/*
 * This file is part of OpenTTD.
 * OpenTTD is free software; you can redistribute it and/or modify it under the terms of the GNU General Public License as published by the Free Software Foundation, version 2.
 * OpenTTD is distributed in the hope that it will be useful, but WITHOUT ANY WARRANTY; without even the implied warranty of MERCHANTABILITY or FITNESS FOR A PARTICULAR PURPOSE.
 * See the GNU General Public License for more details. You should have received a copy of the GNU General Public License along with OpenTTD. If not, see <http://www.gnu.org/licenses/>.
 */

/** @file order_gui.cpp GUI related to orders. */

#include "stdafx.h"
#include "command_func.h"
#include "viewport_func.h"
#include "depot_map.h"
#include "roadveh.h"
#include "timetable.h"
#include "strings_func.h"
#include "company_func.h"
#include "widgets/dropdown_type.h"
#include "widgets/dropdown_func.h"
#include "textbuf_gui.h"
#include "string_func.h"
#include "tilehighlight_func.h"
#include "network/network.h"
#include "station_base.h"
#include "industry.h"
#include "waypoint_base.h"
#include "core/geometry_func.hpp"
#include "infrastructure_func.h"
#include "hotkeys.h"
#include "aircraft.h"
#include "engine_func.h"
#include "vehicle_func.h"
#include "vehiclelist.h"
#include "error.h"
#include "tracerestrict.h"
#include "scope.h"
#include "core/backup_type.hpp"

#include "widgets/order_widget.h"

#include "safeguards.h"

enum CargoTypeOrdersWindowVariant {
	CTOWV_LOAD   = 0,
	CTOWV_UNLOAD = 1,
};

/** Cargo type orders strings for load dropdowns. */
static const StringID _cargo_type_load_order_drowdown[] = {
	STR_ORDER_DROP_LOAD_IF_POSSIBLE,      // OLF_LOAD_IF_POSSIBLE
	STR_EMPTY,
	STR_CARGO_TYPE_ORDERS_DROP_FULL_LOAD, // OLFB_FULL_LOAD
	STR_EMPTY,
	STR_ORDER_DROP_NO_LOADING,            // OLFB_NO_LOAD
	INVALID_STRING_ID
};
static const uint32_t _cargo_type_load_order_drowdown_hidden_mask = 0xA; // 01010

/** Cargo type orders strings for unload dropdowns. */
static const StringID _cargo_type_unload_order_drowdown[] = {
	STR_ORDER_DROP_UNLOAD_IF_ACCEPTED, // OUF_UNLOAD_IF_POSSIBLE
	STR_ORDER_DROP_UNLOAD,             // OUFB_UNLOAD
	STR_ORDER_DROP_TRANSFER,           // OUFB_TRANSFER
	STR_EMPTY,
	STR_ORDER_DROP_NO_UNLOADING,       // OUFB_NO_UNLOAD
	INVALID_STRING_ID
};
static const uint32_t _cargo_type_unload_order_drowdown_hidden_mask = 0x8; // 01000

DropDownList GetSlotDropDownList(Owner owner, TraceRestrictSlotID slot_id, int &selected, VehicleType vehtype, bool show_other_types);
DropDownList GetCounterDropDownList(Owner owner, TraceRestrictCounterID ctr_id, int &selected);

static bool ModifyOrder(const Vehicle *v, VehicleOrderID order_id, uint32_t p2, bool error_msg = true, const char *text = nullptr)
{
	return DoCommandPEx(v->tile, v->index, p2, order_id, CMD_MODIFY_ORDER | (error_msg ? CMD_MSG(STR_ERROR_CAN_T_MODIFY_THIS_ORDER) : 0), nullptr, text, nullptr);
}

struct CargoTypeOrdersWindow : public Window {
private:
	CargoTypeOrdersWindowVariant variant;

	const Vehicle *vehicle;  ///< Vehicle owning the orders being displayed and manipulated.
	VehicleOrderID order_id; ///< Index of the order concerned by this window.

	VehicleOrderID order_count; ///< Count of the orders of the vehicle owning this window
	const Order *order;         ///< Order pointer at construction time;

	static const uint8_t CARGO_ICON_WIDTH  = 12;
	static const uint8_t CARGO_ICON_HEIGHT =  8;

	const StringID *cargo_type_order_dropdown; ///< Strings used to populate order dropdowns.
	uint32_t cargo_type_order_dropdown_hmask;  ///< Hidden mask for order dropdowns.

	uint max_cargo_name_width;     ///< Greatest width of cargo names.
	uint max_cargo_dropdown_width; ///< Greatest width of order names.

	uint set_to_all_dropdown_sel;     ///< Selected entry for the 'set to all' dropdown

	/**
	 * Initialize \c max_cargo_name_width and \c max_cargo_dropdown_width.
	 * @post \c max_cargo_name_width
	 * @post \c max_cargo_dropdown_width
	 */
	void InitMaxWidgetWidth()
	{
		this->max_cargo_name_width = 0;
		for (int i = 0; i < (int)_sorted_standard_cargo_specs.size(); i++) {
			SetDParam(0, _sorted_cargo_specs[i]->name);
			this->max_cargo_name_width = std::max(this->max_cargo_name_width, GetStringBoundingBox(STR_JUST_STRING).width);
		}
		this->max_cargo_dropdown_width = 0;
		for (int i = 0; this->cargo_type_order_dropdown[i] != INVALID_STRING_ID; i++) {
			SetDParam(0, this->cargo_type_order_dropdown[i]);
			this->max_cargo_dropdown_width = std::max(this->max_cargo_dropdown_width, GetStringBoundingBox(STR_JUST_STRING).width);
		}
	}

	/** Populate the selected entry of order dropdowns. */
	void InitDropdownSelectedTypes()
	{
		StringID tooltip = STR_CARGO_TYPE_LOAD_ORDERS_DROP_TOOLTIP + this->variant;
		const Order *order = this->vehicle->GetOrder(this->order_id);
		for (int i = 0; i < (int)_sorted_standard_cargo_specs.size(); i++) {
			const CargoSpec *cs = _sorted_cargo_specs[i];
			const CargoID cargo_id = cs->Index();
			uint8_t order_type = (this->variant == CTOWV_LOAD) ? (uint8_t) order->GetCargoLoadTypeRaw(cargo_id) : (uint8_t) order->GetCargoUnloadTypeRaw(cargo_id);
			this->GetWidget<NWidgetCore>(WID_CTO_CARGO_DROPDOWN_FIRST + i)->SetDataTip(this->cargo_type_order_dropdown[order_type], tooltip);
		}
		this->GetWidget<NWidgetCore>(WID_CTO_SET_TO_ALL_DROPDOWN)->widget_data = this->cargo_type_order_dropdown[this->set_to_all_dropdown_sel];
	}

	/**
	 * Returns the load/unload type of this order for the specified cargo.
	 * @param cargo_id The cargo index for wich we want the load/unload type.
	 * @return an OrderLoadFlags if \c load_variant = true, an OrderUnloadFlags otherwise.
	 */
	uint8_t GetOrderActionTypeForCargo(CargoID cargo_id)
	{
		const Order *order = this->vehicle->GetOrder(this->order_id);
		return (this->variant == CTOWV_LOAD) ? (uint8_t) order->GetCargoLoadTypeRaw(cargo_id) : (uint8_t) order->GetCargoUnloadTypeRaw(cargo_id);
	}

	bool CheckOrderStillValid() const
	{
		if (this->vehicle->GetNumOrders() != this->order_count) return false;
		if (this->vehicle->GetOrder(this->order_id) != this->order) return false;
		return true;
	}

public:
	/**
	 * Instantiate a new CargoTypeOrdersWindow.
	 * @param desc The window description.
	 * @param v The vehicle the order belongs to.
	 * @param order_id Which order to display/edit.
	 * @param variant Which aspect of the order to display/edit: load or unload.
	 * @pre \c v != nullptr
	 */
	CargoTypeOrdersWindow(WindowDesc *desc, const Vehicle *v, VehicleOrderID order_id, CargoTypeOrdersWindowVariant variant) : Window(desc)
	{
		this->variant = variant;
		this->cargo_type_order_dropdown = (this->variant == CTOWV_LOAD) ? _cargo_type_load_order_drowdown : _cargo_type_unload_order_drowdown;
		this->cargo_type_order_dropdown_hmask = (this->variant == CTOWV_LOAD) ? _cargo_type_load_order_drowdown_hidden_mask : _cargo_type_unload_order_drowdown_hidden_mask;
		this->InitMaxWidgetWidth();

		this->vehicle = v;
		this->order_id = order_id;
		this->order_count = v->GetNumOrders();
		this->order = v->GetOrder(order_id);
		this->set_to_all_dropdown_sel = 0;

		this->CreateNestedTree();
		this->GetWidget<NWidgetCore>(WID_CTO_CAPTION)->SetDataTip(STR_CARGO_TYPE_ORDERS_LOAD_CAPTION + this->variant, STR_TOOLTIP_WINDOW_TITLE_DRAG_THIS);
		this->GetWidget<NWidgetCore>(WID_CTO_HEADER)->SetDataTip(STR_CARGO_TYPE_ORDERS_LOAD_TITLE + this->variant, STR_NULL);
		this->GetWidget<NWidgetStacked>(WID_CTO_SELECT)->SetDisplayedPlane((_sorted_standard_cargo_specs.size() >= 32) ? 0 : SZSP_NONE);
		this->InitDropdownSelectedTypes();
		this->FinishInitNested(v->index);

		this->owner = v->owner;
	}

	void Close(int data = 0) override
	{
		if (!FocusWindowById(WC_VEHICLE_ORDERS, this->window_number)) {
			MarkDirtyFocusedRoutePaths(this->vehicle);
		}
		this->Window::Close();
	}

	virtual void UpdateWidgetSize(WidgetID widget, Dimension *size, const Dimension &padding, Dimension *fill, Dimension *resize) override
	{
		if (widget == WID_CTO_HEADER) {
			(*size).height = std::max((*size).height, (uint) GetCharacterHeight(FS_NORMAL) + WidgetDimensions::scaled.framerect.Vertical());
		} else if (WID_CTO_CARGO_LABEL_FIRST <= widget && widget <= WID_CTO_CARGO_LABEL_LAST) {
			(*size).width  = std::max((*size).width, WidgetDimensions::scaled.framerect.left + this->CARGO_ICON_WIDTH + WidgetDimensions::scaled.framerect.Horizontal() + this->max_cargo_name_width + padding.width);
			(*size).height = std::max((*size).height, (uint) GetCharacterHeight(FS_NORMAL) + WidgetDimensions::scaled.framerect.Vertical());
		} else if ((WID_CTO_CARGO_DROPDOWN_FIRST <= widget && widget <= WID_CTO_CARGO_DROPDOWN_LAST) || widget == WID_CTO_SET_TO_ALL_DROPDOWN) {
			(*size).width  = std::max((*size).width, WidgetDimensions::scaled.dropdowntext.Horizontal() + this->max_cargo_dropdown_width + NWidgetLeaf::GetDropdownBoxDimension().width);
			(*size).height = std::max((*size).height, (uint) WidgetDimensions::scaled.dropdowntext.Vertical() + GetCharacterHeight(FS_NORMAL));
		} else if (widget == WID_CTO_SET_TO_ALL_LABEL) {
			(*size).width = std::max((*size).width, this->max_cargo_name_width + WidgetDimensions::scaled.framerect.right + padding.width);
			(*size).height = std::max((*size).height, (uint) GetCharacterHeight(FS_NORMAL) + WidgetDimensions::scaled.framerect.Vertical());
		}
	}

	virtual void DrawWidget(const Rect &r, WidgetID widget) const override
	{
		if (WID_CTO_CARGO_LABEL_FIRST <= widget && widget <= WID_CTO_CARGO_LABEL_LAST) {
			Rect ir = r.Shrink(WidgetDimensions::scaled.framerect);
			const CargoSpec *cs = _sorted_cargo_specs[widget - WID_CTO_CARGO_LABEL_FIRST];
			bool rtl = (_current_text_dir == TD_RTL);

			/* Draw cargo icon. */
			int rect_left   = rtl ? ir.right - this->CARGO_ICON_WIDTH : ir.left;
			int rect_right  = rect_left + this->CARGO_ICON_WIDTH;
			int rect_top    = ir.top + ((ir.bottom - ir.top) - this->CARGO_ICON_HEIGHT) / 2;
			int rect_bottom = rect_top + this->CARGO_ICON_HEIGHT;
			GfxFillRect(rect_left, rect_top, rect_right, rect_bottom, PC_BLACK);
			GfxFillRect(rect_left + 1, rect_top + 1, rect_right - 1, rect_bottom - 1, cs->legend_colour);

			/* Draw cargo name */
			int text_left  = rtl ? ir.left : rect_right + WidgetDimensions::scaled.framerect.left;
			int text_right = rtl ? rect_left - WidgetDimensions::scaled.framerect.left : ir.right;
			int text_top   = ir.top;
			SetDParam(0, cs->name);
			DrawString(text_left, text_right, text_top, STR_JUST_STRING, TC_BLACK);
		}
	}

	virtual void OnClick(Point pt, WidgetID widget, int click_count) override
	{
		if (!this->CheckOrderStillValid()) {
			this->Close();
			return;
		}
		if (widget == WID_CTO_CLOSEBTN) {
			this->Close();
		} else if (WID_CTO_CARGO_DROPDOWN_FIRST <= widget && widget <= WID_CTO_CARGO_DROPDOWN_LAST) {
			const CargoSpec *cs = _sorted_cargo_specs[widget - WID_CTO_CARGO_DROPDOWN_FIRST];
			const CargoID cargo_id = cs->Index();

			ShowDropDownMenu(this, this->cargo_type_order_dropdown, this->GetOrderActionTypeForCargo(cargo_id), widget, 0, this->cargo_type_order_dropdown_hmask);
		} else if (widget == WID_CTO_SET_TO_ALL_DROPDOWN) {
			ShowDropDownMenu(this, this->cargo_type_order_dropdown, this->set_to_all_dropdown_sel, widget, 0, this->cargo_type_order_dropdown_hmask);
		}
	}

	virtual void OnDropdownSelect(WidgetID widget, int action_type) override
	{
		if (!this->CheckOrderStillValid()) {
			this->Close();
			return;
		}
		ModifyOrderFlags mof = (this->variant == CTOWV_LOAD) ? MOF_CARGO_TYPE_LOAD : MOF_CARGO_TYPE_UNLOAD;
		if (WID_CTO_CARGO_DROPDOWN_FIRST <= widget && widget <= WID_CTO_CARGO_DROPDOWN_LAST) {
			const CargoSpec *cs = _sorted_cargo_specs[widget - WID_CTO_CARGO_DROPDOWN_FIRST];
			const CargoID cargo_id = cs->Index();
			uint8_t order_action_type = this->GetOrderActionTypeForCargo(cargo_id);

			if (action_type == order_action_type) return;

			ModifyOrder(this->vehicle, this->order_id, mof | (action_type << 8) | (cargo_id << 24));

			this->GetWidget<NWidgetCore>(widget)->SetDataTip(this->cargo_type_order_dropdown[this->GetOrderActionTypeForCargo(cargo_id)], STR_CARGO_TYPE_LOAD_ORDERS_DROP_TOOLTIP + this->variant);
			this->SetWidgetDirty(widget);
		} else if (widget == WID_CTO_SET_TO_ALL_DROPDOWN) {
			ModifyOrder(this->vehicle, this->order_id, mof | (action_type << 8) | (CT_INVALID << 24));

			for (int i = 0; i < (int)_sorted_standard_cargo_specs.size(); i++) {
				const CargoSpec *cs = _sorted_cargo_specs[i];
				const CargoID cargo_id = cs->Index();
				if (action_type != this->GetOrderActionTypeForCargo(cargo_id)) {
					this->GetWidget<NWidgetCore>(i + WID_CTO_CARGO_DROPDOWN_FIRST)->SetDataTip(this->cargo_type_order_dropdown[this->GetOrderActionTypeForCargo(cargo_id)], STR_CARGO_TYPE_LOAD_ORDERS_DROP_TOOLTIP + this->variant);
					this->SetWidgetDirty(i + WID_CTO_CARGO_DROPDOWN_FIRST);
				}
			}

			if (action_type != (int) this->set_to_all_dropdown_sel) {
				this->set_to_all_dropdown_sel = action_type;
				this->GetWidget<NWidgetCore>(widget)->widget_data = this->cargo_type_order_dropdown[this->set_to_all_dropdown_sel];
				this->SetWidgetDirty(widget);
			}
		}
	}

	virtual void SetStringParameters(WidgetID widget) const override
	{
		if (!this->CheckOrderStillValid()) {
			return;
		}
		if (widget == WID_CTO_CAPTION) {
			SetDParam(0, this->vehicle->index);
			SetDParam(1, this->order_id + 1);
			SetDParam(2, this->vehicle->GetOrder(this->order_id)->GetDestination());
		}
	}

	virtual void OnFocus(Window *previously_focused_window) override
	{
		if (HasFocusedVehicleChanged(this->window_number, previously_focused_window)) {
			MarkDirtyFocusedRoutePaths(this->vehicle);
		}
	}

	virtual void OnFocusLost(bool closing, Window *newly_focused_window) override
	{
		if (HasFocusedVehicleChanged(this->window_number, newly_focused_window)) {
			MarkDirtyFocusedRoutePaths(this->vehicle);
		}
	}

	/**
	 * Some data on this window has become invalid.
	 * @param data Information about the changed data.
	 * @param gui_scope Whether the call is done from GUI scope. You may not do everything when not in GUI scope. See #InvalidateWindowData() for details.
	 */
	virtual void OnInvalidateData(int data = 0, bool gui_scope = true) override
	{
		if (!this->CheckOrderStillValid()) {
			this->Close();
			return;
		}
		if (gui_scope) {
			this->InitDropdownSelectedTypes();
			this->SetDirty();
		}
	}
};

/**
 * Make a list of panel for each available cargo type.
 * Each panel contains a label to display the cargo name.
 * @return A vertical container of cargo type orders rows.
 * @post \c *biggest_index contains the largest used index in the tree.
 */
static std::unique_ptr<NWidgetBase> MakeCargoTypeOrdersRows(bool right)
{
	std::unique_ptr<NWidgetVertical> ver = std::make_unique<NWidgetVertical>();

	const bool dual_column = (_sorted_standard_cargo_specs.size() >= 32);
	if (right && !dual_column) return ver;

	const int increment = dual_column ? 2 : 1;

	for (int i = (right ? 1 : 0); i < (int)_sorted_standard_cargo_specs.size(); i += increment) {
		/* Cargo row */
		std::unique_ptr<NWidgetBackground> panel = std::make_unique<NWidgetBackground>(WWT_PANEL, COLOUR_GREY, WID_CTO_CARGO_ROW_FIRST + i);
		std::unique_ptr<NWidgetHorizontal> horiz = std::make_unique<NWidgetHorizontal>();

		/* Cargo label */
		std::unique_ptr<NWidgetBackground> label = std::make_unique<NWidgetBackground>(WWT_PANEL, COLOUR_GREY, WID_CTO_CARGO_LABEL_FIRST + i);
		label->SetFill(1, 0);
		label->SetResize(1, 0);
		horiz->Add(std::move(label));

		/* Orders dropdown */
		std::unique_ptr<NWidgetLeaf> dropdown = std::make_unique<NWidgetLeaf>(WWT_DROPDOWN, COLOUR_GREY, WID_CTO_CARGO_DROPDOWN_FIRST + i, STR_NULL, STR_EMPTY);
		dropdown->SetFill(1, 0);
		dropdown->SetResize(1, 0);
		horiz->Add(std::move(dropdown));

		panel->Add(std::move(horiz));
		ver->Add(std::move(panel));
	}

	return ver;
}

static std::unique_ptr<NWidgetBase> MakeCargoTypeOrdersRowsLeft()
{
	return MakeCargoTypeOrdersRows(false);
}

static std::unique_ptr<NWidgetBase> MakeCargoTypeOrdersRowsRight()
{
	return MakeCargoTypeOrdersRows(true);
}

/** Widgets definition of CargoTypeOrdersWindow. */
static const NWidgetPart _nested_cargo_type_orders_widgets[] = {
	NWidget(NWID_HORIZONTAL),
		NWidget(WWT_CLOSEBOX, COLOUR_GREY),
		NWidget(WWT_CAPTION, COLOUR_GREY, WID_CTO_CAPTION), SetDataTip(STR_NULL, STR_TOOLTIP_WINDOW_TITLE_DRAG_THIS),
	EndContainer(),
	NWidget(WWT_PANEL, COLOUR_GREY),
		NWidget(WWT_LABEL, COLOUR_GREY, WID_CTO_HEADER), SetFill(1, 0), SetResize(1, 0), SetDataTip(STR_NULL, STR_NULL),
	EndContainer(),
	NWidget(WWT_PANEL, COLOUR_GREY),
		NWidget(NWID_HORIZONTAL),
			NWidgetFunction(MakeCargoTypeOrdersRowsLeft),
			NWidget(NWID_SELECTION, COLOUR_GREY, WID_CTO_SELECT),
				NWidgetFunction(MakeCargoTypeOrdersRowsRight),
			EndContainer(),
		EndContainer(),
	EndContainer(),
	NWidget(WWT_PANEL, COLOUR_GREY), SetMinimalSize(1, 4), SetFill(1, 0), SetResize(1, 0), EndContainer(), // SPACER
	NWidget(NWID_HORIZONTAL),
		NWidget(WWT_PANEL, COLOUR_GREY),
			NWidget(WWT_TEXT, COLOUR_GREY, WID_CTO_SET_TO_ALL_LABEL), SetPadding(0, 0, 0, 12 + WidgetDimensions::unscaled.framerect.Horizontal()), SetFill(1, 0), SetResize(1, 0), SetDataTip(STR_CARGO_TYPE_ORDERS_SET_TO_ALL_LABEL, STR_CARGO_TYPE_ORDERS_SET_TO_ALL_TOOLTIP),
		EndContainer(),
		NWidget(WWT_DROPDOWN, COLOUR_GREY, WID_CTO_SET_TO_ALL_DROPDOWN), SetFill(1, 0), SetResize(1, 0), SetDataTip(STR_NULL, STR_CARGO_TYPE_ORDERS_SET_TO_ALL_TOOLTIP),
	EndContainer(),
	NWidget(NWID_HORIZONTAL),
		NWidget(WWT_TEXTBTN, COLOUR_GREY, WID_CTO_CLOSEBTN), SetFill(1, 0), SetResize(1, 0), SetDataTip(STR_CARGO_TYPE_ORDERS_CLOSE_BUTTON, STR_TOOLTIP_CLOSE_WINDOW),
		NWidget(WWT_RESIZEBOX, COLOUR_GREY),
	EndContainer(),
};

/** Window description for the 'load' variant of CargoTypeOrdersWindow. */
static WindowDesc _cargo_type_load_orders_widgets (__FILE__, __LINE__,
	WDP_AUTO, nullptr, 195, 186,
	WC_VEHICLE_CARGO_TYPE_LOAD_ORDERS, WC_VEHICLE_ORDERS,
	WDF_CONSTRUCTION,
	std::begin(_nested_cargo_type_orders_widgets), std::end(_nested_cargo_type_orders_widgets)
);

/** Window description for the 'unload' variant of CargoTypeOrdersWindow. */
static WindowDesc _cargo_type_unload_orders_widgets (__FILE__, __LINE__,
	WDP_AUTO, nullptr, 195, 186,
	WC_VEHICLE_CARGO_TYPE_UNLOAD_ORDERS, WC_VEHICLE_ORDERS,
	WDF_CONSTRUCTION,
	std::begin(_nested_cargo_type_orders_widgets), std::end(_nested_cargo_type_orders_widgets)
);

/**
 * Show the CargoTypeOrdersWindow for an order.
 * @param v The vehicle the order belongs to.
 * @param parent The parent window.
 * @param order_id Which order to display/edit.
 * @param variant Which aspect of the order to display/edit: load or unload.
 * @pre \c v != nullptr
 */
void ShowCargoTypeOrdersWindow(const Vehicle *v, Window *parent, VehicleOrderID order_id, CargoTypeOrdersWindowVariant variant)
{
	WindowDesc &desc = (variant == CTOWV_LOAD) ? _cargo_type_load_orders_widgets : _cargo_type_unload_orders_widgets;
	CloseWindowById(desc.cls, v->index);
	CargoTypeOrdersWindow *w = new CargoTypeOrdersWindow(&desc, v, order_id, variant);
	w->parent = parent;
}


/** Order load types that could be given to station orders. */
static const StringID _station_load_types[][9][9] = {
	{
		/* No refitting. */
		{
			STR_EMPTY,
			INVALID_STRING_ID,
			STR_ORDER_FULL_LOAD,
			STR_ORDER_FULL_LOAD_ANY,
			STR_ORDER_NO_LOAD,
			INVALID_STRING_ID,
			INVALID_STRING_ID,
			INVALID_STRING_ID,
			STR_ORDER_CARGO_TYPE_LOAD,
		}, {
			STR_ORDER_UNLOAD,
			INVALID_STRING_ID,
			STR_ORDER_UNLOAD_FULL_LOAD,
			STR_ORDER_UNLOAD_FULL_LOAD_ANY,
			STR_ORDER_UNLOAD_NO_LOAD,
			INVALID_STRING_ID,
			INVALID_STRING_ID,
			INVALID_STRING_ID,
			STR_ORDER_UNLOAD_CARGO_TYPE_LOAD,
		}, {
			STR_ORDER_TRANSFER,
			INVALID_STRING_ID,
			STR_ORDER_TRANSFER_FULL_LOAD,
			STR_ORDER_TRANSFER_FULL_LOAD_ANY,
			STR_ORDER_TRANSFER_NO_LOAD,
			INVALID_STRING_ID,
			INVALID_STRING_ID,
			INVALID_STRING_ID,
			STR_ORDER_TRANSFER_CARGO_TYPE_LOAD,
		}, {
			/* Unload and transfer do not work together. */
			INVALID_STRING_ID, INVALID_STRING_ID, INVALID_STRING_ID,
			INVALID_STRING_ID, INVALID_STRING_ID, INVALID_STRING_ID,
			INVALID_STRING_ID, INVALID_STRING_ID, INVALID_STRING_ID,
		}, {
			STR_ORDER_NO_UNLOAD,
			INVALID_STRING_ID,
			STR_ORDER_NO_UNLOAD_FULL_LOAD,
			STR_ORDER_NO_UNLOAD_FULL_LOAD_ANY,
			STR_ORDER_NO_UNLOAD_NO_LOAD,
			INVALID_STRING_ID,
			INVALID_STRING_ID,
			INVALID_STRING_ID,
			STR_ORDER_NO_UNLOAD_CARGO_TYPE_LOAD,
		}, {
			INVALID_STRING_ID, INVALID_STRING_ID, INVALID_STRING_ID,
			INVALID_STRING_ID, INVALID_STRING_ID, INVALID_STRING_ID,
			INVALID_STRING_ID, INVALID_STRING_ID, INVALID_STRING_ID,
		}, {
			INVALID_STRING_ID, INVALID_STRING_ID, INVALID_STRING_ID,
			INVALID_STRING_ID, INVALID_STRING_ID, INVALID_STRING_ID,
			INVALID_STRING_ID, INVALID_STRING_ID, INVALID_STRING_ID,
		}, {
			INVALID_STRING_ID, INVALID_STRING_ID, INVALID_STRING_ID,
			INVALID_STRING_ID, INVALID_STRING_ID, INVALID_STRING_ID,
			INVALID_STRING_ID, INVALID_STRING_ID, INVALID_STRING_ID,
		}, {
			STR_ORDER_CARGO_TYPE_UNLOAD,
			INVALID_STRING_ID,
			STR_ORDER_CARGO_TYPE_UNLOAD_FULL_LOAD,
			STR_ORDER_CARGO_TYPE_UNLOAD_FULL_LOAD_ANY,
			STR_ORDER_CARGO_TYPE_UNLOAD_NO_LOAD,
			INVALID_STRING_ID,
			INVALID_STRING_ID,
			INVALID_STRING_ID,
			STR_ORDER_CARGO_TYPE_UNLOAD_CARGO_TYPE_LOAD,
		}
	}, {
		/* With auto-refitting. No loading and auto-refitting do not work together. */
		{
			STR_ORDER_AUTO_REFIT,
			INVALID_STRING_ID,
			STR_ORDER_FULL_LOAD_REFIT,
			STR_ORDER_FULL_LOAD_ANY_REFIT,
			INVALID_STRING_ID,
			INVALID_STRING_ID,
			INVALID_STRING_ID,
			INVALID_STRING_ID,
			STR_ORDER_CARGO_TYPE_LOAD_REFIT,
		}, {
			STR_ORDER_UNLOAD_REFIT,
			INVALID_STRING_ID,
			STR_ORDER_UNLOAD_FULL_LOAD_REFIT,
			STR_ORDER_UNLOAD_FULL_LOAD_ANY_REFIT,
			INVALID_STRING_ID,
			INVALID_STRING_ID,
			INVALID_STRING_ID,
			INVALID_STRING_ID,
			STR_ORDER_UNLOAD_CARGO_TYPE_LOAD_REFIT,
		}, {
			STR_ORDER_TRANSFER_REFIT,
			INVALID_STRING_ID,
			STR_ORDER_TRANSFER_FULL_LOAD_REFIT,
			STR_ORDER_TRANSFER_FULL_LOAD_ANY_REFIT,
			INVALID_STRING_ID,
			INVALID_STRING_ID,
			INVALID_STRING_ID,
			INVALID_STRING_ID,
			STR_ORDER_TRANSFER_CARGO_TYPE_LOAD_REFIT,
		}, {
			/* Unload and transfer do not work together. */
			INVALID_STRING_ID, INVALID_STRING_ID, INVALID_STRING_ID,
			INVALID_STRING_ID, INVALID_STRING_ID, INVALID_STRING_ID,
			INVALID_STRING_ID, INVALID_STRING_ID, INVALID_STRING_ID,
		}, {
			STR_ORDER_NO_UNLOAD_REFIT,
			INVALID_STRING_ID,
			STR_ORDER_NO_UNLOAD_FULL_LOAD_REFIT,
			STR_ORDER_NO_UNLOAD_FULL_LOAD_ANY_REFIT,
			INVALID_STRING_ID,
			INVALID_STRING_ID,
			INVALID_STRING_ID,
			INVALID_STRING_ID,
			STR_ORDER_NO_UNLOAD_CARGO_TYPE_LOAD_REFIT,
		}, {
			INVALID_STRING_ID, INVALID_STRING_ID, INVALID_STRING_ID,
			INVALID_STRING_ID, INVALID_STRING_ID, INVALID_STRING_ID,
			INVALID_STRING_ID, INVALID_STRING_ID, INVALID_STRING_ID,
		}, {
			INVALID_STRING_ID, INVALID_STRING_ID, INVALID_STRING_ID,
			INVALID_STRING_ID, INVALID_STRING_ID, INVALID_STRING_ID,
			INVALID_STRING_ID, INVALID_STRING_ID, INVALID_STRING_ID,
		}, {
			INVALID_STRING_ID, INVALID_STRING_ID, INVALID_STRING_ID,
			INVALID_STRING_ID, INVALID_STRING_ID, INVALID_STRING_ID,
			INVALID_STRING_ID, INVALID_STRING_ID, INVALID_STRING_ID,
		}, {
			STR_ORDER_CARGO_TYPE_UNLOAD_REFIT,
			INVALID_STRING_ID,
			STR_ORDER_CARGO_TYPE_UNLOAD_FULL_LOAD_REFIT,
			STR_ORDER_CARGO_TYPE_UNLOAD_FULL_LOAD_ANY_REFIT,
			INVALID_STRING_ID,
			INVALID_STRING_ID,
			INVALID_STRING_ID,
			INVALID_STRING_ID,
			STR_ORDER_CARGO_TYPE_UNLOAD_CARGO_TYPE_LOAD_REFIT,
		}
	}
};

static const StringID _order_non_stop_drowdown[] = {
	STR_ORDER_GO_TO,
	STR_ORDER_GO_NON_STOP_TO,
	STR_ORDER_GO_VIA,
	STR_ORDER_GO_NON_STOP_VIA,
	INVALID_STRING_ID
};

static const StringID _order_full_load_drowdown[] = {
	STR_ORDER_DROP_LOAD_IF_POSSIBLE,
	STR_EMPTY,
	STR_ORDER_DROP_FULL_LOAD_ALL,
	STR_ORDER_DROP_FULL_LOAD_ANY,
	STR_ORDER_DROP_NO_LOADING,
	STR_EMPTY,
	STR_EMPTY,
	STR_EMPTY,
	STR_ORDER_DROP_CARGO_TYPE_LOAD,
	INVALID_STRING_ID
};

static const StringID _order_unload_drowdown[] = {
	STR_ORDER_DROP_UNLOAD_IF_ACCEPTED,
	STR_ORDER_DROP_UNLOAD,
	STR_ORDER_DROP_TRANSFER,
	STR_EMPTY,
	STR_ORDER_DROP_NO_UNLOADING,
	STR_EMPTY,
	STR_EMPTY,
	STR_EMPTY,
	STR_ORDER_DROP_CARGO_TYPE_UNLOAD,
	INVALID_STRING_ID
};

static const StringID _order_goto_dropdown[] = {
	STR_ORDER_GO_TO,
	STR_ORDER_GO_TO_NEAREST_DEPOT,
	STR_ORDER_CONDITIONAL,
	STR_ORDER_SHARE,
	STR_ORDER_RELEASE_SLOT_BUTTON,
	STR_ORDER_CHANGE_COUNTER_BUTTON,
	STR_ORDER_LABEL_TEXT_BUTTON,
	STR_ORDER_LABEL_DEPARTURES_VIA_BUTTON,
	INVALID_STRING_ID
};

static const StringID _order_goto_dropdown_aircraft[] = {
	STR_ORDER_GO_TO,
	STR_ORDER_GO_TO_NEAREST_HANGAR,
	STR_ORDER_CONDITIONAL,
	STR_ORDER_SHARE,
	STR_ORDER_RELEASE_SLOT_BUTTON,
	STR_ORDER_CHANGE_COUNTER_BUTTON,
	STR_ORDER_LABEL_TEXT_BUTTON,
	STR_ORDER_LABEL_DEPARTURES_VIA_BUTTON,
	INVALID_STRING_ID
};

static const StringID _order_manage_list_dropdown[] = {
	STR_ORDER_REVERSE_ORDER_LIST,
	STR_ORDER_APPEND_REVERSED_ORDER_LIST,
	INVALID_STRING_ID
};

/** Variables for conditional orders; this defines the order of appearance in the dropdown box */
static const OrderConditionVariable _order_conditional_variable[] = {
	OCV_LOAD_PERCENTAGE,
	OCV_CARGO_LOAD_PERCENTAGE,
	OCV_RELIABILITY,
	OCV_MAX_RELIABILITY,
	OCV_MAX_SPEED,
	OCV_AGE,
	OCV_REMAINING_LIFETIME,
	OCV_REQUIRES_SERVICE,
	OCV_CARGO_WAITING,
	OCV_CARGO_WAITING_AMOUNT,
	OCV_CARGO_ACCEPTANCE,
	OCV_FREE_PLATFORMS,
	OCV_SLOT_OCCUPANCY,
	OCV_VEH_IN_SLOT,
	OCV_COUNTER_VALUE,
	OCV_TIME_DATE,
	OCV_TIMETABLE,
	OCV_DISPATCH_SLOT,
	OCV_PERCENT,
	OCV_UNCONDITIONALLY,
};

static const StringID _order_conditional_condition[] = {
	STR_ORDER_CONDITIONAL_COMPARATOR_EQUALS,
	STR_ORDER_CONDITIONAL_COMPARATOR_NOT_EQUALS,
	STR_ORDER_CONDITIONAL_COMPARATOR_LESS_THAN,
	STR_ORDER_CONDITIONAL_COMPARATOR_LESS_EQUALS,
	STR_ORDER_CONDITIONAL_COMPARATOR_MORE_THAN,
	STR_ORDER_CONDITIONAL_COMPARATOR_MORE_EQUALS,
	STR_ORDER_CONDITIONAL_COMPARATOR_IS_TRUE,
	STR_ORDER_CONDITIONAL_COMPARATOR_IS_FALSE,
	INVALID_STRING_ID,
};

static const StringID _order_conditional_condition_has[] = {
	STR_ORDER_CONDITIONAL_COMPARATOR_HAS,
	STR_ORDER_CONDITIONAL_COMPARATOR_HAS_NO,
	STR_ORDER_CONDITIONAL_COMPARATOR_HAS_LESS_THAN,
	STR_ORDER_CONDITIONAL_COMPARATOR_HAS_LESS_EQUALS,
	STR_ORDER_CONDITIONAL_COMPARATOR_HAS_MORE_THAN,
	STR_ORDER_CONDITIONAL_COMPARATOR_HAS_MORE_EQUALS,
	STR_ORDER_CONDITIONAL_COMPARATOR_HAS,
	STR_ORDER_CONDITIONAL_COMPARATOR_HAS_NO,
	INVALID_STRING_ID,
};

static const StringID _order_conditional_condition_accepts[] = {
	STR_NULL,
	STR_NULL,
	STR_NULL,
	STR_NULL,
	STR_NULL,
	STR_NULL,
	STR_ORDER_CONDITIONAL_COMPARATOR_ACCEPTS,
	STR_ORDER_CONDITIONAL_COMPARATOR_DOES_NOT_ACCEPT,
	INVALID_STRING_ID,
};

static const StringID _order_conditional_condition_occupancy[] = {
	STR_ORDER_CONDITIONAL_COMPARATOR_OCCUPANCY_EMPTY,
	STR_ORDER_CONDITIONAL_COMPARATOR_OCCUPANCY_NOT_EMPTY,
	STR_NULL,
	STR_NULL,
	STR_NULL,
	STR_NULL,
	STR_ORDER_CONDITIONAL_COMPARATOR_FULLY_OCCUPIED,
	STR_ORDER_CONDITIONAL_COMPARATOR_NOT_YET_FULLY_OCCUPIED,
	INVALID_STRING_ID,
};

static const StringID _order_conditional_condition_is_in_slot[] = {
	STR_ORDER_CONDITIONAL_COMPARATOR_TRAIN_IN_ACQUIRE_SLOT,
	STR_ORDER_CONDITIONAL_COMPARATOR_TRAIN_NOT_IN_ACQUIRE_SLOT,
	STR_NULL,
	STR_NULL,
	STR_NULL,
	STR_NULL,
	STR_ORDER_CONDITIONAL_COMPARATOR_TRAIN_IN_SLOT,
	STR_ORDER_CONDITIONAL_COMPARATOR_TRAIN_NOT_IN_SLOT,
	INVALID_STRING_ID,
};

static const StringID _order_conditional_condition_is_in_slot_non_train[] = {
	STR_ORDER_CONDITIONAL_COMPARATOR_VEHICLE_IN_ACQUIRE_SLOT,
	STR_ORDER_CONDITIONAL_COMPARATOR_VEHICLE_NOT_IN_ACQUIRE_SLOT,
	STR_NULL,
	STR_NULL,
	STR_NULL,
	STR_NULL,
	STR_ORDER_CONDITIONAL_COMPARATOR_VEHICLE_IN_SLOT,
	STR_ORDER_CONDITIONAL_COMPARATOR_VEHICLE_NOT_IN_SLOT,
	INVALID_STRING_ID,
};

static const StringID _order_conditional_condition_dispatch_slot_first[] = {
	STR_NULL,
	STR_NULL,
	STR_NULL,
	STR_NULL,
	STR_NULL,
	STR_NULL,
	STR_ORDER_CONDITIONAL_COMPARATOR_DISPATCH_SLOT_IS_FIRST,
	STR_ORDER_CONDITIONAL_COMPARATOR_DISPATCH_SLOT_IS_NOT_FIRST,
	INVALID_STRING_ID,
};

static const StringID _order_conditional_condition_dispatch_slot_last[] = {
	STR_NULL,
	STR_NULL,
	STR_NULL,
	STR_NULL,
	STR_NULL,
	STR_NULL,
	STR_ORDER_CONDITIONAL_COMPARATOR_DISPATCH_SLOT_IS_LAST,
	STR_ORDER_CONDITIONAL_COMPARATOR_DISPATCH_SLOT_IS_NOT_LAST,
	INVALID_STRING_ID,
};

extern uint ConvertSpeedToDisplaySpeed(uint speed, VehicleType type);
extern uint ConvertDisplaySpeedToSpeed(uint speed, VehicleType type);

static const StringID _order_depot_action_dropdown[] = {
	STR_ORDER_DROP_GO_ALWAYS_DEPOT,
	STR_ORDER_DROP_SERVICE_DEPOT,
	STR_ORDER_DROP_HALT_DEPOT,
	STR_ORDER_DROP_SELL_DEPOT,
	INVALID_STRING_ID
};

static int DepotActionStringIndex(const Order *order)
{
	if (order->GetDepotActionType() & ODATFB_SELL) {
		return DA_SELL;
	} else if (order->GetDepotActionType() & ODATFB_HALT) {
		return DA_STOP;
	} else if (order->GetDepotOrderType() & ODTFB_SERVICE) {
		return DA_SERVICE;
	} else {
		return DA_ALWAYS_GO;
	}
}

static const StringID _order_refit_action_dropdown[] = {
	STR_ORDER_DROP_REFIT_AUTO,
	STR_ORDER_DROP_REFIT_AUTO_ANY,
	INVALID_STRING_ID
};

static const StringID _order_time_date_dropdown[] = {
	STR_TRACE_RESTRICT_TIME_MINUTE,
	STR_TRACE_RESTRICT_TIME_HOUR,
	STR_TRACE_RESTRICT_TIME_HOUR_MINUTE,
	STR_TRACE_RESTRICT_TIME_DAY,
	STR_TRACE_RESTRICT_TIME_MONTH,
	INVALID_STRING_ID
};

static const StringID _order_timetable_dropdown[] = {
	STR_TRACE_RESTRICT_TIMETABLE_LATENESS,
	STR_TRACE_RESTRICT_TIMETABLE_EARLINESS,
	INVALID_STRING_ID
};

static const StringID _order_dispatch_slot_dropdown[] = {
	STR_TRACE_RESTRICT_DISPATCH_SLOT_NEXT,
	STR_TRACE_RESTRICT_DISPATCH_SLOT_LAST,
	INVALID_STRING_ID
};

StringID OrderStringForVariable(const Vehicle *v, OrderConditionVariable ocv)
{
	if (ocv == OCV_VEH_IN_SLOT && v->type != VEH_TRAIN) return STR_ORDER_CONDITIONAL_VEHICLE_IN_SLOT;
	return STR_ORDER_CONDITIONAL_LOAD_PERCENTAGE + ocv;
}

/**
 * Draws an order in order or timetable GUI
 * @param v Vehicle the order belongs to
 * @param order The order to draw
 * @param order_index Index of the order in the orders of the vehicle
 * @param y Y position for drawing
 * @param selected True, if the order is selected
 * @param timetable True, when drawing in the timetable GUI
 * @param left Left border for text drawing
 * @param middle X position between order index and order text
 * @param right Right border for text drawing
 */
void DrawOrderString(const Vehicle *v, const Order *order, int order_index, int y, bool selected, bool timetable, int left, int middle, int right)
{
	bool rtl = _current_text_dir == TD_RTL;

	SpriteID sprite = rtl ? SPR_ARROW_LEFT : SPR_ARROW_RIGHT;
	Dimension sprite_size = GetSpriteSize(sprite);
	if (v->cur_real_order_index == order_index) {
		/* Draw two arrows before the next real order. */
		DrawSprite(sprite, PAL_NONE, rtl ? right -     sprite_size.width : left,                     y + ((int)GetCharacterHeight(FS_NORMAL) - (int)sprite_size.height) / 2);
		DrawSprite(sprite, PAL_NONE, rtl ? right - 2 * sprite_size.width : left + sprite_size.width, y + ((int)GetCharacterHeight(FS_NORMAL) - (int)sprite_size.height) / 2);
	} else if (v->cur_implicit_order_index == order_index) {
		/* Draw one arrow before the next implicit order; the next real order will still get two arrows. */
		DrawSprite(sprite, PAL_NONE, rtl ? right -     sprite_size.width : left,                     y + ((int)GetCharacterHeight(FS_NORMAL) - (int)sprite_size.height) / 2);
	}

	TextColour colour = TC_BLACK;
	if (order->IsType(OT_IMPLICIT)) {
		colour = (selected ? TC_SILVER : TC_GREY) | TC_NO_SHADE;
	} else {
		if (selected) {
			colour = TC_WHITE;
		} else {
			Colours order_colour = order->GetColour();
			if (order_colour != INVALID_COLOUR) colour = TC_IS_PALETTE_COLOUR | (TextColour)_colour_value[order_colour];
		}
	}

	SetDParam(0, order_index + 1);
	DrawString(left, rtl ? right - 2 * sprite_size.width - 3 : middle, y, STR_ORDER_INDEX, colour, SA_RIGHT | SA_FORCE);

	SetDParam(7, STR_EMPTY);
	SetDParam(10, STR_EMPTY);

	/* Check range for aircraft. */
	if (v->type == VEH_AIRCRAFT && Aircraft::From(v)->GetRange() > 0 && order->IsGotoOrder()) {
		const Order *next = order->next != nullptr ? order->next : v->GetFirstOrder();
		if (GetOrderDistance(order, next, v) > Aircraft::From(v)->acache.cached_max_range_sqr) SetDParam(10, STR_ORDER_OUT_OF_RANGE);
	}

	bool timetable_wait_time_valid = false;

	switch (order->GetType()) {
		case OT_DUMMY:
			SetDParam(0, STR_INVALID_ORDER);
			SetDParam(1, order->GetDestination());
			break;

		case OT_IMPLICIT:
			SetDParam(0, STR_ORDER_GO_TO_STATION);
			SetDParam(1, STR_ORDER_GO_TO);
			SetDParam(2, order->GetDestination());
			SetDParam(3, timetable ? STR_EMPTY : STR_ORDER_IMPLICIT);
			break;

		case OT_GOTO_STATION: {
			OrderLoadFlags load = order->GetLoadType();
			OrderUnloadFlags unload = order->GetUnloadType();
			bool valid_station = CanVehicleUseStation(v, Station::Get(order->GetDestination()));

			SetDParam(0, valid_station ? STR_ORDER_GO_TO_STATION : STR_ORDER_GO_TO_STATION_CAN_T_USE_STATION);
			SetDParam(1, STR_ORDER_GO_TO + (v->IsGroundVehicle() ? order->GetNonStopType() : 0));
			SetDParam(2, order->GetDestination());

			if (timetable) {
				/* Show only wait time in the timetable window. */
				SetDParam(3, STR_EMPTY);

				if (order->GetWaitTime() > 0 || order->IsWaitTimetabled()) {
					SetDParam(7, order->IsWaitTimetabled() ? STR_TIMETABLE_STAY_FOR : STR_TIMETABLE_STAY_FOR_ESTIMATED);
					SetTimetableParams(8, order->GetWaitTime());
				}
				timetable_wait_time_valid = true;
			} else {
				/* Show non-stop, refit and stop location only in the order window. */
				SetDParam(3, (order->GetNonStopType() & ONSF_NO_STOP_AT_DESTINATION_STATION) ? STR_EMPTY : _station_load_types[order->IsRefit()][unload][load]);
				if (order->IsRefit()) {
					SetDParam(4, order->IsAutoRefit() ? STR_ORDER_AUTO_REFIT_ANY : CargoSpec::Get(order->GetRefitCargo())->name);
				}
				if (v->type == VEH_TRAIN && (order->GetNonStopType() & ONSF_NO_STOP_AT_DESTINATION_STATION) == 0) {
					/* Only show the stopping location if other than the default chosen by the player. */
					if (!_settings_client.gui.hide_default_stop_location || order->GetStopLocation() != (OrderStopLocation)(_settings_client.gui.stop_location)) {
						SetDParam(7, order->GetStopLocation() + STR_ORDER_STOP_LOCATION_NEAR_END);
					} else {
						SetDParam(7, STR_EMPTY);
					}
				}
				if (v->type == VEH_ROAD && order->GetRoadVehTravelDirection() != INVALID_DIAGDIR && _settings_game.pf.pathfinder_for_roadvehs == VPF_YAPF) {
					SetDParam(7, order->GetRoadVehTravelDirection() + STR_ORDER_RV_DIR_NE);
				}
			}
			break;
		}

		case OT_GOTO_DEPOT:
			if (order->GetDepotActionType() & ODATFB_NEAREST_DEPOT) {
				/* Going to the nearest depot. */
				SetDParam(0, STR_ORDER_GO_TO_NEAREST_DEPOT_FORMAT);
				if (v->type == VEH_AIRCRAFT) {
					SetDParam(2, STR_ORDER_NEAREST_HANGAR);
					SetDParam(3, STR_EMPTY);
				} else {
					SetDParam(2, STR_ORDER_NEAREST_DEPOT);
					SetDParam(3, STR_ORDER_TRAIN_DEPOT + v->type);
				}
			} else {
				/* Going to a specific depot. */
				SetDParam(0, STR_ORDER_GO_TO_DEPOT_FORMAT);
				SetDParam(2, v->type);
				SetDParam(3, order->GetDestination());
			}

			if (order->GetDepotOrderType() & ODTFB_SERVICE) {
				SetDParam(1, (order->GetNonStopType() & ONSF_NO_STOP_AT_INTERMEDIATE_STATIONS) ? STR_ORDER_SERVICE_NON_STOP_AT : STR_ORDER_SERVICE_AT);
			} else {
				SetDParam(1, (order->GetNonStopType() & ONSF_NO_STOP_AT_INTERMEDIATE_STATIONS) ? STR_ORDER_GO_NON_STOP_TO : STR_ORDER_GO_TO);
			}

			if (!timetable && (order->GetDepotActionType() & ODATFB_SELL)) {
				SetDParam(7, STR_ORDER_SELL_ORDER);
			} else {
				/* Do not show stopping in the depot in the timetable window. */
				if (!timetable && (order->GetDepotActionType() & ODATFB_HALT)) {
					SetDParam(7, STR_ORDER_STOP_ORDER);
				}

				/* Do not show refitting in the depot in the timetable window. */
				if (!timetable && order->IsRefit()) {
					SetDParam(7, (order->GetDepotActionType() & ODATFB_HALT) ? STR_ORDER_REFIT_STOP_ORDER : STR_ORDER_REFIT_ORDER);
					SetDParam(8, CargoSpec::Get(order->GetRefitCargo())->name);
				}
			}

			if (timetable) {
				if (order->GetWaitTime() > 0 || order->IsWaitTimetabled()) {
					SetDParam(7, order->IsWaitTimetabled() ? STR_TIMETABLE_STAY_FOR : STR_TIMETABLE_STAY_FOR_ESTIMATED);
					SetTimetableParams(8, order->GetWaitTime());
				}
				timetable_wait_time_valid = !(order->GetDepotActionType() & ODATFB_HALT);
			}
			break;

		case OT_GOTO_WAYPOINT: {
			StringID str = (order->GetNonStopType() & ONSF_NO_STOP_AT_INTERMEDIATE_STATIONS) ? STR_ORDER_GO_NON_STOP_TO_WAYPOINT : STR_ORDER_GO_TO_WAYPOINT;
			if (order->GetWaypointFlags() & OWF_REVERSE) str += STR_ORDER_GO_TO_WAYPOINT_REVERSE - STR_ORDER_GO_TO_WAYPOINT;
			SetDParam(0, str);
			SetDParam(1, order->GetDestination());
			if (timetable && order->IsWaitTimetabled()) {
				SetDParam(7, STR_TIMETABLE_STAY_FOR);
				SetTimetableParams(8, order->GetWaitTime());
				timetable_wait_time_valid = true;
			}
			if (!timetable && v->type == VEH_ROAD && order->GetRoadVehTravelDirection() != INVALID_DIAGDIR && _settings_game.pf.pathfinder_for_roadvehs == VPF_YAPF) {
				SetDParam(7, order->GetRoadVehTravelDirection() + STR_ORDER_RV_DIR_NE);
			}
			break;
		}

		case OT_CONDITIONAL: {
			auto set_station_id = [&order](uint index, StringParameters &sp = _global_string_params) {
				const Station *st = Station::GetIfValid(GB(order->GetXData2(), 0, 16) - 1);
				if (st == nullptr) {
					sp.SetParam(index, STR_ORDER_CONDITIONAL_UNDEFINED_STATION);
				} else {
					sp.SetParam(index, STR_JUST_STATION);
					sp.SetParam(index + 1, st->index);
				}
			};

			SetDParam(1, order->GetConditionSkipToOrder() + 1);
			const OrderConditionVariable ocv = order->GetConditionVariable();
			/* handle some non-ordinary cases seperately */
			if (ocv == OCV_UNCONDITIONALLY) {
				SetDParam(0, STR_ORDER_CONDITIONAL_UNCONDITIONAL);
			} else if (ocv == OCV_PERCENT) {
				SetDParam(0, STR_ORDER_CONDITIONAL_PERCENT_DISPLAY);
				SetDParam(2, order->GetConditionValue());
			} else if (ocv == OCV_FREE_PLATFORMS) {
				SetDParam(0, STR_ORDER_CONDITIONAL_FREE_PLATFORMS_DISPLAY);
				set_station_id(2);
				SetDParam(4, STR_ORDER_CONDITIONAL_COMPARATOR_HAS + order->GetConditionComparator());
				SetDParam(5, order->GetConditionValue());
			} else if (ocv == OCV_SLOT_OCCUPANCY) {
				if (TraceRestrictSlot::IsValidID(order->GetXData())) {
					SetDParam(0, STR_ORDER_CONDITIONAL_SLOT);
					SetDParam(2, order->GetXData());
				} else {
					SetDParam(0, STR_ORDER_CONDITIONAL_INVALID_SLOT);
					SetDParam(2, STR_TRACE_RESTRICT_VARIABLE_UNDEFINED);
				}
				switch (order->GetConditionComparator()) {
					case OCC_IS_TRUE:
					case OCC_IS_FALSE:
					case OCC_EQUALS:
					case OCC_NOT_EQUALS: {
						SetDParam(3, _order_conditional_condition_occupancy[order->GetConditionComparator()]);
						break;
					}
					default:
						NOT_REACHED();
				}
			} else if (ocv == OCV_VEH_IN_SLOT) {
				if (TraceRestrictSlot::IsValidID(order->GetXData())) {
					SetDParam(0, STR_ORDER_CONDITIONAL_IN_SLOT);
					SetDParam(3, order->GetXData());
				} else {
					SetDParam(0, STR_ORDER_CONDITIONAL_IN_INVALID_SLOT);
					SetDParam(3, STR_TRACE_RESTRICT_VARIABLE_UNDEFINED);
				}
				switch (order->GetConditionComparator()) {
					case OCC_IS_TRUE:
					case OCC_IS_FALSE:
					case OCC_EQUALS:
					case OCC_NOT_EQUALS: {
						const StringID *strs = v->type == VEH_TRAIN ? _order_conditional_condition_is_in_slot : _order_conditional_condition_is_in_slot_non_train;
						SetDParam(2, strs[order->GetConditionComparator()]);
						break;
					}
					default:
						NOT_REACHED();
				}
			} else if (ocv == OCV_CARGO_LOAD_PERCENTAGE) {
				SetDParam(0, STR_ORDER_CONDITIONAL_LOAD_PERCENTAGE_DISPLAY);
				SetDParam(2, CargoSpec::Get(order->GetConditionValue())->name);
				SetDParam(3, STR_ORDER_CONDITIONAL_COMPARATOR_EQUALS + order->GetConditionComparator());
				SetDParam(4, order->GetXData());
			} else if (ocv == OCV_CARGO_WAITING_AMOUNT) {
				ArrayStringParameters<10> tmp_params;
				StringID substr;

				tmp_params.SetParam(0, order->GetConditionSkipToOrder() + 1);
				tmp_params.SetParam(1, CargoSpec::Get(order->GetConditionValue())->name);
				set_station_id(2, tmp_params);

				if (GB(order->GetXData(), 16, 16) == 0) {
					substr = STR_ORDER_CONDITIONAL_CARGO_WAITING_AMOUNT_DISPLAY;
					tmp_params.SetParam(4, STR_ORDER_CONDITIONAL_COMPARATOR_EQUALS + order->GetConditionComparator());
					tmp_params.SetParam(5, order->GetConditionValue());
					tmp_params.SetParam(6, GB(order->GetXData(), 0, 16));
				} else {
					substr = STR_ORDER_CONDITIONAL_CARGO_WAITING_AMOUNT_VIA_DISPLAY;
					const Station *via_st = Station::GetIfValid(GB(order->GetXData(), 16, 16) - 2);
					if (via_st == nullptr) {
						tmp_params.SetParam(4, STR_ORDER_CONDITIONAL_UNDEFINED_STATION);
					} else {
						tmp_params.SetParam(4, STR_JUST_STATION);
						tmp_params.SetParam(5, via_st->index);
					}
					tmp_params.SetParam(6, STR_ORDER_CONDITIONAL_COMPARATOR_EQUALS + order->GetConditionComparator());
					tmp_params.SetParam(7, order->GetConditionValue());
					tmp_params.SetParam(8, GB(order->GetXData(), 0, 16));
				}
				_temp_special_strings[0] = GetStringWithArgs(substr, tmp_params);
				SetDParam(0, SPECSTR_TEMP_START);
			} else if (ocv == OCV_COUNTER_VALUE) {
				if (TraceRestrictCounter::IsValidID(GB(order->GetXData(), 16, 16))) {
					SetDParam(0, STR_ORDER_CONDITIONAL_COUNTER);
					SetDParam(2, GB(order->GetXData(), 16, 16));
				} else {
					SetDParam(0, STR_ORDER_CONDITIONAL_INVALID_COUNTER);
					SetDParam(2, STR_TRACE_RESTRICT_VARIABLE_UNDEFINED);
				}
				SetDParam(3, STR_ORDER_CONDITIONAL_COMPARATOR_EQUALS + order->GetConditionComparator());
				SetDParam(4, GB(order->GetXData(), 0, 16));
			} else if (ocv == OCV_TIME_DATE) {
				SetDParam(0, (order->GetConditionValue() == TRTDVF_HOUR_MINUTE) ? STR_ORDER_CONDITIONAL_TIME_HHMM : STR_ORDER_CONDITIONAL_NUM);
				SetDParam(2, STR_TRACE_RESTRICT_TIME_MINUTE_ITEM + order->GetConditionValue());
				SetDParam(3, STR_ORDER_CONDITIONAL_COMPARATOR_EQUALS + order->GetConditionComparator());
				SetDParam(4, order->GetXData());
			} else if (ocv == OCV_TIMETABLE) {
				SetDParam(0, STR_ORDER_CONDITIONAL_TIMETABLE);
				SetDParam(2, STR_TRACE_RESTRICT_TIMETABLE_LATENESS + order->GetConditionValue());
				SetDParam(3, STR_ORDER_CONDITIONAL_COMPARATOR_EQUALS + order->GetConditionComparator());
				SetDParam(4, order->GetXData());
			} else if (ocv == OCV_DISPATCH_SLOT) {
				SetDParam(0, STR_ORDER_CONDITIONAL_DISPATCH_SLOT_DISPLAY);
				if (GB(order->GetXData(), 0, 16) != UINT16_MAX) {
					const DispatchSchedule &ds = v->orders->GetDispatchScheduleByIndex(GB(order->GetXData(), 0, 16));
					if (ds.ScheduleName().empty()) {
						auto tmp_params = MakeParameters(GB(order->GetXData(), 0, 16) + 1);
						_temp_special_strings[0] = GetStringWithArgs(STR_TIMETABLE_ASSIGN_SCHEDULE_ID, tmp_params);
					} else {
						_temp_special_strings[0] = ds.ScheduleName();
					}
					SetDParam(2, SPECSTR_TEMP_START);
				} else {
					SetDParam(2, STR_TIMETABLE_ASSIGN_SCHEDULE_NONE);
				}
				SetDParam(3, STR_TRACE_RESTRICT_DISPATCH_SLOT_NEXT + (order->GetConditionValue() / 2));
				SetDParam(4, STR_ORDER_CONDITIONAL_COMPARATOR_DISPATCH_SLOT_IS_FIRST + ((order->GetConditionComparator() == OCC_IS_FALSE) ? 1 : 0) +
						((order->GetConditionValue() % 2) ? 2 : 0));
			} else {
				OrderConditionComparator occ = order->GetConditionComparator();
				SetDParam(0, (occ == OCC_IS_TRUE || occ == OCC_IS_FALSE) ? STR_ORDER_CONDITIONAL_TRUE_FALSE : STR_ORDER_CONDITIONAL_NUM);
				SetDParam(2, (ocv == OCV_CARGO_ACCEPTANCE || ocv == OCV_CARGO_WAITING || ocv == OCV_FREE_PLATFORMS)
						? STR_ORDER_CONDITIONAL_NEXT_STATION : OrderStringForVariable(v, ocv));

				uint value = order->GetConditionValue();
				switch (ocv) {
					case OCV_CARGO_ACCEPTANCE:
						SetDParam(0, STR_ORDER_CONDITIONAL_CARGO_ACCEPTANCE);
						set_station_id(2);
						SetDParam(4, STR_ORDER_CONDITIONAL_COMPARATOR_ACCEPTS + occ - OCC_IS_TRUE);
						SetDParam(5, CargoSpec::Get(value)->name);
						break;
					case OCV_CARGO_WAITING:
						SetDParam(0, STR_ORDER_CONDITIONAL_CARGO_WAITING_DISPLAY);
						set_station_id(2);
						SetDParam(4, STR_ORDER_CONDITIONAL_COMPARATOR_HAS + occ - OCC_IS_TRUE);
						SetDParam(5, CargoSpec::Get(value)->name);
						break;
					case OCV_REQUIRES_SERVICE:
						SetDParam(3, STR_ORDER_CONDITIONAL_COMPARATOR_EQUALS + occ);
						break;
					case OCV_MAX_SPEED:
						value = ConvertSpeedToDisplaySpeed(value, v->type);
						/* FALL THROUGH */
					default:
						SetDParam(3, STR_ORDER_CONDITIONAL_COMPARATOR_EQUALS + occ);
						SetDParam(4, value);
				}
			}

			if (timetable && (order->IsWaitTimetabled() || order->GetWaitTime() > 0)) {
				SetDParam(7, order->IsWaitTimetabled() ? STR_TIMETABLE_AND_TRAVEL_FOR : STR_TIMETABLE_AND_TRAVEL_FOR_ESTIMATED);
				SetTimetableParams(8, order->GetWaitTime());
			} else {
				SetDParam(7, STR_EMPTY);
			}

			break;
		}

		case OT_RELEASE_SLOT:
			SetDParam(0, STR_ORDER_RELEASE_SLOT);
			if (order->GetDestination() == INVALID_TRACE_RESTRICT_SLOT_ID) {
				SetDParam(1, STR_TRACE_RESTRICT_VARIABLE_UNDEFINED_RED);
			} else {
				SetDParam(1, STR_TRACE_RESTRICT_SLOT_NAME);
				SetDParam(2, order->GetDestination());
			}
			break;

		case OT_COUNTER:
			switch (static_cast<TraceRestrictCounterCondOpField>(order->GetCounterOperation())) {
				case TRCCOF_INCREASE:
					SetDParam(0, STR_TRACE_RESTRICT_COUNTER_INCREASE_ITEM);
					break;

				case TRCCOF_DECREASE:
					SetDParam(0, STR_TRACE_RESTRICT_COUNTER_DECREASE_ITEM);
					break;

				case TRCCOF_SET:
					SetDParam(0, STR_TRACE_RESTRICT_COUNTER_SET_ITEM);
					break;

				default:
					NOT_REACHED();
					break;
			}
			if (order->GetDestination() == INVALID_TRACE_RESTRICT_COUNTER_ID) {
				SetDParam(1, STR_TRACE_RESTRICT_VARIABLE_UNDEFINED_RED);
			} else {
				SetDParam(1, STR_TRACE_RESTRICT_COUNTER_NAME);
				SetDParam(2, order->GetDestination());
			}
			SetDParam(3, order->GetXData());
			break;

		case OT_LABEL: {
			auto show_destination_subtype = [&](uint offset) {
				if (Waypoint::IsValidID(order->GetDestination())) {
					SetDParam(offset, STR_WAYPOINT_NAME);
				} else {
					SetDParam(offset, STR_STATION_NAME);
				}
				SetDParam(offset + 1, order->GetDestination());
			};
			switch (order->GetLabelSubType()) {
				case OLST_TEXT: {
					SetDParam(0, STR_ORDER_LABEL_TEXT);
					const char *text = order->GetLabelText();
					SetDParamStr(1, StrEmpty(text) ? "" : text);
					break;
				}

				case OLST_DEPARTURES_VIA:
					SetDParam(0, STR_ORDER_LABEL_DEPARTURES_VIA);
					SetDParam(1, STR_ORDER_LABEL_DEPARTURES_SHOW_AS_VIA);
					show_destination_subtype(2);
					break;

				case OLST_DEPARTURES_REMOVE_VIA:
					SetDParam(0, STR_ORDER_LABEL_DEPARTURES_VIA);
					SetDParam(1, STR_ORDER_LABEL_DEPARTURES_REMOVE_VIA);
					show_destination_subtype(2);
					break;

				default:
					SetDParam(0, STR_TRACE_RESTRICT_VARIABLE_UNDEFINED_RED);
					break;
			}
			break;
		}

		default: NOT_REACHED();
	}

	int edge = DrawString(rtl ? left : middle, rtl ? middle : right, y, STR_ORDER_TEXT, colour);

	if (timetable && timetable_wait_time_valid && order->GetLeaveType() != OLT_NORMAL && edge != 0) {
		edge = DrawString(rtl ? left : edge + 3, rtl ? edge - 3 : right, y, STR_TIMETABLE_LEAVE_EARLY_ORDER + order->GetLeaveType() - OLT_LEAVE_EARLY, colour);
	}
	if (timetable && HasBit(v->vehicle_flags, VF_SCHEDULED_DISPATCH) && order->IsScheduledDispatchOrder(false) && edge != 0) {
		StringID str = order->IsWaitTimetabled() ? STR_TIMETABLE_SCHEDULED_DISPATCH_ORDER : STR_TIMETABLE_SCHEDULED_DISPATCH_ORDER_NO_WAIT_TIME;
		const DispatchSchedule &ds = v->orders->GetDispatchScheduleByIndex(order->GetDispatchScheduleIndex());
		if (!ds.ScheduleName().empty()) {
			SetDParam(0, STR_TIMETABLE_SCHEDULED_DISPATCH_ORDER_NAMED_SCHEDULE);
			SetDParamStr(1, ds.ScheduleName().c_str());
		} else {
			SetDParam(0, v->orders->GetScheduledDispatchScheduleCount() > 1 ? STR_TIMETABLE_SCHEDULED_DISPATCH_ORDER_SCHEDULE_INDEX : STR_EMPTY);
			SetDParam(1, order->GetDispatchScheduleIndex() + 1);
		}
		edge = DrawString(rtl ? left : edge + 3, rtl ? edge - 3 : right, y, str, colour);
	}

	if (timetable && (timetable_wait_time_valid || order->IsType(OT_CONDITIONAL)) && order->IsWaitFixed() && edge != 0) {
		Dimension lock_d = GetSpriteSize(SPR_LOCK);
		DrawPixelInfo tmp_dpi;
		if (FillDrawPixelInfo(&tmp_dpi, rtl ? left : middle, y, rtl ? middle - left : right - middle, lock_d.height)) {
			AutoRestoreBackup dpi_backup(_cur_dpi, &tmp_dpi);

			DrawSprite(SPR_LOCK, PAL_NONE, rtl ? edge - 3 - lock_d.width - left : edge + 3 - middle, 0);
		}
	}
}

/**
 * Get the order command a vehicle can do in a given tile.
 * @param v Vehicle involved.
 * @param tile Tile being queried.
 * @return The order associated to vehicle v in given tile (or empty order if vehicle can do nothing in the tile).
 */
static Order GetOrderCmdFromTile(const Vehicle *v, TileIndex tile)
{
	/* Hack-ish; unpack order 0, so everything gets initialised with either zero
	 * or a suitable default value for the variable. Then also override the index
	 * as it is not coming from a pool, so would be initialised. */
	Order order(0);
	order.index = 0;

	/* check depot first */
	if (IsDepotTypeTile(tile, (TransportType)(uint)v->type) && IsInfraTileUsageAllowed(v->type, v->owner, tile)) {
		if (v->type == VEH_ROAD && ((GetPresentRoadTypes(tile) & RoadVehicle::From(v)->compatible_roadtypes) == 0)) {
			order.Free();
			return order;
		}
		order.MakeGoToDepot(v->type == VEH_AIRCRAFT ? GetStationIndex(tile) : GetDepotIndex(tile),
				ODTFB_PART_OF_ORDERS,
				((_settings_client.gui.new_nonstop || _settings_game.order.nonstop_only) && v->IsGroundVehicle()) ? ONSF_NO_STOP_AT_INTERMEDIATE_STATIONS : ONSF_STOP_EVERYWHERE);

		if (_ctrl_pressed) order.SetDepotOrderType((OrderDepotTypeFlags)(order.GetDepotOrderType() ^ ODTFB_SERVICE));

		return order;
	}

	/* check rail waypoint */
	if (IsRailWaypointTile(tile) &&
			v->type == VEH_TRAIN &&
			IsInfraTileUsageAllowed(VEH_TRAIN, v->owner, tile)) {
		order.MakeGoToWaypoint(GetStationIndex(tile));
		if (_settings_client.gui.new_nonstop != _ctrl_pressed || _settings_game.order.nonstop_only) order.SetNonStopType(ONSF_NO_STOP_AT_ANY_STATION);
		return order;
	}

	/* check road waypoint */
	if (IsRoadWaypointTile(tile) &&
			v->type == VEH_ROAD &&
			IsInfraTileUsageAllowed(VEH_ROAD, v->owner, tile)) {
		order.MakeGoToWaypoint(GetStationIndex(tile));
		if (_settings_client.gui.new_nonstop != _ctrl_pressed || _settings_game.order.nonstop_only) order.SetNonStopType(ONSF_NO_STOP_AT_ANY_STATION);
		return order;
	}

	/* check buoy (no ownership) */
	if (IsBuoyTile(tile) && v->type == VEH_SHIP) {
		order.MakeGoToWaypoint(GetStationIndex(tile));
		return order;
	}

	/* check for station or industry with neutral station */
	if (IsTileType(tile, MP_STATION) || IsTileType(tile, MP_INDUSTRY)) {
		const Station *st = nullptr;

		if (IsTileType(tile, MP_STATION)) {
			st = Station::GetByTile(tile);
		} else {
			const Industry *in = Industry::GetByTile(tile);
			st = in->neutral_station;
		}
		if (st != nullptr && IsInfraUsageAllowed(v->type, v->owner, st->owner)) {
			byte facil;
			switch (v->type) {
				case VEH_SHIP:     facil = FACIL_DOCK;    break;
				case VEH_TRAIN:    facil = FACIL_TRAIN;   break;
				case VEH_AIRCRAFT: facil = FACIL_AIRPORT; break;
				case VEH_ROAD:     facil = FACIL_BUS_STOP | FACIL_TRUCK_STOP; break;
				default: NOT_REACHED();
			}
			if (st->facilities & facil) {
				order.MakeGoToStation(st->index);
				if (_ctrl_pressed) order.SetLoadType(OLF_FULL_LOAD_ANY);
				if ((_settings_client.gui.new_nonstop || _settings_game.order.nonstop_only) && v->IsGroundVehicle()) order.SetNonStopType(ONSF_NO_STOP_AT_INTERMEDIATE_STATIONS);
				order.SetStopLocation(v->type == VEH_TRAIN ? (OrderStopLocation)(_settings_client.gui.stop_location) : OSL_PLATFORM_FAR_END);
				return order;
			}
		}
	}

	/* not found */
	order.Free();
	return order;
}

/** Hotkeys for order window. */
enum {
	OHK_SKIP,
	OHK_DELETE,
	OHK_GOTO,
	OHK_NONSTOP,
	OHK_VIA,
	OHK_FULLLOAD,
	OHK_UNLOAD,
	OHK_NEAREST_DEPOT,
	OHK_ALWAYS_SERVICE,
	OHK_TRANSFER,
	OHK_NO_UNLOAD,
	OHK_NO_LOAD,
	OHK_CLOSE,
};

/**
 * %Order window code for all vehicles.
 *
 * At the bottom of the window two button rows are located for changing the orders of the vehicle.
 *
 * \section top-row Top row
 * The top-row is for manipulating an individual order. What row is displayed depends on the type of vehicle, and whether or not you are the owner of the vehicle.
 *
 * The top-row buttons of one of your trains or road vehicles is one of the following three cases:
 * \verbatim
 * +-----------------+-----------------+-----------------+-----------------+
 * |    NON-STOP     |    FULL_LOAD    |     UNLOAD      |      REFIT      | (normal)
 * +-----------------+-----+-----------+-----------+-----+-----------------+
 * |       COND_VAR        |    COND_COMPARATOR    |      COND_VALUE       | (for conditional orders)
 * +-----------------+-----+-----------+-----------+-----+-----------------+
 * |    NON-STOP     |      REFIT      |     SERVICE     |     (empty)     | (for depot orders)
 * +-----------------+-----------------+-----------------+-----------------+
 * \endverbatim
 *
 * Airplanes and ships have one of the following three top-row button rows:
 * \verbatim
 * +-----------------+-----------------+-----------------+
 * |    FULL_LOAD    |     UNLOAD      |      REFIT      | (normal)
 * +-----------------+-----------------+-----------------+
 * |    COND_VAR     | COND_COMPARATOR |   COND_VALUE    | (for conditional orders)
 * +-----------------+--------+--------+-----------------+
 * |            REFIT         |          SERVICE         | (for depot order)
 * +--------------------------+--------------------------+
 * \endverbatim
 *
 * \section bottom-row Bottom row
 * The second row (the bottom row) is for manipulating the list of orders:
 * \verbatim
 * +-----------------+-----------------+-----------------+
 * |      SKIP       |     DELETE      |      GOTO       |
 * +-----------------+-----------------+-----------------+
 * \endverbatim
 *
 * For vehicles of other companies, both button rows are not displayed.
 */
struct OrdersWindow : public GeneralVehicleWindow {
private:
	/** Under what reason are we using the PlaceObject functionality? */
	enum OrderPlaceObjectState {
		OPOS_NONE,
		OPOS_GOTO,
		OPOS_CONDITIONAL,
		OPOS_SHARE,
		OPOS_COND_VIA,
		OPOS_COND_STATION,
		OPOS_CONDITIONAL_RETARGET,
		OPOS_DEPARTURE_VIA,
		OPOS_END,
	};

	/** Displayed planes of the #NWID_SELECTION widgets. */
	enum DisplayPane {
		/* WID_O_SEL_TOP_ROW_GROUNDVEHICLE */
		DP_GROUNDVEHICLE_ROW_NORMAL      = 0, ///< Display the row for normal/depot orders in the top row of the train/rv order window.
		DP_GROUNDVEHICLE_ROW_CONDITIONAL = 1, ///< Display the row for conditional orders in the top row of the train/rv order window.
		DP_GROUNDVEHICLE_ROW_SLOT        = 2, ///< Display the row for release slot orders in the top row of the train/rv order window.
		DP_GROUNDVEHICLE_ROW_COUNTER     = 3, ///< Display the row for change counter orders in the top row of the train/rv order window.
		DP_GROUNDVEHICLE_ROW_TEXT_LABEL  = 4, ///< Display the row for text label orders in the top row of the train/rv order window.
		DP_GROUNDVEHICLE_ROW_DEPARTURES  = 5, ///< Display the row for departure via label orders in the top row of the train/rv order window.
		DP_GROUNDVEHICLE_ROW_EMPTY       = 6, ///< Display the row for no buttons in the top row of the train/rv order window.

		/* WID_O_SEL_TOP_LEFT */
		DP_LEFT_LOAD       = 0, ///< Display 'load' in the left button of the top row of the train/rv order window.
		DP_LEFT_REFIT      = 1, ///< Display 'refit' in the left button of the top row of the train/rv order window.
		DP_LEFT_REVERSE    = 2, ///< Display 'reverse' in the left button of the top row of the train/rv order window.

		/* WID_O_SEL_TOP_MIDDLE */
		DP_MIDDLE_UNLOAD   = 0, ///< Display 'unload' in the middle button of the top row of the train/rv order window.
		DP_MIDDLE_SERVICE  = 1, ///< Display 'service' in the middle button of the top row of the train/rv order window.

		/* WID_O_SEL_TOP_RIGHT */
		DP_RIGHT_EMPTY     = 0, ///< Display an empty panel in the right button of the top row of the train/rv order window.
		DP_RIGHT_REFIT     = 1, ///< Display 'refit' in the right button of the top  row of the train/rv order window.

		/* WID_O_SEL_TOP_ROW */
		DP_ROW_LOAD        = 0, ///< Display 'load' / 'unload' / 'refit' buttons in the top row of the ship/airplane order window.
		DP_ROW_DEPOT       = 1, ///< Display 'refit' / 'service' buttons in the top row of the ship/airplane order window.
		DP_ROW_CONDITIONAL = 2, ///< Display the conditional order buttons in the top row of the ship/airplane order window.
		DP_ROW_SLOT        = 3, ///< Display the release slot buttons in the top row of the ship/airplane order window.
		DP_ROW_COUNTER     = 4, ///< Display the change counter buttons in the top row of the ship/airplane order window.
		DP_ROW_TEXT_LABEL  = 5, ///< Display the text label buttons in the top row of the ship/airplane order window.
		DP_ROW_DEPARTURES  = 6, ///< Display the row for departure via label orders in the top row of the ship/airplane order window.
		DP_ROW_EMPTY       = 7, ///< Display no buttons in the top row of the ship/airplane order window.

		/* WID_O_SEL_COND_VALUE */
		DP_COND_VALUE_NUMBER = 0, ///< Display number widget
		DP_COND_VALUE_CARGO  = 1, ///< Display dropdown widget cargo types
		DP_COND_VALUE_SLOT   = 2, ///< Display dropdown widget tracerestrict slots

		/* WID_O_SEL_COND_AUX */
		DP_COND_AUX_CARGO = 0, ///< Display dropdown widget cargo types
		DP_COND_TIME_DATE = 1, ///< Display dropdown for current time/date field
		DP_COND_TIMETABLE = 2, ///< Display dropdown for timetable field
		DP_COND_COUNTER = 3,   ///< Display dropdown widget counters
		DP_COND_SCHED_SELECT = 4, ///< Display dropdown for scheduled dispatch schedule selection

		/* WID_O_SEL_COND_AUX2 */
		DP_COND_AUX2_VIA = 0, ///< Display via button
		DP_COND_AUX2_SCHED_TEST = 1, ///< Display dropdown for scheduled dispatch test selection

		/* WID_O_SEL_COND_AUX3 */
		DP_COND_AUX3_STATION = 0, ///< Display station button

		/* WID_O_SEL_BOTTOM_MIDDLE */
		DP_BOTTOM_MIDDLE_DELETE       = 0, ///< Display 'delete' in the middle button of the bottom row of the vehicle order window.
		DP_BOTTOM_MIDDLE_STOP_SHARING = 1, ///< Display 'stop sharing' in the middle button of the bottom row of the vehicle order window.

		/* WID_O_SEL_SHARED */
		DP_SHARED_LIST       = 0, ///< Display shared order list button
		DP_SHARED_VEH_GROUP  = 1, ///< Display add veh to new group button

		/* WID_O_SEL_MGMT */
		DP_MGMT_BTN          = 0, ///< Display order management button
		DP_MGMT_LIST_BTN     = 1, ///< Display order list management button
	};

	int selected_order;
	VehicleOrderID order_over;         ///< Order over which another order is dragged, \c INVALID_VEH_ORDER_ID if none.
	OrderPlaceObjectState goto_type;
	Scrollbar *vscroll;
	bool can_do_refit;     ///< Vehicle chain can be refitted in depot.
	bool can_do_autorefit; ///< Vehicle chain can be auto-refitted.
	int query_text_widget; ///< widget which most recently called ShowQueryString
	int current_aux_plane;
	int current_aux2_plane;
	int current_aux3_plane;
	int current_mgmt_plane;

	/**
	 * Return the memorised selected order.
	 * @return the memorised order if it is a valid one
	 *  else return the number of orders
	 */
	VehicleOrderID OrderGetSel() const
	{
		int num = this->selected_order;
		return (num >= 0 && num < vehicle->GetNumOrders()) ? num : vehicle->GetNumOrders();
	}

	/**
	 * Calculate the selected order.
	 * The calculation is based on the relative (to the window) y click position and
	 *  the position of the scrollbar.
	 *
	 * @param y Y-value of the click relative to the window origin
	 * @return The selected order if the order is valid, else return \c INVALID_VEH_ORDER_ID.
	 */
	VehicleOrderID GetOrderFromPt(int y)
	{
		int sel = this->vscroll->GetScrolledRowFromWidget(y, this, WID_O_ORDER_LIST, WidgetDimensions::scaled.framerect.top);
		if (sel == INT_MAX) return INVALID_VEH_ORDER_ID;
		/* One past the orders is the 'End of Orders' line. */
		assert(IsInsideBS(sel, 0, vehicle->GetNumOrders() + 1));
		return sel;
	}

	/**
	 * Determine which strings should be displayed in the conditional comparator dropdown
	 *
	 * @param order the order to evaluate
	 * @return the StringIDs to display
	 */
	static const StringID *GetComparatorStrings(const Vehicle *v, const Order *order)
	{
		if (order == nullptr) return _order_conditional_condition;
		switch (order->GetConditionVariable()) {
			case OCV_FREE_PLATFORMS:
			case OCV_CARGO_WAITING:
				return _order_conditional_condition_has;

			case OCV_CARGO_ACCEPTANCE:
				return _order_conditional_condition_accepts;

			case OCV_SLOT_OCCUPANCY:
				return _order_conditional_condition_occupancy;

			case OCV_VEH_IN_SLOT:
				return v->type == VEH_TRAIN ? _order_conditional_condition_is_in_slot : _order_conditional_condition_is_in_slot_non_train;

			case OCV_DISPATCH_SLOT:
				return (order->GetConditionValue() % 2) == 0 ? _order_conditional_condition_dispatch_slot_first : _order_conditional_condition_dispatch_slot_last;

			default:
				return _order_conditional_condition;
		}
	}

	bool InsertNewOrder(uint64_t order_pack)
	{
		return DoCommandPEx(this->vehicle->tile, this->vehicle->index, this->OrderGetSel(), order_pack, CMD_INSERT_ORDER | CMD_MSG(STR_ERROR_CAN_T_INSERT_NEW_ORDER), nullptr, nullptr, 0);
	}

	bool ModifyOrder(VehicleOrderID sel_ord, uint32_t p2, bool error_msg = true, const char *text = nullptr)
	{
		return ::ModifyOrder(this->vehicle, sel_ord, p2, error_msg, text);
	}

	/**
	 * Handle the click on the goto button.
	 */
	void OrderClick_Goto(OrderPlaceObjectState type)
	{
		assert(type > OPOS_NONE && type < OPOS_END);

		static const HighLightStyle goto_place_style[OPOS_END - 1] = {
			HT_RECT | HT_VEHICLE, // OPOS_GOTO
			HT_NONE,              // OPOS_CONDITIONAL
			HT_VEHICLE,           // OPOS_SHARE
			HT_RECT,              // OPOS_COND_VIA
			HT_RECT,              // OPOS_COND_STATION
			HT_NONE,              // OPOS_CONDITIONAL_RETARGET
			HT_RECT,              // OPOS_DEPARTURE_VIA
		};
		SetObjectToPlaceWnd(ANIMCURSOR_PICKSTATION, PAL_NONE, goto_place_style[type - 1], this);
		this->goto_type = type;
		this->SetWidgetDirty(WID_O_GOTO);
		this->SetWidgetDirty(WID_O_COND_AUX_VIA);
		this->SetWidgetDirty(WID_O_COND_AUX_STATION);
		this->SetWidgetDirty(WID_O_MGMT_BTN);
	}

	/**
	 * Handle the click on the full load button.
	 * @param load_type Load flag to apply. If matches existing load type, toggles to default of 'load if possible'.
	 * @param toggle If we toggle or not (used for hotkey behavior)
	 */
	void OrderClick_FullLoad(OrderLoadFlags load_type, bool toggle = false)
	{
		VehicleOrderID sel_ord = this->OrderGetSel();
		const Order *order = this->vehicle->GetOrder(sel_ord);

		if (order == nullptr) return;

		if (toggle && order->GetLoadType() == load_type) {
			load_type = OLF_LOAD_IF_POSSIBLE; // reset to 'default'
		}
		if (order->GetLoadType() != load_type) {
			this->ModifyOrder(sel_ord, MOF_LOAD | (load_type << 8));
		}

		if (load_type == OLFB_CARGO_TYPE_LOAD) ShowCargoTypeOrdersWindow(this->vehicle, this, sel_ord, CTOWV_LOAD);
	}

	/**
	 * Handle the click on the service.
	 */
	void OrderClick_Service(int i)
	{
		VehicleOrderID sel_ord = this->OrderGetSel();

		if (i < 0) {
			const Order *order = this->vehicle->GetOrder(sel_ord);
			if (order == nullptr) return;
			i = (order->GetDepotOrderType() & ODTFB_SERVICE) ? DA_ALWAYS_GO : DA_SERVICE;
		}
		this->ModifyOrder(sel_ord, MOF_DEPOT_ACTION | (i << 8));
	}

	/**
	 * Handle the click on the service in nearest depot button.
	 */
	void OrderClick_NearestDepot()
	{
		Order order;
		order.next = nullptr;
		order.index = 0;
		order.MakeGoToDepot(INVALID_DEPOT, ODTFB_PART_OF_ORDERS,
				(_settings_client.gui.new_nonstop || _settings_game.order.nonstop_only) && this->vehicle->IsGroundVehicle() ? ONSF_NO_STOP_AT_INTERMEDIATE_STATIONS : ONSF_STOP_EVERYWHERE);
		order.SetDepotActionType(ODATFB_NEAREST_DEPOT);

		this->InsertNewOrder(order.Pack());
	}

	/**
	 * Handle the click on the release slot button.
	 */
	void OrderClick_ReleaseSlot()
	{
		Order order;
		order.next = nullptr;
		order.index = 0;
		order.MakeReleaseSlot();

		this->InsertNewOrder(order.Pack());
	}

	/**
	 * Handle the click on the change counter button.
	 */
	void OrderClick_ChangeCounter()
	{
		Order order;
		order.next = nullptr;
		order.index = 0;
		order.MakeChangeCounter();

		this->InsertNewOrder(order.Pack());
	}

	/**
	 * Handle the click on the text label button.
	 */
	void OrderClick_TextLabel()
	{
		Order order;
		order.next = nullptr;
		order.index = 0;
		order.MakeLabel(OLST_TEXT);

		this->InsertNewOrder(order.Pack());
	}

	/**
	 * Handle the click on the unload button.
	 * @param unload_type Unload flag to apply. If matches existing unload type, toggles to default of 'unload if possible'.
	 * @param toggle If we toggle or not (used for hotkey behavior)
	 */
	void OrderClick_Unload(OrderUnloadFlags unload_type, bool toggle = false)
	{
		VehicleOrderID sel_ord = this->OrderGetSel();
		const Order *order = this->vehicle->GetOrder(sel_ord);

		if (order == nullptr) return;

		if (toggle && order->GetUnloadType() == unload_type) {
			unload_type = OUF_UNLOAD_IF_POSSIBLE;
		}
		if (order->GetUnloadType() == unload_type && unload_type != OUFB_CARGO_TYPE_UNLOAD) return; // If we still match, do nothing

		if (order->GetUnloadType() != unload_type) {
			this->ModifyOrder(sel_ord, MOF_UNLOAD | (unload_type << 8));
		}

		if (unload_type == OUFB_TRANSFER || unload_type == OUFB_UNLOAD) {
			/* Transfer and unload orders with leave empty as default */
			this->ModifyOrder(sel_ord, MOF_LOAD | (OLFB_NO_LOAD << 8), false);
			this->SetWidgetDirty(WID_O_FULL_LOAD);
		} else if (unload_type == OUFB_CARGO_TYPE_UNLOAD) {
			ShowCargoTypeOrdersWindow(this->vehicle, this, sel_ord, CTOWV_UNLOAD);
		}
	}

	/**
	 * Handle the click on the nonstop button.
	 * @param non_stop what non-stop type to use; -1 to use the 'next' one, -2 to toggle the via state.
	 */
	void OrderClick_Nonstop(int non_stop)
	{
		if (!this->vehicle->IsGroundVehicle()) return;

		VehicleOrderID sel_ord = this->OrderGetSel();
		const Order *order = this->vehicle->GetOrder(sel_ord);

		if (order == nullptr || order->GetNonStopType() == non_stop) return;

		/* Keypress if negative, so 'toggle' to the next */
		if (non_stop == -1) {
			non_stop = order->GetNonStopType() ^ ONSF_NO_STOP_AT_INTERMEDIATE_STATIONS;
		} else if (non_stop == -2) {
			if (!order->IsType(OT_GOTO_STATION)) return;
			non_stop = order->GetNonStopType() ^ ONSF_NO_STOP_AT_DESTINATION_STATION;
		}

		this->SetWidgetDirty(WID_O_NON_STOP);
		this->ModifyOrder(sel_ord, MOF_NON_STOP | non_stop << 8);
	}

	/**
	 * Handle the click on the skip button.
	 * If ctrl is pressed, skip to selected order, else skip to current order + 1
	 */
	void OrderClick_Skip()
	{
		/* Don't skip when there's nothing to skip */
		if (_ctrl_pressed && this->vehicle->cur_implicit_order_index == this->OrderGetSel()) return;
		if (this->vehicle->GetNumOrders() <= 1) return;

		DoCommandP(this->vehicle->tile, this->vehicle->index, _ctrl_pressed ? this->OrderGetSel() : ((this->vehicle->cur_implicit_order_index + 1) % this->vehicle->GetNumOrders()),
				CMD_SKIP_TO_ORDER | CMD_MSG(_ctrl_pressed ? STR_ERROR_CAN_T_SKIP_TO_ORDER : STR_ERROR_CAN_T_SKIP_ORDER));
	}

	/**
	 * Handle the click on the delete button.
	 */
	void OrderClick_Delete()
	{
		/* When networking, move one order lower */
		int selected = this->selected_order + (int)_networking;

		if (DoCommandP(this->vehicle->tile, this->vehicle->index, this->OrderGetSel(), CMD_DELETE_ORDER | CMD_MSG(STR_ERROR_CAN_T_DELETE_THIS_ORDER))) {
			this->selected_order = selected >= this->vehicle->GetNumOrders() ? -1 : selected;
			this->UpdateButtonState();
		}
	}

	/**
	 * Handle the click on the 'stop sharing' button.
	 * If 'End of Shared Orders' isn't selected, do nothing. If Ctrl is pressed, call OrderClick_Delete and exit.
	 * To stop sharing this vehicle order list, we copy the orders of a vehicle that share this order list. That way we
	 * exit the group of shared vehicles while keeping the same order list.
	 */
	void OrderClick_StopSharing()
	{
		/* Don't try to stop sharing orders if 'End of Shared Orders' isn't selected. */
		if (!this->vehicle->IsOrderListShared() || this->selected_order != this->vehicle->GetNumOrders()) return;
		/* If Ctrl is pressed, delete the order list as if we clicked the 'Delete' button. */
		if (_ctrl_pressed) {
			this->OrderClick_Delete();
			return;
		}

		/* Get another vehicle that share orders with this vehicle. */
		Vehicle *other_shared = (this->vehicle->FirstShared() == this->vehicle) ? this->vehicle->NextShared() : this->vehicle->PreviousShared();
		/* Copy the order list of the other vehicle. */
		if (DoCommandP(this->vehicle->tile, this->vehicle->index | CO_COPY << 30, other_shared->index, CMD_CLONE_ORDER | CMD_MSG(STR_ERROR_CAN_T_STOP_SHARING_ORDER_LIST))) {
			this->UpdateButtonState();
		}
	}

	/**
	 * Handle the click on the refit button.
	 * If ctrl is pressed, cancel refitting, else show the refit window.
	 * @param i Selected refit command.
	 * @param auto_refit Select refit for auto-refitting.
	 */
	void OrderClick_Refit(int i, bool auto_refit)
	{
		if (_ctrl_pressed) {
			/* Cancel refitting */
<<<<<<< HEAD
			DoCommandP(this->vehicle->tile, this->vehicle->index, (this->OrderGetSel() << 16) | (CT_NO_REFIT << 8) | CT_NO_REFIT, CMD_ORDER_REFIT);
		} else {
			if (i == 1) { // Auto-refit to available cargo type.
				DoCommandP(this->vehicle->tile, this->vehicle->index, (this->OrderGetSel() << 16) | CT_AUTO_REFIT, CMD_ORDER_REFIT);
=======
			Command<CMD_ORDER_REFIT>::Post(this->vehicle->tile, this->vehicle->index, this->OrderGetSel(), CARGO_NO_REFIT);
		} else {
			if (i == 1) { // Auto-refit to available cargo type.
				Command<CMD_ORDER_REFIT>::Post(this->vehicle->tile, this->vehicle->index, this->OrderGetSel(), CARGO_AUTO_REFIT);
>>>>>>> f7bd70ba
			} else {
				ShowVehicleRefitWindow(this->vehicle, this->OrderGetSel(), this, auto_refit);
			}
		}
	}

	/**
	 * Handle the click on the reverse order list button.
	 */
	void OrderClick_ReverseOrderList(uint subcommand)
	{
		DoCommandP(this->vehicle->tile, this->vehicle->index, subcommand, CMD_REVERSE_ORDER_LIST | CMD_MSG(STR_ERROR_CAN_T_MOVE_THIS_ORDER));
	}

	/** Cache auto-refittability of the vehicle chain. */
	void UpdateAutoRefitState()
	{
		this->can_do_refit = false;
		this->can_do_autorefit = false;
		for (const Vehicle *w = this->vehicle; w != nullptr; w = w->IsArticulatedCallbackVehicleType() ? w->Next() : nullptr) {
			if (IsEngineRefittable(w->engine_type)) this->can_do_refit = true;
			if (HasBit(Engine::Get(w->engine_type)->info.misc_flags, EF_AUTO_REFIT)) this->can_do_autorefit = true;
		}
	}

	int GetOrderManagementPlane() const
	{
		return this->selected_order == this->vehicle->GetNumOrders() ? DP_MGMT_LIST_BTN : DP_MGMT_BTN;
	}

public:
	OrdersWindow(WindowDesc *desc, const Vehicle *v) : GeneralVehicleWindow(desc, v)
	{
		this->CreateNestedTree();
		this->vscroll = this->GetScrollbar(WID_O_SCROLLBAR);
		this->GetWidget<NWidgetStacked>(WID_O_SEL_OCCUPANCY)->SetDisplayedPlane(_settings_client.gui.show_order_occupancy_by_default ? 0 : SZSP_NONE);
		this->SetWidgetLoweredState(WID_O_OCCUPANCY_TOGGLE, _settings_client.gui.show_order_occupancy_by_default);
		this->current_aux_plane = SZSP_NONE;
		this->current_aux2_plane = SZSP_NONE;
		this->current_aux3_plane = SZSP_NONE;
		this->current_mgmt_plane = this->GetOrderManagementPlane();
		if (v->owner == _local_company) {
			NWidgetStacked *aux_sel = this->GetWidget<NWidgetStacked>(WID_O_SEL_COND_AUX);
			NWidgetStacked *aux2_sel = this->GetWidget<NWidgetStacked>(WID_O_SEL_COND_AUX2);
			NWidgetStacked *aux3_sel = this->GetWidget<NWidgetStacked>(WID_O_SEL_COND_AUX3);
			aux_sel->independent_planes = true;
			aux2_sel->independent_planes = true;
			aux3_sel->independent_planes = true;
			aux_sel->SetDisplayedPlane(this->current_aux_plane);
			aux2_sel->SetDisplayedPlane(this->current_aux2_plane);
			aux3_sel->SetDisplayedPlane(this->current_aux3_plane);
			this->GetWidget<NWidgetStacked>(WID_O_SEL_MGMT)->SetDisplayedPlane(this->current_mgmt_plane);
		}
		this->FinishInitNested(v->index);
		if (v->owner == _local_company) {
			this->DisableWidget(WID_O_EMPTY);
		}

		this->selected_order = -1;
		this->order_over = INVALID_VEH_ORDER_ID;
		this->goto_type = OPOS_NONE;
		this->owner = v->owner;

		this->UpdateAutoRefitState();

		if (_settings_client.gui.quick_goto && v->owner == _local_company) {
			/* If there are less than 2 station, make Go To active. */
			int station_orders = 0;
			for (const Order *order : v->Orders()) {
				if (order->IsType(OT_GOTO_STATION)) station_orders++;
			}

			if (station_orders < 2) this->OrderClick_Goto(OPOS_GOTO);
		}
		this->OnInvalidateData(VIWD_MODIFY_ORDERS);
	}

	void Close(int data = 0) override
	{
		CloseWindowById(WC_VEHICLE_CARGO_TYPE_LOAD_ORDERS, this->window_number, false);
		CloseWindowById(WC_VEHICLE_CARGO_TYPE_UNLOAD_ORDERS, this->window_number, false);
		if (!FocusWindowById(WC_VEHICLE_VIEW, this->window_number)) {
			MarkDirtyFocusedRoutePaths(this->vehicle);
		}
		this->GeneralVehicleWindow::Close();
	}

	void UpdateWidgetSize(WidgetID widget, Dimension *size, const Dimension &padding, Dimension *fill, Dimension *resize) override
	{
		switch (widget) {
			case WID_O_OCCUPANCY_LIST:
				SetDParamMaxValue(0, 100);
				size->width = GetStringBoundingBox(STR_ORDERS_OCCUPANCY_PERCENT).width + 10 + WidgetDimensions::unscaled.framerect.Horizontal();
				/* FALL THROUGH */

			case WID_O_SEL_OCCUPANCY:
			case WID_O_ORDER_LIST:
				resize->height = GetCharacterHeight(FS_NORMAL);
				size->height = 6 * resize->height + padding.height;
				break;

			case WID_O_COND_VARIABLE: {
				Dimension d = {0, 0};
				for (uint i = 0; i < lengthof(_order_conditional_variable); i++) {
					if (this->vehicle->type != VEH_TRAIN && _order_conditional_variable[i] == OCV_FREE_PLATFORMS) {
						continue;
					}
					d = maxdim(d, GetStringBoundingBox(OrderStringForVariable(this->vehicle, _order_conditional_variable[i])));
				}
				d.width += padding.width;
				d.height += padding.height;
				*size = maxdim(*size, d);
				break;
			}

			case WID_O_COND_COMPARATOR: {
				Dimension d = {0, 0};
				for (int i = 0; _order_conditional_condition[i] != INVALID_STRING_ID; i++) {
					d = maxdim(d, GetStringBoundingBox(_order_conditional_condition[i]));
				}
				d.width += padding.width;
				d.height += padding.height;
				*size = maxdim(*size, d);
				break;
			}

			case WID_O_OCCUPANCY_TOGGLE:
				SetDParamMaxValue(0, 100);
				size->width = GetStringBoundingBox(STR_ORDERS_OCCUPANCY_PERCENT).width + 10 + WidgetDimensions::unscaled.framerect.Horizontal();
				break;

			case WID_O_TIMETABLE_VIEW: {
				Dimension d = GetStringBoundingBox(STR_ORDERS_TIMETABLE_VIEW);
				Dimension spr_d = GetSpriteSize(SPR_WARNING_SIGN);
				d.width += spr_d.width + WidgetDimensions::scaled.hsep_normal;
				d.height = std::max(d.height, spr_d.height);
				d.width += padding.width;
				d.height += padding.height;
				*size = maxdim(*size, d);
				break;
			}

			case WID_O_SHARED_ORDER_LIST:
			case WID_O_ADD_VEH_GROUP:
				size->width = std::max(size->width, NWidgetLeaf::GetResizeBoxDimension().width);
				break;
		}
	}

	/**
	 * Some data on this window has become invalid.
	 * @param data Information about the changed data.
	 * @param gui_scope Whether the call is done from GUI scope. You may not do everything when not in GUI scope. See #InvalidateWindowData() for details.
	 */
	void OnInvalidateData([[maybe_unused]] int data = 0, [[maybe_unused]] bool gui_scope = true) override
	{
		VehicleOrderID from = INVALID_VEH_ORDER_ID;
		VehicleOrderID to   = INVALID_VEH_ORDER_ID;

		switch (data) {
			case VIWD_AUTOREPLACE:
				/* Autoreplace replaced the vehicle */
				this->vehicle = Vehicle::Get(this->window_number);
				FALLTHROUGH;

			case VIWD_CONSIST_CHANGED:
				/* Vehicle composition was changed. */
				this->UpdateAutoRefitState();
				break;

			case VIWD_REMOVE_ALL_ORDERS:
				/* Removed / replaced all orders (after deleting / sharing) */
				if (this->selected_order == -1) break;

				this->CloseChildWindows();
				HideDropDownMenu(this);
				this->selected_order = -1;
				break;

			case VIWD_MODIFY_ORDERS:
				/* Some other order changes */
				break;

			default:
				if (gui_scope) break; // only do this once; from command scope
				from = GB(data, 0, 16);
				to   = GB(data, 16, 16);
				/* Moving an order. If one of these is INVALID_VEH_ORDER_ID, then
				 * the order is being created / removed */
				if (this->selected_order == -1) break;

				if (from == to) break; // no need to change anything

				if (from != this->selected_order) {
					/* Moving from preceding order? */
					this->selected_order -= (int)(from <= this->selected_order);
					/* Moving to   preceding order? */
					this->selected_order += (int)(to   <= this->selected_order);
					break;
				}

				/* Now we are modifying the selected order */
				if (to == INVALID_VEH_ORDER_ID) {
					/* Deleting selected order */
					this->CloseChildWindows();
					HideDropDownMenu(this);
					this->selected_order = -1;
					break;
				}

				/* Moving selected order */
				this->selected_order = to;
				break;
		}

		this->vscroll->SetCount(this->vehicle->GetNumOrders() + 1);
		if (gui_scope) {
			this->UpdateButtonState();
			InvalidateWindowClassesData(WC_VEHICLE_CARGO_TYPE_LOAD_ORDERS, 0);
			InvalidateWindowClassesData(WC_VEHICLE_CARGO_TYPE_UNLOAD_ORDERS, 0);
		}

		/* Scroll to the new order. */
		if (from == INVALID_VEH_ORDER_ID && to != INVALID_VEH_ORDER_ID && !this->vscroll->IsVisible(to)) {
			this->vscroll->ScrollTowards(to);
		}
	}

	virtual EventState OnCTRLStateChange() override
	{
		this->UpdateButtonState();
		return ES_NOT_HANDLED;
	}

	void UpdateButtonState()
	{
		if (this->vehicle->owner != _local_company) {
			this->GetWidget<NWidgetStacked>(WID_O_SEL_OCCUPANCY)->SetDisplayedPlane(IsWidgetLowered(WID_O_OCCUPANCY_TOGGLE) ? 0 : SZSP_NONE);
			return; // No buttons are displayed with competitor order windows.
		}

		bool shared_orders = this->vehicle->IsOrderListShared();
		VehicleOrderID sel = this->OrderGetSel();
		const Order *order = this->vehicle->GetOrder(sel);

		/* Second row. */
		/* skip */
		this->SetWidgetDisabledState(WID_O_SKIP, this->vehicle->GetNumOrders() <= 1);

		/* delete / stop sharing */
		NWidgetStacked *delete_sel = this->GetWidget<NWidgetStacked>(WID_O_SEL_BOTTOM_MIDDLE);
		if (shared_orders && this->selected_order == this->vehicle->GetNumOrders()) {
			/* The 'End of Shared Orders' order is selected, show the 'stop sharing' button. */
			delete_sel->SetDisplayedPlane(DP_BOTTOM_MIDDLE_STOP_SHARING);
		} else {
			/* The 'End of Shared Orders' order isn't selected, show the 'delete' button. */
			delete_sel->SetDisplayedPlane(DP_BOTTOM_MIDDLE_DELETE);
			this->SetWidgetDisabledState(WID_O_DELETE,
				(uint)this->vehicle->GetNumOrders() + ((shared_orders || this->vehicle->GetNumOrders() != 0) ? 1 : 0) <= (uint)this->selected_order);

			/* Set the tooltip of the 'delete' button depending on whether the
			 * 'End of Orders' order or a regular order is selected. */
			NWidgetCore *nwi = this->GetWidget<NWidgetCore>(WID_O_DELETE);
			if (this->selected_order == this->vehicle->GetNumOrders()) {
				nwi->SetDataTip(STR_ORDERS_DELETE_BUTTON, STR_ORDERS_DELETE_ALL_TOOLTIP);
			} else {
				nwi->SetDataTip(STR_ORDERS_DELETE_BUTTON, STR_ORDERS_DELETE_TOOLTIP);
			}
		}

		/* First row. */
		this->RaiseWidget(WID_O_FULL_LOAD);
		this->RaiseWidget(WID_O_UNLOAD);
		this->RaiseWidget(WID_O_SERVICE);

		/* Selection widgets. */
		/* Train or road vehicle. */
		NWidgetStacked *train_row_sel = this->GetWidget<NWidgetStacked>(WID_O_SEL_TOP_ROW_GROUNDVEHICLE);
		NWidgetStacked *left_sel      = this->GetWidget<NWidgetStacked>(WID_O_SEL_TOP_LEFT);
		NWidgetStacked *middle_sel    = this->GetWidget<NWidgetStacked>(WID_O_SEL_TOP_MIDDLE);
		NWidgetStacked *right_sel     = this->GetWidget<NWidgetStacked>(WID_O_SEL_TOP_RIGHT);
		/* Ship or airplane. */
		NWidgetStacked *row_sel = this->GetWidget<NWidgetStacked>(WID_O_SEL_TOP_ROW);
		assert(row_sel != nullptr || (train_row_sel != nullptr && left_sel != nullptr && middle_sel != nullptr && right_sel != nullptr));

		NWidgetStacked *aux_sel = this->GetWidget<NWidgetStacked>(WID_O_SEL_COND_AUX);
		NWidgetStacked *aux2_sel = this->GetWidget<NWidgetStacked>(WID_O_SEL_COND_AUX2);
		NWidgetStacked *aux3_sel = this->GetWidget<NWidgetStacked>(WID_O_SEL_COND_AUX3);
		NWidgetStacked *mgmt_sel = this->GetWidget<NWidgetStacked>(WID_O_SEL_MGMT);
		mgmt_sel->SetDisplayedPlane(this->GetOrderManagementPlane());

		auto aux_plane_guard = scope_guard([&]() {
			bool reinit = false;
			if (this->current_aux_plane != aux_sel->shown_plane) {
				this->current_aux_plane = aux_sel->shown_plane;
				reinit = true;
			}
			if (this->current_aux2_plane != aux2_sel->shown_plane) {
				this->current_aux2_plane = aux2_sel->shown_plane;
				reinit = true;
			}
			if (this->current_aux3_plane != aux3_sel->shown_plane) {
				this->current_aux3_plane = aux3_sel->shown_plane;
				reinit = true;
			}
			if ((this->current_mgmt_plane == SZSP_NONE) != (mgmt_sel->shown_plane == SZSP_NONE)) {
				this->current_mgmt_plane = mgmt_sel->shown_plane;
				reinit = true;
			} else if (this->current_mgmt_plane != mgmt_sel->shown_plane) {
				this->current_mgmt_plane = mgmt_sel->shown_plane;
			}
			if (reinit) this->ReInit();
		});

		aux_sel->SetDisplayedPlane(SZSP_NONE);
		aux2_sel->SetDisplayedPlane(SZSP_NONE);
		aux3_sel->SetDisplayedPlane(SZSP_NONE);

		if (order == nullptr) {
			if (row_sel != nullptr) {
				row_sel->SetDisplayedPlane(DP_ROW_LOAD);
			} else {
				train_row_sel->SetDisplayedPlane(DP_GROUNDVEHICLE_ROW_NORMAL);
				left_sel->SetDisplayedPlane(DP_LEFT_LOAD);
				middle_sel->SetDisplayedPlane(DP_MIDDLE_UNLOAD);
				right_sel->SetDisplayedPlane(DP_RIGHT_EMPTY);
				this->DisableWidget(WID_O_NON_STOP);
				this->RaiseWidget(WID_O_NON_STOP);
			}
			this->DisableWidget(WID_O_FULL_LOAD);
			this->DisableWidget(WID_O_UNLOAD);
			this->DisableWidget(WID_O_REFIT_DROPDOWN);
			this->DisableWidget(WID_O_MGMT_BTN);
		} else {
			this->SetWidgetDisabledState(WID_O_FULL_LOAD, (order->GetNonStopType() & ONSF_NO_STOP_AT_DESTINATION_STATION) != 0); // full load
			this->SetWidgetDisabledState(WID_O_UNLOAD,    (order->GetNonStopType() & ONSF_NO_STOP_AT_DESTINATION_STATION) != 0); // unload
			this->EnableWidget(WID_O_MGMT_BTN);

			switch (order->GetType()) {
				case OT_GOTO_STATION:
					if (row_sel != nullptr) {
						row_sel->SetDisplayedPlane(DP_ROW_LOAD);
					} else {
						train_row_sel->SetDisplayedPlane(DP_GROUNDVEHICLE_ROW_NORMAL);
						left_sel->SetDisplayedPlane(DP_LEFT_LOAD);
						middle_sel->SetDisplayedPlane(DP_MIDDLE_UNLOAD);
						right_sel->SetDisplayedPlane(DP_RIGHT_REFIT);
						this->EnableWidget(WID_O_NON_STOP);
						this->SetWidgetLoweredState(WID_O_NON_STOP, order->GetNonStopType() & ONSF_NO_STOP_AT_INTERMEDIATE_STATIONS);
					}
					this->SetWidgetLoweredState(WID_O_FULL_LOAD, order->GetLoadType() == OLF_FULL_LOAD_ANY);
					this->SetWidgetLoweredState(WID_O_UNLOAD, order->GetUnloadType() == OUFB_UNLOAD);

					/* Can only do refitting when stopping at the destination and loading cargo.
					 * Also enable the button if a refit is already set to allow clearing it. */
					this->SetWidgetDisabledState(WID_O_REFIT_DROPDOWN,
							order->GetLoadType() == OLFB_NO_LOAD || (order->GetNonStopType() & ONSF_NO_STOP_AT_DESTINATION_STATION) ||
							((!this->can_do_refit || !this->can_do_autorefit) && !order->IsRefit()));

					break;

				case OT_GOTO_WAYPOINT:
					if (row_sel != nullptr) {
						row_sel->SetDisplayedPlane(DP_ROW_LOAD);
					} else {
						train_row_sel->SetDisplayedPlane(DP_GROUNDVEHICLE_ROW_NORMAL);
						left_sel->SetDisplayedPlane(DP_LEFT_REVERSE);
						middle_sel->SetDisplayedPlane(DP_MIDDLE_UNLOAD);
						right_sel->SetDisplayedPlane(DP_RIGHT_EMPTY);
						this->EnableWidget(WID_O_NON_STOP);
						this->SetWidgetLoweredState(WID_O_NON_STOP, order->GetNonStopType() & ONSF_NO_STOP_AT_INTERMEDIATE_STATIONS);
						this->EnableWidget(WID_O_REVERSE);
						this->SetWidgetLoweredState(WID_O_REVERSE, order->GetWaypointFlags() & OWF_REVERSE);
					}
					this->DisableWidget(WID_O_UNLOAD);
					this->DisableWidget(WID_O_REFIT_DROPDOWN);
					break;

				case OT_GOTO_DEPOT:
					if (row_sel != nullptr) {
						row_sel->SetDisplayedPlane(DP_ROW_DEPOT);
					} else {
						train_row_sel->SetDisplayedPlane(DP_GROUNDVEHICLE_ROW_NORMAL);
						left_sel->SetDisplayedPlane(DP_LEFT_REFIT);
						middle_sel->SetDisplayedPlane(DP_MIDDLE_SERVICE);
						right_sel->SetDisplayedPlane(DP_RIGHT_EMPTY);
						this->EnableWidget(WID_O_NON_STOP);
						this->SetWidgetLoweredState(WID_O_NON_STOP, order->GetNonStopType() & ONSF_NO_STOP_AT_INTERMEDIATE_STATIONS);
					}
					/* Disable refit button if the order is no 'always go' order.
					 * However, keep the service button enabled for refit-orders to allow clearing refits (without knowing about ctrl). */
					this->SetWidgetDisabledState(WID_O_REFIT,
							(order->GetDepotOrderType() & ODTFB_SERVICE) || (order->GetDepotActionType() & ODATFB_HALT) ||
							(!this->can_do_refit && !order->IsRefit()));
					this->SetWidgetLoweredState(WID_O_SERVICE, order->GetDepotOrderType() & ODTFB_SERVICE);
					break;

				case OT_CONDITIONAL: {
					if (row_sel != nullptr) {
						row_sel->SetDisplayedPlane(DP_ROW_CONDITIONAL);
					} else {
						train_row_sel->SetDisplayedPlane(DP_GROUNDVEHICLE_ROW_CONDITIONAL);
					}

					OrderConditionVariable ocv = (order == nullptr) ? OCV_LOAD_PERCENTAGE : order->GetConditionVariable();
					bool is_cargo = (ocv == OCV_CARGO_ACCEPTANCE || ocv == OCV_CARGO_WAITING);
					bool is_slot_occupancy = (ocv == OCV_SLOT_OCCUPANCY || ocv == OCV_VEH_IN_SLOT);
					bool is_auxiliary_cargo = (ocv == OCV_CARGO_LOAD_PERCENTAGE || ocv == OCV_CARGO_WAITING_AMOUNT);
					bool is_counter = (ocv == OCV_COUNTER_VALUE);
					bool is_time_date = (ocv == OCV_TIME_DATE);
					bool is_timetable = (ocv == OCV_TIMETABLE);
					bool is_sched_dispatch = (ocv == OCV_DISPATCH_SLOT);

					if (is_cargo) {
						if (order == nullptr || !CargoSpec::Get(order->GetConditionValue())->IsValid()) {
							this->GetWidget<NWidgetCore>(WID_O_COND_CARGO)->widget_data = STR_NEWGRF_INVALID_CARGO;
						} else {
							this->GetWidget<NWidgetCore>(WID_O_COND_CARGO)->widget_data = CargoSpec::Get(order->GetConditionValue())->name;
						}
						this->GetWidget<NWidgetStacked>(WID_O_SEL_COND_VALUE)->SetDisplayedPlane(DP_COND_VALUE_CARGO);
					} else if (is_slot_occupancy) {
						TraceRestrictSlotID slot_id = (order != nullptr && TraceRestrictSlot::IsValidID(order->GetXData()) ? order->GetXData() : INVALID_TRACE_RESTRICT_SLOT_ID);

						this->GetWidget<NWidgetCore>(WID_O_COND_SLOT)->widget_data = (slot_id != INVALID_TRACE_RESTRICT_SLOT_ID) ? STR_TRACE_RESTRICT_SLOT_NAME : STR_TRACE_RESTRICT_VARIABLE_UNDEFINED;
						this->GetWidget<NWidgetStacked>(WID_O_SEL_COND_VALUE)->SetDisplayedPlane(DP_COND_VALUE_SLOT);
					} else if (is_sched_dispatch) {
						this->GetWidget<NWidgetStacked>(WID_O_SEL_COND_VALUE)->SetDisplayedPlane(SZSP_NONE);
					} else {
						this->GetWidget<NWidgetStacked>(WID_O_SEL_COND_VALUE)->SetDisplayedPlane(DP_COND_VALUE_NUMBER);
					}

					if (is_auxiliary_cargo) {
						if (order == nullptr || !CargoSpec::Get(order->GetConditionValue())->IsValid()) {
							this->GetWidget<NWidgetCore>(WID_O_COND_AUX_CARGO)->widget_data = STR_NEWGRF_INVALID_CARGO;
						} else {
							this->GetWidget<NWidgetCore>(WID_O_COND_AUX_CARGO)->widget_data = CargoSpec::Get(order->GetConditionValue())->name;
						}
						aux_sel->SetDisplayedPlane(DP_COND_AUX_CARGO);
					} else if (is_counter) {
						TraceRestrictCounterID ctr_id = (order != nullptr && TraceRestrictCounter::IsValidID(GB(order->GetXData(), 16, 16)) ? GB(order->GetXData(), 16, 16) : INVALID_TRACE_RESTRICT_COUNTER_ID);

						this->GetWidget<NWidgetCore>(WID_O_COND_COUNTER)->widget_data = (ctr_id != INVALID_TRACE_RESTRICT_COUNTER_ID) ? STR_TRACE_RESTRICT_COUNTER_NAME : STR_TRACE_RESTRICT_VARIABLE_UNDEFINED;
						aux_sel->SetDisplayedPlane(DP_COND_COUNTER);
					} else if (is_time_date) {
						this->GetWidget<NWidgetCore>(WID_O_COND_TIME_DATE)->widget_data = STR_TRACE_RESTRICT_TIME_MINUTE_ITEM + order->GetConditionValue();
						aux_sel->SetDisplayedPlane(DP_COND_TIME_DATE);
					} else if (is_timetable) {
						this->GetWidget<NWidgetCore>(WID_O_COND_TIMETABLE)->widget_data = STR_TRACE_RESTRICT_TIMETABLE_LATENESS + order->GetConditionValue();
						aux_sel->SetDisplayedPlane(DP_COND_TIMETABLE);
					} else if (is_sched_dispatch) {
						this->GetWidget<NWidgetCore>(WID_O_COND_SCHED_SELECT)->widget_data = STR_JUST_STRING1;
						aux_sel->SetDisplayedPlane(DP_COND_SCHED_SELECT);
					} else {
						aux_sel->SetDisplayedPlane(SZSP_NONE);
					}

					if (ocv == OCV_CARGO_WAITING_AMOUNT) {
						aux2_sel->SetDisplayedPlane(DP_COND_AUX2_VIA);
					} else if (is_sched_dispatch) {
						this->GetWidget<NWidgetCore>(WID_O_COND_SCHED_TEST)->widget_data = STR_TRACE_RESTRICT_DISPATCH_SLOT_SHORT_NEXT + (order->GetConditionValue() / 2);
						aux2_sel->SetDisplayedPlane(DP_COND_AUX2_SCHED_TEST);
					} else {
						aux2_sel->SetDisplayedPlane(SZSP_NONE);
					}

					if (ConditionVariableHasStationID(ocv)) {
						aux3_sel->SetDisplayedPlane(DP_COND_AUX3_STATION);
					} else {
						aux3_sel->SetDisplayedPlane(SZSP_NONE);
					}

					/* Set the strings for the dropdown boxes. */
					this->GetWidget<NWidgetCore>(WID_O_COND_VARIABLE)->widget_data   = OrderStringForVariable(this->vehicle, ocv);
					this->GetWidget<NWidgetCore>(WID_O_COND_COMPARATOR)->widget_data = GetComparatorStrings(this->vehicle, order)[order->GetConditionComparator()];
					this->GetWidget<NWidgetCore>(WID_O_COND_VALUE)->widget_data = (ocv == OCV_TIME_DATE && order->GetConditionValue() == TRTDVF_HOUR_MINUTE) ? STR_JUST_TIME_HHMM : STR_JUST_COMMA;
					this->SetWidgetDisabledState(WID_O_COND_COMPARATOR, ocv == OCV_UNCONDITIONALLY || ocv == OCV_PERCENT);
					this->SetWidgetDisabledState(WID_O_COND_VALUE, ocv == OCV_REQUIRES_SERVICE || ocv == OCV_UNCONDITIONALLY);
					break;
				}

				case OT_RELEASE_SLOT: {
					if (row_sel != nullptr) {
						row_sel->SetDisplayedPlane(DP_ROW_SLOT);
					} else {
						train_row_sel->SetDisplayedPlane(DP_GROUNDVEHICLE_ROW_SLOT);
					}

					TraceRestrictSlotID slot_id = (order != nullptr && TraceRestrictSlot::IsValidID(order->GetDestination()) ? order->GetDestination() : INVALID_TRACE_RESTRICT_SLOT_ID);

					this->GetWidget<NWidgetCore>(WID_O_RELEASE_SLOT)->widget_data = (slot_id != INVALID_TRACE_RESTRICT_SLOT_ID) ? STR_TRACE_RESTRICT_SLOT_NAME : STR_TRACE_RESTRICT_VARIABLE_UNDEFINED;
					break;
				}

				case OT_COUNTER: {
					if (row_sel != nullptr) {
						row_sel->SetDisplayedPlane(DP_ROW_COUNTER);
					} else {
						train_row_sel->SetDisplayedPlane(DP_GROUNDVEHICLE_ROW_COUNTER);
					}

					TraceRestrictCounterID ctr_id = (order != nullptr && TraceRestrictCounter::IsValidID(order->GetDestination()) ? order->GetDestination() : INVALID_TRACE_RESTRICT_COUNTER_ID);

					this->GetWidget<NWidgetCore>(WID_O_CHANGE_COUNTER)->widget_data = (ctr_id != INVALID_TRACE_RESTRICT_COUNTER_ID) ? STR_TRACE_RESTRICT_COUNTER_NAME : STR_TRACE_RESTRICT_VARIABLE_UNDEFINED;
					break;
				}

				case OT_LABEL: {
					std::pair<int, int> sections = { DP_ROW_EMPTY, DP_GROUNDVEHICLE_ROW_EMPTY };
					if (order->GetLabelSubType() == OLST_TEXT) {
						sections = { DP_ROW_TEXT_LABEL, DP_GROUNDVEHICLE_ROW_TEXT_LABEL };
					} else if (IsDeparturesOrderLabelSubType(order->GetLabelSubType())) {
						sections = { DP_ROW_DEPARTURES, DP_GROUNDVEHICLE_ROW_DEPARTURES };
					}
					if (row_sel != nullptr) {
						row_sel->SetDisplayedPlane(sections.first);
					} else {
						train_row_sel->SetDisplayedPlane(sections.second);
					}
					break;
				}

				default: // every other order
					if (row_sel != nullptr) {
						row_sel->SetDisplayedPlane(DP_ROW_LOAD);
					} else {
						train_row_sel->SetDisplayedPlane(DP_GROUNDVEHICLE_ROW_NORMAL);
						left_sel->SetDisplayedPlane(DP_LEFT_LOAD);
						middle_sel->SetDisplayedPlane(DP_MIDDLE_UNLOAD);
						right_sel->SetDisplayedPlane(DP_RIGHT_EMPTY);
						this->DisableWidget(WID_O_NON_STOP);
					}
					this->DisableWidget(WID_O_FULL_LOAD);
					this->DisableWidget(WID_O_UNLOAD);
					this->DisableWidget(WID_O_REFIT_DROPDOWN);
					break;
			}
		}

		this->GetWidget<NWidgetStacked>(WID_O_SEL_SHARED)->SetDisplayedPlane(_ctrl_pressed ? DP_SHARED_VEH_GROUP : DP_SHARED_LIST);

		/* Disable list of vehicles with the same shared orders if there is no list */
		this->SetWidgetDisabledState(WID_O_SHARED_ORDER_LIST, !(shared_orders || _settings_client.gui.enable_single_veh_shared_order_gui));

		this->GetWidget<NWidgetStacked>(WID_O_SEL_OCCUPANCY)->SetDisplayedPlane(IsWidgetLowered(WID_O_OCCUPANCY_TOGGLE) ? 0 : SZSP_NONE);

		this->SetDirty();
	}

	void OnPaint() override
	{
		if (this->vehicle->owner != _local_company) {
			this->selected_order = -1; // Disable selection any selected row at a competitor order window.
		} else {
			this->SetWidgetLoweredState(WID_O_GOTO, this->goto_type != OPOS_NONE && this->goto_type != OPOS_COND_VIA
					&& this->goto_type != OPOS_COND_STATION && this->goto_type != OPOS_CONDITIONAL_RETARGET);
			this->SetWidgetLoweredState(WID_O_COND_AUX_VIA, this->goto_type == OPOS_COND_VIA);
			this->SetWidgetLoweredState(WID_O_COND_AUX_STATION, this->goto_type == OPOS_COND_STATION);
			this->SetWidgetLoweredState(WID_O_MGMT_BTN, this->goto_type == OPOS_CONDITIONAL_RETARGET);
		}
		this->DrawWidgets();
	}

	void DrawWidget(const Rect &r, WidgetID widget) const override
	{
		switch (widget) {
			case WID_O_ORDER_LIST:
				DrawOrderListWidget(r);
				break;

			case WID_O_OCCUPANCY_LIST:
				DrawOccupancyListWidget(r);
				break;

			case WID_O_TIMETABLE_VIEW:
				DrawTimetableButtonWidget(r);
				break;
		}
	}

	void DrawOrderListWidget(const Rect &r) const
	{
		Rect ir = r.Shrink(WidgetDimensions::scaled.frametext, WidgetDimensions::scaled.framerect);
		bool rtl = _current_text_dir == TD_RTL;
		SetDParamMaxValue(0, this->vehicle->GetNumOrders(), 2);
		int index_column_width = GetStringBoundingBox(STR_ORDER_INDEX).width + 2 * GetSpriteSize(rtl ? SPR_ARROW_RIGHT : SPR_ARROW_LEFT).width + WidgetDimensions::scaled.hsep_normal;
		int middle = rtl ? ir.right - index_column_width : ir.left + index_column_width;

		int y = ir.top;
		int line_height = this->GetWidget<NWidgetBase>(WID_O_ORDER_LIST)->resize_y;

		int i = this->vscroll->GetPosition();
		const Order *order = this->vehicle->GetOrder(i);
		/* First draw the highlighting underground if it exists. */
		if (this->order_over != INVALID_VEH_ORDER_ID) {
			while (order != nullptr) {
				/* Don't draw anything if it extends past the end of the window. */
				if (!this->vscroll->IsVisible(i)) break;

				if (i != this->selected_order && i == this->order_over) {
					/* Highlight dragged order destination. */
					int top = (this->order_over < this->selected_order ? y : y + line_height) - WidgetDimensions::scaled.framerect.top;
					int bottom = std::min(top + 2, ir.bottom);
					top = std::max(top - 3, ir.top);
					GfxFillRect(ir.left, top, ir.right, bottom, _colour_gradient[COLOUR_GREY][7]);
					break;
				}
				y += line_height;

				i++;
				order = order->next;
			}

			/* Reset counters for drawing the orders. */
			y = ir.top;
			i = this->vscroll->GetPosition();
			order = this->vehicle->GetOrder(i);
		}

		/* Draw the orders. */
		while (order != nullptr) {
			/* Don't draw anything if it extends past the end of the window. */
			if (!this->vscroll->IsVisible(i)) break;

			DrawOrderString(this->vehicle, order, i, y, i == this->selected_order, false, ir.left, middle, ir.right);
			y += line_height;

			i++;
			order = order->next;
		}

		if (this->vscroll->IsVisible(i)) {
			StringID str = this->vehicle->IsOrderListShared() ? STR_ORDERS_END_OF_SHARED_ORDERS : STR_ORDERS_END_OF_ORDERS;
			DrawString(rtl ? ir.left : middle, rtl ? middle : ir.right, y, str, (i == this->selected_order) ? TC_WHITE : TC_BLACK);
		}
	}

	void DrawOccupancyListWidget(const Rect &r) const
	{
		Rect ir = r.Shrink(WidgetDimensions::scaled.framerect);
		int y = ir.top;
		int line_height = this->GetWidget<NWidgetBase>(WID_O_ORDER_LIST)->resize_y;

		int i = this->vscroll->GetPosition();
		const Order *order = this->vehicle->GetOrder(i);
		/* Draw the orders. */
		while (order != nullptr) {
			/* Don't draw anything if it extends past the end of the window. */
			if (!this->vscroll->IsVisible(i)) break;

			uint8_t occupancy = order->GetOccupancy();
			if (occupancy > 0) {
				SetDParam(0, occupancy - 1);
				TextColour colour;
				if (order->UseOccupancyValueForAverage()) {
					colour = (i == this->selected_order) ? TC_WHITE : TC_BLACK;
				} else {
					colour = ((i == this->selected_order) ? TC_SILVER : TC_GREY) | TC_NO_SHADE;
				}
				DrawString(ir.left, ir.right, y, STR_ORDERS_OCCUPANCY_PERCENT, colour);
			}
			y += line_height;

			i++;
			order = order->next;
		}
	}

	void DrawTimetableButtonWidget(const Rect &r) const
	{
		const bool rtl = _current_text_dir == TD_RTL;
		bool clicked = this->GetWidget<NWidgetCore>(WID_O_TIMETABLE_VIEW)->IsLowered();
		Dimension d = GetStringBoundingBox(STR_ORDERS_TIMETABLE_VIEW);

		int left = r.left + clicked;
		int right = r.right + clicked;

		extern void ProcessTimetableWarnings(const Vehicle *v, std::function<void(StringID, bool)> handler);

		bool show_warning = false;
		ProcessTimetableWarnings(this->vehicle, [&](StringID text, bool warning) {
			if (warning) show_warning = true;
		});

		if (show_warning) {
			const Dimension warning_dimensions = GetSpriteSize(SPR_WARNING_SIGN);
			int spr_offset = std::max(0, ((int)(r.bottom - r.top + 1) - (int)warning_dimensions.height) / 2); // Offset for rendering the sprite vertically centered
			DrawSprite(SPR_WARNING_SIGN, 0, rtl ? right - warning_dimensions.width - 2 : left + 2, r.top + spr_offset);
			if (rtl) {
				right -= warning_dimensions.width;
			} else {
				left += warning_dimensions.width;
			}
		}
		int offset = std::max(0, ((int)(r.bottom - r.top + 1) - (int)d.height) / 2); // Offset for rendering the text vertically centered
		DrawString(left, right, r.top + offset + clicked, STR_ORDERS_TIMETABLE_VIEW, TC_FROMSTRING, SA_HOR_CENTER);
	}

	void SetStringParameters(WidgetID widget) const override
	{
		switch (widget) {
			case WID_O_COND_VALUE: {
				VehicleOrderID sel = this->OrderGetSel();
				const Order *order = this->vehicle->GetOrder(sel);

				if (order != nullptr && order->IsType(OT_CONDITIONAL)) {
					uint value;
					switch (order->GetConditionVariable()) {
						case OCV_CARGO_LOAD_PERCENTAGE:
						case OCV_TIME_DATE:
							value = order->GetXData();
							break;

						case OCV_TIMETABLE:
							value = order->GetXData();
							if (!_settings_client.gui.timetable_in_ticks) value /= DATE_UNIT_SIZE;
							break;

						case OCV_CARGO_WAITING_AMOUNT:
						case OCV_COUNTER_VALUE:
							value = GB(order->GetXData(), 0, 16);
							break;

						default:
							value = order->GetConditionValue();
							break;
					}
					if (order->GetConditionVariable() == OCV_MAX_SPEED) value = ConvertSpeedToDisplaySpeed(value, this->vehicle->type);
					if (order->GetConditionVariable() == OCV_CARGO_WAITING_AMOUNT) value = ConvertCargoQuantityToDisplayQuantity(order->GetConditionValue(), value);
					SetDParam(0, value);
				}
				break;
			}

			case WID_O_COND_SLOT: {
				VehicleOrderID sel = this->OrderGetSel();
				const Order *order = this->vehicle->GetOrder(sel);

				if (order != nullptr && order->IsType(OT_CONDITIONAL)) {
					TraceRestrictSlotID value = order->GetXData();
					SetDParam(0, value);
				}
				break;
			}

			case WID_O_COND_COUNTER: {
				VehicleOrderID sel = this->OrderGetSel();
				const Order *order = this->vehicle->GetOrder(sel);

				if (order != nullptr && order->IsType(OT_CONDITIONAL)) {
					TraceRestrictCounterID value = GB(order->GetXData(), 16, 16);
					SetDParam(0, value);
				}
				break;
			}

			case WID_O_COND_SCHED_SELECT: {
				VehicleOrderID sel = this->OrderGetSel();
				const Order *order = this->vehicle->GetOrder(sel);

				uint schedule_index = GB(order->GetXData(), 0, 16);
				if (order != nullptr && order->IsType(OT_CONDITIONAL) && order->GetConditionVariable() == OCV_DISPATCH_SLOT && schedule_index != UINT16_MAX) {
					if (schedule_index < this->vehicle->orders->GetScheduledDispatchScheduleCount()) {
						const DispatchSchedule &ds = this->vehicle->orders->GetDispatchScheduleByIndex(schedule_index);
						if (!ds.ScheduleName().empty()) {
							SetDParam(0, STR_JUST_RAW_STRING);
							SetDParamStr(1, ds.ScheduleName().c_str());
							break;
						}
					}
					SetDParam(0, STR_TIMETABLE_ASSIGN_SCHEDULE_ID);
					SetDParam(1, schedule_index + 1);
				} else {
					SetDParam(0, STR_TIMETABLE_ASSIGN_SCHEDULE_NONE);
				}
				break;
			}

			case WID_O_CAPTION:
				SetDParam(0, this->vehicle->index);
				break;

			case WID_O_OCCUPANCY_TOGGLE:
				const_cast<Vehicle *>(this->vehicle)->RecalculateOrderOccupancyAverage();
				if (this->vehicle->order_occupancy_average >= 16) {
					SetDParam(0, STR_JUST_INT);
					SetDParam(1, this->vehicle->order_occupancy_average - 16);
				} else {
					SetDParam(0, STR_EMPTY);
					SetDParam(1, 0);
				}
				break;

			case WID_O_RELEASE_SLOT: {
				VehicleOrderID sel = this->OrderGetSel();
				const Order *order = this->vehicle->GetOrder(sel);

				if (order != nullptr && order->IsType(OT_RELEASE_SLOT)) {
					TraceRestrictSlotID value = order->GetDestination();
					SetDParam(0, value);
				}
				break;
			}

			case WID_O_COUNTER_OP: {
				VehicleOrderID sel = this->OrderGetSel();
				const Order *order = this->vehicle->GetOrder(sel);

				if (order != nullptr && order->IsType(OT_COUNTER)) {
					SetDParam(0, STR_TRACE_RESTRICT_COUNTER_INCREASE + order->GetCounterOperation());
				} else {
					SetDParam(0, STR_EMPTY);
				}
				break;
			}

			case WID_O_CHANGE_COUNTER: {
				VehicleOrderID sel = this->OrderGetSel();
				const Order *order = this->vehicle->GetOrder(sel);

				if (order != nullptr && order->IsType(OT_COUNTER)) {
					TraceRestrictCounterID value = order->GetDestination();
					SetDParam(0, value);
				}
				break;
			}

			case WID_O_COUNTER_VALUE: {
				VehicleOrderID sel = this->OrderGetSel();
				const Order *order = this->vehicle->GetOrder(sel);

				if (order != nullptr && order->IsType(OT_COUNTER)) {
					SetDParam(0, order->GetXData());
				}
				break;
			}

			case WID_O_DEPARTURE_VIA_TYPE: {
				VehicleOrderID sel = this->OrderGetSel();
				const Order *order = this->vehicle->GetOrder(sel);

				if (order != nullptr && order->IsType(OT_LABEL) && IsDeparturesOrderLabelSubType(order->GetLabelSubType())) {
					switch (order->GetLabelSubType()) {
						case OLST_DEPARTURES_VIA:
							SetDParam(0, STR_ORDER_LABEL_DEPARTURES_SHOW_AS_VIA);
							break;

						case OLST_DEPARTURES_REMOVE_VIA:
							SetDParam(0, STR_ORDER_LABEL_DEPARTURES_REMOVE_VIA_SHORT);
							break;

						default:
							SetDParam(0, STR_EMPTY);
							break;
					}
				} else {
					SetDParam(0, STR_EMPTY);
				}
				break;
			}
		}
	}

	void OnClick([[maybe_unused]] Point pt, WidgetID widget, [[maybe_unused]] int click_count) override
	{
		switch (widget) {
			case WID_O_ORDER_LIST: {
				if (this->goto_type == OPOS_CONDITIONAL) {
					VehicleOrderID order_id = this->GetOrderFromPt(_cursor.pos.y - this->top);
					if (order_id != INVALID_VEH_ORDER_ID) {
						Order order;
						order.next = nullptr;
						order.index = 0;
						order.MakeConditional(order_id);

						this->InsertNewOrder(order.Pack());
					}
					ResetObjectToPlace();
					break;
				}
				if (this->goto_type == OPOS_CONDITIONAL_RETARGET) {
					VehicleOrderID order_id = this->GetOrderFromPt(_cursor.pos.y - this->top);
					if (order_id != INVALID_VEH_ORDER_ID) {
						this->ModifyOrder(this->OrderGetSel(), MOF_COND_DESTINATION | (order_id << 8));
					}
					ResetObjectToPlace();
					break;
				}

				VehicleOrderID sel = this->GetOrderFromPt(pt.y);

				if (_ctrl_pressed && sel < this->vehicle->GetNumOrders()) {
					TileIndex xy = this->vehicle->GetOrder(sel)->GetLocation(this->vehicle);
					if (xy != INVALID_TILE) ScrollMainWindowToTile(xy);
					return;
				}

				/* This order won't be selected any more, close all child windows and dropdowns */
				this->CloseChildWindows();
				HideDropDownMenu(this);

				if (sel == INVALID_VEH_ORDER_ID || this->vehicle->owner != _local_company) {
					/* Deselect clicked order */
					this->selected_order = -1;
				} else if (sel == this->selected_order) {
					if (this->vehicle->type == VEH_TRAIN && sel < this->vehicle->GetNumOrders()) {
						int osl = ((this->vehicle->GetOrder(sel)->GetStopLocation() + 1) % OSL_END);
						if (osl == OSL_PLATFORM_THROUGH && !_settings_client.gui.show_adv_load_mode_features) {
							osl = OSL_PLATFORM_NEAR_END;
						}
						if (osl == OSL_PLATFORM_THROUGH) {
							for (const Vehicle *u = this->vehicle; u != nullptr; u = u->Next()) {
								/* Passengers may not be through-loaded */
								if (u->cargo_cap > 0 && IsCargoInClass(u->cargo_type, CC_PASSENGERS)) {
									osl = OSL_PLATFORM_NEAR_END;
									break;
								}
							}
						}
						this->ModifyOrder(sel, MOF_STOP_LOCATION | osl << 8);
					}
					if (this->vehicle->type == VEH_ROAD && sel < this->vehicle->GetNumOrders() && _settings_game.pf.pathfinder_for_roadvehs == VPF_YAPF) {
						DiagDirection current = this->vehicle->GetOrder(sel)->GetRoadVehTravelDirection();
						if (_settings_client.gui.show_adv_load_mode_features || current != INVALID_DIAGDIR) {
							uint dir = (current + 1) & 0xFF;
							if (dir >= DIAGDIR_END) dir = INVALID_DIAGDIR;
							this->ModifyOrder(sel, MOF_RV_TRAVEL_DIR | dir << 8);
						}
					}
				} else {
					/* Select clicked order */
					this->selected_order = sel;

					if (this->vehicle->owner == _local_company) {
						/* Activate drag and drop */
						SetObjectToPlaceWnd(SPR_CURSOR_MOUSE, PAL_NONE, HT_DRAG, this);
					}
				}

				this->UpdateButtonState();
				break;
			}

			case WID_O_SKIP:
				this->OrderClick_Skip();
				break;

			case WID_O_MGMT_LIST_BTN: {
				uint disabled_mask = (this->vehicle->GetNumOrders() < 2 ? 1 : 0) | (this->vehicle->GetNumOrders() < 3 ? 2 : 0);
				uint order_count = this->vehicle->GetNumOrders();
				for (uint i = 0; i < order_count; i++) {
					if (this->vehicle->GetOrder(i)->IsType(OT_CONDITIONAL)) {
						disabled_mask |= 2;
						break;
					}
				}
				ShowDropDownMenu(this, _order_manage_list_dropdown, -1, widget, disabled_mask, 0, 0, DDSF_LOST_FOCUS);
				break;
			}

			case WID_O_MGMT_BTN: {
				VehicleOrderID sel = this->OrderGetSel();
				const Order *order = this->vehicle->GetOrder(sel);
				if (order == nullptr) break;

				DropDownList list;
				list.push_back(std::make_unique<DropDownListStringItem>(STR_ORDER_DUPLICATE_ORDER, 0, false));
				if (order->IsType(OT_CONDITIONAL)) list.push_back(std::make_unique<DropDownListStringItem>(STR_ORDER_CHANGE_JUMP_TARGET, 1, false));

				if (this->vehicle->type == VEH_TRAIN && order->IsType(OT_GOTO_STATION) && (order->GetNonStopType() & ONSF_NO_STOP_AT_DESTINATION_STATION) == 0) {
					const OrderStopLocation osl = order->GetStopLocation();
					list.push_back(std::make_unique<DropDownListDividerItem>(-1, false));
					list.push_back(std::make_unique<DropDownListCheckedItem>(osl == OSL_PLATFORM_NEAR_END, STR_ORDER_STOP_LOCATION_NEAR_END, 0x200 + OSL_PLATFORM_NEAR_END, false));
					list.push_back(std::make_unique<DropDownListCheckedItem>(osl == OSL_PLATFORM_MIDDLE, STR_ORDER_STOP_LOCATION_MIDDLE, 0x200 + OSL_PLATFORM_MIDDLE, false));
					list.push_back(std::make_unique<DropDownListCheckedItem>(osl == OSL_PLATFORM_FAR_END, STR_ORDER_STOP_LOCATION_FAR_END, 0x200 + OSL_PLATFORM_FAR_END, false));
					if (osl == OSL_PLATFORM_THROUGH || _settings_client.gui.show_adv_load_mode_features) {
						bool allowed = _settings_client.gui.show_adv_load_mode_features;
						if (allowed) {
							for (const Vehicle *u = this->vehicle; u != nullptr; u = u->Next()) {
								/* Passengers may not be through-loaded */
								if (u->cargo_cap > 0 && IsCargoInClass(u->cargo_type, CC_PASSENGERS)) {
									allowed = false;
									break;
								}
							}
						}
						list.push_back(std::make_unique<DropDownListCheckedItem>(osl == OSL_PLATFORM_THROUGH, STR_ORDER_STOP_LOCATION_THROUGH, 0x200 + OSL_PLATFORM_THROUGH, !allowed));
					}
				}

				if (!order->IsType(OT_IMPLICIT)) {
					list.push_back(std::make_unique<DropDownListDividerItem>(-1, false));
					const Colours current_colour = order->GetColour();
					list.push_back(std::make_unique<DropDownListCheckedItem>(current_colour == INVALID_COLOUR, STR_COLOUR_DEFAULT, 0x100 + INVALID_COLOUR, false));
					auto add_colour = [&](Colours colour) {
						list.push_back(std::make_unique<DropDownListCheckedItem>(current_colour == colour, STR_COLOUR_DARK_BLUE + colour, 0x100 + colour, false));
					};
					add_colour(COLOUR_YELLOW);
					add_colour(COLOUR_LIGHT_BLUE);
					add_colour(COLOUR_GREEN);
					add_colour(COLOUR_ORANGE);
					add_colour(COLOUR_PINK);
				}
				ShowDropDownList(this, std::move(list), -1, widget, 0, false, DDSF_LOST_FOCUS);
				break;
			}

			case WID_O_DELETE:
				this->OrderClick_Delete();
				break;

			case WID_O_STOP_SHARING:
				this->OrderClick_StopSharing();
				break;

			case WID_O_NON_STOP:
				if (this->GetWidget<NWidgetLeaf>(widget)->ButtonHit(pt)) {
					this->OrderClick_Nonstop(-1);
				} else {
					const Order *o = this->vehicle->GetOrder(this->OrderGetSel());
					ShowDropDownMenu(this, _order_non_stop_drowdown, o->GetNonStopType(), WID_O_NON_STOP, _settings_game.order.nonstop_only ? 5 : 0,
							o->IsType(OT_GOTO_STATION) ? 0 : (o->IsType(OT_GOTO_WAYPOINT) ? 3 : 12), 0, DDSF_LOST_FOCUS);
				}
				break;

			case WID_O_GOTO:
				if (this->GetWidget<NWidgetLeaf>(widget)->ButtonHit(pt)) {
					if (this->goto_type != OPOS_NONE) {
						ResetObjectToPlace();
					} else {
						this->OrderClick_Goto(OPOS_GOTO);
					}
				} else {
					if (this->goto_type == OPOS_COND_VIA || this->goto_type == OPOS_COND_STATION) ResetObjectToPlace();
					int sel;
					switch (this->goto_type) {
						case OPOS_NONE:        sel = -1; break;
						case OPOS_GOTO:        sel =  0; break;
						case OPOS_CONDITIONAL: sel =  2; break;
						case OPOS_SHARE:       sel =  3; break;
						case OPOS_CONDITIONAL_RETARGET: sel = -1; break;
						case OPOS_DEPARTURE_VIA:        sel =  7; break;
						default: NOT_REACHED();
					}
					uint32_t hidden_mask = 0;
					if (_settings_client.gui.show_adv_tracerestrict_features) {
						bool have_counters = false;
						for (const TraceRestrictCounter *ctr : TraceRestrictCounter::Iterate()) {
							if (ctr->owner == this->vehicle->owner) {
								have_counters = true;
								break;
							}
						}
						if (!have_counters) {
							// Owner has no counters, don't both showing the menu item
							hidden_mask |= 0x20;
						}
					} else {
						hidden_mask |= 0x30;
					}
					ShowDropDownMenu(this, this->vehicle->type == VEH_AIRCRAFT ? _order_goto_dropdown_aircraft : _order_goto_dropdown, sel, WID_O_GOTO,
							0, hidden_mask, 0, DDSF_LOST_FOCUS);
				}
				break;

			case WID_O_FULL_LOAD:
				if (this->GetWidget<NWidgetLeaf>(widget)->ButtonHit(pt)) {
					this->OrderClick_FullLoad(OLF_FULL_LOAD_ANY, true);
				} else {
					ShowDropDownMenu(this, _order_full_load_drowdown, this->vehicle->GetOrder(this->OrderGetSel())->GetLoadType(), WID_O_FULL_LOAD, 0, 0xE2 /* 1110 0010 */, 0, DDSF_LOST_FOCUS);
				}
				break;

			case WID_O_UNLOAD:
				if (this->GetWidget<NWidgetLeaf>(widget)->ButtonHit(pt)) {
					this->OrderClick_Unload(OUFB_UNLOAD, true);
				} else {
					ShowDropDownMenu(this, _order_unload_drowdown, this->vehicle->GetOrder(this->OrderGetSel())->GetUnloadType(), WID_O_UNLOAD, 0, 0xE8 /* 1110 1000 */, 0, DDSF_LOST_FOCUS);
				}
				break;

			case WID_O_REFIT:
				this->OrderClick_Refit(0, false);
				break;

			case WID_O_SERVICE:
				if (this->GetWidget<NWidgetLeaf>(widget)->ButtonHit(pt)) {
					this->OrderClick_Service(-1);
				} else {
					ShowDropDownMenu(this, _order_depot_action_dropdown, DepotActionStringIndex(this->vehicle->GetOrder(this->OrderGetSel())),
							WID_O_SERVICE, 0, _settings_client.gui.show_depot_sell_gui ? 0 : (1 << DA_SELL), 0, DDSF_LOST_FOCUS);
				}
				break;

			case WID_O_REFIT_DROPDOWN:
				if (this->GetWidget<NWidgetLeaf>(widget)->ButtonHit(pt)) {
					this->OrderClick_Refit(0, true);
				} else {
					ShowDropDownMenu(this, _order_refit_action_dropdown, 0, WID_O_REFIT_DROPDOWN, 0, 0, 0, DDSF_LOST_FOCUS);
				}
				break;

			case WID_O_COND_SLOT: {
				int selected;
				const Order *order = this->vehicle->GetOrder(this->OrderGetSel());
				TraceRestrictSlotID value = order->GetXData();
				DropDownList list = GetSlotDropDownList(this->vehicle->owner, value, selected, this->vehicle->type, order->GetConditionVariable() == OCV_SLOT_OCCUPANCY);
				if (!list.empty()) ShowDropDownList(this, std::move(list), selected, WID_O_COND_SLOT, 0);
				break;
			}

			case WID_O_COND_COUNTER: {
				int selected;
				TraceRestrictCounterID value = GB(this->vehicle->GetOrder(this->OrderGetSel())->GetXData(), 16, 16);
				DropDownList list = GetCounterDropDownList(this->vehicle->owner, value, selected);
				if (!list.empty()) ShowDropDownList(this, std::move(list), selected, WID_O_COND_COUNTER, 0);
				break;
			}

			case WID_O_COND_TIME_DATE: {
				ShowDropDownMenu(this, _order_time_date_dropdown, this->vehicle->GetOrder(this->OrderGetSel())->GetConditionValue(),
						WID_O_COND_TIME_DATE, _settings_game.game_time.time_in_minutes ? 0 : 7, 0);
				break;
			}

			case WID_O_COND_TIMETABLE: {
				ShowDropDownMenu(this, _order_timetable_dropdown, this->vehicle->GetOrder(this->OrderGetSel())->GetConditionValue(),
						WID_O_COND_TIMETABLE, 0, 0);
				break;
			}

			case WID_O_COND_SCHED_SELECT: {
				int selected = GB(this->vehicle->GetOrder(this->OrderGetSel())->GetXData(), 0, 16);
				if (selected == UINT16_MAX) selected = -1;

				uint count = this->vehicle->orders->GetScheduledDispatchScheduleCount();
				DropDownList list;
				for (uint i = 0; i < count; ++i) {
					const DispatchSchedule &ds = this->vehicle->orders->GetDispatchScheduleByIndex(i);
					if (ds.ScheduleName().empty()) {
						SetDParam(0, i + 1);
						list.emplace_back(new DropDownListStringItem(STR_TIMETABLE_ASSIGN_SCHEDULE_ID, i, false));
					} else {
						list.emplace_back(new DropDownListStringItem(ds.ScheduleName(), i, false));
					}
				}
				if (!list.empty()) ShowDropDownList(this, std::move(list), selected, WID_O_COND_SCHED_SELECT, 0);
				break;
			}

			case WID_O_COND_SCHED_TEST: {
				ShowDropDownMenu(this, _order_dispatch_slot_dropdown, this->vehicle->GetOrder(this->OrderGetSel())->GetConditionValue() / 2,
						WID_O_COND_SCHED_TEST, 0, 0);
				break;
			}

			case WID_O_REVERSE: {
				VehicleOrderID sel_ord = this->OrderGetSel();
				const Order *order = this->vehicle->GetOrder(sel_ord);

				if (order == nullptr) break;

				this->ModifyOrder(sel_ord, MOF_WAYPOINT_FLAGS | (order->GetWaypointFlags() ^ OWF_REVERSE) << 8);
				break;
			}

			case WID_O_COND_CARGO:
			case WID_O_COND_AUX_CARGO: {
				uint value = this->vehicle->GetOrder(this->OrderGetSel())->GetConditionValue();
				DropDownList list;
				for (size_t i = 0; i < _sorted_standard_cargo_specs.size(); ++i) {
					const CargoSpec *cs = _sorted_cargo_specs[i];
					list.emplace_back(new DropDownListStringItem(cs->name, cs->Index(), false));
				}
				if (!list.empty()) ShowDropDownList(this, std::move(list), value, widget, 0);
				break;
			}

			case WID_O_COND_AUX_VIA: {
				if (this->goto_type != OPOS_NONE) {
					ResetObjectToPlace();
				} else if (GB(this->vehicle->GetOrder(this->OrderGetSel())->GetXData(), 16, 16) != 0) {
					this->ModifyOrder(this->OrderGetSel(), MOF_COND_VALUE_3 | NEW_STATION << 8);
				} else {
					this->OrderClick_Goto(OPOS_COND_VIA);
				}
				break;
			}

			case WID_O_COND_AUX_STATION: {
				if (this->goto_type != OPOS_NONE) {
					ResetObjectToPlace();
				} else {
					this->OrderClick_Goto(OPOS_COND_STATION);
				}
				break;
			}

			case WID_O_TIMETABLE_VIEW:
				ShowTimetableWindow(this->vehicle);
				break;

			case WID_O_COND_VARIABLE: {
				const OrderConditionVariable ocv = this->vehicle->GetOrder(this->OrderGetSel())->GetConditionVariable();
				DropDownList list;
				for (uint i = 0; i < lengthof(_order_conditional_variable); i++) {
					if (this->vehicle->type != VEH_TRAIN && _order_conditional_variable[i] == OCV_FREE_PLATFORMS) {
						continue;
					}
					if (ocv != _order_conditional_variable[i]) {
						if (_order_conditional_variable[i] == OCV_COUNTER_VALUE && !_settings_client.gui.show_adv_tracerestrict_features) {
							continue;
						}
						if ((_order_conditional_variable[i] == OCV_DISPATCH_SLOT) && this->vehicle->orders->GetScheduledDispatchScheduleCount() == 0) {
							continue;
						}
					}
					list.push_back(std::make_unique<DropDownListStringItem>(OrderStringForVariable(this->vehicle, _order_conditional_variable[i]), _order_conditional_variable[i], false));
				}
				ShowDropDownList(this, std::move(list), ocv, WID_O_COND_VARIABLE);
				break;
			}

			case WID_O_COND_COMPARATOR: {
				const Order *o = this->vehicle->GetOrder(this->OrderGetSel());
				if (o->GetConditionVariable() == OCV_DISPATCH_SLOT) {
					DropDownList list;
					list.emplace_back(new DropDownListStringItem(STR_ORDER_CONDITIONAL_COMPARATOR_DISPATCH_SLOT_IS_FIRST, 0x100, false));
					list.emplace_back(new DropDownListStringItem(STR_ORDER_CONDITIONAL_COMPARATOR_DISPATCH_SLOT_IS_NOT_FIRST, 0x101, false));
					list.emplace_back(new DropDownListStringItem(STR_ORDER_CONDITIONAL_COMPARATOR_DISPATCH_SLOT_IS_LAST, 0x102, false));
					list.emplace_back(new DropDownListStringItem(STR_ORDER_CONDITIONAL_COMPARATOR_DISPATCH_SLOT_IS_NOT_LAST, 0x103, false));
					int selected = 0x100 + ((o->GetConditionValue() % 2) * 2) + ((o->GetConditionComparator() == OCC_IS_FALSE) ? 1 : 0);
					ShowDropDownList(this, std::move(list), selected, WID_O_COND_COMPARATOR, 0);
					break;
				}
				uint mask;
				switch (o->GetConditionVariable()) {
					case OCV_REQUIRES_SERVICE:
					case OCV_CARGO_ACCEPTANCE:
					case OCV_CARGO_WAITING:
						mask = 0x3F;
						break;

					case OCV_VEH_IN_SLOT:
					case OCV_SLOT_OCCUPANCY:
						mask = 0x3C;
						break;

					case OCV_TIMETABLE:
						mask = 0xC3;
						break;

					default:
						mask = 0xC0;
						break;
				}
				ShowDropDownMenu(this, GetComparatorStrings(this->vehicle, o), o->GetConditionComparator(), WID_O_COND_COMPARATOR, 0, mask, 0, DDSF_LOST_FOCUS);
				break;
			}

			case WID_O_COND_VALUE: {
				const Order *order = this->vehicle->GetOrder(this->OrderGetSel());
				uint value;
				CharSetFilter charset_filter = CS_NUMERAL;
				switch (order->GetConditionVariable()) {
					case OCV_CARGO_LOAD_PERCENTAGE:
					case OCV_TIME_DATE:
						value = order->GetXData();
						break;

					case OCV_TIMETABLE:
						value = order->GetXData();
						if (!_settings_client.gui.timetable_in_ticks) {
							value /= DATE_UNIT_SIZE;
							charset_filter = CS_NUMERAL_DECIMAL;
						}
						break;

					case OCV_CARGO_WAITING_AMOUNT:
					case OCV_COUNTER_VALUE:
						value = GB(order->GetXData(), 0, 16);
						break;

					default:
						value = order->GetConditionValue();
						break;
				}
				if (order->GetConditionVariable() == OCV_MAX_SPEED) value = ConvertSpeedToDisplaySpeed(value, this->vehicle->type);
				if (order->GetConditionVariable() == OCV_CARGO_WAITING_AMOUNT) value = ConvertCargoQuantityToDisplayQuantity(order->GetConditionValue(), value);
				this->query_text_widget = widget;
				SetDParam(0, value);
				ShowQueryString(STR_JUST_INT, STR_ORDER_CONDITIONAL_VALUE_CAPT, (order->GetConditionVariable() == OCV_CARGO_WAITING_AMOUNT) ? 12 : 6, this, charset_filter, QSF_NONE);
				break;
			}

			case WID_O_SHARED_ORDER_LIST:
				ShowVehicleListWindow(this->vehicle);
				break;

			case WID_O_ADD_VEH_GROUP: {
				this->query_text_widget = WID_O_ADD_VEH_GROUP;
				ShowQueryString(STR_EMPTY, STR_GROUP_RENAME_CAPTION, MAX_LENGTH_GROUP_NAME_CHARS, this, CS_ALPHANUMERAL, QSF_ENABLE_DEFAULT | QSF_LEN_IN_CHARS);
				break;
			}

			case WID_O_OCCUPANCY_TOGGLE:
				ToggleWidgetLoweredState(WID_O_OCCUPANCY_TOGGLE);
				this->UpdateButtonState();
				this->ReInit();
				break;

			case WID_O_RELEASE_SLOT: {
				int selected;
				TraceRestrictSlotID value = this->vehicle->GetOrder(this->OrderGetSel())->GetDestination();
				DropDownList list = GetSlotDropDownList(this->vehicle->owner, value, selected, this->vehicle->type, false);
				if (!list.empty()) ShowDropDownList(this, std::move(list), selected, WID_O_RELEASE_SLOT, 0);
				break;
			}

			case WID_O_COUNTER_OP: {
				DropDownList list;
				list.emplace_back(new DropDownListStringItem(STR_TRACE_RESTRICT_COUNTER_INCREASE, 0, false));
				list.emplace_back(new DropDownListStringItem(STR_TRACE_RESTRICT_COUNTER_DECREASE, 1, false));
				list.emplace_back(new DropDownListStringItem(STR_TRACE_RESTRICT_COUNTER_SET, 2, false));
				int selected = this->vehicle->GetOrder(this->OrderGetSel())->GetCounterOperation();
				ShowDropDownList(this, std::move(list), selected, WID_O_COUNTER_OP, 0);
				break;
			}

			case WID_O_CHANGE_COUNTER: {
				int selected;
				TraceRestrictCounterID value = this->vehicle->GetOrder(this->OrderGetSel())->GetDestination();
				DropDownList list = GetCounterDropDownList(this->vehicle->owner, value, selected);
				if (!list.empty()) ShowDropDownList(this, std::move(list), selected, WID_O_CHANGE_COUNTER, 0);
				break;
			}

			case WID_O_COUNTER_VALUE: {
				const Order *order = this->vehicle->GetOrder(this->OrderGetSel());
				this->query_text_widget = widget;
				SetDParam(0, order->GetXData());
				ShowQueryString(STR_JUST_INT, STR_TRACE_RESTRICT_VALUE_CAPTION, 10, this, CS_NUMERAL, QSF_NONE);
				break;
			}

			case WID_O_TEXT_LABEL: {
				const Order *order = this->vehicle->GetOrder(this->OrderGetSel());
				this->query_text_widget = widget;
				SetDParamStr(0, order->GetLabelText());
				ShowQueryString(STR_JUST_RAW_STRING, STR_ORDER_LABEL_TEXT_CAPTION, NUM_CARGO - 1, this, CS_ALPHANUMERAL, QSF_NONE);
				break;
			}

			case WID_O_DEPARTURE_VIA_TYPE: {
				DropDownList list;
				list.emplace_back(new DropDownListStringItem(STR_ORDER_LABEL_DEPARTURES_SHOW_AS_VIA, OLST_DEPARTURES_VIA, false));
				list.emplace_back(new DropDownListStringItem(STR_ORDER_LABEL_DEPARTURES_REMOVE_VIA, OLST_DEPARTURES_REMOVE_VIA, false));
				int selected = this->vehicle->GetOrder(this->OrderGetSel())->GetLabelSubType();
				ShowDropDownList(this, std::move(list), selected, WID_O_DEPARTURE_VIA_TYPE, 0);
				break;
			}
		}
	}

	void OnQueryTextFinished(char *str) override
	{
		if (this->query_text_widget == WID_O_COND_VALUE && !StrEmpty(str)) {
			VehicleOrderID sel = this->OrderGetSel();
			uint value = atoi(str);

			switch (this->vehicle->GetOrder(sel)->GetConditionVariable()) {
				case OCV_MAX_SPEED:
					value = Clamp(ConvertDisplaySpeedToSpeed(value, this->vehicle->type), 0, 2047);
					break;

				case OCV_PERCENT:
				case OCV_RELIABILITY:
				case OCV_LOAD_PERCENTAGE:
				case OCV_CARGO_LOAD_PERCENTAGE:
					value = Clamp(value, 0, 100);
					break;

				case OCV_CARGO_WAITING_AMOUNT:
					value = Clamp(ConvertDisplayQuantityToCargoQuantity(this->vehicle->GetOrder(sel)->GetConditionValue(), value), 0, 0xFFFF);
					break;

				case OCV_COUNTER_VALUE:
				case OCV_TIME_DATE:
					value = Clamp(value, 0, 0xFFFF);
					break;

				case OCV_TIMETABLE: {
					value = Clamp(ParseTimetableDuration(str), 0, 0xFFFF);
					break;
				}

				default:
					value = Clamp(value, 0, 2047);
					break;
			}
			this->ModifyOrder(sel, MOF_COND_VALUE | value << 8);
		}

		if (this->query_text_widget == WID_O_COUNTER_VALUE && !StrEmpty(str)) {
			VehicleOrderID sel = this->OrderGetSel();
			uint value = Clamp(atoi(str), 0, 0xFFFF);
			this->ModifyOrder(sel, MOF_COUNTER_VALUE | value << 8);
		}

		if (this->query_text_widget == WID_O_ADD_VEH_GROUP) {
			DoCommandP(0, VehicleListIdentifier(VL_SINGLE_VEH, this->vehicle->type, this->vehicle->owner, this->vehicle->index).Pack(), CF_ANY, CMD_CREATE_GROUP_FROM_LIST | CMD_MSG(STR_ERROR_GROUP_CAN_T_CREATE), nullptr, str);
		}

		if (this->query_text_widget == WID_O_TEXT_LABEL && str != nullptr) {
			this->ModifyOrder(this->OrderGetSel(), MOF_LABEL_TEXT, true, str);
		}
	}

	void OnDropdownSelect(WidgetID widget, int index) override
	{
		switch (widget) {
			case WID_O_NON_STOP:
				this->OrderClick_Nonstop(index);
				break;

			case WID_O_FULL_LOAD:
				this->OrderClick_FullLoad((OrderLoadFlags)index);
				break;

			case WID_O_UNLOAD:
				this->OrderClick_Unload((OrderUnloadFlags)index);
				break;

			case WID_O_GOTO:
				switch (index) {
					case 0: this->OrderClick_Goto(OPOS_GOTO); break;
					case 1: this->OrderClick_NearestDepot(); break;
					case 2: this->OrderClick_Goto(OPOS_CONDITIONAL); break;
					case 3: this->OrderClick_Goto(OPOS_SHARE); break;
					case 4: this->OrderClick_ReleaseSlot(); break;
					case 5: this->OrderClick_ChangeCounter(); break;
					case 6: this->OrderClick_TextLabel(); break;
					case 7: this->OrderClick_Goto(OPOS_DEPARTURE_VIA); break;
					default: NOT_REACHED();
				}
				break;

			case WID_O_SERVICE:
				this->OrderClick_Service(index);
				break;

			case WID_O_REFIT_DROPDOWN:
				this->OrderClick_Refit(index, true);
				break;

			case WID_O_COND_VARIABLE:
				this->ModifyOrder(this->OrderGetSel(), MOF_COND_VARIABLE | index << 8);
				break;

			case WID_O_COND_COMPARATOR:
				if (index >= 0x100) {
					const Order *o = this->vehicle->GetOrder(this->OrderGetSel());
					if (o == nullptr || o->GetConditionVariable() != OCV_DISPATCH_SLOT) return;
					this->ModifyOrder(this->OrderGetSel(), MOF_COND_COMPARATOR | ((index & 1) ? OCC_IS_FALSE : OCC_IS_TRUE) << 8);
					this->ModifyOrder(this->OrderGetSel(), MOF_COND_VALUE_2 | ((o->GetConditionValue() & 2) | ((index & 2) >> 1)) << 8);
				} else {
					this->ModifyOrder(this->OrderGetSel(), MOF_COND_COMPARATOR | index << 8);
				}
				break;

			case WID_O_COND_CARGO:
				this->ModifyOrder(this->OrderGetSel(), MOF_COND_VALUE | index << 8);
				break;

			case WID_O_COND_AUX_CARGO:
				this->ModifyOrder(this->OrderGetSel(), MOF_COND_VALUE_2 | index << 8);
				break;

			case WID_O_COND_SLOT:
				this->ModifyOrder(this->OrderGetSel(), MOF_COND_VALUE | index << 8);
				break;

			case WID_O_COND_COUNTER:
				this->ModifyOrder(this->OrderGetSel(), MOF_COND_VALUE_2 | index << 8);
				break;

			case WID_O_COND_TIME_DATE:
				this->ModifyOrder(this->OrderGetSel(), MOF_COND_VALUE_2 | index << 8);
				break;

			case WID_O_COND_TIMETABLE:
				this->ModifyOrder(this->OrderGetSel(), MOF_COND_VALUE_2 | index << 8);
				break;

			case WID_O_COND_SCHED_SELECT:
				this->ModifyOrder(this->OrderGetSel(), MOF_COND_VALUE | index << 8);
				break;

			case WID_O_COND_SCHED_TEST: {
				const Order *o = this->vehicle->GetOrder(this->OrderGetSel());
				if (o == nullptr) return;
				index = (index * 2) | (o->GetConditionValue() & 1);
				this->ModifyOrder(this->OrderGetSel(), MOF_COND_VALUE_2 | index << 8);
				break;
			}

			case WID_O_RELEASE_SLOT:
				this->ModifyOrder(this->OrderGetSel(), MOF_SLOT | index << 8);
				break;

			case WID_O_COUNTER_OP:
				this->ModifyOrder(this->OrderGetSel(), MOF_COUNTER_OP | index << 8);
				break;

			case WID_O_CHANGE_COUNTER:
				this->ModifyOrder(this->OrderGetSel(), MOF_COUNTER_ID | index << 8);
				break;

			case WID_O_DEPARTURE_VIA_TYPE:
				this->ModifyOrder(this->OrderGetSel(), MOF_DEPARTURES_SUBTYPE | index << 8);
				break;

			case WID_O_MGMT_LIST_BTN:
				switch (index) {
					case 0: this->OrderClick_ReverseOrderList(0); break;
					case 1: this->OrderClick_ReverseOrderList(1); break;
					default: NOT_REACHED();
				}
				break;

			case WID_O_MGMT_BTN:
				if (this->goto_type == OPOS_CONDITIONAL_RETARGET) {
					ResetObjectToPlace();
					break;
				}
				if (index >= 0x100 && index <= 0x100 + INVALID_COLOUR) {
					this->ModifyOrder(this->OrderGetSel(), MOF_COLOUR | (index & 0xFF) << 8);
					break;
				}
				if (index >= 0x200 && index < 0x200 + OSL_END) {
					this->ModifyOrder(this->OrderGetSel(), MOF_STOP_LOCATION | (index & 0xFF) << 8);
					break;
				}
				switch (index) {
					case 0:
						DoCommandP(this->vehicle->tile, this->vehicle->index, this->OrderGetSel(), CMD_DUPLICATE_ORDER | CMD_MSG(STR_ERROR_CAN_T_INSERT_NEW_ORDER));
						break;

					case 1:
						this->OrderClick_Goto(OPOS_CONDITIONAL_RETARGET);
						break;

					default:
						NOT_REACHED();
				}
				break;
		}
	}

	void OnDragDrop(Point pt, WidgetID widget) override
	{
		switch (widget) {
			case WID_O_ORDER_LIST: {
				VehicleOrderID from_order = this->OrderGetSel();
				VehicleOrderID to_order = this->GetOrderFromPt(pt.y);

				if (!(from_order == to_order || from_order == INVALID_VEH_ORDER_ID || from_order > this->vehicle->GetNumOrders() || to_order == INVALID_VEH_ORDER_ID || to_order > this->vehicle->GetNumOrders()) &&
						DoCommandP(this->vehicle->tile, this->vehicle->index, from_order | (to_order << 16), CMD_MOVE_ORDER | CMD_MSG(STR_ERROR_CAN_T_MOVE_THIS_ORDER))) {
					this->selected_order = -1;
					this->UpdateButtonState();
				}
				break;
			}

			case WID_O_DELETE:
				this->OrderClick_Delete();
				break;

			case WID_O_STOP_SHARING:
				this->OrderClick_StopSharing();
				break;
		}

		ResetObjectToPlace();

		if (this->order_over != INVALID_VEH_ORDER_ID) {
			/* End of drag-and-drop, hide dragged order destination highlight. */
			this->order_over = INVALID_VEH_ORDER_ID;
			this->SetWidgetDirty(WID_O_ORDER_LIST);
		}
	}

	EventState OnHotkey(int hotkey) override
	{
		if (this->vehicle->owner != _local_company) return ES_NOT_HANDLED;

		switch (hotkey) {
			case OHK_SKIP:           this->OrderClick_Skip(); break;
			case OHK_DELETE:         this->OrderClick_Delete(); break;
			case OHK_GOTO:           this->OrderClick_Goto(OPOS_GOTO); break;
			case OHK_NONSTOP:        this->OrderClick_Nonstop(-1); break;
			case OHK_VIA:            this->OrderClick_Nonstop(-2); break;
			case OHK_FULLLOAD:       this->OrderClick_FullLoad(OLF_FULL_LOAD_ANY, true); break;
			case OHK_UNLOAD:         this->OrderClick_Unload(OUFB_UNLOAD, true); break;
			case OHK_NEAREST_DEPOT:  this->OrderClick_NearestDepot(); break;
			case OHK_ALWAYS_SERVICE: this->OrderClick_Service(-1); break;
			case OHK_TRANSFER:       this->OrderClick_Unload(OUFB_TRANSFER, true); break;
			case OHK_NO_UNLOAD:      this->OrderClick_Unload(OUFB_NO_UNLOAD, true); break;
			case OHK_NO_LOAD:        this->OrderClick_FullLoad(OLFB_NO_LOAD, true); break;
			case OHK_CLOSE:          this->Close(); break;
			default: return ES_NOT_HANDLED;
		}
		return ES_HANDLED;
	}

	void OnPlaceObject([[maybe_unused]] Point pt, TileIndex tile) override
	{
		if (this->goto_type == OPOS_GOTO) {
			const Order cmd = GetOrderCmdFromTile(this->vehicle, tile);
			if (cmd.IsType(OT_NOTHING)) return;

			if (this->InsertNewOrder(cmd.Pack())) {
				/* With quick goto the Go To button stays active */
				if (!_settings_client.gui.quick_goto) ResetObjectToPlace();
			}
		} else if (this->goto_type == OPOS_COND_VIA || this->goto_type == OPOS_COND_STATION) {
			if (IsTileType(tile, MP_STATION) || IsTileType(tile, MP_INDUSTRY)) {
				const Station *st = nullptr;

				if (IsTileType(tile, MP_STATION)) {
					st = Station::GetByTile(tile);
				} else {
					const Industry *in = Industry::GetByTile(tile);
					st = in->neutral_station;
				}
				if (st != nullptr && IsInfraUsageAllowed(this->vehicle->type, this->vehicle->owner, st->owner)) {
					if (this->ModifyOrder(this->OrderGetSel(), (this->goto_type == OPOS_COND_VIA ? MOF_COND_VALUE_3 : MOF_COND_STATION_ID) | st->index << 8)) {
						ResetObjectToPlace();
					}
				}
			}
		} else if (this->goto_type == OPOS_DEPARTURE_VIA) {
			if (IsTileType(tile, MP_STATION) || IsTileType(tile, MP_INDUSTRY)) {
				const BaseStation *st = nullptr;

				if (IsTileType(tile, MP_STATION)) {
					st = BaseStation::GetByTile(tile);
				} else {
					const Industry *in = Industry::GetByTile(tile);
					st = in->neutral_station;
				}
				if (st != nullptr && IsInfraUsageAllowed(this->vehicle->type, this->vehicle->owner, st->owner)) {
					Order order;
					order.next = nullptr;
					order.index = 0;
					order.MakeLabel(OLST_DEPARTURES_VIA);
					order.SetDestination(st->index);

					if (this->InsertNewOrder(order.Pack())) {
						ResetObjectToPlace();
					}
				}
			}
		}
	}

	bool OnVehicleSelect(const Vehicle *v) override
	{
		/* v is vehicle getting orders. Only copy/clone orders if vehicle doesn't have any orders yet.
		 * We disallow copying orders of other vehicles if we already have at least one order entry
		 * ourself as it easily copies orders of vehicles within a station when we mean the station.
		 * Obviously if you press CTRL on a non-empty orders vehicle you know what you are doing
		 * TODO: give a warning message */
		bool share_order = _ctrl_pressed || this->goto_type == OPOS_SHARE;
		if (this->vehicle->GetNumOrders() != 0 && !share_order) return false;

		if (DoCommandP(this->vehicle->tile, this->vehicle->index | (share_order ? CO_SHARE : CO_COPY) << 30, v->index,
				share_order ? CMD_CLONE_ORDER | CMD_MSG(STR_ERROR_CAN_T_SHARE_ORDER_LIST) : CMD_CLONE_ORDER | CMD_MSG(STR_ERROR_CAN_T_COPY_ORDER_LIST))) {
			this->selected_order = -1;
			ResetObjectToPlace();
		}
		return true;
	}

	/**
	 * Clones an order list from a vehicle list.  If this doesn't make sense (because not all vehicles in the list have the same orders), then it displays an error.
	 * @return This always returns true, which indicates that the contextual action handled the mouse click.
	 *         Note that it's correct behaviour to always handle the click even though an error is displayed,
	 *         because users aren't going to expect the default action to be performed just because they overlooked that cloning doesn't make sense.
	 */
	bool OnVehicleSelect(VehicleList::const_iterator begin, VehicleList::const_iterator end) override
	{
		bool share_order = _ctrl_pressed || this->goto_type == OPOS_SHARE;
		if (this->vehicle->GetNumOrders() != 0 && !share_order) return false;

		if (!share_order) {
			/* If CTRL is not pressed: If all the vehicles in this list have the same orders, then copy orders */
			if (AllEqual(begin, end, [](const Vehicle *v1, const Vehicle *v2) {
				return VehiclesHaveSameOrderList(v1, v2);
			})) {
				OnVehicleSelect(*begin);
			} else {
				ShowErrorMessage(STR_ERROR_CAN_T_COPY_ORDER_LIST, STR_ERROR_CAN_T_COPY_ORDER_VEHICLE_LIST, WL_INFO);
			}
		} else {
			/* If CTRL is pressed: If all the vehicles in this list share orders, then copy orders */
			if (AllEqual(begin, end, [](const Vehicle *v1, const Vehicle *v2) {
				return v1->FirstShared() == v2->FirstShared();
			})) {
				OnVehicleSelect(*begin);
			} else {
				ShowErrorMessage(STR_ERROR_CAN_T_SHARE_ORDER_LIST, STR_ERROR_CAN_T_SHARE_ORDER_VEHICLE_LIST, WL_INFO);
			}
		}

		return true;
	}

	void OnPlaceObjectAbort() override
	{
		this->goto_type = OPOS_NONE;
		this->SetWidgetDirty(WID_O_GOTO);
		this->SetWidgetDirty(WID_O_COND_AUX_VIA);
		this->SetWidgetDirty(WID_O_COND_AUX_STATION);
		this->SetWidgetDirty(WID_O_MGMT_BTN);

		/* Remove drag highlighting if it exists. */
		if (this->order_over != INVALID_VEH_ORDER_ID) {
			this->order_over = INVALID_VEH_ORDER_ID;
			this->SetWidgetDirty(WID_O_ORDER_LIST);
		}
	}

	void OnMouseDrag(Point pt, WidgetID widget) override
	{
		if (this->selected_order != -1 && widget == WID_O_ORDER_LIST) {
			/* An order is dragged.. */
			VehicleOrderID from_order = this->OrderGetSel();
			VehicleOrderID to_order = this->GetOrderFromPt(pt.y);
			uint num_orders = this->vehicle->GetNumOrders();

			if (from_order != INVALID_VEH_ORDER_ID && from_order <= num_orders) {
				if (to_order != INVALID_VEH_ORDER_ID && to_order <= num_orders) { // ..over an existing order.
					this->order_over = to_order;
					this->SetWidgetDirty(widget);
				} else if (from_order != to_order && this->order_over != INVALID_VEH_ORDER_ID) { // ..outside of the order list.
					this->order_over = INVALID_VEH_ORDER_ID;
					this->SetWidgetDirty(widget);
				}
			}
		}
	}

	void OnResize() override
	{
		/* Update the scroll bar */
		this->vscroll->SetCapacityFromWidget(this, WID_O_ORDER_LIST);
	}

	virtual void OnFocus(Window *previously_focused_window) override
	{
		if (HasFocusedVehicleChanged(this->window_number, previously_focused_window)) {
			MarkDirtyFocusedRoutePaths(this->vehicle);
		}
	}

	virtual void OnFocusLost(bool closing, Window *newly_focused_window) override
	{
		if (HasFocusedVehicleChanged(this->window_number, newly_focused_window)) {
			MarkDirtyFocusedRoutePaths(this->vehicle);
		}
	}

	bool OnTooltip(Point pt, WidgetID widget, TooltipCloseCondition close_cond) override
	{
		switch (widget) {
			case WID_O_SHARED_ORDER_LIST: {
				if (this->vehicle->owner == _local_company) {
					SetDParam(0, STR_ORDERS_VEH_WITH_SHARED_ORDERS_LIST_TOOLTIP);
					GuiShowTooltips(this, STR_ORDERS_VEH_WITH_SHARED_ORDERS_LIST_TOOLTIP_EXTRA, close_cond, 1);
					return true;
				}
				return false;
			}
			default:
				return false;
		}
	}

	const Vehicle *GetVehicle()
	{
		return this->vehicle;
	}

	static HotkeyList hotkeys;
};

static Hotkey order_hotkeys[] = {
	Hotkey('D', "skip", OHK_SKIP),
	Hotkey('F', "delete", OHK_DELETE),
	Hotkey('G', "goto", OHK_GOTO),
	Hotkey('H', "nonstop", OHK_NONSTOP),
	Hotkey((uint16_t)0, "via", OHK_VIA),
	Hotkey('J', "fullload", OHK_FULLLOAD),
	Hotkey('K', "unload", OHK_UNLOAD),
	Hotkey((uint16_t)0, "nearest_depot", OHK_NEAREST_DEPOT),
	Hotkey((uint16_t)0, "always_service", OHK_ALWAYS_SERVICE),
	Hotkey((uint16_t)0, "transfer", OHK_TRANSFER),
	Hotkey((uint16_t)0, "no_unload", OHK_NO_UNLOAD),
	Hotkey((uint16_t)0, "no_load", OHK_NO_LOAD),
	Hotkey((uint16_t)0, "close", OHK_CLOSE),
	HOTKEY_LIST_END
};
HotkeyList OrdersWindow::hotkeys("order", order_hotkeys);

/** Nested widget definition for "your" train orders. */
static const NWidgetPart _nested_orders_train_widgets[] = {
	NWidget(NWID_HORIZONTAL),
		NWidget(WWT_CLOSEBOX, COLOUR_GREY),
		NWidget(WWT_CAPTION, COLOUR_GREY, WID_O_CAPTION), SetDataTip(STR_ORDERS_CAPTION, STR_TOOLTIP_WINDOW_TITLE_DRAG_THIS),
		NWidget(WWT_PUSHBTN, COLOUR_GREY, WID_O_TIMETABLE_VIEW), SetMinimalSize(61, 14), SetDataTip(0x0, STR_ORDERS_TIMETABLE_VIEW_TOOLTIP),
		NWidget(WWT_SHADEBOX, COLOUR_GREY),
		NWidget(WWT_DEFSIZEBOX, COLOUR_GREY),
		NWidget(WWT_STICKYBOX, COLOUR_GREY),
	EndContainer(),
	NWidget(NWID_HORIZONTAL),
		NWidget(WWT_PANEL, COLOUR_GREY, WID_O_ORDER_LIST), SetMinimalSize(372, 62), SetDataTip(0x0, STR_ORDERS_LIST_TOOLTIP), SetResize(1, 1), SetScrollbar(WID_O_SCROLLBAR), EndContainer(),
		NWidget(NWID_SELECTION, INVALID_COLOUR, WID_O_SEL_OCCUPANCY),
			NWidget(WWT_PANEL, COLOUR_GREY, WID_O_OCCUPANCY_LIST), SetMinimalSize(50, 0), SetFill(0, 1), SetDataTip(STR_NULL, STR_ORDERS_OCCUPANCY_LIST_TOOLTIP),
															SetScrollbar(WID_O_SCROLLBAR), EndContainer(),
		EndContainer(),
		NWidget(NWID_VSCROLLBAR, COLOUR_GREY, WID_O_SCROLLBAR),
	EndContainer(),

	/* First button row. */
	NWidget(NWID_HORIZONTAL),
		NWidget(NWID_SELECTION, INVALID_COLOUR, WID_O_SEL_TOP_ROW_GROUNDVEHICLE),
			NWidget(NWID_HORIZONTAL, NC_EQUALSIZE),
				NWidget(NWID_BUTTON_DROPDOWN, COLOUR_GREY, WID_O_NON_STOP), SetMinimalSize(93, 12), SetFill(1, 0),
															SetDataTip(STR_ORDER_NON_STOP, STR_ORDER_TOOLTIP_NON_STOP), SetResize(1, 0),
				NWidget(NWID_SELECTION, INVALID_COLOUR, WID_O_SEL_TOP_LEFT),
					NWidget(NWID_BUTTON_DROPDOWN, COLOUR_GREY, WID_O_FULL_LOAD), SetMinimalSize(93, 12), SetFill(1, 0),
															SetDataTip(STR_ORDER_TOGGLE_FULL_LOAD, STR_ORDER_TOOLTIP_FULL_LOAD), SetResize(1, 0),
					NWidget(WWT_PUSHTXTBTN, COLOUR_GREY, WID_O_REFIT), SetMinimalSize(93, 12), SetFill(1, 0),
															SetDataTip(STR_ORDER_REFIT, STR_ORDER_REFIT_TOOLTIP), SetResize(1, 0),
					NWidget(WWT_TEXTBTN, COLOUR_GREY, WID_O_REVERSE), SetMinimalSize(93, 12), SetFill(1, 0),
															SetDataTip(STR_ORDER_REVERSE, STR_ORDER_REVERSE_TOOLTIP), SetResize(1, 0),
				EndContainer(),
				NWidget(NWID_SELECTION, INVALID_COLOUR, WID_O_SEL_TOP_MIDDLE),
					NWidget(NWID_BUTTON_DROPDOWN, COLOUR_GREY, WID_O_UNLOAD), SetMinimalSize(93, 12), SetFill(1, 0),
															SetDataTip(STR_ORDER_TOGGLE_UNLOAD, STR_ORDER_TOOLTIP_UNLOAD), SetResize(1, 0),
					NWidget(NWID_BUTTON_DROPDOWN, COLOUR_GREY, WID_O_SERVICE), SetMinimalSize(93, 12), SetFill(1, 0),
															SetDataTip(STR_ORDER_SERVICE, STR_ORDER_SERVICE_TOOLTIP), SetResize(1, 0),
				EndContainer(),
				NWidget(NWID_SELECTION, INVALID_COLOUR, WID_O_SEL_TOP_RIGHT),
					NWidget(WWT_TEXTBTN, COLOUR_GREY, WID_O_EMPTY), SetMinimalSize(93, 12), SetFill(1, 0),
															SetDataTip(STR_ORDER_REFIT, STR_ORDER_REFIT_TOOLTIP), SetResize(1, 0),
					NWidget(NWID_BUTTON_DROPDOWN, COLOUR_GREY, WID_O_REFIT_DROPDOWN), SetMinimalSize(93, 12), SetFill(1, 0),
															SetDataTip(STR_ORDER_REFIT_AUTO, STR_ORDER_REFIT_AUTO_TOOLTIP), SetResize(1, 0),
				EndContainer(),
			EndContainer(),
			NWidget(NWID_HORIZONTAL, NC_EQUALSIZE),
				NWidget(WWT_DROPDOWN, COLOUR_GREY, WID_O_COND_VARIABLE), SetMinimalSize(124, 12), SetFill(1, 0),
															SetDataTip(STR_NULL, STR_ORDER_CONDITIONAL_VARIABLE_TOOLTIP), SetResize(1, 0),
				NWidget(NWID_SELECTION, INVALID_COLOUR, WID_O_SEL_COND_AUX),
					NWidget(WWT_DROPDOWN, COLOUR_GREY, WID_O_COND_AUX_CARGO), SetMinimalSize(124, 12), SetFill(1, 0),
													SetDataTip(STR_NULL, STR_ORDER_CONDITIONAL_CARGO_TOOLTIP), SetResize(1, 0),
					NWidget(WWT_DROPDOWN, COLOUR_GREY, WID_O_COND_TIME_DATE), SetMinimalSize(124, 12), SetFill(1, 0),
															SetDataTip(STR_NULL, STR_ORDER_CONDITIONAL_TIME_DATE_TOOLTIP), SetResize(1, 0),
					NWidget(WWT_DROPDOWN, COLOUR_GREY, WID_O_COND_TIMETABLE), SetMinimalSize(124, 12), SetFill(1, 0),
															SetDataTip(STR_NULL, STR_ORDER_CONDITIONAL_TIMETABLE_TOOLTIP), SetResize(1, 0),
					NWidget(WWT_DROPDOWN, COLOUR_GREY, WID_O_COND_COUNTER), SetMinimalSize(124, 12), SetFill(1, 0),
															SetDataTip(STR_NULL, STR_ORDER_CONDITIONAL_COUNTER_TOOLTIP), SetResize(1, 0),
					NWidget(WWT_DROPDOWN, COLOUR_GREY, WID_O_COND_SCHED_SELECT), SetMinimalSize(124, 12), SetFill(1, 0),
															SetDataTip(STR_NULL, STR_ORDER_CONDITIONAL_SCHED_SELECT_TOOLTIP), SetResize(1, 0),
				EndContainer(),
				NWidget(NWID_SELECTION, INVALID_COLOUR, WID_O_SEL_COND_AUX3),
					NWidget(WWT_TEXTBTN, COLOUR_GREY, WID_O_COND_AUX_STATION), SetMinimalSize(72, 12),
													SetDataTip(STR_ORDER_CONDITIONAL_STATION, STR_ORDER_CONDITIONAL_STATION_TOOLTIP),
				EndContainer(),
				NWidget(NWID_SELECTION, INVALID_COLOUR, WID_O_SEL_COND_AUX2),
					NWidget(WWT_TEXTBTN, COLOUR_GREY, WID_O_COND_AUX_VIA), SetMinimalSize(36, 12),
													SetDataTip(STR_ORDER_CONDITIONAL_VIA, STR_ORDER_CONDITIONAL_VIA_TOOLTIP),
					NWidget(WWT_DROPDOWN, COLOUR_GREY, WID_O_COND_SCHED_TEST), SetMinimalSize(124, 12), SetFill(1, 0),
															SetDataTip(STR_NULL, STR_ORDER_CONDITIONAL_SCHED_TEST_TOOLTIP), SetResize(1, 0),
				EndContainer(),
				NWidget(WWT_DROPDOWN, COLOUR_GREY, WID_O_COND_COMPARATOR), SetMinimalSize(124, 12), SetFill(1, 0),
															SetDataTip(STR_NULL, STR_ORDER_CONDITIONAL_COMPARATOR_TOOLTIP), SetResize(1, 0),
				NWidget(NWID_SELECTION, INVALID_COLOUR, WID_O_SEL_COND_VALUE),
					NWidget(WWT_PUSHTXTBTN, COLOUR_GREY, WID_O_COND_VALUE), SetMinimalSize(124, 12), SetFill(1, 0),
															SetDataTip(STR_JUST_COMMA, STR_ORDER_CONDITIONAL_VALUE_TOOLTIP), SetResize(1, 0),
					NWidget(WWT_DROPDOWN, COLOUR_GREY, WID_O_COND_CARGO), SetMinimalSize(124, 12), SetFill(1, 0),
															SetDataTip(STR_NULL, STR_ORDER_CONDITIONAL_CARGO_TOOLTIP), SetResize(1, 0),
					NWidget(WWT_DROPDOWN, COLOUR_GREY, WID_O_COND_SLOT), SetMinimalSize(124, 12), SetFill(1, 0),
															SetDataTip(STR_NULL, STR_ORDER_CONDITIONAL_SLOT_TOOLTIP), SetResize(1, 0),
				EndContainer(),
			EndContainer(),
			NWidget(NWID_HORIZONTAL, NC_EQUALSIZE),
				NWidget(WWT_PANEL, COLOUR_GREY), SetResize(1, 0), EndContainer(),
				NWidget(WWT_PANEL, COLOUR_GREY), SetResize(1, 0), EndContainer(),
				NWidget(WWT_DROPDOWN, COLOUR_GREY, WID_O_RELEASE_SLOT), SetMinimalSize(124, 12), SetFill(1, 0),
														SetDataTip(STR_NULL, STR_ORDER_RELEASE_SLOT_TOOLTIP), SetResize(1, 0),
			EndContainer(),
			NWidget(NWID_HORIZONTAL, NC_EQUALSIZE),
				NWidget(WWT_DROPDOWN, COLOUR_GREY, WID_O_COUNTER_OP), SetMinimalSize(124, 12), SetFill(1, 0),
														SetDataTip(STR_JUST_STRING, STR_TRACE_RESTRICT_COUNTER_OP_TOOLTIP), SetResize(1, 0),
				NWidget(WWT_DROPDOWN, COLOUR_GREY, WID_O_CHANGE_COUNTER), SetMinimalSize(124, 12), SetFill(1, 0),
														SetDataTip(STR_NULL, STR_ORDER_CHANGE_COUNTER_TOOLTIP), SetResize(1, 0),
				NWidget(WWT_PUSHTXTBTN, COLOUR_GREY, WID_O_COUNTER_VALUE), SetMinimalSize(124, 12), SetFill(1, 0),
														SetDataTip(STR_JUST_COMMA, STR_TRACE_RESTRICT_COND_VALUE_TOOLTIP), SetResize(1, 0),
			EndContainer(),
			NWidget(NWID_HORIZONTAL, NC_EQUALSIZE),
				NWidget(WWT_PANEL, COLOUR_GREY), SetResize(1, 0), EndContainer(),
				NWidget(WWT_PANEL, COLOUR_GREY), SetResize(1, 0), EndContainer(),
				NWidget(WWT_PUSHTXTBTN, COLOUR_GREY, WID_O_TEXT_LABEL), SetMinimalSize(124, 12), SetFill(1, 0),
														SetDataTip(STR_ORDER_LABEL_TEXT_BUTTON, STR_ORDER_LABEL_TEXT_BUTTON_TOOLTIP), SetResize(1, 0),
			EndContainer(),
			NWidget(NWID_HORIZONTAL, NC_EQUALSIZE),
				NWidget(WWT_PANEL, COLOUR_GREY), SetResize(1, 0), EndContainer(),
				NWidget(WWT_PANEL, COLOUR_GREY), SetResize(1, 0), EndContainer(),
				NWidget(WWT_DROPDOWN, COLOUR_GREY, WID_O_DEPARTURE_VIA_TYPE), SetMinimalSize(124, 12), SetFill(1, 0),
														SetDataTip(STR_JUST_STRING, STR_ORDER_LABEL_DEPARTURES_VIA_TYPE_TOOLTIP), SetResize(1, 0),
			EndContainer(),
			NWidget(WWT_PANEL, COLOUR_GREY), SetFill(1, 0), SetResize(1, 0), EndContainer(),
		EndContainer(),
		NWidget(WWT_TEXTBTN, COLOUR_GREY, WID_O_OCCUPANCY_TOGGLE), SetMinimalSize(36, 12), SetDataTip(STR_ORDERS_OCCUPANCY_BUTTON, STR_ORDERS_OCCUPANCY_BUTTON_TOOLTIP),
		NWidget(NWID_SELECTION, INVALID_COLOUR, WID_O_SEL_SHARED),
			NWidget(WWT_PUSHIMGBTN, COLOUR_GREY, WID_O_SHARED_ORDER_LIST), SetMinimalSize(12, 12), SetDataTip(SPR_SHARED_ORDERS_ICON, STR_ORDERS_VEH_WITH_SHARED_ORDERS_LIST_TOOLTIP),
			NWidget(WWT_PUSHTXTBTN, COLOUR_GREY, WID_O_ADD_VEH_GROUP), SetMinimalSize(12, 12), SetDataTip(STR_BLACK_PLUS, STR_ORDERS_NEW_GROUP_TOOLTIP),
		EndContainer(),
	EndContainer(),

	/* Second button row. */
	NWidget(NWID_HORIZONTAL),
		NWidget(NWID_HORIZONTAL, NC_EQUALSIZE),
			NWidget(NWID_SELECTION, INVALID_COLOUR, WID_O_SEL_MGMT),
				NWidget(NWID_BUTTON_DROPDOWN, COLOUR_GREY, WID_O_MGMT_BTN), SetMinimalSize(100, 12), SetFill(1, 0),
														SetDataTip(STR_ORDERS_MANAGE_ORDER, STR_ORDERS_MANAGE_ORDER_TOOLTIP), SetResize(1, 0), SetAlignment(SA_TOP | SA_LEFT),
				NWidget(WWT_DROPDOWN, COLOUR_GREY, WID_O_MGMT_LIST_BTN), SetMinimalSize(100, 12), SetFill(1, 0),
														SetDataTip(STR_ORDERS_MANAGE_LIST, STR_ORDERS_MANAGE_LIST_TOOLTIP), SetResize(1, 0),
			EndContainer(),
			NWidget(WWT_PUSHTXTBTN, COLOUR_GREY, WID_O_SKIP), SetMinimalSize(100, 12), SetFill(1, 0),
													SetDataTip(STR_ORDERS_SKIP_BUTTON, STR_ORDERS_SKIP_TOOLTIP), SetResize(1, 0),
			NWidget(NWID_SELECTION, INVALID_COLOUR, WID_O_SEL_BOTTOM_MIDDLE),
				NWidget(WWT_PUSHTXTBTN, COLOUR_GREY, WID_O_DELETE), SetMinimalSize(100, 12), SetFill(1, 0),
														SetDataTip(STR_ORDERS_DELETE_BUTTON, STR_ORDERS_DELETE_TOOLTIP), SetResize(1, 0),
				NWidget(WWT_PUSHTXTBTN, COLOUR_GREY, WID_O_STOP_SHARING), SetMinimalSize(100, 12), SetFill(1, 0),
														SetDataTip(STR_ORDERS_STOP_SHARING_BUTTON, STR_ORDERS_STOP_SHARING_TOOLTIP), SetResize(1, 0),
			EndContainer(),
			NWidget(NWID_BUTTON_DROPDOWN, COLOUR_GREY, WID_O_GOTO), SetMinimalSize(100, 12), SetFill(1, 0),
													SetDataTip(STR_ORDERS_GO_TO_BUTTON, STR_ORDERS_GO_TO_TOOLTIP), SetResize(1, 0),
		EndContainer(),
		NWidget(WWT_RESIZEBOX, COLOUR_GREY),
	EndContainer(),
};

static WindowDesc _orders_train_desc(__FILE__, __LINE__,
	WDP_AUTO, "view_vehicle_orders_train", 384, 100,
	WC_VEHICLE_ORDERS, WC_VEHICLE_VIEW,
	WDF_CONSTRUCTION,
	std::begin(_nested_orders_train_widgets), std::end(_nested_orders_train_widgets),
	&OrdersWindow::hotkeys
);

/** Nested widget definition for "your" orders (non-train). */
static const NWidgetPart _nested_orders_widgets[] = {
	NWidget(NWID_HORIZONTAL),
		NWidget(WWT_CLOSEBOX, COLOUR_GREY),
		NWidget(WWT_CAPTION, COLOUR_GREY, WID_O_CAPTION), SetDataTip(STR_ORDERS_CAPTION, STR_TOOLTIP_WINDOW_TITLE_DRAG_THIS),
		NWidget(WWT_PUSHBTN, COLOUR_GREY, WID_O_TIMETABLE_VIEW), SetMinimalSize(61, 14), SetDataTip(0x0, STR_ORDERS_TIMETABLE_VIEW_TOOLTIP),
		NWidget(WWT_SHADEBOX, COLOUR_GREY),
		NWidget(WWT_DEFSIZEBOX, COLOUR_GREY),
		NWidget(WWT_STICKYBOX, COLOUR_GREY),
	EndContainer(),
	NWidget(NWID_HORIZONTAL),
		NWidget(WWT_PANEL, COLOUR_GREY, WID_O_ORDER_LIST), SetMinimalSize(372, 62), SetDataTip(0x0, STR_ORDERS_LIST_TOOLTIP), SetResize(1, 1), SetScrollbar(WID_O_SCROLLBAR), EndContainer(),
		NWidget(NWID_SELECTION, INVALID_COLOUR, WID_O_SEL_OCCUPANCY),
			NWidget(WWT_PANEL, COLOUR_GREY, WID_O_OCCUPANCY_LIST), SetMinimalSize(50, 0), SetFill(0, 1), SetDataTip(STR_NULL, STR_ORDERS_OCCUPANCY_LIST_TOOLTIP),
															SetScrollbar(WID_O_SCROLLBAR), EndContainer(),
		EndContainer(),
		NWidget(NWID_VSCROLLBAR, COLOUR_GREY, WID_O_SCROLLBAR),
	EndContainer(),

	/* First button row. */
	NWidget(NWID_HORIZONTAL),
		NWidget(NWID_SELECTION, INVALID_COLOUR, WID_O_SEL_TOP_ROW),
			/* Load + unload + refit buttons. */
			NWidget(NWID_HORIZONTAL, NC_EQUALSIZE),
				NWidget(NWID_BUTTON_DROPDOWN, COLOUR_GREY, WID_O_FULL_LOAD), SetMinimalSize(124, 12), SetFill(1, 0),
													SetDataTip(STR_ORDER_TOGGLE_FULL_LOAD, STR_ORDER_TOOLTIP_FULL_LOAD), SetResize(1, 0),
				NWidget(NWID_BUTTON_DROPDOWN, COLOUR_GREY, WID_O_UNLOAD), SetMinimalSize(124, 12), SetFill(1, 0),
													SetDataTip(STR_ORDER_TOGGLE_UNLOAD, STR_ORDER_TOOLTIP_UNLOAD), SetResize(1, 0),
				NWidget(NWID_BUTTON_DROPDOWN, COLOUR_GREY, WID_O_REFIT_DROPDOWN), SetMinimalSize(124, 12), SetFill(1, 0),
													SetDataTip(STR_ORDER_REFIT_AUTO, STR_ORDER_REFIT_AUTO_TOOLTIP), SetResize(1, 0),
			EndContainer(),
			/* Refit + service buttons. */
			NWidget(NWID_HORIZONTAL, NC_EQUALSIZE),
				NWidget(WWT_PUSHTXTBTN, COLOUR_GREY, WID_O_REFIT), SetMinimalSize(186, 12), SetFill(1, 0),
													SetDataTip(STR_ORDER_REFIT, STR_ORDER_REFIT_TOOLTIP), SetResize(1, 0),
				NWidget(NWID_BUTTON_DROPDOWN, COLOUR_GREY, WID_O_SERVICE), SetMinimalSize(124, 12), SetFill(1, 0),
													SetDataTip(STR_ORDER_SERVICE, STR_ORDER_SERVICE_TOOLTIP), SetResize(1, 0),
			EndContainer(),

			/* Buttons for setting a condition. */
			NWidget(NWID_HORIZONTAL, NC_EQUALSIZE),
				NWidget(WWT_DROPDOWN, COLOUR_GREY, WID_O_COND_VARIABLE), SetMinimalSize(124, 12), SetFill(1, 0),
													SetDataTip(STR_NULL, STR_ORDER_CONDITIONAL_VARIABLE_TOOLTIP), SetResize(1, 0),
				NWidget(NWID_SELECTION, INVALID_COLOUR, WID_O_SEL_COND_AUX),
					NWidget(WWT_DROPDOWN, COLOUR_GREY, WID_O_COND_AUX_CARGO), SetMinimalSize(124, 12), SetFill(1, 0),
													SetDataTip(STR_NULL, STR_ORDER_CONDITIONAL_CARGO_TOOLTIP), SetResize(1, 0),
					NWidget(WWT_DROPDOWN, COLOUR_GREY, WID_O_COND_TIME_DATE), SetMinimalSize(124, 12), SetFill(1, 0),
															SetDataTip(STR_NULL, STR_ORDER_CONDITIONAL_TIME_DATE_TOOLTIP), SetResize(1, 0),
					NWidget(WWT_DROPDOWN, COLOUR_GREY, WID_O_COND_TIMETABLE), SetMinimalSize(124, 12), SetFill(1, 0),
															SetDataTip(STR_NULL, STR_ORDER_CONDITIONAL_TIMETABLE_TOOLTIP), SetResize(1, 0),
					NWidget(WWT_DROPDOWN, COLOUR_GREY, WID_O_COND_COUNTER), SetMinimalSize(124, 12), SetFill(1, 0),
															SetDataTip(STR_NULL, STR_ORDER_CONDITIONAL_COUNTER_TOOLTIP), SetResize(1, 0),
					NWidget(WWT_DROPDOWN, COLOUR_GREY, WID_O_COND_SCHED_SELECT), SetMinimalSize(124, 12), SetFill(1, 0),
															SetDataTip(STR_NULL, STR_ORDER_CONDITIONAL_SCHED_SELECT_TOOLTIP), SetResize(1, 0),
				EndContainer(),
				NWidget(NWID_SELECTION, INVALID_COLOUR, WID_O_SEL_COND_AUX3),
					NWidget(WWT_TEXTBTN, COLOUR_GREY, WID_O_COND_AUX_STATION), SetMinimalSize(72, 12),
													SetDataTip(STR_ORDER_CONDITIONAL_STATION, STR_ORDER_CONDITIONAL_STATION_TOOLTIP),
				EndContainer(),
				NWidget(NWID_SELECTION, INVALID_COLOUR, WID_O_SEL_COND_AUX2),
					NWidget(WWT_TEXTBTN, COLOUR_GREY, WID_O_COND_AUX_VIA), SetMinimalSize(36, 12),
													SetDataTip(STR_ORDER_CONDITIONAL_VIA, STR_ORDER_CONDITIONAL_VIA_TOOLTIP),
					NWidget(WWT_DROPDOWN, COLOUR_GREY, WID_O_COND_SCHED_TEST), SetMinimalSize(124, 12), SetFill(1, 0),
															SetDataTip(STR_NULL, STR_ORDER_CONDITIONAL_SCHED_TEST_TOOLTIP), SetResize(1, 0),
				EndContainer(),
				NWidget(WWT_DROPDOWN, COLOUR_GREY, WID_O_COND_COMPARATOR), SetMinimalSize(124, 12), SetFill(1, 0),
													SetDataTip(STR_NULL, STR_ORDER_CONDITIONAL_COMPARATOR_TOOLTIP), SetResize(1, 0),
				NWidget(NWID_SELECTION, INVALID_COLOUR, WID_O_SEL_COND_VALUE),
					NWidget(WWT_PUSHTXTBTN, COLOUR_GREY, WID_O_COND_VALUE), SetMinimalSize(124, 12), SetFill(1, 0),
															SetDataTip(STR_JUST_COMMA, STR_ORDER_CONDITIONAL_VALUE_TOOLTIP), SetResize(1, 0),
					NWidget(WWT_DROPDOWN, COLOUR_GREY, WID_O_COND_CARGO), SetMinimalSize(124, 12), SetFill(1, 0),
													SetDataTip(STR_NULL, STR_ORDER_CONDITIONAL_CARGO_TOOLTIP), SetResize(1, 0),
					NWidget(WWT_DROPDOWN, COLOUR_GREY, WID_O_COND_SLOT), SetMinimalSize(124, 12), SetFill(1, 0),
													SetDataTip(STR_NULL, STR_ORDER_CONDITIONAL_SLOT_TOOLTIP), SetResize(1, 0),
				EndContainer(),
			EndContainer(),

			/* Buttons for releasing a slot. */
			NWidget(NWID_HORIZONTAL, NC_EQUALSIZE),
				NWidget(WWT_PANEL, COLOUR_GREY), SetResize(1, 0), EndContainer(),
				NWidget(WWT_PANEL, COLOUR_GREY), SetResize(1, 0), EndContainer(),
				NWidget(WWT_DROPDOWN, COLOUR_GREY, WID_O_RELEASE_SLOT), SetMinimalSize(124, 12), SetFill(1, 0),
														SetDataTip(STR_NULL, STR_ORDER_RELEASE_SLOT_TOOLTIP), SetResize(1, 0),
			EndContainer(),

			/* Buttons for changing a counter. */
			NWidget(NWID_HORIZONTAL, NC_EQUALSIZE),
				NWidget(WWT_DROPDOWN, COLOUR_GREY, WID_O_COUNTER_OP), SetMinimalSize(124, 12), SetFill(1, 0),
														SetDataTip(STR_JUST_STRING, STR_TRACE_RESTRICT_COUNTER_OP_TOOLTIP), SetResize(1, 0),
				NWidget(WWT_DROPDOWN, COLOUR_GREY, WID_O_CHANGE_COUNTER), SetMinimalSize(124, 12), SetFill(1, 0),
														SetDataTip(STR_NULL, STR_ORDER_CHANGE_COUNTER_TOOLTIP), SetResize(1, 0),
				NWidget(WWT_PUSHTXTBTN, COLOUR_GREY, WID_O_COUNTER_VALUE), SetMinimalSize(124, 12), SetFill(1, 0),
														SetDataTip(STR_JUST_COMMA, STR_TRACE_RESTRICT_COND_VALUE_TOOLTIP), SetResize(1, 0),
			EndContainer(),

			/* Buttons for changing a text label */
			NWidget(NWID_HORIZONTAL, NC_EQUALSIZE),
				NWidget(WWT_PANEL, COLOUR_GREY), SetResize(1, 0), EndContainer(),
				NWidget(WWT_PANEL, COLOUR_GREY), SetResize(1, 0), EndContainer(),
				NWidget(WWT_PUSHTXTBTN, COLOUR_GREY, WID_O_TEXT_LABEL), SetMinimalSize(124, 12), SetFill(1, 0),
														SetDataTip(STR_ORDER_LABEL_TEXT_BUTTON, STR_ORDER_LABEL_TEXT_BUTTON_TOOLTIP), SetResize(1, 0),
			EndContainer(),

			/* Buttons for changing a departure board via order */
			NWidget(NWID_HORIZONTAL, NC_EQUALSIZE),
				NWidget(WWT_PANEL, COLOUR_GREY), SetResize(1, 0), EndContainer(),
				NWidget(WWT_PANEL, COLOUR_GREY), SetResize(1, 0), EndContainer(),
				NWidget(WWT_DROPDOWN, COLOUR_GREY, WID_O_DEPARTURE_VIA_TYPE), SetMinimalSize(124, 12), SetFill(1, 0),
														SetDataTip(STR_JUST_STRING, STR_ORDER_LABEL_DEPARTURES_VIA_TYPE_TOOLTIP), SetResize(1, 0),
			EndContainer(),

			/* No buttons */
			NWidget(WWT_PANEL, COLOUR_GREY), SetFill(1, 0), SetResize(1, 0), EndContainer(),
		EndContainer(),

		NWidget(WWT_TEXTBTN, COLOUR_GREY, WID_O_OCCUPANCY_TOGGLE), SetMinimalSize(36, 12), SetDataTip(STR_ORDERS_OCCUPANCY_BUTTON, STR_ORDERS_OCCUPANCY_BUTTON_TOOLTIP),
		NWidget(NWID_SELECTION, INVALID_COLOUR, WID_O_SEL_SHARED),
			NWidget(WWT_PUSHIMGBTN, COLOUR_GREY, WID_O_SHARED_ORDER_LIST), SetMinimalSize(12, 12), SetDataTip(SPR_SHARED_ORDERS_ICON, STR_ORDERS_VEH_WITH_SHARED_ORDERS_LIST_TOOLTIP),
			NWidget(WWT_PUSHTXTBTN, COLOUR_GREY, WID_O_ADD_VEH_GROUP), SetMinimalSize(12, 12), SetDataTip(STR_BLACK_PLUS, STR_ORDERS_NEW_GROUP_TOOLTIP),
		EndContainer(),
	EndContainer(),

	/* Second button row. */
	NWidget(NWID_HORIZONTAL),
		NWidget(NWID_SELECTION, INVALID_COLOUR, WID_O_SEL_MGMT),
			NWidget(NWID_BUTTON_DROPDOWN, COLOUR_GREY, WID_O_MGMT_BTN), SetMinimalSize(100, 12), SetFill(1, 0),
													SetDataTip(STR_ORDERS_MANAGE_ORDER, STR_ORDERS_MANAGE_ORDER_TOOLTIP), SetResize(1, 0), SetAlignment(SA_TOP | SA_LEFT),
			NWidget(WWT_DROPDOWN, COLOUR_GREY, WID_O_MGMT_LIST_BTN), SetMinimalSize(100, 12), SetFill(1, 0),
													SetDataTip(STR_ORDERS_MANAGE_LIST, STR_ORDERS_MANAGE_LIST_TOOLTIP), SetResize(1, 0),
		EndContainer(),
		NWidget(WWT_PUSHTXTBTN, COLOUR_GREY, WID_O_SKIP), SetMinimalSize(100, 12), SetFill(1, 0),
												SetDataTip(STR_ORDERS_SKIP_BUTTON, STR_ORDERS_SKIP_TOOLTIP), SetResize(1, 0),
		NWidget(NWID_SELECTION, INVALID_COLOUR, WID_O_SEL_BOTTOM_MIDDLE),
			NWidget(WWT_PUSHTXTBTN, COLOUR_GREY, WID_O_DELETE), SetMinimalSize(100, 12), SetFill(1, 0),
													SetDataTip(STR_ORDERS_DELETE_BUTTON, STR_ORDERS_DELETE_TOOLTIP), SetResize(1, 0),
			NWidget(WWT_PUSHTXTBTN, COLOUR_GREY, WID_O_STOP_SHARING), SetMinimalSize(100, 12), SetFill(1, 0),
													SetDataTip(STR_ORDERS_STOP_SHARING_BUTTON, STR_ORDERS_STOP_SHARING_TOOLTIP), SetResize(1, 0),
		EndContainer(),
		NWidget(NWID_BUTTON_DROPDOWN, COLOUR_GREY, WID_O_GOTO), SetMinimalSize(100, 12), SetFill(1, 0),
											SetDataTip(STR_ORDERS_GO_TO_BUTTON, STR_ORDERS_GO_TO_TOOLTIP), SetResize(1, 0),
		NWidget(WWT_RESIZEBOX, COLOUR_GREY),
	EndContainer(),
};

static WindowDesc _orders_desc(__FILE__, __LINE__,
	WDP_AUTO, "view_vehicle_orders", 384, 100,
	WC_VEHICLE_ORDERS, WC_VEHICLE_VIEW,
	WDF_CONSTRUCTION,
	std::begin(_nested_orders_widgets), std::end(_nested_orders_widgets),
	&OrdersWindow::hotkeys
);

/** Nested widget definition for competitor orders. */
static const NWidgetPart _nested_other_orders_widgets[] = {
	NWidget(NWID_HORIZONTAL),
		NWidget(WWT_CLOSEBOX, COLOUR_GREY),
		NWidget(WWT_CAPTION, COLOUR_GREY, WID_O_CAPTION), SetDataTip(STR_ORDERS_CAPTION, STR_TOOLTIP_WINDOW_TITLE_DRAG_THIS),
		NWidget(WWT_PUSHBTN, COLOUR_GREY, WID_O_TIMETABLE_VIEW), SetMinimalSize(61, 14), SetDataTip(0x0, STR_ORDERS_TIMETABLE_VIEW_TOOLTIP),
		NWidget(WWT_SHADEBOX, COLOUR_GREY),
		NWidget(WWT_DEFSIZEBOX, COLOUR_GREY),
		NWidget(WWT_STICKYBOX, COLOUR_GREY),
	EndContainer(),
	NWidget(NWID_HORIZONTAL),
		NWidget(WWT_PANEL, COLOUR_GREY, WID_O_ORDER_LIST), SetMinimalSize(372, 72), SetDataTip(0x0, STR_ORDERS_LIST_TOOLTIP), SetResize(1, 1), SetScrollbar(WID_O_SCROLLBAR), EndContainer(),
		NWidget(NWID_SELECTION, INVALID_COLOUR, WID_O_SEL_OCCUPANCY),
			NWidget(WWT_PANEL, COLOUR_GREY, WID_O_OCCUPANCY_LIST), SetMinimalSize(50, 0), SetFill(0, 1), SetDataTip(STR_NULL, STR_ORDERS_OCCUPANCY_LIST_TOOLTIP),
															SetScrollbar(WID_O_SCROLLBAR), EndContainer(),
		EndContainer(),
		NWidget(NWID_VSCROLLBAR, COLOUR_GREY, WID_O_SCROLLBAR),
	EndContainer(),

	/* First button row. */
	NWidget(NWID_HORIZONTAL),
		NWidget(WWT_PANEL, COLOUR_GREY), SetFill(1, 0), SetResize(1, 0),
		EndContainer(),
		NWidget(WWT_TEXTBTN, COLOUR_GREY, WID_O_OCCUPANCY_TOGGLE), SetMinimalSize(36, 12), SetDataTip(STR_ORDERS_OCCUPANCY_BUTTON, STR_ORDERS_OCCUPANCY_BUTTON_TOOLTIP),
		NWidget(WWT_PUSHIMGBTN, COLOUR_GREY, WID_O_SHARED_ORDER_LIST), SetMinimalSize(12, 12), SetDataTip(SPR_SHARED_ORDERS_ICON, STR_ORDERS_VEH_WITH_SHARED_ORDERS_LIST_TOOLTIP),
		NWidget(WWT_RESIZEBOX, COLOUR_GREY),
	EndContainer(),
};

static WindowDesc _other_orders_desc(__FILE__, __LINE__,
	WDP_AUTO, "view_vehicle_orders_competitor", 384, 86,
	WC_VEHICLE_ORDERS, WC_VEHICLE_VIEW,
	WDF_CONSTRUCTION,
	std::begin(_nested_other_orders_widgets), std::end(_nested_other_orders_widgets),
	&OrdersWindow::hotkeys
);

void ShowOrdersWindow(const Vehicle *v)
{
	CloseWindowById(WC_VEHICLE_DETAILS, v->index, false);
	CloseWindowById(WC_VEHICLE_TIMETABLE, v->index, false);
	if (BringWindowToFrontById(WC_VEHICLE_ORDERS, v->index) != nullptr) return;

	/* Using a different WindowDescs for _local_company causes problems.
	 * Due to this we have to close order windows in ChangeWindowOwner/DeleteCompanyWindows,
	 * because we cannot change switch the WindowDescs and keeping the old WindowDesc results
	 * in crashed due to missing widges.
	 * TODO Rewrite the order GUI to not use different WindowDescs.
	 */
	if (v->owner != _local_company) {
		new OrdersWindow(&_other_orders_desc, v);
	} else {
		new OrdersWindow(v->IsGroundVehicle() ? &_orders_train_desc : &_orders_desc, v);
	}
}<|MERGE_RESOLUTION|>--- conflicted
+++ resolved
@@ -264,7 +264,7 @@
 			this->GetWidget<NWidgetCore>(widget)->SetDataTip(this->cargo_type_order_dropdown[this->GetOrderActionTypeForCargo(cargo_id)], STR_CARGO_TYPE_LOAD_ORDERS_DROP_TOOLTIP + this->variant);
 			this->SetWidgetDirty(widget);
 		} else if (widget == WID_CTO_SET_TO_ALL_DROPDOWN) {
-			ModifyOrder(this->vehicle, this->order_id, mof | (action_type << 8) | (CT_INVALID << 24));
+			ModifyOrder(this->vehicle, this->order_id, mof | (action_type << 8) | (INVALID_CARGO << 24));
 
 			for (int i = 0; i < (int)_sorted_standard_cargo_specs.size(); i++) {
 				const CargoSpec *cs = _sorted_cargo_specs[i];
@@ -1812,17 +1812,10 @@
 	{
 		if (_ctrl_pressed) {
 			/* Cancel refitting */
-<<<<<<< HEAD
-			DoCommandP(this->vehicle->tile, this->vehicle->index, (this->OrderGetSel() << 16) | (CT_NO_REFIT << 8) | CT_NO_REFIT, CMD_ORDER_REFIT);
+			DoCommandP(this->vehicle->tile, this->vehicle->index, (this->OrderGetSel() << 16) | (CARGO_NO_REFIT << 8) | CARGO_NO_REFIT, CMD_ORDER_REFIT);
 		} else {
 			if (i == 1) { // Auto-refit to available cargo type.
-				DoCommandP(this->vehicle->tile, this->vehicle->index, (this->OrderGetSel() << 16) | CT_AUTO_REFIT, CMD_ORDER_REFIT);
-=======
-			Command<CMD_ORDER_REFIT>::Post(this->vehicle->tile, this->vehicle->index, this->OrderGetSel(), CARGO_NO_REFIT);
-		} else {
-			if (i == 1) { // Auto-refit to available cargo type.
-				Command<CMD_ORDER_REFIT>::Post(this->vehicle->tile, this->vehicle->index, this->OrderGetSel(), CARGO_AUTO_REFIT);
->>>>>>> f7bd70ba
+				DoCommandP(this->vehicle->tile, this->vehicle->index, (this->OrderGetSel() << 16) | CARGO_AUTO_REFIT, CMD_ORDER_REFIT);
 			} else {
 				ShowVehicleRefitWindow(this->vehicle, this->OrderGetSel(), this, auto_refit);
 			}
@@ -3232,7 +3225,7 @@
 		}
 
 		if (this->query_text_widget == WID_O_ADD_VEH_GROUP) {
-			DoCommandP(0, VehicleListIdentifier(VL_SINGLE_VEH, this->vehicle->type, this->vehicle->owner, this->vehicle->index).Pack(), CF_ANY, CMD_CREATE_GROUP_FROM_LIST | CMD_MSG(STR_ERROR_GROUP_CAN_T_CREATE), nullptr, str);
+			DoCommandP(0, VehicleListIdentifier(VL_SINGLE_VEH, this->vehicle->type, this->vehicle->owner, this->vehicle->index).Pack(), CargoFilterCriteria::CF_ANY, CMD_CREATE_GROUP_FROM_LIST | CMD_MSG(STR_ERROR_GROUP_CAN_T_CREATE), nullptr, str);
 		}
 
 		if (this->query_text_widget == WID_O_TEXT_LABEL && str != nullptr) {
