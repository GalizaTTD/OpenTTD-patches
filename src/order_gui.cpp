/*
 * This file is part of OpenTTD.
 * OpenTTD is free software; you can redistribute it and/or modify it under the terms of the GNU General Public License as published by the Free Software Foundation, version 2.
 * OpenTTD is distributed in the hope that it will be useful, but WITHOUT ANY WARRANTY; without even the implied warranty of MERCHANTABILITY or FITNESS FOR A PARTICULAR PURPOSE.
 * See the GNU General Public License for more details. You should have received a copy of the GNU General Public License along with OpenTTD. If not, see <http://www.gnu.org/licenses/>.
 */

/** @file order_gui.cpp GUI related to orders. */

#include "stdafx.h"
#include "command_func.h"
#include "viewport_func.h"
#include "depot_map.h"
#include "roadveh.h"
#include "timetable.h"
#include "strings_func.h"
#include "company_func.h"
#include "dropdown_type.h"
#include "dropdown_func.h"
#include "textbuf_gui.h"
#include "string_func.h"
#include "tilehighlight_func.h"
#include "network/network.h"
#include "station_base.h"
#include "industry.h"
#include "waypoint_base.h"
#include "core/geometry_func.hpp"
#include "infrastructure_func.h"
#include "hotkeys.h"
#include "aircraft.h"
#include "engine_func.h"
#include "vehicle_func.h"
#include "vehiclelist.h"
#include "error.h"
#include "tracerestrict.h"
#include "scope.h"
#include "core/backup_type.hpp"

#include "widgets/order_widget.h"

#include "safeguards.h"

enum CargoTypeOrdersWindowVariant {
	CTOWV_LOAD   = 0,
	CTOWV_UNLOAD = 1,
};

/** Cargo type orders strings for load dropdowns. */
static const StringID _cargo_type_load_order_drowdown[] = {
	STR_ORDER_DROP_LOAD_IF_POSSIBLE,      // OLF_LOAD_IF_POSSIBLE
	STR_EMPTY,
	STR_CARGO_TYPE_ORDERS_DROP_FULL_LOAD, // OLFB_FULL_LOAD
	STR_EMPTY,
	STR_ORDER_DROP_NO_LOADING,            // OLFB_NO_LOAD
	INVALID_STRING_ID
};
static const uint32_t _cargo_type_load_order_drowdown_hidden_mask = 0xA; // 01010

/** Cargo type orders strings for unload dropdowns. */
static const StringID _cargo_type_unload_order_drowdown[] = {
	STR_ORDER_DROP_UNLOAD_IF_ACCEPTED, // OUF_UNLOAD_IF_POSSIBLE
	STR_ORDER_DROP_UNLOAD,             // OUFB_UNLOAD
	STR_ORDER_DROP_TRANSFER,           // OUFB_TRANSFER
	STR_EMPTY,
	STR_ORDER_DROP_NO_UNLOADING,       // OUFB_NO_UNLOAD
	INVALID_STRING_ID
};
static const uint32_t _cargo_type_unload_order_drowdown_hidden_mask = 0x8; // 01000

DropDownList GetSlotDropDownList(Owner owner, TraceRestrictSlotID slot_id, int &selected, VehicleType vehtype, bool show_other_types);
DropDownList GetCounterDropDownList(Owner owner, TraceRestrictCounterID ctr_id, int &selected);

static bool ModifyOrder(const Vehicle *v, VehicleOrderID order_id, uint32_t p2, bool error_msg = true, const char *text = nullptr)
{
	return DoCommandPEx(v->tile, v->index, p2, order_id, CMD_MODIFY_ORDER | (error_msg ? CMD_MSG(STR_ERROR_CAN_T_MODIFY_THIS_ORDER) : 0), nullptr, text, nullptr);
}

struct CargoTypeOrdersWindow : public Window {
private:
	CargoTypeOrdersWindowVariant variant;

	const Vehicle *vehicle;  ///< Vehicle owning the orders being displayed and manipulated.
	VehicleOrderID order_id; ///< Index of the order concerned by this window.

	VehicleOrderID order_count; ///< Count of the orders of the vehicle owning this window
	const Order *order;         ///< Order pointer at construction time;

	static const uint8_t CARGO_ICON_WIDTH  = 12;
	static const uint8_t CARGO_ICON_HEIGHT =  8;

	const StringID *cargo_type_order_dropdown; ///< Strings used to populate order dropdowns.
	uint32_t cargo_type_order_dropdown_hmask;  ///< Hidden mask for order dropdowns.

	uint max_cargo_name_width;     ///< Greatest width of cargo names.
	uint max_cargo_dropdown_width; ///< Greatest width of order names.

	uint set_to_all_dropdown_sel;     ///< Selected entry for the 'set to all' dropdown

	/**
	 * Initialize \c max_cargo_name_width and \c max_cargo_dropdown_width.
	 * @post \c max_cargo_name_width
	 * @post \c max_cargo_dropdown_width
	 */
	void InitMaxWidgetWidth()
	{
		this->max_cargo_name_width = 0;
		for (int i = 0; i < (int)_sorted_standard_cargo_specs.size(); i++) {
			SetDParam(0, _sorted_cargo_specs[i]->name);
			this->max_cargo_name_width = std::max(this->max_cargo_name_width, GetStringBoundingBox(STR_JUST_STRING).width);
		}
		this->max_cargo_dropdown_width = 0;
		for (int i = 0; this->cargo_type_order_dropdown[i] != INVALID_STRING_ID; i++) {
			SetDParam(0, this->cargo_type_order_dropdown[i]);
			this->max_cargo_dropdown_width = std::max(this->max_cargo_dropdown_width, GetStringBoundingBox(STR_JUST_STRING).width);
		}
	}

	/** Populate the selected entry of order dropdowns. */
	void InitDropdownSelectedTypes()
	{
		StringID tooltip = STR_CARGO_TYPE_LOAD_ORDERS_DROP_TOOLTIP + this->variant;
		const Order *order = this->vehicle->GetOrder(this->order_id);
		for (int i = 0; i < (int)_sorted_standard_cargo_specs.size(); i++) {
			const CargoSpec *cs = _sorted_cargo_specs[i];
			const CargoID cargo_id = cs->Index();
			uint8_t order_type = (this->variant == CTOWV_LOAD) ? (uint8_t) order->GetCargoLoadTypeRaw(cargo_id) : (uint8_t) order->GetCargoUnloadTypeRaw(cargo_id);
			this->GetWidget<NWidgetCore>(WID_CTO_CARGO_DROPDOWN_FIRST + i)->SetDataTip(this->cargo_type_order_dropdown[order_type], tooltip);
		}
		this->GetWidget<NWidgetCore>(WID_CTO_SET_TO_ALL_DROPDOWN)->widget_data = this->cargo_type_order_dropdown[this->set_to_all_dropdown_sel];
	}

	/**
	 * Returns the load/unload type of this order for the specified cargo.
	 * @param cargo_id The cargo index for wich we want the load/unload type.
	 * @return an OrderLoadFlags if \c load_variant = true, an OrderUnloadFlags otherwise.
	 */
	uint8_t GetOrderActionTypeForCargo(CargoID cargo_id)
	{
		const Order *order = this->vehicle->GetOrder(this->order_id);
		return (this->variant == CTOWV_LOAD) ? (uint8_t) order->GetCargoLoadTypeRaw(cargo_id) : (uint8_t) order->GetCargoUnloadTypeRaw(cargo_id);
	}

	bool CheckOrderStillValid() const
	{
		if (this->vehicle->GetNumOrders() != this->order_count) return false;
		if (this->vehicle->GetOrder(this->order_id) != this->order) return false;
		return true;
	}

public:
	/**
	 * Instantiate a new CargoTypeOrdersWindow.
	 * @param desc The window description.
	 * @param v The vehicle the order belongs to.
	 * @param order_id Which order to display/edit.
	 * @param variant Which aspect of the order to display/edit: load or unload.
	 * @pre \c v != nullptr
	 */
	CargoTypeOrdersWindow(WindowDesc *desc, const Vehicle *v, VehicleOrderID order_id, CargoTypeOrdersWindowVariant variant) : Window(desc)
	{
		this->variant = variant;
		this->cargo_type_order_dropdown = (this->variant == CTOWV_LOAD) ? _cargo_type_load_order_drowdown : _cargo_type_unload_order_drowdown;
		this->cargo_type_order_dropdown_hmask = (this->variant == CTOWV_LOAD) ? _cargo_type_load_order_drowdown_hidden_mask : _cargo_type_unload_order_drowdown_hidden_mask;
		this->InitMaxWidgetWidth();

		this->vehicle = v;
		this->order_id = order_id;
		this->order_count = v->GetNumOrders();
		this->order = v->GetOrder(order_id);
		this->set_to_all_dropdown_sel = 0;

		this->CreateNestedTree();
		this->GetWidget<NWidgetCore>(WID_CTO_CAPTION)->SetDataTip(STR_CARGO_TYPE_ORDERS_LOAD_CAPTION + this->variant, STR_TOOLTIP_WINDOW_TITLE_DRAG_THIS);
		this->GetWidget<NWidgetCore>(WID_CTO_HEADER)->SetDataTip(STR_CARGO_TYPE_ORDERS_LOAD_TITLE + this->variant, STR_NULL);
		this->GetWidget<NWidgetStacked>(WID_CTO_SELECT)->SetDisplayedPlane((_sorted_standard_cargo_specs.size() >= 32) ? 0 : SZSP_NONE);
		this->InitDropdownSelectedTypes();
		this->FinishInitNested(v->index);

		this->owner = v->owner;
	}

	void Close(int data = 0) override
	{
		if (!FocusWindowById(WC_VEHICLE_ORDERS, this->window_number)) {
			MarkDirtyFocusedRoutePaths(this->vehicle);
		}
		this->Window::Close();
	}

	virtual void UpdateWidgetSize(WidgetID widget, Dimension *size, const Dimension &padding, Dimension *fill, Dimension *resize) override
	{
		if (widget == WID_CTO_HEADER) {
			(*size).height = std::max((*size).height, (uint) GetCharacterHeight(FS_NORMAL) + WidgetDimensions::scaled.framerect.Vertical());
		} else if (WID_CTO_CARGO_LABEL_FIRST <= widget && widget <= WID_CTO_CARGO_LABEL_LAST) {
			(*size).width  = std::max((*size).width, WidgetDimensions::scaled.framerect.left + this->CARGO_ICON_WIDTH + WidgetDimensions::scaled.framerect.Horizontal() + this->max_cargo_name_width + padding.width);
			(*size).height = std::max((*size).height, (uint) GetCharacterHeight(FS_NORMAL) + WidgetDimensions::scaled.framerect.Vertical());
		} else if ((WID_CTO_CARGO_DROPDOWN_FIRST <= widget && widget <= WID_CTO_CARGO_DROPDOWN_LAST) || widget == WID_CTO_SET_TO_ALL_DROPDOWN) {
			(*size).width  = std::max((*size).width, WidgetDimensions::scaled.dropdowntext.Horizontal() + this->max_cargo_dropdown_width + NWidgetLeaf::GetDropdownBoxDimension().width);
			(*size).height = std::max((*size).height, (uint) WidgetDimensions::scaled.dropdowntext.Vertical() + GetCharacterHeight(FS_NORMAL));
		} else if (widget == WID_CTO_SET_TO_ALL_LABEL) {
			(*size).width = std::max((*size).width, this->max_cargo_name_width + WidgetDimensions::scaled.framerect.right + padding.width);
			(*size).height = std::max((*size).height, (uint) GetCharacterHeight(FS_NORMAL) + WidgetDimensions::scaled.framerect.Vertical());
		}
	}

	virtual void DrawWidget(const Rect &r, WidgetID widget) const override
	{
		if (WID_CTO_CARGO_LABEL_FIRST <= widget && widget <= WID_CTO_CARGO_LABEL_LAST) {
			Rect ir = r.Shrink(WidgetDimensions::scaled.framerect);
			const CargoSpec *cs = _sorted_cargo_specs[widget - WID_CTO_CARGO_LABEL_FIRST];
			bool rtl = (_current_text_dir == TD_RTL);

			/* Draw cargo icon. */
			int rect_left   = rtl ? ir.right - this->CARGO_ICON_WIDTH : ir.left;
			int rect_right  = rect_left + this->CARGO_ICON_WIDTH;
			int rect_top    = ir.top + ((ir.bottom - ir.top) - this->CARGO_ICON_HEIGHT) / 2;
			int rect_bottom = rect_top + this->CARGO_ICON_HEIGHT;
			GfxFillRect(rect_left, rect_top, rect_right, rect_bottom, PC_BLACK);
			GfxFillRect(rect_left + 1, rect_top + 1, rect_right - 1, rect_bottom - 1, cs->legend_colour);

			/* Draw cargo name */
			int text_left  = rtl ? ir.left : rect_right + WidgetDimensions::scaled.framerect.left;
			int text_right = rtl ? rect_left - WidgetDimensions::scaled.framerect.left : ir.right;
			int text_top   = ir.top;
			SetDParam(0, cs->name);
			DrawString(text_left, text_right, text_top, STR_JUST_STRING, TC_BLACK);
		}
	}

	virtual void OnClick(Point pt, WidgetID widget, int click_count) override
	{
		if (!this->CheckOrderStillValid()) {
			this->Close();
			return;
		}
		if (widget == WID_CTO_CLOSEBTN) {
			this->Close();
		} else if (WID_CTO_CARGO_DROPDOWN_FIRST <= widget && widget <= WID_CTO_CARGO_DROPDOWN_LAST) {
			const CargoSpec *cs = _sorted_cargo_specs[widget - WID_CTO_CARGO_DROPDOWN_FIRST];
			const CargoID cargo_id = cs->Index();

			ShowDropDownMenu(this, this->cargo_type_order_dropdown, this->GetOrderActionTypeForCargo(cargo_id), widget, 0, this->cargo_type_order_dropdown_hmask);
		} else if (widget == WID_CTO_SET_TO_ALL_DROPDOWN) {
			ShowDropDownMenu(this, this->cargo_type_order_dropdown, this->set_to_all_dropdown_sel, widget, 0, this->cargo_type_order_dropdown_hmask);
		}
	}

	virtual void OnDropdownSelect(WidgetID widget, int action_type) override
	{
		if (!this->CheckOrderStillValid()) {
			this->Close();
			return;
		}
		ModifyOrderFlags mof = (this->variant == CTOWV_LOAD) ? MOF_CARGO_TYPE_LOAD : MOF_CARGO_TYPE_UNLOAD;
		if (WID_CTO_CARGO_DROPDOWN_FIRST <= widget && widget <= WID_CTO_CARGO_DROPDOWN_LAST) {
			const CargoSpec *cs = _sorted_cargo_specs[widget - WID_CTO_CARGO_DROPDOWN_FIRST];
			const CargoID cargo_id = cs->Index();
			uint8_t order_action_type = this->GetOrderActionTypeForCargo(cargo_id);

			if (action_type == order_action_type) return;

			ModifyOrder(this->vehicle, this->order_id, mof | (action_type << 8) | (cargo_id << 24));

			this->GetWidget<NWidgetCore>(widget)->SetDataTip(this->cargo_type_order_dropdown[this->GetOrderActionTypeForCargo(cargo_id)], STR_CARGO_TYPE_LOAD_ORDERS_DROP_TOOLTIP + this->variant);
			this->SetWidgetDirty(widget);
		} else if (widget == WID_CTO_SET_TO_ALL_DROPDOWN) {
			ModifyOrder(this->vehicle, this->order_id, mof | (action_type << 8) | (INVALID_CARGO << 24));

			for (int i = 0; i < (int)_sorted_standard_cargo_specs.size(); i++) {
				const CargoSpec *cs = _sorted_cargo_specs[i];
				const CargoID cargo_id = cs->Index();
				if (action_type != this->GetOrderActionTypeForCargo(cargo_id)) {
					this->GetWidget<NWidgetCore>(i + WID_CTO_CARGO_DROPDOWN_FIRST)->SetDataTip(this->cargo_type_order_dropdown[this->GetOrderActionTypeForCargo(cargo_id)], STR_CARGO_TYPE_LOAD_ORDERS_DROP_TOOLTIP + this->variant);
					this->SetWidgetDirty(i + WID_CTO_CARGO_DROPDOWN_FIRST);
				}
			}

			if (action_type != (int) this->set_to_all_dropdown_sel) {
				this->set_to_all_dropdown_sel = action_type;
				this->GetWidget<NWidgetCore>(widget)->widget_data = this->cargo_type_order_dropdown[this->set_to_all_dropdown_sel];
				this->SetWidgetDirty(widget);
			}
		}
	}

	virtual void SetStringParameters(WidgetID widget) const override
	{
		if (!this->CheckOrderStillValid()) {
			return;
		}
		if (widget == WID_CTO_CAPTION) {
			SetDParam(0, this->vehicle->index);
			SetDParam(1, this->order_id + 1);
			SetDParam(2, this->vehicle->GetOrder(this->order_id)->GetDestination());
		}
	}

	virtual void OnFocus(Window *previously_focused_window) override
	{
		if (HasFocusedVehicleChanged(this->window_number, previously_focused_window)) {
			MarkDirtyFocusedRoutePaths(this->vehicle);
		}
	}

	virtual void OnFocusLost(bool closing, Window *newly_focused_window) override
	{
		if (HasFocusedVehicleChanged(this->window_number, newly_focused_window)) {
			MarkDirtyFocusedRoutePaths(this->vehicle);
		}
	}

	/**
	 * Some data on this window has become invalid.
	 * @param data Information about the changed data.
	 * @param gui_scope Whether the call is done from GUI scope. You may not do everything when not in GUI scope. See #InvalidateWindowData() for details.
	 */
	virtual void OnInvalidateData(int data = 0, bool gui_scope = true) override
	{
		if (!this->CheckOrderStillValid()) {
			this->Close();
			return;
		}
		if (gui_scope) {
			this->InitDropdownSelectedTypes();
			this->SetDirty();
		}
	}
};

/**
 * Make a list of panel for each available cargo type.
 * Each panel contains a label to display the cargo name.
 * @return A vertical container of cargo type orders rows.
 * @post \c *biggest_index contains the largest used index in the tree.
 */
static std::unique_ptr<NWidgetBase> MakeCargoTypeOrdersRows(bool right)
{
	std::unique_ptr<NWidgetVertical> ver = std::make_unique<NWidgetVertical>();

	const bool dual_column = (_sorted_standard_cargo_specs.size() >= 32);
	if (right && !dual_column) return ver;

	const int increment = dual_column ? 2 : 1;

	for (int i = (right ? 1 : 0); i < (int)_sorted_standard_cargo_specs.size(); i += increment) {
		/* Cargo row */
		std::unique_ptr<NWidgetBackground> panel = std::make_unique<NWidgetBackground>(WWT_PANEL, COLOUR_GREY, WID_CTO_CARGO_ROW_FIRST + i);
		std::unique_ptr<NWidgetHorizontal> horiz = std::make_unique<NWidgetHorizontal>();

		/* Cargo label */
		std::unique_ptr<NWidgetBackground> label = std::make_unique<NWidgetBackground>(WWT_PANEL, COLOUR_GREY, WID_CTO_CARGO_LABEL_FIRST + i);
		label->SetFill(1, 0);
		label->SetResize(1, 0);
		horiz->Add(std::move(label));

		/* Orders dropdown */
		std::unique_ptr<NWidgetLeaf> dropdown = std::make_unique<NWidgetLeaf>(WWT_DROPDOWN, COLOUR_GREY, WID_CTO_CARGO_DROPDOWN_FIRST + i, STR_NULL, STR_EMPTY);
		dropdown->SetFill(1, 0);
		dropdown->SetResize(1, 0);
		horiz->Add(std::move(dropdown));

		panel->Add(std::move(horiz));
		ver->Add(std::move(panel));
	}

	return ver;
}

static std::unique_ptr<NWidgetBase> MakeCargoTypeOrdersRowsLeft()
{
	return MakeCargoTypeOrdersRows(false);
}

static std::unique_ptr<NWidgetBase> MakeCargoTypeOrdersRowsRight()
{
	return MakeCargoTypeOrdersRows(true);
}

/** Widgets definition of CargoTypeOrdersWindow. */
static constexpr NWidgetPart _nested_cargo_type_orders_widgets[] = {
	NWidget(NWID_HORIZONTAL),
		NWidget(WWT_CLOSEBOX, COLOUR_GREY),
		NWidget(WWT_CAPTION, COLOUR_GREY, WID_CTO_CAPTION), SetDataTip(STR_NULL, STR_TOOLTIP_WINDOW_TITLE_DRAG_THIS),
	EndContainer(),
	NWidget(WWT_PANEL, COLOUR_GREY),
		NWidget(WWT_LABEL, COLOUR_GREY, WID_CTO_HEADER), SetFill(1, 0), SetResize(1, 0), SetDataTip(STR_NULL, STR_NULL),
	EndContainer(),
	NWidget(WWT_PANEL, COLOUR_GREY),
		NWidget(NWID_HORIZONTAL),
			NWidgetFunction(MakeCargoTypeOrdersRowsLeft),
			NWidget(NWID_SELECTION, COLOUR_GREY, WID_CTO_SELECT),
				NWidgetFunction(MakeCargoTypeOrdersRowsRight),
			EndContainer(),
		EndContainer(),
	EndContainer(),
	NWidget(WWT_PANEL, COLOUR_GREY), SetMinimalSize(1, 4), SetFill(1, 0), SetResize(1, 0), EndContainer(), // SPACER
	NWidget(NWID_HORIZONTAL),
		NWidget(WWT_PANEL, COLOUR_GREY),
			NWidget(WWT_TEXT, COLOUR_GREY, WID_CTO_SET_TO_ALL_LABEL), SetPadding(0, 0, 0, 12 + WidgetDimensions::unscaled.framerect.Horizontal()), SetFill(1, 0), SetResize(1, 0), SetDataTip(STR_CARGO_TYPE_ORDERS_SET_TO_ALL_LABEL, STR_CARGO_TYPE_ORDERS_SET_TO_ALL_TOOLTIP),
		EndContainer(),
		NWidget(WWT_DROPDOWN, COLOUR_GREY, WID_CTO_SET_TO_ALL_DROPDOWN), SetFill(1, 0), SetResize(1, 0), SetDataTip(STR_NULL, STR_CARGO_TYPE_ORDERS_SET_TO_ALL_TOOLTIP),
	EndContainer(),
	NWidget(NWID_HORIZONTAL),
		NWidget(WWT_TEXTBTN, COLOUR_GREY, WID_CTO_CLOSEBTN), SetFill(1, 0), SetResize(1, 0), SetDataTip(STR_CARGO_TYPE_ORDERS_CLOSE_BUTTON, STR_TOOLTIP_CLOSE_WINDOW),
		NWidget(WWT_RESIZEBOX, COLOUR_GREY),
	EndContainer(),
};

/** Window description for the 'load' variant of CargoTypeOrdersWindow. */
static WindowDesc _cargo_type_load_orders_widgets (__FILE__, __LINE__,
	WDP_AUTO, nullptr, 195, 186,
	WC_VEHICLE_CARGO_TYPE_LOAD_ORDERS, WC_VEHICLE_ORDERS,
	WDF_CONSTRUCTION,
	std::begin(_nested_cargo_type_orders_widgets), std::end(_nested_cargo_type_orders_widgets)
);

/** Window description for the 'unload' variant of CargoTypeOrdersWindow. */
static WindowDesc _cargo_type_unload_orders_widgets (__FILE__, __LINE__,
	WDP_AUTO, nullptr, 195, 186,
	WC_VEHICLE_CARGO_TYPE_UNLOAD_ORDERS, WC_VEHICLE_ORDERS,
	WDF_CONSTRUCTION,
	std::begin(_nested_cargo_type_orders_widgets), std::end(_nested_cargo_type_orders_widgets)
);

/**
 * Show the CargoTypeOrdersWindow for an order.
 * @param v The vehicle the order belongs to.
 * @param parent The parent window.
 * @param order_id Which order to display/edit.
 * @param variant Which aspect of the order to display/edit: load or unload.
 * @pre \c v != nullptr
 */
void ShowCargoTypeOrdersWindow(const Vehicle *v, Window *parent, VehicleOrderID order_id, CargoTypeOrdersWindowVariant variant)
{
	WindowDesc &desc = (variant == CTOWV_LOAD) ? _cargo_type_load_orders_widgets : _cargo_type_unload_orders_widgets;
	CloseWindowById(desc.cls, v->index);
	CargoTypeOrdersWindow *w = new CargoTypeOrdersWindow(&desc, v, order_id, variant);
	w->parent = parent;
}


/** Order load types that could be given to station orders. */
static const StringID _station_load_types[][9][9] = {
	{
		/* No refitting. */
		{
			STR_EMPTY,
			INVALID_STRING_ID,
			STR_ORDER_FULL_LOAD,
			STR_ORDER_FULL_LOAD_ANY,
			STR_ORDER_NO_LOAD,
			INVALID_STRING_ID,
			INVALID_STRING_ID,
			INVALID_STRING_ID,
			STR_ORDER_CARGO_TYPE_LOAD,
		}, {
			STR_ORDER_UNLOAD,
			INVALID_STRING_ID,
			STR_ORDER_UNLOAD_FULL_LOAD,
			STR_ORDER_UNLOAD_FULL_LOAD_ANY,
			STR_ORDER_UNLOAD_NO_LOAD,
			INVALID_STRING_ID,
			INVALID_STRING_ID,
			INVALID_STRING_ID,
			STR_ORDER_UNLOAD_CARGO_TYPE_LOAD,
		}, {
			STR_ORDER_TRANSFER,
			INVALID_STRING_ID,
			STR_ORDER_TRANSFER_FULL_LOAD,
			STR_ORDER_TRANSFER_FULL_LOAD_ANY,
			STR_ORDER_TRANSFER_NO_LOAD,
			INVALID_STRING_ID,
			INVALID_STRING_ID,
			INVALID_STRING_ID,
			STR_ORDER_TRANSFER_CARGO_TYPE_LOAD,
		}, {
			/* Unload and transfer do not work together. */
			INVALID_STRING_ID, INVALID_STRING_ID, INVALID_STRING_ID,
			INVALID_STRING_ID, INVALID_STRING_ID, INVALID_STRING_ID,
			INVALID_STRING_ID, INVALID_STRING_ID, INVALID_STRING_ID,
		}, {
			STR_ORDER_NO_UNLOAD,
			INVALID_STRING_ID,
			STR_ORDER_NO_UNLOAD_FULL_LOAD,
			STR_ORDER_NO_UNLOAD_FULL_LOAD_ANY,
			STR_ORDER_NO_UNLOAD_NO_LOAD,
			INVALID_STRING_ID,
			INVALID_STRING_ID,
			INVALID_STRING_ID,
			STR_ORDER_NO_UNLOAD_CARGO_TYPE_LOAD,
		}, {
			INVALID_STRING_ID, INVALID_STRING_ID, INVALID_STRING_ID,
			INVALID_STRING_ID, INVALID_STRING_ID, INVALID_STRING_ID,
			INVALID_STRING_ID, INVALID_STRING_ID, INVALID_STRING_ID,
		}, {
			INVALID_STRING_ID, INVALID_STRING_ID, INVALID_STRING_ID,
			INVALID_STRING_ID, INVALID_STRING_ID, INVALID_STRING_ID,
			INVALID_STRING_ID, INVALID_STRING_ID, INVALID_STRING_ID,
		}, {
			INVALID_STRING_ID, INVALID_STRING_ID, INVALID_STRING_ID,
			INVALID_STRING_ID, INVALID_STRING_ID, INVALID_STRING_ID,
			INVALID_STRING_ID, INVALID_STRING_ID, INVALID_STRING_ID,
		}, {
			STR_ORDER_CARGO_TYPE_UNLOAD,
			INVALID_STRING_ID,
			STR_ORDER_CARGO_TYPE_UNLOAD_FULL_LOAD,
			STR_ORDER_CARGO_TYPE_UNLOAD_FULL_LOAD_ANY,
			STR_ORDER_CARGO_TYPE_UNLOAD_NO_LOAD,
			INVALID_STRING_ID,
			INVALID_STRING_ID,
			INVALID_STRING_ID,
			STR_ORDER_CARGO_TYPE_UNLOAD_CARGO_TYPE_LOAD,
		}
	}, {
		/* With auto-refitting. No loading and auto-refitting do not work together. */
		{
			STR_ORDER_AUTO_REFIT,
			INVALID_STRING_ID,
			STR_ORDER_FULL_LOAD_REFIT,
			STR_ORDER_FULL_LOAD_ANY_REFIT,
			INVALID_STRING_ID,
			INVALID_STRING_ID,
			INVALID_STRING_ID,
			INVALID_STRING_ID,
			STR_ORDER_CARGO_TYPE_LOAD_REFIT,
		}, {
			STR_ORDER_UNLOAD_REFIT,
			INVALID_STRING_ID,
			STR_ORDER_UNLOAD_FULL_LOAD_REFIT,
			STR_ORDER_UNLOAD_FULL_LOAD_ANY_REFIT,
			INVALID_STRING_ID,
			INVALID_STRING_ID,
			INVALID_STRING_ID,
			INVALID_STRING_ID,
			STR_ORDER_UNLOAD_CARGO_TYPE_LOAD_REFIT,
		}, {
			STR_ORDER_TRANSFER_REFIT,
			INVALID_STRING_ID,
			STR_ORDER_TRANSFER_FULL_LOAD_REFIT,
			STR_ORDER_TRANSFER_FULL_LOAD_ANY_REFIT,
			INVALID_STRING_ID,
			INVALID_STRING_ID,
			INVALID_STRING_ID,
			INVALID_STRING_ID,
			STR_ORDER_TRANSFER_CARGO_TYPE_LOAD_REFIT,
		}, {
			/* Unload and transfer do not work together. */
			INVALID_STRING_ID, INVALID_STRING_ID, INVALID_STRING_ID,
			INVALID_STRING_ID, INVALID_STRING_ID, INVALID_STRING_ID,
			INVALID_STRING_ID, INVALID_STRING_ID, INVALID_STRING_ID,
		}, {
			STR_ORDER_NO_UNLOAD_REFIT,
			INVALID_STRING_ID,
			STR_ORDER_NO_UNLOAD_FULL_LOAD_REFIT,
			STR_ORDER_NO_UNLOAD_FULL_LOAD_ANY_REFIT,
			INVALID_STRING_ID,
			INVALID_STRING_ID,
			INVALID_STRING_ID,
			INVALID_STRING_ID,
			STR_ORDER_NO_UNLOAD_CARGO_TYPE_LOAD_REFIT,
		}, {
			INVALID_STRING_ID, INVALID_STRING_ID, INVALID_STRING_ID,
			INVALID_STRING_ID, INVALID_STRING_ID, INVALID_STRING_ID,
			INVALID_STRING_ID, INVALID_STRING_ID, INVALID_STRING_ID,
		}, {
			INVALID_STRING_ID, INVALID_STRING_ID, INVALID_STRING_ID,
			INVALID_STRING_ID, INVALID_STRING_ID, INVALID_STRING_ID,
			INVALID_STRING_ID, INVALID_STRING_ID, INVALID_STRING_ID,
		}, {
			INVALID_STRING_ID, INVALID_STRING_ID, INVALID_STRING_ID,
			INVALID_STRING_ID, INVALID_STRING_ID, INVALID_STRING_ID,
			INVALID_STRING_ID, INVALID_STRING_ID, INVALID_STRING_ID,
		}, {
			STR_ORDER_CARGO_TYPE_UNLOAD_REFIT,
			INVALID_STRING_ID,
			STR_ORDER_CARGO_TYPE_UNLOAD_FULL_LOAD_REFIT,
			STR_ORDER_CARGO_TYPE_UNLOAD_FULL_LOAD_ANY_REFIT,
			INVALID_STRING_ID,
			INVALID_STRING_ID,
			INVALID_STRING_ID,
			INVALID_STRING_ID,
			STR_ORDER_CARGO_TYPE_UNLOAD_CARGO_TYPE_LOAD_REFIT,
		}
	}
};

static const StringID _order_non_stop_drowdown[] = {
	STR_ORDER_GO_TO,
	STR_ORDER_GO_NON_STOP_TO,
	STR_ORDER_GO_VIA,
	STR_ORDER_GO_NON_STOP_VIA,
	INVALID_STRING_ID
};

static const StringID _order_full_load_drowdown[] = {
	STR_ORDER_DROP_LOAD_IF_POSSIBLE,
	STR_EMPTY,
	STR_ORDER_DROP_FULL_LOAD_ALL,
	STR_ORDER_DROP_FULL_LOAD_ANY,
	STR_ORDER_DROP_NO_LOADING,
	STR_EMPTY,
	STR_EMPTY,
	STR_EMPTY,
	STR_ORDER_DROP_CARGO_TYPE_LOAD,
	INVALID_STRING_ID
};

static const StringID _order_unload_drowdown[] = {
	STR_ORDER_DROP_UNLOAD_IF_ACCEPTED,
	STR_ORDER_DROP_UNLOAD,
	STR_ORDER_DROP_TRANSFER,
	STR_EMPTY,
	STR_ORDER_DROP_NO_UNLOADING,
	STR_EMPTY,
	STR_EMPTY,
	STR_EMPTY,
	STR_ORDER_DROP_CARGO_TYPE_UNLOAD,
	INVALID_STRING_ID
};

enum OrderDropDownID {
	ODDI_GO_TO,
	ODDI_GO_TO_NEAREST_DEPOT,
	ODDI_CONDITIONAL,
	ODDI_SHARE,
	ODDI_TRY_ACQUIRE_SLOT,
	ODDI_RELEASE_SLOT,
	ODDI_CHANGE_COUNTER,
	ODDI_LABEL_TEXT,
	ODDI_LABEL_DEPARTURES_VIA,
};

static const StringID _order_manage_list_dropdown[] = {
	STR_ORDER_REVERSE_ORDER_LIST,
	STR_ORDER_APPEND_REVERSED_ORDER_LIST,
	INVALID_STRING_ID
};

/** Variables for conditional orders; this defines the order of appearance in the dropdown box */
static const OrderConditionVariable _order_conditional_variable[] = {
	OCV_LOAD_PERCENTAGE,
	OCV_CARGO_LOAD_PERCENTAGE,
	OCV_RELIABILITY,
	OCV_MAX_RELIABILITY,
	OCV_MAX_SPEED,
	OCV_AGE,
	OCV_REMAINING_LIFETIME,
	OCV_REQUIRES_SERVICE,
	OCV_CARGO_WAITING,
	OCV_CARGO_WAITING_AMOUNT,
	OCV_CARGO_ACCEPTANCE,
	OCV_FREE_PLATFORMS,
	OCV_SLOT_OCCUPANCY,
	OCV_VEH_IN_SLOT,
	OCV_COUNTER_VALUE,
	OCV_TIME_DATE,
	OCV_TIMETABLE,
	OCV_DISPATCH_SLOT,
	OCV_PERCENT,
	OCV_UNCONDITIONALLY,
};

static const StringID _order_conditional_condition[] = {
	STR_ORDER_CONDITIONAL_COMPARATOR_EQUALS,
	STR_ORDER_CONDITIONAL_COMPARATOR_NOT_EQUALS,
	STR_ORDER_CONDITIONAL_COMPARATOR_LESS_THAN,
	STR_ORDER_CONDITIONAL_COMPARATOR_LESS_EQUALS,
	STR_ORDER_CONDITIONAL_COMPARATOR_MORE_THAN,
	STR_ORDER_CONDITIONAL_COMPARATOR_MORE_EQUALS,
	STR_ORDER_CONDITIONAL_COMPARATOR_IS_TRUE,
	STR_ORDER_CONDITIONAL_COMPARATOR_IS_FALSE,
	INVALID_STRING_ID,
};

static const StringID _order_conditional_condition_has[] = {
	STR_ORDER_CONDITIONAL_COMPARATOR_HAS,
	STR_ORDER_CONDITIONAL_COMPARATOR_HAS_NO,
	STR_ORDER_CONDITIONAL_COMPARATOR_HAS_LESS_THAN,
	STR_ORDER_CONDITIONAL_COMPARATOR_HAS_LESS_EQUALS,
	STR_ORDER_CONDITIONAL_COMPARATOR_HAS_MORE_THAN,
	STR_ORDER_CONDITIONAL_COMPARATOR_HAS_MORE_EQUALS,
	STR_ORDER_CONDITIONAL_COMPARATOR_HAS,
	STR_ORDER_CONDITIONAL_COMPARATOR_HAS_NO,
	INVALID_STRING_ID,
};

static const StringID _order_conditional_condition_accepts[] = {
	STR_NULL,
	STR_NULL,
	STR_NULL,
	STR_NULL,
	STR_NULL,
	STR_NULL,
	STR_ORDER_CONDITIONAL_COMPARATOR_ACCEPTS,
	STR_ORDER_CONDITIONAL_COMPARATOR_DOES_NOT_ACCEPT,
	INVALID_STRING_ID,
};

static const StringID _order_conditional_condition_occupancy[] = {
	STR_ORDER_CONDITIONAL_COMPARATOR_OCCUPANCY_EMPTY,
	STR_ORDER_CONDITIONAL_COMPARATOR_OCCUPANCY_NOT_EMPTY,
	STR_NULL,
	STR_NULL,
	STR_NULL,
	STR_NULL,
	STR_ORDER_CONDITIONAL_COMPARATOR_FULLY_OCCUPIED,
	STR_ORDER_CONDITIONAL_COMPARATOR_NOT_YET_FULLY_OCCUPIED,
	INVALID_STRING_ID,
};

static const StringID _order_conditional_condition_is_in_slot[] = {
	STR_ORDER_CONDITIONAL_COMPARATOR_TRAIN_IN_ACQUIRE_SLOT,
	STR_ORDER_CONDITIONAL_COMPARATOR_TRAIN_NOT_IN_ACQUIRE_SLOT,
	STR_NULL,
	STR_NULL,
	STR_NULL,
	STR_NULL,
	STR_ORDER_CONDITIONAL_COMPARATOR_TRAIN_IN_SLOT,
	STR_ORDER_CONDITIONAL_COMPARATOR_TRAIN_NOT_IN_SLOT,
	INVALID_STRING_ID,
};

static const StringID _order_conditional_condition_is_in_slot_non_train[] = {
	STR_ORDER_CONDITIONAL_COMPARATOR_VEHICLE_IN_ACQUIRE_SLOT,
	STR_ORDER_CONDITIONAL_COMPARATOR_VEHICLE_NOT_IN_ACQUIRE_SLOT,
	STR_NULL,
	STR_NULL,
	STR_NULL,
	STR_NULL,
	STR_ORDER_CONDITIONAL_COMPARATOR_VEHICLE_IN_SLOT,
	STR_ORDER_CONDITIONAL_COMPARATOR_VEHICLE_NOT_IN_SLOT,
	INVALID_STRING_ID,
};

static const StringID _order_conditional_condition_dispatch_slot_first[] = {
	STR_NULL,
	STR_NULL,
	STR_NULL,
	STR_NULL,
	STR_NULL,
	STR_NULL,
	STR_ORDER_CONDITIONAL_COMPARATOR_DISPATCH_SLOT_IS_FIRST,
	STR_ORDER_CONDITIONAL_COMPARATOR_DISPATCH_SLOT_IS_NOT_FIRST,
	INVALID_STRING_ID,
};

static const StringID _order_conditional_condition_dispatch_slot_last[] = {
	STR_NULL,
	STR_NULL,
	STR_NULL,
	STR_NULL,
	STR_NULL,
	STR_NULL,
	STR_ORDER_CONDITIONAL_COMPARATOR_DISPATCH_SLOT_IS_LAST,
	STR_ORDER_CONDITIONAL_COMPARATOR_DISPATCH_SLOT_IS_NOT_LAST,
	INVALID_STRING_ID,
};

static const StringID _order_conditional_condition_dispatch_slot_tag[] = {
	STR_NULL,
	STR_NULL,
	STR_NULL,
	STR_NULL,
	STR_NULL,
	STR_NULL,
	STR_ORDER_CONDITIONAL_COMPARATOR_DISPATCH_SLOT_HAS_TAG,
	STR_ORDER_CONDITIONAL_COMPARATOR_DISPATCH_SLOT_DOESNT_HAVE_TAG,
	INVALID_STRING_ID,
};

extern uint ConvertSpeedToDisplaySpeed(uint speed, VehicleType type);
extern uint ConvertDisplaySpeedToSpeed(uint speed, VehicleType type);

static const StringID _order_depot_action_dropdown[] = {
	STR_ORDER_DROP_GO_ALWAYS_DEPOT,
	STR_ORDER_DROP_SERVICE_DEPOT,
	STR_ORDER_DROP_HALT_DEPOT,
	STR_ORDER_DROP_UNBUNCH,
	STR_ORDER_DROP_SELL_DEPOT,
	INVALID_STRING_ID
};

static int DepotActionStringIndex(const Order *order)
{
	if (order->GetDepotActionType() & ODATFB_SELL) {
		return DA_SELL;
	} else if (order->GetDepotActionType() & ODATFB_HALT) {
		return DA_STOP;
	} else if (order->GetDepotActionType() & ODATFB_UNBUNCH) {
		return DA_SERVICE;
	} else if (order->GetDepotOrderType() & ODTFB_SERVICE) {
		return DA_SERVICE;
	} else {
		return DA_ALWAYS_GO;
	}
}

static const StringID _order_refit_action_dropdown[] = {
	STR_ORDER_DROP_REFIT_AUTO,
	STR_ORDER_DROP_REFIT_AUTO_ANY,
	INVALID_STRING_ID
};

static const StringID _order_time_date_dropdown[] = {
	STR_TRACE_RESTRICT_TIME_MINUTE,
	STR_TRACE_RESTRICT_TIME_HOUR,
	STR_TRACE_RESTRICT_TIME_HOUR_MINUTE,
	STR_TRACE_RESTRICT_TIME_DAY,
	STR_TRACE_RESTRICT_TIME_MONTH,
	INVALID_STRING_ID
};

static const StringID _order_timetable_dropdown[] = {
	STR_TRACE_RESTRICT_TIMETABLE_LATENESS,
	STR_TRACE_RESTRICT_TIMETABLE_EARLINESS,
	INVALID_STRING_ID
};

static const StringID _order_dispatch_slot_dropdown[] = {
	STR_TRACE_RESTRICT_DISPATCH_SLOT_NEXT,
	STR_TRACE_RESTRICT_DISPATCH_SLOT_LAST,
	INVALID_STRING_ID
};

StringID OrderStringForVariable(const Vehicle *v, OrderConditionVariable ocv)
{
	if (ocv == OCV_VEH_IN_SLOT && v->type != VEH_TRAIN) return STR_ORDER_CONDITIONAL_VEHICLE_IN_SLOT;
	return STR_ORDER_CONDITIONAL_LOAD_PERCENTAGE + ocv;
}

/**
 * Draws an order in order or timetable GUI
 * @param v Vehicle the order belongs to
 * @param order The order to draw
 * @param order_index Index of the order in the orders of the vehicle
 * @param y Y position for drawing
 * @param selected True, if the order is selected
 * @param timetable True, when drawing in the timetable GUI
 * @param left Left border for text drawing
 * @param middle X position between order index and order text
 * @param right Right border for text drawing
 */
void DrawOrderString(const Vehicle *v, const Order *order, int order_index, int y, bool selected, bool timetable, int left, int middle, int right)
{
	bool rtl = _current_text_dir == TD_RTL;

	SpriteID sprite = rtl ? SPR_ARROW_LEFT : SPR_ARROW_RIGHT;
	Dimension sprite_size = GetSpriteSize(sprite);
	if (v->cur_real_order_index == order_index) {
		/* Draw two arrows before the next real order. */
		DrawSprite(sprite, PAL_NONE, rtl ? right -     sprite_size.width : left,                     y + ((int)GetCharacterHeight(FS_NORMAL) - (int)sprite_size.height) / 2);
		DrawSprite(sprite, PAL_NONE, rtl ? right - 2 * sprite_size.width : left + sprite_size.width, y + ((int)GetCharacterHeight(FS_NORMAL) - (int)sprite_size.height) / 2);
	} else if (v->cur_implicit_order_index == order_index) {
		/* Draw one arrow before the next implicit order; the next real order will still get two arrows. */
		DrawSprite(sprite, PAL_NONE, rtl ? right -     sprite_size.width : left,                     y + ((int)GetCharacterHeight(FS_NORMAL) - (int)sprite_size.height) / 2);
	}

	TextColour colour = TC_BLACK;
	if (order->IsType(OT_IMPLICIT)) {
		colour = (selected ? TC_SILVER : TC_GREY) | TC_NO_SHADE;
	} else {
		if (selected) {
			colour = TC_WHITE;
		} else {
			Colours order_colour = order->GetColour();
			if (order_colour != INVALID_COLOUR) colour = TC_IS_PALETTE_COLOUR | (TextColour)_colour_value[order_colour];
		}
	}

	SetDParam(0, order_index + 1);
	DrawString(left, rtl ? right - 2 * sprite_size.width - 3 : middle, y, STR_ORDER_INDEX, colour, SA_RIGHT | SA_FORCE);

	SetDParam(7, STR_EMPTY);
	SetDParam(10, STR_EMPTY);
	SetDParam(11, STR_EMPTY);

	/* Check range for aircraft. */
	if (v->type == VEH_AIRCRAFT && Aircraft::From(v)->GetRange() > 0 && order->IsGotoOrder()) {
		const Order *next = order->next != nullptr ? order->next : v->GetFirstOrder();
		if (GetOrderDistance(order, next, v) > Aircraft::From(v)->acache.cached_max_range_sqr) SetDParam(11, STR_ORDER_OUT_OF_RANGE);
	}

	bool timetable_wait_time_valid = false;

	switch (order->GetType()) {
		case OT_DUMMY:
			SetDParam(0, STR_INVALID_ORDER);
			SetDParam(1, order->GetDestination());
			break;

		case OT_IMPLICIT:
			SetDParam(0, STR_ORDER_GO_TO_STATION);
			SetDParam(1, STR_ORDER_GO_TO);
			SetDParam(2, order->GetDestination());
			SetDParam(3, timetable ? STR_EMPTY : STR_ORDER_IMPLICIT);
			break;

		case OT_GOTO_STATION: {
			OrderLoadFlags load = order->GetLoadType();
			OrderUnloadFlags unload = order->GetUnloadType();
			bool valid_station = CanVehicleUseStation(v, Station::Get(order->GetDestination()));

			SetDParam(0, valid_station ? STR_ORDER_GO_TO_STATION : STR_ORDER_GO_TO_STATION_CAN_T_USE_STATION);
			SetDParam(1, STR_ORDER_GO_TO + (v->IsGroundVehicle() ? order->GetNonStopType() : 0));
			SetDParam(2, order->GetDestination());

			if (timetable) {
				/* Show only wait time in the timetable window. */
				SetDParam(3, STR_EMPTY);

				if (order->GetWaitTime() > 0 || order->IsWaitTimetabled()) {
					SetDParam(7, order->IsWaitTimetabled() ? STR_TIMETABLE_STAY_FOR : STR_TIMETABLE_STAY_FOR_ESTIMATED);
					SetTimetableParams(8, order->GetWaitTime());
				}
				timetable_wait_time_valid = true;
			} else {
				/* Show non-stop, refit and stop location only in the order window. */
				SetDParam(3, (order->GetNonStopType() & ONSF_NO_STOP_AT_DESTINATION_STATION) ? STR_EMPTY : _station_load_types[order->IsRefit()][unload][load]);
				if (order->IsRefit()) {
					SetDParam(4, order->IsAutoRefit() ? STR_ORDER_AUTO_REFIT_ANY : CargoSpec::Get(order->GetRefitCargo())->name);
				}
				if (v->type == VEH_TRAIN && (order->GetNonStopType() & ONSF_NO_STOP_AT_DESTINATION_STATION) == 0) {
					/* Only show the stopping location if other than the default chosen by the player. */
					if (!_settings_client.gui.hide_default_stop_location || order->GetStopLocation() != (OrderStopLocation)(_settings_client.gui.stop_location)) {
						SetDParam(7, order->GetStopLocation() + STR_ORDER_STOP_LOCATION_NEAR_END);
					} else {
						SetDParam(7, STR_EMPTY);
					}
				}
				if (v->type == VEH_ROAD && order->GetRoadVehTravelDirection() != INVALID_DIAGDIR && _settings_game.pf.pathfinder_for_roadvehs == VPF_YAPF) {
					SetDParam(7, order->GetRoadVehTravelDirection() + STR_ORDER_RV_DIR_NE);
				}
			}
			break;
		}

		case OT_GOTO_DEPOT:
			if (order->GetDepotActionType() & ODATFB_NEAREST_DEPOT) {
				/* Going to the nearest depot. */
				SetDParam(0, STR_ORDER_GO_TO_NEAREST_DEPOT_FORMAT);
				if (v->type == VEH_AIRCRAFT) {
					SetDParam(2, STR_ORDER_NEAREST_HANGAR);
					SetDParam(3, STR_EMPTY);
				} else {
					SetDParam(2, STR_ORDER_NEAREST_DEPOT);
					SetDParam(3, STR_ORDER_TRAIN_DEPOT + v->type);
				}
			} else {
				/* Going to a specific depot. */
				SetDParam(0, STR_ORDER_GO_TO_DEPOT_FORMAT);
				SetDParam(2, v->type);
				SetDParam(3, order->GetDestination());
			}

			if (order->GetDepotOrderType() & ODTFB_SERVICE) {
				SetDParam(1, (order->GetNonStopType() & ONSF_NO_STOP_AT_INTERMEDIATE_STATIONS) ? STR_ORDER_SERVICE_NON_STOP_AT : STR_ORDER_SERVICE_AT);
			} else {
				SetDParam(1, (order->GetNonStopType() & ONSF_NO_STOP_AT_INTERMEDIATE_STATIONS) ? STR_ORDER_GO_NON_STOP_TO : STR_ORDER_GO_TO);
			}

			if (!timetable && (order->GetDepotActionType() & ODATFB_SELL)) {
				SetDParam(7, STR_ORDER_SELL_ORDER);
			} else {
				/* Do not show stopping in the depot in the timetable window. */
				if (!timetable && (order->GetDepotActionType() & ODATFB_HALT)) {
					SetDParam(7, STR_ORDER_STOP_ORDER);
				}

				/* Do not show refitting in the depot in the timetable window. */
				if (!timetable && order->IsRefit()) {
					SetDParam(7, (order->GetDepotActionType() & ODATFB_HALT) ? STR_ORDER_REFIT_STOP_ORDER : STR_ORDER_REFIT_ORDER);
					SetDParam(8, CargoSpec::Get(order->GetRefitCargo())->name);
				}
			}

			if (timetable) {
				if (order->GetWaitTime() > 0 || order->IsWaitTimetabled()) {
					SetDParam(7, order->IsWaitTimetabled() ? STR_TIMETABLE_STAY_FOR : STR_TIMETABLE_STAY_FOR_ESTIMATED);
					SetTimetableParams(8, order->GetWaitTime());
				}
				timetable_wait_time_valid = !(order->GetDepotActionType() & ODATFB_HALT);
			}

			/* Show unbunching depot in both order and timetable windows. */
			if (order->GetDepotActionType() & ODATFB_UNBUNCH) {
<<<<<<< HEAD
				SetDParam(10, STR_ORDER_WAIT_TO_UNBUNCH);
=======
				SetDParam(8, STR_ORDER_WAIT_TO_UNBUNCH);
>>>>>>> f79ec795
			}

			break;

		case OT_GOTO_WAYPOINT: {
			StringID str = (order->GetNonStopType() & ONSF_NO_STOP_AT_INTERMEDIATE_STATIONS) ? STR_ORDER_GO_NON_STOP_TO_WAYPOINT : STR_ORDER_GO_TO_WAYPOINT;
			if (order->GetWaypointFlags() & OWF_REVERSE) str += STR_ORDER_GO_TO_WAYPOINT_REVERSE - STR_ORDER_GO_TO_WAYPOINT;
			SetDParam(0, str);
			SetDParam(1, order->GetDestination());
			if (timetable && order->IsWaitTimetabled()) {
				SetDParam(7, STR_TIMETABLE_STAY_FOR);
				SetTimetableParams(8, order->GetWaitTime());
				timetable_wait_time_valid = true;
			}
			if (!timetable && v->type == VEH_ROAD && order->GetRoadVehTravelDirection() != INVALID_DIAGDIR && _settings_game.pf.pathfinder_for_roadvehs == VPF_YAPF) {
				SetDParam(7, order->GetRoadVehTravelDirection() + STR_ORDER_RV_DIR_NE);
			}
			break;
		}

		case OT_CONDITIONAL: {
			auto set_station_id = [&order](uint index, StringParameters &sp = _global_string_params) {
				const Station *st = Station::GetIfValid(GB(order->GetXData2(), 0, 16) - 1);
				if (st == nullptr) {
					sp.SetParam(index, STR_ORDER_CONDITIONAL_UNDEFINED_STATION);
				} else {
					sp.SetParam(index, STR_JUST_STATION);
					sp.SetParam(index + 1, st->index);
				}
			};

			SetDParam(1, order->GetConditionSkipToOrder() + 1);
			const OrderConditionVariable ocv = order->GetConditionVariable();
			/* handle some non-ordinary cases seperately */
			if (ocv == OCV_UNCONDITIONALLY) {
				SetDParam(0, STR_ORDER_CONDITIONAL_UNCONDITIONAL);
			} else if (ocv == OCV_PERCENT) {
				SetDParam(0, STR_ORDER_CONDITIONAL_PERCENT_DISPLAY);
				SetDParam(2, order->GetConditionValue());
			} else if (ocv == OCV_FREE_PLATFORMS) {
				SetDParam(0, STR_ORDER_CONDITIONAL_FREE_PLATFORMS_DISPLAY);
				set_station_id(2);
				SetDParam(4, STR_ORDER_CONDITIONAL_COMPARATOR_HAS + order->GetConditionComparator());
				SetDParam(5, order->GetConditionValue());
			} else if (ocv == OCV_SLOT_OCCUPANCY) {
				if (TraceRestrictSlot::IsValidID(order->GetXData())) {
					SetDParam(0, STR_ORDER_CONDITIONAL_SLOT);
					SetDParam(2, order->GetXData());
				} else {
					SetDParam(0, STR_ORDER_CONDITIONAL_INVALID_SLOT);
					SetDParam(2, STR_TRACE_RESTRICT_VARIABLE_UNDEFINED);
				}
				switch (order->GetConditionComparator()) {
					case OCC_IS_TRUE:
					case OCC_IS_FALSE:
					case OCC_EQUALS:
					case OCC_NOT_EQUALS: {
						SetDParam(3, _order_conditional_condition_occupancy[order->GetConditionComparator()]);
						break;
					}
					default:
						NOT_REACHED();
				}
			} else if (ocv == OCV_VEH_IN_SLOT) {
				if (TraceRestrictSlot::IsValidID(order->GetXData())) {
					SetDParam(0, STR_ORDER_CONDITIONAL_IN_SLOT);
					SetDParam(3, order->GetXData());
				} else {
					SetDParam(0, STR_ORDER_CONDITIONAL_IN_INVALID_SLOT);
					SetDParam(3, STR_TRACE_RESTRICT_VARIABLE_UNDEFINED);
				}
				switch (order->GetConditionComparator()) {
					case OCC_IS_TRUE:
					case OCC_IS_FALSE:
					case OCC_EQUALS:
					case OCC_NOT_EQUALS: {
						const StringID *strs = v->type == VEH_TRAIN ? _order_conditional_condition_is_in_slot : _order_conditional_condition_is_in_slot_non_train;
						SetDParam(2, strs[order->GetConditionComparator()]);
						break;
					}
					default:
						NOT_REACHED();
				}
			} else if (ocv == OCV_CARGO_LOAD_PERCENTAGE) {
				SetDParam(0, STR_ORDER_CONDITIONAL_LOAD_PERCENTAGE_DISPLAY);
				SetDParam(2, CargoSpec::Get(order->GetConditionValue())->name);
				SetDParam(3, STR_ORDER_CONDITIONAL_COMPARATOR_EQUALS + order->GetConditionComparator());
				SetDParam(4, order->GetXData());
			} else if (ocv == OCV_CARGO_WAITING_AMOUNT) {
				ArrayStringParameters<10> tmp_params;
				StringID substr;

				tmp_params.SetParam(0, order->GetConditionSkipToOrder() + 1);
				tmp_params.SetParam(1, CargoSpec::Get(order->GetConditionValue())->name);
				set_station_id(2, tmp_params);

				if (GB(order->GetXData(), 16, 16) == 0) {
					substr = STR_ORDER_CONDITIONAL_CARGO_WAITING_AMOUNT_DISPLAY;
					tmp_params.SetParam(4, STR_ORDER_CONDITIONAL_COMPARATOR_EQUALS + order->GetConditionComparator());
					tmp_params.SetParam(5, order->GetConditionValue());
					tmp_params.SetParam(6, GB(order->GetXData(), 0, 16));
				} else {
					substr = STR_ORDER_CONDITIONAL_CARGO_WAITING_AMOUNT_VIA_DISPLAY;
					const Station *via_st = Station::GetIfValid(GB(order->GetXData(), 16, 16) - 2);
					if (via_st == nullptr) {
						tmp_params.SetParam(4, STR_ORDER_CONDITIONAL_UNDEFINED_STATION);
					} else {
						tmp_params.SetParam(4, STR_JUST_STATION);
						tmp_params.SetParam(5, via_st->index);
					}
					tmp_params.SetParam(6, STR_ORDER_CONDITIONAL_COMPARATOR_EQUALS + order->GetConditionComparator());
					tmp_params.SetParam(7, order->GetConditionValue());
					tmp_params.SetParam(8, GB(order->GetXData(), 0, 16));
				}
				_temp_special_strings[0] = GetStringWithArgs(substr, tmp_params);
				SetDParam(0, SPECSTR_TEMP_START);
			} else if (ocv == OCV_COUNTER_VALUE) {
				if (TraceRestrictCounter::IsValidID(GB(order->GetXData(), 16, 16))) {
					SetDParam(0, STR_ORDER_CONDITIONAL_COUNTER);
					SetDParam(2, GB(order->GetXData(), 16, 16));
				} else {
					SetDParam(0, STR_ORDER_CONDITIONAL_INVALID_COUNTER);
					SetDParam(2, STR_TRACE_RESTRICT_VARIABLE_UNDEFINED);
				}
				SetDParam(3, STR_ORDER_CONDITIONAL_COMPARATOR_EQUALS + order->GetConditionComparator());
				SetDParam(4, GB(order->GetXData(), 0, 16));
			} else if (ocv == OCV_TIME_DATE) {
				SetDParam(0, (order->GetConditionValue() == TRTDVF_HOUR_MINUTE) ? STR_ORDER_CONDITIONAL_TIME_HHMM : STR_ORDER_CONDITIONAL_NUM);
				SetDParam(2, STR_TRACE_RESTRICT_TIME_MINUTE_ITEM + order->GetConditionValue());
				SetDParam(3, STR_ORDER_CONDITIONAL_COMPARATOR_EQUALS + order->GetConditionComparator());
				SetDParam(4, order->GetXData());
			} else if (ocv == OCV_TIMETABLE) {
				SetDParam(0, STR_ORDER_CONDITIONAL_TIMETABLE);
				SetDParam(2, STR_TRACE_RESTRICT_TIMETABLE_LATENESS + order->GetConditionValue());
				SetDParam(3, STR_ORDER_CONDITIONAL_COMPARATOR_EQUALS + order->GetConditionComparator());
				SetDParam(4, order->GetXData());
			} else if (ocv == OCV_DISPATCH_SLOT) {
				SetDParam(0, STR_ORDER_CONDITIONAL_DISPATCH_SLOT_DISPLAY);
				if (GB(order->GetXData(), 0, 16) != UINT16_MAX) {
					bool have_name = false;
					if (GB(order->GetXData(), 0, 16) < v->orders->GetScheduledDispatchScheduleCount()) {
						const DispatchSchedule &ds = v->orders->GetDispatchScheduleByIndex(GB(order->GetXData(), 0, 16));
						if (!ds.ScheduleName().empty()) {
							_temp_special_strings[0] = ds.ScheduleName();
							have_name = true;
						}
					}
					if (!have_name) {
						auto tmp_params = MakeParameters(GB(order->GetXData(), 0, 16) + 1);
						_temp_special_strings[0] = GetStringWithArgs(STR_TIMETABLE_ASSIGN_SCHEDULE_ID, tmp_params);
					}
					SetDParam(2, SPECSTR_TEMP_START);
				} else {
					SetDParam(2, STR_TIMETABLE_ASSIGN_SCHEDULE_NONE);
				}

				const uint16_t value = order->GetConditionValue();
				SetDParam(3, HasBit(value, ODCB_LAST_DISPATCHED) ? STR_TRACE_RESTRICT_DISPATCH_SLOT_LAST : STR_TRACE_RESTRICT_DISPATCH_SLOT_NEXT);

				switch ((OrderDispatchConditionModes)GB(value, ODCB_MODE_START, ODCB_MODE_COUNT)) {
					case ODCM_FIRST_LAST:
						SetDParam(4, STR_ORDER_CONDITIONAL_COMPARATOR_DISPATCH_SLOT_IS_FIRST + ((order->GetConditionComparator() == OCC_IS_FALSE) ? 1 : 0) +
								(HasBit(value, ODFLCB_LAST_SLOT) ? 2 : 0));
						break;

					case OCDM_TAG: {
						auto tmp_params = MakeParameters(GB(value, ODFLCB_TAG_START, ODFLCB_TAG_COUNT) + 1);
						_temp_special_strings[1] = GetStringWithArgs((order->GetConditionComparator() == OCC_IS_FALSE) ? STR_ORDER_CONDITIONAL_COMPARATOR_DISPATCH_SLOT_DOESNT_HAVE_TAG : STR_ORDER_CONDITIONAL_COMPARATOR_DISPATCH_SLOT_HAS_TAG, tmp_params);
						SetDParam(4, SPECSTR_TEMP_START + 1);
						break;
					}

					default:
						SetDParam(4, STR_UNDEFINED);
						break;
				}
			} else {
				OrderConditionComparator occ = order->GetConditionComparator();
				SetDParam(0, (occ == OCC_IS_TRUE || occ == OCC_IS_FALSE) ? STR_ORDER_CONDITIONAL_TRUE_FALSE : STR_ORDER_CONDITIONAL_NUM);
				SetDParam(2, (ocv == OCV_CARGO_ACCEPTANCE || ocv == OCV_CARGO_WAITING || ocv == OCV_FREE_PLATFORMS)
						? STR_ORDER_CONDITIONAL_NEXT_STATION : OrderStringForVariable(v, ocv));

				uint value = order->GetConditionValue();
				switch (ocv) {
					case OCV_CARGO_ACCEPTANCE:
						SetDParam(0, STR_ORDER_CONDITIONAL_CARGO_ACCEPTANCE);
						set_station_id(2);
						SetDParam(4, STR_ORDER_CONDITIONAL_COMPARATOR_ACCEPTS + occ - OCC_IS_TRUE);
						SetDParam(5, CargoSpec::Get(value)->name);
						break;
					case OCV_CARGO_WAITING:
						SetDParam(0, STR_ORDER_CONDITIONAL_CARGO_WAITING_DISPLAY);
						set_station_id(2);
						SetDParam(4, STR_ORDER_CONDITIONAL_COMPARATOR_HAS + occ - OCC_IS_TRUE);
						SetDParam(5, CargoSpec::Get(value)->name);
						break;
					case OCV_REQUIRES_SERVICE:
						SetDParam(3, STR_ORDER_CONDITIONAL_COMPARATOR_EQUALS + occ);
						break;
					case OCV_MAX_SPEED:
						value = ConvertSpeedToDisplaySpeed(value, v->type);
						/* FALL THROUGH */
					default:
						SetDParam(3, STR_ORDER_CONDITIONAL_COMPARATOR_EQUALS + occ);
						SetDParam(4, value);
				}
			}

			if (timetable && (order->IsWaitTimetabled() || order->GetWaitTime() > 0)) {
				SetDParam(7, order->IsWaitTimetabled() ? STR_TIMETABLE_AND_TRAVEL_FOR : STR_TIMETABLE_AND_TRAVEL_FOR_ESTIMATED);
				SetTimetableParams(8, order->GetWaitTime());
			} else {
				SetDParam(7, STR_EMPTY);
			}

			break;
		}

		case OT_SLOT:
			switch (order->GetSlotSubType()) {
				case OSST_RELEASE:
					SetDParam(0, STR_ORDER_RELEASE_SLOT);
					break;

				case OSST_TRY_ACQUIRE:
					SetDParam(0, STR_ORDER_TRY_ACQUIRE_SLOT);
					break;

				default:
					NOT_REACHED();
					break;
			}
			if (order->GetDestination() == INVALID_TRACE_RESTRICT_SLOT_ID) {
				SetDParam(1, STR_TRACE_RESTRICT_VARIABLE_UNDEFINED_RED);
			} else {
				SetDParam(1, STR_TRACE_RESTRICT_SLOT_NAME);
				SetDParam(2, order->GetDestination());
			}
			break;

		case OT_COUNTER:
			switch (static_cast<TraceRestrictCounterCondOpField>(order->GetCounterOperation())) {
				case TRCCOF_INCREASE:
					SetDParam(0, STR_TRACE_RESTRICT_COUNTER_INCREASE_ITEM);
					break;

				case TRCCOF_DECREASE:
					SetDParam(0, STR_TRACE_RESTRICT_COUNTER_DECREASE_ITEM);
					break;

				case TRCCOF_SET:
					SetDParam(0, STR_TRACE_RESTRICT_COUNTER_SET_ITEM);
					break;

				default:
					NOT_REACHED();
					break;
			}
			if (order->GetDestination() == INVALID_TRACE_RESTRICT_COUNTER_ID) {
				SetDParam(1, STR_TRACE_RESTRICT_VARIABLE_UNDEFINED_RED);
			} else {
				SetDParam(1, STR_TRACE_RESTRICT_COUNTER_NAME);
				SetDParam(2, order->GetDestination());
			}
			SetDParam(3, order->GetXData());
			break;

		case OT_LABEL: {
			auto show_destination_subtype = [&](uint offset) {
				if (Waypoint::IsValidID(order->GetDestination())) {
					SetDParam(offset, STR_WAYPOINT_NAME);
				} else {
					SetDParam(offset, STR_STATION_NAME);
				}
				SetDParam(offset + 1, order->GetDestination());
			};
			switch (order->GetLabelSubType()) {
				case OLST_TEXT: {
					SetDParam(0, STR_ORDER_LABEL_TEXT);
					const char *text = order->GetLabelText();
					SetDParamStr(1, StrEmpty(text) ? "" : text);
					break;
				}

				case OLST_DEPARTURES_VIA:
					SetDParam(0, STR_ORDER_LABEL_DEPARTURES_VIA);
					SetDParam(1, STR_ORDER_LABEL_DEPARTURES_SHOW_AS_VIA);
					show_destination_subtype(2);
					break;

				case OLST_DEPARTURES_REMOVE_VIA:
					SetDParam(0, STR_ORDER_LABEL_DEPARTURES_VIA);
					SetDParam(1, STR_ORDER_LABEL_DEPARTURES_REMOVE_VIA);
					show_destination_subtype(2);
					break;

				default:
					SetDParam(0, STR_TRACE_RESTRICT_VARIABLE_UNDEFINED_RED);
					break;
			}
			break;
		}

		default: NOT_REACHED();
	}

	int edge = DrawString(rtl ? left : middle, rtl ? middle : right, y, STR_ORDER_TEXT, colour);

	if (timetable && timetable_wait_time_valid && order->GetLeaveType() != OLT_NORMAL && edge != 0) {
		edge = DrawString(rtl ? left : edge + 3, rtl ? edge - 3 : right, y, STR_TIMETABLE_LEAVE_EARLY_ORDER + order->GetLeaveType() - OLT_LEAVE_EARLY, colour);
	}
	if (timetable && HasBit(v->vehicle_flags, VF_SCHEDULED_DISPATCH) && order->IsScheduledDispatchOrder(false) && edge != 0) {
		StringID str = order->IsWaitTimetabled() ? STR_TIMETABLE_SCHEDULED_DISPATCH_ORDER : STR_TIMETABLE_SCHEDULED_DISPATCH_ORDER_NO_WAIT_TIME;
		const DispatchSchedule &ds = v->orders->GetDispatchScheduleByIndex(order->GetDispatchScheduleIndex());
		if (!ds.ScheduleName().empty()) {
			SetDParam(0, STR_TIMETABLE_SCHEDULED_DISPATCH_ORDER_NAMED_SCHEDULE);
			SetDParamStr(1, ds.ScheduleName().c_str());
		} else {
			SetDParam(0, v->orders->GetScheduledDispatchScheduleCount() > 1 ? STR_TIMETABLE_SCHEDULED_DISPATCH_ORDER_SCHEDULE_INDEX : STR_EMPTY);
			SetDParam(1, order->GetDispatchScheduleIndex() + 1);
		}
		edge = DrawString(rtl ? left : edge + 3, rtl ? edge - 3 : right, y, str, colour);
	}

	if (timetable && (timetable_wait_time_valid || order->IsType(OT_CONDITIONAL)) && order->IsWaitFixed() && edge != 0) {
		Dimension lock_d = GetSpriteSize(SPR_LOCK);
		DrawPixelInfo tmp_dpi;
		if (FillDrawPixelInfo(&tmp_dpi, rtl ? left : middle, y, rtl ? middle - left : right - middle, lock_d.height)) {
			AutoRestoreBackup dpi_backup(_cur_dpi, &tmp_dpi);

			DrawSprite(SPR_LOCK, PAL_NONE, rtl ? edge - 3 - lock_d.width - left : edge + 3 - middle, 0);
		}
	}
}

/**
 * Get the order command a vehicle can do in a given tile.
 * @param v Vehicle involved.
 * @param tile Tile being queried.
 * @return The order associated to vehicle v in given tile (or empty order if vehicle can do nothing in the tile).
 */
static Order GetOrderCmdFromTile(const Vehicle *v, TileIndex tile)
{
	/* Hack-ish; unpack order 0, so everything gets initialised with either zero
	 * or a suitable default value for the variable. Then also override the index
	 * as it is not coming from a pool, so would be initialised. */
	Order order(0);
	order.index = 0;

	/* check depot first */
	if (IsDepotTypeTile(tile, (TransportType)(uint)v->type) && IsInfraTileUsageAllowed(v->type, v->owner, tile)) {
		if (v->type == VEH_ROAD && ((GetPresentRoadTypes(tile) & RoadVehicle::From(v)->compatible_roadtypes) == 0)) {
			order.Free();
			return order;
		}
		order.MakeGoToDepot(v->type == VEH_AIRCRAFT ? GetStationIndex(tile) : GetDepotIndex(tile),
				ODTFB_PART_OF_ORDERS,
				((_settings_client.gui.new_nonstop || _settings_game.order.nonstop_only) && v->IsGroundVehicle()) ? ONSF_NO_STOP_AT_INTERMEDIATE_STATIONS : ONSF_STOP_EVERYWHERE);

		if (_ctrl_pressed) order.SetDepotOrderType((OrderDepotTypeFlags)(order.GetDepotOrderType() ^ ODTFB_SERVICE));

		return order;
	}

	/* check rail waypoint */
	if (IsRailWaypointTile(tile) &&
			v->type == VEH_TRAIN &&
			IsInfraTileUsageAllowed(VEH_TRAIN, v->owner, tile)) {
		order.MakeGoToWaypoint(GetStationIndex(tile));
		if (_settings_client.gui.new_nonstop != _ctrl_pressed || _settings_game.order.nonstop_only) order.SetNonStopType(ONSF_NO_STOP_AT_ANY_STATION);
		return order;
	}

	/* check road waypoint */
	if (IsRoadWaypointTile(tile) &&
			v->type == VEH_ROAD &&
			IsInfraTileUsageAllowed(VEH_ROAD, v->owner, tile)) {
		order.MakeGoToWaypoint(GetStationIndex(tile));
		if (_settings_client.gui.new_nonstop != _ctrl_pressed || _settings_game.order.nonstop_only) order.SetNonStopType(ONSF_NO_STOP_AT_ANY_STATION);
		return order;
	}

	/* check buoy (no ownership) */
	if (IsBuoyTile(tile) && v->type == VEH_SHIP) {
		order.MakeGoToWaypoint(GetStationIndex(tile));
		return order;
	}

	/* check for station or industry with neutral station */
	if (IsTileType(tile, MP_STATION) || IsTileType(tile, MP_INDUSTRY)) {
		const Station *st = nullptr;

		if (IsTileType(tile, MP_STATION)) {
			st = Station::GetByTile(tile);
		} else {
			const Industry *in = Industry::GetByTile(tile);
			st = in->neutral_station;
		}
		if (st != nullptr && IsInfraUsageAllowed(v->type, v->owner, st->owner)) {
			uint8_t facil;
			switch (v->type) {
				case VEH_SHIP:     facil = FACIL_DOCK;    break;
				case VEH_TRAIN:    facil = FACIL_TRAIN;   break;
				case VEH_AIRCRAFT: facil = FACIL_AIRPORT; break;
				case VEH_ROAD:     facil = FACIL_BUS_STOP | FACIL_TRUCK_STOP; break;
				default: NOT_REACHED();
			}
			if (st->facilities & facil) {
				order.MakeGoToStation(st->index);
				if (_ctrl_pressed) order.SetLoadType(OLF_FULL_LOAD_ANY);
				if ((_settings_client.gui.new_nonstop || _settings_game.order.nonstop_only) && v->IsGroundVehicle()) order.SetNonStopType(ONSF_NO_STOP_AT_INTERMEDIATE_STATIONS);
				order.SetStopLocation(v->type == VEH_TRAIN ? (OrderStopLocation)(_settings_client.gui.stop_location) : OSL_PLATFORM_FAR_END);
				return order;
			}
		}
	}

	/* not found */
	order.Free();
	return order;
}

/** Hotkeys for order window. */
enum {
	OHK_SKIP,
	OHK_DELETE,
	OHK_GOTO,
	OHK_NONSTOP,
	OHK_VIA,
	OHK_FULLLOAD,
	OHK_UNLOAD,
	OHK_NEAREST_DEPOT,
	OHK_ALWAYS_SERVICE,
	OHK_TRANSFER,
	OHK_NO_UNLOAD,
	OHK_NO_LOAD,
	OHK_CLOSE,
};

/**
 * %Order window code for all vehicles.
 *
 * At the bottom of the window two button rows are located for changing the orders of the vehicle.
 *
 * \section top-row Top row
 * The top-row is for manipulating an individual order. What row is displayed depends on the type of vehicle, and whether or not you are the owner of the vehicle.
 *
 * The top-row buttons of one of your trains or road vehicles is one of the following three cases:
 * \verbatim
 * +-----------------+-----------------+-----------------+-----------------+
 * |    NON-STOP     |    FULL_LOAD    |     UNLOAD      |      REFIT      | (normal)
 * +-----------------+-----+-----------+-----------+-----+-----------------+
 * |       COND_VAR        |    COND_COMPARATOR    |      COND_VALUE       | (for conditional orders)
 * +-----------------+-----+-----------+-----------+-----+-----------------+
 * |    NON-STOP     |      REFIT      |     SERVICE     |     (empty)     | (for depot orders)
 * +-----------------+-----------------+-----------------+-----------------+
 * \endverbatim
 *
 * Airplanes and ships have one of the following three top-row button rows:
 * \verbatim
 * +-----------------+-----------------+-----------------+
 * |    FULL_LOAD    |     UNLOAD      |      REFIT      | (normal)
 * +-----------------+-----------------+-----------------+
 * |    COND_VAR     | COND_COMPARATOR |   COND_VALUE    | (for conditional orders)
 * +-----------------+--------+--------+-----------------+
 * |            REFIT         |          SERVICE         | (for depot order)
 * +--------------------------+--------------------------+
 * \endverbatim
 *
 * \section bottom-row Bottom row
 * The second row (the bottom row) is for manipulating the list of orders:
 * \verbatim
 * +-----------------+-----------------+-----------------+
 * |      SKIP       |     DELETE      |      GOTO       |
 * +-----------------+-----------------+-----------------+
 * \endverbatim
 *
 * For vehicles of other companies, both button rows are not displayed.
 */
struct OrdersWindow : public GeneralVehicleWindow {
private:
	/** Under what reason are we using the PlaceObject functionality? */
	enum OrderPlaceObjectState {
		OPOS_NONE,
		OPOS_GOTO,
		OPOS_CONDITIONAL,
		OPOS_SHARE,
		OPOS_COND_VIA,
		OPOS_COND_STATION,
		OPOS_CONDITIONAL_RETARGET,
		OPOS_DEPARTURE_VIA,
		OPOS_END,
	};

	/** Displayed planes of the #NWID_SELECTION widgets. */
	enum DisplayPane {
		/* WID_O_SEL_TOP_ROW_GROUNDVEHICLE */
		DP_GROUNDVEHICLE_ROW_NORMAL      = 0, ///< Display the row for normal/depot orders in the top row of the train/rv order window.
		DP_GROUNDVEHICLE_ROW_CONDITIONAL = 1, ///< Display the row for conditional orders in the top row of the train/rv order window.
		DP_GROUNDVEHICLE_ROW_SLOT        = 2, ///< Display the row for release slot orders in the top row of the train/rv order window.
		DP_GROUNDVEHICLE_ROW_COUNTER     = 3, ///< Display the row for change counter orders in the top row of the train/rv order window.
		DP_GROUNDVEHICLE_ROW_TEXT_LABEL  = 4, ///< Display the row for text label orders in the top row of the train/rv order window.
		DP_GROUNDVEHICLE_ROW_DEPARTURES  = 5, ///< Display the row for departure via label orders in the top row of the train/rv order window.
		DP_GROUNDVEHICLE_ROW_EMPTY       = 6, ///< Display the row for no buttons in the top row of the train/rv order window.

		/* WID_O_SEL_TOP_LEFT */
		DP_LEFT_LOAD       = 0, ///< Display 'load' in the left button of the top row of the train/rv order window.
		DP_LEFT_REFIT      = 1, ///< Display 'refit' in the left button of the top row of the train/rv order window.
		DP_LEFT_REVERSE    = 2, ///< Display 'reverse' in the left button of the top row of the train/rv order window.

		/* WID_O_SEL_TOP_MIDDLE */
		DP_MIDDLE_UNLOAD   = 0, ///< Display 'unload' in the middle button of the top row of the train/rv order window.
		DP_MIDDLE_SERVICE  = 1, ///< Display 'service' in the middle button of the top row of the train/rv order window.

		/* WID_O_SEL_TOP_RIGHT */
		DP_RIGHT_EMPTY     = 0, ///< Display an empty panel in the right button of the top row of the train/rv order window.
		DP_RIGHT_REFIT     = 1, ///< Display 'refit' in the right button of the top  row of the train/rv order window.

		/* WID_O_SEL_TOP_ROW */
		DP_ROW_LOAD        = 0, ///< Display 'load' / 'unload' / 'refit' buttons in the top row of the ship/airplane order window.
		DP_ROW_DEPOT       = 1, ///< Display 'refit' / 'service' buttons in the top row of the ship/airplane order window.
		DP_ROW_CONDITIONAL = 2, ///< Display the conditional order buttons in the top row of the ship/airplane order window.
		DP_ROW_SLOT        = 3, ///< Display the release slot buttons in the top row of the ship/airplane order window.
		DP_ROW_COUNTER     = 4, ///< Display the change counter buttons in the top row of the ship/airplane order window.
		DP_ROW_TEXT_LABEL  = 5, ///< Display the text label buttons in the top row of the ship/airplane order window.
		DP_ROW_DEPARTURES  = 6, ///< Display the row for departure via label orders in the top row of the ship/airplane order window.
		DP_ROW_EMPTY       = 7, ///< Display no buttons in the top row of the ship/airplane order window.

		/* WID_O_SEL_COND_VALUE */
		DP_COND_VALUE_NUMBER = 0, ///< Display number widget
		DP_COND_VALUE_CARGO  = 1, ///< Display dropdown widget cargo types
		DP_COND_VALUE_SLOT   = 2, ///< Display dropdown widget tracerestrict slots

		/* WID_O_SEL_COND_AUX */
		DP_COND_AUX_CARGO = 0, ///< Display dropdown widget cargo types
		DP_COND_TIME_DATE = 1, ///< Display dropdown for current time/date field
		DP_COND_TIMETABLE = 2, ///< Display dropdown for timetable field
		DP_COND_COUNTER = 3,   ///< Display dropdown widget counters
		DP_COND_SCHED_SELECT = 4, ///< Display dropdown for scheduled dispatch schedule selection

		/* WID_O_SEL_COND_AUX2 */
		DP_COND_AUX2_VIA = 0, ///< Display via button
		DP_COND_AUX2_SCHED_TEST = 1, ///< Display dropdown for scheduled dispatch test selection

		/* WID_O_SEL_COND_AUX3 */
		DP_COND_AUX3_STATION = 0, ///< Display station button

		/* WID_O_SEL_BOTTOM_MIDDLE */
		DP_BOTTOM_MIDDLE_DELETE       = 0, ///< Display 'delete' in the middle button of the bottom row of the vehicle order window.
		DP_BOTTOM_MIDDLE_STOP_SHARING = 1, ///< Display 'stop sharing' in the middle button of the bottom row of the vehicle order window.

		/* WID_O_SEL_SHARED */
		DP_SHARED_LIST       = 0, ///< Display shared order list button
		DP_SHARED_VEH_GROUP  = 1, ///< Display add veh to new group button

		/* WID_O_SEL_MGMT */
		DP_MGMT_BTN          = 0, ///< Display order management button
		DP_MGMT_LIST_BTN     = 1, ///< Display order list management button
	};

	int selected_order;
	VehicleOrderID order_over;         ///< Order over which another order is dragged, \c INVALID_VEH_ORDER_ID if none.
	OrderPlaceObjectState goto_type;
	Scrollbar *vscroll;
	bool can_do_refit;     ///< Vehicle chain can be refitted in depot.
	bool can_do_autorefit; ///< Vehicle chain can be auto-refitted.
	int query_text_widget; ///< widget which most recently called ShowQueryString
	int current_aux_plane;
	int current_aux2_plane;
	int current_aux3_plane;
	int current_mgmt_plane;

	/**
	 * Return the memorised selected order.
	 * @return the memorised order if it is a valid one
	 *  else return the number of orders
	 */
	VehicleOrderID OrderGetSel() const
	{
		int num = this->selected_order;
		return (num >= 0 && num < vehicle->GetNumOrders()) ? num : vehicle->GetNumOrders();
	}

	/**
	 * Calculate the selected order.
	 * The calculation is based on the relative (to the window) y click position and
	 *  the position of the scrollbar.
	 *
	 * @param y Y-value of the click relative to the window origin
	 * @return The selected order if the order is valid, else return \c INVALID_VEH_ORDER_ID.
	 */
	VehicleOrderID GetOrderFromPt(int y)
	{
		int32_t sel = this->vscroll->GetScrolledRowFromWidget(y, this, WID_O_ORDER_LIST, WidgetDimensions::scaled.framerect.top);
		if (sel == INT32_MAX) return INVALID_VEH_ORDER_ID;
		/* One past the orders is the 'End of Orders' line. */
		assert(IsInsideBS(sel, 0, vehicle->GetNumOrders() + 1));
		return sel;
<<<<<<< HEAD
	}

	/**
	 * Determine which strings should be displayed in the conditional comparator dropdown
	 *
	 * @param order the order to evaluate
	 * @return the StringIDs to display
	 */
	static const StringID *GetComparatorStrings(const Vehicle *v, const Order *order)
	{
		if (order == nullptr) return _order_conditional_condition;
		switch (order->GetConditionVariable()) {
			case OCV_FREE_PLATFORMS:
			case OCV_CARGO_WAITING:
				return _order_conditional_condition_has;

			case OCV_CARGO_ACCEPTANCE:
				return _order_conditional_condition_accepts;

			case OCV_SLOT_OCCUPANCY:
				return _order_conditional_condition_occupancy;

			case OCV_VEH_IN_SLOT:
				return v->type == VEH_TRAIN ? _order_conditional_condition_is_in_slot : _order_conditional_condition_is_in_slot_non_train;

			case OCV_DISPATCH_SLOT: {
				const uint16_t value = order->GetConditionValue();
				switch ((OrderDispatchConditionModes)GB(value, ODCB_MODE_START, ODCB_MODE_COUNT)) {
					case ODCM_FIRST_LAST:
						return HasBit(value, ODFLCB_LAST_SLOT) ? _order_conditional_condition_dispatch_slot_last : _order_conditional_condition_dispatch_slot_first;

					case OCDM_TAG:
						return _order_conditional_condition_dispatch_slot_tag;

					default:
						return _order_conditional_condition;
				}
			}

			default:
				return _order_conditional_condition;
		}
	}

	bool InsertNewOrder(uint64_t order_pack)
	{
		return DoCommandPEx(this->vehicle->tile, this->vehicle->index, this->OrderGetSel(), order_pack, CMD_INSERT_ORDER | CMD_MSG(STR_ERROR_CAN_T_INSERT_NEW_ORDER), nullptr, nullptr, 0);
	}

	bool ModifyOrder(VehicleOrderID sel_ord, uint32_t p2, bool error_msg = true, const char *text = nullptr)
	{
		return ::ModifyOrder(this->vehicle, sel_ord, p2, error_msg, text);
=======
>>>>>>> f79ec795
	}

	/**
	 * Handle the click on the goto button.
	 */
	void OrderClick_Goto(OrderPlaceObjectState type)
	{
		assert(type > OPOS_NONE && type < OPOS_END);

		static const HighLightStyle goto_place_style[OPOS_END - 1] = {
			HT_RECT | HT_VEHICLE, // OPOS_GOTO
			HT_NONE,              // OPOS_CONDITIONAL
			HT_VEHICLE,           // OPOS_SHARE
			HT_RECT,              // OPOS_COND_VIA
			HT_RECT,              // OPOS_COND_STATION
			HT_NONE,              // OPOS_CONDITIONAL_RETARGET
			HT_RECT,              // OPOS_DEPARTURE_VIA
		};
		SetObjectToPlaceWnd(ANIMCURSOR_PICKSTATION, PAL_NONE, goto_place_style[type - 1], this);
		this->goto_type = type;
		this->SetWidgetDirty(WID_O_GOTO);
		this->SetWidgetDirty(WID_O_COND_AUX_VIA);
		this->SetWidgetDirty(WID_O_COND_AUX_STATION);
		this->SetWidgetDirty(WID_O_MGMT_BTN);
	}

	/**
	 * Handle the click on the full load button.
	 * @param load_type Load flag to apply. If matches existing load type, toggles to default of 'load if possible'.
	 * @param toggle If we toggle or not (used for hotkey behavior)
	 */
	void OrderClick_FullLoad(OrderLoadFlags load_type, bool toggle = false)
	{
		VehicleOrderID sel_ord = this->OrderGetSel();
		const Order *order = this->vehicle->GetOrder(sel_ord);

		if (order == nullptr) return;

		if (toggle && order->GetLoadType() == load_type) {
			load_type = OLF_LOAD_IF_POSSIBLE; // reset to 'default'
		}
		if (order->GetLoadType() != load_type) {
			this->ModifyOrder(sel_ord, MOF_LOAD | (load_type << 8));
		}

		if (load_type == OLFB_CARGO_TYPE_LOAD) ShowCargoTypeOrdersWindow(this->vehicle, this, sel_ord, CTOWV_LOAD);
	}

	/**
	 * Handle the click on the service.
	 */
	void OrderClick_Service(int i)
	{
		VehicleOrderID sel_ord = this->OrderGetSel();

		if (i < 0) {
			const Order *order = this->vehicle->GetOrder(sel_ord);
			if (order == nullptr) return;
			i = (order->GetDepotOrderType() & ODTFB_SERVICE) ? DA_ALWAYS_GO : DA_SERVICE;
		}
		this->ModifyOrder(sel_ord, MOF_DEPOT_ACTION | (i << 8));
	}

	/**
	 * Handle the click on the service in nearest depot button.
	 */
	void OrderClick_NearestDepot()
	{
		Order order;
		order.next = nullptr;
		order.index = 0;
		order.MakeGoToDepot(INVALID_DEPOT, ODTFB_PART_OF_ORDERS,
				(_settings_client.gui.new_nonstop || _settings_game.order.nonstop_only) && this->vehicle->IsGroundVehicle() ? ONSF_NO_STOP_AT_INTERMEDIATE_STATIONS : ONSF_STOP_EVERYWHERE);
		order.SetDepotActionType(ODATFB_NEAREST_DEPOT);

		this->InsertNewOrder(order.Pack());
	}

	/**
	 * Handle the click on the try acquire slot button.
	 */
	void OrderClick_TryAcquireSlot()
	{
		Order order;
		order.next = nullptr;
		order.index = 0;
		order.MakeTryAcquireSlot();

		this->InsertNewOrder(order.Pack());
	}

	/**
	 * Handle the click on the release slot button.
	 */
	void OrderClick_ReleaseSlot()
	{
		Order order;
		order.next = nullptr;
		order.index = 0;
		order.MakeReleaseSlot();

		this->InsertNewOrder(order.Pack());
	}

	/**
	 * Handle the click on the change counter button.
	 */
	void OrderClick_ChangeCounter()
	{
		Order order;
		order.next = nullptr;
		order.index = 0;
		order.MakeChangeCounter();

		this->InsertNewOrder(order.Pack());
	}

	/**
	 * Handle the click on the text label button.
	 */
	void OrderClick_TextLabel()
	{
		Order order;
		order.next = nullptr;
		order.index = 0;
		order.MakeLabel(OLST_TEXT);

		this->InsertNewOrder(order.Pack());
	}

	/**
	 * Handle the click on the unload button.
	 * @param unload_type Unload flag to apply. If matches existing unload type, toggles to default of 'unload if possible'.
	 * @param toggle If we toggle or not (used for hotkey behavior)
	 */
	void OrderClick_Unload(OrderUnloadFlags unload_type, bool toggle = false)
	{
		VehicleOrderID sel_ord = this->OrderGetSel();
		const Order *order = this->vehicle->GetOrder(sel_ord);

		if (order == nullptr) return;

		if (toggle && order->GetUnloadType() == unload_type) {
			unload_type = OUF_UNLOAD_IF_POSSIBLE;
		}
		if (order->GetUnloadType() == unload_type && unload_type != OUFB_CARGO_TYPE_UNLOAD) return; // If we still match, do nothing

		if (order->GetUnloadType() != unload_type) {
			this->ModifyOrder(sel_ord, MOF_UNLOAD | (unload_type << 8));
		}

		if (unload_type == OUFB_TRANSFER || unload_type == OUFB_UNLOAD) {
			/* Transfer and unload orders with leave empty as default */
			this->ModifyOrder(sel_ord, MOF_LOAD | (OLFB_NO_LOAD << 8), false);
			this->SetWidgetDirty(WID_O_FULL_LOAD);
		} else if (unload_type == OUFB_CARGO_TYPE_UNLOAD) {
			ShowCargoTypeOrdersWindow(this->vehicle, this, sel_ord, CTOWV_UNLOAD);
		}
	}

	/**
	 * Handle the click on the nonstop button.
	 * @param non_stop what non-stop type to use; -1 to use the 'next' one, -2 to toggle the via state.
	 */
	void OrderClick_Nonstop(int non_stop)
	{
		if (!this->vehicle->IsGroundVehicle()) return;

		VehicleOrderID sel_ord = this->OrderGetSel();
		const Order *order = this->vehicle->GetOrder(sel_ord);

		if (order == nullptr || order->GetNonStopType() == non_stop) return;

		/* Keypress if negative, so 'toggle' to the next */
		if (non_stop == -1) {
			non_stop = order->GetNonStopType() ^ ONSF_NO_STOP_AT_INTERMEDIATE_STATIONS;
		} else if (non_stop == -2) {
			if (!order->IsType(OT_GOTO_STATION)) return;
			non_stop = order->GetNonStopType() ^ ONSF_NO_STOP_AT_DESTINATION_STATION;
		}

		this->SetWidgetDirty(WID_O_NON_STOP);
		this->ModifyOrder(sel_ord, MOF_NON_STOP | non_stop << 8);
	}

	/**
	 * Handle the click on the skip button.
	 * If ctrl is pressed, skip to selected order, else skip to current order + 1
	 */
	void OrderClick_Skip()
	{
		/* Don't skip when there's nothing to skip */
		if (_ctrl_pressed && this->vehicle->cur_implicit_order_index == this->OrderGetSel()) return;
		if (this->vehicle->GetNumOrders() <= 1) return;

		DoCommandP(this->vehicle->tile, this->vehicle->index, _ctrl_pressed ? this->OrderGetSel() : ((this->vehicle->cur_implicit_order_index + 1) % this->vehicle->GetNumOrders()),
				CMD_SKIP_TO_ORDER | CMD_MSG(_ctrl_pressed ? STR_ERROR_CAN_T_SKIP_TO_ORDER : STR_ERROR_CAN_T_SKIP_ORDER));
	}

	/**
	 * Handle the click on the delete button.
	 */
	void OrderClick_Delete()
	{
		/* When networking, move one order lower */
		int selected = this->selected_order + (int)_networking;

		if (DoCommandP(this->vehicle->tile, this->vehicle->index, this->OrderGetSel(), CMD_DELETE_ORDER | CMD_MSG(STR_ERROR_CAN_T_DELETE_THIS_ORDER))) {
			this->selected_order = selected >= this->vehicle->GetNumOrders() ? -1 : selected;
			this->UpdateButtonState();
		}
	}

	/**
	 * Handle the click on the 'stop sharing' button.
	 * If 'End of Shared Orders' isn't selected, do nothing. If Ctrl is pressed, call OrderClick_Delete and exit.
	 * To stop sharing this vehicle order list, we copy the orders of a vehicle that share this order list. That way we
	 * exit the group of shared vehicles while keeping the same order list.
	 */
	void OrderClick_StopSharing()
	{
		/* Don't try to stop sharing orders if 'End of Shared Orders' isn't selected. */
		if (!this->vehicle->IsOrderListShared() || this->selected_order != this->vehicle->GetNumOrders()) return;
		/* If Ctrl is pressed, delete the order list as if we clicked the 'Delete' button. */
		if (_ctrl_pressed) {
			this->OrderClick_Delete();
			return;
		}

		/* Get another vehicle that share orders with this vehicle. */
		Vehicle *other_shared = (this->vehicle->FirstShared() == this->vehicle) ? this->vehicle->NextShared() : this->vehicle->PreviousShared();
		/* Copy the order list of the other vehicle. */
		if (DoCommandP(this->vehicle->tile, this->vehicle->index | CO_COPY << 30, other_shared->index, CMD_CLONE_ORDER | CMD_MSG(STR_ERROR_CAN_T_STOP_SHARING_ORDER_LIST))) {
			this->UpdateButtonState();
		}
	}

	/**
	 * Handle the click on the refit button.
	 * If ctrl is pressed, cancel refitting, else show the refit window.
	 * @param i Selected refit command.
	 * @param auto_refit Select refit for auto-refitting.
	 */
	void OrderClick_Refit(int i, bool auto_refit)
	{
		if (_ctrl_pressed) {
			/* Cancel refitting */
			DoCommandP(this->vehicle->tile, this->vehicle->index, (this->OrderGetSel() << 16) | (CARGO_NO_REFIT << 8) | CARGO_NO_REFIT, CMD_ORDER_REFIT);
		} else {
			if (i == 1) { // Auto-refit to available cargo type.
				DoCommandP(this->vehicle->tile, this->vehicle->index, (this->OrderGetSel() << 16) | CARGO_AUTO_REFIT, CMD_ORDER_REFIT);
			} else {
				ShowVehicleRefitWindow(this->vehicle, this->OrderGetSel(), this, auto_refit);
			}
		}
	}

	/**
	 * Handle the click on the reverse order list button.
	 */
	void OrderClick_ReverseOrderList(uint subcommand)
	{
		DoCommandP(this->vehicle->tile, this->vehicle->index, subcommand, CMD_REVERSE_ORDER_LIST | CMD_MSG(STR_ERROR_CAN_T_MOVE_THIS_ORDER));
	}

	/** Cache auto-refittability of the vehicle chain. */
	void UpdateAutoRefitState()
	{
		this->can_do_refit = false;
		this->can_do_autorefit = false;
		for (const Vehicle *w = this->vehicle; w != nullptr; w = w->IsArticulatedCallbackVehicleType() ? w->Next() : nullptr) {
			if (IsEngineRefittable(w->engine_type)) this->can_do_refit = true;
			if (HasBit(Engine::Get(w->engine_type)->info.misc_flags, EF_AUTO_REFIT)) this->can_do_autorefit = true;
		}
	}

	int GetOrderManagementPlane() const
	{
		return this->selected_order == this->vehicle->GetNumOrders() ? DP_MGMT_LIST_BTN : DP_MGMT_BTN;
	}

public:
	OrdersWindow(WindowDesc *desc, const Vehicle *v) : GeneralVehicleWindow(desc, v)
	{
		this->CreateNestedTree();
		this->vscroll = this->GetScrollbar(WID_O_SCROLLBAR);
		if (NWidgetCore *nwid = this->GetWidget<NWidgetCore>(WID_O_DEPOT_ACTION); nwid != nullptr) {
			nwid->tool_tip = STR_ORDER_TRAIN_DEPOT_ACTION_TOOLTIP + v->type;
		}
		this->GetWidget<NWidgetStacked>(WID_O_SEL_OCCUPANCY)->SetDisplayedPlane(_settings_client.gui.show_order_occupancy_by_default ? 0 : SZSP_NONE);
		this->SetWidgetLoweredState(WID_O_OCCUPANCY_TOGGLE, _settings_client.gui.show_order_occupancy_by_default);
		this->current_aux_plane = SZSP_NONE;
		this->current_aux2_plane = SZSP_NONE;
		this->current_aux3_plane = SZSP_NONE;
		this->current_mgmt_plane = this->GetOrderManagementPlane();
		if (v->owner == _local_company) {
			NWidgetStacked *aux_sel = this->GetWidget<NWidgetStacked>(WID_O_SEL_COND_AUX);
			NWidgetStacked *aux2_sel = this->GetWidget<NWidgetStacked>(WID_O_SEL_COND_AUX2);
			NWidgetStacked *aux3_sel = this->GetWidget<NWidgetStacked>(WID_O_SEL_COND_AUX3);
			aux_sel->independent_planes = true;
			aux2_sel->independent_planes = true;
			aux3_sel->independent_planes = true;
			aux_sel->SetDisplayedPlane(this->current_aux_plane);
			aux2_sel->SetDisplayedPlane(this->current_aux2_plane);
			aux3_sel->SetDisplayedPlane(this->current_aux3_plane);
			this->GetWidget<NWidgetStacked>(WID_O_SEL_MGMT)->SetDisplayedPlane(this->current_mgmt_plane);
		}
		this->FinishInitNested(v->index);

		this->selected_order = -1;
		this->order_over = INVALID_VEH_ORDER_ID;
		this->goto_type = OPOS_NONE;
		this->owner = v->owner;

		this->UpdateAutoRefitState();

		if (_settings_client.gui.quick_goto && v->owner == _local_company) {
			/* If there are less than 2 station, make Go To active. */
			int station_orders = 0;
			for (const Order *order : v->Orders()) {
				if (order->IsType(OT_GOTO_STATION)) station_orders++;
			}

			if (station_orders < 2) this->OrderClick_Goto(OPOS_GOTO);
		}
		this->OnInvalidateData(VIWD_MODIFY_ORDERS);
	}

	void Close(int data = 0) override
	{
		CloseWindowById(WC_VEHICLE_CARGO_TYPE_LOAD_ORDERS, this->window_number, false);
		CloseWindowById(WC_VEHICLE_CARGO_TYPE_UNLOAD_ORDERS, this->window_number, false);
		if (!FocusWindowById(WC_VEHICLE_VIEW, this->window_number)) {
			MarkDirtyFocusedRoutePaths(this->vehicle);
		}
		this->GeneralVehicleWindow::Close();
	}

	void UpdateWidgetSize(WidgetID widget, Dimension *size, const Dimension &padding, Dimension *fill, Dimension *resize) override
	{
		switch (widget) {
			case WID_O_OCCUPANCY_LIST:
				SetDParamMaxValue(0, 100);
				size->width = GetStringBoundingBox(STR_ORDERS_OCCUPANCY_PERCENT).width + 10 + WidgetDimensions::unscaled.framerect.Horizontal();
				/* FALL THROUGH */

			case WID_O_SEL_OCCUPANCY:
			case WID_O_ORDER_LIST:
				resize->height = GetCharacterHeight(FS_NORMAL);
				size->height = 6 * resize->height + padding.height;
				break;

			case WID_O_COND_VARIABLE: {
				Dimension d = {0, 0};
				for (uint i = 0; i < lengthof(_order_conditional_variable); i++) {
					if (this->vehicle->type != VEH_TRAIN && _order_conditional_variable[i] == OCV_FREE_PLATFORMS) {
						continue;
					}
					d = maxdim(d, GetStringBoundingBox(OrderStringForVariable(this->vehicle, _order_conditional_variable[i])));
				}
				d.width += padding.width;
				d.height += padding.height;
				*size = maxdim(*size, d);
				break;
			}

			case WID_O_COND_COMPARATOR: {
				Dimension d = {0, 0};
				for (int i = 0; _order_conditional_condition[i] != INVALID_STRING_ID; i++) {
					d = maxdim(d, GetStringBoundingBox(_order_conditional_condition[i]));
				}
				d.width += padding.width;
				d.height += padding.height;
				*size = maxdim(*size, d);
				break;
			}

			case WID_O_OCCUPANCY_TOGGLE:
				SetDParamMaxValue(0, 100);
				size->width = GetStringBoundingBox(STR_ORDERS_OCCUPANCY_PERCENT).width + 10 + WidgetDimensions::unscaled.framerect.Horizontal();
				break;

			case WID_O_TIMETABLE_VIEW: {
				Dimension d = GetStringBoundingBox(STR_ORDERS_TIMETABLE_VIEW);
				Dimension spr_d = GetSpriteSize(SPR_WARNING_SIGN);
				d.width += spr_d.width + WidgetDimensions::scaled.hsep_normal;
				d.height = std::max(d.height, spr_d.height);
				d.width += padding.width;
				d.height += padding.height;
				*size = maxdim(*size, d);
				break;
			}

			case WID_O_SHARED_ORDER_LIST:
			case WID_O_ADD_VEH_GROUP:
				size->width = std::max(size->width, NWidgetLeaf::GetResizeBoxDimension().width);
				break;
		}
	}

	/**
	 * Some data on this window has become invalid.
	 * @param data Information about the changed data.
	 * @param gui_scope Whether the call is done from GUI scope. You may not do everything when not in GUI scope. See #InvalidateWindowData() for details.
	 */
	void OnInvalidateData([[maybe_unused]] int data = 0, [[maybe_unused]] bool gui_scope = true) override
	{
		VehicleOrderID from = INVALID_VEH_ORDER_ID;
		VehicleOrderID to   = INVALID_VEH_ORDER_ID;

		switch (data) {
			case VIWD_AUTOREPLACE:
				/* Autoreplace replaced the vehicle */
				this->vehicle = Vehicle::Get(this->window_number);
				[[fallthrough]];

			case VIWD_CONSIST_CHANGED:
				/* Vehicle composition was changed. */
				this->UpdateAutoRefitState();
				break;

			case VIWD_REMOVE_ALL_ORDERS:
				/* Removed / replaced all orders (after deleting / sharing) */
				if (this->selected_order == -1) break;

				this->CloseChildWindows();
				HideDropDownMenu(this);
				this->selected_order = -1;
				break;

			case VIWD_MODIFY_ORDERS:
				/* Some other order changes */
				break;

			default:
				if (gui_scope) break; // only do this once; from command scope
				from = GB(data, 0, 16);
				to   = GB(data, 16, 16);
				/* Moving an order. If one of these is INVALID_VEH_ORDER_ID, then
				 * the order is being created / removed */
				if (this->selected_order == -1) break;

				if (from == to) break; // no need to change anything

				if (from != this->selected_order) {
					/* Moving from preceding order? */
					this->selected_order -= (int)(from <= this->selected_order);
					/* Moving to   preceding order? */
					this->selected_order += (int)(to   <= this->selected_order);
					break;
				}

				/* Now we are modifying the selected order */
				if (to == INVALID_VEH_ORDER_ID) {
					/* Deleting selected order */
					this->CloseChildWindows();
					HideDropDownMenu(this);
					this->selected_order = -1;
					break;
				}

				/* Moving selected order */
				this->selected_order = to;
				break;
		}

		this->vscroll->SetCount(this->vehicle->GetNumOrders() + 1);
		if (gui_scope) {
			this->UpdateButtonState();
			InvalidateWindowClassesData(WC_VEHICLE_CARGO_TYPE_LOAD_ORDERS, 0);
			InvalidateWindowClassesData(WC_VEHICLE_CARGO_TYPE_UNLOAD_ORDERS, 0);
		}

		/* Scroll to the new order. */
		if (from == INVALID_VEH_ORDER_ID && to != INVALID_VEH_ORDER_ID && !this->vscroll->IsVisible(to)) {
			this->vscroll->ScrollTowards(to);
		}
	}

	virtual EventState OnCTRLStateChange() override
	{
		this->UpdateButtonState();
		return ES_NOT_HANDLED;
	}

	void UpdateButtonState()
	{
		if (this->vehicle->owner != _local_company) {
			this->GetWidget<NWidgetStacked>(WID_O_SEL_OCCUPANCY)->SetDisplayedPlane(IsWidgetLowered(WID_O_OCCUPANCY_TOGGLE) ? 0 : SZSP_NONE);
			return; // No buttons are displayed with competitor order windows.
		}

		bool shared_orders = this->vehicle->IsOrderListShared();
		VehicleOrderID sel = this->OrderGetSel();
		const Order *order = this->vehicle->GetOrder(sel);

		/* Second row. */
		/* skip */
		this->SetWidgetDisabledState(WID_O_SKIP, this->vehicle->GetNumOrders() <= 1);

		/* delete / stop sharing */
		NWidgetStacked *delete_sel = this->GetWidget<NWidgetStacked>(WID_O_SEL_BOTTOM_MIDDLE);
		if (shared_orders && this->selected_order == this->vehicle->GetNumOrders()) {
			/* The 'End of Shared Orders' order is selected, show the 'stop sharing' button. */
			delete_sel->SetDisplayedPlane(DP_BOTTOM_MIDDLE_STOP_SHARING);
		} else {
			/* The 'End of Shared Orders' order isn't selected, show the 'delete' button. */
			delete_sel->SetDisplayedPlane(DP_BOTTOM_MIDDLE_DELETE);
			this->SetWidgetDisabledState(WID_O_DELETE,
				(uint)this->vehicle->GetNumOrders() + ((shared_orders || this->vehicle->GetNumOrders() != 0) ? 1 : 0) <= (uint)this->selected_order);

			/* Set the tooltip of the 'delete' button depending on whether the
			 * 'End of Orders' order or a regular order is selected. */
			NWidgetCore *nwi = this->GetWidget<NWidgetCore>(WID_O_DELETE);
			if (this->selected_order == this->vehicle->GetNumOrders()) {
				nwi->SetDataTip(STR_ORDERS_DELETE_BUTTON, STR_ORDERS_DELETE_ALL_TOOLTIP);
			} else {
				nwi->SetDataTip(STR_ORDERS_DELETE_BUTTON, STR_ORDERS_DELETE_TOOLTIP);
			}
		}

		/* First row. */
		this->RaiseWidget(WID_O_FULL_LOAD);
		this->RaiseWidget(WID_O_UNLOAD);

		/* Selection widgets. */
		/* Train or road vehicle. */
		NWidgetStacked *train_row_sel = this->GetWidget<NWidgetStacked>(WID_O_SEL_TOP_ROW_GROUNDVEHICLE);
		NWidgetStacked *left_sel      = this->GetWidget<NWidgetStacked>(WID_O_SEL_TOP_LEFT);
		NWidgetStacked *middle_sel    = this->GetWidget<NWidgetStacked>(WID_O_SEL_TOP_MIDDLE);
		NWidgetStacked *right_sel     = this->GetWidget<NWidgetStacked>(WID_O_SEL_TOP_RIGHT);
		/* Ship or airplane. */
		NWidgetStacked *row_sel = this->GetWidget<NWidgetStacked>(WID_O_SEL_TOP_ROW);
		assert(row_sel != nullptr || (train_row_sel != nullptr && left_sel != nullptr && middle_sel != nullptr && right_sel != nullptr));

		NWidgetStacked *aux_sel = this->GetWidget<NWidgetStacked>(WID_O_SEL_COND_AUX);
		NWidgetStacked *aux2_sel = this->GetWidget<NWidgetStacked>(WID_O_SEL_COND_AUX2);
		NWidgetStacked *aux3_sel = this->GetWidget<NWidgetStacked>(WID_O_SEL_COND_AUX3);
		NWidgetStacked *mgmt_sel = this->GetWidget<NWidgetStacked>(WID_O_SEL_MGMT);
		mgmt_sel->SetDisplayedPlane(this->GetOrderManagementPlane());

		auto aux_plane_guard = scope_guard([&]() {
			bool reinit = false;
			if (this->current_aux_plane != aux_sel->shown_plane) {
				this->current_aux_plane = aux_sel->shown_plane;
				reinit = true;
			}
			if (this->current_aux2_plane != aux2_sel->shown_plane) {
				this->current_aux2_plane = aux2_sel->shown_plane;
				reinit = true;
			}
			if (this->current_aux3_plane != aux3_sel->shown_plane) {
				this->current_aux3_plane = aux3_sel->shown_plane;
				reinit = true;
			}
			if ((this->current_mgmt_plane == SZSP_NONE) != (mgmt_sel->shown_plane == SZSP_NONE)) {
				this->current_mgmt_plane = mgmt_sel->shown_plane;
				reinit = true;
			} else if (this->current_mgmt_plane != mgmt_sel->shown_plane) {
				this->current_mgmt_plane = mgmt_sel->shown_plane;
			}
			if (reinit) this->ReInit();
		});

		aux_sel->SetDisplayedPlane(SZSP_NONE);
		aux2_sel->SetDisplayedPlane(SZSP_NONE);
		aux3_sel->SetDisplayedPlane(SZSP_NONE);

		if (order == nullptr) {
			if (row_sel != nullptr) {
				row_sel->SetDisplayedPlane(DP_ROW_LOAD);
			} else {
				train_row_sel->SetDisplayedPlane(DP_GROUNDVEHICLE_ROW_NORMAL);
				left_sel->SetDisplayedPlane(DP_LEFT_LOAD);
				middle_sel->SetDisplayedPlane(DP_MIDDLE_UNLOAD);
				right_sel->SetDisplayedPlane(DP_RIGHT_EMPTY);
				this->DisableWidget(WID_O_NON_STOP);
				this->RaiseWidget(WID_O_NON_STOP);
			}
			this->DisableWidget(WID_O_FULL_LOAD);
			this->DisableWidget(WID_O_UNLOAD);
			this->DisableWidget(WID_O_REFIT_DROPDOWN);
			this->DisableWidget(WID_O_MGMT_BTN);
		} else {
			this->SetWidgetDisabledState(WID_O_FULL_LOAD, (order->GetNonStopType() & ONSF_NO_STOP_AT_DESTINATION_STATION) != 0); // full load
			this->SetWidgetDisabledState(WID_O_UNLOAD,    (order->GetNonStopType() & ONSF_NO_STOP_AT_DESTINATION_STATION) != 0); // unload
			this->EnableWidget(WID_O_MGMT_BTN);

			switch (order->GetType()) {
				case OT_GOTO_STATION:
					if (row_sel != nullptr) {
						row_sel->SetDisplayedPlane(DP_ROW_LOAD);
					} else {
						train_row_sel->SetDisplayedPlane(DP_GROUNDVEHICLE_ROW_NORMAL);
						left_sel->SetDisplayedPlane(DP_LEFT_LOAD);
						middle_sel->SetDisplayedPlane(DP_MIDDLE_UNLOAD);
						right_sel->SetDisplayedPlane(DP_RIGHT_REFIT);
						this->EnableWidget(WID_O_NON_STOP);
						this->SetWidgetLoweredState(WID_O_NON_STOP, order->GetNonStopType() & ONSF_NO_STOP_AT_INTERMEDIATE_STATIONS);
					}
					this->SetWidgetLoweredState(WID_O_FULL_LOAD, order->GetLoadType() == OLF_FULL_LOAD_ANY);
					this->SetWidgetLoweredState(WID_O_UNLOAD, order->GetUnloadType() == OUFB_UNLOAD);

					/* Can only do refitting when stopping at the destination and loading cargo.
					 * Also enable the button if a refit is already set to allow clearing it. */
					this->SetWidgetDisabledState(WID_O_REFIT_DROPDOWN,
							order->GetLoadType() == OLFB_NO_LOAD || (order->GetNonStopType() & ONSF_NO_STOP_AT_DESTINATION_STATION) ||
							((!this->can_do_refit || !this->can_do_autorefit) && !order->IsRefit()));

					break;

				case OT_GOTO_WAYPOINT:
					if (row_sel != nullptr) {
						row_sel->SetDisplayedPlane(DP_ROW_LOAD);
					} else {
						train_row_sel->SetDisplayedPlane(DP_GROUNDVEHICLE_ROW_NORMAL);
						left_sel->SetDisplayedPlane(DP_LEFT_REVERSE);
						middle_sel->SetDisplayedPlane(DP_MIDDLE_UNLOAD);
						right_sel->SetDisplayedPlane(DP_RIGHT_EMPTY);
						this->EnableWidget(WID_O_NON_STOP);
						this->SetWidgetLoweredState(WID_O_NON_STOP, order->GetNonStopType() & ONSF_NO_STOP_AT_INTERMEDIATE_STATIONS);
						this->EnableWidget(WID_O_REVERSE);
						this->SetWidgetLoweredState(WID_O_REVERSE, order->GetWaypointFlags() & OWF_REVERSE);
					}
					this->DisableWidget(WID_O_UNLOAD);
					this->DisableWidget(WID_O_REFIT_DROPDOWN);
					break;

				case OT_GOTO_DEPOT:
					if (row_sel != nullptr) {
						row_sel->SetDisplayedPlane(DP_ROW_DEPOT);
					} else {
						train_row_sel->SetDisplayedPlane(DP_GROUNDVEHICLE_ROW_NORMAL);
						left_sel->SetDisplayedPlane(DP_LEFT_REFIT);
						middle_sel->SetDisplayedPlane(DP_MIDDLE_SERVICE);
						right_sel->SetDisplayedPlane(DP_RIGHT_EMPTY);
						this->EnableWidget(WID_O_NON_STOP);
						this->SetWidgetLoweredState(WID_O_NON_STOP, order->GetNonStopType() & ONSF_NO_STOP_AT_INTERMEDIATE_STATIONS);
					}
					/* Disable refit button if the order is no 'always go' order.
					 * However, keep the service button enabled for refit-orders to allow clearing refits (without knowing about ctrl). */
					this->SetWidgetDisabledState(WID_O_REFIT,
							(order->GetDepotOrderType() & ODTFB_SERVICE) || (order->GetDepotActionType() & ODATFB_HALT) ||
							(!this->can_do_refit && !order->IsRefit()));
					break;

				case OT_CONDITIONAL: {
					if (row_sel != nullptr) {
						row_sel->SetDisplayedPlane(DP_ROW_CONDITIONAL);
					} else {
						train_row_sel->SetDisplayedPlane(DP_GROUNDVEHICLE_ROW_CONDITIONAL);
					}

					OrderConditionVariable ocv = (order == nullptr) ? OCV_LOAD_PERCENTAGE : order->GetConditionVariable();
					bool is_cargo = (ocv == OCV_CARGO_ACCEPTANCE || ocv == OCV_CARGO_WAITING);
					bool is_slot_occupancy = (ocv == OCV_SLOT_OCCUPANCY || ocv == OCV_VEH_IN_SLOT);
					bool is_auxiliary_cargo = (ocv == OCV_CARGO_LOAD_PERCENTAGE || ocv == OCV_CARGO_WAITING_AMOUNT);
					bool is_counter = (ocv == OCV_COUNTER_VALUE);
					bool is_time_date = (ocv == OCV_TIME_DATE);
					bool is_timetable = (ocv == OCV_TIMETABLE);
					bool is_sched_dispatch = (ocv == OCV_DISPATCH_SLOT);

					if (is_cargo) {
						if (order == nullptr || !CargoSpec::Get(order->GetConditionValue())->IsValid()) {
							this->GetWidget<NWidgetCore>(WID_O_COND_CARGO)->widget_data = STR_NEWGRF_INVALID_CARGO;
						} else {
							this->GetWidget<NWidgetCore>(WID_O_COND_CARGO)->widget_data = CargoSpec::Get(order->GetConditionValue())->name;
						}
						this->GetWidget<NWidgetStacked>(WID_O_SEL_COND_VALUE)->SetDisplayedPlane(DP_COND_VALUE_CARGO);
					} else if (is_slot_occupancy) {
						TraceRestrictSlotID slot_id = (order != nullptr && TraceRestrictSlot::IsValidID(order->GetXData()) ? order->GetXData() : INVALID_TRACE_RESTRICT_SLOT_ID);

						this->GetWidget<NWidgetCore>(WID_O_COND_SLOT)->widget_data = (slot_id != INVALID_TRACE_RESTRICT_SLOT_ID) ? STR_TRACE_RESTRICT_SLOT_NAME : STR_TRACE_RESTRICT_VARIABLE_UNDEFINED;
						this->GetWidget<NWidgetStacked>(WID_O_SEL_COND_VALUE)->SetDisplayedPlane(DP_COND_VALUE_SLOT);
					} else if (is_sched_dispatch) {
						this->GetWidget<NWidgetStacked>(WID_O_SEL_COND_VALUE)->SetDisplayedPlane(SZSP_NONE);
					} else {
						this->GetWidget<NWidgetStacked>(WID_O_SEL_COND_VALUE)->SetDisplayedPlane(DP_COND_VALUE_NUMBER);
					}

					if (is_auxiliary_cargo) {
						if (order == nullptr || !CargoSpec::Get(order->GetConditionValue())->IsValid()) {
							this->GetWidget<NWidgetCore>(WID_O_COND_AUX_CARGO)->widget_data = STR_NEWGRF_INVALID_CARGO;
						} else {
							this->GetWidget<NWidgetCore>(WID_O_COND_AUX_CARGO)->widget_data = CargoSpec::Get(order->GetConditionValue())->name;
						}
						aux_sel->SetDisplayedPlane(DP_COND_AUX_CARGO);
					} else if (is_counter) {
						TraceRestrictCounterID ctr_id = (order != nullptr && TraceRestrictCounter::IsValidID(GB(order->GetXData(), 16, 16)) ? GB(order->GetXData(), 16, 16) : INVALID_TRACE_RESTRICT_COUNTER_ID);

						this->GetWidget<NWidgetCore>(WID_O_COND_COUNTER)->widget_data = (ctr_id != INVALID_TRACE_RESTRICT_COUNTER_ID) ? STR_TRACE_RESTRICT_COUNTER_NAME : STR_TRACE_RESTRICT_VARIABLE_UNDEFINED;
						aux_sel->SetDisplayedPlane(DP_COND_COUNTER);
					} else if (is_time_date) {
						this->GetWidget<NWidgetCore>(WID_O_COND_TIME_DATE)->widget_data = STR_TRACE_RESTRICT_TIME_MINUTE_ITEM + order->GetConditionValue();
						aux_sel->SetDisplayedPlane(DP_COND_TIME_DATE);
					} else if (is_timetable) {
						this->GetWidget<NWidgetCore>(WID_O_COND_TIMETABLE)->widget_data = STR_TRACE_RESTRICT_TIMETABLE_LATENESS + order->GetConditionValue();
						aux_sel->SetDisplayedPlane(DP_COND_TIMETABLE);
					} else if (is_sched_dispatch) {
						this->GetWidget<NWidgetCore>(WID_O_COND_SCHED_SELECT)->widget_data = STR_JUST_STRING1;
						aux_sel->SetDisplayedPlane(DP_COND_SCHED_SELECT);
					} else {
						aux_sel->SetDisplayedPlane(SZSP_NONE);
					}

					if (ocv == OCV_CARGO_WAITING_AMOUNT) {
						aux2_sel->SetDisplayedPlane(DP_COND_AUX2_VIA);
					} else if (is_sched_dispatch) {
						this->GetWidget<NWidgetCore>(WID_O_COND_SCHED_TEST)->widget_data = HasBit(order->GetConditionValue(), ODCB_LAST_DISPATCHED) ? STR_TRACE_RESTRICT_DISPATCH_SLOT_SHORT_LAST : STR_TRACE_RESTRICT_DISPATCH_SLOT_SHORT_NEXT;
						aux2_sel->SetDisplayedPlane(DP_COND_AUX2_SCHED_TEST);
					} else {
						aux2_sel->SetDisplayedPlane(SZSP_NONE);
					}

					if (ConditionVariableHasStationID(ocv)) {
						aux3_sel->SetDisplayedPlane(DP_COND_AUX3_STATION);
					} else {
						aux3_sel->SetDisplayedPlane(SZSP_NONE);
					}

					/* Set the strings for the dropdown boxes. */
					this->GetWidget<NWidgetCore>(WID_O_COND_VARIABLE)->widget_data   = OrderStringForVariable(this->vehicle, ocv);
					this->GetWidget<NWidgetCore>(WID_O_COND_COMPARATOR)->widget_data = GetComparatorStrings(this->vehicle, order)[order->GetConditionComparator()];
					this->GetWidget<NWidgetCore>(WID_O_COND_VALUE)->widget_data = (ocv == OCV_TIME_DATE && order->GetConditionValue() == TRTDVF_HOUR_MINUTE) ? STR_JUST_TIME_HHMM : STR_JUST_COMMA;
					this->SetWidgetDisabledState(WID_O_COND_COMPARATOR, ocv == OCV_UNCONDITIONALLY || ocv == OCV_PERCENT);
					this->SetWidgetDisabledState(WID_O_COND_VALUE, ocv == OCV_REQUIRES_SERVICE || ocv == OCV_UNCONDITIONALLY);
					break;
				}

				case OT_SLOT: {
					if (row_sel != nullptr) {
						row_sel->SetDisplayedPlane(DP_ROW_SLOT);
					} else {
						train_row_sel->SetDisplayedPlane(DP_GROUNDVEHICLE_ROW_SLOT);
					}

					TraceRestrictSlotID slot_id = (order != nullptr && TraceRestrictSlot::IsValidID(order->GetDestination()) ? order->GetDestination() : INVALID_TRACE_RESTRICT_SLOT_ID);

					NWidgetCore *slot_widget = this->GetWidget<NWidgetCore>(WID_O_SLOT);
					slot_widget->widget_data = (slot_id != INVALID_TRACE_RESTRICT_SLOT_ID) ? STR_TRACE_RESTRICT_SLOT_NAME : STR_TRACE_RESTRICT_VARIABLE_UNDEFINED;
					slot_widget->SetToolTip((order != nullptr && order->GetSlotSubType() == OSST_RELEASE) ? STR_ORDER_RELEASE_SLOT_TOOLTIP : STR_ORDER_TRY_ACQUIRE_SLOT_TOOLTIP);
					break;
				}

				case OT_COUNTER: {
					if (row_sel != nullptr) {
						row_sel->SetDisplayedPlane(DP_ROW_COUNTER);
					} else {
						train_row_sel->SetDisplayedPlane(DP_GROUNDVEHICLE_ROW_COUNTER);
					}

					TraceRestrictCounterID ctr_id = (order != nullptr && TraceRestrictCounter::IsValidID(order->GetDestination()) ? order->GetDestination() : INVALID_TRACE_RESTRICT_COUNTER_ID);

					this->GetWidget<NWidgetCore>(WID_O_CHANGE_COUNTER)->widget_data = (ctr_id != INVALID_TRACE_RESTRICT_COUNTER_ID) ? STR_TRACE_RESTRICT_COUNTER_NAME : STR_TRACE_RESTRICT_VARIABLE_UNDEFINED;
					break;
				}

				case OT_LABEL: {
					std::pair<int, int> sections = { DP_ROW_EMPTY, DP_GROUNDVEHICLE_ROW_EMPTY };
					if (order->GetLabelSubType() == OLST_TEXT) {
						sections = { DP_ROW_TEXT_LABEL, DP_GROUNDVEHICLE_ROW_TEXT_LABEL };
					} else if (IsDeparturesOrderLabelSubType(order->GetLabelSubType())) {
						sections = { DP_ROW_DEPARTURES, DP_GROUNDVEHICLE_ROW_DEPARTURES };
					}
					if (row_sel != nullptr) {
						row_sel->SetDisplayedPlane(sections.first);
					} else {
						train_row_sel->SetDisplayedPlane(sections.second);
					}
					break;
				}

				default: // every other order
					if (row_sel != nullptr) {
						row_sel->SetDisplayedPlane(DP_ROW_LOAD);
					} else {
						train_row_sel->SetDisplayedPlane(DP_GROUNDVEHICLE_ROW_NORMAL);
						left_sel->SetDisplayedPlane(DP_LEFT_LOAD);
						middle_sel->SetDisplayedPlane(DP_MIDDLE_UNLOAD);
						right_sel->SetDisplayedPlane(DP_RIGHT_EMPTY);
						this->DisableWidget(WID_O_NON_STOP);
					}
					this->DisableWidget(WID_O_FULL_LOAD);
					this->DisableWidget(WID_O_UNLOAD);
					this->DisableWidget(WID_O_REFIT_DROPDOWN);
					break;
			}
		}

		this->GetWidget<NWidgetStacked>(WID_O_SEL_SHARED)->SetDisplayedPlane(_ctrl_pressed ? DP_SHARED_VEH_GROUP : DP_SHARED_LIST);

		/* Disable list of vehicles with the same shared orders if there is no list */
		this->SetWidgetDisabledState(WID_O_SHARED_ORDER_LIST, !(shared_orders || _settings_client.gui.enable_single_veh_shared_order_gui));

		this->GetWidget<NWidgetStacked>(WID_O_SEL_OCCUPANCY)->SetDisplayedPlane(IsWidgetLowered(WID_O_OCCUPANCY_TOGGLE) ? 0 : SZSP_NONE);

		this->SetDirty();
	}

	void OnPaint() override
	{
		if (this->vehicle->owner != _local_company) {
			this->selected_order = -1; // Disable selection any selected row at a competitor order window.
		} else {
			this->SetWidgetLoweredState(WID_O_GOTO, this->goto_type != OPOS_NONE && this->goto_type != OPOS_COND_VIA
					&& this->goto_type != OPOS_COND_STATION && this->goto_type != OPOS_CONDITIONAL_RETARGET);
			this->SetWidgetLoweredState(WID_O_COND_AUX_VIA, this->goto_type == OPOS_COND_VIA);
			this->SetWidgetLoweredState(WID_O_COND_AUX_STATION, this->goto_type == OPOS_COND_STATION);
			this->SetWidgetLoweredState(WID_O_MGMT_BTN, this->goto_type == OPOS_CONDITIONAL_RETARGET);
		}
		this->DrawWidgets();
	}

	void DrawWidget(const Rect &r, WidgetID widget) const override
	{
		switch (widget) {
			case WID_O_ORDER_LIST:
				DrawOrderListWidget(r);
				break;

			case WID_O_OCCUPANCY_LIST:
				DrawOccupancyListWidget(r);
				break;

			case WID_O_TIMETABLE_VIEW:
				DrawTimetableButtonWidget(r);
				break;
		}
	}

	void DrawOrderListWidget(const Rect &r) const
	{
		Rect ir = r.Shrink(WidgetDimensions::scaled.frametext, WidgetDimensions::scaled.framerect);
		bool rtl = _current_text_dir == TD_RTL;
		SetDParamMaxValue(0, this->vehicle->GetNumOrders(), 2);
		int index_column_width = GetStringBoundingBox(STR_ORDER_INDEX).width + 2 * GetSpriteSize(rtl ? SPR_ARROW_RIGHT : SPR_ARROW_LEFT).width + WidgetDimensions::scaled.hsep_normal;
		int middle = rtl ? ir.right - index_column_width : ir.left + index_column_width;

		int y = ir.top;
		int line_height = this->GetWidget<NWidgetBase>(WID_O_ORDER_LIST)->resize_y;

		int i = this->vscroll->GetPosition();
		const Order *order = this->vehicle->GetOrder(i);
		/* First draw the highlighting underground if it exists. */
		if (this->order_over != INVALID_VEH_ORDER_ID) {
			while (order != nullptr) {
				/* Don't draw anything if it extends past the end of the window. */
				if (!this->vscroll->IsVisible(i)) break;

				if (i != this->selected_order && i == this->order_over) {
					/* Highlight dragged order destination. */
					int top = (this->order_over < this->selected_order ? y : y + line_height) - WidgetDimensions::scaled.framerect.top;
					int bottom = std::min(top + 2, ir.bottom);
					top = std::max(top - 3, ir.top);
					GfxFillRect(ir.left, top, ir.right, bottom, GetColourGradient(COLOUR_GREY, SHADE_LIGHTEST));
					break;
				}
				y += line_height;

				i++;
				order = order->next;
			}

			/* Reset counters for drawing the orders. */
			y = ir.top;
			i = this->vscroll->GetPosition();
			order = this->vehicle->GetOrder(i);
		}

		/* Draw the orders. */
		while (order != nullptr) {
			/* Don't draw anything if it extends past the end of the window. */
			if (!this->vscroll->IsVisible(i)) break;

			DrawOrderString(this->vehicle, order, i, y, i == this->selected_order, false, ir.left, middle, ir.right);
			y += line_height;

			i++;
			order = order->next;
		}

		if (this->vscroll->IsVisible(i)) {
			StringID str = this->vehicle->IsOrderListShared() ? STR_ORDERS_END_OF_SHARED_ORDERS : STR_ORDERS_END_OF_ORDERS;
			DrawString(rtl ? ir.left : middle, rtl ? middle : ir.right, y, str, (i == this->selected_order) ? TC_WHITE : TC_BLACK);
		}
	}

	void DrawOccupancyListWidget(const Rect &r) const
	{
		Rect ir = r.Shrink(WidgetDimensions::scaled.framerect);
		int y = ir.top;
		int line_height = this->GetWidget<NWidgetBase>(WID_O_ORDER_LIST)->resize_y;

		int i = this->vscroll->GetPosition();
		const Order *order = this->vehicle->GetOrder(i);
		/* Draw the orders. */
		while (order != nullptr) {
			/* Don't draw anything if it extends past the end of the window. */
			if (!this->vscroll->IsVisible(i)) break;

			uint8_t occupancy = order->GetOccupancy();
			if (occupancy > 0) {
				SetDParam(0, occupancy - 1);
				TextColour colour;
				if (order->UseOccupancyValueForAverage()) {
					colour = (i == this->selected_order) ? TC_WHITE : TC_BLACK;
				} else {
					colour = ((i == this->selected_order) ? TC_SILVER : TC_GREY) | TC_NO_SHADE;
				}
				DrawString(ir.left, ir.right, y, STR_ORDERS_OCCUPANCY_PERCENT, colour);
			}
			y += line_height;

			i++;
			order = order->next;
		}
	}

	void DrawTimetableButtonWidget(const Rect &r) const
	{
		const bool rtl = _current_text_dir == TD_RTL;
		bool clicked = this->GetWidget<NWidgetCore>(WID_O_TIMETABLE_VIEW)->IsLowered();
		Dimension d = GetStringBoundingBox(STR_ORDERS_TIMETABLE_VIEW);

		int left = r.left + clicked;
		int right = r.right + clicked;

		extern void ProcessTimetableWarnings(const Vehicle *v, std::function<void(StringID, bool)> handler);

		bool show_warning = false;
		ProcessTimetableWarnings(this->vehicle, [&](StringID text, bool warning) {
			if (warning) show_warning = true;
		});

		if (show_warning) {
			const Dimension warning_dimensions = GetSpriteSize(SPR_WARNING_SIGN);
			int spr_offset = std::max(0, ((int)(r.bottom - r.top + 1) - (int)warning_dimensions.height) / 2); // Offset for rendering the sprite vertically centered
			DrawSprite(SPR_WARNING_SIGN, 0, rtl ? right - warning_dimensions.width - 2 : left + 2, r.top + spr_offset);
			if (rtl) {
				right -= warning_dimensions.width;
			} else {
				left += warning_dimensions.width;
			}
		}
		int offset = std::max(0, ((int)(r.bottom - r.top + 1) - (int)d.height) / 2); // Offset for rendering the text vertically centered
		DrawString(left, right, r.top + offset + clicked, STR_ORDERS_TIMETABLE_VIEW, TC_FROMSTRING, SA_HOR_CENTER);
	}

	void SetStringParameters(WidgetID widget) const override
	{
		switch (widget) {
			case WID_O_COND_VALUE: {
				VehicleOrderID sel = this->OrderGetSel();
				const Order *order = this->vehicle->GetOrder(sel);

				if (order != nullptr && order->IsType(OT_CONDITIONAL)) {
					uint value;
					switch (order->GetConditionVariable()) {
						case OCV_CARGO_LOAD_PERCENTAGE:
						case OCV_TIME_DATE:
							value = order->GetXData();
							break;

						case OCV_TIMETABLE:
							value = order->GetXData();
							if (!_settings_client.gui.timetable_in_ticks) value /= TimetableDisplayUnitSize();
							break;

						case OCV_CARGO_WAITING_AMOUNT:
						case OCV_COUNTER_VALUE:
							value = GB(order->GetXData(), 0, 16);
							break;

						default:
							value = order->GetConditionValue();
							break;
					}
					if (order->GetConditionVariable() == OCV_MAX_SPEED) value = ConvertSpeedToDisplaySpeed(value, this->vehicle->type);
					if (order->GetConditionVariable() == OCV_CARGO_WAITING_AMOUNT) value = ConvertCargoQuantityToDisplayQuantity(order->GetConditionValue(), value);
					SetDParam(0, value);
				}
				break;
			}

			case WID_O_COND_COMPARATOR: {
				VehicleOrderID sel = this->OrderGetSel();
				const Order *order = this->vehicle->GetOrder(sel);

				if (order != nullptr && order->IsType(OT_CONDITIONAL) && order->GetConditionVariable() == OCV_DISPATCH_SLOT) {
					SetDParam(0, GB(order->GetConditionValue(), ODFLCB_TAG_START, ODFLCB_TAG_COUNT) + 1);
				}
				break;
			}

			case WID_O_COND_SLOT: {
				VehicleOrderID sel = this->OrderGetSel();
				const Order *order = this->vehicle->GetOrder(sel);

				if (order != nullptr && order->IsType(OT_CONDITIONAL)) {
					TraceRestrictSlotID value = order->GetXData();
					SetDParam(0, value);
				}
				break;
			}

			case WID_O_COND_COUNTER: {
				VehicleOrderID sel = this->OrderGetSel();
				const Order *order = this->vehicle->GetOrder(sel);

				if (order != nullptr && order->IsType(OT_CONDITIONAL)) {
					TraceRestrictCounterID value = GB(order->GetXData(), 16, 16);
					SetDParam(0, value);
				}
				break;
			}

			case WID_O_COND_SCHED_SELECT: {
				VehicleOrderID sel = this->OrderGetSel();
				const Order *order = this->vehicle->GetOrder(sel);

				uint schedule_index = GB(order->GetXData(), 0, 16);
				if (order != nullptr && order->IsType(OT_CONDITIONAL) && order->GetConditionVariable() == OCV_DISPATCH_SLOT && schedule_index != UINT16_MAX) {
					if (schedule_index < this->vehicle->orders->GetScheduledDispatchScheduleCount()) {
						const DispatchSchedule &ds = this->vehicle->orders->GetDispatchScheduleByIndex(schedule_index);
						if (!ds.ScheduleName().empty()) {
							SetDParam(0, STR_JUST_RAW_STRING);
							SetDParamStr(1, ds.ScheduleName().c_str());
							break;
						}
					}
					SetDParam(0, STR_TIMETABLE_ASSIGN_SCHEDULE_ID);
					SetDParam(1, schedule_index + 1);
				} else {
					SetDParam(0, STR_TIMETABLE_ASSIGN_SCHEDULE_NONE);
				}
				break;
			}

			case WID_O_CAPTION:
				SetDParam(0, this->vehicle->index);
				break;

			case WID_O_DEPOT_ACTION: {
				VehicleOrderID sel = this->OrderGetSel();
				const Order *order = this->vehicle->GetOrder(sel);
				if (order == nullptr || !order->IsType(OT_GOTO_DEPOT)) {
					/* We can't leave this param unset or the undefined behavior can cause a crash. */
					SetDParam(0, STR_EMPTY);
					break;
				};

				/* Select the current action selected in the dropdown. The flags don't match the dropdown so we can't just use an index. */
				if (order->GetDepotActionType() & ODATFB_SELL) {
					SetDParam(0, STR_ORDER_DROP_SELL_DEPOT);
				} else if (order->GetDepotOrderType() & ODTFB_SERVICE) {
					SetDParam(0, STR_ORDER_DROP_SERVICE_DEPOT);
				} else if (order->GetDepotActionType() & ODATFB_HALT) {
					SetDParam(0, STR_ORDER_DROP_HALT_DEPOT);
				} else if (order->GetDepotActionType() & ODATFB_UNBUNCH) {
					SetDParam(0, STR_ORDER_DROP_UNBUNCH);
				} else {
					SetDParam(0, STR_ORDER_DROP_GO_ALWAYS_DEPOT);
				}
				break;
			}

			case WID_O_OCCUPANCY_TOGGLE:
				const_cast<Vehicle *>(this->vehicle)->RecalculateOrderOccupancyAverage();
				if (this->vehicle->order_occupancy_average >= 16) {
					SetDParam(0, STR_JUST_INT);
					SetDParam(1, this->vehicle->order_occupancy_average - 16);
				} else {
					SetDParam(0, STR_EMPTY);
					SetDParam(1, 0);
				}
				break;

			case WID_O_SLOT: {
				VehicleOrderID sel = this->OrderGetSel();
				const Order *order = this->vehicle->GetOrder(sel);

				if (order != nullptr && order->IsType(OT_SLOT)) {
					TraceRestrictSlotID value = order->GetDestination();
					SetDParam(0, value);
				}
				break;
			}

			case WID_O_COUNTER_OP: {
				VehicleOrderID sel = this->OrderGetSel();
				const Order *order = this->vehicle->GetOrder(sel);

				if (order != nullptr && order->IsType(OT_COUNTER)) {
					SetDParam(0, STR_TRACE_RESTRICT_COUNTER_INCREASE + order->GetCounterOperation());
				} else {
					SetDParam(0, STR_EMPTY);
				}
				break;
			}

			case WID_O_CHANGE_COUNTER: {
				VehicleOrderID sel = this->OrderGetSel();
				const Order *order = this->vehicle->GetOrder(sel);

				if (order != nullptr && order->IsType(OT_COUNTER)) {
					TraceRestrictCounterID value = order->GetDestination();
					SetDParam(0, value);
				}
				break;
			}

			case WID_O_COUNTER_VALUE: {
				VehicleOrderID sel = this->OrderGetSel();
				const Order *order = this->vehicle->GetOrder(sel);

				if (order != nullptr && order->IsType(OT_COUNTER)) {
					SetDParam(0, order->GetXData());
				}
				break;
			}

			case WID_O_DEPARTURE_VIA_TYPE: {
				VehicleOrderID sel = this->OrderGetSel();
				const Order *order = this->vehicle->GetOrder(sel);

				if (order != nullptr && order->IsType(OT_LABEL) && IsDeparturesOrderLabelSubType(order->GetLabelSubType())) {
					switch (order->GetLabelSubType()) {
						case OLST_DEPARTURES_VIA:
							SetDParam(0, STR_ORDER_LABEL_DEPARTURES_SHOW_AS_VIA);
							break;

						case OLST_DEPARTURES_REMOVE_VIA:
							SetDParam(0, STR_ORDER_LABEL_DEPARTURES_REMOVE_VIA_SHORT);
							break;

						default:
							SetDParam(0, STR_EMPTY);
							break;
					}
				} else {
					SetDParam(0, STR_EMPTY);
				}
				break;
			}
		}
	}

	void OnClick([[maybe_unused]] Point pt, WidgetID widget, [[maybe_unused]] int click_count) override
	{
		switch (widget) {
			case WID_O_ORDER_LIST: {
				if (this->goto_type == OPOS_CONDITIONAL) {
					VehicleOrderID order_id = this->GetOrderFromPt(_cursor.pos.y - this->top);
					if (order_id != INVALID_VEH_ORDER_ID) {
						Order order;
						order.next = nullptr;
						order.index = 0;
						order.MakeConditional(order_id);

						this->InsertNewOrder(order.Pack());
					}
					ResetObjectToPlace();
					break;
				}
				if (this->goto_type == OPOS_CONDITIONAL_RETARGET) {
					VehicleOrderID order_id = this->GetOrderFromPt(_cursor.pos.y - this->top);
					if (order_id != INVALID_VEH_ORDER_ID) {
						this->ModifyOrder(this->OrderGetSel(), MOF_COND_DESTINATION | (order_id << 8));
					}
					ResetObjectToPlace();
					break;
				}

				VehicleOrderID sel = this->GetOrderFromPt(pt.y);

				if (_ctrl_pressed && sel < this->vehicle->GetNumOrders()) {
					TileIndex xy = this->vehicle->GetOrder(sel)->GetLocation(this->vehicle);
					if (xy == INVALID_TILE) xy = this->vehicle->GetOrder(sel)->GetAuxiliaryLocation(_shift_pressed);
					if (xy != INVALID_TILE) ScrollMainWindowToTile(xy);
					return;
				}

				/* This order won't be selected any more, close all child windows and dropdowns */
				this->CloseChildWindows();
				HideDropDownMenu(this);

				if (sel == INVALID_VEH_ORDER_ID || this->vehicle->owner != _local_company) {
					/* Deselect clicked order */
					this->selected_order = -1;
				} else if (sel == this->selected_order) {
					if (this->vehicle->type == VEH_TRAIN && sel < this->vehicle->GetNumOrders()) {
						int osl = ((this->vehicle->GetOrder(sel)->GetStopLocation() + 1) % OSL_END);
						if (osl == OSL_PLATFORM_THROUGH && !_settings_client.gui.show_adv_load_mode_features) {
							osl = OSL_PLATFORM_NEAR_END;
						}
						if (osl == OSL_PLATFORM_THROUGH) {
							for (const Vehicle *u = this->vehicle; u != nullptr; u = u->Next()) {
								/* Passengers may not be through-loaded */
								if (u->cargo_cap > 0 && IsCargoInClass(u->cargo_type, CC_PASSENGERS)) {
									osl = OSL_PLATFORM_NEAR_END;
									break;
								}
							}
						}
						this->ModifyOrder(sel, MOF_STOP_LOCATION | osl << 8);
					}
					if (this->vehicle->type == VEH_ROAD && sel < this->vehicle->GetNumOrders() && _settings_game.pf.pathfinder_for_roadvehs == VPF_YAPF) {
						DiagDirection current = this->vehicle->GetOrder(sel)->GetRoadVehTravelDirection();
						if (_settings_client.gui.show_adv_load_mode_features || current != INVALID_DIAGDIR) {
							uint dir = (current + 1) & 0xFF;
							if (dir >= DIAGDIR_END) dir = INVALID_DIAGDIR;
							this->ModifyOrder(sel, MOF_RV_TRAVEL_DIR | dir << 8);
						}
					}
				} else {
					/* Select clicked order */
					this->selected_order = sel;

					if (this->vehicle->owner == _local_company) {
						/* Activate drag and drop */
						SetObjectToPlaceWnd(SPR_CURSOR_MOUSE, PAL_NONE, HT_DRAG, this);
					}
				}

				this->UpdateButtonState();
				break;
			}

			case WID_O_SKIP:
				this->OrderClick_Skip();
				break;

			case WID_O_MGMT_LIST_BTN: {
				uint disabled_mask = (this->vehicle->GetNumOrders() < 2 ? 1 : 0) | (this->vehicle->GetNumOrders() < 3 ? 2 : 0);
				uint order_count = this->vehicle->GetNumOrders();
				for (uint i = 0; i < order_count; i++) {
					if (this->vehicle->GetOrder(i)->IsType(OT_CONDITIONAL)) {
						disabled_mask |= 2;
						break;
					}
				}
				ShowDropDownMenu(this, _order_manage_list_dropdown, -1, widget, disabled_mask, 0, 0, DDSF_SHARED);
				break;
			}

			case WID_O_MGMT_BTN: {
				VehicleOrderID sel = this->OrderGetSel();
				const Order *order = this->vehicle->GetOrder(sel);
				if (order == nullptr) break;

				DropDownList list;
				list.push_back(std::make_unique<DropDownListStringItem>(STR_ORDER_DUPLICATE_ORDER, 0, false));
				if (order->IsType(OT_CONDITIONAL)) list.push_back(std::make_unique<DropDownListStringItem>(STR_ORDER_CHANGE_JUMP_TARGET, 1, false));

				if (this->vehicle->type == VEH_TRAIN && order->IsType(OT_GOTO_STATION) && (order->GetNonStopType() & ONSF_NO_STOP_AT_DESTINATION_STATION) == 0) {
					const OrderStopLocation osl = order->GetStopLocation();
					list.push_back(std::make_unique<DropDownListDividerItem>(-1, false));
					list.push_back(std::make_unique<DropDownListCheckedItem>(osl == OSL_PLATFORM_NEAR_END, STR_ORDER_STOP_LOCATION_NEAR_END, 0x200 + OSL_PLATFORM_NEAR_END, false));
					list.push_back(std::make_unique<DropDownListCheckedItem>(osl == OSL_PLATFORM_MIDDLE, STR_ORDER_STOP_LOCATION_MIDDLE, 0x200 + OSL_PLATFORM_MIDDLE, false));
					list.push_back(std::make_unique<DropDownListCheckedItem>(osl == OSL_PLATFORM_FAR_END, STR_ORDER_STOP_LOCATION_FAR_END, 0x200 + OSL_PLATFORM_FAR_END, false));
					if (osl == OSL_PLATFORM_THROUGH || _settings_client.gui.show_adv_load_mode_features) {
						bool allowed = _settings_client.gui.show_adv_load_mode_features;
						if (allowed) {
							for (const Vehicle *u = this->vehicle; u != nullptr; u = u->Next()) {
								/* Passengers may not be through-loaded */
								if (u->cargo_cap > 0 && IsCargoInClass(u->cargo_type, CC_PASSENGERS)) {
									allowed = false;
									break;
								}
							}
						}
						list.push_back(std::make_unique<DropDownListCheckedItem>(osl == OSL_PLATFORM_THROUGH, STR_ORDER_STOP_LOCATION_THROUGH, 0x200 + OSL_PLATFORM_THROUGH, !allowed));
					}
				}

				if (this->vehicle->type == VEH_ROAD && (order->IsType(OT_GOTO_STATION) || order->IsType(OT_GOTO_WAYPOINT)) && _settings_game.pf.pathfinder_for_roadvehs == VPF_YAPF) {
					const DiagDirection dir = order->GetRoadVehTravelDirection();
					if (_settings_client.gui.show_adv_load_mode_features || dir != INVALID_DIAGDIR) {
						list.push_back(std::make_unique<DropDownListDividerItem>(-1, false));
						list.push_back(std::make_unique<DropDownListCheckedItem>(dir == INVALID_DIAGDIR, STR_ORDER_RV_DIR_ANY, 0x300 + INVALID_DIAGDIR, false));
						list.push_back(std::make_unique<DropDownListCheckedItem>(dir == DIAGDIR_NE, STR_ORDER_RV_DIR_NE, 0x300 + DIAGDIR_NE, false));
						list.push_back(std::make_unique<DropDownListCheckedItem>(dir == DIAGDIR_SE, STR_ORDER_RV_DIR_SE, 0x300 + DIAGDIR_SE, false));
						list.push_back(std::make_unique<DropDownListCheckedItem>(dir == DIAGDIR_SW, STR_ORDER_RV_DIR_SW, 0x300 + DIAGDIR_SW, false));
						list.push_back(std::make_unique<DropDownListCheckedItem>(dir == DIAGDIR_NW, STR_ORDER_RV_DIR_NW, 0x300 + DIAGDIR_NW, false));
					}
				}

				if (!order->IsType(OT_IMPLICIT)) {
					list.push_back(std::make_unique<DropDownListDividerItem>(-1, false));
					const Colours current_colour = order->GetColour();
					list.push_back(std::make_unique<DropDownListCheckedItem>(current_colour == INVALID_COLOUR, STR_COLOUR_DEFAULT, 0x100 + INVALID_COLOUR, false));
					auto add_colour = [&](Colours colour) {
						list.push_back(std::make_unique<DropDownListCheckedItem>(current_colour == colour, STR_COLOUR_DARK_BLUE + colour, 0x100 + colour, false));
					};
					add_colour(COLOUR_YELLOW);
					add_colour(COLOUR_LIGHT_BLUE);
					add_colour(COLOUR_GREEN);
					add_colour(COLOUR_ORANGE);
					add_colour(COLOUR_PINK);
				}
				ShowDropDownList(this, std::move(list), -1, widget, 0, DDMF_NONE, DDSF_SHARED);
				break;
			}

			case WID_O_DELETE:
				this->OrderClick_Delete();
				break;

			case WID_O_STOP_SHARING:
				this->OrderClick_StopSharing();
				break;

			case WID_O_NON_STOP:
				if (this->GetWidget<NWidgetLeaf>(widget)->ButtonHit(pt)) {
					this->OrderClick_Nonstop(-1);
				} else {
					const Order *o = this->vehicle->GetOrder(this->OrderGetSel());
					ShowDropDownMenu(this, _order_non_stop_drowdown, o->GetNonStopType(), WID_O_NON_STOP, _settings_game.order.nonstop_only ? 5 : 0,
							o->IsType(OT_GOTO_STATION) ? 0 : (o->IsType(OT_GOTO_WAYPOINT) ? 3 : 12), 0, DDSF_SHARED);
				}
				break;

			case WID_O_GOTO:
				if (this->GetWidget<NWidgetLeaf>(widget)->ButtonHit(pt)) {
					if (this->goto_type != OPOS_NONE) {
						ResetObjectToPlace();
					} else {
						this->OrderClick_Goto(OPOS_GOTO);
					}
				} else {
					if (this->goto_type == OPOS_COND_VIA || this->goto_type == OPOS_COND_STATION) ResetObjectToPlace();
					int sel;
					switch (this->goto_type) {
						case OPOS_NONE:                 sel = -1; break;
						case OPOS_GOTO:                 sel = ODDI_GO_TO; break;
						case OPOS_CONDITIONAL:          sel = ODDI_CONDITIONAL; break;
						case OPOS_SHARE:                sel = ODDI_SHARE; break;
						case OPOS_CONDITIONAL_RETARGET: sel = -1; break;
						case OPOS_DEPARTURE_VIA:        sel = ODDI_LABEL_DEPARTURES_VIA; break;
						default: NOT_REACHED();
					}
					bool show_counters = false;
					if (_settings_client.gui.show_adv_tracerestrict_features) {
						for (const TraceRestrictCounter *ctr : TraceRestrictCounter::Iterate()) {
							if (ctr->owner == this->vehicle->owner) {
								show_counters = true;
								break;
							}
						}
					}
					DropDownList list;
					list.push_back(std::make_unique<DropDownListStringItem>(STR_ORDER_GO_TO, ODDI_GO_TO, false));
					list.push_back(std::make_unique<DropDownListStringItem>((this->vehicle->type == VEH_AIRCRAFT) ? STR_ORDER_GO_TO_NEAREST_HANGAR : STR_ORDER_GO_TO_NEAREST_DEPOT, ODDI_GO_TO_NEAREST_DEPOT, false));
					list.push_back(std::make_unique<DropDownListStringItem>(STR_ORDER_CONDITIONAL, ODDI_CONDITIONAL, false));
					list.push_back(std::make_unique<DropDownListStringItem>(STR_ORDER_SHARE, ODDI_SHARE, false));
					list.push_back(std::make_unique<DropDownListStringItem>(STR_ORDER_TRY_ACQUIRE_SLOT_BUTTON, ODDI_TRY_ACQUIRE_SLOT, false));
					list.push_back(std::make_unique<DropDownListStringItem>(STR_ORDER_RELEASE_SLOT_BUTTON, ODDI_RELEASE_SLOT, false));
					if (show_counters) {
						list.push_back(std::make_unique<DropDownListStringItem>(STR_ORDER_CHANGE_COUNTER_BUTTON, ODDI_CHANGE_COUNTER, false));
					}
					list.push_back(std::make_unique<DropDownListStringItem>(STR_ORDER_LABEL_TEXT_BUTTON, ODDI_LABEL_TEXT, false));
					list.push_back(std::make_unique<DropDownListStringItem>(STR_ORDER_LABEL_DEPARTURES_VIA_BUTTON, ODDI_LABEL_DEPARTURES_VIA, false));

					ShowDropDownList(this, std::move(list), sel, WID_O_GOTO, 0, DDMF_NONE, DDSF_SHARED);
				}
				break;

			case WID_O_FULL_LOAD:
				if (this->GetWidget<NWidgetLeaf>(widget)->ButtonHit(pt)) {
					this->OrderClick_FullLoad(OLF_FULL_LOAD_ANY, true);
				} else {
					ShowDropDownMenu(this, _order_full_load_drowdown, this->vehicle->GetOrder(this->OrderGetSel())->GetLoadType(), WID_O_FULL_LOAD, 0, 0xE2 /* 1110 0010 */, 0, DDSF_SHARED);
				}
				break;

			case WID_O_UNLOAD:
				if (this->GetWidget<NWidgetLeaf>(widget)->ButtonHit(pt)) {
					this->OrderClick_Unload(OUFB_UNLOAD, true);
				} else {
					ShowDropDownMenu(this, _order_unload_drowdown, this->vehicle->GetOrder(this->OrderGetSel())->GetUnloadType(), WID_O_UNLOAD, 0, 0xE8 /* 1110 1000 */, 0, DDSF_SHARED);
				}
				break;

			case WID_O_REFIT:
				this->OrderClick_Refit(0, false);
				break;

			case WID_O_DEPOT_ACTION:
				ShowDropDownMenu(this, _order_depot_action_dropdown, DepotActionStringIndex(this->vehicle->GetOrder(this->OrderGetSel())),
						WID_O_DEPOT_ACTION, 0, _settings_client.gui.show_depot_sell_gui ? 0 : (1 << DA_SELL), 0, DDSF_SHARED);
				break;

			case WID_O_REFIT_DROPDOWN:
				if (this->GetWidget<NWidgetLeaf>(widget)->ButtonHit(pt)) {
					this->OrderClick_Refit(0, true);
				} else {
					ShowDropDownMenu(this, _order_refit_action_dropdown, 0, WID_O_REFIT_DROPDOWN, 0, 0, 0, DDSF_SHARED);
				}
				break;

			case WID_O_COND_SLOT: {
				int selected;
				const Order *order = this->vehicle->GetOrder(this->OrderGetSel());
				TraceRestrictSlotID value = order->GetXData();
				DropDownList list = GetSlotDropDownList(this->vehicle->owner, value, selected, this->vehicle->type, order->GetConditionVariable() == OCV_SLOT_OCCUPANCY);
				if (!list.empty()) ShowDropDownList(this, std::move(list), selected, WID_O_COND_SLOT, 0);
				break;
			}

			case WID_O_COND_COUNTER: {
				int selected;
				TraceRestrictCounterID value = GB(this->vehicle->GetOrder(this->OrderGetSel())->GetXData(), 16, 16);
				DropDownList list = GetCounterDropDownList(this->vehicle->owner, value, selected);
				if (!list.empty()) ShowDropDownList(this, std::move(list), selected, WID_O_COND_COUNTER, 0);
				break;
			}

			case WID_O_COND_TIME_DATE: {
				ShowDropDownMenu(this, _order_time_date_dropdown, this->vehicle->GetOrder(this->OrderGetSel())->GetConditionValue(),
						WID_O_COND_TIME_DATE, _settings_game.game_time.time_in_minutes ? 0 : 7, 0);
				break;
			}

			case WID_O_COND_TIMETABLE: {
				ShowDropDownMenu(this, _order_timetable_dropdown, this->vehicle->GetOrder(this->OrderGetSel())->GetConditionValue(),
						WID_O_COND_TIMETABLE, 0, 0);
				break;
			}

			case WID_O_COND_SCHED_SELECT: {
				int selected = GB(this->vehicle->GetOrder(this->OrderGetSel())->GetXData(), 0, 16);
				if (selected == UINT16_MAX) selected = -1;

				uint count = this->vehicle->orders->GetScheduledDispatchScheduleCount();
				DropDownList list;
				for (uint i = 0; i < count; ++i) {
					const DispatchSchedule &ds = this->vehicle->orders->GetDispatchScheduleByIndex(i);
					if (ds.ScheduleName().empty()) {
						SetDParam(0, i + 1);
						list.emplace_back(new DropDownListStringItem(STR_TIMETABLE_ASSIGN_SCHEDULE_ID, i, false));
					} else {
						list.emplace_back(new DropDownListStringItem(ds.ScheduleName(), i, false));
					}
				}
				if (!list.empty()) ShowDropDownList(this, std::move(list), selected, WID_O_COND_SCHED_SELECT, 0);
				break;
			}

			case WID_O_COND_SCHED_TEST: {
				uint16_t value = this->vehicle->GetOrder(this->OrderGetSel())->GetConditionValue();
				ShowDropDownMenu(this, _order_dispatch_slot_dropdown, HasBit(value, ODCB_LAST_DISPATCHED) ? 1 : 0, WID_O_COND_SCHED_TEST, 0, 0);
				break;
			}

			case WID_O_REVERSE: {
				VehicleOrderID sel_ord = this->OrderGetSel();
				const Order *order = this->vehicle->GetOrder(sel_ord);

				if (order == nullptr) break;

				this->ModifyOrder(sel_ord, MOF_WAYPOINT_FLAGS | (order->GetWaypointFlags() ^ OWF_REVERSE) << 8);
				break;
			}

			case WID_O_COND_CARGO:
			case WID_O_COND_AUX_CARGO: {
				uint value = this->vehicle->GetOrder(this->OrderGetSel())->GetConditionValue();
				DropDownList list;
				for (size_t i = 0; i < _sorted_standard_cargo_specs.size(); ++i) {
					const CargoSpec *cs = _sorted_cargo_specs[i];
					list.emplace_back(new DropDownListStringItem(cs->name, cs->Index(), false));
				}
				if (!list.empty()) ShowDropDownList(this, std::move(list), value, widget, 0);
				break;
			}

			case WID_O_COND_AUX_VIA: {
				if (this->goto_type != OPOS_NONE) {
					ResetObjectToPlace();
				} else if (GB(this->vehicle->GetOrder(this->OrderGetSel())->GetXData(), 16, 16) != 0) {
					this->ModifyOrder(this->OrderGetSel(), MOF_COND_VALUE_3 | NEW_STATION << 8);
				} else {
					this->OrderClick_Goto(OPOS_COND_VIA);
				}
				break;
			}

			case WID_O_COND_AUX_STATION: {
				if (this->goto_type != OPOS_NONE) {
					ResetObjectToPlace();
				} else {
					this->OrderClick_Goto(OPOS_COND_STATION);
				}
				break;
			}

			case WID_O_TIMETABLE_VIEW:
				ShowTimetableWindow(this->vehicle);
				break;

			case WID_O_COND_VARIABLE: {
				const OrderConditionVariable ocv = this->vehicle->GetOrder(this->OrderGetSel())->GetConditionVariable();
				DropDownList list;
				for (uint i = 0; i < lengthof(_order_conditional_variable); i++) {
					if (this->vehicle->type != VEH_TRAIN && _order_conditional_variable[i] == OCV_FREE_PLATFORMS) {
						continue;
					}
					if (ocv != _order_conditional_variable[i]) {
						if (_order_conditional_variable[i] == OCV_COUNTER_VALUE && !_settings_client.gui.show_adv_tracerestrict_features) {
							continue;
						}
						if ((_order_conditional_variable[i] == OCV_DISPATCH_SLOT) && this->vehicle->orders->GetScheduledDispatchScheduleCount() == 0) {
							continue;
						}
					}
					list.push_back(std::make_unique<DropDownListStringItem>(OrderStringForVariable(this->vehicle, _order_conditional_variable[i]), _order_conditional_variable[i], false));
				}
				ShowDropDownList(this, std::move(list), ocv, WID_O_COND_VARIABLE);
				break;
			}

			case WID_O_COND_COMPARATOR: {
				const Order *o = this->vehicle->GetOrder(this->OrderGetSel());
				if (o->GetConditionVariable() == OCV_DISPATCH_SLOT) {
					DropDownList list;

					const int true_cond = ((int)OCC_IS_TRUE) << 16;
					const int false_cond = ((int)OCC_IS_FALSE) << 16;
					int first_last_value = 0;
					SB(first_last_value, ODCB_MODE_START, ODCB_MODE_COUNT, ODCM_FIRST_LAST);
					list.emplace_back(new DropDownListStringItem(STR_ORDER_CONDITIONAL_COMPARATOR_DISPATCH_SLOT_IS_FIRST, true_cond | first_last_value, false));
					list.emplace_back(new DropDownListStringItem(STR_ORDER_CONDITIONAL_COMPARATOR_DISPATCH_SLOT_IS_NOT_FIRST, false_cond | first_last_value, false));
					SetBit(first_last_value, ODFLCB_LAST_SLOT);
					list.emplace_back(new DropDownListStringItem(STR_ORDER_CONDITIONAL_COMPARATOR_DISPATCH_SLOT_IS_LAST, true_cond | first_last_value, false));
					list.emplace_back(new DropDownListStringItem(STR_ORDER_CONDITIONAL_COMPARATOR_DISPATCH_SLOT_IS_NOT_LAST, false_cond | first_last_value, false));

					uint16_t slot_flags = 0;
					uint schedule_index = GB(o->GetXData(), 0, 16);
					if (schedule_index < this->vehicle->orders->GetScheduledDispatchScheduleCount()) {
						const DispatchSchedule &ds = this->vehicle->orders->GetDispatchScheduleByIndex(schedule_index);
						for (const DispatchSlot &slot : ds.GetScheduledDispatch()) {
							slot_flags |= slot.flags;
						}
					}

					for (uint8_t tag = 0; tag <= (DispatchSlot::SDSF_LAST_TAG - DispatchSlot::SDSF_FIRST_TAG); tag++) {
						if (HasBit(slot_flags, tag + DispatchSlot::SDSF_FIRST_TAG)) {
							int tag_cond_value = 0;
							SB(tag_cond_value, ODCB_MODE_START, ODCB_MODE_COUNT, OCDM_TAG);
							SB(tag_cond_value, ODFLCB_TAG_START, ODFLCB_TAG_COUNT, tag);
							SetDParam(0, tag + 1);
							list.emplace_back(new DropDownListStringItem(STR_ORDER_CONDITIONAL_COMPARATOR_DISPATCH_SLOT_HAS_TAG, true_cond | tag_cond_value, false));
							list.emplace_back(new DropDownListStringItem(STR_ORDER_CONDITIONAL_COMPARATOR_DISPATCH_SLOT_DOESNT_HAVE_TAG, false_cond | tag_cond_value, false));
						}
					}

					int selected = (((int)o->GetConditionComparator()) << 16) | (o->GetConditionValue() & ~GetBitMaskSC<uint16_t>(ODCB_LAST_DISPATCHED, 1));
					ShowDropDownList(this, std::move(list), selected, WID_O_COND_COMPARATOR, 0);
					break;
				}
				uint mask;
				switch (o->GetConditionVariable()) {
					case OCV_REQUIRES_SERVICE:
					case OCV_CARGO_ACCEPTANCE:
					case OCV_CARGO_WAITING:
						mask = 0x3F;
						break;

					case OCV_VEH_IN_SLOT:
					case OCV_SLOT_OCCUPANCY:
						mask = 0x3C;
						break;

					case OCV_TIMETABLE:
						mask = 0xC3;
						break;

					default:
						mask = 0xC0;
						break;
				}
				ShowDropDownMenu(this, GetComparatorStrings(this->vehicle, o), o->GetConditionComparator(), WID_O_COND_COMPARATOR, 0, mask, 0, DDSF_SHARED);
				break;
			}

			case WID_O_COND_VALUE: {
				const Order *order = this->vehicle->GetOrder(this->OrderGetSel());
				uint value;
				CharSetFilter charset_filter = CS_NUMERAL;
				switch (order->GetConditionVariable()) {
					case OCV_CARGO_LOAD_PERCENTAGE:
					case OCV_TIME_DATE:
						value = order->GetXData();
						break;

					case OCV_TIMETABLE:
						value = order->GetXData();
						if (!_settings_client.gui.timetable_in_ticks) {
							value /= TimetableDisplayUnitSize();
							charset_filter = CS_NUMERAL_DECIMAL;
						}
						break;

					case OCV_CARGO_WAITING_AMOUNT:
					case OCV_COUNTER_VALUE:
						value = GB(order->GetXData(), 0, 16);
						break;

					default:
						value = order->GetConditionValue();
						break;
				}
				if (order->GetConditionVariable() == OCV_MAX_SPEED) value = ConvertSpeedToDisplaySpeed(value, this->vehicle->type);
				if (order->GetConditionVariable() == OCV_CARGO_WAITING_AMOUNT) value = ConvertCargoQuantityToDisplayQuantity(order->GetConditionValue(), value);
				this->query_text_widget = widget;
				SetDParam(0, value);
				ShowQueryString(STR_JUST_INT, STR_ORDER_CONDITIONAL_VALUE_CAPT, (order->GetConditionVariable() == OCV_CARGO_WAITING_AMOUNT) ? 12 : 6, this, charset_filter, QSF_NONE);
				break;
			}

			case WID_O_SHARED_ORDER_LIST:
				ShowVehicleListWindow(this->vehicle);
				break;

			case WID_O_ADD_VEH_GROUP: {
				this->query_text_widget = WID_O_ADD_VEH_GROUP;
				ShowQueryString(STR_EMPTY, STR_GROUP_RENAME_CAPTION, MAX_LENGTH_GROUP_NAME_CHARS, this, CS_ALPHANUMERAL, QSF_ENABLE_DEFAULT | QSF_LEN_IN_CHARS);
				break;
			}

			case WID_O_OCCUPANCY_TOGGLE:
				ToggleWidgetLoweredState(WID_O_OCCUPANCY_TOGGLE);
				this->UpdateButtonState();
				this->ReInit();
				break;

			case WID_O_SLOT: {
				int selected;
				TraceRestrictSlotID value = this->vehicle->GetOrder(this->OrderGetSel())->GetDestination();
				DropDownList list = GetSlotDropDownList(this->vehicle->owner, value, selected, this->vehicle->type, false);
				if (!list.empty()) ShowDropDownList(this, std::move(list), selected, WID_O_SLOT, 0);
				break;
			}

			case WID_O_COUNTER_OP: {
				DropDownList list;
				list.emplace_back(new DropDownListStringItem(STR_TRACE_RESTRICT_COUNTER_INCREASE, 0, false));
				list.emplace_back(new DropDownListStringItem(STR_TRACE_RESTRICT_COUNTER_DECREASE, 1, false));
				list.emplace_back(new DropDownListStringItem(STR_TRACE_RESTRICT_COUNTER_SET, 2, false));
				int selected = this->vehicle->GetOrder(this->OrderGetSel())->GetCounterOperation();
				ShowDropDownList(this, std::move(list), selected, WID_O_COUNTER_OP, 0);
				break;
			}

			case WID_O_CHANGE_COUNTER: {
				int selected;
				TraceRestrictCounterID value = this->vehicle->GetOrder(this->OrderGetSel())->GetDestination();
				DropDownList list = GetCounterDropDownList(this->vehicle->owner, value, selected);
				if (!list.empty()) ShowDropDownList(this, std::move(list), selected, WID_O_CHANGE_COUNTER, 0);
				break;
			}

			case WID_O_COUNTER_VALUE: {
				const Order *order = this->vehicle->GetOrder(this->OrderGetSel());
				this->query_text_widget = widget;
				SetDParam(0, order->GetXData());
				ShowQueryString(STR_JUST_INT, STR_TRACE_RESTRICT_VALUE_CAPTION, 10, this, CS_NUMERAL, QSF_NONE);
				break;
			}

			case WID_O_TEXT_LABEL: {
				const Order *order = this->vehicle->GetOrder(this->OrderGetSel());
				this->query_text_widget = widget;
				SetDParamStr(0, order->GetLabelText());
				ShowQueryString(STR_JUST_RAW_STRING, STR_ORDER_LABEL_TEXT_CAPTION, NUM_CARGO - 1, this, CS_ALPHANUMERAL, QSF_NONE);
				break;
			}

			case WID_O_DEPARTURE_VIA_TYPE: {
				DropDownList list;
				list.emplace_back(new DropDownListStringItem(STR_ORDER_LABEL_DEPARTURES_SHOW_AS_VIA, OLST_DEPARTURES_VIA, false));
				list.emplace_back(new DropDownListStringItem(STR_ORDER_LABEL_DEPARTURES_REMOVE_VIA, OLST_DEPARTURES_REMOVE_VIA, false));
				int selected = this->vehicle->GetOrder(this->OrderGetSel())->GetLabelSubType();
				ShowDropDownList(this, std::move(list), selected, WID_O_DEPARTURE_VIA_TYPE, 0);
				break;
			}
		}
	}

	void OnQueryTextFinished(char *str) override
	{
		if (this->query_text_widget == WID_O_COND_VALUE && !StrEmpty(str)) {
			VehicleOrderID sel = this->OrderGetSel();
			uint value = atoi(str);

			switch (this->vehicle->GetOrder(sel)->GetConditionVariable()) {
				case OCV_MAX_SPEED:
					value = Clamp(ConvertDisplaySpeedToSpeed(value, this->vehicle->type), 0, 2047);
					break;

				case OCV_PERCENT:
				case OCV_RELIABILITY:
				case OCV_LOAD_PERCENTAGE:
				case OCV_CARGO_LOAD_PERCENTAGE:
					value = Clamp(value, 0, 100);
					break;

				case OCV_CARGO_WAITING_AMOUNT:
					value = Clamp(ConvertDisplayQuantityToCargoQuantity(this->vehicle->GetOrder(sel)->GetConditionValue(), value), 0, 0xFFFF);
					break;

				case OCV_COUNTER_VALUE:
				case OCV_TIME_DATE:
					value = Clamp(value, 0, 0xFFFF);
					break;

				case OCV_TIMETABLE: {
					value = Clamp(ParseTimetableDuration(str), 0, 0xFFFF);
					break;
				}

				default:
					value = Clamp(value, 0, 2047);
					break;
			}
			this->ModifyOrder(sel, MOF_COND_VALUE | value << 8);
		}

		if (this->query_text_widget == WID_O_COUNTER_VALUE && !StrEmpty(str)) {
			VehicleOrderID sel = this->OrderGetSel();
			uint value = Clamp(atoi(str), 0, 0xFFFF);
			this->ModifyOrder(sel, MOF_COUNTER_VALUE | value << 8);
		}

		if (this->query_text_widget == WID_O_ADD_VEH_GROUP) {
			DoCommandP(0, VehicleListIdentifier(VL_SINGLE_VEH, this->vehicle->type, this->vehicle->owner, this->vehicle->index).Pack(), CargoFilterCriteria::CF_ANY, CMD_CREATE_GROUP_FROM_LIST | CMD_MSG(STR_ERROR_GROUP_CAN_T_CREATE), nullptr, str);
		}

		if (this->query_text_widget == WID_O_TEXT_LABEL && str != nullptr) {
			this->ModifyOrder(this->OrderGetSel(), MOF_LABEL_TEXT, true, str);
		}
	}

	void OnDropdownSelect(WidgetID widget, int index) override
	{
		switch (widget) {
			case WID_O_NON_STOP:
				this->OrderClick_Nonstop(index);
				break;

			case WID_O_FULL_LOAD:
				this->OrderClick_FullLoad((OrderLoadFlags)index);
				break;

			case WID_O_UNLOAD:
				this->OrderClick_Unload((OrderUnloadFlags)index);
				break;

			case WID_O_GOTO:
				switch (index) {
					case ODDI_GO_TO:                this->OrderClick_Goto(OPOS_GOTO); break;
					case ODDI_GO_TO_NEAREST_DEPOT:  this->OrderClick_NearestDepot(); break;
					case ODDI_CONDITIONAL:          this->OrderClick_Goto(OPOS_CONDITIONAL); break;
					case ODDI_SHARE:                this->OrderClick_Goto(OPOS_SHARE); break;
					case ODDI_TRY_ACQUIRE_SLOT:     this->OrderClick_TryAcquireSlot(); break;
					case ODDI_RELEASE_SLOT:         this->OrderClick_ReleaseSlot(); break;
					case ODDI_CHANGE_COUNTER:       this->OrderClick_ChangeCounter(); break;
					case ODDI_LABEL_TEXT:           this->OrderClick_TextLabel(); break;
					case ODDI_LABEL_DEPARTURES_VIA: this->OrderClick_Goto(OPOS_DEPARTURE_VIA); break;
					default: NOT_REACHED();
				}
				break;

			case WID_O_DEPOT_ACTION:
				this->OrderClick_Service(index);
				break;

			case WID_O_REFIT_DROPDOWN:
				this->OrderClick_Refit(index, true);
				break;

			case WID_O_COND_VARIABLE:
				this->ModifyOrder(this->OrderGetSel(), MOF_COND_VARIABLE | index << 8);
				break;

			case WID_O_COND_COMPARATOR: {
				const Order *o = this->vehicle->GetOrder(this->OrderGetSel());
				if (o == nullptr) return;
				if (o->GetConditionVariable() == OCV_DISPATCH_SLOT) {
					this->ModifyOrder(this->OrderGetSel(), MOF_COND_COMPARATOR | (index >> 16) << 8);
					this->ModifyOrder(this->OrderGetSel(), MOF_COND_VALUE | ((o->GetConditionValue() & GetBitMaskSC<uint16_t>(ODCB_LAST_DISPATCHED, 1)) | (index & 0xFFFF)) << 8);
				} else {
					this->ModifyOrder(this->OrderGetSel(), MOF_COND_COMPARATOR | index << 8);
				}
				break;
			}

			case WID_O_COND_CARGO:
				this->ModifyOrder(this->OrderGetSel(), MOF_COND_VALUE | index << 8);
				break;

			case WID_O_COND_AUX_CARGO:
				this->ModifyOrder(this->OrderGetSel(), MOF_COND_VALUE_2 | index << 8);
				break;

			case WID_O_COND_SLOT:
				this->ModifyOrder(this->OrderGetSel(), MOF_COND_VALUE | index << 8);
				break;

			case WID_O_COND_COUNTER:
				this->ModifyOrder(this->OrderGetSel(), MOF_COND_VALUE_2 | index << 8);
				break;

			case WID_O_COND_TIME_DATE:
				this->ModifyOrder(this->OrderGetSel(), MOF_COND_VALUE_2 | index << 8);
				break;

			case WID_O_COND_TIMETABLE:
				this->ModifyOrder(this->OrderGetSel(), MOF_COND_VALUE_2 | index << 8);
				break;

			case WID_O_COND_SCHED_SELECT:
				this->ModifyOrder(this->OrderGetSel(), MOF_COND_VALUE_2 | index << 8);
				break;

			case WID_O_COND_SCHED_TEST: {
				const Order *o = this->vehicle->GetOrder(this->OrderGetSel());
				if (o == nullptr) return;
				const uint16_t last = GetBitMaskSC<uint16_t>(ODCB_LAST_DISPATCHED, 1);
				index = (index != 0 ? last : 0) | (o->GetConditionValue() & ~last);
				this->ModifyOrder(this->OrderGetSel(), MOF_COND_VALUE | index << 8);
				break;
			}

			case WID_O_SLOT:
				this->ModifyOrder(this->OrderGetSel(), MOF_SLOT | index << 8);
				break;

			case WID_O_COUNTER_OP:
				this->ModifyOrder(this->OrderGetSel(), MOF_COUNTER_OP | index << 8);
				break;

			case WID_O_CHANGE_COUNTER:
				this->ModifyOrder(this->OrderGetSel(), MOF_COUNTER_ID | index << 8);
				break;

			case WID_O_DEPARTURE_VIA_TYPE:
				this->ModifyOrder(this->OrderGetSel(), MOF_DEPARTURES_SUBTYPE | index << 8);
				break;

			case WID_O_MGMT_LIST_BTN:
				switch (index) {
					case 0: this->OrderClick_ReverseOrderList(0); break;
					case 1: this->OrderClick_ReverseOrderList(1); break;
					default: NOT_REACHED();
				}
				break;

			case WID_O_MGMT_BTN:
				if (this->goto_type == OPOS_CONDITIONAL_RETARGET) {
					ResetObjectToPlace();
					break;
				}
				if (index >= 0x100 && index <= 0x100 + INVALID_COLOUR) {
					this->ModifyOrder(this->OrderGetSel(), MOF_COLOUR | (index & 0xFF) << 8);
					break;
				}
				if (index >= 0x200 && index < 0x200 + OSL_END) {
					this->ModifyOrder(this->OrderGetSel(), MOF_STOP_LOCATION | (index & 0xFF) << 8);
					break;
				}
				if (index >= 0x300 && index <= 0x300 + INVALID_DIAGDIR) {
					this->ModifyOrder(this->OrderGetSel(), MOF_RV_TRAVEL_DIR | (index & 0xFF) << 8);
					break;
				}
				switch (index) {
					case 0:
						DoCommandP(this->vehicle->tile, this->vehicle->index, this->OrderGetSel(), CMD_DUPLICATE_ORDER | CMD_MSG(STR_ERROR_CAN_T_INSERT_NEW_ORDER));
						break;

					case 1:
						this->OrderClick_Goto(OPOS_CONDITIONAL_RETARGET);
						break;

					default:
						NOT_REACHED();
				}
				break;
		}
	}

	void OnDragDrop(Point pt, WidgetID widget) override
	{
		switch (widget) {
			case WID_O_ORDER_LIST: {
				VehicleOrderID from_order = this->OrderGetSel();
				VehicleOrderID to_order = this->GetOrderFromPt(pt.y);

				if (!(from_order == to_order || from_order == INVALID_VEH_ORDER_ID || from_order > this->vehicle->GetNumOrders() || to_order == INVALID_VEH_ORDER_ID || to_order > this->vehicle->GetNumOrders()) &&
						DoCommandP(this->vehicle->tile, this->vehicle->index, from_order | (to_order << 16), CMD_MOVE_ORDER | CMD_MSG(STR_ERROR_CAN_T_MOVE_THIS_ORDER))) {
					this->selected_order = -1;
					this->UpdateButtonState();
				}
				break;
			}

			case WID_O_DELETE:
				this->OrderClick_Delete();
				break;

			case WID_O_STOP_SHARING:
				this->OrderClick_StopSharing();
				break;
		}

		ResetObjectToPlace();

		if (this->order_over != INVALID_VEH_ORDER_ID) {
			/* End of drag-and-drop, hide dragged order destination highlight. */
			this->order_over = INVALID_VEH_ORDER_ID;
			this->SetWidgetDirty(WID_O_ORDER_LIST);
		}
	}

	EventState OnHotkey(int hotkey) override
	{
		if (this->vehicle->owner != _local_company) return ES_NOT_HANDLED;

		switch (hotkey) {
			case OHK_SKIP:           this->OrderClick_Skip(); break;
			case OHK_DELETE:         this->OrderClick_Delete(); break;
			case OHK_GOTO:           this->OrderClick_Goto(OPOS_GOTO); break;
			case OHK_NONSTOP:        this->OrderClick_Nonstop(-1); break;
			case OHK_VIA:            this->OrderClick_Nonstop(-2); break;
			case OHK_FULLLOAD:       this->OrderClick_FullLoad(OLF_FULL_LOAD_ANY, true); break;
			case OHK_UNLOAD:         this->OrderClick_Unload(OUFB_UNLOAD, true); break;
			case OHK_NEAREST_DEPOT:  this->OrderClick_NearestDepot(); break;
			case OHK_ALWAYS_SERVICE: this->OrderClick_Service(-1); break;
			case OHK_TRANSFER:       this->OrderClick_Unload(OUFB_TRANSFER, true); break;
			case OHK_NO_UNLOAD:      this->OrderClick_Unload(OUFB_NO_UNLOAD, true); break;
			case OHK_NO_LOAD:        this->OrderClick_FullLoad(OLFB_NO_LOAD, true); break;
			case OHK_CLOSE:          this->Close(); break;
			default: return ES_NOT_HANDLED;
		}
		return ES_HANDLED;
	}

	void OnPlaceObject([[maybe_unused]] Point pt, TileIndex tile) override
	{
		if (this->goto_type == OPOS_GOTO) {
			const Order cmd = GetOrderCmdFromTile(this->vehicle, tile);
			if (cmd.IsType(OT_NOTHING)) return;

			if (this->InsertNewOrder(cmd.Pack())) {
				/* With quick goto the Go To button stays active */
				if (!_settings_client.gui.quick_goto) ResetObjectToPlace();
			}
		} else if (this->goto_type == OPOS_COND_VIA || this->goto_type == OPOS_COND_STATION) {
			if (IsTileType(tile, MP_STATION) || IsTileType(tile, MP_INDUSTRY)) {
				const Station *st = nullptr;

				if (IsTileType(tile, MP_STATION)) {
					st = Station::GetByTile(tile);
				} else {
					const Industry *in = Industry::GetByTile(tile);
					st = in->neutral_station;
				}
				if (st != nullptr && IsInfraUsageAllowed(this->vehicle->type, this->vehicle->owner, st->owner)) {
					if (this->ModifyOrder(this->OrderGetSel(), (this->goto_type == OPOS_COND_VIA ? MOF_COND_VALUE_3 : MOF_COND_STATION_ID) | st->index << 8)) {
						ResetObjectToPlace();
					}
				}
			}
		} else if (this->goto_type == OPOS_DEPARTURE_VIA) {
			if (IsTileType(tile, MP_STATION) || IsTileType(tile, MP_INDUSTRY)) {
				const BaseStation *st = nullptr;

				if (IsTileType(tile, MP_STATION)) {
					st = BaseStation::GetByTile(tile);
				} else {
					const Industry *in = Industry::GetByTile(tile);
					st = in->neutral_station;
				}
				if (st != nullptr && IsInfraUsageAllowed(this->vehicle->type, this->vehicle->owner, st->owner)) {
					Order order;
					order.next = nullptr;
					order.index = 0;
					order.MakeLabel(OLST_DEPARTURES_VIA);
					order.SetDestination(st->index);

					if (this->InsertNewOrder(order.Pack())) {
						ResetObjectToPlace();
					}
				}
			}
		}
	}

	bool OnVehicleSelect(const Vehicle *v) override
	{
		/* v is vehicle getting orders. Only copy/clone orders if vehicle doesn't have any orders yet.
		 * We disallow copying orders of other vehicles if we already have at least one order entry
		 * ourself as it easily copies orders of vehicles within a station when we mean the station.
		 * Obviously if you press CTRL on a non-empty orders vehicle you know what you are doing
		 * TODO: give a warning message */
		bool share_order = _ctrl_pressed || this->goto_type == OPOS_SHARE;
		if (this->vehicle->GetNumOrders() != 0 && !share_order) return false;

		if (DoCommandP(this->vehicle->tile, this->vehicle->index | (share_order ? CO_SHARE : CO_COPY) << 30, v->index,
				share_order ? CMD_CLONE_ORDER | CMD_MSG(STR_ERROR_CAN_T_SHARE_ORDER_LIST) : CMD_CLONE_ORDER | CMD_MSG(STR_ERROR_CAN_T_COPY_ORDER_LIST))) {
			this->selected_order = -1;
			ResetObjectToPlace();
		}
		return true;
	}

	/**
	 * Clones an order list from a vehicle list.  If this doesn't make sense (because not all vehicles in the list have the same orders), then it displays an error.
	 * @return This always returns true, which indicates that the contextual action handled the mouse click.
	 *         Note that it's correct behaviour to always handle the click even though an error is displayed,
	 *         because users aren't going to expect the default action to be performed just because they overlooked that cloning doesn't make sense.
	 */
	bool OnVehicleSelect(VehicleList::const_iterator begin, VehicleList::const_iterator end) override
	{
		bool share_order = _ctrl_pressed || this->goto_type == OPOS_SHARE;
		if (this->vehicle->GetNumOrders() != 0 && !share_order) return false;

		if (!share_order) {
			/* If CTRL is not pressed: If all the vehicles in this list have the same orders, then copy orders */
			if (AllEqual(begin, end, [](const Vehicle *v1, const Vehicle *v2) {
				return VehiclesHaveSameOrderList(v1, v2);
			})) {
				OnVehicleSelect(*begin);
			} else {
				ShowErrorMessage(STR_ERROR_CAN_T_COPY_ORDER_LIST, STR_ERROR_CAN_T_COPY_ORDER_VEHICLE_LIST, WL_INFO);
			}
		} else {
			/* If CTRL is pressed: If all the vehicles in this list share orders, then copy orders */
			if (AllEqual(begin, end, [](const Vehicle *v1, const Vehicle *v2) {
				return v1->FirstShared() == v2->FirstShared();
			})) {
				OnVehicleSelect(*begin);
			} else {
				ShowErrorMessage(STR_ERROR_CAN_T_SHARE_ORDER_LIST, STR_ERROR_CAN_T_SHARE_ORDER_VEHICLE_LIST, WL_INFO);
			}
		}

		return true;
	}

	void OnPlaceObjectAbort() override
	{
		this->goto_type = OPOS_NONE;
		this->SetWidgetDirty(WID_O_GOTO);
		this->SetWidgetDirty(WID_O_COND_AUX_VIA);
		this->SetWidgetDirty(WID_O_COND_AUX_STATION);
		this->SetWidgetDirty(WID_O_MGMT_BTN);

		/* Remove drag highlighting if it exists. */
		if (this->order_over != INVALID_VEH_ORDER_ID) {
			this->order_over = INVALID_VEH_ORDER_ID;
			this->SetWidgetDirty(WID_O_ORDER_LIST);
		}
	}

	void OnMouseDrag(Point pt, WidgetID widget) override
	{
		if (this->selected_order != -1 && widget == WID_O_ORDER_LIST) {
			/* An order is dragged.. */
			VehicleOrderID from_order = this->OrderGetSel();
			VehicleOrderID to_order = this->GetOrderFromPt(pt.y);
			uint num_orders = this->vehicle->GetNumOrders();

			if (from_order != INVALID_VEH_ORDER_ID && from_order <= num_orders) {
				if (to_order != INVALID_VEH_ORDER_ID && to_order <= num_orders) { // ..over an existing order.
					this->order_over = to_order;
					this->SetWidgetDirty(widget);
				} else if (from_order != to_order && this->order_over != INVALID_VEH_ORDER_ID) { // ..outside of the order list.
					this->order_over = INVALID_VEH_ORDER_ID;
					this->SetWidgetDirty(widget);
				}
			}
		}
	}

	void OnResize() override
	{
		/* Update the scroll bar */
		this->vscroll->SetCapacityFromWidget(this, WID_O_ORDER_LIST);
	}

	virtual void OnFocus(Window *previously_focused_window) override
	{
		if (HasFocusedVehicleChanged(this->window_number, previously_focused_window)) {
			MarkDirtyFocusedRoutePaths(this->vehicle);
		}
	}

	virtual void OnFocusLost(bool closing, Window *newly_focused_window) override
	{
		if (HasFocusedVehicleChanged(this->window_number, newly_focused_window)) {
			MarkDirtyFocusedRoutePaths(this->vehicle);
		}
	}

	bool OnTooltip(Point pt, WidgetID widget, TooltipCloseCondition close_cond) override
	{
		switch (widget) {
			case WID_O_SHARED_ORDER_LIST: {
				if (this->vehicle->owner == _local_company) {
					SetDParam(0, STR_ORDERS_VEH_WITH_SHARED_ORDERS_LIST_TOOLTIP);
					GuiShowTooltips(this, STR_ORDERS_VEH_WITH_SHARED_ORDERS_LIST_TOOLTIP_EXTRA, close_cond, 1);
					return true;
				}
				return false;
			}
			default:
				return false;
		}
	}

	const Vehicle *GetVehicle()
	{
		return this->vehicle;
	}

	static HotkeyList hotkeys;
};

static Hotkey order_hotkeys[] = {
	Hotkey('D', "skip", OHK_SKIP),
	Hotkey('F', "delete", OHK_DELETE),
	Hotkey('G', "goto", OHK_GOTO),
	Hotkey('H', "nonstop", OHK_NONSTOP),
	Hotkey((uint16_t)0, "via", OHK_VIA),
	Hotkey('J', "fullload", OHK_FULLLOAD),
	Hotkey('K', "unload", OHK_UNLOAD),
	Hotkey((uint16_t)0, "nearest_depot", OHK_NEAREST_DEPOT),
	Hotkey((uint16_t)0, "always_service", OHK_ALWAYS_SERVICE),
	Hotkey((uint16_t)0, "transfer", OHK_TRANSFER),
	Hotkey((uint16_t)0, "no_unload", OHK_NO_UNLOAD),
	Hotkey((uint16_t)0, "no_load", OHK_NO_LOAD),
	Hotkey((uint16_t)0, "close", OHK_CLOSE),
	HOTKEY_LIST_END
};
HotkeyList OrdersWindow::hotkeys("order", order_hotkeys);

/** Nested widget definition for "your" train orders. */
static constexpr NWidgetPart _nested_orders_train_widgets[] = {
	NWidget(NWID_HORIZONTAL),
		NWidget(WWT_CLOSEBOX, COLOUR_GREY),
		NWidget(WWT_CAPTION, COLOUR_GREY, WID_O_CAPTION), SetDataTip(STR_ORDERS_CAPTION, STR_TOOLTIP_WINDOW_TITLE_DRAG_THIS),
		NWidget(WWT_PUSHBTN, COLOUR_GREY, WID_O_TIMETABLE_VIEW), SetMinimalSize(61, 14), SetDataTip(0x0, STR_ORDERS_TIMETABLE_VIEW_TOOLTIP),
		NWidget(WWT_SHADEBOX, COLOUR_GREY),
		NWidget(WWT_DEFSIZEBOX, COLOUR_GREY),
		NWidget(WWT_STICKYBOX, COLOUR_GREY),
	EndContainer(),
	NWidget(NWID_HORIZONTAL),
		NWidget(WWT_PANEL, COLOUR_GREY, WID_O_ORDER_LIST), SetMinimalSize(372, 62), SetDataTip(0x0, STR_ORDERS_LIST_TOOLTIP), SetResize(1, 1), SetScrollbar(WID_O_SCROLLBAR), EndContainer(),
		NWidget(NWID_SELECTION, INVALID_COLOUR, WID_O_SEL_OCCUPANCY),
			NWidget(WWT_PANEL, COLOUR_GREY, WID_O_OCCUPANCY_LIST), SetMinimalSize(50, 0), SetFill(0, 1), SetDataTip(STR_NULL, STR_ORDERS_OCCUPANCY_LIST_TOOLTIP),
															SetScrollbar(WID_O_SCROLLBAR), EndContainer(),
		EndContainer(),
		NWidget(NWID_VSCROLLBAR, COLOUR_GREY, WID_O_SCROLLBAR),
	EndContainer(),

	/* First button row. */
	NWidget(NWID_HORIZONTAL),
		NWidget(NWID_SELECTION, INVALID_COLOUR, WID_O_SEL_TOP_ROW_GROUNDVEHICLE),
			NWidget(NWID_HORIZONTAL, NC_EQUALSIZE),
				NWidget(NWID_BUTTON_DROPDOWN, COLOUR_GREY, WID_O_NON_STOP), SetMinimalSize(93, 12), SetFill(1, 0),
															SetDataTip(STR_ORDER_NON_STOP, STR_ORDER_TOOLTIP_NON_STOP), SetResize(1, 0),
				NWidget(NWID_SELECTION, INVALID_COLOUR, WID_O_SEL_TOP_LEFT),
					NWidget(NWID_BUTTON_DROPDOWN, COLOUR_GREY, WID_O_FULL_LOAD), SetMinimalSize(93, 12), SetFill(1, 0),
															SetDataTip(STR_ORDER_TOGGLE_FULL_LOAD, STR_ORDER_TOOLTIP_FULL_LOAD), SetResize(1, 0),
					NWidget(WWT_PUSHTXTBTN, COLOUR_GREY, WID_O_REFIT), SetMinimalSize(93, 12), SetFill(1, 0),
															SetDataTip(STR_ORDER_REFIT, STR_ORDER_REFIT_TOOLTIP), SetResize(1, 0),
					NWidget(WWT_TEXTBTN, COLOUR_GREY, WID_O_REVERSE), SetMinimalSize(93, 12), SetFill(1, 0),
															SetDataTip(STR_ORDER_REVERSE, STR_ORDER_REVERSE_TOOLTIP), SetResize(1, 0),
				EndContainer(),
				NWidget(NWID_SELECTION, INVALID_COLOUR, WID_O_SEL_TOP_MIDDLE),
					NWidget(NWID_BUTTON_DROPDOWN, COLOUR_GREY, WID_O_UNLOAD), SetMinimalSize(93, 12), SetFill(1, 0),
															SetDataTip(STR_ORDER_TOGGLE_UNLOAD, STR_ORDER_TOOLTIP_UNLOAD), SetResize(1, 0),
					NWidget(NWID_BUTTON_DROPDOWN, COLOUR_GREY, WID_O_DEPOT_ACTION), SetMinimalSize(93, 12), SetFill(1, 0),
															SetDataTip(STR_JUST_STRING, STR_NULL), SetResize(1, 0),
				EndContainer(),
				NWidget(NWID_SELECTION, INVALID_COLOUR, WID_O_SEL_TOP_RIGHT),
					NWidget(WWT_PANEL, COLOUR_GREY), SetMinimalSize(93, 12), SetFill(1, 0), SetResize(1, 0), EndContainer(),
					NWidget(NWID_BUTTON_DROPDOWN, COLOUR_GREY, WID_O_REFIT_DROPDOWN), SetMinimalSize(93, 12), SetFill(1, 0),
															SetDataTip(STR_ORDER_REFIT_AUTO, STR_ORDER_REFIT_AUTO_TOOLTIP), SetResize(1, 0),
				EndContainer(),
			EndContainer(),
			NWidget(NWID_HORIZONTAL, NC_EQUALSIZE),
				NWidget(WWT_DROPDOWN, COLOUR_GREY, WID_O_COND_VARIABLE), SetMinimalSize(124, 12), SetFill(1, 0),
															SetDataTip(STR_NULL, STR_ORDER_CONDITIONAL_VARIABLE_TOOLTIP), SetResize(1, 0),
				NWidget(NWID_SELECTION, INVALID_COLOUR, WID_O_SEL_COND_AUX),
					NWidget(WWT_DROPDOWN, COLOUR_GREY, WID_O_COND_AUX_CARGO), SetMinimalSize(124, 12), SetFill(1, 0),
													SetDataTip(STR_NULL, STR_ORDER_CONDITIONAL_CARGO_TOOLTIP), SetResize(1, 0),
					NWidget(WWT_DROPDOWN, COLOUR_GREY, WID_O_COND_TIME_DATE), SetMinimalSize(124, 12), SetFill(1, 0),
															SetDataTip(STR_NULL, STR_ORDER_CONDITIONAL_TIME_DATE_TOOLTIP), SetResize(1, 0),
					NWidget(WWT_DROPDOWN, COLOUR_GREY, WID_O_COND_TIMETABLE), SetMinimalSize(124, 12), SetFill(1, 0),
															SetDataTip(STR_NULL, STR_ORDER_CONDITIONAL_TIMETABLE_TOOLTIP), SetResize(1, 0),
					NWidget(WWT_DROPDOWN, COLOUR_GREY, WID_O_COND_COUNTER), SetMinimalSize(124, 12), SetFill(1, 0),
															SetDataTip(STR_NULL, STR_ORDER_CONDITIONAL_COUNTER_TOOLTIP), SetResize(1, 0),
					NWidget(WWT_DROPDOWN, COLOUR_GREY, WID_O_COND_SCHED_SELECT), SetMinimalSize(124, 12), SetFill(1, 0),
															SetDataTip(STR_NULL, STR_ORDER_CONDITIONAL_SCHED_SELECT_TOOLTIP), SetResize(1, 0),
				EndContainer(),
				NWidget(NWID_SELECTION, INVALID_COLOUR, WID_O_SEL_COND_AUX3),
					NWidget(WWT_TEXTBTN, COLOUR_GREY, WID_O_COND_AUX_STATION), SetMinimalSize(72, 12),
													SetDataTip(STR_ORDER_CONDITIONAL_STATION, STR_ORDER_CONDITIONAL_STATION_TOOLTIP),
				EndContainer(),
				NWidget(NWID_SELECTION, INVALID_COLOUR, WID_O_SEL_COND_AUX2),
					NWidget(WWT_TEXTBTN, COLOUR_GREY, WID_O_COND_AUX_VIA), SetMinimalSize(36, 12),
													SetDataTip(STR_ORDER_CONDITIONAL_VIA, STR_ORDER_CONDITIONAL_VIA_TOOLTIP),
					NWidget(WWT_DROPDOWN, COLOUR_GREY, WID_O_COND_SCHED_TEST), SetMinimalSize(124, 12), SetFill(1, 0),
															SetDataTip(STR_NULL, STR_ORDER_CONDITIONAL_SCHED_TEST_TOOLTIP), SetResize(1, 0),
				EndContainer(),
				NWidget(WWT_DROPDOWN, COLOUR_GREY, WID_O_COND_COMPARATOR), SetMinimalSize(124, 12), SetFill(1, 0),
															SetDataTip(STR_NULL, STR_ORDER_CONDITIONAL_COMPARATOR_TOOLTIP), SetResize(1, 0),
				NWidget(NWID_SELECTION, INVALID_COLOUR, WID_O_SEL_COND_VALUE),
					NWidget(WWT_PUSHTXTBTN, COLOUR_GREY, WID_O_COND_VALUE), SetMinimalSize(124, 12), SetFill(1, 0),
															SetDataTip(STR_JUST_COMMA, STR_ORDER_CONDITIONAL_VALUE_TOOLTIP), SetResize(1, 0),
					NWidget(WWT_DROPDOWN, COLOUR_GREY, WID_O_COND_CARGO), SetMinimalSize(124, 12), SetFill(1, 0),
															SetDataTip(STR_NULL, STR_ORDER_CONDITIONAL_CARGO_TOOLTIP), SetResize(1, 0),
					NWidget(WWT_DROPDOWN, COLOUR_GREY, WID_O_COND_SLOT), SetMinimalSize(124, 12), SetFill(1, 0),
															SetDataTip(STR_NULL, STR_ORDER_CONDITIONAL_SLOT_TOOLTIP), SetResize(1, 0),
				EndContainer(),
			EndContainer(),
			NWidget(NWID_HORIZONTAL, NC_EQUALSIZE),
				NWidget(WWT_PANEL, COLOUR_GREY), SetResize(1, 0), EndContainer(),
				NWidget(WWT_PANEL, COLOUR_GREY), SetResize(1, 0), EndContainer(),
				NWidget(WWT_DROPDOWN, COLOUR_GREY, WID_O_SLOT), SetMinimalSize(124, 12), SetFill(1, 0),
														SetDataTip(STR_NULL, STR_NULL), SetResize(1, 0),
			EndContainer(),
			NWidget(NWID_HORIZONTAL, NC_EQUALSIZE),
				NWidget(WWT_DROPDOWN, COLOUR_GREY, WID_O_COUNTER_OP), SetMinimalSize(124, 12), SetFill(1, 0),
														SetDataTip(STR_JUST_STRING, STR_TRACE_RESTRICT_COUNTER_OP_TOOLTIP), SetResize(1, 0),
				NWidget(WWT_DROPDOWN, COLOUR_GREY, WID_O_CHANGE_COUNTER), SetMinimalSize(124, 12), SetFill(1, 0),
														SetDataTip(STR_NULL, STR_ORDER_CHANGE_COUNTER_TOOLTIP), SetResize(1, 0),
				NWidget(WWT_PUSHTXTBTN, COLOUR_GREY, WID_O_COUNTER_VALUE), SetMinimalSize(124, 12), SetFill(1, 0),
														SetDataTip(STR_JUST_COMMA, STR_TRACE_RESTRICT_COND_VALUE_TOOLTIP), SetResize(1, 0),
			EndContainer(),
			NWidget(NWID_HORIZONTAL, NC_EQUALSIZE),
				NWidget(WWT_PANEL, COLOUR_GREY), SetResize(1, 0), EndContainer(),
				NWidget(WWT_PANEL, COLOUR_GREY), SetResize(1, 0), EndContainer(),
				NWidget(WWT_PUSHTXTBTN, COLOUR_GREY, WID_O_TEXT_LABEL), SetMinimalSize(124, 12), SetFill(1, 0),
														SetDataTip(STR_ORDER_LABEL_TEXT_BUTTON, STR_ORDER_LABEL_TEXT_BUTTON_TOOLTIP), SetResize(1, 0),
			EndContainer(),
			NWidget(NWID_HORIZONTAL, NC_EQUALSIZE),
				NWidget(WWT_PANEL, COLOUR_GREY), SetResize(1, 0), EndContainer(),
				NWidget(WWT_PANEL, COLOUR_GREY), SetResize(1, 0), EndContainer(),
				NWidget(WWT_DROPDOWN, COLOUR_GREY, WID_O_DEPARTURE_VIA_TYPE), SetMinimalSize(124, 12), SetFill(1, 0),
														SetDataTip(STR_JUST_STRING, STR_ORDER_LABEL_DEPARTURES_VIA_TYPE_TOOLTIP), SetResize(1, 0),
			EndContainer(),
			NWidget(WWT_PANEL, COLOUR_GREY), SetFill(1, 0), SetResize(1, 0), EndContainer(),
		EndContainer(),
		NWidget(WWT_TEXTBTN, COLOUR_GREY, WID_O_OCCUPANCY_TOGGLE), SetMinimalSize(36, 12), SetDataTip(STR_ORDERS_OCCUPANCY_BUTTON, STR_ORDERS_OCCUPANCY_BUTTON_TOOLTIP),
		NWidget(NWID_SELECTION, INVALID_COLOUR, WID_O_SEL_SHARED),
			NWidget(WWT_PUSHIMGBTN, COLOUR_GREY, WID_O_SHARED_ORDER_LIST), SetMinimalSize(12, 12), SetDataTip(SPR_SHARED_ORDERS_ICON, STR_ORDERS_VEH_WITH_SHARED_ORDERS_LIST_TOOLTIP),
			NWidget(WWT_PUSHTXTBTN, COLOUR_GREY, WID_O_ADD_VEH_GROUP), SetMinimalSize(12, 12), SetDataTip(STR_BLACK_PLUS, STR_ORDERS_NEW_GROUP_TOOLTIP),
		EndContainer(),
	EndContainer(),

	/* Second button row. */
	NWidget(NWID_HORIZONTAL),
		NWidget(NWID_HORIZONTAL, NC_EQUALSIZE),
			NWidget(NWID_SELECTION, INVALID_COLOUR, WID_O_SEL_MGMT),
				NWidget(NWID_BUTTON_DROPDOWN, COLOUR_GREY, WID_O_MGMT_BTN), SetMinimalSize(100, 12), SetFill(1, 0),
														SetDataTip(STR_ORDERS_MANAGE_ORDER, STR_ORDERS_MANAGE_ORDER_TOOLTIP), SetResize(1, 0), SetAlignment(SA_TOP | SA_LEFT),
				NWidget(WWT_DROPDOWN, COLOUR_GREY, WID_O_MGMT_LIST_BTN), SetMinimalSize(100, 12), SetFill(1, 0),
														SetDataTip(STR_ORDERS_MANAGE_LIST, STR_ORDERS_MANAGE_LIST_TOOLTIP), SetResize(1, 0),
			EndContainer(),
			NWidget(WWT_PUSHTXTBTN, COLOUR_GREY, WID_O_SKIP), SetMinimalSize(100, 12), SetFill(1, 0),
													SetDataTip(STR_ORDERS_SKIP_BUTTON, STR_ORDERS_SKIP_TOOLTIP), SetResize(1, 0),
			NWidget(NWID_SELECTION, INVALID_COLOUR, WID_O_SEL_BOTTOM_MIDDLE),
				NWidget(WWT_PUSHTXTBTN, COLOUR_GREY, WID_O_DELETE), SetMinimalSize(100, 12), SetFill(1, 0),
														SetDataTip(STR_ORDERS_DELETE_BUTTON, STR_ORDERS_DELETE_TOOLTIP), SetResize(1, 0),
				NWidget(WWT_PUSHTXTBTN, COLOUR_GREY, WID_O_STOP_SHARING), SetMinimalSize(100, 12), SetFill(1, 0),
														SetDataTip(STR_ORDERS_STOP_SHARING_BUTTON, STR_ORDERS_STOP_SHARING_TOOLTIP), SetResize(1, 0),
			EndContainer(),
			NWidget(NWID_BUTTON_DROPDOWN, COLOUR_GREY, WID_O_GOTO), SetMinimalSize(100, 12), SetFill(1, 0),
													SetDataTip(STR_ORDERS_GO_TO_BUTTON, STR_ORDERS_GO_TO_TOOLTIP_EXTRA), SetResize(1, 0),
		EndContainer(),
		NWidget(WWT_RESIZEBOX, COLOUR_GREY),
	EndContainer(),
};

static WindowDesc _orders_train_desc(__FILE__, __LINE__,
	WDP_AUTO, "view_vehicle_orders_train", 384, 100,
	WC_VEHICLE_ORDERS, WC_VEHICLE_VIEW,
	WDF_CONSTRUCTION,
	std::begin(_nested_orders_train_widgets), std::end(_nested_orders_train_widgets),
	&OrdersWindow::hotkeys
);

/** Nested widget definition for "your" orders (non-train). */
static constexpr NWidgetPart _nested_orders_widgets[] = {
	NWidget(NWID_HORIZONTAL),
		NWidget(WWT_CLOSEBOX, COLOUR_GREY),
		NWidget(WWT_CAPTION, COLOUR_GREY, WID_O_CAPTION), SetDataTip(STR_ORDERS_CAPTION, STR_TOOLTIP_WINDOW_TITLE_DRAG_THIS),
		NWidget(WWT_PUSHBTN, COLOUR_GREY, WID_O_TIMETABLE_VIEW), SetMinimalSize(61, 14), SetDataTip(0x0, STR_ORDERS_TIMETABLE_VIEW_TOOLTIP),
		NWidget(WWT_SHADEBOX, COLOUR_GREY),
		NWidget(WWT_DEFSIZEBOX, COLOUR_GREY),
		NWidget(WWT_STICKYBOX, COLOUR_GREY),
	EndContainer(),
	NWidget(NWID_HORIZONTAL),
		NWidget(WWT_PANEL, COLOUR_GREY, WID_O_ORDER_LIST), SetMinimalSize(372, 62), SetDataTip(0x0, STR_ORDERS_LIST_TOOLTIP), SetResize(1, 1), SetScrollbar(WID_O_SCROLLBAR), EndContainer(),
		NWidget(NWID_SELECTION, INVALID_COLOUR, WID_O_SEL_OCCUPANCY),
			NWidget(WWT_PANEL, COLOUR_GREY, WID_O_OCCUPANCY_LIST), SetMinimalSize(50, 0), SetFill(0, 1), SetDataTip(STR_NULL, STR_ORDERS_OCCUPANCY_LIST_TOOLTIP),
															SetScrollbar(WID_O_SCROLLBAR), EndContainer(),
		EndContainer(),
		NWidget(NWID_VSCROLLBAR, COLOUR_GREY, WID_O_SCROLLBAR),
	EndContainer(),

	/* First button row. */
	NWidget(NWID_HORIZONTAL),
		NWidget(NWID_SELECTION, INVALID_COLOUR, WID_O_SEL_TOP_ROW),
			/* Load + unload + refit buttons. */
			NWidget(NWID_HORIZONTAL, NC_EQUALSIZE),
				NWidget(NWID_BUTTON_DROPDOWN, COLOUR_GREY, WID_O_FULL_LOAD), SetMinimalSize(124, 12), SetFill(1, 0),
													SetDataTip(STR_ORDER_TOGGLE_FULL_LOAD, STR_ORDER_TOOLTIP_FULL_LOAD), SetResize(1, 0),
				NWidget(NWID_BUTTON_DROPDOWN, COLOUR_GREY, WID_O_UNLOAD), SetMinimalSize(124, 12), SetFill(1, 0),
													SetDataTip(STR_ORDER_TOGGLE_UNLOAD, STR_ORDER_TOOLTIP_UNLOAD), SetResize(1, 0),
				NWidget(NWID_BUTTON_DROPDOWN, COLOUR_GREY, WID_O_REFIT_DROPDOWN), SetMinimalSize(124, 12), SetFill(1, 0),
													SetDataTip(STR_ORDER_REFIT_AUTO, STR_ORDER_REFIT_AUTO_TOOLTIP), SetResize(1, 0),
			EndContainer(),
			/* Refit + service buttons. */
			NWidget(NWID_HORIZONTAL, NC_EQUALSIZE),
				NWidget(WWT_PUSHTXTBTN, COLOUR_GREY, WID_O_REFIT), SetMinimalSize(186, 12), SetFill(1, 0),
													SetDataTip(STR_ORDER_REFIT, STR_ORDER_REFIT_TOOLTIP), SetResize(1, 0),
				NWidget(NWID_BUTTON_DROPDOWN, COLOUR_GREY, WID_O_DEPOT_ACTION), SetMinimalSize(124, 12), SetFill(1, 0),
													SetDataTip(STR_JUST_STRING, STR_NULL), SetResize(1, 0),
			EndContainer(),

			/* Buttons for setting a condition. */
			NWidget(NWID_HORIZONTAL, NC_EQUALSIZE),
				NWidget(WWT_DROPDOWN, COLOUR_GREY, WID_O_COND_VARIABLE), SetMinimalSize(124, 12), SetFill(1, 0),
													SetDataTip(STR_NULL, STR_ORDER_CONDITIONAL_VARIABLE_TOOLTIP), SetResize(1, 0),
				NWidget(NWID_SELECTION, INVALID_COLOUR, WID_O_SEL_COND_AUX),
					NWidget(WWT_DROPDOWN, COLOUR_GREY, WID_O_COND_AUX_CARGO), SetMinimalSize(124, 12), SetFill(1, 0),
													SetDataTip(STR_NULL, STR_ORDER_CONDITIONAL_CARGO_TOOLTIP), SetResize(1, 0),
					NWidget(WWT_DROPDOWN, COLOUR_GREY, WID_O_COND_TIME_DATE), SetMinimalSize(124, 12), SetFill(1, 0),
															SetDataTip(STR_NULL, STR_ORDER_CONDITIONAL_TIME_DATE_TOOLTIP), SetResize(1, 0),
					NWidget(WWT_DROPDOWN, COLOUR_GREY, WID_O_COND_TIMETABLE), SetMinimalSize(124, 12), SetFill(1, 0),
															SetDataTip(STR_NULL, STR_ORDER_CONDITIONAL_TIMETABLE_TOOLTIP), SetResize(1, 0),
					NWidget(WWT_DROPDOWN, COLOUR_GREY, WID_O_COND_COUNTER), SetMinimalSize(124, 12), SetFill(1, 0),
															SetDataTip(STR_NULL, STR_ORDER_CONDITIONAL_COUNTER_TOOLTIP), SetResize(1, 0),
					NWidget(WWT_DROPDOWN, COLOUR_GREY, WID_O_COND_SCHED_SELECT), SetMinimalSize(124, 12), SetFill(1, 0),
															SetDataTip(STR_NULL, STR_ORDER_CONDITIONAL_SCHED_SELECT_TOOLTIP), SetResize(1, 0),
				EndContainer(),
				NWidget(NWID_SELECTION, INVALID_COLOUR, WID_O_SEL_COND_AUX3),
					NWidget(WWT_TEXTBTN, COLOUR_GREY, WID_O_COND_AUX_STATION), SetMinimalSize(72, 12),
													SetDataTip(STR_ORDER_CONDITIONAL_STATION, STR_ORDER_CONDITIONAL_STATION_TOOLTIP),
				EndContainer(),
				NWidget(NWID_SELECTION, INVALID_COLOUR, WID_O_SEL_COND_AUX2),
					NWidget(WWT_TEXTBTN, COLOUR_GREY, WID_O_COND_AUX_VIA), SetMinimalSize(36, 12),
													SetDataTip(STR_ORDER_CONDITIONAL_VIA, STR_ORDER_CONDITIONAL_VIA_TOOLTIP),
					NWidget(WWT_DROPDOWN, COLOUR_GREY, WID_O_COND_SCHED_TEST), SetMinimalSize(124, 12), SetFill(1, 0),
															SetDataTip(STR_NULL, STR_ORDER_CONDITIONAL_SCHED_TEST_TOOLTIP), SetResize(1, 0),
				EndContainer(),
				NWidget(WWT_DROPDOWN, COLOUR_GREY, WID_O_COND_COMPARATOR), SetMinimalSize(124, 12), SetFill(1, 0),
													SetDataTip(STR_NULL, STR_ORDER_CONDITIONAL_COMPARATOR_TOOLTIP), SetResize(1, 0),
				NWidget(NWID_SELECTION, INVALID_COLOUR, WID_O_SEL_COND_VALUE),
					NWidget(WWT_PUSHTXTBTN, COLOUR_GREY, WID_O_COND_VALUE), SetMinimalSize(124, 12), SetFill(1, 0),
															SetDataTip(STR_JUST_COMMA, STR_ORDER_CONDITIONAL_VALUE_TOOLTIP), SetResize(1, 0),
					NWidget(WWT_DROPDOWN, COLOUR_GREY, WID_O_COND_CARGO), SetMinimalSize(124, 12), SetFill(1, 0),
													SetDataTip(STR_NULL, STR_ORDER_CONDITIONAL_CARGO_TOOLTIP), SetResize(1, 0),
					NWidget(WWT_DROPDOWN, COLOUR_GREY, WID_O_COND_SLOT), SetMinimalSize(124, 12), SetFill(1, 0),
													SetDataTip(STR_NULL, STR_ORDER_CONDITIONAL_SLOT_TOOLTIP), SetResize(1, 0),
				EndContainer(),
			EndContainer(),

			/* Buttons for releasing a slot. */
			NWidget(NWID_HORIZONTAL, NC_EQUALSIZE),
				NWidget(WWT_PANEL, COLOUR_GREY), SetResize(1, 0), EndContainer(),
				NWidget(WWT_PANEL, COLOUR_GREY), SetResize(1, 0), EndContainer(),
				NWidget(WWT_DROPDOWN, COLOUR_GREY, WID_O_SLOT), SetMinimalSize(124, 12), SetFill(1, 0),
														SetDataTip(STR_NULL, STR_NULL), SetResize(1, 0),
			EndContainer(),

			/* Buttons for changing a counter. */
			NWidget(NWID_HORIZONTAL, NC_EQUALSIZE),
				NWidget(WWT_DROPDOWN, COLOUR_GREY, WID_O_COUNTER_OP), SetMinimalSize(124, 12), SetFill(1, 0),
														SetDataTip(STR_JUST_STRING, STR_TRACE_RESTRICT_COUNTER_OP_TOOLTIP), SetResize(1, 0),
				NWidget(WWT_DROPDOWN, COLOUR_GREY, WID_O_CHANGE_COUNTER), SetMinimalSize(124, 12), SetFill(1, 0),
														SetDataTip(STR_NULL, STR_ORDER_CHANGE_COUNTER_TOOLTIP), SetResize(1, 0),
				NWidget(WWT_PUSHTXTBTN, COLOUR_GREY, WID_O_COUNTER_VALUE), SetMinimalSize(124, 12), SetFill(1, 0),
														SetDataTip(STR_JUST_COMMA, STR_TRACE_RESTRICT_COND_VALUE_TOOLTIP), SetResize(1, 0),
			EndContainer(),

			/* Buttons for changing a text label */
			NWidget(NWID_HORIZONTAL, NC_EQUALSIZE),
				NWidget(WWT_PANEL, COLOUR_GREY), SetResize(1, 0), EndContainer(),
				NWidget(WWT_PANEL, COLOUR_GREY), SetResize(1, 0), EndContainer(),
				NWidget(WWT_PUSHTXTBTN, COLOUR_GREY, WID_O_TEXT_LABEL), SetMinimalSize(124, 12), SetFill(1, 0),
														SetDataTip(STR_ORDER_LABEL_TEXT_BUTTON, STR_ORDER_LABEL_TEXT_BUTTON_TOOLTIP), SetResize(1, 0),
			EndContainer(),

			/* Buttons for changing a departure board via order */
			NWidget(NWID_HORIZONTAL, NC_EQUALSIZE),
				NWidget(WWT_PANEL, COLOUR_GREY), SetResize(1, 0), EndContainer(),
				NWidget(WWT_PANEL, COLOUR_GREY), SetResize(1, 0), EndContainer(),
				NWidget(WWT_DROPDOWN, COLOUR_GREY, WID_O_DEPARTURE_VIA_TYPE), SetMinimalSize(124, 12), SetFill(1, 0),
														SetDataTip(STR_JUST_STRING, STR_ORDER_LABEL_DEPARTURES_VIA_TYPE_TOOLTIP), SetResize(1, 0),
			EndContainer(),

			/* No buttons */
			NWidget(WWT_PANEL, COLOUR_GREY), SetFill(1, 0), SetResize(1, 0), EndContainer(),
		EndContainer(),

		NWidget(WWT_TEXTBTN, COLOUR_GREY, WID_O_OCCUPANCY_TOGGLE), SetMinimalSize(36, 12), SetDataTip(STR_ORDERS_OCCUPANCY_BUTTON, STR_ORDERS_OCCUPANCY_BUTTON_TOOLTIP),
		NWidget(NWID_SELECTION, INVALID_COLOUR, WID_O_SEL_SHARED),
			NWidget(WWT_PUSHIMGBTN, COLOUR_GREY, WID_O_SHARED_ORDER_LIST), SetMinimalSize(12, 12), SetDataTip(SPR_SHARED_ORDERS_ICON, STR_ORDERS_VEH_WITH_SHARED_ORDERS_LIST_TOOLTIP),
			NWidget(WWT_PUSHTXTBTN, COLOUR_GREY, WID_O_ADD_VEH_GROUP), SetMinimalSize(12, 12), SetDataTip(STR_BLACK_PLUS, STR_ORDERS_NEW_GROUP_TOOLTIP),
		EndContainer(),
	EndContainer(),

	/* Second button row. */
	NWidget(NWID_HORIZONTAL),
		NWidget(NWID_SELECTION, INVALID_COLOUR, WID_O_SEL_MGMT),
			NWidget(NWID_BUTTON_DROPDOWN, COLOUR_GREY, WID_O_MGMT_BTN), SetMinimalSize(100, 12), SetFill(1, 0),
													SetDataTip(STR_ORDERS_MANAGE_ORDER, STR_ORDERS_MANAGE_ORDER_TOOLTIP), SetResize(1, 0), SetAlignment(SA_TOP | SA_LEFT),
			NWidget(WWT_DROPDOWN, COLOUR_GREY, WID_O_MGMT_LIST_BTN), SetMinimalSize(100, 12), SetFill(1, 0),
													SetDataTip(STR_ORDERS_MANAGE_LIST, STR_ORDERS_MANAGE_LIST_TOOLTIP), SetResize(1, 0),
		EndContainer(),
		NWidget(WWT_PUSHTXTBTN, COLOUR_GREY, WID_O_SKIP), SetMinimalSize(100, 12), SetFill(1, 0),
												SetDataTip(STR_ORDERS_SKIP_BUTTON, STR_ORDERS_SKIP_TOOLTIP), SetResize(1, 0),
		NWidget(NWID_SELECTION, INVALID_COLOUR, WID_O_SEL_BOTTOM_MIDDLE),
			NWidget(WWT_PUSHTXTBTN, COLOUR_GREY, WID_O_DELETE), SetMinimalSize(100, 12), SetFill(1, 0),
													SetDataTip(STR_ORDERS_DELETE_BUTTON, STR_ORDERS_DELETE_TOOLTIP), SetResize(1, 0),
			NWidget(WWT_PUSHTXTBTN, COLOUR_GREY, WID_O_STOP_SHARING), SetMinimalSize(100, 12), SetFill(1, 0),
													SetDataTip(STR_ORDERS_STOP_SHARING_BUTTON, STR_ORDERS_STOP_SHARING_TOOLTIP), SetResize(1, 0),
		EndContainer(),
		NWidget(NWID_BUTTON_DROPDOWN, COLOUR_GREY, WID_O_GOTO), SetMinimalSize(100, 12), SetFill(1, 0),
											SetDataTip(STR_ORDERS_GO_TO_BUTTON, STR_ORDERS_GO_TO_TOOLTIP_EXTRA), SetResize(1, 0),
		NWidget(WWT_RESIZEBOX, COLOUR_GREY),
	EndContainer(),
};

static WindowDesc _orders_desc(__FILE__, __LINE__,
	WDP_AUTO, "view_vehicle_orders", 384, 100,
	WC_VEHICLE_ORDERS, WC_VEHICLE_VIEW,
	WDF_CONSTRUCTION,
	std::begin(_nested_orders_widgets), std::end(_nested_orders_widgets),
	&OrdersWindow::hotkeys
);

/** Nested widget definition for competitor orders. */
static constexpr NWidgetPart _nested_other_orders_widgets[] = {
	NWidget(NWID_HORIZONTAL),
		NWidget(WWT_CLOSEBOX, COLOUR_GREY),
		NWidget(WWT_CAPTION, COLOUR_GREY, WID_O_CAPTION), SetDataTip(STR_ORDERS_CAPTION, STR_TOOLTIP_WINDOW_TITLE_DRAG_THIS),
		NWidget(WWT_PUSHBTN, COLOUR_GREY, WID_O_TIMETABLE_VIEW), SetMinimalSize(61, 14), SetDataTip(0x0, STR_ORDERS_TIMETABLE_VIEW_TOOLTIP),
		NWidget(WWT_SHADEBOX, COLOUR_GREY),
		NWidget(WWT_DEFSIZEBOX, COLOUR_GREY),
		NWidget(WWT_STICKYBOX, COLOUR_GREY),
	EndContainer(),
	NWidget(NWID_HORIZONTAL),
		NWidget(WWT_PANEL, COLOUR_GREY, WID_O_ORDER_LIST), SetMinimalSize(372, 72), SetDataTip(0x0, STR_ORDERS_LIST_TOOLTIP), SetResize(1, 1), SetScrollbar(WID_O_SCROLLBAR), EndContainer(),
		NWidget(NWID_SELECTION, INVALID_COLOUR, WID_O_SEL_OCCUPANCY),
			NWidget(WWT_PANEL, COLOUR_GREY, WID_O_OCCUPANCY_LIST), SetMinimalSize(50, 0), SetFill(0, 1), SetDataTip(STR_NULL, STR_ORDERS_OCCUPANCY_LIST_TOOLTIP),
															SetScrollbar(WID_O_SCROLLBAR), EndContainer(),
		EndContainer(),
		NWidget(NWID_VSCROLLBAR, COLOUR_GREY, WID_O_SCROLLBAR),
	EndContainer(),

	/* First button row. */
	NWidget(NWID_HORIZONTAL),
		NWidget(WWT_PANEL, COLOUR_GREY), SetFill(1, 0), SetResize(1, 0),
		EndContainer(),
		NWidget(WWT_TEXTBTN, COLOUR_GREY, WID_O_OCCUPANCY_TOGGLE), SetMinimalSize(36, 12), SetDataTip(STR_ORDERS_OCCUPANCY_BUTTON, STR_ORDERS_OCCUPANCY_BUTTON_TOOLTIP),
		NWidget(WWT_PUSHIMGBTN, COLOUR_GREY, WID_O_SHARED_ORDER_LIST), SetMinimalSize(12, 12), SetDataTip(SPR_SHARED_ORDERS_ICON, STR_ORDERS_VEH_WITH_SHARED_ORDERS_LIST_TOOLTIP),
		NWidget(WWT_RESIZEBOX, COLOUR_GREY),
	EndContainer(),
};

static WindowDesc _other_orders_desc(__FILE__, __LINE__,
	WDP_AUTO, "view_vehicle_orders_competitor", 384, 86,
	WC_VEHICLE_ORDERS, WC_VEHICLE_VIEW,
	WDF_CONSTRUCTION,
	std::begin(_nested_other_orders_widgets), std::end(_nested_other_orders_widgets),
	&OrdersWindow::hotkeys
);

void ShowOrdersWindow(const Vehicle *v)
{
	CloseWindowById(WC_VEHICLE_DETAILS, v->index, false);
	CloseWindowById(WC_VEHICLE_TIMETABLE, v->index, false);
	if (BringWindowToFrontById(WC_VEHICLE_ORDERS, v->index) != nullptr) return;

	/* Using a different WindowDescs for _local_company causes problems.
	 * Due to this we have to close order windows in ChangeWindowOwner/DeleteCompanyWindows,
	 * because we cannot change switch the WindowDescs and keeping the old WindowDesc results
	 * in crashed due to missing widges.
	 * TODO Rewrite the order GUI to not use different WindowDescs.
	 */
	if (v->owner != _local_company) {
		new OrdersWindow(&_other_orders_desc, v);
	} else {
		new OrdersWindow(v->IsGroundVehicle() ? &_orders_train_desc : &_orders_desc, v);
	}
}<|MERGE_RESOLUTION|>--- conflicted
+++ resolved
@@ -983,11 +983,7 @@
 
 			/* Show unbunching depot in both order and timetable windows. */
 			if (order->GetDepotActionType() & ODATFB_UNBUNCH) {
-<<<<<<< HEAD
 				SetDParam(10, STR_ORDER_WAIT_TO_UNBUNCH);
-=======
-				SetDParam(8, STR_ORDER_WAIT_TO_UNBUNCH);
->>>>>>> f79ec795
 			}
 
 			break;
@@ -1586,7 +1582,6 @@
 		/* One past the orders is the 'End of Orders' line. */
 		assert(IsInsideBS(sel, 0, vehicle->GetNumOrders() + 1));
 		return sel;
-<<<<<<< HEAD
 	}
 
 	/**
@@ -1639,8 +1634,6 @@
 	bool ModifyOrder(VehicleOrderID sel_ord, uint32_t p2, bool error_msg = true, const char *text = nullptr)
 	{
 		return ::ModifyOrder(this->vehicle, sel_ord, p2, error_msg, text);
-=======
->>>>>>> f79ec795
 	}
 
 	/**
