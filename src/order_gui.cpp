/*
 * This file is part of OpenTTD.
 * OpenTTD is free software; you can redistribute it and/or modify it under the terms of the GNU General Public License as published by the Free Software Foundation, version 2.
 * OpenTTD is distributed in the hope that it will be useful, but WITHOUT ANY WARRANTY; without even the implied warranty of MERCHANTABILITY or FITNESS FOR A PARTICULAR PURPOSE.
 * See the GNU General Public License for more details. You should have received a copy of the GNU General Public License along with OpenTTD. If not, see <http://www.gnu.org/licenses/>.
 */

/** @file order_gui.cpp GUI related to orders. */

#include "stdafx.h"
#include "command_func.h"
#include "viewport_func.h"
#include "depot_map.h"
#include "roadveh.h"
#include "timetable.h"
#include "strings_func.h"
#include "company_func.h"
#include "dropdown_type.h"
#include "dropdown_func.h"
#include "textbuf_gui.h"
#include "string_func.h"
#include "tilehighlight_func.h"
#include "network/network.h"
#include "station_base.h"
#include "industry.h"
#include "waypoint_base.h"
#include "core/geometry_func.hpp"
#include "infrastructure_func.h"
#include "hotkeys.h"
#include "aircraft.h"
#include "engine_func.h"
#include "vehicle_func.h"
#include "vehiclelist.h"
#include "error.h"
#include "tracerestrict.h"
#include "scope.h"
#include "zoom_func.h"
#include "core/backup_type.hpp"

#include "widgets/order_widget.h"

#include "safeguards.h"

enum CargoTypeOrdersWindowVariant {
	CTOWV_LOAD   = 0,
	CTOWV_UNLOAD = 1,
};

/** Cargo type orders strings for load dropdowns. */
static const StringID _cargo_type_load_order_drowdown[] = {
	STR_ORDER_DROP_LOAD_IF_POSSIBLE,      // OLF_LOAD_IF_POSSIBLE
	STR_EMPTY,
	STR_CARGO_TYPE_ORDERS_DROP_FULL_LOAD, // OLFB_FULL_LOAD
	STR_EMPTY,
	STR_ORDER_DROP_NO_LOADING,            // OLFB_NO_LOAD
};
static const uint32_t _cargo_type_load_order_drowdown_hidden_mask = 0xA; // 01010

/** Cargo type orders strings for unload dropdowns. */
static const StringID _cargo_type_unload_order_drowdown[] = {
	STR_ORDER_DROP_UNLOAD_IF_ACCEPTED, // OUF_UNLOAD_IF_POSSIBLE
	STR_ORDER_DROP_UNLOAD,             // OUFB_UNLOAD
	STR_ORDER_DROP_TRANSFER,           // OUFB_TRANSFER
	STR_EMPTY,
	STR_ORDER_DROP_NO_UNLOADING,       // OUFB_NO_UNLOAD
};
static const uint32_t _cargo_type_unload_order_drowdown_hidden_mask = 0x8; // 01000

DropDownList GetSlotDropDownList(Owner owner, TraceRestrictSlotID slot_id, int &selected, VehicleType vehtype, bool show_other_types);
DropDownList GetCounterDropDownList(Owner owner, TraceRestrictCounterID ctr_id, int &selected);

static bool ModifyOrder(const Vehicle *v, VehicleOrderID order_id, uint32_t p2, bool error_msg = true, const char *text = nullptr)
{
	return DoCommandPEx(v->tile, v->index, p2, order_id, CMD_MODIFY_ORDER | (error_msg ? CMD_MSG(STR_ERROR_CAN_T_MODIFY_THIS_ORDER) : 0), nullptr, text, nullptr);
}

struct CargoTypeOrdersWindow : public Window {
private:
	CargoTypeOrdersWindowVariant variant;

	const Vehicle *vehicle;  ///< Vehicle owning the orders being displayed and manipulated.
	VehicleOrderID order_id; ///< Index of the order concerned by this window.

	VehicleOrderID order_count; ///< Count of the orders of the vehicle owning this window
	const Order *order;         ///< Order pointer at construction time;

	static const uint8_t CARGO_ICON_WIDTH  = 12;
	static const uint8_t CARGO_ICON_HEIGHT =  8;

	std::span<const StringID> cargo_type_order_dropdown; ///< Strings used to populate order dropdowns.
	uint32_t cargo_type_order_dropdown_hmask;  ///< Hidden mask for order dropdowns.

	uint max_cargo_name_width;     ///< Greatest width of cargo names.
	uint max_cargo_dropdown_width; ///< Greatest width of order names.

	uint set_to_all_dropdown_sel;     ///< Selected entry for the 'set to all' dropdown

	/**
	 * Initialize \c max_cargo_name_width and \c max_cargo_dropdown_width.
	 * @post \c max_cargo_name_width
	 * @post \c max_cargo_dropdown_width
	 */
	void InitMaxWidgetWidth()
	{
		this->max_cargo_name_width = 0;
		for (int i = 0; i < (int)_sorted_standard_cargo_specs.size(); i++) {
			SetDParam(0, _sorted_cargo_specs[i]->name);
			this->max_cargo_name_width = std::max(this->max_cargo_name_width, GetStringBoundingBox(STR_JUST_STRING).width);
		}
		this->max_cargo_dropdown_width = 0;
		for (StringID str : this->cargo_type_order_dropdown) {
			SetDParam(0, str);
			this->max_cargo_dropdown_width = std::max(this->max_cargo_dropdown_width, GetStringBoundingBox(STR_JUST_STRING).width);
		}
	}

	/** Populate the selected entry of order dropdowns. */
	void InitDropdownSelectedTypes()
	{
		StringID tooltip = STR_CARGO_TYPE_LOAD_ORDERS_DROP_TOOLTIP + this->variant;
		const Order *order = this->vehicle->GetOrder(this->order_id);
		for (int i = 0; i < (int)_sorted_standard_cargo_specs.size(); i++) {
			const CargoSpec *cs = _sorted_cargo_specs[i];
			const CargoID cargo_id = cs->Index();
			uint8_t order_type = (this->variant == CTOWV_LOAD) ? (uint8_t) order->GetCargoLoadTypeRaw(cargo_id) : (uint8_t) order->GetCargoUnloadTypeRaw(cargo_id);
			this->GetWidget<NWidgetCore>(WID_CTO_CARGO_DROPDOWN_FIRST + i)->SetDataTip(this->cargo_type_order_dropdown[order_type], tooltip);
		}
		this->GetWidget<NWidgetCore>(WID_CTO_SET_TO_ALL_DROPDOWN)->widget_data = this->cargo_type_order_dropdown[this->set_to_all_dropdown_sel];
	}

	/**
	 * Returns the load/unload type of this order for the specified cargo.
	 * @param cargo_id The cargo index for wich we want the load/unload type.
	 * @return an OrderLoadFlags if \c load_variant = true, an OrderUnloadFlags otherwise.
	 */
	uint8_t GetOrderActionTypeForCargo(CargoID cargo_id)
	{
		const Order *order = this->vehicle->GetOrder(this->order_id);
		return (this->variant == CTOWV_LOAD) ? (uint8_t) order->GetCargoLoadTypeRaw(cargo_id) : (uint8_t) order->GetCargoUnloadTypeRaw(cargo_id);
	}

	bool CheckOrderStillValid() const
	{
		if (this->vehicle->GetNumOrders() != this->order_count) return false;
		if (this->vehicle->GetOrder(this->order_id) != this->order) return false;
		return true;
	}

public:
	/**
	 * Instantiate a new CargoTypeOrdersWindow.
	 * @param desc The window description.
	 * @param v The vehicle the order belongs to.
	 * @param order_id Which order to display/edit.
	 * @param variant Which aspect of the order to display/edit: load or unload.
	 * @pre \c v != nullptr
	 */
	CargoTypeOrdersWindow(WindowDesc &desc, const Vehicle *v, VehicleOrderID order_id, CargoTypeOrdersWindowVariant variant) : Window(desc)
	{
		this->variant = variant;
		this->cargo_type_order_dropdown = (this->variant == CTOWV_LOAD) ? _cargo_type_load_order_drowdown : _cargo_type_unload_order_drowdown;
		this->cargo_type_order_dropdown_hmask = (this->variant == CTOWV_LOAD) ? _cargo_type_load_order_drowdown_hidden_mask : _cargo_type_unload_order_drowdown_hidden_mask;
		this->InitMaxWidgetWidth();

		this->vehicle = v;
		this->order_id = order_id;
		this->order_count = v->GetNumOrders();
		this->order = v->GetOrder(order_id);
		this->set_to_all_dropdown_sel = 0;

		this->CreateNestedTree();
		this->GetWidget<NWidgetCore>(WID_CTO_CAPTION)->SetDataTip(STR_CARGO_TYPE_ORDERS_LOAD_CAPTION + this->variant, STR_TOOLTIP_WINDOW_TITLE_DRAG_THIS);
		this->GetWidget<NWidgetCore>(WID_CTO_HEADER)->SetDataTip(STR_CARGO_TYPE_ORDERS_LOAD_TITLE + this->variant, STR_NULL);
		this->GetWidget<NWidgetStacked>(WID_CTO_SELECT)->SetDisplayedPlane((_sorted_standard_cargo_specs.size() >= 32) ? 0 : SZSP_NONE);
		this->InitDropdownSelectedTypes();
		this->FinishInitNested(v->index);

		this->owner = v->owner;
	}

	void Close(int data = 0) override
	{
		if (!FocusWindowById(WC_VEHICLE_ORDERS, this->window_number)) {
			MarkDirtyFocusedRoutePaths(this->vehicle);
		}
		this->Window::Close();
	}

	virtual void UpdateWidgetSize(WidgetID widget, Dimension &size, const Dimension &padding, Dimension &fill, Dimension &resize) override
	{
		if (widget == WID_CTO_HEADER) {
			size.height = std::max(size.height, (uint) GetCharacterHeight(FS_NORMAL) + WidgetDimensions::scaled.framerect.Vertical());
		} else if (WID_CTO_CARGO_LABEL_FIRST <= widget && widget <= WID_CTO_CARGO_LABEL_LAST) {
			size.width  = std::max(size.width, WidgetDimensions::scaled.framerect.left + this->CARGO_ICON_WIDTH + WidgetDimensions::scaled.framerect.Horizontal() + this->max_cargo_name_width + padding.width);
			size.height = std::max(size.height, (uint) GetCharacterHeight(FS_NORMAL) + WidgetDimensions::scaled.framerect.Vertical());
		} else if ((WID_CTO_CARGO_DROPDOWN_FIRST <= widget && widget <= WID_CTO_CARGO_DROPDOWN_LAST) || widget == WID_CTO_SET_TO_ALL_DROPDOWN) {
			size.width  = std::max(size.width, WidgetDimensions::scaled.dropdowntext.Horizontal() + this->max_cargo_dropdown_width + NWidgetLeaf::GetDropdownBoxDimension().width);
			size.height = std::max(size.height, (uint) WidgetDimensions::scaled.dropdowntext.Vertical() + GetCharacterHeight(FS_NORMAL));
		} else if (widget == WID_CTO_SET_TO_ALL_LABEL) {
			size.width = std::max(size.width, this->max_cargo_name_width + WidgetDimensions::scaled.framerect.right + padding.width);
			size.height = std::max(size.height, (uint) GetCharacterHeight(FS_NORMAL) + WidgetDimensions::scaled.framerect.Vertical());
		}
	}

	virtual void DrawWidget(const Rect &r, WidgetID widget) const override
	{
		if (WID_CTO_CARGO_LABEL_FIRST <= widget && widget <= WID_CTO_CARGO_LABEL_LAST) {
			Rect ir = r.Shrink(WidgetDimensions::scaled.framerect);
			const CargoSpec *cs = _sorted_cargo_specs[widget - WID_CTO_CARGO_LABEL_FIRST];
			bool rtl = (_current_text_dir == TD_RTL);

			/* Draw cargo icon. */
			int rect_left   = rtl ? ir.right - this->CARGO_ICON_WIDTH : ir.left;
			int rect_right  = rect_left + this->CARGO_ICON_WIDTH;
			int rect_top    = ir.top + ((ir.bottom - ir.top) - this->CARGO_ICON_HEIGHT) / 2;
			int rect_bottom = rect_top + this->CARGO_ICON_HEIGHT;
			GfxFillRect(rect_left, rect_top, rect_right, rect_bottom, PC_BLACK);
			GfxFillRect(rect_left + 1, rect_top + 1, rect_right - 1, rect_bottom - 1, cs->legend_colour);

			/* Draw cargo name */
			int text_left  = rtl ? ir.left : rect_right + WidgetDimensions::scaled.framerect.left;
			int text_right = rtl ? rect_left - WidgetDimensions::scaled.framerect.left : ir.right;
			int text_top   = ir.top;
			SetDParam(0, cs->name);
			DrawString(text_left, text_right, text_top, STR_JUST_STRING, TC_BLACK);
		}
	}

	virtual void OnClick(Point pt, WidgetID widget, int click_count) override
	{
		if (!this->CheckOrderStillValid()) {
			this->Close();
			return;
		}
		if (widget == WID_CTO_CLOSEBTN) {
			this->Close();
		} else if (WID_CTO_CARGO_DROPDOWN_FIRST <= widget && widget <= WID_CTO_CARGO_DROPDOWN_LAST) {
			const CargoSpec *cs = _sorted_cargo_specs[widget - WID_CTO_CARGO_DROPDOWN_FIRST];
			const CargoID cargo_id = cs->Index();

			ShowDropDownMenu(this, this->cargo_type_order_dropdown, this->GetOrderActionTypeForCargo(cargo_id), widget, 0, this->cargo_type_order_dropdown_hmask);
		} else if (widget == WID_CTO_SET_TO_ALL_DROPDOWN) {
			ShowDropDownMenu(this, this->cargo_type_order_dropdown, this->set_to_all_dropdown_sel, widget, 0, this->cargo_type_order_dropdown_hmask);
		}
	}

	virtual void OnDropdownSelect(WidgetID widget, int action_type) override
	{
		if (!this->CheckOrderStillValid()) {
			this->Close();
			return;
		}
		ModifyOrderFlags mof = (this->variant == CTOWV_LOAD) ? MOF_CARGO_TYPE_LOAD : MOF_CARGO_TYPE_UNLOAD;
		if (WID_CTO_CARGO_DROPDOWN_FIRST <= widget && widget <= WID_CTO_CARGO_DROPDOWN_LAST) {
			const CargoSpec *cs = _sorted_cargo_specs[widget - WID_CTO_CARGO_DROPDOWN_FIRST];
			const CargoID cargo_id = cs->Index();
			uint8_t order_action_type = this->GetOrderActionTypeForCargo(cargo_id);

			if (action_type == order_action_type) return;

			ModifyOrder(this->vehicle, this->order_id, mof | (action_type << 8) | (cargo_id << 24));

			this->GetWidget<NWidgetCore>(widget)->SetDataTip(this->cargo_type_order_dropdown[this->GetOrderActionTypeForCargo(cargo_id)], STR_CARGO_TYPE_LOAD_ORDERS_DROP_TOOLTIP + this->variant);
			this->SetWidgetDirty(widget);
		} else if (widget == WID_CTO_SET_TO_ALL_DROPDOWN) {
			ModifyOrder(this->vehicle, this->order_id, mof | (action_type << 8) | (INVALID_CARGO << 24));

			for (int i = 0; i < (int)_sorted_standard_cargo_specs.size(); i++) {
				const CargoSpec *cs = _sorted_cargo_specs[i];
				const CargoID cargo_id = cs->Index();
				if (action_type != this->GetOrderActionTypeForCargo(cargo_id)) {
					this->GetWidget<NWidgetCore>(i + WID_CTO_CARGO_DROPDOWN_FIRST)->SetDataTip(this->cargo_type_order_dropdown[this->GetOrderActionTypeForCargo(cargo_id)], STR_CARGO_TYPE_LOAD_ORDERS_DROP_TOOLTIP + this->variant);
					this->SetWidgetDirty(i + WID_CTO_CARGO_DROPDOWN_FIRST);
				}
			}

			if (action_type != (int) this->set_to_all_dropdown_sel) {
				this->set_to_all_dropdown_sel = action_type;
				this->GetWidget<NWidgetCore>(widget)->widget_data = this->cargo_type_order_dropdown[this->set_to_all_dropdown_sel];
				this->SetWidgetDirty(widget);
			}
		}
	}

	virtual void SetStringParameters(WidgetID widget) const override
	{
		if (!this->CheckOrderStillValid()) {
			return;
		}
		if (widget == WID_CTO_CAPTION) {
			SetDParam(0, this->vehicle->index);
			SetDParam(1, this->order_id + 1);
			SetDParam(2, this->vehicle->GetOrder(this->order_id)->GetDestination());
		}
	}

	virtual void OnFocus(Window *previously_focused_window) override
	{
		if (HasFocusedVehicleChanged(this->window_number, previously_focused_window)) {
			MarkDirtyFocusedRoutePaths(this->vehicle);
		}
	}

	virtual void OnFocusLost(bool closing, Window *newly_focused_window) override
	{
		if (HasFocusedVehicleChanged(this->window_number, newly_focused_window)) {
			MarkDirtyFocusedRoutePaths(this->vehicle);
		}
	}

	/**
	 * Some data on this window has become invalid.
	 * @param data Information about the changed data.
	 * @param gui_scope Whether the call is done from GUI scope. You may not do everything when not in GUI scope. See #InvalidateWindowData() for details.
	 */
	virtual void OnInvalidateData(int data = 0, bool gui_scope = true) override
	{
		if (!this->CheckOrderStillValid()) {
			this->Close();
			return;
		}
		if (gui_scope) {
			this->InitDropdownSelectedTypes();
			this->SetDirty();
		}
	}
};

/**
 * Make a list of panel for each available cargo type.
 * Each panel contains a label to display the cargo name.
 * @return A vertical container of cargo type orders rows.
 * @post \c *biggest_index contains the largest used index in the tree.
 */
static std::unique_ptr<NWidgetBase> MakeCargoTypeOrdersRows(bool right)
{
	std::unique_ptr<NWidgetVertical> ver = std::make_unique<NWidgetVertical>();

	const bool dual_column = (_sorted_standard_cargo_specs.size() >= 32);
	if (right && !dual_column) return ver;

	const int increment = dual_column ? 2 : 1;

	for (int i = (right ? 1 : 0); i < (int)_sorted_standard_cargo_specs.size(); i += increment) {
		/* Cargo row */
		std::unique_ptr<NWidgetBackground> panel = std::make_unique<NWidgetBackground>(WWT_PANEL, COLOUR_GREY, WID_CTO_CARGO_ROW_FIRST + i);
		std::unique_ptr<NWidgetHorizontal> horiz = std::make_unique<NWidgetHorizontal>();

		/* Cargo label */
		std::unique_ptr<NWidgetBackground> label = std::make_unique<NWidgetBackground>(WWT_PANEL, COLOUR_GREY, WID_CTO_CARGO_LABEL_FIRST + i);
		label->SetFill(1, 0);
		label->SetResize(1, 0);
		horiz->Add(std::move(label));

		/* Orders dropdown */
		std::unique_ptr<NWidgetLeaf> dropdown = std::make_unique<NWidgetLeaf>(WWT_DROPDOWN, COLOUR_GREY, WID_CTO_CARGO_DROPDOWN_FIRST + i, STR_NULL, STR_EMPTY);
		dropdown->SetFill(1, 0);
		dropdown->SetResize(1, 0);
		horiz->Add(std::move(dropdown));

		panel->Add(std::move(horiz));
		ver->Add(std::move(panel));
	}

	return ver;
}

static std::unique_ptr<NWidgetBase> MakeCargoTypeOrdersRowsLeft()
{
	return MakeCargoTypeOrdersRows(false);
}

static std::unique_ptr<NWidgetBase> MakeCargoTypeOrdersRowsRight()
{
	return MakeCargoTypeOrdersRows(true);
}

/** Widgets definition of CargoTypeOrdersWindow. */
static constexpr NWidgetPart _nested_cargo_type_orders_widgets[] = {
	NWidget(NWID_HORIZONTAL),
		NWidget(WWT_CLOSEBOX, COLOUR_GREY),
		NWidget(WWT_CAPTION, COLOUR_GREY, WID_CTO_CAPTION), SetDataTip(STR_NULL, STR_TOOLTIP_WINDOW_TITLE_DRAG_THIS),
	EndContainer(),
	NWidget(WWT_PANEL, COLOUR_GREY),
		NWidget(WWT_LABEL, COLOUR_GREY, WID_CTO_HEADER), SetFill(1, 0), SetResize(1, 0), SetDataTip(STR_NULL, STR_NULL),
	EndContainer(),
	NWidget(WWT_PANEL, COLOUR_GREY),
		NWidget(NWID_HORIZONTAL),
			NWidgetFunction(MakeCargoTypeOrdersRowsLeft),
			NWidget(NWID_SELECTION, COLOUR_GREY, WID_CTO_SELECT),
				NWidgetFunction(MakeCargoTypeOrdersRowsRight),
			EndContainer(),
		EndContainer(),
	EndContainer(),
	NWidget(WWT_PANEL, COLOUR_GREY), SetMinimalSize(1, 4), SetFill(1, 0), SetResize(1, 0), EndContainer(), // SPACER
	NWidget(NWID_HORIZONTAL),
		NWidget(WWT_PANEL, COLOUR_GREY),
			NWidget(WWT_TEXT, COLOUR_GREY, WID_CTO_SET_TO_ALL_LABEL), SetPadding(0, 0, 0, 12 + WidgetDimensions::unscaled.framerect.Horizontal()), SetFill(1, 0), SetResize(1, 0), SetDataTip(STR_CARGO_TYPE_ORDERS_SET_TO_ALL_LABEL, STR_CARGO_TYPE_ORDERS_SET_TO_ALL_TOOLTIP),
		EndContainer(),
		NWidget(WWT_DROPDOWN, COLOUR_GREY, WID_CTO_SET_TO_ALL_DROPDOWN), SetFill(1, 0), SetResize(1, 0), SetDataTip(STR_NULL, STR_CARGO_TYPE_ORDERS_SET_TO_ALL_TOOLTIP),
	EndContainer(),
	NWidget(NWID_HORIZONTAL),
		NWidget(WWT_TEXTBTN, COLOUR_GREY, WID_CTO_CLOSEBTN), SetFill(1, 0), SetResize(1, 0), SetDataTip(STR_CARGO_TYPE_ORDERS_CLOSE_BUTTON, STR_TOOLTIP_CLOSE_WINDOW),
		NWidget(WWT_RESIZEBOX, COLOUR_GREY),
	EndContainer(),
};

/** Window description for the 'load' variant of CargoTypeOrdersWindow. */
static WindowDesc _cargo_type_load_orders_widgets (__FILE__, __LINE__,
	WDP_AUTO, nullptr, 195, 186,
	WC_VEHICLE_CARGO_TYPE_LOAD_ORDERS, WC_VEHICLE_ORDERS,
	WDF_CONSTRUCTION,
	_nested_cargo_type_orders_widgets
);

/** Window description for the 'unload' variant of CargoTypeOrdersWindow. */
static WindowDesc _cargo_type_unload_orders_widgets (__FILE__, __LINE__,
	WDP_AUTO, nullptr, 195, 186,
	WC_VEHICLE_CARGO_TYPE_UNLOAD_ORDERS, WC_VEHICLE_ORDERS,
	WDF_CONSTRUCTION,
	_nested_cargo_type_orders_widgets
);

/**
 * Show the CargoTypeOrdersWindow for an order.
 * @param v The vehicle the order belongs to.
 * @param parent The parent window.
 * @param order_id Which order to display/edit.
 * @param variant Which aspect of the order to display/edit: load or unload.
 * @pre \c v != nullptr
 */
void ShowCargoTypeOrdersWindow(const Vehicle *v, Window *parent, VehicleOrderID order_id, CargoTypeOrdersWindowVariant variant)
{
	WindowDesc &desc = (variant == CTOWV_LOAD) ? _cargo_type_load_orders_widgets : _cargo_type_unload_orders_widgets;
	CloseWindowById(desc.cls, v->index);
	CargoTypeOrdersWindow *w = new CargoTypeOrdersWindow(desc, v, order_id, variant);
	w->parent = parent;
}


/** Order load types that could be given to station orders. */
static const StringID _station_load_types[][9][9] = {
	{
		/* No refitting. */
		{
			STR_EMPTY,
			INVALID_STRING_ID,
			STR_ORDER_FULL_LOAD,
			STR_ORDER_FULL_LOAD_ANY,
			STR_ORDER_NO_LOAD,
			INVALID_STRING_ID,
			INVALID_STRING_ID,
			INVALID_STRING_ID,
			STR_ORDER_CARGO_TYPE_LOAD,
		}, {
			STR_ORDER_UNLOAD,
			INVALID_STRING_ID,
			STR_ORDER_UNLOAD_FULL_LOAD,
			STR_ORDER_UNLOAD_FULL_LOAD_ANY,
			STR_ORDER_UNLOAD_NO_LOAD,
			INVALID_STRING_ID,
			INVALID_STRING_ID,
			INVALID_STRING_ID,
			STR_ORDER_UNLOAD_CARGO_TYPE_LOAD,
		}, {
			STR_ORDER_TRANSFER,
			INVALID_STRING_ID,
			STR_ORDER_TRANSFER_FULL_LOAD,
			STR_ORDER_TRANSFER_FULL_LOAD_ANY,
			STR_ORDER_TRANSFER_NO_LOAD,
			INVALID_STRING_ID,
			INVALID_STRING_ID,
			INVALID_STRING_ID,
			STR_ORDER_TRANSFER_CARGO_TYPE_LOAD,
		}, {
			/* Unload and transfer do not work together. */
			INVALID_STRING_ID, INVALID_STRING_ID, INVALID_STRING_ID,
			INVALID_STRING_ID, INVALID_STRING_ID, INVALID_STRING_ID,
			INVALID_STRING_ID, INVALID_STRING_ID, INVALID_STRING_ID,
		}, {
			STR_ORDER_NO_UNLOAD,
			INVALID_STRING_ID,
			STR_ORDER_NO_UNLOAD_FULL_LOAD,
			STR_ORDER_NO_UNLOAD_FULL_LOAD_ANY,
			STR_ORDER_NO_UNLOAD_NO_LOAD,
			INVALID_STRING_ID,
			INVALID_STRING_ID,
			INVALID_STRING_ID,
			STR_ORDER_NO_UNLOAD_CARGO_TYPE_LOAD,
		}, {
			INVALID_STRING_ID, INVALID_STRING_ID, INVALID_STRING_ID,
			INVALID_STRING_ID, INVALID_STRING_ID, INVALID_STRING_ID,
			INVALID_STRING_ID, INVALID_STRING_ID, INVALID_STRING_ID,
		}, {
			INVALID_STRING_ID, INVALID_STRING_ID, INVALID_STRING_ID,
			INVALID_STRING_ID, INVALID_STRING_ID, INVALID_STRING_ID,
			INVALID_STRING_ID, INVALID_STRING_ID, INVALID_STRING_ID,
		}, {
			INVALID_STRING_ID, INVALID_STRING_ID, INVALID_STRING_ID,
			INVALID_STRING_ID, INVALID_STRING_ID, INVALID_STRING_ID,
			INVALID_STRING_ID, INVALID_STRING_ID, INVALID_STRING_ID,
		}, {
			STR_ORDER_CARGO_TYPE_UNLOAD,
			INVALID_STRING_ID,
			STR_ORDER_CARGO_TYPE_UNLOAD_FULL_LOAD,
			STR_ORDER_CARGO_TYPE_UNLOAD_FULL_LOAD_ANY,
			STR_ORDER_CARGO_TYPE_UNLOAD_NO_LOAD,
			INVALID_STRING_ID,
			INVALID_STRING_ID,
			INVALID_STRING_ID,
			STR_ORDER_CARGO_TYPE_UNLOAD_CARGO_TYPE_LOAD,
		}
	}, {
		/* With auto-refitting. No loading and auto-refitting do not work together. */
		{
			STR_ORDER_AUTO_REFIT,
			INVALID_STRING_ID,
			STR_ORDER_FULL_LOAD_REFIT,
			STR_ORDER_FULL_LOAD_ANY_REFIT,
			INVALID_STRING_ID,
			INVALID_STRING_ID,
			INVALID_STRING_ID,
			INVALID_STRING_ID,
			STR_ORDER_CARGO_TYPE_LOAD_REFIT,
		}, {
			STR_ORDER_UNLOAD_REFIT,
			INVALID_STRING_ID,
			STR_ORDER_UNLOAD_FULL_LOAD_REFIT,
			STR_ORDER_UNLOAD_FULL_LOAD_ANY_REFIT,
			INVALID_STRING_ID,
			INVALID_STRING_ID,
			INVALID_STRING_ID,
			INVALID_STRING_ID,
			STR_ORDER_UNLOAD_CARGO_TYPE_LOAD_REFIT,
		}, {
			STR_ORDER_TRANSFER_REFIT,
			INVALID_STRING_ID,
			STR_ORDER_TRANSFER_FULL_LOAD_REFIT,
			STR_ORDER_TRANSFER_FULL_LOAD_ANY_REFIT,
			INVALID_STRING_ID,
			INVALID_STRING_ID,
			INVALID_STRING_ID,
			INVALID_STRING_ID,
			STR_ORDER_TRANSFER_CARGO_TYPE_LOAD_REFIT,
		}, {
			/* Unload and transfer do not work together. */
			INVALID_STRING_ID, INVALID_STRING_ID, INVALID_STRING_ID,
			INVALID_STRING_ID, INVALID_STRING_ID, INVALID_STRING_ID,
			INVALID_STRING_ID, INVALID_STRING_ID, INVALID_STRING_ID,
		}, {
			STR_ORDER_NO_UNLOAD_REFIT,
			INVALID_STRING_ID,
			STR_ORDER_NO_UNLOAD_FULL_LOAD_REFIT,
			STR_ORDER_NO_UNLOAD_FULL_LOAD_ANY_REFIT,
			INVALID_STRING_ID,
			INVALID_STRING_ID,
			INVALID_STRING_ID,
			INVALID_STRING_ID,
			STR_ORDER_NO_UNLOAD_CARGO_TYPE_LOAD_REFIT,
		}, {
			INVALID_STRING_ID, INVALID_STRING_ID, INVALID_STRING_ID,
			INVALID_STRING_ID, INVALID_STRING_ID, INVALID_STRING_ID,
			INVALID_STRING_ID, INVALID_STRING_ID, INVALID_STRING_ID,
		}, {
			INVALID_STRING_ID, INVALID_STRING_ID, INVALID_STRING_ID,
			INVALID_STRING_ID, INVALID_STRING_ID, INVALID_STRING_ID,
			INVALID_STRING_ID, INVALID_STRING_ID, INVALID_STRING_ID,
		}, {
			INVALID_STRING_ID, INVALID_STRING_ID, INVALID_STRING_ID,
			INVALID_STRING_ID, INVALID_STRING_ID, INVALID_STRING_ID,
			INVALID_STRING_ID, INVALID_STRING_ID, INVALID_STRING_ID,
		}, {
			STR_ORDER_CARGO_TYPE_UNLOAD_REFIT,
			INVALID_STRING_ID,
			STR_ORDER_CARGO_TYPE_UNLOAD_FULL_LOAD_REFIT,
			STR_ORDER_CARGO_TYPE_UNLOAD_FULL_LOAD_ANY_REFIT,
			INVALID_STRING_ID,
			INVALID_STRING_ID,
			INVALID_STRING_ID,
			INVALID_STRING_ID,
			STR_ORDER_CARGO_TYPE_UNLOAD_CARGO_TYPE_LOAD_REFIT,
		}
	}
};

static const StringID _order_non_stop_drowdown[] = {
	STR_ORDER_GO_TO,
	STR_ORDER_GO_NON_STOP_TO,
	STR_ORDER_GO_VIA,
	STR_ORDER_GO_NON_STOP_VIA,
};

static const StringID _order_full_load_drowdown[] = {
	STR_ORDER_DROP_LOAD_IF_POSSIBLE,
	STR_EMPTY,
	STR_ORDER_DROP_FULL_LOAD_ALL,
	STR_ORDER_DROP_FULL_LOAD_ANY,
	STR_ORDER_DROP_NO_LOADING,
	STR_EMPTY,
	STR_EMPTY,
	STR_EMPTY,
	STR_ORDER_DROP_CARGO_TYPE_LOAD,
};

static const StringID _order_unload_drowdown[] = {
	STR_ORDER_DROP_UNLOAD_IF_ACCEPTED,
	STR_ORDER_DROP_UNLOAD,
	STR_ORDER_DROP_TRANSFER,
	STR_EMPTY,
	STR_ORDER_DROP_NO_UNLOADING,
	STR_EMPTY,
	STR_EMPTY,
	STR_EMPTY,
	STR_ORDER_DROP_CARGO_TYPE_UNLOAD,
};

enum OrderDropDownID {
	ODDI_GO_TO,
	ODDI_GO_TO_NEAREST_DEPOT,
	ODDI_CONDITIONAL,
	ODDI_SHARE,
	ODDI_TRY_ACQUIRE_SLOT,
	ODDI_RELEASE_SLOT,
	ODDI_CHANGE_COUNTER,
	ODDI_LABEL_TEXT,
	ODDI_LABEL_DEPARTURES_VIA,
};

static const StringID _order_manage_list_dropdown[] = {
	STR_ORDER_REVERSE_ORDER_LIST,
	STR_ORDER_APPEND_REVERSED_ORDER_LIST,
};

/** Variables for conditional orders; this defines the order of appearance in the dropdown box */
static const OrderConditionVariable _order_conditional_variable[] = {
	OCV_LOAD_PERCENTAGE,
	OCV_CARGO_LOAD_PERCENTAGE,
	OCV_RELIABILITY,
	OCV_MAX_RELIABILITY,
	OCV_MAX_SPEED,
	OCV_AGE,
	OCV_REMAINING_LIFETIME,
	OCV_REQUIRES_SERVICE,
	OCV_CARGO_WAITING,
	OCV_CARGO_WAITING_AMOUNT,
	OCV_CARGO_WAITING_AMOUNT_PERCENTAGE,
	OCV_CARGO_ACCEPTANCE,
	OCV_FREE_PLATFORMS,
	OCV_SLOT_OCCUPANCY,
	OCV_VEH_IN_SLOT,
	OCV_COUNTER_VALUE,
	OCV_TIME_DATE,
	OCV_TIMETABLE,
	OCV_DISPATCH_SLOT,
	OCV_PERCENT,
	OCV_UNCONDITIONALLY,
};

static const StringID _order_conditional_condition[] = {
	STR_ORDER_CONDITIONAL_COMPARATOR_EQUALS,
	STR_ORDER_CONDITIONAL_COMPARATOR_NOT_EQUALS,
	STR_ORDER_CONDITIONAL_COMPARATOR_LESS_THAN,
	STR_ORDER_CONDITIONAL_COMPARATOR_LESS_EQUALS,
	STR_ORDER_CONDITIONAL_COMPARATOR_MORE_THAN,
	STR_ORDER_CONDITIONAL_COMPARATOR_MORE_EQUALS,
	STR_ORDER_CONDITIONAL_COMPARATOR_IS_TRUE,
	STR_ORDER_CONDITIONAL_COMPARATOR_IS_FALSE,
};

static const StringID _order_conditional_condition_has[] = {
	STR_ORDER_CONDITIONAL_COMPARATOR_HAS,
	STR_ORDER_CONDITIONAL_COMPARATOR_HAS_NO,
	STR_ORDER_CONDITIONAL_COMPARATOR_HAS_LESS_THAN,
	STR_ORDER_CONDITIONAL_COMPARATOR_HAS_LESS_EQUALS,
	STR_ORDER_CONDITIONAL_COMPARATOR_HAS_MORE_THAN,
	STR_ORDER_CONDITIONAL_COMPARATOR_HAS_MORE_EQUALS,
	STR_ORDER_CONDITIONAL_COMPARATOR_HAS,
	STR_ORDER_CONDITIONAL_COMPARATOR_HAS_NO,
};

static const StringID _order_conditional_condition_accepts[] = {
	STR_NULL,
	STR_NULL,
	STR_NULL,
	STR_NULL,
	STR_NULL,
	STR_NULL,
	STR_ORDER_CONDITIONAL_COMPARATOR_ACCEPTS,
	STR_ORDER_CONDITIONAL_COMPARATOR_DOES_NOT_ACCEPT,
};

static const StringID _order_conditional_condition_occupancy[] = {
	STR_ORDER_CONDITIONAL_COMPARATOR_OCCUPANCY_EMPTY,
	STR_ORDER_CONDITIONAL_COMPARATOR_OCCUPANCY_NOT_EMPTY,
	STR_NULL,
	STR_NULL,
	STR_NULL,
	STR_NULL,
	STR_ORDER_CONDITIONAL_COMPARATOR_FULLY_OCCUPIED,
	STR_ORDER_CONDITIONAL_COMPARATOR_NOT_YET_FULLY_OCCUPIED,
};

static const StringID _order_conditional_condition_is_in_slot[] = {
	STR_ORDER_CONDITIONAL_COMPARATOR_TRAIN_IN_ACQUIRE_SLOT,
	STR_ORDER_CONDITIONAL_COMPARATOR_TRAIN_NOT_IN_ACQUIRE_SLOT,
	STR_NULL,
	STR_NULL,
	STR_NULL,
	STR_NULL,
	STR_ORDER_CONDITIONAL_COMPARATOR_TRAIN_IN_SLOT,
	STR_ORDER_CONDITIONAL_COMPARATOR_TRAIN_NOT_IN_SLOT,
};

static const StringID _order_conditional_condition_is_in_slot_non_train[] = {
	STR_ORDER_CONDITIONAL_COMPARATOR_VEHICLE_IN_ACQUIRE_SLOT,
	STR_ORDER_CONDITIONAL_COMPARATOR_VEHICLE_NOT_IN_ACQUIRE_SLOT,
	STR_NULL,
	STR_NULL,
	STR_NULL,
	STR_NULL,
	STR_ORDER_CONDITIONAL_COMPARATOR_VEHICLE_IN_SLOT,
	STR_ORDER_CONDITIONAL_COMPARATOR_VEHICLE_NOT_IN_SLOT,
};

static const StringID _order_conditional_condition_dispatch_slot_first[] = {
	STR_NULL,
	STR_NULL,
	STR_NULL,
	STR_NULL,
	STR_NULL,
	STR_NULL,
	STR_ORDER_CONDITIONAL_COMPARATOR_DISPATCH_SLOT_IS_FIRST,
	STR_ORDER_CONDITIONAL_COMPARATOR_DISPATCH_SLOT_IS_NOT_FIRST,
};

static const StringID _order_conditional_condition_dispatch_slot_last[] = {
	STR_NULL,
	STR_NULL,
	STR_NULL,
	STR_NULL,
	STR_NULL,
	STR_NULL,
	STR_ORDER_CONDITIONAL_COMPARATOR_DISPATCH_SLOT_IS_LAST,
	STR_ORDER_CONDITIONAL_COMPARATOR_DISPATCH_SLOT_IS_NOT_LAST,
};

static const StringID _order_conditional_condition_dispatch_slot_tag[] = {
	STR_NULL,
	STR_NULL,
	STR_NULL,
	STR_NULL,
	STR_NULL,
	STR_NULL,
	STR_ORDER_CONDITIONAL_COMPARATOR_DISPATCH_SLOT_HAS_TAG,
	STR_ORDER_CONDITIONAL_COMPARATOR_DISPATCH_SLOT_DOESNT_HAVE_TAG,
};

extern uint ConvertSpeedToDisplaySpeed(uint speed, VehicleType type);
extern uint ConvertDisplaySpeedToSpeed(uint speed, VehicleType type);

static const StringID _order_depot_action_dropdown[] = {
	STR_ORDER_DROP_GO_ALWAYS_DEPOT,
	STR_ORDER_DROP_SERVICE_DEPOT,
	STR_ORDER_DROP_HALT_DEPOT,
	STR_ORDER_DROP_UNBUNCH,
	STR_ORDER_DROP_SELL_DEPOT,
};

static int DepotActionStringIndex(const Order *order)
{
	if (order->GetDepotActionType() & ODATFB_SELL) {
		return DA_SELL;
	} else if (order->GetDepotActionType() & ODATFB_HALT) {
		return DA_STOP;
	} else if (order->GetDepotActionType() & ODATFB_UNBUNCH) {
		return DA_SERVICE;
	} else if (order->GetDepotOrderType() & ODTFB_SERVICE) {
		return DA_SERVICE;
	} else {
		return DA_ALWAYS_GO;
	}
}

static const StringID _order_refit_action_dropdown[] = {
	STR_ORDER_DROP_REFIT_AUTO,
	STR_ORDER_DROP_REFIT_AUTO_ANY,
};

static const StringID _order_time_date_dropdown[] = {
	STR_TRACE_RESTRICT_TIME_MINUTE,
	STR_TRACE_RESTRICT_TIME_HOUR,
	STR_TRACE_RESTRICT_TIME_HOUR_MINUTE,
	STR_TRACE_RESTRICT_TIME_DAY,
	STR_TRACE_RESTRICT_TIME_MONTH,
};

static const StringID _order_timetable_dropdown[] = {
	STR_TRACE_RESTRICT_TIMETABLE_LATENESS,
	STR_TRACE_RESTRICT_TIMETABLE_EARLINESS,
};

StringID OrderStringForVariable(const Vehicle *v, OrderConditionVariable ocv)
{
	if (ocv == OCV_VEH_IN_SLOT && v->type != VEH_TRAIN) return STR_ORDER_CONDITIONAL_VEHICLE_IN_SLOT;
	return STR_ORDER_CONDITIONAL_LOAD_PERCENTAGE + ocv;
}

/**
 * Draws an order in order or timetable GUI
 * @param v Vehicle the order belongs to
 * @param order The order to draw
 * @param order_index Index of the order in the orders of the vehicle
 * @param y Y position for drawing
 * @param selected True, if the order is selected
 * @param timetable True, when drawing in the timetable GUI
 * @param left Left border for text drawing
 * @param middle X position between order index and order text
 * @param right Right border for text drawing
 */
void DrawOrderString(const Vehicle *v, const Order *order, int order_index, int y, bool selected, bool timetable, int left, int middle, int right)
{
	bool rtl = _current_text_dir == TD_RTL;

	SpriteID sprite = rtl ? SPR_ARROW_LEFT : SPR_ARROW_RIGHT;
	Dimension sprite_size = GetSpriteSize(sprite);
	if (v->cur_real_order_index == order_index) {
		/* Draw two arrows before the next real order. */
		DrawSprite(sprite, PAL_NONE, rtl ? right -     sprite_size.width : left,                     y + ((int)GetCharacterHeight(FS_NORMAL) - (int)sprite_size.height) / 2);
		DrawSprite(sprite, PAL_NONE, rtl ? right - 2 * sprite_size.width : left + sprite_size.width, y + ((int)GetCharacterHeight(FS_NORMAL) - (int)sprite_size.height) / 2);
	} else if (v->cur_implicit_order_index == order_index) {
		/* Draw one arrow before the next implicit order; the next real order will still get two arrows. */
		DrawSprite(sprite, PAL_NONE, rtl ? right -     sprite_size.width : left,                     y + ((int)GetCharacterHeight(FS_NORMAL) - (int)sprite_size.height) / 2);
	}

	TextColour colour = TC_BLACK;
	if (order->IsType(OT_IMPLICIT)) {
		colour = (selected ? TC_SILVER : TC_GREY) | TC_NO_SHADE;
	} else {
		if (selected) {
			colour = TC_WHITE;
		} else {
			Colours order_colour = order->GetColour();
			if (order_colour != INVALID_COLOUR) colour = TC_IS_PALETTE_COLOUR | (TextColour)_colour_value[order_colour];
		}
	}

	SetDParam(0, order_index + 1);
	DrawString(left, rtl ? right - 2 * sprite_size.width - 3 : middle, y, STR_ORDER_INDEX, colour, SA_RIGHT | SA_FORCE);

	SetDParam(7, STR_EMPTY);
	SetDParam(10, STR_EMPTY);
	SetDParam(11, STR_EMPTY);

	/* Check range for aircraft. */
	if (v->type == VEH_AIRCRAFT && Aircraft::From(v)->GetRange() > 0 && order->IsGotoOrder()) {
		const Order *next = v->orders->GetNext(order);
		if (GetOrderDistance(order, next, v) > Aircraft::From(v)->acache.cached_max_range_sqr) SetDParam(11, STR_ORDER_OUT_OF_RANGE);
	}

	bool timetable_wait_time_valid = false;

	switch (order->GetType()) {
		case OT_DUMMY:
			SetDParam(0, STR_INVALID_ORDER);
			SetDParam(1, order->GetDestination());
			break;

		case OT_IMPLICIT:
			SetDParam(0, STR_ORDER_GO_TO_STATION);
			SetDParam(1, STR_ORDER_GO_TO);
			SetDParam(2, order->GetDestination());
			SetDParam(3, timetable ? STR_EMPTY : STR_ORDER_IMPLICIT);
			break;

		case OT_GOTO_STATION: {
			OrderLoadFlags load = order->GetLoadType();
			OrderUnloadFlags unload = order->GetUnloadType();
			bool valid_station = CanVehicleUseStation(v, Station::Get(order->GetDestination()));

			SetDParam(0, valid_station ? STR_ORDER_GO_TO_STATION : STR_ORDER_GO_TO_STATION_CAN_T_USE_STATION);
			SetDParam(1, STR_ORDER_GO_TO + (v->IsGroundVehicle() ? order->GetNonStopType() : 0));
			SetDParam(2, order->GetDestination());

			if (timetable) {
				/* Show only wait time in the timetable window. */
				SetDParam(3, STR_EMPTY);

				if (order->GetWaitTime() > 0 || order->IsWaitTimetabled()) {
					SetDParam(7, order->IsWaitTimetabled() ? STR_TIMETABLE_STAY_FOR : STR_TIMETABLE_STAY_FOR_ESTIMATED);
					SetTimetableParams(8, order->GetWaitTime());
				}
				timetable_wait_time_valid = true;
			} else {
				/* Show non-stop, refit and stop location only in the order window. */
				SetDParam(3, (order->GetNonStopType() & ONSF_NO_STOP_AT_DESTINATION_STATION) ? STR_EMPTY : _station_load_types[order->IsRefit()][unload][load]);
				if (order->IsRefit()) {
					SetDParam(4, order->IsAutoRefit() ? STR_ORDER_AUTO_REFIT_ANY : CargoSpec::Get(order->GetRefitCargo())->name);
				}
				if (v->type == VEH_TRAIN && (order->GetNonStopType() & ONSF_NO_STOP_AT_DESTINATION_STATION) == 0) {
					/* Only show the stopping location if other than the default chosen by the player. */
					if (!_settings_client.gui.hide_default_stop_location || order->GetStopLocation() != (OrderStopLocation)(_settings_client.gui.stop_location)) {
						SetDParam(7, order->GetStopLocation() + STR_ORDER_STOP_LOCATION_NEAR_END);
					} else {
						SetDParam(7, STR_EMPTY);
					}
				}
				if (v->type == VEH_ROAD && order->GetRoadVehTravelDirection() != INVALID_DIAGDIR) {
					SetDParam(7, order->GetRoadVehTravelDirection() + STR_ORDER_RV_DIR_NE);
				}
			}
			break;
		}

		case OT_GOTO_DEPOT:
			if (order->GetDepotActionType() & ODATFB_NEAREST_DEPOT) {
				/* Going to the nearest depot. */
				SetDParam(0, STR_ORDER_GO_TO_NEAREST_DEPOT_FORMAT);
				if (v->type == VEH_AIRCRAFT) {
					SetDParam(2, STR_ORDER_NEAREST_HANGAR);
					SetDParam(3, STR_EMPTY);
				} else {
					SetDParam(2, STR_ORDER_NEAREST_DEPOT);
					SetDParam(3, STR_ORDER_TRAIN_DEPOT + v->type);
				}
			} else {
				/* Going to a specific depot. */
				SetDParam(0, STR_ORDER_GO_TO_DEPOT_FORMAT);
				SetDParam(2, v->type);
				SetDParam(3, order->GetDestination());
			}

			if (order->GetDepotOrderType() & ODTFB_SERVICE) {
				SetDParam(1, (order->GetNonStopType() & ONSF_NO_STOP_AT_INTERMEDIATE_STATIONS) ? STR_ORDER_SERVICE_NON_STOP_AT : STR_ORDER_SERVICE_AT);
			} else {
				SetDParam(1, (order->GetNonStopType() & ONSF_NO_STOP_AT_INTERMEDIATE_STATIONS) ? STR_ORDER_GO_NON_STOP_TO : STR_ORDER_GO_TO);
			}

			if (!timetable && (order->GetDepotActionType() & ODATFB_SELL)) {
				SetDParam(7, STR_ORDER_SELL_ORDER);
			} else {
				/* Do not show stopping in the depot in the timetable window. */
				if (!timetable && (order->GetDepotActionType() & ODATFB_HALT)) {
					SetDParam(7, STR_ORDER_STOP_ORDER);
				}

				/* Do not show refitting in the depot in the timetable window. */
				if (!timetable && order->IsRefit()) {
					SetDParam(7, (order->GetDepotActionType() & ODATFB_HALT) ? STR_ORDER_REFIT_STOP_ORDER : STR_ORDER_REFIT_ORDER);
					SetDParam(8, CargoSpec::Get(order->GetRefitCargo())->name);
				}
			}

			if (timetable) {
				if (order->GetWaitTime() > 0 || order->IsWaitTimetabled()) {
					SetDParam(7, order->IsWaitTimetabled() ? STR_TIMETABLE_STAY_FOR : STR_TIMETABLE_STAY_FOR_ESTIMATED);
					SetTimetableParams(8, order->GetWaitTime());
				}
				timetable_wait_time_valid = !(order->GetDepotActionType() & ODATFB_HALT);
			}

			/* Show unbunching depot in both order and timetable windows. */
			if (order->GetDepotActionType() & ODATFB_UNBUNCH) {
				SetDParam(10, STR_ORDER_WAIT_TO_UNBUNCH);
			}

			break;

		case OT_GOTO_WAYPOINT: {
			StringID str = (order->GetNonStopType() & ONSF_NO_STOP_AT_INTERMEDIATE_STATIONS) ? STR_ORDER_GO_NON_STOP_TO_WAYPOINT : STR_ORDER_GO_TO_WAYPOINT;
			if (order->GetWaypointFlags() & OWF_REVERSE) str += STR_ORDER_GO_TO_WAYPOINT_REVERSE - STR_ORDER_GO_TO_WAYPOINT;
			SetDParam(0, str);
			SetDParam(1, order->GetDestination());
			if (timetable && order->IsWaitTimetabled()) {
				SetDParam(7, STR_TIMETABLE_STAY_FOR);
				SetTimetableParams(8, order->GetWaitTime());
				timetable_wait_time_valid = true;
			}
			if (!timetable && v->type == VEH_ROAD && order->GetRoadVehTravelDirection() != INVALID_DIAGDIR) {
				SetDParam(7, order->GetRoadVehTravelDirection() + STR_ORDER_RV_DIR_NE);
			}
			break;
		}

		case OT_CONDITIONAL: {
			auto set_station_id = [&order](uint index, StringParameters &sp = _global_string_params) {
				const Station *st = Station::GetIfValid(order->GetConditionStationID());
				if (st == nullptr) {
					sp.SetParam(index, STR_ORDER_CONDITIONAL_UNDEFINED_STATION);
				} else {
					sp.SetParam(index, STR_STATION_NAME);
					sp.SetParam(index + 1, st->index);
				}
			};

			SetDParam(1, order->GetConditionSkipToOrder() + 1);
			const OrderConditionVariable ocv = order->GetConditionVariable();
			/* handle some non-ordinary cases separately */
			if (ocv == OCV_UNCONDITIONALLY) {
				SetDParam(0, STR_ORDER_CONDITIONAL_UNCONDITIONAL);
			} else if (ocv == OCV_PERCENT) {
				SetDParam(0, STR_ORDER_CONDITIONAL_PERCENT_DISPLAY);
				SetDParam(2, order->GetConditionValue());
			} else if (ocv == OCV_FREE_PLATFORMS) {
				SetDParam(0, STR_ORDER_CONDITIONAL_FREE_PLATFORMS_DISPLAY);
				set_station_id(2);
				SetDParam(4, STR_ORDER_CONDITIONAL_COMPARATOR_HAS + order->GetConditionComparator());
				SetDParam(5, order->GetConditionValue());
			} else if (ocv == OCV_SLOT_OCCUPANCY) {
				if (TraceRestrictSlot::IsValidID(order->GetXData())) {
					SetDParam(0, STR_ORDER_CONDITIONAL_SLOT);
					SetDParam(2, order->GetXData());
				} else {
					SetDParam(0, STR_ORDER_CONDITIONAL_INVALID_SLOT);
					SetDParam(2, STR_TRACE_RESTRICT_VARIABLE_UNDEFINED);
				}
				switch (order->GetConditionComparator()) {
					case OCC_IS_TRUE:
					case OCC_IS_FALSE:
					case OCC_EQUALS:
					case OCC_NOT_EQUALS: {
						SetDParam(3, _order_conditional_condition_occupancy[order->GetConditionComparator()]);
						break;
					}
					default:
						NOT_REACHED();
				}
			} else if (ocv == OCV_VEH_IN_SLOT) {
				if (TraceRestrictSlot::IsValidID(order->GetXData())) {
					SetDParam(0, STR_ORDER_CONDITIONAL_IN_SLOT);
					SetDParam(3, order->GetXData());
				} else {
					SetDParam(0, STR_ORDER_CONDITIONAL_IN_INVALID_SLOT);
					SetDParam(3, STR_TRACE_RESTRICT_VARIABLE_UNDEFINED);
				}
				switch (order->GetConditionComparator()) {
					case OCC_IS_TRUE:
					case OCC_IS_FALSE:
					case OCC_EQUALS:
					case OCC_NOT_EQUALS: {
						const StringID *strs = v->type == VEH_TRAIN ? _order_conditional_condition_is_in_slot : _order_conditional_condition_is_in_slot_non_train;
						SetDParam(2, strs[order->GetConditionComparator()]);
						break;
					}
					default:
						NOT_REACHED();
				}
			} else if (ocv == OCV_CARGO_LOAD_PERCENTAGE) {
				SetDParam(0, STR_ORDER_CONDITIONAL_LOAD_PERCENTAGE_DISPLAY);
				SetDParam(2, CargoSpec::Get(order->GetConditionValue())->name);
				SetDParam(3, STR_ORDER_CONDITIONAL_COMPARATOR_EQUALS + order->GetConditionComparator());
				SetDParam(4, order->GetXData());
			} else if (ocv == OCV_CARGO_WAITING_AMOUNT || ocv == OCV_CARGO_WAITING_AMOUNT_PERCENTAGE) {
				const bool percent_mode = (ocv == OCV_CARGO_WAITING_AMOUNT_PERCENTAGE);
				ArrayStringParameters<10> tmp_params;
				StringID substr;

				tmp_params.SetParam(0, order->GetConditionSkipToOrder() + 1);
				tmp_params.SetParam(1, CargoSpec::Get(order->GetConditionValue())->name);
				set_station_id(2, tmp_params);

				auto output_condition_value = [&](int param_offset) {
					if (percent_mode) {
						auto capacity_params = MakeParameters(order->GetXDataLow(), CargoSpec::Get(order->GetConditionValue())->name);
						bool refit = HasBit(order->GetXData2(), 16);
						StringID capacity_str = refit ? STR_ORDER_CONDITIONAL_CARGO_WAITING_PERCENT_CAPACITY_REFIT : STR_ORDER_CONDITIONAL_CARGO_WAITING_PERCENT_CAPACITY;
						_temp_special_strings[0] = GetStringWithArgs(capacity_str, capacity_params);
						tmp_params.SetParam(param_offset, SPECSTR_TEMP_START);
					} else {
						tmp_params.SetParam(param_offset, order->GetConditionValue());
						tmp_params.SetParam(param_offset + 1, order->GetXDataLow());
					}
				};

				if (!order->HasConditionViaStation()) {
					substr = percent_mode ? STR_ORDER_CONDITIONAL_CARGO_WAITING_GENERAL_DISPLAY : STR_ORDER_CONDITIONAL_CARGO_WAITING_AMOUNT_DISPLAY;
					tmp_params.SetParam(4, STR_ORDER_CONDITIONAL_COMPARATOR_EQUALS + order->GetConditionComparator());
					output_condition_value(5);
				} else {
					substr = percent_mode ? STR_ORDER_CONDITIONAL_CARGO_WAITING_GENERAL_VIA_DISPLAY : STR_ORDER_CONDITIONAL_CARGO_WAITING_AMOUNT_VIA_DISPLAY;
					const Station *via_st = Station::GetIfValid(order->GetConditionViaStationID());
					if (via_st == nullptr) {
						tmp_params.SetParam(4, STR_ORDER_CONDITIONAL_UNDEFINED_STATION);
					} else {
						tmp_params.SetParam(4, STR_STATION_NAME);
						tmp_params.SetParam(5, via_st->index);
					}
					tmp_params.SetParam(6, STR_ORDER_CONDITIONAL_COMPARATOR_EQUALS + order->GetConditionComparator());
					output_condition_value(7);
				}
				_temp_special_strings[0] = GetStringWithArgs(substr, tmp_params);
				SetDParam(0, SPECSTR_TEMP_START);
			} else if (ocv == OCV_COUNTER_VALUE) {
				if (TraceRestrictCounter::IsValidID(order->GetXDataHigh())) {
					SetDParam(0, STR_ORDER_CONDITIONAL_COUNTER);
					SetDParam(2, order->GetXDataHigh());
				} else {
					SetDParam(0, STR_ORDER_CONDITIONAL_INVALID_COUNTER);
					SetDParam(2, STR_TRACE_RESTRICT_VARIABLE_UNDEFINED);
				}
				SetDParam(3, STR_ORDER_CONDITIONAL_COMPARATOR_EQUALS + order->GetConditionComparator());
				SetDParam(4, order->GetXDataLow());
			} else if (ocv == OCV_TIME_DATE) {
				SetDParam(0, (order->GetConditionValue() == TRTDVF_HOUR_MINUTE) ? STR_ORDER_CONDITIONAL_TIME_HHMM : STR_ORDER_CONDITIONAL_NUM);
				SetDParam(2, STR_TRACE_RESTRICT_TIME_MINUTE_ITEM + order->GetConditionValue());
				SetDParam(3, STR_ORDER_CONDITIONAL_COMPARATOR_EQUALS + order->GetConditionComparator());
				SetDParam(4, order->GetXData());
			} else if (ocv == OCV_TIMETABLE) {
				SetDParam(0, STR_ORDER_CONDITIONAL_TIMETABLE);
				SetDParam(2, STR_TRACE_RESTRICT_TIMETABLE_LATENESS + order->GetConditionValue());
				SetDParam(3, STR_ORDER_CONDITIONAL_COMPARATOR_EQUALS + order->GetConditionComparator());
				SetDParam(4, order->GetXData());
			} else if (ocv == OCV_DISPATCH_SLOT) {
				const DispatchSchedule *selected_schedule = nullptr;
				SetDParam(0, STR_ORDER_CONDITIONAL_DISPATCH_SLOT_DISPLAY);
				uint16_t schedule_id = order->GetConditionDispatchScheduleID();
				if (schedule_id != UINT16_MAX) {
					bool have_name = false;
					if (schedule_id < v->orders->GetScheduledDispatchScheduleCount()) {
						const DispatchSchedule &ds = v->orders->GetDispatchScheduleByIndex(schedule_id);
						selected_schedule = &ds;
						if (!ds.ScheduleName().empty()) {
							_temp_special_strings[0] = ds.ScheduleName();
							have_name = true;
						}
					}
					if (!have_name) {
						auto tmp_params = MakeParameters(schedule_id + 1);
						_temp_special_strings[0] = GetStringWithArgs(STR_TIMETABLE_ASSIGN_SCHEDULE_ID, tmp_params);
					}
					SetDParam(2, SPECSTR_TEMP_START);
				} else {
					SetDParam(2, STR_TIMETABLE_ASSIGN_SCHEDULE_NONE);
				}

				const uint16_t value = order->GetConditionValue();
				SetDParam(3, STR_TRACE_RESTRICT_DISPATCH_SLOT_NEXT + GB(value, ODCB_SRC_START, ODCB_SRC_COUNT));

				switch ((OrderDispatchConditionModes)GB(value, ODCB_MODE_START, ODCB_MODE_COUNT)) {
					case ODCM_FIRST_LAST:
						SetDParam(4, STR_ORDER_CONDITIONAL_COMPARATOR_DISPATCH_SLOT_IS_FIRST + ((order->GetConditionComparator() == OCC_IS_FALSE) ? 1 : 0) +
								(HasBit(value, ODFLCB_LAST_SLOT) ? 2 : 0));
						break;

					case OCDM_TAG: {
						StringID str = (order->GetConditionComparator() == OCC_IS_FALSE) ? STR_ORDER_CONDITIONAL_COMPARATOR_DISPATCH_SLOT_DOESNT_HAVE_TAG : STR_ORDER_CONDITIONAL_COMPARATOR_DISPATCH_SLOT_HAS_TAG;
						uint tag_id = GB(value, ODFLCB_TAG_START, ODFLCB_TAG_COUNT);
						std::string_view name;
						if (selected_schedule != nullptr) {
							name = selected_schedule->GetSupplementaryName(SDSNT_DEPARTURE_TAG, tag_id);
							if (!name.empty()) str++;
						}
						auto tmp_params = MakeParameters(tag_id + 1, std::string{name});
						_temp_special_strings[1] = GetStringWithArgs(str, tmp_params);
						SetDParam(4, SPECSTR_TEMP_START + 1);
						break;
					}

					default:
						SetDParam(4, STR_UNDEFINED);
						break;
				}
			} else {
				OrderConditionComparator occ = order->GetConditionComparator();
				SetDParam(0, (occ == OCC_IS_TRUE || occ == OCC_IS_FALSE) ? STR_ORDER_CONDITIONAL_TRUE_FALSE : STR_ORDER_CONDITIONAL_NUM);
				SetDParam(2, (ocv == OCV_CARGO_ACCEPTANCE || ocv == OCV_CARGO_WAITING || ocv == OCV_FREE_PLATFORMS)
						? STR_ORDER_CONDITIONAL_NEXT_STATION : OrderStringForVariable(v, ocv));

				uint value = order->GetConditionValue();
				switch (ocv) {
					case OCV_CARGO_ACCEPTANCE:
						SetDParam(0, STR_ORDER_CONDITIONAL_CARGO_ACCEPTANCE);
						set_station_id(2);
						SetDParam(4, STR_ORDER_CONDITIONAL_COMPARATOR_ACCEPTS + occ - OCC_IS_TRUE);
						SetDParam(5, CargoSpec::Get(value)->name);
						break;
					case OCV_CARGO_WAITING:
						SetDParam(0, STR_ORDER_CONDITIONAL_CARGO_WAITING_DISPLAY);
						set_station_id(2);
						SetDParam(4, STR_ORDER_CONDITIONAL_COMPARATOR_HAS + occ - OCC_IS_TRUE);
						SetDParam(5, CargoSpec::Get(value)->name);
						break;
					case OCV_REQUIRES_SERVICE:
						SetDParam(3, STR_ORDER_CONDITIONAL_COMPARATOR_EQUALS + occ);
						break;
					case OCV_MAX_SPEED:
						value = ConvertSpeedToDisplaySpeed(value, v->type);
						/* FALL THROUGH */
					default:
						SetDParam(3, STR_ORDER_CONDITIONAL_COMPARATOR_EQUALS + occ);
						SetDParam(4, value);
				}
			}

			if (timetable && (order->IsWaitTimetabled() || order->GetWaitTime() > 0)) {
				SetDParam(7, order->IsWaitTimetabled() ? STR_TIMETABLE_AND_TRAVEL_FOR : STR_TIMETABLE_AND_TRAVEL_FOR_ESTIMATED);
				SetTimetableParams(8, order->GetWaitTime());
			} else {
				SetDParam(7, STR_EMPTY);
			}

			break;
		}

		case OT_SLOT:
			switch (order->GetSlotSubType()) {
				case OSST_RELEASE:
					SetDParam(0, STR_ORDER_RELEASE_SLOT);
					break;

				case OSST_TRY_ACQUIRE:
					SetDParam(0, STR_ORDER_TRY_ACQUIRE_SLOT);
					break;

				default:
					NOT_REACHED();
					break;
			}
			if (order->GetDestination() == INVALID_TRACE_RESTRICT_SLOT_ID) {
				SetDParam(1, STR_TRACE_RESTRICT_VARIABLE_UNDEFINED_RED);
			} else {
				SetDParam(1, STR_TRACE_RESTRICT_SLOT_NAME);
				SetDParam(2, order->GetDestination());
			}
			break;

		case OT_COUNTER:
			switch (static_cast<TraceRestrictCounterCondOpField>(order->GetCounterOperation())) {
				case TRCCOF_INCREASE:
					SetDParam(0, STR_TRACE_RESTRICT_COUNTER_INCREASE_ITEM);
					break;

				case TRCCOF_DECREASE:
					SetDParam(0, STR_TRACE_RESTRICT_COUNTER_DECREASE_ITEM);
					break;

				case TRCCOF_SET:
					SetDParam(0, STR_TRACE_RESTRICT_COUNTER_SET_ITEM);
					break;

				default:
					NOT_REACHED();
					break;
			}
			if (order->GetDestination() == INVALID_TRACE_RESTRICT_COUNTER_ID) {
				SetDParam(1, STR_TRACE_RESTRICT_VARIABLE_UNDEFINED_RED);
			} else {
				SetDParam(1, STR_TRACE_RESTRICT_COUNTER_NAME);
				SetDParam(2, order->GetDestination());
			}
			SetDParam(3, order->GetXData());
			break;

		case OT_LABEL: {
			auto show_destination_subtype = [&](uint offset) {
				if (Waypoint::IsValidID(order->GetDestination())) {
					SetDParam(offset, STR_WAYPOINT_NAME);
				} else {
					SetDParam(offset, STR_STATION_NAME);
				}
				SetDParam(offset + 1, order->GetDestination());
			};
			switch (order->GetLabelSubType()) {
				case OLST_TEXT: {
					SetDParam(0, STR_ORDER_LABEL_TEXT);
					const char *text = order->GetLabelText();
					SetDParamStr(1, StrEmpty(text) ? "" : text);
					break;
				}

				case OLST_DEPARTURES_VIA:
					SetDParam(0, STR_ORDER_LABEL_DEPARTURES_VIA);
					SetDParam(1, STR_ORDER_LABEL_DEPARTURES_SHOW_AS_VIA);
					show_destination_subtype(2);
					break;

				case OLST_DEPARTURES_REMOVE_VIA:
					SetDParam(0, STR_ORDER_LABEL_DEPARTURES_VIA);
					SetDParam(1, STR_ORDER_LABEL_DEPARTURES_REMOVE_VIA);
					show_destination_subtype(2);
					break;

				default:
					SetDParam(0, STR_TRACE_RESTRICT_VARIABLE_UNDEFINED_RED);
					break;
			}
			break;
		}

		default: NOT_REACHED();
	}

	int edge = DrawString(rtl ? left : middle, rtl ? middle : right, y, STR_ORDER_TEXT, colour);

	if (timetable && timetable_wait_time_valid && order->GetLeaveType() != OLT_NORMAL && edge != 0) {
		edge = DrawString(rtl ? left : edge + 3, rtl ? edge - 3 : right, y, STR_TIMETABLE_LEAVE_EARLY_ORDER + order->GetLeaveType() - OLT_LEAVE_EARLY, colour);
	}
	if (HasBit(v->vehicle_flags, VF_SCHEDULED_DISPATCH) && order->IsScheduledDispatchOrder(false) && edge != 0) {
		StringID str = (order->IsWaitTimetabled() || !timetable) ? STR_TIMETABLE_SCHEDULED_DISPATCH_ORDER : STR_TIMETABLE_SCHEDULED_DISPATCH_ORDER_NO_WAIT_TIME;
		const DispatchSchedule &ds = v->orders->GetDispatchScheduleByIndex(order->GetDispatchScheduleIndex());
		if (!ds.ScheduleName().empty()) {
			SetDParam(0, STR_TIMETABLE_SCHEDULED_DISPATCH_ORDER_NAMED_SCHEDULE);
			SetDParamStr(1, ds.ScheduleName().c_str());
		} else {
			SetDParam(0, v->orders->GetScheduledDispatchScheduleCount() > 1 ? STR_TIMETABLE_SCHEDULED_DISPATCH_ORDER_SCHEDULE_INDEX : STR_EMPTY);
			SetDParam(1, order->GetDispatchScheduleIndex() + 1);
		}
		edge = DrawString(rtl ? left : edge + 3, rtl ? edge - 3 : right, y, str, colour);
	}

	if (timetable && (timetable_wait_time_valid || order->IsType(OT_CONDITIONAL)) && order->IsWaitFixed() && edge != 0) {
		Dimension lock_d = GetSpriteSize(SPR_LOCK);
		DrawPixelInfo tmp_dpi;
		if (FillDrawPixelInfo(&tmp_dpi, rtl ? left : middle, y, rtl ? middle - left : right - middle, lock_d.height)) {
			AutoRestoreBackup dpi_backup(_cur_dpi, &tmp_dpi);

			DrawSprite(SPR_LOCK, PAL_NONE, rtl ? edge - 3 - lock_d.width - left : edge + 3 - middle, 0);
		}
	}
}

/**
 * Get the order command a vehicle can do in a given tile.
 * @param v Vehicle involved.
 * @param tile Tile being queried.
 * @return The order associated to vehicle v in given tile (or empty order if vehicle can do nothing in the tile).
 */
static Order GetOrderCmdFromTile(const Vehicle *v, TileIndex tile)
{
	/* Override the index as it is not coming from a pool, so would not be initialised correctly. */
	Order order;
	order.index = 0;

	/* check depot first */
	if (IsDepotTypeTile(tile, (TransportType)(uint)v->type) && IsInfraTileUsageAllowed(v->type, v->owner, tile)) {
		if (v->type == VEH_ROAD && ((GetPresentRoadTypes(tile) & RoadVehicle::From(v)->compatible_roadtypes) == 0)) {
			order.Free();
			return order;
		}
		order.MakeGoToDepot(v->type == VEH_AIRCRAFT ? GetStationIndex(tile) : GetDepotIndex(tile),
				ODTFB_PART_OF_ORDERS,
				((_settings_client.gui.new_nonstop || _settings_game.order.nonstop_only) && v->IsGroundVehicle()) ? ONSF_NO_STOP_AT_INTERMEDIATE_STATIONS : ONSF_STOP_EVERYWHERE);

		if (_ctrl_pressed) order.SetDepotOrderType((OrderDepotTypeFlags)(order.GetDepotOrderType() ^ ODTFB_SERVICE));

		return order;
	}

	/* check rail waypoint */
	if (IsRailWaypointTile(tile) &&
			v->type == VEH_TRAIN &&
			IsInfraTileUsageAllowed(VEH_TRAIN, v->owner, tile)) {
		order.MakeGoToWaypoint(GetStationIndex(tile));
		if (_settings_client.gui.new_nonstop != _ctrl_pressed || _settings_game.order.nonstop_only) order.SetNonStopType(ONSF_NO_STOP_AT_ANY_STATION);
		return order;
	}

	/* check road waypoint */
	if (IsRoadWaypointTile(tile) &&
			v->type == VEH_ROAD &&
			IsInfraTileUsageAllowed(VEH_ROAD, v->owner, tile)) {
		order.MakeGoToWaypoint(GetStationIndex(tile));
		if (_settings_client.gui.new_nonstop != _ctrl_pressed || _settings_game.order.nonstop_only) order.SetNonStopType(ONSF_NO_STOP_AT_ANY_STATION);
		return order;
	}

	/* check buoy (no ownership) */
	if (IsBuoyTile(tile) && v->type == VEH_SHIP) {
		order.MakeGoToWaypoint(GetStationIndex(tile));
		return order;
	}

	/* check for station or industry with neutral station */
	if (IsTileType(tile, MP_STATION) || IsTileType(tile, MP_INDUSTRY)) {
		const Station *st = nullptr;

		if (IsTileType(tile, MP_STATION)) {
			st = Station::GetByTile(tile);
		} else {
			const Industry *in = Industry::GetByTile(tile);
			st = in->neutral_station;
		}
		if (st != nullptr && IsInfraUsageAllowed(v->type, v->owner, st->owner)) {
			uint8_t facil;
			switch (v->type) {
				case VEH_SHIP:     facil = FACIL_DOCK;    break;
				case VEH_TRAIN:    facil = FACIL_TRAIN;   break;
				case VEH_AIRCRAFT: facil = FACIL_AIRPORT; break;
				case VEH_ROAD:     facil = FACIL_BUS_STOP | FACIL_TRUCK_STOP; break;
				default: NOT_REACHED();
			}
			if (st->facilities & facil) {
				order.MakeGoToStation(st->index);
				if (_ctrl_pressed) order.SetLoadType(OLF_FULL_LOAD_ANY);
				if ((_settings_client.gui.new_nonstop || _settings_game.order.nonstop_only) && v->IsGroundVehicle()) order.SetNonStopType(ONSF_NO_STOP_AT_INTERMEDIATE_STATIONS);
				order.SetStopLocation(v->type == VEH_TRAIN ? (OrderStopLocation)(_settings_client.gui.stop_location) : OSL_PLATFORM_FAR_END);
				return order;
			}
		}
	}

	/* not found */
	order.Free();
	return order;
}

/** Hotkeys for order window. */
enum {
	OHK_SKIP,
	OHK_DELETE,
	OHK_GOTO,
	OHK_NONSTOP,
	OHK_VIA,
	OHK_FULLLOAD,
	OHK_UNLOAD,
	OHK_NEAREST_DEPOT,
	OHK_ALWAYS_SERVICE,
	OHK_TRANSFER,
	OHK_NO_UNLOAD,
	OHK_NO_LOAD,
	OHK_REFIT,
	OHK_DUPLICATE,
	OHK_RETARGET_JUMP,
	OHK_CLOSE,
};

/**
 * %Order window code for all vehicles.
 *
 * At the bottom of the window two button rows are located for changing the orders of the vehicle.
 *
 * \section top-row Top row
 * The top-row is for manipulating an individual order. What row is displayed depends on the type of vehicle, and whether or not you are the owner of the vehicle.
 *
 * The top-row buttons of one of your trains or road vehicles is one of the following three cases:
 * \verbatim
 * +-----------------+-----------------+-----------------+-----------------+
 * |    NON-STOP     |    FULL_LOAD    |     UNLOAD      |      REFIT      | (normal)
 * +-----------------+-----+-----------+-----------+-----+-----------------+
 * |       COND_VAR        |    COND_COMPARATOR    |      COND_VALUE       | (for conditional orders)
 * +-----------------+-----+-----------+-----------+-----+-----------------+
 * |    NON-STOP     |      REFIT      |     SERVICE     |     (empty)     | (for depot orders)
 * +-----------------+-----------------+-----------------+-----------------+
 * \endverbatim
 *
 * Airplanes and ships have one of the following three top-row button rows:
 * \verbatim
 * +-----------------+-----------------+-----------------+
 * |    FULL_LOAD    |     UNLOAD      |      REFIT      | (normal)
 * +-----------------+-----------------+-----------------+
 * |    COND_VAR     | COND_COMPARATOR |   COND_VALUE    | (for conditional orders)
 * +-----------------+--------+--------+-----------------+
 * |            REFIT         |          SERVICE         | (for depot order)
 * +--------------------------+--------------------------+
 * \endverbatim
 *
 * \section bottom-row Bottom row
 * The second row (the bottom row) is for manipulating the list of orders:
 * \verbatim
 * +-----------------+-----------------+-----------------+
 * |      SKIP       |     DELETE      |      GOTO       |
 * +-----------------+-----------------+-----------------+
 * \endverbatim
 *
 * For vehicles of other companies, both button rows are not displayed.
 */
struct OrdersWindow : public GeneralVehicleWindow {
private:
	/** Under what reason are we using the PlaceObject functionality? */
	enum OrderPlaceObjectState {
		OPOS_NONE,
		OPOS_GOTO,
		OPOS_CONDITIONAL,
		OPOS_SHARE,
		OPOS_COND_VIA,
		OPOS_COND_STATION,
		OPOS_CONDITIONAL_RETARGET,
		OPOS_DEPARTURE_VIA,
		OPOS_END,
	};

	/** Displayed planes of the #NWID_SELECTION widgets. */
	enum DisplayPane {
		/* WID_O_SEL_TOP_ROW_GROUNDVEHICLE */
		DP_GROUNDVEHICLE_ROW_NORMAL      = 0, ///< Display the row for normal/depot orders in the top row of the train/rv order window.
		DP_GROUNDVEHICLE_ROW_CONDITIONAL = 1, ///< Display the row for conditional orders in the top row of the train/rv order window.
		DP_GROUNDVEHICLE_ROW_SLOT        = 2, ///< Display the row for release slot orders in the top row of the train/rv order window.
		DP_GROUNDVEHICLE_ROW_COUNTER     = 3, ///< Display the row for change counter orders in the top row of the train/rv order window.
		DP_GROUNDVEHICLE_ROW_TEXT_LABEL  = 4, ///< Display the row for text label orders in the top row of the train/rv order window.
		DP_GROUNDVEHICLE_ROW_DEPARTURES  = 5, ///< Display the row for departure via label orders in the top row of the train/rv order window.
		DP_GROUNDVEHICLE_ROW_EMPTY       = 6, ///< Display the row for no buttons in the top row of the train/rv order window.

		/* WID_O_SEL_TOP_LEFT */
		DP_LEFT_LOAD       = 0, ///< Display 'load' in the left button of the top row of the train/rv order window.
		DP_LEFT_REFIT      = 1, ///< Display 'refit' in the left button of the top row of the train/rv order window.
		DP_LEFT_REVERSE    = 2, ///< Display 'reverse' in the left button of the top row of the train/rv order window.

		/* WID_O_SEL_TOP_MIDDLE */
		DP_MIDDLE_UNLOAD   = 0, ///< Display 'unload' in the middle button of the top row of the train/rv order window.
		DP_MIDDLE_SERVICE  = 1, ///< Display 'service' in the middle button of the top row of the train/rv order window.

		/* WID_O_SEL_TOP_RIGHT */
		DP_RIGHT_EMPTY     = 0, ///< Display an empty panel in the right button of the top row of the train/rv order window.
		DP_RIGHT_REFIT     = 1, ///< Display 'refit' in the right button of the top  row of the train/rv order window.

		/* WID_O_SEL_TOP_ROW */
		DP_ROW_LOAD        = 0, ///< Display 'load' / 'unload' / 'refit' buttons in the top row of the ship/airplane order window.
		DP_ROW_DEPOT       = 1, ///< Display 'refit' / 'service' buttons in the top row of the ship/airplane order window.
		DP_ROW_CONDITIONAL = 2, ///< Display the conditional order buttons in the top row of the ship/airplane order window.
		DP_ROW_SLOT        = 3, ///< Display the release slot buttons in the top row of the ship/airplane order window.
		DP_ROW_COUNTER     = 4, ///< Display the change counter buttons in the top row of the ship/airplane order window.
		DP_ROW_TEXT_LABEL  = 5, ///< Display the text label buttons in the top row of the ship/airplane order window.
		DP_ROW_DEPARTURES  = 6, ///< Display the row for departure via label orders in the top row of the ship/airplane order window.
		DP_ROW_EMPTY       = 7, ///< Display no buttons in the top row of the ship/airplane order window.

		/* WID_O_SEL_COND_VALUE */
		DP_COND_VALUE_NUMBER       = 0, ///< Display number widget
		DP_COND_VALUE_NUMBER_SHORT = 1, ///< Display number widget (short)
		DP_COND_VALUE_CARGO        = 2, ///< Display dropdown widget cargo types
		DP_COND_VALUE_SLOT         = 3, ///< Display dropdown widget tracerestrict slots

		/* WID_O_SEL_COND_AUX */
		DP_COND_AUX_CARGO = 0, ///< Display dropdown widget cargo types
		DP_COND_TIME_DATE = 1, ///< Display dropdown for current time/date field
		DP_COND_TIMETABLE = 2, ///< Display dropdown for timetable field
		DP_COND_COUNTER = 3,   ///< Display dropdown widget counters
		DP_COND_SCHED_SELECT = 4, ///< Display dropdown for scheduled dispatch schedule selection

		/* WID_O_SEL_COND_AUX2 */
		DP_COND_AUX2_VIA = 0, ///< Display via button
		DP_COND_AUX2_SCHED_TEST = 1, ///< Display dropdown for scheduled dispatch test selection

		/* WID_O_SEL_COND_AUX3 */
		DP_COND_AUX3_STATION = 0, ///< Display station button

		/* WID_O_SEL_COND_AUX4 */
		DP_COND_AUX4_REFIT_MODE = 0, ///< Display refit mode button

		/* WID_O_SEL_BOTTOM_MIDDLE */
		DP_BOTTOM_MIDDLE_DELETE       = 0, ///< Display 'delete' in the middle button of the bottom row of the vehicle order window.
		DP_BOTTOM_MIDDLE_STOP_SHARING = 1, ///< Display 'stop sharing' in the middle button of the bottom row of the vehicle order window.

		/* WID_O_SEL_SHARED */
		DP_SHARED_LIST       = 0, ///< Display shared order list button
		DP_SHARED_VEH_GROUP  = 1, ///< Display add veh to new group button

		/* WID_O_SEL_MGMT */
		DP_MGMT_BTN          = 0, ///< Display order management button
		DP_MGMT_LIST_BTN     = 1, ///< Display order list management button
	};

	int selected_order;
	VehicleOrderID order_over;         ///< Order over which another order is dragged, \c INVALID_VEH_ORDER_ID if none.
	OrderPlaceObjectState goto_type;
	Scrollbar *vscroll;
	bool can_do_refit;     ///< Vehicle chain can be refitted in depot.
	bool can_do_autorefit; ///< Vehicle chain can be auto-refitted.
	int query_text_widget; ///< widget which most recently called ShowQueryString
	std::array<int, 4> current_aux_planes;
	int current_value_plane;
	int current_mgmt_plane;

	/**
	 * Return the memorised selected order.
	 * @return the memorised order if it is a valid one
	 *  else return the number of orders
	 */
	VehicleOrderID OrderGetSel() const
	{
		int num = this->selected_order;
		return (num >= 0 && num < vehicle->GetNumOrders()) ? num : vehicle->GetNumOrders();
	}

	/**
	 * Calculate the selected order.
	 * The calculation is based on the relative (to the window) y click position and
	 *  the position of the scrollbar.
	 *
	 * @param y Y-value of the click relative to the window origin
	 * @return The selected order if the order is valid, else return \c INVALID_VEH_ORDER_ID.
	 */
	VehicleOrderID GetOrderFromPt(int y)
	{
		int32_t sel = this->vscroll->GetScrolledRowFromWidget(y, this, WID_O_ORDER_LIST, WidgetDimensions::scaled.framerect.top);
		if (sel == INT32_MAX) return INVALID_VEH_ORDER_ID;
		/* One past the orders is the 'End of Orders' line. */
		assert(IsInsideBS(sel, 0, vehicle->GetNumOrders() + 1));
		return sel;
	}

	/**
	 * Determine which strings should be displayed in the conditional comparator dropdown
	 *
	 * @param order the order to evaluate
	 * @return the StringIDs to display
	 */
	static std::span<const StringID> GetComparatorStrings(const Vehicle *v, const Order *order)
	{
		if (order == nullptr) return _order_conditional_condition;
		switch (order->GetConditionVariable()) {
			case OCV_FREE_PLATFORMS:
			case OCV_CARGO_WAITING:
				return _order_conditional_condition_has;

			case OCV_CARGO_ACCEPTANCE:
				return _order_conditional_condition_accepts;

			case OCV_SLOT_OCCUPANCY:
				return _order_conditional_condition_occupancy;

			case OCV_VEH_IN_SLOT:
				return v->type == VEH_TRAIN ? _order_conditional_condition_is_in_slot : _order_conditional_condition_is_in_slot_non_train;

			case OCV_DISPATCH_SLOT: {
				const uint16_t value = order->GetConditionValue();
				switch ((OrderDispatchConditionModes)GB(value, ODCB_MODE_START, ODCB_MODE_COUNT)) {
					case ODCM_FIRST_LAST:
						return HasBit(value, ODFLCB_LAST_SLOT) ? _order_conditional_condition_dispatch_slot_last : _order_conditional_condition_dispatch_slot_first;

					case OCDM_TAG:
						return _order_conditional_condition_dispatch_slot_tag;

					default:
						return _order_conditional_condition;
				}
			}

			default:
				return _order_conditional_condition;
		}
	}

	bool InsertNewOrder(uint64_t order_pack)
	{
		return DoCommandPEx(this->vehicle->tile, this->vehicle->index, this->OrderGetSel(), order_pack, CMD_INSERT_ORDER | CMD_MSG(STR_ERROR_CAN_T_INSERT_NEW_ORDER), nullptr, nullptr, 0);
	}

	bool ModifyOrder(VehicleOrderID sel_ord, uint32_t p2, bool error_msg = true, const char *text = nullptr)
	{
		return ::ModifyOrder(this->vehicle, sel_ord, p2, error_msg, text);
	}

	/**
	 * Handle the click on the goto button.
	 */
	void OrderClick_Goto(OrderPlaceObjectState type)
	{
		assert(type > OPOS_NONE && type < OPOS_END);

		static const HighLightStyle goto_place_style[OPOS_END - 1] = {
			HT_RECT | HT_VEHICLE, // OPOS_GOTO
			HT_NONE,              // OPOS_CONDITIONAL
			HT_VEHICLE,           // OPOS_SHARE
			HT_RECT,              // OPOS_COND_VIA
			HT_RECT,              // OPOS_COND_STATION
			HT_NONE,              // OPOS_CONDITIONAL_RETARGET
			HT_RECT,              // OPOS_DEPARTURE_VIA
		};
		SetObjectToPlaceWnd(ANIMCURSOR_PICKSTATION, PAL_NONE, goto_place_style[type - 1], this);
		this->goto_type = type;
		this->SetWidgetDirty(WID_O_GOTO);
		this->SetWidgetDirty(WID_O_COND_AUX_VIA);
		this->SetWidgetDirty(WID_O_COND_AUX_STATION);
		this->SetWidgetDirty(WID_O_MGMT_BTN);
	}

	/**
	 * Handle the click on the full load button.
	 * @param load_type Load flag to apply. If matches existing load type, toggles to default of 'load if possible'.
	 * @param toggle If we toggle or not (used for hotkey behavior)
	 */
	void OrderClick_FullLoad(OrderLoadFlags load_type, bool toggle = false)
	{
		VehicleOrderID sel_ord = this->OrderGetSel();
		const Order *order = this->vehicle->GetOrder(sel_ord);

		if (order == nullptr) return;

		if (toggle && order->GetLoadType() == load_type) {
			load_type = OLF_LOAD_IF_POSSIBLE; // reset to 'default'
		}
		if (order->GetLoadType() != load_type) {
			this->ModifyOrder(sel_ord, MOF_LOAD | (load_type << 8));
		}

		if (load_type == OLFB_CARGO_TYPE_LOAD) ShowCargoTypeOrdersWindow(this->vehicle, this, sel_ord, CTOWV_LOAD);
	}

	/**
	 * Handle the click on the service.
	 */
	void OrderClick_Service(int i)
	{
		VehicleOrderID sel_ord = this->OrderGetSel();

		if (i < 0) {
			const Order *order = this->vehicle->GetOrder(sel_ord);
			if (order == nullptr) return;
			i = (order->GetDepotOrderType() & ODTFB_SERVICE) ? DA_ALWAYS_GO : DA_SERVICE;
		}
		this->ModifyOrder(sel_ord, MOF_DEPOT_ACTION | (i << 8));
	}

	/**
	 * Handle the click on the service in nearest depot button.
	 */
	void OrderClick_NearestDepot()
	{
		Order order;
		order.next = nullptr;
		order.index = 0;
		order.MakeGoToDepot(INVALID_DEPOT, ODTFB_PART_OF_ORDERS,
				(_settings_client.gui.new_nonstop || _settings_game.order.nonstop_only) && this->vehicle->IsGroundVehicle() ? ONSF_NO_STOP_AT_INTERMEDIATE_STATIONS : ONSF_STOP_EVERYWHERE);
		order.SetDepotActionType(ODATFB_NEAREST_DEPOT);

		this->InsertNewOrder(order.Pack());
	}

	/**
	 * Handle the click on the try acquire slot button.
	 */
	void OrderClick_TryAcquireSlot()
	{
		Order order;
		order.next = nullptr;
		order.index = 0;
		order.MakeTryAcquireSlot();

		this->InsertNewOrder(order.Pack());
	}

	/**
	 * Handle the click on the release slot button.
	 */
	void OrderClick_ReleaseSlot()
	{
		Order order;
		order.next = nullptr;
		order.index = 0;
		order.MakeReleaseSlot();

		this->InsertNewOrder(order.Pack());
	}

	/**
	 * Handle the click on the change counter button.
	 */
	void OrderClick_ChangeCounter()
	{
		Order order;
		order.next = nullptr;
		order.index = 0;
		order.MakeChangeCounter();

		this->InsertNewOrder(order.Pack());
	}

	/**
	 * Handle the click on the text label button.
	 */
	void OrderClick_TextLabel()
	{
		Order order;
		order.next = nullptr;
		order.index = 0;
		order.MakeLabel(OLST_TEXT);

		this->InsertNewOrder(order.Pack());
	}

	/**
	 * Handle the click on the unload button.
	 * @param unload_type Unload flag to apply. If matches existing unload type, toggles to default of 'unload if possible'.
	 * @param toggle If we toggle or not (used for hotkey behavior)
	 */
	void OrderClick_Unload(OrderUnloadFlags unload_type, bool toggle = false)
	{
		VehicleOrderID sel_ord = this->OrderGetSel();
		const Order *order = this->vehicle->GetOrder(sel_ord);

		if (order == nullptr) return;

		if (toggle && order->GetUnloadType() == unload_type) {
			unload_type = OUF_UNLOAD_IF_POSSIBLE;
		}
		if (order->GetUnloadType() == unload_type && unload_type != OUFB_CARGO_TYPE_UNLOAD) return; // If we still match, do nothing

		if (order->GetUnloadType() != unload_type) {
			this->ModifyOrder(sel_ord, MOF_UNLOAD | (unload_type << 8));
		}

		if (unload_type == OUFB_TRANSFER || unload_type == OUFB_UNLOAD) {
			/* Transfer and unload orders with leave empty as default */
			this->ModifyOrder(sel_ord, MOF_LOAD | (OLFB_NO_LOAD << 8), false);
			this->SetWidgetDirty(WID_O_FULL_LOAD);
		} else if (unload_type == OUFB_CARGO_TYPE_UNLOAD) {
			ShowCargoTypeOrdersWindow(this->vehicle, this, sel_ord, CTOWV_UNLOAD);
		}
	}

	/**
	 * Handle the click on the nonstop button.
	 * @param non_stop what non-stop type to use; -1 to use the 'next' one, -2 to toggle the via state.
	 */
	void OrderClick_Nonstop(int non_stop)
	{
		if (!this->vehicle->IsGroundVehicle()) return;

		VehicleOrderID sel_ord = this->OrderGetSel();
		const Order *order = this->vehicle->GetOrder(sel_ord);

		if (order == nullptr || order->GetNonStopType() == non_stop) return;

		/* Keypress if negative, so 'toggle' to the next */
		if (non_stop == -1) {
			non_stop = order->GetNonStopType() ^ ONSF_NO_STOP_AT_INTERMEDIATE_STATIONS;
		} else if (non_stop == -2) {
			if (!order->IsType(OT_GOTO_STATION)) return;
			non_stop = order->GetNonStopType() ^ ONSF_NO_STOP_AT_DESTINATION_STATION;
		}

		this->SetWidgetDirty(WID_O_NON_STOP);
		this->ModifyOrder(sel_ord, MOF_NON_STOP | non_stop << 8);
	}

	/**
	 * Handle the click on the skip button.
	 * If ctrl is pressed, skip to selected order, else skip to current order + 1
	 */
	void OrderClick_Skip()
	{
		/* Don't skip when there's nothing to skip */
		if (_ctrl_pressed && this->vehicle->cur_implicit_order_index == this->OrderGetSel()) return;
		if (this->vehicle->GetNumOrders() <= 1) return;

		DoCommandP(this->vehicle->tile, this->vehicle->index, _ctrl_pressed ? this->OrderGetSel() : ((this->vehicle->cur_implicit_order_index + 1) % this->vehicle->GetNumOrders()),
				CMD_SKIP_TO_ORDER | CMD_MSG(_ctrl_pressed ? STR_ERROR_CAN_T_SKIP_TO_ORDER : STR_ERROR_CAN_T_SKIP_ORDER));
	}

	/**
	 * Handle the click on the delete button.
	 */
	void OrderClick_Delete()
	{
		/* When networking, move one order lower */
		int selected = this->selected_order + (int)_networking;

		if (DoCommandP(this->vehicle->tile, this->vehicle->index, this->OrderGetSel(), CMD_DELETE_ORDER | CMD_MSG(STR_ERROR_CAN_T_DELETE_THIS_ORDER))) {
			this->selected_order = selected >= this->vehicle->GetNumOrders() ? -1 : selected;
			this->UpdateButtonState();
		}
	}

	/**
	 * Handle the click on the 'stop sharing' button.
	 * If 'End of Shared Orders' isn't selected, do nothing. If Ctrl is pressed, call OrderClick_Delete and exit.
	 * To stop sharing this vehicle order list, we copy the orders of a vehicle that share this order list. That way we
	 * exit the group of shared vehicles while keeping the same order list.
	 */
	void OrderClick_StopSharing()
	{
		/* Don't try to stop sharing orders if 'End of Shared Orders' isn't selected. */
		if (!this->vehicle->IsOrderListShared() || this->selected_order != this->vehicle->GetNumOrders()) return;
		/* If Ctrl is pressed, delete the order list as if we clicked the 'Delete' button. */
		if (_ctrl_pressed) {
			this->OrderClick_Delete();
			return;
		}

		/* Get another vehicle that share orders with this vehicle. */
		Vehicle *other_shared = (this->vehicle->FirstShared() == this->vehicle) ? this->vehicle->NextShared() : this->vehicle->PreviousShared();
		/* Copy the order list of the other vehicle. */
		if (DoCommandP(this->vehicle->tile, this->vehicle->index | CO_COPY << 30, other_shared->index, CMD_CLONE_ORDER | CMD_MSG(STR_ERROR_CAN_T_STOP_SHARING_ORDER_LIST))) {
			this->UpdateButtonState();
		}
	}

	/**
	 * Handle the click on the refit button.
	 * If ctrl is pressed, cancel refitting, else show the refit window.
	 * @param i Selected refit command.
	 * @param auto_refit Select refit for auto-refitting.
	 */
	void OrderClick_Refit(int i, bool auto_refit)
	{
		if (_ctrl_pressed) {
			/* Cancel refitting */
			DoCommandP(this->vehicle->tile, this->vehicle->index, (this->OrderGetSel() << 16) | (CARGO_NO_REFIT << 8) | CARGO_NO_REFIT, CMD_ORDER_REFIT);
		} else {
			if (i == 1) { // Auto-refit to available cargo type.
				DoCommandP(this->vehicle->tile, this->vehicle->index, (this->OrderGetSel() << 16) | CARGO_AUTO_REFIT, CMD_ORDER_REFIT);
			} else {
				ShowVehicleRefitWindow(this->vehicle, this->OrderGetSel(), this, auto_refit);
			}
		}
	}

	void OrderClick_RefitHotkey()
	{
		if (this->IsWidgetActiveInLayout(WID_O_REFIT)) {
			this->OrderClick_Refit(0, false);
		} else if (this->IsWidgetActiveInLayout(WID_O_REFIT_DROPDOWN)) {
			this->OrderClick_Refit(0, true);
		}
	}

	void OrderClick_DuplicateHotkey()
	{
		VehicleOrderID sel = this->OrderGetSel();
		if (this->vehicle->GetOrder(sel) != nullptr) {
			DoCommandP(this->vehicle->tile, this->vehicle->index, sel, CMD_DUPLICATE_ORDER | CMD_MSG(STR_ERROR_CAN_T_INSERT_NEW_ORDER));
		}
	}

	void OrderClick_RetargetJumpHotkey()
	{
		VehicleOrderID sel = this->OrderGetSel();
		const Order *order = this->vehicle->GetOrder(sel);
		if (order != nullptr && order->IsType(OT_CONDITIONAL)) {
			this->OrderClick_Goto(OPOS_CONDITIONAL_RETARGET);
		}
	}

	/**
	 * Handle the click on the reverse order list button.
	 */
	void OrderClick_ReverseOrderList(uint subcommand)
	{
		DoCommandP(this->vehicle->tile, this->vehicle->index, subcommand, CMD_REVERSE_ORDER_LIST | CMD_MSG(STR_ERROR_CAN_T_MOVE_THIS_ORDER));
	}

	/** Cache auto-refittability of the vehicle chain. */
	void UpdateAutoRefitState()
	{
		this->can_do_refit = false;
		this->can_do_autorefit = false;
		for (const Vehicle *w = this->vehicle; w != nullptr; w = w->IsArticulatedCallbackVehicleType() ? w->Next() : nullptr) {
			if (IsEngineRefittable(w->engine_type)) this->can_do_refit = true;
			if (HasBit(Engine::Get(w->engine_type)->info.misc_flags, EF_AUTO_REFIT)) this->can_do_autorefit = true;
		}
	}

	int GetOrderManagementPlane() const
	{
		return this->selected_order == this->vehicle->GetNumOrders() ? DP_MGMT_LIST_BTN : DP_MGMT_BTN;
	}

public:
	OrdersWindow(WindowDesc &desc, const Vehicle *v) : GeneralVehicleWindow(desc, v)
	{
		this->CreateNestedTree();
		this->vscroll = this->GetScrollbar(WID_O_SCROLLBAR);
		if (NWidgetCore *nwid = this->GetWidget<NWidgetCore>(WID_O_DEPOT_ACTION); nwid != nullptr) {
			nwid->tool_tip = STR_ORDER_TRAIN_DEPOT_ACTION_TOOLTIP + v->type;
		}
		this->GetWidget<NWidgetStacked>(WID_O_SEL_OCCUPANCY)->SetDisplayedPlane(_settings_client.gui.show_order_occupancy_by_default ? 0 : SZSP_NONE);
		this->SetWidgetLoweredState(WID_O_OCCUPANCY_TOGGLE, _settings_client.gui.show_order_occupancy_by_default);
		this->current_aux_planes.fill(SZSP_NONE);
		this->current_value_plane = DP_COND_VALUE_NUMBER;
		this->current_mgmt_plane = this->GetOrderManagementPlane();
		if (v->owner == _local_company) {
			auto setup_plane = [&](WidgetID id, int current, bool independent) {
				NWidgetStacked *sel = this->GetWidget<NWidgetStacked>(id);
				sel->independent_planes = independent;
				sel->SetDisplayedPlane(current);
			};
			for (size_t i = 0; i < this->current_aux_planes.size(); i++) {
				setup_plane((WidgetID)(WID_O_SEL_COND_AUX + i), this->current_aux_planes[i], true);
			}
			setup_plane(WID_O_SEL_COND_VALUE, this->current_value_plane, true);
			setup_plane(WID_O_SEL_MGMT, this->current_mgmt_plane, false);
		}
		this->FinishInitNested(v->index);

		this->selected_order = -1;
		this->order_over = INVALID_VEH_ORDER_ID;
		this->goto_type = OPOS_NONE;
		this->owner = v->owner;

		this->UpdateAutoRefitState();

		if (_settings_client.gui.quick_goto && v->owner == _local_company) {
			/* If there are less than 2 station, make Go To active. */
			int station_orders = 0;
			for (const Order *order : v->Orders()) {
				if (order->IsType(OT_GOTO_STATION)) station_orders++;
			}

			if (station_orders < 2) this->OrderClick_Goto(OPOS_GOTO);
		}
		this->OnInvalidateData(VIWD_MODIFY_ORDERS);
	}

	void Close(int data = 0) override
	{
		CloseWindowById(WC_VEHICLE_CARGO_TYPE_LOAD_ORDERS, this->window_number, false);
		CloseWindowById(WC_VEHICLE_CARGO_TYPE_UNLOAD_ORDERS, this->window_number, false);
		if (!FocusWindowById(WC_VEHICLE_VIEW, this->window_number)) {
			MarkDirtyFocusedRoutePaths(this->vehicle);
		}
		this->GeneralVehicleWindow::Close();
	}

	void UpdateWidgetSize(WidgetID widget, Dimension &size, [[maybe_unused]] const Dimension &padding, [[maybe_unused]] Dimension &fill, [[maybe_unused]] Dimension &resize) override
	{
		switch (widget) {
			case WID_O_OCCUPANCY_LIST:
				SetDParamMaxValue(0, 100);
				size.width = GetStringBoundingBox(STR_ORDERS_OCCUPANCY_PERCENT).width + 10 + WidgetDimensions::unscaled.framerect.Horizontal();
				/* FALL THROUGH */

			case WID_O_SEL_OCCUPANCY:
			case WID_O_ORDER_LIST:
				resize.height = GetCharacterHeight(FS_NORMAL);
				size.height = 6 * resize.height + padding.height;
				break;

			case WID_O_COND_VARIABLE: {
				Dimension d = {0, 0};
				for (const auto &ocv : _order_conditional_variable) {
					if (this->vehicle->type != VEH_TRAIN && ocv == OCV_FREE_PLATFORMS) {
						continue;
					}
					d = maxdim(d, GetStringBoundingBox(OrderStringForVariable(this->vehicle, ocv)));
				}
				d.width += padding.width;
				d.height += padding.height;
				size = maxdim(size, d);
				break;
			}

			case WID_O_COND_COMPARATOR: {
				Dimension d = GetStringListBoundingBox(_order_conditional_condition);
				d.width += padding.width;
				d.height += padding.height;
				size = maxdim(size, d);
				break;
			}

			case WID_O_OCCUPANCY_TOGGLE:
				SetDParamMaxValue(0, 100);
				size.width = GetStringBoundingBox(STR_ORDERS_OCCUPANCY_PERCENT).width + 10 + WidgetDimensions::unscaled.framerect.Horizontal();
				break;

			case WID_O_TIMETABLE_VIEW: {
				Dimension d = GetStringBoundingBox(STR_ORDERS_TIMETABLE_VIEW);
				Dimension spr_d = GetSpriteSize(SPR_WARNING_SIGN);
				d.width += spr_d.width + WidgetDimensions::scaled.hsep_normal;
				d.height = std::max(d.height, spr_d.height);
				d.width += padding.width;
				d.height += padding.height;
				size = maxdim(size, d);
				break;
			}

			case WID_O_SHARED_ORDER_LIST:
			case WID_O_ADD_VEH_GROUP:
				size.width = std::max(size.width, NWidgetLeaf::GetResizeBoxDimension().width);
				break;
		}
	}

	/**
	 * Some data on this window has become invalid.
	 * @param data Information about the changed data.
	 * @param gui_scope Whether the call is done from GUI scope. You may not do everything when not in GUI scope. See #InvalidateWindowData() for details.
	 */
	void OnInvalidateData([[maybe_unused]] int data = 0, [[maybe_unused]] bool gui_scope = true) override
	{
		VehicleOrderID from = INVALID_VEH_ORDER_ID;
		VehicleOrderID to   = INVALID_VEH_ORDER_ID;

		switch (data) {
			case VIWD_AUTOREPLACE:
				/* Autoreplace replaced the vehicle */
				this->vehicle = Vehicle::Get(this->window_number);
				[[fallthrough]];

			case VIWD_CONSIST_CHANGED:
				/* Vehicle composition was changed. */
				this->UpdateAutoRefitState();
				break;

			case VIWD_REMOVE_ALL_ORDERS:
				/* Removed / replaced all orders (after deleting / sharing) */
				if (this->selected_order == -1) break;

				this->CloseChildWindows();
				HideDropDownMenu(this);
				this->selected_order = -1;
				break;

			case VIWD_MODIFY_ORDERS:
				/* Some other order changes */
				break;

			default:
				if (gui_scope) break; // only do this once; from command scope
				from = GB(data, 0, 16);
				to   = GB(data, 16, 16);
				/* Moving an order. If one of these is INVALID_VEH_ORDER_ID, then
				 * the order is being created / removed */
				if (this->selected_order == -1) break;

				if (from == to) break; // no need to change anything

				if (from != this->selected_order) {
					/* Moving from preceding order? */
					this->selected_order -= (int)(from <= this->selected_order);
					/* Moving to   preceding order? */
					this->selected_order += (int)(to   <= this->selected_order);
					break;
				}

				/* Now we are modifying the selected order */
				if (to == INVALID_VEH_ORDER_ID) {
					/* Deleting selected order */
					this->CloseChildWindows();
					HideDropDownMenu(this);
					this->selected_order = -1;
					break;
				}

				/* Moving selected order */
				this->selected_order = to;
				break;
		}

		this->vscroll->SetCount(this->vehicle->GetNumOrders() + 1);
		if (gui_scope) {
			this->UpdateButtonState();
			InvalidateWindowClassesData(WC_VEHICLE_CARGO_TYPE_LOAD_ORDERS, 0);
			InvalidateWindowClassesData(WC_VEHICLE_CARGO_TYPE_UNLOAD_ORDERS, 0);
		}

		/* Scroll to the new order. */
		if (from == INVALID_VEH_ORDER_ID && to != INVALID_VEH_ORDER_ID && !this->vscroll->IsVisible(to)) {
			this->vscroll->ScrollTowards(to);
		}
	}

	virtual EventState OnCTRLStateChange() override
	{
		this->UpdateButtonState();
		return ES_NOT_HANDLED;
	}

	void UpdateButtonState()
	{
		if (this->vehicle->owner != _local_company) {
			this->GetWidget<NWidgetStacked>(WID_O_SEL_OCCUPANCY)->SetDisplayedPlane(IsWidgetLowered(WID_O_OCCUPANCY_TOGGLE) ? 0 : SZSP_NONE);
			return; // No buttons are displayed with competitor order windows.
		}

		bool shared_orders = this->vehicle->IsOrderListShared();
		VehicleOrderID sel = this->OrderGetSel();
		const Order *order = this->vehicle->GetOrder(sel);

		/* Second row. */
		/* skip */
		this->SetWidgetDisabledState(WID_O_SKIP, this->vehicle->GetNumOrders() <= 1);

		/* delete / stop sharing */
		NWidgetStacked *delete_sel = this->GetWidget<NWidgetStacked>(WID_O_SEL_BOTTOM_MIDDLE);
		if (shared_orders && this->selected_order == this->vehicle->GetNumOrders()) {
			/* The 'End of Shared Orders' order is selected, show the 'stop sharing' button. */
			delete_sel->SetDisplayedPlane(DP_BOTTOM_MIDDLE_STOP_SHARING);
		} else {
			/* The 'End of Shared Orders' order isn't selected, show the 'delete' button. */
			delete_sel->SetDisplayedPlane(DP_BOTTOM_MIDDLE_DELETE);
			this->SetWidgetDisabledState(WID_O_DELETE,
				(uint)this->vehicle->GetNumOrders() + ((shared_orders || this->vehicle->GetNumOrders() != 0) ? 1 : 0) <= (uint)this->selected_order);

			/* Set the tooltip of the 'delete' button depending on whether the
			 * 'End of Orders' order or a regular order is selected. */
			NWidgetCore *nwi = this->GetWidget<NWidgetCore>(WID_O_DELETE);
			if (this->selected_order == this->vehicle->GetNumOrders()) {
				nwi->SetDataTip(STR_ORDERS_DELETE_BUTTON, STR_ORDERS_DELETE_ALL_TOOLTIP);
			} else {
				nwi->SetDataTip(STR_ORDERS_DELETE_BUTTON, STR_ORDERS_DELETE_TOOLTIP);
			}
		}

		/* First row. */
		this->RaiseWidget(WID_O_FULL_LOAD);
		this->RaiseWidget(WID_O_UNLOAD);

		/* Selection widgets. */
		/* Train or road vehicle. */
		NWidgetStacked *train_row_sel = this->GetWidget<NWidgetStacked>(WID_O_SEL_TOP_ROW_GROUNDVEHICLE);
		NWidgetStacked *left_sel      = this->GetWidget<NWidgetStacked>(WID_O_SEL_TOP_LEFT);
		NWidgetStacked *middle_sel    = this->GetWidget<NWidgetStacked>(WID_O_SEL_TOP_MIDDLE);
		NWidgetStacked *right_sel     = this->GetWidget<NWidgetStacked>(WID_O_SEL_TOP_RIGHT);
		/* Ship or airplane. */
		NWidgetStacked *row_sel = this->GetWidget<NWidgetStacked>(WID_O_SEL_TOP_ROW);
		assert(row_sel != nullptr || (train_row_sel != nullptr && left_sel != nullptr && middle_sel != nullptr && right_sel != nullptr));

		NWidgetStacked *aux_sel = this->GetWidget<NWidgetStacked>(WID_O_SEL_COND_AUX);
		NWidgetStacked *aux2_sel = this->GetWidget<NWidgetStacked>(WID_O_SEL_COND_AUX2);
		NWidgetStacked *aux3_sel = this->GetWidget<NWidgetStacked>(WID_O_SEL_COND_AUX3);
		NWidgetStacked *aux4_sel = this->GetWidget<NWidgetStacked>(WID_O_SEL_COND_AUX4);
		NWidgetStacked *mgmt_sel = this->GetWidget<NWidgetStacked>(WID_O_SEL_MGMT);
		mgmt_sel->SetDisplayedPlane(this->GetOrderManagementPlane());

		auto aux_plane_guard = scope_guard([&]() {
			bool reinit = false;
			auto reinit_on_plane_change = [&reinit](NWidgetStacked *sel, int &current) {
				if (current != sel->shown_plane) {
					current = sel->shown_plane;
					reinit = true;
				}
			};
			reinit_on_plane_change(aux_sel, this->current_aux_planes[0]);
			reinit_on_plane_change(aux2_sel, this->current_aux_planes[1]);
			reinit_on_plane_change(aux3_sel, this->current_aux_planes[2]);
			reinit_on_plane_change(aux4_sel, this->current_aux_planes[3]);
			reinit_on_plane_change(this->GetWidget<NWidgetStacked>(WID_O_SEL_COND_VALUE), this->current_value_plane);

			if ((this->current_mgmt_plane == SZSP_NONE) != (mgmt_sel->shown_plane == SZSP_NONE)) {
				this->current_mgmt_plane = mgmt_sel->shown_plane;
				reinit = true;
			} else if (this->current_mgmt_plane != mgmt_sel->shown_plane) {
				this->current_mgmt_plane = mgmt_sel->shown_plane;
			}
			if (reinit) this->ReInit();
		});

		aux_sel->SetDisplayedPlane(SZSP_NONE);
		aux2_sel->SetDisplayedPlane(SZSP_NONE);
		aux3_sel->SetDisplayedPlane(SZSP_NONE);
		aux4_sel->SetDisplayedPlane(SZSP_NONE);

		if (order == nullptr) {
			if (row_sel != nullptr) {
				row_sel->SetDisplayedPlane(DP_ROW_LOAD);
			} else {
				train_row_sel->SetDisplayedPlane(DP_GROUNDVEHICLE_ROW_NORMAL);
				left_sel->SetDisplayedPlane(DP_LEFT_LOAD);
				middle_sel->SetDisplayedPlane(DP_MIDDLE_UNLOAD);
				right_sel->SetDisplayedPlane(DP_RIGHT_EMPTY);
				this->DisableWidget(WID_O_NON_STOP);
				this->RaiseWidget(WID_O_NON_STOP);
			}
			this->DisableWidget(WID_O_FULL_LOAD);
			this->DisableWidget(WID_O_UNLOAD);
			this->DisableWidget(WID_O_REFIT_DROPDOWN);
			this->DisableWidget(WID_O_MGMT_BTN);
		} else {
			this->SetWidgetDisabledState(WID_O_FULL_LOAD, (order->GetNonStopType() & ONSF_NO_STOP_AT_DESTINATION_STATION) != 0); // full load
			this->SetWidgetDisabledState(WID_O_UNLOAD,    (order->GetNonStopType() & ONSF_NO_STOP_AT_DESTINATION_STATION) != 0); // unload
			this->EnableWidget(WID_O_MGMT_BTN);

			switch (order->GetType()) {
				case OT_GOTO_STATION:
					if (row_sel != nullptr) {
						row_sel->SetDisplayedPlane(DP_ROW_LOAD);
					} else {
						train_row_sel->SetDisplayedPlane(DP_GROUNDVEHICLE_ROW_NORMAL);
						left_sel->SetDisplayedPlane(DP_LEFT_LOAD);
						middle_sel->SetDisplayedPlane(DP_MIDDLE_UNLOAD);
						right_sel->SetDisplayedPlane(DP_RIGHT_REFIT);
						this->EnableWidget(WID_O_NON_STOP);
						this->SetWidgetLoweredState(WID_O_NON_STOP, order->GetNonStopType() & ONSF_NO_STOP_AT_INTERMEDIATE_STATIONS);
					}
					this->SetWidgetLoweredState(WID_O_FULL_LOAD, order->GetLoadType() == OLF_FULL_LOAD_ANY);
					this->SetWidgetLoweredState(WID_O_UNLOAD, order->GetUnloadType() == OUFB_UNLOAD);

					/* Can only do refitting when stopping at the destination and loading cargo.
					 * Also enable the button if a refit is already set to allow clearing it. */
					this->SetWidgetDisabledState(WID_O_REFIT_DROPDOWN,
							order->GetLoadType() == OLFB_NO_LOAD || (order->GetNonStopType() & ONSF_NO_STOP_AT_DESTINATION_STATION) ||
							((!this->can_do_refit || !this->can_do_autorefit) && !order->IsRefit()));

					break;

				case OT_GOTO_WAYPOINT:
					if (row_sel != nullptr) {
						row_sel->SetDisplayedPlane(DP_ROW_LOAD);
					} else {
						train_row_sel->SetDisplayedPlane(DP_GROUNDVEHICLE_ROW_NORMAL);
						left_sel->SetDisplayedPlane(DP_LEFT_REVERSE);
						middle_sel->SetDisplayedPlane(DP_MIDDLE_UNLOAD);
						right_sel->SetDisplayedPlane(DP_RIGHT_EMPTY);
						this->EnableWidget(WID_O_NON_STOP);
						this->SetWidgetLoweredState(WID_O_NON_STOP, order->GetNonStopType() & ONSF_NO_STOP_AT_INTERMEDIATE_STATIONS);
						this->EnableWidget(WID_O_REVERSE);
						this->SetWidgetLoweredState(WID_O_REVERSE, order->GetWaypointFlags() & OWF_REVERSE);
					}
					this->DisableWidget(WID_O_UNLOAD);
					this->DisableWidget(WID_O_REFIT_DROPDOWN);
					break;

				case OT_GOTO_DEPOT:
					if (row_sel != nullptr) {
						row_sel->SetDisplayedPlane(DP_ROW_DEPOT);
					} else {
						train_row_sel->SetDisplayedPlane(DP_GROUNDVEHICLE_ROW_NORMAL);
						left_sel->SetDisplayedPlane(DP_LEFT_REFIT);
						middle_sel->SetDisplayedPlane(DP_MIDDLE_SERVICE);
						right_sel->SetDisplayedPlane(DP_RIGHT_EMPTY);
						this->EnableWidget(WID_O_NON_STOP);
						this->SetWidgetLoweredState(WID_O_NON_STOP, order->GetNonStopType() & ONSF_NO_STOP_AT_INTERMEDIATE_STATIONS);
					}
					/* Disable refit button if the order is no 'always go' order.
					 * However, keep the service button enabled for refit-orders to allow clearing refits (without knowing about ctrl). */
					this->SetWidgetDisabledState(WID_O_REFIT,
							(order->GetDepotOrderType() & ODTFB_SERVICE) || (order->GetDepotActionType() & ODATFB_HALT) ||
							(!this->can_do_refit && !order->IsRefit()));
					break;

				case OT_CONDITIONAL: {
					if (row_sel != nullptr) {
						row_sel->SetDisplayedPlane(DP_ROW_CONDITIONAL);
					} else {
						train_row_sel->SetDisplayedPlane(DP_GROUNDVEHICLE_ROW_CONDITIONAL);
					}

					OrderConditionVariable ocv = (order == nullptr) ? OCV_LOAD_PERCENTAGE : order->GetConditionVariable();
					bool is_cargo = (ocv == OCV_CARGO_ACCEPTANCE || ocv == OCV_CARGO_WAITING);
					bool is_slot_occupancy = (ocv == OCV_SLOT_OCCUPANCY || ocv == OCV_VEH_IN_SLOT);
					bool is_auxiliary_cargo = (ocv == OCV_CARGO_LOAD_PERCENTAGE || ConditionVariableTestsCargoWaitingAmount(ocv));
					bool is_counter = (ocv == OCV_COUNTER_VALUE);
					bool is_time_date = (ocv == OCV_TIME_DATE);
					bool is_timetable = (ocv == OCV_TIMETABLE);
					bool is_sched_dispatch = (ocv == OCV_DISPATCH_SLOT);

					if (is_cargo) {
						if (order == nullptr || !CargoSpec::Get(order->GetConditionValue())->IsValid()) {
							this->GetWidget<NWidgetCore>(WID_O_COND_CARGO)->widget_data = STR_NEWGRF_INVALID_CARGO;
						} else {
							this->GetWidget<NWidgetCore>(WID_O_COND_CARGO)->widget_data = CargoSpec::Get(order->GetConditionValue())->name;
						}
						this->GetWidget<NWidgetStacked>(WID_O_SEL_COND_VALUE)->SetDisplayedPlane(DP_COND_VALUE_CARGO);
					} else if (is_slot_occupancy) {
						TraceRestrictSlotID slot_id = (order != nullptr && TraceRestrictSlot::IsValidID(order->GetXData()) ? order->GetXData() : INVALID_TRACE_RESTRICT_SLOT_ID);

						this->GetWidget<NWidgetCore>(WID_O_COND_SLOT)->widget_data = (slot_id != INVALID_TRACE_RESTRICT_SLOT_ID) ? STR_TRACE_RESTRICT_SLOT_NAME : STR_TRACE_RESTRICT_VARIABLE_UNDEFINED;
						this->GetWidget<NWidgetStacked>(WID_O_SEL_COND_VALUE)->SetDisplayedPlane(DP_COND_VALUE_SLOT);
					} else if (is_sched_dispatch) {
						this->GetWidget<NWidgetStacked>(WID_O_SEL_COND_VALUE)->SetDisplayedPlane(SZSP_NONE);
					} else if (ConditionVariableTestsCargoWaitingAmount(ocv)) {
						this->GetWidget<NWidgetStacked>(WID_O_SEL_COND_VALUE)->SetDisplayedPlane(DP_COND_VALUE_NUMBER_SHORT);
					} else {
						this->GetWidget<NWidgetStacked>(WID_O_SEL_COND_VALUE)->SetDisplayedPlane(DP_COND_VALUE_NUMBER);
					}

					if (is_auxiliary_cargo) {
						if (order == nullptr || !CargoSpec::Get(order->GetConditionValue())->IsValid()) {
							this->GetWidget<NWidgetCore>(WID_O_COND_AUX_CARGO)->widget_data = STR_NEWGRF_INVALID_CARGO;
						} else {
							this->GetWidget<NWidgetCore>(WID_O_COND_AUX_CARGO)->widget_data = CargoSpec::Get(order->GetConditionValue())->name;
						}
						aux_sel->SetDisplayedPlane(DP_COND_AUX_CARGO);
					} else if (is_counter) {
						TraceRestrictCounterID ctr_id = (order != nullptr && TraceRestrictCounter::IsValidID(order->GetXDataHigh()) ? order->GetXDataHigh() : INVALID_TRACE_RESTRICT_COUNTER_ID);

						this->GetWidget<NWidgetCore>(WID_O_COND_COUNTER)->widget_data = (ctr_id != INVALID_TRACE_RESTRICT_COUNTER_ID) ? STR_TRACE_RESTRICT_COUNTER_NAME : STR_TRACE_RESTRICT_VARIABLE_UNDEFINED;
						aux_sel->SetDisplayedPlane(DP_COND_COUNTER);
					} else if (is_time_date) {
						this->GetWidget<NWidgetCore>(WID_O_COND_TIME_DATE)->widget_data = STR_TRACE_RESTRICT_TIME_MINUTE_ITEM + order->GetConditionValue();
						aux_sel->SetDisplayedPlane(DP_COND_TIME_DATE);
					} else if (is_timetable) {
						this->GetWidget<NWidgetCore>(WID_O_COND_TIMETABLE)->widget_data = STR_TRACE_RESTRICT_TIMETABLE_LATENESS + order->GetConditionValue();
						aux_sel->SetDisplayedPlane(DP_COND_TIMETABLE);
					} else if (is_sched_dispatch) {
						this->GetWidget<NWidgetCore>(WID_O_COND_SCHED_SELECT)->widget_data = STR_JUST_STRING1;
						aux_sel->SetDisplayedPlane(DP_COND_SCHED_SELECT);
					} else {
						aux_sel->SetDisplayedPlane(SZSP_NONE);
					}

					if (ConditionVariableTestsCargoWaitingAmount(ocv)) {
						aux2_sel->SetDisplayedPlane(DP_COND_AUX2_VIA);
					} else if (is_sched_dispatch) {
						this->GetWidget<NWidgetCore>(WID_O_COND_SCHED_TEST)->widget_data = STR_TRACE_RESTRICT_DISPATCH_SLOT_SHORT_NEXT + GB(order->GetConditionValue(), ODCB_SRC_START, ODCB_SRC_COUNT);
						aux2_sel->SetDisplayedPlane(DP_COND_AUX2_SCHED_TEST);
					} else {
						aux2_sel->SetDisplayedPlane(SZSP_NONE);
					}

					if (ConditionVariableHasStationID(ocv)) {
						aux3_sel->SetDisplayedPlane(DP_COND_AUX3_STATION);
					} else {
						aux3_sel->SetDisplayedPlane(SZSP_NONE);
					}

					if (ocv == OCV_CARGO_WAITING_AMOUNT_PERCENTAGE) {
						aux4_sel->SetDisplayedPlane(DP_COND_AUX4_REFIT_MODE);
						this->SetWidgetLoweredState(WID_O_COND_AUX_REFIT_MODE, HasBit(order->GetXData2(), 16));
					} else {
						aux4_sel->SetDisplayedPlane(SZSP_NONE);
					}

					/* Set the strings for the dropdown boxes. */
					this->GetWidget<NWidgetCore>(WID_O_COND_VARIABLE)->widget_data   = OrderStringForVariable(this->vehicle, ocv);
					this->GetWidget<NWidgetCore>(WID_O_COND_COMPARATOR)->widget_data = GetComparatorStrings(this->vehicle, order)[order->GetConditionComparator()];
					this->GetWidget<NWidgetCore>(WID_O_COND_VALUE)->widget_data = (ocv == OCV_TIME_DATE && order->GetConditionValue() == TRTDVF_HOUR_MINUTE) ? STR_JUST_TIME_HHMM : STR_JUST_COMMA;
					this->SetWidgetDisabledState(WID_O_COND_COMPARATOR, ocv == OCV_UNCONDITIONALLY || ocv == OCV_PERCENT);
					this->SetWidgetDisabledState(WID_O_COND_VALUE, ocv == OCV_REQUIRES_SERVICE || ocv == OCV_UNCONDITIONALLY);
					break;
				}

				case OT_SLOT: {
					if (row_sel != nullptr) {
						row_sel->SetDisplayedPlane(DP_ROW_SLOT);
					} else {
						train_row_sel->SetDisplayedPlane(DP_GROUNDVEHICLE_ROW_SLOT);
					}

					TraceRestrictSlotID slot_id = (order != nullptr && TraceRestrictSlot::IsValidID(order->GetDestination()) ? order->GetDestination() : INVALID_TRACE_RESTRICT_SLOT_ID);

					NWidgetCore *slot_widget = this->GetWidget<NWidgetCore>(WID_O_SLOT);
					slot_widget->widget_data = (slot_id != INVALID_TRACE_RESTRICT_SLOT_ID) ? STR_TRACE_RESTRICT_SLOT_NAME : STR_TRACE_RESTRICT_VARIABLE_UNDEFINED;
					slot_widget->SetToolTip((order != nullptr && order->GetSlotSubType() == OSST_RELEASE) ? STR_ORDER_RELEASE_SLOT_TOOLTIP : STR_ORDER_TRY_ACQUIRE_SLOT_TOOLTIP);
					break;
				}

				case OT_COUNTER: {
					if (row_sel != nullptr) {
						row_sel->SetDisplayedPlane(DP_ROW_COUNTER);
					} else {
						train_row_sel->SetDisplayedPlane(DP_GROUNDVEHICLE_ROW_COUNTER);
					}

					TraceRestrictCounterID ctr_id = (order != nullptr && TraceRestrictCounter::IsValidID(order->GetDestination()) ? order->GetDestination() : INVALID_TRACE_RESTRICT_COUNTER_ID);

					this->GetWidget<NWidgetCore>(WID_O_CHANGE_COUNTER)->widget_data = (ctr_id != INVALID_TRACE_RESTRICT_COUNTER_ID) ? STR_TRACE_RESTRICT_COUNTER_NAME : STR_TRACE_RESTRICT_VARIABLE_UNDEFINED;
					break;
				}

				case OT_LABEL: {
					std::pair<int, int> sections = { DP_ROW_EMPTY, DP_GROUNDVEHICLE_ROW_EMPTY };
					if (order->GetLabelSubType() == OLST_TEXT) {
						sections = { DP_ROW_TEXT_LABEL, DP_GROUNDVEHICLE_ROW_TEXT_LABEL };
					} else if (IsDeparturesOrderLabelSubType(order->GetLabelSubType())) {
						sections = { DP_ROW_DEPARTURES, DP_GROUNDVEHICLE_ROW_DEPARTURES };
					}
					if (row_sel != nullptr) {
						row_sel->SetDisplayedPlane(sections.first);
					} else {
						train_row_sel->SetDisplayedPlane(sections.second);
					}
					break;
				}

				default: // every other order
					if (row_sel != nullptr) {
						row_sel->SetDisplayedPlane(DP_ROW_LOAD);
					} else {
						train_row_sel->SetDisplayedPlane(DP_GROUNDVEHICLE_ROW_NORMAL);
						left_sel->SetDisplayedPlane(DP_LEFT_LOAD);
						middle_sel->SetDisplayedPlane(DP_MIDDLE_UNLOAD);
						right_sel->SetDisplayedPlane(DP_RIGHT_EMPTY);
						this->DisableWidget(WID_O_NON_STOP);
					}
					this->DisableWidget(WID_O_FULL_LOAD);
					this->DisableWidget(WID_O_UNLOAD);
					this->DisableWidget(WID_O_REFIT_DROPDOWN);
					break;
			}
		}

		this->GetWidget<NWidgetStacked>(WID_O_SEL_SHARED)->SetDisplayedPlane(_ctrl_pressed ? DP_SHARED_VEH_GROUP : DP_SHARED_LIST);

		/* Disable list of vehicles with the same shared orders if there is no list */
		this->SetWidgetDisabledState(WID_O_SHARED_ORDER_LIST, !(shared_orders || _settings_client.gui.enable_single_veh_shared_order_gui));

		this->GetWidget<NWidgetStacked>(WID_O_SEL_OCCUPANCY)->SetDisplayedPlane(IsWidgetLowered(WID_O_OCCUPANCY_TOGGLE) ? 0 : SZSP_NONE);

		this->SetDirty();
	}

	void OnPaint() override
	{
		if (this->vehicle->owner != _local_company) {
			this->selected_order = -1; // Disable selection any selected row at a competitor order window.
		} else {
			this->SetWidgetLoweredState(WID_O_GOTO, this->goto_type != OPOS_NONE && this->goto_type != OPOS_COND_VIA
					&& this->goto_type != OPOS_COND_STATION && this->goto_type != OPOS_CONDITIONAL_RETARGET);
			this->SetWidgetLoweredState(WID_O_COND_AUX_VIA, this->goto_type == OPOS_COND_VIA);
			this->SetWidgetLoweredState(WID_O_COND_AUX_STATION, this->goto_type == OPOS_COND_STATION);
			this->SetWidgetLoweredState(WID_O_MGMT_BTN, this->goto_type == OPOS_CONDITIONAL_RETARGET);
		}
		this->DrawWidgets();
	}

	void DrawWidget(const Rect &r, WidgetID widget) const override
	{
		switch (widget) {
			case WID_O_ORDER_LIST:
				DrawOrderListWidget(r);
				break;

			case WID_O_OCCUPANCY_LIST:
				DrawOccupancyListWidget(r);
				break;

			case WID_O_TIMETABLE_VIEW:
				DrawTimetableButtonWidget(r);
				break;
		}
	}

	void DrawOrderListWidget(const Rect &r) const
	{
		Rect ir = r.Shrink(WidgetDimensions::scaled.frametext, WidgetDimensions::scaled.framerect);
		bool rtl = _current_text_dir == TD_RTL;
		SetDParamMaxValue(0, this->vehicle->GetNumOrders(), 2);
		int index_column_width = GetStringBoundingBox(STR_ORDER_INDEX).width + 2 * GetSpriteSize(rtl ? SPR_ARROW_RIGHT : SPR_ARROW_LEFT).width + WidgetDimensions::scaled.hsep_normal;
		int middle = rtl ? ir.right - index_column_width : ir.left + index_column_width;

		int y = ir.top;
		int line_height = this->GetWidget<NWidgetBase>(WID_O_ORDER_LIST)->resize_y;

		int i = this->vscroll->GetPosition();
		const Order *order = this->vehicle->GetOrder(i);
		/* First draw the highlighting underground if it exists. */
		if (this->order_over != INVALID_VEH_ORDER_ID) {
			while (order != nullptr) {
				/* Don't draw anything if it extends past the end of the window. */
				if (!this->vscroll->IsVisible(i)) break;

				if (i != this->selected_order && i == this->order_over) {
					/* Highlight dragged order destination. */
					int top = (this->order_over < this->selected_order ? y : y + line_height) - WidgetDimensions::scaled.framerect.top;
					int bottom = std::min(top + 2, ir.bottom);
					top = std::max(top - 3, ir.top);
					GfxFillRect(ir.left, top, ir.right, bottom, GetColourGradient(COLOUR_GREY, SHADE_LIGHTEST));
					break;
				}
				y += line_height;

				i++;
				order = order->next;
			}

			/* Reset counters for drawing the orders. */
			y = ir.top;
			i = this->vscroll->GetPosition();
			order = this->vehicle->GetOrder(i);
		}

		/* Draw the orders. */
		while (order != nullptr) {
			/* Don't draw anything if it extends past the end of the window. */
			if (!this->vscroll->IsVisible(i)) break;

			DrawOrderString(this->vehicle, order, i, y, i == this->selected_order, false, ir.left, middle, ir.right);
			y += line_height;

			i++;
			order = order->next;
		}

		if (this->vscroll->IsVisible(i)) {
			StringID str = this->vehicle->IsOrderListShared() ? STR_ORDERS_END_OF_SHARED_ORDERS : STR_ORDERS_END_OF_ORDERS;
			DrawString(rtl ? ir.left : middle, rtl ? middle : ir.right, y, str, (i == this->selected_order) ? TC_WHITE : TC_BLACK);
		}
	}

	void DrawOccupancyListWidget(const Rect &r) const
	{
		Rect ir = r.Shrink(WidgetDimensions::scaled.framerect);
		int y = ir.top;
		int line_height = this->GetWidget<NWidgetBase>(WID_O_ORDER_LIST)->resize_y;

		int i = this->vscroll->GetPosition();
		const Order *order = this->vehicle->GetOrder(i);
		/* Draw the orders. */
		while (order != nullptr) {
			/* Don't draw anything if it extends past the end of the window. */
			if (!this->vscroll->IsVisible(i)) break;

			uint8_t occupancy = order->GetOccupancy();
			if (occupancy > 0) {
				SetDParam(0, occupancy - 1);
				TextColour colour;
				if (order->UseOccupancyValueForAverage()) {
					colour = (i == this->selected_order) ? TC_WHITE : TC_BLACK;
				} else {
					colour = ((i == this->selected_order) ? TC_SILVER : TC_GREY) | TC_NO_SHADE;
				}
				DrawString(ir.left, ir.right, y, STR_ORDERS_OCCUPANCY_PERCENT, colour);
			}
			y += line_height;

			i++;
			order = order->next;
		}
	}

	void DrawTimetableButtonWidget(const Rect &r) const
	{
		const bool rtl = _current_text_dir == TD_RTL;
		bool clicked = this->GetWidget<NWidgetCore>(WID_O_TIMETABLE_VIEW)->IsLowered();
		Dimension d = GetStringBoundingBox(STR_ORDERS_TIMETABLE_VIEW);

		int left = r.left + clicked;
		int right = r.right + clicked;

		extern void ProcessTimetableWarnings(const Vehicle *v, std::function<void(StringID, bool)> handler);

		bool show_warning = false;
		ProcessTimetableWarnings(this->vehicle, [&](StringID text, bool warning) {
			if (warning) show_warning = true;
		});

		if (show_warning) {
			const Dimension warning_dimensions = GetSpriteSize(SPR_WARNING_SIGN);
			int spr_offset = std::max(0, ((int)(r.bottom - r.top + 1) - (int)warning_dimensions.height) / 2); // Offset for rendering the sprite vertically centered
			DrawSprite(SPR_WARNING_SIGN, 0, rtl ? right - warning_dimensions.width - 2 : left + 2, r.top + spr_offset);
			if (rtl) {
				right -= warning_dimensions.width;
			} else {
				left += warning_dimensions.width;
			}
		}
		int offset = std::max(0, ((int)(r.bottom - r.top + 1) - (int)d.height) / 2); // Offset for rendering the text vertically centered
		DrawString(left, right, r.top + offset + clicked, STR_ORDERS_TIMETABLE_VIEW, TC_FROMSTRING, SA_HOR_CENTER);
	}

	void SetStringParameters(WidgetID widget) const override
	{
		switch (widget) {
			case WID_O_COND_VALUE: {
				VehicleOrderID sel = this->OrderGetSel();
				const Order *order = this->vehicle->GetOrder(sel);

				if (order != nullptr && order->IsType(OT_CONDITIONAL)) {
					uint value;
					switch (order->GetConditionVariable()) {
						case OCV_CARGO_LOAD_PERCENTAGE:
						case OCV_TIME_DATE:
							value = order->GetXData();
							break;

						case OCV_TIMETABLE:
							value = order->GetXData();
							if (!_settings_client.gui.timetable_in_ticks) value /= TimetableDisplayUnitSize();
							break;

						case OCV_CARGO_WAITING_AMOUNT:
						case OCV_CARGO_WAITING_AMOUNT_PERCENTAGE:
						case OCV_COUNTER_VALUE:
							value = order->GetXDataLow();
							break;

						default:
							value = order->GetConditionValue();
							break;
					}
					if (order->GetConditionVariable() == OCV_MAX_SPEED) value = ConvertSpeedToDisplaySpeed(value, this->vehicle->type);
					if (order->GetConditionVariable() == OCV_CARGO_WAITING_AMOUNT) value = ConvertCargoQuantityToDisplayQuantity(order->GetConditionValue(), value);
					SetDParam(0, value);
				}
				break;
			}

			case WID_O_COND_COMPARATOR: {
				VehicleOrderID sel = this->OrderGetSel();
				const Order *order = this->vehicle->GetOrder(sel);

				if (order != nullptr && order->IsType(OT_CONDITIONAL) && order->GetConditionVariable() == OCV_DISPATCH_SLOT) {
					SetDParam(0, GB(order->GetConditionValue(), ODFLCB_TAG_START, ODFLCB_TAG_COUNT) + 1);
				}
				break;
			}

			case WID_O_COND_SLOT: {
				VehicleOrderID sel = this->OrderGetSel();
				const Order *order = this->vehicle->GetOrder(sel);

				if (order != nullptr && order->IsType(OT_CONDITIONAL)) {
					TraceRestrictSlotID value = order->GetXData();
					SetDParam(0, value);
				}
				break;
			}

			case WID_O_COND_COUNTER: {
				VehicleOrderID sel = this->OrderGetSel();
				const Order *order = this->vehicle->GetOrder(sel);

				if (order != nullptr && order->IsType(OT_CONDITIONAL)) {
					TraceRestrictCounterID value = order->GetXDataHigh();
					SetDParam(0, value);
				}
				break;
			}

			case WID_O_COND_SCHED_SELECT: {
				VehicleOrderID sel = this->OrderGetSel();
				const Order *order = this->vehicle->GetOrder(sel);

				uint schedule_index = order->GetConditionDispatchScheduleID();
				if (order != nullptr && order->IsType(OT_CONDITIONAL) && order->GetConditionVariable() == OCV_DISPATCH_SLOT && schedule_index != UINT16_MAX) {
					if (schedule_index < this->vehicle->orders->GetScheduledDispatchScheduleCount()) {
						const DispatchSchedule &ds = this->vehicle->orders->GetDispatchScheduleByIndex(schedule_index);
						if (!ds.ScheduleName().empty()) {
							SetDParam(0, STR_JUST_RAW_STRING);
							SetDParamStr(1, ds.ScheduleName().c_str());
							break;
						}
					}
					SetDParam(0, STR_TIMETABLE_ASSIGN_SCHEDULE_ID);
					SetDParam(1, schedule_index + 1);
				} else {
					SetDParam(0, STR_TIMETABLE_ASSIGN_SCHEDULE_NONE);
				}
				break;
			}

			case WID_O_CAPTION:
				SetDParam(0, this->vehicle->index);
				break;

			case WID_O_DEPOT_ACTION: {
				VehicleOrderID sel = this->OrderGetSel();
				const Order *order = this->vehicle->GetOrder(sel);
				if (order == nullptr || !order->IsType(OT_GOTO_DEPOT)) {
					/* We can't leave this param unset or the undefined behavior can cause a crash. */
					SetDParam(0, STR_EMPTY);
					break;
				};

				/* Select the current action selected in the dropdown. The flags don't match the dropdown so we can't just use an index. */
				if (order->GetDepotActionType() & ODATFB_SELL) {
					SetDParam(0, STR_ORDER_DROP_SELL_DEPOT);
				} else if (order->GetDepotOrderType() & ODTFB_SERVICE) {
					SetDParam(0, STR_ORDER_DROP_SERVICE_DEPOT);
				} else if (order->GetDepotActionType() & ODATFB_HALT) {
					SetDParam(0, STR_ORDER_DROP_HALT_DEPOT);
				} else if (order->GetDepotActionType() & ODATFB_UNBUNCH) {
					SetDParam(0, STR_ORDER_DROP_UNBUNCH);
				} else {
					SetDParam(0, STR_ORDER_DROP_GO_ALWAYS_DEPOT);
				}
				break;
			}

			case WID_O_OCCUPANCY_TOGGLE:
				const_cast<Vehicle *>(this->vehicle)->RecalculateOrderOccupancyAverage();
				if (this->vehicle->order_occupancy_average >= 16) {
					SetDParam(0, STR_JUST_INT);
					SetDParam(1, this->vehicle->order_occupancy_average - 16);
				} else {
					SetDParam(0, STR_EMPTY);
					SetDParam(1, 0);
				}
				break;

			case WID_O_SLOT: {
				VehicleOrderID sel = this->OrderGetSel();
				const Order *order = this->vehicle->GetOrder(sel);

				if (order != nullptr && order->IsType(OT_SLOT)) {
					TraceRestrictSlotID value = order->GetDestination();
					SetDParam(0, value);
				}
				break;
			}

			case WID_O_COUNTER_OP: {
				VehicleOrderID sel = this->OrderGetSel();
				const Order *order = this->vehicle->GetOrder(sel);

				if (order != nullptr && order->IsType(OT_COUNTER)) {
					SetDParam(0, STR_TRACE_RESTRICT_COUNTER_INCREASE + order->GetCounterOperation());
				} else {
					SetDParam(0, STR_EMPTY);
				}
				break;
			}

			case WID_O_CHANGE_COUNTER: {
				VehicleOrderID sel = this->OrderGetSel();
				const Order *order = this->vehicle->GetOrder(sel);

				if (order != nullptr && order->IsType(OT_COUNTER)) {
					TraceRestrictCounterID value = order->GetDestination();
					SetDParam(0, value);
				}
				break;
			}

			case WID_O_COUNTER_VALUE: {
				VehicleOrderID sel = this->OrderGetSel();
				const Order *order = this->vehicle->GetOrder(sel);

				if (order != nullptr && order->IsType(OT_COUNTER)) {
					SetDParam(0, order->GetXData());
				}
				break;
			}

			case WID_O_DEPARTURE_VIA_TYPE: {
				VehicleOrderID sel = this->OrderGetSel();
				const Order *order = this->vehicle->GetOrder(sel);

				if (order != nullptr && order->IsType(OT_LABEL) && IsDeparturesOrderLabelSubType(order->GetLabelSubType())) {
					switch (order->GetLabelSubType()) {
						case OLST_DEPARTURES_VIA:
							SetDParam(0, STR_ORDER_LABEL_DEPARTURES_SHOW_AS_VIA);
							break;

						case OLST_DEPARTURES_REMOVE_VIA:
							SetDParam(0, STR_ORDER_LABEL_DEPARTURES_REMOVE_VIA_SHORT);
							break;

						default:
							SetDParam(0, STR_EMPTY);
							break;
					}
				} else {
					SetDParam(0, STR_EMPTY);
				}
				break;
			}
		}
	}

	void OnClick([[maybe_unused]] Point pt, WidgetID widget, [[maybe_unused]] int click_count) override
	{
		switch (widget) {
			case WID_O_ORDER_LIST: {
				if (this->goto_type == OPOS_CONDITIONAL) {
					VehicleOrderID order_id = this->GetOrderFromPt(_cursor.pos.y - this->top);
					if (order_id != INVALID_VEH_ORDER_ID) {
						Order order;
						order.next = nullptr;
						order.index = 0;
						order.MakeConditional(order_id);

						this->InsertNewOrder(order.Pack());
					}
					ResetObjectToPlace();
					break;
				}
				if (this->goto_type == OPOS_CONDITIONAL_RETARGET) {
					VehicleOrderID order_id = this->GetOrderFromPt(_cursor.pos.y - this->top);
					if (order_id != INVALID_VEH_ORDER_ID) {
						this->ModifyOrder(this->OrderGetSel(), MOF_COND_DESTINATION | (order_id << 8));
					}
					ResetObjectToPlace();
					break;
				}

				VehicleOrderID sel = this->GetOrderFromPt(pt.y);

				if (_ctrl_pressed && sel < this->vehicle->GetNumOrders()) {
					TileIndex xy = this->vehicle->GetOrder(sel)->GetLocation(this->vehicle);
					if (xy == INVALID_TILE) xy = this->vehicle->GetOrder(sel)->GetAuxiliaryLocation(_shift_pressed);
					if (xy != INVALID_TILE) ScrollMainWindowToTile(xy);
					return;
				}

				/* This order won't be selected any more, close all child windows and dropdowns */
				this->CloseChildWindows();
				HideDropDownMenu(this);

				if (sel == INVALID_VEH_ORDER_ID || this->vehicle->owner != _local_company) {
					/* Deselect clicked order */
					this->selected_order = -1;
				} else if (sel == this->selected_order) {
					if (sel >= this->vehicle->GetNumOrders()) {
						this->UpdateButtonState();
						return;
					}

					const Order *order = this->vehicle->GetOrder(sel);

					if (order->IsType(OT_LABEL) && order->GetLabelSubType() == OLST_TEXT) {
						if (this->IsWidgetActiveInLayout(WID_O_TEXT_LABEL)) this->OnClick({}, WID_O_TEXT_LABEL, click_count);
						return;
					}
					if (this->vehicle->type == VEH_TRAIN) {
						int osl = ((order->GetStopLocation() + 1) % OSL_END);
						if (osl == OSL_PLATFORM_THROUGH && !_settings_client.gui.show_adv_load_mode_features) {
							osl = OSL_PLATFORM_NEAR_END;
						}
						if (osl == OSL_PLATFORM_THROUGH) {
							for (const Vehicle *u = this->vehicle; u != nullptr; u = u->Next()) {
								/* Passengers may not be through-loaded */
								if (u->cargo_cap > 0 && IsCargoInClass(u->cargo_type, CC_PASSENGERS)) {
									osl = OSL_PLATFORM_NEAR_END;
									break;
								}
							}
						}
						this->ModifyOrder(sel, MOF_STOP_LOCATION | osl << 8);
					}
					if (this->vehicle->type == VEH_ROAD) {
						DiagDirection current = order->GetRoadVehTravelDirection();
						if (_settings_client.gui.show_adv_load_mode_features || current != INVALID_DIAGDIR) {
							uint dir = (current + 1) & 0xFF;
							if (dir >= DIAGDIR_END) dir = INVALID_DIAGDIR;
							this->ModifyOrder(sel, MOF_RV_TRAVEL_DIR | dir << 8);
						}
					}
				} else {
					/* Select clicked order */
					this->selected_order = sel;

					if (this->vehicle->owner == _local_company) {
						/* Activate drag and drop */
						SetObjectToPlaceWnd(SPR_CURSOR_MOUSE, PAL_NONE, HT_DRAG, this);
					}
				}

				this->UpdateButtonState();
				break;
			}

			case WID_O_SKIP:
				this->OrderClick_Skip();
				break;

			case WID_O_MGMT_LIST_BTN: {
				uint disabled_mask = (this->vehicle->GetNumOrders() < 2 ? 1 : 0) | (this->vehicle->GetNumOrders() < 3 ? 2 : 0);
				uint order_count = this->vehicle->GetNumOrders();
				for (uint i = 0; i < order_count; i++) {
					if (this->vehicle->GetOrder(i)->IsType(OT_CONDITIONAL)) {
						disabled_mask |= 2;
						break;
					}
				}
				ShowDropDownMenu(this, _order_manage_list_dropdown, -1, widget, disabled_mask, 0, 0, DDSF_SHARED);
				break;
			}

			case WID_O_MGMT_BTN: {
				VehicleOrderID sel = this->OrderGetSel();
				const Order *order = this->vehicle->GetOrder(sel);
				if (order == nullptr) break;

				DropDownList list;
				list.push_back(MakeDropDownListStringItem(STR_ORDER_DUPLICATE_ORDER, 0, false));
				if (order->IsType(OT_CONDITIONAL)) list.push_back(MakeDropDownListStringItem(STR_ORDER_CHANGE_JUMP_TARGET, 1, false));

				if (this->vehicle->type == VEH_TRAIN && order->IsType(OT_GOTO_STATION) && (order->GetNonStopType() & ONSF_NO_STOP_AT_DESTINATION_STATION) == 0) {
					const OrderStopLocation osl = order->GetStopLocation();
					list.push_back(MakeDropDownListDividerItem());
					list.push_back(MakeDropDownListCheckedItem(osl == OSL_PLATFORM_NEAR_END, STR_ORDER_STOP_LOCATION_NEAR_END, 0x200 + OSL_PLATFORM_NEAR_END, false));
					list.push_back(MakeDropDownListCheckedItem(osl == OSL_PLATFORM_MIDDLE, STR_ORDER_STOP_LOCATION_MIDDLE, 0x200 + OSL_PLATFORM_MIDDLE, false));
					list.push_back(MakeDropDownListCheckedItem(osl == OSL_PLATFORM_FAR_END, STR_ORDER_STOP_LOCATION_FAR_END, 0x200 + OSL_PLATFORM_FAR_END, false));
					if (osl == OSL_PLATFORM_THROUGH || _settings_client.gui.show_adv_load_mode_features) {
						bool allowed = _settings_client.gui.show_adv_load_mode_features;
						if (allowed) {
							for (const Vehicle *u = this->vehicle; u != nullptr; u = u->Next()) {
								/* Passengers may not be through-loaded */
								if (u->cargo_cap > 0 && IsCargoInClass(u->cargo_type, CC_PASSENGERS)) {
									allowed = false;
									break;
								}
							}
						}
						list.push_back(MakeDropDownListCheckedItem(osl == OSL_PLATFORM_THROUGH, STR_ORDER_STOP_LOCATION_THROUGH, 0x200 + OSL_PLATFORM_THROUGH, !allowed));
					}
				}

				if (this->vehicle->type == VEH_ROAD && (order->IsType(OT_GOTO_STATION) || order->IsType(OT_GOTO_WAYPOINT))) {
					const DiagDirection dir = order->GetRoadVehTravelDirection();
					if (_settings_client.gui.show_adv_load_mode_features || dir != INVALID_DIAGDIR) {
						list.push_back(MakeDropDownListDividerItem());
						list.push_back(MakeDropDownListCheckedItem(dir == INVALID_DIAGDIR, STR_ORDER_RV_DIR_ANY, 0x300 + INVALID_DIAGDIR, false));
						list.push_back(MakeDropDownListCheckedItem(dir == DIAGDIR_NE, STR_ORDER_RV_DIR_NE, 0x300 + DIAGDIR_NE, false));
						list.push_back(MakeDropDownListCheckedItem(dir == DIAGDIR_SE, STR_ORDER_RV_DIR_SE, 0x300 + DIAGDIR_SE, false));
						list.push_back(MakeDropDownListCheckedItem(dir == DIAGDIR_SW, STR_ORDER_RV_DIR_SW, 0x300 + DIAGDIR_SW, false));
						list.push_back(MakeDropDownListCheckedItem(dir == DIAGDIR_NW, STR_ORDER_RV_DIR_NW, 0x300 + DIAGDIR_NW, false));
					}
				}

				if (!order->IsType(OT_IMPLICIT)) {
					list.push_back(MakeDropDownListDividerItem());
					const Colours current_colour = order->GetColour();
					list.push_back(MakeDropDownListCheckedItem(current_colour == INVALID_COLOUR, STR_COLOUR_DEFAULT, 0x100 + INVALID_COLOUR, false));
					auto add_colour = [&](Colours colour) {
						list.push_back(MakeDropDownListCheckedItem(current_colour == colour, STR_COLOUR_DARK_BLUE + colour, 0x100 + colour, false));
					};
					add_colour(COLOUR_YELLOW);
					add_colour(COLOUR_LIGHT_BLUE);
					add_colour(COLOUR_GREEN);
					add_colour(COLOUR_ORANGE);
					add_colour(COLOUR_PINK);
				}
				ShowDropDownList(this, std::move(list), -1, widget, 0, DDMF_NONE, DDSF_SHARED);
				break;
			}

			case WID_O_DELETE:
				this->OrderClick_Delete();
				break;

			case WID_O_STOP_SHARING:
				this->OrderClick_StopSharing();
				break;

			case WID_O_NON_STOP:
				if (this->GetWidget<NWidgetLeaf>(widget)->ButtonHit(pt)) {
					this->OrderClick_Nonstop(-1);
				} else {
					const Order *o = this->vehicle->GetOrder(this->OrderGetSel());
					ShowDropDownMenu(this, _order_non_stop_drowdown, o->GetNonStopType(), WID_O_NON_STOP, _settings_game.order.nonstop_only ? 5 : 0,
							o->IsType(OT_GOTO_STATION) ? 0 : (o->IsType(OT_GOTO_WAYPOINT) ? 3 : 12), 0, DDSF_SHARED);
				}
				break;

			case WID_O_GOTO:
				if (this->GetWidget<NWidgetLeaf>(widget)->ButtonHit(pt)) {
					if (this->goto_type != OPOS_NONE) {
						ResetObjectToPlace();
					} else {
						this->OrderClick_Goto(OPOS_GOTO);
					}
				} else {
					if (this->goto_type == OPOS_COND_VIA || this->goto_type == OPOS_COND_STATION) ResetObjectToPlace();
					int sel;
					switch (this->goto_type) {
						case OPOS_NONE:                 sel = -1; break;
						case OPOS_GOTO:                 sel = ODDI_GO_TO; break;
						case OPOS_CONDITIONAL:          sel = ODDI_CONDITIONAL; break;
						case OPOS_SHARE:                sel = ODDI_SHARE; break;
						case OPOS_CONDITIONAL_RETARGET: sel = -1; break;
						case OPOS_DEPARTURE_VIA:        sel = ODDI_LABEL_DEPARTURES_VIA; break;
						default: NOT_REACHED();
					}
					bool show_counters = false;
					if (_settings_client.gui.show_adv_tracerestrict_features) {
						for (const TraceRestrictCounter *ctr : TraceRestrictCounter::Iterate()) {
							if (ctr->owner == this->vehicle->owner) {
								show_counters = true;
								break;
							}
						}
					}
					DropDownList list;
					list.push_back(MakeDropDownListStringItem(STR_ORDER_GO_TO, ODDI_GO_TO, false));
					list.push_back(MakeDropDownListStringItem((this->vehicle->type == VEH_AIRCRAFT) ? STR_ORDER_GO_TO_NEAREST_HANGAR : STR_ORDER_GO_TO_NEAREST_DEPOT, ODDI_GO_TO_NEAREST_DEPOT, false));
					list.push_back(MakeDropDownListStringItem(STR_ORDER_CONDITIONAL, ODDI_CONDITIONAL, false));
					list.push_back(MakeDropDownListStringItem(STR_ORDER_SHARE, ODDI_SHARE, false));
					list.push_back(MakeDropDownListStringItem(STR_ORDER_TRY_ACQUIRE_SLOT_BUTTON, ODDI_TRY_ACQUIRE_SLOT, false));
					list.push_back(MakeDropDownListStringItem(STR_ORDER_RELEASE_SLOT_BUTTON, ODDI_RELEASE_SLOT, false));
					if (show_counters) {
						list.push_back(MakeDropDownListStringItem(STR_ORDER_CHANGE_COUNTER_BUTTON, ODDI_CHANGE_COUNTER, false));
					}
					list.push_back(MakeDropDownListStringItem(STR_ORDER_LABEL_TEXT_BUTTON, ODDI_LABEL_TEXT, false));
					list.push_back(MakeDropDownListStringItem(STR_ORDER_LABEL_DEPARTURES_VIA_BUTTON, ODDI_LABEL_DEPARTURES_VIA, false));

					ShowDropDownList(this, std::move(list), sel, WID_O_GOTO, 0, DDMF_NONE, DDSF_SHARED);
				}
				break;

			case WID_O_FULL_LOAD:
				if (this->GetWidget<NWidgetLeaf>(widget)->ButtonHit(pt)) {
					this->OrderClick_FullLoad(OLF_FULL_LOAD_ANY, true);
				} else {
					ShowDropDownMenu(this, _order_full_load_drowdown, this->vehicle->GetOrder(this->OrderGetSel())->GetLoadType(), WID_O_FULL_LOAD, 0, 0xE2 /* 1110 0010 */, 0, DDSF_SHARED);
				}
				break;

			case WID_O_UNLOAD:
				if (this->GetWidget<NWidgetLeaf>(widget)->ButtonHit(pt)) {
					this->OrderClick_Unload(OUFB_UNLOAD, true);
				} else {
					ShowDropDownMenu(this, _order_unload_drowdown, this->vehicle->GetOrder(this->OrderGetSel())->GetUnloadType(), WID_O_UNLOAD, 0, 0xE8 /* 1110 1000 */, 0, DDSF_SHARED);
				}
				break;

			case WID_O_REFIT:
				this->OrderClick_Refit(0, false);
				break;

			case WID_O_DEPOT_ACTION:
				ShowDropDownMenu(this, _order_depot_action_dropdown, DepotActionStringIndex(this->vehicle->GetOrder(this->OrderGetSel())),
						WID_O_DEPOT_ACTION, 0, _settings_client.gui.show_depot_sell_gui ? 0 : (1 << DA_SELL), 0, DDSF_SHARED);
				break;

			case WID_O_REFIT_DROPDOWN:
				if (this->GetWidget<NWidgetLeaf>(widget)->ButtonHit(pt)) {
					this->OrderClick_Refit(0, true);
				} else {
					ShowDropDownMenu(this, _order_refit_action_dropdown, 0, WID_O_REFIT_DROPDOWN, 0, 0, 0, DDSF_SHARED);
				}
				break;

			case WID_O_COND_SLOT: {
				int selected;
				const Order *order = this->vehicle->GetOrder(this->OrderGetSel());
				TraceRestrictSlotID value = order->GetXData();
				DropDownList list = GetSlotDropDownList(this->vehicle->owner, value, selected, this->vehicle->type, order->GetConditionVariable() == OCV_SLOT_OCCUPANCY);
				if (!list.empty()) ShowDropDownList(this, std::move(list), selected, WID_O_COND_SLOT, 0, DDMF_NONE, DDSF_SHARED);
				break;
			}

			case WID_O_COND_COUNTER: {
				int selected;
				TraceRestrictCounterID value = this->vehicle->GetOrder(this->OrderGetSel())->GetXDataHigh();
				DropDownList list = GetCounterDropDownList(this->vehicle->owner, value, selected);
				if (!list.empty()) ShowDropDownList(this, std::move(list), selected, WID_O_COND_COUNTER, 0, DDMF_NONE, DDSF_SHARED);
				break;
			}

			case WID_O_COND_TIME_DATE: {
				ShowDropDownMenu(this, _order_time_date_dropdown, this->vehicle->GetOrder(this->OrderGetSel())->GetConditionValue(),
						WID_O_COND_TIME_DATE, _settings_game.game_time.time_in_minutes ? 0 : 7, 0, 0, DDSF_SHARED);
				break;
			}

			case WID_O_COND_TIMETABLE: {
				ShowDropDownMenu(this, _order_timetable_dropdown, this->vehicle->GetOrder(this->OrderGetSel())->GetConditionValue(),
						WID_O_COND_TIMETABLE, 0, 0, 0, DDSF_SHARED);
				break;
			}

			case WID_O_COND_SCHED_SELECT: {
				int selected = this->vehicle->GetOrder(this->OrderGetSel())->GetConditionDispatchScheduleID();
				if (selected == UINT16_MAX) selected = -1;

				uint count = this->vehicle->orders->GetScheduledDispatchScheduleCount();
				DropDownList list;
				for (uint i = 0; i < count; ++i) {
					const DispatchSchedule &ds = this->vehicle->orders->GetDispatchScheduleByIndex(i);
					if (ds.ScheduleName().empty()) {
						SetDParam(0, i + 1);
						list.push_back(MakeDropDownListStringItem(STR_TIMETABLE_ASSIGN_SCHEDULE_ID, i, false));
					} else {
						list.push_back(MakeDropDownListStringItem(ds.ScheduleName(), i, false));
					}
				}
				if (!list.empty()) ShowDropDownList(this, std::move(list), selected, WID_O_COND_SCHED_SELECT, 0, DDMF_NONE, DDSF_SHARED);
				break;
			}

			case WID_O_COND_SCHED_TEST: {
				uint16_t value = this->vehicle->GetOrder(this->OrderGetSel())->GetConditionValue();
				DropDownList list;
				list.push_back(MakeDropDownListStringItem(STR_TRACE_RESTRICT_DISPATCH_SLOT_VEH, ODCS_VEH, false));
				list.push_back(MakeDropDownListStringItem(STR_TRACE_RESTRICT_DISPATCH_SLOT_NEXT, ODCS_NEXT, false));
				list.push_back(MakeDropDownListStringItem(STR_TRACE_RESTRICT_DISPATCH_SLOT_LAST, ODCS_LAST, false));
				ShowDropDownList(this, std::move(list), GB(value, ODCB_SRC_START, ODCB_SRC_COUNT), WID_O_COND_SCHED_TEST, 0, DDMF_NONE, DDSF_SHARED);
				break;
			}

			case WID_O_REVERSE: {
				VehicleOrderID sel_ord = this->OrderGetSel();
				const Order *order = this->vehicle->GetOrder(sel_ord);

				if (order == nullptr) break;

				this->ModifyOrder(sel_ord, MOF_WAYPOINT_FLAGS | (order->GetWaypointFlags() ^ OWF_REVERSE) << 8);
				break;
			}

			case WID_O_COND_CARGO:
			case WID_O_COND_AUX_CARGO: {
				uint value = this->vehicle->GetOrder(this->OrderGetSel())->GetConditionValue();
				DropDownList list;
				for (size_t i = 0; i < _sorted_standard_cargo_specs.size(); ++i) {
					const CargoSpec *cs = _sorted_cargo_specs[i];
					list.push_back(MakeDropDownListStringItem(cs->name, cs->Index(), false));
				}
				if (!list.empty()) ShowDropDownList(this, std::move(list), value, widget, 0, DDMF_NONE, DDSF_SHARED);
				break;
			}

			case WID_O_COND_AUX_VIA: {
				if (this->goto_type != OPOS_NONE) {
					ResetObjectToPlace();
				} else if (this->vehicle->GetOrder(this->OrderGetSel())->HasConditionViaStation()) {
					this->ModifyOrder(this->OrderGetSel(), MOF_COND_VALUE_3 | NEW_STATION << 8);
				} else {
					this->OrderClick_Goto(OPOS_COND_VIA);
				}
				break;
			}

			case WID_O_COND_AUX_STATION: {
				if (this->goto_type != OPOS_NONE) {
					ResetObjectToPlace();
				} else {
					this->OrderClick_Goto(OPOS_COND_STATION);
				}
				break;
			}

			case WID_O_COND_AUX_REFIT_MODE: {
				this->ModifyOrder(this->OrderGetSel(), MOF_COND_VALUE_4 | (HasBit(this->vehicle->GetOrder(this->OrderGetSel())->GetXData2(), 16) ? 0 : 1) << 8);
				break;
			}

			case WID_O_TIMETABLE_VIEW:
				ShowTimetableWindow(this->vehicle);
				break;

			case WID_O_COND_VARIABLE: {
				const OrderConditionVariable current_ocv = this->vehicle->GetOrder(this->OrderGetSel())->GetConditionVariable();
				DropDownList list;
				for (const auto &ocv : _order_conditional_variable) {
					if (this->vehicle->type != VEH_TRAIN && ocv == OCV_FREE_PLATFORMS) {
						continue;
					}
					if (current_ocv != ocv) {
						if (ocv == OCV_COUNTER_VALUE && !_settings_client.gui.show_adv_tracerestrict_features) {
							continue;
						}
						if ((ocv == OCV_DISPATCH_SLOT) && this->vehicle->orders->GetScheduledDispatchScheduleCount() == 0) {
							continue;
						}
					}
					list.push_back(MakeDropDownListStringItem(OrderStringForVariable(this->vehicle, ocv), ocv, false));
				}
				ShowDropDownList(this, std::move(list), current_ocv, WID_O_COND_VARIABLE, 0, DDMF_NONE, DDSF_SHARED);
				break;
			}

			case WID_O_COND_COMPARATOR: {
				const Order *o = this->vehicle->GetOrder(this->OrderGetSel());
				if (o->GetConditionVariable() == OCV_DISPATCH_SLOT) {
					DropDownList list;

					const int true_cond = ((int)OCC_IS_TRUE) << 16;
					const int false_cond = ((int)OCC_IS_FALSE) << 16;
					int first_last_value = 0;
					SB(first_last_value, ODCB_MODE_START, ODCB_MODE_COUNT, ODCM_FIRST_LAST);
					list.push_back(MakeDropDownListStringItem(STR_ORDER_CONDITIONAL_COMPARATOR_DISPATCH_SLOT_IS_FIRST, true_cond | first_last_value, false));
					list.push_back(MakeDropDownListStringItem(STR_ORDER_CONDITIONAL_COMPARATOR_DISPATCH_SLOT_IS_NOT_FIRST, false_cond | first_last_value, false));
					SetBit(first_last_value, ODFLCB_LAST_SLOT);
					list.push_back(MakeDropDownListStringItem(STR_ORDER_CONDITIONAL_COMPARATOR_DISPATCH_SLOT_IS_LAST, true_cond | first_last_value, false));
					list.push_back(MakeDropDownListStringItem(STR_ORDER_CONDITIONAL_COMPARATOR_DISPATCH_SLOT_IS_NOT_LAST, false_cond | first_last_value, false));

					const DispatchSchedule *ds = nullptr;
					uint16_t slot_flags = 0;
					uint schedule_index = o->GetConditionDispatchScheduleID();
					if (schedule_index < this->vehicle->orders->GetScheduledDispatchScheduleCount()) {
						ds = &(this->vehicle->orders->GetDispatchScheduleByIndex(schedule_index));
						for (const DispatchSlot &slot : ds->GetScheduledDispatch()) {
							slot_flags |= slot.flags;
						}
					}

					for (uint8_t tag = 0; tag < DispatchSchedule::DEPARTURE_TAG_COUNT; tag++) {
						if (HasBit(slot_flags, tag + DispatchSlot::SDSF_FIRST_TAG)) {
							int tag_cond_value = 0;
							SB(tag_cond_value, ODCB_MODE_START, ODCB_MODE_COUNT, OCDM_TAG);
							SB(tag_cond_value, ODFLCB_TAG_START, ODFLCB_TAG_COUNT, tag);
							SetDParam(0, tag + 1);
							uint string_offset = 0;
							if (ds != nullptr) {
								std::string_view name = ds->GetSupplementaryName(SDSNT_DEPARTURE_TAG, tag);
								if (!name.empty()) {
									SetDParamStr(1, name);
									string_offset = 1;
								}
							}
							list.push_back(MakeDropDownListStringItem(STR_ORDER_CONDITIONAL_COMPARATOR_DISPATCH_SLOT_HAS_TAG + string_offset, true_cond | tag_cond_value, false));
							list.push_back(MakeDropDownListStringItem(STR_ORDER_CONDITIONAL_COMPARATOR_DISPATCH_SLOT_DOESNT_HAVE_TAG + string_offset, false_cond | tag_cond_value, false));
						}
					}

					int selected = (((int)o->GetConditionComparator()) << 16) | (o->GetConditionValue() & ~GetBitMaskSC<uint16_t>(ODCB_SRC_START, ODCB_SRC_COUNT));
					ShowDropDownList(this, std::move(list), selected, WID_O_COND_COMPARATOR, 0, DDMF_NONE, DDSF_SHARED);
					break;
				}
				uint mask;
				switch (o->GetConditionVariable()) {
					case OCV_REQUIRES_SERVICE:
					case OCV_CARGO_ACCEPTANCE:
					case OCV_CARGO_WAITING:
						mask = 0x3F;
						break;

					case OCV_VEH_IN_SLOT:
					case OCV_SLOT_OCCUPANCY:
						mask = 0x3C;
						break;

					case OCV_TIMETABLE:
						mask = 0xC3;
						break;

					default:
						mask = 0xC0;
						break;
				}
				ShowDropDownMenu(this, GetComparatorStrings(this->vehicle, o), o->GetConditionComparator(), WID_O_COND_COMPARATOR, 0, mask, 0, DDSF_SHARED);
				break;
			}

			case WID_O_COND_VALUE: {
				const Order *order = this->vehicle->GetOrder(this->OrderGetSel());
				uint value;
				CharSetFilter charset_filter = CS_NUMERAL;
				switch (order->GetConditionVariable()) {
					case OCV_CARGO_LOAD_PERCENTAGE:
					case OCV_TIME_DATE:
						value = order->GetXData();
						break;

					case OCV_TIMETABLE:
						value = order->GetXData();
						if (!_settings_client.gui.timetable_in_ticks) {
							value /= TimetableDisplayUnitSize();
							charset_filter = CS_NUMERAL_DECIMAL;
						}
						break;

					case OCV_CARGO_WAITING_AMOUNT:
					case OCV_CARGO_WAITING_AMOUNT_PERCENTAGE:
					case OCV_COUNTER_VALUE:
						value = order->GetXDataLow();
						break;

					default:
						value = order->GetConditionValue();
						break;
				}
				if (order->GetConditionVariable() == OCV_MAX_SPEED) value = ConvertSpeedToDisplaySpeed(value, this->vehicle->type);
				if (order->GetConditionVariable() == OCV_CARGO_WAITING_AMOUNT) value = ConvertCargoQuantityToDisplayQuantity(order->GetConditionValue(), value);
				this->query_text_widget = widget;
				SetDParam(0, value);
				ShowQueryString(STR_JUST_INT, STR_ORDER_CONDITIONAL_VALUE_CAPT, (order->GetConditionVariable() == OCV_CARGO_WAITING_AMOUNT) ? 12 : 6, this, charset_filter, QSF_NONE);
				break;
			}

			case WID_O_SHARED_ORDER_LIST:
				ShowVehicleListWindow(this->vehicle);
				break;

			case WID_O_ADD_VEH_GROUP: {
				this->query_text_widget = WID_O_ADD_VEH_GROUP;
				ShowQueryString(STR_EMPTY, STR_GROUP_RENAME_CAPTION, MAX_LENGTH_GROUP_NAME_CHARS, this, CS_ALPHANUMERAL, QSF_ENABLE_DEFAULT | QSF_LEN_IN_CHARS);
				break;
			}

			case WID_O_OCCUPANCY_TOGGLE:
				ToggleWidgetLoweredState(WID_O_OCCUPANCY_TOGGLE);
				this->UpdateButtonState();
				this->ReInit();
				break;

			case WID_O_SLOT: {
				int selected;
				TraceRestrictSlotID value = this->vehicle->GetOrder(this->OrderGetSel())->GetDestination();
				DropDownList list = GetSlotDropDownList(this->vehicle->owner, value, selected, this->vehicle->type, false);
				if (!list.empty()) ShowDropDownList(this, std::move(list), selected, WID_O_SLOT, 0, DDMF_NONE, DDSF_SHARED);
				break;
			}

			case WID_O_COUNTER_OP: {
				DropDownList list;
				list.push_back(MakeDropDownListStringItem(STR_TRACE_RESTRICT_COUNTER_INCREASE, 0, false));
				list.push_back(MakeDropDownListStringItem(STR_TRACE_RESTRICT_COUNTER_DECREASE, 1, false));
				list.push_back(MakeDropDownListStringItem(STR_TRACE_RESTRICT_COUNTER_SET, 2, false));
				int selected = this->vehicle->GetOrder(this->OrderGetSel())->GetCounterOperation();
				ShowDropDownList(this, std::move(list), selected, WID_O_COUNTER_OP, 0, DDMF_NONE, DDSF_SHARED);
				break;
			}

			case WID_O_CHANGE_COUNTER: {
				int selected;
				TraceRestrictCounterID value = this->vehicle->GetOrder(this->OrderGetSel())->GetDestination();
				DropDownList list = GetCounterDropDownList(this->vehicle->owner, value, selected);
				if (!list.empty()) ShowDropDownList(this, std::move(list), selected, WID_O_CHANGE_COUNTER, 0, DDMF_NONE, DDSF_SHARED);
				break;
			}

			case WID_O_COUNTER_VALUE: {
				const Order *order = this->vehicle->GetOrder(this->OrderGetSel());
				this->query_text_widget = widget;
				SetDParam(0, order->GetXData());
				ShowQueryString(STR_JUST_INT, STR_TRACE_RESTRICT_VALUE_CAPTION, 10, this, CS_NUMERAL, QSF_NONE);
				break;
			}

			case WID_O_TEXT_LABEL: {
				const Order *order = this->vehicle->GetOrder(this->OrderGetSel());
				this->query_text_widget = widget;
				SetDParamStr(0, order->GetLabelText());
				ShowQueryString(STR_JUST_RAW_STRING, STR_ORDER_LABEL_TEXT_CAPTION, NUM_CARGO - 1, this, CS_ALPHANUMERAL, QSF_NONE);
				break;
			}

			case WID_O_DEPARTURE_VIA_TYPE: {
				DropDownList list;
				list.push_back(MakeDropDownListStringItem(STR_ORDER_LABEL_DEPARTURES_SHOW_AS_VIA, OLST_DEPARTURES_VIA, false));
				list.push_back(MakeDropDownListStringItem(STR_ORDER_LABEL_DEPARTURES_REMOVE_VIA, OLST_DEPARTURES_REMOVE_VIA, false));
				int selected = this->vehicle->GetOrder(this->OrderGetSel())->GetLabelSubType();
				ShowDropDownList(this, std::move(list), selected, WID_O_DEPARTURE_VIA_TYPE, 0, DDMF_NONE, DDSF_SHARED);
				break;
			}
		}
	}

	void OnQueryTextFinished(std::optional<std::string> str) override
	{
<<<<<<< HEAD
		if (this->query_text_widget == WID_O_COND_VALUE && !StrEmpty(str)) {
			VehicleOrderID sel = this->OrderGetSel();
			uint value = atoi(str);

			switch (this->vehicle->GetOrder(sel)->GetConditionVariable()) {
				case OCV_MAX_SPEED:
					value = Clamp(ConvertDisplaySpeedToSpeed(value, this->vehicle->type), 0, 2047);
					break;

				case OCV_PERCENT:
				case OCV_RELIABILITY:
				case OCV_LOAD_PERCENTAGE:
				case OCV_CARGO_LOAD_PERCENTAGE:
					value = Clamp(value, 0, 100);
					break;

				case OCV_CARGO_WAITING_AMOUNT:
					value = Clamp(ConvertDisplayQuantityToCargoQuantity(this->vehicle->GetOrder(sel)->GetConditionValue(), value), 0, 0xFFFF);
					break;

				case OCV_COUNTER_VALUE:
				case OCV_TIME_DATE:
				case OCV_CARGO_WAITING_AMOUNT_PERCENTAGE:
					value = Clamp(value, 0, 0xFFFF);
					break;

				case OCV_TIMETABLE: {
					value = Clamp(ParseTimetableDuration(str), 0, 0xFFFF);
					break;
				}

				default:
					value = Clamp(value, 0, 2047);
					break;
			}
			this->ModifyOrder(sel, MOF_COND_VALUE | value << 8);
		}

		if (this->query_text_widget == WID_O_COUNTER_VALUE && !StrEmpty(str)) {
			VehicleOrderID sel = this->OrderGetSel();
			uint value = Clamp(atoi(str), 0, 0xFFFF);
			this->ModifyOrder(sel, MOF_COUNTER_VALUE | value << 8);
		}

		if (this->query_text_widget == WID_O_ADD_VEH_GROUP) {
			DoCommandP(0, VehicleListIdentifier(VL_SINGLE_VEH, this->vehicle->type, this->vehicle->owner, this->vehicle->index).Pack(), CargoFilterCriteria::CF_ANY, CMD_CREATE_GROUP_FROM_LIST | CMD_MSG(STR_ERROR_GROUP_CAN_T_CREATE), nullptr, str);
		}

		if (this->query_text_widget == WID_O_TEXT_LABEL && str != nullptr) {
			this->ModifyOrder(this->OrderGetSel(), MOF_LABEL_TEXT, true, str);
=======
		if (!str.has_value() || str->empty()) return;

		VehicleOrderID sel = this->OrderGetSel();
		uint value = atoi(str->c_str());

		switch (this->vehicle->GetOrder(sel)->GetConditionVariable()) {
			case OCV_MAX_SPEED:
				value = ConvertDisplaySpeedToSpeed(value, this->vehicle->type);
				break;

			case OCV_RELIABILITY:
			case OCV_LOAD_PERCENTAGE:
				value = Clamp(value, 0, 100);
				break;

			default:
				break;
>>>>>>> 86e32631
		}
		Command<CMD_MODIFY_ORDER>::Post(STR_ERROR_CAN_T_MODIFY_THIS_ORDER, this->vehicle->tile, this->vehicle->index, sel, MOF_COND_VALUE, Clamp(value, 0, 2047));
	}

	void OnDropdownSelect(WidgetID widget, int index) override
	{
		switch (widget) {
			case WID_O_NON_STOP:
				this->OrderClick_Nonstop(index);
				break;

			case WID_O_FULL_LOAD:
				this->OrderClick_FullLoad((OrderLoadFlags)index);
				break;

			case WID_O_UNLOAD:
				this->OrderClick_Unload((OrderUnloadFlags)index);
				break;

			case WID_O_GOTO:
				switch (index) {
					case ODDI_GO_TO:                this->OrderClick_Goto(OPOS_GOTO); break;
					case ODDI_GO_TO_NEAREST_DEPOT:  this->OrderClick_NearestDepot(); break;
					case ODDI_CONDITIONAL:          this->OrderClick_Goto(OPOS_CONDITIONAL); break;
					case ODDI_SHARE:                this->OrderClick_Goto(OPOS_SHARE); break;
					case ODDI_TRY_ACQUIRE_SLOT:     this->OrderClick_TryAcquireSlot(); break;
					case ODDI_RELEASE_SLOT:         this->OrderClick_ReleaseSlot(); break;
					case ODDI_CHANGE_COUNTER:       this->OrderClick_ChangeCounter(); break;
					case ODDI_LABEL_TEXT:           this->OrderClick_TextLabel(); break;
					case ODDI_LABEL_DEPARTURES_VIA: this->OrderClick_Goto(OPOS_DEPARTURE_VIA); break;
					default: NOT_REACHED();
				}
				break;

			case WID_O_DEPOT_ACTION:
				this->OrderClick_Service(index);
				break;

			case WID_O_REFIT_DROPDOWN:
				this->OrderClick_Refit(index, true);
				break;

			case WID_O_COND_VARIABLE:
				this->ModifyOrder(this->OrderGetSel(), MOF_COND_VARIABLE | index << 8);
				break;

			case WID_O_COND_COMPARATOR: {
				const Order *o = this->vehicle->GetOrder(this->OrderGetSel());
				if (o == nullptr) return;
				if (o->GetConditionVariable() == OCV_DISPATCH_SLOT) {
					this->ModifyOrder(this->OrderGetSel(), MOF_COND_COMPARATOR | (index >> 16) << 8);
					this->ModifyOrder(this->OrderGetSel(), MOF_COND_VALUE | ((o->GetConditionValue() & GetBitMaskSC<uint16_t>(ODCB_SRC_START, ODCB_SRC_COUNT)) | (index & 0xFFFF)) << 8);
				} else {
					this->ModifyOrder(this->OrderGetSel(), MOF_COND_COMPARATOR | index << 8);
				}
				break;
			}

			case WID_O_COND_CARGO:
				this->ModifyOrder(this->OrderGetSel(), MOF_COND_VALUE | index << 8);
				break;

			case WID_O_COND_AUX_CARGO:
				this->ModifyOrder(this->OrderGetSel(), MOF_COND_VALUE_2 | index << 8);
				break;

			case WID_O_COND_SLOT:
				this->ModifyOrder(this->OrderGetSel(), MOF_COND_VALUE | index << 8);
				break;

			case WID_O_COND_COUNTER:
				this->ModifyOrder(this->OrderGetSel(), MOF_COND_VALUE_2 | index << 8);
				break;

			case WID_O_COND_TIME_DATE:
				this->ModifyOrder(this->OrderGetSel(), MOF_COND_VALUE_2 | index << 8);
				break;

			case WID_O_COND_TIMETABLE:
				this->ModifyOrder(this->OrderGetSel(), MOF_COND_VALUE_2 | index << 8);
				break;

			case WID_O_COND_SCHED_SELECT:
				this->ModifyOrder(this->OrderGetSel(), MOF_COND_VALUE_2 | index << 8);
				break;

			case WID_O_COND_SCHED_TEST: {
				const Order *o = this->vehicle->GetOrder(this->OrderGetSel());
				if (o == nullptr) return;
				const uint16_t mask = GetBitMaskSC<uint16_t>(ODCB_SRC_START, ODCB_SRC_COUNT);
				uint16_t value = (o->GetConditionValue() & ~mask);
				SB(value, ODCB_SRC_START, ODCB_SRC_COUNT, index);
				this->ModifyOrder(this->OrderGetSel(), MOF_COND_VALUE | value << 8);
				break;
			}

			case WID_O_SLOT:
				this->ModifyOrder(this->OrderGetSel(), MOF_SLOT | index << 8);
				break;

			case WID_O_COUNTER_OP:
				this->ModifyOrder(this->OrderGetSel(), MOF_COUNTER_OP | index << 8);
				break;

			case WID_O_CHANGE_COUNTER:
				this->ModifyOrder(this->OrderGetSel(), MOF_COUNTER_ID | index << 8);
				break;

			case WID_O_DEPARTURE_VIA_TYPE:
				this->ModifyOrder(this->OrderGetSel(), MOF_DEPARTURES_SUBTYPE | index << 8);
				break;

			case WID_O_MGMT_LIST_BTN:
				switch (index) {
					case 0: this->OrderClick_ReverseOrderList(0); break;
					case 1: this->OrderClick_ReverseOrderList(1); break;
					default: NOT_REACHED();
				}
				break;

			case WID_O_MGMT_BTN:
				if (this->goto_type == OPOS_CONDITIONAL_RETARGET) {
					ResetObjectToPlace();
					break;
				}
				if (index >= 0x100 && index <= 0x100 + INVALID_COLOUR) {
					this->ModifyOrder(this->OrderGetSel(), MOF_COLOUR | (index & 0xFF) << 8);
					break;
				}
				if (index >= 0x200 && index < 0x200 + OSL_END) {
					this->ModifyOrder(this->OrderGetSel(), MOF_STOP_LOCATION | (index & 0xFF) << 8);
					break;
				}
				if (index >= 0x300 && index <= 0x300 + INVALID_DIAGDIR) {
					this->ModifyOrder(this->OrderGetSel(), MOF_RV_TRAVEL_DIR | (index & 0xFF) << 8);
					break;
				}
				switch (index) {
					case 0:
						DoCommandP(this->vehicle->tile, this->vehicle->index, this->OrderGetSel(), CMD_DUPLICATE_ORDER | CMD_MSG(STR_ERROR_CAN_T_INSERT_NEW_ORDER));
						break;

					case 1:
						this->OrderClick_Goto(OPOS_CONDITIONAL_RETARGET);
						break;

					default:
						NOT_REACHED();
				}
				break;
		}
	}

	void OnDragDrop(Point pt, WidgetID widget) override
	{
		switch (widget) {
			case WID_O_ORDER_LIST: {
				VehicleOrderID from_order = this->OrderGetSel();
				VehicleOrderID to_order = this->GetOrderFromPt(pt.y);

				if (!(from_order == to_order || from_order == INVALID_VEH_ORDER_ID || from_order > this->vehicle->GetNumOrders() || to_order == INVALID_VEH_ORDER_ID || to_order > this->vehicle->GetNumOrders()) &&
						DoCommandP(this->vehicle->tile, this->vehicle->index, from_order | (to_order << 16), CMD_MOVE_ORDER | CMD_MSG(STR_ERROR_CAN_T_MOVE_THIS_ORDER))) {
					this->selected_order = -1;
					this->UpdateButtonState();
				}
				break;
			}

			case WID_O_DELETE:
				this->OrderClick_Delete();
				break;

			case WID_O_STOP_SHARING:
				this->OrderClick_StopSharing();
				break;
		}

		ResetObjectToPlace();

		if (this->order_over != INVALID_VEH_ORDER_ID) {
			/* End of drag-and-drop, hide dragged order destination highlight. */
			this->order_over = INVALID_VEH_ORDER_ID;
			this->SetWidgetDirty(WID_O_ORDER_LIST);
		}
	}

	EventState OnHotkey(int hotkey) override
	{
		if (this->vehicle->owner != _local_company) return ES_NOT_HANDLED;

		switch (hotkey) {
			case OHK_SKIP:           this->OrderClick_Skip(); break;
			case OHK_DELETE:         this->OrderClick_Delete(); break;
			case OHK_GOTO:           this->OrderClick_Goto(OPOS_GOTO); break;
			case OHK_NONSTOP:        this->OrderClick_Nonstop(-1); break;
			case OHK_VIA:            this->OrderClick_Nonstop(-2); break;
			case OHK_FULLLOAD:       this->OrderClick_FullLoad(OLF_FULL_LOAD_ANY, true); break;
			case OHK_UNLOAD:         this->OrderClick_Unload(OUFB_UNLOAD, true); break;
			case OHK_NEAREST_DEPOT:  this->OrderClick_NearestDepot(); break;
			case OHK_ALWAYS_SERVICE: this->OrderClick_Service(-1); break;
			case OHK_TRANSFER:       this->OrderClick_Unload(OUFB_TRANSFER, true); break;
			case OHK_NO_UNLOAD:      this->OrderClick_Unload(OUFB_NO_UNLOAD, true); break;
			case OHK_NO_LOAD:        this->OrderClick_FullLoad(OLFB_NO_LOAD, true); break;
			case OHK_REFIT:          this->OrderClick_RefitHotkey(); break;
			case OHK_DUPLICATE:      this->OrderClick_DuplicateHotkey(); break;
			case OHK_RETARGET_JUMP:  this->OrderClick_RetargetJumpHotkey(); break;
			case OHK_CLOSE:          this->Close(); break;
			default: return ES_NOT_HANDLED;
		}
		return ES_HANDLED;
	}

	void OnPlaceObject([[maybe_unused]] Point pt, TileIndex tile) override
	{
		if (this->goto_type == OPOS_GOTO) {
			const Order cmd = GetOrderCmdFromTile(this->vehicle, tile);
			if (cmd.IsType(OT_NOTHING)) return;

			if (this->InsertNewOrder(cmd.Pack())) {
				/* With quick goto the Go To button stays active */
				if (!_settings_client.gui.quick_goto) ResetObjectToPlace();
			}
		} else if (this->goto_type == OPOS_COND_VIA || this->goto_type == OPOS_COND_STATION) {
			if (IsTileType(tile, MP_STATION) || IsTileType(tile, MP_INDUSTRY)) {
				const Station *st = nullptr;

				if (IsTileType(tile, MP_STATION)) {
					st = Station::GetByTile(tile);
				} else {
					const Industry *in = Industry::GetByTile(tile);
					st = in->neutral_station;
				}
				if (st != nullptr && IsInfraUsageAllowed(this->vehicle->type, this->vehicle->owner, st->owner)) {
					if (this->ModifyOrder(this->OrderGetSel(), (this->goto_type == OPOS_COND_VIA ? MOF_COND_VALUE_3 : MOF_COND_STATION_ID) | st->index << 8)) {
						ResetObjectToPlace();
					}
				}
			}
		} else if (this->goto_type == OPOS_DEPARTURE_VIA) {
			if (IsTileType(tile, MP_STATION) || IsTileType(tile, MP_INDUSTRY)) {
				const BaseStation *st = nullptr;

				if (IsTileType(tile, MP_STATION)) {
					st = BaseStation::GetByTile(tile);
				} else {
					const Industry *in = Industry::GetByTile(tile);
					st = in->neutral_station;
				}
				if (st != nullptr && IsInfraUsageAllowed(this->vehicle->type, this->vehicle->owner, st->owner)) {
					Order order;
					order.next = nullptr;
					order.index = 0;
					order.MakeLabel(OLST_DEPARTURES_VIA);
					order.SetDestination(st->index);

					if (this->InsertNewOrder(order.Pack())) {
						ResetObjectToPlace();
					}
				}
			}
		}
	}

	bool OnVehicleSelect(const Vehicle *v) override
	{
		/* v is vehicle getting orders. Only copy/clone orders if vehicle doesn't have any orders yet.
		 * We disallow copying orders of other vehicles if we already have at least one order entry
		 * ourself as it easily copies orders of vehicles within a station when we mean the station.
		 * Obviously if you press CTRL on a non-empty orders vehicle you know what you are doing
		 * TODO: give a warning message */
		bool share_order = _ctrl_pressed || this->goto_type == OPOS_SHARE;
		if (this->vehicle->GetNumOrders() != 0 && !share_order) return false;

		if (DoCommandP(this->vehicle->tile, this->vehicle->index | (share_order ? CO_SHARE : CO_COPY) << 30, v->index,
				share_order ? CMD_CLONE_ORDER | CMD_MSG(STR_ERROR_CAN_T_SHARE_ORDER_LIST) : CMD_CLONE_ORDER | CMD_MSG(STR_ERROR_CAN_T_COPY_ORDER_LIST))) {
			this->selected_order = -1;
			ResetObjectToPlace();
		}
		return true;
	}

	/**
	 * Clones an order list from a vehicle list.  If this doesn't make sense (because not all vehicles in the list have the same orders), then it displays an error.
	 * @return This always returns true, which indicates that the contextual action handled the mouse click.
	 *         Note that it's correct behaviour to always handle the click even though an error is displayed,
	 *         because users aren't going to expect the default action to be performed just because they overlooked that cloning doesn't make sense.
	 */
	bool OnVehicleSelect(VehicleList::const_iterator begin, VehicleList::const_iterator end) override
	{
		bool share_order = _ctrl_pressed || this->goto_type == OPOS_SHARE;
		if (this->vehicle->GetNumOrders() != 0 && !share_order) return false;

		if (!share_order) {
			/* If CTRL is not pressed: If all the vehicles in this list have the same orders, then copy orders */
			if (AllEqual(begin, end, [](const Vehicle *v1, const Vehicle *v2) {
				return VehiclesHaveSameOrderList(v1, v2);
			})) {
				OnVehicleSelect(*begin);
			} else {
				ShowErrorMessage(STR_ERROR_CAN_T_COPY_ORDER_LIST, STR_ERROR_CAN_T_COPY_ORDER_VEHICLE_LIST, WL_INFO);
			}
		} else {
			/* If CTRL is pressed: If all the vehicles in this list share orders, then copy orders */
			if (AllEqual(begin, end, [](const Vehicle *v1, const Vehicle *v2) {
				return v1->FirstShared() == v2->FirstShared();
			})) {
				OnVehicleSelect(*begin);
			} else {
				ShowErrorMessage(STR_ERROR_CAN_T_SHARE_ORDER_LIST, STR_ERROR_CAN_T_SHARE_ORDER_VEHICLE_LIST, WL_INFO);
			}
		}

		return true;
	}

	void OnPlaceObjectAbort() override
	{
		this->goto_type = OPOS_NONE;
		this->SetWidgetDirty(WID_O_GOTO);
		this->SetWidgetDirty(WID_O_COND_AUX_VIA);
		this->SetWidgetDirty(WID_O_COND_AUX_STATION);
		this->SetWidgetDirty(WID_O_MGMT_BTN);

		/* Remove drag highlighting if it exists. */
		if (this->order_over != INVALID_VEH_ORDER_ID) {
			this->order_over = INVALID_VEH_ORDER_ID;
			this->SetWidgetDirty(WID_O_ORDER_LIST);
		}
	}

	void OnMouseDrag(Point pt, WidgetID widget) override
	{
		if (this->selected_order != -1 && widget == WID_O_ORDER_LIST) {
			/* An order is dragged.. */
			VehicleOrderID from_order = this->OrderGetSel();
			VehicleOrderID to_order = this->GetOrderFromPt(pt.y);
			uint num_orders = this->vehicle->GetNumOrders();

			if (from_order != INVALID_VEH_ORDER_ID && from_order <= num_orders) {
				if (to_order != INVALID_VEH_ORDER_ID && to_order <= num_orders) { // ..over an existing order.
					this->order_over = to_order;
					this->SetWidgetDirty(widget);
				} else if (from_order != to_order && this->order_over != INVALID_VEH_ORDER_ID) { // ..outside of the order list.
					this->order_over = INVALID_VEH_ORDER_ID;
					this->SetWidgetDirty(widget);
				}
			}
		}
	}

	void OnResize() override
	{
		/* Update the scroll bar */
		this->vscroll->SetCapacityFromWidget(this, WID_O_ORDER_LIST, WidgetDimensions::scaled.framerect.Vertical());
	}

	virtual void OnFocus(Window *previously_focused_window) override
	{
		if (HasFocusedVehicleChanged(this->window_number, previously_focused_window)) {
			MarkDirtyFocusedRoutePaths(this->vehicle);
		}
	}

	virtual void OnFocusLost(bool closing, Window *newly_focused_window) override
	{
		if (HasFocusedVehicleChanged(this->window_number, newly_focused_window)) {
			MarkDirtyFocusedRoutePaths(this->vehicle);
		}
	}

	bool OnTooltip(Point pt, WidgetID widget, TooltipCloseCondition close_cond) override
	{
		switch (widget) {
			case WID_O_SHARED_ORDER_LIST: {
				if (this->vehicle->owner == _local_company) {
					SetDParam(0, STR_ORDERS_VEH_WITH_SHARED_ORDERS_LIST_TOOLTIP);
					GuiShowTooltips(this, STR_ORDERS_VEH_WITH_SHARED_ORDERS_LIST_TOOLTIP_EXTRA, close_cond, 1);
					return true;
				}
				return false;
			}
			default:
				return false;
		}
	}

	const Vehicle *GetVehicle()
	{
		return this->vehicle;
	}

	static HotkeyList hotkeys;
};

static Hotkey order_hotkeys[] = {
	Hotkey('D', "skip", OHK_SKIP),
	Hotkey('F', "delete", OHK_DELETE),
	Hotkey('G', "goto", OHK_GOTO),
	Hotkey('H', "nonstop", OHK_NONSTOP),
	Hotkey((uint16_t)0, "via", OHK_VIA),
	Hotkey('J', "fullload", OHK_FULLLOAD),
	Hotkey('K', "unload", OHK_UNLOAD),
	Hotkey((uint16_t)0, "nearest_depot", OHK_NEAREST_DEPOT),
	Hotkey((uint16_t)0, "always_service", OHK_ALWAYS_SERVICE),
	Hotkey((uint16_t)0, "transfer", OHK_TRANSFER),
	Hotkey((uint16_t)0, "no_unload", OHK_NO_UNLOAD),
	Hotkey((uint16_t)0, "no_load", OHK_NO_LOAD),
	Hotkey((uint16_t)0, "refit", OHK_REFIT),
	Hotkey((uint16_t)0, "duplicate", OHK_DUPLICATE),
	Hotkey((uint16_t)0, "retarget_jump", OHK_RETARGET_JUMP),
	Hotkey((uint16_t)0, "close", OHK_CLOSE),
};
HotkeyList OrdersWindow::hotkeys("order", order_hotkeys);

/** Nested widget definition for "your" train orders. */
static constexpr NWidgetPart _nested_orders_train_widgets[] = {
	NWidget(NWID_HORIZONTAL),
		NWidget(WWT_CLOSEBOX, COLOUR_GREY),
		NWidget(WWT_CAPTION, COLOUR_GREY, WID_O_CAPTION), SetDataTip(STR_ORDERS_CAPTION, STR_TOOLTIP_WINDOW_TITLE_DRAG_THIS),
		NWidget(WWT_PUSHBTN, COLOUR_GREY, WID_O_TIMETABLE_VIEW), SetMinimalSize(61, 14), SetDataTip(0x0, STR_ORDERS_TIMETABLE_VIEW_TOOLTIP),
		NWidget(WWT_TEXTBTN, COLOUR_GREY, WID_O_OCCUPANCY_TOGGLE), SetMinimalSize(36, 12), SetDataTip(STR_ORDERS_OCCUPANCY_BUTTON, STR_ORDERS_OCCUPANCY_BUTTON_TOOLTIP),
		NWidget(WWT_SHADEBOX, COLOUR_GREY),
		NWidget(WWT_DEFSIZEBOX, COLOUR_GREY),
		NWidget(WWT_STICKYBOX, COLOUR_GREY),
	EndContainer(),
	NWidget(NWID_HORIZONTAL),
		NWidget(WWT_PANEL, COLOUR_GREY, WID_O_ORDER_LIST), SetMinimalSize(372, 62), SetDataTip(0x0, STR_ORDERS_LIST_TOOLTIP), SetResize(1, 1), SetScrollbar(WID_O_SCROLLBAR), EndContainer(),
		NWidget(NWID_SELECTION, INVALID_COLOUR, WID_O_SEL_OCCUPANCY),
			NWidget(WWT_PANEL, COLOUR_GREY, WID_O_OCCUPANCY_LIST), SetMinimalSize(50, 0), SetFill(0, 1), SetDataTip(STR_NULL, STR_ORDERS_OCCUPANCY_LIST_TOOLTIP),
															SetScrollbar(WID_O_SCROLLBAR), EndContainer(),
		EndContainer(),
		NWidget(NWID_VSCROLLBAR, COLOUR_GREY, WID_O_SCROLLBAR),
	EndContainer(),

	/* First button row. */
	NWidget(NWID_HORIZONTAL),
		NWidget(NWID_SELECTION, INVALID_COLOUR, WID_O_SEL_TOP_ROW_GROUNDVEHICLE),
			NWidget(NWID_HORIZONTAL, NC_EQUALSIZE),
				NWidget(NWID_BUTTON_DROPDOWN, COLOUR_GREY, WID_O_NON_STOP), SetMinimalSize(93, 12), SetFill(1, 0),
															SetDataTip(STR_ORDER_NON_STOP, STR_ORDER_TOOLTIP_NON_STOP), SetResize(1, 0),
				NWidget(NWID_SELECTION, INVALID_COLOUR, WID_O_SEL_TOP_LEFT),
					NWidget(NWID_BUTTON_DROPDOWN, COLOUR_GREY, WID_O_FULL_LOAD), SetMinimalSize(93, 12), SetFill(1, 0),
															SetDataTip(STR_ORDER_TOGGLE_FULL_LOAD, STR_ORDER_TOOLTIP_FULL_LOAD), SetResize(1, 0),
					NWidget(WWT_PUSHTXTBTN, COLOUR_GREY, WID_O_REFIT), SetMinimalSize(93, 12), SetFill(1, 0),
															SetDataTip(STR_ORDER_REFIT, STR_ORDER_REFIT_TOOLTIP), SetResize(1, 0),
					NWidget(WWT_TEXTBTN, COLOUR_GREY, WID_O_REVERSE), SetMinimalSize(93, 12), SetFill(1, 0),
															SetDataTip(STR_ORDER_REVERSE, STR_ORDER_REVERSE_TOOLTIP), SetResize(1, 0),
				EndContainer(),
				NWidget(NWID_SELECTION, INVALID_COLOUR, WID_O_SEL_TOP_MIDDLE),
					NWidget(NWID_BUTTON_DROPDOWN, COLOUR_GREY, WID_O_UNLOAD), SetMinimalSize(93, 12), SetFill(1, 0),
															SetDataTip(STR_ORDER_TOGGLE_UNLOAD, STR_ORDER_TOOLTIP_UNLOAD), SetResize(1, 0),
					NWidget(NWID_BUTTON_DROPDOWN, COLOUR_GREY, WID_O_DEPOT_ACTION), SetMinimalSize(93, 12), SetFill(1, 0),
															SetDataTip(STR_JUST_STRING, STR_NULL), SetResize(1, 0),
				EndContainer(),
				NWidget(NWID_SELECTION, INVALID_COLOUR, WID_O_SEL_TOP_RIGHT),
					NWidget(WWT_PANEL, COLOUR_GREY), SetMinimalSize(93, 12), SetFill(1, 0), SetResize(1, 0), EndContainer(),
					NWidget(NWID_BUTTON_DROPDOWN, COLOUR_GREY, WID_O_REFIT_DROPDOWN), SetMinimalSize(93, 12), SetFill(1, 0),
															SetDataTip(STR_ORDER_REFIT_AUTO, STR_ORDER_REFIT_AUTO_TOOLTIP), SetResize(1, 0),
				EndContainer(),
			EndContainer(),
			NWidget(NWID_HORIZONTAL, NC_EQUALSIZE),
				NWidget(WWT_DROPDOWN, COLOUR_GREY, WID_O_COND_VARIABLE), SetMinimalSize(124, 12), SetFill(1, 0),
															SetDataTip(STR_NULL, STR_ORDER_CONDITIONAL_VARIABLE_TOOLTIP), SetResize(1, 0),
				NWidget(NWID_SELECTION, INVALID_COLOUR, WID_O_SEL_COND_AUX),
					NWidget(WWT_DROPDOWN, COLOUR_GREY, WID_O_COND_AUX_CARGO), SetMinimalSize(124, 12), SetFill(1, 0),
													SetDataTip(STR_NULL, STR_ORDER_CONDITIONAL_CARGO_TOOLTIP), SetResize(1, 0),
					NWidget(WWT_DROPDOWN, COLOUR_GREY, WID_O_COND_TIME_DATE), SetMinimalSize(124, 12), SetFill(1, 0),
															SetDataTip(STR_NULL, STR_ORDER_CONDITIONAL_TIME_DATE_TOOLTIP), SetResize(1, 0),
					NWidget(WWT_DROPDOWN, COLOUR_GREY, WID_O_COND_TIMETABLE), SetMinimalSize(124, 12), SetFill(1, 0),
															SetDataTip(STR_NULL, STR_ORDER_CONDITIONAL_TIMETABLE_TOOLTIP), SetResize(1, 0),
					NWidget(WWT_DROPDOWN, COLOUR_GREY, WID_O_COND_COUNTER), SetMinimalSize(124, 12), SetFill(1, 0),
															SetDataTip(STR_NULL, STR_ORDER_CONDITIONAL_COUNTER_TOOLTIP), SetResize(1, 0),
					NWidget(WWT_DROPDOWN, COLOUR_GREY, WID_O_COND_SCHED_SELECT), SetMinimalSize(124, 12), SetFill(1, 0),
															SetDataTip(STR_NULL, STR_ORDER_CONDITIONAL_SCHED_SELECT_TOOLTIP), SetResize(1, 0),
				EndContainer(),
				NWidget(NWID_SELECTION, INVALID_COLOUR, WID_O_SEL_COND_AUX3),
					NWidget(WWT_TEXTBTN, COLOUR_GREY, WID_O_COND_AUX_STATION), SetMinimalSize(72, 12),
													SetDataTip(STR_ORDER_CONDITIONAL_STATION, STR_ORDER_CONDITIONAL_STATION_TOOLTIP),
				EndContainer(),
				NWidget(NWID_SELECTION, INVALID_COLOUR, WID_O_SEL_COND_AUX2),
					NWidget(WWT_TEXTBTN, COLOUR_GREY, WID_O_COND_AUX_VIA), SetMinimalSize(36, 12),
													SetDataTip(STR_ORDER_CONDITIONAL_VIA, STR_ORDER_CONDITIONAL_VIA_TOOLTIP),
					NWidget(WWT_DROPDOWN, COLOUR_GREY, WID_O_COND_SCHED_TEST), SetMinimalSize(124, 12), SetFill(1, 0),
															SetDataTip(STR_NULL, STR_ORDER_CONDITIONAL_SCHED_TEST_TOOLTIP), SetResize(1, 0),
				EndContainer(),
				NWidget(NWID_SELECTION, INVALID_COLOUR, WID_O_SEL_COND_AUX4),
					NWidget(WWT_TEXTBTN, COLOUR_GREY, WID_O_COND_AUX_REFIT_MODE), SetMinimalSize(72, 12),
													SetDataTip(STR_ORDER_CONDITIONAL_REFIT_MODE, STR_ORDER_CONDITIONAL_REFIT_MODE_TOOLTIP),
				EndContainer(),
				NWidget(WWT_DROPDOWN, COLOUR_GREY, WID_O_COND_COMPARATOR), SetMinimalSize(124, 12), SetFill(1, 0),
															SetDataTip(STR_NULL, STR_ORDER_CONDITIONAL_COMPARATOR_TOOLTIP), SetResize(1, 0),
				NWidget(NWID_SELECTION, INVALID_COLOUR, WID_O_SEL_COND_VALUE),
					NWidget(WWT_PUSHTXTBTN, COLOUR_GREY, WID_O_COND_VALUE), SetMinimalSize(124, 12), SetFill(1, 0),
															SetDataTip(STR_JUST_COMMA, STR_ORDER_CONDITIONAL_VALUE_TOOLTIP), SetResize(1, 0),
					NWidget(WWT_PUSHTXTBTN, COLOUR_GREY, WID_O_COND_VALUE), SetMinimalSize(62, 12), SetFill(0, 0),
															SetDataTip(STR_JUST_COMMA, STR_ORDER_CONDITIONAL_VALUE_TOOLTIP), SetResize(1, 0),
					NWidget(WWT_DROPDOWN, COLOUR_GREY, WID_O_COND_CARGO), SetMinimalSize(124, 12), SetFill(1, 0),
															SetDataTip(STR_NULL, STR_ORDER_CONDITIONAL_CARGO_TOOLTIP), SetResize(1, 0),
					NWidget(WWT_DROPDOWN, COLOUR_GREY, WID_O_COND_SLOT), SetMinimalSize(124, 12), SetFill(1, 0),
															SetDataTip(STR_NULL, STR_ORDER_CONDITIONAL_SLOT_TOOLTIP), SetResize(1, 0),
				EndContainer(),
			EndContainer(),
			NWidget(NWID_HORIZONTAL, NC_EQUALSIZE),
				NWidget(WWT_PANEL, COLOUR_GREY), SetResize(1, 0), EndContainer(),
				NWidget(WWT_PANEL, COLOUR_GREY), SetResize(1, 0), EndContainer(),
				NWidget(WWT_DROPDOWN, COLOUR_GREY, WID_O_SLOT), SetMinimalSize(124, 12), SetFill(1, 0),
														SetDataTip(STR_NULL, STR_NULL), SetResize(1, 0),
			EndContainer(),
			NWidget(NWID_HORIZONTAL, NC_EQUALSIZE),
				NWidget(WWT_DROPDOWN, COLOUR_GREY, WID_O_COUNTER_OP), SetMinimalSize(124, 12), SetFill(1, 0),
														SetDataTip(STR_JUST_STRING, STR_TRACE_RESTRICT_COUNTER_OP_TOOLTIP), SetResize(1, 0),
				NWidget(WWT_DROPDOWN, COLOUR_GREY, WID_O_CHANGE_COUNTER), SetMinimalSize(124, 12), SetFill(1, 0),
														SetDataTip(STR_NULL, STR_ORDER_CHANGE_COUNTER_TOOLTIP), SetResize(1, 0),
				NWidget(WWT_PUSHTXTBTN, COLOUR_GREY, WID_O_COUNTER_VALUE), SetMinimalSize(124, 12), SetFill(1, 0),
														SetDataTip(STR_JUST_COMMA, STR_TRACE_RESTRICT_COND_VALUE_TOOLTIP), SetResize(1, 0),
			EndContainer(),
			NWidget(NWID_HORIZONTAL, NC_EQUALSIZE),
				NWidget(WWT_PANEL, COLOUR_GREY), SetResize(1, 0), EndContainer(),
				NWidget(WWT_PANEL, COLOUR_GREY), SetResize(1, 0), EndContainer(),
				NWidget(WWT_PUSHTXTBTN, COLOUR_GREY, WID_O_TEXT_LABEL), SetMinimalSize(124, 12), SetFill(1, 0),
														SetDataTip(STR_ORDER_LABEL_TEXT_BUTTON, STR_ORDER_LABEL_TEXT_BUTTON_TOOLTIP), SetResize(1, 0),
			EndContainer(),
			NWidget(NWID_HORIZONTAL, NC_EQUALSIZE),
				NWidget(WWT_PANEL, COLOUR_GREY), SetResize(1, 0), EndContainer(),
				NWidget(WWT_PANEL, COLOUR_GREY), SetResize(1, 0), EndContainer(),
				NWidget(WWT_DROPDOWN, COLOUR_GREY, WID_O_DEPARTURE_VIA_TYPE), SetMinimalSize(124, 12), SetFill(1, 0),
														SetDataTip(STR_JUST_STRING, STR_ORDER_LABEL_DEPARTURES_VIA_TYPE_TOOLTIP), SetResize(1, 0),
			EndContainer(),
			NWidget(WWT_PANEL, COLOUR_GREY), SetFill(1, 0), SetResize(1, 0), EndContainer(),
		EndContainer(),
		NWidget(NWID_SELECTION, INVALID_COLOUR, WID_O_SEL_SHARED),
			NWidget(WWT_PUSHIMGBTN, COLOUR_GREY, WID_O_SHARED_ORDER_LIST), SetAspect(1), SetDataTip(SPR_SHARED_ORDERS_ICON, STR_ORDERS_VEH_WITH_SHARED_ORDERS_LIST_TOOLTIP),
			NWidget(WWT_PUSHTXTBTN, COLOUR_GREY, WID_O_ADD_VEH_GROUP), SetAspect(1), SetDataTip(STR_BLACK_PLUS, STR_ORDERS_NEW_GROUP_TOOLTIP),
		EndContainer(),
	EndContainer(),

	/* Second button row. */
	NWidget(NWID_HORIZONTAL),
		NWidget(NWID_HORIZONTAL, NC_EQUALSIZE),
			NWidget(NWID_SELECTION, INVALID_COLOUR, WID_O_SEL_MGMT),
				NWidget(NWID_BUTTON_DROPDOWN, COLOUR_GREY, WID_O_MGMT_BTN), SetMinimalSize(100, 12), SetFill(1, 0),
														SetDataTip(STR_ORDERS_MANAGE_ORDER, STR_ORDERS_MANAGE_ORDER_TOOLTIP), SetResize(1, 0), SetAlignment(SA_TOP | SA_LEFT),
				NWidget(WWT_DROPDOWN, COLOUR_GREY, WID_O_MGMT_LIST_BTN), SetMinimalSize(100, 12), SetFill(1, 0),
														SetDataTip(STR_ORDERS_MANAGE_LIST, STR_ORDERS_MANAGE_LIST_TOOLTIP), SetResize(1, 0),
			EndContainer(),
			NWidget(WWT_PUSHTXTBTN, COLOUR_GREY, WID_O_SKIP), SetMinimalSize(100, 12), SetFill(1, 0),
													SetDataTip(STR_ORDERS_SKIP_BUTTON, STR_ORDERS_SKIP_TOOLTIP), SetResize(1, 0),
			NWidget(NWID_SELECTION, INVALID_COLOUR, WID_O_SEL_BOTTOM_MIDDLE),
				NWidget(WWT_PUSHTXTBTN, COLOUR_GREY, WID_O_DELETE), SetMinimalSize(100, 12), SetFill(1, 0),
														SetDataTip(STR_ORDERS_DELETE_BUTTON, STR_ORDERS_DELETE_TOOLTIP), SetResize(1, 0),
				NWidget(WWT_PUSHTXTBTN, COLOUR_GREY, WID_O_STOP_SHARING), SetMinimalSize(100, 12), SetFill(1, 0),
														SetDataTip(STR_ORDERS_STOP_SHARING_BUTTON, STR_ORDERS_STOP_SHARING_TOOLTIP), SetResize(1, 0),
			EndContainer(),
			NWidget(NWID_BUTTON_DROPDOWN, COLOUR_GREY, WID_O_GOTO), SetMinimalSize(100, 12), SetFill(1, 0),
													SetDataTip(STR_ORDERS_GO_TO_BUTTON, STR_ORDERS_GO_TO_TOOLTIP_EXTRA), SetResize(1, 0),
		EndContainer(),
		NWidget(WWT_RESIZEBOX, COLOUR_GREY),
	EndContainer(),
};

static WindowDesc _orders_train_desc(__FILE__, __LINE__,
	WDP_AUTO, "view_vehicle_orders_train", 384, 100,
	WC_VEHICLE_ORDERS, WC_VEHICLE_VIEW,
	WDF_CONSTRUCTION,
	_nested_orders_train_widgets,
	&OrdersWindow::hotkeys
);

/** Nested widget definition for "your" orders (non-train). */
static constexpr NWidgetPart _nested_orders_widgets[] = {
	NWidget(NWID_HORIZONTAL),
		NWidget(WWT_CLOSEBOX, COLOUR_GREY),
		NWidget(WWT_CAPTION, COLOUR_GREY, WID_O_CAPTION), SetDataTip(STR_ORDERS_CAPTION, STR_TOOLTIP_WINDOW_TITLE_DRAG_THIS),
		NWidget(WWT_PUSHBTN, COLOUR_GREY, WID_O_TIMETABLE_VIEW), SetMinimalSize(61, 14), SetDataTip(0x0, STR_ORDERS_TIMETABLE_VIEW_TOOLTIP),
		NWidget(WWT_TEXTBTN, COLOUR_GREY, WID_O_OCCUPANCY_TOGGLE), SetMinimalSize(36, 12), SetDataTip(STR_ORDERS_OCCUPANCY_BUTTON, STR_ORDERS_OCCUPANCY_BUTTON_TOOLTIP),
		NWidget(WWT_SHADEBOX, COLOUR_GREY),
		NWidget(WWT_DEFSIZEBOX, COLOUR_GREY),
		NWidget(WWT_STICKYBOX, COLOUR_GREY),
	EndContainer(),
	NWidget(NWID_HORIZONTAL),
		NWidget(WWT_PANEL, COLOUR_GREY, WID_O_ORDER_LIST), SetMinimalSize(372, 62), SetDataTip(0x0, STR_ORDERS_LIST_TOOLTIP), SetResize(1, 1), SetScrollbar(WID_O_SCROLLBAR), EndContainer(),
		NWidget(NWID_SELECTION, INVALID_COLOUR, WID_O_SEL_OCCUPANCY),
			NWidget(WWT_PANEL, COLOUR_GREY, WID_O_OCCUPANCY_LIST), SetMinimalSize(50, 0), SetFill(0, 1), SetDataTip(STR_NULL, STR_ORDERS_OCCUPANCY_LIST_TOOLTIP),
															SetScrollbar(WID_O_SCROLLBAR), EndContainer(),
		EndContainer(),
		NWidget(NWID_VSCROLLBAR, COLOUR_GREY, WID_O_SCROLLBAR),
	EndContainer(),

	/* First button row. */
	NWidget(NWID_HORIZONTAL),
		NWidget(NWID_SELECTION, INVALID_COLOUR, WID_O_SEL_TOP_ROW),
			/* Load + unload + refit buttons. */
			NWidget(NWID_HORIZONTAL, NC_EQUALSIZE),
				NWidget(NWID_BUTTON_DROPDOWN, COLOUR_GREY, WID_O_FULL_LOAD), SetMinimalSize(124, 12), SetFill(1, 0),
													SetDataTip(STR_ORDER_TOGGLE_FULL_LOAD, STR_ORDER_TOOLTIP_FULL_LOAD), SetResize(1, 0),
				NWidget(NWID_BUTTON_DROPDOWN, COLOUR_GREY, WID_O_UNLOAD), SetMinimalSize(124, 12), SetFill(1, 0),
													SetDataTip(STR_ORDER_TOGGLE_UNLOAD, STR_ORDER_TOOLTIP_UNLOAD), SetResize(1, 0),
				NWidget(NWID_BUTTON_DROPDOWN, COLOUR_GREY, WID_O_REFIT_DROPDOWN), SetMinimalSize(124, 12), SetFill(1, 0),
													SetDataTip(STR_ORDER_REFIT_AUTO, STR_ORDER_REFIT_AUTO_TOOLTIP), SetResize(1, 0),
			EndContainer(),
			/* Refit + service buttons. */
			NWidget(NWID_HORIZONTAL, NC_EQUALSIZE),
				NWidget(WWT_PUSHTXTBTN, COLOUR_GREY, WID_O_REFIT), SetMinimalSize(186, 12), SetFill(1, 0),
													SetDataTip(STR_ORDER_REFIT, STR_ORDER_REFIT_TOOLTIP), SetResize(1, 0),
				NWidget(NWID_BUTTON_DROPDOWN, COLOUR_GREY, WID_O_DEPOT_ACTION), SetMinimalSize(124, 12), SetFill(1, 0),
													SetDataTip(STR_JUST_STRING, STR_NULL), SetResize(1, 0),
			EndContainer(),

			/* Buttons for setting a condition. */
			NWidget(NWID_HORIZONTAL, NC_EQUALSIZE),
				NWidget(WWT_DROPDOWN, COLOUR_GREY, WID_O_COND_VARIABLE), SetMinimalSize(124, 12), SetFill(1, 0),
													SetDataTip(STR_NULL, STR_ORDER_CONDITIONAL_VARIABLE_TOOLTIP), SetResize(1, 0),
				NWidget(NWID_SELECTION, INVALID_COLOUR, WID_O_SEL_COND_AUX),
					NWidget(WWT_DROPDOWN, COLOUR_GREY, WID_O_COND_AUX_CARGO), SetMinimalSize(124, 12), SetFill(1, 0),
													SetDataTip(STR_NULL, STR_ORDER_CONDITIONAL_CARGO_TOOLTIP), SetResize(1, 0),
					NWidget(WWT_DROPDOWN, COLOUR_GREY, WID_O_COND_TIME_DATE), SetMinimalSize(124, 12), SetFill(1, 0),
															SetDataTip(STR_NULL, STR_ORDER_CONDITIONAL_TIME_DATE_TOOLTIP), SetResize(1, 0),
					NWidget(WWT_DROPDOWN, COLOUR_GREY, WID_O_COND_TIMETABLE), SetMinimalSize(124, 12), SetFill(1, 0),
															SetDataTip(STR_NULL, STR_ORDER_CONDITIONAL_TIMETABLE_TOOLTIP), SetResize(1, 0),
					NWidget(WWT_DROPDOWN, COLOUR_GREY, WID_O_COND_COUNTER), SetMinimalSize(124, 12), SetFill(1, 0),
															SetDataTip(STR_NULL, STR_ORDER_CONDITIONAL_COUNTER_TOOLTIP), SetResize(1, 0),
					NWidget(WWT_DROPDOWN, COLOUR_GREY, WID_O_COND_SCHED_SELECT), SetMinimalSize(124, 12), SetFill(1, 0),
															SetDataTip(STR_NULL, STR_ORDER_CONDITIONAL_SCHED_SELECT_TOOLTIP), SetResize(1, 0),
				EndContainer(),
				NWidget(NWID_SELECTION, INVALID_COLOUR, WID_O_SEL_COND_AUX3),
					NWidget(WWT_TEXTBTN, COLOUR_GREY, WID_O_COND_AUX_STATION), SetMinimalSize(72, 12),
													SetDataTip(STR_ORDER_CONDITIONAL_STATION, STR_ORDER_CONDITIONAL_STATION_TOOLTIP),
				EndContainer(),
				NWidget(NWID_SELECTION, INVALID_COLOUR, WID_O_SEL_COND_AUX2),
					NWidget(WWT_TEXTBTN, COLOUR_GREY, WID_O_COND_AUX_VIA), SetMinimalSize(36, 12),
													SetDataTip(STR_ORDER_CONDITIONAL_VIA, STR_ORDER_CONDITIONAL_VIA_TOOLTIP),
					NWidget(WWT_DROPDOWN, COLOUR_GREY, WID_O_COND_SCHED_TEST), SetMinimalSize(124, 12), SetFill(1, 0),
															SetDataTip(STR_NULL, STR_ORDER_CONDITIONAL_SCHED_TEST_TOOLTIP), SetResize(1, 0),
				EndContainer(),
				NWidget(NWID_SELECTION, INVALID_COLOUR, WID_O_SEL_COND_AUX4),
					NWidget(WWT_TEXTBTN, COLOUR_GREY, WID_O_COND_AUX_REFIT_MODE), SetMinimalSize(72, 12),
													SetDataTip(STR_ORDER_CONDITIONAL_REFIT_MODE, STR_ORDER_CONDITIONAL_REFIT_MODE_TOOLTIP),
				EndContainer(),
				NWidget(WWT_DROPDOWN, COLOUR_GREY, WID_O_COND_COMPARATOR), SetMinimalSize(124, 12), SetFill(1, 0),
													SetDataTip(STR_NULL, STR_ORDER_CONDITIONAL_COMPARATOR_TOOLTIP), SetResize(1, 0),
				NWidget(NWID_SELECTION, INVALID_COLOUR, WID_O_SEL_COND_VALUE),
					NWidget(WWT_PUSHTXTBTN, COLOUR_GREY, WID_O_COND_VALUE), SetMinimalSize(124, 12), SetFill(1, 0),
															SetDataTip(STR_JUST_COMMA, STR_ORDER_CONDITIONAL_VALUE_TOOLTIP), SetResize(1, 0),
					NWidget(WWT_PUSHTXTBTN, COLOUR_GREY, WID_O_COND_VALUE), SetMinimalSize(62, 12), SetFill(0, 0),
															SetDataTip(STR_JUST_COMMA, STR_ORDER_CONDITIONAL_VALUE_TOOLTIP), SetResize(1, 0),
					NWidget(WWT_DROPDOWN, COLOUR_GREY, WID_O_COND_CARGO), SetMinimalSize(124, 12), SetFill(1, 0),
													SetDataTip(STR_NULL, STR_ORDER_CONDITIONAL_CARGO_TOOLTIP), SetResize(1, 0),
					NWidget(WWT_DROPDOWN, COLOUR_GREY, WID_O_COND_SLOT), SetMinimalSize(124, 12), SetFill(1, 0),
													SetDataTip(STR_NULL, STR_ORDER_CONDITIONAL_SLOT_TOOLTIP), SetResize(1, 0),
				EndContainer(),
			EndContainer(),

			/* Buttons for releasing a slot. */
			NWidget(NWID_HORIZONTAL, NC_EQUALSIZE),
				NWidget(WWT_PANEL, COLOUR_GREY), SetResize(1, 0), EndContainer(),
				NWidget(WWT_PANEL, COLOUR_GREY), SetResize(1, 0), EndContainer(),
				NWidget(WWT_DROPDOWN, COLOUR_GREY, WID_O_SLOT), SetMinimalSize(124, 12), SetFill(1, 0),
														SetDataTip(STR_NULL, STR_NULL), SetResize(1, 0),
			EndContainer(),

			/* Buttons for changing a counter. */
			NWidget(NWID_HORIZONTAL, NC_EQUALSIZE),
				NWidget(WWT_DROPDOWN, COLOUR_GREY, WID_O_COUNTER_OP), SetMinimalSize(124, 12), SetFill(1, 0),
														SetDataTip(STR_JUST_STRING, STR_TRACE_RESTRICT_COUNTER_OP_TOOLTIP), SetResize(1, 0),
				NWidget(WWT_DROPDOWN, COLOUR_GREY, WID_O_CHANGE_COUNTER), SetMinimalSize(124, 12), SetFill(1, 0),
														SetDataTip(STR_NULL, STR_ORDER_CHANGE_COUNTER_TOOLTIP), SetResize(1, 0),
				NWidget(WWT_PUSHTXTBTN, COLOUR_GREY, WID_O_COUNTER_VALUE), SetMinimalSize(124, 12), SetFill(1, 0),
														SetDataTip(STR_JUST_COMMA, STR_TRACE_RESTRICT_COND_VALUE_TOOLTIP), SetResize(1, 0),
			EndContainer(),

			/* Buttons for changing a text label */
			NWidget(NWID_HORIZONTAL, NC_EQUALSIZE),
				NWidget(WWT_PANEL, COLOUR_GREY), SetResize(1, 0), EndContainer(),
				NWidget(WWT_PANEL, COLOUR_GREY), SetResize(1, 0), EndContainer(),
				NWidget(WWT_PUSHTXTBTN, COLOUR_GREY, WID_O_TEXT_LABEL), SetMinimalSize(124, 12), SetFill(1, 0),
														SetDataTip(STR_ORDER_LABEL_TEXT_BUTTON, STR_ORDER_LABEL_TEXT_BUTTON_TOOLTIP), SetResize(1, 0),
			EndContainer(),

			/* Buttons for changing a departure board via order */
			NWidget(NWID_HORIZONTAL, NC_EQUALSIZE),
				NWidget(WWT_PANEL, COLOUR_GREY), SetResize(1, 0), EndContainer(),
				NWidget(WWT_PANEL, COLOUR_GREY), SetResize(1, 0), EndContainer(),
				NWidget(WWT_DROPDOWN, COLOUR_GREY, WID_O_DEPARTURE_VIA_TYPE), SetMinimalSize(124, 12), SetFill(1, 0),
														SetDataTip(STR_JUST_STRING, STR_ORDER_LABEL_DEPARTURES_VIA_TYPE_TOOLTIP), SetResize(1, 0),
			EndContainer(),

			/* No buttons */
			NWidget(WWT_PANEL, COLOUR_GREY), SetFill(1, 0), SetResize(1, 0), EndContainer(),
		EndContainer(),

		NWidget(NWID_SELECTION, INVALID_COLOUR, WID_O_SEL_SHARED),
			NWidget(WWT_PUSHIMGBTN, COLOUR_GREY, WID_O_SHARED_ORDER_LIST), SetAspect(1), SetDataTip(SPR_SHARED_ORDERS_ICON, STR_ORDERS_VEH_WITH_SHARED_ORDERS_LIST_TOOLTIP),
			NWidget(WWT_PUSHTXTBTN, COLOUR_GREY, WID_O_ADD_VEH_GROUP), SetAspect(1), SetDataTip(STR_BLACK_PLUS, STR_ORDERS_NEW_GROUP_TOOLTIP),
		EndContainer(),
	EndContainer(),

	/* Second button row. */
	NWidget(NWID_HORIZONTAL),
		NWidget(NWID_SELECTION, INVALID_COLOUR, WID_O_SEL_MGMT),
			NWidget(NWID_BUTTON_DROPDOWN, COLOUR_GREY, WID_O_MGMT_BTN), SetMinimalSize(100, 12), SetFill(1, 0),
													SetDataTip(STR_ORDERS_MANAGE_ORDER, STR_ORDERS_MANAGE_ORDER_TOOLTIP), SetResize(1, 0), SetAlignment(SA_TOP | SA_LEFT),
			NWidget(WWT_DROPDOWN, COLOUR_GREY, WID_O_MGMT_LIST_BTN), SetMinimalSize(100, 12), SetFill(1, 0),
													SetDataTip(STR_ORDERS_MANAGE_LIST, STR_ORDERS_MANAGE_LIST_TOOLTIP), SetResize(1, 0),
		EndContainer(),
		NWidget(WWT_PUSHTXTBTN, COLOUR_GREY, WID_O_SKIP), SetMinimalSize(100, 12), SetFill(1, 0),
												SetDataTip(STR_ORDERS_SKIP_BUTTON, STR_ORDERS_SKIP_TOOLTIP), SetResize(1, 0),
		NWidget(NWID_SELECTION, INVALID_COLOUR, WID_O_SEL_BOTTOM_MIDDLE),
			NWidget(WWT_PUSHTXTBTN, COLOUR_GREY, WID_O_DELETE), SetMinimalSize(100, 12), SetFill(1, 0),
													SetDataTip(STR_ORDERS_DELETE_BUTTON, STR_ORDERS_DELETE_TOOLTIP), SetResize(1, 0),
			NWidget(WWT_PUSHTXTBTN, COLOUR_GREY, WID_O_STOP_SHARING), SetMinimalSize(100, 12), SetFill(1, 0),
													SetDataTip(STR_ORDERS_STOP_SHARING_BUTTON, STR_ORDERS_STOP_SHARING_TOOLTIP), SetResize(1, 0),
		EndContainer(),
		NWidget(NWID_BUTTON_DROPDOWN, COLOUR_GREY, WID_O_GOTO), SetMinimalSize(100, 12), SetFill(1, 0),
											SetDataTip(STR_ORDERS_GO_TO_BUTTON, STR_ORDERS_GO_TO_TOOLTIP_EXTRA), SetResize(1, 0),
		NWidget(WWT_RESIZEBOX, COLOUR_GREY),
	EndContainer(),
};

static WindowDesc _orders_desc(__FILE__, __LINE__,
	WDP_AUTO, "view_vehicle_orders", 384, 100,
	WC_VEHICLE_ORDERS, WC_VEHICLE_VIEW,
	WDF_CONSTRUCTION,
	_nested_orders_widgets,
	&OrdersWindow::hotkeys
);

/** Nested widget definition for competitor orders. */
static constexpr NWidgetPart _nested_other_orders_widgets[] = {
	NWidget(NWID_HORIZONTAL),
		NWidget(WWT_CLOSEBOX, COLOUR_GREY),
		NWidget(WWT_CAPTION, COLOUR_GREY, WID_O_CAPTION), SetDataTip(STR_ORDERS_CAPTION, STR_TOOLTIP_WINDOW_TITLE_DRAG_THIS),
		NWidget(WWT_PUSHBTN, COLOUR_GREY, WID_O_TIMETABLE_VIEW), SetMinimalSize(61, 14), SetDataTip(0x0, STR_ORDERS_TIMETABLE_VIEW_TOOLTIP),
		NWidget(WWT_TEXTBTN, COLOUR_GREY, WID_O_OCCUPANCY_TOGGLE), SetMinimalSize(36, 12), SetDataTip(STR_ORDERS_OCCUPANCY_BUTTON, STR_ORDERS_OCCUPANCY_BUTTON_TOOLTIP),
		NWidget(WWT_SHADEBOX, COLOUR_GREY),
		NWidget(WWT_DEFSIZEBOX, COLOUR_GREY),
		NWidget(WWT_STICKYBOX, COLOUR_GREY),
	EndContainer(),
	NWidget(NWID_HORIZONTAL),
		NWidget(WWT_PANEL, COLOUR_GREY, WID_O_ORDER_LIST), SetMinimalSize(372, 72), SetDataTip(0x0, STR_ORDERS_LIST_TOOLTIP), SetResize(1, 1), SetScrollbar(WID_O_SCROLLBAR), EndContainer(),
		NWidget(NWID_SELECTION, INVALID_COLOUR, WID_O_SEL_OCCUPANCY),
			NWidget(WWT_PANEL, COLOUR_GREY, WID_O_OCCUPANCY_LIST), SetMinimalSize(50, 0), SetFill(0, 1), SetDataTip(STR_NULL, STR_ORDERS_OCCUPANCY_LIST_TOOLTIP),
															SetScrollbar(WID_O_SCROLLBAR), EndContainer(),
		EndContainer(),
		NWidget(NWID_VERTICAL),
			NWidget(NWID_VSCROLLBAR, COLOUR_GREY, WID_O_SCROLLBAR),
			NWidget(WWT_RESIZEBOX, COLOUR_GREY),
		EndContainer(),
	EndContainer(),
};

static WindowDesc _other_orders_desc(__FILE__, __LINE__,
	WDP_AUTO, "view_vehicle_orders_competitor", 384, 86,
	WC_VEHICLE_ORDERS, WC_VEHICLE_VIEW,
	WDF_CONSTRUCTION,
	_nested_other_orders_widgets,
	&OrdersWindow::hotkeys
);

void ShowOrdersWindow(const Vehicle *v)
{
	CloseWindowById(WC_VEHICLE_DETAILS, v->index, false);
	CloseWindowById(WC_VEHICLE_TIMETABLE, v->index, false);
	if (BringWindowToFrontById(WC_VEHICLE_ORDERS, v->index) != nullptr) return;

	/* Using a different WindowDescs for _local_company causes problems.
	 * Due to this we have to close order windows in ChangeWindowOwner/DeleteCompanyWindows,
	 * because we cannot change switch the WindowDescs and keeping the old WindowDesc results
	 * in crashed due to missing widges.
	 * TODO Rewrite the order GUI to not use different WindowDescs.
	 */
	if (v->owner != _local_company) {
		new OrdersWindow(_other_orders_desc, v);
	} else {
		new OrdersWindow(v->IsGroundVehicle() ? _orders_train_desc : _orders_desc, v);
	}
}<|MERGE_RESOLUTION|>--- conflicted
+++ resolved
@@ -3392,10 +3392,9 @@
 
 	void OnQueryTextFinished(std::optional<std::string> str) override
 	{
-<<<<<<< HEAD
-		if (this->query_text_widget == WID_O_COND_VALUE && !StrEmpty(str)) {
+		if (this->query_text_widget == WID_O_COND_VALUE && str.has_value() && !str->empty()) {
 			VehicleOrderID sel = this->OrderGetSel();
-			uint value = atoi(str);
+			uint value = atoi(str->c_str());
 
 			switch (this->vehicle->GetOrder(sel)->GetConditionVariable()) {
 				case OCV_MAX_SPEED:
@@ -3420,7 +3419,7 @@
 					break;
 
 				case OCV_TIMETABLE: {
-					value = Clamp(ParseTimetableDuration(str), 0, 0xFFFF);
+					value = Clamp(ParseTimetableDuration(str->c_str()), 0, 0xFFFF);
 					break;
 				}
 
@@ -3431,39 +3430,19 @@
 			this->ModifyOrder(sel, MOF_COND_VALUE | value << 8);
 		}
 
-		if (this->query_text_widget == WID_O_COUNTER_VALUE && !StrEmpty(str)) {
+		if (this->query_text_widget == WID_O_COUNTER_VALUE && str.has_value() && !str->empty()) {
 			VehicleOrderID sel = this->OrderGetSel();
-			uint value = Clamp(atoi(str), 0, 0xFFFF);
+			uint value = Clamp(atoi(str->c_str()), 0, 0xFFFF);
 			this->ModifyOrder(sel, MOF_COUNTER_VALUE | value << 8);
 		}
 
 		if (this->query_text_widget == WID_O_ADD_VEH_GROUP) {
-			DoCommandP(0, VehicleListIdentifier(VL_SINGLE_VEH, this->vehicle->type, this->vehicle->owner, this->vehicle->index).Pack(), CargoFilterCriteria::CF_ANY, CMD_CREATE_GROUP_FROM_LIST | CMD_MSG(STR_ERROR_GROUP_CAN_T_CREATE), nullptr, str);
-		}
-
-		if (this->query_text_widget == WID_O_TEXT_LABEL && str != nullptr) {
-			this->ModifyOrder(this->OrderGetSel(), MOF_LABEL_TEXT, true, str);
-=======
-		if (!str.has_value() || str->empty()) return;
-
-		VehicleOrderID sel = this->OrderGetSel();
-		uint value = atoi(str->c_str());
-
-		switch (this->vehicle->GetOrder(sel)->GetConditionVariable()) {
-			case OCV_MAX_SPEED:
-				value = ConvertDisplaySpeedToSpeed(value, this->vehicle->type);
-				break;
-
-			case OCV_RELIABILITY:
-			case OCV_LOAD_PERCENTAGE:
-				value = Clamp(value, 0, 100);
-				break;
-
-			default:
-				break;
->>>>>>> 86e32631
-		}
-		Command<CMD_MODIFY_ORDER>::Post(STR_ERROR_CAN_T_MODIFY_THIS_ORDER, this->vehicle->tile, this->vehicle->index, sel, MOF_COND_VALUE, Clamp(value, 0, 2047));
+			DoCommandP(0, VehicleListIdentifier(VL_SINGLE_VEH, this->vehicle->type, this->vehicle->owner, this->vehicle->index).Pack(), CargoFilterCriteria::CF_ANY, CMD_CREATE_GROUP_FROM_LIST | CMD_MSG(STR_ERROR_GROUP_CAN_T_CREATE), nullptr, str.has_value() ? str->c_str() : nullptr);
+		}
+
+		if (this->query_text_widget == WID_O_TEXT_LABEL && str.has_value()) {
+			this->ModifyOrder(this->OrderGetSel(), MOF_LABEL_TEXT, true, str->c_str());
+		}
 	}
 
 	void OnDropdownSelect(WidgetID widget, int index) override
