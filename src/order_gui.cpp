--- conflicted
+++ resolved
@@ -1466,20 +1466,20 @@
 				}
 				break;
 
-<<<<<<< HEAD
+			case WID_O_REVERSE: {
+				VehicleOrderID sel_ord = this->OrderGetSel();
+				const Order *order = this->vehicle->GetOrder(sel_ord);
+
+				if (order == NULL) break;
+
+				DoCommandP(this->vehicle->tile, this->vehicle->index + (sel_ord << 20), MOF_WAYPOINT_FLAGS | (order->GetWaypointFlags() ^ OWF_REVERSE) << 4,
+						CMD_MODIFY_ORDER | CMD_MSG(STR_ERROR_CAN_T_MODIFY_THIS_ORDER));
+				break;
+			}
+
 			case WID_O_COND_CARGO: {
 				uint value = this->vehicle->GetOrder(this->OrderGetSel())->GetConditionValue();
 				ShowDropDownMenu(this, cargo_names_list, value, WID_O_COND_CARGO, 0, cargo_bitmask);
-=======
-			case WID_O_REVERSE: {
-				VehicleOrderID sel_ord = this->OrderGetSel();
-				const Order *order = this->vehicle->GetOrder(sel_ord);
-
-				if (order == NULL) break;
-
-				DoCommandP(this->vehicle->tile, this->vehicle->index + (sel_ord << 20), MOF_WAYPOINT_FLAGS | (order->GetWaypointFlags() ^ OWF_REVERSE) << 4,
-						CMD_MODIFY_ORDER | CMD_MSG(STR_ERROR_CAN_T_MODIFY_THIS_ORDER));
->>>>>>> 79da755c
 				break;
 			}
 
