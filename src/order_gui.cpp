/*
 * This file is part of OpenTTD.
 * OpenTTD is free software; you can redistribute it and/or modify it under the terms of the GNU General Public License as published by the Free Software Foundation, version 2.
 * OpenTTD is distributed in the hope that it will be useful, but WITHOUT ANY WARRANTY; without even the implied warranty of MERCHANTABILITY or FITNESS FOR A PARTICULAR PURPOSE.
 * See the GNU General Public License for more details. You should have received a copy of the GNU General Public License along with OpenTTD. If not, see <http://www.gnu.org/licenses/>.
 */

/** @file order_gui.cpp GUI related to orders. */

#include "stdafx.h"
#include "command_func.h"
#include "viewport_func.h"
#include "depot_map.h"
#include "roadveh.h"
#include "timetable.h"
#include "strings_func.h"
#include "company_func.h"
#include "dropdown_type.h"
#include "dropdown_func.h"
#include "textbuf_gui.h"
#include "string_func.h"
#include "tilehighlight_func.h"
#include "network/network.h"
#include "station_base.h"
#include "industry.h"
#include "waypoint_base.h"
#include "core/geometry_func.hpp"
#include "infrastructure_func.h"
#include "hotkeys.h"
#include "aircraft.h"
#include "engine_func.h"
#include "vehicle_func.h"
#include "vehiclelist.h"
#include "error.h"
#include "tracerestrict.h"
#include "scope.h"
#include "core/backup_type.hpp"

#include "widgets/order_widget.h"

#include "safeguards.h"

enum CargoTypeOrdersWindowVariant {
	CTOWV_LOAD   = 0,
	CTOWV_UNLOAD = 1,
};

/** Cargo type orders strings for load dropdowns. */
static const StringID _cargo_type_load_order_drowdown[] = {
	STR_ORDER_DROP_LOAD_IF_POSSIBLE,      // OLF_LOAD_IF_POSSIBLE
	STR_EMPTY,
	STR_CARGO_TYPE_ORDERS_DROP_FULL_LOAD, // OLFB_FULL_LOAD
	STR_EMPTY,
	STR_ORDER_DROP_NO_LOADING,            // OLFB_NO_LOAD
	INVALID_STRING_ID
};
static const uint32_t _cargo_type_load_order_drowdown_hidden_mask = 0xA; // 01010

/** Cargo type orders strings for unload dropdowns. */
static const StringID _cargo_type_unload_order_drowdown[] = {
	STR_ORDER_DROP_UNLOAD_IF_ACCEPTED, // OUF_UNLOAD_IF_POSSIBLE
	STR_ORDER_DROP_UNLOAD,             // OUFB_UNLOAD
	STR_ORDER_DROP_TRANSFER,           // OUFB_TRANSFER
	STR_EMPTY,
	STR_ORDER_DROP_NO_UNLOADING,       // OUFB_NO_UNLOAD
	INVALID_STRING_ID
};
static const uint32_t _cargo_type_unload_order_drowdown_hidden_mask = 0x8; // 01000

DropDownList GetSlotDropDownList(Owner owner, TraceRestrictSlotID slot_id, int &selected, VehicleType vehtype, bool show_other_types);
DropDownList GetCounterDropDownList(Owner owner, TraceRestrictCounterID ctr_id, int &selected);

static bool ModifyOrder(const Vehicle *v, VehicleOrderID order_id, uint32_t p2, bool error_msg = true, const char *text = nullptr)
{
	return DoCommandPEx(v->tile, v->index, p2, order_id, CMD_MODIFY_ORDER | (error_msg ? CMD_MSG(STR_ERROR_CAN_T_MODIFY_THIS_ORDER) : 0), nullptr, text, nullptr);
}

struct CargoTypeOrdersWindow : public Window {
private:
	CargoTypeOrdersWindowVariant variant;

	const Vehicle *vehicle;  ///< Vehicle owning the orders being displayed and manipulated.
	VehicleOrderID order_id; ///< Index of the order concerned by this window.

	VehicleOrderID order_count; ///< Count of the orders of the vehicle owning this window
	const Order *order;         ///< Order pointer at construction time;

	static const uint8_t CARGO_ICON_WIDTH  = 12;
	static const uint8_t CARGO_ICON_HEIGHT =  8;

	const StringID *cargo_type_order_dropdown; ///< Strings used to populate order dropdowns.
	uint32_t cargo_type_order_dropdown_hmask;  ///< Hidden mask for order dropdowns.

	uint max_cargo_name_width;     ///< Greatest width of cargo names.
	uint max_cargo_dropdown_width; ///< Greatest width of order names.

	uint set_to_all_dropdown_sel;     ///< Selected entry for the 'set to all' dropdown

	/**
	 * Initialize \c max_cargo_name_width and \c max_cargo_dropdown_width.
	 * @post \c max_cargo_name_width
	 * @post \c max_cargo_dropdown_width
	 */
	void InitMaxWidgetWidth()
	{
		this->max_cargo_name_width = 0;
		for (int i = 0; i < (int)_sorted_standard_cargo_specs.size(); i++) {
			SetDParam(0, _sorted_cargo_specs[i]->name);
			this->max_cargo_name_width = std::max(this->max_cargo_name_width, GetStringBoundingBox(STR_JUST_STRING).width);
		}
		this->max_cargo_dropdown_width = 0;
		for (int i = 0; this->cargo_type_order_dropdown[i] != INVALID_STRING_ID; i++) {
			SetDParam(0, this->cargo_type_order_dropdown[i]);
			this->max_cargo_dropdown_width = std::max(this->max_cargo_dropdown_width, GetStringBoundingBox(STR_JUST_STRING).width);
		}
	}

	/** Populate the selected entry of order dropdowns. */
	void InitDropdownSelectedTypes()
	{
		StringID tooltip = STR_CARGO_TYPE_LOAD_ORDERS_DROP_TOOLTIP + this->variant;
		const Order *order = this->vehicle->GetOrder(this->order_id);
		for (int i = 0; i < (int)_sorted_standard_cargo_specs.size(); i++) {
			const CargoSpec *cs = _sorted_cargo_specs[i];
			const CargoID cargo_id = cs->Index();
			uint8_t order_type = (this->variant == CTOWV_LOAD) ? (uint8_t) order->GetCargoLoadTypeRaw(cargo_id) : (uint8_t) order->GetCargoUnloadTypeRaw(cargo_id);
			this->GetWidget<NWidgetCore>(WID_CTO_CARGO_DROPDOWN_FIRST + i)->SetDataTip(this->cargo_type_order_dropdown[order_type], tooltip);
		}
		this->GetWidget<NWidgetCore>(WID_CTO_SET_TO_ALL_DROPDOWN)->widget_data = this->cargo_type_order_dropdown[this->set_to_all_dropdown_sel];
	}

	/**
	 * Returns the load/unload type of this order for the specified cargo.
	 * @param cargo_id The cargo index for wich we want the load/unload type.
	 * @return an OrderLoadFlags if \c load_variant = true, an OrderUnloadFlags otherwise.
	 */
	uint8_t GetOrderActionTypeForCargo(CargoID cargo_id)
	{
		const Order *order = this->vehicle->GetOrder(this->order_id);
		return (this->variant == CTOWV_LOAD) ? (uint8_t) order->GetCargoLoadTypeRaw(cargo_id) : (uint8_t) order->GetCargoUnloadTypeRaw(cargo_id);
	}

	bool CheckOrderStillValid() const
	{
		if (this->vehicle->GetNumOrders() != this->order_count) return false;
		if (this->vehicle->GetOrder(this->order_id) != this->order) return false;
		return true;
	}

public:
	/**
	 * Instantiate a new CargoTypeOrdersWindow.
	 * @param desc The window description.
	 * @param v The vehicle the order belongs to.
	 * @param order_id Which order to display/edit.
	 * @param variant Which aspect of the order to display/edit: load or unload.
	 * @pre \c v != nullptr
	 */
	CargoTypeOrdersWindow(WindowDesc *desc, const Vehicle *v, VehicleOrderID order_id, CargoTypeOrdersWindowVariant variant) : Window(desc)
	{
		this->variant = variant;
		this->cargo_type_order_dropdown = (this->variant == CTOWV_LOAD) ? _cargo_type_load_order_drowdown : _cargo_type_unload_order_drowdown;
		this->cargo_type_order_dropdown_hmask = (this->variant == CTOWV_LOAD) ? _cargo_type_load_order_drowdown_hidden_mask : _cargo_type_unload_order_drowdown_hidden_mask;
		this->InitMaxWidgetWidth();

		this->vehicle = v;
		this->order_id = order_id;
		this->order_count = v->GetNumOrders();
		this->order = v->GetOrder(order_id);
		this->set_to_all_dropdown_sel = 0;

		this->CreateNestedTree();
		this->GetWidget<NWidgetCore>(WID_CTO_CAPTION)->SetDataTip(STR_CARGO_TYPE_ORDERS_LOAD_CAPTION + this->variant, STR_TOOLTIP_WINDOW_TITLE_DRAG_THIS);
		this->GetWidget<NWidgetCore>(WID_CTO_HEADER)->SetDataTip(STR_CARGO_TYPE_ORDERS_LOAD_TITLE + this->variant, STR_NULL);
		this->GetWidget<NWidgetStacked>(WID_CTO_SELECT)->SetDisplayedPlane((_sorted_standard_cargo_specs.size() >= 32) ? 0 : SZSP_NONE);
		this->InitDropdownSelectedTypes();
		this->FinishInitNested(v->index);

		this->owner = v->owner;
	}

	void Close(int data = 0) override
	{
		if (!FocusWindowById(WC_VEHICLE_ORDERS, this->window_number)) {
			MarkDirtyFocusedRoutePaths(this->vehicle);
		}
		this->Window::Close();
	}

	virtual void UpdateWidgetSize(WidgetID widget, Dimension &size, const Dimension &padding, Dimension &fill, Dimension &resize) override
	{
		if (widget == WID_CTO_HEADER) {
			size.height = std::max(size.height, (uint) GetCharacterHeight(FS_NORMAL) + WidgetDimensions::scaled.framerect.Vertical());
		} else if (WID_CTO_CARGO_LABEL_FIRST <= widget && widget <= WID_CTO_CARGO_LABEL_LAST) {
			size.width  = std::max(size.width, WidgetDimensions::scaled.framerect.left + this->CARGO_ICON_WIDTH + WidgetDimensions::scaled.framerect.Horizontal() + this->max_cargo_name_width + padding.width);
			size.height = std::max(size.height, (uint) GetCharacterHeight(FS_NORMAL) + WidgetDimensions::scaled.framerect.Vertical());
		} else if ((WID_CTO_CARGO_DROPDOWN_FIRST <= widget && widget <= WID_CTO_CARGO_DROPDOWN_LAST) || widget == WID_CTO_SET_TO_ALL_DROPDOWN) {
			size.width  = std::max(size.width, WidgetDimensions::scaled.dropdowntext.Horizontal() + this->max_cargo_dropdown_width + NWidgetLeaf::GetDropdownBoxDimension().width);
			size.height = std::max(size.height, (uint) WidgetDimensions::scaled.dropdowntext.Vertical() + GetCharacterHeight(FS_NORMAL));
		} else if (widget == WID_CTO_SET_TO_ALL_LABEL) {
			size.width = std::max(size.width, this->max_cargo_name_width + WidgetDimensions::scaled.framerect.right + padding.width);
			size.height = std::max(size.height, (uint) GetCharacterHeight(FS_NORMAL) + WidgetDimensions::scaled.framerect.Vertical());
		}
	}

	virtual void DrawWidget(const Rect &r, WidgetID widget) const override
	{
		if (WID_CTO_CARGO_LABEL_FIRST <= widget && widget <= WID_CTO_CARGO_LABEL_LAST) {
			Rect ir = r.Shrink(WidgetDimensions::scaled.framerect);
			const CargoSpec *cs = _sorted_cargo_specs[widget - WID_CTO_CARGO_LABEL_FIRST];
			bool rtl = (_current_text_dir == TD_RTL);

			/* Draw cargo icon. */
			int rect_left   = rtl ? ir.right - this->CARGO_ICON_WIDTH : ir.left;
			int rect_right  = rect_left + this->CARGO_ICON_WIDTH;
			int rect_top    = ir.top + ((ir.bottom - ir.top) - this->CARGO_ICON_HEIGHT) / 2;
			int rect_bottom = rect_top + this->CARGO_ICON_HEIGHT;
			GfxFillRect(rect_left, rect_top, rect_right, rect_bottom, PC_BLACK);
			GfxFillRect(rect_left + 1, rect_top + 1, rect_right - 1, rect_bottom - 1, cs->legend_colour);

			/* Draw cargo name */
			int text_left  = rtl ? ir.left : rect_right + WidgetDimensions::scaled.framerect.left;
			int text_right = rtl ? rect_left - WidgetDimensions::scaled.framerect.left : ir.right;
			int text_top   = ir.top;
			SetDParam(0, cs->name);
			DrawString(text_left, text_right, text_top, STR_JUST_STRING, TC_BLACK);
		}
	}

	virtual void OnClick(Point pt, WidgetID widget, int click_count) override
	{
		if (!this->CheckOrderStillValid()) {
			this->Close();
			return;
		}
		if (widget == WID_CTO_CLOSEBTN) {
			this->Close();
		} else if (WID_CTO_CARGO_DROPDOWN_FIRST <= widget && widget <= WID_CTO_CARGO_DROPDOWN_LAST) {
			const CargoSpec *cs = _sorted_cargo_specs[widget - WID_CTO_CARGO_DROPDOWN_FIRST];
			const CargoID cargo_id = cs->Index();

			ShowDropDownMenu(this, this->cargo_type_order_dropdown, this->GetOrderActionTypeForCargo(cargo_id), widget, 0, this->cargo_type_order_dropdown_hmask);
		} else if (widget == WID_CTO_SET_TO_ALL_DROPDOWN) {
			ShowDropDownMenu(this, this->cargo_type_order_dropdown, this->set_to_all_dropdown_sel, widget, 0, this->cargo_type_order_dropdown_hmask);
		}
	}

	virtual void OnDropdownSelect(WidgetID widget, int action_type) override
	{
		if (!this->CheckOrderStillValid()) {
			this->Close();
			return;
		}
		ModifyOrderFlags mof = (this->variant == CTOWV_LOAD) ? MOF_CARGO_TYPE_LOAD : MOF_CARGO_TYPE_UNLOAD;
		if (WID_CTO_CARGO_DROPDOWN_FIRST <= widget && widget <= WID_CTO_CARGO_DROPDOWN_LAST) {
			const CargoSpec *cs = _sorted_cargo_specs[widget - WID_CTO_CARGO_DROPDOWN_FIRST];
			const CargoID cargo_id = cs->Index();
			uint8_t order_action_type = this->GetOrderActionTypeForCargo(cargo_id);

			if (action_type == order_action_type) return;

			ModifyOrder(this->vehicle, this->order_id, mof | (action_type << 8) | (cargo_id << 24));

			this->GetWidget<NWidgetCore>(widget)->SetDataTip(this->cargo_type_order_dropdown[this->GetOrderActionTypeForCargo(cargo_id)], STR_CARGO_TYPE_LOAD_ORDERS_DROP_TOOLTIP + this->variant);
			this->SetWidgetDirty(widget);
		} else if (widget == WID_CTO_SET_TO_ALL_DROPDOWN) {
			ModifyOrder(this->vehicle, this->order_id, mof | (action_type << 8) | (INVALID_CARGO << 24));

			for (int i = 0; i < (int)_sorted_standard_cargo_specs.size(); i++) {
				const CargoSpec *cs = _sorted_cargo_specs[i];
				const CargoID cargo_id = cs->Index();
				if (action_type != this->GetOrderActionTypeForCargo(cargo_id)) {
					this->GetWidget<NWidgetCore>(i + WID_CTO_CARGO_DROPDOWN_FIRST)->SetDataTip(this->cargo_type_order_dropdown[this->GetOrderActionTypeForCargo(cargo_id)], STR_CARGO_TYPE_LOAD_ORDERS_DROP_TOOLTIP + this->variant);
					this->SetWidgetDirty(i + WID_CTO_CARGO_DROPDOWN_FIRST);
				}
			}

			if (action_type != (int) this->set_to_all_dropdown_sel) {
				this->set_to_all_dropdown_sel = action_type;
				this->GetWidget<NWidgetCore>(widget)->widget_data = this->cargo_type_order_dropdown[this->set_to_all_dropdown_sel];
				this->SetWidgetDirty(widget);
			}
		}
	}

	virtual void SetStringParameters(WidgetID widget) const override
	{
		if (!this->CheckOrderStillValid()) {
			return;
		}
		if (widget == WID_CTO_CAPTION) {
			SetDParam(0, this->vehicle->index);
			SetDParam(1, this->order_id + 1);
			SetDParam(2, this->vehicle->GetOrder(this->order_id)->GetDestination());
		}
	}

	virtual void OnFocus(Window *previously_focused_window) override
	{
		if (HasFocusedVehicleChanged(this->window_number, previously_focused_window)) {
			MarkDirtyFocusedRoutePaths(this->vehicle);
		}
	}

	virtual void OnFocusLost(bool closing, Window *newly_focused_window) override
	{
		if (HasFocusedVehicleChanged(this->window_number, newly_focused_window)) {
			MarkDirtyFocusedRoutePaths(this->vehicle);
		}
	}

	/**
	 * Some data on this window has become invalid.
	 * @param data Information about the changed data.
	 * @param gui_scope Whether the call is done from GUI scope. You may not do everything when not in GUI scope. See #InvalidateWindowData() for details.
	 */
	virtual void OnInvalidateData(int data = 0, bool gui_scope = true) override
	{
		if (!this->CheckOrderStillValid()) {
			this->Close();
			return;
		}
		if (gui_scope) {
			this->InitDropdownSelectedTypes();
			this->SetDirty();
		}
	}
};

/**
 * Make a list of panel for each available cargo type.
 * Each panel contains a label to display the cargo name.
 * @return A vertical container of cargo type orders rows.
 * @post \c *biggest_index contains the largest used index in the tree.
 */
static std::unique_ptr<NWidgetBase> MakeCargoTypeOrdersRows(bool right)
{
	std::unique_ptr<NWidgetVertical> ver = std::make_unique<NWidgetVertical>();

	const bool dual_column = (_sorted_standard_cargo_specs.size() >= 32);
	if (right && !dual_column) return ver;

	const int increment = dual_column ? 2 : 1;

	for (int i = (right ? 1 : 0); i < (int)_sorted_standard_cargo_specs.size(); i += increment) {
		/* Cargo row */
		std::unique_ptr<NWidgetBackground> panel = std::make_unique<NWidgetBackground>(WWT_PANEL, COLOUR_GREY, WID_CTO_CARGO_ROW_FIRST + i);
		std::unique_ptr<NWidgetHorizontal> horiz = std::make_unique<NWidgetHorizontal>();

		/* Cargo label */
		std::unique_ptr<NWidgetBackground> label = std::make_unique<NWidgetBackground>(WWT_PANEL, COLOUR_GREY, WID_CTO_CARGO_LABEL_FIRST + i);
		label->SetFill(1, 0);
		label->SetResize(1, 0);
		horiz->Add(std::move(label));

		/* Orders dropdown */
		std::unique_ptr<NWidgetLeaf> dropdown = std::make_unique<NWidgetLeaf>(WWT_DROPDOWN, COLOUR_GREY, WID_CTO_CARGO_DROPDOWN_FIRST + i, STR_NULL, STR_EMPTY);
		dropdown->SetFill(1, 0);
		dropdown->SetResize(1, 0);
		horiz->Add(std::move(dropdown));

		panel->Add(std::move(horiz));
		ver->Add(std::move(panel));
	}

	return ver;
}

static std::unique_ptr<NWidgetBase> MakeCargoTypeOrdersRowsLeft()
{
	return MakeCargoTypeOrdersRows(false);
}

static std::unique_ptr<NWidgetBase> MakeCargoTypeOrdersRowsRight()
{
	return MakeCargoTypeOrdersRows(true);
}

/** Widgets definition of CargoTypeOrdersWindow. */
static constexpr NWidgetPart _nested_cargo_type_orders_widgets[] = {
	NWidget(NWID_HORIZONTAL),
		NWidget(WWT_CLOSEBOX, COLOUR_GREY),
		NWidget(WWT_CAPTION, COLOUR_GREY, WID_CTO_CAPTION), SetDataTip(STR_NULL, STR_TOOLTIP_WINDOW_TITLE_DRAG_THIS),
	EndContainer(),
	NWidget(WWT_PANEL, COLOUR_GREY),
		NWidget(WWT_LABEL, COLOUR_GREY, WID_CTO_HEADER), SetFill(1, 0), SetResize(1, 0), SetDataTip(STR_NULL, STR_NULL),
	EndContainer(),
	NWidget(WWT_PANEL, COLOUR_GREY),
		NWidget(NWID_HORIZONTAL),
			NWidgetFunction(MakeCargoTypeOrdersRowsLeft),
			NWidget(NWID_SELECTION, COLOUR_GREY, WID_CTO_SELECT),
				NWidgetFunction(MakeCargoTypeOrdersRowsRight),
			EndContainer(),
		EndContainer(),
	EndContainer(),
	NWidget(WWT_PANEL, COLOUR_GREY), SetMinimalSize(1, 4), SetFill(1, 0), SetResize(1, 0), EndContainer(), // SPACER
	NWidget(NWID_HORIZONTAL),
		NWidget(WWT_PANEL, COLOUR_GREY),
			NWidget(WWT_TEXT, COLOUR_GREY, WID_CTO_SET_TO_ALL_LABEL), SetPadding(0, 0, 0, 12 + WidgetDimensions::unscaled.framerect.Horizontal()), SetFill(1, 0), SetResize(1, 0), SetDataTip(STR_CARGO_TYPE_ORDERS_SET_TO_ALL_LABEL, STR_CARGO_TYPE_ORDERS_SET_TO_ALL_TOOLTIP),
		EndContainer(),
		NWidget(WWT_DROPDOWN, COLOUR_GREY, WID_CTO_SET_TO_ALL_DROPDOWN), SetFill(1, 0), SetResize(1, 0), SetDataTip(STR_NULL, STR_CARGO_TYPE_ORDERS_SET_TO_ALL_TOOLTIP),
	EndContainer(),
	NWidget(NWID_HORIZONTAL),
		NWidget(WWT_TEXTBTN, COLOUR_GREY, WID_CTO_CLOSEBTN), SetFill(1, 0), SetResize(1, 0), SetDataTip(STR_CARGO_TYPE_ORDERS_CLOSE_BUTTON, STR_TOOLTIP_CLOSE_WINDOW),
		NWidget(WWT_RESIZEBOX, COLOUR_GREY),
	EndContainer(),
};

/** Window description for the 'load' variant of CargoTypeOrdersWindow. */
static WindowDesc _cargo_type_load_orders_widgets (__FILE__, __LINE__,
	WDP_AUTO, nullptr, 195, 186,
	WC_VEHICLE_CARGO_TYPE_LOAD_ORDERS, WC_VEHICLE_ORDERS,
	WDF_CONSTRUCTION,
	std::begin(_nested_cargo_type_orders_widgets), std::end(_nested_cargo_type_orders_widgets)
);

/** Window description for the 'unload' variant of CargoTypeOrdersWindow. */
static WindowDesc _cargo_type_unload_orders_widgets (__FILE__, __LINE__,
	WDP_AUTO, nullptr, 195, 186,
	WC_VEHICLE_CARGO_TYPE_UNLOAD_ORDERS, WC_VEHICLE_ORDERS,
	WDF_CONSTRUCTION,
	std::begin(_nested_cargo_type_orders_widgets), std::end(_nested_cargo_type_orders_widgets)
);

/**
 * Show the CargoTypeOrdersWindow for an order.
 * @param v The vehicle the order belongs to.
 * @param parent The parent window.
 * @param order_id Which order to display/edit.
 * @param variant Which aspect of the order to display/edit: load or unload.
 * @pre \c v != nullptr
 */
void ShowCargoTypeOrdersWindow(const Vehicle *v, Window *parent, VehicleOrderID order_id, CargoTypeOrdersWindowVariant variant)
{
	WindowDesc &desc = (variant == CTOWV_LOAD) ? _cargo_type_load_orders_widgets : _cargo_type_unload_orders_widgets;
	CloseWindowById(desc.cls, v->index);
	CargoTypeOrdersWindow *w = new CargoTypeOrdersWindow(&desc, v, order_id, variant);
	w->parent = parent;
}


/** Order load types that could be given to station orders. */
static const StringID _station_load_types[][9][9] = {
	{
		/* No refitting. */
		{
			STR_EMPTY,
			INVALID_STRING_ID,
			STR_ORDER_FULL_LOAD,
			STR_ORDER_FULL_LOAD_ANY,
			STR_ORDER_NO_LOAD,
			INVALID_STRING_ID,
			INVALID_STRING_ID,
			INVALID_STRING_ID,
			STR_ORDER_CARGO_TYPE_LOAD,
		}, {
			STR_ORDER_UNLOAD,
			INVALID_STRING_ID,
			STR_ORDER_UNLOAD_FULL_LOAD,
			STR_ORDER_UNLOAD_FULL_LOAD_ANY,
			STR_ORDER_UNLOAD_NO_LOAD,
			INVALID_STRING_ID,
			INVALID_STRING_ID,
			INVALID_STRING_ID,
			STR_ORDER_UNLOAD_CARGO_TYPE_LOAD,
		}, {
			STR_ORDER_TRANSFER,
			INVALID_STRING_ID,
			STR_ORDER_TRANSFER_FULL_LOAD,
			STR_ORDER_TRANSFER_FULL_LOAD_ANY,
			STR_ORDER_TRANSFER_NO_LOAD,
			INVALID_STRING_ID,
			INVALID_STRING_ID,
			INVALID_STRING_ID,
			STR_ORDER_TRANSFER_CARGO_TYPE_LOAD,
		}, {
			/* Unload and transfer do not work together. */
			INVALID_STRING_ID, INVALID_STRING_ID, INVALID_STRING_ID,
			INVALID_STRING_ID, INVALID_STRING_ID, INVALID_STRING_ID,
			INVALID_STRING_ID, INVALID_STRING_ID, INVALID_STRING_ID,
		}, {
			STR_ORDER_NO_UNLOAD,
			INVALID_STRING_ID,
			STR_ORDER_NO_UNLOAD_FULL_LOAD,
			STR_ORDER_NO_UNLOAD_FULL_LOAD_ANY,
			STR_ORDER_NO_UNLOAD_NO_LOAD,
			INVALID_STRING_ID,
			INVALID_STRING_ID,
			INVALID_STRING_ID,
			STR_ORDER_NO_UNLOAD_CARGO_TYPE_LOAD,
		}, {
			INVALID_STRING_ID, INVALID_STRING_ID, INVALID_STRING_ID,
			INVALID_STRING_ID, INVALID_STRING_ID, INVALID_STRING_ID,
			INVALID_STRING_ID, INVALID_STRING_ID, INVALID_STRING_ID,
		}, {
			INVALID_STRING_ID, INVALID_STRING_ID, INVALID_STRING_ID,
			INVALID_STRING_ID, INVALID_STRING_ID, INVALID_STRING_ID,
			INVALID_STRING_ID, INVALID_STRING_ID, INVALID_STRING_ID,
		}, {
			INVALID_STRING_ID, INVALID_STRING_ID, INVALID_STRING_ID,
			INVALID_STRING_ID, INVALID_STRING_ID, INVALID_STRING_ID,
			INVALID_STRING_ID, INVALID_STRING_ID, INVALID_STRING_ID,
		}, {
			STR_ORDER_CARGO_TYPE_UNLOAD,
			INVALID_STRING_ID,
			STR_ORDER_CARGO_TYPE_UNLOAD_FULL_LOAD,
			STR_ORDER_CARGO_TYPE_UNLOAD_FULL_LOAD_ANY,
			STR_ORDER_CARGO_TYPE_UNLOAD_NO_LOAD,
			INVALID_STRING_ID,
			INVALID_STRING_ID,
			INVALID_STRING_ID,
			STR_ORDER_CARGO_TYPE_UNLOAD_CARGO_TYPE_LOAD,
		}
	}, {
		/* With auto-refitting. No loading and auto-refitting do not work together. */
		{
			STR_ORDER_AUTO_REFIT,
			INVALID_STRING_ID,
			STR_ORDER_FULL_LOAD_REFIT,
			STR_ORDER_FULL_LOAD_ANY_REFIT,
			INVALID_STRING_ID,
			INVALID_STRING_ID,
			INVALID_STRING_ID,
			INVALID_STRING_ID,
			STR_ORDER_CARGO_TYPE_LOAD_REFIT,
		}, {
			STR_ORDER_UNLOAD_REFIT,
			INVALID_STRING_ID,
			STR_ORDER_UNLOAD_FULL_LOAD_REFIT,
			STR_ORDER_UNLOAD_FULL_LOAD_ANY_REFIT,
			INVALID_STRING_ID,
			INVALID_STRING_ID,
			INVALID_STRING_ID,
			INVALID_STRING_ID,
			STR_ORDER_UNLOAD_CARGO_TYPE_LOAD_REFIT,
		}, {
			STR_ORDER_TRANSFER_REFIT,
			INVALID_STRING_ID,
			STR_ORDER_TRANSFER_FULL_LOAD_REFIT,
			STR_ORDER_TRANSFER_FULL_LOAD_ANY_REFIT,
			INVALID_STRING_ID,
			INVALID_STRING_ID,
			INVALID_STRING_ID,
			INVALID_STRING_ID,
			STR_ORDER_TRANSFER_CARGO_TYPE_LOAD_REFIT,
		}, {
			/* Unload and transfer do not work together. */
			INVALID_STRING_ID, INVALID_STRING_ID, INVALID_STRING_ID,
			INVALID_STRING_ID, INVALID_STRING_ID, INVALID_STRING_ID,
			INVALID_STRING_ID, INVALID_STRING_ID, INVALID_STRING_ID,
		}, {
			STR_ORDER_NO_UNLOAD_REFIT,
			INVALID_STRING_ID,
			STR_ORDER_NO_UNLOAD_FULL_LOAD_REFIT,
			STR_ORDER_NO_UNLOAD_FULL_LOAD_ANY_REFIT,
			INVALID_STRING_ID,
			INVALID_STRING_ID,
			INVALID_STRING_ID,
			INVALID_STRING_ID,
			STR_ORDER_NO_UNLOAD_CARGO_TYPE_LOAD_REFIT,
		}, {
			INVALID_STRING_ID, INVALID_STRING_ID, INVALID_STRING_ID,
			INVALID_STRING_ID, INVALID_STRING_ID, INVALID_STRING_ID,
			INVALID_STRING_ID, INVALID_STRING_ID, INVALID_STRING_ID,
		}, {
			INVALID_STRING_ID, INVALID_STRING_ID, INVALID_STRING_ID,
			INVALID_STRING_ID, INVALID_STRING_ID, INVALID_STRING_ID,
			INVALID_STRING_ID, INVALID_STRING_ID, INVALID_STRING_ID,
		}, {
			INVALID_STRING_ID, INVALID_STRING_ID, INVALID_STRING_ID,
			INVALID_STRING_ID, INVALID_STRING_ID, INVALID_STRING_ID,
			INVALID_STRING_ID, INVALID_STRING_ID, INVALID_STRING_ID,
		}, {
			STR_ORDER_CARGO_TYPE_UNLOAD_REFIT,
			INVALID_STRING_ID,
			STR_ORDER_CARGO_TYPE_UNLOAD_FULL_LOAD_REFIT,
			STR_ORDER_CARGO_TYPE_UNLOAD_FULL_LOAD_ANY_REFIT,
			INVALID_STRING_ID,
			INVALID_STRING_ID,
			INVALID_STRING_ID,
			INVALID_STRING_ID,
			STR_ORDER_CARGO_TYPE_UNLOAD_CARGO_TYPE_LOAD_REFIT,
		}
	}
};

static const StringID _order_non_stop_drowdown[] = {
	STR_ORDER_GO_TO,
	STR_ORDER_GO_NON_STOP_TO,
	STR_ORDER_GO_VIA,
	STR_ORDER_GO_NON_STOP_VIA,
};

static const StringID _order_full_load_drowdown[] = {
	STR_ORDER_DROP_LOAD_IF_POSSIBLE,
	STR_EMPTY,
	STR_ORDER_DROP_FULL_LOAD_ALL,
	STR_ORDER_DROP_FULL_LOAD_ANY,
	STR_ORDER_DROP_NO_LOADING,
<<<<<<< HEAD
	STR_EMPTY,
	STR_EMPTY,
	STR_EMPTY,
	STR_ORDER_DROP_CARGO_TYPE_LOAD,
	INVALID_STRING_ID
=======
>>>>>>> 115ac262
};

static const StringID _order_unload_drowdown[] = {
	STR_ORDER_DROP_UNLOAD_IF_ACCEPTED,
	STR_ORDER_DROP_UNLOAD,
	STR_ORDER_DROP_TRANSFER,
	STR_EMPTY,
	STR_ORDER_DROP_NO_UNLOADING,
<<<<<<< HEAD
	STR_EMPTY,
	STR_EMPTY,
	STR_EMPTY,
	STR_ORDER_DROP_CARGO_TYPE_UNLOAD,
	INVALID_STRING_ID
};

enum OrderDropDownID {
	ODDI_GO_TO,
	ODDI_GO_TO_NEAREST_DEPOT,
	ODDI_CONDITIONAL,
	ODDI_SHARE,
	ODDI_TRY_ACQUIRE_SLOT,
	ODDI_RELEASE_SLOT,
	ODDI_CHANGE_COUNTER,
	ODDI_LABEL_TEXT,
	ODDI_LABEL_DEPARTURES_VIA,
};

static const StringID _order_manage_list_dropdown[] = {
	STR_ORDER_REVERSE_ORDER_LIST,
	STR_ORDER_APPEND_REVERSED_ORDER_LIST,
	INVALID_STRING_ID
=======
};

static const StringID _order_goto_dropdown[] = {
	STR_ORDER_GO_TO,
	STR_ORDER_GO_TO_NEAREST_DEPOT,
	STR_ORDER_CONDITIONAL,
	STR_ORDER_SHARE,
};

static const StringID _order_goto_dropdown_aircraft[] = {
	STR_ORDER_GO_TO,
	STR_ORDER_GO_TO_NEAREST_HANGAR,
	STR_ORDER_CONDITIONAL,
	STR_ORDER_SHARE,
>>>>>>> 115ac262
};

/** Variables for conditional orders; this defines the order of appearance in the dropdown box */
static const OrderConditionVariable _order_conditional_variable[] = {
	OCV_LOAD_PERCENTAGE,
	OCV_CARGO_LOAD_PERCENTAGE,
	OCV_RELIABILITY,
	OCV_MAX_RELIABILITY,
	OCV_MAX_SPEED,
	OCV_AGE,
	OCV_REMAINING_LIFETIME,
	OCV_REQUIRES_SERVICE,
	OCV_CARGO_WAITING,
	OCV_CARGO_WAITING_AMOUNT,
	OCV_CARGO_ACCEPTANCE,
	OCV_FREE_PLATFORMS,
	OCV_SLOT_OCCUPANCY,
	OCV_VEH_IN_SLOT,
	OCV_COUNTER_VALUE,
	OCV_TIME_DATE,
	OCV_TIMETABLE,
	OCV_DISPATCH_SLOT,
	OCV_PERCENT,
	OCV_UNCONDITIONALLY,
};

static const StringID _order_conditional_condition[] = {
	STR_ORDER_CONDITIONAL_COMPARATOR_EQUALS,
	STR_ORDER_CONDITIONAL_COMPARATOR_NOT_EQUALS,
	STR_ORDER_CONDITIONAL_COMPARATOR_LESS_THAN,
	STR_ORDER_CONDITIONAL_COMPARATOR_LESS_EQUALS,
	STR_ORDER_CONDITIONAL_COMPARATOR_MORE_THAN,
	STR_ORDER_CONDITIONAL_COMPARATOR_MORE_EQUALS,
	STR_ORDER_CONDITIONAL_COMPARATOR_IS_TRUE,
	STR_ORDER_CONDITIONAL_COMPARATOR_IS_FALSE,
};

static const StringID _order_conditional_condition_has[] = {
	STR_ORDER_CONDITIONAL_COMPARATOR_HAS,
	STR_ORDER_CONDITIONAL_COMPARATOR_HAS_NO,
	STR_ORDER_CONDITIONAL_COMPARATOR_HAS_LESS_THAN,
	STR_ORDER_CONDITIONAL_COMPARATOR_HAS_LESS_EQUALS,
	STR_ORDER_CONDITIONAL_COMPARATOR_HAS_MORE_THAN,
	STR_ORDER_CONDITIONAL_COMPARATOR_HAS_MORE_EQUALS,
	STR_ORDER_CONDITIONAL_COMPARATOR_HAS,
	STR_ORDER_CONDITIONAL_COMPARATOR_HAS_NO,
	INVALID_STRING_ID,
};

static const StringID _order_conditional_condition_accepts[] = {
	STR_NULL,
	STR_NULL,
	STR_NULL,
	STR_NULL,
	STR_NULL,
	STR_NULL,
	STR_ORDER_CONDITIONAL_COMPARATOR_ACCEPTS,
	STR_ORDER_CONDITIONAL_COMPARATOR_DOES_NOT_ACCEPT,
	INVALID_STRING_ID,
};

static const StringID _order_conditional_condition_occupancy[] = {
	STR_ORDER_CONDITIONAL_COMPARATOR_OCCUPANCY_EMPTY,
	STR_ORDER_CONDITIONAL_COMPARATOR_OCCUPANCY_NOT_EMPTY,
	STR_NULL,
	STR_NULL,
	STR_NULL,
	STR_NULL,
	STR_ORDER_CONDITIONAL_COMPARATOR_FULLY_OCCUPIED,
	STR_ORDER_CONDITIONAL_COMPARATOR_NOT_YET_FULLY_OCCUPIED,
	INVALID_STRING_ID,
};

static const StringID _order_conditional_condition_is_in_slot[] = {
	STR_ORDER_CONDITIONAL_COMPARATOR_TRAIN_IN_ACQUIRE_SLOT,
	STR_ORDER_CONDITIONAL_COMPARATOR_TRAIN_NOT_IN_ACQUIRE_SLOT,
	STR_NULL,
	STR_NULL,
	STR_NULL,
	STR_NULL,
	STR_ORDER_CONDITIONAL_COMPARATOR_TRAIN_IN_SLOT,
	STR_ORDER_CONDITIONAL_COMPARATOR_TRAIN_NOT_IN_SLOT,
	INVALID_STRING_ID,
};

static const StringID _order_conditional_condition_is_in_slot_non_train[] = {
	STR_ORDER_CONDITIONAL_COMPARATOR_VEHICLE_IN_ACQUIRE_SLOT,
	STR_ORDER_CONDITIONAL_COMPARATOR_VEHICLE_NOT_IN_ACQUIRE_SLOT,
	STR_NULL,
	STR_NULL,
	STR_NULL,
	STR_NULL,
	STR_ORDER_CONDITIONAL_COMPARATOR_VEHICLE_IN_SLOT,
	STR_ORDER_CONDITIONAL_COMPARATOR_VEHICLE_NOT_IN_SLOT,
	INVALID_STRING_ID,
};

static const StringID _order_conditional_condition_dispatch_slot_first[] = {
	STR_NULL,
	STR_NULL,
	STR_NULL,
	STR_NULL,
	STR_NULL,
	STR_NULL,
	STR_ORDER_CONDITIONAL_COMPARATOR_DISPATCH_SLOT_IS_FIRST,
	STR_ORDER_CONDITIONAL_COMPARATOR_DISPATCH_SLOT_IS_NOT_FIRST,
	INVALID_STRING_ID,
};

static const StringID _order_conditional_condition_dispatch_slot_last[] = {
	STR_NULL,
	STR_NULL,
	STR_NULL,
	STR_NULL,
	STR_NULL,
	STR_NULL,
	STR_ORDER_CONDITIONAL_COMPARATOR_DISPATCH_SLOT_IS_LAST,
	STR_ORDER_CONDITIONAL_COMPARATOR_DISPATCH_SLOT_IS_NOT_LAST,
	INVALID_STRING_ID,
};

static const StringID _order_conditional_condition_dispatch_slot_tag[] = {
	STR_NULL,
	STR_NULL,
	STR_NULL,
	STR_NULL,
	STR_NULL,
	STR_NULL,
	STR_ORDER_CONDITIONAL_COMPARATOR_DISPATCH_SLOT_HAS_TAG,
	STR_ORDER_CONDITIONAL_COMPARATOR_DISPATCH_SLOT_DOESNT_HAVE_TAG,
	INVALID_STRING_ID,
};

extern uint ConvertSpeedToDisplaySpeed(uint speed, VehicleType type);
extern uint ConvertDisplaySpeedToSpeed(uint speed, VehicleType type);

static const StringID _order_depot_action_dropdown[] = {
	STR_ORDER_DROP_GO_ALWAYS_DEPOT,
	STR_ORDER_DROP_SERVICE_DEPOT,
	STR_ORDER_DROP_HALT_DEPOT,
	STR_ORDER_DROP_UNBUNCH,
<<<<<<< HEAD
	STR_ORDER_DROP_SELL_DEPOT,
	INVALID_STRING_ID
=======
>>>>>>> 115ac262
};

static int DepotActionStringIndex(const Order *order)
{
	if (order->GetDepotActionType() & ODATFB_SELL) {
		return DA_SELL;
	} else if (order->GetDepotActionType() & ODATFB_HALT) {
		return DA_STOP;
	} else if (order->GetDepotActionType() & ODATFB_UNBUNCH) {
		return DA_SERVICE;
	} else if (order->GetDepotOrderType() & ODTFB_SERVICE) {
		return DA_SERVICE;
	} else {
		return DA_ALWAYS_GO;
	}
}

static const StringID _order_refit_action_dropdown[] = {
	STR_ORDER_DROP_REFIT_AUTO,
	STR_ORDER_DROP_REFIT_AUTO_ANY,
};

static const StringID _order_time_date_dropdown[] = {
	STR_TRACE_RESTRICT_TIME_MINUTE,
	STR_TRACE_RESTRICT_TIME_HOUR,
	STR_TRACE_RESTRICT_TIME_HOUR_MINUTE,
	STR_TRACE_RESTRICT_TIME_DAY,
	STR_TRACE_RESTRICT_TIME_MONTH,
	INVALID_STRING_ID
};

static const StringID _order_timetable_dropdown[] = {
	STR_TRACE_RESTRICT_TIMETABLE_LATENESS,
	STR_TRACE_RESTRICT_TIMETABLE_EARLINESS,
	INVALID_STRING_ID
};

StringID OrderStringForVariable(const Vehicle *v, OrderConditionVariable ocv)
{
	if (ocv == OCV_VEH_IN_SLOT && v->type != VEH_TRAIN) return STR_ORDER_CONDITIONAL_VEHICLE_IN_SLOT;
	return STR_ORDER_CONDITIONAL_LOAD_PERCENTAGE + ocv;
}

/**
 * Draws an order in order or timetable GUI
 * @param v Vehicle the order belongs to
 * @param order The order to draw
 * @param order_index Index of the order in the orders of the vehicle
 * @param y Y position for drawing
 * @param selected True, if the order is selected
 * @param timetable True, when drawing in the timetable GUI
 * @param left Left border for text drawing
 * @param middle X position between order index and order text
 * @param right Right border for text drawing
 */
void DrawOrderString(const Vehicle *v, const Order *order, int order_index, int y, bool selected, bool timetable, int left, int middle, int right)
{
	bool rtl = _current_text_dir == TD_RTL;

	SpriteID sprite = rtl ? SPR_ARROW_LEFT : SPR_ARROW_RIGHT;
	Dimension sprite_size = GetSpriteSize(sprite);
	if (v->cur_real_order_index == order_index) {
		/* Draw two arrows before the next real order. */
		DrawSprite(sprite, PAL_NONE, rtl ? right -     sprite_size.width : left,                     y + ((int)GetCharacterHeight(FS_NORMAL) - (int)sprite_size.height) / 2);
		DrawSprite(sprite, PAL_NONE, rtl ? right - 2 * sprite_size.width : left + sprite_size.width, y + ((int)GetCharacterHeight(FS_NORMAL) - (int)sprite_size.height) / 2);
	} else if (v->cur_implicit_order_index == order_index) {
		/* Draw one arrow before the next implicit order; the next real order will still get two arrows. */
		DrawSprite(sprite, PAL_NONE, rtl ? right -     sprite_size.width : left,                     y + ((int)GetCharacterHeight(FS_NORMAL) - (int)sprite_size.height) / 2);
	}

	TextColour colour = TC_BLACK;
	if (order->IsType(OT_IMPLICIT)) {
		colour = (selected ? TC_SILVER : TC_GREY) | TC_NO_SHADE;
	} else {
		if (selected) {
			colour = TC_WHITE;
		} else {
			Colours order_colour = order->GetColour();
			if (order_colour != INVALID_COLOUR) colour = TC_IS_PALETTE_COLOUR | (TextColour)_colour_value[order_colour];
		}
	}

	SetDParam(0, order_index + 1);
	DrawString(left, rtl ? right - 2 * sprite_size.width - 3 : middle, y, STR_ORDER_INDEX, colour, SA_RIGHT | SA_FORCE);

	SetDParam(7, STR_EMPTY);
	SetDParam(10, STR_EMPTY);
	SetDParam(11, STR_EMPTY);

	/* Check range for aircraft. */
	if (v->type == VEH_AIRCRAFT && Aircraft::From(v)->GetRange() > 0 && order->IsGotoOrder()) {
		const Order *next = order->next != nullptr ? order->next : v->GetFirstOrder();
		if (GetOrderDistance(order, next, v) > Aircraft::From(v)->acache.cached_max_range_sqr) SetDParam(11, STR_ORDER_OUT_OF_RANGE);
	}

	bool timetable_wait_time_valid = false;

	switch (order->GetType()) {
		case OT_DUMMY:
			SetDParam(0, STR_INVALID_ORDER);
			SetDParam(1, order->GetDestination());
			break;

		case OT_IMPLICIT:
			SetDParam(0, STR_ORDER_GO_TO_STATION);
			SetDParam(1, STR_ORDER_GO_TO);
			SetDParam(2, order->GetDestination());
			SetDParam(3, timetable ? STR_EMPTY : STR_ORDER_IMPLICIT);
			break;

		case OT_GOTO_STATION: {
			OrderLoadFlags load = order->GetLoadType();
			OrderUnloadFlags unload = order->GetUnloadType();
			bool valid_station = CanVehicleUseStation(v, Station::Get(order->GetDestination()));

			SetDParam(0, valid_station ? STR_ORDER_GO_TO_STATION : STR_ORDER_GO_TO_STATION_CAN_T_USE_STATION);
			SetDParam(1, STR_ORDER_GO_TO + (v->IsGroundVehicle() ? order->GetNonStopType() : 0));
			SetDParam(2, order->GetDestination());

			if (timetable) {
				/* Show only wait time in the timetable window. */
				SetDParam(3, STR_EMPTY);

				if (order->GetWaitTime() > 0 || order->IsWaitTimetabled()) {
					SetDParam(7, order->IsWaitTimetabled() ? STR_TIMETABLE_STAY_FOR : STR_TIMETABLE_STAY_FOR_ESTIMATED);
					SetTimetableParams(8, order->GetWaitTime());
				}
				timetable_wait_time_valid = true;
			} else {
				/* Show non-stop, refit and stop location only in the order window. */
				SetDParam(3, (order->GetNonStopType() & ONSF_NO_STOP_AT_DESTINATION_STATION) ? STR_EMPTY : _station_load_types[order->IsRefit()][unload][load]);
				if (order->IsRefit()) {
					SetDParam(4, order->IsAutoRefit() ? STR_ORDER_AUTO_REFIT_ANY : CargoSpec::Get(order->GetRefitCargo())->name);
				}
				if (v->type == VEH_TRAIN && (order->GetNonStopType() & ONSF_NO_STOP_AT_DESTINATION_STATION) == 0) {
					/* Only show the stopping location if other than the default chosen by the player. */
					if (!_settings_client.gui.hide_default_stop_location || order->GetStopLocation() != (OrderStopLocation)(_settings_client.gui.stop_location)) {
						SetDParam(7, order->GetStopLocation() + STR_ORDER_STOP_LOCATION_NEAR_END);
					} else {
						SetDParam(7, STR_EMPTY);
					}
				}
				if (v->type == VEH_ROAD && order->GetRoadVehTravelDirection() != INVALID_DIAGDIR && _settings_game.pf.pathfinder_for_roadvehs == VPF_YAPF) {
					SetDParam(7, order->GetRoadVehTravelDirection() + STR_ORDER_RV_DIR_NE);
				}
			}
			break;
		}

		case OT_GOTO_DEPOT:
			if (order->GetDepotActionType() & ODATFB_NEAREST_DEPOT) {
				/* Going to the nearest depot. */
				SetDParam(0, STR_ORDER_GO_TO_NEAREST_DEPOT_FORMAT);
				if (v->type == VEH_AIRCRAFT) {
					SetDParam(2, STR_ORDER_NEAREST_HANGAR);
					SetDParam(3, STR_EMPTY);
				} else {
					SetDParam(2, STR_ORDER_NEAREST_DEPOT);
					SetDParam(3, STR_ORDER_TRAIN_DEPOT + v->type);
				}
			} else {
				/* Going to a specific depot. */
				SetDParam(0, STR_ORDER_GO_TO_DEPOT_FORMAT);
				SetDParam(2, v->type);
				SetDParam(3, order->GetDestination());
			}

			if (order->GetDepotOrderType() & ODTFB_SERVICE) {
				SetDParam(1, (order->GetNonStopType() & ONSF_NO_STOP_AT_INTERMEDIATE_STATIONS) ? STR_ORDER_SERVICE_NON_STOP_AT : STR_ORDER_SERVICE_AT);
			} else {
				SetDParam(1, (order->GetNonStopType() & ONSF_NO_STOP_AT_INTERMEDIATE_STATIONS) ? STR_ORDER_GO_NON_STOP_TO : STR_ORDER_GO_TO);
			}

			if (!timetable && (order->GetDepotActionType() & ODATFB_SELL)) {
				SetDParam(7, STR_ORDER_SELL_ORDER);
			} else {
				/* Do not show stopping in the depot in the timetable window. */
				if (!timetable && (order->GetDepotActionType() & ODATFB_HALT)) {
					SetDParam(7, STR_ORDER_STOP_ORDER);
				}

				/* Do not show refitting in the depot in the timetable window. */
				if (!timetable && order->IsRefit()) {
					SetDParam(7, (order->GetDepotActionType() & ODATFB_HALT) ? STR_ORDER_REFIT_STOP_ORDER : STR_ORDER_REFIT_ORDER);
					SetDParam(8, CargoSpec::Get(order->GetRefitCargo())->name);
				}
			}

			if (timetable) {
				if (order->GetWaitTime() > 0 || order->IsWaitTimetabled()) {
					SetDParam(7, order->IsWaitTimetabled() ? STR_TIMETABLE_STAY_FOR : STR_TIMETABLE_STAY_FOR_ESTIMATED);
					SetTimetableParams(8, order->GetWaitTime());
				}
				timetable_wait_time_valid = !(order->GetDepotActionType() & ODATFB_HALT);
			}

			/* Show unbunching depot in both order and timetable windows. */
			if (order->GetDepotActionType() & ODATFB_UNBUNCH) {
				SetDParam(10, STR_ORDER_WAIT_TO_UNBUNCH);
			}

			break;

		case OT_GOTO_WAYPOINT: {
			StringID str = (order->GetNonStopType() & ONSF_NO_STOP_AT_INTERMEDIATE_STATIONS) ? STR_ORDER_GO_NON_STOP_TO_WAYPOINT : STR_ORDER_GO_TO_WAYPOINT;
			if (order->GetWaypointFlags() & OWF_REVERSE) str += STR_ORDER_GO_TO_WAYPOINT_REVERSE - STR_ORDER_GO_TO_WAYPOINT;
			SetDParam(0, str);
			SetDParam(1, order->GetDestination());
			if (timetable && order->IsWaitTimetabled()) {
				SetDParam(7, STR_TIMETABLE_STAY_FOR);
				SetTimetableParams(8, order->GetWaitTime());
				timetable_wait_time_valid = true;
			}
			if (!timetable && v->type == VEH_ROAD && order->GetRoadVehTravelDirection() != INVALID_DIAGDIR && _settings_game.pf.pathfinder_for_roadvehs == VPF_YAPF) {
				SetDParam(7, order->GetRoadVehTravelDirection() + STR_ORDER_RV_DIR_NE);
			}
			break;
		}

		case OT_CONDITIONAL: {
			auto set_station_id = [&order](uint index, StringParameters &sp = _global_string_params) {
				const Station *st = Station::GetIfValid(GB(order->GetXData2(), 0, 16) - 1);
				if (st == nullptr) {
					sp.SetParam(index, STR_ORDER_CONDITIONAL_UNDEFINED_STATION);
				} else {
					sp.SetParam(index, STR_JUST_STATION);
					sp.SetParam(index + 1, st->index);
				}
			};

			SetDParam(1, order->GetConditionSkipToOrder() + 1);
			const OrderConditionVariable ocv = order->GetConditionVariable();
			/* handle some non-ordinary cases separately */
			if (ocv == OCV_UNCONDITIONALLY) {
				SetDParam(0, STR_ORDER_CONDITIONAL_UNCONDITIONAL);
			} else if (ocv == OCV_PERCENT) {
				SetDParam(0, STR_ORDER_CONDITIONAL_PERCENT_DISPLAY);
				SetDParam(2, order->GetConditionValue());
			} else if (ocv == OCV_FREE_PLATFORMS) {
				SetDParam(0, STR_ORDER_CONDITIONAL_FREE_PLATFORMS_DISPLAY);
				set_station_id(2);
				SetDParam(4, STR_ORDER_CONDITIONAL_COMPARATOR_HAS + order->GetConditionComparator());
				SetDParam(5, order->GetConditionValue());
			} else if (ocv == OCV_SLOT_OCCUPANCY) {
				if (TraceRestrictSlot::IsValidID(order->GetXData())) {
					SetDParam(0, STR_ORDER_CONDITIONAL_SLOT);
					SetDParam(2, order->GetXData());
				} else {
					SetDParam(0, STR_ORDER_CONDITIONAL_INVALID_SLOT);
					SetDParam(2, STR_TRACE_RESTRICT_VARIABLE_UNDEFINED);
				}
				switch (order->GetConditionComparator()) {
					case OCC_IS_TRUE:
					case OCC_IS_FALSE:
					case OCC_EQUALS:
					case OCC_NOT_EQUALS: {
						SetDParam(3, _order_conditional_condition_occupancy[order->GetConditionComparator()]);
						break;
					}
					default:
						NOT_REACHED();
				}
			} else if (ocv == OCV_VEH_IN_SLOT) {
				if (TraceRestrictSlot::IsValidID(order->GetXData())) {
					SetDParam(0, STR_ORDER_CONDITIONAL_IN_SLOT);
					SetDParam(3, order->GetXData());
				} else {
					SetDParam(0, STR_ORDER_CONDITIONAL_IN_INVALID_SLOT);
					SetDParam(3, STR_TRACE_RESTRICT_VARIABLE_UNDEFINED);
				}
				switch (order->GetConditionComparator()) {
					case OCC_IS_TRUE:
					case OCC_IS_FALSE:
					case OCC_EQUALS:
					case OCC_NOT_EQUALS: {
						const StringID *strs = v->type == VEH_TRAIN ? _order_conditional_condition_is_in_slot : _order_conditional_condition_is_in_slot_non_train;
						SetDParam(2, strs[order->GetConditionComparator()]);
						break;
					}
					default:
						NOT_REACHED();
				}
			} else if (ocv == OCV_CARGO_LOAD_PERCENTAGE) {
				SetDParam(0, STR_ORDER_CONDITIONAL_LOAD_PERCENTAGE_DISPLAY);
				SetDParam(2, CargoSpec::Get(order->GetConditionValue())->name);
				SetDParam(3, STR_ORDER_CONDITIONAL_COMPARATOR_EQUALS + order->GetConditionComparator());
				SetDParam(4, order->GetXData());
			} else if (ocv == OCV_CARGO_WAITING_AMOUNT) {
				ArrayStringParameters<10> tmp_params;
				StringID substr;

				tmp_params.SetParam(0, order->GetConditionSkipToOrder() + 1);
				tmp_params.SetParam(1, CargoSpec::Get(order->GetConditionValue())->name);
				set_station_id(2, tmp_params);

				if (GB(order->GetXData(), 16, 16) == 0) {
					substr = STR_ORDER_CONDITIONAL_CARGO_WAITING_AMOUNT_DISPLAY;
					tmp_params.SetParam(4, STR_ORDER_CONDITIONAL_COMPARATOR_EQUALS + order->GetConditionComparator());
					tmp_params.SetParam(5, order->GetConditionValue());
					tmp_params.SetParam(6, GB(order->GetXData(), 0, 16));
				} else {
					substr = STR_ORDER_CONDITIONAL_CARGO_WAITING_AMOUNT_VIA_DISPLAY;
					const Station *via_st = Station::GetIfValid(GB(order->GetXData(), 16, 16) - 2);
					if (via_st == nullptr) {
						tmp_params.SetParam(4, STR_ORDER_CONDITIONAL_UNDEFINED_STATION);
					} else {
						tmp_params.SetParam(4, STR_JUST_STATION);
						tmp_params.SetParam(5, via_st->index);
					}
					tmp_params.SetParam(6, STR_ORDER_CONDITIONAL_COMPARATOR_EQUALS + order->GetConditionComparator());
					tmp_params.SetParam(7, order->GetConditionValue());
					tmp_params.SetParam(8, GB(order->GetXData(), 0, 16));
				}
				_temp_special_strings[0] = GetStringWithArgs(substr, tmp_params);
				SetDParam(0, SPECSTR_TEMP_START);
			} else if (ocv == OCV_COUNTER_VALUE) {
				if (TraceRestrictCounter::IsValidID(GB(order->GetXData(), 16, 16))) {
					SetDParam(0, STR_ORDER_CONDITIONAL_COUNTER);
					SetDParam(2, GB(order->GetXData(), 16, 16));
				} else {
					SetDParam(0, STR_ORDER_CONDITIONAL_INVALID_COUNTER);
					SetDParam(2, STR_TRACE_RESTRICT_VARIABLE_UNDEFINED);
				}
				SetDParam(3, STR_ORDER_CONDITIONAL_COMPARATOR_EQUALS + order->GetConditionComparator());
				SetDParam(4, GB(order->GetXData(), 0, 16));
			} else if (ocv == OCV_TIME_DATE) {
				SetDParam(0, (order->GetConditionValue() == TRTDVF_HOUR_MINUTE) ? STR_ORDER_CONDITIONAL_TIME_HHMM : STR_ORDER_CONDITIONAL_NUM);
				SetDParam(2, STR_TRACE_RESTRICT_TIME_MINUTE_ITEM + order->GetConditionValue());
				SetDParam(3, STR_ORDER_CONDITIONAL_COMPARATOR_EQUALS + order->GetConditionComparator());
				SetDParam(4, order->GetXData());
			} else if (ocv == OCV_TIMETABLE) {
				SetDParam(0, STR_ORDER_CONDITIONAL_TIMETABLE);
				SetDParam(2, STR_TRACE_RESTRICT_TIMETABLE_LATENESS + order->GetConditionValue());
				SetDParam(3, STR_ORDER_CONDITIONAL_COMPARATOR_EQUALS + order->GetConditionComparator());
				SetDParam(4, order->GetXData());
			} else if (ocv == OCV_DISPATCH_SLOT) {
				const DispatchSchedule *selected_schedule = nullptr;
				SetDParam(0, STR_ORDER_CONDITIONAL_DISPATCH_SLOT_DISPLAY);
				if (GB(order->GetXData(), 0, 16) != UINT16_MAX) {
					bool have_name = false;
					if (GB(order->GetXData(), 0, 16) < v->orders->GetScheduledDispatchScheduleCount()) {
						const DispatchSchedule &ds = v->orders->GetDispatchScheduleByIndex(GB(order->GetXData(), 0, 16));
						selected_schedule = &ds;
						if (!ds.ScheduleName().empty()) {
							_temp_special_strings[0] = ds.ScheduleName();
							have_name = true;
						}
					}
					if (!have_name) {
						auto tmp_params = MakeParameters(GB(order->GetXData(), 0, 16) + 1);
						_temp_special_strings[0] = GetStringWithArgs(STR_TIMETABLE_ASSIGN_SCHEDULE_ID, tmp_params);
					}
					SetDParam(2, SPECSTR_TEMP_START);
				} else {
					SetDParam(2, STR_TIMETABLE_ASSIGN_SCHEDULE_NONE);
				}

				const uint16_t value = order->GetConditionValue();
				SetDParam(3, STR_TRACE_RESTRICT_DISPATCH_SLOT_NEXT + GB(value, ODCB_SRC_START, ODCB_SRC_COUNT));

				switch ((OrderDispatchConditionModes)GB(value, ODCB_MODE_START, ODCB_MODE_COUNT)) {
					case ODCM_FIRST_LAST:
						SetDParam(4, STR_ORDER_CONDITIONAL_COMPARATOR_DISPATCH_SLOT_IS_FIRST + ((order->GetConditionComparator() == OCC_IS_FALSE) ? 1 : 0) +
								(HasBit(value, ODFLCB_LAST_SLOT) ? 2 : 0));
						break;

					case OCDM_TAG: {
						StringID str = (order->GetConditionComparator() == OCC_IS_FALSE) ? STR_ORDER_CONDITIONAL_COMPARATOR_DISPATCH_SLOT_DOESNT_HAVE_TAG : STR_ORDER_CONDITIONAL_COMPARATOR_DISPATCH_SLOT_HAS_TAG;
						uint tag_id = GB(value, ODFLCB_TAG_START, ODFLCB_TAG_COUNT);
						std::string_view name;
						if (selected_schedule != nullptr) {
							name = selected_schedule->GetSupplementaryName(SDSNT_DEPARTURE_TAG, tag_id);
							if (!name.empty()) str++;
						}
						auto tmp_params = MakeParameters(tag_id + 1, std::string{name});
						_temp_special_strings[1] = GetStringWithArgs(str, tmp_params);
						SetDParam(4, SPECSTR_TEMP_START + 1);
						break;
					}

					default:
						SetDParam(4, STR_UNDEFINED);
						break;
				}
			} else {
				OrderConditionComparator occ = order->GetConditionComparator();
				SetDParam(0, (occ == OCC_IS_TRUE || occ == OCC_IS_FALSE) ? STR_ORDER_CONDITIONAL_TRUE_FALSE : STR_ORDER_CONDITIONAL_NUM);
				SetDParam(2, (ocv == OCV_CARGO_ACCEPTANCE || ocv == OCV_CARGO_WAITING || ocv == OCV_FREE_PLATFORMS)
						? STR_ORDER_CONDITIONAL_NEXT_STATION : OrderStringForVariable(v, ocv));

				uint value = order->GetConditionValue();
				switch (ocv) {
					case OCV_CARGO_ACCEPTANCE:
						SetDParam(0, STR_ORDER_CONDITIONAL_CARGO_ACCEPTANCE);
						set_station_id(2);
						SetDParam(4, STR_ORDER_CONDITIONAL_COMPARATOR_ACCEPTS + occ - OCC_IS_TRUE);
						SetDParam(5, CargoSpec::Get(value)->name);
						break;
					case OCV_CARGO_WAITING:
						SetDParam(0, STR_ORDER_CONDITIONAL_CARGO_WAITING_DISPLAY);
						set_station_id(2);
						SetDParam(4, STR_ORDER_CONDITIONAL_COMPARATOR_HAS + occ - OCC_IS_TRUE);
						SetDParam(5, CargoSpec::Get(value)->name);
						break;
					case OCV_REQUIRES_SERVICE:
						SetDParam(3, STR_ORDER_CONDITIONAL_COMPARATOR_EQUALS + occ);
						break;
					case OCV_MAX_SPEED:
						value = ConvertSpeedToDisplaySpeed(value, v->type);
						/* FALL THROUGH */
					default:
						SetDParam(3, STR_ORDER_CONDITIONAL_COMPARATOR_EQUALS + occ);
						SetDParam(4, value);
				}
			}

			if (timetable && (order->IsWaitTimetabled() || order->GetWaitTime() > 0)) {
				SetDParam(7, order->IsWaitTimetabled() ? STR_TIMETABLE_AND_TRAVEL_FOR : STR_TIMETABLE_AND_TRAVEL_FOR_ESTIMATED);
				SetTimetableParams(8, order->GetWaitTime());
			} else {
				SetDParam(7, STR_EMPTY);
			}

			break;
		}

		case OT_SLOT:
			switch (order->GetSlotSubType()) {
				case OSST_RELEASE:
					SetDParam(0, STR_ORDER_RELEASE_SLOT);
					break;

				case OSST_TRY_ACQUIRE:
					SetDParam(0, STR_ORDER_TRY_ACQUIRE_SLOT);
					break;

				default:
					NOT_REACHED();
					break;
			}
			if (order->GetDestination() == INVALID_TRACE_RESTRICT_SLOT_ID) {
				SetDParam(1, STR_TRACE_RESTRICT_VARIABLE_UNDEFINED_RED);
			} else {
				SetDParam(1, STR_TRACE_RESTRICT_SLOT_NAME);
				SetDParam(2, order->GetDestination());
			}
			break;

		case OT_COUNTER:
			switch (static_cast<TraceRestrictCounterCondOpField>(order->GetCounterOperation())) {
				case TRCCOF_INCREASE:
					SetDParam(0, STR_TRACE_RESTRICT_COUNTER_INCREASE_ITEM);
					break;

				case TRCCOF_DECREASE:
					SetDParam(0, STR_TRACE_RESTRICT_COUNTER_DECREASE_ITEM);
					break;

				case TRCCOF_SET:
					SetDParam(0, STR_TRACE_RESTRICT_COUNTER_SET_ITEM);
					break;

				default:
					NOT_REACHED();
					break;
			}
			if (order->GetDestination() == INVALID_TRACE_RESTRICT_COUNTER_ID) {
				SetDParam(1, STR_TRACE_RESTRICT_VARIABLE_UNDEFINED_RED);
			} else {
				SetDParam(1, STR_TRACE_RESTRICT_COUNTER_NAME);
				SetDParam(2, order->GetDestination());
			}
			SetDParam(3, order->GetXData());
			break;

		case OT_LABEL: {
			auto show_destination_subtype = [&](uint offset) {
				if (Waypoint::IsValidID(order->GetDestination())) {
					SetDParam(offset, STR_WAYPOINT_NAME);
				} else {
					SetDParam(offset, STR_STATION_NAME);
				}
				SetDParam(offset + 1, order->GetDestination());
			};
			switch (order->GetLabelSubType()) {
				case OLST_TEXT: {
					SetDParam(0, STR_ORDER_LABEL_TEXT);
					const char *text = order->GetLabelText();
					SetDParamStr(1, StrEmpty(text) ? "" : text);
					break;
				}

				case OLST_DEPARTURES_VIA:
					SetDParam(0, STR_ORDER_LABEL_DEPARTURES_VIA);
					SetDParam(1, STR_ORDER_LABEL_DEPARTURES_SHOW_AS_VIA);
					show_destination_subtype(2);
					break;

				case OLST_DEPARTURES_REMOVE_VIA:
					SetDParam(0, STR_ORDER_LABEL_DEPARTURES_VIA);
					SetDParam(1, STR_ORDER_LABEL_DEPARTURES_REMOVE_VIA);
					show_destination_subtype(2);
					break;

				default:
					SetDParam(0, STR_TRACE_RESTRICT_VARIABLE_UNDEFINED_RED);
					break;
			}
			break;
		}

		default: NOT_REACHED();
	}

	int edge = DrawString(rtl ? left : middle, rtl ? middle : right, y, STR_ORDER_TEXT, colour);

	if (timetable && timetable_wait_time_valid && order->GetLeaveType() != OLT_NORMAL && edge != 0) {
		edge = DrawString(rtl ? left : edge + 3, rtl ? edge - 3 : right, y, STR_TIMETABLE_LEAVE_EARLY_ORDER + order->GetLeaveType() - OLT_LEAVE_EARLY, colour);
	}
	if (HasBit(v->vehicle_flags, VF_SCHEDULED_DISPATCH) && order->IsScheduledDispatchOrder(false) && edge != 0) {
		StringID str = (order->IsWaitTimetabled() || !timetable) ? STR_TIMETABLE_SCHEDULED_DISPATCH_ORDER : STR_TIMETABLE_SCHEDULED_DISPATCH_ORDER_NO_WAIT_TIME;
		const DispatchSchedule &ds = v->orders->GetDispatchScheduleByIndex(order->GetDispatchScheduleIndex());
		if (!ds.ScheduleName().empty()) {
			SetDParam(0, STR_TIMETABLE_SCHEDULED_DISPATCH_ORDER_NAMED_SCHEDULE);
			SetDParamStr(1, ds.ScheduleName().c_str());
		} else {
			SetDParam(0, v->orders->GetScheduledDispatchScheduleCount() > 1 ? STR_TIMETABLE_SCHEDULED_DISPATCH_ORDER_SCHEDULE_INDEX : STR_EMPTY);
			SetDParam(1, order->GetDispatchScheduleIndex() + 1);
		}
		edge = DrawString(rtl ? left : edge + 3, rtl ? edge - 3 : right, y, str, colour);
	}

	if (timetable && (timetable_wait_time_valid || order->IsType(OT_CONDITIONAL)) && order->IsWaitFixed() && edge != 0) {
		Dimension lock_d = GetSpriteSize(SPR_LOCK);
		DrawPixelInfo tmp_dpi;
		if (FillDrawPixelInfo(&tmp_dpi, rtl ? left : middle, y, rtl ? middle - left : right - middle, lock_d.height)) {
			AutoRestoreBackup dpi_backup(_cur_dpi, &tmp_dpi);

			DrawSprite(SPR_LOCK, PAL_NONE, rtl ? edge - 3 - lock_d.width - left : edge + 3 - middle, 0);
		}
	}
}

/**
 * Get the order command a vehicle can do in a given tile.
 * @param v Vehicle involved.
 * @param tile Tile being queried.
 * @return The order associated to vehicle v in given tile (or empty order if vehicle can do nothing in the tile).
 */
static Order GetOrderCmdFromTile(const Vehicle *v, TileIndex tile)
{
	/* Override the index as it is not coming from a pool, so would not be initialised correctly. */
	Order order;
	order.index = 0;

	/* check depot first */
	if (IsDepotTypeTile(tile, (TransportType)(uint)v->type) && IsInfraTileUsageAllowed(v->type, v->owner, tile)) {
		if (v->type == VEH_ROAD && ((GetPresentRoadTypes(tile) & RoadVehicle::From(v)->compatible_roadtypes) == 0)) {
			order.Free();
			return order;
		}
		order.MakeGoToDepot(v->type == VEH_AIRCRAFT ? GetStationIndex(tile) : GetDepotIndex(tile),
				ODTFB_PART_OF_ORDERS,
				((_settings_client.gui.new_nonstop || _settings_game.order.nonstop_only) && v->IsGroundVehicle()) ? ONSF_NO_STOP_AT_INTERMEDIATE_STATIONS : ONSF_STOP_EVERYWHERE);

		if (_ctrl_pressed) order.SetDepotOrderType((OrderDepotTypeFlags)(order.GetDepotOrderType() ^ ODTFB_SERVICE));

		return order;
	}

	/* check rail waypoint */
	if (IsRailWaypointTile(tile) &&
			v->type == VEH_TRAIN &&
			IsInfraTileUsageAllowed(VEH_TRAIN, v->owner, tile)) {
		order.MakeGoToWaypoint(GetStationIndex(tile));
		if (_settings_client.gui.new_nonstop != _ctrl_pressed || _settings_game.order.nonstop_only) order.SetNonStopType(ONSF_NO_STOP_AT_ANY_STATION);
		return order;
	}

	/* check road waypoint */
	if (IsRoadWaypointTile(tile) &&
			v->type == VEH_ROAD &&
			IsInfraTileUsageAllowed(VEH_ROAD, v->owner, tile)) {
		order.MakeGoToWaypoint(GetStationIndex(tile));
		if (_settings_client.gui.new_nonstop != _ctrl_pressed || _settings_game.order.nonstop_only) order.SetNonStopType(ONSF_NO_STOP_AT_ANY_STATION);
		return order;
	}

	/* check buoy (no ownership) */
	if (IsBuoyTile(tile) && v->type == VEH_SHIP) {
		order.MakeGoToWaypoint(GetStationIndex(tile));
		return order;
	}

	/* check for station or industry with neutral station */
	if (IsTileType(tile, MP_STATION) || IsTileType(tile, MP_INDUSTRY)) {
		const Station *st = nullptr;

		if (IsTileType(tile, MP_STATION)) {
			st = Station::GetByTile(tile);
		} else {
			const Industry *in = Industry::GetByTile(tile);
			st = in->neutral_station;
		}
		if (st != nullptr && IsInfraUsageAllowed(v->type, v->owner, st->owner)) {
			uint8_t facil;
			switch (v->type) {
				case VEH_SHIP:     facil = FACIL_DOCK;    break;
				case VEH_TRAIN:    facil = FACIL_TRAIN;   break;
				case VEH_AIRCRAFT: facil = FACIL_AIRPORT; break;
				case VEH_ROAD:     facil = FACIL_BUS_STOP | FACIL_TRUCK_STOP; break;
				default: NOT_REACHED();
			}
			if (st->facilities & facil) {
				order.MakeGoToStation(st->index);
				if (_ctrl_pressed) order.SetLoadType(OLF_FULL_LOAD_ANY);
				if ((_settings_client.gui.new_nonstop || _settings_game.order.nonstop_only) && v->IsGroundVehicle()) order.SetNonStopType(ONSF_NO_STOP_AT_INTERMEDIATE_STATIONS);
				order.SetStopLocation(v->type == VEH_TRAIN ? (OrderStopLocation)(_settings_client.gui.stop_location) : OSL_PLATFORM_FAR_END);
				return order;
			}
		}
	}

	/* not found */
	order.Free();
	return order;
}

/** Hotkeys for order window. */
enum {
	OHK_SKIP,
	OHK_DELETE,
	OHK_GOTO,
	OHK_NONSTOP,
	OHK_VIA,
	OHK_FULLLOAD,
	OHK_UNLOAD,
	OHK_NEAREST_DEPOT,
	OHK_ALWAYS_SERVICE,
	OHK_TRANSFER,
	OHK_NO_UNLOAD,
	OHK_NO_LOAD,
	OHK_REFIT,
	OHK_DUPLICATE,
	OHK_RETARGET_JUMP,
	OHK_CLOSE,
};

/**
 * %Order window code for all vehicles.
 *
 * At the bottom of the window two button rows are located for changing the orders of the vehicle.
 *
 * \section top-row Top row
 * The top-row is for manipulating an individual order. What row is displayed depends on the type of vehicle, and whether or not you are the owner of the vehicle.
 *
 * The top-row buttons of one of your trains or road vehicles is one of the following three cases:
 * \verbatim
 * +-----------------+-----------------+-----------------+-----------------+
 * |    NON-STOP     |    FULL_LOAD    |     UNLOAD      |      REFIT      | (normal)
 * +-----------------+-----+-----------+-----------+-----+-----------------+
 * |       COND_VAR        |    COND_COMPARATOR    |      COND_VALUE       | (for conditional orders)
 * +-----------------+-----+-----------+-----------+-----+-----------------+
 * |    NON-STOP     |      REFIT      |     SERVICE     |     (empty)     | (for depot orders)
 * +-----------------+-----------------+-----------------+-----------------+
 * \endverbatim
 *
 * Airplanes and ships have one of the following three top-row button rows:
 * \verbatim
 * +-----------------+-----------------+-----------------+
 * |    FULL_LOAD    |     UNLOAD      |      REFIT      | (normal)
 * +-----------------+-----------------+-----------------+
 * |    COND_VAR     | COND_COMPARATOR |   COND_VALUE    | (for conditional orders)
 * +-----------------+--------+--------+-----------------+
 * |            REFIT         |          SERVICE         | (for depot order)
 * +--------------------------+--------------------------+
 * \endverbatim
 *
 * \section bottom-row Bottom row
 * The second row (the bottom row) is for manipulating the list of orders:
 * \verbatim
 * +-----------------+-----------------+-----------------+
 * |      SKIP       |     DELETE      |      GOTO       |
 * +-----------------+-----------------+-----------------+
 * \endverbatim
 *
 * For vehicles of other companies, both button rows are not displayed.
 */
struct OrdersWindow : public GeneralVehicleWindow {
private:
	/** Under what reason are we using the PlaceObject functionality? */
	enum OrderPlaceObjectState {
		OPOS_NONE,
		OPOS_GOTO,
		OPOS_CONDITIONAL,
		OPOS_SHARE,
		OPOS_COND_VIA,
		OPOS_COND_STATION,
		OPOS_CONDITIONAL_RETARGET,
		OPOS_DEPARTURE_VIA,
		OPOS_END,
	};

	/** Displayed planes of the #NWID_SELECTION widgets. */
	enum DisplayPane {
		/* WID_O_SEL_TOP_ROW_GROUNDVEHICLE */
		DP_GROUNDVEHICLE_ROW_NORMAL      = 0, ///< Display the row for normal/depot orders in the top row of the train/rv order window.
		DP_GROUNDVEHICLE_ROW_CONDITIONAL = 1, ///< Display the row for conditional orders in the top row of the train/rv order window.
		DP_GROUNDVEHICLE_ROW_SLOT        = 2, ///< Display the row for release slot orders in the top row of the train/rv order window.
		DP_GROUNDVEHICLE_ROW_COUNTER     = 3, ///< Display the row for change counter orders in the top row of the train/rv order window.
		DP_GROUNDVEHICLE_ROW_TEXT_LABEL  = 4, ///< Display the row for text label orders in the top row of the train/rv order window.
		DP_GROUNDVEHICLE_ROW_DEPARTURES  = 5, ///< Display the row for departure via label orders in the top row of the train/rv order window.
		DP_GROUNDVEHICLE_ROW_EMPTY       = 6, ///< Display the row for no buttons in the top row of the train/rv order window.

		/* WID_O_SEL_TOP_LEFT */
		DP_LEFT_LOAD       = 0, ///< Display 'load' in the left button of the top row of the train/rv order window.
		DP_LEFT_REFIT      = 1, ///< Display 'refit' in the left button of the top row of the train/rv order window.
		DP_LEFT_REVERSE    = 2, ///< Display 'reverse' in the left button of the top row of the train/rv order window.

		/* WID_O_SEL_TOP_MIDDLE */
		DP_MIDDLE_UNLOAD   = 0, ///< Display 'unload' in the middle button of the top row of the train/rv order window.
		DP_MIDDLE_SERVICE  = 1, ///< Display 'service' in the middle button of the top row of the train/rv order window.

		/* WID_O_SEL_TOP_RIGHT */
		DP_RIGHT_EMPTY     = 0, ///< Display an empty panel in the right button of the top row of the train/rv order window.
		DP_RIGHT_REFIT     = 1, ///< Display 'refit' in the right button of the top  row of the train/rv order window.

		/* WID_O_SEL_TOP_ROW */
		DP_ROW_LOAD        = 0, ///< Display 'load' / 'unload' / 'refit' buttons in the top row of the ship/airplane order window.
		DP_ROW_DEPOT       = 1, ///< Display 'refit' / 'service' buttons in the top row of the ship/airplane order window.
		DP_ROW_CONDITIONAL = 2, ///< Display the conditional order buttons in the top row of the ship/airplane order window.
		DP_ROW_SLOT        = 3, ///< Display the release slot buttons in the top row of the ship/airplane order window.
		DP_ROW_COUNTER     = 4, ///< Display the change counter buttons in the top row of the ship/airplane order window.
		DP_ROW_TEXT_LABEL  = 5, ///< Display the text label buttons in the top row of the ship/airplane order window.
		DP_ROW_DEPARTURES  = 6, ///< Display the row for departure via label orders in the top row of the ship/airplane order window.
		DP_ROW_EMPTY       = 7, ///< Display no buttons in the top row of the ship/airplane order window.

		/* WID_O_SEL_COND_VALUE */
		DP_COND_VALUE_NUMBER = 0, ///< Display number widget
		DP_COND_VALUE_CARGO  = 1, ///< Display dropdown widget cargo types
		DP_COND_VALUE_SLOT   = 2, ///< Display dropdown widget tracerestrict slots

		/* WID_O_SEL_COND_AUX */
		DP_COND_AUX_CARGO = 0, ///< Display dropdown widget cargo types
		DP_COND_TIME_DATE = 1, ///< Display dropdown for current time/date field
		DP_COND_TIMETABLE = 2, ///< Display dropdown for timetable field
		DP_COND_COUNTER = 3,   ///< Display dropdown widget counters
		DP_COND_SCHED_SELECT = 4, ///< Display dropdown for scheduled dispatch schedule selection

		/* WID_O_SEL_COND_AUX2 */
		DP_COND_AUX2_VIA = 0, ///< Display via button
		DP_COND_AUX2_SCHED_TEST = 1, ///< Display dropdown for scheduled dispatch test selection

		/* WID_O_SEL_COND_AUX3 */
		DP_COND_AUX3_STATION = 0, ///< Display station button

		/* WID_O_SEL_BOTTOM_MIDDLE */
		DP_BOTTOM_MIDDLE_DELETE       = 0, ///< Display 'delete' in the middle button of the bottom row of the vehicle order window.
		DP_BOTTOM_MIDDLE_STOP_SHARING = 1, ///< Display 'stop sharing' in the middle button of the bottom row of the vehicle order window.

		/* WID_O_SEL_SHARED */
		DP_SHARED_LIST       = 0, ///< Display shared order list button
		DP_SHARED_VEH_GROUP  = 1, ///< Display add veh to new group button

		/* WID_O_SEL_MGMT */
		DP_MGMT_BTN          = 0, ///< Display order management button
		DP_MGMT_LIST_BTN     = 1, ///< Display order list management button
	};

	int selected_order;
	VehicleOrderID order_over;         ///< Order over which another order is dragged, \c INVALID_VEH_ORDER_ID if none.
	OrderPlaceObjectState goto_type;
	Scrollbar *vscroll;
	bool can_do_refit;     ///< Vehicle chain can be refitted in depot.
	bool can_do_autorefit; ///< Vehicle chain can be auto-refitted.
	int query_text_widget; ///< widget which most recently called ShowQueryString
	int current_aux_plane;
	int current_aux2_plane;
	int current_aux3_plane;
	int current_mgmt_plane;

	/**
	 * Return the memorised selected order.
	 * @return the memorised order if it is a valid one
	 *  else return the number of orders
	 */
	VehicleOrderID OrderGetSel() const
	{
		int num = this->selected_order;
		return (num >= 0 && num < vehicle->GetNumOrders()) ? num : vehicle->GetNumOrders();
	}

	/**
	 * Calculate the selected order.
	 * The calculation is based on the relative (to the window) y click position and
	 *  the position of the scrollbar.
	 *
	 * @param y Y-value of the click relative to the window origin
	 * @return The selected order if the order is valid, else return \c INVALID_VEH_ORDER_ID.
	 */
	VehicleOrderID GetOrderFromPt(int y)
	{
		int32_t sel = this->vscroll->GetScrolledRowFromWidget(y, this, WID_O_ORDER_LIST, WidgetDimensions::scaled.framerect.top);
		if (sel == INT32_MAX) return INVALID_VEH_ORDER_ID;
		/* One past the orders is the 'End of Orders' line. */
		assert(IsInsideBS(sel, 0, vehicle->GetNumOrders() + 1));
		return sel;
	}

	/**
	 * Determine which strings should be displayed in the conditional comparator dropdown
	 *
	 * @param order the order to evaluate
	 * @return the StringIDs to display
	 */
	static const StringID *GetComparatorStrings(const Vehicle *v, const Order *order)
	{
		if (order == nullptr) return _order_conditional_condition;
		switch (order->GetConditionVariable()) {
			case OCV_FREE_PLATFORMS:
			case OCV_CARGO_WAITING:
				return _order_conditional_condition_has;

			case OCV_CARGO_ACCEPTANCE:
				return _order_conditional_condition_accepts;

			case OCV_SLOT_OCCUPANCY:
				return _order_conditional_condition_occupancy;

			case OCV_VEH_IN_SLOT:
				return v->type == VEH_TRAIN ? _order_conditional_condition_is_in_slot : _order_conditional_condition_is_in_slot_non_train;

			case OCV_DISPATCH_SLOT: {
				const uint16_t value = order->GetConditionValue();
				switch ((OrderDispatchConditionModes)GB(value, ODCB_MODE_START, ODCB_MODE_COUNT)) {
					case ODCM_FIRST_LAST:
						return HasBit(value, ODFLCB_LAST_SLOT) ? _order_conditional_condition_dispatch_slot_last : _order_conditional_condition_dispatch_slot_first;

					case OCDM_TAG:
						return _order_conditional_condition_dispatch_slot_tag;

					default:
						return _order_conditional_condition;
				}
			}

			default:
				return _order_conditional_condition;
		}
	}

	bool InsertNewOrder(uint64_t order_pack)
	{
		return DoCommandPEx(this->vehicle->tile, this->vehicle->index, this->OrderGetSel(), order_pack, CMD_INSERT_ORDER | CMD_MSG(STR_ERROR_CAN_T_INSERT_NEW_ORDER), nullptr, nullptr, 0);
	}

	bool ModifyOrder(VehicleOrderID sel_ord, uint32_t p2, bool error_msg = true, const char *text = nullptr)
	{
		return ::ModifyOrder(this->vehicle, sel_ord, p2, error_msg, text);
	}

	/**
	 * Handle the click on the goto button.
	 */
	void OrderClick_Goto(OrderPlaceObjectState type)
	{
		assert(type > OPOS_NONE && type < OPOS_END);

		static const HighLightStyle goto_place_style[OPOS_END - 1] = {
			HT_RECT | HT_VEHICLE, // OPOS_GOTO
			HT_NONE,              // OPOS_CONDITIONAL
			HT_VEHICLE,           // OPOS_SHARE
			HT_RECT,              // OPOS_COND_VIA
			HT_RECT,              // OPOS_COND_STATION
			HT_NONE,              // OPOS_CONDITIONAL_RETARGET
			HT_RECT,              // OPOS_DEPARTURE_VIA
		};
		SetObjectToPlaceWnd(ANIMCURSOR_PICKSTATION, PAL_NONE, goto_place_style[type - 1], this);
		this->goto_type = type;
		this->SetWidgetDirty(WID_O_GOTO);
		this->SetWidgetDirty(WID_O_COND_AUX_VIA);
		this->SetWidgetDirty(WID_O_COND_AUX_STATION);
		this->SetWidgetDirty(WID_O_MGMT_BTN);
	}

	/**
	 * Handle the click on the full load button.
	 * @param load_type Load flag to apply. If matches existing load type, toggles to default of 'load if possible'.
	 * @param toggle If we toggle or not (used for hotkey behavior)
	 */
	void OrderClick_FullLoad(OrderLoadFlags load_type, bool toggle = false)
	{
		VehicleOrderID sel_ord = this->OrderGetSel();
		const Order *order = this->vehicle->GetOrder(sel_ord);

		if (order == nullptr) return;

		if (toggle && order->GetLoadType() == load_type) {
			load_type = OLF_LOAD_IF_POSSIBLE; // reset to 'default'
		}
		if (order->GetLoadType() != load_type) {
			this->ModifyOrder(sel_ord, MOF_LOAD | (load_type << 8));
		}

		if (load_type == OLFB_CARGO_TYPE_LOAD) ShowCargoTypeOrdersWindow(this->vehicle, this, sel_ord, CTOWV_LOAD);
	}

	/**
	 * Handle the click on the service.
	 */
	void OrderClick_Service(int i)
	{
		VehicleOrderID sel_ord = this->OrderGetSel();

		if (i < 0) {
			const Order *order = this->vehicle->GetOrder(sel_ord);
			if (order == nullptr) return;
			i = (order->GetDepotOrderType() & ODTFB_SERVICE) ? DA_ALWAYS_GO : DA_SERVICE;
		}
		this->ModifyOrder(sel_ord, MOF_DEPOT_ACTION | (i << 8));
	}

	/**
	 * Handle the click on the service in nearest depot button.
	 */
	void OrderClick_NearestDepot()
	{
		Order order;
		order.next = nullptr;
		order.index = 0;
		order.MakeGoToDepot(INVALID_DEPOT, ODTFB_PART_OF_ORDERS,
				(_settings_client.gui.new_nonstop || _settings_game.order.nonstop_only) && this->vehicle->IsGroundVehicle() ? ONSF_NO_STOP_AT_INTERMEDIATE_STATIONS : ONSF_STOP_EVERYWHERE);
		order.SetDepotActionType(ODATFB_NEAREST_DEPOT);

		this->InsertNewOrder(order.Pack());
	}

	/**
	 * Handle the click on the try acquire slot button.
	 */
	void OrderClick_TryAcquireSlot()
	{
		Order order;
		order.next = nullptr;
		order.index = 0;
		order.MakeTryAcquireSlot();

		this->InsertNewOrder(order.Pack());
	}

	/**
	 * Handle the click on the release slot button.
	 */
	void OrderClick_ReleaseSlot()
	{
		Order order;
		order.next = nullptr;
		order.index = 0;
		order.MakeReleaseSlot();

		this->InsertNewOrder(order.Pack());
	}

	/**
	 * Handle the click on the change counter button.
	 */
	void OrderClick_ChangeCounter()
	{
		Order order;
		order.next = nullptr;
		order.index = 0;
		order.MakeChangeCounter();

		this->InsertNewOrder(order.Pack());
	}

	/**
	 * Handle the click on the text label button.
	 */
	void OrderClick_TextLabel()
	{
		Order order;
		order.next = nullptr;
		order.index = 0;
		order.MakeLabel(OLST_TEXT);

		this->InsertNewOrder(order.Pack());
	}

	/**
	 * Handle the click on the unload button.
	 * @param unload_type Unload flag to apply. If matches existing unload type, toggles to default of 'unload if possible'.
	 * @param toggle If we toggle or not (used for hotkey behavior)
	 */
	void OrderClick_Unload(OrderUnloadFlags unload_type, bool toggle = false)
	{
		VehicleOrderID sel_ord = this->OrderGetSel();
		const Order *order = this->vehicle->GetOrder(sel_ord);

		if (order == nullptr) return;

		if (toggle && order->GetUnloadType() == unload_type) {
			unload_type = OUF_UNLOAD_IF_POSSIBLE;
		}
		if (order->GetUnloadType() == unload_type && unload_type != OUFB_CARGO_TYPE_UNLOAD) return; // If we still match, do nothing

		if (order->GetUnloadType() != unload_type) {
			this->ModifyOrder(sel_ord, MOF_UNLOAD | (unload_type << 8));
		}

		if (unload_type == OUFB_TRANSFER || unload_type == OUFB_UNLOAD) {
			/* Transfer and unload orders with leave empty as default */
			this->ModifyOrder(sel_ord, MOF_LOAD | (OLFB_NO_LOAD << 8), false);
			this->SetWidgetDirty(WID_O_FULL_LOAD);
		} else if (unload_type == OUFB_CARGO_TYPE_UNLOAD) {
			ShowCargoTypeOrdersWindow(this->vehicle, this, sel_ord, CTOWV_UNLOAD);
		}
	}

	/**
	 * Handle the click on the nonstop button.
	 * @param non_stop what non-stop type to use; -1 to use the 'next' one, -2 to toggle the via state.
	 */
	void OrderClick_Nonstop(int non_stop)
	{
		if (!this->vehicle->IsGroundVehicle()) return;

		VehicleOrderID sel_ord = this->OrderGetSel();
		const Order *order = this->vehicle->GetOrder(sel_ord);

		if (order == nullptr || order->GetNonStopType() == non_stop) return;

		/* Keypress if negative, so 'toggle' to the next */
		if (non_stop == -1) {
			non_stop = order->GetNonStopType() ^ ONSF_NO_STOP_AT_INTERMEDIATE_STATIONS;
		} else if (non_stop == -2) {
			if (!order->IsType(OT_GOTO_STATION)) return;
			non_stop = order->GetNonStopType() ^ ONSF_NO_STOP_AT_DESTINATION_STATION;
		}

		this->SetWidgetDirty(WID_O_NON_STOP);
		this->ModifyOrder(sel_ord, MOF_NON_STOP | non_stop << 8);
	}

	/**
	 * Handle the click on the skip button.
	 * If ctrl is pressed, skip to selected order, else skip to current order + 1
	 */
	void OrderClick_Skip()
	{
		/* Don't skip when there's nothing to skip */
		if (_ctrl_pressed && this->vehicle->cur_implicit_order_index == this->OrderGetSel()) return;
		if (this->vehicle->GetNumOrders() <= 1) return;

		DoCommandP(this->vehicle->tile, this->vehicle->index, _ctrl_pressed ? this->OrderGetSel() : ((this->vehicle->cur_implicit_order_index + 1) % this->vehicle->GetNumOrders()),
				CMD_SKIP_TO_ORDER | CMD_MSG(_ctrl_pressed ? STR_ERROR_CAN_T_SKIP_TO_ORDER : STR_ERROR_CAN_T_SKIP_ORDER));
	}

	/**
	 * Handle the click on the delete button.
	 */
	void OrderClick_Delete()
	{
		/* When networking, move one order lower */
		int selected = this->selected_order + (int)_networking;

		if (DoCommandP(this->vehicle->tile, this->vehicle->index, this->OrderGetSel(), CMD_DELETE_ORDER | CMD_MSG(STR_ERROR_CAN_T_DELETE_THIS_ORDER))) {
			this->selected_order = selected >= this->vehicle->GetNumOrders() ? -1 : selected;
			this->UpdateButtonState();
		}
	}

	/**
	 * Handle the click on the 'stop sharing' button.
	 * If 'End of Shared Orders' isn't selected, do nothing. If Ctrl is pressed, call OrderClick_Delete and exit.
	 * To stop sharing this vehicle order list, we copy the orders of a vehicle that share this order list. That way we
	 * exit the group of shared vehicles while keeping the same order list.
	 */
	void OrderClick_StopSharing()
	{
		/* Don't try to stop sharing orders if 'End of Shared Orders' isn't selected. */
		if (!this->vehicle->IsOrderListShared() || this->selected_order != this->vehicle->GetNumOrders()) return;
		/* If Ctrl is pressed, delete the order list as if we clicked the 'Delete' button. */
		if (_ctrl_pressed) {
			this->OrderClick_Delete();
			return;
		}

		/* Get another vehicle that share orders with this vehicle. */
		Vehicle *other_shared = (this->vehicle->FirstShared() == this->vehicle) ? this->vehicle->NextShared() : this->vehicle->PreviousShared();
		/* Copy the order list of the other vehicle. */
		if (DoCommandP(this->vehicle->tile, this->vehicle->index | CO_COPY << 30, other_shared->index, CMD_CLONE_ORDER | CMD_MSG(STR_ERROR_CAN_T_STOP_SHARING_ORDER_LIST))) {
			this->UpdateButtonState();
		}
	}

	/**
	 * Handle the click on the refit button.
	 * If ctrl is pressed, cancel refitting, else show the refit window.
	 * @param i Selected refit command.
	 * @param auto_refit Select refit for auto-refitting.
	 */
	void OrderClick_Refit(int i, bool auto_refit)
	{
		if (_ctrl_pressed) {
			/* Cancel refitting */
			DoCommandP(this->vehicle->tile, this->vehicle->index, (this->OrderGetSel() << 16) | (CARGO_NO_REFIT << 8) | CARGO_NO_REFIT, CMD_ORDER_REFIT);
		} else {
			if (i == 1) { // Auto-refit to available cargo type.
				DoCommandP(this->vehicle->tile, this->vehicle->index, (this->OrderGetSel() << 16) | CARGO_AUTO_REFIT, CMD_ORDER_REFIT);
			} else {
				ShowVehicleRefitWindow(this->vehicle, this->OrderGetSel(), this, auto_refit);
			}
		}
	}

	void OrderClick_RefitHotkey()
	{
		if (this->IsWidgetActiveInLayout(WID_O_REFIT)) {
			this->OrderClick_Refit(0, false);
		} else if (this->IsWidgetActiveInLayout(WID_O_REFIT_DROPDOWN)) {
			this->OrderClick_Refit(0, true);
		}
	}

	void OrderClick_DuplicateHotkey()
	{
		VehicleOrderID sel = this->OrderGetSel();
		if (this->vehicle->GetOrder(sel) != nullptr) {
			DoCommandP(this->vehicle->tile, this->vehicle->index, sel, CMD_DUPLICATE_ORDER | CMD_MSG(STR_ERROR_CAN_T_INSERT_NEW_ORDER));
		}
	}

	void OrderClick_RetargetJumpHotkey()
	{
		VehicleOrderID sel = this->OrderGetSel();
		const Order *order = this->vehicle->GetOrder(sel);
		if (order != nullptr && order->IsType(OT_CONDITIONAL)) {
			this->OrderClick_Goto(OPOS_CONDITIONAL_RETARGET);
		}
	}

	/**
	 * Handle the click on the reverse order list button.
	 */
	void OrderClick_ReverseOrderList(uint subcommand)
	{
		DoCommandP(this->vehicle->tile, this->vehicle->index, subcommand, CMD_REVERSE_ORDER_LIST | CMD_MSG(STR_ERROR_CAN_T_MOVE_THIS_ORDER));
	}

	/** Cache auto-refittability of the vehicle chain. */
	void UpdateAutoRefitState()
	{
		this->can_do_refit = false;
		this->can_do_autorefit = false;
		for (const Vehicle *w = this->vehicle; w != nullptr; w = w->IsArticulatedCallbackVehicleType() ? w->Next() : nullptr) {
			if (IsEngineRefittable(w->engine_type)) this->can_do_refit = true;
			if (HasBit(Engine::Get(w->engine_type)->info.misc_flags, EF_AUTO_REFIT)) this->can_do_autorefit = true;
		}
	}

	int GetOrderManagementPlane() const
	{
		return this->selected_order == this->vehicle->GetNumOrders() ? DP_MGMT_LIST_BTN : DP_MGMT_BTN;
	}

public:
	OrdersWindow(WindowDesc *desc, const Vehicle *v) : GeneralVehicleWindow(desc, v)
	{
		this->CreateNestedTree();
		this->vscroll = this->GetScrollbar(WID_O_SCROLLBAR);
		if (NWidgetCore *nwid = this->GetWidget<NWidgetCore>(WID_O_DEPOT_ACTION); nwid != nullptr) {
			nwid->tool_tip = STR_ORDER_TRAIN_DEPOT_ACTION_TOOLTIP + v->type;
		}
		this->GetWidget<NWidgetStacked>(WID_O_SEL_OCCUPANCY)->SetDisplayedPlane(_settings_client.gui.show_order_occupancy_by_default ? 0 : SZSP_NONE);
		this->SetWidgetLoweredState(WID_O_OCCUPANCY_TOGGLE, _settings_client.gui.show_order_occupancy_by_default);
		this->current_aux_plane = SZSP_NONE;
		this->current_aux2_plane = SZSP_NONE;
		this->current_aux3_plane = SZSP_NONE;
		this->current_mgmt_plane = this->GetOrderManagementPlane();
		if (v->owner == _local_company) {
			NWidgetStacked *aux_sel = this->GetWidget<NWidgetStacked>(WID_O_SEL_COND_AUX);
			NWidgetStacked *aux2_sel = this->GetWidget<NWidgetStacked>(WID_O_SEL_COND_AUX2);
			NWidgetStacked *aux3_sel = this->GetWidget<NWidgetStacked>(WID_O_SEL_COND_AUX3);
			aux_sel->independent_planes = true;
			aux2_sel->independent_planes = true;
			aux3_sel->independent_planes = true;
			aux_sel->SetDisplayedPlane(this->current_aux_plane);
			aux2_sel->SetDisplayedPlane(this->current_aux2_plane);
			aux3_sel->SetDisplayedPlane(this->current_aux3_plane);
			this->GetWidget<NWidgetStacked>(WID_O_SEL_MGMT)->SetDisplayedPlane(this->current_mgmt_plane);
		}
		this->FinishInitNested(v->index);

		this->selected_order = -1;
		this->order_over = INVALID_VEH_ORDER_ID;
		this->goto_type = OPOS_NONE;
		this->owner = v->owner;

		this->UpdateAutoRefitState();

		if (_settings_client.gui.quick_goto && v->owner == _local_company) {
			/* If there are less than 2 station, make Go To active. */
			int station_orders = 0;
			for (const Order *order : v->Orders()) {
				if (order->IsType(OT_GOTO_STATION)) station_orders++;
			}

			if (station_orders < 2) this->OrderClick_Goto(OPOS_GOTO);
		}
		this->OnInvalidateData(VIWD_MODIFY_ORDERS);
	}

	void Close(int data = 0) override
	{
		CloseWindowById(WC_VEHICLE_CARGO_TYPE_LOAD_ORDERS, this->window_number, false);
		CloseWindowById(WC_VEHICLE_CARGO_TYPE_UNLOAD_ORDERS, this->window_number, false);
		if (!FocusWindowById(WC_VEHICLE_VIEW, this->window_number)) {
			MarkDirtyFocusedRoutePaths(this->vehicle);
		}
		this->GeneralVehicleWindow::Close();
	}

	void UpdateWidgetSize(WidgetID widget, Dimension &size, [[maybe_unused]] const Dimension &padding, [[maybe_unused]] Dimension &fill, [[maybe_unused]] Dimension &resize) override
	{
		switch (widget) {
			case WID_O_OCCUPANCY_LIST:
				SetDParamMaxValue(0, 100);
				size.width = GetStringBoundingBox(STR_ORDERS_OCCUPANCY_PERCENT).width + 10 + WidgetDimensions::unscaled.framerect.Horizontal();
				/* FALL THROUGH */

			case WID_O_SEL_OCCUPANCY:
			case WID_O_ORDER_LIST:
				resize.height = GetCharacterHeight(FS_NORMAL);
				size.height = 6 * resize.height + padding.height;
				break;

			case WID_O_COND_VARIABLE: {
				Dimension d = {0, 0};
				for (const auto &ocv : _order_conditional_variable) {
					if (this->vehicle->type != VEH_TRAIN && ocv == OCV_FREE_PLATFORMS) {
						continue;
					}
					d = maxdim(d, GetStringBoundingBox(OrderStringForVariable(this->vehicle, ocv)));
				}
				d.width += padding.width;
				d.height += padding.height;
				size = maxdim(size, d);
				break;
			}

			case WID_O_COND_COMPARATOR: {
				Dimension d = GetStringListBoundingBox(_order_conditional_condition);
				d.width += padding.width;
				d.height += padding.height;
				size = maxdim(size, d);
				break;
			}

			case WID_O_OCCUPANCY_TOGGLE:
				SetDParamMaxValue(0, 100);
				size.width = GetStringBoundingBox(STR_ORDERS_OCCUPANCY_PERCENT).width + 10 + WidgetDimensions::unscaled.framerect.Horizontal();
				break;

			case WID_O_TIMETABLE_VIEW: {
				Dimension d = GetStringBoundingBox(STR_ORDERS_TIMETABLE_VIEW);
				Dimension spr_d = GetSpriteSize(SPR_WARNING_SIGN);
				d.width += spr_d.width + WidgetDimensions::scaled.hsep_normal;
				d.height = std::max(d.height, spr_d.height);
				d.width += padding.width;
				d.height += padding.height;
				size = maxdim(size, d);
				break;
			}

			case WID_O_SHARED_ORDER_LIST:
			case WID_O_ADD_VEH_GROUP:
				size.width = std::max(size.width, NWidgetLeaf::GetResizeBoxDimension().width);
				break;
		}
	}

	/**
	 * Some data on this window has become invalid.
	 * @param data Information about the changed data.
	 * @param gui_scope Whether the call is done from GUI scope. You may not do everything when not in GUI scope. See #InvalidateWindowData() for details.
	 */
	void OnInvalidateData([[maybe_unused]] int data = 0, [[maybe_unused]] bool gui_scope = true) override
	{
		VehicleOrderID from = INVALID_VEH_ORDER_ID;
		VehicleOrderID to   = INVALID_VEH_ORDER_ID;

		switch (data) {
			case VIWD_AUTOREPLACE:
				/* Autoreplace replaced the vehicle */
				this->vehicle = Vehicle::Get(this->window_number);
				[[fallthrough]];

			case VIWD_CONSIST_CHANGED:
				/* Vehicle composition was changed. */
				this->UpdateAutoRefitState();
				break;

			case VIWD_REMOVE_ALL_ORDERS:
				/* Removed / replaced all orders (after deleting / sharing) */
				if (this->selected_order == -1) break;

				this->CloseChildWindows();
				HideDropDownMenu(this);
				this->selected_order = -1;
				break;

			case VIWD_MODIFY_ORDERS:
				/* Some other order changes */
				break;

			default:
				if (gui_scope) break; // only do this once; from command scope
				from = GB(data, 0, 16);
				to   = GB(data, 16, 16);
				/* Moving an order. If one of these is INVALID_VEH_ORDER_ID, then
				 * the order is being created / removed */
				if (this->selected_order == -1) break;

				if (from == to) break; // no need to change anything

				if (from != this->selected_order) {
					/* Moving from preceding order? */
					this->selected_order -= (int)(from <= this->selected_order);
					/* Moving to   preceding order? */
					this->selected_order += (int)(to   <= this->selected_order);
					break;
				}

				/* Now we are modifying the selected order */
				if (to == INVALID_VEH_ORDER_ID) {
					/* Deleting selected order */
					this->CloseChildWindows();
					HideDropDownMenu(this);
					this->selected_order = -1;
					break;
				}

				/* Moving selected order */
				this->selected_order = to;
				break;
		}

		this->vscroll->SetCount(this->vehicle->GetNumOrders() + 1);
		if (gui_scope) {
			this->UpdateButtonState();
			InvalidateWindowClassesData(WC_VEHICLE_CARGO_TYPE_LOAD_ORDERS, 0);
			InvalidateWindowClassesData(WC_VEHICLE_CARGO_TYPE_UNLOAD_ORDERS, 0);
		}

		/* Scroll to the new order. */
		if (from == INVALID_VEH_ORDER_ID && to != INVALID_VEH_ORDER_ID && !this->vscroll->IsVisible(to)) {
			this->vscroll->ScrollTowards(to);
		}
	}

	virtual EventState OnCTRLStateChange() override
	{
		this->UpdateButtonState();
		return ES_NOT_HANDLED;
	}

	void UpdateButtonState()
	{
		if (this->vehicle->owner != _local_company) {
			this->GetWidget<NWidgetStacked>(WID_O_SEL_OCCUPANCY)->SetDisplayedPlane(IsWidgetLowered(WID_O_OCCUPANCY_TOGGLE) ? 0 : SZSP_NONE);
			return; // No buttons are displayed with competitor order windows.
		}

		bool shared_orders = this->vehicle->IsOrderListShared();
		VehicleOrderID sel = this->OrderGetSel();
		const Order *order = this->vehicle->GetOrder(sel);

		/* Second row. */
		/* skip */
		this->SetWidgetDisabledState(WID_O_SKIP, this->vehicle->GetNumOrders() <= 1);

		/* delete / stop sharing */
		NWidgetStacked *delete_sel = this->GetWidget<NWidgetStacked>(WID_O_SEL_BOTTOM_MIDDLE);
		if (shared_orders && this->selected_order == this->vehicle->GetNumOrders()) {
			/* The 'End of Shared Orders' order is selected, show the 'stop sharing' button. */
			delete_sel->SetDisplayedPlane(DP_BOTTOM_MIDDLE_STOP_SHARING);
		} else {
			/* The 'End of Shared Orders' order isn't selected, show the 'delete' button. */
			delete_sel->SetDisplayedPlane(DP_BOTTOM_MIDDLE_DELETE);
			this->SetWidgetDisabledState(WID_O_DELETE,
				(uint)this->vehicle->GetNumOrders() + ((shared_orders || this->vehicle->GetNumOrders() != 0) ? 1 : 0) <= (uint)this->selected_order);

			/* Set the tooltip of the 'delete' button depending on whether the
			 * 'End of Orders' order or a regular order is selected. */
			NWidgetCore *nwi = this->GetWidget<NWidgetCore>(WID_O_DELETE);
			if (this->selected_order == this->vehicle->GetNumOrders()) {
				nwi->SetDataTip(STR_ORDERS_DELETE_BUTTON, STR_ORDERS_DELETE_ALL_TOOLTIP);
			} else {
				nwi->SetDataTip(STR_ORDERS_DELETE_BUTTON, STR_ORDERS_DELETE_TOOLTIP);
			}
		}

		/* First row. */
		this->RaiseWidget(WID_O_FULL_LOAD);
		this->RaiseWidget(WID_O_UNLOAD);

		/* Selection widgets. */
		/* Train or road vehicle. */
		NWidgetStacked *train_row_sel = this->GetWidget<NWidgetStacked>(WID_O_SEL_TOP_ROW_GROUNDVEHICLE);
		NWidgetStacked *left_sel      = this->GetWidget<NWidgetStacked>(WID_O_SEL_TOP_LEFT);
		NWidgetStacked *middle_sel    = this->GetWidget<NWidgetStacked>(WID_O_SEL_TOP_MIDDLE);
		NWidgetStacked *right_sel     = this->GetWidget<NWidgetStacked>(WID_O_SEL_TOP_RIGHT);
		/* Ship or airplane. */
		NWidgetStacked *row_sel = this->GetWidget<NWidgetStacked>(WID_O_SEL_TOP_ROW);
		assert(row_sel != nullptr || (train_row_sel != nullptr && left_sel != nullptr && middle_sel != nullptr && right_sel != nullptr));

		NWidgetStacked *aux_sel = this->GetWidget<NWidgetStacked>(WID_O_SEL_COND_AUX);
		NWidgetStacked *aux2_sel = this->GetWidget<NWidgetStacked>(WID_O_SEL_COND_AUX2);
		NWidgetStacked *aux3_sel = this->GetWidget<NWidgetStacked>(WID_O_SEL_COND_AUX3);
		NWidgetStacked *mgmt_sel = this->GetWidget<NWidgetStacked>(WID_O_SEL_MGMT);
		mgmt_sel->SetDisplayedPlane(this->GetOrderManagementPlane());

		auto aux_plane_guard = scope_guard([&]() {
			bool reinit = false;
			if (this->current_aux_plane != aux_sel->shown_plane) {
				this->current_aux_plane = aux_sel->shown_plane;
				reinit = true;
			}
			if (this->current_aux2_plane != aux2_sel->shown_plane) {
				this->current_aux2_plane = aux2_sel->shown_plane;
				reinit = true;
			}
			if (this->current_aux3_plane != aux3_sel->shown_plane) {
				this->current_aux3_plane = aux3_sel->shown_plane;
				reinit = true;
			}
			if ((this->current_mgmt_plane == SZSP_NONE) != (mgmt_sel->shown_plane == SZSP_NONE)) {
				this->current_mgmt_plane = mgmt_sel->shown_plane;
				reinit = true;
			} else if (this->current_mgmt_plane != mgmt_sel->shown_plane) {
				this->current_mgmt_plane = mgmt_sel->shown_plane;
			}
			if (reinit) this->ReInit();
		});

		aux_sel->SetDisplayedPlane(SZSP_NONE);
		aux2_sel->SetDisplayedPlane(SZSP_NONE);
		aux3_sel->SetDisplayedPlane(SZSP_NONE);

		if (order == nullptr) {
			if (row_sel != nullptr) {
				row_sel->SetDisplayedPlane(DP_ROW_LOAD);
			} else {
				train_row_sel->SetDisplayedPlane(DP_GROUNDVEHICLE_ROW_NORMAL);
				left_sel->SetDisplayedPlane(DP_LEFT_LOAD);
				middle_sel->SetDisplayedPlane(DP_MIDDLE_UNLOAD);
				right_sel->SetDisplayedPlane(DP_RIGHT_EMPTY);
				this->DisableWidget(WID_O_NON_STOP);
				this->RaiseWidget(WID_O_NON_STOP);
			}
			this->DisableWidget(WID_O_FULL_LOAD);
			this->DisableWidget(WID_O_UNLOAD);
			this->DisableWidget(WID_O_REFIT_DROPDOWN);
			this->DisableWidget(WID_O_MGMT_BTN);
		} else {
			this->SetWidgetDisabledState(WID_O_FULL_LOAD, (order->GetNonStopType() & ONSF_NO_STOP_AT_DESTINATION_STATION) != 0); // full load
			this->SetWidgetDisabledState(WID_O_UNLOAD,    (order->GetNonStopType() & ONSF_NO_STOP_AT_DESTINATION_STATION) != 0); // unload
			this->EnableWidget(WID_O_MGMT_BTN);

			switch (order->GetType()) {
				case OT_GOTO_STATION:
					if (row_sel != nullptr) {
						row_sel->SetDisplayedPlane(DP_ROW_LOAD);
					} else {
						train_row_sel->SetDisplayedPlane(DP_GROUNDVEHICLE_ROW_NORMAL);
						left_sel->SetDisplayedPlane(DP_LEFT_LOAD);
						middle_sel->SetDisplayedPlane(DP_MIDDLE_UNLOAD);
						right_sel->SetDisplayedPlane(DP_RIGHT_REFIT);
						this->EnableWidget(WID_O_NON_STOP);
						this->SetWidgetLoweredState(WID_O_NON_STOP, order->GetNonStopType() & ONSF_NO_STOP_AT_INTERMEDIATE_STATIONS);
					}
					this->SetWidgetLoweredState(WID_O_FULL_LOAD, order->GetLoadType() == OLF_FULL_LOAD_ANY);
					this->SetWidgetLoweredState(WID_O_UNLOAD, order->GetUnloadType() == OUFB_UNLOAD);

					/* Can only do refitting when stopping at the destination and loading cargo.
					 * Also enable the button if a refit is already set to allow clearing it. */
					this->SetWidgetDisabledState(WID_O_REFIT_DROPDOWN,
							order->GetLoadType() == OLFB_NO_LOAD || (order->GetNonStopType() & ONSF_NO_STOP_AT_DESTINATION_STATION) ||
							((!this->can_do_refit || !this->can_do_autorefit) && !order->IsRefit()));

					break;

				case OT_GOTO_WAYPOINT:
					if (row_sel != nullptr) {
						row_sel->SetDisplayedPlane(DP_ROW_LOAD);
					} else {
						train_row_sel->SetDisplayedPlane(DP_GROUNDVEHICLE_ROW_NORMAL);
						left_sel->SetDisplayedPlane(DP_LEFT_REVERSE);
						middle_sel->SetDisplayedPlane(DP_MIDDLE_UNLOAD);
						right_sel->SetDisplayedPlane(DP_RIGHT_EMPTY);
						this->EnableWidget(WID_O_NON_STOP);
						this->SetWidgetLoweredState(WID_O_NON_STOP, order->GetNonStopType() & ONSF_NO_STOP_AT_INTERMEDIATE_STATIONS);
						this->EnableWidget(WID_O_REVERSE);
						this->SetWidgetLoweredState(WID_O_REVERSE, order->GetWaypointFlags() & OWF_REVERSE);
					}
					this->DisableWidget(WID_O_UNLOAD);
					this->DisableWidget(WID_O_REFIT_DROPDOWN);
					break;

				case OT_GOTO_DEPOT:
					if (row_sel != nullptr) {
						row_sel->SetDisplayedPlane(DP_ROW_DEPOT);
					} else {
						train_row_sel->SetDisplayedPlane(DP_GROUNDVEHICLE_ROW_NORMAL);
						left_sel->SetDisplayedPlane(DP_LEFT_REFIT);
						middle_sel->SetDisplayedPlane(DP_MIDDLE_SERVICE);
						right_sel->SetDisplayedPlane(DP_RIGHT_EMPTY);
						this->EnableWidget(WID_O_NON_STOP);
						this->SetWidgetLoweredState(WID_O_NON_STOP, order->GetNonStopType() & ONSF_NO_STOP_AT_INTERMEDIATE_STATIONS);
					}
					/* Disable refit button if the order is no 'always go' order.
					 * However, keep the service button enabled for refit-orders to allow clearing refits (without knowing about ctrl). */
					this->SetWidgetDisabledState(WID_O_REFIT,
							(order->GetDepotOrderType() & ODTFB_SERVICE) || (order->GetDepotActionType() & ODATFB_HALT) ||
							(!this->can_do_refit && !order->IsRefit()));
					break;

				case OT_CONDITIONAL: {
					if (row_sel != nullptr) {
						row_sel->SetDisplayedPlane(DP_ROW_CONDITIONAL);
					} else {
						train_row_sel->SetDisplayedPlane(DP_GROUNDVEHICLE_ROW_CONDITIONAL);
					}

					OrderConditionVariable ocv = (order == nullptr) ? OCV_LOAD_PERCENTAGE : order->GetConditionVariable();
					bool is_cargo = (ocv == OCV_CARGO_ACCEPTANCE || ocv == OCV_CARGO_WAITING);
					bool is_slot_occupancy = (ocv == OCV_SLOT_OCCUPANCY || ocv == OCV_VEH_IN_SLOT);
					bool is_auxiliary_cargo = (ocv == OCV_CARGO_LOAD_PERCENTAGE || ocv == OCV_CARGO_WAITING_AMOUNT);
					bool is_counter = (ocv == OCV_COUNTER_VALUE);
					bool is_time_date = (ocv == OCV_TIME_DATE);
					bool is_timetable = (ocv == OCV_TIMETABLE);
					bool is_sched_dispatch = (ocv == OCV_DISPATCH_SLOT);

					if (is_cargo) {
						if (order == nullptr || !CargoSpec::Get(order->GetConditionValue())->IsValid()) {
							this->GetWidget<NWidgetCore>(WID_O_COND_CARGO)->widget_data = STR_NEWGRF_INVALID_CARGO;
						} else {
							this->GetWidget<NWidgetCore>(WID_O_COND_CARGO)->widget_data = CargoSpec::Get(order->GetConditionValue())->name;
						}
						this->GetWidget<NWidgetStacked>(WID_O_SEL_COND_VALUE)->SetDisplayedPlane(DP_COND_VALUE_CARGO);
					} else if (is_slot_occupancy) {
						TraceRestrictSlotID slot_id = (order != nullptr && TraceRestrictSlot::IsValidID(order->GetXData()) ? order->GetXData() : INVALID_TRACE_RESTRICT_SLOT_ID);

						this->GetWidget<NWidgetCore>(WID_O_COND_SLOT)->widget_data = (slot_id != INVALID_TRACE_RESTRICT_SLOT_ID) ? STR_TRACE_RESTRICT_SLOT_NAME : STR_TRACE_RESTRICT_VARIABLE_UNDEFINED;
						this->GetWidget<NWidgetStacked>(WID_O_SEL_COND_VALUE)->SetDisplayedPlane(DP_COND_VALUE_SLOT);
					} else if (is_sched_dispatch) {
						this->GetWidget<NWidgetStacked>(WID_O_SEL_COND_VALUE)->SetDisplayedPlane(SZSP_NONE);
					} else {
						this->GetWidget<NWidgetStacked>(WID_O_SEL_COND_VALUE)->SetDisplayedPlane(DP_COND_VALUE_NUMBER);
					}

					if (is_auxiliary_cargo) {
						if (order == nullptr || !CargoSpec::Get(order->GetConditionValue())->IsValid()) {
							this->GetWidget<NWidgetCore>(WID_O_COND_AUX_CARGO)->widget_data = STR_NEWGRF_INVALID_CARGO;
						} else {
							this->GetWidget<NWidgetCore>(WID_O_COND_AUX_CARGO)->widget_data = CargoSpec::Get(order->GetConditionValue())->name;
						}
						aux_sel->SetDisplayedPlane(DP_COND_AUX_CARGO);
					} else if (is_counter) {
						TraceRestrictCounterID ctr_id = (order != nullptr && TraceRestrictCounter::IsValidID(GB(order->GetXData(), 16, 16)) ? GB(order->GetXData(), 16, 16) : INVALID_TRACE_RESTRICT_COUNTER_ID);

						this->GetWidget<NWidgetCore>(WID_O_COND_COUNTER)->widget_data = (ctr_id != INVALID_TRACE_RESTRICT_COUNTER_ID) ? STR_TRACE_RESTRICT_COUNTER_NAME : STR_TRACE_RESTRICT_VARIABLE_UNDEFINED;
						aux_sel->SetDisplayedPlane(DP_COND_COUNTER);
					} else if (is_time_date) {
						this->GetWidget<NWidgetCore>(WID_O_COND_TIME_DATE)->widget_data = STR_TRACE_RESTRICT_TIME_MINUTE_ITEM + order->GetConditionValue();
						aux_sel->SetDisplayedPlane(DP_COND_TIME_DATE);
					} else if (is_timetable) {
						this->GetWidget<NWidgetCore>(WID_O_COND_TIMETABLE)->widget_data = STR_TRACE_RESTRICT_TIMETABLE_LATENESS + order->GetConditionValue();
						aux_sel->SetDisplayedPlane(DP_COND_TIMETABLE);
					} else if (is_sched_dispatch) {
						this->GetWidget<NWidgetCore>(WID_O_COND_SCHED_SELECT)->widget_data = STR_JUST_STRING1;
						aux_sel->SetDisplayedPlane(DP_COND_SCHED_SELECT);
					} else {
						aux_sel->SetDisplayedPlane(SZSP_NONE);
					}

					if (ocv == OCV_CARGO_WAITING_AMOUNT) {
						aux2_sel->SetDisplayedPlane(DP_COND_AUX2_VIA);
					} else if (is_sched_dispatch) {
						this->GetWidget<NWidgetCore>(WID_O_COND_SCHED_TEST)->widget_data = STR_TRACE_RESTRICT_DISPATCH_SLOT_SHORT_NEXT + GB(order->GetConditionValue(), ODCB_SRC_START, ODCB_SRC_COUNT);
						aux2_sel->SetDisplayedPlane(DP_COND_AUX2_SCHED_TEST);
					} else {
						aux2_sel->SetDisplayedPlane(SZSP_NONE);
					}

					if (ConditionVariableHasStationID(ocv)) {
						aux3_sel->SetDisplayedPlane(DP_COND_AUX3_STATION);
					} else {
						aux3_sel->SetDisplayedPlane(SZSP_NONE);
					}

					/* Set the strings for the dropdown boxes. */
					this->GetWidget<NWidgetCore>(WID_O_COND_VARIABLE)->widget_data   = OrderStringForVariable(this->vehicle, ocv);
					this->GetWidget<NWidgetCore>(WID_O_COND_COMPARATOR)->widget_data = GetComparatorStrings(this->vehicle, order)[order->GetConditionComparator()];
					this->GetWidget<NWidgetCore>(WID_O_COND_VALUE)->widget_data = (ocv == OCV_TIME_DATE && order->GetConditionValue() == TRTDVF_HOUR_MINUTE) ? STR_JUST_TIME_HHMM : STR_JUST_COMMA;
					this->SetWidgetDisabledState(WID_O_COND_COMPARATOR, ocv == OCV_UNCONDITIONALLY || ocv == OCV_PERCENT);
					this->SetWidgetDisabledState(WID_O_COND_VALUE, ocv == OCV_REQUIRES_SERVICE || ocv == OCV_UNCONDITIONALLY);
					break;
				}

				case OT_SLOT: {
					if (row_sel != nullptr) {
						row_sel->SetDisplayedPlane(DP_ROW_SLOT);
					} else {
						train_row_sel->SetDisplayedPlane(DP_GROUNDVEHICLE_ROW_SLOT);
					}

					TraceRestrictSlotID slot_id = (order != nullptr && TraceRestrictSlot::IsValidID(order->GetDestination()) ? order->GetDestination() : INVALID_TRACE_RESTRICT_SLOT_ID);

					NWidgetCore *slot_widget = this->GetWidget<NWidgetCore>(WID_O_SLOT);
					slot_widget->widget_data = (slot_id != INVALID_TRACE_RESTRICT_SLOT_ID) ? STR_TRACE_RESTRICT_SLOT_NAME : STR_TRACE_RESTRICT_VARIABLE_UNDEFINED;
					slot_widget->SetToolTip((order != nullptr && order->GetSlotSubType() == OSST_RELEASE) ? STR_ORDER_RELEASE_SLOT_TOOLTIP : STR_ORDER_TRY_ACQUIRE_SLOT_TOOLTIP);
					break;
				}

				case OT_COUNTER: {
					if (row_sel != nullptr) {
						row_sel->SetDisplayedPlane(DP_ROW_COUNTER);
					} else {
						train_row_sel->SetDisplayedPlane(DP_GROUNDVEHICLE_ROW_COUNTER);
					}

					TraceRestrictCounterID ctr_id = (order != nullptr && TraceRestrictCounter::IsValidID(order->GetDestination()) ? order->GetDestination() : INVALID_TRACE_RESTRICT_COUNTER_ID);

					this->GetWidget<NWidgetCore>(WID_O_CHANGE_COUNTER)->widget_data = (ctr_id != INVALID_TRACE_RESTRICT_COUNTER_ID) ? STR_TRACE_RESTRICT_COUNTER_NAME : STR_TRACE_RESTRICT_VARIABLE_UNDEFINED;
					break;
				}

				case OT_LABEL: {
					std::pair<int, int> sections = { DP_ROW_EMPTY, DP_GROUNDVEHICLE_ROW_EMPTY };
					if (order->GetLabelSubType() == OLST_TEXT) {
						sections = { DP_ROW_TEXT_LABEL, DP_GROUNDVEHICLE_ROW_TEXT_LABEL };
					} else if (IsDeparturesOrderLabelSubType(order->GetLabelSubType())) {
						sections = { DP_ROW_DEPARTURES, DP_GROUNDVEHICLE_ROW_DEPARTURES };
					}
					if (row_sel != nullptr) {
						row_sel->SetDisplayedPlane(sections.first);
					} else {
						train_row_sel->SetDisplayedPlane(sections.second);
					}
					break;
				}

				default: // every other order
					if (row_sel != nullptr) {
						row_sel->SetDisplayedPlane(DP_ROW_LOAD);
					} else {
						train_row_sel->SetDisplayedPlane(DP_GROUNDVEHICLE_ROW_NORMAL);
						left_sel->SetDisplayedPlane(DP_LEFT_LOAD);
						middle_sel->SetDisplayedPlane(DP_MIDDLE_UNLOAD);
						right_sel->SetDisplayedPlane(DP_RIGHT_EMPTY);
						this->DisableWidget(WID_O_NON_STOP);
					}
					this->DisableWidget(WID_O_FULL_LOAD);
					this->DisableWidget(WID_O_UNLOAD);
					this->DisableWidget(WID_O_REFIT_DROPDOWN);
					break;
			}
		}

		this->GetWidget<NWidgetStacked>(WID_O_SEL_SHARED)->SetDisplayedPlane(_ctrl_pressed ? DP_SHARED_VEH_GROUP : DP_SHARED_LIST);

		/* Disable list of vehicles with the same shared orders if there is no list */
		this->SetWidgetDisabledState(WID_O_SHARED_ORDER_LIST, !(shared_orders || _settings_client.gui.enable_single_veh_shared_order_gui));

		this->GetWidget<NWidgetStacked>(WID_O_SEL_OCCUPANCY)->SetDisplayedPlane(IsWidgetLowered(WID_O_OCCUPANCY_TOGGLE) ? 0 : SZSP_NONE);

		this->SetDirty();
	}

	void OnPaint() override
	{
		if (this->vehicle->owner != _local_company) {
			this->selected_order = -1; // Disable selection any selected row at a competitor order window.
		} else {
			this->SetWidgetLoweredState(WID_O_GOTO, this->goto_type != OPOS_NONE && this->goto_type != OPOS_COND_VIA
					&& this->goto_type != OPOS_COND_STATION && this->goto_type != OPOS_CONDITIONAL_RETARGET);
			this->SetWidgetLoweredState(WID_O_COND_AUX_VIA, this->goto_type == OPOS_COND_VIA);
			this->SetWidgetLoweredState(WID_O_COND_AUX_STATION, this->goto_type == OPOS_COND_STATION);
			this->SetWidgetLoweredState(WID_O_MGMT_BTN, this->goto_type == OPOS_CONDITIONAL_RETARGET);
		}
		this->DrawWidgets();
	}

	void DrawWidget(const Rect &r, WidgetID widget) const override
	{
		switch (widget) {
			case WID_O_ORDER_LIST:
				DrawOrderListWidget(r);
				break;

			case WID_O_OCCUPANCY_LIST:
				DrawOccupancyListWidget(r);
				break;

			case WID_O_TIMETABLE_VIEW:
				DrawTimetableButtonWidget(r);
				break;
		}
	}

	void DrawOrderListWidget(const Rect &r) const
	{
		Rect ir = r.Shrink(WidgetDimensions::scaled.frametext, WidgetDimensions::scaled.framerect);
		bool rtl = _current_text_dir == TD_RTL;
		SetDParamMaxValue(0, this->vehicle->GetNumOrders(), 2);
		int index_column_width = GetStringBoundingBox(STR_ORDER_INDEX).width + 2 * GetSpriteSize(rtl ? SPR_ARROW_RIGHT : SPR_ARROW_LEFT).width + WidgetDimensions::scaled.hsep_normal;
		int middle = rtl ? ir.right - index_column_width : ir.left + index_column_width;

		int y = ir.top;
		int line_height = this->GetWidget<NWidgetBase>(WID_O_ORDER_LIST)->resize_y;

		int i = this->vscroll->GetPosition();
		const Order *order = this->vehicle->GetOrder(i);
		/* First draw the highlighting underground if it exists. */
		if (this->order_over != INVALID_VEH_ORDER_ID) {
			while (order != nullptr) {
				/* Don't draw anything if it extends past the end of the window. */
				if (!this->vscroll->IsVisible(i)) break;

				if (i != this->selected_order && i == this->order_over) {
					/* Highlight dragged order destination. */
					int top = (this->order_over < this->selected_order ? y : y + line_height) - WidgetDimensions::scaled.framerect.top;
					int bottom = std::min(top + 2, ir.bottom);
					top = std::max(top - 3, ir.top);
					GfxFillRect(ir.left, top, ir.right, bottom, GetColourGradient(COLOUR_GREY, SHADE_LIGHTEST));
					break;
				}
				y += line_height;

				i++;
				order = order->next;
			}

			/* Reset counters for drawing the orders. */
			y = ir.top;
			i = this->vscroll->GetPosition();
			order = this->vehicle->GetOrder(i);
		}

		/* Draw the orders. */
		while (order != nullptr) {
			/* Don't draw anything if it extends past the end of the window. */
			if (!this->vscroll->IsVisible(i)) break;

			DrawOrderString(this->vehicle, order, i, y, i == this->selected_order, false, ir.left, middle, ir.right);
			y += line_height;

			i++;
			order = order->next;
		}

		if (this->vscroll->IsVisible(i)) {
			StringID str = this->vehicle->IsOrderListShared() ? STR_ORDERS_END_OF_SHARED_ORDERS : STR_ORDERS_END_OF_ORDERS;
			DrawString(rtl ? ir.left : middle, rtl ? middle : ir.right, y, str, (i == this->selected_order) ? TC_WHITE : TC_BLACK);
		}
	}

	void DrawOccupancyListWidget(const Rect &r) const
	{
		Rect ir = r.Shrink(WidgetDimensions::scaled.framerect);
		int y = ir.top;
		int line_height = this->GetWidget<NWidgetBase>(WID_O_ORDER_LIST)->resize_y;

		int i = this->vscroll->GetPosition();
		const Order *order = this->vehicle->GetOrder(i);
		/* Draw the orders. */
		while (order != nullptr) {
			/* Don't draw anything if it extends past the end of the window. */
			if (!this->vscroll->IsVisible(i)) break;

			uint8_t occupancy = order->GetOccupancy();
			if (occupancy > 0) {
				SetDParam(0, occupancy - 1);
				TextColour colour;
				if (order->UseOccupancyValueForAverage()) {
					colour = (i == this->selected_order) ? TC_WHITE : TC_BLACK;
				} else {
					colour = ((i == this->selected_order) ? TC_SILVER : TC_GREY) | TC_NO_SHADE;
				}
				DrawString(ir.left, ir.right, y, STR_ORDERS_OCCUPANCY_PERCENT, colour);
			}
			y += line_height;

			i++;
			order = order->next;
		}
	}

	void DrawTimetableButtonWidget(const Rect &r) const
	{
		const bool rtl = _current_text_dir == TD_RTL;
		bool clicked = this->GetWidget<NWidgetCore>(WID_O_TIMETABLE_VIEW)->IsLowered();
		Dimension d = GetStringBoundingBox(STR_ORDERS_TIMETABLE_VIEW);

		int left = r.left + clicked;
		int right = r.right + clicked;

		extern void ProcessTimetableWarnings(const Vehicle *v, std::function<void(StringID, bool)> handler);

		bool show_warning = false;
		ProcessTimetableWarnings(this->vehicle, [&](StringID text, bool warning) {
			if (warning) show_warning = true;
		});

		if (show_warning) {
			const Dimension warning_dimensions = GetSpriteSize(SPR_WARNING_SIGN);
			int spr_offset = std::max(0, ((int)(r.bottom - r.top + 1) - (int)warning_dimensions.height) / 2); // Offset for rendering the sprite vertically centered
			DrawSprite(SPR_WARNING_SIGN, 0, rtl ? right - warning_dimensions.width - 2 : left + 2, r.top + spr_offset);
			if (rtl) {
				right -= warning_dimensions.width;
			} else {
				left += warning_dimensions.width;
			}
		}
		int offset = std::max(0, ((int)(r.bottom - r.top + 1) - (int)d.height) / 2); // Offset for rendering the text vertically centered
		DrawString(left, right, r.top + offset + clicked, STR_ORDERS_TIMETABLE_VIEW, TC_FROMSTRING, SA_HOR_CENTER);
	}

	void SetStringParameters(WidgetID widget) const override
	{
		switch (widget) {
			case WID_O_COND_VALUE: {
				VehicleOrderID sel = this->OrderGetSel();
				const Order *order = this->vehicle->GetOrder(sel);

				if (order != nullptr && order->IsType(OT_CONDITIONAL)) {
					uint value;
					switch (order->GetConditionVariable()) {
						case OCV_CARGO_LOAD_PERCENTAGE:
						case OCV_TIME_DATE:
							value = order->GetXData();
							break;

						case OCV_TIMETABLE:
							value = order->GetXData();
							if (!_settings_client.gui.timetable_in_ticks) value /= TimetableDisplayUnitSize();
							break;

						case OCV_CARGO_WAITING_AMOUNT:
						case OCV_COUNTER_VALUE:
							value = GB(order->GetXData(), 0, 16);
							break;

						default:
							value = order->GetConditionValue();
							break;
					}
					if (order->GetConditionVariable() == OCV_MAX_SPEED) value = ConvertSpeedToDisplaySpeed(value, this->vehicle->type);
					if (order->GetConditionVariable() == OCV_CARGO_WAITING_AMOUNT) value = ConvertCargoQuantityToDisplayQuantity(order->GetConditionValue(), value);
					SetDParam(0, value);
				}
				break;
			}

			case WID_O_COND_COMPARATOR: {
				VehicleOrderID sel = this->OrderGetSel();
				const Order *order = this->vehicle->GetOrder(sel);

				if (order != nullptr && order->IsType(OT_CONDITIONAL) && order->GetConditionVariable() == OCV_DISPATCH_SLOT) {
					SetDParam(0, GB(order->GetConditionValue(), ODFLCB_TAG_START, ODFLCB_TAG_COUNT) + 1);
				}
				break;
			}

			case WID_O_COND_SLOT: {
				VehicleOrderID sel = this->OrderGetSel();
				const Order *order = this->vehicle->GetOrder(sel);

				if (order != nullptr && order->IsType(OT_CONDITIONAL)) {
					TraceRestrictSlotID value = order->GetXData();
					SetDParam(0, value);
				}
				break;
			}

			case WID_O_COND_COUNTER: {
				VehicleOrderID sel = this->OrderGetSel();
				const Order *order = this->vehicle->GetOrder(sel);

				if (order != nullptr && order->IsType(OT_CONDITIONAL)) {
					TraceRestrictCounterID value = GB(order->GetXData(), 16, 16);
					SetDParam(0, value);
				}
				break;
			}

			case WID_O_COND_SCHED_SELECT: {
				VehicleOrderID sel = this->OrderGetSel();
				const Order *order = this->vehicle->GetOrder(sel);

				uint schedule_index = GB(order->GetXData(), 0, 16);
				if (order != nullptr && order->IsType(OT_CONDITIONAL) && order->GetConditionVariable() == OCV_DISPATCH_SLOT && schedule_index != UINT16_MAX) {
					if (schedule_index < this->vehicle->orders->GetScheduledDispatchScheduleCount()) {
						const DispatchSchedule &ds = this->vehicle->orders->GetDispatchScheduleByIndex(schedule_index);
						if (!ds.ScheduleName().empty()) {
							SetDParam(0, STR_JUST_RAW_STRING);
							SetDParamStr(1, ds.ScheduleName().c_str());
							break;
						}
					}
					SetDParam(0, STR_TIMETABLE_ASSIGN_SCHEDULE_ID);
					SetDParam(1, schedule_index + 1);
				} else {
					SetDParam(0, STR_TIMETABLE_ASSIGN_SCHEDULE_NONE);
				}
				break;
			}

			case WID_O_CAPTION:
				SetDParam(0, this->vehicle->index);
				break;

			case WID_O_DEPOT_ACTION: {
				VehicleOrderID sel = this->OrderGetSel();
				const Order *order = this->vehicle->GetOrder(sel);
				if (order == nullptr || !order->IsType(OT_GOTO_DEPOT)) {
					/* We can't leave this param unset or the undefined behavior can cause a crash. */
					SetDParam(0, STR_EMPTY);
					break;
				};

				/* Select the current action selected in the dropdown. The flags don't match the dropdown so we can't just use an index. */
				if (order->GetDepotActionType() & ODATFB_SELL) {
					SetDParam(0, STR_ORDER_DROP_SELL_DEPOT);
				} else if (order->GetDepotOrderType() & ODTFB_SERVICE) {
					SetDParam(0, STR_ORDER_DROP_SERVICE_DEPOT);
				} else if (order->GetDepotActionType() & ODATFB_HALT) {
					SetDParam(0, STR_ORDER_DROP_HALT_DEPOT);
				} else if (order->GetDepotActionType() & ODATFB_UNBUNCH) {
					SetDParam(0, STR_ORDER_DROP_UNBUNCH);
				} else {
					SetDParam(0, STR_ORDER_DROP_GO_ALWAYS_DEPOT);
				}
				break;
			}

			case WID_O_OCCUPANCY_TOGGLE:
				const_cast<Vehicle *>(this->vehicle)->RecalculateOrderOccupancyAverage();
				if (this->vehicle->order_occupancy_average >= 16) {
					SetDParam(0, STR_JUST_INT);
					SetDParam(1, this->vehicle->order_occupancy_average - 16);
				} else {
					SetDParam(0, STR_EMPTY);
					SetDParam(1, 0);
				}
				break;

			case WID_O_SLOT: {
				VehicleOrderID sel = this->OrderGetSel();
				const Order *order = this->vehicle->GetOrder(sel);

				if (order != nullptr && order->IsType(OT_SLOT)) {
					TraceRestrictSlotID value = order->GetDestination();
					SetDParam(0, value);
				}
				break;
			}

			case WID_O_COUNTER_OP: {
				VehicleOrderID sel = this->OrderGetSel();
				const Order *order = this->vehicle->GetOrder(sel);

				if (order != nullptr && order->IsType(OT_COUNTER)) {
					SetDParam(0, STR_TRACE_RESTRICT_COUNTER_INCREASE + order->GetCounterOperation());
				} else {
					SetDParam(0, STR_EMPTY);
				}
				break;
			}

			case WID_O_CHANGE_COUNTER: {
				VehicleOrderID sel = this->OrderGetSel();
				const Order *order = this->vehicle->GetOrder(sel);

				if (order != nullptr && order->IsType(OT_COUNTER)) {
					TraceRestrictCounterID value = order->GetDestination();
					SetDParam(0, value);
				}
				break;
			}

			case WID_O_COUNTER_VALUE: {
				VehicleOrderID sel = this->OrderGetSel();
				const Order *order = this->vehicle->GetOrder(sel);

				if (order != nullptr && order->IsType(OT_COUNTER)) {
					SetDParam(0, order->GetXData());
				}
				break;
			}

			case WID_O_DEPARTURE_VIA_TYPE: {
				VehicleOrderID sel = this->OrderGetSel();
				const Order *order = this->vehicle->GetOrder(sel);

				if (order != nullptr && order->IsType(OT_LABEL) && IsDeparturesOrderLabelSubType(order->GetLabelSubType())) {
					switch (order->GetLabelSubType()) {
						case OLST_DEPARTURES_VIA:
							SetDParam(0, STR_ORDER_LABEL_DEPARTURES_SHOW_AS_VIA);
							break;

						case OLST_DEPARTURES_REMOVE_VIA:
							SetDParam(0, STR_ORDER_LABEL_DEPARTURES_REMOVE_VIA_SHORT);
							break;

						default:
							SetDParam(0, STR_EMPTY);
							break;
					}
				} else {
					SetDParam(0, STR_EMPTY);
				}
				break;
			}
		}
	}

	void OnClick([[maybe_unused]] Point pt, WidgetID widget, [[maybe_unused]] int click_count) override
	{
		switch (widget) {
			case WID_O_ORDER_LIST: {
				if (this->goto_type == OPOS_CONDITIONAL) {
					VehicleOrderID order_id = this->GetOrderFromPt(_cursor.pos.y - this->top);
					if (order_id != INVALID_VEH_ORDER_ID) {
						Order order;
						order.next = nullptr;
						order.index = 0;
						order.MakeConditional(order_id);

						this->InsertNewOrder(order.Pack());
					}
					ResetObjectToPlace();
					break;
				}
				if (this->goto_type == OPOS_CONDITIONAL_RETARGET) {
					VehicleOrderID order_id = this->GetOrderFromPt(_cursor.pos.y - this->top);
					if (order_id != INVALID_VEH_ORDER_ID) {
						this->ModifyOrder(this->OrderGetSel(), MOF_COND_DESTINATION | (order_id << 8));
					}
					ResetObjectToPlace();
					break;
				}

				VehicleOrderID sel = this->GetOrderFromPt(pt.y);

				if (_ctrl_pressed && sel < this->vehicle->GetNumOrders()) {
					TileIndex xy = this->vehicle->GetOrder(sel)->GetLocation(this->vehicle);
					if (xy == INVALID_TILE) xy = this->vehicle->GetOrder(sel)->GetAuxiliaryLocation(_shift_pressed);
					if (xy != INVALID_TILE) ScrollMainWindowToTile(xy);
					return;
				}

				/* This order won't be selected any more, close all child windows and dropdowns */
				this->CloseChildWindows();
				HideDropDownMenu(this);

				if (sel == INVALID_VEH_ORDER_ID || this->vehicle->owner != _local_company) {
					/* Deselect clicked order */
					this->selected_order = -1;
				} else if (sel == this->selected_order) {
					if (sel >= this->vehicle->GetNumOrders()) {
						this->UpdateButtonState();
						return;
					}

					const Order *order = this->vehicle->GetOrder(sel);

					if (order->IsType(OT_LABEL) && order->GetLabelSubType() == OLST_TEXT) {
						if (this->IsWidgetActiveInLayout(WID_O_TEXT_LABEL)) this->OnClick({}, WID_O_TEXT_LABEL, click_count);
						return;
					}
					if (this->vehicle->type == VEH_TRAIN) {
						int osl = ((order->GetStopLocation() + 1) % OSL_END);
						if (osl == OSL_PLATFORM_THROUGH && !_settings_client.gui.show_adv_load_mode_features) {
							osl = OSL_PLATFORM_NEAR_END;
						}
						if (osl == OSL_PLATFORM_THROUGH) {
							for (const Vehicle *u = this->vehicle; u != nullptr; u = u->Next()) {
								/* Passengers may not be through-loaded */
								if (u->cargo_cap > 0 && IsCargoInClass(u->cargo_type, CC_PASSENGERS)) {
									osl = OSL_PLATFORM_NEAR_END;
									break;
								}
							}
						}
						this->ModifyOrder(sel, MOF_STOP_LOCATION | osl << 8);
					}
					if (this->vehicle->type == VEH_ROAD && _settings_game.pf.pathfinder_for_roadvehs == VPF_YAPF) {
						DiagDirection current = order->GetRoadVehTravelDirection();
						if (_settings_client.gui.show_adv_load_mode_features || current != INVALID_DIAGDIR) {
							uint dir = (current + 1) & 0xFF;
							if (dir >= DIAGDIR_END) dir = INVALID_DIAGDIR;
							this->ModifyOrder(sel, MOF_RV_TRAVEL_DIR | dir << 8);
						}
					}
				} else {
					/* Select clicked order */
					this->selected_order = sel;

					if (this->vehicle->owner == _local_company) {
						/* Activate drag and drop */
						SetObjectToPlaceWnd(SPR_CURSOR_MOUSE, PAL_NONE, HT_DRAG, this);
					}
				}

				this->UpdateButtonState();
				break;
			}

			case WID_O_SKIP:
				this->OrderClick_Skip();
				break;

			case WID_O_MGMT_LIST_BTN: {
				uint disabled_mask = (this->vehicle->GetNumOrders() < 2 ? 1 : 0) | (this->vehicle->GetNumOrders() < 3 ? 2 : 0);
				uint order_count = this->vehicle->GetNumOrders();
				for (uint i = 0; i < order_count; i++) {
					if (this->vehicle->GetOrder(i)->IsType(OT_CONDITIONAL)) {
						disabled_mask |= 2;
						break;
					}
				}
				ShowDropDownMenu(this, _order_manage_list_dropdown, -1, widget, disabled_mask, 0, 0, DDSF_SHARED);
				break;
			}

			case WID_O_MGMT_BTN: {
				VehicleOrderID sel = this->OrderGetSel();
				const Order *order = this->vehicle->GetOrder(sel);
				if (order == nullptr) break;

				DropDownList list;
				list.push_back(MakeDropDownListStringItem(STR_ORDER_DUPLICATE_ORDER, 0, false));
				if (order->IsType(OT_CONDITIONAL)) list.push_back(MakeDropDownListStringItem(STR_ORDER_CHANGE_JUMP_TARGET, 1, false));

				if (this->vehicle->type == VEH_TRAIN && order->IsType(OT_GOTO_STATION) && (order->GetNonStopType() & ONSF_NO_STOP_AT_DESTINATION_STATION) == 0) {
					const OrderStopLocation osl = order->GetStopLocation();
					list.push_back(MakeDropDownListDividerItem());
					list.push_back(MakeDropDownListCheckedItem(osl == OSL_PLATFORM_NEAR_END, STR_ORDER_STOP_LOCATION_NEAR_END, 0x200 + OSL_PLATFORM_NEAR_END, false));
					list.push_back(MakeDropDownListCheckedItem(osl == OSL_PLATFORM_MIDDLE, STR_ORDER_STOP_LOCATION_MIDDLE, 0x200 + OSL_PLATFORM_MIDDLE, false));
					list.push_back(MakeDropDownListCheckedItem(osl == OSL_PLATFORM_FAR_END, STR_ORDER_STOP_LOCATION_FAR_END, 0x200 + OSL_PLATFORM_FAR_END, false));
					if (osl == OSL_PLATFORM_THROUGH || _settings_client.gui.show_adv_load_mode_features) {
						bool allowed = _settings_client.gui.show_adv_load_mode_features;
						if (allowed) {
							for (const Vehicle *u = this->vehicle; u != nullptr; u = u->Next()) {
								/* Passengers may not be through-loaded */
								if (u->cargo_cap > 0 && IsCargoInClass(u->cargo_type, CC_PASSENGERS)) {
									allowed = false;
									break;
								}
							}
						}
						list.push_back(MakeDropDownListCheckedItem(osl == OSL_PLATFORM_THROUGH, STR_ORDER_STOP_LOCATION_THROUGH, 0x200 + OSL_PLATFORM_THROUGH, !allowed));
					}
				}

				if (this->vehicle->type == VEH_ROAD && (order->IsType(OT_GOTO_STATION) || order->IsType(OT_GOTO_WAYPOINT)) && _settings_game.pf.pathfinder_for_roadvehs == VPF_YAPF) {
					const DiagDirection dir = order->GetRoadVehTravelDirection();
					if (_settings_client.gui.show_adv_load_mode_features || dir != INVALID_DIAGDIR) {
						list.push_back(MakeDropDownListDividerItem());
						list.push_back(MakeDropDownListCheckedItem(dir == INVALID_DIAGDIR, STR_ORDER_RV_DIR_ANY, 0x300 + INVALID_DIAGDIR, false));
						list.push_back(MakeDropDownListCheckedItem(dir == DIAGDIR_NE, STR_ORDER_RV_DIR_NE, 0x300 + DIAGDIR_NE, false));
						list.push_back(MakeDropDownListCheckedItem(dir == DIAGDIR_SE, STR_ORDER_RV_DIR_SE, 0x300 + DIAGDIR_SE, false));
						list.push_back(MakeDropDownListCheckedItem(dir == DIAGDIR_SW, STR_ORDER_RV_DIR_SW, 0x300 + DIAGDIR_SW, false));
						list.push_back(MakeDropDownListCheckedItem(dir == DIAGDIR_NW, STR_ORDER_RV_DIR_NW, 0x300 + DIAGDIR_NW, false));
					}
				}

				if (!order->IsType(OT_IMPLICIT)) {
					list.push_back(MakeDropDownListDividerItem());
					const Colours current_colour = order->GetColour();
					list.push_back(MakeDropDownListCheckedItem(current_colour == INVALID_COLOUR, STR_COLOUR_DEFAULT, 0x100 + INVALID_COLOUR, false));
					auto add_colour = [&](Colours colour) {
						list.push_back(MakeDropDownListCheckedItem(current_colour == colour, STR_COLOUR_DARK_BLUE + colour, 0x100 + colour, false));
					};
					add_colour(COLOUR_YELLOW);
					add_colour(COLOUR_LIGHT_BLUE);
					add_colour(COLOUR_GREEN);
					add_colour(COLOUR_ORANGE);
					add_colour(COLOUR_PINK);
				}
				ShowDropDownList(this, std::move(list), -1, widget, 0, DDMF_NONE, DDSF_SHARED);
				break;
			}

			case WID_O_DELETE:
				this->OrderClick_Delete();
				break;

			case WID_O_STOP_SHARING:
				this->OrderClick_StopSharing();
				break;

			case WID_O_NON_STOP:
				if (this->GetWidget<NWidgetLeaf>(widget)->ButtonHit(pt)) {
					this->OrderClick_Nonstop(-1);
				} else {
					const Order *o = this->vehicle->GetOrder(this->OrderGetSel());
					ShowDropDownMenu(this, _order_non_stop_drowdown, o->GetNonStopType(), WID_O_NON_STOP, _settings_game.order.nonstop_only ? 5 : 0,
							o->IsType(OT_GOTO_STATION) ? 0 : (o->IsType(OT_GOTO_WAYPOINT) ? 3 : 12), 0, DDSF_SHARED);
				}
				break;

			case WID_O_GOTO:
				if (this->GetWidget<NWidgetLeaf>(widget)->ButtonHit(pt)) {
					if (this->goto_type != OPOS_NONE) {
						ResetObjectToPlace();
					} else {
						this->OrderClick_Goto(OPOS_GOTO);
					}
				} else {
					if (this->goto_type == OPOS_COND_VIA || this->goto_type == OPOS_COND_STATION) ResetObjectToPlace();
					int sel;
					switch (this->goto_type) {
						case OPOS_NONE:                 sel = -1; break;
						case OPOS_GOTO:                 sel = ODDI_GO_TO; break;
						case OPOS_CONDITIONAL:          sel = ODDI_CONDITIONAL; break;
						case OPOS_SHARE:                sel = ODDI_SHARE; break;
						case OPOS_CONDITIONAL_RETARGET: sel = -1; break;
						case OPOS_DEPARTURE_VIA:        sel = ODDI_LABEL_DEPARTURES_VIA; break;
						default: NOT_REACHED();
					}
					bool show_counters = false;
					if (_settings_client.gui.show_adv_tracerestrict_features) {
						for (const TraceRestrictCounter *ctr : TraceRestrictCounter::Iterate()) {
							if (ctr->owner == this->vehicle->owner) {
								show_counters = true;
								break;
							}
						}
					}
					DropDownList list;
					list.push_back(MakeDropDownListStringItem(STR_ORDER_GO_TO, ODDI_GO_TO, false));
					list.push_back(MakeDropDownListStringItem((this->vehicle->type == VEH_AIRCRAFT) ? STR_ORDER_GO_TO_NEAREST_HANGAR : STR_ORDER_GO_TO_NEAREST_DEPOT, ODDI_GO_TO_NEAREST_DEPOT, false));
					list.push_back(MakeDropDownListStringItem(STR_ORDER_CONDITIONAL, ODDI_CONDITIONAL, false));
					list.push_back(MakeDropDownListStringItem(STR_ORDER_SHARE, ODDI_SHARE, false));
					list.push_back(MakeDropDownListStringItem(STR_ORDER_TRY_ACQUIRE_SLOT_BUTTON, ODDI_TRY_ACQUIRE_SLOT, false));
					list.push_back(MakeDropDownListStringItem(STR_ORDER_RELEASE_SLOT_BUTTON, ODDI_RELEASE_SLOT, false));
					if (show_counters) {
						list.push_back(MakeDropDownListStringItem(STR_ORDER_CHANGE_COUNTER_BUTTON, ODDI_CHANGE_COUNTER, false));
					}
					list.push_back(MakeDropDownListStringItem(STR_ORDER_LABEL_TEXT_BUTTON, ODDI_LABEL_TEXT, false));
					list.push_back(MakeDropDownListStringItem(STR_ORDER_LABEL_DEPARTURES_VIA_BUTTON, ODDI_LABEL_DEPARTURES_VIA, false));

					ShowDropDownList(this, std::move(list), sel, WID_O_GOTO, 0, DDMF_NONE, DDSF_SHARED);
				}
				break;

			case WID_O_FULL_LOAD:
				if (this->GetWidget<NWidgetLeaf>(widget)->ButtonHit(pt)) {
					this->OrderClick_FullLoad(OLF_FULL_LOAD_ANY, true);
				} else {
					ShowDropDownMenu(this, _order_full_load_drowdown, this->vehicle->GetOrder(this->OrderGetSel())->GetLoadType(), WID_O_FULL_LOAD, 0, 0xE2 /* 1110 0010 */, 0, DDSF_SHARED);
				}
				break;

			case WID_O_UNLOAD:
				if (this->GetWidget<NWidgetLeaf>(widget)->ButtonHit(pt)) {
					this->OrderClick_Unload(OUFB_UNLOAD, true);
				} else {
					ShowDropDownMenu(this, _order_unload_drowdown, this->vehicle->GetOrder(this->OrderGetSel())->GetUnloadType(), WID_O_UNLOAD, 0, 0xE8 /* 1110 1000 */, 0, DDSF_SHARED);
				}
				break;

			case WID_O_REFIT:
				this->OrderClick_Refit(0, false);
				break;

			case WID_O_DEPOT_ACTION:
				ShowDropDownMenu(this, _order_depot_action_dropdown, DepotActionStringIndex(this->vehicle->GetOrder(this->OrderGetSel())),
						WID_O_DEPOT_ACTION, 0, _settings_client.gui.show_depot_sell_gui ? 0 : (1 << DA_SELL), 0, DDSF_SHARED);
				break;

			case WID_O_REFIT_DROPDOWN:
				if (this->GetWidget<NWidgetLeaf>(widget)->ButtonHit(pt)) {
					this->OrderClick_Refit(0, true);
				} else {
					ShowDropDownMenu(this, _order_refit_action_dropdown, 0, WID_O_REFIT_DROPDOWN, 0, 0, 0, DDSF_SHARED);
				}
				break;

			case WID_O_COND_SLOT: {
				int selected;
				const Order *order = this->vehicle->GetOrder(this->OrderGetSel());
				TraceRestrictSlotID value = order->GetXData();
				DropDownList list = GetSlotDropDownList(this->vehicle->owner, value, selected, this->vehicle->type, order->GetConditionVariable() == OCV_SLOT_OCCUPANCY);
				if (!list.empty()) ShowDropDownList(this, std::move(list), selected, WID_O_COND_SLOT, 0, DDMF_NONE, DDSF_SHARED);
				break;
			}

			case WID_O_COND_COUNTER: {
				int selected;
				TraceRestrictCounterID value = GB(this->vehicle->GetOrder(this->OrderGetSel())->GetXData(), 16, 16);
				DropDownList list = GetCounterDropDownList(this->vehicle->owner, value, selected);
				if (!list.empty()) ShowDropDownList(this, std::move(list), selected, WID_O_COND_COUNTER, 0, DDMF_NONE, DDSF_SHARED);
				break;
			}

			case WID_O_COND_TIME_DATE: {
				ShowDropDownMenu(this, _order_time_date_dropdown, this->vehicle->GetOrder(this->OrderGetSel())->GetConditionValue(),
						WID_O_COND_TIME_DATE, _settings_game.game_time.time_in_minutes ? 0 : 7, 0, 0, DDSF_SHARED);
				break;
			}

			case WID_O_COND_TIMETABLE: {
				ShowDropDownMenu(this, _order_timetable_dropdown, this->vehicle->GetOrder(this->OrderGetSel())->GetConditionValue(),
						WID_O_COND_TIMETABLE, 0, 0, 0, DDSF_SHARED);
				break;
			}

			case WID_O_COND_SCHED_SELECT: {
				int selected = GB(this->vehicle->GetOrder(this->OrderGetSel())->GetXData(), 0, 16);
				if (selected == UINT16_MAX) selected = -1;

				uint count = this->vehicle->orders->GetScheduledDispatchScheduleCount();
				DropDownList list;
				for (uint i = 0; i < count; ++i) {
					const DispatchSchedule &ds = this->vehicle->orders->GetDispatchScheduleByIndex(i);
					if (ds.ScheduleName().empty()) {
						SetDParam(0, i + 1);
						list.push_back(MakeDropDownListStringItem(STR_TIMETABLE_ASSIGN_SCHEDULE_ID, i, false));
					} else {
						list.push_back(MakeDropDownListStringItem(ds.ScheduleName(), i, false));
					}
				}
				if (!list.empty()) ShowDropDownList(this, std::move(list), selected, WID_O_COND_SCHED_SELECT, 0, DDMF_NONE, DDSF_SHARED);
				break;
			}

			case WID_O_COND_SCHED_TEST: {
				uint16_t value = this->vehicle->GetOrder(this->OrderGetSel())->GetConditionValue();
				DropDownList list;
				list.push_back(MakeDropDownListStringItem(STR_TRACE_RESTRICT_DISPATCH_SLOT_VEH, ODCS_VEH, false));
				list.push_back(MakeDropDownListStringItem(STR_TRACE_RESTRICT_DISPATCH_SLOT_NEXT, ODCS_NEXT, false));
				list.push_back(MakeDropDownListStringItem(STR_TRACE_RESTRICT_DISPATCH_SLOT_LAST, ODCS_LAST, false));
				ShowDropDownList(this, std::move(list), GB(value, ODCB_SRC_START, ODCB_SRC_COUNT), WID_O_COND_SCHED_TEST, 0, DDMF_NONE, DDSF_SHARED);
				break;
			}

			case WID_O_REVERSE: {
				VehicleOrderID sel_ord = this->OrderGetSel();
				const Order *order = this->vehicle->GetOrder(sel_ord);

				if (order == nullptr) break;

				this->ModifyOrder(sel_ord, MOF_WAYPOINT_FLAGS | (order->GetWaypointFlags() ^ OWF_REVERSE) << 8);
				break;
			}

			case WID_O_COND_CARGO:
			case WID_O_COND_AUX_CARGO: {
				uint value = this->vehicle->GetOrder(this->OrderGetSel())->GetConditionValue();
				DropDownList list;
				for (size_t i = 0; i < _sorted_standard_cargo_specs.size(); ++i) {
					const CargoSpec *cs = _sorted_cargo_specs[i];
					list.push_back(MakeDropDownListStringItem(cs->name, cs->Index(), false));
				}
				if (!list.empty()) ShowDropDownList(this, std::move(list), value, widget, 0, DDMF_NONE, DDSF_SHARED);
				break;
			}

			case WID_O_COND_AUX_VIA: {
				if (this->goto_type != OPOS_NONE) {
					ResetObjectToPlace();
				} else if (GB(this->vehicle->GetOrder(this->OrderGetSel())->GetXData(), 16, 16) != 0) {
					this->ModifyOrder(this->OrderGetSel(), MOF_COND_VALUE_3 | NEW_STATION << 8);
				} else {
					this->OrderClick_Goto(OPOS_COND_VIA);
				}
				break;
			}

			case WID_O_COND_AUX_STATION: {
				if (this->goto_type != OPOS_NONE) {
					ResetObjectToPlace();
				} else {
					this->OrderClick_Goto(OPOS_COND_STATION);
				}
				break;
			}

			case WID_O_TIMETABLE_VIEW:
				ShowTimetableWindow(this->vehicle);
				break;

			case WID_O_COND_VARIABLE: {
				const OrderConditionVariable current_ocv = this->vehicle->GetOrder(this->OrderGetSel())->GetConditionVariable();
				DropDownList list;
				for (const auto &ocv : _order_conditional_variable) {
					if (this->vehicle->type != VEH_TRAIN && ocv == OCV_FREE_PLATFORMS) {
						continue;
					}
					if (current_ocv != ocv) {
						if (ocv == OCV_COUNTER_VALUE && !_settings_client.gui.show_adv_tracerestrict_features) {
							continue;
						}
						if ((ocv == OCV_DISPATCH_SLOT) && this->vehicle->orders->GetScheduledDispatchScheduleCount() == 0) {
							continue;
						}
					}
					list.push_back(MakeDropDownListStringItem(OrderStringForVariable(this->vehicle, ocv), ocv, false));
				}
				ShowDropDownList(this, std::move(list), current_ocv, WID_O_COND_VARIABLE, 0, DDMF_NONE, DDSF_SHARED);
				break;
			}

			case WID_O_COND_COMPARATOR: {
				const Order *o = this->vehicle->GetOrder(this->OrderGetSel());
				if (o->GetConditionVariable() == OCV_DISPATCH_SLOT) {
					DropDownList list;

					const int true_cond = ((int)OCC_IS_TRUE) << 16;
					const int false_cond = ((int)OCC_IS_FALSE) << 16;
					int first_last_value = 0;
					SB(first_last_value, ODCB_MODE_START, ODCB_MODE_COUNT, ODCM_FIRST_LAST);
					list.push_back(MakeDropDownListStringItem(STR_ORDER_CONDITIONAL_COMPARATOR_DISPATCH_SLOT_IS_FIRST, true_cond | first_last_value, false));
					list.push_back(MakeDropDownListStringItem(STR_ORDER_CONDITIONAL_COMPARATOR_DISPATCH_SLOT_IS_NOT_FIRST, false_cond | first_last_value, false));
					SetBit(first_last_value, ODFLCB_LAST_SLOT);
					list.push_back(MakeDropDownListStringItem(STR_ORDER_CONDITIONAL_COMPARATOR_DISPATCH_SLOT_IS_LAST, true_cond | first_last_value, false));
					list.push_back(MakeDropDownListStringItem(STR_ORDER_CONDITIONAL_COMPARATOR_DISPATCH_SLOT_IS_NOT_LAST, false_cond | first_last_value, false));

					const DispatchSchedule *ds = nullptr;
					uint16_t slot_flags = 0;
					uint schedule_index = GB(o->GetXData(), 0, 16);
					if (schedule_index < this->vehicle->orders->GetScheduledDispatchScheduleCount()) {
						ds = &(this->vehicle->orders->GetDispatchScheduleByIndex(schedule_index));
						for (const DispatchSlot &slot : ds->GetScheduledDispatch()) {
							slot_flags |= slot.flags;
						}
					}

					for (uint8_t tag = 0; tag < DispatchSchedule::DEPARTURE_TAG_COUNT; tag++) {
						if (HasBit(slot_flags, tag + DispatchSlot::SDSF_FIRST_TAG)) {
							int tag_cond_value = 0;
							SB(tag_cond_value, ODCB_MODE_START, ODCB_MODE_COUNT, OCDM_TAG);
							SB(tag_cond_value, ODFLCB_TAG_START, ODFLCB_TAG_COUNT, tag);
							SetDParam(0, tag + 1);
							uint string_offset = 0;
							if (ds != nullptr) {
								std::string_view name = ds->GetSupplementaryName(SDSNT_DEPARTURE_TAG, tag);
								if (!name.empty()) {
									SetDParamStr(1, name);
									string_offset = 1;
								}
							}
							list.push_back(MakeDropDownListStringItem(STR_ORDER_CONDITIONAL_COMPARATOR_DISPATCH_SLOT_HAS_TAG + string_offset, true_cond | tag_cond_value, false));
							list.push_back(MakeDropDownListStringItem(STR_ORDER_CONDITIONAL_COMPARATOR_DISPATCH_SLOT_DOESNT_HAVE_TAG + string_offset, false_cond | tag_cond_value, false));
						}
					}

					int selected = (((int)o->GetConditionComparator()) << 16) | (o->GetConditionValue() & ~GetBitMaskSC<uint16_t>(ODCB_SRC_START, ODCB_SRC_COUNT));
					ShowDropDownList(this, std::move(list), selected, WID_O_COND_COMPARATOR, 0, DDMF_NONE, DDSF_SHARED);
					break;
				}
				uint mask;
				switch (o->GetConditionVariable()) {
					case OCV_REQUIRES_SERVICE:
					case OCV_CARGO_ACCEPTANCE:
					case OCV_CARGO_WAITING:
						mask = 0x3F;
						break;

					case OCV_VEH_IN_SLOT:
					case OCV_SLOT_OCCUPANCY:
						mask = 0x3C;
						break;

					case OCV_TIMETABLE:
						mask = 0xC3;
						break;

					default:
						mask = 0xC0;
						break;
				}
				ShowDropDownMenu(this, GetComparatorStrings(this->vehicle, o), o->GetConditionComparator(), WID_O_COND_COMPARATOR, 0, mask, 0, DDSF_SHARED);
				break;
			}

			case WID_O_COND_VALUE: {
				const Order *order = this->vehicle->GetOrder(this->OrderGetSel());
				uint value;
				CharSetFilter charset_filter = CS_NUMERAL;
				switch (order->GetConditionVariable()) {
					case OCV_CARGO_LOAD_PERCENTAGE:
					case OCV_TIME_DATE:
						value = order->GetXData();
						break;

					case OCV_TIMETABLE:
						value = order->GetXData();
						if (!_settings_client.gui.timetable_in_ticks) {
							value /= TimetableDisplayUnitSize();
							charset_filter = CS_NUMERAL_DECIMAL;
						}
						break;

					case OCV_CARGO_WAITING_AMOUNT:
					case OCV_COUNTER_VALUE:
						value = GB(order->GetXData(), 0, 16);
						break;

					default:
						value = order->GetConditionValue();
						break;
				}
				if (order->GetConditionVariable() == OCV_MAX_SPEED) value = ConvertSpeedToDisplaySpeed(value, this->vehicle->type);
				if (order->GetConditionVariable() == OCV_CARGO_WAITING_AMOUNT) value = ConvertCargoQuantityToDisplayQuantity(order->GetConditionValue(), value);
				this->query_text_widget = widget;
				SetDParam(0, value);
				ShowQueryString(STR_JUST_INT, STR_ORDER_CONDITIONAL_VALUE_CAPT, (order->GetConditionVariable() == OCV_CARGO_WAITING_AMOUNT) ? 12 : 6, this, charset_filter, QSF_NONE);
				break;
			}

			case WID_O_SHARED_ORDER_LIST:
				ShowVehicleListWindow(this->vehicle);
				break;

			case WID_O_ADD_VEH_GROUP: {
				this->query_text_widget = WID_O_ADD_VEH_GROUP;
				ShowQueryString(STR_EMPTY, STR_GROUP_RENAME_CAPTION, MAX_LENGTH_GROUP_NAME_CHARS, this, CS_ALPHANUMERAL, QSF_ENABLE_DEFAULT | QSF_LEN_IN_CHARS);
				break;
			}

			case WID_O_OCCUPANCY_TOGGLE:
				ToggleWidgetLoweredState(WID_O_OCCUPANCY_TOGGLE);
				this->UpdateButtonState();
				this->ReInit();
				break;

			case WID_O_SLOT: {
				int selected;
				TraceRestrictSlotID value = this->vehicle->GetOrder(this->OrderGetSel())->GetDestination();
				DropDownList list = GetSlotDropDownList(this->vehicle->owner, value, selected, this->vehicle->type, false);
				if (!list.empty()) ShowDropDownList(this, std::move(list), selected, WID_O_SLOT, 0, DDMF_NONE, DDSF_SHARED);
				break;
			}

			case WID_O_COUNTER_OP: {
				DropDownList list;
				list.push_back(MakeDropDownListStringItem(STR_TRACE_RESTRICT_COUNTER_INCREASE, 0, false));
				list.push_back(MakeDropDownListStringItem(STR_TRACE_RESTRICT_COUNTER_DECREASE, 1, false));
				list.push_back(MakeDropDownListStringItem(STR_TRACE_RESTRICT_COUNTER_SET, 2, false));
				int selected = this->vehicle->GetOrder(this->OrderGetSel())->GetCounterOperation();
				ShowDropDownList(this, std::move(list), selected, WID_O_COUNTER_OP, 0, DDMF_NONE, DDSF_SHARED);
				break;
			}

			case WID_O_CHANGE_COUNTER: {
				int selected;
				TraceRestrictCounterID value = this->vehicle->GetOrder(this->OrderGetSel())->GetDestination();
				DropDownList list = GetCounterDropDownList(this->vehicle->owner, value, selected);
				if (!list.empty()) ShowDropDownList(this, std::move(list), selected, WID_O_CHANGE_COUNTER, 0, DDMF_NONE, DDSF_SHARED);
				break;
			}

			case WID_O_COUNTER_VALUE: {
				const Order *order = this->vehicle->GetOrder(this->OrderGetSel());
				this->query_text_widget = widget;
				SetDParam(0, order->GetXData());
				ShowQueryString(STR_JUST_INT, STR_TRACE_RESTRICT_VALUE_CAPTION, 10, this, CS_NUMERAL, QSF_NONE);
				break;
			}

			case WID_O_TEXT_LABEL: {
				const Order *order = this->vehicle->GetOrder(this->OrderGetSel());
				this->query_text_widget = widget;
				SetDParamStr(0, order->GetLabelText());
				ShowQueryString(STR_JUST_RAW_STRING, STR_ORDER_LABEL_TEXT_CAPTION, NUM_CARGO - 1, this, CS_ALPHANUMERAL, QSF_NONE);
				break;
			}

			case WID_O_DEPARTURE_VIA_TYPE: {
				DropDownList list;
				list.push_back(MakeDropDownListStringItem(STR_ORDER_LABEL_DEPARTURES_SHOW_AS_VIA, OLST_DEPARTURES_VIA, false));
				list.push_back(MakeDropDownListStringItem(STR_ORDER_LABEL_DEPARTURES_REMOVE_VIA, OLST_DEPARTURES_REMOVE_VIA, false));
				int selected = this->vehicle->GetOrder(this->OrderGetSel())->GetLabelSubType();
				ShowDropDownList(this, std::move(list), selected, WID_O_DEPARTURE_VIA_TYPE, 0, DDMF_NONE, DDSF_SHARED);
				break;
			}
		}
	}

	void OnQueryTextFinished(char *str) override
	{
		if (this->query_text_widget == WID_O_COND_VALUE && !StrEmpty(str)) {
			VehicleOrderID sel = this->OrderGetSel();
			uint value = atoi(str);

			switch (this->vehicle->GetOrder(sel)->GetConditionVariable()) {
				case OCV_MAX_SPEED:
					value = Clamp(ConvertDisplaySpeedToSpeed(value, this->vehicle->type), 0, 2047);
					break;

				case OCV_PERCENT:
				case OCV_RELIABILITY:
				case OCV_LOAD_PERCENTAGE:
				case OCV_CARGO_LOAD_PERCENTAGE:
					value = Clamp(value, 0, 100);
					break;

				case OCV_CARGO_WAITING_AMOUNT:
					value = Clamp(ConvertDisplayQuantityToCargoQuantity(this->vehicle->GetOrder(sel)->GetConditionValue(), value), 0, 0xFFFF);
					break;

				case OCV_COUNTER_VALUE:
				case OCV_TIME_DATE:
					value = Clamp(value, 0, 0xFFFF);
					break;

				case OCV_TIMETABLE: {
					value = Clamp(ParseTimetableDuration(str), 0, 0xFFFF);
					break;
				}

				default:
					value = Clamp(value, 0, 2047);
					break;
			}
			this->ModifyOrder(sel, MOF_COND_VALUE | value << 8);
		}

		if (this->query_text_widget == WID_O_COUNTER_VALUE && !StrEmpty(str)) {
			VehicleOrderID sel = this->OrderGetSel();
			uint value = Clamp(atoi(str), 0, 0xFFFF);
			this->ModifyOrder(sel, MOF_COUNTER_VALUE | value << 8);
		}

		if (this->query_text_widget == WID_O_ADD_VEH_GROUP) {
			DoCommandP(0, VehicleListIdentifier(VL_SINGLE_VEH, this->vehicle->type, this->vehicle->owner, this->vehicle->index).Pack(), CargoFilterCriteria::CF_ANY, CMD_CREATE_GROUP_FROM_LIST | CMD_MSG(STR_ERROR_GROUP_CAN_T_CREATE), nullptr, str);
		}

		if (this->query_text_widget == WID_O_TEXT_LABEL && str != nullptr) {
			this->ModifyOrder(this->OrderGetSel(), MOF_LABEL_TEXT, true, str);
		}
	}

	void OnDropdownSelect(WidgetID widget, int index) override
	{
		switch (widget) {
			case WID_O_NON_STOP:
				this->OrderClick_Nonstop(index);
				break;

			case WID_O_FULL_LOAD:
				this->OrderClick_FullLoad((OrderLoadFlags)index);
				break;

			case WID_O_UNLOAD:
				this->OrderClick_Unload((OrderUnloadFlags)index);
				break;

			case WID_O_GOTO:
				switch (index) {
					case ODDI_GO_TO:                this->OrderClick_Goto(OPOS_GOTO); break;
					case ODDI_GO_TO_NEAREST_DEPOT:  this->OrderClick_NearestDepot(); break;
					case ODDI_CONDITIONAL:          this->OrderClick_Goto(OPOS_CONDITIONAL); break;
					case ODDI_SHARE:                this->OrderClick_Goto(OPOS_SHARE); break;
					case ODDI_TRY_ACQUIRE_SLOT:     this->OrderClick_TryAcquireSlot(); break;
					case ODDI_RELEASE_SLOT:         this->OrderClick_ReleaseSlot(); break;
					case ODDI_CHANGE_COUNTER:       this->OrderClick_ChangeCounter(); break;
					case ODDI_LABEL_TEXT:           this->OrderClick_TextLabel(); break;
					case ODDI_LABEL_DEPARTURES_VIA: this->OrderClick_Goto(OPOS_DEPARTURE_VIA); break;
					default: NOT_REACHED();
				}
				break;

			case WID_O_DEPOT_ACTION:
				this->OrderClick_Service(index);
				break;

			case WID_O_REFIT_DROPDOWN:
				this->OrderClick_Refit(index, true);
				break;

			case WID_O_COND_VARIABLE:
				this->ModifyOrder(this->OrderGetSel(), MOF_COND_VARIABLE | index << 8);
				break;

			case WID_O_COND_COMPARATOR: {
				const Order *o = this->vehicle->GetOrder(this->OrderGetSel());
				if (o == nullptr) return;
				if (o->GetConditionVariable() == OCV_DISPATCH_SLOT) {
					this->ModifyOrder(this->OrderGetSel(), MOF_COND_COMPARATOR | (index >> 16) << 8);
					this->ModifyOrder(this->OrderGetSel(), MOF_COND_VALUE | ((o->GetConditionValue() & GetBitMaskSC<uint16_t>(ODCB_SRC_START, ODCB_SRC_COUNT)) | (index & 0xFFFF)) << 8);
				} else {
					this->ModifyOrder(this->OrderGetSel(), MOF_COND_COMPARATOR | index << 8);
				}
				break;
			}

			case WID_O_COND_CARGO:
				this->ModifyOrder(this->OrderGetSel(), MOF_COND_VALUE | index << 8);
				break;

			case WID_O_COND_AUX_CARGO:
				this->ModifyOrder(this->OrderGetSel(), MOF_COND_VALUE_2 | index << 8);
				break;

			case WID_O_COND_SLOT:
				this->ModifyOrder(this->OrderGetSel(), MOF_COND_VALUE | index << 8);
				break;

			case WID_O_COND_COUNTER:
				this->ModifyOrder(this->OrderGetSel(), MOF_COND_VALUE_2 | index << 8);
				break;

			case WID_O_COND_TIME_DATE:
				this->ModifyOrder(this->OrderGetSel(), MOF_COND_VALUE_2 | index << 8);
				break;

			case WID_O_COND_TIMETABLE:
				this->ModifyOrder(this->OrderGetSel(), MOF_COND_VALUE_2 | index << 8);
				break;

			case WID_O_COND_SCHED_SELECT:
				this->ModifyOrder(this->OrderGetSel(), MOF_COND_VALUE_2 | index << 8);
				break;

			case WID_O_COND_SCHED_TEST: {
				const Order *o = this->vehicle->GetOrder(this->OrderGetSel());
				if (o == nullptr) return;
				const uint16_t mask = GetBitMaskSC<uint16_t>(ODCB_SRC_START, ODCB_SRC_COUNT);
				uint16_t value = (o->GetConditionValue() & ~mask);
				SB(value, ODCB_SRC_START, ODCB_SRC_COUNT, index);
				this->ModifyOrder(this->OrderGetSel(), MOF_COND_VALUE | value << 8);
				break;
			}

			case WID_O_SLOT:
				this->ModifyOrder(this->OrderGetSel(), MOF_SLOT | index << 8);
				break;

			case WID_O_COUNTER_OP:
				this->ModifyOrder(this->OrderGetSel(), MOF_COUNTER_OP | index << 8);
				break;

			case WID_O_CHANGE_COUNTER:
				this->ModifyOrder(this->OrderGetSel(), MOF_COUNTER_ID | index << 8);
				break;

			case WID_O_DEPARTURE_VIA_TYPE:
				this->ModifyOrder(this->OrderGetSel(), MOF_DEPARTURES_SUBTYPE | index << 8);
				break;

			case WID_O_MGMT_LIST_BTN:
				switch (index) {
					case 0: this->OrderClick_ReverseOrderList(0); break;
					case 1: this->OrderClick_ReverseOrderList(1); break;
					default: NOT_REACHED();
				}
				break;

			case WID_O_MGMT_BTN:
				if (this->goto_type == OPOS_CONDITIONAL_RETARGET) {
					ResetObjectToPlace();
					break;
				}
				if (index >= 0x100 && index <= 0x100 + INVALID_COLOUR) {
					this->ModifyOrder(this->OrderGetSel(), MOF_COLOUR | (index & 0xFF) << 8);
					break;
				}
				if (index >= 0x200 && index < 0x200 + OSL_END) {
					this->ModifyOrder(this->OrderGetSel(), MOF_STOP_LOCATION | (index & 0xFF) << 8);
					break;
				}
				if (index >= 0x300 && index <= 0x300 + INVALID_DIAGDIR) {
					this->ModifyOrder(this->OrderGetSel(), MOF_RV_TRAVEL_DIR | (index & 0xFF) << 8);
					break;
				}
				switch (index) {
					case 0:
						DoCommandP(this->vehicle->tile, this->vehicle->index, this->OrderGetSel(), CMD_DUPLICATE_ORDER | CMD_MSG(STR_ERROR_CAN_T_INSERT_NEW_ORDER));
						break;

					case 1:
						this->OrderClick_Goto(OPOS_CONDITIONAL_RETARGET);
						break;

					default:
						NOT_REACHED();
				}
				break;
		}
	}

	void OnDragDrop(Point pt, WidgetID widget) override
	{
		switch (widget) {
			case WID_O_ORDER_LIST: {
				VehicleOrderID from_order = this->OrderGetSel();
				VehicleOrderID to_order = this->GetOrderFromPt(pt.y);

				if (!(from_order == to_order || from_order == INVALID_VEH_ORDER_ID || from_order > this->vehicle->GetNumOrders() || to_order == INVALID_VEH_ORDER_ID || to_order > this->vehicle->GetNumOrders()) &&
						DoCommandP(this->vehicle->tile, this->vehicle->index, from_order | (to_order << 16), CMD_MOVE_ORDER | CMD_MSG(STR_ERROR_CAN_T_MOVE_THIS_ORDER))) {
					this->selected_order = -1;
					this->UpdateButtonState();
				}
				break;
			}

			case WID_O_DELETE:
				this->OrderClick_Delete();
				break;

			case WID_O_STOP_SHARING:
				this->OrderClick_StopSharing();
				break;
		}

		ResetObjectToPlace();

		if (this->order_over != INVALID_VEH_ORDER_ID) {
			/* End of drag-and-drop, hide dragged order destination highlight. */
			this->order_over = INVALID_VEH_ORDER_ID;
			this->SetWidgetDirty(WID_O_ORDER_LIST);
		}
	}

	EventState OnHotkey(int hotkey) override
	{
		if (this->vehicle->owner != _local_company) return ES_NOT_HANDLED;

		switch (hotkey) {
			case OHK_SKIP:           this->OrderClick_Skip(); break;
			case OHK_DELETE:         this->OrderClick_Delete(); break;
			case OHK_GOTO:           this->OrderClick_Goto(OPOS_GOTO); break;
			case OHK_NONSTOP:        this->OrderClick_Nonstop(-1); break;
			case OHK_VIA:            this->OrderClick_Nonstop(-2); break;
			case OHK_FULLLOAD:       this->OrderClick_FullLoad(OLF_FULL_LOAD_ANY, true); break;
			case OHK_UNLOAD:         this->OrderClick_Unload(OUFB_UNLOAD, true); break;
			case OHK_NEAREST_DEPOT:  this->OrderClick_NearestDepot(); break;
			case OHK_ALWAYS_SERVICE: this->OrderClick_Service(-1); break;
			case OHK_TRANSFER:       this->OrderClick_Unload(OUFB_TRANSFER, true); break;
			case OHK_NO_UNLOAD:      this->OrderClick_Unload(OUFB_NO_UNLOAD, true); break;
			case OHK_NO_LOAD:        this->OrderClick_FullLoad(OLFB_NO_LOAD, true); break;
			case OHK_REFIT:          this->OrderClick_RefitHotkey(); break;
			case OHK_DUPLICATE:      this->OrderClick_DuplicateHotkey(); break;
			case OHK_RETARGET_JUMP:  this->OrderClick_RetargetJumpHotkey(); break;
			case OHK_CLOSE:          this->Close(); break;
			default: return ES_NOT_HANDLED;
		}
		return ES_HANDLED;
	}

	void OnPlaceObject([[maybe_unused]] Point pt, TileIndex tile) override
	{
		if (this->goto_type == OPOS_GOTO) {
			const Order cmd = GetOrderCmdFromTile(this->vehicle, tile);
			if (cmd.IsType(OT_NOTHING)) return;

			if (this->InsertNewOrder(cmd.Pack())) {
				/* With quick goto the Go To button stays active */
				if (!_settings_client.gui.quick_goto) ResetObjectToPlace();
			}
		} else if (this->goto_type == OPOS_COND_VIA || this->goto_type == OPOS_COND_STATION) {
			if (IsTileType(tile, MP_STATION) || IsTileType(tile, MP_INDUSTRY)) {
				const Station *st = nullptr;

				if (IsTileType(tile, MP_STATION)) {
					st = Station::GetByTile(tile);
				} else {
					const Industry *in = Industry::GetByTile(tile);
					st = in->neutral_station;
				}
				if (st != nullptr && IsInfraUsageAllowed(this->vehicle->type, this->vehicle->owner, st->owner)) {
					if (this->ModifyOrder(this->OrderGetSel(), (this->goto_type == OPOS_COND_VIA ? MOF_COND_VALUE_3 : MOF_COND_STATION_ID) | st->index << 8)) {
						ResetObjectToPlace();
					}
				}
			}
		} else if (this->goto_type == OPOS_DEPARTURE_VIA) {
			if (IsTileType(tile, MP_STATION) || IsTileType(tile, MP_INDUSTRY)) {
				const BaseStation *st = nullptr;

				if (IsTileType(tile, MP_STATION)) {
					st = BaseStation::GetByTile(tile);
				} else {
					const Industry *in = Industry::GetByTile(tile);
					st = in->neutral_station;
				}
				if (st != nullptr && IsInfraUsageAllowed(this->vehicle->type, this->vehicle->owner, st->owner)) {
					Order order;
					order.next = nullptr;
					order.index = 0;
					order.MakeLabel(OLST_DEPARTURES_VIA);
					order.SetDestination(st->index);

					if (this->InsertNewOrder(order.Pack())) {
						ResetObjectToPlace();
					}
				}
			}
		}
	}

	bool OnVehicleSelect(const Vehicle *v) override
	{
		/* v is vehicle getting orders. Only copy/clone orders if vehicle doesn't have any orders yet.
		 * We disallow copying orders of other vehicles if we already have at least one order entry
		 * ourself as it easily copies orders of vehicles within a station when we mean the station.
		 * Obviously if you press CTRL on a non-empty orders vehicle you know what you are doing
		 * TODO: give a warning message */
		bool share_order = _ctrl_pressed || this->goto_type == OPOS_SHARE;
		if (this->vehicle->GetNumOrders() != 0 && !share_order) return false;

		if (DoCommandP(this->vehicle->tile, this->vehicle->index | (share_order ? CO_SHARE : CO_COPY) << 30, v->index,
				share_order ? CMD_CLONE_ORDER | CMD_MSG(STR_ERROR_CAN_T_SHARE_ORDER_LIST) : CMD_CLONE_ORDER | CMD_MSG(STR_ERROR_CAN_T_COPY_ORDER_LIST))) {
			this->selected_order = -1;
			ResetObjectToPlace();
		}
		return true;
	}

	/**
	 * Clones an order list from a vehicle list.  If this doesn't make sense (because not all vehicles in the list have the same orders), then it displays an error.
	 * @return This always returns true, which indicates that the contextual action handled the mouse click.
	 *         Note that it's correct behaviour to always handle the click even though an error is displayed,
	 *         because users aren't going to expect the default action to be performed just because they overlooked that cloning doesn't make sense.
	 */
	bool OnVehicleSelect(VehicleList::const_iterator begin, VehicleList::const_iterator end) override
	{
		bool share_order = _ctrl_pressed || this->goto_type == OPOS_SHARE;
		if (this->vehicle->GetNumOrders() != 0 && !share_order) return false;

		if (!share_order) {
			/* If CTRL is not pressed: If all the vehicles in this list have the same orders, then copy orders */
			if (AllEqual(begin, end, [](const Vehicle *v1, const Vehicle *v2) {
				return VehiclesHaveSameOrderList(v1, v2);
			})) {
				OnVehicleSelect(*begin);
			} else {
				ShowErrorMessage(STR_ERROR_CAN_T_COPY_ORDER_LIST, STR_ERROR_CAN_T_COPY_ORDER_VEHICLE_LIST, WL_INFO);
			}
		} else {
			/* If CTRL is pressed: If all the vehicles in this list share orders, then copy orders */
			if (AllEqual(begin, end, [](const Vehicle *v1, const Vehicle *v2) {
				return v1->FirstShared() == v2->FirstShared();
			})) {
				OnVehicleSelect(*begin);
			} else {
				ShowErrorMessage(STR_ERROR_CAN_T_SHARE_ORDER_LIST, STR_ERROR_CAN_T_SHARE_ORDER_VEHICLE_LIST, WL_INFO);
			}
		}

		return true;
	}

	void OnPlaceObjectAbort() override
	{
		this->goto_type = OPOS_NONE;
		this->SetWidgetDirty(WID_O_GOTO);
		this->SetWidgetDirty(WID_O_COND_AUX_VIA);
		this->SetWidgetDirty(WID_O_COND_AUX_STATION);
		this->SetWidgetDirty(WID_O_MGMT_BTN);

		/* Remove drag highlighting if it exists. */
		if (this->order_over != INVALID_VEH_ORDER_ID) {
			this->order_over = INVALID_VEH_ORDER_ID;
			this->SetWidgetDirty(WID_O_ORDER_LIST);
		}
	}

	void OnMouseDrag(Point pt, WidgetID widget) override
	{
		if (this->selected_order != -1 && widget == WID_O_ORDER_LIST) {
			/* An order is dragged.. */
			VehicleOrderID from_order = this->OrderGetSel();
			VehicleOrderID to_order = this->GetOrderFromPt(pt.y);
			uint num_orders = this->vehicle->GetNumOrders();

			if (from_order != INVALID_VEH_ORDER_ID && from_order <= num_orders) {
				if (to_order != INVALID_VEH_ORDER_ID && to_order <= num_orders) { // ..over an existing order.
					this->order_over = to_order;
					this->SetWidgetDirty(widget);
				} else if (from_order != to_order && this->order_over != INVALID_VEH_ORDER_ID) { // ..outside of the order list.
					this->order_over = INVALID_VEH_ORDER_ID;
					this->SetWidgetDirty(widget);
				}
			}
		}
	}

	void OnResize() override
	{
		/* Update the scroll bar */
		this->vscroll->SetCapacityFromWidget(this, WID_O_ORDER_LIST);
	}

	virtual void OnFocus(Window *previously_focused_window) override
	{
		if (HasFocusedVehicleChanged(this->window_number, previously_focused_window)) {
			MarkDirtyFocusedRoutePaths(this->vehicle);
		}
	}

	virtual void OnFocusLost(bool closing, Window *newly_focused_window) override
	{
		if (HasFocusedVehicleChanged(this->window_number, newly_focused_window)) {
			MarkDirtyFocusedRoutePaths(this->vehicle);
		}
	}

	bool OnTooltip(Point pt, WidgetID widget, TooltipCloseCondition close_cond) override
	{
		switch (widget) {
			case WID_O_SHARED_ORDER_LIST: {
				if (this->vehicle->owner == _local_company) {
					SetDParam(0, STR_ORDERS_VEH_WITH_SHARED_ORDERS_LIST_TOOLTIP);
					GuiShowTooltips(this, STR_ORDERS_VEH_WITH_SHARED_ORDERS_LIST_TOOLTIP_EXTRA, close_cond, 1);
					return true;
				}
				return false;
			}
			default:
				return false;
		}
	}

	const Vehicle *GetVehicle()
	{
		return this->vehicle;
	}

	static HotkeyList hotkeys;
};

static Hotkey order_hotkeys[] = {
	Hotkey('D', "skip", OHK_SKIP),
	Hotkey('F', "delete", OHK_DELETE),
	Hotkey('G', "goto", OHK_GOTO),
	Hotkey('H', "nonstop", OHK_NONSTOP),
	Hotkey((uint16_t)0, "via", OHK_VIA),
	Hotkey('J', "fullload", OHK_FULLLOAD),
	Hotkey('K', "unload", OHK_UNLOAD),
	Hotkey((uint16_t)0, "nearest_depot", OHK_NEAREST_DEPOT),
	Hotkey((uint16_t)0, "always_service", OHK_ALWAYS_SERVICE),
	Hotkey((uint16_t)0, "transfer", OHK_TRANSFER),
	Hotkey((uint16_t)0, "no_unload", OHK_NO_UNLOAD),
	Hotkey((uint16_t)0, "no_load", OHK_NO_LOAD),
	Hotkey((uint16_t)0, "refit", OHK_REFIT),
	Hotkey((uint16_t)0, "duplicate", OHK_DUPLICATE),
	Hotkey((uint16_t)0, "retarget_jump", OHK_RETARGET_JUMP),
	Hotkey((uint16_t)0, "close", OHK_CLOSE),
	HOTKEY_LIST_END
};
HotkeyList OrdersWindow::hotkeys("order", order_hotkeys);

/** Nested widget definition for "your" train orders. */
static constexpr NWidgetPart _nested_orders_train_widgets[] = {
	NWidget(NWID_HORIZONTAL),
		NWidget(WWT_CLOSEBOX, COLOUR_GREY),
		NWidget(WWT_CAPTION, COLOUR_GREY, WID_O_CAPTION), SetDataTip(STR_ORDERS_CAPTION, STR_TOOLTIP_WINDOW_TITLE_DRAG_THIS),
		NWidget(WWT_PUSHBTN, COLOUR_GREY, WID_O_TIMETABLE_VIEW), SetMinimalSize(61, 14), SetDataTip(0x0, STR_ORDERS_TIMETABLE_VIEW_TOOLTIP),
		NWidget(WWT_SHADEBOX, COLOUR_GREY),
		NWidget(WWT_DEFSIZEBOX, COLOUR_GREY),
		NWidget(WWT_STICKYBOX, COLOUR_GREY),
	EndContainer(),
	NWidget(NWID_HORIZONTAL),
		NWidget(WWT_PANEL, COLOUR_GREY, WID_O_ORDER_LIST), SetMinimalSize(372, 62), SetDataTip(0x0, STR_ORDERS_LIST_TOOLTIP), SetResize(1, 1), SetScrollbar(WID_O_SCROLLBAR), EndContainer(),
		NWidget(NWID_SELECTION, INVALID_COLOUR, WID_O_SEL_OCCUPANCY),
			NWidget(WWT_PANEL, COLOUR_GREY, WID_O_OCCUPANCY_LIST), SetMinimalSize(50, 0), SetFill(0, 1), SetDataTip(STR_NULL, STR_ORDERS_OCCUPANCY_LIST_TOOLTIP),
															SetScrollbar(WID_O_SCROLLBAR), EndContainer(),
		EndContainer(),
		NWidget(NWID_VSCROLLBAR, COLOUR_GREY, WID_O_SCROLLBAR),
	EndContainer(),

	/* First button row. */
	NWidget(NWID_HORIZONTAL),
		NWidget(NWID_SELECTION, INVALID_COLOUR, WID_O_SEL_TOP_ROW_GROUNDVEHICLE),
			NWidget(NWID_HORIZONTAL, NC_EQUALSIZE),
				NWidget(NWID_BUTTON_DROPDOWN, COLOUR_GREY, WID_O_NON_STOP), SetMinimalSize(93, 12), SetFill(1, 0),
															SetDataTip(STR_ORDER_NON_STOP, STR_ORDER_TOOLTIP_NON_STOP), SetResize(1, 0),
				NWidget(NWID_SELECTION, INVALID_COLOUR, WID_O_SEL_TOP_LEFT),
					NWidget(NWID_BUTTON_DROPDOWN, COLOUR_GREY, WID_O_FULL_LOAD), SetMinimalSize(93, 12), SetFill(1, 0),
															SetDataTip(STR_ORDER_TOGGLE_FULL_LOAD, STR_ORDER_TOOLTIP_FULL_LOAD), SetResize(1, 0),
					NWidget(WWT_PUSHTXTBTN, COLOUR_GREY, WID_O_REFIT), SetMinimalSize(93, 12), SetFill(1, 0),
															SetDataTip(STR_ORDER_REFIT, STR_ORDER_REFIT_TOOLTIP), SetResize(1, 0),
					NWidget(WWT_TEXTBTN, COLOUR_GREY, WID_O_REVERSE), SetMinimalSize(93, 12), SetFill(1, 0),
															SetDataTip(STR_ORDER_REVERSE, STR_ORDER_REVERSE_TOOLTIP), SetResize(1, 0),
				EndContainer(),
				NWidget(NWID_SELECTION, INVALID_COLOUR, WID_O_SEL_TOP_MIDDLE),
					NWidget(NWID_BUTTON_DROPDOWN, COLOUR_GREY, WID_O_UNLOAD), SetMinimalSize(93, 12), SetFill(1, 0),
															SetDataTip(STR_ORDER_TOGGLE_UNLOAD, STR_ORDER_TOOLTIP_UNLOAD), SetResize(1, 0),
					NWidget(NWID_BUTTON_DROPDOWN, COLOUR_GREY, WID_O_DEPOT_ACTION), SetMinimalSize(93, 12), SetFill(1, 0),
															SetDataTip(STR_JUST_STRING, STR_NULL), SetResize(1, 0),
				EndContainer(),
				NWidget(NWID_SELECTION, INVALID_COLOUR, WID_O_SEL_TOP_RIGHT),
					NWidget(WWT_PANEL, COLOUR_GREY), SetMinimalSize(93, 12), SetFill(1, 0), SetResize(1, 0), EndContainer(),
					NWidget(NWID_BUTTON_DROPDOWN, COLOUR_GREY, WID_O_REFIT_DROPDOWN), SetMinimalSize(93, 12), SetFill(1, 0),
															SetDataTip(STR_ORDER_REFIT_AUTO, STR_ORDER_REFIT_AUTO_TOOLTIP), SetResize(1, 0),
				EndContainer(),
			EndContainer(),
			NWidget(NWID_HORIZONTAL, NC_EQUALSIZE),
				NWidget(WWT_DROPDOWN, COLOUR_GREY, WID_O_COND_VARIABLE), SetMinimalSize(124, 12), SetFill(1, 0),
															SetDataTip(STR_NULL, STR_ORDER_CONDITIONAL_VARIABLE_TOOLTIP), SetResize(1, 0),
				NWidget(NWID_SELECTION, INVALID_COLOUR, WID_O_SEL_COND_AUX),
					NWidget(WWT_DROPDOWN, COLOUR_GREY, WID_O_COND_AUX_CARGO), SetMinimalSize(124, 12), SetFill(1, 0),
													SetDataTip(STR_NULL, STR_ORDER_CONDITIONAL_CARGO_TOOLTIP), SetResize(1, 0),
					NWidget(WWT_DROPDOWN, COLOUR_GREY, WID_O_COND_TIME_DATE), SetMinimalSize(124, 12), SetFill(1, 0),
															SetDataTip(STR_NULL, STR_ORDER_CONDITIONAL_TIME_DATE_TOOLTIP), SetResize(1, 0),
					NWidget(WWT_DROPDOWN, COLOUR_GREY, WID_O_COND_TIMETABLE), SetMinimalSize(124, 12), SetFill(1, 0),
															SetDataTip(STR_NULL, STR_ORDER_CONDITIONAL_TIMETABLE_TOOLTIP), SetResize(1, 0),
					NWidget(WWT_DROPDOWN, COLOUR_GREY, WID_O_COND_COUNTER), SetMinimalSize(124, 12), SetFill(1, 0),
															SetDataTip(STR_NULL, STR_ORDER_CONDITIONAL_COUNTER_TOOLTIP), SetResize(1, 0),
					NWidget(WWT_DROPDOWN, COLOUR_GREY, WID_O_COND_SCHED_SELECT), SetMinimalSize(124, 12), SetFill(1, 0),
															SetDataTip(STR_NULL, STR_ORDER_CONDITIONAL_SCHED_SELECT_TOOLTIP), SetResize(1, 0),
				EndContainer(),
				NWidget(NWID_SELECTION, INVALID_COLOUR, WID_O_SEL_COND_AUX3),
					NWidget(WWT_TEXTBTN, COLOUR_GREY, WID_O_COND_AUX_STATION), SetMinimalSize(72, 12),
													SetDataTip(STR_ORDER_CONDITIONAL_STATION, STR_ORDER_CONDITIONAL_STATION_TOOLTIP),
				EndContainer(),
				NWidget(NWID_SELECTION, INVALID_COLOUR, WID_O_SEL_COND_AUX2),
					NWidget(WWT_TEXTBTN, COLOUR_GREY, WID_O_COND_AUX_VIA), SetMinimalSize(36, 12),
													SetDataTip(STR_ORDER_CONDITIONAL_VIA, STR_ORDER_CONDITIONAL_VIA_TOOLTIP),
					NWidget(WWT_DROPDOWN, COLOUR_GREY, WID_O_COND_SCHED_TEST), SetMinimalSize(124, 12), SetFill(1, 0),
															SetDataTip(STR_NULL, STR_ORDER_CONDITIONAL_SCHED_TEST_TOOLTIP), SetResize(1, 0),
				EndContainer(),
				NWidget(WWT_DROPDOWN, COLOUR_GREY, WID_O_COND_COMPARATOR), SetMinimalSize(124, 12), SetFill(1, 0),
															SetDataTip(STR_NULL, STR_ORDER_CONDITIONAL_COMPARATOR_TOOLTIP), SetResize(1, 0),
				NWidget(NWID_SELECTION, INVALID_COLOUR, WID_O_SEL_COND_VALUE),
					NWidget(WWT_PUSHTXTBTN, COLOUR_GREY, WID_O_COND_VALUE), SetMinimalSize(124, 12), SetFill(1, 0),
															SetDataTip(STR_JUST_COMMA, STR_ORDER_CONDITIONAL_VALUE_TOOLTIP), SetResize(1, 0),
					NWidget(WWT_DROPDOWN, COLOUR_GREY, WID_O_COND_CARGO), SetMinimalSize(124, 12), SetFill(1, 0),
															SetDataTip(STR_NULL, STR_ORDER_CONDITIONAL_CARGO_TOOLTIP), SetResize(1, 0),
					NWidget(WWT_DROPDOWN, COLOUR_GREY, WID_O_COND_SLOT), SetMinimalSize(124, 12), SetFill(1, 0),
															SetDataTip(STR_NULL, STR_ORDER_CONDITIONAL_SLOT_TOOLTIP), SetResize(1, 0),
				EndContainer(),
			EndContainer(),
			NWidget(NWID_HORIZONTAL, NC_EQUALSIZE),
				NWidget(WWT_PANEL, COLOUR_GREY), SetResize(1, 0), EndContainer(),
				NWidget(WWT_PANEL, COLOUR_GREY), SetResize(1, 0), EndContainer(),
				NWidget(WWT_DROPDOWN, COLOUR_GREY, WID_O_SLOT), SetMinimalSize(124, 12), SetFill(1, 0),
														SetDataTip(STR_NULL, STR_NULL), SetResize(1, 0),
			EndContainer(),
			NWidget(NWID_HORIZONTAL, NC_EQUALSIZE),
				NWidget(WWT_DROPDOWN, COLOUR_GREY, WID_O_COUNTER_OP), SetMinimalSize(124, 12), SetFill(1, 0),
														SetDataTip(STR_JUST_STRING, STR_TRACE_RESTRICT_COUNTER_OP_TOOLTIP), SetResize(1, 0),
				NWidget(WWT_DROPDOWN, COLOUR_GREY, WID_O_CHANGE_COUNTER), SetMinimalSize(124, 12), SetFill(1, 0),
														SetDataTip(STR_NULL, STR_ORDER_CHANGE_COUNTER_TOOLTIP), SetResize(1, 0),
				NWidget(WWT_PUSHTXTBTN, COLOUR_GREY, WID_O_COUNTER_VALUE), SetMinimalSize(124, 12), SetFill(1, 0),
														SetDataTip(STR_JUST_COMMA, STR_TRACE_RESTRICT_COND_VALUE_TOOLTIP), SetResize(1, 0),
			EndContainer(),
			NWidget(NWID_HORIZONTAL, NC_EQUALSIZE),
				NWidget(WWT_PANEL, COLOUR_GREY), SetResize(1, 0), EndContainer(),
				NWidget(WWT_PANEL, COLOUR_GREY), SetResize(1, 0), EndContainer(),
				NWidget(WWT_PUSHTXTBTN, COLOUR_GREY, WID_O_TEXT_LABEL), SetMinimalSize(124, 12), SetFill(1, 0),
														SetDataTip(STR_ORDER_LABEL_TEXT_BUTTON, STR_ORDER_LABEL_TEXT_BUTTON_TOOLTIP), SetResize(1, 0),
			EndContainer(),
			NWidget(NWID_HORIZONTAL, NC_EQUALSIZE),
				NWidget(WWT_PANEL, COLOUR_GREY), SetResize(1, 0), EndContainer(),
				NWidget(WWT_PANEL, COLOUR_GREY), SetResize(1, 0), EndContainer(),
				NWidget(WWT_DROPDOWN, COLOUR_GREY, WID_O_DEPARTURE_VIA_TYPE), SetMinimalSize(124, 12), SetFill(1, 0),
														SetDataTip(STR_JUST_STRING, STR_ORDER_LABEL_DEPARTURES_VIA_TYPE_TOOLTIP), SetResize(1, 0),
			EndContainer(),
			NWidget(WWT_PANEL, COLOUR_GREY), SetFill(1, 0), SetResize(1, 0), EndContainer(),
		EndContainer(),
		NWidget(WWT_TEXTBTN, COLOUR_GREY, WID_O_OCCUPANCY_TOGGLE), SetMinimalSize(36, 12), SetDataTip(STR_ORDERS_OCCUPANCY_BUTTON, STR_ORDERS_OCCUPANCY_BUTTON_TOOLTIP),
		NWidget(NWID_SELECTION, INVALID_COLOUR, WID_O_SEL_SHARED),
			NWidget(WWT_PUSHIMGBTN, COLOUR_GREY, WID_O_SHARED_ORDER_LIST), SetAspect(1), SetDataTip(SPR_SHARED_ORDERS_ICON, STR_ORDERS_VEH_WITH_SHARED_ORDERS_LIST_TOOLTIP),
			NWidget(WWT_PUSHTXTBTN, COLOUR_GREY, WID_O_ADD_VEH_GROUP), SetAspect(1), SetDataTip(STR_BLACK_PLUS, STR_ORDERS_NEW_GROUP_TOOLTIP),
		EndContainer(),
	EndContainer(),

	/* Second button row. */
	NWidget(NWID_HORIZONTAL),
		NWidget(NWID_HORIZONTAL, NC_EQUALSIZE),
			NWidget(NWID_SELECTION, INVALID_COLOUR, WID_O_SEL_MGMT),
				NWidget(NWID_BUTTON_DROPDOWN, COLOUR_GREY, WID_O_MGMT_BTN), SetMinimalSize(100, 12), SetFill(1, 0),
														SetDataTip(STR_ORDERS_MANAGE_ORDER, STR_ORDERS_MANAGE_ORDER_TOOLTIP), SetResize(1, 0), SetAlignment(SA_TOP | SA_LEFT),
				NWidget(WWT_DROPDOWN, COLOUR_GREY, WID_O_MGMT_LIST_BTN), SetMinimalSize(100, 12), SetFill(1, 0),
														SetDataTip(STR_ORDERS_MANAGE_LIST, STR_ORDERS_MANAGE_LIST_TOOLTIP), SetResize(1, 0),
			EndContainer(),
			NWidget(WWT_PUSHTXTBTN, COLOUR_GREY, WID_O_SKIP), SetMinimalSize(100, 12), SetFill(1, 0),
													SetDataTip(STR_ORDERS_SKIP_BUTTON, STR_ORDERS_SKIP_TOOLTIP), SetResize(1, 0),
			NWidget(NWID_SELECTION, INVALID_COLOUR, WID_O_SEL_BOTTOM_MIDDLE),
				NWidget(WWT_PUSHTXTBTN, COLOUR_GREY, WID_O_DELETE), SetMinimalSize(100, 12), SetFill(1, 0),
														SetDataTip(STR_ORDERS_DELETE_BUTTON, STR_ORDERS_DELETE_TOOLTIP), SetResize(1, 0),
				NWidget(WWT_PUSHTXTBTN, COLOUR_GREY, WID_O_STOP_SHARING), SetMinimalSize(100, 12), SetFill(1, 0),
														SetDataTip(STR_ORDERS_STOP_SHARING_BUTTON, STR_ORDERS_STOP_SHARING_TOOLTIP), SetResize(1, 0),
			EndContainer(),
			NWidget(NWID_BUTTON_DROPDOWN, COLOUR_GREY, WID_O_GOTO), SetMinimalSize(100, 12), SetFill(1, 0),
													SetDataTip(STR_ORDERS_GO_TO_BUTTON, STR_ORDERS_GO_TO_TOOLTIP_EXTRA), SetResize(1, 0),
		EndContainer(),
		NWidget(WWT_RESIZEBOX, COLOUR_GREY),
	EndContainer(),
};

static WindowDesc _orders_train_desc(__FILE__, __LINE__,
	WDP_AUTO, "view_vehicle_orders_train", 384, 100,
	WC_VEHICLE_ORDERS, WC_VEHICLE_VIEW,
	WDF_CONSTRUCTION,
	std::begin(_nested_orders_train_widgets), std::end(_nested_orders_train_widgets),
	&OrdersWindow::hotkeys
);

/** Nested widget definition for "your" orders (non-train). */
static constexpr NWidgetPart _nested_orders_widgets[] = {
	NWidget(NWID_HORIZONTAL),
		NWidget(WWT_CLOSEBOX, COLOUR_GREY),
		NWidget(WWT_CAPTION, COLOUR_GREY, WID_O_CAPTION), SetDataTip(STR_ORDERS_CAPTION, STR_TOOLTIP_WINDOW_TITLE_DRAG_THIS),
		NWidget(WWT_PUSHBTN, COLOUR_GREY, WID_O_TIMETABLE_VIEW), SetMinimalSize(61, 14), SetDataTip(0x0, STR_ORDERS_TIMETABLE_VIEW_TOOLTIP),
		NWidget(WWT_SHADEBOX, COLOUR_GREY),
		NWidget(WWT_DEFSIZEBOX, COLOUR_GREY),
		NWidget(WWT_STICKYBOX, COLOUR_GREY),
	EndContainer(),
	NWidget(NWID_HORIZONTAL),
		NWidget(WWT_PANEL, COLOUR_GREY, WID_O_ORDER_LIST), SetMinimalSize(372, 62), SetDataTip(0x0, STR_ORDERS_LIST_TOOLTIP), SetResize(1, 1), SetScrollbar(WID_O_SCROLLBAR), EndContainer(),
		NWidget(NWID_SELECTION, INVALID_COLOUR, WID_O_SEL_OCCUPANCY),
			NWidget(WWT_PANEL, COLOUR_GREY, WID_O_OCCUPANCY_LIST), SetMinimalSize(50, 0), SetFill(0, 1), SetDataTip(STR_NULL, STR_ORDERS_OCCUPANCY_LIST_TOOLTIP),
															SetScrollbar(WID_O_SCROLLBAR), EndContainer(),
		EndContainer(),
		NWidget(NWID_VSCROLLBAR, COLOUR_GREY, WID_O_SCROLLBAR),
	EndContainer(),

	/* First button row. */
	NWidget(NWID_HORIZONTAL),
		NWidget(NWID_SELECTION, INVALID_COLOUR, WID_O_SEL_TOP_ROW),
			/* Load + unload + refit buttons. */
			NWidget(NWID_HORIZONTAL, NC_EQUALSIZE),
				NWidget(NWID_BUTTON_DROPDOWN, COLOUR_GREY, WID_O_FULL_LOAD), SetMinimalSize(124, 12), SetFill(1, 0),
													SetDataTip(STR_ORDER_TOGGLE_FULL_LOAD, STR_ORDER_TOOLTIP_FULL_LOAD), SetResize(1, 0),
				NWidget(NWID_BUTTON_DROPDOWN, COLOUR_GREY, WID_O_UNLOAD), SetMinimalSize(124, 12), SetFill(1, 0),
													SetDataTip(STR_ORDER_TOGGLE_UNLOAD, STR_ORDER_TOOLTIP_UNLOAD), SetResize(1, 0),
				NWidget(NWID_BUTTON_DROPDOWN, COLOUR_GREY, WID_O_REFIT_DROPDOWN), SetMinimalSize(124, 12), SetFill(1, 0),
													SetDataTip(STR_ORDER_REFIT_AUTO, STR_ORDER_REFIT_AUTO_TOOLTIP), SetResize(1, 0),
			EndContainer(),
			/* Refit + service buttons. */
			NWidget(NWID_HORIZONTAL, NC_EQUALSIZE),
				NWidget(WWT_PUSHTXTBTN, COLOUR_GREY, WID_O_REFIT), SetMinimalSize(186, 12), SetFill(1, 0),
													SetDataTip(STR_ORDER_REFIT, STR_ORDER_REFIT_TOOLTIP), SetResize(1, 0),
				NWidget(NWID_BUTTON_DROPDOWN, COLOUR_GREY, WID_O_DEPOT_ACTION), SetMinimalSize(124, 12), SetFill(1, 0),
													SetDataTip(STR_JUST_STRING, STR_NULL), SetResize(1, 0),
			EndContainer(),

			/* Buttons for setting a condition. */
			NWidget(NWID_HORIZONTAL, NC_EQUALSIZE),
				NWidget(WWT_DROPDOWN, COLOUR_GREY, WID_O_COND_VARIABLE), SetMinimalSize(124, 12), SetFill(1, 0),
													SetDataTip(STR_NULL, STR_ORDER_CONDITIONAL_VARIABLE_TOOLTIP), SetResize(1, 0),
				NWidget(NWID_SELECTION, INVALID_COLOUR, WID_O_SEL_COND_AUX),
					NWidget(WWT_DROPDOWN, COLOUR_GREY, WID_O_COND_AUX_CARGO), SetMinimalSize(124, 12), SetFill(1, 0),
													SetDataTip(STR_NULL, STR_ORDER_CONDITIONAL_CARGO_TOOLTIP), SetResize(1, 0),
					NWidget(WWT_DROPDOWN, COLOUR_GREY, WID_O_COND_TIME_DATE), SetMinimalSize(124, 12), SetFill(1, 0),
															SetDataTip(STR_NULL, STR_ORDER_CONDITIONAL_TIME_DATE_TOOLTIP), SetResize(1, 0),
					NWidget(WWT_DROPDOWN, COLOUR_GREY, WID_O_COND_TIMETABLE), SetMinimalSize(124, 12), SetFill(1, 0),
															SetDataTip(STR_NULL, STR_ORDER_CONDITIONAL_TIMETABLE_TOOLTIP), SetResize(1, 0),
					NWidget(WWT_DROPDOWN, COLOUR_GREY, WID_O_COND_COUNTER), SetMinimalSize(124, 12), SetFill(1, 0),
															SetDataTip(STR_NULL, STR_ORDER_CONDITIONAL_COUNTER_TOOLTIP), SetResize(1, 0),
					NWidget(WWT_DROPDOWN, COLOUR_GREY, WID_O_COND_SCHED_SELECT), SetMinimalSize(124, 12), SetFill(1, 0),
															SetDataTip(STR_NULL, STR_ORDER_CONDITIONAL_SCHED_SELECT_TOOLTIP), SetResize(1, 0),
				EndContainer(),
				NWidget(NWID_SELECTION, INVALID_COLOUR, WID_O_SEL_COND_AUX3),
					NWidget(WWT_TEXTBTN, COLOUR_GREY, WID_O_COND_AUX_STATION), SetMinimalSize(72, 12),
													SetDataTip(STR_ORDER_CONDITIONAL_STATION, STR_ORDER_CONDITIONAL_STATION_TOOLTIP),
				EndContainer(),
				NWidget(NWID_SELECTION, INVALID_COLOUR, WID_O_SEL_COND_AUX2),
					NWidget(WWT_TEXTBTN, COLOUR_GREY, WID_O_COND_AUX_VIA), SetMinimalSize(36, 12),
													SetDataTip(STR_ORDER_CONDITIONAL_VIA, STR_ORDER_CONDITIONAL_VIA_TOOLTIP),
					NWidget(WWT_DROPDOWN, COLOUR_GREY, WID_O_COND_SCHED_TEST), SetMinimalSize(124, 12), SetFill(1, 0),
															SetDataTip(STR_NULL, STR_ORDER_CONDITIONAL_SCHED_TEST_TOOLTIP), SetResize(1, 0),
				EndContainer(),
				NWidget(WWT_DROPDOWN, COLOUR_GREY, WID_O_COND_COMPARATOR), SetMinimalSize(124, 12), SetFill(1, 0),
													SetDataTip(STR_NULL, STR_ORDER_CONDITIONAL_COMPARATOR_TOOLTIP), SetResize(1, 0),
				NWidget(NWID_SELECTION, INVALID_COLOUR, WID_O_SEL_COND_VALUE),
					NWidget(WWT_PUSHTXTBTN, COLOUR_GREY, WID_O_COND_VALUE), SetMinimalSize(124, 12), SetFill(1, 0),
															SetDataTip(STR_JUST_COMMA, STR_ORDER_CONDITIONAL_VALUE_TOOLTIP), SetResize(1, 0),
					NWidget(WWT_DROPDOWN, COLOUR_GREY, WID_O_COND_CARGO), SetMinimalSize(124, 12), SetFill(1, 0),
													SetDataTip(STR_NULL, STR_ORDER_CONDITIONAL_CARGO_TOOLTIP), SetResize(1, 0),
					NWidget(WWT_DROPDOWN, COLOUR_GREY, WID_O_COND_SLOT), SetMinimalSize(124, 12), SetFill(1, 0),
													SetDataTip(STR_NULL, STR_ORDER_CONDITIONAL_SLOT_TOOLTIP), SetResize(1, 0),
				EndContainer(),
			EndContainer(),

			/* Buttons for releasing a slot. */
			NWidget(NWID_HORIZONTAL, NC_EQUALSIZE),
				NWidget(WWT_PANEL, COLOUR_GREY), SetResize(1, 0), EndContainer(),
				NWidget(WWT_PANEL, COLOUR_GREY), SetResize(1, 0), EndContainer(),
				NWidget(WWT_DROPDOWN, COLOUR_GREY, WID_O_SLOT), SetMinimalSize(124, 12), SetFill(1, 0),
														SetDataTip(STR_NULL, STR_NULL), SetResize(1, 0),
			EndContainer(),

			/* Buttons for changing a counter. */
			NWidget(NWID_HORIZONTAL, NC_EQUALSIZE),
				NWidget(WWT_DROPDOWN, COLOUR_GREY, WID_O_COUNTER_OP), SetMinimalSize(124, 12), SetFill(1, 0),
														SetDataTip(STR_JUST_STRING, STR_TRACE_RESTRICT_COUNTER_OP_TOOLTIP), SetResize(1, 0),
				NWidget(WWT_DROPDOWN, COLOUR_GREY, WID_O_CHANGE_COUNTER), SetMinimalSize(124, 12), SetFill(1, 0),
														SetDataTip(STR_NULL, STR_ORDER_CHANGE_COUNTER_TOOLTIP), SetResize(1, 0),
				NWidget(WWT_PUSHTXTBTN, COLOUR_GREY, WID_O_COUNTER_VALUE), SetMinimalSize(124, 12), SetFill(1, 0),
														SetDataTip(STR_JUST_COMMA, STR_TRACE_RESTRICT_COND_VALUE_TOOLTIP), SetResize(1, 0),
			EndContainer(),

			/* Buttons for changing a text label */
			NWidget(NWID_HORIZONTAL, NC_EQUALSIZE),
				NWidget(WWT_PANEL, COLOUR_GREY), SetResize(1, 0), EndContainer(),
				NWidget(WWT_PANEL, COLOUR_GREY), SetResize(1, 0), EndContainer(),
				NWidget(WWT_PUSHTXTBTN, COLOUR_GREY, WID_O_TEXT_LABEL), SetMinimalSize(124, 12), SetFill(1, 0),
														SetDataTip(STR_ORDER_LABEL_TEXT_BUTTON, STR_ORDER_LABEL_TEXT_BUTTON_TOOLTIP), SetResize(1, 0),
			EndContainer(),

			/* Buttons for changing a departure board via order */
			NWidget(NWID_HORIZONTAL, NC_EQUALSIZE),
				NWidget(WWT_PANEL, COLOUR_GREY), SetResize(1, 0), EndContainer(),
				NWidget(WWT_PANEL, COLOUR_GREY), SetResize(1, 0), EndContainer(),
				NWidget(WWT_DROPDOWN, COLOUR_GREY, WID_O_DEPARTURE_VIA_TYPE), SetMinimalSize(124, 12), SetFill(1, 0),
														SetDataTip(STR_JUST_STRING, STR_ORDER_LABEL_DEPARTURES_VIA_TYPE_TOOLTIP), SetResize(1, 0),
			EndContainer(),

			/* No buttons */
			NWidget(WWT_PANEL, COLOUR_GREY), SetFill(1, 0), SetResize(1, 0), EndContainer(),
		EndContainer(),

		NWidget(WWT_TEXTBTN, COLOUR_GREY, WID_O_OCCUPANCY_TOGGLE), SetMinimalSize(36, 12), SetDataTip(STR_ORDERS_OCCUPANCY_BUTTON, STR_ORDERS_OCCUPANCY_BUTTON_TOOLTIP),
		NWidget(NWID_SELECTION, INVALID_COLOUR, WID_O_SEL_SHARED),
			NWidget(WWT_PUSHIMGBTN, COLOUR_GREY, WID_O_SHARED_ORDER_LIST), SetAspect(1), SetDataTip(SPR_SHARED_ORDERS_ICON, STR_ORDERS_VEH_WITH_SHARED_ORDERS_LIST_TOOLTIP),
			NWidget(WWT_PUSHTXTBTN, COLOUR_GREY, WID_O_ADD_VEH_GROUP), SetAspect(1), SetDataTip(STR_BLACK_PLUS, STR_ORDERS_NEW_GROUP_TOOLTIP),
		EndContainer(),
	EndContainer(),

	/* Second button row. */
	NWidget(NWID_HORIZONTAL),
		NWidget(NWID_SELECTION, INVALID_COLOUR, WID_O_SEL_MGMT),
			NWidget(NWID_BUTTON_DROPDOWN, COLOUR_GREY, WID_O_MGMT_BTN), SetMinimalSize(100, 12), SetFill(1, 0),
													SetDataTip(STR_ORDERS_MANAGE_ORDER, STR_ORDERS_MANAGE_ORDER_TOOLTIP), SetResize(1, 0), SetAlignment(SA_TOP | SA_LEFT),
			NWidget(WWT_DROPDOWN, COLOUR_GREY, WID_O_MGMT_LIST_BTN), SetMinimalSize(100, 12), SetFill(1, 0),
													SetDataTip(STR_ORDERS_MANAGE_LIST, STR_ORDERS_MANAGE_LIST_TOOLTIP), SetResize(1, 0),
		EndContainer(),
		NWidget(WWT_PUSHTXTBTN, COLOUR_GREY, WID_O_SKIP), SetMinimalSize(100, 12), SetFill(1, 0),
												SetDataTip(STR_ORDERS_SKIP_BUTTON, STR_ORDERS_SKIP_TOOLTIP), SetResize(1, 0),
		NWidget(NWID_SELECTION, INVALID_COLOUR, WID_O_SEL_BOTTOM_MIDDLE),
			NWidget(WWT_PUSHTXTBTN, COLOUR_GREY, WID_O_DELETE), SetMinimalSize(100, 12), SetFill(1, 0),
													SetDataTip(STR_ORDERS_DELETE_BUTTON, STR_ORDERS_DELETE_TOOLTIP), SetResize(1, 0),
			NWidget(WWT_PUSHTXTBTN, COLOUR_GREY, WID_O_STOP_SHARING), SetMinimalSize(100, 12), SetFill(1, 0),
													SetDataTip(STR_ORDERS_STOP_SHARING_BUTTON, STR_ORDERS_STOP_SHARING_TOOLTIP), SetResize(1, 0),
		EndContainer(),
		NWidget(NWID_BUTTON_DROPDOWN, COLOUR_GREY, WID_O_GOTO), SetMinimalSize(100, 12), SetFill(1, 0),
											SetDataTip(STR_ORDERS_GO_TO_BUTTON, STR_ORDERS_GO_TO_TOOLTIP_EXTRA), SetResize(1, 0),
		NWidget(WWT_RESIZEBOX, COLOUR_GREY),
	EndContainer(),
};

static WindowDesc _orders_desc(__FILE__, __LINE__,
	WDP_AUTO, "view_vehicle_orders", 384, 100,
	WC_VEHICLE_ORDERS, WC_VEHICLE_VIEW,
	WDF_CONSTRUCTION,
	std::begin(_nested_orders_widgets), std::end(_nested_orders_widgets),
	&OrdersWindow::hotkeys
);

/** Nested widget definition for competitor orders. */
static constexpr NWidgetPart _nested_other_orders_widgets[] = {
	NWidget(NWID_HORIZONTAL),
		NWidget(WWT_CLOSEBOX, COLOUR_GREY),
		NWidget(WWT_CAPTION, COLOUR_GREY, WID_O_CAPTION), SetDataTip(STR_ORDERS_CAPTION, STR_TOOLTIP_WINDOW_TITLE_DRAG_THIS),
		NWidget(WWT_PUSHBTN, COLOUR_GREY, WID_O_TIMETABLE_VIEW), SetMinimalSize(61, 14), SetDataTip(0x0, STR_ORDERS_TIMETABLE_VIEW_TOOLTIP),
		NWidget(WWT_SHADEBOX, COLOUR_GREY),
		NWidget(WWT_DEFSIZEBOX, COLOUR_GREY),
		NWidget(WWT_STICKYBOX, COLOUR_GREY),
	EndContainer(),
	NWidget(NWID_HORIZONTAL),
		NWidget(WWT_PANEL, COLOUR_GREY, WID_O_ORDER_LIST), SetMinimalSize(372, 72), SetDataTip(0x0, STR_ORDERS_LIST_TOOLTIP), SetResize(1, 1), SetScrollbar(WID_O_SCROLLBAR), EndContainer(),
		NWidget(NWID_SELECTION, INVALID_COLOUR, WID_O_SEL_OCCUPANCY),
			NWidget(WWT_PANEL, COLOUR_GREY, WID_O_OCCUPANCY_LIST), SetMinimalSize(50, 0), SetFill(0, 1), SetDataTip(STR_NULL, STR_ORDERS_OCCUPANCY_LIST_TOOLTIP),
															SetScrollbar(WID_O_SCROLLBAR), EndContainer(),
		EndContainer(),
		NWidget(NWID_VSCROLLBAR, COLOUR_GREY, WID_O_SCROLLBAR),
	EndContainer(),

	/* First button row. */
	NWidget(NWID_HORIZONTAL),
		NWidget(WWT_PANEL, COLOUR_GREY), SetFill(1, 0), SetResize(1, 0),
		EndContainer(),
		NWidget(WWT_TEXTBTN, COLOUR_GREY, WID_O_OCCUPANCY_TOGGLE), SetMinimalSize(36, 12), SetDataTip(STR_ORDERS_OCCUPANCY_BUTTON, STR_ORDERS_OCCUPANCY_BUTTON_TOOLTIP),
		NWidget(WWT_PUSHIMGBTN, COLOUR_GREY, WID_O_SHARED_ORDER_LIST), SetAspect(1), SetDataTip(SPR_SHARED_ORDERS_ICON, STR_ORDERS_VEH_WITH_SHARED_ORDERS_LIST_TOOLTIP),
		NWidget(WWT_RESIZEBOX, COLOUR_GREY),
	EndContainer(),
};

static WindowDesc _other_orders_desc(__FILE__, __LINE__,
	WDP_AUTO, "view_vehicle_orders_competitor", 384, 86,
	WC_VEHICLE_ORDERS, WC_VEHICLE_VIEW,
	WDF_CONSTRUCTION,
	std::begin(_nested_other_orders_widgets), std::end(_nested_other_orders_widgets),
	&OrdersWindow::hotkeys
);

void ShowOrdersWindow(const Vehicle *v)
{
	CloseWindowById(WC_VEHICLE_DETAILS, v->index, false);
	CloseWindowById(WC_VEHICLE_TIMETABLE, v->index, false);
	if (BringWindowToFrontById(WC_VEHICLE_ORDERS, v->index) != nullptr) return;

	/* Using a different WindowDescs for _local_company causes problems.
	 * Due to this we have to close order windows in ChangeWindowOwner/DeleteCompanyWindows,
	 * because we cannot change switch the WindowDescs and keeping the old WindowDesc results
	 * in crashed due to missing widges.
	 * TODO Rewrite the order GUI to not use different WindowDescs.
	 */
	if (v->owner != _local_company) {
		new OrdersWindow(&_other_orders_desc, v);
	} else {
		new OrdersWindow(v->IsGroundVehicle() ? &_orders_train_desc : &_orders_desc, v);
	}
}<|MERGE_RESOLUTION|>--- conflicted
+++ resolved
@@ -52,7 +52,6 @@
 	STR_CARGO_TYPE_ORDERS_DROP_FULL_LOAD, // OLFB_FULL_LOAD
 	STR_EMPTY,
 	STR_ORDER_DROP_NO_LOADING,            // OLFB_NO_LOAD
-	INVALID_STRING_ID
 };
 static const uint32_t _cargo_type_load_order_drowdown_hidden_mask = 0xA; // 01010
 
@@ -63,7 +62,6 @@
 	STR_ORDER_DROP_TRANSFER,           // OUFB_TRANSFER
 	STR_EMPTY,
 	STR_ORDER_DROP_NO_UNLOADING,       // OUFB_NO_UNLOAD
-	INVALID_STRING_ID
 };
 static const uint32_t _cargo_type_unload_order_drowdown_hidden_mask = 0x8; // 01000
 
@@ -88,7 +86,7 @@
 	static const uint8_t CARGO_ICON_WIDTH  = 12;
 	static const uint8_t CARGO_ICON_HEIGHT =  8;
 
-	const StringID *cargo_type_order_dropdown; ///< Strings used to populate order dropdowns.
+	std::span<const StringID> cargo_type_order_dropdown; ///< Strings used to populate order dropdowns.
 	uint32_t cargo_type_order_dropdown_hmask;  ///< Hidden mask for order dropdowns.
 
 	uint max_cargo_name_width;     ///< Greatest width of cargo names.
@@ -109,8 +107,8 @@
 			this->max_cargo_name_width = std::max(this->max_cargo_name_width, GetStringBoundingBox(STR_JUST_STRING).width);
 		}
 		this->max_cargo_dropdown_width = 0;
-		for (int i = 0; this->cargo_type_order_dropdown[i] != INVALID_STRING_ID; i++) {
-			SetDParam(0, this->cargo_type_order_dropdown[i]);
+		for (StringID str : this->cargo_type_order_dropdown) {
+			SetDParam(0, str);
 			this->max_cargo_dropdown_width = std::max(this->max_cargo_dropdown_width, GetStringBoundingBox(STR_JUST_STRING).width);
 		}
 	}
@@ -597,14 +595,10 @@
 	STR_ORDER_DROP_FULL_LOAD_ALL,
 	STR_ORDER_DROP_FULL_LOAD_ANY,
 	STR_ORDER_DROP_NO_LOADING,
-<<<<<<< HEAD
 	STR_EMPTY,
 	STR_EMPTY,
 	STR_EMPTY,
 	STR_ORDER_DROP_CARGO_TYPE_LOAD,
-	INVALID_STRING_ID
-=======
->>>>>>> 115ac262
 };
 
 static const StringID _order_unload_drowdown[] = {
@@ -613,12 +607,10 @@
 	STR_ORDER_DROP_TRANSFER,
 	STR_EMPTY,
 	STR_ORDER_DROP_NO_UNLOADING,
-<<<<<<< HEAD
 	STR_EMPTY,
 	STR_EMPTY,
 	STR_EMPTY,
 	STR_ORDER_DROP_CARGO_TYPE_UNLOAD,
-	INVALID_STRING_ID
 };
 
 enum OrderDropDownID {
@@ -636,23 +628,6 @@
 static const StringID _order_manage_list_dropdown[] = {
 	STR_ORDER_REVERSE_ORDER_LIST,
 	STR_ORDER_APPEND_REVERSED_ORDER_LIST,
-	INVALID_STRING_ID
-=======
-};
-
-static const StringID _order_goto_dropdown[] = {
-	STR_ORDER_GO_TO,
-	STR_ORDER_GO_TO_NEAREST_DEPOT,
-	STR_ORDER_CONDITIONAL,
-	STR_ORDER_SHARE,
-};
-
-static const StringID _order_goto_dropdown_aircraft[] = {
-	STR_ORDER_GO_TO,
-	STR_ORDER_GO_TO_NEAREST_HANGAR,
-	STR_ORDER_CONDITIONAL,
-	STR_ORDER_SHARE,
->>>>>>> 115ac262
 };
 
 /** Variables for conditional orders; this defines the order of appearance in the dropdown box */
@@ -699,7 +674,6 @@
 	STR_ORDER_CONDITIONAL_COMPARATOR_HAS_MORE_EQUALS,
 	STR_ORDER_CONDITIONAL_COMPARATOR_HAS,
 	STR_ORDER_CONDITIONAL_COMPARATOR_HAS_NO,
-	INVALID_STRING_ID,
 };
 
 static const StringID _order_conditional_condition_accepts[] = {
@@ -711,7 +685,6 @@
 	STR_NULL,
 	STR_ORDER_CONDITIONAL_COMPARATOR_ACCEPTS,
 	STR_ORDER_CONDITIONAL_COMPARATOR_DOES_NOT_ACCEPT,
-	INVALID_STRING_ID,
 };
 
 static const StringID _order_conditional_condition_occupancy[] = {
@@ -723,7 +696,6 @@
 	STR_NULL,
 	STR_ORDER_CONDITIONAL_COMPARATOR_FULLY_OCCUPIED,
 	STR_ORDER_CONDITIONAL_COMPARATOR_NOT_YET_FULLY_OCCUPIED,
-	INVALID_STRING_ID,
 };
 
 static const StringID _order_conditional_condition_is_in_slot[] = {
@@ -735,7 +707,6 @@
 	STR_NULL,
 	STR_ORDER_CONDITIONAL_COMPARATOR_TRAIN_IN_SLOT,
 	STR_ORDER_CONDITIONAL_COMPARATOR_TRAIN_NOT_IN_SLOT,
-	INVALID_STRING_ID,
 };
 
 static const StringID _order_conditional_condition_is_in_slot_non_train[] = {
@@ -747,7 +718,6 @@
 	STR_NULL,
 	STR_ORDER_CONDITIONAL_COMPARATOR_VEHICLE_IN_SLOT,
 	STR_ORDER_CONDITIONAL_COMPARATOR_VEHICLE_NOT_IN_SLOT,
-	INVALID_STRING_ID,
 };
 
 static const StringID _order_conditional_condition_dispatch_slot_first[] = {
@@ -759,7 +729,6 @@
 	STR_NULL,
 	STR_ORDER_CONDITIONAL_COMPARATOR_DISPATCH_SLOT_IS_FIRST,
 	STR_ORDER_CONDITIONAL_COMPARATOR_DISPATCH_SLOT_IS_NOT_FIRST,
-	INVALID_STRING_ID,
 };
 
 static const StringID _order_conditional_condition_dispatch_slot_last[] = {
@@ -771,7 +740,6 @@
 	STR_NULL,
 	STR_ORDER_CONDITIONAL_COMPARATOR_DISPATCH_SLOT_IS_LAST,
 	STR_ORDER_CONDITIONAL_COMPARATOR_DISPATCH_SLOT_IS_NOT_LAST,
-	INVALID_STRING_ID,
 };
 
 static const StringID _order_conditional_condition_dispatch_slot_tag[] = {
@@ -783,7 +751,6 @@
 	STR_NULL,
 	STR_ORDER_CONDITIONAL_COMPARATOR_DISPATCH_SLOT_HAS_TAG,
 	STR_ORDER_CONDITIONAL_COMPARATOR_DISPATCH_SLOT_DOESNT_HAVE_TAG,
-	INVALID_STRING_ID,
 };
 
 extern uint ConvertSpeedToDisplaySpeed(uint speed, VehicleType type);
@@ -794,11 +761,7 @@
 	STR_ORDER_DROP_SERVICE_DEPOT,
 	STR_ORDER_DROP_HALT_DEPOT,
 	STR_ORDER_DROP_UNBUNCH,
-<<<<<<< HEAD
 	STR_ORDER_DROP_SELL_DEPOT,
-	INVALID_STRING_ID
-=======
->>>>>>> 115ac262
 };
 
 static int DepotActionStringIndex(const Order *order)
@@ -827,13 +790,11 @@
 	STR_TRACE_RESTRICT_TIME_HOUR_MINUTE,
 	STR_TRACE_RESTRICT_TIME_DAY,
 	STR_TRACE_RESTRICT_TIME_MONTH,
-	INVALID_STRING_ID
 };
 
 static const StringID _order_timetable_dropdown[] = {
 	STR_TRACE_RESTRICT_TIMETABLE_LATENESS,
 	STR_TRACE_RESTRICT_TIMETABLE_EARLINESS,
-	INVALID_STRING_ID
 };
 
 StringID OrderStringForVariable(const Vehicle *v, OrderConditionVariable ocv)
@@ -1614,7 +1575,7 @@
 	 * @param order the order to evaluate
 	 * @return the StringIDs to display
 	 */
-	static const StringID *GetComparatorStrings(const Vehicle *v, const Order *order)
+	static std::span<const StringID> GetComparatorStrings(const Vehicle *v, const Order *order)
 	{
 		if (order == nullptr) return _order_conditional_condition;
 		switch (order->GetConditionVariable()) {
