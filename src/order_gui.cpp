--- conflicted
+++ resolved
@@ -187,7 +187,7 @@
 		this->Window::Close();
 	}
 
-	virtual void UpdateWidgetSize(int widget, Dimension *size, const Dimension &padding, Dimension *fill, Dimension *resize) override
+	virtual void UpdateWidgetSize(WidgetID widget, Dimension *size, const Dimension &padding, Dimension *fill, Dimension *resize) override
 	{
 		if (widget == WID_CTO_HEADER) {
 			(*size).height = std::max((*size).height, (uint) GetCharacterHeight(FS_NORMAL) + WidgetDimensions::scaled.framerect.Vertical());
@@ -203,7 +203,7 @@
 		}
 	}
 
-	virtual void DrawWidget(const Rect &r, int widget) const override
+	virtual void DrawWidget(const Rect &r, WidgetID widget) const override
 	{
 		if (WID_CTO_CARGO_LABEL_FIRST <= widget && widget <= WID_CTO_CARGO_LABEL_LAST) {
 			Rect ir = r.Shrink(WidgetDimensions::scaled.framerect);
@@ -227,7 +227,7 @@
 		}
 	}
 
-	virtual void OnClick(Point pt, int widget, int click_count) override
+	virtual void OnClick(Point pt, WidgetID widget, int click_count) override
 	{
 		if (!this->CheckOrderStillValid()) {
 			this->Close();
@@ -245,7 +245,7 @@
 		}
 	}
 
-	virtual void OnDropdownSelect(int widget, int action_type) override
+	virtual void OnDropdownSelect(WidgetID widget, int action_type) override
 	{
 		if (!this->CheckOrderStillValid()) {
 			this->Close();
@@ -283,7 +283,7 @@
 		}
 	}
 
-	virtual void SetStringParameters(int widget) const override
+	virtual void SetStringParameters(WidgetID widget) const override
 	{
 		if (!this->CheckOrderStillValid()) {
 			return;
@@ -330,14 +330,12 @@
 /**
  * Make a list of panel for each available cargo type.
  * Each panel contains a label to display the cargo name.
- * @param biggest_index Storage for collecting the biggest index used in the returned tree
  * @return A vertical container of cargo type orders rows.
  * @post \c *biggest_index contains the largest used index in the tree.
  */
-static NWidgetBase *MakeCargoTypeOrdersRows(int *biggest_index, bool right)
+static std::unique_ptr<NWidgetBase> MakeCargoTypeOrdersRows(bool right)
 {
-
-	NWidgetVertical *ver = new NWidgetVertical;
+	std::unique_ptr<NWidgetVertical> ver = std::make_unique<NWidgetVertical>();
 
 	const bool dual_column = (_sorted_standard_cargo_specs.size() >= 32);
 	if (right && !dual_column) return ver;
@@ -346,34 +344,36 @@
 
 	for (int i = (right ? 1 : 0); i < (int)_sorted_standard_cargo_specs.size(); i += increment) {
 		/* Cargo row */
-		NWidgetBackground *panel = new NWidgetBackground(WWT_PANEL, COLOUR_GREY, WID_CTO_CARGO_ROW_FIRST + i);
-		ver->Add(panel);
-		NWidgetHorizontal *horiz = new NWidgetHorizontal;
-		panel->Add(horiz);
+		std::unique_ptr<NWidgetBackground> panel = std::make_unique<NWidgetBackground>(WWT_PANEL, COLOUR_GREY, WID_CTO_CARGO_ROW_FIRST + i);
+		std::unique_ptr<NWidgetHorizontal> horiz = std::make_unique<NWidgetHorizontal>();
+
 		/* Cargo label */
-		NWidgetBackground *label = new NWidgetBackground(WWT_PANEL, COLOUR_GREY, WID_CTO_CARGO_LABEL_FIRST + i);
+		std::unique_ptr<NWidgetBackground> label = std::make_unique<NWidgetBackground>(WWT_PANEL, COLOUR_GREY, WID_CTO_CARGO_LABEL_FIRST + i);
 		label->SetFill(1, 0);
 		label->SetResize(1, 0);
-		horiz->Add(label);
+		horiz->Add(std::move(label));
+
 		/* Orders dropdown */
-		NWidgetLeaf *dropdown = new NWidgetLeaf(WWT_DROPDOWN, COLOUR_GREY, WID_CTO_CARGO_DROPDOWN_FIRST + i, STR_NULL, STR_EMPTY);
+		std::unique_ptr<NWidgetLeaf> dropdown = std::make_unique<NWidgetLeaf>(WWT_DROPDOWN, COLOUR_GREY, WID_CTO_CARGO_DROPDOWN_FIRST + i, STR_NULL, STR_EMPTY);
 		dropdown->SetFill(1, 0);
 		dropdown->SetResize(1, 0);
-		horiz->Add(dropdown);
-	}
-
-	*biggest_index = WID_CTO_CARGO_DROPDOWN_LAST;
+		horiz->Add(std::move(dropdown));
+
+		panel->Add(std::move(horiz));
+		ver->Add(std::move(panel));
+	}
+
 	return ver;
 }
 
-static NWidgetBase *MakeCargoTypeOrdersRowsLeft(int *biggest_index)
+static std::unique_ptr<NWidgetBase> MakeCargoTypeOrdersRowsLeft()
 {
-	return MakeCargoTypeOrdersRows(biggest_index, false);
+	return MakeCargoTypeOrdersRows(false);
 }
 
-static NWidgetBase *MakeCargoTypeOrdersRowsRight(int *biggest_index)
+static std::unique_ptr<NWidgetBase> MakeCargoTypeOrdersRowsRight()
 {
-	return MakeCargoTypeOrdersRows(biggest_index, true);
+	return MakeCargoTypeOrdersRows(true);
 }
 
 /** Widgets definition of CargoTypeOrdersWindow. */
@@ -1897,7 +1897,6 @@
 		this->OnInvalidateData(VIWD_MODIFY_ORDERS);
 	}
 
-<<<<<<< HEAD
 	void Close(int data = 0) override
 	{
 		CloseWindowById(WC_VEHICLE_CARGO_TYPE_LOAD_ORDERS, this->window_number, false);
@@ -1908,10 +1907,7 @@
 		this->GeneralVehicleWindow::Close();
 	}
 
-	void UpdateWidgetSize(int widget, Dimension *size, const Dimension &padding, Dimension *fill, Dimension *resize) override
-=======
-	void UpdateWidgetSize(WidgetID widget, Dimension *size, [[maybe_unused]] const Dimension &padding, [[maybe_unused]] Dimension *fill, [[maybe_unused]] Dimension *resize) override
->>>>>>> 502a52ed
+	void UpdateWidgetSize(WidgetID widget, Dimension *size, const Dimension &padding, Dimension *fill, Dimension *resize) override
 	{
 		switch (widget) {
 			case WID_O_OCCUPANCY_LIST:
@@ -2460,7 +2456,6 @@
 		}
 	}
 
-<<<<<<< HEAD
 	void DrawOccupancyListWidget(const Rect &r) const
 	{
 		Rect ir = r.Shrink(WidgetDimensions::scaled.framerect);
@@ -2522,10 +2517,7 @@
 		DrawString(left, right, r.top + offset + clicked, STR_ORDERS_TIMETABLE_VIEW, TC_FROMSTRING, SA_HOR_CENTER);
 	}
 
-	void SetStringParameters(int widget) const override
-=======
 	void SetStringParameters(WidgetID widget) const override
->>>>>>> 502a52ed
 	{
 		switch (widget) {
 			case WID_O_COND_VALUE: {
@@ -3573,7 +3565,7 @@
 		}
 	}
 
-	bool OnTooltip(Point pt, int widget, TooltipCloseCondition close_cond) override
+	bool OnTooltip(Point pt, WidgetID widget, TooltipCloseCondition close_cond) override
 	{
 		switch (widget) {
 			case WID_O_SHARED_ORDER_LIST: {
