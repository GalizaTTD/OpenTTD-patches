/*
 * This file is part of OpenTTD.
 * OpenTTD is free software; you can redistribute it and/or modify it under the terms of the GNU General Public License as published by the Free Software Foundation, version 2.
 * OpenTTD is distributed in the hope that it will be useful, but WITHOUT ANY WARRANTY; without even the implied warranty of MERCHANTABILITY or FITNESS FOR A PARTICULAR PURPOSE.
 * See the GNU General Public License for more details. You should have received a copy of the GNU General Public License along with OpenTTD. If not, see <http://www.gnu.org/licenses/>.
 */

/** @file order_gui.cpp GUI related to orders. */

#include "stdafx.h"
#include "command_func.h"
#include "viewport_func.h"
#include "depot_map.h"
#include "roadveh.h"
#include "timetable.h"
#include "strings_func.h"
#include "company_func.h"
#include "widgets/dropdown_type.h"
#include "widgets/dropdown_func.h"
#include "textbuf_gui.h"
#include "string_func.h"
#include "tilehighlight_func.h"
#include "network/network.h"
#include "station_base.h"
#include "industry.h"
#include "waypoint_base.h"
#include "core/geometry_func.hpp"
#include "infrastructure_func.h"
#include "hotkeys.h"
#include "aircraft.h"
#include "engine_func.h"
#include "vehicle_func.h"
#include "vehiclelist.h"
#include "error.h"
#include "tracerestrict.h"
#include "scope.h"
#include "core/backup_type.hpp"

#include "widgets/order_widget.h"

#include "safeguards.h"

enum CargoTypeOrdersWindowVariant {
	CTOWV_LOAD   = 0,
	CTOWV_UNLOAD = 1,
};

/** Cargo type orders strings for load dropdowns. */
static const StringID _cargo_type_load_order_drowdown[] = {
	STR_ORDER_DROP_LOAD_IF_POSSIBLE,      // OLF_LOAD_IF_POSSIBLE
	STR_EMPTY,
	STR_CARGO_TYPE_ORDERS_DROP_FULL_LOAD, // OLFB_FULL_LOAD
	STR_EMPTY,
	STR_ORDER_DROP_NO_LOADING,            // OLFB_NO_LOAD
	INVALID_STRING_ID
};
static const uint32 _cargo_type_load_order_drowdown_hidden_mask = 0xA; // 01010

/** Cargo type orders strings for unload dropdowns. */
static const StringID _cargo_type_unload_order_drowdown[] = {
	STR_ORDER_DROP_UNLOAD_IF_ACCEPTED, // OUF_UNLOAD_IF_POSSIBLE
	STR_ORDER_DROP_UNLOAD,             // OUFB_UNLOAD
	STR_ORDER_DROP_TRANSFER,           // OUFB_TRANSFER
	STR_EMPTY,
	STR_ORDER_DROP_NO_UNLOADING,       // OUFB_NO_UNLOAD
	INVALID_STRING_ID
};
static const uint32 _cargo_type_unload_order_drowdown_hidden_mask = 0x8; // 01000

DropDownList GetSlotDropDownList(Owner owner, TraceRestrictSlotID slot_id, int &selected, VehicleType vehtype, bool show_other_types);
DropDownList GetCounterDropDownList(Owner owner, TraceRestrictCounterID ctr_id, int &selected);

static bool ModifyOrder(const Vehicle *v, VehicleOrderID order_id, uint32 p2, bool error_msg = true, const char *text = nullptr)
{
	return DoCommandPEx(v->tile, v->index, p2, order_id, CMD_MODIFY_ORDER | (error_msg ? CMD_MSG(STR_ERROR_CAN_T_MODIFY_THIS_ORDER) : 0), nullptr, text, nullptr);
}

struct CargoTypeOrdersWindow : public Window {
private:
	CargoTypeOrdersWindowVariant variant;

	const Vehicle *vehicle;  ///< Vehicle owning the orders being displayed and manipulated.
	VehicleOrderID order_id; ///< Index of the order concerned by this window.

	VehicleOrderID order_count; ///< Count of the orders of the vehicle owning this window
	const Order *order;         ///< Order pointer at construction time;

	static const uint8 CARGO_ICON_WIDTH  = 12;
	static const uint8 CARGO_ICON_HEIGHT =  8;

	const StringID *cargo_type_order_dropdown; ///< Strings used to populate order dropdowns.
	uint32 cargo_type_order_dropdown_hmask;    ///< Hidden mask for order dropdowns.

	uint max_cargo_name_width;     ///< Greatest width of cargo names.
	uint max_cargo_dropdown_width; ///< Greatest width of order names.

	uint set_to_all_dropdown_sel;     ///< Selected entry for the 'set to all' dropdown

	/**
	 * Initialize \c max_cargo_name_width and \c max_cargo_dropdown_width.
	 * @post \c max_cargo_name_width
	 * @post \c max_cargo_dropdown_width
	 */
	void InitMaxWidgetWidth()
	{
		this->max_cargo_name_width = 0;
		for (int i = 0; i < (int)_sorted_standard_cargo_specs.size(); i++) {
			SetDParam(0, _sorted_cargo_specs[i]->name);
			this->max_cargo_name_width = std::max(this->max_cargo_name_width, GetStringBoundingBox(STR_JUST_STRING).width);
		}
		this->max_cargo_dropdown_width = 0;
		for (int i = 0; this->cargo_type_order_dropdown[i] != INVALID_STRING_ID; i++) {
			SetDParam(0, this->cargo_type_order_dropdown[i]);
			this->max_cargo_dropdown_width = std::max(this->max_cargo_dropdown_width, GetStringBoundingBox(STR_JUST_STRING).width);
		}
	}

	/** Populate the selected entry of order dropdowns. */
	void InitDropdownSelectedTypes()
	{
		StringID tooltip = STR_CARGO_TYPE_LOAD_ORDERS_DROP_TOOLTIP + this->variant;
		const Order *order = this->vehicle->GetOrder(this->order_id);
		for (int i = 0; i < (int)_sorted_standard_cargo_specs.size(); i++) {
			const CargoSpec *cs = _sorted_cargo_specs[i];
			const CargoID cargo_id = cs->Index();
			uint8 order_type = (this->variant == CTOWV_LOAD) ? (uint8) order->GetCargoLoadTypeRaw(cargo_id) : (uint8) order->GetCargoUnloadTypeRaw(cargo_id);
			this->GetWidget<NWidgetCore>(WID_CTO_CARGO_DROPDOWN_FIRST + i)->SetDataTip(this->cargo_type_order_dropdown[order_type], tooltip);
		}
		this->GetWidget<NWidgetCore>(WID_CTO_SET_TO_ALL_DROPDOWN)->widget_data = this->cargo_type_order_dropdown[this->set_to_all_dropdown_sel];
	}

	/**
	 * Returns the load/unload type of this order for the specified cargo.
	 * @param cargo_id The cargo index for wich we want the load/unload type.
	 * @return an OrderLoadFlags if \c load_variant = true, an OrderUnloadFlags otherwise.
	 */
	uint8 GetOrderActionTypeForCargo(CargoID cargo_id)
	{
		const Order *order = this->vehicle->GetOrder(this->order_id);
		return (this->variant == CTOWV_LOAD) ? (uint8) order->GetCargoLoadTypeRaw(cargo_id) : (uint8) order->GetCargoUnloadTypeRaw(cargo_id);
	}

	bool CheckOrderStillValid() const
	{
		if (this->vehicle->GetNumOrders() != this->order_count) return false;
		if (this->vehicle->GetOrder(this->order_id) != this->order) return false;
		return true;
	}

public:
	/**
	 * Instantiate a new CargoTypeOrdersWindow.
	 * @param desc The window description.
	 * @param v The vehicle the order belongs to.
	 * @param order_id Which order to display/edit.
	 * @param variant Which aspect of the order to display/edit: load or unload.
	 * @pre \c v != nullptr
	 */
	CargoTypeOrdersWindow(WindowDesc *desc, const Vehicle *v, VehicleOrderID order_id, CargoTypeOrdersWindowVariant variant) : Window(desc)
	{
		this->variant = variant;
		this->cargo_type_order_dropdown = (this->variant == CTOWV_LOAD) ? _cargo_type_load_order_drowdown : _cargo_type_unload_order_drowdown;
		this->cargo_type_order_dropdown_hmask = (this->variant == CTOWV_LOAD) ? _cargo_type_load_order_drowdown_hidden_mask : _cargo_type_unload_order_drowdown_hidden_mask;
		this->InitMaxWidgetWidth();

		this->vehicle = v;
		this->order_id = order_id;
		this->order_count = v->GetNumOrders();
		this->order = v->GetOrder(order_id);
		this->set_to_all_dropdown_sel = 0;

		this->CreateNestedTree(desc);
		this->GetWidget<NWidgetCore>(WID_CTO_CAPTION)->SetDataTip(STR_CARGO_TYPE_ORDERS_LOAD_CAPTION + this->variant, STR_TOOLTIP_WINDOW_TITLE_DRAG_THIS);
		this->GetWidget<NWidgetCore>(WID_CTO_HEADER)->SetDataTip(STR_CARGO_TYPE_ORDERS_LOAD_TITLE + this->variant, STR_NULL);
		this->GetWidget<NWidgetStacked>(WID_CTO_SELECT)->SetDisplayedPlane((_sorted_standard_cargo_specs.size() >= 32) ? 0 : SZSP_NONE);
		this->InitDropdownSelectedTypes();
		this->FinishInitNested(v->index);

		this->owner = v->owner;
	}

	~CargoTypeOrdersWindow()
	{
		if (!FocusWindowById(WC_VEHICLE_ORDERS, this->window_number)) {
			MarkDirtyFocusedRoutePaths(this->vehicle);
		}
	}

	virtual void UpdateWidgetSize(int widget, Dimension *size, const Dimension &padding, Dimension *fill, Dimension *resize) override
	{
		if (widget == WID_CTO_HEADER) {
			(*size).height = std::max((*size).height, (uint) FONT_HEIGHT_NORMAL + WidgetDimensions::scaled.framerect.Vertical());
		} else if (WID_CTO_CARGO_LABEL_FIRST <= widget && widget <= WID_CTO_CARGO_LABEL_LAST) {
			(*size).width  = std::max((*size).width, WidgetDimensions::scaled.framerect.left + this->CARGO_ICON_WIDTH + WidgetDimensions::scaled.framerect.Horizontal() + this->max_cargo_name_width + padding.width);
			(*size).height = std::max((*size).height, (uint) FONT_HEIGHT_NORMAL + WidgetDimensions::scaled.framerect.Vertical());
		} else if ((WID_CTO_CARGO_DROPDOWN_FIRST <= widget && widget <= WID_CTO_CARGO_DROPDOWN_LAST) || widget == WID_CTO_SET_TO_ALL_DROPDOWN) {
			(*size).width  = std::max((*size).width, WidgetDimensions::scaled.dropdowntext.Horizontal() + this->max_cargo_dropdown_width + NWidgetLeaf::dropdown_dimension.width);
			(*size).height = std::max((*size).height, (uint) WidgetDimensions::scaled.dropdowntext.Vertical() + FONT_HEIGHT_NORMAL);
		} else if (widget == WID_CTO_SET_TO_ALL_LABEL) {
			(*size).width = std::max((*size).width, this->max_cargo_name_width + WidgetDimensions::scaled.framerect.right + padding.width);
			(*size).height = std::max((*size).height, (uint) FONT_HEIGHT_NORMAL + WidgetDimensions::scaled.framerect.Vertical());
		}
	}

	virtual void DrawWidget(const Rect &r, int widget) const override
	{
		if (WID_CTO_CARGO_LABEL_FIRST <= widget && widget <= WID_CTO_CARGO_LABEL_LAST) {
			Rect ir = r.Shrink(WidgetDimensions::scaled.framerect);
			const CargoSpec *cs = _sorted_cargo_specs[widget - WID_CTO_CARGO_LABEL_FIRST];
			bool rtl = (_current_text_dir == TD_RTL);

			/* Draw cargo icon. */
			int rect_left   = rtl ? ir.right - this->CARGO_ICON_WIDTH : ir.left;
			int rect_right  = rect_left + this->CARGO_ICON_WIDTH;
			int rect_top    = ir.top + ((ir.bottom - ir.top) - this->CARGO_ICON_HEIGHT) / 2;
			int rect_bottom = rect_top + this->CARGO_ICON_HEIGHT;
			GfxFillRect(rect_left, rect_top, rect_right, rect_bottom, PC_BLACK);
			GfxFillRect(rect_left + 1, rect_top + 1, rect_right - 1, rect_bottom - 1, cs->legend_colour);

			/* Draw cargo name */
			int text_left  = rtl ? ir.left : rect_right + WidgetDimensions::scaled.framerect.left;
			int text_right = rtl ? rect_left - WidgetDimensions::scaled.framerect.left : ir.right;
			int text_top   = ir.top;
			SetDParam(0, cs->name);
			DrawString(text_left, text_right, text_top, STR_JUST_STRING, TC_BLACK);
		}
	}

	virtual void OnClick(Point pt, int widget, int click_count) override
	{
		if (!this->CheckOrderStillValid()) {
			delete this;
			return;
		}
		if (widget == WID_CTO_CLOSEBTN) {
			delete this;
		} else if (WID_CTO_CARGO_DROPDOWN_FIRST <= widget && widget <= WID_CTO_CARGO_DROPDOWN_LAST) {
			const CargoSpec *cs = _sorted_cargo_specs[widget - WID_CTO_CARGO_DROPDOWN_FIRST];
			const CargoID cargo_id = cs->Index();

			ShowDropDownMenu(this, this->cargo_type_order_dropdown, this->GetOrderActionTypeForCargo(cargo_id), widget, 0, this->cargo_type_order_dropdown_hmask);
		} else if (widget == WID_CTO_SET_TO_ALL_DROPDOWN) {
			ShowDropDownMenu(this, this->cargo_type_order_dropdown, this->set_to_all_dropdown_sel, widget, 0, this->cargo_type_order_dropdown_hmask);
		}
	}

	virtual void OnDropdownSelect(int widget, int action_type) override
	{
		if (!this->CheckOrderStillValid()) {
			delete this;
			return;
		}
		ModifyOrderFlags mof = (this->variant == CTOWV_LOAD) ? MOF_CARGO_TYPE_LOAD : MOF_CARGO_TYPE_UNLOAD;
		if (WID_CTO_CARGO_DROPDOWN_FIRST <= widget && widget <= WID_CTO_CARGO_DROPDOWN_LAST) {
			const CargoSpec *cs = _sorted_cargo_specs[widget - WID_CTO_CARGO_DROPDOWN_FIRST];
			const CargoID cargo_id = cs->Index();
			uint8 order_action_type = this->GetOrderActionTypeForCargo(cargo_id);

			if (action_type == order_action_type) return;

			ModifyOrder(this->vehicle, this->order_id, mof | (action_type << 8) | (cargo_id << 24));

			this->GetWidget<NWidgetCore>(widget)->SetDataTip(this->cargo_type_order_dropdown[this->GetOrderActionTypeForCargo(cargo_id)], STR_CARGO_TYPE_LOAD_ORDERS_DROP_TOOLTIP + this->variant);
			this->SetWidgetDirty(widget);
		} else if (widget == WID_CTO_SET_TO_ALL_DROPDOWN) {
			ModifyOrder(this->vehicle, this->order_id, mof | (action_type << 8) | (CT_INVALID << 24));

			for (int i = 0; i < (int)_sorted_standard_cargo_specs.size(); i++) {
				const CargoSpec *cs = _sorted_cargo_specs[i];
				const CargoID cargo_id = cs->Index();
				if (action_type != this->GetOrderActionTypeForCargo(cargo_id)) {
					this->GetWidget<NWidgetCore>(i + WID_CTO_CARGO_DROPDOWN_FIRST)->SetDataTip(this->cargo_type_order_dropdown[this->GetOrderActionTypeForCargo(cargo_id)], STR_CARGO_TYPE_LOAD_ORDERS_DROP_TOOLTIP + this->variant);
					this->SetWidgetDirty(i + WID_CTO_CARGO_DROPDOWN_FIRST);
				}
			}

			if (action_type != (int) this->set_to_all_dropdown_sel) {
				this->set_to_all_dropdown_sel = action_type;
				this->GetWidget<NWidgetCore>(widget)->widget_data = this->cargo_type_order_dropdown[this->set_to_all_dropdown_sel];
				this->SetWidgetDirty(widget);
			}
		}
	}

	virtual void SetStringParameters(int widget) const override
	{
		if (!this->CheckOrderStillValid()) {
			return;
		}
		if (widget == WID_CTO_CAPTION) {
			SetDParam(0, this->vehicle->index);
			SetDParam(1, this->order_id + 1);
			SetDParam(2, this->vehicle->GetOrder(this->order_id)->GetDestination());
		}
	}

	virtual void OnFocus(Window *previously_focused_window) override
	{
		if (HasFocusedVehicleChanged(this->window_number, previously_focused_window)) {
			MarkDirtyFocusedRoutePaths(this->vehicle);
		}
	}

	virtual void OnFocusLost(Window *newly_focused_window) override
	{
		if (HasFocusedVehicleChanged(this->window_number, newly_focused_window)) {
			MarkDirtyFocusedRoutePaths(this->vehicle);
		}
	}

	/**
	 * Some data on this window has become invalid.
	 * @param data Information about the changed data.
	 * @param gui_scope Whether the call is done from GUI scope. You may not do everything when not in GUI scope. See #InvalidateWindowData() for details.
	 */
	virtual void OnInvalidateData(int data = 0, bool gui_scope = true) override
	{
		if (!this->CheckOrderStillValid()) {
			delete this;
			return;
		}
		if (gui_scope) {
			this->InitDropdownSelectedTypes();
			this->SetDirty();
		}
	}
};

/**
 * Make a list of panel for each available cargo type.
 * Each panel contains a label to display the cargo name.
 * @param biggest_index Storage for collecting the biggest index used in the returned tree
 * @return A vertical container of cargo type orders rows.
 * @post \c *biggest_index contains the largest used index in the tree.
 */
static NWidgetBase *MakeCargoTypeOrdersRows(int *biggest_index, bool right)
{

	NWidgetVertical *ver = new NWidgetVertical;

	const bool dual_column = (_sorted_standard_cargo_specs.size() >= 32);
	if (right && !dual_column) return ver;

	const int increment = dual_column ? 2 : 1;

	for (int i = (right ? 1 : 0); i < (int)_sorted_standard_cargo_specs.size(); i += increment) {
		/* Cargo row */
		NWidgetBackground *panel = new NWidgetBackground(WWT_PANEL, COLOUR_GREY, WID_CTO_CARGO_ROW_FIRST + i);
		ver->Add(panel);
		NWidgetHorizontal *horiz = new NWidgetHorizontal;
		panel->Add(horiz);
		/* Cargo label */
		NWidgetBackground *label = new NWidgetBackground(WWT_PANEL, COLOUR_GREY, WID_CTO_CARGO_LABEL_FIRST + i);
		label->SetFill(1, 0);
		label->SetResize(1, 0);
		horiz->Add(label);
		/* Orders dropdown */
		NWidgetLeaf *dropdown = new NWidgetLeaf(WWT_DROPDOWN, COLOUR_GREY, WID_CTO_CARGO_DROPDOWN_FIRST + i, STR_NULL, STR_EMPTY);
		dropdown->SetFill(1, 0);
		dropdown->SetResize(1, 0);
		horiz->Add(dropdown);
	}

	*biggest_index = WID_CTO_CARGO_DROPDOWN_LAST;
	return ver;
}

static NWidgetBase *MakeCargoTypeOrdersRowsLeft(int *biggest_index)
{
	return MakeCargoTypeOrdersRows(biggest_index, false);
}

static NWidgetBase *MakeCargoTypeOrdersRowsRight(int *biggest_index)
{
	return MakeCargoTypeOrdersRows(biggest_index, true);
}

/** Widgets definition of CargoTypeOrdersWindow. */
static const NWidgetPart _nested_cargo_type_orders_widgets[] = {
	NWidget(NWID_HORIZONTAL),
		NWidget(WWT_CLOSEBOX, COLOUR_GREY),
		NWidget(WWT_CAPTION, COLOUR_GREY, WID_CTO_CAPTION), SetDataTip(STR_NULL, STR_TOOLTIP_WINDOW_TITLE_DRAG_THIS),
	EndContainer(),
	NWidget(WWT_PANEL, COLOUR_GREY),
		NWidget(WWT_LABEL, COLOUR_GREY, WID_CTO_HEADER), SetFill(1, 0), SetResize(1, 0), SetDataTip(STR_NULL, STR_NULL),
	EndContainer(),
	NWidget(WWT_PANEL, COLOUR_GREY),
		NWidget(NWID_HORIZONTAL),
			NWidgetFunction(MakeCargoTypeOrdersRowsLeft),
			NWidget(NWID_SELECTION, COLOUR_GREY, WID_CTO_SELECT),
				NWidgetFunction(MakeCargoTypeOrdersRowsRight),
			EndContainer(),
		EndContainer(),
	EndContainer(),
	NWidget(WWT_PANEL, COLOUR_GREY), SetMinimalSize(1, 4), SetFill(1, 0), SetResize(1, 0), EndContainer(), // SPACER
	NWidget(NWID_HORIZONTAL),
		NWidget(WWT_PANEL, COLOUR_GREY),
			NWidget(WWT_TEXT, COLOUR_GREY, WID_CTO_SET_TO_ALL_LABEL), SetPadding(0, 0, 0, 12 + WidgetDimensions::unscaled.framerect.Horizontal()), SetFill(1, 0), SetResize(1, 0), SetDataTip(STR_CARGO_TYPE_ORDERS_SET_TO_ALL_LABEL, STR_CARGO_TYPE_ORDERS_SET_TO_ALL_TOOLTIP),
		EndContainer(),
		NWidget(WWT_DROPDOWN, COLOUR_GREY, WID_CTO_SET_TO_ALL_DROPDOWN), SetFill(1, 0), SetResize(1, 0), SetDataTip(STR_NULL, STR_CARGO_TYPE_ORDERS_SET_TO_ALL_TOOLTIP),
	EndContainer(),
	NWidget(NWID_HORIZONTAL),
		NWidget(WWT_TEXTBTN, COLOUR_GREY, WID_CTO_CLOSEBTN), SetFill(1, 0), SetResize(1, 0), SetDataTip(STR_CARGO_TYPE_ORDERS_CLOSE_BUTTON, STR_TOOLTIP_CLOSE_WINDOW),
		NWidget(WWT_RESIZEBOX, COLOUR_GREY),
	EndContainer(),
};

/** Window description for the 'load' variant of CargoTypeOrdersWindow. */
static WindowDesc _cargo_type_load_orders_widgets (
	WDP_AUTO, "view_cargo_type_load_order", 195, 186,
	WC_VEHICLE_CARGO_TYPE_LOAD_ORDERS, WC_VEHICLE_ORDERS,
	WDF_CONSTRUCTION,
	_nested_cargo_type_orders_widgets, lengthof(_nested_cargo_type_orders_widgets)
);

/** Window description for the 'unload' variant of CargoTypeOrdersWindow. */
static WindowDesc _cargo_type_unload_orders_widgets (
	WDP_AUTO, "view_cargo_type_unload_order", 195, 186,
	WC_VEHICLE_CARGO_TYPE_UNLOAD_ORDERS, WC_VEHICLE_ORDERS,
	WDF_CONSTRUCTION,
	_nested_cargo_type_orders_widgets, lengthof(_nested_cargo_type_orders_widgets)
);

/**
 * Show the CargoTypeOrdersWindow for an order.
 * @param v The vehicle the order belongs to.
 * @param parent The parent window.
 * @param order_id Which order to display/edit.
 * @param variant Which aspect of the order to display/edit: load or unload.
 * @pre \c v != nullptr
 */
void ShowCargoTypeOrdersWindow(const Vehicle *v, Window *parent, VehicleOrderID order_id, CargoTypeOrdersWindowVariant variant)
{
	WindowDesc &desc = (variant == CTOWV_LOAD) ? _cargo_type_load_orders_widgets : _cargo_type_unload_orders_widgets;
	DeleteWindowById(desc.cls, v->index);
	CargoTypeOrdersWindow *w = new CargoTypeOrdersWindow(&desc, v, order_id, variant);
	w->parent = parent;
}


/** Order load types that could be given to station orders. */
static const StringID _station_load_types[][9][9] = {
	{
		/* No refitting. */
		{
			STR_EMPTY,
			INVALID_STRING_ID,
			STR_ORDER_FULL_LOAD,
			STR_ORDER_FULL_LOAD_ANY,
			STR_ORDER_NO_LOAD,
			INVALID_STRING_ID,
			INVALID_STRING_ID,
			INVALID_STRING_ID,
			STR_ORDER_CARGO_TYPE_LOAD,
		}, {
			STR_ORDER_UNLOAD,
			INVALID_STRING_ID,
			STR_ORDER_UNLOAD_FULL_LOAD,
			STR_ORDER_UNLOAD_FULL_LOAD_ANY,
			STR_ORDER_UNLOAD_NO_LOAD,
			INVALID_STRING_ID,
			INVALID_STRING_ID,
			INVALID_STRING_ID,
			STR_ORDER_UNLOAD_CARGO_TYPE_LOAD,
		}, {
			STR_ORDER_TRANSFER,
			INVALID_STRING_ID,
			STR_ORDER_TRANSFER_FULL_LOAD,
			STR_ORDER_TRANSFER_FULL_LOAD_ANY,
			STR_ORDER_TRANSFER_NO_LOAD,
			INVALID_STRING_ID,
			INVALID_STRING_ID,
			INVALID_STRING_ID,
			STR_ORDER_TRANSFER_CARGO_TYPE_LOAD,
		}, {
			/* Unload and transfer do not work together. */
			INVALID_STRING_ID, INVALID_STRING_ID, INVALID_STRING_ID,
			INVALID_STRING_ID, INVALID_STRING_ID, INVALID_STRING_ID,
			INVALID_STRING_ID, INVALID_STRING_ID, INVALID_STRING_ID,
		}, {
			STR_ORDER_NO_UNLOAD,
			INVALID_STRING_ID,
			STR_ORDER_NO_UNLOAD_FULL_LOAD,
			STR_ORDER_NO_UNLOAD_FULL_LOAD_ANY,
			STR_ORDER_NO_UNLOAD_NO_LOAD,
			INVALID_STRING_ID,
			INVALID_STRING_ID,
			INVALID_STRING_ID,
			STR_ORDER_NO_UNLOAD_CARGO_TYPE_LOAD,
		}, {
			INVALID_STRING_ID, INVALID_STRING_ID, INVALID_STRING_ID,
			INVALID_STRING_ID, INVALID_STRING_ID, INVALID_STRING_ID,
			INVALID_STRING_ID, INVALID_STRING_ID, INVALID_STRING_ID,
		}, {
			INVALID_STRING_ID, INVALID_STRING_ID, INVALID_STRING_ID,
			INVALID_STRING_ID, INVALID_STRING_ID, INVALID_STRING_ID,
			INVALID_STRING_ID, INVALID_STRING_ID, INVALID_STRING_ID,
		}, {
			INVALID_STRING_ID, INVALID_STRING_ID, INVALID_STRING_ID,
			INVALID_STRING_ID, INVALID_STRING_ID, INVALID_STRING_ID,
			INVALID_STRING_ID, INVALID_STRING_ID, INVALID_STRING_ID,
		}, {
			STR_ORDER_CARGO_TYPE_UNLOAD,
			INVALID_STRING_ID,
			STR_ORDER_CARGO_TYPE_UNLOAD_FULL_LOAD,
			STR_ORDER_CARGO_TYPE_UNLOAD_FULL_LOAD_ANY,
			STR_ORDER_CARGO_TYPE_UNLOAD_NO_LOAD,
			INVALID_STRING_ID,
			INVALID_STRING_ID,
			INVALID_STRING_ID,
			STR_ORDER_CARGO_TYPE_UNLOAD_CARGO_TYPE_LOAD,
		}
	}, {
		/* With auto-refitting. No loading and auto-refitting do not work together. */
		{
			STR_ORDER_AUTO_REFIT,
			INVALID_STRING_ID,
			STR_ORDER_FULL_LOAD_REFIT,
			STR_ORDER_FULL_LOAD_ANY_REFIT,
			INVALID_STRING_ID,
			INVALID_STRING_ID,
			INVALID_STRING_ID,
			INVALID_STRING_ID,
			STR_ORDER_CARGO_TYPE_LOAD_REFIT,
		}, {
			STR_ORDER_UNLOAD_REFIT,
			INVALID_STRING_ID,
			STR_ORDER_UNLOAD_FULL_LOAD_REFIT,
			STR_ORDER_UNLOAD_FULL_LOAD_ANY_REFIT,
			INVALID_STRING_ID,
			INVALID_STRING_ID,
			INVALID_STRING_ID,
			INVALID_STRING_ID,
			STR_ORDER_UNLOAD_CARGO_TYPE_LOAD_REFIT,
		}, {
			STR_ORDER_TRANSFER_REFIT,
			INVALID_STRING_ID,
			STR_ORDER_TRANSFER_FULL_LOAD_REFIT,
			STR_ORDER_TRANSFER_FULL_LOAD_ANY_REFIT,
			INVALID_STRING_ID,
			INVALID_STRING_ID,
			INVALID_STRING_ID,
			INVALID_STRING_ID,
			STR_ORDER_TRANSFER_CARGO_TYPE_LOAD_REFIT,
		}, {
			/* Unload and transfer do not work together. */
			INVALID_STRING_ID, INVALID_STRING_ID, INVALID_STRING_ID,
			INVALID_STRING_ID, INVALID_STRING_ID, INVALID_STRING_ID,
			INVALID_STRING_ID, INVALID_STRING_ID, INVALID_STRING_ID,
		}, {
			STR_ORDER_NO_UNLOAD_REFIT,
			INVALID_STRING_ID,
			STR_ORDER_NO_UNLOAD_FULL_LOAD_REFIT,
			STR_ORDER_NO_UNLOAD_FULL_LOAD_ANY_REFIT,
			INVALID_STRING_ID,
			INVALID_STRING_ID,
			INVALID_STRING_ID,
			INVALID_STRING_ID,
			STR_ORDER_NO_UNLOAD_CARGO_TYPE_LOAD_REFIT,
		}, {
			INVALID_STRING_ID, INVALID_STRING_ID, INVALID_STRING_ID,
			INVALID_STRING_ID, INVALID_STRING_ID, INVALID_STRING_ID,
			INVALID_STRING_ID, INVALID_STRING_ID, INVALID_STRING_ID,
		}, {
			INVALID_STRING_ID, INVALID_STRING_ID, INVALID_STRING_ID,
			INVALID_STRING_ID, INVALID_STRING_ID, INVALID_STRING_ID,
			INVALID_STRING_ID, INVALID_STRING_ID, INVALID_STRING_ID,
		}, {
			INVALID_STRING_ID, INVALID_STRING_ID, INVALID_STRING_ID,
			INVALID_STRING_ID, INVALID_STRING_ID, INVALID_STRING_ID,
			INVALID_STRING_ID, INVALID_STRING_ID, INVALID_STRING_ID,
		}, {
			STR_ORDER_CARGO_TYPE_UNLOAD_REFIT,
			INVALID_STRING_ID,
			STR_ORDER_CARGO_TYPE_UNLOAD_FULL_LOAD_REFIT,
			STR_ORDER_CARGO_TYPE_UNLOAD_FULL_LOAD_ANY_REFIT,
			INVALID_STRING_ID,
			INVALID_STRING_ID,
			INVALID_STRING_ID,
			INVALID_STRING_ID,
			STR_ORDER_CARGO_TYPE_UNLOAD_CARGO_TYPE_LOAD_REFIT,
		}
	}
};

static const StringID _order_non_stop_drowdown[] = {
	STR_ORDER_GO_TO,
	STR_ORDER_GO_NON_STOP_TO,
	STR_ORDER_GO_VIA,
	STR_ORDER_GO_NON_STOP_VIA,
	INVALID_STRING_ID
};

static const StringID _order_full_load_drowdown[] = {
	STR_ORDER_DROP_LOAD_IF_POSSIBLE,
	STR_EMPTY,
	STR_ORDER_DROP_FULL_LOAD_ALL,
	STR_ORDER_DROP_FULL_LOAD_ANY,
	STR_ORDER_DROP_NO_LOADING,
	STR_EMPTY,
	STR_EMPTY,
	STR_EMPTY,
	STR_ORDER_DROP_CARGO_TYPE_LOAD,
	INVALID_STRING_ID
};

static const StringID _order_unload_drowdown[] = {
	STR_ORDER_DROP_UNLOAD_IF_ACCEPTED,
	STR_ORDER_DROP_UNLOAD,
	STR_ORDER_DROP_TRANSFER,
	STR_EMPTY,
	STR_ORDER_DROP_NO_UNLOADING,
	STR_EMPTY,
	STR_EMPTY,
	STR_EMPTY,
	STR_ORDER_DROP_CARGO_TYPE_UNLOAD,
	INVALID_STRING_ID
};

static const StringID _order_goto_dropdown[] = {
	STR_ORDER_GO_TO,
	STR_ORDER_GO_TO_NEAREST_DEPOT,
	STR_ORDER_CONDITIONAL,
	STR_ORDER_SHARE,
	STR_ORDER_RELEASE_SLOT_BUTTON,
	STR_ORDER_CHANGE_COUNTER_BUTTON,
	STR_ORDER_LABEL_TEXT_BUTTON,
	STR_ORDER_LABEL_DEPARTURES_VIA_BUTTON,
	INVALID_STRING_ID
};

static const StringID _order_goto_dropdown_aircraft[] = {
	STR_ORDER_GO_TO,
	STR_ORDER_GO_TO_NEAREST_HANGAR,
	STR_ORDER_CONDITIONAL,
	STR_ORDER_SHARE,
	STR_ORDER_RELEASE_SLOT_BUTTON,
	STR_ORDER_CHANGE_COUNTER_BUTTON,
	STR_ORDER_LABEL_TEXT_BUTTON,
	STR_ORDER_LABEL_DEPARTURES_VIA_BUTTON,
	INVALID_STRING_ID
};

static const StringID _order_manage_list_dropdown[] = {
	STR_ORDER_REVERSE_ORDER_LIST,
	STR_ORDER_APPEND_REVERSED_ORDER_LIST,
	INVALID_STRING_ID
};

/** Variables for conditional orders; this defines the order of appearance in the dropdown box */
static const OrderConditionVariable _order_conditional_variable[] = {
	OCV_LOAD_PERCENTAGE,
	OCV_CARGO_LOAD_PERCENTAGE,
	OCV_RELIABILITY,
	OCV_MAX_RELIABILITY,
	OCV_MAX_SPEED,
	OCV_AGE,
	OCV_REMAINING_LIFETIME,
	OCV_REQUIRES_SERVICE,
	OCV_CARGO_WAITING,
	OCV_CARGO_WAITING_AMOUNT,
	OCV_CARGO_ACCEPTANCE,
	OCV_FREE_PLATFORMS,
	OCV_SLOT_OCCUPANCY,
	OCV_VEH_IN_SLOT,
	OCV_COUNTER_VALUE,
	OCV_TIME_DATE,
	OCV_TIMETABLE,
	OCV_DISPATCH_SLOT,
	OCV_PERCENT,
	OCV_UNCONDITIONALLY,
};

static const StringID _order_conditional_condition[] = {
	STR_ORDER_CONDITIONAL_COMPARATOR_EQUALS,
	STR_ORDER_CONDITIONAL_COMPARATOR_NOT_EQUALS,
	STR_ORDER_CONDITIONAL_COMPARATOR_LESS_THAN,
	STR_ORDER_CONDITIONAL_COMPARATOR_LESS_EQUALS,
	STR_ORDER_CONDITIONAL_COMPARATOR_MORE_THAN,
	STR_ORDER_CONDITIONAL_COMPARATOR_MORE_EQUALS,
	STR_ORDER_CONDITIONAL_COMPARATOR_IS_TRUE,
	STR_ORDER_CONDITIONAL_COMPARATOR_IS_FALSE,
	INVALID_STRING_ID,
};

static const StringID _order_conditional_condition_has[] = {
	STR_ORDER_CONDITIONAL_COMPARATOR_HAS,
	STR_ORDER_CONDITIONAL_COMPARATOR_HAS_NO,
	STR_ORDER_CONDITIONAL_COMPARATOR_HAS_LESS_THAN,
	STR_ORDER_CONDITIONAL_COMPARATOR_HAS_LESS_EQUALS,
	STR_ORDER_CONDITIONAL_COMPARATOR_HAS_MORE_THAN,
	STR_ORDER_CONDITIONAL_COMPARATOR_HAS_MORE_EQUALS,
	STR_ORDER_CONDITIONAL_COMPARATOR_HAS,
	STR_ORDER_CONDITIONAL_COMPARATOR_HAS_NO,
	INVALID_STRING_ID,
};

static const StringID _order_conditional_condition_accepts[] = {
	STR_NULL,
	STR_NULL,
	STR_NULL,
	STR_NULL,
	STR_NULL,
	STR_NULL,
	STR_ORDER_CONDITIONAL_COMPARATOR_ACCEPTS,
	STR_ORDER_CONDITIONAL_COMPARATOR_DOES_NOT_ACCEPT,
	INVALID_STRING_ID,
};

static const StringID _order_conditional_condition_occupancy[] = {
	STR_ORDER_CONDITIONAL_COMPARATOR_OCCUPANCY_EMPTY,
	STR_ORDER_CONDITIONAL_COMPARATOR_OCCUPANCY_NOT_EMPTY,
	STR_NULL,
	STR_NULL,
	STR_NULL,
	STR_NULL,
	STR_ORDER_CONDITIONAL_COMPARATOR_FULLY_OCCUPIED,
	STR_ORDER_CONDITIONAL_COMPARATOR_NOT_YET_FULLY_OCCUPIED,
	INVALID_STRING_ID,
};

static const StringID _order_conditional_condition_is_in_slot[] = {
	STR_ORDER_CONDITIONAL_COMPARATOR_TRAIN_IN_ACQUIRE_SLOT,
	STR_ORDER_CONDITIONAL_COMPARATOR_TRAIN_NOT_IN_ACQUIRE_SLOT,
	STR_NULL,
	STR_NULL,
	STR_NULL,
	STR_NULL,
	STR_ORDER_CONDITIONAL_COMPARATOR_TRAIN_IN_SLOT,
	STR_ORDER_CONDITIONAL_COMPARATOR_TRAIN_NOT_IN_SLOT,
	INVALID_STRING_ID,
};

static const StringID _order_conditional_condition_is_in_slot_non_train[] = {
	STR_ORDER_CONDITIONAL_COMPARATOR_VEHICLE_IN_ACQUIRE_SLOT,
	STR_ORDER_CONDITIONAL_COMPARATOR_VEHICLE_NOT_IN_ACQUIRE_SLOT,
	STR_NULL,
	STR_NULL,
	STR_NULL,
	STR_NULL,
	STR_ORDER_CONDITIONAL_COMPARATOR_VEHICLE_IN_SLOT,
	STR_ORDER_CONDITIONAL_COMPARATOR_VEHICLE_NOT_IN_SLOT,
	INVALID_STRING_ID,
};

static const StringID _order_conditional_condition_dispatch_slot_first[] = {
	STR_NULL,
	STR_NULL,
	STR_NULL,
	STR_NULL,
	STR_NULL,
	STR_NULL,
	STR_ORDER_CONDITIONAL_COMPARATOR_DISPATCH_SLOT_IS_FIRST,
	STR_ORDER_CONDITIONAL_COMPARATOR_DISPATCH_SLOT_IS_NOT_FIRST,
	INVALID_STRING_ID,
};

static const StringID _order_conditional_condition_dispatch_slot_last[] = {
	STR_NULL,
	STR_NULL,
	STR_NULL,
	STR_NULL,
	STR_NULL,
	STR_NULL,
	STR_ORDER_CONDITIONAL_COMPARATOR_DISPATCH_SLOT_IS_LAST,
	STR_ORDER_CONDITIONAL_COMPARATOR_DISPATCH_SLOT_IS_NOT_LAST,
	INVALID_STRING_ID,
};

extern uint ConvertSpeedToDisplaySpeed(uint speed, VehicleType type);
extern uint ConvertDisplaySpeedToSpeed(uint speed, VehicleType type);

static const StringID _order_depot_action_dropdown[] = {
	STR_ORDER_DROP_GO_ALWAYS_DEPOT,
	STR_ORDER_DROP_SERVICE_DEPOT,
	STR_ORDER_DROP_HALT_DEPOT,
	STR_ORDER_DROP_SELL_DEPOT,
	INVALID_STRING_ID
};

static int DepotActionStringIndex(const Order *order)
{
	if (order->GetDepotActionType() & ODATFB_SELL) {
		return DA_SELL;
	} else if (order->GetDepotActionType() & ODATFB_HALT) {
		return DA_STOP;
	} else if (order->GetDepotOrderType() & ODTFB_SERVICE) {
		return DA_SERVICE;
	} else {
		return DA_ALWAYS_GO;
	}
}

static const StringID _order_refit_action_dropdown[] = {
	STR_ORDER_DROP_REFIT_AUTO,
	STR_ORDER_DROP_REFIT_AUTO_ANY,
	INVALID_STRING_ID
};

static const StringID _order_time_date_dropdown[] = {
	STR_TRACE_RESTRICT_TIME_MINUTE,
	STR_TRACE_RESTRICT_TIME_HOUR,
	STR_TRACE_RESTRICT_TIME_HOUR_MINUTE,
	STR_TRACE_RESTRICT_TIME_DAY,
	STR_TRACE_RESTRICT_TIME_MONTH,
	INVALID_STRING_ID
};

static const StringID _order_timetable_dropdown[] = {
	STR_TRACE_RESTRICT_TIMETABLE_LATENESS,
	STR_TRACE_RESTRICT_TIMETABLE_EARLINESS,
	INVALID_STRING_ID
};

static const StringID _order_dispatch_slot_dropdown[] = {
	STR_TRACE_RESTRICT_DISPATCH_SLOT_NEXT,
	STR_TRACE_RESTRICT_DISPATCH_SLOT_LAST,
	INVALID_STRING_ID
};

StringID OrderStringForVariable(const Vehicle *v, OrderConditionVariable ocv)
{
	if (ocv == OCV_VEH_IN_SLOT && v->type != VEH_TRAIN) return STR_ORDER_CONDITIONAL_VEHICLE_IN_SLOT;
	return STR_ORDER_CONDITIONAL_LOAD_PERCENTAGE + ocv;
}

/**
 * Draws an order in order or timetable GUI
 * @param v Vehicle the order belongs to
 * @param order The order to draw
 * @param order_index Index of the order in the orders of the vehicle
 * @param y Y position for drawing
 * @param selected True, if the order is selected
 * @param timetable True, when drawing in the timetable GUI
 * @param left Left border for text drawing
 * @param middle X position between order index and order text
 * @param right Right border for text drawing
 */
void DrawOrderString(const Vehicle *v, const Order *order, int order_index, int y, bool selected, bool timetable, int left, int middle, int right)
{
	bool rtl = _current_text_dir == TD_RTL;

	SpriteID sprite = rtl ? SPR_ARROW_LEFT : SPR_ARROW_RIGHT;
	Dimension sprite_size = GetSpriteSize(sprite);
	if (v->cur_real_order_index == order_index) {
		/* Draw two arrows before the next real order. */
		DrawSprite(sprite, PAL_NONE, rtl ? right -     sprite_size.width : left,                     y + ((int)FONT_HEIGHT_NORMAL - (int)sprite_size.height) / 2);
		DrawSprite(sprite, PAL_NONE, rtl ? right - 2 * sprite_size.width : left + sprite_size.width, y + ((int)FONT_HEIGHT_NORMAL - (int)sprite_size.height) / 2);
	} else if (v->cur_implicit_order_index == order_index) {
		/* Draw one arrow before the next implicit order; the next real order will still get two arrows. */
		DrawSprite(sprite, PAL_NONE, rtl ? right -     sprite_size.width : left,                     y + ((int)FONT_HEIGHT_NORMAL - (int)sprite_size.height) / 2);
	}

	TextColour colour = TC_BLACK;
	if (order->IsType(OT_IMPLICIT)) {
		colour = (selected ? TC_SILVER : TC_GREY) | TC_NO_SHADE;
	} else {
		if (selected) {
			colour = TC_WHITE;
		} else {
			Colours order_colour = order->GetColour();
			if (order_colour != INVALID_COLOUR) colour = TC_IS_PALETTE_COLOUR | (TextColour)_colour_value[order_colour];
		}
	}

	SetDParam(0, order_index + 1);
	DrawString(left, rtl ? right - 2 * sprite_size.width - 3 : middle, y, STR_ORDER_INDEX, colour, SA_RIGHT | SA_FORCE);

	SetDParam(7, STR_EMPTY);
	SetDParam(10, STR_EMPTY);

	/* Check range for aircraft. */
	if (v->type == VEH_AIRCRAFT && Aircraft::From(v)->GetRange() > 0 && order->IsGotoOrder()) {
		const Order *next = order->next != nullptr ? order->next : v->GetFirstOrder();
		if (GetOrderDistance(order, next, v) > Aircraft::From(v)->acache.cached_max_range_sqr) SetDParam(10, STR_ORDER_OUT_OF_RANGE);
	}

	bool timetable_wait_time_valid = false;

	switch (order->GetType()) {
		case OT_DUMMY:
			SetDParam(0, STR_INVALID_ORDER);
			SetDParam(1, order->GetDestination());
			break;

		case OT_IMPLICIT:
			SetDParam(0, STR_ORDER_GO_TO_STATION);
			SetDParam(1, STR_ORDER_GO_TO);
			SetDParam(2, order->GetDestination());
			SetDParam(3, timetable ? STR_EMPTY : STR_ORDER_IMPLICIT);
			break;

		case OT_GOTO_STATION: {
			OrderLoadFlags load = order->GetLoadType();
			OrderUnloadFlags unload = order->GetUnloadType();
			bool valid_station = CanVehicleUseStation(v, Station::Get(order->GetDestination()));

			SetDParam(0, valid_station ? STR_ORDER_GO_TO_STATION : STR_ORDER_GO_TO_STATION_CAN_T_USE_STATION);
			SetDParam(1, STR_ORDER_GO_TO + (v->IsGroundVehicle() ? order->GetNonStopType() : 0));
			SetDParam(2, order->GetDestination());

			if (timetable) {
				/* Show only wait time in the timetable window. */
				SetDParam(3, STR_EMPTY);

				if (order->GetWaitTime() > 0 || order->IsWaitTimetabled()) {
					SetDParam(7, order->IsWaitTimetabled() ? STR_TIMETABLE_STAY_FOR : STR_TIMETABLE_STAY_FOR_ESTIMATED);
					SetTimetableParams(8, order->GetWaitTime());
				}
				timetable_wait_time_valid = true;
			} else {
				/* Show non-stop, refit and stop location only in the order window. */
				SetDParam(3, (order->GetNonStopType() & ONSF_NO_STOP_AT_DESTINATION_STATION) ? STR_EMPTY : _station_load_types[order->IsRefit()][unload][load]);
				if (order->IsRefit()) {
					SetDParam(4, order->IsAutoRefit() ? STR_ORDER_AUTO_REFIT_ANY : CargoSpec::Get(order->GetRefitCargo())->name);
				}
				if (v->type == VEH_TRAIN && (order->GetNonStopType() & ONSF_NO_STOP_AT_DESTINATION_STATION) == 0) {
					SetDParam(7, order->GetStopLocation() + STR_ORDER_STOP_LOCATION_NEAR_END);
				}
				if (v->type == VEH_ROAD && order->GetRoadVehTravelDirection() != INVALID_DIAGDIR && _settings_game.pf.pathfinder_for_roadvehs == VPF_YAPF) {
					SetDParam(7, order->GetRoadVehTravelDirection() + STR_ORDER_RV_DIR_NE);
				}
			}
			break;
		}

		case OT_GOTO_DEPOT:
			if (order->GetDepotActionType() & ODATFB_NEAREST_DEPOT) {
				/* Going to the nearest depot. */
				SetDParam(0, STR_ORDER_GO_TO_NEAREST_DEPOT_FORMAT);
				if (v->type == VEH_AIRCRAFT) {
					SetDParam(2, STR_ORDER_NEAREST_HANGAR);
					SetDParam(3, STR_EMPTY);
				} else {
					SetDParam(2, STR_ORDER_NEAREST_DEPOT);
					SetDParam(3, STR_ORDER_TRAIN_DEPOT + v->type);
				}
			} else {
				/* Going to a specific depot. */
				SetDParam(0, STR_ORDER_GO_TO_DEPOT_FORMAT);
				SetDParam(2, v->type);
				SetDParam(3, order->GetDestination());
			}

			if (order->GetDepotOrderType() & ODTFB_SERVICE) {
				SetDParam(1, (order->GetNonStopType() & ONSF_NO_STOP_AT_INTERMEDIATE_STATIONS) ? STR_ORDER_SERVICE_NON_STOP_AT : STR_ORDER_SERVICE_AT);
			} else {
				SetDParam(1, (order->GetNonStopType() & ONSF_NO_STOP_AT_INTERMEDIATE_STATIONS) ? STR_ORDER_GO_NON_STOP_TO : STR_ORDER_GO_TO);
			}

			if (!timetable && (order->GetDepotActionType() & ODATFB_SELL)) {
				SetDParam(7, STR_ORDER_SELL_ORDER);
			} else {
				/* Do not show stopping in the depot in the timetable window. */
				if (!timetable && (order->GetDepotActionType() & ODATFB_HALT)) {
					SetDParam(7, STR_ORDER_STOP_ORDER);
				}

				/* Do not show refitting in the depot in the timetable window. */
				if (!timetable && order->IsRefit()) {
					SetDParam(7, (order->GetDepotActionType() & ODATFB_HALT) ? STR_ORDER_REFIT_STOP_ORDER : STR_ORDER_REFIT_ORDER);
					SetDParam(8, CargoSpec::Get(order->GetRefitCargo())->name);
				}
			}

			if (timetable) {
				if (order->GetWaitTime() > 0 || order->IsWaitTimetabled()) {
					SetDParam(7, order->IsWaitTimetabled() ? STR_TIMETABLE_STAY_FOR : STR_TIMETABLE_STAY_FOR_ESTIMATED);
					SetTimetableParams(8, order->GetWaitTime());
				}
				timetable_wait_time_valid = !(order->GetDepotActionType() & ODATFB_HALT);
			}
			break;

		case OT_GOTO_WAYPOINT: {
			StringID str = (order->GetNonStopType() & ONSF_NO_STOP_AT_INTERMEDIATE_STATIONS) ? STR_ORDER_GO_NON_STOP_TO_WAYPOINT : STR_ORDER_GO_TO_WAYPOINT;
			if (order->GetWaypointFlags() & OWF_REVERSE) str += STR_ORDER_GO_TO_WAYPOINT_REVERSE - STR_ORDER_GO_TO_WAYPOINT;
			SetDParam(0, str);
			SetDParam(1, order->GetDestination());
			if (timetable && order->IsWaitTimetabled()) {
				SetDParam(7, STR_TIMETABLE_STAY_FOR);
				SetTimetableParams(8, order->GetWaitTime());
				timetable_wait_time_valid = true;
			}
			if (!timetable && v->type == VEH_ROAD && order->GetRoadVehTravelDirection() != INVALID_DIAGDIR && _settings_game.pf.pathfinder_for_roadvehs == VPF_YAPF) {
				SetDParam(7, order->GetRoadVehTravelDirection() + STR_ORDER_RV_DIR_NE);
			}
			break;
		}

		case OT_CONDITIONAL: {
			SetDParam(1, order->GetConditionSkipToOrder() + 1);
			const OrderConditionVariable ocv = order->GetConditionVariable( );
			/* handle some non-ordinary cases seperately */
			if (ocv == OCV_UNCONDITIONALLY) {
				SetDParam(0, STR_ORDER_CONDITIONAL_UNCONDITIONAL);
			} else if (ocv == OCV_PERCENT) {
				SetDParam(0, STR_CONDITIONAL_PERCENT);
				SetDParam(2, order->GetConditionValue());
			} else if (ocv == OCV_FREE_PLATFORMS) {
				SetDParam(0, STR_CONDITIONAL_FREE_PLATFORMS );
				SetDParam(2, STR_ORDER_CONDITIONAL_COMPARATOR_HAS + order->GetConditionComparator());
				SetDParam(3, order->GetConditionValue());
			} else if (ocv == OCV_SLOT_OCCUPANCY) {
				if (TraceRestrictSlot::IsValidID(order->GetXData())) {
					SetDParam(0, STR_ORDER_CONDITIONAL_SLOT);
					SetDParam(2, order->GetXData());
				} else {
					SetDParam(0, STR_ORDER_CONDITIONAL_INVALID_SLOT);
					SetDParam(2, STR_TRACE_RESTRICT_VARIABLE_UNDEFINED);
				}
				switch (order->GetConditionComparator()) {
					case OCC_IS_TRUE:
					case OCC_IS_FALSE:
					case OCC_EQUALS:
					case OCC_NOT_EQUALS: {
						SetDParam(3, _order_conditional_condition_occupancy[order->GetConditionComparator()]);
						break;
					}
					default:
						NOT_REACHED();
				}
			} else if (ocv == OCV_VEH_IN_SLOT) {
				if (TraceRestrictSlot::IsValidID(order->GetXData())) {
					SetDParam(0, STR_ORDER_CONDITIONAL_IN_SLOT);
					SetDParam(3, order->GetXData());
				} else {
					SetDParam(0, STR_ORDER_CONDITIONAL_IN_INVALID_SLOT);
					SetDParam(3, STR_TRACE_RESTRICT_VARIABLE_UNDEFINED);
				}
				switch (order->GetConditionComparator()) {
					case OCC_IS_TRUE:
					case OCC_IS_FALSE:
					case OCC_EQUALS:
					case OCC_NOT_EQUALS: {
						const StringID *strs = v->type == VEH_TRAIN ? _order_conditional_condition_is_in_slot : _order_conditional_condition_is_in_slot_non_train;
						SetDParam(2, strs[order->GetConditionComparator()]);
						break;
					}
					default:
						NOT_REACHED();
				}
			} else if (ocv == OCV_CARGO_LOAD_PERCENTAGE) {
				SetDParam(0, STR_ORDER_CONDITIONAL_LOAD_PERCENTAGE_DISPLAY);
				SetDParam(2, CargoSpec::Get(order->GetConditionValue())->name);
				SetDParam(3, STR_ORDER_CONDITIONAL_COMPARATOR_EQUALS + order->GetConditionComparator());
				SetDParam(4, order->GetXData());
			} else if (ocv == OCV_CARGO_WAITING_AMOUNT) {
				if (GB(order->GetXData(), 16, 16) == 0) {
					SetDParam(0, STR_ORDER_CONDITIONAL_CARGO_WAITING_AMOUNT_DISPLAY);
					SetDParam(2, CargoSpec::Get(order->GetConditionValue())->name);
					SetDParam(3, STR_ORDER_CONDITIONAL_COMPARATOR_EQUALS + order->GetConditionComparator());
					SetDParam(4, order->GetConditionValue());
					SetDParam(5, GB(order->GetXData(), 0, 16));
				} else {
					SetDParam(0, STR_ORDER_CONDITIONAL_CARGO_WAITING_AMOUNT_VIA_DISPLAY);
					SetDParam(2, CargoSpec::Get(order->GetConditionValue())->name);
					SetDParam(3, GB(order->GetXData(), 16, 16) - 2);
					SetDParam(4, STR_ORDER_CONDITIONAL_COMPARATOR_EQUALS + order->GetConditionComparator());
					SetDParam(5, order->GetConditionValue());
					SetDParam(6, GB(order->GetXData(), 0, 16));
				}
			} else if (ocv == OCV_COUNTER_VALUE) {
				if (TraceRestrictCounter::IsValidID(GB(order->GetXData(), 16, 16))) {
					SetDParam(0, STR_ORDER_CONDITIONAL_COUNTER);
					SetDParam(2, GB(order->GetXData(), 16, 16));
				} else {
					SetDParam(0, STR_ORDER_CONDITIONAL_INVALID_COUNTER);
					SetDParam(2, STR_TRACE_RESTRICT_VARIABLE_UNDEFINED);
				}
				SetDParam(3, STR_ORDER_CONDITIONAL_COMPARATOR_EQUALS + order->GetConditionComparator());
				SetDParam(4, GB(order->GetXData(), 0, 16));
			} else if (ocv == OCV_TIME_DATE) {
				SetDParam(0, (order->GetConditionValue() == TRTDVF_HOUR_MINUTE) ? STR_ORDER_CONDITIONAL_TIME_HHMM : STR_ORDER_CONDITIONAL_NUM);
				SetDParam(2, STR_TRACE_RESTRICT_TIME_MINUTE_ITEM + order->GetConditionValue());
				SetDParam(3, STR_ORDER_CONDITIONAL_COMPARATOR_EQUALS + order->GetConditionComparator());
				SetDParam(4, order->GetXData());
			} else if (ocv == OCV_TIMETABLE) {
				SetDParam(0, STR_ORDER_CONDITIONAL_TIMETABLE);
				SetDParam(2, STR_TRACE_RESTRICT_TIMETABLE_LATENESS + order->GetConditionValue());
				SetDParam(3, STR_ORDER_CONDITIONAL_COMPARATOR_EQUALS + order->GetConditionComparator());
				SetDParam(4, order->GetXData());
			} else if (ocv == OCV_DISPATCH_SLOT) {
				SetDParam(0, STR_ORDER_CONDITIONAL_DISPATCH_SLOT_DISPLAY);
				if (GB(order->GetXData(), 0, 16) != UINT16_MAX) {
					const DispatchSchedule &ds = v->orders->GetDispatchScheduleByIndex(GB(order->GetXData(), 0, 16));
					if (ds.ScheduleName().empty()) {
						char buf[256];
						int64 args_array[] = { GB(order->GetXData(), 0, 16) + 1 };
						StringParameters tmp_params(args_array);
						char *end = GetStringWithArgs(buf, STR_TIMETABLE_ASSIGN_SCHEDULE_ID, &tmp_params, lastof(buf));
						_temp_special_strings[0].assign(buf, end);
					} else {
						_temp_special_strings[0] = ds.ScheduleName();
					}
					SetDParam(2, SPECSTR_TEMP_START);
				} else {
					SetDParam(2, STR_TIMETABLE_ASSIGN_SCHEDULE_NONE);
				}
				SetDParam(3, STR_TRACE_RESTRICT_DISPATCH_SLOT_NEXT + (order->GetConditionValue() / 2));
				SetDParam(4, STR_ORDER_CONDITIONAL_COMPARATOR_DISPATCH_SLOT_IS_FIRST + ((order->GetConditionComparator() == OCC_IS_FALSE) ? 1 : 0) +
						((order->GetConditionValue() % 2) ? 2 : 0));
			} else {
				OrderConditionComparator occ = order->GetConditionComparator();
				SetDParam(0, (occ == OCC_IS_TRUE || occ == OCC_IS_FALSE) ? STR_ORDER_CONDITIONAL_TRUE_FALSE : STR_ORDER_CONDITIONAL_NUM);
				SetDParam(2, (ocv == OCV_CARGO_ACCEPTANCE || ocv == OCV_CARGO_WAITING || ocv == OCV_FREE_PLATFORMS)
						? STR_ORDER_CONDITIONAL_NEXT_STATION : OrderStringForVariable(v, ocv));

				uint value = order->GetConditionValue();
				switch (ocv) {
					case OCV_CARGO_ACCEPTANCE:
						SetDParam(0, STR_ORDER_CONDITIONAL_CARGO_ACCEPTANCE);
						SetDParam(2, STR_ORDER_CONDITIONAL_COMPARATOR_ACCEPTS + occ - OCC_IS_TRUE);
						SetDParam(3, CargoSpec::Get(value)->name);
						break;
					case OCV_CARGO_WAITING:
						SetDParam(0, STR_ORDER_CONDITIONAL_CARGO_WAITING_DISPLAY);
						SetDParam(2, STR_ORDER_CONDITIONAL_COMPARATOR_HAS + occ - OCC_IS_TRUE);
						SetDParam(3, CargoSpec::Get(value)->name);
						break;
					case OCV_REQUIRES_SERVICE:
						SetDParam(3, STR_ORDER_CONDITIONAL_COMPARATOR_EQUALS + occ);
						break;
					case OCV_MAX_SPEED:
						value = ConvertSpeedToDisplaySpeed(value, v->type);
						/* FALL THROUGH */
					default:
						SetDParam(3, STR_ORDER_CONDITIONAL_COMPARATOR_EQUALS + occ);
						SetDParam(4, value);
				}
			}

			if (timetable && (order->IsWaitTimetabled() || order->GetWaitTime() > 0)) {
				SetDParam(7, order->IsWaitTimetabled() ? STR_TIMETABLE_AND_TRAVEL_FOR : STR_TIMETABLE_AND_TRAVEL_FOR_ESTIMATED);
				SetTimetableParams(8, order->GetWaitTime());
			} else {
				SetDParam(7, STR_EMPTY);
			}

			break;
		}

		case OT_RELEASE_SLOT:
			SetDParam(0, STR_ORDER_RELEASE_SLOT);
			if (order->GetDestination() == INVALID_TRACE_RESTRICT_SLOT_ID) {
				SetDParam(1, STR_TRACE_RESTRICT_VARIABLE_UNDEFINED_RED);
			} else {
				SetDParam(1, STR_TRACE_RESTRICT_SLOT_NAME);
				SetDParam(2, order->GetDestination());
			}
			break;

		case OT_COUNTER:
			switch (static_cast<TraceRestrictCounterCondOpField>(order->GetCounterOperation())) {
				case TRCCOF_INCREASE:
					SetDParam(0, STR_TRACE_RESTRICT_COUNTER_INCREASE_ITEM);
					break;

				case TRCCOF_DECREASE:
					SetDParam(0, STR_TRACE_RESTRICT_COUNTER_DECREASE_ITEM);
					break;

				case TRCCOF_SET:
					SetDParam(0, STR_TRACE_RESTRICT_COUNTER_SET_ITEM);
					break;

				default:
					NOT_REACHED();
					break;
			}
			if (order->GetDestination() == INVALID_TRACE_RESTRICT_COUNTER_ID) {
				SetDParam(1, STR_TRACE_RESTRICT_VARIABLE_UNDEFINED_RED);
			} else {
				SetDParam(1, STR_TRACE_RESTRICT_COUNTER_NAME);
				SetDParam(2, order->GetDestination());
			}
			SetDParam(3, order->GetXData());
			break;

		case OT_LABEL: {
			auto show_destination_subtype = [&](uint offset) {
				if (Waypoint::IsValidID(order->GetDestination())) {
					SetDParam(offset, STR_WAYPOINT_NAME);
				} else {
					SetDParam(offset, STR_STATION_NAME);
				}
				SetDParam(offset + 1, order->GetDestination());
			};
			switch (order->GetLabelSubType()) {
				case OLST_TEXT: {
					SetDParam(0, STR_ORDER_LABEL_TEXT);
					const char *text = order->GetLabelText();
					SetDParamStr(1, StrEmpty(text) ? "" : text);
					break;
				}

				case OLST_DEPARTURES_VIA:
					SetDParam(0, STR_ORDER_LABEL_DEPARTURES_VIA);
					SetDParam(1, STR_ORDER_LABEL_DEPARTURES_SHOW_AS_VIA);
					show_destination_subtype(2);
					break;

				case OLST_DEPARTURES_REMOVE_VIA:
					SetDParam(0, STR_ORDER_LABEL_DEPARTURES_VIA);
					SetDParam(1, STR_ORDER_LABEL_DEPARTURES_REMOVE_VIA);
					show_destination_subtype(2);
					break;

				default:
					SetDParam(0, STR_TRACE_RESTRICT_VARIABLE_UNDEFINED_RED);
					break;
			}
			break;
		}

		default: NOT_REACHED();
	}

	int edge = DrawString(rtl ? left : middle, rtl ? middle : right, y, STR_ORDER_TEXT, colour);

	if (timetable && timetable_wait_time_valid && order->GetLeaveType() != OLT_NORMAL && edge != 0) {
		edge = DrawString(rtl ? left : edge + 3, rtl ? edge - 3 : right, y, STR_TIMETABLE_LEAVE_EARLY_ORDER + order->GetLeaveType() - OLT_LEAVE_EARLY, colour);
	}
	if (timetable && HasBit(v->vehicle_flags, VF_SCHEDULED_DISPATCH) && order->IsScheduledDispatchOrder(false) && edge != 0) {
		StringID str = order->IsWaitTimetabled() ? STR_TIMETABLE_SCHEDULED_DISPATCH_ORDER : STR_TIMETABLE_SCHEDULED_DISPATCH_ORDER_NO_WAIT_TIME;
		const DispatchSchedule &ds = v->orders->GetDispatchScheduleByIndex(order->GetDispatchScheduleIndex());
		if (!ds.ScheduleName().empty()) {
			SetDParam(0, STR_TIMETABLE_SCHEDULED_DISPATCH_ORDER_NAMED_SCHEDULE);
			SetDParamStr(1, ds.ScheduleName().c_str());
		} else {
			SetDParam(0, v->orders->GetScheduledDispatchScheduleCount() > 1 ? STR_TIMETABLE_SCHEDULED_DISPATCH_ORDER_SCHEDULE_INDEX : STR_EMPTY);
			SetDParam(1, order->GetDispatchScheduleIndex() + 1);
		}
		edge = DrawString(rtl ? left : edge + 3, rtl ? edge - 3 : right, y, str, colour);
	}

	if (timetable && (timetable_wait_time_valid || order->IsType(OT_CONDITIONAL)) && order->IsWaitFixed() && edge != 0) {
		Dimension lock_d = GetSpriteSize(SPR_LOCK);
		DrawPixelInfo tmp_dpi;
		if (FillDrawPixelInfo(&tmp_dpi, rtl ? left : middle, y, rtl ? middle - left : right - middle, lock_d.height)) {
			AutoRestoreBackup dpi_backup(_cur_dpi, &tmp_dpi);

			DrawSprite(SPR_LOCK, PAL_NONE, rtl ? edge - 3 - lock_d.width - left : edge + 3 - middle, 0);
		}
	}
}

/**
 * Get the order command a vehicle can do in a given tile.
 * @param v Vehicle involved.
 * @param tile Tile being queried.
 * @return The order associated to vehicle v in given tile (or empty order if vehicle can do nothing in the tile).
 */
static Order GetOrderCmdFromTile(const Vehicle *v, TileIndex tile)
{
	/* Hack-ish; unpack order 0, so everything gets initialised with either zero
	 * or a suitable default value for the variable. Then also override the index
	 * as it is not coming from a pool, so would be initialised. */
	Order order(0);
	order.index = 0;

	/* check depot first */
	if (IsDepotTypeTile(tile, (TransportType)(uint)v->type) && IsInfraTileUsageAllowed(v->type, v->owner, tile)) {
		if (v->type == VEH_ROAD && ((GetPresentRoadTypes(tile) & RoadVehicle::From(v)->compatible_roadtypes) == 0)) {
			order.Free();
			return order;
		}
		order.MakeGoToDepot(v->type == VEH_AIRCRAFT ? GetStationIndex(tile) : GetDepotIndex(tile),
				ODTFB_PART_OF_ORDERS,
				((_settings_client.gui.new_nonstop || _settings_game.order.nonstop_only) && v->IsGroundVehicle()) ? ONSF_NO_STOP_AT_INTERMEDIATE_STATIONS : ONSF_STOP_EVERYWHERE);

		if (_ctrl_pressed) order.SetDepotOrderType((OrderDepotTypeFlags)(order.GetDepotOrderType() ^ ODTFB_SERVICE));

		return order;
	}

	/* check rail waypoint */
	if (IsRailWaypointTile(tile) &&
			v->type == VEH_TRAIN &&
			IsInfraTileUsageAllowed(VEH_TRAIN, v->owner, tile)) {
		order.MakeGoToWaypoint(GetStationIndex(tile));
		if (_settings_client.gui.new_nonstop != _ctrl_pressed || _settings_game.order.nonstop_only) order.SetNonStopType(ONSF_NO_STOP_AT_ANY_STATION);
		return order;
	}

	/* check road waypoint */
	if (IsRoadWaypointTile(tile) &&
			v->type == VEH_ROAD &&
			IsInfraTileUsageAllowed(VEH_ROAD, v->owner, tile)) {
		order.MakeGoToWaypoint(GetStationIndex(tile));
		if (_settings_client.gui.new_nonstop != _ctrl_pressed || _settings_game.order.nonstop_only) order.SetNonStopType(ONSF_NO_STOP_AT_ANY_STATION);
		return order;
	}

	/* check buoy (no ownership) */
	if (IsBuoyTile(tile) && v->type == VEH_SHIP) {
		order.MakeGoToWaypoint(GetStationIndex(tile));
		return order;
	}

	/* check for station or industry with neutral station */
	if (IsTileType(tile, MP_STATION) || IsTileType(tile, MP_INDUSTRY)) {
		const Station *st = nullptr;

		if (IsTileType(tile, MP_STATION)) {
			st = Station::GetByTile(tile);
		} else {
			const Industry *in = Industry::GetByTile(tile);
			st = in->neutral_station;
		}
		if (st != nullptr && IsInfraUsageAllowed(v->type, v->owner, st->owner)) {
			byte facil;
			switch (v->type) {
				case VEH_SHIP:     facil = FACIL_DOCK;    break;
				case VEH_TRAIN:    facil = FACIL_TRAIN;   break;
				case VEH_AIRCRAFT: facil = FACIL_AIRPORT; break;
				case VEH_ROAD:     facil = FACIL_BUS_STOP | FACIL_TRUCK_STOP; break;
				default: NOT_REACHED();
			}
			if (st->facilities & facil) {
				order.MakeGoToStation(st->index);
				if (_ctrl_pressed) order.SetLoadType(OLF_FULL_LOAD_ANY);
				if ((_settings_client.gui.new_nonstop || _settings_game.order.nonstop_only) && v->IsGroundVehicle()) order.SetNonStopType(ONSF_NO_STOP_AT_INTERMEDIATE_STATIONS);
				order.SetStopLocation(v->type == VEH_TRAIN ? (OrderStopLocation)(_settings_client.gui.stop_location) : OSL_PLATFORM_FAR_END);
				return order;
			}
		}
	}

	/* not found */
	order.Free();
	return order;
}

/** Hotkeys for order window. */
enum {
	OHK_SKIP,
	OHK_DELETE,
	OHK_GOTO,
	OHK_NONSTOP,
	OHK_VIA,
	OHK_FULLLOAD,
	OHK_UNLOAD,
	OHK_NEAREST_DEPOT,
	OHK_ALWAYS_SERVICE,
	OHK_TRANSFER,
	OHK_NO_UNLOAD,
	OHK_NO_LOAD,
};

/**
 * %Order window code for all vehicles.
 *
 * At the bottom of the window two button rows are located for changing the orders of the vehicle.
 *
 * \section top-row Top row
 * The top-row is for manipulating an individual order. What row is displayed depends on the type of vehicle, and whether or not you are the owner of the vehicle.
 *
 * The top-row buttons of one of your trains or road vehicles is one of the following three cases:
 * \verbatim
 * +-----------------+-----------------+-----------------+-----------------+
 * |    NON-STOP     |    FULL_LOAD    |     UNLOAD      |      REFIT      | (normal)
 * +-----------------+-----+-----------+-----------+-----+-----------------+
 * |       COND_VAR        |    COND_COMPARATOR    |      COND_VALUE       | (for conditional orders)
 * +-----------------+-----+-----------+-----------+-----+-----------------+
 * |    NON-STOP     |      REFIT      |     SERVICE     |     (empty)     | (for depot orders)
 * +-----------------+-----------------+-----------------+-----------------+
 * \endverbatim
 *
 * Airplanes and ships have one of the following three top-row button rows:
 * \verbatim
 * +-----------------+-----------------+-----------------+
 * |    FULL_LOAD    |     UNLOAD      |      REFIT      | (normal)
 * +-----------------+-----------------+-----------------+
 * |    COND_VAR     | COND_COMPARATOR |   COND_VALUE    | (for conditional orders)
 * +-----------------+--------+--------+-----------------+
 * |            REFIT         |          SERVICE         | (for depot order)
 * +--------------------------+--------------------------+
 * \endverbatim
 *
 * \section bottom-row Bottom row
 * The second row (the bottom row) is for manipulating the list of orders:
 * \verbatim
 * +-----------------+-----------------+-----------------+
 * |      SKIP       |     DELETE      |      GOTO       |
 * +-----------------+-----------------+-----------------+
 * \endverbatim
 *
 * For vehicles of other companies, both button rows are not displayed.
 */
struct OrdersWindow : public GeneralVehicleWindow {
private:
	/** Under what reason are we using the PlaceObject functionality? */
	enum OrderPlaceObjectState {
		OPOS_NONE,
		OPOS_GOTO,
		OPOS_CONDITIONAL,
		OPOS_SHARE,
		OPOS_COND_VIA,
		OPOS_CONDITIONAL_RETARGET,
		OPOS_DEPARTURE_VIA,
		OPOS_END,
	};

	/** Displayed planes of the #NWID_SELECTION widgets. */
	enum DisplayPane {
		/* WID_O_SEL_TOP_ROW_GROUNDVEHICLE */
		DP_GROUNDVEHICLE_ROW_NORMAL      = 0, ///< Display the row for normal/depot orders in the top row of the train/rv order window.
		DP_GROUNDVEHICLE_ROW_CONDITIONAL = 1, ///< Display the row for conditional orders in the top row of the train/rv order window.
		DP_GROUNDVEHICLE_ROW_SLOT        = 2, ///< Display the row for release slot orders in the top row of the train/rv order window.
		DP_GROUNDVEHICLE_ROW_COUNTER     = 3, ///< Display the row for change counter orders in the top row of the train/rv order window.
		DP_GROUNDVEHICLE_ROW_TEXT_LABEL  = 4, ///< Display the row for text label orders in the top row of the train/rv order window.
		DP_GROUNDVEHICLE_ROW_DEPARTURES  = 5, ///< Display the row for departure via label orders in the top row of the train/rv order window.
		DP_GROUNDVEHICLE_ROW_EMPTY       = 6, ///< Display the row for no buttons in the top row of the train/rv order window.

		/* WID_O_SEL_TOP_LEFT */
		DP_LEFT_LOAD       = 0, ///< Display 'load' in the left button of the top row of the train/rv order window.
		DP_LEFT_REFIT      = 1, ///< Display 'refit' in the left button of the top row of the train/rv order window.
		DP_LEFT_REVERSE    = 2, ///< Display 'reverse' in the left button of the top row of the train/rv order window.

		/* WID_O_SEL_TOP_MIDDLE */
		DP_MIDDLE_UNLOAD   = 0, ///< Display 'unload' in the middle button of the top row of the train/rv order window.
		DP_MIDDLE_SERVICE  = 1, ///< Display 'service' in the middle button of the top row of the train/rv order window.

		/* WID_O_SEL_TOP_RIGHT */
		DP_RIGHT_EMPTY     = 0, ///< Display an empty panel in the right button of the top row of the train/rv order window.
		DP_RIGHT_REFIT     = 1, ///< Display 'refit' in the right button of the top  row of the train/rv order window.

		/* WID_O_SEL_TOP_ROW */
		DP_ROW_LOAD        = 0, ///< Display 'load' / 'unload' / 'refit' buttons in the top row of the ship/airplane order window.
		DP_ROW_DEPOT       = 1, ///< Display 'refit' / 'service' buttons in the top row of the ship/airplane order window.
		DP_ROW_CONDITIONAL = 2, ///< Display the conditional order buttons in the top row of the ship/airplane order window.
		DP_ROW_SLOT        = 3, ///< Display the release slot buttons in the top row of the ship/airplane order window.
		DP_ROW_COUNTER     = 4, ///< Display the change counter buttons in the top row of the ship/airplane order window.
		DP_ROW_TEXT_LABEL  = 5, ///< Display the text label buttons in the top row of the ship/airplane order window.
		DP_ROW_DEPARTURES  = 6, ///< Display the row for departure via label orders in the top row of the ship/airplane order window.
		DP_ROW_EMPTY       = 7, ///< Display no buttons in the top row of the ship/airplane order window.

		/* WID_O_SEL_COND_VALUE */
		DP_COND_VALUE_NUMBER = 0, ///< Display number widget
		DP_COND_VALUE_CARGO  = 1, ///< Display dropdown widget cargo types
		DP_COND_VALUE_SLOT   = 2, ///< Display dropdown widget tracerestrict slots

		/* WID_O_SEL_COND_AUX */
		DP_COND_AUX_CARGO = 0, ///< Display dropdown widget cargo types
		DP_COND_TIME_DATE = 1, ///< Display dropdown for current time/date field
		DP_COND_TIMETABLE = 2, ///< Display dropdown for timetable field
		DP_COND_COUNTER = 3,   ///< Display dropdown widget counters
		DP_COND_SCHED_SELECT = 4, ///< Display dropdown for scheduled dispatch schedule selection

		/* WID_O_SEL_COND_AUX2 */
		DP_COND_AUX2_VIA = 0, ///< Display via button
		DP_COND_AUX2_SCHED_TEST = 1, ///< Display dropdown for scheduled dispatch test selection

		/* WID_O_SEL_BOTTOM_LEFT */
		DP_BOTTOM_LEFT_SKIP        = 0, ///< Display 'skip' in the left button of the bottom row of the vehicle order window.
		DP_BOTTOM_LEFT_MANAGE_LIST = 1, ///< Display 'manage list' in the left button of the bottom row of the vehicle order window.

		/* WID_O_SEL_BOTTOM_MIDDLE */
		DP_BOTTOM_MIDDLE_DELETE       = 0, ///< Display 'delete' in the middle button of the bottom row of the vehicle order window.
		DP_BOTTOM_MIDDLE_STOP_SHARING = 1, ///< Display 'stop sharing' in the middle button of the bottom row of the vehicle order window.

		/* WID_O_SEL_SHARED */
		DP_SHARED_LIST       = 0, ///< Display shared order list button
		DP_SHARED_VEH_GROUP  = 1, ///< Display add veh to new group button

		/* WID_O_SEL_MGMT */
		DP_MGMT_BTN          = 0, ///< Display order management button
		DP_MGMT_LIST_BTN     = 1, ///< Display order list management button
	};

	int selected_order;
	VehicleOrderID order_over;         ///< Order over which another order is dragged, \c INVALID_VEH_ORDER_ID if none.
	OrderPlaceObjectState goto_type;
	Scrollbar *vscroll;
	bool can_do_refit;     ///< Vehicle chain can be refitted in depot.
	bool can_do_autorefit; ///< Vehicle chain can be auto-refitted.
	int query_text_widget; ///< widget which most recently called ShowQueryString
	int current_aux_plane;
	int current_aux2_plane;
	int current_mgmt_plane;

	/**
	 * Return the memorised selected order.
	 * @return the memorised order if it is a valid one
	 *  else return the number of orders
	 */
	VehicleOrderID OrderGetSel() const
	{
		int num = this->selected_order;
		return (num >= 0 && num < vehicle->GetNumOrders()) ? num : vehicle->GetNumOrders();
	}

	/**
	 * Calculate the selected order.
	 * The calculation is based on the relative (to the window) y click position and
	 *  the position of the scrollbar.
	 *
	 * @param y Y-value of the click relative to the window origin
	 * @return The selected order if the order is valid, else return \c INVALID_VEH_ORDER_ID.
	 */
	VehicleOrderID GetOrderFromPt(int y)
	{
<<<<<<< HEAD
		NWidgetBase *nwid = this->GetWidget<NWidgetBase>(WID_O_ORDER_LIST);
		int sel = (y - nwid->pos_y - WidgetDimensions::scaled.framerect.top) / nwid->resize_y; // Selected line in the WID_O_ORDER_LIST panel.

		if ((uint)sel >= this->vscroll->GetCapacity()) return INVALID_VEH_ORDER_ID;

		sel += this->vscroll->GetPosition();

		return (sel <= vehicle->GetNumOrders() && sel >= 0) ? sel : INVALID_VEH_ORDER_ID;
	}

	/**
	 * Determine which strings should be displayed in the conditional comparator dropdown
	 *
	 * @param order the order to evaluate
	 * @return the StringIDs to display
	 */
	static const StringID *GetComparatorStrings(const Vehicle *v, const Order *order)
	{
		if (order == nullptr) return _order_conditional_condition;
		switch (order->GetConditionVariable()) {
			case OCV_FREE_PLATFORMS:
			case OCV_CARGO_WAITING:
				return _order_conditional_condition_has;

			case OCV_CARGO_ACCEPTANCE:
				return _order_conditional_condition_accepts;

			case OCV_SLOT_OCCUPANCY:
				return _order_conditional_condition_occupancy;

			case OCV_VEH_IN_SLOT:
				return v->type == VEH_TRAIN ? _order_conditional_condition_is_in_slot : _order_conditional_condition_is_in_slot_non_train;

			case OCV_DISPATCH_SLOT:
				return (order->GetConditionValue() % 2) == 0 ? _order_conditional_condition_dispatch_slot_first : _order_conditional_condition_dispatch_slot_last;

			default:
				return _order_conditional_condition;
		}
	}

	bool InsertNewOrder(uint64 order_pack)
	{
		return DoCommandPEx(this->vehicle->tile, this->vehicle->index, this->OrderGetSel(), order_pack, CMD_INSERT_ORDER | CMD_MSG(STR_ERROR_CAN_T_INSERT_NEW_ORDER), nullptr, nullptr, 0);
	}

	bool ModifyOrder(VehicleOrderID sel_ord, uint32 p2, bool error_msg = true, const char *text = nullptr)
	{
		return ::ModifyOrder(this->vehicle, sel_ord, p2, error_msg, text);
=======
		int sel = this->vscroll->GetScrolledRowFromWidget(y, this, WID_O_ORDER_LIST, WidgetDimensions::scaled.framerect.top);
		if (sel == INT_MAX) return INVALID_VEH_ORDER_ID;
		/* One past the orders is the 'End of Orders' line. */
		assert(IsInsideBS(sel, 0, vehicle->GetNumOrders() + 1));
		return sel;
>>>>>>> 91e140c7
	}

	/**
	 * Handle the click on the goto button.
	 */
	void OrderClick_Goto(OrderPlaceObjectState type)
	{
		assert(type > OPOS_NONE && type < OPOS_END);

		static const HighLightStyle goto_place_style[OPOS_END - 1] = {
			HT_RECT | HT_VEHICLE, // OPOS_GOTO
			HT_NONE,              // OPOS_CONDITIONAL
			HT_VEHICLE,           // OPOS_SHARE
			HT_RECT,              // OPOS_COND_VIA
			HT_NONE,              // OPOS_CONDITIONAL_RETARGET
			HT_RECT,              // OPOS_DEPARTURE_VIA
		};
		SetObjectToPlaceWnd(ANIMCURSOR_PICKSTATION, PAL_NONE, goto_place_style[type - 1], this);
		this->goto_type = type;
		this->SetWidgetDirty(WID_O_GOTO);
		this->SetWidgetDirty(WID_O_COND_AUX_VIA);
		this->SetWidgetDirty(WID_O_MGMT_BTN);
	}

	/**
	 * Handle the click on the full load button.
	 * @param load_type Load flag to apply. If matches existing load type, toggles to default of 'load if possible'.
	 * @param toggle If we toggle or not (used for hotkey behavior)
	 */
	void OrderClick_FullLoad(OrderLoadFlags load_type, bool toggle = false)
	{
		VehicleOrderID sel_ord = this->OrderGetSel();
		const Order *order = this->vehicle->GetOrder(sel_ord);

		if (order == nullptr) return;

		if (toggle && order->GetLoadType() == load_type) {
			load_type = OLF_LOAD_IF_POSSIBLE; // reset to 'default'
		}
		if (order->GetLoadType() != load_type) {
			this->ModifyOrder(sel_ord, MOF_LOAD | (load_type << 8));
		}

		if (load_type == OLFB_CARGO_TYPE_LOAD) ShowCargoTypeOrdersWindow(this->vehicle, this, sel_ord, CTOWV_LOAD);
	}

	/**
	 * Handle the click on the service.
	 */
	void OrderClick_Service(int i)
	{
		VehicleOrderID sel_ord = this->OrderGetSel();

		if (i < 0) {
			const Order *order = this->vehicle->GetOrder(sel_ord);
			if (order == nullptr) return;
			i = (order->GetDepotOrderType() & ODTFB_SERVICE) ? DA_ALWAYS_GO : DA_SERVICE;
		}
		this->ModifyOrder(sel_ord, MOF_DEPOT_ACTION | (i << 8));
	}

	/**
	 * Handle the click on the service in nearest depot button.
	 */
	void OrderClick_NearestDepot()
	{
		Order order;
		order.next = nullptr;
		order.index = 0;
		order.MakeGoToDepot(INVALID_DEPOT, ODTFB_PART_OF_ORDERS,
				(_settings_client.gui.new_nonstop || _settings_game.order.nonstop_only) && this->vehicle->IsGroundVehicle() ? ONSF_NO_STOP_AT_INTERMEDIATE_STATIONS : ONSF_STOP_EVERYWHERE);
		order.SetDepotActionType(ODATFB_NEAREST_DEPOT);

		this->InsertNewOrder(order.Pack());
	}

	/**
	 * Handle the click on the release slot button.
	 */
	void OrderClick_ReleaseSlot()
	{
		Order order;
		order.next = nullptr;
		order.index = 0;
		order.MakeReleaseSlot();

		this->InsertNewOrder(order.Pack());
	}

	/**
	 * Handle the click on the change counter button.
	 */
	void OrderClick_ChangeCounter()
	{
		Order order;
		order.next = nullptr;
		order.index = 0;
		order.MakeChangeCounter();

		this->InsertNewOrder(order.Pack());
	}

	/**
	 * Handle the click on the text label button.
	 */
	void OrderClick_TextLabel()
	{
		Order order;
		order.next = nullptr;
		order.index = 0;
		order.MakeLabel(OLST_TEXT);

		this->InsertNewOrder(order.Pack());
	}

	/**
	 * Handle the click on the unload button.
	 * @param unload_type Unload flag to apply. If matches existing unload type, toggles to default of 'unload if possible'.
	 * @param toggle If we toggle or not (used for hotkey behavior)
	 */
	void OrderClick_Unload(OrderUnloadFlags unload_type, bool toggle = false)
	{
		VehicleOrderID sel_ord = this->OrderGetSel();
		const Order *order = this->vehicle->GetOrder(sel_ord);

		if (order == nullptr) return;

		if (toggle && order->GetUnloadType() == unload_type) {
			unload_type = OUF_UNLOAD_IF_POSSIBLE;
		}
		if (order->GetUnloadType() == unload_type && unload_type != OUFB_CARGO_TYPE_UNLOAD) return; // If we still match, do nothing

		if (order->GetUnloadType() != unload_type) {
			this->ModifyOrder(sel_ord, MOF_UNLOAD | (unload_type << 8));
		}

		if (unload_type == OUFB_TRANSFER || unload_type == OUFB_UNLOAD) {
			/* Transfer and unload orders with leave empty as default */
			this->ModifyOrder(sel_ord, MOF_LOAD | (OLFB_NO_LOAD << 8), false);
			this->SetWidgetDirty(WID_O_FULL_LOAD);
		} else if (unload_type == OUFB_CARGO_TYPE_UNLOAD) {
			ShowCargoTypeOrdersWindow(this->vehicle, this, sel_ord, CTOWV_UNLOAD);
		}
	}

	/**
	 * Handle the click on the nonstop button.
	 * @param non_stop what non-stop type to use; -1 to use the 'next' one, -2 to toggle the via state.
	 */
	void OrderClick_Nonstop(int non_stop)
	{
		if (!this->vehicle->IsGroundVehicle()) return;

		VehicleOrderID sel_ord = this->OrderGetSel();
		const Order *order = this->vehicle->GetOrder(sel_ord);

		if (order == nullptr || order->GetNonStopType() == non_stop) return;

		/* Keypress if negative, so 'toggle' to the next */
		if (non_stop == -1) {
			non_stop = order->GetNonStopType() ^ ONSF_NO_STOP_AT_INTERMEDIATE_STATIONS;
		} else if (non_stop == -2) {
			if (!order->IsType(OT_GOTO_STATION)) return;
			non_stop = order->GetNonStopType() ^ ONSF_NO_STOP_AT_DESTINATION_STATION;
		}

		this->SetWidgetDirty(WID_O_NON_STOP);
		this->ModifyOrder(sel_ord, MOF_NON_STOP | non_stop << 8);
	}

	/**
	 * Handle the click on the skip button.
	 * If ctrl is pressed, skip to selected order, else skip to current order + 1
	 */
	void OrderClick_Skip()
	{
		/* Don't skip when there's nothing to skip */
		if (_ctrl_pressed && this->vehicle->cur_implicit_order_index == this->OrderGetSel()) return;
		if (this->vehicle->GetNumOrders() <= 1) return;

		DoCommandP(this->vehicle->tile, this->vehicle->index, _ctrl_pressed ? this->OrderGetSel() : ((this->vehicle->cur_implicit_order_index + 1) % this->vehicle->GetNumOrders()),
				CMD_SKIP_TO_ORDER | CMD_MSG(_ctrl_pressed ? STR_ERROR_CAN_T_SKIP_TO_ORDER : STR_ERROR_CAN_T_SKIP_ORDER));
	}

	/**
	 * Handle the click on the delete button.
	 */
	void OrderClick_Delete()
	{
		/* When networking, move one order lower */
		int selected = this->selected_order + (int)_networking;

		if (DoCommandP(this->vehicle->tile, this->vehicle->index, this->OrderGetSel(), CMD_DELETE_ORDER | CMD_MSG(STR_ERROR_CAN_T_DELETE_THIS_ORDER))) {
			this->selected_order = selected >= this->vehicle->GetNumOrders() ? -1 : selected;
			this->UpdateButtonState();
		}
	}

	/**
	 * Handle the click on the 'stop sharing' button.
	 * If 'End of Shared Orders' isn't selected, do nothing. If Ctrl is pressed, call OrderClick_Delete and exit.
	 * To stop sharing this vehicle order list, we copy the orders of a vehicle that share this order list. That way we
	 * exit the group of shared vehicles while keeping the same order list.
	 */
	void OrderClick_StopSharing()
	{
		/* Don't try to stop sharing orders if 'End of Shared Orders' isn't selected. */
		if (!this->vehicle->IsOrderListShared() || this->selected_order != this->vehicle->GetNumOrders()) return;
		/* If Ctrl is pressed, delete the order list as if we clicked the 'Delete' button. */
		if (_ctrl_pressed) {
			this->OrderClick_Delete();
			return;
		}

		/* Get another vehicle that share orders with this vehicle. */
		Vehicle *other_shared = (this->vehicle->FirstShared() == this->vehicle) ? this->vehicle->NextShared() : this->vehicle->PreviousShared();
		/* Copy the order list of the other vehicle. */
		if (DoCommandP(this->vehicle->tile, this->vehicle->index | CO_COPY << 30, other_shared->index, CMD_CLONE_ORDER | CMD_MSG(STR_ERROR_CAN_T_STOP_SHARING_ORDER_LIST))) {
			this->UpdateButtonState();
		}
	}

	/**
	 * Handle the click on the refit button.
	 * If ctrl is pressed, cancel refitting, else show the refit window.
	 * @param i Selected refit command.
	 * @param auto_refit Select refit for auto-refitting.
	 */
	void OrderClick_Refit(int i, bool auto_refit)
	{
		if (_ctrl_pressed) {
			/* Cancel refitting */
			DoCommandP(this->vehicle->tile, this->vehicle->index, (this->OrderGetSel() << 16) | (CT_NO_REFIT << 8) | CT_NO_REFIT, CMD_ORDER_REFIT);
		} else {
			if (i == 1) { // Auto-refit to available cargo type.
				DoCommandP(this->vehicle->tile, this->vehicle->index, (this->OrderGetSel() << 16) | CT_AUTO_REFIT, CMD_ORDER_REFIT);
			} else {
				ShowVehicleRefitWindow(this->vehicle, this->OrderGetSel(), this, auto_refit);
			}
		}
	}

	/**
	 * Handle the click on the reverse order list button.
	 */
	void OrderClick_ReverseOrderList(uint subcommand)
	{
		DoCommandP(this->vehicle->tile, this->vehicle->index, subcommand, CMD_REVERSE_ORDER_LIST | CMD_MSG(STR_ERROR_CAN_T_MOVE_THIS_ORDER));
	}

	/** Cache auto-refittability of the vehicle chain. */
	void UpdateAutoRefitState()
	{
		this->can_do_refit = false;
		this->can_do_autorefit = false;
		for (const Vehicle *w = this->vehicle; w != nullptr; w = w->IsArticulatedCallbackVehicleType() ? w->Next() : nullptr) {
			if (IsEngineRefittable(w->engine_type)) this->can_do_refit = true;
			if (HasBit(Engine::Get(w->engine_type)->info.misc_flags, EF_AUTO_REFIT)) this->can_do_autorefit = true;
		}
	}

	int GetOrderManagementPlane() const
	{
		if (_settings_client.gui.show_order_management_button) {
			return this->selected_order == this->vehicle->GetNumOrders() ? DP_MGMT_LIST_BTN : DP_MGMT_BTN;
		} else {
			return SZSP_NONE;
		}
	}

public:
	OrdersWindow(WindowDesc *desc, const Vehicle *v) : GeneralVehicleWindow(desc, v)
	{
		this->CreateNestedTree();
		this->vscroll = this->GetScrollbar(WID_O_SCROLLBAR);
		this->GetWidget<NWidgetStacked>(WID_O_SEL_OCCUPANCY)->SetDisplayedPlane(_settings_client.gui.show_order_occupancy_by_default ? 0 : SZSP_NONE);
		this->SetWidgetLoweredState(WID_O_OCCUPANCY_TOGGLE, _settings_client.gui.show_order_occupancy_by_default);
		this->current_aux_plane = SZSP_NONE;
		this->current_aux2_plane = SZSP_NONE;
		this->current_mgmt_plane = this->GetOrderManagementPlane();
		if (v->owner == _local_company) {
			this->GetWidget<NWidgetStacked>(WID_O_SEL_COND_AUX)->SetDisplayedPlane(this->current_aux_plane);
			this->GetWidget<NWidgetStacked>(WID_O_SEL_COND_AUX2)->SetDisplayedPlane(this->current_aux2_plane);
			this->GetWidget<NWidgetStacked>(WID_O_SEL_MGMT)->SetDisplayedPlane(this->current_mgmt_plane);
		}
		this->FinishInitNested(v->index);
		if (v->owner == _local_company) {
			this->DisableWidget(WID_O_EMPTY);
		}

		this->selected_order = -1;
		this->order_over = INVALID_VEH_ORDER_ID;
		this->goto_type = OPOS_NONE;
		this->owner = v->owner;

		this->UpdateAutoRefitState();

		if (_settings_client.gui.quick_goto && v->owner == _local_company) {
			/* If there are less than 2 station, make Go To active. */
			int station_orders = 0;
			for(const Order *order : v->Orders()) {
				if (order->IsType(OT_GOTO_STATION)) station_orders++;
			}

			if (station_orders < 2) this->OrderClick_Goto(OPOS_GOTO);
		}
		this->OnInvalidateData(VIWD_MODIFY_ORDERS);
	}

	~OrdersWindow()
	{
		DeleteWindowById(WC_VEHICLE_CARGO_TYPE_LOAD_ORDERS, this->window_number, false);
		DeleteWindowById(WC_VEHICLE_CARGO_TYPE_UNLOAD_ORDERS, this->window_number, false);
		if (!FocusWindowById(WC_VEHICLE_VIEW, this->window_number)) {
			MarkDirtyFocusedRoutePaths(this->vehicle);
		}
	}

	void UpdateWidgetSize(int widget, Dimension *size, const Dimension &padding, Dimension *fill, Dimension *resize) override
	{
		switch (widget) {
			case WID_O_OCCUPANCY_LIST:
				SetDParamMaxValue(0, 100);
				size->width = GetStringBoundingBox(STR_ORDERS_OCCUPANCY_PERCENT).width + 10 + WidgetDimensions::unscaled.framerect.Horizontal();
				/* FALL THROUGH */

			case WID_O_SEL_OCCUPANCY:
			case WID_O_ORDER_LIST:
				resize->height = FONT_HEIGHT_NORMAL;
				size->height = 6 * resize->height + padding.height;
				break;

			case WID_O_COND_VARIABLE: {
				Dimension d = {0, 0};
				for (uint i = 0; i < lengthof(_order_conditional_variable); i++) {
					if (this->vehicle->type != VEH_TRAIN && _order_conditional_variable[i] == OCV_FREE_PLATFORMS) {
						continue;
					}
					d = maxdim(d, GetStringBoundingBox(OrderStringForVariable(this->vehicle, _order_conditional_variable[i])));
				}
				d.width += padding.width;
				d.height += padding.height;
				*size = maxdim(*size, d);
				break;
			}

			case WID_O_COND_COMPARATOR: {
				Dimension d = {0, 0};
				for (int i = 0; _order_conditional_condition[i] != INVALID_STRING_ID; i++) {
					d = maxdim(d, GetStringBoundingBox(_order_conditional_condition[i]));
				}
				d.width += padding.width;
				d.height += padding.height;
				*size = maxdim(*size, d);
				break;
			}

			case WID_O_OCCUPANCY_TOGGLE:
				SetDParamMaxValue(0, 100);
				size->width = GetStringBoundingBox(STR_ORDERS_OCCUPANCY_PERCENT).width + 10 + WidgetDimensions::unscaled.framerect.Horizontal();
				break;

			case WID_O_TIMETABLE_VIEW: {
				Dimension d = GetStringBoundingBox(STR_ORDERS_TIMETABLE_VIEW);
				Dimension spr_d = GetSpriteSize(SPR_WARNING_SIGN);
				d.width += spr_d.width + WidgetDimensions::scaled.hsep_normal;
				d.height = std::max(d.height, spr_d.height);
				d.width += padding.width;
				d.height += padding.height;
				*size = maxdim(*size, d);
				break;
			}
		}
	}

	/**
	 * Some data on this window has become invalid.
	 * @param data Information about the changed data.
	 * @param gui_scope Whether the call is done from GUI scope. You may not do everything when not in GUI scope. See #InvalidateWindowData() for details.
	 */
	void OnInvalidateData(int data = 0, bool gui_scope = true) override
	{
		VehicleOrderID from = INVALID_VEH_ORDER_ID;
		VehicleOrderID to   = INVALID_VEH_ORDER_ID;

		switch (data) {
			case VIWD_AUTOREPLACE:
				/* Autoreplace replaced the vehicle */
				this->vehicle = Vehicle::Get(this->window_number);
				FALLTHROUGH;

			case VIWD_CONSIST_CHANGED:
				/* Vehicle composition was changed. */
				this->UpdateAutoRefitState();
				break;

			case VIWD_REMOVE_ALL_ORDERS:
				/* Removed / replaced all orders (after deleting / sharing) */
				if (this->selected_order == -1) break;

				this->DeleteChildWindows();
				HideDropDownMenu(this);
				this->selected_order = -1;
				break;

			case VIWD_MODIFY_ORDERS:
				/* Some other order changes */
				break;

			default:
				if (gui_scope) break; // only do this once; from command scope
				from = GB(data, 0, 16);
				to   = GB(data, 16, 16);
				/* Moving an order. If one of these is INVALID_VEH_ORDER_ID, then
				 * the order is being created / removed */
				if (this->selected_order == -1) break;

				if (from == to) break; // no need to change anything

				if (from != this->selected_order) {
					/* Moving from preceding order? */
					this->selected_order -= (int)(from <= this->selected_order);
					/* Moving to   preceding order? */
					this->selected_order += (int)(to   <= this->selected_order);
					break;
				}

				/* Now we are modifying the selected order */
				if (to == INVALID_VEH_ORDER_ID) {
					/* Deleting selected order */
					this->DeleteChildWindows();
					HideDropDownMenu(this);
					this->selected_order = -1;
					break;
				}

				/* Moving selected order */
				this->selected_order = to;
				break;
		}

		this->vscroll->SetCount(this->vehicle->GetNumOrders() + 1);
		if (gui_scope) {
			this->UpdateButtonState();
			InvalidateWindowClassesData(WC_VEHICLE_CARGO_TYPE_LOAD_ORDERS, 0);
			InvalidateWindowClassesData(WC_VEHICLE_CARGO_TYPE_UNLOAD_ORDERS, 0);
		}

		/* Scroll to the new order. */
		if (from == INVALID_VEH_ORDER_ID && to != INVALID_VEH_ORDER_ID && !this->vscroll->IsVisible(to)) {
			this->vscroll->ScrollTowards(to);
		}
	}

	virtual EventState OnCTRLStateChange() override
	{
		this->UpdateButtonState();
		return ES_NOT_HANDLED;
	}

	void UpdateButtonState()
	{
		if (this->vehicle->owner != _local_company) {
			this->GetWidget<NWidgetStacked>(WID_O_SEL_OCCUPANCY)->SetDisplayedPlane(IsWidgetLowered(WID_O_OCCUPANCY_TOGGLE) ? 0 : SZSP_NONE);
			return; // No buttons are displayed with competitor order windows.
		}

		bool shared_orders = this->vehicle->IsOrderListShared();
		VehicleOrderID sel = this->OrderGetSel();
		const Order *order = this->vehicle->GetOrder(sel);

		/* Second row. */
		/* skip */
		this->SetWidgetDisabledState(WID_O_SKIP, this->vehicle->GetNumOrders() <= 1);

		/* delete / stop sharing */
		NWidgetStacked *delete_sel = this->GetWidget<NWidgetStacked>(WID_O_SEL_BOTTOM_MIDDLE);
		if (shared_orders && this->selected_order == this->vehicle->GetNumOrders()) {
			/* The 'End of Shared Orders' order is selected, show the 'stop sharing' button. */
			delete_sel->SetDisplayedPlane(DP_BOTTOM_MIDDLE_STOP_SHARING);
		} else {
			/* The 'End of Shared Orders' order isn't selected, show the 'delete' button. */
			delete_sel->SetDisplayedPlane(DP_BOTTOM_MIDDLE_DELETE);
			this->SetWidgetDisabledState(WID_O_DELETE,
				(uint)this->vehicle->GetNumOrders() + ((shared_orders || this->vehicle->GetNumOrders() != 0) ? 1 : 0) <= (uint)this->selected_order);

			/* Set the tooltip of the 'delete' button depending on whether the
			 * 'End of Orders' order or a regular order is selected. */
			NWidgetCore *nwi = this->GetWidget<NWidgetCore>(WID_O_DELETE);
			if (this->selected_order == this->vehicle->GetNumOrders()) {
				nwi->SetDataTip(STR_ORDERS_DELETE_BUTTON, STR_ORDERS_DELETE_ALL_TOOLTIP);
			} else {
				nwi->SetDataTip(STR_ORDERS_DELETE_BUTTON, STR_ORDERS_DELETE_TOOLTIP);
			}
		}

		/* skip / extra menu */
		NWidgetStacked *skip_sel = this->GetWidget<NWidgetStacked>(WID_O_SEL_BOTTOM_LEFT);
		NWidgetLeaf *manage_list_dropdown = this->GetWidget<NWidgetLeaf>(WID_O_MANAGE_LIST);
		skip_sel->SetDisplayedPlane((manage_list_dropdown->IsLowered() ||
				(!_settings_client.gui.show_order_management_button && _ctrl_pressed && this->selected_order == this->vehicle->GetNumOrders()))
				? DP_BOTTOM_LEFT_MANAGE_LIST : DP_BOTTOM_LEFT_SKIP);

		/* First row. */
		this->RaiseWidget(WID_O_FULL_LOAD);
		this->RaiseWidget(WID_O_UNLOAD);
		this->RaiseWidget(WID_O_SERVICE);

		/* Selection widgets. */
		/* Train or road vehicle. */
		NWidgetStacked *train_row_sel = this->GetWidget<NWidgetStacked>(WID_O_SEL_TOP_ROW_GROUNDVEHICLE);
		NWidgetStacked *left_sel      = this->GetWidget<NWidgetStacked>(WID_O_SEL_TOP_LEFT);
		NWidgetStacked *middle_sel    = this->GetWidget<NWidgetStacked>(WID_O_SEL_TOP_MIDDLE);
		NWidgetStacked *right_sel     = this->GetWidget<NWidgetStacked>(WID_O_SEL_TOP_RIGHT);
		/* Ship or airplane. */
		NWidgetStacked *row_sel = this->GetWidget<NWidgetStacked>(WID_O_SEL_TOP_ROW);
		assert(row_sel != nullptr || (train_row_sel != nullptr && left_sel != nullptr && middle_sel != nullptr && right_sel != nullptr));

		NWidgetStacked *aux_sel = this->GetWidget<NWidgetStacked>(WID_O_SEL_COND_AUX);
		NWidgetStacked *aux2_sel = this->GetWidget<NWidgetStacked>(WID_O_SEL_COND_AUX2);
		NWidgetStacked *mgmt_sel = this->GetWidget<NWidgetStacked>(WID_O_SEL_MGMT);
		mgmt_sel->SetDisplayedPlane(this->GetOrderManagementPlane());

		auto aux_plane_guard = scope_guard([&]() {
			if (this->current_aux_plane != aux_sel->shown_plane) {
				this->current_aux_plane = aux_sel->shown_plane;
				this->ReInit();
			}
			if (this->current_aux2_plane != aux2_sel->shown_plane) {
				this->current_aux2_plane = aux2_sel->shown_plane;
				this->ReInit();
			}
			if ((this->current_mgmt_plane == SZSP_NONE) != (mgmt_sel->shown_plane == SZSP_NONE)) {
				this->current_mgmt_plane = mgmt_sel->shown_plane;
				this->ReInit();
			} else if (this->current_mgmt_plane != mgmt_sel->shown_plane) {
				this->current_mgmt_plane = mgmt_sel->shown_plane;
			}
		});

		if (order == nullptr) {
			if (row_sel != nullptr) {
				row_sel->SetDisplayedPlane(DP_ROW_LOAD);
			} else {
				train_row_sel->SetDisplayedPlane(DP_GROUNDVEHICLE_ROW_NORMAL);
				left_sel->SetDisplayedPlane(DP_LEFT_LOAD);
				middle_sel->SetDisplayedPlane(DP_MIDDLE_UNLOAD);
				right_sel->SetDisplayedPlane(DP_RIGHT_EMPTY);
				this->DisableWidget(WID_O_NON_STOP);
				this->RaiseWidget(WID_O_NON_STOP);
			}
			this->DisableWidget(WID_O_FULL_LOAD);
			this->DisableWidget(WID_O_UNLOAD);
			this->DisableWidget(WID_O_REFIT_DROPDOWN);
			this->DisableWidget(WID_O_MGMT_BTN);
		} else {
			this->SetWidgetDisabledState(WID_O_FULL_LOAD, (order->GetNonStopType() & ONSF_NO_STOP_AT_DESTINATION_STATION) != 0); // full load
			this->SetWidgetDisabledState(WID_O_UNLOAD,    (order->GetNonStopType() & ONSF_NO_STOP_AT_DESTINATION_STATION) != 0); // unload
			this->EnableWidget(WID_O_MGMT_BTN);

			switch (order->GetType()) {
				case OT_GOTO_STATION:
					if (row_sel != nullptr) {
						row_sel->SetDisplayedPlane(DP_ROW_LOAD);
					} else {
						train_row_sel->SetDisplayedPlane(DP_GROUNDVEHICLE_ROW_NORMAL);
						left_sel->SetDisplayedPlane(DP_LEFT_LOAD);
						middle_sel->SetDisplayedPlane(DP_MIDDLE_UNLOAD);
						right_sel->SetDisplayedPlane(DP_RIGHT_REFIT);
						this->EnableWidget(WID_O_NON_STOP);
						this->SetWidgetLoweredState(WID_O_NON_STOP, order->GetNonStopType() & ONSF_NO_STOP_AT_INTERMEDIATE_STATIONS);
					}
					this->SetWidgetLoweredState(WID_O_FULL_LOAD, order->GetLoadType() == OLF_FULL_LOAD_ANY);
					this->SetWidgetLoweredState(WID_O_UNLOAD, order->GetUnloadType() == OUFB_UNLOAD);

					/* Can only do refitting when stopping at the destination and loading cargo.
					 * Also enable the button if a refit is already set to allow clearing it. */
					this->SetWidgetDisabledState(WID_O_REFIT_DROPDOWN,
							order->GetLoadType() == OLFB_NO_LOAD || (order->GetNonStopType() & ONSF_NO_STOP_AT_DESTINATION_STATION) ||
							((!this->can_do_refit || !this->can_do_autorefit) && !order->IsRefit()));

					break;

				case OT_GOTO_WAYPOINT:
					if (row_sel != nullptr) {
						row_sel->SetDisplayedPlane(DP_ROW_LOAD);
					} else {
						train_row_sel->SetDisplayedPlane(DP_GROUNDVEHICLE_ROW_NORMAL);
						left_sel->SetDisplayedPlane(DP_LEFT_REVERSE);
						middle_sel->SetDisplayedPlane(DP_MIDDLE_UNLOAD);
						right_sel->SetDisplayedPlane(DP_RIGHT_EMPTY);
						this->EnableWidget(WID_O_NON_STOP);
						this->SetWidgetLoweredState(WID_O_NON_STOP, order->GetNonStopType() & ONSF_NO_STOP_AT_INTERMEDIATE_STATIONS);
						this->EnableWidget(WID_O_REVERSE);
						this->SetWidgetLoweredState(WID_O_REVERSE, order->GetWaypointFlags() & OWF_REVERSE);
					}
					this->DisableWidget(WID_O_UNLOAD);
					this->DisableWidget(WID_O_REFIT_DROPDOWN);
					break;

				case OT_GOTO_DEPOT:
					if (row_sel != nullptr) {
						row_sel->SetDisplayedPlane(DP_ROW_DEPOT);
					} else {
						train_row_sel->SetDisplayedPlane(DP_GROUNDVEHICLE_ROW_NORMAL);
						left_sel->SetDisplayedPlane(DP_LEFT_REFIT);
						middle_sel->SetDisplayedPlane(DP_MIDDLE_SERVICE);
						right_sel->SetDisplayedPlane(DP_RIGHT_EMPTY);
						this->EnableWidget(WID_O_NON_STOP);
						this->SetWidgetLoweredState(WID_O_NON_STOP, order->GetNonStopType() & ONSF_NO_STOP_AT_INTERMEDIATE_STATIONS);
					}
					/* Disable refit button if the order is no 'always go' order.
					 * However, keep the service button enabled for refit-orders to allow clearing refits (without knowing about ctrl). */
					this->SetWidgetDisabledState(WID_O_REFIT,
							(order->GetDepotOrderType() & ODTFB_SERVICE) || (order->GetDepotActionType() & ODATFB_HALT) ||
							(!this->can_do_refit && !order->IsRefit()));
					this->SetWidgetLoweredState(WID_O_SERVICE, order->GetDepotOrderType() & ODTFB_SERVICE);
					break;

				case OT_CONDITIONAL: {
					if (row_sel != nullptr) {
						row_sel->SetDisplayedPlane(DP_ROW_CONDITIONAL);
					} else {
						train_row_sel->SetDisplayedPlane(DP_GROUNDVEHICLE_ROW_CONDITIONAL);
					}

					OrderConditionVariable ocv = (order == nullptr) ? OCV_LOAD_PERCENTAGE : order->GetConditionVariable();
					bool is_cargo = (ocv == OCV_CARGO_ACCEPTANCE || ocv == OCV_CARGO_WAITING);
					bool is_slot_occupancy = (ocv == OCV_SLOT_OCCUPANCY || ocv == OCV_VEH_IN_SLOT);
					bool is_auxiliary_cargo = (ocv == OCV_CARGO_LOAD_PERCENTAGE || ocv == OCV_CARGO_WAITING_AMOUNT);
					bool is_counter = (ocv == OCV_COUNTER_VALUE);
					bool is_time_date = (ocv == OCV_TIME_DATE);
					bool is_timetable = (ocv == OCV_TIMETABLE);
					bool is_sched_dispatch = (ocv == OCV_DISPATCH_SLOT);

					if (is_cargo) {
						if (order == nullptr || !CargoSpec::Get(order->GetConditionValue())->IsValid()) {
							this->GetWidget<NWidgetCore>(WID_O_COND_CARGO)->widget_data = STR_NEWGRF_INVALID_CARGO;
						} else {
							this->GetWidget<NWidgetCore>(WID_O_COND_CARGO)->widget_data = CargoSpec::Get(order->GetConditionValue())->name;
						}
						this->GetWidget<NWidgetStacked>(WID_O_SEL_COND_VALUE)->SetDisplayedPlane(DP_COND_VALUE_CARGO);
					} else if (is_slot_occupancy) {
						TraceRestrictSlotID slot_id = (order != nullptr && TraceRestrictSlot::IsValidID(order->GetXData()) ? order->GetXData() : INVALID_TRACE_RESTRICT_SLOT_ID);

						this->GetWidget<NWidgetCore>(WID_O_COND_SLOT)->widget_data = (slot_id != INVALID_TRACE_RESTRICT_SLOT_ID) ? STR_TRACE_RESTRICT_SLOT_NAME : STR_TRACE_RESTRICT_VARIABLE_UNDEFINED;
						this->GetWidget<NWidgetStacked>(WID_O_SEL_COND_VALUE)->SetDisplayedPlane(DP_COND_VALUE_SLOT);
					} else if (is_sched_dispatch) {
						this->GetWidget<NWidgetStacked>(WID_O_SEL_COND_VALUE)->SetDisplayedPlane(SZSP_NONE);
					} else {
						this->GetWidget<NWidgetStacked>(WID_O_SEL_COND_VALUE)->SetDisplayedPlane(DP_COND_VALUE_NUMBER);
					}

					if (is_auxiliary_cargo) {
						if (order == nullptr || !CargoSpec::Get(order->GetConditionValue())->IsValid()) {
							this->GetWidget<NWidgetCore>(WID_O_COND_AUX_CARGO)->widget_data = STR_NEWGRF_INVALID_CARGO;
						} else {
							this->GetWidget<NWidgetCore>(WID_O_COND_AUX_CARGO)->widget_data = CargoSpec::Get(order->GetConditionValue())->name;
						}
						aux_sel->SetDisplayedPlane(DP_COND_AUX_CARGO);
					} else if (is_counter) {
						TraceRestrictCounterID ctr_id = (order != nullptr && TraceRestrictCounter::IsValidID(GB(order->GetXData(), 16, 16)) ? GB(order->GetXData(), 16, 16) : INVALID_TRACE_RESTRICT_COUNTER_ID);

						this->GetWidget<NWidgetCore>(WID_O_COND_COUNTER)->widget_data = (ctr_id != INVALID_TRACE_RESTRICT_COUNTER_ID) ? STR_TRACE_RESTRICT_COUNTER_NAME : STR_TRACE_RESTRICT_VARIABLE_UNDEFINED;
						aux_sel->SetDisplayedPlane(DP_COND_COUNTER);
					} else if (is_time_date) {
						this->GetWidget<NWidgetCore>(WID_O_COND_TIME_DATE)->widget_data = STR_TRACE_RESTRICT_TIME_MINUTE_ITEM + order->GetConditionValue();
						aux_sel->SetDisplayedPlane(DP_COND_TIME_DATE);
					} else if (is_timetable) {
						this->GetWidget<NWidgetCore>(WID_O_COND_TIMETABLE)->widget_data = STR_TRACE_RESTRICT_TIMETABLE_LATENESS + order->GetConditionValue();
						aux_sel->SetDisplayedPlane(DP_COND_TIMETABLE);
					} else if (is_sched_dispatch) {
						this->GetWidget<NWidgetCore>(WID_O_COND_SCHED_SELECT)->widget_data = STR_JUST_STRING1;
						aux_sel->SetDisplayedPlane(DP_COND_SCHED_SELECT);
					} else {
						aux_sel->SetDisplayedPlane(SZSP_NONE);
					}

					if (ocv == OCV_CARGO_WAITING_AMOUNT) {
						aux2_sel->SetDisplayedPlane(DP_COND_AUX2_VIA);
					} else if (is_sched_dispatch) {
						this->GetWidget<NWidgetCore>(WID_O_COND_SCHED_TEST)->widget_data = STR_TRACE_RESTRICT_DISPATCH_SLOT_SHORT_NEXT + (order->GetConditionValue() / 2);
						aux2_sel->SetDisplayedPlane(DP_COND_AUX2_SCHED_TEST);
					} else {
						aux2_sel->SetDisplayedPlane(SZSP_NONE);
					}

					/* Set the strings for the dropdown boxes. */
					this->GetWidget<NWidgetCore>(WID_O_COND_VARIABLE)->widget_data   = OrderStringForVariable(this->vehicle, ocv);
					this->GetWidget<NWidgetCore>(WID_O_COND_COMPARATOR)->widget_data = GetComparatorStrings(this->vehicle, order)[order->GetConditionComparator()];
					this->GetWidget<NWidgetCore>(WID_O_COND_VALUE)->widget_data = (ocv == OCV_TIME_DATE && order->GetConditionValue() == TRTDVF_HOUR_MINUTE) ? STR_JUST_TIME_HHMM : STR_JUST_COMMA;
					this->SetWidgetDisabledState(WID_O_COND_COMPARATOR, ocv == OCV_UNCONDITIONALLY || ocv == OCV_PERCENT);
					this->SetWidgetDisabledState(WID_O_COND_VALUE, ocv == OCV_REQUIRES_SERVICE || ocv == OCV_UNCONDITIONALLY);
					break;
				}

				case OT_RELEASE_SLOT: {
					if (row_sel != nullptr) {
						row_sel->SetDisplayedPlane(DP_ROW_SLOT);
					} else {
						train_row_sel->SetDisplayedPlane(DP_GROUNDVEHICLE_ROW_SLOT);
					}

					TraceRestrictSlotID slot_id = (order != nullptr && TraceRestrictSlot::IsValidID(order->GetDestination()) ? order->GetDestination() : INVALID_TRACE_RESTRICT_SLOT_ID);

					this->GetWidget<NWidgetCore>(WID_O_RELEASE_SLOT)->widget_data = (slot_id != INVALID_TRACE_RESTRICT_SLOT_ID) ? STR_TRACE_RESTRICT_SLOT_NAME : STR_TRACE_RESTRICT_VARIABLE_UNDEFINED;
					break;
				}

				case OT_COUNTER: {
					if (row_sel != nullptr) {
						row_sel->SetDisplayedPlane(DP_ROW_COUNTER);
					} else {
						train_row_sel->SetDisplayedPlane(DP_GROUNDVEHICLE_ROW_COUNTER);
					}

					TraceRestrictCounterID ctr_id = (order != nullptr && TraceRestrictCounter::IsValidID(order->GetDestination()) ? order->GetDestination() : INVALID_TRACE_RESTRICT_COUNTER_ID);

					this->GetWidget<NWidgetCore>(WID_O_CHANGE_COUNTER)->widget_data = (ctr_id != INVALID_TRACE_RESTRICT_COUNTER_ID) ? STR_TRACE_RESTRICT_COUNTER_NAME : STR_TRACE_RESTRICT_VARIABLE_UNDEFINED;
					break;
				}

				case OT_LABEL: {
					std::pair<int, int> sections = { DP_ROW_EMPTY, DP_GROUNDVEHICLE_ROW_EMPTY };
					if (order->GetLabelSubType() == OLST_TEXT) {
						sections = { DP_ROW_TEXT_LABEL, DP_GROUNDVEHICLE_ROW_TEXT_LABEL };
					} else if (IsDeparturesOrderLabelSubType(order->GetLabelSubType())) {
						sections = { DP_ROW_DEPARTURES, DP_GROUNDVEHICLE_ROW_DEPARTURES };
					}
					if (row_sel != nullptr) {
						row_sel->SetDisplayedPlane(sections.first);
					} else {
						train_row_sel->SetDisplayedPlane(sections.second);
					}
					break;
				}

				default: // every other order
					if (row_sel != nullptr) {
						row_sel->SetDisplayedPlane(DP_ROW_LOAD);
					} else {
						train_row_sel->SetDisplayedPlane(DP_GROUNDVEHICLE_ROW_NORMAL);
						left_sel->SetDisplayedPlane(DP_LEFT_LOAD);
						middle_sel->SetDisplayedPlane(DP_MIDDLE_UNLOAD);
						right_sel->SetDisplayedPlane(DP_RIGHT_EMPTY);
						this->DisableWidget(WID_O_NON_STOP);
					}
					this->DisableWidget(WID_O_FULL_LOAD);
					this->DisableWidget(WID_O_UNLOAD);
					this->DisableWidget(WID_O_REFIT_DROPDOWN);
					break;
			}
		}

		this->GetWidget<NWidgetStacked>(WID_O_SEL_SHARED)->SetDisplayedPlane(_ctrl_pressed ? DP_SHARED_VEH_GROUP : DP_SHARED_LIST);

		/* Disable list of vehicles with the same shared orders if there is no list */
		this->SetWidgetDisabledState(WID_O_SHARED_ORDER_LIST, !(shared_orders || _settings_client.gui.enable_single_veh_shared_order_gui));

		this->GetWidget<NWidgetStacked>(WID_O_SEL_OCCUPANCY)->SetDisplayedPlane(IsWidgetLowered(WID_O_OCCUPANCY_TOGGLE) ? 0 : SZSP_NONE);

		this->SetDirty();
	}

	void OnPaint() override
	{
		if (this->vehicle->owner != _local_company) {
			this->selected_order = -1; // Disable selection any selected row at a competitor order window.
		} else {
			this->SetWidgetLoweredState(WID_O_GOTO, this->goto_type != OPOS_NONE && this->goto_type != OPOS_COND_VIA && this->goto_type != OPOS_CONDITIONAL_RETARGET);
			this->SetWidgetLoweredState(WID_O_COND_AUX_VIA, this->goto_type == OPOS_COND_VIA);
			this->SetWidgetLoweredState(WID_O_MGMT_BTN, this->goto_type == OPOS_CONDITIONAL_RETARGET);
		}
		this->DrawWidgets();
	}

	void DrawWidget(const Rect &r, int widget) const override
	{
		switch (widget) {
			case WID_O_ORDER_LIST:
				DrawOrderListWidget(r);
				break;

			case WID_O_OCCUPANCY_LIST:
				DrawOccupancyListWidget(r);
				break;

			case WID_O_TIMETABLE_VIEW:
				DrawTimetableButtonWidget(r);
				break;
		}
	}

	void DrawOrderListWidget(const Rect &r) const
	{
		Rect ir = r.Shrink(WidgetDimensions::scaled.frametext, WidgetDimensions::scaled.framerect);
		bool rtl = _current_text_dir == TD_RTL;
		SetDParamMaxValue(0, this->vehicle->GetNumOrders(), 2);
		int index_column_width = GetStringBoundingBox(STR_ORDER_INDEX).width + 2 * GetSpriteSize(rtl ? SPR_ARROW_RIGHT : SPR_ARROW_LEFT).width + WidgetDimensions::scaled.hsep_normal;
		int middle = rtl ? ir.right - index_column_width : ir.left + index_column_width;

		int y = ir.top;
		int line_height = this->GetWidget<NWidgetBase>(WID_O_ORDER_LIST)->resize_y;

		int i = this->vscroll->GetPosition();
		const Order *order = this->vehicle->GetOrder(i);
		/* First draw the highlighting underground if it exists. */
		if (this->order_over != INVALID_VEH_ORDER_ID) {
			while (order != nullptr) {
				/* Don't draw anything if it extends past the end of the window. */
				if (!this->vscroll->IsVisible(i)) break;

				if (i != this->selected_order && i == this->order_over) {
					/* Highlight dragged order destination. */
					int top = (this->order_over < this->selected_order ? y : y + line_height) - WidgetDimensions::scaled.framerect.top;
					int bottom = std::min(top + 2, ir.bottom);
					top = std::max(top - 3, ir.top);
					GfxFillRect(ir.left, top, ir.right, bottom, _colour_gradient[COLOUR_GREY][7]);
					break;
				}
				y += line_height;

				i++;
				order = order->next;
			}

			/* Reset counters for drawing the orders. */
			y = ir.top;
			i = this->vscroll->GetPosition();
			order = this->vehicle->GetOrder(i);
		}

		/* Draw the orders. */
		while (order != nullptr) {
			/* Don't draw anything if it extends past the end of the window. */
			if (!this->vscroll->IsVisible(i)) break;

			DrawOrderString(this->vehicle, order, i, y, i == this->selected_order, false, ir.left, middle, ir.right);
			y += line_height;

			i++;
			order = order->next;
		}

		if (this->vscroll->IsVisible(i)) {
			StringID str = this->vehicle->IsOrderListShared() ? STR_ORDERS_END_OF_SHARED_ORDERS : STR_ORDERS_END_OF_ORDERS;
			DrawString(rtl ? ir.left : middle, rtl ? middle : ir.right, y, str, (i == this->selected_order) ? TC_WHITE : TC_BLACK);
		}
	}

	void DrawOccupancyListWidget(const Rect &r) const
	{
		Rect ir = r.Shrink(WidgetDimensions::scaled.framerect);
		int y = ir.top;
		int line_height = this->GetWidget<NWidgetBase>(WID_O_ORDER_LIST)->resize_y;

		int i = this->vscroll->GetPosition();
		const Order *order = this->vehicle->GetOrder(i);
		/* Draw the orders. */
		while (order != nullptr) {
			/* Don't draw anything if it extends past the end of the window. */
			if (!this->vscroll->IsVisible(i)) break;

			uint8 occupancy = order->GetOccupancy();
			if (occupancy > 0) {
				SetDParam(0, occupancy - 1);
				TextColour colour;
				if (order->UseOccupancyValueForAverage()) {
					colour = (i == this->selected_order) ? TC_WHITE : TC_BLACK;
				} else {
					colour = ((i == this->selected_order) ? TC_SILVER : TC_GREY) | TC_NO_SHADE;
				}
				DrawString(ir.left, ir.right, y, STR_ORDERS_OCCUPANCY_PERCENT, colour);
			}
			y += line_height;

			i++;
			order = order->next;
		}
	}

	void DrawTimetableButtonWidget(const Rect &r) const
	{
		const bool rtl = _current_text_dir == TD_RTL;
		bool clicked = this->GetWidget<NWidgetCore>(WID_O_TIMETABLE_VIEW)->IsLowered();
		Dimension d = GetStringBoundingBox(STR_ORDERS_TIMETABLE_VIEW);

		int left = r.left + clicked;
		int right = r.right + clicked;

		extern void ProcessTimetableWarnings(const Vehicle *v, std::function<void(StringID, bool)> handler);

		bool show_warning = false;
		ProcessTimetableWarnings(this->vehicle, [&](StringID text, bool warning) {
			if (warning) show_warning = true;
		});

		if (show_warning) {
			const Dimension warning_dimensions = GetSpriteSize(SPR_WARNING_SIGN);
			int spr_offset = std::max(0, ((int)(r.bottom - r.top + 1) - (int)warning_dimensions.height) / 2); // Offset for rendering the sprite vertically centered
			DrawSprite(SPR_WARNING_SIGN, 0, rtl ? right - warning_dimensions.width - 2 : left + 2, r.top + spr_offset);
			if (rtl) {
				right -= warning_dimensions.width;
			} else {
				left += warning_dimensions.width;
			}
		}
		int offset = std::max(0, ((int)(r.bottom - r.top + 1) - (int)d.height) / 2); // Offset for rendering the text vertically centered
		DrawString(left, right, r.top + offset + clicked, STR_ORDERS_TIMETABLE_VIEW, TC_FROMSTRING, SA_HOR_CENTER);
	}

	void SetStringParameters(int widget) const override
	{
		switch (widget) {
			case WID_O_COND_VALUE: {
				VehicleOrderID sel = this->OrderGetSel();
				const Order *order = this->vehicle->GetOrder(sel);

				if (order != nullptr && order->IsType(OT_CONDITIONAL)) {
					uint value;
					switch (order->GetConditionVariable()) {
						case OCV_CARGO_LOAD_PERCENTAGE:
						case OCV_TIME_DATE:
							value = order->GetXData();
							break;

						case OCV_TIMETABLE:
							value = order->GetXData();
							if (!_settings_client.gui.timetable_in_ticks) value /= DATE_UNIT_SIZE;
							break;

						case OCV_CARGO_WAITING_AMOUNT:
						case OCV_COUNTER_VALUE:
							value = GB(order->GetXData(), 0, 16);
							break;

						default:
							value = order->GetConditionValue();
							break;
					}
					if (order->GetConditionVariable() == OCV_MAX_SPEED) value = ConvertSpeedToDisplaySpeed(value, this->vehicle->type);
					if (order->GetConditionVariable() == OCV_CARGO_WAITING_AMOUNT) value = ConvertCargoQuantityToDisplayQuantity(order->GetConditionValue(), value);
					SetDParam(0, value);
				}
				break;
			}

			case WID_O_COND_SLOT: {
				VehicleOrderID sel = this->OrderGetSel();
				const Order *order = this->vehicle->GetOrder(sel);

				if (order != nullptr && order->IsType(OT_CONDITIONAL)) {
					TraceRestrictSlotID value = order->GetXData();
					SetDParam(0, value);
				}
				break;
			}

			case WID_O_COND_COUNTER: {
				VehicleOrderID sel = this->OrderGetSel();
				const Order *order = this->vehicle->GetOrder(sel);

				if (order != nullptr && order->IsType(OT_CONDITIONAL)) {
					TraceRestrictCounterID value = GB(order->GetXData(), 16, 16);
					SetDParam(0, value);
				}
				break;
			}

			case WID_O_COND_SCHED_SELECT: {
				VehicleOrderID sel = this->OrderGetSel();
				const Order *order = this->vehicle->GetOrder(sel);

				uint schedule_index = GB(order->GetXData(), 0, 16);
				if (order != nullptr && order->IsType(OT_CONDITIONAL) && order->GetConditionVariable() == OCV_DISPATCH_SLOT && schedule_index != UINT16_MAX) {
					if (schedule_index < this->vehicle->orders->GetScheduledDispatchScheduleCount()) {
						const DispatchSchedule &ds = this->vehicle->orders->GetDispatchScheduleByIndex(schedule_index);
						if (!ds.ScheduleName().empty()) {
							SetDParam(0, STR_JUST_RAW_STRING);
							SetDParamStr(1, ds.ScheduleName().c_str());
							break;
						}
					}
					SetDParam(0, STR_TIMETABLE_ASSIGN_SCHEDULE_ID);
					SetDParam(1, schedule_index + 1);
				} else {
					SetDParam(0, STR_TIMETABLE_ASSIGN_SCHEDULE_NONE);
				}
				break;
			}

			case WID_O_CAPTION:
				SetDParam(0, this->vehicle->index);
				break;

			case WID_O_OCCUPANCY_TOGGLE:
				const_cast<Vehicle *>(this->vehicle)->RecalculateOrderOccupancyAverage();
				if (this->vehicle->order_occupancy_average >= 16) {
					SetDParam(0, STR_JUST_INT);
					SetDParam(1, this->vehicle->order_occupancy_average - 16);
				} else {
					SetDParam(0, STR_EMPTY);
					SetDParam(1, 0);
				}
				break;

			case WID_O_RELEASE_SLOT: {
				VehicleOrderID sel = this->OrderGetSel();
				const Order *order = this->vehicle->GetOrder(sel);

				if (order != nullptr && order->IsType(OT_RELEASE_SLOT)) {
					TraceRestrictSlotID value = order->GetDestination();
					SetDParam(0, value);
				}
				break;
			}

			case WID_O_COUNTER_OP: {
				VehicleOrderID sel = this->OrderGetSel();
				const Order *order = this->vehicle->GetOrder(sel);

				if (order != nullptr && order->IsType(OT_COUNTER)) {
					SetDParam(0, STR_TRACE_RESTRICT_COUNTER_INCREASE + order->GetCounterOperation());
				} else {
					SetDParam(0, STR_EMPTY);
				}
				break;
			}

			case WID_O_CHANGE_COUNTER: {
				VehicleOrderID sel = this->OrderGetSel();
				const Order *order = this->vehicle->GetOrder(sel);

				if (order != nullptr && order->IsType(OT_COUNTER)) {
					TraceRestrictCounterID value = order->GetDestination();
					SetDParam(0, value);
				}
				break;
			}

			case WID_O_COUNTER_VALUE: {
				VehicleOrderID sel = this->OrderGetSel();
				const Order *order = this->vehicle->GetOrder(sel);

				if (order != nullptr && order->IsType(OT_COUNTER)) {
					SetDParam(0, order->GetXData());
				}
				break;
			}

			case WID_O_DEPARTURE_VIA_TYPE: {
				VehicleOrderID sel = this->OrderGetSel();
				const Order *order = this->vehicle->GetOrder(sel);

				if (order != nullptr && order->IsType(OT_LABEL) && IsDeparturesOrderLabelSubType(order->GetLabelSubType())) {
					switch (order->GetLabelSubType()) {
						case OLST_DEPARTURES_VIA:
							SetDParam(0, STR_ORDER_LABEL_DEPARTURES_SHOW_AS_VIA);
							break;

						case OLST_DEPARTURES_REMOVE_VIA:
							SetDParam(0, STR_ORDER_LABEL_DEPARTURES_REMOVE_VIA_SHORT);
							break;

						default:
							SetDParam(0, STR_EMPTY);
							break;
					}
				} else {
					SetDParam(0, STR_EMPTY);
				}
				break;
			}
		}
	}

	void OnClick(Point pt, int widget, int click_count) override
	{
		switch (widget) {
			case WID_O_ORDER_LIST: {
				if (this->goto_type == OPOS_CONDITIONAL) {
					VehicleOrderID order_id = this->GetOrderFromPt(_cursor.pos.y - this->top);
					if (order_id != INVALID_VEH_ORDER_ID) {
						Order order;
						order.next = nullptr;
						order.index = 0;
						order.MakeConditional(order_id);

						this->InsertNewOrder(order.Pack());
					}
					ResetObjectToPlace();
					break;
				}
				if (this->goto_type == OPOS_CONDITIONAL_RETARGET) {
					VehicleOrderID order_id = this->GetOrderFromPt(_cursor.pos.y - this->top);
					if (order_id != INVALID_VEH_ORDER_ID) {
						this->ModifyOrder(this->OrderGetSel(), MOF_COND_DESTINATION | (order_id << 8));
					}
					ResetObjectToPlace();
					break;
				}

				VehicleOrderID sel = this->GetOrderFromPt(pt.y);

				if (_ctrl_pressed && sel < this->vehicle->GetNumOrders()) {
					TileIndex xy = this->vehicle->GetOrder(sel)->GetLocation(this->vehicle);
					if (xy != INVALID_TILE) ScrollMainWindowToTile(xy);
					return;
				}

				/* This order won't be selected any more, close all child windows and dropdowns */
				this->DeleteChildWindows();
				HideDropDownMenu(this);

				if (sel == INVALID_VEH_ORDER_ID || this->vehicle->owner != _local_company) {
					/* Deselect clicked order */
					this->selected_order = -1;
				} else if (sel == this->selected_order) {
					if (this->vehicle->type == VEH_TRAIN && sel < this->vehicle->GetNumOrders()) {
						int osl = ((this->vehicle->GetOrder(sel)->GetStopLocation() + 1) % OSL_END);
						if (osl == OSL_PLATFORM_THROUGH && !_settings_client.gui.show_adv_load_mode_features) {
							osl = OSL_PLATFORM_NEAR_END;
						}
						if (osl == OSL_PLATFORM_THROUGH) {
							for (const Vehicle *u = this->vehicle; u != nullptr; u = u->Next()) {
								/* Passengers may not be through-loaded */
								if (u->cargo_cap > 0 && IsCargoInClass(u->cargo_type, CC_PASSENGERS)) {
									osl = OSL_PLATFORM_NEAR_END;
									break;
								}
							}
						}
						this->ModifyOrder(sel, MOF_STOP_LOCATION | osl << 8);
					}
					if (this->vehicle->type == VEH_ROAD && sel < this->vehicle->GetNumOrders() && _settings_game.pf.pathfinder_for_roadvehs == VPF_YAPF) {
						DiagDirection current = this->vehicle->GetOrder(sel)->GetRoadVehTravelDirection();
						if (_settings_client.gui.show_adv_load_mode_features || current != INVALID_DIAGDIR) {
							uint dir = (current + 1) & 0xFF;
							if (dir >= DIAGDIR_END) dir = INVALID_DIAGDIR;
							this->ModifyOrder(sel, MOF_RV_TRAVEL_DIR | dir << 8);
						}
					}
				} else {
					/* Select clicked order */
					this->selected_order = sel;

					if (this->vehicle->owner == _local_company) {
						/* Activate drag and drop */
						SetObjectToPlaceWnd(SPR_CURSOR_MOUSE, PAL_NONE, HT_DRAG, this);
					}
				}

				this->UpdateButtonState();
				break;
			}

			case WID_O_SKIP:
				this->OrderClick_Skip();
				break;

			case WID_O_MANAGE_LIST:
			case WID_O_MGMT_LIST_BTN: {
				uint disabled_mask = (this->vehicle->GetNumOrders() < 2 ? 1 : 0) | (this->vehicle->GetNumOrders() < 3 ? 2 : 0);
				uint order_count = this->vehicle->GetNumOrders();
				for (uint i = 0; i < order_count; i++) {
					if (this->vehicle->GetOrder(i)->IsType(OT_CONDITIONAL)) {
						disabled_mask |= 2;
						break;
					}
				}
				ShowDropDownMenu(this, _order_manage_list_dropdown, -1, widget, disabled_mask, 0, 0, DDSF_LOST_FOCUS);
				break;
			}

			case WID_O_MGMT_BTN: {
				VehicleOrderID sel = this->OrderGetSel();
				const Order *order = this->vehicle->GetOrder(sel);
				if (order == nullptr) break;

				DropDownList list;
				list.emplace_back(new DropDownListStringItem(STR_ORDER_DUPLICATE_ORDER, 0, false));
				if (order->IsType(OT_CONDITIONAL)) list.emplace_back(new DropDownListStringItem(STR_ORDER_CHANGE_JUMP_TARGET, 1, false));
				if (!order->IsType(OT_IMPLICIT)) {
					list.emplace_back(new DropDownListItem(-1, false));
					list.emplace_back(new DropDownListStringItem(STR_COLOUR_DEFAULT, 0x100 + INVALID_COLOUR, false));
					auto add_colour = [&](Colours colour) {
						list.emplace_back(new DropDownListStringItem(STR_COLOUR_DARK_BLUE + colour, 0x100 + colour, false));
					};
					add_colour(COLOUR_YELLOW);
					add_colour(COLOUR_LIGHT_BLUE);
					add_colour(COLOUR_GREEN);
					add_colour(COLOUR_ORANGE);
					add_colour(COLOUR_PINK);
				}
				ShowDropDownList(this, std::move(list), 0x100 + order->GetColour(), widget, 0, false, DDSF_LOST_FOCUS);
				break;
			}

			case WID_O_DELETE:
				this->OrderClick_Delete();
				break;

			case WID_O_STOP_SHARING:
				this->OrderClick_StopSharing();
				break;

			case WID_O_NON_STOP:
				if (this->GetWidget<NWidgetLeaf>(widget)->ButtonHit(pt)) {
					this->OrderClick_Nonstop(-1);
				} else {
					const Order *o = this->vehicle->GetOrder(this->OrderGetSel());
					ShowDropDownMenu(this, _order_non_stop_drowdown, o->GetNonStopType(), WID_O_NON_STOP, _settings_game.order.nonstop_only ? 5 : 0,
							o->IsType(OT_GOTO_STATION) ? 0 : (o->IsType(OT_GOTO_WAYPOINT) ? 3 : 12), 0, DDSF_LOST_FOCUS);
				}
				break;

			case WID_O_GOTO:
				if (this->GetWidget<NWidgetLeaf>(widget)->ButtonHit(pt)) {
					if (this->goto_type != OPOS_NONE) {
						ResetObjectToPlace();
					} else {
						this->OrderClick_Goto(OPOS_GOTO);
					}
				} else {
					if (this->goto_type == OPOS_COND_VIA) ResetObjectToPlace();
					int sel;
					switch (this->goto_type) {
						case OPOS_NONE:        sel = -1; break;
						case OPOS_GOTO:        sel =  0; break;
						case OPOS_CONDITIONAL: sel =  2; break;
						case OPOS_SHARE:       sel =  3; break;
						case OPOS_CONDITIONAL_RETARGET: sel = -1; break;
						case OPOS_DEPARTURE_VIA:        sel =  7; break;
						default: NOT_REACHED();
					}
					uint32 hidden_mask = 0;
					if (_settings_client.gui.show_adv_tracerestrict_features) {
						bool have_counters = false;
						for (const TraceRestrictCounter *ctr : TraceRestrictCounter::Iterate()) {
							if (ctr->owner == this->vehicle->owner) {
								have_counters = true;
								break;
							}
						}
						if (!have_counters) {
							// Owner has no counters, don't both showing the menu item
							hidden_mask |= 0x20;
						}
					} else {
						hidden_mask |= 0x30;
					}
					ShowDropDownMenu(this, this->vehicle->type == VEH_AIRCRAFT ? _order_goto_dropdown_aircraft : _order_goto_dropdown, sel, WID_O_GOTO,
							0, hidden_mask, 0, DDSF_LOST_FOCUS);
				}
				break;

			case WID_O_FULL_LOAD:
				if (this->GetWidget<NWidgetLeaf>(widget)->ButtonHit(pt)) {
					this->OrderClick_FullLoad(OLF_FULL_LOAD_ANY, true);
				} else {
					ShowDropDownMenu(this, _order_full_load_drowdown, this->vehicle->GetOrder(this->OrderGetSel())->GetLoadType(), WID_O_FULL_LOAD, 0, 0xE2 /* 1110 0010 */, 0, DDSF_LOST_FOCUS);
				}
				break;

			case WID_O_UNLOAD:
				if (this->GetWidget<NWidgetLeaf>(widget)->ButtonHit(pt)) {
					this->OrderClick_Unload(OUFB_UNLOAD, true);
				} else {
					ShowDropDownMenu(this, _order_unload_drowdown, this->vehicle->GetOrder(this->OrderGetSel())->GetUnloadType(), WID_O_UNLOAD, 0, 0xE8 /* 1110 1000 */, 0, DDSF_LOST_FOCUS);
				}
				break;

			case WID_O_REFIT:
				this->OrderClick_Refit(0, false);
				break;

			case WID_O_SERVICE:
				if (this->GetWidget<NWidgetLeaf>(widget)->ButtonHit(pt)) {
					this->OrderClick_Service(-1);
				} else {
					ShowDropDownMenu(this, _order_depot_action_dropdown, DepotActionStringIndex(this->vehicle->GetOrder(this->OrderGetSel())),
							WID_O_SERVICE, 0, _settings_client.gui.show_depot_sell_gui ? 0 : (1 << DA_SELL), 0, DDSF_LOST_FOCUS);
				}
				break;

			case WID_O_REFIT_DROPDOWN:
				if (this->GetWidget<NWidgetLeaf>(widget)->ButtonHit(pt)) {
					this->OrderClick_Refit(0, true);
				} else {
					ShowDropDownMenu(this, _order_refit_action_dropdown, 0, WID_O_REFIT_DROPDOWN, 0, 0, 0, DDSF_LOST_FOCUS);
				}
				break;

			case WID_O_COND_SLOT: {
				int selected;
				const Order *order = this->vehicle->GetOrder(this->OrderGetSel());
				TraceRestrictSlotID value = order->GetXData();
				DropDownList list = GetSlotDropDownList(this->vehicle->owner, value, selected, this->vehicle->type, order->GetConditionVariable() == OCV_SLOT_OCCUPANCY);
				if (!list.empty()) ShowDropDownList(this, std::move(list), selected, WID_O_COND_SLOT, 0);
				break;
			}

			case WID_O_COND_COUNTER: {
				int selected;
				TraceRestrictCounterID value = GB(this->vehicle->GetOrder(this->OrderGetSel())->GetXData(), 16, 16);
				DropDownList list = GetCounterDropDownList(this->vehicle->owner, value, selected);
				if (!list.empty()) ShowDropDownList(this, std::move(list), selected, WID_O_COND_COUNTER, 0);
				break;
			}

			case WID_O_COND_TIME_DATE: {
				ShowDropDownMenu(this, _order_time_date_dropdown, this->vehicle->GetOrder(this->OrderGetSel())->GetConditionValue(),
						WID_O_COND_TIME_DATE, _settings_game.game_time.time_in_minutes ? 0 : 7, 0);
				break;
			}

			case WID_O_COND_TIMETABLE: {
				ShowDropDownMenu(this, _order_timetable_dropdown, this->vehicle->GetOrder(this->OrderGetSel())->GetConditionValue(),
						WID_O_COND_TIMETABLE, 0, 0);
				break;
			}

			case WID_O_COND_SCHED_SELECT: {
				int selected = GB(this->vehicle->GetOrder(this->OrderGetSel())->GetXData(), 0, 16);
				if (selected == UINT16_MAX) selected = -1;

				uint count = this->vehicle->orders->GetScheduledDispatchScheduleCount();
				DropDownList list;
				for (uint i = 0; i < count; ++i) {
					const DispatchSchedule &ds = this->vehicle->orders->GetDispatchScheduleByIndex(i);
					if (ds.ScheduleName().empty()) {
						DropDownListParamStringItem *item = new DropDownListParamStringItem(STR_TIMETABLE_ASSIGN_SCHEDULE_ID, i, false);
						item->SetParam(0, i + 1);
						list.emplace_back(item);
					} else {
						DropDownListCharStringItem *item = new DropDownListCharStringItem(ds.ScheduleName(), i, false);
						list.emplace_back(item);
					}
				}
				if (!list.empty()) ShowDropDownList(this, std::move(list), selected, WID_O_COND_SCHED_SELECT, 0);
				break;
			}

			case WID_O_COND_SCHED_TEST: {
				ShowDropDownMenu(this, _order_dispatch_slot_dropdown, this->vehicle->GetOrder(this->OrderGetSel())->GetConditionValue() / 2,
						WID_O_COND_SCHED_TEST, 0, 0);
				break;
			}

			case WID_O_REVERSE: {
				VehicleOrderID sel_ord = this->OrderGetSel();
				const Order *order = this->vehicle->GetOrder(sel_ord);

				if (order == nullptr) break;

				this->ModifyOrder(sel_ord, MOF_WAYPOINT_FLAGS | (order->GetWaypointFlags() ^ OWF_REVERSE) << 8);
				break;
			}

			case WID_O_COND_CARGO:
			case WID_O_COND_AUX_CARGO: {
				uint value = this->vehicle->GetOrder(this->OrderGetSel())->GetConditionValue();
				DropDownList list;
				for (size_t i = 0; i < _sorted_standard_cargo_specs.size(); ++i) {
					const CargoSpec *cs = _sorted_cargo_specs[i];
					list.emplace_back(new DropDownListStringItem(cs->name, cs->Index(), false));
				}
				if (!list.empty()) ShowDropDownList(this, std::move(list), value, widget, 0);
				break;
			}

			case WID_O_COND_AUX_VIA: {
				if (this->goto_type != OPOS_NONE) {
					ResetObjectToPlace();
				} else if (GB(this->vehicle->GetOrder(this->OrderGetSel())->GetXData(), 16, 16) != 0) {
					this->ModifyOrder(this->OrderGetSel(), MOF_COND_VALUE_3 | NEW_STATION << 8);
				} else {
					this->OrderClick_Goto(OPOS_COND_VIA);
				}
				break;
			}

			case WID_O_TIMETABLE_VIEW:
				ShowTimetableWindow(this->vehicle);
				break;

			case WID_O_COND_VARIABLE: {
				const OrderConditionVariable ocv = this->vehicle->GetOrder(this->OrderGetSel())->GetConditionVariable();
				DropDownList list;
				for (uint i = 0; i < lengthof(_order_conditional_variable); i++) {
					if (this->vehicle->type != VEH_TRAIN && _order_conditional_variable[i] == OCV_FREE_PLATFORMS) {
						continue;
					}
					if (ocv != _order_conditional_variable[i]) {
						if ((_order_conditional_variable[i] == OCV_VEH_IN_SLOT || _order_conditional_variable[i] == OCV_SLOT_OCCUPANCY ||
								_order_conditional_variable[i] == OCV_COUNTER_VALUE) && !_settings_client.gui.show_adv_tracerestrict_features) {
							continue;
						}
						if ((_order_conditional_variable[i] == OCV_DISPATCH_SLOT) && this->vehicle->orders->GetScheduledDispatchScheduleCount() == 0) {
							continue;
						}
					}
					list.emplace_back(new DropDownListStringItem(OrderStringForVariable(this->vehicle, _order_conditional_variable[i]), _order_conditional_variable[i], false));
				}
				ShowDropDownList(this, std::move(list), ocv, WID_O_COND_VARIABLE);
				break;
			}

			case WID_O_COND_COMPARATOR: {
				const Order *o = this->vehicle->GetOrder(this->OrderGetSel());
				if (o->GetConditionVariable() == OCV_DISPATCH_SLOT) {
					DropDownList list;
					list.emplace_back(new DropDownListStringItem(STR_ORDER_CONDITIONAL_COMPARATOR_DISPATCH_SLOT_IS_FIRST, 0x100, false));
					list.emplace_back(new DropDownListStringItem(STR_ORDER_CONDITIONAL_COMPARATOR_DISPATCH_SLOT_IS_NOT_FIRST, 0x101, false));
					list.emplace_back(new DropDownListStringItem(STR_ORDER_CONDITIONAL_COMPARATOR_DISPATCH_SLOT_IS_LAST, 0x102, false));
					list.emplace_back(new DropDownListStringItem(STR_ORDER_CONDITIONAL_COMPARATOR_DISPATCH_SLOT_IS_NOT_LAST, 0x103, false));
					int selected = 0x100 + ((o->GetConditionValue() % 2) * 2) + ((o->GetConditionComparator() == OCC_IS_FALSE) ? 1 : 0);
					ShowDropDownList(this, std::move(list), selected, WID_O_COND_COMPARATOR, 0);
					break;
				}
				uint mask;
				switch (o->GetConditionVariable()) {
					case OCV_REQUIRES_SERVICE:
					case OCV_CARGO_ACCEPTANCE:
					case OCV_CARGO_WAITING:
						mask = 0x3F;
						break;

					case OCV_VEH_IN_SLOT:
					case OCV_SLOT_OCCUPANCY:
						mask = 0x3C;
						break;

					case OCV_TIMETABLE:
						mask = 0xC3;
						break;

					default:
						mask = 0xC0;
						break;
				}
				ShowDropDownMenu(this, GetComparatorStrings(this->vehicle, o), o->GetConditionComparator(), WID_O_COND_COMPARATOR, 0, mask, 0, DDSF_LOST_FOCUS);
				break;
			}

			case WID_O_COND_VALUE: {
				const Order *order = this->vehicle->GetOrder(this->OrderGetSel());
				uint value;
				CharSetFilter charset_filter = CS_NUMERAL;
				switch (order->GetConditionVariable()) {
					case OCV_CARGO_LOAD_PERCENTAGE:
					case OCV_TIME_DATE:
						value = order->GetXData();
						break;

					case OCV_TIMETABLE:
						value = order->GetXData();
						if (!_settings_client.gui.timetable_in_ticks) {
							value /= DATE_UNIT_SIZE;
							charset_filter = CS_NUMERAL_DECIMAL;
						}
						break;

					case OCV_CARGO_WAITING_AMOUNT:
					case OCV_COUNTER_VALUE:
						value = GB(order->GetXData(), 0, 16);
						break;

					default:
						value = order->GetConditionValue();
						break;
				}
				if (order->GetConditionVariable() == OCV_MAX_SPEED) value = ConvertSpeedToDisplaySpeed(value, this->vehicle->type);
				if (order->GetConditionVariable() == OCV_CARGO_WAITING_AMOUNT) value = ConvertCargoQuantityToDisplayQuantity(order->GetConditionValue(), value);
				this->query_text_widget = widget;
				SetDParam(0, value);
				ShowQueryString(STR_JUST_INT, STR_ORDER_CONDITIONAL_VALUE_CAPT, (order->GetConditionVariable() == OCV_CARGO_WAITING_AMOUNT) ? 12 : 6, this, charset_filter, QSF_NONE);
				break;
			}

			case WID_O_SHARED_ORDER_LIST:
				ShowVehicleListWindow(this->vehicle);
				break;

			case WID_O_ADD_VEH_GROUP: {
				this->query_text_widget = WID_O_ADD_VEH_GROUP;
				ShowQueryString(STR_EMPTY, STR_GROUP_RENAME_CAPTION, MAX_LENGTH_GROUP_NAME_CHARS, this, CS_ALPHANUMERAL, QSF_ENABLE_DEFAULT | QSF_LEN_IN_CHARS);
				break;
			}

			case WID_O_OCCUPANCY_TOGGLE:
				ToggleWidgetLoweredState(WID_O_OCCUPANCY_TOGGLE);
				this->UpdateButtonState();
				this->ReInit();
				break;

			case WID_O_RELEASE_SLOT: {
				int selected;
				TraceRestrictSlotID value = this->vehicle->GetOrder(this->OrderGetSel())->GetDestination();
				DropDownList list = GetSlotDropDownList(this->vehicle->owner, value, selected, this->vehicle->type, false);
				if (!list.empty()) ShowDropDownList(this, std::move(list), selected, WID_O_RELEASE_SLOT, 0);
				break;
			}

			case WID_O_COUNTER_OP: {
				DropDownList list;
				list.emplace_back(new DropDownListStringItem(STR_TRACE_RESTRICT_COUNTER_INCREASE, 0, false));
				list.emplace_back(new DropDownListStringItem(STR_TRACE_RESTRICT_COUNTER_DECREASE, 1, false));
				list.emplace_back(new DropDownListStringItem(STR_TRACE_RESTRICT_COUNTER_SET, 2, false));
				int selected = this->vehicle->GetOrder(this->OrderGetSel())->GetCounterOperation();
				ShowDropDownList(this, std::move(list), selected, WID_O_COUNTER_OP, 0);
				break;
			}

			case WID_O_CHANGE_COUNTER: {
				int selected;
				TraceRestrictCounterID value = this->vehicle->GetOrder(this->OrderGetSel())->GetDestination();
				DropDownList list = GetCounterDropDownList(this->vehicle->owner, value, selected);
				if (!list.empty()) ShowDropDownList(this, std::move(list), selected, WID_O_CHANGE_COUNTER, 0);
				break;
			}

			case WID_O_COUNTER_VALUE: {
				const Order *order = this->vehicle->GetOrder(this->OrderGetSel());
				this->query_text_widget = widget;
				SetDParam(0, order->GetXData());
				ShowQueryString(STR_JUST_INT, STR_TRACE_RESTRICT_VALUE_CAPTION, 10, this, CS_NUMERAL, QSF_NONE);
				break;
			}

			case WID_O_TEXT_LABEL: {
				const Order *order = this->vehicle->GetOrder(this->OrderGetSel());
				this->query_text_widget = widget;
				SetDParamStr(0, order->GetLabelText());
				ShowQueryString(STR_JUST_RAW_STRING, STR_ORDER_LABEL_TEXT_CAPTION, NUM_CARGO - 1, this, CS_ALPHANUMERAL, QSF_NONE);
				break;
			}

			case WID_O_DEPARTURE_VIA_TYPE: {
				DropDownList list;
				list.emplace_back(new DropDownListStringItem(STR_ORDER_LABEL_DEPARTURES_SHOW_AS_VIA, OLST_DEPARTURES_VIA, false));
				list.emplace_back(new DropDownListStringItem(STR_ORDER_LABEL_DEPARTURES_REMOVE_VIA, OLST_DEPARTURES_REMOVE_VIA, false));
				int selected = this->vehicle->GetOrder(this->OrderGetSel())->GetLabelSubType();
				ShowDropDownList(this, std::move(list), selected, WID_O_DEPARTURE_VIA_TYPE, 0);
				break;
			}

			case WID_O_TOGGLE_SIZE: {
				_settings_client.gui.show_order_management_button = !_settings_client.gui.show_order_management_button;
				InvalidateWindowClassesData(WC_VEHICLE_ORDERS);
				break;
			}
		}
	}

	void OnQueryTextFinished(char *str) override
	{
		if (this->query_text_widget == WID_O_COND_VALUE && !StrEmpty(str)) {
			VehicleOrderID sel = this->OrderGetSel();
			uint value = atoi(str);

			switch (this->vehicle->GetOrder(sel)->GetConditionVariable()) {
				case OCV_MAX_SPEED:
					value = Clamp(ConvertDisplaySpeedToSpeed(value, this->vehicle->type), 0, 2047);
					break;

				case OCV_PERCENT:
				case OCV_RELIABILITY:
				case OCV_LOAD_PERCENTAGE:
				case OCV_CARGO_LOAD_PERCENTAGE:
					value = Clamp(value, 0, 100);
					break;

				case OCV_CARGO_WAITING_AMOUNT:
					value = Clamp(ConvertDisplayQuantityToCargoQuantity(this->vehicle->GetOrder(sel)->GetConditionValue(), value), 0, 0xFFFF);
					break;

				case OCV_COUNTER_VALUE:
				case OCV_TIME_DATE:
					value = Clamp(value, 0, 0xFFFF);
					break;

				case OCV_TIMETABLE: {
					value = Clamp(ParseTimetableDuration(str), 0, 0xFFFF);
					break;
				}

				default:
					value = Clamp(value, 0, 2047);
					break;
			}
			this->ModifyOrder(sel, MOF_COND_VALUE | value << 8);
		}

		if (this->query_text_widget == WID_O_COUNTER_VALUE && !StrEmpty(str)) {
			VehicleOrderID sel = this->OrderGetSel();
			uint value = Clamp(atoi(str), 0, 0xFFFF);
			this->ModifyOrder(sel, MOF_COUNTER_VALUE | value << 8);
		}

		if (this->query_text_widget == WID_O_ADD_VEH_GROUP) {
			DoCommandP(0, VehicleListIdentifier(VL_SINGLE_VEH, this->vehicle->type, this->vehicle->owner, this->vehicle->index).Pack(), CF_ANY, CMD_CREATE_GROUP_FROM_LIST | CMD_MSG(STR_ERROR_GROUP_CAN_T_CREATE), nullptr, str);
		}

		if (this->query_text_widget == WID_O_TEXT_LABEL && str != nullptr) {
			this->ModifyOrder(this->OrderGetSel(), MOF_LABEL_TEXT, true, str);
		}
	}

	void OnDropdownSelect(int widget, int index) override
	{
		switch (widget) {
			case WID_O_NON_STOP:
				this->OrderClick_Nonstop(index);
				break;

			case WID_O_FULL_LOAD:
				this->OrderClick_FullLoad((OrderLoadFlags)index);
				break;

			case WID_O_UNLOAD:
				this->OrderClick_Unload((OrderUnloadFlags)index);
				break;

			case WID_O_GOTO:
				switch (index) {
					case 0: this->OrderClick_Goto(OPOS_GOTO); break;
					case 1: this->OrderClick_NearestDepot(); break;
					case 2: this->OrderClick_Goto(OPOS_CONDITIONAL); break;
					case 3: this->OrderClick_Goto(OPOS_SHARE); break;
					case 4: this->OrderClick_ReleaseSlot(); break;
					case 5: this->OrderClick_ChangeCounter(); break;
					case 6: this->OrderClick_TextLabel(); break;
					case 7: this->OrderClick_Goto(OPOS_DEPARTURE_VIA); break;
					default: NOT_REACHED();
				}
				break;

			case WID_O_SERVICE:
				this->OrderClick_Service(index);
				break;

			case WID_O_REFIT_DROPDOWN:
				this->OrderClick_Refit(index, true);
				break;

			case WID_O_COND_VARIABLE:
				this->ModifyOrder(this->OrderGetSel(), MOF_COND_VARIABLE | index << 8);
				break;

			case WID_O_COND_COMPARATOR:
				if (index >= 0x100) {
					const Order *o = this->vehicle->GetOrder(this->OrderGetSel());
					if (o == nullptr || o->GetConditionVariable() != OCV_DISPATCH_SLOT) return;
					this->ModifyOrder(this->OrderGetSel(), MOF_COND_COMPARATOR | ((index & 1) ? OCC_IS_FALSE : OCC_IS_TRUE) << 8);
					this->ModifyOrder(this->OrderGetSel(), MOF_COND_VALUE_2 | ((o->GetConditionValue() & 2) | ((index & 2) >> 1)) << 8);
				} else {
					this->ModifyOrder(this->OrderGetSel(), MOF_COND_COMPARATOR | index << 8);
				}
				break;

			case WID_O_COND_CARGO:
				this->ModifyOrder(this->OrderGetSel(), MOF_COND_VALUE | index << 8);
				break;

			case WID_O_COND_AUX_CARGO:
				this->ModifyOrder(this->OrderGetSel(), MOF_COND_VALUE_2 | index << 8);
				break;

			case WID_O_COND_SLOT:
				this->ModifyOrder(this->OrderGetSel(), MOF_COND_VALUE | index << 8);
				break;

			case WID_O_COND_COUNTER:
				this->ModifyOrder(this->OrderGetSel(), MOF_COND_VALUE_2 | index << 8);
				break;

			case WID_O_COND_TIME_DATE:
				this->ModifyOrder(this->OrderGetSel(), MOF_COND_VALUE_2 | index << 8);
				break;

			case WID_O_COND_TIMETABLE:
				this->ModifyOrder(this->OrderGetSel(), MOF_COND_VALUE_2 | index << 8);
				break;

			case WID_O_COND_SCHED_SELECT:
				this->ModifyOrder(this->OrderGetSel(), MOF_COND_VALUE | index << 8);
				break;

			case WID_O_COND_SCHED_TEST: {
				const Order *o = this->vehicle->GetOrder(this->OrderGetSel());
				if (o == nullptr) return;
				index = (index * 2) | (o->GetConditionValue() & 1);
				this->ModifyOrder(this->OrderGetSel(), MOF_COND_VALUE_2 | index << 8);
				break;
			}

			case WID_O_RELEASE_SLOT:
				this->ModifyOrder(this->OrderGetSel(), MOF_SLOT | index << 8);
				break;

			case WID_O_COUNTER_OP:
				this->ModifyOrder(this->OrderGetSel(), MOF_COUNTER_OP | index << 8);
				break;

			case WID_O_CHANGE_COUNTER:
				this->ModifyOrder(this->OrderGetSel(), MOF_COUNTER_ID | index << 8);
				break;

			case WID_O_DEPARTURE_VIA_TYPE:
				this->ModifyOrder(this->OrderGetSel(), MOF_DEPARTURES_SUBTYPE | index << 8);
				break;

			case WID_O_MANAGE_LIST:
			case WID_O_MGMT_LIST_BTN:
				switch (index) {
					case 0: this->OrderClick_ReverseOrderList(0); break;
					case 1: this->OrderClick_ReverseOrderList(1); break;
					default: NOT_REACHED();
				}
				break;

			case WID_O_MGMT_BTN:
				if (this->goto_type == OPOS_CONDITIONAL_RETARGET) {
					ResetObjectToPlace();
					break;
				}
				if (index >= 0x100 && index <= 0x100 + INVALID_COLOUR) {
					this->ModifyOrder(this->OrderGetSel(), MOF_COLOUR | (index & 0xFF) << 8);
					break;
				}
				switch (index) {
					case 0:
						DoCommandP(this->vehicle->tile, this->vehicle->index, this->OrderGetSel(), CMD_DUPLICATE_ORDER | CMD_MSG(STR_ERROR_CAN_T_INSERT_NEW_ORDER));
						break;

					case 1:
						this->OrderClick_Goto(OPOS_CONDITIONAL_RETARGET);
						break;

					default:
						NOT_REACHED();
				}
				break;
		}
	}

	void OnDragDrop(Point pt, int widget) override
	{
		switch (widget) {
			case WID_O_ORDER_LIST: {
				VehicleOrderID from_order = this->OrderGetSel();
				VehicleOrderID to_order = this->GetOrderFromPt(pt.y);

				if (!(from_order == to_order || from_order == INVALID_VEH_ORDER_ID || from_order > this->vehicle->GetNumOrders() || to_order == INVALID_VEH_ORDER_ID || to_order > this->vehicle->GetNumOrders()) &&
						DoCommandP(this->vehicle->tile, this->vehicle->index, from_order | (to_order << 16), CMD_MOVE_ORDER | CMD_MSG(STR_ERROR_CAN_T_MOVE_THIS_ORDER))) {
					this->selected_order = -1;
					this->UpdateButtonState();
				}
				break;
			}

			case WID_O_DELETE:
				this->OrderClick_Delete();
				break;

			case WID_O_STOP_SHARING:
				this->OrderClick_StopSharing();
				break;
		}

		ResetObjectToPlace();

		if (this->order_over != INVALID_VEH_ORDER_ID) {
			/* End of drag-and-drop, hide dragged order destination highlight. */
			this->order_over = INVALID_VEH_ORDER_ID;
			this->SetWidgetDirty(WID_O_ORDER_LIST);
		}
	}

	EventState OnHotkey(int hotkey) override
	{
		if (this->vehicle->owner != _local_company) return ES_NOT_HANDLED;

		switch (hotkey) {
			case OHK_SKIP:           this->OrderClick_Skip(); break;
			case OHK_DELETE:         this->OrderClick_Delete(); break;
			case OHK_GOTO:           this->OrderClick_Goto(OPOS_GOTO); break;
			case OHK_NONSTOP:        this->OrderClick_Nonstop(-1); break;
			case OHK_VIA:            this->OrderClick_Nonstop(-2); break;
			case OHK_FULLLOAD:       this->OrderClick_FullLoad(OLF_FULL_LOAD_ANY, true); break;
			case OHK_UNLOAD:         this->OrderClick_Unload(OUFB_UNLOAD, true); break;
			case OHK_NEAREST_DEPOT:  this->OrderClick_NearestDepot(); break;
			case OHK_ALWAYS_SERVICE: this->OrderClick_Service(-1); break;
			case OHK_TRANSFER:       this->OrderClick_Unload(OUFB_TRANSFER, true); break;
			case OHK_NO_UNLOAD:      this->OrderClick_Unload(OUFB_NO_UNLOAD, true); break;
			case OHK_NO_LOAD:        this->OrderClick_FullLoad(OLFB_NO_LOAD, true); break;
			default: return ES_NOT_HANDLED;
		}
		return ES_HANDLED;
	}

	void OnPlaceObject(Point pt, TileIndex tile) override
	{
		if (this->goto_type == OPOS_GOTO) {
			const Order cmd = GetOrderCmdFromTile(this->vehicle, tile);
			if (cmd.IsType(OT_NOTHING)) return;

			if (this->InsertNewOrder(cmd.Pack())) {
				/* With quick goto the Go To button stays active */
				if (!_settings_client.gui.quick_goto) ResetObjectToPlace();
			}
		} else if (this->goto_type == OPOS_COND_VIA) {
			if (IsTileType(tile, MP_STATION) || IsTileType(tile, MP_INDUSTRY)) {
				const Station *st = nullptr;

				if (IsTileType(tile, MP_STATION)) {
					st = Station::GetByTile(tile);
				} else {
					const Industry *in = Industry::GetByTile(tile);
					st = in->neutral_station;
				}
				if (st != nullptr && IsInfraUsageAllowed(this->vehicle->type, this->vehicle->owner, st->owner)) {
					if (this->ModifyOrder(this->OrderGetSel(), MOF_COND_VALUE_3 | st->index << 8)) {
						ResetObjectToPlace();
					}
				}
			}
		} else if (this->goto_type == OPOS_DEPARTURE_VIA) {
			if (IsTileType(tile, MP_STATION) || IsTileType(tile, MP_INDUSTRY)) {
				const BaseStation *st = nullptr;

				if (IsTileType(tile, MP_STATION)) {
					st = BaseStation::GetByTile(tile);
				} else {
					const Industry *in = Industry::GetByTile(tile);
					st = in->neutral_station;
				}
				if (st != nullptr && IsInfraUsageAllowed(this->vehicle->type, this->vehicle->owner, st->owner)) {
					Order order;
					order.next = nullptr;
					order.index = 0;
					order.MakeLabel(OLST_DEPARTURES_VIA);
					order.SetDestination(st->index);

					if (this->InsertNewOrder(order.Pack())) {
						ResetObjectToPlace();
					}
				}
			}
		}
	}

	bool OnVehicleSelect(const Vehicle *v) override
	{
		/* v is vehicle getting orders. Only copy/clone orders if vehicle doesn't have any orders yet.
		 * We disallow copying orders of other vehicles if we already have at least one order entry
		 * ourself as it easily copies orders of vehicles within a station when we mean the station.
		 * Obviously if you press CTRL on a non-empty orders vehicle you know what you are doing
		 * TODO: give a warning message */
		bool share_order = _ctrl_pressed || this->goto_type == OPOS_SHARE;
		if (this->vehicle->GetNumOrders() != 0 && !share_order) return false;

		if (DoCommandP(this->vehicle->tile, this->vehicle->index | (share_order ? CO_SHARE : CO_COPY) << 30, v->index,
				share_order ? CMD_CLONE_ORDER | CMD_MSG(STR_ERROR_CAN_T_SHARE_ORDER_LIST) : CMD_CLONE_ORDER | CMD_MSG(STR_ERROR_CAN_T_COPY_ORDER_LIST))) {
			this->selected_order = -1;
			ResetObjectToPlace();
		}
		return true;
	}

	/**
	 * Clones an order list from a vehicle list.  If this doesn't make sense (because not all vehicles in the list have the same orders), then it displays an error.
	 * @return This always returns true, which indicates that the contextual action handled the mouse click.
	 *         Note that it's correct behaviour to always handle the click even though an error is displayed,
	 *         because users aren't going to expect the default action to be performed just because they overlooked that cloning doesn't make sense.
	 */
	bool OnVehicleSelect(VehicleList::const_iterator begin, VehicleList::const_iterator end) override
	{
		bool share_order = _ctrl_pressed || this->goto_type == OPOS_SHARE;
		if (this->vehicle->GetNumOrders() != 0 && !share_order) return false;

		if (!share_order) {
			/* If CTRL is not pressed: If all the vehicles in this list have the same orders, then copy orders */
			if (AllEqual(begin, end, [](const Vehicle *v1, const Vehicle *v2) {
				return VehiclesHaveSameOrderList(v1, v2);
			})) {
				OnVehicleSelect(*begin);
			} else {
				ShowErrorMessage(STR_ERROR_CAN_T_COPY_ORDER_LIST, STR_ERROR_CAN_T_COPY_ORDER_VEHICLE_LIST, WL_INFO);
			}
		} else {
			/* If CTRL is pressed: If all the vehicles in this list share orders, then copy orders */
			if (AllEqual(begin, end, [](const Vehicle *v1, const Vehicle *v2) {
				return v1->FirstShared() == v2->FirstShared();
			})) {
				OnVehicleSelect(*begin);
			} else {
				ShowErrorMessage(STR_ERROR_CAN_T_SHARE_ORDER_LIST, STR_ERROR_CAN_T_SHARE_ORDER_VEHICLE_LIST, WL_INFO);
			}
		}

		return true;
	}

	void OnPlaceObjectAbort() override
	{
		this->goto_type = OPOS_NONE;
		this->SetWidgetDirty(WID_O_GOTO);
		this->SetWidgetDirty(WID_O_COND_AUX_VIA);
		this->SetWidgetDirty(WID_O_MGMT_BTN);

		/* Remove drag highlighting if it exists. */
		if (this->order_over != INVALID_VEH_ORDER_ID) {
			this->order_over = INVALID_VEH_ORDER_ID;
			this->SetWidgetDirty(WID_O_ORDER_LIST);
		}
	}

	void OnMouseDrag(Point pt, int widget) override
	{
		if (this->selected_order != -1 && widget == WID_O_ORDER_LIST) {
			/* An order is dragged.. */
			VehicleOrderID from_order = this->OrderGetSel();
			VehicleOrderID to_order = this->GetOrderFromPt(pt.y);
			uint num_orders = this->vehicle->GetNumOrders();

			if (from_order != INVALID_VEH_ORDER_ID && from_order <= num_orders) {
				if (to_order != INVALID_VEH_ORDER_ID && to_order <= num_orders) { // ..over an existing order.
					this->order_over = to_order;
					this->SetWidgetDirty(widget);
				} else if (from_order != to_order && this->order_over != INVALID_VEH_ORDER_ID) { // ..outside of the order list.
					this->order_over = INVALID_VEH_ORDER_ID;
					this->SetWidgetDirty(widget);
				}
			}
		}
	}

	void OnResize() override
	{
		/* Update the scroll bar */
		this->vscroll->SetCapacityFromWidget(this, WID_O_ORDER_LIST);
	}

	virtual void OnFocus(Window *previously_focused_window) override
	{
		if (HasFocusedVehicleChanged(this->window_number, previously_focused_window)) {
			MarkDirtyFocusedRoutePaths(this->vehicle);
		}
	}

	virtual void OnFocusLost(Window *newly_focused_window) override
	{
		if (HasFocusedVehicleChanged(this->window_number, newly_focused_window)) {
			MarkDirtyFocusedRoutePaths(this->vehicle);
		}
	}

	void OnDropdownClose(Point pt, int widget, int index, bool instant_close) override
	{
		Window::OnDropdownClose(pt, widget, index, instant_close);
		if (this->GetWidget<NWidgetStacked>(WID_O_SEL_BOTTOM_LEFT)->shown_plane == DP_BOTTOM_LEFT_MANAGE_LIST) {
			this->UpdateButtonState();
		}
	}

	bool OnTooltip(Point pt, int widget, TooltipCloseCondition close_cond) override
	{
		switch (widget) {
			case WID_O_SHARED_ORDER_LIST: {
				if (this->vehicle->owner == _local_company) {
					uint64 args[] = { STR_ORDERS_VEH_WITH_SHARED_ORDERS_LIST_TOOLTIP };
					GuiShowTooltips(this, STR_ORDERS_VEH_WITH_SHARED_ORDERS_LIST_TOOLTIP_EXTRA, lengthof(args), args, close_cond);
					return true;
				}
				return false;
			}
			default:
				return false;
		}
	}

	const Vehicle *GetVehicle()
	{
		return this->vehicle;
	}

	static HotkeyList hotkeys;
};

static Hotkey order_hotkeys[] = {
	Hotkey('D', "skip", OHK_SKIP),
	Hotkey('F', "delete", OHK_DELETE),
	Hotkey('G', "goto", OHK_GOTO),
	Hotkey('H', "nonstop", OHK_NONSTOP),
	Hotkey((uint16)0, "via", OHK_VIA),
	Hotkey('J', "fullload", OHK_FULLLOAD),
	Hotkey('K', "unload", OHK_UNLOAD),
	Hotkey((uint16)0, "nearest_depot", OHK_NEAREST_DEPOT),
	Hotkey((uint16)0, "always_service", OHK_ALWAYS_SERVICE),
	Hotkey((uint16)0, "transfer", OHK_TRANSFER),
	Hotkey((uint16)0, "no_unload", OHK_NO_UNLOAD),
	Hotkey((uint16)0, "no_load", OHK_NO_LOAD),
	HOTKEY_LIST_END
};
HotkeyList OrdersWindow::hotkeys("order", order_hotkeys);

/** Nested widget definition for "your" train orders. */
static const NWidgetPart _nested_orders_train_widgets[] = {
	NWidget(NWID_HORIZONTAL),
		NWidget(WWT_CLOSEBOX, COLOUR_GREY),
		NWidget(WWT_CAPTION, COLOUR_GREY, WID_O_CAPTION), SetDataTip(STR_ORDERS_CAPTION, STR_TOOLTIP_WINDOW_TITLE_DRAG_THIS),
		NWidget(WWT_PUSHBTN, COLOUR_GREY, WID_O_TIMETABLE_VIEW), SetMinimalSize(61, 14), SetDataTip(0x0, STR_ORDERS_TIMETABLE_VIEW_TOOLTIP),
		NWidget(WWT_IMGBTN, COLOUR_GREY, WID_O_TOGGLE_SIZE), SetDataTip(SPR_LARGE_SMALL_WINDOW, STR_ORDERS_TOGGLE_MANAGEMENT_BUTTON_TOOLTIP),
		NWidget(WWT_SHADEBOX, COLOUR_GREY),
		NWidget(WWT_DEFSIZEBOX, COLOUR_GREY),
		NWidget(WWT_STICKYBOX, COLOUR_GREY),
	EndContainer(),
	NWidget(NWID_HORIZONTAL),
		NWidget(WWT_PANEL, COLOUR_GREY, WID_O_ORDER_LIST), SetMinimalSize(372, 62), SetDataTip(0x0, STR_ORDERS_LIST_TOOLTIP), SetResize(1, 1), SetScrollbar(WID_O_SCROLLBAR), EndContainer(),
		NWidget(NWID_SELECTION, INVALID_COLOUR, WID_O_SEL_OCCUPANCY),
			NWidget(WWT_PANEL, COLOUR_GREY, WID_O_OCCUPANCY_LIST), SetMinimalSize(50, 0), SetFill(0, 1), SetDataTip(STR_NULL, STR_ORDERS_OCCUPANCY_LIST_TOOLTIP),
															SetScrollbar(WID_O_SCROLLBAR), EndContainer(),
		EndContainer(),
		NWidget(NWID_VSCROLLBAR, COLOUR_GREY, WID_O_SCROLLBAR),
	EndContainer(),

	/* First button row. */
	NWidget(NWID_HORIZONTAL),
		NWidget(NWID_SELECTION, INVALID_COLOUR, WID_O_SEL_TOP_ROW_GROUNDVEHICLE),
			NWidget(NWID_HORIZONTAL, NC_EQUALSIZE),
				NWidget(NWID_BUTTON_DROPDOWN, COLOUR_GREY, WID_O_NON_STOP), SetMinimalSize(93, 12), SetFill(1, 0),
															SetDataTip(STR_ORDER_NON_STOP, STR_ORDER_TOOLTIP_NON_STOP), SetResize(1, 0),
				NWidget(NWID_SELECTION, INVALID_COLOUR, WID_O_SEL_TOP_LEFT),
					NWidget(NWID_BUTTON_DROPDOWN, COLOUR_GREY, WID_O_FULL_LOAD), SetMinimalSize(93, 12), SetFill(1, 0),
															SetDataTip(STR_ORDER_TOGGLE_FULL_LOAD, STR_ORDER_TOOLTIP_FULL_LOAD), SetResize(1, 0),
					NWidget(WWT_PUSHTXTBTN, COLOUR_GREY, WID_O_REFIT), SetMinimalSize(93, 12), SetFill(1, 0),
															SetDataTip(STR_ORDER_REFIT, STR_ORDER_REFIT_TOOLTIP), SetResize(1, 0),
					NWidget(WWT_TEXTBTN, COLOUR_GREY, WID_O_REVERSE), SetMinimalSize(93, 12), SetFill(1, 0),
															SetDataTip(STR_ORDER_REVERSE, STR_ORDER_REVERSE_TOOLTIP), SetResize(1, 0),
				EndContainer(),
				NWidget(NWID_SELECTION, INVALID_COLOUR, WID_O_SEL_TOP_MIDDLE),
					NWidget(NWID_BUTTON_DROPDOWN, COLOUR_GREY, WID_O_UNLOAD), SetMinimalSize(93, 12), SetFill(1, 0),
															SetDataTip(STR_ORDER_TOGGLE_UNLOAD, STR_ORDER_TOOLTIP_UNLOAD), SetResize(1, 0),
					NWidget(NWID_BUTTON_DROPDOWN, COLOUR_GREY, WID_O_SERVICE), SetMinimalSize(93, 12), SetFill(1, 0),
															SetDataTip(STR_ORDER_SERVICE, STR_ORDER_SERVICE_TOOLTIP), SetResize(1, 0),
				EndContainer(),
				NWidget(NWID_SELECTION, INVALID_COLOUR, WID_O_SEL_TOP_RIGHT),
					NWidget(WWT_TEXTBTN, COLOUR_GREY, WID_O_EMPTY), SetMinimalSize(93, 12), SetFill(1, 0),
															SetDataTip(STR_ORDER_REFIT, STR_ORDER_REFIT_TOOLTIP), SetResize(1, 0),
					NWidget(NWID_BUTTON_DROPDOWN, COLOUR_GREY, WID_O_REFIT_DROPDOWN), SetMinimalSize(93, 12), SetFill(1, 0),
															SetDataTip(STR_ORDER_REFIT_AUTO, STR_ORDER_REFIT_AUTO_TOOLTIP), SetResize(1, 0),
				EndContainer(),
			EndContainer(),
			NWidget(NWID_HORIZONTAL, NC_EQUALSIZE),
				NWidget(WWT_DROPDOWN, COLOUR_GREY, WID_O_COND_VARIABLE), SetMinimalSize(124, 12), SetFill(1, 0),
															SetDataTip(STR_NULL, STR_ORDER_CONDITIONAL_VARIABLE_TOOLTIP), SetResize(1, 0),
				NWidget(NWID_SELECTION, INVALID_COLOUR, WID_O_SEL_COND_AUX),
					NWidget(WWT_DROPDOWN, COLOUR_GREY, WID_O_COND_AUX_CARGO), SetMinimalSize(124, 12), SetFill(1, 0),
													SetDataTip(STR_NULL, STR_ORDER_CONDITIONAL_CARGO_TOOLTIP), SetResize(1, 0),
					NWidget(WWT_DROPDOWN, COLOUR_GREY, WID_O_COND_TIME_DATE), SetMinimalSize(124, 12), SetFill(1, 0),
															SetDataTip(STR_NULL, STR_ORDER_CONDITIONAL_TIME_DATE_TOOLTIP), SetResize(1, 0),
					NWidget(WWT_DROPDOWN, COLOUR_GREY, WID_O_COND_TIMETABLE), SetMinimalSize(124, 12), SetFill(1, 0),
															SetDataTip(STR_NULL, STR_ORDER_CONDITIONAL_TIMETABLE_TOOLTIP), SetResize(1, 0),
					NWidget(WWT_DROPDOWN, COLOUR_GREY, WID_O_COND_COUNTER), SetMinimalSize(124, 12), SetFill(1, 0),
															SetDataTip(STR_NULL, STR_ORDER_CONDITIONAL_COUNTER_TOOLTIP), SetResize(1, 0),
					NWidget(WWT_DROPDOWN, COLOUR_GREY, WID_O_COND_SCHED_SELECT), SetMinimalSize(124, 12), SetFill(1, 0),
															SetDataTip(STR_NULL, STR_ORDER_CONDITIONAL_SCHED_SELECT_TOOLTIP), SetResize(1, 0),
				EndContainer(),
				NWidget(NWID_SELECTION, INVALID_COLOUR, WID_O_SEL_COND_AUX2),
					NWidget(WWT_TEXTBTN, COLOUR_GREY, WID_O_COND_AUX_VIA), SetMinimalSize(36, 12),
													SetDataTip(STR_ORDER_CONDITIONAL_VIA, STR_ORDER_CONDITIONAL_VIA_TOOLTIP),
					NWidget(WWT_DROPDOWN, COLOUR_GREY, WID_O_COND_SCHED_TEST), SetMinimalSize(124, 12), SetFill(1, 0),
															SetDataTip(STR_NULL, STR_ORDER_CONDITIONAL_SCHED_TEST_TOOLTIP), SetResize(1, 0),
				EndContainer(),
				NWidget(WWT_DROPDOWN, COLOUR_GREY, WID_O_COND_COMPARATOR), SetMinimalSize(124, 12), SetFill(1, 0),
															SetDataTip(STR_NULL, STR_ORDER_CONDITIONAL_COMPARATOR_TOOLTIP), SetResize(1, 0),
				NWidget(NWID_SELECTION, INVALID_COLOUR, WID_O_SEL_COND_VALUE),
					NWidget(WWT_PUSHTXTBTN, COLOUR_GREY, WID_O_COND_VALUE), SetMinimalSize(124, 12), SetFill(1, 0),
															SetDataTip(STR_JUST_COMMA, STR_ORDER_CONDITIONAL_VALUE_TOOLTIP), SetResize(1, 0),
					NWidget(WWT_DROPDOWN, COLOUR_GREY, WID_O_COND_CARGO), SetMinimalSize(124, 12), SetFill(1, 0),
															SetDataTip(STR_NULL, STR_ORDER_CONDITIONAL_CARGO_TOOLTIP), SetResize(1, 0),
					NWidget(WWT_DROPDOWN, COLOUR_GREY, WID_O_COND_SLOT), SetMinimalSize(124, 12), SetFill(1, 0),
															SetDataTip(STR_NULL, STR_ORDER_CONDITIONAL_SLOT_TOOLTIP), SetResize(1, 0),
				EndContainer(),
			EndContainer(),
			NWidget(NWID_HORIZONTAL, NC_EQUALSIZE),
				NWidget(WWT_PANEL, COLOUR_GREY), SetResize(1, 0), EndContainer(),
				NWidget(WWT_PANEL, COLOUR_GREY), SetResize(1, 0), EndContainer(),
				NWidget(WWT_DROPDOWN, COLOUR_GREY, WID_O_RELEASE_SLOT), SetMinimalSize(124, 12), SetFill(1, 0),
														SetDataTip(STR_NULL, STR_ORDER_RELEASE_SLOT_TOOLTIP), SetResize(1, 0),
			EndContainer(),
			NWidget(NWID_HORIZONTAL, NC_EQUALSIZE),
				NWidget(WWT_DROPDOWN, COLOUR_GREY, WID_O_COUNTER_OP), SetMinimalSize(124, 12), SetFill(1, 0),
														SetDataTip(STR_JUST_STRING, STR_TRACE_RESTRICT_COUNTER_OP_TOOLTIP), SetResize(1, 0),
				NWidget(WWT_DROPDOWN, COLOUR_GREY, WID_O_CHANGE_COUNTER), SetMinimalSize(124, 12), SetFill(1, 0),
														SetDataTip(STR_NULL, STR_ORDER_CHANGE_COUNTER_TOOLTIP), SetResize(1, 0),
				NWidget(WWT_PUSHTXTBTN, COLOUR_GREY, WID_O_COUNTER_VALUE), SetMinimalSize(124, 12), SetFill(1, 0),
														SetDataTip(STR_JUST_COMMA, STR_TRACE_RESTRICT_COND_VALUE_TOOLTIP), SetResize(1, 0),
			EndContainer(),
			NWidget(NWID_HORIZONTAL, NC_EQUALSIZE),
				NWidget(WWT_PANEL, COLOUR_GREY), SetResize(1, 0), EndContainer(),
				NWidget(WWT_PANEL, COLOUR_GREY), SetResize(1, 0), EndContainer(),
				NWidget(WWT_PUSHTXTBTN, COLOUR_GREY, WID_O_TEXT_LABEL), SetMinimalSize(124, 12), SetFill(1, 0),
														SetDataTip(STR_ORDER_LABEL_TEXT_BUTTON, STR_ORDER_LABEL_TEXT_BUTTON_TOOLTIP), SetResize(1, 0),
			EndContainer(),
			NWidget(NWID_HORIZONTAL, NC_EQUALSIZE),
				NWidget(WWT_PANEL, COLOUR_GREY), SetResize(1, 0), EndContainer(),
				NWidget(WWT_PANEL, COLOUR_GREY), SetResize(1, 0), EndContainer(),
				NWidget(WWT_DROPDOWN, COLOUR_GREY, WID_O_DEPARTURE_VIA_TYPE), SetMinimalSize(124, 12), SetFill(1, 0),
														SetDataTip(STR_JUST_STRING, STR_ORDER_LABEL_DEPARTURES_VIA_TYPE_TOOLTIP), SetResize(1, 0),
			EndContainer(),
			NWidget(WWT_PANEL, COLOUR_GREY), SetFill(1, 0), SetResize(1, 0), EndContainer(),
		EndContainer(),
		NWidget(WWT_TEXTBTN, COLOUR_GREY, WID_O_OCCUPANCY_TOGGLE), SetMinimalSize(36, 12), SetDataTip(STR_ORDERS_OCCUPANCY_BUTTON, STR_ORDERS_OCCUPANCY_BUTTON_TOOLTIP),
		NWidget(NWID_SELECTION, INVALID_COLOUR, WID_O_SEL_SHARED),
			NWidget(WWT_PUSHIMGBTN, COLOUR_GREY, WID_O_SHARED_ORDER_LIST), SetMinimalSize(12, 12), SetDataTip(SPR_SHARED_ORDERS_ICON, STR_ORDERS_VEH_WITH_SHARED_ORDERS_LIST_TOOLTIP),
			NWidget(WWT_PUSHTXTBTN, COLOUR_GREY, WID_O_ADD_VEH_GROUP), SetMinimalSize(12, 12), SetDataTip(STR_BLACK_PLUS, STR_ORDERS_NEW_GROUP_TOOLTIP),
		EndContainer(),
	EndContainer(),

	/* Second button row. */
	NWidget(NWID_HORIZONTAL),
		NWidget(NWID_HORIZONTAL, NC_EQUALSIZE),
			NWidget(NWID_SELECTION, INVALID_COLOUR, WID_O_SEL_MGMT),
				NWidget(NWID_BUTTON_DROPDOWN, COLOUR_GREY, WID_O_MGMT_BTN), SetMinimalSize(100, 12), SetFill(1, 0),
														SetDataTip(STR_ORDERS_MANAGE_ORDER, STR_ORDERS_MANAGE_ORDER_TOOLTIP), SetResize(1, 0), SetAlignment(SA_TOP | SA_LEFT),
				NWidget(WWT_DROPDOWN, COLOUR_GREY, WID_O_MGMT_LIST_BTN), SetMinimalSize(100, 12), SetFill(1, 0),
														SetDataTip(STR_ORDERS_MANAGE_LIST, STR_ORDERS_MANAGE_LIST_TOOLTIP), SetResize(1, 0),
			EndContainer(),
			NWidget(NWID_SELECTION, INVALID_COLOUR, WID_O_SEL_BOTTOM_LEFT),
				NWidget(WWT_PUSHTXTBTN, COLOUR_GREY, WID_O_SKIP), SetMinimalSize(100, 12), SetFill(1, 0),
														SetDataTip(STR_ORDERS_SKIP_BUTTON, STR_ORDERS_SKIP_TOOLTIP), SetResize(1, 0),
				NWidget(WWT_DROPDOWN, COLOUR_GREY, WID_O_MANAGE_LIST), SetMinimalSize(100, 12), SetFill(1, 0),
														SetDataTip(STR_ORDERS_MANAGE_LIST, STR_ORDERS_MANAGE_LIST_TOOLTIP), SetResize(1, 0),
			EndContainer(),
			NWidget(NWID_SELECTION, INVALID_COLOUR, WID_O_SEL_BOTTOM_MIDDLE),
				NWidget(WWT_PUSHTXTBTN, COLOUR_GREY, WID_O_DELETE), SetMinimalSize(100, 12), SetFill(1, 0),
														SetDataTip(STR_ORDERS_DELETE_BUTTON, STR_ORDERS_DELETE_TOOLTIP), SetResize(1, 0),
				NWidget(WWT_PUSHTXTBTN, COLOUR_GREY, WID_O_STOP_SHARING), SetMinimalSize(100, 12), SetFill(1, 0),
														SetDataTip(STR_ORDERS_STOP_SHARING_BUTTON, STR_ORDERS_STOP_SHARING_TOOLTIP), SetResize(1, 0),
			EndContainer(),
			NWidget(NWID_BUTTON_DROPDOWN, COLOUR_GREY, WID_O_GOTO), SetMinimalSize(100, 12), SetFill(1, 0),
													SetDataTip(STR_ORDERS_GO_TO_BUTTON, STR_ORDERS_GO_TO_TOOLTIP), SetResize(1, 0),
		EndContainer(),
		NWidget(WWT_RESIZEBOX, COLOUR_GREY),
	EndContainer(),
};

static WindowDesc _orders_train_desc(
	WDP_AUTO, "view_vehicle_orders_train", 384, 100,
	WC_VEHICLE_ORDERS, WC_VEHICLE_VIEW,
	WDF_CONSTRUCTION,
	_nested_orders_train_widgets, lengthof(_nested_orders_train_widgets),
	&OrdersWindow::hotkeys
);

/** Nested widget definition for "your" orders (non-train). */
static const NWidgetPart _nested_orders_widgets[] = {
	NWidget(NWID_HORIZONTAL),
		NWidget(WWT_CLOSEBOX, COLOUR_GREY),
		NWidget(WWT_CAPTION, COLOUR_GREY, WID_O_CAPTION), SetDataTip(STR_ORDERS_CAPTION, STR_TOOLTIP_WINDOW_TITLE_DRAG_THIS),
		NWidget(WWT_PUSHBTN, COLOUR_GREY, WID_O_TIMETABLE_VIEW), SetMinimalSize(61, 14), SetDataTip(0x0, STR_ORDERS_TIMETABLE_VIEW_TOOLTIP),
		NWidget(WWT_IMGBTN, COLOUR_GREY, WID_O_TOGGLE_SIZE), SetDataTip(SPR_LARGE_SMALL_WINDOW, STR_ORDERS_TOGGLE_MANAGEMENT_BUTTON_TOOLTIP),
		NWidget(WWT_SHADEBOX, COLOUR_GREY),
		NWidget(WWT_DEFSIZEBOX, COLOUR_GREY),
		NWidget(WWT_STICKYBOX, COLOUR_GREY),
	EndContainer(),
	NWidget(NWID_HORIZONTAL),
		NWidget(WWT_PANEL, COLOUR_GREY, WID_O_ORDER_LIST), SetMinimalSize(372, 62), SetDataTip(0x0, STR_ORDERS_LIST_TOOLTIP), SetResize(1, 1), SetScrollbar(WID_O_SCROLLBAR), EndContainer(),
		NWidget(NWID_SELECTION, INVALID_COLOUR, WID_O_SEL_OCCUPANCY),
			NWidget(WWT_PANEL, COLOUR_GREY, WID_O_OCCUPANCY_LIST), SetMinimalSize(50, 0), SetFill(0, 1), SetDataTip(STR_NULL, STR_ORDERS_OCCUPANCY_LIST_TOOLTIP),
															SetScrollbar(WID_O_SCROLLBAR), EndContainer(),
		EndContainer(),
		NWidget(NWID_VSCROLLBAR, COLOUR_GREY, WID_O_SCROLLBAR),
	EndContainer(),

	/* First button row. */
	NWidget(NWID_HORIZONTAL),
		NWidget(NWID_SELECTION, INVALID_COLOUR, WID_O_SEL_TOP_ROW),
			/* Load + unload + refit buttons. */
			NWidget(NWID_HORIZONTAL, NC_EQUALSIZE),
				NWidget(NWID_BUTTON_DROPDOWN, COLOUR_GREY, WID_O_FULL_LOAD), SetMinimalSize(124, 12), SetFill(1, 0),
													SetDataTip(STR_ORDER_TOGGLE_FULL_LOAD, STR_ORDER_TOOLTIP_FULL_LOAD), SetResize(1, 0),
				NWidget(NWID_BUTTON_DROPDOWN, COLOUR_GREY, WID_O_UNLOAD), SetMinimalSize(124, 12), SetFill(1, 0),
													SetDataTip(STR_ORDER_TOGGLE_UNLOAD, STR_ORDER_TOOLTIP_UNLOAD), SetResize(1, 0),
				NWidget(NWID_BUTTON_DROPDOWN, COLOUR_GREY, WID_O_REFIT_DROPDOWN), SetMinimalSize(124, 12), SetFill(1, 0),
													SetDataTip(STR_ORDER_REFIT_AUTO, STR_ORDER_REFIT_AUTO_TOOLTIP), SetResize(1, 0),
			EndContainer(),
			/* Refit + service buttons. */
			NWidget(NWID_HORIZONTAL, NC_EQUALSIZE),
				NWidget(WWT_PUSHTXTBTN, COLOUR_GREY, WID_O_REFIT), SetMinimalSize(186, 12), SetFill(1, 0),
													SetDataTip(STR_ORDER_REFIT, STR_ORDER_REFIT_TOOLTIP), SetResize(1, 0),
				NWidget(NWID_BUTTON_DROPDOWN, COLOUR_GREY, WID_O_SERVICE), SetMinimalSize(124, 12), SetFill(1, 0),
													SetDataTip(STR_ORDER_SERVICE, STR_ORDER_SERVICE_TOOLTIP), SetResize(1, 0),
			EndContainer(),

			/* Buttons for setting a condition. */
			NWidget(NWID_HORIZONTAL, NC_EQUALSIZE),
				NWidget(WWT_DROPDOWN, COLOUR_GREY, WID_O_COND_VARIABLE), SetMinimalSize(124, 12), SetFill(1, 0),
													SetDataTip(STR_NULL, STR_ORDER_CONDITIONAL_VARIABLE_TOOLTIP), SetResize(1, 0),
				NWidget(NWID_SELECTION, INVALID_COLOUR, WID_O_SEL_COND_AUX),
					NWidget(WWT_DROPDOWN, COLOUR_GREY, WID_O_COND_AUX_CARGO), SetMinimalSize(124, 12), SetFill(1, 0),
													SetDataTip(STR_NULL, STR_ORDER_CONDITIONAL_CARGO_TOOLTIP), SetResize(1, 0),
					NWidget(WWT_DROPDOWN, COLOUR_GREY, WID_O_COND_TIME_DATE), SetMinimalSize(124, 12), SetFill(1, 0),
															SetDataTip(STR_NULL, STR_ORDER_CONDITIONAL_TIME_DATE_TOOLTIP), SetResize(1, 0),
					NWidget(WWT_DROPDOWN, COLOUR_GREY, WID_O_COND_TIMETABLE), SetMinimalSize(124, 12), SetFill(1, 0),
															SetDataTip(STR_NULL, STR_ORDER_CONDITIONAL_TIMETABLE_TOOLTIP), SetResize(1, 0),
					NWidget(WWT_DROPDOWN, COLOUR_GREY, WID_O_COND_COUNTER), SetMinimalSize(124, 12), SetFill(1, 0),
															SetDataTip(STR_NULL, STR_ORDER_CONDITIONAL_COUNTER_TOOLTIP), SetResize(1, 0),
					NWidget(WWT_DROPDOWN, COLOUR_GREY, WID_O_COND_SCHED_SELECT), SetMinimalSize(124, 12), SetFill(1, 0),
															SetDataTip(STR_NULL, STR_ORDER_CONDITIONAL_SCHED_SELECT_TOOLTIP), SetResize(1, 0),
				EndContainer(),
				NWidget(NWID_SELECTION, INVALID_COLOUR, WID_O_SEL_COND_AUX2),
					NWidget(WWT_TEXTBTN, COLOUR_GREY, WID_O_COND_AUX_VIA), SetMinimalSize(36, 12),
													SetDataTip(STR_ORDER_CONDITIONAL_VIA, STR_ORDER_CONDITIONAL_VIA_TOOLTIP),
					NWidget(WWT_DROPDOWN, COLOUR_GREY, WID_O_COND_SCHED_TEST), SetMinimalSize(124, 12), SetFill(1, 0),
															SetDataTip(STR_NULL, STR_ORDER_CONDITIONAL_SCHED_TEST_TOOLTIP), SetResize(1, 0),
				EndContainer(),
				NWidget(WWT_DROPDOWN, COLOUR_GREY, WID_O_COND_COMPARATOR), SetMinimalSize(124, 12), SetFill(1, 0),
													SetDataTip(STR_NULL, STR_ORDER_CONDITIONAL_COMPARATOR_TOOLTIP), SetResize(1, 0),
				NWidget(NWID_SELECTION, INVALID_COLOUR, WID_O_SEL_COND_VALUE),
					NWidget(WWT_PUSHTXTBTN, COLOUR_GREY, WID_O_COND_VALUE), SetMinimalSize(124, 12), SetFill(1, 0),
															SetDataTip(STR_JUST_COMMA, STR_ORDER_CONDITIONAL_VALUE_TOOLTIP), SetResize(1, 0),
					NWidget(WWT_DROPDOWN, COLOUR_GREY, WID_O_COND_CARGO), SetMinimalSize(124, 12), SetFill(1, 0),
													SetDataTip(STR_NULL, STR_ORDER_CONDITIONAL_CARGO_TOOLTIP), SetResize(1, 0),
					NWidget(WWT_DROPDOWN, COLOUR_GREY, WID_O_COND_SLOT), SetMinimalSize(124, 12), SetFill(1, 0),
													SetDataTip(STR_NULL, STR_ORDER_CONDITIONAL_SLOT_TOOLTIP), SetResize(1, 0),
				EndContainer(),
			EndContainer(),

			/* Buttons for releasing a slot. */
			NWidget(NWID_HORIZONTAL, NC_EQUALSIZE),
				NWidget(WWT_PANEL, COLOUR_GREY), SetResize(1, 0), EndContainer(),
				NWidget(WWT_PANEL, COLOUR_GREY), SetResize(1, 0), EndContainer(),
				NWidget(WWT_DROPDOWN, COLOUR_GREY, WID_O_RELEASE_SLOT), SetMinimalSize(124, 12), SetFill(1, 0),
														SetDataTip(STR_NULL, STR_ORDER_RELEASE_SLOT_TOOLTIP), SetResize(1, 0),
			EndContainer(),

			/* Buttons for changing a counter. */
			NWidget(NWID_HORIZONTAL, NC_EQUALSIZE),
				NWidget(WWT_DROPDOWN, COLOUR_GREY, WID_O_COUNTER_OP), SetMinimalSize(124, 12), SetFill(1, 0),
														SetDataTip(STR_JUST_STRING, STR_TRACE_RESTRICT_COUNTER_OP_TOOLTIP), SetResize(1, 0),
				NWidget(WWT_DROPDOWN, COLOUR_GREY, WID_O_CHANGE_COUNTER), SetMinimalSize(124, 12), SetFill(1, 0),
														SetDataTip(STR_NULL, STR_ORDER_CHANGE_COUNTER_TOOLTIP), SetResize(1, 0),
				NWidget(WWT_PUSHTXTBTN, COLOUR_GREY, WID_O_COUNTER_VALUE), SetMinimalSize(124, 12), SetFill(1, 0),
														SetDataTip(STR_JUST_COMMA, STR_TRACE_RESTRICT_COND_VALUE_TOOLTIP), SetResize(1, 0),
			EndContainer(),

			/* Buttons for changing a text label */
			NWidget(NWID_HORIZONTAL, NC_EQUALSIZE),
				NWidget(WWT_PANEL, COLOUR_GREY), SetResize(1, 0), EndContainer(),
				NWidget(WWT_PANEL, COLOUR_GREY), SetResize(1, 0), EndContainer(),
				NWidget(WWT_PUSHTXTBTN, COLOUR_GREY, WID_O_TEXT_LABEL), SetMinimalSize(124, 12), SetFill(1, 0),
														SetDataTip(STR_ORDER_LABEL_TEXT_BUTTON, STR_ORDER_LABEL_TEXT_BUTTON_TOOLTIP), SetResize(1, 0),
			EndContainer(),

			/* Buttons for changing a departure board via order */
			NWidget(NWID_HORIZONTAL, NC_EQUALSIZE),
				NWidget(WWT_PANEL, COLOUR_GREY), SetResize(1, 0), EndContainer(),
				NWidget(WWT_PANEL, COLOUR_GREY), SetResize(1, 0), EndContainer(),
				NWidget(WWT_DROPDOWN, COLOUR_GREY, WID_O_DEPARTURE_VIA_TYPE), SetMinimalSize(124, 12), SetFill(1, 0),
														SetDataTip(STR_JUST_STRING, STR_ORDER_LABEL_DEPARTURES_VIA_TYPE_TOOLTIP), SetResize(1, 0),
			EndContainer(),

			/* No buttons */
			NWidget(WWT_PANEL, COLOUR_GREY), SetFill(1, 0), SetResize(1, 0), EndContainer(),
		EndContainer(),

		NWidget(WWT_TEXTBTN, COLOUR_GREY, WID_O_OCCUPANCY_TOGGLE), SetMinimalSize(36, 12), SetDataTip(STR_ORDERS_OCCUPANCY_BUTTON, STR_ORDERS_OCCUPANCY_BUTTON_TOOLTIP),
		NWidget(NWID_SELECTION, INVALID_COLOUR, WID_O_SEL_SHARED),
			NWidget(WWT_PUSHIMGBTN, COLOUR_GREY, WID_O_SHARED_ORDER_LIST), SetMinimalSize(12, 12), SetDataTip(SPR_SHARED_ORDERS_ICON, STR_ORDERS_VEH_WITH_SHARED_ORDERS_LIST_TOOLTIP),
			NWidget(WWT_PUSHTXTBTN, COLOUR_GREY, WID_O_ADD_VEH_GROUP), SetMinimalSize(12, 12), SetDataTip(STR_BLACK_PLUS, STR_ORDERS_NEW_GROUP_TOOLTIP),
		EndContainer(),
	EndContainer(),

	/* Second button row. */
	NWidget(NWID_HORIZONTAL),
		NWidget(NWID_SELECTION, INVALID_COLOUR, WID_O_SEL_MGMT),
			NWidget(NWID_BUTTON_DROPDOWN, COLOUR_GREY, WID_O_MGMT_BTN), SetMinimalSize(100, 12), SetFill(1, 0),
													SetDataTip(STR_ORDERS_MANAGE_ORDER, STR_ORDERS_MANAGE_ORDER_TOOLTIP), SetResize(1, 0), SetAlignment(SA_TOP | SA_LEFT),
			NWidget(WWT_DROPDOWN, COLOUR_GREY, WID_O_MGMT_LIST_BTN), SetMinimalSize(100, 12), SetFill(1, 0),
													SetDataTip(STR_ORDERS_MANAGE_LIST, STR_ORDERS_MANAGE_LIST_TOOLTIP), SetResize(1, 0),
		EndContainer(),
		NWidget(NWID_SELECTION, INVALID_COLOUR, WID_O_SEL_BOTTOM_LEFT),
			NWidget(WWT_PUSHTXTBTN, COLOUR_GREY, WID_O_SKIP), SetMinimalSize(100, 12), SetFill(1, 0),
													SetDataTip(STR_ORDERS_SKIP_BUTTON, STR_ORDERS_SKIP_TOOLTIP), SetResize(1, 0),
			NWidget(WWT_DROPDOWN, COLOUR_GREY, WID_O_MANAGE_LIST), SetMinimalSize(100, 12), SetFill(1, 0),
													SetDataTip(STR_ORDERS_MANAGE_LIST, STR_ORDERS_MANAGE_LIST_TOOLTIP), SetResize(1, 0),
		EndContainer(),
		NWidget(NWID_SELECTION, INVALID_COLOUR, WID_O_SEL_BOTTOM_MIDDLE),
			NWidget(WWT_PUSHTXTBTN, COLOUR_GREY, WID_O_DELETE), SetMinimalSize(100, 12), SetFill(1, 0),
													SetDataTip(STR_ORDERS_DELETE_BUTTON, STR_ORDERS_DELETE_TOOLTIP), SetResize(1, 0),
			NWidget(WWT_PUSHTXTBTN, COLOUR_GREY, WID_O_STOP_SHARING), SetMinimalSize(100, 12), SetFill(1, 0),
													SetDataTip(STR_ORDERS_STOP_SHARING_BUTTON, STR_ORDERS_STOP_SHARING_TOOLTIP), SetResize(1, 0),
		EndContainer(),
		NWidget(NWID_BUTTON_DROPDOWN, COLOUR_GREY, WID_O_GOTO), SetMinimalSize(100, 12), SetFill(1, 0),
											SetDataTip(STR_ORDERS_GO_TO_BUTTON, STR_ORDERS_GO_TO_TOOLTIP), SetResize(1, 0),
		NWidget(WWT_RESIZEBOX, COLOUR_GREY),
	EndContainer(),
};

static WindowDesc _orders_desc(
	WDP_AUTO, "view_vehicle_orders", 384, 100,
	WC_VEHICLE_ORDERS, WC_VEHICLE_VIEW,
	WDF_CONSTRUCTION,
	_nested_orders_widgets, lengthof(_nested_orders_widgets),
	&OrdersWindow::hotkeys
);

/** Nested widget definition for competitor orders. */
static const NWidgetPart _nested_other_orders_widgets[] = {
	NWidget(NWID_HORIZONTAL),
		NWidget(WWT_CLOSEBOX, COLOUR_GREY),
		NWidget(WWT_CAPTION, COLOUR_GREY, WID_O_CAPTION), SetDataTip(STR_ORDERS_CAPTION, STR_TOOLTIP_WINDOW_TITLE_DRAG_THIS),
		NWidget(WWT_PUSHBTN, COLOUR_GREY, WID_O_TIMETABLE_VIEW), SetMinimalSize(61, 14), SetDataTip(0x0, STR_ORDERS_TIMETABLE_VIEW_TOOLTIP),
		NWidget(WWT_SHADEBOX, COLOUR_GREY),
		NWidget(WWT_DEFSIZEBOX, COLOUR_GREY),
		NWidget(WWT_STICKYBOX, COLOUR_GREY),
	EndContainer(),
	NWidget(NWID_HORIZONTAL),
		NWidget(WWT_PANEL, COLOUR_GREY, WID_O_ORDER_LIST), SetMinimalSize(372, 72), SetDataTip(0x0, STR_ORDERS_LIST_TOOLTIP), SetResize(1, 1), SetScrollbar(WID_O_SCROLLBAR), EndContainer(),
		NWidget(NWID_SELECTION, INVALID_COLOUR, WID_O_SEL_OCCUPANCY),
			NWidget(WWT_PANEL, COLOUR_GREY, WID_O_OCCUPANCY_LIST), SetMinimalSize(50, 0), SetFill(0, 1), SetDataTip(STR_NULL, STR_ORDERS_OCCUPANCY_LIST_TOOLTIP),
															SetScrollbar(WID_O_SCROLLBAR), EndContainer(),
		EndContainer(),
		NWidget(NWID_VSCROLLBAR, COLOUR_GREY, WID_O_SCROLLBAR),
	EndContainer(),

	/* First button row. */
	NWidget(NWID_HORIZONTAL),
		NWidget(WWT_PANEL, COLOUR_GREY), SetFill(1, 0), SetResize(1, 0),
		EndContainer(),
		NWidget(WWT_TEXTBTN, COLOUR_GREY, WID_O_OCCUPANCY_TOGGLE), SetMinimalSize(36, 12), SetDataTip(STR_ORDERS_OCCUPANCY_BUTTON, STR_ORDERS_OCCUPANCY_BUTTON_TOOLTIP),
		NWidget(WWT_PUSHIMGBTN, COLOUR_GREY, WID_O_SHARED_ORDER_LIST), SetMinimalSize(12, 12), SetDataTip(SPR_SHARED_ORDERS_ICON, STR_ORDERS_VEH_WITH_SHARED_ORDERS_LIST_TOOLTIP),
		NWidget(WWT_RESIZEBOX, COLOUR_GREY),
	EndContainer(),
};

static WindowDesc _other_orders_desc(
	WDP_AUTO, "view_vehicle_orders_competitor", 384, 86,
	WC_VEHICLE_ORDERS, WC_VEHICLE_VIEW,
	WDF_CONSTRUCTION,
	_nested_other_orders_widgets, lengthof(_nested_other_orders_widgets),
	&OrdersWindow::hotkeys
);

void ShowOrdersWindow(const Vehicle *v)
{
	DeleteWindowById(WC_VEHICLE_DETAILS, v->index, false);
	DeleteWindowById(WC_VEHICLE_TIMETABLE, v->index, false);
	if (BringWindowToFrontById(WC_VEHICLE_ORDERS, v->index) != nullptr) return;

	/* Using a different WindowDescs for _local_company causes problems.
	 * Due to this we have to close order windows in ChangeWindowOwner/DeleteCompanyWindows,
	 * because we cannot change switch the WindowDescs and keeping the old WindowDesc results
	 * in crashed due to missing widges.
	 * TODO Rewrite the order GUI to not use different WindowDescs.
	 */
	if (v->owner != _local_company) {
		new OrdersWindow(&_other_orders_desc, v);
	} else {
		new OrdersWindow(v->IsGroundVehicle() ? &_orders_train_desc : &_orders_desc, v);
	}
}<|MERGE_RESOLUTION|>--- conflicted
+++ resolved
@@ -1501,15 +1501,11 @@
 	 */
 	VehicleOrderID GetOrderFromPt(int y)
 	{
-<<<<<<< HEAD
-		NWidgetBase *nwid = this->GetWidget<NWidgetBase>(WID_O_ORDER_LIST);
-		int sel = (y - nwid->pos_y - WidgetDimensions::scaled.framerect.top) / nwid->resize_y; // Selected line in the WID_O_ORDER_LIST panel.
-
-		if ((uint)sel >= this->vscroll->GetCapacity()) return INVALID_VEH_ORDER_ID;
-
-		sel += this->vscroll->GetPosition();
-
-		return (sel <= vehicle->GetNumOrders() && sel >= 0) ? sel : INVALID_VEH_ORDER_ID;
+		int sel = this->vscroll->GetScrolledRowFromWidget(y, this, WID_O_ORDER_LIST, WidgetDimensions::scaled.framerect.top);
+		if (sel == INT_MAX) return INVALID_VEH_ORDER_ID;
+		/* One past the orders is the 'End of Orders' line. */
+		assert(IsInsideBS(sel, 0, vehicle->GetNumOrders() + 1));
+		return sel;
 	}
 
 	/**
@@ -1551,13 +1547,6 @@
 	bool ModifyOrder(VehicleOrderID sel_ord, uint32 p2, bool error_msg = true, const char *text = nullptr)
 	{
 		return ::ModifyOrder(this->vehicle, sel_ord, p2, error_msg, text);
-=======
-		int sel = this->vscroll->GetScrolledRowFromWidget(y, this, WID_O_ORDER_LIST, WidgetDimensions::scaled.framerect.top);
-		if (sel == INT_MAX) return INVALID_VEH_ORDER_ID;
-		/* One past the orders is the 'End of Orders' line. */
-		assert(IsInsideBS(sel, 0, vehicle->GetNumOrders() + 1));
-		return sel;
->>>>>>> 91e140c7
 	}
 
 	/**
