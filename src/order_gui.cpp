/*
 * This file is part of OpenTTD.
 * OpenTTD is free software; you can redistribute it and/or modify it under the terms of the GNU General Public License as published by the Free Software Foundation, version 2.
 * OpenTTD is distributed in the hope that it will be useful, but WITHOUT ANY WARRANTY; without even the implied warranty of MERCHANTABILITY or FITNESS FOR A PARTICULAR PURPOSE.
 * See the GNU General Public License for more details. You should have received a copy of the GNU General Public License along with OpenTTD. If not, see <http://www.gnu.org/licenses/>.
 */

/** @file order_gui.cpp GUI related to orders. */

#include "stdafx.h"
#include "command_func.h"
#include "viewport_func.h"
#include "depot_map.h"
#include "roadveh.h"
#include "timetable.h"
#include "strings_func.h"
#include "company_func.h"
#include "widgets/dropdown_type.h"
#include "widgets/dropdown_func.h"
#include "textbuf_gui.h"
#include "string_func.h"
#include "tilehighlight_func.h"
#include "network/network.h"
#include "station_base.h"
#include "industry.h"
#include "waypoint_base.h"
#include "core/geometry_func.hpp"
#include "infrastructure_func.h"
#include "hotkeys.h"
#include "aircraft.h"
#include "engine_func.h"
#include "vehicle_func.h"
#include "vehiclelist.h"
#include "error.h"
#include "tracerestrict.h"
#include "scope.h"
#include "core/backup_type.hpp"

#include "widgets/order_widget.h"

#include "safeguards.h"

enum CargoTypeOrdersWindowVariant {
	CTOWV_LOAD   = 0,
	CTOWV_UNLOAD = 1,
};

/** Cargo type orders strings for load dropdowns. */
static const StringID _cargo_type_load_order_drowdown[] = {
	STR_ORDER_DROP_LOAD_IF_POSSIBLE,      // OLF_LOAD_IF_POSSIBLE
	STR_EMPTY,
	STR_CARGO_TYPE_ORDERS_DROP_FULL_LOAD, // OLFB_FULL_LOAD
	STR_EMPTY,
	STR_ORDER_DROP_NO_LOADING,            // OLFB_NO_LOAD
	INVALID_STRING_ID
};
static const uint32_t _cargo_type_load_order_drowdown_hidden_mask = 0xA; // 01010

/** Cargo type orders strings for unload dropdowns. */
static const StringID _cargo_type_unload_order_drowdown[] = {
	STR_ORDER_DROP_UNLOAD_IF_ACCEPTED, // OUF_UNLOAD_IF_POSSIBLE
	STR_ORDER_DROP_UNLOAD,             // OUFB_UNLOAD
	STR_ORDER_DROP_TRANSFER,           // OUFB_TRANSFER
	STR_EMPTY,
	STR_ORDER_DROP_NO_UNLOADING,       // OUFB_NO_UNLOAD
	INVALID_STRING_ID
};
static const uint32_t _cargo_type_unload_order_drowdown_hidden_mask = 0x8; // 01000

DropDownList GetSlotDropDownList(Owner owner, TraceRestrictSlotID slot_id, int &selected, VehicleType vehtype, bool show_other_types);
DropDownList GetCounterDropDownList(Owner owner, TraceRestrictCounterID ctr_id, int &selected);

static bool ModifyOrder(const Vehicle *v, VehicleOrderID order_id, uint32_t p2, bool error_msg = true, const char *text = nullptr)
{
	return DoCommandPEx(v->tile, v->index, p2, order_id, CMD_MODIFY_ORDER | (error_msg ? CMD_MSG(STR_ERROR_CAN_T_MODIFY_THIS_ORDER) : 0), nullptr, text, nullptr);
}

struct CargoTypeOrdersWindow : public Window {
private:
	CargoTypeOrdersWindowVariant variant;

	const Vehicle *vehicle;  ///< Vehicle owning the orders being displayed and manipulated.
	VehicleOrderID order_id; ///< Index of the order concerned by this window.

	VehicleOrderID order_count; ///< Count of the orders of the vehicle owning this window
	const Order *order;         ///< Order pointer at construction time;

	static const uint8_t CARGO_ICON_WIDTH  = 12;
	static const uint8_t CARGO_ICON_HEIGHT =  8;

	const StringID *cargo_type_order_dropdown; ///< Strings used to populate order dropdowns.
	uint32_t cargo_type_order_dropdown_hmask;  ///< Hidden mask for order dropdowns.

	uint max_cargo_name_width;     ///< Greatest width of cargo names.
	uint max_cargo_dropdown_width; ///< Greatest width of order names.

	uint set_to_all_dropdown_sel;     ///< Selected entry for the 'set to all' dropdown

	/**
	 * Initialize \c max_cargo_name_width and \c max_cargo_dropdown_width.
	 * @post \c max_cargo_name_width
	 * @post \c max_cargo_dropdown_width
	 */
	void InitMaxWidgetWidth()
	{
		this->max_cargo_name_width = 0;
		for (int i = 0; i < (int)_sorted_standard_cargo_specs.size(); i++) {
			SetDParam(0, _sorted_cargo_specs[i]->name);
			this->max_cargo_name_width = std::max(this->max_cargo_name_width, GetStringBoundingBox(STR_JUST_STRING).width);
		}
		this->max_cargo_dropdown_width = 0;
		for (int i = 0; this->cargo_type_order_dropdown[i] != INVALID_STRING_ID; i++) {
			SetDParam(0, this->cargo_type_order_dropdown[i]);
			this->max_cargo_dropdown_width = std::max(this->max_cargo_dropdown_width, GetStringBoundingBox(STR_JUST_STRING).width);
		}
	}

	/** Populate the selected entry of order dropdowns. */
	void InitDropdownSelectedTypes()
	{
		StringID tooltip = STR_CARGO_TYPE_LOAD_ORDERS_DROP_TOOLTIP + this->variant;
		const Order *order = this->vehicle->GetOrder(this->order_id);
		for (int i = 0; i < (int)_sorted_standard_cargo_specs.size(); i++) {
			const CargoSpec *cs = _sorted_cargo_specs[i];
			const CargoID cargo_id = cs->Index();
			uint8_t order_type = (this->variant == CTOWV_LOAD) ? (uint8_t) order->GetCargoLoadTypeRaw(cargo_id) : (uint8_t) order->GetCargoUnloadTypeRaw(cargo_id);
			this->GetWidget<NWidgetCore>(WID_CTO_CARGO_DROPDOWN_FIRST + i)->SetDataTip(this->cargo_type_order_dropdown[order_type], tooltip);
		}
		this->GetWidget<NWidgetCore>(WID_CTO_SET_TO_ALL_DROPDOWN)->widget_data = this->cargo_type_order_dropdown[this->set_to_all_dropdown_sel];
	}

	/**
	 * Returns the load/unload type of this order for the specified cargo.
	 * @param cargo_id The cargo index for wich we want the load/unload type.
	 * @return an OrderLoadFlags if \c load_variant = true, an OrderUnloadFlags otherwise.
	 */
	uint8_t GetOrderActionTypeForCargo(CargoID cargo_id)
	{
		const Order *order = this->vehicle->GetOrder(this->order_id);
		return (this->variant == CTOWV_LOAD) ? (uint8_t) order->GetCargoLoadTypeRaw(cargo_id) : (uint8_t) order->GetCargoUnloadTypeRaw(cargo_id);
	}

	bool CheckOrderStillValid() const
	{
		if (this->vehicle->GetNumOrders() != this->order_count) return false;
		if (this->vehicle->GetOrder(this->order_id) != this->order) return false;
		return true;
	}

public:
	/**
	 * Instantiate a new CargoTypeOrdersWindow.
	 * @param desc The window description.
	 * @param v The vehicle the order belongs to.
	 * @param order_id Which order to display/edit.
	 * @param variant Which aspect of the order to display/edit: load or unload.
	 * @pre \c v != nullptr
	 */
	CargoTypeOrdersWindow(WindowDesc *desc, const Vehicle *v, VehicleOrderID order_id, CargoTypeOrdersWindowVariant variant) : Window(desc)
	{
		this->variant = variant;
		this->cargo_type_order_dropdown = (this->variant == CTOWV_LOAD) ? _cargo_type_load_order_drowdown : _cargo_type_unload_order_drowdown;
		this->cargo_type_order_dropdown_hmask = (this->variant == CTOWV_LOAD) ? _cargo_type_load_order_drowdown_hidden_mask : _cargo_type_unload_order_drowdown_hidden_mask;
		this->InitMaxWidgetWidth();

		this->vehicle = v;
		this->order_id = order_id;
		this->order_count = v->GetNumOrders();
		this->order = v->GetOrder(order_id);
		this->set_to_all_dropdown_sel = 0;

		this->CreateNestedTree();
		this->GetWidget<NWidgetCore>(WID_CTO_CAPTION)->SetDataTip(STR_CARGO_TYPE_ORDERS_LOAD_CAPTION + this->variant, STR_TOOLTIP_WINDOW_TITLE_DRAG_THIS);
		this->GetWidget<NWidgetCore>(WID_CTO_HEADER)->SetDataTip(STR_CARGO_TYPE_ORDERS_LOAD_TITLE + this->variant, STR_NULL);
		this->GetWidget<NWidgetStacked>(WID_CTO_SELECT)->SetDisplayedPlane((_sorted_standard_cargo_specs.size() >= 32) ? 0 : SZSP_NONE);
		this->InitDropdownSelectedTypes();
		this->FinishInitNested(v->index);

		this->owner = v->owner;
	}

	void Close(int data = 0) override
	{
		if (!FocusWindowById(WC_VEHICLE_ORDERS, this->window_number)) {
			MarkDirtyFocusedRoutePaths(this->vehicle);
		}
		this->Window::Close();
	}

	virtual void UpdateWidgetSize(WidgetID widget, Dimension *size, const Dimension &padding, Dimension *fill, Dimension *resize) override
	{
		if (widget == WID_CTO_HEADER) {
			(*size).height = std::max((*size).height, (uint) GetCharacterHeight(FS_NORMAL) + WidgetDimensions::scaled.framerect.Vertical());
		} else if (WID_CTO_CARGO_LABEL_FIRST <= widget && widget <= WID_CTO_CARGO_LABEL_LAST) {
			(*size).width  = std::max((*size).width, WidgetDimensions::scaled.framerect.left + this->CARGO_ICON_WIDTH + WidgetDimensions::scaled.framerect.Horizontal() + this->max_cargo_name_width + padding.width);
			(*size).height = std::max((*size).height, (uint) GetCharacterHeight(FS_NORMAL) + WidgetDimensions::scaled.framerect.Vertical());
		} else if ((WID_CTO_CARGO_DROPDOWN_FIRST <= widget && widget <= WID_CTO_CARGO_DROPDOWN_LAST) || widget == WID_CTO_SET_TO_ALL_DROPDOWN) {
			(*size).width  = std::max((*size).width, WidgetDimensions::scaled.dropdowntext.Horizontal() + this->max_cargo_dropdown_width + NWidgetLeaf::GetDropdownBoxDimension().width);
			(*size).height = std::max((*size).height, (uint) WidgetDimensions::scaled.dropdowntext.Vertical() + GetCharacterHeight(FS_NORMAL));
		} else if (widget == WID_CTO_SET_TO_ALL_LABEL) {
			(*size).width = std::max((*size).width, this->max_cargo_name_width + WidgetDimensions::scaled.framerect.right + padding.width);
			(*size).height = std::max((*size).height, (uint) GetCharacterHeight(FS_NORMAL) + WidgetDimensions::scaled.framerect.Vertical());
		}
	}

	virtual void DrawWidget(const Rect &r, WidgetID widget) const override
	{
		if (WID_CTO_CARGO_LABEL_FIRST <= widget && widget <= WID_CTO_CARGO_LABEL_LAST) {
			Rect ir = r.Shrink(WidgetDimensions::scaled.framerect);
			const CargoSpec *cs = _sorted_cargo_specs[widget - WID_CTO_CARGO_LABEL_FIRST];
			bool rtl = (_current_text_dir == TD_RTL);

			/* Draw cargo icon. */
			int rect_left   = rtl ? ir.right - this->CARGO_ICON_WIDTH : ir.left;
			int rect_right  = rect_left + this->CARGO_ICON_WIDTH;
			int rect_top    = ir.top + ((ir.bottom - ir.top) - this->CARGO_ICON_HEIGHT) / 2;
			int rect_bottom = rect_top + this->CARGO_ICON_HEIGHT;
			GfxFillRect(rect_left, rect_top, rect_right, rect_bottom, PC_BLACK);
			GfxFillRect(rect_left + 1, rect_top + 1, rect_right - 1, rect_bottom - 1, cs->legend_colour);

			/* Draw cargo name */
			int text_left  = rtl ? ir.left : rect_right + WidgetDimensions::scaled.framerect.left;
			int text_right = rtl ? rect_left - WidgetDimensions::scaled.framerect.left : ir.right;
			int text_top   = ir.top;
			SetDParam(0, cs->name);
			DrawString(text_left, text_right, text_top, STR_JUST_STRING, TC_BLACK);
		}
	}

	virtual void OnClick(Point pt, WidgetID widget, int click_count) override
	{
		if (!this->CheckOrderStillValid()) {
			this->Close();
			return;
		}
		if (widget == WID_CTO_CLOSEBTN) {
			this->Close();
		} else if (WID_CTO_CARGO_DROPDOWN_FIRST <= widget && widget <= WID_CTO_CARGO_DROPDOWN_LAST) {
			const CargoSpec *cs = _sorted_cargo_specs[widget - WID_CTO_CARGO_DROPDOWN_FIRST];
			const CargoID cargo_id = cs->Index();

			ShowDropDownMenu(this, this->cargo_type_order_dropdown, this->GetOrderActionTypeForCargo(cargo_id), widget, 0, this->cargo_type_order_dropdown_hmask);
		} else if (widget == WID_CTO_SET_TO_ALL_DROPDOWN) {
			ShowDropDownMenu(this, this->cargo_type_order_dropdown, this->set_to_all_dropdown_sel, widget, 0, this->cargo_type_order_dropdown_hmask);
		}
	}

	virtual void OnDropdownSelect(WidgetID widget, int action_type) override
	{
		if (!this->CheckOrderStillValid()) {
			this->Close();
			return;
		}
		ModifyOrderFlags mof = (this->variant == CTOWV_LOAD) ? MOF_CARGO_TYPE_LOAD : MOF_CARGO_TYPE_UNLOAD;
		if (WID_CTO_CARGO_DROPDOWN_FIRST <= widget && widget <= WID_CTO_CARGO_DROPDOWN_LAST) {
			const CargoSpec *cs = _sorted_cargo_specs[widget - WID_CTO_CARGO_DROPDOWN_FIRST];
			const CargoID cargo_id = cs->Index();
			uint8_t order_action_type = this->GetOrderActionTypeForCargo(cargo_id);

			if (action_type == order_action_type) return;

			ModifyOrder(this->vehicle, this->order_id, mof | (action_type << 8) | (cargo_id << 24));

			this->GetWidget<NWidgetCore>(widget)->SetDataTip(this->cargo_type_order_dropdown[this->GetOrderActionTypeForCargo(cargo_id)], STR_CARGO_TYPE_LOAD_ORDERS_DROP_TOOLTIP + this->variant);
			this->SetWidgetDirty(widget);
		} else if (widget == WID_CTO_SET_TO_ALL_DROPDOWN) {
			ModifyOrder(this->vehicle, this->order_id, mof | (action_type << 8) | (INVALID_CARGO << 24));

			for (int i = 0; i < (int)_sorted_standard_cargo_specs.size(); i++) {
				const CargoSpec *cs = _sorted_cargo_specs[i];
				const CargoID cargo_id = cs->Index();
				if (action_type != this->GetOrderActionTypeForCargo(cargo_id)) {
					this->GetWidget<NWidgetCore>(i + WID_CTO_CARGO_DROPDOWN_FIRST)->SetDataTip(this->cargo_type_order_dropdown[this->GetOrderActionTypeForCargo(cargo_id)], STR_CARGO_TYPE_LOAD_ORDERS_DROP_TOOLTIP + this->variant);
					this->SetWidgetDirty(i + WID_CTO_CARGO_DROPDOWN_FIRST);
				}
			}

			if (action_type != (int) this->set_to_all_dropdown_sel) {
				this->set_to_all_dropdown_sel = action_type;
				this->GetWidget<NWidgetCore>(widget)->widget_data = this->cargo_type_order_dropdown[this->set_to_all_dropdown_sel];
				this->SetWidgetDirty(widget);
			}
		}
	}

	virtual void SetStringParameters(WidgetID widget) const override
	{
		if (!this->CheckOrderStillValid()) {
			return;
		}
		if (widget == WID_CTO_CAPTION) {
			SetDParam(0, this->vehicle->index);
			SetDParam(1, this->order_id + 1);
			SetDParam(2, this->vehicle->GetOrder(this->order_id)->GetDestination());
		}
	}

	virtual void OnFocus(Window *previously_focused_window) override
	{
		if (HasFocusedVehicleChanged(this->window_number, previously_focused_window)) {
			MarkDirtyFocusedRoutePaths(this->vehicle);
		}
	}

	virtual void OnFocusLost(bool closing, Window *newly_focused_window) override
	{
		if (HasFocusedVehicleChanged(this->window_number, newly_focused_window)) {
			MarkDirtyFocusedRoutePaths(this->vehicle);
		}
	}

	/**
	 * Some data on this window has become invalid.
	 * @param data Information about the changed data.
	 * @param gui_scope Whether the call is done from GUI scope. You may not do everything when not in GUI scope. See #InvalidateWindowData() for details.
	 */
	virtual void OnInvalidateData(int data = 0, bool gui_scope = true) override
	{
		if (!this->CheckOrderStillValid()) {
			this->Close();
			return;
		}
		if (gui_scope) {
			this->InitDropdownSelectedTypes();
			this->SetDirty();
		}
	}
};

/**
 * Make a list of panel for each available cargo type.
 * Each panel contains a label to display the cargo name.
 * @return A vertical container of cargo type orders rows.
 * @post \c *biggest_index contains the largest used index in the tree.
 */
static std::unique_ptr<NWidgetBase> MakeCargoTypeOrdersRows(bool right)
{
	std::unique_ptr<NWidgetVertical> ver = std::make_unique<NWidgetVertical>();

	const bool dual_column = (_sorted_standard_cargo_specs.size() >= 32);
	if (right && !dual_column) return ver;

	const int increment = dual_column ? 2 : 1;

	for (int i = (right ? 1 : 0); i < (int)_sorted_standard_cargo_specs.size(); i += increment) {
		/* Cargo row */
		std::unique_ptr<NWidgetBackground> panel = std::make_unique<NWidgetBackground>(WWT_PANEL, COLOUR_GREY, WID_CTO_CARGO_ROW_FIRST + i);
		std::unique_ptr<NWidgetHorizontal> horiz = std::make_unique<NWidgetHorizontal>();

		/* Cargo label */
		std::unique_ptr<NWidgetBackground> label = std::make_unique<NWidgetBackground>(WWT_PANEL, COLOUR_GREY, WID_CTO_CARGO_LABEL_FIRST + i);
		label->SetFill(1, 0);
		label->SetResize(1, 0);
		horiz->Add(std::move(label));

		/* Orders dropdown */
		std::unique_ptr<NWidgetLeaf> dropdown = std::make_unique<NWidgetLeaf>(WWT_DROPDOWN, COLOUR_GREY, WID_CTO_CARGO_DROPDOWN_FIRST + i, STR_NULL, STR_EMPTY);
		dropdown->SetFill(1, 0);
		dropdown->SetResize(1, 0);
		horiz->Add(std::move(dropdown));

		panel->Add(std::move(horiz));
		ver->Add(std::move(panel));
	}

	return ver;
}

static std::unique_ptr<NWidgetBase> MakeCargoTypeOrdersRowsLeft()
{
	return MakeCargoTypeOrdersRows(false);
}

static std::unique_ptr<NWidgetBase> MakeCargoTypeOrdersRowsRight()
{
	return MakeCargoTypeOrdersRows(true);
}

/** Widgets definition of CargoTypeOrdersWindow. */
static constexpr NWidgetPart _nested_cargo_type_orders_widgets[] = {
	NWidget(NWID_HORIZONTAL),
		NWidget(WWT_CLOSEBOX, COLOUR_GREY),
		NWidget(WWT_CAPTION, COLOUR_GREY, WID_CTO_CAPTION), SetDataTip(STR_NULL, STR_TOOLTIP_WINDOW_TITLE_DRAG_THIS),
	EndContainer(),
	NWidget(WWT_PANEL, COLOUR_GREY),
		NWidget(WWT_LABEL, COLOUR_GREY, WID_CTO_HEADER), SetFill(1, 0), SetResize(1, 0), SetDataTip(STR_NULL, STR_NULL),
	EndContainer(),
	NWidget(WWT_PANEL, COLOUR_GREY),
		NWidget(NWID_HORIZONTAL),
			NWidgetFunction(MakeCargoTypeOrdersRowsLeft),
			NWidget(NWID_SELECTION, COLOUR_GREY, WID_CTO_SELECT),
				NWidgetFunction(MakeCargoTypeOrdersRowsRight),
			EndContainer(),
		EndContainer(),
	EndContainer(),
	NWidget(WWT_PANEL, COLOUR_GREY), SetMinimalSize(1, 4), SetFill(1, 0), SetResize(1, 0), EndContainer(), // SPACER
	NWidget(NWID_HORIZONTAL),
		NWidget(WWT_PANEL, COLOUR_GREY),
			NWidget(WWT_TEXT, COLOUR_GREY, WID_CTO_SET_TO_ALL_LABEL), SetPadding(0, 0, 0, 12 + WidgetDimensions::unscaled.framerect.Horizontal()), SetFill(1, 0), SetResize(1, 0), SetDataTip(STR_CARGO_TYPE_ORDERS_SET_TO_ALL_LABEL, STR_CARGO_TYPE_ORDERS_SET_TO_ALL_TOOLTIP),
		EndContainer(),
		NWidget(WWT_DROPDOWN, COLOUR_GREY, WID_CTO_SET_TO_ALL_DROPDOWN), SetFill(1, 0), SetResize(1, 0), SetDataTip(STR_NULL, STR_CARGO_TYPE_ORDERS_SET_TO_ALL_TOOLTIP),
	EndContainer(),
	NWidget(NWID_HORIZONTAL),
		NWidget(WWT_TEXTBTN, COLOUR_GREY, WID_CTO_CLOSEBTN), SetFill(1, 0), SetResize(1, 0), SetDataTip(STR_CARGO_TYPE_ORDERS_CLOSE_BUTTON, STR_TOOLTIP_CLOSE_WINDOW),
		NWidget(WWT_RESIZEBOX, COLOUR_GREY),
	EndContainer(),
};

/** Window description for the 'load' variant of CargoTypeOrdersWindow. */
static WindowDesc _cargo_type_load_orders_widgets (__FILE__, __LINE__,
	WDP_AUTO, nullptr, 195, 186,
	WC_VEHICLE_CARGO_TYPE_LOAD_ORDERS, WC_VEHICLE_ORDERS,
	WDF_CONSTRUCTION,
	std::begin(_nested_cargo_type_orders_widgets), std::end(_nested_cargo_type_orders_widgets)
);

/** Window description for the 'unload' variant of CargoTypeOrdersWindow. */
static WindowDesc _cargo_type_unload_orders_widgets (__FILE__, __LINE__,
	WDP_AUTO, nullptr, 195, 186,
	WC_VEHICLE_CARGO_TYPE_UNLOAD_ORDERS, WC_VEHICLE_ORDERS,
	WDF_CONSTRUCTION,
	std::begin(_nested_cargo_type_orders_widgets), std::end(_nested_cargo_type_orders_widgets)
);

/**
 * Show the CargoTypeOrdersWindow for an order.
 * @param v The vehicle the order belongs to.
 * @param parent The parent window.
 * @param order_id Which order to display/edit.
 * @param variant Which aspect of the order to display/edit: load or unload.
 * @pre \c v != nullptr
 */
void ShowCargoTypeOrdersWindow(const Vehicle *v, Window *parent, VehicleOrderID order_id, CargoTypeOrdersWindowVariant variant)
{
	WindowDesc &desc = (variant == CTOWV_LOAD) ? _cargo_type_load_orders_widgets : _cargo_type_unload_orders_widgets;
	CloseWindowById(desc.cls, v->index);
	CargoTypeOrdersWindow *w = new CargoTypeOrdersWindow(&desc, v, order_id, variant);
	w->parent = parent;
}


/** Order load types that could be given to station orders. */
static const StringID _station_load_types[][9][9] = {
	{
		/* No refitting. */
		{
			STR_EMPTY,
			INVALID_STRING_ID,
			STR_ORDER_FULL_LOAD,
			STR_ORDER_FULL_LOAD_ANY,
			STR_ORDER_NO_LOAD,
			INVALID_STRING_ID,
			INVALID_STRING_ID,
			INVALID_STRING_ID,
			STR_ORDER_CARGO_TYPE_LOAD,
		}, {
			STR_ORDER_UNLOAD,
			INVALID_STRING_ID,
			STR_ORDER_UNLOAD_FULL_LOAD,
			STR_ORDER_UNLOAD_FULL_LOAD_ANY,
			STR_ORDER_UNLOAD_NO_LOAD,
			INVALID_STRING_ID,
			INVALID_STRING_ID,
			INVALID_STRING_ID,
			STR_ORDER_UNLOAD_CARGO_TYPE_LOAD,
		}, {
			STR_ORDER_TRANSFER,
			INVALID_STRING_ID,
			STR_ORDER_TRANSFER_FULL_LOAD,
			STR_ORDER_TRANSFER_FULL_LOAD_ANY,
			STR_ORDER_TRANSFER_NO_LOAD,
			INVALID_STRING_ID,
			INVALID_STRING_ID,
			INVALID_STRING_ID,
			STR_ORDER_TRANSFER_CARGO_TYPE_LOAD,
		}, {
			/* Unload and transfer do not work together. */
			INVALID_STRING_ID, INVALID_STRING_ID, INVALID_STRING_ID,
			INVALID_STRING_ID, INVALID_STRING_ID, INVALID_STRING_ID,
			INVALID_STRING_ID, INVALID_STRING_ID, INVALID_STRING_ID,
		}, {
			STR_ORDER_NO_UNLOAD,
			INVALID_STRING_ID,
			STR_ORDER_NO_UNLOAD_FULL_LOAD,
			STR_ORDER_NO_UNLOAD_FULL_LOAD_ANY,
			STR_ORDER_NO_UNLOAD_NO_LOAD,
			INVALID_STRING_ID,
			INVALID_STRING_ID,
			INVALID_STRING_ID,
			STR_ORDER_NO_UNLOAD_CARGO_TYPE_LOAD,
		}, {
			INVALID_STRING_ID, INVALID_STRING_ID, INVALID_STRING_ID,
			INVALID_STRING_ID, INVALID_STRING_ID, INVALID_STRING_ID,
			INVALID_STRING_ID, INVALID_STRING_ID, INVALID_STRING_ID,
		}, {
			INVALID_STRING_ID, INVALID_STRING_ID, INVALID_STRING_ID,
			INVALID_STRING_ID, INVALID_STRING_ID, INVALID_STRING_ID,
			INVALID_STRING_ID, INVALID_STRING_ID, INVALID_STRING_ID,
		}, {
			INVALID_STRING_ID, INVALID_STRING_ID, INVALID_STRING_ID,
			INVALID_STRING_ID, INVALID_STRING_ID, INVALID_STRING_ID,
			INVALID_STRING_ID, INVALID_STRING_ID, INVALID_STRING_ID,
		}, {
			STR_ORDER_CARGO_TYPE_UNLOAD,
			INVALID_STRING_ID,
			STR_ORDER_CARGO_TYPE_UNLOAD_FULL_LOAD,
			STR_ORDER_CARGO_TYPE_UNLOAD_FULL_LOAD_ANY,
			STR_ORDER_CARGO_TYPE_UNLOAD_NO_LOAD,
			INVALID_STRING_ID,
			INVALID_STRING_ID,
			INVALID_STRING_ID,
			STR_ORDER_CARGO_TYPE_UNLOAD_CARGO_TYPE_LOAD,
		}
	}, {
		/* With auto-refitting. No loading and auto-refitting do not work together. */
		{
			STR_ORDER_AUTO_REFIT,
			INVALID_STRING_ID,
			STR_ORDER_FULL_LOAD_REFIT,
			STR_ORDER_FULL_LOAD_ANY_REFIT,
			INVALID_STRING_ID,
			INVALID_STRING_ID,
			INVALID_STRING_ID,
			INVALID_STRING_ID,
			STR_ORDER_CARGO_TYPE_LOAD_REFIT,
		}, {
			STR_ORDER_UNLOAD_REFIT,
			INVALID_STRING_ID,
			STR_ORDER_UNLOAD_FULL_LOAD_REFIT,
			STR_ORDER_UNLOAD_FULL_LOAD_ANY_REFIT,
			INVALID_STRING_ID,
			INVALID_STRING_ID,
			INVALID_STRING_ID,
			INVALID_STRING_ID,
			STR_ORDER_UNLOAD_CARGO_TYPE_LOAD_REFIT,
		}, {
			STR_ORDER_TRANSFER_REFIT,
			INVALID_STRING_ID,
			STR_ORDER_TRANSFER_FULL_LOAD_REFIT,
			STR_ORDER_TRANSFER_FULL_LOAD_ANY_REFIT,
			INVALID_STRING_ID,
			INVALID_STRING_ID,
			INVALID_STRING_ID,
			INVALID_STRING_ID,
			STR_ORDER_TRANSFER_CARGO_TYPE_LOAD_REFIT,
		}, {
			/* Unload and transfer do not work together. */
			INVALID_STRING_ID, INVALID_STRING_ID, INVALID_STRING_ID,
			INVALID_STRING_ID, INVALID_STRING_ID, INVALID_STRING_ID,
			INVALID_STRING_ID, INVALID_STRING_ID, INVALID_STRING_ID,
		}, {
			STR_ORDER_NO_UNLOAD_REFIT,
			INVALID_STRING_ID,
			STR_ORDER_NO_UNLOAD_FULL_LOAD_REFIT,
			STR_ORDER_NO_UNLOAD_FULL_LOAD_ANY_REFIT,
			INVALID_STRING_ID,
			INVALID_STRING_ID,
			INVALID_STRING_ID,
			INVALID_STRING_ID,
			STR_ORDER_NO_UNLOAD_CARGO_TYPE_LOAD_REFIT,
		}, {
			INVALID_STRING_ID, INVALID_STRING_ID, INVALID_STRING_ID,
			INVALID_STRING_ID, INVALID_STRING_ID, INVALID_STRING_ID,
			INVALID_STRING_ID, INVALID_STRING_ID, INVALID_STRING_ID,
		}, {
			INVALID_STRING_ID, INVALID_STRING_ID, INVALID_STRING_ID,
			INVALID_STRING_ID, INVALID_STRING_ID, INVALID_STRING_ID,
			INVALID_STRING_ID, INVALID_STRING_ID, INVALID_STRING_ID,
		}, {
			INVALID_STRING_ID, INVALID_STRING_ID, INVALID_STRING_ID,
			INVALID_STRING_ID, INVALID_STRING_ID, INVALID_STRING_ID,
			INVALID_STRING_ID, INVALID_STRING_ID, INVALID_STRING_ID,
		}, {
			STR_ORDER_CARGO_TYPE_UNLOAD_REFIT,
			INVALID_STRING_ID,
			STR_ORDER_CARGO_TYPE_UNLOAD_FULL_LOAD_REFIT,
			STR_ORDER_CARGO_TYPE_UNLOAD_FULL_LOAD_ANY_REFIT,
			INVALID_STRING_ID,
			INVALID_STRING_ID,
			INVALID_STRING_ID,
			INVALID_STRING_ID,
			STR_ORDER_CARGO_TYPE_UNLOAD_CARGO_TYPE_LOAD_REFIT,
		}
	}
};

static const StringID _order_non_stop_drowdown[] = {
	STR_ORDER_GO_TO,
	STR_ORDER_GO_NON_STOP_TO,
	STR_ORDER_GO_VIA,
	STR_ORDER_GO_NON_STOP_VIA,
	INVALID_STRING_ID
};

static const StringID _order_full_load_drowdown[] = {
	STR_ORDER_DROP_LOAD_IF_POSSIBLE,
	STR_EMPTY,
	STR_ORDER_DROP_FULL_LOAD_ALL,
	STR_ORDER_DROP_FULL_LOAD_ANY,
	STR_ORDER_DROP_NO_LOADING,
	STR_EMPTY,
	STR_EMPTY,
	STR_EMPTY,
	STR_ORDER_DROP_CARGO_TYPE_LOAD,
	INVALID_STRING_ID
};

static const StringID _order_unload_drowdown[] = {
	STR_ORDER_DROP_UNLOAD_IF_ACCEPTED,
	STR_ORDER_DROP_UNLOAD,
	STR_ORDER_DROP_TRANSFER,
	STR_EMPTY,
	STR_ORDER_DROP_NO_UNLOADING,
	STR_EMPTY,
	STR_EMPTY,
	STR_EMPTY,
	STR_ORDER_DROP_CARGO_TYPE_UNLOAD,
	INVALID_STRING_ID
};

enum OrderDropDownID {
	ODDI_GO_TO,
	ODDI_GO_TO_NEAREST_DEPOT,
	ODDI_CONDITIONAL,
	ODDI_SHARE,
	ODDI_TRY_ACQUIRE_SLOT,
	ODDI_RELEASE_SLOT,
	ODDI_CHANGE_COUNTER,
	ODDI_LABEL_TEXT,
	ODDI_LABEL_DEPARTURES_VIA,
};

static const StringID _order_manage_list_dropdown[] = {
	STR_ORDER_REVERSE_ORDER_LIST,
	STR_ORDER_APPEND_REVERSED_ORDER_LIST,
	INVALID_STRING_ID
};

/** Variables for conditional orders; this defines the order of appearance in the dropdown box */
static const OrderConditionVariable _order_conditional_variable[] = {
	OCV_LOAD_PERCENTAGE,
	OCV_CARGO_LOAD_PERCENTAGE,
	OCV_RELIABILITY,
	OCV_MAX_RELIABILITY,
	OCV_MAX_SPEED,
	OCV_AGE,
	OCV_REMAINING_LIFETIME,
	OCV_REQUIRES_SERVICE,
	OCV_CARGO_WAITING,
	OCV_CARGO_WAITING_AMOUNT,
	OCV_CARGO_ACCEPTANCE,
	OCV_FREE_PLATFORMS,
	OCV_SLOT_OCCUPANCY,
	OCV_VEH_IN_SLOT,
	OCV_COUNTER_VALUE,
	OCV_TIME_DATE,
	OCV_TIMETABLE,
	OCV_DISPATCH_SLOT,
	OCV_PERCENT,
	OCV_UNCONDITIONALLY,
};

static const StringID _order_conditional_condition[] = {
	STR_ORDER_CONDITIONAL_COMPARATOR_EQUALS,
	STR_ORDER_CONDITIONAL_COMPARATOR_NOT_EQUALS,
	STR_ORDER_CONDITIONAL_COMPARATOR_LESS_THAN,
	STR_ORDER_CONDITIONAL_COMPARATOR_LESS_EQUALS,
	STR_ORDER_CONDITIONAL_COMPARATOR_MORE_THAN,
	STR_ORDER_CONDITIONAL_COMPARATOR_MORE_EQUALS,
	STR_ORDER_CONDITIONAL_COMPARATOR_IS_TRUE,
	STR_ORDER_CONDITIONAL_COMPARATOR_IS_FALSE,
	INVALID_STRING_ID,
};

static const StringID _order_conditional_condition_has[] = {
	STR_ORDER_CONDITIONAL_COMPARATOR_HAS,
	STR_ORDER_CONDITIONAL_COMPARATOR_HAS_NO,
	STR_ORDER_CONDITIONAL_COMPARATOR_HAS_LESS_THAN,
	STR_ORDER_CONDITIONAL_COMPARATOR_HAS_LESS_EQUALS,
	STR_ORDER_CONDITIONAL_COMPARATOR_HAS_MORE_THAN,
	STR_ORDER_CONDITIONAL_COMPARATOR_HAS_MORE_EQUALS,
	STR_ORDER_CONDITIONAL_COMPARATOR_HAS,
	STR_ORDER_CONDITIONAL_COMPARATOR_HAS_NO,
	INVALID_STRING_ID,
};

static const StringID _order_conditional_condition_accepts[] = {
	STR_NULL,
	STR_NULL,
	STR_NULL,
	STR_NULL,
	STR_NULL,
	STR_NULL,
	STR_ORDER_CONDITIONAL_COMPARATOR_ACCEPTS,
	STR_ORDER_CONDITIONAL_COMPARATOR_DOES_NOT_ACCEPT,
	INVALID_STRING_ID,
};

static const StringID _order_conditional_condition_occupancy[] = {
	STR_ORDER_CONDITIONAL_COMPARATOR_OCCUPANCY_EMPTY,
	STR_ORDER_CONDITIONAL_COMPARATOR_OCCUPANCY_NOT_EMPTY,
	STR_NULL,
	STR_NULL,
	STR_NULL,
	STR_NULL,
	STR_ORDER_CONDITIONAL_COMPARATOR_FULLY_OCCUPIED,
	STR_ORDER_CONDITIONAL_COMPARATOR_NOT_YET_FULLY_OCCUPIED,
	INVALID_STRING_ID,
};

static const StringID _order_conditional_condition_is_in_slot[] = {
	STR_ORDER_CONDITIONAL_COMPARATOR_TRAIN_IN_ACQUIRE_SLOT,
	STR_ORDER_CONDITIONAL_COMPARATOR_TRAIN_NOT_IN_ACQUIRE_SLOT,
	STR_NULL,
	STR_NULL,
	STR_NULL,
	STR_NULL,
	STR_ORDER_CONDITIONAL_COMPARATOR_TRAIN_IN_SLOT,
	STR_ORDER_CONDITIONAL_COMPARATOR_TRAIN_NOT_IN_SLOT,
	INVALID_STRING_ID,
};

static const StringID _order_conditional_condition_is_in_slot_non_train[] = {
	STR_ORDER_CONDITIONAL_COMPARATOR_VEHICLE_IN_ACQUIRE_SLOT,
	STR_ORDER_CONDITIONAL_COMPARATOR_VEHICLE_NOT_IN_ACQUIRE_SLOT,
	STR_NULL,
	STR_NULL,
	STR_NULL,
	STR_NULL,
	STR_ORDER_CONDITIONAL_COMPARATOR_VEHICLE_IN_SLOT,
	STR_ORDER_CONDITIONAL_COMPARATOR_VEHICLE_NOT_IN_SLOT,
	INVALID_STRING_ID,
};

static const StringID _order_conditional_condition_dispatch_slot_first[] = {
	STR_NULL,
	STR_NULL,
	STR_NULL,
	STR_NULL,
	STR_NULL,
	STR_NULL,
	STR_ORDER_CONDITIONAL_COMPARATOR_DISPATCH_SLOT_IS_FIRST,
	STR_ORDER_CONDITIONAL_COMPARATOR_DISPATCH_SLOT_IS_NOT_FIRST,
	INVALID_STRING_ID,
};

static const StringID _order_conditional_condition_dispatch_slot_last[] = {
	STR_NULL,
	STR_NULL,
	STR_NULL,
	STR_NULL,
	STR_NULL,
	STR_NULL,
	STR_ORDER_CONDITIONAL_COMPARATOR_DISPATCH_SLOT_IS_LAST,
	STR_ORDER_CONDITIONAL_COMPARATOR_DISPATCH_SLOT_IS_NOT_LAST,
	INVALID_STRING_ID,
};

static const StringID _order_conditional_condition_dispatch_slot_tag[] = {
	STR_NULL,
	STR_NULL,
	STR_NULL,
	STR_NULL,
	STR_NULL,
	STR_NULL,
	STR_ORDER_CONDITIONAL_COMPARATOR_DISPATCH_SLOT_HAS_TAG,
	STR_ORDER_CONDITIONAL_COMPARATOR_DISPATCH_SLOT_DOESNT_HAVE_TAG,
	INVALID_STRING_ID,
};

extern uint ConvertSpeedToDisplaySpeed(uint speed, VehicleType type);
extern uint ConvertDisplaySpeedToSpeed(uint speed, VehicleType type);

static const StringID _order_depot_action_dropdown[] = {
	STR_ORDER_DROP_GO_ALWAYS_DEPOT,
	STR_ORDER_DROP_SERVICE_DEPOT,
	STR_ORDER_DROP_HALT_DEPOT,
<<<<<<< HEAD
	STR_ORDER_DROP_SELL_DEPOT,
=======
	STR_ORDER_DROP_UNBUNCH,
>>>>>>> 22eed961
	INVALID_STRING_ID
};

static int DepotActionStringIndex(const Order *order)
{
	if (order->GetDepotActionType() & ODATFB_SELL) {
		return DA_SELL;
	} else if (order->GetDepotActionType() & ODATFB_HALT) {
		return DA_STOP;
	} else if (order->GetDepotOrderType() & ODTFB_SERVICE) {
		return DA_SERVICE;
	} else {
		return DA_ALWAYS_GO;
	}
}

static const StringID _order_refit_action_dropdown[] = {
	STR_ORDER_DROP_REFIT_AUTO,
	STR_ORDER_DROP_REFIT_AUTO_ANY,
	INVALID_STRING_ID
};

static const StringID _order_time_date_dropdown[] = {
	STR_TRACE_RESTRICT_TIME_MINUTE,
	STR_TRACE_RESTRICT_TIME_HOUR,
	STR_TRACE_RESTRICT_TIME_HOUR_MINUTE,
	STR_TRACE_RESTRICT_TIME_DAY,
	STR_TRACE_RESTRICT_TIME_MONTH,
	INVALID_STRING_ID
};

static const StringID _order_timetable_dropdown[] = {
	STR_TRACE_RESTRICT_TIMETABLE_LATENESS,
	STR_TRACE_RESTRICT_TIMETABLE_EARLINESS,
	INVALID_STRING_ID
};

static const StringID _order_dispatch_slot_dropdown[] = {
	STR_TRACE_RESTRICT_DISPATCH_SLOT_NEXT,
	STR_TRACE_RESTRICT_DISPATCH_SLOT_LAST,
	INVALID_STRING_ID
};

StringID OrderStringForVariable(const Vehicle *v, OrderConditionVariable ocv)
{
	if (ocv == OCV_VEH_IN_SLOT && v->type != VEH_TRAIN) return STR_ORDER_CONDITIONAL_VEHICLE_IN_SLOT;
	return STR_ORDER_CONDITIONAL_LOAD_PERCENTAGE + ocv;
}

/**
 * Draws an order in order or timetable GUI
 * @param v Vehicle the order belongs to
 * @param order The order to draw
 * @param order_index Index of the order in the orders of the vehicle
 * @param y Y position for drawing
 * @param selected True, if the order is selected
 * @param timetable True, when drawing in the timetable GUI
 * @param left Left border for text drawing
 * @param middle X position between order index and order text
 * @param right Right border for text drawing
 */
void DrawOrderString(const Vehicle *v, const Order *order, int order_index, int y, bool selected, bool timetable, int left, int middle, int right)
{
	bool rtl = _current_text_dir == TD_RTL;

	SpriteID sprite = rtl ? SPR_ARROW_LEFT : SPR_ARROW_RIGHT;
	Dimension sprite_size = GetSpriteSize(sprite);
	if (v->cur_real_order_index == order_index) {
		/* Draw two arrows before the next real order. */
		DrawSprite(sprite, PAL_NONE, rtl ? right -     sprite_size.width : left,                     y + ((int)GetCharacterHeight(FS_NORMAL) - (int)sprite_size.height) / 2);
		DrawSprite(sprite, PAL_NONE, rtl ? right - 2 * sprite_size.width : left + sprite_size.width, y + ((int)GetCharacterHeight(FS_NORMAL) - (int)sprite_size.height) / 2);
	} else if (v->cur_implicit_order_index == order_index) {
		/* Draw one arrow before the next implicit order; the next real order will still get two arrows. */
		DrawSprite(sprite, PAL_NONE, rtl ? right -     sprite_size.width : left,                     y + ((int)GetCharacterHeight(FS_NORMAL) - (int)sprite_size.height) / 2);
	}

	TextColour colour = TC_BLACK;
	if (order->IsType(OT_IMPLICIT)) {
		colour = (selected ? TC_SILVER : TC_GREY) | TC_NO_SHADE;
	} else {
		if (selected) {
			colour = TC_WHITE;
		} else {
			Colours order_colour = order->GetColour();
			if (order_colour != INVALID_COLOUR) colour = TC_IS_PALETTE_COLOUR | (TextColour)_colour_value[order_colour];
		}
	}

	SetDParam(0, order_index + 1);
	DrawString(left, rtl ? right - 2 * sprite_size.width - 3 : middle, y, STR_ORDER_INDEX, colour, SA_RIGHT | SA_FORCE);

<<<<<<< HEAD
	SetDParam(7, STR_EMPTY);
	SetDParam(10, STR_EMPTY);
=======
	SetDParam(5, STR_EMPTY);
	SetDParam(8, STR_EMPTY);
	SetDParam(9, STR_EMPTY);
>>>>>>> 22eed961

	/* Check range for aircraft. */
	if (v->type == VEH_AIRCRAFT && Aircraft::From(v)->GetRange() > 0 && order->IsGotoOrder()) {
		const Order *next = order->next != nullptr ? order->next : v->GetFirstOrder();
<<<<<<< HEAD
		if (GetOrderDistance(order, next, v) > Aircraft::From(v)->acache.cached_max_range_sqr) SetDParam(10, STR_ORDER_OUT_OF_RANGE);
=======
		if (GetOrderDistance(order, next, v) > Aircraft::From(v)->acache.cached_max_range_sqr) SetDParam(9, STR_ORDER_OUT_OF_RANGE);
>>>>>>> 22eed961
	}

	bool timetable_wait_time_valid = false;

	switch (order->GetType()) {
		case OT_DUMMY:
			SetDParam(0, STR_INVALID_ORDER);
			SetDParam(1, order->GetDestination());
			break;

		case OT_IMPLICIT:
			SetDParam(0, STR_ORDER_GO_TO_STATION);
			SetDParam(1, STR_ORDER_GO_TO);
			SetDParam(2, order->GetDestination());
			SetDParam(3, timetable ? STR_EMPTY : STR_ORDER_IMPLICIT);
			break;

		case OT_GOTO_STATION: {
			OrderLoadFlags load = order->GetLoadType();
			OrderUnloadFlags unload = order->GetUnloadType();
			bool valid_station = CanVehicleUseStation(v, Station::Get(order->GetDestination()));

			SetDParam(0, valid_station ? STR_ORDER_GO_TO_STATION : STR_ORDER_GO_TO_STATION_CAN_T_USE_STATION);
			SetDParam(1, STR_ORDER_GO_TO + (v->IsGroundVehicle() ? order->GetNonStopType() : 0));
			SetDParam(2, order->GetDestination());

			if (timetable) {
				/* Show only wait time in the timetable window. */
				SetDParam(3, STR_EMPTY);

				if (order->GetWaitTime() > 0 || order->IsWaitTimetabled()) {
					SetDParam(7, order->IsWaitTimetabled() ? STR_TIMETABLE_STAY_FOR : STR_TIMETABLE_STAY_FOR_ESTIMATED);
					SetTimetableParams(8, order->GetWaitTime());
				}
				timetable_wait_time_valid = true;
			} else {
				/* Show non-stop, refit and stop location only in the order window. */
				SetDParam(3, (order->GetNonStopType() & ONSF_NO_STOP_AT_DESTINATION_STATION) ? STR_EMPTY : _station_load_types[order->IsRefit()][unload][load]);
				if (order->IsRefit()) {
					SetDParam(4, order->IsAutoRefit() ? STR_ORDER_AUTO_REFIT_ANY : CargoSpec::Get(order->GetRefitCargo())->name);
				}
				if (v->type == VEH_TRAIN && (order->GetNonStopType() & ONSF_NO_STOP_AT_DESTINATION_STATION) == 0) {
					/* Only show the stopping location if other than the default chosen by the player. */
					if (!_settings_client.gui.hide_default_stop_location || order->GetStopLocation() != (OrderStopLocation)(_settings_client.gui.stop_location)) {
						SetDParam(7, order->GetStopLocation() + STR_ORDER_STOP_LOCATION_NEAR_END);
					} else {
						SetDParam(7, STR_EMPTY);
					}
				}
				if (v->type == VEH_ROAD && order->GetRoadVehTravelDirection() != INVALID_DIAGDIR && _settings_game.pf.pathfinder_for_roadvehs == VPF_YAPF) {
					SetDParam(7, order->GetRoadVehTravelDirection() + STR_ORDER_RV_DIR_NE);
				}
			}
			break;
		}

		case OT_GOTO_DEPOT:
			if (order->GetDepotActionType() & ODATFB_NEAREST_DEPOT) {
				/* Going to the nearest depot. */
				SetDParam(0, STR_ORDER_GO_TO_NEAREST_DEPOT_FORMAT);
				if (v->type == VEH_AIRCRAFT) {
					SetDParam(2, STR_ORDER_NEAREST_HANGAR);
					SetDParam(3, STR_EMPTY);
				} else {
					SetDParam(2, STR_ORDER_NEAREST_DEPOT);
					SetDParam(3, STR_ORDER_TRAIN_DEPOT + v->type);
				}
			} else {
				/* Going to a specific depot. */
				SetDParam(0, STR_ORDER_GO_TO_DEPOT_FORMAT);
				SetDParam(2, v->type);
				SetDParam(3, order->GetDestination());
			}

			if (order->GetDepotOrderType() & ODTFB_SERVICE) {
				SetDParam(1, (order->GetNonStopType() & ONSF_NO_STOP_AT_INTERMEDIATE_STATIONS) ? STR_ORDER_SERVICE_NON_STOP_AT : STR_ORDER_SERVICE_AT);
			} else {
				SetDParam(1, (order->GetNonStopType() & ONSF_NO_STOP_AT_INTERMEDIATE_STATIONS) ? STR_ORDER_GO_NON_STOP_TO : STR_ORDER_GO_TO);
			}

			if (!timetable && (order->GetDepotActionType() & ODATFB_SELL)) {
				SetDParam(7, STR_ORDER_SELL_ORDER);
			} else {
				/* Do not show stopping in the depot in the timetable window. */
				if (!timetable && (order->GetDepotActionType() & ODATFB_HALT)) {
					SetDParam(7, STR_ORDER_STOP_ORDER);
				}

				/* Do not show refitting in the depot in the timetable window. */
				if (!timetable && order->IsRefit()) {
					SetDParam(7, (order->GetDepotActionType() & ODATFB_HALT) ? STR_ORDER_REFIT_STOP_ORDER : STR_ORDER_REFIT_ORDER);
					SetDParam(8, CargoSpec::Get(order->GetRefitCargo())->name);
				}
			}

			if (timetable) {
				if (order->GetWaitTime() > 0 || order->IsWaitTimetabled()) {
					SetDParam(7, order->IsWaitTimetabled() ? STR_TIMETABLE_STAY_FOR : STR_TIMETABLE_STAY_FOR_ESTIMATED);
					SetTimetableParams(8, order->GetWaitTime());
				}
				timetable_wait_time_valid = !(order->GetDepotActionType() & ODATFB_HALT);
			}

			/* Do not show unbunching in the depot in the timetable window. */
			if (!timetable && (order->GetDepotActionType() & ODATFB_UNBUNCH)) {
				SetDParam(8, STR_ORDER_WAIT_TO_UNBUNCH);
			}

			break;

		case OT_GOTO_WAYPOINT: {
			StringID str = (order->GetNonStopType() & ONSF_NO_STOP_AT_INTERMEDIATE_STATIONS) ? STR_ORDER_GO_NON_STOP_TO_WAYPOINT : STR_ORDER_GO_TO_WAYPOINT;
			if (order->GetWaypointFlags() & OWF_REVERSE) str += STR_ORDER_GO_TO_WAYPOINT_REVERSE - STR_ORDER_GO_TO_WAYPOINT;
			SetDParam(0, str);
			SetDParam(1, order->GetDestination());
			if (timetable && order->IsWaitTimetabled()) {
				SetDParam(7, STR_TIMETABLE_STAY_FOR);
				SetTimetableParams(8, order->GetWaitTime());
				timetable_wait_time_valid = true;
			}
			if (!timetable && v->type == VEH_ROAD && order->GetRoadVehTravelDirection() != INVALID_DIAGDIR && _settings_game.pf.pathfinder_for_roadvehs == VPF_YAPF) {
				SetDParam(7, order->GetRoadVehTravelDirection() + STR_ORDER_RV_DIR_NE);
			}
			break;
		}

		case OT_CONDITIONAL: {
			auto set_station_id = [&order](uint index, StringParameters &sp = _global_string_params) {
				const Station *st = Station::GetIfValid(GB(order->GetXData2(), 0, 16) - 1);
				if (st == nullptr) {
					sp.SetParam(index, STR_ORDER_CONDITIONAL_UNDEFINED_STATION);
				} else {
					sp.SetParam(index, STR_JUST_STATION);
					sp.SetParam(index + 1, st->index);
				}
			};

			SetDParam(1, order->GetConditionSkipToOrder() + 1);
			const OrderConditionVariable ocv = order->GetConditionVariable();
			/* handle some non-ordinary cases seperately */
			if (ocv == OCV_UNCONDITIONALLY) {
				SetDParam(0, STR_ORDER_CONDITIONAL_UNCONDITIONAL);
			} else if (ocv == OCV_PERCENT) {
				SetDParam(0, STR_ORDER_CONDITIONAL_PERCENT_DISPLAY);
				SetDParam(2, order->GetConditionValue());
			} else if (ocv == OCV_FREE_PLATFORMS) {
				SetDParam(0, STR_ORDER_CONDITIONAL_FREE_PLATFORMS_DISPLAY);
				set_station_id(2);
				SetDParam(4, STR_ORDER_CONDITIONAL_COMPARATOR_HAS + order->GetConditionComparator());
				SetDParam(5, order->GetConditionValue());
			} else if (ocv == OCV_SLOT_OCCUPANCY) {
				if (TraceRestrictSlot::IsValidID(order->GetXData())) {
					SetDParam(0, STR_ORDER_CONDITIONAL_SLOT);
					SetDParam(2, order->GetXData());
				} else {
					SetDParam(0, STR_ORDER_CONDITIONAL_INVALID_SLOT);
					SetDParam(2, STR_TRACE_RESTRICT_VARIABLE_UNDEFINED);
				}
				switch (order->GetConditionComparator()) {
					case OCC_IS_TRUE:
					case OCC_IS_FALSE:
					case OCC_EQUALS:
					case OCC_NOT_EQUALS: {
						SetDParam(3, _order_conditional_condition_occupancy[order->GetConditionComparator()]);
						break;
					}
					default:
						NOT_REACHED();
				}
			} else if (ocv == OCV_VEH_IN_SLOT) {
				if (TraceRestrictSlot::IsValidID(order->GetXData())) {
					SetDParam(0, STR_ORDER_CONDITIONAL_IN_SLOT);
					SetDParam(3, order->GetXData());
				} else {
					SetDParam(0, STR_ORDER_CONDITIONAL_IN_INVALID_SLOT);
					SetDParam(3, STR_TRACE_RESTRICT_VARIABLE_UNDEFINED);
				}
				switch (order->GetConditionComparator()) {
					case OCC_IS_TRUE:
					case OCC_IS_FALSE:
					case OCC_EQUALS:
					case OCC_NOT_EQUALS: {
						const StringID *strs = v->type == VEH_TRAIN ? _order_conditional_condition_is_in_slot : _order_conditional_condition_is_in_slot_non_train;
						SetDParam(2, strs[order->GetConditionComparator()]);
						break;
					}
					default:
						NOT_REACHED();
				}
			} else if (ocv == OCV_CARGO_LOAD_PERCENTAGE) {
				SetDParam(0, STR_ORDER_CONDITIONAL_LOAD_PERCENTAGE_DISPLAY);
				SetDParam(2, CargoSpec::Get(order->GetConditionValue())->name);
				SetDParam(3, STR_ORDER_CONDITIONAL_COMPARATOR_EQUALS + order->GetConditionComparator());
				SetDParam(4, order->GetXData());
			} else if (ocv == OCV_CARGO_WAITING_AMOUNT) {
				ArrayStringParameters<10> tmp_params;
				StringID substr;

				tmp_params.SetParam(0, order->GetConditionSkipToOrder() + 1);
				tmp_params.SetParam(1, CargoSpec::Get(order->GetConditionValue())->name);
				set_station_id(2, tmp_params);

				if (GB(order->GetXData(), 16, 16) == 0) {
					substr = STR_ORDER_CONDITIONAL_CARGO_WAITING_AMOUNT_DISPLAY;
					tmp_params.SetParam(4, STR_ORDER_CONDITIONAL_COMPARATOR_EQUALS + order->GetConditionComparator());
					tmp_params.SetParam(5, order->GetConditionValue());
					tmp_params.SetParam(6, GB(order->GetXData(), 0, 16));
				} else {
					substr = STR_ORDER_CONDITIONAL_CARGO_WAITING_AMOUNT_VIA_DISPLAY;
					const Station *via_st = Station::GetIfValid(GB(order->GetXData(), 16, 16) - 2);
					if (via_st == nullptr) {
						tmp_params.SetParam(4, STR_ORDER_CONDITIONAL_UNDEFINED_STATION);
					} else {
						tmp_params.SetParam(4, STR_JUST_STATION);
						tmp_params.SetParam(5, via_st->index);
					}
					tmp_params.SetParam(6, STR_ORDER_CONDITIONAL_COMPARATOR_EQUALS + order->GetConditionComparator());
					tmp_params.SetParam(7, order->GetConditionValue());
					tmp_params.SetParam(8, GB(order->GetXData(), 0, 16));
				}
				_temp_special_strings[0] = GetStringWithArgs(substr, tmp_params);
				SetDParam(0, SPECSTR_TEMP_START);
			} else if (ocv == OCV_COUNTER_VALUE) {
				if (TraceRestrictCounter::IsValidID(GB(order->GetXData(), 16, 16))) {
					SetDParam(0, STR_ORDER_CONDITIONAL_COUNTER);
					SetDParam(2, GB(order->GetXData(), 16, 16));
				} else {
					SetDParam(0, STR_ORDER_CONDITIONAL_INVALID_COUNTER);
					SetDParam(2, STR_TRACE_RESTRICT_VARIABLE_UNDEFINED);
				}
				SetDParam(3, STR_ORDER_CONDITIONAL_COMPARATOR_EQUALS + order->GetConditionComparator());
				SetDParam(4, GB(order->GetXData(), 0, 16));
			} else if (ocv == OCV_TIME_DATE) {
				SetDParam(0, (order->GetConditionValue() == TRTDVF_HOUR_MINUTE) ? STR_ORDER_CONDITIONAL_TIME_HHMM : STR_ORDER_CONDITIONAL_NUM);
				SetDParam(2, STR_TRACE_RESTRICT_TIME_MINUTE_ITEM + order->GetConditionValue());
				SetDParam(3, STR_ORDER_CONDITIONAL_COMPARATOR_EQUALS + order->GetConditionComparator());
				SetDParam(4, order->GetXData());
			} else if (ocv == OCV_TIMETABLE) {
				SetDParam(0, STR_ORDER_CONDITIONAL_TIMETABLE);
				SetDParam(2, STR_TRACE_RESTRICT_TIMETABLE_LATENESS + order->GetConditionValue());
				SetDParam(3, STR_ORDER_CONDITIONAL_COMPARATOR_EQUALS + order->GetConditionComparator());
				SetDParam(4, order->GetXData());
			} else if (ocv == OCV_DISPATCH_SLOT) {
				SetDParam(0, STR_ORDER_CONDITIONAL_DISPATCH_SLOT_DISPLAY);
				if (GB(order->GetXData(), 0, 16) != UINT16_MAX) {
					bool have_name = false;
					if (GB(order->GetXData(), 0, 16) < v->orders->GetScheduledDispatchScheduleCount()) {
						const DispatchSchedule &ds = v->orders->GetDispatchScheduleByIndex(GB(order->GetXData(), 0, 16));
						if (!ds.ScheduleName().empty()) {
							_temp_special_strings[0] = ds.ScheduleName();
							have_name = true;
						}
					}
					if (!have_name) {
						auto tmp_params = MakeParameters(GB(order->GetXData(), 0, 16) + 1);
						_temp_special_strings[0] = GetStringWithArgs(STR_TIMETABLE_ASSIGN_SCHEDULE_ID, tmp_params);
					}
					SetDParam(2, SPECSTR_TEMP_START);
				} else {
					SetDParam(2, STR_TIMETABLE_ASSIGN_SCHEDULE_NONE);
				}

				const uint16_t value = order->GetConditionValue();
				SetDParam(3, HasBit(value, ODCB_LAST_DISPATCHED) ? STR_TRACE_RESTRICT_DISPATCH_SLOT_LAST : STR_TRACE_RESTRICT_DISPATCH_SLOT_NEXT);

				switch ((OrderDispatchConditionModes)GB(value, ODCB_MODE_START, ODCB_MODE_COUNT)) {
					case ODCM_FIRST_LAST:
						SetDParam(4, STR_ORDER_CONDITIONAL_COMPARATOR_DISPATCH_SLOT_IS_FIRST + ((order->GetConditionComparator() == OCC_IS_FALSE) ? 1 : 0) +
								(HasBit(value, ODFLCB_LAST_SLOT) ? 2 : 0));
						break;

					case OCDM_TAG: {
						auto tmp_params = MakeParameters(GB(value, ODFLCB_TAG_START, ODFLCB_TAG_COUNT) + 1);
						_temp_special_strings[1] = GetStringWithArgs((order->GetConditionComparator() == OCC_IS_FALSE) ? STR_ORDER_CONDITIONAL_COMPARATOR_DISPATCH_SLOT_DOESNT_HAVE_TAG : STR_ORDER_CONDITIONAL_COMPARATOR_DISPATCH_SLOT_HAS_TAG, tmp_params);
						SetDParam(4, SPECSTR_TEMP_START + 1);
						break;
					}

					default:
						SetDParam(4, STR_UNDEFINED);
						break;
				}
			} else {
				OrderConditionComparator occ = order->GetConditionComparator();
				SetDParam(0, (occ == OCC_IS_TRUE || occ == OCC_IS_FALSE) ? STR_ORDER_CONDITIONAL_TRUE_FALSE : STR_ORDER_CONDITIONAL_NUM);
				SetDParam(2, (ocv == OCV_CARGO_ACCEPTANCE || ocv == OCV_CARGO_WAITING || ocv == OCV_FREE_PLATFORMS)
						? STR_ORDER_CONDITIONAL_NEXT_STATION : OrderStringForVariable(v, ocv));

				uint value = order->GetConditionValue();
				switch (ocv) {
					case OCV_CARGO_ACCEPTANCE:
						SetDParam(0, STR_ORDER_CONDITIONAL_CARGO_ACCEPTANCE);
						set_station_id(2);
						SetDParam(4, STR_ORDER_CONDITIONAL_COMPARATOR_ACCEPTS + occ - OCC_IS_TRUE);
						SetDParam(5, CargoSpec::Get(value)->name);
						break;
					case OCV_CARGO_WAITING:
						SetDParam(0, STR_ORDER_CONDITIONAL_CARGO_WAITING_DISPLAY);
						set_station_id(2);
						SetDParam(4, STR_ORDER_CONDITIONAL_COMPARATOR_HAS + occ - OCC_IS_TRUE);
						SetDParam(5, CargoSpec::Get(value)->name);
						break;
					case OCV_REQUIRES_SERVICE:
						SetDParam(3, STR_ORDER_CONDITIONAL_COMPARATOR_EQUALS + occ);
						break;
					case OCV_MAX_SPEED:
						value = ConvertSpeedToDisplaySpeed(value, v->type);
						/* FALL THROUGH */
					default:
						SetDParam(3, STR_ORDER_CONDITIONAL_COMPARATOR_EQUALS + occ);
						SetDParam(4, value);
				}
			}

			if (timetable && (order->IsWaitTimetabled() || order->GetWaitTime() > 0)) {
				SetDParam(7, order->IsWaitTimetabled() ? STR_TIMETABLE_AND_TRAVEL_FOR : STR_TIMETABLE_AND_TRAVEL_FOR_ESTIMATED);
				SetTimetableParams(8, order->GetWaitTime());
			} else {
				SetDParam(7, STR_EMPTY);
			}

			break;
		}

		case OT_SLOT:
			switch (order->GetSlotSubType()) {
				case OSST_RELEASE:
					SetDParam(0, STR_ORDER_RELEASE_SLOT);
					break;

				case OSST_TRY_ACQUIRE:
					SetDParam(0, STR_ORDER_TRY_ACQUIRE_SLOT);
					break;

				default:
					NOT_REACHED();
					break;
			}
			if (order->GetDestination() == INVALID_TRACE_RESTRICT_SLOT_ID) {
				SetDParam(1, STR_TRACE_RESTRICT_VARIABLE_UNDEFINED_RED);
			} else {
				SetDParam(1, STR_TRACE_RESTRICT_SLOT_NAME);
				SetDParam(2, order->GetDestination());
			}
			break;

		case OT_COUNTER:
			switch (static_cast<TraceRestrictCounterCondOpField>(order->GetCounterOperation())) {
				case TRCCOF_INCREASE:
					SetDParam(0, STR_TRACE_RESTRICT_COUNTER_INCREASE_ITEM);
					break;

				case TRCCOF_DECREASE:
					SetDParam(0, STR_TRACE_RESTRICT_COUNTER_DECREASE_ITEM);
					break;

				case TRCCOF_SET:
					SetDParam(0, STR_TRACE_RESTRICT_COUNTER_SET_ITEM);
					break;

				default:
					NOT_REACHED();
					break;
			}
			if (order->GetDestination() == INVALID_TRACE_RESTRICT_COUNTER_ID) {
				SetDParam(1, STR_TRACE_RESTRICT_VARIABLE_UNDEFINED_RED);
			} else {
				SetDParam(1, STR_TRACE_RESTRICT_COUNTER_NAME);
				SetDParam(2, order->GetDestination());
			}
			SetDParam(3, order->GetXData());
			break;

		case OT_LABEL: {
			auto show_destination_subtype = [&](uint offset) {
				if (Waypoint::IsValidID(order->GetDestination())) {
					SetDParam(offset, STR_WAYPOINT_NAME);
				} else {
					SetDParam(offset, STR_STATION_NAME);
				}
				SetDParam(offset + 1, order->GetDestination());
			};
			switch (order->GetLabelSubType()) {
				case OLST_TEXT: {
					SetDParam(0, STR_ORDER_LABEL_TEXT);
					const char *text = order->GetLabelText();
					SetDParamStr(1, StrEmpty(text) ? "" : text);
					break;
				}

				case OLST_DEPARTURES_VIA:
					SetDParam(0, STR_ORDER_LABEL_DEPARTURES_VIA);
					SetDParam(1, STR_ORDER_LABEL_DEPARTURES_SHOW_AS_VIA);
					show_destination_subtype(2);
					break;

				case OLST_DEPARTURES_REMOVE_VIA:
					SetDParam(0, STR_ORDER_LABEL_DEPARTURES_VIA);
					SetDParam(1, STR_ORDER_LABEL_DEPARTURES_REMOVE_VIA);
					show_destination_subtype(2);
					break;

				default:
					SetDParam(0, STR_TRACE_RESTRICT_VARIABLE_UNDEFINED_RED);
					break;
			}
			break;
		}

		default: NOT_REACHED();
	}

	int edge = DrawString(rtl ? left : middle, rtl ? middle : right, y, STR_ORDER_TEXT, colour);

	if (timetable && timetable_wait_time_valid && order->GetLeaveType() != OLT_NORMAL && edge != 0) {
		edge = DrawString(rtl ? left : edge + 3, rtl ? edge - 3 : right, y, STR_TIMETABLE_LEAVE_EARLY_ORDER + order->GetLeaveType() - OLT_LEAVE_EARLY, colour);
	}
	if (timetable && HasBit(v->vehicle_flags, VF_SCHEDULED_DISPATCH) && order->IsScheduledDispatchOrder(false) && edge != 0) {
		StringID str = order->IsWaitTimetabled() ? STR_TIMETABLE_SCHEDULED_DISPATCH_ORDER : STR_TIMETABLE_SCHEDULED_DISPATCH_ORDER_NO_WAIT_TIME;
		const DispatchSchedule &ds = v->orders->GetDispatchScheduleByIndex(order->GetDispatchScheduleIndex());
		if (!ds.ScheduleName().empty()) {
			SetDParam(0, STR_TIMETABLE_SCHEDULED_DISPATCH_ORDER_NAMED_SCHEDULE);
			SetDParamStr(1, ds.ScheduleName().c_str());
		} else {
			SetDParam(0, v->orders->GetScheduledDispatchScheduleCount() > 1 ? STR_TIMETABLE_SCHEDULED_DISPATCH_ORDER_SCHEDULE_INDEX : STR_EMPTY);
			SetDParam(1, order->GetDispatchScheduleIndex() + 1);
		}
		edge = DrawString(rtl ? left : edge + 3, rtl ? edge - 3 : right, y, str, colour);
	}

	if (timetable && (timetable_wait_time_valid || order->IsType(OT_CONDITIONAL)) && order->IsWaitFixed() && edge != 0) {
		Dimension lock_d = GetSpriteSize(SPR_LOCK);
		DrawPixelInfo tmp_dpi;
		if (FillDrawPixelInfo(&tmp_dpi, rtl ? left : middle, y, rtl ? middle - left : right - middle, lock_d.height)) {
			AutoRestoreBackup dpi_backup(_cur_dpi, &tmp_dpi);

			DrawSprite(SPR_LOCK, PAL_NONE, rtl ? edge - 3 - lock_d.width - left : edge + 3 - middle, 0);
		}
	}
}

/**
 * Get the order command a vehicle can do in a given tile.
 * @param v Vehicle involved.
 * @param tile Tile being queried.
 * @return The order associated to vehicle v in given tile (or empty order if vehicle can do nothing in the tile).
 */
static Order GetOrderCmdFromTile(const Vehicle *v, TileIndex tile)
{
	/* Hack-ish; unpack order 0, so everything gets initialised with either zero
	 * or a suitable default value for the variable. Then also override the index
	 * as it is not coming from a pool, so would be initialised. */
	Order order(0);
	order.index = 0;

	/* check depot first */
	if (IsDepotTypeTile(tile, (TransportType)(uint)v->type) && IsInfraTileUsageAllowed(v->type, v->owner, tile)) {
		if (v->type == VEH_ROAD && ((GetPresentRoadTypes(tile) & RoadVehicle::From(v)->compatible_roadtypes) == 0)) {
			order.Free();
			return order;
		}
		order.MakeGoToDepot(v->type == VEH_AIRCRAFT ? GetStationIndex(tile) : GetDepotIndex(tile),
				ODTFB_PART_OF_ORDERS,
				((_settings_client.gui.new_nonstop || _settings_game.order.nonstop_only) && v->IsGroundVehicle()) ? ONSF_NO_STOP_AT_INTERMEDIATE_STATIONS : ONSF_STOP_EVERYWHERE);

		if (_ctrl_pressed) order.SetDepotOrderType((OrderDepotTypeFlags)(order.GetDepotOrderType() ^ ODTFB_SERVICE));

		return order;
	}

	/* check rail waypoint */
	if (IsRailWaypointTile(tile) &&
			v->type == VEH_TRAIN &&
			IsInfraTileUsageAllowed(VEH_TRAIN, v->owner, tile)) {
		order.MakeGoToWaypoint(GetStationIndex(tile));
		if (_settings_client.gui.new_nonstop != _ctrl_pressed || _settings_game.order.nonstop_only) order.SetNonStopType(ONSF_NO_STOP_AT_ANY_STATION);
		return order;
	}

	/* check road waypoint */
	if (IsRoadWaypointTile(tile) &&
			v->type == VEH_ROAD &&
			IsInfraTileUsageAllowed(VEH_ROAD, v->owner, tile)) {
		order.MakeGoToWaypoint(GetStationIndex(tile));
		if (_settings_client.gui.new_nonstop != _ctrl_pressed || _settings_game.order.nonstop_only) order.SetNonStopType(ONSF_NO_STOP_AT_ANY_STATION);
		return order;
	}

	/* check buoy (no ownership) */
	if (IsBuoyTile(tile) && v->type == VEH_SHIP) {
		order.MakeGoToWaypoint(GetStationIndex(tile));
		return order;
	}

	/* check for station or industry with neutral station */
	if (IsTileType(tile, MP_STATION) || IsTileType(tile, MP_INDUSTRY)) {
		const Station *st = nullptr;

		if (IsTileType(tile, MP_STATION)) {
			st = Station::GetByTile(tile);
		} else {
			const Industry *in = Industry::GetByTile(tile);
			st = in->neutral_station;
		}
		if (st != nullptr && IsInfraUsageAllowed(v->type, v->owner, st->owner)) {
			byte facil;
			switch (v->type) {
				case VEH_SHIP:     facil = FACIL_DOCK;    break;
				case VEH_TRAIN:    facil = FACIL_TRAIN;   break;
				case VEH_AIRCRAFT: facil = FACIL_AIRPORT; break;
				case VEH_ROAD:     facil = FACIL_BUS_STOP | FACIL_TRUCK_STOP; break;
				default: NOT_REACHED();
			}
			if (st->facilities & facil) {
				order.MakeGoToStation(st->index);
				if (_ctrl_pressed) order.SetLoadType(OLF_FULL_LOAD_ANY);
				if ((_settings_client.gui.new_nonstop || _settings_game.order.nonstop_only) && v->IsGroundVehicle()) order.SetNonStopType(ONSF_NO_STOP_AT_INTERMEDIATE_STATIONS);
				order.SetStopLocation(v->type == VEH_TRAIN ? (OrderStopLocation)(_settings_client.gui.stop_location) : OSL_PLATFORM_FAR_END);
				return order;
			}
		}
	}

	/* not found */
	order.Free();
	return order;
}

/** Hotkeys for order window. */
enum {
	OHK_SKIP,
	OHK_DELETE,
	OHK_GOTO,
	OHK_NONSTOP,
	OHK_VIA,
	OHK_FULLLOAD,
	OHK_UNLOAD,
	OHK_NEAREST_DEPOT,
	OHK_ALWAYS_SERVICE,
	OHK_TRANSFER,
	OHK_NO_UNLOAD,
	OHK_NO_LOAD,
	OHK_CLOSE,
};

/**
 * %Order window code for all vehicles.
 *
 * At the bottom of the window two button rows are located for changing the orders of the vehicle.
 *
 * \section top-row Top row
 * The top-row is for manipulating an individual order. What row is displayed depends on the type of vehicle, and whether or not you are the owner of the vehicle.
 *
 * The top-row buttons of one of your trains or road vehicles is one of the following three cases:
 * \verbatim
 * +-----------------+-----------------+-----------------+-----------------+
 * |    NON-STOP     |    FULL_LOAD    |     UNLOAD      |      REFIT      | (normal)
 * +-----------------+-----+-----------+-----------+-----+-----------------+
 * |       COND_VAR        |    COND_COMPARATOR    |      COND_VALUE       | (for conditional orders)
 * +-----------------+-----+-----------+-----------+-----+-----------------+
 * |    NON-STOP     |      REFIT      |     SERVICE     |     (empty)     | (for depot orders)
 * +-----------------+-----------------+-----------------+-----------------+
 * \endverbatim
 *
 * Airplanes and ships have one of the following three top-row button rows:
 * \verbatim
 * +-----------------+-----------------+-----------------+
 * |    FULL_LOAD    |     UNLOAD      |      REFIT      | (normal)
 * +-----------------+-----------------+-----------------+
 * |    COND_VAR     | COND_COMPARATOR |   COND_VALUE    | (for conditional orders)
 * +-----------------+--------+--------+-----------------+
 * |            REFIT         |          SERVICE         | (for depot order)
 * +--------------------------+--------------------------+
 * \endverbatim
 *
 * \section bottom-row Bottom row
 * The second row (the bottom row) is for manipulating the list of orders:
 * \verbatim
 * +-----------------+-----------------+-----------------+
 * |      SKIP       |     DELETE      |      GOTO       |
 * +-----------------+-----------------+-----------------+
 * \endverbatim
 *
 * For vehicles of other companies, both button rows are not displayed.
 */
struct OrdersWindow : public GeneralVehicleWindow {
private:
	/** Under what reason are we using the PlaceObject functionality? */
	enum OrderPlaceObjectState {
		OPOS_NONE,
		OPOS_GOTO,
		OPOS_CONDITIONAL,
		OPOS_SHARE,
		OPOS_COND_VIA,
		OPOS_COND_STATION,
		OPOS_CONDITIONAL_RETARGET,
		OPOS_DEPARTURE_VIA,
		OPOS_END,
	};

	/** Displayed planes of the #NWID_SELECTION widgets. */
	enum DisplayPane {
		/* WID_O_SEL_TOP_ROW_GROUNDVEHICLE */
		DP_GROUNDVEHICLE_ROW_NORMAL      = 0, ///< Display the row for normal/depot orders in the top row of the train/rv order window.
		DP_GROUNDVEHICLE_ROW_CONDITIONAL = 1, ///< Display the row for conditional orders in the top row of the train/rv order window.
		DP_GROUNDVEHICLE_ROW_SLOT        = 2, ///< Display the row for release slot orders in the top row of the train/rv order window.
		DP_GROUNDVEHICLE_ROW_COUNTER     = 3, ///< Display the row for change counter orders in the top row of the train/rv order window.
		DP_GROUNDVEHICLE_ROW_TEXT_LABEL  = 4, ///< Display the row for text label orders in the top row of the train/rv order window.
		DP_GROUNDVEHICLE_ROW_DEPARTURES  = 5, ///< Display the row for departure via label orders in the top row of the train/rv order window.
		DP_GROUNDVEHICLE_ROW_EMPTY       = 6, ///< Display the row for no buttons in the top row of the train/rv order window.

		/* WID_O_SEL_TOP_LEFT */
		DP_LEFT_LOAD       = 0, ///< Display 'load' in the left button of the top row of the train/rv order window.
		DP_LEFT_REFIT      = 1, ///< Display 'refit' in the left button of the top row of the train/rv order window.
		DP_LEFT_REVERSE    = 2, ///< Display 'reverse' in the left button of the top row of the train/rv order window.

		/* WID_O_SEL_TOP_MIDDLE */
		DP_MIDDLE_UNLOAD   = 0, ///< Display 'unload' in the middle button of the top row of the train/rv order window.
		DP_MIDDLE_SERVICE  = 1, ///< Display 'service' in the middle button of the top row of the train/rv order window.

		/* WID_O_SEL_TOP_RIGHT */
		DP_RIGHT_EMPTY     = 0, ///< Display an empty panel in the right button of the top row of the train/rv order window.
		DP_RIGHT_REFIT     = 1, ///< Display 'refit' in the right button of the top  row of the train/rv order window.

		/* WID_O_SEL_TOP_ROW */
		DP_ROW_LOAD        = 0, ///< Display 'load' / 'unload' / 'refit' buttons in the top row of the ship/airplane order window.
		DP_ROW_DEPOT       = 1, ///< Display 'refit' / 'service' buttons in the top row of the ship/airplane order window.
		DP_ROW_CONDITIONAL = 2, ///< Display the conditional order buttons in the top row of the ship/airplane order window.
		DP_ROW_SLOT        = 3, ///< Display the release slot buttons in the top row of the ship/airplane order window.
		DP_ROW_COUNTER     = 4, ///< Display the change counter buttons in the top row of the ship/airplane order window.
		DP_ROW_TEXT_LABEL  = 5, ///< Display the text label buttons in the top row of the ship/airplane order window.
		DP_ROW_DEPARTURES  = 6, ///< Display the row for departure via label orders in the top row of the ship/airplane order window.
		DP_ROW_EMPTY       = 7, ///< Display no buttons in the top row of the ship/airplane order window.

		/* WID_O_SEL_COND_VALUE */
		DP_COND_VALUE_NUMBER = 0, ///< Display number widget
		DP_COND_VALUE_CARGO  = 1, ///< Display dropdown widget cargo types
		DP_COND_VALUE_SLOT   = 2, ///< Display dropdown widget tracerestrict slots

		/* WID_O_SEL_COND_AUX */
		DP_COND_AUX_CARGO = 0, ///< Display dropdown widget cargo types
		DP_COND_TIME_DATE = 1, ///< Display dropdown for current time/date field
		DP_COND_TIMETABLE = 2, ///< Display dropdown for timetable field
		DP_COND_COUNTER = 3,   ///< Display dropdown widget counters
		DP_COND_SCHED_SELECT = 4, ///< Display dropdown for scheduled dispatch schedule selection

		/* WID_O_SEL_COND_AUX2 */
		DP_COND_AUX2_VIA = 0, ///< Display via button
		DP_COND_AUX2_SCHED_TEST = 1, ///< Display dropdown for scheduled dispatch test selection

		/* WID_O_SEL_COND_AUX3 */
		DP_COND_AUX3_STATION = 0, ///< Display station button

		/* WID_O_SEL_BOTTOM_MIDDLE */
		DP_BOTTOM_MIDDLE_DELETE       = 0, ///< Display 'delete' in the middle button of the bottom row of the vehicle order window.
		DP_BOTTOM_MIDDLE_STOP_SHARING = 1, ///< Display 'stop sharing' in the middle button of the bottom row of the vehicle order window.

		/* WID_O_SEL_SHARED */
		DP_SHARED_LIST       = 0, ///< Display shared order list button
		DP_SHARED_VEH_GROUP  = 1, ///< Display add veh to new group button

		/* WID_O_SEL_MGMT */
		DP_MGMT_BTN          = 0, ///< Display order management button
		DP_MGMT_LIST_BTN     = 1, ///< Display order list management button
	};

	int selected_order;
	VehicleOrderID order_over;         ///< Order over which another order is dragged, \c INVALID_VEH_ORDER_ID if none.
	OrderPlaceObjectState goto_type;
	Scrollbar *vscroll;
	bool can_do_refit;     ///< Vehicle chain can be refitted in depot.
	bool can_do_autorefit; ///< Vehicle chain can be auto-refitted.
	int query_text_widget; ///< widget which most recently called ShowQueryString
	int current_aux_plane;
	int current_aux2_plane;
	int current_aux3_plane;
	int current_mgmt_plane;

	/**
	 * Return the memorised selected order.
	 * @return the memorised order if it is a valid one
	 *  else return the number of orders
	 */
	VehicleOrderID OrderGetSel() const
	{
		int num = this->selected_order;
		return (num >= 0 && num < vehicle->GetNumOrders()) ? num : vehicle->GetNumOrders();
	}

	/**
	 * Calculate the selected order.
	 * The calculation is based on the relative (to the window) y click position and
	 *  the position of the scrollbar.
	 *
	 * @param y Y-value of the click relative to the window origin
	 * @return The selected order if the order is valid, else return \c INVALID_VEH_ORDER_ID.
	 */
	VehicleOrderID GetOrderFromPt(int y)
	{
		int sel = this->vscroll->GetScrolledRowFromWidget(y, this, WID_O_ORDER_LIST, WidgetDimensions::scaled.framerect.top);
		if (sel == INT_MAX) return INVALID_VEH_ORDER_ID;
		/* One past the orders is the 'End of Orders' line. */
		assert(IsInsideBS(sel, 0, vehicle->GetNumOrders() + 1));
		return sel;
	}

	/**
	 * Determine which strings should be displayed in the conditional comparator dropdown
	 *
	 * @param order the order to evaluate
	 * @return the StringIDs to display
	 */
	static const StringID *GetComparatorStrings(const Vehicle *v, const Order *order)
	{
		if (order == nullptr) return _order_conditional_condition;
		switch (order->GetConditionVariable()) {
			case OCV_FREE_PLATFORMS:
			case OCV_CARGO_WAITING:
				return _order_conditional_condition_has;

			case OCV_CARGO_ACCEPTANCE:
				return _order_conditional_condition_accepts;

			case OCV_SLOT_OCCUPANCY:
				return _order_conditional_condition_occupancy;

			case OCV_VEH_IN_SLOT:
				return v->type == VEH_TRAIN ? _order_conditional_condition_is_in_slot : _order_conditional_condition_is_in_slot_non_train;

			case OCV_DISPATCH_SLOT: {
				const uint16_t value = order->GetConditionValue();
				switch ((OrderDispatchConditionModes)GB(value, ODCB_MODE_START, ODCB_MODE_COUNT)) {
					case ODCM_FIRST_LAST:
						return HasBit(value, ODFLCB_LAST_SLOT) ? _order_conditional_condition_dispatch_slot_last : _order_conditional_condition_dispatch_slot_first;

					case OCDM_TAG:
						return _order_conditional_condition_dispatch_slot_tag;

					default:
						return _order_conditional_condition;
				}
			}

			default:
				return _order_conditional_condition;
		}
	}

	bool InsertNewOrder(uint64_t order_pack)
	{
		return DoCommandPEx(this->vehicle->tile, this->vehicle->index, this->OrderGetSel(), order_pack, CMD_INSERT_ORDER | CMD_MSG(STR_ERROR_CAN_T_INSERT_NEW_ORDER), nullptr, nullptr, 0);
	}

	bool ModifyOrder(VehicleOrderID sel_ord, uint32_t p2, bool error_msg = true, const char *text = nullptr)
	{
		return ::ModifyOrder(this->vehicle, sel_ord, p2, error_msg, text);
	}

	/**
	 * Handle the click on the goto button.
	 */
	void OrderClick_Goto(OrderPlaceObjectState type)
	{
		assert(type > OPOS_NONE && type < OPOS_END);

		static const HighLightStyle goto_place_style[OPOS_END - 1] = {
			HT_RECT | HT_VEHICLE, // OPOS_GOTO
			HT_NONE,              // OPOS_CONDITIONAL
			HT_VEHICLE,           // OPOS_SHARE
			HT_RECT,              // OPOS_COND_VIA
			HT_RECT,              // OPOS_COND_STATION
			HT_NONE,              // OPOS_CONDITIONAL_RETARGET
			HT_RECT,              // OPOS_DEPARTURE_VIA
		};
		SetObjectToPlaceWnd(ANIMCURSOR_PICKSTATION, PAL_NONE, goto_place_style[type - 1], this);
		this->goto_type = type;
		this->SetWidgetDirty(WID_O_GOTO);
		this->SetWidgetDirty(WID_O_COND_AUX_VIA);
		this->SetWidgetDirty(WID_O_COND_AUX_STATION);
		this->SetWidgetDirty(WID_O_MGMT_BTN);
	}

	/**
	 * Handle the click on the full load button.
	 * @param load_type Load flag to apply. If matches existing load type, toggles to default of 'load if possible'.
	 * @param toggle If we toggle or not (used for hotkey behavior)
	 */
	void OrderClick_FullLoad(OrderLoadFlags load_type, bool toggle = false)
	{
		VehicleOrderID sel_ord = this->OrderGetSel();
		const Order *order = this->vehicle->GetOrder(sel_ord);

		if (order == nullptr) return;

		if (toggle && order->GetLoadType() == load_type) {
			load_type = OLF_LOAD_IF_POSSIBLE; // reset to 'default'
		}
		if (order->GetLoadType() != load_type) {
			this->ModifyOrder(sel_ord, MOF_LOAD | (load_type << 8));
		}

		if (load_type == OLFB_CARGO_TYPE_LOAD) ShowCargoTypeOrdersWindow(this->vehicle, this, sel_ord, CTOWV_LOAD);
	}

	/**
	 * Handle the click on the service.
	 */
	void OrderClick_Service(int i)
	{
		VehicleOrderID sel_ord = this->OrderGetSel();

		if (i < 0) {
			const Order *order = this->vehicle->GetOrder(sel_ord);
			if (order == nullptr) return;
			i = (order->GetDepotOrderType() & ODTFB_SERVICE) ? DA_ALWAYS_GO : DA_SERVICE;
		}
		this->ModifyOrder(sel_ord, MOF_DEPOT_ACTION | (i << 8));
	}

	/**
	 * Handle the click on the service in nearest depot button.
	 */
	void OrderClick_NearestDepot()
	{
		Order order;
		order.next = nullptr;
		order.index = 0;
		order.MakeGoToDepot(INVALID_DEPOT, ODTFB_PART_OF_ORDERS,
				(_settings_client.gui.new_nonstop || _settings_game.order.nonstop_only) && this->vehicle->IsGroundVehicle() ? ONSF_NO_STOP_AT_INTERMEDIATE_STATIONS : ONSF_STOP_EVERYWHERE);
		order.SetDepotActionType(ODATFB_NEAREST_DEPOT);

		this->InsertNewOrder(order.Pack());
	}

	/**
	 * Handle the click on the try acquire slot button.
	 */
	void OrderClick_TryAcquireSlot()
	{
		Order order;
		order.next = nullptr;
		order.index = 0;
		order.MakeTryAcquireSlot();

		this->InsertNewOrder(order.Pack());
	}

	/**
	 * Handle the click on the release slot button.
	 */
	void OrderClick_ReleaseSlot()
	{
		Order order;
		order.next = nullptr;
		order.index = 0;
		order.MakeReleaseSlot();

		this->InsertNewOrder(order.Pack());
	}

	/**
	 * Handle the click on the change counter button.
	 */
	void OrderClick_ChangeCounter()
	{
		Order order;
		order.next = nullptr;
		order.index = 0;
		order.MakeChangeCounter();

		this->InsertNewOrder(order.Pack());
	}

	/**
	 * Handle the click on the text label button.
	 */
	void OrderClick_TextLabel()
	{
		Order order;
		order.next = nullptr;
		order.index = 0;
		order.MakeLabel(OLST_TEXT);

		this->InsertNewOrder(order.Pack());
	}

	/**
	 * Handle the click on the unload button.
	 * @param unload_type Unload flag to apply. If matches existing unload type, toggles to default of 'unload if possible'.
	 * @param toggle If we toggle or not (used for hotkey behavior)
	 */
	void OrderClick_Unload(OrderUnloadFlags unload_type, bool toggle = false)
	{
		VehicleOrderID sel_ord = this->OrderGetSel();
		const Order *order = this->vehicle->GetOrder(sel_ord);

		if (order == nullptr) return;

		if (toggle && order->GetUnloadType() == unload_type) {
			unload_type = OUF_UNLOAD_IF_POSSIBLE;
		}
		if (order->GetUnloadType() == unload_type && unload_type != OUFB_CARGO_TYPE_UNLOAD) return; // If we still match, do nothing

		if (order->GetUnloadType() != unload_type) {
			this->ModifyOrder(sel_ord, MOF_UNLOAD | (unload_type << 8));
		}

		if (unload_type == OUFB_TRANSFER || unload_type == OUFB_UNLOAD) {
			/* Transfer and unload orders with leave empty as default */
			this->ModifyOrder(sel_ord, MOF_LOAD | (OLFB_NO_LOAD << 8), false);
			this->SetWidgetDirty(WID_O_FULL_LOAD);
		} else if (unload_type == OUFB_CARGO_TYPE_UNLOAD) {
			ShowCargoTypeOrdersWindow(this->vehicle, this, sel_ord, CTOWV_UNLOAD);
		}
	}

	/**
	 * Handle the click on the nonstop button.
	 * @param non_stop what non-stop type to use; -1 to use the 'next' one, -2 to toggle the via state.
	 */
	void OrderClick_Nonstop(int non_stop)
	{
		if (!this->vehicle->IsGroundVehicle()) return;

		VehicleOrderID sel_ord = this->OrderGetSel();
		const Order *order = this->vehicle->GetOrder(sel_ord);

		if (order == nullptr || order->GetNonStopType() == non_stop) return;

		/* Keypress if negative, so 'toggle' to the next */
		if (non_stop == -1) {
			non_stop = order->GetNonStopType() ^ ONSF_NO_STOP_AT_INTERMEDIATE_STATIONS;
		} else if (non_stop == -2) {
			if (!order->IsType(OT_GOTO_STATION)) return;
			non_stop = order->GetNonStopType() ^ ONSF_NO_STOP_AT_DESTINATION_STATION;
		}

		this->SetWidgetDirty(WID_O_NON_STOP);
		this->ModifyOrder(sel_ord, MOF_NON_STOP | non_stop << 8);
	}

	/**
	 * Handle the click on the skip button.
	 * If ctrl is pressed, skip to selected order, else skip to current order + 1
	 */
	void OrderClick_Skip()
	{
		/* Don't skip when there's nothing to skip */
		if (_ctrl_pressed && this->vehicle->cur_implicit_order_index == this->OrderGetSel()) return;
		if (this->vehicle->GetNumOrders() <= 1) return;

		DoCommandP(this->vehicle->tile, this->vehicle->index, _ctrl_pressed ? this->OrderGetSel() : ((this->vehicle->cur_implicit_order_index + 1) % this->vehicle->GetNumOrders()),
				CMD_SKIP_TO_ORDER | CMD_MSG(_ctrl_pressed ? STR_ERROR_CAN_T_SKIP_TO_ORDER : STR_ERROR_CAN_T_SKIP_ORDER));
	}

	/**
	 * Handle the click on the delete button.
	 */
	void OrderClick_Delete()
	{
		/* When networking, move one order lower */
		int selected = this->selected_order + (int)_networking;

		if (DoCommandP(this->vehicle->tile, this->vehicle->index, this->OrderGetSel(), CMD_DELETE_ORDER | CMD_MSG(STR_ERROR_CAN_T_DELETE_THIS_ORDER))) {
			this->selected_order = selected >= this->vehicle->GetNumOrders() ? -1 : selected;
			this->UpdateButtonState();
		}
	}

	/**
	 * Handle the click on the 'stop sharing' button.
	 * If 'End of Shared Orders' isn't selected, do nothing. If Ctrl is pressed, call OrderClick_Delete and exit.
	 * To stop sharing this vehicle order list, we copy the orders of a vehicle that share this order list. That way we
	 * exit the group of shared vehicles while keeping the same order list.
	 */
	void OrderClick_StopSharing()
	{
		/* Don't try to stop sharing orders if 'End of Shared Orders' isn't selected. */
		if (!this->vehicle->IsOrderListShared() || this->selected_order != this->vehicle->GetNumOrders()) return;
		/* If Ctrl is pressed, delete the order list as if we clicked the 'Delete' button. */
		if (_ctrl_pressed) {
			this->OrderClick_Delete();
			return;
		}

		/* Get another vehicle that share orders with this vehicle. */
		Vehicle *other_shared = (this->vehicle->FirstShared() == this->vehicle) ? this->vehicle->NextShared() : this->vehicle->PreviousShared();
		/* Copy the order list of the other vehicle. */
		if (DoCommandP(this->vehicle->tile, this->vehicle->index | CO_COPY << 30, other_shared->index, CMD_CLONE_ORDER | CMD_MSG(STR_ERROR_CAN_T_STOP_SHARING_ORDER_LIST))) {
			this->UpdateButtonState();
		}
	}

	/**
	 * Handle the click on the refit button.
	 * If ctrl is pressed, cancel refitting, else show the refit window.
	 * @param i Selected refit command.
	 * @param auto_refit Select refit for auto-refitting.
	 */
	void OrderClick_Refit(int i, bool auto_refit)
	{
		if (_ctrl_pressed) {
			/* Cancel refitting */
			DoCommandP(this->vehicle->tile, this->vehicle->index, (this->OrderGetSel() << 16) | (CARGO_NO_REFIT << 8) | CARGO_NO_REFIT, CMD_ORDER_REFIT);
		} else {
			if (i == 1) { // Auto-refit to available cargo type.
				DoCommandP(this->vehicle->tile, this->vehicle->index, (this->OrderGetSel() << 16) | CARGO_AUTO_REFIT, CMD_ORDER_REFIT);
			} else {
				ShowVehicleRefitWindow(this->vehicle, this->OrderGetSel(), this, auto_refit);
			}
		}
	}

	/**
	 * Handle the click on the reverse order list button.
	 */
	void OrderClick_ReverseOrderList(uint subcommand)
	{
		DoCommandP(this->vehicle->tile, this->vehicle->index, subcommand, CMD_REVERSE_ORDER_LIST | CMD_MSG(STR_ERROR_CAN_T_MOVE_THIS_ORDER));
	}

	/** Cache auto-refittability of the vehicle chain. */
	void UpdateAutoRefitState()
	{
		this->can_do_refit = false;
		this->can_do_autorefit = false;
		for (const Vehicle *w = this->vehicle; w != nullptr; w = w->IsArticulatedCallbackVehicleType() ? w->Next() : nullptr) {
			if (IsEngineRefittable(w->engine_type)) this->can_do_refit = true;
			if (HasBit(Engine::Get(w->engine_type)->info.misc_flags, EF_AUTO_REFIT)) this->can_do_autorefit = true;
		}
	}

	int GetOrderManagementPlane() const
	{
		return this->selected_order == this->vehicle->GetNumOrders() ? DP_MGMT_LIST_BTN : DP_MGMT_BTN;
	}

public:
	OrdersWindow(WindowDesc *desc, const Vehicle *v) : GeneralVehicleWindow(desc, v)
	{
		this->CreateNestedTree();
		this->vscroll = this->GetScrollbar(WID_O_SCROLLBAR);
		this->GetWidget<NWidgetStacked>(WID_O_SEL_OCCUPANCY)->SetDisplayedPlane(_settings_client.gui.show_order_occupancy_by_default ? 0 : SZSP_NONE);
		this->SetWidgetLoweredState(WID_O_OCCUPANCY_TOGGLE, _settings_client.gui.show_order_occupancy_by_default);
		this->current_aux_plane = SZSP_NONE;
		this->current_aux2_plane = SZSP_NONE;
		this->current_aux3_plane = SZSP_NONE;
		this->current_mgmt_plane = this->GetOrderManagementPlane();
		if (v->owner == _local_company) {
			NWidgetStacked *aux_sel = this->GetWidget<NWidgetStacked>(WID_O_SEL_COND_AUX);
			NWidgetStacked *aux2_sel = this->GetWidget<NWidgetStacked>(WID_O_SEL_COND_AUX2);
			NWidgetStacked *aux3_sel = this->GetWidget<NWidgetStacked>(WID_O_SEL_COND_AUX3);
			aux_sel->independent_planes = true;
			aux2_sel->independent_planes = true;
			aux3_sel->independent_planes = true;
			aux_sel->SetDisplayedPlane(this->current_aux_plane);
			aux2_sel->SetDisplayedPlane(this->current_aux2_plane);
			aux3_sel->SetDisplayedPlane(this->current_aux3_plane);
			this->GetWidget<NWidgetStacked>(WID_O_SEL_MGMT)->SetDisplayedPlane(this->current_mgmt_plane);
		}
		this->FinishInitNested(v->index);

		this->selected_order = -1;
		this->order_over = INVALID_VEH_ORDER_ID;
		this->goto_type = OPOS_NONE;
		this->owner = v->owner;

		this->UpdateAutoRefitState();

		if (_settings_client.gui.quick_goto && v->owner == _local_company) {
			/* If there are less than 2 station, make Go To active. */
			int station_orders = 0;
			for (const Order *order : v->Orders()) {
				if (order->IsType(OT_GOTO_STATION)) station_orders++;
			}

			if (station_orders < 2) this->OrderClick_Goto(OPOS_GOTO);
		}
		this->OnInvalidateData(VIWD_MODIFY_ORDERS);
	}

	void Close(int data = 0) override
	{
		CloseWindowById(WC_VEHICLE_CARGO_TYPE_LOAD_ORDERS, this->window_number, false);
		CloseWindowById(WC_VEHICLE_CARGO_TYPE_UNLOAD_ORDERS, this->window_number, false);
		if (!FocusWindowById(WC_VEHICLE_VIEW, this->window_number)) {
			MarkDirtyFocusedRoutePaths(this->vehicle);
		}
		this->GeneralVehicleWindow::Close();
	}

	void UpdateWidgetSize(WidgetID widget, Dimension *size, const Dimension &padding, Dimension *fill, Dimension *resize) override
	{
		switch (widget) {
			case WID_O_OCCUPANCY_LIST:
				SetDParamMaxValue(0, 100);
				size->width = GetStringBoundingBox(STR_ORDERS_OCCUPANCY_PERCENT).width + 10 + WidgetDimensions::unscaled.framerect.Horizontal();
				/* FALL THROUGH */

			case WID_O_SEL_OCCUPANCY:
			case WID_O_ORDER_LIST:
				resize->height = GetCharacterHeight(FS_NORMAL);
				size->height = 6 * resize->height + padding.height;
				break;

			case WID_O_COND_VARIABLE: {
				Dimension d = {0, 0};
				for (uint i = 0; i < lengthof(_order_conditional_variable); i++) {
					if (this->vehicle->type != VEH_TRAIN && _order_conditional_variable[i] == OCV_FREE_PLATFORMS) {
						continue;
					}
					d = maxdim(d, GetStringBoundingBox(OrderStringForVariable(this->vehicle, _order_conditional_variable[i])));
				}
				d.width += padding.width;
				d.height += padding.height;
				*size = maxdim(*size, d);
				break;
			}

			case WID_O_COND_COMPARATOR: {
				Dimension d = {0, 0};
				for (int i = 0; _order_conditional_condition[i] != INVALID_STRING_ID; i++) {
					d = maxdim(d, GetStringBoundingBox(_order_conditional_condition[i]));
				}
				d.width += padding.width;
				d.height += padding.height;
				*size = maxdim(*size, d);
				break;
			}

			case WID_O_OCCUPANCY_TOGGLE:
				SetDParamMaxValue(0, 100);
				size->width = GetStringBoundingBox(STR_ORDERS_OCCUPANCY_PERCENT).width + 10 + WidgetDimensions::unscaled.framerect.Horizontal();
				break;

			case WID_O_TIMETABLE_VIEW: {
				Dimension d = GetStringBoundingBox(STR_ORDERS_TIMETABLE_VIEW);
				Dimension spr_d = GetSpriteSize(SPR_WARNING_SIGN);
				d.width += spr_d.width + WidgetDimensions::scaled.hsep_normal;
				d.height = std::max(d.height, spr_d.height);
				d.width += padding.width;
				d.height += padding.height;
				*size = maxdim(*size, d);
				break;
			}

			case WID_O_SHARED_ORDER_LIST:
			case WID_O_ADD_VEH_GROUP:
				size->width = std::max(size->width, NWidgetLeaf::GetResizeBoxDimension().width);
				break;
		}
	}

	/**
	 * Some data on this window has become invalid.
	 * @param data Information about the changed data.
	 * @param gui_scope Whether the call is done from GUI scope. You may not do everything when not in GUI scope. See #InvalidateWindowData() for details.
	 */
	void OnInvalidateData([[maybe_unused]] int data = 0, [[maybe_unused]] bool gui_scope = true) override
	{
		VehicleOrderID from = INVALID_VEH_ORDER_ID;
		VehicleOrderID to   = INVALID_VEH_ORDER_ID;

		switch (data) {
			case VIWD_AUTOREPLACE:
				/* Autoreplace replaced the vehicle */
				this->vehicle = Vehicle::Get(this->window_number);
				[[fallthrough]];

			case VIWD_CONSIST_CHANGED:
				/* Vehicle composition was changed. */
				this->UpdateAutoRefitState();
				break;

			case VIWD_REMOVE_ALL_ORDERS:
				/* Removed / replaced all orders (after deleting / sharing) */
				if (this->selected_order == -1) break;

				this->CloseChildWindows();
				HideDropDownMenu(this);
				this->selected_order = -1;
				break;

			case VIWD_MODIFY_ORDERS:
				/* Some other order changes */
				break;

			default:
				if (gui_scope) break; // only do this once; from command scope
				from = GB(data, 0, 16);
				to   = GB(data, 16, 16);
				/* Moving an order. If one of these is INVALID_VEH_ORDER_ID, then
				 * the order is being created / removed */
				if (this->selected_order == -1) break;

				if (from == to) break; // no need to change anything

				if (from != this->selected_order) {
					/* Moving from preceding order? */
					this->selected_order -= (int)(from <= this->selected_order);
					/* Moving to   preceding order? */
					this->selected_order += (int)(to   <= this->selected_order);
					break;
				}

				/* Now we are modifying the selected order */
				if (to == INVALID_VEH_ORDER_ID) {
					/* Deleting selected order */
					this->CloseChildWindows();
					HideDropDownMenu(this);
					this->selected_order = -1;
					break;
				}

				/* Moving selected order */
				this->selected_order = to;
				break;
		}

		this->vscroll->SetCount(this->vehicle->GetNumOrders() + 1);
		if (gui_scope) {
			this->UpdateButtonState();
			InvalidateWindowClassesData(WC_VEHICLE_CARGO_TYPE_LOAD_ORDERS, 0);
			InvalidateWindowClassesData(WC_VEHICLE_CARGO_TYPE_UNLOAD_ORDERS, 0);
		}

		/* Scroll to the new order. */
		if (from == INVALID_VEH_ORDER_ID && to != INVALID_VEH_ORDER_ID && !this->vscroll->IsVisible(to)) {
			this->vscroll->ScrollTowards(to);
		}
	}

	virtual EventState OnCTRLStateChange() override
	{
		this->UpdateButtonState();
		return ES_NOT_HANDLED;
	}

	void UpdateButtonState()
	{
		if (this->vehicle->owner != _local_company) {
			this->GetWidget<NWidgetStacked>(WID_O_SEL_OCCUPANCY)->SetDisplayedPlane(IsWidgetLowered(WID_O_OCCUPANCY_TOGGLE) ? 0 : SZSP_NONE);
			return; // No buttons are displayed with competitor order windows.
		}

		bool shared_orders = this->vehicle->IsOrderListShared();
		VehicleOrderID sel = this->OrderGetSel();
		const Order *order = this->vehicle->GetOrder(sel);

		/* Second row. */
		/* skip */
		this->SetWidgetDisabledState(WID_O_SKIP, this->vehicle->GetNumOrders() <= 1);

		/* delete / stop sharing */
		NWidgetStacked *delete_sel = this->GetWidget<NWidgetStacked>(WID_O_SEL_BOTTOM_MIDDLE);
		if (shared_orders && this->selected_order == this->vehicle->GetNumOrders()) {
			/* The 'End of Shared Orders' order is selected, show the 'stop sharing' button. */
			delete_sel->SetDisplayedPlane(DP_BOTTOM_MIDDLE_STOP_SHARING);
		} else {
			/* The 'End of Shared Orders' order isn't selected, show the 'delete' button. */
			delete_sel->SetDisplayedPlane(DP_BOTTOM_MIDDLE_DELETE);
			this->SetWidgetDisabledState(WID_O_DELETE,
				(uint)this->vehicle->GetNumOrders() + ((shared_orders || this->vehicle->GetNumOrders() != 0) ? 1 : 0) <= (uint)this->selected_order);

			/* Set the tooltip of the 'delete' button depending on whether the
			 * 'End of Orders' order or a regular order is selected. */
			NWidgetCore *nwi = this->GetWidget<NWidgetCore>(WID_O_DELETE);
			if (this->selected_order == this->vehicle->GetNumOrders()) {
				nwi->SetDataTip(STR_ORDERS_DELETE_BUTTON, STR_ORDERS_DELETE_ALL_TOOLTIP);
			} else {
				nwi->SetDataTip(STR_ORDERS_DELETE_BUTTON, STR_ORDERS_DELETE_TOOLTIP);
			}
		}

		/* First row. */
		this->RaiseWidget(WID_O_FULL_LOAD);
		this->RaiseWidget(WID_O_UNLOAD);

		/* Selection widgets. */
		/* Train or road vehicle. */
		NWidgetStacked *train_row_sel = this->GetWidget<NWidgetStacked>(WID_O_SEL_TOP_ROW_GROUNDVEHICLE);
		NWidgetStacked *left_sel      = this->GetWidget<NWidgetStacked>(WID_O_SEL_TOP_LEFT);
		NWidgetStacked *middle_sel    = this->GetWidget<NWidgetStacked>(WID_O_SEL_TOP_MIDDLE);
		NWidgetStacked *right_sel     = this->GetWidget<NWidgetStacked>(WID_O_SEL_TOP_RIGHT);
		/* Ship or airplane. */
		NWidgetStacked *row_sel = this->GetWidget<NWidgetStacked>(WID_O_SEL_TOP_ROW);
		assert(row_sel != nullptr || (train_row_sel != nullptr && left_sel != nullptr && middle_sel != nullptr && right_sel != nullptr));

		NWidgetStacked *aux_sel = this->GetWidget<NWidgetStacked>(WID_O_SEL_COND_AUX);
		NWidgetStacked *aux2_sel = this->GetWidget<NWidgetStacked>(WID_O_SEL_COND_AUX2);
		NWidgetStacked *aux3_sel = this->GetWidget<NWidgetStacked>(WID_O_SEL_COND_AUX3);
		NWidgetStacked *mgmt_sel = this->GetWidget<NWidgetStacked>(WID_O_SEL_MGMT);
		mgmt_sel->SetDisplayedPlane(this->GetOrderManagementPlane());

		auto aux_plane_guard = scope_guard([&]() {
			bool reinit = false;
			if (this->current_aux_plane != aux_sel->shown_plane) {
				this->current_aux_plane = aux_sel->shown_plane;
				reinit = true;
			}
			if (this->current_aux2_plane != aux2_sel->shown_plane) {
				this->current_aux2_plane = aux2_sel->shown_plane;
				reinit = true;
			}
			if (this->current_aux3_plane != aux3_sel->shown_plane) {
				this->current_aux3_plane = aux3_sel->shown_plane;
				reinit = true;
			}
			if ((this->current_mgmt_plane == SZSP_NONE) != (mgmt_sel->shown_plane == SZSP_NONE)) {
				this->current_mgmt_plane = mgmt_sel->shown_plane;
				reinit = true;
			} else if (this->current_mgmt_plane != mgmt_sel->shown_plane) {
				this->current_mgmt_plane = mgmt_sel->shown_plane;
			}
			if (reinit) this->ReInit();
		});

		aux_sel->SetDisplayedPlane(SZSP_NONE);
		aux2_sel->SetDisplayedPlane(SZSP_NONE);
		aux3_sel->SetDisplayedPlane(SZSP_NONE);

		if (order == nullptr) {
			if (row_sel != nullptr) {
				row_sel->SetDisplayedPlane(DP_ROW_LOAD);
			} else {
				train_row_sel->SetDisplayedPlane(DP_GROUNDVEHICLE_ROW_NORMAL);
				left_sel->SetDisplayedPlane(DP_LEFT_LOAD);
				middle_sel->SetDisplayedPlane(DP_MIDDLE_UNLOAD);
				right_sel->SetDisplayedPlane(DP_RIGHT_EMPTY);
				this->DisableWidget(WID_O_NON_STOP);
				this->RaiseWidget(WID_O_NON_STOP);
			}
			this->DisableWidget(WID_O_FULL_LOAD);
			this->DisableWidget(WID_O_UNLOAD);
			this->DisableWidget(WID_O_REFIT_DROPDOWN);
			this->DisableWidget(WID_O_MGMT_BTN);
		} else {
			this->SetWidgetDisabledState(WID_O_FULL_LOAD, (order->GetNonStopType() & ONSF_NO_STOP_AT_DESTINATION_STATION) != 0); // full load
			this->SetWidgetDisabledState(WID_O_UNLOAD,    (order->GetNonStopType() & ONSF_NO_STOP_AT_DESTINATION_STATION) != 0); // unload
			this->EnableWidget(WID_O_MGMT_BTN);

			switch (order->GetType()) {
				case OT_GOTO_STATION:
					if (row_sel != nullptr) {
						row_sel->SetDisplayedPlane(DP_ROW_LOAD);
					} else {
						train_row_sel->SetDisplayedPlane(DP_GROUNDVEHICLE_ROW_NORMAL);
						left_sel->SetDisplayedPlane(DP_LEFT_LOAD);
						middle_sel->SetDisplayedPlane(DP_MIDDLE_UNLOAD);
						right_sel->SetDisplayedPlane(DP_RIGHT_REFIT);
						this->EnableWidget(WID_O_NON_STOP);
						this->SetWidgetLoweredState(WID_O_NON_STOP, order->GetNonStopType() & ONSF_NO_STOP_AT_INTERMEDIATE_STATIONS);
					}
					this->SetWidgetLoweredState(WID_O_FULL_LOAD, order->GetLoadType() == OLF_FULL_LOAD_ANY);
					this->SetWidgetLoweredState(WID_O_UNLOAD, order->GetUnloadType() == OUFB_UNLOAD);

					/* Can only do refitting when stopping at the destination and loading cargo.
					 * Also enable the button if a refit is already set to allow clearing it. */
					this->SetWidgetDisabledState(WID_O_REFIT_DROPDOWN,
							order->GetLoadType() == OLFB_NO_LOAD || (order->GetNonStopType() & ONSF_NO_STOP_AT_DESTINATION_STATION) ||
							((!this->can_do_refit || !this->can_do_autorefit) && !order->IsRefit()));

					break;

				case OT_GOTO_WAYPOINT:
					if (row_sel != nullptr) {
						row_sel->SetDisplayedPlane(DP_ROW_LOAD);
					} else {
						train_row_sel->SetDisplayedPlane(DP_GROUNDVEHICLE_ROW_NORMAL);
						left_sel->SetDisplayedPlane(DP_LEFT_REVERSE);
						middle_sel->SetDisplayedPlane(DP_MIDDLE_UNLOAD);
						right_sel->SetDisplayedPlane(DP_RIGHT_EMPTY);
						this->EnableWidget(WID_O_NON_STOP);
						this->SetWidgetLoweredState(WID_O_NON_STOP, order->GetNonStopType() & ONSF_NO_STOP_AT_INTERMEDIATE_STATIONS);
						this->EnableWidget(WID_O_REVERSE);
						this->SetWidgetLoweredState(WID_O_REVERSE, order->GetWaypointFlags() & OWF_REVERSE);
					}
					this->DisableWidget(WID_O_UNLOAD);
					this->DisableWidget(WID_O_REFIT_DROPDOWN);
					break;

				case OT_GOTO_DEPOT:
					if (row_sel != nullptr) {
						row_sel->SetDisplayedPlane(DP_ROW_DEPOT);
					} else {
						train_row_sel->SetDisplayedPlane(DP_GROUNDVEHICLE_ROW_NORMAL);
						left_sel->SetDisplayedPlane(DP_LEFT_REFIT);
						middle_sel->SetDisplayedPlane(DP_MIDDLE_SERVICE);
						right_sel->SetDisplayedPlane(DP_RIGHT_EMPTY);
						this->EnableWidget(WID_O_NON_STOP);
						this->SetWidgetLoweredState(WID_O_NON_STOP, order->GetNonStopType() & ONSF_NO_STOP_AT_INTERMEDIATE_STATIONS);
					}
					/* Disable refit button if the order is no 'always go' order.
					 * However, keep the service button enabled for refit-orders to allow clearing refits (without knowing about ctrl). */
					this->SetWidgetDisabledState(WID_O_REFIT,
							(order->GetDepotOrderType() & ODTFB_SERVICE) || (order->GetDepotActionType() & ODATFB_HALT) ||
							(!this->can_do_refit && !order->IsRefit()));
					break;

				case OT_CONDITIONAL: {
					if (row_sel != nullptr) {
						row_sel->SetDisplayedPlane(DP_ROW_CONDITIONAL);
					} else {
						train_row_sel->SetDisplayedPlane(DP_GROUNDVEHICLE_ROW_CONDITIONAL);
					}

					OrderConditionVariable ocv = (order == nullptr) ? OCV_LOAD_PERCENTAGE : order->GetConditionVariable();
					bool is_cargo = (ocv == OCV_CARGO_ACCEPTANCE || ocv == OCV_CARGO_WAITING);
					bool is_slot_occupancy = (ocv == OCV_SLOT_OCCUPANCY || ocv == OCV_VEH_IN_SLOT);
					bool is_auxiliary_cargo = (ocv == OCV_CARGO_LOAD_PERCENTAGE || ocv == OCV_CARGO_WAITING_AMOUNT);
					bool is_counter = (ocv == OCV_COUNTER_VALUE);
					bool is_time_date = (ocv == OCV_TIME_DATE);
					bool is_timetable = (ocv == OCV_TIMETABLE);
					bool is_sched_dispatch = (ocv == OCV_DISPATCH_SLOT);

					if (is_cargo) {
						if (order == nullptr || !CargoSpec::Get(order->GetConditionValue())->IsValid()) {
							this->GetWidget<NWidgetCore>(WID_O_COND_CARGO)->widget_data = STR_NEWGRF_INVALID_CARGO;
						} else {
							this->GetWidget<NWidgetCore>(WID_O_COND_CARGO)->widget_data = CargoSpec::Get(order->GetConditionValue())->name;
						}
						this->GetWidget<NWidgetStacked>(WID_O_SEL_COND_VALUE)->SetDisplayedPlane(DP_COND_VALUE_CARGO);
					} else if (is_slot_occupancy) {
						TraceRestrictSlotID slot_id = (order != nullptr && TraceRestrictSlot::IsValidID(order->GetXData()) ? order->GetXData() : INVALID_TRACE_RESTRICT_SLOT_ID);

						this->GetWidget<NWidgetCore>(WID_O_COND_SLOT)->widget_data = (slot_id != INVALID_TRACE_RESTRICT_SLOT_ID) ? STR_TRACE_RESTRICT_SLOT_NAME : STR_TRACE_RESTRICT_VARIABLE_UNDEFINED;
						this->GetWidget<NWidgetStacked>(WID_O_SEL_COND_VALUE)->SetDisplayedPlane(DP_COND_VALUE_SLOT);
					} else if (is_sched_dispatch) {
						this->GetWidget<NWidgetStacked>(WID_O_SEL_COND_VALUE)->SetDisplayedPlane(SZSP_NONE);
					} else {
						this->GetWidget<NWidgetStacked>(WID_O_SEL_COND_VALUE)->SetDisplayedPlane(DP_COND_VALUE_NUMBER);
					}

					if (is_auxiliary_cargo) {
						if (order == nullptr || !CargoSpec::Get(order->GetConditionValue())->IsValid()) {
							this->GetWidget<NWidgetCore>(WID_O_COND_AUX_CARGO)->widget_data = STR_NEWGRF_INVALID_CARGO;
						} else {
							this->GetWidget<NWidgetCore>(WID_O_COND_AUX_CARGO)->widget_data = CargoSpec::Get(order->GetConditionValue())->name;
						}
						aux_sel->SetDisplayedPlane(DP_COND_AUX_CARGO);
					} else if (is_counter) {
						TraceRestrictCounterID ctr_id = (order != nullptr && TraceRestrictCounter::IsValidID(GB(order->GetXData(), 16, 16)) ? GB(order->GetXData(), 16, 16) : INVALID_TRACE_RESTRICT_COUNTER_ID);

						this->GetWidget<NWidgetCore>(WID_O_COND_COUNTER)->widget_data = (ctr_id != INVALID_TRACE_RESTRICT_COUNTER_ID) ? STR_TRACE_RESTRICT_COUNTER_NAME : STR_TRACE_RESTRICT_VARIABLE_UNDEFINED;
						aux_sel->SetDisplayedPlane(DP_COND_COUNTER);
					} else if (is_time_date) {
						this->GetWidget<NWidgetCore>(WID_O_COND_TIME_DATE)->widget_data = STR_TRACE_RESTRICT_TIME_MINUTE_ITEM + order->GetConditionValue();
						aux_sel->SetDisplayedPlane(DP_COND_TIME_DATE);
					} else if (is_timetable) {
						this->GetWidget<NWidgetCore>(WID_O_COND_TIMETABLE)->widget_data = STR_TRACE_RESTRICT_TIMETABLE_LATENESS + order->GetConditionValue();
						aux_sel->SetDisplayedPlane(DP_COND_TIMETABLE);
					} else if (is_sched_dispatch) {
						this->GetWidget<NWidgetCore>(WID_O_COND_SCHED_SELECT)->widget_data = STR_JUST_STRING1;
						aux_sel->SetDisplayedPlane(DP_COND_SCHED_SELECT);
					} else {
						aux_sel->SetDisplayedPlane(SZSP_NONE);
					}

					if (ocv == OCV_CARGO_WAITING_AMOUNT) {
						aux2_sel->SetDisplayedPlane(DP_COND_AUX2_VIA);
					} else if (is_sched_dispatch) {
						this->GetWidget<NWidgetCore>(WID_O_COND_SCHED_TEST)->widget_data = HasBit(order->GetConditionValue(), ODCB_LAST_DISPATCHED) ? STR_TRACE_RESTRICT_DISPATCH_SLOT_SHORT_LAST : STR_TRACE_RESTRICT_DISPATCH_SLOT_SHORT_NEXT;
						aux2_sel->SetDisplayedPlane(DP_COND_AUX2_SCHED_TEST);
					} else {
						aux2_sel->SetDisplayedPlane(SZSP_NONE);
					}

					if (ConditionVariableHasStationID(ocv)) {
						aux3_sel->SetDisplayedPlane(DP_COND_AUX3_STATION);
					} else {
						aux3_sel->SetDisplayedPlane(SZSP_NONE);
					}

					/* Set the strings for the dropdown boxes. */
					this->GetWidget<NWidgetCore>(WID_O_COND_VARIABLE)->widget_data   = OrderStringForVariable(this->vehicle, ocv);
					this->GetWidget<NWidgetCore>(WID_O_COND_COMPARATOR)->widget_data = GetComparatorStrings(this->vehicle, order)[order->GetConditionComparator()];
					this->GetWidget<NWidgetCore>(WID_O_COND_VALUE)->widget_data = (ocv == OCV_TIME_DATE && order->GetConditionValue() == TRTDVF_HOUR_MINUTE) ? STR_JUST_TIME_HHMM : STR_JUST_COMMA;
					this->SetWidgetDisabledState(WID_O_COND_COMPARATOR, ocv == OCV_UNCONDITIONALLY || ocv == OCV_PERCENT);
					this->SetWidgetDisabledState(WID_O_COND_VALUE, ocv == OCV_REQUIRES_SERVICE || ocv == OCV_UNCONDITIONALLY);
					break;
				}

				case OT_SLOT: {
					if (row_sel != nullptr) {
						row_sel->SetDisplayedPlane(DP_ROW_SLOT);
					} else {
						train_row_sel->SetDisplayedPlane(DP_GROUNDVEHICLE_ROW_SLOT);
					}

					TraceRestrictSlotID slot_id = (order != nullptr && TraceRestrictSlot::IsValidID(order->GetDestination()) ? order->GetDestination() : INVALID_TRACE_RESTRICT_SLOT_ID);

					NWidgetCore *slot_widget = this->GetWidget<NWidgetCore>(WID_O_SLOT);
					slot_widget->widget_data = (slot_id != INVALID_TRACE_RESTRICT_SLOT_ID) ? STR_TRACE_RESTRICT_SLOT_NAME : STR_TRACE_RESTRICT_VARIABLE_UNDEFINED;
					slot_widget->SetToolTip((order != nullptr && order->GetSlotSubType() == OSST_RELEASE) ? STR_ORDER_RELEASE_SLOT_TOOLTIP : STR_ORDER_TRY_ACQUIRE_SLOT_TOOLTIP);
					break;
				}

				case OT_COUNTER: {
					if (row_sel != nullptr) {
						row_sel->SetDisplayedPlane(DP_ROW_COUNTER);
					} else {
						train_row_sel->SetDisplayedPlane(DP_GROUNDVEHICLE_ROW_COUNTER);
					}

					TraceRestrictCounterID ctr_id = (order != nullptr && TraceRestrictCounter::IsValidID(order->GetDestination()) ? order->GetDestination() : INVALID_TRACE_RESTRICT_COUNTER_ID);

					this->GetWidget<NWidgetCore>(WID_O_CHANGE_COUNTER)->widget_data = (ctr_id != INVALID_TRACE_RESTRICT_COUNTER_ID) ? STR_TRACE_RESTRICT_COUNTER_NAME : STR_TRACE_RESTRICT_VARIABLE_UNDEFINED;
					break;
				}

				case OT_LABEL: {
					std::pair<int, int> sections = { DP_ROW_EMPTY, DP_GROUNDVEHICLE_ROW_EMPTY };
					if (order->GetLabelSubType() == OLST_TEXT) {
						sections = { DP_ROW_TEXT_LABEL, DP_GROUNDVEHICLE_ROW_TEXT_LABEL };
					} else if (IsDeparturesOrderLabelSubType(order->GetLabelSubType())) {
						sections = { DP_ROW_DEPARTURES, DP_GROUNDVEHICLE_ROW_DEPARTURES };
					}
					if (row_sel != nullptr) {
						row_sel->SetDisplayedPlane(sections.first);
					} else {
						train_row_sel->SetDisplayedPlane(sections.second);
					}
					break;
				}

				default: // every other order
					if (row_sel != nullptr) {
						row_sel->SetDisplayedPlane(DP_ROW_LOAD);
					} else {
						train_row_sel->SetDisplayedPlane(DP_GROUNDVEHICLE_ROW_NORMAL);
						left_sel->SetDisplayedPlane(DP_LEFT_LOAD);
						middle_sel->SetDisplayedPlane(DP_MIDDLE_UNLOAD);
						right_sel->SetDisplayedPlane(DP_RIGHT_EMPTY);
						this->DisableWidget(WID_O_NON_STOP);
					}
					this->DisableWidget(WID_O_FULL_LOAD);
					this->DisableWidget(WID_O_UNLOAD);
					this->DisableWidget(WID_O_REFIT_DROPDOWN);
					break;
			}
		}

		this->GetWidget<NWidgetStacked>(WID_O_SEL_SHARED)->SetDisplayedPlane(_ctrl_pressed ? DP_SHARED_VEH_GROUP : DP_SHARED_LIST);

		/* Disable list of vehicles with the same shared orders if there is no list */
		this->SetWidgetDisabledState(WID_O_SHARED_ORDER_LIST, !(shared_orders || _settings_client.gui.enable_single_veh_shared_order_gui));

		this->GetWidget<NWidgetStacked>(WID_O_SEL_OCCUPANCY)->SetDisplayedPlane(IsWidgetLowered(WID_O_OCCUPANCY_TOGGLE) ? 0 : SZSP_NONE);

		this->SetDirty();
	}

	void OnPaint() override
	{
		if (this->vehicle->owner != _local_company) {
			this->selected_order = -1; // Disable selection any selected row at a competitor order window.
		} else {
			this->SetWidgetLoweredState(WID_O_GOTO, this->goto_type != OPOS_NONE && this->goto_type != OPOS_COND_VIA
					&& this->goto_type != OPOS_COND_STATION && this->goto_type != OPOS_CONDITIONAL_RETARGET);
			this->SetWidgetLoweredState(WID_O_COND_AUX_VIA, this->goto_type == OPOS_COND_VIA);
			this->SetWidgetLoweredState(WID_O_COND_AUX_STATION, this->goto_type == OPOS_COND_STATION);
			this->SetWidgetLoweredState(WID_O_MGMT_BTN, this->goto_type == OPOS_CONDITIONAL_RETARGET);
		}
		this->DrawWidgets();
	}

	void DrawWidget(const Rect &r, WidgetID widget) const override
	{
		switch (widget) {
			case WID_O_ORDER_LIST:
				DrawOrderListWidget(r);
				break;

			case WID_O_OCCUPANCY_LIST:
				DrawOccupancyListWidget(r);
				break;

			case WID_O_TIMETABLE_VIEW:
				DrawTimetableButtonWidget(r);
				break;
		}
	}

	void DrawOrderListWidget(const Rect &r) const
	{
		Rect ir = r.Shrink(WidgetDimensions::scaled.frametext, WidgetDimensions::scaled.framerect);
		bool rtl = _current_text_dir == TD_RTL;
		SetDParamMaxValue(0, this->vehicle->GetNumOrders(), 2);
		int index_column_width = GetStringBoundingBox(STR_ORDER_INDEX).width + 2 * GetSpriteSize(rtl ? SPR_ARROW_RIGHT : SPR_ARROW_LEFT).width + WidgetDimensions::scaled.hsep_normal;
		int middle = rtl ? ir.right - index_column_width : ir.left + index_column_width;

		int y = ir.top;
		int line_height = this->GetWidget<NWidgetBase>(WID_O_ORDER_LIST)->resize_y;

		int i = this->vscroll->GetPosition();
		const Order *order = this->vehicle->GetOrder(i);
		/* First draw the highlighting underground if it exists. */
		if (this->order_over != INVALID_VEH_ORDER_ID) {
			while (order != nullptr) {
				/* Don't draw anything if it extends past the end of the window. */
				if (!this->vscroll->IsVisible(i)) break;

				if (i != this->selected_order && i == this->order_over) {
					/* Highlight dragged order destination. */
					int top = (this->order_over < this->selected_order ? y : y + line_height) - WidgetDimensions::scaled.framerect.top;
					int bottom = std::min(top + 2, ir.bottom);
					top = std::max(top - 3, ir.top);
					GfxFillRect(ir.left, top, ir.right, bottom, _colour_gradient[COLOUR_GREY][7]);
					break;
				}
				y += line_height;

				i++;
				order = order->next;
			}

			/* Reset counters for drawing the orders. */
			y = ir.top;
			i = this->vscroll->GetPosition();
			order = this->vehicle->GetOrder(i);
		}

		/* Draw the orders. */
		while (order != nullptr) {
			/* Don't draw anything if it extends past the end of the window. */
			if (!this->vscroll->IsVisible(i)) break;

			DrawOrderString(this->vehicle, order, i, y, i == this->selected_order, false, ir.left, middle, ir.right);
			y += line_height;

			i++;
			order = order->next;
		}

		if (this->vscroll->IsVisible(i)) {
			StringID str = this->vehicle->IsOrderListShared() ? STR_ORDERS_END_OF_SHARED_ORDERS : STR_ORDERS_END_OF_ORDERS;
			DrawString(rtl ? ir.left : middle, rtl ? middle : ir.right, y, str, (i == this->selected_order) ? TC_WHITE : TC_BLACK);
		}
	}

	void DrawOccupancyListWidget(const Rect &r) const
	{
		Rect ir = r.Shrink(WidgetDimensions::scaled.framerect);
		int y = ir.top;
		int line_height = this->GetWidget<NWidgetBase>(WID_O_ORDER_LIST)->resize_y;

		int i = this->vscroll->GetPosition();
		const Order *order = this->vehicle->GetOrder(i);
		/* Draw the orders. */
		while (order != nullptr) {
			/* Don't draw anything if it extends past the end of the window. */
			if (!this->vscroll->IsVisible(i)) break;

			uint8_t occupancy = order->GetOccupancy();
			if (occupancy > 0) {
				SetDParam(0, occupancy - 1);
				TextColour colour;
				if (order->UseOccupancyValueForAverage()) {
					colour = (i == this->selected_order) ? TC_WHITE : TC_BLACK;
				} else {
					colour = ((i == this->selected_order) ? TC_SILVER : TC_GREY) | TC_NO_SHADE;
				}
				DrawString(ir.left, ir.right, y, STR_ORDERS_OCCUPANCY_PERCENT, colour);
			}
			y += line_height;

			i++;
			order = order->next;
		}
	}

	void DrawTimetableButtonWidget(const Rect &r) const
	{
		const bool rtl = _current_text_dir == TD_RTL;
		bool clicked = this->GetWidget<NWidgetCore>(WID_O_TIMETABLE_VIEW)->IsLowered();
		Dimension d = GetStringBoundingBox(STR_ORDERS_TIMETABLE_VIEW);

		int left = r.left + clicked;
		int right = r.right + clicked;

		extern void ProcessTimetableWarnings(const Vehicle *v, std::function<void(StringID, bool)> handler);

		bool show_warning = false;
		ProcessTimetableWarnings(this->vehicle, [&](StringID text, bool warning) {
			if (warning) show_warning = true;
		});

		if (show_warning) {
			const Dimension warning_dimensions = GetSpriteSize(SPR_WARNING_SIGN);
			int spr_offset = std::max(0, ((int)(r.bottom - r.top + 1) - (int)warning_dimensions.height) / 2); // Offset for rendering the sprite vertically centered
			DrawSprite(SPR_WARNING_SIGN, 0, rtl ? right - warning_dimensions.width - 2 : left + 2, r.top + spr_offset);
			if (rtl) {
				right -= warning_dimensions.width;
			} else {
				left += warning_dimensions.width;
			}
		}
		int offset = std::max(0, ((int)(r.bottom - r.top + 1) - (int)d.height) / 2); // Offset for rendering the text vertically centered
		DrawString(left, right, r.top + offset + clicked, STR_ORDERS_TIMETABLE_VIEW, TC_FROMSTRING, SA_HOR_CENTER);
	}

	void SetStringParameters(WidgetID widget) const override
	{
		switch (widget) {
			case WID_O_COND_VALUE: {
				VehicleOrderID sel = this->OrderGetSel();
				const Order *order = this->vehicle->GetOrder(sel);

				if (order != nullptr && order->IsType(OT_CONDITIONAL)) {
					uint value;
					switch (order->GetConditionVariable()) {
						case OCV_CARGO_LOAD_PERCENTAGE:
						case OCV_TIME_DATE:
							value = order->GetXData();
							break;

						case OCV_TIMETABLE:
							value = order->GetXData();
							if (!_settings_client.gui.timetable_in_ticks) value /= TimetableDisplayUnitSize();
							break;

						case OCV_CARGO_WAITING_AMOUNT:
						case OCV_COUNTER_VALUE:
							value = GB(order->GetXData(), 0, 16);
							break;

						default:
							value = order->GetConditionValue();
							break;
					}
					if (order->GetConditionVariable() == OCV_MAX_SPEED) value = ConvertSpeedToDisplaySpeed(value, this->vehicle->type);
					if (order->GetConditionVariable() == OCV_CARGO_WAITING_AMOUNT) value = ConvertCargoQuantityToDisplayQuantity(order->GetConditionValue(), value);
					SetDParam(0, value);
				}
				break;
			}

			case WID_O_COND_COMPARATOR: {
				VehicleOrderID sel = this->OrderGetSel();
				const Order *order = this->vehicle->GetOrder(sel);

				if (order != nullptr && order->IsType(OT_CONDITIONAL) && order->GetConditionVariable() == OCV_DISPATCH_SLOT) {
					SetDParam(0, GB(order->GetConditionValue(), ODFLCB_TAG_START, ODFLCB_TAG_COUNT) + 1);
				}
				break;
			}

			case WID_O_COND_SLOT: {
				VehicleOrderID sel = this->OrderGetSel();
				const Order *order = this->vehicle->GetOrder(sel);

				if (order != nullptr && order->IsType(OT_CONDITIONAL)) {
					TraceRestrictSlotID value = order->GetXData();
					SetDParam(0, value);
				}
				break;
			}

			case WID_O_COND_COUNTER: {
				VehicleOrderID sel = this->OrderGetSel();
				const Order *order = this->vehicle->GetOrder(sel);

				if (order != nullptr && order->IsType(OT_CONDITIONAL)) {
					TraceRestrictCounterID value = GB(order->GetXData(), 16, 16);
					SetDParam(0, value);
				}
				break;
			}

			case WID_O_COND_SCHED_SELECT: {
				VehicleOrderID sel = this->OrderGetSel();
				const Order *order = this->vehicle->GetOrder(sel);

				uint schedule_index = GB(order->GetXData(), 0, 16);
				if (order != nullptr && order->IsType(OT_CONDITIONAL) && order->GetConditionVariable() == OCV_DISPATCH_SLOT && schedule_index != UINT16_MAX) {
					if (schedule_index < this->vehicle->orders->GetScheduledDispatchScheduleCount()) {
						const DispatchSchedule &ds = this->vehicle->orders->GetDispatchScheduleByIndex(schedule_index);
						if (!ds.ScheduleName().empty()) {
							SetDParam(0, STR_JUST_RAW_STRING);
							SetDParamStr(1, ds.ScheduleName().c_str());
							break;
						}
					}
					SetDParam(0, STR_TIMETABLE_ASSIGN_SCHEDULE_ID);
					SetDParam(1, schedule_index + 1);
				} else {
					SetDParam(0, STR_TIMETABLE_ASSIGN_SCHEDULE_NONE);
				}
				break;
			}

			case WID_O_CAPTION:
				SetDParam(0, this->vehicle->index);
				break;

<<<<<<< HEAD
			case WID_O_OCCUPANCY_TOGGLE:
				const_cast<Vehicle *>(this->vehicle)->RecalculateOrderOccupancyAverage();
				if (this->vehicle->order_occupancy_average >= 16) {
					SetDParam(0, STR_JUST_INT);
					SetDParam(1, this->vehicle->order_occupancy_average - 16);
				} else {
					SetDParam(0, STR_EMPTY);
					SetDParam(1, 0);
				}
				break;

			case WID_O_SLOT: {
				VehicleOrderID sel = this->OrderGetSel();
				const Order *order = this->vehicle->GetOrder(sel);

				if (order != nullptr && order->IsType(OT_SLOT)) {
					TraceRestrictSlotID value = order->GetDestination();
					SetDParam(0, value);
				}
				break;
			}

			case WID_O_COUNTER_OP: {
				VehicleOrderID sel = this->OrderGetSel();
				const Order *order = this->vehicle->GetOrder(sel);

				if (order != nullptr && order->IsType(OT_COUNTER)) {
					SetDParam(0, STR_TRACE_RESTRICT_COUNTER_INCREASE + order->GetCounterOperation());
				} else {
					SetDParam(0, STR_EMPTY);
				}
				break;
			}

			case WID_O_CHANGE_COUNTER: {
				VehicleOrderID sel = this->OrderGetSel();
				const Order *order = this->vehicle->GetOrder(sel);

				if (order != nullptr && order->IsType(OT_COUNTER)) {
					TraceRestrictCounterID value = order->GetDestination();
					SetDParam(0, value);
				}
				break;
			}

			case WID_O_COUNTER_VALUE: {
				VehicleOrderID sel = this->OrderGetSel();
				const Order *order = this->vehicle->GetOrder(sel);

				if (order != nullptr && order->IsType(OT_COUNTER)) {
					SetDParam(0, order->GetXData());
				}
				break;
			}

			case WID_O_DEPARTURE_VIA_TYPE: {
				VehicleOrderID sel = this->OrderGetSel();
				const Order *order = this->vehicle->GetOrder(sel);

				if (order != nullptr && order->IsType(OT_LABEL) && IsDeparturesOrderLabelSubType(order->GetLabelSubType())) {
					switch (order->GetLabelSubType()) {
						case OLST_DEPARTURES_VIA:
							SetDParam(0, STR_ORDER_LABEL_DEPARTURES_SHOW_AS_VIA);
							break;

						case OLST_DEPARTURES_REMOVE_VIA:
							SetDParam(0, STR_ORDER_LABEL_DEPARTURES_REMOVE_VIA_SHORT);
							break;

						default:
							SetDParam(0, STR_EMPTY);
							break;
					}
				} else {
					SetDParam(0, STR_EMPTY);
=======
			case WID_O_DEPOT_ACTION: {
				VehicleOrderID sel = this->OrderGetSel();
				const Order *order = this->vehicle->GetOrder(sel);
				if (order == nullptr || !order->IsType(OT_GOTO_DEPOT)) break;

				/* Select the current action selected in the dropdown. The flags don't match the dropdown so we can't just use an index. */
				if (order->GetDepotOrderType() & ODTFB_SERVICE) {
					SetDParam(0, STR_ORDER_DROP_SERVICE_DEPOT);
				} else if (order->GetDepotActionType() & ODATFB_HALT) {
					SetDParam(0, STR_ORDER_DROP_HALT_DEPOT);
				} else if (order->GetDepotActionType() & ODATFB_UNBUNCH) {
					SetDParam(0, STR_ORDER_DROP_UNBUNCH);
				} else {
					SetDParam(0, STR_ORDER_DROP_GO_ALWAYS_DEPOT);
>>>>>>> 22eed961
				}
				break;
			}
		}
	}

	void OnClick([[maybe_unused]] Point pt, WidgetID widget, [[maybe_unused]] int click_count) override
	{
		switch (widget) {
			case WID_O_ORDER_LIST: {
				if (this->goto_type == OPOS_CONDITIONAL) {
					VehicleOrderID order_id = this->GetOrderFromPt(_cursor.pos.y - this->top);
					if (order_id != INVALID_VEH_ORDER_ID) {
						Order order;
						order.next = nullptr;
						order.index = 0;
						order.MakeConditional(order_id);

						this->InsertNewOrder(order.Pack());
					}
					ResetObjectToPlace();
					break;
				}
				if (this->goto_type == OPOS_CONDITIONAL_RETARGET) {
					VehicleOrderID order_id = this->GetOrderFromPt(_cursor.pos.y - this->top);
					if (order_id != INVALID_VEH_ORDER_ID) {
						this->ModifyOrder(this->OrderGetSel(), MOF_COND_DESTINATION | (order_id << 8));
					}
					ResetObjectToPlace();
					break;
				}

				VehicleOrderID sel = this->GetOrderFromPt(pt.y);

				if (_ctrl_pressed && sel < this->vehicle->GetNumOrders()) {
					TileIndex xy = this->vehicle->GetOrder(sel)->GetLocation(this->vehicle);
					if (xy != INVALID_TILE) ScrollMainWindowToTile(xy);
					return;
				}

				/* This order won't be selected any more, close all child windows and dropdowns */
				this->CloseChildWindows();
				HideDropDownMenu(this);

				if (sel == INVALID_VEH_ORDER_ID || this->vehicle->owner != _local_company) {
					/* Deselect clicked order */
					this->selected_order = -1;
				} else if (sel == this->selected_order) {
					if (this->vehicle->type == VEH_TRAIN && sel < this->vehicle->GetNumOrders()) {
						int osl = ((this->vehicle->GetOrder(sel)->GetStopLocation() + 1) % OSL_END);
						if (osl == OSL_PLATFORM_THROUGH && !_settings_client.gui.show_adv_load_mode_features) {
							osl = OSL_PLATFORM_NEAR_END;
						}
						if (osl == OSL_PLATFORM_THROUGH) {
							for (const Vehicle *u = this->vehicle; u != nullptr; u = u->Next()) {
								/* Passengers may not be through-loaded */
								if (u->cargo_cap > 0 && IsCargoInClass(u->cargo_type, CC_PASSENGERS)) {
									osl = OSL_PLATFORM_NEAR_END;
									break;
								}
							}
						}
						this->ModifyOrder(sel, MOF_STOP_LOCATION | osl << 8);
					}
					if (this->vehicle->type == VEH_ROAD && sel < this->vehicle->GetNumOrders() && _settings_game.pf.pathfinder_for_roadvehs == VPF_YAPF) {
						DiagDirection current = this->vehicle->GetOrder(sel)->GetRoadVehTravelDirection();
						if (_settings_client.gui.show_adv_load_mode_features || current != INVALID_DIAGDIR) {
							uint dir = (current + 1) & 0xFF;
							if (dir >= DIAGDIR_END) dir = INVALID_DIAGDIR;
							this->ModifyOrder(sel, MOF_RV_TRAVEL_DIR | dir << 8);
						}
					}
				} else {
					/* Select clicked order */
					this->selected_order = sel;

					if (this->vehicle->owner == _local_company) {
						/* Activate drag and drop */
						SetObjectToPlaceWnd(SPR_CURSOR_MOUSE, PAL_NONE, HT_DRAG, this);
					}
				}

				this->UpdateButtonState();
				break;
			}

			case WID_O_SKIP:
				this->OrderClick_Skip();
				break;

			case WID_O_MGMT_LIST_BTN: {
				uint disabled_mask = (this->vehicle->GetNumOrders() < 2 ? 1 : 0) | (this->vehicle->GetNumOrders() < 3 ? 2 : 0);
				uint order_count = this->vehicle->GetNumOrders();
				for (uint i = 0; i < order_count; i++) {
					if (this->vehicle->GetOrder(i)->IsType(OT_CONDITIONAL)) {
						disabled_mask |= 2;
						break;
					}
				}
				ShowDropDownMenu(this, _order_manage_list_dropdown, -1, widget, disabled_mask, 0, 0, DDSF_LOST_FOCUS);
				break;
			}

			case WID_O_MGMT_BTN: {
				VehicleOrderID sel = this->OrderGetSel();
				const Order *order = this->vehicle->GetOrder(sel);
				if (order == nullptr) break;

				DropDownList list;
				list.push_back(std::make_unique<DropDownListStringItem>(STR_ORDER_DUPLICATE_ORDER, 0, false));
				if (order->IsType(OT_CONDITIONAL)) list.push_back(std::make_unique<DropDownListStringItem>(STR_ORDER_CHANGE_JUMP_TARGET, 1, false));

				if (this->vehicle->type == VEH_TRAIN && order->IsType(OT_GOTO_STATION) && (order->GetNonStopType() & ONSF_NO_STOP_AT_DESTINATION_STATION) == 0) {
					const OrderStopLocation osl = order->GetStopLocation();
					list.push_back(std::make_unique<DropDownListDividerItem>(-1, false));
					list.push_back(std::make_unique<DropDownListCheckedItem>(osl == OSL_PLATFORM_NEAR_END, STR_ORDER_STOP_LOCATION_NEAR_END, 0x200 + OSL_PLATFORM_NEAR_END, false));
					list.push_back(std::make_unique<DropDownListCheckedItem>(osl == OSL_PLATFORM_MIDDLE, STR_ORDER_STOP_LOCATION_MIDDLE, 0x200 + OSL_PLATFORM_MIDDLE, false));
					list.push_back(std::make_unique<DropDownListCheckedItem>(osl == OSL_PLATFORM_FAR_END, STR_ORDER_STOP_LOCATION_FAR_END, 0x200 + OSL_PLATFORM_FAR_END, false));
					if (osl == OSL_PLATFORM_THROUGH || _settings_client.gui.show_adv_load_mode_features) {
						bool allowed = _settings_client.gui.show_adv_load_mode_features;
						if (allowed) {
							for (const Vehicle *u = this->vehicle; u != nullptr; u = u->Next()) {
								/* Passengers may not be through-loaded */
								if (u->cargo_cap > 0 && IsCargoInClass(u->cargo_type, CC_PASSENGERS)) {
									allowed = false;
									break;
								}
							}
						}
						list.push_back(std::make_unique<DropDownListCheckedItem>(osl == OSL_PLATFORM_THROUGH, STR_ORDER_STOP_LOCATION_THROUGH, 0x200 + OSL_PLATFORM_THROUGH, !allowed));
					}
				}

				if (this->vehicle->type == VEH_ROAD && (order->IsType(OT_GOTO_STATION) || order->IsType(OT_GOTO_WAYPOINT)) && _settings_game.pf.pathfinder_for_roadvehs == VPF_YAPF) {
					const DiagDirection dir = order->GetRoadVehTravelDirection();
					if (_settings_client.gui.show_adv_load_mode_features || dir != INVALID_DIAGDIR) {
						list.push_back(std::make_unique<DropDownListDividerItem>(-1, false));
						list.push_back(std::make_unique<DropDownListCheckedItem>(dir == INVALID_DIAGDIR, STR_ORDER_RV_DIR_ANY, 0x300 + INVALID_DIAGDIR, false));
						list.push_back(std::make_unique<DropDownListCheckedItem>(dir == DIAGDIR_NE, STR_ORDER_RV_DIR_NE, 0x300 + DIAGDIR_NE, false));
						list.push_back(std::make_unique<DropDownListCheckedItem>(dir == DIAGDIR_SE, STR_ORDER_RV_DIR_SE, 0x300 + DIAGDIR_SE, false));
						list.push_back(std::make_unique<DropDownListCheckedItem>(dir == DIAGDIR_SW, STR_ORDER_RV_DIR_SW, 0x300 + DIAGDIR_SW, false));
						list.push_back(std::make_unique<DropDownListCheckedItem>(dir == DIAGDIR_NW, STR_ORDER_RV_DIR_NW, 0x300 + DIAGDIR_NW, false));
					}
				}

				if (!order->IsType(OT_IMPLICIT)) {
					list.push_back(std::make_unique<DropDownListDividerItem>(-1, false));
					const Colours current_colour = order->GetColour();
					list.push_back(std::make_unique<DropDownListCheckedItem>(current_colour == INVALID_COLOUR, STR_COLOUR_DEFAULT, 0x100 + INVALID_COLOUR, false));
					auto add_colour = [&](Colours colour) {
						list.push_back(std::make_unique<DropDownListCheckedItem>(current_colour == colour, STR_COLOUR_DARK_BLUE + colour, 0x100 + colour, false));
					};
					add_colour(COLOUR_YELLOW);
					add_colour(COLOUR_LIGHT_BLUE);
					add_colour(COLOUR_GREEN);
					add_colour(COLOUR_ORANGE);
					add_colour(COLOUR_PINK);
				}
				ShowDropDownList(this, std::move(list), -1, widget, 0, false, DDSF_LOST_FOCUS);
				break;
			}

			case WID_O_DELETE:
				this->OrderClick_Delete();
				break;

			case WID_O_STOP_SHARING:
				this->OrderClick_StopSharing();
				break;

			case WID_O_NON_STOP:
				if (this->GetWidget<NWidgetLeaf>(widget)->ButtonHit(pt)) {
					this->OrderClick_Nonstop(-1);
				} else {
					const Order *o = this->vehicle->GetOrder(this->OrderGetSel());
					ShowDropDownMenu(this, _order_non_stop_drowdown, o->GetNonStopType(), WID_O_NON_STOP, _settings_game.order.nonstop_only ? 5 : 0,
							o->IsType(OT_GOTO_STATION) ? 0 : (o->IsType(OT_GOTO_WAYPOINT) ? 3 : 12), 0, DDSF_LOST_FOCUS);
				}
				break;

			case WID_O_GOTO:
				if (this->GetWidget<NWidgetLeaf>(widget)->ButtonHit(pt)) {
					if (this->goto_type != OPOS_NONE) {
						ResetObjectToPlace();
					} else {
						this->OrderClick_Goto(OPOS_GOTO);
					}
				} else {
					if (this->goto_type == OPOS_COND_VIA || this->goto_type == OPOS_COND_STATION) ResetObjectToPlace();
					int sel;
					switch (this->goto_type) {
						case OPOS_NONE:                 sel = -1; break;
						case OPOS_GOTO:                 sel = ODDI_GO_TO; break;
						case OPOS_CONDITIONAL:          sel = ODDI_CONDITIONAL; break;
						case OPOS_SHARE:                sel = ODDI_SHARE; break;
						case OPOS_CONDITIONAL_RETARGET: sel = -1; break;
						case OPOS_DEPARTURE_VIA:        sel = ODDI_LABEL_DEPARTURES_VIA; break;
						default: NOT_REACHED();
					}
					bool show_counters = false;
					if (_settings_client.gui.show_adv_tracerestrict_features) {
						for (const TraceRestrictCounter *ctr : TraceRestrictCounter::Iterate()) {
							if (ctr->owner == this->vehicle->owner) {
								show_counters = true;
								break;
							}
						}
					}
					DropDownList list;
					list.push_back(std::make_unique<DropDownListStringItem>(STR_ORDER_GO_TO, ODDI_GO_TO, false));
					list.push_back(std::make_unique<DropDownListStringItem>((this->vehicle->type == VEH_AIRCRAFT) ? STR_ORDER_GO_TO_NEAREST_HANGAR : STR_ORDER_GO_TO_NEAREST_DEPOT, ODDI_GO_TO_NEAREST_DEPOT, false));
					list.push_back(std::make_unique<DropDownListStringItem>(STR_ORDER_CONDITIONAL, ODDI_CONDITIONAL, false));
					list.push_back(std::make_unique<DropDownListStringItem>(STR_ORDER_SHARE, ODDI_SHARE, false));
					list.push_back(std::make_unique<DropDownListStringItem>(STR_ORDER_TRY_ACQUIRE_SLOT_BUTTON, ODDI_TRY_ACQUIRE_SLOT, false));
					list.push_back(std::make_unique<DropDownListStringItem>(STR_ORDER_RELEASE_SLOT_BUTTON, ODDI_RELEASE_SLOT, false));
					if (show_counters) {
						list.push_back(std::make_unique<DropDownListStringItem>(STR_ORDER_CHANGE_COUNTER_BUTTON, ODDI_CHANGE_COUNTER, false));
					}
					list.push_back(std::make_unique<DropDownListStringItem>(STR_ORDER_LABEL_TEXT_BUTTON, ODDI_LABEL_TEXT, false));
					list.push_back(std::make_unique<DropDownListStringItem>(STR_ORDER_LABEL_DEPARTURES_VIA_BUTTON, ODDI_LABEL_DEPARTURES_VIA, false));

					ShowDropDownList(this, std::move(list), sel, WID_O_GOTO, 0, false, DDSF_LOST_FOCUS);
				}
				break;

			case WID_O_FULL_LOAD:
				if (this->GetWidget<NWidgetLeaf>(widget)->ButtonHit(pt)) {
					this->OrderClick_FullLoad(OLF_FULL_LOAD_ANY, true);
				} else {
					ShowDropDownMenu(this, _order_full_load_drowdown, this->vehicle->GetOrder(this->OrderGetSel())->GetLoadType(), WID_O_FULL_LOAD, 0, 0xE2 /* 1110 0010 */, 0, DDSF_LOST_FOCUS);
				}
				break;

			case WID_O_UNLOAD:
				if (this->GetWidget<NWidgetLeaf>(widget)->ButtonHit(pt)) {
					this->OrderClick_Unload(OUFB_UNLOAD, true);
				} else {
					ShowDropDownMenu(this, _order_unload_drowdown, this->vehicle->GetOrder(this->OrderGetSel())->GetUnloadType(), WID_O_UNLOAD, 0, 0xE8 /* 1110 1000 */, 0, DDSF_LOST_FOCUS);
				}
				break;

			case WID_O_REFIT:
				this->OrderClick_Refit(0, false);
				break;

<<<<<<< HEAD
			case WID_O_SERVICE:
				if (this->GetWidget<NWidgetLeaf>(widget)->ButtonHit(pt)) {
					this->OrderClick_Service(-1);
				} else {
					ShowDropDownMenu(this, _order_depot_action_dropdown, DepotActionStringIndex(this->vehicle->GetOrder(this->OrderGetSel())),
							WID_O_SERVICE, 0, _settings_client.gui.show_depot_sell_gui ? 0 : (1 << DA_SELL), 0, DDSF_LOST_FOCUS);
				}
=======
			case WID_O_DEPOT_ACTION:
				ShowDropDownMenu(this, _order_depot_action_dropdown, DepotActionStringIndex(this->vehicle->GetOrder(this->OrderGetSel())), WID_O_DEPOT_ACTION, 0, 0);
>>>>>>> 22eed961
				break;

			case WID_O_REFIT_DROPDOWN:
				if (this->GetWidget<NWidgetLeaf>(widget)->ButtonHit(pt)) {
					this->OrderClick_Refit(0, true);
				} else {
					ShowDropDownMenu(this, _order_refit_action_dropdown, 0, WID_O_REFIT_DROPDOWN, 0, 0, 0, DDSF_LOST_FOCUS);
				}
				break;

			case WID_O_COND_SLOT: {
				int selected;
				const Order *order = this->vehicle->GetOrder(this->OrderGetSel());
				TraceRestrictSlotID value = order->GetXData();
				DropDownList list = GetSlotDropDownList(this->vehicle->owner, value, selected, this->vehicle->type, order->GetConditionVariable() == OCV_SLOT_OCCUPANCY);
				if (!list.empty()) ShowDropDownList(this, std::move(list), selected, WID_O_COND_SLOT, 0);
				break;
			}

			case WID_O_COND_COUNTER: {
				int selected;
				TraceRestrictCounterID value = GB(this->vehicle->GetOrder(this->OrderGetSel())->GetXData(), 16, 16);
				DropDownList list = GetCounterDropDownList(this->vehicle->owner, value, selected);
				if (!list.empty()) ShowDropDownList(this, std::move(list), selected, WID_O_COND_COUNTER, 0);
				break;
			}

			case WID_O_COND_TIME_DATE: {
				ShowDropDownMenu(this, _order_time_date_dropdown, this->vehicle->GetOrder(this->OrderGetSel())->GetConditionValue(),
						WID_O_COND_TIME_DATE, _settings_game.game_time.time_in_minutes ? 0 : 7, 0);
				break;
			}

			case WID_O_COND_TIMETABLE: {
				ShowDropDownMenu(this, _order_timetable_dropdown, this->vehicle->GetOrder(this->OrderGetSel())->GetConditionValue(),
						WID_O_COND_TIMETABLE, 0, 0);
				break;
			}

			case WID_O_COND_SCHED_SELECT: {
				int selected = GB(this->vehicle->GetOrder(this->OrderGetSel())->GetXData(), 0, 16);
				if (selected == UINT16_MAX) selected = -1;

				uint count = this->vehicle->orders->GetScheduledDispatchScheduleCount();
				DropDownList list;
				for (uint i = 0; i < count; ++i) {
					const DispatchSchedule &ds = this->vehicle->orders->GetDispatchScheduleByIndex(i);
					if (ds.ScheduleName().empty()) {
						SetDParam(0, i + 1);
						list.emplace_back(new DropDownListStringItem(STR_TIMETABLE_ASSIGN_SCHEDULE_ID, i, false));
					} else {
						list.emplace_back(new DropDownListStringItem(ds.ScheduleName(), i, false));
					}
				}
				if (!list.empty()) ShowDropDownList(this, std::move(list), selected, WID_O_COND_SCHED_SELECT, 0);
				break;
			}

			case WID_O_COND_SCHED_TEST: {
				uint16_t value = this->vehicle->GetOrder(this->OrderGetSel())->GetConditionValue();
				ShowDropDownMenu(this, _order_dispatch_slot_dropdown, HasBit(value, ODCB_LAST_DISPATCHED) ? 1 : 0, WID_O_COND_SCHED_TEST, 0, 0);
				break;
			}

			case WID_O_REVERSE: {
				VehicleOrderID sel_ord = this->OrderGetSel();
				const Order *order = this->vehicle->GetOrder(sel_ord);

				if (order == nullptr) break;

				this->ModifyOrder(sel_ord, MOF_WAYPOINT_FLAGS | (order->GetWaypointFlags() ^ OWF_REVERSE) << 8);
				break;
			}

			case WID_O_COND_CARGO:
			case WID_O_COND_AUX_CARGO: {
				uint value = this->vehicle->GetOrder(this->OrderGetSel())->GetConditionValue();
				DropDownList list;
				for (size_t i = 0; i < _sorted_standard_cargo_specs.size(); ++i) {
					const CargoSpec *cs = _sorted_cargo_specs[i];
					list.emplace_back(new DropDownListStringItem(cs->name, cs->Index(), false));
				}
				if (!list.empty()) ShowDropDownList(this, std::move(list), value, widget, 0);
				break;
			}

			case WID_O_COND_AUX_VIA: {
				if (this->goto_type != OPOS_NONE) {
					ResetObjectToPlace();
				} else if (GB(this->vehicle->GetOrder(this->OrderGetSel())->GetXData(), 16, 16) != 0) {
					this->ModifyOrder(this->OrderGetSel(), MOF_COND_VALUE_3 | NEW_STATION << 8);
				} else {
					this->OrderClick_Goto(OPOS_COND_VIA);
				}
				break;
			}

			case WID_O_COND_AUX_STATION: {
				if (this->goto_type != OPOS_NONE) {
					ResetObjectToPlace();
				} else {
					this->OrderClick_Goto(OPOS_COND_STATION);
				}
				break;
			}

			case WID_O_TIMETABLE_VIEW:
				ShowTimetableWindow(this->vehicle);
				break;

			case WID_O_COND_VARIABLE: {
				const OrderConditionVariable ocv = this->vehicle->GetOrder(this->OrderGetSel())->GetConditionVariable();
				DropDownList list;
				for (uint i = 0; i < lengthof(_order_conditional_variable); i++) {
					if (this->vehicle->type != VEH_TRAIN && _order_conditional_variable[i] == OCV_FREE_PLATFORMS) {
						continue;
					}
					if (ocv != _order_conditional_variable[i]) {
						if (_order_conditional_variable[i] == OCV_COUNTER_VALUE && !_settings_client.gui.show_adv_tracerestrict_features) {
							continue;
						}
						if ((_order_conditional_variable[i] == OCV_DISPATCH_SLOT) && this->vehicle->orders->GetScheduledDispatchScheduleCount() == 0) {
							continue;
						}
					}
					list.push_back(std::make_unique<DropDownListStringItem>(OrderStringForVariable(this->vehicle, _order_conditional_variable[i]), _order_conditional_variable[i], false));
				}
				ShowDropDownList(this, std::move(list), ocv, WID_O_COND_VARIABLE);
				break;
			}

			case WID_O_COND_COMPARATOR: {
				const Order *o = this->vehicle->GetOrder(this->OrderGetSel());
				if (o->GetConditionVariable() == OCV_DISPATCH_SLOT) {
					DropDownList list;

					const int true_cond = ((int)OCC_IS_TRUE) << 16;
					const int false_cond = ((int)OCC_IS_FALSE) << 16;
					int first_last_value = 0;
					SB(first_last_value, ODCB_MODE_START, ODCB_MODE_COUNT, ODCM_FIRST_LAST);
					list.emplace_back(new DropDownListStringItem(STR_ORDER_CONDITIONAL_COMPARATOR_DISPATCH_SLOT_IS_FIRST, true_cond | first_last_value, false));
					list.emplace_back(new DropDownListStringItem(STR_ORDER_CONDITIONAL_COMPARATOR_DISPATCH_SLOT_IS_NOT_FIRST, false_cond | first_last_value, false));
					SetBit(first_last_value, ODFLCB_LAST_SLOT);
					list.emplace_back(new DropDownListStringItem(STR_ORDER_CONDITIONAL_COMPARATOR_DISPATCH_SLOT_IS_LAST, true_cond | first_last_value, false));
					list.emplace_back(new DropDownListStringItem(STR_ORDER_CONDITIONAL_COMPARATOR_DISPATCH_SLOT_IS_NOT_LAST, false_cond | first_last_value, false));

					uint16_t slot_flags = 0;
					uint schedule_index = GB(o->GetXData(), 0, 16);
					if (schedule_index < this->vehicle->orders->GetScheduledDispatchScheduleCount()) {
						const DispatchSchedule &ds = this->vehicle->orders->GetDispatchScheduleByIndex(schedule_index);
						for (const DispatchSlot &slot : ds.GetScheduledDispatch()) {
							slot_flags |= slot.flags;
						}
					}

					for (uint8_t tag = 0; tag <= (DispatchSlot::SDSF_LAST_TAG - DispatchSlot::SDSF_FIRST_TAG); tag++) {
						if (HasBit(slot_flags, tag + DispatchSlot::SDSF_FIRST_TAG)) {
							int tag_cond_value = 0;
							SB(tag_cond_value, ODCB_MODE_START, ODCB_MODE_COUNT, OCDM_TAG);
							SB(tag_cond_value, ODFLCB_TAG_START, ODFLCB_TAG_COUNT, tag);
							SetDParam(0, tag + 1);
							list.emplace_back(new DropDownListStringItem(STR_ORDER_CONDITIONAL_COMPARATOR_DISPATCH_SLOT_HAS_TAG, true_cond | tag_cond_value, false));
							list.emplace_back(new DropDownListStringItem(STR_ORDER_CONDITIONAL_COMPARATOR_DISPATCH_SLOT_DOESNT_HAVE_TAG, false_cond | tag_cond_value, false));
						}
					}

					int selected = (((int)o->GetConditionComparator()) << 16) | (o->GetConditionValue() & ~GetBitMaskSC<uint16_t>(ODCB_LAST_DISPATCHED, 1));
					ShowDropDownList(this, std::move(list), selected, WID_O_COND_COMPARATOR, 0);
					break;
				}
				uint mask;
				switch (o->GetConditionVariable()) {
					case OCV_REQUIRES_SERVICE:
					case OCV_CARGO_ACCEPTANCE:
					case OCV_CARGO_WAITING:
						mask = 0x3F;
						break;

					case OCV_VEH_IN_SLOT:
					case OCV_SLOT_OCCUPANCY:
						mask = 0x3C;
						break;

					case OCV_TIMETABLE:
						mask = 0xC3;
						break;

					default:
						mask = 0xC0;
						break;
				}
				ShowDropDownMenu(this, GetComparatorStrings(this->vehicle, o), o->GetConditionComparator(), WID_O_COND_COMPARATOR, 0, mask, 0, DDSF_LOST_FOCUS);
				break;
			}

			case WID_O_COND_VALUE: {
				const Order *order = this->vehicle->GetOrder(this->OrderGetSel());
				uint value;
				CharSetFilter charset_filter = CS_NUMERAL;
				switch (order->GetConditionVariable()) {
					case OCV_CARGO_LOAD_PERCENTAGE:
					case OCV_TIME_DATE:
						value = order->GetXData();
						break;

					case OCV_TIMETABLE:
						value = order->GetXData();
						if (!_settings_client.gui.timetable_in_ticks) {
							value /= TimetableDisplayUnitSize();
							charset_filter = CS_NUMERAL_DECIMAL;
						}
						break;

					case OCV_CARGO_WAITING_AMOUNT:
					case OCV_COUNTER_VALUE:
						value = GB(order->GetXData(), 0, 16);
						break;

					default:
						value = order->GetConditionValue();
						break;
				}
				if (order->GetConditionVariable() == OCV_MAX_SPEED) value = ConvertSpeedToDisplaySpeed(value, this->vehicle->type);
				if (order->GetConditionVariable() == OCV_CARGO_WAITING_AMOUNT) value = ConvertCargoQuantityToDisplayQuantity(order->GetConditionValue(), value);
				this->query_text_widget = widget;
				SetDParam(0, value);
				ShowQueryString(STR_JUST_INT, STR_ORDER_CONDITIONAL_VALUE_CAPT, (order->GetConditionVariable() == OCV_CARGO_WAITING_AMOUNT) ? 12 : 6, this, charset_filter, QSF_NONE);
				break;
			}

			case WID_O_SHARED_ORDER_LIST:
				ShowVehicleListWindow(this->vehicle);
				break;

			case WID_O_ADD_VEH_GROUP: {
				this->query_text_widget = WID_O_ADD_VEH_GROUP;
				ShowQueryString(STR_EMPTY, STR_GROUP_RENAME_CAPTION, MAX_LENGTH_GROUP_NAME_CHARS, this, CS_ALPHANUMERAL, QSF_ENABLE_DEFAULT | QSF_LEN_IN_CHARS);
				break;
			}

			case WID_O_OCCUPANCY_TOGGLE:
				ToggleWidgetLoweredState(WID_O_OCCUPANCY_TOGGLE);
				this->UpdateButtonState();
				this->ReInit();
				break;

			case WID_O_SLOT: {
				int selected;
				TraceRestrictSlotID value = this->vehicle->GetOrder(this->OrderGetSel())->GetDestination();
				DropDownList list = GetSlotDropDownList(this->vehicle->owner, value, selected, this->vehicle->type, false);
				if (!list.empty()) ShowDropDownList(this, std::move(list), selected, WID_O_SLOT, 0);
				break;
			}

			case WID_O_COUNTER_OP: {
				DropDownList list;
				list.emplace_back(new DropDownListStringItem(STR_TRACE_RESTRICT_COUNTER_INCREASE, 0, false));
				list.emplace_back(new DropDownListStringItem(STR_TRACE_RESTRICT_COUNTER_DECREASE, 1, false));
				list.emplace_back(new DropDownListStringItem(STR_TRACE_RESTRICT_COUNTER_SET, 2, false));
				int selected = this->vehicle->GetOrder(this->OrderGetSel())->GetCounterOperation();
				ShowDropDownList(this, std::move(list), selected, WID_O_COUNTER_OP, 0);
				break;
			}

			case WID_O_CHANGE_COUNTER: {
				int selected;
				TraceRestrictCounterID value = this->vehicle->GetOrder(this->OrderGetSel())->GetDestination();
				DropDownList list = GetCounterDropDownList(this->vehicle->owner, value, selected);
				if (!list.empty()) ShowDropDownList(this, std::move(list), selected, WID_O_CHANGE_COUNTER, 0);
				break;
			}

			case WID_O_COUNTER_VALUE: {
				const Order *order = this->vehicle->GetOrder(this->OrderGetSel());
				this->query_text_widget = widget;
				SetDParam(0, order->GetXData());
				ShowQueryString(STR_JUST_INT, STR_TRACE_RESTRICT_VALUE_CAPTION, 10, this, CS_NUMERAL, QSF_NONE);
				break;
			}

			case WID_O_TEXT_LABEL: {
				const Order *order = this->vehicle->GetOrder(this->OrderGetSel());
				this->query_text_widget = widget;
				SetDParamStr(0, order->GetLabelText());
				ShowQueryString(STR_JUST_RAW_STRING, STR_ORDER_LABEL_TEXT_CAPTION, NUM_CARGO - 1, this, CS_ALPHANUMERAL, QSF_NONE);
				break;
			}

			case WID_O_DEPARTURE_VIA_TYPE: {
				DropDownList list;
				list.emplace_back(new DropDownListStringItem(STR_ORDER_LABEL_DEPARTURES_SHOW_AS_VIA, OLST_DEPARTURES_VIA, false));
				list.emplace_back(new DropDownListStringItem(STR_ORDER_LABEL_DEPARTURES_REMOVE_VIA, OLST_DEPARTURES_REMOVE_VIA, false));
				int selected = this->vehicle->GetOrder(this->OrderGetSel())->GetLabelSubType();
				ShowDropDownList(this, std::move(list), selected, WID_O_DEPARTURE_VIA_TYPE, 0);
				break;
			}
		}
	}

	void OnQueryTextFinished(char *str) override
	{
		if (this->query_text_widget == WID_O_COND_VALUE && !StrEmpty(str)) {
			VehicleOrderID sel = this->OrderGetSel();
			uint value = atoi(str);

			switch (this->vehicle->GetOrder(sel)->GetConditionVariable()) {
				case OCV_MAX_SPEED:
					value = Clamp(ConvertDisplaySpeedToSpeed(value, this->vehicle->type), 0, 2047);
					break;

				case OCV_PERCENT:
				case OCV_RELIABILITY:
				case OCV_LOAD_PERCENTAGE:
				case OCV_CARGO_LOAD_PERCENTAGE:
					value = Clamp(value, 0, 100);
					break;

				case OCV_CARGO_WAITING_AMOUNT:
					value = Clamp(ConvertDisplayQuantityToCargoQuantity(this->vehicle->GetOrder(sel)->GetConditionValue(), value), 0, 0xFFFF);
					break;

				case OCV_COUNTER_VALUE:
				case OCV_TIME_DATE:
					value = Clamp(value, 0, 0xFFFF);
					break;

				case OCV_TIMETABLE: {
					value = Clamp(ParseTimetableDuration(str), 0, 0xFFFF);
					break;
				}

				default:
					value = Clamp(value, 0, 2047);
					break;
			}
			this->ModifyOrder(sel, MOF_COND_VALUE | value << 8);
		}

		if (this->query_text_widget == WID_O_COUNTER_VALUE && !StrEmpty(str)) {
			VehicleOrderID sel = this->OrderGetSel();
			uint value = Clamp(atoi(str), 0, 0xFFFF);
			this->ModifyOrder(sel, MOF_COUNTER_VALUE | value << 8);
		}

		if (this->query_text_widget == WID_O_ADD_VEH_GROUP) {
			DoCommandP(0, VehicleListIdentifier(VL_SINGLE_VEH, this->vehicle->type, this->vehicle->owner, this->vehicle->index).Pack(), CargoFilterCriteria::CF_ANY, CMD_CREATE_GROUP_FROM_LIST | CMD_MSG(STR_ERROR_GROUP_CAN_T_CREATE), nullptr, str);
		}

		if (this->query_text_widget == WID_O_TEXT_LABEL && str != nullptr) {
			this->ModifyOrder(this->OrderGetSel(), MOF_LABEL_TEXT, true, str);
		}
	}

	void OnDropdownSelect(WidgetID widget, int index) override
	{
		switch (widget) {
			case WID_O_NON_STOP:
				this->OrderClick_Nonstop(index);
				break;

			case WID_O_FULL_LOAD:
				this->OrderClick_FullLoad((OrderLoadFlags)index);
				break;

			case WID_O_UNLOAD:
				this->OrderClick_Unload((OrderUnloadFlags)index);
				break;

			case WID_O_GOTO:
				switch (index) {
					case ODDI_GO_TO:                this->OrderClick_Goto(OPOS_GOTO); break;
					case ODDI_GO_TO_NEAREST_DEPOT:  this->OrderClick_NearestDepot(); break;
					case ODDI_CONDITIONAL:          this->OrderClick_Goto(OPOS_CONDITIONAL); break;
					case ODDI_SHARE:                this->OrderClick_Goto(OPOS_SHARE); break;
					case ODDI_TRY_ACQUIRE_SLOT:     this->OrderClick_TryAcquireSlot(); break;
					case ODDI_RELEASE_SLOT:         this->OrderClick_ReleaseSlot(); break;
					case ODDI_CHANGE_COUNTER:       this->OrderClick_ChangeCounter(); break;
					case ODDI_LABEL_TEXT:           this->OrderClick_TextLabel(); break;
					case ODDI_LABEL_DEPARTURES_VIA: this->OrderClick_Goto(OPOS_DEPARTURE_VIA); break;
					default: NOT_REACHED();
				}
				break;

			case WID_O_DEPOT_ACTION:
				this->OrderClick_Service(index);
				break;

			case WID_O_REFIT_DROPDOWN:
				this->OrderClick_Refit(index, true);
				break;

			case WID_O_COND_VARIABLE:
				this->ModifyOrder(this->OrderGetSel(), MOF_COND_VARIABLE | index << 8);
				break;

			case WID_O_COND_COMPARATOR: {
				const Order *o = this->vehicle->GetOrder(this->OrderGetSel());
				if (o == nullptr) return;
				if (o->GetConditionVariable() == OCV_DISPATCH_SLOT) {
					this->ModifyOrder(this->OrderGetSel(), MOF_COND_COMPARATOR | (index >> 16) << 8);
					this->ModifyOrder(this->OrderGetSel(), MOF_COND_VALUE | ((o->GetConditionValue() & GetBitMaskSC<uint16_t>(ODCB_LAST_DISPATCHED, 1)) | (index & 0xFFFF)) << 8);
				} else {
					this->ModifyOrder(this->OrderGetSel(), MOF_COND_COMPARATOR | index << 8);
				}
				break;
			}

			case WID_O_COND_CARGO:
				this->ModifyOrder(this->OrderGetSel(), MOF_COND_VALUE | index << 8);
				break;

			case WID_O_COND_AUX_CARGO:
				this->ModifyOrder(this->OrderGetSel(), MOF_COND_VALUE_2 | index << 8);
				break;

			case WID_O_COND_SLOT:
				this->ModifyOrder(this->OrderGetSel(), MOF_COND_VALUE | index << 8);
				break;

			case WID_O_COND_COUNTER:
				this->ModifyOrder(this->OrderGetSel(), MOF_COND_VALUE_2 | index << 8);
				break;

			case WID_O_COND_TIME_DATE:
				this->ModifyOrder(this->OrderGetSel(), MOF_COND_VALUE_2 | index << 8);
				break;

			case WID_O_COND_TIMETABLE:
				this->ModifyOrder(this->OrderGetSel(), MOF_COND_VALUE_2 | index << 8);
				break;

			case WID_O_COND_SCHED_SELECT:
				this->ModifyOrder(this->OrderGetSel(), MOF_COND_VALUE_2 | index << 8);
				break;

			case WID_O_COND_SCHED_TEST: {
				const Order *o = this->vehicle->GetOrder(this->OrderGetSel());
				if (o == nullptr) return;
				const uint16_t last = GetBitMaskSC<uint16_t>(ODCB_LAST_DISPATCHED, 1);
				index = (index != 0 ? last : 0) | (o->GetConditionValue() & ~last);
				this->ModifyOrder(this->OrderGetSel(), MOF_COND_VALUE | index << 8);
				break;
			}

			case WID_O_SLOT:
				this->ModifyOrder(this->OrderGetSel(), MOF_SLOT | index << 8);
				break;

			case WID_O_COUNTER_OP:
				this->ModifyOrder(this->OrderGetSel(), MOF_COUNTER_OP | index << 8);
				break;

			case WID_O_CHANGE_COUNTER:
				this->ModifyOrder(this->OrderGetSel(), MOF_COUNTER_ID | index << 8);
				break;

			case WID_O_DEPARTURE_VIA_TYPE:
				this->ModifyOrder(this->OrderGetSel(), MOF_DEPARTURES_SUBTYPE | index << 8);
				break;

			case WID_O_MGMT_LIST_BTN:
				switch (index) {
					case 0: this->OrderClick_ReverseOrderList(0); break;
					case 1: this->OrderClick_ReverseOrderList(1); break;
					default: NOT_REACHED();
				}
				break;

			case WID_O_MGMT_BTN:
				if (this->goto_type == OPOS_CONDITIONAL_RETARGET) {
					ResetObjectToPlace();
					break;
				}
				if (index >= 0x100 && index <= 0x100 + INVALID_COLOUR) {
					this->ModifyOrder(this->OrderGetSel(), MOF_COLOUR | (index & 0xFF) << 8);
					break;
				}
				if (index >= 0x200 && index < 0x200 + OSL_END) {
					this->ModifyOrder(this->OrderGetSel(), MOF_STOP_LOCATION | (index & 0xFF) << 8);
					break;
				}
				if (index >= 0x300 && index <= 0x300 + INVALID_DIAGDIR) {
					this->ModifyOrder(this->OrderGetSel(), MOF_RV_TRAVEL_DIR | (index & 0xFF) << 8);
					break;
				}
				switch (index) {
					case 0:
						DoCommandP(this->vehicle->tile, this->vehicle->index, this->OrderGetSel(), CMD_DUPLICATE_ORDER | CMD_MSG(STR_ERROR_CAN_T_INSERT_NEW_ORDER));
						break;

					case 1:
						this->OrderClick_Goto(OPOS_CONDITIONAL_RETARGET);
						break;

					default:
						NOT_REACHED();
				}
				break;
		}
	}

	void OnDragDrop(Point pt, WidgetID widget) override
	{
		switch (widget) {
			case WID_O_ORDER_LIST: {
				VehicleOrderID from_order = this->OrderGetSel();
				VehicleOrderID to_order = this->GetOrderFromPt(pt.y);

				if (!(from_order == to_order || from_order == INVALID_VEH_ORDER_ID || from_order > this->vehicle->GetNumOrders() || to_order == INVALID_VEH_ORDER_ID || to_order > this->vehicle->GetNumOrders()) &&
						DoCommandP(this->vehicle->tile, this->vehicle->index, from_order | (to_order << 16), CMD_MOVE_ORDER | CMD_MSG(STR_ERROR_CAN_T_MOVE_THIS_ORDER))) {
					this->selected_order = -1;
					this->UpdateButtonState();
				}
				break;
			}

			case WID_O_DELETE:
				this->OrderClick_Delete();
				break;

			case WID_O_STOP_SHARING:
				this->OrderClick_StopSharing();
				break;
		}

		ResetObjectToPlace();

		if (this->order_over != INVALID_VEH_ORDER_ID) {
			/* End of drag-and-drop, hide dragged order destination highlight. */
			this->order_over = INVALID_VEH_ORDER_ID;
			this->SetWidgetDirty(WID_O_ORDER_LIST);
		}
	}

	EventState OnHotkey(int hotkey) override
	{
		if (this->vehicle->owner != _local_company) return ES_NOT_HANDLED;

		switch (hotkey) {
			case OHK_SKIP:           this->OrderClick_Skip(); break;
			case OHK_DELETE:         this->OrderClick_Delete(); break;
			case OHK_GOTO:           this->OrderClick_Goto(OPOS_GOTO); break;
			case OHK_NONSTOP:        this->OrderClick_Nonstop(-1); break;
			case OHK_VIA:            this->OrderClick_Nonstop(-2); break;
			case OHK_FULLLOAD:       this->OrderClick_FullLoad(OLF_FULL_LOAD_ANY, true); break;
			case OHK_UNLOAD:         this->OrderClick_Unload(OUFB_UNLOAD, true); break;
			case OHK_NEAREST_DEPOT:  this->OrderClick_NearestDepot(); break;
			case OHK_ALWAYS_SERVICE: this->OrderClick_Service(-1); break;
			case OHK_TRANSFER:       this->OrderClick_Unload(OUFB_TRANSFER, true); break;
			case OHK_NO_UNLOAD:      this->OrderClick_Unload(OUFB_NO_UNLOAD, true); break;
			case OHK_NO_LOAD:        this->OrderClick_FullLoad(OLFB_NO_LOAD, true); break;
			case OHK_CLOSE:          this->Close(); break;
			default: return ES_NOT_HANDLED;
		}
		return ES_HANDLED;
	}

	void OnPlaceObject([[maybe_unused]] Point pt, TileIndex tile) override
	{
		if (this->goto_type == OPOS_GOTO) {
			const Order cmd = GetOrderCmdFromTile(this->vehicle, tile);
			if (cmd.IsType(OT_NOTHING)) return;

			if (this->InsertNewOrder(cmd.Pack())) {
				/* With quick goto the Go To button stays active */
				if (!_settings_client.gui.quick_goto) ResetObjectToPlace();
			}
		} else if (this->goto_type == OPOS_COND_VIA || this->goto_type == OPOS_COND_STATION) {
			if (IsTileType(tile, MP_STATION) || IsTileType(tile, MP_INDUSTRY)) {
				const Station *st = nullptr;

				if (IsTileType(tile, MP_STATION)) {
					st = Station::GetByTile(tile);
				} else {
					const Industry *in = Industry::GetByTile(tile);
					st = in->neutral_station;
				}
				if (st != nullptr && IsInfraUsageAllowed(this->vehicle->type, this->vehicle->owner, st->owner)) {
					if (this->ModifyOrder(this->OrderGetSel(), (this->goto_type == OPOS_COND_VIA ? MOF_COND_VALUE_3 : MOF_COND_STATION_ID) | st->index << 8)) {
						ResetObjectToPlace();
					}
				}
			}
		} else if (this->goto_type == OPOS_DEPARTURE_VIA) {
			if (IsTileType(tile, MP_STATION) || IsTileType(tile, MP_INDUSTRY)) {
				const BaseStation *st = nullptr;

				if (IsTileType(tile, MP_STATION)) {
					st = BaseStation::GetByTile(tile);
				} else {
					const Industry *in = Industry::GetByTile(tile);
					st = in->neutral_station;
				}
				if (st != nullptr && IsInfraUsageAllowed(this->vehicle->type, this->vehicle->owner, st->owner)) {
					Order order;
					order.next = nullptr;
					order.index = 0;
					order.MakeLabel(OLST_DEPARTURES_VIA);
					order.SetDestination(st->index);

					if (this->InsertNewOrder(order.Pack())) {
						ResetObjectToPlace();
					}
				}
			}
		}
	}

	bool OnVehicleSelect(const Vehicle *v) override
	{
		/* v is vehicle getting orders. Only copy/clone orders if vehicle doesn't have any orders yet.
		 * We disallow copying orders of other vehicles if we already have at least one order entry
		 * ourself as it easily copies orders of vehicles within a station when we mean the station.
		 * Obviously if you press CTRL on a non-empty orders vehicle you know what you are doing
		 * TODO: give a warning message */
		bool share_order = _ctrl_pressed || this->goto_type == OPOS_SHARE;
		if (this->vehicle->GetNumOrders() != 0 && !share_order) return false;

		if (DoCommandP(this->vehicle->tile, this->vehicle->index | (share_order ? CO_SHARE : CO_COPY) << 30, v->index,
				share_order ? CMD_CLONE_ORDER | CMD_MSG(STR_ERROR_CAN_T_SHARE_ORDER_LIST) : CMD_CLONE_ORDER | CMD_MSG(STR_ERROR_CAN_T_COPY_ORDER_LIST))) {
			this->selected_order = -1;
			ResetObjectToPlace();
		}
		return true;
	}

	/**
	 * Clones an order list from a vehicle list.  If this doesn't make sense (because not all vehicles in the list have the same orders), then it displays an error.
	 * @return This always returns true, which indicates that the contextual action handled the mouse click.
	 *         Note that it's correct behaviour to always handle the click even though an error is displayed,
	 *         because users aren't going to expect the default action to be performed just because they overlooked that cloning doesn't make sense.
	 */
	bool OnVehicleSelect(VehicleList::const_iterator begin, VehicleList::const_iterator end) override
	{
		bool share_order = _ctrl_pressed || this->goto_type == OPOS_SHARE;
		if (this->vehicle->GetNumOrders() != 0 && !share_order) return false;

		if (!share_order) {
			/* If CTRL is not pressed: If all the vehicles in this list have the same orders, then copy orders */
			if (AllEqual(begin, end, [](const Vehicle *v1, const Vehicle *v2) {
				return VehiclesHaveSameOrderList(v1, v2);
			})) {
				OnVehicleSelect(*begin);
			} else {
				ShowErrorMessage(STR_ERROR_CAN_T_COPY_ORDER_LIST, STR_ERROR_CAN_T_COPY_ORDER_VEHICLE_LIST, WL_INFO);
			}
		} else {
			/* If CTRL is pressed: If all the vehicles in this list share orders, then copy orders */
			if (AllEqual(begin, end, [](const Vehicle *v1, const Vehicle *v2) {
				return v1->FirstShared() == v2->FirstShared();
			})) {
				OnVehicleSelect(*begin);
			} else {
				ShowErrorMessage(STR_ERROR_CAN_T_SHARE_ORDER_LIST, STR_ERROR_CAN_T_SHARE_ORDER_VEHICLE_LIST, WL_INFO);
			}
		}

		return true;
	}

	void OnPlaceObjectAbort() override
	{
		this->goto_type = OPOS_NONE;
		this->SetWidgetDirty(WID_O_GOTO);
		this->SetWidgetDirty(WID_O_COND_AUX_VIA);
		this->SetWidgetDirty(WID_O_COND_AUX_STATION);
		this->SetWidgetDirty(WID_O_MGMT_BTN);

		/* Remove drag highlighting if it exists. */
		if (this->order_over != INVALID_VEH_ORDER_ID) {
			this->order_over = INVALID_VEH_ORDER_ID;
			this->SetWidgetDirty(WID_O_ORDER_LIST);
		}
	}

	void OnMouseDrag(Point pt, WidgetID widget) override
	{
		if (this->selected_order != -1 && widget == WID_O_ORDER_LIST) {
			/* An order is dragged.. */
			VehicleOrderID from_order = this->OrderGetSel();
			VehicleOrderID to_order = this->GetOrderFromPt(pt.y);
			uint num_orders = this->vehicle->GetNumOrders();

			if (from_order != INVALID_VEH_ORDER_ID && from_order <= num_orders) {
				if (to_order != INVALID_VEH_ORDER_ID && to_order <= num_orders) { // ..over an existing order.
					this->order_over = to_order;
					this->SetWidgetDirty(widget);
				} else if (from_order != to_order && this->order_over != INVALID_VEH_ORDER_ID) { // ..outside of the order list.
					this->order_over = INVALID_VEH_ORDER_ID;
					this->SetWidgetDirty(widget);
				}
			}
		}
	}

	void OnResize() override
	{
		/* Update the scroll bar */
		this->vscroll->SetCapacityFromWidget(this, WID_O_ORDER_LIST);
	}

	virtual void OnFocus(Window *previously_focused_window) override
	{
		if (HasFocusedVehicleChanged(this->window_number, previously_focused_window)) {
			MarkDirtyFocusedRoutePaths(this->vehicle);
		}
	}

	virtual void OnFocusLost(bool closing, Window *newly_focused_window) override
	{
		if (HasFocusedVehicleChanged(this->window_number, newly_focused_window)) {
			MarkDirtyFocusedRoutePaths(this->vehicle);
		}
	}

	bool OnTooltip(Point pt, WidgetID widget, TooltipCloseCondition close_cond) override
	{
		switch (widget) {
			case WID_O_SHARED_ORDER_LIST: {
				if (this->vehicle->owner == _local_company) {
					SetDParam(0, STR_ORDERS_VEH_WITH_SHARED_ORDERS_LIST_TOOLTIP);
					GuiShowTooltips(this, STR_ORDERS_VEH_WITH_SHARED_ORDERS_LIST_TOOLTIP_EXTRA, close_cond, 1);
					return true;
				}
				return false;
			}
			default:
				return false;
		}
	}

	const Vehicle *GetVehicle()
	{
		return this->vehicle;
	}

	static HotkeyList hotkeys;
};

static Hotkey order_hotkeys[] = {
	Hotkey('D', "skip", OHK_SKIP),
	Hotkey('F', "delete", OHK_DELETE),
	Hotkey('G', "goto", OHK_GOTO),
	Hotkey('H', "nonstop", OHK_NONSTOP),
	Hotkey((uint16_t)0, "via", OHK_VIA),
	Hotkey('J', "fullload", OHK_FULLLOAD),
	Hotkey('K', "unload", OHK_UNLOAD),
	Hotkey((uint16_t)0, "nearest_depot", OHK_NEAREST_DEPOT),
	Hotkey((uint16_t)0, "always_service", OHK_ALWAYS_SERVICE),
	Hotkey((uint16_t)0, "transfer", OHK_TRANSFER),
	Hotkey((uint16_t)0, "no_unload", OHK_NO_UNLOAD),
	Hotkey((uint16_t)0, "no_load", OHK_NO_LOAD),
	Hotkey((uint16_t)0, "close", OHK_CLOSE),
	HOTKEY_LIST_END
};
HotkeyList OrdersWindow::hotkeys("order", order_hotkeys);

/** Nested widget definition for "your" train orders. */
static constexpr NWidgetPart _nested_orders_train_widgets[] = {
	NWidget(NWID_HORIZONTAL),
		NWidget(WWT_CLOSEBOX, COLOUR_GREY),
		NWidget(WWT_CAPTION, COLOUR_GREY, WID_O_CAPTION), SetDataTip(STR_ORDERS_CAPTION, STR_TOOLTIP_WINDOW_TITLE_DRAG_THIS),
		NWidget(WWT_PUSHBTN, COLOUR_GREY, WID_O_TIMETABLE_VIEW), SetMinimalSize(61, 14), SetDataTip(0x0, STR_ORDERS_TIMETABLE_VIEW_TOOLTIP),
		NWidget(WWT_SHADEBOX, COLOUR_GREY),
		NWidget(WWT_DEFSIZEBOX, COLOUR_GREY),
		NWidget(WWT_STICKYBOX, COLOUR_GREY),
	EndContainer(),
	NWidget(NWID_HORIZONTAL),
		NWidget(WWT_PANEL, COLOUR_GREY, WID_O_ORDER_LIST), SetMinimalSize(372, 62), SetDataTip(0x0, STR_ORDERS_LIST_TOOLTIP), SetResize(1, 1), SetScrollbar(WID_O_SCROLLBAR), EndContainer(),
		NWidget(NWID_SELECTION, INVALID_COLOUR, WID_O_SEL_OCCUPANCY),
			NWidget(WWT_PANEL, COLOUR_GREY, WID_O_OCCUPANCY_LIST), SetMinimalSize(50, 0), SetFill(0, 1), SetDataTip(STR_NULL, STR_ORDERS_OCCUPANCY_LIST_TOOLTIP),
															SetScrollbar(WID_O_SCROLLBAR), EndContainer(),
		EndContainer(),
		NWidget(NWID_VSCROLLBAR, COLOUR_GREY, WID_O_SCROLLBAR),
	EndContainer(),

	/* First button row. */
	NWidget(NWID_HORIZONTAL),
		NWidget(NWID_SELECTION, INVALID_COLOUR, WID_O_SEL_TOP_ROW_GROUNDVEHICLE),
			NWidget(NWID_HORIZONTAL, NC_EQUALSIZE),
				NWidget(NWID_BUTTON_DROPDOWN, COLOUR_GREY, WID_O_NON_STOP), SetMinimalSize(93, 12), SetFill(1, 0),
															SetDataTip(STR_ORDER_NON_STOP, STR_ORDER_TOOLTIP_NON_STOP), SetResize(1, 0),
				NWidget(NWID_SELECTION, INVALID_COLOUR, WID_O_SEL_TOP_LEFT),
					NWidget(NWID_BUTTON_DROPDOWN, COLOUR_GREY, WID_O_FULL_LOAD), SetMinimalSize(93, 12), SetFill(1, 0),
															SetDataTip(STR_ORDER_TOGGLE_FULL_LOAD, STR_ORDER_TOOLTIP_FULL_LOAD), SetResize(1, 0),
					NWidget(WWT_PUSHTXTBTN, COLOUR_GREY, WID_O_REFIT), SetMinimalSize(93, 12), SetFill(1, 0),
															SetDataTip(STR_ORDER_REFIT, STR_ORDER_REFIT_TOOLTIP), SetResize(1, 0),
					NWidget(WWT_TEXTBTN, COLOUR_GREY, WID_O_REVERSE), SetMinimalSize(93, 12), SetFill(1, 0),
															SetDataTip(STR_ORDER_REVERSE, STR_ORDER_REVERSE_TOOLTIP), SetResize(1, 0),
				EndContainer(),
				NWidget(NWID_SELECTION, INVALID_COLOUR, WID_O_SEL_TOP_MIDDLE),
					NWidget(NWID_BUTTON_DROPDOWN, COLOUR_GREY, WID_O_UNLOAD), SetMinimalSize(93, 12), SetFill(1, 0),
															SetDataTip(STR_ORDER_TOGGLE_UNLOAD, STR_ORDER_TOOLTIP_UNLOAD), SetResize(1, 0),
<<<<<<< HEAD
					NWidget(NWID_BUTTON_DROPDOWN, COLOUR_GREY, WID_O_SERVICE), SetMinimalSize(93, 12), SetFill(1, 0),
															SetDataTip(STR_NULL, STR_NULL), SetResize(1, 0),
=======
					NWidget(NWID_BUTTON_DROPDOWN, COLOUR_GREY, WID_O_DEPOT_ACTION), SetMinimalSize(93, 12), SetFill(1, 0),
															SetDataTip(STR_JUST_STRING, STR_ORDER_DEPOT_ACTION_TOOLTIP), SetResize(1, 0),
>>>>>>> 22eed961
				EndContainer(),
				NWidget(NWID_SELECTION, INVALID_COLOUR, WID_O_SEL_TOP_RIGHT),
					NWidget(WWT_PANEL, COLOUR_GREY), SetMinimalSize(93, 12), SetFill(1, 0), SetResize(1, 0), EndContainer(),
					NWidget(NWID_BUTTON_DROPDOWN, COLOUR_GREY, WID_O_REFIT_DROPDOWN), SetMinimalSize(93, 12), SetFill(1, 0),
															SetDataTip(STR_ORDER_REFIT_AUTO, STR_ORDER_REFIT_AUTO_TOOLTIP), SetResize(1, 0),
				EndContainer(),
			EndContainer(),
			NWidget(NWID_HORIZONTAL, NC_EQUALSIZE),
				NWidget(WWT_DROPDOWN, COLOUR_GREY, WID_O_COND_VARIABLE), SetMinimalSize(124, 12), SetFill(1, 0),
															SetDataTip(STR_NULL, STR_ORDER_CONDITIONAL_VARIABLE_TOOLTIP), SetResize(1, 0),
				NWidget(NWID_SELECTION, INVALID_COLOUR, WID_O_SEL_COND_AUX),
					NWidget(WWT_DROPDOWN, COLOUR_GREY, WID_O_COND_AUX_CARGO), SetMinimalSize(124, 12), SetFill(1, 0),
													SetDataTip(STR_NULL, STR_ORDER_CONDITIONAL_CARGO_TOOLTIP), SetResize(1, 0),
					NWidget(WWT_DROPDOWN, COLOUR_GREY, WID_O_COND_TIME_DATE), SetMinimalSize(124, 12), SetFill(1, 0),
															SetDataTip(STR_NULL, STR_ORDER_CONDITIONAL_TIME_DATE_TOOLTIP), SetResize(1, 0),
					NWidget(WWT_DROPDOWN, COLOUR_GREY, WID_O_COND_TIMETABLE), SetMinimalSize(124, 12), SetFill(1, 0),
															SetDataTip(STR_NULL, STR_ORDER_CONDITIONAL_TIMETABLE_TOOLTIP), SetResize(1, 0),
					NWidget(WWT_DROPDOWN, COLOUR_GREY, WID_O_COND_COUNTER), SetMinimalSize(124, 12), SetFill(1, 0),
															SetDataTip(STR_NULL, STR_ORDER_CONDITIONAL_COUNTER_TOOLTIP), SetResize(1, 0),
					NWidget(WWT_DROPDOWN, COLOUR_GREY, WID_O_COND_SCHED_SELECT), SetMinimalSize(124, 12), SetFill(1, 0),
															SetDataTip(STR_NULL, STR_ORDER_CONDITIONAL_SCHED_SELECT_TOOLTIP), SetResize(1, 0),
				EndContainer(),
				NWidget(NWID_SELECTION, INVALID_COLOUR, WID_O_SEL_COND_AUX3),
					NWidget(WWT_TEXTBTN, COLOUR_GREY, WID_O_COND_AUX_STATION), SetMinimalSize(72, 12),
													SetDataTip(STR_ORDER_CONDITIONAL_STATION, STR_ORDER_CONDITIONAL_STATION_TOOLTIP),
				EndContainer(),
				NWidget(NWID_SELECTION, INVALID_COLOUR, WID_O_SEL_COND_AUX2),
					NWidget(WWT_TEXTBTN, COLOUR_GREY, WID_O_COND_AUX_VIA), SetMinimalSize(36, 12),
													SetDataTip(STR_ORDER_CONDITIONAL_VIA, STR_ORDER_CONDITIONAL_VIA_TOOLTIP),
					NWidget(WWT_DROPDOWN, COLOUR_GREY, WID_O_COND_SCHED_TEST), SetMinimalSize(124, 12), SetFill(1, 0),
															SetDataTip(STR_NULL, STR_ORDER_CONDITIONAL_SCHED_TEST_TOOLTIP), SetResize(1, 0),
				EndContainer(),
				NWidget(WWT_DROPDOWN, COLOUR_GREY, WID_O_COND_COMPARATOR), SetMinimalSize(124, 12), SetFill(1, 0),
															SetDataTip(STR_NULL, STR_ORDER_CONDITIONAL_COMPARATOR_TOOLTIP), SetResize(1, 0),
				NWidget(NWID_SELECTION, INVALID_COLOUR, WID_O_SEL_COND_VALUE),
					NWidget(WWT_PUSHTXTBTN, COLOUR_GREY, WID_O_COND_VALUE), SetMinimalSize(124, 12), SetFill(1, 0),
															SetDataTip(STR_JUST_COMMA, STR_ORDER_CONDITIONAL_VALUE_TOOLTIP), SetResize(1, 0),
					NWidget(WWT_DROPDOWN, COLOUR_GREY, WID_O_COND_CARGO), SetMinimalSize(124, 12), SetFill(1, 0),
															SetDataTip(STR_NULL, STR_ORDER_CONDITIONAL_CARGO_TOOLTIP), SetResize(1, 0),
					NWidget(WWT_DROPDOWN, COLOUR_GREY, WID_O_COND_SLOT), SetMinimalSize(124, 12), SetFill(1, 0),
															SetDataTip(STR_NULL, STR_ORDER_CONDITIONAL_SLOT_TOOLTIP), SetResize(1, 0),
				EndContainer(),
			EndContainer(),
			NWidget(NWID_HORIZONTAL, NC_EQUALSIZE),
				NWidget(WWT_PANEL, COLOUR_GREY), SetResize(1, 0), EndContainer(),
				NWidget(WWT_PANEL, COLOUR_GREY), SetResize(1, 0), EndContainer(),
				NWidget(WWT_DROPDOWN, COLOUR_GREY, WID_O_SLOT), SetMinimalSize(124, 12), SetFill(1, 0),
														SetDataTip(STR_NULL, STR_NULL), SetResize(1, 0),
			EndContainer(),
			NWidget(NWID_HORIZONTAL, NC_EQUALSIZE),
				NWidget(WWT_DROPDOWN, COLOUR_GREY, WID_O_COUNTER_OP), SetMinimalSize(124, 12), SetFill(1, 0),
														SetDataTip(STR_JUST_STRING, STR_TRACE_RESTRICT_COUNTER_OP_TOOLTIP), SetResize(1, 0),
				NWidget(WWT_DROPDOWN, COLOUR_GREY, WID_O_CHANGE_COUNTER), SetMinimalSize(124, 12), SetFill(1, 0),
														SetDataTip(STR_NULL, STR_ORDER_CHANGE_COUNTER_TOOLTIP), SetResize(1, 0),
				NWidget(WWT_PUSHTXTBTN, COLOUR_GREY, WID_O_COUNTER_VALUE), SetMinimalSize(124, 12), SetFill(1, 0),
														SetDataTip(STR_JUST_COMMA, STR_TRACE_RESTRICT_COND_VALUE_TOOLTIP), SetResize(1, 0),
			EndContainer(),
			NWidget(NWID_HORIZONTAL, NC_EQUALSIZE),
				NWidget(WWT_PANEL, COLOUR_GREY), SetResize(1, 0), EndContainer(),
				NWidget(WWT_PANEL, COLOUR_GREY), SetResize(1, 0), EndContainer(),
				NWidget(WWT_PUSHTXTBTN, COLOUR_GREY, WID_O_TEXT_LABEL), SetMinimalSize(124, 12), SetFill(1, 0),
														SetDataTip(STR_ORDER_LABEL_TEXT_BUTTON, STR_ORDER_LABEL_TEXT_BUTTON_TOOLTIP), SetResize(1, 0),
			EndContainer(),
			NWidget(NWID_HORIZONTAL, NC_EQUALSIZE),
				NWidget(WWT_PANEL, COLOUR_GREY), SetResize(1, 0), EndContainer(),
				NWidget(WWT_PANEL, COLOUR_GREY), SetResize(1, 0), EndContainer(),
				NWidget(WWT_DROPDOWN, COLOUR_GREY, WID_O_DEPARTURE_VIA_TYPE), SetMinimalSize(124, 12), SetFill(1, 0),
														SetDataTip(STR_JUST_STRING, STR_ORDER_LABEL_DEPARTURES_VIA_TYPE_TOOLTIP), SetResize(1, 0),
			EndContainer(),
			NWidget(WWT_PANEL, COLOUR_GREY), SetFill(1, 0), SetResize(1, 0), EndContainer(),
		EndContainer(),
		NWidget(WWT_TEXTBTN, COLOUR_GREY, WID_O_OCCUPANCY_TOGGLE), SetMinimalSize(36, 12), SetDataTip(STR_ORDERS_OCCUPANCY_BUTTON, STR_ORDERS_OCCUPANCY_BUTTON_TOOLTIP),
		NWidget(NWID_SELECTION, INVALID_COLOUR, WID_O_SEL_SHARED),
			NWidget(WWT_PUSHIMGBTN, COLOUR_GREY, WID_O_SHARED_ORDER_LIST), SetMinimalSize(12, 12), SetDataTip(SPR_SHARED_ORDERS_ICON, STR_ORDERS_VEH_WITH_SHARED_ORDERS_LIST_TOOLTIP),
			NWidget(WWT_PUSHTXTBTN, COLOUR_GREY, WID_O_ADD_VEH_GROUP), SetMinimalSize(12, 12), SetDataTip(STR_BLACK_PLUS, STR_ORDERS_NEW_GROUP_TOOLTIP),
		EndContainer(),
	EndContainer(),

	/* Second button row. */
	NWidget(NWID_HORIZONTAL),
		NWidget(NWID_HORIZONTAL, NC_EQUALSIZE),
			NWidget(NWID_SELECTION, INVALID_COLOUR, WID_O_SEL_MGMT),
				NWidget(NWID_BUTTON_DROPDOWN, COLOUR_GREY, WID_O_MGMT_BTN), SetMinimalSize(100, 12), SetFill(1, 0),
														SetDataTip(STR_ORDERS_MANAGE_ORDER, STR_ORDERS_MANAGE_ORDER_TOOLTIP), SetResize(1, 0), SetAlignment(SA_TOP | SA_LEFT),
				NWidget(WWT_DROPDOWN, COLOUR_GREY, WID_O_MGMT_LIST_BTN), SetMinimalSize(100, 12), SetFill(1, 0),
														SetDataTip(STR_ORDERS_MANAGE_LIST, STR_ORDERS_MANAGE_LIST_TOOLTIP), SetResize(1, 0),
			EndContainer(),
			NWidget(WWT_PUSHTXTBTN, COLOUR_GREY, WID_O_SKIP), SetMinimalSize(100, 12), SetFill(1, 0),
													SetDataTip(STR_ORDERS_SKIP_BUTTON, STR_ORDERS_SKIP_TOOLTIP), SetResize(1, 0),
			NWidget(NWID_SELECTION, INVALID_COLOUR, WID_O_SEL_BOTTOM_MIDDLE),
				NWidget(WWT_PUSHTXTBTN, COLOUR_GREY, WID_O_DELETE), SetMinimalSize(100, 12), SetFill(1, 0),
														SetDataTip(STR_ORDERS_DELETE_BUTTON, STR_ORDERS_DELETE_TOOLTIP), SetResize(1, 0),
				NWidget(WWT_PUSHTXTBTN, COLOUR_GREY, WID_O_STOP_SHARING), SetMinimalSize(100, 12), SetFill(1, 0),
														SetDataTip(STR_ORDERS_STOP_SHARING_BUTTON, STR_ORDERS_STOP_SHARING_TOOLTIP), SetResize(1, 0),
			EndContainer(),
			NWidget(NWID_BUTTON_DROPDOWN, COLOUR_GREY, WID_O_GOTO), SetMinimalSize(100, 12), SetFill(1, 0),
													SetDataTip(STR_ORDERS_GO_TO_BUTTON, STR_ORDERS_GO_TO_TOOLTIP), SetResize(1, 0),
		EndContainer(),
		NWidget(WWT_RESIZEBOX, COLOUR_GREY),
	EndContainer(),
};

static WindowDesc _orders_train_desc(__FILE__, __LINE__,
	WDP_AUTO, "view_vehicle_orders_train", 384, 100,
	WC_VEHICLE_ORDERS, WC_VEHICLE_VIEW,
	WDF_CONSTRUCTION,
	std::begin(_nested_orders_train_widgets), std::end(_nested_orders_train_widgets),
	&OrdersWindow::hotkeys
);

/** Nested widget definition for "your" orders (non-train). */
static constexpr NWidgetPart _nested_orders_widgets[] = {
	NWidget(NWID_HORIZONTAL),
		NWidget(WWT_CLOSEBOX, COLOUR_GREY),
		NWidget(WWT_CAPTION, COLOUR_GREY, WID_O_CAPTION), SetDataTip(STR_ORDERS_CAPTION, STR_TOOLTIP_WINDOW_TITLE_DRAG_THIS),
		NWidget(WWT_PUSHBTN, COLOUR_GREY, WID_O_TIMETABLE_VIEW), SetMinimalSize(61, 14), SetDataTip(0x0, STR_ORDERS_TIMETABLE_VIEW_TOOLTIP),
		NWidget(WWT_SHADEBOX, COLOUR_GREY),
		NWidget(WWT_DEFSIZEBOX, COLOUR_GREY),
		NWidget(WWT_STICKYBOX, COLOUR_GREY),
	EndContainer(),
	NWidget(NWID_HORIZONTAL),
		NWidget(WWT_PANEL, COLOUR_GREY, WID_O_ORDER_LIST), SetMinimalSize(372, 62), SetDataTip(0x0, STR_ORDERS_LIST_TOOLTIP), SetResize(1, 1), SetScrollbar(WID_O_SCROLLBAR), EndContainer(),
		NWidget(NWID_SELECTION, INVALID_COLOUR, WID_O_SEL_OCCUPANCY),
			NWidget(WWT_PANEL, COLOUR_GREY, WID_O_OCCUPANCY_LIST), SetMinimalSize(50, 0), SetFill(0, 1), SetDataTip(STR_NULL, STR_ORDERS_OCCUPANCY_LIST_TOOLTIP),
															SetScrollbar(WID_O_SCROLLBAR), EndContainer(),
		EndContainer(),
		NWidget(NWID_VSCROLLBAR, COLOUR_GREY, WID_O_SCROLLBAR),
	EndContainer(),

	/* First button row. */
	NWidget(NWID_HORIZONTAL),
		NWidget(NWID_SELECTION, INVALID_COLOUR, WID_O_SEL_TOP_ROW),
			/* Load + unload + refit buttons. */
			NWidget(NWID_HORIZONTAL, NC_EQUALSIZE),
				NWidget(NWID_BUTTON_DROPDOWN, COLOUR_GREY, WID_O_FULL_LOAD), SetMinimalSize(124, 12), SetFill(1, 0),
													SetDataTip(STR_ORDER_TOGGLE_FULL_LOAD, STR_ORDER_TOOLTIP_FULL_LOAD), SetResize(1, 0),
				NWidget(NWID_BUTTON_DROPDOWN, COLOUR_GREY, WID_O_UNLOAD), SetMinimalSize(124, 12), SetFill(1, 0),
													SetDataTip(STR_ORDER_TOGGLE_UNLOAD, STR_ORDER_TOOLTIP_UNLOAD), SetResize(1, 0),
				NWidget(NWID_BUTTON_DROPDOWN, COLOUR_GREY, WID_O_REFIT_DROPDOWN), SetMinimalSize(124, 12), SetFill(1, 0),
													SetDataTip(STR_ORDER_REFIT_AUTO, STR_ORDER_REFIT_AUTO_TOOLTIP), SetResize(1, 0),
			EndContainer(),
			/* Refit + service buttons. */
			NWidget(NWID_HORIZONTAL, NC_EQUALSIZE),
				NWidget(WWT_PUSHTXTBTN, COLOUR_GREY, WID_O_REFIT), SetMinimalSize(186, 12), SetFill(1, 0),
													SetDataTip(STR_ORDER_REFIT, STR_ORDER_REFIT_TOOLTIP), SetResize(1, 0),
<<<<<<< HEAD
				NWidget(NWID_BUTTON_DROPDOWN, COLOUR_GREY, WID_O_SERVICE), SetMinimalSize(124, 12), SetFill(1, 0),
													SetDataTip(STR_NULL, STR_NULL), SetResize(1, 0),
=======
				NWidget(NWID_BUTTON_DROPDOWN, COLOUR_GREY, WID_O_DEPOT_ACTION), SetMinimalSize(124, 12), SetFill(1, 0),
													SetDataTip(STR_JUST_STRING, STR_ORDER_DEPOT_ACTION_TOOLTIP), SetResize(1, 0),
>>>>>>> 22eed961
			EndContainer(),

			/* Buttons for setting a condition. */
			NWidget(NWID_HORIZONTAL, NC_EQUALSIZE),
				NWidget(WWT_DROPDOWN, COLOUR_GREY, WID_O_COND_VARIABLE), SetMinimalSize(124, 12), SetFill(1, 0),
													SetDataTip(STR_NULL, STR_ORDER_CONDITIONAL_VARIABLE_TOOLTIP), SetResize(1, 0),
				NWidget(NWID_SELECTION, INVALID_COLOUR, WID_O_SEL_COND_AUX),
					NWidget(WWT_DROPDOWN, COLOUR_GREY, WID_O_COND_AUX_CARGO), SetMinimalSize(124, 12), SetFill(1, 0),
													SetDataTip(STR_NULL, STR_ORDER_CONDITIONAL_CARGO_TOOLTIP), SetResize(1, 0),
					NWidget(WWT_DROPDOWN, COLOUR_GREY, WID_O_COND_TIME_DATE), SetMinimalSize(124, 12), SetFill(1, 0),
															SetDataTip(STR_NULL, STR_ORDER_CONDITIONAL_TIME_DATE_TOOLTIP), SetResize(1, 0),
					NWidget(WWT_DROPDOWN, COLOUR_GREY, WID_O_COND_TIMETABLE), SetMinimalSize(124, 12), SetFill(1, 0),
															SetDataTip(STR_NULL, STR_ORDER_CONDITIONAL_TIMETABLE_TOOLTIP), SetResize(1, 0),
					NWidget(WWT_DROPDOWN, COLOUR_GREY, WID_O_COND_COUNTER), SetMinimalSize(124, 12), SetFill(1, 0),
															SetDataTip(STR_NULL, STR_ORDER_CONDITIONAL_COUNTER_TOOLTIP), SetResize(1, 0),
					NWidget(WWT_DROPDOWN, COLOUR_GREY, WID_O_COND_SCHED_SELECT), SetMinimalSize(124, 12), SetFill(1, 0),
															SetDataTip(STR_NULL, STR_ORDER_CONDITIONAL_SCHED_SELECT_TOOLTIP), SetResize(1, 0),
				EndContainer(),
				NWidget(NWID_SELECTION, INVALID_COLOUR, WID_O_SEL_COND_AUX3),
					NWidget(WWT_TEXTBTN, COLOUR_GREY, WID_O_COND_AUX_STATION), SetMinimalSize(72, 12),
													SetDataTip(STR_ORDER_CONDITIONAL_STATION, STR_ORDER_CONDITIONAL_STATION_TOOLTIP),
				EndContainer(),
				NWidget(NWID_SELECTION, INVALID_COLOUR, WID_O_SEL_COND_AUX2),
					NWidget(WWT_TEXTBTN, COLOUR_GREY, WID_O_COND_AUX_VIA), SetMinimalSize(36, 12),
													SetDataTip(STR_ORDER_CONDITIONAL_VIA, STR_ORDER_CONDITIONAL_VIA_TOOLTIP),
					NWidget(WWT_DROPDOWN, COLOUR_GREY, WID_O_COND_SCHED_TEST), SetMinimalSize(124, 12), SetFill(1, 0),
															SetDataTip(STR_NULL, STR_ORDER_CONDITIONAL_SCHED_TEST_TOOLTIP), SetResize(1, 0),
				EndContainer(),
				NWidget(WWT_DROPDOWN, COLOUR_GREY, WID_O_COND_COMPARATOR), SetMinimalSize(124, 12), SetFill(1, 0),
													SetDataTip(STR_NULL, STR_ORDER_CONDITIONAL_COMPARATOR_TOOLTIP), SetResize(1, 0),
				NWidget(NWID_SELECTION, INVALID_COLOUR, WID_O_SEL_COND_VALUE),
					NWidget(WWT_PUSHTXTBTN, COLOUR_GREY, WID_O_COND_VALUE), SetMinimalSize(124, 12), SetFill(1, 0),
															SetDataTip(STR_JUST_COMMA, STR_ORDER_CONDITIONAL_VALUE_TOOLTIP), SetResize(1, 0),
					NWidget(WWT_DROPDOWN, COLOUR_GREY, WID_O_COND_CARGO), SetMinimalSize(124, 12), SetFill(1, 0),
													SetDataTip(STR_NULL, STR_ORDER_CONDITIONAL_CARGO_TOOLTIP), SetResize(1, 0),
					NWidget(WWT_DROPDOWN, COLOUR_GREY, WID_O_COND_SLOT), SetMinimalSize(124, 12), SetFill(1, 0),
													SetDataTip(STR_NULL, STR_ORDER_CONDITIONAL_SLOT_TOOLTIP), SetResize(1, 0),
				EndContainer(),
			EndContainer(),

			/* Buttons for releasing a slot. */
			NWidget(NWID_HORIZONTAL, NC_EQUALSIZE),
				NWidget(WWT_PANEL, COLOUR_GREY), SetResize(1, 0), EndContainer(),
				NWidget(WWT_PANEL, COLOUR_GREY), SetResize(1, 0), EndContainer(),
				NWidget(WWT_DROPDOWN, COLOUR_GREY, WID_O_SLOT), SetMinimalSize(124, 12), SetFill(1, 0),
														SetDataTip(STR_NULL, STR_NULL), SetResize(1, 0),
			EndContainer(),

			/* Buttons for changing a counter. */
			NWidget(NWID_HORIZONTAL, NC_EQUALSIZE),
				NWidget(WWT_DROPDOWN, COLOUR_GREY, WID_O_COUNTER_OP), SetMinimalSize(124, 12), SetFill(1, 0),
														SetDataTip(STR_JUST_STRING, STR_TRACE_RESTRICT_COUNTER_OP_TOOLTIP), SetResize(1, 0),
				NWidget(WWT_DROPDOWN, COLOUR_GREY, WID_O_CHANGE_COUNTER), SetMinimalSize(124, 12), SetFill(1, 0),
														SetDataTip(STR_NULL, STR_ORDER_CHANGE_COUNTER_TOOLTIP), SetResize(1, 0),
				NWidget(WWT_PUSHTXTBTN, COLOUR_GREY, WID_O_COUNTER_VALUE), SetMinimalSize(124, 12), SetFill(1, 0),
														SetDataTip(STR_JUST_COMMA, STR_TRACE_RESTRICT_COND_VALUE_TOOLTIP), SetResize(1, 0),
			EndContainer(),

			/* Buttons for changing a text label */
			NWidget(NWID_HORIZONTAL, NC_EQUALSIZE),
				NWidget(WWT_PANEL, COLOUR_GREY), SetResize(1, 0), EndContainer(),
				NWidget(WWT_PANEL, COLOUR_GREY), SetResize(1, 0), EndContainer(),
				NWidget(WWT_PUSHTXTBTN, COLOUR_GREY, WID_O_TEXT_LABEL), SetMinimalSize(124, 12), SetFill(1, 0),
														SetDataTip(STR_ORDER_LABEL_TEXT_BUTTON, STR_ORDER_LABEL_TEXT_BUTTON_TOOLTIP), SetResize(1, 0),
			EndContainer(),

			/* Buttons for changing a departure board via order */
			NWidget(NWID_HORIZONTAL, NC_EQUALSIZE),
				NWidget(WWT_PANEL, COLOUR_GREY), SetResize(1, 0), EndContainer(),
				NWidget(WWT_PANEL, COLOUR_GREY), SetResize(1, 0), EndContainer(),
				NWidget(WWT_DROPDOWN, COLOUR_GREY, WID_O_DEPARTURE_VIA_TYPE), SetMinimalSize(124, 12), SetFill(1, 0),
														SetDataTip(STR_JUST_STRING, STR_ORDER_LABEL_DEPARTURES_VIA_TYPE_TOOLTIP), SetResize(1, 0),
			EndContainer(),

			/* No buttons */
			NWidget(WWT_PANEL, COLOUR_GREY), SetFill(1, 0), SetResize(1, 0), EndContainer(),
		EndContainer(),

		NWidget(WWT_TEXTBTN, COLOUR_GREY, WID_O_OCCUPANCY_TOGGLE), SetMinimalSize(36, 12), SetDataTip(STR_ORDERS_OCCUPANCY_BUTTON, STR_ORDERS_OCCUPANCY_BUTTON_TOOLTIP),
		NWidget(NWID_SELECTION, INVALID_COLOUR, WID_O_SEL_SHARED),
			NWidget(WWT_PUSHIMGBTN, COLOUR_GREY, WID_O_SHARED_ORDER_LIST), SetMinimalSize(12, 12), SetDataTip(SPR_SHARED_ORDERS_ICON, STR_ORDERS_VEH_WITH_SHARED_ORDERS_LIST_TOOLTIP),
			NWidget(WWT_PUSHTXTBTN, COLOUR_GREY, WID_O_ADD_VEH_GROUP), SetMinimalSize(12, 12), SetDataTip(STR_BLACK_PLUS, STR_ORDERS_NEW_GROUP_TOOLTIP),
		EndContainer(),
	EndContainer(),

	/* Second button row. */
	NWidget(NWID_HORIZONTAL),
		NWidget(NWID_SELECTION, INVALID_COLOUR, WID_O_SEL_MGMT),
			NWidget(NWID_BUTTON_DROPDOWN, COLOUR_GREY, WID_O_MGMT_BTN), SetMinimalSize(100, 12), SetFill(1, 0),
													SetDataTip(STR_ORDERS_MANAGE_ORDER, STR_ORDERS_MANAGE_ORDER_TOOLTIP), SetResize(1, 0), SetAlignment(SA_TOP | SA_LEFT),
			NWidget(WWT_DROPDOWN, COLOUR_GREY, WID_O_MGMT_LIST_BTN), SetMinimalSize(100, 12), SetFill(1, 0),
													SetDataTip(STR_ORDERS_MANAGE_LIST, STR_ORDERS_MANAGE_LIST_TOOLTIP), SetResize(1, 0),
		EndContainer(),
		NWidget(WWT_PUSHTXTBTN, COLOUR_GREY, WID_O_SKIP), SetMinimalSize(100, 12), SetFill(1, 0),
												SetDataTip(STR_ORDERS_SKIP_BUTTON, STR_ORDERS_SKIP_TOOLTIP), SetResize(1, 0),
		NWidget(NWID_SELECTION, INVALID_COLOUR, WID_O_SEL_BOTTOM_MIDDLE),
			NWidget(WWT_PUSHTXTBTN, COLOUR_GREY, WID_O_DELETE), SetMinimalSize(100, 12), SetFill(1, 0),
													SetDataTip(STR_ORDERS_DELETE_BUTTON, STR_ORDERS_DELETE_TOOLTIP), SetResize(1, 0),
			NWidget(WWT_PUSHTXTBTN, COLOUR_GREY, WID_O_STOP_SHARING), SetMinimalSize(100, 12), SetFill(1, 0),
													SetDataTip(STR_ORDERS_STOP_SHARING_BUTTON, STR_ORDERS_STOP_SHARING_TOOLTIP), SetResize(1, 0),
		EndContainer(),
		NWidget(NWID_BUTTON_DROPDOWN, COLOUR_GREY, WID_O_GOTO), SetMinimalSize(100, 12), SetFill(1, 0),
											SetDataTip(STR_ORDERS_GO_TO_BUTTON, STR_ORDERS_GO_TO_TOOLTIP), SetResize(1, 0),
		NWidget(WWT_RESIZEBOX, COLOUR_GREY),
	EndContainer(),
};

static WindowDesc _orders_desc(__FILE__, __LINE__,
	WDP_AUTO, "view_vehicle_orders", 384, 100,
	WC_VEHICLE_ORDERS, WC_VEHICLE_VIEW,
	WDF_CONSTRUCTION,
	std::begin(_nested_orders_widgets), std::end(_nested_orders_widgets),
	&OrdersWindow::hotkeys
);

/** Nested widget definition for competitor orders. */
static constexpr NWidgetPart _nested_other_orders_widgets[] = {
	NWidget(NWID_HORIZONTAL),
		NWidget(WWT_CLOSEBOX, COLOUR_GREY),
		NWidget(WWT_CAPTION, COLOUR_GREY, WID_O_CAPTION), SetDataTip(STR_ORDERS_CAPTION, STR_TOOLTIP_WINDOW_TITLE_DRAG_THIS),
		NWidget(WWT_PUSHBTN, COLOUR_GREY, WID_O_TIMETABLE_VIEW), SetMinimalSize(61, 14), SetDataTip(0x0, STR_ORDERS_TIMETABLE_VIEW_TOOLTIP),
		NWidget(WWT_SHADEBOX, COLOUR_GREY),
		NWidget(WWT_DEFSIZEBOX, COLOUR_GREY),
		NWidget(WWT_STICKYBOX, COLOUR_GREY),
	EndContainer(),
	NWidget(NWID_HORIZONTAL),
		NWidget(WWT_PANEL, COLOUR_GREY, WID_O_ORDER_LIST), SetMinimalSize(372, 72), SetDataTip(0x0, STR_ORDERS_LIST_TOOLTIP), SetResize(1, 1), SetScrollbar(WID_O_SCROLLBAR), EndContainer(),
		NWidget(NWID_SELECTION, INVALID_COLOUR, WID_O_SEL_OCCUPANCY),
			NWidget(WWT_PANEL, COLOUR_GREY, WID_O_OCCUPANCY_LIST), SetMinimalSize(50, 0), SetFill(0, 1), SetDataTip(STR_NULL, STR_ORDERS_OCCUPANCY_LIST_TOOLTIP),
															SetScrollbar(WID_O_SCROLLBAR), EndContainer(),
		EndContainer(),
		NWidget(NWID_VSCROLLBAR, COLOUR_GREY, WID_O_SCROLLBAR),
	EndContainer(),

	/* First button row. */
	NWidget(NWID_HORIZONTAL),
		NWidget(WWT_PANEL, COLOUR_GREY), SetFill(1, 0), SetResize(1, 0),
		EndContainer(),
		NWidget(WWT_TEXTBTN, COLOUR_GREY, WID_O_OCCUPANCY_TOGGLE), SetMinimalSize(36, 12), SetDataTip(STR_ORDERS_OCCUPANCY_BUTTON, STR_ORDERS_OCCUPANCY_BUTTON_TOOLTIP),
		NWidget(WWT_PUSHIMGBTN, COLOUR_GREY, WID_O_SHARED_ORDER_LIST), SetMinimalSize(12, 12), SetDataTip(SPR_SHARED_ORDERS_ICON, STR_ORDERS_VEH_WITH_SHARED_ORDERS_LIST_TOOLTIP),
		NWidget(WWT_RESIZEBOX, COLOUR_GREY),
	EndContainer(),
};

static WindowDesc _other_orders_desc(__FILE__, __LINE__,
	WDP_AUTO, "view_vehicle_orders_competitor", 384, 86,
	WC_VEHICLE_ORDERS, WC_VEHICLE_VIEW,
	WDF_CONSTRUCTION,
	std::begin(_nested_other_orders_widgets), std::end(_nested_other_orders_widgets),
	&OrdersWindow::hotkeys
);

void ShowOrdersWindow(const Vehicle *v)
{
	CloseWindowById(WC_VEHICLE_DETAILS, v->index, false);
	CloseWindowById(WC_VEHICLE_TIMETABLE, v->index, false);
	if (BringWindowToFrontById(WC_VEHICLE_ORDERS, v->index) != nullptr) return;

	/* Using a different WindowDescs for _local_company causes problems.
	 * Due to this we have to close order windows in ChangeWindowOwner/DeleteCompanyWindows,
	 * because we cannot change switch the WindowDescs and keeping the old WindowDesc results
	 * in crashed due to missing widges.
	 * TODO Rewrite the order GUI to not use different WindowDescs.
	 */
	if (v->owner != _local_company) {
		new OrdersWindow(&_other_orders_desc, v);
	} else {
		new OrdersWindow(v->IsGroundVehicle() ? &_orders_train_desc : &_orders_desc, v);
	}
}<|MERGE_RESOLUTION|>--- conflicted
+++ resolved
@@ -775,11 +775,8 @@
 	STR_ORDER_DROP_GO_ALWAYS_DEPOT,
 	STR_ORDER_DROP_SERVICE_DEPOT,
 	STR_ORDER_DROP_HALT_DEPOT,
-<<<<<<< HEAD
+	STR_ORDER_DROP_UNBUNCH,
 	STR_ORDER_DROP_SELL_DEPOT,
-=======
-	STR_ORDER_DROP_UNBUNCH,
->>>>>>> 22eed961
 	INVALID_STRING_ID
 };
 
@@ -789,6 +786,8 @@
 		return DA_SELL;
 	} else if (order->GetDepotActionType() & ODATFB_HALT) {
 		return DA_STOP;
+	} else if (order->GetDepotActionType() & ODATFB_UNBUNCH) {
+		return DA_SERVICE;
 	} else if (order->GetDepotOrderType() & ODTFB_SERVICE) {
 		return DA_SERVICE;
 	} else {
@@ -871,23 +870,14 @@
 	SetDParam(0, order_index + 1);
 	DrawString(left, rtl ? right - 2 * sprite_size.width - 3 : middle, y, STR_ORDER_INDEX, colour, SA_RIGHT | SA_FORCE);
 
-<<<<<<< HEAD
 	SetDParam(7, STR_EMPTY);
 	SetDParam(10, STR_EMPTY);
-=======
-	SetDParam(5, STR_EMPTY);
-	SetDParam(8, STR_EMPTY);
-	SetDParam(9, STR_EMPTY);
->>>>>>> 22eed961
+	SetDParam(11, STR_EMPTY);
 
 	/* Check range for aircraft. */
 	if (v->type == VEH_AIRCRAFT && Aircraft::From(v)->GetRange() > 0 && order->IsGotoOrder()) {
 		const Order *next = order->next != nullptr ? order->next : v->GetFirstOrder();
-<<<<<<< HEAD
-		if (GetOrderDistance(order, next, v) > Aircraft::From(v)->acache.cached_max_range_sqr) SetDParam(10, STR_ORDER_OUT_OF_RANGE);
-=======
-		if (GetOrderDistance(order, next, v) > Aircraft::From(v)->acache.cached_max_range_sqr) SetDParam(9, STR_ORDER_OUT_OF_RANGE);
->>>>>>> 22eed961
+		if (GetOrderDistance(order, next, v) > Aircraft::From(v)->acache.cached_max_range_sqr) SetDParam(11, STR_ORDER_OUT_OF_RANGE);
 	}
 
 	bool timetable_wait_time_valid = false;
@@ -993,7 +983,7 @@
 
 			/* Do not show unbunching in the depot in the timetable window. */
 			if (!timetable && (order->GetDepotActionType() & ODATFB_UNBUNCH)) {
-				SetDParam(8, STR_ORDER_WAIT_TO_UNBUNCH);
+				SetDParam(10, STR_ORDER_WAIT_TO_UNBUNCH);
 			}
 
 			break;
@@ -1930,6 +1920,9 @@
 	{
 		this->CreateNestedTree();
 		this->vscroll = this->GetScrollbar(WID_O_SCROLLBAR);
+		if (NWidgetCore *nwid = this->GetWidget<NWidgetCore>(WID_O_DEPOT_ACTION); nwid != nullptr) {
+			nwid->tool_tip = STR_ORDER_TRAIN_DEPOT_ACTION_TOOLTIP + v->type;
+		}
 		this->GetWidget<NWidgetStacked>(WID_O_SEL_OCCUPANCY)->SetDisplayedPlane(_settings_client.gui.show_order_occupancy_by_default ? 0 : SZSP_NONE);
 		this->SetWidgetLoweredState(WID_O_OCCUPANCY_TOGGLE, _settings_client.gui.show_order_occupancy_by_default);
 		this->current_aux_plane = SZSP_NONE;
@@ -2683,7 +2676,30 @@
 				SetDParam(0, this->vehicle->index);
 				break;
 
-<<<<<<< HEAD
+			case WID_O_DEPOT_ACTION: {
+				VehicleOrderID sel = this->OrderGetSel();
+				const Order *order = this->vehicle->GetOrder(sel);
+				if (order == nullptr || !order->IsType(OT_GOTO_DEPOT)) {
+					/* We can't leave this param unset or the undefined behavior can cause a crash. */
+					SetDParam(0, STR_EMPTY);
+					break;
+				};
+
+				/* Select the current action selected in the dropdown. The flags don't match the dropdown so we can't just use an index. */
+				if (order->GetDepotActionType() & ODATFB_SELL) {
+					SetDParam(0, STR_ORDER_DROP_SELL_DEPOT);
+				} else if (order->GetDepotOrderType() & ODTFB_SERVICE) {
+					SetDParam(0, STR_ORDER_DROP_SERVICE_DEPOT);
+				} else if (order->GetDepotActionType() & ODATFB_HALT) {
+					SetDParam(0, STR_ORDER_DROP_HALT_DEPOT);
+				} else if (order->GetDepotActionType() & ODATFB_UNBUNCH) {
+					SetDParam(0, STR_ORDER_DROP_UNBUNCH);
+				} else {
+					SetDParam(0, STR_ORDER_DROP_GO_ALWAYS_DEPOT);
+				}
+				break;
+			}
+
 			case WID_O_OCCUPANCY_TOGGLE:
 				const_cast<Vehicle *>(this->vehicle)->RecalculateOrderOccupancyAverage();
 				if (this->vehicle->order_occupancy_average >= 16) {
@@ -2759,22 +2775,6 @@
 					}
 				} else {
 					SetDParam(0, STR_EMPTY);
-=======
-			case WID_O_DEPOT_ACTION: {
-				VehicleOrderID sel = this->OrderGetSel();
-				const Order *order = this->vehicle->GetOrder(sel);
-				if (order == nullptr || !order->IsType(OT_GOTO_DEPOT)) break;
-
-				/* Select the current action selected in the dropdown. The flags don't match the dropdown so we can't just use an index. */
-				if (order->GetDepotOrderType() & ODTFB_SERVICE) {
-					SetDParam(0, STR_ORDER_DROP_SERVICE_DEPOT);
-				} else if (order->GetDepotActionType() & ODATFB_HALT) {
-					SetDParam(0, STR_ORDER_DROP_HALT_DEPOT);
-				} else if (order->GetDepotActionType() & ODATFB_UNBUNCH) {
-					SetDParam(0, STR_ORDER_DROP_UNBUNCH);
-				} else {
-					SetDParam(0, STR_ORDER_DROP_GO_ALWAYS_DEPOT);
->>>>>>> 22eed961
 				}
 				break;
 			}
@@ -3020,18 +3020,9 @@
 				this->OrderClick_Refit(0, false);
 				break;
 
-<<<<<<< HEAD
-			case WID_O_SERVICE:
-				if (this->GetWidget<NWidgetLeaf>(widget)->ButtonHit(pt)) {
-					this->OrderClick_Service(-1);
-				} else {
-					ShowDropDownMenu(this, _order_depot_action_dropdown, DepotActionStringIndex(this->vehicle->GetOrder(this->OrderGetSel())),
-							WID_O_SERVICE, 0, _settings_client.gui.show_depot_sell_gui ? 0 : (1 << DA_SELL), 0, DDSF_LOST_FOCUS);
-				}
-=======
 			case WID_O_DEPOT_ACTION:
-				ShowDropDownMenu(this, _order_depot_action_dropdown, DepotActionStringIndex(this->vehicle->GetOrder(this->OrderGetSel())), WID_O_DEPOT_ACTION, 0, 0);
->>>>>>> 22eed961
+				ShowDropDownMenu(this, _order_depot_action_dropdown, DepotActionStringIndex(this->vehicle->GetOrder(this->OrderGetSel())),
+						WID_O_DEPOT_ACTION, 0, _settings_client.gui.show_depot_sell_gui ? 0 : (1 << DA_SELL), 0, DDSF_LOST_FOCUS);
 				break;
 
 			case WID_O_REFIT_DROPDOWN:
@@ -3825,13 +3816,8 @@
 				NWidget(NWID_SELECTION, INVALID_COLOUR, WID_O_SEL_TOP_MIDDLE),
 					NWidget(NWID_BUTTON_DROPDOWN, COLOUR_GREY, WID_O_UNLOAD), SetMinimalSize(93, 12), SetFill(1, 0),
 															SetDataTip(STR_ORDER_TOGGLE_UNLOAD, STR_ORDER_TOOLTIP_UNLOAD), SetResize(1, 0),
-<<<<<<< HEAD
-					NWidget(NWID_BUTTON_DROPDOWN, COLOUR_GREY, WID_O_SERVICE), SetMinimalSize(93, 12), SetFill(1, 0),
-															SetDataTip(STR_NULL, STR_NULL), SetResize(1, 0),
-=======
 					NWidget(NWID_BUTTON_DROPDOWN, COLOUR_GREY, WID_O_DEPOT_ACTION), SetMinimalSize(93, 12), SetFill(1, 0),
-															SetDataTip(STR_JUST_STRING, STR_ORDER_DEPOT_ACTION_TOOLTIP), SetResize(1, 0),
->>>>>>> 22eed961
+															SetDataTip(STR_JUST_STRING, STR_NULL), SetResize(1, 0),
 				EndContainer(),
 				NWidget(NWID_SELECTION, INVALID_COLOUR, WID_O_SEL_TOP_RIGHT),
 					NWidget(WWT_PANEL, COLOUR_GREY), SetMinimalSize(93, 12), SetFill(1, 0), SetResize(1, 0), EndContainer(),
@@ -3977,13 +3963,8 @@
 			NWidget(NWID_HORIZONTAL, NC_EQUALSIZE),
 				NWidget(WWT_PUSHTXTBTN, COLOUR_GREY, WID_O_REFIT), SetMinimalSize(186, 12), SetFill(1, 0),
 													SetDataTip(STR_ORDER_REFIT, STR_ORDER_REFIT_TOOLTIP), SetResize(1, 0),
-<<<<<<< HEAD
-				NWidget(NWID_BUTTON_DROPDOWN, COLOUR_GREY, WID_O_SERVICE), SetMinimalSize(124, 12), SetFill(1, 0),
-													SetDataTip(STR_NULL, STR_NULL), SetResize(1, 0),
-=======
 				NWidget(NWID_BUTTON_DROPDOWN, COLOUR_GREY, WID_O_DEPOT_ACTION), SetMinimalSize(124, 12), SetFill(1, 0),
-													SetDataTip(STR_JUST_STRING, STR_ORDER_DEPOT_ACTION_TOOLTIP), SetResize(1, 0),
->>>>>>> 22eed961
+													SetDataTip(STR_JUST_STRING, STR_NULL), SetResize(1, 0),
 			EndContainer(),
 
 			/* Buttons for setting a condition. */
