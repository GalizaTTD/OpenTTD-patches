/*
 * This file is part of OpenTTD.
 * OpenTTD is free software; you can redistribute it and/or modify it under the terms of the GNU General Public License as published by the Free Software Foundation, version 2.
 * OpenTTD is distributed in the hope that it will be useful, but WITHOUT ANY WARRANTY; without even the implied warranty of MERCHANTABILITY or FITNESS FOR A PARTICULAR PURPOSE.
 * See the GNU General Public License for more details. You should have received a copy of the GNU General Public License along with OpenTTD. If not, see <http://www.gnu.org/licenses/>.
 */

/** @file order_gui.cpp GUI related to orders. */

#include "stdafx.h"
#include "command_func.h"
#include "viewport_func.h"
#include "depot_map.h"
#include "roadveh.h"
#include "timetable.h"
#include "strings_func.h"
#include "company_func.h"
#include "widgets/dropdown_type.h"
#include "widgets/dropdown_func.h"
#include "textbuf_gui.h"
#include "string_func.h"
#include "tilehighlight_func.h"
#include "network/network.h"
#include "station_base.h"
#include "industry.h"
#include "waypoint_base.h"
#include "core/geometry_func.hpp"
#include "infrastructure_func.h"
#include "hotkeys.h"
#include "aircraft.h"
#include "engine_func.h"
#include "vehicle_func.h"
#include "vehiclelist.h"
#include "error.h"
#include "tracerestrict.h"
#include "scope.h"
#include "core/backup_type.hpp"

#include "widgets/order_widget.h"

#include "safeguards.h"

enum CargoTypeOrdersWindowVariant {
	CTOWV_LOAD   = 0,
	CTOWV_UNLOAD = 1,
};

/** Cargo type orders strings for load dropdowns. */
static const StringID _cargo_type_load_order_drowdown[] = {
	STR_ORDER_DROP_LOAD_IF_POSSIBLE,      // OLF_LOAD_IF_POSSIBLE
	STR_EMPTY,
	STR_CARGO_TYPE_ORDERS_DROP_FULL_LOAD, // OLFB_FULL_LOAD
	STR_EMPTY,
	STR_ORDER_DROP_NO_LOADING,            // OLFB_NO_LOAD
	INVALID_STRING_ID
};
static const uint32 _cargo_type_load_order_drowdown_hidden_mask = 0xA; // 01010

/** Cargo type orders strings for unload dropdowns. */
static const StringID _cargo_type_unload_order_drowdown[] = {
	STR_ORDER_DROP_UNLOAD_IF_ACCEPTED, // OUF_UNLOAD_IF_POSSIBLE
	STR_ORDER_DROP_UNLOAD,             // OUFB_UNLOAD
	STR_ORDER_DROP_TRANSFER,           // OUFB_TRANSFER
	STR_EMPTY,
	STR_ORDER_DROP_NO_UNLOADING,       // OUFB_NO_UNLOAD
	INVALID_STRING_ID
};
static const uint32 _cargo_type_unload_order_drowdown_hidden_mask = 0x8; // 01000

DropDownList GetSlotDropDownList(Owner owner, TraceRestrictSlotID slot_id, int &selected, VehicleType vehtype, bool show_other_types);
DropDownList GetCounterDropDownList(Owner owner, TraceRestrictCounterID ctr_id, int &selected);

static bool ModifyOrder(const Vehicle *v, VehicleOrderID order_id, uint32 p2, bool error_msg = true, const char *text = nullptr)
{
	return DoCommandPEx(v->tile, v->index, p2, order_id, CMD_MODIFY_ORDER | (error_msg ? CMD_MSG(STR_ERROR_CAN_T_MODIFY_THIS_ORDER) : 0), nullptr, text, nullptr);
}

struct CargoTypeOrdersWindow : public Window {
private:
	CargoTypeOrdersWindowVariant variant;

	const Vehicle *vehicle;  ///< Vehicle owning the orders being displayed and manipulated.
	VehicleOrderID order_id; ///< Index of the order concerned by this window.

	VehicleOrderID order_count; ///< Count of the orders of the vehicle owning this window
	const Order *order;         ///< Order pointer at construction time;

	static const uint8 CARGO_ICON_WIDTH  = 12;
	static const uint8 CARGO_ICON_HEIGHT =  8;

	const StringID *cargo_type_order_dropdown; ///< Strings used to populate order dropdowns.
	uint32 cargo_type_order_dropdown_hmask;    ///< Hidden mask for order dropdowns.

	uint max_cargo_name_width;     ///< Greatest width of cargo names.
	uint max_cargo_dropdown_width; ///< Greatest width of order names.

	uint set_to_all_dropdown_sel;     ///< Selected entry for the 'set to all' dropdown

	/**
	 * Initialize \c max_cargo_name_width and \c max_cargo_dropdown_width.
	 * @post \c max_cargo_name_width
	 * @post \c max_cargo_dropdown_width
	 */
	void InitMaxWidgetWidth()
	{
		this->max_cargo_name_width = 0;
		for (int i = 0; i < (int)_sorted_standard_cargo_specs.size(); i++) {
			SetDParam(0, _sorted_cargo_specs[i]->name);
			this->max_cargo_name_width = std::max(this->max_cargo_name_width, GetStringBoundingBox(STR_JUST_STRING).width);
		}
		this->max_cargo_dropdown_width = 0;
		for (int i = 0; this->cargo_type_order_dropdown[i] != INVALID_STRING_ID; i++) {
			SetDParam(0, this->cargo_type_order_dropdown[i]);
			this->max_cargo_dropdown_width = std::max(this->max_cargo_dropdown_width, GetStringBoundingBox(STR_JUST_STRING).width);
		}
	}

	/** Populate the selected entry of order dropdowns. */
	void InitDropdownSelectedTypes()
	{
		StringID tooltip = STR_CARGO_TYPE_LOAD_ORDERS_DROP_TOOLTIP + this->variant;
		const Order *order = this->vehicle->GetOrder(this->order_id);
		for (int i = 0; i < (int)_sorted_standard_cargo_specs.size(); i++) {
			const CargoSpec *cs = _sorted_cargo_specs[i];
			const CargoID cargo_id = cs->Index();
			uint8 order_type = (this->variant == CTOWV_LOAD) ? (uint8) order->GetCargoLoadTypeRaw(cargo_id) : (uint8) order->GetCargoUnloadTypeRaw(cargo_id);
			this->GetWidget<NWidgetCore>(WID_CTO_CARGO_DROPDOWN_FIRST + i)->SetDataTip(this->cargo_type_order_dropdown[order_type], tooltip);
		}
		this->GetWidget<NWidgetCore>(WID_CTO_SET_TO_ALL_DROPDOWN)->widget_data = this->cargo_type_order_dropdown[this->set_to_all_dropdown_sel];
	}

	/**
	 * Returns the load/unload type of this order for the specified cargo.
	 * @param cargo_id The cargo index for wich we want the load/unload type.
	 * @return an OrderLoadFlags if \c load_variant = true, an OrderUnloadFlags otherwise.
	 */
	uint8 GetOrderActionTypeForCargo(CargoID cargo_id)
	{
		const Order *order = this->vehicle->GetOrder(this->order_id);
		return (this->variant == CTOWV_LOAD) ? (uint8) order->GetCargoLoadTypeRaw(cargo_id) : (uint8) order->GetCargoUnloadTypeRaw(cargo_id);
	}

	bool CheckOrderStillValid() const
	{
		if (this->vehicle->GetNumOrders() != this->order_count) return false;
		if (this->vehicle->GetOrder(this->order_id) != this->order) return false;
		return true;
	}

public:
	/**
	 * Instantiate a new CargoTypeOrdersWindow.
	 * @param desc The window description.
	 * @param v The vehicle the order belongs to.
	 * @param order_id Which order to display/edit.
	 * @param variant Which aspect of the order to display/edit: load or unload.
	 * @pre \c v != nullptr
	 */
	CargoTypeOrdersWindow(WindowDesc *desc, const Vehicle *v, VehicleOrderID order_id, CargoTypeOrdersWindowVariant variant) : Window(desc)
	{
		this->variant = variant;
		this->cargo_type_order_dropdown = (this->variant == CTOWV_LOAD) ? _cargo_type_load_order_drowdown : _cargo_type_unload_order_drowdown;
		this->cargo_type_order_dropdown_hmask = (this->variant == CTOWV_LOAD) ? _cargo_type_load_order_drowdown_hidden_mask : _cargo_type_unload_order_drowdown_hidden_mask;
		this->InitMaxWidgetWidth();

		this->vehicle = v;
		this->order_id = order_id;
		this->order_count = v->GetNumOrders();
		this->order = v->GetOrder(order_id);
		this->set_to_all_dropdown_sel = 0;

		this->CreateNestedTree(desc);
		this->GetWidget<NWidgetCore>(WID_CTO_CAPTION)->SetDataTip(STR_CARGO_TYPE_ORDERS_LOAD_CAPTION + this->variant, STR_TOOLTIP_WINDOW_TITLE_DRAG_THIS);
		this->GetWidget<NWidgetCore>(WID_CTO_HEADER)->SetDataTip(STR_CARGO_TYPE_ORDERS_LOAD_TITLE + this->variant, STR_NULL);
		this->GetWidget<NWidgetStacked>(WID_CTO_SELECT)->SetDisplayedPlane((_sorted_standard_cargo_specs.size() >= 32) ? 0 : SZSP_NONE);
		this->InitDropdownSelectedTypes();
		this->FinishInitNested(v->index);

		this->owner = v->owner;
	}

	~CargoTypeOrdersWindow()
	{
		if (!FocusWindowById(WC_VEHICLE_ORDERS, this->window_number)) {
			MarkAllRouteStepsDirty(this->vehicle);
		}
	}

	virtual void UpdateWidgetSize(int widget, Dimension *size, const Dimension &padding, Dimension *fill, Dimension *resize) override
	{
		if (widget == WID_CTO_HEADER) {
			(*size).height = std::max((*size).height, (uint) FONT_HEIGHT_NORMAL + WidgetDimensions::scaled.framerect.Vertical());
		} else if (WID_CTO_CARGO_LABEL_FIRST <= widget && widget <= WID_CTO_CARGO_LABEL_LAST) {
			(*size).width  = std::max((*size).width, WidgetDimensions::scaled.framerect.left + this->CARGO_ICON_WIDTH + WidgetDimensions::scaled.framerect.Horizontal() + this->max_cargo_name_width + padding.width);
			(*size).height = std::max((*size).height, (uint) FONT_HEIGHT_NORMAL + WidgetDimensions::scaled.framerect.Vertical());
		} else if ((WID_CTO_CARGO_DROPDOWN_FIRST <= widget && widget <= WID_CTO_CARGO_DROPDOWN_LAST) || widget == WID_CTO_SET_TO_ALL_DROPDOWN) {
			(*size).width  = std::max((*size).width, WidgetDimensions::scaled.dropdowntext.Horizontal() + this->max_cargo_dropdown_width + NWidgetLeaf::dropdown_dimension.width);
			(*size).height = std::max((*size).height, (uint) WidgetDimensions::scaled.dropdowntext.Vertical() + FONT_HEIGHT_NORMAL);
		} else if (widget == WID_CTO_SET_TO_ALL_LABEL) {
			(*size).width = std::max((*size).width, this->max_cargo_name_width + WidgetDimensions::scaled.framerect.right + padding.width);
			(*size).height = std::max((*size).height, (uint) FONT_HEIGHT_NORMAL + WidgetDimensions::scaled.framerect.Vertical());
		}
	}

	virtual void DrawWidget(const Rect &r, int widget) const override
	{
		if (WID_CTO_CARGO_LABEL_FIRST <= widget && widget <= WID_CTO_CARGO_LABEL_LAST) {
			Rect ir = r.Shrink(WidgetDimensions::scaled.framerect);
			const CargoSpec *cs = _sorted_cargo_specs[widget - WID_CTO_CARGO_LABEL_FIRST];
			bool rtl = (_current_text_dir == TD_RTL);

			/* Draw cargo icon. */
			int rect_left   = rtl ? ir.right - this->CARGO_ICON_WIDTH : ir.left;
			int rect_right  = rect_left + this->CARGO_ICON_WIDTH;
			int rect_top    = ir.top + ((ir.bottom - ir.top) - this->CARGO_ICON_HEIGHT) / 2;
			int rect_bottom = rect_top + this->CARGO_ICON_HEIGHT;
			GfxFillRect(rect_left, rect_top, rect_right, rect_bottom, PC_BLACK);
			GfxFillRect(rect_left + 1, rect_top + 1, rect_right - 1, rect_bottom - 1, cs->legend_colour);

			/* Draw cargo name */
			int text_left  = rtl ? ir.left : rect_right + WidgetDimensions::scaled.framerect.left;
			int text_right = rtl ? rect_left - WidgetDimensions::scaled.framerect.left : ir.right;
			int text_top   = ir.top;
			SetDParam(0, cs->name);
			DrawString(text_left, text_right, text_top, STR_BLACK_STRING);
		}
	}

	virtual void OnClick(Point pt, int widget, int click_count) override
	{
		if (!this->CheckOrderStillValid()) {
			delete this;
			return;
		}
		if (widget == WID_CTO_CLOSEBTN) {
			delete this;
		} else if (WID_CTO_CARGO_DROPDOWN_FIRST <= widget && widget <= WID_CTO_CARGO_DROPDOWN_LAST) {
			const CargoSpec *cs = _sorted_cargo_specs[widget - WID_CTO_CARGO_DROPDOWN_FIRST];
			const CargoID cargo_id = cs->Index();

			ShowDropDownMenu(this, this->cargo_type_order_dropdown, this->GetOrderActionTypeForCargo(cargo_id), widget, 0, this->cargo_type_order_dropdown_hmask);
		} else if (widget == WID_CTO_SET_TO_ALL_DROPDOWN) {
			ShowDropDownMenu(this, this->cargo_type_order_dropdown, this->set_to_all_dropdown_sel, widget, 0, this->cargo_type_order_dropdown_hmask);
		}
	}

	virtual void OnDropdownSelect(int widget, int action_type) override
	{
		if (!this->CheckOrderStillValid()) {
			delete this;
			return;
		}
		ModifyOrderFlags mof = (this->variant == CTOWV_LOAD) ? MOF_CARGO_TYPE_LOAD : MOF_CARGO_TYPE_UNLOAD;
		if (WID_CTO_CARGO_DROPDOWN_FIRST <= widget && widget <= WID_CTO_CARGO_DROPDOWN_LAST) {
			const CargoSpec *cs = _sorted_cargo_specs[widget - WID_CTO_CARGO_DROPDOWN_FIRST];
			const CargoID cargo_id = cs->Index();
			uint8 order_action_type = this->GetOrderActionTypeForCargo(cargo_id);

			if (action_type == order_action_type) return;

			ModifyOrder(this->vehicle, this->order_id, mof | (action_type << 8) | (cargo_id << 24));

			this->GetWidget<NWidgetCore>(widget)->SetDataTip(this->cargo_type_order_dropdown[this->GetOrderActionTypeForCargo(cargo_id)], STR_CARGO_TYPE_LOAD_ORDERS_DROP_TOOLTIP + this->variant);
			this->SetWidgetDirty(widget);
		} else if (widget == WID_CTO_SET_TO_ALL_DROPDOWN) {
			ModifyOrder(this->vehicle, this->order_id, mof | (action_type << 8) | (CT_INVALID << 24));

			for (int i = 0; i < (int)_sorted_standard_cargo_specs.size(); i++) {
				const CargoSpec *cs = _sorted_cargo_specs[i];
				const CargoID cargo_id = cs->Index();
				if (action_type != this->GetOrderActionTypeForCargo(cargo_id)) {
					this->GetWidget<NWidgetCore>(i + WID_CTO_CARGO_DROPDOWN_FIRST)->SetDataTip(this->cargo_type_order_dropdown[this->GetOrderActionTypeForCargo(cargo_id)], STR_CARGO_TYPE_LOAD_ORDERS_DROP_TOOLTIP + this->variant);
					this->SetWidgetDirty(i + WID_CTO_CARGO_DROPDOWN_FIRST);
				}
			}

			if (action_type != (int) this->set_to_all_dropdown_sel) {
				this->set_to_all_dropdown_sel = action_type;
				this->GetWidget<NWidgetCore>(widget)->widget_data = this->cargo_type_order_dropdown[this->set_to_all_dropdown_sel];
				this->SetWidgetDirty(widget);
			}
		}
	}

	virtual void SetStringParameters(int widget) const override
	{
		if (!this->CheckOrderStillValid()) {
			return;
		}
		if (widget == WID_CTO_CAPTION) {
			SetDParam(0, this->vehicle->index);
			SetDParam(1, this->order_id + 1);
			SetDParam(2, this->vehicle->GetOrder(this->order_id)->GetDestination());
		}
	}

	virtual void OnFocus(Window *previously_focused_window) override
	{
		if (HasFocusedVehicleChanged(this->window_number, previously_focused_window)) {
			MarkAllRoutePathsDirty(this->vehicle);
			MarkAllRouteStepsDirty(this->vehicle);
		}
	}

	virtual void OnFocusLost(Window *newly_focused_window) override
	{
		if (HasFocusedVehicleChanged(this->window_number, newly_focused_window)) {
			MarkAllRoutePathsDirty(this->vehicle);
			MarkAllRouteStepsDirty(this->vehicle);
		}
	}

	/**
	 * Some data on this window has become invalid.
	 * @param data Information about the changed data.
	 * @param gui_scope Whether the call is done from GUI scope. You may not do everything when not in GUI scope. See #InvalidateWindowData() for details.
	 */
	virtual void OnInvalidateData(int data = 0, bool gui_scope = true) override
	{
		if (!this->CheckOrderStillValid()) {
			delete this;
			return;
		}
		if (gui_scope) {
			this->InitDropdownSelectedTypes();
			this->SetDirty();
		}
	}
};

/**
 * Make a list of panel for each available cargo type.
 * Each panel contains a label to display the cargo name.
 * @param biggest_index Storage for collecting the biggest index used in the returned tree
 * @return A vertical container of cargo type orders rows.
 * @post \c *biggest_index contains the largest used index in the tree.
 */
static NWidgetBase *MakeCargoTypeOrdersRows(int *biggest_index, bool right)
{

	NWidgetVertical *ver = new NWidgetVertical;

	const bool dual_column = (_sorted_standard_cargo_specs.size() >= 32);
	if (right && !dual_column) return ver;

	const int increment = dual_column ? 2 : 1;

	for (int i = (right ? 1 : 0); i < (int)_sorted_standard_cargo_specs.size(); i += increment) {
		/* Cargo row */
		NWidgetBackground *panel = new NWidgetBackground(WWT_PANEL, COLOUR_GREY, WID_CTO_CARGO_ROW_FIRST + i);
		ver->Add(panel);
		NWidgetHorizontal *horiz = new NWidgetHorizontal;
		panel->Add(horiz);
		/* Cargo label */
		NWidgetBackground *label = new NWidgetBackground(WWT_PANEL, COLOUR_GREY, WID_CTO_CARGO_LABEL_FIRST + i);
		label->SetFill(1, 0);
		label->SetResize(1, 0);
		horiz->Add(label);
		/* Orders dropdown */
		NWidgetLeaf *dropdown = new NWidgetLeaf(WWT_DROPDOWN, COLOUR_GREY, WID_CTO_CARGO_DROPDOWN_FIRST + i, STR_NULL, STR_EMPTY);
		dropdown->SetFill(1, 0);
		dropdown->SetResize(1, 0);
		horiz->Add(dropdown);
	}

	*biggest_index = WID_CTO_CARGO_DROPDOWN_LAST;
	return ver;
}

static NWidgetBase *MakeCargoTypeOrdersRowsLeft(int *biggest_index)
{
	return MakeCargoTypeOrdersRows(biggest_index, false);
}

static NWidgetBase *MakeCargoTypeOrdersRowsRight(int *biggest_index)
{
	return MakeCargoTypeOrdersRows(biggest_index, true);
}

/** Widgets definition of CargoTypeOrdersWindow. */
static const NWidgetPart _nested_cargo_type_orders_widgets[] = {
	NWidget(NWID_HORIZONTAL),
		NWidget(WWT_CLOSEBOX, COLOUR_GREY),
		NWidget(WWT_CAPTION, COLOUR_GREY, WID_CTO_CAPTION), SetDataTip(STR_NULL, STR_TOOLTIP_WINDOW_TITLE_DRAG_THIS),
	EndContainer(),
	NWidget(WWT_PANEL, COLOUR_GREY),
		NWidget(WWT_LABEL, COLOUR_GREY, WID_CTO_HEADER), SetFill(1, 0), SetResize(1, 0), SetDataTip(STR_NULL, STR_NULL),
	EndContainer(),
	NWidget(WWT_PANEL, COLOUR_GREY),
		NWidget(NWID_HORIZONTAL),
			NWidgetFunction(MakeCargoTypeOrdersRowsLeft),
			NWidget(NWID_SELECTION, COLOUR_GREY, WID_CTO_SELECT),
				NWidgetFunction(MakeCargoTypeOrdersRowsRight),
			EndContainer(),
		EndContainer(),
	EndContainer(),
	NWidget(WWT_PANEL, COLOUR_GREY), SetMinimalSize(1, 4), SetFill(1, 0), SetResize(1, 0), EndContainer(), // SPACER
	NWidget(NWID_HORIZONTAL),
		NWidget(WWT_PANEL, COLOUR_GREY),
			NWidget(WWT_TEXT, COLOUR_GREY, WID_CTO_SET_TO_ALL_LABEL), SetPadding(0, 0, 0, 12 + WidgetDimensions::unscaled.framerect.Horizontal()), SetFill(1, 0), SetResize(1, 0), SetDataTip(STR_CARGO_TYPE_ORDERS_SET_TO_ALL_LABEL, STR_CARGO_TYPE_ORDERS_SET_TO_ALL_TOOLTIP),
		EndContainer(),
		NWidget(WWT_DROPDOWN, COLOUR_GREY, WID_CTO_SET_TO_ALL_DROPDOWN), SetFill(1, 0), SetResize(1, 0), SetDataTip(STR_NULL, STR_CARGO_TYPE_ORDERS_SET_TO_ALL_TOOLTIP),
	EndContainer(),
	NWidget(NWID_HORIZONTAL),
		NWidget(WWT_TEXTBTN, COLOUR_GREY, WID_CTO_CLOSEBTN), SetFill(1, 0), SetResize(1, 0), SetDataTip(STR_CARGO_TYPE_ORDERS_CLOSE_BUTTON, STR_TOOLTIP_CLOSE_WINDOW),
		NWidget(WWT_RESIZEBOX, COLOUR_GREY),
	EndContainer(),
};

/** Window description for the 'load' variant of CargoTypeOrdersWindow. */
static WindowDesc _cargo_type_load_orders_widgets (
	WDP_AUTO, "view_cargo_type_load_order", 195, 186,
	WC_VEHICLE_CARGO_TYPE_LOAD_ORDERS, WC_VEHICLE_ORDERS,
	WDF_CONSTRUCTION,
	_nested_cargo_type_orders_widgets, lengthof(_nested_cargo_type_orders_widgets)
);

/** Window description for the 'unload' variant of CargoTypeOrdersWindow. */
static WindowDesc _cargo_type_unload_orders_widgets (
	WDP_AUTO, "view_cargo_type_unload_order", 195, 186,
	WC_VEHICLE_CARGO_TYPE_UNLOAD_ORDERS, WC_VEHICLE_ORDERS,
	WDF_CONSTRUCTION,
	_nested_cargo_type_orders_widgets, lengthof(_nested_cargo_type_orders_widgets)
);

/**
 * Show the CargoTypeOrdersWindow for an order.
 * @param v The vehicle the order belongs to.
 * @param parent The parent window.
 * @param order_id Which order to display/edit.
 * @param variant Which aspect of the order to display/edit: load or unload.
 * @pre \c v != nullptr
 */
void ShowCargoTypeOrdersWindow(const Vehicle *v, Window *parent, VehicleOrderID order_id, CargoTypeOrdersWindowVariant variant)
{
	WindowDesc &desc = (variant == CTOWV_LOAD) ? _cargo_type_load_orders_widgets : _cargo_type_unload_orders_widgets;
	DeleteWindowById(desc.cls, v->index);
	CargoTypeOrdersWindow *w = new CargoTypeOrdersWindow(&desc, v, order_id, variant);
	w->parent = parent;
}


/** Order load types that could be given to station orders. */
static const StringID _station_load_types[][9][9] = {
	{
		/* No refitting. */
		{
			STR_EMPTY,
			INVALID_STRING_ID,
			STR_ORDER_FULL_LOAD,
			STR_ORDER_FULL_LOAD_ANY,
			STR_ORDER_NO_LOAD,
			INVALID_STRING_ID,
			INVALID_STRING_ID,
			INVALID_STRING_ID,
			STR_ORDER_CARGO_TYPE_LOAD,
		}, {
			STR_ORDER_UNLOAD,
			INVALID_STRING_ID,
			STR_ORDER_UNLOAD_FULL_LOAD,
			STR_ORDER_UNLOAD_FULL_LOAD_ANY,
			STR_ORDER_UNLOAD_NO_LOAD,
			INVALID_STRING_ID,
			INVALID_STRING_ID,
			INVALID_STRING_ID,
			STR_ORDER_UNLOAD_CARGO_TYPE_LOAD,
		}, {
			STR_ORDER_TRANSFER,
			INVALID_STRING_ID,
			STR_ORDER_TRANSFER_FULL_LOAD,
			STR_ORDER_TRANSFER_FULL_LOAD_ANY,
			STR_ORDER_TRANSFER_NO_LOAD,
			INVALID_STRING_ID,
			INVALID_STRING_ID,
			INVALID_STRING_ID,
			STR_ORDER_TRANSFER_CARGO_TYPE_LOAD,
		}, {
			/* Unload and transfer do not work together. */
			INVALID_STRING_ID, INVALID_STRING_ID, INVALID_STRING_ID,
			INVALID_STRING_ID, INVALID_STRING_ID, INVALID_STRING_ID,
			INVALID_STRING_ID, INVALID_STRING_ID, INVALID_STRING_ID,
		}, {
			STR_ORDER_NO_UNLOAD,
			INVALID_STRING_ID,
			STR_ORDER_NO_UNLOAD_FULL_LOAD,
			STR_ORDER_NO_UNLOAD_FULL_LOAD_ANY,
			STR_ORDER_NO_UNLOAD_NO_LOAD,
			INVALID_STRING_ID,
			INVALID_STRING_ID,
			INVALID_STRING_ID,
			STR_ORDER_NO_UNLOAD_CARGO_TYPE_LOAD,
		}, {
			INVALID_STRING_ID, INVALID_STRING_ID, INVALID_STRING_ID,
			INVALID_STRING_ID, INVALID_STRING_ID, INVALID_STRING_ID,
			INVALID_STRING_ID, INVALID_STRING_ID, INVALID_STRING_ID,
		}, {
			INVALID_STRING_ID, INVALID_STRING_ID, INVALID_STRING_ID,
			INVALID_STRING_ID, INVALID_STRING_ID, INVALID_STRING_ID,
			INVALID_STRING_ID, INVALID_STRING_ID, INVALID_STRING_ID,
		}, {
			INVALID_STRING_ID, INVALID_STRING_ID, INVALID_STRING_ID,
			INVALID_STRING_ID, INVALID_STRING_ID, INVALID_STRING_ID,
			INVALID_STRING_ID, INVALID_STRING_ID, INVALID_STRING_ID,
		}, {
			STR_ORDER_CARGO_TYPE_UNLOAD,
			INVALID_STRING_ID,
			STR_ORDER_CARGO_TYPE_UNLOAD_FULL_LOAD,
			STR_ORDER_CARGO_TYPE_UNLOAD_FULL_LOAD_ANY,
			STR_ORDER_CARGO_TYPE_UNLOAD_NO_LOAD,
			INVALID_STRING_ID,
			INVALID_STRING_ID,
			INVALID_STRING_ID,
			STR_ORDER_CARGO_TYPE_UNLOAD_CARGO_TYPE_LOAD,
		}
	}, {
		/* With auto-refitting. No loading and auto-refitting do not work together. */
		{
			STR_ORDER_AUTO_REFIT,
			INVALID_STRING_ID,
			STR_ORDER_FULL_LOAD_REFIT,
			STR_ORDER_FULL_LOAD_ANY_REFIT,
			INVALID_STRING_ID,
			INVALID_STRING_ID,
			INVALID_STRING_ID,
			INVALID_STRING_ID,
			STR_ORDER_CARGO_TYPE_LOAD_REFIT,
		}, {
			STR_ORDER_UNLOAD_REFIT,
			INVALID_STRING_ID,
			STR_ORDER_UNLOAD_FULL_LOAD_REFIT,
			STR_ORDER_UNLOAD_FULL_LOAD_ANY_REFIT,
			INVALID_STRING_ID,
			INVALID_STRING_ID,
			INVALID_STRING_ID,
			INVALID_STRING_ID,
			STR_ORDER_UNLOAD_CARGO_TYPE_LOAD_REFIT,
		}, {
			STR_ORDER_TRANSFER_REFIT,
			INVALID_STRING_ID,
			STR_ORDER_TRANSFER_FULL_LOAD_REFIT,
			STR_ORDER_TRANSFER_FULL_LOAD_ANY_REFIT,
			INVALID_STRING_ID,
			INVALID_STRING_ID,
			INVALID_STRING_ID,
			INVALID_STRING_ID,
			STR_ORDER_TRANSFER_CARGO_TYPE_LOAD_REFIT,
		}, {
			/* Unload and transfer do not work together. */
			INVALID_STRING_ID, INVALID_STRING_ID, INVALID_STRING_ID,
			INVALID_STRING_ID, INVALID_STRING_ID, INVALID_STRING_ID,
			INVALID_STRING_ID, INVALID_STRING_ID, INVALID_STRING_ID,
		}, {
			STR_ORDER_NO_UNLOAD_REFIT,
			INVALID_STRING_ID,
			STR_ORDER_NO_UNLOAD_FULL_LOAD_REFIT,
			STR_ORDER_NO_UNLOAD_FULL_LOAD_ANY_REFIT,
			INVALID_STRING_ID,
			INVALID_STRING_ID,
			INVALID_STRING_ID,
			INVALID_STRING_ID,
			STR_ORDER_NO_UNLOAD_CARGO_TYPE_LOAD_REFIT,
		}, {
			INVALID_STRING_ID, INVALID_STRING_ID, INVALID_STRING_ID,
			INVALID_STRING_ID, INVALID_STRING_ID, INVALID_STRING_ID,
			INVALID_STRING_ID, INVALID_STRING_ID, INVALID_STRING_ID,
		}, {
			INVALID_STRING_ID, INVALID_STRING_ID, INVALID_STRING_ID,
			INVALID_STRING_ID, INVALID_STRING_ID, INVALID_STRING_ID,
			INVALID_STRING_ID, INVALID_STRING_ID, INVALID_STRING_ID,
		}, {
			INVALID_STRING_ID, INVALID_STRING_ID, INVALID_STRING_ID,
			INVALID_STRING_ID, INVALID_STRING_ID, INVALID_STRING_ID,
			INVALID_STRING_ID, INVALID_STRING_ID, INVALID_STRING_ID,
		}, {
			STR_ORDER_CARGO_TYPE_UNLOAD_REFIT,
			INVALID_STRING_ID,
			STR_ORDER_CARGO_TYPE_UNLOAD_FULL_LOAD_REFIT,
			STR_ORDER_CARGO_TYPE_UNLOAD_FULL_LOAD_ANY_REFIT,
			INVALID_STRING_ID,
			INVALID_STRING_ID,
			INVALID_STRING_ID,
			INVALID_STRING_ID,
			STR_ORDER_CARGO_TYPE_UNLOAD_CARGO_TYPE_LOAD_REFIT,
		}
	}
};

static const StringID _order_non_stop_drowdown[] = {
	STR_ORDER_GO_TO,
	STR_ORDER_GO_NON_STOP_TO,
	STR_ORDER_GO_VIA,
	STR_ORDER_GO_NON_STOP_VIA,
	INVALID_STRING_ID
};

static const StringID _order_full_load_drowdown[] = {
	STR_ORDER_DROP_LOAD_IF_POSSIBLE,
	STR_EMPTY,
	STR_ORDER_DROP_FULL_LOAD_ALL,
	STR_ORDER_DROP_FULL_LOAD_ANY,
	STR_ORDER_DROP_NO_LOADING,
	STR_EMPTY,
	STR_EMPTY,
	STR_EMPTY,
	STR_ORDER_DROP_CARGO_TYPE_LOAD,
	INVALID_STRING_ID
};

static const StringID _order_unload_drowdown[] = {
	STR_ORDER_DROP_UNLOAD_IF_ACCEPTED,
	STR_ORDER_DROP_UNLOAD,
	STR_ORDER_DROP_TRANSFER,
	STR_EMPTY,
	STR_ORDER_DROP_NO_UNLOADING,
	STR_EMPTY,
	STR_EMPTY,
	STR_EMPTY,
	STR_ORDER_DROP_CARGO_TYPE_UNLOAD,
	INVALID_STRING_ID
};

static const StringID _order_goto_dropdown[] = {
	STR_ORDER_GO_TO,
	STR_ORDER_GO_TO_NEAREST_DEPOT,
	STR_ORDER_CONDITIONAL,
	STR_ORDER_SHARE,
	STR_ORDER_RELEASE_SLOT_BUTTON,
	STR_ORDER_CHANGE_COUNTER_BUTTON,
	STR_ORDER_LABEL_TEXT_BUTTON,
	STR_ORDER_LABEL_DEPARTURES_VIA_BUTTON,
	INVALID_STRING_ID
};

static const StringID _order_goto_dropdown_aircraft[] = {
	STR_ORDER_GO_TO,
	STR_ORDER_GO_TO_NEAREST_HANGAR,
	STR_ORDER_CONDITIONAL,
	STR_ORDER_SHARE,
	STR_ORDER_RELEASE_SLOT_BUTTON,
	STR_ORDER_CHANGE_COUNTER_BUTTON,
	STR_ORDER_LABEL_TEXT_BUTTON,
	STR_ORDER_LABEL_DEPARTURES_VIA_BUTTON,
	INVALID_STRING_ID
};

static const StringID _order_manage_list_dropdown[] = {
	STR_ORDER_REVERSE_ORDER_LIST,
	STR_ORDER_APPEND_REVERSED_ORDER_LIST,
	INVALID_STRING_ID
};

/** Variables for conditional orders; this defines the order of appearance in the dropdown box */
static const OrderConditionVariable _order_conditional_variable[] = {
	OCV_LOAD_PERCENTAGE,
	OCV_CARGO_LOAD_PERCENTAGE,
	OCV_RELIABILITY,
	OCV_MAX_RELIABILITY,
	OCV_MAX_SPEED,
	OCV_AGE,
	OCV_REMAINING_LIFETIME,
	OCV_REQUIRES_SERVICE,
	OCV_CARGO_WAITING,
	OCV_CARGO_WAITING_AMOUNT,
	OCV_CARGO_ACCEPTANCE,
	OCV_FREE_PLATFORMS,
	OCV_SLOT_OCCUPANCY,
	OCV_VEH_IN_SLOT,
	OCV_COUNTER_VALUE,
	OCV_TIME_DATE,
	OCV_TIMETABLE,
	OCV_DISPATCH_SLOT,
	OCV_PERCENT,
	OCV_UNCONDITIONALLY,
};

static const StringID _order_conditional_condition[] = {
	STR_ORDER_CONDITIONAL_COMPARATOR_EQUALS,
	STR_ORDER_CONDITIONAL_COMPARATOR_NOT_EQUALS,
	STR_ORDER_CONDITIONAL_COMPARATOR_LESS_THAN,
	STR_ORDER_CONDITIONAL_COMPARATOR_LESS_EQUALS,
	STR_ORDER_CONDITIONAL_COMPARATOR_MORE_THAN,
	STR_ORDER_CONDITIONAL_COMPARATOR_MORE_EQUALS,
	STR_ORDER_CONDITIONAL_COMPARATOR_IS_TRUE,
	STR_ORDER_CONDITIONAL_COMPARATOR_IS_FALSE,
	INVALID_STRING_ID,
};

<<<<<<< HEAD
static const StringID _order_conditional_condition_has[] = {
	STR_ORDER_CONDITIONAL_COMPARATOR_HAS,
	STR_ORDER_CONDITIONAL_COMPARATOR_HAS_NO,
	STR_ORDER_CONDITIONAL_COMPARATOR_HAS_LESS_THAN,
	STR_ORDER_CONDITIONAL_COMPARATOR_HAS_LESS_EQUALS,
	STR_ORDER_CONDITIONAL_COMPARATOR_HAS_MORE_THAN,
	STR_ORDER_CONDITIONAL_COMPARATOR_HAS_MORE_EQUALS,
	STR_ORDER_CONDITIONAL_COMPARATOR_HAS,
	STR_ORDER_CONDITIONAL_COMPARATOR_HAS_NO,
	INVALID_STRING_ID,
};

static const StringID _order_conditional_condition_accepts[] = {
	STR_NULL,
	STR_NULL,
	STR_NULL,
	STR_NULL,
	STR_NULL,
	STR_NULL,
	STR_ORDER_CONDITIONAL_COMPARATOR_ACCEPTS,
	STR_ORDER_CONDITIONAL_COMPARATOR_DOES_NOT_ACCEPT,
	INVALID_STRING_ID,
};

static const StringID _order_conditional_condition_is_fully_occupied[] = {
	STR_NULL,
	STR_NULL,
	STR_NULL,
	STR_NULL,
	STR_NULL,
	STR_NULL,
	STR_ORDER_CONDITIONAL_COMPARATOR_FULLY_OCCUPIED,
	STR_ORDER_CONDITIONAL_COMPARATOR_NOT_YET_FULLY_OCCUPIED,
	INVALID_STRING_ID,
};

static const StringID _order_conditional_condition_is_in_slot[] = {
	STR_ORDER_CONDITIONAL_COMPARATOR_TRAIN_IN_ACQUIRE_SLOT,
	STR_ORDER_CONDITIONAL_COMPARATOR_TRAIN_NOT_IN_ACQUIRE_SLOT,
	STR_NULL,
	STR_NULL,
	STR_NULL,
	STR_NULL,
	STR_ORDER_CONDITIONAL_COMPARATOR_TRAIN_IN_SLOT,
	STR_ORDER_CONDITIONAL_COMPARATOR_TRAIN_NOT_IN_SLOT,
	INVALID_STRING_ID,
};

static const StringID _order_conditional_condition_is_in_slot_non_train[] = {
	STR_ORDER_CONDITIONAL_COMPARATOR_VEHICLE_IN_ACQUIRE_SLOT,
	STR_ORDER_CONDITIONAL_COMPARATOR_VEHICLE_NOT_IN_ACQUIRE_SLOT,
	STR_NULL,
	STR_NULL,
	STR_NULL,
	STR_NULL,
	STR_ORDER_CONDITIONAL_COMPARATOR_VEHICLE_IN_SLOT,
	STR_ORDER_CONDITIONAL_COMPARATOR_VEHICLE_NOT_IN_SLOT,
	INVALID_STRING_ID,
};

static const StringID _order_conditional_condition_dispatch_slot_first[] = {
	STR_NULL,
	STR_NULL,
	STR_NULL,
	STR_NULL,
	STR_NULL,
	STR_NULL,
	STR_ORDER_CONDITIONAL_COMPARATOR_DISPATCH_SLOT_IS_FIRST,
	STR_ORDER_CONDITIONAL_COMPARATOR_DISPATCH_SLOT_IS_NOT_FIRST,
	INVALID_STRING_ID,
};

static const StringID _order_conditional_condition_dispatch_slot_last[] = {
	STR_NULL,
	STR_NULL,
	STR_NULL,
	STR_NULL,
	STR_NULL,
	STR_NULL,
	STR_ORDER_CONDITIONAL_COMPARATOR_DISPATCH_SLOT_IS_LAST,
	STR_ORDER_CONDITIONAL_COMPARATOR_DISPATCH_SLOT_IS_NOT_LAST,
	INVALID_STRING_ID,
};

extern uint ConvertSpeedToDisplaySpeed(uint speed);
extern uint ConvertDisplaySpeedToSpeed(uint speed);
=======
extern uint ConvertSpeedToDisplaySpeed(uint speed, VehicleType type);
extern uint ConvertDisplaySpeedToSpeed(uint speed, VehicleType type);
>>>>>>> 1321e484

static const StringID _order_depot_action_dropdown[] = {
	STR_ORDER_DROP_GO_ALWAYS_DEPOT,
	STR_ORDER_DROP_SERVICE_DEPOT,
	STR_ORDER_DROP_HALT_DEPOT,
	STR_ORDER_DROP_SELL_DEPOT,
	INVALID_STRING_ID
};

static int DepotActionStringIndex(const Order *order)
{
	if (order->GetDepotActionType() & ODATFB_SELL) {
		return DA_SELL;
	} else if (order->GetDepotActionType() & ODATFB_HALT) {
		return DA_STOP;
	} else if (order->GetDepotOrderType() & ODTFB_SERVICE) {
		return DA_SERVICE;
	} else {
		return DA_ALWAYS_GO;
	}
}

static const StringID _order_refit_action_dropdown[] = {
	STR_ORDER_DROP_REFIT_AUTO,
	STR_ORDER_DROP_REFIT_AUTO_ANY,
	INVALID_STRING_ID
};

static const StringID _order_time_date_dropdown[] = {
	STR_TRACE_RESTRICT_TIME_MINUTE,
	STR_TRACE_RESTRICT_TIME_HOUR,
	STR_TRACE_RESTRICT_TIME_HOUR_MINUTE,
	STR_TRACE_RESTRICT_TIME_DAY,
	STR_TRACE_RESTRICT_TIME_MONTH,
	INVALID_STRING_ID
};

static const StringID _order_timetable_dropdown[] = {
	STR_TRACE_RESTRICT_TIMETABLE_LATENESS,
	STR_TRACE_RESTRICT_TIMETABLE_EARLINESS,
	INVALID_STRING_ID
};

static const StringID _order_dispatch_slot_dropdown[] = {
	STR_TRACE_RESTRICT_DISPATCH_SLOT_NEXT,
	STR_TRACE_RESTRICT_DISPATCH_SLOT_LAST,
	INVALID_STRING_ID
};

StringID OrderStringForVariable(const Vehicle *v, OrderConditionVariable ocv)
{
	if (ocv == OCV_VEH_IN_SLOT && v->type != VEH_TRAIN) return STR_ORDER_CONDITIONAL_VEHICLE_IN_SLOT;
	return STR_ORDER_CONDITIONAL_LOAD_PERCENTAGE + ocv;
}

/**
 * Draws an order in order or timetable GUI
 * @param v Vehicle the order belongs to
 * @param order The order to draw
 * @param order_index Index of the order in the orders of the vehicle
 * @param y Y position for drawing
 * @param selected True, if the order is selected
 * @param timetable True, when drawing in the timetable GUI
 * @param left Left border for text drawing
 * @param middle X position between order index and order text
 * @param right Right border for text drawing
 */
void DrawOrderString(const Vehicle *v, const Order *order, int order_index, int y, bool selected, bool timetable, int left, int middle, int right)
{
	bool rtl = _current_text_dir == TD_RTL;

	SpriteID sprite = rtl ? SPR_ARROW_LEFT : SPR_ARROW_RIGHT;
	Dimension sprite_size = GetSpriteSize(sprite);
	if (v->cur_real_order_index == order_index) {
		/* Draw two arrows before the next real order. */
		DrawSprite(sprite, PAL_NONE, rtl ? right -     sprite_size.width : left,                     y + ((int)FONT_HEIGHT_NORMAL - (int)sprite_size.height) / 2);
		DrawSprite(sprite, PAL_NONE, rtl ? right - 2 * sprite_size.width : left + sprite_size.width, y + ((int)FONT_HEIGHT_NORMAL - (int)sprite_size.height) / 2);
	} else if (v->cur_implicit_order_index == order_index) {
		/* Draw one arrow before the next implicit order; the next real order will still get two arrows. */
		DrawSprite(sprite, PAL_NONE, rtl ? right -     sprite_size.width : left,                     y + ((int)FONT_HEIGHT_NORMAL - (int)sprite_size.height) / 2);
	}

	TextColour colour = TC_BLACK;
	if (order->IsType(OT_IMPLICIT)) {
		colour = (selected ? TC_SILVER : TC_GREY) | TC_NO_SHADE;
	} else {
		if (selected) {
			colour = TC_WHITE;
		} else {
			Colours order_colour = order->GetColour();
			if (order_colour != INVALID_COLOUR) colour = TC_IS_PALETTE_COLOUR | (TextColour)_colour_value[order_colour];
		}
	}

	SetDParam(0, order_index + 1);
	DrawString(left, rtl ? right - 2 * sprite_size.width - 3 : middle, y, STR_ORDER_INDEX, colour, SA_RIGHT | SA_FORCE);

	SetDParam(7, STR_EMPTY);
	SetDParam(12, STR_EMPTY);

	/* Check range for aircraft. */
	if (v->type == VEH_AIRCRAFT && Aircraft::From(v)->GetRange() > 0 && order->IsGotoOrder()) {
		const Order *next = order->next != nullptr ? order->next : v->GetFirstOrder();
		if (GetOrderDistance(order, next, v) > Aircraft::From(v)->acache.cached_max_range_sqr) SetDParam(11, STR_ORDER_OUT_OF_RANGE);
	}

	bool timetable_wait_time_valid = false;

	switch (order->GetType()) {
		case OT_DUMMY:
			SetDParam(0, STR_INVALID_ORDER);
			SetDParam(1, order->GetDestination());
			break;

		case OT_IMPLICIT:
			SetDParam(0, STR_ORDER_GO_TO_STATION);
			SetDParam(1, STR_ORDER_GO_TO);
			SetDParam(2, order->GetDestination());
			SetDParam(3, timetable ? STR_EMPTY : STR_ORDER_IMPLICIT);
			break;

		case OT_GOTO_STATION: {
			OrderLoadFlags load = order->GetLoadType();
			OrderUnloadFlags unload = order->GetUnloadType();
			bool valid_station = CanVehicleUseStation(v, Station::Get(order->GetDestination()));

			SetDParam(0, valid_station ? STR_ORDER_GO_TO_STATION : STR_ORDER_GO_TO_STATION_CAN_T_USE_STATION);
			SetDParam(1, STR_ORDER_GO_TO + (v->IsGroundVehicle() ? order->GetNonStopType() : 0));
			SetDParam(2, order->GetDestination());

			if (timetable) {
				/* Show only wait time in the timetable window. */
				SetDParam(3, STR_EMPTY);

				if (order->GetWaitTime() > 0 || order->IsWaitTimetabled()) {
					SetDParam(7, order->IsWaitTimetabled() ? STR_TIMETABLE_STAY_FOR : STR_TIMETABLE_STAY_FOR_ESTIMATED);
					SetTimetableParams(8, order->GetWaitTime());
				}
				timetable_wait_time_valid = true;
			} else {
				/* Show non-stop, refit and stop location only in the order window. */
				SetDParam(3, (order->GetNonStopType() & ONSF_NO_STOP_AT_DESTINATION_STATION) ? STR_EMPTY : _station_load_types[order->IsRefit()][unload][load]);
				if (order->IsRefit()) {
					SetDParam(4, order->IsAutoRefit() ? STR_ORDER_AUTO_REFIT_ANY : CargoSpec::Get(order->GetRefitCargo())->name);
				}
				if (v->type == VEH_TRAIN && (order->GetNonStopType() & ONSF_NO_STOP_AT_DESTINATION_STATION) == 0) {
					SetDParam(7, order->GetStopLocation() + STR_ORDER_STOP_LOCATION_NEAR_END);
				}
				if (v->type == VEH_ROAD && order->GetRoadVehTravelDirection() != INVALID_DIAGDIR && _settings_game.pf.pathfinder_for_roadvehs == VPF_YAPF) {
					SetDParam(7, order->GetRoadVehTravelDirection() + STR_ORDER_RV_DIR_NE);
				}
			}
			break;
		}

		case OT_GOTO_DEPOT:
			if (order->GetDepotActionType() & ODATFB_NEAREST_DEPOT) {
				/* Going to the nearest depot. */
				SetDParam(0, STR_ORDER_GO_TO_NEAREST_DEPOT_FORMAT);
				if (v->type == VEH_AIRCRAFT) {
					SetDParam(2, STR_ORDER_NEAREST_HANGAR);
					SetDParam(3, STR_EMPTY);
				} else {
					SetDParam(2, STR_ORDER_NEAREST_DEPOT);
					SetDParam(3, STR_ORDER_TRAIN_DEPOT + v->type);
				}
			} else {
				/* Going to a specific depot. */
				SetDParam(0, STR_ORDER_GO_TO_DEPOT_FORMAT);
				SetDParam(2, v->type);
				SetDParam(3, order->GetDestination());
			}

			if (order->GetDepotOrderType() & ODTFB_SERVICE) {
				SetDParam(1, (order->GetNonStopType() & ONSF_NO_STOP_AT_INTERMEDIATE_STATIONS) ? STR_ORDER_SERVICE_NON_STOP_AT : STR_ORDER_SERVICE_AT);
			} else {
				SetDParam(1, (order->GetNonStopType() & ONSF_NO_STOP_AT_INTERMEDIATE_STATIONS) ? STR_ORDER_GO_NON_STOP_TO : STR_ORDER_GO_TO);
			}

			if (!timetable && (order->GetDepotActionType() & ODATFB_SELL)) {
				SetDParam(7, STR_ORDER_SELL_ORDER);
			} else {
				/* Do not show stopping in the depot in the timetable window. */
				if (!timetable && (order->GetDepotActionType() & ODATFB_HALT)) {
					SetDParam(7, STR_ORDER_STOP_ORDER);
				}

				/* Do not show refitting in the depot in the timetable window. */
				if (!timetable && order->IsRefit()) {
					SetDParam(7, (order->GetDepotActionType() & ODATFB_HALT) ? STR_ORDER_REFIT_STOP_ORDER : STR_ORDER_REFIT_ORDER);
					SetDParam(8, CargoSpec::Get(order->GetRefitCargo())->name);
				}
			}

			if (timetable) {
				if (order->GetWaitTime() > 0 || order->IsWaitTimetabled()) {
					SetDParam(7, order->IsWaitTimetabled() ? STR_TIMETABLE_STAY_FOR : STR_TIMETABLE_STAY_FOR_ESTIMATED);
					SetTimetableParams(8, order->GetWaitTime());
				}
				timetable_wait_time_valid = !(order->GetDepotActionType() & ODATFB_HALT);
			}
			break;

		case OT_GOTO_WAYPOINT: {
			StringID str = (order->GetNonStopType() & ONSF_NO_STOP_AT_INTERMEDIATE_STATIONS) ? STR_ORDER_GO_NON_STOP_TO_WAYPOINT : STR_ORDER_GO_TO_WAYPOINT;
			if (order->GetWaypointFlags() & OWF_REVERSE) str += STR_ORDER_GO_TO_WAYPOINT_REVERSE - STR_ORDER_GO_TO_WAYPOINT;
			SetDParam(0, str);
			SetDParam(1, order->GetDestination());
			if (timetable && order->IsWaitTimetabled()) {
				SetDParam(7, STR_TIMETABLE_STAY_FOR);
				SetTimetableParams(8, order->GetWaitTime());
				timetable_wait_time_valid = true;
			}
			if (!timetable && v->type == VEH_ROAD && order->GetRoadVehTravelDirection() != INVALID_DIAGDIR && _settings_game.pf.pathfinder_for_roadvehs == VPF_YAPF) {
				SetDParam(7, order->GetRoadVehTravelDirection() + STR_ORDER_RV_DIR_NE);
			}
			break;
		}

		case OT_CONDITIONAL: {
			SetDParam(1, order->GetConditionSkipToOrder() + 1);
			const OrderConditionVariable ocv = order->GetConditionVariable( );
			/* handle some non-ordinary cases seperately */
			if (ocv == OCV_UNCONDITIONALLY) {
				SetDParam(0, STR_ORDER_CONDITIONAL_UNCONDITIONAL);
			} else if (ocv == OCV_PERCENT) {
				SetDParam(0, STR_CONDITIONAL_PERCENT);
				SetDParam(2, order->GetConditionValue());
			} else if (ocv == OCV_FREE_PLATFORMS) {
				SetDParam(0, STR_CONDITIONAL_FREE_PLATFORMS );
				SetDParam(2, STR_ORDER_CONDITIONAL_COMPARATOR_HAS + order->GetConditionComparator());
				SetDParam(3, order->GetConditionValue());
			} else if (ocv == OCV_SLOT_OCCUPANCY) {
				if (TraceRestrictSlot::IsValidID(order->GetXData())) {
					SetDParam(0, STR_ORDER_CONDITIONAL_SLOT);
					SetDParam(2, order->GetXData());
				} else {
					SetDParam(0, STR_ORDER_CONDITIONAL_INVALID_SLOT);
					SetDParam(2, STR_TRACE_RESTRICT_VARIABLE_UNDEFINED);
				}
				SetDParam(3, order->GetConditionComparator() == OCC_IS_TRUE ? STR_ORDER_CONDITIONAL_COMPARATOR_FULLY_OCCUPIED : STR_ORDER_CONDITIONAL_COMPARATOR_NOT_YET_FULLY_OCCUPIED);
			} else if (ocv == OCV_VEH_IN_SLOT) {
				if (TraceRestrictSlot::IsValidID(order->GetXData())) {
					SetDParam(0, STR_ORDER_CONDITIONAL_IN_SLOT);
					SetDParam(3, order->GetXData());
				} else {
					SetDParam(0, STR_ORDER_CONDITIONAL_IN_INVALID_SLOT);
					SetDParam(3, STR_TRACE_RESTRICT_VARIABLE_UNDEFINED);
				}
				switch (order->GetConditionComparator()) {
					case OCC_IS_TRUE:
					case OCC_IS_FALSE:
					case OCC_EQUALS:
					case OCC_NOT_EQUALS: {
						const StringID *strs = v->type == VEH_TRAIN ? _order_conditional_condition_is_in_slot : _order_conditional_condition_is_in_slot_non_train;
						SetDParam(2, strs[order->GetConditionComparator()]);
						break;
					}
					default:
						NOT_REACHED();
				}
			} else if (ocv == OCV_CARGO_LOAD_PERCENTAGE) {
				SetDParam(0, STR_ORDER_CONDITIONAL_LOAD_PERCENTAGE_DISPLAY);
				SetDParam(2, CargoSpec::Get(order->GetConditionValue())->name);
				SetDParam(3, STR_ORDER_CONDITIONAL_COMPARATOR_EQUALS + order->GetConditionComparator());
				SetDParam(4, order->GetXData());
			} else if (ocv == OCV_CARGO_WAITING_AMOUNT) {
				if (GB(order->GetXData(), 16, 16) == 0) {
					SetDParam(0, STR_ORDER_CONDITIONAL_CARGO_WAITING_AMOUNT_DISPLAY);
					SetDParam(2, CargoSpec::Get(order->GetConditionValue())->name);
					SetDParam(3, STR_ORDER_CONDITIONAL_COMPARATOR_EQUALS + order->GetConditionComparator());
					SetDParam(4, order->GetConditionValue());
					SetDParam(5, GB(order->GetXData(), 0, 16));
				} else {
					SetDParam(0, STR_ORDER_CONDITIONAL_CARGO_WAITING_AMOUNT_VIA_DISPLAY);
					SetDParam(2, CargoSpec::Get(order->GetConditionValue())->name);
					SetDParam(3, GB(order->GetXData(), 16, 16) - 2);
					SetDParam(4, STR_ORDER_CONDITIONAL_COMPARATOR_EQUALS + order->GetConditionComparator());
					SetDParam(5, order->GetConditionValue());
					SetDParam(6, GB(order->GetXData(), 0, 16));
				}
			} else if (ocv == OCV_COUNTER_VALUE) {
				if (TraceRestrictCounter::IsValidID(GB(order->GetXData(), 16, 16))) {
					SetDParam(0, STR_ORDER_CONDITIONAL_COUNTER);
					SetDParam(2, GB(order->GetXData(), 16, 16));
				} else {
					SetDParam(0, STR_ORDER_CONDITIONAL_INVALID_COUNTER);
					SetDParam(2, STR_TRACE_RESTRICT_VARIABLE_UNDEFINED);
				}
				SetDParam(3, STR_ORDER_CONDITIONAL_COMPARATOR_EQUALS + order->GetConditionComparator());
				SetDParam(4, GB(order->GetXData(), 0, 16));
			} else if (ocv == OCV_TIME_DATE) {
				SetDParam(0, (order->GetConditionValue() == TRTDVF_HOUR_MINUTE) ? STR_ORDER_CONDITIONAL_TIME_HHMM : STR_ORDER_CONDITIONAL_NUM);
				SetDParam(2, STR_TRACE_RESTRICT_TIME_MINUTE_ITEM + order->GetConditionValue());
				SetDParam(3, STR_ORDER_CONDITIONAL_COMPARATOR_EQUALS + order->GetConditionComparator());
				SetDParam(4, order->GetXData());
			} else if (ocv == OCV_TIMETABLE) {
				SetDParam(0, STR_ORDER_CONDITIONAL_TIMETABLE);
				SetDParam(2, STR_TRACE_RESTRICT_TIMETABLE_LATENESS + order->GetConditionValue());
				SetDParam(3, STR_ORDER_CONDITIONAL_COMPARATOR_EQUALS + order->GetConditionComparator());
				SetDParam(4, order->GetXData());
			} else if (ocv == OCV_DISPATCH_SLOT) {
				SetDParam(0, STR_ORDER_CONDITIONAL_DISPATCH_SLOT_DISPLAY);
				if (GB(order->GetXData(), 0, 16) != UINT16_MAX) {
					char buf[256];
					int64 args_array[] = { GB(order->GetXData(), 0, 16) + 1 };
					StringParameters tmp_params(args_array);
					char *end = GetStringWithArgs(buf, STR_TIMETABLE_ASSIGN_SCHEDULE_ID, &tmp_params, lastof(buf));
					_temp_special_strings[0].assign(buf, end);
					SetDParam(2, SPECSTR_TEMP_START);
				} else {
					SetDParam(2, STR_TIMETABLE_ASSIGN_SCHEDULE_NONE);
				}
				SetDParam(3, STR_TRACE_RESTRICT_DISPATCH_SLOT_NEXT + (order->GetConditionValue() / 2));
				SetDParam(4, STR_ORDER_CONDITIONAL_COMPARATOR_DISPATCH_SLOT_IS_FIRST + ((order->GetConditionComparator() == OCC_IS_FALSE) ? 1 : 0) +
						((order->GetConditionValue() % 2) ? 2 : 0));
			} else {
				OrderConditionComparator occ = order->GetConditionComparator();
				SetDParam(0, (occ == OCC_IS_TRUE || occ == OCC_IS_FALSE) ? STR_ORDER_CONDITIONAL_TRUE_FALSE : STR_ORDER_CONDITIONAL_NUM);
				SetDParam(2, (ocv == OCV_CARGO_ACCEPTANCE || ocv == OCV_CARGO_WAITING || ocv == OCV_FREE_PLATFORMS)
						? STR_ORDER_CONDITIONAL_NEXT_STATION : OrderStringForVariable(v, ocv));

				uint value = order->GetConditionValue();
				switch (ocv) {
					case OCV_CARGO_ACCEPTANCE:
						SetDParam(0, STR_ORDER_CONDITIONAL_CARGO_ACCEPTANCE);
						SetDParam(2, STR_ORDER_CONDITIONAL_COMPARATOR_ACCEPTS + occ - OCC_IS_TRUE);
						SetDParam(3, CargoSpec::Get(value)->name);
						break;
					case OCV_CARGO_WAITING:
						SetDParam(0, STR_ORDER_CONDITIONAL_CARGO_WAITING_DISPLAY);
						SetDParam(2, STR_ORDER_CONDITIONAL_COMPARATOR_HAS + occ - OCC_IS_TRUE);
						SetDParam(3, CargoSpec::Get(value)->name);
						break;
					case OCV_REQUIRES_SERVICE:
						SetDParam(3, STR_ORDER_CONDITIONAL_COMPARATOR_EQUALS + occ);
						break;
					case OCV_MAX_SPEED:
						value = ConvertSpeedToDisplaySpeed(value);
						/* FALL THROUGH */
					default:
						SetDParam(3, STR_ORDER_CONDITIONAL_COMPARATOR_EQUALS + occ);
						SetDParam(4, value);
				}
			}

			if (timetable && (order->IsWaitTimetabled() || order->GetWaitTime() > 0)) {
				SetDParam(7, order->IsWaitTimetabled() ? STR_TIMETABLE_AND_TRAVEL_FOR : STR_TIMETABLE_AND_TRAVEL_FOR_ESTIMATED);
				SetTimetableParams(8, order->GetWaitTime());
			} else {
				SetDParam(7, STR_EMPTY);
			}

			break;
		}

		case OT_RELEASE_SLOT:
			SetDParam(0, STR_ORDER_RELEASE_SLOT);
			if (order->GetDestination() == INVALID_TRACE_RESTRICT_SLOT_ID) {
				SetDParam(1, STR_TRACE_RESTRICT_VARIABLE_UNDEFINED_RED);
			} else {
				SetDParam(1, STR_TRACE_RESTRICT_SLOT_NAME);
				SetDParam(2, order->GetDestination());
			}
			break;

		case OT_COUNTER:
			switch (static_cast<TraceRestrictCounterCondOpField>(order->GetCounterOperation())) {
				case TRCCOF_INCREASE:
					SetDParam(0, STR_TRACE_RESTRICT_COUNTER_INCREASE_ITEM);
					break;

				case TRCCOF_DECREASE:
					SetDParam(0, STR_TRACE_RESTRICT_COUNTER_DECREASE_ITEM);
					break;

				case TRCCOF_SET:
					SetDParam(0, STR_TRACE_RESTRICT_COUNTER_SET_ITEM);
					break;

				default:
					NOT_REACHED();
					break;
			}
			if (order->GetDestination() == INVALID_TRACE_RESTRICT_COUNTER_ID) {
				SetDParam(1, STR_TRACE_RESTRICT_VARIABLE_UNDEFINED_RED);
			} else {
				SetDParam(1, STR_TRACE_RESTRICT_COUNTER_NAME);
				SetDParam(2, order->GetDestination());
			}
			SetDParam(3, order->GetXData());
			break;

		case OT_LABEL:
			switch (order->GetLabelSubType()) {
				case OLST_TEXT: {
					SetDParam(0, STR_ORDER_LABEL_TEXT);
					const char *text = order->GetLabelText();
					SetDParamStr(1, StrEmpty(text) ? "" : text);
					break;
				}

<<<<<<< HEAD
				case OLST_DEPARTURES_VIA:
					SetDParam(0, STR_ORDER_LABEL_DEPARTURES_VIA);
					if (Waypoint::IsValidID(order->GetDestination())) {
						SetDParam(1, STR_WAYPOINT_NAME);
					} else {
						SetDParam(1, STR_STATION_NAME);
					}
					SetDParam(2, order->GetDestination());
					break;
=======
				uint value = order->GetConditionValue();
				if (order->GetConditionVariable() == OCV_MAX_SPEED) value = ConvertSpeedToDisplaySpeed(value, v->type);
				SetDParam(4, value);
			}
>>>>>>> 1321e484

				default:
					SetDParam(0, STR_TRACE_RESTRICT_VARIABLE_UNDEFINED_RED);
					break;
			}
			break;

		default: NOT_REACHED();
	}

	int edge = DrawString(rtl ? left : middle, rtl ? middle : right, y, STR_ORDER_TEXT, colour);

	if (timetable && timetable_wait_time_valid && order->GetLeaveType() != OLT_NORMAL && edge != 0) {
		edge = DrawString(rtl ? left : edge + 3, rtl ? edge - 3 : right, y, STR_TIMETABLE_LEAVE_EARLY_ORDER + order->GetLeaveType() - OLT_LEAVE_EARLY, colour);
	}
	if (timetable && HasBit(v->vehicle_flags, VF_SCHEDULED_DISPATCH) && order->IsScheduledDispatchOrder(false) && edge != 0) {
		StringID str = order->IsWaitTimetabled() ? STR_TIMETABLE_SCHEDULED_DISPATCH_ORDER : STR_TIMETABLE_SCHEDULED_DISPATCH_ORDER_NO_WAIT_TIME;
		SetDParam(0, v->orders->GetScheduledDispatchScheduleCount() > 1 ? STR_TIMETABLE_SCHEDULED_DISPATCH_ORDER_SCHEDULE_INDEX : STR_EMPTY);
		SetDParam(1, order->GetDispatchScheduleIndex() + 1);
		edge = DrawString(rtl ? left : edge + 3, rtl ? edge - 3 : right, y, str, colour);
	}

	if (timetable && (timetable_wait_time_valid || order->IsType(OT_CONDITIONAL)) && order->IsWaitFixed() && edge != 0) {
		Dimension lock_d = GetSpriteSize(SPR_LOCK);
		DrawPixelInfo tmp_dpi;
		if (FillDrawPixelInfo(&tmp_dpi, rtl ? left : middle, y, rtl ? middle - left : right - middle, lock_d.height)) {
			AutoRestoreBackup dpi_backup(_cur_dpi, &tmp_dpi);

			DrawSprite(SPR_LOCK, PAL_NONE, rtl ? edge - 3 - lock_d.width - left : edge + 3 - middle, 0);
		}
	}
}

/**
 * Get the order command a vehicle can do in a given tile.
 * @param v Vehicle involved.
 * @param tile Tile being queried.
 * @return The order associated to vehicle v in given tile (or empty order if vehicle can do nothing in the tile).
 */
static Order GetOrderCmdFromTile(const Vehicle *v, TileIndex tile)
{
	/* Hack-ish; unpack order 0, so everything gets initialised with either zero
	 * or a suitable default value for the variable. Then also override the index
	 * as it is not coming from a pool, so would be initialised. */
	Order order(0);
	order.index = 0;

	/* check depot first */
	if (IsDepotTypeTile(tile, (TransportType)(uint)v->type) && IsInfraTileUsageAllowed(v->type, v->owner, tile)) {
		if (v->type == VEH_ROAD && ((GetPresentRoadTypes(tile) & RoadVehicle::From(v)->compatible_roadtypes) == 0)) {
			order.Free();
			return order;
		}
		order.MakeGoToDepot(v->type == VEH_AIRCRAFT ? GetStationIndex(tile) : GetDepotIndex(tile),
				ODTFB_PART_OF_ORDERS,
				((_settings_client.gui.new_nonstop || _settings_game.order.nonstop_only) && v->IsGroundVehicle()) ? ONSF_NO_STOP_AT_INTERMEDIATE_STATIONS : ONSF_STOP_EVERYWHERE);

		if (_ctrl_pressed) order.SetDepotOrderType((OrderDepotTypeFlags)(order.GetDepotOrderType() ^ ODTFB_SERVICE));

		return order;
	}

	/* check rail waypoint */
	if (IsRailWaypointTile(tile) &&
			v->type == VEH_TRAIN &&
			IsInfraTileUsageAllowed(VEH_TRAIN, v->owner, tile)) {
		order.MakeGoToWaypoint(GetStationIndex(tile));
		if (_settings_client.gui.new_nonstop != _ctrl_pressed || _settings_game.order.nonstop_only) order.SetNonStopType(ONSF_NO_STOP_AT_ANY_STATION);
		return order;
	}

	/* check road waypoint */
	if (IsRoadWaypointTile(tile) &&
			v->type == VEH_ROAD &&
			IsInfraTileUsageAllowed(VEH_ROAD, v->owner, tile)) {
		order.MakeGoToWaypoint(GetStationIndex(tile));
		if (_settings_client.gui.new_nonstop != _ctrl_pressed || _settings_game.order.nonstop_only) order.SetNonStopType(ONSF_NO_STOP_AT_ANY_STATION);
		return order;
	}

	/* check buoy (no ownership) */
	if (IsBuoyTile(tile) && v->type == VEH_SHIP) {
		order.MakeGoToWaypoint(GetStationIndex(tile));
		return order;
	}

	/* check for station or industry with neutral station */
	if (IsTileType(tile, MP_STATION) || IsTileType(tile, MP_INDUSTRY)) {
		const Station *st = nullptr;

		if (IsTileType(tile, MP_STATION)) {
			st = Station::GetByTile(tile);
		} else {
			const Industry *in = Industry::GetByTile(tile);
			st = in->neutral_station;
		}
		if (st != nullptr && IsInfraUsageAllowed(v->type, v->owner, st->owner)) {
			byte facil;
			switch (v->type) {
				case VEH_SHIP:     facil = FACIL_DOCK;    break;
				case VEH_TRAIN:    facil = FACIL_TRAIN;   break;
				case VEH_AIRCRAFT: facil = FACIL_AIRPORT; break;
				case VEH_ROAD:     facil = FACIL_BUS_STOP | FACIL_TRUCK_STOP; break;
				default: NOT_REACHED();
			}
			if (st->facilities & facil) {
				order.MakeGoToStation(st->index);
				if (_ctrl_pressed) order.SetLoadType(OLF_FULL_LOAD_ANY);
				if ((_settings_client.gui.new_nonstop || _settings_game.order.nonstop_only) && v->IsGroundVehicle()) order.SetNonStopType(ONSF_NO_STOP_AT_INTERMEDIATE_STATIONS);
				order.SetStopLocation(v->type == VEH_TRAIN ? (OrderStopLocation)(_settings_client.gui.stop_location) : OSL_PLATFORM_FAR_END);
				return order;
			}
		}
	}

	/* not found */
	order.Free();
	return order;
}

/** Hotkeys for order window. */
enum {
	OHK_SKIP,
	OHK_DELETE,
	OHK_GOTO,
	OHK_NONSTOP,
	OHK_VIA,
	OHK_FULLLOAD,
	OHK_UNLOAD,
	OHK_NEAREST_DEPOT,
	OHK_ALWAYS_SERVICE,
	OHK_TRANSFER,
	OHK_NO_UNLOAD,
	OHK_NO_LOAD,
};

/**
 * %Order window code for all vehicles.
 *
 * At the bottom of the window two button rows are located for changing the orders of the vehicle.
 *
 * \section top-row Top row
 * The top-row is for manipulating an individual order. What row is displayed depends on the type of vehicle, and whether or not you are the owner of the vehicle.
 *
 * The top-row buttons of one of your trains or road vehicles is one of the following three cases:
 * \verbatim
 * +-----------------+-----------------+-----------------+-----------------+
 * |    NON-STOP     |    FULL_LOAD    |     UNLOAD      |      REFIT      | (normal)
 * +-----------------+-----+-----------+-----------+-----+-----------------+
 * |       COND_VAR        |    COND_COMPARATOR    |      COND_VALUE       | (for conditional orders)
 * +-----------------+-----+-----------+-----------+-----+-----------------+
 * |    NON-STOP     |      REFIT      |     SERVICE     |     (empty)     | (for depot orders)
 * +-----------------+-----------------+-----------------+-----------------+
 * \endverbatim
 *
 * Airplanes and ships have one of the following three top-row button rows:
 * \verbatim
 * +-----------------+-----------------+-----------------+
 * |    FULL_LOAD    |     UNLOAD      |      REFIT      | (normal)
 * +-----------------+-----------------+-----------------+
 * |    COND_VAR     | COND_COMPARATOR |   COND_VALUE    | (for conditional orders)
 * +-----------------+--------+--------+-----------------+
 * |            REFIT         |          SERVICE         | (for depot order)
 * +--------------------------+--------------------------+
 * \endverbatim
 *
 * \section bottom-row Bottom row
 * The second row (the bottom row) is for manipulating the list of orders:
 * \verbatim
 * +-----------------+-----------------+-----------------+
 * |      SKIP       |     DELETE      |      GOTO       |
 * +-----------------+-----------------+-----------------+
 * \endverbatim
 *
 * For vehicles of other companies, both button rows are not displayed.
 */
struct OrdersWindow : public Window {
private:
	/** Under what reason are we using the PlaceObject functionality? */
	enum OrderPlaceObjectState {
		OPOS_NONE,
		OPOS_GOTO,
		OPOS_CONDITIONAL,
		OPOS_SHARE,
		OPOS_COND_VIA,
		OPOS_CONDITIONAL_RETARGET,
		OPOS_DEPARTURE_VIA,
		OPOS_END,
	};

	/** Displayed planes of the #NWID_SELECTION widgets. */
	enum DisplayPane {
		/* WID_O_SEL_TOP_ROW_GROUNDVEHICLE */
		DP_GROUNDVEHICLE_ROW_NORMAL      = 0, ///< Display the row for normal/depot orders in the top row of the train/rv order window.
		DP_GROUNDVEHICLE_ROW_CONDITIONAL = 1, ///< Display the row for conditional orders in the top row of the train/rv order window.
		DP_GROUNDVEHICLE_ROW_SLOT        = 2, ///< Display the row for release slot orders in the top row of the train/rv order window.
		DP_GROUNDVEHICLE_ROW_COUNTER     = 3, ///< Display the row for change counter orders in the top row of the train/rv order window.
		DP_GROUNDVEHICLE_ROW_TEXT_LABEL  = 4, ///< Display the row for text label orders in the top row of the train/rv order window.
		DP_GROUNDVEHICLE_ROW_EMPTY       = 5, ///< Display the row for no buttons in the top row of the train/rv order window.

		/* WID_O_SEL_TOP_LEFT */
		DP_LEFT_LOAD       = 0, ///< Display 'load' in the left button of the top row of the train/rv order window.
		DP_LEFT_REFIT      = 1, ///< Display 'refit' in the left button of the top row of the train/rv order window.
		DP_LEFT_REVERSE    = 2, ///< Display 'reverse' in the left button of the top row of the train/rv order window.

		/* WID_O_SEL_TOP_MIDDLE */
		DP_MIDDLE_UNLOAD   = 0, ///< Display 'unload' in the middle button of the top row of the train/rv order window.
		DP_MIDDLE_SERVICE  = 1, ///< Display 'service' in the middle button of the top row of the train/rv order window.

		/* WID_O_SEL_TOP_RIGHT */
		DP_RIGHT_EMPTY     = 0, ///< Display an empty panel in the right button of the top row of the train/rv order window.
		DP_RIGHT_REFIT     = 1, ///< Display 'refit' in the right button of the top  row of the train/rv order window.

		/* WID_O_SEL_TOP_ROW */
		DP_ROW_LOAD        = 0, ///< Display 'load' / 'unload' / 'refit' buttons in the top row of the ship/airplane order window.
		DP_ROW_DEPOT       = 1, ///< Display 'refit' / 'service' buttons in the top row of the ship/airplane order window.
		DP_ROW_CONDITIONAL = 2, ///< Display the conditional order buttons in the top row of the ship/airplane order window.
		DP_ROW_SLOT        = 3, ///< Display the release slot buttons in the top row of the ship/airplane order window.
		DP_ROW_COUNTER     = 4, ///< Display the change counter buttons in the top row of the ship/airplane order window.
		DP_ROW_TEXT_LABEL  = 5, ///< Display the text label buttons in the top row of the ship/airplane order window.
		DP_ROW_EMPTY       = 6, ///< Display no buttons in the top row of the ship/airplane order window.

		/* WID_O_SEL_COND_VALUE */
		DP_COND_VALUE_NUMBER = 0, ///< Display number widget
		DP_COND_VALUE_CARGO  = 1, ///< Display dropdown widget cargo types
		DP_COND_VALUE_SLOT   = 2, ///< Display dropdown widget tracerestrict slots

		/* WID_O_SEL_COND_AUX */
		DP_COND_AUX_CARGO = 0, ///< Display dropdown widget cargo types
		DP_COND_TIME_DATE = 1, ///< Display dropdown for current time/date field
		DP_COND_TIMETABLE = 2, ///< Display dropdown for timetable field
		DP_COND_COUNTER = 3,   ///< Display dropdown widget counters
		DP_COND_SCHED_SELECT = 4, ///< Display dropdown for scheduled dispatch schedule selection

		/* WID_O_SEL_COND_AUX2 */
		DP_COND_AUX2_VIA = 0, ///< Display via button
		DP_COND_AUX2_SCHED_TEST = 1, ///< Display dropdown for scheduled dispatch test selection

		/* WID_O_SEL_BOTTOM_LEFT */
		DP_BOTTOM_LEFT_SKIP        = 0, ///< Display 'skip' in the left button of the bottom row of the vehicle order window.
		DP_BOTTOM_LEFT_MANAGE_LIST = 1, ///< Display 'manage list' in the left button of the bottom row of the vehicle order window.

		/* WID_O_SEL_BOTTOM_MIDDLE */
		DP_BOTTOM_MIDDLE_DELETE       = 0, ///< Display 'delete' in the middle button of the bottom row of the vehicle order window.
		DP_BOTTOM_MIDDLE_STOP_SHARING = 1, ///< Display 'stop sharing' in the middle button of the bottom row of the vehicle order window.

		/* WID_O_SEL_SHARED */
		DP_SHARED_LIST       = 0, ///< Display shared order list button
		DP_SHARED_VEH_GROUP  = 1, ///< Display add veh to new group button

		/* WID_O_SEL_MGMT */
		DP_MGMT_BTN          = 0, ///< Display order management button
		DP_MGMT_LIST_BTN     = 1, ///< Display order list management button
	};

	int selected_order;
	VehicleOrderID order_over;         ///< Order over which another order is dragged, \c INVALID_VEH_ORDER_ID if none.
	OrderPlaceObjectState goto_type;
	const Vehicle *vehicle; ///< Vehicle owning the orders being displayed and manipulated.
	Scrollbar *vscroll;
	bool can_do_refit;     ///< Vehicle chain can be refitted in depot.
	bool can_do_autorefit; ///< Vehicle chain can be auto-refitted.
	int query_text_widget; ///< widget which most recently called ShowQueryString
	int current_aux_plane;
	int current_aux2_plane;
	int current_mgmt_plane;

	/**
	 * Return the memorised selected order.
	 * @return the memorised order if it is a valid one
	 *  else return the number of orders
	 */
	VehicleOrderID OrderGetSel() const
	{
		int num = this->selected_order;
		return (num >= 0 && num < vehicle->GetNumOrders()) ? num : vehicle->GetNumOrders();
	}

	/**
	 * Calculate the selected order.
	 * The calculation is based on the relative (to the window) y click position and
	 *  the position of the scrollbar.
	 *
	 * @param y Y-value of the click relative to the window origin
	 * @return The selected order if the order is valid, else return \c INVALID_VEH_ORDER_ID.
	 */
	VehicleOrderID GetOrderFromPt(int y)
	{
		NWidgetBase *nwid = this->GetWidget<NWidgetBase>(WID_O_ORDER_LIST);
		int sel = (y - nwid->pos_y - WidgetDimensions::scaled.framerect.top) / nwid->resize_y; // Selected line in the WID_O_ORDER_LIST panel.

		if ((uint)sel >= this->vscroll->GetCapacity()) return INVALID_VEH_ORDER_ID;

		sel += this->vscroll->GetPosition();

		return (sel <= vehicle->GetNumOrders() && sel >= 0) ? sel : INVALID_VEH_ORDER_ID;
	}

	/**
	 * Determine which strings should be displayed in the conditional comparator dropdown
	 *
	 * @param order the order to evaluate
	 * @return the StringIDs to display
	 */
	static const StringID *GetComparatorStrings(const Vehicle *v, const Order *order)
	{
		if (order == nullptr) return _order_conditional_condition;
		switch (order->GetConditionVariable()) {
			case OCV_FREE_PLATFORMS:
			case OCV_CARGO_WAITING:
				return _order_conditional_condition_has;

			case OCV_CARGO_ACCEPTANCE:
				return _order_conditional_condition_accepts;

			case OCV_SLOT_OCCUPANCY:
				return _order_conditional_condition_is_fully_occupied;

			case OCV_VEH_IN_SLOT:
				return v->type == VEH_TRAIN ? _order_conditional_condition_is_in_slot : _order_conditional_condition_is_in_slot_non_train;

			case OCV_DISPATCH_SLOT:
				return (order->GetConditionValue() % 2) == 0 ? _order_conditional_condition_dispatch_slot_first : _order_conditional_condition_dispatch_slot_last;

			default:
				return _order_conditional_condition;
		}
	}

	bool InsertNewOrder(uint64 order_pack)
	{
		return DoCommandPEx(this->vehicle->tile, this->vehicle->index, this->OrderGetSel(), order_pack, CMD_INSERT_ORDER | CMD_MSG(STR_ERROR_CAN_T_INSERT_NEW_ORDER), nullptr, nullptr, 0);
	}

	bool ModifyOrder(VehicleOrderID sel_ord, uint32 p2, bool error_msg = true, const char *text = nullptr)
	{
		return ::ModifyOrder(this->vehicle, sel_ord, p2, error_msg, text);
	}

	/**
	 * Handle the click on the goto button.
	 */
	void OrderClick_Goto(OrderPlaceObjectState type)
	{
		assert(type > OPOS_NONE && type < OPOS_END);

		static const HighLightStyle goto_place_style[OPOS_END - 1] = {
			HT_RECT | HT_VEHICLE, // OPOS_GOTO
			HT_NONE,              // OPOS_CONDITIONAL
			HT_VEHICLE,           // OPOS_SHARE
			HT_RECT,              // OPOS_COND_VIA
			HT_NONE,              // OPOS_CONDITIONAL_RETARGET
			HT_RECT,              // OPOS_DEPARTURE_VIA
		};
		SetObjectToPlaceWnd(ANIMCURSOR_PICKSTATION, PAL_NONE, goto_place_style[type - 1], this);
		this->goto_type = type;
		this->SetWidgetDirty(WID_O_GOTO);
		this->SetWidgetDirty(WID_O_COND_AUX_VIA);
		this->SetWidgetDirty(WID_O_MGMT_BTN);
	}

	/**
	 * Handle the click on the full load button.
	 * @param load_type Load flag to apply. If matches existing load type, toggles to default of 'load if possible'.
	 * @param toggle If we toggle or not (used for hotkey behavior)
	 */
	void OrderClick_FullLoad(OrderLoadFlags load_type, bool toggle = false)
	{
		VehicleOrderID sel_ord = this->OrderGetSel();
		const Order *order = this->vehicle->GetOrder(sel_ord);

		if (order == nullptr) return;

		if (toggle && order->GetLoadType() == load_type) {
			load_type = OLF_LOAD_IF_POSSIBLE; // reset to 'default'
		}
		if (order->GetLoadType() != load_type) {
			this->ModifyOrder(sel_ord, MOF_LOAD | (load_type << 8));
		}

		if (load_type == OLFB_CARGO_TYPE_LOAD) ShowCargoTypeOrdersWindow(this->vehicle, this, sel_ord, CTOWV_LOAD);
	}

	/**
	 * Handle the click on the service.
	 */
	void OrderClick_Service(int i)
	{
		VehicleOrderID sel_ord = this->OrderGetSel();

		if (i < 0) {
			const Order *order = this->vehicle->GetOrder(sel_ord);
			if (order == nullptr) return;
			i = (order->GetDepotOrderType() & ODTFB_SERVICE) ? DA_ALWAYS_GO : DA_SERVICE;
		}
		this->ModifyOrder(sel_ord, MOF_DEPOT_ACTION | (i << 8));
	}

	/**
	 * Handle the click on the service in nearest depot button.
	 */
	void OrderClick_NearestDepot()
	{
		Order order;
		order.next = nullptr;
		order.index = 0;
		order.MakeGoToDepot(INVALID_DEPOT, ODTFB_PART_OF_ORDERS,
				(_settings_client.gui.new_nonstop || _settings_game.order.nonstop_only) && this->vehicle->IsGroundVehicle() ? ONSF_NO_STOP_AT_INTERMEDIATE_STATIONS : ONSF_STOP_EVERYWHERE);
		order.SetDepotActionType(ODATFB_NEAREST_DEPOT);

		this->InsertNewOrder(order.Pack());
	}

	/**
	 * Handle the click on the release slot button.
	 */
	void OrderClick_ReleaseSlot()
	{
		Order order;
		order.next = nullptr;
		order.index = 0;
		order.MakeReleaseSlot();

		this->InsertNewOrder(order.Pack());
	}

	/**
	 * Handle the click on the change counter button.
	 */
	void OrderClick_ChangeCounter()
	{
		Order order;
		order.next = nullptr;
		order.index = 0;
		order.MakeChangeCounter();

		this->InsertNewOrder(order.Pack());
	}

	/**
	 * Handle the click on the text label button.
	 */
	void OrderClick_TextLabel()
	{
		Order order;
		order.next = nullptr;
		order.index = 0;
		order.MakeLabel(OLST_TEXT);

		this->InsertNewOrder(order.Pack());
	}

	/**
	 * Handle the click on the unload button.
	 * @param unload_type Unload flag to apply. If matches existing unload type, toggles to default of 'unload if possible'.
	 * @param toggle If we toggle or not (used for hotkey behavior)
	 */
	void OrderClick_Unload(OrderUnloadFlags unload_type, bool toggle = false)
	{
		VehicleOrderID sel_ord = this->OrderGetSel();
		const Order *order = this->vehicle->GetOrder(sel_ord);

		if (order == nullptr) return;

		if (toggle && order->GetUnloadType() == unload_type) {
			unload_type = OUF_UNLOAD_IF_POSSIBLE;
		}
		if (order->GetUnloadType() == unload_type && unload_type != OUFB_CARGO_TYPE_UNLOAD) return; // If we still match, do nothing

		if (order->GetUnloadType() != unload_type) {
			this->ModifyOrder(sel_ord, MOF_UNLOAD | (unload_type << 8));
		}

		if (unload_type == OUFB_TRANSFER || unload_type == OUFB_UNLOAD) {
			/* Transfer and unload orders with leave empty as default */
			this->ModifyOrder(sel_ord, MOF_LOAD | (OLFB_NO_LOAD << 8), false);
			this->SetWidgetDirty(WID_O_FULL_LOAD);
		} else if (unload_type == OUFB_CARGO_TYPE_UNLOAD) {
			ShowCargoTypeOrdersWindow(this->vehicle, this, sel_ord, CTOWV_UNLOAD);
		}
	}

	/**
	 * Handle the click on the nonstop button.
	 * @param non_stop what non-stop type to use; -1 to use the 'next' one, -2 to toggle the via state.
	 */
	void OrderClick_Nonstop(int non_stop)
	{
		if (!this->vehicle->IsGroundVehicle()) return;

		VehicleOrderID sel_ord = this->OrderGetSel();
		const Order *order = this->vehicle->GetOrder(sel_ord);

		if (order == nullptr || order->GetNonStopType() == non_stop) return;

		/* Keypress if negative, so 'toggle' to the next */
		if (non_stop == -1) {
			non_stop = order->GetNonStopType() ^ ONSF_NO_STOP_AT_INTERMEDIATE_STATIONS;
		} else if (non_stop == -2) {
			if (!order->IsType(OT_GOTO_STATION)) return;
			non_stop = order->GetNonStopType() ^ ONSF_NO_STOP_AT_DESTINATION_STATION;
		}

		this->SetWidgetDirty(WID_O_NON_STOP);
		this->ModifyOrder(sel_ord, MOF_NON_STOP | non_stop << 8);
	}

	/**
	 * Handle the click on the skip button.
	 * If ctrl is pressed, skip to selected order, else skip to current order + 1
	 */
	void OrderClick_Skip()
	{
		/* Don't skip when there's nothing to skip */
		if (_ctrl_pressed && this->vehicle->cur_implicit_order_index == this->OrderGetSel()) return;
		if (this->vehicle->GetNumOrders() <= 1) return;

		DoCommandP(this->vehicle->tile, this->vehicle->index, _ctrl_pressed ? this->OrderGetSel() : ((this->vehicle->cur_implicit_order_index + 1) % this->vehicle->GetNumOrders()),
				CMD_SKIP_TO_ORDER | CMD_MSG(_ctrl_pressed ? STR_ERROR_CAN_T_SKIP_TO_ORDER : STR_ERROR_CAN_T_SKIP_ORDER));
	}

	/**
	 * Handle the click on the delete button.
	 */
	void OrderClick_Delete()
	{
		/* When networking, move one order lower */
		int selected = this->selected_order + (int)_networking;

		if (DoCommandP(this->vehicle->tile, this->vehicle->index, this->OrderGetSel(), CMD_DELETE_ORDER | CMD_MSG(STR_ERROR_CAN_T_DELETE_THIS_ORDER))) {
			this->selected_order = selected >= this->vehicle->GetNumOrders() ? -1 : selected;
			this->UpdateButtonState();
		}
	}

	/**
	 * Handle the click on the 'stop sharing' button.
	 * If 'End of Shared Orders' isn't selected, do nothing. If Ctrl is pressed, call OrderClick_Delete and exit.
	 * To stop sharing this vehicle order list, we copy the orders of a vehicle that share this order list. That way we
	 * exit the group of shared vehicles while keeping the same order list.
	 */
	void OrderClick_StopSharing()
	{
		/* Don't try to stop sharing orders if 'End of Shared Orders' isn't selected. */
		if (!this->vehicle->IsOrderListShared() || this->selected_order != this->vehicle->GetNumOrders()) return;
		/* If Ctrl is pressed, delete the order list as if we clicked the 'Delete' button. */
		if (_ctrl_pressed) {
			this->OrderClick_Delete();
			return;
		}

		/* Get another vehicle that share orders with this vehicle. */
		Vehicle *other_shared = (this->vehicle->FirstShared() == this->vehicle) ? this->vehicle->NextShared() : this->vehicle->PreviousShared();
		/* Copy the order list of the other vehicle. */
		if (DoCommandP(this->vehicle->tile, this->vehicle->index | CO_COPY << 30, other_shared->index, CMD_CLONE_ORDER | CMD_MSG(STR_ERROR_CAN_T_STOP_SHARING_ORDER_LIST))) {
			this->UpdateButtonState();
		}
	}

	/**
	 * Handle the click on the refit button.
	 * If ctrl is pressed, cancel refitting, else show the refit window.
	 * @param i Selected refit command.
	 * @param auto_refit Select refit for auto-refitting.
	 */
	void OrderClick_Refit(int i, bool auto_refit)
	{
		if (_ctrl_pressed) {
			/* Cancel refitting */
			DoCommandP(this->vehicle->tile, this->vehicle->index, (this->OrderGetSel() << 16) | (CT_NO_REFIT << 8) | CT_NO_REFIT, CMD_ORDER_REFIT);
		} else {
			if (i == 1) { // Auto-refit to available cargo type.
				DoCommandP(this->vehicle->tile, this->vehicle->index, (this->OrderGetSel() << 16) | CT_AUTO_REFIT, CMD_ORDER_REFIT);
			} else {
				ShowVehicleRefitWindow(this->vehicle, this->OrderGetSel(), this, auto_refit);
			}
		}
	}

	/**
	 * Handle the click on the reverse order list button.
	 */
	void OrderClick_ReverseOrderList(uint subcommand)
	{
		DoCommandP(this->vehicle->tile, this->vehicle->index, subcommand, CMD_REVERSE_ORDER_LIST | CMD_MSG(STR_ERROR_CAN_T_MOVE_THIS_ORDER));
	}

	/** Cache auto-refittability of the vehicle chain. */
	void UpdateAutoRefitState()
	{
		this->can_do_refit = false;
		this->can_do_autorefit = false;
		for (const Vehicle *w = this->vehicle; w != nullptr; w = w->IsArticulatedCallbackVehicleType() ? w->Next() : nullptr) {
			if (IsEngineRefittable(w->engine_type)) this->can_do_refit = true;
			if (HasBit(Engine::Get(w->engine_type)->info.misc_flags, EF_AUTO_REFIT)) this->can_do_autorefit = true;
		}
	}

	int GetOrderManagementPlane() const
	{
		if (_settings_client.gui.show_order_management_button) {
			return this->selected_order == this->vehicle->GetNumOrders() ? DP_MGMT_LIST_BTN : DP_MGMT_BTN;
		} else {
			return SZSP_NONE;
		}
	}

public:
	OrdersWindow(WindowDesc *desc, const Vehicle *v) : Window(desc)
	{
		this->vehicle = v;

		this->CreateNestedTree();
		this->vscroll = this->GetScrollbar(WID_O_SCROLLBAR);
		this->GetWidget<NWidgetStacked>(WID_O_SEL_OCCUPANCY)->SetDisplayedPlane(_settings_client.gui.show_order_occupancy_by_default ? 0 : SZSP_NONE);
		this->SetWidgetLoweredState(WID_O_OCCUPANCY_TOGGLE, _settings_client.gui.show_order_occupancy_by_default);
		this->current_aux_plane = SZSP_NONE;
		this->current_aux2_plane = SZSP_NONE;
		this->current_mgmt_plane = this->GetOrderManagementPlane();
		if (v->owner == _local_company) {
			this->GetWidget<NWidgetStacked>(WID_O_SEL_COND_AUX)->SetDisplayedPlane(this->current_aux_plane);
			this->GetWidget<NWidgetStacked>(WID_O_SEL_COND_AUX2)->SetDisplayedPlane(this->current_aux2_plane);
			this->GetWidget<NWidgetStacked>(WID_O_SEL_MGMT)->SetDisplayedPlane(this->current_mgmt_plane);
		}
		this->FinishInitNested(v->index);
		if (v->owner == _local_company) {
			this->DisableWidget(WID_O_EMPTY);
		}

		this->selected_order = -1;
		this->order_over = INVALID_VEH_ORDER_ID;
		this->goto_type = OPOS_NONE;
		this->owner = v->owner;

		this->UpdateAutoRefitState();

		if (_settings_client.gui.quick_goto && v->owner == _local_company) {
			/* If there are less than 2 station, make Go To active. */
			int station_orders = 0;
			for(const Order *order : v->Orders()) {
				if (order->IsType(OT_GOTO_STATION)) station_orders++;
			}

			if (station_orders < 2) this->OrderClick_Goto(OPOS_GOTO);
		}
		this->OnInvalidateData(VIWD_MODIFY_ORDERS);
	}

	~OrdersWindow()
	{
		DeleteWindowById(WC_VEHICLE_CARGO_TYPE_LOAD_ORDERS, this->window_number, false);
		DeleteWindowById(WC_VEHICLE_CARGO_TYPE_UNLOAD_ORDERS, this->window_number, false);
		if (!FocusWindowById(WC_VEHICLE_VIEW, this->window_number)) {
			MarkAllRouteStepsDirty(this->vehicle);
		}
	}

	void UpdateWidgetSize(int widget, Dimension *size, const Dimension &padding, Dimension *fill, Dimension *resize) override
	{
		switch (widget) {
			case WID_O_OCCUPANCY_LIST:
				SetDParamMaxValue(0, 100);
				size->width = GetStringBoundingBox(STR_ORDERS_OCCUPANCY_PERCENT).width + 10 + WidgetDimensions::unscaled.framerect.Horizontal();
				/* FALL THROUGH */

			case WID_O_SEL_OCCUPANCY:
			case WID_O_ORDER_LIST:
				resize->height = FONT_HEIGHT_NORMAL;
				size->height = 6 * resize->height + padding.height;
				break;

			case WID_O_COND_VARIABLE: {
				Dimension d = {0, 0};
				for (uint i = 0; i < lengthof(_order_conditional_variable); i++) {
					if (this->vehicle->type != VEH_TRAIN && _order_conditional_variable[i] == OCV_FREE_PLATFORMS) {
						continue;
					}
					d = maxdim(d, GetStringBoundingBox(OrderStringForVariable(this->vehicle, _order_conditional_variable[i])));
				}
				d.width += padding.width;
				d.height += padding.height;
				*size = maxdim(*size, d);
				break;
			}

			case WID_O_COND_COMPARATOR: {
				Dimension d = {0, 0};
				for (int i = 0; _order_conditional_condition[i] != INVALID_STRING_ID; i++) {
					d = maxdim(d, GetStringBoundingBox(_order_conditional_condition[i]));
				}
				d.width += padding.width;
				d.height += padding.height;
				*size = maxdim(*size, d);
				break;
			}

			case WID_O_OCCUPANCY_TOGGLE:
				SetDParamMaxValue(0, 100);
				size->width = GetStringBoundingBox(STR_ORDERS_OCCUPANCY_PERCENT).width + 10 + WidgetDimensions::unscaled.framerect.Horizontal();
				break;

			case WID_O_TIMETABLE_VIEW: {
				Dimension d = GetStringBoundingBox(STR_ORDERS_TIMETABLE_VIEW);
				Dimension spr_d = GetSpriteSize(SPR_WARNING_SIGN);
				d.width += spr_d.width + WidgetDimensions::scaled.hsep_normal;
				d.height = std::max(d.height, spr_d.height);
				d.width += padding.width;
				d.height += padding.height;
				*size = maxdim(*size, d);
				break;
			}
		}
	}

	/**
	 * Some data on this window has become invalid.
	 * @param data Information about the changed data.
	 * @param gui_scope Whether the call is done from GUI scope. You may not do everything when not in GUI scope. See #InvalidateWindowData() for details.
	 */
	void OnInvalidateData(int data = 0, bool gui_scope = true) override
	{
		VehicleOrderID from = INVALID_VEH_ORDER_ID;
		VehicleOrderID to   = INVALID_VEH_ORDER_ID;

		switch (data) {
			case VIWD_AUTOREPLACE:
				/* Autoreplace replaced the vehicle */
				this->vehicle = Vehicle::Get(this->window_number);
				FALLTHROUGH;

			case VIWD_CONSIST_CHANGED:
				/* Vehicle composition was changed. */
				this->UpdateAutoRefitState();
				break;

			case VIWD_REMOVE_ALL_ORDERS:
				/* Removed / replaced all orders (after deleting / sharing) */
				if (this->selected_order == -1) break;

				this->DeleteChildWindows();
				HideDropDownMenu(this);
				this->selected_order = -1;
				break;

			case VIWD_MODIFY_ORDERS:
				/* Some other order changes */
				break;

			default:
				if (gui_scope) break; // only do this once; from command scope
				from = GB(data, 0, 16);
				to   = GB(data, 16, 16);
				/* Moving an order. If one of these is INVALID_VEH_ORDER_ID, then
				 * the order is being created / removed */
				if (this->selected_order == -1) break;

				if (from == to) break; // no need to change anything

				if (from != this->selected_order) {
					/* Moving from preceding order? */
					this->selected_order -= (int)(from <= this->selected_order);
					/* Moving to   preceding order? */
					this->selected_order += (int)(to   <= this->selected_order);
					break;
				}

				/* Now we are modifying the selected order */
				if (to == INVALID_VEH_ORDER_ID) {
					/* Deleting selected order */
					this->DeleteChildWindows();
					HideDropDownMenu(this);
					this->selected_order = -1;
					break;
				}

				/* Moving selected order */
				this->selected_order = to;
				break;
		}

		this->vscroll->SetCount(this->vehicle->GetNumOrders() + 1);
		if (gui_scope) {
			this->UpdateButtonState();
			InvalidateWindowClassesData(WC_VEHICLE_CARGO_TYPE_LOAD_ORDERS, 0);
			InvalidateWindowClassesData(WC_VEHICLE_CARGO_TYPE_UNLOAD_ORDERS, 0);
		}

		/* Scroll to the new order. */
		if (from == INVALID_VEH_ORDER_ID && to != INVALID_VEH_ORDER_ID && !this->vscroll->IsVisible(to)) {
			this->vscroll->ScrollTowards(to);
		}
	}

	virtual EventState OnCTRLStateChange() override
	{
		this->UpdateButtonState();
		return ES_NOT_HANDLED;
	}

	void UpdateButtonState()
	{
		if (this->vehicle->owner != _local_company) {
			this->GetWidget<NWidgetStacked>(WID_O_SEL_OCCUPANCY)->SetDisplayedPlane(IsWidgetLowered(WID_O_OCCUPANCY_TOGGLE) ? 0 : SZSP_NONE);
			return; // No buttons are displayed with competitor order windows.
		}

		bool shared_orders = this->vehicle->IsOrderListShared();
		VehicleOrderID sel = this->OrderGetSel();
		const Order *order = this->vehicle->GetOrder(sel);

		/* Second row. */
		/* skip */
		this->SetWidgetDisabledState(WID_O_SKIP, this->vehicle->GetNumOrders() <= 1);

		/* delete / stop sharing */
		NWidgetStacked *delete_sel = this->GetWidget<NWidgetStacked>(WID_O_SEL_BOTTOM_MIDDLE);
		if (shared_orders && this->selected_order == this->vehicle->GetNumOrders()) {
			/* The 'End of Shared Orders' order is selected, show the 'stop sharing' button. */
			delete_sel->SetDisplayedPlane(DP_BOTTOM_MIDDLE_STOP_SHARING);
		} else {
			/* The 'End of Shared Orders' order isn't selected, show the 'delete' button. */
			delete_sel->SetDisplayedPlane(DP_BOTTOM_MIDDLE_DELETE);
			this->SetWidgetDisabledState(WID_O_DELETE,
				(uint)this->vehicle->GetNumOrders() + ((shared_orders || this->vehicle->GetNumOrders() != 0) ? 1 : 0) <= (uint)this->selected_order);

			/* Set the tooltip of the 'delete' button depending on whether the
			 * 'End of Orders' order or a regular order is selected. */
			NWidgetCore *nwi = this->GetWidget<NWidgetCore>(WID_O_DELETE);
			if (this->selected_order == this->vehicle->GetNumOrders()) {
				nwi->SetDataTip(STR_ORDERS_DELETE_BUTTON, STR_ORDERS_DELETE_ALL_TOOLTIP);
			} else {
				nwi->SetDataTip(STR_ORDERS_DELETE_BUTTON, STR_ORDERS_DELETE_TOOLTIP);
			}
		}

		/* skip / extra menu */
		NWidgetStacked *skip_sel = this->GetWidget<NWidgetStacked>(WID_O_SEL_BOTTOM_LEFT);
		NWidgetLeaf *manage_list_dropdown = this->GetWidget<NWidgetLeaf>(WID_O_MANAGE_LIST);
		skip_sel->SetDisplayedPlane((manage_list_dropdown->IsLowered() ||
				(!_settings_client.gui.show_order_management_button && _ctrl_pressed && this->selected_order == this->vehicle->GetNumOrders()))
				? DP_BOTTOM_LEFT_MANAGE_LIST : DP_BOTTOM_LEFT_SKIP);

		/* First row. */
		this->RaiseWidget(WID_O_FULL_LOAD);
		this->RaiseWidget(WID_O_UNLOAD);
		this->RaiseWidget(WID_O_SERVICE);

		/* Selection widgets. */
		/* Train or road vehicle. */
		NWidgetStacked *train_row_sel = this->GetWidget<NWidgetStacked>(WID_O_SEL_TOP_ROW_GROUNDVEHICLE);
		NWidgetStacked *left_sel      = this->GetWidget<NWidgetStacked>(WID_O_SEL_TOP_LEFT);
		NWidgetStacked *middle_sel    = this->GetWidget<NWidgetStacked>(WID_O_SEL_TOP_MIDDLE);
		NWidgetStacked *right_sel     = this->GetWidget<NWidgetStacked>(WID_O_SEL_TOP_RIGHT);
		/* Ship or airplane. */
		NWidgetStacked *row_sel = this->GetWidget<NWidgetStacked>(WID_O_SEL_TOP_ROW);
		assert(row_sel != nullptr || (train_row_sel != nullptr && left_sel != nullptr && middle_sel != nullptr && right_sel != nullptr));

		NWidgetStacked *aux_sel = this->GetWidget<NWidgetStacked>(WID_O_SEL_COND_AUX);
		NWidgetStacked *aux2_sel = this->GetWidget<NWidgetStacked>(WID_O_SEL_COND_AUX2);
		NWidgetStacked *mgmt_sel = this->GetWidget<NWidgetStacked>(WID_O_SEL_MGMT);
		mgmt_sel->SetDisplayedPlane(this->GetOrderManagementPlane());

		auto aux_plane_guard = scope_guard([&]() {
			if (this->current_aux_plane != aux_sel->shown_plane) {
				this->current_aux_plane = aux_sel->shown_plane;
				this->ReInit();
			}
			if (this->current_aux2_plane != aux2_sel->shown_plane) {
				this->current_aux2_plane = aux2_sel->shown_plane;
				this->ReInit();
			}
			if ((this->current_mgmt_plane == SZSP_NONE) != (mgmt_sel->shown_plane == SZSP_NONE)) {
				this->current_mgmt_plane = mgmt_sel->shown_plane;
				this->ReInit();
			} else if (this->current_mgmt_plane != mgmt_sel->shown_plane) {
				this->current_mgmt_plane = mgmt_sel->shown_plane;
			}
		});

		if (order == nullptr) {
			if (row_sel != nullptr) {
				row_sel->SetDisplayedPlane(DP_ROW_LOAD);
			} else {
				train_row_sel->SetDisplayedPlane(DP_GROUNDVEHICLE_ROW_NORMAL);
				left_sel->SetDisplayedPlane(DP_LEFT_LOAD);
				middle_sel->SetDisplayedPlane(DP_MIDDLE_UNLOAD);
				right_sel->SetDisplayedPlane(DP_RIGHT_EMPTY);
				this->DisableWidget(WID_O_NON_STOP);
				this->RaiseWidget(WID_O_NON_STOP);
			}
			this->DisableWidget(WID_O_FULL_LOAD);
			this->DisableWidget(WID_O_UNLOAD);
			this->DisableWidget(WID_O_REFIT_DROPDOWN);
			this->DisableWidget(WID_O_MGMT_BTN);
		} else {
			this->SetWidgetDisabledState(WID_O_FULL_LOAD, (order->GetNonStopType() & ONSF_NO_STOP_AT_DESTINATION_STATION) != 0); // full load
			this->SetWidgetDisabledState(WID_O_UNLOAD,    (order->GetNonStopType() & ONSF_NO_STOP_AT_DESTINATION_STATION) != 0); // unload
			this->EnableWidget(WID_O_MGMT_BTN);

			switch (order->GetType()) {
				case OT_GOTO_STATION:
					if (row_sel != nullptr) {
						row_sel->SetDisplayedPlane(DP_ROW_LOAD);
					} else {
						train_row_sel->SetDisplayedPlane(DP_GROUNDVEHICLE_ROW_NORMAL);
						left_sel->SetDisplayedPlane(DP_LEFT_LOAD);
						middle_sel->SetDisplayedPlane(DP_MIDDLE_UNLOAD);
						right_sel->SetDisplayedPlane(DP_RIGHT_REFIT);
						this->EnableWidget(WID_O_NON_STOP);
						this->SetWidgetLoweredState(WID_O_NON_STOP, order->GetNonStopType() & ONSF_NO_STOP_AT_INTERMEDIATE_STATIONS);
					}
					this->SetWidgetLoweredState(WID_O_FULL_LOAD, order->GetLoadType() == OLF_FULL_LOAD_ANY);
					this->SetWidgetLoweredState(WID_O_UNLOAD, order->GetUnloadType() == OUFB_UNLOAD);

					/* Can only do refitting when stopping at the destination and loading cargo.
					 * Also enable the button if a refit is already set to allow clearing it. */
					this->SetWidgetDisabledState(WID_O_REFIT_DROPDOWN,
							order->GetLoadType() == OLFB_NO_LOAD || (order->GetNonStopType() & ONSF_NO_STOP_AT_DESTINATION_STATION) ||
							((!this->can_do_refit || !this->can_do_autorefit) && !order->IsRefit()));

					break;

				case OT_GOTO_WAYPOINT:
					if (row_sel != nullptr) {
						row_sel->SetDisplayedPlane(DP_ROW_LOAD);
					} else {
						train_row_sel->SetDisplayedPlane(DP_GROUNDVEHICLE_ROW_NORMAL);
						left_sel->SetDisplayedPlane(DP_LEFT_REVERSE);
						middle_sel->SetDisplayedPlane(DP_MIDDLE_UNLOAD);
						right_sel->SetDisplayedPlane(DP_RIGHT_EMPTY);
						this->EnableWidget(WID_O_NON_STOP);
						this->SetWidgetLoweredState(WID_O_NON_STOP, order->GetNonStopType() & ONSF_NO_STOP_AT_INTERMEDIATE_STATIONS);
						this->EnableWidget(WID_O_REVERSE);
						this->SetWidgetLoweredState(WID_O_REVERSE, order->GetWaypointFlags() & OWF_REVERSE);
					}
					this->DisableWidget(WID_O_UNLOAD);
					this->DisableWidget(WID_O_REFIT_DROPDOWN);
					break;

				case OT_GOTO_DEPOT:
					if (row_sel != nullptr) {
						row_sel->SetDisplayedPlane(DP_ROW_DEPOT);
					} else {
						train_row_sel->SetDisplayedPlane(DP_GROUNDVEHICLE_ROW_NORMAL);
						left_sel->SetDisplayedPlane(DP_LEFT_REFIT);
						middle_sel->SetDisplayedPlane(DP_MIDDLE_SERVICE);
						right_sel->SetDisplayedPlane(DP_RIGHT_EMPTY);
						this->EnableWidget(WID_O_NON_STOP);
						this->SetWidgetLoweredState(WID_O_NON_STOP, order->GetNonStopType() & ONSF_NO_STOP_AT_INTERMEDIATE_STATIONS);
					}
					/* Disable refit button if the order is no 'always go' order.
					 * However, keep the service button enabled for refit-orders to allow clearing refits (without knowing about ctrl). */
					this->SetWidgetDisabledState(WID_O_REFIT,
							(order->GetDepotOrderType() & ODTFB_SERVICE) || (order->GetDepotActionType() & ODATFB_HALT) ||
							(!this->can_do_refit && !order->IsRefit()));
					this->SetWidgetLoweredState(WID_O_SERVICE, order->GetDepotOrderType() & ODTFB_SERVICE);
					break;

				case OT_CONDITIONAL: {
					if (row_sel != nullptr) {
						row_sel->SetDisplayedPlane(DP_ROW_CONDITIONAL);
					} else {
						train_row_sel->SetDisplayedPlane(DP_GROUNDVEHICLE_ROW_CONDITIONAL);
					}

					OrderConditionVariable ocv = (order == nullptr) ? OCV_LOAD_PERCENTAGE : order->GetConditionVariable();
					bool is_cargo = (ocv == OCV_CARGO_ACCEPTANCE || ocv == OCV_CARGO_WAITING);
					bool is_slot_occupancy = (ocv == OCV_SLOT_OCCUPANCY || ocv == OCV_VEH_IN_SLOT);
					bool is_auxiliary_cargo = (ocv == OCV_CARGO_LOAD_PERCENTAGE || ocv == OCV_CARGO_WAITING_AMOUNT);
					bool is_counter = (ocv == OCV_COUNTER_VALUE);
					bool is_time_date = (ocv == OCV_TIME_DATE);
					bool is_timetable = (ocv == OCV_TIMETABLE);
					bool is_sched_dispatch = (ocv == OCV_DISPATCH_SLOT);

					if (is_cargo) {
						if (order == nullptr || !CargoSpec::Get(order->GetConditionValue())->IsValid()) {
							this->GetWidget<NWidgetCore>(WID_O_COND_CARGO)->widget_data = STR_NEWGRF_INVALID_CARGO;
						} else {
							this->GetWidget<NWidgetCore>(WID_O_COND_CARGO)->widget_data = CargoSpec::Get(order->GetConditionValue())->name;
						}
						this->GetWidget<NWidgetStacked>(WID_O_SEL_COND_VALUE)->SetDisplayedPlane(DP_COND_VALUE_CARGO);
					} else if (is_slot_occupancy) {
						TraceRestrictSlotID slot_id = (order != nullptr && TraceRestrictSlot::IsValidID(order->GetXData()) ? order->GetXData() : INVALID_TRACE_RESTRICT_SLOT_ID);

						this->GetWidget<NWidgetCore>(WID_O_COND_SLOT)->widget_data = (slot_id != INVALID_TRACE_RESTRICT_SLOT_ID) ? STR_TRACE_RESTRICT_SLOT_NAME : STR_TRACE_RESTRICT_VARIABLE_UNDEFINED;
						this->GetWidget<NWidgetStacked>(WID_O_SEL_COND_VALUE)->SetDisplayedPlane(DP_COND_VALUE_SLOT);
					} else if (is_sched_dispatch) {
						this->GetWidget<NWidgetStacked>(WID_O_SEL_COND_VALUE)->SetDisplayedPlane(SZSP_NONE);
					} else {
						this->GetWidget<NWidgetStacked>(WID_O_SEL_COND_VALUE)->SetDisplayedPlane(DP_COND_VALUE_NUMBER);
					}

					if (is_auxiliary_cargo) {
						if (order == nullptr || !CargoSpec::Get(order->GetConditionValue())->IsValid()) {
							this->GetWidget<NWidgetCore>(WID_O_COND_AUX_CARGO)->widget_data = STR_NEWGRF_INVALID_CARGO;
						} else {
							this->GetWidget<NWidgetCore>(WID_O_COND_AUX_CARGO)->widget_data = CargoSpec::Get(order->GetConditionValue())->name;
						}
						aux_sel->SetDisplayedPlane(DP_COND_AUX_CARGO);
					} else if (is_counter) {
						TraceRestrictCounterID ctr_id = (order != nullptr && TraceRestrictCounter::IsValidID(GB(order->GetXData(), 16, 16)) ? GB(order->GetXData(), 16, 16) : INVALID_TRACE_RESTRICT_COUNTER_ID);

						this->GetWidget<NWidgetCore>(WID_O_COND_COUNTER)->widget_data = (ctr_id != INVALID_TRACE_RESTRICT_COUNTER_ID) ? STR_TRACE_RESTRICT_COUNTER_NAME : STR_TRACE_RESTRICT_VARIABLE_UNDEFINED;
						aux_sel->SetDisplayedPlane(DP_COND_COUNTER);
					} else if (is_time_date) {
						this->GetWidget<NWidgetCore>(WID_O_COND_TIME_DATE)->widget_data = STR_TRACE_RESTRICT_TIME_MINUTE_ITEM + order->GetConditionValue();
						aux_sel->SetDisplayedPlane(DP_COND_TIME_DATE);
					} else if (is_timetable) {
						this->GetWidget<NWidgetCore>(WID_O_COND_TIMETABLE)->widget_data = STR_TRACE_RESTRICT_TIMETABLE_LATENESS + order->GetConditionValue();
						aux_sel->SetDisplayedPlane(DP_COND_TIMETABLE);
					} else if (is_sched_dispatch) {
						this->GetWidget<NWidgetCore>(WID_O_COND_SCHED_SELECT)->widget_data = STR_BLACK_STRING1;
						aux_sel->SetDisplayedPlane(DP_COND_SCHED_SELECT);
					} else {
						aux_sel->SetDisplayedPlane(SZSP_NONE);
					}

					if (ocv == OCV_CARGO_WAITING_AMOUNT) {
						aux2_sel->SetDisplayedPlane(DP_COND_AUX2_VIA);
					} else if (is_sched_dispatch) {
						this->GetWidget<NWidgetCore>(WID_O_COND_SCHED_TEST)->widget_data = STR_TRACE_RESTRICT_DISPATCH_SLOT_SHORT_NEXT + (order->GetConditionValue() / 2);
						aux2_sel->SetDisplayedPlane(DP_COND_AUX2_SCHED_TEST);
					} else {
						aux2_sel->SetDisplayedPlane(SZSP_NONE);
					}

					/* Set the strings for the dropdown boxes. */
					this->GetWidget<NWidgetCore>(WID_O_COND_VARIABLE)->widget_data   = OrderStringForVariable(this->vehicle, ocv);
					this->GetWidget<NWidgetCore>(WID_O_COND_COMPARATOR)->widget_data = GetComparatorStrings(this->vehicle, order)[order->GetConditionComparator()];
					this->GetWidget<NWidgetCore>(WID_O_COND_VALUE)->widget_data = (ocv == OCV_TIME_DATE && order->GetConditionValue() == TRTDVF_HOUR_MINUTE) ? STR_BLACK_TIME_HHMM : STR_BLACK_COMMA;
					this->SetWidgetDisabledState(WID_O_COND_COMPARATOR, ocv == OCV_UNCONDITIONALLY || ocv == OCV_PERCENT);
					this->SetWidgetDisabledState(WID_O_COND_VALUE, ocv == OCV_REQUIRES_SERVICE || ocv == OCV_UNCONDITIONALLY);
					break;
				}

				case OT_RELEASE_SLOT: {
					if (row_sel != nullptr) {
						row_sel->SetDisplayedPlane(DP_ROW_SLOT);
					} else {
						train_row_sel->SetDisplayedPlane(DP_GROUNDVEHICLE_ROW_SLOT);
					}

					TraceRestrictSlotID slot_id = (order != nullptr && TraceRestrictSlot::IsValidID(order->GetDestination()) ? order->GetDestination() : INVALID_TRACE_RESTRICT_SLOT_ID);

					this->GetWidget<NWidgetCore>(WID_O_RELEASE_SLOT)->widget_data = (slot_id != INVALID_TRACE_RESTRICT_SLOT_ID) ? STR_TRACE_RESTRICT_SLOT_NAME : STR_TRACE_RESTRICT_VARIABLE_UNDEFINED;
					break;
				}

				case OT_COUNTER: {
					if (row_sel != nullptr) {
						row_sel->SetDisplayedPlane(DP_ROW_COUNTER);
					} else {
						train_row_sel->SetDisplayedPlane(DP_GROUNDVEHICLE_ROW_COUNTER);
					}

					TraceRestrictCounterID ctr_id = (order != nullptr && TraceRestrictCounter::IsValidID(order->GetDestination()) ? order->GetDestination() : INVALID_TRACE_RESTRICT_COUNTER_ID);

					this->GetWidget<NWidgetCore>(WID_O_CHANGE_COUNTER)->widget_data = (ctr_id != INVALID_TRACE_RESTRICT_COUNTER_ID) ? STR_TRACE_RESTRICT_COUNTER_NAME : STR_TRACE_RESTRICT_VARIABLE_UNDEFINED;
					break;
				}

				case OT_LABEL: {
					if (row_sel != nullptr) {
						row_sel->SetDisplayedPlane(order->GetLabelSubType() == OLST_TEXT ? DP_ROW_TEXT_LABEL : DP_ROW_EMPTY);
					} else {
						train_row_sel->SetDisplayedPlane(order->GetLabelSubType() == OLST_TEXT ? DP_GROUNDVEHICLE_ROW_TEXT_LABEL : DP_GROUNDVEHICLE_ROW_EMPTY);
					}
					break;
				}

				default: // every other order
					if (row_sel != nullptr) {
						row_sel->SetDisplayedPlane(DP_ROW_LOAD);
					} else {
						train_row_sel->SetDisplayedPlane(DP_GROUNDVEHICLE_ROW_NORMAL);
						left_sel->SetDisplayedPlane(DP_LEFT_LOAD);
						middle_sel->SetDisplayedPlane(DP_MIDDLE_UNLOAD);
						right_sel->SetDisplayedPlane(DP_RIGHT_EMPTY);
						this->DisableWidget(WID_O_NON_STOP);
					}
					this->DisableWidget(WID_O_FULL_LOAD);
					this->DisableWidget(WID_O_UNLOAD);
					this->DisableWidget(WID_O_REFIT_DROPDOWN);
					break;
			}
		}

		this->GetWidget<NWidgetStacked>(WID_O_SEL_SHARED)->SetDisplayedPlane(_ctrl_pressed ? DP_SHARED_VEH_GROUP : DP_SHARED_LIST);

		/* Disable list of vehicles with the same shared orders if there is no list */
		this->SetWidgetDisabledState(WID_O_SHARED_ORDER_LIST, !(shared_orders || _settings_client.gui.enable_single_veh_shared_order_gui));

		this->GetWidget<NWidgetStacked>(WID_O_SEL_OCCUPANCY)->SetDisplayedPlane(IsWidgetLowered(WID_O_OCCUPANCY_TOGGLE) ? 0 : SZSP_NONE);

		this->SetDirty();
	}

	void OnPaint() override
	{
		if (this->vehicle->owner != _local_company) {
			this->selected_order = -1; // Disable selection any selected row at a competitor order window.
		} else {
			this->SetWidgetLoweredState(WID_O_GOTO, this->goto_type != OPOS_NONE && this->goto_type != OPOS_COND_VIA && this->goto_type != OPOS_CONDITIONAL_RETARGET);
			this->SetWidgetLoweredState(WID_O_COND_AUX_VIA, this->goto_type == OPOS_COND_VIA);
			this->SetWidgetLoweredState(WID_O_MGMT_BTN, this->goto_type == OPOS_CONDITIONAL_RETARGET);
		}
		this->DrawWidgets();
	}

	void DrawWidget(const Rect &r, int widget) const override
	{
		switch (widget) {
			case WID_O_ORDER_LIST:
				DrawOrderListWidget(r);
				break;

			case WID_O_OCCUPANCY_LIST:
				DrawOccupancyListWidget(r);
				break;

			case WID_O_TIMETABLE_VIEW:
				DrawTimetableButtonWidget(r);
				break;
		}
	}

	void DrawOrderListWidget(const Rect &r) const
	{
		Rect ir = r.Shrink(WidgetDimensions::scaled.frametext, WidgetDimensions::scaled.framerect);
		bool rtl = _current_text_dir == TD_RTL;
		SetDParamMaxValue(0, this->vehicle->GetNumOrders(), 2);
		int index_column_width = GetStringBoundingBox(STR_ORDER_INDEX).width + 2 * GetSpriteSize(rtl ? SPR_ARROW_RIGHT : SPR_ARROW_LEFT).width + WidgetDimensions::scaled.hsep_normal;
		int middle = rtl ? ir.right - index_column_width : ir.left + index_column_width;

		int y = ir.top;
		int line_height = this->GetWidget<NWidgetBase>(WID_O_ORDER_LIST)->resize_y;

		int i = this->vscroll->GetPosition();
		const Order *order = this->vehicle->GetOrder(i);
		/* First draw the highlighting underground if it exists. */
		if (this->order_over != INVALID_VEH_ORDER_ID) {
			while (order != nullptr) {
				/* Don't draw anything if it extends past the end of the window. */
				if (!this->vscroll->IsVisible(i)) break;

				if (i != this->selected_order && i == this->order_over) {
					/* Highlight dragged order destination. */
					int top = (this->order_over < this->selected_order ? y : y + line_height) - WidgetDimensions::scaled.framerect.top;
					int bottom = std::min(top + 2, ir.bottom);
					top = std::max(top - 3, ir.top);
					GfxFillRect(ir.left, top, ir.right, bottom, _colour_gradient[COLOUR_GREY][7]);
					break;
				}
				y += line_height;

				i++;
				order = order->next;
			}

			/* Reset counters for drawing the orders. */
			y = ir.top;
			i = this->vscroll->GetPosition();
			order = this->vehicle->GetOrder(i);
		}

		/* Draw the orders. */
		while (order != nullptr) {
			/* Don't draw anything if it extends past the end of the window. */
			if (!this->vscroll->IsVisible(i)) break;

			DrawOrderString(this->vehicle, order, i, y, i == this->selected_order, false, ir.left, middle, ir.right);
			y += line_height;

			i++;
			order = order->next;
		}

		if (this->vscroll->IsVisible(i)) {
			StringID str = this->vehicle->IsOrderListShared() ? STR_ORDERS_END_OF_SHARED_ORDERS : STR_ORDERS_END_OF_ORDERS;
			DrawString(rtl ? ir.left : middle, rtl ? middle : ir.right, y, str, (i == this->selected_order) ? TC_WHITE : TC_BLACK);
		}
	}

	void DrawOccupancyListWidget(const Rect &r) const
	{
		Rect ir = r.Shrink(WidgetDimensions::scaled.framerect);
		int y = ir.top;
		int line_height = this->GetWidget<NWidgetBase>(WID_O_ORDER_LIST)->resize_y;

		int i = this->vscroll->GetPosition();
		const Order *order = this->vehicle->GetOrder(i);
		/* Draw the orders. */
		while (order != nullptr) {
			/* Don't draw anything if it extends past the end of the window. */
			if (!this->vscroll->IsVisible(i)) break;

			uint8 occupancy = order->GetOccupancy();
			if (occupancy > 0) {
				SetDParam(0, occupancy - 1);
				TextColour colour;
				if (order->UseOccupancyValueForAverage()) {
					colour = (i == this->selected_order) ? TC_WHITE : TC_BLACK;
				} else {
					colour = ((i == this->selected_order) ? TC_SILVER : TC_GREY) | TC_NO_SHADE;
				}
				DrawString(ir.left, ir.right, y, STR_ORDERS_OCCUPANCY_PERCENT, colour);
			}
			y += line_height;

			i++;
			order = order->next;
		}
	}

	void DrawTimetableButtonWidget(const Rect &r) const
	{
		const bool rtl = _current_text_dir == TD_RTL;
		bool clicked = this->GetWidget<NWidgetCore>(WID_O_TIMETABLE_VIEW)->IsLowered();
		Dimension d = GetStringBoundingBox(STR_ORDERS_TIMETABLE_VIEW);

		int left = r.left + clicked;
		int right = r.right + clicked;

		extern void ProcessTimetableWarnings(const Vehicle *v, std::function<void(StringID, bool)> handler);

		bool show_warning = false;
		ProcessTimetableWarnings(this->vehicle, [&](StringID text, bool warning) {
			if (warning) show_warning = true;
		});

		if (show_warning) {
			const Dimension warning_dimensions = GetSpriteSize(SPR_WARNING_SIGN);
			int spr_offset = std::max(0, ((int)(r.bottom - r.top + 1) - (int)warning_dimensions.height) / 2); // Offset for rendering the sprite vertically centered
			DrawSprite(SPR_WARNING_SIGN, 0, rtl ? right - warning_dimensions.width - 2 : left + 2, r.top + spr_offset);
			if (rtl) {
				right -= warning_dimensions.width;
			} else {
				left += warning_dimensions.width;
			}
		}
		int offset = std::max(0, ((int)(r.bottom - r.top + 1) - (int)d.height) / 2); // Offset for rendering the text vertically centered
		DrawString(left, right, r.top + offset + clicked, STR_ORDERS_TIMETABLE_VIEW, TC_FROMSTRING, SA_HOR_CENTER);
	}

	void SetStringParameters(int widget) const override
	{
		switch (widget) {
			case WID_O_COND_VALUE: {
				VehicleOrderID sel = this->OrderGetSel();
				const Order *order = this->vehicle->GetOrder(sel);

				if (order != nullptr && order->IsType(OT_CONDITIONAL)) {
					uint value;
					switch (order->GetConditionVariable()) {
						case OCV_CARGO_LOAD_PERCENTAGE:
						case OCV_TIME_DATE:
							value = order->GetXData();
							break;

						case OCV_TIMETABLE:
							value = order->GetXData();
							if (!_settings_client.gui.timetable_in_ticks) value /= DATE_UNIT_SIZE;
							break;

						case OCV_CARGO_WAITING_AMOUNT:
						case OCV_COUNTER_VALUE:
							value = GB(order->GetXData(), 0, 16);
							break;

						default:
							value = order->GetConditionValue();
							break;
					}
					if (order->GetConditionVariable() == OCV_MAX_SPEED) value = ConvertSpeedToDisplaySpeed(value);
					if (order->GetConditionVariable() == OCV_CARGO_WAITING_AMOUNT) value = ConvertCargoQuantityToDisplayQuantity(order->GetConditionValue(), value);
					SetDParam(0, value);
				}
				break;
			}

			case WID_O_COND_SLOT: {
				VehicleOrderID sel = this->OrderGetSel();
				const Order *order = this->vehicle->GetOrder(sel);

				if (order != nullptr && order->IsType(OT_CONDITIONAL)) {
					TraceRestrictSlotID value = order->GetXData();
					SetDParam(0, value);
				}
				break;
			}

			case WID_O_COND_COUNTER: {
				VehicleOrderID sel = this->OrderGetSel();
				const Order *order = this->vehicle->GetOrder(sel);

				if (order != nullptr && order->IsType(OT_CONDITIONAL)) {
					TraceRestrictCounterID value = GB(order->GetXData(), 16, 16);
					SetDParam(0, value);
				}
				break;
			}

			case WID_O_COND_SCHED_SELECT: {
				VehicleOrderID sel = this->OrderGetSel();
				const Order *order = this->vehicle->GetOrder(sel);

				if (order != nullptr && order->IsType(OT_CONDITIONAL) && GB(order->GetXData(), 0, 16) != UINT16_MAX) {
					SetDParam(0, STR_TIMETABLE_ASSIGN_SCHEDULE_ID);
					SetDParam(1, GB(order->GetXData(), 0, 16) + 1);
				} else {
					SetDParam(0, STR_TIMETABLE_ASSIGN_SCHEDULE_NONE);
				}
				break;
			}

			case WID_O_CAPTION:
				SetDParam(0, this->vehicle->index);
				break;

			case WID_O_OCCUPANCY_TOGGLE:
				const_cast<Vehicle *>(this->vehicle)->RecalculateOrderOccupancyAverage();
				if (this->vehicle->order_occupancy_average >= 16) {
					SetDParam(0, STR_JUST_INT);
					SetDParam(1, this->vehicle->order_occupancy_average - 16);
				} else {
					SetDParam(0, STR_EMPTY);
					SetDParam(1, 0);
				}
				break;

			case WID_O_RELEASE_SLOT: {
				VehicleOrderID sel = this->OrderGetSel();
				const Order *order = this->vehicle->GetOrder(sel);

				if (order != nullptr && order->IsType(OT_RELEASE_SLOT)) {
					TraceRestrictSlotID value = order->GetDestination();
					SetDParam(0, value);
				}
				break;
			}

			case WID_O_COUNTER_OP: {
				VehicleOrderID sel = this->OrderGetSel();
				const Order *order = this->vehicle->GetOrder(sel);

				if (order != nullptr && order->IsType(OT_COUNTER)) {
					SetDParam(0, STR_TRACE_RESTRICT_COUNTER_INCREASE + order->GetCounterOperation());
				} else {
					SetDParam(0, STR_EMPTY);
				}
				break;
			}

			case WID_O_CHANGE_COUNTER: {
				VehicleOrderID sel = this->OrderGetSel();
				const Order *order = this->vehicle->GetOrder(sel);

<<<<<<< HEAD
				if (order != nullptr && order->IsType(OT_COUNTER)) {
					TraceRestrictCounterID value = order->GetDestination();
=======
				if (order != nullptr && order->IsType(OT_CONDITIONAL)) {
					uint value = order->GetConditionValue();
					if (order->GetConditionVariable() == OCV_MAX_SPEED) value = ConvertSpeedToDisplaySpeed(value, this->vehicle->type);
>>>>>>> 1321e484
					SetDParam(0, value);
				}
				break;
			}

			case WID_O_COUNTER_VALUE: {
				VehicleOrderID sel = this->OrderGetSel();
				const Order *order = this->vehicle->GetOrder(sel);

				if (order != nullptr && order->IsType(OT_COUNTER)) {
					SetDParam(0, order->GetXData());
				}
				break;
			}
		}
	}

	void OnClick(Point pt, int widget, int click_count) override
	{
		switch (widget) {
			case WID_O_ORDER_LIST: {
				if (this->goto_type == OPOS_CONDITIONAL) {
					VehicleOrderID order_id = this->GetOrderFromPt(_cursor.pos.y - this->top);
					if (order_id != INVALID_VEH_ORDER_ID) {
						Order order;
						order.next = nullptr;
						order.index = 0;
						order.MakeConditional(order_id);

						this->InsertNewOrder(order.Pack());
					}
					ResetObjectToPlace();
					break;
				}
				if (this->goto_type == OPOS_CONDITIONAL_RETARGET) {
					VehicleOrderID order_id = this->GetOrderFromPt(_cursor.pos.y - this->top);
					if (order_id != INVALID_VEH_ORDER_ID) {
						this->ModifyOrder(this->OrderGetSel(), MOF_COND_DESTINATION | (order_id << 8));
					}
					ResetObjectToPlace();
					break;
				}

				VehicleOrderID sel = this->GetOrderFromPt(pt.y);

				if (_ctrl_pressed && sel < this->vehicle->GetNumOrders()) {
					TileIndex xy = this->vehicle->GetOrder(sel)->GetLocation(this->vehicle);
					if (xy != INVALID_TILE) ScrollMainWindowToTile(xy);
					return;
				}

				/* This order won't be selected any more, close all child windows and dropdowns */
				this->DeleteChildWindows();
				HideDropDownMenu(this);

				if (sel == INVALID_VEH_ORDER_ID || this->vehicle->owner != _local_company) {
					/* Deselect clicked order */
					this->selected_order = -1;
				} else if (sel == this->selected_order) {
					if (this->vehicle->type == VEH_TRAIN && sel < this->vehicle->GetNumOrders()) {
						int osl = ((this->vehicle->GetOrder(sel)->GetStopLocation() + 1) % OSL_END);
						if (osl == OSL_PLATFORM_THROUGH && !_settings_client.gui.show_adv_load_mode_features) {
							osl = OSL_PLATFORM_NEAR_END;
						}
						if (osl == OSL_PLATFORM_THROUGH) {
							for (const Vehicle *u = this->vehicle; u != nullptr; u = u->Next()) {
								/* Passengers may not be through-loaded */
								if (u->cargo_cap > 0 && IsCargoInClass(u->cargo_type, CC_PASSENGERS)) {
									osl = OSL_PLATFORM_NEAR_END;
									break;
								}
							}
						}
						this->ModifyOrder(sel, MOF_STOP_LOCATION | osl << 8);
					}
					if (this->vehicle->type == VEH_ROAD && sel < this->vehicle->GetNumOrders() && _settings_game.pf.pathfinder_for_roadvehs == VPF_YAPF) {
						DiagDirection current = this->vehicle->GetOrder(sel)->GetRoadVehTravelDirection();
						if (_settings_client.gui.show_adv_load_mode_features || current != INVALID_DIAGDIR) {
							uint dir = (current + 1) & 0xFF;
							if (dir >= DIAGDIR_END) dir = INVALID_DIAGDIR;
							this->ModifyOrder(sel, MOF_RV_TRAVEL_DIR | dir << 8);
						}
					}
				} else {
					/* Select clicked order */
					this->selected_order = sel;

					if (this->vehicle->owner == _local_company) {
						/* Activate drag and drop */
						SetObjectToPlaceWnd(SPR_CURSOR_MOUSE, PAL_NONE, HT_DRAG, this);
					}
				}

				this->UpdateButtonState();
				break;
			}

			case WID_O_SKIP:
				this->OrderClick_Skip();
				break;

			case WID_O_MANAGE_LIST:
			case WID_O_MGMT_LIST_BTN: {
				uint disabled_mask = (this->vehicle->GetNumOrders() < 2 ? 1 : 0) | (this->vehicle->GetNumOrders() < 3 ? 2 : 0);
				uint order_count = this->vehicle->GetNumOrders();
				for (uint i = 0; i < order_count; i++) {
					if (this->vehicle->GetOrder(i)->IsType(OT_CONDITIONAL)) {
						disabled_mask |= 2;
						break;
					}
				}
				ShowDropDownMenu(this, _order_manage_list_dropdown, -1, widget, disabled_mask, 0, 0, DDSF_LOST_FOCUS);
				break;
			}

			case WID_O_MGMT_BTN: {
				VehicleOrderID sel = this->OrderGetSel();
				const Order *order = this->vehicle->GetOrder(sel);
				if (order == nullptr) break;

				DropDownList list;
				list.emplace_back(new DropDownListStringItem(STR_ORDER_DUPLICATE_ORDER, 0, false));
				if (order->IsType(OT_CONDITIONAL)) list.emplace_back(new DropDownListStringItem(STR_ORDER_CHANGE_JUMP_TARGET, 1, false));
				if (!order->IsType(OT_IMPLICIT)) {
					list.emplace_back(new DropDownListItem(-1, false));
					list.emplace_back(new DropDownListStringItem(STR_COLOUR_DEFAULT, 0x100 + INVALID_COLOUR, false));
					auto add_colour = [&](Colours colour) {
						list.emplace_back(new DropDownListStringItem(STR_COLOUR_DARK_BLUE + colour, 0x100 + colour, false));
					};
					add_colour(COLOUR_YELLOW);
					add_colour(COLOUR_LIGHT_BLUE);
					add_colour(COLOUR_GREEN);
					add_colour(COLOUR_ORANGE);
					add_colour(COLOUR_PINK);
				}
				ShowDropDownList(this, std::move(list), 0x100 + order->GetColour(), widget, 0, true, false, DDSF_LOST_FOCUS);
				break;
			}

			case WID_O_DELETE:
				this->OrderClick_Delete();
				break;

			case WID_O_STOP_SHARING:
				this->OrderClick_StopSharing();
				break;

			case WID_O_NON_STOP:
				if (this->GetWidget<NWidgetLeaf>(widget)->ButtonHit(pt)) {
					this->OrderClick_Nonstop(-1);
				} else {
					const Order *o = this->vehicle->GetOrder(this->OrderGetSel());
					ShowDropDownMenu(this, _order_non_stop_drowdown, o->GetNonStopType(), WID_O_NON_STOP, _settings_game.order.nonstop_only ? 5 : 0,
							o->IsType(OT_GOTO_STATION) ? 0 : (o->IsType(OT_GOTO_WAYPOINT) ? 3 : 12), 0, DDSF_LOST_FOCUS);
				}
				break;

			case WID_O_GOTO:
				if (this->GetWidget<NWidgetLeaf>(widget)->ButtonHit(pt)) {
					if (this->goto_type != OPOS_NONE) {
						ResetObjectToPlace();
					} else {
						this->OrderClick_Goto(OPOS_GOTO);
					}
				} else {
					if (this->goto_type == OPOS_COND_VIA) ResetObjectToPlace();
					int sel;
					switch (this->goto_type) {
						case OPOS_NONE:        sel = -1; break;
						case OPOS_GOTO:        sel =  0; break;
						case OPOS_CONDITIONAL: sel =  2; break;
						case OPOS_SHARE:       sel =  3; break;
						case OPOS_CONDITIONAL_RETARGET: sel = -1; break;
						default: NOT_REACHED();
					}
					uint32 hidden_mask = 0;
					if (_settings_client.gui.show_adv_tracerestrict_features) {
						bool have_counters = false;
						for (const TraceRestrictCounter *ctr : TraceRestrictCounter::Iterate()) {
							if (ctr->owner == this->vehicle->owner) {
								have_counters = true;
								break;
							}
						}
						if (!have_counters) {
							// Owner has no counters, don't both showing the menu item
							hidden_mask |= 0x20;
						}
					} else {
						hidden_mask |= 0x30;
					}
					ShowDropDownMenu(this, this->vehicle->type == VEH_AIRCRAFT ? _order_goto_dropdown_aircraft : _order_goto_dropdown, sel, WID_O_GOTO,
							0, hidden_mask, 0, DDSF_LOST_FOCUS);
				}
				break;

			case WID_O_FULL_LOAD:
				if (this->GetWidget<NWidgetLeaf>(widget)->ButtonHit(pt)) {
					this->OrderClick_FullLoad(OLF_FULL_LOAD_ANY, true);
				} else {
					ShowDropDownMenu(this, _order_full_load_drowdown, this->vehicle->GetOrder(this->OrderGetSel())->GetLoadType(), WID_O_FULL_LOAD, 0, 0xE2 /* 1110 0010 */, 0, DDSF_LOST_FOCUS);
				}
				break;

			case WID_O_UNLOAD:
				if (this->GetWidget<NWidgetLeaf>(widget)->ButtonHit(pt)) {
					this->OrderClick_Unload(OUFB_UNLOAD, true);
				} else {
					ShowDropDownMenu(this, _order_unload_drowdown, this->vehicle->GetOrder(this->OrderGetSel())->GetUnloadType(), WID_O_UNLOAD, 0, 0xE8 /* 1110 1000 */, 0, DDSF_LOST_FOCUS);
				}
				break;

			case WID_O_REFIT:
				this->OrderClick_Refit(0, false);
				break;

			case WID_O_SERVICE:
				if (this->GetWidget<NWidgetLeaf>(widget)->ButtonHit(pt)) {
					this->OrderClick_Service(-1);
				} else {
					ShowDropDownMenu(this, _order_depot_action_dropdown, DepotActionStringIndex(this->vehicle->GetOrder(this->OrderGetSel())),
							WID_O_SERVICE, 0, _settings_client.gui.show_depot_sell_gui ? 0 : (1 << DA_SELL), 0, DDSF_LOST_FOCUS);
				}
				break;

			case WID_O_REFIT_DROPDOWN:
				if (this->GetWidget<NWidgetLeaf>(widget)->ButtonHit(pt)) {
					this->OrderClick_Refit(0, true);
				} else {
					ShowDropDownMenu(this, _order_refit_action_dropdown, 0, WID_O_REFIT_DROPDOWN, 0, 0, 0, DDSF_LOST_FOCUS);
				}
				break;

			case WID_O_COND_SLOT: {
				int selected;
				const Order *order = this->vehicle->GetOrder(this->OrderGetSel());
				TraceRestrictSlotID value = order->GetXData();
				DropDownList list = GetSlotDropDownList(this->vehicle->owner, value, selected, this->vehicle->type, order->GetConditionVariable() == OCV_SLOT_OCCUPANCY);
				if (!list.empty()) ShowDropDownList(this, std::move(list), selected, WID_O_COND_SLOT, 0, true);
				break;
			}

			case WID_O_COND_COUNTER: {
				int selected;
				TraceRestrictCounterID value = GB(this->vehicle->GetOrder(this->OrderGetSel())->GetXData(), 16, 16);
				DropDownList list = GetCounterDropDownList(this->vehicle->owner, value, selected);
				if (!list.empty()) ShowDropDownList(this, std::move(list), selected, WID_O_COND_COUNTER, 0, true);
				break;
			}

			case WID_O_COND_TIME_DATE: {
				ShowDropDownMenu(this, _order_time_date_dropdown, this->vehicle->GetOrder(this->OrderGetSel())->GetConditionValue(),
						WID_O_COND_TIME_DATE, _settings_game.game_time.time_in_minutes ? 0 : 7, 0, UINT_MAX);
				break;
			}

			case WID_O_COND_TIMETABLE: {
				ShowDropDownMenu(this, _order_timetable_dropdown, this->vehicle->GetOrder(this->OrderGetSel())->GetConditionValue(),
						WID_O_COND_TIMETABLE, 0, 0, UINT_MAX);
				break;
			}

			case WID_O_COND_SCHED_SELECT: {
				int selected = GB(this->vehicle->GetOrder(this->OrderGetSel())->GetXData(), 0, 16);
				if (selected == UINT16_MAX) selected = -1;

				uint count = this->vehicle->orders->GetScheduledDispatchScheduleCount();
				DropDownList list;
				for (uint i = 0; i < count; ++i) {
					DropDownListParamStringItem *item = new DropDownListParamStringItem(STR_TIMETABLE_ASSIGN_SCHEDULE_ID, i, false);
					item->SetParam(0, i + 1);
					list.emplace_back(item);
				}
				if (!list.empty()) ShowDropDownList(this, std::move(list), selected, WID_O_COND_SCHED_SELECT, 0, true);
				break;
			}

			case WID_O_COND_SCHED_TEST: {
				ShowDropDownMenu(this, _order_dispatch_slot_dropdown, this->vehicle->GetOrder(this->OrderGetSel())->GetConditionValue() / 2,
						WID_O_COND_SCHED_TEST, 0, 0, UINT_MAX);
				break;
			}

			case WID_O_REVERSE: {
				VehicleOrderID sel_ord = this->OrderGetSel();
				const Order *order = this->vehicle->GetOrder(sel_ord);

				if (order == nullptr) break;

				this->ModifyOrder(sel_ord, MOF_WAYPOINT_FLAGS | (order->GetWaypointFlags() ^ OWF_REVERSE) << 8);
				break;
			}

			case WID_O_COND_CARGO:
			case WID_O_COND_AUX_CARGO: {
				uint value = this->vehicle->GetOrder(this->OrderGetSel())->GetConditionValue();
				DropDownList list;
				for (size_t i = 0; i < _sorted_standard_cargo_specs.size(); ++i) {
					const CargoSpec *cs = _sorted_cargo_specs[i];
					list.emplace_back(new DropDownListStringItem(cs->name, cs->Index(), false));
				}
				if (!list.empty()) ShowDropDownList(this, std::move(list), value, widget, 0);
				break;
			}

			case WID_O_COND_AUX_VIA: {
				if (this->goto_type != OPOS_NONE) {
					ResetObjectToPlace();
				} else if (GB(this->vehicle->GetOrder(this->OrderGetSel())->GetXData(), 16, 16) != 0) {
					this->ModifyOrder(this->OrderGetSel(), MOF_COND_VALUE_3 | NEW_STATION << 8);
				} else {
					this->OrderClick_Goto(OPOS_COND_VIA);
				}
				break;
			}

			case WID_O_TIMETABLE_VIEW:
				ShowTimetableWindow(this->vehicle);
				break;

			case WID_O_COND_VARIABLE: {
				const OrderConditionVariable ocv = this->vehicle->GetOrder(this->OrderGetSel())->GetConditionVariable();
				DropDownList list;
				for (uint i = 0; i < lengthof(_order_conditional_variable); i++) {
					if (this->vehicle->type != VEH_TRAIN && _order_conditional_variable[i] == OCV_FREE_PLATFORMS) {
						continue;
					}
					if (ocv != _order_conditional_variable[i]) {
						if ((_order_conditional_variable[i] == OCV_VEH_IN_SLOT || _order_conditional_variable[i] == OCV_SLOT_OCCUPANCY ||
								_order_conditional_variable[i] == OCV_COUNTER_VALUE) && !_settings_client.gui.show_adv_tracerestrict_features) {
							continue;
						}
						if ((_order_conditional_variable[i] == OCV_DISPATCH_SLOT) && this->vehicle->orders->GetScheduledDispatchScheduleCount() == 0) {
							continue;
						}
					}
					list.emplace_back(new DropDownListStringItem(OrderStringForVariable(this->vehicle, _order_conditional_variable[i]), _order_conditional_variable[i], false));
				}
				ShowDropDownList(this, std::move(list), ocv, WID_O_COND_VARIABLE);
				break;
			}

			case WID_O_COND_COMPARATOR: {
				const Order *o = this->vehicle->GetOrder(this->OrderGetSel());
				if (o->GetConditionVariable() == OCV_DISPATCH_SLOT) {
					DropDownList list;
					list.emplace_back(new DropDownListStringItem(STR_ORDER_CONDITIONAL_COMPARATOR_DISPATCH_SLOT_IS_FIRST, 0x100, false));
					list.emplace_back(new DropDownListStringItem(STR_ORDER_CONDITIONAL_COMPARATOR_DISPATCH_SLOT_IS_NOT_FIRST, 0x101, false));
					list.emplace_back(new DropDownListStringItem(STR_ORDER_CONDITIONAL_COMPARATOR_DISPATCH_SLOT_IS_LAST, 0x102, false));
					list.emplace_back(new DropDownListStringItem(STR_ORDER_CONDITIONAL_COMPARATOR_DISPATCH_SLOT_IS_NOT_LAST, 0x103, false));
					int selected = 0x100 + ((o->GetConditionValue() % 2) * 2) + ((o->GetConditionComparator() == OCC_IS_FALSE) ? 1 : 0);
					ShowDropDownList(this, std::move(list), selected, WID_O_COND_COMPARATOR, 0, true);
					break;
				}
				uint mask;
				switch (o->GetConditionVariable()) {
					case OCV_REQUIRES_SERVICE:
					case OCV_CARGO_ACCEPTANCE:
					case OCV_CARGO_WAITING:
					case OCV_SLOT_OCCUPANCY:
						mask = 0x3F;
						break;

					case OCV_VEH_IN_SLOT:
						mask = 0x3C;
						break;

					case OCV_TIMETABLE:
						mask = 0xC3;
						break;

					default:
						mask = 0xC0;
						break;
				}
				ShowDropDownMenu(this, GetComparatorStrings(this->vehicle, o), o->GetConditionComparator(), WID_O_COND_COMPARATOR, 0, mask, 0, DDSF_LOST_FOCUS);
				break;
			}

			case WID_O_COND_VALUE: {
				const Order *order = this->vehicle->GetOrder(this->OrderGetSel());
<<<<<<< HEAD
				uint value;
				switch (order->GetConditionVariable()) {
					case OCV_CARGO_LOAD_PERCENTAGE:
					case OCV_TIME_DATE:
						value = order->GetXData();
						break;

					case OCV_TIMETABLE:
						value = order->GetXData();
						if (!_settings_client.gui.timetable_in_ticks) value /= DATE_UNIT_SIZE;
						break;

					case OCV_CARGO_WAITING_AMOUNT:
					case OCV_COUNTER_VALUE:
						value = GB(order->GetXData(), 0, 16);
						break;

					default:
						value = order->GetConditionValue();
						break;
				}
				if (order->GetConditionVariable() == OCV_MAX_SPEED) value = ConvertSpeedToDisplaySpeed(value);
				if (order->GetConditionVariable() == OCV_CARGO_WAITING_AMOUNT) value = ConvertCargoQuantityToDisplayQuantity(order->GetConditionValue(), value);
				this->query_text_widget = widget;
=======
				assert(order != nullptr);
				uint value = order->GetConditionValue();
				if (order->GetConditionVariable() == OCV_MAX_SPEED) value = ConvertSpeedToDisplaySpeed(value, this->vehicle->type);
>>>>>>> 1321e484
				SetDParam(0, value);
				ShowQueryString(STR_JUST_INT, STR_ORDER_CONDITIONAL_VALUE_CAPT, (order->GetConditionVariable() == OCV_CARGO_WAITING_AMOUNT) ? 12 : 6, this, CS_NUMERAL, QSF_NONE);
				break;
			}

			case WID_O_SHARED_ORDER_LIST:
				ShowVehicleListWindow(this->vehicle);
				break;

			case WID_O_ADD_VEH_GROUP: {
				this->query_text_widget = WID_O_ADD_VEH_GROUP;
				ShowQueryString(STR_EMPTY, STR_GROUP_RENAME_CAPTION, MAX_LENGTH_GROUP_NAME_CHARS, this, CS_ALPHANUMERAL, QSF_ENABLE_DEFAULT | QSF_LEN_IN_CHARS);
				break;
			}

			case WID_O_OCCUPANCY_TOGGLE:
				ToggleWidgetLoweredState(WID_O_OCCUPANCY_TOGGLE);
				this->UpdateButtonState();
				this->ReInit();
				break;

			case WID_O_RELEASE_SLOT: {
				int selected;
				TraceRestrictSlotID value = this->vehicle->GetOrder(this->OrderGetSel())->GetDestination();
				DropDownList list = GetSlotDropDownList(this->vehicle->owner, value, selected, this->vehicle->type, false);
				if (!list.empty()) ShowDropDownList(this, std::move(list), selected, WID_O_RELEASE_SLOT, 0, true);
				break;
			}

			case WID_O_COUNTER_OP: {
				DropDownList list;
				list.emplace_back(new DropDownListStringItem(STR_TRACE_RESTRICT_COUNTER_INCREASE, 0, false));
				list.emplace_back(new DropDownListStringItem(STR_TRACE_RESTRICT_COUNTER_DECREASE, 1, false));
				list.emplace_back(new DropDownListStringItem(STR_TRACE_RESTRICT_COUNTER_SET, 2, false));
				int selected = this->vehicle->GetOrder(this->OrderGetSel())->GetCounterOperation();
				ShowDropDownList(this, std::move(list), selected, WID_O_COUNTER_OP, 0, true);
				break;
			}

			case WID_O_CHANGE_COUNTER: {
				int selected;
				TraceRestrictCounterID value = this->vehicle->GetOrder(this->OrderGetSel())->GetDestination();
				DropDownList list = GetCounterDropDownList(this->vehicle->owner, value, selected);
				if (!list.empty()) ShowDropDownList(this, std::move(list), selected, WID_O_CHANGE_COUNTER, 0, true);
				break;
			}

			case WID_O_COUNTER_VALUE: {
				const Order *order = this->vehicle->GetOrder(this->OrderGetSel());
				this->query_text_widget = widget;
				SetDParam(0, order->GetXData());
				ShowQueryString(STR_JUST_INT, STR_TRACE_RESTRICT_VALUE_CAPTION, 10, this, CS_NUMERAL, QSF_NONE);
				break;
			}

			case WID_O_TEXT_LABEL: {
				const Order *order = this->vehicle->GetOrder(this->OrderGetSel());
				this->query_text_widget = widget;
				SetDParamStr(0, order->GetLabelText());
				ShowQueryString(STR_JUST_RAW_STRING, STR_ORDER_LABEL_TEXT_CAPTION, NUM_CARGO - 1, this, CS_ALPHANUMERAL, QSF_NONE);
				break;
			}

			case WID_O_TOGGLE_SIZE: {
				_settings_client.gui.show_order_management_button = !_settings_client.gui.show_order_management_button;
				InvalidateWindowClassesData(WC_VEHICLE_ORDERS);
				break;
			}
		}
	}

	void OnQueryTextFinished(char *str) override
	{
		if (this->query_text_widget == WID_O_COND_VALUE && !StrEmpty(str)) {
			VehicleOrderID sel = this->OrderGetSel();
			uint value = atoi(str);

			switch (this->vehicle->GetOrder(sel)->GetConditionVariable()) {
				case OCV_MAX_SPEED:
<<<<<<< HEAD
					value = Clamp(ConvertDisplaySpeedToSpeed(value), 0, 2047);
=======
					value = ConvertDisplaySpeedToSpeed(value, this->vehicle->type);
>>>>>>> 1321e484
					break;

				case OCV_PERCENT:
				case OCV_RELIABILITY:
				case OCV_LOAD_PERCENTAGE:
				case OCV_CARGO_LOAD_PERCENTAGE:
					value = Clamp(value, 0, 100);
					break;

				case OCV_CARGO_WAITING_AMOUNT:
					value = Clamp(ConvertDisplayQuantityToCargoQuantity(this->vehicle->GetOrder(sel)->GetConditionValue(), value), 0, 0xFFFF);
					break;

				case OCV_COUNTER_VALUE:
				case OCV_TIME_DATE:
					value = Clamp(value, 0, 0xFFFF);
					break;

				case OCV_TIMETABLE:
					if (!_settings_client.gui.timetable_in_ticks) value *= DATE_UNIT_SIZE;
					value = Clamp(value, 0, 0xFFFF);
					break;

				default:
					value = Clamp(value, 0, 2047);
					break;
			}
			this->ModifyOrder(sel, MOF_COND_VALUE | value << 8);
		}

		if (this->query_text_widget == WID_O_COUNTER_VALUE && !StrEmpty(str)) {
			VehicleOrderID sel = this->OrderGetSel();
			uint value = Clamp(atoi(str), 0, 0xFFFF);
			this->ModifyOrder(sel, MOF_COUNTER_VALUE | value << 8);
		}

		if (this->query_text_widget == WID_O_ADD_VEH_GROUP) {
			DoCommandP(0, VehicleListIdentifier(VL_SINGLE_VEH, this->vehicle->type, this->vehicle->owner, this->vehicle->index).Pack(), CF_ANY, CMD_CREATE_GROUP_FROM_LIST | CMD_MSG(STR_ERROR_GROUP_CAN_T_CREATE), nullptr, str);
		}

		if (this->query_text_widget == WID_O_TEXT_LABEL && str != nullptr) {
			this->ModifyOrder(this->OrderGetSel(), MOF_LABEL_TEXT, true, str);
		}
	}

	void OnDropdownSelect(int widget, int index) override
	{
		switch (widget) {
			case WID_O_NON_STOP:
				this->OrderClick_Nonstop(index);
				break;

			case WID_O_FULL_LOAD:
				this->OrderClick_FullLoad((OrderLoadFlags)index);
				break;

			case WID_O_UNLOAD:
				this->OrderClick_Unload((OrderUnloadFlags)index);
				break;

			case WID_O_GOTO:
				switch (index) {
					case 0: this->OrderClick_Goto(OPOS_GOTO); break;
					case 1: this->OrderClick_NearestDepot(); break;
					case 2: this->OrderClick_Goto(OPOS_CONDITIONAL); break;
					case 3: this->OrderClick_Goto(OPOS_SHARE); break;
					case 4: this->OrderClick_ReleaseSlot(); break;
					case 5: this->OrderClick_ChangeCounter(); break;
					case 6: this->OrderClick_TextLabel(); break;
					case 7: this->OrderClick_Goto(OPOS_DEPARTURE_VIA); break;
					default: NOT_REACHED();
				}
				break;

			case WID_O_SERVICE:
				this->OrderClick_Service(index);
				break;

			case WID_O_REFIT_DROPDOWN:
				this->OrderClick_Refit(index, true);
				break;

			case WID_O_COND_VARIABLE:
				this->ModifyOrder(this->OrderGetSel(), MOF_COND_VARIABLE | index << 8);
				break;

			case WID_O_COND_COMPARATOR:
				if (index >= 0x100) {
					const Order *o = this->vehicle->GetOrder(this->OrderGetSel());
					if (o == nullptr || o->GetConditionVariable() != OCV_DISPATCH_SLOT) return;
					this->ModifyOrder(this->OrderGetSel(), MOF_COND_COMPARATOR | ((index & 1) ? OCC_IS_FALSE : OCC_IS_TRUE) << 8);
					this->ModifyOrder(this->OrderGetSel(), MOF_COND_VALUE_2 | ((o->GetConditionValue() & 2) | ((index & 2) >> 1)) << 8);
				} else {
					this->ModifyOrder(this->OrderGetSel(), MOF_COND_COMPARATOR | index << 8);
				}
				break;

			case WID_O_COND_CARGO:
				this->ModifyOrder(this->OrderGetSel(), MOF_COND_VALUE | index << 8);
				break;

			case WID_O_COND_AUX_CARGO:
				this->ModifyOrder(this->OrderGetSel(), MOF_COND_VALUE_2 | index << 8);
				break;

			case WID_O_COND_SLOT:
				this->ModifyOrder(this->OrderGetSel(), MOF_COND_VALUE | index << 8);
				break;

			case WID_O_COND_COUNTER:
				this->ModifyOrder(this->OrderGetSel(), MOF_COND_VALUE_2 | index << 8);
				break;

			case WID_O_COND_TIME_DATE:
				this->ModifyOrder(this->OrderGetSel(), MOF_COND_VALUE_2 | index << 8);
				break;

			case WID_O_COND_TIMETABLE:
				this->ModifyOrder(this->OrderGetSel(), MOF_COND_VALUE_2 | index << 8);
				break;

			case WID_O_COND_SCHED_SELECT:
				this->ModifyOrder(this->OrderGetSel(), MOF_COND_VALUE | index << 8);
				break;

			case WID_O_COND_SCHED_TEST: {
				const Order *o = this->vehicle->GetOrder(this->OrderGetSel());
				if (o == nullptr) return;
				index = (index * 2) | (o->GetConditionValue() & 1);
				this->ModifyOrder(this->OrderGetSel(), MOF_COND_VALUE_2 | index << 8);
				break;
			}

			case WID_O_RELEASE_SLOT:
				this->ModifyOrder(this->OrderGetSel(), MOF_SLOT | index << 8);
				break;

			case WID_O_COUNTER_OP:
				this->ModifyOrder(this->OrderGetSel(), MOF_COUNTER_OP | index << 8);
				break;

			case WID_O_CHANGE_COUNTER:
				this->ModifyOrder(this->OrderGetSel(), MOF_COUNTER_ID | index << 8);
				break;

			case WID_O_MANAGE_LIST:
			case WID_O_MGMT_LIST_BTN:
				switch (index) {
					case 0: this->OrderClick_ReverseOrderList(0); break;
					case 1: this->OrderClick_ReverseOrderList(1); break;
					default: NOT_REACHED();
				}
				break;

			case WID_O_MGMT_BTN:
				if (this->goto_type == OPOS_CONDITIONAL_RETARGET) {
					ResetObjectToPlace();
					break;
				}
				if (index >= 0x100 && index <= 0x100 + INVALID_COLOUR) {
					this->ModifyOrder(this->OrderGetSel(), MOF_COLOUR | (index & 0xFF) << 8);
					break;
				}
				switch (index) {
					case 0:
						DoCommandP(this->vehicle->tile, this->vehicle->index, this->OrderGetSel(), CMD_DUPLICATE_ORDER | CMD_MSG(STR_ERROR_CAN_T_INSERT_NEW_ORDER));
						break;

					case 1:
						this->OrderClick_Goto(OPOS_CONDITIONAL_RETARGET);
						break;

					default:
						NOT_REACHED();
				}
				break;
		}
	}

	void OnDragDrop(Point pt, int widget) override
	{
		switch (widget) {
			case WID_O_ORDER_LIST: {
				VehicleOrderID from_order = this->OrderGetSel();
				VehicleOrderID to_order = this->GetOrderFromPt(pt.y);

				if (!(from_order == to_order || from_order == INVALID_VEH_ORDER_ID || from_order > this->vehicle->GetNumOrders() || to_order == INVALID_VEH_ORDER_ID || to_order > this->vehicle->GetNumOrders()) &&
						DoCommandP(this->vehicle->tile, this->vehicle->index, from_order | (to_order << 16), CMD_MOVE_ORDER | CMD_MSG(STR_ERROR_CAN_T_MOVE_THIS_ORDER))) {
					this->selected_order = -1;
					this->UpdateButtonState();
				}
				break;
			}

			case WID_O_DELETE:
				this->OrderClick_Delete();
				break;

			case WID_O_STOP_SHARING:
				this->OrderClick_StopSharing();
				break;
		}

		ResetObjectToPlace();

		if (this->order_over != INVALID_VEH_ORDER_ID) {
			/* End of drag-and-drop, hide dragged order destination highlight. */
			this->order_over = INVALID_VEH_ORDER_ID;
			this->SetWidgetDirty(WID_O_ORDER_LIST);
		}
	}

	EventState OnHotkey(int hotkey) override
	{
		if (this->vehicle->owner != _local_company) return ES_NOT_HANDLED;

		switch (hotkey) {
			case OHK_SKIP:           this->OrderClick_Skip(); break;
			case OHK_DELETE:         this->OrderClick_Delete(); break;
			case OHK_GOTO:           this->OrderClick_Goto(OPOS_GOTO); break;
			case OHK_NONSTOP:        this->OrderClick_Nonstop(-1); break;
			case OHK_VIA:            this->OrderClick_Nonstop(-2); break;
			case OHK_FULLLOAD:       this->OrderClick_FullLoad(OLF_FULL_LOAD_ANY, true); break;
			case OHK_UNLOAD:         this->OrderClick_Unload(OUFB_UNLOAD, true); break;
			case OHK_NEAREST_DEPOT:  this->OrderClick_NearestDepot(); break;
			case OHK_ALWAYS_SERVICE: this->OrderClick_Service(-1); break;
			case OHK_TRANSFER:       this->OrderClick_Unload(OUFB_TRANSFER, true); break;
			case OHK_NO_UNLOAD:      this->OrderClick_Unload(OUFB_NO_UNLOAD, true); break;
			case OHK_NO_LOAD:        this->OrderClick_FullLoad(OLFB_NO_LOAD, true); break;
			default: return ES_NOT_HANDLED;
		}
		return ES_HANDLED;
	}

	void OnPlaceObject(Point pt, TileIndex tile) override
	{
		if (this->goto_type == OPOS_GOTO) {
			const Order cmd = GetOrderCmdFromTile(this->vehicle, tile);
			if (cmd.IsType(OT_NOTHING)) return;

			if (this->InsertNewOrder(cmd.Pack())) {
				/* With quick goto the Go To button stays active */
				if (!_settings_client.gui.quick_goto) ResetObjectToPlace();
			}
		} else if (this->goto_type == OPOS_COND_VIA) {
			if (IsTileType(tile, MP_STATION) || IsTileType(tile, MP_INDUSTRY)) {
				const Station *st = nullptr;

				if (IsTileType(tile, MP_STATION)) {
					st = Station::GetByTile(tile);
				} else {
					const Industry *in = Industry::GetByTile(tile);
					st = in->neutral_station;
				}
				if (st != nullptr && IsInfraUsageAllowed(this->vehicle->type, this->vehicle->owner, st->owner)) {
					if (this->ModifyOrder(this->OrderGetSel(), MOF_COND_VALUE_3 | st->index << 8)) {
						ResetObjectToPlace();
					}
				}
			}
		} else if (this->goto_type == OPOS_DEPARTURE_VIA) {
			if (IsTileType(tile, MP_STATION) || IsTileType(tile, MP_INDUSTRY)) {
				const BaseStation *st = nullptr;

				if (IsTileType(tile, MP_STATION)) {
					st = BaseStation::GetByTile(tile);
				} else {
					const Industry *in = Industry::GetByTile(tile);
					st = in->neutral_station;
				}
				if (st != nullptr && IsInfraUsageAllowed(this->vehicle->type, this->vehicle->owner, st->owner)) {
					Order order;
					order.next = nullptr;
					order.index = 0;
					order.MakeLabel(OLST_DEPARTURES_VIA);
					order.SetDestination(st->index);

					if (this->InsertNewOrder(order.Pack())) {
						ResetObjectToPlace();
					}
				}
			}
		}
	}

	bool OnVehicleSelect(const Vehicle *v) override
	{
		/* v is vehicle getting orders. Only copy/clone orders if vehicle doesn't have any orders yet.
		 * We disallow copying orders of other vehicles if we already have at least one order entry
		 * ourself as it easily copies orders of vehicles within a station when we mean the station.
		 * Obviously if you press CTRL on a non-empty orders vehicle you know what you are doing
		 * TODO: give a warning message */
		bool share_order = _ctrl_pressed || this->goto_type == OPOS_SHARE;
		if (this->vehicle->GetNumOrders() != 0 && !share_order) return false;

		if (DoCommandP(this->vehicle->tile, this->vehicle->index | (share_order ? CO_SHARE : CO_COPY) << 30, v->index,
				share_order ? CMD_CLONE_ORDER | CMD_MSG(STR_ERROR_CAN_T_SHARE_ORDER_LIST) : CMD_CLONE_ORDER | CMD_MSG(STR_ERROR_CAN_T_COPY_ORDER_LIST))) {
			this->selected_order = -1;
			ResetObjectToPlace();
		}
		return true;
	}

	/**
	 * Clones an order list from a vehicle list.  If this doesn't make sense (because not all vehicles in the list have the same orders), then it displays an error.
	 * @return This always returns true, which indicates that the contextual action handled the mouse click.
	 *         Note that it's correct behaviour to always handle the click even though an error is displayed,
	 *         because users aren't going to expect the default action to be performed just because they overlooked that cloning doesn't make sense.
	 */
	bool OnVehicleSelect(VehicleList::const_iterator begin, VehicleList::const_iterator end) override
	{
		bool share_order = _ctrl_pressed || this->goto_type == OPOS_SHARE;
		if (this->vehicle->GetNumOrders() != 0 && !share_order) return false;

		if (!share_order) {
			/* If CTRL is not pressed: If all the vehicles in this list have the same orders, then copy orders */
			if (AllEqual(begin, end, [](const Vehicle *v1, const Vehicle *v2) {
				return VehiclesHaveSameOrderList(v1, v2);
			})) {
				OnVehicleSelect(*begin);
			} else {
				ShowErrorMessage(STR_ERROR_CAN_T_COPY_ORDER_LIST, STR_ERROR_CAN_T_COPY_ORDER_VEHICLE_LIST, WL_INFO);
			}
		} else {
			/* If CTRL is pressed: If all the vehicles in this list share orders, then copy orders */
			if (AllEqual(begin, end, [](const Vehicle *v1, const Vehicle *v2) {
				return v1->FirstShared() == v2->FirstShared();
			})) {
				OnVehicleSelect(*begin);
			} else {
				ShowErrorMessage(STR_ERROR_CAN_T_SHARE_ORDER_LIST, STR_ERROR_CAN_T_SHARE_ORDER_VEHICLE_LIST, WL_INFO);
			}
		}

		return true;
	}

	void OnPlaceObjectAbort() override
	{
		this->goto_type = OPOS_NONE;
		this->SetWidgetDirty(WID_O_GOTO);
		this->SetWidgetDirty(WID_O_COND_AUX_VIA);
		this->SetWidgetDirty(WID_O_MGMT_BTN);

		/* Remove drag highlighting if it exists. */
		if (this->order_over != INVALID_VEH_ORDER_ID) {
			this->order_over = INVALID_VEH_ORDER_ID;
			this->SetWidgetDirty(WID_O_ORDER_LIST);
		}
	}

	void OnMouseDrag(Point pt, int widget) override
	{
		if (this->selected_order != -1 && widget == WID_O_ORDER_LIST) {
			/* An order is dragged.. */
			VehicleOrderID from_order = this->OrderGetSel();
			VehicleOrderID to_order = this->GetOrderFromPt(pt.y);
			uint num_orders = this->vehicle->GetNumOrders();

			if (from_order != INVALID_VEH_ORDER_ID && from_order <= num_orders) {
				if (to_order != INVALID_VEH_ORDER_ID && to_order <= num_orders) { // ..over an existing order.
					this->order_over = to_order;
					this->SetWidgetDirty(widget);
				} else if (from_order != to_order && this->order_over != INVALID_VEH_ORDER_ID) { // ..outside of the order list.
					this->order_over = INVALID_VEH_ORDER_ID;
					this->SetWidgetDirty(widget);
				}
			}
		}
	}

	void OnResize() override
	{
		/* Update the scroll bar */
		this->vscroll->SetCapacityFromWidget(this, WID_O_ORDER_LIST);
	}

	virtual void OnFocus(Window *previously_focused_window) override
	{
		if (HasFocusedVehicleChanged(this->window_number, previously_focused_window)) {
			MarkAllRoutePathsDirty(this->vehicle);
			MarkAllRouteStepsDirty(this->vehicle);
		}
	}

	virtual void OnFocusLost(Window *newly_focused_window) override
	{
		if (HasFocusedVehicleChanged(this->window_number, newly_focused_window)) {
			MarkAllRoutePathsDirty(this->vehicle);
			MarkAllRouteStepsDirty(this->vehicle);
		}
	}

	void OnDropdownClose(Point pt, int widget, int index, bool instant_close) override
	{
		Window::OnDropdownClose(pt, widget, index, instant_close);
		if (this->GetWidget<NWidgetStacked>(WID_O_SEL_BOTTOM_LEFT)->shown_plane == DP_BOTTOM_LEFT_MANAGE_LIST) {
			this->UpdateButtonState();
		}
	}

	const Vehicle *GetVehicle()
	{
		return this->vehicle;
	}

	static HotkeyList hotkeys;
};

static Hotkey order_hotkeys[] = {
	Hotkey('D', "skip", OHK_SKIP),
	Hotkey('F', "delete", OHK_DELETE),
	Hotkey('G', "goto", OHK_GOTO),
	Hotkey('H', "nonstop", OHK_NONSTOP),
	Hotkey((uint16)0, "via", OHK_VIA),
	Hotkey('J', "fullload", OHK_FULLLOAD),
	Hotkey('K', "unload", OHK_UNLOAD),
	Hotkey((uint16)0, "nearest_depot", OHK_NEAREST_DEPOT),
	Hotkey((uint16)0, "always_service", OHK_ALWAYS_SERVICE),
	Hotkey((uint16)0, "transfer", OHK_TRANSFER),
	Hotkey((uint16)0, "no_unload", OHK_NO_UNLOAD),
	Hotkey((uint16)0, "no_load", OHK_NO_LOAD),
	HOTKEY_LIST_END
};
HotkeyList OrdersWindow::hotkeys("order", order_hotkeys);

/** Nested widget definition for "your" train orders. */
static const NWidgetPart _nested_orders_train_widgets[] = {
	NWidget(NWID_HORIZONTAL),
		NWidget(WWT_CLOSEBOX, COLOUR_GREY),
		NWidget(WWT_CAPTION, COLOUR_GREY, WID_O_CAPTION), SetDataTip(STR_ORDERS_CAPTION, STR_TOOLTIP_WINDOW_TITLE_DRAG_THIS),
		NWidget(WWT_PUSHBTN, COLOUR_GREY, WID_O_TIMETABLE_VIEW), SetMinimalSize(61, 14), SetDataTip(0x0, STR_ORDERS_TIMETABLE_VIEW_TOOLTIP),
		NWidget(WWT_IMGBTN, COLOUR_GREY, WID_O_TOGGLE_SIZE), SetDataTip(SPR_LARGE_SMALL_WINDOW, STR_ORDERS_TOGGLE_MANAGEMENT_BUTTON_TOOLTIP),
		NWidget(WWT_SHADEBOX, COLOUR_GREY),
		NWidget(WWT_DEFSIZEBOX, COLOUR_GREY),
		NWidget(WWT_STICKYBOX, COLOUR_GREY),
	EndContainer(),
	NWidget(NWID_HORIZONTAL),
		NWidget(WWT_PANEL, COLOUR_GREY, WID_O_ORDER_LIST), SetMinimalSize(372, 62), SetDataTip(0x0, STR_ORDERS_LIST_TOOLTIP), SetResize(1, 1), SetScrollbar(WID_O_SCROLLBAR), EndContainer(),
		NWidget(NWID_SELECTION, INVALID_COLOUR, WID_O_SEL_OCCUPANCY),
			NWidget(WWT_PANEL, COLOUR_GREY, WID_O_OCCUPANCY_LIST), SetMinimalSize(50, 0), SetFill(0, 1), SetDataTip(STR_NULL, STR_ORDERS_OCCUPANCY_LIST_TOOLTIP),
															SetScrollbar(WID_O_SCROLLBAR), EndContainer(),
		EndContainer(),
		NWidget(NWID_VSCROLLBAR, COLOUR_GREY, WID_O_SCROLLBAR),
	EndContainer(),

	/* First button row. */
	NWidget(NWID_HORIZONTAL),
		NWidget(NWID_SELECTION, INVALID_COLOUR, WID_O_SEL_TOP_ROW_GROUNDVEHICLE),
			NWidget(NWID_HORIZONTAL, NC_EQUALSIZE),
				NWidget(NWID_BUTTON_DROPDOWN, COLOUR_GREY, WID_O_NON_STOP), SetMinimalSize(93, 12), SetFill(1, 0),
															SetDataTip(STR_ORDER_NON_STOP, STR_ORDER_TOOLTIP_NON_STOP), SetResize(1, 0),
				NWidget(NWID_SELECTION, INVALID_COLOUR, WID_O_SEL_TOP_LEFT),
					NWidget(NWID_BUTTON_DROPDOWN, COLOUR_GREY, WID_O_FULL_LOAD), SetMinimalSize(93, 12), SetFill(1, 0),
															SetDataTip(STR_ORDER_TOGGLE_FULL_LOAD, STR_ORDER_TOOLTIP_FULL_LOAD), SetResize(1, 0),
					NWidget(WWT_PUSHTXTBTN, COLOUR_GREY, WID_O_REFIT), SetMinimalSize(93, 12), SetFill(1, 0),
															SetDataTip(STR_ORDER_REFIT, STR_ORDER_REFIT_TOOLTIP), SetResize(1, 0),
					NWidget(WWT_TEXTBTN, COLOUR_GREY, WID_O_REVERSE), SetMinimalSize(93, 12), SetFill(1, 0),
															SetDataTip(STR_ORDER_REVERSE, STR_ORDER_REVERSE_TOOLTIP), SetResize(1, 0),
				EndContainer(),
				NWidget(NWID_SELECTION, INVALID_COLOUR, WID_O_SEL_TOP_MIDDLE),
					NWidget(NWID_BUTTON_DROPDOWN, COLOUR_GREY, WID_O_UNLOAD), SetMinimalSize(93, 12), SetFill(1, 0),
															SetDataTip(STR_ORDER_TOGGLE_UNLOAD, STR_ORDER_TOOLTIP_UNLOAD), SetResize(1, 0),
					NWidget(NWID_BUTTON_DROPDOWN, COLOUR_GREY, WID_O_SERVICE), SetMinimalSize(93, 12), SetFill(1, 0),
															SetDataTip(STR_ORDER_SERVICE, STR_ORDER_SERVICE_TOOLTIP), SetResize(1, 0),
				EndContainer(),
				NWidget(NWID_SELECTION, INVALID_COLOUR, WID_O_SEL_TOP_RIGHT),
					NWidget(WWT_TEXTBTN, COLOUR_GREY, WID_O_EMPTY), SetMinimalSize(93, 12), SetFill(1, 0),
															SetDataTip(STR_ORDER_REFIT, STR_ORDER_REFIT_TOOLTIP), SetResize(1, 0),
					NWidget(NWID_BUTTON_DROPDOWN, COLOUR_GREY, WID_O_REFIT_DROPDOWN), SetMinimalSize(93, 12), SetFill(1, 0),
															SetDataTip(STR_ORDER_REFIT_AUTO, STR_ORDER_REFIT_AUTO_TOOLTIP), SetResize(1, 0),
				EndContainer(),
			EndContainer(),
			NWidget(NWID_HORIZONTAL, NC_EQUALSIZE),
				NWidget(WWT_DROPDOWN, COLOUR_GREY, WID_O_COND_VARIABLE), SetMinimalSize(124, 12), SetFill(1, 0),
															SetDataTip(STR_NULL, STR_ORDER_CONDITIONAL_VARIABLE_TOOLTIP), SetResize(1, 0),
				NWidget(NWID_SELECTION, INVALID_COLOUR, WID_O_SEL_COND_AUX),
					NWidget(WWT_DROPDOWN, COLOUR_GREY, WID_O_COND_AUX_CARGO), SetMinimalSize(124, 12), SetFill(1, 0),
													SetDataTip(STR_NULL, STR_ORDER_CONDITIONAL_CARGO_TOOLTIP), SetResize(1, 0),
					NWidget(WWT_DROPDOWN, COLOUR_GREY, WID_O_COND_TIME_DATE), SetMinimalSize(124, 12), SetFill(1, 0),
															SetDataTip(STR_NULL, STR_ORDER_CONDITIONAL_TIME_DATE_TOOLTIP), SetResize(1, 0),
					NWidget(WWT_DROPDOWN, COLOUR_GREY, WID_O_COND_TIMETABLE), SetMinimalSize(124, 12), SetFill(1, 0),
															SetDataTip(STR_NULL, STR_ORDER_CONDITIONAL_TIMETABLE_TOOLTIP), SetResize(1, 0),
					NWidget(WWT_DROPDOWN, COLOUR_GREY, WID_O_COND_COUNTER), SetMinimalSize(124, 12), SetFill(1, 0),
															SetDataTip(STR_NULL, STR_ORDER_CONDITIONAL_COUNTER_TOOLTIP), SetResize(1, 0),
					NWidget(WWT_DROPDOWN, COLOUR_GREY, WID_O_COND_SCHED_SELECT), SetMinimalSize(124, 12), SetFill(1, 0),
															SetDataTip(STR_NULL, STR_ORDER_CONDITIONAL_SCHED_SELECT_TOOLTIP), SetResize(1, 0),
				EndContainer(),
				NWidget(NWID_SELECTION, INVALID_COLOUR, WID_O_SEL_COND_AUX2),
					NWidget(WWT_TEXTBTN, COLOUR_GREY, WID_O_COND_AUX_VIA), SetMinimalSize(36, 12),
													SetDataTip(STR_ORDER_CONDITIONAL_VIA, STR_ORDER_CONDITIONAL_VIA_TOOLTIP),
					NWidget(WWT_DROPDOWN, COLOUR_GREY, WID_O_COND_SCHED_TEST), SetMinimalSize(124, 12), SetFill(1, 0),
															SetDataTip(STR_NULL, STR_ORDER_CONDITIONAL_SCHED_TEST_TOOLTIP), SetResize(1, 0),
				EndContainer(),
				NWidget(WWT_DROPDOWN, COLOUR_GREY, WID_O_COND_COMPARATOR), SetMinimalSize(124, 12), SetFill(1, 0),
															SetDataTip(STR_NULL, STR_ORDER_CONDITIONAL_COMPARATOR_TOOLTIP), SetResize(1, 0),
				NWidget(NWID_SELECTION, INVALID_COLOUR, WID_O_SEL_COND_VALUE),
					NWidget(WWT_PUSHTXTBTN, COLOUR_GREY, WID_O_COND_VALUE), SetMinimalSize(124, 12), SetFill(1, 0),
															SetDataTip(STR_BLACK_COMMA, STR_ORDER_CONDITIONAL_VALUE_TOOLTIP), SetResize(1, 0),
					NWidget(WWT_DROPDOWN, COLOUR_GREY, WID_O_COND_CARGO), SetMinimalSize(124, 12), SetFill(1, 0),
															SetDataTip(STR_NULL, STR_ORDER_CONDITIONAL_CARGO_TOOLTIP), SetResize(1, 0),
					NWidget(WWT_DROPDOWN, COLOUR_GREY, WID_O_COND_SLOT), SetMinimalSize(124, 12), SetFill(1, 0),
															SetDataTip(STR_NULL, STR_ORDER_CONDITIONAL_SLOT_TOOLTIP), SetResize(1, 0),
				EndContainer(),
			EndContainer(),
			NWidget(NWID_HORIZONTAL, NC_EQUALSIZE),
				NWidget(WWT_PANEL, COLOUR_GREY), EndContainer(),
				NWidget(WWT_PANEL, COLOUR_GREY), EndContainer(),
				NWidget(WWT_DROPDOWN, COLOUR_GREY, WID_O_RELEASE_SLOT), SetMinimalSize(124, 12), SetFill(1, 0),
														SetDataTip(STR_NULL, STR_ORDER_RELEASE_SLOT_TOOLTIP), SetResize(1, 0),
			EndContainer(),
			NWidget(NWID_HORIZONTAL, NC_EQUALSIZE),
				NWidget(WWT_DROPDOWN, COLOUR_GREY, WID_O_COUNTER_OP), SetMinimalSize(124, 12), SetFill(1, 0),
														SetDataTip(STR_JUST_STRING, STR_TRACE_RESTRICT_COUNTER_OP_TOOLTIP), SetResize(1, 0),
				NWidget(WWT_DROPDOWN, COLOUR_GREY, WID_O_CHANGE_COUNTER), SetMinimalSize(124, 12), SetFill(1, 0),
														SetDataTip(STR_NULL, STR_ORDER_CHANGE_COUNTER_TOOLTIP), SetResize(1, 0),
				NWidget(WWT_PUSHTXTBTN, COLOUR_GREY, WID_O_COUNTER_VALUE), SetMinimalSize(124, 12), SetFill(1, 0),
														SetDataTip(STR_BLACK_COMMA, STR_TRACE_RESTRICT_COND_VALUE_TOOLTIP), SetResize(1, 0),
			EndContainer(),
			NWidget(NWID_HORIZONTAL, NC_EQUALSIZE),
				NWidget(WWT_PANEL, COLOUR_GREY), EndContainer(),
				NWidget(WWT_PANEL, COLOUR_GREY), EndContainer(),
				NWidget(WWT_PUSHTXTBTN, COLOUR_GREY, WID_O_TEXT_LABEL), SetMinimalSize(124, 12), SetFill(1, 0),
														SetDataTip(STR_ORDER_LABEL_TEXT_BUTTON, STR_ORDER_LABEL_TEXT_BUTTON_TOOLTIP), SetResize(1, 0),
			EndContainer(),
			NWidget(WWT_PANEL, COLOUR_GREY), SetFill(1, 0), SetResize(1, 0), EndContainer(),
		EndContainer(),
		NWidget(WWT_TEXTBTN, COLOUR_GREY, WID_O_OCCUPANCY_TOGGLE), SetMinimalSize(36, 12), SetDataTip(STR_ORDERS_OCCUPANCY_BUTTON, STR_ORDERS_OCCUPANCY_BUTTON_TOOLTIP),
		NWidget(NWID_SELECTION, INVALID_COLOUR, WID_O_SEL_SHARED),
			NWidget(WWT_PUSHIMGBTN, COLOUR_GREY, WID_O_SHARED_ORDER_LIST), SetMinimalSize(12, 12), SetDataTip(SPR_SHARED_ORDERS_ICON, STR_ORDERS_VEH_WITH_SHARED_ORDERS_LIST_TOOLTIP),
			NWidget(WWT_PUSHTXTBTN, COLOUR_GREY, WID_O_ADD_VEH_GROUP), SetMinimalSize(12, 12), SetDataTip(STR_BLACK_PLUS, STR_ORDERS_NEW_GROUP_TOOLTIP),
		EndContainer(),
	EndContainer(),

	/* Second button row. */
	NWidget(NWID_HORIZONTAL),
		NWidget(NWID_HORIZONTAL, NC_EQUALSIZE),
			NWidget(NWID_SELECTION, INVALID_COLOUR, WID_O_SEL_MGMT),
				NWidget(NWID_BUTTON_DROPDOWN, COLOUR_GREY, WID_O_MGMT_BTN), SetMinimalSize(100, 12), SetFill(1, 0),
														SetDataTip(STR_ORDERS_MANAGE_ORDER, STR_ORDERS_MANAGE_ORDER_TOOLTIP), SetResize(1, 0), SetAlignment(SA_TOP | SA_LEFT),
				NWidget(WWT_DROPDOWN, COLOUR_GREY, WID_O_MGMT_LIST_BTN), SetMinimalSize(100, 12), SetFill(1, 0),
														SetDataTip(STR_ORDERS_MANAGE_LIST, STR_ORDERS_MANAGE_LIST_TOOLTIP), SetResize(1, 0),
			EndContainer(),
			NWidget(NWID_SELECTION, INVALID_COLOUR, WID_O_SEL_BOTTOM_LEFT),
				NWidget(WWT_PUSHTXTBTN, COLOUR_GREY, WID_O_SKIP), SetMinimalSize(100, 12), SetFill(1, 0),
														SetDataTip(STR_ORDERS_SKIP_BUTTON, STR_ORDERS_SKIP_TOOLTIP), SetResize(1, 0),
				NWidget(WWT_DROPDOWN, COLOUR_GREY, WID_O_MANAGE_LIST), SetMinimalSize(100, 12), SetFill(1, 0),
														SetDataTip(STR_ORDERS_MANAGE_LIST, STR_ORDERS_MANAGE_LIST_TOOLTIP), SetResize(1, 0),
			EndContainer(),
			NWidget(NWID_SELECTION, INVALID_COLOUR, WID_O_SEL_BOTTOM_MIDDLE),
				NWidget(WWT_PUSHTXTBTN, COLOUR_GREY, WID_O_DELETE), SetMinimalSize(100, 12), SetFill(1, 0),
														SetDataTip(STR_ORDERS_DELETE_BUTTON, STR_ORDERS_DELETE_TOOLTIP), SetResize(1, 0),
				NWidget(WWT_PUSHTXTBTN, COLOUR_GREY, WID_O_STOP_SHARING), SetMinimalSize(100, 12), SetFill(1, 0),
														SetDataTip(STR_ORDERS_STOP_SHARING_BUTTON, STR_ORDERS_STOP_SHARING_TOOLTIP), SetResize(1, 0),
			EndContainer(),
			NWidget(NWID_BUTTON_DROPDOWN, COLOUR_GREY, WID_O_GOTO), SetMinimalSize(100, 12), SetFill(1, 0),
													SetDataTip(STR_ORDERS_GO_TO_BUTTON, STR_ORDERS_GO_TO_TOOLTIP), SetResize(1, 0),
		EndContainer(),
		NWidget(WWT_RESIZEBOX, COLOUR_GREY),
	EndContainer(),
};

static WindowDesc _orders_train_desc(
	WDP_AUTO, "view_vehicle_orders_train", 384, 100,
	WC_VEHICLE_ORDERS, WC_VEHICLE_VIEW,
	WDF_CONSTRUCTION,
	_nested_orders_train_widgets, lengthof(_nested_orders_train_widgets),
	&OrdersWindow::hotkeys
);

/** Nested widget definition for "your" orders (non-train). */
static const NWidgetPart _nested_orders_widgets[] = {
	NWidget(NWID_HORIZONTAL),
		NWidget(WWT_CLOSEBOX, COLOUR_GREY),
		NWidget(WWT_CAPTION, COLOUR_GREY, WID_O_CAPTION), SetDataTip(STR_ORDERS_CAPTION, STR_TOOLTIP_WINDOW_TITLE_DRAG_THIS),
		NWidget(WWT_PUSHBTN, COLOUR_GREY, WID_O_TIMETABLE_VIEW), SetMinimalSize(61, 14), SetDataTip(0x0, STR_ORDERS_TIMETABLE_VIEW_TOOLTIP),
		NWidget(WWT_IMGBTN, COLOUR_GREY, WID_O_TOGGLE_SIZE), SetDataTip(SPR_LARGE_SMALL_WINDOW, STR_ORDERS_TOGGLE_MANAGEMENT_BUTTON_TOOLTIP),
		NWidget(WWT_SHADEBOX, COLOUR_GREY),
		NWidget(WWT_DEFSIZEBOX, COLOUR_GREY),
		NWidget(WWT_STICKYBOX, COLOUR_GREY),
	EndContainer(),
	NWidget(NWID_HORIZONTAL),
		NWidget(WWT_PANEL, COLOUR_GREY, WID_O_ORDER_LIST), SetMinimalSize(372, 62), SetDataTip(0x0, STR_ORDERS_LIST_TOOLTIP), SetResize(1, 1), SetScrollbar(WID_O_SCROLLBAR), EndContainer(),
		NWidget(NWID_SELECTION, INVALID_COLOUR, WID_O_SEL_OCCUPANCY),
			NWidget(WWT_PANEL, COLOUR_GREY, WID_O_OCCUPANCY_LIST), SetMinimalSize(50, 0), SetFill(0, 1), SetDataTip(STR_NULL, STR_ORDERS_OCCUPANCY_LIST_TOOLTIP),
															SetScrollbar(WID_O_SCROLLBAR), EndContainer(),
		EndContainer(),
		NWidget(NWID_VSCROLLBAR, COLOUR_GREY, WID_O_SCROLLBAR),
	EndContainer(),

	/* First button row. */
	NWidget(NWID_HORIZONTAL),
		NWidget(NWID_SELECTION, INVALID_COLOUR, WID_O_SEL_TOP_ROW),
			/* Load + unload + refit buttons. */
			NWidget(NWID_HORIZONTAL, NC_EQUALSIZE),
				NWidget(NWID_BUTTON_DROPDOWN, COLOUR_GREY, WID_O_FULL_LOAD), SetMinimalSize(124, 12), SetFill(1, 0),
													SetDataTip(STR_ORDER_TOGGLE_FULL_LOAD, STR_ORDER_TOOLTIP_FULL_LOAD), SetResize(1, 0),
				NWidget(NWID_BUTTON_DROPDOWN, COLOUR_GREY, WID_O_UNLOAD), SetMinimalSize(124, 12), SetFill(1, 0),
													SetDataTip(STR_ORDER_TOGGLE_UNLOAD, STR_ORDER_TOOLTIP_UNLOAD), SetResize(1, 0),
				NWidget(NWID_BUTTON_DROPDOWN, COLOUR_GREY, WID_O_REFIT_DROPDOWN), SetMinimalSize(124, 12), SetFill(1, 0),
													SetDataTip(STR_ORDER_REFIT_AUTO, STR_ORDER_REFIT_AUTO_TOOLTIP), SetResize(1, 0),
			EndContainer(),
			/* Refit + service buttons. */
			NWidget(NWID_HORIZONTAL, NC_EQUALSIZE),
				NWidget(WWT_PUSHTXTBTN, COLOUR_GREY, WID_O_REFIT), SetMinimalSize(186, 12), SetFill(1, 0),
													SetDataTip(STR_ORDER_REFIT, STR_ORDER_REFIT_TOOLTIP), SetResize(1, 0),
				NWidget(NWID_BUTTON_DROPDOWN, COLOUR_GREY, WID_O_SERVICE), SetMinimalSize(124, 12), SetFill(1, 0),
													SetDataTip(STR_ORDER_SERVICE, STR_ORDER_SERVICE_TOOLTIP), SetResize(1, 0),
			EndContainer(),

			/* Buttons for setting a condition. */
			NWidget(NWID_HORIZONTAL, NC_EQUALSIZE),
				NWidget(WWT_DROPDOWN, COLOUR_GREY, WID_O_COND_VARIABLE), SetMinimalSize(124, 12), SetFill(1, 0),
													SetDataTip(STR_NULL, STR_ORDER_CONDITIONAL_VARIABLE_TOOLTIP), SetResize(1, 0),
				NWidget(NWID_SELECTION, INVALID_COLOUR, WID_O_SEL_COND_AUX),
					NWidget(WWT_DROPDOWN, COLOUR_GREY, WID_O_COND_AUX_CARGO), SetMinimalSize(124, 12), SetFill(1, 0),
													SetDataTip(STR_NULL, STR_ORDER_CONDITIONAL_CARGO_TOOLTIP), SetResize(1, 0),
					NWidget(WWT_DROPDOWN, COLOUR_GREY, WID_O_COND_TIME_DATE), SetMinimalSize(124, 12), SetFill(1, 0),
															SetDataTip(STR_NULL, STR_ORDER_CONDITIONAL_TIME_DATE_TOOLTIP), SetResize(1, 0),
					NWidget(WWT_DROPDOWN, COLOUR_GREY, WID_O_COND_TIMETABLE), SetMinimalSize(124, 12), SetFill(1, 0),
															SetDataTip(STR_NULL, STR_ORDER_CONDITIONAL_TIMETABLE_TOOLTIP), SetResize(1, 0),
					NWidget(WWT_DROPDOWN, COLOUR_GREY, WID_O_COND_COUNTER), SetMinimalSize(124, 12), SetFill(1, 0),
															SetDataTip(STR_NULL, STR_ORDER_CONDITIONAL_COUNTER_TOOLTIP), SetResize(1, 0),
					NWidget(WWT_DROPDOWN, COLOUR_GREY, WID_O_COND_SCHED_SELECT), SetMinimalSize(124, 12), SetFill(1, 0),
															SetDataTip(STR_NULL, STR_ORDER_CONDITIONAL_SCHED_SELECT_TOOLTIP), SetResize(1, 0),
				EndContainer(),
				NWidget(NWID_SELECTION, INVALID_COLOUR, WID_O_SEL_COND_AUX2),
					NWidget(WWT_TEXTBTN, COLOUR_GREY, WID_O_COND_AUX_VIA), SetMinimalSize(36, 12),
													SetDataTip(STR_ORDER_CONDITIONAL_VIA, STR_ORDER_CONDITIONAL_VIA_TOOLTIP),
					NWidget(WWT_DROPDOWN, COLOUR_GREY, WID_O_COND_SCHED_TEST), SetMinimalSize(124, 12), SetFill(1, 0),
															SetDataTip(STR_NULL, STR_ORDER_CONDITIONAL_SCHED_TEST_TOOLTIP), SetResize(1, 0),
				EndContainer(),
				NWidget(WWT_DROPDOWN, COLOUR_GREY, WID_O_COND_COMPARATOR), SetMinimalSize(124, 12), SetFill(1, 0),
													SetDataTip(STR_NULL, STR_ORDER_CONDITIONAL_COMPARATOR_TOOLTIP), SetResize(1, 0),
				NWidget(NWID_SELECTION, INVALID_COLOUR, WID_O_SEL_COND_VALUE),
					NWidget(WWT_PUSHTXTBTN, COLOUR_GREY, WID_O_COND_VALUE), SetMinimalSize(124, 12), SetFill(1, 0),
															SetDataTip(STR_BLACK_COMMA, STR_ORDER_CONDITIONAL_VALUE_TOOLTIP), SetResize(1, 0),
					NWidget(WWT_DROPDOWN, COLOUR_GREY, WID_O_COND_CARGO), SetMinimalSize(124, 12), SetFill(1, 0),
													SetDataTip(STR_NULL, STR_ORDER_CONDITIONAL_CARGO_TOOLTIP), SetResize(1, 0),
					NWidget(WWT_DROPDOWN, COLOUR_GREY, WID_O_COND_SLOT), SetMinimalSize(124, 12), SetFill(1, 0),
													SetDataTip(STR_NULL, STR_ORDER_CONDITIONAL_SLOT_TOOLTIP), SetResize(1, 0),
				EndContainer(),
			EndContainer(),

			/* Buttons for releasing a slot. */
			NWidget(NWID_HORIZONTAL, NC_EQUALSIZE),
				NWidget(WWT_PANEL, COLOUR_GREY), EndContainer(),
				NWidget(WWT_PANEL, COLOUR_GREY), EndContainer(),
				NWidget(WWT_DROPDOWN, COLOUR_GREY, WID_O_RELEASE_SLOT), SetMinimalSize(124, 12), SetFill(1, 0),
														SetDataTip(STR_NULL, STR_ORDER_RELEASE_SLOT_TOOLTIP), SetResize(1, 0),
			EndContainer(),

			/* Buttons for changing a counter. */
			NWidget(NWID_HORIZONTAL, NC_EQUALSIZE),
				NWidget(WWT_DROPDOWN, COLOUR_GREY, WID_O_COUNTER_OP), SetMinimalSize(124, 12), SetFill(1, 0),
														SetDataTip(STR_JUST_STRING, STR_TRACE_RESTRICT_COUNTER_OP_TOOLTIP), SetResize(1, 0),
				NWidget(WWT_DROPDOWN, COLOUR_GREY, WID_O_CHANGE_COUNTER), SetMinimalSize(124, 12), SetFill(1, 0),
														SetDataTip(STR_NULL, STR_ORDER_CHANGE_COUNTER_TOOLTIP), SetResize(1, 0),
				NWidget(WWT_PUSHTXTBTN, COLOUR_GREY, WID_O_COUNTER_VALUE), SetMinimalSize(124, 12), SetFill(1, 0),
														SetDataTip(STR_BLACK_COMMA, STR_TRACE_RESTRICT_COND_VALUE_TOOLTIP), SetResize(1, 0),
			EndContainer(),

			/* Buttons for changing a text label */
			NWidget(NWID_HORIZONTAL, NC_EQUALSIZE),
				NWidget(WWT_PANEL, COLOUR_GREY), EndContainer(),
				NWidget(WWT_PANEL, COLOUR_GREY), EndContainer(),
				NWidget(WWT_PUSHTXTBTN, COLOUR_GREY, WID_O_TEXT_LABEL), SetMinimalSize(124, 12), SetFill(1, 0),
														SetDataTip(STR_ORDER_LABEL_TEXT_BUTTON, STR_ORDER_LABEL_TEXT_BUTTON_TOOLTIP), SetResize(1, 0),
			EndContainer(),

			/* No buttons */
			NWidget(WWT_PANEL, COLOUR_GREY), SetFill(1, 0), SetResize(1, 0), EndContainer(),
		EndContainer(),

		NWidget(WWT_TEXTBTN, COLOUR_GREY, WID_O_OCCUPANCY_TOGGLE), SetMinimalSize(36, 12), SetDataTip(STR_ORDERS_OCCUPANCY_BUTTON, STR_ORDERS_OCCUPANCY_BUTTON_TOOLTIP),
		NWidget(NWID_SELECTION, INVALID_COLOUR, WID_O_SEL_SHARED),
			NWidget(WWT_PUSHIMGBTN, COLOUR_GREY, WID_O_SHARED_ORDER_LIST), SetMinimalSize(12, 12), SetDataTip(SPR_SHARED_ORDERS_ICON, STR_ORDERS_VEH_WITH_SHARED_ORDERS_LIST_TOOLTIP),
			NWidget(WWT_PUSHTXTBTN, COLOUR_GREY, WID_O_ADD_VEH_GROUP), SetMinimalSize(12, 12), SetDataTip(STR_BLACK_PLUS, STR_ORDERS_NEW_GROUP_TOOLTIP),
		EndContainer(),
	EndContainer(),

	/* Second button row. */
	NWidget(NWID_HORIZONTAL),
		NWidget(NWID_SELECTION, INVALID_COLOUR, WID_O_SEL_MGMT),
			NWidget(NWID_BUTTON_DROPDOWN, COLOUR_GREY, WID_O_MGMT_BTN), SetMinimalSize(100, 12), SetFill(1, 0),
													SetDataTip(STR_ORDERS_MANAGE_ORDER, STR_ORDERS_MANAGE_ORDER_TOOLTIP), SetResize(1, 0), SetAlignment(SA_TOP | SA_LEFT),
			NWidget(WWT_DROPDOWN, COLOUR_GREY, WID_O_MGMT_LIST_BTN), SetMinimalSize(100, 12), SetFill(1, 0),
													SetDataTip(STR_ORDERS_MANAGE_LIST, STR_ORDERS_MANAGE_LIST_TOOLTIP), SetResize(1, 0),
		EndContainer(),
		NWidget(NWID_SELECTION, INVALID_COLOUR, WID_O_SEL_BOTTOM_LEFT),
			NWidget(WWT_PUSHTXTBTN, COLOUR_GREY, WID_O_SKIP), SetMinimalSize(100, 12), SetFill(1, 0),
													SetDataTip(STR_ORDERS_SKIP_BUTTON, STR_ORDERS_SKIP_TOOLTIP), SetResize(1, 0),
			NWidget(WWT_DROPDOWN, COLOUR_GREY, WID_O_MANAGE_LIST), SetMinimalSize(100, 12), SetFill(1, 0),
													SetDataTip(STR_ORDERS_MANAGE_LIST, STR_ORDERS_MANAGE_LIST_TOOLTIP), SetResize(1, 0),
		EndContainer(),
		NWidget(NWID_SELECTION, INVALID_COLOUR, WID_O_SEL_BOTTOM_MIDDLE),
			NWidget(WWT_PUSHTXTBTN, COLOUR_GREY, WID_O_DELETE), SetMinimalSize(100, 12), SetFill(1, 0),
													SetDataTip(STR_ORDERS_DELETE_BUTTON, STR_ORDERS_DELETE_TOOLTIP), SetResize(1, 0),
			NWidget(WWT_PUSHTXTBTN, COLOUR_GREY, WID_O_STOP_SHARING), SetMinimalSize(100, 12), SetFill(1, 0),
													SetDataTip(STR_ORDERS_STOP_SHARING_BUTTON, STR_ORDERS_STOP_SHARING_TOOLTIP), SetResize(1, 0),
		EndContainer(),
		NWidget(NWID_BUTTON_DROPDOWN, COLOUR_GREY, WID_O_GOTO), SetMinimalSize(100, 12), SetFill(1, 0),
											SetDataTip(STR_ORDERS_GO_TO_BUTTON, STR_ORDERS_GO_TO_TOOLTIP), SetResize(1, 0),
		NWidget(WWT_RESIZEBOX, COLOUR_GREY),
	EndContainer(),
};

static WindowDesc _orders_desc(
	WDP_AUTO, "view_vehicle_orders", 384, 100,
	WC_VEHICLE_ORDERS, WC_VEHICLE_VIEW,
	WDF_CONSTRUCTION,
	_nested_orders_widgets, lengthof(_nested_orders_widgets),
	&OrdersWindow::hotkeys
);

/** Nested widget definition for competitor orders. */
static const NWidgetPart _nested_other_orders_widgets[] = {
	NWidget(NWID_HORIZONTAL),
		NWidget(WWT_CLOSEBOX, COLOUR_GREY),
		NWidget(WWT_CAPTION, COLOUR_GREY, WID_O_CAPTION), SetDataTip(STR_ORDERS_CAPTION, STR_TOOLTIP_WINDOW_TITLE_DRAG_THIS),
		NWidget(WWT_PUSHBTN, COLOUR_GREY, WID_O_TIMETABLE_VIEW), SetMinimalSize(61, 14), SetDataTip(0x0, STR_ORDERS_TIMETABLE_VIEW_TOOLTIP),
		NWidget(WWT_SHADEBOX, COLOUR_GREY),
		NWidget(WWT_DEFSIZEBOX, COLOUR_GREY),
		NWidget(WWT_STICKYBOX, COLOUR_GREY),
	EndContainer(),
	NWidget(NWID_HORIZONTAL),
		NWidget(WWT_PANEL, COLOUR_GREY, WID_O_ORDER_LIST), SetMinimalSize(372, 72), SetDataTip(0x0, STR_ORDERS_LIST_TOOLTIP), SetResize(1, 1), SetScrollbar(WID_O_SCROLLBAR), EndContainer(),
		NWidget(NWID_SELECTION, INVALID_COLOUR, WID_O_SEL_OCCUPANCY),
			NWidget(WWT_PANEL, COLOUR_GREY, WID_O_OCCUPANCY_LIST), SetMinimalSize(50, 0), SetFill(0, 1), SetDataTip(STR_NULL, STR_ORDERS_OCCUPANCY_LIST_TOOLTIP),
															SetScrollbar(WID_O_SCROLLBAR), EndContainer(),
		EndContainer(),
		NWidget(NWID_VSCROLLBAR, COLOUR_GREY, WID_O_SCROLLBAR),
	EndContainer(),

	/* First button row. */
	NWidget(NWID_HORIZONTAL),
		NWidget(WWT_PANEL, COLOUR_GREY), SetFill(1, 0), SetResize(1, 0),
		EndContainer(),
		NWidget(WWT_TEXTBTN, COLOUR_GREY, WID_O_OCCUPANCY_TOGGLE), SetMinimalSize(36, 12), SetDataTip(STR_ORDERS_OCCUPANCY_BUTTON, STR_ORDERS_OCCUPANCY_BUTTON_TOOLTIP),
		NWidget(WWT_PUSHIMGBTN, COLOUR_GREY, WID_O_SHARED_ORDER_LIST), SetMinimalSize(12, 12), SetDataTip(SPR_SHARED_ORDERS_ICON, STR_ORDERS_VEH_WITH_SHARED_ORDERS_LIST_TOOLTIP),
		NWidget(WWT_RESIZEBOX, COLOUR_GREY),
	EndContainer(),
};

static WindowDesc _other_orders_desc(
	WDP_AUTO, "view_vehicle_orders_competitor", 384, 86,
	WC_VEHICLE_ORDERS, WC_VEHICLE_VIEW,
	WDF_CONSTRUCTION,
	_nested_other_orders_widgets, lengthof(_nested_other_orders_widgets),
	&OrdersWindow::hotkeys
);

void ShowOrdersWindow(const Vehicle *v)
{
	DeleteWindowById(WC_VEHICLE_DETAILS, v->index, false);
	DeleteWindowById(WC_VEHICLE_TIMETABLE, v->index, false);
	if (BringWindowToFrontById(WC_VEHICLE_ORDERS, v->index) != nullptr) return;

	/* Using a different WindowDescs for _local_company causes problems.
	 * Due to this we have to close order windows in ChangeWindowOwner/DeleteCompanyWindows,
	 * because we cannot change switch the WindowDescs and keeping the old WindowDesc results
	 * in crashed due to missing widges.
	 * TODO Rewrite the order GUI to not use different WindowDescs.
	 */
	if (v->owner != _local_company) {
		new OrdersWindow(&_other_orders_desc, v);
	} else {
		new OrdersWindow(v->IsGroundVehicle() ? &_orders_train_desc : &_orders_desc, v);
	}
}<|MERGE_RESOLUTION|>--- conflicted
+++ resolved
@@ -685,7 +685,6 @@
 	INVALID_STRING_ID,
 };
 
-<<<<<<< HEAD
 static const StringID _order_conditional_condition_has[] = {
 	STR_ORDER_CONDITIONAL_COMPARATOR_HAS,
 	STR_ORDER_CONDITIONAL_COMPARATOR_HAS_NO,
@@ -770,12 +769,8 @@
 	INVALID_STRING_ID,
 };
 
-extern uint ConvertSpeedToDisplaySpeed(uint speed);
-extern uint ConvertDisplaySpeedToSpeed(uint speed);
-=======
 extern uint ConvertSpeedToDisplaySpeed(uint speed, VehicleType type);
 extern uint ConvertDisplaySpeedToSpeed(uint speed, VehicleType type);
->>>>>>> 1321e484
 
 static const StringID _order_depot_action_dropdown[] = {
 	STR_ORDER_DROP_GO_ALWAYS_DEPOT,
@@ -1114,7 +1109,7 @@
 						SetDParam(3, STR_ORDER_CONDITIONAL_COMPARATOR_EQUALS + occ);
 						break;
 					case OCV_MAX_SPEED:
-						value = ConvertSpeedToDisplaySpeed(value);
+						value = ConvertSpeedToDisplaySpeed(value, v->type);
 						/* FALL THROUGH */
 					default:
 						SetDParam(3, STR_ORDER_CONDITIONAL_COMPARATOR_EQUALS + occ);
@@ -1178,7 +1173,6 @@
 					break;
 				}
 
-<<<<<<< HEAD
 				case OLST_DEPARTURES_VIA:
 					SetDParam(0, STR_ORDER_LABEL_DEPARTURES_VIA);
 					if (Waypoint::IsValidID(order->GetDestination())) {
@@ -1188,12 +1182,6 @@
 					}
 					SetDParam(2, order->GetDestination());
 					break;
-=======
-				uint value = order->GetConditionValue();
-				if (order->GetConditionVariable() == OCV_MAX_SPEED) value = ConvertSpeedToDisplaySpeed(value, v->type);
-				SetDParam(4, value);
-			}
->>>>>>> 1321e484
 
 				default:
 					SetDParam(0, STR_TRACE_RESTRICT_VARIABLE_UNDEFINED_RED);
@@ -2467,7 +2455,7 @@
 							value = order->GetConditionValue();
 							break;
 					}
-					if (order->GetConditionVariable() == OCV_MAX_SPEED) value = ConvertSpeedToDisplaySpeed(value);
+					if (order->GetConditionVariable() == OCV_MAX_SPEED) value = ConvertSpeedToDisplaySpeed(value, this->vehicle->type);
 					if (order->GetConditionVariable() == OCV_CARGO_WAITING_AMOUNT) value = ConvertCargoQuantityToDisplayQuantity(order->GetConditionValue(), value);
 					SetDParam(0, value);
 				}
@@ -2551,14 +2539,8 @@
 				VehicleOrderID sel = this->OrderGetSel();
 				const Order *order = this->vehicle->GetOrder(sel);
 
-<<<<<<< HEAD
 				if (order != nullptr && order->IsType(OT_COUNTER)) {
 					TraceRestrictCounterID value = order->GetDestination();
-=======
-				if (order != nullptr && order->IsType(OT_CONDITIONAL)) {
-					uint value = order->GetConditionValue();
-					if (order->GetConditionVariable() == OCV_MAX_SPEED) value = ConvertSpeedToDisplaySpeed(value, this->vehicle->type);
->>>>>>> 1321e484
 					SetDParam(0, value);
 				}
 				break;
@@ -2940,7 +2922,6 @@
 
 			case WID_O_COND_VALUE: {
 				const Order *order = this->vehicle->GetOrder(this->OrderGetSel());
-<<<<<<< HEAD
 				uint value;
 				switch (order->GetConditionVariable()) {
 					case OCV_CARGO_LOAD_PERCENTAGE:
@@ -2962,14 +2943,9 @@
 						value = order->GetConditionValue();
 						break;
 				}
-				if (order->GetConditionVariable() == OCV_MAX_SPEED) value = ConvertSpeedToDisplaySpeed(value);
+				if (order->GetConditionVariable() == OCV_MAX_SPEED) value = ConvertSpeedToDisplaySpeed(value, this->vehicle->type);
 				if (order->GetConditionVariable() == OCV_CARGO_WAITING_AMOUNT) value = ConvertCargoQuantityToDisplayQuantity(order->GetConditionValue(), value);
 				this->query_text_widget = widget;
-=======
-				assert(order != nullptr);
-				uint value = order->GetConditionValue();
-				if (order->GetConditionVariable() == OCV_MAX_SPEED) value = ConvertSpeedToDisplaySpeed(value, this->vehicle->type);
->>>>>>> 1321e484
 				SetDParam(0, value);
 				ShowQueryString(STR_JUST_INT, STR_ORDER_CONDITIONAL_VALUE_CAPT, (order->GetConditionVariable() == OCV_CARGO_WAITING_AMOUNT) ? 12 : 6, this, CS_NUMERAL, QSF_NONE);
 				break;
@@ -3049,11 +3025,7 @@
 
 			switch (this->vehicle->GetOrder(sel)->GetConditionVariable()) {
 				case OCV_MAX_SPEED:
-<<<<<<< HEAD
-					value = Clamp(ConvertDisplaySpeedToSpeed(value), 0, 2047);
-=======
-					value = ConvertDisplaySpeedToSpeed(value, this->vehicle->type);
->>>>>>> 1321e484
+					value = Clamp(ConvertDisplaySpeedToSpeed(value, this->vehicle->type), 0, 2047);
 					break;
 
 				case OCV_PERCENT:
