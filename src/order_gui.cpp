/* $Id$ */

/*
 * This file is part of OpenTTD.
 * OpenTTD is free software; you can redistribute it and/or modify it under the terms of the GNU General Public License as published by the Free Software Foundation, version 2.
 * OpenTTD is distributed in the hope that it will be useful, but WITHOUT ANY WARRANTY; without even the implied warranty of MERCHANTABILITY or FITNESS FOR A PARTICULAR PURPOSE.
 * See the GNU General Public License for more details. You should have received a copy of the GNU General Public License along with OpenTTD. If not, see <http://www.gnu.org/licenses/>.
 */

/** @file order_gui.cpp GUI related to orders. */

#include "stdafx.h"
#include "command_func.h"
#include "viewport_func.h"
#include "depot_map.h"
#include "roadveh.h"
#include "timetable.h"
#include "strings_func.h"
#include "company_func.h"
#include "widgets/dropdown_type.h"
#include "widgets/dropdown_func.h"
#include "textbuf_gui.h"
#include "string_func.h"
#include "tilehighlight_func.h"
#include "network/network.h"
#include "station_base.h"
#include "waypoint_base.h"
#include "core/geometry_func.hpp"
#include "infrastructure_func.h"
#include "hotkeys.h"
#include "aircraft.h"
#include "engine_func.h"
#include "vehiclelist.h"
#include "tracerestrict.h"

#include "widgets/order_widget.h"

#include "safeguards.h"

enum CargoTypeOrdersWindowVariant {
	CTOWV_LOAD   = 0,
	CTOWV_UNLOAD = 1,
};

/** Cargo type orders strings for load dropdowns. */
static const StringID _cargo_type_load_order_drowdown[] = {
	STR_ORDER_DROP_LOAD_IF_POSSIBLE,      // OLF_LOAD_IF_POSSIBLE
	STR_EMPTY,
	STR_CARGO_TYPE_ORDERS_DROP_FULL_LOAD, // OLFB_FULL_LOAD
	STR_EMPTY,
	STR_ORDER_DROP_NO_LOADING,            // OLFB_NO_LOAD
	INVALID_STRING_ID
};
static const uint32 _cargo_type_load_order_drowdown_hidden_mask = 0xA; // 01010

/** Cargo type orders strings for unload dropdowns. */
static const StringID _cargo_type_unload_order_drowdown[] = {
	STR_ORDER_DROP_UNLOAD_IF_ACCEPTED, // OUF_UNLOAD_IF_POSSIBLE
	STR_ORDER_DROP_UNLOAD,             // OUFB_UNLOAD
	STR_ORDER_DROP_TRANSFER,           // OUFB_TRANSFER
	STR_EMPTY,
	STR_ORDER_DROP_NO_UNLOADING,       // OUFB_NO_UNLOAD
	INVALID_STRING_ID
};
static const uint32 _cargo_type_unload_order_drowdown_hidden_mask = 0x8; // 01000

DropDownList GetSlotDropDownList(Owner owner, TraceRestrictSlotID slot_id, int &selected);

struct CargoTypeOrdersWindow : public Window {
private:
	CargoTypeOrdersWindowVariant variant;

	const Vehicle *vehicle;  ///< Vehicle owning the orders being displayed and manipulated.
	VehicleOrderID order_id; ///< Index of the order concerned by this window.

	VehicleOrderID order_count; ///< Count of the orders of the vehicle owning this window
	const Order *order;         ///< Order pointer at construction time;

	static const uint8 CARGO_ICON_WIDTH  = 12;
	static const uint8 CARGO_ICON_HEIGHT =  8;

	const StringID *cargo_type_order_dropdown; ///< Strings used to populate order dropdowns.
	uint32 cargo_type_order_dropdown_hmask;    ///< Hidden mask for order dropdowns.

	uint max_cargo_name_width;     ///< Greatest width of cargo names.
	uint max_cargo_dropdown_width; ///< Greatest width of order names.

	uint set_to_all_dropdown_sel;     ///< Selected entry for the 'set to all' dropdown

	/**
	 * Initialize \c max_cargo_name_width and \c max_cargo_dropdown_width.
	 * @post \c max_cargo_name_width
	 * @post \c max_cargo_dropdown_width
	 */
	void InitMaxWidgetWidth()
	{
		this->max_cargo_name_width = 0;
		for (int i = 0; i < _sorted_standard_cargo_specs_size; i++) {
			SetDParam(0, _sorted_cargo_specs[i]->name);
			this->max_cargo_name_width = max(this->max_cargo_name_width, GetStringBoundingBox(STR_JUST_STRING).width);
		}
		this->max_cargo_dropdown_width = 0;
		for (int i = 0; this->cargo_type_order_dropdown[i] != INVALID_STRING_ID; i++) {
			SetDParam(0, this->cargo_type_order_dropdown[i]);
			this->max_cargo_dropdown_width = max(this->max_cargo_dropdown_width, GetStringBoundingBox(STR_JUST_STRING).width);
		}
	}

	/** Populate the selected entry of order dropdowns. */
	void InitDropdownSelectedTypes()
	{
		StringID tooltip = STR_CARGO_TYPE_LOAD_ORDERS_DROP_TOOLTIP + this->variant;
		const Order *order = this->vehicle->GetOrder(this->order_id);
		for (int i = 0; i < _sorted_standard_cargo_specs_size; i++) {
			const CargoSpec *cs = _sorted_cargo_specs[i];
			CargoID cargo_id = GetCargoIDByBitnum(cs->bitnum);
			uint8 order_type = (this->variant == CTOWV_LOAD) ? (uint8) order->GetCargoLoadTypeRaw(cargo_id) : (uint8) order->GetCargoUnloadTypeRaw(cargo_id);
			this->GetWidget<NWidgetCore>(WID_CTO_CARGO_DROPDOWN_FIRST + i)->SetDataTip(this->cargo_type_order_dropdown[order_type], tooltip);
		}
		this->set_to_all_dropdown_sel = 0;
		this->GetWidget<NWidgetCore>(WID_CTO_SET_TO_ALL_DROPDOWN)->widget_data = this->cargo_type_order_dropdown[this->set_to_all_dropdown_sel];
	}

	/**
	 * Returns the load/unload type of this order for the specified cargo.
	 * @param cargo_id The cargo index for wich we want the load/unload type.
	 * @return an OrderLoadFlags if \c load_variant = true, an OrderUnloadFlags otherwise.
	 */
	uint8 GetOrderActionTypeForCargo(CargoID cargo_id)
	{
		const Order *order = this->vehicle->GetOrder(this->order_id);
		return (this->variant == CTOWV_LOAD) ? (uint8) order->GetCargoLoadTypeRaw(cargo_id) : (uint8) order->GetCargoUnloadTypeRaw(cargo_id);
	}

	bool CheckOrderStillValid() const
	{
		if (this->vehicle->GetNumOrders() != this->order_count) return false;
		if (this->vehicle->GetOrder(this->order_id) != this->order) return false;
		return true;
	}

public:
	/**
	 * Instantiate a new CargoTypeOrdersWindow.
	 * @param desc The window description.
	 * @param v The vehicle the order belongs to.
	 * @param order_id Which order to display/edit.
	 * @param variant Which aspect of the order to display/edit: load or unload.
	 * @pre \c v != NULL
	 */
	CargoTypeOrdersWindow(WindowDesc *desc, const Vehicle *v, VehicleOrderID order_id, CargoTypeOrdersWindowVariant variant) : Window(desc)
	{
		this->variant = variant;
		this->cargo_type_order_dropdown = (this->variant == CTOWV_LOAD) ? _cargo_type_load_order_drowdown : _cargo_type_unload_order_drowdown;
		this->cargo_type_order_dropdown_hmask = (this->variant == CTOWV_LOAD) ? _cargo_type_load_order_drowdown_hidden_mask : _cargo_type_unload_order_drowdown_hidden_mask;
		this->InitMaxWidgetWidth();

		this->vehicle = v;
		this->order_id = order_id;
		this->order_count = v->GetNumOrders();
		this->order = v->GetOrder(order_id);

		this->CreateNestedTree(desc);
		this->GetWidget<NWidgetCore>(WID_CTO_CAPTION)->SetDataTip(STR_CARGO_TYPE_ORDERS_LOAD_CAPTION + this->variant, STR_TOOLTIP_WINDOW_TITLE_DRAG_THIS);
		this->GetWidget<NWidgetCore>(WID_CTO_HEADER)->SetDataTip(STR_CARGO_TYPE_ORDERS_LOAD_TITLE + this->variant, STR_NULL);
		this->InitDropdownSelectedTypes();
		this->FinishInitNested(v->index);

		this->owner = v->owner;
	}

	~CargoTypeOrdersWindow()
	{
		if (!FocusWindowById(WC_VEHICLE_ORDERS, this->window_number)) {
			MarkAllRouteStepsDirty(this->vehicle);
		}
	}

	virtual void UpdateWidgetSize(int widget, Dimension *size, const Dimension &padding, Dimension *fill, Dimension *resize) OVERRIDE
	{
		if (widget == WID_CTO_HEADER) {
			(*size).height = max((*size).height, (uint) WD_FRAMERECT_TOP + FONT_HEIGHT_NORMAL + WD_FRAMERECT_BOTTOM);
		} else if (WID_CTO_CARGO_LABEL_FIRST <= widget && widget <= WID_CTO_CARGO_LABEL_LAST) {
			(*size).width  = max((*size).width,  WD_FRAMERECT_LEFT + this->CARGO_ICON_WIDTH + WD_FRAMETEXT_LEFT + this->max_cargo_name_width + WD_FRAMETEXT_RIGHT + padding.width);
			(*size).height = max((*size).height, (uint) WD_FRAMERECT_TOP + FONT_HEIGHT_NORMAL + WD_FRAMERECT_BOTTOM);
		} else if ((WID_CTO_CARGO_DROPDOWN_FIRST <= widget && widget <= WID_CTO_CARGO_DROPDOWN_LAST) || widget == WID_CTO_SET_TO_ALL_DROPDOWN) {
			(*size).width  = max((*size).width,  WD_DROPDOWNTEXT_LEFT + this->max_cargo_dropdown_width + WD_DROPDOWNTEXT_RIGHT + NWidgetLeaf::dropdown_dimension.width);
			(*size).height = max((*size).height, (uint) WD_DROPDOWNTEXT_TOP + FONT_HEIGHT_NORMAL + WD_DROPDOWNTEXT_BOTTOM);
		} else if (widget == WID_CTO_SET_TO_ALL_LABEL) {
			(*size).width = max((*size).width, this->max_cargo_name_width + WD_FRAMETEXT_RIGHT + padding.width);
			(*size).height = max((*size).height, (uint) WD_FRAMERECT_TOP + FONT_HEIGHT_NORMAL + WD_FRAMERECT_BOTTOM);
		}
	}

	virtual void DrawWidget(const Rect &r, int widget) const OVERRIDE
	{
		if (WID_CTO_CARGO_LABEL_FIRST <= widget && widget <= WID_CTO_CARGO_LABEL_LAST) {
			const CargoSpec *cs = _sorted_cargo_specs[widget - WID_CTO_CARGO_LABEL_FIRST];
			bool rtl = (_current_text_dir == TD_RTL);

			/* Draw cargo icon. */
			int rect_left   = rtl ? r.right - WD_FRAMETEXT_RIGHT - this->CARGO_ICON_WIDTH : r.left + WD_FRAMERECT_LEFT;
			int rect_right  = rect_left + this->CARGO_ICON_WIDTH;
			int rect_top    = r.top + WD_FRAMERECT_TOP + ((r.bottom - WD_FRAMERECT_BOTTOM - r.top - WD_FRAMERECT_TOP) - this->CARGO_ICON_HEIGHT) / 2;
			int rect_bottom = rect_top + this->CARGO_ICON_HEIGHT;
			GfxFillRect(rect_left, rect_top, rect_right, rect_bottom, PC_BLACK);
			GfxFillRect(rect_left + 1, rect_top + 1, rect_right - 1, rect_bottom - 1, cs->legend_colour);

			/* Draw cargo name */
			int text_left  = rtl ? r.left + WD_FRAMETEXT_LEFT : rect_right + WD_FRAMETEXT_LEFT;
			int text_right = rtl ? rect_left - WD_FRAMETEXT_LEFT : r.right - WD_FRAMETEXT_RIGHT;
			int text_top   = r.top + WD_FRAMERECT_TOP;
			SetDParam(0, cs->name);
			DrawString(text_left, text_right, text_top, STR_BLACK_STRING);
		}
	}

	virtual void OnClick(Point pt, int widget, int click_count) OVERRIDE
	{
		if (!this->CheckOrderStillValid()) {
			delete this;
			return;
		}
		if (widget == WID_CTO_CLOSEBTN) {
			delete this;
		} else if (WID_CTO_CARGO_DROPDOWN_FIRST <= widget && widget <= WID_CTO_CARGO_DROPDOWN_LAST) {
			const CargoSpec *cs = _sorted_cargo_specs[widget - WID_CTO_CARGO_DROPDOWN_FIRST];
			CargoID cargo_id = GetCargoIDByBitnum(cs->bitnum);

			ShowDropDownMenu(this, this->cargo_type_order_dropdown, this->GetOrderActionTypeForCargo(cargo_id), widget, 0, this->cargo_type_order_dropdown_hmask);
		} else if (widget == WID_CTO_SET_TO_ALL_DROPDOWN) {
			ShowDropDownMenu(this, this->cargo_type_order_dropdown, this->set_to_all_dropdown_sel, widget, 0, this->cargo_type_order_dropdown_hmask);
		}
	}

	virtual void OnDropdownSelect(int widget, int action_type) OVERRIDE
	{
		if (!this->CheckOrderStillValid()) {
			delete this;
			return;
		}
		if (WID_CTO_CARGO_DROPDOWN_FIRST <= widget && widget <= WID_CTO_CARGO_DROPDOWN_LAST) {
			const CargoSpec *cs = _sorted_cargo_specs[widget - WID_CTO_CARGO_DROPDOWN_FIRST];
			CargoID cargo_id = GetCargoIDByBitnum(cs->bitnum);
			uint8 order_action_type = this->GetOrderActionTypeForCargo(cargo_id);

			if (action_type == order_action_type) return;

			ModifyOrderFlags mof = (this->variant == CTOWV_LOAD) ? MOF_CARGO_TYPE_LOAD : MOF_CARGO_TYPE_UNLOAD;
			DoCommandP(this->vehicle->tile, this->vehicle->index + (this->order_id << 20), mof | (action_type << 4) | (cargo_id << 20), CMD_MODIFY_ORDER | CMD_MSG(STR_ERROR_CAN_T_MODIFY_THIS_ORDER));

			this->GetWidget<NWidgetCore>(widget)->SetDataTip(this->cargo_type_order_dropdown[this->GetOrderActionTypeForCargo(cargo_id)], STR_CARGO_TYPE_LOAD_ORDERS_DROP_TOOLTIP + this->variant);
			this->SetWidgetDirty(widget);
		} else if (widget == WID_CTO_SET_TO_ALL_DROPDOWN) {
			for (int i = 0; i < _sorted_standard_cargo_specs_size; i++) {
				this->OnDropdownSelect(i + WID_CTO_CARGO_DROPDOWN_FIRST, action_type);
			}

			if (action_type != (int) this->set_to_all_dropdown_sel) {
				this->set_to_all_dropdown_sel = action_type;
				this->GetWidget<NWidgetCore>(widget)->widget_data = this->cargo_type_order_dropdown[this->set_to_all_dropdown_sel];
				this->SetWidgetDirty(widget);
			}
		}
	}

	virtual void SetStringParameters(int widget) const OVERRIDE
	{
		if (!this->CheckOrderStillValid()) {
			return;
		}
		if (widget == WID_CTO_CAPTION) {
			SetDParam(0, this->vehicle->index);
			SetDParam(1, this->order_id + 1);
			SetDParam(2, this->vehicle->GetOrder(this->order_id)->GetDestination());
		}
	}

	virtual void OnFocus(Window *previously_focused_window) OVERRIDE
	{
		if (HasFocusedVehicleChanged(this->window_number, previously_focused_window)) {
			MarkAllRoutePathsDirty(this->vehicle);
			MarkAllRouteStepsDirty(this->vehicle);
		}
	}

	virtual void OnFocusLost(Window *newly_focused_window) OVERRIDE
	{
		if (HasFocusedVehicleChanged(this->window_number, newly_focused_window)) {
			MarkAllRoutePathsDirty(this->vehicle);
			MarkAllRouteStepsDirty(this->vehicle);
		}
	}

	/**
	 * Some data on this window has become invalid.
	 * @param data Information about the changed data.
	 * @param gui_scope Whether the call is done from GUI scope. You may not do everything when not in GUI scope. See #InvalidateWindowData() for details.
	 */
	virtual void OnInvalidateData(int data = 0, bool gui_scope = true) OVERRIDE
	{
		if (!this->CheckOrderStillValid()) {
			delete this;
			return;
		}
		if (gui_scope) {
			this->InitDropdownSelectedTypes();
			this->SetDirty();
		}
	}
};

/**
 * Make a list of panel for each available cargo type.
 * Each panel contains a label to display the cargo name.
 * @param biggest_index Storage for collecting the biggest index used in the returned tree
 * @return A vertical container of cargo type orders rows.
 * @post \c *biggest_index contains the largest used index in the tree.
 */
static NWidgetBase *MakeCargoTypeOrdersRows(int *biggest_index)
{
	NWidgetVertical *ver = new NWidgetVertical;

	for (int i = 0; i < _sorted_standard_cargo_specs_size; i++) {
		/* Cargo row */
		NWidgetBackground *panel = new NWidgetBackground(WWT_PANEL, COLOUR_GREY, WID_CTO_CARGO_ROW_FIRST + i);
		ver->Add(panel);
		NWidgetHorizontal *horiz = new NWidgetHorizontal;
		panel->Add(horiz);
		/* Cargo label */
		NWidgetBackground *label = new NWidgetBackground(WWT_PANEL, COLOUR_GREY, WID_CTO_CARGO_LABEL_FIRST + i);
		label->SetFill(1, 0);
		label->SetResize(1, 0);
		horiz->Add(label);
		/* Orders dropdown */
		NWidgetLeaf *dropdown = new NWidgetLeaf(WWT_DROPDOWN, COLOUR_GREY, WID_CTO_CARGO_DROPDOWN_FIRST + i, STR_NULL, STR_EMPTY);
		dropdown->SetFill(1, 0);
		dropdown->SetResize(1, 0);
		horiz->Add(dropdown);
	}

	*biggest_index = WID_CTO_CARGO_DROPDOWN_LAST;
	return ver;
}

/** Widgets definition of CargoTypeOrdersWindow. */
static const NWidgetPart _nested_cargo_type_orders_widgets[] = {
	NWidget(NWID_HORIZONTAL),
		NWidget(WWT_CLOSEBOX, COLOUR_GREY),
		NWidget(WWT_CAPTION, COLOUR_GREY, WID_CTO_CAPTION), SetDataTip(STR_NULL, STR_TOOLTIP_WINDOW_TITLE_DRAG_THIS),
	EndContainer(),
	NWidget(WWT_PANEL, COLOUR_GREY),
		NWidget(WWT_LABEL, COLOUR_GREY, WID_CTO_HEADER), SetFill(1, 0), SetResize(1, 0), SetDataTip(STR_NULL, STR_NULL),
	EndContainer(),
	NWidgetFunction(MakeCargoTypeOrdersRows),
	NWidget(WWT_PANEL, COLOUR_GREY), SetMinimalSize(1, 4), SetFill(1, 0), SetResize(1, 0), EndContainer(), // SPACER
	NWidget(NWID_HORIZONTAL),
		NWidget(WWT_PANEL, COLOUR_GREY),
			NWidget(WWT_TEXT, COLOUR_GREY, WID_CTO_SET_TO_ALL_LABEL), SetPadding(0, 0, 0, WD_FRAMERECT_LEFT + 12 + WD_FRAMETEXT_LEFT), SetFill(1, 0), SetResize(1, 0), SetDataTip(STR_CARGO_TYPE_ORDERS_SET_TO_ALL_LABEL, STR_CARGO_TYPE_ORDERS_SET_TO_ALL_TOOLTIP),
		EndContainer(),
		NWidget(WWT_DROPDOWN, COLOUR_GREY, WID_CTO_SET_TO_ALL_DROPDOWN), SetFill(1, 0), SetResize(1, 0), SetDataTip(STR_NULL, STR_CARGO_TYPE_ORDERS_SET_TO_ALL_TOOLTIP),
	EndContainer(),
	NWidget(NWID_HORIZONTAL),
		NWidget(WWT_TEXTBTN, COLOUR_GREY, WID_CTO_CLOSEBTN), SetFill(1, 0), SetResize(1, 0), SetDataTip(STR_CARGO_TYPE_ORDERS_CLOSE_BUTTON, STR_TOOLTIP_CLOSE_WINDOW),
		NWidget(WWT_RESIZEBOX, COLOUR_GREY),
	EndContainer(),
};

/** Window description for the 'load' variant of CargoTypeOrdersWindow. */
static WindowDesc _cargo_type_load_orders_widgets (
	WDP_AUTO, "view_cargo_type_load_order", 195, 186,
	WC_VEHICLE_CARGO_TYPE_LOAD_ORDERS, WC_VEHICLE_ORDERS,
	WDF_CONSTRUCTION,
	_nested_cargo_type_orders_widgets, lengthof(_nested_cargo_type_orders_widgets)
);

/** Window description for the 'unload' variant of CargoTypeOrdersWindow. */
static WindowDesc _cargo_type_unload_orders_widgets (
	WDP_AUTO, "view_cargo_type_unload_order", 195, 186,
	WC_VEHICLE_CARGO_TYPE_UNLOAD_ORDERS, WC_VEHICLE_ORDERS,
	WDF_CONSTRUCTION,
	_nested_cargo_type_orders_widgets, lengthof(_nested_cargo_type_orders_widgets)
);

/**
 * Show the CargoTypeOrdersWindow for an order.
 * @param v The vehicle the order belongs to.
 * @param parent The parent window.
 * @param order_id Which order to display/edit.
 * @param variant Which aspect of the order to display/edit: load or unload.
 * @pre \c v != NULL
 */
void ShowCargoTypeOrdersWindow(const Vehicle *v, Window *parent, VehicleOrderID order_id, CargoTypeOrdersWindowVariant variant)
{
	WindowDesc &desc = (variant == CTOWV_LOAD) ? _cargo_type_load_orders_widgets : _cargo_type_unload_orders_widgets;
	DeleteWindowById(desc.cls, v->index);
	CargoTypeOrdersWindow *w = new CargoTypeOrdersWindow(&desc, v, order_id, variant);
	w->parent = parent;
}


/** Order load types that could be given to station orders. */
static const StringID _station_load_types[][9][9] = {
	{
		/* No refitting. */
		{
			STR_EMPTY,
			INVALID_STRING_ID,
			STR_ORDER_FULL_LOAD,
			STR_ORDER_FULL_LOAD_ANY,
			STR_ORDER_NO_LOAD,
			INVALID_STRING_ID,
			INVALID_STRING_ID,
			INVALID_STRING_ID,
			STR_ORDER_CARGO_TYPE_LOAD,
		}, {
			STR_ORDER_UNLOAD,
			INVALID_STRING_ID,
			STR_ORDER_UNLOAD_FULL_LOAD,
			STR_ORDER_UNLOAD_FULL_LOAD_ANY,
			STR_ORDER_UNLOAD_NO_LOAD,
			INVALID_STRING_ID,
			INVALID_STRING_ID,
			INVALID_STRING_ID,
			STR_ORDER_UNLOAD_CARGO_TYPE_LOAD,
		}, {
			STR_ORDER_TRANSFER,
			INVALID_STRING_ID,
			STR_ORDER_TRANSFER_FULL_LOAD,
			STR_ORDER_TRANSFER_FULL_LOAD_ANY,
			STR_ORDER_TRANSFER_NO_LOAD,
			INVALID_STRING_ID,
			INVALID_STRING_ID,
			INVALID_STRING_ID,
			STR_ORDER_TRANSFER_CARGO_TYPE_LOAD,
		}, {
			/* Unload and transfer do not work together. */
			INVALID_STRING_ID, INVALID_STRING_ID, INVALID_STRING_ID,
			INVALID_STRING_ID, INVALID_STRING_ID, INVALID_STRING_ID,
			INVALID_STRING_ID, INVALID_STRING_ID, INVALID_STRING_ID,
		}, {
			STR_ORDER_NO_UNLOAD,
			INVALID_STRING_ID,
			STR_ORDER_NO_UNLOAD_FULL_LOAD,
			STR_ORDER_NO_UNLOAD_FULL_LOAD_ANY,
			STR_ORDER_NO_UNLOAD_NO_LOAD,
			INVALID_STRING_ID,
			INVALID_STRING_ID,
			INVALID_STRING_ID,
			STR_ORDER_NO_UNLOAD_CARGO_TYPE_LOAD,
		}, {
			INVALID_STRING_ID, INVALID_STRING_ID, INVALID_STRING_ID,
			INVALID_STRING_ID, INVALID_STRING_ID, INVALID_STRING_ID,
			INVALID_STRING_ID, INVALID_STRING_ID, INVALID_STRING_ID,
		}, {
			INVALID_STRING_ID, INVALID_STRING_ID, INVALID_STRING_ID,
			INVALID_STRING_ID, INVALID_STRING_ID, INVALID_STRING_ID,
			INVALID_STRING_ID, INVALID_STRING_ID, INVALID_STRING_ID,
		}, {
			INVALID_STRING_ID, INVALID_STRING_ID, INVALID_STRING_ID,
			INVALID_STRING_ID, INVALID_STRING_ID, INVALID_STRING_ID,
			INVALID_STRING_ID, INVALID_STRING_ID, INVALID_STRING_ID,
		}, {
			STR_ORDER_CARGO_TYPE_UNLOAD,
			INVALID_STRING_ID,
			STR_ORDER_CARGO_TYPE_UNLOAD_FULL_LOAD,
			STR_ORDER_CARGO_TYPE_UNLOAD_FULL_LOAD_ANY,
			STR_ORDER_CARGO_TYPE_UNLOAD_NO_LOAD,
			INVALID_STRING_ID,
			INVALID_STRING_ID,
			INVALID_STRING_ID,
			STR_ORDER_CARGO_TYPE_UNLOAD_CARGO_TYPE_LOAD,
		}
	}, {
		/* With auto-refitting. No loading and auto-refitting do not work together. */
		{
			STR_ORDER_AUTO_REFIT,
			INVALID_STRING_ID,
			STR_ORDER_FULL_LOAD_REFIT,
			STR_ORDER_FULL_LOAD_ANY_REFIT,
			INVALID_STRING_ID,
			INVALID_STRING_ID,
			INVALID_STRING_ID,
			INVALID_STRING_ID,
			STR_ORDER_CARGO_TYPE_LOAD_REFIT,
		}, {
			STR_ORDER_UNLOAD_REFIT,
			INVALID_STRING_ID,
			STR_ORDER_UNLOAD_FULL_LOAD_REFIT,
			STR_ORDER_UNLOAD_FULL_LOAD_ANY_REFIT,
			INVALID_STRING_ID,
			INVALID_STRING_ID,
			INVALID_STRING_ID,
			INVALID_STRING_ID,
			STR_ORDER_UNLOAD_CARGO_TYPE_LOAD_REFIT,
		}, {
			STR_ORDER_TRANSFER_REFIT,
			INVALID_STRING_ID,
			STR_ORDER_TRANSFER_FULL_LOAD_REFIT,
			STR_ORDER_TRANSFER_FULL_LOAD_ANY_REFIT,
			INVALID_STRING_ID,
			INVALID_STRING_ID,
			INVALID_STRING_ID,
			INVALID_STRING_ID,
			STR_ORDER_TRANSFER_CARGO_TYPE_LOAD_REFIT,
		}, {
			/* Unload and transfer do not work together. */
			INVALID_STRING_ID, INVALID_STRING_ID, INVALID_STRING_ID,
			INVALID_STRING_ID, INVALID_STRING_ID, INVALID_STRING_ID,
			INVALID_STRING_ID, INVALID_STRING_ID, INVALID_STRING_ID,
		}, {
			STR_ORDER_NO_UNLOAD_REFIT,
			INVALID_STRING_ID,
			STR_ORDER_NO_UNLOAD_FULL_LOAD_REFIT,
			STR_ORDER_NO_UNLOAD_FULL_LOAD_ANY_REFIT,
			INVALID_STRING_ID,
			INVALID_STRING_ID,
			INVALID_STRING_ID,
			INVALID_STRING_ID,
			STR_ORDER_NO_UNLOAD_CARGO_TYPE_LOAD_REFIT,
		}, {
			INVALID_STRING_ID, INVALID_STRING_ID, INVALID_STRING_ID,
			INVALID_STRING_ID, INVALID_STRING_ID, INVALID_STRING_ID,
			INVALID_STRING_ID, INVALID_STRING_ID, INVALID_STRING_ID,
		}, {
			INVALID_STRING_ID, INVALID_STRING_ID, INVALID_STRING_ID,
			INVALID_STRING_ID, INVALID_STRING_ID, INVALID_STRING_ID,
			INVALID_STRING_ID, INVALID_STRING_ID, INVALID_STRING_ID,
		}, {
			INVALID_STRING_ID, INVALID_STRING_ID, INVALID_STRING_ID,
			INVALID_STRING_ID, INVALID_STRING_ID, INVALID_STRING_ID,
			INVALID_STRING_ID, INVALID_STRING_ID, INVALID_STRING_ID,
		}, {
			STR_ORDER_CARGO_TYPE_UNLOAD_REFIT,
			INVALID_STRING_ID,
			STR_ORDER_CARGO_TYPE_UNLOAD_FULL_LOAD_REFIT,
			STR_ORDER_CARGO_TYPE_UNLOAD_FULL_LOAD_ANY_REFIT,
			INVALID_STRING_ID,
			INVALID_STRING_ID,
			INVALID_STRING_ID,
			INVALID_STRING_ID,
			STR_ORDER_CARGO_TYPE_UNLOAD_CARGO_TYPE_LOAD_REFIT,
		}
	}
};

static const StringID _order_non_stop_drowdown[] = {
	STR_ORDER_GO_TO,
	STR_ORDER_GO_NON_STOP_TO,
	STR_ORDER_GO_VIA,
	STR_ORDER_GO_NON_STOP_VIA,
	INVALID_STRING_ID
};

static const StringID _order_full_load_drowdown[] = {
	STR_ORDER_DROP_LOAD_IF_POSSIBLE,
	STR_EMPTY,
	STR_ORDER_DROP_FULL_LOAD_ALL,
	STR_ORDER_DROP_FULL_LOAD_ANY,
	STR_ORDER_DROP_NO_LOADING,
	STR_EMPTY,
	STR_EMPTY,
	STR_EMPTY,
	STR_ORDER_DROP_CARGO_TYPE_LOAD,
	INVALID_STRING_ID
};

static const StringID _order_unload_drowdown[] = {
	STR_ORDER_DROP_UNLOAD_IF_ACCEPTED,
	STR_ORDER_DROP_UNLOAD,
	STR_ORDER_DROP_TRANSFER,
	STR_EMPTY,
	STR_ORDER_DROP_NO_UNLOADING,
	STR_EMPTY,
	STR_EMPTY,
	STR_EMPTY,
	STR_ORDER_DROP_CARGO_TYPE_UNLOAD,
	INVALID_STRING_ID
};

static const StringID _order_goto_dropdown[] = {
	STR_ORDER_GO_TO,
	STR_ORDER_GO_TO_NEAREST_DEPOT,
	STR_ORDER_CONDITIONAL,
	STR_ORDER_SHARE,
	INVALID_STRING_ID
};

static const StringID _order_goto_dropdown_aircraft[] = {
	STR_ORDER_GO_TO,
	STR_ORDER_GO_TO_NEAREST_HANGAR,
	STR_ORDER_CONDITIONAL,
	STR_ORDER_SHARE,
	INVALID_STRING_ID
};

/** Variables for conditional orders; this defines the order of appearance in the dropdown box */
static const OrderConditionVariable _order_conditional_variable[] = {
	OCV_LOAD_PERCENTAGE,
	OCV_RELIABILITY,
	OCV_MAX_RELIABILITY,
	OCV_MAX_SPEED,
	OCV_AGE,
	OCV_REMAINING_LIFETIME,
	OCV_REQUIRES_SERVICE,
	OCV_CARGO_WAITING,
	OCV_CARGO_ACCEPTANCE,
	OCV_FREE_PLATFORMS,
	OCV_SLOT_OCCUPANCY,
	OCV_TRAIN_IN_SLOT,
	OCV_PERCENT,
	OCV_UNCONDITIONALLY,
};

static const StringID _order_conditional_condition[] = {
	STR_ORDER_CONDITIONAL_COMPARATOR_EQUALS,
	STR_ORDER_CONDITIONAL_COMPARATOR_NOT_EQUALS,
	STR_ORDER_CONDITIONAL_COMPARATOR_LESS_THAN,
	STR_ORDER_CONDITIONAL_COMPARATOR_LESS_EQUALS,
	STR_ORDER_CONDITIONAL_COMPARATOR_MORE_THAN,
	STR_ORDER_CONDITIONAL_COMPARATOR_MORE_EQUALS,
	STR_ORDER_CONDITIONAL_COMPARATOR_IS_TRUE,
	STR_ORDER_CONDITIONAL_COMPARATOR_IS_FALSE,
	INVALID_STRING_ID,
};

static const StringID _order_conditional_condition_has[] = {
	STR_ORDER_CONDITIONAL_COMPARATOR_HAS,
	STR_ORDER_CONDITIONAL_COMPARATOR_HAS_NO,
	STR_ORDER_CONDITIONAL_COMPARATOR_HAS_LESS_THAN,
	STR_ORDER_CONDITIONAL_COMPARATOR_HAS_LESS_EQUALS,
	STR_ORDER_CONDITIONAL_COMPARATOR_HAS_MORE_THAN,
	STR_ORDER_CONDITIONAL_COMPARATOR_HAS_MORE_EQUALS,
	STR_ORDER_CONDITIONAL_COMPARATOR_HAS,
	STR_ORDER_CONDITIONAL_COMPARATOR_HAS_NO,
	INVALID_STRING_ID,
};

static const StringID _order_conditional_condition_accepts[] = {
	STR_NULL,
	STR_NULL,
	STR_NULL,
	STR_NULL,
	STR_NULL,
	STR_NULL,
	STR_ORDER_CONDITIONAL_COMPARATOR_ACCEPTS,
	STR_ORDER_CONDITIONAL_COMPARATOR_DOES_NOT_ACCEPT,
	INVALID_STRING_ID,
};

static const StringID _order_conditional_condition_is_fully_occupied[] = {
	STR_NULL,
	STR_NULL,
	STR_NULL,
	STR_NULL,
	STR_NULL,
	STR_NULL,
	STR_ORDER_CONDITIONAL_COMPARATOR_FULLY_OCCUPIED,
	STR_ORDER_CONDITIONAL_COMPARATOR_NOT_YET_FULLY_OCCUPIED,
	INVALID_STRING_ID,
};

static const StringID _order_conditional_condition_is_in_slot[] = {
	STR_NULL,
	STR_NULL,
	STR_NULL,
	STR_NULL,
	STR_NULL,
	STR_NULL,
	STR_ORDER_CONDITIONAL_COMPARATOR_TRAIN_IN_SLOT,
	STR_ORDER_CONDITIONAL_COMPARATOR_TRAIN_NOT_IN_SLOT,
	INVALID_STRING_ID,
};

extern uint ConvertSpeedToDisplaySpeed(uint speed);
extern uint ConvertDisplaySpeedToSpeed(uint speed);

static const StringID _order_depot_action_dropdown[] = {
	STR_ORDER_DROP_GO_ALWAYS_DEPOT,
	STR_ORDER_DROP_SERVICE_DEPOT,
	STR_ORDER_DROP_HALT_DEPOT,
	STR_ORDER_DROP_SELL_DEPOT,
	INVALID_STRING_ID
};

static int DepotActionStringIndex(const Order *order)
{
	if (order->GetDepotActionType() & ODATFB_SELL) {
		return DA_SELL;
	} else if (order->GetDepotActionType() & ODATFB_HALT) {
		return DA_STOP;
	} else if (order->GetDepotOrderType() & ODTFB_SERVICE) {
		return DA_SERVICE;
	} else {
		return DA_ALWAYS_GO;
	}
}

static const StringID _order_refit_action_dropdown[] = {
	STR_ORDER_DROP_REFIT_AUTO,
	STR_ORDER_DROP_REFIT_AUTO_ANY,
	INVALID_STRING_ID
};

/**
 * Draws an order in order or timetable GUI
 * @param v Vehicle the order belongs to
 * @param order The order to draw
 * @param order_index Index of the order in the orders of the vehicle
 * @param y Y position for drawing
 * @param selected True, if the order is selected
 * @param timetable True, when drawing in the timetable GUI
 * @param left Left border for text drawing
 * @param middle X position between order index and order text
 * @param right Right border for text drawing
 */
void DrawOrderString(const Vehicle *v, const Order *order, int order_index, int y, bool selected, bool timetable, int left, int middle, int right)
{
	bool rtl = _current_text_dir == TD_RTL;

	SpriteID sprite = rtl ? SPR_ARROW_LEFT : SPR_ARROW_RIGHT;
	Dimension sprite_size = GetSpriteSize(sprite);
	if (v->cur_real_order_index == order_index) {
		DrawSprite(sprite, PAL_NONE, rtl ? right -     sprite_size.width : left,                     y + ((int)FONT_HEIGHT_NORMAL - (int)sprite_size.height) / 2);
		DrawSprite(sprite, PAL_NONE, rtl ? right - 2 * sprite_size.width : left + sprite_size.width, y + ((int)FONT_HEIGHT_NORMAL - (int)sprite_size.height) / 2);
	} else if (v->cur_implicit_order_index == order_index) {
		DrawSprite(sprite, PAL_NONE, rtl ? right -     sprite_size.width : left,                     y + ((int)FONT_HEIGHT_NORMAL - (int)sprite_size.height) / 2);
	}

	TextColour colour = TC_BLACK;
	if (order->IsType(OT_IMPLICIT)) {
		colour = (selected ? TC_SILVER : TC_GREY) | TC_NO_SHADE;
	} else if (selected) {
		colour = TC_WHITE;
	}

	SetDParam(0, order_index + 1);
	DrawString(left, rtl ? right - 2 * sprite_size.width - 3 : middle, y, STR_ORDER_INDEX, colour, SA_RIGHT | SA_FORCE);

	SetDParam(5, STR_EMPTY);
	SetDParam(10, STR_EMPTY);

	/* Check range for aircraft. */
	if (v->type == VEH_AIRCRAFT && Aircraft::From(v)->GetRange() > 0 && order->IsGotoOrder()) {
<<<<<<< HEAD
		const Order *next = order->next != NULL ? order->next : v->GetFirstOrder();
		if (GetOrderDistance(order, next, v) > Aircraft::From(v)->acache.cached_max_range_sqr) SetDParam(10, STR_ORDER_OUT_OF_RANGE);
=======
		const Order *next = order->next != nullptr ? order->next : v->GetFirstOrder();
		if (GetOrderDistance(order, next, v) > Aircraft::From(v)->acache.cached_max_range_sqr) SetDParam(8, STR_ORDER_OUT_OF_RANGE);
>>>>>>> 7c8e7c6b
	}

	bool timetable_wait_time_valid = false;

	switch (order->GetType()) {
		case OT_DUMMY:
			SetDParam(0, STR_INVALID_ORDER);
			SetDParam(1, order->GetDestination());
			break;

		case OT_IMPLICIT:
			SetDParam(0, STR_ORDER_GO_TO_STATION);
			SetDParam(1, STR_ORDER_GO_TO);
			SetDParam(2, order->GetDestination());
			SetDParam(3, timetable ? STR_EMPTY : STR_ORDER_IMPLICIT);
			break;

		case OT_GOTO_STATION: {
			OrderLoadFlags load = order->GetLoadType();
			OrderUnloadFlags unload = order->GetUnloadType();

			SetDParam(0, STR_ORDER_GO_TO_STATION);
			SetDParam(1, STR_ORDER_GO_TO + (v->IsGroundVehicle() ? order->GetNonStopType() : 0));
			SetDParam(2, order->GetDestination());

			if (timetable) {
				SetDParam(3, STR_EMPTY);

				if (order->GetWaitTime() > 0) {
					SetDParam(5, order->IsWaitTimetabled() ? STR_TIMETABLE_STAY_FOR : STR_TIMETABLE_STAY_FOR_ESTIMATED);
					SetTimetableParams(6, order->GetWaitTime());
				}
				timetable_wait_time_valid = true;
			} else {
				SetDParam(3, (order->GetNonStopType() & ONSF_NO_STOP_AT_DESTINATION_STATION) ? STR_EMPTY : _station_load_types[order->IsRefit()][unload][load]);
				if (order->IsRefit()) {
					SetDParam(4, order->IsAutoRefit() ? STR_ORDER_AUTO_REFIT_ANY : CargoSpec::Get(order->GetRefitCargo())->name);
				}
				if (v->type == VEH_TRAIN && (order->GetNonStopType() & ONSF_NO_STOP_AT_DESTINATION_STATION) == 0) {
					SetDParam(5, order->GetStopLocation() + STR_ORDER_STOP_LOCATION_NEAR_END);
				}
			}
			break;
		}

		case OT_GOTO_DEPOT:
			if (order->GetDepotActionType() & ODATFB_NEAREST_DEPOT) {
				SetDParam(0, STR_ORDER_GO_TO_NEAREST_DEPOT_FORMAT);
				if (v->type == VEH_AIRCRAFT) {
					SetDParam(2, STR_ORDER_NEAREST_HANGAR);
					SetDParam(3, STR_EMPTY);
				} else {
					SetDParam(2, STR_ORDER_NEAREST_DEPOT);
					SetDParam(3, STR_ORDER_TRAIN_DEPOT + v->type);
				}
			} else {
				SetDParam(0, STR_ORDER_GO_TO_DEPOT_FORMAT);
				SetDParam(2, v->type);
				SetDParam(3, order->GetDestination());
			}

			if (order->GetDepotOrderType() & ODTFB_SERVICE) {
				SetDParam(1, (order->GetNonStopType() & ONSF_NO_STOP_AT_INTERMEDIATE_STATIONS) ? STR_ORDER_SERVICE_NON_STOP_AT : STR_ORDER_SERVICE_AT);
			} else {
				SetDParam(1, (order->GetNonStopType() & ONSF_NO_STOP_AT_INTERMEDIATE_STATIONS) ? STR_ORDER_GO_NON_STOP_TO : STR_ORDER_GO_TO);
			}

			if (!timetable && (order->GetDepotActionType() & ODATFB_SELL)) {
				SetDParam(5, STR_ORDER_SELL_ORDER);
			} else {
				if (!timetable && (order->GetDepotActionType() & ODATFB_HALT)) {
					SetDParam(5, STR_ORDER_STOP_ORDER);
				}

				if (!timetable && order->IsRefit()) {
					SetDParam(5, (order->GetDepotActionType() & ODATFB_HALT) ? STR_ORDER_REFIT_STOP_ORDER : STR_ORDER_REFIT_ORDER);
					SetDParam(6, CargoSpec::Get(order->GetRefitCargo())->name);
				}
			}

			if (timetable) {
				if (order->GetWaitTime() > 0) {
					SetDParam(5, order->IsWaitTimetabled() ? STR_TIMETABLE_STAY_FOR : STR_TIMETABLE_STAY_FOR_ESTIMATED);
					SetTimetableParams(6, order->GetWaitTime());
				}
				timetable_wait_time_valid = !(order->GetDepotActionType() & ODATFB_HALT);
			}
			break;

		case OT_GOTO_WAYPOINT: {
			StringID str = (order->GetNonStopType() & ONSF_NO_STOP_AT_INTERMEDIATE_STATIONS) ? STR_ORDER_GO_NON_STOP_TO_WAYPOINT : STR_ORDER_GO_TO_WAYPOINT;
			if (order->GetWaypointFlags() & OWF_REVERSE) str += STR_ORDER_GO_TO_WAYPOINT_REVERSE - STR_ORDER_GO_TO_WAYPOINT;
			SetDParam(0, str);
			SetDParam(1, order->GetDestination());
			if (timetable && order->IsWaitTimetabled()) {
				SetDParam(5, STR_TIMETABLE_STAY_FOR);
				SetTimetableParams(6, order->GetWaitTime());
				timetable_wait_time_valid = true;
			}
			break;
		}

		case OT_CONDITIONAL: {
			SetDParam(1, order->GetConditionSkipToOrder() + 1);
			const OrderConditionVariable ocv = order->GetConditionVariable( );
			/* handle some non-ordinary cases seperately */
			if (ocv == OCV_UNCONDITIONALLY) {
				SetDParam(0, STR_ORDER_CONDITIONAL_UNCONDITIONAL);
			} else if (ocv == OCV_PERCENT) {
				SetDParam(0, STR_CONDITIONAL_PERCENT);
				SetDParam(2, order->GetConditionValue());
			} else if (ocv == OCV_FREE_PLATFORMS) {
				SetDParam(0, STR_CONDITIONAL_FREE_PLATFORMS );
				SetDParam(2, STR_ORDER_CONDITIONAL_COMPARATOR_HAS + order->GetConditionComparator());
				SetDParam(3, order->GetConditionValue());
			} else if (ocv == OCV_SLOT_OCCUPANCY) {
				if (TraceRestrictSlot::IsValidID(order->GetXData())) {
					SetDParam(0, STR_ORDER_CONDITIONAL_SLOT);
					SetDParam(2, order->GetXData());
				} else {
					SetDParam(0, STR_ORDER_CONDITIONAL_INVALID_SLOT);
					SetDParam(2, STR_TRACE_RESTRICT_VARIABLE_UNDEFINED);
				}
				SetDParam(3, order->GetConditionComparator() == OCC_IS_TRUE ? STR_ORDER_CONDITIONAL_COMPARATOR_FULLY_OCCUPIED : STR_ORDER_CONDITIONAL_COMPARATOR_NOT_YET_FULLY_OCCUPIED);
			} else if (ocv == OCV_TRAIN_IN_SLOT) {
				if (TraceRestrictSlot::IsValidID(order->GetXData())) {
					SetDParam(0, STR_ORDER_CONDITIONAL_IN_SLOT);
					SetDParam(3, order->GetXData());
				} else {
					SetDParam(0, STR_ORDER_CONDITIONAL_IN_INVALID_SLOT);
					SetDParam(3, STR_TRACE_RESTRICT_VARIABLE_UNDEFINED);
				}
				SetDParam(2, order->GetConditionComparator() == OCC_IS_TRUE ? STR_ORDER_CONDITIONAL_COMPARATOR_TRAIN_IN_SLOT : STR_ORDER_CONDITIONAL_COMPARATOR_TRAIN_NOT_IN_SLOT);
			} else {
				OrderConditionComparator occ = order->GetConditionComparator();
				bool is_cargo = ocv == OCV_CARGO_ACCEPTANCE || ocv == OCV_CARGO_WAITING;
				SetDParam(0, is_cargo ? STR_ORDER_CONDITIONAL_CARGO : (occ == OCC_IS_TRUE || occ == OCC_IS_FALSE) ? STR_ORDER_CONDITIONAL_TRUE_FALSE : STR_ORDER_CONDITIONAL_NUM);
				SetDParam(2, (ocv == OCV_CARGO_ACCEPTANCE || ocv == OCV_CARGO_WAITING || ocv == OCV_FREE_PLATFORMS)
						? STR_ORDER_CONDITIONAL_NEXT_STATION : STR_ORDER_CONDITIONAL_LOAD_PERCENTAGE + ocv);

				uint value = order->GetConditionValue();
				switch (ocv) {
					case OCV_CARGO_ACCEPTANCE:
						SetDParam(3, STR_ORDER_CONDITIONAL_COMPARATOR_ACCEPTS + occ - OCC_IS_TRUE);
						SetDParam(4, CargoSpec::Get( value )->name );
						break;
					case OCV_CARGO_WAITING:
						SetDParam(3, STR_ORDER_CONDITIONAL_COMPARATOR_HAS + occ - OCC_IS_TRUE);
						SetDParam(4, CargoSpec::Get( value )->name );
						break;
					case OCV_REQUIRES_SERVICE:
						SetDParam(3, STR_ORDER_CONDITIONAL_COMPARATOR_EQUALS + occ);
						break;
					case OCV_MAX_SPEED:
						value = ConvertSpeedToDisplaySpeed(value);
						/* FALL THROUGH */
					default:
						SetDParam(3, STR_ORDER_CONDITIONAL_COMPARATOR_EQUALS + occ);
					SetDParam(4, value);
				}
			}

			if (timetable && order->GetWaitTime() > 0) {
				SetDParam(5, order->IsWaitTimetabled() ? STR_TIMETABLE_AND_TRAVEL_FOR : STR_TIMETABLE_AND_TRAVEL_FOR_ESTIMATED);
				SetTimetableParams(6, order->GetWaitTime());
			} else {
				SetDParam(5, STR_EMPTY);
			}

			break;
		}

		default: NOT_REACHED();
	}

	int edge = DrawString(rtl ? left : middle, rtl ? middle : right, y, STR_ORDER_TEXT, colour);

	if (timetable && timetable_wait_time_valid && order->GetLeaveType() == OLT_LEAVE_EARLY && edge != 0) {
		edge = DrawString(rtl ? left : edge + 3, rtl ? edge - 3 : right, y, STR_TIMETABLE_LEAVE_EARLY_ORDER, colour);
	}

	if (timetable && timetable_wait_time_valid && order->IsWaitFixed() && edge != 0) {
		Dimension lock_d = GetSpriteSize(SPR_LOCK);
		DrawPixelInfo tmp_dpi;
		if (FillDrawPixelInfo(&tmp_dpi, rtl ? left : middle, y, rtl ? middle - left : right - middle, lock_d.height)) {
			DrawPixelInfo *old_dpi = _cur_dpi;
			_cur_dpi = &tmp_dpi;

			DrawSprite(SPR_LOCK, PAL_NONE, rtl ? edge - 3 - lock_d.width - left : edge + 3 - middle, 0);

			_cur_dpi = old_dpi;
		}
	}
}

/**
 * Get the order command a vehicle can do in a given tile.
 * @param v Vehicle involved.
 * @param tile Tile being queried.
 * @return The order associated to vehicle v in given tile (or empty order if vehicle can do nothing in the tile).
 */
static Order GetOrderCmdFromTile(const Vehicle *v, TileIndex tile)
{
	/* Hack-ish; unpack order 0, so everything gets initialised with either zero
	 * or a suitable default value for the variable. Then also override the index
	 * as it is not coming from a pool, so would be initialised. */
	Order order(0);
	order.index = 0;

	/* check depot first */
	if (IsDepotTypeTile(tile, (TransportType)(uint)v->type) && IsInfraTileUsageAllowed(v->type, v->owner, tile)) {
		if (v->type == VEH_ROAD && ((GetRoadTypes(tile) & RoadVehicle::From(v)->compatible_roadtypes) == 0)) {
			order.Free();
			return order;
		}
		order.MakeGoToDepot(v->type == VEH_AIRCRAFT ? GetStationIndex(tile) : GetDepotIndex(tile),
				ODTFB_PART_OF_ORDERS,
				((_settings_client.gui.new_nonstop || _settings_game.order.nonstop_only) && v->IsGroundVehicle()) ? ONSF_NO_STOP_AT_INTERMEDIATE_STATIONS : ONSF_STOP_EVERYWHERE);

		if (_ctrl_pressed) order.SetDepotOrderType((OrderDepotTypeFlags)(order.GetDepotOrderType() ^ ODTFB_SERVICE));

		return order;
	}

	/* check rail waypoint */
	if (IsRailWaypointTile(tile) &&
			v->type == VEH_TRAIN &&
			IsInfraTileUsageAllowed(VEH_TRAIN, v->owner, tile)) {
		order.MakeGoToWaypoint(GetStationIndex(tile));
		if (_settings_client.gui.new_nonstop != _ctrl_pressed || _settings_game.order.nonstop_only) order.SetNonStopType(ONSF_NO_STOP_AT_ANY_STATION);
		return order;
	}

	/* check buoy (no ownership) */
	if (IsBuoyTile(tile) && v->type == VEH_SHIP) {
		order.MakeGoToWaypoint(GetStationIndex(tile));
		return order;
	}

	if (IsTileType(tile, MP_STATION)) {
		StationID st_index = GetStationIndex(tile);
		const Station *st = Station::Get(st_index);

		if (IsInfraUsageAllowed(v->type, v->owner, st->owner)) {
			byte facil;
			switch (v->type) {
				case VEH_SHIP:     facil = FACIL_DOCK;    break;
				case VEH_TRAIN:    facil = FACIL_TRAIN;   break;
				case VEH_AIRCRAFT: facil = FACIL_AIRPORT; break;
				case VEH_ROAD:     facil = RoadVehicle::From(v)->IsBus() ? FACIL_BUS_STOP : FACIL_TRUCK_STOP; break;
				default: NOT_REACHED();
			}
			if (st->facilities & facil) {
				order.MakeGoToStation(st_index);
				if (_ctrl_pressed) order.SetLoadType(OLF_FULL_LOAD_ANY);
				if ((_settings_client.gui.new_nonstop || _settings_game.order.nonstop_only) && v->IsGroundVehicle()) order.SetNonStopType(ONSF_NO_STOP_AT_INTERMEDIATE_STATIONS);
				order.SetStopLocation(v->type == VEH_TRAIN ? (OrderStopLocation)(_settings_client.gui.stop_location) : OSL_PLATFORM_FAR_END);
				return order;
			}
		}
	}

	/* not found */
	order.Free();
	return order;
}

/** Hotkeys for order window. */
enum {
	OHK_SKIP,
	OHK_DELETE,
	OHK_GOTO,
	OHK_NONSTOP,
	OHK_FULLLOAD,
	OHK_UNLOAD,
	OHK_NEAREST_DEPOT,
	OHK_ALWAYS_SERVICE,
	OHK_TRANSFER,
	OHK_NO_UNLOAD,
	OHK_NO_LOAD,
};

/**
 * %Order window code for all vehicles.
 *
 * At the bottom of the window two button rows are located for changing the orders of the vehicle.
 *
 * \section top-row Top row
 * The top-row is for manipulating an individual order. What row is displayed depends on the type of vehicle, and whether or not you are the owner of the vehicle.
 *
 * The top-row buttons of one of your trains or road vehicles is one of the following three cases:
 * \verbatim
 * +-----------------+-----------------+-----------------+-----------------+
 * |    NON-STOP     |    FULL_LOAD    |     UNLOAD      |      REFIT      | (normal)
 * +-----------------+-----+-----------+-----------+-----+-----------------+
 * |       COND_VAR        |    COND_COMPARATOR    |      COND_VALUE       | (for conditional orders)
 * +-----------------+-----+-----------+-----------+-----+-----------------+
 * |    NON-STOP     |      REFIT      |     SERVICE     |     (empty)     | (for depot orders)
 * +-----------------+-----------------+-----------------+-----------------+
 * \endverbatim
 *
 * Airplanes and ships have one of the following three top-row button rows:
 * \verbatim
 * +-----------------+-----------------+-----------------+
 * |    FULL_LOAD    |     UNLOAD      |      REFIT      | (normal)
 * +-----------------+-----------------+-----------------+
 * |    COND_VAR     | COND_COMPARATOR |   COND_VALUE    | (for conditional orders)
 * +-----------------+--------+--------+-----------------+
 * |            REFIT         |          SERVICE         | (for depot order)
 * +--------------------------+--------------------------+
 * \endverbatim
 *
 * \section bottom-row Bottom row
 * The second row (the bottom row) is for manipulating the list of orders:
 * \verbatim
 * +-----------------+-----------------+-----------------+
 * |      SKIP       |     DELETE      |      GOTO       |
 * +-----------------+-----------------+-----------------+
 * \endverbatim
 *
 * For vehicles of other companies, both button rows are not displayed.
 */
struct OrdersWindow : public Window {
private:
	/** Under what reason are we using the PlaceObject functionality? */
	enum OrderPlaceObjectState {
		OPOS_NONE,
		OPOS_GOTO,
		OPOS_CONDITIONAL,
		OPOS_SHARE,
		OPOS_END,
	};

	/** Displayed planes of the #NWID_SELECTION widgets. */
	enum DisplayPane {
		/* WID_O_SEL_TOP_ROW_GROUNDVEHICLE */
		DP_GROUNDVEHICLE_ROW_NORMAL      = 0, ///< Display the row for normal/depot orders in the top row of the train/rv order window.
		DP_GROUNDVEHICLE_ROW_CONDITIONAL = 1, ///< Display the row for conditional orders in the top row of the train/rv order window.

		/* WID_O_SEL_TOP_LEFT */
		DP_LEFT_LOAD       = 0, ///< Display 'load' in the left button of the top row of the train/rv order window.
		DP_LEFT_REFIT      = 1, ///< Display 'refit' in the left button of the top row of the train/rv order window.
		DP_LEFT_REVERSE    = 2, ///< Display 'reverse' in the left button of the top row of the train/rv order window.

		/* WID_O_SEL_TOP_MIDDLE */
		DP_MIDDLE_UNLOAD   = 0, ///< Display 'unload' in the middle button of the top row of the train/rv order window.
		DP_MIDDLE_SERVICE  = 1, ///< Display 'service' in the middle button of the top row of the train/rv order window.

		/* WID_O_SEL_TOP_RIGHT */
		DP_RIGHT_EMPTY     = 0, ///< Display an empty panel in the right button of the top row of the train/rv order window.
		DP_RIGHT_REFIT     = 1, ///< Display 'refit' in the right button of the top  row of the train/rv order window.

		/* WID_O_SEL_TOP_ROW */
		DP_ROW_LOAD        = 0, ///< Display 'load' / 'unload' / 'refit' buttons in the top row of the ship/airplane order window.
		DP_ROW_DEPOT       = 1, ///< Display 'refit' / 'service' buttons in the top row of the ship/airplane order window.

		/* WID_O_SEL_COND_VALUE */
		DP_COND_VALUE_NUMBER = 0, ///< Display number widget
		DP_COND_VALUE_CARGO  = 1, ///< Display dropdown widget cargo types
		DP_COND_VALUE_SLOT   = 2, ///< Display dropdown widget tracerestrict slots

		DP_ROW_CONDITIONAL = 2, ///< Display the conditional order buttons in the top row of the ship/airplane order window.

		/* WID_O_SEL_BOTTOM_MIDDLE */
		DP_BOTTOM_MIDDLE_DELETE       = 0, ///< Display 'delete' in the middle button of the bottom row of the vehicle order window.
		DP_BOTTOM_MIDDLE_STOP_SHARING = 1, ///< Display 'stop sharing' in the middle button of the bottom row of the vehicle order window.

		/* WID_O_SEL_SHARED */
		DP_SHARED_LIST       = 0, ///< Display shared order list button
		DP_SHARED_VEH_GROUP  = 1, ///< Display add veh to new group button
	};

	int selected_order;
	VehicleOrderID order_over;         ///< Order over which another order is dragged, \c INVALID_VEH_ORDER_ID if none.
	OrderPlaceObjectState goto_type;
	const Vehicle *vehicle; ///< Vehicle owning the orders being displayed and manipulated.
	Scrollbar *vscroll;
	bool can_do_refit;     ///< Vehicle chain can be refitted in depot.
	bool can_do_autorefit; ///< Vehicle chain can be auto-refitted.
	int query_text_widget; ///< widget which most recently called ShowQueryString

	/**
	 * Return the memorised selected order.
	 * @return the memorised order if it is a valid one
	 *  else return the number of orders
	 */
	VehicleOrderID OrderGetSel() const
	{
		int num = this->selected_order;
		return (num >= 0 && num < vehicle->GetNumOrders()) ? num : vehicle->GetNumOrders();
	}

	/**
	 * Calculate the selected order.
	 * The calculation is based on the relative (to the window) y click position and
	 *  the position of the scrollbar.
	 *
	 * @param y Y-value of the click relative to the window origin
	 * @return The selected order if the order is valid, else return \c INVALID_VEH_ORDER_ID.
	 */
	VehicleOrderID GetOrderFromPt(int y)
	{
		NWidgetBase *nwid = this->GetWidget<NWidgetBase>(WID_O_ORDER_LIST);
		int sel = (y - nwid->pos_y - WD_FRAMERECT_TOP) / nwid->resize_y; // Selected line in the WID_O_ORDER_LIST panel.

		if ((uint)sel >= this->vscroll->GetCapacity()) return INVALID_VEH_ORDER_ID;

		sel += this->vscroll->GetPosition();

		return (sel <= vehicle->GetNumOrders() && sel >= 0) ? sel : INVALID_VEH_ORDER_ID;
	}

	/**
	 * Determine which strings should be displayed in the conditional comparator dropdown
	 *
	 * @param order the order to evaluate
	 * @return the StringIDs to display
	 */
	static const StringID *GetComparatorStrings(const Order *order)
	{
		if (order == NULL) return _order_conditional_condition;
		switch (order->GetConditionVariable()) {
			case OCV_FREE_PLATFORMS:
			case OCV_CARGO_WAITING:
				return _order_conditional_condition_has;

			case OCV_CARGO_ACCEPTANCE:
				return _order_conditional_condition_accepts;

			case OCV_SLOT_OCCUPANCY:
				return _order_conditional_condition_is_fully_occupied;

			case OCV_TRAIN_IN_SLOT:
				return _order_conditional_condition_is_in_slot;

			default:
				return _order_conditional_condition;
		}
	}

	/**
	 * Handle the click on the goto button.
	 */
	void OrderClick_Goto(OrderPlaceObjectState type)
	{
		assert(type > OPOS_NONE && type < OPOS_END);

		static const HighLightStyle goto_place_style[OPOS_END - 1] = {
			HT_RECT | HT_VEHICLE, // OPOS_GOTO
			HT_NONE,              // OPOS_CONDITIONAL
			HT_VEHICLE,           // OPOS_SHARE
		};
		SetObjectToPlaceWnd(ANIMCURSOR_PICKSTATION, PAL_NONE, goto_place_style[type - 1], this);
		this->goto_type = type;
		this->SetWidgetDirty(WID_O_GOTO);
	}

	/**
	 * Handle the click on the full load button.
	 * @param load_type the way to load.
	 */
	void OrderClick_FullLoad(int load_type)
	{
		VehicleOrderID sel_ord = this->OrderGetSel();
		const Order *order = this->vehicle->GetOrder(sel_ord);

<<<<<<< HEAD
		if (order == NULL || (order->GetLoadType() == load_type && load_type != OLFB_CARGO_TYPE_LOAD)) return;
=======
		if (order == nullptr || order->GetLoadType() == load_type) return;
>>>>>>> 7c8e7c6b

		if (load_type < 0) {
			load_type = order->GetLoadType() == OLF_LOAD_IF_POSSIBLE ? OLF_FULL_LOAD_ANY : OLF_LOAD_IF_POSSIBLE;
		}
		if (order->GetLoadType() != load_type) {
			DoCommandP(this->vehicle->tile, this->vehicle->index + (sel_ord << 20), MOF_LOAD | (load_type << 4), CMD_MODIFY_ORDER | CMD_MSG(STR_ERROR_CAN_T_MODIFY_THIS_ORDER));
		}

		if (load_type == OLFB_CARGO_TYPE_LOAD) ShowCargoTypeOrdersWindow(this->vehicle, this, sel_ord, CTOWV_LOAD);
	}

	/**
	 * Handle the 'no loading' hotkey
	 */
	void OrderHotkey_NoLoad()
	{
		this->OrderClick_FullLoad(OLFB_NO_LOAD);
	}

	/**
	 * Handle the click on the service.
	 */
	void OrderClick_Service(int i)
	{
		VehicleOrderID sel_ord = this->OrderGetSel();

		if (i < 0) {
			const Order *order = this->vehicle->GetOrder(sel_ord);
			if (order == nullptr) return;
			i = (order->GetDepotOrderType() & ODTFB_SERVICE) ? DA_ALWAYS_GO : DA_SERVICE;
		}
		DoCommandP(this->vehicle->tile, this->vehicle->index + (sel_ord << 20), MOF_DEPOT_ACTION | (i << 4), CMD_MODIFY_ORDER | CMD_MSG(STR_ERROR_CAN_T_MODIFY_THIS_ORDER));
	}

	/**
	 * Handle the click on the service in nearest depot button.
	 */
	void OrderClick_NearestDepot()
	{
		Order order;
		order.next = nullptr;
		order.index = 0;
		order.MakeGoToDepot(0, ODTFB_PART_OF_ORDERS,
				(_settings_client.gui.new_nonstop || _settings_game.order.nonstop_only) && this->vehicle->IsGroundVehicle() ? ONSF_NO_STOP_AT_INTERMEDIATE_STATIONS : ONSF_STOP_EVERYWHERE);
		order.SetDepotActionType(ODATFB_NEAREST_DEPOT);

		DoCommandP(this->vehicle->tile, this->vehicle->index + (this->OrderGetSel() << 20), order.Pack(), CMD_INSERT_ORDER | CMD_MSG(STR_ERROR_CAN_T_INSERT_NEW_ORDER));
	}

	/**
	 * Handle the click on the unload button.
	 */
	void OrderClick_Unload(int unload_type)
	{
		VehicleOrderID sel_ord = this->OrderGetSel();
		const Order *order = this->vehicle->GetOrder(sel_ord);

<<<<<<< HEAD
		if (order == NULL || (order->GetUnloadType() == unload_type && unload_type != OUFB_CARGO_TYPE_UNLOAD)) return;
=======
		if (order == nullptr || order->GetUnloadType() == unload_type) return;
>>>>>>> 7c8e7c6b

		if (unload_type < 0) {
			unload_type = order->GetUnloadType() == OUF_UNLOAD_IF_POSSIBLE ? OUFB_UNLOAD : OUF_UNLOAD_IF_POSSIBLE;
		}

		if (order->GetUnloadType() != unload_type) {
			DoCommandP(this->vehicle->tile, this->vehicle->index + (sel_ord << 20), MOF_UNLOAD | (unload_type << 4), CMD_MODIFY_ORDER | CMD_MSG(STR_ERROR_CAN_T_MODIFY_THIS_ORDER));
		}

		if (unload_type == OUFB_TRANSFER) {
			/* Transfer orders with leave empty as default */
			DoCommandP(this->vehicle->tile, this->vehicle->index + (sel_ord << 20), MOF_LOAD | (OLFB_NO_LOAD << 4), CMD_MODIFY_ORDER);
			this->SetWidgetDirty(WID_O_FULL_LOAD);
		} else if(unload_type == OUFB_CARGO_TYPE_UNLOAD) {
			ShowCargoTypeOrdersWindow(this->vehicle, this, sel_ord, CTOWV_UNLOAD);
		}
	}

	/**
	 * Handle the transfer hotkey
	 */
	void OrderHotkey_Transfer()
	{
		this->OrderClick_Unload(OUFB_TRANSFER);
	}

	/**
	 * Handle the 'no unload' hotkey
	 */
	void OrderHotkey_NoUnload()
	{
		this->OrderClick_Unload(OUFB_NO_UNLOAD);
	}

	/**
	 * Handle the click on the nonstop button.
	 * @param non_stop what non-stop type to use; -1 to use the 'next' one.
	 */
	void OrderClick_Nonstop(int non_stop)
	{
		if (!this->vehicle->IsGroundVehicle()) return;

		VehicleOrderID sel_ord = this->OrderGetSel();
		const Order *order = this->vehicle->GetOrder(sel_ord);

		if (order == nullptr || order->GetNonStopType() == non_stop) return;

		/* Keypress if negative, so 'toggle' to the next */
		if (non_stop < 0) {
			non_stop = order->GetNonStopType() ^ ONSF_NO_STOP_AT_INTERMEDIATE_STATIONS;
		}

		this->SetWidgetDirty(WID_O_NON_STOP);
		DoCommandP(this->vehicle->tile, this->vehicle->index + (sel_ord << 20), MOF_NON_STOP | non_stop << 4,  CMD_MODIFY_ORDER | CMD_MSG(STR_ERROR_CAN_T_MODIFY_THIS_ORDER));
	}

	/**
	 * Handle the click on the skip button.
	 * If ctrl is pressed, skip to selected order, else skip to current order + 1
	 */
	void OrderClick_Skip()
	{
		/* Don't skip when there's nothing to skip */
		if (_ctrl_pressed && this->vehicle->cur_implicit_order_index == this->OrderGetSel()) return;
		if (this->vehicle->GetNumOrders() <= 1) return;

		DoCommandP(this->vehicle->tile, this->vehicle->index, _ctrl_pressed ? this->OrderGetSel() : ((this->vehicle->cur_implicit_order_index + 1) % this->vehicle->GetNumOrders()),
				CMD_SKIP_TO_ORDER | CMD_MSG(_ctrl_pressed ? STR_ERROR_CAN_T_SKIP_TO_ORDER : STR_ERROR_CAN_T_SKIP_ORDER));
	}

	/**
	 * Handle the click on the delete button.
	 */
	void OrderClick_Delete()
	{
		/* When networking, move one order lower */
		int selected = this->selected_order + (int)_networking;

		if (DoCommandP(this->vehicle->tile, this->vehicle->index, this->OrderGetSel(), CMD_DELETE_ORDER | CMD_MSG(STR_ERROR_CAN_T_DELETE_THIS_ORDER))) {
			this->selected_order = selected >= this->vehicle->GetNumOrders() ? -1 : selected;
			this->UpdateButtonState();
		}
	}

	/**
	 * Handle the click on the 'stop sharing' button.
	 * If 'End of Shared Orders' isn't selected, do nothing. If Ctrl is pressed, call OrderClick_Delete and exit.
	 * To stop sharing this vehicle order list, we copy the orders of a vehicle that share this order list. That way we
	 * exit the group of shared vehicles while keeping the same order list.
	 */
	void OrderClick_StopSharing()
	{
		/* Don't try to stop sharing orders if 'End of Shared Orders' isn't selected. */
		if (!this->vehicle->IsOrderListShared() || this->selected_order != this->vehicle->GetNumOrders()) return;
		/* If Ctrl is pressed, delete the order list as if we clicked the 'Delete' button. */
		if (_ctrl_pressed) {
			this->OrderClick_Delete();
			return;
		}

		/* Get another vehicle that share orders with this vehicle. */
		Vehicle *other_shared = (this->vehicle->FirstShared() == this->vehicle) ? this->vehicle->NextShared() : this->vehicle->PreviousShared();
		/* Copy the order list of the other vehicle. */
		if (DoCommandP(this->vehicle->tile, this->vehicle->index | CO_COPY << 30, other_shared->index, CMD_CLONE_ORDER | CMD_MSG(STR_ERROR_CAN_T_STOP_SHARING_ORDER_LIST))) {
			this->UpdateButtonState();
		}
	}

	/**
	 * Handle the click on the refit button.
	 * If ctrl is pressed, cancel refitting, else show the refit window.
	 * @param i Selected refit command.
	 * @param auto_refit Select refit for auto-refitting.
	 */
	void OrderClick_Refit(int i, bool auto_refit)
	{
		if (_ctrl_pressed) {
			/* Cancel refitting */
			DoCommandP(this->vehicle->tile, this->vehicle->index, (this->OrderGetSel() << 16) | (CT_NO_REFIT << 8) | CT_NO_REFIT, CMD_ORDER_REFIT);
		} else {
			if (i == 1) { // Auto-refit to available cargo type.
				DoCommandP(this->vehicle->tile, this->vehicle->index, (this->OrderGetSel() << 16) | CT_AUTO_REFIT, CMD_ORDER_REFIT);
			} else {
				ShowVehicleRefitWindow(this->vehicle, this->OrderGetSel(), this, auto_refit);
			}
		}
	}

	/** Cache auto-refittability of the vehicle chain. */
	void UpdateAutoRefitState()
	{
		this->can_do_refit = false;
		this->can_do_autorefit = false;
		for (const Vehicle *w = this->vehicle; w != nullptr; w = w->IsGroundVehicle() ? w->Next() : nullptr) {
			if (IsEngineRefittable(w->engine_type)) this->can_do_refit = true;
			if (HasBit(Engine::Get(w->engine_type)->info.misc_flags, EF_AUTO_REFIT)) this->can_do_autorefit = true;
		}
	}

public:
	OrdersWindow(WindowDesc *desc, const Vehicle *v) : Window(desc)
	{
		this->vehicle = v;

		this->CreateNestedTree();
		this->vscroll = this->GetScrollbar(WID_O_SCROLLBAR);
		if (v->owner == _local_company) {
			this->GetWidget<NWidgetStacked>(WID_O_SEL_OCCUPANCY)->SetDisplayedPlane(SZSP_NONE);
		}
		this->FinishInitNested(v->index);
		if (v->owner == _local_company) {
			this->DisableWidget(WID_O_EMPTY);
		}

		this->selected_order = -1;
		this->order_over = INVALID_VEH_ORDER_ID;
		this->goto_type = OPOS_NONE;
		this->owner = v->owner;

		this->UpdateAutoRefitState();

		if (_settings_client.gui.quick_goto && v->owner == _local_company) {
			/* If there are less than 2 station, make Go To active. */
			int station_orders = 0;
			const Order *order;
			FOR_VEHICLE_ORDERS(v, order) {
				if (order->IsType(OT_GOTO_STATION)) station_orders++;
			}

			if (station_orders < 2) this->OrderClick_Goto(OPOS_GOTO);
		}
		this->OnInvalidateData(VIWD_MODIFY_ORDERS);
	}

	~OrdersWindow()
	{
		DeleteWindowById(WC_VEHICLE_CARGO_TYPE_LOAD_ORDERS, this->window_number, false);
		DeleteWindowById(WC_VEHICLE_CARGO_TYPE_UNLOAD_ORDERS, this->window_number, false);
		if (!FocusWindowById(WC_VEHICLE_VIEW, this->window_number)) {
			MarkAllRouteStepsDirty(this->vehicle);
		}
	}

	void UpdateWidgetSize(int widget, Dimension *size, const Dimension &padding, Dimension *fill, Dimension *resize) override
	{
		switch (widget) {
			case WID_O_OCCUPANCY_LIST:
				SetDParamMaxValue(0, 100);
				size->width = WD_FRAMERECT_LEFT + GetStringBoundingBox(STR_ORDERS_OCCUPANCY_PERCENT).width + 10 + WD_FRAMERECT_RIGHT;
				/* FALL THROUGH */

			case WID_O_SEL_OCCUPANCY:
			case WID_O_ORDER_LIST:
				resize->height = FONT_HEIGHT_NORMAL;
				size->height = 6 * resize->height + WD_FRAMERECT_TOP + WD_FRAMERECT_BOTTOM;
				break;

			case WID_O_COND_VARIABLE: {
				Dimension d = {0, 0};
				for (uint i = 0; i < lengthof(_order_conditional_variable); i++) {
					d = maxdim(d, GetStringBoundingBox(STR_ORDER_CONDITIONAL_LOAD_PERCENTAGE + _order_conditional_variable[i]));
				}
				d.width += padding.width;
				d.height += padding.height;
				*size = maxdim(*size, d);
				break;
			}

			case WID_O_COND_COMPARATOR: {
				Dimension d = {0, 0};
				for (int i = 0; _order_conditional_condition[i] != INVALID_STRING_ID; i++) {
					d = maxdim(d, GetStringBoundingBox(_order_conditional_condition[i]));
				}
				d.width += padding.width;
				d.height += padding.height;
				*size = maxdim(*size, d);
				break;
			}

			case WID_O_OCCUPANCY_TOGGLE:
				SetDParamMaxValue(0, 100);
				size->width = WD_FRAMERECT_LEFT + GetStringBoundingBox(STR_ORDERS_OCCUPANCY_PERCENT).width + 10 + WD_FRAMERECT_RIGHT;
				break;
		}
	}

	/**
	 * Some data on this window has become invalid.
	 * @param data Information about the changed data.
	 * @param gui_scope Whether the call is done from GUI scope. You may not do everything when not in GUI scope. See #InvalidateWindowData() for details.
	 */
	void OnInvalidateData(int data = 0, bool gui_scope = true) override
	{
		VehicleOrderID from = INVALID_VEH_ORDER_ID;
		VehicleOrderID to   = INVALID_VEH_ORDER_ID;

		switch (data) {
			case VIWD_AUTOREPLACE:
				/* Autoreplace replaced the vehicle */
				this->vehicle = Vehicle::Get(this->window_number);
				FALLTHROUGH;

			case VIWD_CONSIST_CHANGED:
				/* Vehicle composition was changed. */
				this->UpdateAutoRefitState();
				break;

			case VIWD_REMOVE_ALL_ORDERS:
				/* Removed / replaced all orders (after deleting / sharing) */
				if (this->selected_order == -1) break;

				this->DeleteChildWindows();
				HideDropDownMenu(this);
				this->selected_order = -1;
				break;

			case VIWD_MODIFY_ORDERS:
				/* Some other order changes */
				break;

			default:
				if (data < 0) break;

				if (gui_scope) break; // only do this once; from command scope
				from = GB(data, 0, 8);
				to   = GB(data, 8, 8);
				/* Moving an order. If one of these is INVALID_VEH_ORDER_ID, then
				 * the order is being created / removed */
				if (this->selected_order == -1) break;

				if (from == to) break; // no need to change anything

				if (from != this->selected_order) {
					/* Moving from preceding order? */
					this->selected_order -= (int)(from <= this->selected_order);
					/* Moving to   preceding order? */
					this->selected_order += (int)(to   <= this->selected_order);
					break;
				}

				/* Now we are modifying the selected order */
				if (to == INVALID_VEH_ORDER_ID) {
					/* Deleting selected order */
					this->DeleteChildWindows();
					HideDropDownMenu(this);
					this->selected_order = -1;
					break;
				}

				/* Moving selected order */
				this->selected_order = to;
				break;
		}

		this->vscroll->SetCount(this->vehicle->GetNumOrders() + 1);
		if (gui_scope) {
			this->UpdateButtonState();
			InvalidateWindowClassesData(WC_VEHICLE_CARGO_TYPE_LOAD_ORDERS, 0);
			InvalidateWindowClassesData(WC_VEHICLE_CARGO_TYPE_UNLOAD_ORDERS, 0);
		}

		/* Scroll to the new order. */
		if (from == INVALID_VEH_ORDER_ID && to != INVALID_VEH_ORDER_ID && !this->vscroll->IsVisible(to)) {
			this->vscroll->ScrollTowards(to);
		}
	}

	virtual EventState OnCTRLStateChange() OVERRIDE
	{
		this->UpdateButtonState();
		return ES_NOT_HANDLED;
	}

	void UpdateButtonState()
	{
		if (this->vehicle->owner != _local_company) return; // No buttons are displayed with competitor order windows.

		bool shared_orders = this->vehicle->IsOrderListShared();
		VehicleOrderID sel = this->OrderGetSel();
		const Order *order = this->vehicle->GetOrder(sel);

		/* Second row. */
		/* skip */
		this->SetWidgetDisabledState(WID_O_SKIP, this->vehicle->GetNumOrders() <= 1);

		/* delete / stop sharing */
		NWidgetStacked *delete_sel = this->GetWidget<NWidgetStacked>(WID_O_SEL_BOTTOM_MIDDLE);
		if (shared_orders && this->selected_order == this->vehicle->GetNumOrders()) {
			/* The 'End of Shared Orders' order is selected, show the 'stop sharing' button. */
			delete_sel->SetDisplayedPlane(DP_BOTTOM_MIDDLE_STOP_SHARING);
		} else {
			/* The 'End of Shared Orders' order isn't selected, show the 'delete' button. */
			delete_sel->SetDisplayedPlane(DP_BOTTOM_MIDDLE_DELETE);
			this->SetWidgetDisabledState(WID_O_DELETE,
				(uint)this->vehicle->GetNumOrders() + ((shared_orders || this->vehicle->GetNumOrders() != 0) ? 1 : 0) <= (uint)this->selected_order);

			/* Set the tooltip of the 'delete' button depending on whether the
			 * 'End of Orders' order or a regular order is selected. */
			NWidgetCore *nwi = this->GetWidget<NWidgetCore>(WID_O_DELETE);
			if (this->selected_order == this->vehicle->GetNumOrders()) {
				nwi->SetDataTip(STR_ORDERS_DELETE_BUTTON, STR_ORDERS_DELETE_ALL_TOOLTIP);
			} else {
				nwi->SetDataTip(STR_ORDERS_DELETE_BUTTON, STR_ORDERS_DELETE_TOOLTIP);
			}
		}

		/* First row. */
		this->RaiseWidget(WID_O_FULL_LOAD);
		this->RaiseWidget(WID_O_UNLOAD);
		this->RaiseWidget(WID_O_SERVICE);

		/* Selection widgets. */
		/* Train or road vehicle. */
		NWidgetStacked *train_row_sel = this->GetWidget<NWidgetStacked>(WID_O_SEL_TOP_ROW_GROUNDVEHICLE);
		NWidgetStacked *left_sel      = this->GetWidget<NWidgetStacked>(WID_O_SEL_TOP_LEFT);
		NWidgetStacked *middle_sel    = this->GetWidget<NWidgetStacked>(WID_O_SEL_TOP_MIDDLE);
		NWidgetStacked *right_sel     = this->GetWidget<NWidgetStacked>(WID_O_SEL_TOP_RIGHT);
		/* Ship or airplane. */
		NWidgetStacked *row_sel = this->GetWidget<NWidgetStacked>(WID_O_SEL_TOP_ROW);
		assert(row_sel != nullptr || (train_row_sel != nullptr && left_sel != nullptr && middle_sel != nullptr && right_sel != nullptr));


		if (order == nullptr) {
			if (row_sel != nullptr) {
				row_sel->SetDisplayedPlane(DP_ROW_LOAD);
			} else {
				train_row_sel->SetDisplayedPlane(DP_GROUNDVEHICLE_ROW_NORMAL);
				left_sel->SetDisplayedPlane(DP_LEFT_LOAD);
				middle_sel->SetDisplayedPlane(DP_MIDDLE_UNLOAD);
				right_sel->SetDisplayedPlane(DP_RIGHT_EMPTY);
				this->DisableWidget(WID_O_NON_STOP);
				this->RaiseWidget(WID_O_NON_STOP);
			}
			this->DisableWidget(WID_O_FULL_LOAD);
			this->DisableWidget(WID_O_UNLOAD);
			this->DisableWidget(WID_O_REFIT_DROPDOWN);
		} else {
			this->SetWidgetDisabledState(WID_O_FULL_LOAD, (order->GetNonStopType() & ONSF_NO_STOP_AT_DESTINATION_STATION) != 0); // full load
			this->SetWidgetDisabledState(WID_O_UNLOAD,    (order->GetNonStopType() & ONSF_NO_STOP_AT_DESTINATION_STATION) != 0); // unload

			switch (order->GetType()) {
				case OT_GOTO_STATION:
					if (row_sel != nullptr) {
						row_sel->SetDisplayedPlane(DP_ROW_LOAD);
					} else {
						train_row_sel->SetDisplayedPlane(DP_GROUNDVEHICLE_ROW_NORMAL);
						left_sel->SetDisplayedPlane(DP_LEFT_LOAD);
						middle_sel->SetDisplayedPlane(DP_MIDDLE_UNLOAD);
						right_sel->SetDisplayedPlane(DP_RIGHT_REFIT);
						this->EnableWidget(WID_O_NON_STOP);
						this->SetWidgetLoweredState(WID_O_NON_STOP, order->GetNonStopType() & ONSF_NO_STOP_AT_INTERMEDIATE_STATIONS);
					}
					this->SetWidgetLoweredState(WID_O_FULL_LOAD, order->GetLoadType() == OLF_FULL_LOAD_ANY);
					this->SetWidgetLoweredState(WID_O_UNLOAD, order->GetUnloadType() == OUFB_UNLOAD);

					/* Can only do refitting when stopping at the destination and loading cargo.
					 * Also enable the button if a refit is already set to allow clearing it. */
					this->SetWidgetDisabledState(WID_O_REFIT_DROPDOWN,
							order->GetLoadType() == OLFB_NO_LOAD || (order->GetNonStopType() & ONSF_NO_STOP_AT_DESTINATION_STATION) ||
							((!this->can_do_refit || !this->can_do_autorefit) && !order->IsRefit()));

					break;

				case OT_GOTO_WAYPOINT:
					if (row_sel != nullptr) {
						row_sel->SetDisplayedPlane(DP_ROW_LOAD);
					} else {
						train_row_sel->SetDisplayedPlane(DP_GROUNDVEHICLE_ROW_NORMAL);
						left_sel->SetDisplayedPlane(DP_LEFT_REVERSE);
						middle_sel->SetDisplayedPlane(DP_MIDDLE_UNLOAD);
						right_sel->SetDisplayedPlane(DP_RIGHT_EMPTY);
						this->EnableWidget(WID_O_NON_STOP);
						this->SetWidgetLoweredState(WID_O_NON_STOP, order->GetNonStopType() & ONSF_NO_STOP_AT_INTERMEDIATE_STATIONS);
						this->EnableWidget(WID_O_REVERSE);
						this->SetWidgetLoweredState(WID_O_REVERSE, order->GetWaypointFlags() & OWF_REVERSE);
					}
					this->DisableWidget(WID_O_UNLOAD);
					this->DisableWidget(WID_O_REFIT_DROPDOWN);
					break;

				case OT_GOTO_DEPOT:
					if (row_sel != nullptr) {
						row_sel->SetDisplayedPlane(DP_ROW_DEPOT);
					} else {
						train_row_sel->SetDisplayedPlane(DP_GROUNDVEHICLE_ROW_NORMAL);
						left_sel->SetDisplayedPlane(DP_LEFT_REFIT);
						middle_sel->SetDisplayedPlane(DP_MIDDLE_SERVICE);
						right_sel->SetDisplayedPlane(DP_RIGHT_EMPTY);
						this->EnableWidget(WID_O_NON_STOP);
						this->SetWidgetLoweredState(WID_O_NON_STOP, order->GetNonStopType() & ONSF_NO_STOP_AT_INTERMEDIATE_STATIONS);
					}
					/* Disable refit button if the order is no 'always go' order.
					 * However, keep the service button enabled for refit-orders to allow clearing refits (without knowing about ctrl). */
					this->SetWidgetDisabledState(WID_O_REFIT,
							(order->GetDepotOrderType() & ODTFB_SERVICE) || (order->GetDepotActionType() & ODATFB_HALT) ||
							(!this->can_do_refit && !order->IsRefit()));
					this->SetWidgetLoweredState(WID_O_SERVICE, order->GetDepotOrderType() & ODTFB_SERVICE);
					break;

				case OT_CONDITIONAL: {
					if (row_sel != nullptr) {
						row_sel->SetDisplayedPlane(DP_ROW_CONDITIONAL);
					} else {
						train_row_sel->SetDisplayedPlane(DP_GROUNDVEHICLE_ROW_CONDITIONAL);
					}

					OrderConditionVariable ocv = (order == nullptr) ? OCV_LOAD_PERCENTAGE : order->GetConditionVariable();
					bool is_cargo = (ocv == OCV_CARGO_ACCEPTANCE || ocv == OCV_CARGO_WAITING);
					bool is_slot_occupancy = (ocv == OCV_SLOT_OCCUPANCY || ocv == OCV_TRAIN_IN_SLOT);

					if (is_cargo) {
						if (order == NULL || !CargoSpec::Get(order->GetConditionValue())->IsValid()) {
							this->GetWidget<NWidgetCore>(WID_O_COND_CARGO)->widget_data = STR_NEWGRF_INVALID_CARGO;
						} else {
							this->GetWidget<NWidgetCore>(WID_O_COND_CARGO)->widget_data = CargoSpec::Get(order->GetConditionValue())->name;
						}
						this->GetWidget<NWidgetStacked>(WID_O_SEL_COND_VALUE)->SetDisplayedPlane(DP_COND_VALUE_CARGO);
					} else if (is_slot_occupancy) {
						TraceRestrictSlotID slot_id = (order != nullptr && TraceRestrictSlot::IsValidID(order->GetXData()) ? order->GetXData() : INVALID_TRACE_RESTRICT_SLOT_ID);

						this->GetWidget<NWidgetCore>(WID_O_COND_SLOT)->widget_data = (slot_id != INVALID_TRACE_RESTRICT_SLOT_ID) ? STR_TRACE_RESTRICT_SLOT_NAME : STR_TRACE_RESTRICT_VARIABLE_UNDEFINED;
						this->GetWidget<NWidgetStacked>(WID_O_SEL_COND_VALUE)->SetDisplayedPlane(DP_COND_VALUE_SLOT);
					} else {
						this->GetWidget<NWidgetStacked>(WID_O_SEL_COND_VALUE)->SetDisplayedPlane(DP_COND_VALUE_NUMBER);
					}

					/* Set the strings for the dropdown boxes. */
					this->GetWidget<NWidgetCore>(WID_O_COND_VARIABLE)->widget_data   = STR_ORDER_CONDITIONAL_LOAD_PERCENTAGE + ocv;
					this->GetWidget<NWidgetCore>(WID_O_COND_COMPARATOR)->widget_data = GetComparatorStrings(order)[order->GetConditionComparator()];
					this->SetWidgetDisabledState(WID_O_COND_COMPARATOR, ocv == OCV_UNCONDITIONALLY || ocv == OCV_PERCENT);
					this->SetWidgetDisabledState(WID_O_COND_VALUE, ocv == OCV_REQUIRES_SERVICE || ocv == OCV_UNCONDITIONALLY);
					break;
				}

				default: // every other order
					if (row_sel != nullptr) {
						row_sel->SetDisplayedPlane(DP_ROW_LOAD);
					} else {
						train_row_sel->SetDisplayedPlane(DP_GROUNDVEHICLE_ROW_NORMAL);
						left_sel->SetDisplayedPlane(DP_LEFT_LOAD);
						middle_sel->SetDisplayedPlane(DP_MIDDLE_UNLOAD);
						right_sel->SetDisplayedPlane(DP_RIGHT_EMPTY);
						this->DisableWidget(WID_O_NON_STOP);
					}
					this->DisableWidget(WID_O_FULL_LOAD);
					this->DisableWidget(WID_O_UNLOAD);
					this->DisableWidget(WID_O_REFIT_DROPDOWN);
					break;
			}
		}

		this->GetWidget<NWidgetStacked>(WID_O_SEL_SHARED)->SetDisplayedPlane(_ctrl_pressed ? DP_SHARED_VEH_GROUP : DP_SHARED_LIST);

		/* Disable list of vehicles with the same shared orders if there is no list */
		this->SetWidgetDisabledState(WID_O_SHARED_ORDER_LIST, !(shared_orders || _settings_client.gui.enable_single_veh_shared_order_gui));

		this->GetWidget<NWidgetStacked>(WID_O_SEL_OCCUPANCY)->SetDisplayedPlane(IsWidgetLowered(WID_O_OCCUPANCY_TOGGLE) ? 0 : SZSP_NONE);

		this->SetDirty();
	}

	void OnPaint() override
	{
		if (this->vehicle->owner != _local_company) {
			this->selected_order = -1; // Disable selection any selected row at a competitor order window.
		} else {
			this->SetWidgetLoweredState(WID_O_GOTO, this->goto_type != OPOS_NONE);
		}
		this->DrawWidgets();
	}

	void DrawWidget(const Rect &r, int widget) const override
	{
		switch (widget) {
			case WID_O_ORDER_LIST:
				DrawOrderListWidget(r);
				break;

			case WID_O_OCCUPANCY_LIST:
				DrawOccupancyListWidget(r);
				break;
		}
	}

	void DrawOrderListWidget(const Rect &r) const
	{
		bool rtl = _current_text_dir == TD_RTL;
		SetDParamMaxValue(0, this->vehicle->GetNumOrders(), 2);
		int index_column_width = GetStringBoundingBox(STR_ORDER_INDEX).width + 2 * GetSpriteSize(rtl ? SPR_ARROW_RIGHT : SPR_ARROW_LEFT).width + 3;
		int middle = rtl ? r.right - WD_FRAMETEXT_RIGHT - index_column_width : r.left + WD_FRAMETEXT_LEFT + index_column_width;

		int y = r.top + WD_FRAMERECT_TOP;
		int line_height = this->GetWidget<NWidgetBase>(WID_O_ORDER_LIST)->resize_y;

		int i = this->vscroll->GetPosition();
		const Order *order = this->vehicle->GetOrder(i);
		/* First draw the highlighting underground if it exists. */
		if (this->order_over != INVALID_VEH_ORDER_ID) {
			while (order != nullptr) {
				/* Don't draw anything if it extends past the end of the window. */
				if (!this->vscroll->IsVisible(i)) break;

				if (i != this->selected_order && i == this->order_over) {
					/* Highlight dragged order destination. */
					int top = (this->order_over < this->selected_order ? y : y + line_height) - WD_FRAMERECT_TOP;
					int bottom = min(top + 2, r.bottom - WD_FRAMERECT_BOTTOM);
					top = max(top - 3, r.top + WD_FRAMERECT_TOP);
					GfxFillRect(r.left + WD_FRAMETEXT_LEFT, top, r.right - WD_FRAMETEXT_RIGHT, bottom, _colour_gradient[COLOUR_GREY][7]);
					break;
				}
				y += line_height;

				i++;
				order = order->next;
			}

			/* Reset counters for drawing the orders. */
			y = r.top + WD_FRAMERECT_TOP;
			i = this->vscroll->GetPosition();
			order = this->vehicle->GetOrder(i);
		}

		/* Draw the orders. */
		while (order != nullptr) {
			/* Don't draw anything if it extends past the end of the window. */
			if (!this->vscroll->IsVisible(i)) break;

			DrawOrderString(this->vehicle, order, i, y, i == this->selected_order, false, r.left + WD_FRAMETEXT_LEFT, middle, r.right - WD_FRAMETEXT_RIGHT);
			y += line_height;

			i++;
			order = order->next;
		}

		if (this->vscroll->IsVisible(i)) {
			StringID str = this->vehicle->IsOrderListShared() ? STR_ORDERS_END_OF_SHARED_ORDERS : STR_ORDERS_END_OF_ORDERS;
			DrawString(rtl ? r.left + WD_FRAMETEXT_LEFT : middle, rtl ? middle : r.right - WD_FRAMETEXT_RIGHT, y, str, (i == this->selected_order) ? TC_WHITE : TC_BLACK);
		}
	}

	void DrawOccupancyListWidget(const Rect &r) const
	{
		int y = r.top + WD_FRAMERECT_TOP;
		int line_height = this->GetWidget<NWidgetBase>(WID_O_ORDER_LIST)->resize_y;

		int i = this->vscroll->GetPosition();
		const Order *order = this->vehicle->GetOrder(i);
		/* Draw the orders. */
		while (order != NULL) {
			/* Don't draw anything if it extends past the end of the window. */
			if (!this->vscroll->IsVisible(i)) break;

			uint8 occupancy = order->GetOccupancy();
			if (occupancy > 0) {
				SetDParam(0, occupancy - 1);
				DrawString(r.left + WD_FRAMETEXT_LEFT, r.right - WD_FRAMETEXT_RIGHT, y, STR_ORDERS_OCCUPANCY_PERCENT, (i == this->selected_order) ? TC_WHITE : TC_BLACK);
			}
			y += line_height;

			i++;
			order = order->next;
		}
	}

	void SetStringParameters(int widget) const override
	{
		switch (widget) {
			case WID_O_COND_VALUE: {
				VehicleOrderID sel = this->OrderGetSel();
				const Order *order = this->vehicle->GetOrder(sel);

				if (order != nullptr && order->IsType(OT_CONDITIONAL)) {
					uint value = order->GetConditionValue();
					if (order->GetConditionVariable() == OCV_MAX_SPEED) value = ConvertSpeedToDisplaySpeed(value);
					SetDParam(0, value);
				}
				break;
			}

			case WID_O_COND_SLOT: {
				VehicleOrderID sel = this->OrderGetSel();
				const Order *order = this->vehicle->GetOrder(sel);

				if (order != nullptr && order->IsType(OT_CONDITIONAL)) {
					TraceRestrictSlotID value = order->GetXData();
					SetDParam(0, value);
				}
				break;
			}

			case WID_O_CAPTION:
				SetDParam(0, this->vehicle->index);
				break;

			case WID_O_OCCUPANCY_TOGGLE:
				const_cast<Vehicle *>(this->vehicle)->RecalculateOrderOccupancyAverage();
				if (this->vehicle->order_occupancy_average >= 16) {
					SetDParam(0, STR_JUST_INT);
					SetDParam(1, this->vehicle->order_occupancy_average - 16);
				} else {
					SetDParam(0, STR_EMPTY);
					SetDParam(1, 0);
				}
				break;
		}
	}

	void OnClick(Point pt, int widget, int click_count) override
	{
		switch (widget) {
			case WID_O_ORDER_LIST: {
				if (this->goto_type == OPOS_CONDITIONAL) {
					VehicleOrderID order_id = this->GetOrderFromPt(_cursor.pos.y - this->top);
					if (order_id != INVALID_VEH_ORDER_ID) {
						Order order;
						order.next = nullptr;
						order.index = 0;
						order.MakeConditional(order_id);

						DoCommandP(this->vehicle->tile, this->vehicle->index + (this->OrderGetSel() << 20), order.Pack(), CMD_INSERT_ORDER | CMD_MSG(STR_ERROR_CAN_T_INSERT_NEW_ORDER));
					}
					ResetObjectToPlace();
					break;
				}

				VehicleOrderID sel = this->GetOrderFromPt(pt.y);

				if (_ctrl_pressed && sel < this->vehicle->GetNumOrders()) {
					TileIndex xy = this->vehicle->GetOrder(sel)->GetLocation(this->vehicle);
					if (xy != INVALID_TILE) ScrollMainWindowToTile(xy);
					return;
				}

				/* This order won't be selected any more, close all child windows and dropdowns */
				this->DeleteChildWindows();
				HideDropDownMenu(this);

				if (sel == INVALID_VEH_ORDER_ID || this->vehicle->owner != _local_company) {
					/* Deselect clicked order */
					this->selected_order = -1;
				} else if (sel == this->selected_order) {
					if (this->vehicle->type == VEH_TRAIN && sel < this->vehicle->GetNumOrders()) {
						int osl = ((this->vehicle->GetOrder(sel)->GetStopLocation() + 1) % OSL_END);
						if (osl == OSL_PLATFORM_THROUGH && !_settings_client.gui.show_adv_load_mode_features) {
							osl = OSL_PLATFORM_NEAR_END;
						}
						if (osl == OSL_PLATFORM_THROUGH) {
							for (const Vehicle *u = this->vehicle; u != NULL; u = u->Next()) {
								/* Passengers may not be through-loaded */
								if (u->cargo_cap > 0 && IsCargoInClass(u->cargo_type, CC_PASSENGERS)) {
									osl = OSL_PLATFORM_NEAR_END;
									break;
								}
							}
						}
						DoCommandP(this->vehicle->tile, this->vehicle->index + (sel << 20),
								MOF_STOP_LOCATION | osl << 4,
								CMD_MODIFY_ORDER | CMD_MSG(STR_ERROR_CAN_T_MODIFY_THIS_ORDER));
					}
				} else {
					/* Select clicked order */
					this->selected_order = sel;

					if (this->vehicle->owner == _local_company) {
						/* Activate drag and drop */
						SetObjectToPlaceWnd(SPR_CURSOR_MOUSE, PAL_NONE, HT_DRAG, this);
					}
				}

				this->UpdateButtonState();
				break;
			}

			case WID_O_SKIP:
				this->OrderClick_Skip();
				break;

			case WID_O_DELETE:
				this->OrderClick_Delete();
				break;

			case WID_O_STOP_SHARING:
				this->OrderClick_StopSharing();
				break;

			case WID_O_NON_STOP:
				if (this->GetWidget<NWidgetLeaf>(widget)->ButtonHit(pt)) {
					this->OrderClick_Nonstop(-1);
				} else {
					const Order *o = this->vehicle->GetOrder(this->OrderGetSel());
					ShowDropDownMenu(this, _order_non_stop_drowdown, o->GetNonStopType(), WID_O_NON_STOP, _settings_game.order.nonstop_only ? 5 : 0,
							o->IsType(OT_GOTO_STATION) ? 0 : (o->IsType(OT_GOTO_WAYPOINT) ? 3 : 12), 0, DDSF_LOST_FOCUS);
				}
				break;

			case WID_O_GOTO:
				if (this->GetWidget<NWidgetLeaf>(widget)->ButtonHit(pt)) {
					if (this->goto_type != OPOS_NONE) {
						ResetObjectToPlace();
					} else {
						this->OrderClick_Goto(OPOS_GOTO);
					}
				} else {
					int sel;
					switch (this->goto_type) {
						case OPOS_NONE:        sel = -1; break;
						case OPOS_GOTO:        sel =  0; break;
						case OPOS_CONDITIONAL: sel =  2; break;
						case OPOS_SHARE:       sel =  3; break;
						default: NOT_REACHED();
					}
					ShowDropDownMenu(this, this->vehicle->type == VEH_AIRCRAFT ? _order_goto_dropdown_aircraft : _order_goto_dropdown, sel, WID_O_GOTO, 0, 0, 0, DDSF_LOST_FOCUS);
				}
				break;

			case WID_O_FULL_LOAD:
				if (this->GetWidget<NWidgetLeaf>(widget)->ButtonHit(pt)) {
					this->OrderClick_FullLoad(-1);
				} else {
					ShowDropDownMenu(this, _order_full_load_drowdown, this->vehicle->GetOrder(this->OrderGetSel())->GetLoadType(), WID_O_FULL_LOAD, 0, 0xE2 /* 1110 0010 */, 0, DDSF_LOST_FOCUS);
				}
				break;

			case WID_O_UNLOAD:
				if (this->GetWidget<NWidgetLeaf>(widget)->ButtonHit(pt)) {
					this->OrderClick_Unload(-1);
				} else {
					ShowDropDownMenu(this, _order_unload_drowdown, this->vehicle->GetOrder(this->OrderGetSel())->GetUnloadType(), WID_O_UNLOAD, 0, 0xE8 /* 1110 1000 */, 0, DDSF_LOST_FOCUS);
				}
				break;

			case WID_O_REFIT:
				this->OrderClick_Refit(0, false);
				break;

			case WID_O_SERVICE:
				if (this->GetWidget<NWidgetLeaf>(widget)->ButtonHit(pt)) {
					this->OrderClick_Service(-1);
				} else {
					ShowDropDownMenu(this, _order_depot_action_dropdown, DepotActionStringIndex(this->vehicle->GetOrder(this->OrderGetSel())),
							WID_O_SERVICE, 0, _settings_client.gui.show_depot_sell_gui ? 0 : (1 << DA_SELL), 0, DDSF_LOST_FOCUS);
				}
				break;

			case WID_O_REFIT_DROPDOWN:
				if (this->GetWidget<NWidgetLeaf>(widget)->ButtonHit(pt)) {
					this->OrderClick_Refit(0, true);
				} else {
					ShowDropDownMenu(this, _order_refit_action_dropdown, 0, WID_O_REFIT_DROPDOWN, 0, 0, 0, DDSF_LOST_FOCUS);
				}
				break;

			case WID_O_COND_SLOT: {
				int selected;
				TraceRestrictSlotID value = this->vehicle->GetOrder(this->OrderGetSel())->GetXData();
				DropDownList list = GetSlotDropDownList(this->vehicle->owner, value, selected);
				if (!list.empty()) ShowDropDownList(this, std::move(list), selected, WID_O_COND_SLOT, 0, true);
				break;
			}

			case WID_O_REVERSE: {
				VehicleOrderID sel_ord = this->OrderGetSel();
				const Order *order = this->vehicle->GetOrder(sel_ord);

				if (order == NULL) break;

				DoCommandP(this->vehicle->tile, this->vehicle->index + (sel_ord << 20), MOF_WAYPOINT_FLAGS | (order->GetWaypointFlags() ^ OWF_REVERSE) << 4,
						CMD_MODIFY_ORDER | CMD_MSG(STR_ERROR_CAN_T_MODIFY_THIS_ORDER));
				break;
			}

			case WID_O_COND_CARGO: {
				uint value = this->vehicle->GetOrder(this->OrderGetSel())->GetConditionValue();
				DropDownList list;
				for (size_t i = 0; i < _sorted_standard_cargo_specs_size; ++i) {
					const CargoSpec *cs = _sorted_cargo_specs[i];
					list.emplace_back(new DropDownListStringItem(cs->name, cs->Index(), false));
				}
				if (!list.empty()) ShowDropDownList(this, std::move(list), value, WID_O_COND_CARGO, 0);
				break;
			}

			case WID_O_TIMETABLE_VIEW:
				ShowTimetableWindow(this->vehicle);
				break;

			case WID_O_COND_VARIABLE: {
				DropDownList list;
				for (uint i = 0; i < lengthof(_order_conditional_variable); i++) {
					list.emplace_back(new DropDownListStringItem(STR_ORDER_CONDITIONAL_LOAD_PERCENTAGE + _order_conditional_variable[i], _order_conditional_variable[i], false));
				}
				ShowDropDownList(this, std::move(list), this->vehicle->GetOrder(this->OrderGetSel())->GetConditionVariable(), WID_O_COND_VARIABLE);
				break;
			}

			case WID_O_COND_COMPARATOR: {
				const Order *o = this->vehicle->GetOrder(this->OrderGetSel());
				OrderConditionVariable cond_var = o->GetConditionVariable();
				ShowDropDownMenu(this, GetComparatorStrings(o), o->GetConditionComparator(), WID_O_COND_COMPARATOR, 0,
					(cond_var == OCV_REQUIRES_SERVICE ||
					 cond_var == OCV_CARGO_ACCEPTANCE ||
					 cond_var == OCV_CARGO_WAITING ||
					 cond_var == OCV_SLOT_OCCUPANCY ||
					 cond_var == OCV_TRAIN_IN_SLOT) ? 0x3F : 0xC0, 0, DDSF_LOST_FOCUS);
				break;
			}

			case WID_O_COND_VALUE: {
				const Order *order = this->vehicle->GetOrder(this->OrderGetSel());
				uint value = order->GetConditionValue();
				if (order->GetConditionVariable() == OCV_MAX_SPEED) value = ConvertSpeedToDisplaySpeed(value);
				this->query_text_widget = WID_O_COND_VALUE;
				SetDParam(0, value);
				ShowQueryString(STR_JUST_INT, STR_ORDER_CONDITIONAL_VALUE_CAPT, 5, this, CS_NUMERAL, QSF_NONE);
				break;
			}

			case WID_O_SHARED_ORDER_LIST:
				ShowVehicleListWindow(this->vehicle);
				break;

			case WID_O_ADD_VEH_GROUP: {
				this->query_text_widget = WID_O_ADD_VEH_GROUP;
				ShowQueryString(STR_EMPTY, STR_GROUP_RENAME_CAPTION, MAX_LENGTH_GROUP_NAME_CHARS, this, CS_ALPHANUMERAL, QSF_ENABLE_DEFAULT | QSF_LEN_IN_CHARS);
				break;
			}

			case WID_O_OCCUPANCY_TOGGLE:
				ToggleWidgetLoweredState(WID_O_OCCUPANCY_TOGGLE);
				this->UpdateButtonState();
				this->ReInit();
				break;
		}
	}

	void OnQueryTextFinished(char *str) override
	{
		if (this->query_text_widget == WID_O_COND_VALUE && !StrEmpty(str)) {
			VehicleOrderID sel = this->OrderGetSel();
			uint value = atoi(str);

			switch (this->vehicle->GetOrder(sel)->GetConditionVariable()) {
				case OCV_MAX_SPEED:
					value = ConvertDisplaySpeedToSpeed(value);
					break;

				case OCV_PERCENT:
				case OCV_RELIABILITY:
				case OCV_LOAD_PERCENTAGE:
					value = Clamp(value, 0, 100);
					break;

				default:
					break;
			}
			DoCommandP(this->vehicle->tile, this->vehicle->index + (sel << 20), MOF_COND_VALUE | Clamp(value, 0, 2047) << 4, CMD_MODIFY_ORDER | CMD_MSG(STR_ERROR_CAN_T_MODIFY_THIS_ORDER));
		}

		if (this->query_text_widget == WID_O_ADD_VEH_GROUP) {
			DoCommandP(0, VehicleListIdentifier(VL_SINGLE_VEH, this->vehicle->type, this->vehicle->owner, this->vehicle->index).Pack(), 0, CMD_CREATE_GROUP_FROM_LIST | CMD_MSG(STR_ERROR_GROUP_CAN_T_CREATE), NULL, str);
		}
	}

	void OnDropdownSelect(int widget, int index) override
	{
		switch (widget) {
			case WID_O_NON_STOP:
				this->OrderClick_Nonstop(index);
				break;

			case WID_O_FULL_LOAD:
				this->OrderClick_FullLoad(index);
				break;

			case WID_O_UNLOAD:
				this->OrderClick_Unload(index);
				break;

			case WID_O_GOTO:
				switch (index) {
					case 0: this->OrderClick_Goto(OPOS_GOTO); break;
					case 1: this->OrderClick_NearestDepot(); break;
					case 2: this->OrderClick_Goto(OPOS_CONDITIONAL); break;
					case 3: this->OrderClick_Goto(OPOS_SHARE); break;
					default: NOT_REACHED();
				}
				break;

			case WID_O_SERVICE:
				this->OrderClick_Service(index);
				break;

			case WID_O_REFIT_DROPDOWN:
				this->OrderClick_Refit(index, true);
				break;

			case WID_O_COND_VARIABLE:
				DoCommandP(this->vehicle->tile, this->vehicle->index + (this->OrderGetSel() << 20), MOF_COND_VARIABLE | index << 4,  CMD_MODIFY_ORDER | CMD_MSG(STR_ERROR_CAN_T_MODIFY_THIS_ORDER));
				break;

			case WID_O_COND_COMPARATOR:
				DoCommandP(this->vehicle->tile, this->vehicle->index + (this->OrderGetSel() << 20), MOF_COND_COMPARATOR | index << 4,  CMD_MODIFY_ORDER | CMD_MSG(STR_ERROR_CAN_T_MODIFY_THIS_ORDER));
				break;

			case WID_O_COND_CARGO:
				DoCommandP(this->vehicle->tile, this->vehicle->index + (this->OrderGetSel() << 20), MOF_COND_VALUE | index << 4, CMD_MODIFY_ORDER | CMD_MSG(STR_ERROR_CAN_T_MODIFY_THIS_ORDER));
				break;

			case WID_O_COND_SLOT:
				DoCommandP(this->vehicle->tile, this->vehicle->index + (this->OrderGetSel() << 20), MOF_COND_VALUE | index << 4, CMD_MODIFY_ORDER | CMD_MSG(STR_ERROR_CAN_T_MODIFY_THIS_ORDER));
				break;
		}
	}

	void OnDragDrop(Point pt, int widget) override
	{
		switch (widget) {
			case WID_O_ORDER_LIST: {
				VehicleOrderID from_order = this->OrderGetSel();
				VehicleOrderID to_order = this->GetOrderFromPt(pt.y);

				if (!(from_order == to_order || from_order == INVALID_VEH_ORDER_ID || from_order > this->vehicle->GetNumOrders() || to_order == INVALID_VEH_ORDER_ID || to_order > this->vehicle->GetNumOrders()) &&
						DoCommandP(this->vehicle->tile, this->vehicle->index, from_order | (to_order << 16), CMD_MOVE_ORDER | CMD_MSG(STR_ERROR_CAN_T_MOVE_THIS_ORDER))) {
					this->selected_order = -1;
					this->UpdateButtonState();
				}
				break;
			}

			case WID_O_DELETE:
				this->OrderClick_Delete();
				break;

			case WID_O_STOP_SHARING:
				this->OrderClick_StopSharing();
				break;
		}

		ResetObjectToPlace();

		if (this->order_over != INVALID_VEH_ORDER_ID) {
			/* End of drag-and-drop, hide dragged order destination highlight. */
			this->order_over = INVALID_VEH_ORDER_ID;
			this->SetWidgetDirty(WID_O_ORDER_LIST);
		}
	}

	EventState OnHotkey(int hotkey) override
	{
		if (this->vehicle->owner != _local_company) return ES_NOT_HANDLED;

		switch (hotkey) {
			case OHK_SKIP:           this->OrderClick_Skip();          break;
			case OHK_DELETE:         this->OrderClick_Delete();        break;
			case OHK_GOTO:           this->OrderClick_Goto(OPOS_GOTO); break;
			case OHK_NONSTOP:        this->OrderClick_Nonstop(-1);     break;
			case OHK_FULLLOAD:       this->OrderClick_FullLoad(-1);    break;
			case OHK_UNLOAD:         this->OrderClick_Unload(-1);      break;
			case OHK_NEAREST_DEPOT:  this->OrderClick_NearestDepot();  break;
			case OHK_ALWAYS_SERVICE: this->OrderClick_Service(-1);     break;
			case OHK_TRANSFER:       this->OrderHotkey_Transfer();     break;
			case OHK_NO_UNLOAD:      this->OrderHotkey_NoUnload();     break;
			case OHK_NO_LOAD:        this->OrderHotkey_NoLoad();       break;
			default: return ES_NOT_HANDLED;
		}
		return ES_HANDLED;
	}

	void OnPlaceObject(Point pt, TileIndex tile) override
	{
		if (this->goto_type == OPOS_GOTO) {
			const Order cmd = GetOrderCmdFromTile(this->vehicle, tile);
			if (cmd.IsType(OT_NOTHING)) return;

			if (DoCommandP(this->vehicle->tile, this->vehicle->index + (this->OrderGetSel() << 20), cmd.Pack(), CMD_INSERT_ORDER | CMD_MSG(STR_ERROR_CAN_T_INSERT_NEW_ORDER))) {
				/* With quick goto the Go To button stays active */
				if (!_settings_client.gui.quick_goto) ResetObjectToPlace();
			}
		}
	}

	bool OnVehicleSelect(const Vehicle *v) override
	{
		/* v is vehicle getting orders. Only copy/clone orders if vehicle doesn't have any orders yet.
		 * We disallow copying orders of other vehicles if we already have at least one order entry
		 * ourself as it easily copies orders of vehicles within a station when we mean the station.
		 * Obviously if you press CTRL on a non-empty orders vehicle you know what you are doing
		 * TODO: give a warning message */
		bool share_order = _ctrl_pressed || this->goto_type == OPOS_SHARE;
		if (this->vehicle->GetNumOrders() != 0 && !share_order) return false;

		if (DoCommandP(this->vehicle->tile, this->vehicle->index | (share_order ? CO_SHARE : CO_COPY) << 30, v->index,
				share_order ? CMD_CLONE_ORDER | CMD_MSG(STR_ERROR_CAN_T_SHARE_ORDER_LIST) : CMD_CLONE_ORDER | CMD_MSG(STR_ERROR_CAN_T_COPY_ORDER_LIST))) {
			this->selected_order = -1;
			ResetObjectToPlace();
		}
		return true;
	}

	void OnPlaceObjectAbort() override
	{
		this->goto_type = OPOS_NONE;
		this->SetWidgetDirty(WID_O_GOTO);

		/* Remove drag highlighting if it exists. */
		if (this->order_over != INVALID_VEH_ORDER_ID) {
			this->order_over = INVALID_VEH_ORDER_ID;
			this->SetWidgetDirty(WID_O_ORDER_LIST);
		}
	}

	void OnMouseDrag(Point pt, int widget) override
	{
		if (this->selected_order != -1 && widget == WID_O_ORDER_LIST) {
			/* An order is dragged.. */
			VehicleOrderID from_order = this->OrderGetSel();
			VehicleOrderID to_order = this->GetOrderFromPt(pt.y);
			uint num_orders = this->vehicle->GetNumOrders();

			if (from_order != INVALID_VEH_ORDER_ID && from_order <= num_orders) {
				if (to_order != INVALID_VEH_ORDER_ID && to_order <= num_orders) { // ..over an existing order.
					this->order_over = to_order;
					this->SetWidgetDirty(widget);
				} else if (from_order != to_order && this->order_over != INVALID_VEH_ORDER_ID) { // ..outside of the order list.
					this->order_over = INVALID_VEH_ORDER_ID;
					this->SetWidgetDirty(widget);
				}
			}
		}
	}

	void OnResize() override
	{
		/* Update the scroll bar */
		this->vscroll->SetCapacityFromWidget(this, WID_O_ORDER_LIST);
	}

	virtual void OnFocus(Window *previously_focused_window) OVERRIDE
	{
		if (HasFocusedVehicleChanged(this->window_number, previously_focused_window)) {
			MarkAllRoutePathsDirty(this->vehicle);
			MarkAllRouteStepsDirty(this->vehicle);
		}
	}

	virtual void OnFocusLost(Window *newly_focused_window) OVERRIDE
	{
		if (HasFocusedVehicleChanged(this->window_number, newly_focused_window)) {
			MarkAllRoutePathsDirty(this->vehicle);
			MarkAllRouteStepsDirty(this->vehicle);
		}
	}

	const Vehicle *GetVehicle()
	{
		return this->vehicle;
	}

	static HotkeyList hotkeys;
};

static Hotkey order_hotkeys[] = {
	Hotkey('D', "skip", OHK_SKIP),
	Hotkey('F', "delete", OHK_DELETE),
	Hotkey('G', "goto", OHK_GOTO),
	Hotkey('H', "nonstop", OHK_NONSTOP),
	Hotkey('J', "fullload", OHK_FULLLOAD),
	Hotkey('K', "unload", OHK_UNLOAD),
	Hotkey((uint16)0, "nearest_depot", OHK_NEAREST_DEPOT),
	Hotkey((uint16)0, "always_service", OHK_ALWAYS_SERVICE),
	Hotkey((uint16)0, "transfer", OHK_TRANSFER),
	Hotkey((uint16)0, "no_unload", OHK_NO_UNLOAD),
	Hotkey((uint16)0, "no_load", OHK_NO_LOAD),
	HOTKEY_LIST_END
};
HotkeyList OrdersWindow::hotkeys("order", order_hotkeys);

/** Nested widget definition for "your" train orders. */
static const NWidgetPart _nested_orders_train_widgets[] = {
	NWidget(NWID_HORIZONTAL),
		NWidget(WWT_CLOSEBOX, COLOUR_GREY),
		NWidget(WWT_CAPTION, COLOUR_GREY, WID_O_CAPTION), SetDataTip(STR_ORDERS_CAPTION, STR_TOOLTIP_WINDOW_TITLE_DRAG_THIS),
		NWidget(WWT_PUSHTXTBTN, COLOUR_GREY, WID_O_TIMETABLE_VIEW), SetMinimalSize(61, 14), SetDataTip(STR_ORDERS_TIMETABLE_VIEW, STR_ORDERS_TIMETABLE_VIEW_TOOLTIP),
		NWidget(WWT_SHADEBOX, COLOUR_GREY),
		NWidget(WWT_DEFSIZEBOX, COLOUR_GREY),
		NWidget(WWT_STICKYBOX, COLOUR_GREY),
	EndContainer(),
	NWidget(NWID_HORIZONTAL),
		NWidget(WWT_PANEL, COLOUR_GREY, WID_O_ORDER_LIST), SetMinimalSize(372, 62), SetDataTip(0x0, STR_ORDERS_LIST_TOOLTIP), SetResize(1, 1), SetScrollbar(WID_O_SCROLLBAR), EndContainer(),
		NWidget(NWID_SELECTION, INVALID_COLOUR, WID_O_SEL_OCCUPANCY),
			NWidget(WWT_PANEL, COLOUR_GREY, WID_O_OCCUPANCY_LIST), SetMinimalSize(50, 0), SetFill(0, 1), SetDataTip(STR_NULL, STR_ORDERS_OCCUPANCY_LIST_TOOLTIP),
															SetScrollbar(WID_O_SCROLLBAR), EndContainer(),
		EndContainer(),
		NWidget(NWID_VSCROLLBAR, COLOUR_GREY, WID_O_SCROLLBAR),
	EndContainer(),

	/* First button row. */
	NWidget(NWID_HORIZONTAL),
		NWidget(NWID_SELECTION, INVALID_COLOUR, WID_O_SEL_TOP_ROW_GROUNDVEHICLE),
			NWidget(NWID_HORIZONTAL, NC_EQUALSIZE),
				NWidget(NWID_BUTTON_DROPDOWN, COLOUR_GREY, WID_O_NON_STOP), SetMinimalSize(93, 12), SetFill(1, 0),
															SetDataTip(STR_ORDER_NON_STOP, STR_ORDER_TOOLTIP_NON_STOP), SetResize(1, 0),
				NWidget(NWID_SELECTION, INVALID_COLOUR, WID_O_SEL_TOP_LEFT),
					NWidget(NWID_BUTTON_DROPDOWN, COLOUR_GREY, WID_O_FULL_LOAD), SetMinimalSize(93, 12), SetFill(1, 0),
															SetDataTip(STR_ORDER_TOGGLE_FULL_LOAD, STR_ORDER_TOOLTIP_FULL_LOAD), SetResize(1, 0),
					NWidget(WWT_PUSHTXTBTN, COLOUR_GREY, WID_O_REFIT), SetMinimalSize(93, 12), SetFill(1, 0),
															SetDataTip(STR_ORDER_REFIT, STR_ORDER_REFIT_TOOLTIP), SetResize(1, 0),
					NWidget(WWT_TEXTBTN, COLOUR_GREY, WID_O_REVERSE), SetMinimalSize(93, 12), SetFill(1, 0),
															SetDataTip(STR_ORDER_REVERSE, STR_ORDER_REVERSE_TOOLTIP), SetResize(1, 0),
				EndContainer(),
				NWidget(NWID_SELECTION, INVALID_COLOUR, WID_O_SEL_TOP_MIDDLE),
					NWidget(NWID_BUTTON_DROPDOWN, COLOUR_GREY, WID_O_UNLOAD), SetMinimalSize(93, 12), SetFill(1, 0),
															SetDataTip(STR_ORDER_TOGGLE_UNLOAD, STR_ORDER_TOOLTIP_UNLOAD), SetResize(1, 0),
					NWidget(NWID_BUTTON_DROPDOWN, COLOUR_GREY, WID_O_SERVICE), SetMinimalSize(93, 12), SetFill(1, 0),
															SetDataTip(STR_ORDER_SERVICE, STR_ORDER_SERVICE_TOOLTIP), SetResize(1, 0),
				EndContainer(),
				NWidget(NWID_SELECTION, INVALID_COLOUR, WID_O_SEL_TOP_RIGHT),
					NWidget(WWT_TEXTBTN, COLOUR_GREY, WID_O_EMPTY), SetMinimalSize(93, 12), SetFill(1, 0),
															SetDataTip(STR_ORDER_REFIT, STR_ORDER_REFIT_TOOLTIP), SetResize(1, 0),
					NWidget(NWID_BUTTON_DROPDOWN, COLOUR_GREY, WID_O_REFIT_DROPDOWN), SetMinimalSize(93, 12), SetFill(1, 0),
															SetDataTip(STR_ORDER_REFIT_AUTO, STR_ORDER_REFIT_AUTO_TOOLTIP), SetResize(1, 0),
				EndContainer(),
			EndContainer(),
			NWidget(NWID_HORIZONTAL, NC_EQUALSIZE),
				NWidget(WWT_DROPDOWN, COLOUR_GREY, WID_O_COND_VARIABLE), SetMinimalSize(124, 12), SetFill(1, 0),
															SetDataTip(STR_NULL, STR_ORDER_CONDITIONAL_VARIABLE_TOOLTIP), SetResize(1, 0),
				NWidget(WWT_DROPDOWN, COLOUR_GREY, WID_O_COND_COMPARATOR), SetMinimalSize(124, 12), SetFill(1, 0),
															SetDataTip(STR_NULL, STR_ORDER_CONDITIONAL_COMPARATOR_TOOLTIP), SetResize(1, 0),
				NWidget(NWID_SELECTION, INVALID_COLOUR, WID_O_SEL_COND_VALUE),
					NWidget(WWT_PUSHTXTBTN, COLOUR_GREY, WID_O_COND_VALUE), SetMinimalSize(124, 12), SetFill(1, 0),
															SetDataTip(STR_BLACK_COMMA, STR_ORDER_CONDITIONAL_VALUE_TOOLTIP), SetResize(1, 0),
					NWidget(WWT_DROPDOWN, COLOUR_GREY, WID_O_COND_CARGO), SetMinimalSize(124, 12), SetFill(1, 0),
															SetDataTip(STR_NULL, STR_ORDER_CONDITIONAL_CARGO_TOOLTIP), SetResize(1, 0),
					NWidget(WWT_DROPDOWN, COLOUR_GREY, WID_O_COND_SLOT), SetMinimalSize(124, 12), SetFill(1, 0),
															SetDataTip(STR_NULL, STR_ORDER_CONDITIONAL_SLOT_TOOLTIP), SetResize(1, 0),
				EndContainer(),
			EndContainer(),
		EndContainer(),
		NWidget(WWT_TEXTBTN, COLOUR_GREY, WID_O_OCCUPANCY_TOGGLE), SetMinimalSize(36, 12), SetDataTip(STR_ORDERS_OCCUPANCY_BUTTON, STR_ORDERS_OCCUPANCY_BUTTON_TOOLTIP),
		NWidget(NWID_SELECTION, INVALID_COLOUR, WID_O_SEL_SHARED),
			NWidget(WWT_PUSHIMGBTN, COLOUR_GREY, WID_O_SHARED_ORDER_LIST), SetMinimalSize(12, 12), SetDataTip(SPR_SHARED_ORDERS_ICON, STR_ORDERS_VEH_WITH_SHARED_ORDERS_LIST_TOOLTIP),
			NWidget(WWT_PUSHTXTBTN, COLOUR_GREY, WID_O_ADD_VEH_GROUP), SetMinimalSize(12, 12), SetDataTip(STR_BLACK_PLUS, STR_ORDERS_NEW_GROUP_TOOLTIP),
		EndContainer(),
	EndContainer(),

	/* Second button row. */
	NWidget(NWID_HORIZONTAL),
		NWidget(NWID_HORIZONTAL, NC_EQUALSIZE),
			NWidget(WWT_PUSHTXTBTN, COLOUR_GREY, WID_O_SKIP), SetMinimalSize(124, 12), SetFill(1, 0),
													SetDataTip(STR_ORDERS_SKIP_BUTTON, STR_ORDERS_SKIP_TOOLTIP), SetResize(1, 0),
			NWidget(NWID_SELECTION, INVALID_COLOUR, WID_O_SEL_BOTTOM_MIDDLE),
				NWidget(WWT_PUSHTXTBTN, COLOUR_GREY, WID_O_DELETE), SetMinimalSize(124, 12), SetFill(1, 0),
														SetDataTip(STR_ORDERS_DELETE_BUTTON, STR_ORDERS_DELETE_TOOLTIP), SetResize(1, 0),
				NWidget(WWT_PUSHTXTBTN, COLOUR_GREY, WID_O_STOP_SHARING), SetMinimalSize(124, 12), SetFill(1, 0),
														SetDataTip(STR_ORDERS_STOP_SHARING_BUTTON, STR_ORDERS_STOP_SHARING_TOOLTIP), SetResize(1, 0),
			EndContainer(),
			NWidget(NWID_BUTTON_DROPDOWN, COLOUR_GREY, WID_O_GOTO), SetMinimalSize(124, 12), SetFill(1, 0),
													SetDataTip(STR_ORDERS_GO_TO_BUTTON, STR_ORDERS_GO_TO_TOOLTIP), SetResize(1, 0),
		EndContainer(),
		NWidget(WWT_RESIZEBOX, COLOUR_GREY),
	EndContainer(),
};

static WindowDesc _orders_train_desc(
	WDP_AUTO, "view_vehicle_orders_train", 384, 100,
	WC_VEHICLE_ORDERS, WC_VEHICLE_VIEW,
	WDF_CONSTRUCTION,
	_nested_orders_train_widgets, lengthof(_nested_orders_train_widgets),
	&OrdersWindow::hotkeys
);

/** Nested widget definition for "your" orders (non-train). */
static const NWidgetPart _nested_orders_widgets[] = {
	NWidget(NWID_HORIZONTAL),
		NWidget(WWT_CLOSEBOX, COLOUR_GREY),
		NWidget(WWT_CAPTION, COLOUR_GREY, WID_O_CAPTION), SetDataTip(STR_ORDERS_CAPTION, STR_TOOLTIP_WINDOW_TITLE_DRAG_THIS),
		NWidget(WWT_PUSHTXTBTN, COLOUR_GREY, WID_O_TIMETABLE_VIEW), SetMinimalSize(61, 14), SetDataTip(STR_ORDERS_TIMETABLE_VIEW, STR_ORDERS_TIMETABLE_VIEW_TOOLTIP),
		NWidget(WWT_SHADEBOX, COLOUR_GREY),
		NWidget(WWT_DEFSIZEBOX, COLOUR_GREY),
		NWidget(WWT_STICKYBOX, COLOUR_GREY),
	EndContainer(),
	NWidget(NWID_HORIZONTAL),
		NWidget(WWT_PANEL, COLOUR_GREY, WID_O_ORDER_LIST), SetMinimalSize(372, 62), SetDataTip(0x0, STR_ORDERS_LIST_TOOLTIP), SetResize(1, 1), SetScrollbar(WID_O_SCROLLBAR), EndContainer(),
		NWidget(NWID_SELECTION, INVALID_COLOUR, WID_O_SEL_OCCUPANCY),
			NWidget(WWT_PANEL, COLOUR_GREY, WID_O_OCCUPANCY_LIST), SetMinimalSize(50, 0), SetFill(0, 1), SetDataTip(STR_NULL, STR_ORDERS_OCCUPANCY_LIST_TOOLTIP),
															SetScrollbar(WID_O_SCROLLBAR), EndContainer(),
		EndContainer(),
		NWidget(NWID_VSCROLLBAR, COLOUR_GREY, WID_O_SCROLLBAR),
	EndContainer(),

	/* First button row. */
	NWidget(NWID_HORIZONTAL),
		NWidget(NWID_SELECTION, INVALID_COLOUR, WID_O_SEL_TOP_ROW),
			/* Load + unload + refit buttons. */
			NWidget(NWID_HORIZONTAL, NC_EQUALSIZE),
				NWidget(NWID_BUTTON_DROPDOWN, COLOUR_GREY, WID_O_FULL_LOAD), SetMinimalSize(124, 12), SetFill(1, 0),
													SetDataTip(STR_ORDER_TOGGLE_FULL_LOAD, STR_ORDER_TOOLTIP_FULL_LOAD), SetResize(1, 0),
				NWidget(NWID_BUTTON_DROPDOWN, COLOUR_GREY, WID_O_UNLOAD), SetMinimalSize(124, 12), SetFill(1, 0),
													SetDataTip(STR_ORDER_TOGGLE_UNLOAD, STR_ORDER_TOOLTIP_UNLOAD), SetResize(1, 0),
				NWidget(NWID_BUTTON_DROPDOWN, COLOUR_GREY, WID_O_REFIT_DROPDOWN), SetMinimalSize(124, 12), SetFill(1, 0),
													SetDataTip(STR_ORDER_REFIT_AUTO, STR_ORDER_REFIT_AUTO_TOOLTIP), SetResize(1, 0),
			EndContainer(),
			/* Refit + service buttons. */
			NWidget(NWID_HORIZONTAL, NC_EQUALSIZE),
				NWidget(WWT_PUSHTXTBTN, COLOUR_GREY, WID_O_REFIT), SetMinimalSize(186, 12), SetFill(1, 0),
													SetDataTip(STR_ORDER_REFIT, STR_ORDER_REFIT_TOOLTIP), SetResize(1, 0),
				NWidget(NWID_BUTTON_DROPDOWN, COLOUR_GREY, WID_O_SERVICE), SetMinimalSize(124, 12), SetFill(1, 0),
													SetDataTip(STR_ORDER_SERVICE, STR_ORDER_SERVICE_TOOLTIP), SetResize(1, 0),
			EndContainer(),

			/* Buttons for setting a condition. */
			NWidget(NWID_HORIZONTAL, NC_EQUALSIZE),
				NWidget(WWT_DROPDOWN, COLOUR_GREY, WID_O_COND_VARIABLE), SetMinimalSize(124, 12), SetFill(1, 0),
													SetDataTip(STR_NULL, STR_ORDER_CONDITIONAL_VARIABLE_TOOLTIP), SetResize(1, 0),
				NWidget(WWT_DROPDOWN, COLOUR_GREY, WID_O_COND_COMPARATOR), SetMinimalSize(124, 12), SetFill(1, 0),
													SetDataTip(STR_NULL, STR_ORDER_CONDITIONAL_COMPARATOR_TOOLTIP), SetResize(1, 0),
				NWidget(NWID_SELECTION, INVALID_COLOUR, WID_O_SEL_COND_VALUE),
					NWidget(WWT_PUSHTXTBTN, COLOUR_GREY, WID_O_COND_VALUE), SetMinimalSize(124, 12), SetFill(1, 0),
															SetDataTip(STR_BLACK_COMMA, STR_ORDER_CONDITIONAL_VALUE_TOOLTIP), SetResize(1, 0),
					NWidget(WWT_DROPDOWN, COLOUR_GREY, WID_O_COND_CARGO), SetMinimalSize(124, 12), SetFill(1, 0),
													SetDataTip(STR_NULL, STR_ORDER_CONDITIONAL_CARGO_TOOLTIP), SetResize(1, 0),
					NWidget(WWT_DROPDOWN, COLOUR_GREY, WID_O_COND_SLOT), SetMinimalSize(124, 12), SetFill(1, 0),
													SetDataTip(STR_NULL, STR_ORDER_CONDITIONAL_SLOT_TOOLTIP), SetResize(1, 0),
				EndContainer(),
			EndContainer(),
		EndContainer(),

		NWidget(WWT_TEXTBTN, COLOUR_GREY, WID_O_OCCUPANCY_TOGGLE), SetMinimalSize(36, 12), SetDataTip(STR_ORDERS_OCCUPANCY_BUTTON, STR_ORDERS_OCCUPANCY_BUTTON_TOOLTIP),
		NWidget(NWID_SELECTION, INVALID_COLOUR, WID_O_SEL_SHARED),
			NWidget(WWT_PUSHIMGBTN, COLOUR_GREY, WID_O_SHARED_ORDER_LIST), SetMinimalSize(12, 12), SetDataTip(SPR_SHARED_ORDERS_ICON, STR_ORDERS_VEH_WITH_SHARED_ORDERS_LIST_TOOLTIP),
			NWidget(WWT_PUSHTXTBTN, COLOUR_GREY, WID_O_ADD_VEH_GROUP), SetMinimalSize(12, 12), SetDataTip(STR_BLACK_PLUS, STR_ORDERS_NEW_GROUP_TOOLTIP),
		EndContainer(),
	EndContainer(),

	/* Second button row. */
	NWidget(NWID_HORIZONTAL),
		NWidget(WWT_PUSHTXTBTN, COLOUR_GREY, WID_O_SKIP), SetMinimalSize(124, 12), SetFill(1, 0),
											SetDataTip(STR_ORDERS_SKIP_BUTTON, STR_ORDERS_SKIP_TOOLTIP), SetResize(1, 0),
		NWidget(NWID_SELECTION, INVALID_COLOUR, WID_O_SEL_BOTTOM_MIDDLE),
			NWidget(WWT_PUSHTXTBTN, COLOUR_GREY, WID_O_DELETE), SetMinimalSize(124, 12), SetFill(1, 0),
													SetDataTip(STR_ORDERS_DELETE_BUTTON, STR_ORDERS_DELETE_TOOLTIP), SetResize(1, 0),
			NWidget(WWT_PUSHTXTBTN, COLOUR_GREY, WID_O_STOP_SHARING), SetMinimalSize(124, 12), SetFill(1, 0),
													SetDataTip(STR_ORDERS_STOP_SHARING_BUTTON, STR_ORDERS_STOP_SHARING_TOOLTIP), SetResize(1, 0),
		EndContainer(),
		NWidget(NWID_BUTTON_DROPDOWN, COLOUR_GREY, WID_O_GOTO), SetMinimalSize(124, 12), SetFill(1, 0),
											SetDataTip(STR_ORDERS_GO_TO_BUTTON, STR_ORDERS_GO_TO_TOOLTIP), SetResize(1, 0),
		NWidget(WWT_RESIZEBOX, COLOUR_GREY),
	EndContainer(),
};

static WindowDesc _orders_desc(
	WDP_AUTO, "view_vehicle_orders", 384, 100,
	WC_VEHICLE_ORDERS, WC_VEHICLE_VIEW,
	WDF_CONSTRUCTION,
	_nested_orders_widgets, lengthof(_nested_orders_widgets),
	&OrdersWindow::hotkeys
);

/** Nested widget definition for competitor orders. */
static const NWidgetPart _nested_other_orders_widgets[] = {
	NWidget(NWID_HORIZONTAL),
		NWidget(WWT_CLOSEBOX, COLOUR_GREY),
		NWidget(WWT_CAPTION, COLOUR_GREY, WID_O_CAPTION), SetDataTip(STR_ORDERS_CAPTION, STR_TOOLTIP_WINDOW_TITLE_DRAG_THIS),
		NWidget(WWT_PUSHTXTBTN, COLOUR_GREY, WID_O_TIMETABLE_VIEW), SetMinimalSize(61, 14), SetDataTip(STR_ORDERS_TIMETABLE_VIEW, STR_ORDERS_TIMETABLE_VIEW_TOOLTIP),
		NWidget(WWT_SHADEBOX, COLOUR_GREY),
		NWidget(WWT_DEFSIZEBOX, COLOUR_GREY),
		NWidget(WWT_STICKYBOX, COLOUR_GREY),
	EndContainer(),
	NWidget(NWID_HORIZONTAL),
		NWidget(WWT_PANEL, COLOUR_GREY, WID_O_ORDER_LIST), SetMinimalSize(372, 72), SetDataTip(0x0, STR_ORDERS_LIST_TOOLTIP), SetResize(1, 1), SetScrollbar(WID_O_SCROLLBAR), EndContainer(),
		NWidget(NWID_VERTICAL),
			NWidget(NWID_VSCROLLBAR, COLOUR_GREY, WID_O_SCROLLBAR),
			NWidget(WWT_RESIZEBOX, COLOUR_GREY),
		EndContainer(),
	EndContainer(),
};

static WindowDesc _other_orders_desc(
	WDP_AUTO, "view_vehicle_orders_competitor", 384, 86,
	WC_VEHICLE_ORDERS, WC_VEHICLE_VIEW,
	WDF_CONSTRUCTION,
	_nested_other_orders_widgets, lengthof(_nested_other_orders_widgets),
	&OrdersWindow::hotkeys
);

void ShowOrdersWindow(const Vehicle *v)
{
	DeleteWindowById(WC_VEHICLE_DETAILS, v->index, false);
	DeleteWindowById(WC_VEHICLE_TIMETABLE, v->index, false);
	if (BringWindowToFrontById(WC_VEHICLE_ORDERS, v->index) != nullptr) return;

	/* Using a different WindowDescs for _local_company causes problems.
	 * Due to this we have to close order windows in ChangeWindowOwner/DeleteCompanyWindows,
	 * because we cannot change switch the WindowDescs and keeping the old WindowDesc results
	 * in crashed due to missing widges.
	 * TODO Rewrite the order GUI to not use different WindowDescs.
	 */
	if (v->owner != _local_company) {
		new OrdersWindow(&_other_orders_desc, v);
	} else {
		new OrdersWindow(v->IsGroundVehicle() ? &_orders_train_desc : &_orders_desc, v);
	}
}<|MERGE_RESOLUTION|>--- conflicted
+++ resolved
@@ -146,7 +146,7 @@
 	 * @param v The vehicle the order belongs to.
 	 * @param order_id Which order to display/edit.
 	 * @param variant Which aspect of the order to display/edit: load or unload.
-	 * @pre \c v != NULL
+	 * @pre \c v != nullptr
 	 */
 	CargoTypeOrdersWindow(WindowDesc *desc, const Vehicle *v, VehicleOrderID order_id, CargoTypeOrdersWindowVariant variant) : Window(desc)
 	{
@@ -388,7 +388,7 @@
  * @param parent The parent window.
  * @param order_id Which order to display/edit.
  * @param variant Which aspect of the order to display/edit: load or unload.
- * @pre \c v != NULL
+ * @pre \c v != nullptr
  */
 void ShowCargoTypeOrdersWindow(const Vehicle *v, Window *parent, VehicleOrderID order_id, CargoTypeOrdersWindowVariant variant)
 {
@@ -742,13 +742,8 @@
 
 	/* Check range for aircraft. */
 	if (v->type == VEH_AIRCRAFT && Aircraft::From(v)->GetRange() > 0 && order->IsGotoOrder()) {
-<<<<<<< HEAD
-		const Order *next = order->next != NULL ? order->next : v->GetFirstOrder();
+		const Order *next = order->next != nullptr ? order->next : v->GetFirstOrder();
 		if (GetOrderDistance(order, next, v) > Aircraft::From(v)->acache.cached_max_range_sqr) SetDParam(10, STR_ORDER_OUT_OF_RANGE);
-=======
-		const Order *next = order->next != nullptr ? order->next : v->GetFirstOrder();
-		if (GetOrderDistance(order, next, v) > Aircraft::From(v)->acache.cached_max_range_sqr) SetDParam(8, STR_ORDER_OUT_OF_RANGE);
->>>>>>> 7c8e7c6b
 	}
 
 	bool timetable_wait_time_valid = false;
@@ -1169,7 +1164,7 @@
 	 */
 	static const StringID *GetComparatorStrings(const Order *order)
 	{
-		if (order == NULL) return _order_conditional_condition;
+		if (order == nullptr) return _order_conditional_condition;
 		switch (order->GetConditionVariable()) {
 			case OCV_FREE_PLATFORMS:
 			case OCV_CARGO_WAITING:
@@ -1215,11 +1210,7 @@
 		VehicleOrderID sel_ord = this->OrderGetSel();
 		const Order *order = this->vehicle->GetOrder(sel_ord);
 
-<<<<<<< HEAD
-		if (order == NULL || (order->GetLoadType() == load_type && load_type != OLFB_CARGO_TYPE_LOAD)) return;
-=======
-		if (order == nullptr || order->GetLoadType() == load_type) return;
->>>>>>> 7c8e7c6b
+		if (order == nullptr || (order->GetLoadType() == load_type && load_type != OLFB_CARGO_TYPE_LOAD)) return;
 
 		if (load_type < 0) {
 			load_type = order->GetLoadType() == OLF_LOAD_IF_POSSIBLE ? OLF_FULL_LOAD_ANY : OLF_LOAD_IF_POSSIBLE;
@@ -1277,11 +1268,7 @@
 		VehicleOrderID sel_ord = this->OrderGetSel();
 		const Order *order = this->vehicle->GetOrder(sel_ord);
 
-<<<<<<< HEAD
-		if (order == NULL || (order->GetUnloadType() == unload_type && unload_type != OUFB_CARGO_TYPE_UNLOAD)) return;
-=======
-		if (order == nullptr || order->GetUnloadType() == unload_type) return;
->>>>>>> 7c8e7c6b
+		if (order == nullptr || (order->GetUnloadType() == unload_type && unload_type != OUFB_CARGO_TYPE_UNLOAD)) return;
 
 		if (unload_type < 0) {
 			unload_type = order->GetUnloadType() == OUF_UNLOAD_IF_POSSIBLE ? OUFB_UNLOAD : OUF_UNLOAD_IF_POSSIBLE;
@@ -1733,7 +1720,7 @@
 					bool is_slot_occupancy = (ocv == OCV_SLOT_OCCUPANCY || ocv == OCV_TRAIN_IN_SLOT);
 
 					if (is_cargo) {
-						if (order == NULL || !CargoSpec::Get(order->GetConditionValue())->IsValid()) {
+						if (order == nullptr || !CargoSpec::Get(order->GetConditionValue())->IsValid()) {
 							this->GetWidget<NWidgetCore>(WID_O_COND_CARGO)->widget_data = STR_NEWGRF_INVALID_CARGO;
 						} else {
 							this->GetWidget<NWidgetCore>(WID_O_COND_CARGO)->widget_data = CargoSpec::Get(order->GetConditionValue())->name;
@@ -1870,7 +1857,7 @@
 		int i = this->vscroll->GetPosition();
 		const Order *order = this->vehicle->GetOrder(i);
 		/* Draw the orders. */
-		while (order != NULL) {
+		while (order != nullptr) {
 			/* Don't draw anything if it extends past the end of the window. */
 			if (!this->vscroll->IsVisible(i)) break;
 
@@ -1969,7 +1956,7 @@
 							osl = OSL_PLATFORM_NEAR_END;
 						}
 						if (osl == OSL_PLATFORM_THROUGH) {
-							for (const Vehicle *u = this->vehicle; u != NULL; u = u->Next()) {
+							for (const Vehicle *u = this->vehicle; u != nullptr; u = u->Next()) {
 								/* Passengers may not be through-loaded */
 								if (u->cargo_cap > 0 && IsCargoInClass(u->cargo_type, CC_PASSENGERS)) {
 									osl = OSL_PLATFORM_NEAR_END;
@@ -2086,7 +2073,7 @@
 				VehicleOrderID sel_ord = this->OrderGetSel();
 				const Order *order = this->vehicle->GetOrder(sel_ord);
 
-				if (order == NULL) break;
+				if (order == nullptr) break;
 
 				DoCommandP(this->vehicle->tile, this->vehicle->index + (sel_ord << 20), MOF_WAYPOINT_FLAGS | (order->GetWaypointFlags() ^ OWF_REVERSE) << 4,
 						CMD_MODIFY_ORDER | CMD_MSG(STR_ERROR_CAN_T_MODIFY_THIS_ORDER));
@@ -2181,7 +2168,7 @@
 		}
 
 		if (this->query_text_widget == WID_O_ADD_VEH_GROUP) {
-			DoCommandP(0, VehicleListIdentifier(VL_SINGLE_VEH, this->vehicle->type, this->vehicle->owner, this->vehicle->index).Pack(), 0, CMD_CREATE_GROUP_FROM_LIST | CMD_MSG(STR_ERROR_GROUP_CAN_T_CREATE), NULL, str);
+			DoCommandP(0, VehicleListIdentifier(VL_SINGLE_VEH, this->vehicle->type, this->vehicle->owner, this->vehicle->index).Pack(), 0, CMD_CREATE_GROUP_FROM_LIST | CMD_MSG(STR_ERROR_GROUP_CAN_T_CREATE), nullptr, str);
 		}
 	}
 
