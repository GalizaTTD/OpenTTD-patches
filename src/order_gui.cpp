/*
 * This file is part of OpenTTD.
 * OpenTTD is free software; you can redistribute it and/or modify it under the terms of the GNU General Public License as published by the Free Software Foundation, version 2.
 * OpenTTD is distributed in the hope that it will be useful, but WITHOUT ANY WARRANTY; without even the implied warranty of MERCHANTABILITY or FITNESS FOR A PARTICULAR PURPOSE.
 * See the GNU General Public License for more details. You should have received a copy of the GNU General Public License along with OpenTTD. If not, see <http://www.gnu.org/licenses/>.
 */

/** @file order_gui.cpp GUI related to orders. */

#include "stdafx.h"
#include "command_func.h"
#include "viewport_func.h"
#include "depot_map.h"
#include "roadveh.h"
#include "timetable.h"
#include "strings_func.h"
#include "company_func.h"
#include "widgets/dropdown_type.h"
#include "widgets/dropdown_func.h"
#include "textbuf_gui.h"
#include "string_func.h"
#include "tilehighlight_func.h"
#include "network/network.h"
#include "station_base.h"
#include "industry.h"
#include "waypoint_base.h"
#include "core/geometry_func.hpp"
#include "infrastructure_func.h"
#include "hotkeys.h"
#include "aircraft.h"
#include "engine_func.h"
#include "vehicle_func.h"
#include "vehiclelist.h"
#include "error.h"
#include "tracerestrict.h"
#include "scope.h"
#include "core/backup_type.hpp"

#include "widgets/order_widget.h"

#include "safeguards.h"

enum CargoTypeOrdersWindowVariant {
	CTOWV_LOAD   = 0,
	CTOWV_UNLOAD = 1,
};

/** Cargo type orders strings for load dropdowns. */
static const StringID _cargo_type_load_order_drowdown[] = {
	STR_ORDER_DROP_LOAD_IF_POSSIBLE,      // OLF_LOAD_IF_POSSIBLE
	STR_EMPTY,
	STR_CARGO_TYPE_ORDERS_DROP_FULL_LOAD, // OLFB_FULL_LOAD
	STR_EMPTY,
	STR_ORDER_DROP_NO_LOADING,            // OLFB_NO_LOAD
	INVALID_STRING_ID
};
static const uint32 _cargo_type_load_order_drowdown_hidden_mask = 0xA; // 01010

/** Cargo type orders strings for unload dropdowns. */
static const StringID _cargo_type_unload_order_drowdown[] = {
	STR_ORDER_DROP_UNLOAD_IF_ACCEPTED, // OUF_UNLOAD_IF_POSSIBLE
	STR_ORDER_DROP_UNLOAD,             // OUFB_UNLOAD
	STR_ORDER_DROP_TRANSFER,           // OUFB_TRANSFER
	STR_EMPTY,
	STR_ORDER_DROP_NO_UNLOADING,       // OUFB_NO_UNLOAD
	INVALID_STRING_ID
};
static const uint32 _cargo_type_unload_order_drowdown_hidden_mask = 0x8; // 01000

DropDownList GetSlotDropDownList(Owner owner, TraceRestrictSlotID slot_id, int &selected, VehicleType vehtype, bool show_other_types);
DropDownList GetCounterDropDownList(Owner owner, TraceRestrictCounterID ctr_id, int &selected);

static bool ModifyOrder(const Vehicle *v, VehicleOrderID order_id, uint32 p2, bool error_msg = true, const char *text = nullptr)
{
	return DoCommandPEx(v->tile, v->index, p2, order_id, CMD_MODIFY_ORDER | (error_msg ? CMD_MSG(STR_ERROR_CAN_T_MODIFY_THIS_ORDER) : 0), nullptr, text, nullptr);
}

struct CargoTypeOrdersWindow : public Window {
private:
	CargoTypeOrdersWindowVariant variant;

	const Vehicle *vehicle;  ///< Vehicle owning the orders being displayed and manipulated.
	VehicleOrderID order_id; ///< Index of the order concerned by this window.

	VehicleOrderID order_count; ///< Count of the orders of the vehicle owning this window
	const Order *order;         ///< Order pointer at construction time;

	static const uint8 CARGO_ICON_WIDTH  = 12;
	static const uint8 CARGO_ICON_HEIGHT =  8;

	const StringID *cargo_type_order_dropdown; ///< Strings used to populate order dropdowns.
	uint32 cargo_type_order_dropdown_hmask;    ///< Hidden mask for order dropdowns.

	uint max_cargo_name_width;     ///< Greatest width of cargo names.
	uint max_cargo_dropdown_width; ///< Greatest width of order names.

	uint set_to_all_dropdown_sel;     ///< Selected entry for the 'set to all' dropdown

	/**
	 * Initialize \c max_cargo_name_width and \c max_cargo_dropdown_width.
	 * @post \c max_cargo_name_width
	 * @post \c max_cargo_dropdown_width
	 */
	void InitMaxWidgetWidth()
	{
		this->max_cargo_name_width = 0;
		for (int i = 0; i < (int)_sorted_standard_cargo_specs.size(); i++) {
			SetDParam(0, _sorted_cargo_specs[i]->name);
			this->max_cargo_name_width = std::max(this->max_cargo_name_width, GetStringBoundingBox(STR_JUST_STRING).width);
		}
		this->max_cargo_dropdown_width = 0;
		for (int i = 0; this->cargo_type_order_dropdown[i] != INVALID_STRING_ID; i++) {
			SetDParam(0, this->cargo_type_order_dropdown[i]);
			this->max_cargo_dropdown_width = std::max(this->max_cargo_dropdown_width, GetStringBoundingBox(STR_JUST_STRING).width);
		}
	}

	/** Populate the selected entry of order dropdowns. */
	void InitDropdownSelectedTypes()
	{
		StringID tooltip = STR_CARGO_TYPE_LOAD_ORDERS_DROP_TOOLTIP + this->variant;
		const Order *order = this->vehicle->GetOrder(this->order_id);
		for (int i = 0; i < (int)_sorted_standard_cargo_specs.size(); i++) {
			const CargoSpec *cs = _sorted_cargo_specs[i];
			const CargoID cargo_id = cs->Index();
			uint8 order_type = (this->variant == CTOWV_LOAD) ? (uint8) order->GetCargoLoadTypeRaw(cargo_id) : (uint8) order->GetCargoUnloadTypeRaw(cargo_id);
			this->GetWidget<NWidgetCore>(WID_CTO_CARGO_DROPDOWN_FIRST + i)->SetDataTip(this->cargo_type_order_dropdown[order_type], tooltip);
		}
		this->GetWidget<NWidgetCore>(WID_CTO_SET_TO_ALL_DROPDOWN)->widget_data = this->cargo_type_order_dropdown[this->set_to_all_dropdown_sel];
	}

	/**
	 * Returns the load/unload type of this order for the specified cargo.
	 * @param cargo_id The cargo index for wich we want the load/unload type.
	 * @return an OrderLoadFlags if \c load_variant = true, an OrderUnloadFlags otherwise.
	 */
	uint8 GetOrderActionTypeForCargo(CargoID cargo_id)
	{
		const Order *order = this->vehicle->GetOrder(this->order_id);
		return (this->variant == CTOWV_LOAD) ? (uint8) order->GetCargoLoadTypeRaw(cargo_id) : (uint8) order->GetCargoUnloadTypeRaw(cargo_id);
	}

	bool CheckOrderStillValid() const
	{
		if (this->vehicle->GetNumOrders() != this->order_count) return false;
		if (this->vehicle->GetOrder(this->order_id) != this->order) return false;
		return true;
	}

public:
	/**
	 * Instantiate a new CargoTypeOrdersWindow.
	 * @param desc The window description.
	 * @param v The vehicle the order belongs to.
	 * @param order_id Which order to display/edit.
	 * @param variant Which aspect of the order to display/edit: load or unload.
	 * @pre \c v != nullptr
	 */
	CargoTypeOrdersWindow(WindowDesc *desc, const Vehicle *v, VehicleOrderID order_id, CargoTypeOrdersWindowVariant variant) : Window(desc)
	{
		this->variant = variant;
		this->cargo_type_order_dropdown = (this->variant == CTOWV_LOAD) ? _cargo_type_load_order_drowdown : _cargo_type_unload_order_drowdown;
		this->cargo_type_order_dropdown_hmask = (this->variant == CTOWV_LOAD) ? _cargo_type_load_order_drowdown_hidden_mask : _cargo_type_unload_order_drowdown_hidden_mask;
		this->InitMaxWidgetWidth();

		this->vehicle = v;
		this->order_id = order_id;
		this->order_count = v->GetNumOrders();
		this->order = v->GetOrder(order_id);
		this->set_to_all_dropdown_sel = 0;

		this->CreateNestedTree(desc);
		this->GetWidget<NWidgetCore>(WID_CTO_CAPTION)->SetDataTip(STR_CARGO_TYPE_ORDERS_LOAD_CAPTION + this->variant, STR_TOOLTIP_WINDOW_TITLE_DRAG_THIS);
		this->GetWidget<NWidgetCore>(WID_CTO_HEADER)->SetDataTip(STR_CARGO_TYPE_ORDERS_LOAD_TITLE + this->variant, STR_NULL);
		this->GetWidget<NWidgetStacked>(WID_CTO_SELECT)->SetDisplayedPlane((_sorted_standard_cargo_specs.size() >= 32) ? 0 : SZSP_NONE);
		this->InitDropdownSelectedTypes();
		this->FinishInitNested(v->index);

		this->owner = v->owner;
	}

	void Close() override
	{
		if (!FocusWindowById(WC_VEHICLE_ORDERS, this->window_number)) {
			MarkDirtyFocusedRoutePaths(this->vehicle);
		}
		this->Window::Close();
	}

	virtual void UpdateWidgetSize(int widget, Dimension *size, const Dimension &padding, Dimension *fill, Dimension *resize) override
	{
		if (widget == WID_CTO_HEADER) {
			(*size).height = std::max((*size).height, (uint) FONT_HEIGHT_NORMAL + WidgetDimensions::scaled.framerect.Vertical());
		} else if (WID_CTO_CARGO_LABEL_FIRST <= widget && widget <= WID_CTO_CARGO_LABEL_LAST) {
			(*size).width  = std::max((*size).width, WidgetDimensions::scaled.framerect.left + this->CARGO_ICON_WIDTH + WidgetDimensions::scaled.framerect.Horizontal() + this->max_cargo_name_width + padding.width);
			(*size).height = std::max((*size).height, (uint) FONT_HEIGHT_NORMAL + WidgetDimensions::scaled.framerect.Vertical());
		} else if ((WID_CTO_CARGO_DROPDOWN_FIRST <= widget && widget <= WID_CTO_CARGO_DROPDOWN_LAST) || widget == WID_CTO_SET_TO_ALL_DROPDOWN) {
			(*size).width  = std::max((*size).width, WidgetDimensions::scaled.dropdowntext.Horizontal() + this->max_cargo_dropdown_width + NWidgetLeaf::GetDropdownBoxDimension().width);
			(*size).height = std::max((*size).height, (uint) WidgetDimensions::scaled.dropdowntext.Vertical() + FONT_HEIGHT_NORMAL);
		} else if (widget == WID_CTO_SET_TO_ALL_LABEL) {
			(*size).width = std::max((*size).width, this->max_cargo_name_width + WidgetDimensions::scaled.framerect.right + padding.width);
			(*size).height = std::max((*size).height, (uint) FONT_HEIGHT_NORMAL + WidgetDimensions::scaled.framerect.Vertical());
		}
	}

	virtual void DrawWidget(const Rect &r, int widget) const override
	{
		if (WID_CTO_CARGO_LABEL_FIRST <= widget && widget <= WID_CTO_CARGO_LABEL_LAST) {
			Rect ir = r.Shrink(WidgetDimensions::scaled.framerect);
			const CargoSpec *cs = _sorted_cargo_specs[widget - WID_CTO_CARGO_LABEL_FIRST];
			bool rtl = (_current_text_dir == TD_RTL);

			/* Draw cargo icon. */
			int rect_left   = rtl ? ir.right - this->CARGO_ICON_WIDTH : ir.left;
			int rect_right  = rect_left + this->CARGO_ICON_WIDTH;
			int rect_top    = ir.top + ((ir.bottom - ir.top) - this->CARGO_ICON_HEIGHT) / 2;
			int rect_bottom = rect_top + this->CARGO_ICON_HEIGHT;
			GfxFillRect(rect_left, rect_top, rect_right, rect_bottom, PC_BLACK);
			GfxFillRect(rect_left + 1, rect_top + 1, rect_right - 1, rect_bottom - 1, cs->legend_colour);

			/* Draw cargo name */
			int text_left  = rtl ? ir.left : rect_right + WidgetDimensions::scaled.framerect.left;
			int text_right = rtl ? rect_left - WidgetDimensions::scaled.framerect.left : ir.right;
			int text_top   = ir.top;
			SetDParam(0, cs->name);
			DrawString(text_left, text_right, text_top, STR_JUST_STRING, TC_BLACK);
		}
	}

	virtual void OnClick(Point pt, int widget, int click_count) override
	{
		if (!this->CheckOrderStillValid()) {
			this->Close();
			return;
		}
		if (widget == WID_CTO_CLOSEBTN) {
			this->Close();
		} else if (WID_CTO_CARGO_DROPDOWN_FIRST <= widget && widget <= WID_CTO_CARGO_DROPDOWN_LAST) {
			const CargoSpec *cs = _sorted_cargo_specs[widget - WID_CTO_CARGO_DROPDOWN_FIRST];
			const CargoID cargo_id = cs->Index();

			ShowDropDownMenu(this, this->cargo_type_order_dropdown, this->GetOrderActionTypeForCargo(cargo_id), widget, 0, this->cargo_type_order_dropdown_hmask);
		} else if (widget == WID_CTO_SET_TO_ALL_DROPDOWN) {
			ShowDropDownMenu(this, this->cargo_type_order_dropdown, this->set_to_all_dropdown_sel, widget, 0, this->cargo_type_order_dropdown_hmask);
		}
	}

	virtual void OnDropdownSelect(int widget, int action_type) override
	{
		if (!this->CheckOrderStillValid()) {
			this->Close();
			return;
		}
		ModifyOrderFlags mof = (this->variant == CTOWV_LOAD) ? MOF_CARGO_TYPE_LOAD : MOF_CARGO_TYPE_UNLOAD;
		if (WID_CTO_CARGO_DROPDOWN_FIRST <= widget && widget <= WID_CTO_CARGO_DROPDOWN_LAST) {
			const CargoSpec *cs = _sorted_cargo_specs[widget - WID_CTO_CARGO_DROPDOWN_FIRST];
			const CargoID cargo_id = cs->Index();
			uint8 order_action_type = this->GetOrderActionTypeForCargo(cargo_id);

			if (action_type == order_action_type) return;

			ModifyOrder(this->vehicle, this->order_id, mof | (action_type << 8) | (cargo_id << 24));

			this->GetWidget<NWidgetCore>(widget)->SetDataTip(this->cargo_type_order_dropdown[this->GetOrderActionTypeForCargo(cargo_id)], STR_CARGO_TYPE_LOAD_ORDERS_DROP_TOOLTIP + this->variant);
			this->SetWidgetDirty(widget);
		} else if (widget == WID_CTO_SET_TO_ALL_DROPDOWN) {
			ModifyOrder(this->vehicle, this->order_id, mof | (action_type << 8) | (CT_INVALID << 24));

			for (int i = 0; i < (int)_sorted_standard_cargo_specs.size(); i++) {
				const CargoSpec *cs = _sorted_cargo_specs[i];
				const CargoID cargo_id = cs->Index();
				if (action_type != this->GetOrderActionTypeForCargo(cargo_id)) {
					this->GetWidget<NWidgetCore>(i + WID_CTO_CARGO_DROPDOWN_FIRST)->SetDataTip(this->cargo_type_order_dropdown[this->GetOrderActionTypeForCargo(cargo_id)], STR_CARGO_TYPE_LOAD_ORDERS_DROP_TOOLTIP + this->variant);
					this->SetWidgetDirty(i + WID_CTO_CARGO_DROPDOWN_FIRST);
				}
			}

			if (action_type != (int) this->set_to_all_dropdown_sel) {
				this->set_to_all_dropdown_sel = action_type;
				this->GetWidget<NWidgetCore>(widget)->widget_data = this->cargo_type_order_dropdown[this->set_to_all_dropdown_sel];
				this->SetWidgetDirty(widget);
			}
		}
	}

	virtual void SetStringParameters(int widget) const override
	{
		if (!this->CheckOrderStillValid()) {
			return;
		}
		if (widget == WID_CTO_CAPTION) {
			SetDParam(0, this->vehicle->index);
			SetDParam(1, this->order_id + 1);
			SetDParam(2, this->vehicle->GetOrder(this->order_id)->GetDestination());
		}
	}

	virtual void OnFocus(Window *previously_focused_window) override
	{
		if (HasFocusedVehicleChanged(this->window_number, previously_focused_window)) {
			MarkDirtyFocusedRoutePaths(this->vehicle);
		}
	}

	virtual void OnFocusLost(bool closing, Window *newly_focused_window) override
	{
		if (HasFocusedVehicleChanged(this->window_number, newly_focused_window)) {
			MarkDirtyFocusedRoutePaths(this->vehicle);
		}
	}

	/**
	 * Some data on this window has become invalid.
	 * @param data Information about the changed data.
	 * @param gui_scope Whether the call is done from GUI scope. You may not do everything when not in GUI scope. See #InvalidateWindowData() for details.
	 */
	virtual void OnInvalidateData(int data = 0, bool gui_scope = true) override
	{
		if (!this->CheckOrderStillValid()) {
			this->Close();
			return;
		}
		if (gui_scope) {
			this->InitDropdownSelectedTypes();
			this->SetDirty();
		}
	}
};

/**
 * Make a list of panel for each available cargo type.
 * Each panel contains a label to display the cargo name.
 * @param biggest_index Storage for collecting the biggest index used in the returned tree
 * @return A vertical container of cargo type orders rows.
 * @post \c *biggest_index contains the largest used index in the tree.
 */
static NWidgetBase *MakeCargoTypeOrdersRows(int *biggest_index, bool right)
{

	NWidgetVertical *ver = new NWidgetVertical;

	const bool dual_column = (_sorted_standard_cargo_specs.size() >= 32);
	if (right && !dual_column) return ver;

	const int increment = dual_column ? 2 : 1;

	for (int i = (right ? 1 : 0); i < (int)_sorted_standard_cargo_specs.size(); i += increment) {
		/* Cargo row */
		NWidgetBackground *panel = new NWidgetBackground(WWT_PANEL, COLOUR_GREY, WID_CTO_CARGO_ROW_FIRST + i);
		ver->Add(panel);
		NWidgetHorizontal *horiz = new NWidgetHorizontal;
		panel->Add(horiz);
		/* Cargo label */
		NWidgetBackground *label = new NWidgetBackground(WWT_PANEL, COLOUR_GREY, WID_CTO_CARGO_LABEL_FIRST + i);
		label->SetFill(1, 0);
		label->SetResize(1, 0);
		horiz->Add(label);
		/* Orders dropdown */
		NWidgetLeaf *dropdown = new NWidgetLeaf(WWT_DROPDOWN, COLOUR_GREY, WID_CTO_CARGO_DROPDOWN_FIRST + i, STR_NULL, STR_EMPTY);
		dropdown->SetFill(1, 0);
		dropdown->SetResize(1, 0);
		horiz->Add(dropdown);
	}

	*biggest_index = WID_CTO_CARGO_DROPDOWN_LAST;
	return ver;
}

static NWidgetBase *MakeCargoTypeOrdersRowsLeft(int *biggest_index)
{
	return MakeCargoTypeOrdersRows(biggest_index, false);
}

static NWidgetBase *MakeCargoTypeOrdersRowsRight(int *biggest_index)
{
	return MakeCargoTypeOrdersRows(biggest_index, true);
}

/** Widgets definition of CargoTypeOrdersWindow. */
static const NWidgetPart _nested_cargo_type_orders_widgets[] = {
	NWidget(NWID_HORIZONTAL),
		NWidget(WWT_CLOSEBOX, COLOUR_GREY),
		NWidget(WWT_CAPTION, COLOUR_GREY, WID_CTO_CAPTION), SetDataTip(STR_NULL, STR_TOOLTIP_WINDOW_TITLE_DRAG_THIS),
	EndContainer(),
	NWidget(WWT_PANEL, COLOUR_GREY),
		NWidget(WWT_LABEL, COLOUR_GREY, WID_CTO_HEADER), SetFill(1, 0), SetResize(1, 0), SetDataTip(STR_NULL, STR_NULL),
	EndContainer(),
	NWidget(WWT_PANEL, COLOUR_GREY),
		NWidget(NWID_HORIZONTAL),
			NWidgetFunction(MakeCargoTypeOrdersRowsLeft),
			NWidget(NWID_SELECTION, COLOUR_GREY, WID_CTO_SELECT),
				NWidgetFunction(MakeCargoTypeOrdersRowsRight),
			EndContainer(),
		EndContainer(),
	EndContainer(),
	NWidget(WWT_PANEL, COLOUR_GREY), SetMinimalSize(1, 4), SetFill(1, 0), SetResize(1, 0), EndContainer(), // SPACER
	NWidget(NWID_HORIZONTAL),
		NWidget(WWT_PANEL, COLOUR_GREY),
			NWidget(WWT_TEXT, COLOUR_GREY, WID_CTO_SET_TO_ALL_LABEL), SetPadding(0, 0, 0, 12 + WidgetDimensions::unscaled.framerect.Horizontal()), SetFill(1, 0), SetResize(1, 0), SetDataTip(STR_CARGO_TYPE_ORDERS_SET_TO_ALL_LABEL, STR_CARGO_TYPE_ORDERS_SET_TO_ALL_TOOLTIP),
		EndContainer(),
		NWidget(WWT_DROPDOWN, COLOUR_GREY, WID_CTO_SET_TO_ALL_DROPDOWN), SetFill(1, 0), SetResize(1, 0), SetDataTip(STR_NULL, STR_CARGO_TYPE_ORDERS_SET_TO_ALL_TOOLTIP),
	EndContainer(),
	NWidget(NWID_HORIZONTAL),
		NWidget(WWT_TEXTBTN, COLOUR_GREY, WID_CTO_CLOSEBTN), SetFill(1, 0), SetResize(1, 0), SetDataTip(STR_CARGO_TYPE_ORDERS_CLOSE_BUTTON, STR_TOOLTIP_CLOSE_WINDOW),
		NWidget(WWT_RESIZEBOX, COLOUR_GREY),
	EndContainer(),
};

/** Window description for the 'load' variant of CargoTypeOrdersWindow. */
static WindowDesc _cargo_type_load_orders_widgets (
	WDP_AUTO, "view_cargo_type_load_order", 195, 186,
	WC_VEHICLE_CARGO_TYPE_LOAD_ORDERS, WC_VEHICLE_ORDERS,
	WDF_CONSTRUCTION,
	std::begin(_nested_cargo_type_orders_widgets), std::end(_nested_cargo_type_orders_widgets)
);

/** Window description for the 'unload' variant of CargoTypeOrdersWindow. */
static WindowDesc _cargo_type_unload_orders_widgets (
	WDP_AUTO, "view_cargo_type_unload_order", 195, 186,
	WC_VEHICLE_CARGO_TYPE_UNLOAD_ORDERS, WC_VEHICLE_ORDERS,
	WDF_CONSTRUCTION,
	std::begin(_nested_cargo_type_orders_widgets), std::end(_nested_cargo_type_orders_widgets)
);

/**
 * Show the CargoTypeOrdersWindow for an order.
 * @param v The vehicle the order belongs to.
 * @param parent The parent window.
 * @param order_id Which order to display/edit.
 * @param variant Which aspect of the order to display/edit: load or unload.
 * @pre \c v != nullptr
 */
void ShowCargoTypeOrdersWindow(const Vehicle *v, Window *parent, VehicleOrderID order_id, CargoTypeOrdersWindowVariant variant)
{
	WindowDesc &desc = (variant == CTOWV_LOAD) ? _cargo_type_load_orders_widgets : _cargo_type_unload_orders_widgets;
	CloseWindowById(desc.cls, v->index);
	CargoTypeOrdersWindow *w = new CargoTypeOrdersWindow(&desc, v, order_id, variant);
	w->parent = parent;
}


/** Order load types that could be given to station orders. */
static const StringID _station_load_types[][9][9] = {
	{
		/* No refitting. */
		{
			STR_EMPTY,
			INVALID_STRING_ID,
			STR_ORDER_FULL_LOAD,
			STR_ORDER_FULL_LOAD_ANY,
			STR_ORDER_NO_LOAD,
			INVALID_STRING_ID,
			INVALID_STRING_ID,
			INVALID_STRING_ID,
			STR_ORDER_CARGO_TYPE_LOAD,
		}, {
			STR_ORDER_UNLOAD,
			INVALID_STRING_ID,
			STR_ORDER_UNLOAD_FULL_LOAD,
			STR_ORDER_UNLOAD_FULL_LOAD_ANY,
			STR_ORDER_UNLOAD_NO_LOAD,
			INVALID_STRING_ID,
			INVALID_STRING_ID,
			INVALID_STRING_ID,
			STR_ORDER_UNLOAD_CARGO_TYPE_LOAD,
		}, {
			STR_ORDER_TRANSFER,
			INVALID_STRING_ID,
			STR_ORDER_TRANSFER_FULL_LOAD,
			STR_ORDER_TRANSFER_FULL_LOAD_ANY,
			STR_ORDER_TRANSFER_NO_LOAD,
			INVALID_STRING_ID,
			INVALID_STRING_ID,
			INVALID_STRING_ID,
			STR_ORDER_TRANSFER_CARGO_TYPE_LOAD,
		}, {
			/* Unload and transfer do not work together. */
			INVALID_STRING_ID, INVALID_STRING_ID, INVALID_STRING_ID,
			INVALID_STRING_ID, INVALID_STRING_ID, INVALID_STRING_ID,
			INVALID_STRING_ID, INVALID_STRING_ID, INVALID_STRING_ID,
		}, {
			STR_ORDER_NO_UNLOAD,
			INVALID_STRING_ID,
			STR_ORDER_NO_UNLOAD_FULL_LOAD,
			STR_ORDER_NO_UNLOAD_FULL_LOAD_ANY,
			STR_ORDER_NO_UNLOAD_NO_LOAD,
			INVALID_STRING_ID,
			INVALID_STRING_ID,
			INVALID_STRING_ID,
			STR_ORDER_NO_UNLOAD_CARGO_TYPE_LOAD,
		}, {
			INVALID_STRING_ID, INVALID_STRING_ID, INVALID_STRING_ID,
			INVALID_STRING_ID, INVALID_STRING_ID, INVALID_STRING_ID,
			INVALID_STRING_ID, INVALID_STRING_ID, INVALID_STRING_ID,
		}, {
			INVALID_STRING_ID, INVALID_STRING_ID, INVALID_STRING_ID,
			INVALID_STRING_ID, INVALID_STRING_ID, INVALID_STRING_ID,
			INVALID_STRING_ID, INVALID_STRING_ID, INVALID_STRING_ID,
		}, {
			INVALID_STRING_ID, INVALID_STRING_ID, INVALID_STRING_ID,
			INVALID_STRING_ID, INVALID_STRING_ID, INVALID_STRING_ID,
			INVALID_STRING_ID, INVALID_STRING_ID, INVALID_STRING_ID,
		}, {
			STR_ORDER_CARGO_TYPE_UNLOAD,
			INVALID_STRING_ID,
			STR_ORDER_CARGO_TYPE_UNLOAD_FULL_LOAD,
			STR_ORDER_CARGO_TYPE_UNLOAD_FULL_LOAD_ANY,
			STR_ORDER_CARGO_TYPE_UNLOAD_NO_LOAD,
			INVALID_STRING_ID,
			INVALID_STRING_ID,
			INVALID_STRING_ID,
			STR_ORDER_CARGO_TYPE_UNLOAD_CARGO_TYPE_LOAD,
		}
	}, {
		/* With auto-refitting. No loading and auto-refitting do not work together. */
		{
			STR_ORDER_AUTO_REFIT,
			INVALID_STRING_ID,
			STR_ORDER_FULL_LOAD_REFIT,
			STR_ORDER_FULL_LOAD_ANY_REFIT,
			INVALID_STRING_ID,
			INVALID_STRING_ID,
			INVALID_STRING_ID,
			INVALID_STRING_ID,
			STR_ORDER_CARGO_TYPE_LOAD_REFIT,
		}, {
			STR_ORDER_UNLOAD_REFIT,
			INVALID_STRING_ID,
			STR_ORDER_UNLOAD_FULL_LOAD_REFIT,
			STR_ORDER_UNLOAD_FULL_LOAD_ANY_REFIT,
			INVALID_STRING_ID,
			INVALID_STRING_ID,
			INVALID_STRING_ID,
			INVALID_STRING_ID,
			STR_ORDER_UNLOAD_CARGO_TYPE_LOAD_REFIT,
		}, {
			STR_ORDER_TRANSFER_REFIT,
			INVALID_STRING_ID,
			STR_ORDER_TRANSFER_FULL_LOAD_REFIT,
			STR_ORDER_TRANSFER_FULL_LOAD_ANY_REFIT,
			INVALID_STRING_ID,
			INVALID_STRING_ID,
			INVALID_STRING_ID,
			INVALID_STRING_ID,
			STR_ORDER_TRANSFER_CARGO_TYPE_LOAD_REFIT,
		}, {
			/* Unload and transfer do not work together. */
			INVALID_STRING_ID, INVALID_STRING_ID, INVALID_STRING_ID,
			INVALID_STRING_ID, INVALID_STRING_ID, INVALID_STRING_ID,
			INVALID_STRING_ID, INVALID_STRING_ID, INVALID_STRING_ID,
		}, {
			STR_ORDER_NO_UNLOAD_REFIT,
			INVALID_STRING_ID,
			STR_ORDER_NO_UNLOAD_FULL_LOAD_REFIT,
			STR_ORDER_NO_UNLOAD_FULL_LOAD_ANY_REFIT,
			INVALID_STRING_ID,
			INVALID_STRING_ID,
			INVALID_STRING_ID,
			INVALID_STRING_ID,
			STR_ORDER_NO_UNLOAD_CARGO_TYPE_LOAD_REFIT,
		}, {
			INVALID_STRING_ID, INVALID_STRING_ID, INVALID_STRING_ID,
			INVALID_STRING_ID, INVALID_STRING_ID, INVALID_STRING_ID,
			INVALID_STRING_ID, INVALID_STRING_ID, INVALID_STRING_ID,
		}, {
			INVALID_STRING_ID, INVALID_STRING_ID, INVALID_STRING_ID,
			INVALID_STRING_ID, INVALID_STRING_ID, INVALID_STRING_ID,
			INVALID_STRING_ID, INVALID_STRING_ID, INVALID_STRING_ID,
		}, {
			INVALID_STRING_ID, INVALID_STRING_ID, INVALID_STRING_ID,
			INVALID_STRING_ID, INVALID_STRING_ID, INVALID_STRING_ID,
			INVALID_STRING_ID, INVALID_STRING_ID, INVALID_STRING_ID,
		}, {
			STR_ORDER_CARGO_TYPE_UNLOAD_REFIT,
			INVALID_STRING_ID,
			STR_ORDER_CARGO_TYPE_UNLOAD_FULL_LOAD_REFIT,
			STR_ORDER_CARGO_TYPE_UNLOAD_FULL_LOAD_ANY_REFIT,
			INVALID_STRING_ID,
			INVALID_STRING_ID,
			INVALID_STRING_ID,
			INVALID_STRING_ID,
			STR_ORDER_CARGO_TYPE_UNLOAD_CARGO_TYPE_LOAD_REFIT,
		}
	}
};

static const StringID _order_non_stop_drowdown[] = {
	STR_ORDER_GO_TO,
	STR_ORDER_GO_NON_STOP_TO,
	STR_ORDER_GO_VIA,
	STR_ORDER_GO_NON_STOP_VIA,
	INVALID_STRING_ID
};

static const StringID _order_full_load_drowdown[] = {
	STR_ORDER_DROP_LOAD_IF_POSSIBLE,
	STR_EMPTY,
	STR_ORDER_DROP_FULL_LOAD_ALL,
	STR_ORDER_DROP_FULL_LOAD_ANY,
	STR_ORDER_DROP_NO_LOADING,
	STR_EMPTY,
	STR_EMPTY,
	STR_EMPTY,
	STR_ORDER_DROP_CARGO_TYPE_LOAD,
	INVALID_STRING_ID
};

static const StringID _order_unload_drowdown[] = {
	STR_ORDER_DROP_UNLOAD_IF_ACCEPTED,
	STR_ORDER_DROP_UNLOAD,
	STR_ORDER_DROP_TRANSFER,
	STR_EMPTY,
	STR_ORDER_DROP_NO_UNLOADING,
	STR_EMPTY,
	STR_EMPTY,
	STR_EMPTY,
	STR_ORDER_DROP_CARGO_TYPE_UNLOAD,
	INVALID_STRING_ID
};

static const StringID _order_goto_dropdown[] = {
	STR_ORDER_GO_TO,
	STR_ORDER_GO_TO_NEAREST_DEPOT,
	STR_ORDER_CONDITIONAL,
	STR_ORDER_SHARE,
	STR_ORDER_RELEASE_SLOT_BUTTON,
	STR_ORDER_CHANGE_COUNTER_BUTTON,
	STR_ORDER_LABEL_TEXT_BUTTON,
	STR_ORDER_LABEL_DEPARTURES_VIA_BUTTON,
	INVALID_STRING_ID
};

static const StringID _order_goto_dropdown_aircraft[] = {
	STR_ORDER_GO_TO,
	STR_ORDER_GO_TO_NEAREST_HANGAR,
	STR_ORDER_CONDITIONAL,
	STR_ORDER_SHARE,
	STR_ORDER_RELEASE_SLOT_BUTTON,
	STR_ORDER_CHANGE_COUNTER_BUTTON,
	STR_ORDER_LABEL_TEXT_BUTTON,
	STR_ORDER_LABEL_DEPARTURES_VIA_BUTTON,
	INVALID_STRING_ID
};

static const StringID _order_manage_list_dropdown[] = {
	STR_ORDER_REVERSE_ORDER_LIST,
	STR_ORDER_APPEND_REVERSED_ORDER_LIST,
	INVALID_STRING_ID
};

/** Variables for conditional orders; this defines the order of appearance in the dropdown box */
static const OrderConditionVariable _order_conditional_variable[] = {
	OCV_LOAD_PERCENTAGE,
	OCV_CARGO_LOAD_PERCENTAGE,
	OCV_RELIABILITY,
	OCV_MAX_RELIABILITY,
	OCV_MAX_SPEED,
	OCV_AGE,
	OCV_REMAINING_LIFETIME,
	OCV_REQUIRES_SERVICE,
	OCV_CARGO_WAITING,
	OCV_CARGO_WAITING_AMOUNT,
	OCV_CARGO_ACCEPTANCE,
	OCV_FREE_PLATFORMS,
	OCV_SLOT_OCCUPANCY,
	OCV_VEH_IN_SLOT,
	OCV_COUNTER_VALUE,
	OCV_TIME_DATE,
	OCV_TIMETABLE,
	OCV_DISPATCH_SLOT,
	OCV_PERCENT,
	OCV_UNCONDITIONALLY,
};

static const StringID _order_conditional_condition[] = {
	STR_ORDER_CONDITIONAL_COMPARATOR_EQUALS,
	STR_ORDER_CONDITIONAL_COMPARATOR_NOT_EQUALS,
	STR_ORDER_CONDITIONAL_COMPARATOR_LESS_THAN,
	STR_ORDER_CONDITIONAL_COMPARATOR_LESS_EQUALS,
	STR_ORDER_CONDITIONAL_COMPARATOR_MORE_THAN,
	STR_ORDER_CONDITIONAL_COMPARATOR_MORE_EQUALS,
	STR_ORDER_CONDITIONAL_COMPARATOR_IS_TRUE,
	STR_ORDER_CONDITIONAL_COMPARATOR_IS_FALSE,
	INVALID_STRING_ID,
};

static const StringID _order_conditional_condition_has[] = {
	STR_ORDER_CONDITIONAL_COMPARATOR_HAS,
	STR_ORDER_CONDITIONAL_COMPARATOR_HAS_NO,
	STR_ORDER_CONDITIONAL_COMPARATOR_HAS_LESS_THAN,
	STR_ORDER_CONDITIONAL_COMPARATOR_HAS_LESS_EQUALS,
	STR_ORDER_CONDITIONAL_COMPARATOR_HAS_MORE_THAN,
	STR_ORDER_CONDITIONAL_COMPARATOR_HAS_MORE_EQUALS,
	STR_ORDER_CONDITIONAL_COMPARATOR_HAS,
	STR_ORDER_CONDITIONAL_COMPARATOR_HAS_NO,
	INVALID_STRING_ID,
};

static const StringID _order_conditional_condition_accepts[] = {
	STR_NULL,
	STR_NULL,
	STR_NULL,
	STR_NULL,
	STR_NULL,
	STR_NULL,
	STR_ORDER_CONDITIONAL_COMPARATOR_ACCEPTS,
	STR_ORDER_CONDITIONAL_COMPARATOR_DOES_NOT_ACCEPT,
	INVALID_STRING_ID,
};

static const StringID _order_conditional_condition_occupancy[] = {
	STR_ORDER_CONDITIONAL_COMPARATOR_OCCUPANCY_EMPTY,
	STR_ORDER_CONDITIONAL_COMPARATOR_OCCUPANCY_NOT_EMPTY,
	STR_NULL,
	STR_NULL,
	STR_NULL,
	STR_NULL,
	STR_ORDER_CONDITIONAL_COMPARATOR_FULLY_OCCUPIED,
	STR_ORDER_CONDITIONAL_COMPARATOR_NOT_YET_FULLY_OCCUPIED,
	INVALID_STRING_ID,
};

static const StringID _order_conditional_condition_is_in_slot[] = {
	STR_ORDER_CONDITIONAL_COMPARATOR_TRAIN_IN_ACQUIRE_SLOT,
	STR_ORDER_CONDITIONAL_COMPARATOR_TRAIN_NOT_IN_ACQUIRE_SLOT,
	STR_NULL,
	STR_NULL,
	STR_NULL,
	STR_NULL,
	STR_ORDER_CONDITIONAL_COMPARATOR_TRAIN_IN_SLOT,
	STR_ORDER_CONDITIONAL_COMPARATOR_TRAIN_NOT_IN_SLOT,
	INVALID_STRING_ID,
};

static const StringID _order_conditional_condition_is_in_slot_non_train[] = {
	STR_ORDER_CONDITIONAL_COMPARATOR_VEHICLE_IN_ACQUIRE_SLOT,
	STR_ORDER_CONDITIONAL_COMPARATOR_VEHICLE_NOT_IN_ACQUIRE_SLOT,
	STR_NULL,
	STR_NULL,
	STR_NULL,
	STR_NULL,
	STR_ORDER_CONDITIONAL_COMPARATOR_VEHICLE_IN_SLOT,
	STR_ORDER_CONDITIONAL_COMPARATOR_VEHICLE_NOT_IN_SLOT,
	INVALID_STRING_ID,
};

static const StringID _order_conditional_condition_dispatch_slot_first[] = {
	STR_NULL,
	STR_NULL,
	STR_NULL,
	STR_NULL,
	STR_NULL,
	STR_NULL,
	STR_ORDER_CONDITIONAL_COMPARATOR_DISPATCH_SLOT_IS_FIRST,
	STR_ORDER_CONDITIONAL_COMPARATOR_DISPATCH_SLOT_IS_NOT_FIRST,
	INVALID_STRING_ID,
};

static const StringID _order_conditional_condition_dispatch_slot_last[] = {
	STR_NULL,
	STR_NULL,
	STR_NULL,
	STR_NULL,
	STR_NULL,
	STR_NULL,
	STR_ORDER_CONDITIONAL_COMPARATOR_DISPATCH_SLOT_IS_LAST,
	STR_ORDER_CONDITIONAL_COMPARATOR_DISPATCH_SLOT_IS_NOT_LAST,
	INVALID_STRING_ID,
};

extern uint ConvertSpeedToDisplaySpeed(uint speed, VehicleType type);
extern uint ConvertDisplaySpeedToSpeed(uint speed, VehicleType type);

static const StringID _order_depot_action_dropdown[] = {
	STR_ORDER_DROP_GO_ALWAYS_DEPOT,
	STR_ORDER_DROP_SERVICE_DEPOT,
	STR_ORDER_DROP_HALT_DEPOT,
	STR_ORDER_DROP_SELL_DEPOT,
	INVALID_STRING_ID
};

static int DepotActionStringIndex(const Order *order)
{
	if (order->GetDepotActionType() & ODATFB_SELL) {
		return DA_SELL;
	} else if (order->GetDepotActionType() & ODATFB_HALT) {
		return DA_STOP;
	} else if (order->GetDepotOrderType() & ODTFB_SERVICE) {
		return DA_SERVICE;
	} else {
		return DA_ALWAYS_GO;
	}
}

static const StringID _order_refit_action_dropdown[] = {
	STR_ORDER_DROP_REFIT_AUTO,
	STR_ORDER_DROP_REFIT_AUTO_ANY,
	INVALID_STRING_ID
};

static const StringID _order_time_date_dropdown[] = {
	STR_TRACE_RESTRICT_TIME_MINUTE,
	STR_TRACE_RESTRICT_TIME_HOUR,
	STR_TRACE_RESTRICT_TIME_HOUR_MINUTE,
	STR_TRACE_RESTRICT_TIME_DAY,
	STR_TRACE_RESTRICT_TIME_MONTH,
	INVALID_STRING_ID
};

static const StringID _order_timetable_dropdown[] = {
	STR_TRACE_RESTRICT_TIMETABLE_LATENESS,
	STR_TRACE_RESTRICT_TIMETABLE_EARLINESS,
	INVALID_STRING_ID
};

static const StringID _order_dispatch_slot_dropdown[] = {
	STR_TRACE_RESTRICT_DISPATCH_SLOT_NEXT,
	STR_TRACE_RESTRICT_DISPATCH_SLOT_LAST,
	INVALID_STRING_ID
};

StringID OrderStringForVariable(const Vehicle *v, OrderConditionVariable ocv)
{
	if (ocv == OCV_VEH_IN_SLOT && v->type != VEH_TRAIN) return STR_ORDER_CONDITIONAL_VEHICLE_IN_SLOT;
	return STR_ORDER_CONDITIONAL_LOAD_PERCENTAGE + ocv;
}

/**
 * Draws an order in order or timetable GUI
 * @param v Vehicle the order belongs to
 * @param order The order to draw
 * @param order_index Index of the order in the orders of the vehicle
 * @param y Y position for drawing
 * @param selected True, if the order is selected
 * @param timetable True, when drawing in the timetable GUI
 * @param left Left border for text drawing
 * @param middle X position between order index and order text
 * @param right Right border for text drawing
 */
void DrawOrderString(const Vehicle *v, const Order *order, int order_index, int y, bool selected, bool timetable, int left, int middle, int right)
{
	bool rtl = _current_text_dir == TD_RTL;

	SpriteID sprite = rtl ? SPR_ARROW_LEFT : SPR_ARROW_RIGHT;
	Dimension sprite_size = GetSpriteSize(sprite);
	if (v->cur_real_order_index == order_index) {
		/* Draw two arrows before the next real order. */
		DrawSprite(sprite, PAL_NONE, rtl ? right -     sprite_size.width : left,                     y + ((int)FONT_HEIGHT_NORMAL - (int)sprite_size.height) / 2);
		DrawSprite(sprite, PAL_NONE, rtl ? right - 2 * sprite_size.width : left + sprite_size.width, y + ((int)FONT_HEIGHT_NORMAL - (int)sprite_size.height) / 2);
	} else if (v->cur_implicit_order_index == order_index) {
		/* Draw one arrow before the next implicit order; the next real order will still get two arrows. */
		DrawSprite(sprite, PAL_NONE, rtl ? right -     sprite_size.width : left,                     y + ((int)FONT_HEIGHT_NORMAL - (int)sprite_size.height) / 2);
	}

	TextColour colour = TC_BLACK;
	if (order->IsType(OT_IMPLICIT)) {
		colour = (selected ? TC_SILVER : TC_GREY) | TC_NO_SHADE;
	} else {
		if (selected) {
			colour = TC_WHITE;
		} else {
			Colours order_colour = order->GetColour();
			if (order_colour != INVALID_COLOUR) colour = TC_IS_PALETTE_COLOUR | (TextColour)_colour_value[order_colour];
		}
	}

	SetDParam(0, order_index + 1);
	DrawString(left, rtl ? right - 2 * sprite_size.width - 3 : middle, y, STR_ORDER_INDEX, colour, SA_RIGHT | SA_FORCE);

	SetDParam(7, STR_EMPTY);
	SetDParam(10, STR_EMPTY);

	/* Check range for aircraft. */
	if (v->type == VEH_AIRCRAFT && Aircraft::From(v)->GetRange() > 0 && order->IsGotoOrder()) {
		const Order *next = order->next != nullptr ? order->next : v->GetFirstOrder();
		if (GetOrderDistance(order, next, v) > Aircraft::From(v)->acache.cached_max_range_sqr) SetDParam(10, STR_ORDER_OUT_OF_RANGE);
	}

	bool timetable_wait_time_valid = false;

	switch (order->GetType()) {
		case OT_DUMMY:
			SetDParam(0, STR_INVALID_ORDER);
			SetDParam(1, order->GetDestination());
			break;

		case OT_IMPLICIT:
			SetDParam(0, STR_ORDER_GO_TO_STATION);
			SetDParam(1, STR_ORDER_GO_TO);
			SetDParam(2, order->GetDestination());
			SetDParam(3, timetable ? STR_EMPTY : STR_ORDER_IMPLICIT);
			break;

		case OT_GOTO_STATION: {
			OrderLoadFlags load = order->GetLoadType();
			OrderUnloadFlags unload = order->GetUnloadType();
			bool valid_station = CanVehicleUseStation(v, Station::Get(order->GetDestination()));

			SetDParam(0, valid_station ? STR_ORDER_GO_TO_STATION : STR_ORDER_GO_TO_STATION_CAN_T_USE_STATION);
			SetDParam(1, STR_ORDER_GO_TO + (v->IsGroundVehicle() ? order->GetNonStopType() : 0));
			SetDParam(2, order->GetDestination());

			if (timetable) {
				/* Show only wait time in the timetable window. */
				SetDParam(3, STR_EMPTY);

				if (order->GetWaitTime() > 0 || order->IsWaitTimetabled()) {
					SetDParam(7, order->IsWaitTimetabled() ? STR_TIMETABLE_STAY_FOR : STR_TIMETABLE_STAY_FOR_ESTIMATED);
					SetTimetableParams(8, order->GetWaitTime());
				}
				timetable_wait_time_valid = true;
			} else {
				/* Show non-stop, refit and stop location only in the order window. */
				SetDParam(3, (order->GetNonStopType() & ONSF_NO_STOP_AT_DESTINATION_STATION) ? STR_EMPTY : _station_load_types[order->IsRefit()][unload][load]);
				if (order->IsRefit()) {
					SetDParam(4, order->IsAutoRefit() ? STR_ORDER_AUTO_REFIT_ANY : CargoSpec::Get(order->GetRefitCargo())->name);
				}
				if (v->type == VEH_TRAIN && (order->GetNonStopType() & ONSF_NO_STOP_AT_DESTINATION_STATION) == 0) {
					/* Only show the stopping location if other than the default chosen by the player. */
					if (!_settings_client.gui.hide_default_stop_location || order->GetStopLocation() != (OrderStopLocation)(_settings_client.gui.stop_location)) {
						SetDParam(7, order->GetStopLocation() + STR_ORDER_STOP_LOCATION_NEAR_END);
					} else {
						SetDParam(7, STR_EMPTY);
					}
				}
				if (v->type == VEH_ROAD && order->GetRoadVehTravelDirection() != INVALID_DIAGDIR && _settings_game.pf.pathfinder_for_roadvehs == VPF_YAPF) {
					SetDParam(7, order->GetRoadVehTravelDirection() + STR_ORDER_RV_DIR_NE);
				}
			}
			break;
		}

		case OT_GOTO_DEPOT:
			if (order->GetDepotActionType() & ODATFB_NEAREST_DEPOT) {
				/* Going to the nearest depot. */
				SetDParam(0, STR_ORDER_GO_TO_NEAREST_DEPOT_FORMAT);
				if (v->type == VEH_AIRCRAFT) {
					SetDParam(2, STR_ORDER_NEAREST_HANGAR);
					SetDParam(3, STR_EMPTY);
				} else {
					SetDParam(2, STR_ORDER_NEAREST_DEPOT);
					SetDParam(3, STR_ORDER_TRAIN_DEPOT + v->type);
				}
			} else {
				/* Going to a specific depot. */
				SetDParam(0, STR_ORDER_GO_TO_DEPOT_FORMAT);
				SetDParam(2, v->type);
				SetDParam(3, order->GetDestination());
			}

			if (order->GetDepotOrderType() & ODTFB_SERVICE) {
				SetDParam(1, (order->GetNonStopType() & ONSF_NO_STOP_AT_INTERMEDIATE_STATIONS) ? STR_ORDER_SERVICE_NON_STOP_AT : STR_ORDER_SERVICE_AT);
			} else {
				SetDParam(1, (order->GetNonStopType() & ONSF_NO_STOP_AT_INTERMEDIATE_STATIONS) ? STR_ORDER_GO_NON_STOP_TO : STR_ORDER_GO_TO);
			}

			if (!timetable && (order->GetDepotActionType() & ODATFB_SELL)) {
				SetDParam(7, STR_ORDER_SELL_ORDER);
			} else {
				/* Do not show stopping in the depot in the timetable window. */
				if (!timetable && (order->GetDepotActionType() & ODATFB_HALT)) {
					SetDParam(7, STR_ORDER_STOP_ORDER);
				}

				/* Do not show refitting in the depot in the timetable window. */
				if (!timetable && order->IsRefit()) {
					SetDParam(7, (order->GetDepotActionType() & ODATFB_HALT) ? STR_ORDER_REFIT_STOP_ORDER : STR_ORDER_REFIT_ORDER);
					SetDParam(8, CargoSpec::Get(order->GetRefitCargo())->name);
				}
			}

			if (timetable) {
				if (order->GetWaitTime() > 0 || order->IsWaitTimetabled()) {
					SetDParam(7, order->IsWaitTimetabled() ? STR_TIMETABLE_STAY_FOR : STR_TIMETABLE_STAY_FOR_ESTIMATED);
					SetTimetableParams(8, order->GetWaitTime());
				}
				timetable_wait_time_valid = !(order->GetDepotActionType() & ODATFB_HALT);
			}
			break;

		case OT_GOTO_WAYPOINT: {
			StringID str = (order->GetNonStopType() & ONSF_NO_STOP_AT_INTERMEDIATE_STATIONS) ? STR_ORDER_GO_NON_STOP_TO_WAYPOINT : STR_ORDER_GO_TO_WAYPOINT;
			if (order->GetWaypointFlags() & OWF_REVERSE) str += STR_ORDER_GO_TO_WAYPOINT_REVERSE - STR_ORDER_GO_TO_WAYPOINT;
			SetDParam(0, str);
			SetDParam(1, order->GetDestination());
			if (timetable && order->IsWaitTimetabled()) {
				SetDParam(7, STR_TIMETABLE_STAY_FOR);
				SetTimetableParams(8, order->GetWaitTime());
				timetable_wait_time_valid = true;
			}
			if (!timetable && v->type == VEH_ROAD && order->GetRoadVehTravelDirection() != INVALID_DIAGDIR && _settings_game.pf.pathfinder_for_roadvehs == VPF_YAPF) {
				SetDParam(7, order->GetRoadVehTravelDirection() + STR_ORDER_RV_DIR_NE);
			}
			break;
		}

		case OT_CONDITIONAL: {
			auto set_station_id = [&order](uint index, StringParameters &sp = _global_string_params) {
				const Station *st = Station::GetIfValid(GB(order->GetXData2(), 0, 16) - 1);
				if (st == nullptr) {
					sp.SetParam(index, STR_ORDER_CONDITIONAL_UNDEFINED_STATION);
				} else {
					sp.SetParam(index, STR_JUST_STATION);
					sp.SetParam(index + 1, st->index);
				}
			};

			SetDParam(1, order->GetConditionSkipToOrder() + 1);
			const OrderConditionVariable ocv = order->GetConditionVariable();
			/* handle some non-ordinary cases seperately */
			if (ocv == OCV_UNCONDITIONALLY) {
				SetDParam(0, STR_ORDER_CONDITIONAL_UNCONDITIONAL);
			} else if (ocv == OCV_PERCENT) {
				SetDParam(0, STR_ORDER_CONDITIONAL_PERCENT_DISPLAY);
				SetDParam(2, order->GetConditionValue());
			} else if (ocv == OCV_FREE_PLATFORMS) {
				SetDParam(0, STR_ORDER_CONDITIONAL_FREE_PLATFORMS_DISPLAY);
				set_station_id(2);
				SetDParam(4, STR_ORDER_CONDITIONAL_COMPARATOR_HAS + order->GetConditionComparator());
				SetDParam(5, order->GetConditionValue());
			} else if (ocv == OCV_SLOT_OCCUPANCY) {
				if (TraceRestrictSlot::IsValidID(order->GetXData())) {
					SetDParam(0, STR_ORDER_CONDITIONAL_SLOT);
					SetDParam(2, order->GetXData());
				} else {
					SetDParam(0, STR_ORDER_CONDITIONAL_INVALID_SLOT);
					SetDParam(2, STR_TRACE_RESTRICT_VARIABLE_UNDEFINED);
				}
				switch (order->GetConditionComparator()) {
					case OCC_IS_TRUE:
					case OCC_IS_FALSE:
					case OCC_EQUALS:
					case OCC_NOT_EQUALS: {
						SetDParam(3, _order_conditional_condition_occupancy[order->GetConditionComparator()]);
						break;
					}
					default:
						NOT_REACHED();
				}
			} else if (ocv == OCV_VEH_IN_SLOT) {
				if (TraceRestrictSlot::IsValidID(order->GetXData())) {
					SetDParam(0, STR_ORDER_CONDITIONAL_IN_SLOT);
					SetDParam(3, order->GetXData());
				} else {
					SetDParam(0, STR_ORDER_CONDITIONAL_IN_INVALID_SLOT);
					SetDParam(3, STR_TRACE_RESTRICT_VARIABLE_UNDEFINED);
				}
				switch (order->GetConditionComparator()) {
					case OCC_IS_TRUE:
					case OCC_IS_FALSE:
					case OCC_EQUALS:
					case OCC_NOT_EQUALS: {
						const StringID *strs = v->type == VEH_TRAIN ? _order_conditional_condition_is_in_slot : _order_conditional_condition_is_in_slot_non_train;
						SetDParam(2, strs[order->GetConditionComparator()]);
						break;
					}
					default:
						NOT_REACHED();
				}
			} else if (ocv == OCV_CARGO_LOAD_PERCENTAGE) {
				SetDParam(0, STR_ORDER_CONDITIONAL_LOAD_PERCENTAGE_DISPLAY);
				SetDParam(2, CargoSpec::Get(order->GetConditionValue())->name);
				SetDParam(3, STR_ORDER_CONDITIONAL_COMPARATOR_EQUALS + order->GetConditionComparator());
				SetDParam(4, order->GetXData());
			} else if (ocv == OCV_CARGO_WAITING_AMOUNT) {
				char buf[512] = "";
				ArrayStringParameters<10> tmp_params;
				StringID substr;

				tmp_params.SetParam(0, order->GetConditionSkipToOrder() + 1);
				tmp_params.SetParam(1, CargoSpec::Get(order->GetConditionValue())->name);
				set_station_id(2, tmp_params);

				if (GB(order->GetXData(), 16, 16) == 0) {
					substr = STR_ORDER_CONDITIONAL_CARGO_WAITING_AMOUNT_DISPLAY;
					tmp_params.SetParam(4, STR_ORDER_CONDITIONAL_COMPARATOR_EQUALS + order->GetConditionComparator());
					tmp_params.SetParam(5, order->GetConditionValue());
					tmp_params.SetParam(6, GB(order->GetXData(), 0, 16));
				} else {
					substr = STR_ORDER_CONDITIONAL_CARGO_WAITING_AMOUNT_VIA_DISPLAY;
					const Station *via_st = Station::GetIfValid(GB(order->GetXData(), 16, 16) - 2);
					if (via_st == nullptr) {
						tmp_params.SetParam(4, STR_ORDER_CONDITIONAL_UNDEFINED_STATION);
					} else {
						tmp_params.SetParam(4, STR_JUST_STATION);
						tmp_params.SetParam(5, via_st->index);
					}
					tmp_params.SetParam(6, STR_ORDER_CONDITIONAL_COMPARATOR_EQUALS + order->GetConditionComparator());
					tmp_params.SetParam(7, order->GetConditionValue());
					tmp_params.SetParam(8, GB(order->GetXData(), 0, 16));
				}
				char *end = GetStringWithArgs(buf, substr, tmp_params, lastof(buf));
				_temp_special_strings[0].assign(buf, end);
				SetDParam(0, SPECSTR_TEMP_START);
			} else if (ocv == OCV_COUNTER_VALUE) {
				if (TraceRestrictCounter::IsValidID(GB(order->GetXData(), 16, 16))) {
					SetDParam(0, STR_ORDER_CONDITIONAL_COUNTER);
					SetDParam(2, GB(order->GetXData(), 16, 16));
				} else {
					SetDParam(0, STR_ORDER_CONDITIONAL_INVALID_COUNTER);
					SetDParam(2, STR_TRACE_RESTRICT_VARIABLE_UNDEFINED);
				}
				SetDParam(3, STR_ORDER_CONDITIONAL_COMPARATOR_EQUALS + order->GetConditionComparator());
				SetDParam(4, GB(order->GetXData(), 0, 16));
			} else if (ocv == OCV_TIME_DATE) {
				SetDParam(0, (order->GetConditionValue() == TRTDVF_HOUR_MINUTE) ? STR_ORDER_CONDITIONAL_TIME_HHMM : STR_ORDER_CONDITIONAL_NUM);
				SetDParam(2, STR_TRACE_RESTRICT_TIME_MINUTE_ITEM + order->GetConditionValue());
				SetDParam(3, STR_ORDER_CONDITIONAL_COMPARATOR_EQUALS + order->GetConditionComparator());
				SetDParam(4, order->GetXData());
			} else if (ocv == OCV_TIMETABLE) {
				SetDParam(0, STR_ORDER_CONDITIONAL_TIMETABLE);
				SetDParam(2, STR_TRACE_RESTRICT_TIMETABLE_LATENESS + order->GetConditionValue());
				SetDParam(3, STR_ORDER_CONDITIONAL_COMPARATOR_EQUALS + order->GetConditionComparator());
				SetDParam(4, order->GetXData());
			} else if (ocv == OCV_DISPATCH_SLOT) {
				SetDParam(0, STR_ORDER_CONDITIONAL_DISPATCH_SLOT_DISPLAY);
				if (GB(order->GetXData(), 0, 16) != UINT16_MAX) {
					const DispatchSchedule &ds = v->orders->GetDispatchScheduleByIndex(GB(order->GetXData(), 0, 16));
					if (ds.ScheduleName().empty()) {
						char buf[256];
						auto tmp_params = MakeParameters(GB(order->GetXData(), 0, 16) + 1);
						char *end = GetStringWithArgs(buf, STR_TIMETABLE_ASSIGN_SCHEDULE_ID, tmp_params, lastof(buf));
						_temp_special_strings[0].assign(buf, end);
					} else {
						_temp_special_strings[0] = ds.ScheduleName();
					}
					SetDParam(2, SPECSTR_TEMP_START);
				} else {
					SetDParam(2, STR_TIMETABLE_ASSIGN_SCHEDULE_NONE);
				}
				SetDParam(3, STR_TRACE_RESTRICT_DISPATCH_SLOT_NEXT + (order->GetConditionValue() / 2));
				SetDParam(4, STR_ORDER_CONDITIONAL_COMPARATOR_DISPATCH_SLOT_IS_FIRST + ((order->GetConditionComparator() == OCC_IS_FALSE) ? 1 : 0) +
						((order->GetConditionValue() % 2) ? 2 : 0));
			} else {
				OrderConditionComparator occ = order->GetConditionComparator();
				SetDParam(0, (occ == OCC_IS_TRUE || occ == OCC_IS_FALSE) ? STR_ORDER_CONDITIONAL_TRUE_FALSE : STR_ORDER_CONDITIONAL_NUM);
				SetDParam(2, (ocv == OCV_CARGO_ACCEPTANCE || ocv == OCV_CARGO_WAITING || ocv == OCV_FREE_PLATFORMS)
						? STR_ORDER_CONDITIONAL_NEXT_STATION : OrderStringForVariable(v, ocv));

				uint value = order->GetConditionValue();
				switch (ocv) {
					case OCV_CARGO_ACCEPTANCE:
						SetDParam(0, STR_ORDER_CONDITIONAL_CARGO_ACCEPTANCE);
						set_station_id(2);
						SetDParam(4, STR_ORDER_CONDITIONAL_COMPARATOR_ACCEPTS + occ - OCC_IS_TRUE);
						SetDParam(5, CargoSpec::Get(value)->name);
						break;
					case OCV_CARGO_WAITING:
						SetDParam(0, STR_ORDER_CONDITIONAL_CARGO_WAITING_DISPLAY);
						set_station_id(2);
						SetDParam(4, STR_ORDER_CONDITIONAL_COMPARATOR_HAS + occ - OCC_IS_TRUE);
						SetDParam(5, CargoSpec::Get(value)->name);
						break;
					case OCV_REQUIRES_SERVICE:
						SetDParam(3, STR_ORDER_CONDITIONAL_COMPARATOR_EQUALS + occ);
						break;
					case OCV_MAX_SPEED:
						value = ConvertSpeedToDisplaySpeed(value, v->type);
						/* FALL THROUGH */
					default:
						SetDParam(3, STR_ORDER_CONDITIONAL_COMPARATOR_EQUALS + occ);
						SetDParam(4, value);
				}
			}

			if (timetable && (order->IsWaitTimetabled() || order->GetWaitTime() > 0)) {
				SetDParam(7, order->IsWaitTimetabled() ? STR_TIMETABLE_AND_TRAVEL_FOR : STR_TIMETABLE_AND_TRAVEL_FOR_ESTIMATED);
				SetTimetableParams(8, order->GetWaitTime());
			} else {
				SetDParam(7, STR_EMPTY);
			}

			break;
		}

		case OT_RELEASE_SLOT:
			SetDParam(0, STR_ORDER_RELEASE_SLOT);
			if (order->GetDestination() == INVALID_TRACE_RESTRICT_SLOT_ID) {
				SetDParam(1, STR_TRACE_RESTRICT_VARIABLE_UNDEFINED_RED);
			} else {
				SetDParam(1, STR_TRACE_RESTRICT_SLOT_NAME);
				SetDParam(2, order->GetDestination());
			}
			break;

		case OT_COUNTER:
			switch (static_cast<TraceRestrictCounterCondOpField>(order->GetCounterOperation())) {
				case TRCCOF_INCREASE:
					SetDParam(0, STR_TRACE_RESTRICT_COUNTER_INCREASE_ITEM);
					break;

				case TRCCOF_DECREASE:
					SetDParam(0, STR_TRACE_RESTRICT_COUNTER_DECREASE_ITEM);
					break;

				case TRCCOF_SET:
					SetDParam(0, STR_TRACE_RESTRICT_COUNTER_SET_ITEM);
					break;

				default:
					NOT_REACHED();
					break;
			}
			if (order->GetDestination() == INVALID_TRACE_RESTRICT_COUNTER_ID) {
				SetDParam(1, STR_TRACE_RESTRICT_VARIABLE_UNDEFINED_RED);
			} else {
				SetDParam(1, STR_TRACE_RESTRICT_COUNTER_NAME);
				SetDParam(2, order->GetDestination());
			}
			SetDParam(3, order->GetXData());
			break;

		case OT_LABEL: {
			auto show_destination_subtype = [&](uint offset) {
				if (Waypoint::IsValidID(order->GetDestination())) {
					SetDParam(offset, STR_WAYPOINT_NAME);
				} else {
					SetDParam(offset, STR_STATION_NAME);
				}
				SetDParam(offset + 1, order->GetDestination());
			};
			switch (order->GetLabelSubType()) {
				case OLST_TEXT: {
					SetDParam(0, STR_ORDER_LABEL_TEXT);
					const char *text = order->GetLabelText();
					SetDParamStr(1, StrEmpty(text) ? "" : text);
					break;
				}

				case OLST_DEPARTURES_VIA:
					SetDParam(0, STR_ORDER_LABEL_DEPARTURES_VIA);
					SetDParam(1, STR_ORDER_LABEL_DEPARTURES_SHOW_AS_VIA);
					show_destination_subtype(2);
					break;

				case OLST_DEPARTURES_REMOVE_VIA:
					SetDParam(0, STR_ORDER_LABEL_DEPARTURES_VIA);
					SetDParam(1, STR_ORDER_LABEL_DEPARTURES_REMOVE_VIA);
					show_destination_subtype(2);
					break;

				default:
					SetDParam(0, STR_TRACE_RESTRICT_VARIABLE_UNDEFINED_RED);
					break;
			}
			break;
		}

		default: NOT_REACHED();
	}

	int edge = DrawString(rtl ? left : middle, rtl ? middle : right, y, STR_ORDER_TEXT, colour);

	if (timetable && timetable_wait_time_valid && order->GetLeaveType() != OLT_NORMAL && edge != 0) {
		edge = DrawString(rtl ? left : edge + 3, rtl ? edge - 3 : right, y, STR_TIMETABLE_LEAVE_EARLY_ORDER + order->GetLeaveType() - OLT_LEAVE_EARLY, colour);
	}
	if (timetable && HasBit(v->vehicle_flags, VF_SCHEDULED_DISPATCH) && order->IsScheduledDispatchOrder(false) && edge != 0) {
		StringID str = order->IsWaitTimetabled() ? STR_TIMETABLE_SCHEDULED_DISPATCH_ORDER : STR_TIMETABLE_SCHEDULED_DISPATCH_ORDER_NO_WAIT_TIME;
		const DispatchSchedule &ds = v->orders->GetDispatchScheduleByIndex(order->GetDispatchScheduleIndex());
		if (!ds.ScheduleName().empty()) {
			SetDParam(0, STR_TIMETABLE_SCHEDULED_DISPATCH_ORDER_NAMED_SCHEDULE);
			SetDParamStr(1, ds.ScheduleName().c_str());
		} else {
			SetDParam(0, v->orders->GetScheduledDispatchScheduleCount() > 1 ? STR_TIMETABLE_SCHEDULED_DISPATCH_ORDER_SCHEDULE_INDEX : STR_EMPTY);
			SetDParam(1, order->GetDispatchScheduleIndex() + 1);
		}
		edge = DrawString(rtl ? left : edge + 3, rtl ? edge - 3 : right, y, str, colour);
	}

	if (timetable && (timetable_wait_time_valid || order->IsType(OT_CONDITIONAL)) && order->IsWaitFixed() && edge != 0) {
		Dimension lock_d = GetSpriteSize(SPR_LOCK);
		DrawPixelInfo tmp_dpi;
		if (FillDrawPixelInfo(&tmp_dpi, rtl ? left : middle, y, rtl ? middle - left : right - middle, lock_d.height)) {
			AutoRestoreBackup dpi_backup(_cur_dpi, &tmp_dpi);

			DrawSprite(SPR_LOCK, PAL_NONE, rtl ? edge - 3 - lock_d.width - left : edge + 3 - middle, 0);
		}
	}
}

/**
 * Get the order command a vehicle can do in a given tile.
 * @param v Vehicle involved.
 * @param tile Tile being queried.
 * @return The order associated to vehicle v in given tile (or empty order if vehicle can do nothing in the tile).
 */
static Order GetOrderCmdFromTile(const Vehicle *v, TileIndex tile)
{
	/* Hack-ish; unpack order 0, so everything gets initialised with either zero
	 * or a suitable default value for the variable. Then also override the index
	 * as it is not coming from a pool, so would be initialised. */
	Order order(0);
	order.index = 0;

	/* check depot first */
	if (IsDepotTypeTile(tile, (TransportType)(uint)v->type) && IsInfraTileUsageAllowed(v->type, v->owner, tile)) {
		if (v->type == VEH_ROAD && ((GetPresentRoadTypes(tile) & RoadVehicle::From(v)->compatible_roadtypes) == 0)) {
			order.Free();
			return order;
		}
		order.MakeGoToDepot(v->type == VEH_AIRCRAFT ? GetStationIndex(tile) : GetDepotIndex(tile),
				ODTFB_PART_OF_ORDERS,
				((_settings_client.gui.new_nonstop || _settings_game.order.nonstop_only) && v->IsGroundVehicle()) ? ONSF_NO_STOP_AT_INTERMEDIATE_STATIONS : ONSF_STOP_EVERYWHERE);

		if (_ctrl_pressed) order.SetDepotOrderType((OrderDepotTypeFlags)(order.GetDepotOrderType() ^ ODTFB_SERVICE));

		return order;
	}

	/* check rail waypoint */
	if (IsRailWaypointTile(tile) &&
			v->type == VEH_TRAIN &&
			IsInfraTileUsageAllowed(VEH_TRAIN, v->owner, tile)) {
		order.MakeGoToWaypoint(GetStationIndex(tile));
		if (_settings_client.gui.new_nonstop != _ctrl_pressed || _settings_game.order.nonstop_only) order.SetNonStopType(ONSF_NO_STOP_AT_ANY_STATION);
		return order;
	}

	/* check road waypoint */
	if (IsRoadWaypointTile(tile) &&
			v->type == VEH_ROAD &&
			IsInfraTileUsageAllowed(VEH_ROAD, v->owner, tile)) {
		order.MakeGoToWaypoint(GetStationIndex(tile));
		if (_settings_client.gui.new_nonstop != _ctrl_pressed || _settings_game.order.nonstop_only) order.SetNonStopType(ONSF_NO_STOP_AT_ANY_STATION);
		return order;
	}

	/* check buoy (no ownership) */
	if (IsBuoyTile(tile) && v->type == VEH_SHIP) {
		order.MakeGoToWaypoint(GetStationIndex(tile));
		return order;
	}

	/* check for station or industry with neutral station */
	if (IsTileType(tile, MP_STATION) || IsTileType(tile, MP_INDUSTRY)) {
		const Station *st = nullptr;

		if (IsTileType(tile, MP_STATION)) {
			st = Station::GetByTile(tile);
		} else {
			const Industry *in = Industry::GetByTile(tile);
			st = in->neutral_station;
		}
		if (st != nullptr && IsInfraUsageAllowed(v->type, v->owner, st->owner)) {
			byte facil;
			switch (v->type) {
				case VEH_SHIP:     facil = FACIL_DOCK;    break;
				case VEH_TRAIN:    facil = FACIL_TRAIN;   break;
				case VEH_AIRCRAFT: facil = FACIL_AIRPORT; break;
				case VEH_ROAD:     facil = FACIL_BUS_STOP | FACIL_TRUCK_STOP; break;
				default: NOT_REACHED();
			}
			if (st->facilities & facil) {
				order.MakeGoToStation(st->index);
				if (_ctrl_pressed) order.SetLoadType(OLF_FULL_LOAD_ANY);
				if ((_settings_client.gui.new_nonstop || _settings_game.order.nonstop_only) && v->IsGroundVehicle()) order.SetNonStopType(ONSF_NO_STOP_AT_INTERMEDIATE_STATIONS);
				order.SetStopLocation(v->type == VEH_TRAIN ? (OrderStopLocation)(_settings_client.gui.stop_location) : OSL_PLATFORM_FAR_END);
				return order;
			}
		}
	}

	/* not found */
	order.Free();
	return order;
}

/** Hotkeys for order window. */
enum {
	OHK_SKIP,
	OHK_DELETE,
	OHK_GOTO,
	OHK_NONSTOP,
	OHK_VIA,
	OHK_FULLLOAD,
	OHK_UNLOAD,
	OHK_NEAREST_DEPOT,
	OHK_ALWAYS_SERVICE,
	OHK_TRANSFER,
	OHK_NO_UNLOAD,
	OHK_NO_LOAD,
};

/**
 * %Order window code for all vehicles.
 *
 * At the bottom of the window two button rows are located for changing the orders of the vehicle.
 *
 * \section top-row Top row
 * The top-row is for manipulating an individual order. What row is displayed depends on the type of vehicle, and whether or not you are the owner of the vehicle.
 *
 * The top-row buttons of one of your trains or road vehicles is one of the following three cases:
 * \verbatim
 * +-----------------+-----------------+-----------------+-----------------+
 * |    NON-STOP     |    FULL_LOAD    |     UNLOAD      |      REFIT      | (normal)
 * +-----------------+-----+-----------+-----------+-----+-----------------+
 * |       COND_VAR        |    COND_COMPARATOR    |      COND_VALUE       | (for conditional orders)
 * +-----------------+-----+-----------+-----------+-----+-----------------+
 * |    NON-STOP     |      REFIT      |     SERVICE     |     (empty)     | (for depot orders)
 * +-----------------+-----------------+-----------------+-----------------+
 * \endverbatim
 *
 * Airplanes and ships have one of the following three top-row button rows:
 * \verbatim
 * +-----------------+-----------------+-----------------+
 * |    FULL_LOAD    |     UNLOAD      |      REFIT      | (normal)
 * +-----------------+-----------------+-----------------+
 * |    COND_VAR     | COND_COMPARATOR |   COND_VALUE    | (for conditional orders)
 * +-----------------+--------+--------+-----------------+
 * |            REFIT         |          SERVICE         | (for depot order)
 * +--------------------------+--------------------------+
 * \endverbatim
 *
 * \section bottom-row Bottom row
 * The second row (the bottom row) is for manipulating the list of orders:
 * \verbatim
 * +-----------------+-----------------+-----------------+
 * |      SKIP       |     DELETE      |      GOTO       |
 * +-----------------+-----------------+-----------------+
 * \endverbatim
 *
 * For vehicles of other companies, both button rows are not displayed.
 */
struct OrdersWindow : public GeneralVehicleWindow {
private:
	/** Under what reason are we using the PlaceObject functionality? */
	enum OrderPlaceObjectState {
		OPOS_NONE,
		OPOS_GOTO,
		OPOS_CONDITIONAL,
		OPOS_SHARE,
		OPOS_COND_VIA,
		OPOS_COND_STATION,
		OPOS_CONDITIONAL_RETARGET,
		OPOS_DEPARTURE_VIA,
		OPOS_END,
	};

	/** Displayed planes of the #NWID_SELECTION widgets. */
	enum DisplayPane {
		/* WID_O_SEL_TOP_ROW_GROUNDVEHICLE */
		DP_GROUNDVEHICLE_ROW_NORMAL      = 0, ///< Display the row for normal/depot orders in the top row of the train/rv order window.
		DP_GROUNDVEHICLE_ROW_CONDITIONAL = 1, ///< Display the row for conditional orders in the top row of the train/rv order window.
		DP_GROUNDVEHICLE_ROW_SLOT        = 2, ///< Display the row for release slot orders in the top row of the train/rv order window.
		DP_GROUNDVEHICLE_ROW_COUNTER     = 3, ///< Display the row for change counter orders in the top row of the train/rv order window.
		DP_GROUNDVEHICLE_ROW_TEXT_LABEL  = 4, ///< Display the row for text label orders in the top row of the train/rv order window.
		DP_GROUNDVEHICLE_ROW_DEPARTURES  = 5, ///< Display the row for departure via label orders in the top row of the train/rv order window.
		DP_GROUNDVEHICLE_ROW_EMPTY       = 6, ///< Display the row for no buttons in the top row of the train/rv order window.

		/* WID_O_SEL_TOP_LEFT */
		DP_LEFT_LOAD       = 0, ///< Display 'load' in the left button of the top row of the train/rv order window.
		DP_LEFT_REFIT      = 1, ///< Display 'refit' in the left button of the top row of the train/rv order window.
		DP_LEFT_REVERSE    = 2, ///< Display 'reverse' in the left button of the top row of the train/rv order window.

		/* WID_O_SEL_TOP_MIDDLE */
		DP_MIDDLE_UNLOAD   = 0, ///< Display 'unload' in the middle button of the top row of the train/rv order window.
		DP_MIDDLE_SERVICE  = 1, ///< Display 'service' in the middle button of the top row of the train/rv order window.

		/* WID_O_SEL_TOP_RIGHT */
		DP_RIGHT_EMPTY     = 0, ///< Display an empty panel in the right button of the top row of the train/rv order window.
		DP_RIGHT_REFIT     = 1, ///< Display 'refit' in the right button of the top  row of the train/rv order window.

		/* WID_O_SEL_TOP_ROW */
		DP_ROW_LOAD        = 0, ///< Display 'load' / 'unload' / 'refit' buttons in the top row of the ship/airplane order window.
		DP_ROW_DEPOT       = 1, ///< Display 'refit' / 'service' buttons in the top row of the ship/airplane order window.
		DP_ROW_CONDITIONAL = 2, ///< Display the conditional order buttons in the top row of the ship/airplane order window.
		DP_ROW_SLOT        = 3, ///< Display the release slot buttons in the top row of the ship/airplane order window.
		DP_ROW_COUNTER     = 4, ///< Display the change counter buttons in the top row of the ship/airplane order window.
		DP_ROW_TEXT_LABEL  = 5, ///< Display the text label buttons in the top row of the ship/airplane order window.
		DP_ROW_DEPARTURES  = 6, ///< Display the row for departure via label orders in the top row of the ship/airplane order window.
		DP_ROW_EMPTY       = 7, ///< Display no buttons in the top row of the ship/airplane order window.

		/* WID_O_SEL_COND_VALUE */
		DP_COND_VALUE_NUMBER = 0, ///< Display number widget
		DP_COND_VALUE_CARGO  = 1, ///< Display dropdown widget cargo types
		DP_COND_VALUE_SLOT   = 2, ///< Display dropdown widget tracerestrict slots

		/* WID_O_SEL_COND_AUX */
		DP_COND_AUX_CARGO = 0, ///< Display dropdown widget cargo types
		DP_COND_TIME_DATE = 1, ///< Display dropdown for current time/date field
		DP_COND_TIMETABLE = 2, ///< Display dropdown for timetable field
		DP_COND_COUNTER = 3,   ///< Display dropdown widget counters
		DP_COND_SCHED_SELECT = 4, ///< Display dropdown for scheduled dispatch schedule selection

		/* WID_O_SEL_COND_AUX2 */
		DP_COND_AUX2_VIA = 0, ///< Display via button
		DP_COND_AUX2_SCHED_TEST = 1, ///< Display dropdown for scheduled dispatch test selection

		/* WID_O_SEL_COND_AUX3 */
		DP_COND_AUX3_STATION = 0, ///< Display station button

		/* WID_O_SEL_BOTTOM_MIDDLE */
		DP_BOTTOM_MIDDLE_DELETE       = 0, ///< Display 'delete' in the middle button of the bottom row of the vehicle order window.
		DP_BOTTOM_MIDDLE_STOP_SHARING = 1, ///< Display 'stop sharing' in the middle button of the bottom row of the vehicle order window.

		/* WID_O_SEL_SHARED */
		DP_SHARED_LIST       = 0, ///< Display shared order list button
		DP_SHARED_VEH_GROUP  = 1, ///< Display add veh to new group button

		/* WID_O_SEL_MGMT */
		DP_MGMT_BTN          = 0, ///< Display order management button
		DP_MGMT_LIST_BTN     = 1, ///< Display order list management button
	};

	int selected_order;
	VehicleOrderID order_over;         ///< Order over which another order is dragged, \c INVALID_VEH_ORDER_ID if none.
	OrderPlaceObjectState goto_type;
	Scrollbar *vscroll;
	bool can_do_refit;     ///< Vehicle chain can be refitted in depot.
	bool can_do_autorefit; ///< Vehicle chain can be auto-refitted.
	int query_text_widget; ///< widget which most recently called ShowQueryString
	int current_aux_plane;
	int current_aux2_plane;
	int current_aux3_plane;
	int current_mgmt_plane;

	/**
	 * Return the memorised selected order.
	 * @return the memorised order if it is a valid one
	 *  else return the number of orders
	 */
	VehicleOrderID OrderGetSel() const
	{
		int num = this->selected_order;
		return (num >= 0 && num < vehicle->GetNumOrders()) ? num : vehicle->GetNumOrders();
	}

	/**
	 * Calculate the selected order.
	 * The calculation is based on the relative (to the window) y click position and
	 *  the position of the scrollbar.
	 *
	 * @param y Y-value of the click relative to the window origin
	 * @return The selected order if the order is valid, else return \c INVALID_VEH_ORDER_ID.
	 */
	VehicleOrderID GetOrderFromPt(int y)
	{
		int sel = this->vscroll->GetScrolledRowFromWidget(y, this, WID_O_ORDER_LIST, WidgetDimensions::scaled.framerect.top);
		if (sel == INT_MAX) return INVALID_VEH_ORDER_ID;
		/* One past the orders is the 'End of Orders' line. */
		assert(IsInsideBS(sel, 0, vehicle->GetNumOrders() + 1));
		return sel;
	}

	/**
	 * Determine which strings should be displayed in the conditional comparator dropdown
	 *
	 * @param order the order to evaluate
	 * @return the StringIDs to display
	 */
	static const StringID *GetComparatorStrings(const Vehicle *v, const Order *order)
	{
		if (order == nullptr) return _order_conditional_condition;
		switch (order->GetConditionVariable()) {
			case OCV_FREE_PLATFORMS:
			case OCV_CARGO_WAITING:
				return _order_conditional_condition_has;

			case OCV_CARGO_ACCEPTANCE:
				return _order_conditional_condition_accepts;

			case OCV_SLOT_OCCUPANCY:
				return _order_conditional_condition_occupancy;

			case OCV_VEH_IN_SLOT:
				return v->type == VEH_TRAIN ? _order_conditional_condition_is_in_slot : _order_conditional_condition_is_in_slot_non_train;

			case OCV_DISPATCH_SLOT:
				return (order->GetConditionValue() % 2) == 0 ? _order_conditional_condition_dispatch_slot_first : _order_conditional_condition_dispatch_slot_last;

			default:
				return _order_conditional_condition;
		}
	}

	bool InsertNewOrder(uint64 order_pack)
	{
		return DoCommandPEx(this->vehicle->tile, this->vehicle->index, this->OrderGetSel(), order_pack, CMD_INSERT_ORDER | CMD_MSG(STR_ERROR_CAN_T_INSERT_NEW_ORDER), nullptr, nullptr, 0);
	}

	bool ModifyOrder(VehicleOrderID sel_ord, uint32 p2, bool error_msg = true, const char *text = nullptr)
	{
		return ::ModifyOrder(this->vehicle, sel_ord, p2, error_msg, text);
	}

	/**
	 * Handle the click on the goto button.
	 */
	void OrderClick_Goto(OrderPlaceObjectState type)
	{
		assert(type > OPOS_NONE && type < OPOS_END);

		static const HighLightStyle goto_place_style[OPOS_END - 1] = {
			HT_RECT | HT_VEHICLE, // OPOS_GOTO
			HT_NONE,              // OPOS_CONDITIONAL
			HT_VEHICLE,           // OPOS_SHARE
			HT_RECT,              // OPOS_COND_VIA
			HT_RECT,              // OPOS_COND_STATION
			HT_NONE,              // OPOS_CONDITIONAL_RETARGET
			HT_RECT,              // OPOS_DEPARTURE_VIA
		};
		SetObjectToPlaceWnd(ANIMCURSOR_PICKSTATION, PAL_NONE, goto_place_style[type - 1], this);
		this->goto_type = type;
		this->SetWidgetDirty(WID_O_GOTO);
		this->SetWidgetDirty(WID_O_COND_AUX_VIA);
		this->SetWidgetDirty(WID_O_COND_AUX_STATION);
		this->SetWidgetDirty(WID_O_MGMT_BTN);
	}

	/**
	 * Handle the click on the full load button.
	 * @param load_type Load flag to apply. If matches existing load type, toggles to default of 'load if possible'.
	 * @param toggle If we toggle or not (used for hotkey behavior)
	 */
	void OrderClick_FullLoad(OrderLoadFlags load_type, bool toggle = false)
	{
		VehicleOrderID sel_ord = this->OrderGetSel();
		const Order *order = this->vehicle->GetOrder(sel_ord);

		if (order == nullptr) return;

		if (toggle && order->GetLoadType() == load_type) {
			load_type = OLF_LOAD_IF_POSSIBLE; // reset to 'default'
		}
		if (order->GetLoadType() != load_type) {
			this->ModifyOrder(sel_ord, MOF_LOAD | (load_type << 8));
		}

		if (load_type == OLFB_CARGO_TYPE_LOAD) ShowCargoTypeOrdersWindow(this->vehicle, this, sel_ord, CTOWV_LOAD);
	}

	/**
	 * Handle the click on the service.
	 */
	void OrderClick_Service(int i)
	{
		VehicleOrderID sel_ord = this->OrderGetSel();

		if (i < 0) {
			const Order *order = this->vehicle->GetOrder(sel_ord);
			if (order == nullptr) return;
			i = (order->GetDepotOrderType() & ODTFB_SERVICE) ? DA_ALWAYS_GO : DA_SERVICE;
		}
		this->ModifyOrder(sel_ord, MOF_DEPOT_ACTION | (i << 8));
	}

	/**
	 * Handle the click on the service in nearest depot button.
	 */
	void OrderClick_NearestDepot()
	{
		Order order;
		order.next = nullptr;
		order.index = 0;
		order.MakeGoToDepot(INVALID_DEPOT, ODTFB_PART_OF_ORDERS,
				(_settings_client.gui.new_nonstop || _settings_game.order.nonstop_only) && this->vehicle->IsGroundVehicle() ? ONSF_NO_STOP_AT_INTERMEDIATE_STATIONS : ONSF_STOP_EVERYWHERE);
		order.SetDepotActionType(ODATFB_NEAREST_DEPOT);

		this->InsertNewOrder(order.Pack());
	}

	/**
	 * Handle the click on the release slot button.
	 */
	void OrderClick_ReleaseSlot()
	{
		Order order;
		order.next = nullptr;
		order.index = 0;
		order.MakeReleaseSlot();

		this->InsertNewOrder(order.Pack());
	}

	/**
	 * Handle the click on the change counter button.
	 */
	void OrderClick_ChangeCounter()
	{
		Order order;
		order.next = nullptr;
		order.index = 0;
		order.MakeChangeCounter();

		this->InsertNewOrder(order.Pack());
	}

	/**
	 * Handle the click on the text label button.
	 */
	void OrderClick_TextLabel()
	{
		Order order;
		order.next = nullptr;
		order.index = 0;
		order.MakeLabel(OLST_TEXT);

		this->InsertNewOrder(order.Pack());
	}

	/**
	 * Handle the click on the unload button.
	 * @param unload_type Unload flag to apply. If matches existing unload type, toggles to default of 'unload if possible'.
	 * @param toggle If we toggle or not (used for hotkey behavior)
	 */
	void OrderClick_Unload(OrderUnloadFlags unload_type, bool toggle = false)
	{
		VehicleOrderID sel_ord = this->OrderGetSel();
		const Order *order = this->vehicle->GetOrder(sel_ord);

		if (order == nullptr) return;

		if (toggle && order->GetUnloadType() == unload_type) {
			unload_type = OUF_UNLOAD_IF_POSSIBLE;
		}
		if (order->GetUnloadType() == unload_type && unload_type != OUFB_CARGO_TYPE_UNLOAD) return; // If we still match, do nothing

		if (order->GetUnloadType() != unload_type) {
			this->ModifyOrder(sel_ord, MOF_UNLOAD | (unload_type << 8));
		}

		if (unload_type == OUFB_TRANSFER || unload_type == OUFB_UNLOAD) {
			/* Transfer and unload orders with leave empty as default */
			this->ModifyOrder(sel_ord, MOF_LOAD | (OLFB_NO_LOAD << 8), false);
			this->SetWidgetDirty(WID_O_FULL_LOAD);
		} else if (unload_type == OUFB_CARGO_TYPE_UNLOAD) {
			ShowCargoTypeOrdersWindow(this->vehicle, this, sel_ord, CTOWV_UNLOAD);
		}
	}

	/**
	 * Handle the click on the nonstop button.
	 * @param non_stop what non-stop type to use; -1 to use the 'next' one, -2 to toggle the via state.
	 */
	void OrderClick_Nonstop(int non_stop)
	{
		if (!this->vehicle->IsGroundVehicle()) return;

		VehicleOrderID sel_ord = this->OrderGetSel();
		const Order *order = this->vehicle->GetOrder(sel_ord);

		if (order == nullptr || order->GetNonStopType() == non_stop) return;

		/* Keypress if negative, so 'toggle' to the next */
		if (non_stop == -1) {
			non_stop = order->GetNonStopType() ^ ONSF_NO_STOP_AT_INTERMEDIATE_STATIONS;
		} else if (non_stop == -2) {
			if (!order->IsType(OT_GOTO_STATION)) return;
			non_stop = order->GetNonStopType() ^ ONSF_NO_STOP_AT_DESTINATION_STATION;
		}

		this->SetWidgetDirty(WID_O_NON_STOP);
		this->ModifyOrder(sel_ord, MOF_NON_STOP | non_stop << 8);
	}

	/**
	 * Handle the click on the skip button.
	 * If ctrl is pressed, skip to selected order, else skip to current order + 1
	 */
	void OrderClick_Skip()
	{
		/* Don't skip when there's nothing to skip */
		if (_ctrl_pressed && this->vehicle->cur_implicit_order_index == this->OrderGetSel()) return;
		if (this->vehicle->GetNumOrders() <= 1) return;

		DoCommandP(this->vehicle->tile, this->vehicle->index, _ctrl_pressed ? this->OrderGetSel() : ((this->vehicle->cur_implicit_order_index + 1) % this->vehicle->GetNumOrders()),
				CMD_SKIP_TO_ORDER | CMD_MSG(_ctrl_pressed ? STR_ERROR_CAN_T_SKIP_TO_ORDER : STR_ERROR_CAN_T_SKIP_ORDER));
	}

	/**
	 * Handle the click on the delete button.
	 */
	void OrderClick_Delete()
	{
		/* When networking, move one order lower */
		int selected = this->selected_order + (int)_networking;

		if (DoCommandP(this->vehicle->tile, this->vehicle->index, this->OrderGetSel(), CMD_DELETE_ORDER | CMD_MSG(STR_ERROR_CAN_T_DELETE_THIS_ORDER))) {
			this->selected_order = selected >= this->vehicle->GetNumOrders() ? -1 : selected;
			this->UpdateButtonState();
		}
	}

	/**
	 * Handle the click on the 'stop sharing' button.
	 * If 'End of Shared Orders' isn't selected, do nothing. If Ctrl is pressed, call OrderClick_Delete and exit.
	 * To stop sharing this vehicle order list, we copy the orders of a vehicle that share this order list. That way we
	 * exit the group of shared vehicles while keeping the same order list.
	 */
	void OrderClick_StopSharing()
	{
		/* Don't try to stop sharing orders if 'End of Shared Orders' isn't selected. */
		if (!this->vehicle->IsOrderListShared() || this->selected_order != this->vehicle->GetNumOrders()) return;
		/* If Ctrl is pressed, delete the order list as if we clicked the 'Delete' button. */
		if (_ctrl_pressed) {
			this->OrderClick_Delete();
			return;
		}

		/* Get another vehicle that share orders with this vehicle. */
		Vehicle *other_shared = (this->vehicle->FirstShared() == this->vehicle) ? this->vehicle->NextShared() : this->vehicle->PreviousShared();
		/* Copy the order list of the other vehicle. */
		if (DoCommandP(this->vehicle->tile, this->vehicle->index | CO_COPY << 30, other_shared->index, CMD_CLONE_ORDER | CMD_MSG(STR_ERROR_CAN_T_STOP_SHARING_ORDER_LIST))) {
			this->UpdateButtonState();
		}
	}

	/**
	 * Handle the click on the refit button.
	 * If ctrl is pressed, cancel refitting, else show the refit window.
	 * @param i Selected refit command.
	 * @param auto_refit Select refit for auto-refitting.
	 */
	void OrderClick_Refit(int i, bool auto_refit)
	{
		if (_ctrl_pressed) {
			/* Cancel refitting */
			DoCommandP(this->vehicle->tile, this->vehicle->index, (this->OrderGetSel() << 16) | (CT_NO_REFIT << 8) | CT_NO_REFIT, CMD_ORDER_REFIT);
		} else {
			if (i == 1) { // Auto-refit to available cargo type.
				DoCommandP(this->vehicle->tile, this->vehicle->index, (this->OrderGetSel() << 16) | CT_AUTO_REFIT, CMD_ORDER_REFIT);
			} else {
				ShowVehicleRefitWindow(this->vehicle, this->OrderGetSel(), this, auto_refit);
			}
		}
	}

	/**
	 * Handle the click on the reverse order list button.
	 */
	void OrderClick_ReverseOrderList(uint subcommand)
	{
		DoCommandP(this->vehicle->tile, this->vehicle->index, subcommand, CMD_REVERSE_ORDER_LIST | CMD_MSG(STR_ERROR_CAN_T_MOVE_THIS_ORDER));
	}

	/** Cache auto-refittability of the vehicle chain. */
	void UpdateAutoRefitState()
	{
		this->can_do_refit = false;
		this->can_do_autorefit = false;
		for (const Vehicle *w = this->vehicle; w != nullptr; w = w->IsArticulatedCallbackVehicleType() ? w->Next() : nullptr) {
			if (IsEngineRefittable(w->engine_type)) this->can_do_refit = true;
			if (HasBit(Engine::Get(w->engine_type)->info.misc_flags, EF_AUTO_REFIT)) this->can_do_autorefit = true;
		}
	}

	int GetOrderManagementPlane() const
	{
		return this->selected_order == this->vehicle->GetNumOrders() ? DP_MGMT_LIST_BTN : DP_MGMT_BTN;
	}

public:
	OrdersWindow(WindowDesc *desc, const Vehicle *v) : GeneralVehicleWindow(desc, v)
	{
		this->CreateNestedTree();
		this->vscroll = this->GetScrollbar(WID_O_SCROLLBAR);
		this->GetWidget<NWidgetStacked>(WID_O_SEL_OCCUPANCY)->SetDisplayedPlane(_settings_client.gui.show_order_occupancy_by_default ? 0 : SZSP_NONE);
		this->SetWidgetLoweredState(WID_O_OCCUPANCY_TOGGLE, _settings_client.gui.show_order_occupancy_by_default);
		this->current_aux_plane = SZSP_NONE;
		this->current_aux2_plane = SZSP_NONE;
		this->current_aux3_plane = SZSP_NONE;
		this->current_mgmt_plane = this->GetOrderManagementPlane();
		if (v->owner == _local_company) {
			NWidgetStacked *aux_sel = this->GetWidget<NWidgetStacked>(WID_O_SEL_COND_AUX);
			NWidgetStacked *aux2_sel = this->GetWidget<NWidgetStacked>(WID_O_SEL_COND_AUX2);
			NWidgetStacked *aux3_sel = this->GetWidget<NWidgetStacked>(WID_O_SEL_COND_AUX3);
			aux_sel->independent_planes = true;
			aux2_sel->independent_planes = true;
			aux3_sel->independent_planes = true;
			aux_sel->SetDisplayedPlane(this->current_aux_plane);
			aux2_sel->SetDisplayedPlane(this->current_aux2_plane);
			aux3_sel->SetDisplayedPlane(this->current_aux3_plane);
			this->GetWidget<NWidgetStacked>(WID_O_SEL_MGMT)->SetDisplayedPlane(this->current_mgmt_plane);
		}
		this->FinishInitNested(v->index);
		if (v->owner == _local_company) {
			this->DisableWidget(WID_O_EMPTY);
		}

		this->selected_order = -1;
		this->order_over = INVALID_VEH_ORDER_ID;
		this->goto_type = OPOS_NONE;
		this->owner = v->owner;

		this->UpdateAutoRefitState();

		if (_settings_client.gui.quick_goto && v->owner == _local_company) {
			/* If there are less than 2 station, make Go To active. */
			int station_orders = 0;
			for(const Order *order : v->Orders()) {
				if (order->IsType(OT_GOTO_STATION)) station_orders++;
			}

			if (station_orders < 2) this->OrderClick_Goto(OPOS_GOTO);
		}
		this->OnInvalidateData(VIWD_MODIFY_ORDERS);
	}

	void Close() override
	{
		CloseWindowById(WC_VEHICLE_CARGO_TYPE_LOAD_ORDERS, this->window_number, false);
		CloseWindowById(WC_VEHICLE_CARGO_TYPE_UNLOAD_ORDERS, this->window_number, false);
		if (!FocusWindowById(WC_VEHICLE_VIEW, this->window_number)) {
			MarkDirtyFocusedRoutePaths(this->vehicle);
		}
		this->GeneralVehicleWindow::Close();
	}

	void UpdateWidgetSize(int widget, Dimension *size, const Dimension &padding, Dimension *fill, Dimension *resize) override
	{
		switch (widget) {
			case WID_O_OCCUPANCY_LIST:
				SetDParamMaxValue(0, 100);
				size->width = GetStringBoundingBox(STR_ORDERS_OCCUPANCY_PERCENT).width + 10 + WidgetDimensions::unscaled.framerect.Horizontal();
				/* FALL THROUGH */

			case WID_O_SEL_OCCUPANCY:
			case WID_O_ORDER_LIST:
				resize->height = FONT_HEIGHT_NORMAL;
				size->height = 6 * resize->height + padding.height;
				break;

			case WID_O_COND_VARIABLE: {
				Dimension d = {0, 0};
				for (uint i = 0; i < lengthof(_order_conditional_variable); i++) {
					if (this->vehicle->type != VEH_TRAIN && _order_conditional_variable[i] == OCV_FREE_PLATFORMS) {
						continue;
					}
					d = maxdim(d, GetStringBoundingBox(OrderStringForVariable(this->vehicle, _order_conditional_variable[i])));
				}
				d.width += padding.width;
				d.height += padding.height;
				*size = maxdim(*size, d);
				break;
			}

			case WID_O_COND_COMPARATOR: {
				Dimension d = {0, 0};
				for (int i = 0; _order_conditional_condition[i] != INVALID_STRING_ID; i++) {
					d = maxdim(d, GetStringBoundingBox(_order_conditional_condition[i]));
				}
				d.width += padding.width;
				d.height += padding.height;
				*size = maxdim(*size, d);
				break;
			}

			case WID_O_OCCUPANCY_TOGGLE:
				SetDParamMaxValue(0, 100);
				size->width = GetStringBoundingBox(STR_ORDERS_OCCUPANCY_PERCENT).width + 10 + WidgetDimensions::unscaled.framerect.Horizontal();
				break;

			case WID_O_TIMETABLE_VIEW: {
				Dimension d = GetStringBoundingBox(STR_ORDERS_TIMETABLE_VIEW);
				Dimension spr_d = GetSpriteSize(SPR_WARNING_SIGN);
				d.width += spr_d.width + WidgetDimensions::scaled.hsep_normal;
				d.height = std::max(d.height, spr_d.height);
				d.width += padding.width;
				d.height += padding.height;
				*size = maxdim(*size, d);
				break;
			}

			case WID_O_SHARED_ORDER_LIST:
			case WID_O_ADD_VEH_GROUP:
				size->width = std::max(size->width, NWidgetLeaf::GetResizeBoxDimension().width);
				break;
		}
	}

	/**
	 * Some data on this window has become invalid.
	 * @param data Information about the changed data.
	 * @param gui_scope Whether the call is done from GUI scope. You may not do everything when not in GUI scope. See #InvalidateWindowData() for details.
	 */
	void OnInvalidateData([[maybe_unused]] int data = 0, [[maybe_unused]] bool gui_scope = true) override
	{
		VehicleOrderID from = INVALID_VEH_ORDER_ID;
		VehicleOrderID to   = INVALID_VEH_ORDER_ID;

		switch (data) {
			case VIWD_AUTOREPLACE:
				/* Autoreplace replaced the vehicle */
				this->vehicle = Vehicle::Get(this->window_number);
				FALLTHROUGH;

			case VIWD_CONSIST_CHANGED:
				/* Vehicle composition was changed. */
				this->UpdateAutoRefitState();
				break;

			case VIWD_REMOVE_ALL_ORDERS:
				/* Removed / replaced all orders (after deleting / sharing) */
				if (this->selected_order == -1) break;

				this->CloseChildWindows();
				HideDropDownMenu(this);
				this->selected_order = -1;
				break;

			case VIWD_MODIFY_ORDERS:
				/* Some other order changes */
				break;

			default:
				if (gui_scope) break; // only do this once; from command scope
				from = GB(data, 0, 16);
				to   = GB(data, 16, 16);
				/* Moving an order. If one of these is INVALID_VEH_ORDER_ID, then
				 * the order is being created / removed */
				if (this->selected_order == -1) break;

				if (from == to) break; // no need to change anything

				if (from != this->selected_order) {
					/* Moving from preceding order? */
					this->selected_order -= (int)(from <= this->selected_order);
					/* Moving to   preceding order? */
					this->selected_order += (int)(to   <= this->selected_order);
					break;
				}

				/* Now we are modifying the selected order */
				if (to == INVALID_VEH_ORDER_ID) {
					/* Deleting selected order */
					this->CloseChildWindows();
					HideDropDownMenu(this);
					this->selected_order = -1;
					break;
				}

				/* Moving selected order */
				this->selected_order = to;
				break;
		}

		this->vscroll->SetCount(this->vehicle->GetNumOrders() + 1);
		if (gui_scope) {
			this->UpdateButtonState();
			InvalidateWindowClassesData(WC_VEHICLE_CARGO_TYPE_LOAD_ORDERS, 0);
			InvalidateWindowClassesData(WC_VEHICLE_CARGO_TYPE_UNLOAD_ORDERS, 0);
		}

		/* Scroll to the new order. */
		if (from == INVALID_VEH_ORDER_ID && to != INVALID_VEH_ORDER_ID && !this->vscroll->IsVisible(to)) {
			this->vscroll->ScrollTowards(to);
		}
	}

	virtual EventState OnCTRLStateChange() override
	{
		this->UpdateButtonState();
		return ES_NOT_HANDLED;
	}

	void UpdateButtonState()
	{
		if (this->vehicle->owner != _local_company) {
			this->GetWidget<NWidgetStacked>(WID_O_SEL_OCCUPANCY)->SetDisplayedPlane(IsWidgetLowered(WID_O_OCCUPANCY_TOGGLE) ? 0 : SZSP_NONE);
			return; // No buttons are displayed with competitor order windows.
		}

		bool shared_orders = this->vehicle->IsOrderListShared();
		VehicleOrderID sel = this->OrderGetSel();
		const Order *order = this->vehicle->GetOrder(sel);

		/* Second row. */
		/* skip */
		this->SetWidgetDisabledState(WID_O_SKIP, this->vehicle->GetNumOrders() <= 1);

		/* delete / stop sharing */
		NWidgetStacked *delete_sel = this->GetWidget<NWidgetStacked>(WID_O_SEL_BOTTOM_MIDDLE);
		if (shared_orders && this->selected_order == this->vehicle->GetNumOrders()) {
			/* The 'End of Shared Orders' order is selected, show the 'stop sharing' button. */
			delete_sel->SetDisplayedPlane(DP_BOTTOM_MIDDLE_STOP_SHARING);
		} else {
			/* The 'End of Shared Orders' order isn't selected, show the 'delete' button. */
			delete_sel->SetDisplayedPlane(DP_BOTTOM_MIDDLE_DELETE);
			this->SetWidgetDisabledState(WID_O_DELETE,
				(uint)this->vehicle->GetNumOrders() + ((shared_orders || this->vehicle->GetNumOrders() != 0) ? 1 : 0) <= (uint)this->selected_order);

			/* Set the tooltip of the 'delete' button depending on whether the
			 * 'End of Orders' order or a regular order is selected. */
			NWidgetCore *nwi = this->GetWidget<NWidgetCore>(WID_O_DELETE);
			if (this->selected_order == this->vehicle->GetNumOrders()) {
				nwi->SetDataTip(STR_ORDERS_DELETE_BUTTON, STR_ORDERS_DELETE_ALL_TOOLTIP);
			} else {
				nwi->SetDataTip(STR_ORDERS_DELETE_BUTTON, STR_ORDERS_DELETE_TOOLTIP);
			}
		}

		/* First row. */
		this->RaiseWidget(WID_O_FULL_LOAD);
		this->RaiseWidget(WID_O_UNLOAD);
		this->RaiseWidget(WID_O_SERVICE);

		/* Selection widgets. */
		/* Train or road vehicle. */
		NWidgetStacked *train_row_sel = this->GetWidget<NWidgetStacked>(WID_O_SEL_TOP_ROW_GROUNDVEHICLE);
		NWidgetStacked *left_sel      = this->GetWidget<NWidgetStacked>(WID_O_SEL_TOP_LEFT);
		NWidgetStacked *middle_sel    = this->GetWidget<NWidgetStacked>(WID_O_SEL_TOP_MIDDLE);
		NWidgetStacked *right_sel     = this->GetWidget<NWidgetStacked>(WID_O_SEL_TOP_RIGHT);
		/* Ship or airplane. */
		NWidgetStacked *row_sel = this->GetWidget<NWidgetStacked>(WID_O_SEL_TOP_ROW);
		assert(row_sel != nullptr || (train_row_sel != nullptr && left_sel != nullptr && middle_sel != nullptr && right_sel != nullptr));

		NWidgetStacked *aux_sel = this->GetWidget<NWidgetStacked>(WID_O_SEL_COND_AUX);
		NWidgetStacked *aux2_sel = this->GetWidget<NWidgetStacked>(WID_O_SEL_COND_AUX2);
		NWidgetStacked *aux3_sel = this->GetWidget<NWidgetStacked>(WID_O_SEL_COND_AUX3);
		NWidgetStacked *mgmt_sel = this->GetWidget<NWidgetStacked>(WID_O_SEL_MGMT);
		mgmt_sel->SetDisplayedPlane(this->GetOrderManagementPlane());

		auto aux_plane_guard = scope_guard([&]() {
			bool reinit = false;
			if (this->current_aux_plane != aux_sel->shown_plane) {
				this->current_aux_plane = aux_sel->shown_plane;
				reinit = true;
			}
			if (this->current_aux2_plane != aux2_sel->shown_plane) {
				this->current_aux2_plane = aux2_sel->shown_plane;
				reinit = true;
			}
			if (this->current_aux3_plane != aux3_sel->shown_plane) {
				this->current_aux3_plane = aux3_sel->shown_plane;
				reinit = true;
			}
			if ((this->current_mgmt_plane == SZSP_NONE) != (mgmt_sel->shown_plane == SZSP_NONE)) {
				this->current_mgmt_plane = mgmt_sel->shown_plane;
				reinit = true;
			} else if (this->current_mgmt_plane != mgmt_sel->shown_plane) {
				this->current_mgmt_plane = mgmt_sel->shown_plane;
			}
			if (reinit) this->ReInit();
		});

		aux_sel->SetDisplayedPlane(SZSP_NONE);
		aux2_sel->SetDisplayedPlane(SZSP_NONE);
		aux3_sel->SetDisplayedPlane(SZSP_NONE);

		if (order == nullptr) {
			if (row_sel != nullptr) {
				row_sel->SetDisplayedPlane(DP_ROW_LOAD);
			} else {
				train_row_sel->SetDisplayedPlane(DP_GROUNDVEHICLE_ROW_NORMAL);
				left_sel->SetDisplayedPlane(DP_LEFT_LOAD);
				middle_sel->SetDisplayedPlane(DP_MIDDLE_UNLOAD);
				right_sel->SetDisplayedPlane(DP_RIGHT_EMPTY);
				this->DisableWidget(WID_O_NON_STOP);
				this->RaiseWidget(WID_O_NON_STOP);
			}
			this->DisableWidget(WID_O_FULL_LOAD);
			this->DisableWidget(WID_O_UNLOAD);
			this->DisableWidget(WID_O_REFIT_DROPDOWN);
			this->DisableWidget(WID_O_MGMT_BTN);
		} else {
			this->SetWidgetDisabledState(WID_O_FULL_LOAD, (order->GetNonStopType() & ONSF_NO_STOP_AT_DESTINATION_STATION) != 0); // full load
			this->SetWidgetDisabledState(WID_O_UNLOAD,    (order->GetNonStopType() & ONSF_NO_STOP_AT_DESTINATION_STATION) != 0); // unload
			this->EnableWidget(WID_O_MGMT_BTN);

			switch (order->GetType()) {
				case OT_GOTO_STATION:
					if (row_sel != nullptr) {
						row_sel->SetDisplayedPlane(DP_ROW_LOAD);
					} else {
						train_row_sel->SetDisplayedPlane(DP_GROUNDVEHICLE_ROW_NORMAL);
						left_sel->SetDisplayedPlane(DP_LEFT_LOAD);
						middle_sel->SetDisplayedPlane(DP_MIDDLE_UNLOAD);
						right_sel->SetDisplayedPlane(DP_RIGHT_REFIT);
						this->EnableWidget(WID_O_NON_STOP);
						this->SetWidgetLoweredState(WID_O_NON_STOP, order->GetNonStopType() & ONSF_NO_STOP_AT_INTERMEDIATE_STATIONS);
					}
					this->SetWidgetLoweredState(WID_O_FULL_LOAD, order->GetLoadType() == OLF_FULL_LOAD_ANY);
					this->SetWidgetLoweredState(WID_O_UNLOAD, order->GetUnloadType() == OUFB_UNLOAD);

					/* Can only do refitting when stopping at the destination and loading cargo.
					 * Also enable the button if a refit is already set to allow clearing it. */
					this->SetWidgetDisabledState(WID_O_REFIT_DROPDOWN,
							order->GetLoadType() == OLFB_NO_LOAD || (order->GetNonStopType() & ONSF_NO_STOP_AT_DESTINATION_STATION) ||
							((!this->can_do_refit || !this->can_do_autorefit) && !order->IsRefit()));

					break;

				case OT_GOTO_WAYPOINT:
					if (row_sel != nullptr) {
						row_sel->SetDisplayedPlane(DP_ROW_LOAD);
					} else {
						train_row_sel->SetDisplayedPlane(DP_GROUNDVEHICLE_ROW_NORMAL);
						left_sel->SetDisplayedPlane(DP_LEFT_REVERSE);
						middle_sel->SetDisplayedPlane(DP_MIDDLE_UNLOAD);
						right_sel->SetDisplayedPlane(DP_RIGHT_EMPTY);
						this->EnableWidget(WID_O_NON_STOP);
						this->SetWidgetLoweredState(WID_O_NON_STOP, order->GetNonStopType() & ONSF_NO_STOP_AT_INTERMEDIATE_STATIONS);
						this->EnableWidget(WID_O_REVERSE);
						this->SetWidgetLoweredState(WID_O_REVERSE, order->GetWaypointFlags() & OWF_REVERSE);
					}
					this->DisableWidget(WID_O_UNLOAD);
					this->DisableWidget(WID_O_REFIT_DROPDOWN);
					break;

				case OT_GOTO_DEPOT:
					if (row_sel != nullptr) {
						row_sel->SetDisplayedPlane(DP_ROW_DEPOT);
					} else {
						train_row_sel->SetDisplayedPlane(DP_GROUNDVEHICLE_ROW_NORMAL);
						left_sel->SetDisplayedPlane(DP_LEFT_REFIT);
						middle_sel->SetDisplayedPlane(DP_MIDDLE_SERVICE);
						right_sel->SetDisplayedPlane(DP_RIGHT_EMPTY);
						this->EnableWidget(WID_O_NON_STOP);
						this->SetWidgetLoweredState(WID_O_NON_STOP, order->GetNonStopType() & ONSF_NO_STOP_AT_INTERMEDIATE_STATIONS);
					}
					/* Disable refit button if the order is no 'always go' order.
					 * However, keep the service button enabled for refit-orders to allow clearing refits (without knowing about ctrl). */
					this->SetWidgetDisabledState(WID_O_REFIT,
							(order->GetDepotOrderType() & ODTFB_SERVICE) || (order->GetDepotActionType() & ODATFB_HALT) ||
							(!this->can_do_refit && !order->IsRefit()));
					this->SetWidgetLoweredState(WID_O_SERVICE, order->GetDepotOrderType() & ODTFB_SERVICE);
					break;

				case OT_CONDITIONAL: {
					if (row_sel != nullptr) {
						row_sel->SetDisplayedPlane(DP_ROW_CONDITIONAL);
					} else {
						train_row_sel->SetDisplayedPlane(DP_GROUNDVEHICLE_ROW_CONDITIONAL);
					}

					OrderConditionVariable ocv = (order == nullptr) ? OCV_LOAD_PERCENTAGE : order->GetConditionVariable();
					bool is_cargo = (ocv == OCV_CARGO_ACCEPTANCE || ocv == OCV_CARGO_WAITING);
					bool is_slot_occupancy = (ocv == OCV_SLOT_OCCUPANCY || ocv == OCV_VEH_IN_SLOT);
					bool is_auxiliary_cargo = (ocv == OCV_CARGO_LOAD_PERCENTAGE || ocv == OCV_CARGO_WAITING_AMOUNT);
					bool is_counter = (ocv == OCV_COUNTER_VALUE);
					bool is_time_date = (ocv == OCV_TIME_DATE);
					bool is_timetable = (ocv == OCV_TIMETABLE);
					bool is_sched_dispatch = (ocv == OCV_DISPATCH_SLOT);

					if (is_cargo) {
						if (order == nullptr || !CargoSpec::Get(order->GetConditionValue())->IsValid()) {
							this->GetWidget<NWidgetCore>(WID_O_COND_CARGO)->widget_data = STR_NEWGRF_INVALID_CARGO;
						} else {
							this->GetWidget<NWidgetCore>(WID_O_COND_CARGO)->widget_data = CargoSpec::Get(order->GetConditionValue())->name;
						}
						this->GetWidget<NWidgetStacked>(WID_O_SEL_COND_VALUE)->SetDisplayedPlane(DP_COND_VALUE_CARGO);
					} else if (is_slot_occupancy) {
						TraceRestrictSlotID slot_id = (order != nullptr && TraceRestrictSlot::IsValidID(order->GetXData()) ? order->GetXData() : INVALID_TRACE_RESTRICT_SLOT_ID);

						this->GetWidget<NWidgetCore>(WID_O_COND_SLOT)->widget_data = (slot_id != INVALID_TRACE_RESTRICT_SLOT_ID) ? STR_TRACE_RESTRICT_SLOT_NAME : STR_TRACE_RESTRICT_VARIABLE_UNDEFINED;
						this->GetWidget<NWidgetStacked>(WID_O_SEL_COND_VALUE)->SetDisplayedPlane(DP_COND_VALUE_SLOT);
					} else if (is_sched_dispatch) {
						this->GetWidget<NWidgetStacked>(WID_O_SEL_COND_VALUE)->SetDisplayedPlane(SZSP_NONE);
					} else {
						this->GetWidget<NWidgetStacked>(WID_O_SEL_COND_VALUE)->SetDisplayedPlane(DP_COND_VALUE_NUMBER);
					}

					if (is_auxiliary_cargo) {
						if (order == nullptr || !CargoSpec::Get(order->GetConditionValue())->IsValid()) {
							this->GetWidget<NWidgetCore>(WID_O_COND_AUX_CARGO)->widget_data = STR_NEWGRF_INVALID_CARGO;
						} else {
							this->GetWidget<NWidgetCore>(WID_O_COND_AUX_CARGO)->widget_data = CargoSpec::Get(order->GetConditionValue())->name;
						}
						aux_sel->SetDisplayedPlane(DP_COND_AUX_CARGO);
					} else if (is_counter) {
						TraceRestrictCounterID ctr_id = (order != nullptr && TraceRestrictCounter::IsValidID(GB(order->GetXData(), 16, 16)) ? GB(order->GetXData(), 16, 16) : INVALID_TRACE_RESTRICT_COUNTER_ID);

						this->GetWidget<NWidgetCore>(WID_O_COND_COUNTER)->widget_data = (ctr_id != INVALID_TRACE_RESTRICT_COUNTER_ID) ? STR_TRACE_RESTRICT_COUNTER_NAME : STR_TRACE_RESTRICT_VARIABLE_UNDEFINED;
						aux_sel->SetDisplayedPlane(DP_COND_COUNTER);
					} else if (is_time_date) {
						this->GetWidget<NWidgetCore>(WID_O_COND_TIME_DATE)->widget_data = STR_TRACE_RESTRICT_TIME_MINUTE_ITEM + order->GetConditionValue();
						aux_sel->SetDisplayedPlane(DP_COND_TIME_DATE);
					} else if (is_timetable) {
						this->GetWidget<NWidgetCore>(WID_O_COND_TIMETABLE)->widget_data = STR_TRACE_RESTRICT_TIMETABLE_LATENESS + order->GetConditionValue();
						aux_sel->SetDisplayedPlane(DP_COND_TIMETABLE);
					} else if (is_sched_dispatch) {
						this->GetWidget<NWidgetCore>(WID_O_COND_SCHED_SELECT)->widget_data = STR_JUST_STRING1;
						aux_sel->SetDisplayedPlane(DP_COND_SCHED_SELECT);
					} else {
						aux_sel->SetDisplayedPlane(SZSP_NONE);
					}

					if (ocv == OCV_CARGO_WAITING_AMOUNT) {
						aux2_sel->SetDisplayedPlane(DP_COND_AUX2_VIA);
					} else if (is_sched_dispatch) {
						this->GetWidget<NWidgetCore>(WID_O_COND_SCHED_TEST)->widget_data = STR_TRACE_RESTRICT_DISPATCH_SLOT_SHORT_NEXT + (order->GetConditionValue() / 2);
						aux2_sel->SetDisplayedPlane(DP_COND_AUX2_SCHED_TEST);
					} else {
						aux2_sel->SetDisplayedPlane(SZSP_NONE);
					}

					if (ConditionVariableHasStationID(ocv)) {
						aux3_sel->SetDisplayedPlane(DP_COND_AUX3_STATION);
					} else {
						aux3_sel->SetDisplayedPlane(SZSP_NONE);
					}

					/* Set the strings for the dropdown boxes. */
					this->GetWidget<NWidgetCore>(WID_O_COND_VARIABLE)->widget_data   = OrderStringForVariable(this->vehicle, ocv);
					this->GetWidget<NWidgetCore>(WID_O_COND_COMPARATOR)->widget_data = GetComparatorStrings(this->vehicle, order)[order->GetConditionComparator()];
					this->GetWidget<NWidgetCore>(WID_O_COND_VALUE)->widget_data = (ocv == OCV_TIME_DATE && order->GetConditionValue() == TRTDVF_HOUR_MINUTE) ? STR_JUST_TIME_HHMM : STR_JUST_COMMA;
					this->SetWidgetDisabledState(WID_O_COND_COMPARATOR, ocv == OCV_UNCONDITIONALLY || ocv == OCV_PERCENT);
					this->SetWidgetDisabledState(WID_O_COND_VALUE, ocv == OCV_REQUIRES_SERVICE || ocv == OCV_UNCONDITIONALLY);
					break;
				}

				case OT_RELEASE_SLOT: {
					if (row_sel != nullptr) {
						row_sel->SetDisplayedPlane(DP_ROW_SLOT);
					} else {
						train_row_sel->SetDisplayedPlane(DP_GROUNDVEHICLE_ROW_SLOT);
					}

					TraceRestrictSlotID slot_id = (order != nullptr && TraceRestrictSlot::IsValidID(order->GetDestination()) ? order->GetDestination() : INVALID_TRACE_RESTRICT_SLOT_ID);

					this->GetWidget<NWidgetCore>(WID_O_RELEASE_SLOT)->widget_data = (slot_id != INVALID_TRACE_RESTRICT_SLOT_ID) ? STR_TRACE_RESTRICT_SLOT_NAME : STR_TRACE_RESTRICT_VARIABLE_UNDEFINED;
					break;
				}

				case OT_COUNTER: {
					if (row_sel != nullptr) {
						row_sel->SetDisplayedPlane(DP_ROW_COUNTER);
					} else {
						train_row_sel->SetDisplayedPlane(DP_GROUNDVEHICLE_ROW_COUNTER);
					}

					TraceRestrictCounterID ctr_id = (order != nullptr && TraceRestrictCounter::IsValidID(order->GetDestination()) ? order->GetDestination() : INVALID_TRACE_RESTRICT_COUNTER_ID);

					this->GetWidget<NWidgetCore>(WID_O_CHANGE_COUNTER)->widget_data = (ctr_id != INVALID_TRACE_RESTRICT_COUNTER_ID) ? STR_TRACE_RESTRICT_COUNTER_NAME : STR_TRACE_RESTRICT_VARIABLE_UNDEFINED;
					break;
				}

				case OT_LABEL: {
					std::pair<int, int> sections = { DP_ROW_EMPTY, DP_GROUNDVEHICLE_ROW_EMPTY };
					if (order->GetLabelSubType() == OLST_TEXT) {
						sections = { DP_ROW_TEXT_LABEL, DP_GROUNDVEHICLE_ROW_TEXT_LABEL };
					} else if (IsDeparturesOrderLabelSubType(order->GetLabelSubType())) {
						sections = { DP_ROW_DEPARTURES, DP_GROUNDVEHICLE_ROW_DEPARTURES };
					}
					if (row_sel != nullptr) {
						row_sel->SetDisplayedPlane(sections.first);
					} else {
						train_row_sel->SetDisplayedPlane(sections.second);
					}
					break;
				}

				default: // every other order
					if (row_sel != nullptr) {
						row_sel->SetDisplayedPlane(DP_ROW_LOAD);
					} else {
						train_row_sel->SetDisplayedPlane(DP_GROUNDVEHICLE_ROW_NORMAL);
						left_sel->SetDisplayedPlane(DP_LEFT_LOAD);
						middle_sel->SetDisplayedPlane(DP_MIDDLE_UNLOAD);
						right_sel->SetDisplayedPlane(DP_RIGHT_EMPTY);
						this->DisableWidget(WID_O_NON_STOP);
					}
					this->DisableWidget(WID_O_FULL_LOAD);
					this->DisableWidget(WID_O_UNLOAD);
					this->DisableWidget(WID_O_REFIT_DROPDOWN);
					break;
			}
		}

		this->GetWidget<NWidgetStacked>(WID_O_SEL_SHARED)->SetDisplayedPlane(_ctrl_pressed ? DP_SHARED_VEH_GROUP : DP_SHARED_LIST);

		/* Disable list of vehicles with the same shared orders if there is no list */
		this->SetWidgetDisabledState(WID_O_SHARED_ORDER_LIST, !(shared_orders || _settings_client.gui.enable_single_veh_shared_order_gui));

		this->GetWidget<NWidgetStacked>(WID_O_SEL_OCCUPANCY)->SetDisplayedPlane(IsWidgetLowered(WID_O_OCCUPANCY_TOGGLE) ? 0 : SZSP_NONE);

		this->SetDirty();
	}

	void OnPaint() override
	{
		if (this->vehicle->owner != _local_company) {
			this->selected_order = -1; // Disable selection any selected row at a competitor order window.
		} else {
			this->SetWidgetLoweredState(WID_O_GOTO, this->goto_type != OPOS_NONE && this->goto_type != OPOS_COND_VIA
					&& this->goto_type != OPOS_COND_STATION && this->goto_type != OPOS_CONDITIONAL_RETARGET);
			this->SetWidgetLoweredState(WID_O_COND_AUX_VIA, this->goto_type == OPOS_COND_VIA);
			this->SetWidgetLoweredState(WID_O_COND_AUX_STATION, this->goto_type == OPOS_COND_STATION);
			this->SetWidgetLoweredState(WID_O_MGMT_BTN, this->goto_type == OPOS_CONDITIONAL_RETARGET);
		}
		this->DrawWidgets();
	}

	void DrawWidget(const Rect &r, int widget) const override
	{
		switch (widget) {
			case WID_O_ORDER_LIST:
				DrawOrderListWidget(r);
				break;

			case WID_O_OCCUPANCY_LIST:
				DrawOccupancyListWidget(r);
				break;

			case WID_O_TIMETABLE_VIEW:
				DrawTimetableButtonWidget(r);
				break;
		}
	}

	void DrawOrderListWidget(const Rect &r) const
	{
		Rect ir = r.Shrink(WidgetDimensions::scaled.frametext, WidgetDimensions::scaled.framerect);
		bool rtl = _current_text_dir == TD_RTL;
		SetDParamMaxValue(0, this->vehicle->GetNumOrders(), 2);
		int index_column_width = GetStringBoundingBox(STR_ORDER_INDEX).width + 2 * GetSpriteSize(rtl ? SPR_ARROW_RIGHT : SPR_ARROW_LEFT).width + WidgetDimensions::scaled.hsep_normal;
		int middle = rtl ? ir.right - index_column_width : ir.left + index_column_width;

		int y = ir.top;
		int line_height = this->GetWidget<NWidgetBase>(WID_O_ORDER_LIST)->resize_y;

		int i = this->vscroll->GetPosition();
		const Order *order = this->vehicle->GetOrder(i);
		/* First draw the highlighting underground if it exists. */
		if (this->order_over != INVALID_VEH_ORDER_ID) {
			while (order != nullptr) {
				/* Don't draw anything if it extends past the end of the window. */
				if (!this->vscroll->IsVisible(i)) break;

				if (i != this->selected_order && i == this->order_over) {
					/* Highlight dragged order destination. */
					int top = (this->order_over < this->selected_order ? y : y + line_height) - WidgetDimensions::scaled.framerect.top;
					int bottom = std::min(top + 2, ir.bottom);
					top = std::max(top - 3, ir.top);
					GfxFillRect(ir.left, top, ir.right, bottom, _colour_gradient[COLOUR_GREY][7]);
					break;
				}
				y += line_height;

				i++;
				order = order->next;
			}

			/* Reset counters for drawing the orders. */
			y = ir.top;
			i = this->vscroll->GetPosition();
			order = this->vehicle->GetOrder(i);
		}

		/* Draw the orders. */
		while (order != nullptr) {
			/* Don't draw anything if it extends past the end of the window. */
			if (!this->vscroll->IsVisible(i)) break;

			DrawOrderString(this->vehicle, order, i, y, i == this->selected_order, false, ir.left, middle, ir.right);
			y += line_height;

			i++;
			order = order->next;
		}

		if (this->vscroll->IsVisible(i)) {
			StringID str = this->vehicle->IsOrderListShared() ? STR_ORDERS_END_OF_SHARED_ORDERS : STR_ORDERS_END_OF_ORDERS;
			DrawString(rtl ? ir.left : middle, rtl ? middle : ir.right, y, str, (i == this->selected_order) ? TC_WHITE : TC_BLACK);
		}
	}

	void DrawOccupancyListWidget(const Rect &r) const
	{
		Rect ir = r.Shrink(WidgetDimensions::scaled.framerect);
		int y = ir.top;
		int line_height = this->GetWidget<NWidgetBase>(WID_O_ORDER_LIST)->resize_y;

		int i = this->vscroll->GetPosition();
		const Order *order = this->vehicle->GetOrder(i);
		/* Draw the orders. */
		while (order != nullptr) {
			/* Don't draw anything if it extends past the end of the window. */
			if (!this->vscroll->IsVisible(i)) break;

			uint8 occupancy = order->GetOccupancy();
			if (occupancy > 0) {
				SetDParam(0, occupancy - 1);
				TextColour colour;
				if (order->UseOccupancyValueForAverage()) {
					colour = (i == this->selected_order) ? TC_WHITE : TC_BLACK;
				} else {
					colour = ((i == this->selected_order) ? TC_SILVER : TC_GREY) | TC_NO_SHADE;
				}
				DrawString(ir.left, ir.right, y, STR_ORDERS_OCCUPANCY_PERCENT, colour);
			}
			y += line_height;

			i++;
			order = order->next;
		}
	}

	void DrawTimetableButtonWidget(const Rect &r) const
	{
		const bool rtl = _current_text_dir == TD_RTL;
		bool clicked = this->GetWidget<NWidgetCore>(WID_O_TIMETABLE_VIEW)->IsLowered();
		Dimension d = GetStringBoundingBox(STR_ORDERS_TIMETABLE_VIEW);

		int left = r.left + clicked;
		int right = r.right + clicked;

		extern void ProcessTimetableWarnings(const Vehicle *v, std::function<void(StringID, bool)> handler);

		bool show_warning = false;
		ProcessTimetableWarnings(this->vehicle, [&](StringID text, bool warning) {
			if (warning) show_warning = true;
		});

		if (show_warning) {
			const Dimension warning_dimensions = GetSpriteSize(SPR_WARNING_SIGN);
			int spr_offset = std::max(0, ((int)(r.bottom - r.top + 1) - (int)warning_dimensions.height) / 2); // Offset for rendering the sprite vertically centered
			DrawSprite(SPR_WARNING_SIGN, 0, rtl ? right - warning_dimensions.width - 2 : left + 2, r.top + spr_offset);
			if (rtl) {
				right -= warning_dimensions.width;
			} else {
				left += warning_dimensions.width;
			}
		}
		int offset = std::max(0, ((int)(r.bottom - r.top + 1) - (int)d.height) / 2); // Offset for rendering the text vertically centered
		DrawString(left, right, r.top + offset + clicked, STR_ORDERS_TIMETABLE_VIEW, TC_FROMSTRING, SA_HOR_CENTER);
	}

	void SetStringParameters(int widget) const override
	{
		switch (widget) {
			case WID_O_COND_VALUE: {
				VehicleOrderID sel = this->OrderGetSel();
				const Order *order = this->vehicle->GetOrder(sel);

				if (order != nullptr && order->IsType(OT_CONDITIONAL)) {
					uint value;
					switch (order->GetConditionVariable()) {
						case OCV_CARGO_LOAD_PERCENTAGE:
						case OCV_TIME_DATE:
							value = order->GetXData();
							break;

						case OCV_TIMETABLE:
							value = order->GetXData();
							if (!_settings_client.gui.timetable_in_ticks) value /= DATE_UNIT_SIZE;
							break;

						case OCV_CARGO_WAITING_AMOUNT:
						case OCV_COUNTER_VALUE:
							value = GB(order->GetXData(), 0, 16);
							break;

						default:
							value = order->GetConditionValue();
							break;
					}
					if (order->GetConditionVariable() == OCV_MAX_SPEED) value = ConvertSpeedToDisplaySpeed(value, this->vehicle->type);
					if (order->GetConditionVariable() == OCV_CARGO_WAITING_AMOUNT) value = ConvertCargoQuantityToDisplayQuantity(order->GetConditionValue(), value);
					SetDParam(0, value);
				}
				break;
			}

			case WID_O_COND_SLOT: {
				VehicleOrderID sel = this->OrderGetSel();
				const Order *order = this->vehicle->GetOrder(sel);

				if (order != nullptr && order->IsType(OT_CONDITIONAL)) {
					TraceRestrictSlotID value = order->GetXData();
					SetDParam(0, value);
				}
				break;
			}

			case WID_O_COND_COUNTER: {
				VehicleOrderID sel = this->OrderGetSel();
				const Order *order = this->vehicle->GetOrder(sel);

				if (order != nullptr && order->IsType(OT_CONDITIONAL)) {
					TraceRestrictCounterID value = GB(order->GetXData(), 16, 16);
					SetDParam(0, value);
				}
				break;
			}

			case WID_O_COND_SCHED_SELECT: {
				VehicleOrderID sel = this->OrderGetSel();
				const Order *order = this->vehicle->GetOrder(sel);

				uint schedule_index = GB(order->GetXData(), 0, 16);
				if (order != nullptr && order->IsType(OT_CONDITIONAL) && order->GetConditionVariable() == OCV_DISPATCH_SLOT && schedule_index != UINT16_MAX) {
					if (schedule_index < this->vehicle->orders->GetScheduledDispatchScheduleCount()) {
						const DispatchSchedule &ds = this->vehicle->orders->GetDispatchScheduleByIndex(schedule_index);
						if (!ds.ScheduleName().empty()) {
							SetDParam(0, STR_JUST_RAW_STRING);
							SetDParamStr(1, ds.ScheduleName().c_str());
							break;
						}
					}
					SetDParam(0, STR_TIMETABLE_ASSIGN_SCHEDULE_ID);
					SetDParam(1, schedule_index + 1);
				} else {
					SetDParam(0, STR_TIMETABLE_ASSIGN_SCHEDULE_NONE);
				}
				break;
			}

			case WID_O_CAPTION:
				SetDParam(0, this->vehicle->index);
				break;

			case WID_O_OCCUPANCY_TOGGLE:
				const_cast<Vehicle *>(this->vehicle)->RecalculateOrderOccupancyAverage();
				if (this->vehicle->order_occupancy_average >= 16) {
					SetDParam(0, STR_JUST_INT);
					SetDParam(1, this->vehicle->order_occupancy_average - 16);
				} else {
					SetDParam(0, STR_EMPTY);
					SetDParam(1, 0);
				}
				break;

			case WID_O_RELEASE_SLOT: {
				VehicleOrderID sel = this->OrderGetSel();
				const Order *order = this->vehicle->GetOrder(sel);

				if (order != nullptr && order->IsType(OT_RELEASE_SLOT)) {
					TraceRestrictSlotID value = order->GetDestination();
					SetDParam(0, value);
				}
				break;
			}

			case WID_O_COUNTER_OP: {
				VehicleOrderID sel = this->OrderGetSel();
				const Order *order = this->vehicle->GetOrder(sel);

				if (order != nullptr && order->IsType(OT_COUNTER)) {
					SetDParam(0, STR_TRACE_RESTRICT_COUNTER_INCREASE + order->GetCounterOperation());
				} else {
					SetDParam(0, STR_EMPTY);
				}
				break;
			}

			case WID_O_CHANGE_COUNTER: {
				VehicleOrderID sel = this->OrderGetSel();
				const Order *order = this->vehicle->GetOrder(sel);

				if (order != nullptr && order->IsType(OT_COUNTER)) {
					TraceRestrictCounterID value = order->GetDestination();
					SetDParam(0, value);
				}
				break;
			}

			case WID_O_COUNTER_VALUE: {
				VehicleOrderID sel = this->OrderGetSel();
				const Order *order = this->vehicle->GetOrder(sel);

				if (order != nullptr && order->IsType(OT_COUNTER)) {
					SetDParam(0, order->GetXData());
				}
				break;
			}

			case WID_O_DEPARTURE_VIA_TYPE: {
				VehicleOrderID sel = this->OrderGetSel();
				const Order *order = this->vehicle->GetOrder(sel);

				if (order != nullptr && order->IsType(OT_LABEL) && IsDeparturesOrderLabelSubType(order->GetLabelSubType())) {
					switch (order->GetLabelSubType()) {
						case OLST_DEPARTURES_VIA:
							SetDParam(0, STR_ORDER_LABEL_DEPARTURES_SHOW_AS_VIA);
							break;

						case OLST_DEPARTURES_REMOVE_VIA:
							SetDParam(0, STR_ORDER_LABEL_DEPARTURES_REMOVE_VIA_SHORT);
							break;

						default:
							SetDParam(0, STR_EMPTY);
							break;
					}
				} else {
					SetDParam(0, STR_EMPTY);
				}
				break;
			}
		}
	}

	void OnClick([[maybe_unused]] Point pt, int widget, [[maybe_unused]] int click_count) override
	{
		switch (widget) {
			case WID_O_ORDER_LIST: {
				if (this->goto_type == OPOS_CONDITIONAL) {
					VehicleOrderID order_id = this->GetOrderFromPt(_cursor.pos.y - this->top);
					if (order_id != INVALID_VEH_ORDER_ID) {
						Order order;
						order.next = nullptr;
						order.index = 0;
						order.MakeConditional(order_id);

						this->InsertNewOrder(order.Pack());
					}
					ResetObjectToPlace();
					break;
				}
				if (this->goto_type == OPOS_CONDITIONAL_RETARGET) {
					VehicleOrderID order_id = this->GetOrderFromPt(_cursor.pos.y - this->top);
					if (order_id != INVALID_VEH_ORDER_ID) {
						this->ModifyOrder(this->OrderGetSel(), MOF_COND_DESTINATION | (order_id << 8));
					}
					ResetObjectToPlace();
					break;
				}

				VehicleOrderID sel = this->GetOrderFromPt(pt.y);

				if (_ctrl_pressed && sel < this->vehicle->GetNumOrders()) {
					TileIndex xy = this->vehicle->GetOrder(sel)->GetLocation(this->vehicle);
					if (xy != INVALID_TILE) ScrollMainWindowToTile(xy);
					return;
				}

				/* This order won't be selected any more, close all child windows and dropdowns */
				this->CloseChildWindows();
				HideDropDownMenu(this);

				if (sel == INVALID_VEH_ORDER_ID || this->vehicle->owner != _local_company) {
					/* Deselect clicked order */
					this->selected_order = -1;
				} else if (sel == this->selected_order) {
					if (this->vehicle->type == VEH_TRAIN && sel < this->vehicle->GetNumOrders()) {
						int osl = ((this->vehicle->GetOrder(sel)->GetStopLocation() + 1) % OSL_END);
						if (osl == OSL_PLATFORM_THROUGH && !_settings_client.gui.show_adv_load_mode_features) {
							osl = OSL_PLATFORM_NEAR_END;
						}
						if (osl == OSL_PLATFORM_THROUGH) {
							for (const Vehicle *u = this->vehicle; u != nullptr; u = u->Next()) {
								/* Passengers may not be through-loaded */
								if (u->cargo_cap > 0 && IsCargoInClass(u->cargo_type, CC_PASSENGERS)) {
									osl = OSL_PLATFORM_NEAR_END;
									break;
								}
							}
						}
						this->ModifyOrder(sel, MOF_STOP_LOCATION | osl << 8);
					}
					if (this->vehicle->type == VEH_ROAD && sel < this->vehicle->GetNumOrders() && _settings_game.pf.pathfinder_for_roadvehs == VPF_YAPF) {
						DiagDirection current = this->vehicle->GetOrder(sel)->GetRoadVehTravelDirection();
						if (_settings_client.gui.show_adv_load_mode_features || current != INVALID_DIAGDIR) {
							uint dir = (current + 1) & 0xFF;
							if (dir >= DIAGDIR_END) dir = INVALID_DIAGDIR;
							this->ModifyOrder(sel, MOF_RV_TRAVEL_DIR | dir << 8);
						}
					}
				} else {
					/* Select clicked order */
					this->selected_order = sel;

					if (this->vehicle->owner == _local_company) {
						/* Activate drag and drop */
						SetObjectToPlaceWnd(SPR_CURSOR_MOUSE, PAL_NONE, HT_DRAG, this);
					}
				}

				this->UpdateButtonState();
				break;
			}

			case WID_O_SKIP:
				this->OrderClick_Skip();
				break;

			case WID_O_MGMT_LIST_BTN: {
				uint disabled_mask = (this->vehicle->GetNumOrders() < 2 ? 1 : 0) | (this->vehicle->GetNumOrders() < 3 ? 2 : 0);
				uint order_count = this->vehicle->GetNumOrders();
				for (uint i = 0; i < order_count; i++) {
					if (this->vehicle->GetOrder(i)->IsType(OT_CONDITIONAL)) {
						disabled_mask |= 2;
						break;
					}
				}
				ShowDropDownMenu(this, _order_manage_list_dropdown, -1, widget, disabled_mask, 0, 0, DDSF_LOST_FOCUS);
				break;
			}

			case WID_O_MGMT_BTN: {
				VehicleOrderID sel = this->OrderGetSel();
				const Order *order = this->vehicle->GetOrder(sel);
				if (order == nullptr) break;

				DropDownList list;
				list.emplace_back(new DropDownListStringItem(STR_ORDER_DUPLICATE_ORDER, 0, false));
				if (order->IsType(OT_CONDITIONAL)) list.emplace_back(new DropDownListStringItem(STR_ORDER_CHANGE_JUMP_TARGET, 1, false));
				if (!order->IsType(OT_IMPLICIT)) {
					list.emplace_back(new DropDownListItem(-1, false));
					list.emplace_back(new DropDownListStringItem(STR_COLOUR_DEFAULT, 0x100 + INVALID_COLOUR, false));
					auto add_colour = [&](Colours colour) {
						list.emplace_back(new DropDownListStringItem(STR_COLOUR_DARK_BLUE + colour, 0x100 + colour, false));
					};
					add_colour(COLOUR_YELLOW);
					add_colour(COLOUR_LIGHT_BLUE);
					add_colour(COLOUR_GREEN);
					add_colour(COLOUR_ORANGE);
					add_colour(COLOUR_PINK);
				}
				ShowDropDownList(this, std::move(list), 0x100 + order->GetColour(), widget, 0, false, DDSF_LOST_FOCUS);
				break;
			}

			case WID_O_DELETE:
				this->OrderClick_Delete();
				break;

			case WID_O_STOP_SHARING:
				this->OrderClick_StopSharing();
				break;

			case WID_O_NON_STOP:
				if (this->GetWidget<NWidgetLeaf>(widget)->ButtonHit(pt)) {
					this->OrderClick_Nonstop(-1);
				} else {
					const Order *o = this->vehicle->GetOrder(this->OrderGetSel());
					ShowDropDownMenu(this, _order_non_stop_drowdown, o->GetNonStopType(), WID_O_NON_STOP, _settings_game.order.nonstop_only ? 5 : 0,
							o->IsType(OT_GOTO_STATION) ? 0 : (o->IsType(OT_GOTO_WAYPOINT) ? 3 : 12), 0, DDSF_LOST_FOCUS);
				}
				break;

			case WID_O_GOTO:
				if (this->GetWidget<NWidgetLeaf>(widget)->ButtonHit(pt)) {
					if (this->goto_type != OPOS_NONE) {
						ResetObjectToPlace();
					} else {
						this->OrderClick_Goto(OPOS_GOTO);
					}
				} else {
					if (this->goto_type == OPOS_COND_VIA || this->goto_type == OPOS_COND_STATION) ResetObjectToPlace();
					int sel;
					switch (this->goto_type) {
						case OPOS_NONE:        sel = -1; break;
						case OPOS_GOTO:        sel =  0; break;
						case OPOS_CONDITIONAL: sel =  2; break;
						case OPOS_SHARE:       sel =  3; break;
						case OPOS_CONDITIONAL_RETARGET: sel = -1; break;
						case OPOS_DEPARTURE_VIA:        sel =  7; break;
						default: NOT_REACHED();
					}
					uint32 hidden_mask = 0;
					if (_settings_client.gui.show_adv_tracerestrict_features) {
						bool have_counters = false;
						for (const TraceRestrictCounter *ctr : TraceRestrictCounter::Iterate()) {
							if (ctr->owner == this->vehicle->owner) {
								have_counters = true;
								break;
							}
						}
						if (!have_counters) {
							// Owner has no counters, don't both showing the menu item
							hidden_mask |= 0x20;
						}
					} else {
						hidden_mask |= 0x30;
					}
					ShowDropDownMenu(this, this->vehicle->type == VEH_AIRCRAFT ? _order_goto_dropdown_aircraft : _order_goto_dropdown, sel, WID_O_GOTO,
							0, hidden_mask, 0, DDSF_LOST_FOCUS);
				}
				break;

			case WID_O_FULL_LOAD:
				if (this->GetWidget<NWidgetLeaf>(widget)->ButtonHit(pt)) {
					this->OrderClick_FullLoad(OLF_FULL_LOAD_ANY, true);
				} else {
					ShowDropDownMenu(this, _order_full_load_drowdown, this->vehicle->GetOrder(this->OrderGetSel())->GetLoadType(), WID_O_FULL_LOAD, 0, 0xE2 /* 1110 0010 */, 0, DDSF_LOST_FOCUS);
				}
				break;

			case WID_O_UNLOAD:
				if (this->GetWidget<NWidgetLeaf>(widget)->ButtonHit(pt)) {
					this->OrderClick_Unload(OUFB_UNLOAD, true);
				} else {
					ShowDropDownMenu(this, _order_unload_drowdown, this->vehicle->GetOrder(this->OrderGetSel())->GetUnloadType(), WID_O_UNLOAD, 0, 0xE8 /* 1110 1000 */, 0, DDSF_LOST_FOCUS);
				}
				break;

			case WID_O_REFIT:
				this->OrderClick_Refit(0, false);
				break;

			case WID_O_SERVICE:
				if (this->GetWidget<NWidgetLeaf>(widget)->ButtonHit(pt)) {
					this->OrderClick_Service(-1);
				} else {
					ShowDropDownMenu(this, _order_depot_action_dropdown, DepotActionStringIndex(this->vehicle->GetOrder(this->OrderGetSel())),
							WID_O_SERVICE, 0, _settings_client.gui.show_depot_sell_gui ? 0 : (1 << DA_SELL), 0, DDSF_LOST_FOCUS);
				}
				break;

			case WID_O_REFIT_DROPDOWN:
				if (this->GetWidget<NWidgetLeaf>(widget)->ButtonHit(pt)) {
					this->OrderClick_Refit(0, true);
				} else {
					ShowDropDownMenu(this, _order_refit_action_dropdown, 0, WID_O_REFIT_DROPDOWN, 0, 0, 0, DDSF_LOST_FOCUS);
				}
				break;

			case WID_O_COND_SLOT: {
				int selected;
				const Order *order = this->vehicle->GetOrder(this->OrderGetSel());
				TraceRestrictSlotID value = order->GetXData();
				DropDownList list = GetSlotDropDownList(this->vehicle->owner, value, selected, this->vehicle->type, order->GetConditionVariable() == OCV_SLOT_OCCUPANCY);
				if (!list.empty()) ShowDropDownList(this, std::move(list), selected, WID_O_COND_SLOT, 0);
				break;
			}

			case WID_O_COND_COUNTER: {
				int selected;
				TraceRestrictCounterID value = GB(this->vehicle->GetOrder(this->OrderGetSel())->GetXData(), 16, 16);
				DropDownList list = GetCounterDropDownList(this->vehicle->owner, value, selected);
				if (!list.empty()) ShowDropDownList(this, std::move(list), selected, WID_O_COND_COUNTER, 0);
				break;
			}

			case WID_O_COND_TIME_DATE: {
				ShowDropDownMenu(this, _order_time_date_dropdown, this->vehicle->GetOrder(this->OrderGetSel())->GetConditionValue(),
						WID_O_COND_TIME_DATE, _settings_game.game_time.time_in_minutes ? 0 : 7, 0);
				break;
			}

			case WID_O_COND_TIMETABLE: {
				ShowDropDownMenu(this, _order_timetable_dropdown, this->vehicle->GetOrder(this->OrderGetSel())->GetConditionValue(),
						WID_O_COND_TIMETABLE, 0, 0);
				break;
			}

			case WID_O_COND_SCHED_SELECT: {
				int selected = GB(this->vehicle->GetOrder(this->OrderGetSel())->GetXData(), 0, 16);
				if (selected == UINT16_MAX) selected = -1;

				uint count = this->vehicle->orders->GetScheduledDispatchScheduleCount();
				DropDownList list;
				for (uint i = 0; i < count; ++i) {
					const DispatchSchedule &ds = this->vehicle->orders->GetDispatchScheduleByIndex(i);
					if (ds.ScheduleName().empty()) {
						SetDParam(0, i + 1);
						list.emplace_back(new DropDownListStringItem(STR_TIMETABLE_ASSIGN_SCHEDULE_ID, i, false));
					} else {
						list.emplace_back(new DropDownListStringItem(ds.ScheduleName(), i, false));
					}
				}
				if (!list.empty()) ShowDropDownList(this, std::move(list), selected, WID_O_COND_SCHED_SELECT, 0);
				break;
			}

			case WID_O_COND_SCHED_TEST: {
				ShowDropDownMenu(this, _order_dispatch_slot_dropdown, this->vehicle->GetOrder(this->OrderGetSel())->GetConditionValue() / 2,
						WID_O_COND_SCHED_TEST, 0, 0);
				break;
			}

			case WID_O_REVERSE: {
				VehicleOrderID sel_ord = this->OrderGetSel();
				const Order *order = this->vehicle->GetOrder(sel_ord);

				if (order == nullptr) break;

				this->ModifyOrder(sel_ord, MOF_WAYPOINT_FLAGS | (order->GetWaypointFlags() ^ OWF_REVERSE) << 8);
				break;
			}

			case WID_O_COND_CARGO:
			case WID_O_COND_AUX_CARGO: {
				uint value = this->vehicle->GetOrder(this->OrderGetSel())->GetConditionValue();
				DropDownList list;
				for (size_t i = 0; i < _sorted_standard_cargo_specs.size(); ++i) {
					const CargoSpec *cs = _sorted_cargo_specs[i];
					list.emplace_back(new DropDownListStringItem(cs->name, cs->Index(), false));
				}
				if (!list.empty()) ShowDropDownList(this, std::move(list), value, widget, 0);
				break;
			}

			case WID_O_COND_AUX_VIA: {
				if (this->goto_type != OPOS_NONE) {
					ResetObjectToPlace();
				} else if (GB(this->vehicle->GetOrder(this->OrderGetSel())->GetXData(), 16, 16) != 0) {
					this->ModifyOrder(this->OrderGetSel(), MOF_COND_VALUE_3 | NEW_STATION << 8);
				} else {
					this->OrderClick_Goto(OPOS_COND_VIA);
				}
				break;
			}

			case WID_O_COND_AUX_STATION: {
				if (this->goto_type != OPOS_NONE) {
					ResetObjectToPlace();
				} else {
					this->OrderClick_Goto(OPOS_COND_STATION);
				}
				break;
			}

			case WID_O_TIMETABLE_VIEW:
				ShowTimetableWindow(this->vehicle);
				break;

			case WID_O_COND_VARIABLE: {
				const OrderConditionVariable ocv = this->vehicle->GetOrder(this->OrderGetSel())->GetConditionVariable();
				DropDownList list;
				for (uint i = 0; i < lengthof(_order_conditional_variable); i++) {
<<<<<<< HEAD
					if (this->vehicle->type != VEH_TRAIN && _order_conditional_variable[i] == OCV_FREE_PLATFORMS) {
						continue;
					}
					if (ocv != _order_conditional_variable[i]) {
						if ((_order_conditional_variable[i] == OCV_VEH_IN_SLOT || _order_conditional_variable[i] == OCV_SLOT_OCCUPANCY ||
								_order_conditional_variable[i] == OCV_COUNTER_VALUE) && !_settings_client.gui.show_adv_tracerestrict_features) {
							continue;
						}
						if ((_order_conditional_variable[i] == OCV_DISPATCH_SLOT) && this->vehicle->orders->GetScheduledDispatchScheduleCount() == 0) {
							continue;
						}
					}
					list.emplace_back(new DropDownListStringItem(OrderStringForVariable(this->vehicle, _order_conditional_variable[i]), _order_conditional_variable[i], false));
=======
					list.push_back(std::make_unique<DropDownListStringItem>(STR_ORDER_CONDITIONAL_LOAD_PERCENTAGE + _order_conditional_variable[i], _order_conditional_variable[i], false));
>>>>>>> 37f84b73
				}
				ShowDropDownList(this, std::move(list), ocv, WID_O_COND_VARIABLE);
				break;
			}

			case WID_O_COND_COMPARATOR: {
				const Order *o = this->vehicle->GetOrder(this->OrderGetSel());
				if (o->GetConditionVariable() == OCV_DISPATCH_SLOT) {
					DropDownList list;
					list.emplace_back(new DropDownListStringItem(STR_ORDER_CONDITIONAL_COMPARATOR_DISPATCH_SLOT_IS_FIRST, 0x100, false));
					list.emplace_back(new DropDownListStringItem(STR_ORDER_CONDITIONAL_COMPARATOR_DISPATCH_SLOT_IS_NOT_FIRST, 0x101, false));
					list.emplace_back(new DropDownListStringItem(STR_ORDER_CONDITIONAL_COMPARATOR_DISPATCH_SLOT_IS_LAST, 0x102, false));
					list.emplace_back(new DropDownListStringItem(STR_ORDER_CONDITIONAL_COMPARATOR_DISPATCH_SLOT_IS_NOT_LAST, 0x103, false));
					int selected = 0x100 + ((o->GetConditionValue() % 2) * 2) + ((o->GetConditionComparator() == OCC_IS_FALSE) ? 1 : 0);
					ShowDropDownList(this, std::move(list), selected, WID_O_COND_COMPARATOR, 0);
					break;
				}
				uint mask;
				switch (o->GetConditionVariable()) {
					case OCV_REQUIRES_SERVICE:
					case OCV_CARGO_ACCEPTANCE:
					case OCV_CARGO_WAITING:
						mask = 0x3F;
						break;

					case OCV_VEH_IN_SLOT:
					case OCV_SLOT_OCCUPANCY:
						mask = 0x3C;
						break;

					case OCV_TIMETABLE:
						mask = 0xC3;
						break;

					default:
						mask = 0xC0;
						break;
				}
				ShowDropDownMenu(this, GetComparatorStrings(this->vehicle, o), o->GetConditionComparator(), WID_O_COND_COMPARATOR, 0, mask, 0, DDSF_LOST_FOCUS);
				break;
			}

			case WID_O_COND_VALUE: {
				const Order *order = this->vehicle->GetOrder(this->OrderGetSel());
				uint value;
				CharSetFilter charset_filter = CS_NUMERAL;
				switch (order->GetConditionVariable()) {
					case OCV_CARGO_LOAD_PERCENTAGE:
					case OCV_TIME_DATE:
						value = order->GetXData();
						break;

					case OCV_TIMETABLE:
						value = order->GetXData();
						if (!_settings_client.gui.timetable_in_ticks) {
							value /= DATE_UNIT_SIZE;
							charset_filter = CS_NUMERAL_DECIMAL;
						}
						break;

					case OCV_CARGO_WAITING_AMOUNT:
					case OCV_COUNTER_VALUE:
						value = GB(order->GetXData(), 0, 16);
						break;

					default:
						value = order->GetConditionValue();
						break;
				}
				if (order->GetConditionVariable() == OCV_MAX_SPEED) value = ConvertSpeedToDisplaySpeed(value, this->vehicle->type);
				if (order->GetConditionVariable() == OCV_CARGO_WAITING_AMOUNT) value = ConvertCargoQuantityToDisplayQuantity(order->GetConditionValue(), value);
				this->query_text_widget = widget;
				SetDParam(0, value);
				ShowQueryString(STR_JUST_INT, STR_ORDER_CONDITIONAL_VALUE_CAPT, (order->GetConditionVariable() == OCV_CARGO_WAITING_AMOUNT) ? 12 : 6, this, charset_filter, QSF_NONE);
				break;
			}

			case WID_O_SHARED_ORDER_LIST:
				ShowVehicleListWindow(this->vehicle);
				break;

			case WID_O_ADD_VEH_GROUP: {
				this->query_text_widget = WID_O_ADD_VEH_GROUP;
				ShowQueryString(STR_EMPTY, STR_GROUP_RENAME_CAPTION, MAX_LENGTH_GROUP_NAME_CHARS, this, CS_ALPHANUMERAL, QSF_ENABLE_DEFAULT | QSF_LEN_IN_CHARS);
				break;
			}

			case WID_O_OCCUPANCY_TOGGLE:
				ToggleWidgetLoweredState(WID_O_OCCUPANCY_TOGGLE);
				this->UpdateButtonState();
				this->ReInit();
				break;

			case WID_O_RELEASE_SLOT: {
				int selected;
				TraceRestrictSlotID value = this->vehicle->GetOrder(this->OrderGetSel())->GetDestination();
				DropDownList list = GetSlotDropDownList(this->vehicle->owner, value, selected, this->vehicle->type, false);
				if (!list.empty()) ShowDropDownList(this, std::move(list), selected, WID_O_RELEASE_SLOT, 0);
				break;
			}

			case WID_O_COUNTER_OP: {
				DropDownList list;
				list.emplace_back(new DropDownListStringItem(STR_TRACE_RESTRICT_COUNTER_INCREASE, 0, false));
				list.emplace_back(new DropDownListStringItem(STR_TRACE_RESTRICT_COUNTER_DECREASE, 1, false));
				list.emplace_back(new DropDownListStringItem(STR_TRACE_RESTRICT_COUNTER_SET, 2, false));
				int selected = this->vehicle->GetOrder(this->OrderGetSel())->GetCounterOperation();
				ShowDropDownList(this, std::move(list), selected, WID_O_COUNTER_OP, 0);
				break;
			}

			case WID_O_CHANGE_COUNTER: {
				int selected;
				TraceRestrictCounterID value = this->vehicle->GetOrder(this->OrderGetSel())->GetDestination();
				DropDownList list = GetCounterDropDownList(this->vehicle->owner, value, selected);
				if (!list.empty()) ShowDropDownList(this, std::move(list), selected, WID_O_CHANGE_COUNTER, 0);
				break;
			}

			case WID_O_COUNTER_VALUE: {
				const Order *order = this->vehicle->GetOrder(this->OrderGetSel());
				this->query_text_widget = widget;
				SetDParam(0, order->GetXData());
				ShowQueryString(STR_JUST_INT, STR_TRACE_RESTRICT_VALUE_CAPTION, 10, this, CS_NUMERAL, QSF_NONE);
				break;
			}

			case WID_O_TEXT_LABEL: {
				const Order *order = this->vehicle->GetOrder(this->OrderGetSel());
				this->query_text_widget = widget;
				SetDParamStr(0, order->GetLabelText());
				ShowQueryString(STR_JUST_RAW_STRING, STR_ORDER_LABEL_TEXT_CAPTION, NUM_CARGO - 1, this, CS_ALPHANUMERAL, QSF_NONE);
				break;
			}

			case WID_O_DEPARTURE_VIA_TYPE: {
				DropDownList list;
				list.emplace_back(new DropDownListStringItem(STR_ORDER_LABEL_DEPARTURES_SHOW_AS_VIA, OLST_DEPARTURES_VIA, false));
				list.emplace_back(new DropDownListStringItem(STR_ORDER_LABEL_DEPARTURES_REMOVE_VIA, OLST_DEPARTURES_REMOVE_VIA, false));
				int selected = this->vehicle->GetOrder(this->OrderGetSel())->GetLabelSubType();
				ShowDropDownList(this, std::move(list), selected, WID_O_DEPARTURE_VIA_TYPE, 0);
				break;
			}
		}
	}

	void OnQueryTextFinished(char *str) override
	{
		if (this->query_text_widget == WID_O_COND_VALUE && !StrEmpty(str)) {
			VehicleOrderID sel = this->OrderGetSel();
			uint value = atoi(str);

			switch (this->vehicle->GetOrder(sel)->GetConditionVariable()) {
				case OCV_MAX_SPEED:
					value = Clamp(ConvertDisplaySpeedToSpeed(value, this->vehicle->type), 0, 2047);
					break;

				case OCV_PERCENT:
				case OCV_RELIABILITY:
				case OCV_LOAD_PERCENTAGE:
				case OCV_CARGO_LOAD_PERCENTAGE:
					value = Clamp(value, 0, 100);
					break;

				case OCV_CARGO_WAITING_AMOUNT:
					value = Clamp(ConvertDisplayQuantityToCargoQuantity(this->vehicle->GetOrder(sel)->GetConditionValue(), value), 0, 0xFFFF);
					break;

				case OCV_COUNTER_VALUE:
				case OCV_TIME_DATE:
					value = Clamp(value, 0, 0xFFFF);
					break;

				case OCV_TIMETABLE: {
					value = Clamp(ParseTimetableDuration(str), 0, 0xFFFF);
					break;
				}

				default:
					value = Clamp(value, 0, 2047);
					break;
			}
			this->ModifyOrder(sel, MOF_COND_VALUE | value << 8);
		}

		if (this->query_text_widget == WID_O_COUNTER_VALUE && !StrEmpty(str)) {
			VehicleOrderID sel = this->OrderGetSel();
			uint value = Clamp(atoi(str), 0, 0xFFFF);
			this->ModifyOrder(sel, MOF_COUNTER_VALUE | value << 8);
		}

		if (this->query_text_widget == WID_O_ADD_VEH_GROUP) {
			DoCommandP(0, VehicleListIdentifier(VL_SINGLE_VEH, this->vehicle->type, this->vehicle->owner, this->vehicle->index).Pack(), CF_ANY, CMD_CREATE_GROUP_FROM_LIST | CMD_MSG(STR_ERROR_GROUP_CAN_T_CREATE), nullptr, str);
		}

		if (this->query_text_widget == WID_O_TEXT_LABEL && str != nullptr) {
			this->ModifyOrder(this->OrderGetSel(), MOF_LABEL_TEXT, true, str);
		}
	}

	void OnDropdownSelect(int widget, int index) override
	{
		switch (widget) {
			case WID_O_NON_STOP:
				this->OrderClick_Nonstop(index);
				break;

			case WID_O_FULL_LOAD:
				this->OrderClick_FullLoad((OrderLoadFlags)index);
				break;

			case WID_O_UNLOAD:
				this->OrderClick_Unload((OrderUnloadFlags)index);
				break;

			case WID_O_GOTO:
				switch (index) {
					case 0: this->OrderClick_Goto(OPOS_GOTO); break;
					case 1: this->OrderClick_NearestDepot(); break;
					case 2: this->OrderClick_Goto(OPOS_CONDITIONAL); break;
					case 3: this->OrderClick_Goto(OPOS_SHARE); break;
					case 4: this->OrderClick_ReleaseSlot(); break;
					case 5: this->OrderClick_ChangeCounter(); break;
					case 6: this->OrderClick_TextLabel(); break;
					case 7: this->OrderClick_Goto(OPOS_DEPARTURE_VIA); break;
					default: NOT_REACHED();
				}
				break;

			case WID_O_SERVICE:
				this->OrderClick_Service(index);
				break;

			case WID_O_REFIT_DROPDOWN:
				this->OrderClick_Refit(index, true);
				break;

			case WID_O_COND_VARIABLE:
				this->ModifyOrder(this->OrderGetSel(), MOF_COND_VARIABLE | index << 8);
				break;

			case WID_O_COND_COMPARATOR:
				if (index >= 0x100) {
					const Order *o = this->vehicle->GetOrder(this->OrderGetSel());
					if (o == nullptr || o->GetConditionVariable() != OCV_DISPATCH_SLOT) return;
					this->ModifyOrder(this->OrderGetSel(), MOF_COND_COMPARATOR | ((index & 1) ? OCC_IS_FALSE : OCC_IS_TRUE) << 8);
					this->ModifyOrder(this->OrderGetSel(), MOF_COND_VALUE_2 | ((o->GetConditionValue() & 2) | ((index & 2) >> 1)) << 8);
				} else {
					this->ModifyOrder(this->OrderGetSel(), MOF_COND_COMPARATOR | index << 8);
				}
				break;

			case WID_O_COND_CARGO:
				this->ModifyOrder(this->OrderGetSel(), MOF_COND_VALUE | index << 8);
				break;

			case WID_O_COND_AUX_CARGO:
				this->ModifyOrder(this->OrderGetSel(), MOF_COND_VALUE_2 | index << 8);
				break;

			case WID_O_COND_SLOT:
				this->ModifyOrder(this->OrderGetSel(), MOF_COND_VALUE | index << 8);
				break;

			case WID_O_COND_COUNTER:
				this->ModifyOrder(this->OrderGetSel(), MOF_COND_VALUE_2 | index << 8);
				break;

			case WID_O_COND_TIME_DATE:
				this->ModifyOrder(this->OrderGetSel(), MOF_COND_VALUE_2 | index << 8);
				break;

			case WID_O_COND_TIMETABLE:
				this->ModifyOrder(this->OrderGetSel(), MOF_COND_VALUE_2 | index << 8);
				break;

			case WID_O_COND_SCHED_SELECT:
				this->ModifyOrder(this->OrderGetSel(), MOF_COND_VALUE | index << 8);
				break;

			case WID_O_COND_SCHED_TEST: {
				const Order *o = this->vehicle->GetOrder(this->OrderGetSel());
				if (o == nullptr) return;
				index = (index * 2) | (o->GetConditionValue() & 1);
				this->ModifyOrder(this->OrderGetSel(), MOF_COND_VALUE_2 | index << 8);
				break;
			}

			case WID_O_RELEASE_SLOT:
				this->ModifyOrder(this->OrderGetSel(), MOF_SLOT | index << 8);
				break;

			case WID_O_COUNTER_OP:
				this->ModifyOrder(this->OrderGetSel(), MOF_COUNTER_OP | index << 8);
				break;

			case WID_O_CHANGE_COUNTER:
				this->ModifyOrder(this->OrderGetSel(), MOF_COUNTER_ID | index << 8);
				break;

			case WID_O_DEPARTURE_VIA_TYPE:
				this->ModifyOrder(this->OrderGetSel(), MOF_DEPARTURES_SUBTYPE | index << 8);
				break;

			case WID_O_MGMT_LIST_BTN:
				switch (index) {
					case 0: this->OrderClick_ReverseOrderList(0); break;
					case 1: this->OrderClick_ReverseOrderList(1); break;
					default: NOT_REACHED();
				}
				break;

			case WID_O_MGMT_BTN:
				if (this->goto_type == OPOS_CONDITIONAL_RETARGET) {
					ResetObjectToPlace();
					break;
				}
				if (index >= 0x100 && index <= 0x100 + INVALID_COLOUR) {
					this->ModifyOrder(this->OrderGetSel(), MOF_COLOUR | (index & 0xFF) << 8);
					break;
				}
				switch (index) {
					case 0:
						DoCommandP(this->vehicle->tile, this->vehicle->index, this->OrderGetSel(), CMD_DUPLICATE_ORDER | CMD_MSG(STR_ERROR_CAN_T_INSERT_NEW_ORDER));
						break;

					case 1:
						this->OrderClick_Goto(OPOS_CONDITIONAL_RETARGET);
						break;

					default:
						NOT_REACHED();
				}
				break;
		}
	}

	void OnDragDrop(Point pt, int widget) override
	{
		switch (widget) {
			case WID_O_ORDER_LIST: {
				VehicleOrderID from_order = this->OrderGetSel();
				VehicleOrderID to_order = this->GetOrderFromPt(pt.y);

				if (!(from_order == to_order || from_order == INVALID_VEH_ORDER_ID || from_order > this->vehicle->GetNumOrders() || to_order == INVALID_VEH_ORDER_ID || to_order > this->vehicle->GetNumOrders()) &&
						DoCommandP(this->vehicle->tile, this->vehicle->index, from_order | (to_order << 16), CMD_MOVE_ORDER | CMD_MSG(STR_ERROR_CAN_T_MOVE_THIS_ORDER))) {
					this->selected_order = -1;
					this->UpdateButtonState();
				}
				break;
			}

			case WID_O_DELETE:
				this->OrderClick_Delete();
				break;

			case WID_O_STOP_SHARING:
				this->OrderClick_StopSharing();
				break;
		}

		ResetObjectToPlace();

		if (this->order_over != INVALID_VEH_ORDER_ID) {
			/* End of drag-and-drop, hide dragged order destination highlight. */
			this->order_over = INVALID_VEH_ORDER_ID;
			this->SetWidgetDirty(WID_O_ORDER_LIST);
		}
	}

	EventState OnHotkey(int hotkey) override
	{
		if (this->vehicle->owner != _local_company) return ES_NOT_HANDLED;

		switch (hotkey) {
			case OHK_SKIP:           this->OrderClick_Skip(); break;
			case OHK_DELETE:         this->OrderClick_Delete(); break;
			case OHK_GOTO:           this->OrderClick_Goto(OPOS_GOTO); break;
			case OHK_NONSTOP:        this->OrderClick_Nonstop(-1); break;
			case OHK_VIA:            this->OrderClick_Nonstop(-2); break;
			case OHK_FULLLOAD:       this->OrderClick_FullLoad(OLF_FULL_LOAD_ANY, true); break;
			case OHK_UNLOAD:         this->OrderClick_Unload(OUFB_UNLOAD, true); break;
			case OHK_NEAREST_DEPOT:  this->OrderClick_NearestDepot(); break;
			case OHK_ALWAYS_SERVICE: this->OrderClick_Service(-1); break;
			case OHK_TRANSFER:       this->OrderClick_Unload(OUFB_TRANSFER, true); break;
			case OHK_NO_UNLOAD:      this->OrderClick_Unload(OUFB_NO_UNLOAD, true); break;
			case OHK_NO_LOAD:        this->OrderClick_FullLoad(OLFB_NO_LOAD, true); break;
			default: return ES_NOT_HANDLED;
		}
		return ES_HANDLED;
	}

	void OnPlaceObject([[maybe_unused]] Point pt, TileIndex tile) override
	{
		if (this->goto_type == OPOS_GOTO) {
			const Order cmd = GetOrderCmdFromTile(this->vehicle, tile);
			if (cmd.IsType(OT_NOTHING)) return;

			if (this->InsertNewOrder(cmd.Pack())) {
				/* With quick goto the Go To button stays active */
				if (!_settings_client.gui.quick_goto) ResetObjectToPlace();
			}
		} else if (this->goto_type == OPOS_COND_VIA || this->goto_type == OPOS_COND_STATION) {
			if (IsTileType(tile, MP_STATION) || IsTileType(tile, MP_INDUSTRY)) {
				const Station *st = nullptr;

				if (IsTileType(tile, MP_STATION)) {
					st = Station::GetByTile(tile);
				} else {
					const Industry *in = Industry::GetByTile(tile);
					st = in->neutral_station;
				}
				if (st != nullptr && IsInfraUsageAllowed(this->vehicle->type, this->vehicle->owner, st->owner)) {
					if (this->ModifyOrder(this->OrderGetSel(), (this->goto_type == OPOS_COND_VIA ? MOF_COND_VALUE_3 : MOF_COND_STATION_ID) | st->index << 8)) {
						ResetObjectToPlace();
					}
				}
			}
		} else if (this->goto_type == OPOS_DEPARTURE_VIA) {
			if (IsTileType(tile, MP_STATION) || IsTileType(tile, MP_INDUSTRY)) {
				const BaseStation *st = nullptr;

				if (IsTileType(tile, MP_STATION)) {
					st = BaseStation::GetByTile(tile);
				} else {
					const Industry *in = Industry::GetByTile(tile);
					st = in->neutral_station;
				}
				if (st != nullptr && IsInfraUsageAllowed(this->vehicle->type, this->vehicle->owner, st->owner)) {
					Order order;
					order.next = nullptr;
					order.index = 0;
					order.MakeLabel(OLST_DEPARTURES_VIA);
					order.SetDestination(st->index);

					if (this->InsertNewOrder(order.Pack())) {
						ResetObjectToPlace();
					}
				}
			}
		}
	}

	bool OnVehicleSelect(const Vehicle *v) override
	{
		/* v is vehicle getting orders. Only copy/clone orders if vehicle doesn't have any orders yet.
		 * We disallow copying orders of other vehicles if we already have at least one order entry
		 * ourself as it easily copies orders of vehicles within a station when we mean the station.
		 * Obviously if you press CTRL on a non-empty orders vehicle you know what you are doing
		 * TODO: give a warning message */
		bool share_order = _ctrl_pressed || this->goto_type == OPOS_SHARE;
		if (this->vehicle->GetNumOrders() != 0 && !share_order) return false;

		if (DoCommandP(this->vehicle->tile, this->vehicle->index | (share_order ? CO_SHARE : CO_COPY) << 30, v->index,
				share_order ? CMD_CLONE_ORDER | CMD_MSG(STR_ERROR_CAN_T_SHARE_ORDER_LIST) : CMD_CLONE_ORDER | CMD_MSG(STR_ERROR_CAN_T_COPY_ORDER_LIST))) {
			this->selected_order = -1;
			ResetObjectToPlace();
		}
		return true;
	}

	/**
	 * Clones an order list from a vehicle list.  If this doesn't make sense (because not all vehicles in the list have the same orders), then it displays an error.
	 * @return This always returns true, which indicates that the contextual action handled the mouse click.
	 *         Note that it's correct behaviour to always handle the click even though an error is displayed,
	 *         because users aren't going to expect the default action to be performed just because they overlooked that cloning doesn't make sense.
	 */
	bool OnVehicleSelect(VehicleList::const_iterator begin, VehicleList::const_iterator end) override
	{
		bool share_order = _ctrl_pressed || this->goto_type == OPOS_SHARE;
		if (this->vehicle->GetNumOrders() != 0 && !share_order) return false;

		if (!share_order) {
			/* If CTRL is not pressed: If all the vehicles in this list have the same orders, then copy orders */
			if (AllEqual(begin, end, [](const Vehicle *v1, const Vehicle *v2) {
				return VehiclesHaveSameOrderList(v1, v2);
			})) {
				OnVehicleSelect(*begin);
			} else {
				ShowErrorMessage(STR_ERROR_CAN_T_COPY_ORDER_LIST, STR_ERROR_CAN_T_COPY_ORDER_VEHICLE_LIST, WL_INFO);
			}
		} else {
			/* If CTRL is pressed: If all the vehicles in this list share orders, then copy orders */
			if (AllEqual(begin, end, [](const Vehicle *v1, const Vehicle *v2) {
				return v1->FirstShared() == v2->FirstShared();
			})) {
				OnVehicleSelect(*begin);
			} else {
				ShowErrorMessage(STR_ERROR_CAN_T_SHARE_ORDER_LIST, STR_ERROR_CAN_T_SHARE_ORDER_VEHICLE_LIST, WL_INFO);
			}
		}

		return true;
	}

	void OnPlaceObjectAbort() override
	{
		this->goto_type = OPOS_NONE;
		this->SetWidgetDirty(WID_O_GOTO);
		this->SetWidgetDirty(WID_O_COND_AUX_VIA);
		this->SetWidgetDirty(WID_O_COND_AUX_STATION);
		this->SetWidgetDirty(WID_O_MGMT_BTN);

		/* Remove drag highlighting if it exists. */
		if (this->order_over != INVALID_VEH_ORDER_ID) {
			this->order_over = INVALID_VEH_ORDER_ID;
			this->SetWidgetDirty(WID_O_ORDER_LIST);
		}
	}

	void OnMouseDrag(Point pt, int widget) override
	{
		if (this->selected_order != -1 && widget == WID_O_ORDER_LIST) {
			/* An order is dragged.. */
			VehicleOrderID from_order = this->OrderGetSel();
			VehicleOrderID to_order = this->GetOrderFromPt(pt.y);
			uint num_orders = this->vehicle->GetNumOrders();

			if (from_order != INVALID_VEH_ORDER_ID && from_order <= num_orders) {
				if (to_order != INVALID_VEH_ORDER_ID && to_order <= num_orders) { // ..over an existing order.
					this->order_over = to_order;
					this->SetWidgetDirty(widget);
				} else if (from_order != to_order && this->order_over != INVALID_VEH_ORDER_ID) { // ..outside of the order list.
					this->order_over = INVALID_VEH_ORDER_ID;
					this->SetWidgetDirty(widget);
				}
			}
		}
	}

	void OnResize() override
	{
		/* Update the scroll bar */
		this->vscroll->SetCapacityFromWidget(this, WID_O_ORDER_LIST);
	}

	virtual void OnFocus(Window *previously_focused_window) override
	{
		if (HasFocusedVehicleChanged(this->window_number, previously_focused_window)) {
			MarkDirtyFocusedRoutePaths(this->vehicle);
		}
	}

	virtual void OnFocusLost(bool closing, Window *newly_focused_window) override
	{
		if (HasFocusedVehicleChanged(this->window_number, newly_focused_window)) {
			MarkDirtyFocusedRoutePaths(this->vehicle);
		}
	}

	bool OnTooltip(Point pt, int widget, TooltipCloseCondition close_cond) override
	{
		switch (widget) {
			case WID_O_SHARED_ORDER_LIST: {
				if (this->vehicle->owner == _local_company) {
					SetDParam(0, STR_ORDERS_VEH_WITH_SHARED_ORDERS_LIST_TOOLTIP);
					GuiShowTooltips(this, STR_ORDERS_VEH_WITH_SHARED_ORDERS_LIST_TOOLTIP_EXTRA, close_cond, 1);
					return true;
				}
				return false;
			}
			default:
				return false;
		}
	}

	const Vehicle *GetVehicle()
	{
		return this->vehicle;
	}

	static HotkeyList hotkeys;
};

static Hotkey order_hotkeys[] = {
	Hotkey('D', "skip", OHK_SKIP),
	Hotkey('F', "delete", OHK_DELETE),
	Hotkey('G', "goto", OHK_GOTO),
	Hotkey('H', "nonstop", OHK_NONSTOP),
	Hotkey((uint16)0, "via", OHK_VIA),
	Hotkey('J', "fullload", OHK_FULLLOAD),
	Hotkey('K', "unload", OHK_UNLOAD),
	Hotkey((uint16)0, "nearest_depot", OHK_NEAREST_DEPOT),
	Hotkey((uint16)0, "always_service", OHK_ALWAYS_SERVICE),
	Hotkey((uint16)0, "transfer", OHK_TRANSFER),
	Hotkey((uint16)0, "no_unload", OHK_NO_UNLOAD),
	Hotkey((uint16)0, "no_load", OHK_NO_LOAD),
	HOTKEY_LIST_END
};
HotkeyList OrdersWindow::hotkeys("order", order_hotkeys);

/** Nested widget definition for "your" train orders. */
static const NWidgetPart _nested_orders_train_widgets[] = {
	NWidget(NWID_HORIZONTAL),
		NWidget(WWT_CLOSEBOX, COLOUR_GREY),
		NWidget(WWT_CAPTION, COLOUR_GREY, WID_O_CAPTION), SetDataTip(STR_ORDERS_CAPTION, STR_TOOLTIP_WINDOW_TITLE_DRAG_THIS),
		NWidget(WWT_PUSHBTN, COLOUR_GREY, WID_O_TIMETABLE_VIEW), SetMinimalSize(61, 14), SetDataTip(0x0, STR_ORDERS_TIMETABLE_VIEW_TOOLTIP),
		NWidget(WWT_SHADEBOX, COLOUR_GREY),
		NWidget(WWT_DEFSIZEBOX, COLOUR_GREY),
		NWidget(WWT_STICKYBOX, COLOUR_GREY),
	EndContainer(),
	NWidget(NWID_HORIZONTAL),
		NWidget(WWT_PANEL, COLOUR_GREY, WID_O_ORDER_LIST), SetMinimalSize(372, 62), SetDataTip(0x0, STR_ORDERS_LIST_TOOLTIP), SetResize(1, 1), SetScrollbar(WID_O_SCROLLBAR), EndContainer(),
		NWidget(NWID_SELECTION, INVALID_COLOUR, WID_O_SEL_OCCUPANCY),
			NWidget(WWT_PANEL, COLOUR_GREY, WID_O_OCCUPANCY_LIST), SetMinimalSize(50, 0), SetFill(0, 1), SetDataTip(STR_NULL, STR_ORDERS_OCCUPANCY_LIST_TOOLTIP),
															SetScrollbar(WID_O_SCROLLBAR), EndContainer(),
		EndContainer(),
		NWidget(NWID_VSCROLLBAR, COLOUR_GREY, WID_O_SCROLLBAR),
	EndContainer(),

	/* First button row. */
	NWidget(NWID_HORIZONTAL),
		NWidget(NWID_SELECTION, INVALID_COLOUR, WID_O_SEL_TOP_ROW_GROUNDVEHICLE),
			NWidget(NWID_HORIZONTAL, NC_EQUALSIZE),
				NWidget(NWID_BUTTON_DROPDOWN, COLOUR_GREY, WID_O_NON_STOP), SetMinimalSize(93, 12), SetFill(1, 0),
															SetDataTip(STR_ORDER_NON_STOP, STR_ORDER_TOOLTIP_NON_STOP), SetResize(1, 0),
				NWidget(NWID_SELECTION, INVALID_COLOUR, WID_O_SEL_TOP_LEFT),
					NWidget(NWID_BUTTON_DROPDOWN, COLOUR_GREY, WID_O_FULL_LOAD), SetMinimalSize(93, 12), SetFill(1, 0),
															SetDataTip(STR_ORDER_TOGGLE_FULL_LOAD, STR_ORDER_TOOLTIP_FULL_LOAD), SetResize(1, 0),
					NWidget(WWT_PUSHTXTBTN, COLOUR_GREY, WID_O_REFIT), SetMinimalSize(93, 12), SetFill(1, 0),
															SetDataTip(STR_ORDER_REFIT, STR_ORDER_REFIT_TOOLTIP), SetResize(1, 0),
					NWidget(WWT_TEXTBTN, COLOUR_GREY, WID_O_REVERSE), SetMinimalSize(93, 12), SetFill(1, 0),
															SetDataTip(STR_ORDER_REVERSE, STR_ORDER_REVERSE_TOOLTIP), SetResize(1, 0),
				EndContainer(),
				NWidget(NWID_SELECTION, INVALID_COLOUR, WID_O_SEL_TOP_MIDDLE),
					NWidget(NWID_BUTTON_DROPDOWN, COLOUR_GREY, WID_O_UNLOAD), SetMinimalSize(93, 12), SetFill(1, 0),
															SetDataTip(STR_ORDER_TOGGLE_UNLOAD, STR_ORDER_TOOLTIP_UNLOAD), SetResize(1, 0),
					NWidget(NWID_BUTTON_DROPDOWN, COLOUR_GREY, WID_O_SERVICE), SetMinimalSize(93, 12), SetFill(1, 0),
															SetDataTip(STR_ORDER_SERVICE, STR_ORDER_SERVICE_TOOLTIP), SetResize(1, 0),
				EndContainer(),
				NWidget(NWID_SELECTION, INVALID_COLOUR, WID_O_SEL_TOP_RIGHT),
					NWidget(WWT_TEXTBTN, COLOUR_GREY, WID_O_EMPTY), SetMinimalSize(93, 12), SetFill(1, 0),
															SetDataTip(STR_ORDER_REFIT, STR_ORDER_REFIT_TOOLTIP), SetResize(1, 0),
					NWidget(NWID_BUTTON_DROPDOWN, COLOUR_GREY, WID_O_REFIT_DROPDOWN), SetMinimalSize(93, 12), SetFill(1, 0),
															SetDataTip(STR_ORDER_REFIT_AUTO, STR_ORDER_REFIT_AUTO_TOOLTIP), SetResize(1, 0),
				EndContainer(),
			EndContainer(),
			NWidget(NWID_HORIZONTAL, NC_EQUALSIZE),
				NWidget(WWT_DROPDOWN, COLOUR_GREY, WID_O_COND_VARIABLE), SetMinimalSize(124, 12), SetFill(1, 0),
															SetDataTip(STR_NULL, STR_ORDER_CONDITIONAL_VARIABLE_TOOLTIP), SetResize(1, 0),
				NWidget(NWID_SELECTION, INVALID_COLOUR, WID_O_SEL_COND_AUX),
					NWidget(WWT_DROPDOWN, COLOUR_GREY, WID_O_COND_AUX_CARGO), SetMinimalSize(124, 12), SetFill(1, 0),
													SetDataTip(STR_NULL, STR_ORDER_CONDITIONAL_CARGO_TOOLTIP), SetResize(1, 0),
					NWidget(WWT_DROPDOWN, COLOUR_GREY, WID_O_COND_TIME_DATE), SetMinimalSize(124, 12), SetFill(1, 0),
															SetDataTip(STR_NULL, STR_ORDER_CONDITIONAL_TIME_DATE_TOOLTIP), SetResize(1, 0),
					NWidget(WWT_DROPDOWN, COLOUR_GREY, WID_O_COND_TIMETABLE), SetMinimalSize(124, 12), SetFill(1, 0),
															SetDataTip(STR_NULL, STR_ORDER_CONDITIONAL_TIMETABLE_TOOLTIP), SetResize(1, 0),
					NWidget(WWT_DROPDOWN, COLOUR_GREY, WID_O_COND_COUNTER), SetMinimalSize(124, 12), SetFill(1, 0),
															SetDataTip(STR_NULL, STR_ORDER_CONDITIONAL_COUNTER_TOOLTIP), SetResize(1, 0),
					NWidget(WWT_DROPDOWN, COLOUR_GREY, WID_O_COND_SCHED_SELECT), SetMinimalSize(124, 12), SetFill(1, 0),
															SetDataTip(STR_NULL, STR_ORDER_CONDITIONAL_SCHED_SELECT_TOOLTIP), SetResize(1, 0),
				EndContainer(),
				NWidget(NWID_SELECTION, INVALID_COLOUR, WID_O_SEL_COND_AUX3),
					NWidget(WWT_TEXTBTN, COLOUR_GREY, WID_O_COND_AUX_STATION), SetMinimalSize(72, 12),
													SetDataTip(STR_ORDER_CONDITIONAL_STATION, STR_ORDER_CONDITIONAL_STATION_TOOLTIP),
				EndContainer(),
				NWidget(NWID_SELECTION, INVALID_COLOUR, WID_O_SEL_COND_AUX2),
					NWidget(WWT_TEXTBTN, COLOUR_GREY, WID_O_COND_AUX_VIA), SetMinimalSize(36, 12),
													SetDataTip(STR_ORDER_CONDITIONAL_VIA, STR_ORDER_CONDITIONAL_VIA_TOOLTIP),
					NWidget(WWT_DROPDOWN, COLOUR_GREY, WID_O_COND_SCHED_TEST), SetMinimalSize(124, 12), SetFill(1, 0),
															SetDataTip(STR_NULL, STR_ORDER_CONDITIONAL_SCHED_TEST_TOOLTIP), SetResize(1, 0),
				EndContainer(),
				NWidget(WWT_DROPDOWN, COLOUR_GREY, WID_O_COND_COMPARATOR), SetMinimalSize(124, 12), SetFill(1, 0),
															SetDataTip(STR_NULL, STR_ORDER_CONDITIONAL_COMPARATOR_TOOLTIP), SetResize(1, 0),
				NWidget(NWID_SELECTION, INVALID_COLOUR, WID_O_SEL_COND_VALUE),
					NWidget(WWT_PUSHTXTBTN, COLOUR_GREY, WID_O_COND_VALUE), SetMinimalSize(124, 12), SetFill(1, 0),
															SetDataTip(STR_JUST_COMMA, STR_ORDER_CONDITIONAL_VALUE_TOOLTIP), SetResize(1, 0),
					NWidget(WWT_DROPDOWN, COLOUR_GREY, WID_O_COND_CARGO), SetMinimalSize(124, 12), SetFill(1, 0),
															SetDataTip(STR_NULL, STR_ORDER_CONDITIONAL_CARGO_TOOLTIP), SetResize(1, 0),
					NWidget(WWT_DROPDOWN, COLOUR_GREY, WID_O_COND_SLOT), SetMinimalSize(124, 12), SetFill(1, 0),
															SetDataTip(STR_NULL, STR_ORDER_CONDITIONAL_SLOT_TOOLTIP), SetResize(1, 0),
				EndContainer(),
			EndContainer(),
			NWidget(NWID_HORIZONTAL, NC_EQUALSIZE),
				NWidget(WWT_PANEL, COLOUR_GREY), SetResize(1, 0), EndContainer(),
				NWidget(WWT_PANEL, COLOUR_GREY), SetResize(1, 0), EndContainer(),
				NWidget(WWT_DROPDOWN, COLOUR_GREY, WID_O_RELEASE_SLOT), SetMinimalSize(124, 12), SetFill(1, 0),
														SetDataTip(STR_NULL, STR_ORDER_RELEASE_SLOT_TOOLTIP), SetResize(1, 0),
			EndContainer(),
			NWidget(NWID_HORIZONTAL, NC_EQUALSIZE),
				NWidget(WWT_DROPDOWN, COLOUR_GREY, WID_O_COUNTER_OP), SetMinimalSize(124, 12), SetFill(1, 0),
														SetDataTip(STR_JUST_STRING, STR_TRACE_RESTRICT_COUNTER_OP_TOOLTIP), SetResize(1, 0),
				NWidget(WWT_DROPDOWN, COLOUR_GREY, WID_O_CHANGE_COUNTER), SetMinimalSize(124, 12), SetFill(1, 0),
														SetDataTip(STR_NULL, STR_ORDER_CHANGE_COUNTER_TOOLTIP), SetResize(1, 0),
				NWidget(WWT_PUSHTXTBTN, COLOUR_GREY, WID_O_COUNTER_VALUE), SetMinimalSize(124, 12), SetFill(1, 0),
														SetDataTip(STR_JUST_COMMA, STR_TRACE_RESTRICT_COND_VALUE_TOOLTIP), SetResize(1, 0),
			EndContainer(),
			NWidget(NWID_HORIZONTAL, NC_EQUALSIZE),
				NWidget(WWT_PANEL, COLOUR_GREY), SetResize(1, 0), EndContainer(),
				NWidget(WWT_PANEL, COLOUR_GREY), SetResize(1, 0), EndContainer(),
				NWidget(WWT_PUSHTXTBTN, COLOUR_GREY, WID_O_TEXT_LABEL), SetMinimalSize(124, 12), SetFill(1, 0),
														SetDataTip(STR_ORDER_LABEL_TEXT_BUTTON, STR_ORDER_LABEL_TEXT_BUTTON_TOOLTIP), SetResize(1, 0),
			EndContainer(),
			NWidget(NWID_HORIZONTAL, NC_EQUALSIZE),
				NWidget(WWT_PANEL, COLOUR_GREY), SetResize(1, 0), EndContainer(),
				NWidget(WWT_PANEL, COLOUR_GREY), SetResize(1, 0), EndContainer(),
				NWidget(WWT_DROPDOWN, COLOUR_GREY, WID_O_DEPARTURE_VIA_TYPE), SetMinimalSize(124, 12), SetFill(1, 0),
														SetDataTip(STR_JUST_STRING, STR_ORDER_LABEL_DEPARTURES_VIA_TYPE_TOOLTIP), SetResize(1, 0),
			EndContainer(),
			NWidget(WWT_PANEL, COLOUR_GREY), SetFill(1, 0), SetResize(1, 0), EndContainer(),
		EndContainer(),
		NWidget(WWT_TEXTBTN, COLOUR_GREY, WID_O_OCCUPANCY_TOGGLE), SetMinimalSize(36, 12), SetDataTip(STR_ORDERS_OCCUPANCY_BUTTON, STR_ORDERS_OCCUPANCY_BUTTON_TOOLTIP),
		NWidget(NWID_SELECTION, INVALID_COLOUR, WID_O_SEL_SHARED),
			NWidget(WWT_PUSHIMGBTN, COLOUR_GREY, WID_O_SHARED_ORDER_LIST), SetMinimalSize(12, 12), SetDataTip(SPR_SHARED_ORDERS_ICON, STR_ORDERS_VEH_WITH_SHARED_ORDERS_LIST_TOOLTIP),
			NWidget(WWT_PUSHTXTBTN, COLOUR_GREY, WID_O_ADD_VEH_GROUP), SetMinimalSize(12, 12), SetDataTip(STR_BLACK_PLUS, STR_ORDERS_NEW_GROUP_TOOLTIP),
		EndContainer(),
	EndContainer(),

	/* Second button row. */
	NWidget(NWID_HORIZONTAL),
		NWidget(NWID_HORIZONTAL, NC_EQUALSIZE),
			NWidget(NWID_SELECTION, INVALID_COLOUR, WID_O_SEL_MGMT),
				NWidget(NWID_BUTTON_DROPDOWN, COLOUR_GREY, WID_O_MGMT_BTN), SetMinimalSize(100, 12), SetFill(1, 0),
														SetDataTip(STR_ORDERS_MANAGE_ORDER, STR_ORDERS_MANAGE_ORDER_TOOLTIP), SetResize(1, 0), SetAlignment(SA_TOP | SA_LEFT),
				NWidget(WWT_DROPDOWN, COLOUR_GREY, WID_O_MGMT_LIST_BTN), SetMinimalSize(100, 12), SetFill(1, 0),
														SetDataTip(STR_ORDERS_MANAGE_LIST, STR_ORDERS_MANAGE_LIST_TOOLTIP), SetResize(1, 0),
			EndContainer(),
			NWidget(WWT_PUSHTXTBTN, COLOUR_GREY, WID_O_SKIP), SetMinimalSize(100, 12), SetFill(1, 0),
													SetDataTip(STR_ORDERS_SKIP_BUTTON, STR_ORDERS_SKIP_TOOLTIP), SetResize(1, 0),
			NWidget(NWID_SELECTION, INVALID_COLOUR, WID_O_SEL_BOTTOM_MIDDLE),
				NWidget(WWT_PUSHTXTBTN, COLOUR_GREY, WID_O_DELETE), SetMinimalSize(100, 12), SetFill(1, 0),
														SetDataTip(STR_ORDERS_DELETE_BUTTON, STR_ORDERS_DELETE_TOOLTIP), SetResize(1, 0),
				NWidget(WWT_PUSHTXTBTN, COLOUR_GREY, WID_O_STOP_SHARING), SetMinimalSize(100, 12), SetFill(1, 0),
														SetDataTip(STR_ORDERS_STOP_SHARING_BUTTON, STR_ORDERS_STOP_SHARING_TOOLTIP), SetResize(1, 0),
			EndContainer(),
			NWidget(NWID_BUTTON_DROPDOWN, COLOUR_GREY, WID_O_GOTO), SetMinimalSize(100, 12), SetFill(1, 0),
													SetDataTip(STR_ORDERS_GO_TO_BUTTON, STR_ORDERS_GO_TO_TOOLTIP), SetResize(1, 0),
		EndContainer(),
		NWidget(WWT_RESIZEBOX, COLOUR_GREY),
	EndContainer(),
};

static WindowDesc _orders_train_desc(
	WDP_AUTO, "view_vehicle_orders_train", 384, 100,
	WC_VEHICLE_ORDERS, WC_VEHICLE_VIEW,
	WDF_CONSTRUCTION,
	std::begin(_nested_orders_train_widgets), std::end(_nested_orders_train_widgets),
	&OrdersWindow::hotkeys
);

/** Nested widget definition for "your" orders (non-train). */
static const NWidgetPart _nested_orders_widgets[] = {
	NWidget(NWID_HORIZONTAL),
		NWidget(WWT_CLOSEBOX, COLOUR_GREY),
		NWidget(WWT_CAPTION, COLOUR_GREY, WID_O_CAPTION), SetDataTip(STR_ORDERS_CAPTION, STR_TOOLTIP_WINDOW_TITLE_DRAG_THIS),
		NWidget(WWT_PUSHBTN, COLOUR_GREY, WID_O_TIMETABLE_VIEW), SetMinimalSize(61, 14), SetDataTip(0x0, STR_ORDERS_TIMETABLE_VIEW_TOOLTIP),
		NWidget(WWT_SHADEBOX, COLOUR_GREY),
		NWidget(WWT_DEFSIZEBOX, COLOUR_GREY),
		NWidget(WWT_STICKYBOX, COLOUR_GREY),
	EndContainer(),
	NWidget(NWID_HORIZONTAL),
		NWidget(WWT_PANEL, COLOUR_GREY, WID_O_ORDER_LIST), SetMinimalSize(372, 62), SetDataTip(0x0, STR_ORDERS_LIST_TOOLTIP), SetResize(1, 1), SetScrollbar(WID_O_SCROLLBAR), EndContainer(),
		NWidget(NWID_SELECTION, INVALID_COLOUR, WID_O_SEL_OCCUPANCY),
			NWidget(WWT_PANEL, COLOUR_GREY, WID_O_OCCUPANCY_LIST), SetMinimalSize(50, 0), SetFill(0, 1), SetDataTip(STR_NULL, STR_ORDERS_OCCUPANCY_LIST_TOOLTIP),
															SetScrollbar(WID_O_SCROLLBAR), EndContainer(),
		EndContainer(),
		NWidget(NWID_VSCROLLBAR, COLOUR_GREY, WID_O_SCROLLBAR),
	EndContainer(),

	/* First button row. */
	NWidget(NWID_HORIZONTAL),
		NWidget(NWID_SELECTION, INVALID_COLOUR, WID_O_SEL_TOP_ROW),
			/* Load + unload + refit buttons. */
			NWidget(NWID_HORIZONTAL, NC_EQUALSIZE),
				NWidget(NWID_BUTTON_DROPDOWN, COLOUR_GREY, WID_O_FULL_LOAD), SetMinimalSize(124, 12), SetFill(1, 0),
													SetDataTip(STR_ORDER_TOGGLE_FULL_LOAD, STR_ORDER_TOOLTIP_FULL_LOAD), SetResize(1, 0),
				NWidget(NWID_BUTTON_DROPDOWN, COLOUR_GREY, WID_O_UNLOAD), SetMinimalSize(124, 12), SetFill(1, 0),
													SetDataTip(STR_ORDER_TOGGLE_UNLOAD, STR_ORDER_TOOLTIP_UNLOAD), SetResize(1, 0),
				NWidget(NWID_BUTTON_DROPDOWN, COLOUR_GREY, WID_O_REFIT_DROPDOWN), SetMinimalSize(124, 12), SetFill(1, 0),
													SetDataTip(STR_ORDER_REFIT_AUTO, STR_ORDER_REFIT_AUTO_TOOLTIP), SetResize(1, 0),
			EndContainer(),
			/* Refit + service buttons. */
			NWidget(NWID_HORIZONTAL, NC_EQUALSIZE),
				NWidget(WWT_PUSHTXTBTN, COLOUR_GREY, WID_O_REFIT), SetMinimalSize(186, 12), SetFill(1, 0),
													SetDataTip(STR_ORDER_REFIT, STR_ORDER_REFIT_TOOLTIP), SetResize(1, 0),
				NWidget(NWID_BUTTON_DROPDOWN, COLOUR_GREY, WID_O_SERVICE), SetMinimalSize(124, 12), SetFill(1, 0),
													SetDataTip(STR_ORDER_SERVICE, STR_ORDER_SERVICE_TOOLTIP), SetResize(1, 0),
			EndContainer(),

			/* Buttons for setting a condition. */
			NWidget(NWID_HORIZONTAL, NC_EQUALSIZE),
				NWidget(WWT_DROPDOWN, COLOUR_GREY, WID_O_COND_VARIABLE), SetMinimalSize(124, 12), SetFill(1, 0),
													SetDataTip(STR_NULL, STR_ORDER_CONDITIONAL_VARIABLE_TOOLTIP), SetResize(1, 0),
				NWidget(NWID_SELECTION, INVALID_COLOUR, WID_O_SEL_COND_AUX),
					NWidget(WWT_DROPDOWN, COLOUR_GREY, WID_O_COND_AUX_CARGO), SetMinimalSize(124, 12), SetFill(1, 0),
													SetDataTip(STR_NULL, STR_ORDER_CONDITIONAL_CARGO_TOOLTIP), SetResize(1, 0),
					NWidget(WWT_DROPDOWN, COLOUR_GREY, WID_O_COND_TIME_DATE), SetMinimalSize(124, 12), SetFill(1, 0),
															SetDataTip(STR_NULL, STR_ORDER_CONDITIONAL_TIME_DATE_TOOLTIP), SetResize(1, 0),
					NWidget(WWT_DROPDOWN, COLOUR_GREY, WID_O_COND_TIMETABLE), SetMinimalSize(124, 12), SetFill(1, 0),
															SetDataTip(STR_NULL, STR_ORDER_CONDITIONAL_TIMETABLE_TOOLTIP), SetResize(1, 0),
					NWidget(WWT_DROPDOWN, COLOUR_GREY, WID_O_COND_COUNTER), SetMinimalSize(124, 12), SetFill(1, 0),
															SetDataTip(STR_NULL, STR_ORDER_CONDITIONAL_COUNTER_TOOLTIP), SetResize(1, 0),
					NWidget(WWT_DROPDOWN, COLOUR_GREY, WID_O_COND_SCHED_SELECT), SetMinimalSize(124, 12), SetFill(1, 0),
															SetDataTip(STR_NULL, STR_ORDER_CONDITIONAL_SCHED_SELECT_TOOLTIP), SetResize(1, 0),
				EndContainer(),
				NWidget(NWID_SELECTION, INVALID_COLOUR, WID_O_SEL_COND_AUX3),
					NWidget(WWT_TEXTBTN, COLOUR_GREY, WID_O_COND_AUX_STATION), SetMinimalSize(72, 12),
													SetDataTip(STR_ORDER_CONDITIONAL_STATION, STR_ORDER_CONDITIONAL_STATION_TOOLTIP),
				EndContainer(),
				NWidget(NWID_SELECTION, INVALID_COLOUR, WID_O_SEL_COND_AUX2),
					NWidget(WWT_TEXTBTN, COLOUR_GREY, WID_O_COND_AUX_VIA), SetMinimalSize(36, 12),
													SetDataTip(STR_ORDER_CONDITIONAL_VIA, STR_ORDER_CONDITIONAL_VIA_TOOLTIP),
					NWidget(WWT_DROPDOWN, COLOUR_GREY, WID_O_COND_SCHED_TEST), SetMinimalSize(124, 12), SetFill(1, 0),
															SetDataTip(STR_NULL, STR_ORDER_CONDITIONAL_SCHED_TEST_TOOLTIP), SetResize(1, 0),
				EndContainer(),
				NWidget(WWT_DROPDOWN, COLOUR_GREY, WID_O_COND_COMPARATOR), SetMinimalSize(124, 12), SetFill(1, 0),
													SetDataTip(STR_NULL, STR_ORDER_CONDITIONAL_COMPARATOR_TOOLTIP), SetResize(1, 0),
				NWidget(NWID_SELECTION, INVALID_COLOUR, WID_O_SEL_COND_VALUE),
					NWidget(WWT_PUSHTXTBTN, COLOUR_GREY, WID_O_COND_VALUE), SetMinimalSize(124, 12), SetFill(1, 0),
															SetDataTip(STR_JUST_COMMA, STR_ORDER_CONDITIONAL_VALUE_TOOLTIP), SetResize(1, 0),
					NWidget(WWT_DROPDOWN, COLOUR_GREY, WID_O_COND_CARGO), SetMinimalSize(124, 12), SetFill(1, 0),
													SetDataTip(STR_NULL, STR_ORDER_CONDITIONAL_CARGO_TOOLTIP), SetResize(1, 0),
					NWidget(WWT_DROPDOWN, COLOUR_GREY, WID_O_COND_SLOT), SetMinimalSize(124, 12), SetFill(1, 0),
													SetDataTip(STR_NULL, STR_ORDER_CONDITIONAL_SLOT_TOOLTIP), SetResize(1, 0),
				EndContainer(),
			EndContainer(),

			/* Buttons for releasing a slot. */
			NWidget(NWID_HORIZONTAL, NC_EQUALSIZE),
				NWidget(WWT_PANEL, COLOUR_GREY), SetResize(1, 0), EndContainer(),
				NWidget(WWT_PANEL, COLOUR_GREY), SetResize(1, 0), EndContainer(),
				NWidget(WWT_DROPDOWN, COLOUR_GREY, WID_O_RELEASE_SLOT), SetMinimalSize(124, 12), SetFill(1, 0),
														SetDataTip(STR_NULL, STR_ORDER_RELEASE_SLOT_TOOLTIP), SetResize(1, 0),
			EndContainer(),

			/* Buttons for changing a counter. */
			NWidget(NWID_HORIZONTAL, NC_EQUALSIZE),
				NWidget(WWT_DROPDOWN, COLOUR_GREY, WID_O_COUNTER_OP), SetMinimalSize(124, 12), SetFill(1, 0),
														SetDataTip(STR_JUST_STRING, STR_TRACE_RESTRICT_COUNTER_OP_TOOLTIP), SetResize(1, 0),
				NWidget(WWT_DROPDOWN, COLOUR_GREY, WID_O_CHANGE_COUNTER), SetMinimalSize(124, 12), SetFill(1, 0),
														SetDataTip(STR_NULL, STR_ORDER_CHANGE_COUNTER_TOOLTIP), SetResize(1, 0),
				NWidget(WWT_PUSHTXTBTN, COLOUR_GREY, WID_O_COUNTER_VALUE), SetMinimalSize(124, 12), SetFill(1, 0),
														SetDataTip(STR_JUST_COMMA, STR_TRACE_RESTRICT_COND_VALUE_TOOLTIP), SetResize(1, 0),
			EndContainer(),

			/* Buttons for changing a text label */
			NWidget(NWID_HORIZONTAL, NC_EQUALSIZE),
				NWidget(WWT_PANEL, COLOUR_GREY), SetResize(1, 0), EndContainer(),
				NWidget(WWT_PANEL, COLOUR_GREY), SetResize(1, 0), EndContainer(),
				NWidget(WWT_PUSHTXTBTN, COLOUR_GREY, WID_O_TEXT_LABEL), SetMinimalSize(124, 12), SetFill(1, 0),
														SetDataTip(STR_ORDER_LABEL_TEXT_BUTTON, STR_ORDER_LABEL_TEXT_BUTTON_TOOLTIP), SetResize(1, 0),
			EndContainer(),

			/* Buttons for changing a departure board via order */
			NWidget(NWID_HORIZONTAL, NC_EQUALSIZE),
				NWidget(WWT_PANEL, COLOUR_GREY), SetResize(1, 0), EndContainer(),
				NWidget(WWT_PANEL, COLOUR_GREY), SetResize(1, 0), EndContainer(),
				NWidget(WWT_DROPDOWN, COLOUR_GREY, WID_O_DEPARTURE_VIA_TYPE), SetMinimalSize(124, 12), SetFill(1, 0),
														SetDataTip(STR_JUST_STRING, STR_ORDER_LABEL_DEPARTURES_VIA_TYPE_TOOLTIP), SetResize(1, 0),
			EndContainer(),

			/* No buttons */
			NWidget(WWT_PANEL, COLOUR_GREY), SetFill(1, 0), SetResize(1, 0), EndContainer(),
		EndContainer(),

		NWidget(WWT_TEXTBTN, COLOUR_GREY, WID_O_OCCUPANCY_TOGGLE), SetMinimalSize(36, 12), SetDataTip(STR_ORDERS_OCCUPANCY_BUTTON, STR_ORDERS_OCCUPANCY_BUTTON_TOOLTIP),
		NWidget(NWID_SELECTION, INVALID_COLOUR, WID_O_SEL_SHARED),
			NWidget(WWT_PUSHIMGBTN, COLOUR_GREY, WID_O_SHARED_ORDER_LIST), SetMinimalSize(12, 12), SetDataTip(SPR_SHARED_ORDERS_ICON, STR_ORDERS_VEH_WITH_SHARED_ORDERS_LIST_TOOLTIP),
			NWidget(WWT_PUSHTXTBTN, COLOUR_GREY, WID_O_ADD_VEH_GROUP), SetMinimalSize(12, 12), SetDataTip(STR_BLACK_PLUS, STR_ORDERS_NEW_GROUP_TOOLTIP),
		EndContainer(),
	EndContainer(),

	/* Second button row. */
	NWidget(NWID_HORIZONTAL),
		NWidget(NWID_SELECTION, INVALID_COLOUR, WID_O_SEL_MGMT),
			NWidget(NWID_BUTTON_DROPDOWN, COLOUR_GREY, WID_O_MGMT_BTN), SetMinimalSize(100, 12), SetFill(1, 0),
													SetDataTip(STR_ORDERS_MANAGE_ORDER, STR_ORDERS_MANAGE_ORDER_TOOLTIP), SetResize(1, 0), SetAlignment(SA_TOP | SA_LEFT),
			NWidget(WWT_DROPDOWN, COLOUR_GREY, WID_O_MGMT_LIST_BTN), SetMinimalSize(100, 12), SetFill(1, 0),
													SetDataTip(STR_ORDERS_MANAGE_LIST, STR_ORDERS_MANAGE_LIST_TOOLTIP), SetResize(1, 0),
		EndContainer(),
		NWidget(WWT_PUSHTXTBTN, COLOUR_GREY, WID_O_SKIP), SetMinimalSize(100, 12), SetFill(1, 0),
												SetDataTip(STR_ORDERS_SKIP_BUTTON, STR_ORDERS_SKIP_TOOLTIP), SetResize(1, 0),
		NWidget(NWID_SELECTION, INVALID_COLOUR, WID_O_SEL_BOTTOM_MIDDLE),
			NWidget(WWT_PUSHTXTBTN, COLOUR_GREY, WID_O_DELETE), SetMinimalSize(100, 12), SetFill(1, 0),
													SetDataTip(STR_ORDERS_DELETE_BUTTON, STR_ORDERS_DELETE_TOOLTIP), SetResize(1, 0),
			NWidget(WWT_PUSHTXTBTN, COLOUR_GREY, WID_O_STOP_SHARING), SetMinimalSize(100, 12), SetFill(1, 0),
													SetDataTip(STR_ORDERS_STOP_SHARING_BUTTON, STR_ORDERS_STOP_SHARING_TOOLTIP), SetResize(1, 0),
		EndContainer(),
		NWidget(NWID_BUTTON_DROPDOWN, COLOUR_GREY, WID_O_GOTO), SetMinimalSize(100, 12), SetFill(1, 0),
											SetDataTip(STR_ORDERS_GO_TO_BUTTON, STR_ORDERS_GO_TO_TOOLTIP), SetResize(1, 0),
		NWidget(WWT_RESIZEBOX, COLOUR_GREY),
	EndContainer(),
};

static WindowDesc _orders_desc(
	WDP_AUTO, "view_vehicle_orders", 384, 100,
	WC_VEHICLE_ORDERS, WC_VEHICLE_VIEW,
	WDF_CONSTRUCTION,
	std::begin(_nested_orders_widgets), std::end(_nested_orders_widgets),
	&OrdersWindow::hotkeys
);

/** Nested widget definition for competitor orders. */
static const NWidgetPart _nested_other_orders_widgets[] = {
	NWidget(NWID_HORIZONTAL),
		NWidget(WWT_CLOSEBOX, COLOUR_GREY),
		NWidget(WWT_CAPTION, COLOUR_GREY, WID_O_CAPTION), SetDataTip(STR_ORDERS_CAPTION, STR_TOOLTIP_WINDOW_TITLE_DRAG_THIS),
		NWidget(WWT_PUSHBTN, COLOUR_GREY, WID_O_TIMETABLE_VIEW), SetMinimalSize(61, 14), SetDataTip(0x0, STR_ORDERS_TIMETABLE_VIEW_TOOLTIP),
		NWidget(WWT_SHADEBOX, COLOUR_GREY),
		NWidget(WWT_DEFSIZEBOX, COLOUR_GREY),
		NWidget(WWT_STICKYBOX, COLOUR_GREY),
	EndContainer(),
	NWidget(NWID_HORIZONTAL),
		NWidget(WWT_PANEL, COLOUR_GREY, WID_O_ORDER_LIST), SetMinimalSize(372, 72), SetDataTip(0x0, STR_ORDERS_LIST_TOOLTIP), SetResize(1, 1), SetScrollbar(WID_O_SCROLLBAR), EndContainer(),
		NWidget(NWID_SELECTION, INVALID_COLOUR, WID_O_SEL_OCCUPANCY),
			NWidget(WWT_PANEL, COLOUR_GREY, WID_O_OCCUPANCY_LIST), SetMinimalSize(50, 0), SetFill(0, 1), SetDataTip(STR_NULL, STR_ORDERS_OCCUPANCY_LIST_TOOLTIP),
															SetScrollbar(WID_O_SCROLLBAR), EndContainer(),
		EndContainer(),
		NWidget(NWID_VSCROLLBAR, COLOUR_GREY, WID_O_SCROLLBAR),
	EndContainer(),

	/* First button row. */
	NWidget(NWID_HORIZONTAL),
		NWidget(WWT_PANEL, COLOUR_GREY), SetFill(1, 0), SetResize(1, 0),
		EndContainer(),
		NWidget(WWT_TEXTBTN, COLOUR_GREY, WID_O_OCCUPANCY_TOGGLE), SetMinimalSize(36, 12), SetDataTip(STR_ORDERS_OCCUPANCY_BUTTON, STR_ORDERS_OCCUPANCY_BUTTON_TOOLTIP),
		NWidget(WWT_PUSHIMGBTN, COLOUR_GREY, WID_O_SHARED_ORDER_LIST), SetMinimalSize(12, 12), SetDataTip(SPR_SHARED_ORDERS_ICON, STR_ORDERS_VEH_WITH_SHARED_ORDERS_LIST_TOOLTIP),
		NWidget(WWT_RESIZEBOX, COLOUR_GREY),
	EndContainer(),
};

static WindowDesc _other_orders_desc(
	WDP_AUTO, "view_vehicle_orders_competitor", 384, 86,
	WC_VEHICLE_ORDERS, WC_VEHICLE_VIEW,
	WDF_CONSTRUCTION,
	std::begin(_nested_other_orders_widgets), std::end(_nested_other_orders_widgets),
	&OrdersWindow::hotkeys
);

void ShowOrdersWindow(const Vehicle *v)
{
	CloseWindowById(WC_VEHICLE_DETAILS, v->index, false);
	CloseWindowById(WC_VEHICLE_TIMETABLE, v->index, false);
	if (BringWindowToFrontById(WC_VEHICLE_ORDERS, v->index) != nullptr) return;

	/* Using a different WindowDescs for _local_company causes problems.
	 * Due to this we have to close order windows in ChangeWindowOwner/DeleteCompanyWindows,
	 * because we cannot change switch the WindowDescs and keeping the old WindowDesc results
	 * in crashed due to missing widges.
	 * TODO Rewrite the order GUI to not use different WindowDescs.
	 */
	if (v->owner != _local_company) {
		new OrdersWindow(&_other_orders_desc, v);
	} else {
		new OrdersWindow(v->IsGroundVehicle() ? &_orders_train_desc : &_orders_desc, v);
	}
}<|MERGE_RESOLUTION|>--- conflicted
+++ resolved
@@ -179,7 +179,7 @@
 		this->owner = v->owner;
 	}
 
-	void Close() override
+	void Close(int data = 0) override
 	{
 		if (!FocusWindowById(WC_VEHICLE_ORDERS, this->window_number)) {
 			MarkDirtyFocusedRoutePaths(this->vehicle);
@@ -1896,7 +1896,7 @@
 		this->OnInvalidateData(VIWD_MODIFY_ORDERS);
 	}
 
-	void Close() override
+	void Close(int data = 0) override
 	{
 		CloseWindowById(WC_VEHICLE_CARGO_TYPE_LOAD_ORDERS, this->window_number, false);
 		CloseWindowById(WC_VEHICLE_CARGO_TYPE_UNLOAD_ORDERS, this->window_number, false);
@@ -3001,7 +3001,6 @@
 				const OrderConditionVariable ocv = this->vehicle->GetOrder(this->OrderGetSel())->GetConditionVariable();
 				DropDownList list;
 				for (uint i = 0; i < lengthof(_order_conditional_variable); i++) {
-<<<<<<< HEAD
 					if (this->vehicle->type != VEH_TRAIN && _order_conditional_variable[i] == OCV_FREE_PLATFORMS) {
 						continue;
 					}
@@ -3014,10 +3013,7 @@
 							continue;
 						}
 					}
-					list.emplace_back(new DropDownListStringItem(OrderStringForVariable(this->vehicle, _order_conditional_variable[i]), _order_conditional_variable[i], false));
-=======
-					list.push_back(std::make_unique<DropDownListStringItem>(STR_ORDER_CONDITIONAL_LOAD_PERCENTAGE + _order_conditional_variable[i], _order_conditional_variable[i], false));
->>>>>>> 37f84b73
+					list.push_back(std::make_unique<DropDownListStringItem>(OrderStringForVariable(this->vehicle, _order_conditional_variable[i]), _order_conditional_variable[i], false));
 				}
 				ShowDropDownList(this, std::move(list), ocv, WID_O_COND_VARIABLE);
 				break;
