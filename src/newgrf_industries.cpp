/*
 * This file is part of OpenTTD.
 * OpenTTD is free software; you can redistribute it and/or modify it under the terms of the GNU General Public License as published by the Free Software Foundation, version 2.
 * OpenTTD is distributed in the hope that it will be useful, but WITHOUT ANY WARRANTY; without even the implied warranty of MERCHANTABILITY or FITNESS FOR A PARTICULAR PURPOSE.
 * See the GNU General Public License for more details. You should have received a copy of the GNU General Public License along with OpenTTD. If not, see <http://www.gnu.org/licenses/>.
 */

/** @file newgrf_industries.cpp Handling of NewGRF industries. */

#include "stdafx.h"
#include "debug.h"
#include "industry.h"
#include "newgrf_industries.h"
#include "newgrf_town.h"
#include "newgrf_cargo.h"
#include "window_func.h"
#include "town.h"
#include "company_base.h"
#include "error.h"
#include "strings_func.h"
#include "core/random_func.hpp"

#include "table/strings.h"

#include "safeguards.h"

/* Since the industry IDs defined by the GRF file don't necessarily correlate
 * to those used by the game, the IDs used for overriding old industries must be
 * translated when the idustry spec is set. */
IndustryOverrideManager _industry_mngr(NEW_INDUSTRYOFFSET, NUM_INDUSTRYTYPES, INVALID_INDUSTRYTYPE);
IndustryTileOverrideManager _industile_mngr(NEW_INDUSTRYTILEOFFSET, NUM_INDUSTRYTILES, INVALID_INDUSTRYTILE);

/**
 * Map the GRF local type to an industry type.
 * @param grf_type The GRF local type.
 * @param grf_id The GRF of the local type.
 * @return The industry type in the global scope.
 */
IndustryType MapNewGRFIndustryType(IndustryType grf_type, uint32 grf_id)
{
	if (grf_type == IT_INVALID) return IT_INVALID;
	if (!HasBit(grf_type, 7)) return GB(grf_type, 0, 7);

	return _industry_mngr.GetID(GB(grf_type, 0, 7), grf_id);
}

/**
 * Make an analysis of a tile and check for its belonging to the same
 * industry, and/or the same grf file
 * @param tile TileIndex of the tile to query
 * @param i Industry to which to compare the tile to
 * @param cur_grfid GRFID of the current callback chain
 * @return value encoded as per NFO specs
 */
uint32 GetIndustryIDAtOffset(TileIndex tile, const Industry *i, uint32 cur_grfid)
{
	if (!i->TileBelongsToIndustry(tile)) {
		/* No industry and/or the tile does not have the same industry as the one we match it with */
		return 0xFFFF;
	}

	IndustryGfx gfx = GetCleanIndustryGfx(tile);
	const IndustryTileSpec *indtsp = GetIndustryTileSpec(gfx);

	if (gfx < NEW_INDUSTRYTILEOFFSET) { // Does it belongs to an old type?
		/* It is an old tile.  We have to see if it's been overridden */
		if (indtsp->grf_prop.override == INVALID_INDUSTRYTILE) { // has it been overridden?
			return 0xFF << 8 | gfx; // no. Tag FF + the gfx id of that tile
		}
		/* Overridden */
		const IndustryTileSpec *tile_ovr = GetIndustryTileSpec(indtsp->grf_prop.override);

		if (tile_ovr->grf_prop.grffile->grfid == cur_grfid) {
			return tile_ovr->grf_prop.local_id; // same grf file
		} else {
			return 0xFFFE; // not the same grf file
		}
	}
	/* Not an 'old type' tile */
	if (indtsp->grf_prop.spritegroup[0] != nullptr) { // tile has a spritegroup ?
		if (indtsp->grf_prop.grffile->grfid == cur_grfid) { // same industry, same grf ?
			return indtsp->grf_prop.local_id;
		} else {
			return 0xFFFE; // Defined in another grf file
		}
	}
	/* The tile has no spritegroup */
	return 0xFF << 8 | indtsp->grf_prop.subst_id; // so just give it the substitute
}

struct IndustryLocationDistanceCache {
	uint16 distances[NUM_INDUSTRYTYPES];
	bool initialised = false;

	static IndustryLocationDistanceCache *instance;
};
IndustryLocationDistanceCache *IndustryLocationDistanceCache::instance = nullptr;

static uint32 GetClosestIndustry(TileIndex tile, IndustryType type, const Industry *current)
{
	if (type >= NUM_INDUSTRYTYPES) return UINT32_MAX;
	if (IndustryLocationDistanceCache::instance != nullptr) {
		IndustryLocationDistanceCache *cache = IndustryLocationDistanceCache::instance;
		if (!cache->initialised) {
			MemSetT(cache->distances, 0xFF, NUM_INDUSTRYTYPES);
			for (const Industry *i : Industry::Iterate()) {
				if (i == current || i->type >= NUM_INDUSTRYTYPES) continue;

				uint dist = DistanceManhattan(tile, i->location.tile);
				if (dist < (uint)cache->distances[i->type]) cache->distances[i->type] = (uint16)dist;
			}
			cache->initialised = true;
		}
		return cache->distances[type];
	}

	uint32 best_dist = UINT32_MAX;
	for (const Industry *i : Industry::Iterate()) {
		if (i->type != type || i == current) continue;

		best_dist = std::min(best_dist, DistanceManhattan(tile, i->location.tile));
	}

	return best_dist;
}

/**
 * Implementation of both var 67 and 68
 * since the mechanism is almost the same, it is easier to regroup them on the same
 * function.
 * @param param_setID parameter given to the callback, which is the set id, or the local id, in our terminology
 * @param layout_filter on what layout do we filter?
 * @param town_filter Do we filter on the same town as the current industry?
 * @param current Industry for which the inquiry is made
 * @return the formatted answer to the callback : rr(reserved) cc(count) dddd(manhattan distance of closest sister)
 */
static uint32 GetCountAndDistanceOfClosestInstance(byte param_setID, byte layout_filter, bool town_filter, const Industry *current, uint32 mask)
{
	uint32 GrfID = GetRegister(0x100);  ///< Get the GRFID of the definition to look for in register 100h
	IndustryType ind_index;
	uint32 closest_dist = UINT32_MAX;
	uint count = 0;

	/* Determine what will be the industry type to look for */
	switch (GrfID) {
		case 0:  // this is a default industry type
			ind_index = param_setID;
			break;

		case 0xFFFFFFFF: // current grf
			GrfID = GetIndustrySpec(current->type)->grf_prop.grffile->grfid;
			FALLTHROUGH;

		default: // use the grfid specified in register 100h
			SetBit(param_setID, 7); // bit 7 means it is not an old type
			ind_index = MapNewGRFIndustryType(param_setID, GrfID);
			break;
	}

	/* If the industry type is invalid, there is none and the closest is far away. */
	if (ind_index >= NUM_INDUSTRYTYPES) return 0 | 0xFFFF;

	if (layout_filter == 0 && !town_filter) {
		/* If the filter is 0, it could be because none was specified as well as being really a 0.
		 * In either case, just do the regular var67 */
		if (mask & 0xFFFF) closest_dist = GetClosestIndustry(current->location.tile, ind_index, current);
		if (mask & 0xFF0000) count = ClampTo<byte>(Industry::GetIndustryTypeCount(ind_index));
	} else {
		/* Count only those who match the same industry type and layout filter
		 * Unfortunately, we have to do it manually */
		for (const Industry *i : Industry::Iterate()) {
			if (i->type == ind_index && i != current && (i->selected_layout == layout_filter || layout_filter == 0) && (!town_filter || i->town == current->town)) {
				closest_dist = std::min(closest_dist, DistanceManhattan(current->location.tile, i->location.tile));
				count++;
			}
		}
		count = std::min<uint>(count, UINT8_MAX);
	}

	return count << 16 | std::min<uint>(closest_dist, 0xFFFF);
}

<<<<<<< HEAD
/* virtual */ uint32 IndustriesScopeResolver::GetVariable(uint16 variable, uint32 parameter, GetVariableExtra *extra) const
=======
/* virtual */ uint32_t IndustriesScopeResolver::GetVariable(byte variable, [[maybe_unused]] uint32_t parameter, bool *available) const
>>>>>>> 077b08bb
{
	if (this->ro.callback == CBID_INDUSTRY_LOCATION) {
		/* Variables available during construction check. */

		switch (variable) {
			case 0x80: return this->tile;
			case 0x81: return GB(this->tile, 8, 8);

			/* Pointer to the town the industry is associated with */
			case 0x82: return this->industry->town->index;
			case 0x83:
			case 0x84:
			case 0x85: DEBUG(grf, 0, "NewGRFs shouldn't be doing pointer magic"); break; // not supported

			/* Number of the layout */
			case 0x86: return this->industry->selected_layout;

			/* Ground type */
			case 0x87: return GetTerrainType(this->tile);

			/* Town zone */
			case 0x88: return GetTownRadiusGroup(this->industry->town, this->tile);

			/* Manhattan distance of the closest town */
			case 0x89: return ClampTo<uint8_t>(DistanceManhattan(this->industry->town->xy, this->tile));

			/* Lowest height of the tile */
			case 0x8A: return ClampTo<uint8_t>(GetTileZ(this->tile) * (this->ro.grffile->grf_version >= 8 ? 1 : TILE_HEIGHT));

			/* Distance to the nearest water/land tile */
			case 0x8B: return GetClosestWaterDistance(this->tile, (GetIndustrySpec(this->industry->type)->behaviour & INDUSTRYBEH_BUILT_ONWATER) == 0);

			/* Square of Euclidian distance from town */
			case 0x8D: return ClampTo<uint16_t>(DistanceSquare(this->industry->town->xy, this->tile));

			/* 32 random bits */
			case 0x8F: return this->random_bits;
		}
	}

	const IndustrySpec *indspec = GetIndustrySpec(this->type);

	if (this->industry == nullptr) {
		DEBUG(grf, 1, "Unhandled variable 0x%X (no available industry) in callback 0x%x", variable, this->ro.callback);

		extra->available = false;
		return UINT_MAX;
	}

	switch (variable) {
		case 0x40:
		case 0x41:
		case 0x42: { // waiting cargo, but only if those two callback flags are set
			uint16 callback = indspec->callback_mask;
			if (HasBit(callback, CBM_IND_PRODUCTION_CARGO_ARRIVAL) || HasBit(callback, CBM_IND_PRODUCTION_256_TICKS)) {
				if ((indspec->behaviour & INDUSTRYBEH_PROD_MULTI_HNDLING) != 0) {
					if (this->industry->prod_level == 0) return 0;
					return ClampTo<uint16>(this->industry->incoming_cargo_waiting[variable - 0x40] / this->industry->prod_level);
				} else {
					return ClampTo<uint16>(this->industry->incoming_cargo_waiting[variable - 0x40]);
				}
			} else {
				return 0;
			}
		}

		/* Manhattan distance of closes dry/water tile */
		case 0x43:
			if (this->tile == INVALID_TILE) break;
			return GetClosestWaterDistance(this->tile, (indspec->behaviour & INDUSTRYBEH_BUILT_ONWATER) == 0);

		/* Layout number */
		case 0x44: return this->industry->selected_layout;

		/* Company info */
		case 0x45: {
			byte colours = 0;
			bool is_ai = false;

			const Company *c = Company::GetIfValid(this->industry->founder);
			if (c != nullptr) {
				const Livery *l = &c->livery[LS_DEFAULT];

				is_ai = c->is_ai;
				colours = l->colour1 + l->colour2 * 16;
			}

			return this->industry->founder | (is_ai ? 0x10000 : 0) | (colours << 24);
		}

		case 0x46: return this->industry->construction_date; // Date when built - long format - (in days)

		/* Override flags from GS */
		case 0x47: return this->industry->ctlflags;

		/* Get industry ID at offset param */
		case 0x60: return GetIndustryIDAtOffset(GetNearbyTile(parameter, this->industry->location.tile, false), this->industry, this->ro.grffile->grfid);

		/* Get random tile bits at offset param */
		case 0x61: {
			if (this->tile == INVALID_TILE) break;
			TileIndex tile = GetNearbyTile(parameter, this->tile, false);
			return this->industry->TileBelongsToIndustry(tile) ? GetIndustryRandomBits(tile) : 0;
		}

		/* Land info of nearby tiles */
		case 0x62:
			if (this->tile == INVALID_TILE) break;
			return GetNearbyIndustryTileInformation(parameter, this->tile, INVALID_INDUSTRY, false, this->ro.grffile->grf_version >= 8, extra->mask);

		/* Animation stage of nearby tiles */
		case 0x63: {
			if (this->tile == INVALID_TILE) break;
			TileIndex tile = GetNearbyTile(parameter, this->tile, false);
			if (this->industry->TileBelongsToIndustry(tile)) {
				return GetAnimationFrame(tile);
			}
			return 0xFFFFFFFF;
		}

		/* Distance of nearest industry of given type */
		case 0x64:
			if (this->tile == INVALID_TILE) break;
			return GetClosestIndustry(this->tile, MapNewGRFIndustryType(parameter, indspec->grf_prop.grffile->grfid), this->industry);
		/* Get town zone and Manhattan distance of closest town */
		case 0x65: {
			if (this->tile == INVALID_TILE) break;
			TileIndex tile = GetNearbyTile(parameter, this->tile, true);
			return GetTownRadiusGroup(this->industry->town, tile) << 16 | ClampTo<uint16_t>(DistanceManhattan(tile, this->industry->town->xy));
		}
		/* Get square of Euclidian distance of closest town */
		case 0x66: {
			if (this->tile == INVALID_TILE) break;
			TileIndex tile = GetNearbyTile(parameter, this->tile, true);
			return DistanceSquare(tile, this->industry->town->xy);
		}

		/* Count of industry, distance of closest instance
		 * 68 is the same as 67, but with a filtering on selected layout */
		case 0x67:
		case 0x68: {
			byte layout_filter = 0;
			bool town_filter = false;
			if (variable == 0x68) {
				uint32 reg = GetRegister(0x101);
				layout_filter = GB(reg, 0, 8);
				town_filter = HasBit(reg, 8);
			}
			return GetCountAndDistanceOfClosestInstance(parameter, layout_filter, town_filter, this->industry, extra->mask);
		}

		case 0x69:
		case 0x6A:
		case 0x6B:
		case 0x6C:
		case 0x6D:
		case 0x70:
		case 0x71: {
			CargoID cargo = GetCargoTranslation(parameter, this->ro.grffile);
			if (cargo == CT_INVALID) return 0;
			int index = this->industry->GetCargoProducedIndex(cargo);
			if (index < 0) return 0; // invalid cargo
			switch (variable) {
				case 0x69: return this->industry->produced_cargo_waiting[index];
				case 0x6A: return this->industry->this_month_production[index];
				case 0x6B: return this->industry->this_month_transported[index];
				case 0x6C: return this->industry->last_month_production[index];
				case 0x6D: return this->industry->last_month_transported[index];
				case 0x70: return this->industry->production_rate[index];
				case 0x71: return this->industry->last_month_pct_transported[index];
				default: NOT_REACHED();
			}
		}


		case 0x6E:
		case 0x6F: {
			CargoID cargo = GetCargoTranslation(parameter, this->ro.grffile);
			if (cargo == CT_INVALID) return 0;
			int index = this->industry->GetCargoAcceptedIndex(cargo);
			if (index < 0) return 0; // invalid cargo
			if (variable == 0x6E) return this->industry->last_cargo_accepted_at[index];
			if (variable == 0x6F) return this->industry->incoming_cargo_waiting[index];
			NOT_REACHED();
		}

		/* Get a variable from the persistent storage */
		case 0x7C: return (this->industry->psa != nullptr) ? this->industry->psa->GetValue(parameter) : 0;

		/* Industry structure access*/
		case 0x80: return this->industry->location.tile;
		case 0x81: return GB(this->industry->location.tile, 8, 8);
		/* Pointer to the town the industry is associated with */
		case 0x82: return this->industry->town->index;
		case 0x83:
		case 0x84:
		case 0x85: DEBUG(grf, 0, "NewGRFs shouldn't be doing pointer magic"); break; // not supported
		case 0x86: return this->industry->location.w;
		case 0x87: return this->industry->location.h;// xy dimensions

		case 0x88:
		case 0x89: return this->industry->produced_cargo[variable - 0x88];
		case 0x8A: return this->industry->produced_cargo_waiting[0];
		case 0x8B: return GB(this->industry->produced_cargo_waiting[0], 8, 8);
		case 0x8C: return this->industry->produced_cargo_waiting[1];
		case 0x8D: return GB(this->industry->produced_cargo_waiting[1], 8, 8);
		case 0x8E:
		case 0x8F: return this->industry->production_rate[variable - 0x8E];
		case 0x90:
		case 0x91:
		case 0x92: return this->industry->accepts_cargo[variable - 0x90];
		case 0x93: return this->industry->prod_level;
		/* amount of cargo produced so far THIS month. */
		case 0x94: return this->industry->this_month_production[0];
		case 0x95: return GB(this->industry->this_month_production[0], 8, 8);
		case 0x96: return this->industry->this_month_production[1];
		case 0x97: return GB(this->industry->this_month_production[1], 8, 8);
		/* amount of cargo transported so far THIS month. */
		case 0x98: return this->industry->this_month_transported[0];
		case 0x99: return GB(this->industry->this_month_transported[0], 8, 8);
		case 0x9A: return this->industry->this_month_transported[1];
		case 0x9B: return GB(this->industry->this_month_transported[1], 8, 8);
		/* fraction of cargo transported LAST month. */
		case 0x9C:
		case 0x9D: return this->industry->last_month_pct_transported[variable - 0x9C];
		/* amount of cargo produced LAST month. */
		case 0x9E: return this->industry->last_month_production[0];
		case 0x9F: return GB(this->industry->last_month_production[0], 8, 8);
		case 0xA0: return this->industry->last_month_production[1];
		case 0xA1: return GB(this->industry->last_month_production[1], 8, 8);
		/* amount of cargo transported last month. */
		case 0xA2: return this->industry->last_month_transported[0];
		case 0xA3: return GB(this->industry->last_month_transported[0], 8, 8);
		case 0xA4: return this->industry->last_month_transported[1];
		case 0xA5: return GB(this->industry->last_month_transported[1], 8, 8);

		case 0xA6: return indspec->grf_prop.local_id;
		case 0xA7: return this->industry->founder;
		case 0xA8: return this->industry->random_colour;
		case 0xA9: return ClampTo<uint8_t>(this->industry->last_prod_year - ORIGINAL_BASE_YEAR);
		case 0xAA: return this->industry->counter;
		case 0xAB: return GB(this->industry->counter, 8, 8);
		case 0xAC: return this->industry->was_cargo_delivered;

		case 0xB0: return ClampTo<uint16_t>(this->industry->construction_date - DAYS_TILL_ORIGINAL_BASE_YEAR); // Date when built since 1920 (in days)
		case 0xB3: return this->industry->construction_type; // Construction type
		case 0xB4: {
			Date *latest = std::max_element(this->industry->last_cargo_accepted_at, endof(this->industry->last_cargo_accepted_at));
			return ClampTo<uint16>((*latest) - DAYS_TILL_ORIGINAL_BASE_YEAR); // Date last cargo accepted since 1920 (in days)
		}
	}

	DEBUG(grf, 1, "Unhandled industry variable 0x%X", variable);

	extra->available = false;
	return UINT_MAX;
}

/* virtual */ uint32 IndustriesScopeResolver::GetRandomBits() const
{
	return this->industry != nullptr ? this->industry->random : 0;
}

/* virtual */ uint32 IndustriesScopeResolver::GetTriggers() const
{
	return 0;
}

/* virtual */ void IndustriesScopeResolver::StorePSA(uint pos, int32 value)
{
	if (this->industry->index == INVALID_INDUSTRY) return;

	if (this->industry->psa == nullptr) {
		/* There is no need to create a storage if the value is zero. */
		if (value == 0) return;

		/* Create storage on first modification. */
		const IndustrySpec *indsp = GetIndustrySpec(this->industry->type);
		uint32 grfid = (indsp->grf_prop.grffile != nullptr) ? indsp->grf_prop.grffile->grfid : 0;
		assert(PersistentStorage::CanAllocateItem());
		this->industry->psa = new PersistentStorage(grfid, GSF_INDUSTRIES, this->industry->location.tile);
	}

	this->industry->psa->StoreValue(pos, value);
}

/**
 * Get the grf file associated with the given industry type.
 * @param type Industry type to query.
 * @return The associated GRF file, if any.
 */
static const GRFFile *GetGrffile(IndustryType type)
{
	const IndustrySpec *indspec = GetIndustrySpec(type);
	return (indspec != nullptr) ? indspec->grf_prop.grffile : nullptr;
}

/**
 * Constructor of the industries resolver.
 * @param tile %Tile owned by the industry.
 * @param indus %Industry being resolved.
 * @param type Type of the industry.
 * @param random_bits Random bits of the new industry.
 * @param callback Callback ID.
 * @param callback_param1 First parameter (var 10) of the callback.
 * @param callback_param2 Second parameter (var 18) of the callback.
 */
IndustriesResolverObject::IndustriesResolverObject(TileIndex tile, Industry *indus, IndustryType type, uint32 random_bits,
		CallbackID callback, uint32 callback_param1, uint32 callback_param2)
	: ResolverObject(GetGrffile(type), callback, callback_param1, callback_param2),
	industries_scope(*this, tile, indus, type, random_bits),
	town_scope(nullptr)
{
	this->root_spritegroup = GetIndustrySpec(type)->grf_prop.spritegroup[0];
}

IndustriesResolverObject::~IndustriesResolverObject()
{
	delete this->town_scope;
}

/**
 * Get or create the town scope object associated with the industry.
 * @return The associated town scope, if it exists.
 */
TownScopeResolver *IndustriesResolverObject::GetTown()
{
	if (this->town_scope == nullptr) {
		Town *t = nullptr;
		bool readonly = true;
		if (this->industries_scope.industry != nullptr) {
			t = this->industries_scope.industry->town;
			readonly = this->industries_scope.industry->index == INVALID_INDUSTRY;
		} else if (this->industries_scope.tile != INVALID_TILE) {
			t = ClosestTownFromTile(this->industries_scope.tile, UINT_MAX);
		}
		if (t == nullptr) return nullptr;
		this->town_scope = new TownScopeResolver(*this, t, readonly);
	}
	return this->town_scope;
}

GrfSpecFeature IndustriesResolverObject::GetFeature() const
{
	return GSF_INDUSTRIES;
}

uint32 IndustriesResolverObject::GetDebugID() const
{
	return GetIndustrySpec(this->industries_scope.type)->grf_prop.local_id;
}

/**
 * Perform an industry callback.
 * @param callback The callback to perform.
 * @param param1 The first parameter.
 * @param param2 The second parameter.
 * @param industry The industry to do the callback for.
 * @param type The type of industry to do the callback for.
 * @param tile The tile associated with the callback.
 * @return The callback result.
 */
uint16 GetIndustryCallback(CallbackID callback, uint32 param1, uint32 param2, Industry *industry, IndustryType type, TileIndex tile)
{
	IndustriesResolverObject object(tile, industry, type, 0, callback, param1, param2);
	return object.ResolveCallback();
}

/**
 * Check that the industry callback allows creation of the industry.
 * @param tile %Tile to build the industry.
 * @param type Type of industry to build.
 * @param layout Layout number.
 * @param seed Seed for the random generator.
 * @param initial_random_bits The random bits the industry is going to have after construction.
 * @param founder Industry founder
 * @param creation_type The circumstances the industry is created under.
 * @return Succeeded or failed command.
 */
CommandCost CheckIfCallBackAllowsCreation(TileIndex tile, IndustryType type, size_t layout, uint32 seed, uint16 initial_random_bits, Owner founder, IndustryAvailabilityCallType creation_type)
{
	const IndustrySpec *indspec = GetIndustrySpec(type);

	Industry ind;
	ind.index = INVALID_INDUSTRY;
	ind.location.tile = tile;
	ind.location.w = 0; // important to mark the industry invalid
	ind.type = type;
	ind.selected_layout = (byte)layout;
	ind.town = ClosestTownFromTile(tile, UINT_MAX);
	ind.random = initial_random_bits;
	ind.founder = founder;
	ind.psa = nullptr;

	IndustryLocationDistanceCache distance_cache;
	IndustryLocationDistanceCache::instance = &distance_cache;

	IndustriesResolverObject object(tile, &ind, type, seed, CBID_INDUSTRY_LOCATION, 0, creation_type);
	uint16 result = object.ResolveCallback();

	IndustryLocationDistanceCache::instance = nullptr;

	/* Unlike the "normal" cases, not having a valid result means we allow
	 * the building of the industry, as that's how it's done in TTDP. */
	if (result == CALLBACK_FAILED) return CommandCost();

	return GetErrorMessageFromLocationCallbackResult(result, indspec->grf_prop.grffile, STR_ERROR_SITE_UNSUITABLE);
}

/**
 * Check with callback #CBID_INDUSTRY_PROBABILITY whether the industry can be built.
 * @param type Industry type to check.
 * @param creation_type Reason to construct a new industry.
 * @return If the industry has no callback or allows building, \c true is returned. Otherwise, \c false is returned.
 */
uint32 GetIndustryProbabilityCallback(IndustryType type, IndustryAvailabilityCallType creation_type, uint32 default_prob)
{
	const IndustrySpec *indspec = GetIndustrySpec(type);

	if (HasBit(indspec->callback_mask, CBM_IND_PROBABILITY)) {
		uint16 res = GetIndustryCallback(CBID_INDUSTRY_PROBABILITY, 0, creation_type, nullptr, type, INVALID_TILE);
		if (res != CALLBACK_FAILED) {
			if (indspec->grf_prop.grffile->grf_version < 8) {
				/* Disallow if result != 0 */
				if (res != 0) default_prob = 0;
			} else {
				/* Use returned probability. 0x100 to use default */
				if (res < 0x100) {
					default_prob = res;
				} else if (res > 0x100) {
					ErrorUnknownCallbackResult(indspec->grf_prop.grffile->grfid, CBID_INDUSTRY_PROBABILITY, res);
				}
			}
		}
	}
	return default_prob;
}

static int32 DerefIndProd(int field, bool use_register)
{
	return use_register ? (int32)GetRegister(field) : field;
}

/**
 * Get the industry production callback and apply it to the industry.
 * @param ind    the industry this callback has to be called for
 * @param reason the reason it is called (0 = incoming cargo, 1 = periodic tick callback)
 */
void IndustryProductionCallback(Industry *ind, int reason)
{
	const IndustrySpec *spec = GetIndustrySpec(ind->type);
	IndustriesResolverObject object(ind->location.tile, ind, ind->type);
	if ((spec->behaviour & INDUSTRYBEH_PRODCALLBACK_RANDOM) != 0) object.callback_param1 = Random();
	int multiplier = 1;
	if ((spec->behaviour & INDUSTRYBEH_PROD_MULTI_HNDLING) != 0) multiplier = ind->prod_level;
	object.callback_param2 = reason;

	for (uint loop = 0;; loop++) {
		/* limit the number of calls to break infinite loops.
		 * 'loop' is provided as 16 bits to the newgrf, so abort when those are exceeded. */
		if (loop >= 0x10000) {
			/* display error message */
			SetDParamStr(0, spec->grf_prop.grffile->filename);
			SetDParam(1, spec->name);
			ShowErrorMessage(STR_NEWGRF_BUGGY, STR_NEWGRF_BUGGY_ENDLESS_PRODUCTION_CALLBACK, WL_WARNING);

			/* abort the function early, this error isn't critical and will allow the game to continue to run */
			break;
		}

		SB(object.callback_param2, 8, 16, loop);
		const SpriteGroup *tgroup = object.Resolve();
		if (tgroup == nullptr || tgroup->type != SGT_INDUSTRY_PRODUCTION) break;
		const IndustryProductionSpriteGroup *group = (const IndustryProductionSpriteGroup *)tgroup;

		if (group->version == 0xFF) {
			/* Result was marked invalid on load, display error message */
			SetDParamStr(0, spec->grf_prop.grffile->filename);
			SetDParam(1, spec->name);
			SetDParam(2, ind->location.tile);
			ShowErrorMessage(STR_NEWGRF_BUGGY, STR_NEWGRF_BUGGY_INVALID_CARGO_PRODUCTION_CALLBACK, WL_WARNING);

			/* abort the function early, this error isn't critical and will allow the game to continue to run */
			break;
		}

		bool deref = (group->version >= 1);

		if (group->version < 2) {
			/* Callback parameters map directly to industry cargo slot indices */
			for (uint i = 0; i < group->num_input; i++) {
<<<<<<< HEAD
				ind->incoming_cargo_waiting[i] = ClampTo<uint16_t>(ind->incoming_cargo_waiting[i] - DerefIndProd(group->subtract_input[i], deref) * multiplier);
			}
			for (uint i = 0; i < group->num_output; i++) {
				ind->produced_cargo_waiting[i] = ClampTo<uint16_t>(ind->produced_cargo_waiting[i] + std::max(DerefIndProd(group->add_output[i], deref), 0) * multiplier);
=======
				if (!IsValidCargoID(ind->accepted[i].cargo)) continue;
				ind->accepted[i].waiting = ClampTo<uint16_t>(ind->accepted[i].waiting - DerefIndProd(group->subtract_input[i], deref) * multiplier);
			}
			for (uint i = 0; i < group->num_output; i++) {
				if (!IsValidCargoID(ind->produced[i].cargo)) continue;
				ind->produced[i].waiting = ClampTo<uint16_t>(ind->produced[i].waiting + std::max(DerefIndProd(group->add_output[i], deref), 0) * multiplier);
>>>>>>> 077b08bb
			}
		} else {
			/* Callback receives list of cargos to apply for, which need to have their cargo slots in industry looked up */
			for (uint i = 0; i < group->num_input; i++) {
				int cargo_index = ind->GetCargoAcceptedIndex(group->cargo_input[i]);
				if (cargo_index < 0) continue;
				ind->incoming_cargo_waiting[cargo_index] = ClampTo<uint16_t>(ind->incoming_cargo_waiting[cargo_index] - DerefIndProd(group->subtract_input[i], deref) * multiplier);
			}
			for (uint i = 0; i < group->num_output; i++) {
				int cargo_index = ind->GetCargoProducedIndex(group->cargo_output[i]);
				if (cargo_index < 0) continue;
				ind->produced_cargo_waiting[cargo_index] = ClampTo<uint16_t>(ind->produced_cargo_waiting[cargo_index] + std::max(DerefIndProd(group->add_output[i], deref), 0) * multiplier);
			}
		}

		int32 again = DerefIndProd(group->again, deref);
		if (again == 0) break;

		SB(object.callback_param2, 24, 8, again);
	}

	SetWindowDirty(WC_INDUSTRY_VIEW, ind->index);
}

/**
 * Check whether an industry temporarily refuses to accept a certain cargo.
 * @param ind The industry to query.
 * @param cargo_type The cargo to get information about.
 * @pre cargo_type is in ind->accepts_cargo.
 * @return Whether the given industry refuses to accept this cargo type.
 */
bool IndustryTemporarilyRefusesCargo(Industry *ind, CargoID cargo_type)
{
	assert(ind->IsCargoAccepted(cargo_type));

	const IndustrySpec *indspec = GetIndustrySpec(ind->type);
	if (HasBit(indspec->callback_mask, CBM_IND_REFUSE_CARGO)) {
		uint16 res = GetIndustryCallback(CBID_INDUSTRY_REFUSE_CARGO,
				0, indspec->grf_prop.grffile->cargo_map[cargo_type],
				ind, ind->type, ind->location.tile);
		if (res != CALLBACK_FAILED) return !ConvertBooleanCallback(indspec->grf_prop.grffile, CBID_INDUSTRY_REFUSE_CARGO, res);
	}
	return false;
}

void DumpIndustrySpriteGroup(const IndustrySpec *spec, DumpSpriteGroupPrinter print)
{
	DumpSpriteGroup(spec->grf_prop.spritegroup[0], std::move(print));
}

void DumpIndustryTileSpriteGroup(const IndustryTileSpec *spec, DumpSpriteGroupPrinter print)
{
	DumpSpriteGroup(spec->grf_prop.spritegroup[0], std::move(print));
}<|MERGE_RESOLUTION|>--- conflicted
+++ resolved
@@ -180,11 +180,7 @@
 	return count << 16 | std::min<uint>(closest_dist, 0xFFFF);
 }
 
-<<<<<<< HEAD
 /* virtual */ uint32 IndustriesScopeResolver::GetVariable(uint16 variable, uint32 parameter, GetVariableExtra *extra) const
-=======
-/* virtual */ uint32_t IndustriesScopeResolver::GetVariable(byte variable, [[maybe_unused]] uint32_t parameter, bool *available) const
->>>>>>> 077b08bb
 {
 	if (this->ro.callback == CBID_INDUSTRY_LOCATION) {
 		/* Variables available during construction check. */
@@ -676,19 +672,12 @@
 		if (group->version < 2) {
 			/* Callback parameters map directly to industry cargo slot indices */
 			for (uint i = 0; i < group->num_input; i++) {
-<<<<<<< HEAD
+				if (ind->accepts_cargo[i] == CT_INVALID) continue;
 				ind->incoming_cargo_waiting[i] = ClampTo<uint16_t>(ind->incoming_cargo_waiting[i] - DerefIndProd(group->subtract_input[i], deref) * multiplier);
 			}
 			for (uint i = 0; i < group->num_output; i++) {
+				if (ind->produced_cargo[i] == CT_INVALID) continue;
 				ind->produced_cargo_waiting[i] = ClampTo<uint16_t>(ind->produced_cargo_waiting[i] + std::max(DerefIndProd(group->add_output[i], deref), 0) * multiplier);
-=======
-				if (!IsValidCargoID(ind->accepted[i].cargo)) continue;
-				ind->accepted[i].waiting = ClampTo<uint16_t>(ind->accepted[i].waiting - DerefIndProd(group->subtract_input[i], deref) * multiplier);
-			}
-			for (uint i = 0; i < group->num_output; i++) {
-				if (!IsValidCargoID(ind->produced[i].cargo)) continue;
-				ind->produced[i].waiting = ClampTo<uint16_t>(ind->produced[i].waiting + std::max(DerefIndProd(group->add_output[i], deref), 0) * multiplier);
->>>>>>> 077b08bb
 			}
 		} else {
 			/* Callback receives list of cargos to apply for, which need to have their cargo slots in industry looked up */
