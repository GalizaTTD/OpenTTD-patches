--- conflicted
+++ resolved
@@ -123,11 +123,7 @@
  * @param total_num Total number of road bits of all road/tram-types.
  * @return Total cost.
  */
-<<<<<<< HEAD
-static inline Money RoadMaintenanceCost(RoadType roadtype, uint32 num, uint32 total_num)
-=======
 inline Money RoadMaintenanceCost(RoadType roadtype, uint32_t num, uint32_t total_num)
->>>>>>> 1e56bd1e
 {
 	dbg_assert(roadtype < ROADTYPE_END);
 	return (_price[PR_INFRASTRUCTURE_ROAD] * GetRoadTypeInfo(roadtype)->maintenance_multiplier * num * (1 + IntSqrt(total_num))) >> 12;
