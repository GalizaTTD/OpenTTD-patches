/* $Id$ */

/*
 * This file is part of OpenTTD.
 * OpenTTD is free software; you can redistribute it and/or modify it under the terms of the GNU General Public License as published by the Free Software Foundation, version 2.
 * OpenTTD is distributed in the hope that it will be useful, but WITHOUT ANY WARRANTY; without even the implied warranty of MERCHANTABILITY or FITNESS FOR A PARTICULAR PURPOSE.
 * See the GNU General Public License for more details. You should have received a copy of the GNU General Public License along with OpenTTD. If not, see <http://www.gnu.org/licenses/>.
 */

/** @file road_func.h Functions related to roads. */

#ifndef ROAD_FUNC_H
#define ROAD_FUNC_H

#include "core/bitmath_func.hpp"
#include "road_type.h"
#include "economy_func.h"

/**
 * Iterate through each set RoadType in a RoadTypes value.
 * For more informations see FOR_EACH_SET_BIT_EX.
 *
 * @param var Loop index variable that stores fallowing set road type. Must be of type RoadType.
 * @param road_types The value to iterate through (any expression).
 *
 * @see FOR_EACH_SET_BIT_EX
 */
#define FOR_EACH_SET_ROADTYPE(var, road_types) FOR_EACH_SET_BIT_EX(RoadType, var, RoadTypes, road_types)

/**
 * Whether the given roadtype is valid.
 * @param rt the roadtype to check for validness
 * @return true if and only if valid
 */
static inline bool IsValidRoadType(RoadType rt)
{
	return rt == ROADTYPE_ROAD || rt == ROADTYPE_TRAM;
}

/**
 * Whether the given roadtype is valid.
 * @param rt the roadtype to check for validness
 * @return true if and only if valid
 */
static inline bool IsValidRoadBits(RoadBits r)
{
	return r < ROAD_END;
}

/**
 * Maps a RoadType to the corresponding RoadTypes value
 *
 * @param rt the roadtype to get the roadtypes from
 * @return the roadtypes with the given roadtype
 */
static inline RoadTypes RoadTypeToRoadTypes(RoadType rt)
{
	assert(IsValidRoadType(rt));
	return (RoadTypes)(1 << rt);
}

/**
 * Returns the RoadTypes which are not present in the given RoadTypes
 *
 * This function returns the complement of a given RoadTypes.
 *
 * @param r The given RoadTypes
 * @return The complement of the given RoadTypes
 */
static inline RoadTypes ComplementRoadTypes(RoadTypes r)
{
	return (RoadTypes)(ROADTYPES_ALL ^ r);
}


/**
 * Calculate the complement of a RoadBits value
 *
 * Simply flips all bits in the RoadBits value to get the complement
 * of the RoadBits.
 *
 * @param r The given RoadBits value
 * @return the complement
 */
static inline RoadBits ComplementRoadBits(RoadBits r)
{
	assert(IsValidRoadBits(r));
	return (RoadBits)(ROAD_ALL ^ r);
}

/**
 * Calculate the mirrored RoadBits
 *
 * Simply move the bits to their new position.
 *
 * @param r The given RoadBits value
 * @return the mirrored
 */
static inline RoadBits MirrorRoadBits(RoadBits r)
{
	assert(IsValidRoadBits(r));
	return (RoadBits)(GB(r, 0, 2) << 2 | GB(r, 2, 2));
}

/**
 * Calculate rotated RoadBits
 *
 * Move the Roadbits clockwise until they are in their final position.
 *
 * @param r The given RoadBits value
 * @param rot The given Rotation angle
 * @return the rotated
 */
static inline RoadBits RotateRoadBits(RoadBits r, DiagDirDiff rot)
{
	assert(IsValidRoadBits(r));
	for (; rot > (DiagDirDiff)0; rot--) {
		r = (RoadBits)(GB(r, 0, 1) << 3 | GB(r, 1, 3));
	}
	return r;
}

/**
 * Check if we've got a straight road
 *
 * @param r The given RoadBits
 * @return true if we've got a straight road
 */
static inline bool IsStraightRoad(RoadBits r)
{
	assert(IsValidRoadBits(r));
	return (r == ROAD_X || r == ROAD_Y);
}

/**
 * Create the road-part which belongs to the given DiagDirection
 *
 * This function returns a RoadBits value which belongs to
 * the given DiagDirection.
 *
 * @param d The DiagDirection
 * @return The result RoadBits which the selected road-part set
 */
static inline RoadBits DiagDirToRoadBits(DiagDirection d)
{
	assert(IsValidDiagDirection(d));
	return (RoadBits)(ROAD_NW << (3 ^ d));
}

/**
 * Create the road-part which belongs to the given Axis
 *
 * This function returns a RoadBits value which belongs to
 * the given Axis.
 *
 * @param a The Axis
 * @return The result RoadBits which the selected road-part set
 */
static inline RoadBits AxisToRoadBits(Axis a)
{
	assert(IsValidAxis(a));
	return a == AXIS_X ? ROAD_X : ROAD_Y;
}


/**
 * Calculates the maintenance cost of a number of road bits.
 * @param roadtype Road type to get the cost for.
 * @param num Number of road bits.
 * @return Total cost.
 */
static inline Money RoadMaintenanceCost(RoadType roadtype, uint32 num)
{
	assert(IsValidRoadType(roadtype));
	return (_price[PR_INFRASTRUCTURE_ROAD] * (roadtype == ROADTYPE_TRAM ? 3 : 2) * num * (1 + IntSqrt(num))) >> 9; // 2 bits fraction for the multiplier and 7 bits scaling.
}

bool HasRoadTypesAvail(const CompanyID company, const RoadTypes rts);
bool ValParamRoadType(const RoadType rt);
RoadTypes GetCompanyRoadtypes(const CompanyID company);

<<<<<<< HEAD
void UpdateLevelCrossing(TileIndex tile, bool sound = true);
bool IsCrossingOccupiedByRoadVehicle(TileIndex t);
=======
void UpdateLevelCrossing(TileIndex tile, bool sound = true, bool force_close = false);
>>>>>>> 3e85e9fc

#endif /* ROAD_FUNC_H */<|MERGE_RESOLUTION|>--- conflicted
+++ resolved
@@ -179,11 +179,7 @@
 bool ValParamRoadType(const RoadType rt);
 RoadTypes GetCompanyRoadtypes(const CompanyID company);
 
-<<<<<<< HEAD
-void UpdateLevelCrossing(TileIndex tile, bool sound = true);
+void UpdateLevelCrossing(TileIndex tile, bool sound = true, bool force_close = false);
 bool IsCrossingOccupiedByRoadVehicle(TileIndex t);
-=======
-void UpdateLevelCrossing(TileIndex tile, bool sound = true, bool force_close = false);
->>>>>>> 3e85e9fc
 
 #endif /* ROAD_FUNC_H */