/*
 * This file is part of OpenTTD.
 * OpenTTD is free software; you can redistribute it and/or modify it under the terms of the GNU General Public License as published by the Free Software Foundation, version 2.
 * OpenTTD is distributed in the hope that it will be useful, but WITHOUT ANY WARRANTY; without even the implied warranty of MERCHANTABILITY or FITNESS FOR A PARTICULAR PURPOSE.
 * See the GNU General Public License for more details. You should have received a copy of the GNU General Public License along with OpenTTD. If not, see <http://www.gnu.org/licenses/>.
 */

/**
 * @file settings.cpp
 * All actions handling saving and loading of the settings/configuration goes on in this file.
 * The file consists of three parts:
 * <ol>
 * <li>Parsing the configuration file (openttd.cfg). This is achieved with the ini_ functions which
 *     handle various types, such as normal 'key = value' pairs, lists and value combinations of
 *     lists, strings, integers, 'bit'-masks and element selections.
 * <li>Handle reading and writing to the setting-structures from inside the game either from
 *     the console for example or through the gui with CMD_ functions.
 * <li>Handle saving/loading of the PATS chunk inside the savegame.
 * </ol>
 * @see SettingDesc
 * @see SaveLoad
 */

#include "stdafx.h"
#include <array>
#include <limits>
#include "currency.h"
#include "screenshot.h"
#include "network/network.h"
#include "network/network_func.h"
#include "network/core/config.h"
#include "settings_internal.h"
#include "command_func.h"
#include "console_func.h"
#include "pathfinder/pathfinder_type.h"
#include "genworld.h"
#include "train.h"
#include "news_func.h"
#include "window_func.h"
#include "sound_func.h"
#include "company_func.h"
#include "rev.h"
#if defined(WITH_FREETYPE) || defined(_WIN32) || defined(WITH_COCOA)
#include "fontcache.h"
#endif
#include "textbuf_gui.h"
#include "rail_gui.h"
#include "elrail_func.h"
#include "error.h"
#include "town.h"
#include "video/video_driver.hpp"
#include "sound/sound_driver.hpp"
#include "music/music_driver.hpp"
#include "blitter/factory.hpp"
#include "base_media_base.h"
#include "gamelog.h"
#include "settings_func.h"
#include "ini_type.h"
#include "ai/ai_config.hpp"
#include "ai/ai.hpp"
#include "game/game_config.hpp"
#include "game/game.hpp"
#include "ai/ai_instance.hpp"
#include "game/game_instance.hpp"
#include "ship.h"
#include "smallmap_gui.h"
#include "roadveh.h"
#include "newgrf_config.h"
#include "fios.h"
#include "load_check.h"
#include "strings_func.h"
#include "string_func.h"
#include "debug.h"
#include "zoning.h"
#include "vehicle_func.h"
#include "scope_info.h"
#include "viewport_func.h"
#include "gui.h"
#include "statusbar_gui.h"
#include "graph_gui.h"
#include "string_func_extra.h"
#include "engine_override.h"

#include "void_map.h"
#include "station_base.h"
#include "infrastructure_func.h"

#if defined(WITH_FREETYPE) || defined(_WIN32) || defined(WITH_COCOA)
#define HAS_TRUETYPE_FONT
#endif

#include "sl/saveload.h"

#include "table/strings.h"
#include "table/settings.h"
#include "table/settings_compat.h"

#include <algorithm>
#include <vector>

#include "safeguards.h"

ClientSettings _settings_client;
GameSettings _settings_game;     ///< Game settings of a running game or the scenario editor.
GameSettings _settings_newgame;  ///< Game settings for new games (updated from the intro screen).
TimeSettings _settings_time; ///< The effective settings that are used for time display.
VehicleDefaultSettings _old_vds; ///< Used for loading default vehicles settings from old savegames.
std::string _config_file; ///< Configuration file of OpenTTD.
std::string _config_file_text;
std::string _private_file; ///< Private configuration file of OpenTTD.
std::string _secrets_file; ///< Secrets configuration file of OpenTTD.

static ErrorList _settings_error_list; ///< Errors while loading minimal settings.

static bool _fallback_gui_zoom_max = false;


/**
 * List of all the generic setting tables.
 *
 * There are a few tables that are special and not processed like the rest:
 * - _currency_settings
 * - _misc_settings
 * - _company_settings
 * - _win32_settings
 * As such, they are not part of this list.
 */
static const SettingTable _generic_setting_tables[] = {
	_difficulty_settings,
	_economy_settings,
	_game_settings,
	_gui_settings,
	_linkgraph_settings,
	_locale_settings,
	_multimedia_settings,
	_network_settings,
	_news_display_settings,
	_pathfinding_settings,
	_script_settings,
	_world_settings,
	_scenario_settings,
};

/**
 * List of all the save/load (PATS/PATX) setting tables.
 */
static const std::initializer_list<SettingTable> _saveload_setting_tables{
	_difficulty_settings,
	_economy_settings,
	_game_settings,
	_linkgraph_settings,
	_locale_settings,
	_pathfinding_settings,
	_script_settings,
	_world_settings,
};

void IterateSettingsTables(std::function<void(const SettingTable &, void *)> handler)
{
	handler(_misc_settings, nullptr);
#if defined(_WIN32) && !defined(DEDICATED)
	handler(_win32_settings, nullptr);
#endif
	for (auto &table : _generic_setting_tables) {
		handler(table, &_settings_game);
	}
	handler(_currency_settings, &GetCustomCurrency());
	handler(_company_settings, &_settings_client.company);
}

/**
 * List of all the private setting tables.
 */
static const SettingTable _private_setting_tables[] = {
	_network_private_settings,
};

/**
 * List of all the secrets setting tables.
 */
static const SettingTable _secrets_setting_tables[] = {
	_network_secrets_settings,
};

typedef void SettingDescProc(IniFile &ini, const SettingTable &desc, const char *grpname, void *object, bool only_startup);
typedef void SettingDescProcList(IniFile &ini, const char *grpname, StringList &list);

static bool IsSignedVarMemType(VarType vt);


/**
 * IniFile to store a configuration.
 */
class ConfigIniFile : public IniFile {
private:
	inline static const IniGroupNameList list_group_names = {
		"bans",
		"newgrf",
		"servers",
		"server_bind_addresses",
		"server_authorized_keys",
		"rcon_authorized_keys",
		"settings_authorized_keys",
	};

public:
	ConfigIniFile(const std::string &filename, std::string *save = nullptr) : IniFile(list_group_names)
	{
		this->LoadFromDisk(filename, NO_DIRECTORY, save);
	}
};

/**
 * Ini-file versions.
 *
 * Sometimes we move settings between different ini-files, as we need to know
 * when we have to load/remove it from the old versus reading it from the new
 * location. These versions assist with situations like that.
 */
enum IniFileVersion : uint32_t {
	IFV_0,                                                 ///< 0  All versions prior to introduction.
	IFV_PRIVATE_SECRETS,                                   ///< 1  PR#9298  Moving of settings from openttd.cfg to private.cfg / secrets.cfg.
	IFV_GAME_TYPE,                                         ///< 2  PR#9515  Convert server_advertise to server_game_type.
	IFV_LINKGRAPH_SECONDS,                                 ///< 3  PR#10610 Store linkgraph update intervals in seconds instead of days.
	IFV_NETWORK_PRIVATE_SETTINGS,                          ///< 4  PR#10762 Move use_relay_service to private settings.

	IFV_AUTOSAVE_RENAME,                                   ///< 5  PR#11143 Renamed values of autosave to be in minutes.
	IFV_RIGHT_CLICK_CLOSE,                                 ///< 6  PR#10204 Add alternative right click to close windows setting.
	IFV_REMOVE_GENERATION_SEED,                            ///< 7  PR#11927 Remove "generation_seed" from configuration.

	IFV_MAX_VERSION,       ///< Highest possible ini-file version.
};

const uint16_t INIFILE_VERSION = (IniFileVersion)(IFV_MAX_VERSION - 1); ///< Current ini-file version of OpenTTD.

/**
 * Find the index value of a ONEofMANY type in a string separated by |
 * @param str the current value of the setting for which a value needs found
 * @param len length of the string
 * @param many full domain of values the ONEofMANY setting can have
 * @return the integer index of the full-list, or SIZE_MAX if not found
 */
size_t OneOfManySettingDesc::ParseSingleValue(const char *str, size_t len, const std::vector<std::string> &many)
{
	/* check if it's an integer */
	if (isdigit(*str)) return std::strtoul(str, nullptr, 0);

	size_t idx = 0;
	for (auto one : many) {
		if (one.size() == len && strncmp(one.c_str(), str, len) == 0) return idx;
		idx++;
	}

	return SIZE_MAX;
}

/**
 * Find whether a string was a boolean true or a boolean false.
 *
 * @param str the current value of the setting for which a value needs found.
 * @return Either true/false, or nullopt if no boolean value found.
 */
std::optional<bool> BoolSettingDesc::ParseSingleValue(const char *str)
{
	if (strcmp(str, "true") == 0 || strcmp(str, "on") == 0 || strcmp(str, "1") == 0) return true;
	if (strcmp(str, "false") == 0 || strcmp(str, "off") == 0 || strcmp(str, "0") == 0) return false;

	return std::nullopt;
}

/**
 * Find the set-integer value MANYofMANY type in a string
 * @param many full domain of values the MANYofMANY setting can have
 * @param str the current string value of the setting, each individual
 * of separated by a whitespace,tab or | character
 * @return the 'fully' set integer, or SIZE_MAX if a set is not found
 */
static size_t LookupManyOfMany(const std::vector<std::string> &many, const char *str)
{
	const char *s;
	size_t r;
	size_t res = 0;

	for (;;) {
		/* skip "whitespace" */
		while (*str == ' ' || *str == '\t' || *str == '|') str++;
		if (*str == 0) break;

		s = str;
		while (*s != 0 && *s != ' ' && *s != '\t' && *s != '|') s++;

		r = OneOfManySettingDesc::ParseSingleValue(str, s - str, many);
		if (r == SIZE_MAX) return r;

		SetBit(res, (uint8_t)r); // value found, set it
		if (*s == 0) break;
		str = s + 1;
	}
	return res;
}

/**
 * Parse a string into a vector of uint32s.
 * @param p the string to be parsed. Each element in the list is separated by a comma or a space character
 * @return std::optional with a vector of parsed integers. The optional is empty upon an error.
 */
static std::optional<std::vector<uint32_t>> ParseIntList(const char *p)
{
	bool comma = false; // do we accept comma?
	std::vector<uint32_t> result;

	while (*p != '\0') {
		switch (*p) {
			case ',':
				/* Do not accept multiple commas between numbers */
				if (!comma) return std::nullopt;
				comma = false;
				[[fallthrough]];

			case ' ':
				p++;
				break;

			default: {
				char *end;
				unsigned long v = std::strtoul(p, &end, 0);
				if (p == end) return std::nullopt; // invalid character (not a number)

				result.push_back(ClampTo<uint32_t>(v));
				p = end; // first non-number
				comma = true; // we accept comma now
				break;
			}
		}
	}

	/* If we have read comma but no number after it, fail.
	 * We have read comma when (n != 0) and comma is not allowed */
	if (!result.empty() && !comma) return std::nullopt;

	return result;
}

/**
 * Load parsed string-values into an integer-array (intlist)
 * @param str the string that contains the values (and will be parsed)
 * @param array pointer to the integer-arrays that will be filled
 * @param nelems the number of elements the array holds.
 * @param type the type of elements the array holds (eg INT8, UINT16, etc.)
 * @return return true on success and false on error
 */
static bool LoadIntList(const char *str, void *array, int nelems, VarType type)
{
	size_t elem_size = SlVarSize(type);
	if (str == nullptr) {
		memset(array, 0, nelems * elem_size);
		return true;
	}

	auto opt_items = ParseIntList(str);
	if (!opt_items.has_value() || opt_items->size() != (size_t)nelems) return false;

	char *p = static_cast<char *>(array);
	for (auto item : *opt_items) {
		WriteValue(p, type, item);
		p += elem_size;
	}
	return true;
}

/**
 * Convert an integer-array (intlist) to a string representation. Each value
 * is separated by a comma or a space character
 * @param buf output buffer where the string-representation will be stored
 * @param last last item to write to in the output buffer
 * @param array pointer to the integer-arrays that is read from
 * @param nelems the number of elements the array holds.
 * @param type the type of elements the array holds (eg INT8, UINT16, etc.)
 * @return The pointer to the terminating null-character in the destination buffer
 */
char *ListSettingDesc::FormatValue(char *buf, const char *last, const void *object) const
{
	const uint8_t *p = static_cast<const uint8_t *>(GetVariableAddress(object, this->save));
	int i, v = 0;

	for (i = 0; i != this->save.length; i++) {
		switch (GetVarMemType(this->save.conv)) {
			case SLE_VAR_BL:
			case SLE_VAR_I8:  v = *(const   int8_t *)p; p += 1; break;
			case SLE_VAR_U8:  v = *(const  uint8_t *)p; p += 1; break;
			case SLE_VAR_I16: v = *(const  int16_t *)p; p += 2; break;
			case SLE_VAR_U16: v = *(const uint16_t *)p; p += 2; break;
			case SLE_VAR_I32: v = *(const  int32_t *)p; p += 4; break;
			case SLE_VAR_U32: v = *(const uint32_t *)p; p += 4; break;
			default: NOT_REACHED();
		}
		if (IsSignedVarMemType(this->save.conv)) {
			buf += seprintf(buf, last, (i == 0) ? "%d" : ",%d", v);
		} else {
			buf += seprintf(buf, last, (i == 0) ? "%u" : ",%u", v);
		}
	}
	return buf;
}

char *OneOfManySettingDesc::FormatSingleValue(char *buf, const char *last, uint id) const
{
	if (id >= this->many.size()) {
		return buf + seprintf(buf, last, "%d", id);
	}
	return strecpy(buf, this->many[id].c_str(), last);
}

char *OneOfManySettingDesc::FormatIntValue(char *buf, const char *last, uint32_t value) const
{
	return this->FormatSingleValue(buf, last, value);
}

char *ManyOfManySettingDesc::FormatIntValue(char *buf, const char *last, uint32_t value) const
{
	uint bitmask = (uint)value;
	if (bitmask == 0) {
		buf[0] = '\0';
		return buf;
	}
	bool first = true;
	for (uint id : SetBitIterator(bitmask)) {
		if (!first) buf = strecpy(buf, "|", last);
		buf = this->FormatSingleValue(buf, last, id);
		first = false;
	}
	return buf;
}

/**
 * Convert a string representation (external) of an integer-like setting to an integer.
 * @param str Input string that will be parsed based on the type of desc.
 * @return The value from the parse string, or the default value of the setting.
 */
size_t IntSettingDesc::ParseValue(const char *str) const
{
	char *end;
	size_t val = std::strtoul(str, &end, 0);
	if (end == str) {
		if (this->flags & SF_CONVERT_BOOL_TO_INT) {
			if (strcmp(str, "true") == 0 || strcmp(str, "on") == 0) return 1;
			if (strcmp(str, "false") == 0 || strcmp(str, "off") == 0) return 0;
		}
		ErrorMessageData msg(STR_CONFIG_ERROR, STR_CONFIG_ERROR_INVALID_VALUE);
		msg.SetDParamStr(0, str);
		msg.SetDParamStr(1, this->name);
		_settings_error_list.push_back(msg);
		return this->def;
	}
	if (*end != '\0') {
		ErrorMessageData msg(STR_CONFIG_ERROR, STR_CONFIG_ERROR_TRAILING_CHARACTERS);
		msg.SetDParamStr(0, this->name);
		_settings_error_list.push_back(msg);
	}
	return val;
}

size_t OneOfManySettingDesc::ParseValue(const char *str) const
{
	size_t r = OneOfManySettingDesc::ParseSingleValue(str, strlen(str), this->many);
	/* if the first attempt of conversion from string to the appropriate value fails,
	 * look if we have defined a converter from old value to new value. */
	if (r == SIZE_MAX && this->many_cnvt != nullptr) r = this->many_cnvt(str);
	if (r != SIZE_MAX) return r; // and here goes converted value

	ErrorMessageData msg(STR_CONFIG_ERROR, STR_CONFIG_ERROR_INVALID_VALUE);
	msg.SetDParamStr(0, str);
	msg.SetDParamStr(1, this->name);
	_settings_error_list.push_back(msg);
	return this->def;
}

size_t ManyOfManySettingDesc::ParseValue(const char *str) const
{
	size_t r = LookupManyOfMany(this->many, str);
	if (r != SIZE_MAX) return r;
	ErrorMessageData msg(STR_CONFIG_ERROR, STR_CONFIG_ERROR_INVALID_VALUE);
	msg.SetDParamStr(0, str);
	msg.SetDParamStr(1, this->name);
	_settings_error_list.push_back(msg);
	return this->def;
}

size_t BoolSettingDesc::ParseValue(const char *str) const
{
	auto r = BoolSettingDesc::ParseSingleValue(str);
	if (r.has_value()) return *r;

	ErrorMessageData msg(STR_CONFIG_ERROR, STR_CONFIG_ERROR_INVALID_VALUE);
	msg.SetDParamStr(0, str);
	msg.SetDParamStr(1, this->name);
	_settings_error_list.push_back(msg);
	return this->def;
}

static bool ValidateEnumSetting(const IntSettingDesc *sdb, int32_t &val)
{
	if (sdb->flags & SF_ENUM_PRE_CB_VALIDATE && sdb->pre_check != nullptr && !sdb->pre_check(val)) return false;
	for (const SettingDescEnumEntry *enumlist = sdb->enumlist; enumlist != nullptr && enumlist->str != STR_NULL; enumlist++) {
		if (enumlist->val == val) {
			return true;
		}
	}
	return false;
}

/**
 * Get the title of the setting.
 * The string should include a {STRING2} to show the current value.
 * @return The title string.
 */
StringID IntSettingDesc::GetTitle() const
{
	return this->get_title_cb != nullptr ? this->get_title_cb(*this) : this->str;
}

/**
 * Get the help text of the setting.
 * @return The requested help text.
 */
StringID IntSettingDesc::GetHelp() const
{
	StringID str = this->get_help_cb != nullptr ? this->get_help_cb(*this) : this->str_help;
	if (this->guiproc != nullptr) {
		SettingOnGuiCtrlData data;
		data.type = SOGCT_DESCRIPTION_TEXT;
		data.text = str;
		if (this->guiproc(data)) {
			str = data.text;
		}
	}
	return str;
}

/**
 * Set the DParams for drawing the value of the setting.
 * @param first_param First DParam to use
 * @param value Setting value to set params for.
 */
void IntSettingDesc::SetValueDParams(uint first_param, int32_t value) const
{
	const uint initial_first_param = first_param;
	if (this->set_value_dparams_cb != nullptr) {
		this->set_value_dparams_cb(*this, first_param, value);
	} else if (this->IsBoolSetting()) {
		SetDParam(first_param++, value != 0 ? STR_CONFIG_SETTING_ON : STR_CONFIG_SETTING_OFF);
	} else {
		if ((this->flags & SF_ENUM) != 0) {
			StringID str = STR_UNDEFINED;
			for (const SettingDescEnumEntry *enumlist = this->enumlist; enumlist != nullptr && enumlist->str != STR_NULL; enumlist++) {
				if (enumlist->val == value) {
					str = enumlist->str;
					break;
				}
			}
			SetDParam(first_param++, str);
		} else if ((this->flags & SF_GUI_DROPDOWN) != 0) {
			SetDParam(first_param++, this->str_val - this->min + value);
		} else {
			SetDParam(first_param++, this->str_val + ((value == 0 && (this->flags & SF_GUI_0_IS_SPECIAL) != 0) ? 1 : 0));
		}
		SetDParam(first_param++, value);
	}
	if (this->guiproc != nullptr) {
		SettingOnGuiCtrlData data;
		data.type = SOGCT_VALUE_DPARAMS;
		data.offset = initial_first_param;
		data.val = value;
		this->guiproc(data);
	}
}

/**
 * Make the value valid and then write it to the setting.
 * See #MakeValidValid and #Write for more details.
 * @param object The object the setting is to be saved in.
 * @param val Signed version of the new value.
 */
void IntSettingDesc::MakeValueValidAndWrite(const void *object, int32_t val) const
{
	this->MakeValueValid(val);
	this->Write(object, val);
}

/**
 * Make the value valid given the limitations of this setting.
 *
 * In the case of int settings this is ensuring the value is between the minimum and
 * maximum value, with a special case for 0 if SF_GUI_0_IS_SPECIAL is set.
 * This is generally done by clamping the value so it is within the allowed value range.
 * However, for SF_GUI_DROPDOWN the default is used when the value is not valid.
 * @param val The value to make valid.
 */
void IntSettingDesc::MakeValueValid(int32_t &val) const
{
	/* We need to take special care of the uint32_t type as we receive from the function
	 * a signed integer. While here also bail out on 64-bit settings as those are not
	 * supported. Unsigned 8 and 16-bit variables are safe since they fit into a signed
	 * 32-bit variable
	 * TODO: Support 64-bit settings/variables; requires 64 bit over command protocol! */
	switch (GetVarMemType(this->save.conv)) {
		case SLE_VAR_NULL: return;
		case SLE_VAR_BL:
		case SLE_VAR_I8:
		case SLE_VAR_U8:
		case SLE_VAR_I16:
		case SLE_VAR_U16:
		case SLE_VAR_I32: {
			/* Override the minimum value. No value below this->min, except special value 0 */
			if (!(this->flags & SF_GUI_0_IS_SPECIAL) || val != 0) {
				if (this->flags & SF_ENUM) {
					if (!ValidateEnumSetting(this, val)) val = (int32_t)(size_t)this->def;
				} else if (!(this->flags & SF_GUI_DROPDOWN)) {
					/* Clamp value-type setting to its valid range */
					val = Clamp(val, this->min, this->max);
				} else if (val < this->min || val > (int32_t)this->max) {
					/* Reset invalid discrete setting (where different values change gameplay) to its default value */
					val = this->def;
				}
			}
			break;
		}
		case SLE_VAR_U32: {
			/* Override the minimum value. No value below this->min, except special value 0 */
			uint32_t uval = (uint32_t)val;
			if (!(this->flags & SF_GUI_0_IS_SPECIAL) || uval != 0) {
				if (this->flags & SF_ENUM) {
					if (!ValidateEnumSetting(this, val)) {
						uval = (uint32_t)(size_t)this->def;
					} else {
						uval = (uint32_t)val;
					}
				} else if (!(this->flags & SF_GUI_DROPDOWN)) {
					/* Clamp value-type setting to its valid range */
					uval = ClampU(uval, this->min, this->max);
				} else if (uval < (uint)this->min || uval > this->max) {
					/* Reset invalid discrete setting to its default value */
					uval = (uint32_t)this->def;
				}
			}
			val = (int32_t)uval;
			return;
		}
		case SLE_VAR_I64:
		case SLE_VAR_U64:
		default: NOT_REACHED();
	}
}

/**
 * Set the value of a setting.
 * @param object The object the setting is to be saved in.
 * @param val Signed version of the new value.
 */
void IntSettingDesc::Write(const void *object, int32_t val) const
{
	void *ptr = GetVariableAddress(object, this->save);
	WriteValue(ptr, this->save.conv, (int64_t)val);
}

/**
 * Read the integer from the the actual setting.
 * @param object The object the setting is to be saved in.
 * @return The value of the saved integer.
 */
int32_t IntSettingDesc::Read(const void *object) const
{
	void *ptr = GetVariableAddress(object, this->save);
	return (int32_t)ReadValue(ptr, this->save.conv);
}

/**
 * Make the value valid given the limitations of this setting.
 *
 * In the case of string settings this is ensuring the string contains only accepted
 * Utf8 characters and is at most the maximum length defined in this setting.
 * @param str The string to make valid.
 */
void StringSettingDesc::MakeValueValid(std::string &str) const
{
	if (this->max_length == 0 || str.size() < this->max_length) return;

	/* In case a maximum length is imposed by the setting, the length
	 * includes the '\0' termination for network transfer purposes.
	 * Also ensure the string is valid after chopping of some bytes. */
	std::string stdstr(str, this->max_length - 1);
	str.assign(StrMakeValid(stdstr, SVS_NONE));
}

/**
 * Write a string to the actual setting.
 * @param object The object the setting is to be saved in.
 * @param str The string to save.
 */
void StringSettingDesc::Write(const void *object, const std::string &str) const
{
	reinterpret_cast<std::string *>(GetVariableAddress(object, this->save))->assign(str);
}

/**
 * Read the string from the the actual setting.
 * @param object The object the setting is to be saved in.
 * @return The value of the saved string.
 */
const std::string &StringSettingDesc::Read(const void *object) const
{
	return *reinterpret_cast<std::string *>(GetVariableAddress(object, this->save));
}

static const char *GetSettingConfigName(const SettingDesc &sd)
{
	const char *name = sd.name;
	if (sd.guiproc != nullptr) {
		SettingOnGuiCtrlData data;
		data.type = SOGCT_CFG_NAME;
		data.str = name;
		if (sd.guiproc(data)) {
			name = data.str;
		}
	}
	return name;
}

/**
 * Load values from a group of an IniFile structure into the internal representation
 * @param ini pointer to IniFile structure that holds administrative information
 * @param settings_table table with SettingDesc structures whose internally pointed variables will
 *        be given values
 * @param grpname the group of the IniFile to search in for the new values
 * @param object pointer to the object been loaded
 * @param only_startup load only the startup settings set
 */
static void IniLoadSettings(IniFile &ini, const SettingTable &settings_table, const char *grpname, void *object, bool only_startup)
{
	const IniGroup *group;
	const IniGroup *group_def = ini.GetGroup(grpname);

	for (auto &sd : settings_table) {
		if (!SlIsObjectCurrentlyValid(sd->save.version_from, sd->save.version_to, sd->save.ext_feature_test)) continue;
		if (sd->startup != only_startup) continue;
		const IniItem *item = nullptr;
		if (!(sd->flags & SF_NO_NEWGAME)) {
			/* For settings.xx.yy load the settings from [xx] yy = ? */
			std::string s{ GetSettingConfigName(*sd) };
			auto sc = s.find('.');
			if (sc != std::string::npos) {
				group = ini.GetGroup(s.substr(0, sc));
				s = s.substr(sc + 1);
			} else {
				group = group_def;
			}

			if (group != nullptr) item = group->GetItem(s);
			if (item == nullptr && group != group_def && group_def != nullptr) {
				/* For settings.xx.yy load the settings from [settings] yy = ? in case the previous
				 * did not exist (e.g. loading old config files with a [settings] section */
				item = group_def->GetItem(s);
			}
			if (item == nullptr) {
				/* For settings.xx.zz.yy load the settings from [zz] yy = ? in case the previous
				 * did not exist (e.g. loading old config files with a [yapf] section */
				sc = s.find('.');
				if (sc != std::string::npos) {
					if (group = ini.GetGroup(s.substr(0, sc)); group != nullptr) item = group->GetItem(s.substr(sc + 1));
				}
			}
			if (group != nullptr && item == nullptr && sd->guiproc != nullptr) {
				SettingOnGuiCtrlData data;
				data.type = SOGCT_CFG_FALLBACK_NAME;
				if (sd->guiproc(data)) {
					item = group->GetItem(data.str);
				}
			}
		}

		sd->ParseValue(item, object);
	}
}

void IntSettingDesc::ParseValue(const IniItem *item, void *object) const
{
	size_t val = (item == nullptr) ? this->def : this->ParseValue(item->value.has_value() ? item->value->c_str() : "");
	this->MakeValueValidAndWrite(object, (int32_t)val);
}

void StringSettingDesc::ParseValue(const IniItem *item, void *object) const
{
	std::string str = (item == nullptr) ? this->def : item->value.value_or("");
	this->MakeValueValid(str);
	if (this->flags & SF_RUN_CALLBACKS_ON_PARSE) {
		if (this->pre_check != nullptr && !this->pre_check(str)) str = this->def;
		if (this->post_callback != nullptr) this->post_callback(str);
	}
	this->Write(object, str);
}

void ListSettingDesc::ParseValue(const IniItem *item, void *object) const
{
	const char *str = (item == nullptr) ? this->def : item->value.has_value() ? item->value->c_str() : nullptr;
	void *ptr = GetVariableAddress(object, this->save);
	if (!LoadIntList(str, ptr, this->save.length, GetVarMemType(this->save.conv))) {
		ErrorMessageData msg(STR_CONFIG_ERROR, STR_CONFIG_ERROR_ARRAY);
		msg.SetDParamStr(0, this->name);
		_settings_error_list.push_back(msg);

		/* Use default */
		LoadIntList(this->def, ptr, this->save.length, GetVarMemType(this->save.conv));
	}
}

/**
 * Save the values of settings to the inifile.
 * @param ini pointer to IniFile structure
 * @param sd read-only SettingDesc structure which contains the unmodified,
 *        loaded values of the configuration file and various information about it
 * @param grpname holds the name of the group (eg. [network]) where these will be saved
 * @param object pointer to the object been saved
 * The function works as follows: for each item in the SettingDesc structure we
 * have a look if the value has changed since we started the game (the original
 * values are reloaded when saving). If settings indeed have changed, we get
 * these and save them.
 */
static void IniSaveSettings(IniFile &ini, const SettingTable &settings_table, const char *grpname, void *object, bool)
{
	IniGroup *group_def = nullptr, *group;

	for (auto &sd : settings_table) {
		/* If the setting is not saved to the configuration
		 * file, just continue with the next setting */
		if (!SlIsObjectCurrentlyValid(sd->save.version_from, sd->save.version_to, sd->save.ext_feature_test)) continue;
		if (sd->flags & SF_NOT_IN_CONFIG) continue;
		if (sd->flags & SF_NO_NEWGAME) continue;

		/* XXX - wtf is this?? (group override?) */
		std::string s{ GetSettingConfigName(*sd) };
		auto sc = s.find('.');
		if (sc != std::string::npos) {
			group = &ini.GetOrCreateGroup(s.substr(0, sc));
			s = s.substr(sc + 1);
		} else {
			if (group_def == nullptr) group_def = &ini.GetOrCreateGroup(grpname);
			group = group_def;
		}

		IniItem &item = group->GetOrCreateItem(s);

		if (!item.value.has_value() || !sd->IsSameValue(&item, object)) {
			/* Value has changed, get the new value and put it into a buffer */
			char buf[512];
			sd->FormatValue(buf, lastof(buf), object);

			/* The value is different, that means we have to write it to the ini */
			item.value.emplace(buf);
		}
	}
}

char *IntSettingDesc::FormatValue(char *buf, const char *last, const void *object) const
{
	uint32_t i = (uint32_t)this->Read(object);
	return this->FormatIntValue(buf, last, i);
}

char *IntSettingDesc::FormatIntValue(char *buf, const char *last, uint32_t value) const
{
	return buf + seprintf(buf, last, IsSignedVarMemType(this->save.conv) ? "%d" : "%u", value);
}

char *BoolSettingDesc::FormatIntValue(char *buf, const char *last, uint32_t value) const
{
	return strecpy(buf, (value != 0) ? "true" : "false", last);
}

bool IntSettingDesc::IsSameValue(const IniItem *item, void *object) const
{
	int32_t item_value = (int32_t)this->ParseValue(item->value->c_str());
	int32_t object_value = this->Read(object);
	return item_value == object_value;
}

bool IntSettingDesc::IsDefaultValue(void *object) const
{
	int32_t object_value = this->Read(object);
	return this->def == object_value;
}

void IntSettingDesc::ResetToDefault(void *object) const
{
	this->Write(object, this->def);
}

char *StringSettingDesc::FormatValue(char *buf, const char *last, const void *object) const
{
	const std::string &str = this->Read(object);
	switch (GetVarMemType(this->save.conv)) {
		case SLE_VAR_STR: strecpy(buf, str.c_str(), last); break;

		case SLE_VAR_STRQ:
			if (str.empty()) {
				buf[0] = '\0';
			} else {
				buf += seprintf(buf, last, "\"%s\"", str.c_str());
			}
			break;

		default: NOT_REACHED();
	}
	return buf;
}

bool StringSettingDesc::IsSameValue(const IniItem *item, void *object) const
{
	/* The ini parsing removes the quotes, which are needed to retain the spaces in STRQs,
	 * so those values are always different in the parsed ini item than they should be. */
	if (GetVarMemType(this->save.conv) == SLE_VAR_STRQ) return false;

	const std::string &str = this->Read(object);
	return item->value->compare(str) == 0;
}

bool StringSettingDesc::IsDefaultValue(void *object) const
{
	const std::string &str = this->Read(object);
	return this->def == str;
}

void StringSettingDesc::ResetToDefault(void *object) const
{
	this->Write(object, this->def);
}

bool ListSettingDesc::IsSameValue(const IniItem *item, void *object) const
{
	/* Checking for equality is way more expensive than just writing the value. */
	return false;
}

bool ListSettingDesc::IsDefaultValue(void *) const
{
	/* Defaults of lists are often complicated, and hard to compare. */
	return false;
}

void ListSettingDesc::ResetToDefault(void *) const
{
	/* Resetting a list to default is not supported. */
	NOT_REACHED();
}

/**
 * Loads all items from a 'grpname' section into a list
 * The list parameter can be a nullptr pointer, in this case nothing will be
 * saved and a callback function should be defined that will take over the
 * list-handling and store the data itself somewhere.
 * @param ini IniFile handle to the ini file with the source data
 * @param grpname character string identifying the section-header of the ini file that will be parsed
 * @param list new list with entries of the given section
 */
static void IniLoadSettingList(IniFile &ini, const char *grpname, StringList &list)
{
	const IniGroup *group = ini.GetGroup(grpname);

	if (group == nullptr) return;

	list.clear();

	for (const IniItem &item : group->items) {
		if (!item.name.empty()) list.push_back(item.name);
	}
}

/**
 * Saves all items from a list into the 'grpname' section
 * The list parameter can be a nullptr pointer, in this case a callback function
 * should be defined that will provide the source data to be saved.
 * @param ini IniFile handle to the ini file where the destination data is saved
 * @param grpname character string identifying the section-header of the ini file
 * @param list pointer to an string(pointer) array that will be used as the
 *             source to be saved into the relevant ini section
 */
static void IniSaveSettingList(IniFile &ini, const char *grpname, StringList &list)
{
	IniGroup &group = ini.GetOrCreateGroup(grpname);
	group.Clear();

	for (const auto &iter : list) {
		group.GetOrCreateItem(iter).SetValue("");
	}
}

/**
 * Load a WindowDesc from config.
 * @param ini IniFile handle to the ini file with the source data
 * @param grpname character string identifying the section-header of the ini file that will be parsed
 * @param desc Destination WindowDescPreferences
 */
void IniLoadWindowSettings(IniFile &ini, const char *grpname, void *desc)
{
	IniLoadSettings(ini, _window_settings, grpname, desc, false);
}

/**
 * Save a WindowDesc to config.
 * @param ini IniFile handle to the ini file where the destination data is saved
 * @param grpname character string identifying the section-header of the ini file
 * @param desc Source WindowDescPreferences
 */
void IniSaveWindowSettings(IniFile &ini, const char *grpname, void *desc)
{
	IniSaveSettings(ini, _window_settings, grpname, desc, false);
}

/**
 * Check whether the setting is editable in the current gamemode.
 * @param do_command true if this is about checking a command from the server.
 * @return true if editable.
 */
bool SettingDesc::IsEditable(bool do_command) const
{
	if (!do_command && !(this->flags & SF_NO_NETWORK_SYNC) && IsNonAdminNetworkClient() && !(this->flags & SF_PER_COMPANY)) return false;
	if (do_command && (this->flags & SF_NO_NETWORK_SYNC)) return false;
	if ((this->flags & SF_NETWORK_ONLY) && !_networking && _game_mode != GM_MENU) return false;
	if ((this->flags & SF_NO_NETWORK) && _networking) return false;
	if ((this->flags & SF_NEWGAME_ONLY) &&
			(_game_mode == GM_NORMAL ||
			(_game_mode == GM_EDITOR && !(this->flags & SF_SCENEDIT_TOO)))) return false;
	if ((this->flags & SF_SCENEDIT_ONLY) && _game_mode != GM_EDITOR) return false;
	return true;
}

/**
 * Return the type of the setting.
 * @return type of setting
 */
SettingType SettingDesc::GetType() const
{
	if (this->flags & SF_PER_COMPANY) return ST_COMPANY;
	return (this->flags & SF_NOT_IN_SAVE) ? ST_CLIENT : ST_GAME;
}

/**
 * Get the setting description of this setting as an integer setting.
 * @return The integer setting description.
 */
const IntSettingDesc *SettingDesc::AsIntSetting() const
{
	assert_msg(this->IsIntSetting(), "name: %s", this->name);
	return static_cast<const IntSettingDesc *>(this);
}

/**
 * Get the setting description of this setting as a string setting.
 * @return The string setting description.
 */
const StringSettingDesc *SettingDesc::AsStringSetting() const
{
	assert_msg(this->IsStringSetting(), "name: %s", this->name);
	return static_cast<const StringSettingDesc *>(this);
}

/* Begin - Callback Functions for the various settings. */

/** Switch setting title depending on wallclock setting */
static StringID SettingTitleWallclock(const IntSettingDesc &sd)
{
	return EconTime::UsingWallclockUnits(_game_mode == GM_MENU) ? sd.str + 1 : sd.str;
}

/** Switch setting help depending on wallclock setting */
static StringID SettingHelpWallclock(const IntSettingDesc &sd)
{
	return EconTime::UsingWallclockUnits(_game_mode == GM_MENU) ? sd.str_help + 1 : sd.str_help;
}

/** Switch setting help depending on wallclock setting */
static StringID SettingHelpWallclockTriple(const IntSettingDesc &sd)
{
	return EconTime::UsingWallclockUnits(_game_mode == GM_MENU) ? sd.str_help + ((GetGameSettings().economy.day_length_factor > 1) ? 2 : 1) : sd.str_help;
}

/** Setting values for velocity unit localisation */
static void SettingsValueVelocityUnit(const IntSettingDesc &, uint first_param, int32_t value)
{
	StringID val;
	switch (value) {
		case 0: val = STR_CONFIG_SETTING_LOCALISATION_UNITS_VELOCITY_IMPERIAL; break;
		case 1: val = STR_CONFIG_SETTING_LOCALISATION_UNITS_VELOCITY_METRIC; break;
		case 2: val = STR_CONFIG_SETTING_LOCALISATION_UNITS_VELOCITY_SI; break;
		case 3: val = EconTime::UsingWallclockUnits(_game_mode == GM_MENU) ? STR_CONFIG_SETTING_LOCALISATION_UNITS_VELOCITY_GAMEUNITS_SECS : STR_CONFIG_SETTING_LOCALISATION_UNITS_VELOCITY_GAMEUNITS_DAYS; break;
		case 4: val = STR_CONFIG_SETTING_LOCALISATION_UNITS_VELOCITY_KNOTS; break;
		default: NOT_REACHED();
	}
	SetDParam(first_param, val);
}

/** A negative value has another string (the one after "strval"). */
static void SettingsValueAbsolute(const IntSettingDesc &sd, uint first_param, int32_t value)
{
	SetDParam(first_param, sd.str_val + ((value >= 0) ? 1 : 0));
	SetDParam(first_param + 1, abs(value));
}

/** Service Interval Settings Default Value displays the correct units or as a percentage */
static void ServiceIntervalSettingsValueText(const IntSettingDesc &sd, uint first_param, int32_t value)
{
	VehicleDefaultSettings *vds;
	if (_game_mode == GM_MENU || !Company::IsValidID(_current_company)) {
		vds = &_settings_client.company.vehicle;
	} else {
		vds = &Company::Get(_current_company)->settings.vehicle;
	}

	if (value == 0) {
		SetDParam(first_param, sd.str_val + 3);
	} else if (vds->servint_ispercent) {
		SetDParam(first_param, sd.str_val + 2);
	} else if (EconTime::UsingWallclockUnits(_game_mode == GM_MENU)) {
		SetDParam(first_param, sd.str_val + 1);
	} else {
		SetDParam(first_param, sd.str_val);
	}
	SetDParam(first_param + 1, value);
}

/** Reposition the main toolbar as the setting changed. */
static void v_PositionMainToolbar(int32_t new_value)
{
	if (_game_mode != GM_MENU) PositionMainToolbar(nullptr);
}

/** Reposition the statusbar as the setting changed. */
static void v_PositionStatusbar(int32_t new_value)
{
	if (_game_mode != GM_MENU) {
		PositionStatusbar(nullptr);
		PositionNewsMessage(nullptr);
		PositionNetworkChatWindow(nullptr);
	}
}

/**
 * Redraw the smallmap after a colour scheme change.
 * @param p1 Callback parameter.
 */
static void RedrawSmallmap(int32_t new_value)
{
	BuildLandLegend();
	BuildOwnerLegend();
	SetWindowClassesDirty(WC_SMALLMAP);

	extern void MarkAllViewportMapLandscapesDirty();
	MarkAllViewportMapLandscapesDirty();
}

static void StationSpreadChanged(int32_t new_value)
{
	InvalidateWindowData(WC_SELECT_STATION, 0);
	InvalidateWindowData(WC_BUILD_STATION, 0);
	InvalidateWindowData(WC_BUS_STATION, 0);
	InvalidateWindowData(WC_TRUCK_STATION, 0);
}

static void UpdateConsists(int32_t new_value)
{
	for (Train *t : Train::IterateFrontOnly()) {
		/* Update the consist of all trains so the maximum speed is set correctly. */
		if (t->IsFrontEngine() || t->IsFreeWagon()) {
			t->ConsistChanged(CCF_TRACK);
			if (t->lookahead != nullptr) SetBit(t->lookahead->flags, TRLF_APPLY_ADVISORY);
		}
	}

	extern void AfterLoadTemplateVehiclesUpdateProperties();
	AfterLoadTemplateVehiclesUpdateProperties();

	InvalidateWindowClassesData(WC_BUILD_VEHICLE, 0);
	InvalidateWindowClassesData(WC_BUILD_VIRTUAL_TRAIN, 0);
	SetWindowClassesDirty(WC_TEMPLATEGUI_MAIN);
	SetWindowClassesDirty(WC_CREATE_TEMPLATE);
}

/**
 * Check and update if needed all vehicle service intervals.
 * @param new_value Contains 0 if service intervals are in days, otherwise intervals use percents.
 */
static void UpdateAllServiceInterval(int32_t new_value)
{
	bool update_vehicles;
	VehicleDefaultSettings *vds;
	if (_game_mode == GM_MENU || !Company::IsValidID(_current_company)) {
		vds = &_settings_client.company.vehicle;
		update_vehicles = false;
	} else {
		vds = &Company::Get(_current_company)->settings.vehicle;
		update_vehicles = true;
	}

	if (new_value != 0) {
		/* Service intervals are in percents. */
		vds->servint_trains   = DEF_SERVINT_PERCENT;
		vds->servint_roadveh  = DEF_SERVINT_PERCENT;
		vds->servint_aircraft = DEF_SERVINT_PERCENT;
		vds->servint_ships    = DEF_SERVINT_PERCENT;
	} else if (EconTime::UsingWallclockUnits(_game_mode == GM_MENU)) {
		/* Service intervals are in minutes. */
		vds->servint_trains   = DEF_SERVINT_MINUTES_TRAINS;
		vds->servint_roadveh  = DEF_SERVINT_MINUTES_ROADVEH;
		vds->servint_aircraft = DEF_SERVINT_MINUTES_AIRCRAFT;
		vds->servint_ships    = DEF_SERVINT_MINUTES_SHIPS;
	} else {
		/* Service intervals are in days. */
		vds->servint_trains   = DEF_SERVINT_DAYS_TRAINS;
		vds->servint_roadveh  = DEF_SERVINT_DAYS_ROADVEH;
		vds->servint_aircraft = DEF_SERVINT_DAYS_AIRCRAFT;
		vds->servint_ships    = DEF_SERVINT_DAYS_SHIPS;
	}

	if (update_vehicles) {
		const Company *c = Company::Get(_current_company);
		for (Vehicle *v : Vehicle::IterateFrontOnly()) {
			if (v->owner == _current_company && v->IsPrimaryVehicle() && !v->ServiceIntervalIsCustom()) {
				v->SetServiceInterval(CompanyServiceInterval(c, v->type));
				v->SetServiceIntervalIsPercent(new_value != 0);
			}
		}
	}

	SetWindowClassesDirty(WC_VEHICLE_DETAILS);
}

static bool CanUpdateServiceInterval(VehicleType type, int32_t &new_value)
{
	VehicleDefaultSettings *vds;
	if (_game_mode == GM_MENU || !Company::IsValidID(_current_company)) {
		vds = &_settings_client.company.vehicle;
	} else {
		vds = &Company::Get(_current_company)->settings.vehicle;
	}

	/* Test if the interval is valid */
	int32_t interval = GetServiceIntervalClamped(new_value, vds->servint_ispercent);
	return interval == new_value;
}

static void UpdateServiceInterval(VehicleType type, int32_t new_value)
{
	if (_game_mode != GM_MENU && Company::IsValidID(_current_company)) {
		for (Vehicle *v : Vehicle::IterateTypeFrontOnly(type)) {
			if (v->owner == _current_company && v->IsPrimaryVehicle() && !v->ServiceIntervalIsCustom()) {
				v->SetServiceInterval(new_value);
			}
		}
	}

	SetWindowClassesDirty(WC_VEHICLE_DETAILS);
}

/**
 * Checks if the service intervals in the settings are specified as percentages and corrects the default value accordingly.
 * @param new_value Contains the service interval's default value in days, or 50 (default in percentage).
 */
static int32_t GetDefaultServiceInterval(VehicleType type)
{
	VehicleDefaultSettings *vds;
	if (_game_mode == GM_MENU || !Company::IsValidID(_current_company)) {
		vds = &_settings_client.company.vehicle;
	} else {
		vds = &Company::Get(_current_company)->settings.vehicle;
	}

	int32_t new_value;
	if (vds->servint_ispercent) {
		new_value = DEF_SERVINT_PERCENT;
	} else if (EconTime::UsingWallclockUnits(_game_mode == GM_MENU)) {
		switch (type) {
			case VEH_TRAIN:    new_value = DEF_SERVINT_MINUTES_TRAINS; break;
			case VEH_ROAD:     new_value = DEF_SERVINT_MINUTES_ROADVEH; break;
			case VEH_AIRCRAFT: new_value = DEF_SERVINT_MINUTES_AIRCRAFT; break;
			case VEH_SHIP:     new_value = DEF_SERVINT_MINUTES_SHIPS; break;
			default: NOT_REACHED();
		}
	} else {
		switch (type) {
			case VEH_TRAIN:    new_value = DEF_SERVINT_DAYS_TRAINS; break;
			case VEH_ROAD:     new_value = DEF_SERVINT_DAYS_ROADVEH; break;
			case VEH_AIRCRAFT: new_value = DEF_SERVINT_DAYS_AIRCRAFT; break;
			case VEH_SHIP:     new_value = DEF_SERVINT_DAYS_SHIPS; break;
			default: NOT_REACHED();
		}
	}

	return new_value;
}

/**
 * Callback for when the player changes the timekeeping units.
 * @param Unused.
 */
static void ChangeTimekeepingUnits(int32_t)
{
	/* If service intervals are in time units (calendar days or real-world minutes), reset them to the correct defaults. */
	if (!_settings_client.company.vehicle.servint_ispercent) {
		UpdateAllServiceInterval(0);
	}

	/* If we are using calendar timekeeping, "minutes per year" must be default. */
	if (_game_mode == GM_MENU && !EconTime::UsingWallclockUnits(true)) {
		_settings_newgame.economy.minutes_per_calendar_year = CalTime::DEF_MINUTES_PER_YEAR;
	}

	InvalidateWindowClassesData(WC_GAME_OPTIONS, 0);

	/* It is possible to change these units in-game. We must set the economy date appropriately. */
	if (_game_mode != GM_MENU) {
		/* Update effective day length before setting dates, so that the state ticks offset is calculated correctly */
		UpdateEffectiveDayLengthFactor();

		EconTime::Date new_economy_date;
		EconTime::DateFract new_economy_date_fract;

		if (EconTime::UsingWallclockUnits()) {
			/* If the new mode is wallclock units, adjust the economy date to account for different month/year lengths. */
			new_economy_date = EconTime::ConvertYMDToDate(EconTime::CurYear(), EconTime::CurMonth(), Clamp<EconTime::Day>(EconTime::CurDay(), 1, EconTime::DAYS_IN_ECONOMY_WALLCLOCK_MONTH));
			new_economy_date_fract = EconTime::CurDateFract();
		} else {
			/* If the new mode is calendar units, sync the economy date with the calendar date. */
			new_economy_date = CalTime::CurDate().base();
			new_economy_date_fract = CalTime::CurDateFract();
			EconTime::Detail::period_display_offset -= (CalTime::CurYear().base() - EconTime::CurYear().base());
		}

		/* Update link graphs and vehicles, as these include stored economy dates. */
		LinkGraphSchedule::instance.ShiftDates(new_economy_date - EconTime::CurDate());
		ShiftVehicleDates(new_economy_date - EconTime::CurDate());

		/* Only change the date after changing cached values above. */
		EconTime::Detail::SetDate(new_economy_date, new_economy_date_fract);

		UpdateOrderUIOnDateChange();
		SetupTickRate();
	}

	UpdateTimeSettings(0);
	CloseWindowByClass(WC_PAYMENT_RATES);
	CloseWindowByClass(WC_COMPANY_VALUE);
	CloseWindowByClass(WC_PERFORMANCE_HISTORY);
	CloseWindowByClass(WC_DELIVERED_CARGO);
	CloseWindowByClass(WC_OPERATING_PROFIT);
	CloseWindowByClass(WC_INCOME_GRAPH);
	CloseWindowByClass(WC_STATION_CARGO);
}

/**
 * Callback after the player changes the minutes per year.
 * @param new_value The intended new value of the setting, used for clamping.
 */
static void ChangeMinutesPerYear(int32_t new_value)
{
	/* We don't allow setting Minutes Per Year below default, unless it's to 0 for frozen calendar time. */
	if (new_value < CalTime::DEF_MINUTES_PER_YEAR) {
		int clamped;

		/* If the new value is 1, we're probably at 0 and trying to increase the value, so we should jump up to default. */
		if (new_value == 1) {
			clamped = CalTime::DEF_MINUTES_PER_YEAR;
		} else {
			clamped = CalTime::FROZEN_MINUTES_PER_YEAR;
		}

		/* Override the setting with the clamped value. */
		if (_game_mode == GM_MENU) {
			_settings_newgame.economy.minutes_per_calendar_year = clamped;
		} else {
			_settings_game.economy.minutes_per_calendar_year = clamped;
		}
	}

	UpdateEffectiveDayLengthFactor();

	/* If the setting value is not the default, force the game to use wallclock timekeeping units.
	 * This can only happen in the menu, since the pre_cb ensures this setting can only be changed there, or if we're already using wallclock units.
	 */
	if (_game_mode == GM_MENU && (_settings_newgame.economy.minutes_per_calendar_year != CalTime::DEF_MINUTES_PER_YEAR)) {
		_settings_newgame.economy.timekeeping_units = TKU_WALLCLOCK;
		InvalidateWindowClassesData(WC_GAME_OPTIONS, 0);
	}
}

static void TrainAccelerationModelChanged(int32_t new_value)
{
	for (Train *t : Train::IterateFrontOnly()) {
		if (t->IsFrontEngine()) {
			t->tcache.cached_max_curve_speed = t->GetCurveSpeedLimit();
			t->UpdateAcceleration();
			if (t->lookahead != nullptr) SetBit(t->lookahead->flags, TRLF_APPLY_ADVISORY);
		}
	}

	extern void AfterLoadTemplateVehiclesUpdateProperties();
	AfterLoadTemplateVehiclesUpdateProperties();

	/* These windows show acceleration values only when realistic acceleration is on. They must be redrawn after a setting change. */
	SetWindowClassesDirty(WC_ENGINE_PREVIEW);
	InvalidateWindowClassesData(WC_BUILD_VEHICLE, 0);
	InvalidateWindowClassesData(WC_BUILD_VIRTUAL_TRAIN, 0);
	SetWindowClassesDirty(WC_VEHICLE_DETAILS);
	SetWindowClassesDirty(WC_TEMPLATEGUI_MAIN);
	SetWindowClassesDirty(WC_CREATE_TEMPLATE);
}

static bool CheckTrainBrakingModelChange(int32_t &new_value)
{
	if (new_value == TBM_REALISTIC && (_game_mode == GM_NORMAL || _game_mode == GM_EDITOR)) {
		for (TileIndex t = 0; t < MapSize(); t++) {
			if (IsTileType(t, MP_RAILWAY) && GetRailTileType(t) == RAIL_TILE_SIGNALS) {
				uint signals = GetPresentSignals(t);
				if ((signals & 0x3) & ((signals & 0x3) - 1) || (signals & 0xC) & ((signals & 0xC) - 1)) {
					/* Signals in both directions */
					ShowErrorMessage(STR_CONFIG_SETTING_REALISTIC_BRAKING_SIGNALS_NOT_ALLOWED, INVALID_STRING_ID, WL_ERROR);
					ShowExtraViewportWindow(t);
					SetRedErrorSquare(t);
					return false;
				}
				if (((signals & 0x3) && IsSignalTypeUnsuitableForRealisticBraking(GetSignalType(t, TRACK_LOWER))) ||
						((signals & 0xC) && IsSignalTypeUnsuitableForRealisticBraking(GetSignalType(t, TRACK_UPPER)))) {
					/* Banned signal types present */
					ShowErrorMessage(STR_CONFIG_SETTING_REALISTIC_BRAKING_SIGNALS_NOT_ALLOWED, INVALID_STRING_ID, WL_ERROR);
					ShowExtraViewportWindow(t);
					SetRedErrorSquare(t);
					return false;
				}
			}
		}
	}

	return true;
}

static void TrainBrakingModelChanged(int32_t new_value)
{
	for (Train *t : Train::Iterate()) {
		if (!(t->vehstatus & VS_CRASHED)) {
			t->crash_anim_pos = 0;
		}
		if (t->IsFrontEngine()) {
			t->UpdateAcceleration();
		}
	}
	if (new_value == TBM_REALISTIC && (_game_mode == GM_NORMAL || _game_mode == GM_EDITOR)) {
		for (TileIndex t = 0; t < MapSize(); t++) {
			if (IsTileType(t, MP_RAILWAY) && GetRailTileType(t) == RAIL_TILE_SIGNALS) {
				TrackBits bits = GetTrackBits(t);
				do {
					Track track = RemoveFirstTrack(&bits);
					if (HasSignalOnTrack(t, track) && GetSignalType(t, track) == SIGTYPE_BLOCK && HasBit(GetRailReservationTrackBits(t), track)) {
						if (EnsureNoTrainOnTrackBits(t, TrackToTrackBits(track)).Succeeded()) {
							UnreserveTrack(t, track);
						}
					}
				} while (bits != TRACK_BIT_NONE);
			}
		}
		Train *v_cur = nullptr;
		SCOPE_INFO_FMT([&v_cur], "TrainBrakingModelChanged: %s", scope_dumper().VehicleInfo(v_cur));
		extern bool _long_reserve_disabled;
		_long_reserve_disabled = true;
		for (Train *v : Train::IterateFrontOnly()) {
			v_cur = v;
			if (!v->IsPrimaryVehicle() || (v->vehstatus & VS_CRASHED) != 0 || HasBit(v->subtype, GVSF_VIRTUAL) || v->track == TRACK_BIT_DEPOT) continue;
			TryPathReserve(v, true, HasStationTileRail(v->tile));
		}
		_long_reserve_disabled = false;
		for (Train *v : Train::IterateFrontOnly()) {
			v_cur = v;
			if (!v->IsPrimaryVehicle() || (v->vehstatus & VS_CRASHED) != 0 || HasBit(v->subtype, GVSF_VIRTUAL) || v->track == TRACK_BIT_DEPOT) continue;
			TryPathReserve(v, true, HasStationTileRail(v->tile));
			if (v->lookahead != nullptr) SetBit(v->lookahead->flags, TRLF_APPLY_ADVISORY);
		}
	} else if (new_value == TBM_ORIGINAL && (_game_mode == GM_NORMAL || _game_mode == GM_EDITOR)) {
		Train *v_cur = nullptr;
		SCOPE_INFO_FMT([&v_cur], "TrainBrakingModelChanged: %s", scope_dumper().VehicleInfo(v_cur));
		for (Train *v : Train::IterateFrontOnly()) {
			v_cur = v;
			if (!v->IsPrimaryVehicle() || (v->vehstatus & VS_CRASHED) != 0 || HasBit(v->subtype, GVSF_VIRTUAL) || v->track == TRACK_BIT_DEPOT) {
				v->lookahead.reset();
				continue;
			}
			if (!HasBit(v->flags, VRF_TRAIN_STUCK)) {
				_settings_game.vehicle.train_braking_model = TBM_REALISTIC;
				FreeTrainTrackReservation(v);
				_settings_game.vehicle.train_braking_model = new_value;
				TryPathReserve(v, true, HasStationTileRail(v->tile));
			} else {
				v->lookahead.reset();
			}
		}
	}

	UpdateExtraAspectsVariable();
	UpdateAllBlockSignals();

	InvalidateWindowData(WC_BUILD_SIGNAL, 0);
	InvalidateWindowClassesData(WC_GAME_OPTIONS);
}

/**
 * This function updates the train acceleration cache after a steepness change.
 * @param new_value Unused new value of setting.
 */
static void TrainSlopeSteepnessChanged(int32_t new_value)
{
	for (Train *t : Train::IterateFrontOnly()) {
		if (t->IsFrontEngine()) {
			t->CargoChanged();
			if (t->lookahead != nullptr) SetBit(t->lookahead->flags, TRLF_APPLY_ADVISORY);
		}
	}
}

/**
 * This function updates realistic acceleration caches when the setting "Road vehicle acceleration model" is set.
 * @param new_value Unused new value of setting.
 */
static void RoadVehAccelerationModelChanged(int32_t new_value)
{
	if (_settings_game.vehicle.roadveh_acceleration_model != AM_ORIGINAL) {
		for (RoadVehicle *rv : RoadVehicle::IterateFrontOnly()) {
			rv->CargoChanged();
		}
	}
	if (_settings_game.vehicle.roadveh_acceleration_model == AM_ORIGINAL || !_settings_game.vehicle.improved_breakdowns) {
		for (RoadVehicle *rv : RoadVehicle::IterateFrontOnly()) {
			rv->breakdown_chance_factor = 128;
		}
	}

	/* These windows show acceleration values only when realistic acceleration is on. They must be redrawn after a setting change. */
	SetWindowClassesDirty(WC_ENGINE_PREVIEW);
	InvalidateWindowClassesData(WC_BUILD_VEHICLE, 0);
	InvalidateWindowClassesData(WC_BUILD_VIRTUAL_TRAIN, 0);
	SetWindowClassesDirty(WC_VEHICLE_DETAILS);
}

/**
 * This function updates the road vehicle acceleration cache after a steepness change.
 * @param new_value Unused new value of setting.
 */
static void RoadVehSlopeSteepnessChanged(int32_t new_value)
{
	for (RoadVehicle *rv : RoadVehicle::IterateFrontOnly()) {
		rv->CargoChanged();
	}
}

static void ProgrammableSignalsShownChanged(int32_t new_value)
{
	InvalidateWindowData(WC_BUILD_SIGNAL, 0);
}

static void TownFoundingChanged(int32_t new_value)
{
	if (_game_mode != GM_EDITOR && _settings_game.economy.found_town == TF_FORBIDDEN) {
		CloseWindowById(WC_FOUND_TOWN, 0);
	} else {
		InvalidateWindowData(WC_FOUND_TOWN, 0);
	}
}

static void InvalidateVehTimetableWindow(int32_t new_value)
{
	InvalidateWindowClassesData(WC_VEHICLE_TIMETABLE, VIWD_MODIFY_ORDERS);
	InvalidateWindowClassesData(WC_SCHDISPATCH_SLOTS, VIWD_MODIFY_ORDERS);
}

static void ChangeTimetableInTicksMode(int32_t new_value)
{
	SetWindowClassesDirty(WC_VEHICLE_ORDERS);
	InvalidateVehTimetableWindow(new_value);
}

static void UpdateTimeSettings(int32_t new_value)
{
	SetupTimeSettings();
	InvalidateVehTimetableWindow(new_value);
	InvalidateWindowData(WC_STATUS_BAR, 0, SBI_REINIT);
	InvalidateWindowClassesData(WC_GAME_OPTIONS);
	InvalidateWindowClassesData(WC_DEPARTURES_BOARD, 1);
	InvalidateWindowClassesData(WC_PAYMENT_RATES);
	MarkWholeScreenDirty();
}

static void ChangeTimeOverrideMode(int32_t new_value)
{
	InvalidateWindowClassesData(WC_GAME_OPTIONS);
	UpdateTimeSettings(new_value);
}

static void ZoomMinMaxChanged(int32_t new_value)
{
	extern void ConstrainAllViewportsZoom();
	extern void UpdateFontHeightCache();
	ConstrainAllViewportsZoom();
	GfxClearSpriteCache();
	InvalidateWindowClassesData(WC_SPRITE_ALIGNER);
	if (AdjustGUIZoom(AGZM_MANUAL)) {
		ReInitAllWindows(false);
	}
}

static void SpriteZoomMinChanged(int32_t new_value)
{
	GfxClearSpriteCache();
	/* Force all sprites to redraw at the new chosen zoom level */
	MarkWholeScreenDirty();
}

static void DeveloperModeChanged(int32_t new_value)
{
	DebugReconsiderSendRemoteMessages();
}

/**
 * Update any possible saveload window and delete any newgrf dialogue as
 * its widget parts might change. Reinit all windows as it allows access to the
 * newgrf debug button.
 * @param new_value unused.
 */
static void InvalidateNewGRFChangeWindows(int32_t new_value)
{
	InvalidateWindowClassesData(WC_SAVELOAD);
	CloseWindowByClass(WC_GAME_OPTIONS);
	ReInitAllWindows(false);
}

static void InvalidateCompanyLiveryWindow(int32_t new_value)
{
	InvalidateWindowClassesData(WC_COMPANY_COLOUR, -1);
	ResetVehicleColourMap();
	MarkWholeScreenDirty();
}

static void ScriptMaxOpsChange(int32_t new_value)
{
	if (_networking && !_network_server) return;

	GameInstance *g = Game::GetGameInstance();
	if (g != nullptr && !g->IsDead()) {
		g->LimitOpsTillSuspend(new_value);
	}

	for (const Company *c : Company::Iterate()) {
		if (c->is_ai && c->ai_instance != nullptr && !c->ai_instance->IsDead()) {
			c->ai_instance->LimitOpsTillSuspend(new_value);
		}
	}
}

static bool CheckScriptMaxMemoryChange(int32_t &new_value)
{
	if (_networking && !_network_server) return true;

	size_t limit = static_cast<size_t>(new_value) << 20;

	GameInstance *g = Game::GetGameInstance();
	if (g != nullptr && !g->IsDead()) {
		if (g->GetAllocatedMemory() > limit) return false;
	}

	for (const Company *c : Company::Iterate()) {
		if (c->is_ai && c->ai_instance != nullptr && !c->ai_instance->IsDead()) {
			if (c->ai_instance->GetAllocatedMemory() > limit) return false;
		}
	}

	return true;
}

static void ScriptMaxMemoryChange(int32_t new_value)
{
	if (_networking && !_network_server) return;

	size_t limit = static_cast<size_t>(new_value) << 20;

	GameInstance *g = Game::GetGameInstance();
	if (g != nullptr && !g->IsDead()) {
		g->SetMemoryAllocationLimit(limit);
	}

	for (const Company *c : Company::Iterate()) {
		if (c->is_ai && c->ai_instance != nullptr && !c->ai_instance->IsDead()) {
			c->ai_instance->SetMemoryAllocationLimit(limit);
		}
	}
}

/**
 * Invalidate the company details window after the shares setting changed.
 * @param p1 Unused.
 * @return Always true.
 */
static void InvalidateCompanyWindow(int32_t new_value)
{
	InvalidateWindowClassesData(WC_COMPANY);
	InvalidateWindowClassesData(WC_GAME_OPTIONS);
}

static void EnableSingleVehSharedOrderGuiChanged(int32_t new_value)
{
	for (VehicleType type = VEH_BEGIN; type < VEH_COMPANY_END; type++) {
		InvalidateWindowClassesData(GetWindowClassForVehicleType(type), 0);
	}
	SetWindowClassesDirty(WC_VEHICLE_TIMETABLE);
	InvalidateWindowClassesData(WC_VEHICLE_ORDERS, 0);
}

static void CheckYapfRailSignalPenalties(int32_t new_value)
{
	extern void YapfCheckRailSignalPenalties();
	YapfCheckRailSignalPenalties();
}

static void ViewportMapShowTunnelModeChanged(int32_t new_value)
{
	extern void ViewportMapBuildTunnelCache();
	ViewportMapBuildTunnelCache();

	extern void MarkAllViewportMapLandscapesDirty();
	MarkAllViewportMapLandscapesDirty();
}

static void ViewportMapLandscapeModeChanged(int32_t new_value)
{
	extern void MarkAllViewportMapLandscapesDirty();
	MarkAllViewportMapLandscapesDirty();
}

static void MarkAllViewportsDirty(int32_t new_value)
{
	extern void MarkAllViewportMapLandscapesDirty();
	MarkAllViewportMapLandscapesDirty();

	extern void MarkWholeNonMapViewportsDirty();
	MarkWholeNonMapViewportsDirty();
}

static void UpdateLinkgraphColours(int32_t new_value)
{
	BuildLinkStatsLegend();
	MarkWholeScreenDirty();
}

static void ClimateThresholdModeChanged(int32_t new_value)
{
	InvalidateWindowClassesData(WC_GENERATE_LANDSCAPE);
	InvalidateWindowClassesData(WC_GAME_OPTIONS);
}

static void VelocityUnitsChanged(int32_t new_value) {
	InvalidateWindowClassesData(WC_PAYMENT_RATES);
	InvalidateWindowClassesData(WC_TRACE_RESTRICT);
	MarkWholeScreenDirty();
}

static void ChangeTrackTypeSortMode(int32_t new_value) {
	extern void SortRailTypes();
	SortRailTypes();
	MarkWholeScreenDirty();
}

static void PublicRoadsSettingChange(int32_t new_value) {
	InvalidateWindowClassesData(WC_SCEN_LAND_GEN);
}

static void TrainSpeedAdaptationChanged(int32_t new_value) {
	extern void ClearAllSignalSpeedRestrictions();
	ClearAllSignalSpeedRestrictions();
	for (Train *t : Train::Iterate()) {
		t->signal_speed_restriction = 0;
	}
}

static void AutosaveModeChanged(int32_t new_value) {
	extern void ChangeAutosaveFrequency(bool reset);
	ChangeAutosaveFrequency(false);
	InvalidateWindowClassesData(WC_GAME_OPTIONS);
}

/** Checks if any settings are set to incorrect values, and sets them to correct values in that case. */
static void ValidateSettings()
{
	/* Do not allow a custom sea level with the original land generator. */
	if (_settings_newgame.game_creation.land_generator == LG_ORIGINAL &&
			_settings_newgame.difficulty.quantity_sea_lakes == CUSTOM_SEA_LEVEL_NUMBER_DIFFICULTY) {
		_settings_newgame.difficulty.quantity_sea_lakes = CUSTOM_SEA_LEVEL_MIN_PERCENTAGE;
	}
}

static bool TownCouncilToleranceAdjust(int32_t &new_value)
{
	if (new_value == 255) new_value = TOWN_COUNCIL_PERMISSIVE;
	return true;
}

static void DifficultyNoiseChange(int32_t new_value)
{
	if (_game_mode == GM_NORMAL) {
		UpdateAirportsNoise();
		if (_settings_game.economy.station_noise_level) {
			InvalidateWindowClassesData(WC_TOWN_VIEW, 0);
		}
	}
}

static void DifficultyMoneyCheatMultiplayerChange(int32_t new_value)
{
	CloseWindowById(WC_CHEATS, 0);
}

static void DifficultyRenameTownsMultiplayerChange(int32_t new_value)
{
	SetWindowClassesDirty(WC_TOWN_VIEW);
}

static void DifficultyOverrideTownSettingsMultiplayerChange(int32_t new_value)
{
	SetWindowClassesDirty(WC_TOWN_AUTHORITY);
}

static void MaxNoAIsChange(int32_t new_value)
{
	if (GetGameSettings().difficulty.max_no_competitors != 0 &&
			AI::GetInfoList()->size() == 0 &&
			!IsNonAdminNetworkClient()) {
		ShowErrorMessage(STR_WARNING_NO_SUITABLE_AI, INVALID_STRING_ID, WL_CRITICAL);
	}

	InvalidateWindowClassesData(WC_GAME_OPTIONS, 0);
}

/**
 * Check whether the road side may be changed.
 * @param new_value unused
 * @return true if the road side may be changed.
 */
static bool CheckRoadSide(int32_t &new_value)
{
	extern bool RoadVehiclesExistOutsideDepots();
	return (_game_mode == GM_MENU || !RoadVehiclesExistOutsideDepots());
}

static void RoadSideChanged(int32_t new_value)
{
	extern void RecalculateRoadCachedOneWayStates();
	RecalculateRoadCachedOneWayStates();
}

/**
 * Conversion callback for _gameopt_settings_game.landscape
 * It converts (or try) between old values and the new ones,
 * without losing initial setting of the user
 * @param value that was read from config file
 * @return the "hopefully" converted value
 */
static size_t ConvertLandscape(const char *value)
{
	/* try with the old values */
	static std::vector<std::string> _old_landscape_values{"normal", "hilly", "desert", "candy"};
	return OneOfManySettingDesc::ParseSingleValue(value, strlen(value), _old_landscape_values);
}

static bool CheckFreeformEdges(int32_t &new_value)
{
	if (_game_mode == GM_MENU) return true;
	if (new_value != 0) {
		for (Ship *s : Ship::Iterate()) {
			/* Check if there is a ship on the northern border. */
			if (TileX(s->tile) == 0 || TileY(s->tile) == 0) {
				ShowErrorMessage(STR_CONFIG_SETTING_EDGES_NOT_EMPTY, INVALID_STRING_ID, WL_ERROR);
				return false;
			}
		}
		for (const BaseStation *st : BaseStation::Iterate()) {
			/* Check if there is a non-deleted buoy on the northern border. */
			if (st->IsInUse() && (TileX(st->xy) == 0 || TileY(st->xy) == 0)) {
				ShowErrorMessage(STR_CONFIG_SETTING_EDGES_NOT_EMPTY, INVALID_STRING_ID, WL_ERROR);
				return false;
			}
		}
	} else {
		for (uint i = 0; i < MapMaxX(); i++) {
			if (TileHeight(TileXY(i, 1)) != 0) {
				ShowErrorMessage(STR_CONFIG_SETTING_EDGES_NOT_WATER, INVALID_STRING_ID, WL_ERROR);
				return false;
			}
		}
		for (uint i = 1; i < MapMaxX(); i++) {
			if (!IsTileType(TileXY(i, MapMaxY() - 1), MP_WATER) || TileHeight(TileXY(1, MapMaxY())) != 0) {
				ShowErrorMessage(STR_CONFIG_SETTING_EDGES_NOT_WATER, INVALID_STRING_ID, WL_ERROR);
				return false;
			}
		}
		for (uint i = 0; i < MapMaxY(); i++) {
			if (TileHeight(TileXY(1, i)) != 0) {
				ShowErrorMessage(STR_CONFIG_SETTING_EDGES_NOT_WATER, INVALID_STRING_ID, WL_ERROR);
				return false;
			}
		}
		for (uint i = 1; i < MapMaxY(); i++) {
			if (!IsTileType(TileXY(MapMaxX() - 1, i), MP_WATER) || TileHeight(TileXY(MapMaxX(), i)) != 0) {
				ShowErrorMessage(STR_CONFIG_SETTING_EDGES_NOT_WATER, INVALID_STRING_ID, WL_ERROR);
				return false;
			}
		}
	}
	return true;
}

static void UpdateFreeformEdges(int32_t new_value)
{
	if (_game_mode == GM_MENU) return;

	if (new_value != 0) {
		for (uint x = 0; x < MapSizeX(); x++) MakeVoid(TileXY(x, 0));
		for (uint y = 0; y < MapSizeY(); y++) MakeVoid(TileXY(0, y));
	} else {
		/* Make tiles at the border water again. */
		for (uint i = 0; i < MapMaxX(); i++) {
			SetTileHeight(TileXY(i, 0), 0);
			MakeSea(TileXY(i, 0));
		}
		for (uint i = 0; i < MapMaxY(); i++) {
			SetTileHeight(TileXY(0, i), 0);
			MakeSea(TileXY(0, i));
		}
	}
	for (Vehicle *v : Vehicle::Iterate()) {
		if (v->tile == 0) v->UpdatePosition();
	}
	MarkWholeScreenDirty();
}

bool CheckMapEdgesAreWater(bool allow_non_flat_void)
{
	auto check_tile = [&](uint x, uint y, Slope inner_edge) -> bool {
		int h = 0;
		Slope slope;
		std::tie(slope, h) = GetTilePixelSlopeOutsideMap(x, y);
		if (slope == SLOPE_FLAT && h == 0) return true;
		if (allow_non_flat_void && h == 0 && (slope & inner_edge) == 0 && IsTileType(TileXY(x, y), MP_VOID)) return true;
		return false;
	};
	check_tile(        0,         0, SLOPE_S);
	check_tile(        0, MapMaxY(), SLOPE_W);
	check_tile(MapMaxX(),         0, SLOPE_E);
	check_tile(MapMaxX(), MapMaxY(), SLOPE_N);

	for (uint x = 1; x < MapMaxX(); x++) {
		if (!check_tile(x, 0, SLOPE_SE)) return false;
		if (!check_tile(x, MapMaxY(), SLOPE_NW)) return false;
	}
	for (uint y = 1; y < MapMaxY(); y++) {
		if (!check_tile(0, y, SLOPE_SW)) return false;
		if (!check_tile(MapMaxX(), y, SLOPE_NE)) return false;
	}

	return true;
}

static bool CheckMapEdgeMode(int32_t &new_value)
{
	if (_game_mode == GM_MENU || !_settings_game.construction.freeform_edges || new_value == 0) return true;

	if (!CheckMapEdgesAreWater(true)) {
		ShowErrorMessage(STR_CONFIG_SETTING_EDGES_NOT_WATER, INVALID_STRING_ID, WL_ERROR);
		return false;
	}

	return true;
}

static void MapEdgeModeChanged(int32_t new_value)
{
	MarkAllViewportsDirty(new_value);

	if (_game_mode == GM_MENU || !_settings_game.construction.freeform_edges || new_value == 0) return;

	for (uint x = 0; x <= MapMaxX(); x++) {
		SetTileHeight(TileXY(x, 0), 0);
		SetTileHeight(TileXY(x, MapMaxY()), 0);
	}
	for (uint y = 1; y < MapMaxY(); y++) {
		SetTileHeight(TileXY(0, y), 0);
		SetTileHeight(TileXY(MapMaxX(), y), 0);
	}
}

/**
 * Changing the setting "allow multiple NewGRF sets" is not allowed
 * if there are vehicles.
 */
static bool CheckDynamicEngines(int32_t &new_value)
{
	if (_game_mode == GM_MENU) return true;

	if (!EngineOverrideManager::ResetToCurrentNewGRFConfig()) {
		ShowErrorMessage(STR_CONFIG_SETTING_DYNAMIC_ENGINES_EXISTING_VEHICLES, INVALID_STRING_ID, WL_ERROR);
		return false;
	}

	return true;
}

static bool CheckMaxHeightLevel(int32_t &new_value)
{
	if (_game_mode == GM_NORMAL) return false;
	if (_game_mode != GM_EDITOR) return true;

	/* Check if at least one mountain on the map is higher than the new value.
	 * If yes, disallow the change. */
	for (TileIndex t = 0; t < MapSize(); t++) {
		if ((int32_t)TileHeight(t) > new_value) {
			ShowErrorMessage(STR_CONFIG_SETTING_TOO_HIGH_MOUNTAIN, INVALID_STRING_ID, WL_ERROR);
			/* Return old, unchanged value */
			return false;
		}
	}

	return true;
}

static void StationCatchmentChanged(int32_t new_value)
{
	Station::RecomputeCatchmentForAll();
	for (Station *st : Station::Iterate()) UpdateStationAcceptance(st, true);
	MarkWholeScreenDirty();
}

static bool CheckSharingRail(int32_t &new_value)
{
	return CheckSharingChangePossible(VEH_TRAIN, new_value);
}

static void SharingRailChanged(int32_t new_value)
{
	UpdateAllBlockSignals();
}

static bool CheckSharingRoad(int32_t &new_value)
{
	return CheckSharingChangePossible(VEH_ROAD, new_value);
}

static bool CheckSharingWater(int32_t &new_value)
{
	return CheckSharingChangePossible(VEH_SHIP, new_value);
}

static bool CheckSharingAir(int32_t &new_value)
{
	return CheckSharingChangePossible(VEH_AIRCRAFT, new_value);
}

static void MaxVehiclesChanged(int32_t new_value)
{
	InvalidateWindowClassesData(WC_BUILD_TOOLBAR);
	MarkWholeScreenDirty();
}

static void InvalidateShipPathCache(int32_t new_value)
{
	for (Ship *s : Ship::Iterate()) {
		s->cached_path.clear();
	}
}

static void ImprovedBreakdownsSettingChanged(int32_t new_value)
{
	if (!_settings_game.vehicle.improved_breakdowns) return;

	for (Vehicle *v : Vehicle::IterateFrontOnly()) {
		switch (v->type) {
			case VEH_TRAIN:
				if (v->IsFrontEngine()) {
					v->breakdown_chance_factor = 128;
					Train::From(v)->UpdateAcceleration();
				}
				break;

			case VEH_ROAD:
				if (v->IsFrontEngine()) {
					v->breakdown_chance_factor = 128;
				}
				break;

			default:
				break;
		}
	}
}

static void DayLengthChanged(int32_t new_value)
{
	UpdateEffectiveDayLengthFactor();
	RecalculateStateTicksOffset();

	MarkWholeScreenDirty();
}

static void IndustryEventRateChanged(int32_t new_value)
{
	if (_game_mode != GM_MENU) StartupIndustryDailyChanges(false);
}

static void TownZoneModeChanged(int32_t new_value)
{
	InvalidateWindowClassesData(WC_GAME_OPTIONS);
	UpdateTownRadii();
}

static void TownZoneCustomValueChanged(int32_t new_value)
{
	if (_settings_game.economy.town_zone_calc_mode) UpdateTownRadii();
}

static bool CheckTTDPatchSettingFlag(uint flag)
{
	extern bool HasTTDPatchFlagBeenObserved(uint flag);
	if (_networking && HasTTDPatchFlagBeenObserved(flag)) {
		ShowErrorMessage(STR_CONFIG_SETTING_NETWORK_CHANGE_NOT_ALLOWED, STR_CONFIG_SETTING_NETWORK_CHANGE_NOT_ALLOWED_NEWGRF, WL_ERROR);
		return false;
	}

	return true;
}

/**
 * Replace a passwords that are a literal asterisk with an empty string.
 * @param newval The new string value for this password field.
 * @return Always true.
 */
static bool ReplaceAsteriskWithEmptyPassword(std::string &newval)
{
	if (newval.compare("*") == 0) newval.clear();
	return true;
}

static bool IsValidHexKeyString(const std::string &newval)
{
	for (const char c : newval) {
		if (!IsValidChar(c, CS_HEXADECIMAL)) return false;
	}
	return true;
}

static bool IsValidHex128BitKeyString(std::string &newval)
{
	return newval.size() == 32 && IsValidHexKeyString(newval);
}

static bool IsValidHex256BitKeyString(std::string &newval)
{
	return newval.size() == 64 && IsValidHexKeyString(newval);
}

static void ParseCompanyPasswordStorageToken(const std::string &value)
{
	extern std::array<uint8_t, 16> _network_company_password_storage_token;
	if (value.size() != 32) return;
	ConvertHexToBytes(value, _network_company_password_storage_token);
}

static void ParseCompanyPasswordStorageSecret(const std::string &value)
{
	extern std::array<uint8_t, 32> _network_company_password_storage_key;
	if (value.size() != 64) return;
	ConvertHexToBytes(value, _network_company_password_storage_key);
}

/** Update the game info, and send it to the clients when we are running as a server. */
static void UpdateClientConfigValues()
{
	NetworkServerUpdateGameInfo();
	if (_network_server) {
		NetworkServerSendConfigUpdate();
		SetWindowClassesDirty(WC_CLIENT_LIST);
	}
}

/* End - Callback Functions */

/* Begin - xref conversion callbacks */

static int64_t LinkGraphDistModeXrefChillPP(int64_t val)
{
	return val ^ 2;
}

/* End - xref conversion callbacks */

/* Begin - GUI callbacks */

static bool OrderTownGrowthRate(SettingOnGuiCtrlData &data)
{
	switch (data.type) {
		case SOGCT_GUI_DROPDOWN_ORDER: {
			int in = data.val;
			int out;
			if (in == 0) {
				out = 0;
			} else if (in <= 2) {
				out = in - 3;
			} else {
				out = in - 2;
			}
			data.val = out;
			return true;
		}

		default:
			return false;
	}
}

static bool LinkGraphDistributionSettingGUI(SettingOnGuiCtrlData &data)
{
	switch (data.type) {
		case SOGCT_DESCRIPTION_TEXT:
			SetDParam(0, data.text);
			data.text = STR_CONFIG_SETTING_DISTRIBUTION_HELPTEXT_EXTRA;
			return true;

		default:
			return false;
	}
}

static bool AllowRoadStopsUnderBridgesSettingGUI(SettingOnGuiCtrlData &data)
{
	switch (data.type) {
		case SOGCT_DESCRIPTION_TEXT:
			SetDParam(0, data.text);
			data.text = STR_CONFIG_SETTING_ALLOW_ROAD_STATIONS_UNDER_BRIDGES_HELPTEXT_EXTRA;
			return true;

		default:
			return false;
	}
}

static bool ZoomMaxCfgName(SettingOnGuiCtrlData &data)
{
	switch (data.type) {
		case SOGCT_CFG_NAME:
			data.str = "gui.zoom_max_extra";
			_fallback_gui_zoom_max = false;
			return true;

		case SOGCT_CFG_FALLBACK_NAME:
			data.str = "zoom_max";
			_fallback_gui_zoom_max = true;
			return true;

		default:
			return false;
	}
}

static bool TreePlacerSettingGUI(SettingOnGuiCtrlData &data)
{
	switch (data.type) {
		case SOGCT_DESCRIPTION_TEXT:
			SetDParam(0, data.text);
			data.text = STR_CONFIG_SETTING_TREE_PLACER_HELPTEXT_EXTRA;
			return true;

		default:
			return false;
	}
}

static bool DefaultSignalsSettingGUI(SettingOnGuiCtrlData &data)
{
	switch (data.type) {
		case SOGCT_DESCRIPTION_TEXT:
			SetDParam(0, data.text);
			data.text = STR_CONFIG_SETTING_SHOW_ALL_SIG_DEF_HELPTEXT_EXTRA;
			return true;

		default:
			return false;
	}
}

static bool ChunnelSettingGUI(SettingOnGuiCtrlData &data)
{
	switch (data.type) {
		case SOGCT_DESCRIPTION_TEXT:
			SetDParam(0, 3);
			SetDParam(1, 8);
			return true;

		default:
			return false;
	}
}

static bool TrainPathfinderSettingGUI(SettingOnGuiCtrlData &data)
{
	switch (data.type) {
		case SOGCT_DESCRIPTION_TEXT:
			SetDParam(0, data.text);
			data.text = STR_CONFIG_SETTING_PATHFINDER_FOR_TRAINS_HELPTEXT_EXTRA;
			return true;

		case SOGCT_GUI_SPRITE:
			if (data.val != VPF_YAPF) {
				data.output = SPR_WARNING_SIGN;
				return true;
			}
			return false;

		case SOGCT_GUI_WARNING_TEXT:
			if (data.val != VPF_YAPF) {
				data.text = STR_CONFIG_SETTING_ADVISED_LEAVE_DEFAULT;
				return true;
			}
			return false;

		default:
			return false;
	}
}

static bool TownCargoScaleGUI(SettingOnGuiCtrlData &data)
{
	switch (data.type) {
		case SOGCT_VALUE_DPARAMS:
			if (GetGameSettings().economy.day_length_factor > 1 && GetGameSettings().economy.town_cargo_scale_mode == CSM_DAYLENGTH) {
				SetDParam(data.offset, STR_CONFIG_SETTING_CARGO_SCALE_VALUE_ECON_SPEED_REDUCTION_MULT);
			}
			return true;

		default:
			return false;
	}
}

static bool IndustryCargoScaleGUI(SettingOnGuiCtrlData &data)
{
	switch (data.type) {
		case SOGCT_DESCRIPTION_TEXT:
			SetDParam(0, data.text);
			data.text = STR_CONFIG_SETTING_INDUSTRY_CARGO_SCALE_HELPTEXT_EXTRA;
			return true;

		case SOGCT_VALUE_DPARAMS:
			if (GetGameSettings().economy.day_length_factor > 1 && GetGameSettings().economy.industry_cargo_scale_mode == CSM_DAYLENGTH) {
				SetDParam(data.offset, STR_CONFIG_SETTING_CARGO_SCALE_VALUE_ECON_SPEED_REDUCTION_MULT);
			}
			return true;

		default:
			return false;
	}
}

static bool CalendarModeDisabledGUI(SettingOnGuiCtrlData &data)
{
	switch (data.type) {
		case SOGCT_VALUE_DPARAMS:
			if (!EconTime::UsingWallclockUnits(_game_mode == GM_MENU)) SetDParam(data.offset, STR_CONFIG_SETTING_DISABLED_TIMEKEEPING_MODE_CALENDAR);
			return true;

		case SOGCT_GUI_DISABLE:
			if (!EconTime::UsingWallclockUnits(_game_mode == GM_MENU)) data.val = 1;
			return true;

		default:
			return false;
	}
}

static bool WallclockModeDisabledGUI(SettingOnGuiCtrlData &data)
{
	switch (data.type) {
		case SOGCT_VALUE_DPARAMS:
			if (EconTime::UsingWallclockUnits(_game_mode == GM_MENU)) SetDParam(data.offset, STR_CONFIG_SETTING_DISABLED_TIMEKEEPING_MODE_WALLCLOCK);
			return true;

		case SOGCT_GUI_DISABLE:
			if (EconTime::UsingWallclockUnits(_game_mode == GM_MENU)) data.val = 1;
			return true;

		default:
			return false;
	}
}

/* End - GUI callbacks */

/**
 * Prepare for reading and old diff_custom by zero-ing the memory.
 */
static void PrepareOldDiffCustom()
{
	memset(_old_diff_custom, 0, sizeof(_old_diff_custom));
}

/**
 * Reading of the old diff_custom array and transforming it to the new format.
 * @param savegame is it read from the config or savegame. In the latter case
 *                 we are sure there is an array; in the former case we have
 *                 to check that.
 */
static void HandleOldDiffCustom(bool savegame)
{
	/* Savegames before v4 didn't have "town_council_tolerance" in savegame yet. */
	bool has_no_town_council_tolerance = savegame && IsSavegameVersionBefore(SLV_4);
	uint options_to_load = GAME_DIFFICULTY_NUM - (has_no_town_council_tolerance ? 1 : 0);

	if (!savegame) {
		/* If we did read to old_diff_custom, then at least one value must be non 0. */
		bool old_diff_custom_used = false;
		for (uint i = 0; i < options_to_load && !old_diff_custom_used; i++) {
			old_diff_custom_used = (_old_diff_custom[i] != 0);
		}

		if (!old_diff_custom_used) return;
	}

	/* Iterate over all the old difficulty settings, and convert the list-value to the new setting. */
	uint i = 0;
	for (const auto &name : _old_diff_settings) {
		if (has_no_town_council_tolerance && name == "town_council_tolerance") continue;

		std::string fullname = "difficulty." + name;
		const SettingDesc *sd = GetSettingFromName(fullname.c_str());

		/* Some settings are no longer in use; skip reading those. */
		if (sd == nullptr) {
			i++;
			continue;
		}

		int32_t value = (int32_t)((name == "max_loan" ? 1000 : 1) * _old_diff_custom[i++]);
		sd->AsIntSetting()->MakeValueValidAndWrite(savegame ? &_settings_game : &_settings_newgame, value);
	}
}

static void AILoadConfig(const IniFile &ini, const char *grpname)
{
	const IniGroup *group = ini.GetGroup(grpname);

	/* Clean any configured AI */
	for (CompanyID c = COMPANY_FIRST; c < MAX_COMPANIES; c++) {
		AIConfig::GetConfig(c, AIConfig::SSS_FORCE_NEWGAME)->Change(std::nullopt);
	}

	/* If no group exists, return */
	if (group == nullptr) return;

	CompanyID c = COMPANY_FIRST;
	for (const IniItem &item : group->items) {
		AIConfig *config = AIConfig::GetConfig(c, AIConfig::SSS_FORCE_NEWGAME);

		config->Change(item.name);
		if (!config->HasScript()) {
			if (item.name != "none") {
				DEBUG(script, 0, "The AI by the name '%s' was no longer found, and removed from the list.", item.name.c_str());
				continue;
			}
		}
		if (item.value.has_value()) config->StringToSettings(*item.value);
		c++;
		if (c >= MAX_COMPANIES) break;
	}
}

static void GameLoadConfig(const IniFile &ini, const char *grpname)
{
	const IniGroup *group = ini.GetGroup(grpname);

	/* Clean any configured GameScript */
	GameConfig::GetConfig(GameConfig::SSS_FORCE_NEWGAME)->Change(std::nullopt);

	/* If no group exists, return */
	if (group == nullptr || group->items.empty()) return;

	const IniItem &item = group->items.front();

	GameConfig *config = GameConfig::GetConfig(AIConfig::SSS_FORCE_NEWGAME);

	config->Change(item.name);
	if (!config->HasScript()) {
		if (item.name != "none") {
			DEBUG(script, 0, "The GameScript by the name '%s' was no longer found, and removed from the list.", item.name.c_str());
			return;
		}
	}
	if (item.value.has_value()) config->StringToSettings(*item.value);
}

/**
 * Load BaseGraphics set selection and configuration.
 */
static void GraphicsSetLoadConfig(IniFile &ini)
{
	if (const IniGroup *group = ini.GetGroup("misc"); group != nullptr) {
		/* Load old setting first. */
		if (const IniItem *item = group->GetItem("graphicsset"); item != nullptr && item->value) BaseGraphics::ini_data.name = *item->value;
	}

	if (const IniGroup *group = ini.GetGroup("graphicsset"); group != nullptr) {
		/* Load new settings. */
		if (const IniItem *item = group->GetItem("name"); item != nullptr && item->value) BaseGraphics::ini_data.name = *item->value;

		if (const IniItem *item = group->GetItem("shortname"); item != nullptr && item->value && item->value->size() == 8) {
			BaseGraphics::ini_data.shortname = BSWAP32(std::strtoul(item->value->c_str(), nullptr, 16));
		}

		if (const IniItem *item = group->GetItem("extra_version"); item != nullptr && item->value) BaseGraphics::ini_data.extra_version = std::strtoul(item->value->c_str(), nullptr, 10);

		if (const IniItem *item = group->GetItem("extra_params"); item != nullptr && item->value) {
			auto params = ParseIntList(item->value->c_str());
			if (params.has_value()) {
				BaseGraphics::ini_data.extra_params = params.value();
			} else {
				SetDParamStr(0, BaseGraphics::ini_data.name);
				ShowErrorMessage(STR_CONFIG_ERROR, STR_CONFIG_ERROR_ARRAY, WL_CRITICAL);
			}
		}
	}
}

/**
 * Load a GRF configuration
 * @param ini       The configuration to read from.
 * @param grpname   Group name containing the configuration of the GRF.
 * @param is_static GRF is static.
 */
static GRFConfig *GRFLoadConfig(const IniFile &ini, const char *grpname, bool is_static)
{
	const IniGroup *group = ini.GetGroup(grpname);
	GRFConfig *first = nullptr;
	GRFConfig **curr = &first;

	if (group == nullptr) return nullptr;

	uint num_grfs = 0;
	for (const IniItem &item : group->items) {
		GRFConfig *c = nullptr;

		std::array<uint8_t, 4> grfid_buf;
		MD5Hash md5sum;
		std::string_view item_name = item.name;
		bool has_md5sum = false;

		/* Try reading "<grfid>|" and on success, "<md5sum>|". */
		auto grfid_pos = item_name.find("|");
		if (grfid_pos != std::string_view::npos) {
			std::string_view grfid_str = item_name.substr(0, grfid_pos);

			if (ConvertHexToBytes(grfid_str, grfid_buf)) {
				item_name = item_name.substr(grfid_pos + 1);

				auto md5sum_pos = item_name.find("|");
				if (md5sum_pos != std::string_view::npos) {
					std::string_view md5sum_str = item_name.substr(0, md5sum_pos);

					has_md5sum = ConvertHexToBytes(md5sum_str, md5sum);
					if (has_md5sum) item_name = item_name.substr(md5sum_pos + 1);
				}

				uint32_t grfid = grfid_buf[0] | (grfid_buf[1] << 8) | (grfid_buf[2] << 16) | (grfid_buf[3] << 24);
				if (has_md5sum) {
					const GRFConfig *s = FindGRFConfig(grfid, FGCM_EXACT, &md5sum);
					if (s != nullptr) c = new GRFConfig(*s);
				}
				if (c == nullptr && !FioCheckFileExists(std::string(item_name), NEWGRF_DIR)) {
					const GRFConfig *s = FindGRFConfig(grfid, FGCM_NEWEST_VALID);
					if (s != nullptr) c = new GRFConfig(*s);
				}
			}
		}
		std::string filename = std::string(item_name);

		if (c == nullptr) c = new GRFConfig(filename);

		/* Parse parameters */
		if (item.value.has_value() && !item.value->empty()) {
			auto params = ParseIntList(item.value->c_str());
			if (params.has_value()) {
				c->SetParams(params.value());
			} else {
				SetDParamStr(0, filename);
				ShowErrorMessage(STR_CONFIG_ERROR, STR_CONFIG_ERROR_ARRAY, WL_CRITICAL);
			}
		}

		/* Check if item is valid */
		if (!FillGRFDetails(c, is_static) || HasBit(c->flags, GCF_INVALID)) {
			if (c->status == GCS_NOT_FOUND) {
				SetDParam(1, STR_CONFIG_ERROR_INVALID_GRF_NOT_FOUND);
			} else if (HasBit(c->flags, GCF_UNSAFE)) {
				SetDParam(1, STR_CONFIG_ERROR_INVALID_GRF_UNSAFE);
			} else if (HasBit(c->flags, GCF_SYSTEM)) {
				SetDParam(1, STR_CONFIG_ERROR_INVALID_GRF_SYSTEM);
			} else if (HasBit(c->flags, GCF_INVALID)) {
				SetDParam(1, STR_CONFIG_ERROR_INVALID_GRF_INCOMPATIBLE);
			} else {
				SetDParam(1, STR_CONFIG_ERROR_INVALID_GRF_UNKNOWN);
			}

			SetDParamStr(0, filename.empty() ? item.name.c_str() : filename);
			ShowErrorMessage(STR_CONFIG_ERROR, STR_CONFIG_ERROR_INVALID_GRF, WL_CRITICAL);
			delete c;
			continue;
		}

		/* Check for duplicate GRFID (will also check for duplicate filenames) */
		bool duplicate = false;
		for (const GRFConfig *gc = first; gc != nullptr; gc = gc->next) {
			if (gc->ident.grfid == c->ident.grfid) {
				SetDParamStr(0, c->filename);
				SetDParamStr(1, gc->filename);
				ShowErrorMessage(STR_CONFIG_ERROR, STR_CONFIG_ERROR_DUPLICATE_GRFID, WL_CRITICAL);
				duplicate = true;
				break;
			}
		}
		if (duplicate) {
			delete c;
			continue;
		}

		if (is_static) {
			/* Mark file as static to avoid saving in savegame. */
			SetBit(c->flags, GCF_STATIC);
		} else if (++num_grfs > NETWORK_MAX_GRF_COUNT) {
			/* Check we will not load more non-static NewGRFs than allowed. This could trigger issues for game servers. */
			ShowErrorMessage(STR_CONFIG_ERROR, STR_NEWGRF_ERROR_TOO_MANY_NEWGRFS_LOADED, WL_CRITICAL);
			break;
		}

		/* Add item to list */
		*curr = c;
		curr = &c->next;
	}

	return first;
}

static IniFileVersion LoadVersionFromConfig(const IniFile &ini)
{
	const IniGroup *group = ini.GetGroup("version");
	if (group == nullptr) return IFV_0;

	auto version_number = group->GetItem("ini_version");
	/* Older ini-file versions don't have this key yet. */
	if (version_number == nullptr || !version_number->value.has_value()) return IFV_0;

	uint32_t version = 0;
	IntFromChars(version_number->value->data(), version_number->value->data() + version_number->value->size(), version);

	return static_cast<IniFileVersion>(version);
}

static void AISaveConfig(IniFile &ini, const char *grpname)
{
	IniGroup &group = ini.GetOrCreateGroup(grpname);
	group.Clear();

	for (CompanyID c = COMPANY_FIRST; c < MAX_COMPANIES; c++) {
		AIConfig *config = AIConfig::GetConfig(c, AIConfig::SSS_FORCE_NEWGAME);
		std::string name;
		std::string value = config->SettingsToString();

		if (config->HasScript()) {
			name = config->GetName();
		} else {
			name = "none";
		}

		group.CreateItem(name).SetValue(value);
	}
}

static void GameSaveConfig(IniFile &ini, const char *grpname)
{
	IniGroup &group = ini.GetOrCreateGroup(grpname);
	group.Clear();

	GameConfig *config = GameConfig::GetConfig(AIConfig::SSS_FORCE_NEWGAME);
	std::string name;
	std::string value = config->SettingsToString();

	if (config->HasScript()) {
		name = config->GetName();
	} else {
		name = "none";
	}

	group.CreateItem(name).SetValue(value);
}

/**
 * Save the version of OpenTTD to the ini file.
 * @param ini the ini to write to
 */
static void SaveVersionInConfig(IniFile &ini)
{
	IniGroup &group = ini.GetOrCreateGroup("version");
	group.GetOrCreateItem("version_string").SetValue(_openttd_revision);
	group.GetOrCreateItem("version_number").SetValue(stdstr_fmt("%08X", _openttd_newgrf_version));
	group.GetOrCreateItem("ini_version").SetValue(std::to_string(INIFILE_VERSION));
}

/**
 * Save BaseGraphics set selection and configuration.
 */
static void GraphicsSetSaveConfig(IniFile &ini)
{
	const GraphicsSet *used_set = BaseGraphics::GetUsedSet();
	if (used_set == nullptr) return;

	IniGroup &group = ini.GetOrCreateGroup("graphicsset");
	group.Clear();

	group.GetOrCreateItem("name").SetValue(used_set->name);
	group.GetOrCreateItem("shortname").SetValue(stdstr_fmt("%08X", BSWAP32(used_set->shortname)));

	const GRFConfig *extra_cfg = used_set->GetExtraConfig();
	if (extra_cfg != nullptr && extra_cfg->num_params > 0) {
		group.GetOrCreateItem("extra_version").SetValue(stdstr_fmt("%u", extra_cfg->version));
		group.GetOrCreateItem("extra_params").SetValue(GRFBuildParamList(extra_cfg));
	}
}

/* Save a GRF configuration to the given group name */
static void GRFSaveConfig(IniFile &ini, const char *grpname, const GRFConfig *list)
{
	IniGroup &group = ini.GetOrCreateGroup(grpname);
	group.Clear();
	const GRFConfig *c;

	for (c = list; c != nullptr; c = c->next) {
		/* Hex grfid (4 bytes in nibbles), "|", hex md5sum (16 bytes in nibbles), "|", file system path. */
		char key[4 * 2 + 1 + 16 * 2 + 1 + MAX_PATH];
		char *pos = key + seprintf(key, lastof(key), "%08X|", BSWAP32(c->ident.grfid));
		pos = md5sumToString(pos, lastof(key), c->ident.md5sum);
		seprintf(pos, lastof(key), "|%s", c->filename.c_str());
		group.GetOrCreateItem(key).SetValue(GRFBuildParamList(c));
	}
}

/* Common handler for saving/loading variables to the configuration file */
static void HandleSettingDescs(IniFile &generic_ini, SettingDescProc *proc, SettingDescProcList *proc_list, bool only_startup = false)
{
	proc(generic_ini, _misc_settings, "misc", nullptr, only_startup);
#if defined(_WIN32) && !defined(DEDICATED)
	proc(generic_ini, _win32_settings, "win32", nullptr, only_startup);
#endif /* _WIN32 */

	/* The name "patches" is a fallback, as every setting should sets its own group. */

	for (auto &table : _generic_setting_tables) {
		proc(generic_ini, table, "patches", &_settings_newgame, only_startup);
	}

	proc(generic_ini, _currency_settings, "currency", &GetCustomCurrency(), only_startup);
	proc(generic_ini, _company_settings, "company", &_settings_client.company, only_startup);

}

static void HandlePrivateSettingDescs(IniFile &private_ini, SettingDescProc *proc, SettingDescProcList *proc_list, bool only_startup = false)
{
	for (auto &table : _private_setting_tables) {
		proc(private_ini, table, "patches", &_settings_newgame, only_startup);
	}

	if (!only_startup) {
		proc_list(private_ini, "server_bind_addresses", _network_bind_list);
		proc_list(private_ini, "servers", _network_host_list);
		proc_list(private_ini, "bans", _network_ban_list);
		proc_list(private_ini, "server_authorized_keys", _settings_client.network.server_authorized_keys);
		proc_list(private_ini, "rcon_authorized_keys", _settings_client.network.rcon_authorized_keys);
		proc_list(private_ini, "settings_authorized_keys", _settings_client.network.settings_authorized_keys);
	}
}

static void HandleSecretsSettingDescs(IniFile &secrets_ini, SettingDescProc *proc, SettingDescProcList *proc_list, bool only_startup = false)
{
	for (auto &table : _secrets_setting_tables) {
		proc(secrets_ini, table, "patches", &_settings_newgame, only_startup);
	}
}

/**
 * Remove all entries from a settings table from an ini-file.
 *
 * This is only useful if those entries are moved to another file, and you
 * want to clean up what is left behind.
 *
 * @param ini The ini file to remove the entries from.
 * @param table The table to look for entries to remove.
 */
static void RemoveEntriesFromIni(IniFile &ini, const SettingTable &table)
{
	for (auto &sd : table) {
		/* For settings.xx.yy load the settings from [xx] yy = ? */
		std::string s{ GetSettingConfigName(*sd) };
		auto sc = s.find('.');
		if (sc == std::string::npos) continue;

		IniGroup *group = ini.GetGroup(s.substr(0, sc));
		if (group == nullptr) continue;
		s = s.substr(sc + 1);

		group->RemoveItem(s);
	}
}

/**
 * Check whether a conversion should be done, and based on what old setting information.
 *
 * To prevent errors when switching back and forth between older and newer
 * version of OpenTTD, the type of a setting is never changed. Instead, the
 * setting is renamed, and this function is used to check whether a conversion
 * between the old and new setting is required.
 *
 * This checks if the new setting doesn't exist, and if the old does.
 *
 * Doing it this way means that if you switch to an older client, the old
 * setting is used, and only on the first time starting a new client, the
 * old setting is converted to the new. After that, they are independent
 * of each other. And you can safely, without errors on either, switch
 * between old and new client.
 *
 * @param ini The ini-file to use.
 * @param group The group the setting is in.
 * @param old_var The old name of the setting.
 * @param new_var The new name of the setting.
 * @param[out] old_item The old item to base upgrading on.
 * @return Whether upgrading should happen; if false, old_item is a nullptr.
 */
bool IsConversionNeeded(const ConfigIniFile &ini, const std::string &group, const std::string &old_var, const std::string &new_var, const IniItem **old_item)
{
	*old_item = nullptr;

	const IniGroup *igroup = ini.GetGroup(group);
	/* If the group doesn't exist, there is nothing to convert. */
	if (igroup == nullptr) return false;

	const IniItem *tmp_old_item = igroup->GetItem(old_var);
	const IniItem *new_item = igroup->GetItem(new_var);

	/* If the old item doesn't exist, there is nothing to convert. */
	if (tmp_old_item == nullptr) return false;

	/* If the new item exists, it means conversion was already done. We only
	 * do the conversion the first time, and after that these settings are
	 * independent. This allows users to freely change between older and
	 * newer clients without breaking anything. */
	if (new_item != nullptr) return false;

	*old_item = tmp_old_item;
	return true;
}

/**
 * Load the values from the configuration files
 * @param startup Load the minimal amount of the configuration to "bootstrap" the blitter and such.
 */
void LoadFromConfig(bool startup)
{
	PreTransparencyOptionSave();

	ConfigIniFile generic_ini(_config_file, &_config_file_text);
	ConfigIniFile private_ini(_private_file);
	ConfigIniFile secrets_ini(_secrets_file);

	if (!startup) ResetCurrencies(false); // Initialize the array of currencies, without preserving the custom one

	IniFileVersion generic_version = LoadVersionFromConfig(generic_ini);

	if (startup) {
		GraphicsSetLoadConfig(generic_ini);
	}

	HandleSettingDescs(generic_ini, IniLoadSettings, IniLoadSettingList, startup);

	/* Before the split of private/secrets, we have to look in the generic for these settings. */
	if (generic_version < IFV_PRIVATE_SECRETS) {
		HandlePrivateSettingDescs(generic_ini, IniLoadSettings, IniLoadSettingList, startup);
		HandleSecretsSettingDescs(generic_ini, IniLoadSettings, IniLoadSettingList, startup);
	} else {
		HandlePrivateSettingDescs(private_ini, IniLoadSettings, IniLoadSettingList, startup);
		HandleSecretsSettingDescs(secrets_ini, IniLoadSettings, IniLoadSettingList, startup);
	}

	/* Load basic settings only during bootstrap, load other settings not during bootstrap */
	if (!startup) {
		if (generic_version < IFV_LINKGRAPH_SECONDS) {
			_settings_newgame.linkgraph.recalc_interval *= SECONDS_PER_DAY;
			_settings_newgame.linkgraph.recalc_time     *= SECONDS_PER_DAY;
		}

		/* Move use_relay_service from generic_ini to private_ini. */
		if (generic_version < IFV_NETWORK_PRIVATE_SETTINGS) {
			const IniGroup *network = generic_ini.GetGroup("network");
			if (network != nullptr) {
				const IniItem *use_relay_service = network->GetItem("use_relay_service");
				if (use_relay_service != nullptr) {
					if (use_relay_service->value == "never") {
						_settings_client.network.use_relay_service = UseRelayService::URS_NEVER;
					} else if (use_relay_service->value == "ask") {
						_settings_client.network.use_relay_service = UseRelayService::URS_ASK;
					} else if (use_relay_service->value == "allow") {
						_settings_client.network.use_relay_service = UseRelayService::URS_ALLOW;
					}
				}
			}
		}

		const IniItem *old_item;

		if (generic_version < IFV_GAME_TYPE && IsConversionNeeded(generic_ini, "network", "server_advertise", "server_game_type", &old_item)) {
			auto old_value = BoolSettingDesc::ParseSingleValue(old_item->value->c_str());
			_settings_client.network.server_game_type = old_value.value_or(false) ? SERVER_GAME_TYPE_PUBLIC : SERVER_GAME_TYPE_LOCAL;
		}

		if (generic_version < IFV_AUTOSAVE_RENAME && IsConversionNeeded(generic_ini, "gui", "autosave", "autosave_interval", &old_item)) {
			static std::vector<std::string> _old_autosave_interval{"off", "monthly", "quarterly", "half year", "yearly", "custom_days", "custom_realtime_minutes"};
			auto old_value = OneOfManySettingDesc::ParseSingleValue(old_item->value->c_str(), old_item->value->size(), _old_autosave_interval);

			switch (old_value) {
				case 0: _settings_client.gui.autosave_interval = 0; break;
				case 1: _settings_client.gui.autosave_interval = 10; break;
				case 2: _settings_client.gui.autosave_interval = 30; break;
				case 3: _settings_client.gui.autosave_interval = 60; break;
				case 4: _settings_client.gui.autosave_interval = 120; break;
				case 5: {
					const IniItem *old_autosave_custom_days;
					if (IsConversionNeeded(generic_ini, "gui", "autosave_custom_days", "autosave_interval", &old_autosave_custom_days)) {
						_settings_client.gui.autosave_interval = (std::strtoul(old_autosave_custom_days->value->c_str(), nullptr, 10) + 2) / 3;
					}
					break;
				}
				case 6: {
					const IniItem *old_autosave_custom_minutes;
					if (IsConversionNeeded(generic_ini, "gui", "autosave_custom_minutes", "autosave_interval", &old_autosave_custom_minutes)) {
						_settings_client.gui.autosave_interval = std::strtoul(old_autosave_custom_minutes->value->c_str(), nullptr, 10);
					}
					break;
				}
				default: break;
			}
		}

		/* Persist the right click close option from older versions. */
		if (generic_version < IFV_RIGHT_CLICK_CLOSE && IsConversionNeeded(generic_ini, "gui", "right_mouse_wnd_close", "right_click_wnd_close", &old_item)) {
			auto old_value = BoolSettingDesc::ParseSingleValue(old_item->value->c_str());
			_settings_client.gui.right_click_wnd_close = old_value.value_or(false) ? RCC_YES : RCC_NO;
		}

		_grfconfig_newgame = GRFLoadConfig(generic_ini, "newgrf", false);
		_grfconfig_static  = GRFLoadConfig(generic_ini, "newgrf-static", true);
		AILoadConfig(generic_ini, "ai_players");
		GameLoadConfig(generic_ini, "game_scripts");

		PrepareOldDiffCustom();
		IniLoadSettings(generic_ini, _old_gameopt_settings, "gameopt", &_settings_newgame, false);
		HandleOldDiffCustom(false);

		ValidateSettings();
		DebugReconsiderSendRemoteMessages();

		PostZoningModeChange();

		/* Display scheduled errors */
		ScheduleErrorMessage(_settings_error_list);
		if (FindWindowById(WC_ERRMSG, 0) == nullptr) ShowFirstError();
	} else {
		PostTransparencyOptionLoad();
		if (_fallback_gui_zoom_max && _settings_client.gui.zoom_max <= ZOOM_LVL_OUT_8X) {
			_settings_client.gui.zoom_max = ZOOM_LVL_MAX;
		}
	}
}

/** Save the values to the configuration file */
void SaveToConfig(SaveToConfigFlags flags)
{
	if (flags & STCF_PRIVATE) {
		ConfigIniFile private_ini(_private_file);

		/* If we newly create the private/secrets file, add a dummy group on top
		 * just so we can add a comment before it (that is how IniFile works).
		 * This to explain what the file is about. After doing it once, never touch
		 * it again, as otherwise we might be reverting user changes. */
		if (IniGroup *group = private_ini.GetGroup("private"); group != nullptr) group->comment = "; This file possibly contains private information which can identify you as person.\n";

		HandlePrivateSettingDescs(private_ini, IniSaveSettings, IniSaveSettingList);
		SaveVersionInConfig(private_ini);
		private_ini.SaveToDisk(_private_file);
	}

	if (flags & STCF_SECRETS) {
		ConfigIniFile secrets_ini(_secrets_file);

		/* If we newly create the private/secrets file, add a dummy group on top
		 * just so we can add a comment before it (that is how IniFile works).
		 * This to explain what the file is about. After doing it once, never touch
		 * it again, as otherwise we might be reverting user changes. */
		if (IniGroup *group = secrets_ini.GetGroup("secrets"); group != nullptr) group->comment = "; Do not share this file with others, not even if they claim to be technical support.\n; This file contains saved passwords and other secrets that should remain private to you!\n";

		HandleSecretsSettingDescs(secrets_ini, IniSaveSettings, IniSaveSettingList);
		SaveVersionInConfig(secrets_ini);
		secrets_ini.SaveToDisk(_secrets_file);
	}

	if ((flags & STCF_GENERIC) == 0) return;

	PreTransparencyOptionSave();

	ConfigIniFile generic_ini(_config_file);

	IniFileVersion generic_version = LoadVersionFromConfig(generic_ini);

	if (generic_version == IFV_0) {
		/* Remove some obsolete groups. These have all been loaded into other groups. */
		generic_ini.RemoveGroup("patches");
		generic_ini.RemoveGroup("yapf");
		generic_ini.RemoveGroup("gameopt");

		/* Remove all settings from the generic ini that are now in the private ini. */
		generic_ini.RemoveGroup("server_bind_addresses");
		generic_ini.RemoveGroup("servers");
		generic_ini.RemoveGroup("bans");
		for (auto &table : _private_setting_tables) {
			RemoveEntriesFromIni(generic_ini, table);
		}

		/* Remove all settings from the generic ini that are now in the secrets ini. */
		for (auto &table : _secrets_setting_tables) {
			RemoveEntriesFromIni(generic_ini, table);
		}
	}

	if (generic_version < IFV_REMOVE_GENERATION_SEED) {
		IniGroup *game_creation = generic_ini.GetGroup("game_creation");
		if (game_creation != nullptr) {
			game_creation->RemoveItem("generation_seed");
		}
	}

	/* These variables are migrated from generic ini to private ini now. */
	if (generic_version < IFV_NETWORK_PRIVATE_SETTINGS) {
		IniGroup *network = generic_ini.GetGroup("network");
		if (network != nullptr) {
			network->RemoveItem("use_relay_service");
		}
	}

	HandleSettingDescs(generic_ini, IniSaveSettings, IniSaveSettingList);
	GraphicsSetSaveConfig(generic_ini);
	GRFSaveConfig(generic_ini, "newgrf", _grfconfig_newgame);
	GRFSaveConfig(generic_ini, "newgrf-static", _grfconfig_static);
	AISaveConfig(generic_ini, "ai_players");
	GameSaveConfig(generic_ini, "game_scripts");

	SaveVersionInConfig(generic_ini);
	generic_ini.SaveToDisk(_config_file);
}

/**
 * Get the list of known NewGrf presets.
 * @returns List of preset names.
 */
StringList GetGRFPresetList()
{
	StringList list;

	ConfigIniFile ini(_config_file);
	for (const IniGroup &group : ini.groups) {
		if (group.name.compare(0, 7, "preset-") == 0) {
			list.push_back(group.name.substr(7));
		}
	}

	return list;
}

/**
 * Load a NewGRF configuration by preset-name.
 * @param config_name Name of the preset.
 * @return NewGRF configuration.
 * @see GetGRFPresetList
 */
GRFConfig *LoadGRFPresetFromConfig(const char *config_name)
{
	size_t len = strlen(config_name) + 8;
	char *section = (char*)alloca(len);
	seprintf(section, section + len - 1, "preset-%s", config_name);

	ConfigIniFile ini(_config_file);
	GRFConfig *config = GRFLoadConfig(ini, section, false);

	return config;
}

/**
 * Save a NewGRF configuration with a preset name.
 * @param config_name Name of the preset.
 * @param config      NewGRF configuration to save.
 * @see GetGRFPresetList
 */
void SaveGRFPresetToConfig(const char *config_name, GRFConfig *config)
{
	size_t len = strlen(config_name) + 8;
	char *section = (char*)alloca(len);
	seprintf(section, section + len - 1, "preset-%s", config_name);

	ConfigIniFile ini(_config_file);
	GRFSaveConfig(ini, section, config);
	ini.SaveToDisk(_config_file);
}

/**
 * Delete a NewGRF configuration by preset name.
 * @param config_name Name of the preset.
 */
void DeleteGRFPresetFromConfig(const char *config_name)
{
	size_t len = strlen(config_name) + 8;
	char *section = (char*)alloca(len);
	seprintf(section, section + len - 1, "preset-%s", config_name);

	ConfigIniFile ini(_config_file);
	ini.RemoveGroup(section);
	ini.SaveToDisk(_config_file);
}

/**
 * Handle changing a value. This performs validation of the input value and
 * calls the appropriate callbacks, and saves it when the value is changed.
 * @param object The object the setting is in.
 * @param newval The new value for the setting.
 */
void IntSettingDesc::ChangeValue(const void *object, int32_t newval, SaveToConfigFlags ini_save_flags) const
{
	int32_t oldval = this->Read(object);
	this->MakeValueValid(newval);
	if (this->pre_check != nullptr && !this->pre_check(newval)) return;
	if (oldval == newval) return;

	this->Write(object, newval);
	if (this->post_callback != nullptr) this->post_callback(newval);

	if (this->flags & SF_NO_NETWORK) {
		GamelogStartAction(GLAT_SETTING);
		GamelogSetting(this->name, oldval, newval);
		GamelogStopAction();
	}

	SetWindowClassesDirty(WC_GAME_OPTIONS);

	if (_save_config) SaveToConfig(ini_save_flags);
}

/**
 * Given a name of setting, return a setting description from the table.
 * @param name Name of the setting to return a setting description of.
 * @param settings Table to look in for the setting.
 * @return Pointer to the setting description of setting \a name if it can be found,
 *         \c nullptr indicates failure to obtain the description.
 */
static const SettingDesc *GetSettingFromName(const char *name, const SettingTable &settings)
{
	/* First check all full names */
	for (auto &sd : settings) {
		if (!SlIsObjectCurrentlyValid(sd->save.version_from, sd->save.version_to, sd->save.ext_feature_test)) continue;
		if (strcmp(sd->name, name) == 0) return sd.get();
	}

	/* Then check the shortcut variant of the name. */
	for (auto &sd : settings) {
		if (!SlIsObjectCurrentlyValid(sd->save.version_from, sd->save.version_to, sd->save.ext_feature_test)) continue;
		const char *short_name = strchr(sd->name, '.');
		if (short_name != nullptr) {
			short_name++;
			if (strcmp(short_name, name) == 0) return sd.get();
		}
	}

	return nullptr;
}

/**
 * Given a name of setting, return a company setting description of it.
 * @param name  Name of the company setting to return a setting description of.
 * @return Pointer to the setting description of setting \a name if it can be found,
 *         \c nullptr indicates failure to obtain the description.
 */
static const SettingDesc *GetCompanySettingFromName(const char *name)
{
	if (strncmp(name, "company.", 8) == 0) name += 8;
	return GetSettingFromName(name, _company_settings);
}

/**
 * Given a name of any setting, return any setting description of it.
 * @param name  Name of the setting to return a setting description of.
 * @return Pointer to the setting description of setting \a name if it can be found,
 *         \c nullptr indicates failure to obtain the description.
 */
const SettingDesc *GetSettingFromName(const char *name)
{
	for (auto &table : _generic_setting_tables) {
		auto sd = GetSettingFromName(name, table);
		if (sd != nullptr) return sd;
	}
	for (auto &table : _private_setting_tables) {
		auto sd = GetSettingFromName(name, table);
		if (sd != nullptr) return sd;
	}
	for (auto &table : _secrets_setting_tables) {
		auto sd = GetSettingFromName(name, table);
		if (sd != nullptr) return sd;
	}

	return GetCompanySettingFromName(name);
}

SaveToConfigFlags ConfigSaveFlagsFor(const SettingDesc *sd)
{
	if (sd->flags & SF_PRIVATE) return STCF_PRIVATE;
	if (sd->flags & SF_SECRET) return STCF_SECRETS;
	return STCF_GENERIC;
}

SaveToConfigFlags ConfigSaveFlagsUsingGameSettingsFor(const SettingDesc *sd)
{
	SaveToConfigFlags flags = ConfigSaveFlagsFor(sd);
	if (_game_mode != GM_MENU && !sd->save.global) flags &= ~STCF_GENERIC;
	return flags;
}

/**
 * Network-safe changing of settings (server-only).
 * @param tile unused
 * @param flags operation to perform
 * @param p1 unused
 * @param p2 the new value for the setting
 * The new value is properly clamped to its minimum/maximum when setting
 * @param text the name of the setting to change
 * @return the cost of this operation or an error
 * @see _settings
 */
CommandCost CmdChangeSetting(TileIndex tile, DoCommandFlag flags, uint32_t p1, uint32_t p2, const char *text)
{
	if (StrEmpty(text)) return CMD_ERROR;
	const SettingDesc *sd = GetSettingFromName(text);

	if (sd == nullptr) return CMD_ERROR;
	if (!SlIsObjectCurrentlyValid(sd->save.version_from, sd->save.version_to, sd->save.ext_feature_test)) return CMD_ERROR;
	if (!sd->IsIntSetting()) return CMD_ERROR;

	if (!sd->IsEditable(true)) return CMD_ERROR;

	if (flags & DC_EXEC) {
		SCOPE_INFO_FMT([=], "CmdChangeSetting: %s -> %d", sd->name, p2);

		sd->AsIntSetting()->ChangeValue(&GetGameSettings(), p2, ConfigSaveFlagsUsingGameSettingsFor(sd));
	}

	return CommandCost();
}

/**
 * Change one of the per-company settings.
 * @param tile unused
 * @param flags operation to perform
 * @param p1 unused
 * @param p2 the new value for the setting
 * The new value is properly clamped to its minimum/maximum when setting
 * @param text the name of the company setting to change
 * @return the cost of this operation or an error
 */
CommandCost CmdChangeCompanySetting(TileIndex tile, DoCommandFlag flags, uint32_t p1, uint32_t p2, const char *text)
{
	if (StrEmpty(text)) return CMD_ERROR;
	const SettingDesc *sd = GetCompanySettingFromName(text);

	if (sd == nullptr) return CMD_ERROR;
	if (!sd->IsIntSetting()) return CMD_ERROR;

	if (flags & DC_EXEC) {
		SCOPE_INFO_FMT([=], "CmdChangeCompanySetting: %s -> %d", sd->name, p2);

		sd->AsIntSetting()->ChangeValue(&Company::Get(_current_company)->settings, p2, STCF_NONE);
	}

	return CommandCost();
}

const char *GetCompanySettingNameByIndex(uint32_t idx)
{
	if (idx >= _company_settings.size()) return nullptr;

	return _company_settings.begin()[idx]->name;
}

/**
 * Top function to save the new value of an element of the Settings struct
 * @param index offset in the SettingDesc array of the Settings struct which
 * identifies the setting member we want to change
 * @param value new value of the setting
 * @param force_newgame force the newgame settings
 */
bool SetSettingValue(const IntSettingDesc *sd, int32_t value, bool force_newgame)
{
	const IntSettingDesc *setting = sd->AsIntSetting();
	if ((setting->flags & SF_PER_COMPANY) != 0) {
		if (Company::IsValidID(_local_company) && _game_mode != GM_MENU) {
			return DoCommandP(0, 0, value, CMD_CHANGE_COMPANY_SETTING, nullptr, setting->name);
		} else if (setting->flags & SF_NO_NEWGAME) {
			return false;
		}

		setting->ChangeValue(&_settings_client.company, value, ConfigSaveFlagsFor(setting));
		return true;
	}

	/* If an item is company-based, we do not send it over the network
	 * (if any) to change. Also *hack*hack* we update the _newgame version
	 * of settings because changing a company-based setting in a game also
	 * changes its defaults. At least that is the convention we have chosen */
	bool no_newgame = setting->flags & SF_NO_NEWGAME;
	if (no_newgame && _game_mode == GM_MENU) return false;
	if (setting->flags & SF_NO_NETWORK_SYNC) {
		if (_game_mode != GM_MENU && !no_newgame) {
			setting->ChangeValue(&_settings_newgame, value, ConfigSaveFlagsFor(setting));
		}
		setting->ChangeValue(&GetGameSettings(), value, ConfigSaveFlagsUsingGameSettingsFor(setting));
		return true;
	}

	if (force_newgame && !no_newgame) {
		setting->ChangeValue(&_settings_newgame, value, ConfigSaveFlagsFor(setting));
		return true;
	}

	/* send non-company-based settings over the network */
	if (!IsNonAdminNetworkClient()) {
		return DoCommandP(0, 0, value, CMD_CHANGE_SETTING, nullptr, setting->name);
	}
	return false;
}

/**
 * Set the company settings for a new company to their default values.
 */
void SetDefaultCompanySettings(CompanyID cid)
{
	Company *c = Company::Get(cid);
	for (auto &sd : _company_settings) {
		if (sd->IsIntSetting()) {
			const IntSettingDesc *int_setting = sd->AsIntSetting();
			int_setting->MakeValueValidAndWrite(&c->settings, int_setting->def);
		}
	}
}

/**
 * Sync all company settings in a multiplayer game.
 */
void SyncCompanySettings()
{
	const void *old_object = &Company::Get(_current_company)->settings;
	const void *new_object = &_settings_client.company;
	for (auto &sd : _company_settings) {
		if (!sd->IsIntSetting()) continue;
		if (!SlIsObjectCurrentlyValid(sd->save.version_from, sd->save.version_to, sd->save.ext_feature_test)) continue;
		uint32_t old_value = (uint32_t)sd->AsIntSetting()->Read(old_object);
		uint32_t new_value = (uint32_t)sd->AsIntSetting()->Read(new_object);
<<<<<<< HEAD
		if (old_value != new_value) NetworkSendCommand(0, 0, new_value, 0, CMD_CHANGE_COMPANY_SETTING, nullptr, sd->name, _local_company, nullptr);
=======
		/*
		 * This is called from a command, and since it contains local configuration information
		 * that the rest of the clients do not know about, we need to circumvent the normal ::Post
		 * local command validation and immediately send the command to the server.
		 */
		if (old_value != new_value) Command<CMD_CHANGE_COMPANY_SETTING>::SendNet(STR_NULL, _local_company, sd->GetName(), new_value);
>>>>>>> 733284cc
	}
}

/**
 * Set a setting value with a string.
 * @param sd the setting to change.
 * @param value the value to write
 * @param force_newgame force the newgame settings
 * @note Strings WILL NOT be synced over the network
 */
bool SetSettingValue(const StringSettingDesc *sd, std::string value, bool force_newgame)
{
	assert(sd->flags & SF_NO_NETWORK_SYNC);

	if (GetVarMemType(sd->save.conv) == SLE_VAR_STRQ && value.compare("(null)") == 0) {
		value.clear();
	}

	const void *object = (_game_mode == GM_MENU || force_newgame) ? &_settings_newgame : &_settings_game;
	sd->AsStringSetting()->ChangeValue(object, value, object == &_settings_newgame ? ConfigSaveFlagsFor(sd) : STCF_NONE);
	return true;
}

/**
 * Handle changing a string value. This performs validation of the input value
 * and calls the appropriate callbacks, and saves it when the value is changed.
 * @param object The object the setting is in.
 * @param newval The new value for the setting.
 */
void StringSettingDesc::ChangeValue(const void *object, std::string &newval, SaveToConfigFlags ini_save_flags) const
{
	this->MakeValueValid(newval);
	if (this->pre_check != nullptr && !this->pre_check(newval)) return;

	this->Write(object, newval);
	if (this->post_callback != nullptr) this->post_callback(newval);

	if (_save_config) SaveToConfig(ini_save_flags);
}

uint GetSettingIndexByFullName(const SettingTable &table, const char *name)
{
	uint index = 0;
	for (auto &sd : table) {
		if (sd->name != nullptr && strcmp(sd->name, name) == 0) return index;
		index++;
	}
	return UINT32_MAX;
}

/* Those 2 functions need to be here, else we have to make some stuff non-static
 * and besides, it is also better to keep stuff like this at the same place */
void IConsoleSetSetting(const char *name, const char *value, bool force_newgame)
{
	const SettingDesc *sd = GetSettingFromName(name);

	if (sd == nullptr || ((sd->flags & SF_NO_NEWGAME) && (_game_mode == GM_MENU || force_newgame))) {
		IConsolePrintF(CC_WARNING, "'%s' is an unknown setting.", name);
		return;
	}

	const auto old_game_mode = _game_mode;
	if (force_newgame) _game_mode = GM_MENU;
	auto guard = scope_guard([force_newgame, old_game_mode]() {
		if (force_newgame) _game_mode = old_game_mode;
	});

	bool success = true;
	if (sd->IsStringSetting()) {
		success = SetSettingValue(sd->AsStringSetting(), value, force_newgame);
	} else if (sd->IsIntSetting()) {
		const IntSettingDesc *isd = sd->AsIntSetting();
		size_t val = isd->ParseValue(value);
		if (!_settings_error_list.empty()) {
			IConsolePrint(CC_ERROR, "'{}' is not a valid value for this setting.", value);
			_settings_error_list.clear();
			return;
		}
		success = SetSettingValue(isd, (int32_t)val, force_newgame);
	}

	if (!success) {
		if (IsNetworkSettingsAdmin()) {
			IConsolePrint(CC_ERROR, "This command/variable is not available during network games.");
		} else {
			IConsolePrint(CC_ERROR, "This command/variable is only available to a network server.");
		}
	}
}

void IConsoleSetSetting(const char *name, int value)
{
	const SettingDesc *sd = GetSettingFromName(name);
	assert(sd != nullptr);
	SetSettingValue(sd->AsIntSetting(), value);
}

/**
 * Output value of a specific setting to the console
 * @param name  Name of the setting to output its value
 * @param force_newgame force the newgame settings
 */
void IConsoleGetSetting(const char *name, bool force_newgame)
{
	const SettingDesc *sd = GetSettingFromName(name);

	if (sd == nullptr || ((sd->flags & SF_NO_NEWGAME) && (_game_mode == GM_MENU || force_newgame))) {
		IConsolePrintF(CC_WARNING, "'%s' is an unknown setting.", name);
		return;
	}

	const void *object = (_game_mode == GM_MENU || force_newgame) ? &_settings_newgame : &_settings_game;

	if (sd->IsStringSetting()) {
		IConsolePrintF(CC_WARNING, "Current value for '%s' is: '%s'", name, sd->AsStringSetting()->Read(object).c_str());
	} else if (sd->IsIntSetting()) {
		const IntSettingDesc *int_setting = sd->AsIntSetting();

		bool show_min_max = true;
		int64_t min_value = int_setting->min;
		int64_t max_value = int_setting->max;
		if (sd->flags & SF_ENUM) {
			min_value = INT64_MAX;
			max_value = INT64_MIN;
			int count = 0;
			for (const SettingDescEnumEntry *enumlist = int_setting->enumlist; enumlist != nullptr && enumlist->str != STR_NULL; enumlist++) {
				if (enumlist->val < min_value) min_value = enumlist->val;
				if (enumlist->val > max_value) max_value = enumlist->val;
				count++;
			}
			if (max_value - min_value != (int64_t)(count - 1)) {
				/* Discontinuous range */
				show_min_max = false;
			}
		}

		char value[20];
		sd->FormatValue(value, lastof(value), object);

		if (show_min_max) {
			IConsolePrintF(CC_WARNING, "Current value for '%s' is: '%s' (min: %s" OTTD_PRINTF64 ", max: " OTTD_PRINTF64 ")",
				name, value, (sd->flags & SF_GUI_0_IS_SPECIAL) ? "(0) " : "", min_value, max_value);
		} else {
			IConsolePrintF(CC_WARNING, "Current value for '%s' is: '%s'",
				name, value);
		}
	}
}

static void IConsoleListSettingsTable(const SettingTable &table, const char *prefilter, bool show_defaults)
{
	for (auto &sd : table) {
		if (!SlIsObjectCurrentlyValid(sd->save.version_from, sd->save.version_to, sd->save.ext_feature_test)) continue;
		if (prefilter != nullptr && strstr(sd->name, prefilter) == nullptr) continue;
		if ((sd->flags & SF_NO_NEWGAME) && _game_mode == GM_MENU) continue;
		char value[80];
		sd->FormatValue(value, lastof(value), &GetGameSettings());
		if (show_defaults && sd->IsIntSetting()) {
			const IntSettingDesc *int_setting = sd->AsIntSetting();
			char defvalue[80];
			int_setting->FormatIntValue(defvalue, lastof(defvalue), int_setting->def);
			TextColour colour = (int_setting->Read(&GetGameSettings()) != int_setting->def) ? CC_WARNING : CC_DEFAULT;
			IConsolePrintF(colour, "%s = %s (default: %s)", sd->name, value, defvalue);
		} else {
			IConsolePrintF(CC_DEFAULT, "%s = %s", sd->name, value);
		}
	}
}

/**
 * List all settings and their value to the console
 *
 * @param prefilter  If not \c nullptr, only list settings with names that begin with \a prefilter prefix
 */
void IConsoleListSettings(const char *prefilter, bool show_defaults)
{
	IConsolePrintF(CC_WARNING, "All settings with their current %s:", show_defaults ? "and default values" : "value");

	for (auto &table : _generic_setting_tables) {
		IConsoleListSettingsTable(table, prefilter, show_defaults);
	}
	for (auto &table : _private_setting_tables) {
		IConsoleListSettingsTable(table, prefilter, show_defaults);
	}
	for (auto &table : _secrets_setting_tables) {
		IConsoleListSettingsTable(table, prefilter, show_defaults);
	}

	IConsolePrintF(CC_WARNING, "Use 'setting' command to change a value");
}

struct LoadSettingsItem {
	SettingsCompat compat;
	const SettingDesc *setting;
};
std::vector<LoadSettingsItem> _gameopt_compat_items;
std::vector<LoadSettingsItem> _settings_compat_items;

/**
 * Load handler for settings from old-style non-table OPTS and PATS chunks
 * @param settings SettingDesc struct containing all information
 * @param compat Compatibility table
 * @param items Load items (filled in on first run)
 * @param object can be either nullptr in which case we load global variables or
 * a pointer to a struct which is getting saved
 */
static void LoadSettings(std::initializer_list<SettingTable> settings, std::initializer_list<SettingsCompat> compat, std::vector<LoadSettingsItem> &items, void *object)
{
	if (items.empty()) {
		/* Populate setting references */

		btree::btree_multimap<std::string_view, const SettingDesc *> names;
		for (auto &osd : IterateSettingTables(settings)) {
			if (osd->flags & SF_NOT_IN_SAVE) continue;
			if (osd->name == nullptr) continue;
			names.insert({osd->name, osd.get()});
		}

		for (const SettingsCompat &c : compat) {
			if (c.type == SettingsCompatType::Setting || c.type == SettingsCompatType::Xref) {
				auto iters = names.equal_range(c.name);
				assert_msg(iters.first != iters.second, "Setting: %s", c.name.c_str());
				for (auto it = iters.first; it != iters.second; ++it) {
					items.push_back({ c, it->second });
				}
			} else {
				items.push_back({ c, nullptr });
			}
		}
	}

	extern SaveLoadVersion _sl_version;

	for (LoadSettingsItem &item : items) {
		switch (item.compat.type) {
			case SettingsCompatType::Null:
				if (item.compat.ext_feature_test.IsFeaturePresent(_sl_version, item.compat.version_from, item.compat.version_to)) SlSkipBytes(item.compat.length);
				break;
			case SettingsCompatType::Setting:
				if (!SlObjectMember(object, item.setting->save)) continue;
				if (item.setting->IsIntSetting()) {
					const IntSettingDesc *int_setting = item.setting->AsIntSetting();
					int_setting->MakeValueValidAndWrite(object, int_setting->Read(object));
				}
				break;
			case SettingsCompatType::Xref:
				if (item.compat.ext_feature_test.IsFeaturePresent(_sl_version, item.compat.version_from, item.compat.version_to)) {
					DEBUG(sl, 3, "PATS chunk: Loading xref setting: '%s'", item.compat.name.c_str());

					/* Generate a new SaveLoad from the xref target using the version params from the source */
					SaveLoad sld = item.setting->save;
					sld.version_from     = item.compat.version_from;
					sld.version_to       = item.compat.version_to;
					sld.ext_feature_test = item.compat.ext_feature_test;

					if (!SlObjectMember(object, sld)) continue;
					if (item.setting->IsIntSetting()) {
						const IntSettingDesc *int_setting = item.setting->AsIntSetting();
						int64_t val = int_setting->Read(object);
						if (item.compat.xrefconv != nullptr) val = item.compat.xrefconv(val);
						int_setting->MakeValueValidAndWrite(object, val);
					}
				}
				break;
		}
	}
}

/** @file
 *
 * The PATX chunk stores additional settings in an unordered format
 * which is tolerant of extra, missing or reordered settings.
 * Additional settings generally means those that aren't in trunk.
 *
 * The PATX chunk contents has the following format:
 *
 * uint32_t                             chunk flags (unused)
 * uint32_t                             number of settings
 *     For each of N settings:
 *     uint32_t                         setting flags (unused)
 *     SLE_STR                          setting name
 *     uint32_t                         length of setting field
 *         N bytes                      setting field
 */

/**
 * Prepare a sorted list of settings to be potentially be loaded out of the PATX chunk
 * This is to enable efficient lookup of settings by name
 */
static std::vector<const SettingDesc *> MakeSettingsPatxList(std::initializer_list<SettingTable> settings)
{
	std::vector<const SettingDesc *> sorted_patx_settings;

	for (auto &sd : IterateSettingTables(settings)) {
		if (sd->patx_name == nullptr) continue;
		sorted_patx_settings.push_back(sd.get());
	}

	std::sort(sorted_patx_settings.begin(), sorted_patx_settings.end(), [](const SettingDesc *a, const SettingDesc *b) {
		return strcmp(a->patx_name, b->patx_name) < 0;
	});

	return sorted_patx_settings;
}

/**
 * Internal structure used in LoadSettingsPatx() and LoadSettingsPlyx()
 */
struct SettingsExtLoad {
	uint32_t flags;
	char name[256];
	uint32_t setting_length;
};

static const SaveLoad _settings_ext_load_desc[] = {
	SLE_VAR(SettingsExtLoad, flags,          SLE_UINT32),
	SLE_STR(SettingsExtLoad, name,           SLE_STRB, 256),
	SLE_VAR(SettingsExtLoad, setting_length, SLE_UINT32),
};

/**
 * Load handler for settings which go in the PATX chunk
 * @param object can be either nullptr in which case we load global variables or
 * a pointer to a struct which is getting saved
 */
static void LoadSettingsPatx(void *object)
{
	static std::vector<const SettingDesc *> sorted_patx_settings;
	if (sorted_patx_settings.empty()) {
		sorted_patx_settings = MakeSettingsPatxList(_saveload_setting_tables);
	}

	SettingsExtLoad current_setting;

	uint32_t flags = SlReadUint32();
	// flags are not in use yet, reserve for future expansion
	if (flags != 0) SlErrorCorruptFmt("PATX chunk: unknown chunk header flags: 0x%X", flags);

	uint32_t settings_count = SlReadUint32();
	for (uint32_t i = 0; i < settings_count; i++) {
		SlObject(&current_setting, _settings_ext_load_desc);

		// flags are not in use yet, reserve for future expansion
		if (current_setting.flags != 0) SlErrorCorruptFmt("PATX chunk: unknown setting header flags: 0x%X", current_setting.flags);

		// now try to find corresponding setting
		bool exact_match = false;
		auto iter = std::lower_bound(sorted_patx_settings.begin(), sorted_patx_settings.end(), current_setting.name, [&](const SettingDesc *a, const char *b) {
			int result = strcmp(a->patx_name, b);
			if (result == 0) exact_match = true;
			return result < 0;
		});

		if (exact_match) {
			assert(iter != sorted_patx_settings.end());
			// found setting
			const SettingDesc *setting = (*iter);
			const SaveLoad &sld = setting->save;
			size_t read = SlGetBytesRead();
			SlObjectMember(object, sld);
			if (SlGetBytesRead() != read + current_setting.setting_length) {
				SlErrorCorruptFmt("PATX chunk: setting read length mismatch for setting: '%s'", current_setting.name);
			}
			if (setting->IsIntSetting()) {
				const IntSettingDesc *int_setting = setting->AsIntSetting();
				int_setting->MakeValueValidAndWrite(object, int_setting->Read(object));
			}
		} else {
			DEBUG(sl, 1, "PATX chunk: Could not find setting: '%s', ignoring", current_setting.name);
			SlSkipBytes(current_setting.setting_length);
		}
	}
}

/** @file
 *
 * The PLYX chunk stores additional company settings in an unordered
 * format which is tolerant of extra, missing or reordered settings.
 * The format is similar to the PATX chunk.
 * Additional settings generally means those that aren't in trunk.
 *
 * The PLYX chunk contents has the following format:
 *
 * uint32_t                             chunk flags (unused)
 * uint32_t                             number of companies
 *     For each of N companies:
 *     uint32_t                         company ID
 *     uint32_t                         company flags (unused)
 *     uint32_t                         number of settings
 *         For each of N settings:
 *         uint32_t                     setting flags (unused)
 *         SLE_STR                      setting name
 *         uint32_t                     length of setting field
 *             N bytes                  setting field
 */

/**
 * Load handler for company settings which go in the PLYX chunk
 * @param check_mode Whether to skip over settings without reading
 */
void LoadSettingsPlyx(bool skip)
{
	SettingsExtLoad current_setting;

	uint32_t chunk_flags = SlReadUint32();
	// flags are not in use yet, reserve for future expansion
	if (chunk_flags != 0) SlErrorCorruptFmt("PLYX chunk: unknown chunk header flags: 0x%X", chunk_flags);

	uint32_t company_count = SlReadUint32();
	for (uint32_t i = 0; i < company_count; i++) {
		uint32_t company_id = SlReadUint32();
		if (company_id >= MAX_COMPANIES) SlErrorCorruptFmt("PLYX chunk: invalid company ID: %u", company_id);

		const Company *c = nullptr;
		if (!skip) {
			c = Company::GetIfValid(company_id);
			if (c == nullptr) SlErrorCorruptFmt("PLYX chunk: non-existant company ID: %u", company_id);
		}

		uint32_t company_flags = SlReadUint32();
		// flags are not in use yet, reserve for future expansion
		if (company_flags != 0) SlErrorCorruptFmt("PLYX chunk: unknown company flags: 0x%X", company_flags);

		uint32_t settings_count = SlReadUint32();
		for (uint32_t j = 0; j < settings_count; j++) {
			SlObject(&current_setting, _settings_ext_load_desc);

			// flags are not in use yet, reserve for future expansion
			if (current_setting.flags != 0) SlErrorCorruptFmt("PLYX chunk: unknown setting header flags: 0x%X", current_setting.flags);

			if (skip) {
				SlSkipBytes(current_setting.setting_length);
				continue;
			}

			const SettingDesc *setting = nullptr;

			// not many company settings, so perform a linear scan
			for (auto &sd : _company_settings) {
				if (sd->patx_name != nullptr && strcmp(sd->patx_name, current_setting.name) == 0) {
					setting = sd.get();
					break;
				}
			}

			if (setting != nullptr) {
				// found setting
				const SaveLoad &sld = setting->save;
				size_t read = SlGetBytesRead();
				SlObjectMember(const_cast<CompanySettings *>(&(c->settings)), sld);
				if (SlGetBytesRead() != read + current_setting.setting_length) {
					SlErrorCorruptFmt("PLYX chunk: setting read length mismatch for setting: '%s'", current_setting.name);
				}
				if (setting->IsIntSetting()) {
					const IntSettingDesc *int_setting = setting->AsIntSetting();
					int_setting->MakeValueValidAndWrite(&(c->settings), int_setting->Read(&(c->settings)));
				}
			} else {
				DEBUG(sl, 1, "PLYX chunk: Could not find company setting: '%s', ignoring", current_setting.name);
				SlSkipBytes(current_setting.setting_length);
			}
		}
	}
}

std::vector<NamedSaveLoad> FillPlyrExtraSettingsDesc()
{
	std::vector<NamedSaveLoad> settings_desc;

	for (auto &sd : _company_settings) {
		if (sd->patx_name != nullptr) {
			settings_desc.push_back(NSL(sd->patx_name, sd->save));
		}
	}

	return settings_desc;
}

static void Load_OPTS()
{
	/* Copy over default setting since some might not get loaded in
	 * a networking environment. This ensures for example that the local
	 * autosave-frequency stays when joining a network-server */
	PrepareOldDiffCustom();
	LoadSettings({ _old_gameopt_settings }, _gameopt_compat, _gameopt_compat_items, &_settings_game);
	HandleOldDiffCustom(true);
}

static void Load_PATS()
{
	/* Copy over default setting since some might not get loaded in
	 * a networking environment. This ensures for example that the local
	 * currency setting stays when joining a network-server */
	LoadSettings(_saveload_setting_tables, _settings_compat, _settings_compat_items, &_settings_game);
}

static void Check_PATS()
{
	LoadSettings(_saveload_setting_tables, _settings_compat, _settings_compat_items, &_load_check_data.settings);
}

static void Load_PATX()
{
	LoadSettingsPatx(&_settings_game);
}

static void Check_PATX()
{
	LoadSettingsPatx(&_load_check_data.settings);
}

static const ChunkHandler setting_chunk_handlers[] = {
	{ 'OPTS', nullptr,   Load_OPTS, nullptr, nullptr,    CH_READONLY },
	MakeSaveUpstreamFeatureConditionalLoadUpstreamChunkHandler<'PATS', XSLFI_TABLE_PATS>(Load_PATS, nullptr, Check_PATS),
	{ 'PATX', nullptr,   Load_PATX, nullptr, Check_PATX, CH_READONLY },
};

extern const ChunkHandlerTable _setting_chunk_handlers(setting_chunk_handlers);

static bool IsSignedVarMemType(VarType vt)
{
	switch (GetVarMemType(vt)) {
		case SLE_VAR_I8:
		case SLE_VAR_I16:
		case SLE_VAR_I32:
		case SLE_VAR_I64:
			return true;
	}
	return false;
}

void SetupTimeSettings()
{
	_settings_time = (_game_mode == GM_MENU || _settings_client.gui.override_time_settings) ? _settings_client.gui : _settings_game.game_time;
}

std::initializer_list<SettingTable> GetSaveLoadSettingsTables()
{
	return _saveload_setting_tables;
}

const SettingTable &GetLinkGraphSettingTable()
{
	return _linkgraph_settings;
}

void ResetSettingsToDefaultForLoad()
{
	for (auto &sd : IterateSettingTables(GetSaveLoadSettingsTables())) {
		if (sd->flags & SF_NOT_IN_SAVE) continue;
		if ((sd->flags & SF_NO_NETWORK_SYNC) && _networking && !_network_server) continue;

		sd->ResetToDefault(&_settings_game);
	}
}<|MERGE_RESOLUTION|>--- conflicted
+++ resolved
@@ -2071,13 +2071,6 @@
 	MarkWholeScreenDirty();
 }
 
-static void InvalidateShipPathCache(int32_t new_value)
-{
-	for (Ship *s : Ship::Iterate()) {
-		s->cached_path.clear();
-	}
-}
-
 static void ImprovedBreakdownsSettingChanged(int32_t new_value)
 {
 	if (!_settings_game.vehicle.improved_breakdowns) return;
@@ -2303,33 +2296,6 @@
 			SetDParam(0, 3);
 			SetDParam(1, 8);
 			return true;
-
-		default:
-			return false;
-	}
-}
-
-static bool TrainPathfinderSettingGUI(SettingOnGuiCtrlData &data)
-{
-	switch (data.type) {
-		case SOGCT_DESCRIPTION_TEXT:
-			SetDParam(0, data.text);
-			data.text = STR_CONFIG_SETTING_PATHFINDER_FOR_TRAINS_HELPTEXT_EXTRA;
-			return true;
-
-		case SOGCT_GUI_SPRITE:
-			if (data.val != VPF_YAPF) {
-				data.output = SPR_WARNING_SIGN;
-				return true;
-			}
-			return false;
-
-		case SOGCT_GUI_WARNING_TEXT:
-			if (data.val != VPF_YAPF) {
-				data.text = STR_CONFIG_SETTING_ADVISED_LEAVE_DEFAULT;
-				return true;
-			}
-			return false;
 
 		default:
 			return false;
@@ -3389,16 +3355,7 @@
 		if (!SlIsObjectCurrentlyValid(sd->save.version_from, sd->save.version_to, sd->save.ext_feature_test)) continue;
 		uint32_t old_value = (uint32_t)sd->AsIntSetting()->Read(old_object);
 		uint32_t new_value = (uint32_t)sd->AsIntSetting()->Read(new_object);
-<<<<<<< HEAD
 		if (old_value != new_value) NetworkSendCommand(0, 0, new_value, 0, CMD_CHANGE_COMPANY_SETTING, nullptr, sd->name, _local_company, nullptr);
-=======
-		/*
-		 * This is called from a command, and since it contains local configuration information
-		 * that the rest of the clients do not know about, we need to circumvent the normal ::Post
-		 * local command validation and immediately send the command to the server.
-		 */
-		if (old_value != new_value) Command<CMD_CHANGE_COMPANY_SETTING>::SendNet(STR_NULL, _local_company, sd->GetName(), new_value);
->>>>>>> 733284cc
 	}
 }
 
