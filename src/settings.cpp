/*
 * This file is part of OpenTTD.
 * OpenTTD is free software; you can redistribute it and/or modify it under the terms of the GNU General Public License as published by the Free Software Foundation, version 2.
 * OpenTTD is distributed in the hope that it will be useful, but WITHOUT ANY WARRANTY; without even the implied warranty of MERCHANTABILITY or FITNESS FOR A PARTICULAR PURPOSE.
 * See the GNU General Public License for more details. You should have received a copy of the GNU General Public License along with OpenTTD. If not, see <http://www.gnu.org/licenses/>.
 */

/**
 * @file settings.cpp
 * All actions handling saving and loading of the settings/configuration goes on in this file.
 * The file consists of three parts:
 * <ol>
 * <li>Parsing the configuration file (openttd.cfg). This is achieved with the ini_ functions which
 *     handle various types, such as normal 'key = value' pairs, lists and value combinations of
 *     lists, strings, integers, 'bit'-masks and element selections.
 * <li>Handle reading and writing to the setting-structures from inside the game either from
 *     the console for example or through the gui with CMD_ functions.
 * <li>Handle saving/loading of the PATS chunk inside the savegame.
 * </ol>
 * @see SettingDesc
 * @see SaveLoad
 */

#include "stdafx.h"
#include <limits>
#include "currency.h"
#include "screenshot.h"
#include "network/network.h"
#include "network/network_func.h"
#include "settings_internal.h"
#include "command_func.h"
#include "console_func.h"
#include "pathfinder/pathfinder_type.h"
#include "genworld.h"
#include "train.h"
#include "news_func.h"
#include "window_func.h"
#include "sound_func.h"
#include "company_func.h"
#include "rev.h"
#if defined(WITH_FREETYPE) || defined(_WIN32) || defined(WITH_COCOA)
#include "fontcache.h"
#endif
#include "textbuf_gui.h"
#include "rail_gui.h"
#include "elrail_func.h"
#include "error.h"
#include "town.h"
#include "video/video_driver.hpp"
#include "sound/sound_driver.hpp"
#include "music/music_driver.hpp"
#include "blitter/factory.hpp"
#include "base_media_base.h"
#include "gamelog.h"
#include "settings_func.h"
#include "ini_type.h"
#include "ai/ai_config.hpp"
#include "ai/ai.hpp"
#include "game/game_config.hpp"
#include "game/game.hpp"
#include "ai/ai_instance.hpp"
#include "game/game_instance.hpp"
#include "ship.h"
#include "smallmap_gui.h"
#include "roadveh.h"
#include "fios.h"
#include "strings_func.h"
#include "string_func.h"
#include "debug.h"
#include "zoning.h"
#include "vehicle_func.h"
#include "scope_info.h"
#include "viewport_func.h"
#include "gui.h"

#include "void_map.h"
#include "station_base.h"
#include "infrastructure_func.h"

#if defined(WITH_FREETYPE) || defined(_WIN32) || defined(WITH_COCOA)
#define HAS_TRUETYPE_FONT
#endif

#include "table/strings.h"
#include "table/settings.h"

#include <algorithm>
#include <vector>

#include "safeguards.h"

ClientSettings _settings_client;
GameSettings _settings_game;     ///< Game settings of a running game or the scenario editor.
GameSettings _settings_newgame;  ///< Game settings for new games (updated from the intro screen).
TimeSettings _settings_time; ///< The effective settings that are used for time display.
VehicleDefaultSettings _old_vds; ///< Used for loading default vehicles settings from old savegames
std::string _config_file; ///< Configuration file of OpenTTD
std::string _config_file_text;

typedef std::list<ErrorMessageData> ErrorList;
static ErrorList _settings_error_list; ///< Errors while loading minimal settings.


typedef void SettingDescProc(IniFile *ini, const SettingDesc *desc, const char *grpname, void *object, bool only_startup);
typedef void SettingDescProcList(IniFile *ini, const char *grpname, StringList &list);

static bool IsSignedVarMemType(VarType vt);

/**
 * Groups in openttd.cfg that are actually lists.
 */
static const char * const _list_group_names[] = {
	"bans",
	"newgrf",
	"servers",
	"server_bind_addresses",
	nullptr
};

/**
 * Find the index value of a ONEofMANY type in a string separated by |
 * @param many full domain of values the ONEofMANY setting can have
 * @param one the current value of the setting for which a value needs found
 * @param onelen force calculation of the *one parameter
 * @return the integer index of the full-list, or -1 if not found
 */
static size_t LookupOneOfMany(const char *many, const char *one, size_t onelen = 0)
{
	const char *s;
	size_t idx;

	if (onelen == 0) onelen = strlen(one);

	/* check if it's an integer */
	if (*one >= '0' && *one <= '9') return strtoul(one, nullptr, 0);

	idx = 0;
	for (;;) {
		/* find end of item */
		s = many;
		while (*s != '|' && *s != 0) s++;
		if ((size_t)(s - many) == onelen && !memcmp(one, many, onelen)) return idx;
		if (*s == 0) return (size_t)-1;
		many = s + 1;
		idx++;
	}
}

/**
 * Find the set-integer value MANYofMANY type in a string
 * @param many full domain of values the MANYofMANY setting can have
 * @param str the current string value of the setting, each individual
 * of separated by a whitespace,tab or | character
 * @return the 'fully' set integer, or -1 if a set is not found
 */
static size_t LookupManyOfMany(const char *many, const char *str)
{
	const char *s;
	size_t r;
	size_t res = 0;

	for (;;) {
		/* skip "whitespace" */
		while (*str == ' ' || *str == '\t' || *str == '|') str++;
		if (*str == 0) break;

		s = str;
		while (*s != 0 && *s != ' ' && *s != '\t' && *s != '|') s++;

		r = LookupOneOfMany(many, str, s - str);
		if (r == (size_t)-1) return r;

		SetBit(res, (uint8)r); // value found, set it
		if (*s == 0) break;
		str = s + 1;
	}
	return res;
}

/**
 * Parse an integerlist string and set each found value
 * @param p the string to be parsed. Each element in the list is separated by a
 * comma or a space character
 * @param items pointer to the integerlist-array that will be filled with values
 * @param maxitems the maximum number of elements the integerlist-array has
 * @return returns the number of items found, or -1 on an error
 */
template<typename T>
static int ParseIntList(const char *p, T *items, int maxitems)
{
	int n = 0; // number of items read so far
	bool comma = false; // do we accept comma?

	while (*p != '\0') {
		switch (*p) {
			case ',':
				/* Do not accept multiple commas between numbers */
				if (!comma) return -1;
				comma = false;
				FALLTHROUGH;

			case ' ':
				p++;
				break;

			default: {
				if (n == maxitems) return -1; // we don't accept that many numbers
				char *end;
				unsigned long v = strtoul(p, &end, 0);
				if (p == end) return -1; // invalid character (not a number)
				if (sizeof(T) < sizeof(v)) v = Clamp<unsigned long>(v, std::numeric_limits<T>::min(), std::numeric_limits<T>::max());
				items[n++] = v;
				p = end; // first non-number
				comma = true; // we accept comma now
				break;
			}
		}
	}

	/* If we have read comma but no number after it, fail.
	 * We have read comma when (n != 0) and comma is not allowed */
	if (n != 0 && !comma) return -1;

	return n;
}

/**
 * Load parsed string-values into an integer-array (intlist)
 * @param str the string that contains the values (and will be parsed)
 * @param array pointer to the integer-arrays that will be filled
 * @param nelems the number of elements the array holds. Maximum is 64 elements
 * @param type the type of elements the array holds (eg INT8, UINT16, etc.)
 * @return return true on success and false on error
 */
static bool LoadIntList(const char *str, void *array, int nelems, VarType type)
{
	unsigned long items[64];
	int i, nitems;

	if (str == nullptr) {
		memset(items, 0, sizeof(items));
		nitems = nelems;
	} else {
		nitems = ParseIntList(str, items, lengthof(items));
		if (nitems != nelems) return false;
	}

	switch (type) {
		case SLE_VAR_BL:
		case SLE_VAR_I8:
		case SLE_VAR_U8:
			for (i = 0; i != nitems; i++) ((byte*)array)[i] = items[i];
			break;

		case SLE_VAR_I16:
		case SLE_VAR_U16:
			for (i = 0; i != nitems; i++) ((uint16*)array)[i] = items[i];
			break;

		case SLE_VAR_I32:
		case SLE_VAR_U32:
			for (i = 0; i != nitems; i++) ((uint32*)array)[i] = items[i];
			break;

		default: NOT_REACHED();
	}

	return true;
}

/**
 * Convert an integer-array (intlist) to a string representation. Each value
 * is separated by a comma or a space character
 * @param buf output buffer where the string-representation will be stored
 * @param last last item to write to in the output buffer
 * @param array pointer to the integer-arrays that is read from
 * @param nelems the number of elements the array holds.
 * @param type the type of elements the array holds (eg INT8, UINT16, etc.)
 */
static void MakeIntList(char *buf, const char *last, const void *array, int nelems, VarType type)
{
	int i, v = 0;
	const byte *p = (const byte *)array;

	for (i = 0; i != nelems; i++) {
		switch (GetVarMemType(type)) {
			case SLE_VAR_BL:
			case SLE_VAR_I8:  v = *(const   int8 *)p; p += 1; break;
			case SLE_VAR_U8:  v = *(const  uint8 *)p; p += 1; break;
			case SLE_VAR_I16: v = *(const  int16 *)p; p += 2; break;
			case SLE_VAR_U16: v = *(const uint16 *)p; p += 2; break;
			case SLE_VAR_I32: v = *(const  int32 *)p; p += 4; break;
			case SLE_VAR_U32: v = *(const uint32 *)p; p += 4; break;
			default: NOT_REACHED();
		}
		if (IsSignedVarMemType(type)) {
			buf += seprintf(buf, last, (i == 0) ? "%d" : ",%d", v);
		} else if (type & SLF_HEX) {
			buf += seprintf(buf, last, (i == 0) ? "0x%X" : ",0x%X", v);
		} else {
			buf += seprintf(buf, last, (i == 0) ? "%u" : ",%u", v);
		}
	}
}

/**
 * Convert a ONEofMANY structure to a string representation.
 * @param buf output buffer where the string-representation will be stored
 * @param last last item to write to in the output buffer
 * @param many the full-domain string of possible values
 * @param id the value of the variable and whose string-representation must be found
 */
static void MakeOneOfMany(char *buf, const char *last, const char *many, int id)
{
	int orig_id = id;

	/* Look for the id'th element */
	while (--id >= 0) {
		for (; *many != '|'; many++) {
			if (*many == '\0') { // not found
				seprintf(buf, last, "%d", orig_id);
				return;
			}
		}
		many++; // pass the |-character
	}

	/* copy string until next item (|) or the end of the list if this is the last one */
	while (*many != '\0' && *many != '|' && buf < last) *buf++ = *many++;
	*buf = '\0';
}

/**
 * Convert a MANYofMANY structure to a string representation.
 * @param buf output buffer where the string-representation will be stored
 * @param last last item to write to in the output buffer
 * @param many the full-domain string of possible values
 * @param x the value of the variable and whose string-representation must
 *        be found in the bitmasked many string
 */
static void MakeManyOfMany(char *buf, const char *last, const char *many, uint32 x)
{
	const char *start;
	int i = 0;
	bool init = true;

	for (; x != 0; x >>= 1, i++) {
		start = many;
		while (*many != 0 && *many != '|') many++; // advance to the next element

		if (HasBit(x, 0)) { // item found, copy it
			if (!init) buf += seprintf(buf, last, "|");
			init = false;
			if (start == many) {
				buf += seprintf(buf, last, "%d", i);
			} else {
				memcpy(buf, start, many - start);
				buf += many - start;
			}
		}

		if (*many == '|') many++;
	}

	*buf = '\0';
}

/**
 * Convert a string representation (external) of a setting to the internal rep.
 * @param desc SettingDesc struct that holds all information about the variable
 * @param orig_str input string that will be parsed based on the type of desc
 * @return return the parsed value of the setting
 */
static const void *StringToVal(const SettingDescBase *desc, const char *orig_str)
{
	const char *str = orig_str == nullptr ? "" : orig_str;

	switch (desc->cmd) {
		case SDT_NUMX: {
			char *end;
			size_t val = strtoul(str, &end, 0);
			if (end == str) {
				ErrorMessageData msg(STR_CONFIG_ERROR, STR_CONFIG_ERROR_INVALID_VALUE);
				msg.SetDParamStr(0, str);
				msg.SetDParamStr(1, desc->name);
				_settings_error_list.push_back(msg);
				return desc->def;
			}
			if (*end != '\0') {
				ErrorMessageData msg(STR_CONFIG_ERROR, STR_CONFIG_ERROR_TRAILING_CHARACTERS);
				msg.SetDParamStr(0, desc->name);
				_settings_error_list.push_back(msg);
			}
			return (void*)val;
		}

		case SDT_ONEOFMANY: {
			size_t r = LookupOneOfMany(desc->many, str);
			/* if the first attempt of conversion from string to the appropriate value fails,
			 * look if we have defined a converter from old value to new value. */
			if (r == (size_t)-1 && desc->proc_cnvt != nullptr) r = desc->proc_cnvt(str);
			if (r != (size_t)-1) return (void*)r; // and here goes converted value

			ErrorMessageData msg(STR_CONFIG_ERROR, STR_CONFIG_ERROR_INVALID_VALUE);
			msg.SetDParamStr(0, str);
			msg.SetDParamStr(1, desc->name);
			_settings_error_list.push_back(msg);
			return desc->def;
		}

		case SDT_MANYOFMANY: {
			size_t r = LookupManyOfMany(desc->many, str);
			if (r != (size_t)-1) return (void*)r;
			ErrorMessageData msg(STR_CONFIG_ERROR, STR_CONFIG_ERROR_INVALID_VALUE);
			msg.SetDParamStr(0, str);
			msg.SetDParamStr(1, desc->name);
			_settings_error_list.push_back(msg);
			return desc->def;
		}

		case SDT_BOOLX: {
			if (strcmp(str, "true")  == 0 || strcmp(str, "on")  == 0 || strcmp(str, "1") == 0) return (void*)true;
			if (strcmp(str, "false") == 0 || strcmp(str, "off") == 0 || strcmp(str, "0") == 0) return (void*)false;

			ErrorMessageData msg(STR_CONFIG_ERROR, STR_CONFIG_ERROR_INVALID_VALUE);
			msg.SetDParamStr(0, str);
			msg.SetDParamStr(1, desc->name);
			_settings_error_list.push_back(msg);
			return desc->def;
		}

		case SDT_STDSTRING:
		case SDT_STRING: return orig_str;
		case SDT_INTLIST: return str;
		default: break;
	}

	return nullptr;
}

static bool ValidateEnumSetting(const SettingDescBase *sdb, int32 val)
{
	for (const SettingDescEnumEntry *enumlist = sdb->enumlist; enumlist != nullptr && enumlist->str != STR_NULL; enumlist++) {
		if (enumlist->val == val) {
			return true;
		}
	}
	return false;
}

/**
 * Set the value of a setting and if needed clamp the value to
 * the preset minimum and maximum.
 * @param ptr the variable itself
 * @param sd pointer to the 'information'-database of the variable
 * @param val signed long version of the new value
 * @pre SettingDesc is of type SDT_BOOLX, SDT_NUMX,
 * SDT_ONEOFMANY or SDT_MANYOFMANY. Other types are not supported as of now
 */
static void Write_ValidateSetting(void *ptr, const SettingDesc *sd, int32 val)
{
	const SettingDescBase *sdb = &sd->desc;

	if (sdb->cmd != SDT_BOOLX &&
			sdb->cmd != SDT_NUMX &&
			sdb->cmd != SDT_ONEOFMANY &&
			sdb->cmd != SDT_MANYOFMANY) {
		return;
	}

	/* We cannot know the maximum value of a bitset variable, so just have faith */
	if (sdb->cmd != SDT_MANYOFMANY) {
		/* We need to take special care of the uint32 type as we receive from the function
		 * a signed integer. While here also bail out on 64-bit settings as those are not
		 * supported. Unsigned 8 and 16-bit variables are safe since they fit into a signed
		 * 32-bit variable
		 * TODO: Support 64-bit settings/variables */
		switch (GetVarMemType(sd->save.conv)) {
			case SLE_VAR_NULL: return;
			case SLE_VAR_BL:
			case SLE_VAR_I8:
			case SLE_VAR_U8:
			case SLE_VAR_I16:
			case SLE_VAR_U16:
			case SLE_VAR_I32: {
				/* Override the minimum value. No value below sdb->min, except special value 0 */
				if (!(sdb->flags & SGF_0ISDISABLED) || val != 0) {
					if (sdb->flags & SGF_ENUM) {
						if (!ValidateEnumSetting(sdb, val)) val = (int32)(size_t)sdb->def;
					} else if (!(sdb->flags & SGF_MULTISTRING)) {
						/* Clamp value-type setting to its valid range */
						val = Clamp(val, sdb->min, sdb->max);
					} else if (val < sdb->min || val > (int32)sdb->max) {
						/* Reset invalid discrete setting (where different values change gameplay) to its default value */
						val = (int32)(size_t)sdb->def;
					}
				}
				break;
			}
			case SLE_VAR_U32: {
				/* Override the minimum value. No value below sdb->min, except special value 0 */
				uint32 uval = (uint32)val;
				if (!(sdb->flags & SGF_0ISDISABLED) || uval != 0) {
					if (sdb->flags & SGF_ENUM) {
						if (!ValidateEnumSetting(sdb, val)) uval = (uint32)(size_t)sdb->def;
					} else if (!(sdb->flags & SGF_MULTISTRING)) {
						/* Clamp value-type setting to its valid range */
						uval = ClampU(uval, sdb->min, sdb->max);
					} else if (uval < (uint)sdb->min || uval > sdb->max) {
						/* Reset invalid discrete setting to its default value */
						uval = (uint32)(size_t)sdb->def;
					}
				}
				WriteValue(ptr, SLE_VAR_U32, (int64)uval);
				return;
			}
			case SLE_VAR_I64:
			case SLE_VAR_U64:
			default: NOT_REACHED();
		}
	}

	WriteValue(ptr, sd->save.conv, (int64)val);
}

/**
 * Load values from a group of an IniFile structure into the internal representation
 * @param ini pointer to IniFile structure that holds administrative information
 * @param sd pointer to SettingDesc structure whose internally pointed variables will
 *        be given values
 * @param grpname the group of the IniFile to search in for the new values
 * @param object pointer to the object been loaded
 * @param only_startup load only the startup settings set
 */
static void IniLoadSettings(IniFile *ini, const SettingDesc *sd, const char *grpname, void *object, bool only_startup)
{
	IniGroup *group;
	IniGroup *group_def = ini->GetGroup(grpname);

	for (; sd->save.cmd != SL_END; sd++) {
		const SettingDescBase *sdb = &sd->desc;
		const SaveLoad        *sld = &sd->save;

		if (!SlIsObjectCurrentlyValid(sld->version_from, sld->version_to, sld->ext_feature_test)) continue;
		if (sd->desc.startup != only_startup) continue;
		IniItem *item;
		if (sdb->flags & SGF_NO_NEWGAME) {
			item = nullptr;
		} else {
			/* For settings.xx.yy load the settings from [xx] yy = ? */
			std::string s{ sdb->name };
			auto sc = s.find('.');
			if (sc != std::string::npos) {
				group = ini->GetGroup(s.substr(0, sc));
				s = s.substr(sc + 1);
			} else {
				group = group_def;
			}

			item = group->GetItem(s, false);
			if (item == nullptr && group != group_def) {
				/* For settings.xx.yy load the settings from [settings] yy = ? in case the previous
				 * did not exist (e.g. loading old config files with a [settings] section */
				item = group_def->GetItem(s, false);
			}
			if (item == nullptr) {
				/* For settings.xx.zz.yy load the settings from [zz] yy = ? in case the previous
				 * did not exist (e.g. loading old config files with a [yapf] section */
				sc = s.find('.');
				if (sc != std::string::npos) item = ini->GetGroup(s.substr(0, sc))->GetItem(s.substr(sc + 1), false);
			}
		}

		const void *p = (item == nullptr) ? sdb->def : StringToVal(sdb, item->value.has_value() ? item->value->c_str() : nullptr);
		void *ptr = GetVariableAddress(object, sld);

		switch (sdb->cmd) {
			case SDT_BOOLX: // All four are various types of (integer) numbers
			case SDT_NUMX:
			case SDT_ONEOFMANY:
			case SDT_MANYOFMANY:
				Write_ValidateSetting(ptr, sd, (int32)(size_t)p);
				break;

			case SDT_STRING:
				switch (GetVarMemType(sld->conv)) {
					case SLE_VAR_STRB:
					case SLE_VAR_STRBQ:
						if (p != nullptr) strecpy((char*)ptr, (const char*)p, (char*)ptr + sld->length - 1);
						break;

					case SLE_VAR_STR:
					case SLE_VAR_STRQ:
						free(*(char**)ptr);
						*(char**)ptr = p == nullptr ? nullptr : stredup((const char*)p);
						break;

					case SLE_VAR_CHAR: if (p != nullptr) *(char *)ptr = *(const char *)p; break;

					default: NOT_REACHED();
				}
				break;

			case SDT_STDSTRING:
				switch (GetVarMemType(sld->conv)) {
					case SLE_VAR_STR:
					case SLE_VAR_STRQ:
						if (p != nullptr) {
							reinterpret_cast<std::string *>(ptr)->assign((const char *)p);
						} else {
							reinterpret_cast<std::string *>(ptr)->clear();
						}
						break;

					default: NOT_REACHED();
				}

				break;

			case SDT_INTLIST: {
				if (!LoadIntList((const char*)p, ptr, sld->length, GetVarMemType(sld->conv))) {
					ErrorMessageData msg(STR_CONFIG_ERROR, STR_CONFIG_ERROR_ARRAY);
					msg.SetDParamStr(0, sdb->name);
					_settings_error_list.push_back(msg);

					/* Use default */
					LoadIntList((const char*)sdb->def, ptr, sld->length, GetVarMemType(sld->conv));
				} else if (sd->desc.proc_cnvt != nullptr) {
					sd->desc.proc_cnvt((const char*)p);
				}
				break;
			}
			default: NOT_REACHED();
		}
	}
}

/**
 * Save the values of settings to the inifile.
 * @param ini pointer to IniFile structure
 * @param sd read-only SettingDesc structure which contains the unmodified,
 *        loaded values of the configuration file and various information about it
 * @param grpname holds the name of the group (eg. [network]) where these will be saved
 * @param object pointer to the object been saved
 * The function works as follows: for each item in the SettingDesc structure we
 * have a look if the value has changed since we started the game (the original
 * values are reloaded when saving). If settings indeed have changed, we get
 * these and save them.
 */
static void IniSaveSettings(IniFile *ini, const SettingDesc *sd, const char *grpname, void *object, bool)
{
	IniGroup *group_def = nullptr, *group;
	IniItem *item;
	char buf[512];
	void *ptr;

	for (; sd->save.cmd != SL_END; sd++) {
		const SettingDescBase *sdb = &sd->desc;
		const SaveLoad        *sld = &sd->save;

		/* If the setting is not saved to the configuration
		 * file, just continue with the next setting */
		if (!SlIsObjectCurrentlyValid(sld->version_from, sld->version_to, sld->ext_feature_test)) continue;
		if (sld->conv & SLF_NOT_IN_CONFIG) continue;
		if (sdb->flags & SGF_NO_NEWGAME) continue;

		/* XXX - wtf is this?? (group override?) */
		std::string s{ sdb->name };
		auto sc = s.find('.');
		if (sc != std::string::npos) {
			group = ini->GetGroup(s.substr(0, sc));
			s = s.substr(sc + 1);
		} else {
			if (group_def == nullptr) group_def = ini->GetGroup(grpname);
			group = group_def;
		}

		item = group->GetItem(s, true);
		ptr = GetVariableAddress(object, sld);

		if (item->value.has_value()) {
			/* check if the value is the same as the old value */
			const void *p = StringToVal(sdb, item->value->c_str());

			/* The main type of a variable/setting is in bytes 8-15
			 * The subtype (what kind of numbers do we have there) is in 0-7 */
			switch (sdb->cmd) {
				case SDT_BOOLX:
				case SDT_NUMX:
				case SDT_ONEOFMANY:
				case SDT_MANYOFMANY:
					switch (GetVarMemType(sld->conv)) {
						case SLE_VAR_BL:
							if (*(bool*)ptr == (p != nullptr)) continue;
							break;

						case SLE_VAR_I8:
						case SLE_VAR_U8:
							if (*(byte*)ptr == (byte)(size_t)p) continue;
							break;

						case SLE_VAR_I16:
						case SLE_VAR_U16:
							if (*(uint16*)ptr == (uint16)(size_t)p) continue;
							break;

						case SLE_VAR_I32:
						case SLE_VAR_U32:
							if (*(uint32*)ptr == (uint32)(size_t)p) continue;
							break;

						default: NOT_REACHED();
					}
					break;

				default: break; // Assume the other types are always changed
			}
		}

		/* Value has changed, get the new value and put it into a buffer */
		switch (sdb->cmd) {
			case SDT_BOOLX:
			case SDT_NUMX:
			case SDT_ONEOFMANY:
			case SDT_MANYOFMANY: {
				uint32 i = (uint32)ReadValue(ptr, sld->conv);

				switch (sdb->cmd) {
					case SDT_BOOLX:      strecpy(buf, (i != 0) ? "true" : "false", lastof(buf)); break;
					case SDT_NUMX:       seprintf(buf, lastof(buf), IsSignedVarMemType(sld->conv) ? "%d" : (sld->conv & SLF_HEX) ? "%X" : "%u", i); break;
					case SDT_ONEOFMANY:  MakeOneOfMany(buf, lastof(buf), sdb->many, i); break;
					case SDT_MANYOFMANY: MakeManyOfMany(buf, lastof(buf), sdb->many, i); break;
					default: NOT_REACHED();
				}
				break;
			}

			case SDT_STRING:
				switch (GetVarMemType(sld->conv)) {
					case SLE_VAR_STRB: strecpy(buf, (char*)ptr, lastof(buf)); break;
					case SLE_VAR_STRBQ:seprintf(buf, lastof(buf), "\"%s\"", (char*)ptr); break;
					case SLE_VAR_STR:  strecpy(buf, *(char**)ptr, lastof(buf)); break;

					case SLE_VAR_STRQ:
						if (*(char**)ptr == nullptr) {
							buf[0] = '\0';
						} else {
							seprintf(buf, lastof(buf), "\"%s\"", *(char**)ptr);
						}
						break;

					case SLE_VAR_CHAR: buf[0] = *(char*)ptr; buf[1] = '\0'; break;
					default: NOT_REACHED();
				}
				break;

			case SDT_STDSTRING:
				switch (GetVarMemType(sld->conv)) {
					case SLE_VAR_STR: strecpy(buf, reinterpret_cast<std::string *>(ptr)->c_str(), lastof(buf)); break;

					case SLE_VAR_STRQ:
						if (reinterpret_cast<std::string *>(ptr)->empty()) {
							buf[0] = '\0';
						} else {
							seprintf(buf, lastof(buf), "\"%s\"", reinterpret_cast<std::string *>(ptr)->c_str());
						}
						break;

					default: NOT_REACHED();
				}
				break;

			case SDT_INTLIST:
				MakeIntList(buf, lastof(buf), ptr, sld->length, sld->conv);
				break;

			default: NOT_REACHED();
		}

		/* The value is different, that means we have to write it to the ini */
		item->value.emplace(buf);
	}
}

/**
 * Loads all items from a 'grpname' section into a list
 * The list parameter can be a nullptr pointer, in this case nothing will be
 * saved and a callback function should be defined that will take over the
 * list-handling and store the data itself somewhere.
 * @param ini IniFile handle to the ini file with the source data
 * @param grpname character string identifying the section-header of the ini file that will be parsed
 * @param list new list with entries of the given section
 */
static void IniLoadSettingList(IniFile *ini, const char *grpname, StringList &list)
{
	IniGroup *group = ini->GetGroup(grpname);

	if (group == nullptr) return;

	list.clear();

	for (const IniItem *item = group->item; item != nullptr; item = item->next) {
		if (!item->name.empty()) list.push_back(item->name);
	}
}

/**
 * Saves all items from a list into the 'grpname' section
 * The list parameter can be a nullptr pointer, in this case a callback function
 * should be defined that will provide the source data to be saved.
 * @param ini IniFile handle to the ini file where the destination data is saved
 * @param grpname character string identifying the section-header of the ini file
 * @param list pointer to an string(pointer) array that will be used as the
 *             source to be saved into the relevant ini section
 */
static void IniSaveSettingList(IniFile *ini, const char *grpname, StringList &list)
{
	IniGroup *group = ini->GetGroup(grpname);

	if (group == nullptr) return;
	group->Clear();

	for (const auto &iter : list) {
		group->GetItem(iter.c_str(), true)->SetValue("");
	}
}

/**
 * Load a WindowDesc from config.
 * @param ini IniFile handle to the ini file with the source data
 * @param grpname character string identifying the section-header of the ini file that will be parsed
 * @param desc Destination WindowDesc
 */
void IniLoadWindowSettings(IniFile *ini, const char *grpname, void *desc)
{
	IniLoadSettings(ini, _window_settings, grpname, desc, false);
}

/**
 * Save a WindowDesc to config.
 * @param ini IniFile handle to the ini file where the destination data is saved
 * @param grpname character string identifying the section-header of the ini file
 * @param desc Source WindowDesc
 */
void IniSaveWindowSettings(IniFile *ini, const char *grpname, void *desc)
{
	IniSaveSettings(ini, _window_settings, grpname, desc, false);
}

/**
 * Check whether the setting is editable in the current gamemode.
 * @param do_command true if this is about checking a command from the server.
 * @return true if editable.
 */
bool SettingDesc::IsEditable(bool do_command) const
{
	if (!do_command && !(this->save.conv & SLF_NO_NETWORK_SYNC) && _networking && !(_network_server || _network_settings_access) && !(this->desc.flags & SGF_PER_COMPANY)) return false;
	if ((this->desc.flags & SGF_NETWORK_ONLY) && !_networking && _game_mode != GM_MENU) return false;
	if ((this->desc.flags & SGF_NO_NETWORK) && _networking) return false;
	if ((this->desc.flags & SGF_NEWGAME_ONLY) &&
			(_game_mode == GM_NORMAL ||
			(_game_mode == GM_EDITOR && !(this->desc.flags & SGF_SCENEDIT_TOO)))) return false;
	return true;
}

/**
 * Return the type of the setting.
 * @return type of setting
 */
SettingType SettingDesc::GetType() const
{
	if (this->desc.flags & SGF_PER_COMPANY) return ST_COMPANY;
	return (this->save.conv & SLF_NOT_IN_SAVE) ? ST_CLIENT : ST_GAME;
}

/* Begin - Callback Functions for the various settings. */

/** Reposition the main toolbar as the setting changed. */
static bool v_PositionMainToolbar(int32 p1)
{
	if (_game_mode != GM_MENU) PositionMainToolbar(nullptr);
	return true;
}

/** Reposition the statusbar as the setting changed. */
static bool v_PositionStatusbar(int32 p1)
{
	if (_game_mode != GM_MENU) {
		PositionStatusbar(nullptr);
		PositionNewsMessage(nullptr);
		PositionNetworkChatWindow(nullptr);
	}
	return true;
}

static bool PopulationInLabelActive(int32 p1)
{
	UpdateAllTownVirtCoords();
	return true;
}

static bool RedrawScreen(int32 p1)
{
	MarkWholeScreenDirty();
	return true;
}

/**
 * Redraw the smallmap after a colour scheme change.
 * @param p1 Callback parameter.
 * @return Always true.
 */
static bool RedrawSmallmap(int32 p1)
{
	BuildLandLegend();
	BuildOwnerLegend();
	SetWindowClassesDirty(WC_SMALLMAP);

	extern void MarkAllViewportMapLandscapesDirty();
	MarkAllViewportMapLandscapesDirty();
	return true;
}

static bool InvalidateDetailsWindow(int32 p1)
{
	SetWindowClassesDirty(WC_VEHICLE_DETAILS);
	return true;
}

static bool StationSpreadChanged(int32 p1)
{
	InvalidateWindowData(WC_SELECT_STATION, 0);
	InvalidateWindowData(WC_BUILD_STATION, 0);
	return true;
}

static bool InvalidateBuildIndustryWindow(int32 p1)
{
	InvalidateWindowData(WC_BUILD_INDUSTRY, 0);
	return true;
}

static bool CloseSignalGUI(int32 p1)
{
	if (p1 == 0) {
		DeleteWindowByClass(WC_BUILD_SIGNAL);
	}
	return true;
}

static bool InvalidateTownViewWindow(int32 p1)
{
	InvalidateWindowClassesData(WC_TOWN_VIEW, p1);
	return true;
}

static bool DeleteSelectStationWindow(int32 p1)
{
	DeleteWindowById(WC_SELECT_STATION, 0);
	return true;
}

static bool UpdateConsists(int32 p1)
{
	for (Train *t : Train::Iterate()) {
		/* Update the consist of all trains so the maximum speed is set correctly. */
		if (t->IsFrontEngine() || t->IsFreeWagon()) {
			t->ConsistChanged(CCF_TRACK);
			if (t->lookahead != nullptr) SetBit(t->lookahead->flags, TRLF_APPLY_ADVISORY);
		}
	}
	InvalidateWindowClassesData(WC_BUILD_VEHICLE, 0);
	return true;
}

/* Check service intervals of vehicles, p1 is value of % or day based servicing */
static bool CheckInterval(int32 p1)
{
	bool update_vehicles;
	VehicleDefaultSettings *vds;
	if (_game_mode == GM_MENU || !Company::IsValidID(_current_company)) {
		vds = &_settings_client.company.vehicle;
		update_vehicles = false;
	} else {
		vds = &Company::Get(_current_company)->settings.vehicle;
		update_vehicles = true;
	}

	if (p1 != 0) {
		vds->servint_trains   = 50;
		vds->servint_roadveh  = 50;
		vds->servint_aircraft = 50;
		vds->servint_ships    = 50;
	} else {
		vds->servint_trains   = 150;
		vds->servint_roadveh  = 150;
		vds->servint_aircraft = 100;
		vds->servint_ships    = 360;
	}

	if (update_vehicles) {
		const Company *c = Company::Get(_current_company);
		for (Vehicle *v : Vehicle::Iterate()) {
			if (v->owner == _current_company && v->IsPrimaryVehicle() && !v->ServiceIntervalIsCustom()) {
				v->SetServiceInterval(CompanyServiceInterval(c, v->type));
				v->SetServiceIntervalIsPercent(p1 != 0);
			}
		}
	}

	InvalidateDetailsWindow(0);

	return true;
}

static bool UpdateInterval(VehicleType type, int32 p1)
{
	bool update_vehicles;
	VehicleDefaultSettings *vds;
	if (_game_mode == GM_MENU || !Company::IsValidID(_current_company)) {
		vds = &_settings_client.company.vehicle;
		update_vehicles = false;
	} else {
		vds = &Company::Get(_current_company)->settings.vehicle;
		update_vehicles = true;
	}

	/* Test if the interval is valid */
	uint16 interval = GetServiceIntervalClamped(p1, vds->servint_ispercent);
	if (interval != p1) return false;

	if (update_vehicles) {
		for (Vehicle *v : Vehicle::Iterate()) {
			if (v->owner == _current_company && v->type == type && v->IsPrimaryVehicle() && !v->ServiceIntervalIsCustom()) {
				v->SetServiceInterval(p1);
			}
		}
	}

	InvalidateDetailsWindow(0);

	return true;
}

static bool UpdateIntervalTrains(int32 p1)
{
	return UpdateInterval(VEH_TRAIN, p1);
}

static bool UpdateIntervalRoadVeh(int32 p1)
{
	return UpdateInterval(VEH_ROAD, p1);
}

static bool UpdateIntervalShips(int32 p1)
{
	return UpdateInterval(VEH_SHIP, p1);
}

static bool UpdateIntervalAircraft(int32 p1)
{
	return UpdateInterval(VEH_AIRCRAFT, p1);
}

static bool TrainAccelerationModelChanged(int32 p1)
{
	for (Train *t : Train::Iterate()) {
		if (t->IsFrontEngine()) {
			t->tcache.cached_max_curve_speed = t->GetCurveSpeedLimit();
			t->UpdateAcceleration();
			if (t->lookahead != nullptr) SetBit(t->lookahead->flags, TRLF_APPLY_ADVISORY);
		}
	}

	/* These windows show acceleration values only when realistic acceleration is on. They must be redrawn after a setting change. */
	SetWindowClassesDirty(WC_ENGINE_PREVIEW);
	InvalidateWindowClassesData(WC_BUILD_VEHICLE, 0);
	SetWindowClassesDirty(WC_VEHICLE_DETAILS);

	return true;
}

static bool TrainBrakingModelChanged(int32 p1)
{
	for (Train *t : Train::Iterate()) {
		if (t->IsFrontEngine()) {
			t->UpdateAcceleration();
		}
	}
	if (p1 == TBM_REALISTIC && (_game_mode == GM_NORMAL || _game_mode == GM_EDITOR)) {
		for (TileIndex t = 0; t < MapSize(); t++) {
			if (IsTileType(t, MP_RAILWAY) && GetRailTileType(t) == RAIL_TILE_SIGNALS) {
				uint signals = GetPresentSignals(t);
				if ((signals & 0x3) & ((signals & 0x3) - 1) || (signals & 0xC) & ((signals & 0xC) - 1)) {
					/* Signals in both directions */
					ShowErrorMessage(STR_CONFIG_SETTING_REALISTIC_BRAKING_SIGNALS_NOT_ALLOWED, INVALID_STRING_ID, WL_ERROR);
					ShowExtraViewportWindow(t);
					SetRedErrorSquare(t);
					return false;
				}
				if (((signals & 0x3) && IsSignalTypeUnsuitableForRealisticBraking(GetSignalType(t, TRACK_LOWER))) ||
						((signals & 0xC) && IsSignalTypeUnsuitableForRealisticBraking(GetSignalType(t, TRACK_UPPER)))) {
					/* Banned signal types present */
					ShowErrorMessage(STR_CONFIG_SETTING_REALISTIC_BRAKING_SIGNALS_NOT_ALLOWED, INVALID_STRING_ID, WL_ERROR);
					ShowExtraViewportWindow(t);
					SetRedErrorSquare(t);
					return false;
				}
			}
		}
		for (TileIndex t = 0; t < MapSize(); t++) {
			if (IsTileType(t, MP_RAILWAY) && GetRailTileType(t) == RAIL_TILE_SIGNALS) {
				TrackBits bits = GetTrackBits(t);
				do {
					Track track = RemoveFirstTrack(&bits);
					if (HasSignalOnTrack(t, track) && GetSignalType(t, track) == SIGTYPE_NORMAL && HasBit(GetRailReservationTrackBits(t), track)) {
						if (EnsureNoTrainOnTrackBits(t, TrackToTrackBits(track)).Succeeded()) {
							UnreserveTrack(t, track);
						}
					}
				} while (bits != TRACK_BIT_NONE);
			}
		}
		Train *v_cur = nullptr;
		SCOPE_INFO_FMT([&v_cur], "TrainBrakingModelChanged: %s", scope_dumper().VehicleInfo(v_cur));
		extern bool _long_reserve_disabled;
		_long_reserve_disabled = true;
		for (Train *v : Train::Iterate()) {
			v_cur = v;
			if (!v->IsPrimaryVehicle() || (v->vehstatus & VS_CRASHED) != 0 || HasBit(v->subtype, GVSF_VIRTUAL) || v->track == TRACK_BIT_DEPOT) continue;
			TryPathReserve(v, true, HasStationTileRail(v->tile));
		}
		_long_reserve_disabled = false;
		for (Train *v : Train::Iterate()) {
			v_cur = v;
			if (!v->IsPrimaryVehicle() || (v->vehstatus & VS_CRASHED) != 0 || HasBit(v->subtype, GVSF_VIRTUAL) || v->track == TRACK_BIT_DEPOT) continue;
			TryPathReserve(v, true, HasStationTileRail(v->tile));
			if (v->lookahead != nullptr) SetBit(v->lookahead->flags, TRLF_APPLY_ADVISORY);
		}
	} else if (p1 == TBM_ORIGINAL && (_game_mode == GM_NORMAL || _game_mode == GM_EDITOR)) {
		Train *v_cur = nullptr;
		SCOPE_INFO_FMT([&v_cur], "TrainBrakingModelChanged: %s", scope_dumper().VehicleInfo(v_cur));
		for (Train *v : Train::Iterate()) {
			v_cur = v;
			if (!v->IsPrimaryVehicle() || (v->vehstatus & VS_CRASHED) != 0 || HasBit(v->subtype, GVSF_VIRTUAL) || v->track == TRACK_BIT_DEPOT) {
				v->lookahead.reset();
				continue;
			}
			if (!HasBit(v->flags, VRF_TRAIN_STUCK)) {
				_settings_game.vehicle.train_braking_model = TBM_REALISTIC;
				FreeTrainTrackReservation(v);
				_settings_game.vehicle.train_braking_model = p1;
				TryPathReserve(v, true, HasStationTileRail(v->tile));
			} else {
				v->lookahead.reset();
			}
		}
	}

	UpdateAllBlockSignals();

	InvalidateWindowData(WC_BUILD_SIGNAL, 0);

	return true;
}

/**
 * This function updates the train acceleration cache after a steepness change.
 * @param p1 Callback parameter.
 * @return Always true.
 */
static bool TrainSlopeSteepnessChanged(int32 p1)
{
	for (Train *t : Train::Iterate()) {
		if (t->IsFrontEngine()) {
			t->CargoChanged();
			if (t->lookahead != nullptr) SetBit(t->lookahead->flags, TRLF_APPLY_ADVISORY);
		}
	}

	return true;
}

/**
 * This function updates realistic acceleration caches when the setting "Road vehicle acceleration model" is set.
 * @param p1 Callback parameter
 * @return Always true
 */
static bool RoadVehAccelerationModelChanged(int32 p1)
{
	if (_settings_game.vehicle.roadveh_acceleration_model != AM_ORIGINAL) {
		for (RoadVehicle *rv : RoadVehicle::Iterate()) {
			if (rv->IsFrontEngine()) {
				rv->CargoChanged();
			}
		}
	}
	if (_settings_game.vehicle.roadveh_acceleration_model == AM_ORIGINAL || !_settings_game.vehicle.improved_breakdowns) {
		for (RoadVehicle *rv : RoadVehicle::Iterate()) {
			if (rv->IsFrontEngine()) {
				rv->breakdown_chance_factor = 128;
			}
		}
	}

	/* These windows show acceleration values only when realistic acceleration is on. They must be redrawn after a setting change. */
	SetWindowClassesDirty(WC_ENGINE_PREVIEW);
	InvalidateWindowClassesData(WC_BUILD_VEHICLE, 0);
	SetWindowClassesDirty(WC_VEHICLE_DETAILS);

	return true;
}

/**
 * This function updates the road vehicle acceleration cache after a steepness change.
 * @param p1 Callback parameter.
 * @return Always true.
 */
static bool RoadVehSlopeSteepnessChanged(int32 p1)
{
	for (RoadVehicle *rv : RoadVehicle::Iterate()) {
		if (rv->IsFrontEngine()) rv->CargoChanged();
	}

	return true;
}

static bool DragSignalsDensityChanged(int32)
{
	InvalidateWindowData(WC_BUILD_SIGNAL, 0);

	return true;
}

static bool ProgrammableSignalsShownChanged(int32)
{
	InvalidateWindowData(WC_BUILD_SIGNAL, 0);

	return true;
}

static bool VehListCargoFilterShownChanged(int32)
{
	InvalidateWindowClassesData(WC_TRACE_RESTRICT_SLOTS, 0);
	InvalidateWindowClassesData(WC_TRAINS_LIST, 0);
	InvalidateWindowClassesData(WC_SHIPS_LIST, 0);
	InvalidateWindowClassesData(WC_ROADVEH_LIST, 0);
	InvalidateWindowClassesData(WC_AIRCRAFT_LIST, 0);

	return true;
}

static bool TownFoundingChanged(int32 p1)
{
	if (_game_mode != GM_EDITOR && _settings_game.economy.found_town == TF_FORBIDDEN) {
		DeleteWindowById(WC_FOUND_TOWN, 0);
		return true;
	}
	InvalidateWindowData(WC_FOUND_TOWN, 0);
	return true;
}

static bool InvalidateVehTimetableWindow(int32 p1)
{
	InvalidateWindowClassesData(WC_VEHICLE_TIMETABLE, VIWD_MODIFY_ORDERS);
	InvalidateWindowClassesData(WC_SCHDISPATCH_SLOTS, VIWD_MODIFY_ORDERS);
	return true;
}

static bool ChangeTimetableInTicksMode(int32 p1)
{
	SetWindowClassesDirty(WC_VEHICLE_ORDERS);
	return InvalidateVehTimetableWindow(p1);
}

static bool UpdateTimeSettings(int32 p1)
{
	SetupTimeSettings();
	InvalidateVehTimetableWindow(p1);
	MarkWholeScreenDirty();
	return true;
}

static bool ChangeTimeOverrideMode(int32 p1)
{
	InvalidateWindowClassesData(WC_GAME_OPTIONS);
	UpdateTimeSettings(p1);
	return true;
}

static bool ZoomMinMaxChanged(int32 p1)
{
	extern void ConstrainAllViewportsZoom();
	extern void UpdateFontHeightCache();
	ConstrainAllViewportsZoom();
	GfxClearSpriteCache();
	if (_settings_client.gui.zoom_min > _gui_zoom) {
		/* Restrict GUI zoom if it is no longer available. */
		_gui_zoom = _settings_client.gui.zoom_min;
		UpdateCursorSize();
		UpdateFontHeightCache();
		LoadStringWidthTable();
	}
	return true;
}

<<<<<<< HEAD
static bool InvalidateSettingsWindow(int32 p1)
{
	InvalidateWindowClassesData(WC_GAME_OPTIONS);
=======
static bool SpriteZoomMinChanged(int32 p1) {
	GfxClearSpriteCache();
	/* Force all sprites to redraw at the new chosen zoom level */
	MarkWholeScreenDirty();
>>>>>>> 9bfa7198
	return true;
}

/**
 * Update any possible saveload window and delete any newgrf dialogue as
 * its widget parts might change. Reinit all windows as it allows access to the
 * newgrf debug button.
 * @param p1 unused.
 * @return Always true.
 */
static bool InvalidateNewGRFChangeWindows(int32 p1)
{
	InvalidateWindowClassesData(WC_SAVELOAD);
	DeleteWindowByClass(WC_GAME_OPTIONS);
	ReInitAllWindows();
	return true;
}

static bool InvalidateCompanyLiveryWindow(int32 p1)
{
	InvalidateWindowClassesData(WC_COMPANY_COLOUR, -1);
	return RedrawScreen(p1);
}

static bool InvalidateIndustryViewWindow(int32 p1)
{
	InvalidateWindowClassesData(WC_INDUSTRY_VIEW);
	return true;
}

static bool InvalidateAISettingsWindow(int32 p1)
{
	InvalidateWindowClassesData(WC_AI_SETTINGS);
	return true;
}

static bool ScriptMaxOpsChange(int32 p1)
{
	if (_networking && !_network_server) return true;

	GameInstance *g = Game::GetGameInstance();
	if (g != nullptr && !g->IsDead()) {
		g->LimitOpsTillSuspend(p1);
	}

	for (const Company *c : Company::Iterate()) {
		if (c->is_ai && c->ai_instance != nullptr && !c->ai_instance->IsDead()) {
			c->ai_instance->LimitOpsTillSuspend(p1);
		}
	}

	return true;
}

static bool ScriptMaxMemoryChange(int32 p1)
{
	if (_networking && !_network_server) return true;

	size_t limit = static_cast<size_t>(p1) << 20;

	GameInstance *g = Game::GetGameInstance();
	if (g != nullptr && !g->IsDead()) {
		if (g->GetAllocatedMemory() > limit) return false;
	}

	for (const Company *c : Company::Iterate()) {
		if (c->is_ai && c->ai_instance != nullptr && !c->ai_instance->IsDead()) {
			if (c->ai_instance->GetAllocatedMemory() > limit) return false;
		}
	}

	if (g != nullptr && !g->IsDead()) {
		g->SetMemoryAllocationLimit(limit);
	}

	for (const Company *c : Company::Iterate()) {
		if (c->is_ai && c->ai_instance != nullptr && !c->ai_instance->IsDead()) {
			c->ai_instance->SetMemoryAllocationLimit(limit);
		}
	}

	return true;
}

/**
 * Update the town authority window after a town authority setting change.
 * @param p1 Unused.
 * @return Always true.
 */
static bool RedrawTownAuthority(int32 p1)
{
	SetWindowClassesDirty(WC_TOWN_AUTHORITY);
	return true;
}

/**
 * Invalidate the company infrastructure details window after a infrastructure maintenance setting change.
 * @param p1 Unused.
 * @return Always true.
 */
static bool InvalidateCompanyInfrastructureWindow(int32 p1)
{
	InvalidateWindowClassesData(WC_COMPANY_INFRASTRUCTURE);
	return true;
}

/**
 * Invalidate the company details window after the shares setting changed.
 * @param p1 Unused.
 * @return Always true.
 */
static bool InvalidateCompanyWindow(int32 p1)
{
	InvalidateWindowClassesData(WC_COMPANY);
	return true;
}

static bool SimulatedWormholeSignalsChanged(int32 p1)
{
	extern void AfterLoadCompanyStats();
	AfterLoadCompanyStats();
	MarkWholeScreenDirty();
	return true;
}

static bool EnableSingleVehSharedOrderGuiChanged(int32)
{
	for (VehicleType type = VEH_BEGIN; type < VEH_COMPANY_END; type++) {
		InvalidateWindowClassesData(GetWindowClassForVehicleType(type), 0);
	}
	SetWindowClassesDirty(WC_VEHICLE_TIMETABLE);
	InvalidateWindowClassesData(WC_VEHICLE_ORDERS, 0);

	return true;
}

static bool CheckYapfRailSignalPenalties(int32)
{
	extern void YapfCheckRailSignalPenalties();
	YapfCheckRailSignalPenalties();

	return true;
}

static bool ViewportMapShowTunnelModeChanged(int32 p1)
{
	extern void ViewportMapBuildTunnelCache();
	ViewportMapBuildTunnelCache();

	extern void MarkAllViewportMapLandscapesDirty();
	MarkAllViewportMapLandscapesDirty();

	return true;
}

static bool ViewportMapLandscapeModeChanged(int32 p1)
{
	extern void MarkAllViewportMapLandscapesDirty();
	MarkAllViewportMapLandscapesDirty();

	return true;
}

static bool UpdateLinkgraphColours(int32 p1)
{
	BuildLinkStatsLegend();
	return RedrawScreen(p1);
}

static bool InvalidateAllVehicleImageCaches(int32 p1)
{
	for (Vehicle *v : Vehicle::Iterate()) {
		v->InvalidateImageCache();
	}
	return true;
}

/** Checks if any settings are set to incorrect values, and sets them to correct values in that case. */
static void ValidateSettings()
{
	/* Do not allow a custom sea level with the original land generator. */
	if (_settings_newgame.game_creation.land_generator == LG_ORIGINAL &&
			_settings_newgame.difficulty.quantity_sea_lakes == CUSTOM_SEA_LEVEL_NUMBER_DIFFICULTY) {
		_settings_newgame.difficulty.quantity_sea_lakes = CUSTOM_SEA_LEVEL_MIN_PERCENTAGE;
	}
}

static bool DifficultyNoiseChange(int32 i)
{
	if (_game_mode == GM_NORMAL) {
		UpdateAirportsNoise();
		if (_settings_game.economy.station_noise_level) {
			InvalidateWindowClassesData(WC_TOWN_VIEW, 0);
		}
	}

	return true;
}

static bool DifficultyMoneyCheatMultiplayerChange(int32 i)
{
	DeleteWindowById(WC_CHEATS, 0);
	return true;
}

static bool DifficultyRenameTownsMultiplayerChange(int32 i)
{
	SetWindowClassesDirty(WC_TOWN_VIEW);
	return true;
}

static bool MaxNoAIsChange(int32 i)
{
	if (GetGameSettings().difficulty.max_no_competitors != 0 &&
			AI::GetInfoList()->size() == 0 &&
			(!_networking || (_network_server || _network_settings_access))) {
		ShowErrorMessage(STR_WARNING_NO_SUITABLE_AI, INVALID_STRING_ID, WL_CRITICAL);
	}

	InvalidateWindowClassesData(WC_GAME_OPTIONS, 0);
	return true;
}

/**
 * Check whether the road side may be changed.
 * @param p1 unused
 * @return true if the road side may be changed.
 */
static bool CheckRoadSide(int p1)
{
	extern bool RoadVehiclesAreBuilt();
	if (_game_mode != GM_MENU && RoadVehiclesAreBuilt()) return false;

	extern void RecalculateRoadCachedOneWayStates();
	RecalculateRoadCachedOneWayStates();
	return true;
}

/**
 * Conversion callback for _gameopt_settings_game.landscape
 * It converts (or try) between old values and the new ones,
 * without losing initial setting of the user
 * @param value that was read from config file
 * @return the "hopefully" converted value
 */
static size_t ConvertLandscape(const char *value)
{
	/* try with the old values */
	return LookupOneOfMany("normal|hilly|desert|candy", value);
}

static bool CheckFreeformEdges(int32 p1)
{
	if (_game_mode == GM_MENU) return true;
	if (p1 != 0) {
		for (Ship *s : Ship::Iterate()) {
			/* Check if there is a ship on the northern border. */
			if (TileX(s->tile) == 0 || TileY(s->tile) == 0) {
				ShowErrorMessage(STR_CONFIG_SETTING_EDGES_NOT_EMPTY, INVALID_STRING_ID, WL_ERROR);
				return false;
			}
		}
		for (const BaseStation *st : BaseStation::Iterate()) {
			/* Check if there is a non-deleted buoy on the northern border. */
			if (st->IsInUse() && (TileX(st->xy) == 0 || TileY(st->xy) == 0)) {
				ShowErrorMessage(STR_CONFIG_SETTING_EDGES_NOT_EMPTY, INVALID_STRING_ID, WL_ERROR);
				return false;
			}
		}
		for (uint x = 0; x < MapSizeX(); x++) MakeVoid(TileXY(x, 0));
		for (uint y = 0; y < MapSizeY(); y++) MakeVoid(TileXY(0, y));
	} else {
		for (uint i = 0; i < MapMaxX(); i++) {
			if (TileHeight(TileXY(i, 1)) != 0) {
				ShowErrorMessage(STR_CONFIG_SETTING_EDGES_NOT_WATER, INVALID_STRING_ID, WL_ERROR);
				return false;
			}
		}
		for (uint i = 1; i < MapMaxX(); i++) {
			if (!IsTileType(TileXY(i, MapMaxY() - 1), MP_WATER) || TileHeight(TileXY(1, MapMaxY())) != 0) {
				ShowErrorMessage(STR_CONFIG_SETTING_EDGES_NOT_WATER, INVALID_STRING_ID, WL_ERROR);
				return false;
			}
		}
		for (uint i = 0; i < MapMaxY(); i++) {
			if (TileHeight(TileXY(1, i)) != 0) {
				ShowErrorMessage(STR_CONFIG_SETTING_EDGES_NOT_WATER, INVALID_STRING_ID, WL_ERROR);
				return false;
			}
		}
		for (uint i = 1; i < MapMaxY(); i++) {
			if (!IsTileType(TileXY(MapMaxX() - 1, i), MP_WATER) || TileHeight(TileXY(MapMaxX(), i)) != 0) {
				ShowErrorMessage(STR_CONFIG_SETTING_EDGES_NOT_WATER, INVALID_STRING_ID, WL_ERROR);
				return false;
			}
		}
		/* Make tiles at the border water again. */
		for (uint i = 0; i < MapMaxX(); i++) {
			SetTileHeight(TileXY(i, 0), 0);
			MakeSea(TileXY(i, 0));
		}
		for (uint i = 0; i < MapMaxY(); i++) {
			SetTileHeight(TileXY(0, i), 0);
			MakeSea(TileXY(0, i));
		}
	}
	MarkWholeScreenDirty();
	return true;
}

/**
 * Changing the setting "allow multiple NewGRF sets" is not allowed
 * if there are vehicles.
 */
static bool ChangeDynamicEngines(int32 p1)
{
	if (_game_mode == GM_MENU) return true;

	if (!EngineOverrideManager::ResetToCurrentNewGRFConfig()) {
		ShowErrorMessage(STR_CONFIG_SETTING_DYNAMIC_ENGINES_EXISTING_VEHICLES, INVALID_STRING_ID, WL_ERROR);
		return false;
	}

	return true;
}

static bool ChangeMaxHeightLevel(int32 p1)
{
	if (_game_mode == GM_NORMAL) return false;
	if (_game_mode != GM_EDITOR) return true;

	/* Check if at least one mountain on the map is higher than the new value.
	 * If yes, disallow the change. */
	for (TileIndex t = 0; t < MapSize(); t++) {
		if ((int32)TileHeight(t) > p1) {
			ShowErrorMessage(STR_CONFIG_SETTING_TOO_HIGH_MOUNTAIN, INVALID_STRING_ID, WL_ERROR);
			/* Return old, unchanged value */
			return false;
		}
	}

	/* The smallmap uses an index from heightlevels to colours. Trigger rebuilding it. */
	InvalidateWindowClassesData(WC_SMALLMAP, 2);

	return true;
}

static bool StationCatchmentChanged(int32 p1)
{
	Station::RecomputeCatchmentForAll();
	for (Station *st : Station::Iterate()) UpdateStationAcceptance(st, true);
	MarkWholeScreenDirty();
	return true;
}

static bool CheckSharingRail(int32 p1)
{
	if (!CheckSharingChangePossible(VEH_TRAIN)) return false;
	UpdateAllBlockSignals();
	return true;
}

static bool CheckSharingRoad(int32 p1)
{
	return CheckSharingChangePossible(VEH_ROAD);
}

static bool CheckSharingWater(int32 p1)
{
	return CheckSharingChangePossible(VEH_SHIP);
}

static bool CheckSharingAir(int32 p1)
{
	return CheckSharingChangePossible(VEH_AIRCRAFT);
}

static bool MaxVehiclesChanged(int32 p1)
{
	InvalidateWindowClassesData(WC_BUILD_TOOLBAR);
	MarkWholeScreenDirty();
	return true;
}

static bool InvalidateShipPathCache(int32 p1)
{
	for (Ship *s : Ship::Iterate()) {
		s->path.clear();
	}
	return true;
}

static bool ImprovedBreakdownsSettingChanged(int32 p1)
{
	if (!_settings_game.vehicle.improved_breakdowns) return true;

	for (Vehicle *v : Vehicle::Iterate()) {
		switch(v->type) {
			case VEH_TRAIN:
				if (v->IsFrontEngine()) {
					v->breakdown_chance_factor = 128;
					Train::From(v)->UpdateAcceleration();
				}
				break;

			case VEH_ROAD:
				if (v->IsFrontEngine()) {
					v->breakdown_chance_factor = 128;
				}
				break;

			default:
				break;
		}
	}
	return true;
}

static bool DayLengthChanged(int32 p1)
{
	SetScaledTickVariables();
	MarkWholeScreenDirty();
	return true;
}

static bool UpdateClientName(int32 p1)
{
	NetworkUpdateClientName();
	return true;
}

static bool UpdateServerPassword(int32 p1)
{
	if (strcmp(_settings_client.network.server_password, "*") == 0) {
		_settings_client.network.server_password[0] = '\0';
	}

	return true;
}

static bool UpdateRconPassword(int32 p1)
{
	if (strcmp(_settings_client.network.rcon_password, "*") == 0) {
		_settings_client.network.rcon_password[0] = '\0';
	}

	return true;
}

static bool UpdateSettingsPassword(int32 p1)
{
	if (strcmp(_settings_client.network.settings_password, "*") == 0) {
		_settings_client.network.settings_password[0] = '\0';
	}

	return true;
}

static bool UpdateClientConfigValues(int32 p1)
{
	if (_network_server) NetworkServerSendConfigUpdate();

	return true;
}

/* End - Callback Functions */

/* Begin - GUI order callbacks */

static int OrderTownGrowthRate(uint nth)
{
	if (nth == 0) {
		return 0;
	} else if (nth <= 2) {
		return nth - 3;
	} else {
		return nth - 2;
	}
}

/* End - GUI order callbacks */

/* Begin - xref conversion callbacks */

static int64 LinkGraphDistModeXrefChillPP(int64 val)
{
	return val ^ 2;
}

/* End - xref conversion callbacks */

/**
 * Prepare for reading and old diff_custom by zero-ing the memory.
 */
static void PrepareOldDiffCustom()
{
	memset(_old_diff_custom, 0, sizeof(_old_diff_custom));
}

/**
 * Reading of the old diff_custom array and transforming it to the new format.
 * @param savegame is it read from the config or savegame. In the latter case
 *                 we are sure there is an array; in the former case we have
 *                 to check that.
 */
static void HandleOldDiffCustom(bool savegame)
{
	uint options_to_load = GAME_DIFFICULTY_NUM - ((savegame && IsSavegameVersionBefore(SLV_4)) ? 1 : 0);

	if (!savegame) {
		/* If we did read to old_diff_custom, then at least one value must be non 0. */
		bool old_diff_custom_used = false;
		for (uint i = 0; i < options_to_load && !old_diff_custom_used; i++) {
			old_diff_custom_used = (_old_diff_custom[i] != 0);
		}

		if (!old_diff_custom_used) return;
	}

	for (uint i = 0; i < options_to_load; i++) {
		const SettingDesc *sd = &_settings[i];
		/* Skip deprecated options */
		if (!SlIsObjectCurrentlyValid(sd->save.version_from, sd->save.version_to, sd->save.ext_feature_test)) continue;
		void *var = GetVariableAddress(savegame ? &_settings_game : &_settings_newgame, &sd->save);
		Write_ValidateSetting(var, sd, (int32)((i == 4 ? 1000 : 1) * _old_diff_custom[i]));
	}
}

static void AILoadConfig(IniFile *ini, const char *grpname)
{
	IniGroup *group = ini->GetGroup(grpname);
	IniItem *item;

	/* Clean any configured AI */
	for (CompanyID c = COMPANY_FIRST; c < MAX_COMPANIES; c++) {
		AIConfig::GetConfig(c, AIConfig::SSS_FORCE_NEWGAME)->Change(nullptr);
	}

	/* If no group exists, return */
	if (group == nullptr) return;

	CompanyID c = COMPANY_FIRST;
	for (item = group->item; c < MAX_COMPANIES && item != nullptr; c++, item = item->next) {
		AIConfig *config = AIConfig::GetConfig(c, AIConfig::SSS_FORCE_NEWGAME);

		config->Change(item->name.c_str());
		if (!config->HasScript()) {
			if (item->name != "none") {
				DEBUG(script, 0, "The AI by the name '%s' was no longer found, and removed from the list.", item->name.c_str());
				continue;
			}
		}
		if (item->value.has_value()) config->StringToSettings(item->value->c_str());
	}
}

static void GameLoadConfig(IniFile *ini, const char *grpname)
{
	IniGroup *group = ini->GetGroup(grpname);
	IniItem *item;

	/* Clean any configured GameScript */
	GameConfig::GetConfig(GameConfig::SSS_FORCE_NEWGAME)->Change(nullptr);

	/* If no group exists, return */
	if (group == nullptr) return;

	item = group->item;
	if (item == nullptr) return;

	GameConfig *config = GameConfig::GetConfig(AIConfig::SSS_FORCE_NEWGAME);

	config->Change(item->name.c_str());
	if (!config->HasScript()) {
		if (item->name != "none") {
			DEBUG(script, 0, "The GameScript by the name '%s' was no longer found, and removed from the list.", item->name.c_str());
			return;
		}
	}
	if (item->value.has_value()) config->StringToSettings(item->value->c_str());
}

/**
 * Convert a character to a hex nibble value, or \c -1 otherwise.
 * @param c Character to convert.
 * @return Hex value of the character, or \c -1 if not a hex digit.
 */
static int DecodeHexNibble(char c)
{
	if (c >= '0' && c <= '9') return c - '0';
	if (c >= 'A' && c <= 'F') return c + 10 - 'A';
	if (c >= 'a' && c <= 'f') return c + 10 - 'a';
	return -1;
}

/**
 * Parse a sequence of characters (supposedly hex digits) into a sequence of bytes.
 * After the hex number should be a \c '|' character.
 * @param pos First character to convert.
 * @param[out] dest Output byte array to write the bytes.
 * @param dest_size Number of bytes in \a dest.
 * @return Whether reading was successful.
 */
static bool DecodeHexText(const char *pos, uint8 *dest, size_t dest_size)
{
	while (dest_size > 0) {
		int hi = DecodeHexNibble(pos[0]);
		int lo = (hi >= 0) ? DecodeHexNibble(pos[1]) : -1;
		if (lo < 0) return false;
		*dest++ = (hi << 4) | lo;
		pos += 2;
		dest_size--;
	}
	return *pos == '|';
}

/**
 * Load a GRF configuration
 * @param ini       The configuration to read from.
 * @param grpname   Group name containing the configuration of the GRF.
 * @param is_static GRF is static.
 */
static GRFConfig *GRFLoadConfig(IniFile *ini, const char *grpname, bool is_static)
{
	IniGroup *group = ini->GetGroup(grpname);
	IniItem *item;
	GRFConfig *first = nullptr;
	GRFConfig **curr = &first;

	if (group == nullptr) return nullptr;

	for (item = group->item; item != nullptr; item = item->next) {
		GRFConfig *c = nullptr;

		uint8 grfid_buf[4], md5sum[16];
		const char *filename = item->name.c_str();
		bool has_grfid = false;
		bool has_md5sum = false;

		/* Try reading "<grfid>|" and on success, "<md5sum>|". */
		has_grfid = DecodeHexText(filename, grfid_buf, lengthof(grfid_buf));
		if (has_grfid) {
			filename += 1 + 2 * lengthof(grfid_buf);
			has_md5sum = DecodeHexText(filename, md5sum, lengthof(md5sum));
			if (has_md5sum) filename += 1 + 2 * lengthof(md5sum);

			uint32 grfid = grfid_buf[0] | (grfid_buf[1] << 8) | (grfid_buf[2] << 16) | (grfid_buf[3] << 24);
			if (has_md5sum) {
				const GRFConfig *s = FindGRFConfig(grfid, FGCM_EXACT, md5sum);
				if (s != nullptr) c = new GRFConfig(*s);
			}
			if (c == nullptr && !FioCheckFileExists(filename, NEWGRF_DIR)) {
				const GRFConfig *s = FindGRFConfig(grfid, FGCM_NEWEST_VALID);
				if (s != nullptr) c = new GRFConfig(*s);
			}
		}
		if (c == nullptr) c = new GRFConfig(filename);

		/* Parse parameters */
		if (item->value.has_value() && !item->value->empty()) {
			int count = ParseIntList(item->value->c_str(), c->param, lengthof(c->param));
			if (count < 0) {
				SetDParamStr(0, filename);
				ShowErrorMessage(STR_CONFIG_ERROR, STR_CONFIG_ERROR_ARRAY, WL_CRITICAL);
				count = 0;
			}
			c->num_params = count;
		}

		/* Check if item is valid */
		if (!FillGRFDetails(c, is_static) || HasBit(c->flags, GCF_INVALID)) {
			if (c->status == GCS_NOT_FOUND) {
				SetDParam(1, STR_CONFIG_ERROR_INVALID_GRF_NOT_FOUND);
			} else if (HasBit(c->flags, GCF_UNSAFE)) {
				SetDParam(1, STR_CONFIG_ERROR_INVALID_GRF_UNSAFE);
			} else if (HasBit(c->flags, GCF_SYSTEM)) {
				SetDParam(1, STR_CONFIG_ERROR_INVALID_GRF_SYSTEM);
			} else if (HasBit(c->flags, GCF_INVALID)) {
				SetDParam(1, STR_CONFIG_ERROR_INVALID_GRF_INCOMPATIBLE);
			} else {
				SetDParam(1, STR_CONFIG_ERROR_INVALID_GRF_UNKNOWN);
			}

			SetDParamStr(0, StrEmpty(filename) ? item->name.c_str() : filename);
			ShowErrorMessage(STR_CONFIG_ERROR, STR_CONFIG_ERROR_INVALID_GRF, WL_CRITICAL);
			delete c;
			continue;
		}

		/* Check for duplicate GRFID (will also check for duplicate filenames) */
		bool duplicate = false;
		for (const GRFConfig *gc = first; gc != nullptr; gc = gc->next) {
			if (gc->ident.grfid == c->ident.grfid) {
				SetDParamStr(0, c->filename);
				SetDParamStr(1, gc->filename);
				ShowErrorMessage(STR_CONFIG_ERROR, STR_CONFIG_ERROR_DUPLICATE_GRFID, WL_CRITICAL);
				duplicate = true;
				break;
			}
		}
		if (duplicate) {
			delete c;
			continue;
		}

		/* Mark file as static to avoid saving in savegame. */
		if (is_static) SetBit(c->flags, GCF_STATIC);

		/* Add item to list */
		*curr = c;
		curr = &c->next;
	}

	return first;
}

static void AISaveConfig(IniFile *ini, const char *grpname)
{
	IniGroup *group = ini->GetGroup(grpname);

	if (group == nullptr) return;
	group->Clear();

	for (CompanyID c = COMPANY_FIRST; c < MAX_COMPANIES; c++) {
		AIConfig *config = AIConfig::GetConfig(c, AIConfig::SSS_FORCE_NEWGAME);
		const char *name;
		char value[1024];
		config->SettingsToString(value, lastof(value));

		if (config->HasScript()) {
			name = config->GetName();
		} else {
			name = "none";
		}

		IniItem *item = new IniItem(group, name);
		item->SetValue(value);
	}
}

static void GameSaveConfig(IniFile *ini, const char *grpname)
{
	IniGroup *group = ini->GetGroup(grpname);

	if (group == nullptr) return;
	group->Clear();

	GameConfig *config = GameConfig::GetConfig(AIConfig::SSS_FORCE_NEWGAME);
	const char *name;
	char value[1024];
	config->SettingsToString(value, lastof(value));

	if (config->HasScript()) {
		name = config->GetName();
	} else {
		name = "none";
	}

	IniItem *item = new IniItem(group, name);
	item->SetValue(value);
}

/**
 * Save the version of OpenTTD to the ini file.
 * @param ini the ini to write to
 */
static void SaveVersionInConfig(IniFile *ini)
{
	IniGroup *group = ini->GetGroup("version");

	char version[9];
	seprintf(version, lastof(version), "%08X", _openttd_newgrf_version);

	const char * const versions[][2] = {
		{ "version_string", _openttd_revision },
		{ "version_number", version }
	};

	for (uint i = 0; i < lengthof(versions); i++) {
		group->GetItem(versions[i][0], true)->SetValue(versions[i][1]);
	}
}

/* Save a GRF configuration to the given group name */
static void GRFSaveConfig(IniFile *ini, const char *grpname, const GRFConfig *list)
{
	ini->RemoveGroup(grpname);
	IniGroup *group = ini->GetGroup(grpname);
	const GRFConfig *c;

	for (c = list; c != nullptr; c = c->next) {
		/* Hex grfid (4 bytes in nibbles), "|", hex md5sum (16 bytes in nibbles), "|", file system path. */
		char key[4 * 2 + 1 + 16 * 2 + 1 + MAX_PATH];
		char params[512];
		GRFBuildParamList(params, c, lastof(params));

		char *pos = key + seprintf(key, lastof(key), "%08X|", BSWAP32(c->ident.grfid));
		pos = md5sumToString(pos, lastof(key), c->ident.md5sum);
		seprintf(pos, lastof(key), "|%s", c->filename);
		group->GetItem(key, true)->SetValue(params);
	}
}

/* Common handler for saving/loading variables to the configuration file */
static void HandleSettingDescs(IniFile *ini, SettingDescProc *proc, SettingDescProcList *proc_list, bool only_startup = false)
{
	proc(ini, (const SettingDesc*)_misc_settings,    "misc",  nullptr, only_startup);
#if defined(_WIN32) && !defined(DEDICATED)
	proc(ini, (const SettingDesc*)_win32_settings,   "win32", nullptr, only_startup);
#endif /* _WIN32 */

	proc(ini, _settings,         "patches",  &_settings_newgame, only_startup);
	proc(ini, _currency_settings,"currency", &_custom_currency, only_startup);
	proc(ini, _company_settings, "company",  &_settings_client.company, only_startup);

	if (!only_startup) {
		proc_list(ini, "server_bind_addresses", _network_bind_list);
		proc_list(ini, "servers", _network_host_list);
		proc_list(ini, "bans",    _network_ban_list);
	}
}

static IniFile *IniLoadConfig()
{
	IniFile *ini = new IniFile(_list_group_names);
	ini->LoadFromDisk(_config_file, NO_DIRECTORY, &_config_file_text);
	return ini;
}

/**
 * Load the values from the configuration files
 * @param startup Load the minimal amount of the configuration to "bootstrap" the blitter and such.
 */
void LoadFromConfig(bool startup)
{
	IniFile *ini = IniLoadConfig();
	if (!startup) ResetCurrencies(false); // Initialize the array of currencies, without preserving the custom one

	/* Load basic settings only during bootstrap, load other settings not during bootstrap */
	HandleSettingDescs(ini, IniLoadSettings, IniLoadSettingList, startup);

	if (!startup) {
		_grfconfig_newgame = GRFLoadConfig(ini, "newgrf", false);
		_grfconfig_static  = GRFLoadConfig(ini, "newgrf-static", true);
		AILoadConfig(ini, "ai_players");
		GameLoadConfig(ini, "game_scripts");

		PrepareOldDiffCustom();
		IniLoadSettings(ini, _gameopt_settings, "gameopt", &_settings_newgame, false);
		HandleOldDiffCustom(false);

		ValidateSettings();

		PostZoningModeChange();

		/* Display scheduled errors */
		extern void ScheduleErrorMessage(ErrorList &datas);
		ScheduleErrorMessage(_settings_error_list);
		if (FindWindowById(WC_ERRMSG, 0) == nullptr) ShowFirstError();
	}

	delete ini;
}

/** Save the values to the configuration file */
void SaveToConfig()
{
	IniFile *ini = IniLoadConfig();

	/* Remove some obsolete groups. These have all been loaded into other groups. */
	ini->RemoveGroup("patches");
	ini->RemoveGroup("yapf");
	ini->RemoveGroup("gameopt");

	HandleSettingDescs(ini, IniSaveSettings, IniSaveSettingList);
	GRFSaveConfig(ini, "newgrf", _grfconfig_newgame);
	GRFSaveConfig(ini, "newgrf-static", _grfconfig_static);
	AISaveConfig(ini, "ai_players");
	GameSaveConfig(ini, "game_scripts");
	SaveVersionInConfig(ini);
	ini->SaveToDisk(_config_file);
	delete ini;
}

/**
 * Get the list of known NewGrf presets.
 * @returns List of preset names.
 */
StringList GetGRFPresetList()
{
	StringList list;

	std::unique_ptr<IniFile> ini(IniLoadConfig());
	for (IniGroup *group = ini->group; group != nullptr; group = group->next) {
		if (group->name.compare(0, 7, "preset-") == 0) {
			list.push_back(group->name.substr(7));
		}
	}

	return list;
}

/**
 * Load a NewGRF configuration by preset-name.
 * @param config_name Name of the preset.
 * @return NewGRF configuration.
 * @see GetGRFPresetList
 */
GRFConfig *LoadGRFPresetFromConfig(const char *config_name)
{
	size_t len = strlen(config_name) + 8;
	char *section = (char*)alloca(len);
	seprintf(section, section + len - 1, "preset-%s", config_name);

	IniFile *ini = IniLoadConfig();
	GRFConfig *config = GRFLoadConfig(ini, section, false);
	delete ini;

	return config;
}

/**
 * Save a NewGRF configuration with a preset name.
 * @param config_name Name of the preset.
 * @param config      NewGRF configuration to save.
 * @see GetGRFPresetList
 */
void SaveGRFPresetToConfig(const char *config_name, GRFConfig *config)
{
	size_t len = strlen(config_name) + 8;
	char *section = (char*)alloca(len);
	seprintf(section, section + len - 1, "preset-%s", config_name);

	IniFile *ini = IniLoadConfig();
	GRFSaveConfig(ini, section, config);
	ini->SaveToDisk(_config_file);
	delete ini;
}

/**
 * Delete a NewGRF configuration by preset name.
 * @param config_name Name of the preset.
 */
void DeleteGRFPresetFromConfig(const char *config_name)
{
	size_t len = strlen(config_name) + 8;
	char *section = (char*)alloca(len);
	seprintf(section, section + len - 1, "preset-%s", config_name);

	IniFile *ini = IniLoadConfig();
	ini->RemoveGroup(section);
	ini->SaveToDisk(_config_file);
	delete ini;
}

const SettingDesc *GetSettingDescription(uint index)
{
	if (index >= lengthof(_settings)) return nullptr;
	return &_settings[index];
}

/**
 * Network-safe changing of settings (server-only).
 * @param tile unused
 * @param flags operation to perform
 * @param p1 the index of the setting in the SettingDesc array which identifies it
 * @param p2 the new value for the setting
 * The new value is properly clamped to its minimum/maximum when setting
 * @param text unused
 * @return the cost of this operation or an error
 * @see _settings
 */
CommandCost CmdChangeSetting(TileIndex tile, DoCommandFlag flags, uint32 p1, uint32 p2, const char *text)
{
	const SettingDesc *sd = GetSettingDescription(p1);

	if (sd == nullptr) return CMD_ERROR;
	if (!SlIsObjectCurrentlyValid(sd->save.version_from, sd->save.version_to, sd->save.ext_feature_test)) return CMD_ERROR;

	if (!sd->IsEditable(true)) return CMD_ERROR;

	if (flags & DC_EXEC) {
		void *var = GetVariableAddress(&GetGameSettings(), &sd->save);

		int32 oldval = (int32)ReadValue(var, sd->save.conv);
		int32 newval = (int32)p2;

		Write_ValidateSetting(var, sd, newval);
		newval = (int32)ReadValue(var, sd->save.conv);

		if (oldval == newval) return CommandCost();

		if (sd->desc.proc != nullptr && !sd->desc.proc(newval)) {
			WriteValue(var, sd->save.conv, (int64)oldval);
			return CommandCost();
		}

		if (sd->desc.flags & SGF_NO_NETWORK) {
			GamelogStartAction(GLAT_SETTING);
			GamelogSetting(sd->desc.name, oldval, newval);
			GamelogStopAction();
		}

		SetWindowClassesDirty(WC_GAME_OPTIONS);

		if (_save_config) SaveToConfig();
	}

	return CommandCost();
}

/**
 * Change one of the per-company settings.
 * @param tile unused
 * @param flags operation to perform
 * @param p1 the index of the setting in the _company_settings array which identifies it
 * @param p2 the new value for the setting
 * The new value is properly clamped to its minimum/maximum when setting
 * @param text unused
 * @return the cost of this operation or an error
 */
CommandCost CmdChangeCompanySetting(TileIndex tile, DoCommandFlag flags, uint32 p1, uint32 p2, const char *text)
{
	if (p1 >= lengthof(_company_settings)) return CMD_ERROR;
	const SettingDesc *sd = &_company_settings[p1];

	if (flags & DC_EXEC) {
		void *var = GetVariableAddress(&Company::Get(_current_company)->settings, &sd->save);

		int32 oldval = (int32)ReadValue(var, sd->save.conv);
		int32 newval = (int32)p2;

		Write_ValidateSetting(var, sd, newval);
		newval = (int32)ReadValue(var, sd->save.conv);

		if (oldval == newval) return CommandCost();

		if (sd->desc.proc != nullptr && !sd->desc.proc(newval)) {
			WriteValue(var, sd->save.conv, (int64)oldval);
			return CommandCost();
		}

		SetWindowClassesDirty(WC_GAME_OPTIONS);
	}

	return CommandCost();
}

/**
 * Top function to save the new value of an element of the Settings struct
 * @param index offset in the SettingDesc array of the Settings struct which
 * identifies the setting member we want to change
 * @param value new value of the setting
 * @param force_newgame force the newgame settings
 */
bool SetSettingValue(uint index, int32 value, bool force_newgame)
{
	const SettingDesc *sd = &_settings[index];
	/* If an item is company-based, we do not send it over the network
	 * (if any) to change. Also *hack*hack* we update the _newgame version
	 * of settings because changing a company-based setting in a game also
	 * changes its defaults. At least that is the convention we have chosen */
	bool no_newgame = sd->desc.flags & SGF_NO_NEWGAME;
	if (no_newgame && _game_mode == GM_MENU) return false;
	if (sd->save.conv & SLF_NO_NETWORK_SYNC) {
		void *var = GetVariableAddress(&GetGameSettings(), &sd->save);
		Write_ValidateSetting(var, sd, value);

		if (_game_mode != GM_MENU && !no_newgame) {
			void *var2 = GetVariableAddress(&_settings_newgame, &sd->save);
			Write_ValidateSetting(var2, sd, value);
		}
		if (sd->desc.proc != nullptr) sd->desc.proc((int32)ReadValue(var, sd->save.conv));

		SetWindowClassesDirty(WC_GAME_OPTIONS);

		if (_save_config) SaveToConfig();
		return true;
	}

	if (force_newgame && !no_newgame) {
		void *var2 = GetVariableAddress(&_settings_newgame, &sd->save);
		Write_ValidateSetting(var2, sd, value);

		if (_save_config) SaveToConfig();
		return true;
	}

	/* send non-company-based settings over the network */
	if (!_networking || (_networking && (_network_server || _network_settings_access))) {
		return DoCommandP(0, index, value, CMD_CHANGE_SETTING);
	}
	return false;
}

/**
 * Top function to save the new value of an element of the Settings struct
 * @param index offset in the SettingDesc array of the CompanySettings struct
 * which identifies the setting member we want to change
 * @param value new value of the setting
 */
void SetCompanySetting(uint index, int32 value)
{
	const SettingDesc *sd = &_company_settings[index];
	if (Company::IsValidID(_local_company) && _game_mode != GM_MENU) {
		DoCommandP(0, index, value, CMD_CHANGE_COMPANY_SETTING);
	} else if (!(sd->desc.flags & SGF_NO_NEWGAME)) {
		void *var = GetVariableAddress(&_settings_client.company, &sd->save);
		Write_ValidateSetting(var, sd, value);
		if (sd->desc.proc != nullptr) sd->desc.proc((int32)ReadValue(var, sd->save.conv));
	}
}

/**
 * Set the company settings for a new company to their default values.
 */
void SetDefaultCompanySettings(CompanyID cid)
{
	Company *c = Company::Get(cid);
	const SettingDesc *sd;
	for (sd = _company_settings; sd->save.cmd != SL_END; sd++) {
		void *var = GetVariableAddress(&c->settings, &sd->save);
		Write_ValidateSetting(var, sd, (int32)(size_t)sd->desc.def);
	}
}

/**
 * Sync all company settings in a multiplayer game.
 */
void SyncCompanySettings()
{
	const SettingDesc *sd;
	uint i = 0;
	for (sd = _company_settings; sd->save.cmd != SL_END; sd++, i++) {
		const void *old_var = GetVariableAddress(&Company::Get(_current_company)->settings, &sd->save);
		const void *new_var = GetVariableAddress(&_settings_client.company, &sd->save);
		uint32 old_value = (uint32)ReadValue(old_var, sd->save.conv);
		uint32 new_value = (uint32)ReadValue(new_var, sd->save.conv);
		if (old_value != new_value) NetworkSendCommand(0, i, new_value, 0, CMD_CHANGE_COMPANY_SETTING, nullptr, nullptr, _local_company, 0);
	}
}

/**
 * Get the index in the _company_settings array of a setting
 * @param name The name of the setting
 * @return The index in the _company_settings array
 */
uint GetCompanySettingIndex(const char *name)
{
	uint i;
	const SettingDesc *sd = GetSettingFromName(name, &i);
	(void)sd; // Unused without asserts
	assert(sd != nullptr && (sd->desc.flags & SGF_PER_COMPANY) != 0);
	return i;
}

/**
 * Set a setting value with a string.
 * @param index the settings index.
 * @param value the value to write
 * @param force_newgame force the newgame settings
 * @note Strings WILL NOT be synced over the network
 */
bool SetSettingValue(uint index, const char *value, bool force_newgame)
{
	const SettingDesc *sd = &_settings[index];
	assert(sd->save.conv & SLF_NO_NETWORK_SYNC);

	if (GetVarMemType(sd->save.conv) == SLE_VAR_STRQ) {
		char **var = (char**)GetVariableAddress((_game_mode == GM_MENU || force_newgame) ? &_settings_newgame : &_settings_game, &sd->save);
		free(*var);
		*var = strcmp(value, "(null)") == 0 ? nullptr : stredup(value);
	} else {
		char *var = (char*)GetVariableAddress(nullptr, &sd->save);
		strecpy(var, value, &var[sd->save.length - 1]);
	}
	if (sd->desc.proc != nullptr) sd->desc.proc(0);

	if (_save_config) SaveToConfig();
	return true;
}

/**
 * Given a name of setting, return a setting description of it.
 * @param name             Name of the setting to return a setting description of
 * @param i                Pointer to an integer that will contain the index of the setting after the call, if it is successful.
 * @param ignore_version   Return a setting even if it not valid for the current savegame version
 * @return Pointer to the setting description of setting \a name if it can be found,
 *         \c nullptr indicates failure to obtain the description
 */
const SettingDesc *GetSettingFromName(const char *name, uint *i, bool ignore_version)
{
	const SettingDesc *sd;

	/* First check all full names */
	for (*i = 0, sd = _settings; sd->save.cmd != SL_END; sd++, (*i)++) {
		if (sd->desc.name == nullptr) continue;
		if (!ignore_version && !SlIsObjectCurrentlyValid(sd->save.version_from, sd->save.version_to, sd->save.ext_feature_test)) continue;
		if (strcmp(sd->desc.name, name) == 0) return sd;
	}

	/* Then check the shortcut variant of the name. */
	for (*i = 0, sd = _settings; sd->save.cmd != SL_END; sd++, (*i)++) {
		if (sd->desc.name == nullptr) continue;
		if (!ignore_version && !SlIsObjectCurrentlyValid(sd->save.version_from, sd->save.version_to, sd->save.ext_feature_test)) continue;
		const char *short_name = strchr(sd->desc.name, '.');
		if (short_name != nullptr) {
			short_name++;
			if (strcmp(short_name, name) == 0) return sd;
		}
	}

	if (strncmp(name, "company.", 8) == 0) name += 8;
	/* And finally the company-based settings */
	for (*i = 0, sd = _company_settings; sd->save.cmd != SL_END; sd++, (*i)++) {
		if (sd->desc.name == nullptr) continue;
		if (!ignore_version && !SlIsObjectCurrentlyValid(sd->save.version_from, sd->save.version_to, sd->save.ext_feature_test)) continue;
		if (strcmp(sd->desc.name, name) == 0) return sd;
	}

	return nullptr;
}

/* Those 2 functions need to be here, else we have to make some stuff non-static
 * and besides, it is also better to keep stuff like this at the same place */
void IConsoleSetSetting(const char *name, const char *value, bool force_newgame)
{
	uint index;
	const SettingDesc *sd = GetSettingFromName(name, &index);

	if (sd == nullptr || ((sd->desc.flags & SGF_NO_NEWGAME) && (_game_mode == GM_MENU || force_newgame))) {
		IConsolePrintF(CC_WARNING, "'%s' is an unknown setting.", name);
		return;
	}

	bool success;
	if (sd->desc.cmd == SDT_STRING) {
		success = SetSettingValue(index, value, force_newgame);
	} else {
		uint32 val;
		extern bool GetArgumentInteger(uint32 *value, const char *arg);
		success = GetArgumentInteger(&val, value);
		if (!success) {
			IConsolePrintF(CC_ERROR, "'%s' is not an integer.", value);
			return;
		}

		success = SetSettingValue(index, val, force_newgame);
	}

	if (!success) {
		if ((_network_server || _network_settings_access)) {
			IConsoleError("This command/variable is not available during network games.");
		} else {
			IConsoleError("This command/variable is only available to a network server.");
		}
	}
}

void IConsoleSetSetting(const char *name, int value)
{
	uint index;
	const SettingDesc *sd = GetSettingFromName(name, &index);
	(void)sd; // Unused without asserts
	assert(sd != nullptr);
	SetSettingValue(index, value);
}

/**
 * Output value of a specific setting to the console
 * @param name  Name of the setting to output its value
 * @param force_newgame force the newgame settings
 */
void IConsoleGetSetting(const char *name, bool force_newgame)
{
	char value[20];
	uint index;
	const SettingDesc *sd = GetSettingFromName(name, &index);
	const void *ptr;

	if (sd == nullptr || ((sd->desc.flags & SGF_NO_NEWGAME) && (_game_mode == GM_MENU || force_newgame))) {
		IConsolePrintF(CC_WARNING, "'%s' is an unknown setting.", name);
		return;
	}

	ptr = GetVariableAddress((_game_mode == GM_MENU || force_newgame) ? &_settings_newgame : &_settings_game, &sd->save);

	if (sd->desc.cmd == SDT_STRING) {
		IConsolePrintF(CC_WARNING, "Current value for '%s' is: '%s'", name, (GetVarMemType(sd->save.conv) == SLE_VAR_STRQ) ? *(const char * const *)ptr : (const char *)ptr);
	} else {
		if (sd->desc.cmd == SDT_BOOLX) {
			seprintf(value, lastof(value), (*(const bool*)ptr != 0) ? "on" : "off");
		} else {
			seprintf(value, lastof(value), sd->desc.min < 0 ? "%d" : "%u", (int32)ReadValue(ptr, sd->save.conv));
		}

		IConsolePrintF(CC_WARNING, "Current value for '%s' is: '%s' (min: %s%d, max: %u)",
			name, value, (sd->desc.flags & SGF_0ISDISABLED) ? "(0) " : "", sd->desc.min, sd->desc.max);
	}
}

/**
 * List all settings and their value to the console
 *
 * @param prefilter  If not \c nullptr, only list settings with names that begin with \a prefilter prefix
 */
void IConsoleListSettings(const char *prefilter)
{
	IConsolePrintF(CC_WARNING, "All settings with their current value:");

	for (const SettingDesc *sd = _settings; sd->save.cmd != SL_END; sd++) {
		if (!SlIsObjectCurrentlyValid(sd->save.version_from, sd->save.version_to, sd->save.ext_feature_test)) continue;
		if (prefilter != nullptr && strstr(sd->desc.name, prefilter) == nullptr) continue;
		if ((sd->desc.flags & SGF_NO_NEWGAME) && _game_mode == GM_MENU) continue;
		char value[80];
		const void *ptr = GetVariableAddress(&GetGameSettings(), &sd->save);

		if (sd->desc.cmd == SDT_BOOLX) {
			seprintf(value, lastof(value), (*(const bool *)ptr != 0) ? "on" : "off");
		} else if (sd->desc.cmd == SDT_STRING) {
			seprintf(value, lastof(value), "%s", (GetVarMemType(sd->save.conv) == SLE_VAR_STRQ) ? *(const char * const *)ptr : (const char *)ptr);
		} else {
			seprintf(value, lastof(value), sd->desc.min < 0 ? "%d" : "%u", (int32)ReadValue(ptr, sd->save.conv));
		}
		IConsolePrintF(CC_DEFAULT, "%s = %s", sd->desc.name, value);
	}

	IConsolePrintF(CC_WARNING, "Use 'setting' command to change a value");
}

/**
 * Load handler for settings, which don't go in the PATX chunk, and which are a cross-reference to another setting
 * @param osd SettingDesc struct containing all information
 * @param object can be either nullptr in which case we load global variables or
 * a pointer to a struct which is getting saved
 */
static void LoadSettingsXref(const SettingDesc *osd, void *object) {
	DEBUG(sl, 3, "PATS chunk: Loading xref setting: '%s'", osd->xref.target);
	uint index = 0;
	const SettingDesc *setting_xref = GetSettingFromName(osd->xref.target, &index, true);
	assert(setting_xref != nullptr);

	// Generate a new SaveLoad from the xref target using the version params from the source
	SaveLoad sld = setting_xref->save;
	sld.version_from     = osd->save.version_from;
	sld.version_to       = osd->save.version_to;
	sld.ext_feature_test = osd->save.ext_feature_test;
	void *ptr = GetVariableAddress(object, &sld);

	if (!SlObjectMember(ptr, &sld)) return;
	int64 val = ReadValue(ptr, sld.conv);
	if (osd->xref.conv != nullptr) val = osd->xref.conv(val);
	if (IsNumericType(sld.conv)) Write_ValidateSetting(ptr, setting_xref, val);
}

/**
 * Save and load handler for settings, except for those which go in the PATX chunk
 * @param osd SettingDesc struct containing all information
 * @param object can be either nullptr in which case we load global variables or
 * a pointer to a struct which is getting saved
 */
static void LoadSettings(const SettingDesc *osd, void *object)
{
	extern SaveLoadVersion _sl_version;

	for (; osd->save.cmd != SL_END; osd++) {
		if (osd->patx_name != nullptr) continue;
		const SaveLoad *sld = &osd->save;
		if (osd->xref.target != nullptr) {
			if (sld->ext_feature_test.IsFeaturePresent(_sl_version, sld->version_from, sld->version_to)) LoadSettingsXref(osd, object);
			continue;
		}
		void *ptr = GetVariableAddress(object, sld);

		if (!SlObjectMember(ptr, sld)) continue;
		if (IsNumericType(sld->conv)) Write_ValidateSetting(ptr, osd, ReadValue(ptr, sld->conv));
	}
}

/**
 * Save and load handler for settings, except for those which go in the PATX chunk
 * @param sd SettingDesc struct containing all information
 * @param object can be either nullptr in which case we load global variables or
 * a pointer to a struct which is getting saved
 */
static void SaveSettings(const SettingDesc *sd, void *object)
{
	/* We need to write the CH_RIFF header, but unfortunately can't call
	 * SlCalcLength() because we have a different format. So do this manually */
	const SettingDesc *i;
	size_t length = 0;
	for (i = sd; i->save.cmd != SL_END; i++) {
		if (i->patx_name != nullptr) continue;
		if (i->xref.target != nullptr) continue;
		length += SlCalcObjMemberLength(object, &i->save);
	}
	SlSetLength(length);

	for (i = sd; i->save.cmd != SL_END; i++) {
		if (i->patx_name != nullptr) continue;
		void *ptr = GetVariableAddress(object, &i->save);
		SlObjectMember(ptr, &i->save);
	}
}

/** @file
 *
 * The PATX chunk stores additional settings in an unordered format
 * which is tolerant of extra, missing or reordered settings.
 * Additional settings generally means those that aren't in trunk.
 *
 * The PATX chunk contents has the following format:
 *
 * uint32                               chunk flags (unused)
 * uint32                               number of settings
 *     For each of N settings:
 *     uint32                           setting flags (unused)
 *     SLE_STR                          setting name
 *     uint32                           length of setting field
 *         N bytes                      setting field
 */

/** Sorted list of PATX settings, generated by MakeSettingsPatxList */
static std::vector<const SettingDesc *> _sorted_patx_settings;

/**
 * Prepare a sorted list of settings to be potentially be loaded out of the PATX chunk
 * This is to enable efficient lookup of settings by name
 * This is stored in _sorted_patx_settings
 */
static void MakeSettingsPatxList(const SettingDesc *sd)
{
	static const SettingDesc *previous = nullptr;

	if (sd == previous) return;
	previous = sd;

	_sorted_patx_settings.clear();
	for (const SettingDesc *desc = sd; desc->save.cmd != SL_END; desc++) {
		if (desc->patx_name == nullptr) continue;
		_sorted_patx_settings.push_back(desc);
	}

	std::sort(_sorted_patx_settings.begin(), _sorted_patx_settings.end(), [](const SettingDesc *a, const SettingDesc *b) {
		return strcmp(a->patx_name, b->patx_name) < 0;
	});
}

/**
 * Internal structure used in LoadSettingsPatx() and LoadSettingsPlyx()
 */
struct SettingsExtLoad {
	uint32 flags;
	char name[256];
	uint32 setting_length;
};

static const SaveLoad _settings_ext_load_desc[] = {
	SLE_VAR(SettingsExtLoad, flags,          SLE_UINT32),
	SLE_STR(SettingsExtLoad, name,           SLE_STRB, 256),
	SLE_VAR(SettingsExtLoad, setting_length, SLE_UINT32),
	SLE_END()
};

/**
 * Internal structure used in SaveSettingsPatx() and SaveSettingsPlyx()
 */
struct SettingsExtSave {
	uint32 flags;
	const char *name;
	uint32 setting_length;
};

static const SaveLoad _settings_ext_save_desc[] = {
	SLE_VAR(SettingsExtSave, flags,          SLE_UINT32),
	SLE_STR(SettingsExtSave, name,           SLE_STR, 0),
	SLE_VAR(SettingsExtSave, setting_length, SLE_UINT32),
	SLE_END()
};

/**
 * Load handler for settings which go in the PATX chunk
 * @param osd SettingDesc struct containing all information
 * @param object can be either nullptr in which case we load global variables or
 * a pointer to a struct which is getting saved
 */
static void LoadSettingsPatx(const SettingDesc *sd, void *object)
{
	MakeSettingsPatxList(sd);

	SettingsExtLoad current_setting;

	uint32 flags = SlReadUint32();
	// flags are not in use yet, reserve for future expansion
	if (flags != 0) SlErrorCorruptFmt("PATX chunk: unknown chunk header flags: 0x%X", flags);

	uint32 settings_count = SlReadUint32();
	for (uint32 i = 0; i < settings_count; i++) {
		SlObject(&current_setting, _settings_ext_load_desc);

		// flags are not in use yet, reserve for future expansion
		if (current_setting.flags != 0) SlErrorCorruptFmt("PATX chunk: unknown setting header flags: 0x%X", current_setting.flags);

		// now try to find corresponding setting
		bool exact_match = false;
		auto iter = std::lower_bound(_sorted_patx_settings.begin(), _sorted_patx_settings.end(), current_setting.name, [&](const SettingDesc *a, const char *b) {
			int result = strcmp(a->patx_name, b);
			if (result == 0) exact_match = true;
			return result < 0;
		});

		if (exact_match) {
			assert(iter != _sorted_patx_settings.end());
			// found setting
			const SaveLoad *sld = &((*iter)->save);
			size_t read = SlGetBytesRead();
			void *ptr = GetVariableAddress(object, sld);
			SlObjectMember(ptr, sld);
			if (SlGetBytesRead() != read + current_setting.setting_length) {
				SlErrorCorruptFmt("PATX chunk: setting read length mismatch for setting: '%s'", current_setting.name);
			}
			if (IsNumericType(sld->conv)) Write_ValidateSetting(ptr, *iter, ReadValue(ptr, sld->conv));
		} else {
			DEBUG(sl, 1, "PATX chunk: Could not find setting: '%s', ignoring", current_setting.name);
			SlSkipBytes(current_setting.setting_length);
		}
	}
}

/**
 * Save handler for settings which go in the PATX chunk
 * @param sd SettingDesc struct containing all information
 * @param object can be either nullptr in which case we load global variables or
 * a pointer to a struct which is getting saved
 */
static void SaveSettingsPatx(const SettingDesc *sd, void *object)
{
	SettingsExtSave current_setting;

	struct SettingToAdd {
		const SettingDesc *setting;
		uint32 setting_length;
	};
	std::vector<SettingToAdd> settings_to_add;

	size_t length = 8;
	for (const SettingDesc *desc = sd; desc->save.cmd != SL_END; desc++) {
		if (desc->patx_name == nullptr) continue;
		uint32 setting_length = SlCalcObjMemberLength(object, &desc->save);
		if (!setting_length) continue;

		current_setting.name = desc->patx_name;

		// add length of setting header
		length += SlCalcObjLength(&current_setting, _settings_ext_save_desc);

		// add length of actual setting
		length += setting_length;

		// duplicate copy made for compiler backwards compatibility
		SettingToAdd new_setting = { desc, setting_length };
		settings_to_add.push_back(new_setting);
	}
	SlSetLength(length);

	SlWriteUint32(0);                          // flags
	SlWriteUint32(settings_to_add.size());     // settings count

	for (size_t i = 0; i < settings_to_add.size(); i++) {
		const SettingDesc *desc = settings_to_add[i].setting;
		current_setting.flags = 0;
		current_setting.name = desc->patx_name;
		current_setting.setting_length = settings_to_add[i].setting_length;
		SlObject(&current_setting, _settings_ext_save_desc);
		void *ptr = GetVariableAddress(object, &desc->save);
		SlObjectMember(ptr, &desc->save);
	}
}

/** @file
 *
 * The PLYX chunk stores additional company settings in an unordered
 * format which is tolerant of extra, missing or reordered settings.
 * The format is similar to the PATX chunk.
 * Additional settings generally means those that aren't in trunk.
 *
 * The PLYX chunk contents has the following format:
 *
 * uint32                               chunk flags (unused)
 * uint32                               number of companies
 *     For each of N companies:
 *     uint32                           company ID
 *     uint32                           company flags (unused)
 *     uint32                           number of settings
 *         For each of N settings:
 *         uint32                       setting flags (unused)
 *         SLE_STR                      setting name
 *         uint32                       length of setting field
 *             N bytes                  setting field
 */

/**
 * Load handler for company settings which go in the PLYX chunk
 * @param check_mode Whether to skip over settings without reading
 */
void LoadSettingsPlyx(bool skip)
{
	SettingsExtLoad current_setting;

	uint32 chunk_flags = SlReadUint32();
	// flags are not in use yet, reserve for future expansion
	if (chunk_flags != 0) SlErrorCorruptFmt("PLYX chunk: unknown chunk header flags: 0x%X", chunk_flags);

	uint32 company_count = SlReadUint32();
	for (uint32 i = 0; i < company_count; i++) {
		uint32 company_id = SlReadUint32();
		if (company_id >= MAX_COMPANIES) SlErrorCorruptFmt("PLYX chunk: invalid company ID: %u", company_id);

		const Company *c = nullptr;
		if (!skip) {
			c = Company::GetIfValid(company_id);
			if (c == nullptr) SlErrorCorruptFmt("PLYX chunk: non-existant company ID: %u", company_id);
		}

		uint32 company_flags = SlReadUint32();
		// flags are not in use yet, reserve for future expansion
		if (company_flags != 0) SlErrorCorruptFmt("PLYX chunk: unknown company flags: 0x%X", company_flags);

		uint32 settings_count = SlReadUint32();
		for (uint32 j = 0; j < settings_count; j++) {
			SlObject(&current_setting, _settings_ext_load_desc);

			// flags are not in use yet, reserve for future expansion
			if (current_setting.flags != 0) SlErrorCorruptFmt("PLYX chunk: unknown setting header flags: 0x%X", current_setting.flags);

			if (skip) {
				SlSkipBytes(current_setting.setting_length);
				continue;
			}

			const SettingDesc *setting = nullptr;

			// not many company settings, so perform a linear scan
			for (const SettingDesc *desc = _company_settings; desc->save.cmd != SL_END; desc++) {
				if (desc->patx_name != nullptr && strcmp(desc->patx_name, current_setting.name) == 0) {
					setting = desc;
					break;
				}
			}

			if (setting != nullptr) {
				// found setting
				const SaveLoad *sld = &(setting->save);
				size_t read = SlGetBytesRead();
				void *ptr = GetVariableAddress(&(c->settings), sld);
				SlObjectMember(ptr, sld);
				if (SlGetBytesRead() != read + current_setting.setting_length) {
					SlErrorCorruptFmt("PLYX chunk: setting read length mismatch for setting: '%s'", current_setting.name);
				}
				if (IsNumericType(sld->conv)) Write_ValidateSetting(ptr, setting, ReadValue(ptr, sld->conv));
			} else {
				DEBUG(sl, 1, "PLYX chunk: Could not find company setting: '%s', ignoring", current_setting.name);
				SlSkipBytes(current_setting.setting_length);
			}
		}
	}
}

/**
 * Save handler for settings which go in the PLYX chunk
 */
void SaveSettingsPlyx()
{
	SettingsExtSave current_setting;

	static const SaveLoad _settings_plyx_desc[] = {
		SLE_VAR(SettingsExtSave, flags,          SLE_UINT32),
		SLE_STR(SettingsExtSave, name,           SLE_STR, 0),
		SLE_VAR(SettingsExtSave, setting_length, SLE_UINT32),
		SLE_END()
	};

	std::vector<uint32> company_setting_counts;

	size_t length = 8;
	uint32 companies_count = 0;

	for (Company *c : Company::Iterate()) {
		length += 12;
		companies_count++;
		uint32 setting_count = 0;
		for (const SettingDesc *desc = _company_settings; desc->save.cmd != SL_END; desc++) {
			if (desc->patx_name == nullptr) continue;
			uint32 setting_length = SlCalcObjMemberLength(&(c->settings), &desc->save);
			if (!setting_length) continue;

			current_setting.name = desc->patx_name;

			// add length of setting header
			length += SlCalcObjLength(&current_setting, _settings_ext_save_desc);

			// add length of actual setting
			length += setting_length;

			setting_count++;
		}
		company_setting_counts.push_back(setting_count);
	}
	SlSetLength(length);

	SlWriteUint32(0);                          // flags
	SlWriteUint32(companies_count);            // companies count

	size_t index = 0;
	for (Company *c : Company::Iterate()) {
		length += 12;
		companies_count++;
		SlWriteUint32(c->index);               // company ID
		SlWriteUint32(0);                      // flags
		SlWriteUint32(company_setting_counts[index]); // setting count
		index++;

		for (const SettingDesc *desc = _company_settings; desc->save.cmd != SL_END; desc++) {
			if (desc->patx_name == nullptr) continue;
			uint32 setting_length = SlCalcObjMemberLength(&(c->settings), &desc->save);
			if (!setting_length) continue;

			current_setting.flags = 0;
			current_setting.name = desc->patx_name;
			current_setting.setting_length = setting_length;
			SlObject(&current_setting, _settings_plyx_desc);
			void *ptr = GetVariableAddress(&(c->settings), &desc->save);
			SlObjectMember(ptr, &desc->save);
		}
	}
}

static void Load_OPTS()
{
	/* Copy over default setting since some might not get loaded in
	 * a networking environment. This ensures for example that the local
	 * autosave-frequency stays when joining a network-server */
	PrepareOldDiffCustom();
	LoadSettings(_gameopt_settings, &_settings_game);
	HandleOldDiffCustom(true);
}

static void Load_PATS()
{
	/* Copy over default setting since some might not get loaded in
	 * a networking environment. This ensures for example that the local
	 * currency setting stays when joining a network-server */
	LoadSettings(_settings, &_settings_game);
}

static void Check_PATS()
{
	LoadSettings(_settings, &_load_check_data.settings);
}

static void Save_PATS()
{
	SaveSettings(_settings, &_settings_game);
}

static void Load_PATX()
{
	LoadSettingsPatx(_settings, &_settings_game);
}

static void Check_PATX()
{
	LoadSettingsPatx(_settings, &_load_check_data.settings);
}

static void Save_PATX()
{
	SaveSettingsPatx(_settings, &_settings_game);
}

extern const ChunkHandler _setting_chunk_handlers[] = {
	{ 'OPTS', nullptr,      Load_OPTS, nullptr, nullptr,       CH_RIFF},
	{ 'PATS', Save_PATS, Load_PATS, nullptr, Check_PATS, CH_RIFF},
	{ 'PATX', Save_PATX, Load_PATX, nullptr, Check_PATX, CH_RIFF | CH_LAST},
};

static bool IsSignedVarMemType(VarType vt)
{
	switch (GetVarMemType(vt)) {
		case SLE_VAR_I8:
		case SLE_VAR_I16:
		case SLE_VAR_I32:
		case SLE_VAR_I64:
			return true;
	}
	return false;
}

void SetupTimeSettings()
{
	_settings_time = (_game_mode == GM_MENU || _settings_client.gui.override_time_settings) ? _settings_client.gui : _settings_game.game_time;
}<|MERGE_RESOLUTION|>--- conflicted
+++ resolved
@@ -1304,16 +1304,16 @@
 	return true;
 }
 
-<<<<<<< HEAD
-static bool InvalidateSettingsWindow(int32 p1)
-{
-	InvalidateWindowClassesData(WC_GAME_OPTIONS);
-=======
 static bool SpriteZoomMinChanged(int32 p1) {
 	GfxClearSpriteCache();
 	/* Force all sprites to redraw at the new chosen zoom level */
 	MarkWholeScreenDirty();
->>>>>>> 9bfa7198
+	return true;
+}
+
+static bool InvalidateSettingsWindow(int32 p1)
+{
+	InvalidateWindowClassesData(WC_GAME_OPTIONS);
 	return true;
 }
 
