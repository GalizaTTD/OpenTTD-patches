--- conflicted
+++ resolved
@@ -1419,7 +1419,6 @@
 	return true;
 }
 
-<<<<<<< HEAD
 static bool ImprovedBreakdownsSettingChanged(int32 p1)
 {
 	if (!_settings_game.vehicle.improved_breakdowns) return true;
@@ -1454,10 +1453,6 @@
 	return true;
 }
 
-#ifdef ENABLE_NETWORK
-
-=======
->>>>>>> fdaf67d9
 static bool UpdateClientName(int32 p1)
 {
 	NetworkUpdateClientName();
@@ -2769,7 +2764,6 @@
 	SaveSettings(_settings, &_settings_game);
 }
 
-<<<<<<< HEAD
 static void Load_PATX()
 {
 	LoadSettingsPatx(_settings, &_settings_game);
@@ -2785,20 +2779,6 @@
 	SaveSettingsPatx(_settings, &_settings_game);
 }
 
-void CheckConfig()
-{
-	/*
-	 * Increase old default values for pf_maxdepth and pf_maxlength
-	 * to support big networks.
-	 */
-	if (_settings_newgame.pf.opf.pf_maxdepth == 16 && _settings_newgame.pf.opf.pf_maxlength == 512) {
-		_settings_newgame.pf.opf.pf_maxdepth = 48;
-		_settings_newgame.pf.opf.pf_maxlength = 4096;
-	}
-}
-
-=======
->>>>>>> fdaf67d9
 extern const ChunkHandler _setting_chunk_handlers[] = {
 	{ 'OPTS', NULL,      Load_OPTS, NULL, NULL,       CH_RIFF},
 	{ 'PATS', Save_PATS, Load_PATS, NULL, Check_PATS, CH_RIFF},
