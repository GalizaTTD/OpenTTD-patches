/*
 * This file is part of OpenTTD.
 * OpenTTD is free software; you can redistribute it and/or modify it under the terms of the GNU General Public License as published by the Free Software Foundation, version 2.
 * OpenTTD is distributed in the hope that it will be useful, but WITHOUT ANY WARRANTY; without even the implied warranty of MERCHANTABILITY or FITNESS FOR A PARTICULAR PURPOSE.
 * See the GNU General Public License for more details. You should have received a copy of the GNU General Public License along with OpenTTD. If not, see <http://www.gnu.org/licenses/>.
 */

/**
 * @file settings.cpp
 * All actions handling saving and loading of the settings/configuration goes on in this file.
 * The file consists of three parts:
 * <ol>
 * <li>Parsing the configuration file (openttd.cfg). This is achieved with the ini_ functions which
 *     handle various types, such as normal 'key = value' pairs, lists and value combinations of
 *     lists, strings, integers, 'bit'-masks and element selections.
 * <li>Handle reading and writing to the setting-structures from inside the game either from
 *     the console for example or through the gui with CMD_ functions.
 * <li>Handle saving/loading of the PATS chunk inside the savegame.
 * </ol>
 * @see SettingDesc
 * @see SaveLoad
 */

#include "stdafx.h"
#include <charconv>
#include "settings_table.h"
#include "debug.h"
#include "currency.h"
#include "network/network.h"
#include "network/network_func.h"
#include "command_func.h"
#include "console_func.h"
#include "genworld.h"
#include "window_func.h"
#include "company_func.h"
#include "rev.h"
#include "error.h"
#include "gamelog.h"
#include "settings_func.h"
#include "ini_type.h"
#include "ai/ai_config.hpp"
#include "game/game_config.hpp"
<<<<<<< HEAD
#include "game/game.hpp"
#include "ai/ai_instance.hpp"
#include "game/game_instance.hpp"
#include "ship.h"
#include "smallmap_gui.h"
#include "roadveh.h"
#include "fios.h"
#include "strings_func.h"
#include "string_func.h"
#include "debug.h"
#include "zoning.h"
#include "vehicle_func.h"
#include "scope_info.h"
#include "viewport_func.h"
#include "gui.h"
#include "statusbar_gui.h"
#include "graph_gui.h"

#include "void_map.h"
#include "station_base.h"
#include "infrastructure_func.h"

#if defined(WITH_FREETYPE) || defined(_WIN32) || defined(WITH_COCOA)
#define HAS_TRUETYPE_FONT
#endif
=======
#include "newgrf_config.h"
#include "fios.h"
#include "fileio_func.h"
>>>>>>> ce813ce6

#include "saveload/saveload.h"

#include "table/strings.h"

#include <algorithm>
#include <vector>

#include "safeguards.h"

ClientSettings _settings_client;
GameSettings _settings_game;     ///< Game settings of a running game or the scenario editor.
GameSettings _settings_newgame;  ///< Game settings for new games (updated from the intro screen).
<<<<<<< HEAD
TimeSettings _settings_time; ///< The effective settings that are used for time display.
VehicleDefaultSettings _old_vds; ///< Used for loading default vehicles settings from old savegames
std::string _config_file; ///< Configuration file of OpenTTD
std::string _config_file_text;
=======
VehicleDefaultSettings _old_vds; ///< Used for loading default vehicles settings from old savegames.
std::string _config_file; ///< Configuration file of OpenTTD.
std::string _private_file; ///< Private configuration file of OpenTTD.
std::string _secrets_file; ///< Secrets configuration file of OpenTTD.
>>>>>>> ce813ce6

typedef std::list<ErrorMessageData> ErrorList;
static ErrorList _settings_error_list; ///< Errors while loading minimal settings.

<<<<<<< HEAD

typedef void SettingDescProc(IniFile *ini, const SettingTable &desc, const char *grpname, void *object, bool only_startup);
typedef void SettingDescProcList(IniFile *ini, const char *grpname, StringList &list);
=======
/**
 * List of all the generic setting tables.
 *
 * There are a few tables that are special and not processed like the rest:
 * - _currency_settings
 * - _misc_settings
 * - _company_settings
 * - _win32_settings
 * As such, they are not part of this list.
 */
static auto &GenericSettingTables()
{
	static const SettingTable _generic_setting_tables[] = {
		_difficulty_settings,
		_economy_settings,
		_game_settings,
		_gui_settings,
		_linkgraph_settings,
		_locale_settings,
		_multimedia_settings,
		_network_settings,
		_news_display_settings,
		_pathfinding_settings,
		_script_settings,
		_world_settings,
	};
	return _generic_setting_tables;
}
>>>>>>> ce813ce6

/**
 * List of all the private setting tables.
 */
static auto &PrivateSettingTables()
{
	static const SettingTable _private_setting_tables[] = {
		_network_private_settings,
	};
	return _private_setting_tables;
}

/**
<<<<<<< HEAD
 * Get the setting at the given index into the settings table.
 * @param index The index to look for.
 * @return The setting at the given index, or nullptr when the index is invalid.
 */
const SettingDesc *GetSettingDescription(uint index)
{
	if (index >= _settings.size()) return nullptr;
	return _settings.begin()[index].get();
=======
 * List of all the secrets setting tables.
 */
static auto &SecretSettingTables()
{
	static const SettingTable _secrets_setting_tables[] = {
		_network_secrets_settings,
	};
	return _secrets_setting_tables;
}

typedef void SettingDescProc(IniFile &ini, const SettingTable &desc, const char *grpname, void *object, bool only_startup);
typedef void SettingDescProcList(IniFile &ini, const char *grpname, StringList &list);

static bool IsSignedVarMemType(VarType vt)
{
	switch (GetVarMemType(vt)) {
		case SLE_VAR_I8:
		case SLE_VAR_I16:
		case SLE_VAR_I32:
		case SLE_VAR_I64:
			return true;
	}
	return false;
>>>>>>> ce813ce6
}

/**
 * IniFile to store a configuration.
 */
class ConfigIniFile : public IniFile {
private:
	inline static const char * const list_group_names[] = {
		"bans",
		"newgrf",
		"servers",
		"server_bind_addresses",
		nullptr,
	};

public:
	ConfigIniFile(const std::string &filename) : IniFile(list_group_names)
	{
		this->LoadFromDisk(filename, NO_DIRECTORY);
	}
};

/**
 * Ini-file versions.
 *
 * Sometimes we move settings between different ini-files, as we need to know
 * when we have to load/remove it from the old versus reading it from the new
 * location. These versions assist with situations like that.
 */
enum IniFileVersion : uint32 {
	IFV_0,               ///< 0  All versions prior to introduction.
	IFV_PRIVATE_SECRETS, ///< 1  PR#9298  Moving of settings from openttd.cfg to private.cfg / secrets.cfg.

	IFV_MAX_VERSION,     ///< Highest possible ini-file version.
};

const uint16 INIFILE_VERSION = (IniFileVersion)(IFV_MAX_VERSION - 1); ///< Current ini-file version of OpenTTD.

/**
 * Find the index value of a ONEofMANY type in a string separated by |
 * @param str the current value of the setting for which a value needs found
 * @param len length of the string
 * @param many full domain of values the ONEofMANY setting can have
 * @return the integer index of the full-list, or -1 if not found
 */
size_t OneOfManySettingDesc::ParseSingleValue(const char *str, size_t len, const std::vector<std::string> &many)
{
	/* check if it's an integer */
	if (isdigit(*str)) return strtoul(str, nullptr, 0);

	size_t idx = 0;
	for (auto one : many) {
		if (one.size() == len && strncmp(one.c_str(), str, len) == 0) return idx;
		idx++;
	}

	return (size_t)-1;
}

/**
 * Find the set-integer value MANYofMANY type in a string
 * @param many full domain of values the MANYofMANY setting can have
 * @param str the current string value of the setting, each individual
 * of separated by a whitespace,tab or | character
 * @return the 'fully' set integer, or -1 if a set is not found
 */
static size_t LookupManyOfMany(const std::vector<std::string> &many, const char *str)
{
	const char *s;
	size_t r;
	size_t res = 0;

	for (;;) {
		/* skip "whitespace" */
		while (*str == ' ' || *str == '\t' || *str == '|') str++;
		if (*str == 0) break;

		s = str;
		while (*s != 0 && *s != ' ' && *s != '\t' && *s != '|') s++;

		r = OneOfManySettingDesc::ParseSingleValue(str, s - str, many);
		if (r == (size_t)-1) return r;

		SetBit(res, (uint8)r); // value found, set it
		if (*s == 0) break;
		str = s + 1;
	}
	return res;
}

/**
 * Parse an integerlist string and set each found value
 * @param p the string to be parsed. Each element in the list is separated by a
 * comma or a space character
 * @param items pointer to the integerlist-array that will be filled with values
 * @param maxitems the maximum number of elements the integerlist-array has
 * @return returns the number of items found, or -1 on an error
 */
template<typename T>
static int ParseIntList(const char *p, T *items, int maxitems)
{
	int n = 0; // number of items read so far
	bool comma = false; // do we accept comma?

	while (*p != '\0') {
		switch (*p) {
			case ',':
				/* Do not accept multiple commas between numbers */
				if (!comma) return -1;
				comma = false;
				FALLTHROUGH;

			case ' ':
				p++;
				break;

			default: {
				if (n == maxitems) return -1; // we don't accept that many numbers
				char *end;
				unsigned long v = strtoul(p, &end, 0);
				if (p == end) return -1; // invalid character (not a number)
				if (sizeof(T) < sizeof(v)) v = Clamp<unsigned long>(v, std::numeric_limits<T>::min(), std::numeric_limits<T>::max());
				items[n++] = v;
				p = end; // first non-number
				comma = true; // we accept comma now
				break;
			}
		}
	}

	/* If we have read comma but no number after it, fail.
	 * We have read comma when (n != 0) and comma is not allowed */
	if (n != 0 && !comma) return -1;

	return n;
}

/**
 * Load parsed string-values into an integer-array (intlist)
 * @param str the string that contains the values (and will be parsed)
 * @param array pointer to the integer-arrays that will be filled
 * @param nelems the number of elements the array holds. Maximum is 64 elements
 * @param type the type of elements the array holds (eg INT8, UINT16, etc.)
 * @return return true on success and false on error
 */
static bool LoadIntList(const char *str, void *array, int nelems, VarType type)
{
	unsigned long items[64];
	int i, nitems;

	if (str == nullptr) {
		memset(items, 0, sizeof(items));
		nitems = nelems;
	} else {
		nitems = ParseIntList(str, items, lengthof(items));
		if (nitems != nelems) return false;
	}

	switch (type) {
		case SLE_VAR_BL:
		case SLE_VAR_I8:
		case SLE_VAR_U8:
			for (i = 0; i != nitems; i++) ((byte*)array)[i] = items[i];
			break;

		case SLE_VAR_I16:
		case SLE_VAR_U16:
			for (i = 0; i != nitems; i++) ((uint16*)array)[i] = items[i];
			break;

		case SLE_VAR_I32:
		case SLE_VAR_U32:
			for (i = 0; i != nitems; i++) ((uint32*)array)[i] = items[i];
			break;

		default: NOT_REACHED();
	}

	return true;
}

/**
 * Convert an integer-array (intlist) to a string representation. Each value
 * is separated by a comma or a space character
 * @param buf output buffer where the string-representation will be stored
 * @param last last item to write to in the output buffer
 * @param array pointer to the integer-arrays that is read from
 * @param nelems the number of elements the array holds.
 * @param type the type of elements the array holds (eg INT8, UINT16, etc.)
 */
void ListSettingDesc::FormatValue(char *buf, const char *last, const void *object) const
{
	const byte *p = static_cast<const byte *>(GetVariableAddress(object, this->save));
	int i, v = 0;

	for (i = 0; i != this->save.length; i++) {
		switch (GetVarMemType(this->save.conv)) {
			case SLE_VAR_BL:
			case SLE_VAR_I8:  v = *(const   int8 *)p; p += 1; break;
			case SLE_VAR_U8:  v = *(const  uint8 *)p; p += 1; break;
			case SLE_VAR_I16: v = *(const  int16 *)p; p += 2; break;
			case SLE_VAR_U16: v = *(const uint16 *)p; p += 2; break;
			case SLE_VAR_I32: v = *(const  int32 *)p; p += 4; break;
			case SLE_VAR_U32: v = *(const uint32 *)p; p += 4; break;
			default: NOT_REACHED();
		}
		if (IsSignedVarMemType(this->save.conv)) {
			buf += seprintf(buf, last, (i == 0) ? "%d" : ",%d", v);
		} else {
			buf += seprintf(buf, last, (i == 0) ? "%u" : ",%u", v);
		}
	}
}

char *OneOfManySettingDesc::FormatSingleValue(char *buf, const char *last, uint id) const
{
	if (id >= this->many.size()) {
		return buf + seprintf(buf, last, "%d", id);
	}
	return strecpy(buf, this->many[id].c_str(), last);
}

void OneOfManySettingDesc::FormatValue(char *buf, const char *last, const void *object) const
{
	uint id = (uint)this->Read(object);
	this->FormatSingleValue(buf, last, id);
}

void ManyOfManySettingDesc::FormatValue(char *buf, const char *last, const void *object) const
{
	uint bitmask = (uint)this->Read(object);
	bool first = true;
	for (uint id : SetBitIterator(bitmask)) {
		if (!first) buf = strecpy(buf, "|", last);
		buf = this->FormatSingleValue(buf, last, id);
		first = false;
	}
}

/**
 * Convert a string representation (external) of an integer-like setting to an integer.
 * @param str Input string that will be parsed based on the type of desc.
 * @return The value from the parse string, or the default value of the setting.
 */
size_t IntSettingDesc::ParseValue(const char *str) const
{
	char *end;
	size_t val = strtoul(str, &end, 0);
	if (end == str) {
		ErrorMessageData msg(STR_CONFIG_ERROR, STR_CONFIG_ERROR_INVALID_VALUE);
		msg.SetDParamStr(0, str);
		msg.SetDParamStr(1, this->name);
		_settings_error_list.push_back(msg);
		return this->def;
	}
	if (*end != '\0') {
		ErrorMessageData msg(STR_CONFIG_ERROR, STR_CONFIG_ERROR_TRAILING_CHARACTERS);
		msg.SetDParamStr(0, this->name);
		_settings_error_list.push_back(msg);
	}
	return val;
}

size_t OneOfManySettingDesc::ParseValue(const char *str) const
{
	size_t r = OneOfManySettingDesc::ParseSingleValue(str, strlen(str), this->many);
	/* if the first attempt of conversion from string to the appropriate value fails,
		* look if we have defined a converter from old value to new value. */
	if (r == (size_t)-1 && this->many_cnvt != nullptr) r = this->many_cnvt(str);
	if (r != (size_t)-1) return r; // and here goes converted value

	ErrorMessageData msg(STR_CONFIG_ERROR, STR_CONFIG_ERROR_INVALID_VALUE);
	msg.SetDParamStr(0, str);
	msg.SetDParamStr(1, this->name);
	_settings_error_list.push_back(msg);
	return this->def;
}

size_t ManyOfManySettingDesc::ParseValue(const char *str) const
{
	size_t r = LookupManyOfMany(this->many, str);
	if (r != (size_t)-1) return r;
	ErrorMessageData msg(STR_CONFIG_ERROR, STR_CONFIG_ERROR_INVALID_VALUE);
	msg.SetDParamStr(0, str);
	msg.SetDParamStr(1, this->name);
	_settings_error_list.push_back(msg);
	return this->def;
}

size_t BoolSettingDesc::ParseValue(const char *str) const
{
	if (strcmp(str, "true") == 0 || strcmp(str, "on") == 0 || strcmp(str, "1") == 0) return true;
	if (strcmp(str, "false") == 0 || strcmp(str, "off") == 0 || strcmp(str, "0") == 0) return false;

	ErrorMessageData msg(STR_CONFIG_ERROR, STR_CONFIG_ERROR_INVALID_VALUE);
	msg.SetDParamStr(0, str);
	msg.SetDParamStr(1, this->name);
	_settings_error_list.push_back(msg);
	return this->def;
}

static bool ValidateEnumSetting(const IntSettingDesc *sdb, int32 val)
{
	for (const SettingDescEnumEntry *enumlist = sdb->enumlist; enumlist != nullptr && enumlist->str != STR_NULL; enumlist++) {
		if (enumlist->val == val) {
			return true;
		}
	}
	return false;
}

/**
 * Make the value valid and then write it to the setting.
 * See #MakeValidValid and #Write for more details.
 * @param object The object the setting is to be saved in.
 * @param val Signed version of the new value.
 */
void IntSettingDesc::MakeValueValidAndWrite(const void *object, int32 val) const
{
	this->MakeValueValid(val);
	this->Write(object, val);
}

/**
 * Make the value valid given the limitations of this setting.
 *
 * In the case of int settings this is ensuring the value is between the minimum and
 * maximum value, with a special case for 0 if SF_GUI_0_IS_SPECIAL is set.
 * This is generally done by clamping the value so it is within the allowed value range.
 * However, for SF_GUI_DROPDOWN the default is used when the value is not valid.
 * @param val The value to make valid.
 */
void IntSettingDesc::MakeValueValid(int32 &val) const
{
	/* We need to take special care of the uint32 type as we receive from the function
	 * a signed integer. While here also bail out on 64-bit settings as those are not
	 * supported. Unsigned 8 and 16-bit variables are safe since they fit into a signed
	 * 32-bit variable
	 * TODO: Support 64-bit settings/variables; requires 64 bit over command protocol! */
	switch (GetVarMemType(this->save.conv)) {
		case SLE_VAR_NULL: return;
		case SLE_VAR_BL:
		case SLE_VAR_I8:
		case SLE_VAR_U8:
		case SLE_VAR_I16:
		case SLE_VAR_U16:
		case SLE_VAR_I32: {
			/* Override the minimum value. No value below this->min, except special value 0 */
			if (!(this->flags & SF_GUI_0_IS_SPECIAL) || val != 0) {
				if (this->flags & SF_ENUM) {
					if (!ValidateEnumSetting(this, val)) val = (int32)(size_t)this->def;
				} else if (!(this->flags & SF_GUI_DROPDOWN)) {
					/* Clamp value-type setting to its valid range */
					val = Clamp(val, this->min, this->max);
				} else if (val < this->min || val > (int32)this->max) {
					/* Reset invalid discrete setting (where different values change gameplay) to its default value */
					val = this->def;
				}
			}
			break;
		}
		case SLE_VAR_U32: {
			/* Override the minimum value. No value below this->min, except special value 0 */
			uint32 uval = (uint32)val;
			if (!(this->flags & SF_GUI_0_IS_SPECIAL) || uval != 0) {
				if (this->flags & SF_ENUM) {
					if (!ValidateEnumSetting(this, val)) uval = (uint32)(size_t)this->def;
				} else if (!(this->flags & SF_GUI_DROPDOWN)) {
					/* Clamp value-type setting to its valid range */
					uval = ClampU(uval, this->min, this->max);
				} else if (uval < (uint)this->min || uval > this->max) {
					/* Reset invalid discrete setting to its default value */
					uval = (uint32)this->def;
				}
			}
			val = (int32)uval;
			return;
		}
		case SLE_VAR_I64:
		case SLE_VAR_U64:
		default: NOT_REACHED();
	}
}

/**
 * Set the value of a setting.
 * @param object The object the setting is to be saved in.
 * @param val Signed version of the new value.
 */
void IntSettingDesc::Write(const void *object, int32 val) const
{
	void *ptr = GetVariableAddress(object, this->save);
	WriteValue(ptr, this->save.conv, (int64)val);
}

/**
 * Read the integer from the the actual setting.
 * @param object The object the setting is to be saved in.
 * @return The value of the saved integer.
 */
int32 IntSettingDesc::Read(const void *object) const
{
	void *ptr = GetVariableAddress(object, this->save);
	return (int32)ReadValue(ptr, this->save.conv);
}

/**
 * Make the value valid given the limitations of this setting.
 *
 * In the case of string settings this is ensuring the string contains only accepted
 * Utf8 characters and is at most the maximum length defined in this setting.
 * @param str The string to make valid.
 */
void StringSettingDesc::MakeValueValid(std::string &str) const
{
	if (this->max_length == 0 || str.size() < this->max_length) return;

	/* In case a maximum length is imposed by the setting, the length
	 * includes the '\0' termination for network transfer purposes.
	 * Also ensure the string is valid after chopping of some bytes. */
	std::string stdstr(str, this->max_length - 1);
	str.assign(StrMakeValid(stdstr, SVS_NONE));
}

/**
 * Write a string to the actual setting.
 * @param object The object the setting is to be saved in.
 * @param str The string to save.
 */
void StringSettingDesc::Write(const void *object, const std::string &str) const
{
	reinterpret_cast<std::string *>(GetVariableAddress(object, this->save))->assign(str);
}

/**
 * Read the string from the the actual setting.
 * @param object The object the setting is to be saved in.
 * @return The value of the saved string.
 */
const std::string &StringSettingDesc::Read(const void *object) const
{
	return *reinterpret_cast<std::string *>(GetVariableAddress(object, this->save));
}

/**
 * Load values from a group of an IniFile structure into the internal representation
 * @param ini pointer to IniFile structure that holds administrative information
 * @param settings_table table with SettingDesc structures whose internally pointed variables will
 *        be given values
 * @param grpname the group of the IniFile to search in for the new values
 * @param object pointer to the object been loaded
 * @param only_startup load only the startup settings set
 */
static void IniLoadSettings(IniFile &ini, const SettingTable &settings_table, const char *grpname, void *object, bool only_startup)
{
	IniGroup *group;
	IniGroup *group_def = ini.GetGroup(grpname);

	for (auto &sd : settings_table) {
		if (!SlIsObjectCurrentlyValid(sd->save.version_from, sd->save.version_to, sd->save.ext_feature_test)) continue;
		if (sd->startup != only_startup) continue;
<<<<<<< HEAD
		IniItem *item;
		if (sd->flags & SF_NO_NEWGAME) {
			item = nullptr;
=======

		/* For settings.xx.yy load the settings from [xx] yy = ? */
		std::string s{ sd->name };
		auto sc = s.find('.');
		if (sc != std::string::npos) {
			group = ini.GetGroup(s.substr(0, sc));
			s = s.substr(sc + 1);
>>>>>>> ce813ce6
		} else {
			/* For settings.xx.yy load the settings from [xx] yy = ? */
			std::string s{ sd->name };
			auto sc = s.find('.');
			if (sc != std::string::npos) {
				group = ini->GetGroup(s.substr(0, sc));
				s = s.substr(sc + 1);
			} else {
				group = group_def;
			}

<<<<<<< HEAD
			item = group->GetItem(s, false);
			if (item == nullptr && group != group_def) {
				/* For settings.xx.yy load the settings from [settings] yy = ? in case the previous
				 * did not exist (e.g. loading old config files with a [settings] section */
				item = group_def->GetItem(s, false);
			}
			if (item == nullptr) {
				/* For settings.xx.zz.yy load the settings from [zz] yy = ? in case the previous
				 * did not exist (e.g. loading old config files with a [yapf] section */
				sc = s.find('.');
				if (sc != std::string::npos) item = ini->GetGroup(s.substr(0, sc))->GetItem(s.substr(sc + 1), false);
			}
=======
		IniItem *item = group->GetItem(s, false);
		if (item == nullptr && group != group_def) {
			/* For settings.xx.yy load the settings from [settings] yy = ? in case the previous
			 * did not exist (e.g. loading old config files with a [settings] section */
			item = group_def->GetItem(s, false);
		}
		if (item == nullptr) {
			/* For settings.xx.zz.yy load the settings from [zz] yy = ? in case the previous
			 * did not exist (e.g. loading old config files with a [yapf] section */
			sc = s.find('.');
			if (sc != std::string::npos) item = ini.GetGroup(s.substr(0, sc))->GetItem(s.substr(sc + 1), false);
>>>>>>> ce813ce6
		}

		sd->ParseValue(item, object);
	}
}

void IntSettingDesc::ParseValue(const IniItem *item, void *object) const
{
	size_t val = (item == nullptr) ? this->def : this->ParseValue(item->value.has_value() ? item->value->c_str() : "");
	this->MakeValueValidAndWrite(object, (int32)val);
}

void StringSettingDesc::ParseValue(const IniItem *item, void *object) const
{
	std::string str = (item == nullptr) ? this->def : item->value.value_or("");
	this->MakeValueValid(str);
	this->Write(object, str);
}

void ListSettingDesc::ParseValue(const IniItem *item, void *object) const
{
	const char *str = (item == nullptr) ? this->def : item->value.has_value() ? item->value->c_str() : nullptr;
	void *ptr = GetVariableAddress(object, this->save);
	if (!LoadIntList(str, ptr, this->save.length, GetVarMemType(this->save.conv))) {
		ErrorMessageData msg(STR_CONFIG_ERROR, STR_CONFIG_ERROR_ARRAY);
		msg.SetDParamStr(0, this->name);
		_settings_error_list.push_back(msg);

		/* Use default */
		LoadIntList(this->def, ptr, this->save.length, GetVarMemType(this->save.conv));
	}
}

/**
 * Save the values of settings to the inifile.
 * @param ini pointer to IniFile structure
 * @param sd read-only SettingDesc structure which contains the unmodified,
 *        loaded values of the configuration file and various information about it
 * @param grpname holds the name of the group (eg. [network]) where these will be saved
 * @param object pointer to the object been saved
 * The function works as follows: for each item in the SettingDesc structure we
 * have a look if the value has changed since we started the game (the original
 * values are reloaded when saving). If settings indeed have changed, we get
 * these and save them.
 */
static void IniSaveSettings(IniFile &ini, const SettingTable &settings_table, const char *grpname, void *object, bool)
{
	IniGroup *group_def = nullptr, *group;
	IniItem *item;
	char buf[512];

	for (auto &sd : settings_table) {
		/* If the setting is not saved to the configuration
		 * file, just continue with the next setting */
		if (!SlIsObjectCurrentlyValid(sd->save.version_from, sd->save.version_to, sd->save.ext_feature_test)) continue;
		if (sd->flags & SF_NOT_IN_CONFIG) continue;
		if (sd->flags & SF_NO_NEWGAME) continue;

		/* XXX - wtf is this?? (group override?) */
		std::string s{ sd->name };
		auto sc = s.find('.');
		if (sc != std::string::npos) {
			group = ini.GetGroup(s.substr(0, sc));
			s = s.substr(sc + 1);
		} else {
			if (group_def == nullptr) group_def = ini.GetGroup(grpname);
			group = group_def;
		}

		item = group->GetItem(s, true);

		if (!item->value.has_value() || !sd->IsSameValue(item, object)) {
			/* Value has changed, get the new value and put it into a buffer */
			sd->FormatValue(buf, lastof(buf), object);

			/* The value is different, that means we have to write it to the ini */
			item->value.emplace(buf);
		}
	}
}

void IntSettingDesc::FormatValue(char *buf, const char *last, const void *object) const
{
	uint32 i = (uint32)this->Read(object);
	seprintf(buf, last, IsSignedVarMemType(this->save.conv) ? "%d" : "%u", i);
}

void BoolSettingDesc::FormatValue(char *buf, const char *last, const void *object) const
{
	bool val = this->Read(object) != 0;
	strecpy(buf, val ? "true" : "false", last);
}

bool IntSettingDesc::IsSameValue(const IniItem *item, void *object) const
{
	int32 item_value = (int32)this->ParseValue(item->value->c_str());
	int32 object_value = this->Read(object);
	return item_value == object_value;
}

void StringSettingDesc::FormatValue(char *buf, const char *last, const void *object) const
{
	const std::string &str = this->Read(object);
	switch (GetVarMemType(this->save.conv)) {
		case SLE_VAR_STR: strecpy(buf, str.c_str(), last); break;

		case SLE_VAR_STRQ:
			if (str.empty()) {
				buf[0] = '\0';
			} else {
				seprintf(buf, last, "\"%s\"", str.c_str());
			}
			break;

		default: NOT_REACHED();
	}
}

bool StringSettingDesc::IsSameValue(const IniItem *item, void *object) const
{
	/* The ini parsing removes the quotes, which are needed to retain the spaces in STRQs,
	 * so those values are always different in the parsed ini item than they should be. */
	if (GetVarMemType(this->save.conv) == SLE_VAR_STRQ) return false;

	const std::string &str = this->Read(object);
	return item->value->compare(str) == 0;
}

bool ListSettingDesc::IsSameValue(const IniItem *item, void *object) const
{
	/* Checking for equality is way more expensive than just writing the value. */
	return false;
}

/**
 * Loads all items from a 'grpname' section into a list
 * The list parameter can be a nullptr pointer, in this case nothing will be
 * saved and a callback function should be defined that will take over the
 * list-handling and store the data itself somewhere.
 * @param ini IniFile handle to the ini file with the source data
 * @param grpname character string identifying the section-header of the ini file that will be parsed
 * @param list new list with entries of the given section
 */
static void IniLoadSettingList(IniFile &ini, const char *grpname, StringList &list)
{
	IniGroup *group = ini.GetGroup(grpname);

	if (group == nullptr) return;

	list.clear();

	for (const IniItem *item = group->item; item != nullptr; item = item->next) {
		if (!item->name.empty()) list.push_back(item->name);
	}
}

/**
 * Saves all items from a list into the 'grpname' section
 * The list parameter can be a nullptr pointer, in this case a callback function
 * should be defined that will provide the source data to be saved.
 * @param ini IniFile handle to the ini file where the destination data is saved
 * @param grpname character string identifying the section-header of the ini file
 * @param list pointer to an string(pointer) array that will be used as the
 *             source to be saved into the relevant ini section
 */
static void IniSaveSettingList(IniFile &ini, const char *grpname, StringList &list)
{
	IniGroup *group = ini.GetGroup(grpname);

	if (group == nullptr) return;
	group->Clear();

	for (const auto &iter : list) {
		group->GetItem(iter.c_str(), true)->SetValue("");
	}
}

/**
 * Load a WindowDesc from config.
 * @param ini IniFile handle to the ini file with the source data
 * @param grpname character string identifying the section-header of the ini file that will be parsed
 * @param desc Destination WindowDesc
 */
void IniLoadWindowSettings(IniFile &ini, const char *grpname, void *desc)
{
	IniLoadSettings(ini, _window_settings, grpname, desc, false);
}

/**
 * Save a WindowDesc to config.
 * @param ini IniFile handle to the ini file where the destination data is saved
 * @param grpname character string identifying the section-header of the ini file
 * @param desc Source WindowDesc
 */
void IniSaveWindowSettings(IniFile &ini, const char *grpname, void *desc)
{
	IniSaveSettings(ini, _window_settings, grpname, desc, false);
}

/**
 * Check whether the setting is editable in the current gamemode.
 * @param do_command true if this is about checking a command from the server.
 * @return true if editable.
 */
bool SettingDesc::IsEditable(bool do_command) const
{
	if (!do_command && !(this->flags & SF_NO_NETWORK_SYNC) && _networking && !(_network_server || _network_settings_access) && !(this->flags & SF_PER_COMPANY)) return false;
	if ((this->flags & SF_NETWORK_ONLY) && !_networking && _game_mode != GM_MENU) return false;
	if ((this->flags & SF_NO_NETWORK) && _networking) return false;
	if ((this->flags & SF_NEWGAME_ONLY) &&
			(_game_mode == GM_NORMAL ||
			(_game_mode == GM_EDITOR && !(this->flags & SF_SCENEDIT_TOO)))) return false;
	if ((this->flags & SF_SCENEDIT_ONLY) && _game_mode != GM_EDITOR) return false;
	return true;
}

/**
 * Return the type of the setting.
 * @return type of setting
 */
SettingType SettingDesc::GetType() const
{
	if (this->flags & SF_PER_COMPANY) return ST_COMPANY;
	return (this->flags & SF_NOT_IN_SAVE) ? ST_CLIENT : ST_GAME;
}

/**
 * Get the setting description of this setting as an integer setting.
 * @return The integer setting description.
 */
const IntSettingDesc *SettingDesc::AsIntSetting() const
{
	assert_msg(this->IsIntSetting(), "name: %s", this->name);
	return static_cast<const IntSettingDesc *>(this);
}

/**
 * Get the setting description of this setting as a string setting.
 * @return The string setting description.
 */
const StringSettingDesc *SettingDesc::AsStringSetting() const
{
	assert_msg(this->IsStringSetting(), "name: %s", this->name);
	return static_cast<const StringSettingDesc *>(this);
}

<<<<<<< HEAD
/* Begin - Callback Functions for the various settings. */

/** Reposition the main toolbar as the setting changed. */
static void v_PositionMainToolbar(int32 new_value)
{
	if (_game_mode != GM_MENU) PositionMainToolbar(nullptr);
}

/** Reposition the statusbar as the setting changed. */
static void v_PositionStatusbar(int32 new_value)
{
	if (_game_mode != GM_MENU) {
		PositionStatusbar(nullptr);
		PositionNewsMessage(nullptr);
		PositionNetworkChatWindow(nullptr);
	}
}

/**
 * Redraw the smallmap after a colour scheme change.
 * @param p1 Callback parameter.
 */
static void RedrawSmallmap(int32 new_value)
{
	BuildLandLegend();
	BuildOwnerLegend();
	SetWindowClassesDirty(WC_SMALLMAP);

	extern void MarkAllViewportMapLandscapesDirty();
	MarkAllViewportMapLandscapesDirty();
}

static void StationSpreadChanged(int32 new_value)
{
	InvalidateWindowData(WC_SELECT_STATION, 0);
	InvalidateWindowData(WC_BUILD_STATION, 0);
}

static void CloseSignalGUI(int32 new_value)
{
	if (new_value == 0) {
		DeleteWindowByClass(WC_BUILD_SIGNAL);
	}
}

static void UpdateConsists(int32 new_value)
{
	for (Train *t : Train::Iterate()) {
		/* Update the consist of all trains so the maximum speed is set correctly. */
		if (t->IsFrontEngine() || t->IsFreeWagon()) {
			t->ConsistChanged(CCF_TRACK);
			if (t->lookahead != nullptr) SetBit(t->lookahead->flags, TRLF_APPLY_ADVISORY);
		}
	}

	extern void AfterLoadTemplateVehiclesUpdateProperties();
	AfterLoadTemplateVehiclesUpdateProperties();

	InvalidateWindowClassesData(WC_BUILD_VEHICLE, 0);
	SetWindowClassesDirty(WC_TEMPLATEGUI_MAIN);
	SetWindowClassesDirty(WC_CREATE_TEMPLATE);
}

/* Check service intervals of vehicles, newvalue is value of % or day based servicing */
static void UpdateAllServiceInterval(int32 new_value)
{
	bool update_vehicles;
	VehicleDefaultSettings *vds;
	if (_game_mode == GM_MENU || !Company::IsValidID(_current_company)) {
		vds = &_settings_client.company.vehicle;
		update_vehicles = false;
	} else {
		vds = &Company::Get(_current_company)->settings.vehicle;
		update_vehicles = true;
	}

	if (new_value != 0) {
		vds->servint_trains   = 50;
		vds->servint_roadveh  = 50;
		vds->servint_aircraft = 50;
		vds->servint_ships    = 50;
	} else {
		vds->servint_trains   = 150;
		vds->servint_roadveh  = 150;
		vds->servint_aircraft = 100;
		vds->servint_ships    = 360;
	}

	if (update_vehicles) {
		const Company *c = Company::Get(_current_company);
		for (Vehicle *v : Vehicle::Iterate()) {
			if (v->owner == _current_company && v->IsPrimaryVehicle() && !v->ServiceIntervalIsCustom()) {
				v->SetServiceInterval(CompanyServiceInterval(c, v->type));
				v->SetServiceIntervalIsPercent(new_value != 0);
			}
		}
	}

	SetWindowClassesDirty(WC_VEHICLE_DETAILS);
}

static bool CanUpdateServiceInterval(VehicleType type, int32 &new_value)
{
	VehicleDefaultSettings *vds;
	if (_game_mode == GM_MENU || !Company::IsValidID(_current_company)) {
		vds = &_settings_client.company.vehicle;
	} else {
		vds = &Company::Get(_current_company)->settings.vehicle;
	}

	/* Test if the interval is valid */
	int32 interval = GetServiceIntervalClamped(new_value, vds->servint_ispercent);
	return interval == new_value;
}

static void UpdateServiceInterval(VehicleType type, int32 new_value)
{
	if (_game_mode != GM_MENU && Company::IsValidID(_current_company)) {
		for (Vehicle *v : Vehicle::Iterate()) {
			if (v->owner == _current_company && v->type == type && v->IsPrimaryVehicle() && !v->ServiceIntervalIsCustom()) {
				v->SetServiceInterval(new_value);
			}
		}
	}

	SetWindowClassesDirty(WC_VEHICLE_DETAILS);
}

static void TrainAccelerationModelChanged(int32 new_value)
{
	for (Train *t : Train::Iterate()) {
		if (t->IsFrontEngine()) {
			t->tcache.cached_max_curve_speed = t->GetCurveSpeedLimit();
			t->UpdateAcceleration();
			if (t->lookahead != nullptr) SetBit(t->lookahead->flags, TRLF_APPLY_ADVISORY);
		}
	}

	extern void AfterLoadTemplateVehiclesUpdateProperties();
	AfterLoadTemplateVehiclesUpdateProperties();

	/* These windows show acceleration values only when realistic acceleration is on. They must be redrawn after a setting change. */
	SetWindowClassesDirty(WC_ENGINE_PREVIEW);
	InvalidateWindowClassesData(WC_BUILD_VEHICLE, 0);
	SetWindowClassesDirty(WC_VEHICLE_DETAILS);
	SetWindowClassesDirty(WC_TEMPLATEGUI_MAIN);
	SetWindowClassesDirty(WC_CREATE_TEMPLATE);
}

static bool CheckTrainBrakingModelChange(int32 &new_value)
{
	if (new_value == TBM_REALISTIC && (_game_mode == GM_NORMAL || _game_mode == GM_EDITOR)) {
		for (TileIndex t = 0; t < MapSize(); t++) {
			if (IsTileType(t, MP_RAILWAY) && GetRailTileType(t) == RAIL_TILE_SIGNALS) {
				uint signals = GetPresentSignals(t);
				if ((signals & 0x3) & ((signals & 0x3) - 1) || (signals & 0xC) & ((signals & 0xC) - 1)) {
					/* Signals in both directions */
					ShowErrorMessage(STR_CONFIG_SETTING_REALISTIC_BRAKING_SIGNALS_NOT_ALLOWED, INVALID_STRING_ID, WL_ERROR);
					ShowExtraViewportWindow(t);
					SetRedErrorSquare(t);
					return false;
				}
				if (((signals & 0x3) && IsSignalTypeUnsuitableForRealisticBraking(GetSignalType(t, TRACK_LOWER))) ||
						((signals & 0xC) && IsSignalTypeUnsuitableForRealisticBraking(GetSignalType(t, TRACK_UPPER)))) {
					/* Banned signal types present */
					ShowErrorMessage(STR_CONFIG_SETTING_REALISTIC_BRAKING_SIGNALS_NOT_ALLOWED, INVALID_STRING_ID, WL_ERROR);
					ShowExtraViewportWindow(t);
					SetRedErrorSquare(t);
					return false;
				}
			}
		}
	}

	return true;
}

static void TrainBrakingModelChanged(int32 new_value)
{
	for (Train *t : Train::Iterate()) {
		if (!(t->vehstatus & VS_CRASHED)) {
			t->crash_anim_pos = 0;
		}
		if (t->IsFrontEngine()) {
			t->UpdateAcceleration();
		}
	}
	if (new_value == TBM_REALISTIC && (_game_mode == GM_NORMAL || _game_mode == GM_EDITOR)) {
		for (TileIndex t = 0; t < MapSize(); t++) {
			if (IsTileType(t, MP_RAILWAY) && GetRailTileType(t) == RAIL_TILE_SIGNALS) {
				TrackBits bits = GetTrackBits(t);
				do {
					Track track = RemoveFirstTrack(&bits);
					if (HasSignalOnTrack(t, track) && GetSignalType(t, track) == SIGTYPE_NORMAL && HasBit(GetRailReservationTrackBits(t), track)) {
						if (EnsureNoTrainOnTrackBits(t, TrackToTrackBits(track)).Succeeded()) {
							UnreserveTrack(t, track);
						}
					}
				} while (bits != TRACK_BIT_NONE);
			}
		}
		Train *v_cur = nullptr;
		SCOPE_INFO_FMT([&v_cur], "TrainBrakingModelChanged: %s", scope_dumper().VehicleInfo(v_cur));
		extern bool _long_reserve_disabled;
		_long_reserve_disabled = true;
		for (Train *v : Train::Iterate()) {
			v_cur = v;
			if (!v->IsPrimaryVehicle() || (v->vehstatus & VS_CRASHED) != 0 || HasBit(v->subtype, GVSF_VIRTUAL) || v->track == TRACK_BIT_DEPOT) continue;
			TryPathReserve(v, true, HasStationTileRail(v->tile));
		}
		_long_reserve_disabled = false;
		for (Train *v : Train::Iterate()) {
			v_cur = v;
			if (!v->IsPrimaryVehicle() || (v->vehstatus & VS_CRASHED) != 0 || HasBit(v->subtype, GVSF_VIRTUAL) || v->track == TRACK_BIT_DEPOT) continue;
			TryPathReserve(v, true, HasStationTileRail(v->tile));
			if (v->lookahead != nullptr) SetBit(v->lookahead->flags, TRLF_APPLY_ADVISORY);
		}
	} else if (new_value == TBM_ORIGINAL && (_game_mode == GM_NORMAL || _game_mode == GM_EDITOR)) {
		Train *v_cur = nullptr;
		SCOPE_INFO_FMT([&v_cur], "TrainBrakingModelChanged: %s", scope_dumper().VehicleInfo(v_cur));
		for (Train *v : Train::Iterate()) {
			v_cur = v;
			if (!v->IsPrimaryVehicle() || (v->vehstatus & VS_CRASHED) != 0 || HasBit(v->subtype, GVSF_VIRTUAL) || v->track == TRACK_BIT_DEPOT) {
				v->lookahead.reset();
				continue;
			}
			if (!HasBit(v->flags, VRF_TRAIN_STUCK)) {
				_settings_game.vehicle.train_braking_model = TBM_REALISTIC;
				FreeTrainTrackReservation(v);
				_settings_game.vehicle.train_braking_model = new_value;
				TryPathReserve(v, true, HasStationTileRail(v->tile));
			} else {
				v->lookahead.reset();
			}
		}
	}

	UpdateExtraAspectsVariable();
	UpdateAllBlockSignals();

	InvalidateWindowData(WC_BUILD_SIGNAL, 0);
}

/**
 * This function updates the train acceleration cache after a steepness change.
 * @param new_value Unused new value of setting.
 */
static void TrainSlopeSteepnessChanged(int32 new_value)
{
	for (Train *t : Train::Iterate()) {
		if (t->IsFrontEngine()) {
			t->CargoChanged();
			if (t->lookahead != nullptr) SetBit(t->lookahead->flags, TRLF_APPLY_ADVISORY);
		}
	}
}

/**
 * This function updates realistic acceleration caches when the setting "Road vehicle acceleration model" is set.
 * @param new_value Unused new value of setting.
 */
static void RoadVehAccelerationModelChanged(int32 new_value)
{
	if (_settings_game.vehicle.roadveh_acceleration_model != AM_ORIGINAL) {
		for (RoadVehicle *rv : RoadVehicle::Iterate()) {
			if (rv->IsFrontEngine()) {
				rv->CargoChanged();
			}
		}
	}
	if (_settings_game.vehicle.roadveh_acceleration_model == AM_ORIGINAL || !_settings_game.vehicle.improved_breakdowns) {
		for (RoadVehicle *rv : RoadVehicle::Iterate()) {
			if (rv->IsFrontEngine()) {
				rv->breakdown_chance_factor = 128;
			}
		}
	}

	/* These windows show acceleration values only when realistic acceleration is on. They must be redrawn after a setting change. */
	SetWindowClassesDirty(WC_ENGINE_PREVIEW);
	InvalidateWindowClassesData(WC_BUILD_VEHICLE, 0);
	SetWindowClassesDirty(WC_VEHICLE_DETAILS);
}

/**
 * This function updates the road vehicle acceleration cache after a steepness change.
 * @param new_value Unused new value of setting.
 */
static void RoadVehSlopeSteepnessChanged(int32 new_value)
{
	for (RoadVehicle *rv : RoadVehicle::Iterate()) {
		if (rv->IsFrontEngine()) rv->CargoChanged();
	}
}

static void ProgrammableSignalsShownChanged(int32 new_value)
{
	InvalidateWindowData(WC_BUILD_SIGNAL, 0);
}

static void VehListCargoFilterShownChanged(int32 new_value)
{
	InvalidateWindowClassesData(WC_TRACE_RESTRICT_SLOTS, 0);
	InvalidateWindowClassesData(WC_TRAINS_LIST, 0);
	InvalidateWindowClassesData(WC_SHIPS_LIST, 0);
	InvalidateWindowClassesData(WC_ROADVEH_LIST, 0);
	InvalidateWindowClassesData(WC_AIRCRAFT_LIST, 0);
}

static void TownFoundingChanged(int32 new_value)
{
	if (_game_mode != GM_EDITOR && _settings_game.economy.found_town == TF_FORBIDDEN) {
		DeleteWindowById(WC_FOUND_TOWN, 0);
	} else {
		InvalidateWindowData(WC_FOUND_TOWN, 0);
	}
}

static void InvalidateVehTimetableWindow(int32 new_value)
{
	InvalidateWindowClassesData(WC_VEHICLE_TIMETABLE, VIWD_MODIFY_ORDERS);
	InvalidateWindowClassesData(WC_SCHDISPATCH_SLOTS, VIWD_MODIFY_ORDERS);
}

static void ChangeTimetableInTicksMode(int32 new_value)
{
	SetWindowClassesDirty(WC_VEHICLE_ORDERS);
	InvalidateVehTimetableWindow(new_value);
}

static void UpdateTimeSettings(int32 new_value)
{
	SetupTimeSettings();
	InvalidateVehTimetableWindow(new_value);
	InvalidateWindowData(WC_STATUS_BAR, 0, SBI_REINIT);
	MarkWholeScreenDirty();
}

static void ChangeTimeOverrideMode(int32 new_value)
{
	InvalidateWindowClassesData(WC_GAME_OPTIONS);
	UpdateTimeSettings(new_value);
}

static void ZoomMinMaxChanged(int32 new_value)
{
	extern void ConstrainAllViewportsZoom();
	extern void UpdateFontHeightCache();
	ConstrainAllViewportsZoom();
	GfxClearSpriteCache();
	if (_settings_client.gui.zoom_min > _gui_zoom) {
		/* Restrict GUI zoom if it is no longer available. */
		_gui_zoom = _settings_client.gui.zoom_min;
		UpdateCursorSize();
		UpdateFontHeightCache();
		LoadStringWidthTable();
	}
}

static void SpriteZoomMinChanged(int32 new_value)
{
	GfxClearSpriteCache();
	/* Force all sprites to redraw at the new chosen zoom level */
	MarkWholeScreenDirty();
}

static void InvalidateSettingsWindow(int32 new_value)
{
	InvalidateWindowClassesData(WC_GAME_OPTIONS);
}

static void DeveloperModeChanged(int32 new_value)
{
	DebugReconsiderSendRemoteMessages();
}

/**
 * Update any possible saveload window and delete any newgrf dialogue as
 * its widget parts might change. Reinit all windows as it allows access to the
 * newgrf debug button.
 * @param new_value unused.
 */
static void InvalidateNewGRFChangeWindows(int32 new_value)
{
	InvalidateWindowClassesData(WC_SAVELOAD);
	DeleteWindowByClass(WC_GAME_OPTIONS);
	ReInitAllWindows(_gui_zoom_cfg);
}

static void InvalidateCompanyLiveryWindow(int32 new_value)
{
	InvalidateWindowClassesData(WC_COMPANY_COLOUR, -1);
	ResetVehicleColourMap();
	MarkWholeScreenDirty();
}

static void ScriptMaxOpsChange(int32 new_value)
{
	if (_networking && !_network_server) return;

	GameInstance *g = Game::GetGameInstance();
	if (g != nullptr && !g->IsDead()) {
		g->LimitOpsTillSuspend(new_value);
	}

	for (const Company *c : Company::Iterate()) {
		if (c->is_ai && c->ai_instance != nullptr && !c->ai_instance->IsDead()) {
			c->ai_instance->LimitOpsTillSuspend(new_value);
		}
	}
}

static bool CheckScriptMaxMemoryChange(int32 &new_value)
{
	if (_networking && !_network_server) return true;

	size_t limit = static_cast<size_t>(new_value) << 20;

	GameInstance *g = Game::GetGameInstance();
	if (g != nullptr && !g->IsDead()) {
		if (g->GetAllocatedMemory() > limit) return false;
	}

	for (const Company *c : Company::Iterate()) {
		if (c->is_ai && c->ai_instance != nullptr && !c->ai_instance->IsDead()) {
			if (c->ai_instance->GetAllocatedMemory() > limit) return false;
		}
	}

	return true;
}

static void ScriptMaxMemoryChange(int32 new_value)
{
	if (_networking && !_network_server) return;

	size_t limit = static_cast<size_t>(new_value) << 20;

	GameInstance *g = Game::GetGameInstance();
	if (g != nullptr && !g->IsDead()) {
		g->SetMemoryAllocationLimit(limit);
	}

	for (const Company *c : Company::Iterate()) {
		if (c->is_ai && c->ai_instance != nullptr && !c->ai_instance->IsDead()) {
			c->ai_instance->SetMemoryAllocationLimit(limit);
		}
	}
}

/**
 * Invalidate the company details window after the shares setting changed.
 * @param p1 Unused.
 * @return Always true.
 */
static void InvalidateCompanyWindow(int32 new_value)
{
	InvalidateWindowClassesData(WC_COMPANY);
}

static void EnableSingleVehSharedOrderGuiChanged(int32 new_value)
{
	for (VehicleType type = VEH_BEGIN; type < VEH_COMPANY_END; type++) {
		InvalidateWindowClassesData(GetWindowClassForVehicleType(type), 0);
	}
	SetWindowClassesDirty(WC_VEHICLE_TIMETABLE);
	InvalidateWindowClassesData(WC_VEHICLE_ORDERS, 0);
}

static void CheckYapfRailSignalPenalties(int32 new_value)
{
	extern void YapfCheckRailSignalPenalties();
	YapfCheckRailSignalPenalties();
}

static void ViewportMapShowTunnelModeChanged(int32 new_value)
{
	extern void ViewportMapBuildTunnelCache();
	ViewportMapBuildTunnelCache();

	extern void MarkAllViewportMapLandscapesDirty();
	MarkAllViewportMapLandscapesDirty();
}

static void ViewportMapLandscapeModeChanged(int32 new_value)
{
	extern void MarkAllViewportMapLandscapesDirty();
	MarkAllViewportMapLandscapesDirty();
}

static void UpdateLinkgraphColours(int32 new_value)
{
	BuildLinkStatsLegend();
	MarkWholeScreenDirty();
}

static void ClimateThresholdModeChanged(int32 new_value)
{
	InvalidateWindowClassesData(WC_GENERATE_LANDSCAPE);
	InvalidateWindowClassesData(WC_GAME_OPTIONS);
}

static void VelocityUnitsChanged(int32 new_value) {
	InvalidateWindowClassesData(WC_PAYMENT_RATES);
	MarkWholeScreenDirty();
}

static void ChangeTrackTypeSortMode(int32 new_value) {
	extern void SortRailTypes();
	SortRailTypes();
	MarkWholeScreenDirty();
}

static void PublicRoadsSettingChange(int32 new_value) {
	InvalidateWindowClassesData(WC_SCEN_LAND_GEN);
}

static void TrainSpeedAdaptationChanged(int32 new_value) {
	extern void ClearAllSignalSpeedRestrictions();
	ClearAllSignalSpeedRestrictions();
	for (Train *t : Train::Iterate()) {
		t->signal_speed_restriction = 0;
	}
}
=======
void PrepareOldDiffCustom();
void HandleOldDiffCustom(bool savegame);

>>>>>>> ce813ce6

/** Checks if any settings are set to incorrect values, and sets them to correct values in that case. */
static void ValidateSettings()
{
	/* Do not allow a custom sea level with the original land generator. */
	if (_settings_newgame.game_creation.land_generator == LG_ORIGINAL &&
			_settings_newgame.difficulty.quantity_sea_lakes == CUSTOM_SEA_LEVEL_NUMBER_DIFFICULTY) {
		_settings_newgame.difficulty.quantity_sea_lakes = CUSTOM_SEA_LEVEL_MIN_PERCENTAGE;
	}
}

<<<<<<< HEAD
static void DifficultyNoiseChange(int32 new_value)
{
	if (_game_mode == GM_NORMAL) {
		UpdateAirportsNoise();
		if (_settings_game.economy.station_noise_level) {
			InvalidateWindowClassesData(WC_TOWN_VIEW, 0);
		}
	}
}

static void DifficultyMoneyCheatMultiplayerChange(int32 new_value)
{
	DeleteWindowById(WC_CHEATS, 0);
}

static void DifficultyRenameTownsMultiplayerChange(int32 new_value)
{
	SetWindowClassesDirty(WC_TOWN_VIEW);
}

static void MaxNoAIsChange(int32 new_value)
{
	if (GetGameSettings().difficulty.max_no_competitors != 0 &&
			AI::GetInfoList()->size() == 0 &&
			(!_networking || (_network_server || _network_settings_access))) {
		ShowErrorMessage(STR_WARNING_NO_SUITABLE_AI, INVALID_STRING_ID, WL_CRITICAL);
	}

	InvalidateWindowClassesData(WC_GAME_OPTIONS, 0);
}

/**
 * Check whether the road side may be changed.
 * @param new_value unused
 * @return true if the road side may be changed.
 */
static bool CheckRoadSide(int32 &new_value)
{
	extern bool RoadVehiclesAreBuilt();
	return (_game_mode == GM_MENU || !RoadVehiclesAreBuilt());
}

static void RoadSideChanged(int32 new_value)
{
	extern void RecalculateRoadCachedOneWayStates();
	RecalculateRoadCachedOneWayStates();
}

/**
 * Conversion callback for _gameopt_settings_game.landscape
 * It converts (or try) between old values and the new ones,
 * without losing initial setting of the user
 * @param value that was read from config file
 * @return the "hopefully" converted value
 */
static size_t ConvertLandscape(const char *value)
{
	/* try with the old values */
	static std::vector<std::string> _old_landscape_values{"normal", "hilly", "desert", "candy"};
	return OneOfManySettingDesc::ParseSingleValue(value, strlen(value), _old_landscape_values);
}

static bool CheckFreeformEdges(int32 &new_value)
{
	if (_game_mode == GM_MENU) return true;
	if (new_value != 0) {
		for (Ship *s : Ship::Iterate()) {
			/* Check if there is a ship on the northern border. */
			if (TileX(s->tile) == 0 || TileY(s->tile) == 0) {
				ShowErrorMessage(STR_CONFIG_SETTING_EDGES_NOT_EMPTY, INVALID_STRING_ID, WL_ERROR);
				return false;
			}
		}
		for (const BaseStation *st : BaseStation::Iterate()) {
			/* Check if there is a non-deleted buoy on the northern border. */
			if (st->IsInUse() && (TileX(st->xy) == 0 || TileY(st->xy) == 0)) {
				ShowErrorMessage(STR_CONFIG_SETTING_EDGES_NOT_EMPTY, INVALID_STRING_ID, WL_ERROR);
				return false;
			}
		}
	} else {
		for (uint i = 0; i < MapMaxX(); i++) {
			if (TileHeight(TileXY(i, 1)) != 0) {
				ShowErrorMessage(STR_CONFIG_SETTING_EDGES_NOT_WATER, INVALID_STRING_ID, WL_ERROR);
				return false;
			}
		}
		for (uint i = 1; i < MapMaxX(); i++) {
			if (!IsTileType(TileXY(i, MapMaxY() - 1), MP_WATER) || TileHeight(TileXY(1, MapMaxY())) != 0) {
				ShowErrorMessage(STR_CONFIG_SETTING_EDGES_NOT_WATER, INVALID_STRING_ID, WL_ERROR);
				return false;
			}
		}
		for (uint i = 0; i < MapMaxY(); i++) {
			if (TileHeight(TileXY(1, i)) != 0) {
				ShowErrorMessage(STR_CONFIG_SETTING_EDGES_NOT_WATER, INVALID_STRING_ID, WL_ERROR);
				return false;
			}
		}
		for (uint i = 1; i < MapMaxY(); i++) {
			if (!IsTileType(TileXY(MapMaxX() - 1, i), MP_WATER) || TileHeight(TileXY(MapMaxX(), i)) != 0) {
				ShowErrorMessage(STR_CONFIG_SETTING_EDGES_NOT_WATER, INVALID_STRING_ID, WL_ERROR);
				return false;
			}
		}
	}
	return true;
}

static void UpdateFreeformEdges(int32 new_value)
{
	if (_game_mode == GM_MENU) return;

	if (new_value != 0) {
		for (uint x = 0; x < MapSizeX(); x++) MakeVoid(TileXY(x, 0));
		for (uint y = 0; y < MapSizeY(); y++) MakeVoid(TileXY(0, y));
	} else {
		/* Make tiles at the border water again. */
		for (uint i = 0; i < MapMaxX(); i++) {
			SetTileHeight(TileXY(i, 0), 0);
			MakeSea(TileXY(i, 0));
		}
		for (uint i = 0; i < MapMaxY(); i++) {
			SetTileHeight(TileXY(0, i), 0);
			MakeSea(TileXY(0, i));
		}
	}
	MarkWholeScreenDirty();
}

/**
 * Changing the setting "allow multiple NewGRF sets" is not allowed
 * if there are vehicles.
 */
static bool CheckDynamicEngines(int32 &new_value)
{
	if (_game_mode == GM_MENU) return true;

	if (!EngineOverrideManager::ResetToCurrentNewGRFConfig()) {
		ShowErrorMessage(STR_CONFIG_SETTING_DYNAMIC_ENGINES_EXISTING_VEHICLES, INVALID_STRING_ID, WL_ERROR);
		return false;
	}

	return true;
}

static bool CheckMaxHeightLevel(int32 &new_value)
{
	if (_game_mode == GM_NORMAL) return false;
	if (_game_mode != GM_EDITOR) return true;

	/* Check if at least one mountain on the map is higher than the new value.
	 * If yes, disallow the change. */
	for (TileIndex t = 0; t < MapSize(); t++) {
		if ((int32)TileHeight(t) > new_value) {
			ShowErrorMessage(STR_CONFIG_SETTING_TOO_HIGH_MOUNTAIN, INVALID_STRING_ID, WL_ERROR);
			/* Return old, unchanged value */
			return false;
		}
	}

	return true;
}

static void StationCatchmentChanged(int32 new_value)
{
	Station::RecomputeCatchmentForAll();
	for (Station *st : Station::Iterate()) UpdateStationAcceptance(st, true);
	MarkWholeScreenDirty();
}

static bool CheckSharingRail(int32 &new_value)
{
	return CheckSharingChangePossible(VEH_TRAIN);
}

static void SharingRailChanged(int32 new_value)
{
	UpdateAllBlockSignals();
}

static bool CheckSharingRoad(int32 &new_value)
{
	return CheckSharingChangePossible(VEH_ROAD);
}

static bool CheckSharingWater(int32 &new_value)
{
	return CheckSharingChangePossible(VEH_SHIP);
}

static bool CheckSharingAir(int32 &new_value)
{
	return CheckSharingChangePossible(VEH_AIRCRAFT);
}

static void MaxVehiclesChanged(int32 new_value)
{
	InvalidateWindowClassesData(WC_BUILD_TOOLBAR);
	MarkWholeScreenDirty();
}

static void InvalidateShipPathCache(int32 new_value)
{
	for (Ship *s : Ship::Iterate()) {
		s->path.clear();
	}
}

static void ImprovedBreakdownsSettingChanged(int32 new_value)
{
	if (!_settings_game.vehicle.improved_breakdowns) return;

	for (Vehicle *v : Vehicle::Iterate()) {
		switch(v->type) {
			case VEH_TRAIN:
				if (v->IsFrontEngine()) {
					v->breakdown_chance_factor = 128;
					Train::From(v)->UpdateAcceleration();
				}
				break;

			case VEH_ROAD:
				if (v->IsFrontEngine()) {
					v->breakdown_chance_factor = 128;
				}
				break;

			default:
				break;
		}
	}
}

static void DayLengthChanged(int32 new_value)
{
	const DateTicksScaled old_scaled_date_ticks = _scaled_date_ticks;
	SetScaledTickVariables();

	extern void AdjustAllSignalSpeedRestrictionTickValues(DateTicksScaled delta);
	AdjustAllSignalSpeedRestrictionTickValues(_scaled_date_ticks - old_scaled_date_ticks);

	MarkWholeScreenDirty();
}

/**
 * Replace a passwords that are a literal asterisk with an empty string.
 * @param newval The new string value for this password field.
 * @return Always true.
 */
static bool ReplaceAsteriskWithEmptyPassword(std::string &newval)
{
	if (newval.compare("*") == 0) newval.clear();
	return true;
}

/** Update the game info, and send it to the clients when we are running as a server. */
static void UpdateClientConfigValues()
{
	NetworkServerUpdateGameInfo();
	if (_network_server) NetworkServerSendConfigUpdate();
}

/* End - Callback Functions */

/* Begin - xref conversion callbacks */

static int64 LinkGraphDistModeXrefChillPP(int64 val)
{
	return val ^ 2;
}

/* End - xref conversion callbacks */

/* Begin - GUI callbacks */

static bool OrderTownGrowthRate(SettingOnGuiCtrlData &data)
{
	switch (data.type) {
		case SOGCT_GUI_DROPDOWN_ORDER: {
			int in = data.val;
			int out;
			if (in == 0) {
				out = 0;
			} else if (in <= 2) {
				out = in - 3;
			} else {
				out = in - 2;
			}
			data.val = out;
			return true;
		}

		default:
			return false;
	}
}

static bool LinkGraphDistributionSettingGUI(SettingOnGuiCtrlData &data)
{
	switch (data.type) {
		case SOGCT_DESCRIPTION_TEXT:
			SetDParam(0, data.text);
			data.text = STR_CONFIG_SETTING_DISTRIBUTION_HELPTEXT_EXTRA;
			return true;

		default:
			return false;
	}
}

/* End - GUI callbacks */

/**
 * Prepare for reading and old diff_custom by zero-ing the memory.
 */
static void PrepareOldDiffCustom()
{
	memset(_old_diff_custom, 0, sizeof(_old_diff_custom));
}

/**
 * Reading of the old diff_custom array and transforming it to the new format.
 * @param savegame is it read from the config or savegame. In the latter case
 *                 we are sure there is an array; in the former case we have
 *                 to check that.
 */
static void HandleOldDiffCustom(bool savegame)
{
	/* Savegames before v4 didn't have "town_council_tolerance" in savegame yet. */
	bool has_no_town_council_tolerance = savegame && IsSavegameVersionBefore(SLV_4);
	uint options_to_load = GAME_DIFFICULTY_NUM - (has_no_town_council_tolerance ? 1 : 0);

	if (!savegame) {
		/* If we did read to old_diff_custom, then at least one value must be non 0. */
		bool old_diff_custom_used = false;
		for (uint i = 0; i < options_to_load && !old_diff_custom_used; i++) {
			old_diff_custom_used = (_old_diff_custom[i] != 0);
		}

		if (!old_diff_custom_used) return;
	}

	/* Iterate over all the old difficulty settings, and convert the list-value to the new setting. */
	uint i = 0;
	for (const auto &name : _old_diff_settings) {
		if (has_no_town_council_tolerance && name == "town_council_tolerance") continue;

		std::string fullname = "difficulty." + name;
		const SettingDesc *sd = GetSettingFromName(fullname.c_str());

		/* Some settings are no longer in use; skip reading those. */
		if (sd == nullptr) {
			i++;
			continue;
		}

		int32 value = (int32)((name == "max_loan" ? 1000 : 1) * _old_diff_custom[i++]);
		sd->AsIntSetting()->MakeValueValidAndWrite(savegame ? &_settings_game : &_settings_newgame, value);
	}
}

static void AILoadConfig(IniFile *ini, const char *grpname)
{
	IniGroup *group = ini->GetGroup(grpname);
=======
static void AILoadConfig(IniFile &ini, const char *grpname)
{
	IniGroup *group = ini.GetGroup(grpname);
>>>>>>> ce813ce6
	IniItem *item;

	/* Clean any configured AI */
	for (CompanyID c = COMPANY_FIRST; c < MAX_COMPANIES; c++) {
		AIConfig::GetConfig(c, AIConfig::SSS_FORCE_NEWGAME)->Change(nullptr);
	}

	/* If no group exists, return */
	if (group == nullptr) return;

	CompanyID c = COMPANY_FIRST;
	for (item = group->item; c < MAX_COMPANIES && item != nullptr; c++, item = item->next) {
		AIConfig *config = AIConfig::GetConfig(c, AIConfig::SSS_FORCE_NEWGAME);

		config->Change(item->name.c_str());
		if (!config->HasScript()) {
			if (item->name != "none") {
				DEBUG(script, 0, "The AI by the name '%s' was no longer found, and removed from the list.", item->name.c_str());
				continue;
			}
		}
		if (item->value.has_value()) config->StringToSettings(item->value->c_str());
	}
}

static void GameLoadConfig(IniFile &ini, const char *grpname)
{
	IniGroup *group = ini.GetGroup(grpname);
	IniItem *item;

	/* Clean any configured GameScript */
	GameConfig::GetConfig(GameConfig::SSS_FORCE_NEWGAME)->Change(nullptr);

	/* If no group exists, return */
	if (group == nullptr) return;

	item = group->item;
	if (item == nullptr) return;

	GameConfig *config = GameConfig::GetConfig(AIConfig::SSS_FORCE_NEWGAME);

	config->Change(item->name.c_str());
	if (!config->HasScript()) {
		if (item->name != "none") {
			DEBUG(script, 0, "The GameScript by the name '%s' was no longer found, and removed from the list.", item->name.c_str());
			return;
		}
	}
	if (item->value.has_value()) config->StringToSettings(item->value->c_str());
}

/**
 * Convert a character to a hex nibble value, or \c -1 otherwise.
 * @param c Character to convert.
 * @return Hex value of the character, or \c -1 if not a hex digit.
 */
static int DecodeHexNibble(char c)
{
	if (c >= '0' && c <= '9') return c - '0';
	if (c >= 'A' && c <= 'F') return c + 10 - 'A';
	if (c >= 'a' && c <= 'f') return c + 10 - 'a';
	return -1;
}

/**
 * Parse a sequence of characters (supposedly hex digits) into a sequence of bytes.
 * After the hex number should be a \c '|' character.
 * @param pos First character to convert.
 * @param[out] dest Output byte array to write the bytes.
 * @param dest_size Number of bytes in \a dest.
 * @return Whether reading was successful.
 */
static bool DecodeHexText(const char *pos, uint8 *dest, size_t dest_size)
{
	while (dest_size > 0) {
		int hi = DecodeHexNibble(pos[0]);
		int lo = (hi >= 0) ? DecodeHexNibble(pos[1]) : -1;
		if (lo < 0) return false;
		*dest++ = (hi << 4) | lo;
		pos += 2;
		dest_size--;
	}
	return *pos == '|';
}

/**
 * Load a GRF configuration
 * @param ini       The configuration to read from.
 * @param grpname   Group name containing the configuration of the GRF.
 * @param is_static GRF is static.
 */
static GRFConfig *GRFLoadConfig(IniFile &ini, const char *grpname, bool is_static)
{
	IniGroup *group = ini.GetGroup(grpname);
	IniItem *item;
	GRFConfig *first = nullptr;
	GRFConfig **curr = &first;

	if (group == nullptr) return nullptr;

	for (item = group->item; item != nullptr; item = item->next) {
		GRFConfig *c = nullptr;

		uint8 grfid_buf[4], md5sum[16];
		const char *filename = item->name.c_str();
		bool has_grfid = false;
		bool has_md5sum = false;

		/* Try reading "<grfid>|" and on success, "<md5sum>|". */
		has_grfid = DecodeHexText(filename, grfid_buf, lengthof(grfid_buf));
		if (has_grfid) {
			filename += 1 + 2 * lengthof(grfid_buf);
			has_md5sum = DecodeHexText(filename, md5sum, lengthof(md5sum));
			if (has_md5sum) filename += 1 + 2 * lengthof(md5sum);

			uint32 grfid = grfid_buf[0] | (grfid_buf[1] << 8) | (grfid_buf[2] << 16) | (grfid_buf[3] << 24);
			if (has_md5sum) {
				const GRFConfig *s = FindGRFConfig(grfid, FGCM_EXACT, md5sum);
				if (s != nullptr) c = new GRFConfig(*s);
			}
			if (c == nullptr && !FioCheckFileExists(filename, NEWGRF_DIR)) {
				const GRFConfig *s = FindGRFConfig(grfid, FGCM_NEWEST_VALID);
				if (s != nullptr) c = new GRFConfig(*s);
			}
		}
		if (c == nullptr) c = new GRFConfig(filename);

		/* Parse parameters */
		if (item->value.has_value() && !item->value->empty()) {
			int count = ParseIntList(item->value->c_str(), c->param, lengthof(c->param));
			if (count < 0) {
				SetDParamStr(0, filename);
				ShowErrorMessage(STR_CONFIG_ERROR, STR_CONFIG_ERROR_ARRAY, WL_CRITICAL);
				count = 0;
			}
			c->num_params = count;
		}

		/* Check if item is valid */
		if (!FillGRFDetails(c, is_static) || HasBit(c->flags, GCF_INVALID)) {
			if (c->status == GCS_NOT_FOUND) {
				SetDParam(1, STR_CONFIG_ERROR_INVALID_GRF_NOT_FOUND);
			} else if (HasBit(c->flags, GCF_UNSAFE)) {
				SetDParam(1, STR_CONFIG_ERROR_INVALID_GRF_UNSAFE);
			} else if (HasBit(c->flags, GCF_SYSTEM)) {
				SetDParam(1, STR_CONFIG_ERROR_INVALID_GRF_SYSTEM);
			} else if (HasBit(c->flags, GCF_INVALID)) {
				SetDParam(1, STR_CONFIG_ERROR_INVALID_GRF_INCOMPATIBLE);
			} else {
				SetDParam(1, STR_CONFIG_ERROR_INVALID_GRF_UNKNOWN);
			}

			SetDParamStr(0, StrEmpty(filename) ? item->name : filename);
			ShowErrorMessage(STR_CONFIG_ERROR, STR_CONFIG_ERROR_INVALID_GRF, WL_CRITICAL);
			delete c;
			continue;
		}

		/* Check for duplicate GRFID (will also check for duplicate filenames) */
		bool duplicate = false;
		for (const GRFConfig *gc = first; gc != nullptr; gc = gc->next) {
			if (gc->ident.grfid == c->ident.grfid) {
				SetDParamStr(0, c->filename);
				SetDParamStr(1, gc->filename);
				ShowErrorMessage(STR_CONFIG_ERROR, STR_CONFIG_ERROR_DUPLICATE_GRFID, WL_CRITICAL);
				duplicate = true;
				break;
			}
		}
		if (duplicate) {
			delete c;
			continue;
		}

		/* Mark file as static to avoid saving in savegame. */
		if (is_static) SetBit(c->flags, GCF_STATIC);

		/* Add item to list */
		*curr = c;
		curr = &c->next;
	}

	return first;
}

static IniFileVersion LoadVersionFromConfig(IniFile &ini)
{
	IniGroup *group = ini.GetGroup("version");

	auto version_number = group->GetItem("ini_version", false);
	/* Older ini-file versions don't have this key yet. */
	if (version_number == nullptr || !version_number->value.has_value()) return IFV_0;

	uint32 version = 0;
	std::from_chars(version_number->value->data(), version_number->value->data() + version_number->value->size(), version);

	return static_cast<IniFileVersion>(version);
}

static void AISaveConfig(IniFile &ini, const char *grpname)
{
	IniGroup *group = ini.GetGroup(grpname);

	if (group == nullptr) return;
	group->Clear();

	for (CompanyID c = COMPANY_FIRST; c < MAX_COMPANIES; c++) {
		AIConfig *config = AIConfig::GetConfig(c, AIConfig::SSS_FORCE_NEWGAME);
		const char *name;
		std::string value = config->SettingsToString();

		if (config->HasScript()) {
			name = config->GetName();
		} else {
			name = "none";
		}

		IniItem *item = new IniItem(group, name);
		item->SetValue(value);
	}
}

static void GameSaveConfig(IniFile &ini, const char *grpname)
{
	IniGroup *group = ini.GetGroup(grpname);

	if (group == nullptr) return;
	group->Clear();

	GameConfig *config = GameConfig::GetConfig(AIConfig::SSS_FORCE_NEWGAME);
	const char *name;
	std::string value = config->SettingsToString();

	if (config->HasScript()) {
		name = config->GetName();
	} else {
		name = "none";
	}

	IniItem *item = new IniItem(group, name);
	item->SetValue(value);
}

/**
 * Save the version of OpenTTD to the ini file.
 * @param ini the ini to write to
 */
static void SaveVersionInConfig(IniFile &ini)
{
	IniGroup *group = ini.GetGroup("version");
	group->GetItem("version_string", true)->SetValue(_openttd_revision);
	group->GetItem("version_number", true)->SetValue(fmt::format("{:08X}", _openttd_newgrf_version));
	group->GetItem("ini_version", true)->SetValue(std::to_string(INIFILE_VERSION));
}

/* Save a GRF configuration to the given group name */
static void GRFSaveConfig(IniFile &ini, const char *grpname, const GRFConfig *list)
{
	ini.RemoveGroup(grpname);
	IniGroup *group = ini.GetGroup(grpname);
	const GRFConfig *c;

	for (c = list; c != nullptr; c = c->next) {
		/* Hex grfid (4 bytes in nibbles), "|", hex md5sum (16 bytes in nibbles), "|", file system path. */
		char key[4 * 2 + 1 + 16 * 2 + 1 + MAX_PATH];
		char params[512];
		GRFBuildParamList(params, c, lastof(params));

		char *pos = key + seprintf(key, lastof(key), "%08X|", BSWAP32(c->ident.grfid));
		pos = md5sumToString(pos, lastof(key), c->ident.md5sum);
		seprintf(pos, lastof(key), "|%s", c->filename);
		group->GetItem(key, true)->SetValue(params);
	}
}

/* Common handler for saving/loading variables to the configuration file */
static void HandleSettingDescs(IniFile &generic_ini, IniFile &private_ini, IniFile &secrets_ini, SettingDescProc *proc, SettingDescProcList *proc_list, bool only_startup = false)
{
	proc(generic_ini, _misc_settings, "misc", nullptr, only_startup);
#if defined(_WIN32) && !defined(DEDICATED)
	proc(generic_ini, _win32_settings, "win32", nullptr, only_startup);
#endif /* _WIN32 */

	/* The name "patches" is a fallback, as every setting should sets its own group. */

	for (auto &table : GenericSettingTables()) {
		proc(generic_ini, table, "patches", &_settings_newgame, only_startup);
	}
	for (auto &table : PrivateSettingTables()) {
		proc(private_ini, table, "patches", &_settings_newgame, only_startup);
	}
	for (auto &table : SecretSettingTables()) {
		proc(secrets_ini, table, "patches", &_settings_newgame, only_startup);
	}

	proc(generic_ini, _currency_settings, "currency", &_custom_currency, only_startup);
	proc(generic_ini, _company_settings, "company", &_settings_client.company, only_startup);

	if (!only_startup) {
		proc_list(private_ini, "server_bind_addresses", _network_bind_list);
		proc_list(private_ini, "servers", _network_host_list);
		proc_list(private_ini, "bans", _network_ban_list);
	}
}

/**
 * Remove all entries from a settings table from an ini-file.
 *
 * This is only useful if those entries are moved to another file, and you
 * want to clean up what is left behind.
 *
 * @param ini The ini file to remove the entries from.
 * @param table The table to look for entries to remove.
 */
static void RemoveEntriesFromIni(IniFile &ini, const SettingTable &table)
{
<<<<<<< HEAD
	IniFile *ini = new IniFile(_list_group_names);
	ini->LoadFromDisk(_config_file, NO_DIRECTORY, &_config_file_text);
	return ini;
=======
	for (auto &desc : table) {
		const SettingDesc *sd = GetSettingDesc(desc);

		/* For settings.xx.yy load the settings from [xx] yy = ? */
		std::string s{ sd->name };
		auto sc = s.find('.');
		if (sc == std::string::npos) continue;

		IniGroup *group = ini.GetGroup(s.substr(0, sc));
		s = s.substr(sc + 1);

		group->RemoveItem(s);
	}
>>>>>>> ce813ce6
}

/**
 * Load the values from the configuration files
 * @param startup Load the minimal amount of the configuration to "bootstrap" the blitter and such.
 */
void LoadFromConfig(bool startup)
{
	ConfigIniFile generic_ini(_config_file);
	ConfigIniFile private_ini(_private_file);
	ConfigIniFile secrets_ini(_secrets_file);

	if (!startup) ResetCurrencies(false); // Initialize the array of currencies, without preserving the custom one

	IniFileVersion generic_version = LoadVersionFromConfig(generic_ini);

	/* Before the split of private/secrets, we have to look in the generic for these settings. */
	if (generic_version < IFV_PRIVATE_SECRETS) {
		HandleSettingDescs(generic_ini, generic_ini, generic_ini, IniLoadSettings, IniLoadSettingList, startup);
	} else {
		HandleSettingDescs(generic_ini, private_ini, secrets_ini, IniLoadSettings, IniLoadSettingList, startup);
	}

	/* Load basic settings only during bootstrap, load other settings not during bootstrap */
	if (!startup) {
		_grfconfig_newgame = GRFLoadConfig(generic_ini, "newgrf", false);
		_grfconfig_static  = GRFLoadConfig(generic_ini, "newgrf-static", true);
		AILoadConfig(generic_ini, "ai_players");
		GameLoadConfig(generic_ini, "game_scripts");

		PrepareOldDiffCustom();
		IniLoadSettings(generic_ini, _old_gameopt_settings, "gameopt", &_settings_newgame, false);
		HandleOldDiffCustom(false);

		ValidateSettings();
		DebugReconsiderSendRemoteMessages();

		PostZoningModeChange();

		/* Display scheduled errors */
		extern void ScheduleErrorMessage(ErrorList &datas);
		ScheduleErrorMessage(_settings_error_list);
		if (FindWindowById(WC_ERRMSG, 0) == nullptr) ShowFirstError();
	}
}

/** Save the values to the configuration file */
void SaveToConfig()
{
	ConfigIniFile generic_ini(_config_file);
	ConfigIniFile private_ini(_private_file);
	ConfigIniFile secrets_ini(_secrets_file);

	IniFileVersion generic_version = LoadVersionFromConfig(generic_ini);

	/* If we newly create the private/secrets file, add a dummy group on top
	 * just so we can add a comment before it (that is how IniFile works).
	 * This to explain what the file is about. After doing it once, never touch
	 * it again, as otherwise we might be reverting user changes. */
	if (!private_ini.GetGroup("private", false)) private_ini.GetGroup("private")->comment = "; This file possibly contains private information which can identify you as person.\n";
	if (!secrets_ini.GetGroup("secrets", false)) secrets_ini.GetGroup("secrets")->comment = "; Do not share this file with others, not even if they claim to be technical support.\n; This file contains saved passwords and other secrets that should remain private to you!\n";

	if (generic_version == IFV_0) {
		/* Remove some obsolete groups. These have all been loaded into other groups. */
		generic_ini.RemoveGroup("patches");
		generic_ini.RemoveGroup("yapf");
		generic_ini.RemoveGroup("gameopt");

		/* Remove all settings from the generic ini that are now in the private ini. */
		generic_ini.RemoveGroup("server_bind_addresses");
		generic_ini.RemoveGroup("servers");
		generic_ini.RemoveGroup("bans");
		for (auto &table : PrivateSettingTables()) {
			RemoveEntriesFromIni(generic_ini, table);
		}

		/* Remove all settings from the generic ini that are now in the secrets ini. */
		for (auto &table : SecretSettingTables()) {
			RemoveEntriesFromIni(generic_ini, table);
		}
	}

	HandleSettingDescs(generic_ini, private_ini, secrets_ini, IniSaveSettings, IniSaveSettingList);
	GRFSaveConfig(generic_ini, "newgrf", _grfconfig_newgame);
	GRFSaveConfig(generic_ini, "newgrf-static", _grfconfig_static);
	AISaveConfig(generic_ini, "ai_players");
	GameSaveConfig(generic_ini, "game_scripts");

	SaveVersionInConfig(generic_ini);
	SaveVersionInConfig(private_ini);
	SaveVersionInConfig(secrets_ini);

	generic_ini.SaveToDisk(_config_file);
	private_ini.SaveToDisk(_private_file);
	secrets_ini.SaveToDisk(_secrets_file);
}

/**
 * Get the list of known NewGrf presets.
 * @returns List of preset names.
 */
StringList GetGRFPresetList()
{
	StringList list;

	ConfigIniFile ini(_config_file);
	for (IniGroup *group = ini.group; group != nullptr; group = group->next) {
		if (group->name.compare(0, 7, "preset-") == 0) {
			list.push_back(group->name.substr(7));
		}
	}

	return list;
}

/**
 * Load a NewGRF configuration by preset-name.
 * @param config_name Name of the preset.
 * @return NewGRF configuration.
 * @see GetGRFPresetList
 */
GRFConfig *LoadGRFPresetFromConfig(const char *config_name)
{
	size_t len = strlen(config_name) + 8;
	char *section = (char*)alloca(len);
	seprintf(section, section + len - 1, "preset-%s", config_name);

	ConfigIniFile ini(_config_file);
	GRFConfig *config = GRFLoadConfig(ini, section, false);

	return config;
}

/**
 * Save a NewGRF configuration with a preset name.
 * @param config_name Name of the preset.
 * @param config      NewGRF configuration to save.
 * @see GetGRFPresetList
 */
void SaveGRFPresetToConfig(const char *config_name, GRFConfig *config)
{
	size_t len = strlen(config_name) + 8;
	char *section = (char*)alloca(len);
	seprintf(section, section + len - 1, "preset-%s", config_name);

	ConfigIniFile ini(_config_file);
	GRFSaveConfig(ini, section, config);
	ini.SaveToDisk(_config_file);
}

/**
 * Delete a NewGRF configuration by preset name.
 * @param config_name Name of the preset.
 */
void DeleteGRFPresetFromConfig(const char *config_name)
{
	size_t len = strlen(config_name) + 8;
	char *section = (char*)alloca(len);
	seprintf(section, section + len - 1, "preset-%s", config_name);

	ConfigIniFile ini(_config_file);
	ini.RemoveGroup(section);
	ini.SaveToDisk(_config_file);
}

/**
 * Handle changing a value. This performs validation of the input value and
 * calls the appropriate callbacks, and saves it when the value is changed.
 * @param object The object the setting is in.
 * @param newval The new value for the setting.
 */
void IntSettingDesc::ChangeValue(const void *object, int32 newval) const
{
	int32 oldval = this->Read(object);
	this->MakeValueValid(newval);
	if (this->pre_check != nullptr && !this->pre_check(newval)) return;
	if (oldval == newval) return;

	this->Write(object, newval);
	if (this->post_callback != nullptr) this->post_callback(newval);

	if (this->flags & SF_NO_NETWORK) {
		GamelogStartAction(GLAT_SETTING);
		GamelogSetting(this->name, oldval, newval);
		GamelogStopAction();
	}

	SetWindowClassesDirty(WC_GAME_OPTIONS);

	if (_save_config) SaveToConfig();
}

/**
 * Given a name of setting, return a setting description from the table.
 * @param name Name of the setting to return a setting description of.
 * @param settings Table to look in for the setting.
 * @return Pointer to the setting description of setting \a name if it can be found,
 *         \c nullptr indicates failure to obtain the description.
 */
static const SettingDesc *GetSettingFromName(const char *name, const SettingTable &settings)
{
	/* First check all full names */
	for (auto &sd : settings) {
		if (!SlIsObjectCurrentlyValid(sd->save.version_from, sd->save.version_to, sd->save.ext_feature_test)) continue;
		if (strcmp(sd->name, name) == 0) return sd.get();
	}

	/* Then check the shortcut variant of the name. */
	for (auto &sd : settings) {
		if (!SlIsObjectCurrentlyValid(sd->save.version_from, sd->save.version_to, sd->save.ext_feature_test)) continue;
		const char *short_name = strchr(sd->name, '.');
		if (short_name != nullptr) {
			short_name++;
			if (strcmp(short_name, name) == 0) return sd.get();
		}
	}

	return nullptr;
}

/**
<<<<<<< HEAD
=======
 * Get the SaveLoad for all settings in the settings table.
 * @param settings The settings table to get the SaveLoad objects from.
 * @param saveloads A vector to store the result in.
 */
void GetSaveLoadFromSettingTable(SettingTable settings, std::vector<SaveLoad> &saveloads)
{
	for (auto &desc : settings) {
		const SettingDesc *sd = GetSettingDesc(desc);
		if (!SlIsObjectCurrentlyValid(sd->save.version_from, sd->save.version_to)) continue;
		saveloads.push_back(sd->save);
	}
}

/**
>>>>>>> ce813ce6
 * Given a name of setting, return a company setting description of it.
 * @param name  Name of the company setting to return a setting description of.
 * @return Pointer to the setting description of setting \a name if it can be found,
 *         \c nullptr indicates failure to obtain the description.
 */
static const SettingDesc *GetCompanySettingFromName(const char *name)
{
	if (strncmp(name, "company.", 8) == 0) name += 8;
	return GetSettingFromName(name, _company_settings);
}

/**
 * Given a name of any setting, return any setting description of it.
 * @param name  Name of the setting to return a setting description of.
 * @return Pointer to the setting description of setting \a name if it can be found,
 *         \c nullptr indicates failure to obtain the description.
 */
const SettingDesc *GetSettingFromName(const char *name)
{
	for (auto &table : GenericSettingTables()) {
		auto sd = GetSettingFromName(name, table);
		if (sd != nullptr) return sd;
	}
	for (auto &table : PrivateSettingTables()) {
		auto sd = GetSettingFromName(name, table);
		if (sd != nullptr) return sd;
	}
	for (auto &table : SecretSettingTables()) {
		auto sd = GetSettingFromName(name, table);
		if (sd != nullptr) return sd;
	}

	return GetCompanySettingFromName(name);
}

/**
 * Network-safe changing of settings (server-only).
 * @param tile unused
 * @param flags operation to perform
 * @param p1 unused
 * @param p2 the new value for the setting
 * The new value is properly clamped to its minimum/maximum when setting
 * @param text the name of the setting to change
 * @return the cost of this operation or an error
 * @see _settings
 */
CommandCost CmdChangeSetting(TileIndex tile, DoCommandFlag flags, uint32 p1, uint32 p2, const char *text)
{
	if (StrEmpty(text)) return CMD_ERROR;
	const SettingDesc *sd = GetSettingFromName(text);

	if (sd == nullptr) return CMD_ERROR;
	if (!SlIsObjectCurrentlyValid(sd->save.version_from, sd->save.version_to, sd->save.ext_feature_test)) return CMD_ERROR;
	if (!sd->IsIntSetting()) return CMD_ERROR;

	if (!sd->IsEditable(true)) return CMD_ERROR;

	if (flags & DC_EXEC) {
		SCOPE_INFO_FMT([=], "CmdChangeSetting: %s -> %d", sd->name, p2);

		sd->AsIntSetting()->ChangeValue(&GetGameSettings(), p2);
	}

	return CommandCost();
}

const char *GetSettingNameByIndex(uint32 idx)
{
	const SettingDesc *sd = GetSettingDescription(idx);
	if (sd == nullptr) return nullptr;

	return sd->name;
}

/**
 * Change one of the per-company settings.
 * @param tile unused
 * @param flags operation to perform
 * @param p1 unused
 * @param p2 the new value for the setting
 * The new value is properly clamped to its minimum/maximum when setting
 * @param text the name of the company setting to change
 * @return the cost of this operation or an error
 */
CommandCost CmdChangeCompanySetting(TileIndex tile, DoCommandFlag flags, uint32 p1, uint32 p2, const char *text)
{
	if (StrEmpty(text)) return CMD_ERROR;
	const SettingDesc *sd = GetCompanySettingFromName(text);

	if (sd == nullptr) return CMD_ERROR;
	if (!sd->IsIntSetting()) return CMD_ERROR;

	if (flags & DC_EXEC) {
		SCOPE_INFO_FMT([=], "CmdChangeCompanySetting: %s -> %d", sd->name, p2);

		sd->AsIntSetting()->ChangeValue(&Company::Get(_current_company)->settings, p2);
	}

	return CommandCost();
}

const char *GetCompanySettingNameByIndex(uint32 idx)
{
	if (idx >= _company_settings.size()) return nullptr;

	return _company_settings.begin()[idx]->name;
}

/**
 * Top function to save the new value of an element of the Settings struct
 * @param index offset in the SettingDesc array of the Settings struct which
 * identifies the setting member we want to change
 * @param value new value of the setting
 * @param force_newgame force the newgame settings
 */
bool SetSettingValue(const IntSettingDesc *sd, int32 value, bool force_newgame)
{
	const IntSettingDesc *setting = sd->AsIntSetting();
	if ((setting->flags & SF_PER_COMPANY) != 0) {
		if (Company::IsValidID(_local_company) && _game_mode != GM_MENU) {
			return DoCommandP(0, 0, value, CMD_CHANGE_COMPANY_SETTING, nullptr, setting->name);
		} else if (setting->flags & SF_NO_NEWGAME) {
			return false;
		}

		setting->ChangeValue(&_settings_client.company, value);
		return true;
	}

	/* If an item is company-based, we do not send it over the network
	 * (if any) to change. Also *hack*hack* we update the _newgame version
	 * of settings because changing a company-based setting in a game also
	 * changes its defaults. At least that is the convention we have chosen */
	bool no_newgame = setting->flags & SF_NO_NEWGAME;
	if (no_newgame && _game_mode == GM_MENU) return false;
	if (setting->flags & SF_NO_NETWORK_SYNC) {
		if (_game_mode != GM_MENU && !no_newgame) {
			setting->ChangeValue(&_settings_newgame, value);
		}
		setting->ChangeValue(&GetGameSettings(), value);
		return true;
	}

	if (force_newgame && !no_newgame) {
		setting->ChangeValue(&_settings_newgame, value);
		return true;
	}

	/* send non-company-based settings over the network */
	if (!_networking || (_networking && (_network_server || _network_settings_access))) {
		return DoCommandP(0, 0, value, CMD_CHANGE_SETTING, nullptr, setting->name);
	}
	return false;
}

/**
 * Set the company settings for a new company to their default values.
 */
void SetDefaultCompanySettings(CompanyID cid)
{
	Company *c = Company::Get(cid);
	for (auto &sd : _company_settings) {
		if (sd->IsIntSetting()) {
			const IntSettingDesc *int_setting = sd->AsIntSetting();
			int_setting->MakeValueValidAndWrite(&c->settings, int_setting->def);
		}
	}
}

/**
 * Sync all company settings in a multiplayer game.
 */
void SyncCompanySettings()
{
	const void *old_object = &Company::Get(_current_company)->settings;
	const void *new_object = &_settings_client.company;
	for (auto &sd : _company_settings) {
		uint32 old_value = (uint32)sd->AsIntSetting()->Read(new_object);
		uint32 new_value = (uint32)sd->AsIntSetting()->Read(old_object);
		if (old_value != new_value) NetworkSendCommand(0, 0, new_value, 0, CMD_CHANGE_COMPANY_SETTING, nullptr, sd->name, _local_company, 0);
	}
}

/**
 * Set a setting value with a string.
 * @param sd the setting to change.
 * @param value the value to write
 * @param force_newgame force the newgame settings
 * @note Strings WILL NOT be synced over the network
 */
bool SetSettingValue(const StringSettingDesc *sd, std::string value, bool force_newgame)
{
	assert(sd->flags & SF_NO_NETWORK_SYNC);

	if (GetVarMemType(sd->save.conv) == SLE_VAR_STRQ && value.compare("(null)") == 0) {
		value.clear();
	}

	const void *object = (_game_mode == GM_MENU || force_newgame) ? &_settings_newgame : &_settings_game;
	sd->AsStringSetting()->ChangeValue(object, value);
	return true;
}

/**
 * Handle changing a string value. This performs validation of the input value
 * and calls the appropriate callbacks, and saves it when the value is changed.
 * @param object The object the setting is in.
 * @param newval The new value for the setting.
 */
void StringSettingDesc::ChangeValue(const void *object, std::string &newval) const
{
	this->MakeValueValid(newval);
	if (this->pre_check != nullptr && !this->pre_check(newval)) return;

	this->Write(object, newval);
	if (this->post_callback != nullptr) this->post_callback(newval);

	if (_save_config) SaveToConfig();
}

uint GetSettingIndexByFullName(const char *name)
{
	uint index = 0;
	for (auto &sd : _settings) {
		if (sd->name != nullptr && strcmp(sd->name, name) == 0) return index;
		index++;
	}
	return UINT32_MAX;
}

const SettingDesc *GetSettingFromFullName(const char *name)
{
	for (auto &sd : _settings) {
		if (sd->name != nullptr && strcmp(sd->name, name) == 0) return sd.get();
	}
	return nullptr;
}

/* Those 2 functions need to be here, else we have to make some stuff non-static
 * and besides, it is also better to keep stuff like this at the same place */
void IConsoleSetSetting(const char *name, const char *value, bool force_newgame)
{
	const SettingDesc *sd = GetSettingFromName(name);

	if (sd == nullptr || ((sd->flags & SF_NO_NEWGAME) && (_game_mode == GM_MENU || force_newgame))) {
		IConsolePrintF(CC_WARNING, "'%s' is an unknown setting.", name);
		return;
	}

	bool success = true;
	if (sd->IsStringSetting()) {
		success = SetSettingValue(sd->AsStringSetting(), value, force_newgame);
	} else if (sd->IsIntSetting()) {
		uint32 val;
		extern bool GetArgumentInteger(uint32 *value, const char *arg);
		success = GetArgumentInteger(&val, value);
		if (!success) {
			IConsolePrintF(CC_ERROR, "'%s' is not an integer.", value);
			return;
		}

		success = SetSettingValue(sd->AsIntSetting(), val, force_newgame);
	}

	if (!success) {
		if ((_network_server || _network_settings_access)) {
			IConsoleError("This command/variable is not available during network games.");
		} else {
			IConsoleError("This command/variable is only available to a network server.");
		}
	}
}

void IConsoleSetSetting(const char *name, int value)
{
	const SettingDesc *sd = GetSettingFromName(name);
	assert(sd != nullptr);
	SetSettingValue(sd->AsIntSetting(), value);
}

/**
 * Output value of a specific setting to the console
 * @param name  Name of the setting to output its value
 * @param force_newgame force the newgame settings
 */
void IConsoleGetSetting(const char *name, bool force_newgame)
{
	const SettingDesc *sd = GetSettingFromName(name);

	if (sd == nullptr || ((sd->flags & SF_NO_NEWGAME) && (_game_mode == GM_MENU || force_newgame))) {
		IConsolePrintF(CC_WARNING, "'%s' is an unknown setting.", name);
		return;
	}

	const void *object = (_game_mode == GM_MENU || force_newgame) ? &_settings_newgame : &_settings_game;

	if (sd->IsStringSetting()) {
		IConsolePrintF(CC_WARNING, "Current value for '%s' is: '%s'", name, sd->AsStringSetting()->Read(object).c_str());
	} else if (sd->IsIntSetting()) {
		const IntSettingDesc *int_setting = sd->AsIntSetting();

		bool show_min_max = true;
		int64 min_value = int_setting->min;
		int64 max_value = int_setting->max;
		if (sd->flags & SF_ENUM) {
			min_value = INT64_MAX;
			max_value = INT64_MIN;
			int count = 0;
			for (const SettingDescEnumEntry *enumlist = int_setting->enumlist; enumlist != nullptr && enumlist->str != STR_NULL; enumlist++) {
				if (enumlist->val < min_value) min_value = enumlist->val;
				if (enumlist->val > max_value) max_value = enumlist->val;
				count++;
			}
			if (max_value - min_value != (int64)(count - 1)) {
				/* Discontinuous range */
				show_min_max = false;
			}
		}

		char value[20];
		sd->FormatValue(value, lastof(value), object);

		if (show_min_max) {
			IConsolePrintF(CC_WARNING, "Current value for '%s' is: '%s' (min: %s" OTTD_PRINTF64 ", max: " OTTD_PRINTF64 ")",
				name, value, (sd->flags & SF_GUI_0_IS_SPECIAL) ? "(0) " : "", min_value, max_value);
		} else {
			IConsolePrintF(CC_WARNING, "Current value for '%s' is: '%s'",
				name, value);
		}
	}
}

static void IConsoleListSettingsTable(const SettingTable &table, const char *prefilter)
{
<<<<<<< HEAD
	IConsolePrintF(CC_WARNING, "All settings with their current value:");

	for (auto &sd : _settings) {
		if (!SlIsObjectCurrentlyValid(sd->save.version_from, sd->save.version_to, sd->save.ext_feature_test)) continue;
		if (prefilter != nullptr && strstr(sd->name, prefilter) == nullptr) continue;
		if ((sd->flags & SF_NO_NEWGAME) && _game_mode == GM_MENU) continue;
=======
	for (auto &desc : table) {
		const SettingDesc *sd = GetSettingDesc(desc);
		if (!SlIsObjectCurrentlyValid(sd->save.version_from, sd->save.version_to)) continue;
		if (prefilter != nullptr && sd->name.find(prefilter) == std::string::npos) continue;
>>>>>>> ce813ce6
		char value[80];
		sd->FormatValue(value, lastof(value), &GetGameSettings());
		IConsolePrintF(CC_DEFAULT, "%s = %s", sd->name, value);
	}
<<<<<<< HEAD

	IConsolePrintF(CC_WARNING, "Use 'setting' command to change a value");
}

/**
 * Load handler for settings, which don't go in the PATX chunk, and which are a cross-reference to another setting
 * @param osd SettingDesc struct containing all information
 * @param object can be either nullptr in which case we load global variables or
 * a pointer to a struct which is getting saved
 */
static void LoadSettingsXref(const SettingDesc *osd, void *object) {
	DEBUG(sl, 3, "PATS chunk: Loading xref setting: '%s'", osd->xref.target);
	const SettingDesc *setting_xref = GetSettingFromFullName(osd->xref.target);
	assert(setting_xref != nullptr);

	// Generate a new SaveLoad from the xref target using the version params from the source
	SaveLoad sld = setting_xref->save;
	sld.version_from     = osd->save.version_from;
	sld.version_to       = osd->save.version_to;
	sld.ext_feature_test = osd->save.ext_feature_test;

	if (!SlObjectMember(object, sld)) return;
	if (setting_xref->IsIntSetting()) {
		const IntSettingDesc *int_setting = setting_xref->AsIntSetting();
		int64 val = int_setting->Read(object);
		if (osd->xref.conv != nullptr) val = osd->xref.conv(val);
		int_setting->MakeValueValidAndWrite(object, val);
	}
}

/**
 * Save and load handler for settings, except for those which go in the PATX chunk
 * @param settings SettingDesc struct containing all information
 * @param object can be either nullptr in which case we load global variables or
 * a pointer to a struct which is getting saved
 */
static void LoadSettings(const SettingTable &settings, void *object)
{
	extern SaveLoadVersion _sl_version;

	for (auto &osd : settings) {
		if (osd->flags & SF_NOT_IN_SAVE) continue;
		if (osd->patx_name != nullptr) continue;
		const SaveLoad &sld = osd->save;
		if (osd->xref.target != nullptr) {
			if (sld.ext_feature_test.IsFeaturePresent(_sl_version, sld.version_from, sld.version_to)) LoadSettingsXref(osd.get(), object);
			continue;
		}

		if (!SlObjectMember(object, osd->save)) continue;
		if (osd->IsIntSetting()) {
			const IntSettingDesc *int_setting = osd->AsIntSetting();
			int_setting->MakeValueValidAndWrite(object, int_setting->Read(object));
		}
	}
}

/**
 * Save and load handler for settings, except for those which go in the PATX chunk
 * @param settings SettingDesc struct containing all information
 * @param object can be either nullptr in which case we load global variables or
 * a pointer to a struct which is getting saved
 */
static void SaveSettings(const SettingTable &settings, void *object)
{
	/* We need to write the CH_RIFF header, but unfortunately can't call
	 * SlCalcLength() because we have a different format. So do this manually */
	size_t length = 0;
	for (auto &sd : settings) {
		if (sd->flags & SF_NOT_IN_SAVE) continue;
		if (sd->patx_name != nullptr) continue;
		if (sd->xref.target != nullptr) continue;
		length += SlCalcObjMemberLength(object, sd->save);
	}
	SlSetLength(length);

	for (auto &sd : settings) {
		if (sd->flags & SF_NOT_IN_SAVE) continue;
		if (sd->patx_name != nullptr) continue;
		if (sd->xref.target != nullptr) continue;
		SlObjectMember(object, sd->save);
	}
}

/** @file
 *
 * The PATX chunk stores additional settings in an unordered format
 * which is tolerant of extra, missing or reordered settings.
 * Additional settings generally means those that aren't in trunk.
 *
 * The PATX chunk contents has the following format:
 *
 * uint32                               chunk flags (unused)
 * uint32                               number of settings
 *     For each of N settings:
 *     uint32                           setting flags (unused)
 *     SLE_STR                          setting name
 *     uint32                           length of setting field
 *         N bytes                      setting field
 */

/** Sorted list of PATX settings, generated by MakeSettingsPatxList */
static std::vector<const SettingDesc *> _sorted_patx_settings;

/**
 * Prepare a sorted list of settings to be potentially be loaded out of the PATX chunk
 * This is to enable efficient lookup of settings by name
 * This is stored in _sorted_patx_settings
 */
static void MakeSettingsPatxList(const SettingTable &settings)
{
	static const SettingTable *previous = nullptr;

	if (&settings == previous) return;
	previous = &settings;

	_sorted_patx_settings.clear();
	for (auto &sd : settings) {
		if (sd->patx_name == nullptr) continue;
		_sorted_patx_settings.push_back(sd.get());
	}

	std::sort(_sorted_patx_settings.begin(), _sorted_patx_settings.end(), [](const SettingDesc *a, const SettingDesc *b) {
		return strcmp(a->patx_name, b->patx_name) < 0;
	});
}

/**
 * Internal structure used in LoadSettingsPatx() and LoadSettingsPlyx()
 */
struct SettingsExtLoad {
	uint32 flags;
	char name[256];
	uint32 setting_length;
};

static const SaveLoad _settings_ext_load_desc[] = {
	SLE_VAR(SettingsExtLoad, flags,          SLE_UINT32),
	SLE_STR(SettingsExtLoad, name,           SLE_STRB, 256),
	SLE_VAR(SettingsExtLoad, setting_length, SLE_UINT32),
};

/**
 * Internal structure used in SaveSettingsPatx() and SaveSettingsPlyx()
 */
struct SettingsExtSave {
	uint32 flags;
	const char *name;
	uint32 setting_length;
};

static const SaveLoad _settings_ext_save_desc[] = {
	SLE_VAR(SettingsExtSave, flags,          SLE_UINT32),
	SLE_STR(SettingsExtSave, name,           SLE_STR, 0),
	SLE_VAR(SettingsExtSave, setting_length, SLE_UINT32),
};

/**
 * Load handler for settings which go in the PATX chunk
 * @param osd SettingDesc struct containing all information
 * @param object can be either nullptr in which case we load global variables or
 * a pointer to a struct which is getting saved
 */
static void LoadSettingsPatx(const SettingTable &settings, void *object)
{
	MakeSettingsPatxList(settings);

	SettingsExtLoad current_setting;

	uint32 flags = SlReadUint32();
	// flags are not in use yet, reserve for future expansion
	if (flags != 0) SlErrorCorruptFmt("PATX chunk: unknown chunk header flags: 0x%X", flags);

	uint32 settings_count = SlReadUint32();
	for (uint32 i = 0; i < settings_count; i++) {
		SlObject(&current_setting, _settings_ext_load_desc);

		// flags are not in use yet, reserve for future expansion
		if (current_setting.flags != 0) SlErrorCorruptFmt("PATX chunk: unknown setting header flags: 0x%X", current_setting.flags);

		// now try to find corresponding setting
		bool exact_match = false;
		auto iter = std::lower_bound(_sorted_patx_settings.begin(), _sorted_patx_settings.end(), current_setting.name, [&](const SettingDesc *a, const char *b) {
			int result = strcmp(a->patx_name, b);
			if (result == 0) exact_match = true;
			return result < 0;
		});

		if (exact_match) {
			assert(iter != _sorted_patx_settings.end());
			// found setting
			const SettingDesc *setting = (*iter);
			const SaveLoad &sld = setting->save;
			size_t read = SlGetBytesRead();
			SlObjectMember(object, sld);
			if (SlGetBytesRead() != read + current_setting.setting_length) {
				SlErrorCorruptFmt("PATX chunk: setting read length mismatch for setting: '%s'", current_setting.name);
			}
			if (setting->IsIntSetting()) {
				const IntSettingDesc *int_setting = setting->AsIntSetting();
				int_setting->MakeValueValidAndWrite(object, int_setting->Read(object));
			}
		} else {
			DEBUG(sl, 1, "PATX chunk: Could not find setting: '%s', ignoring", current_setting.name);
			SlSkipBytes(current_setting.setting_length);
		}
	}
}

/**
 * Save handler for settings which go in the PATX chunk
 * @param sd SettingDesc struct containing all information
 * @param object can be either nullptr in which case we load global variables or
 * a pointer to a struct which is getting saved
 */
static void SaveSettingsPatx(const SettingTable &settings, void *object)
{
	SettingsExtSave current_setting;

	struct SettingToAdd {
		const SettingDesc *setting;
		uint32 setting_length;
	};
	std::vector<SettingToAdd> settings_to_add;

	size_t length = 8;
	for (auto &sd : settings) {
		if (sd->patx_name == nullptr) continue;
		uint32 setting_length = (uint32)SlCalcObjMemberLength(object, sd->save);
		if (!setting_length) continue;

		current_setting.name = sd->patx_name;

		// add length of setting header
		length += SlCalcObjLength(&current_setting, _settings_ext_save_desc);

		// add length of actual setting
		length += setting_length;

		// duplicate copy made for compiler backwards compatibility
		SettingToAdd new_setting = { sd.get(), setting_length };
		settings_to_add.push_back(new_setting);
	}
	SlSetLength(length);

	SlWriteUint32(0);                              // flags
	SlWriteUint32((uint32)settings_to_add.size()); // settings count

	for (size_t i = 0; i < settings_to_add.size(); i++) {
		const SettingDesc *desc = settings_to_add[i].setting;
		current_setting.flags = 0;
		current_setting.name = desc->patx_name;
		current_setting.setting_length = settings_to_add[i].setting_length;
		SlObject(&current_setting, _settings_ext_save_desc);
		SlObjectMember(object, desc->save);
	}
}

/** @file
 *
 * The PLYX chunk stores additional company settings in an unordered
 * format which is tolerant of extra, missing or reordered settings.
 * The format is similar to the PATX chunk.
 * Additional settings generally means those that aren't in trunk.
 *
 * The PLYX chunk contents has the following format:
 *
 * uint32                               chunk flags (unused)
 * uint32                               number of companies
 *     For each of N companies:
 *     uint32                           company ID
 *     uint32                           company flags (unused)
 *     uint32                           number of settings
 *         For each of N settings:
 *         uint32                       setting flags (unused)
 *         SLE_STR                      setting name
 *         uint32                       length of setting field
 *             N bytes                  setting field
 */

/**
 * Load handler for company settings which go in the PLYX chunk
 * @param check_mode Whether to skip over settings without reading
 */
void LoadSettingsPlyx(bool skip)
{
	SettingsExtLoad current_setting;

	uint32 chunk_flags = SlReadUint32();
	// flags are not in use yet, reserve for future expansion
	if (chunk_flags != 0) SlErrorCorruptFmt("PLYX chunk: unknown chunk header flags: 0x%X", chunk_flags);

	uint32 company_count = SlReadUint32();
	for (uint32 i = 0; i < company_count; i++) {
		uint32 company_id = SlReadUint32();
		if (company_id >= MAX_COMPANIES) SlErrorCorruptFmt("PLYX chunk: invalid company ID: %u", company_id);

		const Company *c = nullptr;
		if (!skip) {
			c = Company::GetIfValid(company_id);
			if (c == nullptr) SlErrorCorruptFmt("PLYX chunk: non-existant company ID: %u", company_id);
		}

		uint32 company_flags = SlReadUint32();
		// flags are not in use yet, reserve for future expansion
		if (company_flags != 0) SlErrorCorruptFmt("PLYX chunk: unknown company flags: 0x%X", company_flags);

		uint32 settings_count = SlReadUint32();
		for (uint32 j = 0; j < settings_count; j++) {
			SlObject(&current_setting, _settings_ext_load_desc);

			// flags are not in use yet, reserve for future expansion
			if (current_setting.flags != 0) SlErrorCorruptFmt("PLYX chunk: unknown setting header flags: 0x%X", current_setting.flags);

			if (skip) {
				SlSkipBytes(current_setting.setting_length);
				continue;
			}

			const SettingDesc *setting = nullptr;

			// not many company settings, so perform a linear scan
			for (auto &sd : _company_settings) {
				if (sd->patx_name != nullptr && strcmp(sd->patx_name, current_setting.name) == 0) {
					setting = sd.get();
					break;
				}
			}

			if (setting != nullptr) {
				// found setting
				const SaveLoad &sld = setting->save;
				size_t read = SlGetBytesRead();
				SlObjectMember(const_cast<CompanySettings *>(&(c->settings)), sld);
				if (SlGetBytesRead() != read + current_setting.setting_length) {
					SlErrorCorruptFmt("PLYX chunk: setting read length mismatch for setting: '%s'", current_setting.name);
				}
				if (setting->IsIntSetting()) {
					const IntSettingDesc *int_setting = setting->AsIntSetting();
					int_setting->MakeValueValidAndWrite(&(c->settings), int_setting->Read(&(c->settings)));
				}
			} else {
				DEBUG(sl, 1, "PLYX chunk: Could not find company setting: '%s', ignoring", current_setting.name);
				SlSkipBytes(current_setting.setting_length);
			}
		}
	}
}

/**
 * Save handler for settings which go in the PLYX chunk
 */
void SaveSettingsPlyx()
{
	SettingsExtSave current_setting;

	static const SaveLoad _settings_plyx_desc[] = {
		SLE_VAR(SettingsExtSave, flags,          SLE_UINT32),
		SLE_STR(SettingsExtSave, name,           SLE_STR, 0),
		SLE_VAR(SettingsExtSave, setting_length, SLE_UINT32),
	};

	std::vector<uint32> company_setting_counts;

	size_t length = 8;
	uint32 companies_count = 0;

	for (Company *c : Company::Iterate()) {
		length += 12;
		companies_count++;
		uint32 setting_count = 0;
		for (auto &sd : _company_settings) {
			if (sd->patx_name == nullptr) continue;
			uint32 setting_length = (uint32)SlCalcObjMemberLength(&(c->settings), sd->save);
			if (!setting_length) continue;

			current_setting.name = sd->patx_name;

			// add length of setting header
			length += SlCalcObjLength(&current_setting, _settings_ext_save_desc);

			// add length of actual setting
			length += setting_length;

			setting_count++;
		}
		company_setting_counts.push_back(setting_count);
	}
	SlSetLength(length);

	SlWriteUint32(0);                          // flags
	SlWriteUint32(companies_count);            // companies count

	size_t index = 0;
	for (Company *c : Company::Iterate()) {
		length += 12;
		companies_count++;
		SlWriteUint32(c->index);               // company ID
		SlWriteUint32(0);                      // flags
		SlWriteUint32(company_setting_counts[index]); // setting count
		index++;

		for (auto &sd : _company_settings) {
			if (sd->patx_name == nullptr) continue;
			uint32 setting_length = (uint32)SlCalcObjMemberLength(&(c->settings), sd->save);
			if (!setting_length) continue;

			current_setting.flags = 0;
			current_setting.name = sd->patx_name;
			current_setting.setting_length = setting_length;
			SlObject(&current_setting, _settings_plyx_desc);
			SlObjectMember(&(c->settings), sd->save);
		}
	}
}

static void Load_OPTS()
{
	/* Copy over default setting since some might not get loaded in
	 * a networking environment. This ensures for example that the local
	 * autosave-frequency stays when joining a network-server */
	PrepareOldDiffCustom();
	LoadSettings(_gameopt_settings, &_settings_game);
	HandleOldDiffCustom(true);
}

static void Load_PATS()
{
	/* Copy over default setting since some might not get loaded in
	 * a networking environment. This ensures for example that the local
	 * currency setting stays when joining a network-server */
	LoadSettings(_settings, &_settings_game);
}

static void Check_PATS()
{
	LoadSettings(_settings, &_load_check_data.settings);
}

static void Save_PATS()
{
	SaveSettings(_settings, &_settings_game);
}

static void Load_PATX()
{
	LoadSettingsPatx(_settings, &_settings_game);
}

static void Check_PATX()
{
	LoadSettingsPatx(_settings, &_load_check_data.settings);
}

static void Save_PATX()
{
	SaveSettingsPatx(_settings, &_settings_game);
}

static const ChunkHandler setting_chunk_handlers[] = {
	{ 'OPTS', nullptr,   Load_OPTS, nullptr, nullptr,    CH_RIFF },
	{ 'PATS', Save_PATS, Load_PATS, nullptr, Check_PATS, CH_RIFF },
	{ 'PATX', Save_PATX, Load_PATX, nullptr, Check_PATX, CH_RIFF },
};

extern const ChunkHandlerTable _setting_chunk_handlers(setting_chunk_handlers);

static bool IsSignedVarMemType(VarType vt)
{
	switch (GetVarMemType(vt)) {
		case SLE_VAR_I8:
		case SLE_VAR_I16:
		case SLE_VAR_I32:
		case SLE_VAR_I64:
			return true;
	}
	return false;
}

void SetupTimeSettings()
{
	_settings_time = (_game_mode == GM_MENU || _settings_client.gui.override_time_settings) ? _settings_client.gui : _settings_game.game_time;
}

const SettingTable &GetSettingsTableInternal()
{
	return _settings;
=======
}

/**
 * List all settings and their value to the console
 *
 * @param prefilter  If not \c nullptr, only list settings with names that begin with \a prefilter prefix
 */
void IConsoleListSettings(const char *prefilter)
{
	IConsolePrint(CC_HELP, "All settings with their current value:");

	for (auto &table : GenericSettingTables()) {
		IConsoleListSettingsTable(table, prefilter);
	}
	for (auto &table : PrivateSettingTables()) {
		IConsoleListSettingsTable(table, prefilter);
	}
	for (auto &table : SecretSettingTables()) {
		IConsoleListSettingsTable(table, prefilter);
	}

	IConsolePrint(CC_HELP, "Use 'setting' command to change a value.");
>>>>>>> ce813ce6
}<|MERGE_RESOLUTION|>--- conflicted
+++ resolved
@@ -22,25 +22,43 @@
  */
 
 #include "stdafx.h"
+#include <array>
 #include <charconv>
-#include "settings_table.h"
-#include "debug.h"
+#include <limits>
 #include "currency.h"
+#include "screenshot.h"
 #include "network/network.h"
 #include "network/network_func.h"
+#include "settings_internal.h"
 #include "command_func.h"
 #include "console_func.h"
+#include "pathfinder/pathfinder_type.h"
 #include "genworld.h"
+#include "train.h"
+#include "news_func.h"
 #include "window_func.h"
+#include "sound_func.h"
 #include "company_func.h"
 #include "rev.h"
+#if defined(WITH_FREETYPE) || defined(_WIN32) || defined(WITH_COCOA)
+#include "fontcache.h"
+#endif
+#include "textbuf_gui.h"
+#include "rail_gui.h"
+#include "elrail_func.h"
 #include "error.h"
+#include "town.h"
+#include "video/video_driver.hpp"
+#include "sound/sound_driver.hpp"
+#include "music/music_driver.hpp"
+#include "blitter/factory.hpp"
+#include "base_media_base.h"
 #include "gamelog.h"
 #include "settings_func.h"
 #include "ini_type.h"
 #include "ai/ai_config.hpp"
+#include "ai/ai.hpp"
 #include "game/game_config.hpp"
-<<<<<<< HEAD
 #include "game/game.hpp"
 #include "ai/ai_instance.hpp"
 #include "game/game_instance.hpp"
@@ -66,15 +84,11 @@
 #if defined(WITH_FREETYPE) || defined(_WIN32) || defined(WITH_COCOA)
 #define HAS_TRUETYPE_FONT
 #endif
-=======
-#include "newgrf_config.h"
-#include "fios.h"
-#include "fileio_func.h"
->>>>>>> ce813ce6
 
 #include "saveload/saveload.h"
 
 #include "table/strings.h"
+#include "table/settings.h"
 
 #include <algorithm>
 #include <vector>
@@ -84,26 +98,17 @@
 ClientSettings _settings_client;
 GameSettings _settings_game;     ///< Game settings of a running game or the scenario editor.
 GameSettings _settings_newgame;  ///< Game settings for new games (updated from the intro screen).
-<<<<<<< HEAD
 TimeSettings _settings_time; ///< The effective settings that are used for time display.
-VehicleDefaultSettings _old_vds; ///< Used for loading default vehicles settings from old savegames
-std::string _config_file; ///< Configuration file of OpenTTD
-std::string _config_file_text;
-=======
 VehicleDefaultSettings _old_vds; ///< Used for loading default vehicles settings from old savegames.
 std::string _config_file; ///< Configuration file of OpenTTD.
+std::string _config_file_text;
 std::string _private_file; ///< Private configuration file of OpenTTD.
 std::string _secrets_file; ///< Secrets configuration file of OpenTTD.
->>>>>>> ce813ce6
 
 typedef std::list<ErrorMessageData> ErrorList;
 static ErrorList _settings_error_list; ///< Errors while loading minimal settings.
 
-<<<<<<< HEAD
-
-typedef void SettingDescProc(IniFile *ini, const SettingTable &desc, const char *grpname, void *object, bool only_startup);
-typedef void SettingDescProcList(IniFile *ini, const char *grpname, StringList &list);
-=======
+
 /**
  * List of all the generic setting tables.
  *
@@ -114,73 +119,30 @@
  * - _win32_settings
  * As such, they are not part of this list.
  */
-static auto &GenericSettingTables()
-{
-	static const SettingTable _generic_setting_tables[] = {
-		_difficulty_settings,
-		_economy_settings,
-		_game_settings,
-		_gui_settings,
-		_linkgraph_settings,
-		_locale_settings,
-		_multimedia_settings,
-		_network_settings,
-		_news_display_settings,
-		_pathfinding_settings,
-		_script_settings,
-		_world_settings,
-	};
-	return _generic_setting_tables;
-}
->>>>>>> ce813ce6
+static const SettingTable _generic_setting_tables[] = {
+	_settings,
+	_network_settings,
+};
 
 /**
  * List of all the private setting tables.
  */
-static auto &PrivateSettingTables()
-{
-	static const SettingTable _private_setting_tables[] = {
-		_network_private_settings,
-	};
-	return _private_setting_tables;
-}
-
-/**
-<<<<<<< HEAD
- * Get the setting at the given index into the settings table.
- * @param index The index to look for.
- * @return The setting at the given index, or nullptr when the index is invalid.
- */
-const SettingDesc *GetSettingDescription(uint index)
-{
-	if (index >= _settings.size()) return nullptr;
-	return _settings.begin()[index].get();
-=======
+static const SettingTable _private_setting_tables[] = {
+	_network_private_settings,
+};
+
+/**
  * List of all the secrets setting tables.
  */
-static auto &SecretSettingTables()
-{
-	static const SettingTable _secrets_setting_tables[] = {
-		_network_secrets_settings,
-	};
-	return _secrets_setting_tables;
-}
+static const SettingTable _secrets_setting_tables[] = {
+	_network_secrets_settings,
+};
 
 typedef void SettingDescProc(IniFile &ini, const SettingTable &desc, const char *grpname, void *object, bool only_startup);
 typedef void SettingDescProcList(IniFile &ini, const char *grpname, StringList &list);
 
-static bool IsSignedVarMemType(VarType vt)
-{
-	switch (GetVarMemType(vt)) {
-		case SLE_VAR_I8:
-		case SLE_VAR_I16:
-		case SLE_VAR_I32:
-		case SLE_VAR_I64:
-			return true;
-	}
-	return false;
->>>>>>> ce813ce6
-}
+static bool IsSignedVarMemType(VarType vt);
+
 
 /**
  * IniFile to store a configuration.
@@ -196,9 +158,9 @@
 	};
 
 public:
-	ConfigIniFile(const std::string &filename) : IniFile(list_group_names)
+	ConfigIniFile(const std::string &filename, std::string *save = nullptr) : IniFile(list_group_names)
 	{
-		this->LoadFromDisk(filename, NO_DIRECTORY);
+		this->LoadFromDisk(filename, NO_DIRECTORY, save);
 	}
 };
 
@@ -217,6 +179,17 @@
 };
 
 const uint16 INIFILE_VERSION = (IniFileVersion)(IFV_MAX_VERSION - 1); ///< Current ini-file version of OpenTTD.
+
+/**
+ * Get the setting at the given index into the settings table.
+ * @param index The index to look for.
+ * @return The setting at the given index, or nullptr when the index is invalid.
+ */
+const SettingDesc *GetSettingDescription(uint index)
+{
+	if (index >= _settings.size()) return nullptr;
+	return _settings.begin()[index].get();
+}
 
 /**
  * Find the index value of a ONEofMANY type in a string separated by |
@@ -641,31 +614,20 @@
 	for (auto &sd : settings_table) {
 		if (!SlIsObjectCurrentlyValid(sd->save.version_from, sd->save.version_to, sd->save.ext_feature_test)) continue;
 		if (sd->startup != only_startup) continue;
-<<<<<<< HEAD
 		IniItem *item;
 		if (sd->flags & SF_NO_NEWGAME) {
 			item = nullptr;
-=======
-
-		/* For settings.xx.yy load the settings from [xx] yy = ? */
-		std::string s{ sd->name };
-		auto sc = s.find('.');
-		if (sc != std::string::npos) {
-			group = ini.GetGroup(s.substr(0, sc));
-			s = s.substr(sc + 1);
->>>>>>> ce813ce6
 		} else {
 			/* For settings.xx.yy load the settings from [xx] yy = ? */
 			std::string s{ sd->name };
 			auto sc = s.find('.');
 			if (sc != std::string::npos) {
-				group = ini->GetGroup(s.substr(0, sc));
+				group = ini.GetGroup(s.substr(0, sc));
 				s = s.substr(sc + 1);
 			} else {
 				group = group_def;
 			}
 
-<<<<<<< HEAD
 			item = group->GetItem(s, false);
 			if (item == nullptr && group != group_def) {
 				/* For settings.xx.yy load the settings from [settings] yy = ? in case the previous
@@ -676,21 +638,8 @@
 				/* For settings.xx.zz.yy load the settings from [zz] yy = ? in case the previous
 				 * did not exist (e.g. loading old config files with a [yapf] section */
 				sc = s.find('.');
-				if (sc != std::string::npos) item = ini->GetGroup(s.substr(0, sc))->GetItem(s.substr(sc + 1), false);
-			}
-=======
-		IniItem *item = group->GetItem(s, false);
-		if (item == nullptr && group != group_def) {
-			/* For settings.xx.yy load the settings from [settings] yy = ? in case the previous
-			 * did not exist (e.g. loading old config files with a [settings] section */
-			item = group_def->GetItem(s, false);
-		}
-		if (item == nullptr) {
-			/* For settings.xx.zz.yy load the settings from [zz] yy = ? in case the previous
-			 * did not exist (e.g. loading old config files with a [yapf] section */
-			sc = s.find('.');
-			if (sc != std::string::npos) item = ini.GetGroup(s.substr(0, sc))->GetItem(s.substr(sc + 1), false);
->>>>>>> ce813ce6
+				if (sc != std::string::npos) item = ini.GetGroup(s.substr(0, sc))->GetItem(s.substr(sc + 1), false);
+			}
 		}
 
 		sd->ParseValue(item, object);
@@ -937,7 +886,6 @@
 	return static_cast<const StringSettingDesc *>(this);
 }
 
-<<<<<<< HEAD
 /* Begin - Callback Functions for the various settings. */
 
 /** Reposition the main toolbar as the setting changed. */
@@ -1462,11 +1410,6 @@
 		t->signal_speed_restriction = 0;
 	}
 }
-=======
-void PrepareOldDiffCustom();
-void HandleOldDiffCustom(bool savegame);
-
->>>>>>> ce813ce6
 
 /** Checks if any settings are set to incorrect values, and sets them to correct values in that case. */
 static void ValidateSettings()
@@ -1478,7 +1421,6 @@
 	}
 }
 
-<<<<<<< HEAD
 static void DifficultyNoiseChange(int32 new_value)
 {
 	if (_game_mode == GM_NORMAL) {
@@ -1841,14 +1783,9 @@
 	}
 }
 
-static void AILoadConfig(IniFile *ini, const char *grpname)
-{
-	IniGroup *group = ini->GetGroup(grpname);
-=======
 static void AILoadConfig(IniFile &ini, const char *grpname)
 {
 	IniGroup *group = ini.GetGroup(grpname);
->>>>>>> ce813ce6
 	IniItem *item;
 
 	/* Clean any configured AI */
@@ -2100,7 +2037,7 @@
 {
 	IniGroup *group = ini.GetGroup("version");
 	group->GetItem("version_string", true)->SetValue(_openttd_revision);
-	group->GetItem("version_number", true)->SetValue(fmt::format("{:08X}", _openttd_newgrf_version));
+	group->GetItem("version_number", true)->SetValue(stdstr_fmt("%08X", _openttd_newgrf_version));
 	group->GetItem("ini_version", true)->SetValue(std::to_string(INIFILE_VERSION));
 }
 
@@ -2134,13 +2071,13 @@
 
 	/* The name "patches" is a fallback, as every setting should sets its own group. */
 
-	for (auto &table : GenericSettingTables()) {
+	for (auto &table : _generic_setting_tables) {
 		proc(generic_ini, table, "patches", &_settings_newgame, only_startup);
 	}
-	for (auto &table : PrivateSettingTables()) {
+	for (auto &table : _private_setting_tables) {
 		proc(private_ini, table, "patches", &_settings_newgame, only_startup);
 	}
-	for (auto &table : SecretSettingTables()) {
+	for (auto &table : _secrets_setting_tables) {
 		proc(secrets_ini, table, "patches", &_settings_newgame, only_startup);
 	}
 
@@ -2165,14 +2102,7 @@
  */
 static void RemoveEntriesFromIni(IniFile &ini, const SettingTable &table)
 {
-<<<<<<< HEAD
-	IniFile *ini = new IniFile(_list_group_names);
-	ini->LoadFromDisk(_config_file, NO_DIRECTORY, &_config_file_text);
-	return ini;
-=======
-	for (auto &desc : table) {
-		const SettingDesc *sd = GetSettingDesc(desc);
-
+	for (auto &sd : table) {
 		/* For settings.xx.yy load the settings from [xx] yy = ? */
 		std::string s{ sd->name };
 		auto sc = s.find('.');
@@ -2183,7 +2113,6 @@
 
 		group->RemoveItem(s);
 	}
->>>>>>> ce813ce6
 }
 
 /**
@@ -2192,7 +2121,7 @@
  */
 void LoadFromConfig(bool startup)
 {
-	ConfigIniFile generic_ini(_config_file);
+	ConfigIniFile generic_ini(_config_file, &_config_file_text);
 	ConfigIniFile private_ini(_private_file);
 	ConfigIniFile secrets_ini(_secrets_file);
 
@@ -2215,7 +2144,7 @@
 		GameLoadConfig(generic_ini, "game_scripts");
 
 		PrepareOldDiffCustom();
-		IniLoadSettings(generic_ini, _old_gameopt_settings, "gameopt", &_settings_newgame, false);
+		IniLoadSettings(generic_ini, _gameopt_settings, "gameopt", &_settings_newgame, false);
 		HandleOldDiffCustom(false);
 
 		ValidateSettings();
@@ -2256,12 +2185,12 @@
 		generic_ini.RemoveGroup("server_bind_addresses");
 		generic_ini.RemoveGroup("servers");
 		generic_ini.RemoveGroup("bans");
-		for (auto &table : PrivateSettingTables()) {
+		for (auto &table : _private_setting_tables) {
 			RemoveEntriesFromIni(generic_ini, table);
 		}
 
 		/* Remove all settings from the generic ini that are now in the secrets ini. */
-		for (auto &table : SecretSettingTables()) {
+		for (auto &table : _secrets_setting_tables) {
 			RemoveEntriesFromIni(generic_ini, table);
 		}
 	}
@@ -2405,23 +2334,6 @@
 }
 
 /**
-<<<<<<< HEAD
-=======
- * Get the SaveLoad for all settings in the settings table.
- * @param settings The settings table to get the SaveLoad objects from.
- * @param saveloads A vector to store the result in.
- */
-void GetSaveLoadFromSettingTable(SettingTable settings, std::vector<SaveLoad> &saveloads)
-{
-	for (auto &desc : settings) {
-		const SettingDesc *sd = GetSettingDesc(desc);
-		if (!SlIsObjectCurrentlyValid(sd->save.version_from, sd->save.version_to)) continue;
-		saveloads.push_back(sd->save);
-	}
-}
-
-/**
->>>>>>> ce813ce6
  * Given a name of setting, return a company setting description of it.
  * @param name  Name of the company setting to return a setting description of.
  * @return Pointer to the setting description of setting \a name if it can be found,
@@ -2441,15 +2353,15 @@
  */
 const SettingDesc *GetSettingFromName(const char *name)
 {
-	for (auto &table : GenericSettingTables()) {
+	for (auto &table : _generic_setting_tables) {
 		auto sd = GetSettingFromName(name, table);
 		if (sd != nullptr) return sd;
 	}
-	for (auto &table : PrivateSettingTables()) {
+	for (auto &table : _private_setting_tables) {
 		auto sd = GetSettingFromName(name, table);
 		if (sd != nullptr) return sd;
 	}
-	for (auto &table : SecretSettingTables()) {
+	for (auto &table : _secrets_setting_tables) {
 		auto sd = GetSettingFromName(name, table);
 		if (sd != nullptr) return sd;
 	}
@@ -2756,24 +2668,34 @@
 
 static void IConsoleListSettingsTable(const SettingTable &table, const char *prefilter)
 {
-<<<<<<< HEAD
-	IConsolePrintF(CC_WARNING, "All settings with their current value:");
-
-	for (auto &sd : _settings) {
+	for (auto &sd : table) {
 		if (!SlIsObjectCurrentlyValid(sd->save.version_from, sd->save.version_to, sd->save.ext_feature_test)) continue;
 		if (prefilter != nullptr && strstr(sd->name, prefilter) == nullptr) continue;
 		if ((sd->flags & SF_NO_NEWGAME) && _game_mode == GM_MENU) continue;
-=======
-	for (auto &desc : table) {
-		const SettingDesc *sd = GetSettingDesc(desc);
-		if (!SlIsObjectCurrentlyValid(sd->save.version_from, sd->save.version_to)) continue;
-		if (prefilter != nullptr && sd->name.find(prefilter) == std::string::npos) continue;
->>>>>>> ce813ce6
 		char value[80];
 		sd->FormatValue(value, lastof(value), &GetGameSettings());
 		IConsolePrintF(CC_DEFAULT, "%s = %s", sd->name, value);
 	}
-<<<<<<< HEAD
+}
+
+/**
+ * List all settings and their value to the console
+ *
+ * @param prefilter  If not \c nullptr, only list settings with names that begin with \a prefilter prefix
+ */
+void IConsoleListSettings(const char *prefilter)
+{
+	IConsolePrintF(CC_WARNING, "All settings with their current value:");
+
+	for (auto &table : _generic_setting_tables) {
+		IConsoleListSettingsTable(table, prefilter);
+	}
+	for (auto &table : _private_setting_tables) {
+		IConsoleListSettingsTable(table, prefilter);
+	}
+	for (auto &table : _secrets_setting_tables) {
+		IConsoleListSettingsTable(table, prefilter);
+	}
 
 	IConsolePrintF(CC_WARNING, "Use 'setting' command to change a value");
 }
@@ -3261,28 +3183,4 @@
 const SettingTable &GetSettingsTableInternal()
 {
 	return _settings;
-=======
-}
-
-/**
- * List all settings and their value to the console
- *
- * @param prefilter  If not \c nullptr, only list settings with names that begin with \a prefilter prefix
- */
-void IConsoleListSettings(const char *prefilter)
-{
-	IConsolePrint(CC_HELP, "All settings with their current value:");
-
-	for (auto &table : GenericSettingTables()) {
-		IConsoleListSettingsTable(table, prefilter);
-	}
-	for (auto &table : PrivateSettingTables()) {
-		IConsoleListSettingsTable(table, prefilter);
-	}
-	for (auto &table : SecretSettingTables()) {
-		IConsoleListSettingsTable(table, prefilter);
-	}
-
-	IConsolePrint(CC_HELP, "Use 'setting' command to change a value.");
->>>>>>> ce813ce6
 }