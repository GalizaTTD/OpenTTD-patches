--- conflicted
+++ resolved
@@ -15,13 +15,13 @@
  * Look at docs/landscape.html for the exact meaning of the members.
  */
 struct Tile {
-	byte   type;        ///< The type (bits 4..7), bridges (2..3), rainforest/desert (0..1)
-	byte   height;      ///< The height of the northern corner.
-	uint16_t m2;        ///< Primarily used for indices to towns, industries and stations
-	byte   m1;          ///< Primarily used for ownership information
-	byte   m3;          ///< General purpose
-	byte   m4;          ///< General purpose
-	byte   m5;          ///< General purpose
+	uint8_t   type;     ///< The type (bits 4..7), bridges (2..3), rainforest/desert (0..1)
+	uint8_t   height;   ///< The height of the northern corner.
+	uint16_t  m2;       ///< Primarily used for indices to towns, industries and stations
+	uint8_t   m1;       ///< Primarily used for ownership information
+	uint8_t   m3;       ///< General purpose
+	uint8_t   m4;       ///< General purpose
+	uint8_t   m5;       ///< General purpose
 };
 
 static_assert(sizeof(Tile) == 8);
@@ -31,8 +31,8 @@
  * Look at docs/landscape.html for the exact meaning of the members.
  */
 struct TileExtended {
-	byte m6;     ///< General purpose
-	byte m7;     ///< Primarily used for newgrf support
+	uint8_t  m6; ///< General purpose
+	uint8_t  m7; ///< Primarily used for newgrf support
 	uint16_t m8; ///< General purpose
 };
 
@@ -80,11 +80,7 @@
 #define STRAIGHT_TRACK_LENGTH 7071/10000
 
 /** Argument for CmdLevelLand describing what to do. */
-<<<<<<< HEAD
-enum LevelMode {
-=======
 enum LevelMode : uint8_t {
->>>>>>> 6c5a8f55
 	LM_LEVEL, ///< Level the land.
 	LM_LOWER, ///< Lower the land.
 	LM_RAISE, ///< Raise the land.
