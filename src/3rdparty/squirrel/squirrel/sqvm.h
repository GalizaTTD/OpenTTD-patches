/*	see copyright notice in squirrel.h */
#ifndef _SQVM_H_
#define _SQVM_H_

#include "sqopcodes.h"
#include "sqobject.h"
#define MAX_NATIVE_CALLS 100
#define MIN_STACK_OVERHEAD 10

#define SQ_SUSPEND_FLAG -666
//base lib
void sq_base_register(HSQUIRRELVM v);

struct SQExceptionTrap{
	SQExceptionTrap(SQInteger ss, SQInteger stackbase,SQInstruction *ip, SQInteger ex_target)
		: _stackbase(stackbase), _stacksize(ss), _ip(ip), _extarget(ex_target) {}
	SQInteger _stackbase;
	SQInteger _stacksize;
	SQInstruction *_ip;
	SQInteger _extarget;
};

#define _INLINE

#define STK(a) _stack._vals[_stackbase+(a)]
#define TARGET _stack._vals[_stackbase+arg0]

typedef sqvector<SQExceptionTrap> ExceptionsTraps;

struct SQVM : public CHAINABLE_OBJ
{
	struct VarArgs {
		VarArgs() { size = 0; base = 0; }
		unsigned short size;
		unsigned short base;
	};

	struct CallInfo{
		SQInstruction *_ip;
		SQObjectPtr *_literals;
		SQObjectPtr _closure;
		SQGenerator *_generator;
		SQInt32 _etraps;
		SQInt32 _prevstkbase;
		SQInt32 _prevtop;
		SQInt32 _target;
		SQInt32 _ncalls;
		SQBool _root;
		VarArgs _vargs;
	};

typedef sqvector<CallInfo> CallInfoVec;
public:
	enum ExecutionType { ET_CALL, ET_RESUME_GENERATOR, ET_RESUME_VM, ET_RESUME_THROW_VM, ET_RESUME_OPENTTD };
	SQVM(SQSharedState *ss);
	~SQVM();
	bool Init(SQVM *friendvm, SQInteger stacksize);
	bool Execute(SQObjectPtr &func, SQInteger target, SQInteger nargs, SQInteger stackbase, SQObjectPtr &outres, SQBool raiseerror, ExecutionType et = ET_CALL);
	//starts a native call return when the NATIVE closure returns
	bool CallNative(SQNativeClosure *nclosure, SQInteger nargs, SQInteger stackbase, SQObjectPtr &retval,bool &suspend);
	//starts a SQUIRREL call in the same "Execution loop"
	bool StartCall(SQClosure *closure, SQInteger target, SQInteger nargs, SQInteger stackbase, bool tailcall);
	bool CreateClassInstance(SQClass *theclass, SQObjectPtr &inst, SQObjectPtr &constructor);
	//call a generic closure pure SQUIRREL or NATIVE
	bool Call(SQObjectPtr &closure, SQInteger nparams, SQInteger stackbase, SQObjectPtr &outres,SQBool raiseerror,SQBool can_suspend);
	SQRESULT Suspend();

	void CallDebugHook(SQInteger type,SQInteger forcedline=0);
	void CallErrorHandler(SQObjectPtr &e);
	bool Get(const SQObjectPtr &self, const SQObjectPtr &key, SQObjectPtr &dest, bool raw, bool fetchroot);
	bool FallBackGet(const SQObjectPtr &self,const SQObjectPtr &key,SQObjectPtr &dest,bool raw);
	bool Set(const SQObjectPtr &self, const SQObjectPtr &key, const SQObjectPtr &val, bool fetchroot);
	bool NewSlot(const SQObjectPtr &self, const SQObjectPtr &key, const SQObjectPtr &val,bool bstatic);
	bool DeleteSlot(const SQObjectPtr &self, const SQObjectPtr &key, SQObjectPtr &res);
	bool Clone(const SQObjectPtr &self, SQObjectPtr &target);
	bool ObjCmp(const SQObjectPtr &o1, const SQObjectPtr &o2,SQInteger &res);
	bool StringCat(const SQObjectPtr &str, const SQObjectPtr &obj, SQObjectPtr &dest);
	bool IsEqual(SQObjectPtr &o1,SQObjectPtr &o2,bool &res);
	void ToString(const SQObjectPtr &o,SQObjectPtr &res);
	SQString *PrintObjVal(const SQObject &o);


	void Raise_Error(const SQChar *s, ...) WARN_FORMAT(2, 3);
	void Raise_Error(SQObjectPtr &desc);
	void Raise_IdxError(const SQObject &o);
	void Raise_CompareError(const SQObject &o1, const SQObject &o2);
	void Raise_ParamTypeError(SQInteger nparam,SQInteger typemask,SQInteger type);

	void TypeOf(const SQObjectPtr &obj1, SQObjectPtr &dest);
	bool CallMetaMethod(SQDelegable *del, SQMetaMethod mm, SQInteger nparams, SQObjectPtr &outres);
	bool ArithMetaMethod(SQInteger op, const SQObjectPtr &o1, const SQObjectPtr &o2, SQObjectPtr &dest);
	bool Return(SQInteger _arg0, SQInteger _arg1, SQObjectPtr &retval);
	//new stuff
	_INLINE bool ARITH_OP(SQUnsignedInteger op,SQObjectPtr &trg,const SQObjectPtr &o1,const SQObjectPtr &o2);
	_INLINE bool BW_OP(SQUnsignedInteger op,SQObjectPtr &trg,const SQObjectPtr &o1,const SQObjectPtr &o2);
	_INLINE bool NEG_OP(SQObjectPtr &trg,const SQObjectPtr &o1);
	_INLINE bool CMP_OP(CmpOP op, const SQObjectPtr &o1,const SQObjectPtr &o2,SQObjectPtr &res);
	bool CLOSURE_OP(SQObjectPtr &target, SQFunctionProto *func);
	bool GETVARGV_OP(SQObjectPtr &target,SQObjectPtr &idx,CallInfo *ci);
	bool CLASS_OP(SQObjectPtr &target,SQInteger base,SQInteger attrs);
	bool GETPARENT_OP(SQObjectPtr &o,SQObjectPtr &target);
	//return true if the loop is finished
	bool FOREACH_OP(SQObjectPtr &o1,SQObjectPtr &o2,SQObjectPtr &o3,SQObjectPtr &o4,SQInteger arg_2,int exitpos,int &jump);
	bool DELEGATE_OP(SQObjectPtr &trg,SQObjectPtr &o1,SQObjectPtr &o2);
	_INLINE bool LOCAL_INC(SQInteger op,SQObjectPtr &target, SQObjectPtr &a, SQObjectPtr &incr);
	_INLINE bool PLOCAL_INC(SQInteger op,SQObjectPtr &target, SQObjectPtr &a, SQObjectPtr &incr);
	_INLINE bool DerefInc(SQInteger op,SQObjectPtr &target, SQObjectPtr &self, SQObjectPtr &key, SQObjectPtr &incr, bool postfix);
	void PopVarArgs(VarArgs &vargs);
	void ClearStack(SQInteger last_top);
#ifdef _DEBUG_DUMP
	void dumpstack(SQInteger stackbase=-1, bool dumpall = false);
#endif

#ifndef NO_GARBAGE_COLLECTOR
	void EnqueueMarkObjectForChildren(SQGCMarkerQueue &queue) override;
#endif
	void Finalize() override;
	void GrowCallStack() {
		SQInteger newsize = _alloccallsstacksize*2;
		_callstackdata.resize(newsize);
		_callsstack = &_callstackdata[0];
		_alloccallsstacksize = newsize;
	}
<<<<<<< HEAD
	void Release(){ sq_delete_refcounted(this,SQVM); } //does nothing
=======
	void Release() override { sq_delete(this,SQVM); } //does nothing
>>>>>>> 077b08bb
////////////////////////////////////////////////////////////////////////////
	//stack functions for the api
	void Remove(SQInteger n);

	bool IsFalse(SQObjectPtr &o);

	void Pop();
	void Pop(SQInteger n);
	void Push(const SQObjectPtr &o);
	SQObjectPtr &Top();
	SQObjectPtr &PopGet();
	SQObjectPtr &GetUp(SQInteger n);
	SQObjectPtr &GetAt(SQInteger n);

	SQObjectPtrVec _stack;
	SQObjectPtrVec _vargsstack;
	SQInteger _top;
	SQInteger _stackbase;
	SQObjectPtr _roottable;
	SQObjectPtr _lasterror;
	SQObjectPtr _errorhandler;
	SQObjectPtr _debughook;

	SQObjectPtr temp_reg;


	CallInfo* _callsstack;
	SQInteger _callsstacksize;
	SQInteger _alloccallsstacksize;
	sqvector<CallInfo>  _callstackdata;

	ExceptionsTraps _etraps;
	CallInfo *ci;
	void *_foreignptr;
	//VMs sharing the same state
	SQSharedState *_sharedstate;
	SQInteger _nnativecalls;
	//suspend infos
	SQBool _suspended;
	SQBool _suspended_root;
	SQInteger _suspended_target;
	SQInteger _suspended_traps;
	VarArgs _suspend_varargs;

	SQBool _can_suspend;
	SQInteger _ops_till_suspend;
	SQBool _in_stackoverflow;

	bool ShouldSuspend()
	{
		return _can_suspend && _ops_till_suspend <= 0;
	}

	void DecreaseOps(SQInteger amount)
	{
		if (_ops_till_suspend - amount < _ops_till_suspend) _ops_till_suspend -= amount;
	}
};

struct AutoDec{
	AutoDec(SQInteger *n) { _n = n; }
	~AutoDec() { (*_n)--; }
	SQInteger *_n;
};

inline SQObjectPtr &stack_get(HSQUIRRELVM v,SQInteger idx){return ((idx>=0)?(v->GetAt(idx+v->_stackbase-1)):(v->GetUp(idx)));}

#define _ss(_vm_) (_vm_)->_sharedstate

#ifndef NO_GARBAGE_COLLECTOR
#define _opt_ss(_vm_) (_vm_)->_sharedstate
#else
#define _opt_ss(_vm_) NULL
#endif

#define PUSH_CALLINFO(v,nci){ \
	if(v->_callsstacksize == v->_alloccallsstacksize) { \
		if (v->_callsstacksize > 65535 && !v->_in_stackoverflow) {\
			v->_in_stackoverflow = true; \
			v->Raise_Error("stack overflow");\
			v->CallErrorHandler(v->_lasterror);\
			return false;\
		}\
		v->GrowCallStack(); \
	} \
	v->ci = &v->_callsstack[v->_callsstacksize]; \
	*(v->ci) = nci; \
	v->_callsstacksize++; \
}

#define POP_CALLINFO(v){ \
	v->_callsstacksize--; \
	v->ci->_closure.Null(); \
	if(v->_callsstacksize)	\
		v->ci = &v->_callsstack[v->_callsstacksize-1] ; \
	else	\
		v->ci = NULL; \
}
#endif //_SQVM_H_<|MERGE_RESOLUTION|>--- conflicted
+++ resolved
@@ -121,11 +121,7 @@
 		_callsstack = &_callstackdata[0];
 		_alloccallsstacksize = newsize;
 	}
-<<<<<<< HEAD
-	void Release(){ sq_delete_refcounted(this,SQVM); } //does nothing
-=======
-	void Release() override { sq_delete(this,SQVM); } //does nothing
->>>>>>> 077b08bb
+	void Release() override { sq_delete_refcounted(this,SQVM); } //does nothing
 ////////////////////////////////////////////////////////////////////////////
 	//stack functions for the api
 	void Remove(SQInteger n);
