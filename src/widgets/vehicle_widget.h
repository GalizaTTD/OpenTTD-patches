/*
 * This file is part of OpenTTD.
 * OpenTTD is free software; you can redistribute it and/or modify it under the terms of the GNU General Public License as published by the Free Software Foundation, version 2.
 * OpenTTD is distributed in the hope that it will be useful, but WITHOUT ANY WARRANTY; without even the implied warranty of MERCHANTABILITY or FITNESS FOR A PARTICULAR PURPOSE.
 * See the GNU General Public License for more details. You should have received a copy of the GNU General Public License along with OpenTTD. If not, see <http://www.gnu.org/licenses/>.
 */

/** @file vehicle_widget.h Types related to the vehicle widgets. */

#ifndef WIDGETS_VEHICLE_WIDGET_H
#define WIDGETS_VEHICLE_WIDGET_H

/** Widgets of the #VehicleViewWindow class. */
enum VehicleViewWidgets {
	WID_VV_CAPTION,            ///< Caption of window.
	WID_VV_VIEWPORT,           ///< Viewport widget.
	WID_VV_START_STOP,         ///< Start or stop this vehicle, and show information about the current state.
	WID_VV_RENAME,             ///< Rename vehicle
	WID_VV_LOCATION,           ///< Center the main view on this vehicle.
	WID_VV_ORDER_LOCATION,     ///< Center the main view on the order's target location.
	WID_VV_GOTO_DEPOT,         ///< Order this vehicle to go to the depot.
	WID_VV_REFIT,              ///< Open the refit window.
	WID_VV_SHOW_ORDERS,        ///< Show the orders of this vehicle.
	WID_VV_SHOW_DETAILS,       ///< Show details of this vehicle.
	WID_VV_CLONE,              ///< Clone this vehicle.
	WID_VV_SELECT_DEPOT_CLONE, ///< Selection widget between 'goto depot', and 'clone vehicle' buttons.
	WID_VV_SELECT_REFIT_TURN,  ///< Selection widget between 'refit' and 'turn around' buttons.
	WID_VV_TURN_AROUND,        ///< Turn this vehicle around.
	WID_VV_FORCE_PROCEED,      ///< Force this vehicle to pass a signal at danger.
	WID_VV_HONK_HORN,          ///< Honk the vehicles horn (not drawn on UI, only used for hotkey).
};

/** Widgets of the #RefitWindow class. */
enum VehicleRefitWidgets {
	WID_VR_CAPTION,               ///< Caption of window.
	WID_VR_VEHICLE_PANEL_DISPLAY, ///< Display with a representation of the vehicle to refit.
	WID_VR_SHOW_HSCROLLBAR,       ///< Selection widget for the horizontal scrollbar.
	WID_VR_HSCROLLBAR,            ///< Horizontal scrollbar or the vehicle display.
	WID_VR_SELECT_HEADER,         ///< Header with question about the cargo to carry.
	WID_VR_MATRIX,                ///< Options to refit to.
	WID_VR_SCROLLBAR,             ///< Scrollbar for the refit options.
	WID_VR_INFO,                  ///< Information about the currently selected refit option.
	WID_VR_REFIT,                 ///< Perform the refit.
};

/** Widgets of the #VehicleDetailsWindow class. */
enum VehicleDetailsWidgets {
	WID_VD_CAPTION,                     ///< Caption of window.
	WID_VD_TOP_DETAILS,                 ///< Panel with generic details.
	WID_VD_INCREASE_SERVICING_INTERVAL, ///< Increase the servicing interval.
	WID_VD_DECREASE_SERVICING_INTERVAL, ///< Decrease the servicing interval.
	WID_VD_SERVICE_INTERVAL_DROPDOWN,   ///< Dropdown to select default/days/percent service interval.
	WID_VD_SERVICING_INTERVAL,          ///< Information about the servicing interval.
	WID_VD_MIDDLE_DETAILS,              ///< Details for non-trains.
	WID_VD_MATRIX,                      ///< List of details for trains.
	WID_VD_SCROLLBAR,                   ///< Scrollbar for train details.
	WID_VD_DETAILS_CARGO_CARRIED,       ///< Show carried cargo per part of the train.
	WID_VD_DETAILS_TRAIN_VEHICLES,      ///< Show all parts of the train with their description.
	WID_VD_DETAILS_CAPACITY_OF_EACH,    ///< Show the capacity of all train parts.
	WID_VD_DETAILS_TOTAL_CARGO,         ///< Show the capacity and carried cargo amounts aggregated per cargo of the train.
};

/** Widgets of the #VehicleListWindow class. */
enum VehicleListWidgets {
	WID_VL_LIST,                     ///< List of the vehicles, this must be first, see: DirtyVehicleListWindowForVehicle
	WID_VL_CAPTION,                  ///< Caption of window (for non shared orders windows).
	WID_VL_CAPTION_SHARED_ORDERS,    ///< Caption of window (for shared orders windows).
	WID_VL_CAPTION_SELECTION,        ///< Selection for caption.
	WID_VL_ORDER_VIEW,               ///< Button to open order window (for shared orders windows).
	WID_VL_GROUP_ORDER,              ///< Group order.
	WID_VL_GROUP_BY_PULLDOWN,        ///< Group by dropdown list.
	WID_VL_SORT_ORDER,               ///< Sort order.
	WID_VL_SORT_BY_PULLDOWN,         ///< Sort by dropdown list.
<<<<<<< HEAD
	WID_VL_FILTER_BY_CARGO,          ///< Cargo filter dropdown list
	WID_VL_FILTER_BY_CARGO_SEL,      ///< Cargo filter dropdown list panel selector
=======
	WID_VL_FILTER_BY_CARGO,          ///< Cargo filter dropdown list.
	WID_VL_FILTER_BY_CARGO_SEL,      ///< Cargo filter dropdown list panel selector.
	WID_VL_LIST,                     ///< List of the vehicles.
>>>>>>> 7c3c92f8
	WID_VL_SCROLLBAR,                ///< Scrollbar for the list.
	WID_VL_HIDE_BUTTONS,             ///< Selection to hide the buttons.
	WID_VL_AVAILABLE_VEHICLES,       ///< Available vehicles.
	WID_VL_MANAGE_VEHICLES_DROPDOWN, ///< Manage vehicles dropdown list.
	WID_VL_STOP_ALL,                 ///< Stop all button.
	WID_VL_START_ALL,                ///< Start all button.
};

#endif /* WIDGETS_VEHICLE_WIDGET_H */<|MERGE_RESOLUTION|>--- conflicted
+++ resolved
@@ -71,14 +71,8 @@
 	WID_VL_GROUP_BY_PULLDOWN,        ///< Group by dropdown list.
 	WID_VL_SORT_ORDER,               ///< Sort order.
 	WID_VL_SORT_BY_PULLDOWN,         ///< Sort by dropdown list.
-<<<<<<< HEAD
 	WID_VL_FILTER_BY_CARGO,          ///< Cargo filter dropdown list
 	WID_VL_FILTER_BY_CARGO_SEL,      ///< Cargo filter dropdown list panel selector
-=======
-	WID_VL_FILTER_BY_CARGO,          ///< Cargo filter dropdown list.
-	WID_VL_FILTER_BY_CARGO_SEL,      ///< Cargo filter dropdown list panel selector.
-	WID_VL_LIST,                     ///< List of the vehicles.
->>>>>>> 7c3c92f8
 	WID_VL_SCROLLBAR,                ///< Scrollbar for the list.
 	WID_VL_HIDE_BUTTONS,             ///< Selection to hide the buttons.
 	WID_VL_AVAILABLE_VEHICLES,       ///< Available vehicles.
