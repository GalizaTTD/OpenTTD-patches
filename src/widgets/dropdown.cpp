/*
 * This file is part of OpenTTD.
 * OpenTTD is free software; you can redistribute it and/or modify it under the terms of the GNU General Public License as published by the Free Software Foundation, version 2.
 * OpenTTD is distributed in the hope that it will be useful, but WITHOUT ANY WARRANTY; without even the implied warranty of MERCHANTABILITY or FITNESS FOR A PARTICULAR PURPOSE.
 * See the GNU General Public License for more details. You should have received a copy of the GNU General Public License along with OpenTTD. If not, see <http://www.gnu.org/licenses/>.
 */

/** @file dropdown.cpp Implementation of the dropdown widget. */

#include "../stdafx.h"
#include "../window_gui.h"
#include "../string_func.h"
#include "../strings_func.h"
#include "../window_func.h"
#include "../guitimer_func.h"
#include "../zoom_func.h"
#include "dropdown_type.h"

#include "dropdown_widget.h"

#include "../safeguards.h"


void DropDownListItem::Draw(const Rect &r, bool, Colours bg_colour) const
{
	int c1 = _colour_gradient[bg_colour][3];
	int c2 = _colour_gradient[bg_colour][7];

	int mid = CenterBounds(r.top, r.bottom, 0);
	GfxFillRect(r.left, mid - WidgetDimensions::scaled.bevel.bottom, r.right, mid - 1, c1);
	GfxFillRect(r.left, mid, r.right, mid + WidgetDimensions::scaled.bevel.top - 1, c2);
}

DropDownListStringItem::DropDownListStringItem(StringID string, int result, bool masked) : DropDownListItem(result, masked), string(GetString(string))
{
}

DropDownListStringItem::DropDownListStringItem(const std::string &string, int result, bool masked) : DropDownListItem(result, masked)
{
	/* A raw string may contain parsable tokens, so it needs to be passed through GetString. */
	SetDParamStr(0, string);
	this->string = GetString(STR_JUST_RAW_STRING);
}

uint DropDownListStringItem::Width() const
{
	return GetStringBoundingBox(this->String()).width + WidgetDimensions::scaled.dropdowntext.Horizontal();
}

void DropDownListStringItem::Draw(const Rect &r, bool sel, Colours bg_colour) const
{
<<<<<<< HEAD
	Rect ir = r.Shrink(WidgetDimensions::scaled.dropdowntext);
	DrawString(ir.left, ir.right, r.top, this->String(), (sel ? TC_WHITE : TC_BLACK) | this->colour_flags);
=======
	if (this->String().empty()) {
		this->DropDownListItem::Draw(r, sel, bg_colour);
	} else {
		Rect ir = r.Shrink(WidgetDimensions::scaled.dropdowntext);
		DrawString(ir.left, ir.right, r.top, this->String(), sel ? TC_WHITE : TC_BLACK);
	}
>>>>>>> 96ec9c1b
}

/**
 * Natural sorting comparator function for DropDownList::sort().
 * @param first Left side of comparison.
 * @param second Right side of comparison.
 * @return true if \a first precedes \a second.
 * @warning All items in the list need to be derivates of DropDownListStringItem.
 */
/* static */ bool DropDownListStringItem::NatSortFunc(std::unique_ptr<const DropDownListItem> const &first, std::unique_ptr<const DropDownListItem> const &second)
{
	std::string str1 = static_cast<const DropDownListStringItem*>(first.get())->String();
	std::string str2 = static_cast<const DropDownListStringItem*>(second.get())->String();
	return StrNaturalCompare(str1, str2) < 0;
}

DropDownListIconItem::DropDownListIconItem(SpriteID sprite, PaletteID pal, StringID string, int result, bool masked) : DropDownListStringItem(string, result, masked), sprite(sprite), pal(pal)
{
	this->dim = GetSpriteSize(sprite);
	this->sprite_y = dim.height;
}

uint DropDownListIconItem::Height() const
{
	return std::max(this->dim.height, (uint)FONT_HEIGHT_NORMAL);
}

uint DropDownListIconItem::Width() const
{
	return DropDownListStringItem::Width() + this->dim.width + WidgetDimensions::scaled.hsep_wide;
}

void DropDownListIconItem::Draw(const Rect &r, bool sel, Colours) const
{
	bool rtl = _current_text_dir == TD_RTL;
	Rect ir = r.Shrink(WidgetDimensions::scaled.dropdowntext);
	Rect tr = ir.Indent(this->dim.width + WidgetDimensions::scaled.hsep_normal, rtl);
	DrawSprite(this->sprite, this->pal, ir.WithWidth(this->dim.width, rtl).left, CenterBounds(r.top, r.bottom, this->sprite_y));
	DrawString(tr.left, tr.right, CenterBounds(r.top, r.bottom, FONT_HEIGHT_NORMAL), this->String(), (sel ? TC_WHITE : TC_BLACK) | this->colour_flags);
}

void DropDownListIconItem::SetDimension(Dimension d)
{
	this->dim = d;
}

static const NWidgetPart _nested_dropdown_menu_widgets[] = {
	NWidget(NWID_HORIZONTAL),
		NWidget(WWT_PANEL, COLOUR_END, WID_DM_ITEMS), SetMinimalSize(1, 1), SetScrollbar(WID_DM_SCROLL), EndContainer(),
		NWidget(NWID_SELECTION, INVALID_COLOUR, WID_DM_SHOW_SCROLL),
			NWidget(NWID_VSCROLLBAR, COLOUR_END, WID_DM_SCROLL),
		EndContainer(),
	EndContainer(),
};

static WindowDesc _dropdown_desc(__FILE__, __LINE__,
	WDP_MANUAL, nullptr, 0, 0,
	WC_DROPDOWN_MENU, WC_NONE,
	WDF_NO_FOCUS,
	std::begin(_nested_dropdown_menu_widgets), std::end(_nested_dropdown_menu_widgets)
);

/** Drop-down menu window */
struct DropdownWindow : Window {
	WindowClass parent_wnd_class; ///< Parent window class.
	WindowNumber parent_wnd_num;  ///< Parent window number.
	int parent_button;            ///< Parent widget number where the window is dropped from.
	const DropDownList list;      ///< List with dropdown menu items.
	int selected_index;           ///< Index of the selected item in the list.
	byte click_delay;             ///< Timer to delay selection.
	bool drag_mode;
	bool instant_close;           ///< Close the window when the mouse button is raised.
	int scrolling;                ///< If non-zero, auto-scroll the item list (one time).
	GUITimer scrolling_timer;     ///< Timer for auto-scroll of the item list.
	Point position;               ///< Position of the topleft corner of the window.
	Scrollbar *vscroll;
	DropDownSyncFocus sync_parent_focus; ///< Call parent window's OnFocus[Lost]().

	/**
	 * Create a dropdown menu.
	 * @param parent        Parent window.
	 * @param list          Dropdown item list.
	 * @param selected      Index of the selected item in the list.
	 * @param button        Widget of the parent window doing the dropdown.
	 * @param instant_close Close the window when the mouse button is raised.
	 * @param position      Topleft position of the dropdown menu window.
	 * @param size          Size of the dropdown menu window.
	 * @param wi_colour     Colour of the parent widget.
	 * @param scroll        Dropdown menu has a scrollbar.
	 */
	DropdownWindow(Window *parent, DropDownList &&list, int selected, int button, bool instant_close, const Point &position, const Dimension &size, Colours wi_colour, bool scroll, DropDownSyncFocus sync_parent_focus)
			: Window(&_dropdown_desc), list(std::move(list))
	{
		assert(!this->list.empty());

		this->position = position;
		this->parent_wnd_class = parent->window_class;
		this->parent_wnd_num   = parent->window_number;
		this->sync_parent_focus = sync_parent_focus;

		this->CreateNestedTree();

		this->vscroll = this->GetScrollbar(WID_DM_SCROLL);

		uint items_width = size.width - (scroll ? NWidgetScrollbar::GetVerticalDimension().width : 0);
		NWidgetCore *nwi = this->GetWidget<NWidgetCore>(WID_DM_ITEMS);
		nwi->SetMinimalSizeAbsolute(items_width, size.height + WidgetDimensions::scaled.fullbevel.Vertical() * 2);
		nwi->colour = wi_colour;

		nwi = this->GetWidget<NWidgetCore>(WID_DM_SCROLL);
		nwi->colour = wi_colour;

		this->GetWidget<NWidgetStacked>(WID_DM_SHOW_SCROLL)->SetDisplayedPlane(scroll ? 0 : SZSP_NONE);

		this->FinishInitNested(0);
		CLRBITS(this->flags, WF_WHITE_BORDER);

		/* Total length of list */
		int list_height = 0;
		for (const auto &item : this->list) {
			list_height += item->Height();
		}

		/* Capacity is the average number of items visible */
		this->vscroll->SetCapacity(size.height * this->list.size() / list_height);
		this->vscroll->SetCount(this->list.size());

		this->parent_button    = button;
		this->selected_index   = selected;
		this->click_delay      = 0;
		this->drag_mode        = true;
		this->instant_close    = instant_close;
		this->scrolling_timer  = GUITimer(MILLISECONDS_PER_TICK);
	}

	void Close([[maybe_unused]] int data = 0) override
	{
		/* Make the dropdown "invisible", so it doesn't affect new window placement.
		 * Also mark it dirty in case the callback deals with the screen. (e.g. screenshots). */
		this->SetDirty();
		this->Window::Close();

		Window *w2 = FindWindowById(this->parent_wnd_class, this->parent_wnd_num);
		if (w2 != nullptr) {
			Point pt = _cursor.pos;
			pt.x -= w2->left;
			pt.y -= w2->top;
			w2->OnDropdownClose(pt, this->parent_button, this->selected_index, this->instant_close);
			if (_focused_window == this) {
				SetFocusedWindow(w2);
			}
		}
	}

	virtual Point OnInitialPosition(int16 sm_width, int16 sm_height, int window_number) override
	{
		return this->position;
	}

	/**
	 * Find the dropdown item under the cursor.
	 * @param[out] value Selected item, if function returns \c true.
	 * @return Cursor points to a dropdown item.
	 */
	bool GetDropDownItem(int &value)
	{
		if (GetWidgetFromPos(this, _cursor.pos.x - this->left, _cursor.pos.y - this->top) < 0) return false;

		const Rect &r = this->GetWidget<NWidgetBase>(WID_DM_ITEMS)->GetCurrentRect().Shrink(WidgetDimensions::scaled.fullbevel);
		int y     = _cursor.pos.y - this->top - r.top - WidgetDimensions::scaled.fullbevel.top;
		int pos   = this->vscroll->GetPosition();

		for (const auto &item : this->list) {
			/* Skip items that are scrolled up */
			if (--pos >= 0) continue;

			int item_height = item->Height();

			if (y < item_height) {
				if (item->masked || !item->Selectable()) return false;
				value = item->result;
				return true;
			}

			y -= item_height;
		}

		return false;
	}

	virtual void DrawWidget(const Rect &r, int widget) const override
	{
		if (widget != WID_DM_ITEMS) return;

		Colours colour = this->GetWidget<NWidgetCore>(widget)->colour;

		Rect ir = r.Shrink(WidgetDimensions::scaled.fullbevel).Shrink(RectPadding::zero, WidgetDimensions::scaled.fullbevel);
		int y = ir.top;
		int pos = this->vscroll->GetPosition();
		for (const auto &item : this->list) {
			int item_height = item->Height();

			/* Skip items that are scrolled up */
			if (--pos >= 0) continue;

			if (y + item_height - 1 <= ir.bottom) {
				bool selected = (this->selected_index == item->result);
				if (selected) GfxFillRect(ir.left, y, ir.right, y + item_height - 1, PC_BLACK);

				item->Draw({ir.left, y, ir.right, y + item_height - 1}, selected, colour);

				if (item->masked) {
					GfxFillRect(ir.left, y, ir.right, y + item_height - 1, _colour_gradient[colour][5], FILLRECT_CHECKER);
				}
			}
			y += item_height;
		}
	}

	virtual void OnClick(Point pt, int widget, int click_count) override
	{
		if (widget != WID_DM_ITEMS) return;
		int item;
		if (this->GetDropDownItem(item)) {
			this->click_delay = 4;
			this->selected_index = item;
			this->SetDirty();
		}
	}

	virtual void OnRealtimeTick(uint delta_ms) override
	{
		if (!this->scrolling_timer.Elapsed(delta_ms)) return;
		this->scrolling_timer.SetInterval(MILLISECONDS_PER_TICK);

		if (this->scrolling != 0) {
			if (this->vscroll->UpdatePosition(this->scrolling)) this->SetDirty();

			this->scrolling = 0;
		}
	}

	virtual void OnMouseLoop() override
	{
		Window *w2 = FindWindowById(this->parent_wnd_class, this->parent_wnd_num);
		if (w2 == nullptr) {
			this->Close();
			return;
		}

		if (this->click_delay != 0 && --this->click_delay == 0) {
			/* Make the dropdown "invisible", so it doesn't affect new window placement.
			 * Also mark it dirty in case the callback deals with the screen. (e.g. screenshots). */
			this->window_class = WC_INVALID;
			this->SetDirty();

			w2->OnDropdownSelect(this->parent_button, this->selected_index);
			this->Close();
			return;
		}

		if (this->drag_mode) {
			int item;

			if (!_left_button_clicked) {
				this->drag_mode = false;
				if (!this->GetDropDownItem(item)) {
					if (this->instant_close) this->Close();
					return;
				}
				this->click_delay = 2;
			} else {
				if (_cursor.pos.y <= this->top + 2) {
					/* Cursor is above the list, set scroll up */
					this->scrolling = -1;
					return;
				} else if (_cursor.pos.y >= this->top + this->height - 2) {
					/* Cursor is below list, set scroll down */
					this->scrolling = 1;
					return;
				}

				if (!this->GetDropDownItem(item)) return;
			}

			if (this->selected_index != item) {
				this->selected_index = item;
				this->SetDirty();
			}
		}
	}

	virtual void OnFocus(Window *previously_focused_window) override
	{
		if (this->sync_parent_focus & DDSF_RECV_FOCUS) {
			Window *parent = FindWindowById(this->parent_wnd_class, this->parent_wnd_num);
			if (parent) parent->OnFocus(previously_focused_window);
		}
	}

	virtual void OnFocusLost(bool closing, Window *newly_focused_window) override
	{
		if (this->sync_parent_focus & DDSF_LOST_FOCUS) {
			Window *parent = FindWindowById(this->parent_wnd_class, this->parent_wnd_num);
			if (parent) parent->OnFocusLost(false, newly_focused_window);
		}
	}
};

/**
 * Determine width and height required to fully display a DropDownList
 * @param list The list.
 * @return Dimension required to display the list.
 */
Dimension GetDropDownListDimension(const DropDownList &list)
{
	Dimension dim{};
	for (const auto &item : list) {
		dim.height += item->Height();
		dim.width = std::max(dim.width, item->Width());
	}
	return dim;
}

/**
 * Show a drop down list.
 * @param w        Parent window for the list.
 * @param list     Prepopulated DropDownList.
 * @param selected The initially selected list item.
 * @param button   The widget which is passed to Window::OnDropdownSelect and OnDropdownClose.
 *                 Unless you override those functions, this should be then widget index of the dropdown button.
 * @param wi_rect  Coord of the parent drop down button, used to position the dropdown menu.
 * @param instant_close Set to true if releasing mouse button should close the
 *                      list regardless of where the cursor is.
 */
void ShowDropDownListAt(Window *w, DropDownList &&list, int selected, int button, Rect wi_rect, Colours wi_colour, bool instant_close, DropDownSyncFocus sync_parent_focus)
{
	CloseWindowById(WC_DROPDOWN_MENU, 0);

	/* The preferred position is just below the dropdown calling widget */
	int top = w->top + wi_rect.bottom + 1;

	/* The preferred width equals the calling widget */
	uint width = wi_rect.Width();

	/* Get the height and width required for the list. */
	Dimension dim = GetDropDownListDimension(list);
	dim.width += WidgetDimensions::scaled.fullbevel.Horizontal();

	/* Scrollbar needed? */
	bool scroll = false;

	/* Is it better to place the dropdown above the widget? */
	bool above = false;

	/* Available height below (or above, if the dropdown is placed above the widget). */
	uint available_height = std::max(GetMainViewBottom() - top - (int)WidgetDimensions::scaled.fullbevel.Vertical() * 2, 0);

	/* If the dropdown doesn't fully fit below the widget... */
	if (dim.height > available_height) {

		uint available_height_above = std::max(w->top + wi_rect.top - GetMainViewTop() - (int)WidgetDimensions::scaled.fullbevel.Vertical() * 2, 0);

		/* Put the dropdown above if there is more available space. */
		if (available_height_above > available_height) {
			above = true;
			available_height = available_height_above;
		}

		/* If the dropdown doesn't fully fit, we need a dropdown. */
		if (dim.height > available_height) {
			scroll = true;
			uint avg_height = dim.height / (uint)list.size();

			/* Fit the list; create at least one row, even if there is no height available. */
			uint rows = std::max<uint>(available_height / avg_height, 1);
			dim.height = rows * avg_height;

			/* Add space for the scrollbar. */
			dim.width += NWidgetScrollbar::GetVerticalDimension().width;
		}

		/* Set the top position if needed. */
		if (above) {
			top = w->top + wi_rect.top - dim.height - WidgetDimensions::scaled.fullbevel.Vertical() * 2;
		}
	}

	dim.width = std::max(width, dim.width);

	Point dw_pos = { w->left + (_current_text_dir == TD_RTL ? wi_rect.right + 1 - (int)width : wi_rect.left), top};
<<<<<<< HEAD
	Dimension dw_size = {width, height};
	DropdownWindow *dropdown = new DropdownWindow(w, std::move(list), selected, button, instant_close, dw_pos, dw_size, wi_colour, scroll, sync_parent_focus);
=======
	DropdownWindow *dropdown = new DropdownWindow(w, std::move(list), selected, button, instant_close, dw_pos, dim, wi_colour, scroll);
>>>>>>> 96ec9c1b

	/* The dropdown starts scrolling downwards when opening it towards
	 * the top and holding down the mouse button. It can be fooled by
	 * opening the dropdown scrolled to the very bottom.  */
	if (above && scroll) dropdown->vscroll->UpdatePosition(INT_MAX);
}

/**
 * Show a drop down list.
 * @param w        Parent window for the list.
 * @param list     Prepopulated DropDownList.
 * @param selected The initially selected list item.
 * @param button   The widget within the parent window that is used to determine
 *                 the list's location.
 * @param width    Override the minimum width determined by the selected widget and list contents.
 * @param instant_close Set to true if releasing mouse button should close the
 *                      list regardless of where the cursor is.
 */
void ShowDropDownList(Window *w, DropDownList &&list, int selected, int button, uint width, bool instant_close, DropDownSyncFocus sync_parent_focus)
{
	/* Our parent's button widget is used to determine where to place the drop
	 * down list window. */
	NWidgetCore *nwi = w->GetWidget<NWidgetCore>(button);
	Rect wi_rect      = nwi->GetCurrentRect();
	Colours wi_colour = nwi->colour;

	if ((nwi->type & WWT_MASK) == NWID_BUTTON_DROPDOWN) {
		nwi->disp_flags |= ND_DROPDOWN_ACTIVE;
	} else {
		nwi->SetLowered(true);
	}
	nwi->SetDirty(w);

	if (width != 0) {
		if (_current_text_dir == TD_RTL) {
			wi_rect.left = wi_rect.right + 1 - ScaleGUITrad(width);
		} else {
			wi_rect.right = wi_rect.left + ScaleGUITrad(width) - 1;
		}
	}

	ShowDropDownListAt(w, std::move(list), selected, button, wi_rect, wi_colour, instant_close, sync_parent_focus);
}

/**
 * Show a dropdown menu window near a widget of the parent window.
 * The result code of the items is their index in the \a strings list.
 * @param w             Parent window that wants the dropdown menu.
 * @param strings       Menu list, end with #INVALID_STRING_ID
 * @param selected      Index of initial selected item.
 * @param button        Button widget number of the parent window \a w that wants the dropdown menu.
 * @param disabled_mask Bitmask for disabled items (items with their bit set are displayed, but not selectable in the dropdown list).
 * @param hidden_mask   Bitmask for hidden items (items with their bit set are not copied to the dropdown list).
 * @param width         Minimum width of the dropdown menu.
 */
void ShowDropDownMenu(Window *w, const StringID *strings, int selected, int button, uint32 disabled_mask, uint32 hidden_mask, uint width, DropDownSyncFocus sync_parent_focus)
{
	DropDownList list;

	for (uint i = 0; strings[i] != INVALID_STRING_ID; i++) {
		if (i >= 32 || !HasBit(hidden_mask, i)) {
			list.push_back(std::make_unique<DropDownListStringItem>(strings[i], i, i < 32 && HasBit(disabled_mask, i)));
		}
	}

	if (!list.empty()) ShowDropDownList(w, std::move(list), selected, button, width, false, sync_parent_focus);
}

/**
 * Delete the drop-down menu from window \a pw
 * @param pw Parent window of the drop-down menu window
 * @return Parent widget number if the drop-down was found and closed, \c -1 if the window was not found.
 */
int HideDropDownMenu(Window *pw)
{
	for (Window *w : Window::IterateFromBack()) {
		if (w->window_class != WC_DROPDOWN_MENU) continue;

		DropdownWindow *dw = dynamic_cast<DropdownWindow*>(w);
		assert(dw != nullptr);
		if (pw->window_class == dw->parent_wnd_class &&
				pw->window_number == dw->parent_wnd_num) {
			int parent_button = dw->parent_button;
			dw->Close();
			return parent_button;
		}
	}

	return -1;
}

void GetParentWindowInfo(Window *w, WindowClass &parent_wc, WindowNumber &parent_wn)
{
	DropdownWindow *dw = dynamic_cast<DropdownWindow*>(w);
	assert(dw != nullptr);
	parent_wc = dw->parent_wnd_class;
	parent_wn = dw->parent_wnd_num;
}<|MERGE_RESOLUTION|>--- conflicted
+++ resolved
@@ -49,17 +49,12 @@
 
 void DropDownListStringItem::Draw(const Rect &r, bool sel, Colours bg_colour) const
 {
-<<<<<<< HEAD
-	Rect ir = r.Shrink(WidgetDimensions::scaled.dropdowntext);
-	DrawString(ir.left, ir.right, r.top, this->String(), (sel ? TC_WHITE : TC_BLACK) | this->colour_flags);
-=======
 	if (this->String().empty()) {
 		this->DropDownListItem::Draw(r, sel, bg_colour);
 	} else {
 		Rect ir = r.Shrink(WidgetDimensions::scaled.dropdowntext);
-		DrawString(ir.left, ir.right, r.top, this->String(), sel ? TC_WHITE : TC_BLACK);
-	}
->>>>>>> 96ec9c1b
+		DrawString(ir.left, ir.right, r.top, this->String(), (sel ? TC_WHITE : TC_BLACK) | this->colour_flags);
+	}
 }
 
 /**
@@ -451,12 +446,7 @@
 	dim.width = std::max(width, dim.width);
 
 	Point dw_pos = { w->left + (_current_text_dir == TD_RTL ? wi_rect.right + 1 - (int)width : wi_rect.left), top};
-<<<<<<< HEAD
-	Dimension dw_size = {width, height};
-	DropdownWindow *dropdown = new DropdownWindow(w, std::move(list), selected, button, instant_close, dw_pos, dw_size, wi_colour, scroll, sync_parent_focus);
-=======
-	DropdownWindow *dropdown = new DropdownWindow(w, std::move(list), selected, button, instant_close, dw_pos, dim, wi_colour, scroll);
->>>>>>> 96ec9c1b
+	DropdownWindow *dropdown = new DropdownWindow(w, std::move(list), selected, button, instant_close, dw_pos, dim, wi_colour, scroll, sync_parent_focus);
 
 	/* The dropdown starts scrolling downwards when opening it towards
 	 * the top and holding down the mouse button. It can be fooled by
