/*
 * This file is part of OpenTTD.
 * OpenTTD is free software; you can redistribute it and/or modify it under the terms of the GNU General Public License as published by the Free Software Foundation, version 2.
 * OpenTTD is distributed in the hope that it will be useful, but WITHOUT ANY WARRANTY; without even the implied warranty of MERCHANTABILITY or FITNESS FOR A PARTICULAR PURPOSE.
 * See the GNU General Public License for more details. You should have received a copy of the GNU General Public License along with OpenTTD. If not, see <http://www.gnu.org/licenses/>.
 */

/** @file settings_widget.h Types related to the settings widgets. */

#ifndef WIDGETS_SETTINGS_WIDGET_H
#define WIDGETS_SETTINGS_WIDGET_H

/** Widgets of the #GameOptionsWindow class. */
enum GameOptionsWidgets : WidgetID {
	WID_GO_TAB_GENERAL,            ///< General tab.
	WID_GO_TAB_GRAPHICS,           ///< Graphics tab.
	WID_GO_TAB_SOUND,              ///< Sound tab.
	WID_GO_TAB_SELECTION,          ///< Background of the tab selection.
	WID_GO_CURRENCY_DROPDOWN,      ///< Currency dropdown.
	WID_GO_DISTANCE_DROPDOWN,      ///< Measuring unit dropdown.
	WID_GO_AUTOSAVE_DROPDOWN,      ///< Dropdown to say how often to autosave.
	WID_GO_LANG_DROPDOWN,          ///< Language dropdown.
	WID_GO_RESOLUTION_DROPDOWN,    ///< Dropdown for the resolution.
	WID_GO_FULLSCREEN_BUTTON,      ///< Toggle fullscreen.
	WID_GO_GUI_SCALE,              ///< GUI Scale slider.
	WID_GO_GUI_SCALE_AUTO,         ///< Autodetect GUI scale button.
	WID_GO_GUI_SCALE_BEVEL_BUTTON, ///< Toggle for chunky bevels.
<<<<<<< HEAD
	WID_GO_GUI_SCALE_MAIN_TOOLBAR, ///< Toggle for bigger main toolbar.
=======
	WID_GO_GUI_FONT_SPRITE,        ///< Toggle whether to prefer the sprite font over TTF fonts.
	WID_GO_GUI_FONT_AA,            ///< Toggle whether to anti-alias fonts.
>>>>>>> 53fa54f8
	WID_GO_BASE_GRF_DROPDOWN,      ///< Use to select a base GRF.
	WID_GO_BASE_GRF_PARAMETERS,    ///< Base GRF parameters.
	WID_GO_BASE_GRF_OPEN_URL,      ///< Open base GRF URL.
	WID_GO_BASE_GRF_TEXTFILE,      ///< Open base GRF readme, changelog (+1) or license (+2).
	WID_GO_BASE_GRF_DESCRIPTION = WID_GO_BASE_GRF_TEXTFILE + TFT_CONTENT_END,     ///< Description of selected base GRF.
	WID_GO_BASE_SFX_DROPDOWN,      ///< Use to select a base SFX.
	WID_GO_TEXT_SFX_VOLUME,        ///< Sound effects volume label.
	WID_GO_BASE_SFX_VOLUME,        ///< Change sound effects volume.
	WID_GO_BASE_SFX_OPEN_URL,      ///< Open base SFX URL.
	WID_GO_BASE_SFX_TEXTFILE,      ///< Open base SFX readme, changelog (+1) or license (+2).
	WID_GO_BASE_SFX_DESCRIPTION = WID_GO_BASE_SFX_TEXTFILE + TFT_CONTENT_END,     ///< Description of selected base SFX.
	WID_GO_BASE_MUSIC_DROPDOWN,    ///< Use to select a base music set.
	WID_GO_TEXT_MUSIC_VOLUME,      ///< Music volume label.
	WID_GO_BASE_MUSIC_VOLUME,      ///< Change music volume.
	WID_GO_BASE_MUSIC_JUKEBOX,     ///< Open the jukebox.
	WID_GO_BASE_MUSIC_OPEN_URL,    ///< Open base music URL.
	WID_GO_BASE_MUSIC_TEXTFILE,    ///< Open base music readme, changelog (+1) or license (+2).
	WID_GO_BASE_MUSIC_DESCRIPTION = WID_GO_BASE_MUSIC_TEXTFILE + TFT_CONTENT_END, ///< Description of selected base music set.
	WID_GO_VIDEO_ACCEL_BUTTON,     ///< Toggle for video acceleration.
	WID_GO_VIDEO_VSYNC_BUTTON,     ///< Toggle for video vsync.
	WID_GO_REFRESH_RATE_DROPDOWN,  ///< Dropdown for all available refresh rates.
	WID_GO_VIDEO_DRIVER_INFO,      ///< Label showing details about the current video driver.
	WID_GO_SURVEY_SEL,             ///< Selection to hide survey if no JSON library is compiled in.
	WID_GO_SURVEY_PARTICIPATE_BUTTON, ///< Toggle for participating in the automated survey.
	WID_GO_SURVEY_LINK_BUTTON,     ///< Button to open browser to go to the survey website.
	WID_GO_SURVEY_PREVIEW_BUTTON,  ///< Button to open a preview window with the survey results
};

/** Widgets of the #GameSettingsWindow class. */
enum GameSettingsWidgets : WidgetID {
	WID_GS_FILTER,             ///< Text filter.
	WID_GS_OPTIONSPANEL,       ///< Panel widget containing the option lists.
	WID_GS_SCROLLBAR,          ///< Scrollbar.
	WID_GS_HELP_TEXT,          ///< Information area to display help text of the selected option.
	WID_GS_EXPAND_ALL,         ///< Expand all button.
	WID_GS_COLLAPSE_ALL,       ///< Collapse all button.
	WID_GS_RESET_ALL,          ///< Reset all button.
	WID_GS_RESTRICT_CATEGORY,  ///< Label upfront to the category drop-down box to restrict the list of settings to show
	WID_GS_RESTRICT_TYPE,      ///< Label upfront to the type drop-down box to restrict the list of settings to show
	WID_GS_RESTRICT_DROPDOWN,  ///< The drop down box to restrict the list of settings
	WID_GS_TYPE_DROPDOWN,      ///< The drop down box to choose client/game/company/all settings

	WID_GS_SETTING_DROPDOWN = -1, ///< Dynamically created dropdown for changing setting value.
};

/** Widgets of the #CustomCurrencyWindow class. */
enum CustomCurrencyWidgets : WidgetID {
	WID_CC_RATE_DOWN,      ///< Down button.
	WID_CC_RATE_UP,        ///< Up button.
	WID_CC_RATE,           ///< Rate of currency.
	WID_CC_SEPARATOR_EDIT, ///< Separator edit button.
	WID_CC_SEPARATOR,      ///< Current separator.
	WID_CC_PREFIX_EDIT,    ///< Prefix edit button.
	WID_CC_PREFIX,         ///< Current prefix.
	WID_CC_SUFFIX_EDIT,    ///< Suffix edit button.
	WID_CC_SUFFIX,         ///< Current suffix.
	WID_CC_YEAR_DOWN,      ///< Down button.
	WID_CC_YEAR_UP,        ///< Up button.
	WID_CC_YEAR,           ///< Year of introduction.
	WID_CC_PREVIEW,        ///< Preview.
};

#endif /* WIDGETS_SETTINGS_WIDGET_H */<|MERGE_RESOLUTION|>--- conflicted
+++ resolved
@@ -25,12 +25,9 @@
 	WID_GO_GUI_SCALE,              ///< GUI Scale slider.
 	WID_GO_GUI_SCALE_AUTO,         ///< Autodetect GUI scale button.
 	WID_GO_GUI_SCALE_BEVEL_BUTTON, ///< Toggle for chunky bevels.
-<<<<<<< HEAD
-	WID_GO_GUI_SCALE_MAIN_TOOLBAR, ///< Toggle for bigger main toolbar.
-=======
 	WID_GO_GUI_FONT_SPRITE,        ///< Toggle whether to prefer the sprite font over TTF fonts.
 	WID_GO_GUI_FONT_AA,            ///< Toggle whether to anti-alias fonts.
->>>>>>> 53fa54f8
+	WID_GO_GUI_SCALE_MAIN_TOOLBAR, ///< Toggle for bigger main toolbar.
 	WID_GO_BASE_GRF_DROPDOWN,      ///< Use to select a base GRF.
 	WID_GO_BASE_GRF_PARAMETERS,    ///< Base GRF parameters.
 	WID_GO_BASE_GRF_OPEN_URL,      ///< Open base GRF URL.
