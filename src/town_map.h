/*
 * This file is part of OpenTTD.
 * OpenTTD is free software; you can redistribute it and/or modify it under the terms of the GNU General Public License as published by the Free Software Foundation, version 2.
 * OpenTTD is distributed in the hope that it will be useful, but WITHOUT ANY WARRANTY; without even the implied warranty of MERCHANTABILITY or FITNESS FOR A PARTICULAR PURPOSE.
 * See the GNU General Public License for more details. You should have received a copy of the GNU General Public License along with OpenTTD. If not, see <http://www.gnu.org/licenses/>.
 */

/** @file town_map.h Accessors for towns */

#ifndef TOWN_MAP_H
#define TOWN_MAP_H

#include "road_map.h"
#include "house.h"

/**
 * Get the index of which town this house/street is attached to.
 * @param t the tile
 * @pre IsTileType(t, MP_HOUSE) or IsTileType(t, MP_ROAD) but not a road depot
 * @return TownID
 */
inline TownID GetTownIndex(TileIndex t)
{
	dbg_assert_tile(IsTileType(t, MP_HOUSE) || (IsTileType(t, MP_ROAD) && !IsRoadDepot(t)), t);
	return _m[t].m2;
}

/**
 * Set the town index for a road or house tile.
 * @param t the tile
 * @param index the index of the town
 * @pre IsTileType(t, MP_HOUSE) or IsTileType(t, MP_ROAD) but not a road depot
 */
inline void SetTownIndex(TileIndex t, TownID index)
{
	dbg_assert_tile(IsTileType(t, MP_HOUSE) || (IsTileType(t, MP_ROAD) && !IsRoadDepot(t)), t);
	_m[t].m2 = index;
}

/**
 * Get the type of this house, which is an index into the house spec array
 * without doing any NewGRF related translations.
 * @param t the tile
 * @pre IsTileType(t, MP_HOUSE)
 * @return house type
 */
inline HouseID GetCleanHouseType(TileIndex t)
{
	dbg_assert_tile(IsTileType(t, MP_HOUSE), t);
	return _m[t].m4 | (GB(_m[t].m3, 5, 2) << 8);
}

/**
 * Get the type of this house, which is an index into the house spec array
 * @param t the tile
 * @pre IsTileType(t, MP_HOUSE)
 * @return house type
 */
inline HouseID GetHouseType(TileIndex t)
{
	return GetTranslatedHouseID(GetCleanHouseType(t));
}

/**
 * Set the house type.
 * @param t the tile
 * @param house_id the new house type
 * @pre IsTileType(t, MP_HOUSE)
 */
inline void SetHouseType(TileIndex t, HouseID house_id)
{
	dbg_assert_tile(IsTileType(t, MP_HOUSE), t);
	_m[t].m4 = GB(house_id, 0, 8);
	SB(_m[t].m3, 5, 2, GB(house_id, 8, 2));
}

/**
 * Check if the lift of this animated house has a destination
 * @param t the tile
 * @return has destination
 */
inline bool LiftHasDestination(TileIndex t)
{
	return HasBit(_me[t].m7, 0);
}

/**
 * Set the new destination of the lift for this animated house, and activate
 * the LiftHasDestination bit.
 * @param t the tile
 * @param dest new destination
 */
<<<<<<< HEAD
inline void SetLiftDestination(TileIndex t, byte dest)
=======
inline void SetLiftDestination(Tile t, uint8_t dest)
>>>>>>> 6c5a8f55
{
	SetBit(_me[t].m7, 0);
	SB(_me[t].m7, 1, 3, dest);
}

/**
 * Get the current destination for this lift
 * @param t the tile
 * @return destination
 */
<<<<<<< HEAD
inline byte GetLiftDestination(TileIndex t)
=======
inline uint8_t GetLiftDestination(Tile t)
>>>>>>> 6c5a8f55
{
	return GB(_me[t].m7, 1, 3);
}

/**
 * Stop the lift of this animated house from moving.
 * Clears the first 4 bits of m7 at once, clearing the LiftHasDestination bit
 * and the destination.
 * @param t the tile
 */
inline void HaltLift(TileIndex t)
{
	SB(_me[t].m7, 0, 4, 0);
}

/**
 * Get the position of the lift on this animated house
 * @param t the tile
 * @return position, from 0 to 36
 */
<<<<<<< HEAD
inline byte GetLiftPosition(TileIndex t)
=======
inline uint8_t GetLiftPosition(Tile t)
>>>>>>> 6c5a8f55
{
	return GB(_me[t].m6, 2, 6);
}

/**
 * Set the position of the lift on this animated house
 * @param t the tile
 * @param pos position, from 0 to 36
 */
<<<<<<< HEAD
inline void SetLiftPosition(TileIndex t, byte pos)
=======
inline void SetLiftPosition(Tile t, uint8_t pos)
>>>>>>> 6c5a8f55
{
	SB(_me[t].m6, 2, 6, pos);
}

/**
 * Get the completion of this house
 * @param t the tile
 * @return true if it is, false if it is not
 */
inline bool IsHouseCompleted(TileIndex t)
{
	dbg_assert_tile(IsTileType(t, MP_HOUSE), t);
	return HasBit(_m[t].m3, 7);
}

/**
 * Mark this house as been completed
 * @param t the tile
 * @param status
 */
inline void SetHouseCompleted(TileIndex t, bool status)
{
	dbg_assert_tile(IsTileType(t, MP_HOUSE), t);
	SB(_m[t].m3, 7, 1, !!status);
}

/**
 * House Construction Scheme.
 *  Construction counter, for buildings under construction. Incremented on every
 *  periodic tile processing.
 *  On wraparound, the stage of building in is increased.
 *  GetHouseBuildingStage is taking care of the real stages,
 *  (as the sprite for the next phase of house building)
 *  (Get|Inc)HouseConstructionTick is simply a tick counter between the
 *  different stages
 */

/**
 * Gets the building stage of a house
 * Since the stage is used for determining what sprite to use,
 * if the house is complete (and that stage no longer is available),
 * fool the system by returning the TOWN_HOUSE_COMPLETE (3),
 * thus showing a beautiful complete house.
 * @param t the tile of the house to get the building stage of
 * @pre IsTileType(t, MP_HOUSE)
 * @return the building stage of the house
 */
<<<<<<< HEAD
inline byte GetHouseBuildingStage(TileIndex t)
{
	dbg_assert_tile(IsTileType(t, MP_HOUSE), t);
	return IsHouseCompleted(t) ? (byte)TOWN_HOUSE_COMPLETED : GB(_m[t].m5, 3, 2);
=======
inline uint8_t GetHouseBuildingStage(Tile t)
{
	assert(IsTileType(t, MP_HOUSE));
	return IsHouseCompleted(t) ? (uint8_t)TOWN_HOUSE_COMPLETED : GB(t.m5(), 3, 2);
>>>>>>> 6c5a8f55
}

/**
 * Gets the construction stage of a house
 * @param t the tile of the house to get the construction stage of
 * @pre IsTileType(t, MP_HOUSE)
 * @return the construction stage of the house
 */
<<<<<<< HEAD
inline byte GetHouseConstructionTick(TileIndex t)
=======
inline uint8_t GetHouseConstructionTick(Tile t)
>>>>>>> 6c5a8f55
{
	dbg_assert_tile(IsTileType(t, MP_HOUSE), t);
	return IsHouseCompleted(t) ? 0 : GB(_m[t].m5, 0, 3);
}

/**
 * Sets the increment stage of a house
 * It is working with the whole counter + stage 5 bits, making it
 * easier to work:  the wraparound is automatic.
 * @param t the tile of the house to increment the construction stage of
 * @pre IsTileType(t, MP_HOUSE)
 */
inline void IncHouseConstructionTick(TileIndex t)
{
	dbg_assert_tile(IsTileType(t, MP_HOUSE), t);
	AB(_m[t].m5, 0, 5, 1);

	if (GB(_m[t].m5, 3, 2) == TOWN_HOUSE_COMPLETED) {
		/* House is now completed.
		 * Store the year of construction as well, for newgrf house purpose */
		SetHouseCompleted(t, true);
	}
}

/**
 * Sets the age of the house to zero.
 * Needs to be called after the house is completed. During construction stages the map space is used otherwise.
 * @param t the tile of this house
 * @pre IsTileType(t, MP_HOUSE) && IsHouseCompleted(t)
 */
inline void ResetHouseAge(TileIndex t)
{
	dbg_assert_tile(IsTileType(t, MP_HOUSE) && IsHouseCompleted(t), t);
	_m[t].m5 = 0;
}

/**
 * Increments the age of the house.
 * @param t the tile of this house
 * @pre IsTileType(t, MP_HOUSE)
 */
inline void IncrementHouseAge(TileIndex t)
{
	dbg_assert_tile(IsTileType(t, MP_HOUSE), t);
	if (IsHouseCompleted(t) && _m[t].m5 < 0xFF) _m[t].m5++;
}

/**
 * Get the age of the house
 * @param t the tile of this house
 * @pre IsTileType(t, MP_HOUSE)
 * @return year
 */
inline CalTime::Year GetHouseAge(TileIndex t)
{
	dbg_assert_tile(IsTileType(t, MP_HOUSE), t);
	return IsHouseCompleted(t) ? _m[t].m5 : 0;
}

/**
 * Set the random bits for this house.
 * This is required for newgrf house
 * @param t      the tile of this house
 * @param random the new random bits
 * @pre IsTileType(t, MP_HOUSE)
 */
<<<<<<< HEAD
inline void SetHouseRandomBits(TileIndex t, byte random)
=======
inline void SetHouseRandomBits(Tile t, uint8_t random)
>>>>>>> 6c5a8f55
{
	dbg_assert_tile(IsTileType(t, MP_HOUSE), t);
	_m[t].m1 = random;
}

/**
 * Get the random bits for this house.
 * This is required for newgrf house
 * @param t the tile of this house
 * @pre IsTileType(t, MP_HOUSE)
 * @return random bits
 */
<<<<<<< HEAD
inline byte GetHouseRandomBits(TileIndex t)
=======
inline uint8_t GetHouseRandomBits(Tile t)
>>>>>>> 6c5a8f55
{
	dbg_assert_tile(IsTileType(t, MP_HOUSE), t);
	return _m[t].m1;
}

/**
 * Set the activated triggers bits for this house.
 * This is required for newgrf house
 * @param t        the tile of this house
 * @param triggers the activated triggers
 * @pre IsTileType(t, MP_HOUSE)
 */
<<<<<<< HEAD
inline void SetHouseTriggers(TileIndex t, byte triggers)
=======
inline void SetHouseTriggers(Tile t, uint8_t triggers)
>>>>>>> 6c5a8f55
{
	dbg_assert_tile(IsTileType(t, MP_HOUSE), t);
	SB(_m[t].m3, 0, 5, triggers);
}

/**
 * Get the already activated triggers bits for this house.
 * This is required for newgrf house
 * @param t the tile of this house
 * @pre IsTileType(t, MP_HOUSE)
 * @return triggers
 */
<<<<<<< HEAD
inline byte GetHouseTriggers(TileIndex t)
=======
inline uint8_t GetHouseTriggers(Tile t)
>>>>>>> 6c5a8f55
{
	dbg_assert_tile(IsTileType(t, MP_HOUSE), t);
	return GB(_m[t].m3, 0, 5);
}

/**
 * Get the amount of time remaining before the tile loop processes this tile.
 * @param t the house tile
 * @pre IsTileType(t, MP_HOUSE)
 * @return time remaining
 */
<<<<<<< HEAD
inline byte GetHouseProcessingTime(TileIndex t)
=======
inline uint8_t GetHouseProcessingTime(Tile t)
>>>>>>> 6c5a8f55
{
	dbg_assert_tile(IsTileType(t, MP_HOUSE), t);
	return GB(_me[t].m6, 2, 6);
}

/**
 * Set the amount of time remaining before the tile loop processes this tile.
 * @param t the house tile
 * @param time the time to be set
 * @pre IsTileType(t, MP_HOUSE)
 */
<<<<<<< HEAD
inline void SetHouseProcessingTime(TileIndex t, byte time)
=======
inline void SetHouseProcessingTime(Tile t, uint8_t time)
>>>>>>> 6c5a8f55
{
	dbg_assert_tile(IsTileType(t, MP_HOUSE), t);
	SB(_me[t].m6, 2, 6, time);
}

/**
 * Decrease the amount of time remaining before the tile loop processes this tile.
 * @param t the house tile
 * @pre IsTileType(t, MP_HOUSE)
 */
inline void DecHouseProcessingTime(TileIndex t)
{
	dbg_assert_tile(IsTileType(t, MP_HOUSE), t);
	_me[t].m6 -= 1 << 2;
}

/**
 * Make the tile a house.
 * @param t tile index
 * @param tid Town index
 * @param counter of construction step
 * @param stage of construction (used for drawing)
 * @param type of house.  Index into house specs array
 * @param random_bits required for newgrf houses
 * @pre IsTileType(t, MP_CLEAR)
 */
<<<<<<< HEAD
inline void MakeHouseTile(TileIndex t, TownID tid, byte counter, byte stage, HouseID type, byte random_bits)
=======
inline void MakeHouseTile(Tile t, TownID tid, uint8_t counter, uint8_t stage, HouseID type, uint8_t random_bits)
>>>>>>> 6c5a8f55
{
	dbg_assert_tile(IsTileType(t, MP_CLEAR), t);

	SetTileType(t, MP_HOUSE);
	_m[t].m1 = random_bits;
	_m[t].m2 = tid;
	_m[t].m3 = 0;
	SetHouseType(t, type);
	SetHouseCompleted(t, stage == TOWN_HOUSE_COMPLETED);
	_m[t].m5 = IsHouseCompleted(t) ? 0 : (stage << 3 | counter);
	SetAnimationFrame(t, 0);
	SetHouseProcessingTime(t, HouseSpec::Get(type)->processing_time);
}

#endif /* TOWN_MAP_H */<|MERGE_RESOLUTION|>--- conflicted
+++ resolved
@@ -90,11 +90,7 @@
  * @param t the tile
  * @param dest new destination
  */
-<<<<<<< HEAD
-inline void SetLiftDestination(TileIndex t, byte dest)
-=======
-inline void SetLiftDestination(Tile t, uint8_t dest)
->>>>>>> 6c5a8f55
+inline void SetLiftDestination(TileIndex t, uint8_t dest)
 {
 	SetBit(_me[t].m7, 0);
 	SB(_me[t].m7, 1, 3, dest);
@@ -105,11 +101,7 @@
  * @param t the tile
  * @return destination
  */
-<<<<<<< HEAD
-inline byte GetLiftDestination(TileIndex t)
-=======
-inline uint8_t GetLiftDestination(Tile t)
->>>>>>> 6c5a8f55
+inline uint8_t GetLiftDestination(TileIndex t)
 {
 	return GB(_me[t].m7, 1, 3);
 }
@@ -130,11 +122,7 @@
  * @param t the tile
  * @return position, from 0 to 36
  */
-<<<<<<< HEAD
-inline byte GetLiftPosition(TileIndex t)
-=======
-inline uint8_t GetLiftPosition(Tile t)
->>>>>>> 6c5a8f55
+inline uint8_t GetLiftPosition(TileIndex t)
 {
 	return GB(_me[t].m6, 2, 6);
 }
@@ -144,11 +132,7 @@
  * @param t the tile
  * @param pos position, from 0 to 36
  */
-<<<<<<< HEAD
-inline void SetLiftPosition(TileIndex t, byte pos)
-=======
-inline void SetLiftPosition(Tile t, uint8_t pos)
->>>>>>> 6c5a8f55
+inline void SetLiftPosition(TileIndex t, uint8_t pos)
 {
 	SB(_me[t].m6, 2, 6, pos);
 }
@@ -196,17 +180,10 @@
  * @pre IsTileType(t, MP_HOUSE)
  * @return the building stage of the house
  */
-<<<<<<< HEAD
-inline byte GetHouseBuildingStage(TileIndex t)
-{
-	dbg_assert_tile(IsTileType(t, MP_HOUSE), t);
-	return IsHouseCompleted(t) ? (byte)TOWN_HOUSE_COMPLETED : GB(_m[t].m5, 3, 2);
-=======
-inline uint8_t GetHouseBuildingStage(Tile t)
-{
-	assert(IsTileType(t, MP_HOUSE));
-	return IsHouseCompleted(t) ? (uint8_t)TOWN_HOUSE_COMPLETED : GB(t.m5(), 3, 2);
->>>>>>> 6c5a8f55
+inline uint8_t GetHouseBuildingStage(TileIndex t)
+{
+	dbg_assert_tile(IsTileType(t, MP_HOUSE), t);
+	return IsHouseCompleted(t) ? (uint8_t)TOWN_HOUSE_COMPLETED : GB(_m[t].m5, 3, 2);
 }
 
 /**
@@ -215,11 +192,7 @@
  * @pre IsTileType(t, MP_HOUSE)
  * @return the construction stage of the house
  */
-<<<<<<< HEAD
-inline byte GetHouseConstructionTick(TileIndex t)
-=======
-inline uint8_t GetHouseConstructionTick(Tile t)
->>>>>>> 6c5a8f55
+inline uint8_t GetHouseConstructionTick(TileIndex t)
 {
 	dbg_assert_tile(IsTileType(t, MP_HOUSE), t);
 	return IsHouseCompleted(t) ? 0 : GB(_m[t].m5, 0, 3);
@@ -286,11 +259,7 @@
  * @param random the new random bits
  * @pre IsTileType(t, MP_HOUSE)
  */
-<<<<<<< HEAD
-inline void SetHouseRandomBits(TileIndex t, byte random)
-=======
-inline void SetHouseRandomBits(Tile t, uint8_t random)
->>>>>>> 6c5a8f55
+inline void SetHouseRandomBits(TileIndex t, uint8_t random)
 {
 	dbg_assert_tile(IsTileType(t, MP_HOUSE), t);
 	_m[t].m1 = random;
@@ -303,11 +272,7 @@
  * @pre IsTileType(t, MP_HOUSE)
  * @return random bits
  */
-<<<<<<< HEAD
-inline byte GetHouseRandomBits(TileIndex t)
-=======
-inline uint8_t GetHouseRandomBits(Tile t)
->>>>>>> 6c5a8f55
+inline uint8_t GetHouseRandomBits(TileIndex t)
 {
 	dbg_assert_tile(IsTileType(t, MP_HOUSE), t);
 	return _m[t].m1;
@@ -320,11 +285,7 @@
  * @param triggers the activated triggers
  * @pre IsTileType(t, MP_HOUSE)
  */
-<<<<<<< HEAD
-inline void SetHouseTriggers(TileIndex t, byte triggers)
-=======
-inline void SetHouseTriggers(Tile t, uint8_t triggers)
->>>>>>> 6c5a8f55
+inline void SetHouseTriggers(TileIndex t, uint8_t triggers)
 {
 	dbg_assert_tile(IsTileType(t, MP_HOUSE), t);
 	SB(_m[t].m3, 0, 5, triggers);
@@ -337,11 +298,7 @@
  * @pre IsTileType(t, MP_HOUSE)
  * @return triggers
  */
-<<<<<<< HEAD
-inline byte GetHouseTriggers(TileIndex t)
-=======
-inline uint8_t GetHouseTriggers(Tile t)
->>>>>>> 6c5a8f55
+inline uint8_t GetHouseTriggers(TileIndex t)
 {
 	dbg_assert_tile(IsTileType(t, MP_HOUSE), t);
 	return GB(_m[t].m3, 0, 5);
@@ -353,11 +310,7 @@
  * @pre IsTileType(t, MP_HOUSE)
  * @return time remaining
  */
-<<<<<<< HEAD
-inline byte GetHouseProcessingTime(TileIndex t)
-=======
-inline uint8_t GetHouseProcessingTime(Tile t)
->>>>>>> 6c5a8f55
+inline uint8_t GetHouseProcessingTime(TileIndex t)
 {
 	dbg_assert_tile(IsTileType(t, MP_HOUSE), t);
 	return GB(_me[t].m6, 2, 6);
@@ -369,11 +322,7 @@
  * @param time the time to be set
  * @pre IsTileType(t, MP_HOUSE)
  */
-<<<<<<< HEAD
-inline void SetHouseProcessingTime(TileIndex t, byte time)
-=======
-inline void SetHouseProcessingTime(Tile t, uint8_t time)
->>>>>>> 6c5a8f55
+inline void SetHouseProcessingTime(TileIndex t, uint8_t time)
 {
 	dbg_assert_tile(IsTileType(t, MP_HOUSE), t);
 	SB(_me[t].m6, 2, 6, time);
@@ -400,11 +349,7 @@
  * @param random_bits required for newgrf houses
  * @pre IsTileType(t, MP_CLEAR)
  */
-<<<<<<< HEAD
-inline void MakeHouseTile(TileIndex t, TownID tid, byte counter, byte stage, HouseID type, byte random_bits)
-=======
-inline void MakeHouseTile(Tile t, TownID tid, uint8_t counter, uint8_t stage, HouseID type, uint8_t random_bits)
->>>>>>> 6c5a8f55
+inline void MakeHouseTile(TileIndex t, TownID tid, uint8_t counter, uint8_t stage, HouseID type, uint8_t random_bits)
 {
 	dbg_assert_tile(IsTileType(t, MP_CLEAR), t);
 
