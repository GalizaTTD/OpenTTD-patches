--- conflicted
+++ resolved
@@ -79,9 +79,6 @@
 };
 
 struct IniItem;
-<<<<<<< HEAD
-typedef bool OnChange(int32 var);           ///< callback prototype on data modification
-typedef size_t OnConvert(const char *value); ///< callback prototype for conversion error
 typedef bool OnGuiCtrl(SettingOnGuiCtrlData &data); ///< callback prototype for GUI operations
 typedef int64 OnXrefValueConvert(int64 val); ///< callback prototype for xref value conversion
 
@@ -98,8 +95,6 @@
 	SettingsXref() : target(nullptr), conv(nullptr) {}
 	SettingsXref(const char *target_, OnXrefValueConvert *conv_) : target(target_), conv(conv_) {}
 };
-=======
->>>>>>> 4d74e519
 
 /** Properties of config file settings. */
 struct SettingDesc {
@@ -166,13 +161,6 @@
 
 /** Base integer type, including boolean, settings. Only these are shown in the settings UI. */
 struct IntSettingDesc : SettingDesc {
-<<<<<<< HEAD
-	IntSettingDesc(SaveLoad save, const char *name, SettingGuiFlag flags, OnGuiCtrl *guiproc, bool startup, const char *patx_name, int32 def,
-		int32 min, uint32 max, int32 interval, StringID str, StringID str_help, StringID str_val,
-		SettingCategory cat, OnChange *proc, const SettingDescEnumEntry *enumlist) :
-		SettingDesc(save, name, flags, guiproc, startup, patx_name), def(def), min(min), max(max), interval(interval),
-		str(str), str_help(str_help), str_val(str_val), cat(cat), proc(proc), enumlist(enumlist) {}
-=======
 	/**
 	 * A check to be performed before the setting gets changed. The passed integer may be
 	 * changed by the check if that is important, for example to remove some unwanted bit.
@@ -188,13 +176,12 @@
 	 */
 	typedef void PostChangeCallback(int32 value);
 
-	IntSettingDesc(SaveLoad save, const char *name, SettingGuiFlag flags, bool startup, int32 def,
+	IntSettingDesc(SaveLoad save, const char *name, SettingGuiFlag flags, OnGuiCtrl *guiproc, bool startup, const char *patx_name, int32 def,
 			int32 min, uint32 max, int32 interval, StringID str, StringID str_help, StringID str_val,
-			SettingCategory cat, PreChangeCheck pre_check, PostChangeCallback post_callback) :
-		SettingDesc(save, name, flags, startup), def(def), min(min), max(max), interval(interval),
+			SettingCategory cat, PreChangeCheck pre_check, PostChangeCallback post_callback, const SettingDescEnumEntry *enumlist) :
+		SettingDesc(save, name, flags, guiproc, startup, patx_name), def(def), min(min), max(max), interval(interval),
 			str(str), str_help(str_help), str_val(str_val), cat(cat), pre_check(pre_check),
-			post_callback(post_callback) {}
->>>>>>> 4d74e519
+			post_callback(post_callback), enumlist(enumlist) {}
 	virtual ~IntSettingDesc() {}
 
 	int32 def;              ///< default value given when none is present
@@ -233,17 +220,10 @@
 
 /** Boolean setting. */
 struct BoolSettingDesc : IntSettingDesc {
-<<<<<<< HEAD
 	BoolSettingDesc(SaveLoad save, const char *name, SettingGuiFlag flags, OnGuiCtrl *guiproc, bool startup, const char *patx_name, bool def,
-		StringID str, StringID str_help, StringID str_val, SettingCategory cat, OnChange *proc) :
-		IntSettingDesc(save, name, flags, guiproc, startup, patx_name, def, 0, 1, 0, str, str_help, str_val, cat, proc, nullptr) {}
-=======
-	BoolSettingDesc(SaveLoad save, const char *name, SettingGuiFlag flags, bool startup, bool def,
-			StringID str, StringID str_help, StringID str_val, SettingCategory cat,
-			PreChangeCheck pre_check, PostChangeCallback post_callback) :
-		IntSettingDesc(save, name, flags, startup, def, 0, 1, 0, str, str_help, str_val, cat,
-			pre_check, post_callback) {}
->>>>>>> 4d74e519
+		StringID str, StringID str_help, StringID str_val, SettingCategory cat,
+		PreChangeCheck pre_check, PostChangeCallback post_callback) :
+		IntSettingDesc(save, name, flags, guiproc, startup, patx_name, def, 0, 1, 0, str, str_help, str_val, cat, pre_check, post_callback, nullptr) {}
 	virtual ~BoolSettingDesc() {}
 
 	bool IsBoolSetting() const override { return true; }
@@ -253,21 +233,13 @@
 
 /** One of many setting. */
 struct OneOfManySettingDesc : IntSettingDesc {
-<<<<<<< HEAD
+	typedef size_t OnConvert(const char *value); ///< callback prototype for conversion error
+
 	OneOfManySettingDesc(SaveLoad save, const char *name, SettingGuiFlag flags, OnGuiCtrl *guiproc, bool startup, const char *patx_name,
-		int32 def, int32 max, StringID str, StringID str_help, StringID str_val, SettingCategory cat, OnChange *proc,
+		int32 def, int32 max, StringID str, StringID str_help, StringID str_val, SettingCategory cat,
+		PreChangeCheck pre_check, PostChangeCallback post_callback,
 		std::initializer_list<const char *> many, OnConvert *many_cnvt) :
-		IntSettingDesc(save, name, flags, guiproc, startup, patx_name, def, 0, max, 0, str, str_help, str_val, cat, proc, nullptr), many_cnvt(many_cnvt)
-=======
-	typedef size_t OnConvert(const char *value); ///< callback prototype for conversion error
-
-	OneOfManySettingDesc(SaveLoad save, const char *name, SettingGuiFlag flags, bool startup, int32 def,
-			int32 max, StringID str, StringID str_help, StringID str_val, SettingCategory cat,
-			PreChangeCheck pre_check, PostChangeCallback post_callback,
-			std::initializer_list<const char *> many, OnConvert *many_cnvt) :
-		IntSettingDesc(save, name, flags, startup, def, 0, max, 0, str, str_help, str_val, cat,
-			pre_check, post_callback), many_cnvt(many_cnvt)
->>>>>>> 4d74e519
+		IntSettingDesc(save, name, flags, guiproc, startup, patx_name, def, 0, max, 0, str, str_help, str_val, cat, pre_check, post_callback, nullptr), many_cnvt(many_cnvt)
 	{
 		for (auto one : many) this->many.push_back(one);
 	}
@@ -286,20 +258,12 @@
 
 /** Many of many setting. */
 struct ManyOfManySettingDesc : OneOfManySettingDesc {
-<<<<<<< HEAD
 	ManyOfManySettingDesc(SaveLoad save, const char *name, SettingGuiFlag flags, OnGuiCtrl *guiproc, bool startup, const char *patx_name,
-		int32 def, StringID str, StringID str_help, StringID str_val, SettingCategory cat, OnChange *proc,
-		std::initializer_list<const char *> many, OnConvert *many_cnvt) :
-		OneOfManySettingDesc(save, name, flags, guiproc, startup, patx_name, def, (1 << many.size()) - 1, str, str_help,
-			str_val, cat, proc, many, many_cnvt) {}
-=======
-	ManyOfManySettingDesc(SaveLoad save, const char *name, SettingGuiFlag flags, bool startup,
 		int32 def, StringID str, StringID str_help, StringID str_val, SettingCategory cat,
 		PreChangeCheck pre_check, PostChangeCallback post_callback,
 		std::initializer_list<const char *> many, OnConvert *many_cnvt) :
-		OneOfManySettingDesc(save, name, flags, startup, def, (1 << many.size()) - 1, str, str_help,
+		OneOfManySettingDesc(save, name, flags, guiproc, startup, patx_name, def, (1 << many.size()) - 1, str, str_help,
 			str_val, cat, pre_check, post_callback, many, many_cnvt) {}
->>>>>>> 4d74e519
 	virtual ~ManyOfManySettingDesc() {}
 
 	size_t ParseValue(const char *str) const override;
@@ -308,11 +272,6 @@
 
 /** String settings. */
 struct StringSettingDesc : SettingDesc {
-<<<<<<< HEAD
-	StringSettingDesc(SaveLoad save, const char *name, SettingGuiFlag flags, OnGuiCtrl *guiproc, bool startup, const char *patx_name, const char *def,
-			uint32 max_length, OnChange proc) :
-		SettingDesc(save, name, flags, guiproc, startup, patx_name), def(def), max_length(max_length), proc(proc) {}
-=======
 	/**
 	 * A check to be performed before the setting gets changed. The passed string may be
 	 * changed by the check if that is important, for example to remove unwanted white
@@ -328,11 +287,10 @@
 	 */
 	typedef void PostChangeCallback(const std::string &value);
 
-	StringSettingDesc(SaveLoad save, const char *name, SettingGuiFlag flags, bool startup, const char *def,
+	StringSettingDesc(SaveLoad save, const char *name, SettingGuiFlag flags, OnGuiCtrl *guiproc, bool startup, const char *patx_name, const char *def,
 			uint32 max_length, PreChangeCheck pre_check, PostChangeCallback post_callback) :
-		SettingDesc(save, name, flags, startup), def(def == nullptr ? "" : def), max_length(max_length),
+		SettingDesc(save, name, flags, guiproc, startup, patx_name), def(def == nullptr ? "" : def), max_length(max_length),
 			pre_check(pre_check), post_callback(post_callback) {}
->>>>>>> 4d74e519
 	virtual ~StringSettingDesc() {}
 
 	std::string def;                   ///< Default value given when none is present
