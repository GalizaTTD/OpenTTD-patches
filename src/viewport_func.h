--- conflicted
+++ resolved
@@ -110,7 +110,6 @@
 
 Point GetViewportStationMiddle(const ViewPort *vp, const Station *st);
 
-<<<<<<< HEAD
 void ShowTooltipForTile(Window *w, const TileIndex tile);
 
 void ViewportMapClearTunnelCache();
@@ -118,12 +117,9 @@
 
 void DrawTileSelectionRect(const TileInfo *ti, PaletteID pal);
 void DrawSelectionSprite(SpriteID image, PaletteID pal, const TileInfo *ti, int z_offset, FoundationPart foundation_part, const SubSprite *sub = nullptr);
-=======
-struct Station;
+
 struct Town;
-
 void SetViewportCatchmentStation(const Station *st, bool sel);
 void SetViewportCatchmentTown(const Town *t, bool sel);
->>>>>>> 21edf67f
 
 #endif /* VIEWPORT_FUNC_H */