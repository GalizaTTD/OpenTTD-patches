--- conflicted
+++ resolved
@@ -31,25 +31,17 @@
 #include "dropdown_func.h"
 #include "engine_base.h"
 #include "station_base.h"
+#include "waypoint_base.h"
 #include "strings_func.h"
 #include "core/geometry_func.hpp"
 #include "date_func.h"
 #include "station_map.h"
 #include "waypoint_func.h"
 #include "newgrf_roadstop.h"
-<<<<<<< HEAD
 #include "debug.h"
 #include "newgrf_station.h"
-#include "querystring_gui.h"
-#include "sortlist_type.h"
-#include "stringfilter_type.h"
-#include "string_func.h"
 #include "core/backup_type.hpp"
-=======
 #include "picker_gui.h"
-#include "timer/timer.h"
-#include "timer/timer_game_calendar.h"
->>>>>>> f9017220
 
 #include "widgets/road_widget.h"
 #include "table/strings.h"
@@ -60,45 +52,10 @@
 
 static void ShowRVStationPicker(Window *parent, RoadStopType rs);
 static void ShowRoadDepotPicker(Window *parent);
-static void ShowBuildWaypointPicker(Window *parent);
+static void ShowBuildRoadWaypointPicker(Window *parent);
 
 static bool _remove_button_clicked;
 static bool _one_way_button_clicked;
-
-static DiagDirection _build_depot_direction;
-
-<<<<<<< HEAD
-struct RoadStopGUISettings {
-	DiagDirection orientation; // This replaces _road_station_picker_orientation
-
-	RoadStopClassID roadstop_class;
-	uint16_t roadstop_type;
-	uint16_t roadstop_count;
-=======
-struct RoadStopPickerSelection {
-	RoadStopClassID sel_class; ///< Selected road stop class.
-	uint16_t sel_type; ///< Selected road stop type within the class.
-	DiagDirection orientation; ///< Selected orientation of the road stop.
->>>>>>> f9017220
-};
-static RoadStopPickerSelection _roadstop_gui;
-
-static bool IsRoadStopEverAvailable(const RoadStopSpec *spec, StationType type)
-{
-	if (spec == nullptr) return true;
-
-	if (HasBit(spec->flags, RSF_BUILD_MENU_ROAD_ONLY) && !RoadTypeIsRoad(_cur_roadtype)) return false;
-	if (HasBit(spec->flags, RSF_BUILD_MENU_TRAM_ONLY) && !RoadTypeIsTram(_cur_roadtype)) return false;
-
-	switch (spec->stop_type) {
-		case ROADSTOPTYPE_ALL: return true;
-		case ROADSTOPTYPE_PASSENGER: return type == STATION_BUS;
-		case ROADSTOPTYPE_FREIGHT: return type == STATION_TRUCK;
-		default: NOT_REACHED();
-	}
-}
-
-static uint16_t _cur_waypoint_type;          ///< Currently selected waypoint type
 
 /**
  * Define the values of the RoadFlags
@@ -119,6 +76,35 @@
 
 static RoadType _cur_roadtype;
 
+static DiagDirection _road_depot_orientation;
+
+struct RoadWaypointPickerSelection {
+	RoadStopClassID sel_class; ///< Selected road waypoint class.
+	uint16_t sel_type; ///< Selected road waypoint type within the class.
+};
+static RoadWaypointPickerSelection _waypoint_gui; ///< Settings of the road waypoint picker.
+
+struct RoadStopPickerSelection {
+	RoadStopClassID sel_class; ///< Selected road stop class.
+	uint16_t sel_type; ///< Selected road stop type within the class.
+	DiagDirection orientation; ///< Selected orientation of the road stop.
+};
+static RoadStopPickerSelection _roadstop_gui;
+
+static bool IsRoadStopEverAvailable(const RoadStopSpec *spec, StationType type)
+{
+	if (spec == nullptr) return true;
+
+	if (HasBit(spec->flags, RSF_BUILD_MENU_ROAD_ONLY) && !RoadTypeIsRoad(_cur_roadtype)) return false;
+	if (HasBit(spec->flags, RSF_BUILD_MENU_TRAM_ONLY) && !RoadTypeIsTram(_cur_roadtype)) return false;
+
+	switch (spec->stop_type) {
+		case ROADSTOPTYPE_ALL: return true;
+		case ROADSTOPTYPE_PASSENGER: return type == STATION_BUS;
+		case ROADSTOPTYPE_FREIGHT: return type == STATION_TRUCK;
+		default: NOT_REACHED();
+	}
+}
 
 /**
  * Check whether a road stop type can be built.
@@ -267,7 +253,7 @@
  */
 static void PlaceRoadStop(TileIndex start_tile, TileIndex end_tile, uint32_t p2, uint32_t cmd)
 {
-	uint8_t ddir = _roadstop_gui_settings.orientation;
+	uint8_t ddir = _roadstop_gui.orientation;
 
 	if (ddir >= DIAGDIR_END) {
 		SetBit(p2, 1); // It's a drive-through stop.
@@ -277,9 +263,8 @@
 	p2 |= INVALID_STATION << 16; // no station to join
 
 	TileArea ta(start_tile, end_tile);
-<<<<<<< HEAD
 	CommandContainer cmdcont = NewCommandContainerBasic(ta.tile, (uint32_t)(ta.w | ta.h << 8), p2, cmd, CcRoadStop);
-	cmdcont.p3 = (_roadstop_gui_settings.roadstop_type << 16) | _roadstop_gui_settings.roadstop_class;
+	cmdcont.p3 = (_roadstop_gui.sel_type << 16) | _roadstop_gui.sel_class;
 	ShowSelectStationIfNeeded(cmdcont, ta);
 }
 
@@ -293,23 +278,6 @@
 		VpStartPlaceSizing(tile, VPM_X_AND_Y, DDSP_REMOVE_ROAD_WAYPOINT);
 		return;
 	}
-=======
-	DiagDirection ddir = _roadstop_gui.orientation;
-	bool drive_through = ddir >= DIAGDIR_END;
-	if (drive_through) ddir = static_cast<DiagDirection>(ddir - DIAGDIR_END); // Adjust picker result to actual direction.
-	RoadStopClassID spec_class = _roadstop_gui.sel_class;
-	uint16_t spec_index = _roadstop_gui.sel_type;
-
-	auto proc = [=](bool test, StationID to_join) -> bool {
-		if (test) {
-			return Command<CMD_BUILD_ROAD_STOP>::Do(CommandFlagsToDCFlags(GetCommandFlags<CMD_BUILD_ROAD_STOP>()), ta.tile, ta.w, ta.h, stop_type, drive_through,
-					ddir, rt, spec_class, spec_index, INVALID_STATION, adjacent).Succeeded();
-		} else {
-			return Command<CMD_BUILD_ROAD_STOP>::Post(err_msg, CcRoadStop, ta.tile, ta.w, ta.h, stop_type, drive_through,
-					ddir, rt, spec_class, spec_index, to_join, adjacent);
-		}
-	};
->>>>>>> f9017220
 
 	Axis axis = GetAxisForNewRoadWaypoint(tile);
 	if (IsValidAxis(axis)) {
@@ -601,12 +569,8 @@
 
 			case WID_ROT_BUILD_WAYPOINT:
 				if (HandlePlacePushButton(this, WID_ROT_BUILD_WAYPOINT, SPR_CURSOR_WAYPOINT, HT_RECT)) {
+					ShowBuildRoadWaypointPicker(this);
 					this->last_started_action = widget;
-					if (RoadStopClass::Get(ROADSTOP_CLASS_WAYP)->GetSpecCount() > 1) {
-						ShowBuildWaypointPicker(this);
-					} else {
-						_cur_waypoint_type = 0;
-					}
 				}
 				break;
 
@@ -695,7 +659,7 @@
 				break;
 
 			case WID_ROT_DEPOT:
-				DoCommandP(tile, _cur_roadtype << 2 | _build_depot_direction, 0,
+				DoCommandP(tile, _cur_roadtype << 2 | _road_depot_orientation, 0,
 						CMD_BUILD_ROAD_DEPOT | CMD_MSG(this->rti->strings.err_depot), CcRoadDepot);
 				break;
 
@@ -834,10 +798,10 @@
 							DoCommandP(ta.tile, ta.w | ta.h << 8, (1 << 2), CMD_REMOVE_ROAD_STOP | CMD_MSG(STR_ERROR_CAN_T_REMOVE_ROAD_WAYPOINT), CcPlaySound_CONSTRUCTION_OTHER);
 						} else {
 							uint32_t p1 = ta.w | ta.h << 8 | _ctrl_pressed << 16 | (select_method == VPM_X_LIMITED ? AXIS_X : AXIS_Y) << 17;
-							uint32_t p2 = ROADSTOP_CLASS_WAYP | INVALID_STATION << 16;
+							uint32_t p2 = _waypoint_gui.sel_class | INVALID_STATION << 16;
 
 							CommandContainer cmdcont = NewCommandContainerBasic(ta.tile, p1, p2, CMD_BUILD_ROAD_WAYPOINT | CMD_MSG(STR_ERROR_CAN_T_BUILD_ROAD_WAYPOINT), CcPlaySound_CONSTRUCTION_OTHER);
-							cmdcont.p3 = _cur_waypoint_type;
+							cmdcont.p3 = _waypoint_gui.sel_type;
 							ShowSelectWaypointIfNeeded(cmdcont, ta);
 						}
 					}
@@ -1169,7 +1133,7 @@
 	{
 		this->CreateNestedTree();
 
-		this->LowerWidget(WID_BROD_DEPOT_NE + _build_depot_direction);
+		this->LowerWidget(WID_BROD_DEPOT_NE + _road_depot_orientation);
 		if (RoadTypeIsTram(_cur_roadtype)) {
 			this->GetWidget<NWidgetCore>(WID_BROD_CAPTION)->widget_data = STR_BUILD_DEPOT_TRAM_ORIENTATION_CAPTION;
 			for (WidgetID i = WID_BROD_DEPOT_NE; i <= WID_BROD_DEPOT_NW; i++) {
@@ -1209,9 +1173,9 @@
 			case WID_BROD_DEPOT_NE:
 			case WID_BROD_DEPOT_SW:
 			case WID_BROD_DEPOT_SE:
-				this->RaiseWidget(WID_BROD_DEPOT_NE + _build_depot_direction);
-				_build_depot_direction = (DiagDirection)(widget - WID_BROD_DEPOT_NE);
-				this->LowerWidget(WID_BROD_DEPOT_NE + _build_depot_direction);
+				this->RaiseWidget(WID_BROD_DEPOT_NE + _road_depot_orientation);
+				_road_depot_orientation = (DiagDirection)(widget - WID_BROD_DEPOT_NE);
+				this->LowerWidget(WID_BROD_DEPOT_NE + _road_depot_orientation);
 				if (_settings_client.sound.click_beep) SndPlayFx(SND_15_BEEP);
 				this->SetDirty();
 				break;
@@ -1259,19 +1223,8 @@
 public:
 	RoadStopPickerCallbacks(const std::string &ini_group) : PickerCallbacksNewGRFClass<RoadStopClass>(ini_group) {}
 
-<<<<<<< HEAD
-struct BuildRoadStationWindow : public PickerWindowBase {
-private:
-	RoadStopType road_stop_type; ///< The RoadStopType for this Window.
-	uint line_height; ///< Height of a single line in the newstation selection matrix.
-	uint coverage_height; ///< Height of the coverage texts.
-	Scrollbar *vscrollList; ///< Vertical scrollbar of the new station list.
-	Scrollbar *vscrollMatrix; ///< Vertical scrollbar of the station picker matrix.
-	uint building_height = 2; ///< Road stop building height for image size
-=======
 	StringID GetClassTooltip() const override;
 	StringID GetTypeTooltip() const override;
->>>>>>> f9017220
 
 	bool IsActive() const override
 	{
@@ -1297,30 +1250,11 @@
 		return std::count_if(std::begin(RoadStopClass::Classes()), std::end(RoadStopClass::Classes()), IsClassChoice);
 	}
 
-<<<<<<< HEAD
-	static Listing   last_sorting;           ///< Default sorting of #GUIRoadStopClassList.
-	static Filtering last_filtering;         ///< Default filtering of #GUIRoadStopClassList.
-	static const std::initializer_list<GUIRoadStopClassList::SortFunction * const> sorter_funcs;   ///< Sort functions of the #GUIRoadStopClassList.
-	static const std::initializer_list<GUIRoadStopClassList::FilterFunction * const> filter_funcs; ///< Filter functions of the #GUIRoadStopClassList.
-	GUIRoadStopClassList roadstop_classes;     ///< Available road stop classes.
-	StringFilter string_filter;              ///< Filter for available road stop classes.
-	QueryString filter_editbox;              ///< Filter editbox.
-=======
 	int GetSelectedClass() const override { return _roadstop_gui.sel_class; }
 	void SetSelectedClass(int id) const override { _roadstop_gui.sel_class = this->GetClassIndex(id); }
->>>>>>> f9017220
 
 	StringID GetClassName(int id) const override
 	{
-<<<<<<< HEAD
-		/* No additional road stop types present */
-		if (this->vscrollList == nullptr) return;
-
-		uint pos = 0;
-		for (auto rs_class : this->roadstop_classes) {
-			if (rs_class == _roadstop_gui_settings.roadstop_class) break;
-			pos++;
-=======
 		const auto *rsc = this->GetClass(id);
 		if (!IsClassChoice(*rsc)) return INVALID_STRING_ID;
 		return rsc->name;
@@ -1351,11 +1285,10 @@
 			DiagDirection orientation = _roadstop_gui.orientation;
 			if (orientation < DIAGDIR_END && HasBit(spec->flags, RSF_DRIVE_THROUGH_ONLY)) orientation = DIAGDIR_END;
 			DrawRoadStopTile(x, y, _cur_roadtype, spec, roadstoptype == ROADSTOP_BUS ? STATION_BUS : STATION_TRUCK, (uint8_t)orientation);
->>>>>>> f9017220
-		}
-	}
-
-	void FillUsedItems(std::set<PickerItem> &items) override
+		}
+	}
+
+	void FillUsedItems(btree::btree_set<PickerItem> &items) override
 	{
 		for (const Station *st : Station::Iterate()) {
 			if (st->owner != _local_company) continue;
@@ -1410,68 +1343,16 @@
 			this->SetDirty();
 			CloseWindowById(WC_SELECT_STATION, 0);
 		}
-		this->UpdateBuildingHeight((spec != nullptr) ? spec->height : 0);
-	}
-
-	void SelectClass(RoadStopClassID class_id) {
-		if (_roadstop_gui_settings.roadstop_class != class_id && GetIfClassHasNewStopsByType(RoadStopClass::Get(class_id), this->road_stop_type, _cur_roadtype)) {
-			_roadstop_gui_settings.roadstop_class = class_id;
-			RoadStopClass *rsclass = RoadStopClass::Get(_roadstop_gui_settings.roadstop_class);
-			_roadstop_gui_settings.roadstop_count = rsclass->GetSpecCount();
-			_roadstop_gui_settings.roadstop_type = std::min((int)_roadstop_gui_settings.roadstop_type, std::max(0, (int)_roadstop_gui_settings.roadstop_count - 1));
-			this->SelectFirstAvailableTypeIfUnavailable();
-
-			NWidgetMatrix *matrix = this->GetWidget<NWidgetMatrix>(WID_BROS_MATRIX);
-			matrix->SetCount(_roadstop_gui_settings.roadstop_count);
-			matrix->SetClicked(_roadstop_gui_settings.roadstop_type);
-			this->CheckOrientationValid();
-			this->SetDirty();
-		}
 	}
 
 public:
 	BuildRoadStationWindow(WindowDesc *desc, Window *parent, RoadStopType rs) : PickerWindow(desc, parent, TRANSPORT_ROAD, GetRoadStopPickerCallbacks(rs))
 	{
 		this->coverage_height = 2 * GetCharacterHeight(FS_NORMAL) + WidgetDimensions::scaled.vsep_normal;
-<<<<<<< HEAD
-		this->vscrollList = nullptr;
-		this->vscrollMatrix = nullptr;
-		this->road_stop_type = rs;
-		bool newstops = GetIfNewStopsByType(rs, _cur_roadtype);
-
-		this->CreateNestedTree();
-
-		/* Hide the station class filter if no stations other than the default one are available. */
-		this->GetWidget<NWidgetStacked>(WID_BROS_SHOW_NEWST_DEFSIZE)->SetDisplayedPlane(newstops ? 0 : SZSP_NONE);
-		this->GetWidget<NWidgetStacked>(WID_BROS_FILTER_CONTAINER)->SetDisplayedPlane(newstops ? 0 : SZSP_HORIZONTAL);
-		this->GetWidget<NWidgetStacked>(WID_BROS_SHOW_NEWST_ADDITIONS)->SetDisplayedPlane(newstops ? 0 : SZSP_HORIZONTAL);
-		this->GetWidget<NWidgetStacked>(WID_BROS_SHOW_NEWST_ORIENTATION)->SetDisplayedPlane(newstops ? 0 : SZSP_HORIZONTAL);
-		this->GetWidget<NWidgetStacked>(WID_BROS_SHOW_NEWST_TYPE_SEL)->SetDisplayedPlane(newstops ? 0 : SZSP_HORIZONTAL);
-		this->GetWidget<NWidgetStacked>(WID_BROS_SHOW_NEWST_MATRIX)->SetDisplayedPlane(newstops ? 0 : SZSP_NONE);
-		this->GetWidget<NWidgetStacked>(WID_BROS_SHOW_NEWST_RESIZE)->SetDisplayedPlane(newstops ? 0 : SZSP_NONE);
-		if (newstops) {
-			this->vscrollList = this->GetScrollbar(WID_BROS_NEWST_SCROLL);
-			this->vscrollMatrix = this->GetScrollbar(WID_BROS_MATRIX_SCROLL);
-
-			this->querystrings[WID_BROS_FILTER_EDITBOX] = &this->filter_editbox;
-			this->roadstop_classes.SetListing(this->last_sorting);
-			this->roadstop_classes.SetFiltering(this->last_filtering);
-			this->roadstop_classes.SetSortFuncs(this->sorter_funcs);
-			this->roadstop_classes.SetFilterFuncs(this->filter_funcs);
-		}
-
-		this->roadstop_classes.ForceRebuild();
-		BuildRoadStopClassesAvailable();
-
-		// Trams don't have non-drivethrough stations
-		if (RoadTypeIsTram(_cur_roadtype) && _roadstop_gui_settings.orientation < DIAGDIR_END) {
-			_roadstop_gui_settings.orientation = DIAGDIR_END;
-=======
 
 		/* Trams don't have non-drivethrough stations */
 		if (RoadTypeIsTram(_cur_roadtype) && _roadstop_gui.orientation < DIAGDIR_END) {
 			_roadstop_gui.orientation = DIAGDIR_END;
->>>>>>> f9017220
 		}
 		this->ConstructWindow();
 
@@ -1485,163 +1366,37 @@
 		this->LowerWidget(WID_BROS_STATION_NE + _roadstop_gui.orientation);
 		this->LowerWidget(WID_BROS_LT_OFF + _settings_client.gui.station_show_coverage);
 
-<<<<<<< HEAD
-		this->FinishInitNested(TRANSPORT_ROAD);
-
-		this->ChangeWindowClass((rs == ROADSTOP_BUS) ? WC_BUS_STATION : WC_TRUCK_STATION);
-
-		if (!newstops || _roadstop_gui_settings.roadstop_class >= RoadStopClass::GetClassCount()) {
-			/* There's no new stops available or the list has reduced in size.
-			 * Now, set the default road stops as selected. */
-			_roadstop_gui_settings.roadstop_class = ROADSTOP_CLASS_DFLT;
-			_roadstop_gui_settings.roadstop_type = 0;
-		}
-		if (newstops) {
-			/* The currently selected class doesn't have any stops for this RoadStopType, reset the selection. */
-			if (!GetIfClassHasNewStopsByType(RoadStopClass::Get(_roadstop_gui_settings.roadstop_class), rs, _cur_roadtype)) {
-				_roadstop_gui_settings.roadstop_class = ROADSTOP_CLASS_DFLT;
-				_roadstop_gui_settings.roadstop_type = 0;
-			}
-			_roadstop_gui_settings.roadstop_count = RoadStopClass::Get(_roadstop_gui_settings.roadstop_class)->GetSpecCount();
-			_roadstop_gui_settings.roadstop_type = std::min((int)_roadstop_gui_settings.roadstop_type, _roadstop_gui_settings.roadstop_count - 1);
-
-			/* Reset back to default class if the previously selected class is not available for this road stop type. */
-			if (!GetIfClassHasNewStopsByType(RoadStopClass::Get(_roadstop_gui_settings.roadstop_class), this->road_stop_type, _cur_roadtype)) {
-				_roadstop_gui_settings.roadstop_class = ROADSTOP_CLASS_DFLT;
-			}
-
-			this->SelectFirstAvailableTypeIfUnavailable();
-
-			NWidgetMatrix *matrix = this->GetWidget<NWidgetMatrix>(WID_BROS_MATRIX);
-			matrix->SetScrollbar(this->vscrollMatrix);
-			matrix->SetCount(_roadstop_gui_settings.roadstop_count);
-			matrix->SetClicked(_roadstop_gui_settings.roadstop_type);
-
-			this->EnsureSelectedClassIsVisible();
-			this->CheckOrientationValid();
-		}
-=======
 		this->window_class = (rs == ROADSTOP_BUS) ? WC_BUS_STATION : WC_TRUCK_STATION;
->>>>>>> f9017220
 	}
 
 	void Close([[maybe_unused]] int data = 0) override
 	{
 		CloseWindowById(WC_SELECT_STATION, 0);
-<<<<<<< HEAD
-		this->PickerWindowBase::Close();
-	}
-
-	/** Sort classes by RoadStopClassID. */
-	static bool RoadStopClassIDSorter(RoadStopClassID const &a, RoadStopClassID const &b)
-	{
-		return a < b;
-	}
-
-	/** Filter classes by class name. */
-	static bool TagNameFilter(RoadStopClassID const *sc, StringFilter &filter)
-	{
-		filter.ResetState();
-		filter.AddLine(GetString(RoadStopClass::Get(*sc)->name));
-		return filter.GetState();
-	}
-
-	inline bool ShowNewStops() const
-	{
-		return this->vscrollList != nullptr;
-	}
-
-	void BuildRoadStopClassesAvailable()
-	{
-		if (!this->roadstop_classes.NeedRebuild()) return;
-
-		this->roadstop_classes.clear();
-		this->roadstop_classes.reserve(RoadStopClass::GetClassCount());
-
-		for (const auto &cls : RoadStopClass::Classes()) {
-			/* Skip waypoints. */
-			if (cls.Index() == ROADSTOP_CLASS_WAYP) continue;
-			if (GetIfClassHasNewStopsByType(&cls, this->road_stop_type, _cur_roadtype)) this->roadstop_classes.push_back(cls.Index());
-		}
-
-		if (this->ShowNewStops()) {
-			this->roadstop_classes.Filter(this->string_filter);
-			this->roadstop_classes.RebuildDone();
-			this->roadstop_classes.Sort();
-
-			this->vscrollList->SetCount(this->roadstop_classes.size());
-		}
-	}
-
-	void SelectFirstAvailableTypeIfUnavailable()
-	{
-		const RoadStopClass *rs_class = RoadStopClass::Get(_roadstop_gui_settings.roadstop_class);
-		StationType st = GetRoadStationTypeByWindowClass(this->window_class);
-
-		if (IsRoadStopAvailable(rs_class->GetSpec(_roadstop_gui_settings.roadstop_type), st)) return;
-		for (uint i = 0; i < _roadstop_gui_settings.roadstop_count; i++) {
-			if (IsRoadStopAvailable(rs_class->GetSpec(i), st)) {
-				_roadstop_gui_settings.roadstop_type = i;
-				break;
-			}
-		}
-=======
 		this->PickerWindow::Close();
->>>>>>> f9017220
 	}
 
 	void OnInvalidateData([[maybe_unused]] int data = 0, [[maybe_unused]] bool gui_scope = true) override
 	{
-<<<<<<< HEAD
-		if (!gui_scope) return;
-
-		this->BuildRoadStopClassesAvailable();
-	}
-
-	EventState OnHotkey(int hotkey) override
-	{
-		switch (hotkey) {
-			case BROSHK_FOCUS_FILTER_BOX:
-				this->SetFocusedWidget(WID_BROS_FILTER_EDITBOX);
-				SetFocusedWindow(this); // The user has asked to give focus to the text box, so make sure this window is focused.
-				break;
-
-			default:
-				return ES_NOT_HANDLED;
-		}
-
-		return ES_HANDLED;
-	}
-
-	void OnEditboxChanged(WidgetID widget) override
-	{
-		if (widget == WID_BROS_FILTER_EDITBOX) {
-			string_filter.SetFilterTerm(this->filter_editbox.text.buf);
-			this->roadstop_classes.SetFilterState(!string_filter.IsEmpty());
-			this->roadstop_classes.ForceRebuild();
-			this->InvalidateData();
-=======
 		this->PickerWindow::OnInvalidateData(data, gui_scope);
 
 		if (gui_scope) {
 			this->CheckOrientationValid();
->>>>>>> f9017220
 		}
 	}
 
 	void OnPaint() override
 	{
+		this->DrawWidgets();
+
 		int rad = _settings_game.station.modified_catchment ? ((this->window_class == WC_BUS_STATION) ? CA_BUS : CA_TRUCK) : CA_UNMODIFIED;
-		rad += _settings_game.station.catchment_increase;
 		if (_settings_client.gui.station_show_coverage) {
 			SetTileSelectBigSize(-rad, -rad, 2 * rad, 2 * rad);
 		} else {
 			SetTileSelectSize(1, 1);
 		}
 
-		this->DrawWidgets();
-
 		if (this->IsShaded()) return;
+
 		/* 'Accepts' and 'Supplies' texts. */
 		StationCoverageType sct = (this->window_class == WC_BUS_STATION) ? SCT_PASSENGERS_ONLY : SCT_NON_PASSENGERS_ONLY;
 		Rect r = this->GetWidget<NWidgetBase>(WID_BROS_ACCEPTANCE)->GetCurrentRect();
@@ -1657,16 +1412,6 @@
 		}
 	}
 
-	void UpdateBuildingHeight(uint height)
-	{
-		height = std::max<uint>(2, height);
-		if (height != this->building_height) {
-			int y_delta = (height - this->building_height) * ScaleGUITrad(8) * 2;
-			this->building_height = height;
-			this->ReInit(0, y_delta);
-		}
-	}
-
 	void UpdateWidgetSize(WidgetID widget, Dimension &size, [[maybe_unused]] const Dimension &padding, [[maybe_unused]] Dimension &fill, [[maybe_unused]] Dimension &resize) override
 	{
 		switch (widget) {
@@ -1676,23 +1421,8 @@
 			case WID_BROS_STATION_NW:
 			case WID_BROS_STATION_X:
 			case WID_BROS_STATION_Y:
-<<<<<<< HEAD
-				size.width  = ScaleGUITrad(64) + WidgetDimensions::scaled.fullbevel.Horizontal();
-				size.height = ScaleGUITrad(32 + (this->building_height * 8)) + WidgetDimensions::scaled.fullbevel.Vertical();
-				break;
-
-			case WID_BROS_IMAGE:
-				size.width  = ScaleGUITrad(64) + WidgetDimensions::scaled.fullbevel.Horizontal();
-				size.height = ScaleGUITrad(48) + WidgetDimensions::scaled.fullbevel.Vertical();
-				break;
-
-			case WID_BROS_MATRIX:
-				fill.height = 1;
-				resize.height = 1;
-=======
 				size.width  = ScaleGUITrad(PREVIEW_WIDTH) + WidgetDimensions::scaled.fullbevel.Horizontal();
 				size.height = ScaleGUITrad(PREVIEW_HEIGHT) + WidgetDimensions::scaled.fullbevel.Vertical();
->>>>>>> f9017220
 				break;
 
 			case WID_BROS_ACCEPTANCE:
@@ -1732,14 +1462,8 @@
 				Rect ir = r.Shrink(WidgetDimensions::scaled.bevel);
 				if (FillDrawPixelInfo(&tmp_dpi, ir)) {
 					AutoRestoreBackup dpi_backup(_cur_dpi, &tmp_dpi);
-<<<<<<< HEAD
-					int x = (ir.Width()  - ScaleSpriteTrad(64)) / 2 + ScaleSpriteTrad(31);
-					int y = (ir.Height() + ScaleSpriteTrad(48)) / 2 - ScaleSpriteTrad(31);
-					if (spec != nullptr && spec->height > 2) y += (spec->height - 2) * ScaleSpriteTrad(4);
-=======
 					int x = (ir.Width()  - ScaleSpriteTrad(PREVIEW_WIDTH)) / 2 + ScaleSpriteTrad(PREVIEW_LEFT);
 					int y = (ir.Height() + ScaleSpriteTrad(PREVIEW_HEIGHT)) / 2 - ScaleSpriteTrad(PREVIEW_BOTTOM);
->>>>>>> f9017220
 					if (spec == nullptr) {
 						StationPickerDrawSprite(x, y, st, INVALID_RAILTYPE, _cur_roadtype, widget - WID_BROS_STATION_NE);
 					} else {
@@ -1752,28 +1476,6 @@
 			default:
 				this->PickerWindow::DrawWidget(r, widget);
 				break;
-<<<<<<< HEAD
-			}
-		}
-	}
-
-	void OnResize() override
-	{
-		if (this->vscrollList != nullptr) {
-			this->vscrollList->SetCapacityFromWidget(this, WID_BROS_NEWST_LIST);
-		}
-		if (this->vscrollMatrix != nullptr) {
-			this->GetWidget<NWidgetMatrix>(WID_BROS_MATRIX)->SetClicked(_roadstop_gui_settings.roadstop_type);
-		}
-	}
-
-	void SetStringParameters(WidgetID widget) const override
-	{
-		if (widget == WID_BROS_SHOW_NEWST_TYPE) {
-			const RoadStopSpec *roadstopspec = RoadStopClass::Get(_roadstop_gui_settings.roadstop_class)->GetSpec(_roadstop_gui_settings.roadstop_type);
-			SetDParam(0, (roadstopspec != nullptr && roadstopspec->name != 0) ? roadstopspec->name : STR_STATION_CLASS_DFLT_ROADSTOP);
-=======
->>>>>>> f9017220
 		}
 	}
 
@@ -1808,41 +1510,6 @@
 				SetViewportCatchmentStation(nullptr, true);
 				break;
 
-<<<<<<< HEAD
-			case WID_BROS_NEWST_LIST: {
-				auto it = this->vscrollList->GetScrolledItemFromWidget(this->roadstop_classes, pt.y, this, WID_BROS_NEWST_LIST);
-				if (it == this->roadstop_classes.end()) return;
-				RoadStopClassID class_id = *it;
-				this->SelectClass(class_id);
-				if (_settings_client.sound.click_beep) SndPlayFx(SND_15_BEEP);
-				this->SetDirty();
-				CloseWindowById(WC_SELECT_STATION, 0);
-				break;
-			}
-
-			case WID_BROS_IMAGE: {
-				uint16_t y = this->GetWidget<NWidgetBase>(widget)->GetParentWidget<NWidgetMatrix>()->GetCurrentElement();
-				if (y >= _roadstop_gui_settings.roadstop_count) return;
-
-				const RoadStopSpec *spec = RoadStopClass::Get(_roadstop_gui_settings.roadstop_class)->GetSpec(y);
-				StationType st = GetRoadStationTypeByWindowClass(this->window_class);
-
-				if (!IsRoadStopAvailable(spec, st)) return;
-
-				/* Check station availability callback */
-				_roadstop_gui_settings.roadstop_type = y;
-
-				this->GetWidget<NWidgetBase>(widget)->GetParentWidget<NWidgetMatrix>()->SetClicked(_roadstop_gui_settings.roadstop_type);
-
-				if (_settings_client.sound.click_beep) SndPlayFx(SND_15_BEEP);
-				this->SetDirty();
-				CloseWindowById(WC_SELECT_STATION, 0);
-				this->CheckOrientationValid();
-				break;
-			}
-
-=======
->>>>>>> f9017220
 			default:
 				this->PickerWindow::OnClick(pt, widget, click_count);
 				break;
@@ -1854,27 +1521,6 @@
 		CheckRedrawStationCoverage(this);
 	}
 
-<<<<<<< HEAD
-	void SelectClassAndSpec(RoadStopClassID class_id, int spec_id)
-	{
-		this->SelectClass(class_id);
-		this->EnsureSelectedClassIsVisible();
-
-		if (_roadstop_gui_settings.roadstop_class != class_id) {
-			/* could not select class*/
-			return;
-		}
-		this->GetWidget<NWidgetBase>(WID_BROS_IMAGE)->GetParentWidget<NWidgetMatrix>()->SetCurrentElement(spec_id);
-		this->OnClick({}, WID_BROS_IMAGE, 1);
-	}
-
-	static HotkeyList road_hotkeys;
-	static HotkeyList tram_hotkeys;
-};
-
-static Hotkey buildroadstop_hotkeys[] = {
-	Hotkey('F', "focus_filter_box", BROSHK_FOCUS_FILTER_BOX),
-=======
 	static inline HotkeyList road_hotkeys{"buildroadstop", {
 		Hotkey('F', "focus_filter_box", PCWHK_FOCUS_FILTER_BOX),
 	}};
@@ -1882,14 +1528,7 @@
 	static inline HotkeyList tram_hotkeys{"buildtramstop", {
 		Hotkey('F', "focus_filter_box", PCWHK_FOCUS_FILTER_BOX),
 	}};
->>>>>>> f9017220
 };
-HotkeyList BuildRoadStationWindow::road_hotkeys("buildroadstop", buildroadstop_hotkeys);
-
-static Hotkey buildtramstop_hotkeys[] = {
-	Hotkey('F', "focus_filter_box", BROSHK_FOCUS_FILTER_BOX),
-};
-HotkeyList BuildRoadStationWindow::tram_hotkeys("buildtramstop", buildtramstop_hotkeys);
 
 /** Widget definition of the build road station window */
 static constexpr NWidgetPart _nested_road_station_picker_widgets[] = {
@@ -1998,252 +1637,130 @@
 	new BuildRoadStationWindow(RoadTypeIsRoad(_cur_roadtype) ? &_road_station_picker_desc : &_tram_station_picker_desc, parent, rs);
 }
 
-struct BuildRoadWaypointWindow : PickerWindowBase {
-	using WaypointList = GUIList<uint16_t>;
-	static const uint FILTER_LENGTH = 20;
-
-	const RoadStopClass *waypoints;
-	WaypointList list;
-	StringFilter string_filter; ///< Filter for waypoint name
-	QueryString editbox;        ///< Filter editbox
-
-	BuildRoadWaypointWindow(WindowDesc *desc, Window *parent) : PickerWindowBase(desc, parent), editbox(FILTER_LENGTH * MAX_CHAR_LENGTH, FILTER_LENGTH)
-	{
-		this->waypoints = RoadStopClass::Get(ROADSTOP_CLASS_WAYP);
-
-		this->CreateNestedTree();
-
-		NWidgetMatrix *matrix = this->GetWidget<NWidgetMatrix>(WID_BROW_WAYPOINT_MATRIX);
-		matrix->SetScrollbar(this->GetScrollbar(WID_BROW_SCROLL));
-
-		this->FinishInitNested(TRANSPORT_ROAD);
-
-		this->querystrings[WID_BROW_FILTER] = &this->editbox;
-		this->editbox.cancel_button = QueryString::ACTION_CLEAR;
-
-		this->list.ForceRebuild();
-		this->BuildPickerList();
-	}
-
-	bool FilterByText(const RoadStopSpec *spec)
-	{
-		if (this->string_filter.IsEmpty()) return true;
-		this->string_filter.ResetState();
+class RoadWaypointPickerCallbacks : public PickerCallbacksNewGRFClass<RoadStopClass> {
+public:
+	RoadWaypointPickerCallbacks() : PickerCallbacksNewGRFClass<RoadStopClass>("fav_road_waypoints") {}
+
+	StringID GetClassTooltip() const override { return STR_PICKER_WAYPOINT_CLASS_TOOLTIP; }
+	StringID GetTypeTooltip() const override { return STR_PICKER_WAYPOINT_TYPE_TOOLTIP; }
+
+	bool IsActive() const override
+	{
+		for (const auto &cls : RoadStopClass::Classes()) {
+			if (!IsWaypointClass(cls)) continue;
+			for (const auto *spec : cls.Specs()) {
+				if (spec != nullptr) return true;
+			}
+		}
+		return false;
+	}
+
+	static bool IsWaypointClassChoice(const RoadStopClass &cls)
+	{
+		return IsWaypointClass(cls);
+	}
+
+	bool HasClassChoice() const override
+	{
+		return std::count_if(std::begin(RoadStopClass::Classes()), std::end(RoadStopClass::Classes()), IsWaypointClassChoice) > 1;
+	}
+
+	void Close(int) override { ResetObjectToPlace(); }
+	int GetSelectedClass() const override { return _waypoint_gui.sel_class; }
+	void SetSelectedClass(int id) const override { _waypoint_gui.sel_class = this->GetClassIndex(id); }
+
+	StringID GetClassName(int id) const override
+	{
+		const auto *sc = GetClass(id);
+		if (!IsWaypointClass(*sc)) return INVALID_STRING_ID;
+		return sc->name;
+	}
+
+	int GetSelectedType() const override { return _waypoint_gui.sel_type; }
+	void SetSelectedType(int id) const override { _waypoint_gui.sel_type = id; }
+
+	StringID GetTypeName(int cls_id, int id) const override
+	{
+		const auto *spec = this->GetSpec(cls_id, id);
+		return (spec == nullptr) ? STR_STATION_CLASS_WAYP_WAYPOINT : spec->name;
+	}
+
+	bool IsTypeAvailable(int cls_id, int id) const override
+	{
+		return IsRoadStopAvailable(this->GetSpec(cls_id, id), STATION_ROADWAYPOINT);
+	}
+
+	void DrawType(int x, int y, int cls_id, int id) const override
+	{
+		const auto *spec = this->GetSpec(cls_id, id);
 		if (spec == nullptr) {
-			this->string_filter.AddLine(GetString(STR_STATION_CLASS_WAYP_WAYPOINT));
+			StationPickerDrawSprite(x, y, STATION_ROADWAYPOINT, INVALID_RAILTYPE, _cur_roadtype, RSV_DRIVE_THROUGH_X);
 		} else {
-			this->string_filter.AddLine(GetString(spec->name));
-			if (spec->grf_prop.grffile != nullptr) {
-				const GRFConfig *gc = GetGRFConfig(spec->grf_prop.grffile->grfid);
-				this->string_filter.AddLine(gc->GetName());
+			DrawRoadStopTile(x, y, _cur_roadtype, spec, STATION_ROADWAYPOINT, RSV_DRIVE_THROUGH_X);
+		}
+	}
+
+	void FillUsedItems(btree::btree_set<PickerItem> &items) override
+	{
+		for (const Waypoint *wp : Waypoint::Iterate()) {
+			if (wp->owner != _local_company || !HasBit(wp->waypoint_flags, WPF_ROAD)) continue;
+			items.insert({0, 0, ROADSTOP_CLASS_WAYP, 0}); // We would need to scan the map to find out if default is used.
+			for (const auto &sm : wp->roadstop_speclist) {
+				if (sm.spec == nullptr) continue;
+				items.insert({sm.grfid, sm.localidx, sm.spec->class_index, sm.spec->index});
 			}
 		}
-		return this->string_filter.GetState();
-	}
-
-	void BuildPickerList()
-	{
-		if (!this->list.NeedRebuild()) return;
-
-		this->list.clear();
-		this->list.reserve(this->waypoints->GetSpecCount());
-		for (uint i = 0; i < this->waypoints->GetSpecCount(); i++) {
-			const RoadStopSpec *roadstopspec = this->waypoints->GetSpec(i);
-			if (!FilterByText(roadstopspec)) continue;
-
-			this->list.push_back(i);
-		}
-		this->list.RebuildDone();
-
-		NWidgetMatrix *matrix = this->GetWidget<NWidgetMatrix>(WID_BROW_WAYPOINT_MATRIX);
-		matrix->SetCount((int)this->list.size());
-		matrix->SetClicked(this->UpdateSelection(_cur_waypoint_type));
-	}
-
-	uint UpdateSelection(uint type)
-	{
-		auto found = std::find(std::begin(this->list), std::end(this->list), type);
-		if (found != std::end(this->list)) return found - std::begin(this->list);
-
-		/* Selection isn't in the list, default to first */
-		if (this->list.empty()) {
-			_cur_waypoint_type = 0;
-			return -1;
-		} else {
-			_cur_waypoint_type = this->list.front();
-			return 0;
-		}
-	}
-
-	void Close(int data = 0) override
-	{
-		CloseWindowById(WC_SELECT_STATION, 0);
-		this->PickerWindowBase::Close();
-	}
-
-	void UpdateWidgetSize(WidgetID widget, Dimension &size, const Dimension &padding, Dimension &fill, Dimension &resize) override
-	{
-		switch (widget) {
-			case WID_BROW_WAYPOINT_MATRIX:
-				/* Two blobs high and three wide. */
-				size.width  += resize.width  * 2;
-				size.height += resize.height * 1;
-
-				/* Resizing in X direction only at blob size, but at pixel level in Y. */
-				resize.height = 1;
-				break;
-
-			case WID_BROW_WAYPOINT:
-				size.width  = ScaleGUITrad(64) + 2;
-				size.height = ScaleGUITrad(58) + 2;
-				break;
-		}
-	}
-
-	void SetStringParameters(WidgetID widget) const override
-	{
-		if (widget == WID_BROW_NAME) {
-			if (!this->list.empty() && IsInsideBS(_cur_waypoint_type, 0, this->waypoints->GetSpecCount())) {
-				const RoadStopSpec *roadstopspec = this->waypoints->GetSpec(_cur_waypoint_type);
-				if (roadstopspec == nullptr) {
-					SetDParam(0, STR_STATION_CLASS_WAYP_WAYPOINT);
-				} else {
-					SetDParam(0, roadstopspec->name);
-				}
-			} else {
-				SetDParam(0, STR_EMPTY);
-			}
-		}
-	}
-
-	void OnPaint() override
-	{
-		this->BuildPickerList();
-		this->DrawWidgets();
-	}
-
-	void DrawWidget(const Rect &r, WidgetID widget) const override
-	{
-		switch (widget) {
-			case WID_BROW_WAYPOINT: {
-				uint16_t type = this->list.at(this->GetWidget<NWidgetBase>(widget)->GetParentWidget<NWidgetMatrix>()->GetCurrentElement());
-				const RoadStopSpec *spec = this->waypoints->GetSpec(type);
-				DrawPixelInfo tmp_dpi;
-				if (FillDrawPixelInfo(&tmp_dpi, r)) {
-					AutoRestoreBackup dpi_backup(_cur_dpi, &tmp_dpi);
-					int x = (r.Width()  - ScaleSpriteTrad(64)) / 2 + ScaleSpriteTrad(31);
-					int y = (r.Height() + ScaleSpriteTrad(48)) / 2 - ScaleSpriteTrad(31);
-					if (spec == nullptr) {
-						StationPickerDrawSprite(x, y, STATION_ROADWAYPOINT, INVALID_RAILTYPE, _cur_roadtype, 4);
-					} else {
-						DrawRoadStopTile(x, y, _cur_roadtype, spec, STATION_ROADWAYPOINT, 4);
-					}
-					if (!IsRoadStopAvailable(spec, STATION_ROADWAYPOINT)) {
-						GfxFillRect(1, 1, r.Width() - 1, r.Height() - 1, PC_BLACK, FILLRECT_CHECKER);
-					}
-				}
-			}
-		}
-	}
-
-	void OnClick(Point pt, WidgetID widget, int click_count) override
-	{
-		switch (widget) {
-			case WID_BROW_WAYPOINT: {
-				uint16_t sel = this->GetWidget<NWidgetBase>(widget)->GetParentWidget<NWidgetMatrix>()->GetCurrentElement();
-				assert(sel < this->list.size());
-				uint16_t type = this->list.at(sel);
-
-				const RoadStopSpec *spec = this->waypoints->GetSpec(type);
-				if (!IsRoadStopAvailable(spec, STATION_ROADWAYPOINT)) return;
-
-				_cur_waypoint_type = type;
-				this->GetWidget<NWidgetMatrix>(WID_BROW_WAYPOINT_MATRIX)->SetClicked(sel);
-				if (_settings_client.sound.click_beep) SndPlayFx(SND_15_BEEP);
-				this->SetDirty();
-				break;
-			}
-		}
-	}
-
-	void OnRealtimeTick(uint delta_ms) override
-	{
-		CheckRedrawWaypointCoverage(this, true);
-	}
-
-	void SelectWaypointSpec(uint16_t spec_id)
-	{
-		for (uint i = 0; i < (uint)this->list.size(); i++) {
-			if (this->list[i] == spec_id) {
-				this->GetWidget<NWidgetBase>(WID_BROW_WAYPOINT)->GetParentWidget<NWidgetMatrix>()->SetCurrentElement(i);
-				this->OnClick({}, WID_BROW_WAYPOINT, 1);
-				break;
-			}
-		}
-	}
-
-	void OnInvalidateData(int data = 0, bool gui_scope = true) override
-	{
-		if (!gui_scope) return;
-		this->list.ForceRebuild();
-	}
-
-	void OnEditboxChanged(WidgetID wid) override
-	{
-		if (wid == WID_BROW_FILTER) {
-			this->string_filter.SetFilterTerm(this->editbox.text.buf);
-			this->InvalidateData();
-		}
-	}
+	}
+
+	static RoadWaypointPickerCallbacks instance;
 };
+/* static */ RoadWaypointPickerCallbacks RoadWaypointPickerCallbacks::instance;
+
+struct BuildRoadWaypointWindow : public PickerWindow {
+	BuildRoadWaypointWindow(WindowDesc *desc, Window *parent) : PickerWindow(desc, parent, TRANSPORT_ROAD, RoadWaypointPickerCallbacks::instance)
+	{
+		this->ConstructWindow();
+		this->InvalidateData();
+	}
+
+	static inline HotkeyList hotkeys{"buildroadwaypoint", {
+		Hotkey('F', "focus_filter_box", PCWHK_FOCUS_FILTER_BOX),
+	}};
+};
 
 /** Nested widget definition for the build NewGRF road waypoint window */
-static constexpr NWidgetPart _nested_build_waypoint_widgets[] = {
+static constexpr NWidgetPart _nested_build_road_waypoint_widgets[] = {
 	NWidget(NWID_HORIZONTAL),
 		NWidget(WWT_CLOSEBOX, COLOUR_DARK_GREEN),
 		NWidget(WWT_CAPTION, COLOUR_DARK_GREEN), SetDataTip(STR_WAYPOINT_CAPTION, STR_TOOLTIP_WINDOW_TITLE_DRAG_THIS),
+		NWidget(WWT_SHADEBOX, COLOUR_DARK_GREEN),
 		NWidget(WWT_DEFSIZEBOX, COLOUR_DARK_GREEN),
 	EndContainer(),
-	NWidget(WWT_PANEL, COLOUR_DARK_GREEN),
-		NWidget(WWT_EDITBOX, COLOUR_DARK_GREEN, WID_BROW_FILTER), SetPadding(2), SetResize(1, 0), SetFill(1, 0), SetDataTip(STR_LIST_FILTER_OSKTITLE, STR_LIST_FILTER_TOOLTIP),
-	EndContainer(),
 	NWidget(NWID_HORIZONTAL),
-		NWidget(WWT_PANEL, COLOUR_DARK_GREEN), SetScrollbar(WID_BROW_SCROLL),
-			NWidget(NWID_MATRIX, COLOUR_DARK_GREEN, WID_BROW_WAYPOINT_MATRIX), SetPIP(0, 2, 0),  SetPadding(3), SetScrollbar(WID_BROW_SCROLL),
-				NWidget(WWT_PANEL, COLOUR_GREY, WID_BROW_WAYPOINT), SetDataTip(0x0, STR_WAYPOINT_GRAPHICS_TOOLTIP), SetScrollbar(WID_BROW_SCROLL), EndContainer(),
-			EndContainer(),
-		EndContainer(),
-		NWidget(NWID_VSCROLLBAR, COLOUR_DARK_GREEN, WID_BROW_SCROLL),
-	EndContainer(),
-	NWidget(NWID_HORIZONTAL),
-		NWidget(WWT_PANEL, COLOUR_DARK_GREEN),
-			NWidget(WWT_TEXT, COLOUR_DARK_GREEN, WID_BROW_NAME), SetPadding(2), SetResize(1, 0), SetFill(1, 0), SetDataTip(STR_JUST_STRING, STR_NULL), SetTextStyle(TC_ORANGE), SetAlignment(SA_CENTER),
-		EndContainer(),
-		NWidget(WWT_RESIZEBOX, COLOUR_DARK_GREEN),
+		NWidgetFunction(MakePickerClassWidgets),
+		NWidgetFunction(MakePickerTypeWidgets),
 	EndContainer(),
 };
 
-static WindowDesc _build_waypoint_desc(__FILE__, __LINE__,
+static WindowDesc _build_road_waypoint_desc(__FILE__, __LINE__,
 	WDP_AUTO, "build_road_waypoint", 0, 0,
 	WC_BUILD_WAYPOINT, WC_BUILD_TOOLBAR,
 	WDF_CONSTRUCTION,
-	std::begin(_nested_build_waypoint_widgets), std::end(_nested_build_waypoint_widgets)
+	std::begin(_nested_build_road_waypoint_widgets), std::end(_nested_build_road_waypoint_widgets)
 );
 
-static void ShowBuildWaypointPicker(Window *parent)
-{
-	new BuildRoadWaypointWindow(&_build_waypoint_desc, parent);
+static void ShowBuildRoadWaypointPicker(Window *parent)
+{
+	if (!RoadWaypointPickerCallbacks::instance.IsActive()) return;
+	new BuildRoadWaypointWindow(&_build_road_waypoint_desc, parent);
 }
 
 void InitializeRoadGui()
 {
-<<<<<<< HEAD
-	_build_depot_direction = DIAGDIR_NW;
-	_roadstop_gui_settings.orientation = DIAGDIR_NW;
-=======
 	_road_depot_orientation = DIAGDIR_NW;
 	_roadstop_gui.orientation = DIAGDIR_NW;
->>>>>>> f9017220
+	_waypoint_gui.sel_class = RoadStopClassID::ROADSTOP_CLASS_WAYP;
+	_waypoint_gui.sel_type = 0;
 }
 
 
@@ -2451,22 +1968,16 @@
 {
 	if (!IsRoadStopAvailable(spec, station_type)) return;
 
-	RoadStopClassID class_id;
+	RoadStopClassID class_index;
+	uint16_t spec_index;
 	if (spec != nullptr) {
-		if ((spec->cls_id == ROADSTOP_CLASS_WAYP) != (station_type == STATION_ROADWAYPOINT)) return;
-		class_id = spec->cls_id;
+		if (IsWaypointClass(*RoadStopClass::Get(spec->class_index)) != (station_type == STATION_ROADWAYPOINT)) return;
+		class_index = spec->class_index;
+		spec_index = spec->index;
 	} else {
-		class_id = (station_type == STATION_ROADWAYPOINT) ? ROADSTOP_CLASS_WAYP : ROADSTOP_CLASS_DFLT;
-	}
-
-	int spec_id = -1;
-	const RoadStopClass *rsclass = RoadStopClass::Get(class_id);
-	for (int i = 0; i < (int)rsclass->GetSpecCount(); i++) {
-		if (rsclass->GetSpec(i) == spec) {
-			spec_id = i;
-		}
-	}
-	if (spec_id < 0) return;
+		class_index = (station_type == STATION_ROADWAYPOINT) ? ROADSTOP_CLASS_WAYP : ROADSTOP_CLASS_DFLT;
+		spec_index = 0;
+	}
 
 	BuildRoadToolbarWindow *w = GetRoadToolbarWindowForRoadStop(spec, rtt_preferred);
 	if (w == nullptr) return;
@@ -2481,11 +1992,11 @@
 		trigger_widget(WID_ROT_BUILD_WAYPOINT);
 
 		BuildRoadWaypointWindow *waypoint_window = dynamic_cast<BuildRoadWaypointWindow *>(FindWindowById(WC_BUILD_WAYPOINT, TRANSPORT_ROAD));
-		if (waypoint_window != nullptr) waypoint_window->SelectWaypointSpec((uint16_t)spec_id);
+		if (waypoint_window != nullptr) waypoint_window->PickItem(class_index, spec_index);
 	} else {
 		trigger_widget((station_type == STATION_BUS) ? WID_ROT_BUS_STATION : WID_ROT_TRUCK_STATION);
 
 		BuildRoadStationWindow *roadstop_window = dynamic_cast<BuildRoadStationWindow *>(FindWindowById((station_type == STATION_BUS) ? WC_BUS_STATION : WC_TRUCK_STATION, TRANSPORT_ROAD));
-		if (roadstop_window != nullptr) roadstop_window->SelectClassAndSpec(class_id, spec_id);
+		if (roadstop_window != nullptr) roadstop_window->PickItem(class_index, spec_index);
 	}
 }