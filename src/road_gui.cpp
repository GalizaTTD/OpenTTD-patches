--- conflicted
+++ resolved
@@ -1479,27 +1479,15 @@
 		if (this->IsShaded()) return;
 		/* 'Accepts' and 'Supplies' texts. */
 		StationCoverageType sct = (this->window_class == WC_BUS_STATION) ? SCT_PASSENGERS_ONLY : SCT_NON_PASSENGERS_ONLY;
-<<<<<<< HEAD
-
-		NWidgetBase *cov = this->GetWidget<NWidgetBase>(WID_BROS_INFO);
-		int top = cov->pos_y + WidgetDimensions::scaled.vsep_normal;
-		int left = cov->pos_x + WidgetDimensions::scaled.framerect.left;
-		int right = cov->pos_x + cov->current_x - WidgetDimensions::scaled.framerect.right;
-		int bottom = cov->pos_y + cov->current_y;
-		top = DrawStationCoverageAreaText(left, right, top, sct, rad, false) + WidgetDimensions::scaled.vsep_normal;
-		top = DrawStationCoverageAreaText(left, right, top, sct, rad, true) + WidgetDimensions::scaled.vsep_normal;
-
-=======
 		Rect r = this->GetWidget<NWidgetBase>(WID_BROS_ACCEPTANCE)->GetCurrentRect();
 		int top = r.top;
 		top = DrawStationCoverageAreaText(r.left, r.right, top, sct, rad, false) + WidgetDimensions::scaled.vsep_normal;
 		top = DrawStationCoverageAreaText(r.left, r.right, top, sct, rad, true);
->>>>>>> 96ec9c1b
 		/* Resize background if the window is too small.
 		 * Never make the window smaller to avoid oscillating if the size change affects the acceptance.
 		 * (This is the case, if making the window bigger moves the mouse into the window.) */
-		if (top > bottom) {
-			this->coverage_height += top - bottom;
+		if (top > r.bottom) {
+			this->coverage_height += top - r.bottom;
 			this->ReInit();
 		}
 	}
@@ -1564,7 +1552,7 @@
 				resize->height = 1;
 				break;
 
-			case WID_BROS_INFO:
+			case WID_BROS_ACCEPTANCE:
 				size->height = this->coverage_height;
 				break;
 		}
@@ -1584,8 +1572,6 @@
 
 	void DrawWidget(const Rect &r, int widget) const override
 	{
-		DrawPixelInfo tmp_dpi;
-
 		switch (GB(widget, 0, 16)) {
 			case WID_BROS_STATION_NE:
 			case WID_BROS_STATION_SE:
@@ -1638,7 +1624,9 @@
 					GfxFillRect(r.Shrink(WidgetDimensions::scaled.bevel), PC_BLACK, FILLRECT_CHECKER);
 				}
 
-				if (FillDrawPixelInfo(&tmp_dpi, r.left, r.top, r.right - r.left + 1, r.bottom - r.top + 1)) {
+				/* Set up a clipping area for the sprite preview. */
+				DrawPixelInfo tmp_dpi;
+				if (FillDrawPixelInfo(&tmp_dpi, r.left, r.top, r.Width(), r.Height())) {
 					AutoRestoreBackup dpi_backup(_cur_dpi, &tmp_dpi);
 					int x = (r.Width()  - ScaleSpriteTrad(64)) / 2 + ScaleSpriteTrad(31);
 					int y = (r.Height() + ScaleSpriteTrad(48)) / 2 - ScaleSpriteTrad(31);
@@ -1837,30 +1825,6 @@
 									SetDataTip(STR_STATION_BUILD_COVERAGE_ON, STR_STATION_BUILD_COVERAGE_AREA_ON_TOOLTIP),
 						EndContainer(),
 					EndContainer(),
-<<<<<<< HEAD
-					NWidget(NWID_SPACER), SetFill(1, 0),
-				EndContainer(),
-				NWidget(NWID_SELECTION, INVALID_COLOUR, WID_BROS_SHOW_NEWST_TYPE_SEL),
-					NWidget(WWT_LABEL, COLOUR_DARK_GREEN, WID_BROS_SHOW_NEWST_TYPE), SetMinimalSize(144, 8), SetDataTip(STR_JUST_STRING, STR_NULL), SetTextStyle(TC_ORANGE), SetPadding(4, 2, 4, 2), SetFill(1, 0),
-				EndContainer(),
-				NWidget(WWT_LABEL, COLOUR_DARK_GREEN), SetDataTip(STR_STATION_BUILD_COVERAGE_AREA_TITLE, STR_NULL), SetPadding(WidgetDimensions::unscaled.framerect), SetFill(1, 0),
-				NWidget(NWID_HORIZONTAL),
-					NWidget(NWID_SPACER), SetMinimalSize(2, 0), SetFill(1, 0),
-					NWidget(WWT_TEXTBTN, COLOUR_GREY, WID_BROS_LT_OFF), SetMinimalSize(60, 12),
-													SetDataTip(STR_STATION_BUILD_COVERAGE_OFF, STR_STATION_BUILD_COVERAGE_AREA_OFF_TOOLTIP),
-					NWidget(WWT_TEXTBTN, COLOUR_GREY, WID_BROS_LT_ON), SetMinimalSize(60, 12),
-													SetDataTip(STR_STATION_BUILD_COVERAGE_ON, STR_STATION_BUILD_COVERAGE_AREA_ON_TOOLTIP),
-					NWidget(NWID_SPACER), SetMinimalSize(2, 0), SetFill(1, 0),
-				EndContainer(),
-			EndContainer(),
-			NWidget(NWID_SELECTION, INVALID_COLOUR, WID_BROS_SHOW_NEWST_MATRIX),
-				/* We need an additional background for the matrix, as the matrix cannot handle the scrollbar due to not being an NWidgetCore. */
-				NWidget(WWT_PANEL, COLOUR_DARK_GREEN), SetScrollbar(WID_BROS_MATRIX_SCROLL),
-					NWidget(NWID_HORIZONTAL),
-						NWidget(NWID_MATRIX, COLOUR_DARK_GREEN, WID_BROS_MATRIX), SetPIP(0, 2, 0),
-							NWidget(WWT_PANEL, COLOUR_DARK_GREEN, WID_BROS_IMAGE), SetMinimalSize(66, 60),
-									SetFill(0, 0), SetResize(0, 0), SetDataTip(0x0, STR_STATION_BUILD_STATION_TYPE_TOOLTIP), SetScrollbar(WID_BROS_MATRIX_SCROLL),
-=======
 					NWidget(NWID_SELECTION, INVALID_COLOUR, WID_BROS_SHOW_NEWST_MATRIX),
 						/* Hidden panel as NWID_MATRIX does not support SetScrollbar() */
 						NWidget(WWT_PANEL, COLOUR_DARK_GREEN), SetScrollbar(WID_BROS_MATRIX_SCROLL),
@@ -1868,7 +1832,6 @@
 								NWidget(WWT_PANEL, COLOUR_DARK_GREEN, WID_BROS_IMAGE), SetMinimalSize(66, 60),
 										SetFill(0, 0), SetResize(0, 0), SetDataTip(0x0, STR_STATION_BUILD_STATION_TYPE_TOOLTIP), SetScrollbar(WID_BROS_MATRIX_SCROLL),
 								EndContainer(),
->>>>>>> 96ec9c1b
 							EndContainer(),
 						EndContainer(),
 					EndContainer(),
@@ -1876,20 +1839,10 @@
 				NWidget(WWT_EMPTY, INVALID_COLOUR, WID_BROS_ACCEPTANCE), SetFill(1, 1), SetResize(1, 0), SetMinimalTextLines(2, WidgetDimensions::unscaled.vsep_normal),
 			EndContainer(),
 		EndContainer(),
-<<<<<<< HEAD
-		NWidget(NWID_HORIZONTAL),
-			NWidget(WWT_EMPTY, INVALID_COLOUR, WID_BROS_INFO), SetPadding(WidgetDimensions::unscaled.framerect), SetFill(1, 1), SetResize(1, 0),
-			NWidget(NWID_SELECTION, INVALID_COLOUR, WID_BROS_SHOW_NEWST_RESIZE),
-				NWidget(NWID_VERTICAL),
-					NWidget(WWT_PANEL, COLOUR_DARK_GREEN), SetFill(0, 1), EndContainer(),
-					NWidget(WWT_RESIZEBOX, COLOUR_DARK_GREEN),
-				EndContainer(),
-=======
 		NWidget(NWID_SELECTION, INVALID_COLOUR, WID_BROS_SHOW_NEWST_RESIZE),
 			NWidget(NWID_VERTICAL),
 				NWidget(NWID_VSCROLLBAR, COLOUR_DARK_GREEN, WID_BROS_MATRIX_SCROLL),
 				NWidget(WWT_RESIZEBOX, COLOUR_DARK_GREEN),
->>>>>>> 96ec9c1b
 			EndContainer(),
 		EndContainer(),
 	EndContainer(),
@@ -1949,30 +1902,6 @@
 									SetDataTip(STR_STATION_BUILD_COVERAGE_ON, STR_STATION_BUILD_COVERAGE_AREA_ON_TOOLTIP),
 						EndContainer(),
 					EndContainer(),
-<<<<<<< HEAD
-					NWidget(NWID_SPACER), SetFill(1, 0),
-				EndContainer(),
-				NWidget(NWID_SELECTION, INVALID_COLOUR, WID_BROS_SHOW_NEWST_TYPE_SEL),
-					NWidget(WWT_LABEL, COLOUR_DARK_GREEN, WID_BROS_SHOW_NEWST_TYPE), SetMinimalSize(144, 8), SetDataTip(STR_JUST_STRING, STR_NULL), SetTextStyle(TC_ORANGE), SetPadding(4, 2, 4, 2), SetFill(1, 0),
-				EndContainer(),
-				NWidget(WWT_LABEL, COLOUR_DARK_GREEN), SetDataTip(STR_STATION_BUILD_COVERAGE_AREA_TITLE, STR_NULL), SetPadding(WidgetDimensions::unscaled.framerect), SetFill(1, 0),
-				NWidget(NWID_HORIZONTAL),
-					NWidget(NWID_SPACER), SetMinimalSize(2, 0), SetFill(1, 0),
-					NWidget(WWT_TEXTBTN, COLOUR_GREY, WID_BROS_LT_OFF), SetMinimalSize(60, 12),
-													SetDataTip(STR_STATION_BUILD_COVERAGE_OFF, STR_STATION_BUILD_COVERAGE_AREA_OFF_TOOLTIP),
-					NWidget(WWT_TEXTBTN, COLOUR_GREY, WID_BROS_LT_ON), SetMinimalSize(60, 12),
-													SetDataTip(STR_STATION_BUILD_COVERAGE_ON, STR_STATION_BUILD_COVERAGE_AREA_ON_TOOLTIP),
-					NWidget(NWID_SPACER), SetMinimalSize(2, 0), SetFill(1, 0),
-				EndContainer(),
-			EndContainer(),
-			NWidget(NWID_SELECTION, INVALID_COLOUR, WID_BROS_SHOW_NEWST_MATRIX),
-				/* We need an additional background for the matrix, as the matrix cannot handle the scrollbar due to not being an NWidgetCore. */
-				NWidget(WWT_PANEL, COLOUR_DARK_GREEN), SetScrollbar(WID_BROS_MATRIX_SCROLL),
-					NWidget(NWID_HORIZONTAL),
-						NWidget(NWID_MATRIX, COLOUR_DARK_GREEN, WID_BROS_MATRIX), SetPIP(0, 2, 0), SetPadding(2, 0, 0, 0),
-							NWidget(WWT_PANEL, COLOUR_DARK_GREEN, WID_BROS_IMAGE), SetMinimalSize(66, 60),
-									SetFill(0, 0), SetResize(0, 0), SetDataTip(0x0, STR_STATION_BUILD_STATION_TYPE_TOOLTIP), SetScrollbar(WID_BROS_MATRIX_SCROLL),
-=======
 					NWidget(NWID_SELECTION, INVALID_COLOUR, WID_BROS_SHOW_NEWST_MATRIX),
 						/* Hidden panel as NWID_MATRIX does not support SetScrollbar() */
 						NWidget(WWT_PANEL, COLOUR_DARK_GREEN), SetScrollbar(WID_BROS_MATRIX_SCROLL),
@@ -1980,7 +1909,6 @@
 								NWidget(WWT_PANEL, COLOUR_DARK_GREEN, WID_BROS_IMAGE), SetMinimalSize(66, 60),
 										SetFill(0, 0), SetResize(0, 0), SetDataTip(0x0, STR_STATION_BUILD_STATION_TYPE_TOOLTIP), SetScrollbar(WID_BROS_MATRIX_SCROLL),
 								EndContainer(),
->>>>>>> 96ec9c1b
 							EndContainer(),
 						EndContainer(),
 					EndContainer(),
@@ -1988,20 +1916,10 @@
 				NWidget(WWT_EMPTY, INVALID_COLOUR, WID_BROS_ACCEPTANCE), SetFill(1, 1), SetResize(1, 0), SetMinimalTextLines(2, WidgetDimensions::unscaled.vsep_normal),
 			EndContainer(),
 		EndContainer(),
-<<<<<<< HEAD
-		NWidget(NWID_HORIZONTAL),
-			NWidget(WWT_EMPTY, INVALID_COLOUR, WID_BROS_INFO), SetPadding(WidgetDimensions::unscaled.framerect), SetFill(1, 1), SetResize(1, 0),
-			NWidget(NWID_SELECTION, INVALID_COLOUR, WID_BROS_SHOW_NEWST_RESIZE),
-				NWidget(NWID_VERTICAL),
-					NWidget(WWT_PANEL, COLOUR_DARK_GREEN), SetFill(0, 1), EndContainer(),
-					NWidget(WWT_RESIZEBOX, COLOUR_DARK_GREEN),
-				EndContainer(),
-=======
 		NWidget(NWID_SELECTION, INVALID_COLOUR, WID_BROS_SHOW_NEWST_RESIZE),
 			NWidget(NWID_VERTICAL),
 				NWidget(NWID_VSCROLLBAR, COLOUR_DARK_GREEN, WID_BROS_MATRIX_SCROLL),
 				NWidget(WWT_RESIZEBOX, COLOUR_DARK_GREEN),
->>>>>>> 96ec9c1b
 			EndContainer(),
 		EndContainer(),
 	EndContainer(),
