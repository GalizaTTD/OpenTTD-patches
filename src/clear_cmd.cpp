/*
 * This file is part of OpenTTD.
 * OpenTTD is free software; you can redistribute it and/or modify it under the terms of the GNU General Public License as published by the Free Software Foundation, version 2.
 * OpenTTD is distributed in the hope that it will be useful, but WITHOUT ANY WARRANTY; without even the implied warranty of MERCHANTABILITY or FITNESS FOR A PARTICULAR PURPOSE.
 * See the GNU General Public License for more details. You should have received a copy of the GNU General Public License along with OpenTTD. If not, see <http://www.gnu.org/licenses/>.
 */

/** @file clear_cmd.cpp Commands related to clear tiles. */

#include "stdafx.h"
#include "clear_map.h"
#include "command_func.h"
#include "landscape.h"
#include "genworld.h"
#include "viewport_func.h"
#include "core/random_func.hpp"
#include "newgrf_generic.h"
#include "newgrf_newlandscape.h"

#include "table/strings.h"
#include "table/sprites.h"
#include "table/clear_land.h"

#include "safeguards.h"

bool _allow_rocks_desert = false;

static CommandCost ClearTile_Clear(TileIndex tile, DoCommandFlag flags)
{
	static const Price clear_price_table[] = {
		PR_CLEAR_GRASS,
		PR_CLEAR_ROUGH,
		PR_CLEAR_ROCKS,
		PR_CLEAR_FIELDS,
		PR_CLEAR_ROUGH,
		PR_CLEAR_ROUGH,
	};
	CommandCost price(EXPENSES_CONSTRUCTION);

	if (!IsClearGround(tile, CLEAR_GRASS) || GetClearDensity(tile) != 0) {
		price.AddCost(_price[clear_price_table[GetClearGround(tile)]]);
	}

	if (flags & DC_EXEC) DoClearSquare(tile);

	return price;
}

<<<<<<< HEAD
SpriteID GetSpriteIDForClearLand(const Slope slope, byte set)
{
	return SPR_FLAT_BARE_LAND + SlopeToSpriteOffset(slope) + set * 19;
}

void DrawClearLandTile(const TileInfo *ti, byte set)
=======
void DrawClearLandTile(const TileInfo *ti, uint8_t set)
>>>>>>> 6c5a8f55
{
	DrawGroundSprite(GetSpriteIDForClearLand(ti->tileh, set), PAL_NONE);
}

SpriteID GetSpriteIDForHillyLand(const Slope slope, const uint rough_index)
{
	if (slope != SLOPE_FLAT) {
		return SPR_FLAT_ROUGH_LAND + SlopeToSpriteOffset(slope);
	} else {
		return _landscape_clear_sprites_rough[rough_index];
	}
}

void DrawHillyLandTile(const TileInfo *ti)
{
	DrawGroundSprite(GetSpriteIDForHillyLand(ti->tileh, GB(TileHash(ti->x, ti->y), 4, 3)), PAL_NONE);
}

SpriteID GetSpriteIDForRocks(const Slope slope, const uint tile_hash)
{
	return ((HasGrfMiscBit(GMB_SECOND_ROCKY_TILE_SET) && (tile_hash & 1)) ? SPR_FLAT_ROCKY_LAND_2 : SPR_FLAT_ROCKY_LAND_1) + SlopeToSpriteOffset(slope);
}

inline SpriteID GetSpriteIDForRocksUsingOffset(const uint slope_to_sprite_offset, const uint x, const uint y)
{
	return ((HasGrfMiscBit(GMB_SECOND_ROCKY_TILE_SET) && (TileHash(x, y) & 1)) ? SPR_FLAT_ROCKY_LAND_2 : SPR_FLAT_ROCKY_LAND_1) + slope_to_sprite_offset;
}

bool DrawCustomSpriteIDForRocks(const TileInfo *ti, uint8_t slope_to_sprite_offset, bool require_snow_flag)
{
	for (const GRFFile *grf : _new_landscape_rocks_grfs) {
		if (require_snow_flag && !HasBit(grf->new_landscape_ctrl_flags, NLCF_ROCKS_DRAW_SNOWY_ENABLED)) continue;

		NewLandscapeResolverObject object(grf, ti, NEW_LANDSCAPE_ROCKS);

		const SpriteGroup *group = object.Resolve();
		if (group != nullptr && group->GetNumResults() > slope_to_sprite_offset) {
			PaletteID pal = HasBit(grf->new_landscape_ctrl_flags, NLCF_ROCKS_RECOLOUR_ENABLED) ? GB(GetRegister(0x100), 0, 24) : PAL_NONE;
			DrawGroundSprite(group->GetResult() + slope_to_sprite_offset, pal);
			return true;
		}
	}

	return false;
}

SpriteID GetSpriteIDForFields(const Slope slope, const uint field_type)
{
	return _clear_land_sprites_farmland[field_type] + SlopeToSpriteOffset(slope);
}

inline SpriteID GetSpriteIDForSnowDesertUsingOffset(const uint slope_to_sprite_offset, const uint density)
{
	return _clear_land_sprites_snow_desert[density] + slope_to_sprite_offset;
}

SpriteID GetSpriteIDForSnowDesert(const Slope slope, const uint density)
{
	return _clear_land_sprites_snow_desert[density] + SlopeToSpriteOffset(slope);
}

static void DrawClearLandFence(const TileInfo *ti)
{
	/* combine fences into one sprite object */
	StartSpriteCombine();

	int maxz = GetSlopeMaxPixelZ(ti->tileh);

	uint fence_nw = GetFence(ti->tile, DIAGDIR_NW);
	if (fence_nw != 0) {
		int z = GetSlopePixelZInCorner(ti->tileh, CORNER_W);
		SpriteID sprite = _clear_land_fence_sprites[fence_nw - 1] + _fence_mod_by_tileh_nw[ti->tileh];
		AddSortableSpriteToDraw(sprite, PAL_NONE, ti->x, ti->y - 16, 16, 32, maxz - z + 4, ti->z + z, false, 0, 16, -z);
	}

	uint fence_ne = GetFence(ti->tile, DIAGDIR_NE);
	if (fence_ne != 0) {
		int z = GetSlopePixelZInCorner(ti->tileh, CORNER_E);
		SpriteID sprite = _clear_land_fence_sprites[fence_ne - 1] + _fence_mod_by_tileh_ne[ti->tileh];
		AddSortableSpriteToDraw(sprite, PAL_NONE, ti->x - 16, ti->y, 32, 16, maxz - z + 4, ti->z + z, false, 16, 0, -z);
	}

	uint fence_sw = GetFence(ti->tile, DIAGDIR_SW);
	uint fence_se = GetFence(ti->tile, DIAGDIR_SE);

	if (fence_sw != 0 || fence_se != 0) {
		int z = GetSlopePixelZInCorner(ti->tileh, CORNER_S);

		if (fence_sw != 0) {
			SpriteID sprite = _clear_land_fence_sprites[fence_sw - 1] + _fence_mod_by_tileh_sw[ti->tileh];
			AddSortableSpriteToDraw(sprite, PAL_NONE, ti->x, ti->y, 16, 16, maxz - z + 4, ti->z + z, false, 0, 0, -z);
		}

		if (fence_se != 0) {
			SpriteID sprite = _clear_land_fence_sprites[fence_se - 1] + _fence_mod_by_tileh_se[ti->tileh];
			AddSortableSpriteToDraw(sprite, PAL_NONE, ti->x, ti->y, 16, 16, maxz - z + 4, ti->z + z, false, 0, 0, -z);
		}
	}
	EndSpriteCombine();
}

static void DrawTile_Clear(TileInfo *ti, DrawTileProcParams params)
{
	switch (GetClearGround(ti->tile)) {
		case CLEAR_GRASS:
			if (!params.no_ground_tiles) DrawClearLandTile(ti, GetClearDensity(ti->tile));
			break;

		case CLEAR_ROUGH:
			if (!params.no_ground_tiles) DrawHillyLandTile(ti);
			break;

		case CLEAR_ROCKS:
			if (!params.no_ground_tiles) {
				uint8_t slope_to_sprite_offset = SlopeToSpriteOffset(ti->tileh);
				if (DrawCustomSpriteIDForRocks(ti, slope_to_sprite_offset, false)) break;
				DrawGroundSprite(GetSpriteIDForRocksUsingOffset(slope_to_sprite_offset, ti->x, ti->y), PAL_NONE);
			}
			break;

		case CLEAR_FIELDS:
			if (params.min_visible_height <= 4 * ZOOM_LVL_BASE) {
				DrawGroundSprite(GetSpriteIDForFields(ti->tileh, GetFieldType(ti->tile)), PAL_NONE);
				DrawClearLandFence(ti);
			}
			break;

		case CLEAR_SNOW:
			if (!params.no_ground_tiles) {
				uint8_t slope_to_sprite_offset = SlopeToSpriteOffset(ti->tileh);
				if (GetRawClearGround(ti->tile) == CLEAR_ROCKS && !_new_landscape_rocks_grfs.empty()) {
					if (DrawCustomSpriteIDForRocks(ti, slope_to_sprite_offset, true)) break;
				}
				DrawGroundSprite(GetSpriteIDForSnowDesertUsingOffset(slope_to_sprite_offset, GetClearDensity(ti->tile)), PAL_NONE);
			}
			break;

		case CLEAR_DESERT:
			if (!params.no_ground_tiles) DrawGroundSprite(GetSpriteIDForSnowDesert(ti->tileh, GetClearDensity(ti->tile)), PAL_NONE);
			break;
	}

	DrawBridgeMiddle(ti);
}

static int GetSlopePixelZ_Clear(TileIndex tile, uint x, uint y, bool)
{
	auto [tileh, z] = GetTilePixelSlope(tile);

	return z + GetPartialPixelZ(x & 0xF, y & 0xF, tileh);
}

static Foundation GetFoundation_Clear(TileIndex, Slope)
{
	return FOUNDATION_NONE;
}

static void UpdateFences(TileIndex tile)
{
	assert_tile(IsTileType(tile, MP_CLEAR) && IsClearGround(tile, CLEAR_FIELDS), tile);
	bool dirty = false;

	bool neighbour = (IsTileType(TileAddXY(tile, 1, 0), MP_CLEAR) && IsClearGround(TileAddXY(tile, 1, 0), CLEAR_FIELDS));
	if (!neighbour && GetFence(tile, DIAGDIR_SW) == 0) {
		SetFence(tile, DIAGDIR_SW, 3);
		dirty = true;
	}

	neighbour = (IsTileType(TileAddXY(tile, 0, 1), MP_CLEAR) && IsClearGround(TileAddXY(tile, 0, 1), CLEAR_FIELDS));
	if (!neighbour && GetFence(tile, DIAGDIR_SE) == 0) {
		SetFence(tile, DIAGDIR_SE, 3);
		dirty = true;
	}

	neighbour = (IsTileType(TileAddXY(tile, -1, 0), MP_CLEAR) && IsClearGround(TileAddXY(tile, -1, 0), CLEAR_FIELDS));
	if (!neighbour && GetFence(tile, DIAGDIR_NE) == 0) {
		SetFence(tile, DIAGDIR_NE, 3);
		dirty = true;
	}

	neighbour = (IsTileType(TileAddXY(tile, 0, -1), MP_CLEAR) && IsClearGround(TileAddXY(tile, 0, -1), CLEAR_FIELDS));
	if (!neighbour && GetFence(tile, DIAGDIR_NW) == 0) {
		SetFence(tile, DIAGDIR_NW, 3);
		dirty = true;
	}

	if (dirty) MarkTileDirtyByTile(tile, VMDF_NOT_MAP_MODE);
}


/** Convert to or from snowy tiles. */
static void TileLoopClearAlps(TileIndex tile)
{
	int k;
	int h = (int)TileHeight(tile);
	if (h < GetSnowLine() - 1) {
		/* Fast path to avoid needing to check all 4 corners */
		k = -1;
	} else if (h >= GetSnowLine() + 4) {
		/* Fast path to avoid needing to check all 4 corners */
		k = 3;
	} else {
		k = GetTileZ(tile) - GetSnowLine() + 1;
	}

	if (k < 0) {
		/* Below the snow line, do nothing if no snow. */
		if (!IsSnowTile(tile)) return;
	} else {
		/* At or above the snow line, make snow tile if needed. */
		if (!IsSnowTile(tile)) {
			MakeSnow(tile);
			MarkTileDirtyByTile(tile);
			return;
		}
	}
	/* Update snow density. */
	uint current_density = GetClearDensity(tile);
	uint req_density = (k < 0) ? 0u : std::min<uint>(k, 3u);

	if (current_density < req_density) {
		AddClearDensity(tile, 1);
	} else if (current_density > req_density) {
		AddClearDensity(tile, -1);
	} else {
		/* Density at the required level. */
		if (k >= 0) return;
		ClearSnow(tile);
	}
	MarkTileDirtyByTile(tile);
}

/**
 * Tests if at least one surrounding tile is non-desert
 * @param tile tile to check
 * @return does this tile have at least one non-desert tile around?
 */
static inline bool NeighbourIsNormal(TileIndex tile)
{
	for (DiagDirection dir = DIAGDIR_BEGIN; dir < DIAGDIR_END; dir++) {
		TileIndex t = tile + TileOffsByDiagDir(dir);
		if (!IsValidTile(t)) continue;
		if (GetTropicZone(t) != TROPICZONE_DESERT) return true;
		if (HasTileWaterClass(t) && GetWaterClass(t) == WATER_CLASS_SEA) return true;
	}
	return false;
}

static void TileLoopClearDesert(TileIndex tile)
{
	/* Current desert level - 0 if it is not desert */
	uint current = 0;
	if (IsClearGround(tile, CLEAR_DESERT)) current = GetClearDensity(tile);

	/* Expected desert level - 0 if it shouldn't be desert */
	uint expected = 0;
	if (GetTropicZone(tile) == TROPICZONE_DESERT) {
		expected = NeighbourIsNormal(tile) ? 1 : 3;
	}

	if (current == expected) return;

	if (_allow_rocks_desert && IsClearGround(tile, CLEAR_ROCKS)) return;

	if (expected == 0) {
		SetClearGroundDensity(tile, CLEAR_GRASS, 3);
	} else {
		/* Transition from clear to desert is not smooth (after clearing desert tile) */
		SetClearGroundDensity(tile, CLEAR_DESERT, expected);
	}

	MarkTileDirtyByTile(tile);
}

static void TileLoop_Clear(TileIndex tile)
{
	AmbientSoundEffect(tile);

	switch (_settings_game.game_creation.landscape) {
		case LT_TROPIC: TileLoopClearDesert(tile); break;
		case LT_ARCTIC: TileLoopClearAlps(tile);   break;
	}

	switch (GetClearGround(tile)) {
		case CLEAR_GRASS:
			if (GetClearDensity(tile) == 3) return;

			if (_game_mode != GM_EDITOR) {
				if (GetClearCounter(tile) < 7) {
					AddClearCounter(tile, 1);
					return;
				} else {
					SetClearCounter(tile, 0);
					AddClearDensity(tile, 1);
				}
			} else {
				SetClearGroundDensity(tile, GB(Random(), 0, 8) > 21 ? CLEAR_GRASS : CLEAR_ROUGH, 3);
			}
			break;

		case CLEAR_FIELDS:
			UpdateFences(tile);

			if (_game_mode == GM_EDITOR) return;

			if (GetClearCounter(tile) < 7) {
				AddClearCounter(tile, 1);
				return;
			} else {
				SetClearCounter(tile, 0);
			}

			if (GetIndustryIndexOfField(tile) == INVALID_INDUSTRY && GetFieldType(tile) >= 7) {
				/* This farmfield is no longer farmfield, so make it grass again */
				MakeClear(tile, CLEAR_GRASS, 2);
			} else {
				uint field_type = GetFieldType(tile);
				field_type = (field_type < 8) ? field_type + 1 : 0;
				SetFieldType(tile, field_type);
			}
			break;

		default:
			return;
	}

	MarkTileDirtyByTile(tile, VMDF_NOT_MAP_MODE_NON_VEG);
}

void GenerateClearTile()
{
	uint i, gi;
	TileIndex tile;

	/* add rough tiles */
	i = ScaleByMapSize(GB(Random(), 0, 10) + 0x400);
	gi = ScaleByMapSize(GB(Random(), 0, 7) + 0x80);

	SetGeneratingWorldProgress(GWP_ROUGH_ROCKY, gi + i);
	do {
		IncreaseGeneratingWorldProgress(GWP_ROUGH_ROCKY);
		tile = RandomTile();
		if (IsTileType(tile, MP_CLEAR) && !IsClearGround(tile, CLEAR_DESERT)) SetClearGroundDensity(tile, CLEAR_ROUGH, 3);
	} while (--i);

	/* add rocky tiles */
	i = gi;
	do {
		uint32_t r = Random();
		tile = RandomTileSeed(r);

		IncreaseGeneratingWorldProgress(GWP_ROUGH_ROCKY);
		auto IsUsableTile = [&](TileIndex t) -> bool {
			return IsTileType(t, MP_CLEAR) && (_allow_rocks_desert || !IsClearGround(t, CLEAR_DESERT));
		};
		if (IsUsableTile(tile)) {
			uint j = GB(r, 16, 4) + _settings_game.game_creation.amount_of_rocks + ((int)TileHeight(tile) * _settings_game.game_creation.height_affects_rocks);
			for (;;) {
				TileIndex tile_new;

				SetClearGroundDensity(tile, CLEAR_ROCKS, 3);
				MarkTileDirtyByTile(tile);
				do {
					if (--j == 0) goto get_out;
					tile_new = tile + TileOffsByDiagDir((DiagDirection)GB(Random(), 0, 2));
				} while (!IsUsableTile(tile_new));
				tile = tile_new;
			}
get_out:;
		}
	} while (--i);
}

static TrackStatus GetTileTrackStatus_Clear(TileIndex, TransportType, uint, DiagDirection)
{
	return 0;
}

static const StringID _clear_land_str[] = {
	STR_LAI_CLEAR_DESCRIPTION_GRASS,
	STR_LAI_CLEAR_DESCRIPTION_ROUGH_LAND,
	STR_LAI_CLEAR_DESCRIPTION_ROCKS,
	STR_LAI_CLEAR_DESCRIPTION_FIELDS,
	STR_LAI_CLEAR_DESCRIPTION_SNOW_COVERED_LAND,
	STR_LAI_CLEAR_DESCRIPTION_DESERT
};

static void GetTileDesc_Clear(TileIndex tile, TileDesc *td)
{
	if (IsClearGround(tile, CLEAR_GRASS) && GetClearDensity(tile) == 0) {
		td->str = STR_LAI_CLEAR_DESCRIPTION_BARE_LAND;
	} else {
		td->str = _clear_land_str[GetClearGround(tile)];
	}
	td->owner[0] = GetTileOwner(tile);
}

static void ChangeTileOwner_Clear(TileIndex, Owner, Owner)
{
	return;
}

static CommandCost TerraformTile_Clear(TileIndex tile, DoCommandFlag flags, int, Slope)
{
	return DoCommand(tile, 0, 0, flags, CMD_LANDSCAPE_CLEAR);
}

extern const TileTypeProcs _tile_type_clear_procs = {
	DrawTile_Clear,           ///< draw_tile_proc
	GetSlopePixelZ_Clear,     ///< get_slope_z_proc
	ClearTile_Clear,          ///< clear_tile_proc
	nullptr,                     ///< add_accepted_cargo_proc
	GetTileDesc_Clear,        ///< get_tile_desc_proc
	GetTileTrackStatus_Clear, ///< get_tile_track_status_proc
	nullptr,                     ///< click_tile_proc
	nullptr,                     ///< animate_tile_proc
	TileLoop_Clear,           ///< tile_loop_proc
	ChangeTileOwner_Clear,    ///< change_tile_owner_proc
	nullptr,                     ///< add_produced_cargo_proc
	nullptr,                     ///< vehicle_enter_tile_proc
	GetFoundation_Clear,      ///< get_foundation_proc
	TerraformTile_Clear,      ///< terraform_tile_proc
};<|MERGE_RESOLUTION|>--- conflicted
+++ resolved
@@ -46,16 +46,12 @@
 	return price;
 }
 
-<<<<<<< HEAD
-SpriteID GetSpriteIDForClearLand(const Slope slope, byte set)
+SpriteID GetSpriteIDForClearLand(const Slope slope, uint8_t set)
 {
 	return SPR_FLAT_BARE_LAND + SlopeToSpriteOffset(slope) + set * 19;
 }
 
-void DrawClearLandTile(const TileInfo *ti, byte set)
-=======
 void DrawClearLandTile(const TileInfo *ti, uint8_t set)
->>>>>>> 6c5a8f55
 {
 	DrawGroundSprite(GetSpriteIDForClearLand(ti->tileh, set), PAL_NONE);
 }
