/* $Id$ */

/*
 * This file is part of OpenTTD.
 * OpenTTD is free software; you can redistribute it and/or modify it under the terms of the GNU General Public License as published by the Free Software Foundation, version 2.
 * OpenTTD is distributed in the hope that it will be useful, but WITHOUT ANY WARRANTY; without even the implied warranty of MERCHANTABILITY or FITNESS FOR A PARTICULAR PURPOSE.
 * See the GNU General Public License for more details. You should have received a copy of the GNU General Public License along with OpenTTD. If not, see <http://www.gnu.org/licenses/>.
 */

/** @file vehicle_gui.cpp The base GUI for all vehicles. */

#include "stdafx.h"
#include "debug.h"
#include "company_func.h"
#include "gui.h"
#include "textbuf_gui.h"
#include "command_func.h"
#include "vehicle_gui_base.h"
#include "viewport_func.h"
#include "newgrf_text.h"
#include "newgrf_debug.h"
#include "roadveh.h"
#include "train.h"
#include "aircraft.h"
#include "depot_map.h"
#include "group_gui.h"
#include "strings_func.h"
#include "vehicle_func.h"
#include "autoreplace_gui.h"
#include "string_func.h"
#include "widgets/dropdown_func.h"
#include "timetable.h"
#include "articulated_vehicles.h"
#include "spritecache.h"
#include "core/geometry_func.hpp"
#include "company_base.h"
#include "engine_func.h"
#include "station_base.h"
#include "infrastructure_func.h"
#include "tilehighlight_func.h"
#include "train.h"
#include "tbtr_template_gui_main.h"
#include "zoom_func.h"

#include "safeguards.h"


Sorting _sorting;

static GUIVehicleList::SortFunction VehicleNumberSorter;
static GUIVehicleList::SortFunction VehicleNameSorter;
static GUIVehicleList::SortFunction VehicleAgeSorter;
static GUIVehicleList::SortFunction VehicleProfitThisYearSorter;
static GUIVehicleList::SortFunction VehicleProfitLifetimeSorter;
static GUIVehicleList::SortFunction VehicleProfitLastYearSorter;
static GUIVehicleList::SortFunction VehicleCargoSorter;
static GUIVehicleList::SortFunction VehicleReliabilitySorter;
static GUIVehicleList::SortFunction VehicleMaxSpeedSorter;
static GUIVehicleList::SortFunction VehicleModelSorter;
static GUIVehicleList::SortFunction VehicleValueSorter;
static GUIVehicleList::SortFunction VehicleLengthSorter;
static GUIVehicleList::SortFunction VehicleTimeToLiveSorter;
static GUIVehicleList::SortFunction VehicleTimetableDelaySorter;
static GUIVehicleList::SortFunction VehicleAverageOrderOccupancySorter;

GUIVehicleList::SortFunction * const BaseVehicleListWindow::vehicle_sorter_funcs[] = {
	&VehicleNumberSorter,
	&VehicleNameSorter,
	&VehicleAgeSorter,
	&VehicleProfitThisYearSorter,
	&VehicleProfitLastYearSorter,
	&VehicleProfitLifetimeSorter,
	&VehicleCargoSorter,
	&VehicleReliabilitySorter,
	&VehicleMaxSpeedSorter,
	&VehicleModelSorter,
	&VehicleValueSorter,
	&VehicleLengthSorter,
	&VehicleTimeToLiveSorter,
	&VehicleTimetableDelaySorter,
	&VehicleAverageOrderOccupancySorter,
};

const StringID BaseVehicleListWindow::vehicle_sorter_names[] = {
	STR_SORT_BY_NUMBER,
	STR_SORT_BY_NAME,
	STR_SORT_BY_AGE,
	STR_SORT_BY_PROFIT_THIS_YEAR,
	STR_SORT_BY_PROFIT_LAST_YEAR,
	STR_SORT_BY_PROFIT_LIFETIME,
	STR_SORT_BY_TOTAL_CAPACITY_PER_CARGOTYPE,
	STR_SORT_BY_RELIABILITY,
	STR_SORT_BY_MAX_SPEED,
	STR_SORT_BY_MODEL,
	STR_SORT_BY_VALUE,
	STR_SORT_BY_LENGTH,
	STR_SORT_BY_LIFE_TIME,
	STR_SORT_BY_TIMETABLE_DELAY,
	STR_SORT_BY_AVG_ORDER_OCCUPANCY,
	INVALID_STRING_ID
};

const StringID BaseVehicleListWindow::vehicle_depot_name[] = {
	STR_VEHICLE_LIST_SEND_TRAIN_TO_DEPOT,
	STR_VEHICLE_LIST_SEND_ROAD_VEHICLE_TO_DEPOT,
	STR_VEHICLE_LIST_SEND_SHIP_TO_DEPOT,
	STR_VEHICLE_LIST_SEND_AIRCRAFT_TO_HANGAR
};

/**
 * Get the number of digits the biggest unit number of a set of vehicles has.
 * @param vehicles The list of vehicles.
 * @return The number of digits to allocate space for.
 */
uint GetUnitNumberDigits(VehicleList &vehicles)
{
	uint unitnumber = 0;
	for (const Vehicle **v = vehicles.Begin(); v != vehicles.End(); v++) {
		unitnumber = max<uint>(unitnumber, (*v)->unitnumber);
	}

	if (unitnumber >= 10000) return 5;
	if (unitnumber >=  1000) return 4;
	if (unitnumber >=   100) return 3;

	/*
	 * When the smallest unit number is less than 10, it is
	 * quite likely that it will expand to become more than
	 * 10 quite soon.
	 */
	return 2;
}

void BaseVehicleListWindow::BuildVehicleList()
{
	if (!this->vehicles.NeedRebuild()) return;

	DEBUG(misc, 3, "Building vehicle list type %d for company %d given index %d", this->vli.type, this->vli.company, this->vli.index);

	GenerateVehicleSortList(&this->vehicles, this->vli);

	this->unitnumber_digits = GetUnitNumberDigits(this->vehicles);

	this->vehicles.RebuildDone();
	this->vscroll->SetCount(this->vehicles.Length());
}

/**
 * Compute the size for the Action dropdown.
 * @param show_autoreplace If true include the autoreplace item.
 * @param show_group If true include group-related stuff.
 * @return Required size.
 */
Dimension BaseVehicleListWindow::GetActionDropdownSize(bool show_autoreplace, bool show_group, bool show_template_replace, StringID change_order_str)
{
	Dimension d = {0, 0};

	if (show_autoreplace) d = maxdim(d, GetStringBoundingBox(STR_VEHICLE_LIST_REPLACE_VEHICLES));
	if (show_autoreplace && show_template_replace) {
		d = maxdim(d, GetStringBoundingBox(STR_TMPL_TEMPLATE_REPLACEMENT));
	}
	d = maxdim(d, GetStringBoundingBox(STR_VEHICLE_LIST_SEND_FOR_SERVICING));
	d = maxdim(d, GetStringBoundingBox(this->vehicle_depot_name[this->vli.vtype]));

	if (show_group) {
		d = maxdim(d, GetStringBoundingBox(STR_GROUP_ADD_SHARED_VEHICLE));
		d = maxdim(d, GetStringBoundingBox(STR_GROUP_REMOVE_ALL_VEHICLES));
	}

	if (change_order_str != 0) {
		d = maxdim(d, GetStringBoundingBox(change_order_str));
	}

	d = maxdim(d, GetStringBoundingBox(STR_VEHICLE_LIST_CREATE_GROUP));

	return d;
}

/**
 * Display the Action dropdown window.
 * @param show_autoreplace If true include the autoreplace item.
 * @param show_group If true include group-related stuff.
 * @return Itemlist for dropdown
 */
DropDownList *BaseVehicleListWindow::BuildActionDropdownList(bool show_autoreplace, bool show_group, bool show_template_replace,
		StringID change_order_str, bool show_create_group)
{
	DropDownList *list = new DropDownList();

	if (show_autoreplace) *list->Append() = new DropDownListStringItem(STR_VEHICLE_LIST_REPLACE_VEHICLES, ADI_REPLACE, false);
	if (show_autoreplace && show_template_replace) {
		*list->Append() = new DropDownListStringItem(STR_TMPL_TEMPLATE_REPLACEMENT, ADI_TEMPLATE_REPLACE, false);
	}
	*list->Append() = new DropDownListStringItem(STR_VEHICLE_LIST_SEND_FOR_SERVICING, ADI_SERVICE, false);
	*list->Append() = new DropDownListStringItem(this->vehicle_depot_name[this->vli.vtype], ADI_DEPOT, false);

	if (show_group) {
		*list->Append() = new DropDownListStringItem(STR_GROUP_ADD_SHARED_VEHICLE, ADI_ADD_SHARED, false);
		*list->Append() = new DropDownListStringItem(STR_GROUP_REMOVE_ALL_VEHICLES, ADI_REMOVE_ALL, false);
	}
	if (change_order_str != 0) {
		*list->Append() = new DropDownListStringItem(change_order_str, ADI_CHANGE_ORDER, false);
	}
	if (show_create_group) {
		*list->Append() = new DropDownListStringItem(STR_VEHICLE_LIST_CREATE_GROUP, ADI_CREATE_GROUP, false);
	}

	return list;
}

/* cached values for VehicleNameSorter to spare many GetString() calls */
static const Vehicle *_last_vehicle[2] = { NULL, NULL };

void BaseVehicleListWindow::SortVehicleList()
{
	if (this->vehicles.Sort()) return;

	/* invalidate cached values for name sorter - vehicle names could change */
	_last_vehicle[0] = _last_vehicle[1] = NULL;
}

void DepotSortList(VehicleList *list)
{
	if (list->Length() < 2) return;
	QSortT(list->Begin(), list->Length(), &VehicleNumberSorter);
}

/** draw the vehicle profit button in the vehicle list window. */
static void DrawVehicleProfitButton(const Vehicle *v, int x, int y)
{
	SpriteID spr;

	/* draw profit-based coloured icons */
	if (v->age <= VEHICLE_PROFIT_MIN_AGE) {
		spr = SPR_PROFIT_NA;
	} else if (v->GetDisplayProfitLastYear() < 0) {
		spr = SPR_PROFIT_NEGATIVE;
	} else if (v->GetDisplayProfitLastYear() < VEHICLE_PROFIT_THRESHOLD) {
		spr = SPR_PROFIT_SOME;
	} else {
		spr = SPR_PROFIT_LOT;
	}
	DrawSprite(spr, PAL_NONE, x, y);
}

/** Maximum number of refit cycles we try, to prevent infinite loops. And we store only a byte anyway */
static const uint MAX_REFIT_CYCLE = 256;

/**
 * Get the best fitting subtype when 'cloning'/'replacing' \a v_from with \a v_for.
 * All articulated parts of both vehicles are tested to find a possibly shared subtype.
 * For \a v_for only vehicle refittable to \a dest_cargo_type are considered.
 * @param v_from the vehicle to match the subtype from
 * @param v_for  the vehicle to get the subtype for
 * @param dest_cargo_type Destination cargo type.
 * @return the best sub type
 */
byte GetBestFittingSubType(Vehicle *v_from, Vehicle *v_for, CargoID dest_cargo_type)
{
	v_from = v_from->GetFirstEnginePart();
	v_for = v_for->GetFirstEnginePart();

	/* Create a list of subtypes used by the various parts of v_for */
	static SmallVector<StringID, 4> subtypes;
	subtypes.Clear();
	for (; v_from != NULL; v_from = v_from->HasArticulatedPart() ? v_from->GetNextArticulatedPart() : NULL) {
		const Engine *e_from = v_from->GetEngine();
		if (!e_from->CanCarryCargo() || !HasBit(e_from->info.callback_mask, CBM_VEHICLE_CARGO_SUFFIX)) continue;
		subtypes.Include(GetCargoSubtypeText(v_from));
	}

	byte ret_refit_cyc = 0;
	bool success = false;
	if (subtypes.Length() > 0) {
		/* Check whether any articulated part is refittable to 'dest_cargo_type' with a subtype listed in 'subtypes' */
		for (Vehicle *v = v_for; v != NULL; v = v->HasArticulatedPart() ? v->GetNextArticulatedPart() : NULL) {
			const Engine *e = v->GetEngine();
			if (!e->CanCarryCargo() || !HasBit(e->info.callback_mask, CBM_VEHICLE_CARGO_SUFFIX)) continue;
			if (!HasBit(e->info.refit_mask, dest_cargo_type) && v->cargo_type != dest_cargo_type) continue;

			CargoID old_cargo_type = v->cargo_type;
			byte old_cargo_subtype = v->cargo_subtype;

			/* Set the 'destination' cargo */
			v->cargo_type = dest_cargo_type;

			/* Cycle through the refits */
			for (uint refit_cyc = 0; refit_cyc < MAX_REFIT_CYCLE; refit_cyc++) {
				v->cargo_subtype = refit_cyc;

				/* Make sure we don't pick up anything cached. */
				v->First()->InvalidateNewGRFCache();
				v->InvalidateNewGRFCache();

				StringID subtype = GetCargoSubtypeText(v);
				if (subtype == STR_EMPTY) break;

				if (!subtypes.Contains(subtype)) continue;

				/* We found something matching. */
				ret_refit_cyc = refit_cyc;
				success = true;
				break;
			}

			/* Reset the vehicle's cargo type */
			v->cargo_type    = old_cargo_type;
			v->cargo_subtype = old_cargo_subtype;

			/* Make sure we don't taint the vehicle. */
			v->First()->InvalidateNewGRFCache();
			v->InvalidateNewGRFCache();

			if (success) break;
		}
	}

	return ret_refit_cyc;
}

/**
 * Get the engine that suffers from the most severe breakdown.
 * This means the engine with the lowest breakdown_type.
 * If the breakdown types of 2 engines are equal, the one with the lowest breakdown_severity (most severe) is picked.
 * @param v The front engine of the train.
 * @return The most severly broken engine.
 */
const Vehicle *GetMostSeverelyBrokenEngine(const Train *v)
{
	assert(v->IsFrontEngine());
	const Vehicle *w = v;
	byte most_severe_type = 255;
	for (const Vehicle *u = v; u != NULL; u = u->Next()) {
		if (u->breakdown_ctr == 1) {
			if (u->breakdown_type < most_severe_type) {
				most_severe_type = u->breakdown_type;
				w = u;
			} else if (u->breakdown_type == most_severe_type && u->breakdown_severity < w->breakdown_severity) {
				w = u;
			}
		}
	}
	return w;
}

/** Option to refit a vehicle chain */
struct RefitOption {
	CargoID cargo;    ///< Cargo to refit to
	byte subtype;     ///< Subcargo to use
	StringID string;  ///< GRF-local String to display for the cargo

	/**
	 * Inequality operator for #RefitOption.
	 * @param other Compare to this #RefitOption.
	 * @return True if both #RefitOption are different.
	 */
	inline bool operator != (const RefitOption &other) const
	{
		return other.cargo != this->cargo || other.string != this->string;
	}

	/**
	 * Equality operator for #RefitOption.
	 * @param other Compare to this #RefitOption.
	 * @return True if both #RefitOption are equal.
	 */
	inline bool operator == (const RefitOption &other) const
	{
		return other.cargo == this->cargo && other.string == this->string;
	}
};

typedef SmallVector<RefitOption, 32> SubtypeList; ///< List of refit subtypes associated to a cargo.

/**
 * Draw the list of available refit options for a consist and highlight the selected refit option (if any).
 * @param list  List of subtype options for each (sorted) cargo.
 * @param sel   Selected refit cargo-type in the window
 * @param pos   Position of the selected item in caller widow
 * @param rows  Number of rows(capacity) in caller window
 * @param delta Step height in caller window
 * @param r     Rectangle of the matrix widget.
 */
static void DrawVehicleRefitWindow(const SubtypeList list[NUM_CARGO], const int sel[2], uint pos, uint rows, uint delta, const Rect &r)
{
	uint y = r.top + WD_MATRIX_TOP;
	uint current = 0;

	bool rtl = _current_text_dir == TD_RTL;
	uint iconwidth = max(GetSpriteSize(SPR_CIRCLE_FOLDED).width, GetSpriteSize(SPR_CIRCLE_UNFOLDED).width);
	uint iconheight = GetSpriteSize(SPR_CIRCLE_FOLDED).height;
	int linecolour = _colour_gradient[COLOUR_ORANGE][4];

	int iconleft   = rtl ? r.right - WD_MATRIX_RIGHT - iconwidth     : r.left + WD_MATRIX_LEFT;
	int iconcenter = rtl ? r.right - WD_MATRIX_RIGHT - iconwidth / 2 : r.left + WD_MATRIX_LEFT + iconwidth / 2;
	int iconinner  = rtl ? r.right - WD_MATRIX_RIGHT - iconwidth     : r.left + WD_MATRIX_LEFT + iconwidth;

	int textleft   = r.left  + WD_MATRIX_LEFT  + (rtl ? 0 : iconwidth + 4);
	int textright  = r.right - WD_MATRIX_RIGHT - (rtl ? iconwidth + 4 : 0);

	/* Draw the list of subtypes for each cargo, and find the selected refit option (by its position). */
	for (uint i = 0; current < pos + rows && i < NUM_CARGO; i++) {
		for (uint j = 0; current < pos + rows && j < list[i].Length(); j++) {
			const RefitOption &refit = list[i][j];

			/* Hide subtypes if sel[0] does not match */
			if (sel[0] != (int)i && refit.subtype != 0xFF) continue;

			/* Refit options with a position smaller than pos don't have to be drawn. */
			if (current < pos) {
				current++;
				continue;
			}

			if (list[i].Length() > 1) {
				if (refit.subtype != 0xFF) {
					/* Draw tree lines */
					int ycenter = y + FONT_HEIGHT_NORMAL / 2;
					GfxDrawLine(iconcenter, y - WD_MATRIX_TOP, iconcenter, j == list[i].Length() - 1 ? ycenter : y - WD_MATRIX_TOP + delta - 1, linecolour);
					GfxDrawLine(iconcenter, ycenter, iconinner, ycenter, linecolour);
				} else {
					/* Draw expand/collapse icon */
					DrawSprite(sel[0] == (int)i ? SPR_CIRCLE_UNFOLDED : SPR_CIRCLE_FOLDED, PAL_NONE, iconleft, y + (FONT_HEIGHT_NORMAL - iconheight) / 2);
				}
			}

			TextColour colour = (sel[0] == (int)i && (uint)sel[1] == j) ? TC_WHITE : TC_BLACK;
			/* Get the cargo name. */
			SetDParam(0, CargoSpec::Get(refit.cargo)->name);
			SetDParam(1, refit.string);
			DrawString(textleft, textright, y, STR_JUST_STRING_STRING, colour);

			y += delta;
			current++;
		}
	}
}

/** Refit cargo window. */
struct RefitWindow : public Window {
	int sel[2];                  ///< Index in refit options, sel[0] == -1 if nothing is selected.
	RefitOption *cargo;          ///< Refit option selected by #sel.
	SubtypeList list[NUM_CARGO]; ///< List of refit subtypes available for each sorted cargo.
	VehicleOrderID order;        ///< If not #INVALID_VEH_ORDER_ID, selection is part of a refit order (rather than execute directly).
	uint information_width;      ///< Width required for correctly displaying all cargoes in the information panel.
	Scrollbar *vscroll;          ///< The main scrollbar.
	Scrollbar *hscroll;          ///< Only used for long vehicles.
	int vehicle_width;           ///< Width of the vehicle being drawn.
	int sprite_left;             ///< Left position of the vehicle sprite.
	int sprite_right;            ///< Right position of the vehicle sprite.
	uint vehicle_margin;         ///< Margin to use while selecting vehicles when the vehicle image is centered.
	int click_x;                 ///< Position of the first click while dragging.
	VehicleID selected_vehicle;  ///< First vehicle in the current selection.
	uint8 num_vehicles;          ///< Number of selected vehicles.
	bool auto_refit;             ///< Select cargo for auto-refitting.
	bool is_virtual_train;       ///< TemplateReplacement, whether the selected vehicle is virtual

	/**
	 * Collects all (cargo, subcargo) refit options of a vehicle chain.
	 */
	void BuildRefitList()
	{
		for (uint i = 0; i < NUM_CARGO; i++) this->list[i].Clear();
		Vehicle *v = Vehicle::Get(this->window_number);

		/* Check only the selected vehicles. */
		VehicleSet vehicles_to_refit;
		GetVehicleSet(vehicles_to_refit, Vehicle::Get(this->selected_vehicle), this->num_vehicles);

		do {
			if (v->type == VEH_TRAIN && !vehicles_to_refit.Contains(v->index)) continue;
			const Engine *e = v->GetEngine();
			uint32 cmask = e->info.refit_mask;
			byte callback_mask = e->info.callback_mask;

			/* Skip this engine if it does not carry anything */
			if (!e->CanCarryCargo()) continue;
			/* Skip this engine if we build the list for auto-refitting and engine doesn't allow it. */
			if (this->auto_refit && !HasBit(e->info.misc_flags, EF_AUTO_REFIT)) continue;

			/* Loop through all cargoes in the refit mask */
			int current_index = 0;
			const CargoSpec *cs;
			FOR_ALL_SORTED_CARGOSPECS(cs) {
				CargoID cid = cs->Index();
				/* Skip cargo type if it's not listed */
				if (!HasBit(cmask, cid)) {
					current_index++;
					continue;
				}

				bool first_vehicle = this->list[current_index].Length() == 0;
				if (first_vehicle) {
					/* Keeping the current subtype is always an option. It also serves as the option in case of no subtypes */
					RefitOption *option = this->list[current_index].Append();
					option->cargo   = cid;
					option->subtype = 0xFF;
					option->string  = STR_EMPTY;
				}

				/* Check the vehicle's callback mask for cargo suffixes.
				 * This is not supported for ordered refits, since subtypes only have a meaning
				 * for a specific vehicle at a specific point in time, which conflicts with shared orders,
				 * autoreplace, autorenew, clone, order restoration, ... */
				if (this->order == INVALID_VEH_ORDER_ID && HasBit(callback_mask, CBM_VEHICLE_CARGO_SUFFIX)) {
					/* Make a note of the original cargo type. It has to be
					 * changed to test the cargo & subtype... */
					CargoID temp_cargo = v->cargo_type;
					byte temp_subtype  = v->cargo_subtype;

					v->cargo_type = cid;

					for (uint refit_cyc = 0; refit_cyc < MAX_REFIT_CYCLE; refit_cyc++) {
						v->cargo_subtype = refit_cyc;

						/* Make sure we don't pick up anything cached. */
						v->First()->InvalidateNewGRFCache();
						v->InvalidateNewGRFCache();

						StringID subtype = GetCargoSubtypeText(v);

						if (first_vehicle) {
							/* Append new subtype (don't add duplicates though) */
							if (subtype == STR_EMPTY) break;

							RefitOption option;
							option.cargo   = cid;
							option.subtype = refit_cyc;
							option.string  = subtype;
							this->list[current_index].Include(option);
						} else {
							/* Intersect the subtypes of earlier vehicles with the subtypes of this vehicle */
							if (subtype == STR_EMPTY) {
								/* No more subtypes for this vehicle, delete all subtypes >= refit_cyc */
								SubtypeList &l = this->list[current_index];
								/* 0xFF item is in front, other subtypes are sorted. So just truncate the list in the right spot */
								for (uint i = 1; i < l.Length(); i++) {
									if (l[i].subtype >= refit_cyc) {
										l.Resize(i);
										break;
									}
								}
								break;
							} else {
								/* Check whether the subtype matches with the subtype of earlier vehicles. */
								uint pos = 1;
								SubtypeList &l = this->list[current_index];
								while (pos < l.Length() && l[pos].subtype != refit_cyc) pos++;
								if (pos < l.Length() && l[pos].string != subtype) {
									/* String mismatch, remove item keeping the order */
									l.ErasePreservingOrder(pos);
								}
							}
						}
					}

					/* Reset the vehicle's cargo type */
					v->cargo_type    = temp_cargo;
					v->cargo_subtype = temp_subtype;

					/* And make sure we haven't tainted the cache */
					v->First()->InvalidateNewGRFCache();
					v->InvalidateNewGRFCache();
				}
				current_index++;
			}
		} while (v->IsGroundVehicle() && (v = v->Next()) != NULL);
	}

	/**
	 * Refresh scrollbar after selection changed
	 */
	void RefreshScrollbar()
	{
		uint scroll_row = 0;
		uint row = 0;

		for (uint i = 0; i < NUM_CARGO; i++) {
			for (uint j = 0; j < this->list[i].Length(); j++) {
				const RefitOption &refit = this->list[i][j];

				/* Hide subtypes if sel[0] does not match */
				if (this->sel[0] != (int)i && refit.subtype != 0xFF) continue;

				if (this->sel[0] == (int)i && (uint)this->sel[1] == j) scroll_row = row;

				row++;
			}
		}

		this->vscroll->SetCount(row);
		if (scroll_row < row) this->vscroll->ScrollTowards(scroll_row);
	}

	/**
	 * Select a row.
	 * @param click_row Clicked row
	 */
	void SetSelection(uint click_row)
	{
		uint row = 0;

		for (uint i = 0; i < NUM_CARGO; i++) {
			for (uint j = 0; j < this->list[i].Length(); j++) {
				const RefitOption &refit = this->list[i][j];

				/* Hide subtypes if sel[0] does not match */
				if (this->sel[0] != (int)i && refit.subtype != 0xFF) continue;

				if (row == click_row) {
					this->sel[0] = i;
					this->sel[1] = j;
					return;
				}

				row++;
			}
		}

		this->sel[0] = -1;
		this->sel[1] = 0;
	}

	/**
	 * Gets the #RefitOption placed in the selected index.
	 * @return Pointer to the #RefitOption currently in use.
	 */
	RefitOption *GetRefitOption()
	{
		if (this->sel[0] < 0) return NULL;

		SubtypeList &l = this->list[this->sel[0]];
		if ((uint)this->sel[1] >= l.Length()) return NULL;

		return &l[this->sel[1]];
	}

	RefitWindow(WindowDesc *desc, const Vehicle *v, VehicleOrderID order, bool auto_refit, bool is_virtual) : Window(desc)
	{
		this->sel[0] = -1;
		this->sel[1] = 0;
		this->auto_refit = auto_refit;
		this->is_virtual_train = is_virtual;
		this->order = order;
		this->CreateNestedTree();

		this->vscroll = this->GetScrollbar(WID_VR_SCROLLBAR);
		this->hscroll = (v->IsGroundVehicle() ? this->GetScrollbar(WID_VR_HSCROLLBAR) : NULL);
		this->GetWidget<NWidgetCore>(WID_VR_SELECT_HEADER)->tool_tip = STR_REFIT_TRAIN_LIST_TOOLTIP + v->type;
		this->GetWidget<NWidgetCore>(WID_VR_MATRIX)->tool_tip        = STR_REFIT_TRAIN_LIST_TOOLTIP + v->type;
		NWidgetCore *nwi = this->GetWidget<NWidgetCore>(WID_VR_REFIT);
		nwi->widget_data = STR_REFIT_TRAIN_REFIT_BUTTON + v->type;
		nwi->tool_tip    = STR_REFIT_TRAIN_REFIT_TOOLTIP + v->type;
		this->GetWidget<NWidgetStacked>(WID_VR_SHOW_HSCROLLBAR)->SetDisplayedPlane(v->IsGroundVehicle() ? 0 : SZSP_HORIZONTAL);
		this->GetWidget<NWidgetCore>(WID_VR_VEHICLE_PANEL_DISPLAY)->tool_tip = (v->type == VEH_TRAIN) ? STR_REFIT_SELECT_VEHICLES_TOOLTIP : STR_NULL;

		this->FinishInitNested(v->index);
		this->owner = v->owner;

		this->SetWidgetDisabledState(WID_VR_REFIT, this->sel[0] < 0);
	}

	~RefitWindow()
	{
		if (this->window_number != INVALID_VEHICLE) {
			if (!FocusWindowById(WC_VEHICLE_VIEW, this->window_number)) {
<<<<<<< HEAD
				if (this->window_number != INVALID_VEHICLE) MarkAllRoutePathsDirty(Vehicle::Get(this->window_number));
				MarkAllRouteStepsDirty(this);
=======
				if (this->window_number != INVALID_VEHICLE) {
					const Vehicle *v = Vehicle::Get(this->window_number);
					MarkAllRoutePathsDirty(v);
					MarkAllRouteStepsDirty(v);
				}
>>>>>>> 509da024
			}
		}
	}

	virtual void OnFocus(Window *previously_focused_window)
	{
		if (HasFocusedVehicleChanged(this->window_number, previously_focused_window)) {
<<<<<<< HEAD
			if (this->window_number != INVALID_VEHICLE) MarkAllRoutePathsDirty(Vehicle::Get(this->window_number));
			MarkAllRouteStepsDirty(this);
=======
			if (this->window_number != INVALID_VEHICLE) {
				const Vehicle *v = Vehicle::Get(this->window_number);
				MarkAllRoutePathsDirty(v);
				MarkAllRouteStepsDirty(v);
			}
>>>>>>> 509da024
		}
	}

	virtual void OnFocusLost(Window *newly_focused_window)
	{
		if (HasFocusedVehicleChanged(this->window_number, newly_focused_window)) {
<<<<<<< HEAD
			if (this->window_number != INVALID_VEHICLE) MarkAllRoutePathsDirty(Vehicle::Get(this->window_number));
			MarkAllRouteStepsDirty(this);
=======
			if (this->window_number != INVALID_VEHICLE) {
				const Vehicle *v = Vehicle::Get(this->window_number);
				MarkAllRoutePathsDirty(v);
				MarkAllRouteStepsDirty(v);
			}
>>>>>>> 509da024
		}
	}

	virtual void OnInit()
	{
		if (this->cargo != NULL) {
			/* Store the RefitOption currently in use. */
			RefitOption current_refit_option = *(this->cargo);

			/* Rebuild the refit list */
			this->BuildRefitList();
			this->sel[0] = -1;
			this->sel[1] = 0;
			this->cargo = NULL;
			for (uint i = 0; this->cargo == NULL && i < NUM_CARGO; i++) {
				for (uint j = 0; j < list[i].Length(); j++) {
					if (list[i][j] == current_refit_option) {
						this->sel[0] = i;
						this->sel[1] = j;
						this->cargo = &list[i][j];
						break;
					}
				}
			}

			this->SetWidgetDisabledState(WID_VR_REFIT, this->sel[0] < 0);
			this->RefreshScrollbar();
		} else {
			/* Rebuild the refit list */
			this->OnInvalidateData(VIWD_CONSIST_CHANGED);
		}
	}

	virtual void OnPaint()
	{
		/* Determine amount of items for scroller. */
		if (this->hscroll != NULL) this->hscroll->SetCount(this->vehicle_width);

		/* Calculate sprite position. */
		NWidgetCore *vehicle_panel_display = this->GetWidget<NWidgetCore>(WID_VR_VEHICLE_PANEL_DISPLAY);
		int sprite_width = max(0, ((int)vehicle_panel_display->current_x - this->vehicle_width) / 2);
		this->sprite_left = vehicle_panel_display->pos_x;
		this->sprite_right = vehicle_panel_display->pos_x + vehicle_panel_display->current_x - 1;
		if (_current_text_dir == TD_RTL) {
			this->sprite_right -= sprite_width;
			this->vehicle_margin = vehicle_panel_display->current_x - sprite_right;
		} else {
			this->sprite_left += sprite_width;
			this->vehicle_margin = sprite_left;
		}

		this->DrawWidgets();
	}

	virtual void UpdateWidgetSize(int widget, Dimension *size, const Dimension &padding, Dimension *fill, Dimension *resize)
	{
		switch (widget) {
			case WID_VR_MATRIX:
				resize->height = WD_MATRIX_TOP + FONT_HEIGHT_NORMAL + WD_MATRIX_BOTTOM;
				size->height = resize->height * 8;
				break;

			case WID_VR_VEHICLE_PANEL_DISPLAY:
				size->height = ScaleGUITrad(GetVehicleHeight(Vehicle::Get(this->window_number)->type));
				break;

			case WID_VR_INFO:
				size->width = WD_FRAMERECT_LEFT + this->information_width + WD_FRAMERECT_RIGHT;
				break;
		}
	}

	virtual void SetStringParameters(int widget) const
	{
		if (widget == WID_VR_CAPTION) SetDParam(0, Vehicle::Get(this->window_number)->index);
	}

	/**
	 * Gets the #StringID to use for displaying capacity.
	 * @param Cargo and cargo subtype to check for capacity.
	 * @return INVALID_STRING_ID if there is no capacity. StringID to use in any other case.
	 * @post String parameters have been set.
	 */
	StringID GetCapacityString(RefitOption *option) const
	{
		assert(_current_company == _local_company);
		Vehicle *v = Vehicle::Get(this->window_number);
		CommandCost cost = DoCommand(v->tile, this->selected_vehicle, option->cargo | (int)this->auto_refit << 6 | option->subtype << 8 |
				this->num_vehicles << 16, DC_QUERY_COST, GetCmdRefitVeh(v->type));

		if (cost.Failed()) return INVALID_STRING_ID;

		SetDParam(0, option->cargo);
		SetDParam(1, _returned_refit_capacity);

		Money money = cost.GetCost();
		if (_returned_mail_refit_capacity > 0) {
			SetDParam(2, CT_MAIL);
			SetDParam(3, _returned_mail_refit_capacity);
			if (this->order != INVALID_VEH_ORDER_ID) {
				/* No predictable cost */
				return STR_PURCHASE_INFO_AIRCRAFT_CAPACITY;
			} else if (money <= 0) {
				SetDParam(4, -money);
				return STR_REFIT_NEW_CAPACITY_INCOME_FROM_AIRCRAFT_REFIT;
			} else {
				SetDParam(4, money);
				return STR_REFIT_NEW_CAPACITY_COST_OF_AIRCRAFT_REFIT;
			}
		} else {
			if (this->order != INVALID_VEH_ORDER_ID) {
				/* No predictable cost */
				SetDParam(2, STR_EMPTY);
				return STR_PURCHASE_INFO_CAPACITY;
			} else if (money <= 0) {
				SetDParam(2, -money);
				return STR_REFIT_NEW_CAPACITY_INCOME_FROM_REFIT;
			} else {
				SetDParam(2, money);
				return STR_REFIT_NEW_CAPACITY_COST_OF_REFIT;
			}
		}
	}

	virtual void DrawWidget(const Rect &r, int widget) const
	{
		switch (widget) {
			case WID_VR_VEHICLE_PANEL_DISPLAY: {
				Vehicle *v = Vehicle::Get(this->window_number);
				DrawVehicleImage(v, this->sprite_left + WD_FRAMERECT_LEFT, this->sprite_right - WD_FRAMERECT_RIGHT,
					r.top + WD_FRAMERECT_TOP, INVALID_VEHICLE, EIT_IN_DETAILS, this->hscroll != NULL ? this->hscroll->GetPosition() : 0);

				/* Highlight selected vehicles. */
				if (this->order != INVALID_VEH_ORDER_ID) break;
				int x = 0;
				switch (v->type) {
					case VEH_TRAIN: {
						VehicleSet vehicles_to_refit;
						GetVehicleSet(vehicles_to_refit, Vehicle::Get(this->selected_vehicle), this->num_vehicles);

						int left = INT32_MIN;
						int width = 0;

						for (Train *u = Train::From(v); u != NULL; u = u->Next()) {
							/* Start checking. */
							if (vehicles_to_refit.Contains(u->index) && left == INT32_MIN) {
								left = x - this->hscroll->GetPosition() + r.left + this->vehicle_margin;
								width = 0;
							}

							/* Draw a selection. */
							if ((!vehicles_to_refit.Contains(u->index) || u->Next() == NULL) && left != INT32_MIN) {
								if (u->Next() == NULL && vehicles_to_refit.Contains(u->index)) {
									int current_width = u->GetDisplayImageWidth();
									width += current_width;
									x += current_width;
								}

								int right = Clamp(left + width, 0, r.right);
								left = max(0, left);

								if (_current_text_dir == TD_RTL) {
									right = this->GetWidget<NWidgetCore>(WID_VR_VEHICLE_PANEL_DISPLAY)->current_x - left;
									left = right - width;
								}

								if (left != right) {
									DrawFrameRect(left, r.top + WD_FRAMERECT_TOP, right, r.top + WD_FRAMERECT_TOP + ScaleGUITrad(14) - 1, COLOUR_WHITE, FR_BORDERONLY);
								}

								left = INT32_MIN;
							}

							int current_width = u->GetDisplayImageWidth();
							width += current_width;
							x += current_width;
						}
						break;
					}

					default: break;
				}
				break;
			}

			case WID_VR_MATRIX:
				DrawVehicleRefitWindow(this->list, this->sel, this->vscroll->GetPosition(), this->vscroll->GetCapacity(), this->resize.step_height, r);
				break;

			case WID_VR_INFO:
				if (this->cargo != NULL) {
					StringID string = this->GetCapacityString(this->cargo);
					if (string != INVALID_STRING_ID) {
						DrawStringMultiLine(r.left + WD_FRAMERECT_LEFT, r.right - WD_FRAMERECT_RIGHT,
								r.top + WD_FRAMERECT_TOP, r.bottom - WD_FRAMERECT_BOTTOM, string);
					}
				}
				break;
		}
	}

	/**
	 * Some data on this window has become invalid.
	 * @param data Information about the changed data.
	 * @param gui_scope Whether the call is done from GUI scope. You may not do everything when not in GUI scope. See #InvalidateWindowData() for details.
	 */
	virtual void OnInvalidateData(int data = 0, bool gui_scope = true)
	{
		switch (data) {
			case VIWD_AUTOREPLACE: // Autoreplace replaced the vehicle; selected_vehicle became invalid.
			case VIWD_CONSIST_CHANGED: { // The consist has changed; rebuild the entire list.
				/* Clear the selection. */
				Vehicle *v = Vehicle::Get(this->window_number);
				this->selected_vehicle = v->index;
				this->num_vehicles = UINT8_MAX;
				/* FALL THROUGH */
			}

			case 2: { // The vehicle selection has changed; rebuild the entire list.
				if (!gui_scope) break;
				this->BuildRefitList();

				/* The vehicle width has changed too. */
				this->vehicle_width = GetVehicleWidth(Vehicle::Get(this->window_number), EIT_IN_DETAILS);
				uint max_width = 0;

				/* Check the width of all cargo information strings. */
				for (uint i = 0; i < NUM_CARGO; i++) {
					for (uint j = 0; j < this->list[i].Length(); j++) {
						StringID string = this->GetCapacityString(&list[i][j]);
						if (string != INVALID_STRING_ID) {
							Dimension dim = GetStringBoundingBox(string);
							max_width = max(dim.width, max_width);
						}
					}
				}

				if (this->information_width < max_width) {
					this->information_width = max_width;
					this->ReInit();
				}
				/* FALL THROUGH */
			}

			case 1: // A new cargo has been selected.
				if (!gui_scope) break;
				this->cargo = GetRefitOption();
				this->RefreshScrollbar();
				break;
		}
	}

	int GetClickPosition(int click_x)
	{
		const NWidgetCore *matrix_widget = this->GetWidget<NWidgetCore>(WID_VR_VEHICLE_PANEL_DISPLAY);
		if (_current_text_dir == TD_RTL) click_x = matrix_widget->current_x - click_x;
		click_x -= this->vehicle_margin;
		if (this->hscroll != NULL) click_x += this->hscroll->GetPosition();

		return click_x;
	}

	void SetSelectedVehicles(int drag_x)
	{
		drag_x = GetClickPosition(drag_x);

		int left_x  = min(this->click_x, drag_x);
		int right_x = max(this->click_x, drag_x);
		this->num_vehicles = 0;

		Vehicle *v = Vehicle::Get(this->window_number);
		/* Find the vehicle part that was clicked. */
		switch (v->type) {
			case VEH_TRAIN: {
				/* Don't select anything if we are not clicking in the vehicle. */
				if (left_x >= 0) {
					const Train *u = Train::From(v);
					bool start_counting = false;
					for (; u != NULL; u = u->Next()) {
						int current_width = u->GetDisplayImageWidth();
						left_x  -= current_width;
						right_x -= current_width;

						if (left_x < 0 && !start_counting) {
							this->selected_vehicle = u->index;
							start_counting = true;

							/* Count the first vehicle, even if articulated part */
							this->num_vehicles++;
						} else if (start_counting && !u->IsArticulatedPart()) {
							/* Do not count articulated parts */
							this->num_vehicles++;
						}

						if (right_x < 0) break;
					}
				}

				/* If the selection is not correct, clear it. */
				if (this->num_vehicles != 0) {
					if (_ctrl_pressed) this->num_vehicles = UINT8_MAX;
					break;
				}
				/* FALL THROUGH */
			}

			default:
				/* Clear the selection. */
				this->selected_vehicle = v->index;
				this->num_vehicles = UINT8_MAX;
				break;
		}
	}

	virtual void OnClick(Point pt, int widget, int click_count)
	{
		switch (widget) {
			case WID_VR_VEHICLE_PANEL_DISPLAY: { // Vehicle image.
				if (this->order != INVALID_VEH_ORDER_ID) break;
				NWidgetBase *nwi = this->GetWidget<NWidgetBase>(WID_VR_VEHICLE_PANEL_DISPLAY);
				this->click_x = GetClickPosition(pt.x - nwi->pos_x);
				this->SetSelectedVehicles(pt.x - nwi->pos_x);
				this->SetWidgetDirty(WID_VR_VEHICLE_PANEL_DISPLAY);
				if (!_ctrl_pressed) {
					SetObjectToPlaceWnd(SPR_CURSOR_MOUSE, PAL_NONE, HT_DRAG, this);
				} else {
					/* The vehicle selection has changed. */
					this->InvalidateData(2);
				}
				break;
			}

			case WID_VR_MATRIX: { // listbox
				this->SetSelection(this->vscroll->GetScrolledRowFromWidget(pt.y, this, WID_VR_MATRIX));
				this->SetWidgetDisabledState(WID_VR_REFIT, this->sel[0] < 0);
				this->InvalidateData(1);

				if (click_count == 1) break;
				/* FALL THROUGH */
			}

			case WID_VR_REFIT: // refit button
				if (this->cargo != NULL) {
					const Vehicle *v = Vehicle::Get(this->window_number);

					if (this->order == INVALID_VEH_ORDER_ID) {
						bool delete_window = this->selected_vehicle == v->index && this->num_vehicles == UINT8_MAX;
						if (DoCommandP(v->tile, this->selected_vehicle, this->cargo->cargo | this->cargo->subtype << 8 | this->num_vehicles << 16 | this->is_virtual_train << 5,
								GetCmdRefitVeh(v)) && delete_window) {
							delete this;
						}
					} else {
						if (DoCommandP(v->tile, v->index, this->cargo->cargo | this->cargo->subtype << 8 | this->order << 16 | this->is_virtual_train << 5, CMD_ORDER_REFIT)) delete this;
					}
				}
				break;
		}
	}

	virtual void OnMouseDrag(Point pt, int widget)
	{
		switch (widget) {
			case WID_VR_VEHICLE_PANEL_DISPLAY: { // Vehicle image.
				if (this->order != INVALID_VEH_ORDER_ID) break;
				NWidgetBase *nwi = this->GetWidget<NWidgetBase>(WID_VR_VEHICLE_PANEL_DISPLAY);
				this->SetSelectedVehicles(pt.x - nwi->pos_x);
				this->SetWidgetDirty(WID_VR_VEHICLE_PANEL_DISPLAY);
				break;
			}
		}
	}

	virtual void OnDragDrop(Point pt, int widget)
	{
		switch (widget) {
			case WID_VR_VEHICLE_PANEL_DISPLAY: { // Vehicle image.
				if (this->order != INVALID_VEH_ORDER_ID) break;
				NWidgetBase *nwi = this->GetWidget<NWidgetBase>(WID_VR_VEHICLE_PANEL_DISPLAY);
				this->SetSelectedVehicles(pt.x - nwi->pos_x);
				this->InvalidateData(2);
				break;
			}
		}
	}

	virtual void OnResize()
	{
		this->vehicle_width = GetVehicleWidth(Vehicle::Get(this->window_number), EIT_IN_DETAILS);
		this->vscroll->SetCapacityFromWidget(this, WID_VR_MATRIX);
		if (this->hscroll != NULL) this->hscroll->SetCapacityFromWidget(this, WID_VR_VEHICLE_PANEL_DISPLAY);
	}
};

static const NWidgetPart _nested_vehicle_refit_widgets[] = {
	NWidget(NWID_HORIZONTAL),
		NWidget(WWT_CLOSEBOX, COLOUR_GREY),
		NWidget(WWT_CAPTION, COLOUR_GREY, WID_VR_CAPTION), SetDataTip(STR_REFIT_CAPTION, STR_TOOLTIP_WINDOW_TITLE_DRAG_THIS),
		NWidget(WWT_DEFSIZEBOX, COLOUR_GREY),
	EndContainer(),
	/* Vehicle display + scrollbar. */
	NWidget(NWID_VERTICAL),
		NWidget(WWT_PANEL, COLOUR_GREY, WID_VR_VEHICLE_PANEL_DISPLAY), SetMinimalSize(228, 14), SetResize(1, 0), SetScrollbar(WID_VR_HSCROLLBAR), EndContainer(),
		NWidget(NWID_SELECTION, INVALID_COLOUR, WID_VR_SHOW_HSCROLLBAR),
			NWidget(NWID_HSCROLLBAR, COLOUR_GREY, WID_VR_HSCROLLBAR),
		EndContainer(),
	EndContainer(),
	NWidget(WWT_TEXTBTN, COLOUR_GREY, WID_VR_SELECT_HEADER), SetDataTip(STR_REFIT_TITLE, STR_NULL), SetResize(1, 0),
	/* Matrix + scrollbar. */
	NWidget(NWID_HORIZONTAL),
		NWidget(WWT_MATRIX, COLOUR_GREY, WID_VR_MATRIX), SetMinimalSize(228, 112), SetResize(1, 14), SetFill(1, 1), SetMatrixDataTip(1, 0, STR_NULL), SetScrollbar(WID_VR_SCROLLBAR),
		NWidget(NWID_VSCROLLBAR, COLOUR_GREY, WID_VR_SCROLLBAR),
	EndContainer(),
	NWidget(WWT_PANEL, COLOUR_GREY, WID_VR_INFO), SetMinimalTextLines(2, WD_FRAMERECT_TOP + WD_FRAMERECT_BOTTOM), SetResize(1, 0), EndContainer(),
	NWidget(NWID_HORIZONTAL),
		NWidget(WWT_PUSHTXTBTN, COLOUR_GREY, WID_VR_REFIT), SetFill(1, 0), SetResize(1, 0),
		NWidget(WWT_RESIZEBOX, COLOUR_GREY),
	EndContainer(),
};

static WindowDesc _vehicle_refit_desc(
	WDP_AUTO, "view_vehicle_refit", 240, 174,
	WC_VEHICLE_REFIT, WC_VEHICLE_VIEW,
	WDF_CONSTRUCTION,
	_nested_vehicle_refit_widgets, lengthof(_nested_vehicle_refit_widgets)
);

/**
 * Show the refit window for a vehicle
 * @param *v The vehicle to show the refit window for
 * @param order of the vehicle to assign refit to, or INVALID_VEH_ORDER_ID to refit the vehicle now
 * @param parent the parent window of the refit window
 * @param auto_refit Choose cargo for auto-refitting
 */
void ShowVehicleRefitWindow(const Vehicle *v, VehicleOrderID order, Window *parent, bool auto_refit, bool is_virtual_train)
{
	DeleteWindowById(WC_VEHICLE_REFIT, v->index);
	RefitWindow *w = new RefitWindow(&_vehicle_refit_desc, v, order, auto_refit, is_virtual_train);
	w->parent = parent;
}

/** Display list of cargo types of the engine, for the purchase information window */
uint ShowRefitOptionsList(int left, int right, int y, EngineID engine)
{
	/* List of cargo types of this engine */
	uint32 cmask = GetUnionOfArticulatedRefitMasks(engine, false);
	/* List of cargo types available in this climate */
	uint32 lmask = _cargo_mask;

	/* Draw nothing if the engine is not refittable */
	if (HasAtMostOneBit(cmask)) return y;

	if (cmask == lmask) {
		/* Engine can be refitted to all types in this climate */
		SetDParam(0, STR_PURCHASE_INFO_ALL_TYPES);
	} else {
		/* Check if we are able to refit to more cargo types and unable to. If
		 * so, invert the cargo types to list those that we can't refit to. */
		if (CountBits(cmask ^ lmask) < CountBits(cmask) && CountBits(cmask ^ lmask) <= 7) {
			cmask ^= lmask;
			SetDParam(0, STR_PURCHASE_INFO_ALL_BUT);
		} else {
			SetDParam(0, STR_JUST_CARGO_LIST);
		}
		SetDParam(1, cmask);
	}

	return DrawStringMultiLine(left, right, y, INT32_MAX, STR_PURCHASE_INFO_REFITTABLE_TO);
}

/** Get the cargo subtype text from NewGRF for the vehicle details window. */
StringID GetCargoSubtypeText(const Vehicle *v)
{
	if (HasBit(EngInfo(v->engine_type)->callback_mask, CBM_VEHICLE_CARGO_SUFFIX)) {
		uint16 cb = GetVehicleCallback(CBID_VEHICLE_CARGO_SUFFIX, 0, 0, v->engine_type, v);
		if (cb != CALLBACK_FAILED) {
			if (cb > 0x400) ErrorUnknownCallbackResult(v->GetGRFID(), CBID_VEHICLE_CARGO_SUFFIX, cb);
			if (cb >= 0x400 || (v->GetGRF()->grf_version < 8 && cb == 0xFF)) cb = CALLBACK_FAILED;
		}
		if (cb != CALLBACK_FAILED) {
			return GetGRFStringID(v->GetGRFID(), 0xD000 + cb);
		}
	}
	return STR_EMPTY;
}

/** Sort vehicles by their number */
static int CDECL VehicleNumberSorter(const Vehicle * const *a, const Vehicle * const *b)
{
	return (*a)->unitnumber - (*b)->unitnumber;
}

/** Sort vehicles by their name */
static int CDECL VehicleNameSorter(const Vehicle * const *a, const Vehicle * const *b)
{
	static char last_name[2][64];

	if (*a != _last_vehicle[0]) {
		_last_vehicle[0] = *a;
		SetDParam(0, (*a)->index);
		GetString(last_name[0], STR_VEHICLE_NAME, lastof(last_name[0]));
	}

	if (*b != _last_vehicle[1]) {
		_last_vehicle[1] = *b;
		SetDParam(0, (*b)->index);
		GetString(last_name[1], STR_VEHICLE_NAME, lastof(last_name[1]));
	}

	int r = strnatcmp(last_name[0], last_name[1]); // Sort by name (natural sorting).
	return (r != 0) ? r : VehicleNumberSorter(a, b);
}

/** Sort vehicles by their age */
static int CDECL VehicleAgeSorter(const Vehicle * const *a, const Vehicle * const *b)
{
	int r = (*a)->age - (*b)->age;
	return (r != 0) ? r : VehicleNumberSorter(a, b);
}

/** Sort vehicles by this year profit */
static int CDECL VehicleProfitThisYearSorter(const Vehicle * const *a, const Vehicle * const *b)
{
	int r = ClampToI32((*a)->GetDisplayProfitThisYear() - (*b)->GetDisplayProfitThisYear());
	return (r != 0) ? r : VehicleNumberSorter(a, b);
}

/** Sort vehicles by last year profit */
static int CDECL VehicleProfitLastYearSorter(const Vehicle * const *a, const Vehicle * const *b)
{
	int r = ClampToI32((*a)->GetDisplayProfitLastYear() - (*b)->GetDisplayProfitLastYear());
	return (r != 0) ? r : VehicleNumberSorter(a, b);
}

/** Sort vehicles by lifetime profit */
static int CDECL VehicleProfitLifetimeSorter(const Vehicle * const *a, const Vehicle * const *b)
{
	int r = ClampToI32((*a)->GetDisplayProfitLifetime() - (*b)->GetDisplayProfitLifetime());
	return (r != 0) ? r : VehicleNumberSorter(a, b);
}

/** Sort vehicles by their cargo */
static int CDECL VehicleCargoSorter(const Vehicle * const *a, const Vehicle * const *b)
{
	const Vehicle *v;
	CargoArray diff;

	/* Append the cargo of the connected waggons */
	for (v = *a; v != NULL; v = v->Next()) diff[v->cargo_type] += v->cargo_cap;
	for (v = *b; v != NULL; v = v->Next()) diff[v->cargo_type] -= v->cargo_cap;

	int r = 0;
	for (CargoID i = 0; i < NUM_CARGO; i++) {
		r = diff[i];
		if (r != 0) break;
	}

	return (r != 0) ? r : VehicleNumberSorter(a, b);
}

/** Sort vehicles by their reliability */
static int CDECL VehicleReliabilitySorter(const Vehicle * const *a, const Vehicle * const *b)
{
	int r = (*a)->reliability - (*b)->reliability;
	return (r != 0) ? r : VehicleNumberSorter(a, b);
}

/** Sort vehicles by their max speed */
static int CDECL VehicleMaxSpeedSorter(const Vehicle * const *a, const Vehicle * const *b)
{
	int r = (*a)->vcache.cached_max_speed - (*b)->vcache.cached_max_speed;
	return (r != 0) ? r : VehicleNumberSorter(a, b);
}

/** Sort vehicles by model */
static int CDECL VehicleModelSorter(const Vehicle * const *a, const Vehicle * const *b)
{
	int r = (*a)->engine_type - (*b)->engine_type;
	return (r != 0) ? r : VehicleNumberSorter(a, b);
}

/** Sort vehicles by their value */
static int CDECL VehicleValueSorter(const Vehicle * const *a, const Vehicle * const *b)
{
	const Vehicle *u;
	Money diff = 0;

	for (u = *a; u != NULL; u = u->Next()) diff += u->value;
	for (u = *b; u != NULL; u = u->Next()) diff -= u->value;

	int r = ClampToI32(diff);
	return (r != 0) ? r : VehicleNumberSorter(a, b);
}

/** Sort vehicles by their length */
static int CDECL VehicleLengthSorter(const Vehicle * const *a, const Vehicle * const *b)
{
	int r = (*a)->GetGroundVehicleCache()->cached_total_length - (*b)->GetGroundVehicleCache()->cached_total_length;
	return (r != 0) ? r : VehicleNumberSorter(a, b);
}

/** Sort vehicles by the time they can still live */
static int CDECL VehicleTimeToLiveSorter(const Vehicle * const *a, const Vehicle * const *b)
{
	int r = ClampToI32(((*a)->max_age - (*a)->age) - ((*b)->max_age - (*b)->age));
	return (r != 0) ? r : VehicleNumberSorter(a, b);
}

/** Sort vehicles by the timetable delay */
static int CDECL VehicleTimetableDelaySorter(const Vehicle * const *a, const Vehicle * const *b)
{
	int r = (*a)->lateness_counter - (*b)->lateness_counter;
	return (r != 0) ? r : VehicleNumberSorter(a, b);
}

/** Sort vehicles by the average order occupancy */
static int CDECL VehicleAverageOrderOccupancySorter(const Vehicle * const *a, const Vehicle * const *b)
{
	int r = (*a)->GetOrderOccupancyAverage() - (*b)->GetOrderOccupancyAverage();
	return (r != 0) ? r : VehicleNumberSorter(a, b);
}

void InitializeGUI()
{
	MemSetT(&_sorting, 0);
}

/**
 * Assign a vehicle window a new vehicle
 * @param window_class WindowClass to search for
 * @param from_index the old vehicle ID
 * @param to_index the new vehicle ID
 */
static inline void ChangeVehicleWindow(WindowClass window_class, VehicleID from_index, VehicleID to_index)
{
	Window *w = FindWindowById(window_class, from_index);
	if (w != NULL) {
		/* Update window_number */
		w->window_number = to_index;
		if (w->viewport != NULL) w->viewport->follow_vehicle = to_index;

		/* Update vehicle drag data */
		if (_thd.window_class == window_class && _thd.window_number == (WindowNumber)from_index) {
			_thd.window_number = to_index;
		}

		/* Notify the window. */
		w->InvalidateData(VIWD_AUTOREPLACE, false);
	}
}

/**
 * Report a change in vehicle IDs (due to autoreplace) to affected vehicle windows.
 * @param from_index the old vehicle ID
 * @param to_index the new vehicle ID
 */
void ChangeVehicleViewWindow(VehicleID from_index, VehicleID to_index)
{
	ChangeVehicleWindow(WC_VEHICLE_VIEW,      from_index, to_index);
	ChangeVehicleWindow(WC_VEHICLE_ORDERS,    from_index, to_index);
	ChangeVehicleWindow(WC_VEHICLE_REFIT,     from_index, to_index);
	ChangeVehicleWindow(WC_VEHICLE_DETAILS,   from_index, to_index);
	ChangeVehicleWindow(WC_VEHICLE_TIMETABLE, from_index, to_index);
}

static const NWidgetPart _nested_vehicle_list[] = {
	NWidget(NWID_HORIZONTAL),
		NWidget(WWT_CLOSEBOX, COLOUR_GREY),
		NWidget(WWT_CAPTION, COLOUR_GREY, WID_VL_CAPTION),
		NWidget(WWT_SHADEBOX, COLOUR_GREY),
		NWidget(WWT_DEFSIZEBOX, COLOUR_GREY),
		NWidget(WWT_STICKYBOX, COLOUR_GREY),
	EndContainer(),

	NWidget(NWID_HORIZONTAL),
		NWidget(WWT_PUSHTXTBTN, COLOUR_GREY, WID_VL_SORT_ORDER), SetMinimalSize(81, 12), SetFill(0, 1), SetDataTip(STR_BUTTON_SORT_BY, STR_TOOLTIP_SORT_ORDER),
		NWidget(WWT_DROPDOWN, COLOUR_GREY, WID_VL_SORT_BY_PULLDOWN), SetMinimalSize(167, 12), SetFill(0, 1), SetDataTip(0x0, STR_TOOLTIP_SORT_CRITERIA),
		NWidget(WWT_PANEL, COLOUR_GREY), SetMinimalSize(12, 12), SetFill(1, 1), SetResize(1, 0),
		EndContainer(),
	EndContainer(),

	NWidget(NWID_HORIZONTAL),
		NWidget(WWT_MATRIX, COLOUR_GREY, WID_VL_LIST), SetMinimalSize(248, 0), SetFill(1, 0), SetResize(1, 1), SetMatrixDataTip(1, 0, STR_NULL), SetScrollbar(WID_VL_SCROLLBAR),
		NWidget(NWID_VSCROLLBAR, COLOUR_GREY, WID_VL_SCROLLBAR),
	EndContainer(),

	NWidget(NWID_HORIZONTAL),
		NWidget(NWID_SELECTION, INVALID_COLOUR, WID_VL_HIDE_BUTTONS),
			NWidget(NWID_HORIZONTAL),
				NWidget(WWT_PUSHTXTBTN, COLOUR_GREY, WID_VL_AVAILABLE_VEHICLES), SetMinimalSize(106, 12), SetFill(0, 1),
								SetDataTip(STR_BLACK_STRING, STR_VEHICLE_LIST_AVAILABLE_ENGINES_TOOLTIP),
				NWidget(WWT_PANEL, COLOUR_GREY), SetMinimalSize(0, 12), SetResize(1, 0), SetFill(1, 1), EndContainer(),
				NWidget(WWT_DROPDOWN, COLOUR_GREY, WID_VL_MANAGE_VEHICLES_DROPDOWN), SetMinimalSize(118, 12), SetFill(0, 1),
								SetDataTip(STR_VEHICLE_LIST_MANAGE_LIST, STR_VEHICLE_LIST_MANAGE_LIST_TOOLTIP),
				NWidget(WWT_PUSHIMGBTN, COLOUR_GREY, WID_VL_STOP_ALL), SetMinimalSize(12, 12), SetFill(0, 1),
								SetDataTip(SPR_FLAG_VEH_STOPPED, STR_VEHICLE_LIST_MASS_STOP_LIST_TOOLTIP),
				NWidget(WWT_PUSHIMGBTN, COLOUR_GREY, WID_VL_START_ALL), SetMinimalSize(12, 12), SetFill(0, 1),
								SetDataTip(SPR_FLAG_VEH_RUNNING, STR_VEHICLE_LIST_MASS_START_LIST_TOOLTIP),
			EndContainer(),
			/* Widget to be shown for other companies hiding the previous 5 widgets. */
			NWidget(WWT_PANEL, COLOUR_GREY), SetFill(1, 1), SetResize(1, 0), EndContainer(),
		EndContainer(),
		NWidget(WWT_RESIZEBOX, COLOUR_GREY),
	EndContainer(),
};

static void DrawSmallOrderList(const Vehicle *v, int left, int right, int y, VehicleOrderID start = 0)
{
	const Order *order = v->GetOrder(start);
	if (order == NULL) return;

	bool rtl = _current_text_dir == TD_RTL;
	int l_offset = rtl ? 0 : ScaleGUITrad(6);
	int r_offset = rtl ? ScaleGUITrad(6) : 0;
	int i = 0;
	VehicleOrderID oid = start;

	do {
		if (oid == v->cur_real_order_index) DrawString(left, right, y, STR_TINY_RIGHT_ARROW, TC_BLACK);

		if (order->IsType(OT_GOTO_STATION)) {
			SetDParam(0, order->GetDestination());
			DrawString(left + l_offset, right - r_offset, y, STR_TINY_BLACK_STATION);

			y += FONT_HEIGHT_SMALL;
			if (++i == 4) break;
		}

		oid++;
		order = order->next;
		if (order == NULL) {
			order = v->orders.list->GetFirstOrder();
			oid = 0;
		}
	} while (oid != start);
}

/**
 * Draws an image of a vehicle chain
 * @param v         Front vehicle
 * @param left      The minimum horizontal position
 * @param right     The maximum horizontal position
 * @param y         Vertical position to draw at
 * @param selection Selected vehicle to draw a frame around
 * @param skip      Number of pixels to skip at the front (for scrolling)
 */
void DrawVehicleImage(const Vehicle *v, int left, int right, int y, VehicleID selection, EngineImageType image_type, int skip)
{
	switch (v->type) {
		case VEH_TRAIN:    DrawTrainImage(Train::From(v), left, right, y, selection, image_type, skip); break;
		case VEH_ROAD:     DrawRoadVehImage(v, left, right, y, selection, image_type, skip);  break;
		case VEH_SHIP:     DrawShipImage(v, left, right, y, selection, image_type);     break;
		case VEH_AIRCRAFT: DrawAircraftImage(v, left, right, y, selection, image_type); break;
		default: NOT_REACHED();
	}
}

/**
 * Get the height of a vehicle in the vehicle list GUIs.
 * @param type    the vehicle type to look at
 * @param divisor the resulting height must be dividable by this
 * @return the height
 */
uint GetVehicleListHeight(VehicleType type, uint divisor)
{
	/* Name + vehicle + profit */
	uint base = ScaleGUITrad(GetVehicleHeight(type)) + 2 * FONT_HEIGHT_SMALL;
	/* Drawing of the 4 small orders + profit*/
	if (type >= VEH_SHIP) base = max(base, 5U * FONT_HEIGHT_SMALL);

	if (divisor == 1) return base;

	/* Make sure the height is dividable by divisor */
	uint rem = base % divisor;
	return base + (rem == 0 ? 0 : divisor - rem);
}

/**
 * Draw all the vehicle list items.
 * @param selected_vehicle The vehicle that is to be highlighted.
 * @param line_height      Height of a single item line.
 * @param r                Rectangle with edge positions of the matrix widget.
 */
void BaseVehicleListWindow::DrawVehicleListItems(VehicleID selected_vehicle, int line_height, const Rect &r) const
{
	int left = r.left + WD_MATRIX_LEFT;
	int right = r.right - WD_MATRIX_RIGHT;
	int width = right - left;
	bool rtl = _current_text_dir == TD_RTL;

	int text_offset = max<int>(GetSpriteSize(SPR_PROFIT_LOT).width, GetDigitWidth() * this->unitnumber_digits) + WD_FRAMERECT_RIGHT;
	int text_left  = left  + (rtl ?           0 : text_offset);
	int text_right = right - (rtl ? text_offset :           0);

	bool show_orderlist = this->vli.vtype >= VEH_SHIP;
	int orderlist_left  = left  + (rtl ? 0 : max(ScaleGUITrad(100) + text_offset, width / 2));
	int orderlist_right = right - (rtl ? max(ScaleGUITrad(100) + text_offset, width / 2) : 0);

	int image_left  = (rtl && show_orderlist) ? orderlist_right : text_left;
	int image_right = (!rtl && show_orderlist) ? orderlist_left : text_right;

	int vehicle_button_x = rtl ? right - GetSpriteSize(SPR_PROFIT_LOT).width : left;

	int y = r.top;
	uint max = min(this->vscroll->GetPosition() + this->vscroll->GetCapacity(), this->vehicles.Length());
	for (uint i = this->vscroll->GetPosition(); i < max; ++i) {
		const Vehicle *v = this->vehicles[i];
		StringID str;

		SetDParam(0, v->GetDisplayProfitThisYear());
		SetDParam(1, v->GetDisplayProfitLastYear());

		DrawVehicleImage(v, image_left, image_right, y + FONT_HEIGHT_SMALL - 1, selected_vehicle, EIT_IN_LIST, 0);
		DrawString(text_left, text_right, y + line_height - FONT_HEIGHT_SMALL - WD_FRAMERECT_BOTTOM - 1, STR_VEHICLE_LIST_PROFIT_THIS_YEAR_LAST_YEAR);

		/* company colour stripe along vehicle description row */
		if (_settings_client.gui.show_vehicle_list_company_colour && v->owner != this->vli.company) {
			byte ccolour = 0;
			Company *c = Company::Get(v->owner);
			if (c != NULL) {
				ccolour = _colour_gradient[c->colour][6];
			}
			GfxFillRect((text_right - 1) - (FONT_HEIGHT_SMALL - 2), y + 1, text_right - 1, (y + 1) + (FONT_HEIGHT_SMALL - 2), ccolour, FILLRECT_OPAQUE);
		}

		if (v->name != NULL) {
			/* The vehicle got a name so we will print it */
			SetDParam(0, v->index);
			DrawString(text_left, text_right, y, STR_TINY_BLACK_VEHICLE);
		} else if (v->group_id != DEFAULT_GROUP) {
			/* The vehicle has no name, but is member of a group, so print group name */
			SetDParam(0, v->group_id);
			DrawString(text_left, text_right, y, STR_TINY_GROUP, TC_BLACK);
		}

		if (show_orderlist) DrawSmallOrderList(v, orderlist_left, orderlist_right, y, v->cur_real_order_index);

		if (v->IsChainInDepot()) {
			str = STR_BLUE_COMMA;
		} else {
			str = (v->age > v->max_age - DAYS_IN_LEAP_YEAR) ? STR_RED_COMMA : STR_BLACK_COMMA;
		}

		SetDParam(0, v->unitnumber);
		DrawString(left, right, y + 2, str);

		DrawVehicleProfitButton(v, vehicle_button_x, y + FONT_HEIGHT_NORMAL + 3);

		y += line_height;
	}
}

/**
 * Window for the (old) vehicle listing.
 *
 * bitmask for w->window_number
 * 0-7 CompanyID (owner)
 * 8-10 window type (use flags in vehicle_gui.h)
 * 11-15 vehicle type (using VEH_, but can be compressed to fewer bytes if needed)
 * 16-31 StationID or OrderID depending on window type (bit 8-10)
 */
struct VehicleListWindow : public BaseVehicleListWindow {
private:
	/** Enumeration of planes of the button row at the bottom. */
	enum ButtonPlanes {
		BP_SHOW_BUTTONS, ///< Show the buttons.
		BP_HIDE_BUTTONS, ///< Show the empty panel.
	};

	StringID GetChangeOrderStringID() const
	{
		if (VehicleListIdentifier::UnPack(this->window_number).type == VL_STATION_LIST) {
			return (Station::Get(this->vli.index)->facilities & FACIL_WAYPOINT) ? STR_VEHICLE_LIST_CHANGE_ORDER_WAYPOINT : STR_VEHICLE_LIST_CHANGE_ORDER_STATION;
		} else if (VehicleListIdentifier::UnPack(this->window_number).type == VL_DEPOT_LIST) {
			return STR_VEHICLE_LIST_CHANGE_ORDER_TRAIN_DEPOT + this->vli.vtype;
		} else {
			return 0;
		}
	}

public:
	VehicleListWindow(WindowDesc *desc, WindowNumber window_number) : BaseVehicleListWindow(desc, window_number)
	{
		/* Set up sorting. Make the window-specific _sorting variable
		 * point to the correct global _sorting struct so we are freed
		 * from having conditionals during window operation */
		switch (this->vli.vtype) {
			case VEH_TRAIN:    this->sorting = &_sorting.train; break;
			case VEH_ROAD:     this->sorting = &_sorting.roadveh; break;
			case VEH_SHIP:     this->sorting = &_sorting.ship; break;
			case VEH_AIRCRAFT: this->sorting = &_sorting.aircraft; break;
			default: NOT_REACHED();
		}

		this->CreateNestedTree();

		this->vscroll = this->GetScrollbar(WID_VL_SCROLLBAR);

		this->vehicles.SetListing(*this->sorting);
		this->vehicles.ForceRebuild();
		this->vehicles.NeedResort();
		this->BuildVehicleList();
		this->SortVehicleList();

		/* Set up the window widgets */
		this->GetWidget<NWidgetCore>(WID_VL_LIST)->tool_tip = STR_VEHICLE_LIST_TRAIN_LIST_TOOLTIP + this->vli.vtype;

		if (this->vli.type == VL_SHARED_ORDERS) {
			this->GetWidget<NWidgetCore>(WID_VL_CAPTION)->widget_data = STR_VEHICLE_LIST_SHARED_ORDERS_LIST_CAPTION;
		} else {
			this->GetWidget<NWidgetCore>(WID_VL_CAPTION)->widget_data = STR_VEHICLE_LIST_TRAIN_CAPTION + this->vli.vtype;
		}

		this->FinishInitNested(window_number);
		if (this->vli.company != OWNER_NONE) this->owner = this->vli.company;
	}

	~VehicleListWindow()
	{
		*this->sorting = this->vehicles.GetListing();
	}

	virtual void UpdateWidgetSize(int widget, Dimension *size, const Dimension &padding, Dimension *fill, Dimension *resize)
	{
		switch (widget) {
			case WID_VL_LIST:
				resize->height = GetVehicleListHeight(this->vli.vtype, 1);

				switch (this->vli.vtype) {
					case VEH_TRAIN:
					case VEH_ROAD:
						size->height = 6 * resize->height;
						break;
					case VEH_SHIP:
					case VEH_AIRCRAFT:
						size->height = 4 * resize->height;
						break;
					default: NOT_REACHED();
				}
				break;

			case WID_VL_SORT_ORDER: {
				Dimension d = GetStringBoundingBox(this->GetWidget<NWidgetCore>(widget)->widget_data);
				d.width += padding.width + Window::SortButtonWidth() * 2; // Doubled since the string is centred and it also looks better.
				d.height += padding.height;
				*size = maxdim(*size, d);
				break;
			}

			case WID_VL_MANAGE_VEHICLES_DROPDOWN: {
				Dimension d = this->GetActionDropdownSize(this->vli.type == VL_STANDARD, false,
						this->vli.vtype == VEH_TRAIN, this->GetChangeOrderStringID());
				d.height += padding.height;
				d.width  += padding.width;
				*size = maxdim(*size, d);
				break;
			}
		}
	}

	virtual void SetStringParameters(int widget) const
	{
		switch (widget) {
			case WID_VL_AVAILABLE_VEHICLES:
				SetDParam(0, STR_VEHICLE_LIST_AVAILABLE_TRAINS + this->vli.vtype);
				break;

			case WID_VL_CAPTION: {
				switch (this->vli.type) {
					case VL_SHARED_ORDERS: // Shared Orders
						if (this->vehicles.Length() == 0) {
							/* We can't open this window without vehicles using this order
							 * and we should close the window when deleting the order. */
							NOT_REACHED();
						}
						SetDParam(0, this->vscroll->GetCount());
						break;

					case VL_STANDARD: // Company Name
						SetDParam(0, STR_COMPANY_NAME);
						SetDParam(1, this->vli.index);
						SetDParam(3, this->vscroll->GetCount());
						break;

					case VL_STATION_LIST: // Station/Waypoint Name
						SetDParam(0, Station::IsExpected(BaseStation::Get(this->vli.index)) ? STR_STATION_NAME : STR_WAYPOINT_NAME);
						SetDParam(1, this->vli.index);
						SetDParam(3, this->vscroll->GetCount());
						break;

					case VL_DEPOT_LIST:
						SetDParam(0, STR_DEPOT_CAPTION);
						SetDParam(1, this->vli.vtype);
						SetDParam(2, this->vli.index);
						SetDParam(3, this->vscroll->GetCount());
						break;
					default: NOT_REACHED();
				}
				break;
			}
		}
	}

	virtual void DrawWidget(const Rect &r, int widget) const
	{
		switch (widget) {
			case WID_VL_SORT_ORDER:
				/* draw arrow pointing up/down for ascending/descending sorting */
				this->DrawSortButtonState(widget, this->vehicles.IsDescSortOrder() ? SBS_DOWN : SBS_UP);
				break;

			case WID_VL_LIST:
				this->DrawVehicleListItems(INVALID_VEHICLE, this->resize.step_height, r);
				break;
		}
	}

	virtual void OnPaint()
	{
		this->BuildVehicleList();
		this->SortVehicleList();

		if (this->vehicles.Length() == 0 && this->IsWidgetLowered(WID_VL_MANAGE_VEHICLES_DROPDOWN)) {
			HideDropDownMenu(this);
		}

		/* Hide the widgets that we will not use in this window
		 * Some windows contains actions only fit for the owner */
		int plane_to_show = (this->owner == _local_company) ? BP_SHOW_BUTTONS : BP_HIDE_BUTTONS;
		NWidgetStacked *nwi = this->GetWidget<NWidgetStacked>(WID_VL_HIDE_BUTTONS);
		if (plane_to_show != nwi->shown_plane) {
			nwi->SetDisplayedPlane(plane_to_show);
			nwi->SetDirty(this);
		}
		if (this->owner == _local_company) {
			this->SetWidgetDisabledState(WID_VL_AVAILABLE_VEHICLES, this->vli.type != VL_STANDARD);
			this->SetWidgetsDisabledState(this->vehicles.Length() == 0,
				WID_VL_MANAGE_VEHICLES_DROPDOWN,
				WID_VL_STOP_ALL,
				WID_VL_START_ALL,
				WIDGET_LIST_END);
		}

		/* Set text of sort by dropdown widget. */
		this->GetWidget<NWidgetCore>(WID_VL_SORT_BY_PULLDOWN)->widget_data = this->vehicle_sorter_names[this->vehicles.SortType()];

		this->DrawWidgets();
	}

	virtual void OnClick(Point pt, int widget, int click_count)
	{
		switch (widget) {
			case WID_VL_SORT_ORDER: // Flip sorting method ascending/descending
				this->vehicles.ToggleSortOrder();
				this->SetDirty();
				break;

			case WID_VL_SORT_BY_PULLDOWN:// Select sorting criteria dropdown menu
				ShowDropDownMenu(this, this->vehicle_sorter_names, this->vehicles.SortType(), WID_VL_SORT_BY_PULLDOWN, 0,
						(this->vli.vtype == VEH_TRAIN || this->vli.vtype == VEH_ROAD) ? 0 : (1 << 10), 0, DDSF_LOST_FOCUS);
				return;

			case WID_VL_LIST: { // Matrix to show vehicles
				uint id_v = this->vscroll->GetScrolledRowFromWidget(pt.y, this, WID_VL_LIST);
				if (id_v >= this->vehicles.Length()) return; // click out of list bound

				const Vehicle *v = this->vehicles[id_v];
				if (!VehicleClicked(v)) ShowVehicleViewWindow(v);
				break;
			}

			case WID_VL_AVAILABLE_VEHICLES:
				ShowBuildVehicleWindow(INVALID_TILE, this->vli.vtype);
				break;

			case WID_VL_MANAGE_VEHICLES_DROPDOWN: {
				DropDownList *list = this->BuildActionDropdownList(VehicleListIdentifier::UnPack(this->window_number).type == VL_STANDARD, false,
						this->vli.vtype == VEH_TRAIN, this->GetChangeOrderStringID(), true);
				ShowDropDownList(this, list, 0, WID_VL_MANAGE_VEHICLES_DROPDOWN);
				break;
			}

			case WID_VL_STOP_ALL:
			case WID_VL_START_ALL:
				DoCommandP(0, (1 << 1) | (widget == WID_VL_START_ALL ? (1 << 0) : 0), this->window_number, CMD_MASS_START_STOP);
				break;
		}
	}

	virtual void OnDropdownSelect(int widget, int index)
	{
		switch (widget) {
			case WID_VL_SORT_BY_PULLDOWN:
				this->vehicles.SetSortType(index);
				break;
			case WID_VL_MANAGE_VEHICLES_DROPDOWN:
				assert(this->vehicles.Length() != 0);

				switch (index) {
					case ADI_REPLACE: // Replace window
						ShowReplaceGroupVehicleWindow(ALL_GROUP, this->vli.vtype);
						break;
					case ADI_TEMPLATE_REPLACE:
						if (vli.vtype == VEH_TRAIN) {
							ShowTemplateReplaceWindow(this->unitnumber_digits, this->resize.step_height);
						}
						break;
					case ADI_SERVICE: // Send for servicing
					case ADI_DEPOT: // Send to Depots
						DoCommandP(0, DEPOT_MASS_SEND | (index == ADI_SERVICE ? DEPOT_SERVICE : (DepotCommand)0), this->window_number, GetCmdSendToDepot(this->vli.vtype));
						break;

					case ADI_CHANGE_ORDER:
						SetObjectToPlaceWnd(ANIMCURSOR_PICKSTATION, PAL_NONE, HT_RECT, this);
						break;

					case ADI_CREATE_GROUP:
						ShowQueryString(STR_EMPTY, STR_GROUP_RENAME_CAPTION, MAX_LENGTH_GROUP_NAME_CHARS, this, CS_ALPHANUMERAL, QSF_ENABLE_DEFAULT | QSF_LEN_IN_CHARS);
						break;

					default: NOT_REACHED();
				}
				break;
			default: NOT_REACHED();
		}
		this->SetDirty();
	}

	virtual void OnQueryTextFinished(char *str)
	{
		DoCommandP(0, this->window_number, 0, CMD_CREATE_GROUP_FROM_LIST | CMD_MSG(STR_ERROR_GROUP_CAN_T_CREATE), NULL, str);
	}

	virtual void OnPlaceObject(Point pt, TileIndex tile)
	{
		/* check depot first */
		if (IsDepotTile(tile) && GetDepotVehicleType(tile) == this->vli.vtype) {
			if (this->vli.type != VL_DEPOT_LIST) return;
			if (!IsInfraTileUsageAllowed(this->vli.vtype, this->vli.company, tile)) return;

			DestinationID dest = (this->vli.vtype == VEH_AIRCRAFT) ? GetStationIndex(tile) : GetDepotIndex(tile);
			DoCommandP(0, this->vli.index | (this->vli.vtype << 16) | (OT_GOTO_DEPOT << 20), dest, CMD_MASS_CHANGE_ORDER);
			ResetObjectToPlace();
			return;
		}

		/* check rail waypoint or buoy (no ownership) */
		if ((IsRailWaypointTile(tile) && this->vli.vtype == VEH_TRAIN && !IsInfraTileUsageAllowed(VEH_TRAIN, this->vli.company, tile))
				|| (IsBuoyTile(tile) && this->vli.vtype == VEH_SHIP)) {
			if (this->vli.type != VL_STATION_LIST) return;
			if (!(Station::Get(this->vli.index)->facilities & FACIL_WAYPOINT)) return;
			DoCommandP(0, this->vli.index | (this->vli.vtype << 16) | (OT_GOTO_WAYPOINT << 20), GetStationIndex(tile), CMD_MASS_CHANGE_ORDER);
			ResetObjectToPlace();
			return;
		}

		if (IsTileType(tile, MP_STATION)) {
			if (this->vli.type != VL_STATION_LIST) return;
			if (Station::Get(this->vli.index)->facilities & FACIL_WAYPOINT) return;

			StationID st_index = GetStationIndex(tile);
			const Station *st = Station::Get(st_index);

			if (!IsInfraUsageAllowed(this->vli.vtype, this->vli.company, st->owner)) return;

			if ((this->vli.vtype == VEH_SHIP && st->facilities & FACIL_DOCK) ||
					(this->vli.vtype == VEH_TRAIN && st->facilities & FACIL_TRAIN) ||
					(this->vli.vtype == VEH_AIRCRAFT && st->facilities & FACIL_AIRPORT) ||
					(this->vli.vtype == VEH_ROAD && st->facilities & (FACIL_BUS_STOP | FACIL_TRUCK_STOP))) {
				DoCommandP(0, this->vli.index | (this->vli.vtype << 16) | (OT_GOTO_STATION << 20), GetStationIndex(tile), CMD_MASS_CHANGE_ORDER);
				ResetObjectToPlace();
				return;
			}
		}
	}

	virtual void OnTick()
	{
		if (_pause_mode != PM_UNPAUSED) return;
		if (this->vehicles.NeedResort()) {
			StationID station = (this->vli.type == VL_STATION_LIST) ? this->vli.index : INVALID_STATION;

			DEBUG(misc, 3, "Periodic resort %d list company %d at station %d", this->vli.vtype, this->owner, station);
			this->SetDirty();
		}
	}

	virtual void OnResize()
	{
		this->vscroll->SetCapacityFromWidget(this, WID_VL_LIST);
	}

	/**
	 * Some data on this window has become invalid.
	 * @param data Information about the changed data.
	 * @param gui_scope Whether the call is done from GUI scope. You may not do everything when not in GUI scope. See #InvalidateWindowData() for details.
	 */
	virtual void OnInvalidateData(int data = 0, bool gui_scope = true)
	{
		if (!gui_scope && HasBit(data, 31) && this->vli.type == VL_SHARED_ORDERS) {
			/* Needs to be done in command-scope, so everything stays valid */
			this->vli.index = GB(data, 0, 20);
			this->window_number = this->vli.Pack();
			this->vehicles.ForceRebuild();
			return;
		}

		if (data == 0) {
			/* This needs to be done in command-scope to enforce rebuilding before resorting invalid data */
			this->vehicles.ForceRebuild();
		} else {
			this->vehicles.ForceResort();
		}
	}
};

static WindowDesc _vehicle_list_other_desc(
	WDP_AUTO, "list_vehicles", 260, 246,
	WC_INVALID, WC_NONE,
	0,
	_nested_vehicle_list, lengthof(_nested_vehicle_list)
);

static WindowDesc _vehicle_list_train_desc(
	WDP_AUTO, "list_vehicles_train", 325, 246,
	WC_TRAINS_LIST, WC_NONE,
	0,
	_nested_vehicle_list, lengthof(_nested_vehicle_list)
);

static void ShowVehicleListWindowLocal(CompanyID company, VehicleListType vlt, VehicleType vehicle_type, uint32 unique_number)
{
	if (!Company::IsValidID(company) && company != OWNER_NONE) return;

	WindowNumber num = VehicleListIdentifier(vlt, vehicle_type, company, unique_number).Pack();
	if (vehicle_type == VEH_TRAIN) {
		AllocateWindowDescFront<VehicleListWindow>(&_vehicle_list_train_desc, num);
	} else {
		_vehicle_list_other_desc.cls = GetWindowClassForVehicleType(vehicle_type);
		AllocateWindowDescFront<VehicleListWindow>(&_vehicle_list_other_desc, num);
	}
}

void ShowVehicleListWindow(CompanyID company, VehicleType vehicle_type)
{
	/* If _settings_client.gui.advanced_vehicle_list > 1, display the Advanced list
	 * if _settings_client.gui.advanced_vehicle_list == 1, display Advanced list only for local company
	 * if _ctrl_pressed, do the opposite action (Advanced list x Normal list)
	 */

	if ((_settings_client.gui.advanced_vehicle_list > (uint)(company != _local_company)) != _ctrl_pressed) {
		ShowCompanyGroup(company, vehicle_type);
	} else {
		ShowVehicleListWindowLocal(company, VL_STANDARD, vehicle_type, company);
	}
}

void ShowVehicleListWindow(const Vehicle *v)
{
	ShowVehicleListWindowLocal(v->owner, VL_SHARED_ORDERS, v->type, v->FirstShared()->index);
}

void ShowVehicleListWindow(CompanyID company, VehicleType vehicle_type, StationID station)
{
	ShowVehicleListWindowLocal(company, VL_STATION_LIST, vehicle_type, station);
}

void ShowVehicleListWindow(CompanyID company, VehicleType vehicle_type, TileIndex depot_tile)
{
	uint16 depot_airport_index;

	if (vehicle_type == VEH_AIRCRAFT) {
		depot_airport_index = GetStationIndex(depot_tile);
	} else {
		depot_airport_index = GetDepotIndex(depot_tile);
	}
	ShowVehicleListWindowLocal(company, VL_DEPOT_LIST, vehicle_type, depot_airport_index);
}


/* Unified vehicle GUI - Vehicle Details Window */

assert_compile(WID_VD_DETAILS_CARGO_CARRIED    == WID_VD_DETAILS_CARGO_CARRIED + TDW_TAB_CARGO   );
assert_compile(WID_VD_DETAILS_TRAIN_VEHICLES   == WID_VD_DETAILS_CARGO_CARRIED + TDW_TAB_INFO    );
assert_compile(WID_VD_DETAILS_CAPACITY_OF_EACH == WID_VD_DETAILS_CARGO_CARRIED + TDW_TAB_CAPACITY);
assert_compile(WID_VD_DETAILS_TOTAL_CARGO      == WID_VD_DETAILS_CARGO_CARRIED + TDW_TAB_TOTALS  );

/** Vehicle details widgets (other than train). */
static const NWidgetPart _nested_nontrain_vehicle_details_widgets[] = {
	NWidget(NWID_HORIZONTAL),
		NWidget(WWT_CLOSEBOX, COLOUR_GREY),
		NWidget(WWT_CAPTION, COLOUR_GREY, WID_VD_CAPTION), SetDataTip(STR_VEHICLE_DETAILS_CAPTION, STR_TOOLTIP_WINDOW_TITLE_DRAG_THIS),
		NWidget(WWT_PUSHTXTBTN, COLOUR_GREY, WID_VD_RENAME_VEHICLE), SetMinimalSize(40, 0), SetMinimalTextLines(1, WD_FRAMERECT_TOP + WD_FRAMERECT_BOTTOM + 2), SetDataTip(STR_VEHICLE_NAME_BUTTON, STR_NULL /* filled in later */),
		NWidget(WWT_SHADEBOX, COLOUR_GREY),
		NWidget(WWT_DEFSIZEBOX, COLOUR_GREY),
		NWidget(WWT_STICKYBOX, COLOUR_GREY),
	EndContainer(),
	NWidget(WWT_PANEL, COLOUR_GREY, WID_VD_TOP_DETAILS), SetMinimalSize(405, 42), SetResize(1, 0), EndContainer(),
	NWidget(WWT_PANEL, COLOUR_GREY, WID_VD_MIDDLE_DETAILS), SetMinimalSize(405, 45), SetResize(1, 0), EndContainer(),
	NWidget(NWID_HORIZONTAL),
		NWidget(WWT_PUSHARROWBTN, COLOUR_GREY, WID_VD_DECREASE_SERVICING_INTERVAL), SetFill(0, 1),
				SetDataTip(AWV_DECREASE, STR_VEHICLE_DETAILS_DECREASE_SERVICING_INTERVAL_TOOLTIP),
		NWidget(WWT_PUSHARROWBTN, COLOUR_GREY, WID_VD_INCREASE_SERVICING_INTERVAL), SetFill(0, 1),
				SetDataTip(AWV_INCREASE, STR_VEHICLE_DETAILS_INCREASE_SERVICING_INTERVAL_TOOLTIP),
		NWidget(WWT_DROPDOWN, COLOUR_GREY, WID_VD_SERVICE_INTERVAL_DROPDOWN), SetFill(0, 1),
				SetDataTip(STR_EMPTY, STR_SERVICE_INTERVAL_DROPDOWN_TOOLTIP),
		NWidget(WWT_PANEL, COLOUR_GREY, WID_VD_SERVICING_INTERVAL), SetFill(1, 1), SetResize(1, 0), EndContainer(),
		NWidget(WWT_RESIZEBOX, COLOUR_GREY),
	EndContainer(),
};

/** Train details widgets. */
static const NWidgetPart _nested_train_vehicle_details_widgets[] = {
	NWidget(NWID_HORIZONTAL),
		NWidget(WWT_CLOSEBOX, COLOUR_GREY),
		NWidget(WWT_CAPTION, COLOUR_GREY, WID_VD_CAPTION), SetDataTip(STR_VEHICLE_DETAILS_CAPTION, STR_TOOLTIP_WINDOW_TITLE_DRAG_THIS),
		NWidget(WWT_PUSHTXTBTN, COLOUR_GREY, WID_VD_RENAME_VEHICLE), SetMinimalSize(40, 0), SetMinimalTextLines(1, WD_FRAMERECT_TOP + WD_FRAMERECT_BOTTOM + 2), SetDataTip(STR_VEHICLE_NAME_BUTTON, STR_NULL /* filled in later */),
		NWidget(WWT_SHADEBOX, COLOUR_GREY),
		NWidget(WWT_DEFSIZEBOX, COLOUR_GREY),
		NWidget(WWT_STICKYBOX, COLOUR_GREY),
	EndContainer(),
	NWidget(WWT_PANEL, COLOUR_GREY, WID_VD_TOP_DETAILS), SetResize(1, 0), SetMinimalSize(405, 42), EndContainer(),
	NWidget(NWID_HORIZONTAL),
		NWidget(WWT_MATRIX, COLOUR_GREY, WID_VD_MATRIX), SetResize(1, 1), SetMinimalSize(393, 45), SetMatrixDataTip(1, 0, STR_NULL), SetFill(1, 0), SetScrollbar(WID_VD_SCROLLBAR),
		NWidget(NWID_VSCROLLBAR, COLOUR_GREY, WID_VD_SCROLLBAR),
	EndContainer(),
	NWidget(NWID_HORIZONTAL),
		NWidget(WWT_PUSHARROWBTN, COLOUR_GREY, WID_VD_DECREASE_SERVICING_INTERVAL), SetFill(0, 1),
				SetDataTip(AWV_DECREASE, STR_VEHICLE_DETAILS_DECREASE_SERVICING_INTERVAL_TOOLTIP),
		NWidget(WWT_PUSHARROWBTN, COLOUR_GREY, WID_VD_INCREASE_SERVICING_INTERVAL), SetFill(0, 1),
				SetDataTip(AWV_INCREASE, STR_VEHICLE_DETAILS_DECREASE_SERVICING_INTERVAL_TOOLTIP),
		NWidget(WWT_DROPDOWN, COLOUR_GREY, WID_VD_SERVICE_INTERVAL_DROPDOWN), SetFill(0, 1),
				SetDataTip(STR_EMPTY, STR_SERVICE_INTERVAL_DROPDOWN_TOOLTIP),
		NWidget(WWT_PANEL, COLOUR_GREY, WID_VD_SERVICING_INTERVAL), SetFill(1, 1), SetResize(1, 0), EndContainer(),
	EndContainer(),
	NWidget(NWID_HORIZONTAL),
		NWidget(WWT_PUSHTXTBTN, COLOUR_GREY, WID_VD_DETAILS_CARGO_CARRIED), SetMinimalSize(96, 12),
				SetDataTip(STR_VEHICLE_DETAIL_TAB_CARGO, STR_VEHICLE_DETAILS_TRAIN_CARGO_TOOLTIP), SetFill(1, 0), SetResize(1, 0),
		NWidget(WWT_PUSHTXTBTN, COLOUR_GREY, WID_VD_DETAILS_TRAIN_VEHICLES), SetMinimalSize(99, 12),
				SetDataTip(STR_VEHICLE_DETAIL_TAB_INFORMATION, STR_VEHICLE_DETAILS_TRAIN_INFORMATION_TOOLTIP), SetFill(1, 0), SetResize(1, 0),
		NWidget(WWT_PUSHTXTBTN, COLOUR_GREY, WID_VD_DETAILS_CAPACITY_OF_EACH), SetMinimalSize(99, 12),
				SetDataTip(STR_VEHICLE_DETAIL_TAB_CAPACITIES, STR_VEHICLE_DETAILS_TRAIN_CAPACITIES_TOOLTIP), SetFill(1, 0), SetResize(1, 0),
		NWidget(WWT_PUSHTXTBTN, COLOUR_GREY, WID_VD_DETAILS_TOTAL_CARGO), SetMinimalSize(99, 12),
				SetDataTip(STR_VEHICLE_DETAIL_TAB_TOTAL_CARGO, STR_VEHICLE_DETAILS_TRAIN_TOTAL_CARGO_TOOLTIP), SetFill(1, 0), SetResize(1, 0),
		NWidget(WWT_RESIZEBOX, COLOUR_GREY),
	EndContainer(),
};


extern int GetTrainDetailsWndVScroll(VehicleID veh_id, TrainDetailsWindowTabs det_tab);
extern void DrawTrainDetails(const Train *v, int left, int right, int y, int vscroll_pos, uint16 vscroll_cap, TrainDetailsWindowTabs det_tab);
extern void DrawRoadVehDetails(const Vehicle *v, int left, int right, int y);
extern void DrawShipDetails(const Vehicle *v, int left, int right, int y);
extern void DrawAircraftDetails(const Aircraft *v, int left, int right, int y);

static StringID _service_interval_dropdown[] = {
	STR_VEHICLE_DETAILS_DEFAULT,
	STR_VEHICLE_DETAILS_DAYS,
	STR_VEHICLE_DETAILS_PERCENT,
	INVALID_STRING_ID,
};

/** Class for managing the vehicle details window. */
struct VehicleDetailsWindow : Window {
	TrainDetailsWindowTabs tab; ///< For train vehicles: which tab is displayed.
	Scrollbar *vscroll;
	bool vehicle_group_line_shown;
	bool vehicle_weight_ratio_line_shown;

	/** Initialize a newly created vehicle details window */
	VehicleDetailsWindow(WindowDesc *desc, WindowNumber window_number) : Window(desc)
	{
		const Vehicle *v = Vehicle::Get(window_number);

		this->CreateNestedTree();
		this->vscroll = (v->type == VEH_TRAIN ? this->GetScrollbar(WID_VD_SCROLLBAR) : NULL);
		this->FinishInitNested(window_number);

		this->GetWidget<NWidgetCore>(WID_VD_RENAME_VEHICLE)->tool_tip = STR_VEHICLE_DETAILS_TRAIN_RENAME + v->type;

		this->owner = v->owner;
		this->tab = TDW_TAB_CARGO;
	}

	~VehicleDetailsWindow()
	{
		if (this->window_number != INVALID_VEHICLE) {
			if (!FocusWindowById(WC_VEHICLE_VIEW, this->window_number)) {
<<<<<<< HEAD
				if (this->window_number != INVALID_VEHICLE) MarkAllRoutePathsDirty(Vehicle::Get(this->window_number));
				MarkAllRouteStepsDirty(this);
=======
				if (this->window_number != INVALID_VEHICLE) {
					const Vehicle *v = Vehicle::Get(this->window_number);
					MarkAllRoutePathsDirty(v);
					MarkAllRouteStepsDirty(v);
				}
>>>>>>> 509da024
			}
		}
	}

	/**
	 * Some data on this window has become invalid.
	 * @param data Information about the changed data.
	 * @param gui_scope Whether the call is done from GUI scope. You may not do everything when not in GUI scope. See #InvalidateWindowData() for details.
	 */
	virtual void OnInvalidateData(int data = 0, bool gui_scope = true)
	{
		if (data == VIWD_AUTOREPLACE) {
			/* Autoreplace replaced the vehicle.
			 * Nothing to do for this window. */
			return;
		}
		if (!gui_scope) return;
		const Vehicle *v = Vehicle::Get(this->window_number);
		if (v->type == VEH_ROAD) {
			const NWidgetBase *nwid_info = this->GetWidget<NWidgetBase>(WID_VD_MIDDLE_DETAILS);
			uint aimed_height = this->GetRoadVehDetailsHeight(v);
			/* If the number of articulated parts changes, the size of the window must change too. */
			if (aimed_height != nwid_info->current_y) {
				this->ReInit();
			}
		}

		/* If the presence of the group line changes, the size of the top details widget must change */
		if (this->vehicle_group_line_shown != this->ShouldShowGroupLine(v)) {
			this->ReInit();
		}
	}

	/**
	 * Gets the desired height for the road vehicle details panel.
	 * @param v Road vehicle being shown.
	 * @return Desired height in pixels.
	 */
	uint GetRoadVehDetailsHeight(const Vehicle *v)
	{
		uint desired_height;
		if (v->HasArticulatedPart()) {
			/* An articulated RV has its text drawn under the sprite instead of after it, hence 15 pixels extra. */
			desired_height = WD_FRAMERECT_TOP + ScaleGUITrad(15) + 3 * FONT_HEIGHT_NORMAL + 2 + WD_FRAMERECT_BOTTOM;
			/* Add space for the cargo amount for each part. */
			for (const Vehicle *u = v; u != NULL; u = u->Next()) {
				if (u->cargo_cap != 0) desired_height += FONT_HEIGHT_NORMAL + 1;
			}
		} else {
			desired_height = WD_FRAMERECT_TOP + 4 * FONT_HEIGHT_NORMAL + 3 + WD_FRAMERECT_BOTTOM;
		}
		return desired_height;
	}

	bool ShouldShowGroupLine(const Vehicle *v) const
	{
		return (_settings_client.gui.show_vehicle_group_in_details && v->group_id != INVALID_GROUP && v->group_id != DEFAULT_GROUP);
	}

	bool ShouldShowWeightRatioLine(const Vehicle *v) const
	{
		return (v->type == VEH_TRAIN && _settings_client.gui.show_train_weight_ratios_in_details);
	}

	virtual void UpdateWidgetSize(int widget, Dimension *size, const Dimension &padding, Dimension *fill, Dimension *resize)
	{
		switch (widget) {
			case WID_VD_TOP_DETAILS: {
				const Vehicle *v = Vehicle::Get(this->window_number);
				Dimension dim = { 0, 0 };
				this->vehicle_group_line_shown = ShouldShowGroupLine(v);
				this->vehicle_weight_ratio_line_shown = ShouldShowWeightRatioLine(v);
				int lines = 4;
				if (this->vehicle_group_line_shown) lines++;
				if (this->vehicle_weight_ratio_line_shown) lines++;
				size->height = WD_FRAMERECT_TOP + lines * FONT_HEIGHT_NORMAL + WD_FRAMERECT_BOTTOM;

				for (uint i = 0; i < 5; i++) SetDParamMaxValue(i, INT16_MAX);
				static const StringID info_strings[] = {
					STR_VEHICLE_INFO_MAX_SPEED,
					STR_VEHICLE_INFO_WEIGHT_POWER_MAX_SPEED,
					STR_VEHICLE_INFO_WEIGHT_POWER_MAX_SPEED_MAX_TE,
					STR_VEHICLE_INFO_RELIABILITY_BREAKDOWNS
				};
				for (uint i = 0; i < lengthof(info_strings); i++) {
					dim = maxdim(dim, GetStringBoundingBox(info_strings[i]));
				}
				if (v->type == VEH_TRAIN && _settings_client.gui.show_train_length_in_details) {
					SetDParamMaxValue(0, _settings_game.vehicle.max_train_length * 10);
					SetDParam(1, 1);
					SetDParam(2, STR_VEHICLE_INFO_PROFIT_THIS_YEAR_LAST_YEAR_LIFETIME);
					SetDParam(3, STR_VEHICLE_INFO_PROFIT_THIS_YEAR_LAST_YEAR);
					for (uint i = 4; i < 7; i++) SetDParamMaxValue(i, 1 << 24);
					dim = maxdim(dim, GetStringBoundingBox(STR_VEHICLE_INFO_TRAIN_LENGTH));
				} else {
					SetDParam(0, STR_VEHICLE_INFO_PROFIT_THIS_YEAR_LAST_YEAR);
					for (uint i = 1; i < 4; i++) SetDParamMaxValue(i, 1 << 24);
					dim = maxdim(dim, GetStringBoundingBox(STR_VEHICLE_INFO_PROFIT_THIS_YEAR_LAST_YEAR_LIFETIME));
				}
				if (this->vehicle_group_line_shown) {
					SetDParam(0, v->group_id);
					dim = maxdim(dim, GetStringBoundingBox(STR_VEHICLE_INFO_GROUP));
				}
				if (this->vehicle_weight_ratio_line_shown) {
					SetDParamMaxValue(0, 1 << 16);
					SetDParamMaxValue(1, 1 << 16);
					dim = maxdim(dim, GetStringBoundingBox(STR_VEHICLE_INFO_WEIGHT_RATIOS));
				}
				SetDParam(0, STR_VEHICLE_INFO_AGE);
				dim = maxdim(dim, GetStringBoundingBox(STR_VEHICLE_INFO_AGE_RUNNING_COST_YR));
				size->width = dim.width + WD_FRAMERECT_LEFT + WD_FRAMERECT_RIGHT;
				break;
			}

			case WID_VD_MIDDLE_DETAILS: {
				const Vehicle *v = Vehicle::Get(this->window_number);
				switch (v->type) {
					case VEH_ROAD:
						size->height = this->GetRoadVehDetailsHeight(v);
						break;

					case VEH_SHIP:
						size->height = WD_FRAMERECT_TOP + 4 * FONT_HEIGHT_NORMAL + 3 + WD_FRAMERECT_BOTTOM;
						break;

					case VEH_AIRCRAFT:
						size->height = WD_FRAMERECT_TOP + 5 * FONT_HEIGHT_NORMAL + 4 + WD_FRAMERECT_BOTTOM;
						break;

					default:
						NOT_REACHED(); // Train uses WID_VD_MATRIX instead.
				}
				break;
			}

			case WID_VD_MATRIX:
				resize->height = max(ScaleGUITrad(14), WD_MATRIX_TOP + FONT_HEIGHT_NORMAL + WD_MATRIX_BOTTOM);
				size->height = 4 * resize->height;
				break;

			case WID_VD_SERVICE_INTERVAL_DROPDOWN: {
				StringID *strs = _service_interval_dropdown;
				while (*strs != INVALID_STRING_ID) {
					*size = maxdim(*size, GetStringBoundingBox(*strs++));
				}
				size->width += padding.width;
				size->height = FONT_HEIGHT_NORMAL + WD_DROPDOWNTEXT_TOP + WD_DROPDOWNTEXT_BOTTOM;
				break;
			}

			case WID_VD_SERVICING_INTERVAL:
				SetDParamMaxValue(0, MAX_SERVINT_DAYS); // Roughly the maximum interval
				SetDParamMaxValue(1, MAX_YEAR * DAYS_IN_YEAR); // Roughly the maximum year
				size->width = max(GetStringBoundingBox(STR_VEHICLE_DETAILS_SERVICING_INTERVAL_PERCENT).width, GetStringBoundingBox(STR_VEHICLE_DETAILS_SERVICING_INTERVAL_DAYS).width) + WD_FRAMERECT_LEFT + WD_FRAMERECT_RIGHT;
				size->height = WD_FRAMERECT_TOP + FONT_HEIGHT_NORMAL + WD_FRAMERECT_BOTTOM;
				break;
		}
	}

	/** Checks whether service interval is enabled for the vehicle. */
	static bool IsVehicleServiceIntervalEnabled(const VehicleType vehicle_type, CompanyID company_id)
	{
		const VehicleDefaultSettings *vds = &Company::Get(company_id)->settings.vehicle;
		switch (vehicle_type) {
			default: NOT_REACHED();
			case VEH_TRAIN:    return vds->servint_trains   != 0;
			case VEH_ROAD:     return vds->servint_roadveh  != 0;
			case VEH_SHIP:     return vds->servint_ships    != 0;
			case VEH_AIRCRAFT: return vds->servint_aircraft != 0;
		}
	}

	/**
	 * Draw the details for the given vehicle at the position of the Details windows
	 *
	 * @param v     current vehicle
	 * @param left  The left most coordinate to draw
	 * @param right The right most coordinate to draw
	 * @param y     The y coordinate
	 * @param vscroll_pos Position of scrollbar (train only)
	 * @param vscroll_cap Number of lines currently displayed (train only)
	 * @param det_tab Selected details tab (train only)
	 */
	static void DrawVehicleDetails(const Vehicle *v, int left, int right, int y, int vscroll_pos, uint vscroll_cap, TrainDetailsWindowTabs det_tab)
	{
		switch (v->type) {
			case VEH_TRAIN:    DrawTrainDetails(Train::From(v), left, right, y, vscroll_pos, vscroll_cap, det_tab);  break;
			case VEH_ROAD:     DrawRoadVehDetails(v, left, right, y);  break;
			case VEH_SHIP:     DrawShipDetails(v, left, right, y);     break;
			case VEH_AIRCRAFT: DrawAircraftDetails(Aircraft::From(v), left, right, y); break;
			default: NOT_REACHED();
		}
	}

	virtual void SetStringParameters(int widget) const
	{
		if (widget == WID_VD_CAPTION) SetDParam(0, Vehicle::Get(this->window_number)->index);
	}

	virtual void DrawWidget(const Rect &r, int widget) const
	{
		const Vehicle *v = Vehicle::Get(this->window_number);

		switch (widget) {
			case WID_VD_TOP_DETAILS: {
				int y = r.top + WD_FRAMERECT_TOP;

				/* Draw running cost */
				SetDParam(1, v->age / DAYS_IN_LEAP_YEAR);
				SetDParam(0, (v->age + DAYS_IN_YEAR < v->max_age) ? STR_VEHICLE_INFO_AGE : STR_VEHICLE_INFO_AGE_RED);
				SetDParam(2, v->max_age / DAYS_IN_LEAP_YEAR);
				SetDParam(3, v->GetDisplayRunningCost());
				DrawString(r.left + WD_FRAMERECT_LEFT, r.right - WD_FRAMERECT_RIGHT, y, STR_VEHICLE_INFO_AGE_RUNNING_COST_YR);
				y += FONT_HEIGHT_NORMAL;

				/* Draw max speed */
				StringID string;
				if (v->type == VEH_TRAIN ||
						(v->type == VEH_ROAD && _settings_game.vehicle.roadveh_acceleration_model != AM_ORIGINAL)) {
					const GroundVehicleCache *gcache = v->GetGroundVehicleCache();
					SetDParam(2, v->GetDisplayMaxSpeed());
					SetDParam(1, gcache->cached_power);
					SetDParam(0, gcache->cached_weight);
					SetDParam(3, gcache->cached_max_te / 1000);
					if (v->type == VEH_TRAIN && (_settings_game.vehicle.train_acceleration_model == AM_ORIGINAL ||
							GetRailTypeInfo(Train::From(v)->railtype)->acceleration_type == 2)) {
						string = STR_VEHICLE_INFO_WEIGHT_POWER_MAX_SPEED;
					} else {
						string = STR_VEHICLE_INFO_WEIGHT_POWER_MAX_SPEED_MAX_TE;
					}
				} else {
					SetDParam(0, v->GetDisplayMaxSpeed());
					if (v->type == VEH_AIRCRAFT && Aircraft::From(v)->GetRange() > 0) {
						SetDParam(1, Aircraft::From(v)->GetRange());
						string = STR_VEHICLE_INFO_MAX_SPEED_RANGE;
					} else {
						string = STR_VEHICLE_INFO_MAX_SPEED;
					}
				}
				DrawString(r.left + WD_FRAMERECT_LEFT, r.right - WD_FRAMERECT_RIGHT, y, string);
				y += FONT_HEIGHT_NORMAL;

				bool should_show_weight_ratio = this->ShouldShowWeightRatioLine(v);
				if (should_show_weight_ratio) {
					SetDParam(0, (100 * Train::From(v)->gcache.cached_power) / max<uint>(1, Train::From(v)->gcache.cached_weight));
					SetDParam(1, (Train::From(v)->gcache.cached_max_te / 10) / max<uint>(1, Train::From(v)->gcache.cached_weight));
					DrawString(r.left + WD_FRAMERECT_LEFT, r.right - WD_FRAMERECT_RIGHT, y, STR_VEHICLE_INFO_WEIGHT_RATIOS);
					y += FONT_HEIGHT_NORMAL;
				}

				/* Draw profit */
				if (v->type == VEH_TRAIN && _settings_client.gui.show_train_length_in_details) {
					const GroundVehicleCache *gcache = v->GetGroundVehicleCache();
					SetDParam(0, CeilDiv(gcache->cached_total_length * 10, TILE_SIZE));
					SetDParam(1, 1);
					SetDParam(2, STR_VEHICLE_INFO_PROFIT_THIS_YEAR_LAST_YEAR_LIFETIME);
					SetDParam(3, STR_VEHICLE_INFO_PROFIT_THIS_YEAR_LAST_YEAR);
					SetDParam(4, v->GetDisplayProfitThisYear());
					SetDParam(5, v->GetDisplayProfitLastYear());
					SetDParam(6, v->GetDisplayProfitLifetime());
					DrawString(r.left + WD_FRAMERECT_LEFT, r.right - WD_FRAMERECT_RIGHT, y, STR_VEHICLE_INFO_TRAIN_LENGTH);
				} else {
					SetDParam(0, STR_VEHICLE_INFO_PROFIT_THIS_YEAR_LAST_YEAR);
					SetDParam(1, v->GetDisplayProfitThisYear());
					SetDParam(2, v->GetDisplayProfitLastYear());
					SetDParam(3, v->GetDisplayProfitLifetime());
					DrawString(r.left + WD_FRAMERECT_LEFT, r.right - WD_FRAMERECT_RIGHT, y, STR_VEHICLE_INFO_PROFIT_THIS_YEAR_LAST_YEAR_LIFETIME);
				}
				y += FONT_HEIGHT_NORMAL;

				/* Draw breakdown & reliability */
				byte total_engines = 0;
				if (v->type == VEH_TRAIN) {
					/* we want to draw the average reliability and total number of breakdowns */
					uint32 total_reliability = 0;
					uint16 total_breakdowns  = 0;
					for (const Vehicle *w = v; w != NULL; w = w->Next()) {
						if (Train::From(w)->IsEngine() || Train::From(w)->IsMultiheaded()) {
							total_reliability += w->reliability;
							total_breakdowns += w->breakdowns_since_last_service;
						}
					}
					total_engines = Train::From(v)->tcache.cached_num_engines;
					assert(total_engines > 0);
					SetDParam(0, ToPercent16(total_reliability / total_engines));
					SetDParam(1, total_breakdowns);
				} else {
					SetDParam(0, ToPercent16(v->reliability));
					SetDParam(1, v->breakdowns_since_last_service);
				}
				DrawString(r.left + WD_FRAMERECT_LEFT, r.right - WD_FRAMERECT_RIGHT, y, STR_VEHICLE_INFO_RELIABILITY_BREAKDOWNS);
				y += FONT_HEIGHT_NORMAL;

				bool should_show_group = this->ShouldShowGroupLine(v);
				if (should_show_group) {
					SetDParam(0, v->group_id);
					DrawString(r.left + WD_FRAMERECT_LEFT, r.right - WD_FRAMERECT_RIGHT, y, STR_VEHICLE_INFO_GROUP);
				}
				if (this->vehicle_group_line_shown != should_show_group || this->vehicle_weight_ratio_line_shown != should_show_weight_ratio) {
					const_cast<VehicleDetailsWindow *>(this)->ReInit();
				}
				break;
			}

			case WID_VD_MATRIX:
				/* For trains only. */
				DrawVehicleDetails(v, r.left + WD_MATRIX_LEFT, r.right - WD_MATRIX_RIGHT, r.top + WD_MATRIX_TOP, this->vscroll->GetPosition(), this->vscroll->GetCapacity(), this->tab);
				break;

			case WID_VD_MIDDLE_DETAILS: {
				/* For other vehicles, at the place of the matrix. */
				bool rtl = _current_text_dir == TD_RTL;
				uint sprite_width = GetSingleVehicleWidth(v, EIT_IN_DETAILS) + WD_FRAMERECT_LEFT + WD_FRAMERECT_RIGHT;

				uint text_left  = r.left  + (rtl ? 0 : sprite_width);
				uint text_right = r.right - (rtl ? sprite_width : 0);

				/* Articulated road vehicles use a complete line. */
				if (v->type == VEH_ROAD && v->HasArticulatedPart()) {
					DrawVehicleImage(v, r.left + WD_FRAMERECT_LEFT, r.right - WD_FRAMERECT_RIGHT, r.top + WD_FRAMERECT_TOP, INVALID_VEHICLE, EIT_IN_DETAILS, 0);
				} else {
					uint sprite_left  = rtl ? text_right : r.left;
					uint sprite_right = rtl ? r.right : text_left;

					DrawVehicleImage(v, sprite_left + WD_FRAMERECT_LEFT, sprite_right - WD_FRAMERECT_RIGHT, r.top + WD_FRAMERECT_TOP, INVALID_VEHICLE, EIT_IN_DETAILS, 0);
				}
				DrawVehicleDetails(v, text_left + WD_FRAMERECT_LEFT, text_right - WD_FRAMERECT_RIGHT, r.top + WD_FRAMERECT_TOP, 0, 0, this->tab);
				break;
			}

			case WID_VD_SERVICING_INTERVAL:
				/* Draw service interval text */
				SetDParam(0, v->GetServiceInterval());
				SetDParam(1, v->date_of_last_service);
				DrawString(r.left + WD_FRAMERECT_LEFT, r.right - WD_FRAMERECT_RIGHT, r.top + (r.bottom - r.top + 1 - FONT_HEIGHT_NORMAL) / 2,
						v->ServiceIntervalIsPercent() ? STR_VEHICLE_DETAILS_SERVICING_INTERVAL_PERCENT : STR_VEHICLE_DETAILS_SERVICING_INTERVAL_DAYS);
				break;
		}
	}

	/** Repaint vehicle details window. */
	virtual void OnPaint()
	{
		const Vehicle *v = Vehicle::Get(this->window_number);

		this->SetWidgetDisabledState(WID_VD_RENAME_VEHICLE, v->owner != _local_company);

		if (v->type == VEH_TRAIN) {
			this->DisableWidget(this->tab + WID_VD_DETAILS_CARGO_CARRIED);
			this->vscroll->SetCount(GetTrainDetailsWndVScroll(v->index, this->tab));
		}

		/* Disable service-scroller when interval is set to disabled */
		this->SetWidgetsDisabledState(!IsVehicleServiceIntervalEnabled(v->type, v->owner),
			WID_VD_INCREASE_SERVICING_INTERVAL,
			WID_VD_DECREASE_SERVICING_INTERVAL,
			WIDGET_LIST_END);

		StringID str = v->ServiceIntervalIsCustom() ?
			(v->ServiceIntervalIsPercent() ? STR_VEHICLE_DETAILS_PERCENT : STR_VEHICLE_DETAILS_DAYS) :
			STR_VEHICLE_DETAILS_DEFAULT;
		this->GetWidget<NWidgetCore>(WID_VD_SERVICE_INTERVAL_DROPDOWN)->widget_data = str;

		this->DrawWidgets();
	}

	virtual void OnClick(Point pt, int widget, int click_count)
	{
		switch (widget) {
			case WID_VD_RENAME_VEHICLE: { // rename
				const Vehicle *v = Vehicle::Get(this->window_number);
				SetDParam(0, v->index);
				ShowQueryString(STR_VEHICLE_NAME, STR_QUERY_RENAME_TRAIN_CAPTION + v->type,
						MAX_LENGTH_VEHICLE_NAME_CHARS, this, CS_ALPHANUMERAL, QSF_ENABLE_DEFAULT | QSF_LEN_IN_CHARS);
				break;
			}

			case WID_VD_INCREASE_SERVICING_INTERVAL:   // increase int
			case WID_VD_DECREASE_SERVICING_INTERVAL: { // decrease int
				int mod = _ctrl_pressed ? 5 : 10;
				const Vehicle *v = Vehicle::Get(this->window_number);

				mod = (widget == WID_VD_DECREASE_SERVICING_INTERVAL) ? -mod : mod;
				mod = GetServiceIntervalClamped(mod + v->GetServiceInterval(), v->ServiceIntervalIsPercent());
				if (mod == v->GetServiceInterval()) return;

				DoCommandP(v->tile, v->index, mod | (1 << 16) | (v->ServiceIntervalIsPercent() << 17), CMD_CHANGE_SERVICE_INT | CMD_MSG(STR_ERROR_CAN_T_CHANGE_SERVICING));
				break;
			}

			case WID_VD_SERVICE_INTERVAL_DROPDOWN: {
				const Vehicle *v = Vehicle::Get(this->window_number);
				ShowDropDownMenu(this, _service_interval_dropdown, v->ServiceIntervalIsCustom() ? (v->ServiceIntervalIsPercent() ? 2 : 1) : 0, widget, 0, 0, 0, DDSF_LOST_FOCUS);
				break;
			}

			case WID_VD_DETAILS_CARGO_CARRIED:
			case WID_VD_DETAILS_TRAIN_VEHICLES:
			case WID_VD_DETAILS_CAPACITY_OF_EACH:
			case WID_VD_DETAILS_TOTAL_CARGO:
				this->SetWidgetsDisabledState(false,
					WID_VD_DETAILS_CARGO_CARRIED,
					WID_VD_DETAILS_TRAIN_VEHICLES,
					WID_VD_DETAILS_CAPACITY_OF_EACH,
					WID_VD_DETAILS_TOTAL_CARGO,
					widget,
					WIDGET_LIST_END);

				this->tab = (TrainDetailsWindowTabs)(widget - WID_VD_DETAILS_CARGO_CARRIED);
				this->SetDirty();
				break;
		}
	}

	virtual void OnDropdownSelect(int widget, int index)
	{
		switch (widget) {
			case WID_VD_SERVICE_INTERVAL_DROPDOWN: {
				const Vehicle *v = Vehicle::Get(this->window_number);
				bool iscustom = index != 0;
				bool ispercent = iscustom ? (index == 2) : Company::Get(v->owner)->settings.vehicle.servint_ispercent;
				uint16 interval = GetServiceIntervalClamped(v->GetServiceInterval(), ispercent);
				DoCommandP(v->tile, v->index, interval | (iscustom << 16) | (ispercent << 17), CMD_CHANGE_SERVICE_INT | CMD_MSG(STR_ERROR_CAN_T_CHANGE_SERVICING));
				break;
			}
		}
	}

	virtual void OnQueryTextFinished(char *str)
	{
		if (str == NULL) return;

		DoCommandP(0, this->window_number, 0, CMD_RENAME_VEHICLE | CMD_MSG(STR_ERROR_CAN_T_RENAME_TRAIN + Vehicle::Get(this->window_number)->type), NULL, str);
	}

	virtual void OnResize()
	{
		NWidgetCore *nwi = this->GetWidget<NWidgetCore>(WID_VD_MATRIX);
		if (nwi != NULL) {
			this->vscroll->SetCapacityFromWidget(this, WID_VD_MATRIX);
		}
	}

	virtual void OnFocus(Window *previously_focused_window)
	{
		if (HasFocusedVehicleChanged(this->window_number, previously_focused_window)) {
<<<<<<< HEAD
			if (this->window_number != INVALID_VEHICLE) MarkAllRoutePathsDirty(Vehicle::Get(this->window_number));
			MarkAllRouteStepsDirty(this);
=======
			if (this->window_number != INVALID_VEHICLE) {
				const Vehicle *v = Vehicle::Get(this->window_number);
				MarkAllRoutePathsDirty(v);
				MarkAllRouteStepsDirty(v);
			}
>>>>>>> 509da024
		}
	}

	virtual void OnFocusLost(Window *newly_focused_window)
	{
		if (HasFocusedVehicleChanged(this->window_number, newly_focused_window)) {
<<<<<<< HEAD
			if (this->window_number != INVALID_VEHICLE) MarkAllRoutePathsDirty(Vehicle::Get(this->window_number));
			MarkAllRouteStepsDirty(this);
=======
			if (this->window_number != INVALID_VEHICLE) {
				const Vehicle *v = Vehicle::Get(this->window_number);
				MarkAllRoutePathsDirty(v);
				MarkAllRouteStepsDirty(v);
			}
>>>>>>> 509da024
		}
	}
};

/** Vehicle details window descriptor. */
static WindowDesc _train_vehicle_details_desc(
	WDP_AUTO, "view_vehicle_details_train", 405, 178,
	WC_VEHICLE_DETAILS, WC_VEHICLE_VIEW,
	0,
	_nested_train_vehicle_details_widgets, lengthof(_nested_train_vehicle_details_widgets)
);

/** Vehicle details window descriptor for other vehicles than a train. */
static WindowDesc _nontrain_vehicle_details_desc(
	WDP_AUTO, "view_vehicle_details", 405, 113,
	WC_VEHICLE_DETAILS, WC_VEHICLE_VIEW,
	0,
	_nested_nontrain_vehicle_details_widgets, lengthof(_nested_nontrain_vehicle_details_widgets)
);

/** Shows the vehicle details window of the given vehicle. */
static void ShowVehicleDetailsWindow(const Vehicle *v)
{
	DeleteWindowById(WC_VEHICLE_ORDERS, v->index, false);
	DeleteWindowById(WC_VEHICLE_TIMETABLE, v->index, false);
	AllocateWindowDescFront<VehicleDetailsWindow>((v->type == VEH_TRAIN) ? &_train_vehicle_details_desc : &_nontrain_vehicle_details_desc, v->index);
}


/* Unified vehicle GUI - Vehicle View Window */

/** Vehicle view widgets. */
static const NWidgetPart _nested_vehicle_view_widgets[] = {
	NWidget(NWID_HORIZONTAL),
		NWidget(WWT_CLOSEBOX, COLOUR_GREY),
		NWidget(WWT_CAPTION, COLOUR_GREY, WID_VV_CAPTION), SetDataTip(STR_VEHICLE_VIEW_CAPTION, STR_TOOLTIP_WINDOW_TITLE_DRAG_THIS),
		NWidget(WWT_DEBUGBOX, COLOUR_GREY),
		NWidget(WWT_SHADEBOX, COLOUR_GREY),
		NWidget(WWT_DEFSIZEBOX, COLOUR_GREY),
		NWidget(WWT_STICKYBOX, COLOUR_GREY),
	EndContainer(),
	NWidget(NWID_HORIZONTAL),
		NWidget(WWT_PANEL, COLOUR_GREY),
			NWidget(WWT_INSET, COLOUR_GREY), SetPadding(2, 2, 2, 2),
				NWidget(NWID_VIEWPORT, INVALID_COLOUR, WID_VV_VIEWPORT), SetMinimalSize(226, 84), SetResize(1, 1), SetPadding(1, 1, 1, 1),
			EndContainer(),
		EndContainer(),
		NWidget(NWID_VERTICAL),
			NWidget(WWT_PUSHIMGBTN, COLOUR_GREY, WID_VV_CENTER_MAIN_VIEW), SetMinimalSize(18, 18), SetDataTip(SPR_CENTRE_VIEW_VEHICLE, 0x0 /* filled later */),
			NWidget(NWID_SELECTION, INVALID_COLOUR, WID_VV_SELECT_DEPOT_CLONE),
				NWidget(WWT_IMGBTN, COLOUR_GREY, WID_VV_GOTO_DEPOT), SetMinimalSize(18, 18), SetDataTip(0x0 /* filled later */, 0x0 /* filled later */),
				NWidget(WWT_PUSHIMGBTN, COLOUR_GREY, WID_VV_CLONE), SetMinimalSize(18, 18), SetDataTip(0x0 /* filled later */, 0x0 /* filled later */),
			EndContainer(),
			/* For trains only, 'ignore signal' button. */
			NWidget(WWT_PUSHIMGBTN, COLOUR_GREY, WID_VV_FORCE_PROCEED), SetMinimalSize(18, 18),
											SetDataTip(SPR_IGNORE_SIGNALS, STR_VEHICLE_VIEW_TRAIN_IGNORE_SIGNAL_TOOLTIP),
			NWidget(NWID_SELECTION, INVALID_COLOUR, WID_VV_SELECT_REFIT_TURN),
				NWidget(WWT_PUSHIMGBTN, COLOUR_GREY, WID_VV_REFIT), SetMinimalSize(18, 18), SetDataTip(SPR_REFIT_VEHICLE, 0x0 /* filled later */),
				NWidget(WWT_PUSHIMGBTN, COLOUR_GREY, WID_VV_TURN_AROUND), SetMinimalSize(18, 18),
												SetDataTip(SPR_FORCE_VEHICLE_TURN, STR_VEHICLE_VIEW_ROAD_VEHICLE_REVERSE_TOOLTIP),
			EndContainer(),
			NWidget(WWT_PUSHIMGBTN, COLOUR_GREY, WID_VV_SHOW_ORDERS), SetMinimalSize(18, 18), SetDataTip(SPR_SHOW_ORDERS, 0x0 /* filled later */),
			NWidget(WWT_PUSHIMGBTN, COLOUR_GREY, WID_VV_SHOW_DETAILS), SetMinimalSize(18, 18), SetDataTip(SPR_SHOW_VEHICLE_DETAILS, 0x0 /* filled later */),
			NWidget(WWT_PANEL, COLOUR_GREY), SetMinimalSize(18, 0), SetResize(0, 1), EndContainer(),
		EndContainer(),
	EndContainer(),
	NWidget(NWID_HORIZONTAL),
		NWidget(WWT_PUSHBTN, COLOUR_GREY, WID_VV_START_STOP), SetMinimalTextLines(1, WD_FRAMERECT_TOP + WD_FRAMERECT_BOTTOM + 2), SetResize(1, 0), SetFill(1, 0),
		NWidget(WWT_RESIZEBOX, COLOUR_GREY),
	EndContainer(),
};

/** Vehicle view window descriptor for all vehicles but trains. */
static WindowDesc _vehicle_view_desc(
	WDP_AUTO, "view_vehicle", 250, 116,
	WC_VEHICLE_VIEW, WC_NONE,
	0,
	_nested_vehicle_view_widgets, lengthof(_nested_vehicle_view_widgets)
);

/**
 * Vehicle view window descriptor for trains. Only minimum_height and
 *  default_height are different for train view.
 */
static WindowDesc _train_view_desc(
	WDP_AUTO, "view_vehicle_train", 250, 134,
	WC_VEHICLE_VIEW, WC_NONE,
	0,
	_nested_vehicle_view_widgets, lengthof(_nested_vehicle_view_widgets)
);


/* Just to make sure, nobody has changed the vehicle type constants, as we are
	 using them for array indexing in a number of places here. */
assert_compile(VEH_TRAIN == 0);
assert_compile(VEH_ROAD == 1);
assert_compile(VEH_SHIP == 2);
assert_compile(VEH_AIRCRAFT == 3);

/** Zoom levels for vehicle views indexed by vehicle type. */
static const ZoomLevel _vehicle_view_zoom_levels[] = {
	ZOOM_LVL_TRAIN,
	ZOOM_LVL_ROADVEH,
	ZOOM_LVL_SHIP,
	ZOOM_LVL_AIRCRAFT,
};

/* Constants for geometry of vehicle view viewport */
static const int VV_INITIAL_VIEWPORT_WIDTH = 226;
static const int VV_INITIAL_VIEWPORT_HEIGHT = 84;
static const int VV_INITIAL_VIEWPORT_HEIGHT_TRAIN = 102;

/** Command indices for the _vehicle_command_translation_table. */
enum VehicleCommandTranslation {
	VCT_CMD_START_STOP = 0,
	VCT_CMD_CLONE_VEH,
	VCT_CMD_TURN_AROUND,
};

/** Command codes for the shared buttons indexed by VehicleCommandTranslation and vehicle type. */
static const uint32 _vehicle_command_translation_table[][4] = {
	{ // VCT_CMD_START_STOP
		CMD_START_STOP_VEHICLE | CMD_MSG(STR_ERROR_CAN_T_STOP_START_TRAIN),
		CMD_START_STOP_VEHICLE | CMD_MSG(STR_ERROR_CAN_T_STOP_START_ROAD_VEHICLE),
		CMD_START_STOP_VEHICLE | CMD_MSG(STR_ERROR_CAN_T_STOP_START_SHIP),
		CMD_START_STOP_VEHICLE | CMD_MSG(STR_ERROR_CAN_T_STOP_START_AIRCRAFT)
	},
	{ // VCT_CMD_CLONE_VEH
		CMD_CLONE_VEHICLE | CMD_MSG(STR_ERROR_CAN_T_BUY_TRAIN),
		CMD_CLONE_VEHICLE | CMD_MSG(STR_ERROR_CAN_T_BUY_ROAD_VEHICLE),
		CMD_CLONE_VEHICLE | CMD_MSG(STR_ERROR_CAN_T_BUY_SHIP),
		CMD_CLONE_VEHICLE | CMD_MSG(STR_ERROR_CAN_T_BUY_AIRCRAFT)
	},
	{ // VCT_CMD_TURN_AROUND
		CMD_REVERSE_TRAIN_DIRECTION | CMD_MSG(STR_ERROR_CAN_T_REVERSE_DIRECTION_TRAIN),
		CMD_TURN_ROADVEH            | CMD_MSG(STR_ERROR_CAN_T_MAKE_ROAD_VEHICLE_TURN),
		0xffffffff, // invalid for ships
		0xffffffff  // invalid for aircrafts
	},
};

/**
 * This is the Callback method after attempting to start/stop a vehicle
 * @param result the result of the start/stop command
 * @param tile unused
 * @param p1 vehicle ID
 * @param p2 unused
 */
void CcStartStopVehicle(const CommandCost &result, TileIndex tile, uint32 p1, uint32 p2)
{
	if (result.Failed()) return;

	const Vehicle *v = Vehicle::GetIfValid(p1);
	if (v == NULL || !v->IsPrimaryVehicle() || v->owner != _local_company) return;

	StringID msg = (v->vehstatus & VS_STOPPED) ? STR_VEHICLE_COMMAND_STOPPED : STR_VEHICLE_COMMAND_STARTED;
	Point pt = RemapCoords(v->x_pos, v->y_pos, v->z_pos);
	AddTextEffect(msg, pt.x, pt.y, DAY_TICKS, TE_RISING);
}

/**
 * Executes #CMD_START_STOP_VEHICLE for given vehicle.
 * @param v Vehicle to start/stop
 * @param texteffect Should a texteffect be shown?
 */
void StartStopVehicle(const Vehicle *v, bool texteffect)
{
	assert(v->IsPrimaryVehicle());
	DoCommandP(v->tile, v->index, 0, _vehicle_command_translation_table[VCT_CMD_START_STOP][v->type], texteffect ? CcStartStopVehicle : NULL);
}

/** Strings for aircraft breakdown types */
static const StringID _aircraft_breakdown_strings[] = {
	STR_BREAKDOWN_TYPE_LOW_SPEED,
	STR_BREAKDOWN_TYPE_DEPOT,
	STR_BREAKDOWN_TYPE_LANDING,
};

/** Checks whether the vehicle may be refitted at the moment.*/
static bool IsVehicleRefitable(const Vehicle *v)
{
	if (!v->IsStoppedInDepot()) return false;

	do {
		if (IsEngineRefittable(v->engine_type)) return true;
	} while (v->IsGroundVehicle() && (v = v->Next()) != NULL);

	return false;
}

/** Window manager class for viewing a vehicle. */
struct VehicleViewWindow : Window {
private:
	bool depot_select_active = false;
	bool depot_select_ctrl_pressed = false;

	/** Display planes available in the vehicle view window. */
	enum PlaneSelections {
		SEL_DC_GOTO_DEPOT,  ///< Display 'goto depot' button in #WID_VV_SELECT_DEPOT_CLONE stacked widget.
		SEL_DC_CLONE,       ///< Display 'clone vehicle' button in #WID_VV_SELECT_DEPOT_CLONE stacked widget.

		SEL_RT_REFIT,       ///< Display 'refit' button in #WID_VV_SELECT_REFIT_TURN stacked widget.
		SEL_RT_TURN_AROUND, ///< Display 'turn around' button in #WID_VV_SELECT_REFIT_TURN stacked widget.

		SEL_DC_BASEPLANE = SEL_DC_GOTO_DEPOT, ///< First plane of the #WID_VV_SELECT_DEPOT_CLONE stacked widget.
		SEL_RT_BASEPLANE = SEL_RT_REFIT,      ///< First plane of the #WID_VV_SELECT_REFIT_TURN stacked widget.
	};

	/**
	 * Display a plane in the window.
	 * @param plane Plane to show.
	 */
	void SelectPlane(PlaneSelections plane)
	{
		switch (plane) {
			case SEL_DC_GOTO_DEPOT:
			case SEL_DC_CLONE:
				this->GetWidget<NWidgetStacked>(WID_VV_SELECT_DEPOT_CLONE)->SetDisplayedPlane(plane - SEL_DC_BASEPLANE);
				break;

			case SEL_RT_REFIT:
			case SEL_RT_TURN_AROUND:
				this->GetWidget<NWidgetStacked>(WID_VV_SELECT_REFIT_TURN)->SetDisplayedPlane(plane - SEL_RT_BASEPLANE);
				break;

			default:
				NOT_REACHED();
		}
	}

public:
	VehicleViewWindow(WindowDesc *desc, WindowNumber window_number) : Window(desc)
	{
		this->CreateNestedTree();

		/* Sprites for the 'send to depot' button indexed by vehicle type. */
		static const SpriteID vehicle_view_goto_depot_sprites[] = {
			SPR_SEND_TRAIN_TODEPOT,
			SPR_SEND_ROADVEH_TODEPOT,
			SPR_SEND_SHIP_TODEPOT,
			SPR_SEND_AIRCRAFT_TODEPOT,
		};
		const Vehicle *v = Vehicle::Get(window_number);
		this->GetWidget<NWidgetCore>(WID_VV_GOTO_DEPOT)->widget_data = vehicle_view_goto_depot_sprites[v->type];

		/* Sprites for the 'clone vehicle' button indexed by vehicle type. */
		static const SpriteID vehicle_view_clone_sprites[] = {
			SPR_CLONE_TRAIN,
			SPR_CLONE_ROADVEH,
			SPR_CLONE_SHIP,
			SPR_CLONE_AIRCRAFT,
		};
		this->GetWidget<NWidgetCore>(WID_VV_CLONE)->widget_data = vehicle_view_clone_sprites[v->type];

		switch (v->type) {
			case VEH_TRAIN:
				this->GetWidget<NWidgetCore>(WID_VV_TURN_AROUND)->tool_tip = STR_VEHICLE_VIEW_TRAIN_REVERSE_TOOLTIP;
				break;

			case VEH_ROAD:
				break;

			case VEH_SHIP:
			case VEH_AIRCRAFT:
				this->SelectPlane(SEL_RT_REFIT);
				break;

			default: NOT_REACHED();
		}
		this->FinishInitNested(window_number);
		this->owner = v->owner;
		this->GetWidget<NWidgetViewport>(WID_VV_VIEWPORT)->InitializeViewport(this, this->window_number | (1 << 31), _vehicle_view_zoom_levels[v->type]);

		this->GetWidget<NWidgetCore>(WID_VV_START_STOP)->tool_tip       = STR_VEHICLE_VIEW_TRAIN_STATE_START_STOP_TOOLTIP + v->type;
		this->GetWidget<NWidgetCore>(WID_VV_CENTER_MAIN_VIEW)->tool_tip = STR_VEHICLE_VIEW_TRAIN_LOCATION_TOOLTIP + v->type;
		this->GetWidget<NWidgetCore>(WID_VV_REFIT)->tool_tip            = STR_VEHICLE_VIEW_TRAIN_REFIT_TOOLTIP + v->type;
		this->GetWidget<NWidgetCore>(WID_VV_SHOW_ORDERS)->tool_tip      = STR_VEHICLE_VIEW_TRAIN_ORDERS_TOOLTIP + v->type;
		this->GetWidget<NWidgetCore>(WID_VV_SHOW_DETAILS)->tool_tip     = STR_VEHICLE_VIEW_TRAIN_SHOW_DETAILS_TOOLTIP + v->type;
		this->GetWidget<NWidgetCore>(WID_VV_CLONE)->tool_tip            = STR_VEHICLE_VIEW_CLONE_TRAIN_INFO + v->type;
	}

	~VehicleViewWindow()
	{
<<<<<<< HEAD
		if (this->window_number != INVALID_VEHICLE) MarkAllRoutePathsDirty(Vehicle::Get(this->window_number));
		MarkAllRouteStepsDirty(this);
=======
		if (this->window_number != INVALID_VEHICLE) {
			const Vehicle *v = Vehicle::Get(this->window_number);
			MarkAllRoutePathsDirty(v);
			MarkAllRouteStepsDirty(v);
		}
>>>>>>> 509da024
		DeleteWindowById(WC_VEHICLE_ORDERS, this->window_number, false);
		DeleteWindowById(WC_VEHICLE_REFIT, this->window_number, false);
		DeleteWindowById(WC_VEHICLE_DETAILS, this->window_number, false);
		DeleteWindowById(WC_VEHICLE_TIMETABLE, this->window_number, false);
	}

	virtual void OnFocus(Window *previously_focused_window)
	{
		if (HasFocusedVehicleChanged(this->window_number, previously_focused_window)) {
<<<<<<< HEAD
			if (this->window_number != INVALID_VEHICLE) MarkAllRoutePathsDirty(Vehicle::Get(this->window_number));
			MarkAllRouteStepsDirty(this);
=======
			if (this->window_number != INVALID_VEHICLE) {
				const Vehicle *v = Vehicle::Get(this->window_number);
				MarkAllRoutePathsDirty(v);
				MarkAllRouteStepsDirty(v);
			}
>>>>>>> 509da024
		}
	}

	virtual void OnFocusLost(Window *newly_focused_window)
	{
		if (HasFocusedVehicleChanged(this->window_number, newly_focused_window)) {
<<<<<<< HEAD
			if (this->window_number != INVALID_VEHICLE) MarkAllRoutePathsDirty(Vehicle::Get(this->window_number));
			MarkAllRouteStepsDirty(this);
=======
			if (this->window_number != INVALID_VEHICLE) {
				const Vehicle *v = Vehicle::Get(this->window_number);
				MarkAllRoutePathsDirty(v);
				MarkAllRouteStepsDirty(v);
			}
>>>>>>> 509da024
		}
	}

	virtual void UpdateWidgetSize(int widget, Dimension *size, const Dimension &padding, Dimension *fill, Dimension *resize)
	{
		const Vehicle *v = Vehicle::Get(this->window_number);
		switch (widget) {
			case WID_VV_START_STOP:
				size->height = max(size->height, max(GetSpriteSize(SPR_FLAG_VEH_STOPPED).height, GetSpriteSize(SPR_FLAG_VEH_RUNNING).height) + WD_IMGBTN_TOP + WD_IMGBTN_BOTTOM);
				break;

			case WID_VV_FORCE_PROCEED:
				if (v->type != VEH_TRAIN) {
					size->height = 0;
					size->width = 0;
				}
				break;

			case WID_VV_VIEWPORT:
				size->width = VV_INITIAL_VIEWPORT_WIDTH;
				size->height = (v->type == VEH_TRAIN) ? VV_INITIAL_VIEWPORT_HEIGHT_TRAIN : VV_INITIAL_VIEWPORT_HEIGHT;
				break;
		}
	}

	virtual void OnPaint()
	{
		const Vehicle *v = Vehicle::Get(this->window_number);
		bool is_localcompany = v->owner == _local_company;
		bool can_control = IsVehicleControlAllowed(v, _local_company);
		bool refitable_and_stopped_in_depot = IsVehicleRefitable(v);

		this->SetWidgetDisabledState(WID_VV_GOTO_DEPOT, !is_localcompany);
		this->SetWidgetDisabledState(WID_VV_REFIT, !refitable_and_stopped_in_depot || !is_localcompany);
		this->SetWidgetDisabledState(WID_VV_CLONE, !is_localcompany);

		if (v->type == VEH_TRAIN) {
			this->SetWidgetLoweredState(WID_VV_FORCE_PROCEED, Train::From(v)->force_proceed == TFP_SIGNAL);
			this->SetWidgetDisabledState(WID_VV_FORCE_PROCEED, !can_control);
			this->SetWidgetDisabledState(WID_VV_TURN_AROUND, !can_control);
		}

		this->DrawWidgets();
	}

	virtual void SetStringParameters(int widget) const
	{
		if (widget != WID_VV_CAPTION) return;

		const Vehicle *v = Vehicle::Get(this->window_number);
		SetDParam(0, v->index);
	}

	virtual void DrawWidget(const Rect &r, int widget) const
	{
		if (widget != WID_VV_START_STOP) return;

		const Vehicle *v = Vehicle::Get(this->window_number);
		StringID str;
		if (v->vehstatus & VS_CRASHED) {
			str = STR_VEHICLE_STATUS_CRASHED;
		} else if (v->breakdown_ctr == 1 || (v->type == VEH_TRAIN && Train::From(v)->flags & VRF_IS_BROKEN)) {
			if (_settings_game.vehicle.improved_breakdowns) {
				str = STR_VEHICLE_STATUS_BROKEN_DOWN_VEL;
				SetDParam(3, v->GetDisplaySpeed());
			} else {
				str = STR_VEHICLE_STATUS_BROKEN_DOWN;
			}

			if (v->type == VEH_AIRCRAFT) {
				SetDParam(0, _aircraft_breakdown_strings[v->breakdown_type]);
				if (v->breakdown_type == BREAKDOWN_AIRCRAFT_SPEED) {
					SetDParam(1, v->breakdown_severity << 3);
				} else {
					SetDParam(1, v->current_order.GetDestination());
				}
			} else {
				const Vehicle *w = (v->type == VEH_TRAIN) ? GetMostSeverelyBrokenEngine(Train::From(v)) : v;
				SetDParam(0, STR_BREAKDOWN_TYPE_CRITICAL + w->breakdown_type);

				if (w->breakdown_type == BREAKDOWN_LOW_SPEED) {
					SetDParam(1, min(w->First()->GetDisplayMaxSpeed(), w->breakdown_severity >> ((v->type == VEH_TRAIN) ? 0 : 1)));
				} else if (w->breakdown_type == BREAKDOWN_LOW_POWER) {
					int percent;
					if (v->type == VEH_TRAIN) {
						uint32 power, te;
						Train::From(v)->CalculatePower(power, te, true);
						percent = (100 * power) / Train::From(v)->gcache.cached_power;
					} else {
						percent = w->breakdown_severity * 100 / 256;
					}
					SetDParam(1, percent);
				}
			}
		} else if (v->vehstatus & VS_STOPPED) {
			if (v->type == VEH_TRAIN) {
				if (v->cur_speed == 0) {
					if (Train::From(v)->gcache.cached_power == 0) {
						str = STR_VEHICLE_STATUS_TRAIN_NO_POWER;
					} else {
						str = STR_VEHICLE_STATUS_STOPPED;
					}
				} else {
					SetDParam(0, v->GetDisplaySpeed());
					str = STR_VEHICLE_STATUS_TRAIN_STOPPING_VEL;
				}
			} else { // no train
				str = STR_VEHICLE_STATUS_STOPPED;
			}
		} else if (v->type == VEH_TRAIN && HasBit(Train::From(v)->flags, VRF_TRAIN_STUCK) && !v->current_order.IsType(OT_LOADING)) {
			str = STR_VEHICLE_STATUS_TRAIN_STUCK;
		} else if (v->type == VEH_AIRCRAFT && HasBit(Aircraft::From(v)->flags, VAF_DEST_TOO_FAR) && !v->current_order.IsType(OT_LOADING)) {
			str = STR_VEHICLE_STATUS_AIRCRAFT_TOO_FAR;
		} else { // vehicle is in a "normal" state, show current order
			switch (v->current_order.GetType()) {
				case OT_GOTO_STATION: {
					SetDParam(0, v->current_order.GetDestination());
					SetDParam(1, v->GetDisplaySpeed());
					str = STR_VEHICLE_STATUS_HEADING_FOR_STATION_VEL;
					break;
				}

				case OT_GOTO_DEPOT: {
					SetDParam(0, v->type);
					SetDParam(1, v->current_order.GetDestination());
					SetDParam(2, v->GetDisplaySpeed());
					if (v->current_order.GetDepotActionType() & ODATFB_NEAREST_DEPOT) {
						/* This case *only* happens when multiple nearest depot orders
						 * follow each other (including an order list only one order: a
						 * nearest depot order) and there are no reachable depots.
						 * It is primarily to guard for the case that there is no
						 * depot with index 0, which would be used as fallback for
						 * evaluating the string in the status bar. */
						str = STR_EMPTY;
					} else if (v->current_order.GetDepotActionType() & ODATFB_HALT) {
						str = STR_VEHICLE_STATUS_HEADING_FOR_DEPOT_VEL;
					} else {
						str = STR_VEHICLE_STATUS_HEADING_FOR_DEPOT_SERVICE_VEL;
					}
					break;
				}

				case OT_LOADING:
					str = STR_VEHICLE_STATUS_LOADING_UNLOADING;
					break;

				case OT_GOTO_WAYPOINT: {
					assert(v->type == VEH_TRAIN || v->type == VEH_SHIP);
					SetDParam(0, v->current_order.GetDestination());
					str = STR_VEHICLE_STATUS_HEADING_FOR_WAYPOINT_VEL;
					SetDParam(1, v->GetDisplaySpeed());
					break;
				}

				case OT_LEAVESTATION:
					if (v->type != VEH_AIRCRAFT) {
						str = STR_VEHICLE_STATUS_LEAVING;
						break;
					}
					/* FALL THROUGH, if aircraft. Does this even happen? */

				default:
					if (v->GetNumManualOrders() == 0) {
						str = STR_VEHICLE_STATUS_NO_ORDERS_VEL;
						SetDParam(0, v->GetDisplaySpeed());
					} else {
						str = STR_EMPTY;
					}
					break;
			}
		}

		/* Draw the flag plus orders. */
		bool rtl = (_current_text_dir == TD_RTL);
		uint text_offset = max(GetSpriteSize(SPR_FLAG_VEH_STOPPED).width, GetSpriteSize(SPR_FLAG_VEH_RUNNING).width) + WD_IMGBTN_LEFT + WD_IMGBTN_RIGHT;
		int text_left = r.left + (rtl ? (uint)WD_FRAMERECT_LEFT : text_offset);
		int text_right = r.right - (rtl ? text_offset : (uint)WD_FRAMERECT_RIGHT);
		int image_left = (rtl ? text_right + 1 : r.left) + WD_IMGBTN_LEFT;
		int image = ((v->vehstatus & VS_STOPPED) != 0) ? SPR_FLAG_VEH_STOPPED : SPR_FLAG_VEH_RUNNING;
		int lowered = this->IsWidgetLowered(WID_VV_START_STOP) ? 1 : 0;
		DrawSprite(image, PAL_NONE, image_left + lowered, r.top + WD_IMGBTN_TOP + lowered);
		DrawString(text_left + lowered, text_right + lowered, r.top + WD_FRAMERECT_TOP + lowered, str, TC_FROMSTRING, SA_HOR_CENTER);
	}

	virtual void OnClick(Point pt, int widget, int click_count)
	{
		const Vehicle *v = Vehicle::Get(this->window_number);

		switch (widget) {
			case WID_VV_START_STOP: // start stop
				if (_ctrl_pressed) {
					/* Scroll to current order destination */
					TileIndex tile = v->current_order.GetLocation(v);
					if (tile != INVALID_TILE) ScrollMainWindowToTile(tile);
				} else {
					/* Start/Stop */
					StartStopVehicle(v, false);
				}
				break;
			case WID_VV_CENTER_MAIN_VIEW: {// center main view
				const Window *mainwindow = FindWindowById(WC_MAIN_WINDOW, 0);
				/* code to allow the main window to 'follow' the vehicle if the ctrl key is pressed */
				if (_ctrl_pressed && mainwindow->viewport->zoom <= ZOOM_LVL_OUT_4X) {
					mainwindow->viewport->follow_vehicle = v->index;
				} else {
					ScrollMainWindowTo(v->x_pos, v->y_pos, v->z_pos);
				}
				break;
			}

			case WID_VV_GOTO_DEPOT: // goto hangar
				if (_shift_pressed) {
					if (HandlePlacePushButton(this, WID_VV_GOTO_DEPOT, ANIMCURSOR_PICKSTATION, HT_RECT)) {
						this->depot_select_ctrl_pressed = _ctrl_pressed;
						this->depot_select_active = true;
					}
				} else {
					this->HandleButtonClick(WID_VV_GOTO_DEPOT);
					DoCommandP(v->tile, v->index | (_ctrl_pressed ? DEPOT_SERVICE : 0U), 0, GetCmdSendToDepot(v));
				}
				break;
			case WID_VV_REFIT: // refit
				ShowVehicleRefitWindow(v, INVALID_VEH_ORDER_ID, this);
				break;
			case WID_VV_SHOW_ORDERS: // show orders
				if (_ctrl_pressed) {
					ShowTimetableWindow(v);
				} else {
					ShowOrdersWindow(v);
				}
				break;
			case WID_VV_SHOW_DETAILS: // show details
				ShowVehicleDetailsWindow(v);
				break;
			case WID_VV_CLONE: // clone vehicle
				/* Suppress the vehicle GUI when share-cloning.
				 * There is no point to it except for starting the vehicle.
				 * For starting the vehicle the player has to open the depot GUI, which is
				 * most likely already open, but is also visible in the vehicle viewport. */
				DoCommandP(v->tile, v->index, _ctrl_pressed ? 1 : 0,
										_vehicle_command_translation_table[VCT_CMD_CLONE_VEH][v->type],
										_ctrl_pressed ? NULL : CcCloneVehicle);
				break;
			case WID_VV_TURN_AROUND: // turn around
				assert(v->IsGroundVehicle());
				DoCommandP(v->tile, v->index, 0,
										_vehicle_command_translation_table[VCT_CMD_TURN_AROUND][v->type]);
				break;
			case WID_VV_FORCE_PROCEED: // force proceed
				assert(v->type == VEH_TRAIN);
				DoCommandP(v->tile, v->index, 0, CMD_FORCE_TRAIN_PROCEED | CMD_MSG(STR_ERROR_CAN_T_MAKE_TRAIN_PASS_SIGNAL));
				break;
		}
	}

	virtual void OnTimeout()
	{
		if (!this->depot_select_active) {
			this->RaiseWidget(WID_VV_GOTO_DEPOT);
			this->SetWidgetDirty(WID_VV_GOTO_DEPOT);
		}
	}

	virtual void OnPlaceObject(Point pt, TileIndex tile)
	{
		const Vehicle *v = Vehicle::Get(this->window_number);
		if (IsDepotTile(tile) && GetDepotVehicleType(tile) == v->type && IsInfraTileUsageAllowed(v->type, v->owner, tile)) {
			DoCommandP(v->tile, v->index | (this->depot_select_ctrl_pressed ? DEPOT_SERVICE : 0U) | DEPOT_SPECIFIC, tile, GetCmdSendToDepot(v));
			ResetObjectToPlace();
			this->RaiseButtons();
		}
	}

	virtual void OnPlaceObjectAbort()
	{
		this->depot_select_active = false;
		this->RaiseWidget(WID_VV_GOTO_DEPOT);
		this->SetWidgetDirty(WID_VV_GOTO_DEPOT);
	}

	virtual bool OnRightClick(Point pt, int widget)
	{
		if (widget == WID_VV_GOTO_DEPOT && _settings_client.gui.hover_delay_ms == 0) {
			uint64 arg = STR_VEHICLE_VIEW_TRAIN_SEND_TO_DEPOT_TOOLTIP + Vehicle::Get(this->window_number)->type;
			GuiShowTooltips(this, STR_VEHICLE_VIEW_SEND_TO_DEPOT_TOOLTIP_SHIFT, 1, &arg, TCC_RIGHT_CLICK);
		}
		return false;
	}

	virtual void OnHover(Point pt, int widget)
	{
		if (widget == WID_VV_GOTO_DEPOT) {
			uint64 arg = STR_VEHICLE_VIEW_TRAIN_SEND_TO_DEPOT_TOOLTIP + Vehicle::Get(this->window_number)->type;
			GuiShowTooltips(this, STR_VEHICLE_VIEW_SEND_TO_DEPOT_TOOLTIP_SHIFT, 1, &arg, TCC_HOVER);
		}
	}

	virtual void OnResize()
	{
		if (this->viewport != NULL) {
			NWidgetViewport *nvp = this->GetWidget<NWidgetViewport>(WID_VV_VIEWPORT);
			nvp->UpdateViewportCoordinates(this);
		}
	}

	virtual void OnTick()
	{
		const Vehicle *v = Vehicle::Get(this->window_number);
		bool veh_stopped = v->IsStoppedInDepot();

		/* Widget WID_VV_GOTO_DEPOT must be hidden if the vehicle is already stopped in depot.
		 * Widget WID_VV_CLONE_VEH should then be shown, since cloning is allowed only while in depot and stopped.
		 */
		PlaneSelections plane = veh_stopped ? SEL_DC_CLONE : SEL_DC_GOTO_DEPOT;
		NWidgetStacked *nwi = this->GetWidget<NWidgetStacked>(WID_VV_SELECT_DEPOT_CLONE); // Selection widget 'send to depot' / 'clone'.
		if (nwi->shown_plane + SEL_DC_BASEPLANE != plane) {
			this->SelectPlane(plane);
			this->SetWidgetDirty(WID_VV_SELECT_DEPOT_CLONE);
		}
		/* The same system applies to widget WID_VV_REFIT_VEH and VVW_WIDGET_TURN_AROUND.*/
		if (v->IsGroundVehicle()) {
			PlaneSelections plane = veh_stopped ? SEL_RT_REFIT : SEL_RT_TURN_AROUND;
			NWidgetStacked *nwi = this->GetWidget<NWidgetStacked>(WID_VV_SELECT_REFIT_TURN);
			if (nwi->shown_plane + SEL_RT_BASEPLANE != plane) {
				this->SelectPlane(plane);
				this->SetWidgetDirty(WID_VV_SELECT_REFIT_TURN);
			}
		}
	}

	/**
	 * Some data on this window has become invalid.
	 * @param data Information about the changed data.
	 * @param gui_scope Whether the call is done from GUI scope. You may not do everything when not in GUI scope. See #InvalidateWindowData() for details.
	 */
	virtual void OnInvalidateData(int data = 0, bool gui_scope = true)
	{
		if (data == VIWD_AUTOREPLACE) {
			/* Autoreplace replaced the vehicle.
			 * Nothing to do for this window. */
			return;
		}
	}

	virtual bool IsNewGRFInspectable() const
	{
		return ::IsNewGRFInspectable(GetGrfSpecFeature(Vehicle::Get(this->window_number)->type), this->window_number);
	}

	virtual void ShowNewGRFInspectWindow() const
	{
		::ShowNewGRFInspectWindow(GetGrfSpecFeature(Vehicle::Get(this->window_number)->type), this->window_number);
	}
};


/** Shows the vehicle view window of the given vehicle. */
void ShowVehicleViewWindow(const Vehicle *v)
{
	AllocateWindowDescFront<VehicleViewWindow>((v->type == VEH_TRAIN) ? &_train_view_desc : &_vehicle_view_desc, v->index);
}

/**
 * Dispatch a "vehicle selected" event if any window waits for it.
 * @param v selected vehicle;
 * @return did any window accept vehicle selection?
 */
bool VehicleClicked(const Vehicle *v)
{
	assert(v != NULL);
	if (!(_thd.place_mode & HT_VEHICLE)) return false;

	v = v->First();
	if (!v->IsPrimaryVehicle()) return false;

	return _thd.GetCallbackWnd()->OnVehicleSelect(v);
}

void StopGlobalFollowVehicle(const Vehicle *v)
{
	Window *w = FindWindowById(WC_MAIN_WINDOW, 0);
	if (w != NULL && w->viewport->follow_vehicle == v->index) {
		ScrollMainWindowTo(v->x_pos, v->y_pos, v->z_pos, true); // lock the main view on the vehicle's last position
		w->viewport->follow_vehicle = INVALID_VEHICLE;
	}
}


/**
 * This is the Callback method after the construction attempt of a primary vehicle
 * @param result indicates completion (or not) of the operation
 * @param tile unused
 * @param p1 unused
 * @param p2 unused
 */
void CcBuildPrimaryVehicle(const CommandCost &result, TileIndex tile, uint32 p1, uint32 p2)
{
	if (result.Failed()) return;

	const Vehicle *v = Vehicle::Get(_new_vehicle_id);
	ShowVehicleViewWindow(v);
}

/**
 * Get the width of a vehicle (part) in pixels.
 * @param v Vehicle to get the width for.
 * @return Width of the vehicle.
 */
int GetSingleVehicleWidth(const Vehicle *v, EngineImageType image_type)
{
	switch (v->type) {
		case VEH_TRAIN:
			return Train::From(v)->GetDisplayImageWidth();

		case VEH_ROAD:
			return RoadVehicle::From(v)->GetDisplayImageWidth();

		default:
			bool rtl = _current_text_dir == TD_RTL;
			VehicleSpriteSeq seq;
			v->GetImage(rtl ? DIR_E : DIR_W, image_type, &seq);
			Rect rec;
			seq.GetBounds(&rec);
			return UnScaleGUI(rec.right - rec.left + 1);
	}
}

/**
 * Get the width of a vehicle (including all parts of the consist) in pixels.
 * @param v Vehicle to get the width for.
 * @return Width of the vehicle.
 */
int GetVehicleWidth(const Vehicle *v, EngineImageType image_type)
{
	if (v->type == VEH_TRAIN || v->type == VEH_ROAD) {
		int vehicle_width = 0;
		for (const Vehicle *u = v; u != NULL; u = u->Next()) {
			vehicle_width += GetSingleVehicleWidth(u, image_type);
		}
		return vehicle_width;
	} else {
		return GetSingleVehicleWidth(v, image_type);
	}
}

/**
 * Set the mouse cursor to look like a vehicle.
 * @param v Vehicle
 * @param image_type Type of vehicle image to use.
 */
void SetMouseCursorVehicle(const Vehicle *v, EngineImageType image_type)
{
	bool rtl = _current_text_dir == TD_RTL;

	_cursor.sprite_count = 0;
	int total_width = 0;
	for (; v != NULL; v = v->HasArticulatedPart() ? v->GetNextArticulatedPart() : NULL) {
		if (total_width >= 2 * (int)VEHICLEINFO_FULL_VEHICLE_WIDTH) break;

		PaletteID pal = (v->vehstatus & VS_CRASHED) ? PALETTE_CRASH : GetVehiclePalette(v);
		VehicleSpriteSeq seq;
		v->GetImage(rtl ? DIR_E : DIR_W, image_type, &seq);

		if (_cursor.sprite_count + seq.count > lengthof(_cursor.sprite_seq)) break;

		for (uint i = 0; i < seq.count; ++i) {
			PaletteID pal2 = (v->vehstatus & VS_CRASHED) || !seq.seq[i].pal ? pal : seq.seq[i].pal;
			_cursor.sprite_seq[_cursor.sprite_count].sprite = seq.seq[i].sprite;
			_cursor.sprite_seq[_cursor.sprite_count].pal = pal2;
			_cursor.sprite_pos[_cursor.sprite_count].x = rtl ? -total_width : total_width;
			_cursor.sprite_pos[_cursor.sprite_count].y = 0;
			_cursor.sprite_count++;
		}

		total_width += GetSingleVehicleWidth(v, image_type);
	}

	int offs = ((int)VEHICLEINFO_FULL_VEHICLE_WIDTH - total_width) / 2;
	if (rtl) offs = -offs;
	for (uint i = 0; i < _cursor.sprite_count; ++i) {
		_cursor.sprite_pos[i].x += offs;
	}

	UpdateCursorSize();
}<|MERGE_RESOLUTION|>--- conflicted
+++ resolved
@@ -664,16 +664,11 @@
 	{
 		if (this->window_number != INVALID_VEHICLE) {
 			if (!FocusWindowById(WC_VEHICLE_VIEW, this->window_number)) {
-<<<<<<< HEAD
-				if (this->window_number != INVALID_VEHICLE) MarkAllRoutePathsDirty(Vehicle::Get(this->window_number));
-				MarkAllRouteStepsDirty(this);
-=======
 				if (this->window_number != INVALID_VEHICLE) {
 					const Vehicle *v = Vehicle::Get(this->window_number);
 					MarkAllRoutePathsDirty(v);
 					MarkAllRouteStepsDirty(v);
 				}
->>>>>>> 509da024
 			}
 		}
 	}
@@ -681,32 +676,22 @@
 	virtual void OnFocus(Window *previously_focused_window)
 	{
 		if (HasFocusedVehicleChanged(this->window_number, previously_focused_window)) {
-<<<<<<< HEAD
-			if (this->window_number != INVALID_VEHICLE) MarkAllRoutePathsDirty(Vehicle::Get(this->window_number));
-			MarkAllRouteStepsDirty(this);
-=======
 			if (this->window_number != INVALID_VEHICLE) {
 				const Vehicle *v = Vehicle::Get(this->window_number);
 				MarkAllRoutePathsDirty(v);
 				MarkAllRouteStepsDirty(v);
 			}
->>>>>>> 509da024
 		}
 	}
 
 	virtual void OnFocusLost(Window *newly_focused_window)
 	{
 		if (HasFocusedVehicleChanged(this->window_number, newly_focused_window)) {
-<<<<<<< HEAD
-			if (this->window_number != INVALID_VEHICLE) MarkAllRoutePathsDirty(Vehicle::Get(this->window_number));
-			MarkAllRouteStepsDirty(this);
-=======
 			if (this->window_number != INVALID_VEHICLE) {
 				const Vehicle *v = Vehicle::Get(this->window_number);
 				MarkAllRoutePathsDirty(v);
 				MarkAllRouteStepsDirty(v);
 			}
->>>>>>> 509da024
 		}
 	}
 
@@ -2094,16 +2079,11 @@
 	{
 		if (this->window_number != INVALID_VEHICLE) {
 			if (!FocusWindowById(WC_VEHICLE_VIEW, this->window_number)) {
-<<<<<<< HEAD
-				if (this->window_number != INVALID_VEHICLE) MarkAllRoutePathsDirty(Vehicle::Get(this->window_number));
-				MarkAllRouteStepsDirty(this);
-=======
 				if (this->window_number != INVALID_VEHICLE) {
 					const Vehicle *v = Vehicle::Get(this->window_number);
 					MarkAllRoutePathsDirty(v);
 					MarkAllRouteStepsDirty(v);
 				}
->>>>>>> 509da024
 			}
 		}
 	}
@@ -2550,32 +2530,22 @@
 	virtual void OnFocus(Window *previously_focused_window)
 	{
 		if (HasFocusedVehicleChanged(this->window_number, previously_focused_window)) {
-<<<<<<< HEAD
-			if (this->window_number != INVALID_VEHICLE) MarkAllRoutePathsDirty(Vehicle::Get(this->window_number));
-			MarkAllRouteStepsDirty(this);
-=======
 			if (this->window_number != INVALID_VEHICLE) {
 				const Vehicle *v = Vehicle::Get(this->window_number);
 				MarkAllRoutePathsDirty(v);
 				MarkAllRouteStepsDirty(v);
 			}
->>>>>>> 509da024
 		}
 	}
 
 	virtual void OnFocusLost(Window *newly_focused_window)
 	{
 		if (HasFocusedVehicleChanged(this->window_number, newly_focused_window)) {
-<<<<<<< HEAD
-			if (this->window_number != INVALID_VEHICLE) MarkAllRoutePathsDirty(Vehicle::Get(this->window_number));
-			MarkAllRouteStepsDirty(this);
-=======
 			if (this->window_number != INVALID_VEHICLE) {
 				const Vehicle *v = Vehicle::Get(this->window_number);
 				MarkAllRoutePathsDirty(v);
 				MarkAllRouteStepsDirty(v);
 			}
->>>>>>> 509da024
 		}
 	}
 };
@@ -2859,16 +2829,11 @@
 
 	~VehicleViewWindow()
 	{
-<<<<<<< HEAD
-		if (this->window_number != INVALID_VEHICLE) MarkAllRoutePathsDirty(Vehicle::Get(this->window_number));
-		MarkAllRouteStepsDirty(this);
-=======
 		if (this->window_number != INVALID_VEHICLE) {
 			const Vehicle *v = Vehicle::Get(this->window_number);
 			MarkAllRoutePathsDirty(v);
 			MarkAllRouteStepsDirty(v);
 		}
->>>>>>> 509da024
 		DeleteWindowById(WC_VEHICLE_ORDERS, this->window_number, false);
 		DeleteWindowById(WC_VEHICLE_REFIT, this->window_number, false);
 		DeleteWindowById(WC_VEHICLE_DETAILS, this->window_number, false);
@@ -2878,32 +2843,22 @@
 	virtual void OnFocus(Window *previously_focused_window)
 	{
 		if (HasFocusedVehicleChanged(this->window_number, previously_focused_window)) {
-<<<<<<< HEAD
-			if (this->window_number != INVALID_VEHICLE) MarkAllRoutePathsDirty(Vehicle::Get(this->window_number));
-			MarkAllRouteStepsDirty(this);
-=======
 			if (this->window_number != INVALID_VEHICLE) {
 				const Vehicle *v = Vehicle::Get(this->window_number);
 				MarkAllRoutePathsDirty(v);
 				MarkAllRouteStepsDirty(v);
 			}
->>>>>>> 509da024
 		}
 	}
 
 	virtual void OnFocusLost(Window *newly_focused_window)
 	{
 		if (HasFocusedVehicleChanged(this->window_number, newly_focused_window)) {
-<<<<<<< HEAD
-			if (this->window_number != INVALID_VEHICLE) MarkAllRoutePathsDirty(Vehicle::Get(this->window_number));
-			MarkAllRouteStepsDirty(this);
-=======
 			if (this->window_number != INVALID_VEHICLE) {
 				const Vehicle *v = Vehicle::Get(this->window_number);
 				MarkAllRoutePathsDirty(v);
 				MarkAllRouteStepsDirty(v);
 			}
->>>>>>> 509da024
 		}
 	}
 
