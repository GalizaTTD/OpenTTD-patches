--- conflicted
+++ resolved
@@ -1039,15 +1039,9 @@
 		SetDParam(1, _returned_refit_capacity);
 
 		Money money = cost.GetCost();
-<<<<<<< HEAD
 		if (_returned_mail_refit_capacity > 0) {
-			SetDParam(2, CT_MAIL);
+			SetDParam(2, GetCargoIDByLabel(CT_MAIL));
 			SetDParam(3, _returned_mail_refit_capacity);
-=======
-		if (mail_capacity > 0) {
-			SetDParam(2, GetCargoIDByLabel(CT_MAIL));
-			SetDParam(3, mail_capacity);
->>>>>>> 60b6c6c7
 			if (this->order != INVALID_VEH_ORDER_ID) {
 				/* No predictable cost */
 				return STR_PURCHASE_INFO_AIRCRAFT_CAPACITY;
