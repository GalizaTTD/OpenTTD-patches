--- conflicted
+++ resolved
@@ -1871,7 +1871,6 @@
 					break;
 				}
 
-<<<<<<< HEAD
 				case VST_LENGTH: {
 					const GroundVehicleCache* gcache = v->GetGroundVehicleCache();
 					assert(gcache != nullptr);
@@ -1921,8 +1920,8 @@
 				}
 			}
 
-			DrawVehicleImage(v, image_left, image_right, y + FONT_HEIGHT_SMALL - 1, selected_vehicle, EIT_IN_LIST, 0);
-			DrawString(text_left, text_right, y + line_height - FONT_HEIGHT_SMALL - WD_FRAMERECT_BOTTOM - 1, str);
+			DrawVehicleImage(v, image_left, image_right, CenterBounds(ir.top, ir.bottom, image_height), selected_vehicle, EIT_IN_LIST, 0);
+			DrawString(tr.left, tr.right, ir.top + line_height - FONT_HEIGHT_SMALL - WD_FRAMERECT_BOTTOM - 1, str);
 
 			/* company colour stripe along vehicle description row */
 			if (_settings_client.gui.show_vehicle_list_company_colour && v->owner != this->vli.company) {
@@ -1931,18 +1930,13 @@
 				if (c != nullptr) {
 					ccolour = _colour_gradient[c->colour][6];
 				}
-				GfxFillRect((text_right - 1) - (FONT_HEIGHT_SMALL - 2), y + 1, text_right - 1, (y + 1) + (FONT_HEIGHT_SMALL - 2), ccolour, FILLRECT_OPAQUE);
+				GfxFillRect((tr.right - 1) - (FONT_HEIGHT_SMALL - 2), ir.top + 1, tr.right - 1, (ir.top + 1) + (FONT_HEIGHT_SMALL - 2), ccolour, FILLRECT_OPAQUE);
 			}
 		} else {
 			SetDParam(0, vehgroup.GetDisplayProfitThisYear());
 			SetDParam(1, vehgroup.GetDisplayProfitLastYear());
-			DrawString(text_left, text_right, y + line_height - FONT_HEIGHT_SMALL - WD_FRAMERECT_BOTTOM - 1, STR_VEHICLE_LIST_PROFIT_THIS_YEAR_LAST_YEAR);
-		}
-=======
-		SetDParam(0, vehgroup.GetDisplayProfitThisYear());
-		SetDParam(1, vehgroup.GetDisplayProfitLastYear());
-		DrawString(tr.left, tr.right, ir.bottom - FONT_HEIGHT_SMALL - WD_FRAMERECT_BOTTOM, STR_VEHICLE_LIST_PROFIT_THIS_YEAR_LAST_YEAR);
->>>>>>> 61da064b
+			DrawString(tr.left, tr.right, ir.bottom - FONT_HEIGHT_SMALL - WD_FRAMERECT_BOTTOM, STR_VEHICLE_LIST_PROFIT_THIS_YEAR_LAST_YEAR);
+		}
 
 		DrawVehicleProfitButton(vehgroup.GetOldestVehicleAge(), vehgroup.GetDisplayProfitLastYear(), vehgroup.NumVehicles(), vehicle_button_x, ir.top + FONT_HEIGHT_NORMAL + WD_PAR_VSEP_NORMAL);
 
@@ -1962,13 +1956,8 @@
 					DrawString(tr.left, tr.right, ir.top, STR_TINY_BLACK_VEHICLE);
 				} else if (v->group_id != DEFAULT_GROUP) {
 					/* The vehicle has no name, but is member of a group, so print group name */
-<<<<<<< HEAD
 					SetDParam(0, v->group_id | GROUP_NAME_HIERARCHY);
-					DrawString(text_left, text_right, y, STR_TINY_GROUP, TC_BLACK);
-=======
-					SetDParam(0, v->group_id);
 					DrawString(tr.left, tr.right, ir.top, STR_TINY_GROUP, TC_BLACK);
->>>>>>> 61da064b
 				}
 
 				if (show_orderlist) DrawSmallOrderList(v, olr.left, olr.right, ir.top, this->order_arrow_width, v->cur_real_order_index);
@@ -1993,7 +1982,6 @@
 					DrawVehicleImage(vehgroup.vehicles_begin[i], image_left + 8 * i, image_right, CenterBounds(ir.top, ir.bottom, image_height), selected_vehicle, EIT_IN_LIST, 0);
 				}
 
-<<<<<<< HEAD
 				if (vehgroup.vehicles_begin[0]->group_id != DEFAULT_GROUP) {
 					/* If all vehicles are in the same group, print group name */
 					GroupID gid = vehgroup.vehicles_begin[0]->group_id;
@@ -2006,14 +1994,11 @@
 					}
 					if (show_group) {
 						SetDParam(0, gid | GROUP_NAME_HIERARCHY);
-						DrawString(text_left, text_right, y, STR_TINY_GROUP, TC_BLACK);
+						DrawString(tr.left, tr.right, ir.top, STR_TINY_GROUP, TC_BLACK);
 					}
 				}
 
-				if (show_orderlist) DrawSmallOrderList((vehgroup.vehicles_begin[0])->GetFirstOrder(), orderlist_left, orderlist_right, y, this->order_arrow_width);
-=======
 				if (show_orderlist) DrawSmallOrderList((vehgroup.vehicles_begin[0])->GetFirstOrder(), olr.left, olr.right, ir.top, this->order_arrow_width);
->>>>>>> 61da064b
 
 				SetDParam(0, vehgroup.NumVehicles());
 				DrawString(ir.left, ir.right, ir.top + WD_FRAMERECT_TOP, STR_BLACK_COMMA);
@@ -2812,21 +2797,13 @@
 		uint desired_height;
 		if (v->HasArticulatedPart()) {
 			/* An articulated RV has its text drawn under the sprite instead of after it, hence 15 pixels extra. */
-<<<<<<< HEAD
-			desired_height = WD_FRAMERECT_TOP + ScaleGUITrad(15) + 4 * FONT_HEIGHT_NORMAL + 3 + WD_FRAMERECT_BOTTOM;
-=======
-			desired_height = WD_FRAMERECT_TOP + ScaleGUITrad(15) + 3 * FONT_HEIGHT_NORMAL + WD_PAR_VSEP_NORMAL * 2 + WD_FRAMERECT_BOTTOM;
->>>>>>> 61da064b
+			desired_height = WD_FRAMERECT_TOP + ScaleGUITrad(15) + 4 * FONT_HEIGHT_NORMAL + WD_PAR_VSEP_NORMAL * 2 + WD_FRAMERECT_BOTTOM;
 			/* Add space for the cargo amount for each part. */
 			for (const Vehicle *u = v; u != nullptr; u = u->Next()) {
 				if (u->cargo_cap != 0) desired_height += FONT_HEIGHT_NORMAL;
 			}
 		} else {
-<<<<<<< HEAD
-			desired_height = WD_FRAMERECT_TOP + 5 * FONT_HEIGHT_NORMAL + 4 + WD_FRAMERECT_BOTTOM;
-=======
-			desired_height = WD_FRAMERECT_TOP + 4 * FONT_HEIGHT_NORMAL + WD_PAR_VSEP_NORMAL * 2 + WD_FRAMERECT_BOTTOM;
->>>>>>> 61da064b
+			desired_height = WD_FRAMERECT_TOP + 5 * FONT_HEIGHT_NORMAL + WD_PAR_VSEP_NORMAL * 2 + WD_FRAMERECT_BOTTOM;
 		}
 		return desired_height;
 	}
@@ -2924,11 +2901,7 @@
 						break;
 
 					case VEH_SHIP:
-<<<<<<< HEAD
-						size->height = WD_FRAMERECT_TOP + 5 * FONT_HEIGHT_NORMAL + 4 + WD_FRAMERECT_BOTTOM;
-=======
-						size->height = WD_FRAMERECT_TOP + 4 * FONT_HEIGHT_NORMAL + WD_PAR_VSEP_NORMAL * 2 + WD_FRAMERECT_BOTTOM;
->>>>>>> 61da064b
+						size->height = WD_FRAMERECT_TOP + 5 * FONT_HEIGHT_NORMAL + WD_PAR_VSEP_NORMAL * 2 + WD_FRAMERECT_BOTTOM;
 						break;
 
 					case VEH_AIRCRAFT:
@@ -3060,12 +3033,11 @@
 					SetDParam(1, (100 * Train::From(v)->gcache.cached_power) / std::max<uint>(1, Train::From(v)->gcache.cached_weight));
 					SetDParam(2, Train::From(v)->GetAccelerationType() == 2 ? STR_EMPTY : STR_VEHICLE_INFO_TE_WEIGHT_RATIO);
 					SetDParam(3, (Train::From(v)->gcache.cached_max_te / 10) / std::max<uint>(1, Train::From(v)->gcache.cached_weight));
-					DrawString(r.left + WD_FRAMERECT_LEFT, r.right - WD_FRAMERECT_RIGHT, y, STR_VEHICLE_INFO_WEIGHT_RATIOS);
-					y += FONT_HEIGHT_NORMAL;
+					DrawString(tr, STR_VEHICLE_INFO_WEIGHT_RATIOS);
+					tr.top += FONT_HEIGHT_NORMAL;
 				}
 
 				/* Draw profit */
-<<<<<<< HEAD
 				if (v->type == VEH_TRAIN && _settings_client.gui.show_train_length_in_details) {
 					const GroundVehicleCache *gcache = v->GetGroundVehicleCache();
 					SetDParam(0, CeilDiv(gcache->cached_total_length * 10, TILE_SIZE));
@@ -3075,27 +3047,17 @@
 					SetDParam(4, v->GetDisplayProfitThisYear());
 					SetDParam(5, v->GetDisplayProfitLastYear());
 					SetDParam(6, v->GetDisplayProfitLifetime());
-					DrawString(r.left + WD_FRAMERECT_LEFT, r.right - WD_FRAMERECT_RIGHT, y, STR_VEHICLE_INFO_TRAIN_LENGTH);
+					DrawString(tr, STR_VEHICLE_INFO_TRAIN_LENGTH);
 				} else {
 					SetDParam(0, STR_VEHICLE_INFO_PROFIT_THIS_YEAR_LAST_YEAR);
 					SetDParam(1, v->GetDisplayProfitThisYear());
 					SetDParam(2, v->GetDisplayProfitLastYear());
 					SetDParam(3, v->GetDisplayProfitLifetime());
-					DrawString(r.left + WD_FRAMERECT_LEFT, r.right - WD_FRAMERECT_RIGHT, y, STR_VEHICLE_INFO_PROFIT_THIS_YEAR_LAST_YEAR_LIFETIME);
-=======
-				SetDParam(0, v->GetDisplayProfitThisYear());
-				SetDParam(1, v->GetDisplayProfitLastYear());
-				if (v->IsGroundVehicle()) {
-					SetDParam(2, v->GetDisplayMinPowerToWeight());
-					DrawString(tr, STR_VEHICLE_INFO_PROFIT_THIS_YEAR_LAST_YEAR_MIN_PERFORMANCE);
-				} else {
-					DrawString(tr, STR_VEHICLE_INFO_PROFIT_THIS_YEAR_LAST_YEAR);
->>>>>>> 61da064b
+					DrawString(tr, STR_VEHICLE_INFO_PROFIT_THIS_YEAR_LAST_YEAR_LIFETIME);
 				}
 				tr.top += FONT_HEIGHT_NORMAL;
 
 				/* Draw breakdown & reliability */
-<<<<<<< HEAD
 				byte total_engines = 0;
 				if (v->type == VEH_TRAIN) {
 					/* we want to draw the average reliability and total number of breakdowns */
@@ -3115,14 +3077,14 @@
 					SetDParam(0, ToPercent16(v->reliability));
 					SetDParam(1, v->breakdowns_since_last_service);
 				}
-				DrawString(r.left + WD_FRAMERECT_LEFT, r.right - WD_FRAMERECT_RIGHT, y, STR_VEHICLE_INFO_RELIABILITY_BREAKDOWNS);
-				y += FONT_HEIGHT_NORMAL;
+				DrawString(tr, STR_VEHICLE_INFO_RELIABILITY_BREAKDOWNS);
+				tr.top += FONT_HEIGHT_NORMAL;
 
 				bool should_show_group = this->ShouldShowGroupLine(v);
 				if (should_show_group) {
 					SetDParam(0, v->group_id | GROUP_NAME_HIERARCHY);
-					DrawString(r.left + WD_FRAMERECT_LEFT, r.right - WD_FRAMERECT_RIGHT, y, STR_VEHICLE_INFO_GROUP);
-					y += FONT_HEIGHT_NORMAL;
+					DrawString(tr, STR_VEHICLE_INFO_GROUP);
+					tr.top += FONT_HEIGHT_NORMAL;
 				}
 
 				bool should_show_slots = this->ShouldShowSlotsLine(v);
@@ -3141,21 +3103,21 @@
 						buffer = strecpy(buffer, TraceRestrictSlot::Get(slots[i])->name.c_str(), last);
 					}
 					SetDParamStr(0, text_buffer);
-					DrawString(r.left + WD_FRAMERECT_LEFT, r.right - WD_FRAMERECT_RIGHT, y, STR_JUST_RAW_STRING);
-					y += FONT_HEIGHT_NORMAL;
+					DrawString(tr, STR_JUST_RAW_STRING);
+					tr.top += FONT_HEIGHT_NORMAL;
 				}
 
 				bool should_show_speed_restriction = this->ShouldShowSpeedRestrictionLine(v);
 				if (should_show_speed_restriction) {
 					SetDParam(0, Train::From(v)->speed_restriction);
-					DrawString(r.left + WD_FRAMERECT_LEFT, r.right - WD_FRAMERECT_RIGHT, y, STR_VEHICLE_INFO_SPEED_RESTRICTION);
-					y += FONT_HEIGHT_NORMAL;
+					DrawString(tr, STR_VEHICLE_INFO_SPEED_RESTRICTION);
+					tr.top += FONT_HEIGHT_NORMAL;
 				}
 
 				bool should_show_speed_adaptation_exempt = this->ShouldShowSpeedAdaptationExemptLine(v);
 				if (should_show_speed_adaptation_exempt) {
-					DrawString(r.left + WD_FRAMERECT_LEFT, r.right - WD_FRAMERECT_RIGHT, y, STR_VEHICLE_INFO_SPEED_ADAPTATION_EXEMPT);
-					y += FONT_HEIGHT_NORMAL;
+					DrawString(tr, STR_VEHICLE_INFO_SPEED_ADAPTATION_EXEMPT);
+					tr.top += FONT_HEIGHT_NORMAL;
 				}
 
 				if (this->vehicle_weight_ratio_line_shown != should_show_weight_ratio ||
@@ -3165,11 +3127,6 @@
 						this->vehicle_speed_adaptation_exempt_line_shown != should_show_speed_adaptation_exempt) {
 					const_cast<VehicleDetailsWindow *>(this)->ReInit();
 				}
-=======
-				SetDParam(0, ToPercent16(v->reliability));
-				SetDParam(1, v->breakdowns_since_last_service);
-				DrawString(tr, STR_VEHICLE_INFO_RELIABILITY_BREAKDOWNS);
->>>>>>> 61da064b
 				break;
 			}
 
