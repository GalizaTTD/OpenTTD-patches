/*
 * This file is part of OpenTTD.
 * OpenTTD is free software; you can redistribute it and/or modify it under the terms of the GNU General Public License as published by the Free Software Foundation, version 2.
 * OpenTTD is distributed in the hope that it will be useful, but WITHOUT ANY WARRANTY; without even the implied warranty of MERCHANTABILITY or FITNESS FOR A PARTICULAR PURPOSE.
 * See the GNU General Public License for more details. You should have received a copy of the GNU General Public License along with OpenTTD. If not, see <http://www.gnu.org/licenses/>.
 */

/** @file vehicle_gui.cpp The base GUI for all vehicles. */

#include "stdafx.h"
#include "debug.h"
#include "company_func.h"
#include "gui.h"
#include "textbuf_gui.h"
#include "command_func.h"
#include "vehicle_gui_base.h"
#include "viewport_func.h"
#include "newgrf_text.h"
#include "newgrf_debug.h"
#include "roadveh.h"
#include "train.h"
#include "aircraft.h"
#include "depot_map.h"
#include "group_gui.h"
#include "strings_func.h"
#include "vehicle_func.h"
#include "autoreplace_gui.h"
#include "string_func.h"
#include "widgets/dropdown_func.h"
#include "timetable.h"
#include "articulated_vehicles.h"
#include "spritecache.h"
#include "core/geometry_func.hpp"
#include "core/container_func.hpp"
#include "company_base.h"
#include "engine_func.h"
#include "station_base.h"
#include "infrastructure_func.h"
#include "tilehighlight_func.h"
#include "train.h"
#include "tbtr_template_gui_main.h"
#include "zoom_func.h"
#include "tracerestrict.h"
#include "depot_base.h"
#include "hotkeys.h"

#include <vector>
#include <algorithm>

#include "safeguards.h"


BaseVehicleListWindow::GroupBy _grouping[VLT_END][VEH_COMPANY_END];
Sorting _sorting[BaseVehicleListWindow::GB_END];

static BaseVehicleListWindow::VehicleIndividualSortFunction VehicleNumberSorter;
static BaseVehicleListWindow::VehicleIndividualSortFunction VehicleNameSorter;
static BaseVehicleListWindow::VehicleIndividualSortFunction VehicleAgeSorter;
static BaseVehicleListWindow::VehicleIndividualSortFunction VehicleProfitThisYearSorter;
static BaseVehicleListWindow::VehicleIndividualSortFunction VehicleProfitLastYearSorter;
static BaseVehicleListWindow::VehicleIndividualSortFunction VehicleProfitLifetimeSorter;
static BaseVehicleListWindow::VehicleIndividualSortFunction VehicleCargoSorter;
static BaseVehicleListWindow::VehicleIndividualSortFunction VehicleReliabilitySorter;
static BaseVehicleListWindow::VehicleIndividualSortFunction VehicleMaxSpeedSorter;
static BaseVehicleListWindow::VehicleIndividualSortFunction VehicleModelSorter;
static BaseVehicleListWindow::VehicleIndividualSortFunction VehicleValueSorter;
static BaseVehicleListWindow::VehicleIndividualSortFunction VehicleLengthSorter;
static BaseVehicleListWindow::VehicleIndividualSortFunction VehicleTimeToLiveSorter;
static BaseVehicleListWindow::VehicleIndividualSortFunction VehicleTimetableDelaySorter;
static BaseVehicleListWindow::VehicleIndividualSortFunction VehicleAverageOrderOccupancySorter;
static BaseVehicleListWindow::VehicleIndividualSortFunction VehicleMaxSpeedLoadedSorter;
static BaseVehicleListWindow::VehicleGroupSortFunction VehicleGroupLengthSorter;
static BaseVehicleListWindow::VehicleGroupSortFunction VehicleGroupTotalProfitThisYearSorter;
static BaseVehicleListWindow::VehicleGroupSortFunction VehicleGroupTotalProfitLastYearSorter;
static BaseVehicleListWindow::VehicleGroupSortFunction VehicleGroupAverageProfitThisYearSorter;
static BaseVehicleListWindow::VehicleGroupSortFunction VehicleGroupAverageProfitLastYearSorter;

/** Wrapper to convert a VehicleIndividualSortFunction to a VehicleGroupSortFunction */
template <BaseVehicleListWindow::VehicleIndividualSortFunction func>
static bool VehicleIndividualToGroupSorterWrapper(GUIVehicleGroup const &a, GUIVehicleGroup const &b)
{
	return func(*(a.vehicles_begin), *(b.vehicles_begin));
}

enum VehicleSortType
{
	VST_NUMBER,
	VST_NAME,
	VST_AGE,
	VST_PROFIT_THIS_YEAR,
	VST_PROFIT_LAST_YEAR,
	VST_PROFIT_LIFETIME,
	VST_CARGO,
	VST_RELIABILITY,
	VST_MAX_SPEED,
	VST_MODEL,
	VST_VALUE,
	VST_LENGTH,
	VST_TIME_TO_LIVE,
	VST_TIMETABLE_DELAY,
	VST_AVERAGE_ORDER_OCCUPANCY,
	VST_MAX_SPEED_LOADED,
};

BaseVehicleListWindow::VehicleGroupSortFunction * const BaseVehicleListWindow::vehicle_group_none_sorter_funcs[] = {
	&VehicleIndividualToGroupSorterWrapper<VehicleNumberSorter>,
	&VehicleIndividualToGroupSorterWrapper<VehicleNameSorter>,
	&VehicleIndividualToGroupSorterWrapper<VehicleAgeSorter>,
	&VehicleIndividualToGroupSorterWrapper<VehicleProfitThisYearSorter>,
	&VehicleIndividualToGroupSorterWrapper<VehicleProfitLastYearSorter>,
	&VehicleIndividualToGroupSorterWrapper<VehicleProfitLifetimeSorter>,
	&VehicleIndividualToGroupSorterWrapper<VehicleCargoSorter>,
	&VehicleIndividualToGroupSorterWrapper<VehicleReliabilitySorter>,
	&VehicleIndividualToGroupSorterWrapper<VehicleMaxSpeedSorter>,
	&VehicleIndividualToGroupSorterWrapper<VehicleModelSorter>,
	&VehicleIndividualToGroupSorterWrapper<VehicleValueSorter>,
	&VehicleIndividualToGroupSorterWrapper<VehicleLengthSorter>,
	&VehicleIndividualToGroupSorterWrapper<VehicleTimeToLiveSorter>,
	&VehicleIndividualToGroupSorterWrapper<VehicleTimetableDelaySorter>,
	&VehicleIndividualToGroupSorterWrapper<VehicleAverageOrderOccupancySorter>,
	&VehicleIndividualToGroupSorterWrapper<VehicleMaxSpeedLoadedSorter>,
};

const StringID BaseVehicleListWindow::vehicle_group_none_sorter_names[] = {
	STR_SORT_BY_NUMBER,
	STR_SORT_BY_NAME,
	STR_SORT_BY_AGE,
	STR_SORT_BY_PROFIT_THIS_YEAR,
	STR_SORT_BY_PROFIT_LAST_YEAR,
	STR_SORT_BY_PROFIT_LIFETIME,
	STR_SORT_BY_TOTAL_CAPACITY_PER_CARGOTYPE,
	STR_SORT_BY_RELIABILITY,
	STR_SORT_BY_MAX_SPEED,
	STR_SORT_BY_MODEL,
	STR_SORT_BY_VALUE,
	STR_SORT_BY_LENGTH,
	STR_SORT_BY_LIFE_TIME,
	STR_SORT_BY_TIMETABLE_DELAY,
	STR_SORT_BY_AVG_ORDER_OCCUPANCY,
	STR_SORT_BY_MAX_SPEED_LOADED,
	INVALID_STRING_ID
};

BaseVehicleListWindow::VehicleGroupSortFunction * const BaseVehicleListWindow::vehicle_group_shared_orders_sorter_funcs[] = {
	&VehicleGroupLengthSorter,
	&VehicleGroupTotalProfitThisYearSorter,
	&VehicleGroupTotalProfitLastYearSorter,
	&VehicleGroupAverageProfitThisYearSorter,
	&VehicleGroupAverageProfitLastYearSorter,
};

const StringID BaseVehicleListWindow::vehicle_group_shared_orders_sorter_names[] = {
	STR_SORT_BY_NUM_VEHICLES,
	STR_SORT_BY_TOTAL_PROFIT_THIS_YEAR,
	STR_SORT_BY_TOTAL_PROFIT_LAST_YEAR,
	STR_SORT_BY_AVERAGE_PROFIT_THIS_YEAR,
	STR_SORT_BY_AVERAGE_PROFIT_LAST_YEAR,
	INVALID_STRING_ID
};

const StringID BaseVehicleListWindow::vehicle_group_by_names[] = {
	STR_GROUP_BY_NONE,
	STR_GROUP_BY_SHARED_ORDERS,
	INVALID_STRING_ID
};

const StringID BaseVehicleListWindow::vehicle_depot_name[] = {
	STR_VEHICLE_LIST_SEND_TRAIN_TO_DEPOT,
	STR_VEHICLE_LIST_SEND_ROAD_VEHICLE_TO_DEPOT,
	STR_VEHICLE_LIST_SEND_SHIP_TO_DEPOT,
	STR_VEHICLE_LIST_SEND_AIRCRAFT_TO_HANGAR
};

const StringID BaseVehicleListWindow::vehicle_depot_sell_name[] = {
	STR_VEHICLE_LIST_SEND_TRAIN_TO_DEPOT_SELL,
	STR_VEHICLE_LIST_SEND_ROAD_VEHICLE_TO_DEPOT_SELL,
	STR_VEHICLE_LIST_SEND_SHIP_TO_DEPOT_SELL,
	STR_VEHICLE_LIST_SEND_AIRCRAFT_TO_HANGAR_SELL
};

BaseVehicleListWindow::BaseVehicleListWindow(WindowDesc *desc, WindowNumber wno) : Window(desc), vli(VehicleListIdentifier::UnPack(wno))
{
	this->grouping = _grouping[vli.type][vli.vtype];
	this->vehicle_sel = INVALID_VEHICLE;
	this->UpdateSortingFromGrouping();
}

/**
 * Get the number of digits of space required for the given number.
 * @param number The number.
 * @return The number of digits to allocate space for.
 */
uint CountDigitsForAllocatingSpace(uint number)
{
	if (number >= 10000) return 5;
	if (number >= 1000) return 4;
	if (number >= 100) return 3;

	/*
	 * When the smallest unit number is less than 10, it is
	 * quite likely that it will expand to become more than
	 * 10 quite soon.
	 */
	return 2;
}

/**
 * Get the number of digits the biggest unit number of a set of vehicles has.
 * @param vehicles The list of vehicles.
 * @return The number of digits to allocate space for.
 */
uint GetUnitNumberDigits(VehicleList &vehicles)
{
	uint unitnumber = 0;
	for (const Vehicle *v : vehicles) {
		unitnumber = std::max<uint>(unitnumber, v->unitnumber);
	}

	return CountDigitsForAllocatingSpace(unitnumber);
}

void BaseVehicleListWindow::CountOwnVehicles()
{
	this->own_vehicles = 0;
	for (const GUIVehicleGroup &vg : this->vehgroups) {
		if ((*(vg.vehicles_begin))->owner == _local_company) this->own_vehicles++;
	}
	this->own_company = _local_company;
}

void BaseVehicleListWindow::BuildVehicleList()
{
	if (!this->vehgroups.NeedRebuild()) return;

	DEBUG(misc, 3, "Building vehicle list type %d for company %d given index %d", this->vli.type, this->vli.company, this->vli.index);

	this->vehgroups.clear();

	GenerateVehicleSortList(&this->vehicles, this->vli);

	CargoTypes used = 0;
	for (const Vehicle *v : this->vehicles) {
		for (const Vehicle *u = v; u != nullptr; u = u->Next()) {
			if (u->cargo_cap > 0) SetBit(used, u->cargo_type);
		}
	}
	this->used_cargoes = used;

	if (this->grouping == GB_NONE) {
		uint max_unitnumber = 0;
		for (auto it = this->vehicles.begin(); it != this->vehicles.end(); ++it) {
			this->vehgroups.emplace_back(it, it + 1);

			max_unitnumber = std::max<uint>(max_unitnumber, (*it)->unitnumber);
		}
		this->unitnumber_digits = CountDigitsForAllocatingSpace(max_unitnumber);
	} else {
		/* Sort by the primary vehicle; we just want all vehicles that share the same orders to form a contiguous range. */
		std::stable_sort(this->vehicles.begin(), this->vehicles.end(), [](const Vehicle * const &u, const Vehicle * const &v) {
			return u->FirstShared() < v->FirstShared();
		});

		uint max_num_vehicles = 0;

		VehicleList::const_iterator begin = this->vehicles.begin();
		while (begin != this->vehicles.end()) {
			VehicleList::const_iterator end = std::find_if_not(begin, this->vehicles.cend(), [first_shared = (*begin)->FirstShared()](const Vehicle * const &v) {
				return v->FirstShared() == first_shared;
			});

			this->vehgroups.emplace_back(begin, end);

			max_num_vehicles = std::max<uint>(max_num_vehicles, static_cast<uint>(end - begin));

			begin = end;
		}

		this->unitnumber_digits = CountDigitsForAllocatingSpace(max_num_vehicles);
	}
	this->FilterVehicleList();
	this->CountOwnVehicles();

	this->vehgroups.RebuildDone();
	this->vscroll->SetCount(this->vehgroups.size());
}

static bool GroupCargoFilter(const GUIVehicleGroup* group, const CargoID cid)
{
	if (cid == CF_ANY) return true;
	for (VehicleList::const_iterator v = group->vehicles_begin; v != group->vehicles_end; ++v) {
		if (VehicleCargoFilter(*v, cid)) return true;
	}
	return false;
}

static GUIVehicleGroupList::FilterFunction * const _filter_funcs[] = {
	&GroupCargoFilter,
};

/**
 * Set cargo filter for the vehicle group list.
 * @param cid The cargo to be set.
 */
void BaseVehicleListWindow::SetCargoFilter(CargoID cid)
{
	if (this->cargo_filter_criteria != cid) {
		this->cargo_filter_criteria = cid;
		/* Deactivate filter if criteria is 'Show All', activate it otherwise. */
		this->vehgroups.SetFilterState(this->cargo_filter_criteria != CF_ANY);
		this->vehgroups.SetFilterType(0);
		this->vehgroups.ForceRebuild();
	}
}

/** Populate the filter list and set the cargo filter criteria. */
void BaseVehicleListWindow::SetCargoFilterArray()
{
	this->cargo_filter_criteria = CF_ANY;
	this->vehgroups.SetFilterFuncs(_filter_funcs);
	this->vehgroups.SetFilterState(this->cargo_filter_criteria != CF_ANY);
}

/** Filter the engine list against the currently selected cargo filter */
void BaseVehicleListWindow::FilterVehicleList()
{
	this->vehgroups.Filter(this->cargo_filter_criteria);
	if (this->vehicles.empty()) {
		/* No vehicle passed through the filter, invalidate the previously selected vehicle */
		this->vehicle_sel = INVALID_VEHICLE;
	} else if (this->vehicle_sel != INVALID_VEHICLE && std::find(this->vehicles.begin(), this->vehicles.end(), Vehicle::Get(this->vehicle_sel)) == this->vehicles.end()) { // previously selected engine didn't pass the filter, remove selection
		this->vehicle_sel = INVALID_VEHICLE;
	}
}

/**
 * Compute the size for the Action dropdown.
 * @param show_autoreplace If true include the autoreplace item.
 * @param show_group If true include group-related stuff.
 * @return Required size.
 */
Dimension BaseVehicleListWindow::GetActionDropdownSize(bool show_autoreplace, bool show_group, bool show_template_replace, StringID change_order_str)
{
	Dimension d = {0, 0};

	if (show_autoreplace) d = maxdim(d, GetStringBoundingBox(STR_VEHICLE_LIST_REPLACE_VEHICLES));
	if (show_autoreplace && show_template_replace) {
		d = maxdim(d, GetStringBoundingBox(STR_TMPL_TEMPLATE_REPLACEMENT));
	}
	d = maxdim(d, GetStringBoundingBox(STR_VEHICLE_LIST_SEND_FOR_SERVICING));
	d = maxdim(d, GetStringBoundingBox(this->vehicle_depot_name[this->vli.vtype]));

	if (show_group) {
		d = maxdim(d, GetStringBoundingBox(STR_GROUP_ADD_SHARED_VEHICLE));
		d = maxdim(d, GetStringBoundingBox(STR_GROUP_REMOVE_ALL_VEHICLES));
	}

	if (change_order_str != 0) {
		d = maxdim(d, GetStringBoundingBox(change_order_str));
	}

	d = maxdim(d, GetStringBoundingBox(STR_VEHICLE_LIST_CREATE_GROUP));

	return d;
}

void BaseVehicleListWindow::OnInit()
{
	this->order_arrow_width = GetStringBoundingBox(STR_JUST_RIGHT_ARROW, FS_SMALL).width;
	this->SetCargoFilterArray();
}

StringID BaseVehicleListWindow::GetCargoFilterLabel(CargoID cid) const
{
	switch (cid) {
		case CF_ANY: return STR_CARGO_TYPE_FILTER_ALL;
		case CF_FREIGHT: return STR_CARGO_TYPE_FILTER_FREIGHT;
		case CF_NONE: return STR_CARGO_TYPE_FILTER_NONE;
		default: return CargoSpec::Get(cid)->name;
	}
}

/**
 * Build drop down list for cargo filter selection.
 * @param full If true, build list with all cargo types, instead of only used cargo types.
 * @return Drop down list for cargo filter.
 */
DropDownList BaseVehicleListWindow::BuildCargoDropDownList(bool full) const
{
	DropDownList list;

	/* Add item for disabling filtering. */
	list.push_back(std::make_unique<DropDownListStringItem>(this->GetCargoFilterLabel(CF_ANY), CF_ANY, false));
	/* Add item for freight (i.e. vehicles with cargo capacity and with no passenger capacity). */
	list.push_back(std::make_unique<DropDownListStringItem>(this->GetCargoFilterLabel(CF_FREIGHT), CF_FREIGHT, false));
	/* Add item for vehicles not carrying anything, e.g. train engines. */
	list.push_back(std::make_unique<DropDownListStringItem>(this->GetCargoFilterLabel(CF_NONE), CF_NONE, false));

	/* Add cargos */
	Dimension d = GetLargestCargoIconSize();
	for (const CargoSpec *cs : _sorted_cargo_specs) {
		if (!full && !HasBit(this->used_cargoes, cs->Index())) continue;
		list.push_back(std::make_unique<DropDownListIconItem>(d, cs->GetCargoIcon(), PAL_NONE, cs->name, cs->Index(), false, !HasBit(this->used_cargoes, cs->Index())));
	}

	return list;
}

/**
 * Whether the Action dropdown window should be shown/available.
 * @return Whether available
 */
bool BaseVehicleListWindow::ShouldShowActionDropdownList() const
{
	return true;
}

/**
 * Display the Action dropdown window.
 * @param show_autoreplace If true include the autoreplace item.
 * @param show_group If true include group-related stuff.
 * @return Itemlist for dropdown
 */
DropDownList BaseVehicleListWindow::BuildActionDropdownList(bool show_autoreplace, bool show_group, bool show_template_replace,
		StringID change_order_str, bool show_create_group, bool consider_top_level)
{
	DropDownList list;
	bool disable = this->own_vehicles == 0;
	bool mass_action_disable = disable || (_settings_client.gui.disable_top_veh_list_mass_actions && consider_top_level);

	if (show_autoreplace) list.push_back(std::make_unique<DropDownListStringItem>(STR_VEHICLE_LIST_REPLACE_VEHICLES, ADI_REPLACE, disable));
	if (show_autoreplace && show_template_replace) {
		list.push_back(std::make_unique<DropDownListStringItem>(STR_TMPL_TEMPLATE_REPLACEMENT, ADI_TEMPLATE_REPLACE, disable));
	}
	list.push_back(std::make_unique<DropDownListStringItem>(STR_VEHICLE_LIST_SEND_FOR_SERVICING, ADI_SERVICE, mass_action_disable));
	list.push_back(std::make_unique<DropDownListStringItem>(this->vehicle_depot_name[this->vli.vtype], ADI_DEPOT, mass_action_disable));
	if (_settings_client.gui.show_depot_sell_gui) list.push_back(std::make_unique<DropDownListStringItem>(this->vehicle_depot_sell_name[this->vli.vtype], ADI_DEPOT_SELL, mass_action_disable));
	list.push_back(std::make_unique<DropDownListStringItem>(STR_VEHICLE_LIST_CANCEL_DEPOT_SERVICE, ADI_CANCEL_DEPOT, mass_action_disable));

	if (show_group) {
		list.push_back(std::make_unique<DropDownListStringItem>(STR_GROUP_ADD_SHARED_VEHICLE, ADI_ADD_SHARED, disable));
		list.push_back(std::make_unique<DropDownListStringItem>(STR_GROUP_REMOVE_ALL_VEHICLES, ADI_REMOVE_ALL, disable));
	}
	list.push_back(std::make_unique<DropDownListStringItem>(STR_TRACE_RESTRICT_SLOT_MANAGE, ADI_TRACERESTRICT_SLOT_MGMT, false));
	if (_settings_client.gui.show_adv_tracerestrict_features) {
		list.push_back(std::make_unique<DropDownListStringItem>(STR_TRACE_RESTRICT_COUNTER_MANAGE, ADI_TRACERESTRICT_COUNTER_MGMT, false));
	}
	if (change_order_str != 0) {
		list.push_back(std::make_unique<DropDownListStringItem>(change_order_str, ADI_CHANGE_ORDER, disable));
	}
	if (show_create_group) {
		list.push_back(std::make_unique<DropDownListStringItem>(STR_VEHICLE_LIST_CREATE_GROUP, ADI_CREATE_GROUP, disable));
	}

	return list;
}

/* cached values for VehicleNameSorter to spare many GetString() calls */
static const Vehicle *_last_vehicle[2] = { nullptr, nullptr };

static btree::btree_map<VehicleID, int> _vehicle_max_speed_loaded;

void BaseVehicleListWindow::SortVehicleList()
{
	if (this->vehgroups.Sort()) return;

	/* invalidate cached values for name sorter - vehicle names could change */
	_last_vehicle[0] = _last_vehicle[1] = nullptr;
	_vehicle_max_speed_loaded.clear();
}

void DepotSortList(VehicleList *list)
{
	if (list->size() < 2) return;
	std::sort(list->begin(), list->end(), &VehicleNumberSorter);
}

/** draw the vehicle profit button in the vehicle list window. */
static void DrawVehicleProfitButton(DateDelta age, Money display_profit_last_year, uint num_vehicles, int x, int y)
{
	SpriteID spr;

	/* draw profit-based coloured icons */
	if (age <= VEHICLE_PROFIT_MIN_AGE) {
		spr = SPR_PROFIT_NA;
	} else if (display_profit_last_year < 0) {
		spr = SPR_PROFIT_NEGATIVE;
	} else if (display_profit_last_year < VEHICLE_PROFIT_THRESHOLD * num_vehicles) {
		spr = SPR_PROFIT_SOME;
	} else {
		spr = SPR_PROFIT_LOT;
	}
	DrawSprite(spr, PAL_NONE, x, y);
}

/** Maximum number of refit cycles we try, to prevent infinite loops. And we store only a byte anyway */
static const uint MAX_REFIT_CYCLE = 256;

/**
 * Get the best fitting subtype when 'cloning'/'replacing' \a v_from with \a v_for.
 * All articulated parts of both vehicles are tested to find a possibly shared subtype.
 * For \a v_for only vehicle refittable to \a dest_cargo_type are considered.
 * @param v_from the vehicle to match the subtype from
 * @param v_for  the vehicle to get the subtype for
 * @param dest_cargo_type Destination cargo type.
 * @return the best sub type
 */
byte GetBestFittingSubType(const Vehicle *v_from, Vehicle *v_for, CargoID dest_cargo_type)
{
	v_from = v_from->GetFirstEnginePart();
	v_for = v_for->GetFirstEnginePart();

	/* Create a list of subtypes used by the various parts of v_for */
	static std::vector<StringID> subtypes;
	subtypes.clear();
	for (; v_from != nullptr; v_from = v_from->HasArticulatedPart() ? v_from->GetNextArticulatedPart() : nullptr) {
		const Engine *e_from = v_from->GetEngine();
		if (!e_from->CanCarryCargo() || !HasBit(e_from->info.callback_mask, CBM_VEHICLE_CARGO_SUFFIX)) continue;
		include(subtypes, GetCargoSubtypeText(v_from));
	}

	byte ret_refit_cyc = 0;
	bool success = false;
	if (!subtypes.empty()) {
		/* Check whether any articulated part is refittable to 'dest_cargo_type' with a subtype listed in 'subtypes' */
		for (Vehicle *v = v_for; v != nullptr; v = v->HasArticulatedPart() ? v->GetNextArticulatedPart() : nullptr) {
			const Engine *e = v->GetEngine();
			if (!e->CanCarryCargo() || !HasBit(e->info.callback_mask, CBM_VEHICLE_CARGO_SUFFIX)) continue;
			if (!HasBit(e->info.refit_mask, dest_cargo_type) && v->cargo_type != dest_cargo_type) continue;

			CargoID old_cargo_type = v->cargo_type;
			byte old_cargo_subtype = v->cargo_subtype;

			/* Set the 'destination' cargo */
			v->cargo_type = dest_cargo_type;

			/* Cycle through the refits */
			for (uint refit_cyc = 0; refit_cyc < MAX_REFIT_CYCLE; refit_cyc++) {
				v->cargo_subtype = refit_cyc;

				/* Make sure we don't pick up anything cached. */
				v->First()->InvalidateNewGRFCache();
				v->InvalidateNewGRFCache();

				StringID subtype = GetCargoSubtypeText(v);
				if (subtype == STR_EMPTY) break;

				if (std::find(subtypes.begin(), subtypes.end(), subtype) == subtypes.end()) continue;

				/* We found something matching. */
				ret_refit_cyc = refit_cyc;
				success = true;
				break;
			}

			/* Reset the vehicle's cargo type */
			v->cargo_type    = old_cargo_type;
			v->cargo_subtype = old_cargo_subtype;

			/* Make sure we don't taint the vehicle. */
			v->First()->InvalidateNewGRFCache();
			v->InvalidateNewGRFCache();

			if (success) break;
		}
	}

	return ret_refit_cyc;
}

/**
 * Get the engine that suffers from the most severe breakdown.
 * This means the engine with the lowest breakdown_type.
 * If the breakdown types of 2 engines are equal, the one with the lowest breakdown_severity (most severe) is picked.
 * @param v The front engine of the train.
 * @return The most severly broken engine.
 */
const Vehicle *GetMostSeverelyBrokenEngine(const Train *v)
{
	assert(v->IsFrontEngine());
	const Vehicle *w = v;
	byte most_severe_type = 255;
	for (const Vehicle *u = v; u != nullptr; u = u->Next()) {
		if (u->breakdown_ctr == 1) {
			if (u->breakdown_type < most_severe_type) {
				most_severe_type = u->breakdown_type;
				w = u;
			} else if (u->breakdown_type == most_severe_type && u->breakdown_severity < w->breakdown_severity) {
				w = u;
			}
		}
	}
	return w;
}

/** Option to refit a vehicle chain */
struct RefitOption {
	CargoID cargo;    ///< Cargo to refit to
	byte subtype;     ///< Subcargo to use
	StringID string;  ///< GRF-local String to display for the cargo

	/**
	 * Inequality operator for #RefitOption.
	 * @param other Compare to this #RefitOption.
	 * @return True if both #RefitOption are different.
	 */
	inline bool operator != (const RefitOption &other) const
	{
		return other.cargo != this->cargo || other.string != this->string;
	}

	/**
	 * Equality operator for #RefitOption.
	 * @param other Compare to this #RefitOption.
	 * @return True if both #RefitOption are equal.
	 */
	inline bool operator == (const RefitOption &other) const
	{
		return other.cargo == this->cargo && other.string == this->string;
	}
};

using RefitOptions = std::map<CargoID, std::vector<RefitOption>, CargoIDComparator>; ///< Available refit options (subtype and string) associated with each cargo type.

/**
 * Draw the list of available refit options for a consist and highlight the selected refit option (if any).
 * @param refits Available refit options for each (sorted) cargo.
 * @param sel   Selected refit option in the window
 * @param pos   Position of the selected item in caller widow
 * @param rows  Number of rows(capacity) in caller window
 * @param delta Step height in caller window
 * @param r     Rectangle of the matrix widget.
 */
static void DrawVehicleRefitWindow(const RefitOptions &refits, const RefitOption *sel, uint pos, uint rows, uint delta, const Rect &r)
{
	Rect ir = r.Shrink(WidgetDimensions::scaled.matrix);
	uint current = 0;

	bool rtl = _current_text_dir == TD_RTL;
	uint iconwidth = std::max(GetSpriteSize(SPR_CIRCLE_FOLDED).width, GetSpriteSize(SPR_CIRCLE_UNFOLDED).width);
	uint iconheight = GetSpriteSize(SPR_CIRCLE_FOLDED).height;
	int linecolour = _colour_gradient[COLOUR_ORANGE][4];

	int iconleft   = rtl ? ir.right - iconwidth     : ir.left;
	int iconcenter = rtl ? ir.right - iconwidth / 2 : ir.left + iconwidth / 2;
	int iconinner  = rtl ? ir.right - iconwidth     : ir.left + iconwidth;

	Rect tr = ir.Indent(iconwidth + WidgetDimensions::scaled.hsep_wide, rtl);

	/* Draw the list of subtypes for each cargo, and find the selected refit option (by its position). */
	for (const auto &pair : refits) {
		bool has_subtypes = pair.second.size() > 1;
		for (const RefitOption &refit : pair.second) {
			if (current >= pos + rows) break;

			/* Hide subtypes if selected cargo type does not match */
			if ((sel == nullptr || sel->cargo != refit.cargo) && refit.subtype != UINT8_MAX) continue;

			/* Refit options with a position smaller than pos don't have to be drawn. */
			if (current < pos) {
				current++;
				continue;
			}

			if (has_subtypes) {
				if (refit.subtype != UINT8_MAX) {
					/* Draw tree lines */
					int ycenter = tr.top + GetCharacterHeight(FS_NORMAL) / 2;
					GfxDrawLine(iconcenter, tr.top - WidgetDimensions::scaled.matrix.top, iconcenter, (&refit == &pair.second.back()) ? ycenter : tr.top - WidgetDimensions::scaled.matrix.top + delta - 1, linecolour);
					GfxDrawLine(iconcenter, ycenter, iconinner, ycenter, linecolour);
				} else {
					/* Draw expand/collapse icon */
					DrawSprite((sel != nullptr && sel->cargo == refit.cargo) ? SPR_CIRCLE_UNFOLDED : SPR_CIRCLE_FOLDED, PAL_NONE, iconleft, tr.top + (GetCharacterHeight(FS_NORMAL) - iconheight) / 2);
				}
			}

			TextColour colour = (sel != nullptr && sel->cargo == refit.cargo && sel->subtype == refit.subtype) ? TC_WHITE : TC_BLACK;
			/* Get the cargo name. */
			SetDParam(0, CargoSpec::Get(refit.cargo)->name);
			SetDParam(1, refit.string);
			DrawString(tr, STR_JUST_STRING_STRING, colour);

			tr.top += delta;
			current++;
		}
	}
}

/** Refit cargo window. */
struct RefitWindow : public Window {
	const RefitOption *selected_refit; ///< Selected refit option.
	RefitOptions refit_list; ///< List of refit subtypes available for each sorted cargo.
	VehicleOrderID order;        ///< If not #INVALID_VEH_ORDER_ID, selection is part of a refit order (rather than execute directly).
	uint information_width;      ///< Width required for correctly displaying all cargoes in the information panel.
	Scrollbar *vscroll;          ///< The main scrollbar.
	Scrollbar *hscroll;          ///< Only used for long vehicles.
	int vehicle_width;           ///< Width of the vehicle being drawn.
	int sprite_left;             ///< Left position of the vehicle sprite.
	int sprite_right;            ///< Right position of the vehicle sprite.
	uint vehicle_margin;         ///< Margin to use while selecting vehicles when the vehicle image is centered.
	int click_x;                 ///< Position of the first click while dragging.
	VehicleID selected_vehicle;  ///< First vehicle in the current selection.
	uint8 num_vehicles;          ///< Number of selected vehicles.
	bool auto_refit;             ///< Select cargo for auto-refitting.
	bool is_virtual_train;       ///< TemplateReplacement, whether the selected vehicle is virtual
	mutable std::map<VehicleID, std::string> ship_part_names; ///< Ship part name strings

	/**
	 * Collects all (cargo, subcargo) refit options of a vehicle chain.
	 */
	void BuildRefitList()
	{
		/* Store the currently selected RefitOption. */
		std::optional<RefitOption> current_refit_option;
		if (this->selected_refit != nullptr) current_refit_option = *(this->selected_refit);
		this->selected_refit = nullptr;

		this->refit_list.clear();
		Vehicle *v = Vehicle::Get(this->window_number);

		/* Check only the selected vehicles. */
		VehicleSet vehicles_to_refit;
		GetVehicleSet(vehicles_to_refit, Vehicle::Get(this->selected_vehicle), this->num_vehicles);

		do {
			if (v->type == VEH_TRAIN && std::find(vehicles_to_refit.begin(), vehicles_to_refit.end(), v->index) == vehicles_to_refit.end()) continue;
			if (v->type == VEH_SHIP && this->num_vehicles == 1 && v->index != this->selected_vehicle) continue;
			const Engine *e = v->GetEngine();
			CargoTypes cmask = e->info.refit_mask;
			byte callback_mask = e->info.callback_mask;

			/* Skip this engine if it does not carry anything */
			if (!e->CanCarryCargo()) continue;
			/* Skip this engine if we build the list for auto-refitting and engine doesn't allow it. */
			if (this->auto_refit && !HasBit(e->info.misc_flags, EF_AUTO_REFIT)) continue;

			/* Loop through all cargoes in the refit mask */
			for (const auto &cs : _sorted_cargo_specs) {
				CargoID cid = cs->Index();
				/* Skip cargo type if it's not listed */
				if (!HasBit(cmask, cid)) continue;

				auto &list = this->refit_list[cid];
				bool first_vehicle = list.empty();
				if (first_vehicle) {
					/* Keeping the current subtype is always an option. It also serves as the option in case of no subtypes */
					list.push_back({cid, UINT8_MAX, STR_EMPTY});
				}

				/* Check the vehicle's callback mask for cargo suffixes.
				 * This is not supported for ordered refits, since subtypes only have a meaning
				 * for a specific vehicle at a specific point in time, which conflicts with shared orders,
				 * autoreplace, autorenew, clone, order restoration, ... */
				if (this->order == INVALID_VEH_ORDER_ID && HasBit(callback_mask, CBM_VEHICLE_CARGO_SUFFIX)) {
					/* Make a note of the original cargo type. It has to be
					 * changed to test the cargo & subtype... */
					CargoID temp_cargo = v->cargo_type;
					byte temp_subtype  = v->cargo_subtype;

					v->cargo_type = cid;

					for (uint refit_cyc = 0; refit_cyc < MAX_REFIT_CYCLE; refit_cyc++) {
						v->cargo_subtype = refit_cyc;

						/* Make sure we don't pick up anything cached. */
						v->First()->InvalidateNewGRFCache();
						v->InvalidateNewGRFCache();

						StringID subtype = GetCargoSubtypeText(v);

						if (first_vehicle) {
							/* Append new subtype (don't add duplicates though) */
							if (subtype == STR_EMPTY) break;

							RefitOption option;
							option.cargo   = cid;
							option.subtype = refit_cyc;
							option.string  = subtype;
							include(list, option);
						} else {
							/* Intersect the subtypes of earlier vehicles with the subtypes of this vehicle */
							if (subtype == STR_EMPTY) {
								/* No more subtypes for this vehicle, delete all subtypes >= refit_cyc */
								/* UINT8_MAX item is in front, other subtypes are sorted. So just truncate the list in the right spot */
								for (uint i = 1; i < list.size(); i++) {
									if (list[i].subtype >= refit_cyc) {
										list.resize(i);
										break;
									}
								}
								break;
							} else {
								/* Check whether the subtype matches with the subtype of earlier vehicles. */
								uint pos = 1;
								while (pos < list.size() && list[pos].subtype != refit_cyc) pos++;
								if (pos < list.size() && list[pos].string != subtype) {
									/* String mismatch, remove item keeping the order */
									list.erase(list.begin() + pos);
								}
							}
						}
					}

					/* Reset the vehicle's cargo type */
					v->cargo_type    = temp_cargo;
					v->cargo_subtype = temp_subtype;

					/* And make sure we haven't tainted the cache */
					v->First()->InvalidateNewGRFCache();
					v->InvalidateNewGRFCache();
				}
			}
		} while (v->IsArticulatedCallbackVehicleType() && (v = v->Next()) != nullptr);

		/* Restore the previously selected RefitOption. */
		if (current_refit_option.has_value()) {
			for (const auto &pair : this->refit_list) {
				for (const auto &refit : pair.second) {
					if (refit.cargo == current_refit_option->cargo && refit.subtype == current_refit_option->subtype) {
						this->selected_refit = &refit;
						break;
					}
				}
				if (this->selected_refit != nullptr) break;
			}
		}

		this->SetWidgetDisabledState(WID_VR_REFIT, this->selected_refit == nullptr);
	}

	/**
	 * Refresh scrollbar after selection changed
	 */
	void RefreshScrollbar()
	{
		size_t scroll_row = 0;
		size_t rows = 0;
		CargoID cargo = this->selected_refit == nullptr ? (CargoID)CT_INVALID : this->selected_refit->cargo;

		for (const auto &pair : this->refit_list) {
			if (pair.first == cargo) {
				/* selected_refit points to an element in the vector so no need to search for it. */
				scroll_row = rows + (this->selected_refit - pair.second.data());
				rows += pair.second.size();
			} else {
				rows++; /* Unselected cargo type is collapsed into one row. */
			}
		}

		this->vscroll->SetCount(rows);
		this->vscroll->ScrollTowards(static_cast<int>(scroll_row));
	}

	/**
	 * Select a row.
	 * @param click_row Clicked row
	 */
	void SetSelection(uint click_row)
	{
		uint row = 0;

		for (const auto &pair : refit_list) {
			for (const RefitOption &refit : pair.second) {
				if (row == click_row) {
					this->selected_refit = &refit;
					return;
				}
				row++;
				/* If this cargo type is not already selected then its subtypes are not visible, so skip the rest. */
				if (this->selected_refit == nullptr || this->selected_refit->cargo != refit.cargo) break;
			}
		}

		/* No selection made */
		this->selected_refit = nullptr;
	}

	RefitWindow(WindowDesc *desc, const Vehicle *v, VehicleOrderID order, bool auto_refit, bool is_virtual) : Window(desc)
	{
		this->auto_refit = auto_refit;
		this->is_virtual_train = is_virtual;
		this->order = order;
		this->CreateNestedTree();

		this->vscroll = this->GetScrollbar(WID_VR_SCROLLBAR);
		this->hscroll = (v->IsGroundVehicle() ? this->GetScrollbar(WID_VR_HSCROLLBAR) : nullptr);
		this->GetWidget<NWidgetCore>(WID_VR_SELECT_HEADER)->tool_tip = STR_REFIT_TRAIN_LIST_TOOLTIP + v->type;
		this->GetWidget<NWidgetCore>(WID_VR_MATRIX)->tool_tip        = STR_REFIT_TRAIN_LIST_TOOLTIP + v->type;
		NWidgetCore *nwi = this->GetWidget<NWidgetCore>(WID_VR_REFIT);
		nwi->widget_data = STR_REFIT_TRAIN_REFIT_BUTTON + v->type;
		nwi->tool_tip    = STR_REFIT_TRAIN_REFIT_TOOLTIP + v->type;
		int hscrollbar_pane;
		if (v->IsGroundVehicle()) {
			hscrollbar_pane = 0;
		} else if (v->type == VEH_SHIP && v->Next() != nullptr && this->order == INVALID_VEH_ORDER_ID) {
			hscrollbar_pane = 1;
		} else {
			hscrollbar_pane = SZSP_HORIZONTAL;
		}
		this->GetWidget<NWidgetStacked>(WID_VR_SHOW_HSCROLLBAR)->SetDisplayedPlane(hscrollbar_pane);
		this->GetWidget<NWidgetCore>(WID_VR_VEHICLE_PANEL_DISPLAY)->tool_tip = (v->type == VEH_TRAIN) ? STR_REFIT_SELECT_VEHICLES_TOOLTIP : STR_NULL;

		this->FinishInitNested(v->index);
		this->owner = v->owner;

		this->SetWidgetDisabledState(WID_VR_REFIT, this->selected_refit == nullptr);
	}

	void Close(int data = 0) override
	{
		if (this->window_number != INVALID_VEHICLE) {
			if (!FocusWindowById(WC_VEHICLE_VIEW, this->window_number)) {
				if (this->window_number != INVALID_VEHICLE) {
					const Vehicle *v = Vehicle::Get(this->window_number);
					MarkDirtyFocusedRoutePaths(v);
				}
			}
		}
		this->Window::Close();
	}

	void OnFocus(Window *previously_focused_window) override
	{
		if (HasFocusedVehicleChanged(this->window_number, previously_focused_window)) {
			if (this->window_number != INVALID_VEHICLE) {
				const Vehicle *v = Vehicle::Get(this->window_number);
				MarkDirtyFocusedRoutePaths(v);
			}
		}
	}

	void OnFocusLost(bool closing, Window *newly_focused_window) override
	{
		if (HasFocusedVehicleChanged(this->window_number, newly_focused_window)) {
			if (this->window_number != INVALID_VEHICLE) {
				const Vehicle *v = Vehicle::Get(this->window_number);
				MarkDirtyFocusedRoutePaths(v);
			}
		}
	}

	void OnInit() override
	{
		/* (Re)build the refit list */
		this->OnInvalidateData(VIWD_CONSIST_CHANGED);
	}

	void OnPaint() override
	{
		/* Determine amount of items for scroller. */
		if (this->hscroll != nullptr) this->hscroll->SetCount(this->vehicle_width);

		/* Calculate sprite position. */
		NWidgetCore *vehicle_panel_display = this->GetWidget<NWidgetCore>(WID_VR_VEHICLE_PANEL_DISPLAY);
		int sprite_width = std::max(0, ((int)vehicle_panel_display->current_x - this->vehicle_width) / 2);
		this->sprite_left = vehicle_panel_display->pos_x;
		this->sprite_right = vehicle_panel_display->pos_x + vehicle_panel_display->current_x - 1;
		if (_current_text_dir == TD_RTL) {
			this->sprite_right -= sprite_width;
			this->vehicle_margin = vehicle_panel_display->current_x - sprite_right;
		} else {
			this->sprite_left += sprite_width;
			this->vehicle_margin = sprite_left;
		}

		this->DrawWidgets();
	}

	void UpdateWidgetSize(WidgetID widget, Dimension *size, [[maybe_unused]] const Dimension &padding, [[maybe_unused]] Dimension *fill, [[maybe_unused]] Dimension *resize) override
	{
		switch (widget) {
			case WID_VR_MATRIX:
				resize->height = GetCharacterHeight(FS_NORMAL) + padding.height;
				size->height = resize->height * 8;
				break;

			case WID_VR_VEHICLE_PANEL_DISPLAY:
				size->height = ScaleGUITrad(GetVehicleHeight(Vehicle::Get(this->window_number)->type));
				break;

			case WID_VR_INFO:
				size->width = this->information_width + padding.height;
				break;
		}
	}

<<<<<<< HEAD
	const std::string &GetShipPartName(const Vehicle *v) const
	{
		std::string &name = this->ship_part_names[v->index];
		if (name.empty()) {
			char buffer[128] = "";
			const Vehicle *front = v->First();
			uint offset = 0;
			for (const Vehicle *u = front; u != v; u = u->Next()) offset++;
			uint16 callback = GetVehicleCallback(XCBID_SHIP_REFIT_PART_NAME, offset, 0, front->engine_type, front);
			if (callback != CALLBACK_FAILED && callback < 0x400) {
				const GRFFile *grffile = v->GetGRF();
				assert(grffile != nullptr);

				StartTextRefStackUsage(grffile, 6);
				char *end = GetString(buffer, GetGRFStringID(grffile->grfid, 0xD000 + callback), lastof(buffer));
				StopTextRefStackUsage();

				name.assign(buffer, end - buffer);
			} else {
				SetDParam(0, offset + 1);
				char *end = GetString(buffer, STR_REFIT_SHIP_PART, lastof(buffer));
				name.assign(buffer, end - buffer);
			}
		}
		return name;
	}

	void SetStringParameters(int widget) const override
=======
	void SetStringParameters(WidgetID widget) const override
>>>>>>> 502a52ed
	{
		if (widget == WID_VR_CAPTION) SetDParam(0, Vehicle::Get(this->window_number)->index);

		if (widget == WID_VR_VEHICLE_DROPDOWN) {
			if (this->num_vehicles == 1) {
				SetDParam(0, STR_JUST_RAW_STRING);
				SetDParamStr(1, this->GetShipPartName(Vehicle::Get(this->selected_vehicle)));
			} else {
				SetDParam(0, STR_REFIT_WHOLE_SHIP);
			}
		}
	}

	/**
	 * Gets the #StringID to use for displaying capacity.
	 * @param option Cargo and cargo subtype to check for capacity.
	 * @return INVALID_STRING_ID if there is no capacity. StringID to use in any other case.
	 * @post String parameters have been set.
	 */
	StringID GetCapacityString(const RefitOption &option) const
	{
		assert(_current_company == _local_company);
		Vehicle *v = Vehicle::Get(this->window_number);
		CommandCost cost = DoCommand(v->tile, this->selected_vehicle, option.cargo | option.subtype << 8 | this->num_vehicles << 16 |
				(int)this->auto_refit << 24, DC_QUERY_COST, GetCmdRefitVeh(v->type));

		if (cost.Failed()) return INVALID_STRING_ID;

		SetDParam(0, option.cargo);
		SetDParam(1, _returned_refit_capacity);

		Money money = cost.GetCost();
		if (_returned_mail_refit_capacity > 0) {
			SetDParam(2, CT_MAIL);
			SetDParam(3, _returned_mail_refit_capacity);
			if (this->order != INVALID_VEH_ORDER_ID) {
				/* No predictable cost */
				return STR_PURCHASE_INFO_AIRCRAFT_CAPACITY;
			} else if (money <= 0) {
				SetDParam(4, -money);
				return STR_REFIT_NEW_CAPACITY_INCOME_FROM_AIRCRAFT_REFIT;
			} else {
				SetDParam(4, money);
				return STR_REFIT_NEW_CAPACITY_COST_OF_AIRCRAFT_REFIT;
			}
		} else {
			if (this->order != INVALID_VEH_ORDER_ID) {
				/* No predictable cost */
				SetDParam(2, STR_EMPTY);
				return STR_PURCHASE_INFO_CAPACITY;
			} else if (money <= 0) {
				SetDParam(2, -money);
				return STR_REFIT_NEW_CAPACITY_INCOME_FROM_REFIT;
			} else {
				SetDParam(2, money);
				return STR_REFIT_NEW_CAPACITY_COST_OF_REFIT;
			}
		}
	}

	void DrawWidget(const Rect &r, WidgetID widget) const override
	{
		switch (widget) {
			case WID_VR_VEHICLE_PANEL_DISPLAY: {
				Vehicle *v = Vehicle::Get(this->window_number);
				DrawVehicleImage(v, {this->sprite_left, r.top, this->sprite_right, r.bottom},
					INVALID_VEHICLE, EIT_IN_DETAILS, this->hscroll != nullptr ? this->hscroll->GetPosition() : 0);

				/* Highlight selected vehicles. */
				if (this->order != INVALID_VEH_ORDER_ID) break;
				int x = 0;
				switch (v->type) {
					case VEH_TRAIN: {
						VehicleSet vehicles_to_refit;
						GetVehicleSet(vehicles_to_refit, Vehicle::Get(this->selected_vehicle), this->num_vehicles);

						int left = INT32_MIN;
						int width = 0;

						/* Determine top & bottom position of the highlight.*/
						const int height = ScaleSpriteTrad(12);
						const int highlight_top = CenterBounds(r.top, r.bottom, height);
						const int highlight_bottom = highlight_top + height - 1;

						for (Train *u = Train::From(v); u != nullptr; u = u->Next()) {
							/* Start checking. */
							const bool contained = std::find(vehicles_to_refit.begin(), vehicles_to_refit.end(), u->index) != vehicles_to_refit.end();
							if (contained && left == INT32_MIN) {
								left = x - this->hscroll->GetPosition() + r.left + this->vehicle_margin;
								width = 0;
							}

							/* Draw a selection. */
							if ((!contained || u->Next() == nullptr) && left != INT32_MIN) {
								if (u->Next() == nullptr && contained) {
									int current_width = u->GetDisplayImageWidth();
									width += current_width;
									x += current_width;
								}

								int right = Clamp(left + width, 0, r.right);
								left = std::max(0, left);

								if (_current_text_dir == TD_RTL) {
									right = r.Width() - left;
									left = right - width;
								}

								if (left != right) {
									Rect hr = {left, highlight_top, right, highlight_bottom};
									DrawFrameRect(hr.Expand(WidgetDimensions::scaled.bevel), COLOUR_WHITE, FR_BORDERONLY);
								}

								left = INT32_MIN;
							}

							int current_width = u->GetDisplayImageWidth();
							width += current_width;
							x += current_width;
						}
						break;
					}

					default: break;
				}
				break;
			}

			case WID_VR_MATRIX:
				DrawVehicleRefitWindow(this->refit_list, this->selected_refit, this->vscroll->GetPosition(), this->vscroll->GetCapacity(), this->resize.step_height, r);
				break;

			case WID_VR_INFO:
				if (this->selected_refit != nullptr) {
					StringID string = this->GetCapacityString(*this->selected_refit);
					if (string != INVALID_STRING_ID) {
						DrawStringMultiLine(r.Shrink(WidgetDimensions::scaled.framerect), string);
					}
				}
				break;
		}
	}

	/**
	 * Some data on this window has become invalid.
	 * @param data Information about the changed data.
	 * @param gui_scope Whether the call is done from GUI scope. You may not do everything when not in GUI scope. See #InvalidateWindowData() for details.
	 */
	void OnInvalidateData([[maybe_unused]] int data = 0, [[maybe_unused]] bool gui_scope = true) override
	{
		switch (data) {
			case VIWD_AUTOREPLACE: // Autoreplace replaced the vehicle; selected_vehicle became invalid.
			case VIWD_CONSIST_CHANGED: { // The consist has changed; rebuild the entire list.
				/* Clear the selection. */
				Vehicle *v = Vehicle::Get(this->window_number);
				this->selected_vehicle = v->index;
				this->num_vehicles = UINT8_MAX;
				this->ship_part_names.clear();
				FALLTHROUGH;
			}

			case 2: { // The vehicle selection has changed; rebuild the entire list.
				if (!gui_scope) break;
				this->BuildRefitList();

				/* The vehicle width has changed too. */
				this->vehicle_width = GetVehicleWidth(Vehicle::Get(this->window_number), EIT_IN_DETAILS);
				uint max_width = 0;

				/* Check the width of all cargo information strings. */
				for (const auto &list : this->refit_list) {
					for (const RefitOption &refit : list.second) {
						StringID string = this->GetCapacityString(refit);
						if (string != INVALID_STRING_ID) {
							Dimension dim = GetStringBoundingBox(string);
							max_width = std::max(dim.width, max_width);
						}
					}
				}

				if (this->information_width < max_width) {
					this->information_width = max_width;
					this->ReInit();
				}
				FALLTHROUGH;
			}

			case 1: // A new cargo has been selected.
				if (!gui_scope) break;
				this->RefreshScrollbar();
				break;
		}
	}

	int GetClickPosition(int click_x)
	{
		const NWidgetCore *matrix_widget = this->GetWidget<NWidgetCore>(WID_VR_VEHICLE_PANEL_DISPLAY);
		if (_current_text_dir == TD_RTL) click_x = matrix_widget->current_x - click_x;
		click_x -= this->vehicle_margin;
		if (this->hscroll != nullptr) click_x += this->hscroll->GetPosition();

		return click_x;
	}

	void SetSelectedVehicles(int drag_x)
	{
		drag_x = GetClickPosition(drag_x);

		int left_x  = std::min(this->click_x, drag_x);
		int right_x = std::max(this->click_x, drag_x);
		this->num_vehicles = 0;

		Vehicle *v = Vehicle::Get(this->window_number);
		/* Find the vehicle part that was clicked. */
		switch (v->type) {
			case VEH_TRAIN: {
				/* Don't select anything if we are not clicking in the vehicle. */
				if (left_x >= 0) {
					const Train *u = Train::From(v);
					bool start_counting = false;
					for (; u != nullptr; u = u->Next()) {
						int current_width = u->GetDisplayImageWidth();
						left_x  -= current_width;
						right_x -= current_width;

						if (left_x < 0 && !start_counting) {
							this->selected_vehicle = u->index;
							start_counting = true;

							/* Count the first vehicle, even if articulated part */
							this->num_vehicles++;
						} else if (start_counting && !u->IsArticulatedPart()) {
							/* Do not count articulated parts */
							this->num_vehicles++;
						}

						if (right_x < 0) break;
					}
				}

				/* If the selection is not correct, clear it. */
				if (this->num_vehicles != 0) {
					if (_ctrl_pressed) this->num_vehicles = UINT8_MAX;
					break;
				}
				FALLTHROUGH;
			}

			default:
				/* Clear the selection. */
				this->selected_vehicle = v->index;
				this->num_vehicles = UINT8_MAX;
				break;
		}
	}

<<<<<<< HEAD
	virtual void OnDropdownSelect(int widget, int index) override
	{
		if (widget != WID_VR_VEHICLE_DROPDOWN) return;

		const Vehicle *v = Vehicle::Get(this->window_number);

		if (index > 0) {
			for (const Vehicle *u = v; u != nullptr; u = u->Next()) {
				if (index == 1) {
					this->selected_vehicle = u->index;
					this->num_vehicles = 1;
					this->InvalidateData(2);
					return;
				}
				index--;
			}
		}

		this->selected_vehicle = v->index;
		this->num_vehicles = UINT8_MAX;
		this->InvalidateData(2);
	}

	void OnClick(Point pt, int widget, int click_count) override
=======
	void OnClick([[maybe_unused]] Point pt, WidgetID widget, [[maybe_unused]] int click_count) override
>>>>>>> 502a52ed
	{
		switch (widget) {
			case WID_VR_VEHICLE_PANEL_DISPLAY: { // Vehicle image.
				if (this->order != INVALID_VEH_ORDER_ID) break;
				NWidgetBase *nwi = this->GetWidget<NWidgetBase>(WID_VR_VEHICLE_PANEL_DISPLAY);
				this->click_x = GetClickPosition(pt.x - nwi->pos_x);
				this->SetSelectedVehicles(pt.x - nwi->pos_x);
				this->SetWidgetDirty(WID_VR_VEHICLE_PANEL_DISPLAY);
				if (!_ctrl_pressed) {
					SetObjectToPlaceWnd(SPR_CURSOR_MOUSE, PAL_NONE, HT_DRAG, this);
				} else {
					/* The vehicle selection has changed. */
					this->InvalidateData(2);
				}
				break;
			}

			case WID_VR_MATRIX: { // listbox
				this->SetSelection(this->vscroll->GetScrolledRowFromWidget(pt.y, this, WID_VR_MATRIX));
				this->SetWidgetDisabledState(WID_VR_REFIT, this->selected_refit == nullptr);
				this->InvalidateData(1);

				if (click_count == 1) break;
				FALLTHROUGH;
			}

			case WID_VR_REFIT: // refit button
				if (this->selected_refit != nullptr) {
					const Vehicle *v = Vehicle::Get(this->window_number);

					if (this->order == INVALID_VEH_ORDER_ID) {
						bool delete_window = this->selected_vehicle == v->index && this->num_vehicles == UINT8_MAX;
						if (DoCommandP(v->tile, this->selected_vehicle, this->selected_refit->cargo | this->selected_refit->subtype << 8 | this->num_vehicles << 16 | this->is_virtual_train << 31,
								GetCmdRefitVeh(v)) && delete_window) {
							this->Close();
						}
					} else {
						if (DoCommandP(v->tile, v->index, this->selected_refit->cargo | this->selected_refit->subtype << 8 | this->order << 16, CMD_ORDER_REFIT)) this->Close();
					}
				}
				break;

			case WID_VR_VEHICLE_DROPDOWN: {
				const Vehicle *v = Vehicle::Get(this->window_number);
				if (v->type != VEH_SHIP) break;

				DropDownList dlist;
				int selected = 0;
				dlist.emplace_back(new DropDownListStringItem(STR_REFIT_WHOLE_SHIP, 0, false));

				int offset = 1;
				for (const Vehicle *u = v; u != nullptr; u = u->Next()) {
					if (u->index == this->selected_vehicle && this->num_vehicles == 1) selected = offset;
					dlist.emplace_back(new DropDownListStringItem(this->GetShipPartName(u), offset, false));
					offset++;
				}

				ShowDropDownList(this, std::move(dlist), selected, WID_VR_VEHICLE_DROPDOWN);
				break;
			}
		}
	}

	void OnMouseDrag(Point pt, WidgetID widget) override
	{
		switch (widget) {
			case WID_VR_VEHICLE_PANEL_DISPLAY: { // Vehicle image.
				if (this->order != INVALID_VEH_ORDER_ID) break;
				NWidgetBase *nwi = this->GetWidget<NWidgetBase>(WID_VR_VEHICLE_PANEL_DISPLAY);
				this->SetSelectedVehicles(pt.x - nwi->pos_x);
				this->SetWidgetDirty(WID_VR_VEHICLE_PANEL_DISPLAY);
				break;
			}
		}
	}

	void OnDragDrop(Point pt, WidgetID widget) override
	{
		switch (widget) {
			case WID_VR_VEHICLE_PANEL_DISPLAY: { // Vehicle image.
				if (this->order != INVALID_VEH_ORDER_ID) break;
				NWidgetBase *nwi = this->GetWidget<NWidgetBase>(WID_VR_VEHICLE_PANEL_DISPLAY);
				this->SetSelectedVehicles(pt.x - nwi->pos_x);
				this->InvalidateData(2);
				break;
			}
		}
	}

	void OnResize() override
	{
		this->vehicle_width = GetVehicleWidth(Vehicle::Get(this->window_number), EIT_IN_DETAILS);
		this->vscroll->SetCapacityFromWidget(this, WID_VR_MATRIX);
		if (this->hscroll != nullptr) this->hscroll->SetCapacityFromWidget(this, WID_VR_VEHICLE_PANEL_DISPLAY);
	}
};

static const NWidgetPart _nested_vehicle_refit_widgets[] = {
	NWidget(NWID_HORIZONTAL),
		NWidget(WWT_CLOSEBOX, COLOUR_GREY),
		NWidget(WWT_CAPTION, COLOUR_GREY, WID_VR_CAPTION), SetDataTip(STR_REFIT_CAPTION, STR_TOOLTIP_WINDOW_TITLE_DRAG_THIS),
		NWidget(WWT_DEFSIZEBOX, COLOUR_GREY),
	EndContainer(),
	/* Vehicle display + scrollbar. */
	NWidget(NWID_VERTICAL),
		NWidget(WWT_PANEL, COLOUR_GREY, WID_VR_VEHICLE_PANEL_DISPLAY), SetMinimalSize(228, 14), SetResize(1, 0), SetScrollbar(WID_VR_HSCROLLBAR), EndContainer(),
		NWidget(NWID_SELECTION, INVALID_COLOUR, WID_VR_SHOW_HSCROLLBAR),
			NWidget(NWID_HSCROLLBAR, COLOUR_GREY, WID_VR_HSCROLLBAR),
			NWidget(WWT_DROPDOWN, COLOUR_GREY, WID_VR_VEHICLE_DROPDOWN), SetFill(1, 0), SetResize(1, 0), SetDataTip(STR_JUST_STRING1, STR_REFIT_SHIP_PART_DROPDOWN_TOOLTIP),
		EndContainer(),
	EndContainer(),
	NWidget(WWT_TEXTBTN, COLOUR_GREY, WID_VR_SELECT_HEADER), SetDataTip(STR_REFIT_TITLE, STR_NULL), SetResize(1, 0),
	/* Matrix + scrollbar. */
	NWidget(NWID_HORIZONTAL),
		NWidget(WWT_MATRIX, COLOUR_GREY, WID_VR_MATRIX), SetMinimalSize(228, 112), SetResize(1, 14), SetFill(1, 1), SetMatrixDataTip(1, 0, STR_NULL), SetScrollbar(WID_VR_SCROLLBAR),
		NWidget(NWID_VSCROLLBAR, COLOUR_GREY, WID_VR_SCROLLBAR),
	EndContainer(),
	NWidget(WWT_PANEL, COLOUR_GREY, WID_VR_INFO), SetMinimalTextLines(2, WidgetDimensions::unscaled.framerect.Vertical()), SetResize(1, 0), EndContainer(),
	NWidget(NWID_HORIZONTAL),
		NWidget(WWT_PUSHTXTBTN, COLOUR_GREY, WID_VR_REFIT), SetFill(1, 0), SetResize(1, 0),
		NWidget(WWT_RESIZEBOX, COLOUR_GREY),
	EndContainer(),
};

static WindowDesc _vehicle_refit_desc(__FILE__, __LINE__,
	WDP_AUTO, "view_vehicle_refit", 240, 174,
	WC_VEHICLE_REFIT, WC_VEHICLE_VIEW,
	WDF_CONSTRUCTION,
	std::begin(_nested_vehicle_refit_widgets), std::end(_nested_vehicle_refit_widgets)
);

/**
 * Show the refit window for a vehicle
 * @param *v The vehicle to show the refit window for
 * @param order of the vehicle to assign refit to, or INVALID_VEH_ORDER_ID to refit the vehicle now
 * @param parent the parent window of the refit window
 * @param auto_refit Choose cargo for auto-refitting
 */
void ShowVehicleRefitWindow(const Vehicle *v, VehicleOrderID order, Window *parent, bool auto_refit, bool is_virtual_train)
{
	CloseWindowById(WC_VEHICLE_REFIT, v->index);
	RefitWindow *w = new RefitWindow(&_vehicle_refit_desc, v, order, auto_refit, is_virtual_train);
	w->parent = parent;
}

/** Display list of cargo types of the engine, for the purchase information window */
uint ShowRefitOptionsList(int left, int right, int y, EngineID engine)
{
	/* List of cargo types of this engine */
	CargoTypes cmask = GetUnionOfArticulatedRefitMasks(engine, false);
	/* List of cargo types available in this climate */
	CargoTypes lmask = _cargo_mask;

	/* Draw nothing if the engine is not refittable */
	if (HasAtMostOneBit(cmask)) return y;

	if (cmask == lmask) {
		/* Engine can be refitted to all types in this climate */
		SetDParam(0, STR_PURCHASE_INFO_ALL_TYPES);
	} else {
		/* Check if we are able to refit to more cargo types and unable to. If
		 * so, invert the cargo types to list those that we can't refit to. */
		if (CountBits(cmask ^ lmask) < CountBits(cmask) && CountBits(cmask ^ lmask) <= 7) {
			cmask ^= lmask;
			SetDParam(0, STR_PURCHASE_INFO_ALL_BUT);
		} else {
			SetDParam(0, STR_JUST_CARGO_LIST);
		}
		SetDParam(1, cmask);
	}

	return DrawStringMultiLine(left, right, y, INT32_MAX, STR_PURCHASE_INFO_REFITTABLE_TO);
}

/** Get the cargo subtype text from NewGRF for the vehicle details window. */
StringID GetCargoSubtypeText(const Vehicle *v)
{
	if (HasBit(EngInfo(v->engine_type)->callback_mask, CBM_VEHICLE_CARGO_SUFFIX)) {
		uint16 cb = GetVehicleCallback(CBID_VEHICLE_CARGO_SUFFIX, 0, 0, v->engine_type, v);
		if (cb != CALLBACK_FAILED) {
			if (cb > 0x400) ErrorUnknownCallbackResult(v->GetGRFID(), CBID_VEHICLE_CARGO_SUFFIX, cb);
			if (cb >= 0x400 || (v->GetGRF()->grf_version < 8 && cb == 0xFF)) cb = CALLBACK_FAILED;
		}
		if (cb != CALLBACK_FAILED) {
			return GetGRFStringID(v->GetGRFID(), 0xD000 + cb);
		}
	}
	return STR_EMPTY;
}

/** Sort vehicle groups by the number of vehicles in the group */
static bool VehicleGroupLengthSorter(const GUIVehicleGroup &a, const GUIVehicleGroup &b)
{
	return a.NumVehicles() < b.NumVehicles();
}

/** Sort vehicle groups by the total profit this year */
static bool VehicleGroupTotalProfitThisYearSorter(const GUIVehicleGroup &a, const GUIVehicleGroup &b)
{
	return a.GetDisplayProfitThisYear() < b.GetDisplayProfitThisYear();
}

/** Sort vehicle groups by the total profit last year */
static bool VehicleGroupTotalProfitLastYearSorter(const GUIVehicleGroup &a, const GUIVehicleGroup &b)
{
	return a.GetDisplayProfitLastYear() < b.GetDisplayProfitLastYear();
}

/** Sort vehicle groups by the average profit this year */
static bool VehicleGroupAverageProfitThisYearSorter(const GUIVehicleGroup &a, const GUIVehicleGroup &b)
{
	return a.GetDisplayProfitThisYear() * static_cast<uint>(b.NumVehicles()) < b.GetDisplayProfitThisYear() * static_cast<uint>(a.NumVehicles());
}

/** Sort vehicle groups by the average profit last year */
static bool VehicleGroupAverageProfitLastYearSorter(const GUIVehicleGroup &a, const GUIVehicleGroup &b)
{
	return a.GetDisplayProfitLastYear() * static_cast<uint>(b.NumVehicles()) < b.GetDisplayProfitLastYear() * static_cast<uint>(a.NumVehicles());
}

/** Sort vehicles by their number */
static bool VehicleNumberSorter(const Vehicle * const &a, const Vehicle * const &b)
{
	return a->unitnumber < b->unitnumber;
}

/** Sort vehicles by their name */
static bool VehicleNameSorter(const Vehicle * const &a, const Vehicle * const &b)
{
	static std::string last_name[2] = { {}, {} };

	if (a != _last_vehicle[0]) {
		_last_vehicle[0] = a;
		SetDParam(0, a->index);
		last_name[0] = GetString(STR_VEHICLE_NAME);
	}

	if (b != _last_vehicle[1]) {
		_last_vehicle[1] = b;
		SetDParam(0, b->index);
		last_name[1] = GetString(STR_VEHICLE_NAME);
	}

	int r = StrNaturalCompare(last_name[0], last_name[1]); // Sort by name (natural sorting).
	return (r != 0) ? r < 0: VehicleNumberSorter(a, b);
}

/** Sort vehicles by their age */
static bool VehicleAgeSorter(const Vehicle * const &a, const Vehicle * const &b)
{
	auto r = a->age - b->age;
	return (r != 0) ? r < 0 : VehicleNumberSorter(a, b);
}

/** Sort vehicles by this year profit */
static bool VehicleProfitThisYearSorter(const Vehicle * const &a, const Vehicle * const &b)
{
	int r = ClampTo<int32_t>(a->GetDisplayProfitThisYear() - b->GetDisplayProfitThisYear());
	return (r != 0) ? r < 0 : VehicleNumberSorter(a, b);
}

/** Sort vehicles by last year profit */
static bool VehicleProfitLastYearSorter(const Vehicle * const &a, const Vehicle * const &b)
{
	int r = ClampTo<int32>(a->GetDisplayProfitLastYear() - b->GetDisplayProfitLastYear());
	return (r != 0) ? r < 0 : VehicleNumberSorter(a, b);
}

/** Sort vehicles by lifetime profit */
static bool VehicleProfitLifetimeSorter(const Vehicle * const &a, const Vehicle * const &b)
{
	int r = ClampTo<int32>(a->GetDisplayProfitLifetime() - b->GetDisplayProfitLifetime());
	return (r != 0) ? r < 0 : VehicleNumberSorter(a, b);
}

/** Sort vehicles by their cargo */
static bool VehicleCargoSorter(const Vehicle * const &a, const Vehicle * const &b)
{
	const Vehicle *v;
	CargoArray diff{};

	/* Append the cargo of the connected waggons */
	for (v = a; v != nullptr; v = v->Next()) diff[v->cargo_type] += v->cargo_cap;
	for (v = b; v != nullptr; v = v->Next()) diff[v->cargo_type] -= v->cargo_cap;

	int r = 0;
	for (uint d : diff) {
		r = d;
		if (r != 0) break;
	}

	return (r != 0) ? r < 0 : VehicleNumberSorter(a, b);
}

/** Sort vehicles by their reliability */
static bool VehicleReliabilitySorter(const Vehicle * const &a, const Vehicle * const &b)
{
	int r = a->reliability - b->reliability;
	return (r != 0) ? r < 0 : VehicleNumberSorter(a, b);
}

/** Sort vehicles by their max speed */
static bool VehicleMaxSpeedSorter(const Vehicle * const &a, const Vehicle * const &b)
{
	int r = a->vcache.cached_max_speed - b->vcache.cached_max_speed;
	return (r != 0) ? r < 0 : VehicleNumberSorter(a, b);
}

/** Sort vehicles by model */
static bool VehicleModelSorter(const Vehicle * const &a, const Vehicle * const &b)
{
	int r = a->engine_type - b->engine_type;
	return (r != 0) ? r < 0 : VehicleNumberSorter(a, b);
}

/** Sort vehicles by their value */
static bool VehicleValueSorter(const Vehicle * const &a, const Vehicle * const &b)
{
	const Vehicle *u;
	Money diff = 0;

	for (u = a; u != nullptr; u = u->Next()) diff += u->value;
	for (u = b; u != nullptr; u = u->Next()) diff -= u->value;

	int r = ClampTo<int32_t>(diff);
	return (r != 0) ? r < 0 : VehicleNumberSorter(a, b);
}

/** Sort vehicles by their length */
static bool VehicleLengthSorter(const Vehicle * const &a, const Vehicle * const &b)
{
	int r = a->GetGroundVehicleCache()->cached_total_length - b->GetGroundVehicleCache()->cached_total_length;
	return (r != 0) ? r < 0 : VehicleNumberSorter(a, b);
}

/** Sort vehicles by the time they can still live */
static bool VehicleTimeToLiveSorter(const Vehicle * const &a, const Vehicle * const &b)
{
	int r = ClampTo<int32_t>((a->max_age - a->age) - (b->max_age - b->age));
	return (r != 0) ? r < 0 : VehicleNumberSorter(a, b);
}

/** Sort vehicles by the timetable delay */
static bool VehicleTimetableDelaySorter(const Vehicle * const &a, const Vehicle * const &b)
{
	int r = a->lateness_counter - b->lateness_counter;
	return (r != 0) ? r < 0 : VehicleNumberSorter(a, b);
}

/** Sort vehicles by the average order occupancy */
static bool VehicleAverageOrderOccupancySorter(const Vehicle * const &a, const Vehicle * const &b)
{
	int r = a->GetOrderOccupancyAverage() - b->GetOrderOccupancyAverage();
	return (r != 0) ? r < 0 : VehicleNumberSorter(a, b);
}

/** Sort vehicles by the max speed (fully loaded) */
static bool VehicleMaxSpeedLoadedSorter(const Vehicle * const &a, const Vehicle * const &b)
{
	auto get_max_speed_loaded = [](const Train * const v) -> int {
		auto res = _vehicle_max_speed_loaded.insert({ v->index, 0 });
		if (!res.second) {
			/* This vehicle's speed was already in _vehicle_max_speed_loaded */
			return res.first->second;
		}
		int loaded_weight = 0;
		for (const Train *u = v; u != nullptr; u = u->Next()) {
			loaded_weight += u->GetWeightWithoutCargo() + u->GetCargoWeight(u->cargo_cap);
		}

		int loaded_max_speed = GetTrainEstimatedMaxAchievableSpeed(v, loaded_weight, v->GetDisplayMaxSpeed());
		res.first->second = loaded_max_speed;
		return loaded_max_speed;
	};

	int r = get_max_speed_loaded(Train::From(a)) - get_max_speed_loaded(Train::From(b));
	return (r != 0) ? r < 0 : VehicleNumberSorter(a, b);
}

void InitializeGUI()
{
	MemSetT(&_grouping, 0);
	MemSetT(&_sorting, 0);
}

/**
 * Assign a vehicle window a new vehicle
 * @param window_class WindowClass to search for
 * @param from_index the old vehicle ID
 * @param to_index the new vehicle ID
 */
static inline void ChangeVehicleWindow(WindowClass window_class, VehicleID from_index, VehicleID to_index)
{
	Window *w = FindWindowById(window_class, from_index);
	if (w != nullptr) {
		/* Update window_number */
		w->window_number = to_index;
		if (w->viewport != nullptr) w->viewport->follow_vehicle = to_index;

		/* Update vehicle drag data */
		if (_thd.window_class == window_class && _thd.window_number == (WindowNumber)from_index) {
			_thd.window_number = to_index;
		}

		/* Notify the window. */
		w->InvalidateData(VIWD_AUTOREPLACE, false);
	}
}

/**
 * Report a change in vehicle IDs (due to autoreplace) to affected vehicle windows.
 * @param from_index the old vehicle ID
 * @param to_index the new vehicle ID
 */
void ChangeVehicleViewWindow(VehicleID from_index, VehicleID to_index)
{
	ChangeVehicleWindow(WC_VEHICLE_VIEW,      from_index, to_index);
	ChangeVehicleWindow(WC_VEHICLE_ORDERS,    from_index, to_index);
	ChangeVehicleWindow(WC_VEHICLE_REFIT,     from_index, to_index);
	ChangeVehicleWindow(WC_VEHICLE_DETAILS,   from_index, to_index);
	ChangeVehicleWindow(WC_VEHICLE_TIMETABLE, from_index, to_index);
	ChangeFixedViewportRoutePath(from_index, to_index);
}

static const NWidgetPart _nested_vehicle_list[] = {
	NWidget(NWID_HORIZONTAL),
		NWidget(WWT_CLOSEBOX, COLOUR_GREY),
		NWidget(NWID_SELECTION, INVALID_COLOUR, WID_VL_CAPTION_SELECTION),
			NWidget(WWT_CAPTION, COLOUR_GREY, WID_VL_CAPTION),
			NWidget(NWID_HORIZONTAL),
				NWidget(WWT_CAPTION, COLOUR_GREY, WID_VL_CAPTION_SHARED_ORDERS),
				NWidget(WWT_PUSHTXTBTN, COLOUR_GREY, WID_VL_ORDER_VIEW), SetMinimalSize(61, 14), SetDataTip(STR_GOTO_ORDER_VIEW, STR_GOTO_ORDER_VIEW_TOOLTIP),
			EndContainer(),
		EndContainer(),
		NWidget(WWT_SHADEBOX, COLOUR_GREY),
		NWidget(WWT_DEFSIZEBOX, COLOUR_GREY),
		NWidget(WWT_STICKYBOX, COLOUR_GREY),
	EndContainer(),

	NWidget(NWID_HORIZONTAL),
		NWidget(NWID_VERTICAL),
			NWidget(WWT_TEXTBTN, COLOUR_GREY, WID_VL_GROUP_ORDER), SetMinimalSize(0, 12), SetFill(1, 1), SetDataTip(STR_STATION_VIEW_GROUP, STR_TOOLTIP_GROUP_ORDER),
			NWidget(WWT_PUSHTXTBTN, COLOUR_GREY, WID_VL_SORT_ORDER), SetMinimalSize(0, 12), SetFill(1, 1), SetDataTip(STR_BUTTON_SORT_BY, STR_TOOLTIP_SORT_ORDER),
		EndContainer(),
		NWidget(NWID_VERTICAL),
			NWidget(WWT_DROPDOWN, COLOUR_GREY, WID_VL_GROUP_BY_PULLDOWN), SetMinimalSize(0, 12), SetFill(1, 0), SetDataTip(0x0, STR_TOOLTIP_GROUP_ORDER),
			NWidget(WWT_DROPDOWN, COLOUR_GREY, WID_VL_SORT_BY_PULLDOWN), SetMinimalSize(0, 12), SetFill(1, 0), SetDataTip(0x0, STR_TOOLTIP_SORT_CRITERIA),
		EndContainer(),
		NWidget(NWID_VERTICAL),
			NWidget(WWT_PANEL, COLOUR_GREY), SetMinimalSize(0, 12), SetFill(1, 1), SetResize(1, 0), EndContainer(),
			NWidget(NWID_HORIZONTAL),
				NWidget(NWID_SELECTION, INVALID_COLOUR, WID_VL_FILTER_BY_CARGO_SEL),
					NWidget(WWT_DROPDOWN, COLOUR_GREY, WID_VL_FILTER_BY_CARGO), SetMinimalSize(0, 12), SetFill(0, 0), SetDataTip(STR_JUST_STRING, STR_TOOLTIP_FILTER_CRITERIA),
				EndContainer(),
				NWidget(WWT_PANEL, COLOUR_GREY), SetMinimalSize(0, 12), SetFill(1, 1), SetResize(1, 0), EndContainer(),
			EndContainer(),
		EndContainer(),
	EndContainer(),

	NWidget(NWID_HORIZONTAL),
		NWidget(WWT_MATRIX, COLOUR_GREY, WID_VL_LIST), SetMinimalSize(248, 0), SetFill(1, 0), SetResize(1, 1), SetMatrixDataTip(1, 0, STR_NULL), SetScrollbar(WID_VL_SCROLLBAR),
		NWidget(NWID_VSCROLLBAR, COLOUR_GREY, WID_VL_SCROLLBAR),
	EndContainer(),

	NWidget(NWID_HORIZONTAL),
		NWidget(NWID_SELECTION, INVALID_COLOUR, WID_VL_HIDE_BUTTONS),
			NWidget(NWID_HORIZONTAL),
				NWidget(WWT_PUSHTXTBTN, COLOUR_GREY, WID_VL_AVAILABLE_VEHICLES), SetMinimalSize(106, 12), SetFill(0, 1),
								SetDataTip(STR_JUST_STRING, STR_VEHICLE_LIST_AVAILABLE_ENGINES_TOOLTIP),
				NWidget(WWT_PANEL, COLOUR_GREY), SetMinimalSize(0, 12), SetResize(1, 0), SetFill(1, 1), EndContainer(),
				NWidget(WWT_DROPDOWN, COLOUR_GREY, WID_VL_MANAGE_VEHICLES_DROPDOWN), SetMinimalSize(118, 12), SetFill(0, 1),
								SetDataTip(STR_VEHICLE_LIST_MANAGE_LIST, STR_VEHICLE_LIST_MANAGE_LIST_TOOLTIP),
				NWidget(WWT_PUSHIMGBTN, COLOUR_GREY, WID_VL_STOP_ALL), SetMinimalSize(12, 12), SetFill(0, 1),
								SetDataTip(SPR_FLAG_VEH_STOPPED, STR_VEHICLE_LIST_MASS_STOP_LIST_TOOLTIP),
				NWidget(WWT_PUSHIMGBTN, COLOUR_GREY, WID_VL_START_ALL), SetMinimalSize(12, 12), SetFill(0, 1),
								SetDataTip(SPR_FLAG_VEH_RUNNING, STR_VEHICLE_LIST_MASS_START_LIST_TOOLTIP),
			EndContainer(),
			/* Widget to be shown for other companies hiding the previous 5 widgets. */
			NWidget(WWT_PANEL, COLOUR_GREY), SetFill(1, 1), SetResize(1, 0), EndContainer(),
		EndContainer(),
		NWidget(WWT_RESIZEBOX, COLOUR_GREY),
	EndContainer(),
};

static void DrawSmallOrderList(const Vehicle *v, int left, int right, int y, uint order_arrow_width, VehicleOrderID start)
{
	const Order *order = v->GetOrder(start);
	if (order == nullptr) return;

	bool rtl = _current_text_dir == TD_RTL;
	int l_offset = rtl ? 0 : order_arrow_width;
	int r_offset = rtl ? order_arrow_width : 0;
	int i = 0;
	VehicleOrderID oid = start;

	do {
		if (oid == v->cur_real_order_index) DrawString(left, right, y, STR_JUST_RIGHT_ARROW, TC_BLACK, SA_LEFT, false, FS_SMALL);

		if (order->IsType(OT_GOTO_STATION)) {
			SetDParam(0, order->GetDestination());
			DrawString(left + l_offset, right - r_offset, y, STR_STATION_NAME, TC_BLACK, SA_LEFT, false, FS_SMALL);

			y += GetCharacterHeight(FS_SMALL);
			if (++i == 4) break;
		}

		oid++;
		order = order->next;
		if (order == nullptr) {
			order = v->orders->GetFirstOrder();
			oid = 0;
		}
	} while (oid != start);
}

/** Draw small order list in the vehicle GUI, but without the little black arrow.  This is used for shared order groups. */
static void DrawSmallOrderList(const Order *order, int left, int right, int y, uint order_arrow_width)
{
	bool rtl = _current_text_dir == TD_RTL;
	int l_offset = rtl ? 0 : order_arrow_width;
	int r_offset = rtl ? order_arrow_width : 0;
	int i = 0;
	while (order != nullptr) {
		if (order->IsType(OT_GOTO_STATION)) {
			SetDParam(0, order->GetDestination());
			DrawString(left + l_offset, right - r_offset, y, STR_STATION_NAME, TC_BLACK, SA_LEFT, false, FS_SMALL);

			y += GetCharacterHeight(FS_SMALL);
			if (++i == 4) break;
		}
		order = order->next;
	}
}

/**
 * Draws an image of a vehicle chain
 * @param v         Front vehicle
 * @param r         Rect to draw at
 * @param selection Selected vehicle to draw a frame around
 * @param skip      Number of pixels to skip at the front (for scrolling)
 */
void DrawVehicleImage(const Vehicle *v, const Rect &r, VehicleID selection, EngineImageType image_type, int skip)
{
	switch (v->type) {
		case VEH_TRAIN:    DrawTrainImage(Train::From(v), r, selection, image_type, skip); break;
		case VEH_ROAD:     DrawRoadVehImage(v, r, selection, image_type, skip);  break;
		case VEH_SHIP:     DrawShipImage(v, r, selection, image_type);     break;
		case VEH_AIRCRAFT: DrawAircraftImage(v, r, selection, image_type); break;
		default: NOT_REACHED();
	}
}

/**
 * Get the height of a vehicle in the vehicle list GUIs.
 * @param type    the vehicle type to look at
 * @param divisor the resulting height must be dividable by this
 * @return the height
 */
uint GetVehicleListHeight(VehicleType type, uint divisor)
{
	/* Name + vehicle + profit */
	uint base = ScaleGUITrad(GetVehicleHeight(type)) + 2 * GetCharacterHeight(FS_SMALL) + ScaleGUITrad(1);
	/* Drawing of the 4 small orders + profit*/
	if (type >= VEH_SHIP) base = std::max(base, 5U * GetCharacterHeight(FS_SMALL) + ScaleGUITrad(1));

	if (divisor == 1) return base;

	/* Make sure the height is dividable by divisor */
	uint rem = base % divisor;
	return base + (rem == 0 ? 0 : divisor - rem);
}

/**
 * Draw all the vehicle list items.
 * @param selected_vehicle The vehicle that is to be highlighted.
 * @param line_height      Height of a single item line.
 * @param r                Rectangle with edge positions of the matrix widget.
 */
void BaseVehicleListWindow::DrawVehicleListItems(VehicleID selected_vehicle, int line_height, const Rect &r) const
{
	Rect ir = r.WithHeight(line_height).Shrink(WidgetDimensions::scaled.matrix, RectPadding::zero);
	bool rtl = _current_text_dir == TD_RTL;

	Dimension profit = GetSpriteSize(SPR_PROFIT_LOT);
	int text_offset = std::max<int>(profit.width, GetDigitWidth() * this->unitnumber_digits) + WidgetDimensions::scaled.hsep_normal;
	Rect tr = ir.Indent(text_offset, rtl);

	bool show_orderlist = this->vli.vtype >= VEH_SHIP;
	Rect olr = ir.Indent(std::max(ScaleGUITrad(100) + text_offset, ir.Width() / 2), rtl);

	int image_left  = (rtl && show_orderlist) ? olr.right : tr.left;
	int image_right = (!rtl && show_orderlist) ? olr.left : tr.right;

	int vehicle_button_x = rtl ? ir.right - profit.width : ir.left;

	uint max = static_cast<uint>(std::min<size_t>(this->vscroll->GetPosition() + this->vscroll->GetCapacity(), this->vehgroups.size()));
	for (uint i = this->vscroll->GetPosition(); i < max; ++i) {
		const GUIVehicleGroup &vehgroup = this->vehgroups[i];
		if (this->grouping == GB_NONE) {
			const Vehicle *v = vehgroup.GetSingleVehicle();

			SetDParam(0, STR_VEHICLE_LIST_PROFIT_THIS_YEAR_LAST_YEAR);
			SetDParam(1, v->GetDisplayProfitThisYear());
			SetDParam(2, v->GetDisplayProfitLastYear());

			StringID str;
			switch (this->vehgroups.SortType()) {
				case VST_AGE: {
					str = (v->age + DAYS_IN_YEAR < v->max_age) ? STR_VEHICLE_LIST_AGE : STR_VEHICLE_LIST_AGE_RED;
					SetDParam(3, DateDeltaToYears(v->age));
					SetDParam(4, DateDeltaToYears(v->max_age));
					break;
				}

				case VST_CARGO: {
					CargoTypes cargoes = 0;
					for (const Vehicle *u = v; u != nullptr; u = u->Next()) {
						if (u->cargo_cap > 0) SetBit(cargoes, u->cargo_type);
					}
					str = STR_VEHICLE_LIST_CARGO_LIST;
					SetDParam(3, cargoes);
					break;
				}

				case VST_RELIABILITY: {
					str = ToPercent16(v->reliability) >= 50 ? STR_VEHICLE_LIST_RELIABILITY : STR_VEHICLE_LIST_RELIABILITY_RED;
					SetDParam(3, ToPercent16(v->reliability));
					break;
				}

				case VST_MAX_SPEED: {
					str = STR_VEHICLE_LIST_MAX_SPEED;
					SetDParam(3, v->GetDisplayMaxSpeed());
					break;
				}

				case VST_MODEL: {
					str = STR_VEHICLE_LIST_ENGINE_BUILT;
					SetDParam(3, v->engine_type);
					SetDParam(4, v->build_year);
					break;
				}

				case VST_VALUE: {
					Money total_value = 0;
					for (const Vehicle *u = v; u != nullptr; u = u->GetNextVehicle()) {
						total_value += u->value;
					}
					str = STR_VEHICLE_LIST_VALUE;
					SetDParam(3, total_value);
					break;
				}

				case VST_LENGTH: {
					const GroundVehicleCache* gcache = v->GetGroundVehicleCache();
					assert(gcache != nullptr);
					str = STR_VEHICLE_LIST_LENGTH;
					SetDParam(3, CeilDiv(gcache->cached_total_length * 10, TILE_SIZE));
					SetDParam(4, 1);
					break;
				}

				case VST_TIME_TO_LIVE: {
					auto years_remaining = (v->max_age / DAYS_IN_LEAP_YEAR) - (v->age / DAYS_IN_LEAP_YEAR);
					str = (years_remaining > 1) ? STR_VEHICLE_LIST_TIME_TO_LIVE : ((years_remaining < 0) ? STR_VEHICLE_LIST_TIME_TO_LIVE_OVERDUE : STR_VEHICLE_LIST_TIME_TO_LIVE_RED);
					SetDParam(3, std::abs(years_remaining.base()));
					break;
				}

				case VST_TIMETABLE_DELAY: {
					if (v->lateness_counter == 0 || (!_settings_client.gui.timetable_in_ticks && v->lateness_counter / DATE_UNIT_SIZE == 0)) {
						str = STR_VEHICLE_LIST_TIMETABLE_DELAY_ON_TIME;
					} else {
						str = v->lateness_counter > 0 ? STR_VEHICLE_LIST_TIMETABLE_DELAY_LATE : STR_VEHICLE_LIST_TIMETABLE_DELAY_EARLY;
						SetTimetableParams(3, std::abs(v->lateness_counter));
					}
					break;
				}

				case VST_PROFIT_LIFETIME: {
					str = STR_VEHICLE_LIST_PROFIT_THIS_YEAR_LAST_YEAR_LIFETIME;
					SetDParam(3, v->GetDisplayProfitLifetime());
					break;
				}

				case VST_AVERAGE_ORDER_OCCUPANCY: {
					uint8 occupancy_average = v->GetOrderOccupancyAverage();
					if (occupancy_average >= 16) {
						str = STR_VEHICLE_LIST_ORDER_OCCUPANCY_AVERAGE;
						SetDParam(3, occupancy_average - 16);
					} else {
						str = STR_JUST_STRING2;
					}
					break;
				}

				default: {
					str = STR_JUST_STRING2;
					break;
				}
			}

			DrawVehicleImage(v, {image_left, ir.top, image_right, ir.bottom}, selected_vehicle, EIT_IN_LIST, 0);
			DrawString(tr.left, tr.right, ir.top + line_height - GetCharacterHeight(FS_SMALL) - WidgetDimensions::scaled.framerect.bottom - 1, str);

			/* company colour stripe along vehicle description row */
			if (_settings_client.gui.show_vehicle_list_company_colour && v->owner != this->vli.company) {
				byte ccolour = 0;
				Company *c = Company::Get(v->owner);
				if (c != nullptr) {
					ccolour = _colour_gradient[c->colour][6];
				}
				GfxFillRect((tr.right - 1) - (GetCharacterHeight(FS_SMALL) - 2), ir.top + 1, tr.right - 1, (ir.top + 1) + (GetCharacterHeight(FS_SMALL) - 2), ccolour, FILLRECT_OPAQUE);
			}
		} else {
			SetDParam(0, vehgroup.GetDisplayProfitThisYear());
			SetDParam(1, vehgroup.GetDisplayProfitLastYear());
			DrawString(tr.left, tr.right, ir.bottom - GetCharacterHeight(FS_SMALL) - WidgetDimensions::scaled.framerect.bottom, STR_VEHICLE_LIST_PROFIT_THIS_YEAR_LAST_YEAR);
		}

		DrawVehicleProfitButton(vehgroup.GetOldestVehicleAge(), vehgroup.GetDisplayProfitLastYear(), vehgroup.NumVehicles(), vehicle_button_x, ir.top + GetCharacterHeight(FS_NORMAL) + WidgetDimensions::scaled.vsep_normal);

		switch (this->grouping) {
			case GB_NONE: {
				const Vehicle *v = vehgroup.GetSingleVehicle();

				if (HasBit(v->vehicle_flags, VF_PATHFINDER_LOST)) {
					DrawSprite(SPR_WARNING_SIGN, PAL_NONE, vehicle_button_x, ir.top + GetCharacterHeight(FS_NORMAL) + WidgetDimensions::scaled.vsep_normal + profit.height);
				}

				DrawVehicleImage(v, {image_left, ir.top, image_right, ir.bottom}, selected_vehicle, EIT_IN_LIST, 0);

				if (_settings_client.gui.show_cargo_in_vehicle_lists) {
					/* Get the cargoes the vehicle can carry */
					CargoTypes vehicle_cargoes = 0;

					for (auto u = v; u != nullptr; u = u->Next()) {
						if (u->cargo_cap == 0) continue;

						SetBit(vehicle_cargoes, u->cargo_type);
					}

					if (!v->name.empty()) {
						/* The vehicle got a name so we will print it and the cargoes */
						SetDParam(0, STR_VEHICLE_NAME);
						SetDParam(1, v->index);
						SetDParam(2, STR_VEHICLE_LIST_CARGO);
						SetDParam(3, vehicle_cargoes);
						DrawString(tr.left, tr.right, ir.top, STR_VEHICLE_LIST_NAME_AND_CARGO, TC_BLACK, SA_LEFT, false, FS_SMALL);
					} else if (v->group_id != DEFAULT_GROUP) {
						/* The vehicle has no name, but is member of a group, so print group name and the cargoes */
						SetDParam(0, STR_GROUP_NAME);
						SetDParam(1, v->group_id);
						SetDParam(2, STR_VEHICLE_LIST_CARGO);
						SetDParam(3, vehicle_cargoes);
						DrawString(tr.left, tr.right, ir.top, STR_VEHICLE_LIST_NAME_AND_CARGO, TC_BLACK, SA_LEFT, false, FS_SMALL);
					} else {
						/* The vehicle has no name, and is not a member of a group, so just print the cargoes */
						SetDParam(0, vehicle_cargoes);
						DrawString(tr.left, tr.right, ir.top, STR_VEHICLE_LIST_CARGO, TC_BLACK, SA_LEFT, false, FS_SMALL);
					}
				} else if (!v->name.empty()) {
					/* The vehicle got a name so we will print it */
					SetDParam(0, v->index);
					DrawString(tr.left, tr.right, ir.top, STR_VEHICLE_NAME, TC_BLACK, SA_LEFT, false, FS_SMALL);
				} else if (v->group_id != DEFAULT_GROUP) {
					/* The vehicle has no name, but is member of a group, so print group name */
					SetDParam(0, v->group_id | GROUP_NAME_HIERARCHY);
					DrawString(tr.left, tr.right, ir.top, STR_GROUP_NAME, TC_BLACK, SA_LEFT, false, FS_SMALL);
				}

				if (show_orderlist) DrawSmallOrderList(v, olr.left, olr.right, ir.top, this->order_arrow_width, v->cur_real_order_index);

				TextColour tc;
				if (v->IsChainInDepot()) {
					tc = TC_BLUE;
				} else {
					tc = (v->age > v->max_age - DAYS_IN_LEAP_YEAR) ? TC_RED : TC_BLACK;
				}

				SetDParam(0, v->unitnumber);
				DrawString(ir.left, ir.right, ir.top + WidgetDimensions::scaled.framerect.top, STR_JUST_COMMA, tc);
				break;
			}

			case GB_SHARED_ORDERS:
				assert(vehgroup.NumVehicles() > 0);

				for (int i = 0; i < static_cast<int>(vehgroup.NumVehicles()); ++i) {
					if (image_left + WidgetDimensions::scaled.hsep_wide * i >= image_right) break; // Break if there is no more space to draw any more vehicles anyway.
					DrawVehicleImage(vehgroup.vehicles_begin[i], {image_left + WidgetDimensions::scaled.hsep_wide * i, ir.top, image_right, ir.bottom}, selected_vehicle, EIT_IN_LIST, 0);
				}

				if (vehgroup.vehicles_begin[0]->group_id != DEFAULT_GROUP) {
					/* If all vehicles are in the same group, print group name */
					GroupID gid = vehgroup.vehicles_begin[0]->group_id;
					bool show_group = true;
					for (int i = 1; i < static_cast<int>(vehgroup.NumVehicles()); ++i) {
						if (vehgroup.vehicles_begin[i]->group_id != gid) {
							show_group = false;
							break;
						}
					}
					if (show_group) {
						SetDParam(0, gid | GROUP_NAME_HIERARCHY);
						DrawString(tr.left, tr.right, ir.top, STR_GROUP_NAME, TC_BLACK, SA_LEFT, false, FS_SMALL);
					}
				}

				if (show_orderlist) DrawSmallOrderList((vehgroup.vehicles_begin[0])->GetFirstOrder(), olr.left, olr.right, ir.top, this->order_arrow_width);

				SetDParam(0, vehgroup.NumVehicles());
				DrawString(ir.left, ir.right, ir.top + WidgetDimensions::scaled.framerect.top, STR_JUST_COMMA, TC_BLACK);
				break;

			default:
				NOT_REACHED();
		}

		ir = ir.Translate(0, line_height);
	}
}

void BaseVehicleListWindow::UpdateSortingInterval()
{
	uint16 resort_interval = DAY_TICKS * 10;
	if (this->grouping == GB_NONE && this->vehgroups.SortType() == VST_TIMETABLE_DELAY) resort_interval = DAY_TICKS;
	this->vehgroups.SetResortInterval(resort_interval);
}

void BaseVehicleListWindow::UpdateSortingFromGrouping()
{
	/* Set up sorting. Make the window-specific _sorting variable
	 * point to the correct global _sorting struct so we are freed
	 * from having conditionals during window operation */
	switch (this->vli.vtype) {
		case VEH_TRAIN:    this->sorting = &_sorting[this->grouping].train; break;
		case VEH_ROAD:     this->sorting = &_sorting[this->grouping].roadveh; break;
		case VEH_SHIP:     this->sorting = &_sorting[this->grouping].ship; break;
		case VEH_AIRCRAFT: this->sorting = &_sorting[this->grouping].aircraft; break;
		default: NOT_REACHED();
	}
	this->vehgroups.SetSortFuncs(this->GetVehicleSorterFuncs());
	this->vehgroups.SetListing(*this->sorting);
	this->vehgroups.ForceRebuild();
	this->vehgroups.NeedResort();
	this->UpdateSortingInterval();
}

void BaseVehicleListWindow::UpdateVehicleGroupBy(GroupBy group_by)
{
	if (this->grouping != group_by) {
		/* Save the old sorting option, so that if we change the grouping option back later on,
		 * UpdateSortingFromGrouping() will automatically restore the saved sorting option. */
		*this->sorting = this->vehgroups.GetListing();

		this->grouping = group_by;
		_grouping[this->vli.type][this->vli.vtype] = group_by;
		this->UpdateSortingFromGrouping();
	}
}

uint BaseVehicleListWindow::GetSorterDisableMask(VehicleType type) const
{
	uint mask = 0;
	if (this->grouping == GB_NONE) {
		if (type != VEH_TRAIN && type != VEH_ROAD) mask |= (1 << VST_LENGTH);
		if (type != VEH_TRAIN || _settings_game.vehicle.train_acceleration_model == AM_ORIGINAL) mask |= (1 << VST_MAX_SPEED_LOADED);
	}
	return mask;
}

/**
 * Window for the (old) vehicle listing.
 *
 * bitmask for w->window_number
 * 0-7 CompanyID (owner)
 * 8-10 window type (use flags in vehicle_gui.h)
 * 11-15 vehicle type (using VEH_, but can be compressed to fewer bytes if needed)
 * 16-31 StationID or OrderID depending on window type (bit 8-10)
 */
struct VehicleListWindow : public BaseVehicleListWindow {
private:
	/** Enumeration of planes of the button row at the bottom. */
	enum ButtonPlanes {
		BP_SHOW_BUTTONS, ///< Show the buttons.
		BP_HIDE_BUTTONS, ///< Show the empty panel.
	};

	StringID GetChangeOrderStringID() const
	{
		if (VehicleListIdentifier::UnPack(this->window_number).type == VL_STATION_LIST) {
			return (BaseStation::Get(this->vli.index)->facilities & FACIL_WAYPOINT) ? STR_VEHICLE_LIST_CHANGE_ORDER_WAYPOINT : STR_VEHICLE_LIST_CHANGE_ORDER_STATION;
		} else if (VehicleListIdentifier::UnPack(this->window_number).type == VL_DEPOT_LIST) {
			return STR_VEHICLE_LIST_CHANGE_ORDER_TRAIN_DEPOT + this->vli.vtype;
		} else {
			return 0;
		}
	}

	/** Enumeration of planes of the title row at the top. */
	enum CaptionPlanes {
		BP_NORMAL,        ///< Show shared orders caption and buttons.
		BP_SHARED_ORDERS, ///< Show the normal caption.
	};

	void RefreshRouteOverlay() const
	{
		if (this->vli.type == VL_SHARED_ORDERS) {
			const Vehicle *v = Vehicle::GetIfValid(this->vli.index);
			MarkDirtyFocusedRoutePaths(v);
		}
	}

public:
	VehicleListWindow(WindowDesc *desc, WindowNumber window_number) : BaseVehicleListWindow(desc, window_number)
	{
		this->CreateNestedTree();

		this->GetWidget<NWidgetStacked>(WID_VL_FILTER_BY_CARGO_SEL)->SetDisplayedPlane((this->vli.type == VL_SHARED_ORDERS || this->vli.type == VL_SINGLE_VEH) ? SZSP_NONE : 0);

		this->vscroll = this->GetScrollbar(WID_VL_SCROLLBAR);

		/* Set up the window widgets */
		this->GetWidget<NWidgetCore>(WID_VL_LIST)->tool_tip = STR_VEHICLE_LIST_TRAIN_LIST_TOOLTIP + this->vli.vtype;

		NWidgetStacked *nwi = this->GetWidget<NWidgetStacked>(WID_VL_CAPTION_SELECTION);
		if (this->vli.type == VL_SHARED_ORDERS) {
			this->GetWidget<NWidgetCore>(WID_VL_CAPTION_SHARED_ORDERS)->widget_data = STR_VEHICLE_LIST_SHARED_ORDERS_LIST_CAPTION;
			/* If we are in the shared orders window, then disable the group-by dropdown menu.
			 * Remove this when the group-by dropdown menu has another option apart from grouping by shared orders. */
			this->SetWidgetDisabledState(WID_VL_GROUP_ORDER, true);
			this->SetWidgetDisabledState(WID_VL_GROUP_BY_PULLDOWN, true);
			nwi->SetDisplayedPlane(BP_SHARED_ORDERS);
		} else {
			this->GetWidget<NWidgetCore>(WID_VL_CAPTION)->widget_data = STR_VEHICLE_LIST_TRAIN_CAPTION + this->vli.vtype;
			nwi->SetDisplayedPlane(BP_NORMAL);
		}

		this->FinishInitNested(window_number);
		if (this->vli.company != OWNER_NONE) this->owner = this->vli.company;

		this->BuildVehicleList();
		this->SortVehicleList();
	}

	void Close(int data = 0) override
	{
		*this->sorting = this->vehgroups.GetListing();
		this->RefreshRouteOverlay();
		this->Window::Close();
	}

	virtual void OnFocus(Window *previously_focused_window) override
	{
		this->RefreshRouteOverlay();
	}

	virtual void OnFocusLost(bool closing, Window *newly_focused_window) override
	{
		this->RefreshRouteOverlay();
	}

	void UpdateWidgetSize(WidgetID widget, Dimension *size, [[maybe_unused]] const Dimension &padding, [[maybe_unused]] Dimension *fill, [[maybe_unused]] Dimension *resize) override
	{
		switch (widget) {
			case WID_VL_LIST:
				resize->height = GetVehicleListHeight(this->vli.vtype, 1);

				switch (this->vli.vtype) {
					case VEH_TRAIN:
					case VEH_ROAD:
						size->height = 6 * resize->height;
						break;
					case VEH_SHIP:
					case VEH_AIRCRAFT:
						size->height = 4 * resize->height;
						break;
					default: NOT_REACHED();
				}
				break;

			case WID_VL_SORT_ORDER: {
				Dimension d = GetStringBoundingBox(this->GetWidget<NWidgetCore>(widget)->widget_data);
				d.width += padding.width + Window::SortButtonWidth() * 2; // Doubled since the string is centred and it also looks better.
				d.height += padding.height;
				*size = maxdim(*size, d);
				break;
			}

			case WID_VL_GROUP_BY_PULLDOWN:
				size->width = GetStringListWidth(this->vehicle_group_by_names) + padding.width;
				break;

			case WID_VL_SORT_BY_PULLDOWN:
				size->width = GetStringListWidth(this->vehicle_group_none_sorter_names);
				size->width = std::max(size->width, GetStringListWidth(this->vehicle_group_shared_orders_sorter_names));
				size->width += padding.width;
				break;

			case WID_VL_FILTER_BY_CARGO:
				size->width = std::max(size->width, GetDropDownListDimension(this->BuildCargoDropDownList(true)).width + padding.width);
				break;

			case WID_VL_MANAGE_VEHICLES_DROPDOWN: {
				Dimension d = this->GetActionDropdownSize(this->vli.type == VL_STANDARD, false,
						this->vli.vtype == VEH_TRAIN, this->GetChangeOrderStringID());
				d.height += padding.height;
				d.width  += padding.width;
				*size = maxdim(*size, d);
				break;
			}
		}
	}

	void SetStringParameters(WidgetID widget) const override
	{
		switch (widget) {
			case WID_VL_AVAILABLE_VEHICLES:
				SetDParam(0, STR_VEHICLE_LIST_AVAILABLE_TRAINS + this->vli.vtype);
				break;

			case WID_VL_FILTER_BY_CARGO:
				SetDParam(0, this->GetCargoFilterLabel(this->cargo_filter_criteria));
				break;

			case WID_VL_CAPTION:
			case WID_VL_CAPTION_SHARED_ORDERS: {
				switch (this->vli.type) {
					case VL_SHARED_ORDERS: // Shared Orders
						SetDParam(0, this->vehicles.size());
						break;

					case VL_STANDARD: // Company Name
						SetDParam(0, STR_COMPANY_NAME);
						SetDParam(1, this->vli.index);
						SetDParam(3, this->vehicles.size());
						break;

					case VL_STATION_LIST: // Station/Waypoint Name
						SetDParam(0, Station::IsExpected(BaseStation::Get(this->vli.index)) ? STR_STATION_NAME : STR_WAYPOINT_NAME);
						SetDParam(1, this->vli.index);
						SetDParam(3, this->vehicles.size());
						break;

					case VL_DEPOT_LIST:
						SetDParam(0, STR_DEPOT_CAPTION);
						SetDParam(1, this->vli.vtype);
						SetDParam(2, this->vli.index);
						SetDParam(3, this->vehicles.size());
						break;
					default: NOT_REACHED();
				}
				break;
			}
		}
	}

	void DrawWidget(const Rect &r, WidgetID widget) const override
	{
		switch (widget) {
			case WID_VL_SORT_ORDER:
				/* draw arrow pointing up/down for ascending/descending sorting */
				this->DrawSortButtonState(widget, this->vehgroups.IsDescSortOrder() ? SBS_DOWN : SBS_UP);
				break;

			case WID_VL_LIST:
				this->DrawVehicleListItems(INVALID_VEHICLE, this->resize.step_height, r);
				break;
		}
	}

	void OnPaint() override
	{
		this->BuildVehicleList();
		this->SortVehicleList();

		if (_local_company != this->own_company) this->CountOwnVehicles();

		if (!this->ShouldShowActionDropdownList() && this->IsWidgetLowered(WID_VL_MANAGE_VEHICLES_DROPDOWN)) {
			HideDropDownMenu(this);
		}

		/* Hide the widgets that we will not use in this window
		 * Some windows contains actions only fit for the owner */
		bool show_buttons = this->owner == _local_company || (_local_company != INVALID_COMPANY && _settings_game.economy.infrastructure_sharing[this->vli.vtype]);
		int plane_to_show = show_buttons ? BP_SHOW_BUTTONS : BP_HIDE_BUTTONS;
		NWidgetStacked *nwi = this->GetWidget<NWidgetStacked>(WID_VL_HIDE_BUTTONS);
		if (plane_to_show != nwi->shown_plane) {
			nwi->SetDisplayedPlane(plane_to_show);
			nwi->SetDirty(this);
		}
		if (show_buttons) {
			this->SetWidgetDisabledState(WID_VL_AVAILABLE_VEHICLES, this->owner != _local_company || this->vli.type != VL_STANDARD);
			this->SetWidgetDisabledState(WID_VL_MANAGE_VEHICLES_DROPDOWN, !this->ShouldShowActionDropdownList());
			this->SetWidgetsDisabledState(this->owner != _local_company || this->vehicles.empty() || (this->vli.type == VL_STANDARD && _settings_client.gui.disable_top_veh_list_mass_actions),
				WID_VL_STOP_ALL,
				WID_VL_START_ALL);
		}

		/* Set text of group by dropdown widget. */
		this->GetWidget<NWidgetCore>(WID_VL_GROUP_BY_PULLDOWN)->widget_data = this->vehicle_group_by_names[this->grouping];

		/* Set text of sort by dropdown widget. */
		this->GetWidget<NWidgetCore>(WID_VL_SORT_BY_PULLDOWN)->widget_data = this->GetVehicleSorterNames()[this->vehgroups.SortType()];

		this->GetWidget<NWidgetCore>(WID_VL_FILTER_BY_CARGO)->widget_data = this->GetCargoFilterLabel(this->cargo_filter_criteria);

		this->DrawWidgets();
	}

	void OnClick([[maybe_unused]] Point pt, WidgetID widget, [[maybe_unused]] int click_count) override
	{
		switch (widget) {
		    case WID_VL_ORDER_VIEW: // Open the shared orders window
				assert(this->vli.type == VL_SHARED_ORDERS);
				assert(!this->vehicles.empty());
				ShowOrdersWindow(this->vehicles[0]);
				break;

			case WID_VL_SORT_ORDER: // Flip sorting method ascending/descending
				this->vehgroups.ToggleSortOrder();
				this->vehgroups.ForceResort();
				this->SetDirty();
				break;

			case WID_VL_GROUP_BY_PULLDOWN: // Select sorting criteria dropdown menu
				ShowDropDownMenu(this, this->vehicle_group_by_names, this->grouping, WID_VL_GROUP_BY_PULLDOWN, 0, 0);
				return;

			case WID_VL_SORT_BY_PULLDOWN: // Select sorting criteria dropdown menu
				ShowDropDownMenu(this, this->GetVehicleSorterNames(), this->vehgroups.SortType(), WID_VL_SORT_BY_PULLDOWN, 0,
						this->GetSorterDisableMask(this->vli.vtype), 0, DDSF_LOST_FOCUS);
				return;

			case WID_VL_FILTER_BY_CARGO: // Cargo filter dropdown
				ShowDropDownList(this, this->BuildCargoDropDownList(false), this->cargo_filter_criteria, widget);
				break;

			case WID_VL_LIST: { // Matrix to show vehicles
				auto it = this->vscroll->GetScrolledItemFromWidget(this->vehgroups, pt.y, this, WID_VL_LIST);
				if (it == this->vehgroups.end()) return; // click out of list bound

				const GUIVehicleGroup &vehgroup = *it;
				switch (this->grouping) {
					case GB_NONE: {
						const Vehicle *v = vehgroup.GetSingleVehicle();
						if (!VehicleClicked(v)) {
							if (_ctrl_pressed) {
								ShowCompanyGroupForVehicle(v);
							} else {
								ShowVehicleViewWindow(v);
							}
						}
						break;
					}

					case GB_SHARED_ORDERS: {
						assert(vehgroup.NumVehicles() > 0);
						if (!VehicleClicked(vehgroup)) {
							const Vehicle *v = vehgroup.vehicles_begin[0];
							if (_ctrl_pressed) {
								ShowOrdersWindow(v);
							} else {
								if (vehgroup.NumVehicles() == 1) {
									ShowVehicleViewWindow(v);
								} else {
									ShowVehicleListWindow(v);
								}
							}
						}
						break;
					}

					default: NOT_REACHED();
				}

				break;
			}

			case WID_VL_AVAILABLE_VEHICLES:
				ShowBuildVehicleWindow(INVALID_TILE, this->vli.vtype);
				break;

			case WID_VL_MANAGE_VEHICLES_DROPDOWN: {
				VehicleListIdentifier vli = VehicleListIdentifier::UnPack(this->window_number);
				DropDownList list = this->BuildActionDropdownList(vli.type == VL_STANDARD, false,
						this->vli.vtype == VEH_TRAIN, this->GetChangeOrderStringID(), true, vli.type == VL_STANDARD);
				ShowDropDownList(this, std::move(list), -1, WID_VL_MANAGE_VEHICLES_DROPDOWN);
				break;
			}

			case WID_VL_STOP_ALL:
			case WID_VL_START_ALL:
				DoCommandP(0, (1 << 1) | (widget == WID_VL_START_ALL ? (1 << 0) : 0) | (this->GetCargoFilter() << 8), this->window_number, CMD_MASS_START_STOP);
				break;
		}
	}

	void OnDropdownSelect(WidgetID widget, int index) override
	{
		switch (widget) {
			case WID_VL_GROUP_BY_PULLDOWN:
				this->UpdateVehicleGroupBy(static_cast<GroupBy>(index));
				break;

			case WID_VL_SORT_BY_PULLDOWN:
				this->vehgroups.SetSortType(index);
				this->UpdateSortingInterval();
				break;

			case WID_VL_FILTER_BY_CARGO:
				this->SetCargoFilter(index);
				break;

			case WID_VL_MANAGE_VEHICLES_DROPDOWN:
				switch (index) {
					case ADI_REPLACE: // Replace window
						ShowReplaceGroupVehicleWindow(ALL_GROUP, this->vli.vtype);
						break;
					case ADI_TEMPLATE_REPLACE:
						if (vli.vtype == VEH_TRAIN) {
							ShowTemplateReplaceWindow();
						}
						break;
					case ADI_SERVICE: // Send for servicing
					case ADI_DEPOT: // Send to Depots
						DoCommandP(0, DEPOT_MASS_SEND | (index == ADI_SERVICE ? DEPOT_SERVICE : (DepotCommand)0) | this->GetCargoFilter(), this->window_number, GetCmdSendToDepot(this->vli.vtype));
						break;
					case ADI_CANCEL_DEPOT:
						DoCommandP(0, DEPOT_MASS_SEND | DEPOT_CANCEL | this->GetCargoFilter(), this->window_number, GetCmdSendToDepot(this->vli.vtype));
						break;

					case ADI_DEPOT_SELL:
						DoCommandP(0, DEPOT_MASS_SEND | DEPOT_SELL | this->GetCargoFilter(), this->window_number, GetCmdSendToDepot(this->vli.vtype));
						break;

					case ADI_CHANGE_ORDER:
						SetObjectToPlaceWnd(ANIMCURSOR_PICKSTATION, PAL_NONE, HT_RECT, this);
						break;

					case ADI_CREATE_GROUP:
						ShowQueryString(STR_EMPTY, STR_GROUP_RENAME_CAPTION, MAX_LENGTH_GROUP_NAME_CHARS, this, CS_ALPHANUMERAL, QSF_ENABLE_DEFAULT | QSF_LEN_IN_CHARS);
						break;

					case ADI_TRACERESTRICT_SLOT_MGMT: {
						extern void ShowTraceRestrictSlotWindow(CompanyID company, VehicleType vehtype);
						ShowTraceRestrictSlotWindow(this->owner, this->vli.vtype);
						break;
					}

					case ADI_TRACERESTRICT_COUNTER_MGMT: {
						extern void ShowTraceRestrictCounterWindow(CompanyID company);
						ShowTraceRestrictCounterWindow(this->owner);
						break;
					}

					default: NOT_REACHED();
				}
				break;

			default: NOT_REACHED();
		}
		this->SetDirty();
	}

	void OnQueryTextFinished(char *str) override
	{
		DoCommandP(0, this->window_number, this->GetCargoFilter(), CMD_CREATE_GROUP_FROM_LIST | CMD_MSG(STR_ERROR_GROUP_CAN_T_CREATE), nullptr, str);
	}

	virtual void OnPlaceObject(Point pt, TileIndex tile) override
	{
		/* check depot first */
		if (IsDepotTile(tile) && GetDepotVehicleType(tile) == this->vli.vtype) {
			if (this->vli.type != VL_DEPOT_LIST) return;
			if (!IsInfraTileUsageAllowed(this->vli.vtype, this->vli.company, tile)) return;
			if (this->vli.vtype == VEH_ROAD && GetPresentRoadTramTypes(Depot::Get(this->vli.index)->xy) != GetPresentRoadTramTypes(tile)) return;

			DestinationID dest = (this->vli.vtype == VEH_AIRCRAFT) ? GetStationIndex(tile) : GetDepotIndex(tile);
			DoCommandP(0, this->vli.index | (this->vli.vtype << 16) | (OT_GOTO_DEPOT << 20) | (this->GetCargoFilter() << 24), dest, CMD_MASS_CHANGE_ORDER);
			ResetObjectToPlace();
			return;
		}

		/* check rail waypoint or buoy (no ownership) */
		if ((IsRailWaypointTile(tile) && this->vli.vtype == VEH_TRAIN && IsInfraTileUsageAllowed(VEH_TRAIN, this->vli.company, tile))
				|| (IsRoadWaypointTile(tile) && this->vli.vtype == VEH_ROAD && IsInfraTileUsageAllowed(VEH_ROAD, this->vli.company, tile))
				|| (IsBuoyTile(tile) && this->vli.vtype == VEH_SHIP)) {
			if (this->vli.type != VL_STATION_LIST) return;
			if (!(Station::Get(this->vli.index)->facilities & FACIL_WAYPOINT)) return;
			DoCommandP(0, this->vli.index | (this->vli.vtype << 16) | (OT_GOTO_WAYPOINT << 20) | (this->GetCargoFilter() << 24), GetStationIndex(tile), CMD_MASS_CHANGE_ORDER);
			ResetObjectToPlace();
			return;
		}

		if (IsTileType(tile, MP_STATION)) {
			if (this->vli.type != VL_STATION_LIST) return;
			if (BaseStation::Get(this->vli.index)->facilities & FACIL_WAYPOINT) return;

			StationID st_index = GetStationIndex(tile);
			const Station *st = Station::Get(st_index);

			if (!IsInfraUsageAllowed(this->vli.vtype, this->vli.company, st->owner)) return;

			if ((this->vli.vtype == VEH_SHIP && st->facilities & FACIL_DOCK) ||
					(this->vli.vtype == VEH_TRAIN && st->facilities & FACIL_TRAIN) ||
					(this->vli.vtype == VEH_AIRCRAFT && st->facilities & FACIL_AIRPORT) ||
					(this->vli.vtype == VEH_ROAD && st->facilities & (FACIL_BUS_STOP | FACIL_TRUCK_STOP))) {
				DoCommandP(0, this->vli.index | (this->vli.vtype << 16) | (OT_GOTO_STATION << 20) | (this->GetCargoFilter() << 24), GetStationIndex(tile), CMD_MASS_CHANGE_ORDER);
				ResetObjectToPlace();
				return;
			}
		}
	}

	void OnGameTick() override
	{
		if (this->vehgroups.NeedResort()) {
			StationID station = (this->vli.type == VL_STATION_LIST) ? this->vli.index : INVALID_STATION;

			DEBUG(misc, 3, "Periodic resort %d list company %d at station %d", this->vli.vtype, this->owner, station);
			this->SetDirty();
		}
	}

	void OnResize() override
	{
		this->vscroll->SetCapacityFromWidget(this, WID_VL_LIST);
	}

	/**
	 * Some data on this window has become invalid.
	 * @param data Information about the changed data.
	 * @param gui_scope Whether the call is done from GUI scope. You may not do everything when not in GUI scope. See #InvalidateWindowData() for details.
	 */
	void OnInvalidateData([[maybe_unused]] int data = 0, [[maybe_unused]] bool gui_scope = true) override
	{
		if (!gui_scope && HasBit(data, 31) && this->vli.type == VL_SHARED_ORDERS) {
			/* Needs to be done in command-scope, so everything stays valid */
			this->vli.index = GB(data, 0, 20);
			this->window_number = this->vli.Pack();
			this->vehgroups.ForceRebuild();
			return;
		}

		if (data == 0) {
			/* This needs to be done in command-scope to enforce rebuilding before resorting invalid data */
			this->vehgroups.ForceRebuild();
			if (this->vli.type == VL_SHARED_ORDERS && !_settings_client.gui.enable_single_veh_shared_order_gui && this->vehicles.size() == 1) {
				this->Close();
				return;
			}
		} else {
			this->vehgroups.ForceResort();
		}
	}
};

static WindowDesc _vehicle_list_other_desc(__FILE__, __LINE__,
	WDP_AUTO, "list_vehicles", 260, 246,
	WC_INVALID, WC_NONE,
	0,
	std::begin(_nested_vehicle_list), std::end(_nested_vehicle_list)
);

static WindowDesc _vehicle_list_train_desc(__FILE__, __LINE__,
	WDP_AUTO, "list_vehicles_train", 325, 246,
	WC_TRAINS_LIST, WC_NONE,
	0,
	std::begin(_nested_vehicle_list), std::end(_nested_vehicle_list)
);

static void ShowVehicleListWindowLocal(CompanyID company, VehicleListType vlt, VehicleType vehicle_type, uint32 unique_number)
{
	if (!Company::IsValidID(company) && company != OWNER_NONE) return;

	WindowNumber num = VehicleListIdentifier(vlt, vehicle_type, company, unique_number).Pack();
	if (vehicle_type == VEH_TRAIN) {
		AllocateWindowDescFront<VehicleListWindow>(&_vehicle_list_train_desc, num);
	} else {
		_vehicle_list_other_desc.cls = GetWindowClassForVehicleType(vehicle_type);
		AllocateWindowDescFront<VehicleListWindow>(&_vehicle_list_other_desc, num);
	}
}

void ShowVehicleListWindow(CompanyID company, VehicleType vehicle_type)
{
	/* If _settings_client.gui.advanced_vehicle_list > 1, display the Advanced list
	 * if _settings_client.gui.advanced_vehicle_list == 1, display Advanced list only for local company
	 * if _ctrl_pressed, do the opposite action (Advanced list x Normal list)
	 */

	if ((_settings_client.gui.advanced_vehicle_list > (uint)(company != _local_company)) != _ctrl_pressed) {
		ShowCompanyGroup(company, vehicle_type);
	} else {
		ShowVehicleListWindowLocal(company, VL_STANDARD, vehicle_type, company);
	}
}

void ShowVehicleListWindow(const Vehicle *v)
{
	ShowVehicleListWindowLocal(v->owner, VL_SHARED_ORDERS, v->type, v->FirstShared()->index);
}

void ShowVehicleListWindow(CompanyID company, VehicleType vehicle_type, StationID station)
{
	ShowVehicleListWindowLocal(company, VL_STATION_LIST, vehicle_type, station);
}

void ShowVehicleListWindow(CompanyID company, VehicleType vehicle_type, TileIndex depot_tile)
{
	uint16 depot_airport_index;

	if (vehicle_type == VEH_AIRCRAFT) {
		depot_airport_index = GetStationIndex(depot_tile);
	} else {
		depot_airport_index = GetDepotIndex(depot_tile);
	}
	ShowVehicleListWindowLocal(company, VL_DEPOT_LIST, vehicle_type, depot_airport_index);
}

void DirtyVehicleListWindowForVehicle(const Vehicle *v)
{
	WindowClass cls = static_cast<WindowClass>(WC_TRAINS_LIST + v->type);
	WindowClass cls2 = (v->type == VEH_TRAIN) ? WC_TRACE_RESTRICT_SLOTS : cls;
	if (!HaveWindowByClass(cls) && !HaveWindowByClass(cls2)) return;
	for (Window *w : Window::Iterate()) {
		if (w->window_class == cls || w->window_class == cls2) {
			BaseVehicleListWindow *listwin = static_cast<BaseVehicleListWindow *>(w);
			uint max = std::min<uint>(listwin->vscroll->GetPosition() + listwin->vscroll->GetCapacity(), (uint)listwin->vehgroups.size());
			switch (listwin->grouping) {
				case BaseVehicleListWindow::GB_NONE:
					for (uint i = listwin->vscroll->GetPosition(); i < max; ++i) {
						if (v == listwin->vehgroups[i].vehicles_begin[0]) {
							listwin->SetWidgetDirty(0);
							break;
						}
					}
					break;

				case BaseVehicleListWindow::GB_SHARED_ORDERS: {
					const Vehicle *v_first_shared = v->FirstShared();
					for (uint i = listwin->vscroll->GetPosition(); i < max; ++i) {
						if (v_first_shared == listwin->vehgroups[i].vehicles_begin[0]->FirstShared()) {
							listwin->SetWidgetDirty(0);
							break;
						}
					}
					break;
				}

				default:
					NOT_REACHED();
			}
		}
	}
}

/* Unified vehicle GUI - Vehicle Details Window */

static_assert(WID_VD_DETAILS_CARGO_CARRIED    == WID_VD_DETAILS_CARGO_CARRIED + TDW_TAB_CARGO   );
static_assert(WID_VD_DETAILS_TRAIN_VEHICLES   == WID_VD_DETAILS_CARGO_CARRIED + TDW_TAB_INFO    );
static_assert(WID_VD_DETAILS_CAPACITY_OF_EACH == WID_VD_DETAILS_CARGO_CARRIED + TDW_TAB_CAPACITY);
static_assert(WID_VD_DETAILS_TOTAL_CARGO      == WID_VD_DETAILS_CARGO_CARRIED + TDW_TAB_TOTALS  );

/** Vehicle details widgets (other than train). */
static const NWidgetPart _nested_nontrain_vehicle_details_widgets[] = {
	NWidget(NWID_HORIZONTAL),
		NWidget(WWT_CLOSEBOX, COLOUR_GREY),
		NWidget(WWT_CAPTION, COLOUR_GREY, WID_VD_CAPTION), SetDataTip(STR_VEHICLE_DETAILS_CAPTION, STR_TOOLTIP_WINDOW_TITLE_DRAG_THIS),
		NWidget(WWT_SHADEBOX, COLOUR_GREY),
		NWidget(WWT_DEFSIZEBOX, COLOUR_GREY),
		NWidget(WWT_STICKYBOX, COLOUR_GREY),
	EndContainer(),
	NWidget(WWT_PANEL, COLOUR_GREY, WID_VD_TOP_DETAILS), SetMinimalSize(405, 42), SetResize(1, 0), EndContainer(),
	NWidget(WWT_PANEL, COLOUR_GREY, WID_VD_MIDDLE_DETAILS), SetMinimalSize(405, 45), SetResize(1, 0), EndContainer(),
	NWidget(NWID_HORIZONTAL),
		NWidget(WWT_PUSHARROWBTN, COLOUR_GREY, WID_VD_DECREASE_SERVICING_INTERVAL), SetFill(0, 1),
				SetDataTip(AWV_DECREASE, STR_VEHICLE_DETAILS_DECREASE_SERVICING_INTERVAL_TOOLTIP),
		NWidget(WWT_PUSHARROWBTN, COLOUR_GREY, WID_VD_INCREASE_SERVICING_INTERVAL), SetFill(0, 1),
				SetDataTip(AWV_INCREASE, STR_VEHICLE_DETAILS_INCREASE_SERVICING_INTERVAL_TOOLTIP),
		NWidget(WWT_DROPDOWN, COLOUR_GREY, WID_VD_SERVICE_INTERVAL_DROPDOWN), SetFill(0, 1),
				SetDataTip(STR_EMPTY, STR_SERVICE_INTERVAL_DROPDOWN_TOOLTIP),
		NWidget(WWT_PANEL, COLOUR_GREY, WID_VD_SERVICING_INTERVAL), SetFill(1, 1), SetResize(1, 0), EndContainer(),
		NWidget(WWT_RESIZEBOX, COLOUR_GREY),
	EndContainer(),
};

/** Train details widgets. */
static const NWidgetPart _nested_train_vehicle_details_widgets[] = {
	NWidget(NWID_HORIZONTAL),
		NWidget(WWT_CLOSEBOX, COLOUR_GREY),
		NWidget(WWT_CAPTION, COLOUR_GREY, WID_VD_CAPTION), SetDataTip(STR_VEHICLE_DETAILS_CAPTION, STR_TOOLTIP_WINDOW_TITLE_DRAG_THIS),
		NWidget(WWT_SHADEBOX, COLOUR_GREY),
		NWidget(WWT_DEFSIZEBOX, COLOUR_GREY),
		NWidget(WWT_STICKYBOX, COLOUR_GREY),
	EndContainer(),
	NWidget(WWT_PANEL, COLOUR_GREY, WID_VD_TOP_DETAILS), SetResize(1, 0), SetMinimalSize(405, 42), EndContainer(),
	NWidget(NWID_HORIZONTAL),
		NWidget(WWT_MATRIX, COLOUR_GREY, WID_VD_MATRIX), SetResize(1, 1), SetMinimalSize(393, 45), SetMatrixDataTip(1, 0, STR_NULL), SetFill(1, 0), SetScrollbar(WID_VD_SCROLLBAR),
		NWidget(NWID_VSCROLLBAR, COLOUR_GREY, WID_VD_SCROLLBAR),
	EndContainer(),
	NWidget(NWID_HORIZONTAL),
		NWidget(WWT_PUSHARROWBTN, COLOUR_GREY, WID_VD_DECREASE_SERVICING_INTERVAL), SetFill(0, 1),
				SetDataTip(AWV_DECREASE, STR_VEHICLE_DETAILS_DECREASE_SERVICING_INTERVAL_TOOLTIP),
		NWidget(WWT_PUSHARROWBTN, COLOUR_GREY, WID_VD_INCREASE_SERVICING_INTERVAL), SetFill(0, 1),
				SetDataTip(AWV_INCREASE, STR_VEHICLE_DETAILS_INCREASE_SERVICING_INTERVAL_TOOLTIP),
		NWidget(WWT_DROPDOWN, COLOUR_GREY, WID_VD_SERVICE_INTERVAL_DROPDOWN), SetFill(0, 1),
				SetDataTip(STR_EMPTY, STR_SERVICE_INTERVAL_DROPDOWN_TOOLTIP),
		NWidget(WWT_PANEL, COLOUR_GREY, WID_VD_SERVICING_INTERVAL), SetFill(1, 1), SetResize(1, 0), EndContainer(),
	EndContainer(),
	NWidget(NWID_HORIZONTAL),
		NWidget(WWT_PUSHTXTBTN, COLOUR_GREY, WID_VD_DETAILS_CARGO_CARRIED), SetMinimalSize(96, 12),
				SetDataTip(STR_VEHICLE_DETAIL_TAB_CARGO, STR_VEHICLE_DETAILS_TRAIN_CARGO_TOOLTIP), SetFill(1, 0), SetResize(1, 0),
		NWidget(WWT_PUSHTXTBTN, COLOUR_GREY, WID_VD_DETAILS_TRAIN_VEHICLES), SetMinimalSize(99, 12),
				SetDataTip(STR_VEHICLE_DETAIL_TAB_INFORMATION, STR_VEHICLE_DETAILS_TRAIN_INFORMATION_TOOLTIP), SetFill(1, 0), SetResize(1, 0),
		NWidget(WWT_PUSHTXTBTN, COLOUR_GREY, WID_VD_DETAILS_CAPACITY_OF_EACH), SetMinimalSize(99, 12),
				SetDataTip(STR_VEHICLE_DETAIL_TAB_CAPACITIES, STR_VEHICLE_DETAILS_TRAIN_CAPACITIES_TOOLTIP), SetFill(1, 0), SetResize(1, 0),
		NWidget(WWT_PUSHTXTBTN, COLOUR_GREY, WID_VD_DETAILS_TOTAL_CARGO), SetMinimalSize(99, 12),
				SetDataTip(STR_VEHICLE_DETAIL_TAB_TOTAL_CARGO, STR_VEHICLE_DETAILS_TRAIN_TOTAL_CARGO_TOOLTIP), SetFill(1, 0), SetResize(1, 0),
		NWidget(WWT_RESIZEBOX, COLOUR_GREY),
	EndContainer(),
};


extern int GetTrainDetailsWndVScroll(VehicleID veh_id, TrainDetailsWindowTabs det_tab);
extern void DrawTrainDetails(const Train *v, const Rect &r, int vscroll_pos, uint16 vscroll_cap, TrainDetailsWindowTabs det_tab);
extern void DrawRoadVehDetails(const Vehicle *v, const Rect &r);
extern void DrawShipDetails(const Vehicle *v, const Rect &r);
extern void DrawAircraftDetails(const Aircraft *v, const Rect &r);

static StringID _service_interval_dropdown[] = {
	STR_VEHICLE_DETAILS_DEFAULT,
	STR_VEHICLE_DETAILS_DAYS,
	STR_VEHICLE_DETAILS_PERCENT,
	INVALID_STRING_ID,
};

/** Class for managing the vehicle details window. */
struct VehicleDetailsWindow : Window {
	TrainDetailsWindowTabs tab; ///< For train vehicles: which tab is displayed.
	Scrollbar *vscroll;
	bool vehicle_group_line_shown;
	bool vehicle_weight_ratio_line_shown;
	bool vehicle_slots_line_shown;
	bool vehicle_speed_restriction_line_shown;
	bool vehicle_speed_adaptation_exempt_line_shown;

	/** Initialize a newly created vehicle details window */
	VehicleDetailsWindow(WindowDesc *desc, WindowNumber window_number) : Window(desc)
	{
		const Vehicle *v = Vehicle::Get(window_number);

		this->CreateNestedTree();
		this->vscroll = (v->type == VEH_TRAIN ? this->GetScrollbar(WID_VD_SCROLLBAR) : nullptr);
		this->FinishInitNested(window_number);

		this->owner = v->owner;
		this->tab = TDW_TAB_CARGO;
		if (v->type == VEH_TRAIN && _shift_pressed) this->tab = TDW_TAB_TOTALS;
	}

	void Close(int data = 0) override
	{
		if (this->window_number != INVALID_VEHICLE) {
			if (!FocusWindowById(WC_VEHICLE_VIEW, this->window_number)) {
				if (this->window_number != INVALID_VEHICLE) {
					const Vehicle *v = Vehicle::Get(this->window_number);
					MarkDirtyFocusedRoutePaths(v);
				}
			}
		}
		this->Window::Close();
	}

	/**
	 * Some data on this window has become invalid.
	 * @param data Information about the changed data.
	 * @param gui_scope Whether the call is done from GUI scope. You may not do everything when not in GUI scope. See #InvalidateWindowData() for details.
	 */
	void OnInvalidateData([[maybe_unused]] int data = 0, [[maybe_unused]] bool gui_scope = true) override
	{
		if (data == VIWD_AUTOREPLACE) {
			/* Autoreplace replaced the vehicle.
			 * Nothing to do for this window. */
			return;
		}
		if (!gui_scope) return;
		const Vehicle *v = Vehicle::Get(this->window_number);
		if (v->type == VEH_ROAD || v->type == VEH_SHIP) {
			const NWidgetBase *nwid_info = this->GetWidget<NWidgetBase>(WID_VD_MIDDLE_DETAILS);
			uint aimed_height = this->GetRoadOrShipVehDetailsHeight(v);
			/* If the number of articulated parts changes, the size of the window must change too. */
			if (aimed_height != nwid_info->current_y) {
				this->ReInit();
			}
		}

		/* If the presence of the group line changes, the size of the top details widget must change */
		if (this->vehicle_group_line_shown != this->ShouldShowGroupLine(v)) {
			this->ReInit();
		}
	}

	/**
	 * Gets the desired height for the road vehicle and ship details panel.
	 * @param v Road vehicle being shown.
	 * @return Desired height in pixels.
	 */
	uint GetRoadOrShipVehDetailsHeight(const Vehicle *v)
	{
		uint desired_height;
		if (v->Next() != nullptr) {
			/* An articulated RV has its text drawn under the sprite instead of after it, hence 15 pixels extra. */
			desired_height = 4 * GetCharacterHeight(FS_NORMAL) + WidgetDimensions::scaled.vsep_normal * 2;
			if (v->type == VEH_ROAD) desired_height += ScaleGUITrad(15);
			/* Add space for the cargo amount for each part. */
			for (const Vehicle *u = v; u != nullptr; u = u->Next()) {
				if (u->cargo_cap != 0) desired_height += GetCharacterHeight(FS_NORMAL);
			}
		} else {
			desired_height = 5 * GetCharacterHeight(FS_NORMAL) + WidgetDimensions::scaled.vsep_normal * 2;
		}
		return desired_height;
	}

<<<<<<< HEAD
	bool ShouldShowGroupLine(const Vehicle *v) const
	{
		return (_settings_client.gui.show_vehicle_group_in_details && v->group_id != INVALID_GROUP && v->group_id != DEFAULT_GROUP);
	}

	bool ShouldShowWeightRatioLine(const Vehicle *v) const
	{
		return (v->type == VEH_TRAIN && _settings_client.gui.show_train_weight_ratios_in_details);
	}

	bool ShouldShowSlotsLine(const Vehicle *v) const
	{
		return HasBit(v->vehicle_flags, VF_HAVE_SLOT);
	}

	bool ShouldShowSpeedRestrictionLine(const Vehicle *v) const
	{
		if (v->type != VEH_TRAIN) return false;
		return Train::From(v)->speed_restriction != 0;
	}

	bool ShouldShowSpeedAdaptationExemptLine(const Vehicle *v) const
	{
		if (v->type != VEH_TRAIN) return false;
		return HasBit(Train::From(v)->flags, VRF_SPEED_ADAPTATION_EXEMPT);
	}

	void UpdateWidgetSize(int widget, Dimension *size, const Dimension &padding, Dimension *fill, Dimension *resize) override
=======
	void UpdateWidgetSize(WidgetID widget, Dimension *size, [[maybe_unused]] const Dimension &padding, [[maybe_unused]] Dimension *fill, [[maybe_unused]] Dimension *resize) override
>>>>>>> 502a52ed
	{
		switch (widget) {
			case WID_VD_TOP_DETAILS: {
				const Vehicle *v = Vehicle::Get(this->window_number);
				Dimension dim = { 0, 0 };
				this->vehicle_group_line_shown = ShouldShowGroupLine(v);
				this->vehicle_weight_ratio_line_shown = ShouldShowWeightRatioLine(v);
				this->vehicle_slots_line_shown = ShouldShowSlotsLine(v);
				this->vehicle_speed_restriction_line_shown = ShouldShowSpeedRestrictionLine(v);
				this->vehicle_speed_adaptation_exempt_line_shown = ShouldShowSpeedAdaptationExemptLine(v);
				int lines = 4;
				if (this->vehicle_group_line_shown) lines++;
				if (this->vehicle_weight_ratio_line_shown) lines++;
				if (this->vehicle_slots_line_shown) lines++;
				if (this->vehicle_speed_restriction_line_shown) lines++;
				if (this->vehicle_speed_adaptation_exempt_line_shown) lines++;
				size->height = lines * GetCharacterHeight(FS_NORMAL) + padding.height;

				for (uint i = 0; i < 5; i++) SetDParamMaxValue(i, INT16_MAX);
				static const StringID info_strings[] = {
					STR_VEHICLE_INFO_MAX_SPEED,
					STR_VEHICLE_INFO_WEIGHT_POWER_MAX_SPEED,
					STR_VEHICLE_INFO_WEIGHT_POWER_MAX_SPEED_MAX_TE,
					STR_VEHICLE_INFO_RELIABILITY_BREAKDOWNS
				};
				for (uint i = 0; i < lengthof(info_strings); i++) {
					dim = maxdim(dim, GetStringBoundingBox(info_strings[i]));
				}
				if (v->type == VEH_TRAIN && _settings_client.gui.show_train_length_in_details) {
					SetDParamMaxValue(0, _settings_game.vehicle.max_train_length * 10);
					SetDParam(1, 1);
					SetDParam(2, STR_VEHICLE_INFO_PROFIT_THIS_YEAR_LAST_YEAR_LIFETIME);
					SetDParam(3, STR_VEHICLE_INFO_PROFIT_THIS_YEAR_LAST_YEAR);
					for (uint i = 4; i < 7; i++) SetDParamMaxValue(i, 1 << 24);
					dim = maxdim(dim, GetStringBoundingBox(STR_VEHICLE_INFO_TRAIN_LENGTH));
				} else {
					SetDParam(0, STR_VEHICLE_INFO_PROFIT_THIS_YEAR_LAST_YEAR);
					for (uint i = 1; i < 4; i++) SetDParamMaxValue(i, 1 << 24);
					dim = maxdim(dim, GetStringBoundingBox(STR_VEHICLE_INFO_PROFIT_THIS_YEAR_LAST_YEAR_LIFETIME));
				}
				if (this->vehicle_group_line_shown) {
					SetDParam(0, v->group_id | GROUP_NAME_HIERARCHY);
					dim = maxdim(dim, GetStringBoundingBox(STR_VEHICLE_INFO_GROUP));
				}
				if (this->vehicle_weight_ratio_line_shown) {
					SetDParam(0, STR_VEHICLE_INFO_POWER_WEIGHT_RATIO);
					SetDParamMaxValue(1, 1 << 16);
					SetDParam(2, (v->type != VEH_TRAIN || Train::From(v)->GetAccelerationType() == 2) ? STR_EMPTY : STR_VEHICLE_INFO_TE_WEIGHT_RATIO);
					SetDParamMaxValue(3, 1 << 16);
					dim = maxdim(dim, GetStringBoundingBox(STR_VEHICLE_INFO_WEIGHT_RATIOS));
				}
				SetDParam(0, STR_VEHICLE_INFO_AGE);
				dim = maxdim(dim, GetStringBoundingBox(STR_VEHICLE_INFO_AGE_RUNNING_COST_YR));
				size->width = dim.width + padding.width;
				break;
			}

			case WID_VD_MIDDLE_DETAILS: {
				const Vehicle *v = Vehicle::Get(this->window_number);
				switch (v->type) {
					case VEH_ROAD:
					case VEH_SHIP:
						size->height = this->GetRoadOrShipVehDetailsHeight(v) + padding.height;
						break;

					case VEH_AIRCRAFT:
						size->height = 5 * GetCharacterHeight(FS_NORMAL) + WidgetDimensions::scaled.vsep_normal * 2 + padding.height;
						break;

					default:
						NOT_REACHED(); // Train uses WID_VD_MATRIX instead.
				}
				break;
			}

			case WID_VD_MATRIX:
				resize->height = std::max<uint>(ScaleGUITrad(14), GetCharacterHeight(FS_NORMAL) + padding.height);
				size->height = 4 * resize->height;
				break;

			case WID_VD_SERVICE_INTERVAL_DROPDOWN: {
				Dimension d{0, 0};
				StringID *strs = _service_interval_dropdown;
				while (*strs != INVALID_STRING_ID) {
					d = maxdim(d, GetStringBoundingBox(*strs++));
				}
				d.width += padding.width;
				d.height += padding.height;
				*size = maxdim(*size, d);
				break;
			}

			case WID_VD_SERVICING_INTERVAL:
				SetDParamMaxValue(0, MAX_SERVINT_DAYS); // Roughly the maximum interval
				SetDParamMaxValue(1, MAX_YEAR * DAYS_IN_YEAR); // Roughly the maximum year
				size->width = std::max(
					GetStringBoundingBox(STR_VEHICLE_DETAILS_SERVICING_INTERVAL_PERCENT).width,
					GetStringBoundingBox(STR_VEHICLE_DETAILS_SERVICING_INTERVAL_DAYS).width
				) + padding.width;
				size->height = GetCharacterHeight(FS_NORMAL) + padding.height;
				break;
		}
	}

	/** Checks whether service interval is enabled for the vehicle. */
	static bool IsVehicleServiceIntervalEnabled(const VehicleType vehicle_type, CompanyID company_id)
	{
		const VehicleDefaultSettings *vds = &Company::Get(company_id)->settings.vehicle;
		switch (vehicle_type) {
			default: NOT_REACHED();
			case VEH_TRAIN:    return vds->servint_trains   != 0;
			case VEH_ROAD:     return vds->servint_roadveh  != 0;
			case VEH_SHIP:     return vds->servint_ships    != 0;
			case VEH_AIRCRAFT: return vds->servint_aircraft != 0;
		}
	}

	/**
	 * Draw the details for the given vehicle at the position of the Details windows
	 *
	 * @param v     current vehicle
	 * @param r     the Rect to draw within
	 * @param vscroll_pos Position of scrollbar (train only)
	 * @param vscroll_cap Number of lines currently displayed (train only)
	 * @param det_tab Selected details tab (train only)
	 */
	static void DrawVehicleDetails(const Vehicle *v, const Rect &r, int vscroll_pos, uint vscroll_cap, TrainDetailsWindowTabs det_tab)
	{
		switch (v->type) {
			case VEH_TRAIN:    DrawTrainDetails(Train::From(v), r, vscroll_pos, vscroll_cap, det_tab);  break;
			case VEH_ROAD:     DrawRoadVehDetails(v, r);  break;
			case VEH_SHIP:     DrawShipDetails(v, r);     break;
			case VEH_AIRCRAFT: DrawAircraftDetails(Aircraft::From(v), r); break;
			default: NOT_REACHED();
		}
	}

	void SetStringParameters(WidgetID widget) const override
	{
		if (widget == WID_VD_CAPTION) SetDParam(0, Vehicle::Get(this->window_number)->index);
	}

	void DrawWidget(const Rect &r, WidgetID widget) const override
	{
		const Vehicle *v = Vehicle::Get(this->window_number);

		switch (widget) {
			case WID_VD_TOP_DETAILS: {
				Rect tr = r.Shrink(WidgetDimensions::scaled.framerect);

				/* Draw running cost */
				SetDParam(1, DateDeltaToYears(v->age));
				SetDParam(0, (v->age + DAYS_IN_YEAR < v->max_age) ? STR_VEHICLE_INFO_AGE : STR_VEHICLE_INFO_AGE_RED);
				SetDParam(2, DateDeltaToYears(v->max_age));
				SetDParam(3, v->GetDisplayRunningCost());
				DrawString(tr, STR_VEHICLE_INFO_AGE_RUNNING_COST_YR);
				tr.top += GetCharacterHeight(FS_NORMAL);

				/* Draw max speed */
				StringID string;
				if (v->type == VEH_TRAIN ||
						(v->type == VEH_ROAD && _settings_game.vehicle.roadveh_acceleration_model != AM_ORIGINAL)) {
					const GroundVehicleCache *gcache = v->GetGroundVehicleCache();
					SetDParam(2, PackVelocity(v->GetDisplayMaxSpeed(), v->type));
					SetDParam(1, gcache->cached_power);
					SetDParam(0, gcache->cached_weight);
					SetDParam(3, gcache->cached_max_te);
					if (v->type == VEH_TRAIN && (_settings_game.vehicle.train_acceleration_model == AM_ORIGINAL ||
							GetRailTypeInfo(Train::From(v)->railtype)->acceleration_type == 2)) {
						string = STR_VEHICLE_INFO_WEIGHT_POWER_MAX_SPEED;
					} else {
						string = STR_VEHICLE_INFO_WEIGHT_POWER_MAX_SPEED_MAX_TE;
					}
				} else {
					SetDParam(0, PackVelocity(v->GetDisplayMaxSpeed(), v->type));
					if (v->type == VEH_AIRCRAFT) {
						SetDParam(1, v->GetEngine()->GetAircraftTypeText());
						if (Aircraft::From(v)->GetRange() > 0) {
							SetDParam(2, Aircraft::From(v)->GetRange());
							string = STR_VEHICLE_INFO_MAX_SPEED_TYPE_RANGE;
						} else {
							string = STR_VEHICLE_INFO_MAX_SPEED_TYPE;
						}
					} else {
						string = STR_VEHICLE_INFO_MAX_SPEED;
					}
				}
				DrawString(tr, string);
				tr.top += GetCharacterHeight(FS_NORMAL);

				bool should_show_weight_ratio = this->ShouldShowWeightRatioLine(v);
				if (should_show_weight_ratio) {
					SetDParam(0, STR_VEHICLE_INFO_POWER_WEIGHT_RATIO);
					SetDParam(1, (100 * Train::From(v)->gcache.cached_power) / std::max<uint>(1, Train::From(v)->gcache.cached_weight));
					SetDParam(2, Train::From(v)->GetAccelerationType() == 2 ? STR_EMPTY : STR_VEHICLE_INFO_TE_WEIGHT_RATIO);
					SetDParam(3, (100 * Train::From(v)->gcache.cached_max_te) / std::max<uint>(1, Train::From(v)->gcache.cached_weight));
					DrawString(tr, STR_VEHICLE_INFO_WEIGHT_RATIOS);
					tr.top += GetCharacterHeight(FS_NORMAL);
				}

				/* Draw profit */
				if (v->type == VEH_TRAIN && _settings_client.gui.show_train_length_in_details) {
					const GroundVehicleCache *gcache = v->GetGroundVehicleCache();
					SetDParam(0, CeilDiv(gcache->cached_total_length * 10, TILE_SIZE));
					SetDParam(1, 1);
					SetDParam(2, STR_VEHICLE_INFO_PROFIT_THIS_YEAR_LAST_YEAR_LIFETIME);
					SetDParam(3, STR_VEHICLE_INFO_PROFIT_THIS_YEAR_LAST_YEAR);
					SetDParam(4, v->GetDisplayProfitThisYear());
					SetDParam(5, v->GetDisplayProfitLastYear());
					SetDParam(6, v->GetDisplayProfitLifetime());
					DrawString(tr, STR_VEHICLE_INFO_TRAIN_LENGTH);
				} else {
					SetDParam(0, STR_VEHICLE_INFO_PROFIT_THIS_YEAR_LAST_YEAR);
					SetDParam(1, v->GetDisplayProfitThisYear());
					SetDParam(2, v->GetDisplayProfitLastYear());
					SetDParam(3, v->GetDisplayProfitLifetime());
					DrawString(tr, STR_VEHICLE_INFO_PROFIT_THIS_YEAR_LAST_YEAR_LIFETIME);
				}
				tr.top += GetCharacterHeight(FS_NORMAL);

				/* Draw breakdown & reliability */
				byte total_engines = 0;
				if (v->type == VEH_TRAIN) {
					/* we want to draw the average reliability and total number of breakdowns */
					uint32 total_reliability = 0;
					uint16 total_breakdowns  = 0;
					for (const Vehicle *w = v; w != nullptr; w = w->Next()) {
						if (Train::From(w)->IsEngine() || Train::From(w)->IsMultiheaded()) {
							total_reliability += w->reliability;
							total_breakdowns += w->breakdowns_since_last_service;
						}
					}
					total_engines = Train::From(v)->tcache.cached_num_engines;
					assert(total_engines > 0);
					SetDParam(0, ToPercent16(total_reliability / total_engines));
					SetDParam(1, total_breakdowns);
				} else {
					SetDParam(0, ToPercent16(v->reliability));
					SetDParam(1, v->breakdowns_since_last_service);
				}
				DrawString(tr, STR_VEHICLE_INFO_RELIABILITY_BREAKDOWNS);
				tr.top += GetCharacterHeight(FS_NORMAL);

				bool should_show_group = this->ShouldShowGroupLine(v);
				if (should_show_group) {
					SetDParam(0, v->group_id | GROUP_NAME_HIERARCHY);
					DrawString(tr, STR_VEHICLE_INFO_GROUP);
					tr.top += GetCharacterHeight(FS_NORMAL);
				}

				bool should_show_slots = this->ShouldShowSlotsLine(v);
				if (should_show_slots) {
					std::vector<TraceRestrictSlotID> slots;
					TraceRestrictGetVehicleSlots(v->index, slots);

					char text_buffer[512];
					char *buffer = text_buffer;
					const char * const last = lastof(text_buffer);
					SetDParam(0, slots.size());
					buffer = GetString(buffer, STR_TRACE_RESTRICT_SLOT_LIST_HEADER, last);

					for (size_t i = 0; i < slots.size(); i++) {
						if (i != 0) buffer = GetString(buffer, STR_TRACE_RESTRICT_SLOT_LIST_SEPARATOR, last);
						buffer = strecpy(buffer, TraceRestrictSlot::Get(slots[i])->name.c_str(), last);
					}
					SetDParamStr(0, text_buffer);
					DrawString(tr, STR_JUST_RAW_STRING);
					tr.top += GetCharacterHeight(FS_NORMAL);
				}

				bool should_show_speed_restriction = this->ShouldShowSpeedRestrictionLine(v);
				if (should_show_speed_restriction) {
					SetDParam(0, Train::From(v)->speed_restriction);
					DrawString(tr, STR_VEHICLE_INFO_SPEED_RESTRICTION);
					tr.top += GetCharacterHeight(FS_NORMAL);
				}

				bool should_show_speed_adaptation_exempt = this->ShouldShowSpeedAdaptationExemptLine(v);
				if (should_show_speed_adaptation_exempt) {
					DrawString(tr, STR_VEHICLE_INFO_SPEED_ADAPTATION_EXEMPT);
					tr.top += GetCharacterHeight(FS_NORMAL);
				}

				if (this->vehicle_weight_ratio_line_shown != should_show_weight_ratio ||
						this->vehicle_weight_ratio_line_shown != should_show_weight_ratio ||
						this->vehicle_slots_line_shown != should_show_slots ||
						this->vehicle_speed_restriction_line_shown != should_show_speed_restriction ||
						this->vehicle_speed_adaptation_exempt_line_shown != should_show_speed_adaptation_exempt) {
					const_cast<VehicleDetailsWindow *>(this)->ReInit();
				}
				break;
			}

			case WID_VD_MATRIX: {
				/* For trains only. */
				DrawVehicleDetails(v, r.Shrink(WidgetDimensions::scaled.matrix, RectPadding::zero).WithHeight(this->resize.step_height), this->vscroll->GetPosition(), this->vscroll->GetCapacity(), this->tab);
				break;
			}

			case WID_VD_MIDDLE_DETAILS: {
				/* For other vehicles, at the place of the matrix. */
				bool rtl = _current_text_dir == TD_RTL;
				uint sprite_width = GetSingleVehicleWidth(v, EIT_IN_DETAILS) + WidgetDimensions::scaled.framerect.Horizontal();
				Rect tr = r.Shrink(WidgetDimensions::scaled.framerect);

				/* Articulated road vehicles use a complete line. */
				if (v->type == VEH_ROAD && v->HasArticulatedPart()) {
					DrawVehicleImage(v, tr.WithHeight(ScaleGUITrad(GetVehicleHeight(v->type)), false), INVALID_VEHICLE, EIT_IN_DETAILS, 0);
				} else {
					Rect sr = tr.WithWidth(sprite_width, rtl);
					DrawVehicleImage(v, sr.WithHeight(ScaleGUITrad(GetVehicleHeight(v->type)), false), INVALID_VEHICLE, EIT_IN_DETAILS, 0);
				}

				DrawVehicleDetails(v, tr.Indent(sprite_width, rtl), 0, 0, this->tab);
				break;
			}

			case WID_VD_SERVICING_INTERVAL: {
				/* Draw service interval text */
				Rect tr = r.Shrink(WidgetDimensions::scaled.framerect);
				SetDParam(0, v->GetServiceInterval());
				SetDParam(1, v->date_of_last_service);
				DrawString(tr.left, tr.right, CenterBounds(r.top, r.bottom, GetCharacterHeight(FS_NORMAL)),
						v->ServiceIntervalIsPercent() ? STR_VEHICLE_DETAILS_SERVICING_INTERVAL_PERCENT : STR_VEHICLE_DETAILS_SERVICING_INTERVAL_DAYS);
				break;
			}
		}
	}

	/** Repaint vehicle details window. */
	void OnPaint() override
	{
		const Vehicle *v = Vehicle::Get(this->window_number);

		if (v->type == VEH_TRAIN) {
			this->LowerWidget(this->tab + WID_VD_DETAILS_CARGO_CARRIED);
			this->vscroll->SetCount(GetTrainDetailsWndVScroll(v->index, this->tab));
		}

		/* Disable service-scroller when interval is set to disabled */
		this->SetWidgetsDisabledState(!IsVehicleServiceIntervalEnabled(v->type, v->owner),
			WID_VD_INCREASE_SERVICING_INTERVAL,
			WID_VD_DECREASE_SERVICING_INTERVAL);

		StringID str = v->ServiceIntervalIsCustom() ?
			(v->ServiceIntervalIsPercent() ? STR_VEHICLE_DETAILS_PERCENT : STR_VEHICLE_DETAILS_DAYS) :
			STR_VEHICLE_DETAILS_DEFAULT;
		this->GetWidget<NWidgetCore>(WID_VD_SERVICE_INTERVAL_DROPDOWN)->widget_data = str;

		this->DrawWidgets();
	}

	void OnClick([[maybe_unused]] Point pt, WidgetID widget, [[maybe_unused]] int click_count) override
	{
		switch (widget) {
			case WID_VD_INCREASE_SERVICING_INTERVAL:   // increase int
			case WID_VD_DECREASE_SERVICING_INTERVAL: { // decrease int
				int mod = _ctrl_pressed ? 5 : 10;
				const Vehicle *v = Vehicle::Get(this->window_number);

				mod = (widget == WID_VD_DECREASE_SERVICING_INTERVAL) ? -mod : mod;
				mod = GetServiceIntervalClamped(mod + v->GetServiceInterval(), v->ServiceIntervalIsPercent());
				if (mod == v->GetServiceInterval()) return;

				DoCommandP(v->tile, v->index, mod | (1 << 16) | (v->ServiceIntervalIsPercent() << 17), CMD_CHANGE_SERVICE_INT | CMD_MSG(STR_ERROR_CAN_T_CHANGE_SERVICING));
				break;
			}

			case WID_VD_SERVICE_INTERVAL_DROPDOWN: {
				const Vehicle *v = Vehicle::Get(this->window_number);
				ShowDropDownMenu(this, _service_interval_dropdown, v->ServiceIntervalIsCustom() ? (v->ServiceIntervalIsPercent() ? 2 : 1) : 0, widget, 0, 0, 0, DDSF_LOST_FOCUS);
				break;
			}

			case WID_VD_DETAILS_CARGO_CARRIED:
			case WID_VD_DETAILS_TRAIN_VEHICLES:
			case WID_VD_DETAILS_CAPACITY_OF_EACH:
			case WID_VD_DETAILS_TOTAL_CARGO:
				this->SetWidgetsLoweredState(false,
					WID_VD_DETAILS_CARGO_CARRIED,
					WID_VD_DETAILS_TRAIN_VEHICLES,
					WID_VD_DETAILS_CAPACITY_OF_EACH,
					WID_VD_DETAILS_TOTAL_CARGO);

				this->tab = (TrainDetailsWindowTabs)(widget - WID_VD_DETAILS_CARGO_CARRIED);
				this->SetDirty();
				break;
		}
	}

	void OnDropdownSelect(WidgetID widget, int index) override
	{
		switch (widget) {
			case WID_VD_SERVICE_INTERVAL_DROPDOWN: {
				const Vehicle *v = Vehicle::Get(this->window_number);
				bool iscustom = index != 0;
				bool ispercent = iscustom ? (index == 2) : Company::Get(v->owner)->settings.vehicle.servint_ispercent;
				uint16 interval = GetServiceIntervalClamped(v->GetServiceInterval(), ispercent);
				DoCommandP(v->tile, v->index, interval | (iscustom << 16) | (ispercent << 17), CMD_CHANGE_SERVICE_INT | CMD_MSG(STR_ERROR_CAN_T_CHANGE_SERVICING));
				break;
			}
		}
	}

	void OnResize() override
	{
		NWidgetCore *nwi = this->GetWidget<NWidgetCore>(WID_VD_MATRIX);
		if (nwi != nullptr) {
			this->vscroll->SetCapacityFromWidget(this, WID_VD_MATRIX);
		}
	}

	virtual void OnFocus(Window *previously_focused_window) override
	{
		if (HasFocusedVehicleChanged(this->window_number, previously_focused_window)) {
			if (this->window_number != INVALID_VEHICLE) {
				const Vehicle *v = Vehicle::Get(this->window_number);
				MarkDirtyFocusedRoutePaths(v);
			}
		}
	}

	virtual void OnFocusLost(bool closing, Window *newly_focused_window) override
	{
		if (HasFocusedVehicleChanged(this->window_number, newly_focused_window)) {
			if (this->window_number != INVALID_VEHICLE) {
				const Vehicle *v = Vehicle::Get(this->window_number);
				MarkDirtyFocusedRoutePaths(v);
			}
		}
	}
};

/** Vehicle details window descriptor. */
static WindowDesc _train_vehicle_details_desc(__FILE__, __LINE__,
	WDP_AUTO, "view_vehicle_details_train", 405, 178,
	WC_VEHICLE_DETAILS, WC_VEHICLE_VIEW,
	0,
	std::begin(_nested_train_vehicle_details_widgets), std::end(_nested_train_vehicle_details_widgets)
);

/** Vehicle details window descriptor for other vehicles than a train. */
static WindowDesc _nontrain_vehicle_details_desc(__FILE__, __LINE__,
	WDP_AUTO, "view_vehicle_details", 405, 113,
	WC_VEHICLE_DETAILS, WC_VEHICLE_VIEW,
	0,
	std::begin(_nested_nontrain_vehicle_details_widgets), std::end(_nested_nontrain_vehicle_details_widgets)
);

/** Shows the vehicle details window of the given vehicle. */
static void ShowVehicleDetailsWindow(const Vehicle *v)
{
	CloseWindowById(WC_VEHICLE_ORDERS, v->index, false);
	CloseWindowById(WC_VEHICLE_TIMETABLE, v->index, false);
	AllocateWindowDescFront<VehicleDetailsWindow>((v->type == VEH_TRAIN) ? &_train_vehicle_details_desc : &_nontrain_vehicle_details_desc, v->index);
}


/* Unified vehicle GUI - Vehicle View Window */

/** Vehicle view widgets. */
static const NWidgetPart _nested_vehicle_view_widgets[] = {
	NWidget(NWID_HORIZONTAL),
		NWidget(WWT_CLOSEBOX, COLOUR_GREY),
		NWidget(WWT_PUSHIMGBTN, COLOUR_GREY, WID_VV_RENAME), SetMinimalSize(12, 14), SetDataTip(SPR_RENAME, STR_NULL /* filled in later */),
		NWidget(WWT_CAPTION, COLOUR_GREY, WID_VV_CAPTION), SetDataTip(STR_VEHICLE_VIEW_CAPTION, STR_TOOLTIP_WINDOW_TITLE_DRAG_THIS),
		NWidget(WWT_IMGBTN, COLOUR_GREY, WID_VV_LOCATION), SetMinimalSize(12, 14), SetDataTip(SPR_GOTO_LOCATION, STR_NULL /* filled in later */),
		NWidget(WWT_DEBUGBOX, COLOUR_GREY),
		NWidget(WWT_SHADEBOX, COLOUR_GREY),
		NWidget(WWT_DEFSIZEBOX, COLOUR_GREY),
		NWidget(WWT_STICKYBOX, COLOUR_GREY),
	EndContainer(),
	NWidget(NWID_HORIZONTAL),
		NWidget(WWT_PANEL, COLOUR_GREY),
			NWidget(WWT_INSET, COLOUR_GREY), SetPadding(2, 2, 2, 2),
				NWidget(NWID_VIEWPORT, INVALID_COLOUR, WID_VV_VIEWPORT), SetMinimalSize(226, 84), SetResize(1, 1),
			EndContainer(),
		EndContainer(),
		NWidget(NWID_VERTICAL),
			NWidget(NWID_SELECTION, INVALID_COLOUR, WID_VV_SELECT_DEPOT_CLONE),
				NWidget(WWT_IMGBTN, COLOUR_GREY, WID_VV_GOTO_DEPOT), SetMinimalSize(18, 18), SetDataTip(0x0 /* filled later */, 0x0 /* filled later */),
				NWidget(WWT_PUSHIMGBTN, COLOUR_GREY, WID_VV_CLONE), SetMinimalSize(18, 18), SetDataTip(0x0 /* filled later */, 0x0 /* filled later */),
			EndContainer(),
			/* For trains only, 'ignore signal' button. */
			NWidget(WWT_PUSHIMGBTN, COLOUR_GREY, WID_VV_FORCE_PROCEED), SetMinimalSize(18, 18),
											SetDataTip(SPR_IGNORE_SIGNALS, STR_VEHICLE_VIEW_TRAIN_IGNORE_SIGNAL_TOOLTIP),
			NWidget(NWID_SELECTION, INVALID_COLOUR, WID_VV_SELECT_REFIT_TURN),
				NWidget(WWT_PUSHIMGBTN, COLOUR_GREY, WID_VV_REFIT), SetMinimalSize(18, 18), SetDataTip(SPR_REFIT_VEHICLE, 0x0 /* filled later */),
				NWidget(WWT_PUSHIMGBTN, COLOUR_GREY, WID_VV_TURN_AROUND), SetMinimalSize(18, 18),
												SetDataTip(SPR_FORCE_VEHICLE_TURN, STR_VEHICLE_VIEW_ROAD_VEHICLE_REVERSE_TOOLTIP),
			EndContainer(),
			NWidget(WWT_PUSHIMGBTN, COLOUR_GREY, WID_VV_SHOW_ORDERS), SetMinimalSize(18, 18), SetDataTip(SPR_SHOW_ORDERS, 0x0 /* filled later */),
			NWidget(WWT_PUSHIMGBTN, COLOUR_GREY, WID_VV_SHOW_DETAILS), SetMinimalSize(18, 18), SetDataTip(SPR_SHOW_VEHICLE_DETAILS, 0x0 /* filled later */),
			NWidget(WWT_PANEL, COLOUR_GREY), SetMinimalSize(18, 0), SetResize(0, 1), EndContainer(),
		EndContainer(),
	EndContainer(),
	NWidget(NWID_HORIZONTAL),
		NWidget(WWT_PUSHBTN, COLOUR_GREY, WID_VV_START_STOP), SetResize(1, 0), SetFill(1, 0),
		NWidget(WWT_PUSHIMGBTN, COLOUR_GREY, WID_VV_ORDER_LOCATION), SetMinimalSize(12, 14), SetDataTip(SPR_GOTO_LOCATION, STR_VEHICLE_VIEW_ORDER_LOCATION_TOOLTIP),
		NWidget(WWT_RESIZEBOX, COLOUR_GREY),
	EndContainer(),
};

/* Just to make sure, nobody has changed the vehicle type constants, as we are
	 using them for array indexing in a number of places here. */
static_assert(VEH_TRAIN == 0);
static_assert(VEH_ROAD == 1);
static_assert(VEH_SHIP == 2);
static_assert(VEH_AIRCRAFT == 3);

/** Zoom levels for vehicle views indexed by vehicle type. */
static const ZoomLevel _vehicle_view_zoom_levels[] = {
	ZOOM_LVL_TRAIN,
	ZOOM_LVL_ROADVEH,
	ZOOM_LVL_SHIP,
	ZOOM_LVL_AIRCRAFT,
};

/* Constants for geometry of vehicle view viewport */
static const int VV_INITIAL_VIEWPORT_WIDTH = 226;
static const int VV_INITIAL_VIEWPORT_HEIGHT = 84;
static const int VV_INITIAL_VIEWPORT_HEIGHT_TRAIN = 102;

/** Command indices for the _vehicle_command_translation_table. */
enum VehicleCommandTranslation {
	VCT_CMD_START_STOP = 0,
	VCT_CMD_CLONE_VEH,
	VCT_CMD_TURN_AROUND,
};

/** Command codes for the shared buttons indexed by VehicleCommandTranslation and vehicle type. */
static const uint32 _vehicle_command_translation_table[][4] = {
	{ // VCT_CMD_START_STOP
		CMD_START_STOP_VEHICLE | CMD_MSG(STR_ERROR_CAN_T_STOP_START_TRAIN),
		CMD_START_STOP_VEHICLE | CMD_MSG(STR_ERROR_CAN_T_STOP_START_ROAD_VEHICLE),
		CMD_START_STOP_VEHICLE | CMD_MSG(STR_ERROR_CAN_T_STOP_START_SHIP),
		CMD_START_STOP_VEHICLE | CMD_MSG(STR_ERROR_CAN_T_STOP_START_AIRCRAFT)
	},
	{ // VCT_CMD_CLONE_VEH
		CMD_CLONE_VEHICLE | CMD_MSG(STR_ERROR_CAN_T_BUY_TRAIN),
		CMD_CLONE_VEHICLE | CMD_MSG(STR_ERROR_CAN_T_BUY_ROAD_VEHICLE),
		CMD_CLONE_VEHICLE | CMD_MSG(STR_ERROR_CAN_T_BUY_SHIP),
		CMD_CLONE_VEHICLE | CMD_MSG(STR_ERROR_CAN_T_BUY_AIRCRAFT)
	},
	{ // VCT_CMD_TURN_AROUND
		CMD_REVERSE_TRAIN_DIRECTION | CMD_MSG(STR_ERROR_CAN_T_REVERSE_DIRECTION_TRAIN),
		CMD_TURN_ROADVEH            | CMD_MSG(STR_ERROR_CAN_T_MAKE_ROAD_VEHICLE_TURN),
		0xffffffff, // invalid for ships
		0xffffffff  // invalid for aircraft
	},
};

/**
 * This is the Callback method after attempting to start/stop a vehicle
 * @param result the result of the start/stop command
 * @param tile unused
 * @param p1 vehicle ID
 * @param p2 unused
 */
void CcStartStopVehicle(const CommandCost &result, TileIndex tile, uint32 p1, uint32 p2, uint64 p3, uint32 cmd)
{
	if (result.Failed()) return;

	const Vehicle *v = Vehicle::GetIfValid(p1);
	if (v == nullptr || !v->IsPrimaryVehicle()) return;

	StringID msg = (v->vehstatus & VS_STOPPED) ? STR_VEHICLE_COMMAND_STOPPED : STR_VEHICLE_COMMAND_STARTED;
	Point pt = RemapCoords(v->x_pos, v->y_pos, v->z_pos);
	AddTextEffect(msg, pt.x, pt.y, DAY_TICKS, TE_RISING);
}

/**
 * Executes #CMD_START_STOP_VEHICLE for given vehicle.
 * @param v Vehicle to start/stop
 * @param texteffect Should a texteffect be shown?
 */
void StartStopVehicle(const Vehicle *v, bool texteffect)
{
	assert(v->IsPrimaryVehicle());
	DoCommandP(v->tile, v->index, 0, _vehicle_command_translation_table[VCT_CMD_START_STOP][v->type], texteffect ? CcStartStopVehicle : nullptr);
}

/** Strings for aircraft breakdown types */
static const StringID _aircraft_breakdown_strings[] = {
	STR_BREAKDOWN_TYPE_LOW_SPEED,
	STR_BREAKDOWN_TYPE_DEPOT,
	STR_BREAKDOWN_TYPE_LANDING,
};

/** Checks whether the vehicle may be refitted at the moment.*/
static bool IsVehicleRefitable(const Vehicle *v)
{
	if (!v->IsStoppedInDepot()) return false;

	do {
		if (IsEngineRefittable(v->engine_type)) return true;
	} while (v->IsArticulatedCallbackVehicleType() && (v = v->Next()) != nullptr);

	return false;
}

/** Window manager class for viewing a vehicle. */
struct VehicleViewWindow : Window {
private:
	bool depot_select_active = false;
	bool depot_select_ctrl_pressed = false;
	bool fixed_route_overlay_active = false;

	/** Display planes available in the vehicle view window. */
	enum PlaneSelections {
		SEL_DC_GOTO_DEPOT,  ///< Display 'goto depot' button in #WID_VV_SELECT_DEPOT_CLONE stacked widget.
		SEL_DC_CLONE,       ///< Display 'clone vehicle' button in #WID_VV_SELECT_DEPOT_CLONE stacked widget.

		SEL_RT_REFIT,       ///< Display 'refit' button in #WID_VV_SELECT_REFIT_TURN stacked widget.
		SEL_RT_TURN_AROUND, ///< Display 'turn around' button in #WID_VV_SELECT_REFIT_TURN stacked widget.

		SEL_DC_BASEPLANE = SEL_DC_GOTO_DEPOT, ///< First plane of the #WID_VV_SELECT_DEPOT_CLONE stacked widget.
		SEL_RT_BASEPLANE = SEL_RT_REFIT,      ///< First plane of the #WID_VV_SELECT_REFIT_TURN stacked widget.
	};
	bool mouse_over_start_stop = false;

	/**
	 * Display a plane in the window.
	 * @param plane Plane to show.
	 */
	void SelectPlane(PlaneSelections plane)
	{
		switch (plane) {
			case SEL_DC_GOTO_DEPOT:
			case SEL_DC_CLONE:
				this->GetWidget<NWidgetStacked>(WID_VV_SELECT_DEPOT_CLONE)->SetDisplayedPlane(plane - SEL_DC_BASEPLANE);
				break;

			case SEL_RT_REFIT:
			case SEL_RT_TURN_AROUND:
				this->GetWidget<NWidgetStacked>(WID_VV_SELECT_REFIT_TURN)->SetDisplayedPlane(plane - SEL_RT_BASEPLANE);
				break;

			default:
				NOT_REACHED();
		}
	}

public:
	VehicleViewWindow(WindowDesc *desc, WindowNumber window_number) : Window(desc)
	{
		this->flags |= WF_DISABLE_VP_SCROLL;
		this->CreateNestedTree();

		/* Sprites for the 'send to depot' button indexed by vehicle type. */
		static const SpriteID vehicle_view_goto_depot_sprites[] = {
			SPR_SEND_TRAIN_TODEPOT,
			SPR_SEND_ROADVEH_TODEPOT,
			SPR_SEND_SHIP_TODEPOT,
			SPR_SEND_AIRCRAFT_TODEPOT,
		};
		const Vehicle *v = Vehicle::Get(window_number);
		this->GetWidget<NWidgetCore>(WID_VV_GOTO_DEPOT)->widget_data = vehicle_view_goto_depot_sprites[v->type];

		/* Sprites for the 'clone vehicle' button indexed by vehicle type. */
		static const SpriteID vehicle_view_clone_sprites[] = {
			SPR_CLONE_TRAIN,
			SPR_CLONE_ROADVEH,
			SPR_CLONE_SHIP,
			SPR_CLONE_AIRCRAFT,
		};
		this->GetWidget<NWidgetCore>(WID_VV_CLONE)->widget_data = vehicle_view_clone_sprites[v->type];

		switch (v->type) {
			case VEH_TRAIN:
				this->GetWidget<NWidgetCore>(WID_VV_TURN_AROUND)->tool_tip = STR_VEHICLE_VIEW_TRAIN_REVERSE_TOOLTIP;
				break;

			case VEH_ROAD:
				break;

			case VEH_SHIP:
			case VEH_AIRCRAFT:
				this->SelectPlane(SEL_RT_REFIT);
				break;

			default: NOT_REACHED();
		}
		this->FinishInitNested(window_number);
		this->owner = v->owner;
		this->GetWidget<NWidgetViewport>(WID_VV_VIEWPORT)->InitializeViewport(this, this->window_number | (1 << 31), ScaleZoomGUI(_vehicle_view_zoom_levels[v->type]));

		this->GetWidget<NWidgetCore>(WID_VV_START_STOP)->tool_tip       = STR_VEHICLE_VIEW_TRAIN_STATUS_START_STOP_TOOLTIP + v->type;
		this->GetWidget<NWidgetCore>(WID_VV_RENAME)->tool_tip           = STR_VEHICLE_DETAILS_TRAIN_RENAME + v->type;
		this->GetWidget<NWidgetCore>(WID_VV_REFIT)->tool_tip            = STR_VEHICLE_VIEW_TRAIN_REFIT_TOOLTIP + v->type;
		this->GetWidget<NWidgetCore>(WID_VV_SHOW_ORDERS)->tool_tip      = STR_VEHICLE_VIEW_TRAIN_ORDERS_TOOLTIP + v->type;
		this->GetWidget<NWidgetCore>(WID_VV_SHOW_DETAILS)->tool_tip     = STR_VEHICLE_VIEW_TRAIN_SHOW_DETAILS_TOOLTIP + v->type;
		this->GetWidget<NWidgetCore>(WID_VV_CLONE)->tool_tip            = STR_VEHICLE_VIEW_CLONE_TRAIN_INFO + v->type;

		this->UpdateButtonStatus();
	}

	void Close([[maybe_unused]] int data = 0) override
	{
		if (this->window_number != INVALID_VEHICLE) {
			const Vehicle *v = Vehicle::Get(this->window_number);
			MarkDirtyFocusedRoutePaths(v);
		}
		CloseWindowById(WC_VEHICLE_ORDERS, this->window_number, false);
		CloseWindowById(WC_VEHICLE_REFIT, this->window_number, false);
		CloseWindowById(WC_VEHICLE_DETAILS, this->window_number, false);
		CloseWindowById(WC_VEHICLE_TIMETABLE, this->window_number, false);

		if (this->fixed_route_overlay_active) {
			RemoveFixedViewportRoutePath(this->window_number);
		}

		this->Window::Close();
	}

<<<<<<< HEAD
	virtual void OnFocus(Window *previously_focused_window) override
	{
		if (HasFocusedVehicleChanged(this->window_number, previously_focused_window)) {
			if (this->window_number != INVALID_VEHICLE) {
				const Vehicle *v = Vehicle::Get(this->window_number);
				MarkDirtyFocusedRoutePaths(v);
			}
		}
	}

	virtual void OnFocusLost(bool closing, Window *newly_focused_window) override
	{
		if (HasFocusedVehicleChanged(this->window_number, newly_focused_window)) {
			if (this->window_number != INVALID_VEHICLE) {
				const Vehicle *v = Vehicle::Get(this->window_number);
				MarkDirtyFocusedRoutePaths(v);
			}
		}
	}

	void UpdateWidgetSize(int widget, Dimension *size, const Dimension &padding, Dimension *fill, Dimension *resize) override
=======
	void UpdateWidgetSize(WidgetID widget, Dimension *size, [[maybe_unused]] const Dimension &padding, [[maybe_unused]] Dimension *fill, [[maybe_unused]] Dimension *resize) override
>>>>>>> 502a52ed
	{
		const Vehicle *v = Vehicle::Get(this->window_number);
		switch (widget) {
			case WID_VV_START_STOP:
				size->height = std::max<uint>({size->height, (uint)GetCharacterHeight(FS_NORMAL), GetScaledSpriteSize(SPR_WARNING_SIGN).height, GetScaledSpriteSize(SPR_FLAG_VEH_STOPPED).height, GetScaledSpriteSize(SPR_FLAG_VEH_RUNNING).height}) + padding.height;
				break;

			case WID_VV_FORCE_PROCEED:
				if (v->type != VEH_TRAIN) {
					size->height = 0;
					size->width = 0;
				}
				break;

			case WID_VV_VIEWPORT:
				size->width = VV_INITIAL_VIEWPORT_WIDTH;
				size->height = (v->type == VEH_TRAIN) ? VV_INITIAL_VIEWPORT_HEIGHT_TRAIN : VV_INITIAL_VIEWPORT_HEIGHT;
				break;
		}
	}

	void OnPaint() override
	{
		const Vehicle *v = Vehicle::Get(this->window_number);
		bool is_localcompany = v->owner == _local_company;
		bool can_control = IsVehicleControlAllowed(v, _local_company);
		bool refitable_and_stopped_in_depot = IsVehicleRefitable(v);

		this->SetWidgetDisabledState(WID_VV_RENAME, !is_localcompany);
		this->SetWidgetDisabledState(WID_VV_GOTO_DEPOT, !is_localcompany);
		this->SetWidgetDisabledState(WID_VV_REFIT, !refitable_and_stopped_in_depot || !is_localcompany);
		this->SetWidgetDisabledState(WID_VV_CLONE, !is_localcompany);

		if (v->type == VEH_TRAIN) {
			this->SetWidgetLoweredState(WID_VV_FORCE_PROCEED, Train::From(v)->force_proceed == TFP_SIGNAL);
			this->SetWidgetDisabledState(WID_VV_FORCE_PROCEED, !can_control);
		}

		if (v->type == VEH_TRAIN || v->type == VEH_ROAD) {
			this->SetWidgetDisabledState(WID_VV_TURN_AROUND, !can_control);
		}

		this->SetWidgetDisabledState(WID_VV_ORDER_LOCATION, v->current_order.GetLocation(v) == INVALID_TILE);

		this->DrawWidgets();
	}

	void SetStringParameters(WidgetID widget) const override
	{
		if (widget != WID_VV_CAPTION) return;

		const Vehicle *v = Vehicle::Get(this->window_number);
		SetDParam(0, v->index);
	}

	void DrawWidget(const Rect &r, WidgetID widget) const override
	{
		if (widget != WID_VV_START_STOP) return;

		const Vehicle *v = Vehicle::Get(this->window_number);
		bool show_order_number = false;
		StringID str;
		TextColour text_colour = TC_FROMSTRING;
		if (v->vehstatus & VS_CRASHED) {
			str = STR_VEHICLE_STATUS_CRASHED;
		} else if ((v->breakdown_ctr == 1 || (v->type == VEH_TRAIN && Train::From(v)->flags & VRF_IS_BROKEN)) && !mouse_over_start_stop) {
			const Vehicle *w = (v->type == VEH_TRAIN) ? GetMostSeverelyBrokenEngine(Train::From(v)) : v;
			if (_settings_game.vehicle.improved_breakdowns || w->breakdown_type == BREAKDOWN_RV_CRASH || w->breakdown_type == BREAKDOWN_BRAKE_OVERHEAT) {
				str = STR_VEHICLE_STATUS_BROKEN_DOWN_VEL;
				SetDParam(3, v->GetDisplaySpeed());
			} else {
				str = STR_VEHICLE_STATUS_BROKEN_DOWN;
			}

			if (v->type == VEH_AIRCRAFT) {
				SetDParam(0, _aircraft_breakdown_strings[v->breakdown_type]);
				if (v->breakdown_type == BREAKDOWN_AIRCRAFT_SPEED) {
					SetDParam(1, v->breakdown_severity << 3);
				} else {
					SetDParam(1, v->current_order.GetDestination());
				}
			} else {
				SetDParam(0, STR_BREAKDOWN_TYPE_CRITICAL + w->breakdown_type);

				if (w->breakdown_type == BREAKDOWN_LOW_SPEED) {
					SetDParam(1, std::min(w->First()->GetDisplayMaxSpeed(), w->breakdown_severity >> ((v->type == VEH_TRAIN) ? 0 : 1)));
				} else if (w->breakdown_type == BREAKDOWN_LOW_POWER) {
					int percent;
					if (v->type == VEH_TRAIN) {
						uint32 power, te;
						Train::From(v)->CalculatePower(power, te, true);
						percent = (100 * power) / Train::From(v)->gcache.cached_power;
					} else {
						percent = w->breakdown_severity * 100 / 256;
					}
					SetDParam(1, percent);
				}
			}
		} else if (v->vehstatus & VS_STOPPED && (!mouse_over_start_stop || v->IsStoppedInDepot())) {
			if (v->type == VEH_TRAIN) {
				if (v->cur_speed == 0) {
					if (Train::From(v)->gcache.cached_power == 0) {
						str = STR_VEHICLE_STATUS_TRAIN_NO_POWER;
					} else {
						str = STR_VEHICLE_STATUS_STOPPED;
					}
				} else {
					SetDParam(0, PackVelocity(v->GetDisplaySpeed(), v->type));
					str = STR_VEHICLE_STATUS_TRAIN_STOPPING_VEL;
				}
			} else if (v->type == VEH_ROAD) {
				if (RoadVehicle::From(v)->IsRoadVehicleStopped()) {
					str = STR_VEHICLE_STATUS_STOPPED;
				} else {
					SetDParam(0, v->GetDisplaySpeed());
					str = STR_VEHICLE_STATUS_TRAIN_STOPPING_VEL;
				}
			} else { // no train/RV
				str = STR_VEHICLE_STATUS_STOPPED;
			}
		} else if (v->type == VEH_TRAIN && HasBit(Train::From(v)->flags, VRF_TRAIN_STUCK) && !v->current_order.IsType(OT_LOADING) && !mouse_over_start_stop) {
			str = HasBit(Train::From(v)->flags, VRF_WAITING_RESTRICTION) ? STR_VEHICLE_STATUS_TRAIN_STUCK_WAIT_RESTRICTION : STR_VEHICLE_STATUS_TRAIN_STUCK;
		} else if (v->type == VEH_TRAIN && Train::From(v)->reverse_distance >= 1) {
			if (Train::From(v)->track == TRACK_BIT_DEPOT) {
				str = STR_VEHICLE_STATUS_TRAIN_MOVING_DEPOT;
			} else {
				str = STR_VEHICLE_STATUS_TRAIN_REVERSING;
				SetDParam(0, v->GetDisplaySpeed());
			}
		} else if (v->type == VEH_AIRCRAFT && HasBit(Aircraft::From(v)->flags, VAF_DEST_TOO_FAR) && !v->current_order.IsType(OT_LOADING)) {
			str = STR_VEHICLE_STATUS_AIRCRAFT_TOO_FAR;
		} else { // vehicle is in a "normal" state, show current order
			switch (v->current_order.GetType()) {
				case OT_GOTO_STATION: {
					show_order_number = true;
					text_colour = TC_LIGHT_BLUE;
					SetDParam(0, v->current_order.GetDestination());
					SetDParam(1, PackVelocity(v->GetDisplaySpeed(), v->type));
					str = HasBit(v->vehicle_flags, VF_PATHFINDER_LOST) ? STR_VEHICLE_STATUS_CANNOT_REACH_STATION_VEL : STR_VEHICLE_STATUS_HEADING_FOR_STATION_VEL;
					break;
				}

				case OT_GOTO_DEPOT: {
					show_order_number = true;
					text_colour = TC_ORANGE;
					SetDParam(0, v->type);
					SetDParam(1, v->current_order.GetDestination());
					SetDParam(2, PackVelocity(v->GetDisplaySpeed(), v->type));
					if (v->current_order.GetDestination() == INVALID_DEPOT) {
						/* This case *only* happens when multiple nearest depot orders
						 * follow each other (including an order list only one order: a
						 * nearest depot order) and there are no reachable depots.
						 * It is primarily to guard for the case that there is no
						 * depot with index 0, which would be used as fallback for
						 * evaluating the string in the status bar. */
						str = STR_EMPTY;
					} else if (v->current_order.GetDepotActionType() & ODATFB_SELL) {
						str = STR_VEHICLE_STATUS_HEADING_FOR_DEPOT_SELL_VEL;
					} else if (v->current_order.GetDepotActionType() & ODATFB_HALT) {
						str = HasBit(v->vehicle_flags, VF_PATHFINDER_LOST) ? STR_VEHICLE_STATUS_CANNOT_REACH_DEPOT_VEL : STR_VEHICLE_STATUS_HEADING_FOR_DEPOT_VEL;
					} else {
						str = HasBit(v->vehicle_flags, VF_PATHFINDER_LOST) ? STR_VEHICLE_STATUS_CANNOT_REACH_DEPOT_SERVICE_VEL : STR_VEHICLE_STATUS_HEADING_FOR_DEPOT_SERVICE_VEL;
					}
					break;
				}

				case OT_LOADING:
					str = STR_VEHICLE_STATUS_LOADING_UNLOADING;
					break;

				case OT_LOADING_ADVANCE:
					str = STR_VEHICLE_STATUS_LOADING_UNLOADING_ADVANCE;
					SetDParam(0, STR_VEHICLE_STATUS_LOADING_UNLOADING);
					SetDParam(1, v->GetDisplaySpeed());
					break;

				case OT_GOTO_WAYPOINT: {
					show_order_number = true;
					text_colour = TC_LIGHT_BLUE;
					assert(v->type == VEH_TRAIN || v->type == VEH_ROAD || v->type == VEH_SHIP);
					SetDParam(0, v->current_order.GetDestination());
					str = HasBit(v->vehicle_flags, VF_PATHFINDER_LOST) ? STR_VEHICLE_STATUS_CANNOT_REACH_WAYPOINT_VEL : STR_VEHICLE_STATUS_HEADING_FOR_WAYPOINT_VEL;
					SetDParam(1, PackVelocity(v->GetDisplaySpeed(), v->type));
					break;
				}

				case OT_WAITING: {
					str = STR_VEHICLE_STATUS_TRAIN_WAITING_TIMETABLE;
					break;
				}

				case OT_LEAVESTATION:
					if (v->type != VEH_AIRCRAFT) {
						str = STR_VEHICLE_STATUS_LEAVING;
						break;
					}
					FALLTHROUGH;
				default:
					if (v->GetNumManualOrders() == 0) {
						str = STR_VEHICLE_STATUS_NO_ORDERS_VEL;
						SetDParam(0, PackVelocity(v->GetDisplaySpeed(), v->type));
					} else {
						str = STR_EMPTY;
					}
					break;
			}

			if (mouse_over_start_stop) {
				if (v->vehstatus & VS_STOPPED || (v->breakdown_ctr == 1 || (v->type == VEH_TRAIN && Train::From(v)->flags & VRF_IS_BROKEN))) {
					text_colour = TC_RED | TC_FORCED;
				} else if (v->type == VEH_TRAIN && HasBit(Train::From(v)->flags, VRF_TRAIN_STUCK) && !v->current_order.IsType(OT_LOADING)) {
					text_colour = TC_ORANGE | TC_FORCED;
				}
			}
		}

		if (_settings_client.gui.show_order_number_vehicle_view && show_order_number && v->cur_implicit_order_index < v->GetNumOrders()) {
			_temp_special_strings[0] = GetString(str);
			SetDParam(0, v->cur_implicit_order_index + 1);
			SetDParam(1, SPECSTR_TEMP_START);
			str = STR_VEHICLE_VIEW_ORDER_NUMBER;
		}

		/* Draw the flag plus orders. */
		bool rtl = (_current_text_dir == TD_RTL);
		uint icon_width = std::max({GetScaledSpriteSize(SPR_WARNING_SIGN).width, GetScaledSpriteSize(SPR_FLAG_VEH_STOPPED).width, GetScaledSpriteSize(SPR_FLAG_VEH_RUNNING).width});
		Rect tr = r.Shrink(WidgetDimensions::scaled.framerect);
		SpriteID image = ((v->vehstatus & VS_STOPPED) != 0) ? SPR_FLAG_VEH_STOPPED : (HasBit(v->vehicle_flags, VF_PATHFINDER_LOST)) ? SPR_WARNING_SIGN : SPR_FLAG_VEH_RUNNING;
		DrawSpriteIgnorePadding(image, PAL_NONE, tr.WithWidth(icon_width, rtl), SA_CENTER);
		tr = tr.Indent(icon_width + WidgetDimensions::scaled.imgbtn.Horizontal(), rtl);
		DrawString(tr.left, tr.right, CenterBounds(tr.top, tr.bottom, GetCharacterHeight(FS_NORMAL)), str, text_colour, SA_HOR_CENTER);
	}

	void OnClick([[maybe_unused]] Point pt, WidgetID widget, [[maybe_unused]] int click_count) override
	{
		const Vehicle *v = Vehicle::Get(this->window_number);

		switch (widget) {
			case WID_VV_RENAME: { // rename
				SetDParam(0, v->index);
				ShowQueryString(STR_VEHICLE_NAME, STR_QUERY_RENAME_TRAIN_CAPTION + v->type,
						MAX_LENGTH_VEHICLE_NAME_CHARS, this, CS_ALPHANUMERAL, QSF_ENABLE_DEFAULT | QSF_LEN_IN_CHARS);
				break;
			}

			case WID_VV_START_STOP: // start stop
				StartStopVehicle(v, false);
				break;

			case WID_VV_ORDER_LOCATION: {
				/* Scroll to current order destination */
				TileIndex tile = v->current_order.GetLocation(v);
				if (tile == INVALID_TILE) break;

				if (_ctrl_pressed) {
					ShowExtraViewportWindow(tile);
				} else {
					ScrollMainWindowToTile(tile);
				}
				break;
			}

			case WID_VV_LOCATION: // center main view
				if (_ctrl_pressed) {
					ShowExtraViewportWindow(TileVirtXY(v->x_pos, v->y_pos));
					this->HandleButtonClick(widget);
				} else if (_shift_pressed) {
					this->fixed_route_overlay_active = !this->fixed_route_overlay_active;
					this->SetWidgetLoweredState(widget, this->fixed_route_overlay_active);
					this->SetWidgetDirty(widget);
					if (this->fixed_route_overlay_active) {
						AddFixedViewportRoutePath(this->window_number);
					} else {
						RemoveFixedViewportRoutePath(this->window_number);
					}
				} else {
					const Window *mainwindow = GetMainWindow();
					if (click_count > 1 && mainwindow->viewport->zoom < ZOOM_LVL_DRAW_MAP) {
						/* main window 'follows' vehicle */
						mainwindow->viewport->follow_vehicle = v->index;
					} else {
						ScrollMainWindowTo(v->x_pos, v->y_pos, v->z_pos);
					}
					this->HandleButtonClick(widget);
				}
				break;

			case WID_VV_GOTO_DEPOT: // goto hangar
				if (_shift_pressed) {
					if (HandlePlacePushButton(this, WID_VV_GOTO_DEPOT, ANIMCURSOR_PICKSTATION, HT_RECT)) {
						this->depot_select_ctrl_pressed = _ctrl_pressed;
						this->depot_select_active = true;
					}
				} else if (_ctrl_pressed && _settings_client.gui.show_depot_sell_gui && v->current_order.IsType(OT_GOTO_DEPOT)) {
					OrderDepotActionFlags flags = v->current_order.GetDepotActionType() & (ODATFB_HALT | ODATFB_SELL);
					DropDownList list;
					list.emplace_back(new DropDownListStringItem(STR_VEHICLE_LIST_SEND_FOR_SERVICING, DEPOT_SERVICE | DEPOT_DONT_CANCEL, !flags));
					list.emplace_back(new DropDownListStringItem(BaseVehicleListWindow::vehicle_depot_name[v->type], DEPOT_DONT_CANCEL, flags == ODATFB_HALT));
					list.emplace_back(new DropDownListStringItem(BaseVehicleListWindow::vehicle_depot_sell_name[v->type], DEPOT_SELL | DEPOT_DONT_CANCEL, flags == (ODATFB_HALT | ODATFB_SELL)));
					list.emplace_back(new DropDownListStringItem(STR_VEHICLE_LIST_CANCEL_DEPOT_SERVICE, DEPOT_CANCEL, false));
					ShowDropDownList(this, std::move(list), -1, widget);
				} else {
					this->HandleButtonClick(WID_VV_GOTO_DEPOT);
					DoCommandP(v->tile, v->index | (_ctrl_pressed ? DEPOT_SERVICE : 0U), 0, GetCmdSendToDepot(v));
				}
				break;
			case WID_VV_REFIT: // refit
				ShowVehicleRefitWindow(v, INVALID_VEH_ORDER_ID, this);
				break;
			case WID_VV_SHOW_ORDERS: // show orders
				if (_ctrl_pressed) {
					ShowTimetableWindow(v);
				} else {
					ShowOrdersWindow(v);
				}
				break;
			case WID_VV_SHOW_DETAILS: // show details
				if (_ctrl_pressed) {
					ShowCompanyGroupForVehicle(v);
				} else {
					ShowVehicleDetailsWindow(v);
				}
				break;
			case WID_VV_CLONE: // clone vehicle
				/* Suppress the vehicle GUI when share-cloning.
				 * There is no point to it except for starting the vehicle.
				 * For starting the vehicle the player has to open the depot GUI, which is
				 * most likely already open, but is also visible in the vehicle viewport. */
				DoCommandP(v->tile, v->index, _ctrl_pressed ? 1 : 0,
										_vehicle_command_translation_table[VCT_CMD_CLONE_VEH][v->type],
										_ctrl_pressed ? nullptr : CcCloneVehicle);
				break;
			case WID_VV_TURN_AROUND: // turn around
				assert(v->IsGroundVehicle());
				DoCommandP(v->tile, v->index, 0,
										_vehicle_command_translation_table[VCT_CMD_TURN_AROUND][v->type]);
				break;
			case WID_VV_FORCE_PROCEED: // force proceed
				assert(v->type == VEH_TRAIN);
				DoCommandP(v->tile, v->index, 0, CMD_FORCE_TRAIN_PROCEED | CMD_MSG(STR_ERROR_CAN_T_MAKE_TRAIN_PASS_SIGNAL));
				break;
		}
	}

	EventState OnHotkey(int hotkey) override
	{
		/* If the hotkey is not for any widget in the UI (i.e. for honking) */
		if (hotkey == WID_VV_HONK_HORN) {
			const Window *mainwindow = GetMainWindow();
			const Vehicle *v = Vehicle::Get(window_number);
			/* Only play the sound if we're following this vehicle */
			if (mainwindow->viewport->follow_vehicle == v->index) {
				v->PlayLeaveStationSound(true);
			}
		}
		return Window::OnHotkey(hotkey);
	}

	void OnQueryTextFinished(char *str) override
	{
		if (str == nullptr) return;

		DoCommandP(0, this->window_number, 0, CMD_RENAME_VEHICLE | CMD_MSG(STR_ERROR_CAN_T_RENAME_TRAIN + Vehicle::Get(this->window_number)->type), nullptr, str);
	}

	virtual void OnDropdownSelect(int widget, int index) override
	{
		switch (widget) {
			case WID_VV_GOTO_DEPOT: {
				const Vehicle *v = Vehicle::Get(this->window_number);
				DoCommandP(v->tile, v->index | index, 0, GetCmdSendToDepot(v));
				break;
			}
		}
	}

	virtual void OnTimeout() override
	{
		if (!this->depot_select_active) {
			this->RaiseWidget(WID_VV_GOTO_DEPOT);
			this->SetWidgetDirty(WID_VV_GOTO_DEPOT);
		}
		if (!this->fixed_route_overlay_active) {
			this->RaiseWidget(WID_VV_LOCATION);
			this->SetWidgetDirty(WID_VV_LOCATION);
		}
	}

	virtual void OnPlaceObject(Point pt, TileIndex tile) override
	{
		const Vehicle *v = Vehicle::Get(this->window_number);
		if (IsDepotTile(tile) && GetDepotVehicleType(tile) == v->type && IsInfraTileUsageAllowed(v->type, v->owner, tile)) {
			if (v->type == VEH_ROAD && (GetPresentRoadTypes(tile) & RoadVehicle::From(v)->compatible_roadtypes) == 0) return;
			if (v->type == VEH_TRAIN && !HasBit(Train::From(v)->compatible_railtypes, GetRailType(tile))) return;
			DoCommandP(v->tile, v->index | (this->depot_select_ctrl_pressed ? DEPOT_SERVICE : 0U) | DEPOT_SPECIFIC, tile, GetCmdSendToDepot(v));
			ResetObjectToPlace();
			this->RaiseButtons();
		}
	}

	virtual void OnPlaceObjectAbort() override
	{
		this->depot_select_active = false;
		this->RaiseWidget(WID_VV_GOTO_DEPOT);
		this->SetWidgetDirty(WID_VV_GOTO_DEPOT);
	}

	virtual bool OnRightClick(Point pt, int widget) override
	{
		if (widget == WID_VV_GOTO_DEPOT && _settings_client.gui.hover_delay_ms == 0) {
			const Vehicle *v = Vehicle::Get(this->window_number);
			if (_settings_client.gui.show_depot_sell_gui && v->current_order.IsType(OT_GOTO_DEPOT)) {
				GuiShowTooltips(this, STR_VEHICLE_VIEW_SEND_TO_DEPOT_MENU, TCC_RIGHT_CLICK);
			} else {
				SetDParam(0, STR_VEHICLE_VIEW_TRAIN_SEND_TO_DEPOT_TOOLTIP + v->type);
				GuiShowTooltips(this, STR_VEHICLE_VIEW_SEND_TO_DEPOT_TOOLTIP_SHIFT, TCC_RIGHT_CLICK, 1);
			}
		}
		return false;
	}

	virtual bool OnTooltip(Point pt, int widget, TooltipCloseCondition close_cond) override
	{
		if (widget == WID_VV_GOTO_DEPOT) {
			const Vehicle *v = Vehicle::Get(this->window_number);
			if (_settings_client.gui.show_depot_sell_gui && v->current_order.IsType(OT_GOTO_DEPOT)) {
				GuiShowTooltips(this, STR_VEHICLE_VIEW_SEND_TO_DEPOT_MENU, close_cond);
			} else {
				SetDParam(0, STR_VEHICLE_VIEW_TRAIN_SEND_TO_DEPOT_TOOLTIP + v->type);
				GuiShowTooltips(this, STR_VEHICLE_VIEW_SEND_TO_DEPOT_TOOLTIP_SHIFT, close_cond, 1);
			}
			return true;
		}
		if (widget == WID_VV_LOCATION) {
			const Vehicle *v = Vehicle::Get(this->window_number);
			SetDParam(0, STR_VEHICLE_VIEW_TRAIN_CENTER_TOOLTIP + v->type);
			GuiShowTooltips(this, STR_VEHICLE_VIEW_TRAIN_CENTER_TOOLTIP_EXTRA, close_cond, 1);
			return true;
		}
		return false;
	}

	void OnMouseOver([[maybe_unused]] Point pt, WidgetID widget) override
	{
		bool start_stop = widget == WID_VV_START_STOP;
		if (start_stop != mouse_over_start_stop) {
			mouse_over_start_stop = start_stop;
			this->SetWidgetDirty(WID_VV_START_STOP);
		}
	}

	void OnResize() override
	{
		if (this->viewport != nullptr) {
			NWidgetViewport *nvp = this->GetWidget<NWidgetViewport>(WID_VV_VIEWPORT);
			nvp->UpdateViewportCoordinates(this);
		}
	}

	void UpdateButtonStatus()
	{
		const Vehicle *v = Vehicle::Get(this->window_number);
		bool veh_stopped = v->IsStoppedInDepot();

		/* Widget WID_VV_GOTO_DEPOT must be hidden if the vehicle is already stopped in depot.
		 * Widget WID_VV_CLONE_VEH should then be shown, since cloning is allowed only while in depot and stopped.
		 */
		PlaneSelections plane = veh_stopped ? SEL_DC_CLONE : SEL_DC_GOTO_DEPOT;
		NWidgetStacked *nwi = this->GetWidget<NWidgetStacked>(WID_VV_SELECT_DEPOT_CLONE); // Selection widget 'send to depot' / 'clone'.
		if (nwi->shown_plane + SEL_DC_BASEPLANE != plane) {
			this->SelectPlane(plane);
			this->SetWidgetDirty(WID_VV_SELECT_DEPOT_CLONE);
		}
		/* The same system applies to widget WID_VV_REFIT_VEH and VVW_WIDGET_TURN_AROUND.*/
		if (v->IsGroundVehicle()) {
			plane = veh_stopped ? SEL_RT_REFIT : SEL_RT_TURN_AROUND;
			nwi = this->GetWidget<NWidgetStacked>(WID_VV_SELECT_REFIT_TURN);
			if (nwi->shown_plane + SEL_RT_BASEPLANE != plane) {
				this->SelectPlane(plane);
				this->SetWidgetDirty(WID_VV_SELECT_REFIT_TURN);
			}
		}
	}

	virtual void OnRealtimeTick(uint delta_ms) override
	{
		if (_pause_mode != PM_UNPAUSED) this->OnGameTick();
	}

	/**
	 * Some data on this window has become invalid.
	 * @param data Information about the changed data.
	 * @param gui_scope Whether the call is done from GUI scope. You may not do everything when not in GUI scope. See #InvalidateWindowData() for details.
	 */
	void OnInvalidateData([[maybe_unused]] int data = 0, [[maybe_unused]] bool gui_scope = true) override
	{
		if (data == VIWD_AUTOREPLACE) {
			/* Autoreplace replaced the vehicle.
			 * Nothing to do for this window. */
			return;
		}

		this->UpdateButtonStatus();
	}

	bool IsNewGRFInspectable() const override
	{
		return ::IsNewGRFInspectable(GetGrfSpecFeature(Vehicle::Get(this->window_number)->type), this->window_number);
	}

	void ShowNewGRFInspectWindow() const override
	{
		::ShowNewGRFInspectWindow(GetGrfSpecFeature(Vehicle::Get(this->window_number)->type), this->window_number);
	}

	static HotkeyList hotkeys;
};

static Hotkey vehicleview_hotkeys[] = {
	Hotkey('H', "honk", WID_VV_HONK_HORN),
	HOTKEY_LIST_END
};
HotkeyList VehicleViewWindow::hotkeys("vehicleview", vehicleview_hotkeys);

/** Vehicle view window descriptor for all vehicles but trains. */
static WindowDesc _vehicle_view_desc(__FILE__, __LINE__,
	WDP_AUTO, "view_vehicle", 250, 116,
	WC_VEHICLE_VIEW, WC_NONE,
	0,
	std::begin(_nested_vehicle_view_widgets), std::end(_nested_vehicle_view_widgets),
	&VehicleViewWindow::hotkeys
);

/**
 * Vehicle view window descriptor for trains. Only minimum_height and
 *  default_height are different for train view.
 */
static WindowDesc _train_view_desc(__FILE__, __LINE__,
	WDP_AUTO, "view_vehicle_train", 250, 134,
	WC_VEHICLE_VIEW, WC_NONE,
	0,
	std::begin(_nested_vehicle_view_widgets), std::end(_nested_vehicle_view_widgets),
	&VehicleViewWindow::hotkeys
);

/** Shows the vehicle view window of the given vehicle. */
void ShowVehicleViewWindow(const Vehicle *v)
{
	AllocateWindowDescFront<VehicleViewWindow>((v->type == VEH_TRAIN) ? &_train_view_desc : &_vehicle_view_desc, v->index);
}

/**
 * Dispatch a "vehicle selected" event if any window waits for it.
 * @param v selected vehicle;
 * @return did any window accept vehicle selection?
 */
bool VehicleClicked(const Vehicle *v)
{
	assert(v != nullptr);
	if (!(_thd.place_mode & HT_VEHICLE)) return false;

	v = v->First();
	if (!v->IsPrimaryVehicle()) return false;

	return _thd.GetCallbackWnd()->OnVehicleSelect(v);
}

/**
 * Dispatch a "vehicle group selected" event if any window waits for it.
 * @param begin iterator to the start of the range of vehicles
 * @param end iterator to the end of the range of vehicles
 * @return did any window accept vehicle group selection?
 */
bool VehicleClicked(VehicleList::const_iterator begin, VehicleList::const_iterator end)
{
	assert(begin != end);
	if (!(_thd.place_mode & HT_VEHICLE)) return false;

	/* If there is only one vehicle in the group, act as if we clicked a single vehicle */
	if (begin + 1 == end) return _thd.GetCallbackWnd()->OnVehicleSelect(*begin);

	return _thd.GetCallbackWnd()->OnVehicleSelect(begin, end);
}

/**
 * Dispatch a "vehicle group selected" event if any window waits for it.
 * @param vehgroup the GUIVehicleGroup representing the vehicle group
 * @return did any window accept vehicle group selection?
 */
bool VehicleClicked(const GUIVehicleGroup &vehgroup)
{
	return VehicleClicked(vehgroup.vehicles_begin, vehgroup.vehicles_end);
}

void StopGlobalFollowVehicle(const Vehicle *v)
{
	Window *w = FindWindowById(WC_MAIN_WINDOW, 0);
	if (w != nullptr && w->viewport->follow_vehicle == v->index) {
		ScrollMainWindowTo(v->x_pos, v->y_pos, v->z_pos, true); // lock the main view on the vehicle's last position
		w->viewport->follow_vehicle = INVALID_VEHICLE;
	}
}


/**
 * This is the Callback method after the construction attempt of a primary vehicle
 * @param result indicates completion (or not) of the operation
 * @param tile unused
 * @param p1 unused
 * @param p2 unused
 * @param cmd unused
 */
void CcBuildPrimaryVehicle(const CommandCost &result, TileIndex tile, uint32 p1, uint32 p2, uint64 p3, uint32 cmd)
{
	if (result.Failed()) return;

	const Vehicle *v = Vehicle::Get(_new_vehicle_id);
	ShowVehicleViewWindow(v);
}

/**
 * Get the width of a vehicle (part) in pixels.
 * @param v Vehicle to get the width for.
 * @return Width of the vehicle.
 */
int GetSingleVehicleWidth(const Vehicle *v, EngineImageType image_type)
{
	switch (v->type) {
		case VEH_TRAIN:
			return Train::From(v)->GetDisplayImageWidth();

		case VEH_ROAD:
			return RoadVehicle::From(v)->GetDisplayImageWidth();

		default:
			bool rtl = _current_text_dir == TD_RTL;
			VehicleSpriteSeq seq;
			v->GetImage(rtl ? DIR_E : DIR_W, image_type, &seq);
			Rect rec = ConvertRect<Rect16, Rect>(seq.GetBounds());
			return UnScaleGUI(rec.Width());
	}
}

/**
 * Get the width of a vehicle (including all parts of the consist) in pixels.
 * @param v Vehicle to get the width for.
 * @return Width of the vehicle.
 */
int GetVehicleWidth(const Vehicle *v, EngineImageType image_type)
{
	if (v->type == VEH_TRAIN || v->type == VEH_ROAD) {
		int vehicle_width = 0;
		for (const Vehicle *u = v; u != nullptr; u = u->Next()) {
			vehicle_width += GetSingleVehicleWidth(u, image_type);
		}
		return vehicle_width;
	} else {
		return GetSingleVehicleWidth(v, image_type);
	}
}

/**
 * Set the mouse cursor to look like a vehicle.
 * @param v Vehicle
 * @param image_type Type of vehicle image to use.
 */
void SetMouseCursorVehicle(const Vehicle *v, EngineImageType image_type)
{
	bool rtl = _current_text_dir == TD_RTL;

	_cursor.sprite_count = 0;
	int total_width = 0;
	int y_offset = 0;
	bool rotor_seq = false; // Whether to draw the rotor of the vehicle in this step.
	bool is_ground_vehicle = v->IsGroundVehicle();

	while (v != nullptr) {
		if (total_width >= ScaleSpriteTrad(2 * (int)VEHICLEINFO_FULL_VEHICLE_WIDTH)) break;

		PaletteID pal = (v->vehstatus & VS_CRASHED) ? PALETTE_CRASH : GetVehiclePalette(v);
		VehicleSpriteSeq seq;

		if (rotor_seq) {
			GetCustomRotorSprite(Aircraft::From(v), image_type, &seq);
			if (!seq.IsValid()) seq.Set(SPR_ROTOR_STOPPED);
			y_offset = -ScaleSpriteTrad(5);
		} else {
			v->GetImage(rtl ? DIR_E : DIR_W, image_type, &seq);
		}

		if (_cursor.sprite_count + seq.count > lengthof(_cursor.sprite_seq)) break;

		int x_offs = 0;
		if (v->type == VEH_TRAIN) x_offs = Train::From(v)->GetCursorImageOffset();

		for (uint i = 0; i < seq.count; ++i) {
			PaletteID pal2 = (v->vehstatus & VS_CRASHED) || !seq.seq[i].pal ? pal : seq.seq[i].pal;
			_cursor.sprite_seq[_cursor.sprite_count].sprite = seq.seq[i].sprite;
			_cursor.sprite_seq[_cursor.sprite_count].pal = pal2;
			_cursor.sprite_pos[_cursor.sprite_count].x = rtl ? (-total_width + x_offs) : (total_width + x_offs);
			_cursor.sprite_pos[_cursor.sprite_count].y = y_offset;
			_cursor.sprite_count++;
		}

		if (v->type == VEH_AIRCRAFT && v->subtype == AIR_HELICOPTER && !rotor_seq) {
			/* Draw rotor part in the next step. */
			rotor_seq = true;
		} else {
			total_width += GetSingleVehicleWidth(v, image_type);
			v = v->HasArticulatedPart() ? v->GetNextArticulatedPart() : nullptr;
		}
	}

	if (is_ground_vehicle) {
		/* Center trains and road vehicles on the front vehicle */
		int offs = (ScaleSpriteTrad(VEHICLEINFO_FULL_VEHICLE_WIDTH) - total_width) / 2;
		if (rtl) offs = -offs;
		for (uint i = 0; i < _cursor.sprite_count; ++i) {
			_cursor.sprite_pos[i].x += offs;
		}
	}

	UpdateCursorSize();
}<|MERGE_RESOLUTION|>--- conflicted
+++ resolved
@@ -983,7 +983,6 @@
 		}
 	}
 
-<<<<<<< HEAD
 	const std::string &GetShipPartName(const Vehicle *v) const
 	{
 		std::string &name = this->ship_part_names[v->index];
@@ -1011,10 +1010,7 @@
 		return name;
 	}
 
-	void SetStringParameters(int widget) const override
-=======
 	void SetStringParameters(WidgetID widget) const override
->>>>>>> 502a52ed
 	{
 		if (widget == WID_VR_CAPTION) SetDParam(0, Vehicle::Get(this->window_number)->index);
 
@@ -1271,8 +1267,7 @@
 		}
 	}
 
-<<<<<<< HEAD
-	virtual void OnDropdownSelect(int widget, int index) override
+	virtual void OnDropdownSelect(WidgetID widget, int index) override
 	{
 		if (widget != WID_VR_VEHICLE_DROPDOWN) return;
 
@@ -1295,10 +1290,7 @@
 		this->InvalidateData(2);
 	}
 
-	void OnClick(Point pt, int widget, int click_count) override
-=======
-	void OnClick([[maybe_unused]] Point pt, WidgetID widget, [[maybe_unused]] int click_count) override
->>>>>>> 502a52ed
+	void OnClick(Point pt, WidgetID widget, int click_count) override
 	{
 		switch (widget) {
 			case WID_VR_VEHICLE_PANEL_DISPLAY: { // Vehicle image.
@@ -2926,7 +2918,6 @@
 		return desired_height;
 	}
 
-<<<<<<< HEAD
 	bool ShouldShowGroupLine(const Vehicle *v) const
 	{
 		return (_settings_client.gui.show_vehicle_group_in_details && v->group_id != INVALID_GROUP && v->group_id != DEFAULT_GROUP);
@@ -2954,10 +2945,7 @@
 		return HasBit(Train::From(v)->flags, VRF_SPEED_ADAPTATION_EXEMPT);
 	}
 
-	void UpdateWidgetSize(int widget, Dimension *size, const Dimension &padding, Dimension *fill, Dimension *resize) override
-=======
-	void UpdateWidgetSize(WidgetID widget, Dimension *size, [[maybe_unused]] const Dimension &padding, [[maybe_unused]] Dimension *fill, [[maybe_unused]] Dimension *resize) override
->>>>>>> 502a52ed
+	void UpdateWidgetSize(WidgetID widget, Dimension *size, const Dimension &padding, Dimension *fill, Dimension *resize) override
 	{
 		switch (widget) {
 			case WID_VD_TOP_DETAILS: {
@@ -3673,7 +3661,6 @@
 		this->Window::Close();
 	}
 
-<<<<<<< HEAD
 	virtual void OnFocus(Window *previously_focused_window) override
 	{
 		if (HasFocusedVehicleChanged(this->window_number, previously_focused_window)) {
@@ -3694,10 +3681,7 @@
 		}
 	}
 
-	void UpdateWidgetSize(int widget, Dimension *size, const Dimension &padding, Dimension *fill, Dimension *resize) override
-=======
-	void UpdateWidgetSize(WidgetID widget, Dimension *size, [[maybe_unused]] const Dimension &padding, [[maybe_unused]] Dimension *fill, [[maybe_unused]] Dimension *resize) override
->>>>>>> 502a52ed
+	void UpdateWidgetSize(WidgetID widget, Dimension *size, const Dimension &padding, Dimension *fill, Dimension *resize) override
 	{
 		const Vehicle *v = Vehicle::Get(this->window_number);
 		switch (widget) {
@@ -4063,7 +4047,7 @@
 		DoCommandP(0, this->window_number, 0, CMD_RENAME_VEHICLE | CMD_MSG(STR_ERROR_CAN_T_RENAME_TRAIN + Vehicle::Get(this->window_number)->type), nullptr, str);
 	}
 
-	virtual void OnDropdownSelect(int widget, int index) override
+	virtual void OnDropdownSelect(WidgetID widget, int index) override
 	{
 		switch (widget) {
 			case WID_VV_GOTO_DEPOT: {
@@ -4105,7 +4089,7 @@
 		this->SetWidgetDirty(WID_VV_GOTO_DEPOT);
 	}
 
-	virtual bool OnRightClick(Point pt, int widget) override
+	virtual bool OnRightClick(Point pt, WidgetID widget) override
 	{
 		if (widget == WID_VV_GOTO_DEPOT && _settings_client.gui.hover_delay_ms == 0) {
 			const Vehicle *v = Vehicle::Get(this->window_number);
@@ -4119,7 +4103,7 @@
 		return false;
 	}
 
-	virtual bool OnTooltip(Point pt, int widget, TooltipCloseCondition close_cond) override
+	virtual bool OnTooltip(Point pt, WidgetID widget, TooltipCloseCondition close_cond) override
 	{
 		if (widget == WID_VV_GOTO_DEPOT) {
 			const Vehicle *v = Vehicle::Get(this->window_number);
