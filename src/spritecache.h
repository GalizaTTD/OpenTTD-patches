/*
 * This file is part of OpenTTD.
 * OpenTTD is free software; you can redistribute it and/or modify it under the terms of the GNU General Public License as published by the Free Software Foundation, version 2.
 * OpenTTD is distributed in the hope that it will be useful, but WITHOUT ANY WARRANTY; without even the implied warranty of MERCHANTABILITY or FITNESS FOR A PARTICULAR PURPOSE.
 * See the GNU General Public License for more details. You should have received a copy of the GNU General Public License along with OpenTTD. If not, see <http://www.gnu.org/licenses/>.
 */

/** @file spritecache.h Functions to cache sprites in memory. */

#ifndef SPRITECACHE_H
#define SPRITECACHE_H

#include "gfx_type.h"
#include "spriteloader/spriteloader.hpp"
#include "3rdparty/cpp-btree/btree_map.h"

/** Data structure describing a sprite. */
struct Sprite {
	uint16 height; ///< Height of the sprite.
	uint16 width;  ///< Width of the sprite.
	int16 x_offs;  ///< Number of pixels to shift the sprite to the right.
	int16 y_offs;  ///< Number of pixels to shift the sprite downwards.
	byte data[];   ///< Sprite data.
};

enum SpriteCacheCtrlFlags {
	SCCF_WARNED                   = 0, ///< True iff the user has been warned about incorrect use of this sprite.
	SCCF_HAS_NON_PALETTE          = 1, ///< True iff there is at least one non-paletter sprite present (such that 32bpp mode can be used).
	SCCF_ALLOW_ZOOM_MIN_1X_PAL    = 2, ///< Allow use of sprite min zoom setting at 1x in palette mode.
	SCCF_ALLOW_ZOOM_MIN_1X_32BPP  = 3, ///< Allow use of sprite min zoom setting at 1x in 32bpp mode.
	SCCF_ALLOW_ZOOM_MIN_2X_PAL    = 4, ///< Allow use of sprite min zoom setting at 2x in palette mode.
	SCCF_ALLOW_ZOOM_MIN_2X_32BPP  = 5, ///< Allow use of sprite min zoom setting at 2x in 32bpp mode.
};

extern uint _sprite_cache_size;

typedef void *AllocatorProc(size_t size);

void *SimpleSpriteAlloc(size_t size);
void *GetRawSprite(SpriteID sprite, SpriteType type, AllocatorProc *allocator = nullptr, SpriteEncoder *encoder = nullptr);
bool SpriteExists(SpriteID sprite);

SpriteType GetSpriteType(SpriteID sprite);
SpriteFile *GetOriginFile(SpriteID sprite);
uint32 GetSpriteLocalID(SpriteID sprite);
uint GetSpriteCountForFile(const std::string &filename, SpriteID begin, SpriteID end);
uint GetMaxSpriteID();


static inline const Sprite *GetSprite(SpriteID sprite, SpriteType type)
{
<<<<<<< HEAD
	dbg_assert(type != ST_RECOLOUR);
=======
	assert(type != SpriteType::Recolour);
>>>>>>> 370a8d77
	return (Sprite*)GetRawSprite(sprite, type);
}

static inline const byte *GetNonSprite(SpriteID sprite, SpriteType type)
{
<<<<<<< HEAD
	dbg_assert(type == ST_RECOLOUR);
=======
	assert(type == SpriteType::Recolour);
>>>>>>> 370a8d77
	return (byte*)GetRawSprite(sprite, type);
}

void GfxInitSpriteMem();
void GfxClearSpriteCache();
void GfxClearFontSpriteCache();
void IncreaseSpriteLRU();

SpriteFile &OpenCachedSpriteFile(const std::string &filename, Subdirectory subdir, bool palette_remap);

void ReadGRFSpriteOffsets(SpriteFile &file);
size_t GetGRFSpriteOffset(uint32 id);
bool LoadNextSprite(int load_index, SpriteFile &file, uint file_sprite_id);
bool SkipSpriteData(SpriteFile &file, byte type, uint16 num);
void DupSprite(SpriteID old_spr, SpriteID new_spr);

uint32 GetSpriteMainColour(SpriteID sprite_id, PaletteID palette_id);

struct SpritePointerHolder {
private:
	btree::btree_map<uint32, const void *> cache;

public:
	inline const Sprite *GetSprite(SpriteID sprite, SpriteType type) const
	{
		return (const Sprite*)(this->cache.find(sprite | (type << 29))->second);
	}

	inline const byte *GetRecolourSprite(SpriteID sprite) const
	{
		return (const byte*)(this->cache.find(sprite | (ST_RECOLOUR << 29))->second);
	}

	void Clear()
	{
		this->cache.clear();
	}

	inline void CacheSprite(SpriteID sprite, SpriteType type)
	{
		this->cache[sprite | (type << 29)] = GetRawSprite(sprite, type);
	}
};

#endif /* SPRITECACHE_H */<|MERGE_RESOLUTION|>--- conflicted
+++ resolved
@@ -49,21 +49,13 @@
 
 static inline const Sprite *GetSprite(SpriteID sprite, SpriteType type)
 {
-<<<<<<< HEAD
-	dbg_assert(type != ST_RECOLOUR);
-=======
-	assert(type != SpriteType::Recolour);
->>>>>>> 370a8d77
+	dbg_assert(type != SpriteType::Recolour);
 	return (Sprite*)GetRawSprite(sprite, type);
 }
 
 static inline const byte *GetNonSprite(SpriteID sprite, SpriteType type)
 {
-<<<<<<< HEAD
-	dbg_assert(type == ST_RECOLOUR);
-=======
-	assert(type == SpriteType::Recolour);
->>>>>>> 370a8d77
+	dbg_assert(type == SpriteType::Recolour);
 	return (byte*)GetRawSprite(sprite, type);
 }
 
@@ -89,12 +81,12 @@
 public:
 	inline const Sprite *GetSprite(SpriteID sprite, SpriteType type) const
 	{
-		return (const Sprite*)(this->cache.find(sprite | (type << 29))->second);
+		return (const Sprite*)(this->cache.find(sprite | (static_cast<uint32>(type) << 29))->second);
 	}
 
 	inline const byte *GetRecolourSprite(SpriteID sprite) const
 	{
-		return (const byte*)(this->cache.find(sprite | (ST_RECOLOUR << 29))->second);
+		return (const byte*)(this->cache.find(sprite | (static_cast<uint32>(SpriteType::Recolour) << 29))->second);
 	}
 
 	void Clear()
@@ -104,7 +96,7 @@
 
 	inline void CacheSprite(SpriteID sprite, SpriteType type)
 	{
-		this->cache[sprite | (type << 29)] = GetRawSprite(sprite, type);
+		this->cache[sprite | (static_cast<uint32>(type) << 29)] = GetRawSprite(sprite, type);
 	}
 };
 
