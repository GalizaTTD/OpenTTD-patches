/*
 * This file is part of OpenTTD.
 * OpenTTD is free software; you can redistribute it and/or modify it under the terms of the GNU General Public License as published by the Free Software Foundation, version 2.
 * OpenTTD is distributed in the hope that it will be useful, but WITHOUT ANY WARRANTY; without even the implied warranty of MERCHANTABILITY or FITNESS FOR A PARTICULAR PURPOSE.
 * See the GNU General Public License for more details. You should have received a copy of the GNU General Public License along with OpenTTD. If not, see <http://www.gnu.org/licenses/>.
 */

/** @file spritecache.h Functions to cache sprites in memory. */

#ifndef SPRITECACHE_H
#define SPRITECACHE_H

#include "gfx_type.h"
#include "zoom_type.h"
#include "spriteloader/spriteloader.hpp"
#include "3rdparty/cpp-btree/btree_map.h"

/** Data structure describing a sprite. */
struct Sprite {
<<<<<<< HEAD
	uint32_t size;               ///< Size of the allocation for this sprite structure
	uint16_t height;             ///< Height of the sprite.
	uint16_t width;              ///< Width of the sprite.
	int16_t x_offs;              ///< Number of pixels to shift the sprite to the right.
	int16_t y_offs;              ///< Number of pixels to shift the sprite downwards.
	uint32_t lru;                ///< Sprite cache LRU of this sprite structure.
	uint8_t missing_zoom_levels; ///< Bitmask of zoom levels missing in data
	Sprite *next = nullptr;      ///< Next sprite structure, this is the only member which may be changed after the sprite has been inserted in the sprite cache
	byte data[];                 ///< Sprite data.
=======
	uint16_t height; ///< Height of the sprite.
	uint16_t width;  ///< Width of the sprite.
	int16_t x_offs;  ///< Number of pixels to shift the sprite to the right.
	int16_t y_offs;  ///< Number of pixels to shift the sprite downwards.
	uint8_t data[];   ///< Sprite data.
>>>>>>> 6c5a8f55
};

/*
 * Allow skipping sprites with zoom < ZOOM_LVL_OUT_4X, for sprite min zoom setting at 1x, if ZOOM_LVL_OUT_4X bit of present zoom levels is set.
 * Allow skipping sprites with zoom < ZOOM_LVL_OUT_2X, for sprite min zoom setting at 2x, if either ZOOM_LVL_OUT_4X or ZOOM_LVL_OUT_2X bits of present zoom levels are set.
 */
enum SpriteCacheCtrlFlags {
	SCC_PAL_ZOOM_START            =  0, ///< Start bit of present zoom levels in palette mode.
	SCC_32BPP_ZOOM_START          =  6, ///< Start bit of present zoom levels in 32bpp mode.
	SCCF_WARNED                   = 12, ///< True iff the user has been warned about incorrect use of this sprite.
};

extern uint _sprite_cache_size;

typedef void *AllocatorProc(size_t size);

void *SimpleSpriteAlloc(size_t size);
void *GetRawSprite(SpriteID sprite, SpriteType type, uint8_t zoom_levels, AllocatorProc *allocator = nullptr, SpriteEncoder *encoder = nullptr);
bool SpriteExists(SpriteID sprite);

SpriteType GetSpriteType(SpriteID sprite);
SpriteFile *GetOriginFile(SpriteID sprite);
uint32_t GetSpriteLocalID(SpriteID sprite);
uint GetSpriteCountForFile(const std::string &filename, SpriteID begin, SpriteID end);
uint GetMaxSpriteID();

inline const Sprite *GetSprite(SpriteID sprite, SpriteType type, uint8_t zoom_levels)
{
	dbg_assert(type != SpriteType::Recolour);
	return (Sprite*)GetRawSprite(sprite, type, zoom_levels);
}

inline const uint8_t *GetNonSprite(SpriteID sprite, SpriteType type)
{
<<<<<<< HEAD
	dbg_assert(type == SpriteType::Recolour);
	return (byte*)GetRawSprite(sprite, type, UINT8_MAX);
=======
	assert(type == SpriteType::Recolour);
	return (uint8_t*)GetRawSprite(sprite, type);
>>>>>>> 6c5a8f55
}

void GfxInitSpriteMem();
void GfxClearSpriteCache();
void GfxClearFontSpriteCache();
void IncreaseSpriteLRU();

SpriteFile &OpenCachedSpriteFile(const std::string &filename, Subdirectory subdir, bool palette_remap);

void ReadGRFSpriteOffsets(SpriteFile &file);
size_t GetGRFSpriteOffset(uint32_t id);
bool LoadNextSprite(int load_index, SpriteFile &file, uint file_sprite_id);
bool SkipSpriteData(SpriteFile &file, uint8_t type, uint16_t num);
void DupSprite(SpriteID old_spr, SpriteID new_spr);

uint32_t GetSpriteMainColour(SpriteID sprite_id, PaletteID palette_id);

struct SpritePointerHolder {
private:
	btree::btree_map<uint32_t, const void *> cache;

public:
	inline const Sprite *GetSprite(SpriteID sprite, SpriteType type) const
	{
		return (const Sprite*)(this->cache.find(sprite | (static_cast<uint32_t>(type) << 29))->second);
	}

	inline const byte *GetRecolourSprite(SpriteID sprite) const
	{
		return (const byte*)(this->cache.find(sprite | (static_cast<uint32_t>(SpriteType::Recolour) << 29))->second);
	}

	void Clear()
	{
		this->cache.clear();
	}

	inline void CacheSprite(SpriteID sprite, SpriteType type, ZoomLevel zoom_level)
	{
		this->cache[sprite | (static_cast<uint32_t>(type) << 29)] = GetRawSprite(sprite, type, ZoomMask(zoom_level));
	}

	inline void CacheRecolourSprite(SpriteID sprite)
	{
		this->cache[sprite | (static_cast<uint32_t>(SpriteType::Recolour) << 29)] = GetRawSprite(sprite, SpriteType::Recolour, 0);
	}
};

#endif /* SPRITECACHE_H */<|MERGE_RESOLUTION|>--- conflicted
+++ resolved
@@ -17,7 +17,6 @@
 
 /** Data structure describing a sprite. */
 struct Sprite {
-<<<<<<< HEAD
 	uint32_t size;               ///< Size of the allocation for this sprite structure
 	uint16_t height;             ///< Height of the sprite.
 	uint16_t width;              ///< Width of the sprite.
@@ -26,14 +25,7 @@
 	uint32_t lru;                ///< Sprite cache LRU of this sprite structure.
 	uint8_t missing_zoom_levels; ///< Bitmask of zoom levels missing in data
 	Sprite *next = nullptr;      ///< Next sprite structure, this is the only member which may be changed after the sprite has been inserted in the sprite cache
-	byte data[];                 ///< Sprite data.
-=======
-	uint16_t height; ///< Height of the sprite.
-	uint16_t width;  ///< Width of the sprite.
-	int16_t x_offs;  ///< Number of pixels to shift the sprite to the right.
-	int16_t y_offs;  ///< Number of pixels to shift the sprite downwards.
-	uint8_t data[];   ///< Sprite data.
->>>>>>> 6c5a8f55
+	uint8_t data[];              ///< Sprite data.
 };
 
 /*
@@ -68,13 +60,8 @@
 
 inline const uint8_t *GetNonSprite(SpriteID sprite, SpriteType type)
 {
-<<<<<<< HEAD
 	dbg_assert(type == SpriteType::Recolour);
-	return (byte*)GetRawSprite(sprite, type, UINT8_MAX);
-=======
-	assert(type == SpriteType::Recolour);
-	return (uint8_t*)GetRawSprite(sprite, type);
->>>>>>> 6c5a8f55
+	return (uint8_t*)GetRawSprite(sprite, type, UINT8_MAX);
 }
 
 void GfxInitSpriteMem();
@@ -102,9 +89,9 @@
 		return (const Sprite*)(this->cache.find(sprite | (static_cast<uint32_t>(type) << 29))->second);
 	}
 
-	inline const byte *GetRecolourSprite(SpriteID sprite) const
+	inline const uint8_t *GetRecolourSprite(SpriteID sprite) const
 	{
-		return (const byte*)(this->cache.find(sprite | (static_cast<uint32_t>(SpriteType::Recolour) << 29))->second);
+		return (const uint8_t*)(this->cache.find(sprite | (static_cast<uint32_t>(SpriteType::Recolour) << 29))->second);
 	}
 
 	void Clear()
