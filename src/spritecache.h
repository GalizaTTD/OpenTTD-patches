/*
 * This file is part of OpenTTD.
 * OpenTTD is free software; you can redistribute it and/or modify it under the terms of the GNU General Public License as published by the Free Software Foundation, version 2.
 * OpenTTD is distributed in the hope that it will be useful, but WITHOUT ANY WARRANTY; without even the implied warranty of MERCHANTABILITY or FITNESS FOR A PARTICULAR PURPOSE.
 * See the GNU General Public License for more details. You should have received a copy of the GNU General Public License along with OpenTTD. If not, see <http://www.gnu.org/licenses/>.
 */

/** @file spritecache.h Functions to cache sprites in memory. */

#ifndef SPRITECACHE_H
#define SPRITECACHE_H

#include "gfx_type.h"
#include "zoom_type.h"
#include "spriteloader/spriteloader.hpp"
#include "3rdparty/robin_hood/robin_hood.h"

/** Data structure describing a sprite. */
struct Sprite {
	uint32_t size;               ///< Size of the allocation for this sprite structure
	uint16_t height;             ///< Height of the sprite.
	uint16_t width;              ///< Width of the sprite.
	int16_t x_offs;              ///< Number of pixels to shift the sprite to the right.
	int16_t y_offs;              ///< Number of pixels to shift the sprite downwards.
	uint32_t lru;                ///< Sprite cache LRU of this sprite structure.
	uint8_t missing_zoom_levels; ///< Bitmask of zoom levels missing in data
	Sprite *next = nullptr;      ///< Next sprite structure, this is the only member which may be changed after the sprite has been inserted in the sprite cache
	uint8_t data[];              ///< Sprite data.
};

/*
 * Allow skipping sprites with zoom < ZOOM_LVL_NORMAL, for sprite min zoom setting at 1x, if ZOOM_LVL_NORMAL bit of present zoom levels is set.
 * Allow skipping sprites with zoom < ZOOM_LVL_IN_2X, for sprite min zoom setting at 2x, if either ZOOM_LVL_NORMAL or ZOOM_LVL_IN_2X bits of present zoom levels are set.
 */
enum SpriteCacheCtrlFlags {
	SCC_PAL_ZOOM_START            =  0, ///< Start bit of present zoom levels in palette mode.
	SCC_32BPP_ZOOM_START          =  6, ///< Start bit of present zoom levels in 32bpp mode.
	SCCF_WARNED                   = 12, ///< True iff the user has been warned about incorrect use of this sprite.
};

extern uint _sprite_cache_size;

/** SpriteAllocate that uses malloc to allocate memory. */
class SimpleSpriteAllocator : public SpriteAllocator {
protected:
	void *AllocatePtr(size_t size) override;
};

/** SpriteAllocator that allocates memory via a unique_ptr array. */
class UniquePtrSpriteAllocator : public SpriteAllocator {
public:
	std::unique_ptr<uint8_t[]> data;
protected:
	void *AllocatePtr(size_t size) override;
};

<<<<<<< HEAD
void *SimpleSpriteAlloc(size_t size);
void *GetRawSprite(SpriteID sprite, SpriteType type, uint8_t zoom_levels, AllocatorProc *allocator = nullptr, SpriteEncoder *encoder = nullptr);
=======
void *GetRawSprite(SpriteID sprite, SpriteType type, SpriteAllocator *allocator = nullptr, SpriteEncoder *encoder = nullptr);
>>>>>>> 7116f143
bool SpriteExists(SpriteID sprite);

SpriteType GetSpriteType(SpriteID sprite);
SpriteFile *GetOriginFile(SpriteID sprite);
uint32_t GetSpriteLocalID(SpriteID sprite);
uint GetSpriteCountForFile(const std::string &filename, SpriteID begin, SpriteID end);
uint GetMaxSpriteID();

inline const Sprite *GetSprite(SpriteID sprite, SpriteType type, uint8_t zoom_levels)
{
	dbg_assert(type != SpriteType::Recolour);
	return (Sprite*)GetRawSprite(sprite, type, zoom_levels);
}

inline const uint8_t *GetNonSprite(SpriteID sprite, SpriteType type)
{
	dbg_assert(type == SpriteType::Recolour);
	return (uint8_t*)GetRawSprite(sprite, type, UINT8_MAX);
}

void GfxInitSpriteMem();
void GfxClearSpriteCache();
void GfxClearFontSpriteCache();
void IncreaseSpriteLRU();

SpriteFile &OpenCachedSpriteFile(const std::string &filename, Subdirectory subdir, bool palette_remap);
std::span<const std::unique_ptr<SpriteFile>> GetCachedSpriteFiles();

void ReadGRFSpriteOffsets(SpriteFile &file);
size_t GetGRFSpriteOffset(uint32_t id);
bool LoadNextSprite(int load_index, SpriteFile &file, uint file_sprite_id);
bool SkipSpriteData(SpriteFile &file, uint8_t type, uint16_t num);
void DupSprite(SpriteID old_spr, SpriteID new_spr);

uint32_t GetSpriteMainColour(SpriteID sprite_id, PaletteID palette_id);

struct SpritePointerHolder {
private:
	robin_hood::unordered_map<uint32_t, const void *> cache;

public:
	inline const Sprite *GetSprite(SpriteID sprite, SpriteType type) const
	{
		return (const Sprite*)(this->cache.find(sprite | (static_cast<uint32_t>(type) << 29))->second);
	}

	inline const uint8_t *GetRecolourSprite(SpriteID sprite) const
	{
		return (const uint8_t*)(this->cache.find(sprite | (static_cast<uint32_t>(SpriteType::Recolour) << 29))->second);
	}

	void Clear()
	{
		this->cache.clear();
	}

	inline void CacheSprite(SpriteID sprite, SpriteType type, ZoomLevel zoom_level)
	{
		this->cache[sprite | (static_cast<uint32_t>(type) << 29)] = GetRawSprite(sprite, type, ZoomMask(zoom_level));
	}

	inline void CacheRecolourSprite(SpriteID sprite)
	{
		this->cache[sprite | (static_cast<uint32_t>(SpriteType::Recolour) << 29)] = GetRawSprite(sprite, SpriteType::Recolour, 0);
	}
};

#endif /* SPRITECACHE_H */<|MERGE_RESOLUTION|>--- conflicted
+++ resolved
@@ -54,12 +54,7 @@
 	void *AllocatePtr(size_t size) override;
 };
 
-<<<<<<< HEAD
-void *SimpleSpriteAlloc(size_t size);
-void *GetRawSprite(SpriteID sprite, SpriteType type, uint8_t zoom_levels, AllocatorProc *allocator = nullptr, SpriteEncoder *encoder = nullptr);
-=======
-void *GetRawSprite(SpriteID sprite, SpriteType type, SpriteAllocator *allocator = nullptr, SpriteEncoder *encoder = nullptr);
->>>>>>> 7116f143
+void *GetRawSprite(SpriteID sprite, SpriteType type, uint8_t zoom_levels, SpriteAllocator *allocator = nullptr, SpriteEncoder *encoder = nullptr);
 bool SpriteExists(SpriteID sprite);
 
 SpriteType GetSpriteType(SpriteID sprite);
