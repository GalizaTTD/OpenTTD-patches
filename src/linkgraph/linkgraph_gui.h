/* $Id$ */

/*
 * This file is part of OpenTTD.
 * OpenTTD is free software; you can redistribute it and/or modify it under the terms of the GNU General Public License as published by the Free Software Foundation, version 2.
 * OpenTTD is distributed in the hope that it will be useful, but WITHOUT ANY WARRANTY; without even the implied warranty of MERCHANTABILITY or FITNESS FOR A PARTICULAR PURPOSE.
 * See the GNU General Public License for more details. You should have received a copy of the GNU General Public License along with OpenTTD. If not, see <http://www.gnu.org/licenses/>.
 */

/** @file linkgraph_gui.h Declaration of linkgraph overlay GUI. */

#ifndef LINKGRAPH_GUI_H
#define LINKGRAPH_GUI_H

#include "../company_func.h"
#include "../station_base.h"
#include "../widget_type.h"
#include "../window_gui.h"
#include "linkgraph_base.h"
#include <map>
#include <vector>

/**
 * Properties of a link between two stations.
 */
struct LinkProperties {
	LinkProperties() : capacity(0), usage(0), planned(0), shared(false) {}

	uint capacity; ///< Capacity of the link.
	uint usage;    ///< Actual usage of the link.
	uint planned;  ///< Planned usage of the link.
	bool shared;   ///< If this is a shared link to be drawn dashed.
};

/**
 * Handles drawing of links into some window.
 * The window must either be a smallmap or have a valid viewport.
 */
class LinkGraphOverlay {
public:
	typedef std::map<StationID, LinkProperties> StationLinkMap;
	typedef std::map<StationID, StationLinkMap> LinkMap;
	typedef std::vector<std::pair<StationID, uint> > StationSupplyList;

	static const uint8 LINK_COLOURS[];

	/**
	 * Create a link graph overlay for the specified window.
	 * @param w Window to be drawn into.
	 * @param wid ID of the widget to draw into.
	 * @param cargo_mask Bitmask of cargoes to be shown.
	 * @param company_mask Bitmask of companies to be shown.
	 * @param scale Desired thickness of lines and size of station dots.
	 */
	LinkGraphOverlay(const Window *w, uint wid, CargoTypes cargo_mask, uint32 company_mask, uint scale) :
			window(w), widget_id(wid), cargo_mask(cargo_mask), company_mask(company_mask), scale(scale)
	{}

<<<<<<< HEAD
	void RebuildCache();
	void Draw(const DrawPixelInfo *dpi) const;
=======
	void Draw(const DrawPixelInfo *dpi);
>>>>>>> 01261dae
	void SetCargoMask(CargoTypes cargo_mask);
	void SetCompanyMask(uint32 company_mask);

	/** Mark the linkgraph dirty to be rebuilt next time Draw() is called. */
	void SetDirty() { this->dirty = true; }

	/** Get a bitmask of the currently shown cargoes. */
	CargoTypes GetCargoMask() { return this->cargo_mask; }

	/** Get a bitmask of the currently shown companies. */
	uint32 GetCompanyMask() { return this->company_mask; }

protected:
	const Window *window;              ///< Window to be drawn into.
	const uint widget_id;              ///< ID of Widget in Window to be drawn to.
	CargoTypes cargo_mask;             ///< Bitmask of cargos to be displayed.
	uint32 company_mask;               ///< Bitmask of companies to be displayed.
	LinkMap cached_links;              ///< Cache for links to reduce recalculation.
	StationSupplyList cached_stations; ///< Cache for stations to be drawn.
	uint scale;                        ///< Width of link lines.
	bool dirty;                        ///< Set if overlay should be rebuilt.

	Point GetStationMiddle(const Station *st) const;

	void AddLinks(const Station *sta, const Station *stb);
	void DrawLinks(const DrawPixelInfo *dpi) const;
	void DrawStationDots(const DrawPixelInfo *dpi) const;
	void DrawContent(Point pta, Point ptb, const LinkProperties &cargo) const;
	bool IsLinkVisible(Point pta, Point ptb, const DrawPixelInfo *dpi, int padding = 0) const;
	bool IsPointVisible(Point pt, const DrawPixelInfo *dpi, int padding = 0) const;
	void GetWidgetDpi(DrawPixelInfo *dpi) const;
	void RebuildCache();

	static void AddStats(uint new_cap, uint new_usg, uint new_flow, bool new_shared, LinkProperties &cargo);
	static void DrawVertex(int x, int y, int size, int colour, int border_colour);
};

void ShowLinkGraphLegend();

/**
 * Menu window to select cargoes and companies to show in a link graph overlay.
 */
struct LinkGraphLegendWindow : Window {
public:
	LinkGraphLegendWindow(WindowDesc *desc, int window_number);
	void SetOverlay(LinkGraphOverlay *overlay);

<<<<<<< HEAD
	virtual void UpdateWidgetSize(int widget, Dimension *size, const Dimension &padding, Dimension *fill, Dimension *resize);
	virtual void DrawWidget(const Rect &r, int widget) const;
	virtual void OnHover(Point pt, int widget);
	virtual bool OnRightClick(Point pt, int widget);
	virtual void OnClick(Point pt, int widget, int click_count);
	virtual void OnInvalidateData(int data = 0, bool gui_scope = true);
=======
	void UpdateWidgetSize(int widget, Dimension *size, const Dimension &padding, Dimension *fill, Dimension *resize) override;
	void DrawWidget(const Rect &r, int widget) const override;
	bool OnTooltip(Point pt, int widget, TooltipCloseCondition close_cond) override;
	void OnClick(Point pt, int widget, int click_count) override;
	void OnInvalidateData(int data = 0, bool gui_scope = true) override;
>>>>>>> 01261dae

private:
	LinkGraphOverlay *overlay;

	void UpdateOverlayCompanies();
	void UpdateOverlayCargoes();
	bool OnHoverCommon(Point pt, int widget, TooltipCloseCondition close_cond);
};

#endif /* LINKGRAPH_GUI_H */<|MERGE_RESOLUTION|>--- conflicted
+++ resolved
@@ -56,12 +56,7 @@
 			window(w), widget_id(wid), cargo_mask(cargo_mask), company_mask(company_mask), scale(scale)
 	{}
 
-<<<<<<< HEAD
-	void RebuildCache();
-	void Draw(const DrawPixelInfo *dpi) const;
-=======
 	void Draw(const DrawPixelInfo *dpi);
->>>>>>> 01261dae
 	void SetCargoMask(CargoTypes cargo_mask);
 	void SetCompanyMask(uint32 company_mask);
 
@@ -109,27 +104,17 @@
 	LinkGraphLegendWindow(WindowDesc *desc, int window_number);
 	void SetOverlay(LinkGraphOverlay *overlay);
 
-<<<<<<< HEAD
-	virtual void UpdateWidgetSize(int widget, Dimension *size, const Dimension &padding, Dimension *fill, Dimension *resize);
-	virtual void DrawWidget(const Rect &r, int widget) const;
-	virtual void OnHover(Point pt, int widget);
-	virtual bool OnRightClick(Point pt, int widget);
-	virtual void OnClick(Point pt, int widget, int click_count);
-	virtual void OnInvalidateData(int data = 0, bool gui_scope = true);
-=======
 	void UpdateWidgetSize(int widget, Dimension *size, const Dimension &padding, Dimension *fill, Dimension *resize) override;
 	void DrawWidget(const Rect &r, int widget) const override;
 	bool OnTooltip(Point pt, int widget, TooltipCloseCondition close_cond) override;
 	void OnClick(Point pt, int widget, int click_count) override;
 	void OnInvalidateData(int data = 0, bool gui_scope = true) override;
->>>>>>> 01261dae
 
 private:
 	LinkGraphOverlay *overlay;
 
 	void UpdateOverlayCompanies();
 	void UpdateOverlayCargoes();
-	bool OnHoverCommon(Point pt, int widget, TooltipCloseCondition close_cond);
 };
 
 #endif /* LINKGRAPH_GUI_H */