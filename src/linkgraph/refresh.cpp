--- conflicted
+++ resolved
@@ -72,13 +72,7 @@
 	vehicle(vehicle), seen_hops(seen_hops), cargo(CT_INVALID), allow_merge(allow_merge),
 	is_full_loading(is_full_loading)
 {
-<<<<<<< HEAD
-	for (CargoID cargo_type = 0; cargo_type < NUM_CARGO; cargo_type++) {
-		this->capacities[cargo_type] = 0;
-	}
-=======
 	memset(this->capacities, 0, sizeof(this->capacities));
->>>>>>> a2a69c14
 
 	/* Assemble list of capacities and set last loading stations to 0. */
 	for (Vehicle *v = this->vehicle; v != NULL; v = v->Next()) {
@@ -215,10 +209,6 @@
 			/* Refresh the link and give it a minimum capacity. */
 
 			uint cargo_quantity = this->capacities[c];
-<<<<<<< HEAD
-
-=======
->>>>>>> a2a69c14
 			if (cargo_quantity == 0) continue;
 
 			/* If not allowed to merge link graphs, make sure the stations are
