--- conflicted
+++ resolved
@@ -19,13 +19,7 @@
 typedef uint16_t NodeID;
 static const NodeID INVALID_NODE = UINT16_MAX;
 
-<<<<<<< HEAD
-enum DistributionType : byte {
-=======
 enum DistributionType : uint8_t {
-	DT_BEGIN = 0,
-	DT_MIN = 0,
->>>>>>> 6c5a8f55
 	DT_MANUAL = 0,           ///< Manual distribution. No link graph calculations are run.
 	DT_ASYMMETRIC = 1,       ///< Asymmetric distribution. Usually cargo will only travel in one direction.
 	DT_SYMMETRIC = 2,        ///< Symmetric distribution. The same amount of cargo travels in each direction between each pair of nodes.
