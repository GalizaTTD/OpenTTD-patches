--- conflicted
+++ resolved
@@ -598,7 +598,6 @@
 						GetString(builder, STR_LINKGRAPH_STATS_TOOLTIP_TIME_EXTENSION);
 					}
 				}
-<<<<<<< HEAD
 			};
 
 			auto add_extra_info = [&](const LinkProperties &info_link) {
@@ -637,13 +636,6 @@
 						}
 					}
 					break;
-=======
-				/* Add information about the travel time if known. */
-				const auto time = link.time ? back_time ? ((link.time + back_time) / 2) : link.time : back_time;
-				if (time > 0) {
-					SetDParam(0, time);
-					AppendStringInPlace(tooltip_extension, STR_LINKGRAPH_STATS_TOOLTIP_TIME_EXTENSION);
->>>>>>> c813b2b4
 				}
 			}
 			if (!_ctrl_pressed) {
@@ -668,7 +660,7 @@
 			SetDParam(2, i->from_id);
 			SetDParam(3, i->to_id);
 			SetDParam(4, link.Usage() * 100 / (link.capacity + 1));
-			SetDParamStr(5, std::move(buf));
+			SetDParamStr(5, buf);
 			StringID msg;
 			if (EconTime::UsingWallclockUnits()) {
 				msg = ReplaceWallclockMinutesUnit() ? STR_LINKGRAPH_STATS_TOOLTIP_PRODUCTION_INTERVAL : STR_LINKGRAPH_STATS_TOOLTIP_MINUTE;
