/*
 * This file is part of OpenTTD.
 * OpenTTD is free software; you can redistribute it and/or modify it under the terms of the GNU General Public License as published by the Free Software Foundation, version 2.
 * OpenTTD is distributed in the hope that it will be useful, but WITHOUT ANY WARRANTY; without even the implied warranty of MERCHANTABILITY or FITNESS FOR A PARTICULAR PURPOSE.
 * See the GNU General Public License for more details. You should have received a copy of the GNU General Public License along with OpenTTD. If not, see <http://www.gnu.org/licenses/>.
 */

/** @file newgrf_industrytiles.cpp NewGRF handling of industry tiles. */

#include "stdafx.h"
#include "debug.h"
#include "landscape.h"
#include "newgrf_industrytiles.h"
#include "newgrf_sound.h"
#include "industry.h"
#include "town.h"
#include "command_func.h"
#include "water.h"
#include "newgrf_animation_base.h"
#include "newgrf_analysis.h"
#include "newgrf_industrytiles_analysis.h"

#include "table/strings.h"

#include "safeguards.h"

/**
 * Based on newhouses equivalent, but adapted for newindustries
 * @param parameter from callback.  It's in fact a pair of coordinates
 * @param tile TileIndex from which the callback was initiated
 * @param index of the industry been queried for
 * @param signed_offsets Are the x and y offset encoded in parameter signed?
 * @param grf_version8 True, if we are dealing with a new NewGRF which uses GRF version >= 8.
 * @return a construction of bits obeying the newgrf format
 */
<<<<<<< HEAD
uint32_t GetNearbyIndustryTileInformation(byte parameter, TileIndex tile, IndustryID index, bool signed_offsets, bool grf_version8, uint32_t mask)
=======
uint32_t GetNearbyIndustryTileInformation(uint8_t parameter, TileIndex tile, IndustryID index, bool signed_offsets, bool grf_version8)
>>>>>>> 6c5a8f55
{
	if (parameter != 0) tile = GetNearbyTile(parameter, tile, signed_offsets); // only perform if it is required
	bool is_same_industry = (IsTileType(tile, MP_INDUSTRY) && GetIndustryIndex(tile) == index);

	uint32_t result = (is_same_industry ? 1 : 0) << 8;
	if (mask & ~0x100) result |= GetNearbyTileInformation(tile, grf_version8, mask);
	return result;
}

/**
 * This is the position of the tile relative to the northernmost tile of the industry.
 * Format: 00yxYYXX
 * Variable  Content
 * x         the x offset from the northernmost tile
 * XX        same, but stored in a byte instead of a nibble
 * y         the y offset from the northernmost tile
 * YY        same, but stored in a byte instead of a nibble
 * @param tile TileIndex of the tile to evaluate
 * @param ind_tile northernmost tile of the industry
 */
uint32_t GetRelativePosition(TileIndex tile, TileIndex ind_tile)
{
	uint8_t x = TileX(tile) - TileX(ind_tile);
	uint8_t y = TileY(tile) - TileY(ind_tile);

	return ((y & 0xF) << 20) | ((x & 0xF) << 16) | (y << 8) | x;
}

<<<<<<< HEAD
/* virtual */ uint32_t IndustryTileScopeResolver::GetVariable(uint16_t variable, uint32_t parameter, GetVariableExtra *extra) const
=======
/* virtual */ uint32_t IndustryTileScopeResolver::GetVariable(uint8_t variable, [[maybe_unused]] uint32_t parameter, bool *available) const
>>>>>>> 6c5a8f55
{
	switch (variable) {
		/* Construction state of the tile: a value between 0 and 3 */
		case 0x40: return (IsTileType(this->tile, MP_INDUSTRY)) ? GetIndustryConstructionStage(this->tile) : 0;

		/* Terrain type */
		case 0x41: return GetTerrainType(this->tile);

		/* Current town zone of the tile in the nearest town */
		case 0x42: return GetTownRadiusGroup(ClosestTownFromTile(this->tile, UINT_MAX), this->tile);

		/* Relative position */
		case 0x43: return GetRelativePosition(this->tile, this->industry->location.tile);

		/* Animation frame. Like house variable 46 but can contain anything 0..FF. */
		case 0x44: return IsTileType(this->tile, MP_INDUSTRY) ? GetAnimationFrame(this->tile) : 0;

		/* Land info of nearby tiles */
		case 0x60: return GetNearbyIndustryTileInformation(parameter, this->tile,
				this->industry == nullptr ? (IndustryID)INVALID_INDUSTRY : this->industry->index, true, this->ro.grffile->grf_version >= 8, extra->mask);

		/* Animation stage of nearby tiles */
		case 0x61: {
			TileIndex tile = GetNearbyTile(parameter, this->tile);
			if (IsTileType(tile, MP_INDUSTRY) && Industry::GetByTile(tile) == this->industry) {
				return GetAnimationFrame(tile);
			}
			return UINT_MAX;
		}

		/* Get industry tile ID at offset */
		case 0x62: return GetIndustryIDAtOffset(GetNearbyTile(parameter, this->tile), this->industry, this->ro.grffile->grfid);
	}

	DEBUG(grf, 1, "Unhandled industry tile variable 0x%X", variable);

	extra->available = false;
	return UINT_MAX;
}

/* virtual */ uint32_t IndustryTileScopeResolver::GetRandomBits() const
{
	assert_tile(this->industry != nullptr && IsValidTile(this->tile), this->tile);
	assert_tile(this->industry->index == INVALID_INDUSTRY || IsTileType(this->tile, MP_INDUSTRY), this->tile);

	return (this->industry->index != INVALID_INDUSTRY) ? GetIndustryRandomBits(this->tile) : 0;
}

/* virtual */ uint32_t IndustryTileScopeResolver::GetTriggers() const
{
	assert_tile(this->industry != nullptr && IsValidTile(this->tile), this->tile);
	assert_tile(this->industry->index == INVALID_INDUSTRY || IsTileType(this->tile, MP_INDUSTRY), this->tile);
	if (this->industry->index == INVALID_INDUSTRY) return 0;
	return GetIndustryTriggers(this->tile);
}

/**
 * Get the associated NewGRF file from the industry graphics.
 * @param gfx Graphics to query.
 * @return Grf file associated with the graphics, if any.
 */
static const GRFFile *GetIndTileGrffile(IndustryGfx gfx)
{
	const IndustryTileSpec *its = GetIndustryTileSpec(gfx);
	return (its != nullptr) ? its->grf_prop.grffile : nullptr;
}

/**
 * Constructor of the industry tiles scope resolver.
 * @param gfx Graphics of the industry.
 * @param tile %Tile of the industry.
 * @param indus %Industry owning the tile.
 * @param callback Callback ID.
 * @param callback_param1 First parameter (var 10) of the callback.
 * @param callback_param2 Second parameter (var 18) of the callback.
 */
IndustryTileResolverObject::IndustryTileResolverObject(IndustryGfx gfx, TileIndex tile, Industry *indus,
			CallbackID callback, uint32_t callback_param1, uint32_t callback_param2)
	: ResolverObject(GetIndTileGrffile(gfx), callback, callback_param1, callback_param2),
	indtile_scope(*this, indus, tile),
	ind_scope(*this, tile, indus, indus->type),
	gfx(gfx)
{
	this->root_spritegroup = GetIndustryTileSpec(gfx)->grf_prop.spritegroup[0];
}

GrfSpecFeature IndustryTileResolverObject::GetFeature() const
{
	return GSF_INDUSTRYTILES;
}

uint32_t IndustryTileResolverObject::GetDebugID() const
{
	return GetIndustryTileSpec(gfx)->grf_prop.local_id;
}

static void IndustryDrawTileLayout(const TileInfo *ti, const TileLayoutSpriteGroup *group, uint8_t rnd_colour, uint8_t stage)
{
	const DrawTileSprites *dts = group->ProcessRegisters(&stage);

	SpriteID image = dts->ground.sprite;
	PaletteID pal  = dts->ground.pal;

	if (HasBit(image, SPRITE_MODIFIER_CUSTOM_SPRITE)) image += stage;
	if (HasBit(pal, SPRITE_MODIFIER_CUSTOM_SPRITE)) pal += stage;

	if (GB(image, 0, SPRITE_WIDTH) != 0) {
		/* If the ground sprite is the default flat water sprite, draw also canal/river borders
		 * Do not do this if the tile's WaterClass is 'land'. */
		if (image == SPR_FLAT_WATER_TILE && IsTileOnWater(ti->tile)) {
			DrawWaterClassGround(ti);
		} else {
			DrawGroundSprite(image, GroundSpritePaletteTransform(image, pal, GENERAL_SPRITE_COLOUR(rnd_colour)));
		}
	}

	DrawNewGRFTileSeq(ti, dts, TO_INDUSTRIES, stage, GENERAL_SPRITE_COLOUR(rnd_colour));
}

uint16_t GetIndustryTileCallback(CallbackID callback, uint32_t param1, uint32_t param2, IndustryGfx gfx_id, Industry *industry, TileIndex tile)
{
	assert_tile(industry != nullptr && IsValidTile(tile), tile);
	assert_tile(industry->index == INVALID_INDUSTRY || IsTileType(tile, MP_INDUSTRY), tile);

	IndustryTileResolverObject object(gfx_id, tile, industry, callback, param1, param2);
	return object.ResolveCallback();
}

bool DrawNewIndustryTile(TileInfo *ti, Industry *i, IndustryGfx gfx, const IndustryTileSpec *inds)
{
	if (ti->tileh != SLOPE_FLAT) {
		bool draw_old_one = true;
		if (HasBit(inds->callback_mask, CBM_INDT_DRAW_FOUNDATIONS)) {
			/* Called to determine the type (if any) of foundation to draw for industry tile */
			uint32_t callback_res = GetIndustryTileCallback(CBID_INDTILE_DRAW_FOUNDATIONS, 0, 0, gfx, i, ti->tile);
			if (callback_res != CALLBACK_FAILED) draw_old_one = ConvertBooleanCallback(inds->grf_prop.grffile, CBID_INDTILE_DRAW_FOUNDATIONS, callback_res);
		}

		if (draw_old_one) DrawFoundation(ti, FOUNDATION_LEVELED);
	}

	IndustryTileResolverObject object(gfx, ti->tile, i);

	const SpriteGroup *group = object.Resolve();
	if (group == nullptr || group->type != SGT_TILELAYOUT) return false;

	/* Limit the building stage to the number of stages supplied. */
	const TileLayoutSpriteGroup *tlgroup = (const TileLayoutSpriteGroup *)group;
	uint8_t stage = GetIndustryConstructionStage(ti->tile);
	IndustryDrawTileLayout(ti, tlgroup, i->random_colour, stage);
	return true;
}

extern bool IsSlopeRefused(Slope current, Slope refused);

/**
 * Check the slope of a tile of a new industry.
 * @param ind_base_tile Base tile of the industry.
 * @param ind_tile      Tile to check.
 * @param its           Tile specification.
 * @param type          Industry type.
 * @param gfx           Gfx of the tile.
 * @param layout_index  Layout.
 * @param initial_random_bits Random bits of industry after construction
 * @param founder       Industry founder
 * @param creation_type The circumstances the industry is created under.
 * @return Succeeded or failed command.
 */
CommandCost PerformIndustryTileSlopeCheck(TileIndex ind_base_tile, TileIndex ind_tile, const IndustryTileSpec *its, IndustryType type, IndustryGfx gfx, size_t layout_index, uint16_t initial_random_bits, Owner founder, IndustryAvailabilityCallType creation_type)
{
	Industry ind;
	ind.index = INVALID_INDUSTRY;
	ind.location.tile = ind_base_tile;
	ind.location.w = 0;
	ind.type = type;
	ind.random = initial_random_bits;
	ind.founder = founder;

	uint16_t callback_res = GetIndustryTileCallback(CBID_INDTILE_SHAPE_CHECK, 0, creation_type << 8 | (uint32_t)layout_index, gfx, &ind, ind_tile);
	if (callback_res == CALLBACK_FAILED) {
		if (!IsSlopeRefused(GetTileSlope(ind_tile), its->slopes_refused)) return CommandCost();
		return_cmd_error(STR_ERROR_SITE_UNSUITABLE);
	}
	if (its->grf_prop.grffile->grf_version < 7) {
		if (callback_res != 0) return CommandCost();
		return_cmd_error(STR_ERROR_SITE_UNSUITABLE);
	}

	return GetErrorMessageFromLocationCallbackResult(callback_res, its->grf_prop.grffile, STR_ERROR_SITE_UNSUITABLE);
}

/* Simple wrapper for GetHouseCallback to keep the animation unified. */
uint16_t GetSimpleIndustryCallback(CallbackID callback, uint32_t param1, uint32_t param2, const IndustryTileSpec *spec, Industry *ind, TileIndex tile, int extra_data)
{
	return GetIndustryTileCallback(callback, param1, param2, spec - GetIndustryTileSpec(0), ind, tile);
}

/** Helper class for animation control. */
struct IndustryAnimationBase : public AnimationBase<IndustryAnimationBase, IndustryTileSpec, Industry, int, GetSimpleIndustryCallback, TileAnimationFrameAnimationHelper<Industry> > {
	static const CallbackID cb_animation_speed      = CBID_INDTILE_ANIMATION_SPEED;
	static const CallbackID cb_animation_next_frame = CBID_INDTILE_ANIM_NEXT_FRAME;

	static const IndustryTileCallbackMask cbm_animation_speed      = CBM_INDT_ANIM_SPEED;
	static const IndustryTileCallbackMask cbm_animation_next_frame = CBM_INDT_ANIM_NEXT_FRAME;
};

void AnimateNewIndustryTile(TileIndex tile)
{
	const IndustryTileSpec *itspec = GetIndustryTileSpec(GetIndustryGfx(tile));
	if (itspec == nullptr) return;

	IndustryAnimationBase::AnimateTile(itspec, Industry::GetByTile(tile), tile, (itspec->special_flags & INDTILE_SPECIAL_NEXTFRAME_RANDOMBITS) != 0);
}

bool StartStopIndustryTileAnimation(TileIndex tile, IndustryAnimationTrigger iat, uint32_t random)
{
	const IndustryTileSpec *itspec = GetIndustryTileSpec(GetIndustryGfx(tile));

	if (!HasBit(itspec->animation.triggers, iat)) return false;

	IndustryAnimationBase::ChangeAnimationFrame(CBID_INDTILE_ANIM_START_STOP, itspec, Industry::GetByTile(tile), tile, random, iat);
	return true;
}

bool StartStopIndustryTileAnimation(const Industry *ind, IndustryAnimationTrigger iat)
{
	bool ret = true;
	uint32_t random = Random();
	for (TileIndex tile : ind->location) {
		if (ind->TileBelongsToIndustry(tile)) {
			if (StartStopIndustryTileAnimation(tile, iat, random)) {
				SB(random, 0, 16, Random());
			} else {
				ret = false;
			}
		}
	}

	return ret;
}

uint8_t GetNewIndustryTileAnimationSpeed(TileIndex tile)
{
	const IndustryTileSpec *itspec = GetIndustryTileSpec(GetIndustryGfx(tile));
	if (itspec == nullptr) return 0;

	return IndustryAnimationBase::GetAnimationSpeed(itspec);
}

/**
 * Trigger random triggers for an industry tile and reseed its random bits.
 * @param tile Industry tile to trigger.
 * @param trigger Trigger to trigger.
 * @param ind Industry of the tile.
 * @param[in,out] reseed_industry Collects bits to reseed for the industry.
 */
static void DoTriggerIndustryTile(TileIndex tile, IndustryTileTrigger trigger, Industry *ind, uint32_t &reseed_industry)
{
	assert_tile(IsValidTile(tile) && IsTileType(tile, MP_INDUSTRY), tile);

	IndustryGfx gfx = GetIndustryGfx(tile);
	const IndustryTileSpec *itspec = GetIndustryTileSpec(gfx);

	if (itspec->grf_prop.spritegroup[0] == nullptr) return;

	IndustryTileResolverObject object(gfx, tile, ind, CBID_RANDOM_TRIGGER);
	object.waiting_triggers = GetIndustryTriggers(tile) | trigger;
	SetIndustryTriggers(tile, object.waiting_triggers); // store now for var 5F

	const SpriteGroup *group = object.Resolve();
	if (group == nullptr) return;

	/* Store remaining triggers. */
	SetIndustryTriggers(tile, object.GetRemainingTriggers());

	/* Rerandomise tile bits */
	uint8_t new_random_bits = Random();
	uint8_t random_bits = GetIndustryRandomBits(tile);
	random_bits &= ~object.reseed[VSG_SCOPE_SELF];
	random_bits |= new_random_bits & object.reseed[VSG_SCOPE_SELF];
	SetIndustryRandomBits(tile, random_bits);
	MarkTileDirtyByTile(tile, VMDF_NOT_MAP_MODE);

	reseed_industry |= object.reseed[VSG_SCOPE_PARENT];
}

/**
 * Reseeds the random bits of an industry.
 * @param ind Industry.
 * @param reseed Bits to reseed.
 */
static void DoReseedIndustry(Industry *ind, uint32_t reseed)
{
	if (reseed == 0 || ind == nullptr) return;

	uint16_t random_bits = Random();
	ind->random &= reseed;
	ind->random |= random_bits & reseed;
}

/**
 * Trigger a random trigger for a single industry tile.
 * @param tile Industry tile to trigger.
 * @param trigger Trigger to trigger.
 */
void TriggerIndustryTile(TileIndex tile, IndustryTileTrigger trigger)
{
	uint32_t reseed_industry = 0;
	Industry *ind = Industry::GetByTile(tile);
	DoTriggerIndustryTile(tile, trigger, ind, reseed_industry);
	DoReseedIndustry(ind, reseed_industry);
}

/**
 * Trigger a random trigger for all industry tiles.
 * @param ind Industry to trigger.
 * @param trigger Trigger to trigger.
 */
void TriggerIndustry(Industry *ind, IndustryTileTrigger trigger)
{
	uint32_t reseed_industry = 0;
	for (TileIndex tile : ind->location) {
		if (ind->TileBelongsToIndustry(tile)) {
			DoTriggerIndustryTile(tile, trigger, ind, reseed_industry);
		}
	}
	DoReseedIndustry(ind, reseed_industry);
}

void AnalyseIndustryTileSpriteGroups()
{
	for (IndustrySpec &spec : _industry_specs) {
		const uint layout_count = (uint)spec.layouts.size();
		spec.layout_anim_masks.clear();
		spec.layout_anim_masks.resize(layout_count);

		IndustryTileLayout layout;
		for (uint idx = 0; idx < layout_count; idx++) {
			btree::btree_set<IndustryGfx> seen_gfx;
			layout.clear();
			for (IndustryTileLayoutTile it : spec.layouts[idx]) {
				if (it.gfx == 0xFF) continue;

				IndustryGfx gfx = GetTranslatedIndustryTileID(it.gfx);
				layout.push_back({ it.ti, gfx });
				seen_gfx.insert(gfx);
				if (layout.size() == 64) break;
			}

			/* Layout now contains the translated tile layout with gaps removed, up to a maximum of 64 tiles */

			uint64_t anim_mask = 0;

			uint64_t to_check = UINT64_MAX >> (64 - layout.size());

			while (to_check != 0) {
				uint64_t current = 0;
				uint i = FindFirstBit(to_check);
				IndustryGfx gfx = layout[i].gfx;
				for (; i < layout.size(); i++) {
					if (gfx == layout[i].gfx) SetBit(current, i);
				}
				to_check &= ~current;

				const IndustryTileSpec &tilespec = _industry_tile_specs[gfx];
				if (tilespec.grf_prop.spritegroup[0] == nullptr) continue;

				anim_mask |= current;

				AnalyseCallbackOperationIndustryTileData data;
				data.layout = &layout;
				data.check_mask = current;
				data.result_mask = &anim_mask;
				data.layout_index = idx + 1;
				data.anim_state_at_offset = false;
				data.check_anim_next_frame_cb = HasBit(tilespec.callback_mask, CBM_INDT_ANIM_NEXT_FRAME);

				AnalyseCallbackOperation op(ACOM_INDUSTRY_TILE);
				op.data.indtile = &data;
				tilespec.grf_prop.spritegroup[0]->AnalyseCallbacks(op);

				if (data.anim_state_at_offset) {
					/* Give up: use of get anim state of offset tiles */
					anim_mask = 0;
					break;
				}
			}

			spec.layout_anim_masks[idx] = anim_mask;
		}
	}
}

void ApplyIndustryTileAnimMasking()
{
	for (Industry *ind : Industry::Iterate()) {
		const IndustrySpec *spec = GetIndustrySpec(ind->type);

		if (ind->selected_layout == 0 || ind->selected_layout > spec->layouts.size()) continue;

		uint64_t mask = spec->layout_anim_masks[ind->selected_layout - 1];

		uint idx = 0;
		for (IndustryTileLayoutTile it : spec->layouts[ind->selected_layout - 1]) {
			if (it.gfx == 0xFF) continue;

			TileIndex tile = AddTileIndexDiffCWrap(ind->location.tile, it.ti);
			if (!IsValidTile(tile) || !ind->TileBelongsToIndustry(tile)) break;

			IndustryGfx gfx = GetTranslatedIndustryTileID(it.gfx);
			if (gfx != GetIndustryGfx(tile)) break;

			if (HasBit(mask, idx)) DeleteAnimatedTile(tile);

			idx++;
			if (idx == 64) break;
		}
	}
}<|MERGE_RESOLUTION|>--- conflicted
+++ resolved
@@ -33,11 +33,7 @@
  * @param grf_version8 True, if we are dealing with a new NewGRF which uses GRF version >= 8.
  * @return a construction of bits obeying the newgrf format
  */
-<<<<<<< HEAD
-uint32_t GetNearbyIndustryTileInformation(byte parameter, TileIndex tile, IndustryID index, bool signed_offsets, bool grf_version8, uint32_t mask)
-=======
-uint32_t GetNearbyIndustryTileInformation(uint8_t parameter, TileIndex tile, IndustryID index, bool signed_offsets, bool grf_version8)
->>>>>>> 6c5a8f55
+uint32_t GetNearbyIndustryTileInformation(uint8_t parameter, TileIndex tile, IndustryID index, bool signed_offsets, bool grf_version8, uint32_t mask)
 {
 	if (parameter != 0) tile = GetNearbyTile(parameter, tile, signed_offsets); // only perform if it is required
 	bool is_same_industry = (IsTileType(tile, MP_INDUSTRY) && GetIndustryIndex(tile) == index);
@@ -66,11 +62,7 @@
 	return ((y & 0xF) << 20) | ((x & 0xF) << 16) | (y << 8) | x;
 }
 
-<<<<<<< HEAD
 /* virtual */ uint32_t IndustryTileScopeResolver::GetVariable(uint16_t variable, uint32_t parameter, GetVariableExtra *extra) const
-=======
-/* virtual */ uint32_t IndustryTileScopeResolver::GetVariable(uint8_t variable, [[maybe_unused]] uint32_t parameter, bool *available) const
->>>>>>> 6c5a8f55
 {
 	switch (variable) {
 		/* Construction state of the tile: a value between 0 and 3 */
