/*
 * This file is part of OpenTTD.
 * OpenTTD is free software; you can redistribute it and/or modify it under the terms of the GNU General Public License as published by the Free Software Foundation, version 2.
 * OpenTTD is distributed in the hope that it will be useful, but WITHOUT ANY WARRANTY; without even the implied warranty of MERCHANTABILITY or FITNESS FOR A PARTICULAR PURPOSE.
 * See the GNU General Public License for more details. You should have received a copy of the GNU General Public License along with OpenTTD. If not, see <http://www.gnu.org/licenses/>.
 */

/** @file town.h Base of the town class. */

#ifndef TOWN_H
#define TOWN_H

#include "viewport_type.h"
#include "town_map.h"
#include "subsidy_type.h"
#include "newgrf_storage.h"
#include "cargotype.h"
#include "tilematrix_type.hpp"
#include "openttd.h"
#include "table/strings.h"
#include "company_func.h"
#include "core/alloc_type.hpp"
#include <list>
#include <memory>

template <typename T>
struct BuildingCounts {
	T id_count[NUM_HOUSES];
	T class_count[HOUSE_CLASS_MAX];
};

typedef TileMatrix<CargoTypes, 4> AcceptanceMatrix;

static const uint CUSTOM_TOWN_NUMBER_DIFFICULTY  = 4; ///< value for custom town number in difficulty settings
static const uint CUSTOM_TOWN_MAX_NUMBER = 5000;  ///< this is the maximum number of towns a user can specify in customisation

static const TownID INVALID_TOWN = 0xFFFF;

static const uint TOWN_GROWTH_WINTER = 0xFFFFFFFE; ///< The town only needs this cargo in the winter (any amount)
static const uint TOWN_GROWTH_DESERT = 0xFFFFFFFF; ///< The town needs the cargo for growth when on desert (any amount)
static const uint16 TOWN_GROWTH_RATE_NONE = 0xFFFF; ///< Special value for Town::growth_rate to disable town growth.
static const uint16 MAX_TOWN_GROWTH_TICKS = 930; ///< Max amount of original town ticks that still fit into uint16, about equal to UINT16_MAX / TOWN_GROWTH_TICKS but slightly less to simplify calculations

typedef Pool<Town, TownID, 64, 64000> TownPool;
extern TownPool _town_pool;

/** Data structure with cached data of towns. */
struct TownCache {
	uint32 num_houses;                        ///< Amount of houses
	uint32 population;                        ///< Current population of people
	TrackedViewportSign sign;                 ///< Location of name sign, UpdateVirtCoord updates this
	PartOfSubsidy part_of_subsidy;            ///< Is this town a source/destination of a subsidy?
	uint32 squared_town_zone_radius[HZB_END]; ///< UpdateTownRadius updates this given the house count
	BuildingCounts<uint16> building_counts;   ///< The number of each type of building in the town
};

/** Town data structure. */
struct Town : TownPool::PoolItem<&_town_pool> {
	TileIndex xy;                  ///< town center tile

	TownCache cache; ///< Container for all cacheable data.

	/* Town name */
	uint32 townnamegrfid;
	uint16 townnametype;
	uint32 townnameparts;
	char *name;                    ///< Custom town name. If nullptr, the town was not renamed and uses the generated name.
<<<<<<< HEAD
	std::unique_ptr<const char, FreeDeleter> cached_name; ///< NOSAVE: Cache of the resolved name of the town, if not using a custom town name
=======
	mutable std::string cached_name; ///< NOSAVE: Cache of the resolved name of the town, if not using a custom town name
>>>>>>> 9d5dd893

	byte flags;                    ///< See #TownFlags.

	uint16 noise_reached;          ///< level of noise that all the airports are generating

	CompanyMask statues;           ///< which companies have a statue?

	/* Company ratings. */
	CompanyMask have_ratings;      ///< which companies have a rating
	uint8 unwanted[MAX_COMPANIES]; ///< how many months companies aren't wanted by towns (bribe)
	CompanyID exclusivity;         ///< which company has exclusivity
	uint8 exclusive_counter;       ///< months till the exclusivity expires
	int16 ratings[MAX_COMPANIES];  ///< ratings of each company for this town
	StringID town_label;           ///< Label dependent on _local_company rating.

	TransportedCargoStat<uint32> supplied[NUM_CARGO]; ///< Cargo statistics about supplied cargo.
	TransportedCargoStat<uint16> received[NUM_TE];    ///< Cargo statistics about received cargotypes.
	uint32 goal[NUM_TE];                              ///< Amount of cargo required for the town to grow.

	char *text; ///< General text with additional information.

	inline byte GetPercentTransported(CargoID cid) const { return this->supplied[cid].old_act * 256 / (this->supplied[cid].old_max + 1); }

	/* Cargo production and acceptance stats. */
	CargoTypes cargo_produced;       ///< Bitmap of all cargoes produced by houses in this town.
	AcceptanceMatrix cargo_accepted; ///< Bitmap of cargoes accepted by houses for each 4*4 (really 12*12) map square of the town.
	CargoTypes cargo_accepted_total; ///< NOSAVE: Bitmap of all cargoes accepted by houses in this town.
	StationList stations_near;       ///< NOSAVE: List of nearby stations.

	uint16 time_until_rebuild;       ///< time until we rebuild a house

	uint16 grow_counter;             ///< counter to count when to grow, value is smaller than or equal to growth_rate
	uint16 growth_rate;              ///< town growth rate

	byte fund_buildings_months;      ///< fund buildings program in action?
	byte road_build_months;          ///< fund road reconstruction in action?

	bool larger_town;                ///< if this is a larger town and should grow more quickly
	TownLayout layout;               ///< town specific road layout

	bool show_zone;                  ///< NOSAVE: mark town to show the local authority zone in the viewports

	std::list<PersistentStorage *> psa_list;

	/**
	 * Creates a new town.
	 * @param tile center tile of the town
	 */
	Town(TileIndex tile = INVALID_TILE) : xy(tile) { }

	/** Destroy the town. */
	~Town();

	void InitializeLayout(TownLayout layout);

	void UpdateLabel();

	/**
	 * Returns the correct town label, based on rating.
	 */
	inline StringID Label() const{
		if (!(_game_mode == GM_EDITOR) && (_local_company < MAX_COMPANIES)) {
			return (_settings_client.gui.population_in_label ? STR_VIEWPORT_TOWN_POP_VERY_POOR_RATING : STR_VIEWPORT_TOWN_VERY_POOR_RATING) + this->town_label;
		} else {
			return _settings_client.gui.population_in_label ? STR_VIEWPORT_TOWN_POP : STR_VIEWPORT_TOWN;
		}
	}

	/**
	 * Returns the correct town small label, based on rating.
	 */
	inline StringID SmallLabel() const{
		if (!(_game_mode == GM_EDITOR) && (_local_company < MAX_COMPANIES)) {
			return STR_VIEWPORT_TOWN_TINY_VERY_POOR_RATING + this->town_label;
		} else {
			return STR_VIEWPORT_TOWN_TINY_WHITE;
		}
	}

	/**
	 * Calculate the max town noise.
	 * The value is counted using the population divided by the content of the
	 * entry in town_noise_population corresponding to the town's tolerance.
	 * @return the maximum noise level the town will tolerate.
	 */
	inline uint16 MaxTownNoise() const
	{
		if (this->cache.population == 0) return 0; // no population? no noise

		/* 3 is added (the noise of the lowest airport), so the  user can at least build a small airfield. */
		return (this->cache.population / _settings_game.economy.town_noise_population[_settings_game.difficulty.town_council_tolerance]) + 3;
	}

	void UpdateVirtCoord();

	inline const char *GetCachedName() const
	{
		if (this->name != nullptr) return this->name;
<<<<<<< HEAD
		if (!this->cached_name) const_cast<Town *>(this)->FillCachedName();
		return this->cached_name.get();
=======
		if (this->cached_name.empty()) this->FillCachedName();
		return this->cached_name.c_str();
>>>>>>> 9d5dd893
	}

	static inline Town *GetByTile(TileIndex tile)
	{
		return Town::Get(GetTownIndex(tile));
	}

	static Town *GetRandom();
	static void PostDestructor(size_t index);

<<<<<<< HEAD
	private:
	void FillCachedName();
=======
private:
	void FillCachedName() const;
>>>>>>> 9d5dd893
};

uint32 GetWorldPopulation();

void UpdateAllTownVirtCoords();
void ClearAllTownCachedNames();
void ShowTownViewWindow(TownID town);
void ExpandTown(Town *t);

void RebuildTownKdtree();


/**
 * Action types that a company must ask permission for to a town authority.
 * @see CheckforTownRating
 */
enum TownRatingCheckType {
	ROAD_REMOVE         = 0,      ///< Removal of a road owned by the town.
	TUNNELBRIDGE_REMOVE = 1,      ///< Removal of a tunnel or bridge owned by the towb.
	TOWN_RATING_CHECK_TYPE_COUNT, ///< Number of town checking action types.
};

/** Special values for town list window for the data parameter of #InvalidateWindowData. */
enum TownDirectoryInvalidateWindowData {
	TDIWD_FORCE_REBUILD,
	TDIWD_POPULATION_CHANGE,
	TDIWD_FORCE_RESORT,
};

/**
 * This enum is used in conjunction with town->flags.
 * IT simply states what bit is used for.
 * It is pretty unrealistic (IMHO) to only have one church/stadium
 * per town, NO MATTER the population of it.
 * And there are 5 more bits available on flags...
 */
enum TownFlags {
	TOWN_IS_GROWING     = 0,   ///< Conditions for town growth are met. Grow according to Town::growth_rate.
	TOWN_HAS_CHURCH     = 1,   ///< There can be only one church by town.
	TOWN_HAS_STADIUM    = 2,   ///< There can be only one stadium by town.
	TOWN_CUSTOM_GROWTH  = 3,   ///< Growth rate is controlled by GS.
};

CommandCost CheckforTownRating(DoCommandFlag flags, Town *t, TownRatingCheckType type);


TileIndexDiff GetHouseNorthPart(HouseID &house);

Town *CalcClosestTownFromTile(TileIndex tile, uint threshold = UINT_MAX);

void ResetHouses();

void ClearTownHouse(Town *t, TileIndex tile);
void UpdateTownMaxPass(Town *t);
void UpdateTownRadius(Town *t);
void UpdateTownCargoes(Town *t);
void UpdateTownCargoTotal(Town *t);
void UpdateTownCargoBitmap();
CommandCost CheckIfAuthorityAllowsNewStation(TileIndex tile, DoCommandFlag flags);
Town *ClosestTownFromTile(TileIndex tile, uint threshold);
void ChangeTownRating(Town *t, int add, int max, DoCommandFlag flags);
HouseZonesBits TryGetTownRadiusGroup(const Town *t, TileIndex tile);
HouseZonesBits GetTownRadiusGroup(const Town *t, TileIndex tile);
void SetTownRatingTestMode(bool mode);
uint GetMaskOfTownActions(int *nump, CompanyID cid, const Town *t);
bool GenerateTowns(TownLayout layout);
const CargoSpec *FindFirstCargoWithTownEffect(TownEffect effect);

/** Town actions of a company. */
enum TownActions {
	TACT_NONE             = 0x00, ///< Empty action set.

	TACT_ADVERTISE_SMALL  = 0x01, ///< Small advertising campaign.
	TACT_ADVERTISE_MEDIUM = 0x02, ///< Medium advertising campaign.
	TACT_ADVERTISE_LARGE  = 0x04, ///< Large advertising campaign.
	TACT_ROAD_REBUILD     = 0x08, ///< Rebuild the roads.
	TACT_BUILD_STATUE     = 0x10, ///< Build a statue.
	TACT_FUND_BUILDINGS   = 0x20, ///< Fund new buildings.
	TACT_BUY_RIGHTS       = 0x40, ///< Buy exclusive transport rights.
	TACT_BRIBE            = 0x80, ///< Try to bribe the council.

	TACT_COUNT            = 8,    ///< Number of available town actions.

	TACT_ADVERTISE        = TACT_ADVERTISE_SMALL | TACT_ADVERTISE_MEDIUM | TACT_ADVERTISE_LARGE, ///< All possible advertising actions.
	TACT_CONSTRUCTION     = TACT_ROAD_REBUILD | TACT_BUILD_STATUE | TACT_FUND_BUILDINGS,         ///< All possible construction actions.
	TACT_FUNDS            = TACT_BUY_RIGHTS | TACT_BRIBE,                                        ///< All possible funding actions.
	TACT_ALL              = TACT_ADVERTISE | TACT_CONSTRUCTION | TACT_FUNDS,                     ///< All possible actions.
};
DECLARE_ENUM_AS_BIT_SET(TownActions)

extern const byte _town_action_costs[TACT_COUNT];
extern TownID _new_town_id;

/**
 * Set the default name for a depot/waypoint
 * @tparam T The type/class to make a default name for
 * @param obj The object/instance we want to find the name for
 */
template <class T>
void MakeDefaultName(T *obj)
{
	/* We only want to set names if it hasn't been set before, or when we're calling from afterload. */
	assert(obj->name == nullptr || obj->town_cn == UINT16_MAX);

	obj->town = ClosestTownFromTile(obj->xy, UINT_MAX);

	/* Find first unused number belonging to this town. This can never fail,
	 * as long as there can be at most 65535 waypoints/depots in total.
	 *
	 * This does 'n * m' search, but with 32bit 'used' bitmap, it needs at
	 * most 'n * (1 + ceil(m / 32))' steps (n - number of waypoints in pool,
	 * m - number of waypoints near this town).
	 * Usually, it needs only 'n' steps.
	 *
	 * If it wasn't using 'used' and 'idx', it would just search for increasing 'next',
	 * but this way it is faster */

	uint32 used = 0; // bitmap of used waypoint numbers, sliding window with 'next' as base
	uint32 next = 0; // first number in the bitmap
	uint32 idx  = 0; // index where we will stop
	uint32 cid  = 0; // current index, goes to T::GetPoolSize()-1, then wraps to 0

	do {
		T *lobj = T::GetIfValid(cid);

		/* check only valid waypoints... */
		if (lobj != nullptr && obj != lobj) {
			/* only objects within the same city and with the same type */
			if (lobj->town == obj->town && lobj->IsOfType(obj)) {
				/* if lobj->town_cn < next, uint will overflow to '+inf' */
				uint i = (uint)lobj->town_cn - next;

				if (i < 32) {
					SetBit(used, i); // update bitmap
					if (i == 0) {
						/* shift bitmap while the lowest bit is '1';
						 * increase the base of the bitmap too */
						do {
							used >>= 1;
							next++;
						} while (HasBit(used, 0));
						/* when we are at 'idx' again at end of the loop and
						 * 'next' hasn't changed, then no object had town_cn == next,
						 * so we can safely use it */
						idx = cid;
					}
				}
			}
		}

		cid++;
		if (cid == T::GetPoolSize()) cid = 0; // wrap to zero...
	} while (cid != idx);

	obj->town_cn = (uint16)next; // set index...
}

/*
 * Converts original town ticks counters to plain game ticks. Note that
 * tick 0 is a valid tick so actual amount is one more than the counter value.
 */
static inline uint16 TownTicksToGameTicks(uint16 ticks) {
	return (min(ticks, MAX_TOWN_GROWTH_TICKS) + 1) * TOWN_GROWTH_TICKS - 1;
}


extern CargoTypes _town_cargoes_accepted;

RoadType GetTownRoadType(const Town *t);

#endif /* TOWN_H */<|MERGE_RESOLUTION|>--- conflicted
+++ resolved
@@ -19,7 +19,6 @@
 #include "openttd.h"
 #include "table/strings.h"
 #include "company_func.h"
-#include "core/alloc_type.hpp"
 #include <list>
 #include <memory>
 
@@ -65,11 +64,7 @@
 	uint16 townnametype;
 	uint32 townnameparts;
 	char *name;                    ///< Custom town name. If nullptr, the town was not renamed and uses the generated name.
-<<<<<<< HEAD
-	std::unique_ptr<const char, FreeDeleter> cached_name; ///< NOSAVE: Cache of the resolved name of the town, if not using a custom town name
-=======
 	mutable std::string cached_name; ///< NOSAVE: Cache of the resolved name of the town, if not using a custom town name
->>>>>>> 9d5dd893
 
 	byte flags;                    ///< See #TownFlags.
 
@@ -168,13 +163,8 @@
 	inline const char *GetCachedName() const
 	{
 		if (this->name != nullptr) return this->name;
-<<<<<<< HEAD
-		if (!this->cached_name) const_cast<Town *>(this)->FillCachedName();
-		return this->cached_name.get();
-=======
 		if (this->cached_name.empty()) this->FillCachedName();
 		return this->cached_name.c_str();
->>>>>>> 9d5dd893
 	}
 
 	static inline Town *GetByTile(TileIndex tile)
@@ -185,13 +175,8 @@
 	static Town *GetRandom();
 	static void PostDestructor(size_t index);
 
-<<<<<<< HEAD
-	private:
-	void FillCachedName();
-=======
 private:
 	void FillCachedName() const;
->>>>>>> 9d5dd893
 };
 
 uint32 GetWorldPopulation();
