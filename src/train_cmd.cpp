/* $Id$ */

/*
 * This file is part of OpenTTD.
 * OpenTTD is free software; you can redistribute it and/or modify it under the terms of the GNU General Public License as published by the Free Software Foundation, version 2.
 * OpenTTD is distributed in the hope that it will be useful, but WITHOUT ANY WARRANTY; without even the implied warranty of MERCHANTABILITY or FITNESS FOR A PARTICULAR PURPOSE.
 * See the GNU General Public License for more details. You should have received a copy of the GNU General Public License along with OpenTTD. If not, see <http://www.gnu.org/licenses/>.
 */

/** @file train_cmd.cpp Handling of trains. */

#include "stdafx.h"
#include "error.h"
#include "articulated_vehicles.h"
#include "command_func.h"
#include "pathfinder/npf/npf_func.h"
#include "pathfinder/yapf/yapf.hpp"
#include "news_func.h"
#include "company_func.h"
#include "newgrf_sound.h"
#include "newgrf_text.h"
#include "strings_func.h"
#include "viewport_func.h"
#include "vehicle_func.h"
#include "sound_func.h"
#include "ai/ai.hpp"
#include "game/game.hpp"
#include "newgrf_station.h"
#include "effectvehicle_func.h"
#include "network/network.h"
#include "spritecache.h"
#include "core/random_func.hpp"
#include "company_base.h"
#include "newgrf.h"
#include "infrastructure_func.h"
#include "order_backup.h"
#include "zoom_func.h"
#include "newgrf_debug.h"
<<<<<<< HEAD
#include "tracerestrict.h"
=======
#include "tbtr_template_vehicle_func.h"
#include "autoreplace_func.h"
#include "engine_func.h"
>>>>>>> 99509acd

#include "table/strings.h"
#include "table/train_cmd.h"

#include "safeguards.h"

static Track ChooseTrainTrack(Train *v, TileIndex tile, DiagDirection enterdir, TrackBits tracks, bool force_res, bool *p_got_reservation, bool mark_stuck);
static bool TrainCheckIfLineEnds(Train *v, bool reverse = true);
bool TrainController(Train *v, Vehicle *nomove, bool reverse = true); // Also used in vehicle_sl.cpp.
static TileIndex TrainApproachingCrossingTile(const Train *v);
static void CheckIfTrainNeedsService(Train *v);
static void CheckNextTrainTile(Train *v);
TileIndex VehiclePosTraceRestrictPreviousSignalCallback(const Train *v, const void *);

static const byte _vehicle_initial_x_fract[4] = {10, 8, 4,  8};
static const byte _vehicle_initial_y_fract[4] = { 8, 4, 8, 10};

template <>
bool IsValidImageIndex<VEH_TRAIN>(uint8 image_index)
{
	return image_index < lengthof(_engine_sprite_base);
}

/**
 * Determine the side in which the train will leave the tile
 *
 * @param direction vehicle direction
 * @param track vehicle track bits
 * @return side of tile the train will leave
 */
static inline DiagDirection TrainExitDir(Direction direction, TrackBits track)
{
	static const TrackBits state_dir_table[DIAGDIR_END] = { TRACK_BIT_RIGHT, TRACK_BIT_LOWER, TRACK_BIT_LEFT, TRACK_BIT_UPPER };

	DiagDirection diagdir = DirToDiagDir(direction);

	/* Determine the diagonal direction in which we will exit this tile */
	if (!HasBit(direction, 0) && track != state_dir_table[diagdir]) {
		diagdir = ChangeDiagDir(diagdir, DIAGDIRDIFF_90LEFT);
	}

	return diagdir;
}


/**
 * Return the cargo weight multiplier to use for a rail vehicle
 * @param cargo Cargo type to get multiplier for
 * @return Cargo weight multiplier
 */
byte FreightWagonMult(CargoID cargo)
{
	if (!CargoSpec::Get(cargo)->is_freight) return 1;
	return _settings_game.vehicle.freight_trains;
}

/** Checks if lengths of all rail vehicles are valid. If not, shows an error message. */
void CheckTrainsLengths()
{
	const Train *v;
	bool first = true;

	FOR_ALL_TRAINS(v) {
		if (v->First() == v && !(v->vehstatus & VS_CRASHED)) {
			for (const Train *u = v, *w = v->Next(); w != NULL; u = w, w = w->Next()) {
				if (u->track != TRACK_BIT_DEPOT) {
					if ((w->track != TRACK_BIT_DEPOT &&
							max(abs(u->x_pos - w->x_pos), abs(u->y_pos - w->y_pos)) != u->CalcNextVehicleOffset()) ||
							(w->track == TRACK_BIT_DEPOT && TicksToLeaveDepot(u) <= 0)) {
						SetDParam(0, v->index);
						SetDParam(1, v->owner);
						ShowErrorMessage(STR_BROKEN_VEHICLE_LENGTH, INVALID_STRING_ID, WL_CRITICAL);

						if (!_networking && first) {
							first = false;
							DoCommandP(0, PM_PAUSED_ERROR, 1, CMD_PAUSE);
						}
						/* Break so we warn only once for each train. */
						break;
					}
				}
			}
		}
	}
}

/**
 * Checks the breakdown flags (VehicleRailFlags 9-12) and sets the correct value in the first vehicle of the consist.
 * This function is generally only called to check if a flag may be cleared.
 * @param v the front engine
 * @param flags bitmask of the flags to check.
 */
void CheckBreakdownFlags(Train *v)
{
	assert(v->IsFrontEngine());
	/* clear the flags we're gonna check first, we'll set them again later (if applicable) */
	CLRBITS(v->flags, (1 << VRF_BREAKDOWN_BRAKING) | VRF_IS_BROKEN);

	for (const Train *w = v; w != NULL; w = w->Next()) {
		if (v->IsEngine() || w->IsMultiheaded()) {
			if (w->breakdown_ctr == 2) {
				SetBit(v->flags, VRF_BREAKDOWN_BRAKING);
			} else if (w->breakdown_ctr == 1) {
				switch (w->breakdown_type) {
					case BREAKDOWN_CRITICAL:
					case BREAKDOWN_EM_STOP:   SetBit(v->flags, VRF_BREAKDOWN_STOPPED); break;
					case BREAKDOWN_LOW_SPEED: SetBit(v->flags, VRF_BREAKDOWN_SPEED);   break;
					case BREAKDOWN_LOW_POWER: SetBit(v->flags, VRF_BREAKDOWN_POWER);   break;
				}
			}
		}
	}
}

uint16 GetTrainVehicleMaxSpeed(const Train *u, const RailVehicleInfo *rvi_u, const Train *front)
{
	uint16 speed = GetVehicleProperty(u, PROP_TRAIN_SPEED, rvi_u->max_speed);
	if (HasBit(u->flags, VRF_NEED_REPAIR) && front->IsFrontEngine()) {
		for (uint i = 0; i < u->critical_breakdown_count; i++) {
			speed = min(speed - (speed / (front->tcache.cached_num_engines + 2)) + 1, speed);
		}
	}
	return speed;
}

/**
 * Recalculates the cached stuff of a train. Should be called each time a vehicle is added
 * to/removed from the chain, and when the game is loaded.
 * Note: this needs to be called too for 'wagon chains' (in the depot, without an engine)
 * @param allowed_changes Stuff that is allowed to change.
 */
void Train::ConsistChanged(ConsistChangeFlags allowed_changes)
{
	uint16 max_speed = UINT16_MAX;

	assert(this->IsFrontEngine() || this->IsFreeWagon());

	const RailVehicleInfo *rvi_v = RailVehInfo(this->engine_type);
	EngineID first_engine = this->IsFrontEngine() ? this->engine_type : INVALID_ENGINE;
	this->gcache.cached_total_length = 0;
	this->compatible_railtypes = RAILTYPES_NONE;
	this->tcache.cached_num_engines = 0;

	bool train_can_tilt = true;

	for (Train *u = this; u != NULL; u = u->Next()) {
		const RailVehicleInfo *rvi_u = RailVehInfo(u->engine_type);

		/* Check the this->first cache. */
		assert(u->First() == this);

		/* update the 'first engine' */
		u->gcache.first_engine = this == u ? INVALID_ENGINE : first_engine;
		u->railtype = rvi_u->railtype;

		if (u->IsEngine()) first_engine = u->engine_type;

		/* Set user defined data to its default value */
		u->tcache.user_def_data = rvi_u->user_def_data;
		this->InvalidateNewGRFCache();
		u->InvalidateNewGRFCache();
	}

	for (Train *u = this; u != NULL; u = u->Next()) {
		/* Update user defined data (must be done before other properties) */
		u->tcache.user_def_data = GetVehicleProperty(u, PROP_TRAIN_USER_DATA, u->tcache.user_def_data);
		this->InvalidateNewGRFCache();
		u->InvalidateNewGRFCache();

		if (!u->IsArticulatedPart()) {
			if (u->IsEngine() || u->IsMultiheaded()) {
				this->tcache.cached_num_engines++;
			}
		}
	}

	for (Train *u = this; u != NULL; u = u->Next()) {
		const Engine *e_u = u->GetEngine();
		const RailVehicleInfo *rvi_u = &e_u->u.rail;

		if (!HasBit(e_u->info.misc_flags, EF_RAIL_TILTS)) train_can_tilt = false;

		/* Cache wagon override sprite group. NULL is returned if there is none */
		u->tcache.cached_override = GetWagonOverrideSpriteSet(u->engine_type, u->cargo_type, u->gcache.first_engine);

		/* Reset colour map */
		u->colourmap = PAL_NONE;

		/* Update powered-wagon-status and visual effect */
		u->UpdateVisualEffect(true);

		if (rvi_v->pow_wag_power != 0 && rvi_u->railveh_type == RAILVEH_WAGON &&
				UsesWagonOverride(u) && !HasBit(u->vcache.cached_vis_effect, VE_DISABLE_WAGON_POWER)) {
			/* wagon is powered */
			SetBit(u->flags, VRF_POWEREDWAGON); // cache 'powered' status
		} else {
			ClrBit(u->flags, VRF_POWEREDWAGON);
		}

		if (!u->IsArticulatedPart()) {
			/* Do not count powered wagons for the compatible railtypes, as wagons always
			   have railtype normal */
			if (rvi_u->power > 0) {
				this->compatible_railtypes |= GetRailTypeInfo(u->railtype)->powered_railtypes;
			}

			/* Some electric engines can be allowed to run on normal rail. It happens to all
			 * existing electric engines when elrails are disabled and then re-enabled */
			if (HasBit(u->flags, VRF_EL_ENGINE_ALLOWED_NORMAL_RAIL)) {
				u->railtype = RAILTYPE_RAIL;
				u->compatible_railtypes |= RAILTYPES_RAIL;
			}

			/* max speed is the minimum of the speed limits of all vehicles in the consist */
			if ((rvi_u->railveh_type != RAILVEH_WAGON || _settings_game.vehicle.wagon_speed_limits) && !UsesWagonOverride(u)) {
				uint16 speed = GetTrainVehicleMaxSpeed(u, rvi_u, this);
				if (speed != 0) max_speed = min(speed, max_speed);
			}
		}

		uint16 new_cap = e_u->DetermineCapacity(u);
		if (allowed_changes & CCF_CAPACITY) {
			/* Update vehicle capacity. */
			if (u->cargo_cap > new_cap) u->cargo.Truncate(new_cap);
			u->refit_cap = min(new_cap, u->refit_cap);
			u->cargo_cap = new_cap;
		} else {
			/* Verify capacity hasn't changed. */
			if (new_cap != u->cargo_cap) ShowNewGrfVehicleError(u->engine_type, STR_NEWGRF_BROKEN, STR_NEWGRF_BROKEN_CAPACITY, GBUG_VEH_CAPACITY, true);
		}
		u->vcache.cached_cargo_age_period = GetVehicleProperty(u, PROP_TRAIN_CARGO_AGE_PERIOD, e_u->info.cargo_age_period);

		/* check the vehicle length (callback) */
		uint16 veh_len = CALLBACK_FAILED;
		if (e_u->GetGRF() != NULL && e_u->GetGRF()->grf_version >= 8) {
			/* Use callback 36 */
			veh_len = GetVehicleProperty(u, PROP_TRAIN_SHORTEN_FACTOR, CALLBACK_FAILED);

			if (veh_len != CALLBACK_FAILED && veh_len >= VEHICLE_LENGTH) {
				ErrorUnknownCallbackResult(e_u->GetGRFID(), CBID_VEHICLE_LENGTH, veh_len);
			}
		} else if (HasBit(e_u->info.callback_mask, CBM_VEHICLE_LENGTH)) {
			/* Use callback 11 */
			veh_len = GetVehicleCallback(CBID_VEHICLE_LENGTH, 0, 0, u->engine_type, u);
		}
		if (veh_len == CALLBACK_FAILED) veh_len = rvi_u->shorten_factor;
		veh_len = VEHICLE_LENGTH - Clamp(veh_len, 0, VEHICLE_LENGTH - 1);

		if (allowed_changes & CCF_LENGTH) {
			/* Update vehicle length. */
			u->gcache.cached_veh_length = veh_len;
		} else {
			/* Verify length hasn't changed. */
			if (veh_len != u->gcache.cached_veh_length) VehicleLengthChanged(u);
		}

		this->gcache.cached_total_length += u->gcache.cached_veh_length;
		this->InvalidateNewGRFCache();
		u->InvalidateNewGRFCache();
	}

	/* store consist weight/max speed in cache */
	this->vcache.cached_max_speed = max_speed;
	this->tcache.cached_tilt = train_can_tilt;
	this->tcache.cached_max_curve_speed = this->GetCurveSpeedLimit();

	/* recalculate cached weights and power too (we do this *after* the rest, so it is known which wagons are powered and need extra weight added) */
	this->CargoChanged();

	if (this->IsFrontEngine()) {
		this->UpdateAcceleration();
		if (!HasBit(this->subtype, GVSF_VIRTUAL)) SetWindowDirty(WC_VEHICLE_DETAILS, this->index);
		InvalidateWindowData(WC_VEHICLE_REFIT, this->index, VIWD_CONSIST_CHANGED);
		InvalidateWindowData(WC_VEHICLE_ORDERS, this->index, VIWD_CONSIST_CHANGED);
		InvalidateNewGRFInspectWindow(GSF_TRAINS, this->index);
	}
}

/**
 * Get the stop location of (the center) of the front vehicle of a train at
 * a platform of a station.
 * @param station_id     the ID of the station where we're stopping
 * @param tile           the tile where the vehicle currently is
 * @param v              the vehicle to get the stop location of
 * @param station_ahead  'return' the amount of 1/16th tiles in front of the train
 * @param station_length 'return' the station length in 1/16th tiles
 * @return the location, calculated from the begin of the station to stop at.
 */
int GetTrainStopLocation(StationID station_id, TileIndex tile, const Train *v, int *station_ahead, int *station_length)
{
	const Station *st = Station::Get(station_id);
	*station_ahead  = st->GetPlatformLength(tile, DirToDiagDir(v->direction)) * TILE_SIZE;
	*station_length = st->GetPlatformLength(tile) * TILE_SIZE;

	/* Default to the middle of the station for stations stops that are not in
	 * the order list like intermediate stations when non-stop is disabled */
	OrderStopLocation osl = OSL_PLATFORM_MIDDLE;
	if (v->gcache.cached_total_length >= *station_length) {
		/* The train is longer than the station, make it stop at the far end of the platform */
		osl = OSL_PLATFORM_FAR_END;
	} else if (v->current_order.IsType(OT_GOTO_STATION) && v->current_order.GetDestination() == station_id) {
		osl = v->current_order.GetStopLocation();
	}

	/* The stop location of the FRONT! of the train */
	int stop;
	switch (osl) {
		default: NOT_REACHED();

		case OSL_PLATFORM_NEAR_END:
			stop = v->gcache.cached_total_length;
			break;

		case OSL_PLATFORM_MIDDLE:
			stop = *station_length - (*station_length - v->gcache.cached_total_length) / 2;
			break;

		case OSL_PLATFORM_FAR_END:
			stop = *station_length;
			break;
	}

	/* Subtract half the front vehicle length of the train so we get the real
	 * stop location of the train. */
	return stop - (v->gcache.cached_veh_length + 1) / 2;
}


/**
 * Computes train speed limit caused by curves
 * @return imposed speed limit
 */
int Train::GetCurveSpeedLimit() const
{
	assert(this->First() == this);

	static const int absolute_max_speed = UINT16_MAX;
	int max_speed = absolute_max_speed;

	if (_settings_game.vehicle.train_acceleration_model == AM_ORIGINAL) return max_speed;

	int curvecount[2] = {0, 0};

	/* first find the curve speed limit */
	int numcurve = 0;
	int sum = 0;
	int pos = 0;
	int lastpos = -1;
	for (const Vehicle *u = this; u->Next() != NULL; u = u->Next(), pos++) {
		Direction this_dir = u->direction;
		Direction next_dir = u->Next()->direction;

		DirDiff dirdiff = DirDifference(this_dir, next_dir);
		if (dirdiff == DIRDIFF_SAME) continue;

		if (dirdiff == DIRDIFF_45LEFT) curvecount[0]++;
		if (dirdiff == DIRDIFF_45RIGHT) curvecount[1]++;
		if (dirdiff == DIRDIFF_45LEFT || dirdiff == DIRDIFF_45RIGHT) {
			if (lastpos != -1) {
				numcurve++;
				sum += pos - lastpos;
				if (pos - lastpos == 1 && max_speed > 88) {
					max_speed = 88;
				}
			}
			lastpos = pos;
		}

		/* if we have a 90 degree turn, fix the speed limit to 60 */
		if (dirdiff == DIRDIFF_90LEFT || dirdiff == DIRDIFF_90RIGHT) {
			max_speed = 61;
		}
	}

	if (numcurve > 0 && max_speed > 88) {
		if (curvecount[0] == 1 && curvecount[1] == 1) {
			max_speed = absolute_max_speed;
		} else {
			sum /= numcurve;
			max_speed = 232 - (13 - Clamp(sum, 1, 12)) * (13 - Clamp(sum, 1, 12));
		}
	}

	if (max_speed != absolute_max_speed) {
		/* Apply the engine's rail type curve speed advantage, if it slowed by curves */
		const RailtypeInfo *rti = GetRailTypeInfo(this->railtype);
		max_speed += (max_speed / 2) * rti->curve_speed;

		if (this->tcache.cached_tilt) {
			/* Apply max_speed bonus of 20% for a tilting train */
			max_speed += max_speed / 5;
		}
	}

	return max_speed;
}

/**
 * Calculates the maximum speed of the vehicle under its current conditions.
 * @return Maximum speed of the vehicle.
 */
int Train::GetCurrentMaxSpeed() const
{
	int max_speed = _settings_game.vehicle.train_acceleration_model == AM_ORIGINAL ?
			this->gcache.cached_max_track_speed :
			this->tcache.cached_max_curve_speed;

	if (_settings_game.vehicle.train_acceleration_model == AM_REALISTIC && IsRailStationTile(this->tile)) {
		StationID sid = GetStationIndex(this->tile);
		if (this->current_order.ShouldStopAtStation(this, sid)) {
			int station_ahead;
			int station_length;
			int stop_at = GetTrainStopLocation(sid, this->tile, this, &station_ahead, &station_length);

			/* The distance to go is whatever is still ahead of the train minus the
			 * distance from the train's stop location to the end of the platform */
			int distance_to_go = station_ahead / TILE_SIZE - (station_length - stop_at) / TILE_SIZE;

			if (distance_to_go > 0) {
				int st_max_speed = 120;

				int delta_v = this->cur_speed / (distance_to_go + 1);
				if (max_speed > (this->cur_speed - delta_v)) {
					st_max_speed = this->cur_speed - (delta_v / 10);
				}

				st_max_speed = max(st_max_speed, 25 * distance_to_go);
				max_speed = min(max_speed, st_max_speed);
			}
		}
	}

	for (const Train *u = this; u != NULL; u = u->Next()) {
		if (_settings_game.vehicle.train_acceleration_model == AM_REALISTIC && u->track == TRACK_BIT_DEPOT) {
			max_speed = min(max_speed, 61);
			break;
		}

		/* Vehicle is on the middle part of a bridge. */
		if (u->track == TRACK_BIT_WORMHOLE && !(u->vehstatus & VS_HIDDEN)) {
			max_speed = min(max_speed, GetBridgeSpec(GetBridgeType(u->tile))->speed);
		}
	}

	max_speed = min(max_speed, this->current_order.GetMaxSpeed());
	if (HasBit(this->flags, VRF_BREAKDOWN_SPEED)) {
		max_speed = min(max_speed, this->GetBreakdownSpeed());
	}

	return min(max_speed, this->gcache.cached_max_track_speed);
}

/** Update acceleration of the train from the cached power and weight. */
void Train::UpdateAcceleration()
{
	assert(this->IsFrontEngine() || this->IsFreeWagon());

	uint power = this->gcache.cached_power;
	uint weight = this->gcache.cached_weight;
	assert(weight != 0);
	this->acceleration = Clamp(power / weight * 4, 1, 255);

	if (_settings_game.vehicle.improved_breakdowns) {
		if (_settings_game.vehicle.train_acceleration_model == AM_ORIGINAL) {
			this->breakdown_chance_factor = max(128 * 3 / (this->tcache.cached_num_engines + 2), 5);
		}
	}
}

/**
 * Get the width of a train vehicle image in the GUI.
 * @param offset Additional offset for positioning the sprite; set to NULL if not needed
 * @return Width in pixels
 */
int Train::GetDisplayImageWidth(Point *offset) const
{
	int reference_width = TRAININFO_DEFAULT_VEHICLE_WIDTH;
	int vehicle_pitch = 0;

	const Engine *e = this->GetEngine();
	if (e->GetGRF() != NULL && is_custom_sprite(e->u.rail.image_index)) {
		reference_width = e->GetGRF()->traininfo_vehicle_width;
		vehicle_pitch = e->GetGRF()->traininfo_vehicle_pitch;
	}

	if (offset != NULL) {
		offset->x = ScaleGUITrad(reference_width) / 2;
		offset->y = ScaleGUITrad(vehicle_pitch);
	}
	return ScaleGUITrad(this->gcache.cached_veh_length * reference_width / VEHICLE_LENGTH);
}

static SpriteID GetDefaultTrainSprite(uint8 spritenum, Direction direction)
{
	assert(IsValidImageIndex<VEH_TRAIN>(spritenum));
	return ((direction + _engine_sprite_add[spritenum]) & _engine_sprite_and[spritenum]) + _engine_sprite_base[spritenum];
}

/**
 * Get the sprite to display the train.
 * @param direction Direction of view/travel.
 * @param image_type Visualisation context.
 * @return Sprite to display.
 */
SpriteID Train::GetImage(Direction direction, EngineImageType image_type) const
{
	uint8 spritenum = this->spritenum;
	SpriteID sprite;

	if (HasBit(this->flags, VRF_REVERSE_DIRECTION)) direction = ReverseDir(direction);

	if (is_custom_sprite(spritenum)) {
		sprite = GetCustomVehicleSprite(this, (Direction)(direction + 4 * IS_CUSTOM_SECONDHEAD_SPRITE(spritenum)), image_type);
		if (sprite != 0) return sprite;

		spritenum = this->GetEngine()->original_image_index;
	}

	assert(IsValidImageIndex<VEH_TRAIN>(spritenum));
	sprite = GetDefaultTrainSprite(spritenum, direction);

	if (this->cargo.StoredCount() >= this->cargo_cap / 2U) sprite += _wagon_full_adder[spritenum];

	return sprite;
}

static SpriteID GetRailIcon(EngineID engine, bool rear_head, int &y, EngineImageType image_type)
{
	const Engine *e = Engine::Get(engine);
	Direction dir = rear_head ? DIR_E : DIR_W;
	uint8 spritenum = e->u.rail.image_index;

	if (is_custom_sprite(spritenum)) {
		SpriteID sprite = GetCustomVehicleIcon(engine, dir, image_type);
		if (sprite != 0) {
			if (e->GetGRF() != NULL) {
				y += ScaleGUITrad(e->GetGRF()->traininfo_vehicle_pitch);
			}
			return sprite;
		}

		spritenum = Engine::Get(engine)->original_image_index;
	}

	if (rear_head) spritenum++;

	return GetDefaultTrainSprite(spritenum, DIR_W);
}

void DrawTrainEngine(int left, int right, int preferred_x, int y, EngineID engine, PaletteID pal, EngineImageType image_type)
{
	if (RailVehInfo(engine)->railveh_type == RAILVEH_MULTIHEAD) {
		int yf = y;
		int yr = y;

		SpriteID spritef = GetRailIcon(engine, false, yf, image_type);
		SpriteID spriter = GetRailIcon(engine, true, yr, image_type);
		const Sprite *real_spritef = GetSprite(spritef, ST_NORMAL);
		const Sprite *real_spriter = GetSprite(spriter, ST_NORMAL);

		preferred_x = Clamp(preferred_x,
				left - UnScaleGUI(real_spritef->x_offs) + ScaleGUITrad(14),
				right - UnScaleGUI(real_spriter->width) - UnScaleGUI(real_spriter->x_offs) - ScaleGUITrad(15));

		DrawSprite(spritef, pal, preferred_x - ScaleGUITrad(14), yf);
		DrawSprite(spriter, pal, preferred_x + ScaleGUITrad(15), yr);
	} else {
		SpriteID sprite = GetRailIcon(engine, false, y, image_type);
		const Sprite *real_sprite = GetSprite(sprite, ST_NORMAL);
		preferred_x = Clamp(preferred_x,
				left - UnScaleGUI(real_sprite->x_offs),
				right - UnScaleGUI(real_sprite->width) - UnScaleGUI(real_sprite->x_offs));
		DrawSprite(sprite, pal, preferred_x, y);
	}
}

/**
 * Get the size of the sprite of a train sprite heading west, or both heads (used for lists).
 * @param engine The engine to get the sprite from.
 * @param[out] width The width of the sprite.
 * @param[out] height The height of the sprite.
 * @param[out] xoffs Number of pixels to shift the sprite to the right.
 * @param[out] yoffs Number of pixels to shift the sprite downwards.
 * @param image_type Context the sprite is used in.
 */
void GetTrainSpriteSize(EngineID engine, uint &width, uint &height, int &xoffs, int &yoffs, EngineImageType image_type)
{
	int y = 0;

	SpriteID sprite = GetRailIcon(engine, false, y, image_type);
	const Sprite *real_sprite = GetSprite(sprite, ST_NORMAL);

	width  = UnScaleGUI(real_sprite->width);
	height = UnScaleGUI(real_sprite->height);
	xoffs  = UnScaleGUI(real_sprite->x_offs);
	yoffs  = UnScaleGUI(real_sprite->y_offs);

	if (RailVehInfo(engine)->railveh_type == RAILVEH_MULTIHEAD) {
		sprite = GetRailIcon(engine, true, y, image_type);
		real_sprite = GetSprite(sprite, ST_NORMAL);

		/* Calculate values relative to an imaginary center between the two sprites. */
		width = ScaleGUITrad(TRAININFO_DEFAULT_VEHICLE_WIDTH) + UnScaleGUI(real_sprite->width) + UnScaleGUI(real_sprite->x_offs) - xoffs;
		height = max<uint>(height, UnScaleGUI(real_sprite->height));
		xoffs  = xoffs - ScaleGUITrad(TRAININFO_DEFAULT_VEHICLE_WIDTH) / 2;
		yoffs  = min(yoffs, UnScaleGUI(real_sprite->y_offs));
	}
}

/**
 * Build a railroad wagon.
 * @param tile     tile of the depot where rail-vehicle is built.
 * @param flags    type of operation.
 * @param e        the engine to build.
 * @param ret[out] the vehicle that has been built.
 * @return the cost of this operation or an error.
 */
static CommandCost CmdBuildRailWagon(TileIndex tile, DoCommandFlag flags, const Engine *e, Vehicle **ret)
{
	const RailVehicleInfo *rvi = &e->u.rail;

	/* Check that the wagon can drive on the track in question */
	if (!IsCompatibleRail(rvi->railtype, GetRailType(tile))) return CMD_ERROR;

	if (flags & DC_EXEC) {
		Train *v = new Train();
		*ret = v;
		v->spritenum = rvi->image_index;

		v->engine_type = e->index;
		v->gcache.first_engine = INVALID_ENGINE; // needs to be set before first callback

		DiagDirection dir = GetRailDepotDirection(tile);

		v->direction = DiagDirToDir(dir);
		v->tile = tile;

		int x = TileX(tile) * TILE_SIZE | _vehicle_initial_x_fract[dir];
		int y = TileY(tile) * TILE_SIZE | _vehicle_initial_y_fract[dir];

		v->x_pos = x;
		v->y_pos = y;
		v->z_pos = GetSlopePixelZ(x, y);
		v->owner = _current_company;
		v->track = TRACK_BIT_DEPOT;
		v->vehstatus = VS_HIDDEN | VS_DEFPAL;
		v->reverse_distance = 0;

		v->SetWagon();

		v->SetFreeWagon();
		InvalidateWindowData(WC_VEHICLE_DEPOT, v->tile);

		v->cargo_type = e->GetDefaultCargoType();
		v->cargo_cap = rvi->capacity;
		v->refit_cap = 0;

		v->railtype = rvi->railtype;

		v->build_year = _cur_year;
		v->cur_image = SPR_IMG_QUERY;
		v->random_bits = VehicleRandomBits();

		v->group_id = DEFAULT_GROUP;

		AddArticulatedParts(v);

		_new_vehicle_id = v->index;

		v->UpdatePosition();
		v->First()->ConsistChanged(CCF_ARRANGE);
		UpdateTrainGroupID(v->First());

		CheckConsistencyOfArticulatedVehicle(v);

		/* Try to connect the vehicle to one of free chains of wagons. */
		Train *w;
		FOR_ALL_TRAINS(w) {
			if (w->tile == tile &&              ///< Same depot
					w->IsFreeWagon() &&             ///< A free wagon chain
					w->engine_type == e->index &&   ///< Same type
					w->First() != v &&              ///< Don't connect to ourself
					!(w->vehstatus & VS_CRASHED) && ///< Not crashed/flooded
					w->owner == v->owner) {         ///< Same owner
				DoCommand(0, v->index | 1 << 20, w->Last()->index, DC_EXEC, CMD_MOVE_RAIL_VEHICLE);
				break;
			}
		}
	}

	return CommandCost();
}

/** Move all free vehicles in the depot to the train */
static void NormalizeTrainVehInDepot(const Train *u)
{
	const Train *v;
	FOR_ALL_TRAINS(v) {
		if (v->IsFreeWagon() && v->tile == u->tile &&
				v->track == TRACK_BIT_DEPOT &&
				v->owner == u->owner) {
			if (DoCommand(0, v->index | 1 << 20, u->index, DC_EXEC,
					CMD_MOVE_RAIL_VEHICLE).Failed())
				break;
		}
	}
}

static void AddRearEngineToMultiheadedTrain(Train *v)
{
	Train *u = new Train();
	v->value >>= 1;
	u->value = v->value;
	u->direction = v->direction;
	u->owner = v->owner;
	u->tile = v->tile;
	u->x_pos = v->x_pos;
	u->y_pos = v->y_pos;
	u->z_pos = v->z_pos;
	u->track = TRACK_BIT_DEPOT;
	u->vehstatus = v->vehstatus & ~VS_STOPPED;
	u->spritenum = v->spritenum + 1;
	u->cargo_type = v->cargo_type;
	u->cargo_subtype = v->cargo_subtype;
	u->cargo_cap = v->cargo_cap;
	u->refit_cap = v->refit_cap;
	u->railtype = v->railtype;
	u->engine_type = v->engine_type;
	u->reliability = v->reliability;
	u->reliability_spd_dec = v->reliability_spd_dec;
	u->build_year = v->build_year;
	u->cur_image = SPR_IMG_QUERY;
	u->random_bits = VehicleRandomBits();
	v->SetMultiheaded();
	u->SetMultiheaded();
	v->SetNext(u);
	u->UpdatePosition();

	/* Now we need to link the front and rear engines together */
	v->other_multiheaded_part = u;
	u->other_multiheaded_part = v;
}

/**
 * Build a railroad vehicle.
 * @param tile     tile of the depot where rail-vehicle is built.
 * @param flags    type of operation.
 * @param e        the engine to build.
 * @param data     bit 0 prevents any free cars from being added to the train.
 * @param ret[out] the vehicle that has been built.
 * @return the cost of this operation or an error.
 */
CommandCost CmdBuildRailVehicle(TileIndex tile, DoCommandFlag flags, const Engine *e, uint16 data, Vehicle **ret)
{
	const RailVehicleInfo *rvi = &e->u.rail;

	if (rvi->railveh_type == RAILVEH_WAGON) return CmdBuildRailWagon(tile, flags, e, ret);

	/* Check if depot and new engine uses the same kind of tracks *
	 * We need to see if the engine got power on the tile to avoid electric engines in non-electric depots */
	if (!HasPowerOnRail(rvi->railtype, GetRailType(tile))) return CMD_ERROR;

	if (flags & DC_EXEC) {
		DiagDirection dir = GetRailDepotDirection(tile);
		int x = TileX(tile) * TILE_SIZE + _vehicle_initial_x_fract[dir];
		int y = TileY(tile) * TILE_SIZE + _vehicle_initial_y_fract[dir];

		Train *v = new Train();
		*ret = v;
		v->direction = DiagDirToDir(dir);
		v->tile = tile;
		v->owner = _current_company;
		v->x_pos = x;
		v->y_pos = y;
		v->z_pos = GetSlopePixelZ(x, y);
		v->track = TRACK_BIT_DEPOT;
		v->vehstatus = VS_HIDDEN | VS_STOPPED | VS_DEFPAL;
		v->spritenum = rvi->image_index;
		v->cargo_type = e->GetDefaultCargoType();
		v->cargo_cap = rvi->capacity;
		v->refit_cap = 0;
		v->last_station_visited = INVALID_STATION;
		v->last_loading_station = INVALID_STATION;
		v->reverse_distance = 0;

		v->engine_type = e->index;
		v->gcache.first_engine = INVALID_ENGINE; // needs to be set before first callback

		v->reliability = e->reliability;
		v->reliability_spd_dec = e->reliability_spd_dec;
		v->max_age = e->GetLifeLengthInDays();

		v->railtype = rvi->railtype;
		_new_vehicle_id = v->index;

		v->SetServiceInterval(Company::Get(_current_company)->settings.vehicle.servint_trains);
		v->date_of_last_service = _date;
		v->build_year = _cur_year;
		v->cur_image = SPR_IMG_QUERY;
		v->random_bits = VehicleRandomBits();

		if (e->flags & ENGINE_EXCLUSIVE_PREVIEW) SetBit(v->vehicle_flags, VF_BUILT_AS_PROTOTYPE);
		v->SetServiceIntervalIsPercent(Company::Get(_current_company)->settings.vehicle.servint_ispercent);
		SB(v->vehicle_flags, VF_AUTOMATE_TIMETABLE, 1,
				_settings_game.order.timetable_automated && Company::Get(_current_company)->settings.vehicle.auto_timetable_by_default);

		v->group_id = DEFAULT_GROUP;

		v->SetFrontEngine();
		v->SetEngine();

		v->UpdatePosition();

		if (rvi->railveh_type == RAILVEH_MULTIHEAD) {
			AddRearEngineToMultiheadedTrain(v);
		} else {
			AddArticulatedParts(v);
		}

		v->ConsistChanged(CCF_ARRANGE);
		UpdateTrainGroupID(v);

		if (!HasBit(data, 0) && !(flags & DC_AUTOREPLACE)) { // check if the cars should be added to the new vehicle
			NormalizeTrainVehInDepot(v);
		}

		CheckConsistencyOfArticulatedVehicle(v);
	}

	return CommandCost();
}

static Train *FindGoodVehiclePos(const Train *src)
{
	EngineID eng = src->engine_type;
	TileIndex tile = src->tile;

	Train *dst;
	FOR_ALL_TRAINS(dst) {
		if (dst->IsFreeWagon() && dst->tile == tile && !(dst->vehstatus & VS_CRASHED) && dst->owner == src->owner) {
			/* check so all vehicles in the line have the same engine. */
			Train *t = dst;
			while (t->engine_type == eng) {
				t = t->Next();
				if (t == NULL) return dst;
			}
		}
	}

	return NULL;
}

/** Helper type for lists/vectors of trains */
typedef SmallVector<Train *, 16> TrainList;

/**
 * Make a backup of a train into a train list.
 * @param list to make the backup in
 * @param t    the train to make the backup of
 */
static void MakeTrainBackup(TrainList &list, Train *t)
{
	for (; t != NULL; t = t->Next()) *list.Append() = t;
}

/**
 * Restore the train from the backup list.
 * @param list the train to restore.
 */
static void RestoreTrainBackup(TrainList &list)
{
	/* No train, nothing to do. */
	if (list.Length() == 0) return;

	Train *prev = NULL;
	/* Iterate over the list and rebuild it. */
	for (Train **iter = list.Begin(); iter != list.End(); iter++) {
		Train *t = *iter;
		if (prev != NULL) {
			prev->SetNext(t);
		} else if (t->Previous() != NULL) {
			/* Make sure the head of the train is always the first in the chain. */
			t->Previous()->SetNext(NULL);
		}
		prev = t;
	}
}

/**
 * Remove the given wagon from its consist.
 * @param part the part of the train to remove.
 * @param chain whether to remove the whole chain.
 */
static void RemoveFromConsist(Train *part, bool chain = false)
{
	Train *tail = chain ? part->Last() : part->GetLastEnginePart();

	/* Unlink at the front, but make it point to the next
	 * vehicle after the to be remove part. */
	if (part->Previous() != NULL) part->Previous()->SetNext(tail->Next());

	/* Unlink at the back */
	tail->SetNext(NULL);
}

/**
 * Inserts a chain into the train at dst.
 * @param dst   the place where to append after.
 * @param chain the chain to actually add.
 */
static void InsertInConsist(Train *dst, Train *chain)
{
	/* We do not want to add something in the middle of an articulated part. */
	assert(dst->Next() == NULL || !dst->Next()->IsArticulatedPart());

	chain->Last()->SetNext(dst->Next());
	dst->SetNext(chain);
}

/**
 * Normalise the dual heads in the train, i.e. if one is
 * missing move that one to this train.
 * @param t the train to normalise.
 */
static void NormaliseDualHeads(Train *t)
{
	for (; t != NULL; t = t->GetNextVehicle()) {
		if (!t->IsMultiheaded() || !t->IsEngine()) continue;

		/* Make sure that there are no free cars before next engine */
		Train *u;
		for (u = t; u->Next() != NULL && !u->Next()->IsEngine(); u = u->Next()) {}

		if (u == t->other_multiheaded_part) continue;

		/* Remove the part from the 'wrong' train */
		RemoveFromConsist(t->other_multiheaded_part);
		/* And add it to the 'right' train */
		InsertInConsist(u, t->other_multiheaded_part);
	}
}

/**
 * Normalise the sub types of the parts in this chain.
 * @param chain the chain to normalise.
 */
static void NormaliseSubtypes(Train *chain)
{
	/* Nothing to do */
	if (chain == NULL) return;

	/* We must be the first in the chain. */
	assert(chain->Previous() == NULL);

	/* Set the appropriate bits for the first in the chain. */
	if (chain->IsWagon()) {
		chain->SetFreeWagon();
	} else {
		assert(chain->IsEngine());
		chain->SetFrontEngine();
	}

	/* Now clear the bits for the rest of the chain */
	for (Train *t = chain->Next(); t != NULL; t = t->Next()) {
		t->ClearFreeWagon();
		t->ClearFrontEngine();
	}
}

/**
 * Check/validate whether we may actually build a new train.
 * @note All vehicles are/were 'heads' of their chains.
 * @param original_dst The original destination chain.
 * @param dst          The destination chain after constructing the train.
 * @param original_dst The original source chain.
 * @param dst          The source chain after constructing the train.
 * @return possible error of this command.
 */
static CommandCost CheckNewTrain(Train *original_dst, Train *dst, Train *original_src, Train *src)
{
	/* Just add 'new' engines and subtract the original ones.
	 * If that's less than or equal to 0 we can be sure we did
	 * not add any engines (read: trains) along the way. */
	if ((src          != NULL && src->IsEngine()          ? 1 : 0) +
			(dst          != NULL && dst->IsEngine()          ? 1 : 0) -
			(original_src != NULL && original_src->IsEngine() ? 1 : 0) -
			(original_dst != NULL && original_dst->IsEngine() ? 1 : 0) <= 0) {
		return CommandCost();
	}

	/* Get a free unit number and check whether it's within the bounds.
	 * There will always be a maximum of one new train. */
	if (GetFreeUnitNumber(VEH_TRAIN) <= _settings_game.vehicle.max_trains) return CommandCost();

	return_cmd_error(STR_ERROR_TOO_MANY_VEHICLES_IN_GAME);
}

/**
 * Check whether the train parts can be attached.
 * @param t the train to check
 * @return possible error of this command.
 */
static CommandCost CheckTrainAttachment(Train *t)
{
	/* No multi-part train, no need to check. */
	if (t == NULL || t->Next() == NULL || !t->IsEngine()) return CommandCost();

	/* The maximum length for a train. For each part we decrease this by one
	 * and if the result is negative the train is simply too long. */
	int allowed_len = _settings_game.vehicle.max_train_length * TILE_SIZE - t->gcache.cached_veh_length;

	Train *head = t;
	Train *prev = t;

	/* Break the prev -> t link so it always holds within the loop. */
	t = t->Next();
	prev->SetNext(NULL);

	/* Make sure the cache is cleared. */
	head->InvalidateNewGRFCache();

	while (t != NULL) {
		allowed_len -= t->gcache.cached_veh_length;

		Train *next = t->Next();

		/* Unlink the to-be-added piece; it is already unlinked from the previous
		 * part due to the fact that the prev -> t link is broken. */
		t->SetNext(NULL);

		/* Don't check callback for articulated or rear dual headed parts */
		if (!t->IsArticulatedPart() && !t->IsRearDualheaded()) {
			/* Back up and clear the first_engine data to avoid using wagon override group */
			EngineID first_engine = t->gcache.first_engine;
			t->gcache.first_engine = INVALID_ENGINE;

			/* We don't want the cache to interfere. head's cache is cleared before
			 * the loop and after each callback does not need to be cleared here. */
			t->InvalidateNewGRFCache();

			uint16 callback = GetVehicleCallbackParent(CBID_TRAIN_ALLOW_WAGON_ATTACH, 0, 0, head->engine_type, t, head);

			/* Restore original first_engine data */
			t->gcache.first_engine = first_engine;

			/* We do not want to remember any cached variables from the test run */
			t->InvalidateNewGRFCache();
			head->InvalidateNewGRFCache();

			if (callback != CALLBACK_FAILED) {
				/* A failing callback means everything is okay */
				StringID error = STR_NULL;

				if (head->GetGRF()->grf_version < 8) {
					if (callback == 0xFD) error = STR_ERROR_INCOMPATIBLE_RAIL_TYPES;
					if (callback  < 0xFD) error = GetGRFStringID(head->GetGRFID(), 0xD000 + callback);
					if (callback >= 0x100) ErrorUnknownCallbackResult(head->GetGRFID(), CBID_TRAIN_ALLOW_WAGON_ATTACH, callback);
				} else {
					if (callback < 0x400) {
						error = GetGRFStringID(head->GetGRFID(), 0xD000 + callback);
					} else {
						switch (callback) {
							case 0x400: // allow if railtypes match (always the case for OpenTTD)
							case 0x401: // allow
								break;

							default:    // unknown reason -> disallow
							case 0x402: // disallow attaching
								error = STR_ERROR_INCOMPATIBLE_RAIL_TYPES;
								break;
						}
					}
				}

				if (error != STR_NULL) return_cmd_error(error);
			}
		}

		/* And link it to the new part. */
		prev->SetNext(t);
		prev = t;
		t = next;
	}

	if (allowed_len < 0) return_cmd_error(STR_ERROR_TRAIN_TOO_LONG);
	return CommandCost();
}

/**
 * Validate whether we are going to create valid trains.
 * @note All vehicles are/were 'heads' of their chains.
 * @param original_dst The original destination chain.
 * @param dst          The destination chain after constructing the train.
 * @param original_dst The original source chain.
 * @param dst          The source chain after constructing the train.
 * @param check_limit  Whether to check the vehicle limit.
 * @return possible error of this command.
 */
static CommandCost ValidateTrains(Train *original_dst, Train *dst, Train *original_src, Train *src, bool check_limit)
{
	/* Check whether we may actually construct the trains. */
	CommandCost ret = CheckTrainAttachment(src);
	if (ret.Failed()) return ret;
	ret = CheckTrainAttachment(dst);
	if (ret.Failed()) return ret;

	/* Check whether we need to build a new train. */
	return check_limit ? CheckNewTrain(original_dst, dst, original_src, src) : CommandCost();
}

/**
 * Arrange the trains in the wanted way.
 * @param dst_head   The destination chain of the to be moved vehicle.
 * @param dst        The destination for the to be moved vehicle.
 * @param src_head   The source chain of the to be moved vehicle.
 * @param src        The to be moved vehicle.
 * @param move_chain Whether to move all vehicles after src or not.
 */
static void ArrangeTrains(Train **dst_head, Train *dst, Train **src_head, Train *src, bool move_chain)
{
	/* First determine the front of the two resulting trains */
	if (*src_head == *dst_head) {
		/* If we aren't moving part(s) to a new train, we are just moving the
		 * front back and there is not destination head. */
		*dst_head = NULL;
	} else if (*dst_head == NULL) {
		/* If we are moving to a new train the head of the move train would become
		 * the head of the new vehicle. */
		*dst_head = src;
	}

	if (src == *src_head) {
		/* If we are moving the front of a train then we are, in effect, creating
		 * a new head for the train. Point to that. Unless we are moving the whole
		 * train in which case there is not 'source' train anymore.
		 * In case we are a multiheaded part we want the complete thing to come
		 * with us, so src->GetNextUnit(), however... when we are e.g. a wagon
		 * that is followed by a rear multihead we do not want to include that. */
		*src_head = move_chain ? NULL :
				(src->IsMultiheaded() ? src->GetNextUnit() : src->GetNextVehicle());
	}

	/* Now it's just simply removing the part that we are going to move from the
	 * source train and *if* the destination is a not a new train add the chain
	 * at the destination location. */
	RemoveFromConsist(src, move_chain);
	if (*dst_head != src) InsertInConsist(dst, src);

	/* Now normalise the dual heads, that is move the dual heads around in such
	 * a way that the head and rear of a dual head are in the same train */
	NormaliseDualHeads(*src_head);
	NormaliseDualHeads(*dst_head);
}

/**
 * Normalise the head of the train again, i.e. that is tell the world that
 * we have changed and update all kinds of variables.
 * @param head the train to update.
 */
static void NormaliseTrainHead(Train *head)
{
	/* Not much to do! */
	if (head == NULL) return;

	/* Tell the 'world' the train changed. */
	head->ConsistChanged(CCF_ARRANGE);
	UpdateTrainGroupID(head);

	/* Not a front engine, i.e. a free wagon chain. No need to do more. */
	if (!head->IsFrontEngine()) return;

	/* Update the refit button and window */
	InvalidateWindowData(WC_VEHICLE_REFIT, head->index, VIWD_CONSIST_CHANGED);
	SetWindowWidgetDirty(WC_VEHICLE_VIEW, head->index, WID_VV_REFIT);

	/* If we don't have a unit number yet, set one. */
	if (head->unitnumber != 0) return;
	head->unitnumber = GetFreeUnitNumber(VEH_TRAIN);
}

/**
 * Move a rail vehicle around inside the depot.
 * @param tile unused
 * @param flags type of operation
 *              Note: DC_AUTOREPLACE is set when autoreplace tries to undo its modifications or moves vehicles to temporary locations inside the depot.
 * @param p1 various bitstuffed elements
 * - p1 (bit  0 - 19) source vehicle index
 * - p1 (bit      20) move all vehicles following the source vehicle
 * - p1 (bit      21) this is a virtual vehicle (for creating TemplateVehicles)
 * @param p2 what wagon to put the source wagon AFTER, XXX - INVALID_VEHICLE to make a new line
 * @param text unused
 * @return the cost of this operation or an error
 */
CommandCost CmdMoveRailVehicle(TileIndex tile, DoCommandFlag flags, uint32 p1, uint32 p2, const char *text)
{
	VehicleID s = GB(p1, 0, 20);
	VehicleID d = GB(p2, 0, 20);
	bool move_chain = HasBit(p1, 20);

	Train *src = Train::GetIfValid(s);
	if (src == NULL) return CMD_ERROR;

	CommandCost ret = CheckOwnership(src->owner);
	if (ret.Failed()) return ret;

	/* Do not allow moving crashed vehicles inside the depot, it is likely to cause asserts later */
	if (src->vehstatus & VS_CRASHED) return CMD_ERROR;

	/* if nothing is selected as destination, try and find a matching vehicle to drag to. */
	Train *dst;
	if (d == INVALID_VEHICLE) {
		dst = src->IsEngine() ? NULL : FindGoodVehiclePos(src);
	} else {
		dst = Train::GetIfValid(d);
		if (dst == NULL) return CMD_ERROR;

		CommandCost ret = CheckOwnership(dst->owner);
		if (ret.Failed()) return ret;

		/* Do not allow appending to crashed vehicles, too */
		if (dst->vehstatus & VS_CRASHED) return CMD_ERROR;
	}

	/* if an articulated part is being handled, deal with its parent vehicle */
	src = src->GetFirstEnginePart();
	if (dst != NULL) {
		dst = dst->GetFirstEnginePart();
	}

	/* don't move the same vehicle.. */
	if (src == dst) return CommandCost();

	/* locate the head of the two chains */
	Train *src_head = src->First();
	Train *dst_head;
	if (dst != NULL) {
		dst_head = dst->First();
		if (dst_head->tile != src_head->tile) return CMD_ERROR;
		/* Now deal with articulated part of destination wagon */
		dst = dst->GetLastEnginePart();
	} else {
		dst_head = NULL;
	}

	if (src->IsRearDualheaded()) return_cmd_error(STR_ERROR_REAR_ENGINE_FOLLOW_FRONT);

	/* When moving all wagons, we can't have the same src_head and dst_head */
	if (move_chain && src_head == dst_head) return CommandCost();

	/* When moving a multiheaded part to be place after itself, bail out. */
	if (!move_chain && dst != NULL && dst->IsRearDualheaded() && src == dst->other_multiheaded_part) return CommandCost();

	/* Check if all vehicles in the source train are stopped inside a depot. */
	/* Do this check only if the vehicle to be moved is non-virtual */
	if (!HasBit(p1, 21)) {
		if (!src_head->IsStoppedInDepot()) return_cmd_error(STR_ERROR_TRAINS_CAN_ONLY_BE_ALTERED_INSIDE_A_DEPOT);
	}

	/* Check if all vehicles in the destination train are stopped inside a depot. */
	/* Do this check only if the destination vehicle is non-virtual */
	if (!HasBit(p1, 21)) {
		if (dst_head != NULL && !dst_head->IsStoppedInDepot()) return_cmd_error(STR_ERROR_TRAINS_CAN_ONLY_BE_ALTERED_INSIDE_A_DEPOT);
	}

	/* First make a backup of the order of the trains. That way we can do
	 * whatever we want with the order and later on easily revert. */
	TrainList original_src;
	TrainList original_dst;

	MakeTrainBackup(original_src, src_head);
	MakeTrainBackup(original_dst, dst_head);

	/* Also make backup of the original heads as ArrangeTrains can change them.
	 * For the destination head we do not care if it is the same as the source
	 * head because in that case it's just a copy. */
	Train *original_src_head = src_head;
	Train *original_dst_head = (dst_head == src_head ? NULL : dst_head);

	/* We want this information from before the rearrangement, but execute this after the validation.
	 * original_src_head can't be NULL; src is by definition != NULL, so src_head can't be NULL as
	 * src->GetFirst() always yields non-NULL, so eventually original_src_head != NULL as well. */
	bool original_src_head_front_engine = original_src_head->IsFrontEngine();
	bool original_dst_head_front_engine = original_dst_head != NULL && original_dst_head->IsFrontEngine();

	/* (Re)arrange the trains in the wanted arrangement. */
	ArrangeTrains(&dst_head, dst, &src_head, src, move_chain);

	if ((flags & DC_AUTOREPLACE) == 0) {
		/* If the autoreplace flag is set we do not need to test for the validity
		 * because we are going to revert the train to its original state. As we
		 * assume the original state was correct autoreplace can skip this. */
		CommandCost ret = ValidateTrains(original_dst_head, dst_head, original_src_head, src_head, true);
		if (ret.Failed()) {
			/* Restore the train we had. */
			RestoreTrainBackup(original_src);
			RestoreTrainBackup(original_dst);
			return ret;
		}
	}

	/* do it? */
	if (flags & DC_EXEC) {
		/* Remove old heads from the statistics */
		if (original_src_head_front_engine) GroupStatistics::CountVehicle(original_src_head, -1);
		if (original_dst_head_front_engine) GroupStatistics::CountVehicle(original_dst_head, -1);

		/* First normalise the sub types of the chains. */
		NormaliseSubtypes(src_head);
		NormaliseSubtypes(dst_head);

		/* There are 14 different cases:
		 *  1) front engine gets moved to a new train, it stays a front engine.
		 *     a) the 'next' part is a wagon that becomes a free wagon chain.
		 *     b) the 'next' part is an engine that becomes a front engine.
		 *     c) there is no 'next' part, nothing else happens
		 *  2) front engine gets moved to another train, it is not a front engine anymore
		 *     a) the 'next' part is a wagon that becomes a free wagon chain.
		 *     b) the 'next' part is an engine that becomes a front engine.
		 *     c) there is no 'next' part, nothing else happens
		 *  3) front engine gets moved to later in the current train, it is not a front engine anymore.
		 *     a) the 'next' part is a wagon that becomes a free wagon chain.
		 *     b) the 'next' part is an engine that becomes a front engine.
		 *  4) free wagon gets moved
		 *     a) the 'next' part is a wagon that becomes a free wagon chain.
		 *     b) the 'next' part is an engine that becomes a front engine.
		 *     c) there is no 'next' part, nothing else happens
		 *  5) non front engine gets moved and becomes a new train, nothing else happens
		 *  6) non front engine gets moved within a train / to another train, nothing hapens
		 *  7) wagon gets moved, nothing happens
		 */
		if (src == original_src_head && src->IsEngine() && !src->IsFrontEngine()) {
			/* Cases #2 and #3: the front engine gets trashed. */
			DeleteWindowById(WC_VEHICLE_VIEW, src->index);
			DeleteWindowById(WC_VEHICLE_ORDERS, src->index);
			DeleteWindowById(WC_VEHICLE_REFIT, src->index);
			DeleteWindowById(WC_VEHICLE_DETAILS, src->index);
			DeleteWindowById(WC_VEHICLE_TIMETABLE, src->index);
			DeleteNewGRFInspectWindow(GSF_TRAINS, src->index);
			SetWindowDirty(WC_COMPANY, _current_company);

			/* Delete orders, group stuff and the unit number as we're not the
			 * front of any vehicle anymore. */
			DeleteVehicleOrders(src);
			RemoveVehicleFromGroup(src);
			src->unitnumber = 0;
		}

		/* We weren't a front engine but are becoming one. So
		 * we should be put in the default group. */
		if (original_src_head != src && dst_head == src) {
			SetTrainGroupID(src, DEFAULT_GROUP);
			SetWindowDirty(WC_COMPANY, _current_company);
		}

		/* Add new heads to statistics */
		if (src_head != NULL && src_head->IsFrontEngine()) GroupStatistics::CountVehicle(src_head, 1);
		if (dst_head != NULL && dst_head->IsFrontEngine()) GroupStatistics::CountVehicle(dst_head, 1);

		/* Handle 'new engine' part of cases #1b, #2b, #3b, #4b and #5 in NormaliseTrainHead. */
		NormaliseTrainHead(src_head);
		NormaliseTrainHead(dst_head);

		if ((flags & DC_NO_CARGO_CAP_CHECK) == 0) {
			CheckCargoCapacity(src_head);
			CheckCargoCapacity(dst_head);
		}

		if (src_head != NULL) src_head->First()->MarkDirty();
		if (dst_head != NULL) dst_head->First()->MarkDirty();

		/* We are undoubtedly changing something in the depot and train list. */
		/* But only if the moved vehicle is not virtual */
		if (!HasBit(src->subtype, GVSF_VIRTUAL)) {
			InvalidateWindowData(WC_VEHICLE_DEPOT, src->tile);
			InvalidateWindowClassesData(WC_TRAINS_LIST, 0);
		}
	} else {
		/* We don't want to execute what we're just tried. */
		RestoreTrainBackup(original_src);
		RestoreTrainBackup(original_dst);
	}

	return CommandCost();
}

/**
 * Sell a (single) train wagon/engine.
 * @param flags type of operation
 * @param t     the train wagon to sell
 * @param data  the selling mode
 * - data = 0: only sell the single dragged wagon/engine (and any belonging rear-engines)
 * - data = 1: sell the vehicle and all vehicles following it in the chain
 *             if the wagon is dragged, don't delete the possibly belonging rear-engine to some front
 * @param user  the user for the order backup.
 * @return the cost of this operation or an error
 */
CommandCost CmdSellRailWagon(DoCommandFlag flags, Vehicle *t, uint16 data, uint32 user)
{
	/* Sell a chain of vehicles or not? */
	bool sell_chain = HasBit(data, 0);

	Train *v = Train::From(t)->GetFirstEnginePart();
	Train *first = v->First();

	if (v->IsRearDualheaded()) return_cmd_error(STR_ERROR_REAR_ENGINE_FOLLOW_FRONT);

	/* First make a backup of the order of the train. That way we can do
	 * whatever we want with the order and later on easily revert. */
	TrainList original;
	MakeTrainBackup(original, first);

	/* We need to keep track of the new head and the head of what we're going to sell. */
	Train *new_head = first;
	Train *sell_head = NULL;

	/* Split the train in the wanted way. */
	ArrangeTrains(&sell_head, NULL, &new_head, v, sell_chain);

	/* We don't need to validate the second train; it's going to be sold. */
	CommandCost ret = ValidateTrains(NULL, NULL, first, new_head, (flags & DC_AUTOREPLACE) == 0);
	if (ret.Failed()) {
		/* Restore the train we had. */
		RestoreTrainBackup(original);
		return ret;
	}

	if (first->orders.list == NULL && !OrderList::CanAllocateItem()) {
		/* Restore the train we had. */
		RestoreTrainBackup(original);
		return_cmd_error(STR_ERROR_NO_MORE_SPACE_FOR_ORDERS);
	}

	CommandCost cost(EXPENSES_NEW_VEHICLES);
	for (Train *t = sell_head; t != NULL; t = t->Next()) cost.AddCost(-t->value);

	/* do it? */
	if (flags & DC_EXEC) {
		/* First normalise the sub types of the chain. */
		NormaliseSubtypes(new_head);

		if (v == first && v->IsEngine() && !sell_chain && new_head != NULL && new_head->IsFrontEngine()) {
			/* We are selling the front engine. In this case we want to
			 * 'give' the order, unit number and such to the new head. */
			new_head->orders.list = first->orders.list;
			new_head->AddToShared(first);
			DeleteVehicleOrders(first);

			/* Copy other important data from the front engine */
			new_head->CopyVehicleConfigAndStatistics(first);
			GroupStatistics::CountVehicle(new_head, 1); // after copying over the profit
		} else if (v->IsPrimaryVehicle() && data & (MAKE_ORDER_BACKUP_FLAG >> 20)) {
			OrderBackup::Backup(v, user);
		}

		/* We need to update the information about the train. */
		NormaliseTrainHead(new_head);

		/* We are undoubtedly changing something in the depot and train list. */
		/* Unless its a virtual train */
		if (!HasBit(v->subtype, GVSF_VIRTUAL)) {
			InvalidateWindowData(WC_VEHICLE_DEPOT, v->tile);
			InvalidateWindowClassesData(WC_TRAINS_LIST, 0);
		}

		/* Actually delete the sold 'goods' */
		delete sell_head;
	} else {
		/* We don't want to execute what we're just tried. */
		RestoreTrainBackup(original);
	}

	return cost;
}

void Train::UpdateDeltaXY(Direction direction)
{
	/* Set common defaults. */
	this->x_offs    = -1;
	this->y_offs    = -1;
	this->x_extent  =  3;
	this->y_extent  =  3;
	this->z_extent  =  6;
	this->x_bb_offs =  0;
	this->y_bb_offs =  0;

	if (!IsDiagonalDirection(direction)) {
		static const int _sign_table[] =
		{
			/* x, y */
			-1, -1, // DIR_N
			-1,  1, // DIR_E
			 1,  1, // DIR_S
			 1, -1, // DIR_W
		};

		int half_shorten = (VEHICLE_LENGTH - this->gcache.cached_veh_length) / 2;

		/* For all straight directions, move the bound box to the centre of the vehicle, but keep the size. */
		this->x_offs -= half_shorten * _sign_table[direction];
		this->y_offs -= half_shorten * _sign_table[direction + 1];
		this->x_extent += this->x_bb_offs = half_shorten * _sign_table[direction];
		this->y_extent += this->y_bb_offs = half_shorten * _sign_table[direction + 1];
	} else {
		switch (direction) {
				/* Shorten southern corner of the bounding box according the vehicle length
				 * and center the bounding box on the vehicle. */
			case DIR_NE:
				this->x_offs    = 1 - (this->gcache.cached_veh_length + 1) / 2;
				this->x_extent  = this->gcache.cached_veh_length - 1;
				this->x_bb_offs = -1;
				break;

			case DIR_NW:
				this->y_offs    = 1 - (this->gcache.cached_veh_length + 1) / 2;
				this->y_extent  = this->gcache.cached_veh_length - 1;
				this->y_bb_offs = -1;
				break;

				/* Move northern corner of the bounding box down according to vehicle length
				 * and center the bounding box on the vehicle. */
			case DIR_SW:
				this->x_offs    = 1 + (this->gcache.cached_veh_length + 1) / 2 - VEHICLE_LENGTH;
				this->x_extent  = VEHICLE_LENGTH - 1;
				this->x_bb_offs = VEHICLE_LENGTH - this->gcache.cached_veh_length - 1;
				break;

			case DIR_SE:
				this->y_offs    = 1 + (this->gcache.cached_veh_length + 1) / 2 - VEHICLE_LENGTH;
				this->y_extent  = VEHICLE_LENGTH - 1;
				this->y_bb_offs = VEHICLE_LENGTH - this->gcache.cached_veh_length - 1;
				break;

			default:
				NOT_REACHED();
		}
	}
}

/**
 * Mark a train as stuck and stop it if it isn't stopped right now.
 * @param v %Train to mark as being stuck.
 */
static void MarkTrainAsStuck(Train *v)
{
	if (!HasBit(v->flags, VRF_TRAIN_STUCK)) {
		/* It is the first time the problem occurred, set the "train stuck" flag. */
		SetBit(v->flags, VRF_TRAIN_STUCK);

		v->wait_counter = 0;

		/* Stop train */
		v->cur_speed = 0;
		v->subspeed = 0;
		v->SetLastSpeed();

		SetWindowWidgetDirty(WC_VEHICLE_VIEW, v->index, WID_VV_START_STOP);
	}
}

/**
 * Swap the two up/down flags in two ways:
 * - Swap values of \a swap_flag1 and \a swap_flag2, and
 * - If going up previously (#GVF_GOINGUP_BIT set), the #GVF_GOINGDOWN_BIT is set, and vice versa.
 * @param swap_flag1 [inout] First train flag.
 * @param swap_flag2 [inout] Second train flag.
 */
static void SwapTrainFlags(uint16 *swap_flag1, uint16 *swap_flag2)
{
	uint16 flag1 = *swap_flag1;
	uint16 flag2 = *swap_flag2;

	/* Clear the flags */
	ClrBit(*swap_flag1, GVF_GOINGUP_BIT);
	ClrBit(*swap_flag1, GVF_GOINGDOWN_BIT);
	ClrBit(*swap_flag2, GVF_GOINGUP_BIT);
	ClrBit(*swap_flag2, GVF_GOINGDOWN_BIT);

	/* Reverse the rail-flags (if needed) */
	if (HasBit(flag1, GVF_GOINGUP_BIT)) {
		SetBit(*swap_flag2, GVF_GOINGDOWN_BIT);
	} else if (HasBit(flag1, GVF_GOINGDOWN_BIT)) {
		SetBit(*swap_flag2, GVF_GOINGUP_BIT);
	}
	if (HasBit(flag2, GVF_GOINGUP_BIT)) {
		SetBit(*swap_flag1, GVF_GOINGDOWN_BIT);
	} else if (HasBit(flag2, GVF_GOINGDOWN_BIT)) {
		SetBit(*swap_flag1, GVF_GOINGUP_BIT);
	}
}

/**
 * Updates some variables after swapping the vehicle.
 * @param v swapped vehicle
 */
static void UpdateStatusAfterSwap(Train *v)
{
	/* Reverse the direction. */
	if (v->track != TRACK_BIT_DEPOT) v->direction = ReverseDir(v->direction);

	/* Call the proper EnterTile function unless we are in a wormhole. */
	if (v->track != TRACK_BIT_WORMHOLE) {
		VehicleEnterTile(v, v->tile, v->x_pos, v->y_pos);
	} else {
		/* VehicleEnter_TunnelBridge() sets TRACK_BIT_WORMHOLE when the vehicle
		 * is on the last bit of the bridge head (frame == TILE_SIZE - 1).
		 * If we were swapped with such a vehicle, we have set TRACK_BIT_WORMHOLE,
		 * when we shouldn't have. Check if this is the case. */
		TileIndex vt = TileVirtXY(v->x_pos, v->y_pos);
		if (IsTileType(vt, MP_TUNNELBRIDGE)) {
			VehicleEnterTile(v, vt, v->x_pos, v->y_pos);
			if (v->track != TRACK_BIT_WORMHOLE && IsBridgeTile(v->tile)) {
				/* We have just left the wormhole, possibly set the
				 * "goingdown" bit. UpdateInclination() can be used
				 * because we are at the border of the tile. */
				v->UpdatePosition();
				v->UpdateInclination(true, true);
				return;
			}
		}
	}

	v->UpdatePosition();
	v->UpdateViewport(true, true);
}

/**
 * Swap vehicles \a l and \a r in consist \a v, and reverse their direction.
 * @param v Consist to change.
 * @param l %Vehicle index in the consist of the first vehicle.
 * @param r %Vehicle index in the consist of the second vehicle.
 */
void ReverseTrainSwapVeh(Train *v, int l, int r)
{
	Train *a, *b;

	/* locate vehicles to swap */
	for (a = v; l != 0; l--) a = a->Next();
	for (b = v; r != 0; r--) b = b->Next();

	if (a != b) {
		/* swap the hidden bits */
		{
			uint16 tmp = (a->vehstatus & ~VS_HIDDEN) | (b->vehstatus & VS_HIDDEN);
			b->vehstatus = (b->vehstatus & ~VS_HIDDEN) | (a->vehstatus & VS_HIDDEN);
			a->vehstatus = tmp;
		}

		Swap(a->track, b->track);
		Swap(a->direction, b->direction);
		Swap(a->x_pos, b->x_pos);
		Swap(a->y_pos, b->y_pos);
		Swap(a->tile,  b->tile);
		Swap(a->z_pos, b->z_pos);

		SwapTrainFlags(&a->gv_flags, &b->gv_flags);

		UpdateStatusAfterSwap(a);
		UpdateStatusAfterSwap(b);
	} else {
		/* Swap GVF_GOINGUP_BIT/GVF_GOINGDOWN_BIT.
		 * This is a little bit redundant way, a->gv_flags will
		 * be (re)set twice, but it reduces code duplication */
		SwapTrainFlags(&a->gv_flags, &a->gv_flags);
		UpdateStatusAfterSwap(a);
	}
}


/**
 * Check if the vehicle is a train
 * @param v vehicle on tile
 * @return v if it is a train, NULL otherwise
 */
static Vehicle *TrainOnTileEnum(Vehicle *v, void *)
{
	return (v->type == VEH_TRAIN) ? v : NULL;
}


/**
 * Checks if a train is approaching a rail-road crossing
 * @param v vehicle on tile
 * @param data tile with crossing we are testing
 * @return v if it is approaching a crossing, NULL otherwise
 */
static Vehicle *TrainApproachingCrossingEnum(Vehicle *v, void *data)
{
	if (v->type != VEH_TRAIN || (v->vehstatus & VS_CRASHED)) return NULL;

	Train *t = Train::From(v);
	if (!t->IsFrontEngine()) return NULL;

	TileIndex tile = *(TileIndex *)data;

	if (TrainApproachingCrossingTile(t) != tile) return NULL;

	return t;
}


/**
 * Finds a vehicle approaching rail-road crossing
 * @param tile tile to test
 * @return true if a vehicle is approaching the crossing
 * @pre tile is a rail-road crossing
 */
static bool TrainApproachingCrossing(TileIndex tile)
{
	assert(IsLevelCrossingTile(tile));

	DiagDirection dir = AxisToDiagDir(GetCrossingRailAxis(tile));
	TileIndex tile_from = tile + TileOffsByDiagDir(dir);

	if (HasVehicleOnPos(tile_from, &tile, &TrainApproachingCrossingEnum)) return true;

	dir = ReverseDiagDir(dir);
	tile_from = tile + TileOffsByDiagDir(dir);

	return HasVehicleOnPos(tile_from, &tile, &TrainApproachingCrossingEnum);
}

/** Check if the crossing should be closed
 *  @return train on crossing || train approaching crossing || reserved
 */
static inline bool CheckLevelCrossing(TileIndex tile)
{
	return HasCrossingReservation(tile) || HasVehicleOnPos(tile, NULL, &TrainOnTileEnum) || TrainApproachingCrossing(tile);
}

/**
 * Sets correct crossing state
 * @param tile tile to update
 * @param sound should we play sound?
 * @param force_state force close the crossing due to an adjacent tile
 * @pre tile is a rail-road crossing
 */
static void UpdateLevelCrossingTile(TileIndex tile, bool sound, bool force_state = false)
{
	assert(IsLevelCrossingTile(tile));
	bool new_state;

	if (force_state) {
		new_state = force_state;
	} else {
		new_state = CheckLevelCrossing(tile);
	}

	if (new_state != IsCrossingBarred(tile)) {
		if (new_state && sound) {
			if (_settings_client.sound.ambient) SndPlayTileFx(SND_0E_LEVEL_CROSSING, tile);
		}
		SetCrossingBarred(tile, new_state);
		MarkTileDirtyByTile(tile, ZOOM_LVL_DRAW_MAP);
	}
}

/**
 * Cycles the adjacent crossings and sets their state
 * @param tile tile to update
 * @param sound should we play sound?
 */
void UpdateLevelCrossing(TileIndex tile, bool sound)
{
	bool is_forced = false;
	if (!IsLevelCrossingTile(tile)) return;

	Axis axis = GetCrossingRoadAxis(tile);

	if (_settings_game.vehicle.adjacent_crossings) {
		for (TileIndex t = tile; !is_forced && IsLevelCrossingTile(t) && GetCrossingRoadAxis(t) == axis; t = TileAddByDiagDir(t, AxisToDiagDir(GetCrossingRoadAxis(t)))) {
			is_forced |= CheckLevelCrossing(t);
		}
		for (TileIndex t = tile; !is_forced && IsLevelCrossingTile(t) && GetCrossingRoadAxis(t) == axis; t = TileAddByDiagDir(t, ReverseDiagDir(AxisToDiagDir(GetCrossingRoadAxis(t))))) {
			is_forced |= CheckLevelCrossing(t);
		}
	}

	for (TileIndex t = tile; IsLevelCrossingTile(t) && GetCrossingRoadAxis(t) == axis; t = TileAddByDiagDir(t, AxisToDiagDir(GetCrossingRoadAxis(t)))) {
		UpdateLevelCrossingTile(t, sound, is_forced);
	}
	for (TileIndex t = tile; IsLevelCrossingTile(t) && GetCrossingRoadAxis(t) == axis; t = TileAddByDiagDir(t, ReverseDiagDir(AxisToDiagDir(GetCrossingRoadAxis(t))))) {
		UpdateLevelCrossingTile(t, sound, is_forced);
	}
}


/**
 * Bars crossing and plays ding-ding sound if not barred already
 * @param tile tile with crossing
 * @pre tile is a rail-road crossing
 */
static inline void MaybeBarCrossingWithSound(TileIndex tile)
{
	if (!IsCrossingBarred(tile)) {
		SetCrossingReservation(tile, true);
		UpdateLevelCrossing(tile, true);
	}
}


/**
 * Advances wagons for train reversing, needed for variable length wagons.
 * This one is called before the train is reversed.
 * @param v First vehicle in chain
 */
static void AdvanceWagonsBeforeSwap(Train *v)
{
	Train *base = v;
	Train *first = base; // first vehicle to move
	Train *last = v->Last(); // last vehicle to move
	uint length = CountVehiclesInChain(v);

	while (length > 2) {
		last = last->Previous();
		first = first->Next();

		int differential = base->CalcNextVehicleOffset() - last->CalcNextVehicleOffset();

		/* do not update images now
		 * negative differential will be handled in AdvanceWagonsAfterSwap() */
		for (int i = 0; i < differential; i++) TrainController(first, last->Next());

		base = first; // == base->Next()
		length -= 2;
	}
}


/**
 * Advances wagons for train reversing, needed for variable length wagons.
 * This one is called after the train is reversed.
 * @param v First vehicle in chain
 */
static void AdvanceWagonsAfterSwap(Train *v)
{
	/* first of all, fix the situation when the train was entering a depot */
	Train *dep = v; // last vehicle in front of just left depot
	while (dep->Next() != NULL && (dep->track == TRACK_BIT_DEPOT || dep->Next()->track != TRACK_BIT_DEPOT)) {
		dep = dep->Next(); // find first vehicle outside of a depot, with next vehicle inside a depot
	}

	Train *leave = dep->Next(); // first vehicle in a depot we are leaving now

	if (leave != NULL) {
		/* 'pull' next wagon out of the depot, so we won't miss it (it could stay in depot forever) */
		int d = TicksToLeaveDepot(dep);

		if (d <= 0) {
			leave->vehstatus &= ~VS_HIDDEN; // move it out of the depot
			leave->track = TrackToTrackBits(GetRailDepotTrack(leave->tile));
			for (int i = 0; i >= d; i--) TrainController(leave, NULL); // maybe move it, and maybe let another wagon leave
		}
	} else {
		dep = NULL; // no vehicle in a depot, so no vehicle leaving a depot
	}

	Train *base = v;
	Train *first = base; // first vehicle to move
	Train *last = v->Last(); // last vehicle to move
	uint length = CountVehiclesInChain(v);

	/* We have to make sure all wagons that leave a depot because of train reversing are moved correctly
	 * they have already correct spacing, so we have to make sure they are moved how they should */
	bool nomove = (dep == NULL); // If there is no vehicle leaving a depot, limit the number of wagons moved immediately.

	while (length > 2) {
		/* we reached vehicle (originally) in front of a depot, stop now
		 * (we would move wagons that are already moved with new wagon length). */
		if (base == dep) break;

		/* the last wagon was that one leaving a depot, so do not move it anymore */
		if (last == dep) nomove = true;

		last = last->Previous();
		first = first->Next();

		int differential = last->CalcNextVehicleOffset() - base->CalcNextVehicleOffset();

		/* do not update images now */
		for (int i = 0; i < differential; i++) TrainController(first, (nomove ? last->Next() : NULL));

		base = first; // == base->Next()
		length -= 2;
	}
}

/**
 * Turn a train around.
 * @param v %Train to turn around.
 */
void ReverseTrainDirection(Train *v)
{
	if (IsRailDepotTile(v->tile)) {
		InvalidateWindowData(WC_VEHICLE_DEPOT, v->tile);
	}

	v->reverse_distance = 0;

	/* Clear path reservation in front if train is not stuck. */
	if (!HasBit(v->flags, VRF_TRAIN_STUCK)) FreeTrainTrackReservation(v);

	/* Check if we were approaching a rail/road-crossing */
	TileIndex crossing = TrainApproachingCrossingTile(v);

	/* count number of vehicles */
	int r = CountVehiclesInChain(v) - 1;  // number of vehicles - 1

	AdvanceWagonsBeforeSwap(v);

	/* swap start<>end, start+1<>end-1, ... */
	int l = 0;
	do {
		ReverseTrainSwapVeh(v, l++, r--);
	} while (l <= r);

	AdvanceWagonsAfterSwap(v);

	if (IsRailDepotTile(v->tile)) {
		InvalidateWindowData(WC_VEHICLE_DEPOT, v->tile);
	}

	ToggleBit(v->flags, VRF_TOGGLE_REVERSE);

	ClrBit(v->flags, VRF_REVERSING);

	/* recalculate cached data */
	v->ConsistChanged(CCF_TRACK);

	/* update all images */
	for (Train *u = v; u != NULL; u = u->Next()) u->UpdateViewport(false, false);

	/* update crossing we were approaching */
	if (crossing != INVALID_TILE) UpdateLevelCrossing(crossing);

	/* maybe we are approaching crossing now, after reversal */
	crossing = TrainApproachingCrossingTile(v);
	if (crossing != INVALID_TILE) MaybeBarCrossingWithSound(crossing);

	/* If we are inside a depot after reversing, don't bother with path reserving. */
	if (v->track == TRACK_BIT_DEPOT) {
		/* Can't be stuck here as inside a depot is always a safe tile. */
		if (HasBit(v->flags, VRF_TRAIN_STUCK)) SetWindowWidgetDirty(WC_VEHICLE_VIEW, v->index, WID_VV_START_STOP);
		ClrBit(v->flags, VRF_TRAIN_STUCK);
		return;
	}

	/* We are inside tunnel/bidge with signals, reversing will close the entrance. */
	if (HasWormholeSignals(v->tile)) {
		/* Flip signal on tunnel entrance tile red. */
		SetBitTunnelBridgeExit(v->tile);
		MarkTileDirtyByTile(v->tile);
		/* Clear counters. */
		v->wait_counter = 0;
		v->load_unload_ticks = 0;
		return;
	}

	/* TrainExitDir does not always produce the desired dir for depots and
	 * tunnels/bridges that is needed for UpdateSignalsOnSegment. */
	DiagDirection dir = TrainExitDir(v->direction, v->track);
	if (IsRailDepotTile(v->tile) || IsTileType(v->tile, MP_TUNNELBRIDGE)) dir = INVALID_DIAGDIR;

	if (UpdateSignalsOnSegment(v->tile, dir, v->owner) == SIGSEG_PBS || _settings_game.pf.reserve_paths) {
		/* If we are currently on a tile with conventional signals, we can't treat the
		 * current tile as a safe tile or we would enter a PBS block without a reservation. */
		bool first_tile_okay = !(IsTileType(v->tile, MP_RAILWAY) &&
			HasSignalOnTrackdir(v->tile, v->GetVehicleTrackdir()) &&
			!IsPbsSignal(GetSignalType(v->tile, FindFirstTrack(v->track))));

		/* If we are on a depot tile facing outwards, do not treat the current tile as safe. */
		if (IsRailDepotTile(v->tile) && TrackdirToExitdir(v->GetVehicleTrackdir()) == GetRailDepotDirection(v->tile)) first_tile_okay = false;

		if (IsRailStationTile(v->tile)) SetRailStationPlatformReservation(v->tile, TrackdirToExitdir(v->GetVehicleTrackdir()), true);
		if (TryPathReserve(v, false, first_tile_okay)) {
			/* Do a look-ahead now in case our current tile was already a safe tile. */
			CheckNextTrainTile(v);
		} else if (v->current_order.GetType() != OT_LOADING) {
			/* Do not wait for a way out when we're still loading */
			MarkTrainAsStuck(v);
		}
	} else if (HasBit(v->flags, VRF_TRAIN_STUCK)) {
		/* A train not inside a PBS block can't be stuck. */
		ClrBit(v->flags, VRF_TRAIN_STUCK);
		v->wait_counter = 0;
	}
}

/**
 * Reverse train.
 * @param tile unused
 * @param flags type of operation
 * @param p1 train to reverse
 * @param p2 if true, reverse a unit in a train (needs to be in a depot)
 * @param text unused
 * @return the cost of this operation or an error
 */
CommandCost CmdReverseTrainDirection(TileIndex tile, DoCommandFlag flags, uint32 p1, uint32 p2, const char *text)
{
	Train *v = Train::GetIfValid(p1);
	if (v == NULL) return CMD_ERROR;

	CommandCost ret = CheckOwnership(v->owner);
	if (ret.Failed()) return ret;

	if (p2 != 0) {
		/* turn a single unit around */

		if (v->IsMultiheaded() || HasBit(EngInfo(v->engine_type)->callback_mask, CBM_VEHICLE_ARTIC_ENGINE)) {
			return_cmd_error(STR_ERROR_CAN_T_REVERSE_DIRECTION_RAIL_VEHICLE_MULTIPLE_UNITS);
		}
		if (!HasBit(EngInfo(v->engine_type)->misc_flags, EF_RAIL_FLIPS)) return CMD_ERROR;

		Train *front = v->First();
		/* make sure the vehicle is stopped in the depot */
		if (!front->IsStoppedInDepot()) {
			return_cmd_error(STR_ERROR_TRAINS_CAN_ONLY_BE_ALTERED_INSIDE_A_DEPOT);
		}

		if (flags & DC_EXEC) {
			ToggleBit(v->flags, VRF_REVERSE_DIRECTION);

			front->ConsistChanged(CCF_ARRANGE);
			SetWindowDirty(WC_VEHICLE_DEPOT, front->tile);
			SetWindowDirty(WC_VEHICLE_DETAILS, front->index);
			SetWindowDirty(WC_VEHICLE_VIEW, front->index);
			SetWindowClassesDirty(WC_TRAINS_LIST);
		}
	} else {
		/* turn the whole train around */
		if ((v->vehstatus & VS_CRASHED) || HasBit(v->flags, VRF_BREAKDOWN_STOPPED)) return CMD_ERROR;

		if (flags & DC_EXEC) {
			/* Properly leave the station if we are loading and won't be loading anymore */
			if (v->current_order.IsType(OT_LOADING)) {
				const Vehicle *last = v;
				while (last->Next() != NULL) last = last->Next();

				/* not a station || different station --> leave the station */
				if (!IsTileType(last->tile, MP_STATION) || GetStationIndex(last->tile) != GetStationIndex(v->tile)) {
					v->LeaveStation();
				}
			}

			/* We cancel any 'skip signal at dangers' here */
			v->force_proceed = TFP_NONE;
			SetWindowDirty(WC_VEHICLE_VIEW, v->index);

			if (_settings_game.vehicle.train_acceleration_model != AM_ORIGINAL && v->cur_speed != 0) {
				ToggleBit(v->flags, VRF_REVERSING);
			} else {
				v->cur_speed = 0;
				v->SetLastSpeed();
				HideFillingPercent(&v->fill_percent_te_id);
				ReverseTrainDirection(v);
			}
		}
	}
	return CommandCost();
}

/**
 * Force a train through a red signal
 * @param tile unused
 * @param flags type of operation
 * @param p1 train to ignore the red signal
 * @param p2 unused
 * @param text unused
 * @return the cost of this operation or an error
 */
CommandCost CmdForceTrainProceed(TileIndex tile, DoCommandFlag flags, uint32 p1, uint32 p2, const char *text)
{
	Train *t = Train::GetIfValid(p1);
	if (t == NULL) return CMD_ERROR;

	if (!t->IsPrimaryVehicle()) return CMD_ERROR;

	CommandCost ret = CheckVehicleControlAllowed(t);
	if (ret.Failed()) return ret;


	if (flags & DC_EXEC) {
		/* If we are forced to proceed, cancel that order.
		 * If we are marked stuck we would want to force the train
		 * to proceed to the next signal. In the other cases we
		 * would like to pass the signal at danger and run till the
		 * next signal we encounter. */
		t->force_proceed = t->force_proceed == TFP_SIGNAL ? TFP_NONE : HasBit(t->flags, VRF_TRAIN_STUCK) || t->IsChainInDepot() ? TFP_STUCK : TFP_SIGNAL;
		SetWindowDirty(WC_VEHICLE_VIEW, t->index);
	}

	return CommandCost();
}

/**
 * Try to find a depot nearby.
 * @param v %Train that wants a depot.
 * @param max_distance Maximal search distance.
 * @return Information where the closest train depot is located.
 * @pre The given vehicle must not be crashed!
 */
static FindDepotData FindClosestTrainDepot(Train *v, int max_distance)
{
	assert(!(v->vehstatus & VS_CRASHED));

	if (IsRailDepotTile(v->tile)) return FindDepotData(v->tile, 0);

	PBSTileInfo origin = FollowTrainReservation(v);
	if (IsRailDepotTile(origin.tile)) return FindDepotData(origin.tile, 0);

	switch (_settings_game.pf.pathfinder_for_trains) {
		case VPF_NPF: return NPFTrainFindNearestDepot(v, max_distance);
		case VPF_YAPF: return YapfTrainFindNearestDepot(v, max_distance);

		default: NOT_REACHED();
	}
}

/**
 * Locate the closest depot for this consist, and return the information to the caller.
 * @param location [out]    If not \c NULL and a depot is found, store its location in the given address.
 * @param destination [out] If not \c NULL and a depot is found, store its index in the given address.
 * @param reverse [out]     If not \c NULL and a depot is found, store reversal information in the given address.
 * @return A depot has been found.
 */
bool Train::FindClosestDepot(TileIndex *location, DestinationID *destination, bool *reverse)
{
	FindDepotData tfdd = FindClosestTrainDepot(this, 0);
	if (tfdd.best_length == UINT_MAX) return false;

	if (location    != NULL) *location    = tfdd.tile;
	if (destination != NULL) *destination = GetDepotIndex(tfdd.tile);
	if (reverse     != NULL) *reverse     = tfdd.reverse;

	return true;
}

/** Play a sound for a train leaving the station. */
void Train::PlayLeaveStationSound() const
{
	static const SoundFx sfx[] = {
		SND_04_TRAIN,
		SND_0A_TRAIN_HORN,
		SND_0A_TRAIN_HORN,
		SND_47_MAGLEV_2,
		SND_41_MAGLEV
	};

	if (PlayVehicleSound(this, VSE_START)) return;

	EngineID engtype = this->engine_type;
	SndPlayVehicleFx(sfx[RailVehInfo(engtype)->engclass], this);
}

/**
 * Check if the train is on the last reserved tile and try to extend the path then.
 * @param v %Train that needs its path extended.
 */
static void CheckNextTrainTile(Train *v)
{
	/* Don't do any look-ahead if path_backoff_interval is 255. */
	if (_settings_game.pf.path_backoff_interval == 255) return;

	/* Exit if we are inside a depot. */
	if (v->track == TRACK_BIT_DEPOT) return;

	switch (v->current_order.GetType()) {
		/* Exit if we reached our destination depot. */
		case OT_GOTO_DEPOT:
			if (v->tile == v->dest_tile) return;
			break;

		case OT_GOTO_WAYPOINT:
			/* If we reached our waypoint, make sure we see that. */
			if (IsRailWaypointTile(v->tile) && GetStationIndex(v->tile) == v->current_order.GetDestination()) ProcessOrders(v);
			break;

		case OT_NOTHING:
		case OT_LEAVESTATION:
		case OT_LOADING:
			/* Exit if the current order doesn't have a destination, but the train has orders. */
			if (v->GetNumOrders() > 0) return;
			break;

		default:
			break;
	}
	/* Exit if we are on a station tile and are going to stop. */
	if (IsRailStationTile(v->tile) && v->current_order.ShouldStopAtStation(v, GetStationIndex(v->tile))) return;

	Trackdir td = v->GetVehicleTrackdir();

	/* On a tile with a red non-pbs signal, don't look ahead. */
	if (IsTileType(v->tile, MP_RAILWAY) && HasSignalOnTrackdir(v->tile, td) &&
			!IsPbsSignal(GetSignalType(v->tile, TrackdirToTrack(td))) &&
			GetSignalStateByTrackdir(v->tile, td) == SIGNAL_STATE_RED) return;

	CFollowTrackRail ft(v);
	if (!ft.Follow(v->tile, td)) return;

	if (!HasReservedTracks(ft.m_new_tile, TrackdirBitsToTrackBits(ft.m_new_td_bits))) {
		/* Next tile is not reserved. */
		if (KillFirstBit(ft.m_new_td_bits) == TRACKDIR_BIT_NONE) {
			if (HasPbsSignalOnTrackdir(ft.m_new_tile, FindFirstTrackdir(ft.m_new_td_bits))) {
				/* If the next tile is a PBS signal, try to make a reservation. */
				TrackBits tracks = TrackdirBitsToTrackBits(ft.m_new_td_bits);
				if (_settings_game.pf.forbid_90_deg) {
					tracks &= ~TrackCrossesTracks(TrackdirToTrack(ft.m_old_td));
				}
				ChooseTrainTrack(v, ft.m_new_tile, ft.m_exitdir, tracks, false, NULL, false);
			}
		}
	}
}

/**
 * Will the train stay in the depot the next tick?
 * @param v %Train to check.
 * @return True if it stays in the depot, false otherwise.
 */
static bool CheckTrainStayInDepot(Train *v)
{
	/* bail out if not all wagons are in the same depot or not in a depot at all */
	for (const Train *u = v; u != NULL; u = u->Next()) {
		if (u->track != TRACK_BIT_DEPOT || u->tile != v->tile) return false;
	}

	/* if the train got no power, then keep it in the depot */
	if (v->gcache.cached_power == 0) {
		v->vehstatus |= VS_STOPPED;
		SetWindowDirty(WC_VEHICLE_DEPOT, v->tile);
		return true;
	}

	if (v->current_order.IsWaitTimetabled()) {
		v->HandleWaiting(false);
	}
	if (v->current_order.IsType(OT_WAITING)) {
		return true;
	}

	SigSegState seg_state;

	if (v->force_proceed == TFP_NONE) {
		/* force proceed was not pressed */
		if (++v->wait_counter < 37) {
			SetWindowClassesDirty(WC_TRAINS_LIST);
			return true;
		}

		v->wait_counter = 0;

		seg_state = _settings_game.pf.reserve_paths ? SIGSEG_PBS : UpdateSignalsOnSegment(v->tile, INVALID_DIAGDIR, v->owner);
		if (seg_state == SIGSEG_FULL || HasDepotReservation(v->tile)) {
			/* Full and no PBS signal in block or depot reserved, can't exit. */
			SetWindowClassesDirty(WC_TRAINS_LIST);
			return true;
		}
	} else {
		seg_state = _settings_game.pf.reserve_paths ? SIGSEG_PBS : UpdateSignalsOnSegment(v->tile, INVALID_DIAGDIR, v->owner);
	}

	/* We are leaving a depot, but have to go to the exact same one; re-enter */
	if (v->current_order.IsType(OT_GOTO_DEPOT) && v->tile == v->dest_tile) {
		/* We need to have a reservation for this to work. */
		if (HasDepotReservation(v->tile)) return true;
		SetDepotReservation(v->tile, true);
		VehicleEnterDepot(v);
		return true;
	}

	/* Only leave when we can reserve a path to our destination. */
	if (seg_state == SIGSEG_PBS && !TryPathReserve(v) && v->force_proceed == TFP_NONE) {
		/* No path and no force proceed. */
		SetWindowClassesDirty(WC_TRAINS_LIST);
		MarkTrainAsStuck(v);
		return true;
	}

	SetDepotReservation(v->tile, true);
	if (_settings_client.gui.show_track_reservation) MarkTileDirtyByTile(v->tile, ZOOM_LVL_DRAW_MAP);

	VehicleServiceInDepot(v);
	SetWindowClassesDirty(WC_TRAINS_LIST);
	v->PlayLeaveStationSound();

	v->track = TRACK_BIT_X;
	if (v->direction & 2) v->track = TRACK_BIT_Y;

	v->vehstatus &= ~VS_HIDDEN;
	v->cur_speed = 0;

	v->UpdateViewport(true, true);
	v->UpdatePosition();
	UpdateSignalsOnSegment(v->tile, INVALID_DIAGDIR, v->owner);
	v->UpdateAcceleration();
	InvalidateWindowData(WC_VEHICLE_DEPOT, v->tile);

	return false;
}

static void HandleLastTunnelBridgeSignals(TileIndex tile, TileIndex end, DiagDirection dir, bool free)
{
	if (IsBridge(end) && _m[end].m2 > 0){
		/* Clearing last bridge signal. */
		uint16 m = _m[end].m2;
		byte i = 15;
		while((m & 0x8000) == 0 && --i > 0) m <<= 1;
		ClrBit(_m[end].m2, i);

		uint x = TileX(end)* TILE_SIZE;
		uint y = TileY(end)* TILE_SIZE;
		uint distance = (TILE_SIZE * _settings_game.construction.simulated_wormhole_signals) * ++i;
		switch (dir) {
			default: NOT_REACHED();
			case DIAGDIR_NE: MarkTileDirtyByTile(TileVirtXY(x - distance, y)); break;
			case DIAGDIR_SE: MarkTileDirtyByTile(TileVirtXY(x, y + distance)); break;
			case DIAGDIR_SW: MarkTileDirtyByTile(TileVirtXY(x + distance, y)); break;
			case DIAGDIR_NW: MarkTileDirtyByTile(TileVirtXY(x, y - distance)); break;
		}
		MarkTileDirtyByTile(tile);
	}
	if (free) {
	/* Open up the wormhole and clear m2. */
		_m[tile].m2 = 0;
		_m[end].m2 = 0;

		if (IsTunnelBridgeWithSignRed(end)) {
			ClrBitTunnelBridgeExit(end);
			if (!_settings_client.gui.show_track_reservation) MarkTileDirtyByTile(end);
		} else if (IsTunnelBridgeWithSignRed(tile)) {
			ClrBitTunnelBridgeExit(tile);
			if (!_settings_client.gui.show_track_reservation) MarkTileDirtyByTile(tile);
		}
	}
}

/**
 * Clear the reservation of \a tile that was just left by a wagon on \a track_dir.
 * @param v %Train owning the reservation.
 * @param tile Tile with reservation to clear.
 * @param track_dir Track direction to clear.
 */
static void ClearPathReservation(const Train *v, TileIndex tile, Trackdir track_dir)
{
	DiagDirection dir = TrackdirToExitdir(track_dir);

	if (IsTileType(tile, MP_TUNNELBRIDGE)) {
		/* Are we just leaving a tunnel/bridge? */
		if (GetTunnelBridgeDirection(tile) == ReverseDiagDir(dir)) {
			TileIndex end = GetOtherTunnelBridgeEnd(tile);

			bool free = TunnelBridgeIsFree(tile, end, v).Succeeded();
			if (free) {
				/* Free the reservation only if no other train is on the tiles. */
				SetTunnelBridgeReservation(tile, false);
				SetTunnelBridgeReservation(end, false);

				if (_settings_client.gui.show_track_reservation) {
					if (IsBridge(tile)) {
						MarkBridgeDirty(tile, ZOOM_LVL_DRAW_MAP);
					} else {
						MarkTileDirtyByTile(tile, ZOOM_LVL_DRAW_MAP);
						MarkTileDirtyByTile(end, ZOOM_LVL_DRAW_MAP);
					}
				}
			}
			if (HasWormholeSignals(tile)) HandleLastTunnelBridgeSignals(tile, end, dir, free);
		}
	} else if (IsRailStationTile(tile)) {
		TileIndex new_tile = TileAddByDiagDir(tile, dir);
		/* If the new tile is not a further tile of the same station, we
		 * clear the reservation for the whole platform. */
		if (!IsCompatibleTrainStationTile(new_tile, tile)) {
			SetRailStationPlatformReservation(tile, ReverseDiagDir(dir), false);
		}
	} else {
		/* Any other tile */
		UnreserveRailTrack(tile, TrackdirToTrack(track_dir));
	}
}

/**
 * Free the reserved path in front of a vehicle.
 * @param v %Train owning the reserved path.
 * @param origin %Tile to start clearing (if #INVALID_TILE, use the current tile of \a v).
 * @param orig_td Track direction (if #INVALID_TRACKDIR, use the track direction of \a v).
 */
void FreeTrainTrackReservation(const Train *v, TileIndex origin, Trackdir orig_td)
{
	assert(v->IsFrontEngine());

	TileIndex tile = origin != INVALID_TILE ? origin : v->tile;
	Trackdir  td = orig_td != INVALID_TRACKDIR ? orig_td : v->GetVehicleTrackdir();
	bool      free_tile = tile != v->tile || !(IsRailStationTile(v->tile) || IsTileType(v->tile, MP_TUNNELBRIDGE));
	StationID station_id = IsRailStationTile(v->tile) ? GetStationIndex(v->tile) : INVALID_STATION;

	/* Can't be holding a reservation if we enter a depot. */
	if (IsRailDepotTile(tile) && TrackdirToExitdir(td) != GetRailDepotDirection(tile)) return;
	if (v->track == TRACK_BIT_DEPOT) {
		/* Front engine is in a depot. We enter if some part is not in the depot. */
		for (const Train *u = v; u != NULL; u = u->Next()) {
			if (u->track != TRACK_BIT_DEPOT || u->tile != v->tile) return;
		}
	}
	/* Don't free reservation if it's not ours. */
	if (TracksOverlap(GetReservedTrackbits(tile) | TrackToTrackBits(TrackdirToTrack(td)))) return;

	CFollowTrackRail ft(v, GetRailTypeInfo(v->railtype)->compatible_railtypes);
	while (ft.Follow(tile, td)) {
		tile = ft.m_new_tile;
		TrackdirBits bits = ft.m_new_td_bits & TrackBitsToTrackdirBits(GetReservedTrackbits(tile));
		td = RemoveFirstTrackdir(&bits);
		assert(bits == TRACKDIR_BIT_NONE);

		if (!IsValidTrackdir(td)) break;

		if (IsTileType(tile, MP_RAILWAY)) {
			if (HasSignalOnTrackdir(tile, td) && !IsPbsSignal(GetSignalType(tile, TrackdirToTrack(td)))) {
				/* Conventional signal along trackdir: remove reservation and stop. */
				UnreserveRailTrack(tile, TrackdirToTrack(td));
				break;
			}
			if (HasPbsSignalOnTrackdir(tile, td)) {
				if (GetSignalStateByTrackdir(tile, td) == SIGNAL_STATE_RED) {
					/* Red PBS signal? Can't be our reservation, would be green then. */
					break;
				} else {
					/* Turn the signal back to red. */
					SetSignalStateByTrackdir(tile, td, SIGNAL_STATE_RED);
					MarkTileDirtyByTile(tile, ZOOM_LVL_DRAW_MAP);
				}
			} else if (HasSignalOnTrackdir(tile, ReverseTrackdir(td)) && IsOnewaySignal(tile, TrackdirToTrack(td))) {
				break;
			}
		}

		/* Don't free first station/bridge/tunnel if we are on it. */
		if (free_tile || (!(ft.m_is_station && GetStationIndex(ft.m_new_tile) == station_id) && !ft.m_is_tunnel && !ft.m_is_bridge)) ClearPathReservation(v, tile, td);

		free_tile = true;
	}
}

static const byte _initial_tile_subcoord[6][4][3] = {
{{ 15, 8, 1 }, { 0, 0, 0 }, { 0, 8, 5 }, { 0,  0, 0 }},
{{  0, 0, 0 }, { 8, 0, 3 }, { 0, 0, 0 }, { 8, 15, 7 }},
{{  0, 0, 0 }, { 7, 0, 2 }, { 0, 7, 6 }, { 0,  0, 0 }},
{{ 15, 8, 2 }, { 0, 0, 0 }, { 0, 0, 0 }, { 8, 15, 6 }},
{{ 15, 7, 0 }, { 8, 0, 4 }, { 0, 0, 0 }, { 0,  0, 0 }},
{{  0, 0, 0 }, { 0, 0, 0 }, { 0, 8, 4 }, { 7, 15, 0 }},
};

/**
 * Perform pathfinding for a train.
 *
 * @param v The train
 * @param tile The tile the train is about to enter
 * @param enterdir Diagonal direction the train is coming from
 * @param tracks Usable tracks on the new tile
 * @param path_found [out] Whether a path has been found or not.
 * @param do_track_reservation Path reservation is requested
 * @param dest [out] State and destination of the requested path
 * @return The best track the train should follow
 */
static Track DoTrainPathfind(const Train *v, TileIndex tile, DiagDirection enterdir, TrackBits tracks, bool &path_found, bool do_track_reservation, PBSTileInfo *dest)
{
	switch (_settings_game.pf.pathfinder_for_trains) {
		case VPF_NPF: return NPFTrainChooseTrack(v, tile, enterdir, tracks, path_found, do_track_reservation, dest);
		case VPF_YAPF: return YapfTrainChooseTrack(v, tile, enterdir, tracks, path_found, do_track_reservation, dest);

		default: NOT_REACHED();
	}
}

/**
 * Extend a train path as far as possible. Stops on encountering a safe tile,
 * another reservation or a track choice.
 * @param v The train.
 * @param origin The tile from which the reservation have to be extended
 * @param new_tracks [out] Tracks to choose from when encountering a choice
 * @param enterdir [out] The direction from which the choice tile is to be entered
 * @return INVALID_TILE indicates that the reservation failed.
 */
static PBSTileInfo ExtendTrainReservation(const Train *v, const PBSTileInfo &origin, TrackBits *new_tracks, DiagDirection *enterdir)
{
	CFollowTrackRail ft(v);

	TileIndex tile = origin.tile;
	Trackdir  cur_td = origin.trackdir;
	while (ft.Follow(tile, cur_td)) {
		if (KillFirstBit(ft.m_new_td_bits) == TRACKDIR_BIT_NONE) {
			/* Possible signal tile. */
			if (HasOnewaySignalBlockingTrackdir(ft.m_new_tile, FindFirstTrackdir(ft.m_new_td_bits))) break;
		}

		if (_settings_game.pf.forbid_90_deg) {
			ft.m_new_td_bits &= ~TrackdirCrossesTrackdirs(ft.m_old_td);
			if (ft.m_new_td_bits == TRACKDIR_BIT_NONE) break;
		}

		/* Station, depot or waypoint are a possible target. */
		bool target_seen = ft.m_is_station || (IsTileType(ft.m_new_tile, MP_RAILWAY) && !IsPlainRail(ft.m_new_tile));
		if (target_seen || KillFirstBit(ft.m_new_td_bits) != TRACKDIR_BIT_NONE) {
			/* Choice found or possible target encountered.
			 * On finding a possible target, we need to stop and let the pathfinder handle the
			 * remaining path. This is because we don't know if this target is in one of our
			 * orders, so we might cause pathfinding to fail later on if we find a choice.
			 * This failure would cause a bogous call to TryReserveSafePath which might reserve
			 * a wrong path not leading to our next destination. */
			if (HasReservedTracks(ft.m_new_tile, TrackdirBitsToTrackBits(TrackdirReachesTrackdirs(ft.m_old_td)))) break;

			/* If we did skip some tiles, backtrack to the first skipped tile so the pathfinder
			 * actually starts its search at the first unreserved tile. */
			if (ft.m_tiles_skipped != 0) ft.m_new_tile -= TileOffsByDiagDir(ft.m_exitdir) * ft.m_tiles_skipped;

			/* Choice found, path valid but not okay. Save info about the choice tile as well. */
			if (new_tracks != NULL) *new_tracks = TrackdirBitsToTrackBits(ft.m_new_td_bits);
			if (enterdir != NULL) *enterdir = ft.m_exitdir;
			return PBSTileInfo(ft.m_new_tile, ft.m_old_td, false);
		}

		tile = ft.m_new_tile;
		cur_td = FindFirstTrackdir(ft.m_new_td_bits);

		if (IsSafeWaitingPosition(v, tile, cur_td, true, _settings_game.pf.forbid_90_deg)) {
			bool wp_free = IsWaitingPositionFree(v, tile, cur_td, _settings_game.pf.forbid_90_deg);
			if (!(wp_free && TryReserveRailTrack(tile, TrackdirToTrack(cur_td)))) break;
			/* Safe position is all good, path valid and okay. */
			return PBSTileInfo(tile, cur_td, true);
		}

		if (!TryReserveRailTrackdir(tile, cur_td)) break;
	}

	if (ft.m_err == CFollowTrackRail::EC_OWNER || ft.m_err == CFollowTrackRail::EC_NO_WAY) {
		/* End of line, path valid and okay. */
		return PBSTileInfo(ft.m_old_tile, ft.m_old_td, true);
	}

	/* Sorry, can't reserve path, back out. */
	tile = origin.tile;
	cur_td = origin.trackdir;
	TileIndex stopped = ft.m_old_tile;
	Trackdir  stopped_td = ft.m_old_td;
	while (tile != stopped || cur_td != stopped_td) {
		if (!ft.Follow(tile, cur_td)) break;

		if (_settings_game.pf.forbid_90_deg) {
			ft.m_new_td_bits &= ~TrackdirCrossesTrackdirs(ft.m_old_td);
			assert(ft.m_new_td_bits != TRACKDIR_BIT_NONE);
		}
		assert(KillFirstBit(ft.m_new_td_bits) == TRACKDIR_BIT_NONE);

		tile = ft.m_new_tile;
		cur_td = FindFirstTrackdir(ft.m_new_td_bits);

		UnreserveRailTrack(tile, TrackdirToTrack(cur_td));
	}

	/* Path invalid. */
	return PBSTileInfo();
}

/**
 * Try to reserve any path to a safe tile, ignoring the vehicle's destination.
 * Safe tiles are tiles in front of a signal, depots and station tiles at end of line.
 *
 * @param v The vehicle.
 * @param tile The tile the search should start from.
 * @param td The trackdir the search should start from.
 * @param override_railtype Whether all physically compatible railtypes should be followed.
 * @return True if a path to a safe stopping tile could be reserved.
 */
static bool TryReserveSafeTrack(const Train *v, TileIndex tile, Trackdir td, bool override_tailtype)
{
	switch (_settings_game.pf.pathfinder_for_trains) {
		case VPF_NPF: return NPFTrainFindNearestSafeTile(v, tile, td, override_tailtype);
		case VPF_YAPF: return YapfTrainFindNearestSafeTile(v, tile, td, override_tailtype);

		default: NOT_REACHED();
	}
}

/** This class will save the current order of a vehicle and restore it on destruction. */
class VehicleOrderSaver {
private:
	Train          *v;
	Order          old_order;
	TileIndex      old_dest_tile;
	StationID      old_last_station_visited;
	VehicleOrderID index;
	bool           suppress_implicit_orders;

public:
	VehicleOrderSaver(Train *_v) :
		v(_v),
		old_order(_v->current_order),
		old_dest_tile(_v->dest_tile),
		old_last_station_visited(_v->last_station_visited),
		index(_v->cur_real_order_index),
		suppress_implicit_orders(HasBit(_v->gv_flags, GVF_SUPPRESS_IMPLICIT_ORDERS))
	{
	}

	~VehicleOrderSaver()
	{
		this->v->current_order = this->old_order;
		this->v->dest_tile = this->old_dest_tile;
		this->v->last_station_visited = this->old_last_station_visited;
		SB(this->v->gv_flags, GVF_SUPPRESS_IMPLICIT_ORDERS, 1, suppress_implicit_orders ? 1: 0);
	}

	/**
	 * Set the current vehicle order to the next order in the order list.
	 * @param skip_first Shall the first (i.e. active) order be skipped?
	 * @return True if a suitable next order could be found.
	 */
	bool SwitchToNextOrder(bool skip_first)
	{
		if (this->v->GetNumOrders() == 0) return false;

		if (skip_first) ++this->index;

		int depth = 0;

		do {
			/* Wrap around. */
			if (this->index >= this->v->GetNumOrders()) this->index = 0;

			Order *order = this->v->GetOrder(this->index);
			assert(order != NULL);

			switch (order->GetType()) {
				case OT_GOTO_DEPOT:
					/* Skip service in depot orders when the train doesn't need service. */
					if ((order->GetDepotOrderType() & ODTFB_SERVICE) && !this->v->NeedsServicing()) break;
				case OT_GOTO_STATION:
				case OT_GOTO_WAYPOINT:
					this->v->current_order = *order;
					return UpdateOrderDest(this->v, order, 0, true);
				case OT_CONDITIONAL: {
					VehicleOrderID next = ProcessConditionalOrder(order, this->v);
					if (next != INVALID_VEH_ORDER_ID) {
						depth++;
						this->index = next;
						/* Don't increment next, so no break here. */
						continue;
					}
					break;
				}
				default:
					break;
			}
			/* Don't increment inside the while because otherwise conditional
			 * orders can lead to an infinite loop. */
			++this->index;
			depth++;
		} while (this->index != this->v->cur_real_order_index && depth < this->v->GetNumOrders());

		return false;
	}
};

static bool HasLongReservePbsSignalOnTrackdir(Train* v, TileIndex tile, Trackdir trackdir)
{
	if (HasPbsSignalOnTrackdir(tile, trackdir)) {
		if (IsRestrictedSignal(tile)) {
			const TraceRestrictProgram *prog = GetExistingTraceRestrictProgram(tile, TrackdirToTrack(trackdir));
			if (prog && prog->actions_used_flags & TRPAUF_LONG_RESERVE) {
				TraceRestrictProgramResult out;
				prog->Execute(v, TraceRestrictProgramInput(tile, trackdir, &VehiclePosTraceRestrictPreviousSignalCallback, NULL), out);
				if (out.flags & TRPRF_LONG_RESERVE) {
					return true;
				}
			}
		}
	}

	return false;
}

/**
 * Choose a track and reserve if necessary
 *
 * @param v The vehicle
 * @param tile The tile from which to start
 * @param enterdir
 * @param tracks
 * @param force_res Force a reservation to be made
 * @param got_reservation [out] If the train has a reservation
 * @param mark_stuck The train has to be marked as stuck when needed
 * @return The track the train should take.
 */
static Track ChooseTrainTrack(Train *v, TileIndex tile, DiagDirection enterdir, TrackBits tracks, bool force_res, bool *p_got_reservation, bool mark_stuck)
{
	Track best_track = INVALID_TRACK;
	bool do_track_reservation = _settings_game.pf.reserve_paths || force_res;
	bool changed_signal = false;

	assert((tracks & ~TRACK_BIT_MASK) == 0);

	bool got_reservation = false;
	if (p_got_reservation != NULL) *p_got_reservation = got_reservation;

	/* Don't use tracks here as the setting to forbid 90 deg turns might have been switched between reservation and now. */
	TrackBits res_tracks = (TrackBits)(GetReservedTrackbits(tile) & DiagdirReachesTracks(enterdir));
	/* Do we have a suitable reserved track? */
	if (res_tracks != TRACK_BIT_NONE) return FindFirstTrack(res_tracks);

	/* Quick return in case only one possible track is available */
	if (KillFirstBit(tracks) == TRACK_BIT_NONE) {
		Track track = FindFirstTrack(tracks);
		/* We need to check for signals only here, as a junction tile can't have signals. */
		if (track != INVALID_TRACK && HasPbsSignalOnTrackdir(tile, TrackEnterdirToTrackdir(track, enterdir))) {
			do_track_reservation = true;
			changed_signal = true;
			SetSignalStateByTrackdir(tile, TrackEnterdirToTrackdir(track, enterdir), SIGNAL_STATE_GREEN);
		} else if (!do_track_reservation) {
			return track;
		}
		best_track = track;
	}

	PBSTileInfo   origin = FollowTrainReservation(v);
	PBSTileInfo   res_dest(tile, INVALID_TRACKDIR, false);
	DiagDirection dest_enterdir = enterdir;
	if (do_track_reservation) {
		res_dest = ExtendTrainReservation(v, origin, &tracks, &dest_enterdir);
		if (res_dest.tile == INVALID_TILE) {
			/* Reservation failed? */
			if (mark_stuck) MarkTrainAsStuck(v);
			if (changed_signal) SetSignalStateByTrackdir(tile, TrackEnterdirToTrackdir(best_track, enterdir), SIGNAL_STATE_RED);
			return FindFirstTrack(tracks);
		}
		if (res_dest.okay) {
			CFollowTrackRail ft(v);
			if (ft.Follow(res_dest.tile, res_dest.trackdir)) {
				Trackdir  new_td = FindFirstTrackdir(ft.m_new_td_bits);

				if (!HasLongReservePbsSignalOnTrackdir(v, ft.m_new_tile, new_td)) {
					/* Got a valid reservation that ends at a safe target, quick exit. */
					if (p_got_reservation != NULL) *p_got_reservation = true;
					if (changed_signal) MarkTileDirtyByTile(tile, ZOOM_LVL_DRAW_MAP);
					TryReserveRailTrack(v->tile, TrackdirToTrack(v->GetVehicleTrackdir()));
					return best_track;
				}
			}
		}

		/* Check if the train needs service here, so it has a chance to always find a depot.
		 * Also check if the current order is a service order so we don't reserve a path to
		 * the destination but instead to the next one if service isn't needed. */
		CheckIfTrainNeedsService(v);
		if (v->current_order.IsType(OT_DUMMY) || v->current_order.IsType(OT_CONDITIONAL) || v->current_order.IsType(OT_GOTO_DEPOT)) ProcessOrders(v);
	}

	/* Save the current train order. The destructor will restore the old order on function exit. */
	VehicleOrderSaver orders(v);

	/* If the current tile is the destination of the current order and
	 * a reservation was requested, advance to the next order.
	 * Don't advance on a depot order as depots are always safe end points
	 * for a path and no look-ahead is necessary. This also avoids a
	 * problem with depot orders not part of the order list when the
	 * order list itself is empty. */
	if (v->current_order.IsType(OT_LEAVESTATION)) {
		orders.SwitchToNextOrder(false);
	} else if (v->current_order.IsType(OT_LOADING) || (!v->current_order.IsType(OT_GOTO_DEPOT) && (
			v->current_order.IsType(OT_GOTO_STATION) ?
			IsRailStationTile(v->tile) && v->current_order.GetDestination() == GetStationIndex(v->tile) :
			v->tile == v->dest_tile))) {
		orders.SwitchToNextOrder(true);
	}

	if (res_dest.tile != INVALID_TILE && !res_dest.okay) {
		/* Pathfinders are able to tell that route was only 'guessed'. */
		bool      path_found = true;
		TileIndex new_tile = res_dest.tile;

		Track next_track = DoTrainPathfind(v, new_tile, dest_enterdir, tracks, path_found, do_track_reservation, &res_dest);
		if (new_tile == tile) best_track = next_track;
		v->HandlePathfindingResult(path_found);
	}

	/* No track reservation requested -> finished. */
	if (!do_track_reservation) return best_track;

	/* A path was found, but could not be reserved. */
	if (res_dest.tile != INVALID_TILE && !res_dest.okay) {
		if (mark_stuck) MarkTrainAsStuck(v);
		FreeTrainTrackReservation(v, origin.tile, origin.trackdir);
		return best_track;
	}

	/* No possible reservation target found, we are probably lost. */
	if (res_dest.tile == INVALID_TILE) {
		/* Try to find any safe destination. */
		PBSTileInfo path_end = FollowTrainReservation(v);
		if (TryReserveSafeTrack(v, path_end.tile, path_end.trackdir, false)) {
			TrackBits res = GetReservedTrackbits(tile) & DiagdirReachesTracks(enterdir);
			best_track = FindFirstTrack(res);
			TryReserveRailTrack(v->tile, TrackdirToTrack(v->GetVehicleTrackdir()));
			if (p_got_reservation != NULL) *p_got_reservation = true;
			if (changed_signal) MarkTileDirtyByTile(tile);
		} else {
			FreeTrainTrackReservation(v, origin.tile, origin.trackdir);
			if (mark_stuck) MarkTrainAsStuck(v);
		}
		return best_track;
	}

	got_reservation = true;

	/* Reservation target found and free, check if it is safe. */
	while (!IsSafeWaitingPosition(v, res_dest.tile, res_dest.trackdir, true, _settings_game.pf.forbid_90_deg)) {
		/* Extend reservation until we have found a safe position. */
		DiagDirection exitdir = TrackdirToExitdir(res_dest.trackdir);
		TileIndex     next_tile = TileAddByDiagDir(res_dest.tile, exitdir);
		TrackBits     reachable = TrackdirBitsToTrackBits((TrackdirBits)(GetTileTrackStatus(next_tile, TRANSPORT_RAIL, 0))) & DiagdirReachesTracks(exitdir);
		if (_settings_game.pf.forbid_90_deg) {
			reachable &= ~TrackCrossesTracks(TrackdirToTrack(res_dest.trackdir));
		}

		/* Get next order with destination. */
		if (orders.SwitchToNextOrder(true)) {
			PBSTileInfo cur_dest;
			bool path_found;
			DoTrainPathfind(v, next_tile, exitdir, reachable, path_found, true, &cur_dest);
			if (cur_dest.tile != INVALID_TILE) {
				res_dest = cur_dest;
				if (res_dest.okay) continue;
				/* Path found, but could not be reserved. */
				FreeTrainTrackReservation(v, origin.tile, origin.trackdir);
				if (mark_stuck) MarkTrainAsStuck(v);
				got_reservation = false;
				changed_signal = false;
				break;
			}
		}
		/* No order or no safe position found, try any position. */
		if (!TryReserveSafeTrack(v, res_dest.tile, res_dest.trackdir, true)) {
			FreeTrainTrackReservation(v, origin.tile, origin.trackdir);
			if (mark_stuck) MarkTrainAsStuck(v);
			got_reservation = false;
			changed_signal = false;
		}
		break;
	}

	if (got_reservation) {
		CFollowTrackRail ft(v);
		if (ft.Follow(res_dest.tile, res_dest.trackdir)) {
			Trackdir  new_td = FindFirstTrackdir(ft.m_new_td_bits);

			if (HasLongReservePbsSignalOnTrackdir(v, ft.m_new_tile, new_td)) {
				// We reserved up to a LR signal, reserve past it as well. recursion
				ChooseTrainTrack(v, ft.m_new_tile, ft.m_exitdir, TrackdirBitsToTrackBits(ft.m_new_td_bits), force_res, NULL, mark_stuck);
			}
		}
	}

	TryReserveRailTrack(v->tile, TrackdirToTrack(v->GetVehicleTrackdir()));

	if (changed_signal) MarkTileDirtyByTile(tile, ZOOM_LVL_DRAW_MAP);
	if (p_got_reservation != NULL) *p_got_reservation = got_reservation;

	return best_track;
}

/**
 * Try to reserve a path to a safe position.
 *
 * @param v The vehicle
 * @param mark_as_stuck Should the train be marked as stuck on a failed reservation?
 * @param first_tile_okay True if no path should be reserved if the current tile is a safe position.
 * @return True if a path could be reserved.
 */
bool TryPathReserve(Train *v, bool mark_as_stuck, bool first_tile_okay)
{
	assert(v->IsFrontEngine());

	/* We have to handle depots specially as the track follower won't look
	 * at the depot tile itself but starts from the next tile. If we are still
	 * inside the depot, a depot reservation can never be ours. */
	if (v->track == TRACK_BIT_DEPOT) {
		if (HasDepotReservation(v->tile)) {
			if (mark_as_stuck) MarkTrainAsStuck(v);
			return false;
		} else {
			/* Depot not reserved, but the next tile might be. */
			TileIndex next_tile = TileAddByDiagDir(v->tile, GetRailDepotDirection(v->tile));
			if (HasReservedTracks(next_tile, DiagdirReachesTracks(GetRailDepotDirection(v->tile)))) return false;
		}
	}

	Vehicle *other_train = NULL;
	PBSTileInfo origin = FollowTrainReservation(v, &other_train);
	/* The path we are driving on is already blocked by some other train.
	 * This can only happen in certain situations when mixing path and
	 * block signals or when changing tracks and/or signals.
	 * Exit here as doing any further reservations will probably just
	 * make matters worse. */
	if (other_train != NULL && other_train->index != v->index) {
		if (mark_as_stuck) MarkTrainAsStuck(v);
		return false;
	}
	/* If we have a reserved path and the path ends at a safe tile, we are finished already. */
	if (origin.okay && (v->tile != origin.tile || first_tile_okay)) {
		/* Can't be stuck then. */
		if (HasBit(v->flags, VRF_TRAIN_STUCK)) SetWindowWidgetDirty(WC_VEHICLE_VIEW, v->index, WID_VV_START_STOP);
		ClrBit(v->flags, VRF_TRAIN_STUCK);
		return true;
	}

	/* If we are in a depot, tentatively reserve the depot. */
	if (v->track == TRACK_BIT_DEPOT && v->tile == origin.tile) {
		SetDepotReservation(v->tile, true);
		if (_settings_client.gui.show_track_reservation) MarkTileDirtyByTile(v->tile, ZOOM_LVL_DRAW_MAP);
	}

	DiagDirection exitdir = TrackdirToExitdir(origin.trackdir);
	TileIndex     new_tile = TileAddByDiagDir(origin.tile, exitdir);
	TrackBits     reachable = TrackdirBitsToTrackBits(TrackStatusToTrackdirBits(GetTileTrackStatus(new_tile, TRANSPORT_RAIL, 0)) & DiagdirReachesTrackdirs(exitdir));

	if (_settings_game.pf.forbid_90_deg) reachable &= ~TrackCrossesTracks(TrackdirToTrack(origin.trackdir));

	bool res_made = false;
	ChooseTrainTrack(v, new_tile, exitdir, reachable, true, &res_made, mark_as_stuck);

	if (!res_made) {
		/* Free the depot reservation as well. */
		if (v->track == TRACK_BIT_DEPOT && v->tile == origin.tile) SetDepotReservation(v->tile, false);
		return false;
	}

	if (HasBit(v->flags, VRF_TRAIN_STUCK)) {
		v->wait_counter = 0;
		SetWindowWidgetDirty(WC_VEHICLE_VIEW, v->index, WID_VV_START_STOP);
	}
	ClrBit(v->flags, VRF_TRAIN_STUCK);
	return true;
}


static bool CheckReverseTrain(const Train *v)
{
	if (_settings_game.difficulty.line_reverse_mode != 0 ||
			v->track == TRACK_BIT_DEPOT || v->track == TRACK_BIT_WORMHOLE ||
			!(v->direction & 1)) {
		return false;
	}

	assert(v->track != TRACK_BIT_NONE);

	switch (_settings_game.pf.pathfinder_for_trains) {
		case VPF_NPF: return NPFTrainCheckReverse(v);
		case VPF_YAPF: return YapfTrainCheckReverse(v);

		default: NOT_REACHED();
	}
}

/**
 * Get the location of the next station to visit.
 * @param station Next station to visit.
 * @return Location of the new station.
 */
TileIndex Train::GetOrderStationLocation(StationID station)
{
	if (station == this->last_station_visited) this->last_station_visited = INVALID_STATION;

	const Station *st = Station::Get(station);
	if (!(st->facilities & FACIL_TRAIN)) {
		/* The destination station has no trainstation tiles. */
		this->IncrementRealOrderIndex();
		return 0;
	}

	return st->xy;
}

/** Goods at the consist have changed, update the graphics, cargo, and acceleration. */
void Train::MarkDirty()
{
	Train *v = this;
	do {
		v->colourmap = PAL_NONE;
		v->UpdateViewport(true, false);
	} while ((v = v->Next()) != NULL);

	/* need to update acceleration and cached values since the goods on the train changed. */
	this->CargoChanged();
	this->UpdateAcceleration();
}

/**
 * This function looks at the vehicle and updates its speed (cur_speed
 * and subspeed) variables. Furthermore, it returns the distance that
 * the train can drive this tick. #Vehicle::GetAdvanceDistance() determines
 * the distance to drive before moving a step on the map.
 * @return distance to drive.
 */
int Train::UpdateSpeed()
{
	switch (_settings_game.vehicle.train_acceleration_model) {
		default: NOT_REACHED();
		case AM_ORIGINAL:
			return this->DoUpdateSpeed(this->acceleration * (this->GetAccelerationStatus() == AS_BRAKE ? -4 : 2), 0, this->GetCurrentMaxSpeed());

		case AM_REALISTIC:
			return this->DoUpdateSpeed(this->GetAcceleration(), this->GetAccelerationStatus() == AS_BRAKE ? 0 : 2, this->GetCurrentMaxSpeed());
	}
}
/**
 * Handle all breakdown related stuff for a train consist.
 * @param v The front engine.
 */
static bool HandlePossibleBreakdowns(Train *v)
{
	assert(v->IsFrontEngine());
	for (Train *u = v; u != NULL; u = u->Next()) {
		if (u->breakdown_ctr != 0 && (u->IsEngine() || u->IsMultiheaded())) {
			if (u->breakdown_ctr <= 2) {
				if (u->HandleBreakdown()) return true;
				/* We check the order of v (the first vehicle) instead of u here! */
			} else if (!v->current_order.IsType(OT_LOADING)) {
				u->breakdown_ctr--;
			}
		}
	}
	return false;
}

/**
 * Trains enters a station, send out a news item if it is the first train, and start loading.
 * @param v Train that entered the station.
 * @param station Station visited.
 */
static void TrainEnterStation(Train *v, StationID station)
{
	v->last_station_visited = station;

	/* check if a train ever visited this station before */
	Station *st = Station::Get(station);
	if (!(st->had_vehicle_of_type & HVOT_TRAIN)) {
		st->had_vehicle_of_type |= HVOT_TRAIN;
		SetDParam(0, st->index);
		AddVehicleNewsItem(
			STR_NEWS_FIRST_TRAIN_ARRIVAL,
			v->owner == _local_company ? NT_ARRIVAL_COMPANY : NT_ARRIVAL_OTHER,
			v->index,
			st->index
		);
		AI::NewEvent(v->owner, new ScriptEventStationFirstVehicle(st->index, v->index));
		Game::NewEvent(new ScriptEventStationFirstVehicle(st->index, v->index));
	}

	v->force_proceed = TFP_NONE;
	SetWindowDirty(WC_VEHICLE_VIEW, v->index);

	v->BeginLoading();

	TriggerStationRandomisation(st, v->tile, SRT_TRAIN_ARRIVES);
	TriggerStationAnimation(st, v->tile, SAT_TRAIN_ARRIVES);
}

/* Check if the vehicle is compatible with the specified tile */
static inline bool CheckCompatibleRail(const Train *v, TileIndex tile)
{
	return IsInfraTileUsageAllowed(VEH_TRAIN, v->owner, tile) &&
			(!v->IsFrontEngine() || HasBit(v->compatible_railtypes, GetRailType(tile)));
}

/** Data structure for storing engine speed changes of an acceleration type. */
struct AccelerationSlowdownParams {
	byte small_turn; ///< Speed change due to a small turn.
	byte large_turn; ///< Speed change due to a large turn.
	byte z_up;       ///< Fraction to remove when moving up.
	byte z_down;     ///< Fraction to add when moving down.
};

/** Speed update fractions for each acceleration type. */
static const AccelerationSlowdownParams _accel_slowdown[] = {
	/* normal accel */
	{256 / 4, 256 / 2, 256 / 4, 2}, ///< normal
	{256 / 4, 256 / 2, 256 / 4, 2}, ///< monorail
	{0,       256 / 2, 256 / 4, 2}, ///< maglev
};

/**
 * Modify the speed of the vehicle due to a change in altitude.
 * @param v %Train to update.
 * @param old_z Previous height.
 */
static inline void AffectSpeedByZChange(Train *v, int old_z)
{
	if (old_z == v->z_pos || _settings_game.vehicle.train_acceleration_model != AM_ORIGINAL) return;

	const AccelerationSlowdownParams *asp = &_accel_slowdown[GetRailTypeInfo(v->railtype)->acceleration_type];

	if (old_z < v->z_pos) {
		v->cur_speed -= (v->cur_speed * asp->z_up >> 8);
	} else {
		uint16 spd = v->cur_speed + asp->z_down;
		if (spd <= v->gcache.cached_max_track_speed) v->cur_speed = spd;
	}
}

enum TrainMovedChangeSignalEnum {
	CHANGED_NOTHING, ///< No special signals were changed
	CHANGED_NORMAL_TO_PBS_BLOCK, ///< A PBS block with a non-PBS signal facing us
	CHANGED_LR_PBS ///< A long reserve PBS signal
};

static TrainMovedChangeSignalEnum TrainMovedChangeSignal(Train* v, TileIndex tile, DiagDirection dir)
{
	if (IsTileType(tile, MP_RAILWAY) &&
			GetRailTileType(tile) == RAIL_TILE_SIGNALS) {
		TrackdirBits tracks = TrackBitsToTrackdirBits(GetTrackBits(tile)) & DiagdirReachesTrackdirs(dir);
		Trackdir trackdir = FindFirstTrackdir(tracks);
		if (UpdateSignalsOnSegment(tile,  TrackdirToExitdir(trackdir), GetTileOwner(tile)) == SIGSEG_PBS && HasSignalOnTrackdir(tile, trackdir)) {
			/* A PBS block with a non-PBS signal facing us? */
			if (!IsPbsSignal(GetSignalType(tile, TrackdirToTrack(trackdir)))) return CHANGED_NORMAL_TO_PBS_BLOCK;

			if (HasLongReservePbsSignalOnTrackdir(v, tile, trackdir)) return CHANGED_LR_PBS;
		}
	}

	return CHANGED_NOTHING;
}

/** Tries to reserve track under whole train consist. */
void Train::ReserveTrackUnderConsist() const
{
	for (const Train *u = this; u != NULL; u = u->Next()) {
		switch (u->track) {
			case TRACK_BIT_WORMHOLE:
				TryReserveRailTrack(u->tile, DiagDirToDiagTrack(GetTunnelBridgeDirection(u->tile)));
				break;
			case TRACK_BIT_DEPOT:
				break;
			default:
				TryReserveRailTrack(u->tile, TrackBitsToTrack(u->track));
				break;
		}
	}
}

/**
 * The train vehicle crashed!
 * Update its status and other parts around it.
 * @param flooded Crash was caused by flooding.
 * @return Number of people killed.
 */
uint Train::Crash(bool flooded)
{
	uint pass = 0;
	if (this->IsFrontEngine()) {
		pass += 2; // driver

		/* Remove the reserved path in front of the train if it is not stuck.
		 * Also clear all reserved tracks the train is currently on. */
		if (!HasBit(this->flags, VRF_TRAIN_STUCK)) FreeTrainTrackReservation(this);
		for (const Train *v = this; v != NULL; v = v->Next()) {
			ClearPathReservation(v, v->tile, v->GetVehicleTrackdir());
			if (IsTileType(v->tile, MP_TUNNELBRIDGE)) {
				/* ClearPathReservation will not free the wormhole exit
				 * if the train has just entered the wormhole. */
				SetTunnelBridgeReservation(GetOtherTunnelBridgeEnd(v->tile), false);
			}
		}

		/* we may need to update crossing we were approaching,
		 * but must be updated after the train has been marked crashed */
		TileIndex crossing = TrainApproachingCrossingTile(this);
		if (crossing != INVALID_TILE) UpdateLevelCrossing(crossing);

		/* Remove the loading indicators (if any) */
		HideFillingPercent(&this->fill_percent_te_id);
	}

	pass += this->GroundVehicleBase::Crash(flooded);

	this->crash_anim_pos = flooded ? 4000 : 1; // max 4440, disappear pretty fast when flooded
	return pass;
}

/**
 * Marks train as crashed and creates an AI event.
 * Doesn't do anything if the train is crashed already.
 * @param v first vehicle of chain
 * @return number of victims (including 2 drivers; zero if train was already crashed)
 */
static uint TrainCrashed(Train *v)
{
	uint num = 0;

	/* do not crash train twice */
	if (!(v->vehstatus & VS_CRASHED)) {
		num = v->Crash();
		AI::NewEvent(v->owner, new ScriptEventVehicleCrashed(v->index, v->tile, ScriptEventVehicleCrashed::CRASH_TRAIN));
		Game::NewEvent(new ScriptEventVehicleCrashed(v->index, v->tile, ScriptEventVehicleCrashed::CRASH_TRAIN));
	}

	/* Try to re-reserve track under already crashed train too.
	 * Crash() clears the reservation! */
	v->ReserveTrackUnderConsist();

	return num;
}

/** Temporary data storage for testing collisions. */
struct TrainCollideChecker {
	Train *v; ///< %Vehicle we are testing for collision.
	uint num; ///< Total number of victims if train collided.
};

/**
 * Collision test function.
 * @param v %Train vehicle to test collision with.
 * @param data %Train being examined.
 * @return \c NULL (always continue search)
 */
static Vehicle *FindTrainCollideEnum(Vehicle *v, void *data)
{
	TrainCollideChecker *tcc = (TrainCollideChecker*)data;

	/* not a train or in depot */
	if (v->type != VEH_TRAIN || Train::From(v)->track == TRACK_BIT_DEPOT) return NULL;

	/* get first vehicle now to make most usual checks faster */
	Train *coll = Train::From(v)->First();

	/* can't collide with own wagons */
	if (coll == tcc->v) return NULL;

	int x_diff = v->x_pos - tcc->v->x_pos;
	int y_diff = v->y_pos - tcc->v->y_pos;

	/* Do fast calculation to check whether trains are not in close vicinity
	 * and quickly reject trains distant enough for any collision.
	 * Differences are shifted by 7, mapping range [-7 .. 8] into [0 .. 15]
	 * Differences are then ORed and then we check for any higher bits */
	uint hash = (y_diff + 7) | (x_diff + 7);
	if (hash & ~15) return NULL;

	/* Slower check using multiplication */
	int min_diff = (Train::From(v)->gcache.cached_veh_length + 1) / 2 + (tcc->v->gcache.cached_veh_length + 1) / 2 - 1;
	if (x_diff * x_diff + y_diff * y_diff > min_diff * min_diff) return NULL;

	/* Happens when there is a train under bridge next to bridge head */
	if (abs(v->z_pos - tcc->v->z_pos) > 5) return NULL;

	/* crash both trains */
	tcc->num += TrainCrashed(tcc->v);
	tcc->num += TrainCrashed(coll);

	return NULL; // continue searching
}

/**
 * Checks whether the specified train has a collision with another vehicle. If
 * so, destroys this vehicle, and the other vehicle if its subtype has TS_Front.
 * Reports the incident in a flashy news item, modifies station ratings and
 * plays a sound.
 * @param v %Train to test.
 */
static bool CheckTrainCollision(Train *v)
{
	/* can't collide in depot */
	if (v->track == TRACK_BIT_DEPOT) return false;

	assert(v->track == TRACK_BIT_WORMHOLE || TileVirtXY(v->x_pos, v->y_pos) == v->tile);

	TrainCollideChecker tcc;
	tcc.v = v;
	tcc.num = 0;

	/* find colliding vehicles */
	if (v->track == TRACK_BIT_WORMHOLE) {
		FindVehicleOnPos(v->tile, &tcc, FindTrainCollideEnum);
		FindVehicleOnPos(GetOtherTunnelBridgeEnd(v->tile), &tcc, FindTrainCollideEnum);
	} else {
		FindVehicleOnPosXY(v->x_pos, v->y_pos, &tcc, FindTrainCollideEnum);
	}

	/* any dead -> no crash */
	if (tcc.num == 0) return false;

	SetDParam(0, tcc.num);
	AddVehicleNewsItem(STR_NEWS_TRAIN_CRASH, NT_ACCIDENT, v->index);

	ModifyStationRatingAround(v->tile, v->owner, -160, 30);
	if (_settings_client.sound.disaster) SndPlayVehicleFx(SND_13_BIG_CRASH, v);
	return true;
}

static Vehicle *CheckTrainAtSignal(Vehicle *v, void *data)
{
	if (v->type != VEH_TRAIN || (v->vehstatus & VS_CRASHED)) return NULL;

	Train *t = Train::From(v);
	DiagDirection exitdir = *(DiagDirection *)data;

	/* not front engine of a train, inside wormhole or depot, crashed */
	if (!t->IsFrontEngine() || !(t->track & TRACK_BIT_MASK)) return NULL;

	if (t->cur_speed > 5 || TrainExitDir(t->direction, t->track) != exitdir) return NULL;

	return t;
}

/** Find train in front and keep distance between trains in tunnel/bridge. */
static Vehicle *FindSpaceBetweenTrainsEnum(Vehicle *v, void *data)
{
	/* Don't look at wagons between front and back of train. */
	if (v->type != VEH_TRAIN || (v->Previous() != NULL && v->Next() != NULL)) return NULL;

	const Vehicle *u = (Vehicle*)data;
	int32 a, b = 0;

	switch (u->direction) {
		default: NOT_REACHED();
		case DIR_NE: a = u->x_pos; b = v->x_pos; break;
		case DIR_SE: a = v->y_pos; b = u->y_pos; break;
		case DIR_SW: a = v->x_pos; b = u->x_pos; break;
		case DIR_NW: a = u->y_pos; b = v->y_pos; break;
	}

	if (a > b && a <= (b + (int)(Train::From(u)->wait_counter)) + (int)(TILE_SIZE)) return v;
	return NULL;
}

static bool IsToCloseBehindTrain(Vehicle *v, TileIndex tile, bool check_endtile)
{
	Train *t = (Train *)v;

	if (t->force_proceed != 0) return false;

	if (HasVehicleOnPos(t->tile, v, &FindSpaceBetweenTrainsEnum)) {
		/* Revert train if not going with tunnel direction. */
		if (DirToDiagDir(t->direction) != GetTunnelBridgeDirection(t->tile)) {
			v->cur_speed = 0;
			ToggleBit(t->flags, VRF_REVERSING);
		}
		return true;
	}
    /* Cover blind spot at end of tunnel bridge. */
	if (check_endtile){
		if (HasVehicleOnPos(GetOtherTunnelBridgeEnd(t->tile), v, &FindSpaceBetweenTrainsEnum)) {
			/* Revert train if not going with tunnel direction. */
			if (DirToDiagDir(t->direction) != GetTunnelBridgeDirection(t->tile)) {
				v->cur_speed = 0;
				ToggleBit(t->flags, VRF_REVERSING);
			}
			return true;
		}
	}

	return false;
}

/** Simulate signals in tunnel - bridge. */
static bool CheckTrainStayInWormHole(Train *t, TileIndex tile)
{
	if (t->force_proceed != 0) return false;

	/* When not exit reverse train. */
	if (!IsTunnelBridgeExit(tile)) {
		t->cur_speed = 0;
		ToggleBit(t->flags, VRF_REVERSING);
		return true;
	}
	SigSegState seg_state = _settings_game.pf.reserve_paths ? SIGSEG_PBS : UpdateSignalsOnSegment(tile, INVALID_DIAGDIR, t->owner);
	if (seg_state == SIGSEG_FULL || (seg_state == SIGSEG_PBS && !TryPathReserve(t))) {
		t->vehstatus |= VS_TRAIN_SLOWING;
		t->cur_speed = 0;
		return true;
	}

	return false;
}

static void HandleSignalBehindTrain(Train *v, uint signal_number)
{
	TileIndex tile;
	switch (v->direction) {
		default: NOT_REACHED();
		case DIR_NE: tile = TileVirtXY(v->x_pos + (TILE_SIZE * _settings_game.construction.simulated_wormhole_signals), v->y_pos); break;
		case DIR_SE: tile = TileVirtXY(v->x_pos, v->y_pos - (TILE_SIZE * _settings_game.construction.simulated_wormhole_signals) ); break;
		case DIR_SW: tile = TileVirtXY(v->x_pos - (TILE_SIZE * _settings_game.construction.simulated_wormhole_signals), v->y_pos); break;
		case DIR_NW: tile = TileVirtXY(v->x_pos, v->y_pos + (TILE_SIZE * _settings_game.construction.simulated_wormhole_signals)); break;
	}

	if(tile == v->tile) {
		/* Flip signal on ramp. */
		if (IsTunnelBridgeWithSignRed(tile)) {
			ClrBitTunnelBridgeExit(tile);
			MarkTileDirtyByTile(tile);
		}
	} else if (IsBridge(v->tile) && signal_number <= 16) {
		ClrBit(_m[v->tile].m2, signal_number);
		MarkTileDirtyByTile(tile);
	}
}

uint16 ReversingDistanceTargetSpeed(const Train *v)
{
	int target_speed;
	if (_settings_game.vehicle.train_acceleration_model == AM_REALISTIC) {
		target_speed = ((v->reverse_distance - 1) * 5) / 2;
	} else {
		target_speed = (v->reverse_distance - 1) * 10 - 5;
	}
	return max(0, target_speed);
}

/**
 * Move a vehicle chain one movement stop forwards.
 * @param v First vehicle to move.
 * @param nomove Stop moving this and all following vehicles.
 * @param reverse Set to false to not execute the vehicle reversing. This does not change any other logic.
 * @return True if the vehicle could be moved forward, false otherwise.
 */
bool TrainController(Train *v, Vehicle *nomove, bool reverse)
{
	Train *first = v->First();
	Train *prev;
	bool direction_changed = false; // has direction of any part changed?

	if (reverse && v->reverse_distance == 1) {
		goto reverse_train_direction;
	}

	if (v->reverse_distance > 1) {
		uint16 spd = ReversingDistanceTargetSpeed(v);
		if (spd < v->cur_speed) v->cur_speed = spd;
	}

	/* For every vehicle after and including the given vehicle */
	for (prev = v->Previous(); v != nomove; prev = v, v = v->Next()) {
		DiagDirection enterdir = DIAGDIR_BEGIN;
		bool update_signals_crossing = false; // will we update signals or crossing state?

		GetNewVehiclePosResult gp = GetNewVehiclePos(v);
		if (v->track != TRACK_BIT_WORMHOLE) {
			/* Not inside tunnel */
			if (gp.old_tile == gp.new_tile) {
				/* Staying in the old tile */
				if (v->track == TRACK_BIT_DEPOT) {
					/* Inside depot */
					gp.x = v->x_pos;
					gp.y = v->y_pos;
					v->reverse_distance = 0;
				} else {
					/* Not inside depot */

					/* Reverse when we are at the end of the track already, do not move to the new position */
					if (v->IsFrontEngine() && !TrainCheckIfLineEnds(v, reverse)) return false;

					uint32 r = VehicleEnterTile(v, gp.new_tile, gp.x, gp.y);
					if (HasBit(r, VETS_CANNOT_ENTER)) {
						goto invalid_rail;
					}
					if (HasBit(r, VETS_ENTERED_STATION)) {
						/* The new position is the end of the platform */
						TrainEnterStation(v, r >> VETS_STATION_ID_OFFSET);
					}
				}
			} else {
				/* A new tile is about to be entered. */

				/* Determine what direction we're entering the new tile from */
				enterdir = DiagdirBetweenTiles(gp.old_tile, gp.new_tile);
				assert(IsValidDiagDirection(enterdir));

				/* Get the status of the tracks in the new tile and mask
				 * away the bits that aren't reachable. */
				TrackStatus ts = GetTileTrackStatus(gp.new_tile, TRANSPORT_RAIL, 0, ReverseDiagDir(enterdir));
				TrackdirBits reachable_trackdirs = DiagdirReachesTrackdirs(enterdir);

				TrackdirBits trackdirbits = TrackStatusToTrackdirBits(ts) & reachable_trackdirs;
				TrackBits red_signals = TrackdirBitsToTrackBits(TrackStatusToRedSignals(ts) & reachable_trackdirs);

				TrackBits bits = TrackdirBitsToTrackBits(trackdirbits);
				if (_settings_game.pf.forbid_90_deg && prev == NULL) {
					/* We allow wagons to make 90 deg turns, because forbid_90_deg
					 * can be switched on halfway a turn */
					bits &= ~TrackCrossesTracks(FindFirstTrack(v->track));
				}

				if (bits == TRACK_BIT_NONE) goto invalid_rail;

				/* Check if the new tile constrains tracks that are compatible
				 * with the current train, if not, bail out. */
				if (!CheckCompatibleRail(v, gp.new_tile)) goto invalid_rail;

				TrackBits chosen_track;
				if (prev == NULL) {
					/* Currently the locomotive is active. Determine which one of the
					 * available tracks to choose */
					chosen_track = TrackToTrackBits(ChooseTrainTrack(v, gp.new_tile, enterdir, bits, false, NULL, true));
					assert(chosen_track & (bits | GetReservedTrackbits(gp.new_tile)));

					if (v->force_proceed != TFP_NONE && IsPlainRailTile(gp.new_tile) && HasSignals(gp.new_tile)) {
						/* For each signal we find decrease the counter by one.
						 * We start at two, so the first signal we pass decreases
						 * this to one, then if we reach the next signal it is
						 * decreased to zero and we won't pass that new signal. */
						Trackdir dir = FindFirstTrackdir(trackdirbits);
						if (HasSignalOnTrackdir(gp.new_tile, dir) ||
								(HasSignalOnTrackdir(gp.new_tile, ReverseTrackdir(dir)) &&
								GetSignalType(gp.new_tile, TrackdirToTrack(dir)) != SIGTYPE_PBS)) {
							/* However, we do not want to be stopped by PBS signals
							 * entered via the back. */
							v->force_proceed = (v->force_proceed == TFP_SIGNAL) ? TFP_STUCK : TFP_NONE;
							SetWindowDirty(WC_VEHICLE_VIEW, v->index);
						}
					}

					/* Check if it's a red signal and that force proceed is not clicked. */
					if ((red_signals & chosen_track) && v->force_proceed == TFP_NONE) {
						/* In front of a red signal */
						Trackdir i = FindFirstTrackdir(trackdirbits);

						/* Don't handle stuck trains here. */
						if (HasBit(v->flags, VRF_TRAIN_STUCK)) return false;

						if (!HasSignalOnTrackdir(gp.new_tile, ReverseTrackdir(i))) {
							v->cur_speed = 0;
							v->subspeed = 0;
							v->progress = 255 - 100;
							if (!_settings_game.pf.reverse_at_signals || ++v->wait_counter < _settings_game.pf.wait_oneway_signal * 20) return false;
						} else if (HasSignalOnTrackdir(gp.new_tile, i)) {
							v->cur_speed = 0;
							v->subspeed = 0;
							v->progress = 255 - 10;
							if (!_settings_game.pf.reverse_at_signals || ++v->wait_counter < _settings_game.pf.wait_twoway_signal * 73) {
								DiagDirection exitdir = TrackdirToExitdir(i);
								TileIndex o_tile = TileAddByDiagDir(gp.new_tile, exitdir);

								exitdir = ReverseDiagDir(exitdir);

								/* check if a train is waiting on the other side */
								if (!HasVehicleOnPos(o_tile, &exitdir, &CheckTrainAtSignal)) return false;
							}
						}

						/* If we would reverse but are currently in a PBS block and
						 * reversing of stuck trains is disabled, don't reverse.
						 * This does not apply if the reason for reversing is a one-way
						 * signal blocking us, because a train would then be stuck forever. */
						if (!_settings_game.pf.reverse_at_signals && !HasOnewaySignalBlockingTrackdir(gp.new_tile, i) &&
								UpdateSignalsOnSegment(v->tile, enterdir, v->owner) == SIGSEG_PBS) {
							v->wait_counter = 0;
							return false;
						}
						goto reverse_train_direction;
					} else {
						TryReserveRailTrack(gp.new_tile, TrackBitsToTrack(chosen_track), false);
					}
				} else {
					/* The wagon is active, simply follow the prev vehicle. */
					if (prev->tile == gp.new_tile) {
						/* Choose the same track as prev */
						if (prev->track == TRACK_BIT_WORMHOLE) {
							/* Vehicles entering tunnels enter the wormhole earlier than for bridges.
							 * However, just choose the track into the wormhole. */
							assert(IsTunnel(prev->tile));
							chosen_track = bits;
						} else {
							chosen_track = prev->track;
						}
					} else {
						/* Choose the track that leads to the tile where prev is.
						 * This case is active if 'prev' is already on the second next tile, when 'v' just enters the next tile.
						 * I.e. when the tile between them has only space for a single vehicle like
						 *  1) horizontal/vertical track tiles and
						 *  2) some orientations of tunnel entries, where the vehicle is already inside the wormhole at 8/16 from the tile edge.
						 *     Is also the train just reversing, the wagon inside the tunnel is 'on' the tile of the opposite tunnel entry.
						 */
						static const TrackBits _connecting_track[DIAGDIR_END][DIAGDIR_END] = {
							{TRACK_BIT_X,     TRACK_BIT_LOWER, TRACK_BIT_NONE,  TRACK_BIT_LEFT },
							{TRACK_BIT_UPPER, TRACK_BIT_Y,     TRACK_BIT_LEFT,  TRACK_BIT_NONE },
							{TRACK_BIT_NONE,  TRACK_BIT_RIGHT, TRACK_BIT_X,     TRACK_BIT_UPPER},
							{TRACK_BIT_RIGHT, TRACK_BIT_NONE,  TRACK_BIT_LOWER, TRACK_BIT_Y    }
						};
						DiagDirection exitdir = DiagdirBetweenTiles(gp.new_tile, prev->tile);
						assert(IsValidDiagDirection(exitdir));
						chosen_track = _connecting_track[enterdir][exitdir];
					}
					chosen_track &= bits;
				}

				/* Make sure chosen track is a valid track */
				assert(
						chosen_track == TRACK_BIT_X     || chosen_track == TRACK_BIT_Y ||
						chosen_track == TRACK_BIT_UPPER || chosen_track == TRACK_BIT_LOWER ||
						chosen_track == TRACK_BIT_LEFT  || chosen_track == TRACK_BIT_RIGHT);

				/* Update XY to reflect the entrance to the new tile, and select the direction to use */
				const byte *b = _initial_tile_subcoord[FIND_FIRST_BIT(chosen_track)][enterdir];
				gp.x = (gp.x & ~0xF) | b[0];
				gp.y = (gp.y & ~0xF) | b[1];
				Direction chosen_dir = (Direction)b[2];

				/* Call the landscape function and tell it that the vehicle entered the tile */
				uint32 r = VehicleEnterTile(v, gp.new_tile, gp.x, gp.y);
				if (HasBit(r, VETS_CANNOT_ENTER)) {
					goto invalid_rail;
				}

				if (HasWormholeSignals(gp.new_tile)) {
					/* If red signal stop. */
					if (v->IsFrontEngine() && v->force_proceed == 0) {
						if (IsTunnelBridgeWithSignRed(gp.new_tile)) {
							v->cur_speed = 0;
							v->vehstatus |= VS_TRAIN_SLOWING;
							return false;
						}
						if (IsTunnelBridgeExit(gp.new_tile)) {
							v->cur_speed = 0;
							goto invalid_rail;
						}
						/* Flip signal on tunnel entrance tile red. */
						SetBitTunnelBridgeExit(gp.new_tile);
						MarkTileDirtyByTile(gp.new_tile);
					}
				}

				if (!HasBit(r, VETS_ENTERED_WORMHOLE)) {
					Track track = FindFirstTrack(chosen_track);
					Trackdir tdir = TrackDirectionToTrackdir(track, chosen_dir);
					if (v->IsFrontEngine() && HasPbsSignalOnTrackdir(gp.new_tile, tdir)) {
						SetSignalStateByTrackdir(gp.new_tile, tdir, SIGNAL_STATE_RED);
						MarkTileDirtyByTile(gp.new_tile);
					}

					/* Clear any track reservation when the last vehicle leaves the tile */
					if (v->Next() == NULL) ClearPathReservation(v, v->tile, v->GetVehicleTrackdir());

					v->tile = gp.new_tile;

					if (GetTileRailType(gp.new_tile) != GetTileRailType(gp.old_tile)) {
						v->First()->ConsistChanged(CCF_TRACK);
					}

					v->track = chosen_track;
					assert(v->track);
				}

				/* We need to update signal status, but after the vehicle position hash
				 * has been updated by UpdateInclination() */
				update_signals_crossing = true;

				if (chosen_dir != v->direction) {
					if (prev == NULL && _settings_game.vehicle.train_acceleration_model == AM_ORIGINAL) {
						const AccelerationSlowdownParams *asp = &_accel_slowdown[GetRailTypeInfo(v->railtype)->acceleration_type];
						DirDiff diff = DirDifference(v->direction, chosen_dir);
						v->cur_speed -= (diff == DIRDIFF_45RIGHT || diff == DIRDIFF_45LEFT ? asp->small_turn : asp->large_turn) * v->cur_speed >> 8;
					}
					direction_changed = true;
					v->direction = chosen_dir;
				}

				if (v->IsFrontEngine()) {
					v->wait_counter = 0;

					/* If we are approaching a crossing that is reserved, play the sound now. */
					TileIndex crossing = TrainApproachingCrossingTile(v);
					if (crossing != INVALID_TILE && HasCrossingReservation(crossing) && _settings_client.sound.ambient) SndPlayTileFx(SND_0E_LEVEL_CROSSING, crossing);

					/* Always try to extend the reservation when entering a tile. */
					CheckNextTrainTile(v);
				}

				if (HasBit(r, VETS_ENTERED_STATION)) {
					/* The new position is the location where we want to stop */
					TrainEnterStation(v, r >> VETS_STATION_ID_OFFSET);
				}
			}
		} else {
			/* Handle signal simulation on tunnel/bridge. */
			TileIndex old_tile = TileVirtXY(v->x_pos, v->y_pos);
			if (old_tile != gp.new_tile && HasWormholeSignals(v->tile) && (v->IsFrontEngine() || v->Next() == NULL)){
				if (old_tile == v->tile) {
					if (v->IsFrontEngine() && v->force_proceed == 0 && IsTunnelBridgeExit(v->tile)) goto invalid_rail;
					/* Entered wormhole set counters. */
					v->wait_counter = (TILE_SIZE * _settings_game.construction.simulated_wormhole_signals) - TILE_SIZE;
					v->load_unload_ticks = 0;
				}

				uint distance = v->wait_counter;
				bool leaving = false;
				if (distance == 0) v->wait_counter = (TILE_SIZE * _settings_game.construction.simulated_wormhole_signals);

				if (v->IsFrontEngine()) {
					/* Check if track in front is free and see if we can leave wormhole. */
					int z = GetSlopePixelZ(gp.x, gp.y) - v->z_pos;
					if (IsTileType(gp.new_tile, MP_TUNNELBRIDGE) &&	!(abs(z) > 2)) {
						if (CheckTrainStayInWormHole(v, gp.new_tile)) return false;
						leaving = true;
					} else {
						if (IsToCloseBehindTrain(v, gp.new_tile, distance == 0)) {
							if (distance == 0) v->wait_counter = 0;
							v->cur_speed = 0;
							v->vehstatus |= VS_TRAIN_SLOWING;
							return false;
						}
						/* flip signal in front to red on bridges*/
						if (distance == 0 && v->load_unload_ticks <= 15 && IsBridge(v->tile)){
							SetBit(_m[v->tile].m2, v->load_unload_ticks);
							MarkTileDirtyByTile(gp.new_tile);
						}
					}
				}
				if (v->Next() == NULL) {
					if (v->load_unload_ticks > 0 && v->load_unload_ticks <= 16 && distance == (TILE_SIZE * _settings_game.construction.simulated_wormhole_signals) - TILE_SIZE) HandleSignalBehindTrain(v, v->load_unload_ticks - 2);
					if (old_tile == v->tile) {
						/* We left ramp into wormhole. */
						v->x_pos = gp.x;
						v->y_pos = gp.y;
						UpdateSignalsOnSegment(old_tile, INVALID_DIAGDIR, v->owner);
					}
				}
				if (distance == 0) v->load_unload_ticks++;
				v->wait_counter -= TILE_SIZE;

				if (leaving) { // Reset counters.
					v->force_proceed = 0;
					v->wait_counter = 0;
					v->load_unload_ticks = 0;
					v->x_pos = gp.x;
					v->y_pos = gp.y;
					v->UpdatePosition();
					v->UpdateViewport(false, false);
					UpdateSignalsOnSegment(gp.new_tile, INVALID_DIAGDIR, v->owner);
					continue;
				}
			}

			if (IsTileType(gp.new_tile, MP_TUNNELBRIDGE) && HasBit(VehicleEnterTile(v, gp.new_tile, gp.x, gp.y), VETS_ENTERED_WORMHOLE)) {
				/* Perform look-ahead on tunnel exit. */
				if (v->IsFrontEngine()) {
					TryReserveRailTrack(gp.new_tile, DiagDirToDiagTrack(GetTunnelBridgeDirection(gp.new_tile)));
					CheckNextTrainTile(v);
				}
				/* Prevent v->UpdateInclination() being called with wrong parameters.
				 * This could happen if the train was reversed inside the tunnel/bridge. */
				if (gp.old_tile == gp.new_tile) {
					gp.old_tile = GetOtherTunnelBridgeEnd(gp.old_tile);
				}
			} else {
				v->x_pos = gp.x;
				v->y_pos = gp.y;
				v->UpdatePosition();
				if (v->IsDrawn()) v->Vehicle::UpdateViewport(true);
				continue;
			}
		}

		/* update image of train, as well as delta XY */
		v->UpdateDeltaXY(v->direction);

		v->x_pos = gp.x;
		v->y_pos = gp.y;
		v->UpdatePosition();
		if (v->reverse_distance > 1) {
			v->reverse_distance--;
		}

		/* update the Z position of the vehicle */
		int old_z = v->UpdateInclination(gp.new_tile != gp.old_tile, false);

		if (prev == NULL) {
			/* This is the first vehicle in the train */
			AffectSpeedByZChange(v, old_z);
		}

		if (update_signals_crossing) {
			if (v->IsFrontEngine()) {
				switch (TrainMovedChangeSignal(v, gp.new_tile, enterdir)) {
					case CHANGED_NORMAL_TO_PBS_BLOCK:
						/* We are entering a block with PBS signals right now, but
						* not through a PBS signal. This means we don't have a
						* reservation right now. As a conventional signal will only
						* ever be green if no other train is in the block, getting
						* a path should always be possible. If the player built
						* such a strange network that it is not possible, the train
						* will be marked as stuck and the player has to deal with
						* the problem. */
						if ((!HasReservedTracks(gp.new_tile, v->track) &&
								!TryReserveRailTrack(gp.new_tile, FindFirstTrack(v->track))) ||
								!TryPathReserve(v)) {
							MarkTrainAsStuck(v);
						}

						break;

					case CHANGED_LR_PBS:
						{
							/* We went past a long reserve PBS signal. Try to extend the
							* reservation if reserving failed at another LR signal. */
							PBSTileInfo origin = FollowTrainReservation(v);
							CFollowTrackRail ft(v);

							if (ft.Follow(origin.tile, origin.trackdir)) {
								Trackdir  new_td = FindFirstTrackdir(ft.m_new_td_bits);

								if (HasLongReservePbsSignalOnTrackdir(v, ft.m_new_tile, new_td)) {
									ChooseTrainTrack(v, ft.m_new_tile, ft.m_exitdir, TrackdirBitsToTrackBits(ft.m_new_td_bits), true, NULL, false);
								}
							}

							break;
						}

					default:
						break;
				}
			}

			/* Signals can only change when the first
			 * (above) or the last vehicle moves. */
			if (v->Next() == NULL) {
				TrainMovedChangeSignal(v, gp.old_tile, ReverseDiagDir(enterdir));
				if (IsLevelCrossingTile(gp.old_tile)) UpdateLevelCrossing(gp.old_tile);
			}
		}

		/* Do not check on every tick to save some computing time. */
		if (v->IsFrontEngine() && v->tick_counter % _settings_game.pf.path_backoff_interval == 0) CheckNextTrainTile(v);
	}

	if (direction_changed) first->tcache.cached_max_curve_speed = first->GetCurveSpeedLimit();

	return true;

invalid_rail:
	/* We've reached end of line?? */
	if (prev != NULL) error("Disconnecting train");

reverse_train_direction:
	if (reverse) {
		v->wait_counter = 0;
		v->cur_speed = 0;
		v->subspeed = 0;
		ReverseTrainDirection(v);
	}

	return false;
}

/**
 * Collect trackbits of all crashed train vehicles on a tile
 * @param v Vehicle passed from Find/HasVehicleOnPos()
 * @param data trackdirbits for the result
 * @return NULL to iterate over all vehicles on the tile.
 */
static Vehicle *CollectTrackbitsFromCrashedVehiclesEnum(Vehicle *v, void *data)
{
	TrackBits *trackbits = (TrackBits *)data;

	if (v->type == VEH_TRAIN && (v->vehstatus & VS_CRASHED) != 0) {
		TrackBits train_tbits = Train::From(v)->track;
		if (train_tbits == TRACK_BIT_WORMHOLE) {
			/* Vehicle is inside a wormhole, v->track contains no useful value then. */
			*trackbits |= DiagDirToDiagTrackBits(GetTunnelBridgeDirection(v->tile));
		} else if (train_tbits != TRACK_BIT_DEPOT) {
			*trackbits |= train_tbits;
		}
	}

	return NULL;
}

/**
 * Deletes/Clears the last wagon of a crashed train. It takes the engine of the
 * train, then goes to the last wagon and deletes that. Each call to this function
 * will remove the last wagon of a crashed train. If this wagon was on a crossing,
 * or inside a tunnel/bridge, recalculate the signals as they might need updating
 * @param v the Vehicle of which last wagon is to be removed
 */
static void DeleteLastWagon(Train *v)
{
	Train *first = v->First();

	/* Go to the last wagon and delete the link pointing there
	 * *u is then the one-before-last wagon, and *v the last
	 * one which will physically be removed */
	Train *u = v;
	for (; v->Next() != NULL; v = v->Next()) u = v;
	u->SetNext(NULL);

	if (first != v) {
		/* Recalculate cached train properties */
		first->ConsistChanged(CCF_ARRANGE);
		/* Update the depot window if the first vehicle is in depot -
		 * if v == first, then it is updated in PreDestructor() */
		if (first->track == TRACK_BIT_DEPOT) {
			SetWindowDirty(WC_VEHICLE_DEPOT, first->tile);
		}
		v->last_station_visited = first->last_station_visited; // for PreDestructor
	}

	/* 'v' shouldn't be accessed after it has been deleted */
	TrackBits trackbits = v->track;
	TileIndex tile = v->tile;
	Owner owner = v->owner;

	delete v;
	v = NULL; // make sure nobody will try to read 'v' anymore

	if (trackbits == TRACK_BIT_WORMHOLE) {
		/* Vehicle is inside a wormhole, v->track contains no useful value then. */
		trackbits = DiagDirToDiagTrackBits(GetTunnelBridgeDirection(tile));
	}

	Track track = TrackBitsToTrack(trackbits);
	if (HasReservedTracks(tile, trackbits)) {
		UnreserveRailTrack(tile, track);

		/* If there are still crashed vehicles on the tile, give the track reservation to them */
		TrackBits remaining_trackbits = TRACK_BIT_NONE;
		FindVehicleOnPos(tile, &remaining_trackbits, CollectTrackbitsFromCrashedVehiclesEnum);

		/* It is important that these two are the first in the loop, as reservation cannot deal with every trackbit combination */
		assert(TRACK_BEGIN == TRACK_X && TRACK_Y == TRACK_BEGIN + 1);
		Track t;
		FOR_EACH_SET_TRACK(t, remaining_trackbits) TryReserveRailTrack(tile, t);
	}

	/* check if the wagon was on a road/rail-crossing */
	if (IsLevelCrossingTile(tile)) UpdateLevelCrossing(tile);

	/* Update signals */
	if (IsTileType(tile, MP_TUNNELBRIDGE) || IsRailDepotTile(tile)) {
		UpdateSignalsOnSegment(tile, INVALID_DIAGDIR, owner);
	} else {
		SetSignalsOnBothDir(tile, track, owner);
	}
}

/**
 * Rotate all vehicles of a (crashed) train chain randomly to animate the crash.
 * @param v First crashed vehicle.
 */
static void ChangeTrainDirRandomly(Train *v)
{
	static const DirDiff delta[] = {
		DIRDIFF_45LEFT, DIRDIFF_SAME, DIRDIFF_SAME, DIRDIFF_45RIGHT
	};

	do {
		/* We don't need to twist around vehicles if they're not visible */
		if (!(v->vehstatus & VS_HIDDEN)) {
			v->direction = ChangeDir(v->direction, delta[GB(Random(), 0, 2)]);
			v->UpdateDeltaXY(v->direction);
			v->cur_image = v->GetImage(v->direction, EIT_ON_MAP);
			/* Refrain from updating the z position of the vehicle when on
			 * a bridge, because UpdateInclination() will put the vehicle under
			 * the bridge in that case */
			if (v->track != TRACK_BIT_WORMHOLE) {
				v->UpdatePosition();
				v->UpdateInclination(false, false);
			}
		}
	} while ((v = v->Next()) != NULL);
}

/**
 * Handle a crashed train.
 * @param v First train vehicle.
 * @return %Vehicle chain still exists.
 */
static bool HandleCrashedTrain(Train *v)
{
	int state = ++v->crash_anim_pos;

	if (state == 4 && !(v->vehstatus & VS_HIDDEN)) {
		CreateEffectVehicleRel(v, 4, 4, 8, EV_EXPLOSION_LARGE);
	}

	uint32 r;
	if (state <= 200 && Chance16R(1, 7, r)) {
		int index = (r * 10 >> 16);

		Vehicle *u = v;
		do {
			if (--index < 0) {
				r = Random();

				CreateEffectVehicleRel(u,
					GB(r,  8, 3) + 2,
					GB(r, 16, 3) + 2,
					GB(r,  0, 3) + 5,
					EV_EXPLOSION_SMALL);
				break;
			}
		} while ((u = u->Next()) != NULL);
	}

	if (state <= 240 && !(v->tick_counter & 3)) ChangeTrainDirRandomly(v);

	if (state >= 4440 && !(v->tick_counter & 0x1F)) {
		bool ret = v->Next() != NULL;
		DeleteLastWagon(v);
		return ret;
	}

	return true;
}

/** Maximum speeds for train that is broken down or approaching line end */
static const uint16 _breakdown_speeds[16] = {
	225, 210, 195, 180, 165, 150, 135, 120, 105, 90, 75, 60, 45, 30, 15, 15
};


/**
 * Train is approaching line end, slow down and possibly reverse
 *
 * @param v front train engine
 * @param signal not line end, just a red signal
 * @param reverse Set to false to not execute the vehicle reversing. This does not change any other logic.
 * @return true iff we did NOT have to reverse
 */
static bool TrainApproachingLineEnd(Train *v, bool signal, bool reverse)
{
	/* Calc position within the current tile */
	uint x = v->x_pos & 0xF;
	uint y = v->y_pos & 0xF;

	/* for diagonal directions, 'x' will be 0..15 -
	 * for other directions, it will be 1, 3, 5, ..., 15 */
	switch (v->direction) {
		case DIR_N : x = ~x + ~y + 25; break;
		case DIR_NW: x = y;            // FALL THROUGH
		case DIR_NE: x = ~x + 16;      break;
		case DIR_E : x = ~x + y + 9;   break;
		case DIR_SE: x = y;            break;
		case DIR_S : x = x + y - 7;    break;
		case DIR_W : x = ~y + x + 9;   break;
		default: break;
	}

	/* Do not reverse when approaching red signal. Make sure the vehicle's front
	 * does not cross the tile boundary when we do reverse, but as the vehicle's
	 * location is based on their center, use half a vehicle's length as offset.
	 * Multiply the half-length by two for straight directions to compensate that
	 * we only get odd x offsets there. */
	if (!signal && x + (v->gcache.cached_veh_length + 1) / 2 * (IsDiagonalDirection(v->direction) ? 1 : 2) >= TILE_SIZE) {
		/* we are too near the tile end, reverse now */
		v->cur_speed = 0;
		if (reverse) ReverseTrainDirection(v);
		return false;
	}

	/* slow down */
	v->vehstatus |= VS_TRAIN_SLOWING;
	uint16 break_speed = _breakdown_speeds[x & 0xF];
	if (break_speed < v->cur_speed) v->cur_speed = break_speed;

	return true;
}


/**
 * Determines whether train would like to leave the tile
 * @param v train to test
 * @return true iff vehicle is NOT entering or inside a depot or tunnel/bridge
 */
static bool TrainCanLeaveTile(const Train *v)
{
	/* Exit if inside a tunnel/bridge or a depot */
	if (v->track == TRACK_BIT_WORMHOLE || v->track == TRACK_BIT_DEPOT) return false;

	TileIndex tile = v->tile;

	/* entering a tunnel/bridge? */
	if (IsTileType(tile, MP_TUNNELBRIDGE)) {
		DiagDirection dir = GetTunnelBridgeDirection(tile);
		if (DiagDirToDir(dir) == v->direction) return false;
	}

	/* entering a depot? */
	if (IsRailDepotTile(tile)) {
		DiagDirection dir = ReverseDiagDir(GetRailDepotDirection(tile));
		if (DiagDirToDir(dir) == v->direction) return false;
	}

	return true;
}


/**
 * Determines whether train is approaching a rail-road crossing
 *   (thus making it barred)
 * @param v front engine of train
 * @return TileIndex of crossing the train is approaching, else INVALID_TILE
 * @pre v in non-crashed front engine
 */
static TileIndex TrainApproachingCrossingTile(const Train *v)
{
	assert(v->IsFrontEngine());
	assert(!(v->vehstatus & VS_CRASHED));

	if (!TrainCanLeaveTile(v)) return INVALID_TILE;

	DiagDirection dir = TrainExitDir(v->direction, v->track);
	TileIndex tile = v->tile + TileOffsByDiagDir(dir);

	/* not a crossing || wrong axis || unusable rail (wrong type or owner) */
	if (!IsLevelCrossingTile(tile) || DiagDirToAxis(dir) == GetCrossingRoadAxis(tile) ||
			!CheckCompatibleRail(v, tile)) {
		return INVALID_TILE;
	}

	return tile;
}


/**
 * Checks for line end. Also, bars crossing at next tile if needed
 *
 * @param v vehicle we are checking
 * @param reverse Set to false to not execute the vehicle reversing. This does not change any other logic.
 * @return true iff we did NOT have to reverse
 */
static bool TrainCheckIfLineEnds(Train *v, bool reverse)
{
	/* First, handle broken down train */

	if (HasBit(v->flags, VRF_BREAKDOWN_BRAKING)) {
		v->vehstatus |= VS_TRAIN_SLOWING;
	} else {
		v->vehstatus &= ~VS_TRAIN_SLOWING;
	}

	if (!TrainCanLeaveTile(v)) return true;

	/* Determine the non-diagonal direction in which we will exit this tile */
	DiagDirection dir = TrainExitDir(v->direction, v->track);
	/* Calculate next tile */
	TileIndex tile = v->tile + TileOffsByDiagDir(dir);

	/* Determine the track status on the next tile */
	TrackStatus ts = GetTileTrackStatus(tile, TRANSPORT_RAIL, 0, ReverseDiagDir(dir));
	TrackdirBits reachable_trackdirs = DiagdirReachesTrackdirs(dir);

	TrackdirBits trackdirbits = TrackStatusToTrackdirBits(ts) & reachable_trackdirs;
	TrackdirBits red_signals = TrackStatusToRedSignals(ts) & reachable_trackdirs;

	/* We are sure the train is not entering a depot, it is detected above */

	/* mask unreachable track bits if we are forbidden to do 90deg turns */
	TrackBits bits = TrackdirBitsToTrackBits(trackdirbits);
	if (_settings_game.pf.forbid_90_deg) {
		bits &= ~TrackCrossesTracks(FindFirstTrack(v->track));
	}

	/* no suitable trackbits at all || unusable rail (wrong type or owner) */
	if (bits == TRACK_BIT_NONE || !CheckCompatibleRail(v, tile)) {
		return TrainApproachingLineEnd(v, false, reverse);
	}

	/* approaching red signal */
	if ((trackdirbits & red_signals) != 0) return TrainApproachingLineEnd(v, true, reverse);

	/* approaching a rail/road crossing? then make it red */
	if (IsLevelCrossingTile(tile)) MaybeBarCrossingWithSound(tile);

	return true;
}

/* Calculate the summed up value of all parts of a train */
Money Train::CalculateCurrentOverallValue() const
{
	Money ovr_value = 0;
	const Train *v = this;
	do {
		ovr_value += v->value;
	} while ((v = v->GetNextVehicle()) != NULL);
	return ovr_value;
}

static bool TrainLocoHandler(Train *v, bool mode)
{
	/* train has crashed? */
	if (v->vehstatus & VS_CRASHED) {
		return mode ? true : HandleCrashedTrain(v); // 'this' can be deleted here
	}

	if (v->force_proceed != TFP_NONE) {
		ClrBit(v->flags, VRF_TRAIN_STUCK);
		SetWindowWidgetDirty(WC_VEHICLE_VIEW, v->index, WID_VV_START_STOP);
	}

	/* train is broken down? */
	if (HandlePossibleBreakdowns(v)) return true;

	if (HasBit(v->flags, VRF_REVERSING) && v->cur_speed == 0) {
		ReverseTrainDirection(v);
	}

	/* exit if train is stopped */
	if ((v->vehstatus & VS_STOPPED) && v->cur_speed == 0) return true;

	bool valid_order = !v->current_order.IsType(OT_NOTHING) && v->current_order.GetType() != OT_CONDITIONAL;
	if (ProcessOrders(v) && CheckReverseTrain(v)) {
		v->wait_counter = 0;
		v->cur_speed = 0;
		v->subspeed = 0;
		ClrBit(v->flags, VRF_LEAVING_STATION);
		ReverseTrainDirection(v);
		return true;
	} else if (HasBit(v->flags, VRF_LEAVING_STATION)) {
		/* Try to reserve a path when leaving the station as we
		 * might not be marked as wanting a reservation, e.g.
		 * when an overlength train gets turned around in a station. */
		DiagDirection dir = TrainExitDir(v->direction, v->track);
		if (IsRailDepotTile(v->tile) || IsTileType(v->tile, MP_TUNNELBRIDGE)) dir = INVALID_DIAGDIR;

		if (UpdateSignalsOnSegment(v->tile, dir, v->owner) == SIGSEG_PBS || _settings_game.pf.reserve_paths) {
			TryPathReserve(v, true, true);
		}
		ClrBit(v->flags, VRF_LEAVING_STATION);
	}

	v->HandleLoading(mode);

	if (v->current_order.IsType(OT_LOADING)) return true;

	if (CheckTrainStayInDepot(v)) return true;

	if (!mode) v->ShowVisualEffect();

	/* We had no order but have an order now, do look ahead. */
	if (!valid_order && !v->current_order.IsType(OT_NOTHING)) {
		CheckNextTrainTile(v);
	}

	/* Handle stuck trains. */
	if (!mode && HasBit(v->flags, VRF_TRAIN_STUCK)) {
		++v->wait_counter;

		/* Should we try reversing this tick if still stuck? */
		bool turn_around = v->wait_counter % (_settings_game.pf.wait_for_pbs_path * DAY_TICKS) == 0 && _settings_game.pf.reverse_at_signals;

		if (!turn_around && v->wait_counter % _settings_game.pf.path_backoff_interval != 0 && v->force_proceed == TFP_NONE) return true;
		if (!TryPathReserve(v)) {
			/* Still stuck. */
			if (turn_around) ReverseTrainDirection(v);

			if (HasBit(v->flags, VRF_TRAIN_STUCK) && v->wait_counter > 2 * _settings_game.pf.wait_for_pbs_path * DAY_TICKS) {
				/* Show message to player. */
				if (_settings_client.gui.lost_vehicle_warn && v->owner == _local_company) {
					SetDParam(0, v->index);
					AddVehicleAdviceNewsItem(STR_NEWS_TRAIN_IS_STUCK, v->index);
				}
				v->wait_counter = 0;
			}
			/* Exit if force proceed not pressed, else reset stuck flag anyway. */
			if (v->force_proceed == TFP_NONE) return true;
			ClrBit(v->flags, VRF_TRAIN_STUCK);
			v->wait_counter = 0;
			SetWindowWidgetDirty(WC_VEHICLE_VIEW, v->index, WID_VV_START_STOP);
		}
	}

	if (v->current_order.IsType(OT_LEAVESTATION)) {
		v->current_order.Free();
		SetWindowWidgetDirty(WC_VEHICLE_VIEW, v->index, WID_VV_START_STOP);
		return true;
	}

	int j = v->UpdateSpeed();

	/* we need to invalidate the widget if we are stopping from 'Stopping 0 km/h' to 'Stopped' */
	if (v->cur_speed == 0 && (v->vehstatus & VS_STOPPED)) {
		/* If we manually stopped, we're not force-proceeding anymore. */
		v->force_proceed = TFP_NONE;
		SetWindowDirty(WC_VEHICLE_VIEW, v->index);
	}

	int adv_spd = v->GetAdvanceDistance();
	if (j < adv_spd) {
		/* if the vehicle has speed 0, update the last_speed field. */
		if (v->cur_speed == 0) v->SetLastSpeed();
	} else {
		TrainCheckIfLineEnds(v);
		/* Loop until the train has finished moving. */
		for (;;) {
			j -= adv_spd;
			TrainController(v, NULL);
			/* Don't continue to move if the train crashed. */
			if (CheckTrainCollision(v)) break;
			/* Determine distance to next map position */
			adv_spd = v->GetAdvanceDistance();

			/* No more moving this tick */
			if (j < adv_spd || v->cur_speed == 0) break;

			OrderType order_type = v->current_order.GetType();
			/* Do not skip waypoints (incl. 'via' stations) when passing through at full speed. */
			if ((order_type == OT_GOTO_WAYPOINT || order_type == OT_GOTO_STATION) &&
						(v->current_order.GetNonStopType() & ONSF_NO_STOP_AT_DESTINATION_STATION) &&
						IsTileType(v->tile, MP_STATION) &&
						v->current_order.GetDestination() == GetStationIndex(v->tile)) {
				ProcessOrders(v);
			}
		}
		v->SetLastSpeed();
	}

	for (Train *u = v; u != NULL; u = u->Next()) {
		if (!(u->IsDrawn())) continue;

		u->UpdateViewport(false, false);
	}

	if (v->progress == 0) v->progress = j; // Save unused spd for next time, if TrainController didn't set progress

	return true;
}

/**
 * Get running cost for the train consist.
 * @return Yearly running costs.
 */
Money Train::GetRunningCost() const
{
	Money cost = 0;
	const Train *v = this;

	do {
		const Engine *e = v->GetEngine();
		if (e->u.rail.running_cost_class == INVALID_PRICE) continue;

		uint cost_factor = GetVehicleProperty(v, PROP_TRAIN_RUNNING_COST_FACTOR, e->u.rail.running_cost);
		if (cost_factor == 0) continue;

		/* Halve running cost for multiheaded parts */
		if (v->IsMultiheaded()) cost_factor /= 2;

		cost += GetPrice(e->u.rail.running_cost_class, cost_factor, e->GetGRF());
	} while ((v = v->GetNextVehicle()) != NULL);

	return cost;
}

/**
 * Update train vehicle data for a tick.
 * @return True if the vehicle still exists, false if it has ceased to exist (front of consists only).
 */
bool Train::Tick()
{
	this->tick_counter++;

	if (this->IsFrontEngine()) {
		if (!(this->vehstatus & VS_STOPPED) || this->cur_speed > 0) this->running_ticks++;

		this->current_order_time++;

		if (!TrainLocoHandler(this, false)) return false;

		return TrainLocoHandler(this, true);
	} else if (this->IsFreeWagon() && (this->vehstatus & VS_CRASHED)) {
		/* Delete flooded standalone wagon chain */
		if (++this->crash_anim_pos >= 4400) {
			delete this;
			return false;
		}
	}

	return true;
}

/**
 * Check whether a train needs service, and if so, find a depot or service it.
 * @return v %Train to check.
 */
static void CheckIfTrainNeedsService(Train *v)
{
	if (Company::Get(v->owner)->settings.vehicle.servint_trains == 0 || !v->NeedsAutomaticServicing()) return;
	if (v->IsChainInDepot()) {
		VehicleServiceInDepot(v);
		return;
	}

	uint max_penalty;
	switch (_settings_game.pf.pathfinder_for_trains) {
		case VPF_NPF:  max_penalty = _settings_game.pf.npf.maximum_go_to_depot_penalty;  break;
		case VPF_YAPF: max_penalty = _settings_game.pf.yapf.maximum_go_to_depot_penalty; break;
		default: NOT_REACHED();
	}

	FindDepotData tfdd = FindClosestTrainDepot(v, max_penalty);
	/* Only go to the depot if it is not too far out of our way. */
	if (tfdd.best_length == UINT_MAX || tfdd.best_length > max_penalty) {
		if (v->current_order.IsType(OT_GOTO_DEPOT)) {
			/* If we were already heading for a depot but it has
			 * suddenly moved farther away, we continue our normal
			 * schedule? */
			v->current_order.MakeDummy();
			SetWindowWidgetDirty(WC_VEHICLE_VIEW, v->index, WID_VV_START_STOP);
		}
		return;
	}

	DepotID depot = GetDepotIndex(tfdd.tile);

	if (v->current_order.IsType(OT_GOTO_DEPOT) &&
			v->current_order.GetDestination() != depot &&
			!Chance16(3, 16)) {
		return;
	}

	SetBit(v->gv_flags, GVF_SUPPRESS_IMPLICIT_ORDERS);
	v->current_order.MakeGoToDepot(depot, ODTFB_SERVICE);
	v->dest_tile = tfdd.tile;
	SetWindowWidgetDirty(WC_VEHICLE_VIEW, v->index, WID_VV_START_STOP);
}

/** Update day counters of the train vehicle. */
void Train::OnNewDay()
{
	AgeVehicle(this);

	if ((++this->day_counter & 7) == 0) DecreaseVehicleValue(this);

	if (this->IsFrontEngine()) {
		CheckIfTrainNeedsService(this);

		CheckOrders(this);

		/* update destination */
		if (this->current_order.IsType(OT_GOTO_STATION)) {
			TileIndex tile = Station::Get(this->current_order.GetDestination())->train_station.tile;
			if (tile != INVALID_TILE) this->dest_tile = tile;
		}

		if (this->running_ticks != 0) {
			/* running costs */
			CommandCost cost(EXPENSES_TRAIN_RUN, this->GetRunningCost() * this->running_ticks / (DAYS_IN_YEAR  * DAY_TICKS));

			/* sharing fee */
			PayDailyTrackSharingFee(this);

			this->profit_this_year -= cost.GetCost();
			this->running_ticks = 0;

			SubtractMoneyFromCompanyFract(this->owner, cost);

			SetWindowDirty(WC_VEHICLE_DETAILS, this->index);
			SetWindowClassesDirty(WC_TRAINS_LIST);
		}
	}
	if (IsEngine() || IsMultiheaded()) {
		CheckVehicleBreakdown(this);
	}
}

/**
 * Get the tracks of the train vehicle.
 * @return Current tracks of the vehicle.
 */
Trackdir Train::GetVehicleTrackdir() const
{
	if (this->vehstatus & VS_CRASHED) return INVALID_TRACKDIR;

	if (this->track == TRACK_BIT_DEPOT) {
		/* We'll assume the train is facing outwards */
		return DiagDirToDiagTrackdir(GetRailDepotDirection(this->tile)); // Train in depot
	}

	if (this->track == TRACK_BIT_WORMHOLE) {
		/* train in tunnel or on bridge, so just use his direction and assume a diagonal track */
		return DiagDirToDiagTrackdir(DirToDiagDir(this->direction));
	}

	return TrackDirectionToTrackdir(FindFirstTrack(this->track), this->direction);
}

<<<<<<< HEAD
/**
 * Delete a train while it is visible.
 * This happens when a company bankrupts when infrastructure sharing is enabled.
 * @param v The train to delete.
 */
void DeleteVisibleTrain(Train *v)
{
	FreeTrainTrackReservation(v);
	TileIndex crossing = TrainApproachingCrossingTile(v);

	/* delete train from back to front */
	Train *u;
	Train *prev = v->Last();
	do {
		u = prev;
		prev = u->Previous();
		if (prev != NULL) prev->SetNext(NULL);

		/* 'u' shouldn't be accessed after it has been deleted */
		TileIndex tile = u->tile;
		TrackBits trackbits = u->track;

		delete u;

		if (trackbits == TRACK_BIT_WORMHOLE) {
			/* Vehicle is inside a wormhole, u->track contains no useful value then. */
			trackbits = DiagDirToDiagTrackBits(GetTunnelBridgeDirection(tile));
		}

		Track track = TrackBitsToTrack(trackbits);
		if (HasReservedTracks(tile, trackbits)) UnreserveRailTrack(tile, track);
		if (IsLevelCrossingTile(tile)) UpdateLevelCrossing(tile);

		/* Update signals */
		if (IsTileType(tile, MP_TUNNELBRIDGE) || IsRailDepotTile(tile)) {
			AddSideToSignalBuffer(tile, INVALID_DIAGDIR, GetTileOwner(tile));
		} else {
			AddTrackToSignalBuffer(tile, track, GetTileOwner(tile));
		}
	} while (prev != NULL);

	if (crossing != INVALID_TILE) UpdateLevelCrossing(crossing);

	UpdateSignalsInBuffer();
=======
/* Get the pixel-width of the image that is used for the train vehicle
 * @return:	the image width number in pixel
 */
int GetDisplayImageWidth(Train *t, Point *offset)
{
	int reference_width = TRAININFO_DEFAULT_VEHICLE_WIDTH;
	int vehicle_pitch = 0;

	const Engine *e = Engine::Get(t->engine_type);
	if (e->grf_prop.grffile != NULL && is_custom_sprite(e->u.rail.image_index)) {
		reference_width = e->grf_prop.grffile->traininfo_vehicle_width;
		vehicle_pitch = e->grf_prop.grffile->traininfo_vehicle_pitch;
	}

	if (offset != NULL) {
		offset->x = reference_width / 2;
		offset->y = vehicle_pitch;
	}
	return t->gcache.cached_veh_length * reference_width / VEHICLE_LENGTH;
}

Train* CmdBuildVirtualRailWagon(const Engine *e)
{
	const RailVehicleInfo *rvi = &e->u.rail;

	Train *v = new Train();

	v->x_pos = 0;
	v->y_pos = 0;

	v->spritenum = rvi->image_index;

	v->engine_type = e->index;
	v->gcache.first_engine = INVALID_ENGINE; // needs to be set before first callback

	v->direction = DIR_W;
	v->tile = 0; // INVALID_TILE;

	v->owner = _current_company;
	v->track = TRACK_BIT_DEPOT;
	v->vehstatus = VS_HIDDEN | VS_DEFPAL;

	v->SetWagon();
	v->SetFreeWagon();

	v->cargo_type = e->GetDefaultCargoType();
	v->cargo_cap = rvi->capacity;

	v->railtype = rvi->railtype;

	v->build_year = _cur_year;
	v->cur_image = SPR_IMG_QUERY;
	v->random_bits = VehicleRandomBits();

	v->group_id = DEFAULT_GROUP;

	AddArticulatedParts(v);

	// Make sure we set EVERYTHING to virtual, even articulated parts.
	for (Train* train_part = v; train_part != NULL; train_part = train_part->Next()) {
		train_part->SetVirtual();
	}

	_new_vehicle_id = v->index;

	v->UpdateViewport(true, false);

	v->First()->ConsistChanged(CCF_ARRANGE);

	CheckConsistencyOfArticulatedVehicle(v);

	return v;
}

/**
 * Build a railroad vehicle.
 * @param tile     tile of the depot where rail-vehicle is built.
 * @param flags    type of operation.
 * @param e        the engine to build.
 * @param data     bit 0 prevents any free cars from being added to the train.
 * @param ret[out] the vehicle that has been built.
 * @return the cost of this operation or an error.
 */
Train* CmdBuildVirtualRailVehicle(EngineID eid)
{
	if (!IsEngineBuildable(eid, VEH_TRAIN, _current_company)) {
		return NULL;
	}

	const Engine* e = Engine::Get(eid);
	const RailVehicleInfo *rvi = &e->u.rail;

	int num_vehicles = (e->u.rail.railveh_type == RAILVEH_MULTIHEAD ? 2 : 1) + CountArticulatedParts(eid, false);
	if (!Train::CanAllocateItem(num_vehicles)) {
		return NULL;
	}

	if (rvi->railveh_type == RAILVEH_WAGON) {
		return CmdBuildVirtualRailWagon(e);
	}

	Train *v = new Train();

	v->x_pos = 0;
	v->y_pos = 0;

	v->direction = DIR_W;
	v->tile = 0; // INVALID_TILE;
	v->owner = _current_company;
	v->track = TRACK_BIT_DEPOT;
	v->vehstatus = VS_HIDDEN | VS_STOPPED | VS_DEFPAL;
	v->spritenum = rvi->image_index;
	v->cargo_type = e->GetDefaultCargoType();
	v->cargo_cap = rvi->capacity;
	v->last_station_visited = INVALID_STATION;

	v->engine_type = e->index;
	v->gcache.first_engine = INVALID_ENGINE; // needs to be set before first callback

	v->reliability = e->reliability;
	v->reliability_spd_dec = e->reliability_spd_dec;
	v->max_age = e->GetLifeLengthInDays();

	v->railtype = rvi->railtype;
	_new_vehicle_id = v->index;

	v->cur_image = SPR_IMG_QUERY;
	v->random_bits = VehicleRandomBits();

	v->group_id = DEFAULT_GROUP;

	v->SetFrontEngine();
	v->SetEngine();

	v->UpdateViewport(true, false);

	if (rvi->railveh_type == RAILVEH_MULTIHEAD) {
		AddRearEngineToMultiheadedTrain(v);
	} else {
		AddArticulatedParts(v);
	}

	// Make sure we set EVERYTHING to virtual, even articulated parts.
	for (Train* train_part = v; train_part != NULL; train_part = train_part->Next()) {
		train_part->SetVirtual();
	}

	v->ConsistChanged(CCF_ARRANGE);

	CheckConsistencyOfArticulatedVehicle(v);

	return v;
}

/**
 * Build a virtual train vehicle.
 * @param tile unused
 * @param flags type of operation
 * @param p1 the engine ID to build
 * @param p2 unused
 * @param text unused
 * @return the cost of this operation or an error
 */
CommandCost CmdBuildVirtualRailVehicle(TileIndex tile, DoCommandFlag flags, uint32 p1, uint32 p2, const char *text)
{
	EngineID eid = p1;

	bool should_execute = (flags & DC_EXEC) != 0;

	if (should_execute) {
		Train* train = CmdBuildVirtualRailVehicle(eid);

		if (train == NULL) {
			return CMD_ERROR;
		}
	}

	return CommandCost();
}

/**
* Replace a vehicle based on a template replacement order.
* @param tile unused
* @param flags type of operation
* @param p1 the ID of the vehicle to replace.
* @param p2 whether the vehicle should stay in the depot.
* @param text unused
* @return the cost of this operation or an error
*/
CommandCost CmdTemplateReplaceVehicle(TileIndex tile, DoCommandFlag flags, uint32 p1, uint32 p2, const char *text)
{
	VehicleID vehicle_id = p1;

	Vehicle* vehicle = Vehicle::GetIfValid(vehicle_id);

	if (vehicle == NULL || vehicle->type != VEH_TRAIN) {
		return CMD_ERROR;
	}

	bool should_execute = (flags & DC_EXEC) != 0;

	if (!should_execute) {
		return CommandCost();
	}

	Train* incoming = Train::From(vehicle);
	bool stayInDepot = p2 != 0;

	Train *new_chain = NULL;
	Train *remainder_chain = NULL;
	Train *tmp_chain = NULL;
	TemplateVehicle *tv = GetTemplateVehicleByGroupID(incoming->group_id);
	EngineID eid = tv->engine_type;

	CommandCost buy(EXPENSES_NEW_VEHICLES);
	CommandCost move_cost(EXPENSES_NEW_VEHICLES);
	CommandCost tmp_result(EXPENSES_NEW_VEHICLES);


	/* first some tests on necessity and sanity */
	if (tv == NULL) return buy;
	bool need_replacement = !TrainMatchesTemplate(incoming, tv);
	bool need_refit = !TrainMatchesTemplateRefit(incoming, tv);
	bool use_refit = tv->refit_as_template;
	CargoID store_refit_ct = CT_INVALID;
	short store_refit_csubt = 0;
	// if a train shall keep its old refit, store the refit setting of its first vehicle
	if (!use_refit) {
		for (Train *getc = incoming; getc != NULL; getc = getc->GetNextUnit()) {
			if (getc->cargo_type != CT_INVALID) {
				store_refit_ct = getc->cargo_type;
				break;
			}
		}
	}

	// TODO: set result status to success/no success before returning
	if (!need_replacement) {
		if (!need_refit || !use_refit) {
			/* before returning, release incoming train first if 2nd param says so */
			if (!stayInDepot) incoming->vehstatus &= ~VS_STOPPED;
			return buy;
		}
	} else {
		CommandCost buyCost = TestBuyAllTemplateVehiclesInChain(tv, tile);
		if (!buyCost.Succeeded() || !CheckCompanyHasMoney(buyCost)) {
			if (!stayInDepot) incoming->vehstatus &= ~VS_STOPPED;
			return_cmd_error(STR_ERROR_NOT_ENOUGH_CASH_REQUIRES_CURRENCY);
		}
	}

	/* define replacement behavior */
	bool reuseDepot = tv->IsSetReuseDepotVehicles();
	bool keepRemainders = tv->IsSetKeepRemainingVehicles();

	if (need_replacement) {
		// step 1: generate primary for newchain and generate remainder_chain
		// 1. primary of incoming might already fit the template
		//    leave incoming's primary as is and move the rest to a free chain = remainder_chain
		// 2. needed primary might be one of incoming's member vehicles
		// 3. primary might be available as orphan vehicle in the depot
		// 4. we need to buy a new engine for the primary
		// all options other than 1. need to make sure to copy incoming's primary's status
		if (eid == incoming->engine_type) {                                                                       // 1
			new_chain = incoming;
			remainder_chain = incoming->GetNextUnit();
			if (remainder_chain) {
				move_cost.AddCost(CmdMoveRailVehicle(tile, flags, remainder_chain->index | (1 << 20), INVALID_VEHICLE, 0));
			}
		} else if ((tmp_chain = ChainContainsEngine(eid, incoming)) && tmp_chain != NULL) {                       // 2
			// new_chain is the needed engine, move it to an empty spot in the depot
			new_chain = tmp_chain;
			move_cost.AddCost(DoCommand(tile, new_chain->index, INVALID_VEHICLE, flags, CMD_MOVE_RAIL_VEHICLE));
			remainder_chain = incoming;
		} else if (reuseDepot && (tmp_chain = DepotContainsEngine(tile, eid, incoming)) && tmp_chain != NULL) {   // 3
			new_chain = tmp_chain;
			move_cost.AddCost(DoCommand(tile, new_chain->index, INVALID_VEHICLE, flags, CMD_MOVE_RAIL_VEHICLE));
			remainder_chain = incoming;
		} else {                                                                                                  // 4
			tmp_result = DoCommand(tile, eid, 0, flags, CMD_BUILD_VEHICLE);
			/* break up in case buying the vehicle didn't succeed */
			if (!tmp_result.Succeeded()) {
				return tmp_result;
			}
			buy.AddCost(tmp_result);
			new_chain = Train::Get(_new_vehicle_id);
			/* make sure the newly built engine is not attached to any free wagons inside the depot */
			move_cost.AddCost(DoCommand(tile, new_chain->index, INVALID_VEHICLE, flags, CMD_MOVE_RAIL_VEHICLE));
			/* prepare the remainder chain */
			remainder_chain = incoming;
		}
		// If we bought a new engine or reused one from the depot, copy some parameters from the incoming primary engine
		if (incoming != new_chain && flags == DC_EXEC) {
			CopyHeadSpecificThings(incoming, new_chain, flags);
			NeutralizeStatus(incoming);

			// additionally, if we don't want to use the template refit, refit as incoming
			// the template refit will be set further down, if we use it at all
			if (!use_refit) {
				uint32 cb = GetCmdRefitVeh(new_chain);
				DoCommand(new_chain->tile, new_chain->index, store_refit_ct | store_refit_csubt << 8 | 1 << 16 | (1 << 5), flags, cb);
			}
		}

		// step 2: fill up newchain according to the template
		// foreach member of template (after primary):
		// 1. needed engine might be within remainder_chain already
		// 2. needed engine might be orphaned within the depot (copy status)
		// 3. we need to buy (again)                           (copy status)
		TemplateVehicle *cur_tmpl = tv->GetNextUnit();
		Train *last_veh = new_chain;
		while (cur_tmpl) {
			// 1. engine contained in remainder chain
			if ((tmp_chain = ChainContainsEngine(cur_tmpl->engine_type, remainder_chain)) && tmp_chain != NULL)	{
				// advance remainder_chain (if necessary) to not lose track of it
				if (tmp_chain == remainder_chain) {
					remainder_chain = remainder_chain->GetNextUnit();
				}
				move_cost.AddCost(CmdMoveRailVehicle(tile, flags, tmp_chain->index, last_veh->index, 0));
			}
			// 2. engine contained somewhere else in the depot
			else if (reuseDepot && (tmp_chain = DepotContainsEngine(tile, cur_tmpl->engine_type, new_chain)) && tmp_chain != NULL) {
				move_cost.AddCost(CmdMoveRailVehicle(tile, flags, tmp_chain->index, last_veh->index, 0));
			}
			// 3. must buy new engine
			else {
				tmp_result = DoCommand(tile, cur_tmpl->engine_type, 0, flags, CMD_BUILD_VEHICLE);
				if (!tmp_result.Succeeded()) {
					return tmp_result;
				}
				buy.AddCost(tmp_result);
				tmp_chain = Train::Get(_new_vehicle_id);
				move_cost.AddCost(CmdMoveRailVehicle(tile, flags, tmp_chain->index, last_veh->index, 0));
			}
			// TODO: is this enough ? might it be that we bought a new wagon here and it now has std refit ?
			if (need_refit && flags == DC_EXEC) {
				if (use_refit) {
					uint32 cb = GetCmdRefitVeh(tmp_chain);
					DoCommand(tmp_chain->tile, tmp_chain->index, cur_tmpl->cargo_type | (cur_tmpl->cargo_subtype << 8) | (1 << 16) | (1 << 5), flags, cb);
				} else {
					uint32 cb = GetCmdRefitVeh(tmp_chain);
					DoCommand(tmp_chain->tile, tmp_chain->index, store_refit_ct | (store_refit_csubt << 8) | (1 << 16) | (1 << 5), flags, cb);
				}
			}
			cur_tmpl = cur_tmpl->GetNextUnit();
			last_veh = tmp_chain;
		}
	}
	/* no replacement done */
	else {
		new_chain = incoming;
	}
	/// step 3: reorder and neutralize the remaining vehicles from incoming
	// wagons remaining from remainder_chain should be filled up in as few freewagonchains as possible
	// each locos might be left as singular in the depot
	// neutralize each remaining engine's status

	// refit, only if the template option is set so
	if (use_refit && (need_refit || need_replacement)) {
		CmdRefitTrainFromTemplate(new_chain, tv, flags);
	}

	if (new_chain && remainder_chain) {
		for (Train *ct = remainder_chain; ct; ct = ct->GetNextUnit()) {
			TransferCargoForTrain(ct, new_chain);
		}
	}

	// point incoming to the newly created train so that starting/stopping from the calling function can be done
	incoming = new_chain;
	if (!stayInDepot && flags == DC_EXEC) {
		new_chain->vehstatus &= ~VS_STOPPED;
	}

	if (remainder_chain && keepRemainders && flags == DC_EXEC) {
		BreakUpRemainders(remainder_chain);
	} else if (remainder_chain) {
		buy.AddCost(DoCommand(tile, remainder_chain->index | (1 << 20), 0, flags, CMD_SELL_VEHICLE));
	}

	/* Redraw main gui for changed statistics */
	SetWindowClassesDirty(WC_TEMPLATEGUI_MAIN);

	return buy;
>>>>>>> 99509acd
}<|MERGE_RESOLUTION|>--- conflicted
+++ resolved
@@ -36,13 +36,10 @@
 #include "order_backup.h"
 #include "zoom_func.h"
 #include "newgrf_debug.h"
-<<<<<<< HEAD
 #include "tracerestrict.h"
-=======
 #include "tbtr_template_vehicle_func.h"
 #include "autoreplace_func.h"
 #include "engine_func.h"
->>>>>>> 99509acd
 
 #include "table/strings.h"
 #include "table/train_cmd.h"
@@ -4527,7 +4524,6 @@
 	return TrackDirectionToTrackdir(FindFirstTrack(this->track), this->direction);
 }
 
-<<<<<<< HEAD
 /**
  * Delete a train while it is visible.
  * This happens when a company bankrupts when infrastructure sharing is enabled.
@@ -4572,7 +4568,8 @@
 	if (crossing != INVALID_TILE) UpdateLevelCrossing(crossing);
 
 	UpdateSignalsInBuffer();
-=======
+}
+
 /* Get the pixel-width of the image that is used for the train vehicle
  * @return:	the image width number in pixel
  */
@@ -4957,5 +4954,4 @@
 	SetWindowClassesDirty(WC_TEMPLATEGUI_MAIN);
 
 	return buy;
->>>>>>> 99509acd
 }