--- conflicted
+++ resolved
@@ -816,31 +816,7 @@
 	this->t = t;
 }
 
-<<<<<<< HEAD
 static int64 GetRealisticBrakingDistanceForSpeed(const TrainDecelerationStats &stats, int start_speed, int end_speed, int z_delta)
-=======
-int Train::GetCursorImageOffset() const
-{
-	if (this->gcache.cached_veh_length != 8 && HasBit(this->flags, VRF_REVERSE_DIRECTION) && !HasBit(EngInfo(this->engine_type)->misc_flags, EF_RAIL_FLIPS)) {
-		int reference_width = TRAININFO_DEFAULT_VEHICLE_WIDTH;
-
-		const Engine *e = this->GetEngine();
-		if (e->GetGRF() != nullptr && is_custom_sprite(e->u.rail.image_index)) {
-			reference_width = e->GetGRF()->traininfo_vehicle_width;
-		}
-
-		return ScaleSpriteTrad((this->gcache.cached_veh_length - (int)VEHICLE_LENGTH) * reference_width / (int)VEHICLE_LENGTH);
-	}
-	return 0;
-}
-
-/**
- * Get the width of a train vehicle image in the GUI.
- * @param offset Additional offset for positioning the sprite; set to nullptr if not needed
- * @return Width in pixels
- */
-int Train::GetDisplayImageWidth(Point *offset) const
->>>>>>> c8cc61d8
 {
 	/* v^2 = u^2 + 2as */
 
@@ -859,7 +835,6 @@
 	return dist;
 }
 
-<<<<<<< HEAD
 static int GetRealisticBrakingSpeedForDistance(const TrainDecelerationStats &stats, int distance, int end_speed, int z_delta)
 {
 	/* v^2 = u^2 + 2as */
@@ -916,15 +891,6 @@
 			}
 		}
 		speed_sqr = std::min<int64>(speed_sqr, slope_speed_sqr);
-=======
-	if (offset != nullptr) {
-		if (HasBit(this->flags, VRF_REVERSE_DIRECTION) && !HasBit(EngInfo(this->engine_type)->misc_flags, EF_RAIL_FLIPS)) {
-			offset->x = ScaleSpriteTrad((this->gcache.cached_veh_length - VEHICLE_LENGTH / 2) * reference_width / VEHICLE_LENGTH);
-		} else {
-			offset->x = ScaleSpriteTrad(reference_width) / 2;
-		}
-		offset->y = ScaleSpriteTrad(vehicle_pitch);
->>>>>>> c8cc61d8
 	}
 	if (speed_sqr <= REALISTIC_BRAKING_MIN_SPEED * REALISTIC_BRAKING_MIN_SPEED) return REALISTIC_BRAKING_MIN_SPEED;
 	if (speed_sqr > UINT_MAX) speed_sqr = UINT_MAX;
@@ -1294,6 +1260,21 @@
 	return false;
 }
 
+int Train::GetCursorImageOffset() const
+{
+	if (this->gcache.cached_veh_length != 8 && HasBit(this->flags, VRF_REVERSE_DIRECTION) && !HasBit(EngInfo(this->engine_type)->misc_flags, EF_RAIL_FLIPS)) {
+		int reference_width = TRAININFO_DEFAULT_VEHICLE_WIDTH;
+
+		const Engine *e = this->GetEngine();
+		if (e->GetGRF() != nullptr && is_custom_sprite(e->u.rail.image_index)) {
+			reference_width = e->GetGRF()->traininfo_vehicle_width;
+		}
+
+		return ScaleSpriteTrad((this->gcache.cached_veh_length - (int)VEHICLE_LENGTH) * reference_width / (int)VEHICLE_LENGTH);
+	}
+	return 0;
+}
+
 /**
  * Get the width of a train vehicle image in the GUI.
  * @param offset Additional offset for positioning the sprite; set to nullptr if not needed
@@ -1311,7 +1292,11 @@
 	}
 
 	if (offset != nullptr) {
-		offset->x = ScaleSpriteTrad(reference_width) / 2;
+		if (HasBit(this->flags, VRF_REVERSE_DIRECTION) && !HasBit(EngInfo(this->engine_type)->misc_flags, EF_RAIL_FLIPS)) {
+			offset->x = ScaleSpriteTrad((this->gcache.cached_veh_length - VEHICLE_LENGTH / 2) * reference_width / VEHICLE_LENGTH);
+		} else {
+			offset->x = ScaleSpriteTrad(reference_width) / 2;
+		}
 		offset->y = ScaleSpriteTrad(vehicle_pitch);
 	}
 	return ScaleSpriteTrad(this->gcache.cached_veh_length * reference_width / VEHICLE_LENGTH);
@@ -3108,10 +3093,6 @@
 		if (v->IsMultiheaded() || HasBit(EngInfo(v->engine_type)->callback_mask, CBM_VEHICLE_ARTIC_ENGINE)) {
 			return_cmd_error(STR_ERROR_CAN_T_REVERSE_DIRECTION_RAIL_VEHICLE_MULTIPLE_UNITS);
 		}
-<<<<<<< HEAD
-		if (!HasBit(EngInfo(v->engine_type)->misc_flags, EF_RAIL_FLIPS) && !_settings_game.vehicle.flip_direction_all_trains) return CMD_ERROR;
-=======
->>>>>>> c8cc61d8
 
 		Train *front = v->First();
 		/* make sure the vehicle is stopped in the depot */
@@ -6882,27 +6863,6 @@
 	UpdateSignalsInBuffer();
 }
 
-/* Get the pixel-width of the image that is used for the train vehicle
- * @return:	the image width number in pixel
- */
-int GetDisplayImageWidth(Train *t, Point *offset)
-{
-	int reference_width = TRAININFO_DEFAULT_VEHICLE_WIDTH;
-	int vehicle_pitch = 0;
-
-	const Engine *e = Engine::Get(t->engine_type);
-	if (e->grf_prop.grffile != nullptr && is_custom_sprite(e->u.rail.image_index)) {
-		reference_width = e->grf_prop.grffile->traininfo_vehicle_width;
-		vehicle_pitch = e->grf_prop.grffile->traininfo_vehicle_pitch;
-	}
-
-	if (offset != nullptr) {
-		offset->x = reference_width / 2;
-		offset->y = vehicle_pitch;
-	}
-	return t->gcache.cached_veh_length * reference_width / VEHICLE_LENGTH;
-}
-
 Train* CmdBuildVirtualRailWagon(const Engine *e, uint32 user, bool no_consist_change)
 {
 	const RailVehicleInfo *rvi = &e->u.rail;
