--- conflicted
+++ resolved
@@ -6460,8 +6460,7 @@
 	}
 
 	if (this->track == TRACK_BIT_WORMHOLE) {
-<<<<<<< HEAD
-		/* Train in tunnel or on bridge, so just use his direction and make an educated guess
+		/* Train in tunnel or on bridge, so just use its direction and make an educated guess
 		 * given the track bits on the tunnel/bridge head tile.
 		 * If a reachable track piece is reserved, use that, otherwise use the first reachable track piece.
 		 */
@@ -6472,10 +6471,6 @@
 		return td;
 	} else if (this->track & TRACK_BIT_WORMHOLE) {
 		return TrackDirectionToTrackdir(FindFirstTrack(this->track & TRACK_BIT_MASK), this->direction);
-=======
-		/* train in tunnel or on bridge, so just use its direction and assume a diagonal track */
-		return DiagDirToDiagTrackdir(DirToDiagDir(this->direction));
->>>>>>> ac99a381
 	}
 
 	return TrackDirectionToTrackdir(FindFirstTrack(this->track), this->direction);
