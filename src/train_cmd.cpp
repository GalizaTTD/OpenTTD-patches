/* $Id$ */

/*
 * This file is part of OpenTTD.
 * OpenTTD is free software; you can redistribute it and/or modify it under the terms of the GNU General Public License as published by the Free Software Foundation, version 2.
 * OpenTTD is distributed in the hope that it will be useful, but WITHOUT ANY WARRANTY; without even the implied warranty of MERCHANTABILITY or FITNESS FOR A PARTICULAR PURPOSE.
 * See the GNU General Public License for more details. You should have received a copy of the GNU General Public License along with OpenTTD. If not, see <http://www.gnu.org/licenses/>.
 */

/** @file train_cmd.cpp Handling of trains. */

#include "stdafx.h"
#include "error.h"
#include "articulated_vehicles.h"
#include "command_func.h"
#include "pathfinder/npf/npf_func.h"
#include "pathfinder/yapf/yapf.hpp"
#include "news_func.h"
#include "company_func.h"
#include "newgrf_sound.h"
#include "newgrf_text.h"
#include "strings_func.h"
#include "viewport_func.h"
#include "vehicle_func.h"
#include "sound_func.h"
#include "ai/ai.hpp"
#include "game/game.hpp"
#include "newgrf_station.h"
#include "effectvehicle_func.h"
#include "network/network.h"
#include "spritecache.h"
#include "core/random_func.hpp"
#include "company_base.h"
#include "newgrf.h"
#include "infrastructure_func.h"
#include "order_backup.h"
#include "zoom_func.h"
#include "newgrf_debug.h"
<<<<<<< HEAD
#include "tracerestrict.h"
#include "tbtr_template_vehicle_func.h"
#include "autoreplace_func.h"
#include "engine_func.h"
=======
#include "bridge_signal_map.h"
>>>>>>> 556594f2

#include "table/strings.h"
#include "table/train_cmd.h"

#include "safeguards.h"

static Track ChooseTrainTrack(Train *v, TileIndex tile, DiagDirection enterdir, TrackBits tracks, bool force_res, bool *p_got_reservation, bool mark_stuck);
static bool TrainCheckIfLineEnds(Train *v, bool reverse = true);
bool TrainController(Train *v, Vehicle *nomove, bool reverse = true); // Also used in vehicle_sl.cpp.
static TileIndex TrainApproachingCrossingTile(const Train *v);
static void CheckIfTrainNeedsService(Train *v);
static void CheckNextTrainTile(Train *v);
TileIndex VehiclePosTraceRestrictPreviousSignalCallback(const Train *v, const void *);

static const byte _vehicle_initial_x_fract[4] = {10, 8, 4,  8};
static const byte _vehicle_initial_y_fract[4] = { 8, 4, 8, 10};

template <>
bool IsValidImageIndex<VEH_TRAIN>(uint8 image_index)
{
	return image_index < lengthof(_engine_sprite_base);
}

/**
 * Determine the side in which the train will leave the tile
 *
 * @param direction vehicle direction
 * @param track vehicle track bits
 * @return side of tile the train will leave
 */
static inline DiagDirection TrainExitDir(Direction direction, TrackBits track)
{
	static const TrackBits state_dir_table[DIAGDIR_END] = { TRACK_BIT_RIGHT, TRACK_BIT_LOWER, TRACK_BIT_LEFT, TRACK_BIT_UPPER };

	DiagDirection diagdir = DirToDiagDir(direction);

	/* Determine the diagonal direction in which we will exit this tile */
	if (!HasBit(direction, 0) && track != state_dir_table[diagdir]) {
		diagdir = ChangeDiagDir(diagdir, DIAGDIRDIFF_90LEFT);
	}

	return diagdir;
}


/**
 * Return the cargo weight multiplier to use for a rail vehicle
 * @param cargo Cargo type to get multiplier for
 * @return Cargo weight multiplier
 */
byte FreightWagonMult(CargoID cargo)
{
	if (!CargoSpec::Get(cargo)->is_freight) return 1;
	return _settings_game.vehicle.freight_trains;
}

/** Checks if lengths of all rail vehicles are valid. If not, shows an error message. */
void CheckTrainsLengths()
{
	const Train *v;
	bool first = true;

	FOR_ALL_TRAINS(v) {
		if (v->First() == v && !(v->vehstatus & VS_CRASHED)) {
			for (const Train *u = v, *w = v->Next(); w != NULL; u = w, w = w->Next()) {
				if (u->track != TRACK_BIT_DEPOT) {
					if ((w->track != TRACK_BIT_DEPOT &&
							max(abs(u->x_pos - w->x_pos), abs(u->y_pos - w->y_pos)) != u->CalcNextVehicleOffset()) ||
							(w->track == TRACK_BIT_DEPOT && TicksToLeaveDepot(u) <= 0)) {
						SetDParam(0, v->index);
						SetDParam(1, v->owner);
						ShowErrorMessage(STR_BROKEN_VEHICLE_LENGTH, INVALID_STRING_ID, WL_CRITICAL);

						if (!_networking && first) {
							first = false;
							DoCommandP(0, PM_PAUSED_ERROR, 1, CMD_PAUSE);
						}
						/* Break so we warn only once for each train. */
						break;
					}
				}
			}
		}
	}
}

/**
 * Checks the breakdown flags (VehicleRailFlags 9-12) and sets the correct value in the first vehicle of the consist.
 * This function is generally only called to check if a flag may be cleared.
 * @param v the front engine
 * @param flags bitmask of the flags to check.
 */
void CheckBreakdownFlags(Train *v)
{
	assert(v->IsFrontEngine());
	/* clear the flags we're gonna check first, we'll set them again later (if applicable) */
	CLRBITS(v->flags, (1 << VRF_BREAKDOWN_BRAKING) | VRF_IS_BROKEN);

	for (const Train *w = v; w != NULL; w = w->Next()) {
		if (v->IsEngine() || w->IsMultiheaded()) {
			if (w->breakdown_ctr == 2) {
				SetBit(v->flags, VRF_BREAKDOWN_BRAKING);
			} else if (w->breakdown_ctr == 1) {
				switch (w->breakdown_type) {
					case BREAKDOWN_CRITICAL:
					case BREAKDOWN_EM_STOP:   SetBit(v->flags, VRF_BREAKDOWN_STOPPED); break;
					case BREAKDOWN_LOW_SPEED: SetBit(v->flags, VRF_BREAKDOWN_SPEED);   break;
					case BREAKDOWN_LOW_POWER: SetBit(v->flags, VRF_BREAKDOWN_POWER);   break;
				}
			}
		}
	}
}

uint16 GetTrainVehicleMaxSpeed(const Train *u, const RailVehicleInfo *rvi_u, const Train *front)
{
	uint16 speed = GetVehicleProperty(u, PROP_TRAIN_SPEED, rvi_u->max_speed);
	if (HasBit(u->flags, VRF_NEED_REPAIR) && front->IsFrontEngine()) {
		for (uint i = 0; i < u->critical_breakdown_count; i++) {
			speed = min(speed - (speed / (front->tcache.cached_num_engines + 2)) + 1, speed);
		}
	}
	return speed;
}

/**
 * Recalculates the cached stuff of a train. Should be called each time a vehicle is added
 * to/removed from the chain, and when the game is loaded.
 * Note: this needs to be called too for 'wagon chains' (in the depot, without an engine)
 * @param allowed_changes Stuff that is allowed to change.
 */
void Train::ConsistChanged(ConsistChangeFlags allowed_changes)
{
	uint16 max_speed = UINT16_MAX;

	assert(this->IsFrontEngine() || this->IsFreeWagon());

	const RailVehicleInfo *rvi_v = RailVehInfo(this->engine_type);
	EngineID first_engine = this->IsFrontEngine() ? this->engine_type : INVALID_ENGINE;
	this->gcache.cached_total_length = 0;
	this->compatible_railtypes = RAILTYPES_NONE;
	this->tcache.cached_num_engines = 0;

	bool train_can_tilt = true;

	for (Train *u = this; u != NULL; u = u->Next()) {
		const RailVehicleInfo *rvi_u = RailVehInfo(u->engine_type);

		/* Check the this->first cache. */
		assert(u->First() == this);

		/* update the 'first engine' */
		u->gcache.first_engine = this == u ? INVALID_ENGINE : first_engine;
		u->railtype = rvi_u->railtype;

		if (u->IsEngine()) first_engine = u->engine_type;

		/* Set user defined data to its default value */
		u->tcache.user_def_data = rvi_u->user_def_data;
		this->InvalidateNewGRFCache();
		u->InvalidateNewGRFCache();
	}

	for (Train *u = this; u != NULL; u = u->Next()) {
		/* Update user defined data (must be done before other properties) */
		u->tcache.user_def_data = GetVehicleProperty(u, PROP_TRAIN_USER_DATA, u->tcache.user_def_data);
		this->InvalidateNewGRFCache();
		u->InvalidateNewGRFCache();

		if (!u->IsArticulatedPart()) {
			if (u->IsEngine() || u->IsMultiheaded()) {
				this->tcache.cached_num_engines++;
			}
		}
	}

	for (Train *u = this; u != NULL; u = u->Next()) {
		const Engine *e_u = u->GetEngine();
		const RailVehicleInfo *rvi_u = &e_u->u.rail;

		if (!HasBit(e_u->info.misc_flags, EF_RAIL_TILTS)) train_can_tilt = false;

		/* Cache wagon override sprite group. NULL is returned if there is none */
		u->tcache.cached_override = GetWagonOverrideSpriteSet(u->engine_type, u->cargo_type, u->gcache.first_engine);

		/* Reset colour map */
		u->colourmap = PAL_NONE;

		/* Update powered-wagon-status and visual effect */
		u->UpdateVisualEffect(true);

		if (rvi_v->pow_wag_power != 0 && rvi_u->railveh_type == RAILVEH_WAGON &&
				UsesWagonOverride(u) && !HasBit(u->vcache.cached_vis_effect, VE_DISABLE_WAGON_POWER)) {
			/* wagon is powered */
			SetBit(u->flags, VRF_POWEREDWAGON); // cache 'powered' status
		} else {
			ClrBit(u->flags, VRF_POWEREDWAGON);
		}

		if (!u->IsArticulatedPart()) {
			/* Do not count powered wagons for the compatible railtypes, as wagons always
			   have railtype normal */
			if (rvi_u->power > 0) {
				this->compatible_railtypes |= GetRailTypeInfo(u->railtype)->powered_railtypes;
			}

			/* Some electric engines can be allowed to run on normal rail. It happens to all
			 * existing electric engines when elrails are disabled and then re-enabled */
			if (HasBit(u->flags, VRF_EL_ENGINE_ALLOWED_NORMAL_RAIL)) {
				u->railtype = RAILTYPE_RAIL;
				u->compatible_railtypes |= RAILTYPES_RAIL;
			}

			/* max speed is the minimum of the speed limits of all vehicles in the consist */
			if ((rvi_u->railveh_type != RAILVEH_WAGON || _settings_game.vehicle.wagon_speed_limits) && !UsesWagonOverride(u)) {
				uint16 speed = GetTrainVehicleMaxSpeed(u, rvi_u, this);
				if (speed != 0) max_speed = min(speed, max_speed);
			}
		}

		uint16 new_cap = e_u->DetermineCapacity(u);
		if (allowed_changes & CCF_CAPACITY) {
			/* Update vehicle capacity. */
			if (u->cargo_cap > new_cap) u->cargo.Truncate(new_cap);
			u->refit_cap = min(new_cap, u->refit_cap);
			u->cargo_cap = new_cap;
		} else {
			/* Verify capacity hasn't changed. */
			if (new_cap != u->cargo_cap) ShowNewGrfVehicleError(u->engine_type, STR_NEWGRF_BROKEN, STR_NEWGRF_BROKEN_CAPACITY, GBUG_VEH_CAPACITY, true);
		}
		u->vcache.cached_cargo_age_period = GetVehicleProperty(u, PROP_TRAIN_CARGO_AGE_PERIOD, e_u->info.cargo_age_period);

		/* check the vehicle length (callback) */
		uint16 veh_len = CALLBACK_FAILED;
		if (e_u->GetGRF() != NULL && e_u->GetGRF()->grf_version >= 8) {
			/* Use callback 36 */
			veh_len = GetVehicleProperty(u, PROP_TRAIN_SHORTEN_FACTOR, CALLBACK_FAILED);

			if (veh_len != CALLBACK_FAILED && veh_len >= VEHICLE_LENGTH) {
				ErrorUnknownCallbackResult(e_u->GetGRFID(), CBID_VEHICLE_LENGTH, veh_len);
			}
		} else if (HasBit(e_u->info.callback_mask, CBM_VEHICLE_LENGTH)) {
			/* Use callback 11 */
			veh_len = GetVehicleCallback(CBID_VEHICLE_LENGTH, 0, 0, u->engine_type, u);
		}
		if (veh_len == CALLBACK_FAILED) veh_len = rvi_u->shorten_factor;
		veh_len = VEHICLE_LENGTH - Clamp(veh_len, 0, VEHICLE_LENGTH - 1);

		if (allowed_changes & CCF_LENGTH) {
			/* Update vehicle length. */
			u->gcache.cached_veh_length = veh_len;
		} else {
			/* Verify length hasn't changed. */
			if (veh_len != u->gcache.cached_veh_length) VehicleLengthChanged(u);
		}

		this->gcache.cached_total_length += u->gcache.cached_veh_length;
		this->InvalidateNewGRFCache();
		u->InvalidateNewGRFCache();
	}

	/* store consist weight/max speed in cache */
	this->vcache.cached_max_speed = max_speed;
	this->tcache.cached_tilt = train_can_tilt;
	this->tcache.cached_max_curve_speed = this->GetCurveSpeedLimit();

	/* recalculate cached weights and power too (we do this *after* the rest, so it is known which wagons are powered and need extra weight added) */
	this->CargoChanged();

	if (this->IsFrontEngine()) {
		this->UpdateAcceleration();
		if (!HasBit(this->subtype, GVSF_VIRTUAL)) SetWindowDirty(WC_VEHICLE_DETAILS, this->index);
		InvalidateWindowData(WC_VEHICLE_REFIT, this->index, VIWD_CONSIST_CHANGED);
		InvalidateWindowData(WC_VEHICLE_ORDERS, this->index, VIWD_CONSIST_CHANGED);
		InvalidateNewGRFInspectWindow(GSF_TRAINS, this->index);
	}
}

/**
 * Get the stop location of (the center) of the front vehicle of a train at
 * a platform of a station.
 * @param station_id     the ID of the station where we're stopping
 * @param tile           the tile where the vehicle currently is
 * @param v              the vehicle to get the stop location of
 * @param station_ahead  'return' the amount of 1/16th tiles in front of the train
 * @param station_length 'return' the station length in 1/16th tiles
 * @return the location, calculated from the begin of the station to stop at.
 */
int GetTrainStopLocation(StationID station_id, TileIndex tile, const Train *v, int *station_ahead, int *station_length)
{
	const Station *st = Station::Get(station_id);
	*station_ahead  = st->GetPlatformLength(tile, DirToDiagDir(v->direction)) * TILE_SIZE;
	*station_length = st->GetPlatformLength(tile) * TILE_SIZE;

	/* Default to the middle of the station for stations stops that are not in
	 * the order list like intermediate stations when non-stop is disabled */
	OrderStopLocation osl = OSL_PLATFORM_MIDDLE;
	if (v->gcache.cached_total_length >= *station_length) {
		/* The train is longer than the station, make it stop at the far end of the platform */
		osl = OSL_PLATFORM_FAR_END;
	} else if (v->current_order.IsType(OT_GOTO_STATION) && v->current_order.GetDestination() == station_id) {
		osl = v->current_order.GetStopLocation();
	}

	/* The stop location of the FRONT! of the train */
	int stop;
	switch (osl) {
		default: NOT_REACHED();

		case OSL_PLATFORM_NEAR_END:
			stop = v->gcache.cached_total_length;
			break;

		case OSL_PLATFORM_MIDDLE:
			stop = *station_length - (*station_length - v->gcache.cached_total_length) / 2;
			break;

		case OSL_PLATFORM_FAR_END:
			stop = *station_length;
			break;
	}

	/* Subtract half the front vehicle length of the train so we get the real
	 * stop location of the train. */
	return stop - (v->gcache.cached_veh_length + 1) / 2;
}


/**
 * Computes train speed limit caused by curves
 * @return imposed speed limit
 */
int Train::GetCurveSpeedLimit() const
{
	assert(this->First() == this);

	static const int absolute_max_speed = UINT16_MAX;
	int max_speed = absolute_max_speed;

	if (_settings_game.vehicle.train_acceleration_model == AM_ORIGINAL) return max_speed;

	int curvecount[2] = {0, 0};

	/* first find the curve speed limit */
	int numcurve = 0;
	int sum = 0;
	int pos = 0;
	int lastpos = -1;
	for (const Vehicle *u = this; u->Next() != NULL; u = u->Next(), pos++) {
		Direction this_dir = u->direction;
		Direction next_dir = u->Next()->direction;

		DirDiff dirdiff = DirDifference(this_dir, next_dir);
		if (dirdiff == DIRDIFF_SAME) continue;

		if (dirdiff == DIRDIFF_45LEFT) curvecount[0]++;
		if (dirdiff == DIRDIFF_45RIGHT) curvecount[1]++;
		if (dirdiff == DIRDIFF_45LEFT || dirdiff == DIRDIFF_45RIGHT) {
			if (lastpos != -1) {
				numcurve++;
				sum += pos - lastpos;
				if (pos - lastpos == 1 && max_speed > 88) {
					max_speed = 88;
				}
			}
			lastpos = pos;
		}

		/* if we have a 90 degree turn, fix the speed limit to 60 */
		if (dirdiff == DIRDIFF_90LEFT || dirdiff == DIRDIFF_90RIGHT) {
			max_speed = 61;
		}
	}

	if (numcurve > 0 && max_speed > 88) {
		if (curvecount[0] == 1 && curvecount[1] == 1) {
			max_speed = absolute_max_speed;
		} else {
			sum /= numcurve;
			max_speed = 232 - (13 - Clamp(sum, 1, 12)) * (13 - Clamp(sum, 1, 12));
		}
	}

	if (max_speed != absolute_max_speed) {
		/* Apply the engine's rail type curve speed advantage, if it slowed by curves */
		const RailtypeInfo *rti = GetRailTypeInfo(this->railtype);
		max_speed += (max_speed / 2) * rti->curve_speed;

		if (this->tcache.cached_tilt) {
			/* Apply max_speed bonus of 20% for a tilting train */
			max_speed += max_speed / 5;
		}
	}

	return max_speed;
}

/**
 * Calculates the maximum speed of the vehicle under its current conditions.
 * @return Maximum speed of the vehicle.
 */
int Train::GetCurrentMaxSpeed() const
{
	int max_speed = _settings_game.vehicle.train_acceleration_model == AM_ORIGINAL ?
			this->gcache.cached_max_track_speed :
			this->tcache.cached_max_curve_speed;

	if (_settings_game.vehicle.train_acceleration_model == AM_REALISTIC && IsRailStationTile(this->tile)) {
		StationID sid = GetStationIndex(this->tile);
		if (this->current_order.ShouldStopAtStation(this, sid)) {
			int station_ahead;
			int station_length;
			int stop_at = GetTrainStopLocation(sid, this->tile, this, &station_ahead, &station_length);

			/* The distance to go is whatever is still ahead of the train minus the
			 * distance from the train's stop location to the end of the platform */
			int distance_to_go = station_ahead / TILE_SIZE - (station_length - stop_at) / TILE_SIZE;

			if (distance_to_go > 0) {
				int st_max_speed = 120;

				int delta_v = this->cur_speed / (distance_to_go + 1);
				if (max_speed > (this->cur_speed - delta_v)) {
					st_max_speed = this->cur_speed - (delta_v / 10);
				}

				st_max_speed = max(st_max_speed, 25 * distance_to_go);
				max_speed = min(max_speed, st_max_speed);
			}
		}
	}

	for (const Train *u = this; u != NULL; u = u->Next()) {
		if (_settings_game.vehicle.train_acceleration_model == AM_REALISTIC && u->track == TRACK_BIT_DEPOT) {
			max_speed = min(max_speed, 61);
			break;
		}

		/* Vehicle is on the middle part of a bridge. */
		if (u->track == TRACK_BIT_WORMHOLE && !(u->vehstatus & VS_HIDDEN)) {
			max_speed = min(max_speed, GetBridgeSpec(GetBridgeType(u->tile))->speed);
		}
	}

	max_speed = min(max_speed, this->current_order.GetMaxSpeed());
	if (HasBit(this->flags, VRF_BREAKDOWN_SPEED)) {
		max_speed = min(max_speed, this->GetBreakdownSpeed());
	}

	return min(max_speed, this->gcache.cached_max_track_speed);
}

/** Update acceleration of the train from the cached power and weight. */
void Train::UpdateAcceleration()
{
	assert(this->IsFrontEngine() || this->IsFreeWagon());

	uint power = this->gcache.cached_power;
	uint weight = this->gcache.cached_weight;
	assert(weight != 0);
	this->acceleration = Clamp(power / weight * 4, 1, 255);

	if (_settings_game.vehicle.improved_breakdowns) {
		if (_settings_game.vehicle.train_acceleration_model == AM_ORIGINAL) {
			this->breakdown_chance_factor = max(128 * 3 / (this->tcache.cached_num_engines + 2), 5);
		}
	}
}

/**
 * Get the width of a train vehicle image in the GUI.
 * @param offset Additional offset for positioning the sprite; set to NULL if not needed
 * @return Width in pixels
 */
int Train::GetDisplayImageWidth(Point *offset) const
{
	int reference_width = TRAININFO_DEFAULT_VEHICLE_WIDTH;
	int vehicle_pitch = 0;

	const Engine *e = this->GetEngine();
	if (e->GetGRF() != NULL && is_custom_sprite(e->u.rail.image_index)) {
		reference_width = e->GetGRF()->traininfo_vehicle_width;
		vehicle_pitch = e->GetGRF()->traininfo_vehicle_pitch;
	}

	if (offset != NULL) {
		offset->x = ScaleGUITrad(reference_width) / 2;
		offset->y = ScaleGUITrad(vehicle_pitch);
	}
	return ScaleGUITrad(this->gcache.cached_veh_length * reference_width / VEHICLE_LENGTH);
}

static SpriteID GetDefaultTrainSprite(uint8 spritenum, Direction direction)
{
	assert(IsValidImageIndex<VEH_TRAIN>(spritenum));
	return ((direction + _engine_sprite_add[spritenum]) & _engine_sprite_and[spritenum]) + _engine_sprite_base[spritenum];
}

/**
 * Get the sprite to display the train.
 * @param direction Direction of view/travel.
 * @param image_type Visualisation context.
 * @return Sprite to display.
 */
SpriteID Train::GetImage(Direction direction, EngineImageType image_type) const
{
	uint8 spritenum = this->spritenum;
	SpriteID sprite;

	if (HasBit(this->flags, VRF_REVERSE_DIRECTION)) direction = ReverseDir(direction);

	if (is_custom_sprite(spritenum)) {
		sprite = GetCustomVehicleSprite(this, (Direction)(direction + 4 * IS_CUSTOM_SECONDHEAD_SPRITE(spritenum)), image_type);
		if (sprite != 0) return sprite;

		spritenum = this->GetEngine()->original_image_index;
	}

	assert(IsValidImageIndex<VEH_TRAIN>(spritenum));
	sprite = GetDefaultTrainSprite(spritenum, direction);

	if (this->cargo.StoredCount() >= this->cargo_cap / 2U) sprite += _wagon_full_adder[spritenum];

	return sprite;
}

static SpriteID GetRailIcon(EngineID engine, bool rear_head, int &y, EngineImageType image_type)
{
	const Engine *e = Engine::Get(engine);
	Direction dir = rear_head ? DIR_E : DIR_W;
	uint8 spritenum = e->u.rail.image_index;

	if (is_custom_sprite(spritenum)) {
		SpriteID sprite = GetCustomVehicleIcon(engine, dir, image_type);
		if (sprite != 0) {
			if (e->GetGRF() != NULL) {
				y += ScaleGUITrad(e->GetGRF()->traininfo_vehicle_pitch);
			}
			return sprite;
		}

		spritenum = Engine::Get(engine)->original_image_index;
	}

	if (rear_head) spritenum++;

	return GetDefaultTrainSprite(spritenum, DIR_W);
}

void DrawTrainEngine(int left, int right, int preferred_x, int y, EngineID engine, PaletteID pal, EngineImageType image_type)
{
	if (RailVehInfo(engine)->railveh_type == RAILVEH_MULTIHEAD) {
		int yf = y;
		int yr = y;

		SpriteID spritef = GetRailIcon(engine, false, yf, image_type);
		SpriteID spriter = GetRailIcon(engine, true, yr, image_type);
		const Sprite *real_spritef = GetSprite(spritef, ST_NORMAL);
		const Sprite *real_spriter = GetSprite(spriter, ST_NORMAL);

		preferred_x = SoftClamp(preferred_x,
				left - UnScaleGUI(real_spritef->x_offs) + ScaleGUITrad(14),
				right - UnScaleGUI(real_spriter->width) - UnScaleGUI(real_spriter->x_offs) - ScaleGUITrad(15));

		DrawSprite(spritef, pal, preferred_x - ScaleGUITrad(14), yf);
		DrawSprite(spriter, pal, preferred_x + ScaleGUITrad(15), yr);
	} else {
		SpriteID sprite = GetRailIcon(engine, false, y, image_type);
		const Sprite *real_sprite = GetSprite(sprite, ST_NORMAL);
		preferred_x = Clamp(preferred_x,
				left - UnScaleGUI(real_sprite->x_offs),
				right - UnScaleGUI(real_sprite->width) - UnScaleGUI(real_sprite->x_offs));
		DrawSprite(sprite, pal, preferred_x, y);
	}
}

/**
 * Get the size of the sprite of a train sprite heading west, or both heads (used for lists).
 * @param engine The engine to get the sprite from.
 * @param[out] width The width of the sprite.
 * @param[out] height The height of the sprite.
 * @param[out] xoffs Number of pixels to shift the sprite to the right.
 * @param[out] yoffs Number of pixels to shift the sprite downwards.
 * @param image_type Context the sprite is used in.
 */
void GetTrainSpriteSize(EngineID engine, uint &width, uint &height, int &xoffs, int &yoffs, EngineImageType image_type)
{
	int y = 0;

	SpriteID sprite = GetRailIcon(engine, false, y, image_type);
	const Sprite *real_sprite = GetSprite(sprite, ST_NORMAL);

	width  = UnScaleGUI(real_sprite->width);
	height = UnScaleGUI(real_sprite->height);
	xoffs  = UnScaleGUI(real_sprite->x_offs);
	yoffs  = UnScaleGUI(real_sprite->y_offs);

	if (RailVehInfo(engine)->railveh_type == RAILVEH_MULTIHEAD) {
		sprite = GetRailIcon(engine, true, y, image_type);
		real_sprite = GetSprite(sprite, ST_NORMAL);

		/* Calculate values relative to an imaginary center between the two sprites. */
		width = ScaleGUITrad(TRAININFO_DEFAULT_VEHICLE_WIDTH) + UnScaleGUI(real_sprite->width) + UnScaleGUI(real_sprite->x_offs) - xoffs;
		height = max<uint>(height, UnScaleGUI(real_sprite->height));
		xoffs  = xoffs - ScaleGUITrad(TRAININFO_DEFAULT_VEHICLE_WIDTH) / 2;
		yoffs  = min(yoffs, UnScaleGUI(real_sprite->y_offs));
	}
}

/**
 * Build a railroad wagon.
 * @param tile     tile of the depot where rail-vehicle is built.
 * @param flags    type of operation.
 * @param e        the engine to build.
 * @param ret[out] the vehicle that has been built.
 * @return the cost of this operation or an error.
 */
static CommandCost CmdBuildRailWagon(TileIndex tile, DoCommandFlag flags, const Engine *e, Vehicle **ret)
{
	const RailVehicleInfo *rvi = &e->u.rail;

	/* Check that the wagon can drive on the track in question */
	if (!IsCompatibleRail(rvi->railtype, GetRailType(tile))) return CMD_ERROR;

	if (flags & DC_EXEC) {
		Train *v = new Train();
		*ret = v;
		v->spritenum = rvi->image_index;

		v->engine_type = e->index;
		v->gcache.first_engine = INVALID_ENGINE; // needs to be set before first callback

		DiagDirection dir = GetRailDepotDirection(tile);

		v->direction = DiagDirToDir(dir);
		v->tile = tile;

		int x = TileX(tile) * TILE_SIZE | _vehicle_initial_x_fract[dir];
		int y = TileY(tile) * TILE_SIZE | _vehicle_initial_y_fract[dir];

		v->x_pos = x;
		v->y_pos = y;
		v->z_pos = GetSlopePixelZ(x, y);
		v->owner = _current_company;
		v->track = TRACK_BIT_DEPOT;
		v->vehstatus = VS_HIDDEN | VS_DEFPAL;
		v->reverse_distance = 0;

		v->SetWagon();

		v->SetFreeWagon();
		InvalidateWindowData(WC_VEHICLE_DEPOT, v->tile);

		v->cargo_type = e->GetDefaultCargoType();
		v->cargo_cap = rvi->capacity;
		v->refit_cap = 0;

		v->railtype = rvi->railtype;

		v->date_of_last_service = _date;
		v->build_year = _cur_year;
		v->cur_image = SPR_IMG_QUERY;
		v->random_bits = VehicleRandomBits();

		v->group_id = DEFAULT_GROUP;

		AddArticulatedParts(v);

		_new_vehicle_id = v->index;

		v->UpdatePosition();
		v->First()->ConsistChanged(CCF_ARRANGE);
		UpdateTrainGroupID(v->First());

		CheckConsistencyOfArticulatedVehicle(v);

		/* Try to connect the vehicle to one of free chains of wagons. */
		Train *w;
		FOR_ALL_TRAINS(w) {
			if (w->tile == tile &&              ///< Same depot
					w->IsFreeWagon() &&             ///< A free wagon chain
					w->engine_type == e->index &&   ///< Same type
					w->First() != v &&              ///< Don't connect to ourself
					!(w->vehstatus & VS_CRASHED) && ///< Not crashed/flooded
					w->owner == v->owner) {         ///< Same owner
				DoCommand(0, v->index | 1 << 20, w->Last()->index, DC_EXEC, CMD_MOVE_RAIL_VEHICLE);
				break;
			}
		}
	}

	return CommandCost();
}

/** Move all free vehicles in the depot to the train */
static void NormalizeTrainVehInDepot(const Train *u)
{
	const Train *v;
	FOR_ALL_TRAINS(v) {
		if (v->IsFreeWagon() && v->tile == u->tile &&
				v->track == TRACK_BIT_DEPOT &&
				v->owner == u->owner) {
			if (DoCommand(0, v->index | 1 << 20, u->index, DC_EXEC,
					CMD_MOVE_RAIL_VEHICLE).Failed())
				break;
		}
	}
}

static void AddRearEngineToMultiheadedTrain(Train *v)
{
	Train *u = new Train();
	v->value >>= 1;
	u->value = v->value;
	u->direction = v->direction;
	u->owner = v->owner;
	u->tile = v->tile;
	u->x_pos = v->x_pos;
	u->y_pos = v->y_pos;
	u->z_pos = v->z_pos;
	u->track = TRACK_BIT_DEPOT;
	u->vehstatus = v->vehstatus & ~VS_STOPPED;
	u->spritenum = v->spritenum + 1;
	u->cargo_type = v->cargo_type;
	u->cargo_subtype = v->cargo_subtype;
	u->cargo_cap = v->cargo_cap;
	u->refit_cap = v->refit_cap;
	u->railtype = v->railtype;
	u->engine_type = v->engine_type;
	u->reliability = v->reliability;
	u->reliability_spd_dec = v->reliability_spd_dec;
	u->date_of_last_service = v->date_of_last_service;
	u->build_year = v->build_year;
	u->cur_image = SPR_IMG_QUERY;
	u->random_bits = VehicleRandomBits();
	v->SetMultiheaded();
	u->SetMultiheaded();
	v->SetNext(u);
	u->UpdatePosition();

	/* Now we need to link the front and rear engines together */
	v->other_multiheaded_part = u;
	u->other_multiheaded_part = v;
}

/**
 * Build a railroad vehicle.
 * @param tile     tile of the depot where rail-vehicle is built.
 * @param flags    type of operation.
 * @param e        the engine to build.
 * @param data     bit 0 prevents any free cars from being added to the train.
 * @param ret[out] the vehicle that has been built.
 * @return the cost of this operation or an error.
 */
CommandCost CmdBuildRailVehicle(TileIndex tile, DoCommandFlag flags, const Engine *e, uint16 data, Vehicle **ret)
{
	const RailVehicleInfo *rvi = &e->u.rail;

	if (rvi->railveh_type == RAILVEH_WAGON) return CmdBuildRailWagon(tile, flags, e, ret);

	/* Check if depot and new engine uses the same kind of tracks *
	 * We need to see if the engine got power on the tile to avoid electric engines in non-electric depots */
	if (!HasPowerOnRail(rvi->railtype, GetRailType(tile))) return CMD_ERROR;

	if (flags & DC_EXEC) {
		DiagDirection dir = GetRailDepotDirection(tile);
		int x = TileX(tile) * TILE_SIZE + _vehicle_initial_x_fract[dir];
		int y = TileY(tile) * TILE_SIZE + _vehicle_initial_y_fract[dir];

		Train *v = new Train();
		*ret = v;
		v->direction = DiagDirToDir(dir);
		v->tile = tile;
		v->owner = _current_company;
		v->x_pos = x;
		v->y_pos = y;
		v->z_pos = GetSlopePixelZ(x, y);
		v->track = TRACK_BIT_DEPOT;
		v->vehstatus = VS_HIDDEN | VS_STOPPED | VS_DEFPAL;
		v->spritenum = rvi->image_index;
		v->cargo_type = e->GetDefaultCargoType();
		v->cargo_cap = rvi->capacity;
		v->refit_cap = 0;
		v->last_station_visited = INVALID_STATION;
		v->last_loading_station = INVALID_STATION;
		v->reverse_distance = 0;

		v->engine_type = e->index;
		v->gcache.first_engine = INVALID_ENGINE; // needs to be set before first callback

		v->reliability = e->reliability;
		v->reliability_spd_dec = e->reliability_spd_dec;
		v->max_age = e->GetLifeLengthInDays();

		v->railtype = rvi->railtype;
		_new_vehicle_id = v->index;

		v->SetServiceInterval(Company::Get(_current_company)->settings.vehicle.servint_trains);
		v->date_of_last_service = _date;
		v->build_year = _cur_year;
		v->cur_image = SPR_IMG_QUERY;
		v->random_bits = VehicleRandomBits();

		if (e->flags & ENGINE_EXCLUSIVE_PREVIEW) SetBit(v->vehicle_flags, VF_BUILT_AS_PROTOTYPE);
		v->SetServiceIntervalIsPercent(Company::Get(_current_company)->settings.vehicle.servint_ispercent);
		SB(v->vehicle_flags, VF_AUTOMATE_TIMETABLE, 1, Company::Get(_current_company)->settings.vehicle.auto_timetable_by_default);
		SB(v->vehicle_flags, VF_TIMETABLE_SEPARATION, 1, Company::Get(_current_company)->settings.vehicle.auto_separation_by_default);

		v->group_id = DEFAULT_GROUP;

		v->SetFrontEngine();
		v->SetEngine();

		v->UpdatePosition();

		if (rvi->railveh_type == RAILVEH_MULTIHEAD) {
			AddRearEngineToMultiheadedTrain(v);
		} else {
			AddArticulatedParts(v);
		}

		v->ConsistChanged(CCF_ARRANGE);
		UpdateTrainGroupID(v);

		if (!HasBit(data, 0) && !(flags & DC_AUTOREPLACE)) { // check if the cars should be added to the new vehicle
			NormalizeTrainVehInDepot(v);
		}

		CheckConsistencyOfArticulatedVehicle(v);
	}

	return CommandCost();
}

static Train *FindGoodVehiclePos(const Train *src)
{
	EngineID eng = src->engine_type;
	TileIndex tile = src->tile;

	Train *dst;
	FOR_ALL_TRAINS(dst) {
		if (dst->IsFreeWagon() && dst->tile == tile && !(dst->vehstatus & VS_CRASHED) && dst->owner == src->owner) {
			/* check so all vehicles in the line have the same engine. */
			Train *t = dst;
			while (t->engine_type == eng) {
				t = t->Next();
				if (t == NULL) return dst;
			}
		}
	}

	return NULL;
}

/** Helper type for lists/vectors of trains */
typedef SmallVector<Train *, 16> TrainList;

/**
 * Make a backup of a train into a train list.
 * @param list to make the backup in
 * @param t    the train to make the backup of
 */
static void MakeTrainBackup(TrainList &list, Train *t)
{
	for (; t != NULL; t = t->Next()) *list.Append() = t;
}

/**
 * Restore the train from the backup list.
 * @param list the train to restore.
 */
static void RestoreTrainBackup(TrainList &list)
{
	/* No train, nothing to do. */
	if (list.Length() == 0) return;

	Train *prev = NULL;
	/* Iterate over the list and rebuild it. */
	for (Train **iter = list.Begin(); iter != list.End(); iter++) {
		Train *t = *iter;
		if (prev != NULL) {
			prev->SetNext(t);
		} else if (t->Previous() != NULL) {
			/* Make sure the head of the train is always the first in the chain. */
			t->Previous()->SetNext(NULL);
		}
		prev = t;
	}
}

/**
 * Remove the given wagon from its consist.
 * @param part the part of the train to remove.
 * @param chain whether to remove the whole chain.
 */
static void RemoveFromConsist(Train *part, bool chain = false)
{
	Train *tail = chain ? part->Last() : part->GetLastEnginePart();

	/* Unlink at the front, but make it point to the next
	 * vehicle after the to be remove part. */
	if (part->Previous() != NULL) part->Previous()->SetNext(tail->Next());

	/* Unlink at the back */
	tail->SetNext(NULL);
}

/**
 * Inserts a chain into the train at dst.
 * @param dst   the place where to append after.
 * @param chain the chain to actually add.
 */
static void InsertInConsist(Train *dst, Train *chain)
{
	/* We do not want to add something in the middle of an articulated part. */
	assert(dst->Next() == NULL || !dst->Next()->IsArticulatedPart());

	chain->Last()->SetNext(dst->Next());
	dst->SetNext(chain);
}

/**
 * Normalise the dual heads in the train, i.e. if one is
 * missing move that one to this train.
 * @param t the train to normalise.
 */
static void NormaliseDualHeads(Train *t)
{
	for (; t != NULL; t = t->GetNextVehicle()) {
		if (!t->IsMultiheaded() || !t->IsEngine()) continue;

		/* Make sure that there are no free cars before next engine */
		Train *u;
		for (u = t; u->Next() != NULL && !u->Next()->IsEngine(); u = u->Next()) {}

		if (u == t->other_multiheaded_part) continue;

		/* Remove the part from the 'wrong' train */
		RemoveFromConsist(t->other_multiheaded_part);
		/* And add it to the 'right' train */
		InsertInConsist(u, t->other_multiheaded_part);
	}
}

/**
 * Normalise the sub types of the parts in this chain.
 * @param chain the chain to normalise.
 */
static void NormaliseSubtypes(Train *chain)
{
	/* Nothing to do */
	if (chain == NULL) return;

	/* We must be the first in the chain. */
	assert(chain->Previous() == NULL);

	/* Set the appropriate bits for the first in the chain. */
	if (chain->IsWagon()) {
		chain->SetFreeWagon();
	} else {
		assert(chain->IsEngine());
		chain->SetFrontEngine();
	}

	/* Now clear the bits for the rest of the chain */
	for (Train *t = chain->Next(); t != NULL; t = t->Next()) {
		t->ClearFreeWagon();
		t->ClearFrontEngine();
	}
}

/**
 * Check/validate whether we may actually build a new train.
 * @note All vehicles are/were 'heads' of their chains.
 * @param original_dst The original destination chain.
 * @param dst          The destination chain after constructing the train.
 * @param original_dst The original source chain.
 * @param dst          The source chain after constructing the train.
 * @return possible error of this command.
 */
static CommandCost CheckNewTrain(Train *original_dst, Train *dst, Train *original_src, Train *src)
{
	/* Just add 'new' engines and subtract the original ones.
	 * If that's less than or equal to 0 we can be sure we did
	 * not add any engines (read: trains) along the way. */
	if ((src          != NULL && src->IsEngine()          ? 1 : 0) +
			(dst          != NULL && dst->IsEngine()          ? 1 : 0) -
			(original_src != NULL && original_src->IsEngine() ? 1 : 0) -
			(original_dst != NULL && original_dst->IsEngine() ? 1 : 0) <= 0) {
		return CommandCost();
	}

	/* Get a free unit number and check whether it's within the bounds.
	 * There will always be a maximum of one new train. */
	if (GetFreeUnitNumber(VEH_TRAIN) <= _settings_game.vehicle.max_trains) return CommandCost();

	return_cmd_error(STR_ERROR_TOO_MANY_VEHICLES_IN_GAME);
}

/**
 * Check whether the train parts can be attached.
 * @param t the train to check
 * @return possible error of this command.
 */
static CommandCost CheckTrainAttachment(Train *t)
{
	/* No multi-part train, no need to check. */
	if (t == NULL || t->Next() == NULL || !t->IsEngine()) return CommandCost();

	/* The maximum length for a train. For each part we decrease this by one
	 * and if the result is negative the train is simply too long. */
	int allowed_len = _settings_game.vehicle.max_train_length * TILE_SIZE - t->gcache.cached_veh_length;

	Train *head = t;
	Train *prev = t;

	/* Break the prev -> t link so it always holds within the loop. */
	t = t->Next();
	prev->SetNext(NULL);

	/* Make sure the cache is cleared. */
	head->InvalidateNewGRFCache();

	while (t != NULL) {
		allowed_len -= t->gcache.cached_veh_length;

		Train *next = t->Next();

		/* Unlink the to-be-added piece; it is already unlinked from the previous
		 * part due to the fact that the prev -> t link is broken. */
		t->SetNext(NULL);

		/* Don't check callback for articulated or rear dual headed parts */
		if (!t->IsArticulatedPart() && !t->IsRearDualheaded()) {
			/* Back up and clear the first_engine data to avoid using wagon override group */
			EngineID first_engine = t->gcache.first_engine;
			t->gcache.first_engine = INVALID_ENGINE;

			/* We don't want the cache to interfere. head's cache is cleared before
			 * the loop and after each callback does not need to be cleared here. */
			t->InvalidateNewGRFCache();

			uint16 callback = GetVehicleCallbackParent(CBID_TRAIN_ALLOW_WAGON_ATTACH, 0, 0, head->engine_type, t, head);

			/* Restore original first_engine data */
			t->gcache.first_engine = first_engine;

			/* We do not want to remember any cached variables from the test run */
			t->InvalidateNewGRFCache();
			head->InvalidateNewGRFCache();

			if (callback != CALLBACK_FAILED) {
				/* A failing callback means everything is okay */
				StringID error = STR_NULL;

				if (head->GetGRF()->grf_version < 8) {
					if (callback == 0xFD) error = STR_ERROR_INCOMPATIBLE_RAIL_TYPES;
					if (callback  < 0xFD) error = GetGRFStringID(head->GetGRFID(), 0xD000 + callback);
					if (callback >= 0x100) ErrorUnknownCallbackResult(head->GetGRFID(), CBID_TRAIN_ALLOW_WAGON_ATTACH, callback);
				} else {
					if (callback < 0x400) {
						error = GetGRFStringID(head->GetGRFID(), 0xD000 + callback);
					} else {
						switch (callback) {
							case 0x400: // allow if railtypes match (always the case for OpenTTD)
							case 0x401: // allow
								break;

							default:    // unknown reason -> disallow
							case 0x402: // disallow attaching
								error = STR_ERROR_INCOMPATIBLE_RAIL_TYPES;
								break;
						}
					}
				}

				if (error != STR_NULL) return_cmd_error(error);
			}
		}

		/* And link it to the new part. */
		prev->SetNext(t);
		prev = t;
		t = next;
	}

	if (allowed_len < 0) return_cmd_error(STR_ERROR_TRAIN_TOO_LONG);
	return CommandCost();
}

/**
 * Validate whether we are going to create valid trains.
 * @note All vehicles are/were 'heads' of their chains.
 * @param original_dst The original destination chain.
 * @param dst          The destination chain after constructing the train.
 * @param original_dst The original source chain.
 * @param dst          The source chain after constructing the train.
 * @param check_limit  Whether to check the vehicle limit.
 * @return possible error of this command.
 */
static CommandCost ValidateTrains(Train *original_dst, Train *dst, Train *original_src, Train *src, bool check_limit)
{
	/* Check whether we may actually construct the trains. */
	CommandCost ret = CheckTrainAttachment(src);
	if (ret.Failed()) return ret;
	ret = CheckTrainAttachment(dst);
	if (ret.Failed()) return ret;

	/* Check whether we need to build a new train. */
	return check_limit ? CheckNewTrain(original_dst, dst, original_src, src) : CommandCost();
}

/**
 * Arrange the trains in the wanted way.
 * @param dst_head   The destination chain of the to be moved vehicle.
 * @param dst        The destination for the to be moved vehicle.
 * @param src_head   The source chain of the to be moved vehicle.
 * @param src        The to be moved vehicle.
 * @param move_chain Whether to move all vehicles after src or not.
 */
static void ArrangeTrains(Train **dst_head, Train *dst, Train **src_head, Train *src, bool move_chain)
{
	/* First determine the front of the two resulting trains */
	if (*src_head == *dst_head) {
		/* If we aren't moving part(s) to a new train, we are just moving the
		 * front back and there is not destination head. */
		*dst_head = NULL;
	} else if (*dst_head == NULL) {
		/* If we are moving to a new train the head of the move train would become
		 * the head of the new vehicle. */
		*dst_head = src;
	}

	if (src == *src_head) {
		/* If we are moving the front of a train then we are, in effect, creating
		 * a new head for the train. Point to that. Unless we are moving the whole
		 * train in which case there is not 'source' train anymore.
		 * In case we are a multiheaded part we want the complete thing to come
		 * with us, so src->GetNextUnit(), however... when we are e.g. a wagon
		 * that is followed by a rear multihead we do not want to include that. */
		*src_head = move_chain ? NULL :
				(src->IsMultiheaded() ? src->GetNextUnit() : src->GetNextVehicle());
	}

	/* Now it's just simply removing the part that we are going to move from the
	 * source train and *if* the destination is a not a new train add the chain
	 * at the destination location. */
	RemoveFromConsist(src, move_chain);
	if (*dst_head != src) InsertInConsist(dst, src);

	/* Now normalise the dual heads, that is move the dual heads around in such
	 * a way that the head and rear of a dual head are in the same train */
	NormaliseDualHeads(*src_head);
	NormaliseDualHeads(*dst_head);
}

/**
 * Normalise the head of the train again, i.e. that is tell the world that
 * we have changed and update all kinds of variables.
 * @param head the train to update.
 */
static void NormaliseTrainHead(Train *head)
{
	/* Not much to do! */
	if (head == NULL) return;

	/* Tell the 'world' the train changed. */
	head->ConsistChanged(CCF_ARRANGE);
	UpdateTrainGroupID(head);

	/* Not a front engine, i.e. a free wagon chain. No need to do more. */
	if (!head->IsFrontEngine()) return;

	/* Update the refit button and window */
	InvalidateWindowData(WC_VEHICLE_REFIT, head->index, VIWD_CONSIST_CHANGED);
	SetWindowWidgetDirty(WC_VEHICLE_VIEW, head->index, WID_VV_REFIT);

	/* If we don't have a unit number yet, set one. */
	if (head->unitnumber != 0) return;
	head->unitnumber = GetFreeUnitNumber(VEH_TRAIN);
}

/**
 * Move a rail vehicle around inside the depot.
 * @param tile unused
 * @param flags type of operation
 *              Note: DC_AUTOREPLACE is set when autoreplace tries to undo its modifications or moves vehicles to temporary locations inside the depot.
 * @param p1 various bitstuffed elements
 * - p1 (bit  0 - 19) source vehicle index
 * - p1 (bit      20) move all vehicles following the source vehicle
 * - p1 (bit      21) this is a virtual vehicle (for creating TemplateVehicles)
 * @param p2 what wagon to put the source wagon AFTER, XXX - INVALID_VEHICLE to make a new line
 * @param text unused
 * @return the cost of this operation or an error
 */
CommandCost CmdMoveRailVehicle(TileIndex tile, DoCommandFlag flags, uint32 p1, uint32 p2, const char *text)
{
	VehicleID s = GB(p1, 0, 20);
	VehicleID d = GB(p2, 0, 20);
	bool move_chain = HasBit(p1, 20);

	Train *src = Train::GetIfValid(s);
	if (src == NULL) return CMD_ERROR;

	CommandCost ret = CheckOwnership(src->owner);
	if (ret.Failed()) return ret;

	/* Do not allow moving crashed vehicles inside the depot, it is likely to cause asserts later */
	if (src->vehstatus & VS_CRASHED) return CMD_ERROR;

	/* if nothing is selected as destination, try and find a matching vehicle to drag to. */
	Train *dst;
	if (d == INVALID_VEHICLE) {
		dst = src->IsEngine() ? NULL : FindGoodVehiclePos(src);
	} else {
		dst = Train::GetIfValid(d);
		if (dst == NULL) return CMD_ERROR;

		CommandCost ret = CheckOwnership(dst->owner);
		if (ret.Failed()) return ret;

		/* Do not allow appending to crashed vehicles, too */
		if (dst->vehstatus & VS_CRASHED) return CMD_ERROR;
	}

	/* if an articulated part is being handled, deal with its parent vehicle */
	src = src->GetFirstEnginePart();
	if (dst != NULL) {
		dst = dst->GetFirstEnginePart();
	}

	/* don't move the same vehicle.. */
	if (src == dst) return CommandCost();

	/* locate the head of the two chains */
	Train *src_head = src->First();
	Train *dst_head;
	if (dst != NULL) {
		dst_head = dst->First();
		if (dst_head->tile != src_head->tile) return CMD_ERROR;
		/* Now deal with articulated part of destination wagon */
		dst = dst->GetLastEnginePart();
	} else {
		dst_head = NULL;
	}

	if (src->IsRearDualheaded()) return_cmd_error(STR_ERROR_REAR_ENGINE_FOLLOW_FRONT);

	/* When moving all wagons, we can't have the same src_head and dst_head */
	if (move_chain && src_head == dst_head) return CommandCost();

	/* When moving a multiheaded part to be place after itself, bail out. */
	if (!move_chain && dst != NULL && dst->IsRearDualheaded() && src == dst->other_multiheaded_part) return CommandCost();

	/* Check if all vehicles in the source train are stopped inside a depot. */
	/* Do this check only if the vehicle to be moved is non-virtual */
	if (!HasBit(p1, 21)) {
		if (!src_head->IsStoppedInDepot()) return_cmd_error(STR_ERROR_TRAINS_CAN_ONLY_BE_ALTERED_INSIDE_A_DEPOT);
	}

	/* Check if all vehicles in the destination train are stopped inside a depot. */
	/* Do this check only if the destination vehicle is non-virtual */
	if (!HasBit(p1, 21)) {
		if (dst_head != NULL && !dst_head->IsStoppedInDepot()) return_cmd_error(STR_ERROR_TRAINS_CAN_ONLY_BE_ALTERED_INSIDE_A_DEPOT);
	}

	/* First make a backup of the order of the trains. That way we can do
	 * whatever we want with the order and later on easily revert. */
	TrainList original_src;
	TrainList original_dst;

	MakeTrainBackup(original_src, src_head);
	MakeTrainBackup(original_dst, dst_head);

	/* Also make backup of the original heads as ArrangeTrains can change them.
	 * For the destination head we do not care if it is the same as the source
	 * head because in that case it's just a copy. */
	Train *original_src_head = src_head;
	Train *original_dst_head = (dst_head == src_head ? NULL : dst_head);

	/* We want this information from before the rearrangement, but execute this after the validation.
	 * original_src_head can't be NULL; src is by definition != NULL, so src_head can't be NULL as
	 * src->GetFirst() always yields non-NULL, so eventually original_src_head != NULL as well. */
	bool original_src_head_front_engine = original_src_head->IsFrontEngine();
	bool original_dst_head_front_engine = original_dst_head != NULL && original_dst_head->IsFrontEngine();

	/* (Re)arrange the trains in the wanted arrangement. */
	ArrangeTrains(&dst_head, dst, &src_head, src, move_chain);

	if ((flags & DC_AUTOREPLACE) == 0) {
		/* If the autoreplace flag is set we do not need to test for the validity
		 * because we are going to revert the train to its original state. As we
		 * assume the original state was correct autoreplace can skip this. */
		CommandCost ret = ValidateTrains(original_dst_head, dst_head, original_src_head, src_head, true);
		if (ret.Failed()) {
			/* Restore the train we had. */
			RestoreTrainBackup(original_src);
			RestoreTrainBackup(original_dst);
			return ret;
		}
	}

	/* do it? */
	if (flags & DC_EXEC) {
		/* Remove old heads from the statistics */
		if (original_src_head_front_engine) GroupStatistics::CountVehicle(original_src_head, -1);
		if (original_dst_head_front_engine) GroupStatistics::CountVehicle(original_dst_head, -1);

		/* First normalise the sub types of the chains. */
		NormaliseSubtypes(src_head);
		NormaliseSubtypes(dst_head);

		/* There are 14 different cases:
		 *  1) front engine gets moved to a new train, it stays a front engine.
		 *     a) the 'next' part is a wagon that becomes a free wagon chain.
		 *     b) the 'next' part is an engine that becomes a front engine.
		 *     c) there is no 'next' part, nothing else happens
		 *  2) front engine gets moved to another train, it is not a front engine anymore
		 *     a) the 'next' part is a wagon that becomes a free wagon chain.
		 *     b) the 'next' part is an engine that becomes a front engine.
		 *     c) there is no 'next' part, nothing else happens
		 *  3) front engine gets moved to later in the current train, it is not a front engine anymore.
		 *     a) the 'next' part is a wagon that becomes a free wagon chain.
		 *     b) the 'next' part is an engine that becomes a front engine.
		 *  4) free wagon gets moved
		 *     a) the 'next' part is a wagon that becomes a free wagon chain.
		 *     b) the 'next' part is an engine that becomes a front engine.
		 *     c) there is no 'next' part, nothing else happens
		 *  5) non front engine gets moved and becomes a new train, nothing else happens
		 *  6) non front engine gets moved within a train / to another train, nothing hapens
		 *  7) wagon gets moved, nothing happens
		 */
		if (src == original_src_head && src->IsEngine() && !src->IsFrontEngine()) {
			/* Cases #2 and #3: the front engine gets trashed. */
			DeleteWindowById(WC_VEHICLE_VIEW, src->index);
			DeleteWindowById(WC_VEHICLE_ORDERS, src->index);
			DeleteWindowById(WC_VEHICLE_REFIT, src->index);
			DeleteWindowById(WC_VEHICLE_DETAILS, src->index);
			DeleteWindowById(WC_VEHICLE_TIMETABLE, src->index);
			DeleteNewGRFInspectWindow(GSF_TRAINS, src->index);
			SetWindowDirty(WC_COMPANY, _current_company);

			/* Delete orders, group stuff and the unit number as we're not the
			 * front of any vehicle anymore. */
			DeleteVehicleOrders(src);
			RemoveVehicleFromGroup(src);
			src->unitnumber = 0;
		}

		/* We weren't a front engine but are becoming one. So
		 * we should be put in the default group. */
		if (original_src_head != src && dst_head == src) {
			SetTrainGroupID(src, DEFAULT_GROUP);
			SetWindowDirty(WC_COMPANY, _current_company);
		}

		/* Add new heads to statistics */
		if (src_head != NULL && src_head->IsFrontEngine()) GroupStatistics::CountVehicle(src_head, 1);
		if (dst_head != NULL && dst_head->IsFrontEngine()) GroupStatistics::CountVehicle(dst_head, 1);

		/* Handle 'new engine' part of cases #1b, #2b, #3b, #4b and #5 in NormaliseTrainHead. */
		NormaliseTrainHead(src_head);
		NormaliseTrainHead(dst_head);

		if ((flags & DC_NO_CARGO_CAP_CHECK) == 0) {
			CheckCargoCapacity(src_head);
			CheckCargoCapacity(dst_head);
		}

		if (src_head != NULL) {
			src_head->last_loading_station = INVALID_STATION;
			ClrBit(src_head->vehicle_flags, VF_LAST_LOAD_ST_SEP);
		}
		if (dst_head != NULL) {
			dst_head->last_loading_station = INVALID_STATION;
			ClrBit(dst_head->vehicle_flags, VF_LAST_LOAD_ST_SEP);
		}

		if (src_head != NULL) src_head->First()->MarkDirty();
		if (dst_head != NULL) dst_head->First()->MarkDirty();

		/* We are undoubtedly changing something in the depot and train list. */
		/* But only if the moved vehicle is not virtual */
		if (!HasBit(src->subtype, GVSF_VIRTUAL)) {
			InvalidateWindowData(WC_VEHICLE_DEPOT, src->tile);
			InvalidateWindowClassesData(WC_TRAINS_LIST, 0);
		}
	} else {
		/* We don't want to execute what we're just tried. */
		RestoreTrainBackup(original_src);
		RestoreTrainBackup(original_dst);
	}

	return CommandCost();
}

/**
 * Sell a (single) train wagon/engine.
 * @param flags type of operation
 * @param t     the train wagon to sell
 * @param data  the selling mode
 * - data = 0: only sell the single dragged wagon/engine (and any belonging rear-engines)
 * - data = 1: sell the vehicle and all vehicles following it in the chain
 *             if the wagon is dragged, don't delete the possibly belonging rear-engine to some front
 * @param user  the user for the order backup.
 * @return the cost of this operation or an error
 */
CommandCost CmdSellRailWagon(DoCommandFlag flags, Vehicle *t, uint16 data, uint32 user)
{
	/* Sell a chain of vehicles or not? */
	bool sell_chain = HasBit(data, 0);

	Train *v = Train::From(t)->GetFirstEnginePart();
	Train *first = v->First();

	if (v->IsRearDualheaded()) return_cmd_error(STR_ERROR_REAR_ENGINE_FOLLOW_FRONT);

	/* First make a backup of the order of the train. That way we can do
	 * whatever we want with the order and later on easily revert. */
	TrainList original;
	MakeTrainBackup(original, first);

	/* We need to keep track of the new head and the head of what we're going to sell. */
	Train *new_head = first;
	Train *sell_head = NULL;

	/* Split the train in the wanted way. */
	ArrangeTrains(&sell_head, NULL, &new_head, v, sell_chain);

	/* We don't need to validate the second train; it's going to be sold. */
	CommandCost ret = ValidateTrains(NULL, NULL, first, new_head, (flags & DC_AUTOREPLACE) == 0);
	if (ret.Failed()) {
		/* Restore the train we had. */
		RestoreTrainBackup(original);
		return ret;
	}

	if (first->orders.list == NULL && !OrderList::CanAllocateItem()) {
		/* Restore the train we had. */
		RestoreTrainBackup(original);
		return_cmd_error(STR_ERROR_NO_MORE_SPACE_FOR_ORDERS);
	}

	CommandCost cost(EXPENSES_NEW_VEHICLES);
	for (Train *t = sell_head; t != NULL; t = t->Next()) cost.AddCost(-t->value);

	/* do it? */
	if (flags & DC_EXEC) {
		/* First normalise the sub types of the chain. */
		NormaliseSubtypes(new_head);

		if (v == first && v->IsEngine() && !sell_chain && new_head != NULL && new_head->IsFrontEngine()) {
			/* We are selling the front engine. In this case we want to
			 * 'give' the order, unit number and such to the new head. */
			new_head->orders.list = first->orders.list;
			new_head->AddToShared(first);
			DeleteVehicleOrders(first);

			/* Copy other important data from the front engine */
			new_head->CopyVehicleConfigAndStatistics(first);
			GroupStatistics::CountVehicle(new_head, 1); // after copying over the profit
		} else if (v->IsPrimaryVehicle() && data & (MAKE_ORDER_BACKUP_FLAG >> 20)) {
			OrderBackup::Backup(v, user);
		}

		/* We need to update the information about the train. */
		NormaliseTrainHead(new_head);

		/* We are undoubtedly changing something in the depot and train list. */
		/* Unless its a virtual train */
		if (!HasBit(v->subtype, GVSF_VIRTUAL)) {
			InvalidateWindowData(WC_VEHICLE_DEPOT, v->tile);
			InvalidateWindowClassesData(WC_TRAINS_LIST, 0);
		}

		/* Actually delete the sold 'goods' */
		delete sell_head;
	} else {
		/* We don't want to execute what we're just tried. */
		RestoreTrainBackup(original);
	}

	return cost;
}

void Train::UpdateDeltaXY(Direction direction)
{
	/* Set common defaults. */
	this->x_offs    = -1;
	this->y_offs    = -1;
	this->x_extent  =  3;
	this->y_extent  =  3;
	this->z_extent  =  6;
	this->x_bb_offs =  0;
	this->y_bb_offs =  0;

	if (!IsDiagonalDirection(direction)) {
		static const int _sign_table[] =
		{
			/* x, y */
			-1, -1, // DIR_N
			-1,  1, // DIR_E
			 1,  1, // DIR_S
			 1, -1, // DIR_W
		};

		int half_shorten = (VEHICLE_LENGTH - this->gcache.cached_veh_length) / 2;

		/* For all straight directions, move the bound box to the centre of the vehicle, but keep the size. */
		this->x_offs -= half_shorten * _sign_table[direction];
		this->y_offs -= half_shorten * _sign_table[direction + 1];
		this->x_extent += this->x_bb_offs = half_shorten * _sign_table[direction];
		this->y_extent += this->y_bb_offs = half_shorten * _sign_table[direction + 1];
	} else {
		switch (direction) {
				/* Shorten southern corner of the bounding box according the vehicle length
				 * and center the bounding box on the vehicle. */
			case DIR_NE:
				this->x_offs    = 1 - (this->gcache.cached_veh_length + 1) / 2;
				this->x_extent  = this->gcache.cached_veh_length - 1;
				this->x_bb_offs = -1;
				break;

			case DIR_NW:
				this->y_offs    = 1 - (this->gcache.cached_veh_length + 1) / 2;
				this->y_extent  = this->gcache.cached_veh_length - 1;
				this->y_bb_offs = -1;
				break;

				/* Move northern corner of the bounding box down according to vehicle length
				 * and center the bounding box on the vehicle. */
			case DIR_SW:
				this->x_offs    = 1 + (this->gcache.cached_veh_length + 1) / 2 - VEHICLE_LENGTH;
				this->x_extent  = VEHICLE_LENGTH - 1;
				this->x_bb_offs = VEHICLE_LENGTH - this->gcache.cached_veh_length - 1;
				break;

			case DIR_SE:
				this->y_offs    = 1 + (this->gcache.cached_veh_length + 1) / 2 - VEHICLE_LENGTH;
				this->y_extent  = VEHICLE_LENGTH - 1;
				this->y_bb_offs = VEHICLE_LENGTH - this->gcache.cached_veh_length - 1;
				break;

			default:
				NOT_REACHED();
		}
	}
}

/**
 * Mark a train as stuck and stop it if it isn't stopped right now.
 * @param v %Train to mark as being stuck.
 */
static void MarkTrainAsStuck(Train *v)
{
	if (!HasBit(v->flags, VRF_TRAIN_STUCK)) {
		/* It is the first time the problem occurred, set the "train stuck" flag. */
		SetBit(v->flags, VRF_TRAIN_STUCK);

		v->wait_counter = 0;

		/* Stop train */
		v->cur_speed = 0;
		v->subspeed = 0;
		v->SetLastSpeed();

		SetWindowWidgetDirty(WC_VEHICLE_VIEW, v->index, WID_VV_START_STOP);
	}
}

/**
 * Swap the two up/down flags in two ways:
 * - Swap values of \a swap_flag1 and \a swap_flag2, and
 * - If going up previously (#GVF_GOINGUP_BIT set), the #GVF_GOINGDOWN_BIT is set, and vice versa.
 * @param swap_flag1 [inout] First train flag.
 * @param swap_flag2 [inout] Second train flag.
 */
static void SwapTrainFlags(uint16 *swap_flag1, uint16 *swap_flag2)
{
	uint16 flag1 = *swap_flag1;
	uint16 flag2 = *swap_flag2;

	/* Clear the flags */
	ClrBit(*swap_flag1, GVF_GOINGUP_BIT);
	ClrBit(*swap_flag1, GVF_GOINGDOWN_BIT);
	ClrBit(*swap_flag2, GVF_GOINGUP_BIT);
	ClrBit(*swap_flag2, GVF_GOINGDOWN_BIT);

	/* Reverse the rail-flags (if needed) */
	if (HasBit(flag1, GVF_GOINGUP_BIT)) {
		SetBit(*swap_flag2, GVF_GOINGDOWN_BIT);
	} else if (HasBit(flag1, GVF_GOINGDOWN_BIT)) {
		SetBit(*swap_flag2, GVF_GOINGUP_BIT);
	}
	if (HasBit(flag2, GVF_GOINGUP_BIT)) {
		SetBit(*swap_flag1, GVF_GOINGDOWN_BIT);
	} else if (HasBit(flag2, GVF_GOINGDOWN_BIT)) {
		SetBit(*swap_flag1, GVF_GOINGUP_BIT);
	}
}

/**
 * Updates some variables after swapping the vehicle.
 * @param v swapped vehicle
 */
static void UpdateStatusAfterSwap(Train *v)
{
	v->cur_image_valid_dir = INVALID_DIR;

	/* Reverse the direction. */
	if (v->track != TRACK_BIT_DEPOT) v->direction = ReverseDir(v->direction);

	/* Call the proper EnterTile function unless we are in a wormhole. */
	if (v->track != TRACK_BIT_WORMHOLE) {
		VehicleEnterTile(v, v->tile, v->x_pos, v->y_pos);
	} else {
		/* VehicleEnter_TunnelBridge() sets TRACK_BIT_WORMHOLE when the vehicle
		 * is on the last bit of the bridge head (frame == TILE_SIZE - 1).
		 * If we were swapped with such a vehicle, we have set TRACK_BIT_WORMHOLE,
		 * when we shouldn't have. Check if this is the case. */
		TileIndex vt = TileVirtXY(v->x_pos, v->y_pos);
		if (IsTileType(vt, MP_TUNNELBRIDGE)) {
			VehicleEnterTile(v, vt, v->x_pos, v->y_pos);
			if (v->track != TRACK_BIT_WORMHOLE && IsBridgeTile(v->tile)) {
				/* We have just left the wormhole, possibly set the
				 * "goingdown" bit. UpdateInclination() can be used
				 * because we are at the border of the tile. */
				v->UpdatePosition();
				v->UpdateInclination(true, true);
				return;
			}
		}
	}

	v->UpdatePosition();
	v->UpdateViewport(true, true);
}

/**
 * Swap vehicles \a l and \a r in consist \a v, and reverse their direction.
 * @param v Consist to change.
 * @param l %Vehicle index in the consist of the first vehicle.
 * @param r %Vehicle index in the consist of the second vehicle.
 */
void ReverseTrainSwapVeh(Train *v, int l, int r)
{
	Train *a, *b;

	/* locate vehicles to swap */
	for (a = v; l != 0; l--) a = a->Next();
	for (b = v; r != 0; r--) b = b->Next();

	if (a != b) {
		/* swap the hidden bits */
		{
			uint16 tmp = (a->vehstatus & ~VS_HIDDEN) | (b->vehstatus & VS_HIDDEN);
			b->vehstatus = (b->vehstatus & ~VS_HIDDEN) | (a->vehstatus & VS_HIDDEN);
			a->vehstatus = tmp;
		}

		Swap(a->track, b->track);
		Swap(a->direction, b->direction);
		Swap(a->x_pos, b->x_pos);
		Swap(a->y_pos, b->y_pos);
		Swap(a->tile,  b->tile);
		Swap(a->z_pos, b->z_pos);

		SwapTrainFlags(&a->gv_flags, &b->gv_flags);

		UpdateStatusAfterSwap(a);
		UpdateStatusAfterSwap(b);
	} else {
		/* Swap GVF_GOINGUP_BIT/GVF_GOINGDOWN_BIT.
		 * This is a little bit redundant way, a->gv_flags will
		 * be (re)set twice, but it reduces code duplication */
		SwapTrainFlags(&a->gv_flags, &a->gv_flags);
		UpdateStatusAfterSwap(a);
	}
}


/**
 * Check if the vehicle is a train
 * @param v vehicle on tile
 * @return v if it is a train, NULL otherwise
 */
static Vehicle *TrainOnTileEnum(Vehicle *v, void *)
{
	return (v->type == VEH_TRAIN) ? v : NULL;
}


/**
 * Checks if a train is approaching a rail-road crossing
 * @param v vehicle on tile
 * @param data tile with crossing we are testing
 * @return v if it is approaching a crossing, NULL otherwise
 */
static Vehicle *TrainApproachingCrossingEnum(Vehicle *v, void *data)
{
	if (v->type != VEH_TRAIN || (v->vehstatus & VS_CRASHED)) return NULL;

	Train *t = Train::From(v);
	if (!t->IsFrontEngine()) return NULL;

	TileIndex tile = *(TileIndex *)data;

	if (TrainApproachingCrossingTile(t) != tile) return NULL;

	return t;
}


/**
 * Finds a vehicle approaching rail-road crossing
 * @param tile tile to test
 * @return true if a vehicle is approaching the crossing
 * @pre tile is a rail-road crossing
 */
static bool TrainApproachingCrossing(TileIndex tile)
{
	assert(IsLevelCrossingTile(tile));

	DiagDirection dir = AxisToDiagDir(GetCrossingRailAxis(tile));
	TileIndex tile_from = tile + TileOffsByDiagDir(dir);

	if (HasVehicleOnPos(tile_from, &tile, &TrainApproachingCrossingEnum)) return true;

	dir = ReverseDiagDir(dir);
	tile_from = tile + TileOffsByDiagDir(dir);

	return HasVehicleOnPos(tile_from, &tile, &TrainApproachingCrossingEnum);
}

/** Check if the crossing should be closed
 *  @return train on crossing || train approaching crossing || reserved
 */
static inline bool CheckLevelCrossing(TileIndex tile)
{
	return HasCrossingReservation(tile) || HasVehicleOnPos(tile, NULL, &TrainOnTileEnum) || TrainApproachingCrossing(tile);
}

/**
 * Sets correct crossing state
 * @param tile tile to update
 * @param sound should we play sound?
 * @param force_state force close the crossing due to an adjacent tile
 * @pre tile is a rail-road crossing
 */
static void UpdateLevelCrossingTile(TileIndex tile, bool sound, bool force_state = false)
{
	assert(IsLevelCrossingTile(tile));
	bool new_state;

	if (force_state) {
		new_state = force_state;
	} else {
		new_state = CheckLevelCrossing(tile);
	}

	if (new_state != IsCrossingBarred(tile)) {
		if (new_state && sound) {
			if (_settings_client.sound.ambient) SndPlayTileFx(SND_0E_LEVEL_CROSSING, tile);
		}
		SetCrossingBarred(tile, new_state);
		MarkTileDirtyByTile(tile, ZOOM_LVL_DRAW_MAP);
	}
}

/**
 * Cycles the adjacent crossings and sets their state
 * @param tile tile to update
 * @param sound should we play sound?
 */
void UpdateLevelCrossing(TileIndex tile, bool sound)
{
	bool is_forced = false;
	if (!IsLevelCrossingTile(tile)) return;

	Axis axis = GetCrossingRoadAxis(tile);

	if (_settings_game.vehicle.adjacent_crossings) {
		for (TileIndex t = tile; !is_forced && IsLevelCrossingTile(t) && GetCrossingRoadAxis(t) == axis; t = TileAddByDiagDir(t, AxisToDiagDir(GetCrossingRoadAxis(t)))) {
			is_forced |= CheckLevelCrossing(t);
		}
		for (TileIndex t = tile; !is_forced && IsLevelCrossingTile(t) && GetCrossingRoadAxis(t) == axis; t = TileAddByDiagDir(t, ReverseDiagDir(AxisToDiagDir(GetCrossingRoadAxis(t))))) {
			is_forced |= CheckLevelCrossing(t);
		}
	}

	for (TileIndex t = tile; IsLevelCrossingTile(t) && GetCrossingRoadAxis(t) == axis; t = TileAddByDiagDir(t, AxisToDiagDir(GetCrossingRoadAxis(t)))) {
		UpdateLevelCrossingTile(t, sound, is_forced);
	}
	for (TileIndex t = tile; IsLevelCrossingTile(t) && GetCrossingRoadAxis(t) == axis; t = TileAddByDiagDir(t, ReverseDiagDir(AxisToDiagDir(GetCrossingRoadAxis(t))))) {
		UpdateLevelCrossingTile(t, sound, is_forced);
	}
}


/**
 * Bars crossing and plays ding-ding sound if not barred already
 * @param tile tile with crossing
 * @pre tile is a rail-road crossing
 */
static inline void MaybeBarCrossingWithSound(TileIndex tile)
{
	if (!IsCrossingBarred(tile)) {
		SetCrossingReservation(tile, true);
		UpdateLevelCrossing(tile, true);
	}
}


/**
 * Advances wagons for train reversing, needed for variable length wagons.
 * This one is called before the train is reversed.
 * @param v First vehicle in chain
 */
static void AdvanceWagonsBeforeSwap(Train *v)
{
	Train *base = v;
	Train *first = base; // first vehicle to move
	Train *last = v->Last(); // last vehicle to move
	uint length = CountVehiclesInChain(v);

	while (length > 2) {
		last = last->Previous();
		first = first->Next();

		int differential = base->CalcNextVehicleOffset() - last->CalcNextVehicleOffset();

		/* do not update images now
		 * negative differential will be handled in AdvanceWagonsAfterSwap() */
		for (int i = 0; i < differential; i++) TrainController(first, last->Next());

		base = first; // == base->Next()
		length -= 2;
	}
}


/**
 * Advances wagons for train reversing, needed for variable length wagons.
 * This one is called after the train is reversed.
 * @param v First vehicle in chain
 */
static void AdvanceWagonsAfterSwap(Train *v)
{
	/* first of all, fix the situation when the train was entering a depot */
	Train *dep = v; // last vehicle in front of just left depot
	while (dep->Next() != NULL && (dep->track == TRACK_BIT_DEPOT || dep->Next()->track != TRACK_BIT_DEPOT)) {
		dep = dep->Next(); // find first vehicle outside of a depot, with next vehicle inside a depot
	}

	Train *leave = dep->Next(); // first vehicle in a depot we are leaving now

	if (leave != NULL) {
		/* 'pull' next wagon out of the depot, so we won't miss it (it could stay in depot forever) */
		int d = TicksToLeaveDepot(dep);

		if (d <= 0) {
			leave->vehstatus &= ~VS_HIDDEN; // move it out of the depot
			leave->track = TrackToTrackBits(GetRailDepotTrack(leave->tile));
			for (int i = 0; i >= d; i--) TrainController(leave, NULL); // maybe move it, and maybe let another wagon leave
		}
	} else {
		dep = NULL; // no vehicle in a depot, so no vehicle leaving a depot
	}

	Train *base = v;
	Train *first = base; // first vehicle to move
	Train *last = v->Last(); // last vehicle to move
	uint length = CountVehiclesInChain(v);

	/* We have to make sure all wagons that leave a depot because of train reversing are moved correctly
	 * they have already correct spacing, so we have to make sure they are moved how they should */
	bool nomove = (dep == NULL); // If there is no vehicle leaving a depot, limit the number of wagons moved immediately.

	while (length > 2) {
		/* we reached vehicle (originally) in front of a depot, stop now
		 * (we would move wagons that are already moved with new wagon length). */
		if (base == dep) break;

		/* the last wagon was that one leaving a depot, so do not move it anymore */
		if (last == dep) nomove = true;

		last = last->Previous();
		first = first->Next();

		int differential = last->CalcNextVehicleOffset() - base->CalcNextVehicleOffset();

		/* do not update images now */
		for (int i = 0; i < differential; i++) TrainController(first, (nomove ? last->Next() : NULL));

		base = first; // == base->Next()
		length -= 2;
	}
}

/**
 * Turn a train around.
 * @param v %Train to turn around.
 */
void ReverseTrainDirection(Train *v)
{
	if (IsRailDepotTile(v->tile)) {
		InvalidateWindowData(WC_VEHICLE_DEPOT, v->tile);
	}

	v->reverse_distance = 0;

	/* Clear path reservation in front if train is not stuck. */
	if (!HasBit(v->flags, VRF_TRAIN_STUCK)) FreeTrainTrackReservation(v);

	/* Check if we were approaching a rail/road-crossing */
	TileIndex crossing = TrainApproachingCrossingTile(v);

	/* count number of vehicles */
	int r = CountVehiclesInChain(v) - 1;  // number of vehicles - 1

	AdvanceWagonsBeforeSwap(v);

	/* swap start<>end, start+1<>end-1, ... */
	int l = 0;
	do {
		ReverseTrainSwapVeh(v, l++, r--);
	} while (l <= r);

	AdvanceWagonsAfterSwap(v);

	if (IsRailDepotTile(v->tile)) {
		InvalidateWindowData(WC_VEHICLE_DEPOT, v->tile);
	}

	ToggleBit(v->flags, VRF_TOGGLE_REVERSE);

	ClrBit(v->flags, VRF_REVERSING);

	/* recalculate cached data */
	v->ConsistChanged(CCF_TRACK);

	/* update all images */
	for (Train *u = v; u != NULL; u = u->Next()) u->UpdateViewport(false, false);

	/* update crossing we were approaching */
	if (crossing != INVALID_TILE) UpdateLevelCrossing(crossing);

	/* maybe we are approaching crossing now, after reversal */
	crossing = TrainApproachingCrossingTile(v);
	if (crossing != INVALID_TILE) MaybeBarCrossingWithSound(crossing);

	/* If we are inside a depot after reversing, don't bother with path reserving. */
	if (v->track == TRACK_BIT_DEPOT) {
		/* Can't be stuck here as inside a depot is always a safe tile. */
		if (HasBit(v->flags, VRF_TRAIN_STUCK)) SetWindowWidgetDirty(WC_VEHICLE_VIEW, v->index, WID_VV_START_STOP);
		ClrBit(v->flags, VRF_TRAIN_STUCK);
		return;
	}

	/* We are inside tunnel/bidge with signals, reversing will close the entrance. */
<<<<<<< HEAD
	if (HasWormholeSignals(v->tile)) {
		/* Flip signal on tunnel entrance tile red. */
		SetBitTunnelBridgeExit(v->tile);
=======
	if (IsTunnelBridgeWithSignalSimulation(v->tile)) {
		/* Flip signal on tunnel entrance tile red. */
		SetTunnelBridgeSignalState(v->tile, SIGNAL_STATE_RED);
>>>>>>> 556594f2
		MarkTileDirtyByTile(v->tile);
		/* Clear counters. */
		v->wait_counter = 0;
		v->load_unload_ticks = 0;
		return;
	}

	/* TrainExitDir does not always produce the desired dir for depots and
	 * tunnels/bridges that is needed for UpdateSignalsOnSegment. */
	DiagDirection dir = TrainExitDir(v->direction, v->track);
	if (IsRailDepotTile(v->tile) || IsTileType(v->tile, MP_TUNNELBRIDGE)) dir = INVALID_DIAGDIR;

	if (UpdateSignalsOnSegment(v->tile, dir, v->owner) == SIGSEG_PBS || _settings_game.pf.reserve_paths) {
		/* If we are currently on a tile with conventional signals, we can't treat the
		 * current tile as a safe tile or we would enter a PBS block without a reservation. */
		bool first_tile_okay = !(IsTileType(v->tile, MP_RAILWAY) &&
			HasSignalOnTrackdir(v->tile, v->GetVehicleTrackdir()) &&
			!IsPbsSignal(GetSignalType(v->tile, FindFirstTrack(v->track))));

		/* If we are on a depot tile facing outwards, do not treat the current tile as safe. */
		if (IsRailDepotTile(v->tile) && TrackdirToExitdir(v->GetVehicleTrackdir()) == GetRailDepotDirection(v->tile)) first_tile_okay = false;

		if (IsRailStationTile(v->tile)) SetRailStationPlatformReservation(v->tile, TrackdirToExitdir(v->GetVehicleTrackdir()), true);
		if (TryPathReserve(v, false, first_tile_okay)) {
			/* Do a look-ahead now in case our current tile was already a safe tile. */
			CheckNextTrainTile(v);
		} else if (v->current_order.GetType() != OT_LOADING) {
			/* Do not wait for a way out when we're still loading */
			MarkTrainAsStuck(v);
		}
	} else if (HasBit(v->flags, VRF_TRAIN_STUCK)) {
		/* A train not inside a PBS block can't be stuck. */
		ClrBit(v->flags, VRF_TRAIN_STUCK);
		v->wait_counter = 0;
	}
}

/**
 * Reverse train.
 * @param tile unused
 * @param flags type of operation
 * @param p1 train to reverse
 * @param p2 if true, reverse a unit in a train (needs to be in a depot)
 * @param text unused
 * @return the cost of this operation or an error
 */
CommandCost CmdReverseTrainDirection(TileIndex tile, DoCommandFlag flags, uint32 p1, uint32 p2, const char *text)
{
	Train *v = Train::GetIfValid(p1);
	if (v == NULL) return CMD_ERROR;

	CommandCost ret = CheckOwnership(v->owner);
	if (ret.Failed()) return ret;

	if (p2 != 0) {
		/* turn a single unit around */

		if (v->IsMultiheaded() || HasBit(EngInfo(v->engine_type)->callback_mask, CBM_VEHICLE_ARTIC_ENGINE)) {
			return_cmd_error(STR_ERROR_CAN_T_REVERSE_DIRECTION_RAIL_VEHICLE_MULTIPLE_UNITS);
		}
		if (!HasBit(EngInfo(v->engine_type)->misc_flags, EF_RAIL_FLIPS)) return CMD_ERROR;

		Train *front = v->First();
		/* make sure the vehicle is stopped in the depot */
		if (!front->IsStoppedInDepot()) {
			return_cmd_error(STR_ERROR_TRAINS_CAN_ONLY_BE_ALTERED_INSIDE_A_DEPOT);
		}

		if (flags & DC_EXEC) {
			ToggleBit(v->flags, VRF_REVERSE_DIRECTION);

			front->ConsistChanged(CCF_ARRANGE);
			SetWindowDirty(WC_VEHICLE_DEPOT, front->tile);
			SetWindowDirty(WC_VEHICLE_DETAILS, front->index);
			SetWindowDirty(WC_VEHICLE_VIEW, front->index);
			SetWindowClassesDirty(WC_TRAINS_LIST);
		}
	} else {
		/* turn the whole train around */
		if ((v->vehstatus & VS_CRASHED) || HasBit(v->flags, VRF_BREAKDOWN_STOPPED)) return CMD_ERROR;

		if (flags & DC_EXEC) {
			/* Properly leave the station if we are loading and won't be loading anymore */
			if (v->current_order.IsType(OT_LOADING)) {
				const Vehicle *last = v;
				while (last->Next() != NULL) last = last->Next();

				/* not a station || different station --> leave the station */
				if (!IsTileType(last->tile, MP_STATION) || GetStationIndex(last->tile) != GetStationIndex(v->tile)) {
					v->LeaveStation();
				}
			}

			/* We cancel any 'skip signal at dangers' here */
			v->force_proceed = TFP_NONE;
			SetWindowDirty(WC_VEHICLE_VIEW, v->index);

			if (_settings_game.vehicle.train_acceleration_model != AM_ORIGINAL && v->cur_speed != 0) {
				ToggleBit(v->flags, VRF_REVERSING);
			} else {
				v->cur_speed = 0;
				v->SetLastSpeed();
				HideFillingPercent(&v->fill_percent_te_id);
				ReverseTrainDirection(v);
			}
		}
	}
	return CommandCost();
}

/**
 * Force a train through a red signal
 * @param tile unused
 * @param flags type of operation
 * @param p1 train to ignore the red signal
 * @param p2 unused
 * @param text unused
 * @return the cost of this operation or an error
 */
CommandCost CmdForceTrainProceed(TileIndex tile, DoCommandFlag flags, uint32 p1, uint32 p2, const char *text)
{
	Train *t = Train::GetIfValid(p1);
	if (t == NULL) return CMD_ERROR;

	if (!t->IsPrimaryVehicle()) return CMD_ERROR;

	CommandCost ret = CheckVehicleControlAllowed(t);
	if (ret.Failed()) return ret;


	if (flags & DC_EXEC) {
		/* If we are forced to proceed, cancel that order.
		 * If we are marked stuck we would want to force the train
		 * to proceed to the next signal. In the other cases we
		 * would like to pass the signal at danger and run till the
		 * next signal we encounter. */
		t->force_proceed = t->force_proceed == TFP_SIGNAL ? TFP_NONE : HasBit(t->flags, VRF_TRAIN_STUCK) || t->IsChainInDepot() ? TFP_STUCK : TFP_SIGNAL;
		SetWindowDirty(WC_VEHICLE_VIEW, t->index);
	}

	return CommandCost();
}

/**
 * Try to find a depot nearby.
 * @param v %Train that wants a depot.
 * @param max_distance Maximal search distance.
 * @return Information where the closest train depot is located.
 * @pre The given vehicle must not be crashed!
 */
static FindDepotData FindClosestTrainDepot(Train *v, int max_distance)
{
	assert(!(v->vehstatus & VS_CRASHED));

	if (IsRailDepotTile(v->tile)) return FindDepotData(v->tile, 0);

	PBSTileInfo origin = FollowTrainReservation(v);
	if (IsRailDepotTile(origin.tile)) return FindDepotData(origin.tile, 0);

	switch (_settings_game.pf.pathfinder_for_trains) {
		case VPF_NPF: return NPFTrainFindNearestDepot(v, max_distance);
		case VPF_YAPF: return YapfTrainFindNearestDepot(v, max_distance);

		default: NOT_REACHED();
	}
}

/**
 * Locate the closest depot for this consist, and return the information to the caller.
 * @param location [out]    If not \c NULL and a depot is found, store its location in the given address.
 * @param destination [out] If not \c NULL and a depot is found, store its index in the given address.
 * @param reverse [out]     If not \c NULL and a depot is found, store reversal information in the given address.
 * @return A depot has been found.
 */
bool Train::FindClosestDepot(TileIndex *location, DestinationID *destination, bool *reverse)
{
	FindDepotData tfdd = FindClosestTrainDepot(this, 0);
	if (tfdd.best_length == UINT_MAX) return false;

	if (location    != NULL) *location    = tfdd.tile;
	if (destination != NULL) *destination = GetDepotIndex(tfdd.tile);
	if (reverse     != NULL) *reverse     = tfdd.reverse;

	return true;
}

/** Play a sound for a train leaving the station. */
void Train::PlayLeaveStationSound() const
{
	static const SoundFx sfx[] = {
		SND_04_TRAIN,
		SND_0A_TRAIN_HORN,
		SND_0A_TRAIN_HORN,
		SND_47_MAGLEV_2,
		SND_41_MAGLEV
	};

	if (PlayVehicleSound(this, VSE_START)) return;

	EngineID engtype = this->engine_type;
	SndPlayVehicleFx(sfx[RailVehInfo(engtype)->engclass], this);
}

/**
 * Check if the train is on the last reserved tile and try to extend the path then.
 * @param v %Train that needs its path extended.
 */
static void CheckNextTrainTile(Train *v)
{
	/* Don't do any look-ahead if path_backoff_interval is 255. */
	if (_settings_game.pf.path_backoff_interval == 255) return;

	/* Exit if we are inside a depot. */
	if (v->track == TRACK_BIT_DEPOT) return;

	switch (v->current_order.GetType()) {
		/* Exit if we reached our destination depot. */
		case OT_GOTO_DEPOT:
			if (v->tile == v->dest_tile) return;
			break;

		case OT_GOTO_WAYPOINT:
			/* If we reached our waypoint, make sure we see that. */
			if (IsRailWaypointTile(v->tile) && GetStationIndex(v->tile) == v->current_order.GetDestination()) ProcessOrders(v);
			break;

		case OT_NOTHING:
		case OT_LEAVESTATION:
		case OT_LOADING:
			/* Exit if the current order doesn't have a destination, but the train has orders. */
			if (v->GetNumOrders() > 0) return;
			break;

		default:
			break;
	}
	/* Exit if we are on a station tile and are going to stop. */
	if (IsRailStationTile(v->tile) && v->current_order.ShouldStopAtStation(v, GetStationIndex(v->tile))) return;

	Trackdir td = v->GetVehicleTrackdir();

	/* On a tile with a red non-pbs signal, don't look ahead. */
	if (IsTileType(v->tile, MP_RAILWAY) && HasSignalOnTrackdir(v->tile, td) &&
			!IsPbsSignal(GetSignalType(v->tile, TrackdirToTrack(td))) &&
			GetSignalStateByTrackdir(v->tile, td) == SIGNAL_STATE_RED) return;

	CFollowTrackRail ft(v);
	if (!ft.Follow(v->tile, td)) return;

	if (!HasReservedTracks(ft.m_new_tile, TrackdirBitsToTrackBits(ft.m_new_td_bits))) {
		/* Next tile is not reserved. */
		if (KillFirstBit(ft.m_new_td_bits) == TRACKDIR_BIT_NONE) {
			if (HasPbsSignalOnTrackdir(ft.m_new_tile, FindFirstTrackdir(ft.m_new_td_bits))) {
				/* If the next tile is a PBS signal, try to make a reservation. */
				TrackBits tracks = TrackdirBitsToTrackBits(ft.m_new_td_bits);
				if (_settings_game.pf.forbid_90_deg) {
					tracks &= ~TrackCrossesTracks(TrackdirToTrack(ft.m_old_td));
				}
				ChooseTrainTrack(v, ft.m_new_tile, ft.m_exitdir, tracks, false, NULL, false);
			}
		}
	}
}

/**
 * Will the train stay in the depot the next tick?
 * @param v %Train to check.
 * @return True if it stays in the depot, false otherwise.
 */
static bool CheckTrainStayInDepot(Train *v)
{
	/* bail out if not all wagons are in the same depot or not in a depot at all */
	for (const Train *u = v; u != NULL; u = u->Next()) {
		if (u->track != TRACK_BIT_DEPOT || u->tile != v->tile) return false;
	}

	/* if the train got no power, then keep it in the depot */
	if (v->gcache.cached_power == 0) {
		v->vehstatus |= VS_STOPPED;
		SetWindowDirty(WC_VEHICLE_DEPOT, v->tile);
		return true;
	}

	if (v->current_order.IsWaitTimetabled()) {
		v->HandleWaiting(false);
	}
	if (v->current_order.IsType(OT_WAITING)) {
		return true;
	}

	SigSegState seg_state;

	if (v->force_proceed == TFP_NONE) {
		/* force proceed was not pressed */
		if (++v->wait_counter < 37) {
			SetWindowClassesDirty(WC_TRAINS_LIST);
			return true;
		}

		v->wait_counter = 0;

		seg_state = _settings_game.pf.reserve_paths ? SIGSEG_PBS : UpdateSignalsOnSegment(v->tile, INVALID_DIAGDIR, v->owner);
		if (seg_state == SIGSEG_FULL || HasDepotReservation(v->tile)) {
			/* Full and no PBS signal in block or depot reserved, can't exit. */
			SetWindowClassesDirty(WC_TRAINS_LIST);
			return true;
		}
	} else {
		seg_state = _settings_game.pf.reserve_paths ? SIGSEG_PBS : UpdateSignalsOnSegment(v->tile, INVALID_DIAGDIR, v->owner);
	}

	/* We are leaving a depot, but have to go to the exact same one; re-enter */
	if (v->current_order.IsType(OT_GOTO_DEPOT) && v->tile == v->dest_tile) {
		/* We need to have a reservation for this to work. */
		if (HasDepotReservation(v->tile)) return true;
		SetDepotReservation(v->tile, true);
		VehicleEnterDepot(v);
		return true;
	}

	/* Only leave when we can reserve a path to our destination. */
	if (seg_state == SIGSEG_PBS && !TryPathReserve(v) && v->force_proceed == TFP_NONE) {
		/* No path and no force proceed. */
		SetWindowClassesDirty(WC_TRAINS_LIST);
		MarkTrainAsStuck(v);
		return true;
	}

	SetDepotReservation(v->tile, true);
	if (_settings_client.gui.show_track_reservation) MarkTileDirtyByTile(v->tile, ZOOM_LVL_DRAW_MAP);

	VehicleServiceInDepot(v);
	SetWindowClassesDirty(WC_TRAINS_LIST);
	v->PlayLeaveStationSound();

	v->track = TRACK_BIT_X;
	if (v->direction & 2) v->track = TRACK_BIT_Y;

	v->vehstatus &= ~VS_HIDDEN;
	v->cur_speed = 0;

	v->UpdateViewport(true, true);
	v->UpdatePosition();
	UpdateSignalsOnSegment(v->tile, INVALID_DIAGDIR, v->owner);
	v->UpdateAcceleration();
	InvalidateWindowData(WC_VEHICLE_DEPOT, v->tile);

	return false;
}

<<<<<<< HEAD
static void HandleLastTunnelBridgeSignals(TileIndex tile, TileIndex end, DiagDirection dir, bool free)
{
	if (IsBridge(end) && _m[end].m2 > 0){
		/* Clearing last bridge signal. */
		uint16 m = _m[end].m2;
		byte i = 15;
		while((m & 0x8000) == 0 && --i > 0) m <<= 1;
		ClrBit(_m[end].m2, i);

		uint x = TileX(end)* TILE_SIZE;
		uint y = TileY(end)* TILE_SIZE;
		uint distance = (TILE_SIZE * _settings_game.construction.simulated_wormhole_signals) * ++i;
		switch (dir) {
			default: NOT_REACHED();
			case DIAGDIR_NE: MarkTileDirtyByTile(TileVirtXY(x - distance, y)); break;
			case DIAGDIR_SE: MarkTileDirtyByTile(TileVirtXY(x, y + distance)); break;
			case DIAGDIR_SW: MarkTileDirtyByTile(TileVirtXY(x + distance, y)); break;
			case DIAGDIR_NW: MarkTileDirtyByTile(TileVirtXY(x, y - distance)); break;
=======
static int GetAndClearLastBridgeEntranceSetSignalIndex(TileIndex bridge_entrance)
{
	uint16 m = _m[bridge_entrance].m2;
	if (m & 0x8000) {
		auto it = _long_bridge_signal_sim_map.find(bridge_entrance);
		if (it != _long_bridge_signal_sim_map.end()) {
			LongBridgeSignalStorage &lbss = it->second;
			size_t slot = lbss.signal_red_bits.size();
			while (slot > 0) {
				slot--;
				uint64 &slot_bits = lbss.signal_red_bits[slot];
				if (slot_bits) {
					uint8 i = FindLastBit(slot_bits);
					ClrBit(slot_bits, i);
					return 1 + 15 + (64 * slot) + i;
				}
			}
		}
	}
	if (m & 0x7FFF) {
		uint8 i = FindLastBit(m & 0x7FFF);
		ClrBit(_m[bridge_entrance].m2, i);
		return 1 + i;
	}

	return 0;
}

static void HandleLastTunnelBridgeSignals(TileIndex tile, TileIndex end, DiagDirection dir, bool free)
{
	if (IsBridge(end) && _m[end].m2 != 0) {
		/* Clearing last bridge signal. */
		int signal_offset = GetAndClearLastBridgeEntranceSetSignalIndex(end);
		if (signal_offset) {
			TileIndex last_signal_tile = end + (TileOffsByDiagDir(dir) * _settings_game.construction.simulated_wormhole_signals * signal_offset);
			MarkTileDirtyByTile(last_signal_tile);
>>>>>>> 556594f2
		}
		MarkTileDirtyByTile(tile);
	}
	if (free) {
	/* Open up the wormhole and clear m2. */
<<<<<<< HEAD
		_m[tile].m2 = 0;
		_m[end].m2 = 0;

		if (IsTunnelBridgeWithSignRed(end)) {
			ClrBitTunnelBridgeExit(end);
			if (!_settings_client.gui.show_track_reservation) MarkTileDirtyByTile(end);
		} else if (IsTunnelBridgeWithSignRed(tile)) {
			ClrBitTunnelBridgeExit(tile);
			if (!_settings_client.gui.show_track_reservation) MarkTileDirtyByTile(tile);
=======
		if (IsBridge(end)) {
			SetAllBridgeEntranceSimulatedSignalsGreen(end);
		}

		if (IsTunnelBridgeSignalSimulationEntrance(end) && GetTunnelBridgeSignalState(end) == SIGNAL_STATE_RED) {
			SetTunnelBridgeSignalState(end, SIGNAL_STATE_GREEN);
			MarkTileDirtyByTile(end);
		} else if (IsTunnelBridgeSignalSimulationEntrance(tile) && GetTunnelBridgeSignalState(tile) == SIGNAL_STATE_RED) {
			SetTunnelBridgeSignalState(tile, SIGNAL_STATE_GREEN);
			MarkTileDirtyByTile(tile);
>>>>>>> 556594f2
		}
	}
}

static void UnreserveBridgeTunnelTile(TileIndex tile)
{
	SetTunnelBridgeReservation(tile, false);
<<<<<<< HEAD
	if (IsTunnelBridgeExit(tile) && IsTunnelBridgePBS(tile)) SetTunnelBridgeExitGreen(tile, false);
=======
	if (IsTunnelBridgeSignalSimulationExit(tile) && IsTunnelBridgePBS(tile)) SetTunnelBridgeSignalState(tile, SIGNAL_STATE_RED);
>>>>>>> 556594f2
}

/**
 * Clear the reservation of \a tile that was just left by a wagon on \a track_dir.
 * @param v %Train owning the reservation.
 * @param tile Tile with reservation to clear.
 * @param track_dir Track direction to clear.
 */
static void ClearPathReservation(const Train *v, TileIndex tile, Trackdir track_dir)
{
	DiagDirection dir = TrackdirToExitdir(track_dir);

	if (IsTileType(tile, MP_TUNNELBRIDGE)) {
		/* Are we just leaving a tunnel/bridge? */
		if (GetTunnelBridgeDirection(tile) == ReverseDiagDir(dir)) {
			TileIndex end = GetOtherTunnelBridgeEnd(tile);

			bool free = TunnelBridgeIsFree(tile, end, v).Succeeded();
<<<<<<< HEAD
			if (HasWormholeSignals(tile)) {
				UnreserveBridgeTunnelTile(tile);
				HandleLastTunnelBridgeSignals(tile, end, dir, free);
				if (_settings_client.gui.show_track_reservation) {
					MarkTileDirtyByTile(tile, ZOOM_LVL_DRAW_MAP);
=======
			if (IsTunnelBridgeWithSignalSimulation(tile)) {
				UnreserveBridgeTunnelTile(tile);
				HandleLastTunnelBridgeSignals(tile, end, dir, free);
				if (_settings_client.gui.show_track_reservation) {
					MarkTileDirtyByTile(tile);
>>>>>>> 556594f2
				}
			} else if (free) {
				/* Free the reservation only if no other train is on the tiles. */
				UnreserveBridgeTunnelTile(tile);
				UnreserveBridgeTunnelTile(end);

				if (_settings_client.gui.show_track_reservation) {
					if (IsBridge(tile)) {
						MarkBridgeDirty(tile, ZOOM_LVL_DRAW_MAP);
					} else {
						MarkTileDirtyByTile(tile, ZOOM_LVL_DRAW_MAP);
						MarkTileDirtyByTile(end, ZOOM_LVL_DRAW_MAP);
					}
				}
			}
<<<<<<< HEAD
		} else if (GetTunnelBridgeDirection(tile) == dir && HasWormholeSignals(tile)) {
			/* cancelling reservation of entry ramp, due to reverse */
			UnreserveBridgeTunnelTile(tile);
			if (_settings_client.gui.show_track_reservation) {
				MarkTileDirtyByTile(tile, ZOOM_LVL_DRAW_MAP);
=======
		} else if (GetTunnelBridgeDirection(tile) == dir && IsTunnelBridgeWithSignalSimulation(tile)) {
			/* cancelling reservation of entry ramp, due to reverse */
			UnreserveBridgeTunnelTile(tile);
			if (_settings_client.gui.show_track_reservation) {
				MarkTileDirtyByTile(tile);
>>>>>>> 556594f2
			}
		}
	} else if (IsRailStationTile(tile)) {
		TileIndex new_tile = TileAddByDiagDir(tile, dir);
		/* If the new tile is not a further tile of the same station, we
		 * clear the reservation for the whole platform. */
		if (!IsCompatibleTrainStationTile(new_tile, tile)) {
			SetRailStationPlatformReservation(tile, ReverseDiagDir(dir), false);
		}
	} else {
		/* Any other tile */
		UnreserveRailTrack(tile, TrackdirToTrack(track_dir));
	}
}

/**
 * Free the reserved path in front of a vehicle.
 * @param v %Train owning the reserved path.
 * @param origin %Tile to start clearing (if #INVALID_TILE, use the current tile of \a v).
 * @param orig_td Track direction (if #INVALID_TRACKDIR, use the track direction of \a v).
 */
void FreeTrainTrackReservation(const Train *v, TileIndex origin, Trackdir orig_td)
{
	assert(v->IsFrontEngine());

	TileIndex tile = origin != INVALID_TILE ? origin : v->tile;
	Trackdir  td = orig_td != INVALID_TRACKDIR ? orig_td : v->GetVehicleTrackdir();
	bool      free_tile = tile != v->tile || !(IsRailStationTile(v->tile) || IsTileType(v->tile, MP_TUNNELBRIDGE));
	StationID station_id = IsRailStationTile(v->tile) ? GetStationIndex(v->tile) : INVALID_STATION;

	/* Can't be holding a reservation if we enter a depot. */
	if (IsRailDepotTile(tile) && TrackdirToExitdir(td) != GetRailDepotDirection(tile)) return;
	if (v->track == TRACK_BIT_DEPOT) {
		/* Front engine is in a depot. We enter if some part is not in the depot. */
		for (const Train *u = v; u != NULL; u = u->Next()) {
			if (u->track != TRACK_BIT_DEPOT || u->tile != v->tile) return;
		}
	}
	/* Don't free reservation if it's not ours. */
	if (TracksOverlap(GetReservedTrackbits(tile) | TrackToTrackBits(TrackdirToTrack(td)))) return;

	CFollowTrackRail ft(v, GetRailTypeInfo(v->railtype)->compatible_railtypes);
	while (ft.Follow(tile, td)) {
		tile = ft.m_new_tile;
		TrackdirBits bits = ft.m_new_td_bits & TrackBitsToTrackdirBits(GetReservedTrackbits(tile));
		td = RemoveFirstTrackdir(&bits);
		assert(bits == TRACKDIR_BIT_NONE);

		if (!IsValidTrackdir(td)) break;

		if (IsTileType(tile, MP_RAILWAY)) {
			if (HasSignalOnTrackdir(tile, td) && !IsPbsSignal(GetSignalType(tile, TrackdirToTrack(td)))) {
				/* Conventional signal along trackdir: remove reservation and stop. */
				UnreserveRailTrack(tile, TrackdirToTrack(td));
				break;
			}
			if (HasPbsSignalOnTrackdir(tile, td)) {
				if (GetSignalStateByTrackdir(tile, td) == SIGNAL_STATE_RED) {
					/* Red PBS signal? Can't be our reservation, would be green then. */
					break;
				} else {
					/* Turn the signal back to red. */
					SetSignalStateByTrackdir(tile, td, SIGNAL_STATE_RED);
					MarkTileDirtyByTile(tile, ZOOM_LVL_DRAW_MAP);
				}
			} else if (HasSignalOnTrackdir(tile, ReverseTrackdir(td)) && IsOnewaySignal(tile, TrackdirToTrack(td))) {
				break;
			}
		}

		/* Don't free first station/bridge/tunnel if we are on it. */
		if (free_tile || (!(ft.m_is_station && GetStationIndex(ft.m_new_tile) == station_id) && !ft.m_is_tunnel && !ft.m_is_bridge)) ClearPathReservation(v, tile, td);

		free_tile = true;
	}
}

static const byte _initial_tile_subcoord[6][4][3] = {
{{ 15, 8, 1 }, { 0, 0, 0 }, { 0, 8, 5 }, { 0,  0, 0 }},
{{  0, 0, 0 }, { 8, 0, 3 }, { 0, 0, 0 }, { 8, 15, 7 }},
{{  0, 0, 0 }, { 7, 0, 2 }, { 0, 7, 6 }, { 0,  0, 0 }},
{{ 15, 8, 2 }, { 0, 0, 0 }, { 0, 0, 0 }, { 8, 15, 6 }},
{{ 15, 7, 0 }, { 8, 0, 4 }, { 0, 0, 0 }, { 0,  0, 0 }},
{{  0, 0, 0 }, { 0, 0, 0 }, { 0, 8, 4 }, { 7, 15, 0 }},
};

/**
 * Perform pathfinding for a train.
 *
 * @param v The train
 * @param tile The tile the train is about to enter
 * @param enterdir Diagonal direction the train is coming from
 * @param tracks Usable tracks on the new tile
 * @param path_found [out] Whether a path has been found or not.
 * @param do_track_reservation Path reservation is requested
 * @param dest [out] State and destination of the requested path
 * @return The best track the train should follow
 */
static Track DoTrainPathfind(const Train *v, TileIndex tile, DiagDirection enterdir, TrackBits tracks, bool &path_found, bool do_track_reservation, PBSTileInfo *dest)
{
	switch (_settings_game.pf.pathfinder_for_trains) {
		case VPF_NPF: return NPFTrainChooseTrack(v, tile, enterdir, tracks, path_found, do_track_reservation, dest);
		case VPF_YAPF: return YapfTrainChooseTrack(v, tile, enterdir, tracks, path_found, do_track_reservation, dest);

		default: NOT_REACHED();
	}
}

/**
 * Extend a train path as far as possible. Stops on encountering a safe tile,
 * another reservation or a track choice.
 * @param v The train.
 * @param origin The tile from which the reservation have to be extended
 * @param new_tracks [out] Tracks to choose from when encountering a choice
 * @param enterdir [out] The direction from which the choice tile is to be entered
 * @return INVALID_TILE indicates that the reservation failed.
 */
static PBSTileInfo ExtendTrainReservation(const Train *v, const PBSTileInfo &origin, TrackBits *new_tracks, DiagDirection *enterdir)
{
	CFollowTrackRail ft(v);

	TileIndex tile = origin.tile;
	Trackdir  cur_td = origin.trackdir;
	while (ft.Follow(tile, cur_td)) {
		if (KillFirstBit(ft.m_new_td_bits) == TRACKDIR_BIT_NONE) {
			/* Possible signal tile. */
			if (HasOnewaySignalBlockingTrackdir(ft.m_new_tile, FindFirstTrackdir(ft.m_new_td_bits))) break;
		}

		if (_settings_game.pf.forbid_90_deg) {
			ft.m_new_td_bits &= ~TrackdirCrossesTrackdirs(ft.m_old_td);
			if (ft.m_new_td_bits == TRACKDIR_BIT_NONE) break;
		}

		/* Station, depot or waypoint are a possible target. */
		bool target_seen = ft.m_is_station || (IsTileType(ft.m_new_tile, MP_RAILWAY) && !IsPlainRail(ft.m_new_tile));
		if (target_seen || KillFirstBit(ft.m_new_td_bits) != TRACKDIR_BIT_NONE) {
			/* Choice found or possible target encountered.
			 * On finding a possible target, we need to stop and let the pathfinder handle the
			 * remaining path. This is because we don't know if this target is in one of our
			 * orders, so we might cause pathfinding to fail later on if we find a choice.
			 * This failure would cause a bogous call to TryReserveSafePath which might reserve
			 * a wrong path not leading to our next destination. */
			if (HasReservedTracks(ft.m_new_tile, TrackdirBitsToTrackBits(TrackdirReachesTrackdirs(ft.m_old_td)))) break;

			/* If we did skip some tiles, backtrack to the first skipped tile so the pathfinder
			 * actually starts its search at the first unreserved tile. */
			if (ft.m_tiles_skipped != 0) ft.m_new_tile -= TileOffsByDiagDir(ft.m_exitdir) * ft.m_tiles_skipped;

			/* Choice found, path valid but not okay. Save info about the choice tile as well. */
			if (new_tracks != NULL) *new_tracks = TrackdirBitsToTrackBits(ft.m_new_td_bits);
			if (enterdir != NULL) *enterdir = ft.m_exitdir;
			return PBSTileInfo(ft.m_new_tile, ft.m_old_td, false);
		}

		tile = ft.m_new_tile;
		cur_td = FindFirstTrackdir(ft.m_new_td_bits);

		if (IsSafeWaitingPosition(v, tile, cur_td, true, _settings_game.pf.forbid_90_deg)) {
			bool wp_free = IsWaitingPositionFree(v, tile, cur_td, _settings_game.pf.forbid_90_deg);
			if (!(wp_free && TryReserveRailTrack(tile, TrackdirToTrack(cur_td)))) break;
			/* Safe position is all good, path valid and okay. */
			return PBSTileInfo(tile, cur_td, true);
		}

		if (!TryReserveRailTrackdir(tile, cur_td)) break;
	}

	if (ft.m_err == CFollowTrackRail::EC_OWNER || ft.m_err == CFollowTrackRail::EC_NO_WAY) {
		/* End of line, path valid and okay. */
		return PBSTileInfo(ft.m_old_tile, ft.m_old_td, true);
	}

	/* Sorry, can't reserve path, back out. */
	tile = origin.tile;
	cur_td = origin.trackdir;
	TileIndex stopped = ft.m_old_tile;
	Trackdir  stopped_td = ft.m_old_td;
	while (tile != stopped || cur_td != stopped_td) {
		if (!ft.Follow(tile, cur_td)) break;

		if (_settings_game.pf.forbid_90_deg) {
			ft.m_new_td_bits &= ~TrackdirCrossesTrackdirs(ft.m_old_td);
			assert(ft.m_new_td_bits != TRACKDIR_BIT_NONE);
		}
		assert(KillFirstBit(ft.m_new_td_bits) == TRACKDIR_BIT_NONE);

		tile = ft.m_new_tile;
		cur_td = FindFirstTrackdir(ft.m_new_td_bits);

		UnreserveRailTrackdir(tile, cur_td);
	}

	/* Path invalid. */
	return PBSTileInfo();
}

/**
 * Try to reserve any path to a safe tile, ignoring the vehicle's destination.
 * Safe tiles are tiles in front of a signal, depots and station tiles at end of line.
 *
 * @param v The vehicle.
 * @param tile The tile the search should start from.
 * @param td The trackdir the search should start from.
 * @param override_railtype Whether all physically compatible railtypes should be followed.
 * @return True if a path to a safe stopping tile could be reserved.
 */
static bool TryReserveSafeTrack(const Train *v, TileIndex tile, Trackdir td, bool override_tailtype)
{
	switch (_settings_game.pf.pathfinder_for_trains) {
		case VPF_NPF: return NPFTrainFindNearestSafeTile(v, tile, td, override_tailtype);
		case VPF_YAPF: return YapfTrainFindNearestSafeTile(v, tile, td, override_tailtype);

		default: NOT_REACHED();
	}
}

/** This class will save the current order of a vehicle and restore it on destruction. */
class VehicleOrderSaver {
private:
	Train          *v;
	Order          old_order;
	TileIndex      old_dest_tile;
	StationID      old_last_station_visited;
	VehicleOrderID index;
	bool           suppress_implicit_orders;

public:
	VehicleOrderSaver(Train *_v) :
		v(_v),
		old_order(_v->current_order),
		old_dest_tile(_v->dest_tile),
		old_last_station_visited(_v->last_station_visited),
		index(_v->cur_real_order_index),
		suppress_implicit_orders(HasBit(_v->gv_flags, GVF_SUPPRESS_IMPLICIT_ORDERS))
	{
	}

	~VehicleOrderSaver()
	{
		this->v->current_order = this->old_order;
		this->v->dest_tile = this->old_dest_tile;
		this->v->last_station_visited = this->old_last_station_visited;
		SB(this->v->gv_flags, GVF_SUPPRESS_IMPLICIT_ORDERS, 1, suppress_implicit_orders ? 1: 0);
	}

	/**
	 * Set the current vehicle order to the next order in the order list.
	 * @param skip_first Shall the first (i.e. active) order be skipped?
	 * @return True if a suitable next order could be found.
	 */
	bool SwitchToNextOrder(bool skip_first)
	{
		if (this->v->GetNumOrders() == 0) return false;

		if (skip_first) ++this->index;

		int depth = 0;

		do {
			/* Wrap around. */
			if (this->index >= this->v->GetNumOrders()) this->index = 0;

			Order *order = this->v->GetOrder(this->index);
			assert(order != NULL);

			switch (order->GetType()) {
				case OT_GOTO_DEPOT:
					/* Skip service in depot orders when the train doesn't need service. */
					if ((order->GetDepotOrderType() & ODTFB_SERVICE) && !this->v->NeedsServicing()) break;
				case OT_GOTO_STATION:
				case OT_GOTO_WAYPOINT:
					this->v->current_order = *order;
					return UpdateOrderDest(this->v, order, 0, true);
				case OT_CONDITIONAL: {
					VehicleOrderID next = ProcessConditionalOrder(order, this->v);
					if (next != INVALID_VEH_ORDER_ID) {
						depth++;
						this->index = next;
						/* Don't increment next, so no break here. */
						continue;
					}
					break;
				}
				default:
					break;
			}
			/* Don't increment inside the while because otherwise conditional
			 * orders can lead to an infinite loop. */
			++this->index;
			depth++;
		} while (this->index != this->v->cur_real_order_index && depth < this->v->GetNumOrders());

		return false;
	}
};

static bool HasLongReservePbsSignalOnTrackdir(Train* v, TileIndex tile, Trackdir trackdir)
{
	if (HasPbsSignalOnTrackdir(tile, trackdir)) {
		if (IsRestrictedSignal(tile)) {
			const TraceRestrictProgram *prog = GetExistingTraceRestrictProgram(tile, TrackdirToTrack(trackdir));
			if (prog && prog->actions_used_flags & TRPAUF_LONG_RESERVE) {
				TraceRestrictProgramResult out;
				prog->Execute(v, TraceRestrictProgramInput(tile, trackdir, &VehiclePosTraceRestrictPreviousSignalCallback, NULL), out);
				if (out.flags & TRPRF_LONG_RESERVE) {
					return true;
				}
			}
		}
	}

	return false;
}

/**
 * Choose a track and reserve if necessary
 *
 * @param v The vehicle
 * @param tile The tile from which to start
 * @param enterdir
 * @param tracks
 * @param force_res Force a reservation to be made
 * @param got_reservation [out] If the train has a reservation
 * @param mark_stuck The train has to be marked as stuck when needed
 * @return The track the train should take.
 */
static Track ChooseTrainTrack(Train *v, TileIndex tile, DiagDirection enterdir, TrackBits tracks, bool force_res, bool *p_got_reservation, bool mark_stuck)
{
	Track best_track = INVALID_TRACK;
	bool do_track_reservation = _settings_game.pf.reserve_paths || force_res;
	bool changed_signal = false;

	assert((tracks & ~TRACK_BIT_MASK) == 0);

	bool got_reservation = false;
	if (p_got_reservation != NULL) *p_got_reservation = got_reservation;

	/* Don't use tracks here as the setting to forbid 90 deg turns might have been switched between reservation and now. */
	TrackBits res_tracks = (TrackBits)(GetReservedTrackbits(tile) & DiagdirReachesTracks(enterdir));
	/* Do we have a suitable reserved track? */
	if (res_tracks != TRACK_BIT_NONE) return FindFirstTrack(res_tracks);

	/* Quick return in case only one possible track is available */
	if (KillFirstBit(tracks) == TRACK_BIT_NONE) {
		Track track = FindFirstTrack(tracks);
		/* We need to check for signals only here, as a junction tile can't have signals. */
		if (track != INVALID_TRACK && HasPbsSignalOnTrackdir(tile, TrackEnterdirToTrackdir(track, enterdir))) {
			do_track_reservation = true;
			changed_signal = true;
			SetSignalStateByTrackdir(tile, TrackEnterdirToTrackdir(track, enterdir), SIGNAL_STATE_GREEN);
		} else if (!do_track_reservation) {
			return track;
		}
		best_track = track;
	}

	PBSTileInfo   origin = FollowTrainReservation(v);
	PBSTileInfo   res_dest(tile, INVALID_TRACKDIR, false);
	DiagDirection dest_enterdir = enterdir;
	if (do_track_reservation) {
		res_dest = ExtendTrainReservation(v, origin, &tracks, &dest_enterdir);
		if (res_dest.tile == INVALID_TILE) {
			/* Reservation failed? */
			if (mark_stuck) MarkTrainAsStuck(v);
			if (changed_signal) SetSignalStateByTrackdir(tile, TrackEnterdirToTrackdir(best_track, enterdir), SIGNAL_STATE_RED);
			return FindFirstTrack(tracks);
		}
		if (res_dest.okay) {
			CFollowTrackRail ft(v);
			if (ft.Follow(res_dest.tile, res_dest.trackdir)) {
				Trackdir  new_td = FindFirstTrackdir(ft.m_new_td_bits);

				if (!HasLongReservePbsSignalOnTrackdir(v, ft.m_new_tile, new_td)) {
					/* Got a valid reservation that ends at a safe target, quick exit. */
					if (p_got_reservation != NULL) *p_got_reservation = true;
					if (changed_signal) MarkTileDirtyByTile(tile, ZOOM_LVL_DRAW_MAP);
					TryReserveRailTrack(v->tile, TrackdirToTrack(v->GetVehicleTrackdir()));
					return best_track;
				}
			}
		}

		/* Check if the train needs service here, so it has a chance to always find a depot.
		 * Also check if the current order is a service order so we don't reserve a path to
		 * the destination but instead to the next one if service isn't needed. */
		CheckIfTrainNeedsService(v);
		if (v->current_order.IsType(OT_DUMMY) || v->current_order.IsType(OT_CONDITIONAL) || v->current_order.IsType(OT_GOTO_DEPOT)) ProcessOrders(v);
	}

	/* Save the current train order. The destructor will restore the old order on function exit. */
	VehicleOrderSaver orders(v);

	/* If the current tile is the destination of the current order and
	 * a reservation was requested, advance to the next order.
	 * Don't advance on a depot order as depots are always safe end points
	 * for a path and no look-ahead is necessary. This also avoids a
	 * problem with depot orders not part of the order list when the
	 * order list itself is empty. */
	if (v->current_order.IsType(OT_LEAVESTATION)) {
		orders.SwitchToNextOrder(false);
	} else if (v->current_order.IsType(OT_LOADING) || (!v->current_order.IsType(OT_GOTO_DEPOT) && (
			v->current_order.IsType(OT_GOTO_STATION) ?
			IsRailStationTile(v->tile) && v->current_order.GetDestination() == GetStationIndex(v->tile) :
			v->tile == v->dest_tile))) {
		orders.SwitchToNextOrder(true);
	}

	if (res_dest.tile != INVALID_TILE && !res_dest.okay) {
		/* Pathfinders are able to tell that route was only 'guessed'. */
		bool      path_found = true;
		TileIndex new_tile = res_dest.tile;

		Track next_track = DoTrainPathfind(v, new_tile, dest_enterdir, tracks, path_found, do_track_reservation, &res_dest);
		if (new_tile == tile) best_track = next_track;
		v->HandlePathfindingResult(path_found);
	}

	/* No track reservation requested -> finished. */
	if (!do_track_reservation) return best_track;

	/* A path was found, but could not be reserved. */
	if (res_dest.tile != INVALID_TILE && !res_dest.okay) {
		if (mark_stuck) MarkTrainAsStuck(v);
		FreeTrainTrackReservation(v, origin.tile, origin.trackdir);
		return best_track;
	}

	/* No possible reservation target found, we are probably lost. */
	if (res_dest.tile == INVALID_TILE) {
		/* Try to find any safe destination. */
		PBSTileInfo path_end = FollowTrainReservation(v);
		if (TryReserveSafeTrack(v, path_end.tile, path_end.trackdir, false)) {
			TrackBits res = GetReservedTrackbits(tile) & DiagdirReachesTracks(enterdir);
			best_track = FindFirstTrack(res);
			TryReserveRailTrack(v->tile, TrackdirToTrack(v->GetVehicleTrackdir()));
			if (p_got_reservation != NULL) *p_got_reservation = true;
			if (changed_signal) MarkTileDirtyByTile(tile);
		} else {
			FreeTrainTrackReservation(v, origin.tile, origin.trackdir);
			if (mark_stuck) MarkTrainAsStuck(v);
		}
		return best_track;
	}

	got_reservation = true;

	/* Reservation target found and free, check if it is safe. */
	while (!IsSafeWaitingPosition(v, res_dest.tile, res_dest.trackdir, true, _settings_game.pf.forbid_90_deg)) {
		/* Extend reservation until we have found a safe position. */
		DiagDirection exitdir = TrackdirToExitdir(res_dest.trackdir);
		TileIndex     next_tile = TileAddByDiagDir(res_dest.tile, exitdir);
		TrackBits     reachable = TrackdirBitsToTrackBits((TrackdirBits)(GetTileTrackStatus(next_tile, TRANSPORT_RAIL, 0))) & DiagdirReachesTracks(exitdir);
		if (_settings_game.pf.forbid_90_deg) {
			reachable &= ~TrackCrossesTracks(TrackdirToTrack(res_dest.trackdir));
		}

		/* Get next order with destination. */
		if (orders.SwitchToNextOrder(true)) {
			PBSTileInfo cur_dest;
			bool path_found;
			DoTrainPathfind(v, next_tile, exitdir, reachable, path_found, true, &cur_dest);
			if (cur_dest.tile != INVALID_TILE) {
				res_dest = cur_dest;
				if (res_dest.okay) continue;
				/* Path found, but could not be reserved. */
				FreeTrainTrackReservation(v, origin.tile, origin.trackdir);
				if (mark_stuck) MarkTrainAsStuck(v);
				got_reservation = false;
				changed_signal = false;
				break;
			}
		}
		/* No order or no safe position found, try any position. */
		if (!TryReserveSafeTrack(v, res_dest.tile, res_dest.trackdir, true)) {
			FreeTrainTrackReservation(v, origin.tile, origin.trackdir);
			if (mark_stuck) MarkTrainAsStuck(v);
			got_reservation = false;
			changed_signal = false;
		}
		break;
	}

	if (got_reservation) {
		CFollowTrackRail ft(v);
		if (ft.Follow(res_dest.tile, res_dest.trackdir)) {
			Trackdir  new_td = FindFirstTrackdir(ft.m_new_td_bits);

			if (HasLongReservePbsSignalOnTrackdir(v, ft.m_new_tile, new_td)) {
				// We reserved up to a LR signal, reserve past it as well. recursion
				ChooseTrainTrack(v, ft.m_new_tile, ft.m_exitdir, TrackdirBitsToTrackBits(ft.m_new_td_bits), force_res, NULL, mark_stuck);
			}
		}
	}

	TryReserveRailTrack(v->tile, TrackdirToTrack(v->GetVehicleTrackdir()));

	if (changed_signal) MarkTileDirtyByTile(tile, ZOOM_LVL_DRAW_MAP);
	if (p_got_reservation != NULL) *p_got_reservation = got_reservation;

	return best_track;
}

/**
 * Try to reserve a path to a safe position.
 *
 * @param v The vehicle
 * @param mark_as_stuck Should the train be marked as stuck on a failed reservation?
 * @param first_tile_okay True if no path should be reserved if the current tile is a safe position.
 * @return True if a path could be reserved.
 */
bool TryPathReserve(Train *v, bool mark_as_stuck, bool first_tile_okay)
{
	assert(v->IsFrontEngine());

	/* We have to handle depots specially as the track follower won't look
	 * at the depot tile itself but starts from the next tile. If we are still
	 * inside the depot, a depot reservation can never be ours. */
	if (v->track == TRACK_BIT_DEPOT) {
		if (HasDepotReservation(v->tile)) {
			if (mark_as_stuck) MarkTrainAsStuck(v);
			return false;
		} else {
			/* Depot not reserved, but the next tile might be. */
			TileIndex next_tile = TileAddByDiagDir(v->tile, GetRailDepotDirection(v->tile));
			if (HasReservedTracks(next_tile, DiagdirReachesTracks(GetRailDepotDirection(v->tile)))) return false;
		}
	}

<<<<<<< HEAD
	if (IsTileType(v->tile, MP_TUNNELBRIDGE) && IsTunnelBridgeExit(v->tile) &&
=======
	if (IsTileType(v->tile, MP_TUNNELBRIDGE) && IsTunnelBridgeSignalSimulationExit(v->tile) &&
>>>>>>> 556594f2
			DiagDirToDiagTrackBits(GetTunnelBridgeDirection(v->tile)) == v->track) {
		// prevent any attempt to reserve the wrong way onto a tunnel/bridge exit
		return false;
	}

	Vehicle *other_train = NULL;
	PBSTileInfo origin = FollowTrainReservation(v, &other_train);
	/* The path we are driving on is already blocked by some other train.
	 * This can only happen in certain situations when mixing path and
	 * block signals or when changing tracks and/or signals.
	 * Exit here as doing any further reservations will probably just
	 * make matters worse. */
	if (other_train != NULL && other_train->index != v->index) {
		if (mark_as_stuck) MarkTrainAsStuck(v);
		return false;
	}
	/* If we have a reserved path and the path ends at a safe tile, we are finished already. */
	if (origin.okay && (v->tile != origin.tile || first_tile_okay)) {
		/* Can't be stuck then. */
		if (HasBit(v->flags, VRF_TRAIN_STUCK)) SetWindowWidgetDirty(WC_VEHICLE_VIEW, v->index, WID_VV_START_STOP);
		ClrBit(v->flags, VRF_TRAIN_STUCK);
		return true;
	}

	/* If we are in a depot, tentatively reserve the depot. */
	if (v->track == TRACK_BIT_DEPOT && v->tile == origin.tile) {
		SetDepotReservation(v->tile, true);
		if (_settings_client.gui.show_track_reservation) MarkTileDirtyByTile(v->tile, ZOOM_LVL_DRAW_MAP);
	}

	DiagDirection exitdir = TrackdirToExitdir(origin.trackdir);
	TileIndex     new_tile = TileAddByDiagDir(origin.tile, exitdir);
	TrackBits     reachable = TrackdirBitsToTrackBits(TrackStatusToTrackdirBits(GetTileTrackStatus(new_tile, TRANSPORT_RAIL, 0)) & DiagdirReachesTrackdirs(exitdir));

	if (_settings_game.pf.forbid_90_deg) reachable &= ~TrackCrossesTracks(TrackdirToTrack(origin.trackdir));

	bool res_made = false;
	ChooseTrainTrack(v, new_tile, exitdir, reachable, true, &res_made, mark_as_stuck);

	if (!res_made) {
		/* Free the depot reservation as well. */
		if (v->track == TRACK_BIT_DEPOT && v->tile == origin.tile) SetDepotReservation(v->tile, false);
		return false;
	}

	if (HasBit(v->flags, VRF_TRAIN_STUCK)) {
		v->wait_counter = 0;
		SetWindowWidgetDirty(WC_VEHICLE_VIEW, v->index, WID_VV_START_STOP);
	}
	ClrBit(v->flags, VRF_TRAIN_STUCK);
	return true;
}


static bool CheckReverseTrain(const Train *v)
{
	if (_settings_game.difficulty.line_reverse_mode != 0 ||
			v->track == TRACK_BIT_DEPOT || v->track == TRACK_BIT_WORMHOLE ||
			!(v->direction & 1)) {
		return false;
	}

	assert(v->track != TRACK_BIT_NONE);

	switch (_settings_game.pf.pathfinder_for_trains) {
		case VPF_NPF: return NPFTrainCheckReverse(v);
		case VPF_YAPF: return YapfTrainCheckReverse(v);

		default: NOT_REACHED();
	}
}

/**
 * Get the location of the next station to visit.
 * @param station Next station to visit.
 * @return Location of the new station.
 */
TileIndex Train::GetOrderStationLocation(StationID station)
{
	if (station == this->last_station_visited) this->last_station_visited = INVALID_STATION;

	const Station *st = Station::Get(station);
	if (!(st->facilities & FACIL_TRAIN)) {
		/* The destination station has no trainstation tiles. */
		this->IncrementRealOrderIndex();
		return 0;
	}

	return st->xy;
}

/** Goods at the consist have changed, update the graphics, cargo, and acceleration. */
void Train::MarkDirty()
{
	Train *v = this;
	do {
		v->colourmap = PAL_NONE;
		v->cur_image_valid_dir = INVALID_DIR;
		v->UpdateViewport(true, false);
	} while ((v = v->Next()) != NULL);

	/* need to update acceleration and cached values since the goods on the train changed. */
	this->CargoChanged();
	this->UpdateAcceleration();
}

/**
 * This function looks at the vehicle and updates its speed (cur_speed
 * and subspeed) variables. Furthermore, it returns the distance that
 * the train can drive this tick. #Vehicle::GetAdvanceDistance() determines
 * the distance to drive before moving a step on the map.
 * @return distance to drive.
 */
int Train::UpdateSpeed()
{
	switch (_settings_game.vehicle.train_acceleration_model) {
		default: NOT_REACHED();
		case AM_ORIGINAL:
			return this->DoUpdateSpeed(this->acceleration * (this->GetAccelerationStatus() == AS_BRAKE ? -4 : 2), 0, this->GetCurrentMaxSpeed());

		case AM_REALISTIC:
			return this->DoUpdateSpeed(this->GetAcceleration(), this->GetAccelerationStatus() == AS_BRAKE ? 0 : 2, this->GetCurrentMaxSpeed());
	}
}
/**
 * Handle all breakdown related stuff for a train consist.
 * @param v The front engine.
 */
static bool HandlePossibleBreakdowns(Train *v)
{
	assert(v->IsFrontEngine());
	for (Train *u = v; u != NULL; u = u->Next()) {
		if (u->breakdown_ctr != 0 && (u->IsEngine() || u->IsMultiheaded())) {
			if (u->breakdown_ctr <= 2) {
				if (u->HandleBreakdown()) return true;
				/* We check the order of v (the first vehicle) instead of u here! */
			} else if (!v->current_order.IsType(OT_LOADING)) {
				u->breakdown_ctr--;
			}
		}
	}
	return false;
}

/**
 * Trains enters a station, send out a news item if it is the first train, and start loading.
 * @param v Train that entered the station.
 * @param station Station visited.
 */
static void TrainEnterStation(Train *v, StationID station)
{
	v->last_station_visited = station;

	/* check if a train ever visited this station before */
	Station *st = Station::Get(station);
	if (!(st->had_vehicle_of_type & HVOT_TRAIN)) {
		st->had_vehicle_of_type |= HVOT_TRAIN;
		SetDParam(0, st->index);
		AddVehicleNewsItem(
			STR_NEWS_FIRST_TRAIN_ARRIVAL,
			v->owner == _local_company ? NT_ARRIVAL_COMPANY : NT_ARRIVAL_OTHER,
			v->index,
			st->index
		);
		AI::NewEvent(v->owner, new ScriptEventStationFirstVehicle(st->index, v->index));
		Game::NewEvent(new ScriptEventStationFirstVehicle(st->index, v->index));
	}

	v->force_proceed = TFP_NONE;
	SetWindowDirty(WC_VEHICLE_VIEW, v->index);

	v->BeginLoading();

	TriggerStationRandomisation(st, v->tile, SRT_TRAIN_ARRIVES);
	TriggerStationAnimation(st, v->tile, SAT_TRAIN_ARRIVES);
}

/* Check if the vehicle is compatible with the specified tile */
static inline bool CheckCompatibleRail(const Train *v, TileIndex tile)
{
	return IsInfraTileUsageAllowed(VEH_TRAIN, v->owner, tile) &&
			(!v->IsFrontEngine() || HasBit(v->compatible_railtypes, GetRailType(tile)));
}

/** Data structure for storing engine speed changes of an acceleration type. */
struct AccelerationSlowdownParams {
	byte small_turn; ///< Speed change due to a small turn.
	byte large_turn; ///< Speed change due to a large turn.
	byte z_up;       ///< Fraction to remove when moving up.
	byte z_down;     ///< Fraction to add when moving down.
};

/** Speed update fractions for each acceleration type. */
static const AccelerationSlowdownParams _accel_slowdown[] = {
	/* normal accel */
	{256 / 4, 256 / 2, 256 / 4, 2}, ///< normal
	{256 / 4, 256 / 2, 256 / 4, 2}, ///< monorail
	{0,       256 / 2, 256 / 4, 2}, ///< maglev
};

/**
 * Modify the speed of the vehicle due to a change in altitude.
 * @param v %Train to update.
 * @param old_z Previous height.
 */
static inline void AffectSpeedByZChange(Train *v, int old_z)
{
	if (old_z == v->z_pos || _settings_game.vehicle.train_acceleration_model != AM_ORIGINAL) return;

	const AccelerationSlowdownParams *asp = &_accel_slowdown[GetRailTypeInfo(v->railtype)->acceleration_type];

	if (old_z < v->z_pos) {
		v->cur_speed -= (v->cur_speed * asp->z_up >> 8);
	} else {
		uint16 spd = v->cur_speed + asp->z_down;
		if (spd <= v->gcache.cached_max_track_speed) v->cur_speed = spd;
	}
}

enum TrainMovedChangeSignalEnum {
	CHANGED_NOTHING, ///< No special signals were changed
	CHANGED_NORMAL_TO_PBS_BLOCK, ///< A PBS block with a non-PBS signal facing us
	CHANGED_LR_PBS ///< A long reserve PBS signal
};

static TrainMovedChangeSignalEnum TrainMovedChangeSignal(Train* v, TileIndex tile, DiagDirection dir)
{
	if (IsTileType(tile, MP_RAILWAY) &&
			GetRailTileType(tile) == RAIL_TILE_SIGNALS) {
		TrackdirBits tracks = TrackBitsToTrackdirBits(GetTrackBits(tile)) & DiagdirReachesTrackdirs(dir);
		Trackdir trackdir = FindFirstTrackdir(tracks);
		if (UpdateSignalsOnSegment(tile,  TrackdirToExitdir(trackdir), GetTileOwner(tile)) == SIGSEG_PBS && HasSignalOnTrackdir(tile, trackdir)) {
			/* A PBS block with a non-PBS signal facing us? */
			if (!IsPbsSignal(GetSignalType(tile, TrackdirToTrack(trackdir)))) return CHANGED_NORMAL_TO_PBS_BLOCK;

			if (HasLongReservePbsSignalOnTrackdir(v, tile, trackdir)) return CHANGED_LR_PBS;
		}
	}
<<<<<<< HEAD
	if (IsTileType(tile, MP_TUNNELBRIDGE) && IsTunnelBridgeExit(tile) && GetTunnelBridgeDirection(tile) == ReverseDiagDir(dir)) {
		if (UpdateSignalsOnSegment(tile, dir, GetTileOwner(tile)) == SIGSEG_PBS) {
			return CHANGED_NORMAL_TO_PBS_BLOCK;
		}
	}

	return CHANGED_NOTHING;
=======
	if (IsTileType(tile, MP_TUNNELBRIDGE) && IsTunnelBridgeSignalSimulationExit(tile) && GetTunnelBridgeDirection(tile) == ReverseDiagDir(dir)) {
		if (UpdateSignalsOnSegment(tile, dir, GetTileOwner(tile)) == SIGSEG_PBS) {
			return true;
		}
	}

	return false;
>>>>>>> 556594f2
}

/** Tries to reserve track under whole train consist. */
void Train::ReserveTrackUnderConsist() const
{
	for (const Train *u = this; u != NULL; u = u->Next()) {
		switch (u->track) {
			case TRACK_BIT_WORMHOLE:
				TryReserveRailTrack(u->tile, DiagDirToDiagTrack(GetTunnelBridgeDirection(u->tile)));
				break;
			case TRACK_BIT_DEPOT:
				break;
			default:
				TryReserveRailTrack(u->tile, TrackBitsToTrack(u->track));
				break;
		}
	}
}

/**
 * The train vehicle crashed!
 * Update its status and other parts around it.
 * @param flooded Crash was caused by flooding.
 * @return Number of people killed.
 */
uint Train::Crash(bool flooded)
{
	uint pass = 0;
	if (this->IsFrontEngine()) {
		pass += 2; // driver

		/* Remove the reserved path in front of the train if it is not stuck.
		 * Also clear all reserved tracks the train is currently on. */
		if (!HasBit(this->flags, VRF_TRAIN_STUCK)) FreeTrainTrackReservation(this);
		for (const Train *v = this; v != NULL; v = v->Next()) {
			ClearPathReservation(v, v->tile, v->GetVehicleTrackdir());
			if (IsTileType(v->tile, MP_TUNNELBRIDGE)) {
				/* ClearPathReservation will not free the wormhole exit
				 * if the train has just entered the wormhole. */
				UnreserveBridgeTunnelTile(GetOtherTunnelBridgeEnd(v->tile));
			}
		}

		/* we may need to update crossing we were approaching,
		 * but must be updated after the train has been marked crashed */
		TileIndex crossing = TrainApproachingCrossingTile(this);
		if (crossing != INVALID_TILE) UpdateLevelCrossing(crossing);

		/* Remove the loading indicators (if any) */
		HideFillingPercent(&this->fill_percent_te_id);
	}

	pass += this->GroundVehicleBase::Crash(flooded);

	this->crash_anim_pos = flooded ? 4000 : 1; // max 4440, disappear pretty fast when flooded
	return pass;
}

/**
 * Marks train as crashed and creates an AI event.
 * Doesn't do anything if the train is crashed already.
 * @param v first vehicle of chain
 * @return number of victims (including 2 drivers; zero if train was already crashed)
 */
static uint TrainCrashed(Train *v)
{
	uint num = 0;

	/* do not crash train twice */
	if (!(v->vehstatus & VS_CRASHED)) {
		num = v->Crash();
		AI::NewEvent(v->owner, new ScriptEventVehicleCrashed(v->index, v->tile, ScriptEventVehicleCrashed::CRASH_TRAIN));
		Game::NewEvent(new ScriptEventVehicleCrashed(v->index, v->tile, ScriptEventVehicleCrashed::CRASH_TRAIN));
	}

	/* Try to re-reserve track under already crashed train too.
	 * Crash() clears the reservation! */
	v->ReserveTrackUnderConsist();

	return num;
}

/** Temporary data storage for testing collisions. */
struct TrainCollideChecker {
	Train *v; ///< %Vehicle we are testing for collision.
	uint num; ///< Total number of victims if train collided.
};

/**
 * Collision test function.
 * @param v %Train vehicle to test collision with.
 * @param data %Train being examined.
 * @return \c NULL (always continue search)
 */
static Vehicle *FindTrainCollideEnum(Vehicle *v, void *data)
{
	TrainCollideChecker *tcc = (TrainCollideChecker*)data;

	/* not a train or in depot */
	if (v->type != VEH_TRAIN || Train::From(v)->track == TRACK_BIT_DEPOT) return NULL;

	if (_settings_game.vehicle.no_train_crash_other_company) {
		/* do not crash into trains of another company. */
		if (v->owner != tcc->v->owner) return NULL;
	}

	/* get first vehicle now to make most usual checks faster */
	Train *coll = Train::From(v)->First();

	/* can't collide with own wagons */
	if (coll == tcc->v) return NULL;

	int x_diff = v->x_pos - tcc->v->x_pos;
	int y_diff = v->y_pos - tcc->v->y_pos;

	/* Do fast calculation to check whether trains are not in close vicinity
	 * and quickly reject trains distant enough for any collision.
	 * Differences are shifted by 7, mapping range [-7 .. 8] into [0 .. 15]
	 * Differences are then ORed and then we check for any higher bits */
	uint hash = (y_diff + 7) | (x_diff + 7);
	if (hash & ~15) return NULL;

	/* Slower check using multiplication */
	int min_diff = (Train::From(v)->gcache.cached_veh_length + 1) / 2 + (tcc->v->gcache.cached_veh_length + 1) / 2 - 1;
	if (x_diff * x_diff + y_diff * y_diff > min_diff * min_diff) return NULL;

	/* Happens when there is a train under bridge next to bridge head */
	if (abs(v->z_pos - tcc->v->z_pos) > 5) return NULL;

	/* crash both trains */
	tcc->num += TrainCrashed(tcc->v);
	tcc->num += TrainCrashed(coll);

	return NULL; // continue searching
}

/**
 * Checks whether the specified train has a collision with another vehicle. If
 * so, destroys this vehicle, and the other vehicle if its subtype has TS_Front.
 * Reports the incident in a flashy news item, modifies station ratings and
 * plays a sound.
 * @param v %Train to test.
 */
static bool CheckTrainCollision(Train *v)
{
	/* can't collide in depot */
	if (v->track == TRACK_BIT_DEPOT) return false;

	assert(v->track == TRACK_BIT_WORMHOLE || TileVirtXY(v->x_pos, v->y_pos) == v->tile);

	TrainCollideChecker tcc;
	tcc.v = v;
	tcc.num = 0;

	/* find colliding vehicles */
	if (v->track == TRACK_BIT_WORMHOLE) {
		FindVehicleOnPos(v->tile, &tcc, FindTrainCollideEnum);
		FindVehicleOnPos(GetOtherTunnelBridgeEnd(v->tile), &tcc, FindTrainCollideEnum);
	} else {
		FindVehicleOnPosXY(v->x_pos, v->y_pos, &tcc, FindTrainCollideEnum);
	}

	/* any dead -> no crash */
	if (tcc.num == 0) return false;

	SetDParam(0, tcc.num);
	AddVehicleNewsItem(STR_NEWS_TRAIN_CRASH, NT_ACCIDENT, v->index);

	ModifyStationRatingAround(v->tile, v->owner, -160, 30);
	if (_settings_client.sound.disaster) SndPlayVehicleFx(SND_13_BIG_CRASH, v);
	return true;
}

static Vehicle *CheckTrainAtSignal(Vehicle *v, void *data)
{
	if (v->type != VEH_TRAIN || (v->vehstatus & VS_CRASHED)) return NULL;

	Train *t = Train::From(v);
	DiagDirection exitdir = *(DiagDirection *)data;

	/* not front engine of a train, inside wormhole or depot, crashed */
	if (!t->IsFrontEngine() || !(t->track & TRACK_BIT_MASK)) return NULL;

	if (t->cur_speed > 5 || TrainExitDir(t->direction, t->track) != exitdir) return NULL;

	return t;
}

/** Find train in front and keep distance between trains in tunnel/bridge. */
static Vehicle *FindSpaceBetweenTrainsEnum(Vehicle *v, void *data)
{
	/* Don't look at wagons between front and back of train. */
	if (v->type != VEH_TRAIN || (v->Previous() != NULL && v->Next() != NULL)) return NULL;

	const Vehicle *u = (Vehicle*)data;
	int32 a, b = 0;

	switch (u->direction) {
		default: NOT_REACHED();
		case DIR_NE: a = u->x_pos; b = v->x_pos; break;
		case DIR_SE: a = v->y_pos; b = u->y_pos; break;
		case DIR_SW: a = v->x_pos; b = u->x_pos; break;
		case DIR_NW: a = u->y_pos; b = v->y_pos; break;
	}

	if (a > b && a <= (b + (int)(Train::From(u)->wait_counter)) + (int)(TILE_SIZE)) return v;
	return NULL;
}

static bool IsToCloseBehindTrain(Vehicle *v, TileIndex tile, bool check_endtile)
{
	Train *t = (Train *)v;

	if (t->force_proceed != 0) return false;

	if (HasVehicleOnPos(t->tile, v, &FindSpaceBetweenTrainsEnum)) {
		/* Revert train if not going with tunnel direction. */
		if (DirToDiagDir(t->direction) != GetTunnelBridgeDirection(t->tile)) {
			v->cur_speed = 0;
			ToggleBit(t->flags, VRF_REVERSING);
		}
		return true;
	}
    /* Cover blind spot at end of tunnel bridge. */
	if (check_endtile){
		if (HasVehicleOnPos(GetOtherTunnelBridgeEnd(t->tile), v, &FindSpaceBetweenTrainsEnum)) {
			/* Revert train if not going with tunnel direction. */
			if (DirToDiagDir(t->direction) != GetTunnelBridgeDirection(t->tile)) {
				v->cur_speed = 0;
				ToggleBit(t->flags, VRF_REVERSING);
			}
			return true;
		}
	}

	return false;
}

static bool CheckTrainStayInWormHolePathReserve(Train *t, TileIndex tile)
{
	TileIndex veh_orig = t->tile;
	t->tile = tile;
	CFollowTrackRail ft(GetTileOwner(tile), GetRailTypeInfo(t->railtype)->compatible_railtypes);
	if (ft.Follow(tile, DiagDirToDiagTrackdir(ReverseDiagDir(GetTunnelBridgeDirection(tile))))) {
		TrackdirBits reserved = ft.m_new_td_bits & TrackBitsToTrackdirBits(GetReservedTrackbits(ft.m_new_tile));
		if (reserved == TRACKDIR_BIT_NONE) {
			/* next tile is not reserved, so reserve the exit tile */
			SetTunnelBridgeReservation(tile, true);
<<<<<<< HEAD
			MarkTileDirtyByTile(tile, ZOOM_LVL_DRAW_MAP);
=======
			MarkTileDirtyByTile(tile);
>>>>>>> 556594f2
		}
	}
	bool ok = TryPathReserve(t);
	t->tile = veh_orig;
	return ok;
}

/** Simulate signals in tunnel - bridge. */
static bool CheckTrainStayInWormHole(Train *t, TileIndex tile)
{
	if (t->force_proceed != 0) return false;

	/* When not exit reverse train. */
<<<<<<< HEAD
	if (!IsTunnelBridgeExit(tile)) {
=======
	if (!IsTunnelBridgeSignalSimulationExit(tile)) {
>>>>>>> 556594f2
		t->cur_speed = 0;
		ToggleBit(t->flags, VRF_REVERSING);
		return true;
	}
	SigSegState seg_state = (_settings_game.pf.reserve_paths || IsTunnelBridgePBS(tile)) ? SIGSEG_PBS : UpdateSignalsOnSegment(tile, INVALID_DIAGDIR, t->owner);
	if (seg_state != SIGSEG_PBS) {
		CFollowTrackRail ft(GetTileOwner(tile), GetRailTypeInfo(t->railtype)->compatible_railtypes);
		if (ft.Follow(tile, DiagDirToDiagTrackdir(ReverseDiagDir(GetTunnelBridgeDirection(tile))))) {
			if (ft.m_new_td_bits != TRACKDIR_BIT_NONE && KillFirstBit(ft.m_new_td_bits) == TRACKDIR_BIT_NONE) {
				Trackdir td = FindFirstTrackdir(ft.m_new_td_bits);
				if (HasPbsSignalOnTrackdir(ft.m_new_tile, td)) {
					/* immediately after the exit, there is a PBS signal, switch to PBS mode */
					seg_state = SIGSEG_PBS;
				}
			}
		}
	}
	if (seg_state == SIGSEG_FULL || (seg_state == SIGSEG_PBS && !CheckTrainStayInWormHolePathReserve(t, tile))) {
		t->vehstatus |= VS_TRAIN_SLOWING;
		t->cur_speed = 0;
		return true;
	}

	return false;
}

<<<<<<< HEAD
static void HandleSignalBehindTrain(Train *v, uint signal_number)
=======
static void HandleSignalBehindTrain(Train *v, int signal_number)
>>>>>>> 556594f2
{
	TileIndex tile;
	switch (v->direction) {
		default: NOT_REACHED();
		case DIR_NE: tile = TileVirtXY(v->x_pos + (TILE_SIZE * _settings_game.construction.simulated_wormhole_signals), v->y_pos); break;
		case DIR_SE: tile = TileVirtXY(v->x_pos, v->y_pos - (TILE_SIZE * _settings_game.construction.simulated_wormhole_signals) ); break;
		case DIR_SW: tile = TileVirtXY(v->x_pos - (TILE_SIZE * _settings_game.construction.simulated_wormhole_signals), v->y_pos); break;
		case DIR_NW: tile = TileVirtXY(v->x_pos, v->y_pos + (TILE_SIZE * _settings_game.construction.simulated_wormhole_signals)); break;
	}

	if(tile == v->tile) {
		/* Flip signal on ramp. */
<<<<<<< HEAD
		if (IsTunnelBridgeWithSignRed(tile)) {
			ClrBitTunnelBridgeExit(tile);
			MarkTileDirtyByTile(tile);
		}
	} else if (IsBridge(v->tile) && signal_number <= 16) {
		ClrBit(_m[v->tile].m2, signal_number);
=======
		if (IsTunnelBridgeSignalSimulationEntrance(tile) && GetTunnelBridgeSignalState(tile) == SIGNAL_STATE_RED) {
			SetTunnelBridgeSignalState(tile, SIGNAL_STATE_GREEN);
			MarkTileDirtyByTile(tile);
		}
	} else if (IsBridge(v->tile) && signal_number >= 0) {
		SetBridgeEntranceSimulatedSignalState(v->tile, signal_number, SIGNAL_STATE_GREEN);
>>>>>>> 556594f2
		MarkTileDirtyByTile(tile);
	}
}

<<<<<<< HEAD
uint16 ReversingDistanceTargetSpeed(const Train *v)
{
	int target_speed;
	if (_settings_game.vehicle.train_acceleration_model == AM_REALISTIC) {
		target_speed = ((v->reverse_distance - 1) * 5) / 2;
	} else {
		target_speed = (v->reverse_distance - 1) * 10 - 5;
	}
	return max(0, target_speed);
}

=======
>>>>>>> 556594f2
/**
 * Move a vehicle chain one movement stop forwards.
 * @param v First vehicle to move.
 * @param nomove Stop moving this and all following vehicles.
 * @param reverse Set to false to not execute the vehicle reversing. This does not change any other logic.
 * @return True if the vehicle could be moved forward, false otherwise.
 */
bool TrainController(Train *v, Vehicle *nomove, bool reverse)
{
	Train *first = v->First();
	Train *prev;
	bool direction_changed = false; // has direction of any part changed?

	if (reverse && v->reverse_distance == 1) {
		goto reverse_train_direction;
	}

	if (v->reverse_distance > 1) {
		uint16 spd = ReversingDistanceTargetSpeed(v);
		if (spd < v->cur_speed) v->cur_speed = spd;
	}

	/* For every vehicle after and including the given vehicle */
	for (prev = v->Previous(); v != nomove; prev = v, v = v->Next()) {
		DiagDirection enterdir = DIAGDIR_BEGIN;
		bool update_signals_crossing = false; // will we update signals or crossing state?

		GetNewVehiclePosResult gp = GetNewVehiclePos(v);
		if (v->track != TRACK_BIT_WORMHOLE) {
			/* Not inside tunnel */
			if (gp.old_tile == gp.new_tile) {
				/* Staying in the old tile */
				if (v->track == TRACK_BIT_DEPOT) {
					/* Inside depot */
					gp.x = v->x_pos;
					gp.y = v->y_pos;
					v->reverse_distance = 0;
				} else {
					/* Not inside depot */

					/* Reverse when we are at the end of the track already, do not move to the new position */
					if (v->IsFrontEngine() && !TrainCheckIfLineEnds(v, reverse)) return false;

					uint32 r = VehicleEnterTile(v, gp.new_tile, gp.x, gp.y);
					if (HasBit(r, VETS_CANNOT_ENTER)) {
						goto invalid_rail;
					}
					if (HasBit(r, VETS_ENTERED_STATION)) {
						/* The new position is the end of the platform */
						TrainEnterStation(v, r >> VETS_STATION_ID_OFFSET);
					}
				}
			} else {
				/* A new tile is about to be entered. */

				/* Determine what direction we're entering the new tile from */
				enterdir = DiagdirBetweenTiles(gp.old_tile, gp.new_tile);
				assert(IsValidDiagDirection(enterdir));

				/* Get the status of the tracks in the new tile and mask
				 * away the bits that aren't reachable. */
				TrackStatus ts = GetTileTrackStatus(gp.new_tile, TRANSPORT_RAIL, 0, ReverseDiagDir(enterdir));
				TrackdirBits reachable_trackdirs = DiagdirReachesTrackdirs(enterdir);

				TrackdirBits trackdirbits = TrackStatusToTrackdirBits(ts) & reachable_trackdirs;
				TrackBits red_signals = TrackdirBitsToTrackBits(TrackStatusToRedSignals(ts) & reachable_trackdirs);

				TrackBits bits = TrackdirBitsToTrackBits(trackdirbits);
				if (_settings_game.pf.forbid_90_deg && prev == NULL) {
					/* We allow wagons to make 90 deg turns, because forbid_90_deg
					 * can be switched on halfway a turn */
					bits &= ~TrackCrossesTracks(FindFirstTrack(v->track));
				}

				if (bits == TRACK_BIT_NONE) goto invalid_rail;

				/* Check if the new tile constrains tracks that are compatible
				 * with the current train, if not, bail out. */
				if (!CheckCompatibleRail(v, gp.new_tile)) goto invalid_rail;

				TrackBits chosen_track;
				if (prev == NULL) {
					/* Currently the locomotive is active. Determine which one of the
					 * available tracks to choose */
					chosen_track = TrackToTrackBits(ChooseTrainTrack(v, gp.new_tile, enterdir, bits, false, NULL, true));
					assert(chosen_track & (bits | GetReservedTrackbits(gp.new_tile)));

					if (v->force_proceed != TFP_NONE && IsPlainRailTile(gp.new_tile) && HasSignals(gp.new_tile)) {
						/* For each signal we find decrease the counter by one.
						 * We start at two, so the first signal we pass decreases
						 * this to one, then if we reach the next signal it is
						 * decreased to zero and we won't pass that new signal. */
						Trackdir dir = FindFirstTrackdir(trackdirbits);
						if (HasSignalOnTrackdir(gp.new_tile, dir) ||
								(HasSignalOnTrackdir(gp.new_tile, ReverseTrackdir(dir)) &&
								GetSignalType(gp.new_tile, TrackdirToTrack(dir)) != SIGTYPE_PBS)) {
							/* However, we do not want to be stopped by PBS signals
							 * entered via the back. */
							v->force_proceed = (v->force_proceed == TFP_SIGNAL) ? TFP_STUCK : TFP_NONE;
							SetWindowDirty(WC_VEHICLE_VIEW, v->index);
						}
					}

					/* Check if it's a red signal and that force proceed is not clicked. */
					if ((red_signals & chosen_track) && v->force_proceed == TFP_NONE) {
						/* In front of a red signal */
						Trackdir i = FindFirstTrackdir(trackdirbits);

						/* Don't handle stuck trains here. */
						if (HasBit(v->flags, VRF_TRAIN_STUCK)) return false;

						if (!HasSignalOnTrackdir(gp.new_tile, ReverseTrackdir(i))) {
							v->cur_speed = 0;
							v->subspeed = 0;
							v->progress = 255 - 100;
							if (!_settings_game.pf.reverse_at_signals || ++v->wait_counter < _settings_game.pf.wait_oneway_signal * 20) return false;
						} else if (HasSignalOnTrackdir(gp.new_tile, i)) {
							v->cur_speed = 0;
							v->subspeed = 0;
							v->progress = 255 - 10;
							if (!_settings_game.pf.reverse_at_signals || ++v->wait_counter < _settings_game.pf.wait_twoway_signal * 73) {
								DiagDirection exitdir = TrackdirToExitdir(i);
								TileIndex o_tile = TileAddByDiagDir(gp.new_tile, exitdir);

								exitdir = ReverseDiagDir(exitdir);

								/* check if a train is waiting on the other side */
								if (!HasVehicleOnPos(o_tile, &exitdir, &CheckTrainAtSignal)) return false;
							}
						}

						/* If we would reverse but are currently in a PBS block and
						 * reversing of stuck trains is disabled, don't reverse.
						 * This does not apply if the reason for reversing is a one-way
						 * signal blocking us, because a train would then be stuck forever. */
						if (!_settings_game.pf.reverse_at_signals && !HasOnewaySignalBlockingTrackdir(gp.new_tile, i) &&
								UpdateSignalsOnSegment(v->tile, enterdir, v->owner) == SIGSEG_PBS) {
							v->wait_counter = 0;
							return false;
						}
						goto reverse_train_direction;
					} else {
						TryReserveRailTrack(gp.new_tile, TrackBitsToTrack(chosen_track), false);
					}
				} else {
					/* The wagon is active, simply follow the prev vehicle. */
					if (prev->tile == gp.new_tile) {
						/* Choose the same track as prev */
						if (prev->track == TRACK_BIT_WORMHOLE) {
							/* Vehicles entering tunnels enter the wormhole earlier than for bridges.
							 * However, just choose the track into the wormhole. */
							assert(IsTunnel(prev->tile));
							chosen_track = bits;
						} else {
							chosen_track = prev->track;
						}
					} else {
						/* Choose the track that leads to the tile where prev is.
						 * This case is active if 'prev' is already on the second next tile, when 'v' just enters the next tile.
						 * I.e. when the tile between them has only space for a single vehicle like
						 *  1) horizontal/vertical track tiles and
						 *  2) some orientations of tunnel entries, where the vehicle is already inside the wormhole at 8/16 from the tile edge.
						 *     Is also the train just reversing, the wagon inside the tunnel is 'on' the tile of the opposite tunnel entry.
						 */
						static const TrackBits _connecting_track[DIAGDIR_END][DIAGDIR_END] = {
							{TRACK_BIT_X,     TRACK_BIT_LOWER, TRACK_BIT_NONE,  TRACK_BIT_LEFT },
							{TRACK_BIT_UPPER, TRACK_BIT_Y,     TRACK_BIT_LEFT,  TRACK_BIT_NONE },
							{TRACK_BIT_NONE,  TRACK_BIT_RIGHT, TRACK_BIT_X,     TRACK_BIT_UPPER},
							{TRACK_BIT_RIGHT, TRACK_BIT_NONE,  TRACK_BIT_LOWER, TRACK_BIT_Y    }
						};
						DiagDirection exitdir = DiagdirBetweenTiles(gp.new_tile, prev->tile);
						assert(IsValidDiagDirection(exitdir));
						chosen_track = _connecting_track[enterdir][exitdir];
					}
					chosen_track &= bits;
				}

				/* Make sure chosen track is a valid track */
				assert(
						chosen_track == TRACK_BIT_X     || chosen_track == TRACK_BIT_Y ||
						chosen_track == TRACK_BIT_UPPER || chosen_track == TRACK_BIT_LOWER ||
						chosen_track == TRACK_BIT_LEFT  || chosen_track == TRACK_BIT_RIGHT);

				/* Update XY to reflect the entrance to the new tile, and select the direction to use */
				const byte *b = _initial_tile_subcoord[FIND_FIRST_BIT(chosen_track)][enterdir];
				gp.x = (gp.x & ~0xF) | b[0];
				gp.y = (gp.y & ~0xF) | b[1];
				Direction chosen_dir = (Direction)b[2];

				/* Call the landscape function and tell it that the vehicle entered the tile */
				uint32 r = VehicleEnterTile(v, gp.new_tile, gp.x, gp.y);
				if (HasBit(r, VETS_CANNOT_ENTER)) {
					goto invalid_rail;
				}

<<<<<<< HEAD
				if (HasWormholeSignals(gp.new_tile)) {
					/* If red signal stop. */
					if (v->IsFrontEngine() && v->force_proceed == 0) {
						if (IsTunnelBridgeWithSignRed(gp.new_tile)) {
=======
				if (IsTunnelBridgeWithSignalSimulation(gp.new_tile)) {
					/* If red signal stop. */
					if (v->IsFrontEngine() && v->force_proceed == 0) {
						if (IsTunnelBridgeSignalSimulationEntrance(gp.new_tile) && GetTunnelBridgeSignalState(gp.new_tile) == SIGNAL_STATE_RED) {
>>>>>>> 556594f2
							v->cur_speed = 0;
							v->vehstatus |= VS_TRAIN_SLOWING;
							return false;
						}
<<<<<<< HEAD
						if (IsTunnelBridgeExit(gp.new_tile)) {
=======
						if (IsTunnelBridgeSignalSimulationExit(gp.new_tile)) {
>>>>>>> 556594f2
							v->cur_speed = 0;
							goto invalid_rail;
						}
						/* Flip signal on tunnel entrance tile red. */
<<<<<<< HEAD
						SetBitTunnelBridgeExit(gp.new_tile);
=======
						SetTunnelBridgeSignalState(gp.new_tile, SIGNAL_STATE_RED);
>>>>>>> 556594f2
						MarkTileDirtyByTile(gp.new_tile);
					}
				}

				if (!HasBit(r, VETS_ENTERED_WORMHOLE)) {
					Track track = FindFirstTrack(chosen_track);
					Trackdir tdir = TrackDirectionToTrackdir(track, chosen_dir);
					if (v->IsFrontEngine() && HasPbsSignalOnTrackdir(gp.new_tile, tdir)) {
						SetSignalStateByTrackdir(gp.new_tile, tdir, SIGNAL_STATE_RED);
						MarkTileDirtyByTile(gp.new_tile);
					}

					/* Clear any track reservation when the last vehicle leaves the tile */
					if (v->Next() == NULL) ClearPathReservation(v, v->tile, v->GetVehicleTrackdir());

					v->tile = gp.new_tile;

					if (GetTileRailType(gp.new_tile) != GetTileRailType(gp.old_tile)) {
						v->First()->ConsistChanged(CCF_TRACK);
					}

					v->track = chosen_track;
					assert(v->track);
				}

				/* We need to update signal status, but after the vehicle position hash
				 * has been updated by UpdateInclination() */
				update_signals_crossing = true;

				if (chosen_dir != v->direction) {
					if (prev == NULL && _settings_game.vehicle.train_acceleration_model == AM_ORIGINAL) {
						const AccelerationSlowdownParams *asp = &_accel_slowdown[GetRailTypeInfo(v->railtype)->acceleration_type];
						DirDiff diff = DirDifference(v->direction, chosen_dir);
						v->cur_speed -= (diff == DIRDIFF_45RIGHT || diff == DIRDIFF_45LEFT ? asp->small_turn : asp->large_turn) * v->cur_speed >> 8;
					}
					direction_changed = true;
					v->direction = chosen_dir;
				}

				if (v->IsFrontEngine()) {
					v->wait_counter = 0;

					/* If we are approaching a crossing that is reserved, play the sound now. */
					TileIndex crossing = TrainApproachingCrossingTile(v);
					if (crossing != INVALID_TILE && HasCrossingReservation(crossing) && _settings_client.sound.ambient) SndPlayTileFx(SND_0E_LEVEL_CROSSING, crossing);

					/* Always try to extend the reservation when entering a tile. */
					CheckNextTrainTile(v);
				}

				if (HasBit(r, VETS_ENTERED_STATION)) {
					/* The new position is the location where we want to stop */
					TrainEnterStation(v, r >> VETS_STATION_ID_OFFSET);
				}
			}
		} else {
			/* Handle signal simulation on tunnel/bridge. */
			TileIndex old_tile = TileVirtXY(v->x_pos, v->y_pos);
<<<<<<< HEAD
			if (old_tile != gp.new_tile && HasWormholeSignals(v->tile) && (v->IsFrontEngine() || v->Next() == NULL)) {
				if (old_tile == v->tile) {
					if (v->IsFrontEngine() && v->force_proceed == 0 && IsTunnelBridgeExit(v->tile)) goto invalid_rail;
=======
			if (old_tile != gp.new_tile && IsTunnelBridgeWithSignalSimulation(v->tile) && (v->IsFrontEngine() || v->Next() == NULL)) {
				if (old_tile == v->tile) {
					if (v->IsFrontEngine() && v->force_proceed == 0 && IsTunnelBridgeSignalSimulationExit(v->tile)) goto invalid_rail;
>>>>>>> 556594f2
					/* Entered wormhole set counters. */
					v->wait_counter = (TILE_SIZE * _settings_game.construction.simulated_wormhole_signals) - TILE_SIZE;
					v->load_unload_ticks = 0;
				}

				uint distance = v->wait_counter;
				bool leaving = false;
				if (distance == 0) v->wait_counter = (TILE_SIZE * _settings_game.construction.simulated_wormhole_signals);

				if (v->IsFrontEngine()) {
					/* Check if track in front is free and see if we can leave wormhole. */
					int z = GetSlopePixelZ(gp.x, gp.y) - v->z_pos;
					if (IsTileType(gp.new_tile, MP_TUNNELBRIDGE) &&	!(abs(z) > 2)) {
						if (CheckTrainStayInWormHole(v, gp.new_tile)) return false;
						leaving = true;
					} else {
						if (IsToCloseBehindTrain(v, gp.new_tile, distance == 0)) {
							if (distance == 0) v->wait_counter = 0;
							v->cur_speed = 0;
							v->vehstatus |= VS_TRAIN_SLOWING;
							return false;
						}
						/* flip signal in front to red on bridges*/
<<<<<<< HEAD
						if (distance == 0 && v->load_unload_ticks <= 15 && IsBridge(v->tile)){
							SetBit(_m[v->tile].m2, v->load_unload_ticks);
=======
						if (distance == 0 && IsBridge(v->tile)) {
							SetBridgeEntranceSimulatedSignalState(v->tile, v->load_unload_ticks, SIGNAL_STATE_RED);
>>>>>>> 556594f2
							MarkTileDirtyByTile(gp.new_tile);
						}
					}
				}
				if (v->Next() == NULL) {
<<<<<<< HEAD
					if (v->load_unload_ticks > 0 && v->load_unload_ticks <= 16 && distance == (TILE_SIZE * _settings_game.construction.simulated_wormhole_signals) - TILE_SIZE) HandleSignalBehindTrain(v, v->load_unload_ticks - 2);
=======
					if (v->load_unload_ticks > 0 && distance == (TILE_SIZE * _settings_game.construction.simulated_wormhole_signals) - TILE_SIZE) HandleSignalBehindTrain(v, v->load_unload_ticks - 2);
>>>>>>> 556594f2
					if (old_tile == v->tile) {
						/* We left ramp into wormhole. */
						v->x_pos = gp.x;
						v->y_pos = gp.y;
						UpdateSignalsOnSegment(old_tile, INVALID_DIAGDIR, v->owner);
						UnreserveBridgeTunnelTile(old_tile);
					}
				}
				if (distance == 0) v->load_unload_ticks++;
				v->wait_counter -= TILE_SIZE;

				if (leaving) { // Reset counters.
					v->force_proceed = 0;
					v->wait_counter = 0;
					v->load_unload_ticks = 0;
					v->x_pos = gp.x;
					v->y_pos = gp.y;
					v->UpdatePosition();
					v->UpdateViewport(false, false);
					UpdateSignalsOnSegment(gp.new_tile, INVALID_DIAGDIR, v->owner);
					continue;
				}
			}

			if (IsTileType(gp.new_tile, MP_TUNNELBRIDGE) && HasBit(VehicleEnterTile(v, gp.new_tile, gp.x, gp.y), VETS_ENTERED_WORMHOLE)) {
				/* Perform look-ahead on tunnel exit. */
				if (v->IsFrontEngine()) {
					TryReserveRailTrack(gp.new_tile, DiagDirToDiagTrack(GetTunnelBridgeDirection(gp.new_tile)));
					CheckNextTrainTile(v);
				}
				/* Prevent v->UpdateInclination() being called with wrong parameters.
				 * This could happen if the train was reversed inside the tunnel/bridge. */
				if (gp.old_tile == gp.new_tile) {
					gp.old_tile = GetOtherTunnelBridgeEnd(gp.old_tile);
				}
			} else {
				v->x_pos = gp.x;
				v->y_pos = gp.y;
				v->UpdatePosition();
				if (v->IsDrawn()) v->Vehicle::UpdateViewport(true);
				continue;
			}
		}

		/* update image of train, as well as delta XY */
		v->UpdateDeltaXY(v->direction);

		v->x_pos = gp.x;
		v->y_pos = gp.y;
		v->UpdatePosition();
		if (v->reverse_distance > 1) {
			v->reverse_distance--;
		}

		/* update the Z position of the vehicle */
		int old_z = v->UpdateInclination(gp.new_tile != gp.old_tile, false);

		if (prev == NULL) {
			/* This is the first vehicle in the train */
			AffectSpeedByZChange(v, old_z);
		}

		if (update_signals_crossing) {
			if (v->IsFrontEngine()) {
				switch (TrainMovedChangeSignal(v, gp.new_tile, enterdir)) {
					case CHANGED_NORMAL_TO_PBS_BLOCK:
						/* We are entering a block with PBS signals right now, but
						* not through a PBS signal. This means we don't have a
						* reservation right now. As a conventional signal will only
						* ever be green if no other train is in the block, getting
						* a path should always be possible. If the player built
						* such a strange network that it is not possible, the train
						* will be marked as stuck and the player has to deal with
						* the problem. */
						if ((!HasReservedTracks(gp.new_tile, v->track) &&
								!TryReserveRailTrack(gp.new_tile, FindFirstTrack(v->track))) ||
								!TryPathReserve(v)) {
							MarkTrainAsStuck(v);
						}

						break;

					case CHANGED_LR_PBS:
						{
							/* We went past a long reserve PBS signal. Try to extend the
							* reservation if reserving failed at another LR signal. */
							PBSTileInfo origin = FollowTrainReservation(v);
							CFollowTrackRail ft(v);

							if (ft.Follow(origin.tile, origin.trackdir)) {
								Trackdir  new_td = FindFirstTrackdir(ft.m_new_td_bits);

								if (HasLongReservePbsSignalOnTrackdir(v, ft.m_new_tile, new_td)) {
									ChooseTrainTrack(v, ft.m_new_tile, ft.m_exitdir, TrackdirBitsToTrackBits(ft.m_new_td_bits), true, NULL, false);
								}
							}

							break;
						}

					default:
						break;
				}
			}

			/* Signals can only change when the first
			 * (above) or the last vehicle moves. */
			if (v->Next() == NULL) {
				TrainMovedChangeSignal(v, gp.old_tile, ReverseDiagDir(enterdir));
				if (IsLevelCrossingTile(gp.old_tile)) UpdateLevelCrossing(gp.old_tile);
			}
		}

		/* Do not check on every tick to save some computing time. */
		if (v->IsFrontEngine() && v->tick_counter % _settings_game.pf.path_backoff_interval == 0) CheckNextTrainTile(v);
	}

	if (direction_changed) first->tcache.cached_max_curve_speed = first->GetCurveSpeedLimit();

	return true;

invalid_rail:
	/* We've reached end of line?? */
	if (prev != NULL) error("Disconnecting train");

reverse_train_direction:
	if (reverse) {
		v->wait_counter = 0;
		v->cur_speed = 0;
		v->subspeed = 0;
		ReverseTrainDirection(v);
	}

	return false;
}

/**
 * Collect trackbits of all crashed train vehicles on a tile
 * @param v Vehicle passed from Find/HasVehicleOnPos()
 * @param data trackdirbits for the result
 * @return NULL to iterate over all vehicles on the tile.
 */
static Vehicle *CollectTrackbitsFromCrashedVehiclesEnum(Vehicle *v, void *data)
{
	TrackBits *trackbits = (TrackBits *)data;

	if (v->type == VEH_TRAIN && (v->vehstatus & VS_CRASHED) != 0) {
		TrackBits train_tbits = Train::From(v)->track;
		if (train_tbits == TRACK_BIT_WORMHOLE) {
			/* Vehicle is inside a wormhole, v->track contains no useful value then. */
			*trackbits |= DiagDirToDiagTrackBits(GetTunnelBridgeDirection(v->tile));
		} else if (train_tbits != TRACK_BIT_DEPOT) {
			*trackbits |= train_tbits;
		}
	}

	return NULL;
}

/**
 * Deletes/Clears the last wagon of a crashed train. It takes the engine of the
 * train, then goes to the last wagon and deletes that. Each call to this function
 * will remove the last wagon of a crashed train. If this wagon was on a crossing,
 * or inside a tunnel/bridge, recalculate the signals as they might need updating
 * @param v the Vehicle of which last wagon is to be removed
 */
static void DeleteLastWagon(Train *v)
{
	Train *first = v->First();

	/* Go to the last wagon and delete the link pointing there
	 * *u is then the one-before-last wagon, and *v the last
	 * one which will physically be removed */
	Train *u = v;
	for (; v->Next() != NULL; v = v->Next()) u = v;
	u->SetNext(NULL);

	if (first != v) {
		/* Recalculate cached train properties */
		first->ConsistChanged(CCF_ARRANGE);
		/* Update the depot window if the first vehicle is in depot -
		 * if v == first, then it is updated in PreDestructor() */
		if (first->track == TRACK_BIT_DEPOT) {
			SetWindowDirty(WC_VEHICLE_DEPOT, first->tile);
		}
		v->last_station_visited = first->last_station_visited; // for PreDestructor
	}

	/* 'v' shouldn't be accessed after it has been deleted */
	TrackBits trackbits = v->track;
	TileIndex tile = v->tile;
	Owner owner = v->owner;

	delete v;
	v = NULL; // make sure nobody will try to read 'v' anymore

	if (trackbits == TRACK_BIT_WORMHOLE) {
		/* Vehicle is inside a wormhole, v->track contains no useful value then. */
		trackbits = DiagDirToDiagTrackBits(GetTunnelBridgeDirection(tile));
	}

	Track track = TrackBitsToTrack(trackbits);
	if (HasReservedTracks(tile, trackbits)) {
		UnreserveRailTrack(tile, track);

		/* If there are still crashed vehicles on the tile, give the track reservation to them */
		TrackBits remaining_trackbits = TRACK_BIT_NONE;
		FindVehicleOnPos(tile, &remaining_trackbits, CollectTrackbitsFromCrashedVehiclesEnum);

		/* It is important that these two are the first in the loop, as reservation cannot deal with every trackbit combination */
		assert(TRACK_BEGIN == TRACK_X && TRACK_Y == TRACK_BEGIN + 1);
		Track t;
		FOR_EACH_SET_TRACK(t, remaining_trackbits) TryReserveRailTrack(tile, t);
	}

	/* check if the wagon was on a road/rail-crossing */
	if (IsLevelCrossingTile(tile)) UpdateLevelCrossing(tile);

	/* Update signals */
	if (IsTileType(tile, MP_TUNNELBRIDGE) || IsRailDepotTile(tile)) {
		UpdateSignalsOnSegment(tile, INVALID_DIAGDIR, owner);
	} else {
		SetSignalsOnBothDir(tile, track, owner);
	}
}

/**
 * Rotate all vehicles of a (crashed) train chain randomly to animate the crash.
 * @param v First crashed vehicle.
 */
static void ChangeTrainDirRandomly(Train *v)
{
	static const DirDiff delta[] = {
		DIRDIFF_45LEFT, DIRDIFF_SAME, DIRDIFF_SAME, DIRDIFF_45RIGHT
	};

	do {
		/* We don't need to twist around vehicles if they're not visible */
		if (!(v->vehstatus & VS_HIDDEN)) {
			v->direction = ChangeDir(v->direction, delta[GB(Random(), 0, 2)]);
			v->UpdateDeltaXY(v->direction);
			v->cur_image = v->GetImage(v->direction, EIT_ON_MAP);
			/* Refrain from updating the z position of the vehicle when on
			 * a bridge, because UpdateInclination() will put the vehicle under
			 * the bridge in that case */
			if (v->track != TRACK_BIT_WORMHOLE) {
				v->UpdatePosition();
				v->UpdateInclination(false, false);
			}
		}
	} while ((v = v->Next()) != NULL);
}

/**
 * Handle a crashed train.
 * @param v First train vehicle.
 * @return %Vehicle chain still exists.
 */
static bool HandleCrashedTrain(Train *v)
{
	int state = ++v->crash_anim_pos;

	if (state == 4 && !(v->vehstatus & VS_HIDDEN)) {
		CreateEffectVehicleRel(v, 4, 4, 8, EV_EXPLOSION_LARGE);
	}

	uint32 r;
	if (state <= 200 && Chance16R(1, 7, r)) {
		int index = (r * 10 >> 16);

		Vehicle *u = v;
		do {
			if (--index < 0) {
				r = Random();

				CreateEffectVehicleRel(u,
					GB(r,  8, 3) + 2,
					GB(r, 16, 3) + 2,
					GB(r,  0, 3) + 5,
					EV_EXPLOSION_SMALL);
				break;
			}
		} while ((u = u->Next()) != NULL);
	}

	if (state <= 240 && !(v->tick_counter & 3)) ChangeTrainDirRandomly(v);

	if (state >= 4440 && !(v->tick_counter & 0x1F)) {
		bool ret = v->Next() != NULL;
		DeleteLastWagon(v);
		return ret;
	}

	return true;
}

/** Maximum speeds for train that is broken down or approaching line end */
static const uint16 _breakdown_speeds[16] = {
	225, 210, 195, 180, 165, 150, 135, 120, 105, 90, 75, 60, 45, 30, 15, 15
};


/**
 * Train is approaching line end, slow down and possibly reverse
 *
 * @param v front train engine
 * @param signal not line end, just a red signal
 * @param reverse Set to false to not execute the vehicle reversing. This does not change any other logic.
 * @return true iff we did NOT have to reverse
 */
static bool TrainApproachingLineEnd(Train *v, bool signal, bool reverse)
{
	/* Calc position within the current tile */
	uint x = v->x_pos & 0xF;
	uint y = v->y_pos & 0xF;

	/* for diagonal directions, 'x' will be 0..15 -
	 * for other directions, it will be 1, 3, 5, ..., 15 */
	switch (v->direction) {
		case DIR_N : x = ~x + ~y + 25; break;
		case DIR_NW: x = y;            // FALL THROUGH
		case DIR_NE: x = ~x + 16;      break;
		case DIR_E : x = ~x + y + 9;   break;
		case DIR_SE: x = y;            break;
		case DIR_S : x = x + y - 7;    break;
		case DIR_W : x = ~y + x + 9;   break;
		default: break;
	}

	/* Do not reverse when approaching red signal. Make sure the vehicle's front
	 * does not cross the tile boundary when we do reverse, but as the vehicle's
	 * location is based on their center, use half a vehicle's length as offset.
	 * Multiply the half-length by two for straight directions to compensate that
	 * we only get odd x offsets there. */
	if (!signal && x + (v->gcache.cached_veh_length + 1) / 2 * (IsDiagonalDirection(v->direction) ? 1 : 2) >= TILE_SIZE) {
		/* we are too near the tile end, reverse now */
		v->cur_speed = 0;
		if (reverse) ReverseTrainDirection(v);
		return false;
	}

	/* slow down */
	v->vehstatus |= VS_TRAIN_SLOWING;
	uint16 break_speed = _breakdown_speeds[x & 0xF];
	if (break_speed < v->cur_speed) v->cur_speed = break_speed;

	return true;
}


/**
 * Determines whether train would like to leave the tile
 * @param v train to test
 * @return true iff vehicle is NOT entering or inside a depot or tunnel/bridge
 */
static bool TrainCanLeaveTile(const Train *v)
{
	/* Exit if inside a tunnel/bridge or a depot */
	if (v->track == TRACK_BIT_WORMHOLE || v->track == TRACK_BIT_DEPOT) return false;

	TileIndex tile = v->tile;

	/* entering a tunnel/bridge? */
	if (IsTileType(tile, MP_TUNNELBRIDGE)) {
		DiagDirection dir = GetTunnelBridgeDirection(tile);
		if (DiagDirToDir(dir) == v->direction) return false;
	}

	/* entering a depot? */
	if (IsRailDepotTile(tile)) {
		DiagDirection dir = ReverseDiagDir(GetRailDepotDirection(tile));
		if (DiagDirToDir(dir) == v->direction) return false;
	}

	return true;
}


/**
 * Determines whether train is approaching a rail-road crossing
 *   (thus making it barred)
 * @param v front engine of train
 * @return TileIndex of crossing the train is approaching, else INVALID_TILE
 * @pre v in non-crashed front engine
 */
static TileIndex TrainApproachingCrossingTile(const Train *v)
{
	assert(v->IsFrontEngine());
	assert(!(v->vehstatus & VS_CRASHED));

	if (!TrainCanLeaveTile(v)) return INVALID_TILE;

	DiagDirection dir = TrainExitDir(v->direction, v->track);
	TileIndex tile = v->tile + TileOffsByDiagDir(dir);

	/* not a crossing || wrong axis || unusable rail (wrong type or owner) */
	if (!IsLevelCrossingTile(tile) || DiagDirToAxis(dir) == GetCrossingRoadAxis(tile) ||
			!CheckCompatibleRail(v, tile)) {
		return INVALID_TILE;
	}

	return tile;
}


/**
 * Checks for line end. Also, bars crossing at next tile if needed
 *
 * @param v vehicle we are checking
 * @param reverse Set to false to not execute the vehicle reversing. This does not change any other logic.
 * @return true iff we did NOT have to reverse
 */
static bool TrainCheckIfLineEnds(Train *v, bool reverse)
{
	/* First, handle broken down train */

	if (HasBit(v->flags, VRF_BREAKDOWN_BRAKING)) {
		v->vehstatus |= VS_TRAIN_SLOWING;
	} else {
		v->vehstatus &= ~VS_TRAIN_SLOWING;
	}

	if (!TrainCanLeaveTile(v)) return true;

	/* Determine the non-diagonal direction in which we will exit this tile */
	DiagDirection dir = TrainExitDir(v->direction, v->track);
	/* Calculate next tile */
	TileIndex tile = v->tile + TileOffsByDiagDir(dir);

	/* Determine the track status on the next tile */
	TrackStatus ts = GetTileTrackStatus(tile, TRANSPORT_RAIL, 0, ReverseDiagDir(dir));
	TrackdirBits reachable_trackdirs = DiagdirReachesTrackdirs(dir);

	TrackdirBits trackdirbits = TrackStatusToTrackdirBits(ts) & reachable_trackdirs;
	TrackdirBits red_signals = TrackStatusToRedSignals(ts) & reachable_trackdirs;

	/* We are sure the train is not entering a depot, it is detected above */

	/* mask unreachable track bits if we are forbidden to do 90deg turns */
	TrackBits bits = TrackdirBitsToTrackBits(trackdirbits);
	if (_settings_game.pf.forbid_90_deg) {
		bits &= ~TrackCrossesTracks(FindFirstTrack(v->track));
	}

	/* no suitable trackbits at all || unusable rail (wrong type or owner) */
	if (bits == TRACK_BIT_NONE || !CheckCompatibleRail(v, tile)) {
		return TrainApproachingLineEnd(v, false, reverse);
	}

	/* approaching red signal */
	if ((trackdirbits & red_signals) != 0) return TrainApproachingLineEnd(v, true, reverse);

	/* approaching a rail/road crossing? then make it red */
	if (IsLevelCrossingTile(tile)) MaybeBarCrossingWithSound(tile);

	return true;
}

/* Calculate the summed up value of all parts of a train */
Money Train::CalculateCurrentOverallValue() const
{
	Money ovr_value = 0;
	const Train *v = this;
	do {
		ovr_value += v->value;
	} while ((v = v->GetNextVehicle()) != NULL);
	return ovr_value;
}

static bool TrainLocoHandler(Train *v, bool mode)
{
	/* train has crashed? */
	if (v->vehstatus & VS_CRASHED) {
		return mode ? true : HandleCrashedTrain(v); // 'this' can be deleted here
	}

	if (v->force_proceed != TFP_NONE) {
		ClrBit(v->flags, VRF_TRAIN_STUCK);
		SetWindowWidgetDirty(WC_VEHICLE_VIEW, v->index, WID_VV_START_STOP);
	}

	/* train is broken down? */
	if (HandlePossibleBreakdowns(v)) return true;

	if (HasBit(v->flags, VRF_REVERSING) && v->cur_speed == 0) {
		ReverseTrainDirection(v);
	}

	/* exit if train is stopped */
	if ((v->vehstatus & VS_STOPPED) && v->cur_speed == 0) return true;

	bool valid_order = !v->current_order.IsType(OT_NOTHING) && v->current_order.GetType() != OT_CONDITIONAL;
	if (ProcessOrders(v) && CheckReverseTrain(v)) {
		v->wait_counter = 0;
		v->cur_speed = 0;
		v->subspeed = 0;
		ClrBit(v->flags, VRF_LEAVING_STATION);
		ReverseTrainDirection(v);
		return true;
	} else if (HasBit(v->flags, VRF_LEAVING_STATION)) {
		/* Try to reserve a path when leaving the station as we
		 * might not be marked as wanting a reservation, e.g.
		 * when an overlength train gets turned around in a station. */
		DiagDirection dir = TrainExitDir(v->direction, v->track);
		if (IsRailDepotTile(v->tile) || IsTileType(v->tile, MP_TUNNELBRIDGE)) dir = INVALID_DIAGDIR;

		if (UpdateSignalsOnSegment(v->tile, dir, v->owner) == SIGSEG_PBS || _settings_game.pf.reserve_paths) {
			TryPathReserve(v, true, true);
		}
		ClrBit(v->flags, VRF_LEAVING_STATION);
	}

	v->HandleLoading(mode);

	if (v->current_order.IsType(OT_LOADING)) return true;

	if (CheckTrainStayInDepot(v)) return true;

	if (!mode) v->ShowVisualEffect();

	/* We had no order but have an order now, do look ahead. */
	if (!valid_order && !v->current_order.IsType(OT_NOTHING)) {
		CheckNextTrainTile(v);
	}

	/* Handle stuck trains. */
	if (!mode && HasBit(v->flags, VRF_TRAIN_STUCK)) {
		++v->wait_counter;

		/* Should we try reversing this tick if still stuck? */
		bool turn_around = v->wait_counter % (_settings_game.pf.wait_for_pbs_path * DAY_TICKS) == 0 && _settings_game.pf.reverse_at_signals;

		if (!turn_around && v->wait_counter % _settings_game.pf.path_backoff_interval != 0 && v->force_proceed == TFP_NONE) return true;
		if (!TryPathReserve(v)) {
			/* Still stuck. */
			if (turn_around) ReverseTrainDirection(v);

			if (HasBit(v->flags, VRF_TRAIN_STUCK) && v->wait_counter > 2 * _settings_game.pf.wait_for_pbs_path * DAY_TICKS) {
				/* Show message to player. */
				if (_settings_client.gui.lost_vehicle_warn && v->owner == _local_company) {
					SetDParam(0, v->index);
					AddVehicleAdviceNewsItem(STR_NEWS_TRAIN_IS_STUCK, v->index);
				}
				v->wait_counter = 0;
			}
			/* Exit if force proceed not pressed, else reset stuck flag anyway. */
			if (v->force_proceed == TFP_NONE) return true;
			ClrBit(v->flags, VRF_TRAIN_STUCK);
			v->wait_counter = 0;
			SetWindowWidgetDirty(WC_VEHICLE_VIEW, v->index, WID_VV_START_STOP);
		}
	}

	if (v->current_order.IsType(OT_LEAVESTATION)) {
		v->current_order.Free();
		SetWindowWidgetDirty(WC_VEHICLE_VIEW, v->index, WID_VV_START_STOP);
		return true;
	}

	int j = v->UpdateSpeed();

	/* we need to invalidate the widget if we are stopping from 'Stopping 0 km/h' to 'Stopped' */
	if (v->cur_speed == 0 && (v->vehstatus & VS_STOPPED)) {
		/* If we manually stopped, we're not force-proceeding anymore. */
		v->force_proceed = TFP_NONE;
		SetWindowDirty(WC_VEHICLE_VIEW, v->index);
	}

	int adv_spd = v->GetAdvanceDistance();
	if (j < adv_spd) {
		/* if the vehicle has speed 0, update the last_speed field. */
		if (v->cur_speed == 0) v->SetLastSpeed();
	} else {
		TrainCheckIfLineEnds(v);
		/* Loop until the train has finished moving. */
		for (;;) {
			j -= adv_spd;
			TrainController(v, NULL);
			/* Don't continue to move if the train crashed. */
			if (CheckTrainCollision(v)) break;
			/* Determine distance to next map position */
			adv_spd = v->GetAdvanceDistance();

			/* No more moving this tick */
			if (j < adv_spd || v->cur_speed == 0) break;

			OrderType order_type = v->current_order.GetType();
			/* Do not skip waypoints (incl. 'via' stations) when passing through at full speed. */
			if ((order_type == OT_GOTO_WAYPOINT || order_type == OT_GOTO_STATION) &&
						(v->current_order.GetNonStopType() & ONSF_NO_STOP_AT_DESTINATION_STATION) &&
						IsTileType(v->tile, MP_STATION) &&
						v->current_order.GetDestination() == GetStationIndex(v->tile)) {
				ProcessOrders(v);
			}
		}
		v->SetLastSpeed();
	}

	for (Train *u = v; u != NULL; u = u->Next()) {
		if (!(u->IsDrawn())) continue;

		u->UpdateViewport(false, false);
	}

	if (v->progress == 0) v->progress = j; // Save unused spd for next time, if TrainController didn't set progress

	return true;
}

/**
 * Get running cost for the train consist.
 * @return Yearly running costs.
 */
Money Train::GetRunningCost() const
{
	Money cost = 0;
	const Train *v = this;

	do {
		const Engine *e = v->GetEngine();
		if (e->u.rail.running_cost_class == INVALID_PRICE) continue;

		uint cost_factor = GetVehicleProperty(v, PROP_TRAIN_RUNNING_COST_FACTOR, e->u.rail.running_cost);
		if (cost_factor == 0) continue;

		/* Halve running cost for multiheaded parts */
		if (v->IsMultiheaded()) cost_factor /= 2;

		cost += GetPrice(e->u.rail.running_cost_class, cost_factor, e->GetGRF());
	} while ((v = v->GetNextVehicle()) != NULL);

	return cost;
}

/**
 * Update train vehicle data for a tick.
 * @return True if the vehicle still exists, false if it has ceased to exist (front of consists only).
 */
bool Train::Tick()
{
	this->tick_counter++;

	if (this->IsFrontEngine()) {
		if (!(this->vehstatus & VS_STOPPED) || this->cur_speed > 0) this->running_ticks++;

		this->current_order_time++;

		if (!TrainLocoHandler(this, false)) return false;

		return TrainLocoHandler(this, true);
	} else if (this->IsFreeWagon() && (this->vehstatus & VS_CRASHED)) {
		/* Delete flooded standalone wagon chain */
		if (++this->crash_anim_pos >= 4400) {
			delete this;
			return false;
		}
	}

	return true;
}

/**
 * Check whether a train needs service, and if so, find a depot or service it.
 * @return v %Train to check.
 */
static void CheckIfTrainNeedsService(Train *v)
{
	if (Company::Get(v->owner)->settings.vehicle.servint_trains == 0 || !v->NeedsAutomaticServicing()) return;
	if (v->IsChainInDepot()) {
		VehicleServiceInDepot(v);
		return;
	}

	uint max_penalty;
	switch (_settings_game.pf.pathfinder_for_trains) {
		case VPF_NPF:  max_penalty = _settings_game.pf.npf.maximum_go_to_depot_penalty;  break;
		case VPF_YAPF: max_penalty = _settings_game.pf.yapf.maximum_go_to_depot_penalty; break;
		default: NOT_REACHED();
	}

	FindDepotData tfdd = FindClosestTrainDepot(v, max_penalty);
	/* Only go to the depot if it is not too far out of our way. */
	if (tfdd.best_length == UINT_MAX || tfdd.best_length > max_penalty) {
		if (v->current_order.IsType(OT_GOTO_DEPOT)) {
			/* If we were already heading for a depot but it has
			 * suddenly moved farther away, we continue our normal
			 * schedule? */
			v->current_order.MakeDummy();
			SetWindowWidgetDirty(WC_VEHICLE_VIEW, v->index, WID_VV_START_STOP);
		}
		return;
	}

	DepotID depot = GetDepotIndex(tfdd.tile);

	if (v->current_order.IsType(OT_GOTO_DEPOT) &&
			v->current_order.GetDestination() != depot &&
			!Chance16(3, 16)) {
		return;
	}

	SetBit(v->gv_flags, GVF_SUPPRESS_IMPLICIT_ORDERS);
	v->current_order.MakeGoToDepot(depot, ODTFB_SERVICE);
	v->dest_tile = tfdd.tile;
	SetWindowWidgetDirty(WC_VEHICLE_VIEW, v->index, WID_VV_START_STOP);
}

/** Update day counters of the train vehicle. */
void Train::OnNewDay()
{
	AgeVehicle(this);

	if ((++this->day_counter & 7) == 0) DecreaseVehicleValue(this);

	if (this->IsFrontEngine()) {
		CheckIfTrainNeedsService(this);

		CheckOrders(this);

		/* update destination */
		if (this->current_order.IsType(OT_GOTO_STATION)) {
			TileIndex tile = Station::Get(this->current_order.GetDestination())->train_station.tile;
			if (tile != INVALID_TILE) this->dest_tile = tile;
		}

		if (this->running_ticks != 0) {
			/* running costs */
			CommandCost cost(EXPENSES_TRAIN_RUN, this->GetRunningCost() * this->running_ticks / (DAYS_IN_YEAR  * DAY_TICKS));

			/* sharing fee */
			PayDailyTrackSharingFee(this);

			this->profit_this_year -= cost.GetCost();
			this->running_ticks = 0;

			SubtractMoneyFromCompanyFract(this->owner, cost);

			SetWindowDirty(WC_VEHICLE_DETAILS, this->index);
			SetWindowClassesDirty(WC_TRAINS_LIST);
		}
	}
	if (IsEngine() || IsMultiheaded()) {
		CheckVehicleBreakdown(this);
	}
}

/**
 * Get the tracks of the train vehicle.
 * @return Current tracks of the vehicle.
 */
Trackdir Train::GetVehicleTrackdir() const
{
	if (this->vehstatus & VS_CRASHED) return INVALID_TRACKDIR;

	if (this->track == TRACK_BIT_DEPOT) {
		/* We'll assume the train is facing outwards */
		return DiagDirToDiagTrackdir(GetRailDepotDirection(this->tile)); // Train in depot
	}

	if (this->track == TRACK_BIT_WORMHOLE) {
		/* train in tunnel or on bridge, so just use his direction and assume a diagonal track */
		return DiagDirToDiagTrackdir(DirToDiagDir(this->direction));
	}

	return TrackDirectionToTrackdir(FindFirstTrack(this->track), this->direction);
}

/**
 * Delete a train while it is visible.
 * This happens when a company bankrupts when infrastructure sharing is enabled.
 * @param v The train to delete.
 */
void DeleteVisibleTrain(Train *v)
{
	FreeTrainTrackReservation(v);
	TileIndex crossing = TrainApproachingCrossingTile(v);

	/* delete train from back to front */
	Train *u;
	Train *prev = v->Last();
	do {
		u = prev;
		prev = u->Previous();
		if (prev != NULL) prev->SetNext(NULL);

		/* 'u' shouldn't be accessed after it has been deleted */
		TileIndex tile = u->tile;
		TrackBits trackbits = u->track;

		delete u;

		if (trackbits == TRACK_BIT_WORMHOLE) {
			/* Vehicle is inside a wormhole, u->track contains no useful value then. */
			trackbits = DiagDirToDiagTrackBits(GetTunnelBridgeDirection(tile));
		}

		Track track = TrackBitsToTrack(trackbits);
		if (HasReservedTracks(tile, trackbits)) UnreserveRailTrack(tile, track);
		if (IsLevelCrossingTile(tile)) UpdateLevelCrossing(tile);

		/* Update signals */
		if (IsTileType(tile, MP_TUNNELBRIDGE) || IsRailDepotTile(tile)) {
			AddSideToSignalBuffer(tile, INVALID_DIAGDIR, GetTileOwner(tile));
		} else {
			AddTrackToSignalBuffer(tile, track, GetTileOwner(tile));
		}
	} while (prev != NULL);

	if (crossing != INVALID_TILE) UpdateLevelCrossing(crossing);

	UpdateSignalsInBuffer();
}

/* Get the pixel-width of the image that is used for the train vehicle
 * @return:	the image width number in pixel
 */
int GetDisplayImageWidth(Train *t, Point *offset)
{
	int reference_width = TRAININFO_DEFAULT_VEHICLE_WIDTH;
	int vehicle_pitch = 0;

	const Engine *e = Engine::Get(t->engine_type);
	if (e->grf_prop.grffile != NULL && is_custom_sprite(e->u.rail.image_index)) {
		reference_width = e->grf_prop.grffile->traininfo_vehicle_width;
		vehicle_pitch = e->grf_prop.grffile->traininfo_vehicle_pitch;
	}

	if (offset != NULL) {
		offset->x = reference_width / 2;
		offset->y = vehicle_pitch;
	}
	return t->gcache.cached_veh_length * reference_width / VEHICLE_LENGTH;
}

Train* CmdBuildVirtualRailWagon(const Engine *e)
{
	const RailVehicleInfo *rvi = &e->u.rail;

	Train *v = new Train();

	v->x_pos = 0;
	v->y_pos = 0;

	v->spritenum = rvi->image_index;

	v->engine_type = e->index;
	v->gcache.first_engine = INVALID_ENGINE; // needs to be set before first callback

	v->direction = DIR_W;
	v->tile = 0; // INVALID_TILE;

	v->owner = _current_company;
	v->track = TRACK_BIT_DEPOT;
	v->vehstatus = VS_HIDDEN | VS_DEFPAL;

	v->SetWagon();
	v->SetFreeWagon();

	v->cargo_type = e->GetDefaultCargoType();
	v->cargo_cap = rvi->capacity;

	v->railtype = rvi->railtype;

	v->build_year = _cur_year;
	v->cur_image = SPR_IMG_QUERY;
	v->random_bits = VehicleRandomBits();

	v->group_id = DEFAULT_GROUP;

	AddArticulatedParts(v);

	// Make sure we set EVERYTHING to virtual, even articulated parts.
	for (Train* train_part = v; train_part != NULL; train_part = train_part->Next()) {
		train_part->SetVirtual();
	}

	_new_vehicle_id = v->index;

	v->UpdateViewport(true, false);

	v->First()->ConsistChanged(CCF_ARRANGE);

	CheckConsistencyOfArticulatedVehicle(v);

	return v;
}

Train* CmdBuildVirtualRailVehicle(EngineID eid, bool lax_engine_check, StringID &error)
{
	if (lax_engine_check) {
		const Engine *e = Engine::GetIfValid(eid);
		if (e == NULL || e->type != VEH_TRAIN) {
			error = STR_ERROR_RAIL_VEHICLE_NOT_AVAILABLE + VEH_TRAIN;
			return NULL;
		}
	} else {
		if (!IsEngineBuildable(eid, VEH_TRAIN, _current_company)) {
			error = STR_ERROR_RAIL_VEHICLE_NOT_AVAILABLE + VEH_TRAIN;
			return NULL;
		}
	}

	const Engine* e = Engine::Get(eid);
	const RailVehicleInfo *rvi = &e->u.rail;

	int num_vehicles = (e->u.rail.railveh_type == RAILVEH_MULTIHEAD ? 2 : 1) + CountArticulatedParts(eid, false);
	if (!Train::CanAllocateItem(num_vehicles)) {
		error = STR_ERROR_TOO_MANY_VEHICLES_IN_GAME;
		return NULL;
	}

	if (rvi->railveh_type == RAILVEH_WAGON) {
		return CmdBuildVirtualRailWagon(e);
	}

	Train *v = new Train();

	v->x_pos = 0;
	v->y_pos = 0;

	v->direction = DIR_W;
	v->tile = 0; // INVALID_TILE;
	v->owner = _current_company;
	v->track = TRACK_BIT_DEPOT;
	v->vehstatus = VS_HIDDEN | VS_STOPPED | VS_DEFPAL;
	v->spritenum = rvi->image_index;
	v->cargo_type = e->GetDefaultCargoType();
	v->cargo_cap = rvi->capacity;
	v->last_station_visited = INVALID_STATION;

	v->engine_type = e->index;
	v->gcache.first_engine = INVALID_ENGINE; // needs to be set before first callback

	v->reliability = e->reliability;
	v->reliability_spd_dec = e->reliability_spd_dec;
	v->max_age = e->GetLifeLengthInDays();

	v->railtype = rvi->railtype;
	_new_vehicle_id = v->index;

	v->cur_image = SPR_IMG_QUERY;
	v->random_bits = VehicleRandomBits();

	v->group_id = DEFAULT_GROUP;

	v->SetFrontEngine();
	v->SetEngine();

	v->UpdateViewport(true, false);

	if (rvi->railveh_type == RAILVEH_MULTIHEAD) {
		AddRearEngineToMultiheadedTrain(v);
	} else {
		AddArticulatedParts(v);
	}

	// Make sure we set EVERYTHING to virtual, even articulated parts.
	for (Train* train_part = v; train_part != NULL; train_part = train_part->Next()) {
		train_part->SetVirtual();
	}

	v->ConsistChanged(CCF_ARRANGE);

	CheckConsistencyOfArticulatedVehicle(v);

	return v;
}

/**
 * Build a virtual train vehicle.
 * @param tile unused
 * @param flags type of operation
 * @param p1 the engine ID to build
 * @param p2 unused
 * @param text unused
 * @return the cost of this operation or an error
 */
CommandCost CmdBuildVirtualRailVehicle(TileIndex tile, DoCommandFlag flags, uint32 p1, uint32 p2, const char *text)
{
	EngineID eid = p1;

	if (!IsEngineBuildable(eid, VEH_TRAIN, _current_company)) {
		return_cmd_error(STR_ERROR_RAIL_VEHICLE_NOT_AVAILABLE + VEH_TRAIN);
	}

	bool should_execute = (flags & DC_EXEC) != 0;

	if (should_execute) {
		StringID err = INVALID_STRING_ID;
		Train* train = CmdBuildVirtualRailVehicle(eid, false, err);

		if (train == NULL) {
			return_cmd_error(err);
		}

		if (text && text[0] == 'R') {
			CargoID cargo = text[1];
			if (cargo >= NUM_CARGO) return CMD_ERROR;
			CargoID default_cargo = Engine::Get(eid)->GetDefaultCargoType();
			if (default_cargo != cargo) {
				CommandCost refit_res = CmdRefitVehicle(tile, flags, train->index, cargo, NULL);
				if (!refit_res.Succeeded()) return refit_res;
			}
		}
	}

	return CommandCost();
}

/**
* Replace a vehicle based on a template replacement order.
* @param tile unused
* @param flags type of operation
* @param p1 the ID of the vehicle to replace.
* @param p2 whether the vehicle should stay in the depot.
* @param text unused
* @return the cost of this operation or an error
*/
CommandCost CmdTemplateReplaceVehicle(TileIndex tile, DoCommandFlag flags, uint32 p1, uint32 p2, const char *text)
{
	VehicleID vehicle_id = p1;

	Vehicle* vehicle = Vehicle::GetIfValid(vehicle_id);

	if (vehicle == NULL || vehicle->type != VEH_TRAIN) {
		return CMD_ERROR;
	}

	bool should_execute = (flags & DC_EXEC) != 0;

	if (!should_execute) {
		return CommandCost();
	}

	Train* incoming = Train::From(vehicle);
	bool stayInDepot = p2 != 0;

	Train *new_chain = NULL;
	Train *remainder_chain = NULL;
	Train *tmp_chain = NULL;
	TemplateVehicle *tv = GetTemplateVehicleByGroupID(incoming->group_id);
	if (tv == NULL) {
		return CMD_ERROR;
	}
	EngineID eid = tv->engine_type;

	CommandCost buy(EXPENSES_NEW_VEHICLES);
	CommandCost move_cost(EXPENSES_NEW_VEHICLES);
	CommandCost tmp_result(EXPENSES_NEW_VEHICLES);


	/* first some tests on necessity and sanity */
	if (tv == NULL) return buy;
	bool need_replacement = !TrainMatchesTemplate(incoming, tv);
	bool need_refit = !TrainMatchesTemplateRefit(incoming, tv);
	bool use_refit = tv->refit_as_template;
	CargoID store_refit_ct = CT_INVALID;
	short store_refit_csubt = 0;
	// if a train shall keep its old refit, store the refit setting of its first vehicle
	if (!use_refit) {
		for (Train *getc = incoming; getc != NULL; getc = getc->GetNextUnit()) {
			if (getc->cargo_type != CT_INVALID) {
				store_refit_ct = getc->cargo_type;
				break;
			}
		}
	}

	// TODO: set result status to success/no success before returning
	if (!need_replacement) {
		if (!need_refit || !use_refit) {
			/* before returning, release incoming train first if 2nd param says so */
			if (!stayInDepot) incoming->vehstatus &= ~VS_STOPPED;
			return buy;
		}
	} else {
		CommandCost buyCost = TestBuyAllTemplateVehiclesInChain(tv, tile);
		if (!buyCost.Succeeded() || !CheckCompanyHasMoney(buyCost)) {
			if (!stayInDepot) incoming->vehstatus &= ~VS_STOPPED;

			if (!buyCost.Succeeded() && buyCost.GetErrorMessage() != INVALID_STRING_ID) {
				return buyCost;
			} else {
				return_cmd_error(STR_ERROR_NOT_ENOUGH_CASH_REQUIRES_CURRENCY);
			}
		}
	}

	/* define replacement behavior */
	bool reuseDepot = tv->IsSetReuseDepotVehicles();
	bool keepRemainders = tv->IsSetKeepRemainingVehicles();

	if (need_replacement) {
		// step 1: generate primary for newchain and generate remainder_chain
		// 1. primary of incoming might already fit the template
		//    leave incoming's primary as is and move the rest to a free chain = remainder_chain
		// 2. needed primary might be one of incoming's member vehicles
		// 3. primary might be available as orphan vehicle in the depot
		// 4. we need to buy a new engine for the primary
		// all options other than 1. need to make sure to copy incoming's primary's status
		if (eid == incoming->engine_type) {                                                                       // 1
			new_chain = incoming;
			remainder_chain = incoming->GetNextUnit();
			if (remainder_chain) {
				move_cost.AddCost(CmdMoveRailVehicle(tile, flags, remainder_chain->index | (1 << 20), INVALID_VEHICLE, 0));
			}
		} else if ((tmp_chain = ChainContainsEngine(eid, incoming)) && tmp_chain != NULL) {                       // 2
			// new_chain is the needed engine, move it to an empty spot in the depot
			new_chain = tmp_chain;
			move_cost.AddCost(DoCommand(tile, new_chain->index, INVALID_VEHICLE, flags, CMD_MOVE_RAIL_VEHICLE));
			remainder_chain = incoming;
		} else if (reuseDepot && (tmp_chain = DepotContainsEngine(tile, eid, incoming)) && tmp_chain != NULL) {   // 3
			new_chain = tmp_chain;
			move_cost.AddCost(DoCommand(tile, new_chain->index, INVALID_VEHICLE, flags, CMD_MOVE_RAIL_VEHICLE));
			remainder_chain = incoming;
		} else {                                                                                                  // 4
			tmp_result = DoCommand(tile, eid, 0, flags, CMD_BUILD_VEHICLE);
			/* break up in case buying the vehicle didn't succeed */
			if (!tmp_result.Succeeded()) {
				return tmp_result;
			}
			buy.AddCost(tmp_result);
			new_chain = Train::Get(_new_vehicle_id);
			/* make sure the newly built engine is not attached to any free wagons inside the depot */
			move_cost.AddCost(DoCommand(tile, new_chain->index, INVALID_VEHICLE, flags, CMD_MOVE_RAIL_VEHICLE));
			/* prepare the remainder chain */
			remainder_chain = incoming;
		}
		// If we bought a new engine or reused one from the depot, copy some parameters from the incoming primary engine
		if (incoming != new_chain && flags == DC_EXEC) {
			CopyHeadSpecificThings(incoming, new_chain, flags);
			NeutralizeStatus(incoming);

			// additionally, if we don't want to use the template refit, refit as incoming
			// the template refit will be set further down, if we use it at all
			if (!use_refit) {
				uint32 cb = GetCmdRefitVeh(new_chain);
				DoCommand(new_chain->tile, new_chain->index, store_refit_ct | store_refit_csubt << 8 | 1 << 16 | (1 << 5), flags, cb);
			}
		}

		// step 2: fill up newchain according to the template
		// foreach member of template (after primary):
		// 1. needed engine might be within remainder_chain already
		// 2. needed engine might be orphaned within the depot (copy status)
		// 3. we need to buy (again)                           (copy status)
		TemplateVehicle *cur_tmpl = tv->GetNextUnit();
		Train *last_veh = new_chain;
		while (cur_tmpl) {
			// 1. engine contained in remainder chain
			if ((tmp_chain = ChainContainsEngine(cur_tmpl->engine_type, remainder_chain)) && tmp_chain != NULL)	{
				// advance remainder_chain (if necessary) to not lose track of it
				if (tmp_chain == remainder_chain) {
					remainder_chain = remainder_chain->GetNextUnit();
				}
				move_cost.AddCost(CmdMoveRailVehicle(tile, flags, tmp_chain->index, last_veh->index, 0));
			}
			// 2. engine contained somewhere else in the depot
			else if (reuseDepot && (tmp_chain = DepotContainsEngine(tile, cur_tmpl->engine_type, new_chain)) && tmp_chain != NULL) {
				move_cost.AddCost(CmdMoveRailVehicle(tile, flags, tmp_chain->index, last_veh->index, 0));
			}
			// 3. must buy new engine
			else {
				tmp_result = DoCommand(tile, cur_tmpl->engine_type, 0, flags, CMD_BUILD_VEHICLE);
				if (!tmp_result.Succeeded()) {
					return tmp_result;
				}
				buy.AddCost(tmp_result);
				tmp_chain = Train::Get(_new_vehicle_id);
				move_cost.AddCost(CmdMoveRailVehicle(tile, flags, tmp_chain->index, last_veh->index, 0));
			}
			// TODO: is this enough ? might it be that we bought a new wagon here and it now has std refit ?
			if (need_refit && flags == DC_EXEC) {
				if (use_refit) {
					uint32 cb = GetCmdRefitVeh(tmp_chain);
					DoCommand(tmp_chain->tile, tmp_chain->index, cur_tmpl->cargo_type | (cur_tmpl->cargo_subtype << 8) | (1 << 16) | (1 << 5), flags, cb);
				} else {
					uint32 cb = GetCmdRefitVeh(tmp_chain);
					DoCommand(tmp_chain->tile, tmp_chain->index, store_refit_ct | (store_refit_csubt << 8) | (1 << 16) | (1 << 5), flags, cb);
				}
			}
			cur_tmpl = cur_tmpl->GetNextUnit();
			last_veh = tmp_chain;
		}
	}
	/* no replacement done */
	else {
		new_chain = incoming;
	}
	/// step 3: reorder and neutralize the remaining vehicles from incoming
	// wagons remaining from remainder_chain should be filled up in as few freewagonchains as possible
	// each locos might be left as singular in the depot
	// neutralize each remaining engine's status

	// refit, only if the template option is set so
	if (use_refit && (need_refit || need_replacement)) {
		CmdRefitTrainFromTemplate(new_chain, tv, flags);
	}

	if (new_chain && remainder_chain) {
		for (Train *ct = remainder_chain; ct; ct = ct->GetNextUnit()) {
			TransferCargoForTrain(ct, new_chain);
		}
	}

	// point incoming to the newly created train so that starting/stopping from the calling function can be done
	incoming = new_chain;
	if (!stayInDepot && flags == DC_EXEC) {
		new_chain->vehstatus &= ~VS_STOPPED;
	}

	if (remainder_chain && keepRemainders && flags == DC_EXEC) {
		BreakUpRemainders(remainder_chain);
	} else if (remainder_chain) {
		buy.AddCost(DoCommand(tile, remainder_chain->index | (1 << 20), 0, flags, CMD_SELL_VEHICLE));
	}

	/* Redraw main gui for changed statistics */
	SetWindowClassesDirty(WC_TEMPLATEGUI_MAIN);

	return buy;
}<|MERGE_RESOLUTION|>--- conflicted
+++ resolved
@@ -36,14 +36,11 @@
 #include "order_backup.h"
 #include "zoom_func.h"
 #include "newgrf_debug.h"
-<<<<<<< HEAD
 #include "tracerestrict.h"
 #include "tbtr_template_vehicle_func.h"
 #include "autoreplace_func.h"
 #include "engine_func.h"
-=======
 #include "bridge_signal_map.h"
->>>>>>> 556594f2
 
 #include "table/strings.h"
 #include "table/train_cmd.h"
@@ -2004,15 +2001,9 @@
 	}
 
 	/* We are inside tunnel/bidge with signals, reversing will close the entrance. */
-<<<<<<< HEAD
-	if (HasWormholeSignals(v->tile)) {
-		/* Flip signal on tunnel entrance tile red. */
-		SetBitTunnelBridgeExit(v->tile);
-=======
 	if (IsTunnelBridgeWithSignalSimulation(v->tile)) {
 		/* Flip signal on tunnel entrance tile red. */
 		SetTunnelBridgeSignalState(v->tile, SIGNAL_STATE_RED);
->>>>>>> 556594f2
 		MarkTileDirtyByTile(v->tile);
 		/* Clear counters. */
 		v->wait_counter = 0;
@@ -2363,26 +2354,6 @@
 	return false;
 }
 
-<<<<<<< HEAD
-static void HandleLastTunnelBridgeSignals(TileIndex tile, TileIndex end, DiagDirection dir, bool free)
-{
-	if (IsBridge(end) && _m[end].m2 > 0){
-		/* Clearing last bridge signal. */
-		uint16 m = _m[end].m2;
-		byte i = 15;
-		while((m & 0x8000) == 0 && --i > 0) m <<= 1;
-		ClrBit(_m[end].m2, i);
-
-		uint x = TileX(end)* TILE_SIZE;
-		uint y = TileY(end)* TILE_SIZE;
-		uint distance = (TILE_SIZE * _settings_game.construction.simulated_wormhole_signals) * ++i;
-		switch (dir) {
-			default: NOT_REACHED();
-			case DIAGDIR_NE: MarkTileDirtyByTile(TileVirtXY(x - distance, y)); break;
-			case DIAGDIR_SE: MarkTileDirtyByTile(TileVirtXY(x, y + distance)); break;
-			case DIAGDIR_SW: MarkTileDirtyByTile(TileVirtXY(x + distance, y)); break;
-			case DIAGDIR_NW: MarkTileDirtyByTile(TileVirtXY(x, y - distance)); break;
-=======
 static int GetAndClearLastBridgeEntranceSetSignalIndex(TileIndex bridge_entrance)
 {
 	uint16 m = _m[bridge_entrance].m2;
@@ -2419,23 +2390,11 @@
 		if (signal_offset) {
 			TileIndex last_signal_tile = end + (TileOffsByDiagDir(dir) * _settings_game.construction.simulated_wormhole_signals * signal_offset);
 			MarkTileDirtyByTile(last_signal_tile);
->>>>>>> 556594f2
 		}
 		MarkTileDirtyByTile(tile);
 	}
 	if (free) {
 	/* Open up the wormhole and clear m2. */
-<<<<<<< HEAD
-		_m[tile].m2 = 0;
-		_m[end].m2 = 0;
-
-		if (IsTunnelBridgeWithSignRed(end)) {
-			ClrBitTunnelBridgeExit(end);
-			if (!_settings_client.gui.show_track_reservation) MarkTileDirtyByTile(end);
-		} else if (IsTunnelBridgeWithSignRed(tile)) {
-			ClrBitTunnelBridgeExit(tile);
-			if (!_settings_client.gui.show_track_reservation) MarkTileDirtyByTile(tile);
-=======
 		if (IsBridge(end)) {
 			SetAllBridgeEntranceSimulatedSignalsGreen(end);
 		}
@@ -2446,7 +2405,6 @@
 		} else if (IsTunnelBridgeSignalSimulationEntrance(tile) && GetTunnelBridgeSignalState(tile) == SIGNAL_STATE_RED) {
 			SetTunnelBridgeSignalState(tile, SIGNAL_STATE_GREEN);
 			MarkTileDirtyByTile(tile);
->>>>>>> 556594f2
 		}
 	}
 }
@@ -2454,11 +2412,7 @@
 static void UnreserveBridgeTunnelTile(TileIndex tile)
 {
 	SetTunnelBridgeReservation(tile, false);
-<<<<<<< HEAD
-	if (IsTunnelBridgeExit(tile) && IsTunnelBridgePBS(tile)) SetTunnelBridgeExitGreen(tile, false);
-=======
 	if (IsTunnelBridgeSignalSimulationExit(tile) && IsTunnelBridgePBS(tile)) SetTunnelBridgeSignalState(tile, SIGNAL_STATE_RED);
->>>>>>> 556594f2
 }
 
 /**
@@ -2477,19 +2431,11 @@
 			TileIndex end = GetOtherTunnelBridgeEnd(tile);
 
 			bool free = TunnelBridgeIsFree(tile, end, v).Succeeded();
-<<<<<<< HEAD
-			if (HasWormholeSignals(tile)) {
+			if (IsTunnelBridgeWithSignalSimulation(tile)) {
 				UnreserveBridgeTunnelTile(tile);
 				HandleLastTunnelBridgeSignals(tile, end, dir, free);
 				if (_settings_client.gui.show_track_reservation) {
 					MarkTileDirtyByTile(tile, ZOOM_LVL_DRAW_MAP);
-=======
-			if (IsTunnelBridgeWithSignalSimulation(tile)) {
-				UnreserveBridgeTunnelTile(tile);
-				HandleLastTunnelBridgeSignals(tile, end, dir, free);
-				if (_settings_client.gui.show_track_reservation) {
-					MarkTileDirtyByTile(tile);
->>>>>>> 556594f2
 				}
 			} else if (free) {
 				/* Free the reservation only if no other train is on the tiles. */
@@ -2505,19 +2451,11 @@
 					}
 				}
 			}
-<<<<<<< HEAD
-		} else if (GetTunnelBridgeDirection(tile) == dir && HasWormholeSignals(tile)) {
+		} else if (GetTunnelBridgeDirection(tile) == dir && IsTunnelBridgeWithSignalSimulation(tile)) {
 			/* cancelling reservation of entry ramp, due to reverse */
 			UnreserveBridgeTunnelTile(tile);
 			if (_settings_client.gui.show_track_reservation) {
 				MarkTileDirtyByTile(tile, ZOOM_LVL_DRAW_MAP);
-=======
-		} else if (GetTunnelBridgeDirection(tile) == dir && IsTunnelBridgeWithSignalSimulation(tile)) {
-			/* cancelling reservation of entry ramp, due to reverse */
-			UnreserveBridgeTunnelTile(tile);
-			if (_settings_client.gui.show_track_reservation) {
-				MarkTileDirtyByTile(tile);
->>>>>>> 556594f2
 			}
 		}
 	} else if (IsRailStationTile(tile)) {
@@ -3047,11 +2985,7 @@
 		}
 	}
 
-<<<<<<< HEAD
-	if (IsTileType(v->tile, MP_TUNNELBRIDGE) && IsTunnelBridgeExit(v->tile) &&
-=======
 	if (IsTileType(v->tile, MP_TUNNELBRIDGE) && IsTunnelBridgeSignalSimulationExit(v->tile) &&
->>>>>>> 556594f2
 			DiagDirToDiagTrackBits(GetTunnelBridgeDirection(v->tile)) == v->track) {
 		// prevent any attempt to reserve the wrong way onto a tunnel/bridge exit
 		return false;
@@ -3290,23 +3224,13 @@
 			if (HasLongReservePbsSignalOnTrackdir(v, tile, trackdir)) return CHANGED_LR_PBS;
 		}
 	}
-<<<<<<< HEAD
-	if (IsTileType(tile, MP_TUNNELBRIDGE) && IsTunnelBridgeExit(tile) && GetTunnelBridgeDirection(tile) == ReverseDiagDir(dir)) {
+	if (IsTileType(tile, MP_TUNNELBRIDGE) && IsTunnelBridgeSignalSimulationExit(tile) && GetTunnelBridgeDirection(tile) == ReverseDiagDir(dir)) {
 		if (UpdateSignalsOnSegment(tile, dir, GetTileOwner(tile)) == SIGSEG_PBS) {
 			return CHANGED_NORMAL_TO_PBS_BLOCK;
 		}
 	}
 
 	return CHANGED_NOTHING;
-=======
-	if (IsTileType(tile, MP_TUNNELBRIDGE) && IsTunnelBridgeSignalSimulationExit(tile) && GetTunnelBridgeDirection(tile) == ReverseDiagDir(dir)) {
-		if (UpdateSignalsOnSegment(tile, dir, GetTileOwner(tile)) == SIGSEG_PBS) {
-			return true;
-		}
-	}
-
-	return false;
->>>>>>> 556594f2
 }
 
 /** Tries to reserve track under whole train consist. */
@@ -3555,11 +3479,7 @@
 		if (reserved == TRACKDIR_BIT_NONE) {
 			/* next tile is not reserved, so reserve the exit tile */
 			SetTunnelBridgeReservation(tile, true);
-<<<<<<< HEAD
 			MarkTileDirtyByTile(tile, ZOOM_LVL_DRAW_MAP);
-=======
-			MarkTileDirtyByTile(tile);
->>>>>>> 556594f2
 		}
 	}
 	bool ok = TryPathReserve(t);
@@ -3573,11 +3493,7 @@
 	if (t->force_proceed != 0) return false;
 
 	/* When not exit reverse train. */
-<<<<<<< HEAD
-	if (!IsTunnelBridgeExit(tile)) {
-=======
 	if (!IsTunnelBridgeSignalSimulationExit(tile)) {
->>>>>>> 556594f2
 		t->cur_speed = 0;
 		ToggleBit(t->flags, VRF_REVERSING);
 		return true;
@@ -3604,11 +3520,7 @@
 	return false;
 }
 
-<<<<<<< HEAD
-static void HandleSignalBehindTrain(Train *v, uint signal_number)
-=======
 static void HandleSignalBehindTrain(Train *v, int signal_number)
->>>>>>> 556594f2
 {
 	TileIndex tile;
 	switch (v->direction) {
@@ -3621,26 +3533,16 @@
 
 	if(tile == v->tile) {
 		/* Flip signal on ramp. */
-<<<<<<< HEAD
-		if (IsTunnelBridgeWithSignRed(tile)) {
-			ClrBitTunnelBridgeExit(tile);
-			MarkTileDirtyByTile(tile);
-		}
-	} else if (IsBridge(v->tile) && signal_number <= 16) {
-		ClrBit(_m[v->tile].m2, signal_number);
-=======
 		if (IsTunnelBridgeSignalSimulationEntrance(tile) && GetTunnelBridgeSignalState(tile) == SIGNAL_STATE_RED) {
 			SetTunnelBridgeSignalState(tile, SIGNAL_STATE_GREEN);
 			MarkTileDirtyByTile(tile);
 		}
 	} else if (IsBridge(v->tile) && signal_number >= 0) {
 		SetBridgeEntranceSimulatedSignalState(v->tile, signal_number, SIGNAL_STATE_GREEN);
->>>>>>> 556594f2
 		MarkTileDirtyByTile(tile);
 	}
 }
 
-<<<<<<< HEAD
 uint16 ReversingDistanceTargetSpeed(const Train *v)
 {
 	int target_speed;
@@ -3652,8 +3554,6 @@
 	return max(0, target_speed);
 }
 
-=======
->>>>>>> 556594f2
 /**
  * Move a vehicle chain one movement stop forwards.
  * @param v First vehicle to move.
@@ -3849,35 +3749,20 @@
 					goto invalid_rail;
 				}
 
-<<<<<<< HEAD
-				if (HasWormholeSignals(gp.new_tile)) {
-					/* If red signal stop. */
-					if (v->IsFrontEngine() && v->force_proceed == 0) {
-						if (IsTunnelBridgeWithSignRed(gp.new_tile)) {
-=======
 				if (IsTunnelBridgeWithSignalSimulation(gp.new_tile)) {
 					/* If red signal stop. */
 					if (v->IsFrontEngine() && v->force_proceed == 0) {
 						if (IsTunnelBridgeSignalSimulationEntrance(gp.new_tile) && GetTunnelBridgeSignalState(gp.new_tile) == SIGNAL_STATE_RED) {
->>>>>>> 556594f2
 							v->cur_speed = 0;
 							v->vehstatus |= VS_TRAIN_SLOWING;
 							return false;
 						}
-<<<<<<< HEAD
-						if (IsTunnelBridgeExit(gp.new_tile)) {
-=======
 						if (IsTunnelBridgeSignalSimulationExit(gp.new_tile)) {
->>>>>>> 556594f2
 							v->cur_speed = 0;
 							goto invalid_rail;
 						}
 						/* Flip signal on tunnel entrance tile red. */
-<<<<<<< HEAD
-						SetBitTunnelBridgeExit(gp.new_tile);
-=======
 						SetTunnelBridgeSignalState(gp.new_tile, SIGNAL_STATE_RED);
->>>>>>> 556594f2
 						MarkTileDirtyByTile(gp.new_tile);
 					}
 				}
@@ -3936,15 +3821,9 @@
 		} else {
 			/* Handle signal simulation on tunnel/bridge. */
 			TileIndex old_tile = TileVirtXY(v->x_pos, v->y_pos);
-<<<<<<< HEAD
-			if (old_tile != gp.new_tile && HasWormholeSignals(v->tile) && (v->IsFrontEngine() || v->Next() == NULL)) {
-				if (old_tile == v->tile) {
-					if (v->IsFrontEngine() && v->force_proceed == 0 && IsTunnelBridgeExit(v->tile)) goto invalid_rail;
-=======
 			if (old_tile != gp.new_tile && IsTunnelBridgeWithSignalSimulation(v->tile) && (v->IsFrontEngine() || v->Next() == NULL)) {
 				if (old_tile == v->tile) {
 					if (v->IsFrontEngine() && v->force_proceed == 0 && IsTunnelBridgeSignalSimulationExit(v->tile)) goto invalid_rail;
->>>>>>> 556594f2
 					/* Entered wormhole set counters. */
 					v->wait_counter = (TILE_SIZE * _settings_game.construction.simulated_wormhole_signals) - TILE_SIZE;
 					v->load_unload_ticks = 0;
@@ -3968,23 +3847,14 @@
 							return false;
 						}
 						/* flip signal in front to red on bridges*/
-<<<<<<< HEAD
-						if (distance == 0 && v->load_unload_ticks <= 15 && IsBridge(v->tile)){
-							SetBit(_m[v->tile].m2, v->load_unload_ticks);
-=======
 						if (distance == 0 && IsBridge(v->tile)) {
 							SetBridgeEntranceSimulatedSignalState(v->tile, v->load_unload_ticks, SIGNAL_STATE_RED);
->>>>>>> 556594f2
 							MarkTileDirtyByTile(gp.new_tile);
 						}
 					}
 				}
 				if (v->Next() == NULL) {
-<<<<<<< HEAD
-					if (v->load_unload_ticks > 0 && v->load_unload_ticks <= 16 && distance == (TILE_SIZE * _settings_game.construction.simulated_wormhole_signals) - TILE_SIZE) HandleSignalBehindTrain(v, v->load_unload_ticks - 2);
-=======
 					if (v->load_unload_ticks > 0 && distance == (TILE_SIZE * _settings_game.construction.simulated_wormhole_signals) - TILE_SIZE) HandleSignalBehindTrain(v, v->load_unload_ticks - 2);
->>>>>>> 556594f2
 					if (old_tile == v->tile) {
 						/* We left ramp into wormhole. */
 						v->x_pos = gp.x;
