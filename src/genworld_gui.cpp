/*
 * This file is part of OpenTTD.
 * OpenTTD is free software; you can redistribute it and/or modify it under the terms of the GNU General Public License as published by the Free Software Foundation, version 2.
 * OpenTTD is distributed in the hope that it will be useful, but WITHOUT ANY WARRANTY; without even the implied warranty of MERCHANTABILITY or FITNESS FOR A PARTICULAR PURPOSE.
 * See the GNU General Public License for more details. You should have received a copy of the GNU General Public License along with OpenTTD. If not, see <http://www.gnu.org/licenses/>.
 */

/** @file genworld_gui.cpp GUI to configure and show progress during map generation. */

#include "stdafx.h"
#include "heightmap.h"
#include "debug.h"
#include "genworld.h"
#include "network/network.h"
#include "strings_func.h"
#include "window_func.h"
#include "date_func.h"
#include "sound_func.h"
#include "fios.h"
#include "string_func.h"
#include "gui.h"
#include "widgets/dropdown_type.h"
#include "widgets/dropdown_func.h"
#include "querystring_gui.h"
#include "town.h"
#include "core/geometry_func.hpp"
#include "core/random_func.hpp"
#include "sl/saveload.h"
#include "progress.h"
#include "error.h"
#include "newgrf_townname.h"
#include "townname_type.h"
#include "video/video_driver.hpp"
#include "industry.h"
#include "ai/ai_gui.hpp"
#include "game/game_gui.hpp"

#include "widgets/genworld_widget.h"

#include "safeguards.h"


extern void MakeNewgameSettingsLive();

/** Enum for the modes we can generate in. */
enum GenerateLandscapeWindowMode {
	GLWM_GENERATE,  ///< Generate new game.
	GLWM_HEIGHTMAP, ///< Load from heightmap.
	GLWM_SCENARIO,  ///< Generate flat land.
};

/**
 * Get the map height limit, or if set to "auto", the absolute limit.
 */
static uint GetMapHeightLimit()
{
	if (_settings_newgame.construction.map_height_limit == 0) return MAX_MAP_HEIGHT_LIMIT;
	return _settings_newgame.construction.map_height_limit;
}

/**
 * Changes landscape type and sets genworld window dirty
 * @param landscape new landscape type
 */
void SetNewLandscapeType(byte landscape)
{
	_settings_newgame.game_creation.landscape = landscape;
	InvalidateWindowClassesData(WC_SELECT_GAME);
	InvalidateWindowClassesData(WC_GENERATE_LANDSCAPE);
}

/** Widgets of GenerateLandscapeWindow when generating world */
static const NWidgetPart _nested_generate_landscape_widgets[] = {
	NWidget(NWID_HORIZONTAL),
		NWidget(WWT_CLOSEBOX, COLOUR_BROWN),
		NWidget(WWT_CAPTION, COLOUR_BROWN), SetDataTip(STR_MAPGEN_WORLD_GENERATION_CAPTION, STR_NULL),
	EndContainer(),
	NWidget(WWT_PANEL, COLOUR_BROWN),
		NWidget(NWID_VERTICAL), SetPIP(0, WidgetDimensions::unscaled.vsep_wide, 0), SetPadding(WidgetDimensions::unscaled.sparse),
			/* Landscape selection. */
			NWidget(NWID_HORIZONTAL), SetPIP(0, WidgetDimensions::unscaled.hsep_wide, 0), SetPIPRatio(1, 1, 1),
				NWidget(WWT_IMGBTN_2, COLOUR_ORANGE, WID_GL_TEMPERATE), SetDataTip(SPR_SELECT_TEMPERATE, STR_INTRO_TOOLTIP_TEMPERATE),
				NWidget(WWT_IMGBTN_2, COLOUR_ORANGE, WID_GL_ARCTIC), SetDataTip(SPR_SELECT_SUB_ARCTIC, STR_INTRO_TOOLTIP_SUB_ARCTIC_LANDSCAPE),
				NWidget(WWT_IMGBTN_2, COLOUR_ORANGE, WID_GL_TROPICAL), SetDataTip(SPR_SELECT_SUB_TROPICAL, STR_INTRO_TOOLTIP_SUB_TROPICAL_LANDSCAPE),
				NWidget(WWT_IMGBTN_2, COLOUR_ORANGE, WID_GL_TOYLAND), SetDataTip(SPR_SELECT_TOYLAND, STR_INTRO_TOOLTIP_TOYLAND_LANDSCAPE),
			EndContainer(),

			/* Generation options. */
			NWidget(NWID_HORIZONTAL), SetPIP(0, WidgetDimensions::unscaled.hsep_wide, 0),
				/* Left half (land generation options) */
				NWidget(NWID_HORIZONTAL), SetPIP(0, WidgetDimensions::unscaled.hsep_normal, 0),
					/* Labels on the left side (global column 1). */
					NWidget(NWID_VERTICAL, NC_EQUALSIZE), SetPIP(0, WidgetDimensions::unscaled.vsep_sparse, 0),
						NWidget(WWT_TEXT, COLOUR_ORANGE), SetDataTip(STR_MAPGEN_MAPSIZE, STR_MAPGEN_MAPSIZE_TOOLTIP), SetFill(1, 1),
						NWidget(WWT_TEXT, COLOUR_ORANGE), SetDataTip(STR_MAPGEN_TERRAIN_TYPE, STR_CONFIG_SETTING_TERRAIN_TYPE_HELPTEXT), SetFill(1, 1),
						NWidget(WWT_TEXT, COLOUR_ORANGE), SetDataTip(STR_MAPGEN_VARIETY, STR_CONFIG_SETTING_VARIETY_HELPTEXT), SetFill(1, 1),
						NWidget(WWT_TEXT, COLOUR_ORANGE), SetDataTip(STR_MAPGEN_SMOOTHNESS, STR_CONFIG_SETTING_ROUGHNESS_OF_TERRAIN_HELPTEXT), SetFill(1, 1),
						NWidget(WWT_TEXT, COLOUR_ORANGE), SetDataTip(STR_MAPGEN_QUANTITY_OF_RIVERS, STR_CONFIG_SETTING_RIVER_AMOUNT_HELPTEXT), SetFill(1, 1),
						NWidget(WWT_TEXT, COLOUR_ORANGE), SetDataTip(STR_MAPGEN_BORDER_TYPE, STR_MAPGEN_BORDER_TYPE_TOOLTIP), SetFill(1, 1),
					EndContainer(),

					/* Widgets on the right side (global column 2). */
					NWidget(NWID_VERTICAL, NC_EQUALSIZE), SetPIP(0, WidgetDimensions::unscaled.vsep_sparse, 0),
						/* Mapsize X * Y. */
						NWidget(NWID_HORIZONTAL), SetPIP(0, WidgetDimensions::unscaled.hsep_normal, 0),
							NWidget(WWT_DROPDOWN, COLOUR_ORANGE, WID_GL_MAPSIZE_X_PULLDOWN), SetDataTip(STR_JUST_INT, STR_MAPGEN_MAPSIZE_TOOLTIP), SetFill(1, 1),
							NWidget(WWT_TEXT, COLOUR_ORANGE), SetDataTip(STR_MAPGEN_BY, STR_NULL), SetFill(0, 1), SetAlignment(SA_CENTER),
							NWidget(WWT_DROPDOWN, COLOUR_ORANGE, WID_GL_MAPSIZE_Y_PULLDOWN), SetDataTip(STR_JUST_INT, STR_MAPGEN_MAPSIZE_TOOLTIP), SetFill(1, 1),
						EndContainer(),
						NWidget(WWT_DROPDOWN, COLOUR_ORANGE, WID_GL_TERRAIN_PULLDOWN), SetDataTip(STR_JUST_STRING1, STR_CONFIG_SETTING_TERRAIN_TYPE_HELPTEXT), SetFill(1, 1),
						NWidget(WWT_DROPDOWN, COLOUR_ORANGE, WID_GL_VARIETY_PULLDOWN), SetDataTip(STR_JUST_STRING, STR_CONFIG_SETTING_VARIETY_HELPTEXT), SetFill(1, 1),
						NWidget(WWT_DROPDOWN, COLOUR_ORANGE, WID_GL_SMOOTHNESS_PULLDOWN), SetDataTip(STR_JUST_STRING, STR_CONFIG_SETTING_ROUGHNESS_OF_TERRAIN_HELPTEXT), SetFill(1, 1),
						NWidget(WWT_DROPDOWN, COLOUR_ORANGE, WID_GL_RIVER_PULLDOWN), SetDataTip(STR_JUST_STRING, STR_CONFIG_SETTING_RIVER_AMOUNT_HELPTEXT), SetFill(1, 1),
						NWidget(WWT_TEXTBTN, COLOUR_ORANGE, WID_GL_BORDERS_RANDOM), SetDataTip(STR_JUST_STRING, STR_MAPGEN_BORDER_TYPE_TOOLTIP), SetFill(1, 1),
					EndContainer(),
				EndContainer(),

				/* Right half (all other options) */
				NWidget(NWID_HORIZONTAL), SetPIP(0, WidgetDimensions::unscaled.hsep_normal, 0),
					/* Labels on the left side (global column 3). */
					NWidget(NWID_VERTICAL, NC_EQUALSIZE), SetPIP(0, WidgetDimensions::unscaled.vsep_sparse, 0),
						NWidget(NWID_SELECTION, INVALID_COLOUR, WID_GL_CLIMATE_SEL_LABEL),
<<<<<<< HEAD
							NWidget(WWT_TEXT, COLOUR_ORANGE), SetDataTip(STR_MAPGEN_SNOW_COVERAGE, STR_NULL), SetFill(1, 1),
							NWidget(WWT_TEXT, COLOUR_ORANGE), SetDataTip(STR_MAPGEN_DESERT_COVERAGE, STR_NULL), SetFill(1, 1),
							NWidget(WWT_TEXT, COLOUR_ORANGE), SetDataTip(STR_MAPGEN_SNOW_LINE_HEIGHT, STR_NULL), SetFill(1, 1),
							NWidget(WWT_TEXT, COLOUR_ORANGE), SetDataTip(STR_MAPGEN_RAINFOREST_LINE_HEIGHT, STR_NULL), SetFill(1, 1),
=======
							NWidget(WWT_TEXT, COLOUR_ORANGE), SetDataTip(STR_MAPGEN_SNOW_COVERAGE, STR_CONFIG_SETTING_SNOW_COVERAGE_HELPTEXT), SetFill(1, 1),
							NWidget(WWT_TEXT, COLOUR_ORANGE), SetDataTip(STR_MAPGEN_DESERT_COVERAGE, STR_CONFIG_SETTING_DESERT_COVERAGE_HELPTEXT), SetFill(1, 1),
>>>>>>> 5cb7a16e
							NWidget(NWID_SPACER), SetFill(1, 1),
						EndContainer(),
						NWidget(WWT_TEXT, COLOUR_ORANGE), SetDataTip(STR_MAPGEN_DATE, STR_MAPGEN_DATE_TOOLTIP), SetFill(1, 1),
						NWidget(WWT_TEXT, COLOUR_ORANGE), SetDataTip(STR_MAPGEN_TOWN_NAME_LABEL, STR_MAPGEN_TOWN_NAME_DROPDOWN_TOOLTIP), SetFill(1, 1),
						NWidget(WWT_TEXT, COLOUR_ORANGE), SetDataTip(STR_MAPGEN_NUMBER_OF_TOWNS, STR_MAPGEN_NUMBER_OF_TOWNS_TOOLTIP), SetFill(1, 1),
						NWidget(WWT_TEXT, COLOUR_ORANGE), SetDataTip(STR_MAPGEN_NUMBER_OF_INDUSTRIES, STR_MAPGEN_NUMBER_OF_INDUSTRIES_TOOLTIP), SetFill(1, 1),
						NWidget(WWT_TEXT, COLOUR_ORANGE), SetDataTip(STR_MAPGEN_SEA_LEVEL, STR_MAPGEN_SEA_LEVEL_TOOLTIP), SetFill(1, 1),
					EndContainer(),

					/* Widgets on the right side (global column 4). */
					NWidget(NWID_VERTICAL, NC_EQUALSIZE), SetPIP(0, WidgetDimensions::unscaled.vsep_sparse, 0),
						/* Climate selector. */
						NWidget(NWID_SELECTION, INVALID_COLOUR, WID_GL_CLIMATE_SEL_SELECTOR),
							/* Snow coverage. */
							NWidget(NWID_HORIZONTAL),
								NWidget(WWT_IMGBTN, COLOUR_ORANGE, WID_GL_SNOW_COVERAGE_DOWN), SetDataTip(SPR_ARROW_DOWN, STR_MAPGEN_SNOW_COVERAGE_DOWN), SetFill(0, 1),
								NWidget(WWT_TEXTBTN, COLOUR_ORANGE, WID_GL_SNOW_COVERAGE_TEXT), SetDataTip(STR_MAPGEN_SNOW_COVERAGE_TEXT, STR_CONFIG_SETTING_SNOW_COVERAGE_HELPTEXT), SetFill(1, 1),
								NWidget(WWT_IMGBTN, COLOUR_ORANGE, WID_GL_SNOW_COVERAGE_UP), SetDataTip(SPR_ARROW_UP, STR_MAPGEN_SNOW_COVERAGE_UP), SetFill(0, 1),
							EndContainer(),
							/* Desert coverage. */
							NWidget(NWID_HORIZONTAL),
								NWidget(WWT_IMGBTN, COLOUR_ORANGE, WID_GL_DESERT_COVERAGE_DOWN), SetDataTip(SPR_ARROW_DOWN, STR_MAPGEN_DESERT_COVERAGE_DOWN), SetFill(0, 1),
								NWidget(WWT_TEXTBTN, COLOUR_ORANGE, WID_GL_DESERT_COVERAGE_TEXT), SetDataTip(STR_MAPGEN_DESERT_COVERAGE_TEXT, STR_CONFIG_SETTING_DESERT_COVERAGE_HELPTEXT), SetFill(1, 1),
								NWidget(WWT_IMGBTN, COLOUR_ORANGE, WID_GL_DESERT_COVERAGE_UP), SetDataTip(SPR_ARROW_UP, STR_MAPGEN_DESERT_COVERAGE_UP), SetFill(0, 1),
							EndContainer(),
							/* Snow line. */
							NWidget(NWID_HORIZONTAL),
								NWidget(WWT_IMGBTN, COLOUR_ORANGE, WID_GL_SNOW_LEVEL_DOWN), SetDataTip(SPR_ARROW_DOWN, STR_MAPGEN_SNOW_LINE_DOWN), SetFill(0, 1),
								NWidget(WWT_TEXTBTN, COLOUR_ORANGE, WID_GL_SNOW_LEVEL_TEXT), SetDataTip(STR_JUST_INT, STR_NULL), SetFill(1, 0),
								NWidget(WWT_IMGBTN, COLOUR_ORANGE, WID_GL_SNOW_LEVEL_UP), SetDataTip(SPR_ARROW_UP, STR_MAPGEN_SNOW_LINE_UP), SetFill(0, 1),
							EndContainer(),
							/* Rainforest line. */
							NWidget(NWID_HORIZONTAL),
								NWidget(WWT_IMGBTN, COLOUR_ORANGE, WID_GL_RAINFOREST_LEVEL_DOWN), SetDataTip(SPR_ARROW_DOWN, STR_MAPGEN_RAINFOREST_LINE_DOWN), SetFill(0, 1),
								NWidget(WWT_TEXTBTN, COLOUR_ORANGE, WID_GL_RAINFOREST_LEVEL_TEXT), SetDataTip(STR_JUST_INT, STR_NULL), SetFill(1, 0),
								NWidget(WWT_IMGBTN, COLOUR_ORANGE, WID_GL_RAINFOREST_LEVEL_UP), SetDataTip(SPR_ARROW_UP, STR_MAPGEN_RAINFOREST_LINE_UP), SetFill(0, 1),
							EndContainer(),
							/* Temperate/Toyland spacer. */
							NWidget(NWID_SPACER), SetFill(1, 1),
						EndContainer(),
						/* Starting date. */
						NWidget(NWID_HORIZONTAL),
							NWidget(WWT_IMGBTN, COLOUR_ORANGE, WID_GL_START_DATE_DOWN), SetDataTip(SPR_ARROW_DOWN, STR_SCENEDIT_TOOLBAR_TOOLTIP_MOVE_THE_STARTING_DATE_BACKWARD), SetFill(0, 1),
							NWidget(WWT_PUSHTXTBTN, COLOUR_ORANGE, WID_GL_START_DATE_TEXT), SetDataTip(STR_JUST_DATE_LONG, STR_MAPGEN_DATE_TOOLTIP), SetFill(1, 1),
							NWidget(WWT_IMGBTN, COLOUR_ORANGE, WID_GL_START_DATE_UP), SetDataTip(SPR_ARROW_UP, STR_SCENEDIT_TOOLBAR_TOOLTIP_MOVE_THE_STARTING_DATE_FORWARD), SetFill(0, 1),
						EndContainer(),
						NWidget(WWT_DROPDOWN, COLOUR_ORANGE, WID_GL_TOWNNAME_DROPDOWN), SetDataTip(STR_JUST_STRING, STR_MAPGEN_TOWN_NAME_DROPDOWN_TOOLTIP), SetFill(1, 1),
						NWidget(WWT_DROPDOWN, COLOUR_ORANGE, WID_GL_TOWN_PULLDOWN), SetDataTip(STR_JUST_STRING1, STR_MAPGEN_NUMBER_OF_TOWNS_TOOLTIP), SetFill(1, 1),
						NWidget(WWT_DROPDOWN, COLOUR_ORANGE, WID_GL_INDUSTRY_PULLDOWN), SetDataTip(STR_JUST_STRING1, STR_MAPGEN_NUMBER_OF_INDUSTRIES_TOOLTIP), SetFill(1, 1),
						NWidget(WWT_DROPDOWN, COLOUR_ORANGE, WID_GL_WATER_PULLDOWN), SetDataTip(STR_JUST_STRING1, STR_MAPGEN_SEA_LEVEL_TOOLTIP), SetFill(1, 1),
					EndContainer(),
				EndContainer(),
			EndContainer(),

			/* Map borders buttons for each edge. */
			NWidget(NWID_VERTICAL),
				NWidget(NWID_HORIZONTAL, NC_EQUALSIZE),
					NWidget(WWT_TEXT, COLOUR_ORANGE), SetDataTip(STR_MAPGEN_NORTHWEST, STR_NULL), SetPadding(0, WidgetDimensions::unscaled.hsep_normal, 0, 0), SetFill(1, 1), SetAlignment(SA_RIGHT | SA_VERT_CENTER),
					NWidget(WWT_TEXTBTN, COLOUR_ORANGE, WID_GL_WATER_NW), SetDataTip(STR_JUST_STRING, STR_MAPGEN_NORTHWEST), SetFill(1, 1),
					NWidget(WWT_TEXTBTN, COLOUR_ORANGE, WID_GL_WATER_NE), SetDataTip(STR_JUST_STRING, STR_MAPGEN_NORTHEAST), SetFill(1, 1),
					NWidget(WWT_TEXT, COLOUR_ORANGE), SetDataTip(STR_MAPGEN_NORTHEAST, STR_NULL), SetPadding(0, 0, 0, WidgetDimensions::unscaled.hsep_normal), SetFill(1, 1),
				EndContainer(),
				NWidget(NWID_HORIZONTAL, NC_EQUALSIZE),
					NWidget(WWT_TEXT, COLOUR_ORANGE), SetDataTip(STR_MAPGEN_SOUTHWEST, STR_NULL), SetPadding(0, WidgetDimensions::unscaled.hsep_normal, 0, 0), SetFill(1, 1), SetAlignment(SA_RIGHT | SA_VERT_CENTER),
					NWidget(WWT_TEXTBTN, COLOUR_ORANGE, WID_GL_WATER_SW), SetDataTip(STR_JUST_STRING, STR_MAPGEN_SOUTHWEST), SetFill(1, 1),
					NWidget(WWT_TEXTBTN, COLOUR_ORANGE, WID_GL_WATER_SE), SetDataTip(STR_JUST_STRING, STR_MAPGEN_SOUTHEAST), SetFill(1, 1),
					NWidget(WWT_TEXT, COLOUR_ORANGE), SetDataTip(STR_MAPGEN_SOUTHEAST, STR_NULL), SetPadding(0, 0, 0, WidgetDimensions::unscaled.hsep_normal), SetFill(1, 1),
				EndContainer(),
			EndContainer(),

			/* AI, GS, and NewGRF settings */
			NWidget(NWID_HORIZONTAL, NC_EQUALSIZE),
				NWidget(WWT_PUSHTXTBTN, COLOUR_ORANGE, WID_GL_AI_BUTTON), SetMinimalTextLines(2, 0), SetDataTip(STR_MAPGEN_AI_SETTINGS, STR_MAPGEN_AI_SETTINGS_TOOLTIP), SetFill(1, 0),
				NWidget(WWT_PUSHTXTBTN, COLOUR_ORANGE, WID_GL_GS_BUTTON), SetMinimalTextLines(2, 0), SetDataTip(STR_MAPGEN_GS_SETTINGS, STR_MAPGEN_GS_SETTINGS_TOOLTIP), SetFill(1, 0),
				NWidget(WWT_PUSHTXTBTN, COLOUR_ORANGE, WID_GL_NEWGRF_BUTTON), SetMinimalTextLines(2, 0), SetDataTip(STR_MAPGEN_NEWGRF_SETTINGS, STR_MAPGEN_NEWGRF_SETTINGS_TOOLTIP), SetFill(1, 0),
			EndContainer(),

			/* Generate */
			NWidget(WWT_PUSHTXTBTN, COLOUR_GREEN, WID_GL_GENERATE_BUTTON), SetMinimalTextLines(3, 0), SetDataTip(STR_MAPGEN_GENERATE, STR_MAPGEN_GENERATE_TOOLTIP), SetFill(1, 1),
		EndContainer(),
	EndContainer(),
};

/** Widgets of GenerateLandscapeWindow when loading heightmap */
static const NWidgetPart _nested_heightmap_load_widgets[] = {
	/* Window header. */
	NWidget(NWID_HORIZONTAL),
		NWidget(WWT_CLOSEBOX, COLOUR_BROWN),
		NWidget(WWT_CAPTION, COLOUR_BROWN), SetDataTip(STR_MAPGEN_WORLD_GENERATION_CAPTION, STR_NULL),
	EndContainer(),
	NWidget(WWT_PANEL, COLOUR_BROWN),
		NWidget(NWID_VERTICAL), SetPIP(0, WidgetDimensions::unscaled.vsep_wide, 0), SetPadding(WidgetDimensions::unscaled.sparse),
			/* Landscape selection. */
			NWidget(NWID_HORIZONTAL), SetPIP(0, WidgetDimensions::unscaled.hsep_wide, 0), SetPIPRatio(1, 1, 1),
				NWidget(WWT_IMGBTN_2, COLOUR_ORANGE, WID_GL_TEMPERATE), SetDataTip(SPR_SELECT_TEMPERATE, STR_INTRO_TOOLTIP_TEMPERATE),
				NWidget(WWT_IMGBTN_2, COLOUR_ORANGE, WID_GL_ARCTIC), SetDataTip(SPR_SELECT_SUB_ARCTIC, STR_INTRO_TOOLTIP_SUB_ARCTIC_LANDSCAPE),
				NWidget(WWT_IMGBTN_2, COLOUR_ORANGE, WID_GL_TROPICAL), SetDataTip(SPR_SELECT_SUB_TROPICAL, STR_INTRO_TOOLTIP_SUB_TROPICAL_LANDSCAPE),
				NWidget(WWT_IMGBTN_2, COLOUR_ORANGE, WID_GL_TOYLAND), SetDataTip(SPR_SELECT_TOYLAND, STR_INTRO_TOOLTIP_TOYLAND_LANDSCAPE),
			EndContainer(),

			NWidget(NWID_HORIZONTAL), SetPIP(0, WidgetDimensions::unscaled.hsep_normal, 0),
				/* Heightmap name label. */
				NWidget(WWT_TEXT, COLOUR_ORANGE), SetDataTip(STR_MAPGEN_HEIGHTMAP_NAME, STR_MAPGEN_HEIGHTMAP_NAME_TOOLTIP),
				NWidget(WWT_TEXT, COLOUR_ORANGE, WID_GL_HEIGHTMAP_NAME_TEXT), SetTextStyle(TC_ORANGE), SetDataTip(STR_JUST_RAW_STRING, STR_MAPGEN_HEIGHTMAP_NAME_TOOLTIP), SetFill(1, 0),
			EndContainer(),

			/* Generation options. */
			NWidget(NWID_HORIZONTAL), SetPIP(0, WidgetDimensions::unscaled.hsep_wide, 0),
				/* Left half (land generation options) */
				NWidget(NWID_HORIZONTAL), SetPIP(0, WidgetDimensions::unscaled.hsep_normal, 0),
					/* Labels on the left side (global column 1). */
					NWidget(NWID_VERTICAL, NC_EQUALSIZE), SetPIP(0, WidgetDimensions::unscaled.vsep_sparse, 0),
						/* Land generation option labels. */
						NWidget(WWT_TEXT, COLOUR_ORANGE), SetDataTip(STR_MAPGEN_HEIGHTMAP_SIZE_LABEL, STR_MAPGEN_HEIGHTMAP_SIZE_LABEL_TOOLTIP), SetFill(1, 1),
						NWidget(WWT_TEXT, COLOUR_ORANGE), SetDataTip(STR_MAPGEN_MAPSIZE, STR_MAPGEN_MAPSIZE_TOOLTIP), SetFill(1, 1),
						NWidget(WWT_TEXT, COLOUR_ORANGE), SetDataTip(STR_MAPGEN_HEIGHTMAP_ROTATION, STR_CONFIG_SETTING_HEIGHTMAP_ROTATION_TOOLTIP), SetFill(1, 1),
						NWidget(WWT_TEXT, COLOUR_ORANGE), SetDataTip(STR_MAPGEN_HEIGHTMAP_HEIGHT, STR_MAPGEN_HEIGHTMAP_HEIGHT_TOOLTIP), SetFill(1, 1),
						NWidget(WWT_TEXT, COLOUR_ORANGE), SetDataTip(STR_MAPGEN_QUANTITY_OF_RIVERS, STR_CONFIG_SETTING_RIVER_AMOUNT_HELPTEXT), SetFill(1, 1),
					EndContainer(),

					/* Left half widgets (global column 2) */
					NWidget(NWID_VERTICAL, NC_EQUALSIZE), SetPIP(0, WidgetDimensions::unscaled.vsep_sparse, 0),
						NWidget(WWT_TEXT, COLOUR_ORANGE, WID_GL_HEIGHTMAP_SIZE_TEXT), SetDataTip(STR_MAPGEN_HEIGHTMAP_SIZE, STR_MAPGEN_HEIGHTMAP_SIZE_LABEL_TOOLTIP), SetFill(1, 1),
						/* Mapsize X * Y. */
						NWidget(NWID_HORIZONTAL), SetPIP(0, WidgetDimensions::unscaled.hsep_normal, 0),
							NWidget(WWT_DROPDOWN, COLOUR_ORANGE, WID_GL_MAPSIZE_X_PULLDOWN), SetDataTip(STR_JUST_INT, STR_MAPGEN_MAPSIZE_TOOLTIP), SetFill(1, 1),
							NWidget(WWT_TEXT, COLOUR_ORANGE), SetDataTip(STR_MAPGEN_BY, STR_NULL), SetFill(0, 1), SetAlignment(SA_CENTER),
							NWidget(WWT_DROPDOWN, COLOUR_ORANGE, WID_GL_MAPSIZE_Y_PULLDOWN), SetDataTip(STR_JUST_INT, STR_MAPGEN_MAPSIZE_TOOLTIP), SetFill(1, 1),
						EndContainer(),
						NWidget(WWT_DROPDOWN, COLOUR_ORANGE, WID_GL_HEIGHTMAP_ROTATION_PULLDOWN), SetDataTip(STR_JUST_STRING, STR_CONFIG_SETTING_HEIGHTMAP_ROTATION_TOOLTIP), SetFill(1, 1),
						/* Heightmap highest peak. */
						NWidget(NWID_HORIZONTAL),
							NWidget(WWT_IMGBTN, COLOUR_ORANGE, WID_GL_HEIGHTMAP_HEIGHT_DOWN), SetDataTip(SPR_ARROW_DOWN, STR_MAPGEN_HEIGHTMAP_HEIGHT_DOWN), SetFill(0, 1),
							NWidget(WWT_TEXTBTN, COLOUR_ORANGE, WID_GL_HEIGHTMAP_HEIGHT_TEXT), SetDataTip(STR_JUST_INT, STR_MAPGEN_HEIGHTMAP_HEIGHT_TOOLTIP), SetFill(1, 1),
							NWidget(WWT_IMGBTN, COLOUR_ORANGE, WID_GL_HEIGHTMAP_HEIGHT_UP), SetDataTip(SPR_ARROW_UP, STR_MAPGEN_HEIGHTMAP_HEIGHT_UP), SetFill(0, 1),
						EndContainer(),
						NWidget(WWT_DROPDOWN, COLOUR_ORANGE, WID_GL_RIVER_PULLDOWN), SetDataTip(STR_JUST_STRING, STR_CONFIG_SETTING_RIVER_AMOUNT_HELPTEXT), SetFill(1, 1),
					EndContainer(),
				EndContainer(),

				/* Right half (all other options) */
				NWidget(NWID_HORIZONTAL), SetPIP(0, WidgetDimensions::unscaled.hsep_normal, 0),
					/* Right half labels (global column 3) */
					NWidget(NWID_VERTICAL, NC_EQUALSIZE), SetPIP(0, WidgetDimensions::unscaled.vsep_sparse, 0),
						NWidget(NWID_SELECTION, INVALID_COLOUR, WID_GL_CLIMATE_SEL_LABEL),
<<<<<<< HEAD
							NWidget(WWT_TEXT, COLOUR_ORANGE), SetDataTip(STR_MAPGEN_SNOW_COVERAGE, STR_NULL), SetFill(1, 1),
							NWidget(WWT_TEXT, COLOUR_ORANGE), SetDataTip(STR_MAPGEN_DESERT_COVERAGE, STR_NULL), SetFill(1, 1),
							NWidget(WWT_TEXT, COLOUR_ORANGE), SetDataTip(STR_MAPGEN_SNOW_LINE_HEIGHT, STR_NULL), SetFill(1, 1),
							NWidget(WWT_TEXT, COLOUR_ORANGE), SetDataTip(STR_MAPGEN_RAINFOREST_LINE_HEIGHT, STR_NULL), SetFill(1, 1),
=======
							NWidget(WWT_TEXT, COLOUR_ORANGE), SetDataTip(STR_MAPGEN_SNOW_COVERAGE, STR_CONFIG_SETTING_SNOW_COVERAGE_HELPTEXT), SetFill(1, 1),
							NWidget(WWT_TEXT, COLOUR_ORANGE), SetDataTip(STR_MAPGEN_DESERT_COVERAGE, STR_CONFIG_SETTING_DESERT_COVERAGE_HELPTEXT), SetFill(1, 1),
>>>>>>> 5cb7a16e
							NWidget(NWID_SPACER), SetFill(1, 1),
						EndContainer(),
						NWidget(WWT_TEXT, COLOUR_ORANGE), SetDataTip(STR_MAPGEN_DATE, STR_MAPGEN_DATE_TOOLTIP), SetFill(1, 1),
						NWidget(WWT_TEXT, COLOUR_ORANGE), SetDataTip(STR_MAPGEN_TOWN_NAME_LABEL, STR_MAPGEN_TOWN_NAME_DROPDOWN_TOOLTIP), SetFill(1, 1),
						NWidget(WWT_TEXT, COLOUR_ORANGE), SetDataTip(STR_MAPGEN_NUMBER_OF_TOWNS, STR_MAPGEN_NUMBER_OF_TOWNS_TOOLTIP), SetFill(1, 1),
						NWidget(WWT_TEXT, COLOUR_ORANGE), SetDataTip(STR_MAPGEN_NUMBER_OF_INDUSTRIES, STR_MAPGEN_NUMBER_OF_INDUSTRIES_TOOLTIP), SetFill(1, 1),
					EndContainer(),

					/* Right half widgets (global column 4) */
					NWidget(NWID_VERTICAL, NC_EQUALSIZE), SetPIP(0, WidgetDimensions::unscaled.vsep_sparse, 0),
						/* Climate selector. */
						NWidget(NWID_SELECTION, INVALID_COLOUR, WID_GL_CLIMATE_SEL_SELECTOR),
							/* Snow coverage. */
							NWidget(NWID_HORIZONTAL),
								NWidget(WWT_IMGBTN, COLOUR_ORANGE, WID_GL_SNOW_COVERAGE_DOWN), SetDataTip(SPR_ARROW_DOWN, STR_MAPGEN_SNOW_COVERAGE_DOWN), SetFill(0, 1),
								NWidget(WWT_TEXTBTN, COLOUR_ORANGE, WID_GL_SNOW_COVERAGE_TEXT), SetDataTip(STR_MAPGEN_SNOW_COVERAGE_TEXT, STR_CONFIG_SETTING_SNOW_COVERAGE_HELPTEXT), SetFill(1, 1),
								NWidget(WWT_IMGBTN, COLOUR_ORANGE, WID_GL_SNOW_COVERAGE_UP), SetDataTip(SPR_ARROW_UP, STR_MAPGEN_SNOW_COVERAGE_UP), SetFill(0, 1),
							EndContainer(),
							/* Desert coverage. */
							NWidget(NWID_HORIZONTAL),
								NWidget(WWT_IMGBTN, COLOUR_ORANGE, WID_GL_DESERT_COVERAGE_DOWN), SetDataTip(SPR_ARROW_DOWN, STR_MAPGEN_DESERT_COVERAGE_DOWN), SetFill(0, 1),
								NWidget(WWT_TEXTBTN, COLOUR_ORANGE, WID_GL_DESERT_COVERAGE_TEXT), SetDataTip(STR_MAPGEN_DESERT_COVERAGE_TEXT, STR_CONFIG_SETTING_DESERT_COVERAGE_HELPTEXT), SetFill(1, 1),
								NWidget(WWT_IMGBTN, COLOUR_ORANGE, WID_GL_DESERT_COVERAGE_UP), SetDataTip(SPR_ARROW_UP, STR_MAPGEN_DESERT_COVERAGE_UP), SetFill(0, 1),
							EndContainer(),
								/* Snow line. */
								NWidget(NWID_HORIZONTAL),
									NWidget(WWT_IMGBTN, COLOUR_ORANGE, WID_GL_SNOW_LEVEL_DOWN), SetDataTip(SPR_ARROW_DOWN, STR_MAPGEN_SNOW_LINE_DOWN), SetFill(0, 1),
									NWidget(WWT_TEXTBTN, COLOUR_ORANGE, WID_GL_SNOW_LEVEL_TEXT), SetDataTip(STR_JUST_INT, STR_NULL), SetFill(1, 1),
									NWidget(WWT_IMGBTN, COLOUR_ORANGE, WID_GL_SNOW_LEVEL_UP), SetDataTip(SPR_ARROW_UP, STR_MAPGEN_SNOW_LINE_UP), SetFill(0, 1),
								EndContainer(),
								/* Rainforest line. */
								NWidget(NWID_HORIZONTAL),
									NWidget(WWT_IMGBTN, COLOUR_ORANGE, WID_GL_RAINFOREST_LEVEL_DOWN), SetDataTip(SPR_ARROW_DOWN, STR_MAPGEN_RAINFOREST_LINE_DOWN), SetFill(0, 1),
									NWidget(WWT_TEXTBTN, COLOUR_ORANGE, WID_GL_RAINFOREST_LEVEL_TEXT), SetDataTip(STR_JUST_INT, STR_NULL), SetFill(1, 1),
									NWidget(WWT_IMGBTN, COLOUR_ORANGE, WID_GL_RAINFOREST_LEVEL_UP), SetDataTip(SPR_ARROW_UP, STR_MAPGEN_RAINFOREST_LINE_UP), SetFill(0, 1),
								EndContainer(),
							/* Temperate/Toyland spacer. */
							NWidget(NWID_SPACER), SetFill(1, 1),
						EndContainer(),
						/* Starting date. */
						NWidget(NWID_HORIZONTAL),
							NWidget(WWT_IMGBTN, COLOUR_ORANGE, WID_GL_START_DATE_DOWN), SetDataTip(SPR_ARROW_DOWN, STR_SCENEDIT_TOOLBAR_TOOLTIP_MOVE_THE_STARTING_DATE_BACKWARD), SetFill(0, 1),
							NWidget(WWT_PUSHTXTBTN, COLOUR_ORANGE, WID_GL_START_DATE_TEXT), SetDataTip(STR_JUST_DATE_LONG, STR_MAPGEN_DATE_TOOLTIP), SetFill(1, 1),
							NWidget(WWT_IMGBTN, COLOUR_ORANGE, WID_GL_START_DATE_UP), SetDataTip(SPR_ARROW_UP, STR_SCENEDIT_TOOLBAR_TOOLTIP_MOVE_THE_STARTING_DATE_FORWARD), SetFill(0, 1),
						EndContainer(),
						NWidget(WWT_DROPDOWN, COLOUR_ORANGE, WID_GL_TOWNNAME_DROPDOWN), SetDataTip(STR_JUST_STRING, STR_MAPGEN_TOWN_NAME_DROPDOWN_TOOLTIP), SetFill(1, 1),
						NWidget(WWT_DROPDOWN, COLOUR_ORANGE, WID_GL_TOWN_PULLDOWN), SetDataTip(STR_JUST_STRING1, STR_MAPGEN_NUMBER_OF_TOWNS_TOOLTIP), SetFill(1, 1),
						NWidget(WWT_DROPDOWN, COLOUR_ORANGE, WID_GL_INDUSTRY_PULLDOWN), SetDataTip(STR_JUST_STRING1, STR_MAPGEN_NUMBER_OF_INDUSTRIES_TOOLTIP), SetFill(1, 1),
					EndContainer(),
				EndContainer(),
			EndContainer(),

			/* AI, GS, and NewGRF settings */
			NWidget(NWID_HORIZONTAL, NC_EQUALSIZE),
				NWidget(WWT_PUSHTXTBTN, COLOUR_ORANGE, WID_GL_AI_BUTTON), SetMinimalTextLines(2, 0), SetDataTip(STR_MAPGEN_AI_SETTINGS, STR_MAPGEN_AI_SETTINGS_TOOLTIP), SetFill(1, 0),
				NWidget(WWT_PUSHTXTBTN, COLOUR_ORANGE, WID_GL_GS_BUTTON), SetMinimalTextLines(2, 0), SetDataTip(STR_MAPGEN_GS_SETTINGS, STR_MAPGEN_GS_SETTINGS_TOOLTIP),  SetFill(1, 0),
				NWidget(WWT_PUSHTXTBTN, COLOUR_ORANGE, WID_GL_NEWGRF_BUTTON), SetMinimalTextLines(2, 0), SetDataTip(STR_MAPGEN_NEWGRF_SETTINGS, STR_MAPGEN_NEWGRF_SETTINGS_TOOLTIP), SetFill(1, 0),
			EndContainer(),

			/* Generate */
			NWidget(WWT_PUSHTXTBTN, COLOUR_GREEN, WID_GL_GENERATE_BUTTON), SetMinimalTextLines(3, 0), SetDataTip(STR_MAPGEN_GENERATE, STR_MAPGEN_GENERATE_TOOLTIP), SetFill(1, 1),
		EndContainer(),
	EndContainer(),
};

static void StartGeneratingLandscape(GenerateLandscapeWindowMode mode)
{
	CloseAllNonVitalWindows();
	ClearErrorMessages();

	/* Copy all XXX_newgame to XXX when coming from outside the editor */
	MakeNewgameSettingsLive();
	ResetGRFConfig(true);

	if (_settings_client.sound.confirm) SndPlayFx(SND_15_BEEP);
	switch (mode) {
		case GLWM_GENERATE:  _switch_mode = (_game_mode == GM_EDITOR) ? SM_GENRANDLAND    : SM_NEWGAME;         break;
		case GLWM_HEIGHTMAP: _switch_mode = (_game_mode == GM_EDITOR) ? SM_LOAD_HEIGHTMAP : SM_START_HEIGHTMAP; break;
		case GLWM_SCENARIO:  _switch_mode = SM_EDITOR; break;
		default: NOT_REACHED();
	}
}

static void LandscapeGenerationCallback(Window *w, bool confirmed)
{
	if (confirmed) StartGeneratingLandscape((GenerateLandscapeWindowMode)w->window_number);
}

/**
 * Check if map size set lies in allowed boundaries.
 * @param print_warning If set to true, messagebox with warning is printed out if size is outside limits.
 * @return true if size is ok, false otherwise.
 */
static bool CheckMapSize(bool print_warning = true)
{
	uint64 tiles = 1ULL << (_settings_newgame.game_creation.map_x + _settings_newgame.game_creation.map_y);

	if (_settings_newgame.game_creation.map_x + _settings_newgame.game_creation.map_y > MAX_MAP_TILES_BITS) {
		if (print_warning) {
			SetDParam(0, MAX_MAP_TILES);
			SetDParam(1, tiles);
			ShowErrorMessage(STR_MAPGEN_TOO_MANY_TILES_MESSAGE, INVALID_STRING_ID, WL_ERROR, 0, 0);
		}
		return false;
	}
	return true;
}

/**
 * Build dropdown list with map sizes
 * Dimension selected in the other dropdown is used to suggest which choices are 'valid'
 * @param other_dimension Dimension specified by the second dropdown.
 */
static DropDownList BuildMapsizeDropDown(int other_dimension)
{
	DropDownList list;

	for (uint i = MIN_MAP_SIZE_BITS; i <= MAX_MAP_SIZE_BITS; i++) {
		SetDParam(0, 1LL << i);
		list.push_back(std::make_unique<DropDownListStringItem>((i + other_dimension > MAX_MAP_TILES_BITS) ? STR_RED_INT : STR_JUST_INT, i, false));
	}

	return list;
}

static DropDownList BuildTownNameDropDown()
{
	DropDownList list;

	/* Add and sort newgrf townnames generators */
	const auto &grf_names = GetGRFTownNameList();
	for (uint i = 0; i < grf_names.size(); i++) {
		list.push_back(std::make_unique<DropDownListStringItem>(grf_names[i], BUILTIN_TOWNNAME_GENERATOR_COUNT + i, false));
	}
	std::sort(list.begin(), list.end(), DropDownListStringItem::NatSortFunc);

	size_t newgrf_size = list.size();
	/* Insert newgrf_names at the top of the list */
	if (newgrf_size > 0) {
		list.push_back(std::make_unique<DropDownListDividerItem>(-1, false)); // separator line
		newgrf_size++;
	}

	/* Add and sort original townnames generators */
	for (uint i = 0; i < BUILTIN_TOWNNAME_GENERATOR_COUNT; i++) {
		list.push_back(std::make_unique<DropDownListStringItem>(STR_MAPGEN_TOWN_NAME_ORIGINAL_ENGLISH + i, i, false));
	}
	std::sort(list.begin() + newgrf_size, list.end(), DropDownListStringItem::NatSortFunc);

	return list;
}


static const StringID _elevations[]  = {STR_TERRAIN_TYPE_VERY_FLAT, STR_TERRAIN_TYPE_FLAT, STR_TERRAIN_TYPE_HILLY, STR_TERRAIN_TYPE_MOUNTAINOUS, STR_TERRAIN_TYPE_ALPINIST, STR_TERRAIN_TYPE_CUSTOM, INVALID_STRING_ID};
static const StringID _sea_lakes[]   = {STR_SEA_LEVEL_VERY_LOW, STR_SEA_LEVEL_LOW, STR_SEA_LEVEL_MEDIUM, STR_SEA_LEVEL_HIGH, STR_SEA_LEVEL_CUSTOM, INVALID_STRING_ID};
static const StringID _rivers[]      = {STR_RIVERS_NONE, STR_RIVERS_FEW, STR_RIVERS_MODERATE, STR_RIVERS_LOT, STR_RIVERS_VERY_MANY, STR_RIVERS_EXTREMELY_MANY, INVALID_STRING_ID};
static const StringID _smoothness[]  = {STR_CONFIG_SETTING_ROUGHNESS_OF_TERRAIN_VERY_SMOOTH, STR_CONFIG_SETTING_ROUGHNESS_OF_TERRAIN_SMOOTH, STR_CONFIG_SETTING_ROUGHNESS_OF_TERRAIN_ROUGH, STR_CONFIG_SETTING_ROUGHNESS_OF_TERRAIN_VERY_ROUGH, INVALID_STRING_ID};
static const StringID _rotation[]    = {STR_CONFIG_SETTING_HEIGHTMAP_ROTATION_COUNTER_CLOCKWISE, STR_CONFIG_SETTING_HEIGHTMAP_ROTATION_CLOCKWISE, INVALID_STRING_ID};
static const StringID _num_towns[]   = {STR_NUM_VERY_LOW, STR_NUM_LOW, STR_NUM_NORMAL, STR_NUM_HIGH, STR_NUM_CUSTOM, INVALID_STRING_ID};
static const StringID _num_inds[]    = {STR_FUNDING_ONLY, STR_MINIMAL, STR_NUM_VERY_LOW, STR_NUM_LOW, STR_NUM_NORMAL, STR_NUM_HIGH, STR_NUM_CUSTOM, INVALID_STRING_ID};
static const StringID _variety[]     = {STR_VARIETY_NONE, STR_VARIETY_VERY_LOW, STR_VARIETY_LOW, STR_VARIETY_MEDIUM, STR_VARIETY_HIGH, STR_VARIETY_VERY_HIGH, INVALID_STRING_ID};

static_assert(lengthof(_num_inds) == ID_END + 1);

struct GenerateLandscapeWindow : public Window {
	uint widget_id;
	uint x;
	uint y;
	std::string name;
	GenerateLandscapeWindowMode mode;

	void SetDropDownColor()
	{
		/* Draw sizes in mapsize selection dropdowns in red if too large size is selected */
		bool mapsize_valid = CheckMapSize(false);
		this->GetWidget<NWidgetCore>(WID_GL_MAPSIZE_X_PULLDOWN)->widget_data = mapsize_valid ? STR_JUST_INT : STR_RED_INT;
		this->GetWidget<NWidgetCore>(WID_GL_MAPSIZE_Y_PULLDOWN)->widget_data = mapsize_valid ? STR_JUST_INT : STR_RED_INT;
	}

	GenerateLandscapeWindow(WindowDesc *desc, WindowNumber number = 0) : Window(desc)
	{
		this->InitNested(number);

		this->LowerWidget(_settings_newgame.game_creation.landscape + WID_GL_TEMPERATE);

		this->mode = (GenerateLandscapeWindowMode)this->window_number;

		SetDropDownColor();

		/* Disable town and industry in SE */
		this->SetWidgetDisabledState(WID_GL_TOWN_PULLDOWN,     _game_mode == GM_EDITOR);
		this->SetWidgetDisabledState(WID_GL_INDUSTRY_PULLDOWN, _game_mode == GM_EDITOR);

		/* In case the map_height_limit is changed, clamp heightmap_height and custom_terrain_type. */
		_settings_newgame.game_creation.heightmap_height = Clamp(_settings_newgame.game_creation.heightmap_height, MIN_HEIGHTMAP_HEIGHT, GetMapHeightLimit());
		_settings_newgame.game_creation.custom_terrain_type = Clamp(_settings_newgame.game_creation.custom_terrain_type, MIN_CUSTOM_TERRAIN_TYPE, GetMapHeightLimit());

		/* If original landgenerator is selected and alpinist terrain_type was selected, revert to mountainous. */
		if (_settings_newgame.game_creation.land_generator == LG_ORIGINAL) {
			_settings_newgame.difficulty.terrain_type = Clamp(_settings_newgame.difficulty.terrain_type, 0, 3);
		}

		this->OnInvalidateData();
	}


	void SetStringParameters(int widget) const override
	{
		switch (widget) {
			case WID_GL_START_DATE_TEXT:      SetDParam(0, ConvertYMDToDate(_settings_newgame.game_creation.starting_year, 0, 1)); break;
			case WID_GL_MAPSIZE_X_PULLDOWN:   SetDParam(0, 1LL << _settings_newgame.game_creation.map_x); break;
			case WID_GL_MAPSIZE_Y_PULLDOWN:   SetDParam(0, 1LL << _settings_newgame.game_creation.map_y); break;
			case WID_GL_HEIGHTMAP_HEIGHT_TEXT: SetDParam(0, _settings_newgame.game_creation.heightmap_height); break;
			case WID_GL_SNOW_COVERAGE_TEXT:   SetDParam(0, _settings_newgame.game_creation.snow_coverage); break;
			case WID_GL_DESERT_COVERAGE_TEXT: SetDParam(0, _settings_newgame.game_creation.desert_coverage); break;
			case WID_GL_SNOW_LEVEL_TEXT:      SetDParam(0, _settings_newgame.game_creation.snow_line_height); break;
			case WID_GL_RAINFOREST_LEVEL_TEXT:SetDParam(0, _settings_newgame.game_creation.rainforest_line_height); break;

			case WID_GL_TOWN_PULLDOWN:
				if (_game_mode == GM_EDITOR) {
					SetDParam(0, STR_CONFIG_SETTING_OFF);
				} else if (_settings_newgame.difficulty.number_towns == CUSTOM_TOWN_NUMBER_DIFFICULTY) {
					SetDParam(0, STR_NUM_CUSTOM_NUMBER);
					SetDParam(1, _settings_newgame.game_creation.custom_town_number);
				} else {
					SetDParam(0, _num_towns[_settings_newgame.difficulty.number_towns]);
				}
				break;

			case WID_GL_TOWNNAME_DROPDOWN: {
				uint gen = _settings_newgame.game_creation.town_name;
				StringID name = gen < BUILTIN_TOWNNAME_GENERATOR_COUNT ?
						STR_MAPGEN_TOWN_NAME_ORIGINAL_ENGLISH + gen :
						GetGRFTownNameName(gen - BUILTIN_TOWNNAME_GENERATOR_COUNT);
				SetDParam(0, name);
				break;
			}

			case WID_GL_INDUSTRY_PULLDOWN:
				if (_game_mode == GM_EDITOR) {
					SetDParam(0, STR_CONFIG_SETTING_OFF);
				} else if (_settings_newgame.difficulty.industry_density == ID_CUSTOM) {
					SetDParam(0, STR_NUM_CUSTOM_NUMBER);
					SetDParam(1, _settings_newgame.game_creation.custom_industry_number);
				} else {
					SetDParam(0, _num_inds[_settings_newgame.difficulty.industry_density]);
				}
				break;

			case WID_GL_TERRAIN_PULLDOWN:
				if (_settings_newgame.difficulty.terrain_type == CUSTOM_TERRAIN_TYPE_NUMBER_DIFFICULTY) {
					SetDParam(0, STR_TERRAIN_TYPE_CUSTOM_VALUE);
					SetDParam(1, _settings_newgame.game_creation.custom_terrain_type);
				} else {
					SetDParam(0, _elevations[_settings_newgame.difficulty.terrain_type]); break;
				}
				break;

			case WID_GL_WATER_PULLDOWN:
				if (_settings_newgame.difficulty.quantity_sea_lakes == CUSTOM_SEA_LEVEL_NUMBER_DIFFICULTY) {
					SetDParam(0, STR_SEA_LEVEL_CUSTOM_PERCENTAGE);
					SetDParam(1, _settings_newgame.game_creation.custom_sea_level);
				} else {
					SetDParam(0, _sea_lakes[_settings_newgame.difficulty.quantity_sea_lakes]);
				}
				break;

			case WID_GL_HEIGHTMAP_NAME_TEXT: SetDParamStr(0, this->name); break;
			case WID_GL_RIVER_PULLDOWN:      SetDParam(0, _rivers[_settings_newgame.game_creation.amount_of_rivers]); break;
			case WID_GL_SMOOTHNESS_PULLDOWN: SetDParam(0, _smoothness[_settings_newgame.game_creation.tgen_smoothness]); break;
			case WID_GL_VARIETY_PULLDOWN:    SetDParam(0, _variety[_settings_newgame.game_creation.variety]); break;
			case WID_GL_BORDERS_RANDOM:      SetDParam(0, (_settings_newgame.game_creation.water_borders == BORDERS_RANDOM) ? STR_MAPGEN_BORDER_RANDOMIZE : STR_MAPGEN_BORDER_MANUAL); break;
			case WID_GL_WATER_NE: SetDParam(0, (_settings_newgame.game_creation.water_borders == BORDERS_RANDOM) ? STR_MAPGEN_BORDER_RANDOM : HasBit(_settings_newgame.game_creation.water_borders, BORDER_NE) ? STR_MAPGEN_BORDER_WATER : STR_MAPGEN_BORDER_FREEFORM); break;
			case WID_GL_WATER_NW: SetDParam(0, (_settings_newgame.game_creation.water_borders == BORDERS_RANDOM) ? STR_MAPGEN_BORDER_RANDOM : HasBit(_settings_newgame.game_creation.water_borders, BORDER_NW) ? STR_MAPGEN_BORDER_WATER : STR_MAPGEN_BORDER_FREEFORM); break;
			case WID_GL_WATER_SE: SetDParam(0, (_settings_newgame.game_creation.water_borders == BORDERS_RANDOM) ? STR_MAPGEN_BORDER_RANDOM : HasBit(_settings_newgame.game_creation.water_borders, BORDER_SE) ? STR_MAPGEN_BORDER_WATER : STR_MAPGEN_BORDER_FREEFORM); break;
			case WID_GL_WATER_SW: SetDParam(0, (_settings_newgame.game_creation.water_borders == BORDERS_RANDOM) ? STR_MAPGEN_BORDER_RANDOM : HasBit(_settings_newgame.game_creation.water_borders, BORDER_SW) ? STR_MAPGEN_BORDER_WATER : STR_MAPGEN_BORDER_FREEFORM); break;
			case WID_GL_HEIGHTMAP_ROTATION_PULLDOWN: SetDParam(0, _rotation[_settings_newgame.game_creation.heightmap_rotation]); break;

			case WID_GL_HEIGHTMAP_SIZE_TEXT:
				if (_settings_newgame.game_creation.heightmap_rotation == HM_CLOCKWISE) {
					SetDParam(0, this->y);
					SetDParam(1, this->x);
				} else {
					SetDParam(0, this->x);
					SetDParam(1, this->y);
				}
				break;
		}
	}

	/**
	 * Some data on this window has become invalid.
	 * @param data Information about the changed data.
	 * @param gui_scope Whether the call is done from GUI scope. You may not do everything when not in GUI scope. See #InvalidateWindowData() for details.
	 */
	void OnInvalidateData([[maybe_unused]] int data = 0, [[maybe_unused]] bool gui_scope = true) override
	{
		if (!gui_scope) return;
		/* Update the climate buttons */
		this->SetWidgetLoweredState(WID_GL_TEMPERATE, _settings_newgame.game_creation.landscape == LT_TEMPERATE);
		this->SetWidgetLoweredState(WID_GL_ARCTIC,    _settings_newgame.game_creation.landscape == LT_ARCTIC);
		this->SetWidgetLoweredState(WID_GL_TROPICAL,  _settings_newgame.game_creation.landscape == LT_TROPIC);
		this->SetWidgetLoweredState(WID_GL_TOYLAND,   _settings_newgame.game_creation.landscape == LT_TOYLAND);

		/* You can't select smoothness / non-water borders if not terragenesis */
		if (mode == GLWM_GENERATE) {
			this->SetWidgetDisabledState(WID_GL_SMOOTHNESS_PULLDOWN, _settings_newgame.game_creation.land_generator == LG_ORIGINAL);
			this->SetWidgetDisabledState(WID_GL_VARIETY_PULLDOWN, _settings_newgame.game_creation.land_generator == LG_ORIGINAL);
			this->SetWidgetDisabledState(WID_GL_BORDERS_RANDOM, _settings_newgame.game_creation.land_generator == LG_ORIGINAL || !_settings_newgame.construction.freeform_edges);
			this->SetWidgetsDisabledState(_settings_newgame.game_creation.land_generator == LG_ORIGINAL || !_settings_newgame.construction.freeform_edges || _settings_newgame.game_creation.water_borders == BORDERS_RANDOM,
					WID_GL_WATER_NW, WID_GL_WATER_NE, WID_GL_WATER_SE, WID_GL_WATER_SW);

			this->SetWidgetLoweredState(WID_GL_BORDERS_RANDOM, _settings_newgame.game_creation.water_borders == BORDERS_RANDOM);

			this->SetWidgetLoweredState(WID_GL_WATER_NW, HasBit(_settings_newgame.game_creation.water_borders, BORDER_NW));
			this->SetWidgetLoweredState(WID_GL_WATER_NE, HasBit(_settings_newgame.game_creation.water_borders, BORDER_NE));
			this->SetWidgetLoweredState(WID_GL_WATER_SE, HasBit(_settings_newgame.game_creation.water_borders, BORDER_SE));
			this->SetWidgetLoweredState(WID_GL_WATER_SW, HasBit(_settings_newgame.game_creation.water_borders, BORDER_SW));

			this->SetWidgetsDisabledState(_settings_newgame.game_creation.land_generator == LG_ORIGINAL && (_settings_newgame.game_creation.landscape == LT_ARCTIC || _settings_newgame.game_creation.landscape == LT_TROPIC),
					WID_GL_TERRAIN_PULLDOWN, WID_GL_WATER_PULLDOWN);
		}

		/* Disable snowline if not arctic */
		this->SetWidgetDisabledState(WID_GL_SNOW_COVERAGE_TEXT, _settings_newgame.game_creation.landscape != LT_ARCTIC || _settings_newgame.game_creation.climate_threshold_mode != 0);
		this->SetWidgetDisabledState(WID_GL_SNOW_LEVEL_TEXT, _settings_newgame.game_creation.landscape != LT_ARCTIC || _settings_newgame.game_creation.climate_threshold_mode == 0);
		/* Disable desert if not tropic */
		this->SetWidgetDisabledState(WID_GL_DESERT_COVERAGE_TEXT, _settings_newgame.game_creation.landscape != LT_TROPIC || _settings_newgame.game_creation.climate_threshold_mode != 0);
		this->SetWidgetDisabledState(WID_GL_RAINFOREST_LEVEL_TEXT, _settings_newgame.game_creation.landscape != LT_TROPIC || _settings_newgame.game_creation.climate_threshold_mode == 0);

		/* Set snow/rainforest selections */
		int climate_plane = 0;
		switch (_settings_newgame.game_creation.landscape) {
			case LT_TEMPERATE: climate_plane = SZSP_VERTICAL; break;
			case LT_ARCTIC:    climate_plane = _settings_newgame.game_creation.climate_threshold_mode ? 2 : 0; break;
			case LT_TROPIC:    climate_plane = _settings_newgame.game_creation.climate_threshold_mode ? 3 : 1; break;
			case LT_TOYLAND:   climate_plane = SZSP_VERTICAL; break;
		}
		this->GetWidget<NWidgetStacked>(WID_GL_CLIMATE_SEL_LABEL)->SetDisplayedPlane(climate_plane);
		this->GetWidget<NWidgetStacked>(WID_GL_CLIMATE_SEL_SELECTOR)->SetDisplayedPlane(climate_plane);

		/* Update availability of decreasing / increasing start date and snow level */
		if (mode == GLWM_HEIGHTMAP) {
			this->SetWidgetDisabledState(WID_GL_HEIGHTMAP_HEIGHT_DOWN, _settings_newgame.game_creation.heightmap_height <= MIN_HEIGHTMAP_HEIGHT);
			this->SetWidgetDisabledState(WID_GL_HEIGHTMAP_HEIGHT_UP, _settings_newgame.game_creation.heightmap_height >= GetMapHeightLimit());
		}
		this->SetWidgetDisabledState(WID_GL_START_DATE_DOWN, _settings_newgame.game_creation.starting_year <= MIN_YEAR);
		this->SetWidgetDisabledState(WID_GL_START_DATE_UP,   _settings_newgame.game_creation.starting_year >= MAX_YEAR);
		this->SetWidgetDisabledState(WID_GL_SNOW_COVERAGE_DOWN, _settings_newgame.game_creation.snow_coverage <= 0 || _settings_newgame.game_creation.landscape != LT_ARCTIC);
		this->SetWidgetDisabledState(WID_GL_SNOW_COVERAGE_UP,   _settings_newgame.game_creation.snow_coverage >= 100 || _settings_newgame.game_creation.landscape != LT_ARCTIC);
		this->SetWidgetDisabledState(WID_GL_DESERT_COVERAGE_DOWN, _settings_newgame.game_creation.desert_coverage <= 0 || _settings_newgame.game_creation.landscape != LT_TROPIC);
		this->SetWidgetDisabledState(WID_GL_DESERT_COVERAGE_UP,   _settings_newgame.game_creation.desert_coverage >= 100 || _settings_newgame.game_creation.landscape != LT_TROPIC);
		this->SetWidgetDisabledState(WID_GL_SNOW_LEVEL_DOWN, _settings_newgame.game_creation.snow_line_height <= MIN_SNOWLINE_HEIGHT || _settings_newgame.game_creation.landscape != LT_ARCTIC);
		this->SetWidgetDisabledState(WID_GL_SNOW_LEVEL_UP,   _settings_newgame.game_creation.snow_line_height >= MAX_SNOWLINE_HEIGHT || _settings_newgame.game_creation.landscape != LT_ARCTIC);
		this->SetWidgetDisabledState(WID_GL_RAINFOREST_LEVEL_DOWN, _settings_newgame.game_creation.rainforest_line_height <= MIN_RAINFOREST_HEIGHT || _settings_newgame.game_creation.landscape != LT_TROPIC);
		this->SetWidgetDisabledState(WID_GL_RAINFOREST_LEVEL_UP,   _settings_newgame.game_creation.rainforest_line_height >= MAX_RAINFOREST_HEIGHT || _settings_newgame.game_creation.landscape != LT_TROPIC);

		/* Do not allow a custom sea level or terrain type with the original land generator. */
		if (_settings_newgame.game_creation.land_generator == LG_ORIGINAL) {
			if (_settings_newgame.difficulty.quantity_sea_lakes == CUSTOM_SEA_LEVEL_NUMBER_DIFFICULTY) {
				_settings_newgame.difficulty.quantity_sea_lakes = CUSTOM_SEA_LEVEL_MIN_PERCENTAGE;
			}
			if (_settings_newgame.difficulty.terrain_type == CUSTOM_TERRAIN_TYPE_NUMBER_DIFFICULTY) {
				_settings_newgame.difficulty.terrain_type = 1;
			}
		}

		this->SetDirty();
	}

	void UpdateWidgetSize(int widget, Dimension *size, [[maybe_unused]] const Dimension &padding, [[maybe_unused]] Dimension *fill, [[maybe_unused]] Dimension *resize) override
	{
		Dimension d{0, (uint)GetCharacterHeight(FS_NORMAL)};
		const StringID *strs = nullptr;
		switch (widget) {
			case WID_GL_TEMPERATE: case WID_GL_ARCTIC:
			case WID_GL_TROPICAL: case WID_GL_TOYLAND:
				size->width += WidgetDimensions::scaled.fullbevel.Horizontal();
				size->height += WidgetDimensions::scaled.fullbevel.Vertical();
				break;

			case WID_GL_HEIGHTMAP_HEIGHT_TEXT:
				SetDParam(0, MAX_TILE_HEIGHT);
				d = GetStringBoundingBox(STR_JUST_INT);
				break;

			case WID_GL_START_DATE_TEXT:
				SetDParam(0, ConvertYMDToDate(MAX_YEAR, 0, 1));
				d = GetStringBoundingBox(STR_JUST_DATE_LONG);
				break;

			case WID_GL_MAPSIZE_X_PULLDOWN:
			case WID_GL_MAPSIZE_Y_PULLDOWN:
				SetDParamMaxValue(0, MAX_MAP_SIZE);
				d = GetStringBoundingBox(STR_JUST_INT);
				break;

			case WID_GL_SNOW_COVERAGE_TEXT:
				SetDParamMaxValue(0, MAX_TILE_HEIGHT);
				d = GetStringBoundingBox(STR_MAPGEN_SNOW_COVERAGE_TEXT);
				break;

			case WID_GL_DESERT_COVERAGE_TEXT:
				SetDParamMaxValue(0, MAX_TILE_HEIGHT);
				d = GetStringBoundingBox(STR_MAPGEN_DESERT_COVERAGE_TEXT);
				break;

			case WID_GL_SNOW_LEVEL_TEXT:
				SetDParamMaxValue(0, MAX_TILE_HEIGHT);
				*size = maxdim(*size, GetStringBoundingBox(STR_JUST_INT));
				break;

			case WID_GL_RAINFOREST_LEVEL_TEXT:
				SetDParamMaxValue(0, MAX_RAINFOREST_HEIGHT);
				*size = maxdim(*size, GetStringBoundingBox(STR_JUST_INT));
				break;

			case WID_GL_HEIGHTMAP_SIZE_TEXT:
				SetDParam(0, this->x);
				SetDParam(1, this->y);
				d = GetStringBoundingBox(STR_MAPGEN_HEIGHTMAP_SIZE);
				break;

			case WID_GL_TOWN_PULLDOWN:
				strs = _num_towns;
				SetDParamMaxValue(0, CUSTOM_TOWN_MAX_NUMBER);
				d = GetStringBoundingBox(STR_NUM_CUSTOM_NUMBER);
				break;

			case WID_GL_INDUSTRY_PULLDOWN:
				strs = _num_inds;
				SetDParamMaxValue(0, IndustryPool::MAX_SIZE);
				d = GetStringBoundingBox(STR_NUM_CUSTOM_NUMBER);
				break;

			case WID_GL_TERRAIN_PULLDOWN:
				strs = _elevations;
				SetDParamMaxValue(0, MAX_MAP_HEIGHT_LIMIT);
				d = GetStringBoundingBox(STR_TERRAIN_TYPE_CUSTOM_VALUE);
				break;

			case WID_GL_WATER_PULLDOWN:
				strs = _sea_lakes;
				SetDParamMaxValue(0, CUSTOM_SEA_LEVEL_MAX_PERCENTAGE);
				d = GetStringBoundingBox(STR_SEA_LEVEL_CUSTOM_PERCENTAGE);
				break;

			case WID_GL_RIVER_PULLDOWN:      strs = _rivers; break;
			case WID_GL_SMOOTHNESS_PULLDOWN: strs = _smoothness; break;
			case WID_GL_VARIETY_PULLDOWN:    strs = _variety; break;
			case WID_GL_HEIGHTMAP_ROTATION_PULLDOWN: strs = _rotation; break;
			case WID_GL_BORDERS_RANDOM:
				d = maxdim(GetStringBoundingBox(STR_MAPGEN_BORDER_RANDOMIZE), GetStringBoundingBox(STR_MAPGEN_BORDER_MANUAL));
				break;

			case WID_GL_WATER_NE:
			case WID_GL_WATER_NW:
			case WID_GL_WATER_SE:
			case WID_GL_WATER_SW:
				d = maxdim(GetStringBoundingBox(STR_MAPGEN_BORDER_RANDOM), maxdim(GetStringBoundingBox(STR_MAPGEN_BORDER_WATER), GetStringBoundingBox(STR_MAPGEN_BORDER_FREEFORM)));
				break;

			case WID_GL_HEIGHTMAP_NAME_TEXT:
				size->width = 0;
				break;

			default:
				return;
		}
		if (strs != nullptr) {
			while (*strs != INVALID_STRING_ID) {
				d = maxdim(d, GetStringBoundingBox(*strs++));
			}
		}
		d.width += padding.width;
		d.height += padding.height;
		*size = maxdim(*size, d);
	}

	void OnClick([[maybe_unused]] Point pt, int widget, [[maybe_unused]] int click_count) override
	{
		switch (widget) {
			case WID_GL_TEMPERATE:
			case WID_GL_ARCTIC:
			case WID_GL_TROPICAL:
			case WID_GL_TOYLAND:
				SetNewLandscapeType(widget - WID_GL_TEMPERATE);
				break;

			case WID_GL_MAPSIZE_X_PULLDOWN: // Mapsize X
				ShowDropDownList(this, BuildMapsizeDropDown(_settings_newgame.game_creation.map_y), _settings_newgame.game_creation.map_x, WID_GL_MAPSIZE_X_PULLDOWN);
				break;

			case WID_GL_MAPSIZE_Y_PULLDOWN: // Mapsize Y
				ShowDropDownList(this, BuildMapsizeDropDown(_settings_newgame.game_creation.map_x), _settings_newgame.game_creation.map_y, WID_GL_MAPSIZE_Y_PULLDOWN);
				break;

			case WID_GL_TOWN_PULLDOWN: // Number of towns
				ShowDropDownMenu(this, _num_towns, _settings_newgame.difficulty.number_towns, WID_GL_TOWN_PULLDOWN, 0, 0);
				break;

			case WID_GL_TOWNNAME_DROPDOWN: // Townname generator
				ShowDropDownList(this, BuildTownNameDropDown(), _settings_newgame.game_creation.town_name, WID_GL_TOWNNAME_DROPDOWN);
				break;

			case WID_GL_INDUSTRY_PULLDOWN: // Number of industries
				ShowDropDownMenu(this, _num_inds, _settings_newgame.difficulty.industry_density, WID_GL_INDUSTRY_PULLDOWN, 0, 0);
				break;

			case WID_GL_GENERATE_BUTTON: { // Generate
				if (!CheckMapSize()) break;
				/* Get rotated map size. */
				uint map_x;
				uint map_y;
				if (_settings_newgame.game_creation.heightmap_rotation == HM_CLOCKWISE) {
					map_x = this->y;
					map_y = this->x;
				} else {
					map_x = this->x;
					map_y = this->y;
				}
				if (mode == GLWM_HEIGHTMAP &&
						(map_x * 2 < (1U << _settings_newgame.game_creation.map_x) ||
						map_x / 2 > (1U << _settings_newgame.game_creation.map_x) ||
						map_y * 2 < (1U << _settings_newgame.game_creation.map_y) ||
						map_y / 2 > (1U << _settings_newgame.game_creation.map_y))) {
					ShowQuery(
						STR_WARNING_HEIGHTMAP_SCALE_CAPTION,
						STR_WARNING_HEIGHTMAP_SCALE_MESSAGE,
						this,
						LandscapeGenerationCallback);
				} else {
					StartGeneratingLandscape(mode);
				}
				break;
			}

			case WID_GL_HEIGHTMAP_HEIGHT_DOWN:
			case WID_GL_HEIGHTMAP_HEIGHT_UP: // Height level buttons
				/* Don't allow too fast scrolling */
				if (!(this->flags & WF_TIMEOUT) || this->timeout_timer <= 1) {
					this->HandleButtonClick(widget);

					_settings_newgame.game_creation.heightmap_height = Clamp(_settings_newgame.game_creation.heightmap_height + widget - WID_GL_HEIGHTMAP_HEIGHT_TEXT, MIN_HEIGHTMAP_HEIGHT, GetMapHeightLimit());
					this->InvalidateData();
				}
				_left_button_clicked = false;
				break;

			case WID_GL_HEIGHTMAP_HEIGHT_TEXT: // Height level text
				this->widget_id = WID_GL_HEIGHTMAP_HEIGHT_TEXT;
				SetDParam(0, _settings_newgame.game_creation.heightmap_height);
				ShowQueryString(STR_JUST_INT, STR_MAPGEN_HEIGHTMAP_HEIGHT_QUERY_CAPT, 4, this, CS_NUMERAL, QSF_ENABLE_DEFAULT);
				break;


			case WID_GL_START_DATE_DOWN:
			case WID_GL_START_DATE_UP: // Year buttons
				/* Don't allow too fast scrolling */
				if (!(this->flags & WF_TIMEOUT) || this->timeout_timer <= 1) {
					this->HandleButtonClick(widget);

					_settings_newgame.game_creation.starting_year = Clamp(_settings_newgame.game_creation.starting_year + widget - WID_GL_START_DATE_TEXT, MIN_YEAR, MAX_YEAR);
					this->InvalidateData();
				}
				_left_button_clicked = false;
				break;

			case WID_GL_START_DATE_TEXT: // Year text
				this->widget_id = WID_GL_START_DATE_TEXT;
				SetDParam(0, _settings_newgame.game_creation.starting_year);
				ShowQueryString(STR_JUST_INT, STR_MAPGEN_START_DATE_QUERY_CAPT, 8, this, CS_NUMERAL, QSF_ENABLE_DEFAULT);
				break;

			case WID_GL_SNOW_COVERAGE_DOWN:
			case WID_GL_SNOW_COVERAGE_UP: // Snow coverage buttons
				/* Don't allow too fast scrolling */
				if (!(this->flags & WF_TIMEOUT) || this->timeout_timer <= 1) {
					this->HandleButtonClick(widget);

					_settings_newgame.game_creation.snow_coverage = Clamp(_settings_newgame.game_creation.snow_coverage + (widget - WID_GL_SNOW_COVERAGE_TEXT) * 10, 0, 100);
					this->InvalidateData();
				}
				_left_button_clicked = false;
				break;

			case WID_GL_SNOW_COVERAGE_TEXT: // Snow coverage text
				this->widget_id = WID_GL_SNOW_COVERAGE_TEXT;
				SetDParam(0, _settings_newgame.game_creation.snow_coverage);
				ShowQueryString(STR_JUST_INT, STR_MAPGEN_SNOW_COVERAGE_QUERY_CAPT, 4, this, CS_NUMERAL, QSF_ENABLE_DEFAULT);
				break;

			case WID_GL_DESERT_COVERAGE_DOWN:
			case WID_GL_DESERT_COVERAGE_UP: // Desert coverage buttons
				/* Don't allow too fast scrolling */
				if (!(this->flags & WF_TIMEOUT) || this->timeout_timer <= 1) {
					this->HandleButtonClick(widget);

					_settings_newgame.game_creation.desert_coverage = Clamp(_settings_newgame.game_creation.desert_coverage + (widget - WID_GL_DESERT_COVERAGE_TEXT) * 10, 0, 100);
					this->InvalidateData();
				}
				_left_button_clicked = false;
				break;

			case WID_GL_DESERT_COVERAGE_TEXT: // Desert line text
				this->widget_id = WID_GL_DESERT_COVERAGE_TEXT;
				SetDParam(0, _settings_newgame.game_creation.desert_coverage);
				ShowQueryString(STR_JUST_INT, STR_MAPGEN_DESERT_COVERAGE_QUERY_CAPT, 4, this, CS_NUMERAL, QSF_ENABLE_DEFAULT);
				break;

			case WID_GL_SNOW_LEVEL_DOWN:
			case WID_GL_SNOW_LEVEL_UP: // Snow line buttons
				/* Don't allow too fast scrolling */
				if (!(this->flags & WF_TIMEOUT) || this->timeout_timer <= 1) {
					this->HandleButtonClick(widget);

					_settings_newgame.game_creation.snow_line_height = Clamp(_settings_newgame.game_creation.snow_line_height + widget - WID_GL_SNOW_LEVEL_TEXT, MIN_SNOWLINE_HEIGHT, MAX_SNOWLINE_HEIGHT);
					this->InvalidateData();
				}
				_left_button_clicked = false;
				break;

			case WID_GL_SNOW_LEVEL_TEXT: // Snow line text
				this->widget_id = WID_GL_SNOW_LEVEL_TEXT;
				SetDParam(0, _settings_newgame.game_creation.snow_line_height);
				ShowQueryString(STR_JUST_INT, STR_MAPGEN_SNOW_LINE_QUERY_CAPT, 4, this, CS_NUMERAL, QSF_ENABLE_DEFAULT);
				break;

			case WID_GL_RAINFOREST_LEVEL_DOWN:
			case WID_GL_RAINFOREST_LEVEL_UP: // Rainforest line buttons
				/* Don't allow too fast scrolling */
				if (!(this->flags & WF_TIMEOUT) || this->timeout_timer <= 1) {
					this->HandleButtonClick(widget);

					_settings_newgame.game_creation.rainforest_line_height = Clamp(_settings_newgame.game_creation.rainforest_line_height + widget - WID_GL_RAINFOREST_LEVEL_TEXT, MIN_RAINFOREST_HEIGHT, MAX_RAINFOREST_HEIGHT);
					this->InvalidateData();
				}
				_left_button_clicked = false;
				break;

			case WID_GL_RAINFOREST_LEVEL_TEXT: // Rainforest line text
				this->widget_id = WID_GL_RAINFOREST_LEVEL_TEXT;
				SetDParam(0, _settings_newgame.game_creation.rainforest_line_height);
				ShowQueryString(STR_JUST_INT, STR_MAPGEN_RAINFOREST_LINE_QUERY_CAPT, 4, this, CS_NUMERAL, QSF_ENABLE_DEFAULT);
				break;

			case WID_GL_HEIGHTMAP_ROTATION_PULLDOWN: // Heightmap rotation
				ShowDropDownMenu(this, _rotation, _settings_newgame.game_creation.heightmap_rotation, WID_GL_HEIGHTMAP_ROTATION_PULLDOWN, 0, 0);
				break;

			case WID_GL_TERRAIN_PULLDOWN: // Terrain type
				/* For the original map generation only the first four are valid. */
				ShowDropDownMenu(this, _elevations, _settings_newgame.difficulty.terrain_type, WID_GL_TERRAIN_PULLDOWN, 0, _settings_newgame.game_creation.land_generator == LG_ORIGINAL ? ~0xF : 0);
				break;

			case WID_GL_WATER_PULLDOWN: { // Water quantity
				uint32 hidden_mask = 0;
				/* Disable custom water level when the original map generator is active. */
				if (_settings_newgame.game_creation.land_generator == LG_ORIGINAL) {
					SetBit(hidden_mask, CUSTOM_SEA_LEVEL_NUMBER_DIFFICULTY);
				}
				ShowDropDownMenu(this, _sea_lakes, _settings_newgame.difficulty.quantity_sea_lakes, WID_GL_WATER_PULLDOWN, 0, hidden_mask);
				break;
			}

			case WID_GL_RIVER_PULLDOWN: // Amount of rivers
				ShowDropDownMenu(this, _rivers, _settings_newgame.game_creation.amount_of_rivers, WID_GL_RIVER_PULLDOWN, 0, 0);
				break;

			case WID_GL_SMOOTHNESS_PULLDOWN: // Map smoothness
				ShowDropDownMenu(this, _smoothness, _settings_newgame.game_creation.tgen_smoothness, WID_GL_SMOOTHNESS_PULLDOWN, 0, 0);
				break;

			case WID_GL_VARIETY_PULLDOWN: // Map variety
				ShowDropDownMenu(this, _variety, _settings_newgame.game_creation.variety, WID_GL_VARIETY_PULLDOWN, 0, 0);
				break;

			/* Freetype map borders */
			case WID_GL_WATER_NW:
				_settings_newgame.game_creation.water_borders = ToggleBit(_settings_newgame.game_creation.water_borders, BORDER_NW);
				this->InvalidateData();
				break;

			case WID_GL_WATER_NE:
				_settings_newgame.game_creation.water_borders = ToggleBit(_settings_newgame.game_creation.water_borders, BORDER_NE);
				this->InvalidateData();
				break;

			case WID_GL_WATER_SE:
				_settings_newgame.game_creation.water_borders = ToggleBit(_settings_newgame.game_creation.water_borders, BORDER_SE);
				this->InvalidateData();
				break;

			case WID_GL_WATER_SW:
				_settings_newgame.game_creation.water_borders = ToggleBit(_settings_newgame.game_creation.water_borders, BORDER_SW);
				this->InvalidateData();
				break;

			case WID_GL_BORDERS_RANDOM:
				_settings_newgame.game_creation.water_borders = (_settings_newgame.game_creation.water_borders == BORDERS_RANDOM) ? 0 : BORDERS_RANDOM;
				this->InvalidateData();
				break;

			case WID_GL_AI_BUTTON: ///< AI Settings
				ShowAIConfigWindow();
				break;

			case WID_GL_GS_BUTTON: ///< Game Script Settings
				ShowGSConfigWindow();
				break;

			case WID_GL_NEWGRF_BUTTON: ///< NewGRF Settings
				ShowNewGRFSettings(true, true, false, &_grfconfig_newgame);
				break;
		}
	}

	void OnTimeout() override
	{
		if (mode == GLWM_HEIGHTMAP) {
			this->RaiseWidgetsWhenLowered(WID_GL_HEIGHTMAP_HEIGHT_DOWN, WID_GL_HEIGHTMAP_HEIGHT_UP, WID_GL_START_DATE_DOWN, WID_GL_START_DATE_UP,
					WID_GL_SNOW_COVERAGE_UP, WID_GL_SNOW_COVERAGE_DOWN, WID_GL_DESERT_COVERAGE_UP, WID_GL_DESERT_COVERAGE_DOWN, WID_GL_SNOW_LEVEL_UP,
					WID_GL_SNOW_LEVEL_DOWN, WID_GL_RAINFOREST_LEVEL_UP, WID_GL_RAINFOREST_LEVEL_DOWN);
		} else {
			this->RaiseWidgetsWhenLowered(WID_GL_START_DATE_DOWN, WID_GL_START_DATE_UP, WID_GL_SNOW_COVERAGE_UP, WID_GL_SNOW_COVERAGE_DOWN, WID_GL_DESERT_COVERAGE_UP,
					WID_GL_DESERT_COVERAGE_DOWN, WID_GL_SNOW_LEVEL_UP, WID_GL_SNOW_LEVEL_DOWN, WID_GL_RAINFOREST_LEVEL_UP, WID_GL_RAINFOREST_LEVEL_DOWN);
		}
	}

	void OnDropdownSelect(int widget, int index) override
	{
		switch (widget) {
			case WID_GL_MAPSIZE_X_PULLDOWN:
				_settings_newgame.game_creation.map_x = index;
				SetDropDownColor();
				break;
			case WID_GL_MAPSIZE_Y_PULLDOWN:
				_settings_newgame.game_creation.map_y = index;
				SetDropDownColor();
				break;
			case WID_GL_RIVER_PULLDOWN:         _settings_newgame.game_creation.amount_of_rivers = index; break;
			case WID_GL_SMOOTHNESS_PULLDOWN:    _settings_newgame.game_creation.tgen_smoothness = index;  break;
			case WID_GL_VARIETY_PULLDOWN:       _settings_newgame.game_creation.variety = index; break;

			case WID_GL_HEIGHTMAP_ROTATION_PULLDOWN: _settings_newgame.game_creation.heightmap_rotation = index; break;

			case WID_GL_TOWN_PULLDOWN:
				if ((uint)index == CUSTOM_TOWN_NUMBER_DIFFICULTY) {
					this->widget_id = widget;
					SetDParam(0, _settings_newgame.game_creation.custom_town_number);
					ShowQueryString(STR_JUST_INT, STR_MAPGEN_NUMBER_OF_TOWNS, 5, this, CS_NUMERAL, QSF_NONE);
				}
				_settings_newgame.difficulty.number_towns = index;
				break;

			case WID_GL_TOWNNAME_DROPDOWN: // Town names
				if (_game_mode == GM_MENU || Town::GetNumItems() == 0) {
					_settings_newgame.game_creation.town_name = index;
					SetWindowDirty(WC_GAME_OPTIONS, WN_GAME_OPTIONS_GAME_OPTIONS);
				}
				break;

			case WID_GL_INDUSTRY_PULLDOWN:
				if ((uint)index == ID_CUSTOM) {
					this->widget_id = widget;
					SetDParam(0, _settings_newgame.game_creation.custom_industry_number);
					ShowQueryString(STR_JUST_INT, STR_MAPGEN_NUMBER_OF_INDUSTRIES, 5, this, CS_NUMERAL, QSF_NONE);
				}
				_settings_newgame.difficulty.industry_density = index;
				break;

			case WID_GL_TERRAIN_PULLDOWN: {
				if ((uint)index == CUSTOM_TERRAIN_TYPE_NUMBER_DIFFICULTY) {
					this->widget_id = widget;
					SetDParam(0, _settings_newgame.game_creation.custom_terrain_type);
					ShowQueryString(STR_JUST_INT, STR_MAPGEN_TERRAIN_TYPE_QUERY_CAPT, 4, this, CS_NUMERAL, QSF_NONE);
				}
				_settings_newgame.difficulty.terrain_type = index;
				break;
			}

			case WID_GL_WATER_PULLDOWN: {
				if ((uint)index == CUSTOM_SEA_LEVEL_NUMBER_DIFFICULTY) {
					this->widget_id = widget;
					SetDParam(0, _settings_newgame.game_creation.custom_sea_level);
					ShowQueryString(STR_JUST_INT, STR_MAPGEN_SEA_LEVEL, 3, this, CS_NUMERAL, QSF_NONE);
				}
				_settings_newgame.difficulty.quantity_sea_lakes = index;
				break;
			}
		}
		this->InvalidateData();
	}

	void OnQueryTextFinished(char *str) override
	{
		/* Was 'cancel' pressed? */
		if (str == nullptr) return;

		int32 value;
		if (!StrEmpty(str)) {
			value = atoi(str);
		} else {
			/* An empty string means revert to the default */
			switch (this->widget_id) {
				case WID_GL_HEIGHTMAP_HEIGHT_TEXT: value = MAP_HEIGHT_LIMIT_AUTO_MINIMUM; break;
				case WID_GL_START_DATE_TEXT: value = DEF_START_YEAR; break;
				case WID_GL_SNOW_COVERAGE_TEXT: value = DEF_SNOW_COVERAGE; break;
				case WID_GL_DESERT_COVERAGE_TEXT: value = DEF_DESERT_COVERAGE; break;
				case WID_GL_TOWN_PULLDOWN: value = 1; break;
				case WID_GL_INDUSTRY_PULLDOWN: value = 1; break;
				case WID_GL_TERRAIN_PULLDOWN: value = MIN_MAP_HEIGHT_LIMIT; break;
				case WID_GL_WATER_PULLDOWN: value = CUSTOM_SEA_LEVEL_MIN_PERCENTAGE; break;
				case WID_GL_SNOW_LEVEL_TEXT: value = DEF_SNOWLINE_HEIGHT; break;
				case WID_GL_RAINFOREST_LEVEL_TEXT: value = DEF_RAINFOREST_HEIGHT; break;
				default: NOT_REACHED();
			}
		}

		switch (this->widget_id) {
			case WID_GL_HEIGHTMAP_HEIGHT_TEXT:
				this->SetWidgetDirty(WID_GL_HEIGHTMAP_HEIGHT_TEXT);
				_settings_newgame.game_creation.heightmap_height = Clamp(value, MIN_HEIGHTMAP_HEIGHT, GetMapHeightLimit());
				break;

			case WID_GL_START_DATE_TEXT:
				this->SetWidgetDirty(WID_GL_START_DATE_TEXT);
				_settings_newgame.game_creation.starting_year = Clamp(value, MIN_YEAR, MAX_YEAR);
				break;

			case WID_GL_SNOW_COVERAGE_TEXT:
				this->SetWidgetDirty(WID_GL_SNOW_COVERAGE_TEXT);
				_settings_newgame.game_creation.snow_coverage = Clamp(value, 0, 100);
				break;

			case WID_GL_DESERT_COVERAGE_TEXT:
				this->SetWidgetDirty(WID_GL_DESERT_COVERAGE_TEXT);
				_settings_newgame.game_creation.desert_coverage = Clamp(value, 0, 100);
				break;

			case WID_GL_SNOW_LEVEL_TEXT:
				this->SetWidgetDirty(WID_GL_SNOW_LEVEL_TEXT);
				_settings_newgame.game_creation.snow_line_height = Clamp(value, MIN_SNOWLINE_HEIGHT, MAX_SNOWLINE_HEIGHT);
				break;

			case WID_GL_RAINFOREST_LEVEL_TEXT:
				this->SetWidgetDirty(WID_GL_RAINFOREST_LEVEL_TEXT);
				_settings_newgame.game_creation.rainforest_line_height = Clamp(value, MIN_RAINFOREST_HEIGHT, MAX_RAINFOREST_HEIGHT);
				break;

			case WID_GL_TOWN_PULLDOWN:
				_settings_newgame.game_creation.custom_town_number = Clamp(value, 1, CUSTOM_TOWN_MAX_NUMBER);
				break;

			case WID_GL_INDUSTRY_PULLDOWN:
				_settings_newgame.game_creation.custom_industry_number = Clamp(value, 1, IndustryPool::MAX_SIZE);
				break;

			case WID_GL_TERRAIN_PULLDOWN:
				_settings_newgame.game_creation.custom_terrain_type = Clamp(value, MIN_CUSTOM_TERRAIN_TYPE, GetMapHeightLimit());
				break;

			case WID_GL_WATER_PULLDOWN:
				_settings_newgame.game_creation.custom_sea_level = Clamp(value, CUSTOM_SEA_LEVEL_MIN_PERCENTAGE, CUSTOM_SEA_LEVEL_MAX_PERCENTAGE);
				break;
		}

		this->InvalidateData();
	}
};

static WindowDesc _generate_landscape_desc(__FILE__, __LINE__,
	WDP_CENTER, nullptr, 0, 0,
	WC_GENERATE_LANDSCAPE, WC_NONE,
	0,
	std::begin(_nested_generate_landscape_widgets), std::end(_nested_generate_landscape_widgets)
);

static WindowDesc _heightmap_load_desc(__FILE__, __LINE__,
	WDP_CENTER, nullptr, 0, 0,
	WC_GENERATE_LANDSCAPE, WC_NONE,
	0,
	std::begin(_nested_heightmap_load_widgets), std::end(_nested_heightmap_load_widgets)
);

static void _ShowGenerateLandscape(GenerateLandscapeWindowMode mode)
{
	uint x = 0;
	uint y = 0;

	CloseWindowByClass(WC_GENERATE_LANDSCAPE);

	/* Generate a new seed when opening the window */
	_settings_newgame.game_creation.generation_seed = InteractiveRandom();

	if (mode == GLWM_HEIGHTMAP) {
		/* If the function returns negative, it means there was a problem loading the heightmap */
		if (!GetHeightmapDimensions(_file_to_saveload.detail_ftype, _file_to_saveload.name.c_str(), &x, &y)) return;
	}

	WindowDesc *desc = (mode == GLWM_HEIGHTMAP) ? &_heightmap_load_desc : &_generate_landscape_desc;
	GenerateLandscapeWindow *w = AllocateWindowDescFront<GenerateLandscapeWindow>(desc, mode, true);

	if (mode == GLWM_HEIGHTMAP) {
		w->x = x;
		w->y = y;
		w->name = _file_to_saveload.title;
	}

	SetWindowDirty(WC_GENERATE_LANDSCAPE, mode);
}

/** Start with a normal game. */
void ShowGenerateLandscape()
{
	_ShowGenerateLandscape(GLWM_GENERATE);
}

/** Start with loading a heightmap. */
void ShowHeightmapLoad()
{
	_ShowGenerateLandscape(GLWM_HEIGHTMAP);
}

/** Start with a scenario editor. */
void StartScenarioEditor()
{
	StartGeneratingLandscape(GLWM_SCENARIO);
}

/**
 * Start a normal game without the GUI.
 * @param seed The seed of the new game.
 */
void StartNewGameWithoutGUI(uint32 seed)
{
	/* GenerateWorld takes care of the possible GENERATE_NEW_SEED value in 'seed' */
	_settings_newgame.game_creation.generation_seed = seed;

	StartGeneratingLandscape(GLWM_GENERATE);
}

struct CreateScenarioWindow : public Window
{
	uint widget_id;

	void SetDropDownColor()
	{
		/* Draw sizes in mapsize selection dropdowns in red if too large size is selected */
		bool mapsize_valid = CheckMapSize(false);
		this->GetWidget<NWidgetCore>(WID_CS_MAPSIZE_X_PULLDOWN)->widget_data = mapsize_valid ? STR_JUST_INT : STR_RED_INT;
		this->GetWidget<NWidgetCore>(WID_CS_MAPSIZE_Y_PULLDOWN)->widget_data = mapsize_valid ? STR_JUST_INT : STR_RED_INT;
	}

	CreateScenarioWindow(WindowDesc *desc, WindowNumber window_number) : Window(desc)
	{
		this->InitNested(window_number);
		this->LowerWidget(_settings_newgame.game_creation.landscape + WID_CS_TEMPERATE);
		SetDropDownColor();
	}

	void SetStringParameters(int widget) const override
	{
		switch (widget) {
			case WID_CS_START_DATE_TEXT:
				SetDParam(0, ConvertYMDToDate(_settings_newgame.game_creation.starting_year, 0, 1));
				break;

			case WID_CS_MAPSIZE_X_PULLDOWN:
				SetDParam(0, 1LL << _settings_newgame.game_creation.map_x);
				break;

			case WID_CS_MAPSIZE_Y_PULLDOWN:
				SetDParam(0, 1LL << _settings_newgame.game_creation.map_y);
				break;

			case WID_CS_FLAT_LAND_HEIGHT_TEXT:
				SetDParam(0, _settings_newgame.game_creation.se_flat_world_height);
				break;
		}
	}

	void OnPaint() override
	{
		this->SetWidgetDisabledState(WID_CS_START_DATE_DOWN,       _settings_newgame.game_creation.starting_year <= MIN_YEAR);
		this->SetWidgetDisabledState(WID_CS_START_DATE_UP,         _settings_newgame.game_creation.starting_year >= MAX_YEAR);
		this->SetWidgetDisabledState(WID_CS_FLAT_LAND_HEIGHT_DOWN, _settings_newgame.game_creation.se_flat_world_height <= 0);
		this->SetWidgetDisabledState(WID_CS_FLAT_LAND_HEIGHT_UP,   _settings_newgame.game_creation.se_flat_world_height >= GetMapHeightLimit());

		this->SetWidgetLoweredState(WID_CS_TEMPERATE, _settings_newgame.game_creation.landscape == LT_TEMPERATE);
		this->SetWidgetLoweredState(WID_CS_ARCTIC,    _settings_newgame.game_creation.landscape == LT_ARCTIC);
		this->SetWidgetLoweredState(WID_CS_TROPICAL,  _settings_newgame.game_creation.landscape == LT_TROPIC);
		this->SetWidgetLoweredState(WID_CS_TOYLAND,   _settings_newgame.game_creation.landscape == LT_TOYLAND);

		this->DrawWidgets();
	}

	void UpdateWidgetSize(int widget, Dimension *size, [[maybe_unused]] const Dimension &padding, [[maybe_unused]] Dimension *fill, [[maybe_unused]] Dimension *resize) override
	{
		StringID str = STR_JUST_INT;
		switch (widget) {
			case WID_CS_TEMPERATE: case WID_CS_ARCTIC:
			case WID_CS_TROPICAL: case WID_CS_TOYLAND:
				size->width += WidgetDimensions::scaled.fullbevel.Horizontal();
				size->height += WidgetDimensions::scaled.fullbevel.Vertical();
				break;

			case WID_CS_START_DATE_TEXT:
				SetDParam(0, ConvertYMDToDate(MAX_YEAR, 0, 1));
				str = STR_JUST_DATE_LONG;
				break;

			case WID_CS_MAPSIZE_X_PULLDOWN:
			case WID_CS_MAPSIZE_Y_PULLDOWN:
				SetDParamMaxValue(0, MAX_MAP_SIZE);
				break;

			case WID_CS_FLAT_LAND_HEIGHT_TEXT:
				SetDParamMaxValue(0, MAX_TILE_HEIGHT);
				break;

			default:
				return;
		}
		Dimension d = GetStringBoundingBox(str);
		d.width += padding.width;
		d.height += padding.height;
		*size = maxdim(*size, d);
	}

	void OnClick([[maybe_unused]] Point pt, int widget, [[maybe_unused]] int click_count) override
	{
		switch (widget) {
			case WID_CS_TEMPERATE:
			case WID_CS_ARCTIC:
			case WID_CS_TROPICAL:
			case WID_CS_TOYLAND:
				this->RaiseWidget(_settings_newgame.game_creation.landscape + WID_CS_TEMPERATE);
				SetNewLandscapeType(widget - WID_CS_TEMPERATE);
				break;

			case WID_CS_MAPSIZE_X_PULLDOWN: // Mapsize X
				ShowDropDownList(this, BuildMapsizeDropDown(_settings_newgame.game_creation.map_y), _settings_newgame.game_creation.map_x, WID_CS_MAPSIZE_X_PULLDOWN);
				break;

			case WID_CS_MAPSIZE_Y_PULLDOWN: // Mapsize Y
				ShowDropDownList(this, BuildMapsizeDropDown(_settings_newgame.game_creation.map_x), _settings_newgame.game_creation.map_y, WID_CS_MAPSIZE_Y_PULLDOWN);
				break;

			case WID_CS_EMPTY_WORLD: // Empty world / flat world
				if (!CheckMapSize()) break;
				StartGeneratingLandscape(GLWM_SCENARIO);
				break;

			case WID_CS_RANDOM_WORLD: // Generate
				if (!CheckMapSize()) break;
				ShowGenerateLandscape();
				break;

			case WID_CS_START_DATE_DOWN:
			case WID_CS_START_DATE_UP: // Year buttons
				/* Don't allow too fast scrolling */
				if (!(this->flags & WF_TIMEOUT) || this->timeout_timer <= 1) {
					this->HandleButtonClick(widget);
					this->SetDirty();

					_settings_newgame.game_creation.starting_year = Clamp(_settings_newgame.game_creation.starting_year + widget - WID_CS_START_DATE_TEXT, MIN_YEAR, MAX_YEAR);
				}
				_left_button_clicked = false;
				break;

			case WID_CS_START_DATE_TEXT: // Year text
				this->widget_id = WID_CS_START_DATE_TEXT;
				SetDParam(0, _settings_newgame.game_creation.starting_year);
				ShowQueryString(STR_JUST_INT, STR_MAPGEN_START_DATE_QUERY_CAPT, 8, this, CS_NUMERAL, QSF_NONE);
				break;

			case WID_CS_FLAT_LAND_HEIGHT_DOWN:
			case WID_CS_FLAT_LAND_HEIGHT_UP: // Height level buttons
				/* Don't allow too fast scrolling */
				if (!(this->flags & WF_TIMEOUT) || this->timeout_timer <= 1) {
					this->HandleButtonClick(widget);
					this->SetDirty();

					_settings_newgame.game_creation.se_flat_world_height = Clamp(_settings_newgame.game_creation.se_flat_world_height + widget - WID_CS_FLAT_LAND_HEIGHT_TEXT, 0, GetMapHeightLimit());
				}
				_left_button_clicked = false;
				break;

			case WID_CS_FLAT_LAND_HEIGHT_TEXT: // Height level text
				this->widget_id = WID_CS_FLAT_LAND_HEIGHT_TEXT;
				SetDParam(0, _settings_newgame.game_creation.se_flat_world_height);
				ShowQueryString(STR_JUST_INT, STR_SE_MAPGEN_FLAT_WORLD_HEIGHT_QUERY_CAPT, 4, this, CS_NUMERAL, QSF_NONE);
				break;
		}
	}

	void OnTimeout() override
	{
		this->RaiseWidgetsWhenLowered(WID_CS_START_DATE_DOWN, WID_CS_START_DATE_UP, WID_CS_FLAT_LAND_HEIGHT_DOWN, WID_CS_FLAT_LAND_HEIGHT_UP);
	}

	void OnDropdownSelect(int widget, int index) override
	{
		switch (widget) {
			case WID_CS_MAPSIZE_X_PULLDOWN: _settings_newgame.game_creation.map_x = index; break;
			case WID_CS_MAPSIZE_Y_PULLDOWN: _settings_newgame.game_creation.map_y = index; break;
		}
		SetDropDownColor();

		this->SetDirty();
	}

	void OnQueryTextFinished(char *str) override
	{
		if (!StrEmpty(str)) {
			int32 value = atoi(str);

			switch (this->widget_id) {
				case WID_CS_START_DATE_TEXT:
					this->SetWidgetDirty(WID_CS_START_DATE_TEXT);
					_settings_newgame.game_creation.starting_year = Clamp(value, MIN_YEAR, MAX_YEAR);
					break;

				case WID_CS_FLAT_LAND_HEIGHT_TEXT:
					this->SetWidgetDirty(WID_CS_FLAT_LAND_HEIGHT_TEXT);
					_settings_newgame.game_creation.se_flat_world_height = Clamp(value, 0, GetMapHeightLimit());
					break;
			}

			this->SetDirty();
		}
	}
};

static const NWidgetPart _nested_create_scenario_widgets[] = {
	NWidget(NWID_HORIZONTAL),
		NWidget(WWT_CLOSEBOX, COLOUR_BROWN),
		NWidget(WWT_CAPTION, COLOUR_BROWN), SetDataTip(STR_SE_MAPGEN_CAPTION, STR_NULL),
	EndContainer(),
	NWidget(WWT_PANEL, COLOUR_BROWN),
		NWidget(NWID_VERTICAL), SetPIP(0, WidgetDimensions::unscaled.vsep_wide, 0), SetPadding(WidgetDimensions::unscaled.sparse),
			/* Landscape style selection. */
			NWidget(NWID_HORIZONTAL), SetPIP(0, WidgetDimensions::unscaled.hsep_wide, 0), SetPIPRatio(1, 1, 1),
				NWidget(WWT_IMGBTN_2, COLOUR_ORANGE, WID_CS_TEMPERATE), SetDataTip(SPR_SELECT_TEMPERATE, STR_INTRO_TOOLTIP_TEMPERATE),
				NWidget(WWT_IMGBTN_2, COLOUR_ORANGE, WID_CS_ARCTIC), SetDataTip(SPR_SELECT_SUB_ARCTIC, STR_INTRO_TOOLTIP_SUB_ARCTIC_LANDSCAPE),
				NWidget(WWT_IMGBTN_2, COLOUR_ORANGE, WID_CS_TROPICAL), SetDataTip(SPR_SELECT_SUB_TROPICAL, STR_INTRO_TOOLTIP_SUB_TROPICAL_LANDSCAPE),
				NWidget(WWT_IMGBTN_2, COLOUR_ORANGE, WID_CS_TOYLAND), SetDataTip(SPR_SELECT_TOYLAND, STR_INTRO_TOOLTIP_TOYLAND_LANDSCAPE),
			EndContainer(),

			NWidget(NWID_HORIZONTAL), SetPIP(0, WidgetDimensions::unscaled.hsep_wide, 0),
				/* Green generation type buttons: 'Flat land' and 'Random land'. */
				NWidget(NWID_VERTICAL, NC_EQUALSIZE), SetPIP(0, WidgetDimensions::unscaled.vsep_sparse, 0),
					NWidget(WWT_PUSHTXTBTN, COLOUR_GREEN, WID_CS_EMPTY_WORLD), SetDataTip(STR_SE_MAPGEN_FLAT_WORLD, STR_SE_MAPGEN_FLAT_WORLD_TOOLTIP), SetFill(1, 1),
					NWidget(WWT_PUSHTXTBTN, COLOUR_GREEN, WID_CS_RANDOM_WORLD), SetDataTip(STR_SE_MAPGEN_RANDOM_LAND, STR_TERRAFORM_TOOLTIP_GENERATE_RANDOM_LAND), SetFill(1, 1),
				EndContainer(),

				/* Labels + setting drop-downs */
				NWidget(NWID_HORIZONTAL), SetPIP(0, WidgetDimensions::unscaled.hsep_normal, 0),
					/* Labels. */
					NWidget(NWID_VERTICAL, NC_EQUALSIZE), SetPIP(0, WidgetDimensions::unscaled.vsep_sparse, 0),
						NWidget(WWT_TEXT, COLOUR_ORANGE), SetDataTip(STR_MAPGEN_MAPSIZE, STR_MAPGEN_MAPSIZE_TOOLTIP), SetFill(0, 1),
						NWidget(WWT_TEXT, COLOUR_ORANGE), SetDataTip(STR_MAPGEN_DATE, STR_MAPGEN_DATE_TOOLTIP), SetFill(0, 1),
						NWidget(WWT_TEXT, COLOUR_ORANGE), SetDataTip(STR_SE_MAPGEN_FLAT_WORLD_HEIGHT, STR_SE_MAPGEN_FLAT_WORLD_HEIGHT_TOOLTIP), SetFill(0, 1),
					EndContainer(),

					NWidget(NWID_VERTICAL, NC_EQUALSIZE), SetPIP(0, WidgetDimensions::unscaled.vsep_sparse, 0),
						/* Map size. */
						NWidget(NWID_HORIZONTAL), SetPIP(0, WidgetDimensions::unscaled.hsep_normal, 0),
							NWidget(WWT_DROPDOWN, COLOUR_ORANGE, WID_CS_MAPSIZE_X_PULLDOWN), SetDataTip(STR_JUST_INT, STR_MAPGEN_MAPSIZE_TOOLTIP), SetFill(1, 1),
							NWidget(WWT_TEXT, COLOUR_ORANGE), SetDataTip(STR_MAPGEN_BY, STR_NULL), SetFill(0, 1), SetAlignment(SA_CENTER),
							NWidget(WWT_DROPDOWN, COLOUR_ORANGE, WID_CS_MAPSIZE_Y_PULLDOWN), SetDataTip(STR_JUST_INT, STR_MAPGEN_MAPSIZE_TOOLTIP), SetFill(1, 1),
						EndContainer(),

						/* Date. */
						NWidget(NWID_HORIZONTAL),
							NWidget(WWT_IMGBTN, COLOUR_ORANGE, WID_CS_START_DATE_DOWN), SetFill(0, 1), SetDataTip(SPR_ARROW_DOWN, STR_SCENEDIT_TOOLBAR_TOOLTIP_MOVE_THE_STARTING_DATE_BACKWARD),
							NWidget(WWT_PUSHTXTBTN, COLOUR_ORANGE, WID_CS_START_DATE_TEXT),  SetFill(1, 1), SetDataTip(STR_JUST_DATE_LONG, STR_MAPGEN_DATE_TOOLTIP),
							NWidget(WWT_IMGBTN, COLOUR_ORANGE, WID_CS_START_DATE_UP), SetFill(0, 1), SetDataTip(SPR_ARROW_UP, STR_SCENEDIT_TOOLBAR_TOOLTIP_MOVE_THE_STARTING_DATE_FORWARD),
						EndContainer(),

						/* Flat map height. */
						NWidget(NWID_HORIZONTAL),
							NWidget(WWT_IMGBTN, COLOUR_ORANGE, WID_CS_FLAT_LAND_HEIGHT_DOWN), SetFill(0, 1), SetDataTip(SPR_ARROW_DOWN, STR_SE_MAPGEN_FLAT_WORLD_HEIGHT_DOWN),
							NWidget(WWT_PUSHTXTBTN, COLOUR_ORANGE, WID_CS_FLAT_LAND_HEIGHT_TEXT),  SetFill(1, 1), SetDataTip(STR_JUST_INT, STR_SE_MAPGEN_FLAT_WORLD_HEIGHT_TOOLTIP),
							NWidget(WWT_IMGBTN, COLOUR_ORANGE, WID_CS_FLAT_LAND_HEIGHT_UP), SetFill(0, 1), SetDataTip(SPR_ARROW_UP, STR_SE_MAPGEN_FLAT_WORLD_HEIGHT_UP),
						EndContainer(),
					EndContainer(),
				EndContainer(),
			EndContainer(),
		EndContainer(),
	EndContainer(),
};

static WindowDesc _create_scenario_desc(__FILE__, __LINE__,
	WDP_CENTER, nullptr, 0, 0,
	WC_GENERATE_LANDSCAPE, WC_NONE,
	0,
	std::begin(_nested_create_scenario_widgets), std::end(_nested_create_scenario_widgets)
);

/** Show the window to create a scenario. */
void ShowCreateScenario()
{
	CloseWindowByClass(WC_GENERATE_LANDSCAPE);
	new CreateScenarioWindow(&_create_scenario_desc, GLWM_SCENARIO);
}

static const NWidgetPart _nested_generate_progress_widgets[] = {
	NWidget(WWT_CAPTION, COLOUR_GREY), SetDataTip(STR_GENERATION_WORLD, STR_TOOLTIP_WINDOW_TITLE_DRAG_THIS),
	NWidget(WWT_PANEL, COLOUR_GREY),
		NWidget(NWID_VERTICAL), SetPIP(0, WidgetDimensions::unscaled.vsep_wide, 0), SetPadding(WidgetDimensions::unscaled.modalpopup),
			NWidget(WWT_EMPTY, INVALID_COLOUR, WID_GP_PROGRESS_BAR), SetFill(1, 0),
			NWidget(WWT_EMPTY, INVALID_COLOUR, WID_GP_PROGRESS_TEXT), SetFill(1, 0),
			NWidget(WWT_TEXTBTN, COLOUR_WHITE, WID_GP_ABORT), SetDataTip(STR_GENERATION_ABORT, STR_NULL), SetFill(1, 0),
		EndContainer(),
	EndContainer(),
};


static WindowDesc _generate_progress_desc(__FILE__, __LINE__,
	WDP_CENTER, nullptr, 0, 0,
	WC_MODAL_PROGRESS, WC_NONE,
	0,
	std::begin(_nested_generate_progress_widgets), std::end(_nested_generate_progress_widgets)
);

struct GenWorldStatus {
	uint percent;
	StringID cls;
	uint current;
	uint total;
	std::chrono::steady_clock::time_point next_update;
};

static GenWorldStatus _gws;

static const StringID _generation_class_table[]  = {
	STR_GENERATION_WORLD_GENERATION,
	STR_SCENEDIT_TOOLBAR_LANDSCAPE_GENERATION,
	STR_GENERATION_RIVER_GENERATION,
	STR_GENERATION_CLEARING_TILES,
	STR_SCENEDIT_TOOLBAR_TOWN_GENERATION,
	STR_SCENEDIT_TOOLBAR_INDUSTRY_GENERATION,
	STR_GENERATION_OBJECT_GENERATION,
	STR_GENERATION_TREE_GENERATION,
	STR_GENERATION_PUBLIC_ROADS_GENERATION,
	STR_GENERATION_SETTINGUP_GAME,
	STR_GENERATION_PREPARING_TILELOOP,
	STR_GENERATION_PREPARING_SCRIPT,
	STR_GENERATION_PREPARING_GAME
};
static_assert(lengthof(_generation_class_table) == GWP_CLASS_COUNT);


static void AbortGeneratingWorldCallback(Window *, bool confirmed)
{
	if (confirmed) {
		AbortGeneratingWorld();
	} else if (HasModalProgress() && !IsGeneratingWorldAborted()) {
		SetMouseCursor(SPR_CURSOR_ZZZ, PAL_NONE);
	}
}

struct GenerateProgressWindow : public Window {

	GenerateProgressWindow() : Window(&_generate_progress_desc)
	{
		this->InitNested();
	}

	void OnClick([[maybe_unused]] Point pt, int widget, [[maybe_unused]] int click_count) override
	{
		switch (widget) {
			case WID_GP_ABORT:
				SetMouseCursorBusy(false);
				ShowQuery(
					STR_GENERATION_ABORT_CAPTION,
					STR_GENERATION_ABORT_MESSAGE,
					this,
					AbortGeneratingWorldCallback
				);
				break;
		}
	}

	void UpdateWidgetSize(int widget, Dimension *size, [[maybe_unused]] const Dimension &padding, [[maybe_unused]] Dimension *fill, [[maybe_unused]] Dimension *resize) override
	{
		switch (widget) {
			case WID_GP_PROGRESS_BAR: {
				SetDParamMaxValue(0, 100);
				*size = GetStringBoundingBox(STR_GENERATION_PROGRESS);
				/* We need some spacing for the 'border' */
				size->height += WidgetDimensions::scaled.frametext.Horizontal();
				size->width  += WidgetDimensions::scaled.frametext.Vertical();
				break;
			}

			case WID_GP_PROGRESS_TEXT:
				for (uint i = 0; i < GWP_CLASS_COUNT; i++) {
					size->width = std::max(size->width, GetStringBoundingBox(_generation_class_table[i]).width + padding.width);
				}
				size->height = GetCharacterHeight(FS_NORMAL) * 2 + WidgetDimensions::scaled.vsep_normal;
				break;
		}
	}

	void DrawWidget(const Rect &r, int widget) const override
	{
		switch (widget) {
			case WID_GP_PROGRESS_BAR: {
				/* Draw the % complete with a bar and a text */
				DrawFrameRect(r, COLOUR_GREY, FR_BORDERONLY | FR_LOWERED);
				Rect br = r.Shrink(WidgetDimensions::scaled.bevel);
				DrawFrameRect(br.WithWidth(br.Width() * _gws.percent / 100, false), COLOUR_MAUVE, FR_NONE);
				SetDParam(0, _gws.percent);
				DrawString(br.left, br.right, CenterBounds(br.top, br.bottom, GetCharacterHeight(FS_NORMAL)), STR_GENERATION_PROGRESS, TC_FROMSTRING, SA_HOR_CENTER);
				break;
			}

			case WID_GP_PROGRESS_TEXT:
				/* Tell which class we are generating */
				DrawString(r.left, r.right, r.top, _gws.cls, TC_FROMSTRING, SA_HOR_CENTER);

				/* And say where we are in that class */
				SetDParam(0, _gws.current);
				SetDParam(1, _gws.total);
				DrawString(r.left, r.right, r.top + GetCharacterHeight(FS_NORMAL) + WidgetDimensions::scaled.vsep_normal, STR_GENERATION_PROGRESS_NUM, TC_FROMSTRING, SA_HOR_CENTER);
		}
	}
};

/**
 * Initializes the progress counters to the starting point.
 */
void PrepareGenerateWorldProgress()
{
	_gws.cls = STR_GENERATION_WORLD_GENERATION;
	_gws.current = 0;
	_gws.total = 0;
	_gws.percent = 0;
	_gws.next_update = std::chrono::steady_clock::now();
}

/**
 * Show the window where a user can follow the process of the map generation.
 */
void ShowGenerateWorldProgress()
{
	if (BringWindowToFrontById(WC_MODAL_PROGRESS, 0)) return;
	new GenerateProgressWindow();
}

static void _SetGeneratingWorldProgress(GenWorldProgress cls, uint progress, uint total)
{
	static const int percent_table[] = {0, 7, 14, 22, 29, 36, 44, 51, 58, 65, 73, 80, 90, 100 };
	static_assert(lengthof(percent_table) == GWP_CLASS_COUNT + 1);
	assert(cls < GWP_CLASS_COUNT);

	/* Check if we really are generating the world.
	 * For example, placing trees via the SE also calls this function, but
	 * shouldn't try to update the progress.
	 */
	if (!HasModalProgress()) return;

	if (IsGeneratingWorldAborted()) {
		HandleGeneratingWorldAbortion();
		return;
	}

	if (total == 0) {
		assert(_gws.cls == _generation_class_table[cls]);
		_gws.current += progress;
		assert(_gws.current <= _gws.total);
	} else {
		_gws.cls     = _generation_class_table[cls];
		_gws.current = progress;
		_gws.total   = total;
		_gws.percent = percent_table[cls];
	}

	/* Percentage is about the number of completed tasks, so 'current - 1' */
	_gws.percent = percent_table[cls] + (percent_table[cls + 1] - percent_table[cls]) * (_gws.current == 0 ? 0 : _gws.current - 1) / _gws.total;

	if (_network_dedicated) {
		static uint last_percent = 0;

		/* Never display 0% */
		if (_gws.percent == 0) return;
		/* Reset if percent is lower than the last recorded */
		if (_gws.percent < last_percent) last_percent = 0;
		/* Display every 5%, but 6% is also very valid.. just not smaller steps than 5% */
		if (_gws.percent % 5 != 0 && _gws.percent <= last_percent + 5) return;
		/* Never show steps smaller than 2%, even if it is a mod 5% */
		if (_gws.percent <= last_percent + 2) return;

		DEBUG(net, 3, "Map generation percentage complete: %d", _gws.percent);
		last_percent = _gws.percent;

		return;
	}

	SetWindowDirty(WC_MODAL_PROGRESS, 0);

	VideoDriver::GetInstance()->GameLoopPause();
}

/**
 * Set the total of a stage of the world generation.
 * @param cls the current class we are in.
 * @param total Set the total expected items for this class.
 *
 * Warning: this function isn't clever. Don't go from class 4 to 3. Go upwards, always.
 *  Also, progress works if total is zero, total works if progress is zero.
 */
void SetGeneratingWorldProgress(GenWorldProgress cls, uint total)
{
	if (total == 0) return;

	_SetGeneratingWorldProgress(cls, 0, total);
}

/**
 * Increases the current stage of the world generation with one.
 * @param cls the current class we are in.
 *
 * Warning: this function isn't clever. Don't go from class 4 to 3. Go upwards, always.
 *  Also, progress works if total is zero, total works if progress is zero.
 */
void IncreaseGeneratingWorldProgress(GenWorldProgress cls)
{
	/* In fact the param 'class' isn't needed.. but for some security reasons, we want it around */
	_SetGeneratingWorldProgress(cls, 1, 0);
}<|MERGE_RESOLUTION|>--- conflicted
+++ resolved
@@ -120,15 +120,10 @@
 					/* Labels on the left side (global column 3). */
 					NWidget(NWID_VERTICAL, NC_EQUALSIZE), SetPIP(0, WidgetDimensions::unscaled.vsep_sparse, 0),
 						NWidget(NWID_SELECTION, INVALID_COLOUR, WID_GL_CLIMATE_SEL_LABEL),
-<<<<<<< HEAD
-							NWidget(WWT_TEXT, COLOUR_ORANGE), SetDataTip(STR_MAPGEN_SNOW_COVERAGE, STR_NULL), SetFill(1, 1),
-							NWidget(WWT_TEXT, COLOUR_ORANGE), SetDataTip(STR_MAPGEN_DESERT_COVERAGE, STR_NULL), SetFill(1, 1),
+							NWidget(WWT_TEXT, COLOUR_ORANGE), SetDataTip(STR_MAPGEN_SNOW_COVERAGE, STR_CONFIG_SETTING_SNOW_COVERAGE_HELPTEXT), SetFill(1, 1),
+							NWidget(WWT_TEXT, COLOUR_ORANGE), SetDataTip(STR_MAPGEN_DESERT_COVERAGE, STR_CONFIG_SETTING_DESERT_COVERAGE_HELPTEXT), SetFill(1, 1),
 							NWidget(WWT_TEXT, COLOUR_ORANGE), SetDataTip(STR_MAPGEN_SNOW_LINE_HEIGHT, STR_NULL), SetFill(1, 1),
 							NWidget(WWT_TEXT, COLOUR_ORANGE), SetDataTip(STR_MAPGEN_RAINFOREST_LINE_HEIGHT, STR_NULL), SetFill(1, 1),
-=======
-							NWidget(WWT_TEXT, COLOUR_ORANGE), SetDataTip(STR_MAPGEN_SNOW_COVERAGE, STR_CONFIG_SETTING_SNOW_COVERAGE_HELPTEXT), SetFill(1, 1),
-							NWidget(WWT_TEXT, COLOUR_ORANGE), SetDataTip(STR_MAPGEN_DESERT_COVERAGE, STR_CONFIG_SETTING_DESERT_COVERAGE_HELPTEXT), SetFill(1, 1),
->>>>>>> 5cb7a16e
 							NWidget(NWID_SPACER), SetFill(1, 1),
 						EndContainer(),
 						NWidget(WWT_TEXT, COLOUR_ORANGE), SetDataTip(STR_MAPGEN_DATE, STR_MAPGEN_DATE_TOOLTIP), SetFill(1, 1),
@@ -274,15 +269,10 @@
 					/* Right half labels (global column 3) */
 					NWidget(NWID_VERTICAL, NC_EQUALSIZE), SetPIP(0, WidgetDimensions::unscaled.vsep_sparse, 0),
 						NWidget(NWID_SELECTION, INVALID_COLOUR, WID_GL_CLIMATE_SEL_LABEL),
-<<<<<<< HEAD
-							NWidget(WWT_TEXT, COLOUR_ORANGE), SetDataTip(STR_MAPGEN_SNOW_COVERAGE, STR_NULL), SetFill(1, 1),
-							NWidget(WWT_TEXT, COLOUR_ORANGE), SetDataTip(STR_MAPGEN_DESERT_COVERAGE, STR_NULL), SetFill(1, 1),
+							NWidget(WWT_TEXT, COLOUR_ORANGE), SetDataTip(STR_MAPGEN_SNOW_COVERAGE, STR_CONFIG_SETTING_SNOW_COVERAGE_HELPTEXT), SetFill(1, 1),
+							NWidget(WWT_TEXT, COLOUR_ORANGE), SetDataTip(STR_MAPGEN_DESERT_COVERAGE, STR_CONFIG_SETTING_DESERT_COVERAGE_HELPTEXT), SetFill(1, 1),
 							NWidget(WWT_TEXT, COLOUR_ORANGE), SetDataTip(STR_MAPGEN_SNOW_LINE_HEIGHT, STR_NULL), SetFill(1, 1),
 							NWidget(WWT_TEXT, COLOUR_ORANGE), SetDataTip(STR_MAPGEN_RAINFOREST_LINE_HEIGHT, STR_NULL), SetFill(1, 1),
-=======
-							NWidget(WWT_TEXT, COLOUR_ORANGE), SetDataTip(STR_MAPGEN_SNOW_COVERAGE, STR_CONFIG_SETTING_SNOW_COVERAGE_HELPTEXT), SetFill(1, 1),
-							NWidget(WWT_TEXT, COLOUR_ORANGE), SetDataTip(STR_MAPGEN_DESERT_COVERAGE, STR_CONFIG_SETTING_DESERT_COVERAGE_HELPTEXT), SetFill(1, 1),
->>>>>>> 5cb7a16e
 							NWidget(NWID_SPACER), SetFill(1, 1),
 						EndContainer(),
 						NWidget(WWT_TEXT, COLOUR_ORANGE), SetDataTip(STR_MAPGEN_DATE, STR_MAPGEN_DATE_TOOLTIP), SetFill(1, 1),
