--- conflicted
+++ resolved
@@ -122,12 +122,9 @@
 						NWidget(NWID_SELECTION, INVALID_COLOUR, WID_GL_CLIMATE_SEL_LABEL),
 							NWidget(WWT_TEXT, COLOUR_ORANGE), SetDataTip(STR_MAPGEN_SNOW_COVERAGE, STR_NULL), SetFill(1, 1),
 							NWidget(WWT_TEXT, COLOUR_ORANGE), SetDataTip(STR_MAPGEN_DESERT_COVERAGE, STR_NULL), SetFill(1, 1),
-<<<<<<< HEAD
 							NWidget(WWT_TEXT, COLOUR_ORANGE), SetDataTip(STR_MAPGEN_SNOW_LINE_HEIGHT, STR_NULL), SetFill(1, 1),
 							NWidget(WWT_TEXT, COLOUR_ORANGE), SetDataTip(STR_MAPGEN_RAINFOREST_LINE_HEIGHT, STR_NULL), SetFill(1, 1),
-=======
 							NWidget(NWID_SPACER), SetFill(1, 1),
->>>>>>> 96ec9c1b
 						EndContainer(),
 						NWidget(WWT_TEXT, COLOUR_ORANGE), SetDataTip(STR_MAPGEN_DATE, STR_NULL), SetFill(1, 1),
 						NWidget(WWT_TEXT, COLOUR_ORANGE), SetDataTip(STR_MAPGEN_TOWN_NAME_LABEL, STR_NULL), SetFill(1, 1),
@@ -152,7 +149,6 @@
 								NWidget(WWT_TEXTBTN, COLOUR_ORANGE, WID_GL_DESERT_COVERAGE_TEXT), SetDataTip(STR_MAPGEN_DESERT_COVERAGE_TEXT, STR_NULL), SetFill(1, 1),
 								NWidget(WWT_IMGBTN, COLOUR_ORANGE, WID_GL_DESERT_COVERAGE_UP), SetDataTip(SPR_ARROW_UP, STR_MAPGEN_DESERT_COVERAGE_UP), SetFill(0, 1),
 							EndContainer(),
-<<<<<<< HEAD
 							/* Snow line. */
 							NWidget(NWID_HORIZONTAL),
 								NWidget(WWT_IMGBTN, COLOUR_ORANGE, WID_GL_SNOW_LEVEL_DOWN), SetDataTip(SPR_ARROW_DOWN, STR_MAPGEN_SNOW_LINE_DOWN), SetFill(0, 1),
@@ -165,10 +161,8 @@
 								NWidget(WWT_TEXTBTN, COLOUR_ORANGE, WID_GL_RAINFOREST_LEVEL_TEXT), SetDataTip(STR_JUST_INT, STR_NULL), SetFill(1, 0),
 								NWidget(WWT_IMGBTN, COLOUR_ORANGE, WID_GL_RAINFOREST_LEVEL_UP), SetDataTip(SPR_ARROW_UP, STR_MAPGEN_RAINFOREST_LINE_UP), SetFill(0, 1),
 							EndContainer(),
-=======
 							/* Temperate/Toyland spacer. */
 							NWidget(NWID_SPACER), SetFill(1, 1),
->>>>>>> 96ec9c1b
 						EndContainer(),
 						/* Starting date. */
 						NWidget(NWID_HORIZONTAL),
@@ -277,6 +271,8 @@
 						NWidget(NWID_SELECTION, INVALID_COLOUR, WID_GL_CLIMATE_SEL_LABEL),
 							NWidget(WWT_TEXT, COLOUR_ORANGE), SetDataTip(STR_MAPGEN_SNOW_COVERAGE, STR_NULL), SetFill(1, 1),
 							NWidget(WWT_TEXT, COLOUR_ORANGE), SetDataTip(STR_MAPGEN_DESERT_COVERAGE, STR_NULL), SetFill(1, 1),
+							NWidget(WWT_TEXT, COLOUR_ORANGE), SetDataTip(STR_MAPGEN_SNOW_LINE_HEIGHT, STR_NULL), SetFill(1, 1),
+							NWidget(WWT_TEXT, COLOUR_ORANGE), SetDataTip(STR_MAPGEN_RAINFOREST_LINE_HEIGHT, STR_NULL), SetFill(1, 1),
 							NWidget(NWID_SPACER), SetFill(1, 1),
 						EndContainer(),
 						NWidget(WWT_TEXT, COLOUR_ORANGE), SetDataTip(STR_MAPGEN_DATE, STR_NULL), SetFill(1, 1),
@@ -284,61 +280,6 @@
 						NWidget(WWT_TEXT, COLOUR_ORANGE), SetDataTip(STR_MAPGEN_NUMBER_OF_TOWNS, STR_NULL), SetFill(1, 1),
 						NWidget(WWT_TEXT, COLOUR_ORANGE), SetDataTip(STR_MAPGEN_NUMBER_OF_INDUSTRIES, STR_NULL), SetFill(1, 1),
 					EndContainer(),
-<<<<<<< HEAD
-					NWidget(NWID_VERTICAL), SetPIP(0, 4, 0),
-						NWidget(NWID_HORIZONTAL), SetPIP(0, 3, 0),
-							/* Right half labels (global column 3) */
-							NWidget(NWID_VERTICAL, NC_EQUALSIZE), SetPIP(0, 4, 0),
-								NWidget(NWID_SELECTION, INVALID_COLOUR, WID_GL_CLIMATE_SEL_LABEL),
-									NWidget(WWT_TEXT, COLOUR_ORANGE), SetDataTip(STR_MAPGEN_SNOW_COVERAGE, STR_NULL), SetFill(1, 1),
-									NWidget(WWT_TEXT, COLOUR_ORANGE), SetDataTip(STR_MAPGEN_DESERT_COVERAGE, STR_NULL), SetFill(1, 1),
-									NWidget(WWT_TEXT, COLOUR_ORANGE), SetDataTip(STR_MAPGEN_SNOW_LINE_HEIGHT, STR_NULL), SetFill(1, 1),
-									NWidget(WWT_TEXT, COLOUR_ORANGE), SetDataTip(STR_MAPGEN_RAINFOREST_LINE_HEIGHT, STR_NULL), SetFill(1, 1),
-								EndContainer(),
-								NWidget(WWT_TEXT, COLOUR_ORANGE), SetDataTip(STR_MAPGEN_DATE, STR_NULL), SetFill(1, 1),
-								NWidget(WWT_TEXT, COLOUR_ORANGE), SetDataTip(STR_MAPGEN_TOWN_NAME_LABEL, STR_NULL), SetFill(1, 1),
-								NWidget(WWT_TEXT, COLOUR_ORANGE), SetDataTip(STR_MAPGEN_NUMBER_OF_TOWNS, STR_NULL), SetFill(1, 1),
-								NWidget(WWT_TEXT, COLOUR_ORANGE), SetDataTip(STR_MAPGEN_NUMBER_OF_INDUSTRIES, STR_NULL), SetFill(1, 1),
-							EndContainer(),
-							/* Right half widgets (global column 4) */
-							NWidget(NWID_VERTICAL, NC_EQUALSIZE), SetPIP(0, 4, 0),
-								/* Climate selector. */
-								NWidget(NWID_SELECTION, INVALID_COLOUR, WID_GL_CLIMATE_SEL_SELECTOR),
-									/* Snow coverage. */
-									NWidget(NWID_HORIZONTAL),
-										NWidget(WWT_IMGBTN, COLOUR_ORANGE, WID_GL_SNOW_COVERAGE_DOWN), SetDataTip(SPR_ARROW_DOWN, STR_MAPGEN_SNOW_COVERAGE_DOWN), SetFill(0, 1),
-										NWidget(WWT_TEXTBTN, COLOUR_ORANGE, WID_GL_SNOW_COVERAGE_TEXT), SetDataTip(STR_MAPGEN_SNOW_COVERAGE_TEXT, STR_NULL), SetFill(1, 0),
-										NWidget(WWT_IMGBTN, COLOUR_ORANGE, WID_GL_SNOW_COVERAGE_UP), SetDataTip(SPR_ARROW_UP, STR_MAPGEN_SNOW_COVERAGE_UP), SetFill(0, 1),
-									EndContainer(),
-									/* Desert coverage. */
-									NWidget(NWID_HORIZONTAL),
-										NWidget(WWT_IMGBTN, COLOUR_ORANGE, WID_GL_DESERT_COVERAGE_DOWN), SetDataTip(SPR_ARROW_DOWN, STR_MAPGEN_DESERT_COVERAGE_DOWN), SetFill(0, 1),
-										NWidget(WWT_TEXTBTN, COLOUR_ORANGE, WID_GL_DESERT_COVERAGE_TEXT), SetDataTip(STR_MAPGEN_DESERT_COVERAGE_TEXT, STR_NULL), SetFill(1, 0),
-										NWidget(WWT_IMGBTN, COLOUR_ORANGE, WID_GL_DESERT_COVERAGE_UP), SetDataTip(SPR_ARROW_UP, STR_MAPGEN_DESERT_COVERAGE_UP), SetFill(0, 1),
-									EndContainer(),
-									/* Snow line. */
-									NWidget(NWID_HORIZONTAL),
-										NWidget(WWT_IMGBTN, COLOUR_ORANGE, WID_GL_SNOW_LEVEL_DOWN), SetDataTip(SPR_ARROW_DOWN, STR_MAPGEN_SNOW_LINE_DOWN), SetFill(0, 1),
-										NWidget(WWT_TEXTBTN, COLOUR_ORANGE, WID_GL_SNOW_LEVEL_TEXT), SetDataTip(STR_JUST_INT, STR_NULL), SetFill(1, 0),
-										NWidget(WWT_IMGBTN, COLOUR_ORANGE, WID_GL_SNOW_LEVEL_UP), SetDataTip(SPR_ARROW_UP, STR_MAPGEN_SNOW_LINE_UP), SetFill(0, 1),
-									EndContainer(),
-									/* Rainforest line. */
-									NWidget(NWID_HORIZONTAL),
-										NWidget(WWT_IMGBTN, COLOUR_ORANGE, WID_GL_RAINFOREST_LEVEL_DOWN), SetDataTip(SPR_ARROW_DOWN, STR_MAPGEN_RAINFOREST_LINE_DOWN), SetFill(0, 1),
-										NWidget(WWT_TEXTBTN, COLOUR_ORANGE, WID_GL_RAINFOREST_LEVEL_TEXT), SetDataTip(STR_JUST_INT, STR_NULL), SetFill(1, 0),
-										NWidget(WWT_IMGBTN, COLOUR_ORANGE, WID_GL_RAINFOREST_LEVEL_UP), SetDataTip(SPR_ARROW_UP, STR_MAPGEN_RAINFOREST_LINE_UP), SetFill(0, 1),
-									EndContainer(),
-								EndContainer(),
-								/* Starting date. */
-								NWidget(NWID_HORIZONTAL),
-									NWidget(WWT_IMGBTN, COLOUR_ORANGE, WID_GL_START_DATE_DOWN), SetDataTip(SPR_ARROW_DOWN, STR_SCENEDIT_TOOLBAR_TOOLTIP_MOVE_THE_STARTING_DATE_BACKWARD), SetFill(0, 1),
-									NWidget(WWT_PUSHTXTBTN, COLOUR_ORANGE, WID_GL_START_DATE_TEXT), SetDataTip(STR_JUST_DATE_LONG, STR_NULL), SetFill(1, 0),
-									NWidget(WWT_IMGBTN, COLOUR_ORANGE, WID_GL_START_DATE_UP), SetDataTip(SPR_ARROW_UP, STR_SCENEDIT_TOOLBAR_TOOLTIP_MOVE_THE_STARTING_DATE_FORWARD), SetFill(0, 1),
-								EndContainer(),
-								NWidget(WWT_DROPDOWN, COLOUR_ORANGE, WID_GL_TOWNNAME_DROPDOWN), SetDataTip(STR_JUST_STRING, STR_MAPGEN_TOWN_NAME_DROPDOWN_TOOLTIP), SetFill(1, 0),
-								NWidget(WWT_DROPDOWN, COLOUR_ORANGE, WID_GL_TOWN_PULLDOWN), SetDataTip(STR_JUST_STRING1, STR_NULL), SetFill(1, 0),
-								NWidget(WWT_DROPDOWN, COLOUR_ORANGE, WID_GL_INDUSTRY_PULLDOWN), SetDataTip(STR_JUST_STRING1, STR_NULL), SetFill(1, 0),
-=======
 
 					/* Right half widgets (global column 4) */
 					NWidget(NWID_VERTICAL, NC_EQUALSIZE), SetPIP(0, WidgetDimensions::unscaled.vsep_sparse, 0),
@@ -355,8 +296,19 @@
 								NWidget(WWT_IMGBTN, COLOUR_ORANGE, WID_GL_DESERT_COVERAGE_DOWN), SetDataTip(SPR_ARROW_DOWN, STR_MAPGEN_DESERT_COVERAGE_DOWN), SetFill(0, 1),
 								NWidget(WWT_TEXTBTN, COLOUR_ORANGE, WID_GL_DESERT_COVERAGE_TEXT), SetDataTip(STR_MAPGEN_DESERT_COVERAGE_TEXT, STR_NULL), SetFill(1, 1),
 								NWidget(WWT_IMGBTN, COLOUR_ORANGE, WID_GL_DESERT_COVERAGE_UP), SetDataTip(SPR_ARROW_UP, STR_MAPGEN_DESERT_COVERAGE_UP), SetFill(0, 1),
->>>>>>> 96ec9c1b
 							EndContainer(),
+								/* Snow line. */
+								NWidget(NWID_HORIZONTAL),
+									NWidget(WWT_IMGBTN, COLOUR_ORANGE, WID_GL_SNOW_LEVEL_DOWN), SetDataTip(SPR_ARROW_DOWN, STR_MAPGEN_SNOW_LINE_DOWN), SetFill(0, 1),
+									NWidget(WWT_TEXTBTN, COLOUR_ORANGE, WID_GL_SNOW_LEVEL_TEXT), SetDataTip(STR_JUST_INT, STR_NULL), SetFill(1, 1),
+									NWidget(WWT_IMGBTN, COLOUR_ORANGE, WID_GL_SNOW_LEVEL_UP), SetDataTip(SPR_ARROW_UP, STR_MAPGEN_SNOW_LINE_UP), SetFill(0, 1),
+								EndContainer(),
+								/* Rainforest line. */
+								NWidget(NWID_HORIZONTAL),
+									NWidget(WWT_IMGBTN, COLOUR_ORANGE, WID_GL_RAINFOREST_LEVEL_DOWN), SetDataTip(SPR_ARROW_DOWN, STR_MAPGEN_RAINFOREST_LINE_DOWN), SetFill(0, 1),
+									NWidget(WWT_TEXTBTN, COLOUR_ORANGE, WID_GL_RAINFOREST_LEVEL_TEXT), SetDataTip(STR_JUST_INT, STR_NULL), SetFill(1, 1),
+									NWidget(WWT_IMGBTN, COLOUR_ORANGE, WID_GL_RAINFOREST_LEVEL_UP), SetDataTip(SPR_ARROW_UP, STR_MAPGEN_RAINFOREST_LINE_UP), SetFill(0, 1),
+								EndContainer(),
 							/* Temperate/Toyland spacer. */
 							NWidget(NWID_SPACER), SetFill(1, 1),
 						EndContainer(),
