/*
 * This file is part of OpenTTD.
 * OpenTTD is free software; you can redistribute it and/or modify it under the terms of the GNU General Public License as published by the Free Software Foundation, version 2.
 * OpenTTD is distributed in the hope that it will be useful, but WITHOUT ANY WARRANTY; without even the implied warranty of MERCHANTABILITY or FITNESS FOR A PARTICULAR PURPOSE.
 * See the GNU General Public License for more details. You should have received a copy of the GNU General Public License along with OpenTTD. If not, see <http://www.gnu.org/licenses/>.
 */

/** @file genworld_gui.cpp GUI to configure and show progress during map generation. */

#include "stdafx.h"
#include "heightmap.h"
#include "debug.h"
#include "genworld.h"
#include "network/network.h"
#include "strings_func.h"
#include "window_func.h"
#include "date_func.h"
#include "sound_func.h"
#include "fios.h"
#include "string_func.h"
#include "gui.h"
#include "widgets/dropdown_type.h"
#include "widgets/dropdown_func.h"
#include "querystring_gui.h"
#include "town.h"
#include "core/geometry_func.hpp"
#include "core/random_func.hpp"
#include "sl/saveload.h"
#include "progress.h"
#include "error.h"
#include "newgrf_townname.h"
#include "townname_type.h"
#include "video/video_driver.hpp"
#include "industry.h"
#include "ai/ai_gui.hpp"
#include "game/game_gui.hpp"

#include "widgets/genworld_widget.h"

#include "safeguards.h"


extern void MakeNewgameSettingsLive();

/** Enum for the modes we can generate in. */
enum GenerateLandscapeWindowMode {
	GLWM_GENERATE,  ///< Generate new game.
	GLWM_HEIGHTMAP, ///< Load from heightmap.
	GLWM_SCENARIO,  ///< Generate flat land.
};

/**
 * Get the map height limit, or if set to "auto", the absolute limit.
 */
static uint GetMapHeightLimit()
{
	if (_settings_newgame.construction.map_height_limit == 0) return MAX_MAP_HEIGHT_LIMIT;
	return _settings_newgame.construction.map_height_limit;
}

/**
 * Changes landscape type and sets genworld window dirty
 * @param landscape new landscape type
 */
void SetNewLandscapeType(byte landscape)
{
	_settings_newgame.game_creation.landscape = landscape;
	InvalidateWindowClassesData(WC_SELECT_GAME);
	InvalidateWindowClassesData(WC_GENERATE_LANDSCAPE);
}

/** Widgets of GenerateLandscapeWindow when generating world */
static const NWidgetPart _nested_generate_landscape_widgets[] = {
	NWidget(NWID_HORIZONTAL),
		NWidget(WWT_CLOSEBOX, COLOUR_BROWN),
		NWidget(WWT_CAPTION, COLOUR_BROWN), SetDataTip(STR_MAPGEN_WORLD_GENERATION_CAPTION, STR_NULL),
	EndContainer(),
	NWidget(WWT_PANEL, COLOUR_BROWN),
		NWidget(NWID_SPACER), SetMinimalSize(0, 10),
		/* Landscape selection. */
		NWidget(NWID_HORIZONTAL), SetPIP(10, 0, 10),
			NWidget(NWID_SPACER), SetFill(1, 0),
			NWidget(WWT_IMGBTN_2, COLOUR_ORANGE, WID_GL_TEMPERATE), SetDataTip(SPR_SELECT_TEMPERATE, STR_INTRO_TOOLTIP_TEMPERATE),
			NWidget(NWID_SPACER), SetFill(1, 0),
			NWidget(WWT_IMGBTN_2, COLOUR_ORANGE, WID_GL_ARCTIC), SetDataTip(SPR_SELECT_SUB_ARCTIC, STR_INTRO_TOOLTIP_SUB_ARCTIC_LANDSCAPE),
			NWidget(NWID_SPACER), SetFill(1, 0),
			NWidget(WWT_IMGBTN_2, COLOUR_ORANGE, WID_GL_TROPICAL), SetDataTip(SPR_SELECT_SUB_TROPICAL, STR_INTRO_TOOLTIP_SUB_TROPICAL_LANDSCAPE),
			NWidget(NWID_SPACER), SetFill(1, 0),
			NWidget(WWT_IMGBTN_2, COLOUR_ORANGE, WID_GL_TOYLAND), SetDataTip(SPR_SELECT_TOYLAND, STR_INTRO_TOOLTIP_TOYLAND_LANDSCAPE),
			NWidget(NWID_SPACER), SetFill(1, 0),
		EndContainer(),
		NWidget(NWID_SPACER), SetMinimalSize(0, 11),
		/* Generation options. */
		NWidget(NWID_HORIZONTAL), SetPIP(10, 5, 10),
			/* Left half (land generation options) */
			NWidget(NWID_VERTICAL),
				NWidget(NWID_HORIZONTAL), SetPIP(0, 3, 0),
					/* Labels on the left side (global column 1). */
					NWidget(NWID_VERTICAL, NC_EQUALSIZE), SetPIP(0, 4, 0),
						NWidget(WWT_TEXT, COLOUR_ORANGE), SetDataTip(STR_MAPGEN_MAPSIZE, STR_MAPGEN_MAPSIZE_TOOLTIP), SetFill(1, 1),
						NWidget(WWT_TEXT, COLOUR_ORANGE), SetDataTip(STR_MAPGEN_TERRAIN_TYPE, STR_NULL), SetFill(1, 1),
						NWidget(WWT_TEXT, COLOUR_ORANGE), SetDataTip(STR_MAPGEN_VARIETY, STR_NULL), SetFill(1, 1),
						NWidget(WWT_TEXT, COLOUR_ORANGE), SetDataTip(STR_MAPGEN_SMOOTHNESS, STR_NULL), SetFill(1, 1),
						NWidget(WWT_TEXT, COLOUR_ORANGE), SetDataTip(STR_MAPGEN_QUANTITY_OF_RIVERS, STR_NULL), SetFill(1, 1),
						NWidget(WWT_TEXT, COLOUR_ORANGE), SetDataTip(STR_MAPGEN_BORDER_TYPE, STR_NULL), SetFill(1, 1),
					EndContainer(),
					/* Widgets on the right side (global column 2). */
					NWidget(NWID_VERTICAL, NC_EQUALSIZE), SetPIP(0, 4, 0),
						/* Mapsize X * Y. */
						NWidget(NWID_HORIZONTAL), SetPIP(0, 4, 0),
							NWidget(WWT_DROPDOWN, COLOUR_ORANGE, WID_GL_MAPSIZE_X_PULLDOWN), SetDataTip(STR_JUST_INT, STR_MAPGEN_MAPSIZE_TOOLTIP), SetFill(1, 0),
							NWidget(WWT_TEXT, COLOUR_ORANGE), SetDataTip(STR_MAPGEN_BY, STR_NULL), SetPadding(1, 0, 0, 0), SetFill(1, 1),
							NWidget(WWT_DROPDOWN, COLOUR_ORANGE, WID_GL_MAPSIZE_Y_PULLDOWN), SetDataTip(STR_JUST_INT, STR_MAPGEN_MAPSIZE_TOOLTIP), SetFill(1, 0),
						EndContainer(),
						NWidget(WWT_DROPDOWN, COLOUR_ORANGE, WID_GL_TERRAIN_PULLDOWN), SetDataTip(STR_JUST_STRING1, STR_NULL), SetFill(1, 0),
						NWidget(WWT_DROPDOWN, COLOUR_ORANGE, WID_GL_VARIETY_PULLDOWN), SetDataTip(STR_JUST_STRING, STR_NULL), SetFill(1, 0),
						NWidget(WWT_DROPDOWN, COLOUR_ORANGE, WID_GL_SMOOTHNESS_PULLDOWN), SetDataTip(STR_JUST_STRING, STR_NULL), SetFill(1, 0),
						NWidget(WWT_DROPDOWN, COLOUR_ORANGE, WID_GL_RIVER_PULLDOWN), SetDataTip(STR_JUST_STRING, STR_NULL), SetFill(1, 0),
						NWidget(WWT_TEXTBTN, COLOUR_ORANGE, WID_GL_BORDERS_RANDOM), SetDataTip(STR_JUST_STRING, STR_NULL), SetFill(1, 0),
					EndContainer(),
				EndContainer(),
			EndContainer(),
			/* Right half (all other options) */
			NWidget(NWID_VERTICAL),
				NWidget(NWID_HORIZONTAL), SetPIP(0, 3, 0),
					/* Labels on the left side (global column 3). */
					NWidget(NWID_VERTICAL, NC_EQUALSIZE), SetPIP(0, 4, 0),
						NWidget(NWID_SELECTION, INVALID_COLOUR, WID_GL_CLIMATE_SEL_LABEL),
							NWidget(WWT_TEXT, COLOUR_ORANGE), SetDataTip(STR_MAPGEN_SNOW_COVERAGE, STR_NULL), SetFill(1, 1),
							NWidget(WWT_TEXT, COLOUR_ORANGE), SetDataTip(STR_MAPGEN_DESERT_COVERAGE, STR_NULL), SetFill(1, 1),
							NWidget(WWT_TEXT, COLOUR_ORANGE), SetDataTip(STR_MAPGEN_SNOW_LINE_HEIGHT, STR_NULL), SetFill(1, 1),
							NWidget(WWT_TEXT, COLOUR_ORANGE), SetDataTip(STR_MAPGEN_RAINFOREST_LINE_HEIGHT, STR_NULL), SetFill(1, 1),
						EndContainer(),
						NWidget(WWT_TEXT, COLOUR_ORANGE), SetDataTip(STR_MAPGEN_DATE, STR_NULL), SetFill(1, 1),
						NWidget(WWT_TEXT, COLOUR_ORANGE), SetDataTip(STR_MAPGEN_TOWN_NAME_LABEL, STR_NULL), SetFill(1, 1),
						NWidget(WWT_TEXT, COLOUR_ORANGE), SetDataTip(STR_MAPGEN_NUMBER_OF_TOWNS, STR_NULL), SetFill(1, 1),
						NWidget(WWT_TEXT, COLOUR_ORANGE), SetDataTip(STR_MAPGEN_NUMBER_OF_INDUSTRIES, STR_NULL), SetFill(1, 1),
						NWidget(WWT_TEXT, COLOUR_ORANGE), SetDataTip(STR_MAPGEN_SEA_LEVEL, STR_NULL), SetFill(1, 1),
					EndContainer(),
					/* Widgets on the right side (global column 4). */
					NWidget(NWID_VERTICAL, NC_EQUALSIZE), SetPIP(0, 4, 0),
						/* Climate selector. */
						NWidget(NWID_SELECTION, INVALID_COLOUR, WID_GL_CLIMATE_SEL_SELECTOR),
							/* Snow coverage. */
							NWidget(NWID_HORIZONTAL),
								NWidget(WWT_IMGBTN, COLOUR_ORANGE, WID_GL_SNOW_COVERAGE_DOWN), SetDataTip(SPR_ARROW_DOWN, STR_MAPGEN_SNOW_COVERAGE_DOWN), SetFill(0, 1),
								NWidget(WWT_TEXTBTN, COLOUR_ORANGE, WID_GL_SNOW_COVERAGE_TEXT), SetDataTip(STR_MAPGEN_SNOW_COVERAGE_TEXT, STR_NULL), SetFill(1, 0),
								NWidget(WWT_IMGBTN, COLOUR_ORANGE, WID_GL_SNOW_COVERAGE_UP), SetDataTip(SPR_ARROW_UP, STR_MAPGEN_SNOW_COVERAGE_UP), SetFill(0, 1),
							EndContainer(),
							/* Desert coverage. */
							NWidget(NWID_HORIZONTAL),
								NWidget(WWT_IMGBTN, COLOUR_ORANGE, WID_GL_DESERT_COVERAGE_DOWN), SetDataTip(SPR_ARROW_DOWN, STR_MAPGEN_DESERT_COVERAGE_DOWN), SetFill(0, 1),
								NWidget(WWT_TEXTBTN, COLOUR_ORANGE, WID_GL_DESERT_COVERAGE_TEXT), SetDataTip(STR_MAPGEN_DESERT_COVERAGE_TEXT, STR_NULL), SetFill(1, 0),
								NWidget(WWT_IMGBTN, COLOUR_ORANGE, WID_GL_DESERT_COVERAGE_UP), SetDataTip(SPR_ARROW_UP, STR_MAPGEN_DESERT_COVERAGE_UP), SetFill(0, 1),
							EndContainer(),
							/* Snow line. */
							NWidget(NWID_HORIZONTAL),
								NWidget(WWT_IMGBTN, COLOUR_ORANGE, WID_GL_SNOW_LEVEL_DOWN), SetDataTip(SPR_ARROW_DOWN, STR_MAPGEN_SNOW_LINE_DOWN), SetFill(0, 1),
								NWidget(WWT_TEXTBTN, COLOUR_ORANGE, WID_GL_SNOW_LEVEL_TEXT), SetDataTip(STR_JUST_INT, STR_NULL), SetFill(1, 0),
								NWidget(WWT_IMGBTN, COLOUR_ORANGE, WID_GL_SNOW_LEVEL_UP), SetDataTip(SPR_ARROW_UP, STR_MAPGEN_SNOW_LINE_UP), SetFill(0, 1),
							EndContainer(),
							/* Rainforest line. */
							NWidget(NWID_HORIZONTAL),
								NWidget(WWT_IMGBTN, COLOUR_ORANGE, WID_GL_RAINFOREST_LEVEL_DOWN), SetDataTip(SPR_ARROW_DOWN, STR_MAPGEN_RAINFOREST_LINE_DOWN), SetFill(0, 1),
								NWidget(WWT_TEXTBTN, COLOUR_ORANGE, WID_GL_RAINFOREST_LEVEL_TEXT), SetDataTip(STR_JUST_INT, STR_NULL), SetFill(1, 0),
								NWidget(WWT_IMGBTN, COLOUR_ORANGE, WID_GL_RAINFOREST_LEVEL_UP), SetDataTip(SPR_ARROW_UP, STR_MAPGEN_RAINFOREST_LINE_UP), SetFill(0, 1),
							EndContainer(),
						EndContainer(),
						/* Starting date. */
						NWidget(NWID_HORIZONTAL),
							NWidget(WWT_IMGBTN, COLOUR_ORANGE, WID_GL_START_DATE_DOWN), SetDataTip(SPR_ARROW_DOWN, STR_SCENEDIT_TOOLBAR_TOOLTIP_MOVE_THE_STARTING_DATE_BACKWARD), SetFill(0, 1),
							NWidget(WWT_PUSHTXTBTN, COLOUR_ORANGE, WID_GL_START_DATE_TEXT), SetDataTip(STR_JUST_DATE_LONG, STR_NULL), SetFill(1, 0),
							NWidget(WWT_IMGBTN, COLOUR_ORANGE, WID_GL_START_DATE_UP), SetDataTip(SPR_ARROW_UP, STR_SCENEDIT_TOOLBAR_TOOLTIP_MOVE_THE_STARTING_DATE_FORWARD), SetFill(0, 1),
						EndContainer(),
						NWidget(WWT_DROPDOWN, COLOUR_ORANGE, WID_GL_TOWNNAME_DROPDOWN), SetDataTip(STR_JUST_STRING, STR_MAPGEN_TOWN_NAME_DROPDOWN_TOOLTIP), SetFill(1, 0),
						NWidget(WWT_DROPDOWN, COLOUR_ORANGE, WID_GL_TOWN_PULLDOWN), SetDataTip(STR_JUST_STRING1, STR_NULL), SetFill(1, 0),
						NWidget(WWT_DROPDOWN, COLOUR_ORANGE, WID_GL_INDUSTRY_PULLDOWN), SetDataTip(STR_JUST_STRING1, STR_NULL), SetFill(1, 0),
						NWidget(WWT_DROPDOWN, COLOUR_ORANGE, WID_GL_WATER_PULLDOWN), SetDataTip(STR_JUST_STRING1, STR_NULL), SetFill(1, 0),
					EndContainer(),
				EndContainer(),
			EndContainer(),
		EndContainer(),
		NWidget(NWID_SPACER), SetMinimalSize(0, 4),
		/* Map borders buttons for each edge. */
		NWidget(NWID_HORIZONTAL, NC_EQUALSIZE), SetPIP(10, 0, 10),
			NWidget(NWID_HORIZONTAL), SetPIP(0, 0, 3),
				NWidget(NWID_SPACER), SetFill(1, 1),
				NWidget(WWT_TEXT, COLOUR_ORANGE), SetDataTip(STR_MAPGEN_NORTHWEST, STR_NULL), SetPadding(1, 0, 0, 0), SetFill(0, 1),
			EndContainer(),
			NWidget(WWT_TEXTBTN, COLOUR_ORANGE, WID_GL_WATER_NW), SetDataTip(STR_JUST_STRING, STR_MAPGEN_NORTHWEST), SetFill(1, 1),
			NWidget(WWT_TEXTBTN, COLOUR_ORANGE, WID_GL_WATER_NE), SetDataTip(STR_JUST_STRING, STR_MAPGEN_NORTHEAST), SetFill(1, 1),
			NWidget(NWID_HORIZONTAL), SetPIP(3, 0, 0),
				NWidget(WWT_TEXT, COLOUR_ORANGE), SetDataTip(STR_MAPGEN_NORTHEAST, STR_NULL), SetPadding(1, 0, 0, 0), SetFill(0, 1),
				NWidget(NWID_SPACER), SetFill(1, 1),
			EndContainer(),
		EndContainer(),
		NWidget(NWID_HORIZONTAL, NC_EQUALSIZE), SetPIP(10, 0, 10),
			NWidget(NWID_HORIZONTAL), SetPIP(0, 0, 3),
				NWidget(NWID_SPACER), SetFill(1, 1),
				NWidget(WWT_TEXT, COLOUR_ORANGE), SetDataTip(STR_MAPGEN_SOUTHWEST, STR_NULL), SetPadding(1, 0, 0, 0), SetFill(0, 1),
			EndContainer(),
			NWidget(WWT_TEXTBTN, COLOUR_ORANGE, WID_GL_WATER_SW), SetDataTip(STR_JUST_STRING, STR_MAPGEN_SOUTHWEST), SetFill(1, 1),
			NWidget(WWT_TEXTBTN, COLOUR_ORANGE, WID_GL_WATER_SE), SetDataTip(STR_JUST_STRING, STR_MAPGEN_SOUTHEAST), SetFill(1, 1),
			NWidget(NWID_HORIZONTAL), SetPIP(3, 0, 0),
				NWidget(WWT_TEXT, COLOUR_ORANGE), SetDataTip(STR_MAPGEN_SOUTHEAST, STR_NULL), SetPadding(1, 0, 0, 0), SetFill(0, 1),
				NWidget(NWID_SPACER), SetFill(1, 1),
			EndContainer(),
		EndContainer(),
		NWidget(NWID_SPACER), SetMinimalSize(0, 6), SetFill(1, 1),
		/* AI, GS, and NewGRF settings */
		NWidget(NWID_HORIZONTAL, NC_EQUALSIZE), SetPIP(10, 0, 10),
			NWidget(WWT_PUSHTXTBTN, COLOUR_ORANGE, WID_GL_AI_BUTTON), SetMinimalSize(0, 24), SetDataTip(STR_MAPGEN_AI_SETTINGS, STR_MAPGEN_AI_SETTINGS_TOOLTIP), SetFill(1, 0),
			NWidget(WWT_PUSHTXTBTN, COLOUR_ORANGE, WID_GL_GS_BUTTON), SetMinimalSize(0, 24), SetDataTip(STR_MAPGEN_GS_SETTINGS, STR_MAPGEN_GS_SETTINGS_TOOLTIP), SetFill(1, 0),
			NWidget(WWT_PUSHTXTBTN, COLOUR_ORANGE, WID_GL_NEWGRF_BUTTON), SetMinimalSize(0, 24), SetDataTip(STR_MAPGEN_NEWGRF_SETTINGS, STR_MAPGEN_NEWGRF_SETTINGS_TOOLTIP), SetFill(1, 0),
		EndContainer(),
		NWidget(NWID_SPACER), SetMinimalSize(0, 7), SetFill(1, 1),
		/* Generate */
		NWidget(WWT_PUSHTXTBTN, COLOUR_GREEN, WID_GL_GENERATE_BUTTON), SetMinimalSize(84, 36), SetDataTip(STR_MAPGEN_GENERATE, STR_NULL), SetPadding(0, 10, 0, 10), SetFill(1, 1),
		NWidget(NWID_SPACER), SetMinimalSize(0, 9), SetFill(1, 1),
	EndContainer(),
};

/** Widgets of GenerateLandscapeWindow when loading heightmap */
static const NWidgetPart _nested_heightmap_load_widgets[] = {
	/* Window header. */
	NWidget(NWID_HORIZONTAL),
		NWidget(WWT_CLOSEBOX, COLOUR_BROWN),
		NWidget(WWT_CAPTION, COLOUR_BROWN), SetDataTip(STR_MAPGEN_WORLD_GENERATION_CAPTION, STR_NULL),
	EndContainer(),
	NWidget(WWT_PANEL, COLOUR_BROWN),
		NWidget(NWID_SPACER), SetMinimalSize(0, 10),
		/* Landscape selection. */
		NWidget(NWID_HORIZONTAL), SetPIP(10, 0, 10),
			NWidget(NWID_SPACER), SetFill(1, 0),
			NWidget(WWT_IMGBTN_2, COLOUR_ORANGE, WID_GL_TEMPERATE), SetDataTip(SPR_SELECT_TEMPERATE, STR_INTRO_TOOLTIP_TEMPERATE),
			NWidget(NWID_SPACER), SetFill(1, 0),
			NWidget(WWT_IMGBTN_2, COLOUR_ORANGE, WID_GL_ARCTIC), SetDataTip(SPR_SELECT_SUB_ARCTIC, STR_INTRO_TOOLTIP_SUB_ARCTIC_LANDSCAPE),
			NWidget(NWID_SPACER), SetFill(1, 0),
			NWidget(WWT_IMGBTN_2, COLOUR_ORANGE, WID_GL_TROPICAL), SetDataTip(SPR_SELECT_SUB_TROPICAL, STR_INTRO_TOOLTIP_SUB_TROPICAL_LANDSCAPE),
			NWidget(NWID_SPACER), SetFill(1, 0),
			NWidget(WWT_IMGBTN_2, COLOUR_ORANGE, WID_GL_TOYLAND), SetDataTip(SPR_SELECT_TOYLAND, STR_INTRO_TOOLTIP_TOYLAND_LANDSCAPE),
			NWidget(NWID_SPACER), SetFill(1, 0),
		EndContainer(),
		NWidget(NWID_SPACER), SetMinimalSize(0, 11), SetFill(0, 1),
		/* Generation options. */
		NWidget(NWID_HORIZONTAL), SetPIP(10, 3, 10),
			/* Left half labels (global column 1) and heightmap name label */
			NWidget(NWID_VERTICAL, NC_EQUALSIZE), SetPIP(0, 4, 0),
			    /* Heightmap name label. */
				NWidget(WWT_TEXT, COLOUR_ORANGE), SetDataTip(STR_MAPGEN_HEIGHTMAP_NAME, STR_NULL), SetFill(1, 1),
				/* Land generation option labels */
				NWidget(WWT_TEXT, COLOUR_ORANGE), SetDataTip(STR_MAPGEN_HEIGHTMAP_SIZE_LABEL, STR_NULL), SetFill(1, 1),
				NWidget(WWT_TEXT, COLOUR_ORANGE), SetDataTip(STR_MAPGEN_MAPSIZE, STR_NULL), SetFill(1, 1),
				NWidget(WWT_TEXT, COLOUR_ORANGE), SetDataTip(STR_MAPGEN_HEIGHTMAP_ROTATION, STR_NULL), SetFill(1, 1),
				NWidget(WWT_TEXT, COLOUR_ORANGE), SetDataTip(STR_MAPGEN_HEIGHTMAP_HEIGHT, STR_NULL), SetFill(1, 1),
				NWidget(WWT_TEXT, COLOUR_ORANGE), SetDataTip(STR_MAPGEN_QUANTITY_OF_RIVERS, STR_NULL), SetFill(1, 1),
			EndContainer(),
			/* All other columns. */
			NWidget(NWID_VERTICAL), SetPIP(0, 4, 0),
				NWidget(WWT_TEXT, COLOUR_ORANGE, WID_GL_HEIGHTMAP_NAME_TEXT), SetTextStyle(TC_ORANGE), SetDataTip(STR_JUST_RAW_STRING, STR_EMPTY), SetFill(1, 0),
				NWidget(NWID_HORIZONTAL), SetPIP(0, 5, 0),
					/* Left half widgets (global column 2) */
					NWidget(NWID_VERTICAL, NC_EQUALSIZE), SetPIP(0, 4, 0),
						NWidget(WWT_TEXT, COLOUR_ORANGE, WID_GL_HEIGHTMAP_SIZE_TEXT), SetDataTip(STR_MAPGEN_HEIGHTMAP_SIZE, STR_NULL), SetFill(1, 0),
						/* Mapsize X * Y. */
						NWidget(NWID_HORIZONTAL), SetPIP(0, 4, 0),
							NWidget(WWT_DROPDOWN, COLOUR_ORANGE, WID_GL_MAPSIZE_X_PULLDOWN), SetDataTip(STR_JUST_INT, STR_NULL), SetFill(1, 0),
							NWidget(WWT_TEXT, COLOUR_ORANGE), SetDataTip(STR_MAPGEN_BY, STR_NULL), SetPadding(1, 0, 0, 0), SetFill(1, 1),
							NWidget(WWT_DROPDOWN, COLOUR_ORANGE, WID_GL_MAPSIZE_Y_PULLDOWN), SetDataTip(STR_JUST_INT, STR_NULL), SetFill(1, 0),
						EndContainer(),
						NWidget(WWT_DROPDOWN, COLOUR_ORANGE, WID_GL_HEIGHTMAP_ROTATION_PULLDOWN), SetDataTip(STR_JUST_STRING, STR_NULL), SetFill(1, 0),
						/* Heightmap highest peak. */
						NWidget(NWID_HORIZONTAL),
							NWidget(WWT_IMGBTN, COLOUR_ORANGE, WID_GL_HEIGHTMAP_HEIGHT_DOWN), SetDataTip(SPR_ARROW_DOWN, STR_MAPGEN_HEIGHTMAP_HEIGHT_DOWN), SetFill(0, 1),
							NWidget(WWT_TEXTBTN, COLOUR_ORANGE, WID_GL_HEIGHTMAP_HEIGHT_TEXT), SetDataTip(STR_JUST_INT, STR_NULL), SetFill(1, 0),
							NWidget(WWT_IMGBTN, COLOUR_ORANGE, WID_GL_HEIGHTMAP_HEIGHT_UP), SetDataTip(SPR_ARROW_UP, STR_MAPGEN_HEIGHTMAP_HEIGHT_UP), SetFill(0, 1),
						EndContainer(),
						NWidget(WWT_DROPDOWN, COLOUR_ORANGE, WID_GL_RIVER_PULLDOWN), SetDataTip(STR_JUST_STRING, STR_NULL), SetFill(1, 0),
					EndContainer(),
					NWidget(NWID_VERTICAL), SetPIP(0, 4, 0),
						NWidget(NWID_HORIZONTAL), SetPIP(0, 3, 0),
							/* Right half labels (global column 3) */
							NWidget(NWID_VERTICAL, NC_EQUALSIZE), SetPIP(0, 4, 0),
								NWidget(NWID_SELECTION, INVALID_COLOUR, WID_GL_CLIMATE_SEL_LABEL),
									NWidget(WWT_TEXT, COLOUR_ORANGE), SetDataTip(STR_MAPGEN_SNOW_COVERAGE, STR_NULL), SetFill(1, 1),
									NWidget(WWT_TEXT, COLOUR_ORANGE), SetDataTip(STR_MAPGEN_DESERT_COVERAGE, STR_NULL), SetFill(1, 1),
									NWidget(WWT_TEXT, COLOUR_ORANGE), SetDataTip(STR_MAPGEN_SNOW_LINE_HEIGHT, STR_NULL), SetFill(1, 1),
									NWidget(WWT_TEXT, COLOUR_ORANGE), SetDataTip(STR_MAPGEN_RAINFOREST_LINE_HEIGHT, STR_NULL), SetFill(1, 1),
								EndContainer(),
								NWidget(WWT_TEXT, COLOUR_ORANGE), SetDataTip(STR_MAPGEN_DATE, STR_NULL), SetFill(1, 1),
								NWidget(WWT_TEXT, COLOUR_ORANGE), SetDataTip(STR_MAPGEN_TOWN_NAME_LABEL, STR_NULL), SetFill(1, 1),
								NWidget(WWT_TEXT, COLOUR_ORANGE), SetDataTip(STR_MAPGEN_NUMBER_OF_TOWNS, STR_NULL), SetFill(1, 1),
								NWidget(WWT_TEXT, COLOUR_ORANGE), SetDataTip(STR_MAPGEN_NUMBER_OF_INDUSTRIES, STR_NULL), SetFill(1, 1),
							EndContainer(),
							/* Right half widgets (global column 4) */
							NWidget(NWID_VERTICAL, NC_EQUALSIZE), SetPIP(0, 4, 0),
								/* Climate selector. */
								NWidget(NWID_SELECTION, INVALID_COLOUR, WID_GL_CLIMATE_SEL_SELECTOR),
									/* Snow coverage. */
									NWidget(NWID_HORIZONTAL),
										NWidget(WWT_IMGBTN, COLOUR_ORANGE, WID_GL_SNOW_COVERAGE_DOWN), SetDataTip(SPR_ARROW_DOWN, STR_MAPGEN_SNOW_COVERAGE_DOWN), SetFill(0, 1),
										NWidget(WWT_TEXTBTN, COLOUR_ORANGE, WID_GL_SNOW_COVERAGE_TEXT), SetDataTip(STR_MAPGEN_SNOW_COVERAGE_TEXT, STR_NULL), SetFill(1, 0),
										NWidget(WWT_IMGBTN, COLOUR_ORANGE, WID_GL_SNOW_COVERAGE_UP), SetDataTip(SPR_ARROW_UP, STR_MAPGEN_SNOW_COVERAGE_UP), SetFill(0, 1),
									EndContainer(),
									/* Desert coverage. */
									NWidget(NWID_HORIZONTAL),
										NWidget(WWT_IMGBTN, COLOUR_ORANGE, WID_GL_DESERT_COVERAGE_DOWN), SetDataTip(SPR_ARROW_DOWN, STR_MAPGEN_DESERT_COVERAGE_DOWN), SetFill(0, 1),
										NWidget(WWT_TEXTBTN, COLOUR_ORANGE, WID_GL_DESERT_COVERAGE_TEXT), SetDataTip(STR_MAPGEN_DESERT_COVERAGE_TEXT, STR_NULL), SetFill(1, 0),
										NWidget(WWT_IMGBTN, COLOUR_ORANGE, WID_GL_DESERT_COVERAGE_UP), SetDataTip(SPR_ARROW_UP, STR_MAPGEN_DESERT_COVERAGE_UP), SetFill(0, 1),
									EndContainer(),
									/* Snow line. */
									NWidget(NWID_HORIZONTAL),
										NWidget(WWT_IMGBTN, COLOUR_ORANGE, WID_GL_SNOW_LEVEL_DOWN), SetDataTip(SPR_ARROW_DOWN, STR_MAPGEN_SNOW_LINE_DOWN), SetFill(0, 1),
										NWidget(WWT_TEXTBTN, COLOUR_ORANGE, WID_GL_SNOW_LEVEL_TEXT), SetDataTip(STR_JUST_INT, STR_NULL), SetFill(1, 0),
										NWidget(WWT_IMGBTN, COLOUR_ORANGE, WID_GL_SNOW_LEVEL_UP), SetDataTip(SPR_ARROW_UP, STR_MAPGEN_SNOW_LINE_UP), SetFill(0, 1),
									EndContainer(),
									/* Rainforest line. */
									NWidget(NWID_HORIZONTAL),
										NWidget(WWT_IMGBTN, COLOUR_ORANGE, WID_GL_RAINFOREST_LEVEL_DOWN), SetDataTip(SPR_ARROW_DOWN, STR_MAPGEN_RAINFOREST_LINE_DOWN), SetFill(0, 1),
										NWidget(WWT_TEXTBTN, COLOUR_ORANGE, WID_GL_RAINFOREST_LEVEL_TEXT), SetDataTip(STR_JUST_INT, STR_NULL), SetFill(1, 0),
										NWidget(WWT_IMGBTN, COLOUR_ORANGE, WID_GL_RAINFOREST_LEVEL_UP), SetDataTip(SPR_ARROW_UP, STR_MAPGEN_RAINFOREST_LINE_UP), SetFill(0, 1),
									EndContainer(),
								EndContainer(),
								/* Starting date. */
								NWidget(NWID_HORIZONTAL),
									NWidget(WWT_IMGBTN, COLOUR_ORANGE, WID_GL_START_DATE_DOWN), SetDataTip(SPR_ARROW_DOWN, STR_SCENEDIT_TOOLBAR_TOOLTIP_MOVE_THE_STARTING_DATE_BACKWARD), SetFill(0, 1),
									NWidget(WWT_PUSHTXTBTN, COLOUR_ORANGE, WID_GL_START_DATE_TEXT), SetDataTip(STR_JUST_DATE_LONG, STR_NULL), SetFill(1, 0),
									NWidget(WWT_IMGBTN, COLOUR_ORANGE, WID_GL_START_DATE_UP), SetDataTip(SPR_ARROW_UP, STR_SCENEDIT_TOOLBAR_TOOLTIP_MOVE_THE_STARTING_DATE_FORWARD), SetFill(0, 1),
								EndContainer(),
								NWidget(WWT_DROPDOWN, COLOUR_ORANGE, WID_GL_TOWNNAME_DROPDOWN), SetDataTip(STR_JUST_STRING, STR_MAPGEN_TOWN_NAME_DROPDOWN_TOOLTIP), SetFill(1, 0),
								NWidget(WWT_DROPDOWN, COLOUR_ORANGE, WID_GL_TOWN_PULLDOWN), SetDataTip(STR_JUST_STRING1, STR_NULL), SetFill(1, 0),
								NWidget(WWT_DROPDOWN, COLOUR_ORANGE, WID_GL_INDUSTRY_PULLDOWN), SetDataTip(STR_JUST_STRING1, STR_NULL), SetFill(1, 0),
							EndContainer(),
						EndContainer(),
					EndContainer(),
				EndContainer(),
			EndContainer(),
		EndContainer(),
		NWidget(NWID_SPACER), SetMinimalSize(0, 6), SetFill(1, 1),
		/* AI, GS, and NewGRF settings */
		NWidget(NWID_HORIZONTAL, NC_EQUALSIZE), SetPIP(10, 0, 10),
			NWidget(WWT_PUSHTXTBTN, COLOUR_ORANGE, WID_GL_AI_BUTTON), SetMinimalSize(0, 24), SetDataTip(STR_MAPGEN_AI_SETTINGS, STR_MAPGEN_AI_SETTINGS_TOOLTIP), SetFill(1, 0),
			NWidget(WWT_PUSHTXTBTN, COLOUR_ORANGE, WID_GL_GS_BUTTON), SetMinimalSize(0, 24), SetDataTip(STR_MAPGEN_GS_SETTINGS, STR_MAPGEN_GS_SETTINGS_TOOLTIP),  SetFill(1, 0),
			NWidget(WWT_PUSHTXTBTN, COLOUR_ORANGE, WID_GL_NEWGRF_BUTTON), SetMinimalSize(0, 24), SetDataTip(STR_MAPGEN_NEWGRF_SETTINGS, STR_MAPGEN_NEWGRF_SETTINGS_TOOLTIP), SetFill(1, 0),
		EndContainer(),
		NWidget(NWID_SPACER), SetMinimalSize(0, 7), SetFill(1, 1),
		/* Generate */
		NWidget(WWT_PUSHTXTBTN, COLOUR_GREEN, WID_GL_GENERATE_BUTTON), SetMinimalSize(84, 36), SetDataTip(STR_MAPGEN_GENERATE, STR_NULL), SetPadding(0, 10, 0, 10), SetFill(1, 1),
		NWidget(NWID_SPACER), SetMinimalSize(0, 9), SetFill(1, 1),
	EndContainer(),
};

static void StartGeneratingLandscape(GenerateLandscapeWindowMode mode)
{
	CloseAllNonVitalWindows();
	ClearErrorMessages();

	/* Copy all XXX_newgame to XXX when coming from outside the editor */
	MakeNewgameSettingsLive();
	ResetGRFConfig(true);

	if (_settings_client.sound.confirm) SndPlayFx(SND_15_BEEP);
	switch (mode) {
		case GLWM_GENERATE:  _switch_mode = (_game_mode == GM_EDITOR) ? SM_GENRANDLAND    : SM_NEWGAME;         break;
		case GLWM_HEIGHTMAP: _switch_mode = (_game_mode == GM_EDITOR) ? SM_LOAD_HEIGHTMAP : SM_START_HEIGHTMAP; break;
		case GLWM_SCENARIO:  _switch_mode = SM_EDITOR; break;
		default: NOT_REACHED();
	}
}

static void LandscapeGenerationCallback(Window *w, bool confirmed)
{
	if (confirmed) StartGeneratingLandscape((GenerateLandscapeWindowMode)w->window_number);
}

/**
 * Check if map size set lies in allowed boundaries.
 * @param print_warning If set to true, messagebox with warning is printed out if size is outside limits.
 * @return true if size is ok, false otherwise.
 */
static bool CheckMapSize(bool print_warning = true)
{
	uint64 tiles = 1ULL << (_settings_newgame.game_creation.map_x + _settings_newgame.game_creation.map_y);

	if (_settings_newgame.game_creation.map_x + _settings_newgame.game_creation.map_y > MAX_MAP_TILES_BITS) {
		if (print_warning) {
			SetDParam(0, MAX_MAP_TILES);
			SetDParam(1, tiles);
			ShowErrorMessage(STR_MAPGEN_TOO_MANY_TILES_MESSAGE, INVALID_STRING_ID, WL_ERROR, 0, 0);
		}
		return false;
	}
	return true;
}

/**
 * Build dropdown list with map sizes
 * Dimension selected in the other dropdown is used to suggest which choices are 'valid'
 * @param other_dimension Dimension specified by the second dropdown.
 */
static DropDownList BuildMapsizeDropDown(int other_dimension)
{
	DropDownList list;

	for (uint i = MIN_MAP_SIZE_BITS; i <= MAX_MAP_SIZE_BITS; i++) {
		SetDParam(0, 1LL << i);
		list.push_back(std::make_unique<DropDownListStringItem>((i + other_dimension > MAX_MAP_TILES_BITS) ? STR_RED_INT : STR_JUST_INT, i, false));
	}

	return list;
}

static DropDownList BuildTownNameDropDown()
{
	DropDownList list;

	/* Add and sort newgrf townnames generators */
	const auto &grf_names = GetGRFTownNameList();
	for (uint i = 0; i < grf_names.size(); i++) {
		list.push_back(std::make_unique<DropDownListStringItem>(grf_names[i], BUILTIN_TOWNNAME_GENERATOR_COUNT + i, false));
	}
	std::sort(list.begin(), list.end(), DropDownListStringItem::NatSortFunc);

	size_t newgrf_size = list.size();
	/* Insert newgrf_names at the top of the list */
	if (newgrf_size > 0) {
		list.push_back(std::make_unique<DropDownListItem>(-1, false)); // separator line
		newgrf_size++;
	}

	/* Add and sort original townnames generators */
	for (uint i = 0; i < BUILTIN_TOWNNAME_GENERATOR_COUNT; i++) {
		list.push_back(std::make_unique<DropDownListStringItem>(STR_MAPGEN_TOWN_NAME_ORIGINAL_ENGLISH + i, i, false));
	}
	std::sort(list.begin() + newgrf_size, list.end(), DropDownListStringItem::NatSortFunc);

	return list;
}


static const StringID _elevations[]  = {STR_TERRAIN_TYPE_VERY_FLAT, STR_TERRAIN_TYPE_FLAT, STR_TERRAIN_TYPE_HILLY, STR_TERRAIN_TYPE_MOUNTAINOUS, STR_TERRAIN_TYPE_ALPINIST, STR_TERRAIN_TYPE_CUSTOM, INVALID_STRING_ID};
static const StringID _sea_lakes[]   = {STR_SEA_LEVEL_VERY_LOW, STR_SEA_LEVEL_LOW, STR_SEA_LEVEL_MEDIUM, STR_SEA_LEVEL_HIGH, STR_SEA_LEVEL_CUSTOM, INVALID_STRING_ID};
static const StringID _rivers[]      = {STR_RIVERS_NONE, STR_RIVERS_FEW, STR_RIVERS_MODERATE, STR_RIVERS_LOT, STR_RIVERS_VERY_MANY, STR_RIVERS_EXTREMELY_MANY, INVALID_STRING_ID};
static const StringID _smoothness[]  = {STR_CONFIG_SETTING_ROUGHNESS_OF_TERRAIN_VERY_SMOOTH, STR_CONFIG_SETTING_ROUGHNESS_OF_TERRAIN_SMOOTH, STR_CONFIG_SETTING_ROUGHNESS_OF_TERRAIN_ROUGH, STR_CONFIG_SETTING_ROUGHNESS_OF_TERRAIN_VERY_ROUGH, INVALID_STRING_ID};
static const StringID _rotation[]    = {STR_CONFIG_SETTING_HEIGHTMAP_ROTATION_COUNTER_CLOCKWISE, STR_CONFIG_SETTING_HEIGHTMAP_ROTATION_CLOCKWISE, INVALID_STRING_ID};
static const StringID _num_towns[]   = {STR_NUM_VERY_LOW, STR_NUM_LOW, STR_NUM_NORMAL, STR_NUM_HIGH, STR_NUM_CUSTOM, INVALID_STRING_ID};
static const StringID _num_inds[]    = {STR_FUNDING_ONLY, STR_MINIMAL, STR_NUM_VERY_LOW, STR_NUM_LOW, STR_NUM_NORMAL, STR_NUM_HIGH, STR_NUM_CUSTOM, INVALID_STRING_ID};
static const StringID _variety[]     = {STR_VARIETY_NONE, STR_VARIETY_VERY_LOW, STR_VARIETY_LOW, STR_VARIETY_MEDIUM, STR_VARIETY_HIGH, STR_VARIETY_VERY_HIGH, INVALID_STRING_ID};

static_assert(lengthof(_num_inds) == ID_END + 1);

struct GenerateLandscapeWindow : public Window {
	uint widget_id;
	uint x;
	uint y;
	std::string name;
	GenerateLandscapeWindowMode mode;

	void SetDropDownColor()
	{
		/* Draw sizes in mapsize selection dropdowns in red if too large size is selected */
		bool mapsize_valid = CheckMapSize(false);
		this->GetWidget<NWidgetCore>(WID_GL_MAPSIZE_X_PULLDOWN)->widget_data = mapsize_valid ? STR_JUST_INT : STR_RED_INT;
		this->GetWidget<NWidgetCore>(WID_GL_MAPSIZE_Y_PULLDOWN)->widget_data = mapsize_valid ? STR_JUST_INT : STR_RED_INT;
	}

	GenerateLandscapeWindow(WindowDesc *desc, WindowNumber number = 0) : Window(desc)
	{
		this->InitNested(number);

		this->LowerWidget(_settings_newgame.game_creation.landscape + WID_GL_TEMPERATE);

		this->mode = (GenerateLandscapeWindowMode)this->window_number;

		SetDropDownColor();

		/* Disable town and industry in SE */
		this->SetWidgetDisabledState(WID_GL_TOWN_PULLDOWN,     _game_mode == GM_EDITOR);
		this->SetWidgetDisabledState(WID_GL_INDUSTRY_PULLDOWN, _game_mode == GM_EDITOR);

		/* In case the map_height_limit is changed, clamp heightmap_height and custom_terrain_type. */
		_settings_newgame.game_creation.heightmap_height = Clamp(_settings_newgame.game_creation.heightmap_height, MIN_HEIGHTMAP_HEIGHT, GetMapHeightLimit());
		_settings_newgame.game_creation.custom_terrain_type = Clamp(_settings_newgame.game_creation.custom_terrain_type, MIN_CUSTOM_TERRAIN_TYPE, GetMapHeightLimit());

		/* If original landgenerator is selected and alpinist terrain_type was selected, revert to mountainous. */
		if (_settings_newgame.game_creation.land_generator == LG_ORIGINAL) {
			_settings_newgame.difficulty.terrain_type = Clamp(_settings_newgame.difficulty.terrain_type, 0, 3);
		}

		this->OnInvalidateData();
	}


	void SetStringParameters(int widget) const override
	{
		switch (widget) {
			case WID_GL_START_DATE_TEXT:      SetDParam(0, ConvertYMDToDate(_settings_newgame.game_creation.starting_year, 0, 1)); break;
			case WID_GL_MAPSIZE_X_PULLDOWN:   SetDParam(0, 1LL << _settings_newgame.game_creation.map_x); break;
			case WID_GL_MAPSIZE_Y_PULLDOWN:   SetDParam(0, 1LL << _settings_newgame.game_creation.map_y); break;
			case WID_GL_HEIGHTMAP_HEIGHT_TEXT: SetDParam(0, _settings_newgame.game_creation.heightmap_height); break;
			case WID_GL_SNOW_COVERAGE_TEXT:   SetDParam(0, _settings_newgame.game_creation.snow_coverage); break;
			case WID_GL_DESERT_COVERAGE_TEXT: SetDParam(0, _settings_newgame.game_creation.desert_coverage); break;
			case WID_GL_SNOW_LEVEL_TEXT:      SetDParam(0, _settings_newgame.game_creation.snow_line_height); break;
			case WID_GL_RAINFOREST_LEVEL_TEXT:SetDParam(0, _settings_newgame.game_creation.rainforest_line_height); break;

			case WID_GL_TOWN_PULLDOWN:
				if (_game_mode == GM_EDITOR) {
					SetDParam(0, STR_CONFIG_SETTING_OFF);
				} else if (_settings_newgame.difficulty.number_towns == CUSTOM_TOWN_NUMBER_DIFFICULTY) {
					SetDParam(0, STR_NUM_CUSTOM_NUMBER);
					SetDParam(1, _settings_newgame.game_creation.custom_town_number);
				} else {
					SetDParam(0, _num_towns[_settings_newgame.difficulty.number_towns]);
				}
				break;

			case WID_GL_TOWNNAME_DROPDOWN: {
				uint gen = _settings_newgame.game_creation.town_name;
				StringID name = gen < BUILTIN_TOWNNAME_GENERATOR_COUNT ?
						STR_MAPGEN_TOWN_NAME_ORIGINAL_ENGLISH + gen :
						GetGRFTownNameName(gen - BUILTIN_TOWNNAME_GENERATOR_COUNT);
				SetDParam(0, name);
				break;
			}

			case WID_GL_INDUSTRY_PULLDOWN:
				if (_game_mode == GM_EDITOR) {
					SetDParam(0, STR_CONFIG_SETTING_OFF);
				} else if (_settings_newgame.difficulty.industry_density == ID_CUSTOM) {
					SetDParam(0, STR_NUM_CUSTOM_NUMBER);
					SetDParam(1, _settings_newgame.game_creation.custom_industry_number);
				} else {
					SetDParam(0, _num_inds[_settings_newgame.difficulty.industry_density]);
				}
				break;

			case WID_GL_TERRAIN_PULLDOWN:
				if (_settings_newgame.difficulty.terrain_type == CUSTOM_TERRAIN_TYPE_NUMBER_DIFFICULTY) {
					SetDParam(0, STR_TERRAIN_TYPE_CUSTOM_VALUE);
					SetDParam(1, _settings_newgame.game_creation.custom_terrain_type);
				} else {
					SetDParam(0, _elevations[_settings_newgame.difficulty.terrain_type]); break;
				}
				break;

			case WID_GL_WATER_PULLDOWN:
				if (_settings_newgame.difficulty.quantity_sea_lakes == CUSTOM_SEA_LEVEL_NUMBER_DIFFICULTY) {
					SetDParam(0, STR_SEA_LEVEL_CUSTOM_PERCENTAGE);
					SetDParam(1, _settings_newgame.game_creation.custom_sea_level);
				} else {
					SetDParam(0, _sea_lakes[_settings_newgame.difficulty.quantity_sea_lakes]);
				}
				break;

			case WID_GL_HEIGHTMAP_NAME_TEXT: SetDParamStr(0, this->name); break;
			case WID_GL_RIVER_PULLDOWN:      SetDParam(0, _rivers[_settings_newgame.game_creation.amount_of_rivers]); break;
			case WID_GL_SMOOTHNESS_PULLDOWN: SetDParam(0, _smoothness[_settings_newgame.game_creation.tgen_smoothness]); break;
			case WID_GL_VARIETY_PULLDOWN:    SetDParam(0, _variety[_settings_newgame.game_creation.variety]); break;
			case WID_GL_BORDERS_RANDOM:      SetDParam(0, (_settings_newgame.game_creation.water_borders == BORDERS_RANDOM) ? STR_MAPGEN_BORDER_RANDOMIZE : STR_MAPGEN_BORDER_MANUAL); break;
			case WID_GL_WATER_NE: SetDParam(0, (_settings_newgame.game_creation.water_borders == BORDERS_RANDOM) ? STR_MAPGEN_BORDER_RANDOM : HasBit(_settings_newgame.game_creation.water_borders, BORDER_NE) ? STR_MAPGEN_BORDER_WATER : STR_MAPGEN_BORDER_FREEFORM); break;
			case WID_GL_WATER_NW: SetDParam(0, (_settings_newgame.game_creation.water_borders == BORDERS_RANDOM) ? STR_MAPGEN_BORDER_RANDOM : HasBit(_settings_newgame.game_creation.water_borders, BORDER_NW) ? STR_MAPGEN_BORDER_WATER : STR_MAPGEN_BORDER_FREEFORM); break;
			case WID_GL_WATER_SE: SetDParam(0, (_settings_newgame.game_creation.water_borders == BORDERS_RANDOM) ? STR_MAPGEN_BORDER_RANDOM : HasBit(_settings_newgame.game_creation.water_borders, BORDER_SE) ? STR_MAPGEN_BORDER_WATER : STR_MAPGEN_BORDER_FREEFORM); break;
			case WID_GL_WATER_SW: SetDParam(0, (_settings_newgame.game_creation.water_borders == BORDERS_RANDOM) ? STR_MAPGEN_BORDER_RANDOM : HasBit(_settings_newgame.game_creation.water_borders, BORDER_SW) ? STR_MAPGEN_BORDER_WATER : STR_MAPGEN_BORDER_FREEFORM); break;
			case WID_GL_HEIGHTMAP_ROTATION_PULLDOWN: SetDParam(0, _rotation[_settings_newgame.game_creation.heightmap_rotation]); break;

			case WID_GL_HEIGHTMAP_SIZE_TEXT:
				if (_settings_newgame.game_creation.heightmap_rotation == HM_CLOCKWISE) {
					SetDParam(0, this->y);
					SetDParam(1, this->x);
				} else {
					SetDParam(0, this->x);
					SetDParam(1, this->y);
				}
				break;
		}
	}

	/**
	 * Some data on this window has become invalid.
	 * @param data Information about the changed data.
	 * @param gui_scope Whether the call is done from GUI scope. You may not do everything when not in GUI scope. See #InvalidateWindowData() for details.
	 */
	void OnInvalidateData([[maybe_unused]] int data = 0, [[maybe_unused]] bool gui_scope = true) override
	{
		if (!gui_scope) return;
		/* Update the climate buttons */
		this->SetWidgetLoweredState(WID_GL_TEMPERATE, _settings_newgame.game_creation.landscape == LT_TEMPERATE);
		this->SetWidgetLoweredState(WID_GL_ARCTIC,    _settings_newgame.game_creation.landscape == LT_ARCTIC);
		this->SetWidgetLoweredState(WID_GL_TROPICAL,  _settings_newgame.game_creation.landscape == LT_TROPIC);
		this->SetWidgetLoweredState(WID_GL_TOYLAND,   _settings_newgame.game_creation.landscape == LT_TOYLAND);

		/* You can't select smoothness / non-water borders if not terragenesis */
		if (mode == GLWM_GENERATE) {
			this->SetWidgetDisabledState(WID_GL_SMOOTHNESS_PULLDOWN, _settings_newgame.game_creation.land_generator == LG_ORIGINAL);
			this->SetWidgetDisabledState(WID_GL_VARIETY_PULLDOWN, _settings_newgame.game_creation.land_generator == LG_ORIGINAL);
			this->SetWidgetDisabledState(WID_GL_BORDERS_RANDOM, _settings_newgame.game_creation.land_generator == LG_ORIGINAL || !_settings_newgame.construction.freeform_edges);
			this->SetWidgetsDisabledState(_settings_newgame.game_creation.land_generator == LG_ORIGINAL || !_settings_newgame.construction.freeform_edges || _settings_newgame.game_creation.water_borders == BORDERS_RANDOM,
					WID_GL_WATER_NW, WID_GL_WATER_NE, WID_GL_WATER_SE, WID_GL_WATER_SW);

			this->SetWidgetLoweredState(WID_GL_BORDERS_RANDOM, _settings_newgame.game_creation.water_borders == BORDERS_RANDOM);

			this->SetWidgetLoweredState(WID_GL_WATER_NW, HasBit(_settings_newgame.game_creation.water_borders, BORDER_NW));
			this->SetWidgetLoweredState(WID_GL_WATER_NE, HasBit(_settings_newgame.game_creation.water_borders, BORDER_NE));
			this->SetWidgetLoweredState(WID_GL_WATER_SE, HasBit(_settings_newgame.game_creation.water_borders, BORDER_SE));
			this->SetWidgetLoweredState(WID_GL_WATER_SW, HasBit(_settings_newgame.game_creation.water_borders, BORDER_SW));

			this->SetWidgetsDisabledState(_settings_newgame.game_creation.land_generator == LG_ORIGINAL && (_settings_newgame.game_creation.landscape == LT_ARCTIC || _settings_newgame.game_creation.landscape == LT_TROPIC),
					WID_GL_TERRAIN_PULLDOWN, WID_GL_WATER_PULLDOWN);
		}

		/* Disable snowline if not arctic */
		this->SetWidgetDisabledState(WID_GL_SNOW_COVERAGE_TEXT, _settings_newgame.game_creation.landscape != LT_ARCTIC || _settings_newgame.game_creation.climate_threshold_mode != 0);
		this->SetWidgetDisabledState(WID_GL_SNOW_LEVEL_TEXT, _settings_newgame.game_creation.landscape != LT_ARCTIC || _settings_newgame.game_creation.climate_threshold_mode == 0);
		/* Disable desert if not tropic */
		this->SetWidgetDisabledState(WID_GL_DESERT_COVERAGE_TEXT, _settings_newgame.game_creation.landscape != LT_TROPIC || _settings_newgame.game_creation.climate_threshold_mode != 0);
		this->SetWidgetDisabledState(WID_GL_RAINFOREST_LEVEL_TEXT, _settings_newgame.game_creation.landscape != LT_TROPIC || _settings_newgame.game_creation.climate_threshold_mode == 0);

		/* Set snow/rainforest selections */
		int climate_plane = 0;
		switch (_settings_newgame.game_creation.landscape) {
			case LT_TEMPERATE: climate_plane = SZSP_VERTICAL; break;
			case LT_ARCTIC:    climate_plane = _settings_newgame.game_creation.climate_threshold_mode ? 2 : 0; break;
			case LT_TROPIC:    climate_plane = _settings_newgame.game_creation.climate_threshold_mode ? 3 : 1; break;
			case LT_TOYLAND:   climate_plane = SZSP_VERTICAL; break;
		}
		this->GetWidget<NWidgetStacked>(WID_GL_CLIMATE_SEL_LABEL)->SetDisplayedPlane(climate_plane);
		this->GetWidget<NWidgetStacked>(WID_GL_CLIMATE_SEL_SELECTOR)->SetDisplayedPlane(climate_plane);

		/* Update availability of decreasing / increasing start date and snow level */
		if (mode == GLWM_HEIGHTMAP) {
			this->SetWidgetDisabledState(WID_GL_HEIGHTMAP_HEIGHT_DOWN, _settings_newgame.game_creation.heightmap_height <= MIN_HEIGHTMAP_HEIGHT);
			this->SetWidgetDisabledState(WID_GL_HEIGHTMAP_HEIGHT_UP, _settings_newgame.game_creation.heightmap_height >= GetMapHeightLimit());
		}
		this->SetWidgetDisabledState(WID_GL_START_DATE_DOWN, _settings_newgame.game_creation.starting_year <= MIN_YEAR);
		this->SetWidgetDisabledState(WID_GL_START_DATE_UP,   _settings_newgame.game_creation.starting_year >= MAX_YEAR);
		this->SetWidgetDisabledState(WID_GL_SNOW_COVERAGE_DOWN, _settings_newgame.game_creation.snow_coverage <= 0 || _settings_newgame.game_creation.landscape != LT_ARCTIC);
		this->SetWidgetDisabledState(WID_GL_SNOW_COVERAGE_UP,   _settings_newgame.game_creation.snow_coverage >= 100 || _settings_newgame.game_creation.landscape != LT_ARCTIC);
		this->SetWidgetDisabledState(WID_GL_DESERT_COVERAGE_DOWN, _settings_newgame.game_creation.desert_coverage <= 0 || _settings_newgame.game_creation.landscape != LT_TROPIC);
		this->SetWidgetDisabledState(WID_GL_DESERT_COVERAGE_UP,   _settings_newgame.game_creation.desert_coverage >= 100 || _settings_newgame.game_creation.landscape != LT_TROPIC);
		this->SetWidgetDisabledState(WID_GL_SNOW_LEVEL_DOWN, _settings_newgame.game_creation.snow_line_height <= MIN_SNOWLINE_HEIGHT || _settings_newgame.game_creation.landscape != LT_ARCTIC);
		this->SetWidgetDisabledState(WID_GL_SNOW_LEVEL_UP,   _settings_newgame.game_creation.snow_line_height >= MAX_SNOWLINE_HEIGHT || _settings_newgame.game_creation.landscape != LT_ARCTIC);
		this->SetWidgetDisabledState(WID_GL_RAINFOREST_LEVEL_DOWN, _settings_newgame.game_creation.rainforest_line_height <= MIN_RAINFOREST_HEIGHT || _settings_newgame.game_creation.landscape != LT_TROPIC);
		this->SetWidgetDisabledState(WID_GL_RAINFOREST_LEVEL_UP,   _settings_newgame.game_creation.rainforest_line_height >= MAX_RAINFOREST_HEIGHT || _settings_newgame.game_creation.landscape != LT_TROPIC);

		/* Do not allow a custom sea level or terrain type with the original land generator. */
		if (_settings_newgame.game_creation.land_generator == LG_ORIGINAL) {
			if (_settings_newgame.difficulty.quantity_sea_lakes == CUSTOM_SEA_LEVEL_NUMBER_DIFFICULTY) {
				_settings_newgame.difficulty.quantity_sea_lakes = CUSTOM_SEA_LEVEL_MIN_PERCENTAGE;
			}
			if (_settings_newgame.difficulty.terrain_type == CUSTOM_TERRAIN_TYPE_NUMBER_DIFFICULTY) {
				_settings_newgame.difficulty.terrain_type = 1;
			}
		}

		this->SetDirty();
	}

	void UpdateWidgetSize(int widget, Dimension *size, [[maybe_unused]] const Dimension &padding, [[maybe_unused]] Dimension *fill, [[maybe_unused]] Dimension *resize) override
	{
		Dimension d{0, (uint)FONT_HEIGHT_NORMAL};
		const StringID *strs = nullptr;
		switch (widget) {
			case WID_GL_HEIGHTMAP_HEIGHT_TEXT:
				SetDParam(0, MAX_TILE_HEIGHT);
				d = GetStringBoundingBox(STR_JUST_INT);
				break;

			case WID_GL_START_DATE_TEXT:
				SetDParam(0, ConvertYMDToDate(MAX_YEAR, 0, 1));
				d = GetStringBoundingBox(STR_JUST_DATE_LONG);
				break;

			case WID_GL_MAPSIZE_X_PULLDOWN:
			case WID_GL_MAPSIZE_Y_PULLDOWN:
				SetDParamMaxValue(0, MAX_MAP_SIZE);
				d = GetStringBoundingBox(STR_JUST_INT);
				break;

			case WID_GL_SNOW_COVERAGE_TEXT:
				SetDParamMaxValue(0, MAX_TILE_HEIGHT);
				d = GetStringBoundingBox(STR_MAPGEN_SNOW_COVERAGE_TEXT);
				break;

			case WID_GL_DESERT_COVERAGE_TEXT:
				SetDParamMaxValue(0, MAX_TILE_HEIGHT);
				d = GetStringBoundingBox(STR_MAPGEN_DESERT_COVERAGE_TEXT);
				break;

			case WID_GL_SNOW_LEVEL_TEXT:
				SetDParamMaxValue(0, MAX_TILE_HEIGHT);
				*size = maxdim(*size, GetStringBoundingBox(STR_JUST_INT));
				break;

			case WID_GL_RAINFOREST_LEVEL_TEXT:
				SetDParamMaxValue(0, MAX_RAINFOREST_HEIGHT);
				*size = maxdim(*size, GetStringBoundingBox(STR_JUST_INT));
				break;

			case WID_GL_HEIGHTMAP_SIZE_TEXT:
				SetDParam(0, this->x);
				SetDParam(1, this->y);
				d = GetStringBoundingBox(STR_MAPGEN_HEIGHTMAP_SIZE);
				break;

			case WID_GL_TOWN_PULLDOWN:
				strs = _num_towns;
				SetDParamMaxValue(0, CUSTOM_TOWN_MAX_NUMBER);
				d = GetStringBoundingBox(STR_NUM_CUSTOM_NUMBER);
				break;

			case WID_GL_INDUSTRY_PULLDOWN:
				strs = _num_inds;
				SetDParamMaxValue(0, IndustryPool::MAX_SIZE);
				d = GetStringBoundingBox(STR_NUM_CUSTOM_NUMBER);
				break;

			case WID_GL_TERRAIN_PULLDOWN:
				strs = _elevations;
				SetDParamMaxValue(0, MAX_MAP_HEIGHT_LIMIT);
				d = GetStringBoundingBox(STR_TERRAIN_TYPE_CUSTOM_VALUE);
				break;

			case WID_GL_WATER_PULLDOWN:
				strs = _sea_lakes;
				SetDParamMaxValue(0, CUSTOM_SEA_LEVEL_MAX_PERCENTAGE);
				d = GetStringBoundingBox(STR_SEA_LEVEL_CUSTOM_PERCENTAGE);
				break;

			case WID_GL_RIVER_PULLDOWN:      strs = _rivers; break;
			case WID_GL_SMOOTHNESS_PULLDOWN: strs = _smoothness; break;
			case WID_GL_VARIETY_PULLDOWN:    strs = _variety; break;
			case WID_GL_HEIGHTMAP_ROTATION_PULLDOWN: strs = _rotation; break;
			case WID_GL_BORDERS_RANDOM:
				d = maxdim(GetStringBoundingBox(STR_MAPGEN_BORDER_RANDOMIZE), GetStringBoundingBox(STR_MAPGEN_BORDER_MANUAL));
				break;

			case WID_GL_WATER_NE:
			case WID_GL_WATER_NW:
			case WID_GL_WATER_SE:
			case WID_GL_WATER_SW:
				d = maxdim(GetStringBoundingBox(STR_MAPGEN_BORDER_RANDOM), maxdim(GetStringBoundingBox(STR_MAPGEN_BORDER_WATER), GetStringBoundingBox(STR_MAPGEN_BORDER_FREEFORM)));
				break;

			case WID_GL_HEIGHTMAP_NAME_TEXT:
				size->width = 0;
				break;

			default:
				return;
		}
		if (strs != nullptr) {
			while (*strs != INVALID_STRING_ID) {
				d = maxdim(d, GetStringBoundingBox(*strs++));
			}
		}
		d.width += padding.width;
		d.height += padding.height;
		*size = maxdim(*size, d);
	}

	void OnClick([[maybe_unused]] Point pt, int widget, [[maybe_unused]] int click_count) override
	{
		switch (widget) {
			case WID_GL_TEMPERATE:
			case WID_GL_ARCTIC:
			case WID_GL_TROPICAL:
			case WID_GL_TOYLAND:
				SetNewLandscapeType(widget - WID_GL_TEMPERATE);
				break;

			case WID_GL_MAPSIZE_X_PULLDOWN: // Mapsize X
				ShowDropDownList(this, BuildMapsizeDropDown(_settings_newgame.game_creation.map_y), _settings_newgame.game_creation.map_x, WID_GL_MAPSIZE_X_PULLDOWN);
				break;

			case WID_GL_MAPSIZE_Y_PULLDOWN: // Mapsize Y
				ShowDropDownList(this, BuildMapsizeDropDown(_settings_newgame.game_creation.map_x), _settings_newgame.game_creation.map_y, WID_GL_MAPSIZE_Y_PULLDOWN);
				break;

			case WID_GL_TOWN_PULLDOWN: // Number of towns
				ShowDropDownMenu(this, _num_towns, _settings_newgame.difficulty.number_towns, WID_GL_TOWN_PULLDOWN, 0, 0);
				break;

			case WID_GL_TOWNNAME_DROPDOWN: // Townname generator
				ShowDropDownList(this, BuildTownNameDropDown(), _settings_newgame.game_creation.town_name, WID_GL_TOWNNAME_DROPDOWN);
				break;

			case WID_GL_INDUSTRY_PULLDOWN: // Number of industries
				ShowDropDownMenu(this, _num_inds, _settings_newgame.difficulty.industry_density, WID_GL_INDUSTRY_PULLDOWN, 0, 0);
				break;

			case WID_GL_GENERATE_BUTTON: { // Generate
				if (!CheckMapSize()) break;
				/* Get rotated map size. */
				uint map_x;
				uint map_y;
				if (_settings_newgame.game_creation.heightmap_rotation == HM_CLOCKWISE) {
					map_x = this->y;
					map_y = this->x;
				} else {
					map_x = this->x;
					map_y = this->y;
				}
				if (mode == GLWM_HEIGHTMAP &&
						(map_x * 2 < (1U << _settings_newgame.game_creation.map_x) ||
						map_x / 2 > (1U << _settings_newgame.game_creation.map_x) ||
						map_y * 2 < (1U << _settings_newgame.game_creation.map_y) ||
						map_y / 2 > (1U << _settings_newgame.game_creation.map_y))) {
					ShowQuery(
						STR_WARNING_HEIGHTMAP_SCALE_CAPTION,
						STR_WARNING_HEIGHTMAP_SCALE_MESSAGE,
						this,
						LandscapeGenerationCallback);
				} else {
					StartGeneratingLandscape(mode);
				}
				break;
			}

			case WID_GL_HEIGHTMAP_HEIGHT_DOWN:
			case WID_GL_HEIGHTMAP_HEIGHT_UP: // Height level buttons
				/* Don't allow too fast scrolling */
				if (!(this->flags & WF_TIMEOUT) || this->timeout_timer <= 1) {
					this->HandleButtonClick(widget);

					_settings_newgame.game_creation.heightmap_height = Clamp(_settings_newgame.game_creation.heightmap_height + widget - WID_GL_HEIGHTMAP_HEIGHT_TEXT, MIN_HEIGHTMAP_HEIGHT, GetMapHeightLimit());
					this->InvalidateData();
				}
				_left_button_clicked = false;
				break;

			case WID_GL_HEIGHTMAP_HEIGHT_TEXT: // Height level text
				this->widget_id = WID_GL_HEIGHTMAP_HEIGHT_TEXT;
				SetDParam(0, _settings_newgame.game_creation.heightmap_height);
				ShowQueryString(STR_JUST_INT, STR_MAPGEN_HEIGHTMAP_HEIGHT_QUERY_CAPT, 4, this, CS_NUMERAL, QSF_ENABLE_DEFAULT);
				break;


			case WID_GL_START_DATE_DOWN:
			case WID_GL_START_DATE_UP: // Year buttons
				/* Don't allow too fast scrolling */
				if (!(this->flags & WF_TIMEOUT) || this->timeout_timer <= 1) {
					this->HandleButtonClick(widget);

					_settings_newgame.game_creation.starting_year = Clamp(_settings_newgame.game_creation.starting_year + widget - WID_GL_START_DATE_TEXT, MIN_YEAR, MAX_YEAR);
					this->InvalidateData();
				}
				_left_button_clicked = false;
				break;

			case WID_GL_START_DATE_TEXT: // Year text
				this->widget_id = WID_GL_START_DATE_TEXT;
				SetDParam(0, _settings_newgame.game_creation.starting_year);
				ShowQueryString(STR_JUST_INT, STR_MAPGEN_START_DATE_QUERY_CAPT, 8, this, CS_NUMERAL, QSF_ENABLE_DEFAULT);
				break;

			case WID_GL_SNOW_COVERAGE_DOWN:
			case WID_GL_SNOW_COVERAGE_UP: // Snow coverage buttons
				/* Don't allow too fast scrolling */
				if (!(this->flags & WF_TIMEOUT) || this->timeout_timer <= 1) {
					this->HandleButtonClick(widget);

					_settings_newgame.game_creation.snow_coverage = Clamp(_settings_newgame.game_creation.snow_coverage + (widget - WID_GL_SNOW_COVERAGE_TEXT) * 10, 0, 100);
					this->InvalidateData();
				}
				_left_button_clicked = false;
				break;

			case WID_GL_SNOW_COVERAGE_TEXT: // Snow coverage text
				this->widget_id = WID_GL_SNOW_COVERAGE_TEXT;
				SetDParam(0, _settings_newgame.game_creation.snow_coverage);
				ShowQueryString(STR_JUST_INT, STR_MAPGEN_SNOW_COVERAGE_QUERY_CAPT, 4, this, CS_NUMERAL, QSF_ENABLE_DEFAULT);
				break;

			case WID_GL_DESERT_COVERAGE_DOWN:
			case WID_GL_DESERT_COVERAGE_UP: // Desert coverage buttons
				/* Don't allow too fast scrolling */
				if (!(this->flags & WF_TIMEOUT) || this->timeout_timer <= 1) {
					this->HandleButtonClick(widget);

					_settings_newgame.game_creation.desert_coverage = Clamp(_settings_newgame.game_creation.desert_coverage + (widget - WID_GL_DESERT_COVERAGE_TEXT) * 10, 0, 100);
					this->InvalidateData();
				}
				_left_button_clicked = false;
				break;

			case WID_GL_DESERT_COVERAGE_TEXT: // Desert line text
				this->widget_id = WID_GL_DESERT_COVERAGE_TEXT;
				SetDParam(0, _settings_newgame.game_creation.desert_coverage);
				ShowQueryString(STR_JUST_INT, STR_MAPGEN_DESERT_COVERAGE_QUERY_CAPT, 4, this, CS_NUMERAL, QSF_ENABLE_DEFAULT);
				break;

			case WID_GL_SNOW_LEVEL_DOWN:
			case WID_GL_SNOW_LEVEL_UP: // Snow line buttons
				/* Don't allow too fast scrolling */
				if (!(this->flags & WF_TIMEOUT) || this->timeout_timer <= 1) {
					this->HandleButtonClick(widget);

					_settings_newgame.game_creation.snow_line_height = Clamp(_settings_newgame.game_creation.snow_line_height + widget - WID_GL_SNOW_LEVEL_TEXT, MIN_SNOWLINE_HEIGHT, MAX_SNOWLINE_HEIGHT);
					this->InvalidateData();
				}
				_left_button_clicked = false;
				break;

			case WID_GL_SNOW_LEVEL_TEXT: // Snow line text
				this->widget_id = WID_GL_SNOW_LEVEL_TEXT;
				SetDParam(0, _settings_newgame.game_creation.snow_line_height);
				ShowQueryString(STR_JUST_INT, STR_MAPGEN_SNOW_LINE_QUERY_CAPT, 4, this, CS_NUMERAL, QSF_ENABLE_DEFAULT);
				break;

			case WID_GL_RAINFOREST_LEVEL_DOWN:
			case WID_GL_RAINFOREST_LEVEL_UP: // Rainforest line buttons
				/* Don't allow too fast scrolling */
				if (!(this->flags & WF_TIMEOUT) || this->timeout_timer <= 1) {
					this->HandleButtonClick(widget);

					_settings_newgame.game_creation.rainforest_line_height = Clamp(_settings_newgame.game_creation.rainforest_line_height + widget - WID_GL_RAINFOREST_LEVEL_TEXT, MIN_RAINFOREST_HEIGHT, MAX_RAINFOREST_HEIGHT);
					this->InvalidateData();
				}
				_left_button_clicked = false;
				break;

			case WID_GL_RAINFOREST_LEVEL_TEXT: // Rainforest line text
				this->widget_id = WID_GL_RAINFOREST_LEVEL_TEXT;
				SetDParam(0, _settings_newgame.game_creation.rainforest_line_height);
				ShowQueryString(STR_JUST_INT, STR_MAPGEN_RAINFOREST_LINE_QUERY_CAPT, 4, this, CS_NUMERAL, QSF_ENABLE_DEFAULT);
				break;

			case WID_GL_HEIGHTMAP_ROTATION_PULLDOWN: // Heightmap rotation
				ShowDropDownMenu(this, _rotation, _settings_newgame.game_creation.heightmap_rotation, WID_GL_HEIGHTMAP_ROTATION_PULLDOWN, 0, 0);
				break;

			case WID_GL_TERRAIN_PULLDOWN: // Terrain type
				/* For the original map generation only the first four are valid. */
				ShowDropDownMenu(this, _elevations, _settings_newgame.difficulty.terrain_type, WID_GL_TERRAIN_PULLDOWN, 0, _settings_newgame.game_creation.land_generator == LG_ORIGINAL ? ~0xF : 0);
				break;

			case WID_GL_WATER_PULLDOWN: { // Water quantity
				uint32 hidden_mask = 0;
				/* Disable custom water level when the original map generator is active. */
				if (_settings_newgame.game_creation.land_generator == LG_ORIGINAL) {
					SetBit(hidden_mask, CUSTOM_SEA_LEVEL_NUMBER_DIFFICULTY);
				}
				ShowDropDownMenu(this, _sea_lakes, _settings_newgame.difficulty.quantity_sea_lakes, WID_GL_WATER_PULLDOWN, 0, hidden_mask);
				break;
			}

			case WID_GL_RIVER_PULLDOWN: // Amount of rivers
				ShowDropDownMenu(this, _rivers, _settings_newgame.game_creation.amount_of_rivers, WID_GL_RIVER_PULLDOWN, 0, 0);
				break;

			case WID_GL_SMOOTHNESS_PULLDOWN: // Map smoothness
				ShowDropDownMenu(this, _smoothness, _settings_newgame.game_creation.tgen_smoothness, WID_GL_SMOOTHNESS_PULLDOWN, 0, 0);
				break;

			case WID_GL_VARIETY_PULLDOWN: // Map variety
				ShowDropDownMenu(this, _variety, _settings_newgame.game_creation.variety, WID_GL_VARIETY_PULLDOWN, 0, 0);
				break;

			/* Freetype map borders */
			case WID_GL_WATER_NW:
				_settings_newgame.game_creation.water_borders = ToggleBit(_settings_newgame.game_creation.water_borders, BORDER_NW);
				this->InvalidateData();
				break;

			case WID_GL_WATER_NE:
				_settings_newgame.game_creation.water_borders = ToggleBit(_settings_newgame.game_creation.water_borders, BORDER_NE);
				this->InvalidateData();
				break;

			case WID_GL_WATER_SE:
				_settings_newgame.game_creation.water_borders = ToggleBit(_settings_newgame.game_creation.water_borders, BORDER_SE);
				this->InvalidateData();
				break;

			case WID_GL_WATER_SW:
				_settings_newgame.game_creation.water_borders = ToggleBit(_settings_newgame.game_creation.water_borders, BORDER_SW);
				this->InvalidateData();
				break;

			case WID_GL_BORDERS_RANDOM:
				_settings_newgame.game_creation.water_borders = (_settings_newgame.game_creation.water_borders == BORDERS_RANDOM) ? 0 : BORDERS_RANDOM;
				this->InvalidateData();
				break;

			case WID_GL_AI_BUTTON: ///< AI Settings
				ShowAIConfigWindow();
				break;

			case WID_GL_GS_BUTTON: ///< Game Script Settings
				ShowGSConfigWindow();
				break;

			case WID_GL_NEWGRF_BUTTON: ///< NewGRF Settings
				ShowNewGRFSettings(true, true, false, &_grfconfig_newgame);
				break;
		}
	}

	void OnTimeout() override
	{
		if (mode == GLWM_HEIGHTMAP) {
			this->RaiseWidgetsWhenLowered(WID_GL_HEIGHTMAP_HEIGHT_DOWN, WID_GL_HEIGHTMAP_HEIGHT_UP, WID_GL_START_DATE_DOWN, WID_GL_START_DATE_UP,
					WID_GL_SNOW_COVERAGE_UP, WID_GL_SNOW_COVERAGE_DOWN, WID_GL_DESERT_COVERAGE_UP, WID_GL_DESERT_COVERAGE_DOWN, WID_GL_SNOW_LEVEL_UP,
					WID_GL_SNOW_LEVEL_DOWN, WID_GL_RAINFOREST_LEVEL_UP, WID_GL_RAINFOREST_LEVEL_DOWN);
		} else {
			this->RaiseWidgetsWhenLowered(WID_GL_START_DATE_DOWN, WID_GL_START_DATE_UP, WID_GL_SNOW_COVERAGE_UP, WID_GL_SNOW_COVERAGE_DOWN, WID_GL_DESERT_COVERAGE_UP,
					WID_GL_DESERT_COVERAGE_DOWN, WID_GL_SNOW_LEVEL_UP, WID_GL_SNOW_LEVEL_DOWN, WID_GL_RAINFOREST_LEVEL_UP, WID_GL_RAINFOREST_LEVEL_DOWN);
		}
	}

	void OnDropdownSelect(int widget, int index) override
	{
		switch (widget) {
			case WID_GL_MAPSIZE_X_PULLDOWN:
				_settings_newgame.game_creation.map_x = index;
				SetDropDownColor();
				break;
			case WID_GL_MAPSIZE_Y_PULLDOWN:
				_settings_newgame.game_creation.map_y = index;
				SetDropDownColor();
				break;
			case WID_GL_RIVER_PULLDOWN:         _settings_newgame.game_creation.amount_of_rivers = index; break;
			case WID_GL_SMOOTHNESS_PULLDOWN:    _settings_newgame.game_creation.tgen_smoothness = index;  break;
			case WID_GL_VARIETY_PULLDOWN:       _settings_newgame.game_creation.variety = index; break;

			case WID_GL_HEIGHTMAP_ROTATION_PULLDOWN: _settings_newgame.game_creation.heightmap_rotation = index; break;

			case WID_GL_TOWN_PULLDOWN:
				if ((uint)index == CUSTOM_TOWN_NUMBER_DIFFICULTY) {
					this->widget_id = widget;
					SetDParam(0, _settings_newgame.game_creation.custom_town_number);
					ShowQueryString(STR_JUST_INT, STR_MAPGEN_NUMBER_OF_TOWNS, 5, this, CS_NUMERAL, QSF_NONE);
				}
				_settings_newgame.difficulty.number_towns = index;
				break;

			case WID_GL_TOWNNAME_DROPDOWN: // Town names
				if (_game_mode == GM_MENU || Town::GetNumItems() == 0) {
					_settings_newgame.game_creation.town_name = index;
					SetWindowDirty(WC_GAME_OPTIONS, WN_GAME_OPTIONS_GAME_OPTIONS);
				}
				break;

			case WID_GL_INDUSTRY_PULLDOWN:
				if ((uint)index == ID_CUSTOM) {
					this->widget_id = widget;
					SetDParam(0, _settings_newgame.game_creation.custom_industry_number);
					ShowQueryString(STR_JUST_INT, STR_MAPGEN_NUMBER_OF_INDUSTRIES, 5, this, CS_NUMERAL, QSF_NONE);
				}
				_settings_newgame.difficulty.industry_density = index;
				break;

			case WID_GL_TERRAIN_PULLDOWN: {
				if ((uint)index == CUSTOM_TERRAIN_TYPE_NUMBER_DIFFICULTY) {
					this->widget_id = widget;
					SetDParam(0, _settings_newgame.game_creation.custom_terrain_type);
					ShowQueryString(STR_JUST_INT, STR_MAPGEN_TERRAIN_TYPE_QUERY_CAPT, 4, this, CS_NUMERAL, QSF_NONE);
				}
				_settings_newgame.difficulty.terrain_type = index;
				break;
			}

			case WID_GL_WATER_PULLDOWN: {
				if ((uint)index == CUSTOM_SEA_LEVEL_NUMBER_DIFFICULTY) {
					this->widget_id = widget;
					SetDParam(0, _settings_newgame.game_creation.custom_sea_level);
					ShowQueryString(STR_JUST_INT, STR_MAPGEN_SEA_LEVEL, 3, this, CS_NUMERAL, QSF_NONE);
				}
				_settings_newgame.difficulty.quantity_sea_lakes = index;
				break;
			}
		}
		this->InvalidateData();
	}

	void OnQueryTextFinished(char *str) override
	{
		/* Was 'cancel' pressed? */
		if (str == nullptr) return;

		int32 value;
		if (!StrEmpty(str)) {
			value = atoi(str);
		} else {
			/* An empty string means revert to the default */
			switch (this->widget_id) {
				case WID_GL_HEIGHTMAP_HEIGHT_TEXT: value = MAP_HEIGHT_LIMIT_AUTO_MINIMUM; break;
<<<<<<< HEAD
				case WID_GL_START_DATE_TEXT: value = DEF_START_YEAR; break;
=======
				case WID_GL_START_DATE_TEXT: value = CalendarTime::DEF_START_YEAR.base(); break;
>>>>>>> ab535c0a
				case WID_GL_SNOW_COVERAGE_TEXT: value = DEF_SNOW_COVERAGE; break;
				case WID_GL_DESERT_COVERAGE_TEXT: value = DEF_DESERT_COVERAGE; break;
				case WID_GL_TOWN_PULLDOWN: value = 1; break;
				case WID_GL_INDUSTRY_PULLDOWN: value = 1; break;
				case WID_GL_TERRAIN_PULLDOWN: value = MIN_MAP_HEIGHT_LIMIT; break;
				case WID_GL_WATER_PULLDOWN: value = CUSTOM_SEA_LEVEL_MIN_PERCENTAGE; break;
				case WID_GL_SNOW_LEVEL_TEXT: value = DEF_SNOWLINE_HEIGHT; break;
				case WID_GL_RAINFOREST_LEVEL_TEXT: value = DEF_RAINFOREST_HEIGHT; break;
				default: NOT_REACHED();
			}
		}

		switch (this->widget_id) {
			case WID_GL_HEIGHTMAP_HEIGHT_TEXT:
				this->SetWidgetDirty(WID_GL_HEIGHTMAP_HEIGHT_TEXT);
				_settings_newgame.game_creation.heightmap_height = Clamp(value, MIN_HEIGHTMAP_HEIGHT, GetMapHeightLimit());
				break;

			case WID_GL_START_DATE_TEXT:
				this->SetWidgetDirty(WID_GL_START_DATE_TEXT);
				_settings_newgame.game_creation.starting_year = Clamp(value, MIN_YEAR, MAX_YEAR);
				break;

			case WID_GL_SNOW_COVERAGE_TEXT:
				this->SetWidgetDirty(WID_GL_SNOW_COVERAGE_TEXT);
				_settings_newgame.game_creation.snow_coverage = Clamp(value, 0, 100);
				break;

			case WID_GL_DESERT_COVERAGE_TEXT:
				this->SetWidgetDirty(WID_GL_DESERT_COVERAGE_TEXT);
				_settings_newgame.game_creation.desert_coverage = Clamp(value, 0, 100);
				break;

			case WID_GL_SNOW_LEVEL_TEXT:
				this->SetWidgetDirty(WID_GL_SNOW_LEVEL_TEXT);
				_settings_newgame.game_creation.snow_line_height = Clamp(value, MIN_SNOWLINE_HEIGHT, MAX_SNOWLINE_HEIGHT);
				break;

			case WID_GL_RAINFOREST_LEVEL_TEXT:
				this->SetWidgetDirty(WID_GL_RAINFOREST_LEVEL_TEXT);
				_settings_newgame.game_creation.rainforest_line_height = Clamp(value, MIN_RAINFOREST_HEIGHT, MAX_RAINFOREST_HEIGHT);
				break;

			case WID_GL_TOWN_PULLDOWN:
				_settings_newgame.game_creation.custom_town_number = Clamp(value, 1, CUSTOM_TOWN_MAX_NUMBER);
				break;

			case WID_GL_INDUSTRY_PULLDOWN:
				_settings_newgame.game_creation.custom_industry_number = Clamp(value, 1, IndustryPool::MAX_SIZE);
				break;

			case WID_GL_TERRAIN_PULLDOWN:
				_settings_newgame.game_creation.custom_terrain_type = Clamp(value, MIN_CUSTOM_TERRAIN_TYPE, GetMapHeightLimit());
				break;

			case WID_GL_WATER_PULLDOWN:
				_settings_newgame.game_creation.custom_sea_level = Clamp(value, CUSTOM_SEA_LEVEL_MIN_PERCENTAGE, CUSTOM_SEA_LEVEL_MAX_PERCENTAGE);
				break;
		}

		this->InvalidateData();
	}
};

static WindowDesc _generate_landscape_desc(__FILE__, __LINE__,
	WDP_CENTER, nullptr, 0, 0,
	WC_GENERATE_LANDSCAPE, WC_NONE,
	0,
	std::begin(_nested_generate_landscape_widgets), std::end(_nested_generate_landscape_widgets)
);

static WindowDesc _heightmap_load_desc(__FILE__, __LINE__,
	WDP_CENTER, nullptr, 0, 0,
	WC_GENERATE_LANDSCAPE, WC_NONE,
	0,
	std::begin(_nested_heightmap_load_widgets), std::end(_nested_heightmap_load_widgets)
);

static void _ShowGenerateLandscape(GenerateLandscapeWindowMode mode)
{
	uint x = 0;
	uint y = 0;

	CloseWindowByClass(WC_GENERATE_LANDSCAPE);

	/* Generate a new seed when opening the window */
	_settings_newgame.game_creation.generation_seed = InteractiveRandom();

	if (mode == GLWM_HEIGHTMAP) {
		/* If the function returns negative, it means there was a problem loading the heightmap */
		if (!GetHeightmapDimensions(_file_to_saveload.detail_ftype, _file_to_saveload.name.c_str(), &x, &y)) return;
	}

	WindowDesc *desc = (mode == GLWM_HEIGHTMAP) ? &_heightmap_load_desc : &_generate_landscape_desc;
	GenerateLandscapeWindow *w = AllocateWindowDescFront<GenerateLandscapeWindow>(desc, mode, true);

	if (mode == GLWM_HEIGHTMAP) {
		w->x = x;
		w->y = y;
		w->name = _file_to_saveload.title;
	}

	SetWindowDirty(WC_GENERATE_LANDSCAPE, mode);
}

/** Start with a normal game. */
void ShowGenerateLandscape()
{
	_ShowGenerateLandscape(GLWM_GENERATE);
}

/** Start with loading a heightmap. */
void ShowHeightmapLoad()
{
	_ShowGenerateLandscape(GLWM_HEIGHTMAP);
}

/** Start with a scenario editor. */
void StartScenarioEditor()
{
	StartGeneratingLandscape(GLWM_SCENARIO);
}

/**
 * Start a normal game without the GUI.
 * @param seed The seed of the new game.
 */
void StartNewGameWithoutGUI(uint32 seed)
{
	/* GenerateWorld takes care of the possible GENERATE_NEW_SEED value in 'seed' */
	_settings_newgame.game_creation.generation_seed = seed;

	StartGeneratingLandscape(GLWM_GENERATE);
}

struct CreateScenarioWindow : public Window
{
	uint widget_id;

	void SetDropDownColor()
	{
		/* Draw sizes in mapsize selection dropdowns in red if too large size is selected */
		bool mapsize_valid = CheckMapSize(false);
		this->GetWidget<NWidgetCore>(WID_CS_MAPSIZE_X_PULLDOWN)->widget_data = mapsize_valid ? STR_JUST_INT : STR_RED_INT;
		this->GetWidget<NWidgetCore>(WID_CS_MAPSIZE_Y_PULLDOWN)->widget_data = mapsize_valid ? STR_JUST_INT : STR_RED_INT;
	}

	CreateScenarioWindow(WindowDesc *desc, WindowNumber window_number) : Window(desc)
	{
		this->InitNested(window_number);
		this->LowerWidget(_settings_newgame.game_creation.landscape + WID_CS_TEMPERATE);
		SetDropDownColor();
	}

	void SetStringParameters(int widget) const override
	{
		switch (widget) {
			case WID_CS_START_DATE_TEXT:
				SetDParam(0, ConvertYMDToDate(_settings_newgame.game_creation.starting_year, 0, 1));
				break;

			case WID_CS_MAPSIZE_X_PULLDOWN:
				SetDParam(0, 1LL << _settings_newgame.game_creation.map_x);
				break;

			case WID_CS_MAPSIZE_Y_PULLDOWN:
				SetDParam(0, 1LL << _settings_newgame.game_creation.map_y);
				break;

			case WID_CS_FLAT_LAND_HEIGHT_TEXT:
				SetDParam(0, _settings_newgame.game_creation.se_flat_world_height);
				break;
		}
	}

	void OnPaint() override
	{
		this->SetWidgetDisabledState(WID_CS_START_DATE_DOWN,       _settings_newgame.game_creation.starting_year <= MIN_YEAR);
		this->SetWidgetDisabledState(WID_CS_START_DATE_UP,         _settings_newgame.game_creation.starting_year >= MAX_YEAR);
		this->SetWidgetDisabledState(WID_CS_FLAT_LAND_HEIGHT_DOWN, _settings_newgame.game_creation.se_flat_world_height <= 0);
		this->SetWidgetDisabledState(WID_CS_FLAT_LAND_HEIGHT_UP,   _settings_newgame.game_creation.se_flat_world_height >= GetMapHeightLimit());

		this->SetWidgetLoweredState(WID_CS_TEMPERATE, _settings_newgame.game_creation.landscape == LT_TEMPERATE);
		this->SetWidgetLoweredState(WID_CS_ARCTIC,    _settings_newgame.game_creation.landscape == LT_ARCTIC);
		this->SetWidgetLoweredState(WID_CS_TROPICAL,  _settings_newgame.game_creation.landscape == LT_TROPIC);
		this->SetWidgetLoweredState(WID_CS_TOYLAND,   _settings_newgame.game_creation.landscape == LT_TOYLAND);

		this->DrawWidgets();
	}

	void UpdateWidgetSize(int widget, Dimension *size, [[maybe_unused]] const Dimension &padding, [[maybe_unused]] Dimension *fill, [[maybe_unused]] Dimension *resize) override
	{
		StringID str = STR_JUST_INT;
		switch (widget) {
			case WID_CS_START_DATE_TEXT:
				SetDParam(0, ConvertYMDToDate(MAX_YEAR, 0, 1));
				str = STR_JUST_DATE_LONG;
				break;

			case WID_CS_MAPSIZE_X_PULLDOWN:
			case WID_CS_MAPSIZE_Y_PULLDOWN:
				SetDParamMaxValue(0, MAX_MAP_SIZE);
				break;

			case WID_CS_FLAT_LAND_HEIGHT_TEXT:
				SetDParamMaxValue(0, MAX_TILE_HEIGHT);
				break;

			default:
				return;
		}
		Dimension d = GetStringBoundingBox(str);
		d.width += padding.width;
		d.height += padding.height;
		*size = maxdim(*size, d);
	}

	void OnClick([[maybe_unused]] Point pt, int widget, [[maybe_unused]] int click_count) override
	{
		switch (widget) {
			case WID_CS_TEMPERATE:
			case WID_CS_ARCTIC:
			case WID_CS_TROPICAL:
			case WID_CS_TOYLAND:
				this->RaiseWidget(_settings_newgame.game_creation.landscape + WID_CS_TEMPERATE);
				SetNewLandscapeType(widget - WID_CS_TEMPERATE);
				break;

			case WID_CS_MAPSIZE_X_PULLDOWN: // Mapsize X
				ShowDropDownList(this, BuildMapsizeDropDown(_settings_newgame.game_creation.map_y), _settings_newgame.game_creation.map_x, WID_CS_MAPSIZE_X_PULLDOWN);
				break;

			case WID_CS_MAPSIZE_Y_PULLDOWN: // Mapsize Y
				ShowDropDownList(this, BuildMapsizeDropDown(_settings_newgame.game_creation.map_x), _settings_newgame.game_creation.map_y, WID_CS_MAPSIZE_Y_PULLDOWN);
				break;

			case WID_CS_EMPTY_WORLD: // Empty world / flat world
				if (!CheckMapSize()) break;
				StartGeneratingLandscape(GLWM_SCENARIO);
				break;

			case WID_CS_RANDOM_WORLD: // Generate
				if (!CheckMapSize()) break;
				ShowGenerateLandscape();
				break;

			case WID_CS_START_DATE_DOWN:
			case WID_CS_START_DATE_UP: // Year buttons
				/* Don't allow too fast scrolling */
				if (!(this->flags & WF_TIMEOUT) || this->timeout_timer <= 1) {
					this->HandleButtonClick(widget);
					this->SetDirty();

					_settings_newgame.game_creation.starting_year = Clamp(_settings_newgame.game_creation.starting_year + widget - WID_CS_START_DATE_TEXT, MIN_YEAR, MAX_YEAR);
				}
				_left_button_clicked = false;
				break;

			case WID_CS_START_DATE_TEXT: // Year text
				this->widget_id = WID_CS_START_DATE_TEXT;
				SetDParam(0, _settings_newgame.game_creation.starting_year);
				ShowQueryString(STR_JUST_INT, STR_MAPGEN_START_DATE_QUERY_CAPT, 8, this, CS_NUMERAL, QSF_NONE);
				break;

			case WID_CS_FLAT_LAND_HEIGHT_DOWN:
			case WID_CS_FLAT_LAND_HEIGHT_UP: // Height level buttons
				/* Don't allow too fast scrolling */
				if (!(this->flags & WF_TIMEOUT) || this->timeout_timer <= 1) {
					this->HandleButtonClick(widget);
					this->SetDirty();

					_settings_newgame.game_creation.se_flat_world_height = Clamp(_settings_newgame.game_creation.se_flat_world_height + widget - WID_CS_FLAT_LAND_HEIGHT_TEXT, 0, GetMapHeightLimit());
				}
				_left_button_clicked = false;
				break;

			case WID_CS_FLAT_LAND_HEIGHT_TEXT: // Height level text
				this->widget_id = WID_CS_FLAT_LAND_HEIGHT_TEXT;
				SetDParam(0, _settings_newgame.game_creation.se_flat_world_height);
				ShowQueryString(STR_JUST_INT, STR_SE_MAPGEN_FLAT_WORLD_HEIGHT_QUERY_CAPT, 4, this, CS_NUMERAL, QSF_NONE);
				break;
		}
	}

	void OnTimeout() override
	{
		this->RaiseWidgetsWhenLowered(WID_CS_START_DATE_DOWN, WID_CS_START_DATE_UP, WID_CS_FLAT_LAND_HEIGHT_DOWN, WID_CS_FLAT_LAND_HEIGHT_UP);
	}

	void OnDropdownSelect(int widget, int index) override
	{
		switch (widget) {
			case WID_CS_MAPSIZE_X_PULLDOWN: _settings_newgame.game_creation.map_x = index; break;
			case WID_CS_MAPSIZE_Y_PULLDOWN: _settings_newgame.game_creation.map_y = index; break;
		}
		SetDropDownColor();

		this->SetDirty();
	}

	void OnQueryTextFinished(char *str) override
	{
		if (!StrEmpty(str)) {
			int32 value = atoi(str);

			switch (this->widget_id) {
				case WID_CS_START_DATE_TEXT:
					this->SetWidgetDirty(WID_CS_START_DATE_TEXT);
					_settings_newgame.game_creation.starting_year = Clamp(value, MIN_YEAR, MAX_YEAR);
					break;

				case WID_CS_FLAT_LAND_HEIGHT_TEXT:
					this->SetWidgetDirty(WID_CS_FLAT_LAND_HEIGHT_TEXT);
					_settings_newgame.game_creation.se_flat_world_height = Clamp(value, 0, GetMapHeightLimit());
					break;
			}

			this->SetDirty();
		}
	}
};

static const NWidgetPart _nested_create_scenario_widgets[] = {
	NWidget(NWID_HORIZONTAL),
		NWidget(WWT_CLOSEBOX, COLOUR_BROWN),
		NWidget(WWT_CAPTION, COLOUR_BROWN), SetDataTip(STR_SE_MAPGEN_CAPTION, STR_NULL),
	EndContainer(),
	NWidget(WWT_PANEL, COLOUR_BROWN),
		NWidget(NWID_SPACER), SetMinimalSize(0, 10),
		/* Landscape style selection. */
		NWidget(NWID_HORIZONTAL), SetPIP(10, 3, 10),
			NWidget(WWT_IMGBTN_2, COLOUR_ORANGE, WID_CS_TEMPERATE), SetDataTip(SPR_SELECT_TEMPERATE, STR_INTRO_TOOLTIP_TEMPERATE),
			NWidget(WWT_IMGBTN_2, COLOUR_ORANGE, WID_CS_ARCTIC), SetDataTip(SPR_SELECT_SUB_ARCTIC, STR_INTRO_TOOLTIP_SUB_ARCTIC_LANDSCAPE),
			NWidget(WWT_IMGBTN_2, COLOUR_ORANGE, WID_CS_TROPICAL), SetDataTip(SPR_SELECT_SUB_TROPICAL, STR_INTRO_TOOLTIP_SUB_TROPICAL_LANDSCAPE),
			NWidget(WWT_IMGBTN_2, COLOUR_ORANGE, WID_CS_TOYLAND), SetDataTip(SPR_SELECT_TOYLAND, STR_INTRO_TOOLTIP_TOYLAND_LANDSCAPE),
		EndContainer(),
		NWidget(NWID_HORIZONTAL), SetPIP(10, 8, 10),
			/* Green generation type buttons: 'Flat land' and 'Random land'. */
			NWidget(NWID_VERTICAL), SetPIP(10, 6, 10),
				NWidget(WWT_PUSHTXTBTN, COLOUR_GREEN, WID_CS_EMPTY_WORLD), SetDataTip(STR_SE_MAPGEN_FLAT_WORLD, STR_SE_MAPGEN_FLAT_WORLD_TOOLTIP), SetFill(1, 1),
				NWidget(WWT_PUSHTXTBTN, COLOUR_GREEN, WID_CS_RANDOM_WORLD), SetDataTip(STR_SE_MAPGEN_RANDOM_LAND, STR_TERRAFORM_TOOLTIP_GENERATE_RANDOM_LAND), SetFill(1, 1),
			EndContainer(),
			/* Labels + setting drop-downs */
			NWidget(NWID_VERTICAL), SetPIP(10, 6, 10),
				/* Map size. */
				NWidget(NWID_HORIZONTAL),
					NWidget(WWT_TEXT, COLOUR_ORANGE), SetDataTip(STR_MAPGEN_MAPSIZE, STR_NULL), SetPadding(1, 0, 0, 0),
					NWidget(NWID_SPACER), SetMinimalSize(6, 0), SetFill(1, 0),
					NWidget(WWT_DROPDOWN, COLOUR_ORANGE, WID_CS_MAPSIZE_X_PULLDOWN), SetDataTip(STR_JUST_INT, STR_NULL), SetPadding(0, 4, 0, 0),
					NWidget(WWT_TEXT, COLOUR_ORANGE), SetDataTip(STR_MAPGEN_BY, STR_NULL), SetPadding(1, 2, 0, 0),
					NWidget(WWT_DROPDOWN, COLOUR_ORANGE, WID_CS_MAPSIZE_Y_PULLDOWN), SetDataTip(STR_JUST_INT, STR_NULL),
				EndContainer(),
				/* Date. */
				NWidget(NWID_HORIZONTAL),
					NWidget(WWT_TEXT, COLOUR_ORANGE), SetDataTip(STR_MAPGEN_DATE, STR_NULL), SetPadding(1, 0, 0, 0),
					NWidget(NWID_SPACER), SetMinimalSize(6, 0), SetFill(1, 0),
					NWidget(WWT_IMGBTN, COLOUR_ORANGE, WID_CS_START_DATE_DOWN), SetFill(0, 1), SetDataTip(SPR_ARROW_DOWN, STR_SCENEDIT_TOOLBAR_TOOLTIP_MOVE_THE_STARTING_DATE_BACKWARD),
					NWidget(WWT_PUSHTXTBTN, COLOUR_ORANGE, WID_CS_START_DATE_TEXT), SetDataTip(STR_JUST_DATE_LONG, STR_NULL),
					NWidget(WWT_IMGBTN, COLOUR_ORANGE, WID_CS_START_DATE_UP), SetFill(0, 1), SetDataTip(SPR_ARROW_UP, STR_SCENEDIT_TOOLBAR_TOOLTIP_MOVE_THE_STARTING_DATE_FORWARD),
				EndContainer(),
				/* Flat map height. */
				NWidget(NWID_HORIZONTAL),
					NWidget(WWT_TEXT, COLOUR_ORANGE),
												SetDataTip(STR_SE_MAPGEN_FLAT_WORLD_HEIGHT, STR_NULL), SetPadding(1, 0, 0, 0),
					NWidget(NWID_SPACER), SetMinimalSize(6, 0), SetFill(1, 0),
					NWidget(WWT_IMGBTN, COLOUR_ORANGE, WID_CS_FLAT_LAND_HEIGHT_DOWN), SetFill(0, 1), SetDataTip(SPR_ARROW_DOWN, STR_SE_MAPGEN_FLAT_WORLD_HEIGHT_DOWN),
					NWidget(WWT_PUSHTXTBTN, COLOUR_ORANGE, WID_CS_FLAT_LAND_HEIGHT_TEXT), SetDataTip(STR_JUST_INT, STR_NULL),
					NWidget(WWT_IMGBTN, COLOUR_ORANGE, WID_CS_FLAT_LAND_HEIGHT_UP), SetFill(0, 1), SetDataTip(SPR_ARROW_UP, STR_SE_MAPGEN_FLAT_WORLD_HEIGHT_UP),
				EndContainer(),
			EndContainer(),
		EndContainer(),
	EndContainer(),
};

static WindowDesc _create_scenario_desc(__FILE__, __LINE__,
	WDP_CENTER, nullptr, 0, 0,
	WC_GENERATE_LANDSCAPE, WC_NONE,
	0,
	std::begin(_nested_create_scenario_widgets), std::end(_nested_create_scenario_widgets)
);

/** Show the window to create a scenario. */
void ShowCreateScenario()
{
	CloseWindowByClass(WC_GENERATE_LANDSCAPE);
	new CreateScenarioWindow(&_create_scenario_desc, GLWM_SCENARIO);
}

static const NWidgetPart _nested_generate_progress_widgets[] = {
	NWidget(WWT_CAPTION, COLOUR_GREY), SetDataTip(STR_GENERATION_WORLD, STR_TOOLTIP_WINDOW_TITLE_DRAG_THIS),
	NWidget(WWT_PANEL, COLOUR_GREY),
		NWidget(NWID_VERTICAL), SetPIP(0, WidgetDimensions::unscaled.vsep_wide, 0), SetPadding(WidgetDimensions::unscaled.modalpopup),
			NWidget(WWT_EMPTY, INVALID_COLOUR, WID_GP_PROGRESS_BAR), SetFill(1, 0),
			NWidget(WWT_EMPTY, INVALID_COLOUR, WID_GP_PROGRESS_TEXT), SetFill(1, 0),
			NWidget(WWT_TEXTBTN, COLOUR_WHITE, WID_GP_ABORT), SetDataTip(STR_GENERATION_ABORT, STR_NULL), SetFill(1, 0),
		EndContainer(),
	EndContainer(),
};


static WindowDesc _generate_progress_desc(__FILE__, __LINE__,
	WDP_CENTER, nullptr, 0, 0,
	WC_MODAL_PROGRESS, WC_NONE,
	0,
	std::begin(_nested_generate_progress_widgets), std::end(_nested_generate_progress_widgets)
);

struct GenWorldStatus {
	uint percent;
	StringID cls;
	uint current;
	uint total;
	std::chrono::steady_clock::time_point next_update;
};

static GenWorldStatus _gws;

static const StringID _generation_class_table[]  = {
	STR_GENERATION_WORLD_GENERATION,
	STR_SCENEDIT_TOOLBAR_LANDSCAPE_GENERATION,
	STR_GENERATION_RIVER_GENERATION,
	STR_GENERATION_CLEARING_TILES,
	STR_SCENEDIT_TOOLBAR_TOWN_GENERATION,
	STR_SCENEDIT_TOOLBAR_INDUSTRY_GENERATION,
	STR_GENERATION_OBJECT_GENERATION,
	STR_GENERATION_TREE_GENERATION,
	STR_GENERATION_PUBLIC_ROADS_GENERATION,
	STR_GENERATION_SETTINGUP_GAME,
	STR_GENERATION_PREPARING_TILELOOP,
	STR_GENERATION_PREPARING_SCRIPT,
	STR_GENERATION_PREPARING_GAME
};
static_assert(lengthof(_generation_class_table) == GWP_CLASS_COUNT);


static void AbortGeneratingWorldCallback(Window *, bool confirmed)
{
	if (confirmed) {
		AbortGeneratingWorld();
	} else if (HasModalProgress() && !IsGeneratingWorldAborted()) {
		SetMouseCursor(SPR_CURSOR_ZZZ, PAL_NONE);
	}
}

struct GenerateProgressWindow : public Window {

	GenerateProgressWindow() : Window(&_generate_progress_desc)
	{
		this->InitNested();
	}

	void OnClick([[maybe_unused]] Point pt, int widget, [[maybe_unused]] int click_count) override
	{
		switch (widget) {
			case WID_GP_ABORT:
				SetMouseCursorBusy(false);
				ShowQuery(
					STR_GENERATION_ABORT_CAPTION,
					STR_GENERATION_ABORT_MESSAGE,
					this,
					AbortGeneratingWorldCallback
				);
				break;
		}
	}

	void UpdateWidgetSize(int widget, Dimension *size, [[maybe_unused]] const Dimension &padding, [[maybe_unused]] Dimension *fill, [[maybe_unused]] Dimension *resize) override
	{
		switch (widget) {
			case WID_GP_PROGRESS_BAR: {
				SetDParamMaxValue(0, 100);
				*size = GetStringBoundingBox(STR_GENERATION_PROGRESS);
				/* We need some spacing for the 'border' */
				size->height += WidgetDimensions::scaled.frametext.Horizontal();
				size->width  += WidgetDimensions::scaled.frametext.Vertical();
				break;
			}

			case WID_GP_PROGRESS_TEXT:
				for (uint i = 0; i < GWP_CLASS_COUNT; i++) {
					size->width = std::max(size->width, GetStringBoundingBox(_generation_class_table[i]).width + padding.width);
				}
				size->height = FONT_HEIGHT_NORMAL * 2 + WidgetDimensions::scaled.vsep_normal;
				break;
		}
	}

	void DrawWidget(const Rect &r, int widget) const override
	{
		switch (widget) {
			case WID_GP_PROGRESS_BAR: {
				/* Draw the % complete with a bar and a text */
				DrawFrameRect(r, COLOUR_GREY, FR_BORDERONLY | FR_LOWERED);
				Rect br = r.Shrink(WidgetDimensions::scaled.bevel);
				DrawFrameRect(br.WithWidth(br.Width() * _gws.percent / 100, false), COLOUR_MAUVE, FR_NONE);
				SetDParam(0, _gws.percent);
				DrawString(br.left, br.right, CenterBounds(br.top, br.bottom, FONT_HEIGHT_NORMAL), STR_GENERATION_PROGRESS, TC_FROMSTRING, SA_HOR_CENTER);
				break;
			}

			case WID_GP_PROGRESS_TEXT:
				/* Tell which class we are generating */
				DrawString(r.left, r.right, r.top, _gws.cls, TC_FROMSTRING, SA_HOR_CENTER);

				/* And say where we are in that class */
				SetDParam(0, _gws.current);
				SetDParam(1, _gws.total);
				DrawString(r.left, r.right, r.top + FONT_HEIGHT_NORMAL + WidgetDimensions::scaled.vsep_normal, STR_GENERATION_PROGRESS_NUM, TC_FROMSTRING, SA_HOR_CENTER);
		}
	}
};

/**
 * Initializes the progress counters to the starting point.
 */
void PrepareGenerateWorldProgress()
{
	_gws.cls = STR_GENERATION_WORLD_GENERATION;
	_gws.current = 0;
	_gws.total = 0;
	_gws.percent = 0;
	_gws.next_update = std::chrono::steady_clock::now();
}

/**
 * Show the window where a user can follow the process of the map generation.
 */
void ShowGenerateWorldProgress()
{
	if (BringWindowToFrontById(WC_MODAL_PROGRESS, 0)) return;
	new GenerateProgressWindow();
}

static void _SetGeneratingWorldProgress(GenWorldProgress cls, uint progress, uint total)
{
	static const int percent_table[] = {0, 7, 14, 22, 29, 36, 44, 51, 58, 65, 73, 80, 90, 100 };
	static_assert(lengthof(percent_table) == GWP_CLASS_COUNT + 1);
	assert(cls < GWP_CLASS_COUNT);

	/* Check if we really are generating the world.
	 * For example, placing trees via the SE also calls this function, but
	 * shouldn't try to update the progress.
	 */
	if (!HasModalProgress()) return;

	if (IsGeneratingWorldAborted()) {
		HandleGeneratingWorldAbortion();
		return;
	}

	if (total == 0) {
		assert(_gws.cls == _generation_class_table[cls]);
		_gws.current += progress;
		assert(_gws.current <= _gws.total);
	} else {
		_gws.cls     = _generation_class_table[cls];
		_gws.current = progress;
		_gws.total   = total;
		_gws.percent = percent_table[cls];
	}

	/* Percentage is about the number of completed tasks, so 'current - 1' */
	_gws.percent = percent_table[cls] + (percent_table[cls + 1] - percent_table[cls]) * (_gws.current == 0 ? 0 : _gws.current - 1) / _gws.total;

	if (_network_dedicated) {
		static uint last_percent = 0;

		/* Never display 0% */
		if (_gws.percent == 0) return;
		/* Reset if percent is lower than the last recorded */
		if (_gws.percent < last_percent) last_percent = 0;
		/* Display every 5%, but 6% is also very valid.. just not smaller steps than 5% */
		if (_gws.percent % 5 != 0 && _gws.percent <= last_percent + 5) return;
		/* Never show steps smaller than 2%, even if it is a mod 5% */
		if (_gws.percent <= last_percent + 2) return;

		DEBUG(net, 3, "Map generation percentage complete: %d", _gws.percent);
		last_percent = _gws.percent;

		return;
	}

	SetWindowDirty(WC_MODAL_PROGRESS, 0);

	VideoDriver::GetInstance()->GameLoopPause();
}

/**
 * Set the total of a stage of the world generation.
 * @param cls the current class we are in.
 * @param total Set the total expected items for this class.
 *
 * Warning: this function isn't clever. Don't go from class 4 to 3. Go upwards, always.
 *  Also, progress works if total is zero, total works if progress is zero.
 */
void SetGeneratingWorldProgress(GenWorldProgress cls, uint total)
{
	if (total == 0) return;

	_SetGeneratingWorldProgress(cls, 0, total);
}

/**
 * Increases the current stage of the world generation with one.
 * @param cls the current class we are in.
 *
 * Warning: this function isn't clever. Don't go from class 4 to 3. Go upwards, always.
 *  Also, progress works if total is zero, total works if progress is zero.
 */
void IncreaseGeneratingWorldProgress(GenWorldProgress cls)
{
	/* In fact the param 'class' isn't needed.. but for some security reasons, we want it around */
	_SetGeneratingWorldProgress(cls, 1, 0);
}<|MERGE_RESOLUTION|>--- conflicted
+++ resolved
@@ -1085,11 +1085,7 @@
 			/* An empty string means revert to the default */
 			switch (this->widget_id) {
 				case WID_GL_HEIGHTMAP_HEIGHT_TEXT: value = MAP_HEIGHT_LIMIT_AUTO_MINIMUM; break;
-<<<<<<< HEAD
 				case WID_GL_START_DATE_TEXT: value = DEF_START_YEAR; break;
-=======
-				case WID_GL_START_DATE_TEXT: value = CalendarTime::DEF_START_YEAR.base(); break;
->>>>>>> ab535c0a
 				case WID_GL_SNOW_COVERAGE_TEXT: value = DEF_SNOW_COVERAGE; break;
 				case WID_GL_DESERT_COVERAGE_TEXT: value = DEF_DESERT_COVERAGE; break;
 				case WID_GL_TOWN_PULLDOWN: value = 1; break;
