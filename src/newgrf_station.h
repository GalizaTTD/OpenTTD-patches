--- conflicted
+++ resolved
@@ -38,13 +38,8 @@
 	 * @param tile %Tile of the station.
 	 * @param rt %RailType of the station (unbuilt stations only).
 	 */
-<<<<<<< HEAD
 	StationScopeResolver(ResolverObject &ro, const StationSpec *statspec, BaseStation *st, TileIndex tile, RailType rt)
-		: ScopeResolver(ro), tile(tile), st(st), statspec(statspec), cargo_type(CT_INVALID), axis(INVALID_AXIS), rt(rt)
-=======
-	StationScopeResolver(ResolverObject &ro, const StationSpec *statspec, BaseStation *st, TileIndex tile)
-		: ScopeResolver(ro), tile(tile), st(st), statspec(statspec), cargo_type(INVALID_CARGO), axis(INVALID_AXIS)
->>>>>>> f7bd70ba
+		: ScopeResolver(ro), tile(tile), st(st), statspec(statspec), cargo_type(INVALID_CARGO), axis(INVALID_AXIS), rt(rt)
 	{
 	}
 
@@ -223,14 +218,9 @@
 bool DrawStationTile(int x, int y, RailType railtype, Axis axis, StationClassID sclass, uint station);
 
 void AnimateStationTile(TileIndex tile);
-<<<<<<< HEAD
 uint8_t GetStationTileAnimationSpeed(TileIndex tile);
-void TriggerStationAnimation(BaseStation *st, TileIndex tile, StationAnimationTrigger trigger, CargoID cargo_type = CT_INVALID);
-void TriggerStationRandomisation(Station *st, TileIndex tile, StationRandomTrigger trigger, CargoID cargo_type = CT_INVALID);
-=======
 void TriggerStationAnimation(BaseStation *st, TileIndex tile, StationAnimationTrigger trigger, CargoID cargo_type = INVALID_CARGO);
 void TriggerStationRandomisation(Station *st, TileIndex tile, StationRandomTrigger trigger, CargoID cargo_type = INVALID_CARGO);
->>>>>>> f7bd70ba
 void StationUpdateCachedTriggers(BaseStation *st);
 
 void UpdateStationTileCacheFlags(bool force_update);
