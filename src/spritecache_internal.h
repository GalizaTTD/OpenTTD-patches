/*
 * This file is part of OpenTTD.
 * OpenTTD is free software; you can redistribute it and/or modify it under the terms of the GNU General Public License as published by the Free Software Foundation, version 2.
 * OpenTTD is distributed in the hope that it will be useful, but WITHOUT ANY WARRANTY; without even the implied warranty of MERCHANTABILITY or FITNESS FOR A PARTICULAR PURPOSE.
 * See the GNU General Public License for more details. You should have received a copy of the GNU General Public License along with OpenTTD. If not, see <http://www.gnu.org/licenses/>.
 */

/** @file spritecache_internal.h Internal functions to cache sprites in memory. */

#ifndef SPRITECACHE_INTERNAL_H
#define SPRITECACHE_INTERNAL_H

#include "stdafx.h"

#include "core/math_func.hpp"
#include "gfx_type.h"
#include "spriteloader/spriteloader.hpp"

#include "table/sprites.h"

/* These declarations are internal to spritecache but need to be exposed for unit-tests. */

extern size_t _spritecache_bytes_used;

static const uint RECOLOUR_SPRITE_SIZE = 257;

struct SpriteCache;

class SpriteDataBuffer {
	friend SpriteCache;

	std::unique_ptr<void, FreeDeleter> ptr;
	uint32_t size = 0;

public:
	void *GetPtr() { return this->ptr.get(); }
	uint32_t GetSize() { return this->size; }

	void Allocate(uint32_t size)
	{
		this->ptr.reset(MallocT<byte>(size));
		this->size = size;
	}

	void Clear()
	{
		this->ptr.reset();
		this->size = 0;
	}
};

struct SpriteCache {
	SpriteFile *file;    ///< The file the sprite in this entry can be found in.
	size_t file_pos;

private:
	std::unique_ptr<void, NoOpDeleter> ptr;

public:
	uint32_t id;
	uint count;

	SpriteType type;     ///< In some cases a single sprite is misused by two NewGRFs. Once as real sprite and once as recolour sprite. If the recolour sprite gets into the cache it might be drawn as real sprite which causes enormous trouble.
<<<<<<< HEAD
	uint8_t total_missing_zoom_levels = 0; ///< Zoom levels missing entirely
	uint16_t flags;      ///< Control flags, see SpriteCacheCtrlFlags

	void *GetPtr() { return this->ptr.get(); }
	const void *GetPtr() const { return this->ptr.get(); }

	SpriteType GetType() const { return this->type; }
	void SetType(SpriteType type) { this->type = type; }
	bool GetWarned() const { return HasBit(this->flags, SCCF_WARNED); }
	void SetWarned(bool warned) { SB(this->flags, SCCF_WARNED, 1, warned ? 1 : 0); }
	bool GetHasPalette() const { return GB(this->flags, SCC_PAL_ZOOM_START, 6) != 0; }
	bool GetHasNonPalette() const { return GB(this->flags, SCC_32BPP_ZOOM_START, 6) != 0; }

private:
	void Deallocate()
	{
		if (!this->ptr) return;

		if (this->GetType() == SpriteType::Recolour) {
			_spritecache_bytes_used -= RECOLOUR_SPRITE_SIZE;
			free(this->ptr.release());
			return;
		}

		Sprite *p = (Sprite *)this->ptr.release();
		while (p != nullptr) {
			Sprite *next = p->next;
			_spritecache_bytes_used -= p->size;
			free(p);
			p = next;
		}
	}

	Sprite *GetSpritePtr() { return (Sprite *)this->ptr.get(); }

public:
	void Clear()
	{
		this->Deallocate();
		this->total_missing_zoom_levels = 0;
	}

	void RemoveByMissingZoomLevels(uint8_t lvls)
	{
		Sprite *base = this->GetSpritePtr();
		if (base == nullptr) {
			return;
		}
		if (base->missing_zoom_levels == lvls) {
			/* erase top level entry */
			this->ptr.reset(base->next);
			_spritecache_bytes_used -= base->size;
			free(base);
			base = this->GetSpritePtr();
		}
		if (base == nullptr) {
			this->total_missing_zoom_levels = 0;
			return;
		}
		this->total_missing_zoom_levels = base->missing_zoom_levels;
		Sprite *sp = base;
		while (sp != nullptr) {
			this->total_missing_zoom_levels &= sp->missing_zoom_levels;

			if (sp->next != nullptr && sp->next->missing_zoom_levels == lvls) {
				/* found entry to erase */
				_spritecache_bytes_used -= sp->next->size;
				Sprite *new_next = sp->next->next;
				free(sp->next);
				sp->next = new_next;
			}

			sp = sp->next;
		}
	}

	void Assign(SpriteDataBuffer &&other)
	{
		this->Clear();
		if (!other.ptr) return;

		this->ptr.reset(other.ptr.release());
		if (this->GetType() == SpriteType::Recolour) {
			_spritecache_bytes_used += RECOLOUR_SPRITE_SIZE;
		} else {
			this->GetSpritePtr()->size = other.size;
			_spritecache_bytes_used += other.size;
			if (this->GetType() == SpriteType::Normal) {
				this->total_missing_zoom_levels = this->GetSpritePtr()->missing_zoom_levels;
			}
		}
		other.size = 0;
	}

	void Append(SpriteDataBuffer &&other)
	{
		assert(this->GetType() == SpriteType::Normal);

		if (!this->ptr || this->total_missing_zoom_levels == UINT8_MAX) {
			/* Top level has no data or no zoom levels at all, it's safe to replace it because it cannot be cached for a render job */
			this->Assign(std::move(other));
			return;
		}

		Sprite *sp = (Sprite *)other.ptr.release();
		if (sp == nullptr) return;

		sp->size = other.size;

		Sprite *p = this->GetSpritePtr();
		while (p->next != nullptr) {
			p = p->next;
		}
		p->next = sp;
		this->total_missing_zoom_levels &= sp->missing_zoom_levels;
		_spritecache_bytes_used += other.size;
		other.size = 0;
	}

	~SpriteCache()
	{
		this->Clear();
	}

	SpriteCache() = default;
	SpriteCache(const SpriteCache &other) = delete;
	SpriteCache(SpriteCache &&other) = default;
	SpriteCache& operator=(const SpriteCache &other) = delete;
	SpriteCache& operator=(SpriteCache &&other) = default;
=======
	bool warned;         ///< True iff the user has been warned about incorrect use of this sprite
	uint8_t control_flags;  ///< Control flags, see SpriteCacheCtrlFlags
>>>>>>> 6c5a8f55
};

inline bool IsMapgenSpriteID(SpriteID sprite)
{
	return IsInsideMM(sprite, SPR_MAPGEN_BEGIN, SPR_MAPGEN_END);
}

SpriteCache *AllocateSpriteCache(uint index);

#endif /* SPRITECACHE_INTERNAL_H */<|MERGE_RESOLUTION|>--- conflicted
+++ resolved
@@ -38,7 +38,7 @@
 
 	void Allocate(uint32_t size)
 	{
-		this->ptr.reset(MallocT<byte>(size));
+		this->ptr.reset(MallocT<uint8_t>(size));
 		this->size = size;
 	}
 
@@ -61,7 +61,6 @@
 	uint count;
 
 	SpriteType type;     ///< In some cases a single sprite is misused by two NewGRFs. Once as real sprite and once as recolour sprite. If the recolour sprite gets into the cache it might be drawn as real sprite which causes enormous trouble.
-<<<<<<< HEAD
 	uint8_t total_missing_zoom_levels = 0; ///< Zoom levels missing entirely
 	uint16_t flags;      ///< Control flags, see SpriteCacheCtrlFlags
 
@@ -191,10 +190,6 @@
 	SpriteCache(SpriteCache &&other) = default;
 	SpriteCache& operator=(const SpriteCache &other) = delete;
 	SpriteCache& operator=(SpriteCache &&other) = default;
-=======
-	bool warned;         ///< True iff the user has been warned about incorrect use of this sprite
-	uint8_t control_flags;  ///< Control flags, see SpriteCacheCtrlFlags
->>>>>>> 6c5a8f55
 };
 
 inline bool IsMapgenSpriteID(SpriteID sprite)
