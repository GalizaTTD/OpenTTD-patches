/*
 * This file is part of OpenTTD.
 * OpenTTD is free software; you can redistribute it and/or modify it under the terms of the GNU General Public License as published by the Free Software Foundation, version 2.
 * OpenTTD is distributed in the hope that it will be useful, but WITHOUT ANY WARRANTY; without even the implied warranty of MERCHANTABILITY or FITNESS FOR A PARTICULAR PURPOSE.
 * See the GNU General Public License for more details. You should have received a copy of the GNU General Public License along with OpenTTD. If not, see <http://www.gnu.org/licenses/>.
 */

/** @file industry_map.h Accessors for industries */

#ifndef INDUSTRY_MAP_H
#define INDUSTRY_MAP_H

#include "industrytype.h"
#include "water_map.h"


/**
 * The following enums are indices used to know what to draw for this industry tile.
 * They all are pointing toward array _industry_draw_tile_data, in table/industry_land.h
 * How to calculate the correct position ? GFXid << 2 | IndustryStage (0 to 3)
 */
enum IndustryGraphics {
	GFX_COAL_MINE_TOWER_NOT_ANIMATED   =   0,
	GFX_COAL_MINE_TOWER_ANIMATED       =   1,
	GFX_POWERPLANT_CHIMNEY             =   8,
	GFX_POWERPLANT_SPARKS              =  10,
	GFX_OILRIG_1                       =  24,
	GFX_OILRIG_2                       =  25,
	GFX_OILRIG_3                       =  26,
	GFX_OILRIG_4                       =  27,
	GFX_OILRIG_5                       =  28,
	GFX_OILWELL_NOT_ANIMATED           =  29,
	GFX_OILWELL_ANIMATED_1             =  30,
	GFX_OILWELL_ANIMATED_2             =  31,
	GFX_OILWELL_ANIMATED_3             =  32,
	GFX_COPPER_MINE_TOWER_NOT_ANIMATED =  47,
	GFX_COPPER_MINE_TOWER_ANIMATED     =  48,
	GFX_COPPER_MINE_CHIMNEY            =  49,
	GFX_GOLD_MINE_TOWER_NOT_ANIMATED   =  79,
	GFX_GOLD_MINE_TOWER_ANIMATED       =  88,
	GFX_TOY_FACTORY                    = 143,
	GFX_PLASTIC_FOUNTAIN_ANIMATED_1    = 148,
	GFX_PLASTIC_FOUNTAIN_ANIMATED_2    = 149,
	GFX_PLASTIC_FOUNTAIN_ANIMATED_3    = 150,
	GFX_PLASTIC_FOUNTAIN_ANIMATED_4    = 151,
	GFX_PLASTIC_FOUNTAIN_ANIMATED_5    = 152,
	GFX_PLASTIC_FOUNTAIN_ANIMATED_6    = 153,
	GFX_PLASTIC_FOUNTAIN_ANIMATED_7    = 154,
	GFX_PLASTIC_FOUNTAIN_ANIMATED_8    = 155,
	GFX_BUBBLE_GENERATOR               = 161,
	GFX_BUBBLE_CATCHER                 = 162,
	GFX_TOFFEE_QUARY                   = 165,
	GFX_SUGAR_MINE_SIEVE               = 174,
	GFX_WATERTILE_SPECIALCHECK         = 255,  ///< not really a tile, but rather a very special check
};

/**
 * Get the industry ID of the given tile
 * @param t the tile to get the industry ID from
 * @pre IsTileType(t, MP_INDUSTRY)
 * @return the industry ID
 */
inline IndustryID GetIndustryIndex(TileIndex t)
{
	dbg_assert_tile(IsTileType(t, MP_INDUSTRY), t);
	return _m[t].m2;
}

/**
 * Is this industry tile fully built?
 * @param t the tile to analyze
 * @pre IsTileType(t, MP_INDUSTRY)
 * @return true if and only if the industry tile is fully built
 */
inline bool IsIndustryCompleted(TileIndex t)
{
	dbg_assert_tile(IsTileType(t, MP_INDUSTRY), t);
	return HasBit(_m[t].m1, 7);
}

IndustryType GetIndustryType(TileIndex tile);

/**
 * Set if the industry that owns the tile as under construction or not
 * @param tile the tile to query
 * @pre IsTileType(tile, MP_INDUSTRY)
 */
inline void SetIndustryCompleted(TileIndex tile)
{
	dbg_assert_tile(IsTileType(tile, MP_INDUSTRY), tile);
	SB(_m[tile].m1, 7, 1, 1);
}

/**
 * Returns the industry construction stage of the specified tile
 * @param tile the tile to query
 * @pre IsTileType(tile, MP_INDUSTRY)
 * @return the construction stage
 */
<<<<<<< HEAD
inline byte GetIndustryConstructionStage(TileIndex tile)
{
	dbg_assert_tile(IsTileType(tile, MP_INDUSTRY), tile);
	return IsIndustryCompleted(tile) ? (byte)INDUSTRY_COMPLETED : GB(_m[tile].m1, 0, 2);
=======
inline uint8_t GetIndustryConstructionStage(Tile tile)
{
	assert(IsTileType(tile, MP_INDUSTRY));
	return IsIndustryCompleted(tile) ? (uint8_t)INDUSTRY_COMPLETED : GB(tile.m1(), 0, 2);
>>>>>>> 6c5a8f55
}

/**
 * Sets the industry construction stage of the specified tile
 * @param tile the tile to query
 * @param value the new construction stage
 * @pre IsTileType(tile, MP_INDUSTRY)
 */
<<<<<<< HEAD
inline void SetIndustryConstructionStage(TileIndex tile, byte value)
=======
inline void SetIndustryConstructionStage(Tile tile, uint8_t value)
>>>>>>> 6c5a8f55
{
	dbg_assert_tile(IsTileType(tile, MP_INDUSTRY), tile);
	SB(_m[tile].m1, 0, 2, value);
}

/**
 * Get the industry graphics ID for the given industry tile as
 * stored in the without translation.
 * @param t the tile to get the gfx for
 * @pre IsTileType(t, MP_INDUSTRY)
 * @return the gfx ID
 */
inline IndustryGfx GetCleanIndustryGfx(TileIndex t)
{
	dbg_assert_tile(IsTileType(t, MP_INDUSTRY), t);
	return _m[t].m5 | (GB(_me[t].m6, 2, 1) << 8);
}

/**
 * Get the industry graphics ID for the given industry tile
 * @param t the tile to get the gfx for
 * @pre IsTileType(t, MP_INDUSTRY)
 * @return the gfx ID
 */
inline IndustryGfx GetIndustryGfx(TileIndex t)
{
	dbg_assert_tile(IsTileType(t, MP_INDUSTRY), t);
	return GetTranslatedIndustryTileID(GetCleanIndustryGfx(t));
}

/**
 * Set the industry graphics ID for the given industry tile
 * @param t   the tile to set the gfx for
 * @pre IsTileType(t, MP_INDUSTRY)
 * @param gfx the graphics ID
 */
inline void SetIndustryGfx(TileIndex t, IndustryGfx gfx)
{
	dbg_assert_tile(IsTileType(t, MP_INDUSTRY), t);
	_m[t].m5 = GB(gfx, 0, 8);
	SB(_me[t].m6, 2, 1, GB(gfx, 8, 1));
}

/**
 * Returns this industry tile's construction counter value
 * @param tile the tile to query
 * @pre IsTileType(tile, MP_INDUSTRY)
 * @return the construction counter
 */
<<<<<<< HEAD
inline byte GetIndustryConstructionCounter(TileIndex tile)
=======
inline uint8_t GetIndustryConstructionCounter(Tile tile)
>>>>>>> 6c5a8f55
{
	dbg_assert_tile(IsTileType(tile, MP_INDUSTRY), tile);
	return GB(_m[tile].m1, 2, 2);
}

/**
 * Sets this industry tile's construction counter value
 * @param tile the tile to query
 * @param value the new value for the construction counter
 * @pre IsTileType(tile, MP_INDUSTRY)
 */
<<<<<<< HEAD
inline void SetIndustryConstructionCounter(TileIndex tile, byte value)
=======
inline void SetIndustryConstructionCounter(Tile tile, uint8_t value)
>>>>>>> 6c5a8f55
{
	dbg_assert_tile(IsTileType(tile, MP_INDUSTRY), tile);
	SB(_m[tile].m1, 2, 2, value);
}

/**
 * Reset the construction stage counter of the industry,
 * as well as the completion bit.
 * In fact, it is the same as restarting construction frmo ground up
 * @param tile the tile to query
 * @pre IsTileType(tile, MP_INDUSTRY)
 */
inline void ResetIndustryConstructionStage(TileIndex tile)
{
	dbg_assert_tile(IsTileType(tile, MP_INDUSTRY), tile);
	SB(_m[tile].m1, 0, 4, 0);
	SB(_m[tile].m1, 7, 1, 0);
}

/**
 * Get the animation loop number
 * @param tile the tile to get the animation loop number of
 * @pre IsTileType(tile, MP_INDUSTRY)
 */
<<<<<<< HEAD
inline byte GetIndustryAnimationLoop(TileIndex tile)
=======
inline uint8_t GetIndustryAnimationLoop(Tile tile)
>>>>>>> 6c5a8f55
{
	dbg_assert_tile(IsTileType(tile, MP_INDUSTRY), tile);
	return _m[tile].m4;
}

/**
 * Set the animation loop number
 * @param tile the tile to set the animation loop number of
 * @param count the new animation frame number
 * @pre IsTileType(tile, MP_INDUSTRY)
 */
<<<<<<< HEAD
inline void SetIndustryAnimationLoop(TileIndex tile, byte count)
=======
inline void SetIndustryAnimationLoop(Tile tile, uint8_t count)
>>>>>>> 6c5a8f55
{
	dbg_assert_tile(IsTileType(tile, MP_INDUSTRY), tile);
	_m[tile].m4 = count;
}

/**
 * Get the random bits for this tile.
 * Used for grf callbacks
 * @param tile TileIndex of the tile to query
 * @pre IsTileType(tile, MP_INDUSTRY)
 * @return requested bits
 */
<<<<<<< HEAD
inline byte GetIndustryRandomBits(TileIndex tile)
=======
inline uint8_t GetIndustryRandomBits(Tile tile)
>>>>>>> 6c5a8f55
{
	dbg_assert_tile(IsTileType(tile, MP_INDUSTRY), tile);
	return _m[tile].m3;
}

/**
 * Set the random bits for this tile.
 * Used for grf callbacks
 * @param tile TileIndex of the tile to query
 * @param bits the random bits
 * @pre IsTileType(tile, MP_INDUSTRY)
 */
<<<<<<< HEAD
inline void SetIndustryRandomBits(TileIndex tile, byte bits)
=======
inline void SetIndustryRandomBits(Tile tile, uint8_t bits)
>>>>>>> 6c5a8f55
{
	dbg_assert_tile(IsTileType(tile, MP_INDUSTRY), tile);
	_m[tile].m3 = bits;
}

/**
 * Get the activated triggers bits for this industry tile
 * Used for grf callbacks
 * @param tile TileIndex of the tile to query
 * @pre IsTileType(tile, MP_INDUSTRY)
 * @return requested triggers
 */
<<<<<<< HEAD
inline byte GetIndustryTriggers(TileIndex tile)
=======
inline uint8_t GetIndustryTriggers(Tile tile)
>>>>>>> 6c5a8f55
{
	dbg_assert_tile(IsTileType(tile, MP_INDUSTRY), tile);
	return GB(_me[tile].m6, 3, 3);
}


/**
 * Set the activated triggers bits for this industry tile
 * Used for grf callbacks
 * @param tile TileIndex of the tile to query
 * @param triggers the triggers to set
 * @pre IsTileType(tile, MP_INDUSTRY)
 */
<<<<<<< HEAD
inline void SetIndustryTriggers(TileIndex tile, byte triggers)
=======
inline void SetIndustryTriggers(Tile tile, uint8_t triggers)
>>>>>>> 6c5a8f55
{
	dbg_assert_tile(IsTileType(tile, MP_INDUSTRY), tile);
	SB(_me[tile].m6, 3, 3, triggers);
}

/**
 * Make the given tile an industry tile
 * @param t      the tile to make an industry tile
 * @param index  the industry this tile belongs to
 * @param gfx    the graphics to use for the tile
 * @param random the random value
 * @param wc     the water class for this industry; only useful when build on water
 */
inline void MakeIndustry(TileIndex t, IndustryID index, IndustryGfx gfx, uint8_t random, WaterClass wc)
{
	SetTileType(t, MP_INDUSTRY);
	_m[t].m1 = 0;
	_m[t].m2 = index;
	SetIndustryRandomBits(t, random); // m3
	_m[t].m4 = 0;
	SetIndustryGfx(t, gfx); // m5, part of m6
	SetIndustryTriggers(t, 0); // rest of m6
	SetWaterClass(t, wc);
	_me[t].m7 = 0;
}

#endif /* INDUSTRY_MAP_H */<|MERGE_RESOLUTION|>--- conflicted
+++ resolved
@@ -97,17 +97,10 @@
  * @pre IsTileType(tile, MP_INDUSTRY)
  * @return the construction stage
  */
-<<<<<<< HEAD
-inline byte GetIndustryConstructionStage(TileIndex tile)
-{
-	dbg_assert_tile(IsTileType(tile, MP_INDUSTRY), tile);
-	return IsIndustryCompleted(tile) ? (byte)INDUSTRY_COMPLETED : GB(_m[tile].m1, 0, 2);
-=======
-inline uint8_t GetIndustryConstructionStage(Tile tile)
-{
-	assert(IsTileType(tile, MP_INDUSTRY));
-	return IsIndustryCompleted(tile) ? (uint8_t)INDUSTRY_COMPLETED : GB(tile.m1(), 0, 2);
->>>>>>> 6c5a8f55
+inline uint8_t GetIndustryConstructionStage(TileIndex tile)
+{
+	dbg_assert_tile(IsTileType(tile, MP_INDUSTRY), tile);
+	return IsIndustryCompleted(tile) ? (uint8_t)INDUSTRY_COMPLETED : GB(_m[tile].m1, 0, 2);
 }
 
 /**
@@ -116,11 +109,7 @@
  * @param value the new construction stage
  * @pre IsTileType(tile, MP_INDUSTRY)
  */
-<<<<<<< HEAD
-inline void SetIndustryConstructionStage(TileIndex tile, byte value)
-=======
-inline void SetIndustryConstructionStage(Tile tile, uint8_t value)
->>>>>>> 6c5a8f55
+inline void SetIndustryConstructionStage(TileIndex tile, uint8_t value)
 {
 	dbg_assert_tile(IsTileType(tile, MP_INDUSTRY), tile);
 	SB(_m[tile].m1, 0, 2, value);
@@ -170,11 +159,7 @@
  * @pre IsTileType(tile, MP_INDUSTRY)
  * @return the construction counter
  */
-<<<<<<< HEAD
-inline byte GetIndustryConstructionCounter(TileIndex tile)
-=======
-inline uint8_t GetIndustryConstructionCounter(Tile tile)
->>>>>>> 6c5a8f55
+inline uint8_t GetIndustryConstructionCounter(TileIndex tile)
 {
 	dbg_assert_tile(IsTileType(tile, MP_INDUSTRY), tile);
 	return GB(_m[tile].m1, 2, 2);
@@ -186,11 +171,7 @@
  * @param value the new value for the construction counter
  * @pre IsTileType(tile, MP_INDUSTRY)
  */
-<<<<<<< HEAD
-inline void SetIndustryConstructionCounter(TileIndex tile, byte value)
-=======
-inline void SetIndustryConstructionCounter(Tile tile, uint8_t value)
->>>>>>> 6c5a8f55
+inline void SetIndustryConstructionCounter(TileIndex tile, uint8_t value)
 {
 	dbg_assert_tile(IsTileType(tile, MP_INDUSTRY), tile);
 	SB(_m[tile].m1, 2, 2, value);
@@ -215,11 +196,7 @@
  * @param tile the tile to get the animation loop number of
  * @pre IsTileType(tile, MP_INDUSTRY)
  */
-<<<<<<< HEAD
-inline byte GetIndustryAnimationLoop(TileIndex tile)
-=======
-inline uint8_t GetIndustryAnimationLoop(Tile tile)
->>>>>>> 6c5a8f55
+inline uint8_t GetIndustryAnimationLoop(TileIndex tile)
 {
 	dbg_assert_tile(IsTileType(tile, MP_INDUSTRY), tile);
 	return _m[tile].m4;
@@ -231,11 +208,7 @@
  * @param count the new animation frame number
  * @pre IsTileType(tile, MP_INDUSTRY)
  */
-<<<<<<< HEAD
-inline void SetIndustryAnimationLoop(TileIndex tile, byte count)
-=======
-inline void SetIndustryAnimationLoop(Tile tile, uint8_t count)
->>>>>>> 6c5a8f55
+inline void SetIndustryAnimationLoop(TileIndex tile, uint8_t count)
 {
 	dbg_assert_tile(IsTileType(tile, MP_INDUSTRY), tile);
 	_m[tile].m4 = count;
@@ -248,11 +221,7 @@
  * @pre IsTileType(tile, MP_INDUSTRY)
  * @return requested bits
  */
-<<<<<<< HEAD
-inline byte GetIndustryRandomBits(TileIndex tile)
-=======
-inline uint8_t GetIndustryRandomBits(Tile tile)
->>>>>>> 6c5a8f55
+inline uint8_t GetIndustryRandomBits(TileIndex tile)
 {
 	dbg_assert_tile(IsTileType(tile, MP_INDUSTRY), tile);
 	return _m[tile].m3;
@@ -265,11 +234,7 @@
  * @param bits the random bits
  * @pre IsTileType(tile, MP_INDUSTRY)
  */
-<<<<<<< HEAD
-inline void SetIndustryRandomBits(TileIndex tile, byte bits)
-=======
-inline void SetIndustryRandomBits(Tile tile, uint8_t bits)
->>>>>>> 6c5a8f55
+inline void SetIndustryRandomBits(TileIndex tile, uint8_t bits)
 {
 	dbg_assert_tile(IsTileType(tile, MP_INDUSTRY), tile);
 	_m[tile].m3 = bits;
@@ -282,11 +247,7 @@
  * @pre IsTileType(tile, MP_INDUSTRY)
  * @return requested triggers
  */
-<<<<<<< HEAD
-inline byte GetIndustryTriggers(TileIndex tile)
-=======
-inline uint8_t GetIndustryTriggers(Tile tile)
->>>>>>> 6c5a8f55
+inline uint8_t GetIndustryTriggers(TileIndex tile)
 {
 	dbg_assert_tile(IsTileType(tile, MP_INDUSTRY), tile);
 	return GB(_me[tile].m6, 3, 3);
@@ -300,11 +261,7 @@
  * @param triggers the triggers to set
  * @pre IsTileType(tile, MP_INDUSTRY)
  */
-<<<<<<< HEAD
-inline void SetIndustryTriggers(TileIndex tile, byte triggers)
-=======
-inline void SetIndustryTriggers(Tile tile, uint8_t triggers)
->>>>>>> 6c5a8f55
+inline void SetIndustryTriggers(TileIndex tile, uint8_t triggers)
 {
 	dbg_assert_tile(IsTileType(tile, MP_INDUSTRY), tile);
 	SB(_me[tile].m6, 3, 3, triggers);
