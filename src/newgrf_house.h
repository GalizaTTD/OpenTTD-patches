/*
 * This file is part of OpenTTD.
 * OpenTTD is free software; you can redistribute it and/or modify it under the terms of the GNU General Public License as published by the Free Software Foundation, version 2.
 * OpenTTD is distributed in the hope that it will be useful, but WITHOUT ANY WARRANTY; without even the implied warranty of MERCHANTABILITY or FITNESS FOR A PARTICULAR PURPOSE.
 * See the GNU General Public License for more details. You should have received a copy of the GNU General Public License along with OpenTTD. If not, see <http://www.gnu.org/licenses/>.
 */

/** @file newgrf_house.h Functions related to NewGRF houses. */

#ifndef NEWGRF_HOUSE_H
#define NEWGRF_HOUSE_H

#include "newgrf_callbacks.h"
#include "tile_cmd.h"
#include "house_type.h"
#include "newgrf_spritegroup.h"
#include "newgrf_town.h"

struct CommonHouseScopeResolver : public ScopeResolver {
	HouseID house_id;              ///< Type of house being queried.

	CommonHouseScopeResolver(ResolverObject &ro, HouseID house_id)
		: ScopeResolver(ro), house_id(house_id)
	{ }
};

/** Scope resolver for houses. */
struct HouseScopeResolver : public CommonHouseScopeResolver {
	TileIndex tile;                    ///< Tile of this house.
	Town *town;                        ///< Town of this house.
	bool not_yet_constructed;          ///< True for construction check.
	uint16_t initial_random_bits;      ///< Random bits during construction checks.
	CargoTypes watched_cargo_triggers; ///< Cargo types that triggered the watched cargo callback.
	int view; ///< View when house does yet exist.

	/**
	 * Constructor of a house scope resolver.
	 * @param ro Surrounding resolver.
	 * @param house_id House type being queried.
	 * @param tile %Tile containing the house.
	 * @param town %Town containing the house.
	 * @param not_yet_constructed House is still under construction.
	 * @param initial_random_bits Random bits during construction checks.
	 * @param watched_cargo_triggers Cargo types that triggered the watched cargo callback.
	 */
	HouseScopeResolver(ResolverObject &ro, HouseID house_id, TileIndex tile, Town *town,
<<<<<<< HEAD
			bool not_yet_constructed, uint8_t initial_random_bits, CargoTypes watched_cargo_triggers)
		: CommonHouseScopeResolver(ro, house_id), tile(tile), town(town), not_yet_constructed(not_yet_constructed),
		initial_random_bits(initial_random_bits), watched_cargo_triggers(watched_cargo_triggers)
=======
			bool not_yet_constructed, uint8_t initial_random_bits, CargoTypes watched_cargo_triggers, int view)
		: ScopeResolver(ro), house_id(house_id), tile(tile), town(town), not_yet_constructed(not_yet_constructed),
		initial_random_bits(initial_random_bits), watched_cargo_triggers(watched_cargo_triggers), view(view)
>>>>>>> 5bc3723b
	{
	}

	uint32_t GetRandomBits() const override;
<<<<<<< HEAD
	uint32_t GetVariable(uint16_t variable, uint32_t parameter, GetVariableExtra *extra) const override;
=======
	uint32_t GetVariable(uint8_t variable, [[maybe_unused]] uint32_t parameter, bool &available) const override;
>>>>>>> 5bc3723b
	uint32_t GetTriggers() const override;

private:
	HouseID GetOtherHouseID(uint32_t parameter) const;

	template <typename F>
	uint32_t OtherHouseIDVariable(uint32_t parameter, F func) const;
};

/**
 * Fake scope resolver for nonexistent houses.
 *
 * The purpose of this class is to provide a house resolver for a given house type
 * but not an actual house instatntion. We need this when e.g. drawing houses in
 * GUI to keep backward compatibility with GRFs that were created before this
 * functionality. When querying house sprites, certain GRF may read various house
 * variables e.g. the town zone where the building is located or the XY coordinates.
 * Since the building doesn't exists we have no real values that we can return.
 * Instead of failing, this resolver will return fake values.
 */
struct FakeHouseScopeResolver : public CommonHouseScopeResolver {
	FakeHouseScopeResolver(ResolverObject &ro, HouseID house_id)
		: CommonHouseScopeResolver(ro, house_id)
	{ }

	/* virtual */ uint32_t GetVariable(uint16_t variable, uint32_t parameter, GetVariableExtra *extra) const override;
};

/** Resolver object to be used for houses (feature 07 spritegroups). */
struct HouseResolverObject : public ResolverObject {
	HouseScopeResolver house_scope;
	TownScopeResolver  town_scope;

	HouseResolverObject(HouseID house_id, TileIndex tile, Town *town,
			CallbackID callback = CBID_NO_CALLBACK, uint32_t param1 = 0, uint32_t param2 = 0,
			bool not_yet_constructed = false, uint8_t initial_random_bits = 0, CargoTypes watched_cargo_triggers = 0, int view = 0);

	ScopeResolver *GetScope(VarSpriteGroupScope scope = VSG_SCOPE_SELF, VarSpriteGroupScopeOffset relative = 0) override
	{
		switch (scope) {
			case VSG_SCOPE_SELF:   return &this->house_scope;
			case VSG_SCOPE_PARENT: return &this->town_scope;
			default: return ResolverObject::GetScope(scope, relative);
		}
	}

	GrfSpecFeature GetFeature() const override;
	uint32_t GetDebugID() const override;
};

/** Resolver object to be used for fake houses (feature 07 spritegroups). */
struct FakeHouseResolverObject : public ResolverObject {
	FakeHouseScopeResolver house_scope;
	FakeTownScopeResolver  town_scope;

	FakeHouseResolverObject(HouseID house_id,
			CallbackID callback = CBID_NO_CALLBACK, uint32_t param1 = 0, uint32_t param2 = 0);

	ScopeResolver *GetScope(VarSpriteGroupScope scope = VSG_SCOPE_SELF, VarSpriteGroupScopeOffset relative = 0) override
	{
		switch (scope) {
			case VSG_SCOPE_SELF:   return &this->house_scope;
			case VSG_SCOPE_PARENT: return &this->town_scope;
			default: return ResolverObject::GetScope(scope, relative);
		}
	}

	GrfSpecFeature GetFeature() const override;
	uint32_t GetDebugID() const override;
};

/**
 * Makes class IDs unique to each GRF file.
 * Houses can be assigned class IDs which are only comparable within the GRF
 * file they were defined in. This mapping ensures that if two houses have the
 * same class as defined by the GRF file, the classes are different within the
 * game. An array of HouseClassMapping structs is created, and the array index
 * of the struct that matches both the GRF ID and the class ID is the class ID
 * used in the game.
 *
 * Although similar to the HouseIDMapping struct above, this serves a different
 * purpose. Since the class ID is not saved anywhere, this mapping does not
 * need to be persistent; it just needs to keep class ids unique.
 */
struct HouseClassMapping {
	uint32_t grfid;     ///< The GRF ID of the file this class belongs to
	uint8_t  class_id;  ///< The class id within the grf file
};

void ResetHouseClassIDs();
HouseClassID AllocateHouseClassID(uint8_t grf_class_id, uint32_t grfid);

void InitializeBuildingCounts();
void InitializeBuildingCounts(Town *t);
void IncreaseBuildingCount(Town *t, HouseID house_id);
void DecreaseBuildingCount(Town *t, HouseID house_id);
std::span<const uint> GetBuildingHouseIDCounts();

void DrawNewHouseTile(TileInfo *ti, HouseID house_id);
void DrawNewHouseTileInGUI(int x, int y, HouseID house_id, bool ground);
void AnimateNewHouseTile(TileIndex tile);
void AnimateNewHouseConstruction(TileIndex tile);
uint8_t GetNewHouseTileAnimationSpeed(TileIndex tile);

<<<<<<< HEAD
uint16_t GetHouseCallback(CallbackID callback, uint32_t param1, uint32_t param2, HouseID house_id, Town *town = nullptr, TileIndex tile = INVALID_TILE,
		bool not_yet_constructed = false, uint8_t initial_random_bits = 0, CargoTypes watched_cargo_triggers = 0);
=======
uint16_t GetHouseCallback(CallbackID callback, uint32_t param1, uint32_t param2, HouseID house_id, Town *town, TileIndex tile,
		bool not_yet_constructed = false, uint8_t initial_random_bits = 0, CargoTypes watched_cargo_triggers = 0, int view = 0);
>>>>>>> 5bc3723b
void WatchedCargoCallback(TileIndex tile, CargoTypes trigger_cargoes);

bool HouseAllowsConstruction(HouseID house_id, TileIndex tile, Town *t, uint8_t random_bits);
bool CanDeleteHouse(TileIndex tile);

bool NewHouseTileLoop(TileIndex tile);

enum HouseTrigger {
	/* The tile of the house has been triggered during the tileloop. */
	HOUSE_TRIGGER_TILE_LOOP     = 0x01,
	/*
	 * The top tile of a (multitile) building has been triggered during and all
	 * the tileloop other tiles of the same building get the same random value.
	 */
	HOUSE_TRIGGER_TILE_LOOP_TOP = 0x02,
};
void TriggerHouse(TileIndex t, HouseTrigger trigger);

void AnalyseHouseSpriteGroups();

#endif /* NEWGRF_HOUSE_H */<|MERGE_RESOLUTION|>--- conflicted
+++ resolved
@@ -16,22 +16,15 @@
 #include "newgrf_spritegroup.h"
 #include "newgrf_town.h"
 
-struct CommonHouseScopeResolver : public ScopeResolver {
-	HouseID house_id;              ///< Type of house being queried.
-
-	CommonHouseScopeResolver(ResolverObject &ro, HouseID house_id)
-		: ScopeResolver(ro), house_id(house_id)
-	{ }
-};
-
 /** Scope resolver for houses. */
-struct HouseScopeResolver : public CommonHouseScopeResolver {
+struct HouseScopeResolver : public ScopeResolver {
+	HouseID house_id;                  ///< Type of house being queried.
 	TileIndex tile;                    ///< Tile of this house.
 	Town *town;                        ///< Town of this house.
 	bool not_yet_constructed;          ///< True for construction check.
 	uint16_t initial_random_bits;      ///< Random bits during construction checks.
 	CargoTypes watched_cargo_triggers; ///< Cargo types that triggered the watched cargo callback.
-	int view; ///< View when house does yet exist.
+	int view;                          ///< View when house does yet exist.
 
 	/**
 	 * Constructor of a house scope resolver.
@@ -44,24 +37,14 @@
 	 * @param watched_cargo_triggers Cargo types that triggered the watched cargo callback.
 	 */
 	HouseScopeResolver(ResolverObject &ro, HouseID house_id, TileIndex tile, Town *town,
-<<<<<<< HEAD
-			bool not_yet_constructed, uint8_t initial_random_bits, CargoTypes watched_cargo_triggers)
-		: CommonHouseScopeResolver(ro, house_id), tile(tile), town(town), not_yet_constructed(not_yet_constructed),
-		initial_random_bits(initial_random_bits), watched_cargo_triggers(watched_cargo_triggers)
-=======
 			bool not_yet_constructed, uint8_t initial_random_bits, CargoTypes watched_cargo_triggers, int view)
 		: ScopeResolver(ro), house_id(house_id), tile(tile), town(town), not_yet_constructed(not_yet_constructed),
 		initial_random_bits(initial_random_bits), watched_cargo_triggers(watched_cargo_triggers), view(view)
->>>>>>> 5bc3723b
 	{
 	}
 
 	uint32_t GetRandomBits() const override;
-<<<<<<< HEAD
-	uint32_t GetVariable(uint16_t variable, uint32_t parameter, GetVariableExtra *extra) const override;
-=======
-	uint32_t GetVariable(uint8_t variable, [[maybe_unused]] uint32_t parameter, bool &available) const override;
->>>>>>> 5bc3723b
+	uint32_t GetVariable(uint16_t variable, uint32_t parameter, GetVariableExtra &extra) const override;
 	uint32_t GetTriggers() const override;
 
 private:
@@ -82,12 +65,14 @@
  * Since the building doesn't exists we have no real values that we can return.
  * Instead of failing, this resolver will return fake values.
  */
-struct FakeHouseScopeResolver : public CommonHouseScopeResolver {
+struct FakeHouseScopeResolver : public ScopeResolver {
+	HouseID house_id;              ///< Type of house being queried.
+
 	FakeHouseScopeResolver(ResolverObject &ro, HouseID house_id)
-		: CommonHouseScopeResolver(ro, house_id)
+		: ScopeResolver(ro), house_id(house_id)
 	{ }
 
-	/* virtual */ uint32_t GetVariable(uint16_t variable, uint32_t parameter, GetVariableExtra *extra) const override;
+	/* virtual */ uint32_t GetVariable(uint16_t variable, uint32_t parameter, GetVariableExtra &extra) const override;
 };
 
 /** Resolver object to be used for houses (feature 07 spritegroups). */
@@ -166,13 +151,8 @@
 void AnimateNewHouseConstruction(TileIndex tile);
 uint8_t GetNewHouseTileAnimationSpeed(TileIndex tile);
 
-<<<<<<< HEAD
-uint16_t GetHouseCallback(CallbackID callback, uint32_t param1, uint32_t param2, HouseID house_id, Town *town = nullptr, TileIndex tile = INVALID_TILE,
-		bool not_yet_constructed = false, uint8_t initial_random_bits = 0, CargoTypes watched_cargo_triggers = 0);
-=======
 uint16_t GetHouseCallback(CallbackID callback, uint32_t param1, uint32_t param2, HouseID house_id, Town *town, TileIndex tile,
 		bool not_yet_constructed = false, uint8_t initial_random_bits = 0, CargoTypes watched_cargo_triggers = 0, int view = 0);
->>>>>>> 5bc3723b
 void WatchedCargoCallback(TileIndex tile, CargoTypes trigger_cargoes);
 
 bool HouseAllowsConstruction(HouseID house_id, TileIndex tile, Town *t, uint8_t random_bits);
