--- conflicted
+++ resolved
@@ -969,13 +969,8 @@
 }
 
 /** Iterate over all windows */
-<<<<<<< HEAD
-#define FOR_ALL_WINDOWS_FROM_BACK_FROM(w, start)  for (w = FromBaseWindowFront(start); w != NULL; w = FromBaseWindowFront(w->z_front))
-#define FOR_ALL_WINDOWS_FROM_FRONT_FROM(w, start) for (w = FromBaseWindowBack(start); w != NULL; w = FromBaseWindowBack(w->z_back))
-=======
-#define FOR_ALL_WINDOWS_FROM_BACK_FROM(w, start)  for (w = start; w != nullptr; w = w->z_front) if (w->window_class != WC_INVALID)
-#define FOR_ALL_WINDOWS_FROM_FRONT_FROM(w, start) for (w = start; w != nullptr; w = w->z_back) if (w->window_class != WC_INVALID)
->>>>>>> 7c8e7c6b
+#define FOR_ALL_WINDOWS_FROM_BACK_FROM(w, start)  for (w = FromBaseWindowFront(start); w != nullptr; w = FromBaseWindowFront(w->z_front))
+#define FOR_ALL_WINDOWS_FROM_FRONT_FROM(w, start) for (w = FromBaseWindowBack(start); w != nullptr; w = FromBaseWindowBack(w->z_back))
 #define FOR_ALL_WINDOWS_FROM_BACK(w)  FOR_ALL_WINDOWS_FROM_BACK_FROM(w, _z_back_window)
 #define FOR_ALL_WINDOWS_FROM_FRONT(w) FOR_ALL_WINDOWS_FROM_FRONT_FROM(w, _z_front_window)
 
