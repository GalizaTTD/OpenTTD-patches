/*
 * This file is part of OpenTTD.
 * OpenTTD is free software; you can redistribute it and/or modify it under the terms of the GNU General Public License as published by the Free Software Foundation, version 2.
 * OpenTTD is distributed in the hope that it will be useful, but WITHOUT ANY WARRANTY; without even the implied warranty of MERCHANTABILITY or FITNESS FOR A PARTICULAR PURPOSE.
 * See the GNU General Public License for more details. You should have received a copy of the GNU General Public License along with OpenTTD. If not, see <http://www.gnu.org/licenses/>.
 */

/** @file window_gui.h Functions, definitions and such used only by the GUI. */

#ifndef WINDOW_GUI_H
#define WINDOW_GUI_H

#include "vehicle_type.h"
#include "viewport_type.h"
#include "company_type.h"
#include "tile_type.h"
#include "widget_type.h"
#include "string_type.h"
#include "3rdparty/cpp-btree/btree_map.h"

#include <algorithm>
#include <functional>
#include <vector>

/**
 * Flags to describe the look of the frame
 */
enum FrameFlags {
	FR_NONE         =  0,
	FR_TRANSPARENT  =  1 << 0,  ///< Makes the background transparent if set
	FR_BORDERONLY   =  1 << 4,  ///< Draw border only, no background
	FR_LOWERED      =  1 << 5,  ///< If set the frame is lowered and the background colour brighter (ie. buttons when pressed)
	FR_DARKENED     =  1 << 6,  ///< If set the background is darker, allows for lowered frames with normal background colour when used with FR_LOWERED (ie. dropdown boxes)
};

DECLARE_ENUM_AS_BIT_SET(FrameFlags)

struct WidgetDimensions {
	RectPadding imgbtn;
	RectPadding inset;
	RectPadding vscrollbar;
	RectPadding hscrollbar;
	RectPadding bevel;        ///< Widths of bevel border.
	RectPadding fullbevel;    ///< Always-scaled bevel border.
	RectPadding framerect;    ///< Offsets within frame area.
	RectPadding frametext;    ///< Offsets within a text frame area.
	RectPadding matrix;       ///< Offsets within a matrix cell.
	RectPadding shadebox;
	RectPadding stickybox;
	RectPadding debugbox;
	RectPadding defsizebox;
	RectPadding resizebox;
	RectPadding closebox;
	RectPadding captiontext;  ///< Offsets of text within a caption.
	RectPadding dropdowntext; ///< Offsets of text within a dropdown widget.
	RectPadding modalpopup;   ///< Padding for a modal popup.

	int pressed;              ///< Offset for contents of depressed widget.
	int vsep_normal;          ///< Normal vertical spacing.
	int vsep_wide;            ///< Wide vertical spacing.
	int hsep_normal;          ///< Normal horizontal spacing.
	int hsep_wide;            ///< Wide horizontal spacing.
	int hsep_indent;          ///< Width of identation for tree layouts.

	static const WidgetDimensions unscaled; ///< Unscaled widget dimensions.
	static WidgetDimensions scaled;         ///< Widget dimensions scaled for current zoom level.
};

/* widget.cpp */
void DrawFrameRect(int left, int top, int right, int bottom, Colours colour, FrameFlags flags);

static inline void DrawFrameRect(const Rect &r, Colours colour, FrameFlags flags)
{
	DrawFrameRect(r.left, r.top, r.right, r.bottom, colour, flags);
}

void DrawCaption(const Rect &r, Colours colour, Owner owner, TextColour text_colour, StringID str, StringAlignment align, FontSize fs);

/* window.cpp */
extern Window *_z_front_window;
extern Window *_z_back_window;
extern Window *_first_window;
extern Window *_focused_window;

inline uint64 GetWindowUpdateNumber()
{
	extern uint64 _window_update_number;
	return _window_update_number;
}

inline void IncrementWindowUpdateNumber()
{
	extern uint64 _window_update_number;
	_window_update_number++;
}


/** How do we the window to be placed? */
enum WindowPosition {
	WDP_MANUAL,        ///< Manually align the window (so no automatic location finding)
	WDP_AUTO,          ///< Find a place automatically
	WDP_CENTER,        ///< Center the window
	WDP_ALIGN_TOOLBAR, ///< Align toward the toolbar
};

Point GetToolbarAlignedWindowPosition(int window_width);

struct HotkeyList;

struct WindowDescPreferences {
	bool pref_sticky;              ///< Preferred stickyness.
	int16 pref_width;              ///< User-preferred width of the window. Zero if unset.
	int16 pref_height;             ///< User-preferred height of the window. Zero if unset.
};

/**
 * High level window description
 */
struct WindowDesc {

	WindowDesc(WindowPosition default_pos, const char *ini_key, int16 def_width_trad, int16 def_height_trad,
			WindowClass window_class, WindowClass parent_class, uint32 flags,
			const NWidgetPart *nwid_begin, const NWidgetPart *nwid_end, HotkeyList *hotkeys = nullptr, WindowDesc *ini_parent = nullptr);

	~WindowDesc();

	WindowPosition default_pos;    ///< Preferred position of the window. @see WindowPosition()
	WindowClass cls;               ///< Class of the window, @see WindowClass.
	WindowClass parent_cls;        ///< Class of the parent window. @see WindowClass
	const char *ini_key;           ///< Key to store window defaults in openttd.cfg. \c nullptr if nothing shall be stored.
	uint32 flags;                  ///< Flags. @see WindowDefaultFlag
	const NWidgetPart *nwid_begin; ///< Beginning of nested widget parts describing the window.
	const NWidgetPart *nwid_end; ///< Ending of nested widget parts describing the window.
	HotkeyList *hotkeys;           ///< Hotkeys for the window.
	WindowDesc *ini_parent;        ///< Other window desc to use for WindowDescPreferences.

	WindowDescPreferences prefs;   ///< Preferences for this window

	const WindowDescPreferences &GetPreferences() const;
	WindowDescPreferences &GetPreferences() { return const_cast<WindowDescPreferences &>(const_cast<const WindowDesc*>(this)->GetPreferences()); }

	int16 GetDefaultWidth() const;
	int16 GetDefaultHeight() const;

	static void LoadFromConfig();
	static void SaveToConfig();

private:
	int16 default_width_trad;      ///< Preferred initial width of the window (pixels at 1x zoom).
	int16 default_height_trad;     ///< Preferred initial height of the window (pixels at 1x zoom).

	/**
	 * Dummy private copy constructor to prevent compilers from
	 * copying the structure, which fails due to _window_descs.
	 */
	WindowDesc(const WindowDesc &other);
};

/**
 * Window default widget/window handling flags
 */
enum WindowDefaultFlag {
	WDF_CONSTRUCTION    =   1 << 0, ///< This window is used for construction; close it whenever changing company.
	WDF_MODAL           =   1 << 1, ///< The window is a modal child of some other window, meaning the parent is 'inactive'
	WDF_NO_FOCUS        =   1 << 2, ///< This window won't get focus/make any other window lose focus when click
	WDF_NO_CLOSE        =   1 << 3, ///< This window can't be interactively closed
	WDF_NETWORK         =   1 << 4, ///< This window is used for network client functionality
};

/**
 * Data structure for resizing a window
 */
struct ResizeInfo {
	uint step_width;  ///< Step-size of width resize changes
	uint step_height; ///< Step-size of height resize changes
};

/** State of a sort direction button. */
enum SortButtonState {
	SBS_OFF,  ///< Do not sort (with this button).
	SBS_DOWN, ///< Sort ascending.
	SBS_UP,   ///< Sort descending.
};

/**
 * Window flags.
 */
enum WindowFlags : uint16 {
	WF_TIMEOUT           = 1 <<  0, ///< Window timeout counter.

	WF_DRAGGING          = 1 <<  3, ///< Window is being dragged.
	WF_SIZING_RIGHT      = 1 <<  4, ///< Window is being resized towards the right.
	WF_SIZING_LEFT       = 1 <<  5, ///< Window is being resized towards the left.
	WF_SIZING            = WF_SIZING_RIGHT | WF_SIZING_LEFT, ///< Window is being resized.
	WF_STICKY            = 1 <<  6, ///< Window is made sticky by user
	WF_DISABLE_VP_SCROLL = 1 <<  7, ///< Window does not do autoscroll, @see HandleAutoscroll().
	WF_WHITE_BORDER      = 1 <<  8, ///< Window white border counter bit mask.
	WF_HIGHLIGHTED       = 1 <<  9, ///< Window has a widget that has a highlight.
	WF_CENTERED          = 1 << 10, ///< Window is centered and shall stay centered after ReInit.
	WF_DIRTY             = 1 << 11, ///< Whole window is dirty, and requires repainting.
	WF_WIDGETS_DIRTY     = 1 << 12, ///< One or more widgets are dirty, and require repainting.
	WF_DRAG_DIRTIED      = 1 << 13, ///< The window has already been marked dirty as blocks as part of the current drag operation
};
DECLARE_ENUM_AS_BIT_SET(WindowFlags)

static const int TIMEOUT_DURATION = 7; ///< The initial timeout value for WF_TIMEOUT.
static const int WHITE_BORDER_DURATION = 3; ///< The initial timeout value for WF_WHITE_BORDER.

/**
 * Data structure for a window viewport.
 * A viewport is either following a vehicle (its id in then in #follow_vehicle), or it aims to display a specific
 * location #dest_scrollpos_x, #dest_scrollpos_y (#follow_vehicle is then #INVALID_VEHICLE).
 * The actual location being shown is #scrollpos_x, #scrollpos_y.
 * @see InitializeViewport(), UpdateNextViewportPosition(), ApplyNextViewportPosition(), UpdateViewportCoordinates().
 */
struct ViewportData : Viewport {
	VehicleID follow_vehicle; ///< VehicleID to follow if following a vehicle, #INVALID_VEHICLE otherwise.
	int32 scrollpos_x;        ///< Currently shown x coordinate (virtual screen coordinate of topleft corner of the viewport).
	int32 scrollpos_y;        ///< Currently shown y coordinate (virtual screen coordinate of topleft corner of the viewport).
	int32 dest_scrollpos_x;   ///< Current destination x coordinate to display (virtual screen coordinate of topleft corner of the viewport).
	int32 dest_scrollpos_y;   ///< Current destination y coordinate to display (virtual screen coordinate of topleft corner of the viewport).
	int32 next_scrollpos_x;   ///< Next x coordinate to display (virtual screen coordinate of topleft corner of the viewport).
	int32 next_scrollpos_y;   ///< Next y coordinate to display (virtual screen coordinate of topleft corner of the viewport).
	bool force_update_overlay_pending; ///< Forced overlay update is pending (see SetViewportPosition)
};

struct QueryString;

/* misc_gui.cpp */
enum TooltipCloseCondition {
	TCC_RIGHT_CLICK,
	TCC_HOVER,
	TCC_NONE,
	TCC_HOVER_VIEWPORT,
	TCC_NEXT_LOOP,
	TCC_EXIT_VIEWPORT,
};

typedef std::vector<const Vehicle *> VehicleList;

/**
 * Data structure for an opened window
 */
struct Window : ZeroedMemoryAllocator {
	Window *z_front;             ///< The window in front of us in z-order.
	Window *z_back;              ///< The window behind us in z-order.
	Window *next_window;         ///< The next window in arbitrary iteration order.
	WindowClass window_class;        ///< Window class

private:
	/**
	 * Helper allocation function to disallow something.
	 * Don't allow arrays; arrays of Windows are pointless as you need
	 * to destruct them all at the same time too, which is kinda hard.
	 * @param size the amount of space not to allocate
	 */
	inline void *operator new[](size_t size) { NOT_REACHED(); }
	inline void operator delete[](void *ptr) { NOT_REACHED(); }

protected:
	void InitializeData(WindowNumber window_number);
	void InitializePositionSize(int x, int y, int min_width, int min_height);
	virtual void FindWindowPlacementAndResize(int def_width, int def_height);

	std::vector<int> scheduled_invalidation_data;  ///< Data of scheduled OnInvalidateData() calls.

	virtual ~Window();

public:
	Window(WindowDesc *desc);

	virtual void Close();
	static void DeleteClosedWindows();

	WindowDesc *window_desc;    ///< Window description
	WindowFlags flags;          ///< Window flags
	WindowNumber window_number; ///< Window number within the window class

	uint8 timeout_timer;      ///< Timer value of the WF_TIMEOUT for flags.
	uint8 white_border_timer; ///< Timer value of the WF_WHITE_BORDER for flags.

	int left;   ///< x position of left edge of the window
	int top;    ///< y position of top edge of the window
	int width;  ///< width of the window (number of pixels to the right in x direction)
	int height; ///< Height of the window (number of pixels down in y direction)

	ResizeInfo resize;  ///< Resize information

	Owner owner;        ///< The owner of the content shown in this window. Company colour is acquired from this variable.

	ViewportData *viewport;          ///< Pointer to viewport data, if present.
	NWidgetViewport *viewport_widget; ///< Pointer to viewport widget, if present.
	NWidgetCore *nested_focus;       ///< Currently focused nested widget, or \c nullptr if no nested widget has focus.
	btree::btree_map<int, QueryString*> querystrings; ///< QueryString associated to WWT_EDITBOX widgets.
	NWidgetBase *nested_root;        ///< Root of the nested tree.
	NWidgetBase **nested_array;      ///< Array of pointers into the tree. Do not access directly, use #Window::GetWidget() instead.
	uint nested_array_size;          ///< Size of the nested array.
	NWidgetStacked *shade_select;    ///< Selection widget (#NWID_SELECTION) to use for shading the window. If \c nullptr, window cannot shade.
	Dimension unshaded_size;         ///< Last known unshaded size (only valid while shaded).

	int mouse_capture_widget;        ///< Widgetindex of current mouse capture widget (e.g. dragged scrollbar). -1 if no widget has mouse capture.

	Window *parent;                  ///< Parent window.

	template <class NWID>
	inline const NWID *GetWidget(uint widnum) const;
	template <class NWID>
	inline NWID *GetWidget(uint widnum);

	const Scrollbar *GetScrollbar(uint widnum) const;
	Scrollbar *GetScrollbar(uint widnum);

	const QueryString *GetQueryString(uint widnum) const;
	QueryString *GetQueryString(uint widnum);
	void UpdateQueryStringSize();

	virtual const struct Textbuf *GetFocusedTextbuf() const;
	virtual Point GetCaretPosition() const;
	virtual Rect GetTextBoundingRect(const char *from, const char *to) const;
	virtual ptrdiff_t GetTextCharacterAtPosition(const Point &pt) const;

	void InitNested(WindowNumber number = 0);
	void CreateNestedTree(bool fill_nested = true);
	void FinishInitNested(WindowNumber window_number = 0);

	void ChangeWindowClass(WindowClass cls);

	/**
	 * Set the timeout flag of the window and initiate the timer.
	 */
	inline void SetTimeout()
	{
		this->flags |= WF_TIMEOUT;
		this->timeout_timer = TIMEOUT_DURATION;
	}

	/**
	 * Set the timeout flag of the window and initiate the timer.
	 */
	inline void SetWhiteBorder()
	{
		this->flags |= WF_WHITE_BORDER;
		this->white_border_timer = WHITE_BORDER_DURATION;
	}

	void DisableAllWidgetHighlight();
	void SetWidgetHighlight(byte widget_index, TextColour highlighted_colour);
	bool IsWidgetHighlighted(byte widget_index) const;

	/**
	 * Sets the enabled/disabled status of a widget.
	 * By default, widgets are enabled.
	 * On certain conditions, they have to be disabled.
	 * @param widget_index index of this widget in the window
	 * @param disab_stat status to use ie: disabled = true, enabled = false
	 */
	inline void SetWidgetDisabledState(byte widget_index, bool disab_stat)
	{
		assert(widget_index < this->nested_array_size);
		if (this->nested_array[widget_index] != nullptr) this->GetWidget<NWidgetCore>(widget_index)->SetDisabled(disab_stat);
	}

	/**
	 * Sets a widget to disabled.
	 * @param widget_index index of this widget in the window
	 */
	inline void DisableWidget(byte widget_index)
	{
		SetWidgetDisabledState(widget_index, true);
	}

	/**
	 * Sets a widget to Enabled.
	 * @param widget_index index of this widget in the window
	 */
	inline void EnableWidget(byte widget_index)
	{
		SetWidgetDisabledState(widget_index, false);
	}

	/**
	 * Gets the enabled/disabled status of a widget.
	 * @param widget_index index of this widget in the window
	 * @return status of the widget ie: disabled = true, enabled = false
	 */
	inline bool IsWidgetDisabled(byte widget_index) const
	{
		assert(widget_index < this->nested_array_size);
		return this->GetWidget<NWidgetCore>(widget_index)->IsDisabled();
	}

	/**
	 * Check if given widget is focused within this window
	 * @param widget_index : index of the widget in the window to check
	 * @return true if given widget is the focused window in this window
	 */
	inline bool IsWidgetFocused(byte widget_index) const
	{
		return this->nested_focus != nullptr && this->nested_focus->index == widget_index;
	}

	/**
	 * Check if given widget has user input focus. This means that both the window
	 * has focus and that the given widget has focus within the window.
	 * @param widget_index : index of the widget in the window to check
	 * @return true if given widget is the focused window in this window and this window has focus
	 */
	inline bool IsWidgetGloballyFocused(byte widget_index) const
	{
		return _focused_window == this && IsWidgetFocused(widget_index);
	}

	/**
	 * Sets the lowered/raised status of a widget.
	 * @param widget_index index of this widget in the window
	 * @param lowered_stat status to use ie: lowered = true, raised = false
	 */
	inline void SetWidgetLoweredState(byte widget_index, bool lowered_stat)
	{
		assert(widget_index < this->nested_array_size);
		this->GetWidget<NWidgetCore>(widget_index)->SetLowered(lowered_stat);
	}

	/**
	 * Invert the lowered/raised  status of a widget.
	 * @param widget_index index of this widget in the window
	 */
	inline void ToggleWidgetLoweredState(byte widget_index)
	{
		assert(widget_index < this->nested_array_size);
		bool lowered_state = this->GetWidget<NWidgetCore>(widget_index)->IsLowered();
		this->GetWidget<NWidgetCore>(widget_index)->SetLowered(!lowered_state);
	}

	/**
	 * Marks a widget as lowered.
	 * @param widget_index index of this widget in the window
	 */
	inline void LowerWidget(byte widget_index)
	{
		SetWidgetLoweredState(widget_index, true);
	}

	/**
	 * Marks a widget as raised.
	 * @param widget_index index of this widget in the window
	 */
	inline void RaiseWidget(byte widget_index)
	{
		SetWidgetLoweredState(widget_index, false);
	}

	/**
	 * Marks a widget as raised and dirty (redraw), when it is marked as lowered.
	 * @param widget_index index of this widget in the window
	 */
	inline void RaiseWidgetWhenLowered(byte widget_index)
	{
		if (this->IsWidgetLowered(widget_index)) {
			this->RaiseWidget(widget_index);
			this->SetWidgetDirty(widget_index);
		}
	}

	/**
	 * Gets the lowered state of a widget.
	 * @param widget_index index of this widget in the window
	 * @return status of the widget ie: lowered = true, raised= false
	 */
	inline bool IsWidgetLowered(byte widget_index) const
	{
		assert(widget_index < this->nested_array_size);
		return this->GetWidget<NWidgetCore>(widget_index)->IsLowered();
	}

	void UnfocusFocusedWidget();
	bool SetFocusedWidget(int widget_index);

	EventState HandleEditBoxKey(int wid, WChar key, uint16 keycode);
	bool ClearEditBox(int wid);
	virtual void InsertTextString(int wid, const char *str, bool marked, const char *caret, const char *insert_location, const char *replacement_end);

	void HandleButtonClick(byte widget);
	int GetRowFromWidget(int clickpos, int widget, int padding, int line_height = -1) const;

	void RaiseButtons(bool autoraise = false);

	/**
	 * Sets the enabled/disabled status of a list of widgets.
	 * By default, widgets are enabled.
	 * On certain conditions, they have to be disabled.
	 * @param disab_stat status to use ie: disabled = true, enabled = false
	 * @param widgets list of widgets
	 */
	template<typename... Args>
	void SetWidgetsDisabledState(bool disab_stat, Args... widgets)
	{
		(SetWidgetDisabledState(widgets, disab_stat), ...);
	}

	/**
	 * Sets the lowered/raised status of a list of widgets.
	 * @param lowered_stat status to use ie: lowered = true, raised = false
	 * @param widgets list of widgets
	 */
	template<typename... Args>
	void SetWidgetsLoweredState(bool lowered_stat, Args... widgets)
	{
		(SetWidgetLoweredState(widgets, lowered_stat), ...);
	}

	/**
	 * Raises the widgets and sets widgets dirty that are lowered.
	 * @param widgets list of widgets
	 */
	template<typename... Args>
	void RaiseWidgetsWhenLowered(Args... widgets) {
		(this->RaiseWidgetWhenLowered(widgets), ...);
	}

	void SetWidgetDirty(byte widget_index);

	void DrawWidgets() const;
	void DrawViewport(uint8 display_flags) const;
	void DrawSortButtonState(int widget, SortButtonState state) const;
	static int SortButtonWidth();

	void CloseChildWindows(WindowClass wc = WC_INVALID) const;
<<<<<<< HEAD
=======
	virtual void Close(int data = 0);
	static void DeleteClosedWindows();
>>>>>>> 37f84b73

	void SetDirty();
	void SetDirtyAsBlocks();
	void ReInit(int rx = 0, int ry = 0, bool reposition = false);

	/** Is window shaded currently? */
	inline bool IsShaded() const
	{
		return this->shade_select != nullptr && this->shade_select->shown_plane == SZSP_HORIZONTAL;
	}

	void SetShaded(bool make_shaded);

	void InvalidateData(int data = 0, bool gui_scope = true);
	void ProcessScheduledInvalidations();
	void ProcessHighlightedInvalidations();

	/*** Event handling ***/

	/**
	 * Notification that the nested widget tree gets initialized. The event can be used to perform general computations.
	 * @note #nested_root and/or #nested_array (normally accessed via #GetWidget()) may not exist during this call.
	 */
	virtual void OnInit() { }

	virtual void ApplyDefaults();

	/**
	 * Compute the initial position of the window.
	 * @param sm_width      Smallest width of the window.
	 * @param sm_height     Smallest height of the window.
	 * @param window_number The window number of the new window.
	 * @return Initial position of the top-left corner of the window.
	 */
	virtual Point OnInitialPosition(int16 sm_width, int16 sm_height, int window_number);

	/**
	 * The window must be repainted.
	 * @note This method should not change any state, it should only use drawing functions.
	 */
	virtual void OnPaint()
	{
		this->DrawWidgets();
	}

	/**
	 * Draw the contents of a nested widget.
	 * @param r      Rectangle occupied by the widget.
	 * @param widget Number of the widget to draw.
	 * @note This method may not change any state, it may only use drawing functions.
	 */
	virtual void DrawWidget([[maybe_unused]] const Rect &r, [[maybe_unused]] int widget) const {}

	/**
	 * Update size and resize step of a widget in the window.
	 * After retrieval of the minimal size and the resize-steps of a widget, this function is called to allow further refinement,
	 * typically by computing the real maximal size of the content. Afterwards, \a size is taken to be the minimal size of the widget
	 * and \a resize is taken to contain the resize steps. For the convenience of the callee, \a padding contains the amount of
	 * padding between the content and the edge of the widget. This should be added to the returned size.
	 * @param widget  Widget number.
	 * @param size    Size of the widget.
	 * @param padding Recommended amount of space between the widget content and the widget edge.
	 * @param fill    Fill step of the widget.
	 * @param resize  Resize step of the widget.
	 */
	virtual void UpdateWidgetSize([[maybe_unused]] int widget, [[maybe_unused]] Dimension *size, [[maybe_unused]] const Dimension &padding, [[maybe_unused]] Dimension *fill, [[maybe_unused]] Dimension *resize) {}

	/**
	 * Initialize string parameters for a widget.
	 * Calls to this function are made during initialization to measure the size (that is as part of #InitNested()), during drawing,
	 * and while re-initializing the window. Only for widgets that render text initializing is requested.
	 * @param widget  Widget number.
	 */
	virtual void SetStringParameters([[maybe_unused]] int widget) const {}

	virtual void OnFocus(Window *previously_focused_window);

	virtual void OnFocusLost(bool closing, Window *newly_focused_window);

	/**
	 * A key has been pressed.
	 * @param key     the Unicode value of the key.
	 * @param keycode the untranslated key code including shift state.
	 * @return #ES_HANDLED if the key press has been handled and no other
	 *         window should receive the event.
	 */
	virtual EventState OnKeyPress(WChar key, uint16 keycode) { return ES_NOT_HANDLED; }

	virtual EventState OnHotkey(int hotkey);

	/**
	 * The state of the control key has changed
	 * @return #ES_HANDLED if the change has been handled and no other
	 *         window should receive the event.
	 */
	virtual EventState OnCTRLStateChange() { return ES_NOT_HANDLED; }

	/**
	 * The state of the control key has changed, this is sent even if an OnCTRLStateChange handler has return ES_HANDLED
	 */
	virtual void OnCTRLStateChangeAlways() {}

	/**
	 * The state of the shift key has changed
	 */
	virtual void OnShiftStateChange() {}

	/**
	 * A click with the left mouse button has been made on the window.
	 * @param pt     the point inside the window that has been clicked.
	 * @param widget the clicked widget.
	 * @param click_count Number of fast consecutive clicks at same position
	 */
	virtual void OnClick([[maybe_unused]] Point pt, [[maybe_unused]] int widget, [[maybe_unused]] int click_count) {}

	/**
	 * A click with the right mouse button has been made on the window.
	 * @param pt     the point inside the window that has been clicked.
	 * @param widget the clicked widget.
	 * @return true if the click was actually handled, i.e. do not show a
	 *         tooltip if tooltip-on-right-click is enabled.
	 */
	virtual bool OnRightClick([[maybe_unused]] Point pt, [[maybe_unused]] int widget) { return false; }

	/**
	 * The mouse is hovering over a widget in the window, perform an action for it.
	 * @param pt     The point where the mouse is hovering.
	 * @param widget The widget where the mouse is hovering.
	 */
	virtual void OnHover([[maybe_unused]] Point pt, [[maybe_unused]] int widget) {}

	/**
	 * Event to display a custom tooltip.
	 * @param pt     The point where the mouse is located.
	 * @param widget The widget where the mouse is located.
	 * @return True if the event is handled, false if it is ignored.
	 */
	virtual bool OnTooltip([[maybe_unused]] Point pt, [[maybe_unused]] int widget, [[maybe_unused]] TooltipCloseCondition close_cond) { return false; }

	/**
	 * An 'object' is being dragged at the provided position, highlight the target if possible.
	 * @param pt     The point inside the window that the mouse hovers over.
	 * @param widget The widget the mouse hovers over.
	 */
	virtual void OnMouseDrag([[maybe_unused]] Point pt, [[maybe_unused]] int widget) {}

	/**
	 * A dragged 'object' has been released.
	 * @param pt     the point inside the window where the release took place.
	 * @param widget the widget where the release took place.
	 */
	virtual void OnDragDrop([[maybe_unused]] Point pt, [[maybe_unused]] int widget) {}

	/**
	 * Handle the request for (viewport) scrolling.
	 * @param delta the amount the viewport must be scrolled.
	 */
	virtual void OnScroll([[maybe_unused]] Point delta) {}

	/**
	 * The mouse is currently moving over the window or has just moved outside
	 * of the window. In the latter case pt is (-1, -1).
	 * @param pt     the point inside the window that the mouse hovers over.
	 * @param widget the widget the mouse hovers over.
	 */
	virtual void OnMouseOver([[maybe_unused]] Point pt, [[maybe_unused]] int widget) {}

	/**
	 * The mouse wheel has been turned.
	 * @param wheel the amount of movement of the mouse wheel.
	 */
	virtual void OnMouseWheel([[maybe_unused]] int wheel) {}


	/**
	 * Called for every mouse loop run, which is at least once per (game) tick.
	 */
	virtual void OnMouseLoop() {}

	/**
	 * Called once per (game) tick.
	 */
	virtual void OnGameTick() {}

	/**
	 * Called once every 100 (game) ticks, or once every 3s, whichever comes last.
	 * In normal game speed the frequency is 1 call every 100 ticks (can be more than 3s).
	 * In fast-forward the frequency is 1 call every ~3s (can be more than 100 ticks).
	 */
	virtual void OnHundredthTick() {}

	/**
	 * Called periodically.
	 */
	virtual void OnRealtimeTick([[maybe_unused]] uint delta_ms) {}

	/**
	 * Called when this window's timeout has been reached.
	 */
	virtual void OnTimeout() {}


	/**
	 * Called after the window got resized.
	 * For nested windows with a viewport, call NWidgetViewport::UpdateViewportCoordinates.
	 */
	virtual void OnResize() {}

	/**
	 * A dropdown option associated to this window has been selected.
	 * @param widget the widget (button) that the dropdown is associated with.
	 * @param index  the element in the dropdown that is selected.
	 */
	virtual void OnDropdownSelect([[maybe_unused]] int widget, [[maybe_unused]] int index) {}

	virtual void OnDropdownClose(Point pt, int widget, int index, bool instant_close);

	/**
	 * The text in an editbox has been edited.
	 * @param widget The widget of the editbox.
	 */
	virtual void OnEditboxChanged([[maybe_unused]] int widget) {}

	/**
	 * The query window opened from this window has closed.
	 * @param str the new value of the string, nullptr if the window
	 *            was cancelled or an empty string when the default
	 *            button was pressed, i.e. StrEmpty(str).
	 */
	virtual void OnQueryTextFinished([[maybe_unused]] char *str) {}

	/**
	 * Some data on this window has become invalid.
	 * @param data information about the changed data.
	 * @param gui_scope Whether the call is done from GUI scope. You may not do everything when not in GUI scope. See #InvalidateWindowData() for details.
	 */
	virtual void OnInvalidateData([[maybe_unused]] int data = 0, [[maybe_unused]] bool gui_scope = true) {}

	/**
	 * The user clicked some place on the map when a tile highlight mode
	 * has been set.
	 * @param pt   the exact point on the map that has been clicked.
	 * @param tile the tile on the map that has been clicked.
	 */
	virtual void OnPlaceObject([[maybe_unused]] Point pt, [[maybe_unused]] TileIndex tile) {}

	/**
	 * The user clicked on a vehicle while HT_VEHICLE has been set.
	 * @param v clicked vehicle
	 * @return true if the click is handled, false if it is ignored
	 * @pre v->IsPrimaryVehicle() == true
	 */
	virtual bool OnVehicleSelect([[maybe_unused]] const struct Vehicle *v) { return false; }

	/**
	 * The user clicked on a vehicle while HT_VEHICLE has been set.
	 * @param v clicked vehicle
	 * @return True if the click is handled, false if it is ignored
	 * @pre v->IsPrimaryVehicle() == true
	 */
	virtual bool OnVehicleSelect([[maybe_unused]] VehicleList::const_iterator begin, [[maybe_unused]] VehicleList::const_iterator end) { return false; }

	/**
	 * The user clicked on a template vehicle while HT_VEHICLE has been set.
	 * @param v clicked vehicle. It is guaranteed to be v->IsPrimaryVehicle() == true
	 * @return True if the click is handled, false if it is ignored.
	 */
	virtual bool OnTemplateVehicleSelect(const struct TemplateVehicle *v) { return false; }

	/**
	 * The user cancelled a tile highlight mode that has been set.
	 */
	virtual void OnPlaceObjectAbort() {}


	/**
	 * The user is dragging over the map when the tile highlight mode
	 * has been set.
	 * @param select_method the method of selection (allowed directions)
	 * @param select_proc   what will be created when the drag is over.
	 * @param pt            the exact point on the map where the mouse is.
	 */
	virtual void OnPlaceDrag([[maybe_unused]] ViewportPlaceMethod select_method, [[maybe_unused]] ViewportDragDropSelectionProcess select_proc, [[maybe_unused]] Point pt) {}

	/**
	 * The user has dragged over the map when the tile highlight mode
	 * has been set.
	 * @param select_method the method of selection (allowed directions)
	 * @param select_proc   what should be created.
	 * @param pt            the exact point on the map where the mouse was released.
	 * @param start_tile    the begin tile of the drag.
	 * @param end_tile      the end tile of the drag.
	 */
	virtual void OnPlaceMouseUp([[maybe_unused]] ViewportPlaceMethod select_method, [[maybe_unused]] ViewportDragDropSelectionProcess select_proc, [[maybe_unused]] Point pt, [[maybe_unused]] TileIndex start_tile, [[maybe_unused]] TileIndex end_tile) {}

	/**
	 * The user moves over the map when a tile highlight mode has been set
	 * when the special mouse mode has been set to 'PRESIZE' mode. An
	 * example of this is the tile highlight for dock building.
	 * @param pt   the exact point on the map where the mouse is.
	 * @param tile the tile on the map where the mouse is.
	 */
	virtual void OnPlacePresize([[maybe_unused]] Point pt, [[maybe_unused]] TileIndex tile) {}

	/*** End of the event handling ***/

	/**
	 * Is the data related to this window NewGRF inspectable?
	 * @return true iff it is inspectable.
	 */
	virtual bool IsNewGRFInspectable() const { return false; }

	/**
	 * Show the NewGRF inspection window. When this function is called it is
	 * up to the window to call and pass the right parameters to the
	 * ShowInspectWindow function.
	 * @pre this->IsNewGRFInspectable()
	 */
	virtual void ShowNewGRFInspectWindow() const { NOT_REACHED(); }

	template<class T>
	using window_type = std::conditional_t<std::is_const<T>{}, Window const, Window>;

	enum IterationMode {
		IM_FROM_FRONT,
		IM_FROM_BACK,
		IM_ARBITRARY,
	};

	/**
	 * Iterator to iterate all valid Windows
	 * @tparam T Type of the class/struct that is going to be iterated
	 * @tparam Tmode Iteration mode
	 */
	template <class T, IterationMode Tmode>
	struct WindowIterator {
		typedef T value_type;
		typedef T *pointer;
		typedef T &reference;
		typedef size_t difference_type;
		typedef std::forward_iterator_tag iterator_category;

		explicit WindowIterator(window_type<T> *start) : w(start)
		{
			this->Validate();
		}

		bool operator==(const WindowIterator &other) const { return this->w == other.w; }
		bool operator!=(const WindowIterator &other) const { return !(*this == other); }
		T * operator*() const { return static_cast<T *>(this->w); }
		WindowIterator & operator++() { this->Next(); this->Validate(); return *this; }

	private:
		window_type<T> *w;
		void Validate() { while (this->w != nullptr && this->w->window_class == WC_INVALID) this->Next(); }

		void Next()
		{
			if (this->w != nullptr) {
				switch (Tmode) {
					case IM_FROM_FRONT:
						this->w = this->w->z_back;
						break;
					case IM_FROM_BACK:
						this->w = this->w->z_front;
						break;
					case IM_ARBITRARY:
						this->w = this->w->next_window;
						break;
				}
			}
		}
	};

	/**
	 * Iterable ensemble of all valid Windows
	 * @tparam T Type of the class/struct that is going to be iterated
	 * @tparam Tmode Iteration mode
	 */
	template <class T, IterationMode Tmode>
	struct IterateCommon {
		IterateCommon(window_type<T> *from) : from(from) {}
		WindowIterator<T, Tmode> begin() { return WindowIterator<T, Tmode>(this->from); }
		WindowIterator<T, Tmode> end() { return WindowIterator<T, Tmode>(nullptr); }
		bool empty() { return this->begin() == this->end(); }
	private:
		window_type<T> *from;
	};

	/**
	 * Returns an iterable ensemble of all valid Window from back to front
	 * @tparam T Type of the class/struct that is going to be iterated
	 * @param from index of the first Window to consider
	 * @return an iterable ensemble of all valid Window
	 */
	template <class T = Window>
	static IterateCommon<T, IM_FROM_BACK> IterateFromBack(window_type<T> *from = _z_back_window) { return IterateCommon<T, IM_FROM_BACK>(from); }

	/**
	 * Returns an iterable ensemble of all valid Window from front to back
	 * @tparam T Type of the class/struct that is going to be iterated
	 * @param from index of the first Window to consider
	 * @return an iterable ensemble of all valid Window
	 */
	template <class T = Window>
	static IterateCommon<T, IM_FROM_FRONT> IterateFromFront(window_type<T> *from = _z_front_window) { return IterateCommon<T, IM_FROM_FRONT>(from); }

	/**
	 * Returns an iterable ensemble of all valid Window in an arbitrary order which is safe to use when deleting
	 * @tparam T Type of the class/struct that is going to be iterated
	 * @param from index of the first Window to consider
	 * @return an iterable ensemble of all valid Window
	 */
	template <class T = Window>
	static IterateCommon<T, IM_ARBITRARY> Iterate(window_type<T> *from = _first_window) { return IterateCommon<T, IM_ARBITRARY>(from); }
};

/**
 * Generic helper function that checks if all elements of the range are equal with respect to the given predicate.
 * @param begin The start of the range.
 * @param end The end of the range.
 * @param pred The predicate to use.
 * @return True if all elements are equal, false otherwise.
 */
template <class It, class Pred>
inline bool AllEqual(It begin, It end, Pred pred)
{
	return std::adjacent_find(begin, end, std::not_fn(pred)) == end;
}

/**
 * Get the nested widget with number \a widnum from the nested widget tree.
 * @tparam NWID Type of the nested widget.
 * @param widnum Widget number of the widget to retrieve.
 * @return The requested widget if it is instantiated, \c nullptr otherwise.
 */
template <class NWID>
inline NWID *Window::GetWidget(uint widnum)
{
	if (widnum >= this->nested_array_size || this->nested_array[widnum] == nullptr) return nullptr;
	NWID *nwid = dynamic_cast<NWID *>(this->nested_array[widnum]);
	assert(nwid != nullptr);
	return nwid;
}

/** Specialized case of #Window::GetWidget for the nested widget base class. */
template <>
inline const NWidgetBase *Window::GetWidget<NWidgetBase>(uint widnum) const
{
	if (widnum >= this->nested_array_size) return nullptr;
	return this->nested_array[widnum];
}

/**
 * Get the nested widget with number \a widnum from the nested widget tree.
 * @tparam NWID Type of the nested widget.
 * @param widnum Widget number of the widget to retrieve.
 * @return The requested widget if it is instantiated, \c nullptr otherwise.
 */
template <class NWID>
inline const NWID *Window::GetWidget(uint widnum) const
{
	return const_cast<Window *>(this)->GetWidget<NWID>(widnum);
}


/**
 * Base class for windows opened from a toolbar.
 */
class PickerWindowBase : public Window {

public:
	PickerWindowBase(WindowDesc *desc, Window *parent) : Window(desc)
	{
		this->parent = parent;
	}

	void Close([[maybe_unused]] int data = 0) override;
};

Window *BringWindowToFrontById(WindowClass cls, WindowNumber number);
Window *FindWindowFromPt(int x, int y);

/**
 * Open a new window.
 * @tparam Wcls %Window class to use if the window does not exist.
 * @param desc The pointer to the WindowDesc to be created
 * @param window_number the window number of the new window
 * @param return_existing If set, also return the window if it already existed.
 * @return %Window pointer of the newly created window, or the existing one if \a return_existing is set, or \c nullptr.
 */
template <typename Wcls>
Wcls *AllocateWindowDescFront(WindowDesc *desc, int window_number, bool return_existing = false)
{
	Wcls *w = static_cast<Wcls *>(BringWindowToFrontById(desc->cls, window_number));
	if (w != nullptr) return return_existing ? w : nullptr;
	return new Wcls(desc, window_number);
}

void RelocateAllWindows(int neww, int newh);

void GuiShowTooltips(Window *parent, StringID str, TooltipCloseCondition close_tooltip, uint paramcount = 0);

/* widget.cpp */
int GetWidgetFromPos(const Window *w, int x, int y);

extern Point _cursorpos_drag_start;

extern int _scrollbar_start_pos;
extern int _scrollbar_size;
extern byte _scroller_click_timeout;

extern Window *_scrolling_viewport;
extern Rect _scrolling_viewport_bound;
extern bool _mouse_hovering;

/** Mouse modes. */
enum SpecialMouseMode {
	WSM_NONE,     ///< No special mouse mode.
	WSM_DRAGDROP, ///< Drag&drop an object.
	WSM_SIZING,   ///< Sizing mode.
	WSM_PRESIZE,  ///< Presizing mode (docks, tunnels).
	WSM_DRAGGING, ///< Dragging mode (trees).
};
extern SpecialMouseMode _special_mouse_mode;

void SetFocusedWindow(Window *w);

void ScrollbarClickHandler(Window *w, NWidgetCore *nw, int x, int y);

/**
 * Returns whether a window may be shown or not.
 * @param w The window to consider.
 * @return True iff it may be shown, otherwise false.
 */
inline bool MayBeShown(const Window *w)
{
	/* If we're not modal, everything is okay. */
	extern bool _in_modal_progress;
	if (likely(!_in_modal_progress)) return true;

	switch (w->window_class) {
		case WC_MAIN_WINDOW:    ///< The background, i.e. the game.
		case WC_MODAL_PROGRESS: ///< The actual progress window.
		case WC_CONFIRM_POPUP_QUERY: ///< The abort window.
			return true;

		default:
			return false;
	}
}

struct GeneralVehicleWindow : public Window {
	const Vehicle *vehicle;

	GeneralVehicleWindow(WindowDesc *desc, const Vehicle *v) : Window(desc), vehicle(v) {}
};

#endif /* WINDOW_GUI_H */<|MERGE_RESOLUTION|>--- conflicted
+++ resolved
@@ -269,7 +269,7 @@
 public:
 	Window(WindowDesc *desc);
 
-	virtual void Close();
+	virtual void Close(int data = 0);
 	static void DeleteClosedWindows();
 
 	WindowDesc *window_desc;    ///< Window description
@@ -526,11 +526,6 @@
 	static int SortButtonWidth();
 
 	void CloseChildWindows(WindowClass wc = WC_INVALID) const;
-<<<<<<< HEAD
-=======
-	virtual void Close(int data = 0);
-	static void DeleteClosedWindows();
->>>>>>> 37f84b73
 
 	void SetDirty();
 	void SetDirtyAsBlocks();
