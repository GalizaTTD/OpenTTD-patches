/*
 * This file is part of OpenTTD.
 * OpenTTD is free software; you can redistribute it and/or modify it under the terms of the GNU General Public License as published by the Free Software Foundation, version 2.
 * OpenTTD is distributed in the hope that it will be useful, but WITHOUT ANY WARRANTY; without even the implied warranty of MERCHANTABILITY or FITNESS FOR A PARTICULAR PURPOSE.
 * See the GNU General Public License for more details. You should have received a copy of the GNU General Public License along with OpenTTD. If not, see <http://www.gnu.org/licenses/>.
 */

/** @file timetable_gui.cpp GUI for time tabling. */

#include "stdafx.h"
#include "command_func.h"
#include "gui.h"
#include "window_gui.h"
#include "window_func.h"
#include "textbuf_gui.h"
#include "strings_func.h"
#include "vehicle_base.h"
#include "string_func.h"
#include "gfx_func.h"
#include "company_func.h"
#include "date_func.h"
#include "date_gui.h"
#include "vehicle_gui.h"
#include "settings_type.h"
#include "viewport_func.h"
#include "schdispatch.h"
#include "vehiclelist.h"

#include "widgets/timetable_widget.h"

#include "table/sprites.h"
#include "table/strings.h"

#include "safeguards.h"

/** Container for the arrival/departure dates of a vehicle */
struct TimetableArrivalDeparture {
	Ticks arrival;   ///< The arrival time
	Ticks departure; ///< The departure time
};

/**
 * Set the timetable parameters in the format as described by the setting.
 * @param param the first DParam to fill
 * @param ticks  the number of ticks to 'draw'
 */
void SetTimetableParams(int first_param, Ticks ticks)
{
	if (_settings_client.gui.timetable_in_ticks) {
		SetDParam(first_param, STR_TIMETABLE_TICKS);
		SetDParam(first_param + 1, ticks);
	} else {
		StringID str = _settings_time.time_in_minutes ? STR_TIMETABLE_MINUTES : STR_TIMETABLE_DAYS;
		size_t ratio = DATE_UNIT_SIZE;
		size_t units = ticks / ratio;
		size_t leftover = ticks % ratio;
		if (leftover && _settings_client.gui.timetable_leftover_ticks) {
			SetDParam(first_param, STR_TIMETABLE_LEFTOVER_TICKS);
			SetDParam(first_param + 1, str);
			SetDParam(first_param + 2, units);
			SetDParam(first_param + 3, leftover);
		} else {
			SetDParam(first_param, str);
			SetDParam(first_param + 1, units);
		}
	}
}

/**
 * Check whether it is possible to determine how long the order takes.
 * @param order the order to check.
 * @param travelling whether we are interested in the travel or the wait part.
 * @return true if the travel/wait time can be used.
 */
static bool CanDetermineTimeTaken(const Order *order, bool travelling)
{
	/* Current order is conditional */
	if (order->IsType(OT_CONDITIONAL) || order->IsType(OT_IMPLICIT)) return false;
	/* No travel time and we have not already finished travelling */
	if (travelling && !order->IsTravelTimetabled()) return false;
	/* No wait time but we are loading at this timetabled station */
	if (!travelling && !order->IsWaitTimetabled() && order->IsType(OT_GOTO_STATION) &&
			!(order->GetNonStopType() & ONSF_NO_STOP_AT_DESTINATION_STATION)) {
		return false;
	}

	return true;
}


/**
 * Fill the table with arrivals and departures
 * @param v Vehicle which must have at least 2 orders.
 * @param start order index to start at
 * @param travelling Are we still in the travelling part of the start order
 * @param table Fill in arrival and departures including intermediate orders
 * @param offset Add this value to result and all arrivals and departures
 */
static void FillTimetableArrivalDepartureTable(const Vehicle *v, VehicleOrderID start, bool travelling, TimetableArrivalDeparture *table, Ticks offset)
{
	assert(table != nullptr);
	assert(v->GetNumOrders() >= 2);
	assert(start < v->GetNumOrders());

	Ticks sum = offset;
	VehicleOrderID i = start;
	const Order *order = v->GetOrder(i);

	/* Pre-initialize with unknown time */
	for (int i = 0; i < v->GetNumOrders(); ++i) {
		table[i].arrival = table[i].departure = INVALID_TICKS;
	}

	VehicleOrderID scheduled_dispatch_order = INVALID_VEH_ORDER_ID;
	if (HasBit(v->vehicle_flags, VF_SCHEDULED_DISPATCH)) scheduled_dispatch_order = v->GetFirstWaitingLocation(true);

	/* Cyclically loop over all orders until we reach the current one again.
	 * As we may start at the current order, do a post-checking loop */
	do {
		/* Automatic orders don't influence the overall timetable;
		 * they just add some untimetabled entries, but the time till
		 * the next non-implicit order can still be known. */
		if (!order->IsType(OT_IMPLICIT)) {
			if (travelling || i != start) {
				if (!CanDetermineTimeTaken(order, true)) return;
				sum += order->GetTimetabledTravel();
				table[i].arrival = sum;
			}

			if (i == scheduled_dispatch_order && !(i == start && !travelling)) return;
			if (!CanDetermineTimeTaken(order, false)) return;
			sum += order->GetTimetabledWait();
			table[i].departure = sum;
		}

		++i;
		order = order->next;
		if (i >= v->GetNumOrders()) {
			i = 0;
			assert(order == nullptr);
			order = v->orders.list->GetFirstOrder();
		}
	} while (i != start);

	/* When loading at a scheduled station we still have to treat the
	 * travelling part of the first order. */
	if (!travelling) {
		if (!CanDetermineTimeTaken(order, true)) return;
		sum += order->GetTimetabledTravel();
		table[i].arrival = sum;
	}
}

/**
 * Callback for when a time has been chosen to start the time table
 * @param p1 The p1 parameter to send to CmdSetTimetableStart
 * @param date the actually chosen date
 */
static void ChangeTimetableStartIntl(uint32 p1, DateTicksScaled date)
{
	DateTicks date_part = date / _settings_game.economy.day_length_factor;
	uint32 sub_ticks = date % _settings_game.economy.day_length_factor;
	DoCommandP(0, p1 | (sub_ticks << 21), (Ticks)(date_part - (((DateTicks)_date * DAY_TICKS) + _date_fract)), CMD_SET_TIMETABLE_START | CMD_MSG(STR_ERROR_CAN_T_TIMETABLE_VEHICLE));
}

/**
 * Callback for when a time has been chosen to start the time table
 * @param w the window related to the setting of the date
 * @param date the actually chosen date
 */
static void ChangeTimetableStartCallback(const Window *w, DateTicksScaled date)
{
	ChangeTimetableStartIntl(w->window_number, date);
}

struct TimetableWindow : Window {
	int sel_index;
	const Vehicle *vehicle; ///< Vehicle monitored by the window.
	bool show_expected;     ///< Whether we show expected arrival or scheduled
	uint deparr_time_width; ///< The width of the departure/arrival time
	uint deparr_abbr_width; ///< The width of the departure/arrival abbreviation
	int clicked_widget;     ///< The widget that was clicked (used to determine what to do in OnQueryTextFinished)
	Scrollbar *vscroll;
	bool query_is_speed_query; ///< The currently open query window is a speed query and not a time query.
	bool set_start_date_all;   ///< Set start date using minutes text entry: this is a set all vehicle (ctrl-click) action
	bool change_timetable_all; ///< Set wait time or speed for all timetable entries (ctrl-click) action
	int summary_warnings = 0;  ///< NUmber of summary warnings shown

	TimetableWindow(WindowDesc *desc, WindowNumber window_number) :
			Window(desc),
			sel_index(-1),
			vehicle(Vehicle::Get(window_number)),
			show_expected(true)
	{
		this->CreateNestedTree();
		this->vscroll = this->GetScrollbar(WID_VT_SCROLLBAR);
		this->UpdateSelectionStates();
		this->FinishInitNested(window_number);

		this->owner = this->vehicle->owner;
	}

	~TimetableWindow()
	{
		if (!FocusWindowById(WC_VEHICLE_VIEW, this->window_number)) {
			MarkAllRouteStepsDirty(this->vehicle);
		}
	}

	/**
	 * Build the arrival-departure list for a given vehicle
	 * @param v the vehicle to make the list for
	 * @param table the table to fill
	 * @return if next arrival will be early
	 */
	static bool BuildArrivalDepartureList(const Vehicle *v, TimetableArrivalDeparture *table)
	{
		assert(HasBit(v->vehicle_flags, VF_TIMETABLE_STARTED));

		bool travelling = (!(v->current_order.IsAnyLoadingType() || v->current_order.IsType(OT_WAITING)) || v->current_order.GetNonStopType() == ONSF_STOP_EVERYWHERE);
		Ticks start_time = -v->current_order_time;
		if (v->cur_timetable_order_index != INVALID_VEH_ORDER_ID && v->cur_timetable_order_index != v->cur_real_order_index) {
			/* vehicle is taking a conditional order branch, adjust start time to compensate */
			const Order *real_current_order = v->GetOrder(v->cur_real_order_index);
			const Order *real_timetable_order = v->GetOrder(v->cur_timetable_order_index);
			assert(real_timetable_order->IsType(OT_CONDITIONAL));
			start_time += (real_timetable_order->GetWaitTime() - real_current_order->GetTravelTime());
		}

		FillTimetableArrivalDepartureTable(v, v->cur_real_order_index % v->GetNumOrders(), travelling, table, start_time);

		return (travelling && v->lateness_counter < 0);
	}

	void UpdateWidgetSize(int widget, Dimension *size, const Dimension &padding, Dimension *fill, Dimension *resize) override
	{
		switch (widget) {
			case WID_VT_ARRIVAL_DEPARTURE_PANEL:
				SetDParamMaxValue(0, MAX_YEAR * DAYS_IN_YEAR, 0, FS_SMALL);
				this->deparr_time_width = GetStringBoundingBox(STR_JUST_DATE_TINY).width;
<<<<<<< HEAD
				SetDParamMaxValue(0, _settings_time.time_in_minutes ? 0 : MAX_YEAR * DAYS_IN_YEAR);
				this->deparr_time_width = GetStringBoundingBox(STR_JUST_DATE_WALLCLOCK_TINY).width + 4;
				this->deparr_abbr_width = max(GetStringBoundingBox(STR_TIMETABLE_ARRIVAL_ABBREVIATION).width, GetStringBoundingBox(STR_TIMETABLE_DEPARTURE_ABBREVIATION).width);
=======
				this->deparr_abbr_width = std::max(GetStringBoundingBox(STR_TIMETABLE_ARRIVAL_ABBREVIATION).width, GetStringBoundingBox(STR_TIMETABLE_DEPARTURE_ABBREVIATION).width);
>>>>>>> cd36e171
				size->width = WD_FRAMERECT_LEFT + this->deparr_abbr_width + 10 + this->deparr_time_width + WD_FRAMERECT_RIGHT;
				FALLTHROUGH;

			case WID_VT_ARRIVAL_DEPARTURE_SELECTION:
			case WID_VT_TIMETABLE_PANEL:
				resize->height = max<int>(FONT_HEIGHT_NORMAL, GetSpriteSize(SPR_LOCK).height);
				size->height = WD_FRAMERECT_TOP + 8 * resize->height + WD_FRAMERECT_BOTTOM;
				break;

			case WID_VT_SUMMARY_PANEL: {
				Dimension d = GetSpriteSize(SPR_WARNING_SIGN);
				size->height = WD_FRAMERECT_TOP + 2 * FONT_HEIGHT_NORMAL + this->summary_warnings * max<int>(d.height, FONT_HEIGHT_NORMAL) + WD_FRAMERECT_BOTTOM;
				break;
			}
		}
	}

	int GetOrderFromTimetableWndPt(int y, const Vehicle *v)
	{
		int sel = (y - this->GetWidget<NWidgetBase>(WID_VT_TIMETABLE_PANEL)->pos_y - WD_FRAMERECT_TOP) / max<int>(FONT_HEIGHT_NORMAL, GetSpriteSize(SPR_LOCK).height);

		if ((uint)sel >= this->vscroll->GetCapacity()) return INVALID_ORDER;

		sel += this->vscroll->GetPosition();

		return (sel < v->GetNumOrders() * 2 && sel >= 0) ? sel : INVALID_ORDER;
	}

	/**
	 * Some data on this window has become invalid.
	 * @param data Information about the changed data.
	 * @param gui_scope Whether the call is done from GUI scope. You may not do everything when not in GUI scope. See #InvalidateWindowData() for details.
	 */
	void OnInvalidateData(int data = 0, bool gui_scope = true) override
	{
		switch (data) {
			case VIWD_AUTOREPLACE:
				/* Autoreplace replaced the vehicle */
				this->vehicle = Vehicle::Get(this->window_number);
				break;

			case VIWD_REMOVE_ALL_ORDERS:
				/* Removed / replaced all orders (after deleting / sharing) */
				if (this->sel_index == -1) break;

				this->DeleteChildWindows();
				this->sel_index = -1;
				break;

			case VIWD_MODIFY_ORDERS:
				if (!gui_scope) break;
				this->UpdateSelectionStates();
				this->ReInit();
				break;

			default: {
				if (gui_scope) break; // only do this once; from command scope

				/* Moving an order. If one of these is INVALID_VEH_ORDER_ID, then
				 * the order is being created / removed */
				if (this->sel_index == -1) break;

				VehicleOrderID from = GB(data, 0, 16);
				VehicleOrderID to   = GB(data, 16, 16);

				if (from == to) break; // no need to change anything

				/* if from == INVALID_VEH_ORDER_ID, one order was added; if to == INVALID_VEH_ORDER_ID, one order was removed */
				uint old_num_orders = this->vehicle->GetNumOrders() - (uint)(from == INVALID_VEH_ORDER_ID) + (uint)(to == INVALID_VEH_ORDER_ID);

				VehicleOrderID selected_order = (this->sel_index + 1) / 2;
				if (selected_order == old_num_orders) selected_order = 0; // when last travel time is selected, it belongs to order 0

				bool travel = HasBit(this->sel_index, 0);

				if (from != selected_order) {
					/* Moving from preceding order? */
					selected_order -= (int)(from <= selected_order);
					/* Moving to   preceding order? */
					selected_order += (int)(to   <= selected_order);
				} else {
					/* Now we are modifying the selected order */
					if (to == INVALID_VEH_ORDER_ID) {
						/* Deleting selected order */
						this->DeleteChildWindows();
						this->sel_index = -1;
						break;
					} else {
						/* Moving selected order */
						selected_order = to;
					}
				}

				/* recompute new sel_index */
				this->sel_index = 2 * selected_order - (int)travel;
				/* travel time of first order needs special handling */
				if (this->sel_index == -1) this->sel_index = this->vehicle->GetNumOrders() * 2 - 1;
				break;
			}
		}
	}

	virtual EventState OnCTRLStateChange() OVERRIDE
	{
		this->UpdateSelectionStates();
		this->SetDirty();
		return ES_NOT_HANDLED;
	}

	void OnPaint() override
	{
		const Vehicle *v = this->vehicle;
		int selected = this->sel_index;

		this->vscroll->SetCount(v->GetNumOrders() * 2);

		if (v->owner == _local_company) {
			bool disable = true;
			bool wait_lockable = false;
			bool wait_locked = false;
			bool clearable_when_wait_locked = false;
			if (selected != -1) {
				const Order *order = v->GetOrder(((selected + 1) / 2) % v->GetNumOrders());
				if (selected % 2 == 1) {
					/* Travel time */
					disable = order != nullptr && (order->IsType(OT_CONDITIONAL) || order->IsType(OT_IMPLICIT));
					wait_lockable = !disable;
					wait_locked = wait_lockable && order->IsTravelFixed();
				} else {
					/* Wait time */
					if (order != nullptr) {
						if (order->IsType(OT_GOTO_WAYPOINT)) {
							disable = false;
							clearable_when_wait_locked = true;
						} else if (order->IsType(OT_CONDITIONAL)) {
							disable = true;
						} else {
							disable = (!(order->IsType(OT_GOTO_STATION) || (order->IsType(OT_GOTO_DEPOT) && !(order->GetDepotActionType() & ODATFB_HALT))) ||
									(order->GetNonStopType() & ONSF_NO_STOP_AT_DESTINATION_STATION));
						}
					} else {
						disable = true;
					}
					wait_lockable = !disable;
					wait_locked = wait_lockable && order->IsWaitFixed();
				}
			}
			bool disable_speed = disable || selected % 2 != 1 || v->type == VEH_AIRCRAFT;

			this->SetWidgetDisabledState(WID_VT_CHANGE_TIME, disable || (HasBit(v->vehicle_flags, VF_AUTOMATE_TIMETABLE) && !wait_locked));
			this->SetWidgetDisabledState(WID_VT_CLEAR_TIME, disable || (HasBit(v->vehicle_flags, VF_AUTOMATE_TIMETABLE) && !(wait_locked && clearable_when_wait_locked)));
			this->SetWidgetDisabledState(WID_VT_CHANGE_SPEED, disable_speed);
			this->SetWidgetDisabledState(WID_VT_CLEAR_SPEED, disable_speed);
			this->SetWidgetDisabledState(WID_VT_SHARED_ORDER_LIST, !(v->IsOrderListShared() || _settings_client.gui.enable_single_veh_shared_order_gui));

			this->SetWidgetDisabledState(WID_VT_START_DATE, v->orders.list == nullptr || HasBit(v->vehicle_flags, VF_TIMETABLE_SEPARATION) || HasBit(v->vehicle_flags, VF_SCHEDULED_DISPATCH));
			this->SetWidgetDisabledState(WID_VT_RESET_LATENESS, v->orders.list == nullptr);
			this->SetWidgetDisabledState(WID_VT_AUTOFILL, v->orders.list == nullptr || HasBit(v->vehicle_flags, VF_AUTOMATE_TIMETABLE));
			this->SetWidgetDisabledState(WID_VT_AUTO_SEPARATION, HasBit(v->vehicle_flags, VF_SCHEDULED_DISPATCH));
			this->EnableWidget(WID_VT_AUTOMATE);
			this->EnableWidget(WID_VT_ADD_VEH_GROUP);
			this->SetWidgetDisabledState(WID_VT_LOCK_ORDER_TIME, !wait_lockable);
			this->SetWidgetLoweredState(WID_VT_LOCK_ORDER_TIME, wait_locked);
			this->SetWidgetDisabledState(WID_VT_EXTRA, disable || (selected % 2 != 0));
		} else {
			this->DisableWidget(WID_VT_START_DATE);
			this->DisableWidget(WID_VT_CHANGE_TIME);
			this->DisableWidget(WID_VT_CLEAR_TIME);
			this->DisableWidget(WID_VT_CHANGE_SPEED);
			this->DisableWidget(WID_VT_CLEAR_SPEED);
			this->DisableWidget(WID_VT_RESET_LATENESS);
			this->DisableWidget(WID_VT_AUTOFILL);
			this->DisableWidget(WID_VT_AUTOMATE);
			this->DisableWidget(WID_VT_AUTO_SEPARATION);
			this->DisableWidget(WID_VT_SHARED_ORDER_LIST);
			this->DisableWidget(WID_VT_ADD_VEH_GROUP);
			this->DisableWidget(WID_VT_LOCK_ORDER_TIME);
			this->DisableWidget(WID_VT_EXTRA);
		}

		this->SetWidgetLoweredState(WID_VT_AUTOFILL, HasBit(v->vehicle_flags, VF_AUTOFILL_TIMETABLE));
		this->SetWidgetLoweredState(WID_VT_AUTOMATE, HasBit(v->vehicle_flags, VF_AUTOMATE_TIMETABLE));
		this->SetWidgetLoweredState(WID_VT_AUTO_SEPARATION, HasBit(v->vehicle_flags, VF_TIMETABLE_SEPARATION));
		this->SetWidgetLoweredState(WID_VT_SCHEDULED_DISPATCH, HasBit(v->vehicle_flags, VF_SCHEDULED_DISPATCH));

		this->SetWidgetDisabledState(WID_VT_SCHEDULED_DISPATCH, v->orders.list == nullptr);

		this->DrawWidgets();
	}

	void SetStringParameters(int widget) const override
	{
		switch (widget) {
			case WID_VT_CAPTION: SetDParam(0, this->vehicle->index); break;
			case WID_VT_EXPECTED: SetDParam(0, this->show_expected ? STR_TIMETABLE_EXPECTED : STR_TIMETABLE_SCHEDULED); break;
		}
	}

	void DrawWidget(const Rect &r, int widget) const override
	{
		const Vehicle *v = this->vehicle;
		int selected = this->sel_index;

		switch (widget) {
			case WID_VT_TIMETABLE_PANEL: {
				int y = r.top + WD_FRAMERECT_TOP;
				int i = this->vscroll->GetPosition();
				Dimension lock_d = GetSpriteSize(SPR_LOCK);
				int line_height = max<int>(FONT_HEIGHT_NORMAL, lock_d.height);
				VehicleOrderID order_id = (i + 1) / 2;
				bool final_order = false;

				bool rtl = _current_text_dir == TD_RTL;
				SetDParamMaxValue(0, v->GetNumOrders(), 2);
				int index_column_width = GetStringBoundingBox(STR_ORDER_INDEX).width + 2 * GetSpriteSize(rtl ? SPR_ARROW_RIGHT : SPR_ARROW_LEFT).width + 3;
				int middle = rtl ? r.right - WD_FRAMERECT_RIGHT - index_column_width : r.left + WD_FRAMERECT_LEFT + index_column_width;

				const Order *order = v->GetOrder(order_id);
				while (order != nullptr) {
					/* Don't draw anything if it extends past the end of the window. */
					if (!this->vscroll->IsVisible(i)) break;

					if (i % 2 == 0) {
						DrawOrderString(v, order, order_id, y, i == selected, true, r.left + WD_FRAMERECT_LEFT, middle, r.right - WD_FRAMERECT_RIGHT);

						order_id++;

						if (order_id >= v->GetNumOrders()) {
							order = v->GetOrder(0);
							final_order = true;
						} else {
							order = order->next;
						}
					} else {
						StringID string;
						TextColour colour = (i == selected) ? TC_WHITE : TC_BLACK;
						if (order->IsType(OT_CONDITIONAL)) {
							string = STR_TIMETABLE_NO_TRAVEL;
						} else if (order->IsType(OT_IMPLICIT)) {
							string = STR_TIMETABLE_NOT_TIMETABLEABLE;
							colour = ((i == selected) ? TC_SILVER : TC_GREY) | TC_NO_SHADE;
						} else if (!order->IsTravelTimetabled()) {
							if (order->GetTravelTime() > 0) {
								SetTimetableParams(0, order->GetTravelTime());
								string = order->GetMaxSpeed() != UINT16_MAX ?
										STR_TIMETABLE_TRAVEL_FOR_SPEED_ESTIMATED  :
										STR_TIMETABLE_TRAVEL_FOR_ESTIMATED;
							} else {
								string = order->GetMaxSpeed() != UINT16_MAX ?
										STR_TIMETABLE_TRAVEL_NOT_TIMETABLED_SPEED :
										STR_TIMETABLE_TRAVEL_NOT_TIMETABLED;
							}
						} else {
							SetTimetableParams(0, order->GetTimetabledTravel());
							string = order->GetMaxSpeed() != UINT16_MAX ?
									STR_TIMETABLE_TRAVEL_FOR_SPEED : STR_TIMETABLE_TRAVEL_FOR;
						}
						SetDParam(string == STR_TIMETABLE_TRAVEL_NOT_TIMETABLED_SPEED ? 2 : 4, order->GetMaxSpeed());

						int edge = DrawString(rtl ? r.left + WD_FRAMERECT_LEFT : middle, rtl ? middle : r.right - WD_FRAMERECT_LEFT, y, string, colour);

						if (order->IsTravelFixed()) {
							Dimension lock_d = GetSpriteSize(SPR_LOCK);
							DrawPixelInfo tmp_dpi;
							if (FillDrawPixelInfo(&tmp_dpi, rtl ? r.left + WD_FRAMERECT_LEFT : middle, y, rtl ? middle : r.right - WD_FRAMERECT_LEFT, lock_d.height)) {
								DrawPixelInfo *old_dpi = _cur_dpi;
								_cur_dpi = &tmp_dpi;

								DrawSprite(SPR_LOCK, PAL_NONE, rtl ? edge - 3 - lock_d.width - (r.left + WD_FRAMERECT_LEFT) : edge + 3 - middle, 0);

								_cur_dpi = old_dpi;
							}
						}

						if (final_order) break;
					}

					i++;
					y += line_height;
				}
				break;
			}

			case WID_VT_ARRIVAL_DEPARTURE_PANEL: {
				/* Arrival and departure times are handled in an all-or-nothing approach,
				 * i.e. are only shown if we can calculate all times.
				 * Excluding order lists with only one order makes some things easier.
				 */
				Ticks total_time = v->orders.list != nullptr ? v->orders.list->GetTimetableDurationIncomplete() : 0;
				if (total_time <= 0 || v->GetNumOrders() <= 1 || !HasBit(v->vehicle_flags, VF_TIMETABLE_STARTED)) break;

				TimetableArrivalDeparture *arr_dep = AllocaM(TimetableArrivalDeparture, v->GetNumOrders());
				const VehicleOrderID cur_order = v->cur_real_order_index % v->GetNumOrders();

				VehicleOrderID earlyID = BuildArrivalDepartureList(v, arr_dep) ? cur_order : (VehicleOrderID)INVALID_VEH_ORDER_ID;

				int y = r.top + WD_FRAMERECT_TOP;
				Dimension lock_d = GetSpriteSize(SPR_LOCK);
				int line_height = max<int>(FONT_HEIGHT_NORMAL, lock_d.height);

				bool show_late = this->show_expected && v->lateness_counter > DATE_UNIT_SIZE;
				Ticks offset = show_late ? 0 : -v->lateness_counter;

				bool rtl = _current_text_dir == TD_RTL;
				int abbr_left  = rtl ? r.right - WD_FRAMERECT_RIGHT - this->deparr_abbr_width : r.left + WD_FRAMERECT_LEFT;
				int abbr_right = rtl ? r.right - WD_FRAMERECT_RIGHT : r.left + WD_FRAMERECT_LEFT + this->deparr_abbr_width;
				int time_left  = rtl ? r.left + WD_FRAMERECT_LEFT : r.right - WD_FRAMERECT_RIGHT - this->deparr_time_width;
				int time_right = rtl ? r.left + WD_FRAMERECT_LEFT + this->deparr_time_width : r.right - WD_FRAMERECT_RIGHT;

				for (int i = this->vscroll->GetPosition(); i / 2 < v->GetNumOrders(); ++i) { // note: i is also incremented in the loop
					/* Don't draw anything if it extends past the end of the window. */
					if (!this->vscroll->IsVisible(i)) break;

					if (i % 2 == 0) {
						if (arr_dep[i / 2].arrival != INVALID_TICKS) {
							DrawString(abbr_left, abbr_right, y, STR_TIMETABLE_ARRIVAL_ABBREVIATION, i == selected ? TC_WHITE : TC_BLACK);
							if (this->show_expected && i / 2 == earlyID) {
								SetDParam(0, _scaled_date_ticks + arr_dep[i / 2].arrival);
								DrawString(time_left, time_right, y, STR_JUST_DATE_WALLCLOCK_TINY, TC_GREEN);
							} else {
								SetDParam(0, _scaled_date_ticks + arr_dep[i / 2].arrival + offset);
								DrawString(time_left, time_right, y, STR_JUST_DATE_WALLCLOCK_TINY,
										show_late ? TC_RED : i == selected ? TC_WHITE : TC_BLACK);
							}
						}
					} else {
						if (arr_dep[i / 2].departure != INVALID_TICKS) {
							DrawString(abbr_left, abbr_right, y, STR_TIMETABLE_DEPARTURE_ABBREVIATION, i == selected ? TC_WHITE : TC_BLACK);
							SetDParam(0, _scaled_date_ticks + arr_dep[i/2].departure + offset);
							DrawString(time_left, time_right, y, STR_JUST_DATE_WALLCLOCK_TINY,
									show_late ? TC_RED : i == selected ? TC_WHITE : TC_BLACK);
						}
					}
					y += line_height;
				}
				break;
			}

			case WID_VT_SUMMARY_PANEL: {
				int y = r.top + WD_FRAMERECT_TOP;

				Ticks total_time = v->orders.list != nullptr ? v->orders.list->GetTimetableDurationIncomplete() : 0;
				if (total_time != 0) {
					SetTimetableParams(0, total_time);
					DrawString(r.left + WD_FRAMERECT_LEFT, r.right - WD_FRAMERECT_RIGHT, y, v->orders.list->IsCompleteTimetable() ? STR_TIMETABLE_TOTAL_TIME : STR_TIMETABLE_TOTAL_TIME_INCOMPLETE);
				}
				y += FONT_HEIGHT_NORMAL;

				if (v->timetable_start != 0) {
					/* We are running towards the first station so we can start the
					 * timetable at the given time. */
					SetDParam(0, STR_JUST_DATE_WALLCLOCK_TINY);
					SetDParam(1, (((DateTicksScaled) v->timetable_start) * _settings_game.economy.day_length_factor) + v->timetable_start_subticks);
					DrawString(r.left + WD_FRAMERECT_LEFT, r.right - WD_FRAMERECT_RIGHT, y, STR_TIMETABLE_STATUS_START_AT);
				} else if (!HasBit(v->vehicle_flags, VF_TIMETABLE_STARTED)) {
					/* We aren't running on a timetable yet, so how can we be "on time"
					 * when we aren't even "on service"/"on duty"? */
					DrawString(r.left + WD_FRAMERECT_LEFT, r.right - WD_FRAMERECT_RIGHT, y, STR_TIMETABLE_STATUS_NOT_STARTED);
				} else if (v->lateness_counter == 0 || (!_settings_client.gui.timetable_in_ticks && v->lateness_counter / DATE_UNIT_SIZE == 0)) {
					DrawString(r.left + WD_FRAMERECT_LEFT, r.right - WD_FRAMERECT_RIGHT, y, STR_TIMETABLE_STATUS_ON_TIME);
				} else {
					SetTimetableParams(0, abs(v->lateness_counter));
					DrawString(r.left + WD_FRAMERECT_LEFT, r.right - WD_FRAMERECT_RIGHT, y, v->lateness_counter < 0 ? STR_TIMETABLE_STATUS_EARLY : STR_TIMETABLE_STATUS_LATE);
				}
				y += FONT_HEIGHT_NORMAL;

				{
					bool have_conditional = false;
					bool have_missing_wait = false;
					bool have_missing_travel = false;
					bool have_bad_full_load = false;
					bool have_non_timetabled_conditional_branch = false;

					const bool assume_timetabled = HasBit(v->vehicle_flags, VF_AUTOFILL_TIMETABLE) || HasBit(v->vehicle_flags, VF_AUTOMATE_TIMETABLE);
					for (int n = 0; n < v->GetNumOrders(); n++) {
						const Order *order = v->GetOrder(n);
						if (order->IsType(OT_CONDITIONAL)) {
							have_conditional = true;
							if (!order->IsWaitTimetabled()) have_non_timetabled_conditional_branch = true;
						} else {
							if (order->GetWaitTime() == 0 && order->IsType(OT_GOTO_STATION) && !(order->GetNonStopType() & ONSF_NO_STOP_AT_DESTINATION_STATION)) {
								have_missing_wait = true;
							}
							if (order->GetTravelTime() == 0 && !order->IsTravelTimetabled()) {
								have_missing_travel = true;
							}
						}

						if (order->IsType(OT_GOTO_STATION) && !have_bad_full_load && (assume_timetabled || order->IsWaitTimetabled())) {
							if (order->GetLoadType() & OLFB_FULL_LOAD) have_bad_full_load = true;
							if (order->GetLoadType() == OLFB_CARGO_TYPE_LOAD) {
								for (CargoID c = 0; c < NUM_CARGO; c++) {
									if (order->GetCargoLoadTypeRaw(c) & OLFB_FULL_LOAD) {
										have_bad_full_load = true;
										break;
									}
								}
							}
						}
					}

					const Dimension warning_dimensions = GetSpriteSize(SPR_WARNING_SIGN);
					const int step_height = max<int>(warning_dimensions.height, FONT_HEIGHT_NORMAL);
					const int text_offset_y = (step_height - FONT_HEIGHT_NORMAL) / 2;
					const int warning_offset_y = (step_height - warning_dimensions.height) / 2;
					const bool rtl = _current_text_dir == TD_RTL;

					int warning_count = 0;

					auto draw_info = [&](StringID text, bool warning) {
						int left = r.left + WD_FRAMERECT_LEFT;
						int right = r.right - WD_FRAMERECT_RIGHT;
						if (warning) {
							DrawSprite(SPR_WARNING_SIGN, 0, rtl ? right - warning_dimensions.width - 5 : left + 5, y + warning_offset_y);
							if (rtl) {
								right -= (warning_dimensions.width + 10);
							} else {
								left += (warning_dimensions.width + 10);
							}
						}
						DrawString(left, right, y + text_offset_y, text);
						y += step_height;
						warning_count++;
					};

					if (HasBit(v->vehicle_flags, VF_TIMETABLE_SEPARATION)) {
						if (have_conditional) draw_info(STR_TIMETABLE_WARNING_AUTOSEP_CONDITIONAL, true);
						if (have_missing_wait || have_missing_travel) {
							if (assume_timetabled) {
								draw_info(STR_TIMETABLE_AUTOSEP_TIMETABLE_INCOMPLETE, false);
							} else {
								draw_info(STR_TIMETABLE_WARNING_AUTOSEP_MISSING_TIMINGS, true);
							}
						} else if (v->GetNumOrders() == 0) {
							draw_info(STR_TIMETABLE_AUTOSEP_TIMETABLE_INCOMPLETE, false);
						} else if (!have_conditional) {
							draw_info(v->IsOrderListShared() ? STR_TIMETABLE_AUTOSEP_OK : STR_TIMETABLE_AUTOSEP_SINGLE_VEH, false);
						}
					}
					if (have_bad_full_load) draw_info(STR_TIMETABLE_WARNING_FULL_LOAD, true);
					if (have_conditional && HasBit(v->vehicle_flags, VF_AUTOFILL_TIMETABLE)) draw_info(STR_TIMETABLE_WARNING_AUTOFILL_CONDITIONAL, true);
					if (total_time && have_non_timetabled_conditional_branch) draw_info(STR_TIMETABLE_NON_TIMETABLED_BRANCH, false);
					if (HasBit(v->vehicle_flags, VF_SCHEDULED_DISPATCH)) {
						VehicleOrderID n = v->GetFirstWaitingLocation(false);
						if (n == INVALID_VEH_ORDER_ID) {
							draw_info(STR_TIMETABLE_WARNING_NO_SCHEDULED_DISPATCH_ORDER, true);
						} else if (!v->GetOrder(n)->IsWaitTimetabled()) {
							draw_info(STR_TIMETABLE_WARNING_SCHEDULED_DISPATCH_ORDER_NO_WAIT_TIME, true);
						}
					}

					if (warning_count != this->summary_warnings) {
						TimetableWindow *mutable_this = const_cast<TimetableWindow *>(this);
						mutable_this->summary_warnings = warning_count;
						mutable_this->ReInit();
					}
				}

				break;
			}
		}
	}

	static inline void ExecuteTimetableCommand(const Vehicle *v, bool bulk, uint selected, ModifyTimetableFlags mtf, uint p2, bool clear)
	{
		uint order_number = (selected + 1) / 2;
		if (order_number >= v->GetNumOrders()) order_number = 0;

		uint p1 = v->index | (mtf << 28) | (clear ? 1 << 31 : 0);
		if (bulk) {
			DoCommandP(0, p1, p2, CMD_BULK_CHANGE_TIMETABLE | CMD_MSG(STR_ERROR_CAN_T_TIMETABLE_VEHICLE));
		} else {
			DoCommandPEx(0, p1, p2, order_number, CMD_CHANGE_TIMETABLE | CMD_MSG(STR_ERROR_CAN_T_TIMETABLE_VEHICLE), nullptr, nullptr, 0);
		}
	}

	void OnClick(Point pt, int widget, int click_count) override
	{
		const Vehicle *v = this->vehicle;

		this->clicked_widget = widget;
		this->DeleteChildWindows(WC_QUERY_STRING);

		switch (widget) {
			case WID_VT_ORDER_VIEW: // Order view button
				ShowOrdersWindow(v);
				break;

			case WID_VT_TIMETABLE_PANEL: { // Main panel.
				int selected = GetOrderFromTimetableWndPt(pt.y, v);

				/* Allow change time by double-clicking order */
				if (click_count == 2) {
					this->sel_index = selected == INVALID_ORDER ? -1 : selected;
					this->OnClick(pt, WID_VT_CHANGE_TIME, click_count);
					return;
				} else {
					this->sel_index = (selected == INVALID_ORDER || selected == this->sel_index) ? -1 : selected;
				}

				this->DeleteChildWindows();
				break;
			}

			case WID_VT_START_DATE: // Change the date that the timetable starts.
				if (_settings_time.time_in_minutes && _settings_client.gui.timetable_start_text_entry) {
					this->set_start_date_all = v->orders.list->IsCompleteTimetable() && _ctrl_pressed;
					StringID str = STR_JUST_INT;
					uint64 time = _scaled_date_ticks;
					time /= _settings_time.ticks_per_minute;
					time += _settings_time.clock_offset;
					time %= (24 * 60);
					time = (time % 60) + (((time / 60) % 24) * 100);
					SetDParam(0, time);
					ShowQueryString(str, STR_TIMETABLE_STARTING_DATE, 31, this, CS_NUMERAL, QSF_ACCEPT_UNCHANGED);
				} else {
					ShowSetDateWindow(this, v->index | (v->orders.list->IsCompleteTimetable() && _ctrl_pressed ? 1U << 20 : 0),
							_scaled_date_ticks, _cur_year, _cur_year + 15, ChangeTimetableStartCallback);
				}
				break;

			case WID_VT_CHANGE_TIME: { // "Wait For" button.
				int selected = this->sel_index;
				VehicleOrderID real = (selected + 1) / 2;

				if (real >= v->GetNumOrders()) real = 0;

				const Order *order = v->GetOrder(real);
				StringID current = STR_EMPTY;

				if (order != nullptr) {
					uint time = (selected % 2 == 1) ? order->GetTravelTime() : order->GetWaitTime();
					if (!_settings_client.gui.timetable_in_ticks) time /= DATE_UNIT_SIZE;

					if (time != 0) {
						SetDParam(0, time);
						current = STR_JUST_INT;
					}
				}

				this->query_is_speed_query = false;
				this->change_timetable_all = (order != nullptr) && (selected % 2 == 0) && _ctrl_pressed;
				ShowQueryString(current, STR_TIMETABLE_CHANGE_TIME, 31, this, CS_NUMERAL, QSF_ACCEPT_UNCHANGED);
				break;
			}

			case WID_VT_CHANGE_SPEED: { // Change max speed button.
				int selected = this->sel_index;
				VehicleOrderID real = (selected + 1) / 2;

				if (real >= v->GetNumOrders()) real = 0;

				StringID current = STR_EMPTY;
				const Order *order = v->GetOrder(real);
				if (order != nullptr) {
					if (order->GetMaxSpeed() != UINT16_MAX) {
						SetDParam(0, ConvertKmhishSpeedToDisplaySpeed(order->GetMaxSpeed()));
						current = STR_JUST_INT;
					}
				}

				this->query_is_speed_query = true;
				this->change_timetable_all = (order != nullptr) && _ctrl_pressed;
				ShowQueryString(current, STR_TIMETABLE_CHANGE_SPEED, 31, this, CS_NUMERAL, QSF_NONE);
				break;
			}

			case WID_VT_CLEAR_TIME: { // Clear travel/waiting time.
				ExecuteTimetableCommand(v, _ctrl_pressed, this->sel_index, (this->sel_index % 2 == 1) ? MTF_TRAVEL_TIME : MTF_WAIT_TIME, 0, true);
				break;
			}

			case WID_VT_CLEAR_SPEED: { // Clear max speed button.
				ExecuteTimetableCommand(v, _ctrl_pressed, this->sel_index, MTF_TRAVEL_SPEED, UINT16_MAX, false);
				break;
			}

			case WID_VT_LOCK_ORDER_TIME: { // Toggle order wait time lock state.
				bool locked = false;

				int selected = this->sel_index;
				VehicleOrderID order_number = (selected + 1) / 2;
				if (order_number >= v->GetNumOrders()) order_number = 0;

				const Order *order = v->GetOrder(order_number);
				if (order != nullptr) {
					locked = (selected % 2 == 1) ? order->IsTravelFixed() : order->IsWaitFixed();
				}

				ExecuteTimetableCommand(v, _ctrl_pressed, this->sel_index, ((selected % 2 == 1) ? MTF_SET_TRAVEL_FIXED : MTF_SET_WAIT_FIXED), locked ? 0 : 1, false);
				break;
			}

			case WID_VT_RESET_LATENESS: // Reset the vehicle's late counter.
				DoCommandP(0, v->index, 0, CMD_SET_VEHICLE_ON_TIME | CMD_MSG(STR_ERROR_CAN_T_TIMETABLE_VEHICLE));
				break;

			case WID_VT_AUTOFILL: { // Autofill the timetable.
				uint32 p2 = 0;
				if (!HasBit(v->vehicle_flags, VF_AUTOFILL_TIMETABLE)) SetBit(p2, 0);
				if (_ctrl_pressed) SetBit(p2, 1);
				DoCommandP(0, v->index, p2, CMD_AUTOFILL_TIMETABLE | CMD_MSG(STR_ERROR_CAN_T_TIMETABLE_VEHICLE));
				break;
			}

			case WID_VT_SCHEDULED_DISPATCH: {
				ShowSchdispatchWindow(v);
				break;
			}

			case WID_VT_AUTOMATE: {
				uint32 p2 = 0;
				if (!HasBit(v->vehicle_flags, VF_AUTOMATE_TIMETABLE)) SetBit(p2, 0);
				if (_ctrl_pressed) SetBit(p2, 1);
				DoCommandP(0, v->index, p2, CMD_AUTOMATE_TIMETABLE | CMD_MSG(STR_ERROR_CAN_T_TIMETABLE_VEHICLE));
				break;
			}

			case WID_VT_AUTO_SEPARATION: {
				uint32 p2 = 0;
				if (!HasBit(v->vehicle_flags, VF_TIMETABLE_SEPARATION)) SetBit(p2, 0);
				DoCommandP(0, v->index, p2, CMD_TIMETABLE_SEPARATION | CMD_MSG(STR_ERROR_CAN_T_TIMETABLE_VEHICLE));
				break;
			}

			case WID_VT_EXPECTED:
				this->show_expected = !this->show_expected;
				break;

			case WID_VT_SHARED_ORDER_LIST:
				ShowVehicleListWindow(v);
				break;

			case WID_VT_ADD_VEH_GROUP: {
				ShowQueryString(STR_EMPTY, STR_GROUP_RENAME_CAPTION, MAX_LENGTH_GROUP_NAME_CHARS, this, CS_ALPHANUMERAL, QSF_ENABLE_DEFAULT | QSF_LEN_IN_CHARS);
				break;
			}

			case WID_VT_EXTRA: {
				VehicleOrderID real = (this->sel_index + 1) / 2;
				if (real >= this->vehicle->GetNumOrders()) real = 0;
				const Order *order = this->vehicle->GetOrder(real);
				bool leave_type_disabled = (order == nullptr) ||
							((!(order->IsType(OT_GOTO_STATION) || (order->IsType(OT_GOTO_DEPOT) && !(order->GetDepotActionType() & ODATFB_HALT))) ||
								(order->GetNonStopType() & ONSF_NO_STOP_AT_DESTINATION_STATION)) && !order->IsType(OT_CONDITIONAL));
				DropDownList list;
				list.emplace_back(new DropDownListStringItem(STR_TIMETABLE_LEAVE_NORMAL, OLT_NORMAL, leave_type_disabled));
				list.emplace_back(new DropDownListStringItem(STR_TIMETABLE_LEAVE_EARLY, OLT_LEAVE_EARLY, leave_type_disabled));
				list.emplace_back(new DropDownListStringItem(STR_TIMETABLE_LEAVE_EARLY_FULL_ANY, OLT_LEAVE_EARLY_FULL_ANY, leave_type_disabled || !order->IsType(OT_GOTO_STATION)));
				list.emplace_back(new DropDownListStringItem(STR_TIMETABLE_LEAVE_EARLY_FULL_ALL, OLT_LEAVE_EARLY_FULL_ALL, leave_type_disabled || !order->IsType(OT_GOTO_STATION)));
				ShowDropDownList(this, std::move(list), order != nullptr ? order->GetLeaveType() : -1, WID_VT_EXTRA);
				break;
			}
		}

		this->SetDirty();
	}

	void OnDropdownSelect(int widget, int index) override
	{
		switch (widget) {
			case WID_VT_EXTRA: {
				ExecuteTimetableCommand(this->vehicle, false, this->sel_index, MTF_SET_LEAVE_TYPE, index, false);
			}

			default:
				break;
		}
	}

	void OnQueryTextFinished(char *str) override
	{
		if (str == nullptr) return;

		const Vehicle *v = this->vehicle;

		switch (this->clicked_widget) {
			default: NOT_REACHED();

			case WID_VT_CHANGE_SPEED:
			case WID_VT_CHANGE_TIME: {
				uint64 val = StrEmpty(str) ? 0 : strtoul(str, nullptr, 10);
				uint32 p2;
				if (this->query_is_speed_query) {
					val = ConvertDisplaySpeedToKmhishSpeed(val);
					p2 = minu(val, UINT16_MAX);
				} else {
					if (!_settings_client.gui.timetable_in_ticks) val *= DATE_UNIT_SIZE;
					p2 = val;
				}

<<<<<<< HEAD
				ExecuteTimetableCommand(v, this->change_timetable_all, this->sel_index, (this->sel_index % 2 == 1) ? (this->query_is_speed_query ? MTF_TRAVEL_SPEED : MTF_TRAVEL_TIME) : MTF_WAIT_TIME, p2, false);
				break;
			}
=======
		uint32 p2 = std::min<uint32>(val, UINT16_MAX);
>>>>>>> cd36e171

			case WID_VT_START_DATE: {
				if (StrEmpty(str)) break;
				char *end;
				int32 val = strtol(str, &end, 10);
				if (val >= 0 && end && *end == 0) {
					uint minutes = (val % 100) % 60;
					uint hours = (val / 100) % 24;
					DateTicksScaled time = MINUTES_DATE(MINUTES_DAY(CURRENT_MINUTE), hours, minutes);
					time -= _settings_time.clock_offset;

					if (time < (CURRENT_MINUTE - 60)) time += 60 * 24;
					time *= _settings_time.ticks_per_minute;
					ChangeTimetableStartIntl(v->index | (this->set_start_date_all ? 1 << 20 : 0), time);
				}
				break;
			}

			case WID_VT_ADD_VEH_GROUP: {
				DoCommandP(0, VehicleListIdentifier(VL_SINGLE_VEH, v->type, v->owner, v->index).Pack(), 0, CMD_CREATE_GROUP_FROM_LIST | CMD_MSG(STR_ERROR_GROUP_CAN_T_CREATE), nullptr, str);
				break;
			}
		}
	}

	void OnResize() override
	{
		/* Update the scroll bar */
		this->vscroll->SetCapacityFromWidget(this, WID_VT_TIMETABLE_PANEL, WD_FRAMERECT_TOP + WD_FRAMERECT_BOTTOM);
	}

	/**
	 * Update the selection state of the arrival/departure data
	 */
	void UpdateSelectionStates()
	{
		this->GetWidget<NWidgetStacked>(WID_VT_ARRIVAL_DEPARTURE_SELECTION)->SetDisplayedPlane(_settings_client.gui.timetable_arrival_departure ? 0 : SZSP_NONE);
		this->GetWidget<NWidgetStacked>(WID_VT_EXPECTED_SELECTION)->SetDisplayedPlane(_settings_client.gui.timetable_arrival_departure ? 0 : 1);
		this->GetWidget<NWidgetStacked>(WID_VT_SEL_SHARED)->SetDisplayedPlane(this->vehicle->owner == _local_company && _ctrl_pressed ? 1 : 0);
	}

	virtual void OnFocus(Window *previously_focused_window) override
	{
		if (HasFocusedVehicleChanged(this->window_number, previously_focused_window)) {
			MarkAllRoutePathsDirty(this->vehicle);
			MarkAllRouteStepsDirty(this->vehicle);
		}
	}

	virtual void OnFocusLost(Window *newly_focused_window) override
	{
		if (HasFocusedVehicleChanged(this->window_number, newly_focused_window)) {
			MarkAllRoutePathsDirty(this->vehicle);
			MarkAllRouteStepsDirty(this->vehicle);
		}
	}

	const Vehicle *GetVehicle()
	{
		return this->vehicle;
	}
};

static const NWidgetPart _nested_timetable_widgets[] = {
	NWidget(NWID_HORIZONTAL),
		NWidget(WWT_CLOSEBOX, COLOUR_GREY),
		NWidget(WWT_CAPTION, COLOUR_GREY, WID_VT_CAPTION), SetDataTip(STR_TIMETABLE_TITLE, STR_TOOLTIP_WINDOW_TITLE_DRAG_THIS),
		NWidget(WWT_PUSHTXTBTN, COLOUR_GREY, WID_VT_ORDER_VIEW), SetMinimalSize(61, 14), SetDataTip( STR_TIMETABLE_ORDER_VIEW, STR_TIMETABLE_ORDER_VIEW_TOOLTIP),
		NWidget(WWT_SHADEBOX, COLOUR_GREY),
		NWidget(WWT_DEFSIZEBOX, COLOUR_GREY),
		NWidget(WWT_STICKYBOX, COLOUR_GREY),
	EndContainer(),
	NWidget(NWID_HORIZONTAL),
		NWidget(WWT_PANEL, COLOUR_GREY, WID_VT_TIMETABLE_PANEL), SetMinimalSize(388, 82), SetResize(1, 10), SetDataTip(STR_NULL, STR_TIMETABLE_TOOLTIP), SetScrollbar(WID_VT_SCROLLBAR), EndContainer(),
		NWidget(NWID_SELECTION, INVALID_COLOUR, WID_VT_ARRIVAL_DEPARTURE_SELECTION),
			NWidget(WWT_PANEL, COLOUR_GREY, WID_VT_ARRIVAL_DEPARTURE_PANEL), SetMinimalSize(110, 0), SetFill(0, 1), SetDataTip(STR_NULL, STR_TIMETABLE_TOOLTIP), SetScrollbar(WID_VT_SCROLLBAR), EndContainer(),
		EndContainer(),
		NWidget(NWID_VSCROLLBAR, COLOUR_GREY, WID_VT_SCROLLBAR),
	EndContainer(),
	NWidget(WWT_PANEL, COLOUR_GREY, WID_VT_SUMMARY_PANEL), SetMinimalSize(400, 22), SetResize(1, 0), EndContainer(),
	NWidget(NWID_HORIZONTAL),
		NWidget(NWID_HORIZONTAL, NC_EQUALSIZE),
			NWidget(NWID_VERTICAL, NC_EQUALSIZE),
				NWidget(WWT_PUSHTXTBTN, COLOUR_GREY, WID_VT_START_DATE), SetResize(1, 0), SetFill(1, 1), SetDataTip(STR_TIMETABLE_STARTING_DATE, STR_TIMETABLE_STARTING_DATE_TOOLTIP),
				NWidget(WWT_PUSHTXTBTN, COLOUR_GREY, WID_VT_CHANGE_TIME), SetResize(1, 0), SetFill(1, 1), SetDataTip(STR_TIMETABLE_CHANGE_TIME, STR_TIMETABLE_WAIT_TIME_TOOLTIP),
				NWidget(WWT_PUSHTXTBTN, COLOUR_GREY, WID_VT_CLEAR_TIME), SetResize(1, 0), SetFill(1, 1), SetDataTip(STR_TIMETABLE_CLEAR_TIME, STR_TIMETABLE_CLEAR_TIME_TOOLTIP),
			EndContainer(),
			NWidget(NWID_VERTICAL, NC_EQUALSIZE),
				NWidget(WWT_PUSHTXTBTN, COLOUR_GREY, WID_VT_AUTOFILL), SetResize(1, 0), SetFill(1, 1), SetDataTip(STR_TIMETABLE_AUTOFILL, STR_TIMETABLE_AUTOFILL_TOOLTIP),
				NWidget(WWT_PUSHTXTBTN, COLOUR_GREY, WID_VT_CHANGE_SPEED), SetResize(1, 0), SetFill(1, 1), SetDataTip(STR_TIMETABLE_CHANGE_SPEED, STR_TIMETABLE_CHANGE_SPEED_TOOLTIP),
				NWidget(WWT_PUSHTXTBTN, COLOUR_GREY, WID_VT_CLEAR_SPEED), SetResize(1, 0), SetFill(1, 1), SetDataTip(STR_TIMETABLE_CLEAR_SPEED, STR_TIMETABLE_CLEAR_SPEED_TOOLTIP),
			EndContainer(),
			NWidget(NWID_VERTICAL, NC_EQUALSIZE),
				NWidget(WWT_PUSHTXTBTN, COLOUR_GREY, WID_VT_AUTOMATE), SetResize(1, 0), SetFill(1, 1), SetDataTip(STR_TIMETABLE_AUTOMATE, STR_TIMETABLE_AUTOMATE_TOOLTIP),
				NWidget(WWT_PUSHTXTBTN, COLOUR_GREY, WID_VT_AUTO_SEPARATION), SetResize(1, 0), SetFill(1, 1), SetDataTip(STR_TIMETABLE_AUTO_SEPARATION, STR_TIMETABLE_AUTO_SEPARATION_TOOLTIP),
				NWidget(WWT_DROPDOWN, COLOUR_GREY, WID_VT_EXTRA), SetResize(1, 0), SetFill(1, 1), SetDataTip(STR_TIMETABLE_EXTRA_DROP_DOWN, STR_TIMETABLE_EXTRA_DROP_DOWN_TOOLTIP),
			EndContainer(),
			NWidget(NWID_VERTICAL, NC_EQUALSIZE),
				NWidget(WWT_PUSHTXTBTN, COLOUR_GREY, WID_VT_SCHEDULED_DISPATCH), SetResize(1, 0), SetFill(1, 1), SetDataTip(STR_TIMETABLE_SCHEDULED_DISPATCH, STR_TIMETABLE_SCHEDULED_DISPATCH_TOOLTIP),
				NWidget(WWT_PUSHTXTBTN, COLOUR_GREY, WID_VT_RESET_LATENESS), SetResize(1, 0), SetFill(1, 1), SetDataTip(STR_TIMETABLE_RESET_LATENESS, STR_TIMETABLE_RESET_LATENESS_TOOLTIP),
				NWidget(NWID_SELECTION, INVALID_COLOUR, WID_VT_EXPECTED_SELECTION),
					NWidget(WWT_PUSHTXTBTN, COLOUR_GREY, WID_VT_EXPECTED), SetResize(1, 0), SetFill(1, 1), SetDataTip(STR_BLACK_STRING, STR_TIMETABLE_EXPECTED_TOOLTIP),
					NWidget(WWT_PANEL, COLOUR_GREY), SetResize(1, 0), SetFill(1, 1), EndContainer(),
				EndContainer(),
			EndContainer(),
		EndContainer(),
		NWidget(NWID_VERTICAL, NC_EQUALSIZE),
			NWidget(NWID_SELECTION, INVALID_COLOUR, WID_VT_SEL_SHARED),
				NWidget(WWT_PUSHIMGBTN, COLOUR_GREY, WID_VT_SHARED_ORDER_LIST), SetFill(0, 1), SetDataTip(SPR_SHARED_ORDERS_ICON, STR_ORDERS_VEH_WITH_SHARED_ORDERS_LIST_TOOLTIP),
				NWidget(WWT_PUSHTXTBTN, COLOUR_GREY, WID_VT_ADD_VEH_GROUP), SetFill(0, 1), SetDataTip(STR_BLACK_PLUS, STR_ORDERS_NEW_GROUP_TOOLTIP),
			EndContainer(),
			NWidget(WWT_PUSHIMGBTN, COLOUR_GREY, WID_VT_LOCK_ORDER_TIME), SetFill(0, 1), SetDataTip(SPR_LOCK, STR_TIMETABLE_LOCK_ORDER_TIME_TOOLTIP),
			NWidget(WWT_RESIZEBOX, COLOUR_GREY), SetFill(0, 1),
		EndContainer(),
	EndContainer(),
};

static WindowDesc _timetable_desc(
	WDP_AUTO, "view_vehicle_timetable", 400, 130,
	WC_VEHICLE_TIMETABLE, WC_VEHICLE_VIEW,
	WDF_CONSTRUCTION,
	_nested_timetable_widgets, lengthof(_nested_timetable_widgets)
);

/**
 * Show the timetable for a given vehicle.
 * @param v The vehicle to show the timetable for.
 */
void ShowTimetableWindow(const Vehicle *v)
{
	DeleteWindowById(WC_VEHICLE_DETAILS, v->index, false);
	DeleteWindowById(WC_VEHICLE_ORDERS, v->index, false);
	AllocateWindowDescFront<TimetableWindow>(&_timetable_desc, v->index);
}<|MERGE_RESOLUTION|>--- conflicted
+++ resolved
@@ -238,25 +238,21 @@
 			case WID_VT_ARRIVAL_DEPARTURE_PANEL:
 				SetDParamMaxValue(0, MAX_YEAR * DAYS_IN_YEAR, 0, FS_SMALL);
 				this->deparr_time_width = GetStringBoundingBox(STR_JUST_DATE_TINY).width;
-<<<<<<< HEAD
 				SetDParamMaxValue(0, _settings_time.time_in_minutes ? 0 : MAX_YEAR * DAYS_IN_YEAR);
 				this->deparr_time_width = GetStringBoundingBox(STR_JUST_DATE_WALLCLOCK_TINY).width + 4;
-				this->deparr_abbr_width = max(GetStringBoundingBox(STR_TIMETABLE_ARRIVAL_ABBREVIATION).width, GetStringBoundingBox(STR_TIMETABLE_DEPARTURE_ABBREVIATION).width);
-=======
 				this->deparr_abbr_width = std::max(GetStringBoundingBox(STR_TIMETABLE_ARRIVAL_ABBREVIATION).width, GetStringBoundingBox(STR_TIMETABLE_DEPARTURE_ABBREVIATION).width);
->>>>>>> cd36e171
 				size->width = WD_FRAMERECT_LEFT + this->deparr_abbr_width + 10 + this->deparr_time_width + WD_FRAMERECT_RIGHT;
 				FALLTHROUGH;
 
 			case WID_VT_ARRIVAL_DEPARTURE_SELECTION:
 			case WID_VT_TIMETABLE_PANEL:
-				resize->height = max<int>(FONT_HEIGHT_NORMAL, GetSpriteSize(SPR_LOCK).height);
+				resize->height = std::max<int>(FONT_HEIGHT_NORMAL, GetSpriteSize(SPR_LOCK).height);
 				size->height = WD_FRAMERECT_TOP + 8 * resize->height + WD_FRAMERECT_BOTTOM;
 				break;
 
 			case WID_VT_SUMMARY_PANEL: {
 				Dimension d = GetSpriteSize(SPR_WARNING_SIGN);
-				size->height = WD_FRAMERECT_TOP + 2 * FONT_HEIGHT_NORMAL + this->summary_warnings * max<int>(d.height, FONT_HEIGHT_NORMAL) + WD_FRAMERECT_BOTTOM;
+				size->height = WD_FRAMERECT_TOP + 2 * FONT_HEIGHT_NORMAL + this->summary_warnings * std::max<int>(d.height, FONT_HEIGHT_NORMAL) + WD_FRAMERECT_BOTTOM;
 				break;
 			}
 		}
@@ -264,7 +260,7 @@
 
 	int GetOrderFromTimetableWndPt(int y, const Vehicle *v)
 	{
-		int sel = (y - this->GetWidget<NWidgetBase>(WID_VT_TIMETABLE_PANEL)->pos_y - WD_FRAMERECT_TOP) / max<int>(FONT_HEIGHT_NORMAL, GetSpriteSize(SPR_LOCK).height);
+		int sel = (y - this->GetWidget<NWidgetBase>(WID_VT_TIMETABLE_PANEL)->pos_y - WD_FRAMERECT_TOP) / std::max<int>(FONT_HEIGHT_NORMAL, GetSpriteSize(SPR_LOCK).height);
 
 		if ((uint)sel >= this->vscroll->GetCapacity()) return INVALID_ORDER;
 
@@ -453,7 +449,7 @@
 				int y = r.top + WD_FRAMERECT_TOP;
 				int i = this->vscroll->GetPosition();
 				Dimension lock_d = GetSpriteSize(SPR_LOCK);
-				int line_height = max<int>(FONT_HEIGHT_NORMAL, lock_d.height);
+				int line_height = std::max<int>(FONT_HEIGHT_NORMAL, lock_d.height);
 				VehicleOrderID order_id = (i + 1) / 2;
 				bool final_order = false;
 
@@ -543,7 +539,7 @@
 
 				int y = r.top + WD_FRAMERECT_TOP;
 				Dimension lock_d = GetSpriteSize(SPR_LOCK);
-				int line_height = max<int>(FONT_HEIGHT_NORMAL, lock_d.height);
+				int line_height = std::max<int>(FONT_HEIGHT_NORMAL, lock_d.height);
 
 				bool show_late = this->show_expected && v->lateness_counter > DATE_UNIT_SIZE;
 				Ticks offset = show_late ? 0 : -v->lateness_counter;
@@ -647,7 +643,7 @@
 					}
 
 					const Dimension warning_dimensions = GetSpriteSize(SPR_WARNING_SIGN);
-					const int step_height = max<int>(warning_dimensions.height, FONT_HEIGHT_NORMAL);
+					const int step_height = std::max<int>(warning_dimensions.height, FONT_HEIGHT_NORMAL);
 					const int text_offset_y = (step_height - FONT_HEIGHT_NORMAL) / 2;
 					const int warning_offset_y = (step_height - warning_dimensions.height) / 2;
 					const bool rtl = _current_text_dir == TD_RTL;
@@ -930,19 +926,15 @@
 				uint32 p2;
 				if (this->query_is_speed_query) {
 					val = ConvertDisplaySpeedToKmhishSpeed(val);
-					p2 = minu(val, UINT16_MAX);
+					p2 = std::min<uint>(val, UINT16_MAX);
 				} else {
 					if (!_settings_client.gui.timetable_in_ticks) val *= DATE_UNIT_SIZE;
 					p2 = val;
 				}
 
-<<<<<<< HEAD
 				ExecuteTimetableCommand(v, this->change_timetable_all, this->sel_index, (this->sel_index % 2 == 1) ? (this->query_is_speed_query ? MTF_TRAVEL_SPEED : MTF_TRAVEL_TIME) : MTF_WAIT_TIME, p2, false);
 				break;
 			}
-=======
-		uint32 p2 = std::min<uint32>(val, UINT16_MAX);
->>>>>>> cd36e171
 
 			case WID_VT_START_DATE: {
 				if (StrEmpty(str)) break;
