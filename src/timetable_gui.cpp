/*
 * This file is part of OpenTTD.
 * OpenTTD is free software; you can redistribute it and/or modify it under the terms of the GNU General Public License as published by the Free Software Foundation, version 2.
 * OpenTTD is distributed in the hope that it will be useful, but WITHOUT ANY WARRANTY; without even the implied warranty of MERCHANTABILITY or FITNESS FOR A PARTICULAR PURPOSE.
 * See the GNU General Public License for more details. You should have received a copy of the GNU General Public License along with OpenTTD. If not, see <http://www.gnu.org/licenses/>.
 */

/** @file timetable_gui.cpp GUI for time tabling. */

#include "stdafx.h"
#include "command_func.h"
#include "gui.h"
#include "window_gui.h"
#include "window_func.h"
#include "textbuf_gui.h"
#include "strings_func.h"
#include "vehicle_base.h"
#include "string_func.h"
#include "gfx_func.h"
#include "company_func.h"
#include "date_func.h"
#include "date_gui.h"
#include "vehicle_gui.h"
#include "settings_type.h"
#include "viewport_func.h"
#include "schdispatch.h"
#include "vehiclelist.h"
#include "tracerestrict.h"
#include "core/backup_type.hpp"

#include "widgets/timetable_widget.h"

#include "table/sprites.h"
#include "table/strings.h"

#include "safeguards.h"

enum TimetableArrivalDepartureFlags {
	TADF_ARRIVAL_PREDICTED,
	TADF_DEPARTURE_PREDICTED,
	TADF_ARRIVAL_NO_OFFSET,
	TADF_DEPARTURE_NO_OFFSET,
	TADF_REACHED,
};

/** Container for the arrival/departure dates of a vehicle */
struct TimetableArrivalDeparture {
	Ticks arrival;   ///< The arrival time
	Ticks departure; ///< The departure time
	uint flags;
};

/**
 * Set the timetable parameters in the format as described by the setting.
 * @param param the first DParam to fill
 * @param ticks  the number of ticks to 'draw'
 * @param long_mode long output format
 */
void SetTimetableParams(int first_param, Ticks ticks, bool long_mode)
{
	SetDParam(first_param, long_mode ? STR_JUST_TT_TICKS_LONG : STR_JUST_TT_TICKS);
	SetDParam(first_param + 1, ticks);
}

Ticks ParseTimetableDuration(const char *str)
{
	if (StrEmpty(str)) return 0;

	if (_settings_client.gui.timetable_in_ticks) {
		return std::strtoul(str, nullptr, 10);
	}

	char tmp_buffer[64];
	strecpy(tmp_buffer, str, lastof(tmp_buffer));
	str_replace_wchar(tmp_buffer, lastof(tmp_buffer), GetDecimalSeparatorChar(), '.');
	return atof(tmp_buffer) * TimetableDisplayUnitSize();
}

/**
 * Check whether it is possible to determine how long the order takes.
 * @param order the order to check.
 * @param travelling whether we are interested in the travel or the wait part.
 * @return true if the travel/wait time can be used.
 */
static bool CanDetermineTimeTaken(const Order *order, bool travelling)
{
	/* Current order is conditional */
	if (order->IsType(OT_CONDITIONAL) || order->IsType(OT_IMPLICIT)) return false;
	/* No travel time and we have not already finished travelling */
	if (travelling && !order->IsTravelTimetabled()) return false;
	/* No wait time but we are loading at this timetabled station */
	if (!travelling && !order->IsWaitTimetabled() && order->IsType(OT_GOTO_STATION) &&
			!(order->GetNonStopType() & ONSF_NO_STOP_AT_DESTINATION_STATION)) {
		return false;
	}

	return true;
}


/**
 * Fill the table with arrivals and departures
 * @param v Vehicle which must have at least 2 orders.
 * @param start order index to start at
 * @param travelling Are we still in the travelling part of the start order
 * @param table Fill in arrival and departures including intermediate orders
 * @param offset Add this value to result and all arrivals and departures
 */
static void FillTimetableArrivalDepartureTable(const Vehicle *v, VehicleOrderID start, bool travelling, TimetableArrivalDeparture *table, Ticks offset)
{
	assert(table != nullptr);
	assert(v->GetNumOrders() >= 2);
	assert(start < v->GetNumOrders());

	/* Pre-initialize with unknown time */
	for (int i = 0; i < v->GetNumOrders(); ++i) {
		table[i].arrival = table[i].departure = INVALID_TICKS;
		table[i].flags = 0;
	}

	Ticks sum = offset;
	VehicleOrderID i = start;
	const Order *order = v->GetOrder(i);

	bool predicted = false;
	bool no_offset = false;
	bool skip_travel = false;

	/* Cyclically loop over all orders until we reach the current one again.
	 * As we may start at the current order, do a post-checking loop */
	do {
		if (HasBit(table[i].flags, TADF_REACHED)) break;
		SetBit(table[i].flags, TADF_REACHED);

		bool skip = order->IsType(OT_IMPLICIT);

		if (order->IsType(OT_CONDITIONAL)) {
			bool jump = false;
			switch (order->GetConditionVariable()) {
				case OCV_UNCONDITIONALLY: {
					jump = true;
					break;
				}

				case OCV_TIME_DATE: {
					predicted = true;
					StateTicks time = _state_ticks + sum;
					if (!no_offset) time -= v->lateness_counter;
					int value = GetTraceRestrictTimeDateValueFromStateTicks(static_cast<TraceRestrictTimeDateValueField>(order->GetConditionValue()), time);
					jump = OrderConditionCompare(order->GetConditionComparator(), value, order->GetXData());
					break;
				}

				case OCV_DISPATCH_SLOT: {
					StateTicks time = _state_ticks + sum;
					if (!no_offset) time -= v->lateness_counter;
					extern bool EvaluateDispatchSlotConditionalOrder(const Order *order, const Vehicle *v, StateTicks state_ticks, bool *predicted);
					jump = EvaluateDispatchSlotConditionalOrder(order, v, time, &predicted);
					break;
				}

				default:
					return;
			}
			if (jump) {
				if (!order->IsWaitTimetabled()) return;
				sum += order->GetTimetabledWait();
				i = order->GetConditionSkipToOrder();
				order = v->GetOrder(i);
				skip_travel = true;
				continue;
			} else {
				skip = true;
			}
		}

		/* Automatic orders don't influence the overall timetable;
		 * they just add some untimetabled entries, but the time till
		 * the next non-implicit order can still be known. */
		if (!skip) {
			if (travelling || i != start) {
				if (!skip_travel) {
					if (!CanDetermineTimeTaken(order, true)) return;
					sum += order->GetTimetabledTravel();
				}
				table[i].arrival = sum;
				if (predicted) SetBit(table[i].flags, TADF_ARRIVAL_PREDICTED);
				if (no_offset) SetBit(table[i].flags, TADF_ARRIVAL_NO_OFFSET);
			}

			if (HasBit(v->vehicle_flags, VF_SCHEDULED_DISPATCH) && order->IsScheduledDispatchOrder(true) && !(i == start && !travelling)) {
				if (!no_offset) sum -= v->lateness_counter;
				DispatchSchedule &ds = v->orders->GetDispatchScheduleByIndex(order->GetDispatchScheduleIndex());
				DispatchSchedule predicted_ds;
				predicted_ds.BorrowSchedule(ds);
				predicted_ds.UpdateScheduledDispatchToDate(_state_ticks + sum);
				StateTicks slot = GetScheduledDispatchTime(predicted_ds, _state_ticks + sum + order->GetTimetabledWait());
				predicted_ds.ReturnSchedule(ds);
				if (slot == INVALID_STATE_TICKS) return;
				sum = (slot - _state_ticks).AsTicks();
				predicted = true;
				no_offset = true;
			} else {
				if (!CanDetermineTimeTaken(order, false)) return;
				sum += order->GetTimetabledWait();
			}
			table[i].departure = sum;
			if (predicted) SetBit(table[i].flags, TADF_DEPARTURE_PREDICTED);
			if (predicted) SetBit(table[i].flags, TADF_DEPARTURE_NO_OFFSET);
		}

		skip_travel = false;

		++i;
		order = order->next;
		if (i >= v->GetNumOrders()) {
			i = 0;
			assert(order == nullptr);
			order = v->orders->GetFirstOrder();
		}
	} while (i != start);

	/* When loading at a scheduled station we still have to treat the
	 * travelling part of the first order. */
	if (!travelling && table[i].arrival == INVALID_TICKS) {
		if (!CanDetermineTimeTaken(order, true)) return;
		sum += order->GetTimetabledTravel();
		table[i].arrival = sum;
		if (predicted) SetBit(table[i].flags, TADF_ARRIVAL_PREDICTED);
		if (no_offset) SetBit(table[i].flags, TADF_ARRIVAL_NO_OFFSET);
	}
}

/**
 * Callback for when a time has been chosen to start the time table
 * @param p1 The p1 parameter to send to CmdSetTimetableStart
 * @param tick the actually chosen state tick
 */
static void ChangeTimetableStartIntl(uint32_t p1, StateTicks tick)
{
	DoCommandPEx(0, p1, 0, (uint64_t)tick.base(), CMD_SET_TIMETABLE_START | CMD_MSG(STR_ERROR_CAN_T_TIMETABLE_VEHICLE), nullptr, nullptr, 0);
}

/**
 * Callback for when a time has been chosen to start the time table
 * @param w the window related to the setting of the date
 * @param tick the actually chosen tick
 */
static void ChangeTimetableStartCallback(const Window *w, StateTicks tick)
{
	ChangeTimetableStartIntl(w->window_number, tick);
}

void ProcessTimetableWarnings(const Vehicle *v, std::function<void(StringID, bool)> handler)
{
	Ticks total_time = v->orders != nullptr ? v->orders->GetTimetableDurationIncomplete() : 0;

	bool have_conditional = false;
	bool have_missing_wait = false;
	bool have_missing_travel = false;
	bool have_bad_full_load = false;
	bool have_non_timetabled_conditional_branch = false;

	const bool assume_timetabled = HasBit(v->vehicle_flags, VF_AUTOFILL_TIMETABLE) || HasBit(v->vehicle_flags, VF_AUTOMATE_TIMETABLE);
	for (int n = 0; n < v->GetNumOrders(); n++) {
		const Order *order = v->GetOrder(n);
		if (order->IsType(OT_CONDITIONAL)) {
			have_conditional = true;
			if (!order->IsWaitTimetabled()) have_non_timetabled_conditional_branch = true;
		} else {
			if (order->GetWaitTime() == 0 && order->IsType(OT_GOTO_STATION) && !(order->GetNonStopType() & ONSF_NO_STOP_AT_DESTINATION_STATION)) {
				have_missing_wait = true;
			}
			if (order->GetTravelTime() == 0 && !order->IsTravelTimetabled()) {
				have_missing_travel = true;
			}
		}

		if (order->IsType(OT_GOTO_STATION) && !have_bad_full_load && (assume_timetabled || order->IsWaitTimetabled())) {
			if (order->GetLoadType() & OLFB_FULL_LOAD) have_bad_full_load = true;
			if (order->GetLoadType() == OLFB_CARGO_TYPE_LOAD) {
				for (CargoID c = 0; c < NUM_CARGO; c++) {
					if (order->GetCargoLoadTypeRaw(c) & OLFB_FULL_LOAD) {
						have_bad_full_load = true;
						break;
					}
				}
			}
		}
	}

	if (HasBit(v->vehicle_flags, VF_TIMETABLE_SEPARATION)) {
		if (have_conditional) handler(STR_TIMETABLE_WARNING_AUTOSEP_CONDITIONAL, true);
		if (have_missing_wait || have_missing_travel) {
			if (assume_timetabled) {
				handler(STR_TIMETABLE_AUTOSEP_TIMETABLE_INCOMPLETE, false);
			} else {
				handler(STR_TIMETABLE_WARNING_AUTOSEP_MISSING_TIMINGS, true);
				handler(STR_TIMETABLE_FILL_TIMETABLE_SUGGESTION, false);
				handler(STR_TIMETABLE_FILL_TIMETABLE_SUGGESTION_2, false);
			}
		} else if (v->GetNumOrders() == 0) {
			handler(STR_TIMETABLE_AUTOSEP_TIMETABLE_INCOMPLETE, false);
		} else if (!have_conditional) {
			handler(v->IsOrderListShared() ? STR_TIMETABLE_AUTOSEP_OK : STR_TIMETABLE_AUTOSEP_SINGLE_VEH, false);
		}
	}
	if (have_bad_full_load) handler(STR_TIMETABLE_WARNING_FULL_LOAD, true);
	if (have_conditional && HasBit(v->vehicle_flags, VF_AUTOFILL_TIMETABLE)) handler(STR_TIMETABLE_WARNING_AUTOFILL_CONDITIONAL, true);
	if (total_time && have_non_timetabled_conditional_branch) handler(STR_TIMETABLE_NON_TIMETABLED_BRANCH, false);
	if (HasBit(v->vehicle_flags, VF_SCHEDULED_DISPATCH) && v->orders != nullptr) {
		auto sd_warning = [&](int schedule_index, StringID str) {
			if (v->orders->GetScheduledDispatchScheduleCount() > 1) {
				SetDParam(0, schedule_index + 1);
				SetDParam(1, str);
				handler(STR_TIMETABLE_WARNING_SCHEDULE_ID, true);
			} else {
				handler(str, true);
			}
		};
		std::vector<bool> seen_sched_dispatch_orders(v->orders->GetScheduledDispatchScheduleCount());

		for (int n = 0; n < v->GetNumOrders(); n++) {
			const Order *order = v->GetOrder(n);
			int schedule_index = order->GetDispatchScheduleIndex();
			if (schedule_index >= 0) {
				seen_sched_dispatch_orders[schedule_index] = true;
				if (!order->IsWaitTimetabled()) {
					sd_warning(schedule_index, STR_TIMETABLE_WARNING_SCHEDULED_DISPATCH_ORDER_NO_WAIT_TIME);
				}
			}
		}
		for (uint i = 0; i < seen_sched_dispatch_orders.size(); i++) {
			if (!seen_sched_dispatch_orders[i]) sd_warning(i, STR_TIMETABLE_WARNING_NO_SCHEDULED_DISPATCH_ORDER_ASSIGNED);
		}
	}
}


struct TimetableWindow : GeneralVehicleWindow {
	int sel_index;
	bool show_expected;     ///< Whether we show expected arrival or scheduled
	uint deparr_time_width; ///< The width of the departure/arrival time
	uint deparr_abbr_width; ///< The width of the departure/arrival abbreviation
	int clicked_widget;     ///< The widget that was clicked (used to determine what to do in OnQueryTextFinished)
	Scrollbar *vscroll;
	bool query_is_speed_query; ///< The currently open query window is a speed query and not a time query.
	bool set_start_date_all;   ///< Set start date using minutes text entry: this is a set all vehicle (ctrl-click) action
	bool change_timetable_all; ///< Set wait time or speed for all timetable entries (ctrl-click) action
	int summary_warnings = 0;  ///< NUmber of summary warnings shown

	enum {
		MAX_SUMMARY_WARNINGS = 10,
	};

	TimetableWindow(WindowDesc *desc, WindowNumber window_number) :
			GeneralVehicleWindow(desc, Vehicle::Get(window_number)),
			sel_index(-1),
			show_expected(true)
	{
		this->CreateNestedTree();
		this->vscroll = this->GetScrollbar(WID_VT_SCROLLBAR);
		this->UpdateSelectionStates();
		this->FinishInitNested(window_number);

		this->owner = this->vehicle->owner;
	}

	void Close(int data = 0) override
	{
		if (!FocusWindowById(WC_VEHICLE_VIEW, this->window_number)) {
			MarkDirtyFocusedRoutePaths(this->vehicle);
		}
		this->GeneralVehicleWindow::Close();
	}

	/**
	 * Build the arrival-departure list for a given vehicle
	 * @param v the vehicle to make the list for
	 * @param table the table to fill
	 * @return if next arrival will be early
	 */
	static bool BuildArrivalDepartureList(const Vehicle *v, TimetableArrivalDeparture *table)
	{
		assert(HasBit(v->vehicle_flags, VF_TIMETABLE_STARTED));

		bool travelling = (!(v->current_order.IsAnyLoadingType() || v->current_order.IsType(OT_WAITING)) || v->current_order.GetNonStopType() == ONSF_STOP_EVERYWHERE);
		Ticks start_time = -(Ticks)v->current_order_time;
		if (v->cur_timetable_order_index != INVALID_VEH_ORDER_ID && v->cur_timetable_order_index != v->cur_real_order_index) {
			/* vehicle is taking a conditional order branch, adjust start time to compensate */
			const Order *real_current_order = v->GetOrder(v->cur_real_order_index);
			const Order *real_timetable_order = v->GetOrder(v->cur_timetable_order_index);
			assert(real_timetable_order->IsType(OT_CONDITIONAL));
			start_time += (real_timetable_order->GetWaitTime() - real_current_order->GetTravelTime());
		}

		FillTimetableArrivalDepartureTable(v, v->cur_real_order_index % v->GetNumOrders(), travelling, table, start_time);

		return (travelling && v->lateness_counter < 0);
	}

	void UpdateWidgetSize(WidgetID widget, Dimension &size, [[maybe_unused]] const Dimension &padding, [[maybe_unused]] Dimension &fill, [[maybe_unused]] Dimension &resize) override
	{
		switch (widget) {
			case WID_VT_ARRIVAL_DEPARTURE_PANEL:
<<<<<<< HEAD
				if (_settings_time.time_in_minutes) {
					SetDParam(0, 0);
				} else if (EconTime::UsingWallclockUnits()) {
					SetDParam(0, _state_ticks + (TICKS_PER_SECOND * 9999));
				} else {
					SetDParam(0, EconTime::MAX_YEAR.base() * DAYS_IN_YEAR);
=======
				/* We handle this differently depending on the timetable mode. */
				if (_settings_client.gui.timetable_mode == TimetableMode::Seconds) {
					/* A five-digit number would fit a timetable lasting 2.7 real-world hours, which should be plenty. */
					SetDParamMaxDigits(1, 4, FS_SMALL);
					size.width = std::max(GetStringBoundingBox(STR_TIMETABLE_ARRIVAL_SECONDS_IN_FUTURE).width, GetStringBoundingBox(STR_TIMETABLE_DEPARTURE_SECONDS_IN_FUTURE).width) + WidgetDimensions::scaled.hsep_wide + padding.width;
				} else {
					SetDParamMaxValue(1, TimerGameEconomy::DateAtStartOfYear(EconomyTime::MAX_YEAR), 0, FS_SMALL);
					size.width = std::max(GetStringBoundingBox(STR_TIMETABLE_ARRIVAL_DATE).width, GetStringBoundingBox(STR_TIMETABLE_DEPARTURE_DATE).width) + WidgetDimensions::scaled.hsep_wide + padding.width;
>>>>>>> 90ca3515
				}
				this->deparr_time_width = GetStringBoundingBox(STR_JUST_TT_TIME).width + 4;
				this->deparr_abbr_width = std::max(GetStringBoundingBox(STR_TIMETABLE_ARRIVAL_ABBREVIATION).width, GetStringBoundingBox(STR_TIMETABLE_DEPARTURE_ABBREVIATION).width);
				size->width = this->deparr_abbr_width + WidgetDimensions::scaled.hsep_wide + this->deparr_time_width + padding.width;
				[[fallthrough]];

			case WID_VT_ARRIVAL_DEPARTURE_SELECTION:
			case WID_VT_TIMETABLE_PANEL:
<<<<<<< HEAD
				resize->height = std::max<int>(GetCharacterHeight(FS_NORMAL), GetSpriteSize(SPR_LOCK).height);
				size->height = 8 * resize->height + padding.height;
				break;

			case WID_VT_SUMMARY_PANEL: {
				Dimension d = GetSpriteSize(SPR_WARNING_SIGN);
				size->height = 2 * GetCharacterHeight(FS_NORMAL) + std::min<int>(MAX_SUMMARY_WARNINGS, this->summary_warnings) * std::max<int>(d.height, GetCharacterHeight(FS_NORMAL)) + padding.height;
=======
				resize.height = GetCharacterHeight(FS_NORMAL);
				size.height = 8 * resize.height + padding.height;
				break;

			case WID_VT_SUMMARY_PANEL:
				size.height = 2 * GetCharacterHeight(FS_NORMAL) + padding.height;
>>>>>>> 90ca3515
				break;
			}
		}
	}

	int GetOrderFromTimetableWndPt(int y, [[maybe_unused]] const Vehicle *v)
	{
		int32_t sel = this->vscroll->GetScrolledRowFromWidget(y, this, WID_VT_TIMETABLE_PANEL, WidgetDimensions::scaled.framerect.top);
		if (sel == INT32_MAX) return INVALID_ORDER;
		assert(IsInsideBS(sel, 0, v->GetNumOrders() * 2));
		return sel;
	}

	/**
	 * Some data on this window has become invalid.
	 * @param data Information about the changed data.
	 * @param gui_scope Whether the call is done from GUI scope. You may not do everything when not in GUI scope. See #InvalidateWindowData() for details.
	 */
	void OnInvalidateData([[maybe_unused]] int data = 0, [[maybe_unused]] bool gui_scope = true) override
	{
		switch (data) {
			case VIWD_AUTOREPLACE:
				/* Autoreplace replaced the vehicle */
				this->vehicle = Vehicle::Get(this->window_number);
				break;

			case VIWD_REMOVE_ALL_ORDERS:
				/* Removed / replaced all orders (after deleting / sharing) */
				if (this->sel_index == -1) break;

				this->CloseChildWindows();
				this->sel_index = -1;
				break;

			case VIWD_MODIFY_ORDERS:
				if (!gui_scope) break;
				this->UpdateSelectionStates();
				this->ReInit();
				break;

			default: {
				if (gui_scope) break; // only do this once; from command scope

				/* Moving an order. If one of these is INVALID_VEH_ORDER_ID, then
				 * the order is being created / removed */
				if (this->sel_index == -1) break;

				VehicleOrderID from = GB(data, 0, 16);
				VehicleOrderID to   = GB(data, 16, 16);

				if (from == to) break; // no need to change anything

				/* if from == INVALID_VEH_ORDER_ID, one order was added; if to == INVALID_VEH_ORDER_ID, one order was removed */
				uint old_num_orders = this->vehicle->GetNumOrders() - (uint)(from == INVALID_VEH_ORDER_ID) + (uint)(to == INVALID_VEH_ORDER_ID);

				VehicleOrderID selected_order = (this->sel_index + 1) / 2;
				if (selected_order == old_num_orders) selected_order = 0; // when last travel time is selected, it belongs to order 0

				bool travel = HasBit(this->sel_index, 0);

				if (from != selected_order) {
					/* Moving from preceding order? */
					selected_order -= (int)(from <= selected_order);
					/* Moving to   preceding order? */
					selected_order += (int)(to   <= selected_order);
				} else {
					/* Now we are modifying the selected order */
					if (to == INVALID_VEH_ORDER_ID) {
						/* Deleting selected order */
						this->CloseChildWindows();
						this->sel_index = -1;
						break;
					} else {
						/* Moving selected order */
						selected_order = to;
					}
				}

				/* recompute new sel_index */
				this->sel_index = 2 * selected_order - (int)travel;
				/* travel time of first order needs special handling */
				if (this->sel_index == -1) this->sel_index = this->vehicle->GetNumOrders() * 2 - 1;
				break;
			}
		}
	}

	virtual EventState OnCTRLStateChange() override
	{
		this->UpdateSelectionStates();
		this->SetDirty();
		return ES_NOT_HANDLED;
	}

	void SetButtonDisabledStates()
	{
		const Vehicle *v = this->vehicle;
		int selected = this->sel_index;

		this->vscroll->SetCount(v->GetNumOrders() * 2);

		if (v->owner == _local_company) {
			bool disable = true;
			bool disable_time = true;
			bool wait_lockable = false;
			bool wait_locked = false;
			bool clearable_when_wait_locked = false;
			if (selected != -1) {
				const Order *order = v->GetOrder(((selected + 1) / 2) % v->GetNumOrders());
				if (selected % 2 != 0) {
					/* Travel time */
					disable = order != nullptr && (order->IsType(OT_CONDITIONAL) || order->IsType(OT_IMPLICIT) || order->HasNoTimetableTimes());
					disable_time = disable;
					wait_lockable = !disable;
					wait_locked = wait_lockable && order->IsTravelFixed();
				} else {
					/* Wait time */
					if (order != nullptr) {
						if (order->IsType(OT_GOTO_WAYPOINT)) {
							disable = false;
							disable_time = false;
							clearable_when_wait_locked = true;
						} else if (order->IsType(OT_CONDITIONAL)) {
							disable = true;
							disable_time = false;
							clearable_when_wait_locked = true;
						} else {
							disable = (!(order->IsType(OT_GOTO_STATION) || (order->IsType(OT_GOTO_DEPOT) && !(order->GetDepotActionType() & ODATFB_HALT))) ||
									(order->GetNonStopType() & ONSF_NO_STOP_AT_DESTINATION_STATION));
							disable_time = disable;
						}
					} else {
						disable = true;
						disable_time = true;
					}
					wait_lockable = !disable_time;
					wait_locked = wait_lockable && order->IsWaitFixed();
				}
			}
			bool disable_speed = disable || selected % 2 == 0 || v->type == VEH_AIRCRAFT;

			this->SetWidgetDisabledState(WID_VT_CHANGE_TIME, disable_time || (HasBit(v->vehicle_flags, VF_AUTOMATE_TIMETABLE) && !wait_locked));
			this->SetWidgetDisabledState(WID_VT_CLEAR_TIME, disable_time || (HasBit(v->vehicle_flags, VF_AUTOMATE_TIMETABLE) && !(wait_locked && clearable_when_wait_locked)));
			this->SetWidgetDisabledState(WID_VT_CHANGE_SPEED, disable_speed);
			this->SetWidgetDisabledState(WID_VT_CLEAR_SPEED, disable_speed);
			this->SetWidgetDisabledState(WID_VT_SHARED_ORDER_LIST, !(v->IsOrderListShared() || _settings_client.gui.enable_single_veh_shared_order_gui));

			this->SetWidgetDisabledState(WID_VT_START_DATE, v->orders == nullptr || HasBit(v->vehicle_flags, VF_TIMETABLE_SEPARATION) || HasBit(v->vehicle_flags, VF_SCHEDULED_DISPATCH));
			this->SetWidgetDisabledState(WID_VT_RESET_LATENESS, v->orders == nullptr);
			this->SetWidgetDisabledState(WID_VT_AUTOFILL, v->orders == nullptr || HasBit(v->vehicle_flags, VF_AUTOMATE_TIMETABLE));
			this->SetWidgetDisabledState(WID_VT_AUTO_SEPARATION, HasBit(v->vehicle_flags, VF_SCHEDULED_DISPATCH) || v->HasUnbunchingOrder());
			this->EnableWidget(WID_VT_AUTOMATE);
			this->EnableWidget(WID_VT_ADD_VEH_GROUP);
			this->SetWidgetDisabledState(WID_VT_LOCK_ORDER_TIME, !wait_lockable);
			this->SetWidgetLoweredState(WID_VT_LOCK_ORDER_TIME, wait_locked);
			this->SetWidgetDisabledState(WID_VT_EXTRA, disable || (selected % 2 != 0));
			this->SetWidgetDisabledState(WID_VT_ASSIGN_SCHEDULE, disable || (selected % 2 != 0) || !HasBit(v->vehicle_flags, VF_SCHEDULED_DISPATCH));
		} else {
			this->DisableWidget(WID_VT_START_DATE);
			this->DisableWidget(WID_VT_CHANGE_TIME);
			this->DisableWidget(WID_VT_CLEAR_TIME);
			this->DisableWidget(WID_VT_CHANGE_SPEED);
			this->DisableWidget(WID_VT_CLEAR_SPEED);
			this->DisableWidget(WID_VT_RESET_LATENESS);
			this->DisableWidget(WID_VT_AUTOFILL);
			this->DisableWidget(WID_VT_AUTOMATE);
			this->DisableWidget(WID_VT_AUTO_SEPARATION);
			this->DisableWidget(WID_VT_SHARED_ORDER_LIST);
			this->DisableWidget(WID_VT_ADD_VEH_GROUP);
			this->DisableWidget(WID_VT_LOCK_ORDER_TIME);
			this->DisableWidget(WID_VT_EXTRA);
			this->DisableWidget(WID_VT_ASSIGN_SCHEDULE);
		}

		this->SetWidgetLoweredState(WID_VT_AUTOFILL, HasBit(v->vehicle_flags, VF_AUTOFILL_TIMETABLE));
		this->SetWidgetLoweredState(WID_VT_AUTOMATE, HasBit(v->vehicle_flags, VF_AUTOMATE_TIMETABLE));
		this->SetWidgetLoweredState(WID_VT_AUTO_SEPARATION, HasBit(v->vehicle_flags, VF_TIMETABLE_SEPARATION));
		this->SetWidgetLoweredState(WID_VT_SCHEDULED_DISPATCH, HasBit(v->vehicle_flags, VF_SCHEDULED_DISPATCH));
		this->SetWidgetLoweredState(WID_VT_SCHEDULED_DISPATCH, HasBit(v->vehicle_flags, VF_SCHEDULED_DISPATCH));

		this->SetWidgetDisabledState(WID_VT_SCHEDULED_DISPATCH, v->orders == nullptr);
		this->GetWidget<NWidgetStacked>(WID_VT_START_DATE_SELECTION)->SetDisplayedPlane(HasBit(v->vehicle_flags, VF_SCHEDULED_DISPATCH) ? 1 : 0);
	}

	void OnPaint() override
	{
		this->SetButtonDisabledStates();
		this->DrawWidgets();
	}

	void SetStringParameters(WidgetID widget) const override
	{
		switch (widget) {
			case WID_VT_CAPTION: SetDParam(0, this->vehicle->index); break;
			case WID_VT_EXPECTED: SetDParam(0, this->show_expected ? STR_TIMETABLE_EXPECTED : STR_TIMETABLE_SCHEDULED); break;
		}
	}

	bool OnTooltip(Point pt, WidgetID widget, TooltipCloseCondition close_cond) override
	{
		switch (widget) {
			case WID_VT_CHANGE_TIME: {
				GuiShowTooltips(this, STR_TIMETABLE_WAIT_TIME_TOOLTIP, close_cond);
				return true;
			}
			case WID_VT_CLEAR_TIME: {
				GuiShowTooltips(this, STR_TIMETABLE_CLEAR_TIME_TOOLTIP, close_cond);
				return true;
			}
			case WID_VT_CHANGE_SPEED: {
				GuiShowTooltips(this, STR_TIMETABLE_CHANGE_SPEED_TOOLTIP, close_cond);
				return true;
			}
			case WID_VT_CLEAR_SPEED: {
				GuiShowTooltips(this, STR_TIMETABLE_CLEAR_SPEED_TOOLTIP, close_cond);
				return true;
			}
			case WID_VT_SHARED_ORDER_LIST: {
				if (this->vehicle->owner == _local_company) {
					SetDParam(0, STR_ORDERS_VEH_WITH_SHARED_ORDERS_LIST_TOOLTIP);
					GuiShowTooltips(this, STR_ORDERS_VEH_WITH_SHARED_ORDERS_LIST_TOOLTIP_EXTRA, close_cond, 1);
					return true;
				}
				return false;
			}
			case WID_VT_AUTO_SEPARATION: {
				if (HasBit(this->vehicle->vehicle_flags, VF_SCHEDULED_DISPATCH)) {
					SetDParam(0, STR_TIMETABLE_AUTO_SEPARATION_TOOLTIP);
					SetDParam(1, STR_CANNOT_ENABLE_BECAUSE_SCHED_DISPATCH);
					GuiShowTooltips(this, STR_TOOLTIP_SEPARATION_CANNOT_ENABLE, close_cond, 2);
				} else if (this->vehicle->HasUnbunchingOrder()) {
					SetDParam(0, STR_TIMETABLE_AUTO_SEPARATION_TOOLTIP);
					SetDParam(1, STR_CANNOT_ENABLE_BECAUSE_UNBUNCHING);
					GuiShowTooltips(this, STR_TOOLTIP_SEPARATION_CANNOT_ENABLE, close_cond, 2);
				} else {
					GuiShowTooltips(this, STR_TIMETABLE_AUTO_SEPARATION_TOOLTIP, close_cond);
				}
				return true;
			}

			default:
				return false;
		}
	}

	void DrawWidget(const Rect &r, WidgetID widget) const override
	{
		const Vehicle *v = this->vehicle;
		int selected = this->sel_index;

		switch (widget) {
			case WID_VT_TIMETABLE_PANEL: {
				Rect tr = r.Shrink(WidgetDimensions::scaled.framerect);
				int i = this->vscroll->GetPosition();
				Dimension lock_d = GetSpriteSize(SPR_LOCK);
				int line_height = std::max<int>(GetCharacterHeight(FS_NORMAL), lock_d.height);
				VehicleOrderID order_id = (i + 1) / 2;
				bool final_order = false;

				bool rtl = _current_text_dir == TD_RTL;
				SetDParamMaxValue(0, v->GetNumOrders(), 2);
				int index_column_width = GetStringBoundingBox(STR_ORDER_INDEX).width + 2 * GetSpriteSize(rtl ? SPR_ARROW_RIGHT : SPR_ARROW_LEFT).width + WidgetDimensions::scaled.hsep_normal;
				int middle = rtl ? tr.right - index_column_width : tr.left + index_column_width;

				const Order *order = v->GetOrder(order_id);
				while (order != nullptr) {
					/* Don't draw anything if it extends past the end of the window. */
					if (!this->vscroll->IsVisible(i)) break;

					if (i % 2 == 0) {
						DrawOrderString(v, order, order_id, tr.top, i == selected, true, tr.left, middle, tr.right);

						order_id++;

						if (order_id >= v->GetNumOrders()) {
							order = v->GetOrder(0);
							final_order = true;
						} else {
							order = order->next;
						}
					} else {
						StringID string;
						TextColour colour = (i == selected) ? TC_WHITE : TC_BLACK;
						if (order->IsType(OT_CONDITIONAL) || order->HasNoTimetableTimes()) {
							string = STR_TIMETABLE_NO_TRAVEL;
						} else if (order->IsType(OT_IMPLICIT)) {
							string = STR_TIMETABLE_NOT_TIMETABLEABLE;
							colour = ((i == selected) ? TC_SILVER : TC_GREY) | TC_NO_SHADE;
						} else if (!order->IsTravelTimetabled()) {
							if (order->GetTravelTime() > 0) {
								SetTimetableParams(0, order->GetTravelTime());
								string = order->GetMaxSpeed() != UINT16_MAX ?
										STR_TIMETABLE_TRAVEL_FOR_SPEED_ESTIMATED  :
										STR_TIMETABLE_TRAVEL_FOR_ESTIMATED;
							} else {
								string = order->GetMaxSpeed() != UINT16_MAX ?
										STR_TIMETABLE_TRAVEL_NOT_TIMETABLED_SPEED :
										STR_TIMETABLE_TRAVEL_NOT_TIMETABLED;
							}
						} else {
							SetTimetableParams(0, order->GetTimetabledTravel());
							string = order->GetMaxSpeed() != UINT16_MAX ?
									STR_TIMETABLE_TRAVEL_FOR_SPEED : STR_TIMETABLE_TRAVEL_FOR;
						}
						SetDParam(2, PackVelocity(order->GetMaxSpeed(), v->type));

						int edge = DrawString(rtl ? tr.left : middle, rtl ? middle : tr.right, tr.top, string, colour);

						if (order->IsTravelFixed()) {
							Dimension lock_d = GetSpriteSize(SPR_LOCK);
							DrawPixelInfo tmp_dpi;
							if (FillDrawPixelInfo(&tmp_dpi, rtl ? tr.left : middle, tr.top, rtl ? middle : tr.right, lock_d.height)) {
								AutoRestoreBackup dpi_backup(_cur_dpi, &tmp_dpi);

								DrawSprite(SPR_LOCK, PAL_NONE, rtl ? edge - 3 - lock_d.width - tr.left : edge + 3 - middle, 0);
							}
						}

						if (final_order) break;
					}

					i++;
					tr.top += line_height;
				}
				break;
			}

			case WID_VT_ARRIVAL_DEPARTURE_PANEL: {
				/* Arrival and departure times are handled in an all-or-nothing approach,
				 * i.e. are only shown if we can calculate all times.
				 * Excluding order lists with only one order makes some things easier.
				 */
				Ticks total_time = v->orders != nullptr ? v->orders->GetTimetableDurationIncomplete() : 0;
				if (total_time <= 0 || v->GetNumOrders() <= 1 || !HasBit(v->vehicle_flags, VF_TIMETABLE_STARTED)) break;

				TimetableArrivalDeparture *arr_dep = AllocaM(TimetableArrivalDeparture, v->GetNumOrders());
				const VehicleOrderID cur_order = v->cur_real_order_index % v->GetNumOrders();

				VehicleOrderID earlyID = BuildArrivalDepartureList(v, arr_dep) ? cur_order : (VehicleOrderID)INVALID_VEH_ORDER_ID;

				Rect tr = r.Shrink(WidgetDimensions::scaled.framerect);
				Dimension lock_d = GetSpriteSize(SPR_LOCK);
				int line_height = std::max<int>(GetCharacterHeight(FS_NORMAL), lock_d.height);

				const Ticks timetable_unit_size = TimetableDisplayUnitSize();
				bool show_late = this->show_expected && v->lateness_counter >= timetable_unit_size;
				Ticks offset = show_late ? 0 : -v->lateness_counter;

				bool rtl = _current_text_dir == TD_RTL;
				Rect abbr = tr.WithWidth(this->deparr_abbr_width, rtl);
				Rect time = tr.WithWidth(this->deparr_time_width, !rtl);

				for (int i = this->vscroll->GetPosition(); i / 2 < v->GetNumOrders(); ++i) { // note: i is also incremented in the loop
					/* Don't draw anything if it extends past the end of the window. */
					if (!this->vscroll->IsVisible(i)) break;

					if (i % 2 == 0) {
						if (arr_dep[i / 2].arrival != INVALID_TICKS) {
							DrawString(abbr.left, abbr.right, tr.top, STR_TIMETABLE_ARRIVAL_ABBREVIATION, i == selected ? TC_WHITE : TC_BLACK);
							if (this->show_expected && i / 2 == earlyID) {
								SetDParam(0, _state_ticks + arr_dep[i / 2].arrival);
								DrawString(time.left, time.right, tr.top, STR_JUST_TT_TIME, TC_GREEN);
							} else {
								SetDParam(0, _state_ticks + arr_dep[i / 2].arrival + (HasBit(arr_dep[i / 2].flags, TADF_ARRIVAL_NO_OFFSET) ? 0 : offset));
								DrawString(time.left, time.right, tr.top, STR_JUST_TT_TIME,
										HasBit(arr_dep[i / 2].flags, TADF_ARRIVAL_PREDICTED) ? (TextColour)(TC_IS_PALETTE_COLOUR | TC_NO_SHADE | 4) : (show_late ? TC_RED : i == selected ? TC_WHITE : TC_BLACK));
							}
						}
					} else {
						if (arr_dep[i / 2].departure != INVALID_TICKS) {
							DrawString(abbr.left, abbr.right, tr.top, STR_TIMETABLE_DEPARTURE_ABBREVIATION, i == selected ? TC_WHITE : TC_BLACK);
							SetDParam(0, _state_ticks + arr_dep[i/2].departure + (HasBit(arr_dep[i / 2].flags, TADF_DEPARTURE_NO_OFFSET) ? 0 : offset));
							DrawString(time.left, time.right, tr.top, STR_JUST_TT_TIME,
									HasBit(arr_dep[i / 2].flags, TADF_DEPARTURE_PREDICTED) ? (TextColour)(TC_IS_PALETTE_COLOUR | TC_NO_SHADE | 4) : (show_late ? TC_RED : i == selected ? TC_WHITE : TC_BLACK));
						}
					}
					tr.top += line_height;
				}
				break;
			}

			case WID_VT_SUMMARY_PANEL: {
				Rect tr = r.Shrink(WidgetDimensions::scaled.framerect);

				Ticks total_time = v->orders != nullptr ? v->orders->GetTimetableDurationIncomplete() : 0;
				if (total_time != 0) {
					SetTimetableParams(0, total_time);
					DrawString(tr, v->orders->IsCompleteTimetable() ? STR_TIMETABLE_TOTAL_TIME : STR_TIMETABLE_TOTAL_TIME_INCOMPLETE);
				}
				tr.top += GetCharacterHeight(FS_NORMAL);

				if (v->timetable_start != 0) {
					/* We are running towards the first station so we can start the
					 * timetable at the given time. */
					if (EconTime::UsingWallclockUnits() && !_settings_time.time_in_minutes) {
						SetDParam(0, (v->timetable_start - _state_ticks) / TICKS_PER_SECOND);
						DrawString(tr, STR_TIMETABLE_STATUS_START_IN_SECONDS);
					} else {
						SetDParam(0, STR_JUST_TT_TIME);
						SetDParam(1, v->timetable_start);
						DrawString(tr, STR_TIMETABLE_STATUS_START_AT_DATE);
					}
				} else if (!HasBit(v->vehicle_flags, VF_TIMETABLE_STARTED)) {
					/* We aren't running on a timetable yet, so how can we be "on time"
					 * when we aren't even "on service"/"on duty"? */
					DrawString(tr, STR_TIMETABLE_STATUS_NOT_STARTED);
				} else if (v->lateness_counter == 0 || (!_settings_client.gui.timetable_in_ticks && v->lateness_counter / TimetableDisplayUnitSize() == 0)) {
					DrawString(tr, STR_TIMETABLE_STATUS_ON_TIME);
				} else {
					SetTimetableParams(0, abs(v->lateness_counter));
					DrawString(tr, v->lateness_counter < 0 ? STR_TIMETABLE_STATUS_EARLY : STR_TIMETABLE_STATUS_LATE);
				}
				tr.top += GetCharacterHeight(FS_NORMAL);

				{
					const Dimension warning_dimensions = GetSpriteSize(SPR_WARNING_SIGN);
					const int step_height = std::max<int>(warning_dimensions.height, GetCharacterHeight(FS_NORMAL));
					const int text_offset_y = (step_height - GetCharacterHeight(FS_NORMAL)) / 2;
					const int warning_offset_y = (step_height - warning_dimensions.height) / 2;
					const bool rtl = _current_text_dir == TD_RTL;

					auto draw_warning = [&](StringID text, bool warning) {
						int left = tr.left;
						int right = tr.right;
						if (warning) {
							DrawSprite(SPR_WARNING_SIGN, 0, rtl ? right - warning_dimensions.width - 5 : left + 5, tr.top + warning_offset_y);
							if (rtl) {
								right -= (warning_dimensions.width + 10);
							} else {
								left += (warning_dimensions.width + 10);
							}
						}
						DrawString(left, right, tr.top + text_offset_y, text);
						tr.top += step_height;
					};

					int warning_count = 0;
					int warning_limit = this->summary_warnings > MAX_SUMMARY_WARNINGS ? MAX_SUMMARY_WARNINGS - 1 : std::min<int>(MAX_SUMMARY_WARNINGS, this->summary_warnings);

					ProcessTimetableWarnings(v, [&](StringID text, bool warning) {
						if (warning_count < warning_limit) draw_warning(text, warning);
						warning_count++;
					});
					if (warning_count > warning_limit) {
						SetDParam(0, warning_count - warning_limit);
						draw_warning(STR_TIMETABLE_WARNINGS_OMITTED, true);
					}

					if (warning_count != this->summary_warnings) {
						TimetableWindow *mutable_this = const_cast<TimetableWindow *>(this);
						mutable_this->summary_warnings = warning_count;
						mutable_this->ReInit();
					}
				}

				break;
			}
		}
	}

	static inline void ExecuteTimetableCommand(const Vehicle *v, bool bulk, uint selected, ModifyTimetableFlags mtf, uint p2, bool clear)
	{
		uint order_number = (selected + 1) / 2;
		if (order_number >= v->GetNumOrders()) order_number = 0;

		uint p1 = v->index | (mtf << 28) | (clear ? 1 << 31 : 0);
		if (bulk) {
			DoCommandP(0, p1, p2, CMD_BULK_CHANGE_TIMETABLE | CMD_MSG(STR_ERROR_CAN_T_TIMETABLE_VEHICLE));
		} else {
			DoCommandPEx(0, p1, p2, order_number, CMD_CHANGE_TIMETABLE | CMD_MSG(STR_ERROR_CAN_T_TIMETABLE_VEHICLE), nullptr, nullptr, 0);
		}
	}

	void OnClick([[maybe_unused]] Point pt, WidgetID widget, [[maybe_unused]] int click_count) override
	{
		const Vehicle *v = this->vehicle;

		this->clicked_widget = widget;
		this->CloseChildWindows(WC_QUERY_STRING);

		switch (widget) {
			case WID_VT_ORDER_VIEW: // Order view button
				ShowOrdersWindow(v);
				return;

			case WID_VT_TIMETABLE_PANEL: { // Main panel.
				int selected = GetOrderFromTimetableWndPt(pt.y, v);

				/* Allow change time by double-clicking order */
				if (click_count == 2) {
					this->sel_index = selected == INVALID_ORDER ? -1 : selected;
					this->SetButtonDisabledStates();
					if (!this->IsWidgetDisabled(WID_VT_CHANGE_TIME)) {
						this->OnClick(pt, WID_VT_CHANGE_TIME, click_count);
					}
					return;
				} else {
					this->sel_index = (selected == INVALID_ORDER || selected == this->sel_index) ? -1 : selected;
				}

				this->CloseChildWindows();
				break;
			}

			case WID_VT_START_DATE: { // Change the date that the timetable starts.
				bool set_all = _ctrl_pressed && v->orders->IsCompleteTimetable();
				if (EconTime::UsingWallclockUnits() && !_settings_time.time_in_minutes) {
					this->set_start_date_all = set_all;
					ShowQueryString(STR_EMPTY, STR_TIMETABLE_START_SECONDS_QUERY, 6, this, CS_NUMERAL, QSF_ACCEPT_UNCHANGED);
				} else if (_settings_time.time_in_minutes && _settings_client.gui.timetable_start_text_entry) {
					this->set_start_date_all = set_all;
					StringID str = STR_JUST_INT;
					SetDParam(0, _settings_time.NowInTickMinutes().ClockHHMM());
					ShowQueryString(str, STR_TIMETABLE_START, 31, this, CS_NUMERAL, QSF_ACCEPT_UNCHANGED);
				} else {
					ShowSetDateWindow(this, v->index | (set_all ? 1U << 20 : 0),
							_state_ticks, EconTime::CurYear(), EconTime::CurYear() + 15, ChangeTimetableStartCallback);
				}
				break;
			}

			case WID_VT_CHANGE_TIME: { // "Wait For" button.
				int selected = this->sel_index;
				VehicleOrderID real = (selected + 1) / 2;

				if (real >= v->GetNumOrders()) real = 0;

				const Order *order = v->GetOrder(real);
				StringID current = STR_EMPTY;

				if (order != nullptr) {
					uint time = (selected % 2 != 0) ? order->GetTravelTime() : order->GetWaitTime();
					if (!_settings_client.gui.timetable_in_ticks) time /= TimetableDisplayUnitSize();

					if (time != 0) {
						SetDParam(0, time);
						current = STR_JUST_INT;
					}
				}

				this->query_is_speed_query = false;
				this->change_timetable_all = (order != nullptr) && (selected % 2 == 0) && _ctrl_pressed;
				CharSetFilter charset_filter = _settings_client.gui.timetable_in_ticks ? CS_NUMERAL : CS_NUMERAL_DECIMAL;
				ShowQueryString(current, STR_TIMETABLE_CHANGE_TIME, 31, this, charset_filter, QSF_ACCEPT_UNCHANGED);
				break;
			}

			case WID_VT_CHANGE_SPEED: { // Change max speed button.
				int selected = this->sel_index;
				VehicleOrderID real = (selected + 1) / 2;

				if (real >= v->GetNumOrders()) real = 0;

				StringID current = STR_EMPTY;
				const Order *order = v->GetOrder(real);
				if (order != nullptr) {
					if (order->GetMaxSpeed() != UINT16_MAX) {
						SetDParam(0, ConvertKmhishSpeedToDisplaySpeed(order->GetMaxSpeed(), v->type));
						current = STR_JUST_INT;
					}
				}

				this->query_is_speed_query = true;
				this->change_timetable_all = (order != nullptr) && _ctrl_pressed;
				ShowQueryString(current, STR_TIMETABLE_CHANGE_SPEED, 31, this, CS_NUMERAL, QSF_NONE);
				break;
			}

			case WID_VT_CLEAR_TIME: { // Clear travel/waiting time.
				ExecuteTimetableCommand(v, _ctrl_pressed, this->sel_index, (this->sel_index % 2 == 1) ? MTF_TRAVEL_TIME : MTF_WAIT_TIME, 0, true);
				break;
			}

			case WID_VT_CLEAR_SPEED: { // Clear max speed button.
				ExecuteTimetableCommand(v, _ctrl_pressed, this->sel_index, MTF_TRAVEL_SPEED, UINT16_MAX, false);
				break;
			}

			case WID_VT_LOCK_ORDER_TIME: { // Toggle order wait time lock state.
				bool locked = false;

				int selected = this->sel_index;
				VehicleOrderID order_number = (selected + 1) / 2;
				if (order_number >= v->GetNumOrders()) order_number = 0;

				const Order *order = v->GetOrder(order_number);
				if (order != nullptr) {
					locked = (selected % 2 == 1) ? order->IsTravelFixed() : order->IsWaitFixed();
				}

				ExecuteTimetableCommand(v, _ctrl_pressed, this->sel_index, ((selected % 2 == 1) ? MTF_SET_TRAVEL_FIXED : MTF_SET_WAIT_FIXED), locked ? 0 : 1, false);
				break;
			}

			case WID_VT_RESET_LATENESS: // Reset the vehicle's late counter.
				DoCommandP(0, v->index | (_ctrl_pressed ? 1 << 20 : 0), 0, CMD_SET_VEHICLE_ON_TIME | CMD_MSG(STR_ERROR_CAN_T_TIMETABLE_VEHICLE));
				break;

			case WID_VT_AUTOFILL: { // Autofill the timetable.
				uint32_t p2 = 0;
				if (!HasBit(v->vehicle_flags, VF_AUTOFILL_TIMETABLE)) SetBit(p2, 0);
				if (_ctrl_pressed) SetBit(p2, 1);
				DoCommandP(0, v->index, p2, CMD_AUTOFILL_TIMETABLE | CMD_MSG(STR_ERROR_CAN_T_TIMETABLE_VEHICLE));
				break;
			}

			case WID_VT_SCHEDULED_DISPATCH: {
				ShowSchdispatchWindow(v);
				break;
			}

			case WID_VT_AUTOMATE: {
				uint32_t p2 = 0;
				if (!HasBit(v->vehicle_flags, VF_AUTOMATE_TIMETABLE)) SetBit(p2, 0);
				DoCommandP(0, v->index, p2, CMD_AUTOMATE_TIMETABLE | CMD_MSG(STR_ERROR_CAN_T_TIMETABLE_VEHICLE));
				break;
			}

			case WID_VT_AUTO_SEPARATION: {
				uint32_t p2 = 0;
				if (!HasBit(v->vehicle_flags, VF_TIMETABLE_SEPARATION)) SetBit(p2, 0);
				DoCommandP(0, v->index, p2, CMD_TIMETABLE_SEPARATION | CMD_MSG(STR_ERROR_CAN_T_TIMETABLE_VEHICLE));
				break;
			}

			case WID_VT_EXPECTED:
				this->show_expected = !this->show_expected;
				break;

			case WID_VT_SHARED_ORDER_LIST:
				ShowVehicleListWindow(v);
				break;

			case WID_VT_ADD_VEH_GROUP: {
				ShowQueryString(STR_EMPTY, STR_GROUP_RENAME_CAPTION, MAX_LENGTH_GROUP_NAME_CHARS, this, CS_ALPHANUMERAL, QSF_ENABLE_DEFAULT | QSF_LEN_IN_CHARS);
				break;
			}

			case WID_VT_EXTRA: {
				VehicleOrderID real = (this->sel_index + 1) / 2;
				if (real >= this->vehicle->GetNumOrders()) real = 0;
				const Order *order = this->vehicle->GetOrder(real);
				bool leave_type_disabled = (order == nullptr) ||
							((!(order->IsType(OT_GOTO_STATION) || (order->IsType(OT_GOTO_DEPOT) && !(order->GetDepotActionType() & ODATFB_HALT))) ||
								(order->GetNonStopType() & ONSF_NO_STOP_AT_DESTINATION_STATION)) && !order->IsType(OT_CONDITIONAL));
				OrderLeaveType current = order != nullptr ? order->GetLeaveType() : OLT_END;
				DropDownList list;
				list.emplace_back(MakeDropDownListCheckedItem(current == OLT_NORMAL, STR_TIMETABLE_LEAVE_NORMAL, OLT_NORMAL, leave_type_disabled));
				list.emplace_back(MakeDropDownListCheckedItem(current == OLT_LEAVE_EARLY, STR_TIMETABLE_LEAVE_EARLY, OLT_LEAVE_EARLY, leave_type_disabled));
				list.emplace_back(MakeDropDownListCheckedItem(current == OLT_LEAVE_EARLY_FULL_ANY, STR_TIMETABLE_LEAVE_EARLY_FULL_ANY, OLT_LEAVE_EARLY_FULL_ANY, leave_type_disabled || !order->IsType(OT_GOTO_STATION)));
				list.emplace_back(MakeDropDownListCheckedItem(current == OLT_LEAVE_EARLY_FULL_ALL, STR_TIMETABLE_LEAVE_EARLY_FULL_ALL, OLT_LEAVE_EARLY_FULL_ALL, leave_type_disabled || !order->IsType(OT_GOTO_STATION)));
				ShowDropDownList(this, std::move(list), -1, widget, 0, DDMF_NONE, DDSF_SHARED);
				break;
			}

			case WID_VT_ASSIGN_SCHEDULE: {
				VehicleOrderID real = (this->sel_index + 1) / 2;
				if (real >= this->vehicle->GetNumOrders()) real = 0;
				const Order *order = this->vehicle->GetOrder(real);
				DropDownList list;
				list.push_back(MakeDropDownListStringItem(STR_TIMETABLE_ASSIGN_SCHEDULE_NONE, -1, false));

				for (uint i = 0; i < v->orders->GetScheduledDispatchScheduleCount(); i++) {
					const DispatchSchedule &ds = this->vehicle->orders->GetDispatchScheduleByIndex(i);
					if (ds.ScheduleName().empty()) {
						SetDParam(0, i + 1);
						list.push_back(MakeDropDownListStringItem(STR_TIMETABLE_ASSIGN_SCHEDULE_ID, i, false));
					} else {
						list.push_back(MakeDropDownListStringItem(ds.ScheduleName(), i, false));
					}
				}
				ShowDropDownList(this, std::move(list), order->GetDispatchScheduleIndex(), WID_VT_ASSIGN_SCHEDULE);
				break;
			}
		}

		this->SetDirty();
	}

	void OnDropdownSelect(WidgetID widget, int index) override
	{
		switch (widget) {
			case WID_VT_EXTRA:
				ExecuteTimetableCommand(this->vehicle, false, this->sel_index, MTF_SET_LEAVE_TYPE, index, false);
				break;

			case WID_VT_ASSIGN_SCHEDULE:
				ExecuteTimetableCommand(this->vehicle, false, this->sel_index, MTF_ASSIGN_SCHEDULE, index, false);
				break;

			default:
				break;
		}
	}

	void OnQueryTextFinished(char *str) override
	{
		if (str == nullptr) return;

		const Vehicle *v = this->vehicle;

		switch (this->clicked_widget) {
			default: NOT_REACHED();

			case WID_VT_CHANGE_SPEED:
			case WID_VT_CHANGE_TIME: {
				uint32_t p2;
				if (this->query_is_speed_query) {
					uint64_t display_speed = StrEmpty(str) ? 0 : std::strtoul(str, nullptr, 10);
					uint64_t val = ConvertDisplaySpeedToKmhishSpeed(display_speed, v->type);
					p2 = std::min<uint>(val, UINT16_MAX);
				} else {
					p2 = ParseTimetableDuration(str);
				}

				ExecuteTimetableCommand(v, this->change_timetable_all, this->sel_index, (this->sel_index % 2 == 1) ? (this->query_is_speed_query ? MTF_TRAVEL_SPEED : MTF_TRAVEL_TIME) : MTF_WAIT_TIME, p2, false);
				break;
			}

			case WID_VT_START_DATE: {
				if (StrEmpty(str)) break;
				char *end;
				int32_t val = std::strtol(str, &end, 10);
				if (!(end != nullptr && *end == 0)) break;
				if (EconTime::UsingWallclockUnits() && !_settings_time.time_in_minutes) {
					ChangeTimetableStartIntl(v->index | (this->set_start_date_all ? 1 << 20 : 0), _state_ticks + (val * TICKS_PER_SECOND));
					break;
				}
				if (val >= 0) {
					uint minutes = (val % 100) % 60;
					uint hours = (val / 100) % 24;
					const TickMinutes now = _settings_time.NowInTickMinutes();
					TickMinutes time = now.ToSameDayClockTime(hours, minutes);

					if (time < (now - 60)) time += 60 * 24;

					ChangeTimetableStartIntl(v->index | (this->set_start_date_all ? 1 << 20 : 0), _settings_time.FromTickMinutes(time));
				}
				break;
			}

			case WID_VT_ADD_VEH_GROUP: {
				DoCommandP(0, VehicleListIdentifier(VL_SINGLE_VEH, v->type, v->owner, v->index).Pack(), CargoFilterCriteria::CF_ANY, CMD_CREATE_GROUP_FROM_LIST | CMD_MSG(STR_ERROR_GROUP_CAN_T_CREATE), nullptr, str);
				break;
			}
		}
	}

	void OnResize() override
	{
		/* Update the scroll bar */
		this->vscroll->SetCapacityFromWidget(this, WID_VT_TIMETABLE_PANEL, WidgetDimensions::scaled.framerect.Vertical());
	}

	/**
	 * Update the selection state of the arrival/departure data
	 */
	void UpdateSelectionStates()
	{
		this->GetWidget<NWidgetStacked>(WID_VT_ARRIVAL_DEPARTURE_SELECTION)->SetDisplayedPlane(_settings_client.gui.timetable_arrival_departure ? 0 : SZSP_NONE);
		this->GetWidget<NWidgetStacked>(WID_VT_EXPECTED_SELECTION)->SetDisplayedPlane(_settings_client.gui.timetable_arrival_departure ? 0 : 1);
		this->GetWidget<NWidgetStacked>(WID_VT_SEL_SHARED)->SetDisplayedPlane(this->vehicle->owner == _local_company && _ctrl_pressed ? 1 : 0);
	}

	virtual void OnFocus(Window *previously_focused_window) override
	{
		if (HasFocusedVehicleChanged(this->window_number, previously_focused_window)) {
			MarkDirtyFocusedRoutePaths(this->vehicle);
		}
	}

	virtual void OnFocusLost(bool closing, Window *newly_focused_window) override
	{
		if (HasFocusedVehicleChanged(this->window_number, newly_focused_window)) {
			MarkDirtyFocusedRoutePaths(this->vehicle);
		}
	}

	const Vehicle *GetVehicle()
	{
		return this->vehicle;
	}
};

static constexpr NWidgetPart _nested_timetable_widgets[] = {
	NWidget(NWID_HORIZONTAL),
		NWidget(WWT_CLOSEBOX, COLOUR_GREY),
		NWidget(WWT_CAPTION, COLOUR_GREY, WID_VT_CAPTION), SetDataTip(STR_TIMETABLE_TITLE, STR_TOOLTIP_WINDOW_TITLE_DRAG_THIS),
		NWidget(WWT_PUSHTXTBTN, COLOUR_GREY, WID_VT_ORDER_VIEW), SetMinimalSize(61, 14), SetDataTip( STR_TIMETABLE_ORDER_VIEW, STR_TIMETABLE_ORDER_VIEW_TOOLTIP),
		NWidget(WWT_SHADEBOX, COLOUR_GREY),
		NWidget(WWT_DEFSIZEBOX, COLOUR_GREY),
		NWidget(WWT_STICKYBOX, COLOUR_GREY),
	EndContainer(),
	NWidget(NWID_HORIZONTAL),
		NWidget(WWT_PANEL, COLOUR_GREY, WID_VT_TIMETABLE_PANEL), SetMinimalSize(388, 82), SetResize(1, 10), SetDataTip(STR_NULL, STR_TIMETABLE_TOOLTIP), SetScrollbar(WID_VT_SCROLLBAR), EndContainer(),
		NWidget(NWID_SELECTION, INVALID_COLOUR, WID_VT_ARRIVAL_DEPARTURE_SELECTION),
			NWidget(WWT_PANEL, COLOUR_GREY, WID_VT_ARRIVAL_DEPARTURE_PANEL), SetMinimalSize(110, 0), SetFill(0, 1), SetDataTip(STR_NULL, STR_TIMETABLE_TOOLTIP), SetScrollbar(WID_VT_SCROLLBAR), EndContainer(),
		EndContainer(),
		NWidget(NWID_VSCROLLBAR, COLOUR_GREY, WID_VT_SCROLLBAR),
	EndContainer(),
	NWidget(WWT_PANEL, COLOUR_GREY, WID_VT_SUMMARY_PANEL), SetMinimalSize(400, 22), SetResize(1, 0), EndContainer(),
	NWidget(NWID_HORIZONTAL),
		NWidget(NWID_HORIZONTAL, NC_EQUALSIZE),
			NWidget(NWID_VERTICAL, NC_EQUALSIZE),
				NWidget(NWID_SELECTION, INVALID_COLOUR, WID_VT_START_DATE_SELECTION),
					NWidget(WWT_PUSHTXTBTN, COLOUR_GREY, WID_VT_START_DATE), SetResize(1, 0), SetFill(1, 1), SetDataTip(STR_TIMETABLE_START, STR_TIMETABLE_START_TOOLTIP),
					NWidget(WWT_DROPDOWN, COLOUR_GREY, WID_VT_ASSIGN_SCHEDULE), SetResize(1, 0), SetFill(1, 1), SetDataTip(STR_TIMETABLE_ASSIGN_SCHEDULE_DROP_DOWN, STR_TIMETABLE_ASSIGN_SCHEDULE_DROP_DOWN_TOOLTIP),
				EndContainer(),
				NWidget(WWT_PUSHTXTBTN, COLOUR_GREY, WID_VT_CHANGE_TIME), SetResize(1, 0), SetFill(1, 1), SetDataTip(STR_TIMETABLE_CHANGE_TIME, STR_TIMETABLE_WAIT_TIME_TOOLTIP),
				NWidget(WWT_PUSHTXTBTN, COLOUR_GREY, WID_VT_CLEAR_TIME), SetResize(1, 0), SetFill(1, 1), SetDataTip(STR_TIMETABLE_CLEAR_TIME, STR_TIMETABLE_CLEAR_TIME_TOOLTIP),
			EndContainer(),
			NWidget(NWID_VERTICAL, NC_EQUALSIZE),
				NWidget(WWT_PUSHTXTBTN, COLOUR_GREY, WID_VT_AUTOFILL), SetResize(1, 0), SetFill(1, 1), SetDataTip(STR_TIMETABLE_AUTOFILL, STR_TIMETABLE_AUTOFILL_TOOLTIP),
				NWidget(WWT_PUSHTXTBTN, COLOUR_GREY, WID_VT_CHANGE_SPEED), SetResize(1, 0), SetFill(1, 1), SetDataTip(STR_TIMETABLE_CHANGE_SPEED, STR_TIMETABLE_CHANGE_SPEED_TOOLTIP),
				NWidget(WWT_PUSHTXTBTN, COLOUR_GREY, WID_VT_CLEAR_SPEED), SetResize(1, 0), SetFill(1, 1), SetDataTip(STR_TIMETABLE_CLEAR_SPEED, STR_TIMETABLE_CLEAR_SPEED_TOOLTIP),
			EndContainer(),
			NWidget(NWID_VERTICAL, NC_EQUALSIZE),
				NWidget(WWT_PUSHTXTBTN, COLOUR_GREY, WID_VT_AUTOMATE), SetResize(1, 0), SetFill(1, 1), SetDataTip(STR_TIMETABLE_AUTOMATE, STR_TIMETABLE_AUTOMATE_TOOLTIP),
				NWidget(WWT_PUSHTXTBTN, COLOUR_GREY, WID_VT_AUTO_SEPARATION), SetResize(1, 0), SetFill(1, 1), SetDataTip(STR_TIMETABLE_AUTO_SEPARATION, STR_NULL),
				NWidget(WWT_DROPDOWN, COLOUR_GREY, WID_VT_EXTRA), SetResize(1, 0), SetFill(1, 1), SetDataTip(STR_TIMETABLE_EXTRA_DROP_DOWN, STR_TIMETABLE_EXTRA_DROP_DOWN_TOOLTIP),
			EndContainer(),
			NWidget(NWID_VERTICAL, NC_EQUALSIZE),
				NWidget(WWT_PUSHTXTBTN, COLOUR_GREY, WID_VT_SCHEDULED_DISPATCH), SetResize(1, 0), SetFill(1, 1), SetDataTip(STR_TIMETABLE_SCHEDULED_DISPATCH, STR_TIMETABLE_SCHEDULED_DISPATCH_TOOLTIP),
				NWidget(WWT_PUSHTXTBTN, COLOUR_GREY, WID_VT_RESET_LATENESS), SetResize(1, 0), SetFill(1, 1), SetDataTip(STR_TIMETABLE_RESET_LATENESS, STR_TIMETABLE_RESET_LATENESS_TOOLTIP),
				NWidget(NWID_SELECTION, INVALID_COLOUR, WID_VT_EXPECTED_SELECTION),
					NWidget(WWT_PUSHTXTBTN, COLOUR_GREY, WID_VT_EXPECTED), SetResize(1, 0), SetFill(1, 1), SetDataTip(STR_JUST_STRING, STR_TIMETABLE_EXPECTED_TOOLTIP),
					NWidget(WWT_PANEL, COLOUR_GREY), SetResize(1, 0), SetFill(1, 1), EndContainer(),
				EndContainer(),
			EndContainer(),
		EndContainer(),
		NWidget(NWID_VERTICAL, NC_EQUALSIZE),
			NWidget(NWID_SELECTION, INVALID_COLOUR, WID_VT_SEL_SHARED),
				NWidget(WWT_PUSHIMGBTN, COLOUR_GREY, WID_VT_SHARED_ORDER_LIST), SetFill(0, 1), SetDataTip(SPR_SHARED_ORDERS_ICON, STR_ORDERS_VEH_WITH_SHARED_ORDERS_LIST_TOOLTIP),
				NWidget(WWT_PUSHTXTBTN, COLOUR_GREY, WID_VT_ADD_VEH_GROUP), SetFill(0, 1), SetDataTip(STR_BLACK_PLUS, STR_ORDERS_NEW_GROUP_TOOLTIP),
			EndContainer(),
			NWidget(WWT_PUSHIMGBTN, COLOUR_GREY, WID_VT_LOCK_ORDER_TIME), SetFill(0, 1), SetDataTip(SPR_LOCK, STR_TIMETABLE_LOCK_ORDER_TIME_TOOLTIP),
			NWidget(WWT_RESIZEBOX, COLOUR_GREY), SetFill(0, 1),
		EndContainer(),
	EndContainer(),
};

static WindowDesc _timetable_desc(__FILE__, __LINE__,
	WDP_AUTO, "view_vehicle_timetable", 400, 130,
	WC_VEHICLE_TIMETABLE, WC_VEHICLE_VIEW,
	WDF_CONSTRUCTION,
	std::begin(_nested_timetable_widgets), std::end(_nested_timetable_widgets)
);

/**
 * Show the timetable for a given vehicle.
 * @param v The vehicle to show the timetable for.
 */
void ShowTimetableWindow(const Vehicle *v)
{
	CloseWindowById(WC_VEHICLE_DETAILS, v->index, false);
	CloseWindowById(WC_VEHICLE_ORDERS, v->index, false);
	AllocateWindowDescFront<TimetableWindow>(&_timetable_desc, v->index);
}

void SetTimetableWindowsDirty(const Vehicle *v, SetTimetableWindowsDirtyFlags flags)
{
	if (!(HaveWindowByClass(WC_VEHICLE_TIMETABLE) ||
			((flags & STWDF_SCHEDULED_DISPATCH) && HaveWindowByClass(WC_SCHDISPATCH_SLOTS)) ||
			((flags & STWDF_ORDERS) && HaveWindowByClass(WC_VEHICLE_ORDERS)))) {
		return;
	}

	v = v->FirstShared();
	for (Window *w : Window::Iterate()) {
		if (w->window_class == WC_VEHICLE_TIMETABLE ||
				((flags & STWDF_SCHEDULED_DISPATCH) && w->window_class == WC_SCHDISPATCH_SLOTS) ||
				((flags & STWDF_ORDERS) && w->window_class == WC_VEHICLE_ORDERS)) {
			if (static_cast<GeneralVehicleWindow *>(w)->vehicle->FirstShared() == v) w->SetDirty();
		}
	}
}<|MERGE_RESOLUTION|>--- conflicted
+++ resolved
@@ -403,47 +403,27 @@
 	{
 		switch (widget) {
 			case WID_VT_ARRIVAL_DEPARTURE_PANEL:
-<<<<<<< HEAD
 				if (_settings_time.time_in_minutes) {
 					SetDParam(0, 0);
 				} else if (EconTime::UsingWallclockUnits()) {
 					SetDParam(0, _state_ticks + (TICKS_PER_SECOND * 9999));
 				} else {
 					SetDParam(0, EconTime::MAX_YEAR.base() * DAYS_IN_YEAR);
-=======
-				/* We handle this differently depending on the timetable mode. */
-				if (_settings_client.gui.timetable_mode == TimetableMode::Seconds) {
-					/* A five-digit number would fit a timetable lasting 2.7 real-world hours, which should be plenty. */
-					SetDParamMaxDigits(1, 4, FS_SMALL);
-					size.width = std::max(GetStringBoundingBox(STR_TIMETABLE_ARRIVAL_SECONDS_IN_FUTURE).width, GetStringBoundingBox(STR_TIMETABLE_DEPARTURE_SECONDS_IN_FUTURE).width) + WidgetDimensions::scaled.hsep_wide + padding.width;
-				} else {
-					SetDParamMaxValue(1, TimerGameEconomy::DateAtStartOfYear(EconomyTime::MAX_YEAR), 0, FS_SMALL);
-					size.width = std::max(GetStringBoundingBox(STR_TIMETABLE_ARRIVAL_DATE).width, GetStringBoundingBox(STR_TIMETABLE_DEPARTURE_DATE).width) + WidgetDimensions::scaled.hsep_wide + padding.width;
->>>>>>> 90ca3515
 				}
 				this->deparr_time_width = GetStringBoundingBox(STR_JUST_TT_TIME).width + 4;
 				this->deparr_abbr_width = std::max(GetStringBoundingBox(STR_TIMETABLE_ARRIVAL_ABBREVIATION).width, GetStringBoundingBox(STR_TIMETABLE_DEPARTURE_ABBREVIATION).width);
-				size->width = this->deparr_abbr_width + WidgetDimensions::scaled.hsep_wide + this->deparr_time_width + padding.width;
+				size.width = this->deparr_abbr_width + WidgetDimensions::scaled.hsep_wide + this->deparr_time_width + padding.width;
 				[[fallthrough]];
 
 			case WID_VT_ARRIVAL_DEPARTURE_SELECTION:
 			case WID_VT_TIMETABLE_PANEL:
-<<<<<<< HEAD
-				resize->height = std::max<int>(GetCharacterHeight(FS_NORMAL), GetSpriteSize(SPR_LOCK).height);
-				size->height = 8 * resize->height + padding.height;
+				resize.height = std::max<int>(GetCharacterHeight(FS_NORMAL), GetSpriteSize(SPR_LOCK).height);
+				size.height = 8 * resize.height + padding.height;
 				break;
 
 			case WID_VT_SUMMARY_PANEL: {
 				Dimension d = GetSpriteSize(SPR_WARNING_SIGN);
-				size->height = 2 * GetCharacterHeight(FS_NORMAL) + std::min<int>(MAX_SUMMARY_WARNINGS, this->summary_warnings) * std::max<int>(d.height, GetCharacterHeight(FS_NORMAL)) + padding.height;
-=======
-				resize.height = GetCharacterHeight(FS_NORMAL);
-				size.height = 8 * resize.height + padding.height;
-				break;
-
-			case WID_VT_SUMMARY_PANEL:
-				size.height = 2 * GetCharacterHeight(FS_NORMAL) + padding.height;
->>>>>>> 90ca3515
+				size.height = 2 * GetCharacterHeight(FS_NORMAL) + std::min<int>(MAX_SUMMARY_WARNINGS, this->summary_warnings) * std::max<int>(d.height, GetCharacterHeight(FS_NORMAL)) + padding.height;
 				break;
 			}
 		}
