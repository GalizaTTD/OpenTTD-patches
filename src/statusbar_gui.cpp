--- conflicted
+++ resolved
@@ -27,12 +27,6 @@
 #include "core/geometry_func.hpp"
 #include "guitimer_func.h"
 #include "zoom_func.h"
-<<<<<<< HEAD
-=======
-#include "timer/timer.h"
-#include "timer/timer_game_calendar.h"
-#include "timer/timer_window.h"
->>>>>>> 30eba33f
 
 #include "widgets/statusbar_widget.h"
 
@@ -99,13 +93,8 @@
 		Dimension d;
 		switch (widget) {
 			case WID_S_LEFT:
-<<<<<<< HEAD
 				SetDParam(0, DateToScaledDateTicks(MAX_YEAR * DAYS_IN_YEAR));
 				d = GetStringBoundingBox(STR_JUST_DATE_WALLCLOCK_LONG);
-=======
-				SetDParamMaxValue(0, TimerGameCalendar::DateAtStartOfYear(CalendarTime::MAX_YEAR));
-				d = GetStringBoundingBox(STR_JUST_DATE_LONG);
->>>>>>> 30eba33f
 				break;
 
 			case WID_S_RIGHT: {
