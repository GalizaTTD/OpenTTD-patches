/*
 * This file is part of OpenTTD.
 * OpenTTD is free software; you can redistribute it and/or modify it under the terms of the GNU General Public License as published by the Free Software Foundation, version 2.
 * OpenTTD is distributed in the hope that it will be useful, but WITHOUT ANY WARRANTY; without even the implied warranty of MERCHANTABILITY or FITNESS FOR A PARTICULAR PURPOSE.
 * See the GNU General Public License for more details. You should have received a copy of the GNU General Public License along with OpenTTD. If not, see <http://www.gnu.org/licenses/>.
 */

/** @file statusbar_gui.cpp The GUI for the bottom status bar. */

#include "stdafx.h"
#include "core/backup_type.hpp"
#include "date_func.h"
#include "gfx_func.h"
#include "news_func.h"
#include "company_func.h"
#include "string_func.h"
#include "strings_func.h"
#include "company_base.h"
#include "tilehighlight_func.h"
#include "news_gui.h"
#include "company_gui.h"
#include "window_gui.h"
#include "sl/saveload.h"
#include "window_func.h"
#include "statusbar_gui.h"
#include "toolbar_gui.h"
#include "core/geometry_func.hpp"
#include "guitimer_func.h"
#include "zoom_func.h"

#include "widgets/statusbar_widget.h"

#include "table/strings.h"
#include "table/sprites.h"

#include "safeguards.h"

static bool DrawScrollingStatusText(const NewsItem *ni, int scroll_pos, int left, int right, int top, int bottom)
{
<<<<<<< HEAD
	CopyInDParam(0, ni->params, lengthof(ni->params));
=======
	CopyInDParam(ni->params);
>>>>>>> 790c1b1b

	/* Replace newlines and the likes with spaces. */
	std::string message = StrMakeValid(GetString(ni->string_id), SVS_REPLACE_TAB_CR_NL_WITH_SPACE);

	DrawPixelInfo tmp_dpi;
	if (!FillDrawPixelInfo(&tmp_dpi, left, top, right - left, bottom)) return true;

	int width = GetStringBoundingBox(message).width;
	int pos = (_current_text_dir == TD_RTL) ? (scroll_pos - width) : (right - scroll_pos - left);

	AutoRestoreBackup dpi_backup(_cur_dpi, &tmp_dpi);
	DrawString(pos, INT16_MAX, 0, message, TC_LIGHT_BLUE, SA_LEFT | SA_FORCE);

	return (_current_text_dir == TD_RTL) ? (pos < right - left) : (pos + width > 0);
}

struct StatusBarWindow : Window {
	bool saving;
	int ticker_scroll;
	GUITimer ticker_timer;
	GUITimer reminder_timeout;
	int64 last_minute = 0;

	static const int TICKER_STOP    = 1640; ///< scrolling is finished when counter reaches this value
	static const int REMINDER_START = 1350; ///< time in ms for reminder notification (red dot on the right) to stay
	static const int REMINDER_STOP  =    0; ///< reminder disappears when counter reaches this value
	static const int COUNTER_STEP   =    2; ///< this is subtracted from active counters every tick

	StatusBarWindow(WindowDesc *desc) : Window(desc)
	{
		this->ticker_scroll = TICKER_STOP;
		this->ticker_timer.SetInterval(15);
		this->reminder_timeout.SetInterval(REMINDER_STOP);

		this->InitNested();
		CLRBITS(this->flags, WF_WHITE_BORDER);
		PositionStatusbar(this);
	}

	Point OnInitialPosition(int16 sm_width, int16 sm_height, int window_number) override
	{
		Point pt = { 0, _screen.height - sm_height };
		return pt;
	}

	void FindWindowPlacementAndResize(int def_width, int def_height) override
	{
		Window::FindWindowPlacementAndResize(_toolbar_width, def_height);
	}

	void UpdateWidgetSize(int widget, Dimension *size, const Dimension &padding, Dimension *fill, Dimension *resize) override
	{
		Dimension d;
		switch (widget) {
			case WID_S_LEFT:
				SetDParam(0, DateToScaledDateTicks(MAX_YEAR * DAYS_IN_YEAR));
				d = GetStringBoundingBox(STR_JUST_DATE_WALLCLOCK_LONG);
				break;

			case WID_S_RIGHT: {
				int64 max_money = UINT32_MAX;
				for (const Company *c : Company::Iterate()) max_money = std::max<int64>(c->money, max_money);
				SetDParam(0, 100LL * max_money);
				d = GetStringBoundingBox(STR_JUST_CURRENCY_LONG);
				break;
			}

			default:
				return;
		}

		d.width += padding.width;
		d.height += padding.height;
		*size = maxdim(d, *size);
	}

	void DrawWidget(const Rect &r, int widget) const override
	{
		Rect tr = r.Shrink(WidgetDimensions::scaled.framerect, RectPadding::zero);
		tr.top = CenterBounds(r.top, r.bottom, FONT_HEIGHT_NORMAL);
		switch (widget) {
			case WID_S_LEFT:
				/* Draw the date */
				SetDParam(0, _scaled_date_ticks);
				DrawString(tr, STR_JUST_DATE_WALLCLOCK_LONG, TC_WHITE, SA_HOR_CENTER);
				break;

			case WID_S_RIGHT: {
				if (_local_company == COMPANY_SPECTATOR) {
					DrawString(tr, STR_STATUSBAR_SPECTATOR, TC_FROMSTRING, SA_HOR_CENTER);
				} else {
					/* Draw company money, if any */
					const Company *c = Company::GetIfValid(_local_company);
					if (c != nullptr) {
						SetDParam(0, c->money);
						DrawString(tr, STR_JUST_CURRENCY_LONG, TC_WHITE, SA_HOR_CENTER);
					}
				}
				break;
			}

			case WID_S_MIDDLE:
				/* Draw status bar */
				if (this->saving) { // true when saving is active
					DrawString(tr, STR_STATUSBAR_SAVING_GAME, TC_FROMSTRING, SA_HOR_CENTER | SA_VERT_CENTER);
				} else if (_do_autosave) {
					DrawString(tr, STR_STATUSBAR_AUTOSAVE, TC_FROMSTRING, SA_HOR_CENTER);
				} else if (_pause_mode != PM_UNPAUSED) {
					StringID msg = (_pause_mode & PM_PAUSED_LINK_GRAPH) ? STR_STATUSBAR_PAUSED_LINK_GRAPH : STR_STATUSBAR_PAUSED;
					DrawString(tr, msg, TC_FROMSTRING, SA_HOR_CENTER);
				} else if (this->ticker_scroll < TICKER_STOP && _statusbar_news_item != nullptr && _statusbar_news_item->string_id != 0) {
					/* Draw the scrolling news text */
					if (!DrawScrollingStatusText(_statusbar_news_item, ScaleGUITrad(this->ticker_scroll), tr.left, tr.right, tr.top, tr.bottom)) {
						InvalidateWindowData(WC_STATUS_BAR, 0, SBI_NEWS_DELETED);
						if (Company::IsValidID(_local_company)) {
							/* This is the default text */
							SetDParam(0, _local_company);
							DrawString(tr, STR_STATUSBAR_COMPANY_NAME, TC_FROMSTRING, SA_HOR_CENTER);
						}
					}
				} else {
					if (Company::IsValidID(_local_company)) {
						/* This is the default text */
						SetDParam(0, _local_company);
						DrawString(tr, STR_STATUSBAR_COMPANY_NAME, TC_FROMSTRING, SA_HOR_CENTER);
					}
				}

				if (!this->reminder_timeout.HasElapsed()) {
					Dimension icon_size = GetSpriteSize(SPR_UNREAD_NEWS);
					DrawSprite(SPR_UNREAD_NEWS, PAL_NONE, tr.right - icon_size.width, CenterBounds(r.top, r.bottom, icon_size.height));
				}
				break;
		}
	}

	/**
	 * Some data on this window has become invalid.
	 * @param data Information about the changed data.
	 * @param gui_scope Whether the call is done from GUI scope. You may not do everything when not in GUI scope. See #InvalidateWindowData() for details.
	 */
	void OnInvalidateData(int data = 0, bool gui_scope = true) override
	{
		if (!gui_scope) return;
		switch (data) {
			default: NOT_REACHED();
			case SBI_SAVELOAD_START:  this->saving = true;  break;
			case SBI_SAVELOAD_FINISH: this->saving = false; break;
			case SBI_SHOW_TICKER:     this->ticker_scroll = 0; break;
			case SBI_SHOW_REMINDER:   this->reminder_timeout.SetInterval(REMINDER_START); break;
			case SBI_NEWS_DELETED:
				this->ticker_scroll    =   TICKER_STOP; // reset ticker ...
				this->reminder_timeout.SetInterval(REMINDER_STOP); // ... and reminder
				break;
			case SBI_REINIT:
				this->ReInit();
				break;
		}
	}

	void OnClick(Point pt, int widget, int click_count) override
	{
		switch (widget) {
			case WID_S_MIDDLE: ShowLastNewsMessage(); break;
			case WID_S_RIGHT:  if (_local_company != COMPANY_SPECTATOR) ShowCompanyFinances(_local_company); break;
			default: ResetObjectToPlace();
		}
	}

	void OnRealtimeTick(uint delta_ms) override
	{
		if (_pause_mode != PM_UNPAUSED) return;

		if (_settings_time.time_in_minutes && this->last_minute != CURRENT_MINUTE) {
			this->last_minute = CURRENT_MINUTE;
			this->SetWidgetDirty(WID_S_LEFT);
		}

		if (this->ticker_scroll < TICKER_STOP) { // Scrolling text
			uint count = this->ticker_timer.CountElapsed(delta_ms);
			if (count > 0) {
				this->ticker_scroll += count;
				this->SetWidgetDirty(WID_S_MIDDLE);
			}
		}

		// Red blot to show there are new unread newsmessages
		if (this->reminder_timeout.Elapsed(delta_ms)) {
			this->SetWidgetDirty(WID_S_MIDDLE);
		}
	}
};

static const NWidgetPart _nested_main_status_widgets[] = {
	NWidget(NWID_HORIZONTAL),
		NWidget(WWT_PANEL, COLOUR_GREY, WID_S_LEFT), SetMinimalSize(160, 12), EndContainer(),
		NWidget(WWT_PUSHBTN, COLOUR_GREY, WID_S_MIDDLE), SetMinimalSize(40, 12), SetDataTip(0x0, STR_STATUSBAR_TOOLTIP_SHOW_LAST_NEWS), SetResize(1, 0),
		NWidget(WWT_PUSHBTN, COLOUR_GREY, WID_S_RIGHT), SetMinimalSize(140, 12),
	EndContainer(),
};

static WindowDesc _main_status_desc(
	WDP_MANUAL, nullptr, 0, 0,
	WC_STATUS_BAR, WC_NONE,
	WDF_NO_FOCUS | WDF_NO_CLOSE,
	_nested_main_status_widgets, lengthof(_nested_main_status_widgets)
);

/**
 * Checks whether the news ticker is currently being used.
 */
bool IsNewsTickerShown()
{
	const StatusBarWindow *w = dynamic_cast<StatusBarWindow*>(FindWindowById(WC_STATUS_BAR, 0));
	return w != nullptr && w->ticker_scroll < StatusBarWindow::TICKER_STOP;
}

/**
 * Show our status bar.
 */
void ShowStatusBar()
{
	new StatusBarWindow(&_main_status_desc);
}<|MERGE_RESOLUTION|>--- conflicted
+++ resolved
@@ -37,11 +37,7 @@
 
 static bool DrawScrollingStatusText(const NewsItem *ni, int scroll_pos, int left, int right, int top, int bottom)
 {
-<<<<<<< HEAD
-	CopyInDParam(0, ni->params, lengthof(ni->params));
-=======
 	CopyInDParam(ni->params);
->>>>>>> 790c1b1b
 
 	/* Replace newlines and the likes with spaces. */
 	std::string message = StrMakeValid(GetString(ni->string_id), SVS_REPLACE_TAB_CR_NL_WITH_SPACE);
