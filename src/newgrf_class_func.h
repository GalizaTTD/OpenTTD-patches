/*
 * This file is part of OpenTTD.
 * OpenTTD is free software; you can redistribute it and/or modify it under the terms of the GNU General Public License as published by the Free Software Foundation, version 2.
 * OpenTTD is distributed in the hope that it will be useful, but WITHOUT ANY WARRANTY; without even the implied warranty of MERCHANTABILITY or FITNESS FOR A PARTICULAR PURPOSE.
 * See the GNU General Public License for more details. You should have received a copy of the GNU General Public License along with OpenTTD. If not, see <http://www.gnu.org/licenses/>.
 */

/** @file newgrf_class_func.h Implementation of the NewGRF class' functions. */

#include "newgrf.h"
#include "newgrf_class.h"

#include "table/strings.h"

/** Instantiate the array. */
template <typename Tspec, typename Tid, Tid Tmax>
NewGRFClass<Tspec, Tid, Tmax> NewGRFClass<Tspec, Tid, Tmax>::classes[Tmax];

/** Reset the class, i.e. clear everything. */
template <typename Tspec, typename Tid, Tid Tmax>
void NewGRFClass<Tspec, Tid, Tmax>::ResetClass()
{
	this->global_id = 0;
	this->name      = STR_EMPTY;
	this->ui_count  = 0;

	this->spec.clear();
}

/** Reset the classes, i.e. clear everything. */
template <typename Tspec, typename Tid, Tid Tmax>
void NewGRFClass<Tspec, Tid, Tmax>::Reset()
{
	for (Tid i = (Tid)0; i < Tmax; i++) {
		classes[i].ResetClass();
	}

	InsertDefaults();
}

/**
 * Allocate a class with a given global class ID.
 * @param cls_id The global class id, such as 'DFLT'.
 * @return The (non global!) class ID for the class.
 * @note Upon allocating the same global class ID for a
 *       second time, this first allocation will be given.
 */
template <typename Tspec, typename Tid, Tid Tmax>
Tid NewGRFClass<Tspec, Tid, Tmax>::Allocate(uint32_t global_id)
{
	for (Tid i = (Tid)0; i < Tmax; i++) {
		if (classes[i].global_id == global_id) {
			/* ClassID is already allocated, so reuse it. */
			return i;
		} else if (classes[i].global_id == 0) {
			/* This class is empty, so allocate it to the global id. */
			classes[i].global_id = global_id;
			return i;
		}
	}

	grfmsg(2, "ClassAllocate: already allocated %d classes, using default", Tmax);
	return (Tid)0;
}

/**
 * Insert a spec into the class.
 * @param spec The spec to insert.
 */
template <typename Tspec, typename Tid, Tid Tmax>
void NewGRFClass<Tspec, Tid, Tmax>::Insert(Tspec *spec)
{
	this->spec.push_back(spec);

	if (this->IsUIAvailable(static_cast<uint>(this->spec.size() - 1))) this->ui_count++;
}

/**
 * Assign a spec to one of the classes.
 * @param spec The spec to assign.
 * @note The spec must have a valid class id set.
 */
template <typename Tspec, typename Tid, Tid Tmax>
void NewGRFClass<Tspec, Tid, Tmax>::Assign(Tspec *spec)
{
	assert(spec->cls_id < Tmax);
	Get(spec->cls_id)->Insert(spec);
}

/**
 * Get whether the class ID is valid (for iteration).
 * @return Whether the class ID is valid.
 */
DEFINE_NEWGRF_CLASS_METHOD(bool)::IsClassIDValid(Tid cls_id)
{
	return cls_id < Tmax && classes[cls_id].global_id != 0;
}

/**
 * Get a particular class.
 * @param cls_id The id for the class.
 * @pre cls_id < Tmax
 */
template <typename Tspec, typename Tid, Tid Tmax>
NewGRFClass<Tspec, Tid, Tmax> *NewGRFClass<Tspec, Tid, Tmax>::Get(Tid cls_id)
{
	assert(cls_id < Tmax);
	return classes + cls_id;
}

/**
 * Get the number of allocated classes.
 * @return The number of classes.
 */
template <typename Tspec, typename Tid, Tid Tmax>
uint NewGRFClass<Tspec, Tid, Tmax>::GetClassCount()
{
	uint i;
	for (i = 0; i < Tmax && classes[i].global_id != 0; i++) {}
	return i;
}

/**
 * Get the number of classes available to the user.
 * @return The number of classes.
 */
template <typename Tspec, typename Tid, Tid Tmax>
uint NewGRFClass<Tspec, Tid, Tmax>::GetUIClassCount()
{
	uint cnt = 0;
	for (uint i = 0; i < Tmax && classes[i].global_id != 0; i++) {
		if (classes[i].GetUISpecCount() > 0) cnt++;
	}
	return cnt;
}

/**
 * Get whether at least one class is available to the user.
 * @return Whether at least one class is available to the user.
 */
DEFINE_NEWGRF_CLASS_METHOD(bool)::HasUIClass()
{
	for (uint i = 0; i < Tmax && classes[i].global_id != 0; i++) {
		if (classes[i].GetUISpecCount() > 0) return true;
	}
	return false;
}

/**
 * Get the nth-class with user available specs.
 * @param index UI index of a class.
 * @return The class ID of the class.
 */
template <typename Tspec, typename Tid, Tid Tmax>
Tid NewGRFClass<Tspec, Tid, Tmax>::GetUIClass(uint index)
{
	for (uint i = 0; i < Tmax && classes[i].global_id != 0; i++) {
		if (classes[i].GetUISpecCount() == 0) continue;
		if (index-- == 0) return (Tid)i;
	}
	NOT_REACHED();
}

/**
 * Get a spec from the class at a given index.
 * @param index  The index where to find the spec.
 * @return The spec at given location.
 */
template <typename Tspec, typename Tid, Tid Tmax>
const Tspec *NewGRFClass<Tspec, Tid, Tmax>::GetSpec(uint index) const
{
	/* If the custom spec isn't defined any more, then the GRF file probably was not loaded. */
	return index < this->GetSpecCount() ? this->spec[index] : nullptr;
}

/**
 * Translate a UI spec index into a spec index.
 * @param ui_index UI index of the spec.
 * @return index of the spec, or -1 if out of range.
 */
template <typename Tspec, typename Tid, Tid Tmax>
int NewGRFClass<Tspec, Tid, Tmax>::GetIndexFromUI(int ui_index) const
{
	if (ui_index < 0) return -1;
	for (uint i = 0; i < this->GetSpecCount(); i++) {
		if (!this->IsUIAvailable(i)) continue;
		if (ui_index-- == 0) return i;
	}
	return -1;
}

/**
 * Translate a spec index into a UI spec index.
 * @param index index of the spec.
 * @return UI index of the spec, or -1 if out of range.
 */
template <typename Tspec, typename Tid, Tid Tmax>
int NewGRFClass<Tspec, Tid, Tmax>::GetUIFromIndex(int index) const
{
	if ((uint)index >= this->GetSpecCount()) return -1;
	uint ui_index = 0;
	for (int i = 0; i < index; i++) {
		if (this->IsUIAvailable(i)) ui_index++;
	}
	return ui_index;
}

/**
 * Retrieve a spec by GRF location.
 * @param grfid    GRF ID of spec.
 * @param local_id Index within GRF file of spec.
 * @param index    Pointer to return the index of the spec in its class. If nullptr then not used.
 * @return The spec.
 */
template <typename Tspec, typename Tid, Tid Tmax>
const Tspec *NewGRFClass<Tspec, Tid, Tmax>::GetByGrf(uint32_t grfid, uint16_t local_id, int *index)
{
	uint j;

	for (Tid i = (Tid)0; i < Tmax; i++) {
		uint count = static_cast<uint>(classes[i].spec.size());
		for (j = 0; j < count; j++) {
			const Tspec *spec = classes[i].spec[j];
			if (spec == nullptr) continue;
			if (spec->grf_prop.grffile->grfid == grfid && spec->grf_prop.local_id == local_id) {
				if (index != nullptr) *index = j;
				return spec;
			}
		}
	}

	return nullptr;
<<<<<<< HEAD
}

#undef DEFINE_NEWGRF_CLASS_METHOD

/** Force instantiation of the methods so we don't get linker errors. */
#define INSTANTIATE_NEWGRF_CLASS_METHODS(name, Tspec, Tid, Tmax) \
	template void name::ResetClass(); \
	template void name::Reset(); \
	template Tid name::Allocate(uint32_t global_id); \
	template void name::Insert(Tspec *spec); \
	template void name::Assign(Tspec *spec); \
	template bool name::IsClassIDValid(Tid cls_id); \
	template NewGRFClass<Tspec, Tid, Tmax> *name::Get(Tid cls_id); \
	template uint name::GetClassCount(); \
	template uint name::GetUIClassCount(); \
	template bool name::HasUIClass(); \
	template Tid name::GetUIClass(uint index); \
	template const Tspec *name::GetSpec(uint index) const; \
	template int name::GetUIFromIndex(int index) const; \
	template int name::GetIndexFromUI(int ui_index) const; \
	template const Tspec *name::GetByGrf(uint32_t grfid, uint16_t localidx, int *index);
=======
}
>>>>>>> f79ec795
<|MERGE_RESOLUTION|>--- conflicted
+++ resolved
@@ -91,7 +91,8 @@
  * Get whether the class ID is valid (for iteration).
  * @return Whether the class ID is valid.
  */
-DEFINE_NEWGRF_CLASS_METHOD(bool)::IsClassIDValid(Tid cls_id)
+template <typename Tspec, typename Tid, Tid Tmax>
+bool NewGRFClass<Tspec, Tid, Tmax>::IsClassIDValid(Tid cls_id)
 {
 	return cls_id < Tmax && classes[cls_id].global_id != 0;
 }
@@ -138,7 +139,8 @@
  * Get whether at least one class is available to the user.
  * @return Whether at least one class is available to the user.
  */
-DEFINE_NEWGRF_CLASS_METHOD(bool)::HasUIClass()
+template <typename Tspec, typename Tid, Tid Tmax>
+bool NewGRFClass<Tspec, Tid, Tmax>::HasUIClass()
 {
 	for (uint i = 0; i < Tmax && classes[i].global_id != 0; i++) {
 		if (classes[i].GetUISpecCount() > 0) return true;
@@ -230,28 +232,4 @@
 	}
 
 	return nullptr;
-<<<<<<< HEAD
-}
-
-#undef DEFINE_NEWGRF_CLASS_METHOD
-
-/** Force instantiation of the methods so we don't get linker errors. */
-#define INSTANTIATE_NEWGRF_CLASS_METHODS(name, Tspec, Tid, Tmax) \
-	template void name::ResetClass(); \
-	template void name::Reset(); \
-	template Tid name::Allocate(uint32_t global_id); \
-	template void name::Insert(Tspec *spec); \
-	template void name::Assign(Tspec *spec); \
-	template bool name::IsClassIDValid(Tid cls_id); \
-	template NewGRFClass<Tspec, Tid, Tmax> *name::Get(Tid cls_id); \
-	template uint name::GetClassCount(); \
-	template uint name::GetUIClassCount(); \
-	template bool name::HasUIClass(); \
-	template Tid name::GetUIClass(uint index); \
-	template const Tspec *name::GetSpec(uint index) const; \
-	template int name::GetUIFromIndex(int index) const; \
-	template int name::GetIndexFromUI(int ui_index) const; \
-	template const Tspec *name::GetByGrf(uint32_t grfid, uint16_t localidx, int *index);
-=======
-}
->>>>>>> f79ec795
+}