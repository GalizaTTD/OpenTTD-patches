/*
 * This file is part of OpenTTD.
 * OpenTTD is free software; you can redistribute it and/or modify it under the terms of the GNU General Public License as published by the Free Software Foundation, version 2.
 * OpenTTD is distributed in the hope that it will be useful, but WITHOUT ANY WARRANTY; without even the implied warranty of MERCHANTABILITY or FITNESS FOR A PARTICULAR PURPOSE.
 * See the GNU General Public License for more details. You should have received a copy of the GNU General Public License along with OpenTTD. If not, see <http://www.gnu.org/licenses/>.
 */

/** @file newgrf.cpp Base of all NewGRF support. */

#include "stdafx.h"

#include <stdarg.h>

#include "newgrf_internal.h"
#include "core/container_func.hpp"
#include "debug.h"
#include "debug_fmt.h"
#include "fileio_func.h"
#include "engine_func.h"
#include "engine_base.h"
#include "engine_override.h"
#include "bridge.h"
#include "town.h"
#include "newgrf_engine.h"
#include "newgrf_text.h"
#include "fontcache.h"
#include "currency.h"
#include "landscape.h"
#include "newgrf_cargo.h"
#include "newgrf_house.h"
#include "newgrf_sound.h"
#include "newgrf_station.h"
#include "industrytype.h"
#include "industry_map.h"
#include "newgrf_act5.h"
#include "newgrf_canal.h"
#include "newgrf_townname.h"
#include "newgrf_industries.h"
#include "newgrf_airporttiles.h"
#include "newgrf_airport.h"
#include "newgrf_object.h"
#include "newgrf_newsignals.h"
#include "newgrf_newlandscape.h"
#include "newgrf_extension.h"
#include "rev.h"
#include "fios.h"
#include "strings_func.h"
#include "date_func.h"
#include "string_func.h"
#include "network/core/config.h"
#include "smallmap_gui.h"
#include "genworld.h"
#include "error.h"
#include "vehicle_func.h"
#include "language.h"
#include "vehicle_base.h"
#include "road.h"
#include "newgrf_roadstop.h"
#include "debug_settings.h"

#include "table/strings.h"
#include "table/build_industry.h"

#include "3rdparty/cpp-btree/btree_map.h"

#include "safeguards.h"

/* TTDPatch extended GRF format codec
 * (c) Petr Baudis 2004 (GPL'd)
 * Changes by Florian octo Forster are (c) by the OpenTTD development team.
 *
 * Contains portions of documentation by TTDPatch team.
 * Thanks especially to Josef Drexler for the documentation as well as a lot
 * of help at #tycoon. Also thanks to Michael Blunck for his GRF files which
 * served as subject to the initial testing of this codec. */

/** List of all loaded GRF files */
static std::vector<GRFFile *> _grf_files;

const std::vector<GRFFile *> &GetAllGRFFiles()
{
	return _grf_files;
}

static btree::btree_map<uint16_t, const CallbackResultSpriteGroup *> _callback_result_cache;

/** Miscellaneous GRF features, set by Action 0x0D, parameter 0x9E */
uint8_t _misc_grf_features = 0;

/** 32 * 8 = 256 flags. Apparently TTDPatch uses this many.. */
static uint32_t _ttdpatch_flags[8];
static uint32_t _observed_ttdpatch_flags[8];

/** Indicates which are the newgrf features currently loaded ingame */
GRFLoadedFeatures _loaded_newgrf_features;

GrfProcessingState _cur;


/**
 * Helper to check whether an image index is valid for a particular NewGRF vehicle.
 * @tparam T The type of vehicle.
 * @param image_index The image index to check.
 * @return True iff the image index is valid, or 0xFD (use new graphics).
 */
template <VehicleType T>
static inline bool IsValidNewGRFImageIndex(uint8_t image_index)
{
	return image_index == 0xFD || IsValidImageIndex<T>(image_index);
}

class OTTDByteReaderSignal { };

/** Class to read from a NewGRF file */
class ByteReader {
protected:
	uint8_t *data;
	uint8_t *end;

public:
	ByteReader(uint8_t *data, uint8_t *end) : data(data), end(end) { }

	inline uint8_t *ReadBytes(size_t size)
	{
		if (data + size >= end) {
			/* Put data at the end, as would happen if every byte had been individually read. */
			data = end;
			throw OTTDByteReaderSignal();
		}

		uint8_t *ret = data;
		data += size;
		return ret;
	}

	inline uint8_t ReadByte()
	{
		if (data < end) return *(data)++;
		throw OTTDByteReaderSignal();
	}

	uint16_t ReadWord()
	{
		uint16_t val = ReadByte();
		return val | (ReadByte() << 8);
	}

	uint16_t ReadExtendedByte()
	{
		uint16_t val = ReadByte();
		return val == 0xFF ? ReadWord() : val;
	}

	uint32_t ReadDWord()
	{
		uint32_t val = ReadWord();
		return val | (ReadWord() << 16);
	}

	uint32_t ReadVarSize(uint8_t size)
	{
		switch (size) {
			case 1: return ReadByte();
			case 2: return ReadWord();
			case 4: return ReadDWord();
			default:
				NOT_REACHED();
				return 0;
		}
	}

	std::string_view ReadString()
	{
		char *string = reinterpret_cast<char *>(data);
		size_t string_length = ttd_strnlen(string, Remaining());

		/* Skip past the terminating NUL byte if it is present, but not more than remaining. */
		Skip(std::min(string_length + 1, Remaining()));

		return std::string_view(string, string_length);
	}

	inline size_t Remaining() const
	{
		return end - data;
	}

	inline bool HasData(size_t count = 1) const
	{
		return data + count <= end;
	}

	inline uint8_t *Data()
	{
		return data;
	}

	inline void Skip(size_t len)
	{
		data += len;
		/* It is valid to move the buffer to exactly the end of the data,
		 * as there may not be any more data read. */
		if (data > end) throw OTTDByteReaderSignal();
	}

	inline void ResetReadPosition(uint8_t *pos)
	{
		data = pos;
	}
};

typedef void (*SpecialSpriteHandler)(ByteReader *buf);

/** The maximum amount of stations a single GRF is allowed to add */
static const uint NUM_STATIONS_PER_GRF = UINT16_MAX - 1;

/** Temporary engine data used when loading only */
struct GRFTempEngineData {
	/** Summary state of refittability properties */
	enum Refittability {
		UNSET    =  0,  ///< No properties assigned. Default refit masks shall be activated.
		EMPTY,          ///< GRF defined vehicle as not-refittable. The vehicle shall only carry the default cargo.
		NONEMPTY,       ///< GRF defined the vehicle as refittable. If the refitmask is empty after translation (cargotypes not available), disable the vehicle.
	};

	uint16_t cargo_allowed;
	uint16_t cargo_disallowed;
	RailTypeLabel railtypelabel;
	uint8_t roadtramtype;
	const GRFFile *defaultcargo_grf; ///< GRF defining the cargo translation table to use if the default cargo is the 'first refittable'.
	Refittability refittability;     ///< Did the newgrf set any refittability property? If not, default refittability will be applied.
	uint8_t rv_max_speed;        ///< Temporary storage of RV prop 15, maximum speed in mph/0.8
	CargoTypes ctt_include_mask; ///< Cargo types always included in the refit mask.
	CargoTypes ctt_exclude_mask; ///< Cargo types always excluded from the refit mask.

	/**
	 * Update the summary refittability on setting a refittability property.
	 * @param non_empty true if the GRF sets the vehicle to be refittable.
	 */
	void UpdateRefittability(bool non_empty)
	{
		if (non_empty) {
			this->refittability = NONEMPTY;
		} else if (this->refittability == UNSET) {
			this->refittability = EMPTY;
		}
	}
};

static std::vector<GRFTempEngineData> _gted;  ///< Temporary engine data used during NewGRF loading

/**
 * Contains the GRF ID of the owner of a vehicle if it has been reserved.
 * GRM for vehicles is only used if dynamic engine allocation is disabled,
 * so 256 is the number of original engines. */
static uint32_t _grm_engines[256];

/** Contains the GRF ID of the owner of a cargo if it has been reserved */
static uint32_t _grm_cargoes[NUM_CARGO * 2];

struct GRFLocation {
	uint32_t grfid;
	uint32_t nfoline;

	GRFLocation() { }
	GRFLocation(uint32_t grfid, uint32_t nfoline) : grfid(grfid), nfoline(nfoline) { }

	bool operator<(const GRFLocation &other) const
	{
		return this->grfid < other.grfid || (this->grfid == other.grfid && this->nfoline < other.nfoline);
	}

	bool operator == (const GRFLocation &other) const
	{
		return this->grfid == other.grfid && this->nfoline == other.nfoline;
	}
};

static btree::btree_map<GRFLocation, SpriteID> _grm_sprites;
typedef btree::btree_map<GRFLocation, std::unique_ptr<uint8_t[]>> GRFLineToSpriteOverride;
static GRFLineToSpriteOverride _grf_line_to_action6_sprite_override;
static bool _action6_override_active = false;

/**
 * DEBUG() function dedicated to newGRF debugging messages
 * Function is essentially the same as DEBUG(grf, severity, ...) with the
 * addition of file:line information when parsing grf files.
 * NOTE: for the above reason(s) grfmsg() should ONLY be used for
 * loading/parsing grf files, not for runtime debug messages as there
 * is no file information available during that time.
 * @param severity debugging severity level, see debug.h
 * @param str message in printf() format
 */
void CDECL _intl_grfmsg(int severity, const char *str, ...)
{
	char buf[1024];
	va_list va;

	va_start(va, str);
	vseprintf(buf, lastof(buf), str, va);
	va_end(va);

	DEBUG(grf, severity, "[%s:%d] %s", _cur.grfconfig->GetDisplayPath(), _cur.nfo_line, buf);
}

/**
 * Debug() function dedicated to newGRF debugging messages
 * Function is essentially the same as Debug(grf, severity, ...) with the
 * addition of file:line information when parsing grf files.
 * NOTE: for the above reason(s) GrfMsg() should ONLY be used for
 * loading/parsing grf files, not for runtime debug messages as there
 * is no file information available during that time.
 * @param severity debugging severity level, see debug.h
 * @param msg the message
 */
void GrfMsgI(int severity, const std::string &msg)
{
	Debug(grf, severity, "[{}:{}] {}", _cur.grfconfig->filename, _cur.nfo_line, msg);
}

/**
 * Obtain a NewGRF file by its grfID
 * @param grfid The grfID to obtain the file for
 * @return The file.
 */
GRFFile *GetFileByGRFID(uint32_t grfid)
{
	for (GRFFile * const file : _grf_files) {
		if (file->grfid == grfid) return file;
	}
	return nullptr;
}

/**
 * Obtain a NewGRF file by its grfID,  expect it to usually be the current GRF's grfID
 * @param grfid The grfID to obtain the file for
 * @return The file.
 */
GRFFile *GetFileByGRFIDExpectCurrent(uint32_t grfid)
{
	if (_cur.grffile->grfid == grfid) return _cur.grffile;
	return GetFileByGRFID(grfid);
}

/**
 * Obtain a NewGRF file by its filename
 * @param filename The filename to obtain the file for.
 * @return The file.
 */
static GRFFile *GetFileByFilename(const std::string &filename)
{
	for (GRFFile * const file : _grf_files) {
		if (file->filename == filename) return file;
	}
	return nullptr;
}

/** Reset all NewGRFData that was used only while processing data */
static void ClearTemporaryNewGRFData(GRFFile *gf)
{
	gf->labels.clear();
}

/**
 * Disable a GRF
 * @param message Error message or STR_NULL.
 * @param config GRFConfig to disable, nullptr for current.
 * @return Error message of the GRF for further customisation.
 */
static GRFError *DisableGrf(StringID message = STR_NULL, GRFConfig *config = nullptr)
{
	GRFFile *file;
	if (config != nullptr) {
		file = GetFileByGRFID(config->ident.grfid);
	} else {
		config = _cur.grfconfig;
		file = _cur.grffile;
	}

	config->status = GCS_DISABLED;
	if (file != nullptr) ClearTemporaryNewGRFData(file);
	if (config == _cur.grfconfig) _cur.skip_sprites = -1;

	if (message == STR_NULL) return nullptr;

	config->error = {STR_NEWGRF_ERROR_MSG_FATAL, message};
	if (config == _cur.grfconfig) config->error->param_value[0] = _cur.nfo_line;
	return &config->error.value();
}

/**
 * Information for mapping static StringIDs.
 */
struct StringIDMapping {
<<<<<<< HEAD
	uint32_t grfid;   ///< Source NewGRF.
	StringID source;  ///< Source StringID (GRF local).
	StringID *target; ///< Destination for mapping result.
=======
	uint32_t grfid; ///< Source NewGRF.
	StringID source; ///< Source StringID (GRF local).
	std::function<void(StringID)> func; ///< Function for mapping result.

	StringIDMapping(uint32_t grfid, StringID source, std::function<void(StringID)> &&func) : grfid(grfid), source(source), func(std::move(func)) { }
>>>>>>> a42aa1a0
};

/** Strings to be mapped during load. */
static std::vector<StringIDMapping> _string_to_grf_mapping;

/**
 * Record a static StringID for getting translated later.
 * @param source Source StringID (GRF local).
 * @param func Function to call to set the mapping result.
 */
static void AddStringForMapping(StringID source, std::function<void(StringID)> &&func)
{
	func(STR_UNDEFINED);
	_string_to_grf_mapping.emplace_back(_cur.grffile->grfid, source, std::move(func));
}

/**
 * Record a static StringID for getting translated later.
 * @param source Source StringID (GRF local).
 * @param target Destination for the mapping result.
 */
static void AddStringForMapping(StringID source, StringID *target)
{
	AddStringForMapping(source, [target](StringID str) { *target = str; });
}

/**
 * Perform a mapping from TTDPatch's string IDs to OpenTTD's
 * string IDs, but only for the ones we are aware off; the rest
 * like likely unused and will show a warning.
 * @param str the string ID to convert
 * @return the converted string ID
 */
static StringID TTDPStringIDToOTTDStringIDMapping(StringID str)
{
	/* StringID table for TextIDs 0x4E->0x6D */
	static const StringID units_volume[] = {
		STR_ITEMS,      STR_PASSENGERS, STR_TONS,       STR_BAGS,
		STR_LITERS,     STR_ITEMS,      STR_CRATES,     STR_TONS,
		STR_TONS,       STR_TONS,       STR_TONS,       STR_BAGS,
		STR_TONS,       STR_TONS,       STR_TONS,       STR_BAGS,
		STR_TONS,       STR_TONS,       STR_BAGS,       STR_LITERS,
		STR_TONS,       STR_LITERS,     STR_TONS,       STR_ITEMS,
		STR_BAGS,       STR_LITERS,     STR_TONS,       STR_ITEMS,
		STR_TONS,       STR_ITEMS,      STR_LITERS,     STR_ITEMS
	};

	/* A string straight from a NewGRF; this was already translated by MapGRFStringID(). */
	assert(!IsInsideMM(str, 0xD000, 0xD7FF));

#define TEXTID_TO_STRINGID(begin, end, stringid, stringend) \
	static_assert(stringend - stringid == end - begin); \
	if (str >= begin && str <= end) return str + (stringid - begin)

	/* We have some changes in our cargo strings, resulting in some missing. */
	TEXTID_TO_STRINGID(0x000E, 0x002D, STR_CARGO_PLURAL_NOTHING,                      STR_CARGO_PLURAL_FIZZY_DRINKS);
	TEXTID_TO_STRINGID(0x002E, 0x004D, STR_CARGO_SINGULAR_NOTHING,                    STR_CARGO_SINGULAR_FIZZY_DRINK);
	if (str >= 0x004E && str <= 0x006D) return units_volume[str - 0x004E];
	TEXTID_TO_STRINGID(0x006E, 0x008D, STR_QUANTITY_NOTHING,                          STR_QUANTITY_FIZZY_DRINKS);
	TEXTID_TO_STRINGID(0x008E, 0x00AD, STR_ABBREV_NOTHING,                            STR_ABBREV_FIZZY_DRINKS);
	TEXTID_TO_STRINGID(0x00D1, 0x00E0, STR_COLOUR_DARK_BLUE,                          STR_COLOUR_WHITE);

	/* Map building names according to our lang file changes. There are several
	 * ranges of house ids, all of which need to be remapped to allow newgrfs
	 * to use original house names. */
	TEXTID_TO_STRINGID(0x200F, 0x201F, STR_TOWN_BUILDING_NAME_TALL_OFFICE_BLOCK_1,    STR_TOWN_BUILDING_NAME_OLD_HOUSES_1);
	TEXTID_TO_STRINGID(0x2036, 0x2041, STR_TOWN_BUILDING_NAME_COTTAGES_1,             STR_TOWN_BUILDING_NAME_SHOPPING_MALL_1);
	TEXTID_TO_STRINGID(0x2059, 0x205C, STR_TOWN_BUILDING_NAME_IGLOO_1,                STR_TOWN_BUILDING_NAME_PIGGY_BANK_1);

	/* Same thing for industries */
	TEXTID_TO_STRINGID(0x4802, 0x4826, STR_INDUSTRY_NAME_COAL_MINE,                   STR_INDUSTRY_NAME_SUGAR_MINE);
	TEXTID_TO_STRINGID(0x482D, 0x482E, STR_NEWS_INDUSTRY_CONSTRUCTION,                STR_NEWS_INDUSTRY_PLANTED);
	TEXTID_TO_STRINGID(0x4832, 0x4834, STR_NEWS_INDUSTRY_CLOSURE_GENERAL,             STR_NEWS_INDUSTRY_CLOSURE_LACK_OF_TREES);
	TEXTID_TO_STRINGID(0x4835, 0x4838, STR_NEWS_INDUSTRY_PRODUCTION_INCREASE_GENERAL, STR_NEWS_INDUSTRY_PRODUCTION_INCREASE_FARM);
	TEXTID_TO_STRINGID(0x4839, 0x483A, STR_NEWS_INDUSTRY_PRODUCTION_DECREASE_GENERAL, STR_NEWS_INDUSTRY_PRODUCTION_DECREASE_FARM);

	switch (str) {
		case 0x4830: return STR_ERROR_CAN_T_CONSTRUCT_THIS_INDUSTRY;
		case 0x4831: return STR_ERROR_FOREST_CAN_ONLY_BE_PLANTED;
		case 0x483B: return STR_ERROR_CAN_ONLY_BE_POSITIONED;
	}
#undef TEXTID_TO_STRINGID

	if (str == STR_NULL) return STR_EMPTY;

	Debug(grf, 0, "Unknown StringID 0x{:04X} remapped to STR_EMPTY. Please open a Feature Request if you need it", str);

	return STR_EMPTY;
}

/**
 * Used when setting an object's property to map to the GRF's strings
 * while taking in consideration the "drift" between TTDPatch string system and OpenTTD's one
 * @param grfid Id of the grf file.
 * @param str StringID that we want to have the equivalent in OoenTTD.
 * @return The properly adjusted StringID.
 */
StringID MapGRFStringID(uint32_t grfid, StringID str)
{
	if (IsInsideMM(str, 0xD800, 0x10000)) {
		/* General text provided by NewGRF.
		 * In the specs this is called the 0xDCxx range (misc persistent texts),
		 * but we meanwhile extended the range to 0xD800-0xFFFF.
		 * Note: We are not involved in the "persistent" business, since we do not store
		 * any NewGRF strings in savegames. */
		return GetGRFStringID(grfid, str);
	} else if (IsInsideMM(str, 0xD000, 0xD800)) {
		/* Callback text provided by NewGRF.
		 * In the specs this is called the 0xD0xx range (misc graphics texts).
		 * These texts can be returned by various callbacks.
		 *
		 * Due to how TTDP implements the GRF-local- to global-textid translation
		 * texts included via 0x80 or 0x81 control codes have to add 0x400 to the textid.
		 * We do not care about that difference and just mask out the 0x400 bit.
		 */
		str &= ~0x400;
		return GetGRFStringID(grfid, str);
	} else {
		/* The NewGRF wants to include/reference an original TTD string.
		 * Try our best to find an equivalent one. */
		return TTDPStringIDToOTTDStringIDMapping(str);
	}
}

static btree::btree_map<uint32_t, uint32_t> _grf_id_overrides;

/**
 * Set the override for a NewGRF
 * @param source_grfid The grfID which wants to override another NewGRF.
 * @param target_grfid The grfID which is being overridden.
 */
static void SetNewGRFOverride(uint32_t source_grfid, uint32_t target_grfid)
{
	_grf_id_overrides[source_grfid] = target_grfid;
	GrfMsg(5, "SetNewGRFOverride: Added override of 0x{:X} to 0x{:X}", BSWAP32(source_grfid), BSWAP32(target_grfid));
}

/**
 * Returns the engine associated to a certain internal_id, resp. allocates it.
 * @param file NewGRF that wants to change the engine.
 * @param type Vehicle type.
 * @param internal_id Engine ID inside the NewGRF.
 * @param static_access If the engine is not present, return nullptr instead of allocating a new engine. (Used for static Action 0x04).
 * @return The requested engine.
 */
static Engine *GetNewEngine(const GRFFile *file, VehicleType type, uint16_t internal_id, bool static_access = false)
{
	/* Hack for add-on GRFs that need to modify another GRF's engines. This lets
	 * them use the same engine slots. */
	uint32_t scope_grfid = INVALID_GRFID; // If not using dynamic_engines, all newgrfs share their ID range
	if (_settings_game.vehicle.dynamic_engines) {
		/* If dynamic_engies is enabled, there can be multiple independent ID ranges. */
		scope_grfid = file->grfid;
		uint32_t override = _grf_id_overrides[file->grfid];
		if (override != 0) {
			scope_grfid = override;
			const GRFFile *grf_match = GetFileByGRFID(override);
			if (grf_match == nullptr) {
				GrfMsg(5, "Tried mapping from GRFID {:x} to {:x} but target is not loaded", BSWAP32(file->grfid), BSWAP32(override));
			} else {
				GrfMsg(5, "Mapping from GRFID {:x} to {:x}", BSWAP32(file->grfid), BSWAP32(override));
			}
		}

		/* Check if the engine is registered in the override manager */
		EngineID engine = _engine_mngr.GetID(type, internal_id, scope_grfid);
		if (engine != INVALID_ENGINE) {
			Engine *e = Engine::Get(engine);
			if (e->grf_prop.grffile == nullptr) e->grf_prop.grffile = file;
			return e;
		}
	}

	/* Check if there is an unreserved slot */
	EngineID engine = _engine_mngr.GetID(type, internal_id, INVALID_GRFID);
	if (engine != INVALID_ENGINE) {
		Engine *e = Engine::Get(engine);

		if (e->grf_prop.grffile == nullptr) {
			e->grf_prop.grffile = file;
			GrfMsg(5, "Replaced engine at index {} for GRFID {:x}, type {}, index {}", e->index, BSWAP32(file->grfid), type, internal_id);
		}

		/* Reserve the engine slot */
		if (!static_access) {
			_engine_mngr.RemoveFromIndex(engine);
			EngineIDMapping *eid = _engine_mngr.data() + engine;
			eid->grfid           = scope_grfid; // Note: this is INVALID_GRFID if dynamic_engines is disabled, so no reservation
			_engine_mngr.AddToIndex(engine);
		}

		return e;
	}

	if (static_access) return nullptr;

	if (!Engine::CanAllocateItem()) {
		GrfMsg(0, "Can't allocate any more engines");
		return nullptr;
	}

	size_t engine_pool_size = Engine::GetPoolSize();

	/* ... it's not, so create a new one based off an existing engine */
	Engine *e = new Engine(type, internal_id);
	e->grf_prop.grffile = file;

	/* Reserve the engine slot */
	assert(_engine_mngr.size() == e->index);
	_engine_mngr.push_back({
			scope_grfid, // Note: this is INVALID_GRFID if dynamic_engines is disabled, so no reservation
			internal_id,
			type,
			std::min<uint8_t>(internal_id, _engine_counts[type]) // substitute_id == _engine_counts[subtype] means "no substitute"
	});
	_engine_mngr.AddToIndex(e->index);

	if (engine_pool_size != Engine::GetPoolSize()) {
		/* Resize temporary engine data ... */
		_gted.resize(Engine::GetPoolSize());
	}
	if (type == VEH_TRAIN) {
		_gted[e->index].railtypelabel = GetRailTypeInfo(e->u.rail.railtype)->label;
	}

	GrfMsg(5, "Created new engine at index {} for GRFID {:x}, type {}, index {}", e->index, BSWAP32(file->grfid), type, internal_id);

	return e;
}

/**
 * Return the ID of a new engine
 * @param file The NewGRF file providing the engine.
 * @param type The Vehicle type.
 * @param internal_id NewGRF-internal ID of the engine.
 * @return The new EngineID.
 * @note depending on the dynamic_engine setting and a possible override
 *       property the grfID may be unique or overwriting or partially re-defining
 *       properties of an existing engine.
 */
EngineID GetNewEngineID(const GRFFile *file, VehicleType type, uint16_t internal_id)
{
	uint32_t scope_grfid = INVALID_GRFID; // If not using dynamic_engines, all newgrfs share their ID range
	if (_settings_game.vehicle.dynamic_engines) {
		scope_grfid = file->grfid;
		uint32_t override = _grf_id_overrides[file->grfid];
		if (override != 0) scope_grfid = override;
	}

	return _engine_mngr.GetID(type, internal_id, scope_grfid);
}

/**
 * Map the colour modifiers of TTDPatch to those that Open is using.
 * @param grf_sprite Pointer to the structure been modified.
 */
static void MapSpriteMappingRecolour(PalSpriteID *grf_sprite)
{
	if (HasBit(grf_sprite->pal, 14)) {
		ClrBit(grf_sprite->pal, 14);
		SetBit(grf_sprite->sprite, SPRITE_MODIFIER_OPAQUE);
	}

	if (HasBit(grf_sprite->sprite, 14)) {
		ClrBit(grf_sprite->sprite, 14);
		SetBit(grf_sprite->sprite, PALETTE_MODIFIER_TRANSPARENT);
	}

	if (HasBit(grf_sprite->sprite, 15)) {
		ClrBit(grf_sprite->sprite, 15);
		SetBit(grf_sprite->sprite, PALETTE_MODIFIER_COLOUR);
	}
}

/**
 * Read a sprite and a palette from the GRF and convert them into a format
 * suitable to OpenTTD.
 * @param buf                 Input stream.
 * @param read_flags          Whether to read TileLayoutFlags.
 * @param invert_action1_flag Set to true, if palette bit 15 means 'not from action 1'.
 * @param use_cur_spritesets  Whether to use currently referenceable action 1 sets.
 * @param feature             GrfSpecFeature to use spritesets from.
 * @param[out] grf_sprite     Read sprite and palette.
 * @param[out] max_sprite_offset  Optionally returns the number of sprites in the spriteset of the sprite. (0 if no spritset)
 * @param[out] max_palette_offset Optionally returns the number of sprites in the spriteset of the palette. (0 if no spritset)
 * @return Read TileLayoutFlags.
 */
static TileLayoutFlags ReadSpriteLayoutSprite(ByteReader *buf, bool read_flags, bool invert_action1_flag, bool use_cur_spritesets, int feature, PalSpriteID *grf_sprite, uint16_t *max_sprite_offset = nullptr, uint16_t *max_palette_offset = nullptr)
{
	grf_sprite->sprite = buf->ReadWord();
	grf_sprite->pal = buf->ReadWord();
	TileLayoutFlags flags = read_flags ? (TileLayoutFlags)buf->ReadWord() : TLF_NOTHING;

	MapSpriteMappingRecolour(grf_sprite);

	bool custom_sprite = HasBit(grf_sprite->pal, 15) != invert_action1_flag;
	ClrBit(grf_sprite->pal, 15);
	if (custom_sprite) {
		/* Use sprite from Action 1 */
		uint index = GB(grf_sprite->sprite, 0, 14);
		if (use_cur_spritesets && (!_cur.IsValidSpriteSet(feature, index) || _cur.GetNumEnts(feature, index) == 0)) {
			GrfMsg(1, "ReadSpriteLayoutSprite: Spritelayout uses undefined custom spriteset {}", index);
			grf_sprite->sprite = SPR_IMG_QUERY;
			grf_sprite->pal = PAL_NONE;
		} else {
			SpriteID sprite = use_cur_spritesets ? _cur.GetSprite(feature, index) : index;
			if (max_sprite_offset != nullptr) *max_sprite_offset = use_cur_spritesets ? _cur.GetNumEnts(feature, index) : UINT16_MAX;
			SB(grf_sprite->sprite, 0, SPRITE_WIDTH, sprite);
			SetBit(grf_sprite->sprite, SPRITE_MODIFIER_CUSTOM_SPRITE);
		}
	} else if ((flags & TLF_SPRITE_VAR10) && !(flags & TLF_SPRITE_REG_FLAGS)) {
		GrfMsg(1, "ReadSpriteLayoutSprite: Spritelayout specifies var10 value for non-action-1 sprite");
		DisableGrf(STR_NEWGRF_ERROR_INVALID_SPRITE_LAYOUT);
		return flags;
	}

	if (flags & TLF_CUSTOM_PALETTE) {
		/* Use palette from Action 1 */
		uint index = GB(grf_sprite->pal, 0, 14);
		if (use_cur_spritesets && (!_cur.IsValidSpriteSet(feature, index) || _cur.GetNumEnts(feature, index) == 0)) {
			GrfMsg(1, "ReadSpriteLayoutSprite: Spritelayout uses undefined custom spriteset {} for 'palette'", index);
			grf_sprite->pal = PAL_NONE;
		} else {
			SpriteID sprite = use_cur_spritesets ? _cur.GetSprite(feature, index) : index;
			if (max_palette_offset != nullptr) *max_palette_offset = use_cur_spritesets ? _cur.GetNumEnts(feature, index) : UINT16_MAX;
			SB(grf_sprite->pal, 0, SPRITE_WIDTH, sprite);
			SetBit(grf_sprite->pal, SPRITE_MODIFIER_CUSTOM_SPRITE);
		}
	} else if ((flags & TLF_PALETTE_VAR10) && !(flags & TLF_PALETTE_REG_FLAGS)) {
		GrfMsg(1, "ReadSpriteLayoutRegisters: Spritelayout specifies var10 value for non-action-1 palette");
		DisableGrf(STR_NEWGRF_ERROR_INVALID_SPRITE_LAYOUT);
		return flags;
	}

	return flags;
}

/**
 * Preprocess the TileLayoutFlags and read register modifiers from the GRF.
 * @param buf        Input stream.
 * @param flags      TileLayoutFlags to process.
 * @param is_parent  Whether the sprite is a parentsprite with a bounding box.
 * @param dts        Sprite layout to insert data into.
 * @param index      Sprite index to process; 0 for ground sprite.
 */
static void ReadSpriteLayoutRegisters(ByteReader *buf, TileLayoutFlags flags, bool is_parent, NewGRFSpriteLayout *dts, uint index)
{
	if (!(flags & TLF_DRAWING_FLAGS)) return;

	if (dts->registers == nullptr) dts->AllocateRegisters();
	TileLayoutRegisters &regs = const_cast<TileLayoutRegisters&>(dts->registers[index]);
	regs.flags = flags & TLF_DRAWING_FLAGS;

	if (flags & TLF_DODRAW)  regs.dodraw  = buf->ReadByte();
	if (flags & TLF_SPRITE)  regs.sprite  = buf->ReadByte();
	if (flags & TLF_PALETTE) regs.palette = buf->ReadByte();

	if (is_parent) {
		if (flags & TLF_BB_XY_OFFSET) {
			regs.delta.parent[0] = buf->ReadByte();
			regs.delta.parent[1] = buf->ReadByte();
		}
		if (flags & TLF_BB_Z_OFFSET)    regs.delta.parent[2] = buf->ReadByte();
	} else {
		if (flags & TLF_CHILD_X_OFFSET) regs.delta.child[0]  = buf->ReadByte();
		if (flags & TLF_CHILD_Y_OFFSET) regs.delta.child[1]  = buf->ReadByte();
	}

	if (flags & TLF_SPRITE_VAR10) {
		regs.sprite_var10 = buf->ReadByte();
		if (regs.sprite_var10 > TLR_MAX_VAR10) {
			GrfMsg(1, "ReadSpriteLayoutRegisters: Spritelayout specifies var10 ({}) exceeding the maximal allowed value {}", regs.sprite_var10, TLR_MAX_VAR10);
			DisableGrf(STR_NEWGRF_ERROR_INVALID_SPRITE_LAYOUT);
			return;
		}
	}

	if (flags & TLF_PALETTE_VAR10) {
		regs.palette_var10 = buf->ReadByte();
		if (regs.palette_var10 > TLR_MAX_VAR10) {
			GrfMsg(1, "ReadSpriteLayoutRegisters: Spritelayout specifies var10 ({}) exceeding the maximal allowed value {}", regs.palette_var10, TLR_MAX_VAR10);
			DisableGrf(STR_NEWGRF_ERROR_INVALID_SPRITE_LAYOUT);
			return;
		}
	}
}

/**
 * Read a spritelayout from the GRF.
 * @param buf                  Input
 * @param num_building_sprites Number of building sprites to read
 * @param use_cur_spritesets   Whether to use currently referenceable action 1 sets.
 * @param feature              GrfSpecFeature to use spritesets from.
 * @param allow_var10          Whether the spritelayout may specify var10 values for resolving multiple action-1-2-3 chains
 * @param no_z_position        Whether bounding boxes have no Z offset
 * @param dts                  Layout container to output into
 * @return True on error (GRF was disabled).
 */
static bool ReadSpriteLayout(ByteReader *buf, uint num_building_sprites, bool use_cur_spritesets, uint8_t feature, bool allow_var10, bool no_z_position, NewGRFSpriteLayout *dts)
{
	bool has_flags = HasBit(num_building_sprites, 6);
	ClrBit(num_building_sprites, 6);
	TileLayoutFlags valid_flags = TLF_KNOWN_FLAGS;
	if (!allow_var10) valid_flags &= ~TLF_VAR10_FLAGS;
	dts->Allocate(num_building_sprites); // allocate before reading groundsprite flags

	uint16_t *max_sprite_offset = AllocaM(uint16_t, num_building_sprites + 1);
	uint16_t *max_palette_offset = AllocaM(uint16_t, num_building_sprites + 1);
	MemSetT(max_sprite_offset, 0, num_building_sprites + 1);
	MemSetT(max_palette_offset, 0, num_building_sprites + 1);

	/* Groundsprite */
	TileLayoutFlags flags = ReadSpriteLayoutSprite(buf, has_flags, false, use_cur_spritesets, feature, &dts->ground, max_sprite_offset, max_palette_offset);
	if (_cur.skip_sprites < 0) return true;

	if (flags & ~(valid_flags & ~TLF_NON_GROUND_FLAGS)) {
		GrfMsg(1, "ReadSpriteLayout: Spritelayout uses invalid flag 0x{:X} for ground sprite", flags & ~(valid_flags & ~TLF_NON_GROUND_FLAGS));
		DisableGrf(STR_NEWGRF_ERROR_INVALID_SPRITE_LAYOUT);
		return true;
	}

	ReadSpriteLayoutRegisters(buf, flags, false, dts, 0);
	if (_cur.skip_sprites < 0) return true;

	for (uint i = 0; i < num_building_sprites; i++) {
		DrawTileSeqStruct *seq = const_cast<DrawTileSeqStruct*>(&dts->seq[i]);

		flags = ReadSpriteLayoutSprite(buf, has_flags, false, use_cur_spritesets, feature, &seq->image, max_sprite_offset + i + 1, max_palette_offset + i + 1);
		if (_cur.skip_sprites < 0) return true;

		if (flags & ~valid_flags) {
			GrfMsg(1, "ReadSpriteLayout: Spritelayout uses unknown flag 0x{:X}", flags & ~valid_flags);
			DisableGrf(STR_NEWGRF_ERROR_INVALID_SPRITE_LAYOUT);
			return true;
		}

		seq->delta_x = buf->ReadByte();
		seq->delta_y = buf->ReadByte();

		if (!no_z_position) seq->delta_z = buf->ReadByte();

		if (seq->IsParentSprite()) {
			seq->size_x = buf->ReadByte();
			seq->size_y = buf->ReadByte();
			seq->size_z = buf->ReadByte();
		}

		ReadSpriteLayoutRegisters(buf, flags, seq->IsParentSprite(), dts, i + 1);
		if (_cur.skip_sprites < 0) return true;
	}

	/* Check if the number of sprites per spriteset is consistent */
	bool is_consistent = true;
	dts->consistent_max_offset = 0;
	for (uint i = 0; i < num_building_sprites + 1; i++) {
		if (max_sprite_offset[i] > 0) {
			if (dts->consistent_max_offset == 0) {
				dts->consistent_max_offset = max_sprite_offset[i];
			} else if (dts->consistent_max_offset != max_sprite_offset[i]) {
				is_consistent = false;
				break;
			}
		}
		if (max_palette_offset[i] > 0) {
			if (dts->consistent_max_offset == 0) {
				dts->consistent_max_offset = max_palette_offset[i];
			} else if (dts->consistent_max_offset != max_palette_offset[i]) {
				is_consistent = false;
				break;
			}
		}
	}

	/* When the Action1 sets are unknown, everything should be 0 (no spriteset usage) or UINT16_MAX (some spriteset usage) */
	assert(use_cur_spritesets || (is_consistent && (dts->consistent_max_offset == 0 || dts->consistent_max_offset == UINT16_MAX)));

	if (!is_consistent || dts->registers != nullptr) {
		dts->consistent_max_offset = 0;
		if (dts->registers == nullptr) dts->AllocateRegisters();

		for (uint i = 0; i < num_building_sprites + 1; i++) {
			TileLayoutRegisters &regs = const_cast<TileLayoutRegisters&>(dts->registers[i]);
			regs.max_sprite_offset = max_sprite_offset[i];
			regs.max_palette_offset = max_palette_offset[i];
		}
	}

	return false;
}

/**
 * Translate the refit mask. refit_mask is uint32_t as it has not been mapped to CargoTypes.
 */
static CargoTypes TranslateRefitMask(uint32_t refit_mask)
{
	CargoTypes result = 0;
	for (uint8_t bit : SetBitIterator(refit_mask)) {
		CargoID cargo = GetCargoTranslation(bit, _cur.grffile, true);
		if (IsValidCargoID(cargo)) SetBit(result, cargo);
	}
	return result;
}

/**
 * Converts TTD(P) Base Price pointers into the enum used by OTTD
 * See http://wiki.ttdpatch.net/tiki-index.php?page=BaseCosts
 * @param base_pointer TTD(P) Base Price Pointer
 * @param error_location Function name for grf error messages
 * @param[out] index If \a base_pointer is valid, \a index is assigned to the matching price; else it is left unchanged
 */
static void ConvertTTDBasePrice(uint32_t base_pointer, const char *error_location, Price *index)
{
	/* Special value for 'none' */
	if (base_pointer == 0) {
		*index = INVALID_PRICE;
		return;
	}

	static const uint32_t start = 0x4B34; ///< Position of first base price
	static const uint32_t size  = 6;      ///< Size of each base price record

	if (base_pointer < start || (base_pointer - start) % size != 0 || (base_pointer - start) / size >= PR_END) {
		GrfMsg(1, "{}: Unsupported running cost base 0x{:04X}, ignoring", error_location, base_pointer);
		return;
	}

	*index = (Price)((base_pointer - start) / size);
}

/** Possible return values for the FeatureChangeInfo functions */
enum ChangeInfoResult {
	CIR_SUCCESS,    ///< Variable was parsed and read
	CIR_DISABLED,   ///< GRF was disabled due to error
	CIR_UNHANDLED,  ///< Variable was parsed but unread
	CIR_UNKNOWN,    ///< Variable is unknown
	CIR_INVALID_ID, ///< Attempt to modify an invalid ID
};

typedef ChangeInfoResult (*VCI_Handler)(uint engine, int numinfo, int prop, const GRFFilePropertyRemapEntry *mapping_entry, ByteReader *buf);

static ChangeInfoResult HandleAction0PropertyDefault(ByteReader *buf, int prop)
{
	if (prop == A0RPI_UNKNOWN_ERROR) {
		return CIR_DISABLED;
	} else if (prop < A0RPI_UNKNOWN_IGNORE) {
		return CIR_UNKNOWN;
	} else {
		buf->Skip(buf->ReadExtendedByte());
		return CIR_SUCCESS;
	}
}

static bool MappedPropertyLengthMismatch(ByteReader *buf, uint expected_size, const GRFFilePropertyRemapEntry *mapping_entry)
{
	uint length = buf->ReadExtendedByte();
	if (length != expected_size) {
		if (mapping_entry != nullptr) {
			grfmsg(2, "Ignoring use of mapped property: %s, feature: %s, mapped to: %X%s, with incorrect data size: %u instead of %u",
					mapping_entry->name, GetFeatureString(mapping_entry->feature),
					mapping_entry->property_id, mapping_entry->extended ? " (extended)" : "",
					length, expected_size);
		}
		buf->Skip(length);
		return true;
	} else {
		return false;
	}
}

/**
 * Define properties common to all vehicles
 * @param ei Engine info.
 * @param prop The property to change.
 * @param buf The property value.
 * @return ChangeInfoResult.
 */
static ChangeInfoResult CommonVehicleChangeInfo(EngineInfo *ei, int prop, const GRFFilePropertyRemapEntry *mapping_entry, ByteReader *buf)
{
	switch (prop) {
		case 0x00: // Introduction date
			ei->base_intro = buf->ReadWord() + CalTime::DAYS_TILL_ORIGINAL_BASE_YEAR;
			break;

		case 0x02: // Decay speed
			ei->decay_speed = buf->ReadByte();
			break;

		case 0x03: // Vehicle life
			ei->lifelength = buf->ReadByte();
			break;

		case 0x04: // Model life
			ei->base_life = buf->ReadByte();
			break;

		case 0x06: // Climates available
			ei->climates = buf->ReadByte();
			break;

		case PROP_VEHICLE_LOAD_AMOUNT: // 0x07 Loading speed
			/* Amount of cargo loaded during a vehicle's "loading tick" */
			ei->load_amount = buf->ReadByte();
			break;

		default:
			return HandleAction0PropertyDefault(buf, prop);
	}

	return CIR_SUCCESS;
}

/**
 * Define properties for rail vehicles
 * @param engine :ocal ID of the first vehicle.
 * @param numinfo Number of subsequent IDs to change the property for.
 * @param prop The property to change.
 * @param buf The property value.
 * @return ChangeInfoResult.
 */
static ChangeInfoResult RailVehicleChangeInfo(uint engine, int numinfo, int prop, const GRFFilePropertyRemapEntry *mapping_entry, ByteReader *buf)
{
	ChangeInfoResult ret = CIR_SUCCESS;

	for (int i = 0; i < numinfo; i++) {
		Engine *e = GetNewEngine(_cur.grffile, VEH_TRAIN, engine + i);
		if (e == nullptr) return CIR_INVALID_ID; // No engine could be allocated, so neither can any next vehicles

		EngineInfo *ei = &e->info;
		RailVehicleInfo *rvi = &e->u.rail;

		switch (prop) {
			case 0x05: { // Track type
				uint8_t tracktype = buf->ReadByte();

				if (tracktype < _cur.grffile->railtype_list.size()) {
					_gted[e->index].railtypelabel = _cur.grffile->railtype_list[tracktype];
					break;
				}

				switch (tracktype) {
					case 0: _gted[e->index].railtypelabel = rvi->engclass >= 2 ? RAILTYPE_LABEL_ELECTRIC : RAILTYPE_LABEL_RAIL; break;
					case 1: _gted[e->index].railtypelabel = RAILTYPE_LABEL_MONO; break;
					case 2: _gted[e->index].railtypelabel = RAILTYPE_LABEL_MAGLEV; break;
					default:
						GrfMsg(1, "RailVehicleChangeInfo: Invalid track type {} specified, ignoring", tracktype);
						break;
				}
				break;
			}

			case 0x08: // AI passenger service
				/* Tells the AI that this engine is designed for
				 * passenger services and shouldn't be used for freight. */
				rvi->ai_passenger_only = buf->ReadByte();
				break;

			case PROP_TRAIN_SPEED: { // 0x09 Speed (1 unit is 1 km-ish/h)
				uint16_t speed = buf->ReadWord();
				if (speed == 0xFFFF) speed = 0;

				rvi->max_speed = speed;
				break;
			}

			case PROP_TRAIN_POWER: // 0x0B Power
				rvi->power = buf->ReadWord();

				/* Set engine / wagon state based on power */
				if (rvi->power != 0) {
					if (rvi->railveh_type == RAILVEH_WAGON) {
						rvi->railveh_type = RAILVEH_SINGLEHEAD;
					}
				} else {
					rvi->railveh_type = RAILVEH_WAGON;
				}
				break;

			case PROP_TRAIN_RUNNING_COST_FACTOR: // 0x0D Running cost factor
				rvi->running_cost = buf->ReadByte();
				break;

			case 0x0E: // Running cost base
				ConvertTTDBasePrice(buf->ReadDWord(), "RailVehicleChangeInfo", &rvi->running_cost_class);
				break;

			case 0x12: { // Sprite ID
				uint8_t spriteid = buf->ReadByte();
				uint8_t orig_spriteid = spriteid;

				/* TTD sprite IDs point to a location in a 16bit array, but we use it
				 * as an array index, so we need it to be half the original value. */
				if (spriteid < 0xFD) spriteid >>= 1;

				if (IsValidNewGRFImageIndex<VEH_TRAIN>(spriteid)) {
					rvi->image_index = spriteid;
				} else {
					GrfMsg(1, "RailVehicleChangeInfo: Invalid Sprite {} specified, ignoring", orig_spriteid);
					rvi->image_index = 0;
				}
				break;
			}

			case 0x13: { // Dual-headed
				uint8_t dual = buf->ReadByte();

				if (dual != 0) {
					rvi->railveh_type = RAILVEH_MULTIHEAD;
				} else {
					rvi->railveh_type = rvi->power == 0 ?
						RAILVEH_WAGON : RAILVEH_SINGLEHEAD;
				}
				break;
			}

			case PROP_TRAIN_CARGO_CAPACITY: // 0x14 Cargo capacity
				rvi->capacity = buf->ReadByte();
				break;

			case 0x15: { // Cargo type
				_gted[e->index].defaultcargo_grf = _cur.grffile;
				uint8_t ctype = buf->ReadByte();

				if (ctype == 0xFF) {
					/* 0xFF is specified as 'use first refittable' */
					ei->cargo_type = INVALID_CARGO;
				} else if (_cur.grffile->grf_version >= 8) {
					/* Use translated cargo. Might result in INVALID_CARGO (first refittable), if cargo is not defined. */
					ei->cargo_type = GetCargoTranslation(ctype, _cur.grffile);
				} else if (ctype < NUM_CARGO) {
					/* Use untranslated cargo. */
					ei->cargo_type = ctype;
				} else {
					ei->cargo_type = INVALID_CARGO;
					GrfMsg(2, "RailVehicleChangeInfo: Invalid cargo type {}, using first refittable", ctype);
				}
				ei->cargo_label = CT_INVALID;
				break;
			}

			case PROP_TRAIN_WEIGHT: // 0x16 Weight
				SB(rvi->weight, 0, 8, buf->ReadByte());
				break;

			case PROP_TRAIN_COST_FACTOR: // 0x17 Cost factor
				rvi->cost_factor = buf->ReadByte();
				break;

			case 0x18: // AI rank
				GrfMsg(2, "RailVehicleChangeInfo: Property 0x18 'AI rank' not used by NoAI, ignored.");
				buf->ReadByte();
				break;

			case 0x19: { // Engine traction type
				/* What do the individual numbers mean?
				 * 0x00 .. 0x07: Steam
				 * 0x08 .. 0x27: Diesel
				 * 0x28 .. 0x31: Electric
				 * 0x32 .. 0x37: Monorail
				 * 0x38 .. 0x41: Maglev
				 */
				uint8_t traction = buf->ReadByte();
				EngineClass engclass;

				if (traction <= 0x07) {
					engclass = EC_STEAM;
				} else if (traction <= 0x27) {
					engclass = EC_DIESEL;
				} else if (traction <= 0x31) {
					engclass = EC_ELECTRIC;
				} else if (traction <= 0x37) {
					engclass = EC_MONORAIL;
				} else if (traction <= 0x41) {
					engclass = EC_MAGLEV;
				} else {
					break;
				}

				if (_cur.grffile->railtype_list.empty()) {
					/* Use traction type to select between normal and electrified
					 * rail only when no translation list is in place. */
					if (_gted[e->index].railtypelabel == RAILTYPE_LABEL_RAIL     && engclass >= EC_ELECTRIC) _gted[e->index].railtypelabel = RAILTYPE_LABEL_ELECTRIC;
					if (_gted[e->index].railtypelabel == RAILTYPE_LABEL_ELECTRIC && engclass  < EC_ELECTRIC) _gted[e->index].railtypelabel = RAILTYPE_LABEL_RAIL;
				}

				rvi->engclass = engclass;
				break;
			}

			case 0x1A: // Alter purchase list sort order
				AlterVehicleListOrder(e->index, buf->ReadExtendedByte());
				break;

			case 0x1B: // Powered wagons power bonus
				rvi->pow_wag_power = buf->ReadWord();
				break;

			case 0x1C: // Refit cost
				ei->refit_cost = buf->ReadByte();
				break;

			case 0x1D: { // Refit cargo
				uint32_t mask = buf->ReadDWord();
				_gted[e->index].UpdateRefittability(mask != 0);
				ei->refit_mask = TranslateRefitMask(mask);
				_gted[e->index].defaultcargo_grf = _cur.grffile;
				break;
			}

			case 0x1E: // Callback
				SB(ei->callback_mask, 0, 8, buf->ReadByte());
				break;

			case PROP_TRAIN_TRACTIVE_EFFORT: // 0x1F Tractive effort coefficient
				rvi->tractive_effort = buf->ReadByte();
				break;

			case 0x20: // Air drag
				rvi->air_drag = buf->ReadByte();
				break;

			case PROP_TRAIN_SHORTEN_FACTOR: // 0x21 Shorter vehicle
				rvi->shorten_factor = buf->ReadByte();
				break;

			case 0x22: // Visual effect
				rvi->visual_effect = buf->ReadByte();
				/* Avoid accidentally setting visual_effect to the default value
				 * Since bit 6 (disable effects) is set anyways, we can safely erase some bits. */
				if (rvi->visual_effect == VE_DEFAULT) {
					assert(HasBit(rvi->visual_effect, VE_DISABLE_EFFECT));
					SB(rvi->visual_effect, VE_TYPE_START, VE_TYPE_COUNT, 0);
				}
				break;

			case 0x23: // Powered wagons weight bonus
				rvi->pow_wag_weight = buf->ReadByte();
				break;

			case 0x24: { // High byte of vehicle weight
				uint8_t weight = buf->ReadByte();

				if (weight > 4) {
					GrfMsg(2, "RailVehicleChangeInfo: Nonsensical weight of {} tons, ignoring", weight << 8);
				} else {
					SB(rvi->weight, 8, 8, weight);
				}
				break;
			}

			case PROP_TRAIN_USER_DATA: // 0x25 User-defined bit mask to set when checking veh. var. 42
				rvi->user_def_data = buf->ReadByte();
				break;

			case 0x26: // Retire vehicle early
				ei->retire_early = buf->ReadByte();
				break;

			case 0x27: // Miscellaneous flags
				ei->misc_flags = buf->ReadByte();
				_loaded_newgrf_features.has_2CC |= HasBit(ei->misc_flags, EF_USES_2CC);
				break;

			case 0x28: // Cargo classes allowed
				_gted[e->index].cargo_allowed = buf->ReadWord();
				_gted[e->index].UpdateRefittability(_gted[e->index].cargo_allowed != 0);
				_gted[e->index].defaultcargo_grf = _cur.grffile;
				break;

			case 0x29: // Cargo classes disallowed
				_gted[e->index].cargo_disallowed = buf->ReadWord();
				_gted[e->index].UpdateRefittability(false);
				break;

			case 0x2A: // Long format introduction date (days since year 0)
				ei->base_intro = buf->ReadDWord();
				break;

			case PROP_TRAIN_CARGO_AGE_PERIOD: // 0x2B Cargo aging period
				ei->cargo_age_period = buf->ReadWord();
				break;

			case 0x2C:   // CTT refit include list
			case 0x2D: { // CTT refit exclude list
				uint8_t count = buf->ReadByte();
				_gted[e->index].UpdateRefittability(prop == 0x2C && count != 0);
				if (prop == 0x2C) _gted[e->index].defaultcargo_grf = _cur.grffile;
				CargoTypes &ctt = prop == 0x2C ? _gted[e->index].ctt_include_mask : _gted[e->index].ctt_exclude_mask;
				ctt = 0;
				while (count--) {
					CargoID ctype = GetCargoTranslation(buf->ReadByte(), _cur.grffile);
					if (IsValidCargoID(ctype)) SetBit(ctt, ctype);
				}
				break;
			}

			case PROP_TRAIN_CURVE_SPEED_MOD: // 0x2E Curve speed modifier
				rvi->curve_speed_mod = buf->ReadWord();
				break;

			case 0x2F: // Engine variant
				ei->variant_id = buf->ReadWord();
				break;

			case 0x30: // Extra miscellaneous flags
				ei->extra_flags = static_cast<ExtraEngineFlags>(buf->ReadDWord());
				break;

			case 0x31: // Callback additional mask
				SB(ei->callback_mask, 8, 8, buf->ReadByte());
				break;

			default:
				ret = CommonVehicleChangeInfo(ei, prop, mapping_entry, buf);
				break;
		}
	}

	return ret;
}

/**
 * Define properties for road vehicles
 * @param engine Local ID of the first vehicle.
 * @param numinfo Number of subsequent IDs to change the property for.
 * @param prop The property to change.
 * @param buf The property value.
 * @return ChangeInfoResult.
 */
static ChangeInfoResult RoadVehicleChangeInfo(uint engine, int numinfo, int prop, const GRFFilePropertyRemapEntry *mapping_entry, ByteReader *buf)
{
	ChangeInfoResult ret = CIR_SUCCESS;

	for (int i = 0; i < numinfo; i++) {
		Engine *e = GetNewEngine(_cur.grffile, VEH_ROAD, engine + i);
		if (e == nullptr) return CIR_INVALID_ID; // No engine could be allocated, so neither can any next vehicles

		EngineInfo *ei = &e->info;
		RoadVehicleInfo *rvi = &e->u.road;

		switch (prop) {
			case 0x05: // Road/tram type
				/* RoadTypeLabel is looked up later after the engine's road/tram
				 * flag is set, however 0 means the value has not been set. */
				_gted[e->index].roadtramtype = buf->ReadByte() + 1;
				break;

			case 0x08: // Speed (1 unit is 0.5 kmh)
				rvi->max_speed = buf->ReadByte();
				break;

			case PROP_ROADVEH_RUNNING_COST_FACTOR: // 0x09 Running cost factor
				rvi->running_cost = buf->ReadByte();
				break;

			case 0x0A: // Running cost base
				ConvertTTDBasePrice(buf->ReadDWord(), "RoadVehicleChangeInfo", &rvi->running_cost_class);
				break;

			case 0x0E: { // Sprite ID
				uint8_t spriteid = buf->ReadByte();
				uint8_t orig_spriteid = spriteid;

				/* cars have different custom id in the GRF file */
				if (spriteid == 0xFF) spriteid = 0xFD;

				if (spriteid < 0xFD) spriteid >>= 1;

				if (IsValidNewGRFImageIndex<VEH_ROAD>(spriteid)) {
					rvi->image_index = spriteid;
				} else {
					GrfMsg(1, "RoadVehicleChangeInfo: Invalid Sprite {} specified, ignoring", orig_spriteid);
					rvi->image_index = 0;
				}
				break;
			}

			case PROP_ROADVEH_CARGO_CAPACITY: // 0x0F Cargo capacity
				rvi->capacity = buf->ReadByte();
				break;

			case 0x10: { // Cargo type
				_gted[e->index].defaultcargo_grf = _cur.grffile;
				uint8_t ctype = buf->ReadByte();

				if (ctype == 0xFF) {
					/* 0xFF is specified as 'use first refittable' */
					ei->cargo_type = INVALID_CARGO;
				} else if (_cur.grffile->grf_version >= 8) {
					/* Use translated cargo. Might result in INVALID_CARGO (first refittable), if cargo is not defined. */
					ei->cargo_type = GetCargoTranslation(ctype, _cur.grffile);
				} else if (ctype < NUM_CARGO) {
					/* Use untranslated cargo. */
					ei->cargo_type = ctype;
				} else {
					ei->cargo_type = INVALID_CARGO;
					GrfMsg(2, "RailVehicleChangeInfo: Invalid cargo type {}, using first refittable", ctype);
				}
				ei->cargo_label = CT_INVALID;
				break;
			}

			case PROP_ROADVEH_COST_FACTOR: // 0x11 Cost factor
				rvi->cost_factor = buf->ReadByte();
				break;

			case 0x12: // SFX
				rvi->sfx = GetNewGRFSoundID(_cur.grffile, buf->ReadByte());
				break;

			case PROP_ROADVEH_POWER: // Power in units of 10 HP.
				rvi->power = buf->ReadByte();
				break;

			case PROP_ROADVEH_WEIGHT: // Weight in units of 1/4 tons.
				rvi->weight = buf->ReadByte();
				break;

			case PROP_ROADVEH_SPEED: // Speed in mph/0.8
				_gted[e->index].rv_max_speed = buf->ReadByte();
				break;

			case 0x16: { // Cargoes available for refitting
				uint32_t mask = buf->ReadDWord();
				_gted[e->index].UpdateRefittability(mask != 0);
				ei->refit_mask = TranslateRefitMask(mask);
				_gted[e->index].defaultcargo_grf = _cur.grffile;
				break;
			}

			case 0x17: // Callback mask
				SB(ei->callback_mask, 0, 8, buf->ReadByte());
				break;

			case PROP_ROADVEH_TRACTIVE_EFFORT: // Tractive effort coefficient in 1/256.
				rvi->tractive_effort = buf->ReadByte();
				break;

			case 0x19: // Air drag
				rvi->air_drag = buf->ReadByte();
				break;

			case 0x1A: // Refit cost
				ei->refit_cost = buf->ReadByte();
				break;

			case 0x1B: // Retire vehicle early
				ei->retire_early = buf->ReadByte();
				break;

			case 0x1C: // Miscellaneous flags
				ei->misc_flags = buf->ReadByte();
				_loaded_newgrf_features.has_2CC |= HasBit(ei->misc_flags, EF_USES_2CC);
				break;

			case 0x1D: // Cargo classes allowed
				_gted[e->index].cargo_allowed = buf->ReadWord();
				_gted[e->index].UpdateRefittability(_gted[e->index].cargo_allowed != 0);
				_gted[e->index].defaultcargo_grf = _cur.grffile;
				break;

			case 0x1E: // Cargo classes disallowed
				_gted[e->index].cargo_disallowed = buf->ReadWord();
				_gted[e->index].UpdateRefittability(false);
				break;

			case 0x1F: // Long format introduction date (days since year 0)
				ei->base_intro = buf->ReadDWord();
				break;

			case 0x20: // Alter purchase list sort order
				AlterVehicleListOrder(e->index, buf->ReadExtendedByte());
				break;

			case 0x21: // Visual effect
				rvi->visual_effect = buf->ReadByte();
				/* Avoid accidentally setting visual_effect to the default value
				 * Since bit 6 (disable effects) is set anyways, we can safely erase some bits. */
				if (rvi->visual_effect == VE_DEFAULT) {
					assert(HasBit(rvi->visual_effect, VE_DISABLE_EFFECT));
					SB(rvi->visual_effect, VE_TYPE_START, VE_TYPE_COUNT, 0);
				}
				break;

			case PROP_ROADVEH_CARGO_AGE_PERIOD: // 0x22 Cargo aging period
				ei->cargo_age_period = buf->ReadWord();
				break;

			case PROP_ROADVEH_SHORTEN_FACTOR: // 0x23 Shorter vehicle
				rvi->shorten_factor = buf->ReadByte();
				break;

			case 0x24:   // CTT refit include list
			case 0x25: { // CTT refit exclude list
				uint8_t count = buf->ReadByte();
				_gted[e->index].UpdateRefittability(prop == 0x24 && count != 0);
				if (prop == 0x24) _gted[e->index].defaultcargo_grf = _cur.grffile;
				CargoTypes &ctt = prop == 0x24 ? _gted[e->index].ctt_include_mask : _gted[e->index].ctt_exclude_mask;
				ctt = 0;
				while (count--) {
					CargoID ctype = GetCargoTranslation(buf->ReadByte(), _cur.grffile);
					if (IsValidCargoID(ctype)) SetBit(ctt, ctype);
				}
				break;
			}

			case 0x26: // Engine variant
				ei->variant_id = buf->ReadWord();
				break;

			case 0x27: // Extra miscellaneous flags
				ei->extra_flags = static_cast<ExtraEngineFlags>(buf->ReadDWord());
				break;

			case 0x28: // Callback additional mask
				SB(ei->callback_mask, 8, 8, buf->ReadByte());
				break;

			default:
				ret = CommonVehicleChangeInfo(ei, prop, mapping_entry, buf);
				break;
		}
	}

	return ret;
}

/**
 * Define properties for ships
 * @param engine Local ID of the first vehicle.
 * @param numinfo Number of subsequent IDs to change the property for.
 * @param prop The property to change.
 * @param buf The property value.
 * @return ChangeInfoResult.
 */
static ChangeInfoResult ShipVehicleChangeInfo(uint engine, int numinfo, int prop, const GRFFilePropertyRemapEntry *mapping_entry, ByteReader *buf)
{
	ChangeInfoResult ret = CIR_SUCCESS;

	for (int i = 0; i < numinfo; i++) {
		Engine *e = GetNewEngine(_cur.grffile, VEH_SHIP, engine + i);
		if (e == nullptr) return CIR_INVALID_ID; // No engine could be allocated, so neither can any next vehicles

		EngineInfo *ei = &e->info;
		ShipVehicleInfo *svi = &e->u.ship;

		switch (prop) {
			case 0x08: { // Sprite ID
				uint8_t spriteid = buf->ReadByte();
				uint8_t orig_spriteid = spriteid;

				/* ships have different custom id in the GRF file */
				if (spriteid == 0xFF) spriteid = 0xFD;

				if (spriteid < 0xFD) spriteid >>= 1;

				if (IsValidNewGRFImageIndex<VEH_SHIP>(spriteid)) {
					svi->image_index = spriteid;
				} else {
					GrfMsg(1, "ShipVehicleChangeInfo: Invalid Sprite {} specified, ignoring", orig_spriteid);
					svi->image_index = 0;
				}
				break;
			}

			case 0x09: // Refittable
				svi->old_refittable = (buf->ReadByte() != 0);
				break;

			case PROP_SHIP_COST_FACTOR: // 0x0A Cost factor
				svi->cost_factor = buf->ReadByte();
				break;

			case PROP_SHIP_SPEED: // 0x0B Speed (1 unit is 0.5 km-ish/h). Use 0x23 to achieve higher speeds.
				svi->max_speed = buf->ReadByte();
				break;

			case 0x0C: { // Cargo type
				_gted[e->index].defaultcargo_grf = _cur.grffile;
				uint8_t ctype = buf->ReadByte();

				if (ctype == 0xFF) {
					/* 0xFF is specified as 'use first refittable' */
					ei->cargo_type = INVALID_CARGO;
				} else if (_cur.grffile->grf_version >= 8) {
					/* Use translated cargo. Might result in INVALID_CARGO (first refittable), if cargo is not defined. */
					ei->cargo_type = GetCargoTranslation(ctype, _cur.grffile);
				} else if (ctype < NUM_CARGO) {
					/* Use untranslated cargo. */
					ei->cargo_type = ctype;
				} else {
					ei->cargo_type = INVALID_CARGO;
					GrfMsg(2, "ShipVehicleChangeInfo: Invalid cargo type {}, using first refittable", ctype);
				}
				ei->cargo_label = CT_INVALID;
				break;
			}

			case PROP_SHIP_CARGO_CAPACITY: // 0x0D Cargo capacity
				svi->capacity = buf->ReadWord();
				break;

			case PROP_SHIP_RUNNING_COST_FACTOR: // 0x0F Running cost factor
				svi->running_cost = buf->ReadByte();
				break;

			case 0x10: // SFX
				svi->sfx = GetNewGRFSoundID(_cur.grffile, buf->ReadByte());
				break;

			case 0x11: { // Cargoes available for refitting
				uint32_t mask = buf->ReadDWord();
				_gted[e->index].UpdateRefittability(mask != 0);
				ei->refit_mask = TranslateRefitMask(mask);
				_gted[e->index].defaultcargo_grf = _cur.grffile;
				break;
			}

			case 0x12: // Callback mask
				SB(ei->callback_mask, 0, 8, buf->ReadByte());
				break;

			case 0x13: // Refit cost
				ei->refit_cost = buf->ReadByte();
				break;

			case 0x14: // Ocean speed fraction
				svi->ocean_speed_frac = buf->ReadByte();
				break;

			case 0x15: // Canal speed fraction
				svi->canal_speed_frac = buf->ReadByte();
				break;

			case 0x16: // Retire vehicle early
				ei->retire_early = buf->ReadByte();
				break;

			case 0x17: // Miscellaneous flags
				ei->misc_flags = buf->ReadByte();
				_loaded_newgrf_features.has_2CC |= HasBit(ei->misc_flags, EF_USES_2CC);
				break;

			case 0x18: // Cargo classes allowed
				_gted[e->index].cargo_allowed = buf->ReadWord();
				_gted[e->index].UpdateRefittability(_gted[e->index].cargo_allowed != 0);
				_gted[e->index].defaultcargo_grf = _cur.grffile;
				break;

			case 0x19: // Cargo classes disallowed
				_gted[e->index].cargo_disallowed = buf->ReadWord();
				_gted[e->index].UpdateRefittability(false);
				break;

			case 0x1A: // Long format introduction date (days since year 0)
				ei->base_intro = buf->ReadDWord();
				break;

			case 0x1B: // Alter purchase list sort order
				AlterVehicleListOrder(e->index, buf->ReadExtendedByte());
				break;

			case 0x1C: // Visual effect
				svi->visual_effect = buf->ReadByte();
				/* Avoid accidentally setting visual_effect to the default value
				 * Since bit 6 (disable effects) is set anyways, we can safely erase some bits. */
				if (svi->visual_effect == VE_DEFAULT) {
					assert(HasBit(svi->visual_effect, VE_DISABLE_EFFECT));
					SB(svi->visual_effect, VE_TYPE_START, VE_TYPE_COUNT, 0);
				}
				break;

			case PROP_SHIP_CARGO_AGE_PERIOD: // 0x1D Cargo aging period
				ei->cargo_age_period = buf->ReadWord();
				break;

			case 0x1E:   // CTT refit include list
			case 0x1F: { // CTT refit exclude list
				uint8_t count = buf->ReadByte();
				_gted[e->index].UpdateRefittability(prop == 0x1E && count != 0);
				if (prop == 0x1E) _gted[e->index].defaultcargo_grf = _cur.grffile;
				CargoTypes &ctt = prop == 0x1E ? _gted[e->index].ctt_include_mask : _gted[e->index].ctt_exclude_mask;
				ctt = 0;
				while (count--) {
					CargoID ctype = GetCargoTranslation(buf->ReadByte(), _cur.grffile);
					if (IsValidCargoID(ctype)) SetBit(ctt, ctype);
				}
				break;
			}

			case 0x20: // Engine variant
				ei->variant_id = buf->ReadWord();
				break;

			case 0x21: // Extra miscellaneous flags
				ei->extra_flags = static_cast<ExtraEngineFlags>(buf->ReadDWord());
				break;

			case 0x22: // Callback additional mask
				SB(ei->callback_mask, 8, 8, buf->ReadByte());
				break;

			case 0x23: // Speed (1 unit is 0.5 km-ish/h)
				svi->max_speed = buf->ReadWord();
				break;

			case 0x24: // Acceleration (1 unit is 0.5 km-ish/h per tick)
				svi->acceleration = std::max<uint8_t>(1, buf->ReadByte());
				break;

			default:
				ret = CommonVehicleChangeInfo(ei, prop, mapping_entry, buf);
				break;
		}
	}

	return ret;
}

/**
 * Define properties for aircraft
 * @param engine Local ID of the aircraft.
 * @param numinfo Number of subsequent IDs to change the property for.
 * @param prop The property to change.
 * @param buf The property value.
 * @return ChangeInfoResult.
 */
static ChangeInfoResult AircraftVehicleChangeInfo(uint engine, int numinfo, int prop, const GRFFilePropertyRemapEntry *mapping_entry, ByteReader *buf)
{
	ChangeInfoResult ret = CIR_SUCCESS;

	for (int i = 0; i < numinfo; i++) {
		Engine *e = GetNewEngine(_cur.grffile, VEH_AIRCRAFT, engine + i);
		if (e == nullptr) return CIR_INVALID_ID; // No engine could be allocated, so neither can any next vehicles

		EngineInfo *ei = &e->info;
		AircraftVehicleInfo *avi = &e->u.air;

		switch (prop) {
			case 0x08: { // Sprite ID
				uint8_t spriteid = buf->ReadByte();
				uint8_t orig_spriteid = spriteid;

				/* aircraft have different custom id in the GRF file */
				if (spriteid == 0xFF) spriteid = 0xFD;

				if (spriteid < 0xFD) spriteid >>= 1;

				if (IsValidNewGRFImageIndex<VEH_AIRCRAFT>(spriteid)) {
					avi->image_index = spriteid;
				} else {
					GrfMsg(1, "AircraftVehicleChangeInfo: Invalid Sprite {} specified, ignoring", orig_spriteid);
					avi->image_index = 0;
				}
				break;
			}

			case 0x09: // Helicopter
				if (buf->ReadByte() == 0) {
					avi->subtype = AIR_HELI;
				} else {
					SB(avi->subtype, 0, 1, 1); // AIR_CTOL
				}
				break;

			case 0x0A: // Large
				SB(avi->subtype, 1, 1, (buf->ReadByte() != 0 ? 1 : 0)); // AIR_FAST
				break;

			case PROP_AIRCRAFT_COST_FACTOR: // 0x0B Cost factor
				avi->cost_factor = buf->ReadByte();
				break;

			case PROP_AIRCRAFT_SPEED: // 0x0C Speed (1 unit is 8 mph, we translate to 1 unit is 1 km-ish/h)
				avi->max_speed = (buf->ReadByte() * 128) / 10;
				break;

			case 0x0D: // Acceleration
				avi->acceleration = buf->ReadByte();
				break;

			case PROP_AIRCRAFT_RUNNING_COST_FACTOR: // 0x0E Running cost factor
				avi->running_cost = buf->ReadByte();
				break;

			case PROP_AIRCRAFT_PASSENGER_CAPACITY: // 0x0F Passenger capacity
				avi->passenger_capacity = buf->ReadWord();
				break;

			case PROP_AIRCRAFT_MAIL_CAPACITY: // 0x11 Mail capacity
				avi->mail_capacity = buf->ReadByte();
				break;

			case 0x12: // SFX
				avi->sfx = GetNewGRFSoundID(_cur.grffile, buf->ReadByte());
				break;

			case 0x13: { // Cargoes available for refitting
				uint32_t mask = buf->ReadDWord();
				_gted[e->index].UpdateRefittability(mask != 0);
				ei->refit_mask = TranslateRefitMask(mask);
				_gted[e->index].defaultcargo_grf = _cur.grffile;
				break;
			}

			case 0x14: // Callback mask
				SB(ei->callback_mask, 0, 8, buf->ReadByte());
				break;

			case 0x15: // Refit cost
				ei->refit_cost = buf->ReadByte();
				break;

			case 0x16: // Retire vehicle early
				ei->retire_early = buf->ReadByte();
				break;

			case 0x17: // Miscellaneous flags
				ei->misc_flags = buf->ReadByte();
				_loaded_newgrf_features.has_2CC |= HasBit(ei->misc_flags, EF_USES_2CC);
				break;

			case 0x18: // Cargo classes allowed
				_gted[e->index].cargo_allowed = buf->ReadWord();
				_gted[e->index].UpdateRefittability(_gted[e->index].cargo_allowed != 0);
				_gted[e->index].defaultcargo_grf = _cur.grffile;
				break;

			case 0x19: // Cargo classes disallowed
				_gted[e->index].cargo_disallowed = buf->ReadWord();
				_gted[e->index].UpdateRefittability(false);
				break;

			case 0x1A: // Long format introduction date (days since year 0)
				ei->base_intro = buf->ReadDWord();
				break;

			case 0x1B: // Alter purchase list sort order
				AlterVehicleListOrder(e->index, buf->ReadExtendedByte());
				break;

			case PROP_AIRCRAFT_CARGO_AGE_PERIOD: // 0x1C Cargo aging period
				ei->cargo_age_period = buf->ReadWord();
				break;

			case 0x1D:   // CTT refit include list
			case 0x1E: { // CTT refit exclude list
				uint8_t count = buf->ReadByte();
				_gted[e->index].UpdateRefittability(prop == 0x1D && count != 0);
				if (prop == 0x1D) _gted[e->index].defaultcargo_grf = _cur.grffile;
				CargoTypes &ctt = prop == 0x1D ? _gted[e->index].ctt_include_mask : _gted[e->index].ctt_exclude_mask;
				ctt = 0;
				while (count--) {
					CargoID ctype = GetCargoTranslation(buf->ReadByte(), _cur.grffile);
					if (IsValidCargoID(ctype)) SetBit(ctt, ctype);
				}
				break;
			}

			case PROP_AIRCRAFT_RANGE: // 0x1F Max aircraft range
				avi->max_range = buf->ReadWord();
				break;

			case 0x20: // Engine variant
				ei->variant_id = buf->ReadWord();
				break;

			case 0x21: // Extra miscellaneous flags
				ei->extra_flags = static_cast<ExtraEngineFlags>(buf->ReadDWord());
				break;

			case 0x22: // Callback additional mask
				SB(ei->callback_mask, 8, 8, buf->ReadByte());
				break;

			default:
				ret = CommonVehicleChangeInfo(ei, prop, mapping_entry, buf);
				break;
		}
	}

	return ret;
}

/**
 * Define properties for stations
 * @param stid StationID of the first station tile.
 * @param numinfo Number of subsequent station tiles to change the property for.
 * @param prop The property to change.
 * @param buf The property value.
 * @return ChangeInfoResult.
 */
static ChangeInfoResult StationChangeInfo(uint stid, int numinfo, int prop, const GRFFilePropertyRemapEntry *mapping_entry, ByteReader *buf)
{
	ChangeInfoResult ret = CIR_SUCCESS;

	if (stid + numinfo > NUM_STATIONS_PER_GRF) {
		GrfMsg(1, "StationChangeInfo: Station {} is invalid, max {}, ignoring", stid + numinfo, NUM_STATIONS_PER_GRF);
		return CIR_INVALID_ID;
	}

	/* Allocate station specs if necessary */
	if (_cur.grffile->stations.size() < stid + numinfo) _cur.grffile->stations.resize(stid + numinfo);

	for (int i = 0; i < numinfo; i++) {
		StationSpec *statspec = _cur.grffile->stations[stid + i].get();

		/* Check that the station we are modifying is defined. */
		if (statspec == nullptr && prop != 0x08) {
			GrfMsg(2, "StationChangeInfo: Attempt to modify undefined station {}, ignoring", stid + i);
			return CIR_INVALID_ID;
		}

		switch (prop) {
			case 0x08: { // Class ID
				/* Property 0x08 is special; it is where the station is allocated */
				if (statspec == nullptr) {
					_cur.grffile->stations[stid + i] = std::make_unique<StationSpec>();
					statspec = _cur.grffile->stations[stid + i].get();
				}

				/* Swap classid because we read it in BE meaning WAYP or DFLT */
				uint32_t classid = buf->ReadDWord();
				statspec->cls_id = StationClass::Allocate(BSWAP32(classid));
				break;
			}

			case 0x09: { // Define sprite layout
				uint16_t tiles = buf->ReadExtendedByte();
				statspec->renderdata.clear(); // delete earlier loaded stuff
				statspec->renderdata.reserve(tiles);

				for (uint t = 0; t < tiles; t++) {
					NewGRFSpriteLayout *dts = &statspec->renderdata.emplace_back();
					dts->consistent_max_offset = UINT16_MAX; // Spritesets are unknown, so no limit.

					if (buf->HasData(4) && *(unaligned_uint32*)buf->Data() == 0) {
						buf->Skip(4);
						extern const DrawTileSprites _station_display_datas_rail[8];
						dts->Clone(&_station_display_datas_rail[t % 8]);
						continue;
					}

					ReadSpriteLayoutSprite(buf, false, false, false, GSF_STATIONS, &dts->ground);
					/* On error, bail out immediately. Temporary GRF data was already freed */
					if (_cur.skip_sprites < 0) return CIR_DISABLED;

					static std::vector<DrawTileSeqStruct> tmp_layout;
					tmp_layout.clear();
					for (;;) {
						/* no relative bounding box support */
						DrawTileSeqStruct &dtss = tmp_layout.emplace_back();
						MemSetT(&dtss, 0);

						dtss.delta_x = buf->ReadByte();
						if (dtss.IsTerminator()) break;
						dtss.delta_y = buf->ReadByte();
						dtss.delta_z = buf->ReadByte();
						dtss.size_x = buf->ReadByte();
						dtss.size_y = buf->ReadByte();
						dtss.size_z = buf->ReadByte();

						ReadSpriteLayoutSprite(buf, false, true, false, GSF_STATIONS, &dtss.image);
						/* On error, bail out immediately. Temporary GRF data was already freed */
						if (_cur.skip_sprites < 0) return CIR_DISABLED;
					}
					dts->Clone(tmp_layout.data());
				}

				/* Number of layouts must be even, alternating X and Y */
				if (statspec->renderdata.size() & 1) {
					GrfMsg(1, "StationChangeInfo: Station {} defines an odd number of sprite layouts, dropping the last item", stid + i);
					statspec->renderdata.pop_back();
				}
				break;
			}

			case 0x0A: { // Copy sprite layout
				uint16_t srcid = buf->ReadExtendedByte();
				const StationSpec *srcstatspec = srcid >= _cur.grffile->stations.size() ? nullptr : _cur.grffile->stations[srcid].get();

				if (srcstatspec == nullptr) {
					GrfMsg(1, "StationChangeInfo: Station {} is not defined, cannot copy sprite layout to {}.", srcid, stid + i);
					continue;
				}

				statspec->renderdata.clear(); // delete earlier loaded stuff
				statspec->renderdata.reserve(srcstatspec->renderdata.size());

				for (const auto &it : srcstatspec->renderdata) {
					NewGRFSpriteLayout *dts = &statspec->renderdata.emplace_back();
					dts->Clone(&it);
				}
				break;
			}

			case 0x0B: // Callback mask
				statspec->callback_mask = buf->ReadByte();
				break;

			case 0x0C: // Disallowed number of platforms
				statspec->disallowed_platforms = buf->ReadByte();
				break;

			case 0x0D: // Disallowed platform lengths
				statspec->disallowed_lengths = buf->ReadByte();
				break;

			case 0x0E: // Define custom layout
				while (buf->HasData()) {
					uint8_t length = buf->ReadByte();
					uint8_t number = buf->ReadByte();

					if (length == 0 || number == 0) break;

					if (statspec->layouts.size() < length) statspec->layouts.resize(length);
					if (statspec->layouts[length - 1].size() < number) statspec->layouts[length - 1].resize(number);

					const uint8_t *layout = buf->ReadBytes(length * number);
					statspec->layouts[length - 1][number - 1].assign(layout, layout + length * number);

					/* Validate tile values are only the permitted 00, 02, 04 and 06. */
					for (auto &tile : statspec->layouts[length - 1][number - 1]) {
						if ((tile & 6) != tile) {
							GrfMsg(1, "StationChangeInfo: Invalid tile {} in layout {}x{}", tile, length, number);
							tile &= 6;
						}
					}
				}
				break;

			case 0x0F: { // Copy custom layout
				uint16_t srcid = buf->ReadExtendedByte();
				const StationSpec *srcstatspec = srcid >= _cur.grffile->stations.size() ? nullptr : _cur.grffile->stations[srcid].get();

				if (srcstatspec == nullptr) {
					GrfMsg(1, "StationChangeInfo: Station {} is not defined, cannot copy tile layout to {}.", srcid, stid + i);
					continue;
				}

				statspec->layouts = srcstatspec->layouts;
				break;
			}

			case 0x10: // Little/lots cargo threshold
				statspec->cargo_threshold = buf->ReadWord();
				break;

			case 0x11: // Pylon placement
				statspec->pylons = buf->ReadByte();
				break;

			case 0x12: // Cargo types for random triggers
				if (_cur.grffile->grf_version >= 7) {
					statspec->cargo_triggers = TranslateRefitMask(buf->ReadDWord());
				} else {
					statspec->cargo_triggers = (CargoTypes)buf->ReadDWord();
				}
				break;

			case 0x13: // General flags
				statspec->flags = buf->ReadByte();
				break;

			case 0x14: // Overhead wire placement
				statspec->wires = buf->ReadByte();
				break;

			case 0x15: // Blocked tiles
				statspec->blocked = buf->ReadByte();
				break;

			case 0x16: // Animation info
				statspec->animation.frames = buf->ReadByte();
				statspec->animation.status = buf->ReadByte();
				break;

			case 0x17: // Animation speed
				statspec->animation.speed = buf->ReadByte();
				break;

			case 0x18: // Animation triggers
				statspec->animation.triggers = buf->ReadWord();
				break;

			/* 0x19 road routing (not implemented) */

			case 0x1A: { // Advanced sprite layout
				uint16_t tiles = buf->ReadExtendedByte();
				statspec->renderdata.clear(); // delete earlier loaded stuff
				statspec->renderdata.reserve(tiles);

				for (uint t = 0; t < tiles; t++) {
					NewGRFSpriteLayout *dts = &statspec->renderdata.emplace_back();
					uint num_building_sprites = buf->ReadByte();
					/* On error, bail out immediately. Temporary GRF data was already freed */
					if (ReadSpriteLayout(buf, num_building_sprites, false, GSF_STATIONS, true, false, dts)) return CIR_DISABLED;
				}

				/* Number of layouts must be even, alternating X and Y */
				if (statspec->renderdata.size() & 1) {
					GrfMsg(1, "StationChangeInfo: Station {} defines an odd number of sprite layouts, dropping the last item", stid + i);
					statspec->renderdata.pop_back();
				}
				break;
			}

			case A0RPI_STATION_MIN_BRIDGE_HEIGHT:
				if (MappedPropertyLengthMismatch(buf, 8, mapping_entry)) break;
				[[fallthrough]];
			case 0x1B: // Minimum height for a bridge above
				SetBit(statspec->internal_flags, SSIF_BRIDGE_HEIGHTS_SET);
				for (uint i = 0; i < 8; i++) {
					statspec->bridge_height[i] = buf->ReadByte();
				}
				break;

			case A0RPI_STATION_DISALLOWED_BRIDGE_PILLARS:
				if (MappedPropertyLengthMismatch(buf, 8, mapping_entry)) break;
				SetBit(statspec->internal_flags, SSIF_BRIDGE_DISALLOWED_PILLARS_SET);
				for (uint i = 0; i < 8; i++) {
					statspec->bridge_disallowed_pillars[i] = buf->ReadByte();
				}
				break;

			case 0x1C: // Station Name
				AddStringForMapping(buf->ReadWord(), &statspec->name);
				break;

			case 0x1D: // Station Class name
				AddStringForMapping(buf->ReadWord(), [statspec](StringID str) { StationClass::Get(statspec->cls_id)->name = str; });
				break;

			default:
				ret = HandleAction0PropertyDefault(buf, prop);
				break;
		}
	}

	return ret;
}

/**
 * Define properties for water features
 * @param id Type of the first water feature.
 * @param numinfo Number of subsequent water feature ids to change the property for.
 * @param prop The property to change.
 * @param buf The property value.
 * @return ChangeInfoResult.
 */
static ChangeInfoResult CanalChangeInfo(uint id, int numinfo, int prop, const GRFFilePropertyRemapEntry *mapping_entry, ByteReader *buf)
{
	ChangeInfoResult ret = CIR_SUCCESS;

	if (id + numinfo > CF_END) {
		GrfMsg(1, "CanalChangeInfo: Canal feature 0x{:02X} is invalid, max {}, ignoring", id + numinfo, CF_END);
		return CIR_INVALID_ID;
	}

	for (int i = 0; i < numinfo; i++) {
		CanalProperties *cp = &_cur.grffile->canal_local_properties[id + i];

		switch (prop) {
			case 0x08:
				cp->callback_mask = buf->ReadByte();
				break;

			case 0x09:
				cp->flags = buf->ReadByte();
				break;

			default:
				ret = HandleAction0PropertyDefault(buf, prop);
				break;
		}
	}

	return ret;
}

/**
 * Define properties for bridges
 * @param brid BridgeID of the bridge.
 * @param numinfo Number of subsequent bridgeIDs to change the property for.
 * @param prop The property to change.
 * @param buf The property value.
 * @return ChangeInfoResult.
 */
static ChangeInfoResult BridgeChangeInfo(uint brid, int numinfo, int prop, const GRFFilePropertyRemapEntry *mapping_entry, ByteReader *buf)
{
	ChangeInfoResult ret = CIR_SUCCESS;

	if (brid + numinfo > MAX_BRIDGES) {
		GrfMsg(1, "BridgeChangeInfo: Bridge {} is invalid, max {}, ignoring", brid + numinfo, MAX_BRIDGES);
		return CIR_INVALID_ID;
	}

	for (int i = 0; i < numinfo; i++) {
		BridgeSpec *bridge = &_bridge[brid + i];

		switch (prop) {
			case 0x08: { // Year of availability
				/* We treat '0' as always available */
				uint8_t year = buf->ReadByte();
				bridge->avail_year = (year > 0 ? CalTime::ORIGINAL_BASE_YEAR + year : 0);
				break;
			}

			case 0x09: // Minimum length
				bridge->min_length = buf->ReadByte();
				break;

			case 0x0A: // Maximum length
				bridge->max_length = buf->ReadByte();
				if (bridge->max_length > 16) bridge->max_length = UINT16_MAX;
				break;

			case 0x0B: // Cost factor
				bridge->price = buf->ReadByte();
				break;

			case 0x0C: // Maximum speed
				bridge->speed = buf->ReadWord();
				if (bridge->speed == 0) bridge->speed = UINT16_MAX;
				break;

			case 0x0D: { // Bridge sprite tables
				uint8_t tableid = buf->ReadByte();
				uint8_t numtables = buf->ReadByte();

				if (bridge->sprite_table == nullptr) {
					/* Allocate memory for sprite table pointers and zero out */
					bridge->sprite_table = CallocT<PalSpriteID*>(7);
				}

				for (; numtables-- != 0; tableid++) {
					if (tableid >= 7) { // skip invalid data
						GrfMsg(1, "BridgeChangeInfo: Table {} >= 7, skipping", tableid);
						for (uint8_t sprite = 0; sprite < 32; sprite++) buf->ReadDWord();
						continue;
					}

					if (bridge->sprite_table[tableid] == nullptr) {
						bridge->sprite_table[tableid] = MallocT<PalSpriteID>(32);
					}

					for (uint8_t sprite = 0; sprite < 32; sprite++) {
						SpriteID image = buf->ReadWord();
						PaletteID pal  = buf->ReadWord();

						bridge->sprite_table[tableid][sprite].sprite = image;
						bridge->sprite_table[tableid][sprite].pal    = pal;

						MapSpriteMappingRecolour(&bridge->sprite_table[tableid][sprite]);
					}
				}
				if (!HasBit(bridge->ctrl_flags, BSCF_CUSTOM_PILLAR_FLAGS)) SetBit(bridge->ctrl_flags, BSCF_INVALID_PILLAR_FLAGS);
				break;
			}

			case 0x0E: // Flags; bit 0 - disable far pillars
				bridge->flags = buf->ReadByte();
				break;

			case 0x0F: // Long format year of availability (year since year 0)
				bridge->avail_year = Clamp<CalTime::Year>(buf->ReadDWord(), CalTime::MIN_YEAR, CalTime::MAX_YEAR);
				break;

			case 0x10: { // purchase string
				StringID newone = GetGRFStringID(_cur.grffile->grfid, buf->ReadWord());
				if (newone != STR_UNDEFINED) bridge->material = newone;
				break;
			}

			case 0x11: // description of bridge with rails or roads
			case 0x12: {
				StringID newone = GetGRFStringID(_cur.grffile->grfid, buf->ReadWord());
				if (newone != STR_UNDEFINED) bridge->transport_name[prop - 0x11] = newone;
				break;
			}

			case 0x13: // 16 bits cost multiplier
				bridge->price = buf->ReadWord();
				break;

			case A0RPI_BRIDGE_MENU_ICON:
				if (MappedPropertyLengthMismatch(buf, 4, mapping_entry)) break;
				[[fallthrough]];
			case 0x14: // purchase sprite
				bridge->sprite = buf->ReadWord();
				bridge->pal    = buf->ReadWord();
				break;

			case A0RPI_BRIDGE_PILLAR_FLAGS:
				if (MappedPropertyLengthMismatch(buf, 12, mapping_entry)) break;
				for (uint i = 0; i < 12; i++) {
					bridge->pillar_flags[i] = buf->ReadByte();
				}
				ClrBit(bridge->ctrl_flags, BSCF_INVALID_PILLAR_FLAGS);
				SetBit(bridge->ctrl_flags, BSCF_CUSTOM_PILLAR_FLAGS);
				break;

			case A0RPI_BRIDGE_AVAILABILITY_FLAGS: {
				if (MappedPropertyLengthMismatch(buf, 1, mapping_entry)) break;
				uint8_t flags = buf->ReadByte();
				SB(bridge->ctrl_flags, BSCF_NOT_AVAILABLE_TOWN, 1, HasBit(flags, 0) ? 1 : 0);
				SB(bridge->ctrl_flags, BSCF_NOT_AVAILABLE_AI_GS, 1, HasBit(flags, 1) ? 1 : 0);
				break;
			}

			default:
				ret = HandleAction0PropertyDefault(buf, prop);
				break;
		}
	}

	return ret;
}

/**
 * Ignore a house property
 * @param prop Property to read.
 * @param buf Property value.
 * @return ChangeInfoResult.
 */
static ChangeInfoResult IgnoreTownHouseProperty(int prop, ByteReader *buf)
{
	ChangeInfoResult ret = CIR_SUCCESS;

	switch (prop) {
		case 0x09:
		case 0x0B:
		case 0x0C:
		case 0x0D:
		case 0x0E:
		case 0x0F:
		case 0x11:
		case 0x14:
		case 0x15:
		case 0x16:
		case 0x18:
		case 0x19:
		case 0x1A:
		case 0x1B:
		case 0x1C:
		case 0x1D:
		case 0x1F:
			buf->ReadByte();
			break;

		case 0x0A:
		case 0x10:
		case 0x12:
		case 0x13:
		case 0x21:
		case 0x22:
			buf->ReadWord();
			break;

		case 0x1E:
			buf->ReadDWord();
			break;

		case 0x17:
			for (uint j = 0; j < 4; j++) buf->ReadByte();
			break;

		case 0x20: {
			uint8_t count = buf->ReadByte();
			for (uint8_t j = 0; j < count; j++) buf->ReadByte();
			break;
		}

		case 0x23:
			buf->Skip(buf->ReadByte() * 2);
			break;

		default:
			ret = HandleAction0PropertyDefault(buf, prop);
			break;
	}
	return ret;
}

/**
 * Define properties for houses
 * @param hid HouseID of the house.
 * @param numinfo Number of subsequent houseIDs to change the property for.
 * @param prop The property to change.
 * @param buf The property value.
 * @return ChangeInfoResult.
 */
static ChangeInfoResult TownHouseChangeInfo(uint hid, int numinfo, int prop, const GRFFilePropertyRemapEntry *mapping_entry, ByteReader *buf)
{
	ChangeInfoResult ret = CIR_SUCCESS;

	if (hid + numinfo > NUM_HOUSES_PER_GRF) {
		GrfMsg(1, "TownHouseChangeInfo: Too many houses loaded ({}), max ({}). Ignoring.", hid + numinfo, NUM_HOUSES_PER_GRF);
		return CIR_INVALID_ID;
	}

	/* Allocate house specs if they haven't been allocated already. */
	if (_cur.grffile->housespec.size() < hid + numinfo) _cur.grffile->housespec.resize(hid + numinfo);

	for (int i = 0; i < numinfo; i++) {
		HouseSpec *housespec = _cur.grffile->housespec[hid + i].get();

		if (prop != 0x08 && housespec == nullptr) {
			/* If the house property 08 is not yet set, ignore this property */
			ChangeInfoResult cir = IgnoreTownHouseProperty(prop, buf);
			if (cir > ret) ret = cir;
			continue;
		}

		switch (prop) {
			case 0x08: { // Substitute building type, and definition of a new house
				uint8_t subs_id = buf->ReadByte();
				if (subs_id == 0xFF) {
					/* Instead of defining a new house, a substitute house id
					 * of 0xFF disables the old house with the current id. */
					if (hid + i < NEW_HOUSE_OFFSET) HouseSpec::Get(hid + i)->enabled = false;
					continue;
				} else if (subs_id >= NEW_HOUSE_OFFSET) {
					/* The substitute id must be one of the original houses. */
					GrfMsg(2, "TownHouseChangeInfo: Attempt to use new house {} as substitute house for {}. Ignoring.", subs_id, hid + i);
					continue;
				}

				/* Allocate space for this house. */
				if (housespec == nullptr) {
					/* Only the first property 08 setting copies properties; if you later change it, properties will stay. */
					_cur.grffile->housespec[hid + i] = std::make_unique<HouseSpec>(*HouseSpec::Get(subs_id));
					housespec = _cur.grffile->housespec[hid + i].get();

					housespec->enabled = true;
					housespec->grf_prop.local_id = hid + i;
					housespec->grf_prop.subst_id = subs_id;
					housespec->grf_prop.grffile = _cur.grffile;
					/* Set default colours for randomization, used if not overridden. */
					housespec->random_colour[0] = COLOUR_RED;
					housespec->random_colour[1] = COLOUR_BLUE;
					housespec->random_colour[2] = COLOUR_ORANGE;
					housespec->random_colour[3] = COLOUR_GREEN;

					/* House flags 40 and 80 are exceptions; these flags are never set automatically. */
					housespec->building_flags &= ~(BUILDING_IS_CHURCH | BUILDING_IS_STADIUM);

					/* Make sure that the third cargo type is valid in this
					 * climate. This can cause problems when copying the properties
					 * of a house that accepts food, where the new house is valid
					 * in the temperate climate. */
					CargoID cid = housespec->accepts_cargo[2];
					if (!IsValidCargoID(cid)) cid = GetCargoIDByLabel(housespec->accepts_cargo_label[2]);
					if (!IsValidCargoID(cid)) {
						housespec->cargo_acceptance[2] = 0;
					}
				}
				break;
			}

			case 0x09: // Building flags
				housespec->building_flags = (BuildingFlags)buf->ReadByte();
				break;

			case 0x0A: { // Availability years
				uint16_t years = buf->ReadWord();
				housespec->min_year = GB(years, 0, 8) > 150 ? CalTime::MAX_YEAR : CalTime::ORIGINAL_BASE_YEAR + GB(years, 0, 8);
				housespec->max_year = GB(years, 8, 8) > 150 ? CalTime::MAX_YEAR : CalTime::ORIGINAL_BASE_YEAR + GB(years, 8, 8);
				break;
			}

			case 0x0B: // Population
				housespec->population = buf->ReadByte();
				break;

			case 0x0C: // Mail generation multiplier
				housespec->mail_generation = buf->ReadByte();
				break;

			case 0x0D: // Passenger acceptance
			case 0x0E: // Mail acceptance
				housespec->cargo_acceptance[prop - 0x0D] = buf->ReadByte();
				break;

			case 0x0F: { // Goods/candy, food/fizzy drinks acceptance
				int8_t goods = buf->ReadByte();

				/* If value of goods is negative, it means in fact food or, if in toyland, fizzy_drink acceptance.
				 * Else, we have "standard" 3rd cargo type, goods or candy, for toyland once more */
				CargoID cid = (goods >= 0) ? ((_settings_game.game_creation.landscape == LT_TOYLAND) ? GetCargoIDByLabel(CT_CANDY) : GetCargoIDByLabel(CT_GOODS)) :
						((_settings_game.game_creation.landscape == LT_TOYLAND) ? GetCargoIDByLabel(CT_FIZZY_DRINKS) : GetCargoIDByLabel(CT_FOOD));

				/* Make sure the cargo type is valid in this climate. */
				if (!IsValidCargoID(cid)) goods = 0;

				housespec->accepts_cargo[2] = cid;
				housespec->accepts_cargo_label[2] = CT_INVALID;
				housespec->cargo_acceptance[2] = abs(goods); // but we do need positive value here
				break;
			}

			case 0x10: // Local authority rating decrease on removal
				housespec->remove_rating_decrease = buf->ReadWord();
				break;

			case 0x11: // Removal cost multiplier
				housespec->removal_cost = buf->ReadByte();
				break;

			case 0x12: // Building name ID
				AddStringForMapping(buf->ReadWord(), &housespec->building_name);
				break;

			case 0x13: // Building availability mask
				housespec->building_availability = (HouseZones)buf->ReadWord();
				break;

			case 0x14: // House callback mask
				housespec->callback_mask |= buf->ReadByte();
				break;

			case 0x15: { // House override byte
				uint8_t override = buf->ReadByte();

				/* The house being overridden must be an original house. */
				if (override >= NEW_HOUSE_OFFSET) {
					GrfMsg(2, "TownHouseChangeInfo: Attempt to override new house {} with house id {}. Ignoring.", override, hid + i);
					continue;
				}

				_house_mngr.Add(hid + i, _cur.grffile->grfid, override);
				break;
			}

			case 0x16: // Periodic refresh multiplier
				housespec->processing_time = std::min<uint8_t>(buf->ReadByte(), 63u);
				break;

			case 0x17: // Four random colours to use
				for (uint j = 0; j < 4; j++) housespec->random_colour[j] = static_cast<Colours>(GB(buf->ReadByte(), 0, 4));
				break;

			case 0x18: // Relative probability of appearing
				housespec->probability = buf->ReadByte();
				break;

			case 0x19: // Extra flags
				housespec->extra_flags = (HouseExtraFlags)buf->ReadByte();
				break;

			case 0x1A: // Animation frames
				housespec->animation.frames = buf->ReadByte();
				housespec->animation.status = GB(housespec->animation.frames, 7, 1);
				SB(housespec->animation.frames, 7, 1, 0);
				break;

			case 0x1B: // Animation speed
				housespec->animation.speed = Clamp(buf->ReadByte(), 2, 16);
				break;

			case 0x1C: // Class of the building type
				housespec->class_id = AllocateHouseClassID(buf->ReadByte(), _cur.grffile->grfid);
				break;

			case 0x1D: // Callback mask part 2
				housespec->callback_mask |= (buf->ReadByte() << 8);
				break;

			case 0x1E: { // Accepted cargo types
				uint32_t cargotypes = buf->ReadDWord();

				/* Check if the cargo types should not be changed */
				if (cargotypes == 0xFFFFFFFF) break;

				for (uint j = 0; j < 3; j++) {
					/* Get the cargo number from the 'list' */
					uint8_t cargo_part = GB(cargotypes, 8 * j, 8);
					CargoID cargo = GetCargoTranslation(cargo_part, _cur.grffile);

					if (!IsValidCargoID(cargo)) {
						/* Disable acceptance of invalid cargo type */
						housespec->cargo_acceptance[j] = 0;
					} else {
						housespec->accepts_cargo[j] = cargo;
					}
				}
				break;
			}

			case 0x1F: // Minimum life span
				housespec->minimum_life = buf->ReadByte();
				break;

			case 0x20: { // Cargo acceptance watch list
				uint8_t count = buf->ReadByte();
				for (uint8_t j = 0; j < count; j++) {
					CargoID cargo = GetCargoTranslation(buf->ReadByte(), _cur.grffile);
					if (IsValidCargoID(cargo)) SetBit(housespec->watched_cargoes, cargo);
				}
				break;
			}

			case 0x21: // long introduction year
				housespec->min_year = buf->ReadWord();
				break;

			case 0x22: // long maximum year
				housespec->max_year = buf->ReadWord();
				break;

			case 0x23: { // variable length cargo types accepted
				uint count = buf->ReadByte();
				if (count > lengthof(housespec->accepts_cargo)) {
					GRFError *error = DisableGrf(STR_NEWGRF_ERROR_LIST_PROPERTY_TOO_LONG);
					error->param_value[1] = prop;
					return CIR_DISABLED;
				}
				/* Always write the full accepts_cargo array, and check each index for being inside the
				 * provided data. This ensures all values are properly initialized, and also avoids
				 * any risks of array overrun. */
				for (uint i = 0; i < lengthof(housespec->accepts_cargo); i++) {
					if (i < count) {
						housespec->accepts_cargo[i] = GetCargoTranslation(buf->ReadByte(), _cur.grffile);
						housespec->cargo_acceptance[i] = buf->ReadByte();
					} else {
						housespec->accepts_cargo[i] = INVALID_CARGO;
						housespec->cargo_acceptance[i] = 0;
					}
					housespec->accepts_cargo_label[i] = CT_INVALID;
				}
				break;
			}

			default:
				ret = HandleAction0PropertyDefault(buf, prop);
				break;
		}
	}

	return ret;
}

/**
 * Get the language map associated with a given NewGRF and language.
 * @param grfid       The NewGRF to get the map for.
 * @param language_id The (NewGRF) language ID to get the map for.
 * @return The LanguageMap, or nullptr if it couldn't be found.
 */
/* static */ const LanguageMap *LanguageMap::GetLanguageMap(uint32_t grfid, uint8_t language_id)
{
	/* LanguageID "MAX_LANG", i.e. 7F is any. This language can't have a gender/case mapping, but has to be handled gracefully. */
	const GRFFile *grffile = GetFileByGRFID(grfid);
	return (grffile != nullptr && grffile->language_map != nullptr && language_id < MAX_LANG) ? &grffile->language_map[language_id] : nullptr;
}

/**
 * Load a cargo- or railtype-translation table.
 * @param gvid ID of the global variable. This is basically only checked for zerones.
 * @param numinfo Number of subsequent IDs to change the property for.
 * @param buf The property value.
 * @param[in,out] translation_table Storage location for the translation table.
 * @param name Name of the table for debug output.
 * @return ChangeInfoResult.
 */
template <typename T>
static ChangeInfoResult LoadTranslationTable(uint gvid, int numinfo, ByteReader *buf, std::vector<T> &translation_table, const char *name)
{
	if (gvid != 0) {
		GrfMsg(1, "LoadTranslationTable: {} translation table must start at zero", name);
		return CIR_INVALID_ID;
	}

	translation_table.clear();
	for (int i = 0; i < numinfo; i++) {
		translation_table.push_back(T(BSWAP32(buf->ReadDWord())));
	}

	return CIR_SUCCESS;
}

/**
 * Helper to read a DWord worth of bytes from the reader
 * and to return it as a valid string.
 * @param reader The source of the DWord.
 * @return The read DWord as string.
 */
static std::string ReadDWordAsString(ByteReader *reader)
{
	std::string output;
	for (int i = 0; i < 4; i++) output.push_back(reader->ReadByte());
	return StrMakeValid(output);
}

/**
 * Define properties for global variables
 * @param gvid ID of the global variable.
 * @param numinfo Number of subsequent IDs to change the property for.
 * @param prop The property to change.
 * @param buf The property value.
 * @return ChangeInfoResult.
 */
static ChangeInfoResult GlobalVarChangeInfo(uint gvid, int numinfo, int prop, const GRFFilePropertyRemapEntry *mapping_entry, ByteReader *buf)
{
	/* Properties which are handled as a whole */
	switch (prop) {
		case 0x09: // Cargo Translation Table; loading during both reservation and activation stage (in case it is selected depending on defined cargos)
			return LoadTranslationTable(gvid, numinfo, buf, _cur.grffile->cargo_list, "Cargo");

		case 0x12: // Rail type translation table; loading during both reservation and activation stage (in case it is selected depending on defined railtypes)
			return LoadTranslationTable(gvid, numinfo, buf, _cur.grffile->railtype_list, "Rail type");

		case 0x16: // Road type translation table; loading during both reservation and activation stage (in case it is selected depending on defined railtypes)
			return LoadTranslationTable(gvid, numinfo, buf, _cur.grffile->roadtype_list, "Road type");

		case 0x17: // Tram type translation table; loading during both reservation and activation stage (in case it is selected depending on defined railtypes)
			return LoadTranslationTable(gvid, numinfo, buf, _cur.grffile->tramtype_list, "Tram type");

		default:
			break;
	}

	/* Properties which are handled per item */
	ChangeInfoResult ret = CIR_SUCCESS;
	for (int i = 0; i < numinfo; i++) {
		switch (prop) {
			case 0x08: { // Cost base factor
				int factor = buf->ReadByte();
				uint price = gvid + i;

				if (price < PR_END) {
					_cur.grffile->price_base_multipliers[price] = std::min<int>(factor - 8, MAX_PRICE_MODIFIER);
				} else {
					GrfMsg(1, "GlobalVarChangeInfo: Price {} out of range, ignoring", price);
				}
				break;
			}

			case 0x0A: { // Currency display names
				uint curidx = GetNewgrfCurrencyIdConverted(gvid + i);
				StringID newone = GetGRFStringID(_cur.grffile->grfid, buf->ReadWord());

				if ((newone != STR_UNDEFINED) && (curidx < CURRENCY_END)) {
					_currency_specs[curidx].name = newone;
					_currency_specs[curidx].code.clear();
				}
				break;
			}

			case 0x0B: { // Currency multipliers
				uint curidx = GetNewgrfCurrencyIdConverted(gvid + i);
				uint32_t rate = buf->ReadDWord();

				if (curidx < CURRENCY_END) {
					/* TTDPatch uses a multiple of 1000 for its conversion calculations,
					 * which OTTD does not. For this reason, divide grf value by 1000,
					 * to be compatible */
					_currency_specs[curidx].rate = rate / 1000;
				} else {
					GrfMsg(1, "GlobalVarChangeInfo: Currency multipliers {} out of range, ignoring", curidx);
				}
				break;
			}

			case 0x0C: { // Currency options
				uint curidx = GetNewgrfCurrencyIdConverted(gvid + i);
				uint16_t options = buf->ReadWord();

				if (curidx < CURRENCY_END) {
					_currency_specs[curidx].separator.clear();
					_currency_specs[curidx].separator.push_back(GB(options, 0, 8));
					/* By specifying only one bit, we prevent errors,
					 * since newgrf specs said that only 0 and 1 can be set for symbol_pos */
					_currency_specs[curidx].symbol_pos = GB(options, 8, 1);
				} else {
					GrfMsg(1, "GlobalVarChangeInfo: Currency option {} out of range, ignoring", curidx);
				}
				break;
			}

			case 0x0D: { // Currency prefix symbol
				uint curidx = GetNewgrfCurrencyIdConverted(gvid + i);
				std::string prefix = ReadDWordAsString(buf);

				if (curidx < CURRENCY_END) {
					_currency_specs[curidx].prefix = prefix;
				} else {
					GrfMsg(1, "GlobalVarChangeInfo: Currency symbol {} out of range, ignoring", curidx);
				}
				break;
			}

			case 0x0E: { // Currency suffix symbol
				uint curidx = GetNewgrfCurrencyIdConverted(gvid + i);
				std::string suffix = ReadDWordAsString(buf);

				if (curidx < CURRENCY_END) {
					_currency_specs[curidx].suffix = suffix;
				} else {
					GrfMsg(1, "GlobalVarChangeInfo: Currency symbol {} out of range, ignoring", curidx);
				}
				break;
			}

			case 0x0F: { //  Euro introduction dates
				uint curidx = GetNewgrfCurrencyIdConverted(gvid + i);
				CalTime::Year year_euro = buf->ReadWord();

				if (curidx < CURRENCY_END) {
					_currency_specs[curidx].to_euro = year_euro;
				} else {
					GrfMsg(1, "GlobalVarChangeInfo: Euro intro date {} out of range, ignoring", curidx);
				}
				break;
			}

			case 0x10: // Snow line height table
				if (numinfo > 1 || IsSnowLineSet()) {
					GrfMsg(1, "GlobalVarChangeInfo: The snowline can only be set once ({})", numinfo);
				} else if (buf->Remaining() < SNOW_LINE_MONTHS * SNOW_LINE_DAYS) {
					GrfMsg(1, "GlobalVarChangeInfo: Not enough entries set in the snowline table ({})", buf->Remaining());
				} else {
					uint8_t table[SNOW_LINE_MONTHS][SNOW_LINE_DAYS];

					for (uint i = 0; i < SNOW_LINE_MONTHS; i++) {
						for (uint j = 0; j < SNOW_LINE_DAYS; j++) {
							table[i][j] = buf->ReadByte();
							if (_cur.grffile->grf_version >= 8) {
								if (table[i][j] != 0xFF) table[i][j] = table[i][j] * (1 + _settings_game.construction.map_height_limit) / 256;
							} else {
								if (table[i][j] >= 128) {
									/* no snow */
									table[i][j] = 0xFF;
								} else {
									table[i][j] = table[i][j] * (1 + _settings_game.construction.map_height_limit) / 128;
								}
							}
						}
					}
					SetSnowLine(table);
				}
				break;

			case 0x11: // GRF match for engine allocation
				/* This is loaded during the reservation stage, so just skip it here. */
				/* Each entry is 8 bytes. */
				buf->Skip(8);
				break;

			case 0x13:   // Gender translation table
			case 0x14:   // Case translation table
			case 0x15: { // Plural form translation
				uint curidx = gvid + i; // The current index, i.e. language.
				const LanguageMetadata *lang = curidx < MAX_LANG ? GetLanguage(curidx) : nullptr;
				if (lang == nullptr) {
					GrfMsg(1, "GlobalVarChangeInfo: Language {} is not known, ignoring", curidx);
					/* Skip over the data. */
					if (prop == 0x15) {
						buf->ReadByte();
					} else {
						while (buf->ReadByte() != 0) {
							buf->ReadString();
						}
					}
					break;
				}

				if (_cur.grffile->language_map == nullptr) _cur.grffile->language_map = new LanguageMap[MAX_LANG];

				if (prop == 0x15) {
					uint plural_form = buf->ReadByte();
					if (plural_form >= LANGUAGE_MAX_PLURAL) {
						GrfMsg(1, "GlobalVarChanceInfo: Plural form {} is out of range, ignoring", plural_form);
					} else {
						_cur.grffile->language_map[curidx].plural_form = plural_form;
					}
					break;
				}

				uint8_t newgrf_id = buf->ReadByte(); // The NewGRF (custom) identifier.
				while (newgrf_id != 0) {
					std::string_view name = buf->ReadString(); // The name for the OpenTTD identifier.

					/* We'll just ignore the UTF8 identifier character. This is (fairly)
					 * safe as OpenTTD's strings gender/cases are usually in ASCII which
					 * is just a subset of UTF8, or they need the bigger UTF8 characters
					 * such as Cyrillic. Thus we will simply assume they're all UTF8. */
					char32_t c;
					size_t len = Utf8Decode(&c, name.data());
					if (c == NFO_UTF8_IDENTIFIER) name = name.substr(len);

					LanguageMap::Mapping map;
					map.newgrf_id = newgrf_id;
					if (prop == 0x13) {
						map.openttd_id = lang->GetGenderIndex(name.data());
						if (map.openttd_id >= MAX_NUM_GENDERS) {
							GrfMsg(1, "GlobalVarChangeInfo: Gender name {} is not known, ignoring", name);
						} else {
							_cur.grffile->language_map[curidx].gender_map.push_back(map);
						}
					} else {
						map.openttd_id = lang->GetCaseIndex(name.data());
						if (map.openttd_id >= MAX_NUM_CASES) {
							GrfMsg(1, "GlobalVarChangeInfo: Case name {} is not known, ignoring", name);
						} else {
							_cur.grffile->language_map[curidx].case_map.push_back(map);
						}
					}
					newgrf_id = buf->ReadByte();
				}
				break;
			}

			case A0RPI_GLOBALVAR_EXTRA_STATION_NAMES: {
				if (MappedPropertyLengthMismatch(buf, 4, mapping_entry)) break;
				uint16_t str = buf->ReadWord();
				uint16_t flags = buf->ReadWord();
				if (_extra_station_names_used < MAX_EXTRA_STATION_NAMES) {
					ExtraStationNameInfo &info = _extra_station_names[_extra_station_names_used];
					AddStringForMapping(str, &info.str);
					info.flags = flags;
					_extra_station_names_used++;
				}
				break;
			}

			case A0RPI_GLOBALVAR_EXTRA_STATION_NAMES_PROBABILITY: {
				if (MappedPropertyLengthMismatch(buf, 1, mapping_entry)) break;
				_extra_station_names_probability = buf->ReadByte();
				break;
			}

			case A0RPI_GLOBALVAR_LIGHTHOUSE_GENERATE_AMOUNT:
			case A0RPI_GLOBALVAR_TRANSMITTER_GENERATE_AMOUNT: {
				if (MappedPropertyLengthMismatch(buf, 1, mapping_entry)) break;
				extern std::vector<ObjectSpec> _object_specs;
				ObjectType type = (prop == A0RPI_GLOBALVAR_LIGHTHOUSE_GENERATE_AMOUNT) ? OBJECT_LIGHTHOUSE : OBJECT_TRANSMITTER;
				_object_specs[type].generate_amount = buf->ReadByte();
				break;
			}

			case A0RPI_GLOBALVAR_ALLOW_ROCKS_DESERT: {
				if (MappedPropertyLengthMismatch(buf, 1, mapping_entry)) break;
				extern bool _allow_rocks_desert;
				_allow_rocks_desert = (buf->ReadByte() != 0);
				break;
			}

			default:
				ret = HandleAction0PropertyDefault(buf, prop);
				break;
		}
	}

	return ret;
}

static ChangeInfoResult GlobalVarReserveInfo(uint gvid, int numinfo, int prop, const GRFFilePropertyRemapEntry *mapping_entry, ByteReader *buf)
{
	/* Properties which are handled as a whole */
	switch (prop) {
		case 0x09: // Cargo Translation Table; loading during both reservation and activation stage (in case it is selected depending on defined cargos)
			return LoadTranslationTable(gvid, numinfo, buf, _cur.grffile->cargo_list, "Cargo");

		case 0x12: // Rail type translation table; loading during both reservation and activation stage (in case it is selected depending on defined railtypes)
			return LoadTranslationTable(gvid, numinfo, buf, _cur.grffile->railtype_list, "Rail type");

		case 0x16: // Road type translation table; loading during both reservation and activation stage (in case it is selected depending on defined roadtypes)
			return LoadTranslationTable(gvid, numinfo, buf, _cur.grffile->roadtype_list, "Road type");

		case 0x17: // Tram type translation table; loading during both reservation and activation stage (in case it is selected depending on defined tramtypes)
			return LoadTranslationTable(gvid, numinfo, buf, _cur.grffile->tramtype_list, "Tram type");

		default:
			break;
	}

	/* Properties which are handled per item */
	ChangeInfoResult ret = CIR_SUCCESS;
	for (int i = 0; i < numinfo; i++) {
		switch (prop) {
			case 0x08: // Cost base factor
			case 0x15: // Plural form translation
				buf->ReadByte();
				break;

			case 0x0A: // Currency display names
			case 0x0C: // Currency options
			case 0x0F: // Euro introduction dates
				buf->ReadWord();
				break;

			case 0x0B: // Currency multipliers
			case 0x0D: // Currency prefix symbol
			case 0x0E: // Currency suffix symbol
				buf->ReadDWord();
				break;

			case 0x10: // Snow line height table
				buf->Skip(SNOW_LINE_MONTHS * SNOW_LINE_DAYS);
				break;

			case 0x11: { // GRF match for engine allocation
				uint32_t s = buf->ReadDWord();
				uint32_t t = buf->ReadDWord();
				SetNewGRFOverride(s, t);
				break;
			}

			case 0x13: // Gender translation table
			case 0x14: // Case translation table
				while (buf->ReadByte() != 0) {
					buf->ReadString();
				}
				break;

			case A0RPI_GLOBALVAR_EXTRA_STATION_NAMES:
			case A0RPI_GLOBALVAR_EXTRA_STATION_NAMES_PROBABILITY:
			case A0RPI_GLOBALVAR_LIGHTHOUSE_GENERATE_AMOUNT:
			case A0RPI_GLOBALVAR_TRANSMITTER_GENERATE_AMOUNT:
			case A0RPI_GLOBALVAR_ALLOW_ROCKS_DESERT:
				buf->Skip(buf->ReadExtendedByte());
				break;

			default:
				ret = HandleAction0PropertyDefault(buf, prop);
				break;
		}
	}

	return ret;
}


/**
 * Define properties for cargoes
 * @param cid Local ID of the cargo.
 * @param numinfo Number of subsequent IDs to change the property for.
 * @param prop The property to change.
 * @param buf The property value.
 * @return ChangeInfoResult.
 */
static ChangeInfoResult CargoChangeInfo(uint cid, int numinfo, int prop, const GRFFilePropertyRemapEntry *mapping_entry, ByteReader *buf)
{
	ChangeInfoResult ret = CIR_SUCCESS;

	if (cid + numinfo > NUM_CARGO) {
		GrfMsg(2, "CargoChangeInfo: Cargo type {} out of range (max {})", cid + numinfo, NUM_CARGO - 1);
		return CIR_INVALID_ID;
	}

	for (int i = 0; i < numinfo; i++) {
		CargoSpec *cs = CargoSpec::Get(cid + i);

		switch (prop) {
			case 0x08: // Bit number of cargo
				cs->bitnum = buf->ReadByte();
				if (cs->IsValid()) {
					cs->grffile = _cur.grffile;
					SetBit(_cargo_mask, cid + i);
				} else {
					ClrBit(_cargo_mask, cid + i);
				}
				BuildCargoLabelMap();
				break;

			case 0x09: // String ID for cargo type name
				AddStringForMapping(buf->ReadWord(), &cs->name);
				break;

			case 0x0A: // String for 1 unit of cargo
				AddStringForMapping(buf->ReadWord(), &cs->name_single);
				break;

			case 0x0B: // String for singular quantity of cargo (e.g. 1 tonne of coal)
			case 0x1B: // String for cargo units
				/* String for units of cargo. This is different in OpenTTD
				 * (e.g. tonnes) to TTDPatch (e.g. {COMMA} tonne of coal).
				 * Property 1B is used to set OpenTTD's behaviour. */
				AddStringForMapping(buf->ReadWord(), &cs->units_volume);
				break;

			case 0x0C: // String for plural quantity of cargo (e.g. 10 tonnes of coal)
			case 0x1C: // String for any amount of cargo
				/* Strings for an amount of cargo. This is different in OpenTTD
				 * (e.g. {WEIGHT} of coal) to TTDPatch (e.g. {COMMA} tonnes of coal).
				 * Property 1C is used to set OpenTTD's behaviour. */
				AddStringForMapping(buf->ReadWord(), &cs->quantifier);
				break;

			case 0x0D: // String for two letter cargo abbreviation
				AddStringForMapping(buf->ReadWord(), &cs->abbrev);
				break;

			case 0x0E: // Sprite ID for cargo icon
				cs->sprite = buf->ReadWord();
				break;

			case 0x0F: // Weight of one unit of cargo
				cs->weight = buf->ReadByte();
				break;

			case 0x10: // Used for payment calculation
				cs->transit_periods[0] = buf->ReadByte();
				break;

			case 0x11: // Used for payment calculation
				cs->transit_periods[1] = buf->ReadByte();
				break;

			case 0x12: // Base cargo price
				cs->initial_payment = buf->ReadDWord();
				break;

			case 0x13: // Colour for station rating bars
				cs->rating_colour = buf->ReadByte();
				break;

			case 0x14: // Colour for cargo graph
				cs->legend_colour = buf->ReadByte();
				break;

			case 0x15: // Freight status
				cs->is_freight = (buf->ReadByte() != 0);
				break;

			case 0x16: // Cargo classes
				cs->classes = buf->ReadWord();
				break;

			case 0x17: // Cargo label
				cs->label = CargoLabel{BSWAP32(buf->ReadDWord())};
				BuildCargoLabelMap();
				break;

			case 0x18: { // Town growth substitute type
				uint8_t substitute_type = buf->ReadByte();

				switch (substitute_type) {
					case 0x00: cs->town_acceptance_effect = TAE_PASSENGERS; break;
					case 0x02: cs->town_acceptance_effect = TAE_MAIL; break;
					case 0x05: cs->town_acceptance_effect = TAE_GOODS; break;
					case 0x09: cs->town_acceptance_effect = TAE_WATER; break;
					case 0x0B: cs->town_acceptance_effect = TAE_FOOD; break;
					default:
						GrfMsg(1, "CargoChangeInfo: Unknown town growth substitute value {}, setting to none.", substitute_type);
						[[fallthrough]];
					case 0xFF: cs->town_acceptance_effect = TAE_NONE; break;
				}
				break;
			}

			case 0x19: // Town growth coefficient
				buf->ReadWord();
				break;

			case 0x1A: // Bitmask of callbacks to use
				cs->callback_mask = buf->ReadByte();
				break;

			case 0x1D: // Vehicle capacity muliplier
				cs->multiplier = std::max<uint16_t>(1u, buf->ReadWord());
				break;

			case 0x1E: { // Town production substitute type
				uint8_t substitute_type = buf->ReadByte();

				switch (substitute_type) {
					case 0x00: cs->town_production_effect = TPE_PASSENGERS; break;
					case 0x02: cs->town_production_effect = TPE_MAIL; break;
					default:
						GrfMsg(1, "CargoChangeInfo: Unknown town production substitute value {}, setting to none.", substitute_type);
						[[fallthrough]];
					case 0xFF: cs->town_production_effect = TPE_NONE; break;
				}
				break;
			}

			case 0x1F: // Town production multiplier
				cs->town_production_multiplier = std::max<uint16_t>(1U, buf->ReadWord());
				break;

			default:
				ret = HandleAction0PropertyDefault(buf, prop);
				break;
		}
	}

	return ret;
}


/**
 * Define properties for sound effects
 * @param sid Local ID of the sound.
 * @param numinfo Number of subsequent IDs to change the property for.
 * @param prop The property to change.
 * @param buf The property value.
 * @return ChangeInfoResult.
 */
static ChangeInfoResult SoundEffectChangeInfo(uint sid, int numinfo, int prop, const GRFFilePropertyRemapEntry *mapping_entry, ByteReader *buf)
{
	ChangeInfoResult ret = CIR_SUCCESS;

	if (_cur.grffile->sound_offset == 0) {
		GrfMsg(1, "SoundEffectChangeInfo: No effects defined, skipping");
		return CIR_INVALID_ID;
	}

	if (sid + numinfo - ORIGINAL_SAMPLE_COUNT > _cur.grffile->num_sounds) {
		GrfMsg(1, "SoundEffectChangeInfo: Attempting to change undefined sound effect ({}), max ({}). Ignoring.", sid + numinfo, ORIGINAL_SAMPLE_COUNT + _cur.grffile->num_sounds);
		return CIR_INVALID_ID;
	}

	for (int i = 0; i < numinfo; i++) {
		SoundEntry *sound = GetSound(sid + i + _cur.grffile->sound_offset - ORIGINAL_SAMPLE_COUNT);

		switch (prop) {
			case 0x08: // Relative volume
				sound->volume = Clamp(buf->ReadByte(), 0, SOUND_EFFECT_MAX_VOLUME);
				break;

			case 0x09: // Priority
				sound->priority = buf->ReadByte();
				break;

			case 0x0A: { // Override old sound
				SoundID orig_sound = buf->ReadByte();

				if (orig_sound >= ORIGINAL_SAMPLE_COUNT) {
					GrfMsg(1, "SoundEffectChangeInfo: Original sound {} not defined (max {})", orig_sound, ORIGINAL_SAMPLE_COUNT);
				} else {
					SoundEntry *old_sound = GetSound(orig_sound);

					/* Literally copy the data of the new sound over the original */
					*old_sound = *sound;
				}
				break;
			}

			default:
				ret = HandleAction0PropertyDefault(buf, prop);
				break;
		}
	}

	return ret;
}

/**
 * Ignore an industry tile property
 * @param prop The property to ignore.
 * @param buf The property value.
 * @return ChangeInfoResult.
 */
static ChangeInfoResult IgnoreIndustryTileProperty(int prop, ByteReader *buf)
{
	ChangeInfoResult ret = CIR_SUCCESS;

	switch (prop) {
		case 0x09:
		case 0x0D:
		case 0x0E:
		case 0x10:
		case 0x11:
		case 0x12:
			buf->ReadByte();
			break;

		case 0x0A:
		case 0x0B:
		case 0x0C:
		case 0x0F:
			buf->ReadWord();
			break;

		case 0x13:
			buf->Skip(buf->ReadByte() * 2);
			break;

		default:
			ret = HandleAction0PropertyDefault(buf, prop);
			break;
	}
	return ret;
}

/**
 * Define properties for industry tiles
 * @param indtid Local ID of the industry tile.
 * @param numinfo Number of subsequent industry tile IDs to change the property for.
 * @param prop The property to change.
 * @param buf The property value.
 * @return ChangeInfoResult.
 */
static ChangeInfoResult IndustrytilesChangeInfo(uint indtid, int numinfo, int prop, const GRFFilePropertyRemapEntry *mapping_entry, ByteReader *buf)
{
	ChangeInfoResult ret = CIR_SUCCESS;

	if (indtid + numinfo > NUM_INDUSTRYTILES_PER_GRF) {
		GrfMsg(1, "IndustryTilesChangeInfo: Too many industry tiles loaded ({}), max ({}). Ignoring.", indtid + numinfo, NUM_INDUSTRYTILES_PER_GRF);
		return CIR_INVALID_ID;
	}

	/* Allocate industry tile specs if they haven't been allocated already. */
	if (_cur.grffile->indtspec.size() < indtid + numinfo) _cur.grffile->indtspec.resize(indtid + numinfo);

	for (int i = 0; i < numinfo; i++) {
		IndustryTileSpec *tsp = _cur.grffile->indtspec[indtid + i].get();

		if (prop != 0x08 && tsp == nullptr) {
			ChangeInfoResult cir = IgnoreIndustryTileProperty(prop, buf);
			if (cir > ret) ret = cir;
			continue;
		}

		switch (prop) {
			case 0x08: { // Substitute industry tile type
				uint8_t subs_id = buf->ReadByte();
				if (subs_id >= NEW_INDUSTRYTILEOFFSET) {
					/* The substitute id must be one of the original industry tile. */
					GrfMsg(2, "IndustryTilesChangeInfo: Attempt to use new industry tile {} as substitute industry tile for {}. Ignoring.", subs_id, indtid + i);
					continue;
				}

				/* Allocate space for this industry. */
				if (tsp == nullptr) {
					_cur.grffile->indtspec[indtid + i] = std::make_unique<IndustryTileSpec>(_industry_tile_specs[subs_id]);
					tsp = _cur.grffile->indtspec[indtid + i].get();

					tsp->enabled = true;

					/* A copied tile should not have the animation infos copied too.
					 * The anim_state should be left untouched, though
					 * It is up to the author to animate them */
					tsp->anim_production = INDUSTRYTILE_NOANIM;
					tsp->anim_next = INDUSTRYTILE_NOANIM;

					tsp->grf_prop.local_id = indtid + i;
					tsp->grf_prop.subst_id = subs_id;
					tsp->grf_prop.grffile = _cur.grffile;
					_industile_mngr.AddEntityID(indtid + i, _cur.grffile->grfid, subs_id); // pre-reserve the tile slot
				}
				break;
			}

			case 0x09: { // Industry tile override
				uint8_t ovrid = buf->ReadByte();

				/* The industry being overridden must be an original industry. */
				if (ovrid >= NEW_INDUSTRYTILEOFFSET) {
					GrfMsg(2, "IndustryTilesChangeInfo: Attempt to override new industry tile {} with industry tile id {}. Ignoring.", ovrid, indtid + i);
					continue;
				}

				_industile_mngr.Add(indtid + i, _cur.grffile->grfid, ovrid);
				break;
			}

			case 0x0A: // Tile acceptance
			case 0x0B:
			case 0x0C: {
				uint16_t acctp = buf->ReadWord();
				tsp->accepts_cargo[prop - 0x0A] = GetCargoTranslation(GB(acctp, 0, 8), _cur.grffile);
				tsp->acceptance[prop - 0x0A] = Clamp(GB(acctp, 8, 8), 0, 16);
				break;
			}

			case 0x0D: // Land shape flags
				tsp->slopes_refused = (Slope)buf->ReadByte();
				break;

			case 0x0E: // Callback mask
				tsp->callback_mask = buf->ReadByte();
				break;

			case 0x0F: // Animation information
				tsp->animation.frames = buf->ReadByte();
				tsp->animation.status = buf->ReadByte();
				break;

			case 0x10: // Animation speed
				tsp->animation.speed = buf->ReadByte();
				break;

			case 0x11: // Triggers for callback 25
				tsp->animation.triggers = buf->ReadByte();
				break;

			case 0x12: // Special flags
				tsp->special_flags = (IndustryTileSpecialFlags)buf->ReadByte();
				break;

			case 0x13: { // variable length cargo acceptance
				uint8_t num_cargoes = buf->ReadByte();
				if (num_cargoes > std::size(tsp->acceptance)) {
					GRFError *error = DisableGrf(STR_NEWGRF_ERROR_LIST_PROPERTY_TOO_LONG);
					error->param_value[1] = prop;
					return CIR_DISABLED;
				}
				for (uint i = 0; i < std::size(tsp->acceptance); i++) {
					if (i < num_cargoes) {
						tsp->accepts_cargo[i] = GetCargoTranslation(buf->ReadByte(), _cur.grffile);
						/* Tile acceptance can be negative to counteract the INDTILE_SPECIAL_ACCEPTS_ALL_CARGO flag */
						tsp->acceptance[i] = (int8_t)buf->ReadByte();
					} else {
						tsp->accepts_cargo[i] = INVALID_CARGO;
						tsp->acceptance[i] = 0;
					}
					tsp->accepts_cargo_label[i] = CT_INVALID;
				}
				break;
			}

			default:
				ret = HandleAction0PropertyDefault(buf, prop);
				break;
		}
	}

	return ret;
}

/**
 * Ignore an industry property
 * @param prop The property to ignore.
 * @param buf The property value.
 * @return ChangeInfoResult.
 */
static ChangeInfoResult IgnoreIndustryProperty(int prop, ByteReader *buf)
{
	ChangeInfoResult ret = CIR_SUCCESS;

	switch (prop) {
		case 0x09:
		case 0x0B:
		case 0x0F:
		case 0x12:
		case 0x13:
		case 0x14:
		case 0x17:
		case 0x18:
		case 0x19:
		case 0x21:
		case 0x22:
			buf->ReadByte();
			break;

		case 0x0C:
		case 0x0D:
		case 0x0E:
		case 0x10:
		case 0x1B:
		case 0x1F:
		case 0x24:
			buf->ReadWord();
			break;

		case 0x11:
		case 0x1A:
		case 0x1C:
		case 0x1D:
		case 0x1E:
		case 0x20:
		case 0x23:
			buf->ReadDWord();
			break;

		case 0x0A: {
			uint8_t num_table = buf->ReadByte();
			for (uint8_t j = 0; j < num_table; j++) {
				for (uint k = 0;; k++) {
					uint8_t x = buf->ReadByte();
					if (x == 0xFE && k == 0) {
						buf->ReadByte();
						buf->ReadByte();
						break;
					}

					uint8_t y = buf->ReadByte();
					if (x == 0 && y == 0x80) break;

					uint8_t gfx = buf->ReadByte();
					if (gfx == 0xFE) buf->ReadWord();
				}
			}
			break;
		}

		case 0x16:
			for (uint8_t j = 0; j < 3; j++) buf->ReadByte();
			break;

		case 0x15:
		case 0x25:
		case 0x26:
		case 0x27:
			buf->Skip(buf->ReadByte());
			break;

		case 0x28: {
			int num_inputs = buf->ReadByte();
			int num_outputs = buf->ReadByte();
			buf->Skip(num_inputs * num_outputs * 2);
			break;
		}

		default:
			ret = HandleAction0PropertyDefault(buf, prop);
			break;
	}
	return ret;
}

/**
 * Validate the industry layout; e.g. to prevent duplicate tiles.
 * @param layout The layout to check.
 * @return True if the layout is deemed valid.
 */
static bool ValidateIndustryLayout(const IndustryTileLayout &layout)
{
	const size_t size = layout.size();
	if (size == 0) return false;

	for (size_t i = 0; i < size - 1; i++) {
		for (size_t j = i + 1; j < size; j++) {
			if (layout[i].ti.x == layout[j].ti.x &&
					layout[i].ti.y == layout[j].ti.y) {
				return false;
			}
		}
	}

	bool have_regular_tile = false;
	for (const auto &tilelayout : layout) {
		if (tilelayout.gfx != GFX_WATERTILE_SPECIALCHECK) {
			have_regular_tile = true;
			break;
		}
	}

	return have_regular_tile;
}

/**
 * Define properties for industries
 * @param indid Local ID of the industry.
 * @param numinfo Number of subsequent industry IDs to change the property for.
 * @param prop The property to change.
 * @param buf The property value.
 * @return ChangeInfoResult.
 */
static ChangeInfoResult IndustriesChangeInfo(uint indid, int numinfo, int prop, const GRFFilePropertyRemapEntry *mapping_entry, ByteReader *buf)
{
	ChangeInfoResult ret = CIR_SUCCESS;

	if (indid + numinfo > NUM_INDUSTRYTYPES_PER_GRF) {
		GrfMsg(1, "IndustriesChangeInfo: Too many industries loaded ({}), max ({}). Ignoring.", indid + numinfo, NUM_INDUSTRYTYPES_PER_GRF);
		return CIR_INVALID_ID;
	}

	/* Allocate industry specs if they haven't been allocated already. */
	if (_cur.grffile->industryspec.size() < indid + numinfo) _cur.grffile->industryspec.resize(indid + numinfo);

	for (int i = 0; i < numinfo; i++) {
		IndustrySpec *indsp = _cur.grffile->industryspec[indid + i].get();

		if (prop != 0x08 && indsp == nullptr) {
			ChangeInfoResult cir = IgnoreIndustryProperty(prop, buf);
			if (cir > ret) ret = cir;
			continue;
		}

		switch (prop) {
			case 0x08: { // Substitute industry type
				uint8_t subs_id = buf->ReadByte();
				if (subs_id == 0xFF) {
					/* Instead of defining a new industry, a substitute industry id
					 * of 0xFF disables the old industry with the current id. */
					_industry_specs[indid + i].enabled = false;
					continue;
				} else if (subs_id >= NEW_INDUSTRYOFFSET) {
					/* The substitute id must be one of the original industry. */
					GrfMsg(2, "_industry_specs: Attempt to use new industry {} as substitute industry for {}. Ignoring.", subs_id, indid + i);
					continue;
				}

				/* Allocate space for this industry.
				 * Only need to do it once. If ever it is called again, it should not
				 * do anything */
				if (indsp == nullptr) {
					_cur.grffile->industryspec[indid + i] = std::make_unique<IndustrySpec>(_origin_industry_specs[subs_id]);
					indsp = _cur.grffile->industryspec[indid + i].get();

					indsp->enabled = true;
					indsp->grf_prop.local_id = indid + i;
					indsp->grf_prop.subst_id = subs_id;
					indsp->grf_prop.grffile = _cur.grffile;
					/* If the grf industry needs to check its surrounding upon creation, it should
					 * rely on callbacks, not on the original placement functions */
					indsp->check_proc = CHECK_NOTHING;
				}
				break;
			}

			case 0x09: { // Industry type override
				uint8_t ovrid = buf->ReadByte();

				/* The industry being overridden must be an original industry. */
				if (ovrid >= NEW_INDUSTRYOFFSET) {
					GrfMsg(2, "IndustriesChangeInfo: Attempt to override new industry {} with industry id {}. Ignoring.", ovrid, indid + i);
					continue;
				}
				indsp->grf_prop.override = ovrid;
				_industry_mngr.Add(indid + i, _cur.grffile->grfid, ovrid);
				break;
			}

			case 0x0A: { // Set industry layout(s)
				uint8_t new_num_layouts = buf->ReadByte();
				uint32_t definition_size = buf->ReadDWord();
				uint32_t bytes_read = 0;
				std::vector<IndustryTileLayout> new_layouts;
				IndustryTileLayout layout;

				for (uint8_t j = 0; j < new_num_layouts; j++) {
					layout.clear();

					for (uint k = 0;; k++) {
						if (bytes_read >= definition_size) {
							GrfMsg(3, "IndustriesChangeInfo: Incorrect size for industry tile layout definition for industry {}.", indid);
							/* Avoid warning twice */
							definition_size = UINT32_MAX;
						}

						layout.push_back(IndustryTileLayoutTile{});
						IndustryTileLayoutTile &it = layout.back();

						it.ti.x = buf->ReadByte(); // Offsets from northermost tile
						++bytes_read;

						if (it.ti.x == 0xFE && k == 0) {
							/* This means we have to borrow the layout from an old industry */
							IndustryType type = buf->ReadByte();
							uint8_t laynbr = buf->ReadByte();
							bytes_read += 2;

							if (type >= lengthof(_origin_industry_specs)) {
								GrfMsg(1, "IndustriesChangeInfo: Invalid original industry number for layout import, industry {}", indid);
								DisableGrf(STR_NEWGRF_ERROR_INVALID_ID);
								return CIR_DISABLED;
							}
							if (laynbr >= _origin_industry_specs[type].layouts.size()) {
								GrfMsg(1, "IndustriesChangeInfo: Invalid original industry layout index for layout import, industry {}", indid);
								DisableGrf(STR_NEWGRF_ERROR_INVALID_ID);
								return CIR_DISABLED;
							}
							layout = _origin_industry_specs[type].layouts[laynbr];
							break;
						}

						it.ti.y = buf->ReadByte(); // Or table definition finalisation
						++bytes_read;

						if (it.ti.x == 0 && it.ti.y == 0x80) {
							/* Terminator, remove and finish up */
							layout.pop_back();
							break;
						}

						it.gfx = buf->ReadByte();
						++bytes_read;

						if (it.gfx == 0xFE) {
							/* Use a new tile from this GRF */
							int local_tile_id = buf->ReadWord();
							bytes_read += 2;

							/* Read the ID from the _industile_mngr. */
							int tempid = _industile_mngr.GetID(local_tile_id, _cur.grffile->grfid);

							if (tempid == INVALID_INDUSTRYTILE) {
								GrfMsg(2, "IndustriesChangeInfo: Attempt to use industry tile {} with industry id {}, not yet defined. Ignoring.", local_tile_id, indid);
							} else {
								/* Declared as been valid, can be used */
								it.gfx = tempid;
							}
						} else if (it.gfx == GFX_WATERTILE_SPECIALCHECK) {
							it.ti.x = (int8_t)GB(it.ti.x, 0, 8);
							it.ti.y = (int8_t)GB(it.ti.y, 0, 8);

							/* When there were only 256x256 maps, TileIndex was a uint16_t and
							 * it.ti was just a TileIndexDiff that was added to it.
							 * As such negative "x" values were shifted into the "y" position.
							 *   x = -1, y = 1 -> x = 255, y = 0
							 * Since GRF version 8 the position is interpreted as pair of independent int8.
							 * For GRF version < 8 we need to emulate the old shifting behaviour.
							 */
							if (_cur.grffile->grf_version < 8 && it.ti.x < 0) it.ti.y += 1;
						}
					}

					if (!ValidateIndustryLayout(layout)) {
						/* The industry layout was not valid, so skip this one. */
						GrfMsg(1, "IndustriesChangeInfo: Invalid industry layout for industry id {}. Ignoring", indid);
						new_num_layouts--;
						j--;
					} else {
						new_layouts.push_back(layout);
					}
				}

				/* Install final layout construction in the industry spec */
				indsp->layouts = new_layouts;
				break;
			}

			case 0x0B: // Industry production flags
				indsp->life_type = (IndustryLifeType)buf->ReadByte();
				break;

			case 0x0C: // Industry closure message
				AddStringForMapping(buf->ReadWord(), &indsp->closure_text);
				break;

			case 0x0D: // Production increase message
				AddStringForMapping(buf->ReadWord(), &indsp->production_up_text);
				break;

			case 0x0E: // Production decrease message
				AddStringForMapping(buf->ReadWord(), &indsp->production_down_text);
				break;

			case 0x0F: // Fund cost multiplier
				indsp->cost_multiplier = buf->ReadByte();
				break;

			case 0x10: // Production cargo types
				for (uint8_t j = 0; j < 2; j++) {
					indsp->produced_cargo[j] = GetCargoTranslation(buf->ReadByte(), _cur.grffile);
					indsp->produced_cargo_label[j] = CT_INVALID;
				}
				break;

			case 0x11: // Acceptance cargo types
				for (uint8_t j = 0; j < 3; j++) {
					indsp->accepts_cargo[j] = GetCargoTranslation(buf->ReadByte(), _cur.grffile);
					indsp->accepts_cargo_label[j] = CT_INVALID;
				}
				buf->ReadByte(); // Unnused, eat it up
				break;

			case 0x12: // Production multipliers
			case 0x13:
				indsp->production_rate[prop - 0x12] = buf->ReadByte();
				break;

			case 0x14: // Minimal amount of cargo distributed
				indsp->minimal_cargo = buf->ReadByte();
				break;

			case 0x15: { // Random sound effects
				indsp->number_of_sounds = buf->ReadByte();
				uint8_t *sounds = MallocT<uint8_t>(indsp->number_of_sounds);

				try {
					for (uint8_t j = 0; j < indsp->number_of_sounds; j++) {
						sounds[j] = buf->ReadByte();
					}
				} catch (...) {
					free(sounds);
					throw;
				}

				if (HasBit(indsp->cleanup_flag, CLEAN_RANDOMSOUNDS)) {
					free(indsp->random_sounds);
				}
				indsp->random_sounds = sounds;
				SetBit(indsp->cleanup_flag, CLEAN_RANDOMSOUNDS);
				break;
			}

			case 0x16: // Conflicting industry types
				for (uint8_t j = 0; j < 3; j++) indsp->conflicting[j] = buf->ReadByte();
				break;

			case 0x17: // Probability in random game
				indsp->appear_creation[_settings_game.game_creation.landscape] = buf->ReadByte();
				break;

			case 0x18: // Probability during gameplay
				indsp->appear_ingame[_settings_game.game_creation.landscape] = buf->ReadByte();
				break;

			case 0x19: // Map colour
				indsp->map_colour = buf->ReadByte();
				break;

			case 0x1A: // Special industry flags to define special behavior
				indsp->behaviour = (IndustryBehaviour)buf->ReadDWord();
				break;

			case 0x1B: // New industry text ID
				AddStringForMapping(buf->ReadWord(), &indsp->new_industry_text);
				break;

			case 0x1C: // Input cargo multipliers for the three input cargo types
			case 0x1D:
			case 0x1E: {
					uint32_t multiples = buf->ReadDWord();
					indsp->input_cargo_multiplier[prop - 0x1C][0] = GB(multiples, 0, 16);
					indsp->input_cargo_multiplier[prop - 0x1C][1] = GB(multiples, 16, 16);
					break;
				}

			case 0x1F: // Industry name
				AddStringForMapping(buf->ReadWord(), &indsp->name);
				break;

			case 0x20: // Prospecting success chance
				indsp->prospecting_chance = buf->ReadDWord();
				break;

			case 0x21:   // Callback mask
			case 0x22: { // Callback additional mask
				uint8_t aflag = buf->ReadByte();
				SB(indsp->callback_mask, (prop - 0x21) * 8, 8, aflag);
				break;
			}

			case 0x23: // removal cost multiplier
				indsp->removal_cost_multiplier = buf->ReadDWord();
				break;

			case 0x24: { // name for nearby station
				uint16_t str = buf->ReadWord();
				if (str == 0) {
					indsp->station_name = STR_NULL;
				} else {
					AddStringForMapping(str, &indsp->station_name);
				}
				break;
			}

			case 0x25: { // variable length produced cargoes
				uint8_t num_cargoes = buf->ReadByte();
				if (num_cargoes > std::size(indsp->produced_cargo)) {
					GRFError *error = DisableGrf(STR_NEWGRF_ERROR_LIST_PROPERTY_TOO_LONG);
					error->param_value[1] = prop;
					return CIR_DISABLED;
				}
				for (uint i = 0; i < std::size(indsp->produced_cargo); i++) {
					if (i < num_cargoes) {
						CargoID cargo = GetCargoTranslation(buf->ReadByte(), _cur.grffile);
						indsp->produced_cargo[i] = cargo;
					} else {
						indsp->produced_cargo[i] = INVALID_CARGO;
					}
					indsp->produced_cargo_label[i] = CT_INVALID;
				}
				break;
			}

			case 0x26: { // variable length accepted cargoes
				uint8_t num_cargoes = buf->ReadByte();
				if (num_cargoes > std::size(indsp->accepts_cargo)) {
					GRFError *error = DisableGrf(STR_NEWGRF_ERROR_LIST_PROPERTY_TOO_LONG);
					error->param_value[1] = prop;
					return CIR_DISABLED;
				}
				for (uint i = 0; i < std::size(indsp->accepts_cargo); i++) {
					if (i < num_cargoes) {
						CargoID cargo = GetCargoTranslation(buf->ReadByte(), _cur.grffile);
						indsp->accepts_cargo[i] = cargo;
					} else {
						indsp->accepts_cargo[i] = INVALID_CARGO;
					}
					indsp->accepts_cargo_label[i] = CT_INVALID;
				}
				break;
			}

			case 0x27: { // variable length production rates
				uint8_t num_cargoes = buf->ReadByte();
				if (num_cargoes > std::size(indsp->production_rate)) {
					GRFError *error = DisableGrf(STR_NEWGRF_ERROR_LIST_PROPERTY_TOO_LONG);
					error->param_value[1] = prop;
					return CIR_DISABLED;
				}
				for (uint i = 0; i < std::size(indsp->production_rate); i++) {
					if (i < num_cargoes) {
						indsp->production_rate[i] = buf->ReadByte();
					} else {
						indsp->production_rate[i] = 0;
					}
				}
				break;
			}

			case 0x28: { // variable size input/output production multiplier table
				uint8_t num_inputs = buf->ReadByte();
				uint8_t num_outputs = buf->ReadByte();
				if (num_inputs > std::size(indsp->accepts_cargo) || num_outputs > std::size(indsp->produced_cargo)) {
					GRFError *error = DisableGrf(STR_NEWGRF_ERROR_LIST_PROPERTY_TOO_LONG);
					error->param_value[1] = prop;
					return CIR_DISABLED;
				}
				for (uint i = 0; i < std::size(indsp->accepts_cargo); i++) {
					for (uint j = 0; j < std::size(indsp->produced_cargo); j++) {
						uint16_t mult = 0;
						if (i < num_inputs && j < num_outputs) mult = buf->ReadWord();
						indsp->input_cargo_multiplier[i][j] = mult;
					}
				}
				break;
			}

			default:
				ret = HandleAction0PropertyDefault(buf, prop);
				break;
		}
	}

	return ret;
}

/**
 * Create a copy of the tile table so it can be freed later
 * without problems.
 * @param as The AirportSpec to copy the arrays of.
 */
static void DuplicateTileTable(AirportSpec *as)
{
	AirportTileTable **table_list = MallocT<AirportTileTable*>(as->num_table);
	for (int i = 0; i < as->num_table; i++) {
		uint num_tiles = 1;
		const AirportTileTable *it = as->table[0];
		do {
			num_tiles++;
		} while ((++it)->ti.x != -0x80);
		table_list[i] = MallocT<AirportTileTable>(num_tiles);
		MemCpyT(table_list[i], as->table[i], num_tiles);
	}
	as->table = table_list;
	HangarTileTable *depot_table = nullptr;
	if (as->nof_depots > 0) {
		depot_table = MallocT<HangarTileTable>(as->nof_depots);
		MemCpyT(depot_table, as->depot_table, as->nof_depots);
	}
	as->depot_table = depot_table;
	Direction *rotation = MallocT<Direction>(as->num_table);
	MemCpyT(rotation, as->rotation, as->num_table);
	as->rotation = rotation;
}

/**
 * Define properties for airports
 * @param airport Local ID of the airport.
 * @param numinfo Number of subsequent airport IDs to change the property for.
 * @param prop The property to change.
 * @param buf The property value.
 * @return ChangeInfoResult.
 */
static ChangeInfoResult AirportChangeInfo(uint airport, int numinfo, int prop, const GRFFilePropertyRemapEntry *mapping_entry, ByteReader *buf)
{
	ChangeInfoResult ret = CIR_SUCCESS;

	if (airport + numinfo > NUM_AIRPORTS_PER_GRF) {
		GrfMsg(1, "AirportChangeInfo: Too many airports, trying id ({}), max ({}). Ignoring.", airport + numinfo, NUM_AIRPORTS_PER_GRF);
		return CIR_INVALID_ID;
	}

	/* Allocate industry specs if they haven't been allocated already. */
	if (_cur.grffile->airportspec.size() < airport + numinfo) _cur.grffile->airportspec.resize(airport + numinfo);

	for (int i = 0; i < numinfo; i++) {
		AirportSpec *as = _cur.grffile->airportspec[airport + i].get();

		if (as == nullptr && prop != 0x08 && prop != 0x09) {
			GrfMsg(2, "AirportChangeInfo: Attempt to modify undefined airport {}, ignoring", airport + i);
			return CIR_INVALID_ID;
		}

		switch (prop) {
			case 0x08: { // Modify original airport
				uint8_t subs_id = buf->ReadByte();
				if (subs_id == 0xFF) {
					/* Instead of defining a new airport, an airport id
					 * of 0xFF disables the old airport with the current id. */
					AirportSpec::GetWithoutOverride(airport + i)->enabled = false;
					continue;
				} else if (subs_id >= NEW_AIRPORT_OFFSET) {
					/* The substitute id must be one of the original airports. */
					GrfMsg(2, "AirportChangeInfo: Attempt to use new airport {} as substitute airport for {}. Ignoring.", subs_id, airport + i);
					continue;
				}

				/* Allocate space for this airport.
				 * Only need to do it once. If ever it is called again, it should not
				 * do anything */
				if (as == nullptr) {
					_cur.grffile->airportspec[airport + i] = std::make_unique<AirportSpec>(*AirportSpec::GetWithoutOverride(subs_id));
					as = _cur.grffile->airportspec[airport + i].get();

					as->enabled = true;
					as->grf_prop.local_id = airport + i;
					as->grf_prop.subst_id = subs_id;
					as->grf_prop.grffile = _cur.grffile;
					/* override the default airport */
					_airport_mngr.Add(airport + i, _cur.grffile->grfid, subs_id);
					/* Create a copy of the original tiletable so it can be freed later. */
					DuplicateTileTable(as);
				}
				break;
			}

			case 0x0A: { // Set airport layout
				uint8_t old_num_table = as->num_table;
				as->num_table = buf->ReadByte(); // Number of layouts
				free(as->rotation);
				as->rotation = MallocT<Direction>(as->num_table);
				uint32_t defsize = buf->ReadDWord();  // Total size of the definition
				AirportTileTable **tile_table = CallocT<AirportTileTable*>(as->num_table); // Table with tiles to compose the airport
				AirportTileTable *att = CallocT<AirportTileTable>(defsize); // Temporary array to read the tile layouts from the GRF
				int size;
				const AirportTileTable *copy_from;
				try {
					for (uint8_t j = 0; j < as->num_table; j++) {
						const_cast<Direction&>(as->rotation[j]) = (Direction)buf->ReadByte();
						for (int k = 0;; k++) {
							att[k].ti.x = buf->ReadByte(); // Offsets from northermost tile
							att[k].ti.y = buf->ReadByte();

							if (att[k].ti.x == 0 && att[k].ti.y == 0x80) {
								/*  Not the same terminator.  The one we are using is rather
								 * x = -80, y = 0 .  So, adjust it. */
								att[k].ti.x = -0x80;
								att[k].ti.y =  0;
								att[k].gfx  =  0;

								size = k + 1;
								copy_from = att;
								break;
							}

							att[k].gfx = buf->ReadByte();

							if (att[k].gfx == 0xFE) {
								/* Use a new tile from this GRF */
								int local_tile_id = buf->ReadWord();

								/* Read the ID from the _airporttile_mngr. */
								uint16_t tempid = _airporttile_mngr.GetID(local_tile_id, _cur.grffile->grfid);

								if (tempid == INVALID_AIRPORTTILE) {
									GrfMsg(2, "AirportChangeInfo: Attempt to use airport tile {} with airport id {}, not yet defined. Ignoring.", local_tile_id, airport + i);
								} else {
									/* Declared as been valid, can be used */
									att[k].gfx = tempid;
								}
							} else if (att[k].gfx == 0xFF) {
								att[k].ti.x = (int8_t)GB(att[k].ti.x, 0, 8);
								att[k].ti.y = (int8_t)GB(att[k].ti.y, 0, 8);
							}

							if (as->rotation[j] == DIR_E || as->rotation[j] == DIR_W) {
								as->size_x = std::max<uint8_t>(as->size_x, att[k].ti.y + 1);
								as->size_y = std::max<uint8_t>(as->size_y, att[k].ti.x + 1);
							} else {
								as->size_x = std::max<uint8_t>(as->size_x, att[k].ti.x + 1);
								as->size_y = std::max<uint8_t>(as->size_y, att[k].ti.y + 1);
							}
						}
						tile_table[j] = CallocT<AirportTileTable>(size);
						memcpy(tile_table[j], copy_from, sizeof(*copy_from) * size);
					}
					/* Free old layouts in the airport spec */
					for (int j = 0; j < old_num_table; j++) {
						/* remove the individual layouts */
						free(as->table[j]);
					}
					free(as->table);
					/* Install final layout construction in the airport spec */
					as->table = tile_table;
					free(att);
				} catch (...) {
					for (int i = 0; i < as->num_table; i++) {
						free(tile_table[i]);
					}
					free(tile_table);
					free(att);
					throw;
				}
				break;
			}

			case 0x0C:
				as->min_year = buf->ReadWord();
				as->max_year = buf->ReadWord();
				if (as->max_year == 0xFFFF) as->max_year = CalTime::MAX_YEAR;
				break;

			case 0x0D:
				as->ttd_airport_type = (TTDPAirportType)buf->ReadByte();
				break;

			case 0x0E:
				as->catchment = Clamp(buf->ReadByte(), 1, MAX_CATCHMENT);
				break;

			case 0x0F:
				as->noise_level = buf->ReadByte();
				break;

			case 0x10:
				AddStringForMapping(buf->ReadWord(), &as->name);
				break;

			case 0x11: // Maintenance cost factor
				as->maintenance_cost = buf->ReadWord();
				break;

			default:
				ret = HandleAction0PropertyDefault(buf, prop);
				break;
		}
	}

	return ret;
}

/**
 * Define properties for signals
 * @param id Local ID (unused).
 * @param numinfo Number of subsequent IDs to change the property for.
 * @param prop The property to change.
 * @param buf The property value.
 * @return ChangeInfoResult.
 */
static ChangeInfoResult SignalsChangeInfo(uint id, int numinfo, int prop, const GRFFilePropertyRemapEntry *mapping_entry, ByteReader *buf)
{
	/* Properties which are handled per item */
	ChangeInfoResult ret = CIR_SUCCESS;
	for (int i = 0; i < numinfo; i++) {
		switch (prop) {
			case A0RPI_SIGNALS_ENABLE_PROGRAMMABLE_SIGNALS:
				if (MappedPropertyLengthMismatch(buf, 1, mapping_entry)) break;
				SB(_cur.grffile->new_signal_ctrl_flags, NSCF_PROGSIG, 1, (buf->ReadByte() != 0 ? 1 : 0));
				break;

			case A0RPI_SIGNALS_ENABLE_NO_ENTRY_SIGNALS:
				if (MappedPropertyLengthMismatch(buf, 1, mapping_entry)) break;
				SB(_cur.grffile->new_signal_ctrl_flags, NSCF_NOENTRYSIG, 1, (buf->ReadByte() != 0 ? 1 : 0));
				break;

			case A0RPI_SIGNALS_ENABLE_RESTRICTED_SIGNALS:
				if (MappedPropertyLengthMismatch(buf, 1, mapping_entry)) break;
				SB(_cur.grffile->new_signal_ctrl_flags, NSCF_RESTRICTEDSIG, 1, (buf->ReadByte() != 0 ? 1 : 0));
				break;

			case A0RPI_SIGNALS_ENABLE_SIGNAL_RECOLOUR:
				if (MappedPropertyLengthMismatch(buf, 1, mapping_entry)) break;
				SB(_cur.grffile->new_signal_ctrl_flags, NSCF_RECOLOUR_ENABLED, 1, (buf->ReadByte() != 0 ? 1 : 0));
				break;

			case A0RPI_SIGNALS_EXTRA_ASPECTS:
				if (MappedPropertyLengthMismatch(buf, 1, mapping_entry)) break;
				_cur.grffile->new_signal_extra_aspects = std::min<uint8_t>(buf->ReadByte(), NEW_SIGNALS_MAX_EXTRA_ASPECT);
				break;

			case A0RPI_SIGNALS_NO_DEFAULT_STYLE:
				if (MappedPropertyLengthMismatch(buf, 1, mapping_entry)) break;
				SB(_cur.grffile->new_signal_style_mask, 0, 1, (buf->ReadByte() != 0 ? 0 : 1));
				break;

			case A0RPI_SIGNALS_DEFINE_STYLE: {
				if (MappedPropertyLengthMismatch(buf, 1, mapping_entry)) break;
				uint8_t local_id = buf->ReadByte();
				if (_num_new_signal_styles < MAX_NEW_SIGNAL_STYLES) {
					NewSignalStyle &style = _new_signal_styles[_num_new_signal_styles];
					style = {};
					_num_new_signal_styles++;
					SetBit(_cur.grffile->new_signal_style_mask, _num_new_signal_styles);
					style.grf_local_id = local_id;
					style.grffile = _cur.grffile;
					_cur.grffile->current_new_signal_style = &style;
				} else {
					_cur.grffile->current_new_signal_style = nullptr;
				}
				break;
			}

			case A0RPI_SIGNALS_STYLE_NAME: {
				if (MappedPropertyLengthMismatch(buf, 2, mapping_entry)) break;
				uint16_t str = buf->ReadWord();
				if (_cur.grffile->current_new_signal_style != nullptr) {
					AddStringForMapping(str, &(_cur.grffile->current_new_signal_style->name));
				}
				break;
			}

			case A0RPI_SIGNALS_STYLE_NO_ASPECT_INCREASE: {
				if (MappedPropertyLengthMismatch(buf, 1, mapping_entry)) break;
				uint8_t value = buf->ReadByte();
				if (_cur.grffile->current_new_signal_style != nullptr) {
					SB(_cur.grffile->current_new_signal_style->style_flags, NSSF_NO_ASPECT_INC, 1, (value != 0 ? 1 : 0));
				}
				break;
			}

			case A0RPI_SIGNALS_STYLE_ALWAYS_RESERVE_THROUGH: {
				if (MappedPropertyLengthMismatch(buf, 1, mapping_entry)) break;
				uint8_t value = buf->ReadByte();
				if (_cur.grffile->current_new_signal_style != nullptr) {
					SB(_cur.grffile->current_new_signal_style->style_flags, NSSF_ALWAYS_RESERVE_THROUGH, 1, (value != 0 ? 1 : 0));
				}
				break;
			}

			case A0RPI_SIGNALS_STYLE_LOOKAHEAD_EXTRA_ASPECTS: {
				if (MappedPropertyLengthMismatch(buf, 1, mapping_entry)) break;
				uint8_t value = buf->ReadByte();
				if (_cur.grffile->current_new_signal_style != nullptr) {
					SetBit(_cur.grffile->current_new_signal_style->style_flags, NSSF_LOOKAHEAD_ASPECTS_SET);
					_cur.grffile->current_new_signal_style->lookahead_extra_aspects = value;
				}
				break;
			}

			case A0RPI_SIGNALS_STYLE_LOOKAHEAD_SINGLE_SIGNAL_ONLY: {
				if (MappedPropertyLengthMismatch(buf, 1, mapping_entry)) break;
				uint8_t value = buf->ReadByte();
				if (_cur.grffile->current_new_signal_style != nullptr) {
					SB(_cur.grffile->current_new_signal_style->style_flags, NSSF_LOOKAHEAD_SINGLE_SIGNAL, 1, (value != 0 ? 1 : 0));
				}
				break;
			}

			case A0RPI_SIGNALS_STYLE_SEMAPHORE_ENABLED: {
				if (MappedPropertyLengthMismatch(buf, 4, mapping_entry)) break;
				uint32_t mask = buf->ReadDWord();
				if (_cur.grffile->current_new_signal_style != nullptr) {
					_cur.grffile->current_new_signal_style->semaphore_mask = (uint8_t)mask;
				}
				break;
			}

			case A0RPI_SIGNALS_STYLE_ELECTRIC_ENABLED: {
				if (MappedPropertyLengthMismatch(buf, 4, mapping_entry)) break;
				uint32_t mask = buf->ReadDWord();
				if (_cur.grffile->current_new_signal_style != nullptr) {
					_cur.grffile->current_new_signal_style->electric_mask = (uint8_t)mask;
				}
				break;
			}

			case A0RPI_SIGNALS_STYLE_OPPOSITE_SIDE: {
				if (MappedPropertyLengthMismatch(buf, 1, mapping_entry)) break;
				uint8_t value = buf->ReadByte();
				if (_cur.grffile->current_new_signal_style != nullptr) {
					SB(_cur.grffile->current_new_signal_style->style_flags, NSSF_OPPOSITE_SIDE, 1, (value != 0 ? 1 : 0));
				}
				break;
			}

			case A0RPI_SIGNALS_STYLE_COMBINED_NORMAL_SHUNT: {
				if (MappedPropertyLengthMismatch(buf, 1, mapping_entry)) break;
				uint8_t value = buf->ReadByte();
				if (_cur.grffile->current_new_signal_style != nullptr) {
					SB(_cur.grffile->current_new_signal_style->style_flags, NSSF_COMBINED_NORMAL_SHUNT, 1, (value != 0 ? 1 : 0));
				}
				break;
			}

			case A0RPI_SIGNALS_STYLE_REALISTIC_BRAKING_ONLY: {
				if (MappedPropertyLengthMismatch(buf, 1, mapping_entry)) break;
				uint8_t value = buf->ReadByte();
				if (_cur.grffile->current_new_signal_style != nullptr) {
					SB(_cur.grffile->current_new_signal_style->style_flags, NSSF_REALISTIC_BRAKING_ONLY, 1, (value != 0 ? 1 : 0));
				}
				break;
			}

			case A0RPI_SIGNALS_STYLE_BOTH_SIDES: {
				if (MappedPropertyLengthMismatch(buf, 1, mapping_entry)) break;
				uint8_t value = buf->ReadByte();
				if (_cur.grffile->current_new_signal_style != nullptr) {
					SB(_cur.grffile->current_new_signal_style->style_flags, NSSF_BOTH_SIDES, 1, (value != 0 ? 1 : 0));
				}
				break;
			}

			default:
				ret = HandleAction0PropertyDefault(buf, prop);
				break;
		}
	}

	return ret;
}

/**
 * Ignore properties for objects
 * @param prop The property to ignore.
 * @param buf The property value.
 * @return ChangeInfoResult.
 */
static ChangeInfoResult IgnoreObjectProperty(uint prop, ByteReader *buf)
{
	ChangeInfoResult ret = CIR_SUCCESS;

	switch (prop) {
		case 0x0B:
		case 0x0C:
		case 0x0D:
		case 0x12:
		case 0x14:
		case 0x16:
		case 0x17:
		case 0x18:
			buf->ReadByte();
			break;

		case 0x09:
		case 0x0A:
		case 0x10:
		case 0x11:
		case 0x13:
		case 0x15:
			buf->ReadWord();
			break;

		case 0x08:
		case 0x0E:
		case 0x0F:
			buf->ReadDWord();
			break;

		default:
			ret = HandleAction0PropertyDefault(buf, prop);
			break;
	}

	return ret;
}

/**
 * Define properties for objects
 * @param id Local ID of the object.
 * @param numinfo Number of subsequent objectIDs to change the property for.
 * @param prop The property to change.
 * @param buf The property value.
 * @return ChangeInfoResult.
 */
static ChangeInfoResult ObjectChangeInfo(uint id, int numinfo, int prop, const GRFFilePropertyRemapEntry *mapping_entry, ByteReader *buf)
{
	ChangeInfoResult ret = CIR_SUCCESS;

	if (id + numinfo > NUM_OBJECTS_PER_GRF) {
		GrfMsg(1, "ObjectChangeInfo: Too many objects loaded ({}), max ({}). Ignoring.", id + numinfo, NUM_OBJECTS_PER_GRF);
		return CIR_INVALID_ID;
	}

	if (id + numinfo > _cur.grffile->objectspec.size()) {
		_cur.grffile->objectspec.resize(id + numinfo);
	}

	for (int i = 0; i < numinfo; i++) {
		ObjectSpec *spec = _cur.grffile->objectspec[id + i].get();

		if (prop != 0x08 && spec == nullptr) {
			/* If the object property 08 is not yet set, ignore this property */
			ChangeInfoResult cir = IgnoreObjectProperty(prop, buf);
			if (cir > ret) ret = cir;
			continue;
		}

		switch (prop) {
			case 0x08: { // Class ID
				/* Allocate space for this object. */
				if (spec == nullptr) {
					_cur.grffile->objectspec[id + i] = std::make_unique<ObjectSpec>();
					spec = _cur.grffile->objectspec[id + i].get();
					spec->views = 1; // Default for NewGRFs that don't set it.
					spec->size = OBJECT_SIZE_1X1; // Default for NewGRFs that manage to not set it (1x1)
				}

				/* Swap classid because we read it in BE. */
				uint32_t classid = buf->ReadDWord();
				spec->cls_id = ObjectClass::Allocate(BSWAP32(classid));
				break;
			}

			case 0x09: { // Class name
				AddStringForMapping(buf->ReadWord(), [spec](StringID str) { ObjectClass::Get(spec->cls_id)->name = str; });
				break;
			}

			case 0x0A: // Object name
				AddStringForMapping(buf->ReadWord(), &spec->name);
				break;

			case 0x0B: // Climate mask
				spec->climate = buf->ReadByte();
				break;

			case 0x0C: // Size
				spec->size = buf->ReadByte();
				if (GB(spec->size, 0, 4) == 0 || GB(spec->size, 4, 4) == 0) {
					GrfMsg(0, "ObjectChangeInfo: Invalid object size requested (0x{:X}) for object id {}. Ignoring.", spec->size, id + i);
					spec->size = OBJECT_SIZE_1X1;
				}
				break;

			case 0x0D: // Build cost multipler
				spec->build_cost_multiplier = buf->ReadByte();
				spec->clear_cost_multiplier = spec->build_cost_multiplier;
				break;

			case 0x0E: // Introduction date
				spec->introduction_date = buf->ReadDWord();
				break;

			case 0x0F: // End of life
				spec->end_of_life_date = buf->ReadDWord();
				break;

			case 0x10: // Flags
				spec->flags = (ObjectFlags)buf->ReadWord();
				_loaded_newgrf_features.has_2CC |= (spec->flags & OBJECT_FLAG_2CC_COLOUR) != 0;
				break;

			case 0x11: // Animation info
				spec->animation.frames = buf->ReadByte();
				spec->animation.status = buf->ReadByte();
				break;

			case 0x12: // Animation speed
				spec->animation.speed = buf->ReadByte();
				break;

			case 0x13: // Animation triggers
				spec->animation.triggers = buf->ReadWord();
				break;

			case 0x14: // Removal cost multiplier
				spec->clear_cost_multiplier = buf->ReadByte();
				break;

			case 0x15: // Callback mask
				spec->callback_mask = buf->ReadWord();
				break;

			case 0x16: // Building height
				spec->height = buf->ReadByte();
				break;

			case 0x17: // Views
				spec->views = buf->ReadByte();
				if (spec->views != 1 && spec->views != 2 && spec->views != 4) {
					GrfMsg(2, "ObjectChangeInfo: Invalid number of views ({}) for object id {}. Ignoring.", spec->views, id + i);
					spec->views = 1;
				}
				break;

			case 0x18: // Amount placed on 256^2 map on map creation
				spec->generate_amount = buf->ReadByte();
				break;

			case A0RPI_OBJECT_USE_LAND_GROUND:
				if (MappedPropertyLengthMismatch(buf, 1, mapping_entry)) break;
				spec->ctrl_flags &= ~OBJECT_CTRL_FLAG_USE_LAND_GROUND;
				if (buf->ReadByte() != 0) spec->ctrl_flags |= OBJECT_CTRL_FLAG_USE_LAND_GROUND;
				break;

			case A0RPI_OBJECT_EDGE_FOUNDATION_MODE:
				if (MappedPropertyLengthMismatch(buf, 4, mapping_entry)) break;
				spec->ctrl_flags |= OBJECT_CTRL_FLAG_EDGE_FOUNDATION;
				for (int i = 0; i < 4; i++) {
					spec->edge_foundation[i] = buf->ReadByte();
				}
				break;

			case A0RPI_OBJECT_FLOOD_RESISTANT:
				if (MappedPropertyLengthMismatch(buf, 1, mapping_entry)) break;
				spec->ctrl_flags &= ~OBJECT_CTRL_FLAG_FLOOD_RESISTANT;
				if (buf->ReadByte() != 0) spec->ctrl_flags |= OBJECT_CTRL_FLAG_FLOOD_RESISTANT;
				break;

			case A0RPI_OBJECT_VIEWPORT_MAP_TYPE:
				if (MappedPropertyLengthMismatch(buf, 1, mapping_entry)) break;
				spec->vport_map_type = (ObjectViewportMapType)buf->ReadByte();
				spec->ctrl_flags |= OBJECT_CTRL_FLAG_VPORT_MAP_TYPE;
				break;

			case A0RPI_OBJECT_VIEWPORT_MAP_SUBTYPE:
				if (MappedPropertyLengthMismatch(buf, 2, mapping_entry)) break;
				spec->vport_map_subtype = buf->ReadWord();
				break;

			default:
				ret = HandleAction0PropertyDefault(buf, prop);
				break;
		}
	}

	return ret;
}

/**
 * Define properties for railtypes
 * @param id ID of the railtype.
 * @param numinfo Number of subsequent IDs to change the property for.
 * @param prop The property to change.
 * @param buf The property value.
 * @return ChangeInfoResult.
 */
static ChangeInfoResult RailTypeChangeInfo(uint id, int numinfo, int prop, const GRFFilePropertyRemapEntry *mapping_entry, ByteReader *buf)
{
	ChangeInfoResult ret = CIR_SUCCESS;

	extern RailTypeInfo _railtypes[RAILTYPE_END];

	if (id + numinfo > RAILTYPE_END) {
		GrfMsg(1, "RailTypeChangeInfo: Rail type {} is invalid, max {}, ignoring", id + numinfo, RAILTYPE_END);
		return CIR_INVALID_ID;
	}

	for (int i = 0; i < numinfo; i++) {
		RailType rt = _cur.grffile->railtype_map[id + i];
		if (rt == INVALID_RAILTYPE) return CIR_INVALID_ID;

		RailTypeInfo *rti = &_railtypes[rt];

		switch (prop) {
			case 0x08: // Label of rail type
				/* Skipped here as this is loaded during reservation stage. */
				buf->ReadDWord();
				break;

			case 0x09: { // Toolbar caption of railtype (sets name as well for backwards compatibility for grf ver < 8)
				uint16_t str = buf->ReadWord();
				AddStringForMapping(str, &rti->strings.toolbar_caption);
				if (_cur.grffile->grf_version < 8) {
					AddStringForMapping(str, &rti->strings.name);
				}
				break;
			}

			case 0x0A: // Menu text of railtype
				AddStringForMapping(buf->ReadWord(), &rti->strings.menu_text);
				break;

			case 0x0B: // Build window caption
				AddStringForMapping(buf->ReadWord(), &rti->strings.build_caption);
				break;

			case 0x0C: // Autoreplace text
				AddStringForMapping(buf->ReadWord(), &rti->strings.replace_text);
				break;

			case 0x0D: // New locomotive text
				AddStringForMapping(buf->ReadWord(), &rti->strings.new_loco);
				break;

			case 0x0E: // Compatible railtype list
			case 0x0F: // Powered railtype list
			case 0x18: // Railtype list required for date introduction
			case 0x19: // Introduced railtype list
			{
				/* Rail type compatibility bits are added to the existing bits
				 * to allow multiple GRFs to modify compatibility with the
				 * default rail types. */
				int n = buf->ReadByte();
				for (int j = 0; j != n; j++) {
					RailTypeLabel label = buf->ReadDWord();
					RailType resolved_rt = GetRailTypeByLabel(BSWAP32(label), false);
					if (resolved_rt != INVALID_RAILTYPE) {
						switch (prop) {
							case 0x0F: SetBit(rti->powered_railtypes, resolved_rt);               [[fallthrough]]; // Powered implies compatible.
							case 0x0E: SetBit(rti->compatible_railtypes, resolved_rt);            break;
							case 0x18: SetBit(rti->introduction_required_railtypes, resolved_rt); break;
							case 0x19: SetBit(rti->introduces_railtypes, resolved_rt);            break;
						}
					}
				}
				break;
			}

			case 0x10: // Rail Type flags
				rti->flags = (RailTypeFlags)buf->ReadByte();
				break;

			case 0x11: // Curve speed advantage
				rti->curve_speed = buf->ReadByte();
				break;

			case 0x12: // Station graphic
				rti->fallback_railtype = Clamp(buf->ReadByte(), 0, 2);
				break;

			case 0x13: // Construction cost factor
				rti->cost_multiplier = buf->ReadWord();
				break;

			case 0x14: // Speed limit
				rti->max_speed = buf->ReadWord();
				break;

			case 0x15: // Acceleration model
				rti->acceleration_type = Clamp(buf->ReadByte(), 0, 2);
				break;

			case 0x16: // Map colour
				rti->map_colour = buf->ReadByte();
				break;

			case 0x17: // Introduction date
				rti->introduction_date = buf->ReadDWord();
				break;

			case 0x1A: // Sort order
				rti->sorting_order = buf->ReadByte();
				break;

			case 0x1B: // Name of railtype (overridden by prop 09 for grf ver < 8)
				AddStringForMapping(buf->ReadWord(), &rti->strings.name);
				break;

			case 0x1C: // Maintenance cost factor
				rti->maintenance_multiplier = buf->ReadWord();
				break;

			case 0x1D: // Alternate rail type label list
				/* Skipped here as this is loaded during reservation stage. */
				for (int j = buf->ReadByte(); j != 0; j--) buf->ReadDWord();
				break;

			case A0RPI_RAILTYPE_ENABLE_PROGRAMMABLE_SIGNALS:
				if (MappedPropertyLengthMismatch(buf, 1, mapping_entry)) break;
				SB(rti->ctrl_flags, RTCF_PROGSIG, 1, (buf->ReadByte() != 0 ? 1 : 0));
				break;

			case A0RPI_RAILTYPE_ENABLE_NO_ENTRY_SIGNALS:
				if (MappedPropertyLengthMismatch(buf, 1, mapping_entry)) break;
				SB(rti->ctrl_flags, RTCF_NOENTRYSIG, 1, (buf->ReadByte() != 0 ? 1 : 0));
				break;

			case A0RPI_RAILTYPE_ENABLE_RESTRICTED_SIGNALS:
				if (MappedPropertyLengthMismatch(buf, 1, mapping_entry)) break;
				SB(rti->ctrl_flags, RTCF_RESTRICTEDSIG, 1, (buf->ReadByte() != 0 ? 1 : 0));
				break;

			case A0RPI_RAILTYPE_DISABLE_REALISTIC_BRAKING:
				if (MappedPropertyLengthMismatch(buf, 1, mapping_entry)) break;
				SB(rti->ctrl_flags, RTCF_NOREALISTICBRAKING, 1, (buf->ReadByte() != 0 ? 1 : 0));
				break;

			case A0RPI_RAILTYPE_ENABLE_SIGNAL_RECOLOUR:
				if (MappedPropertyLengthMismatch(buf, 1, mapping_entry)) break;
				SB(rti->ctrl_flags, RTCF_RECOLOUR_ENABLED, 1, (buf->ReadByte() != 0 ? 1 : 0));
				break;

			case A0RPI_RAILTYPE_EXTRA_ASPECTS:
				if (MappedPropertyLengthMismatch(buf, 1, mapping_entry)) break;
				rti->signal_extra_aspects = std::min<uint8_t>(buf->ReadByte(), NEW_SIGNALS_MAX_EXTRA_ASPECT);
				break;

			default:
				ret = HandleAction0PropertyDefault(buf, prop);
				break;
		}
	}

	return ret;
}

static ChangeInfoResult RailTypeReserveInfo(uint id, int numinfo, int prop, const GRFFilePropertyRemapEntry *mapping_entry, ByteReader *buf)
{
	ChangeInfoResult ret = CIR_SUCCESS;

	extern RailTypeInfo _railtypes[RAILTYPE_END];

	if (id + numinfo > RAILTYPE_END) {
		GrfMsg(1, "RailTypeReserveInfo: Rail type {} is invalid, max {}, ignoring", id + numinfo, RAILTYPE_END);
		return CIR_INVALID_ID;
	}

	for (int i = 0; i < numinfo; i++) {
		switch (prop) {
			case 0x08: // Label of rail type
			{
				RailTypeLabel rtl = buf->ReadDWord();
				rtl = BSWAP32(rtl);

				RailType rt = GetRailTypeByLabel(rtl, false);
				if (rt == INVALID_RAILTYPE) {
					/* Set up new rail type */
					rt = AllocateRailType(rtl);
				}

				_cur.grffile->railtype_map[id + i] = rt;
				break;
			}

			case 0x09: // Toolbar caption of railtype
			case 0x0A: // Menu text
			case 0x0B: // Build window caption
			case 0x0C: // Autoreplace text
			case 0x0D: // New loco
			case 0x13: // Construction cost
			case 0x14: // Speed limit
			case 0x1B: // Name of railtype
			case 0x1C: // Maintenance cost factor
				buf->ReadWord();
				break;

			case 0x1D: // Alternate rail type label list
				if (_cur.grffile->railtype_map[id + i] != INVALID_RAILTYPE) {
					int n = buf->ReadByte();
					for (int j = 0; j != n; j++) {
						_railtypes[_cur.grffile->railtype_map[id + i]].alternate_labels.push_back(BSWAP32(buf->ReadDWord()));
					}
					break;
				}
				GrfMsg(1, "RailTypeReserveInfo: Ignoring property 1D for rail type {} because no label was set", id + i);
				[[fallthrough]];

			case 0x0E: // Compatible railtype list
			case 0x0F: // Powered railtype list
			case 0x18: // Railtype list required for date introduction
			case 0x19: // Introduced railtype list
				for (int j = buf->ReadByte(); j != 0; j--) buf->ReadDWord();
				break;

			case 0x10: // Rail Type flags
			case 0x11: // Curve speed advantage
			case 0x12: // Station graphic
			case 0x15: // Acceleration model
			case 0x16: // Map colour
			case 0x1A: // Sort order
				buf->ReadByte();
				break;

			case 0x17: // Introduction date
				buf->ReadDWord();
				break;

			case A0RPI_RAILTYPE_ENABLE_PROGRAMMABLE_SIGNALS:
			case A0RPI_RAILTYPE_ENABLE_NO_ENTRY_SIGNALS:
			case A0RPI_RAILTYPE_ENABLE_RESTRICTED_SIGNALS:
			case A0RPI_RAILTYPE_DISABLE_REALISTIC_BRAKING:
			case A0RPI_RAILTYPE_ENABLE_SIGNAL_RECOLOUR:
			case A0RPI_RAILTYPE_EXTRA_ASPECTS:
				buf->Skip(buf->ReadExtendedByte());
				break;

			default:
				ret = HandleAction0PropertyDefault(buf, prop);
				break;
		}
	}

	return ret;
}

/**
 * Define properties for roadtypes
 * @param id ID of the roadtype.
 * @param numinfo Number of subsequent IDs to change the property for.
 * @param prop The property to change.
 * @param buf The property value.
 * @return ChangeInfoResult.
 */
static ChangeInfoResult RoadTypeChangeInfo(uint id, int numinfo, int prop, const GRFFilePropertyRemapEntry *mapping_entry, ByteReader *buf, RoadTramType rtt)
{
	ChangeInfoResult ret = CIR_SUCCESS;

	extern RoadTypeInfo _roadtypes[ROADTYPE_END];
	RoadType *type_map = (rtt == RTT_TRAM) ? _cur.grffile->tramtype_map : _cur.grffile->roadtype_map;

	if (id + numinfo > ROADTYPE_END) {
		GrfMsg(1, "RoadTypeChangeInfo: Road type {} is invalid, max {}, ignoring", id + numinfo, ROADTYPE_END);
		return CIR_INVALID_ID;
	}

	for (int i = 0; i < numinfo; i++) {
		RoadType rt = type_map[id + i];
		if (rt == INVALID_ROADTYPE) return CIR_INVALID_ID;

		RoadTypeInfo *rti = &_roadtypes[rt];

		switch (prop) {
			case 0x08: // Label of road type
				/* Skipped here as this is loaded during reservation stage. */
				buf->ReadDWord();
				break;

			case 0x09: { // Toolbar caption of roadtype (sets name as well for backwards compatibility for grf ver < 8)
				uint16_t str = buf->ReadWord();
				AddStringForMapping(str, &rti->strings.toolbar_caption);
				break;
			}

			case 0x0A: // Menu text of roadtype
				AddStringForMapping(buf->ReadWord(), &rti->strings.menu_text);
				break;

			case 0x0B: // Build window caption
				AddStringForMapping(buf->ReadWord(), &rti->strings.build_caption);
				break;

			case 0x0C: // Autoreplace text
				AddStringForMapping(buf->ReadWord(), &rti->strings.replace_text);
				break;

			case 0x0D: // New engine text
				AddStringForMapping(buf->ReadWord(), &rti->strings.new_engine);
				break;

			case 0x0F: // Powered roadtype list
			case 0x18: // Roadtype list required for date introduction
			case 0x19: { // Introduced roadtype list
				/* Road type compatibility bits are added to the existing bits
				 * to allow multiple GRFs to modify compatibility with the
				 * default road types. */
				int n = buf->ReadByte();
				for (int j = 0; j != n; j++) {
					RoadTypeLabel label = buf->ReadDWord();
					RoadType resolved_rt = GetRoadTypeByLabel(BSWAP32(label), false);
					if (resolved_rt != INVALID_ROADTYPE) {
						switch (prop) {
							case 0x0F:
								if (GetRoadTramType(resolved_rt) == rtt) {
									SetBit(rti->powered_roadtypes, resolved_rt);
								} else {
									GrfMsg(1, "RoadTypeChangeInfo: Powered road type list: Road type {} road/tram type does not match road type {}, ignoring", resolved_rt, rt);
								}
								break;
							case 0x18: SetBit(rti->introduction_required_roadtypes, resolved_rt); break;
							case 0x19: SetBit(rti->introduces_roadtypes, resolved_rt);            break;
						}
					}
				}
				break;
			}

			case 0x10: // Road Type flags
				rti->flags = (RoadTypeFlags)buf->ReadByte();
				break;

			case 0x13: // Construction cost factor
				rti->cost_multiplier = buf->ReadWord();
				break;

			case 0x14: // Speed limit
				rti->max_speed = buf->ReadWord();
				break;

			case 0x16: // Map colour
				rti->map_colour = buf->ReadByte();
				break;

			case 0x17: // Introduction date
				rti->introduction_date = buf->ReadDWord();
				break;

			case 0x1A: // Sort order
				rti->sorting_order = buf->ReadByte();
				break;

			case 0x1B: // Name of roadtype
				AddStringForMapping(buf->ReadWord(), &rti->strings.name);
				break;

			case 0x1C: // Maintenance cost factor
				rti->maintenance_multiplier = buf->ReadWord();
				break;

			case 0x1D: // Alternate road type label list
				/* Skipped here as this is loaded during reservation stage. */
				for (int j = buf->ReadByte(); j != 0; j--) buf->ReadDWord();
				break;

			case A0RPI_ROADTYPE_EXTRA_FLAGS:
				if (MappedPropertyLengthMismatch(buf, 1, mapping_entry)) break;
				rti->extra_flags = (RoadTypeExtraFlags)buf->ReadByte();
				break;

			case A0RPI_ROADTYPE_COLLISION_MODE: {
				if (MappedPropertyLengthMismatch(buf, 1, mapping_entry)) break;
				uint8_t collision_mode = buf->ReadByte();
				if (collision_mode < RTCM_END) rti->collision_mode = (RoadTypeCollisionMode)collision_mode;
				break;
			}

			default:
				ret = HandleAction0PropertyDefault(buf, prop);
				break;
		}
	}

	return ret;
}

static ChangeInfoResult RoadTypeChangeInfo(uint id, int numinfo, int prop, const GRFFilePropertyRemapEntry *mapping_entry, ByteReader *buf)
{
	return RoadTypeChangeInfo(id, numinfo, prop, mapping_entry, buf, RTT_ROAD);
}

static ChangeInfoResult TramTypeChangeInfo(uint id, int numinfo, int prop, const GRFFilePropertyRemapEntry *mapping_entry, ByteReader *buf)
{
	return RoadTypeChangeInfo(id, numinfo, prop, mapping_entry, buf, RTT_TRAM);
}


static ChangeInfoResult RoadTypeReserveInfo(uint id, int numinfo, int prop, const GRFFilePropertyRemapEntry *mapping_entry, ByteReader *buf, RoadTramType rtt)
{
	ChangeInfoResult ret = CIR_SUCCESS;

	extern RoadTypeInfo _roadtypes[ROADTYPE_END];
	RoadType *type_map = (rtt == RTT_TRAM) ? _cur.grffile->tramtype_map : _cur.grffile->roadtype_map;

	if (id + numinfo > ROADTYPE_END) {
		GrfMsg(1, "RoadTypeReserveInfo: Road type {} is invalid, max {}, ignoring", id + numinfo, ROADTYPE_END);
		return CIR_INVALID_ID;
	}

	for (int i = 0; i < numinfo; i++) {
		switch (prop) {
			case 0x08: { // Label of road type
				RoadTypeLabel rtl = buf->ReadDWord();
				rtl = BSWAP32(rtl);

				RoadType rt = GetRoadTypeByLabel(rtl, false);
				if (rt == INVALID_ROADTYPE) {
					/* Set up new road type */
					rt = AllocateRoadType(rtl, rtt);
				} else if (GetRoadTramType(rt) != rtt) {
					GrfMsg(1, "RoadTypeReserveInfo: Road type {} is invalid type (road/tram), ignoring", id + numinfo);
					return CIR_INVALID_ID;
				}

				type_map[id + i] = rt;
				break;
			}
			case 0x09: // Toolbar caption of roadtype
			case 0x0A: // Menu text
			case 0x0B: // Build window caption
			case 0x0C: // Autoreplace text
			case 0x0D: // New loco
			case 0x13: // Construction cost
			case 0x14: // Speed limit
			case 0x1B: // Name of roadtype
			case 0x1C: // Maintenance cost factor
				buf->ReadWord();
				break;

			case 0x1D: // Alternate road type label list
				if (type_map[id + i] != INVALID_ROADTYPE) {
					int n = buf->ReadByte();
					for (int j = 0; j != n; j++) {
						_roadtypes[type_map[id + i]].alternate_labels.push_back(BSWAP32(buf->ReadDWord()));
					}
					break;
				}
				GrfMsg(1, "RoadTypeReserveInfo: Ignoring property 1D for road type {} because no label was set", id + i);
				/* FALL THROUGH */

			case 0x0F: // Powered roadtype list
			case 0x18: // Roadtype list required for date introduction
			case 0x19: // Introduced roadtype list
				for (int j = buf->ReadByte(); j != 0; j--) buf->ReadDWord();
				break;

			case 0x10: // Road Type flags
			case 0x16: // Map colour
			case 0x1A: // Sort order
				buf->ReadByte();
				break;

			case 0x17: // Introduction date
				buf->ReadDWord();
				break;

			case A0RPI_ROADTYPE_EXTRA_FLAGS:
				buf->Skip(buf->ReadExtendedByte());
				break;

			case A0RPI_ROADTYPE_COLLISION_MODE:
				buf->Skip(buf->ReadExtendedByte());
				break;

			default:
				ret = HandleAction0PropertyDefault(buf, prop);
				break;
		}
	}

	return ret;
}

static ChangeInfoResult RoadTypeReserveInfo(uint id, int numinfo, int prop, const GRFFilePropertyRemapEntry *mapping_entry, ByteReader *buf)
{
	return RoadTypeReserveInfo(id, numinfo, prop, mapping_entry, buf, RTT_ROAD);
}

static ChangeInfoResult TramTypeReserveInfo(uint id, int numinfo, int prop, const GRFFilePropertyRemapEntry *mapping_entry, ByteReader *buf)
{
	return RoadTypeReserveInfo(id, numinfo, prop, mapping_entry, buf, RTT_TRAM);
}

static ChangeInfoResult AirportTilesChangeInfo(uint airtid, int numinfo, int prop, const GRFFilePropertyRemapEntry *mapping_entry, ByteReader *buf)
{
	ChangeInfoResult ret = CIR_SUCCESS;

	if (airtid + numinfo > NUM_AIRPORTTILES_PER_GRF) {
		grfmsg(1, "AirportTileChangeInfo: Too many airport tiles loaded (%u), max (%u). Ignoring.", airtid + numinfo, NUM_AIRPORTTILES_PER_GRF);
		return CIR_INVALID_ID;
	}

	/* Allocate airport tile specs if they haven't been allocated already. */
	if (_cur.grffile->airtspec.size() < airtid + numinfo) _cur.grffile->airtspec.resize(airtid + numinfo);

	for (int i = 0; i < numinfo; i++) {
		AirportTileSpec *tsp = _cur.grffile->airtspec[airtid + i].get();

		if (prop != 0x08 && tsp == nullptr) {
			grfmsg(2, "AirportTileChangeInfo: Attempt to modify undefined airport tile %u. Ignoring.", airtid + i);
			return CIR_INVALID_ID;
		}

		switch (prop) {
			case 0x08: { // Substitute airport tile type
				uint8_t subs_id = buf->ReadByte();
				if (subs_id >= NEW_AIRPORTTILE_OFFSET) {
					/* The substitute id must be one of the original airport tiles. */
					grfmsg(2, "AirportTileChangeInfo: Attempt to use new airport tile %u as substitute airport tile for %u. Ignoring.", subs_id, airtid + i);
					continue;
				}

				/* Allocate space for this airport tile. */
				if (tsp == nullptr) {
					_cur.grffile->airtspec[airtid + i] = std::make_unique<AirportTileSpec>(*AirportTileSpec::Get(subs_id));
					tsp = _cur.grffile->airtspec[airtid + i].get();

					tsp->enabled = true;

					tsp->animation.status = ANIM_STATUS_NO_ANIMATION;

					tsp->grf_prop.local_id = airtid + i;
					tsp->grf_prop.subst_id = subs_id;
					tsp->grf_prop.grffile = _cur.grffile;
					_airporttile_mngr.AddEntityID(airtid + i, _cur.grffile->grfid, subs_id); // pre-reserve the tile slot
				}
				break;
			}

			case 0x09: { // Airport tile override
				uint8_t override = buf->ReadByte();

				/* The airport tile being overridden must be an original airport tile. */
				if (override >= NEW_AIRPORTTILE_OFFSET) {
					grfmsg(2, "AirportTileChangeInfo: Attempt to override new airport tile %u with airport tile id %u. Ignoring.", override, airtid + i);
					continue;
				}

				_airporttile_mngr.Add(airtid + i, _cur.grffile->grfid, override);
				break;
			}

			case 0x0E: // Callback mask
				tsp->callback_mask = buf->ReadByte();
				break;

			case 0x0F: // Animation information
				tsp->animation.frames = buf->ReadByte();
				tsp->animation.status = buf->ReadByte();
				break;

			case 0x10: // Animation speed
				tsp->animation.speed = buf->ReadByte();
				break;

			case 0x11: // Animation triggers
				tsp->animation.triggers = buf->ReadByte();
				break;

			default:
				ret = HandleAction0PropertyDefault(buf, prop);
				break;
		}
	}

	return ret;
}

/**
 * Ignore properties for roadstops
 * @param prop The property to ignore.
 * @param buf The property value.
 * @return ChangeInfoResult.
 */
static ChangeInfoResult IgnoreRoadStopProperty(uint prop, ByteReader *buf)
{
	ChangeInfoResult ret = CIR_SUCCESS;

	switch (prop) {
		case 0x09:
		case 0x0C:
		case 0x0F:
		case 0x11:
			buf->ReadByte();
			break;

		case 0x0A:
		case 0x0B:
		case 0x0E:
		case 0x10:
		case 0x15:
			buf->ReadWord();
			break;

		case 0x08:
		case 0x0D:
		case 0x12:
			buf->ReadDWord();
			break;

		default:
			ret = HandleAction0PropertyDefault(buf, prop);
			break;
	}

	return ret;
}

static ChangeInfoResult RoadStopChangeInfo(uint id, int numinfo, int prop, const GRFFilePropertyRemapEntry *mapping_entry, ByteReader *buf)
{
	ChangeInfoResult ret = CIR_SUCCESS;

	if (id + numinfo > NUM_ROADSTOPS_PER_GRF) {
		GrfMsg(1, "RoadStopChangeInfo: RoadStop {} is invalid, max {}, ignoring", id + numinfo, NUM_ROADSTOPS_PER_GRF);
		return CIR_INVALID_ID;
	}

	if (id + numinfo > _cur.grffile->roadstops.size()) {
		_cur.grffile->roadstops.resize(id + numinfo);
	}

	for (int i = 0; i < numinfo; i++) {
		RoadStopSpec *rs = _cur.grffile->roadstops[id + i].get();

		if (rs == nullptr && prop != 0x08 && prop != A0RPI_ROADSTOP_CLASS_ID) {
			GrfMsg(1, "RoadStopChangeInfo: Attempt to modify undefined road stop {}, ignoring", id + i);
			ChangeInfoResult cir = IgnoreRoadStopProperty(prop, buf);
			if (cir > ret) ret = cir;
			continue;
		}

		switch (prop) {
			case A0RPI_ROADSTOP_CLASS_ID:
				if (MappedPropertyLengthMismatch(buf, 4, mapping_entry)) break;
				[[fallthrough]];
			case 0x08: { // Road Stop Class ID
				if (rs == nullptr) {
					_cur.grffile->roadstops[id + i] = std::make_unique<RoadStopSpec>();
					rs = _cur.grffile->roadstops[id + i].get();
				}

				uint32_t classid = buf->ReadDWord();
				rs->cls_id = RoadStopClass::Allocate(BSWAP32(classid));
				break;
			}

			case A0RPI_ROADSTOP_STOP_TYPE:
				if (MappedPropertyLengthMismatch(buf, 1, mapping_entry)) break;
				[[fallthrough]];
			case 0x09: // Road stop type
				rs->stop_type = (RoadStopAvailabilityType)buf->ReadByte();
				break;

			case A0RPI_ROADSTOP_STOP_NAME:
				if (MappedPropertyLengthMismatch(buf, 2, mapping_entry)) break;
				[[fallthrough]];
			case 0x0A: // Road Stop Name
				AddStringForMapping(buf->ReadWord(), &rs->name);
				break;

			case A0RPI_ROADSTOP_CLASS_NAME:
				if (MappedPropertyLengthMismatch(buf, 2, mapping_entry)) break;
				[[fallthrough]];
			case 0x0B: // Road Stop Class name
				AddStringForMapping(buf->ReadWord(), [rs](StringID str) { RoadStopClass::Get(rs->cls_id)->name = str; });
				break;

			case A0RPI_ROADSTOP_DRAW_MODE:
				if (MappedPropertyLengthMismatch(buf, 1, mapping_entry)) break;
				[[fallthrough]];
			case 0x0C: // The draw mode
				rs->draw_mode = (RoadStopDrawMode)buf->ReadByte();
				break;

			case A0RPI_ROADSTOP_TRIGGER_CARGOES:
				if (MappedPropertyLengthMismatch(buf, 4, mapping_entry)) break;
				[[fallthrough]];
			case 0x0D: // Cargo types for random triggers
				rs->cargo_triggers = TranslateRefitMask(buf->ReadDWord());
				break;

			case A0RPI_ROADSTOP_ANIMATION_INFO:
				if (MappedPropertyLengthMismatch(buf, 2, mapping_entry)) break;
				[[fallthrough]];
			case 0x0E: // Animation info
				rs->animation.frames = buf->ReadByte();
				rs->animation.status = buf->ReadByte();
				break;

			case A0RPI_ROADSTOP_ANIMATION_SPEED:
				if (MappedPropertyLengthMismatch(buf, 1, mapping_entry)) break;
				[[fallthrough]];
			case 0x0F: // Animation speed
				rs->animation.speed = buf->ReadByte();
				break;

			case A0RPI_ROADSTOP_ANIMATION_TRIGGERS:
				if (MappedPropertyLengthMismatch(buf, 2, mapping_entry)) break;
				[[fallthrough]];
			case 0x10: // Animation triggers
				rs->animation.triggers = buf->ReadWord();
				break;

			case A0RPI_ROADSTOP_CALLBACK_MASK:
				if (MappedPropertyLengthMismatch(buf, 1, mapping_entry)) break;
				[[fallthrough]];
			case 0x11: // Callback mask
				rs->callback_mask = buf->ReadByte();
				break;

			case A0RPI_ROADSTOP_GENERAL_FLAGS:
				if (MappedPropertyLengthMismatch(buf, 4, mapping_entry)) break;
				[[fallthrough]];
			case 0x12: // General flags
				rs->flags = (uint16_t)buf->ReadDWord(); // Future-proofing, size this as 4 bytes, but we only need two bytes' worth of flags at present
				break;

			case A0RPI_ROADSTOP_MIN_BRIDGE_HEIGHT:
				if (MappedPropertyLengthMismatch(buf, 6, mapping_entry)) break;
				[[fallthrough]];
			case 0x13: // Minimum height for a bridge above
				SetBit(rs->internal_flags, RSIF_BRIDGE_HEIGHTS_SET);
				for (uint i = 0; i < 6; i++) {
					rs->bridge_height[i] = buf->ReadByte();
				}
				break;

			case A0RPI_ROADSTOP_DISALLOWED_BRIDGE_PILLARS:
				if (MappedPropertyLengthMismatch(buf, 6, mapping_entry)) break;
				[[fallthrough]];
			case 0x14: // Disallowed bridge pillars
				SetBit(rs->internal_flags, RSIF_BRIDGE_DISALLOWED_PILLARS_SET);
				for (uint i = 0; i < 6; i++) {
					rs->bridge_disallowed_pillars[i] = buf->ReadByte();
				}
				break;

			case A0RPI_ROADSTOP_COST_MULTIPLIERS:
				if (MappedPropertyLengthMismatch(buf, 2, mapping_entry)) break;
				[[fallthrough]];
			case 0x15: // Cost multipliers
				rs->build_cost_multiplier = buf->ReadByte();
				rs->clear_cost_multiplier = buf->ReadByte();
				break;

			case A0RPI_ROADSTOP_HEIGHT:
				if (MappedPropertyLengthMismatch(buf, 1, mapping_entry)) break;
				[[fallthrough]];
			case 0x16: // Height
				rs->height = buf->ReadByte();
				break;

			default:
				ret = HandleAction0PropertyDefault(buf, prop);
				break;
		}
	}

	return ret;
}

/**
 * Define properties for new landscape
 * @param id Landscape type.
 * @param numinfo Number of subsequent IDs to change the property for.
 * @param prop The property to change.
 * @param buf The property value.
 * @return ChangeInfoResult.
 */
static ChangeInfoResult NewLandscapeChangeInfo(uint id, int numinfo, int prop, const GRFFilePropertyRemapEntry *mapping_entry, ByteReader *buf)
{
	/* Properties which are handled per item */
	ChangeInfoResult ret = CIR_SUCCESS;
	for (int i = 0; i < numinfo; i++) {
		switch (prop) {
			case A0RPI_NEWLANDSCAPE_ENABLE_RECOLOUR: {
				if (MappedPropertyLengthMismatch(buf, 1, mapping_entry)) break;
				bool enabled = (buf->ReadByte() != 0 ? 1 : 0);
				if (id == NLA3ID_CUSTOM_ROCKS) {
					SB(_cur.grffile->new_landscape_ctrl_flags, NLCF_ROCKS_RECOLOUR_ENABLED, 1, enabled);
				}
				break;
			}

			case A0RPI_NEWLANDSCAPE_ENABLE_DRAW_SNOWY_ROCKS: {
				if (MappedPropertyLengthMismatch(buf, 1, mapping_entry)) break;
				bool enabled = (buf->ReadByte() != 0 ? 1 : 0);
				if (id == NLA3ID_CUSTOM_ROCKS) {
					SB(_cur.grffile->new_landscape_ctrl_flags, NLCF_ROCKS_DRAW_SNOWY_ENABLED, 1, enabled);
				}
				break;
			}

			default:
				ret = HandleAction0PropertyDefault(buf, prop);
				break;
		}
	}

	return ret;
}

static bool HandleChangeInfoResult(const char *caller, ChangeInfoResult cir, GrfSpecFeature feature, int property)
{
	switch (cir) {
		default: NOT_REACHED();

		case CIR_DISABLED:
			/* Error has already been printed; just stop parsing */
			return true;

		case CIR_SUCCESS:
			return false;

		case CIR_UNHANDLED:
			grfmsg(1, "%s: Ignoring property 0x%02X of feature %s (not implemented)", caller, property, GetFeatureString(feature));
			return false;

		case CIR_UNKNOWN:
			grfmsg(0, "%s: Unknown property 0x%02X of feature %s, disabling", caller, property, GetFeatureString(feature));
			[[fallthrough]];

		case CIR_INVALID_ID: {
			/* No debug message for an invalid ID, as it has already been output */
			GRFError *error = DisableGrf(cir == CIR_INVALID_ID ? STR_NEWGRF_ERROR_INVALID_ID : STR_NEWGRF_ERROR_UNKNOWN_PROPERTY);
			if (cir != CIR_INVALID_ID) error->param_value[1] = property;
			return true;
		}
	}
}

static GrfSpecFeatureRef ReadFeature(uint8_t raw_byte, bool allow_48 = false)
{
	if (unlikely(HasBit(_cur.grffile->ctrl_flags, GFCF_HAVE_FEATURE_ID_REMAP))) {
		const GRFFeatureMapRemapSet &remap = _cur.grffile->feature_id_remaps;
		if (remap.remapped_ids[raw_byte]) {
			auto iter = remap.mapping.find(raw_byte);
			const GRFFeatureMapRemapEntry &def = iter->second;
			if (def.feature == GSF_ERROR_ON_USE) {
				grfmsg(0, "Error: Unimplemented mapped feature: %s, mapped to: %02X", def.name, raw_byte);
				GRFError *error = DisableGrf(STR_NEWGRF_ERROR_UNIMPLEMETED_MAPPED_FEATURE_ID);
				error->data = stredup(def.name);
				error->param_value[1] = GSF_INVALID;
				error->param_value[2] = raw_byte;
			} else if (def.feature == GSF_INVALID) {
				grfmsg(2, "Ignoring unimplemented mapped feature: %s, mapped to: %02X", def.name, raw_byte);
			}
			return { def.feature, raw_byte };
		}
	}

	GrfSpecFeature feature;
	if (raw_byte >= GSF_REAL_FEATURE_END && !(allow_48 && raw_byte == 0x48)) {
		feature = GSF_INVALID;
	} else {
		feature = static_cast<GrfSpecFeature>(raw_byte);
	}
	return { feature, raw_byte };
}

static const char *_feature_names[] = {
	"TRAINS",
	"ROADVEHICLES",
	"SHIPS",
	"AIRCRAFT",
	"STATIONS",
	"CANALS",
	"BRIDGES",
	"HOUSES",
	"GLOBALVAR",
	"INDUSTRYTILES",
	"INDUSTRIES",
	"CARGOES",
	"SOUNDFX",
	"AIRPORTS",
	"SIGNALS",
	"OBJECTS",
	"RAILTYPES",
	"AIRPORTTILES",
	"ROADTYPES",
	"TRAMTYPES",
	"ROADSTOPS",
	"NEWLANDSCAPE",
	"TOWN",
};
static_assert(lengthof(_feature_names) == GSF_END);

const char *GetFeatureString(GrfSpecFeatureRef feature)
{
	static char buffer[32];
	if (feature.id < GSF_END) {
		seprintf(buffer, lastof(buffer), "0x%02X (%s)", feature.raw_byte, _feature_names[feature.id]);
	} else {
		if (unlikely(HasBit(_cur.grffile->ctrl_flags, GFCF_HAVE_FEATURE_ID_REMAP))) {
			const GRFFeatureMapRemapSet &remap = _cur.grffile->feature_id_remaps;
			if (remap.remapped_ids[feature.raw_byte]) {
				auto iter = remap.mapping.find(feature.raw_byte);
				const GRFFeatureMapRemapEntry &def = iter->second;
				seprintf(buffer, lastof(buffer), "0x%02X (%s)", feature.raw_byte, def.name);
				return buffer;
			}
		}
		seprintf(buffer, lastof(buffer), "0x%02X", feature.raw_byte);
	}
	return buffer;
}

const char *GetFeatureString(GrfSpecFeature feature)
{
	uint8_t raw_byte = feature;
	if (feature >= GSF_REAL_FEATURE_END) {
		for (const auto &entry : _cur.grffile->feature_id_remaps.mapping) {
			if (entry.second.feature == feature) {
				raw_byte = entry.second.raw_id;
				break;
			}
		}
	}
	return GetFeatureString(GrfSpecFeatureRef{ feature, raw_byte });
}

struct GRFFilePropertyDescriptor {
	int prop;
	const GRFFilePropertyRemapEntry *entry;

	GRFFilePropertyDescriptor(int prop, const GRFFilePropertyRemapEntry *entry)
			: prop(prop), entry(entry) {}
};

static GRFFilePropertyDescriptor ReadAction0PropertyID(ByteReader *buf, uint8_t feature)
{
	uint8_t raw_prop = buf->ReadByte();
	const GRFFilePropertyRemapSet &remap = _cur.grffile->action0_property_remaps[feature];
	if (remap.remapped_ids[raw_prop]) {
		auto iter = remap.mapping.find(raw_prop);
		assert(iter != remap.mapping.end());
		const GRFFilePropertyRemapEntry &def = iter->second;
		int prop = def.id;
		if (prop == A0RPI_UNKNOWN_ERROR) {
			grfmsg(0, "Error: Unimplemented mapped property: %s, feature: %s, mapped to: %X", def.name, GetFeatureString(def.feature), raw_prop);
			GRFError *error = DisableGrf(STR_NEWGRF_ERROR_UNIMPLEMETED_MAPPED_PROPERTY);
			error->data = stredup(def.name);
			error->param_value[1] = def.feature;
			error->param_value[2] = raw_prop;
		} else if (prop == A0RPI_UNKNOWN_IGNORE) {
			grfmsg(2, "Ignoring unimplemented mapped property: %s, feature: %s, mapped to: %X", def.name, GetFeatureString(def.feature), raw_prop);
		} else if (prop == A0RPI_ID_EXTENSION) {
			uint8_t *outer_data = buf->Data();
			size_t outer_length = buf->ReadExtendedByte();
			uint16_t mapped_id = buf->ReadWord();
			uint8_t *inner_data = buf->Data();
			size_t inner_length = buf->ReadExtendedByte();
			if (inner_length + (inner_data - outer_data) != outer_length) {
				grfmsg(2, "Ignoring extended ID property with malformed lengths: %s, feature: %s, mapped to: %X", def.name, GetFeatureString(def.feature), raw_prop);
				buf->ResetReadPosition(outer_data);
				return GRFFilePropertyDescriptor(A0RPI_UNKNOWN_IGNORE, &def);
			}

			auto ext = _cur.grffile->action0_extended_property_remaps.find((((uint32_t)feature) << 16) | mapped_id);
			if (ext != _cur.grffile->action0_extended_property_remaps.end()) {
				buf->ResetReadPosition(inner_data);
				const GRFFilePropertyRemapEntry &ext_def = ext->second;
				prop = ext_def.id;
				if (prop == A0RPI_UNKNOWN_ERROR) {
					grfmsg(0, "Error: Unimplemented mapped extended ID property: %s, feature: %s, mapped to: %X (via %X)", ext_def.name, GetFeatureString(ext_def.feature), mapped_id, raw_prop);
					GRFError *error = DisableGrf(STR_NEWGRF_ERROR_UNIMPLEMETED_MAPPED_PROPERTY);
					error->data = stredup(ext_def.name);
					error->param_value[1] = ext_def.feature;
					error->param_value[2] = 0xE0000 | mapped_id;
				} else if (prop == A0RPI_UNKNOWN_IGNORE) {
					grfmsg(2, "Ignoring unimplemented mapped extended ID property: %s, feature: %s, mapped to: %X (via %X)", ext_def.name, GetFeatureString(ext_def.feature), mapped_id, raw_prop);
				}
				return GRFFilePropertyDescriptor(prop, &ext_def);
			} else {
				grfmsg(2, "Ignoring unknown extended ID property: %s, feature: %s, mapped to: %X (via %X)", def.name, GetFeatureString(def.feature), mapped_id, raw_prop);
				buf->ResetReadPosition(outer_data);
				return GRFFilePropertyDescriptor(A0RPI_UNKNOWN_IGNORE, &def);
			}
		}
		return GRFFilePropertyDescriptor(prop, &def);
	} else {
		return GRFFilePropertyDescriptor(raw_prop, nullptr);
	}
}

/* Action 0x00 */
static void FeatureChangeInfo(ByteReader *buf)
{
	/* <00> <feature> <num-props> <num-info> <id> (<property <new-info>)...
	 *
	 * B feature
	 * B num-props     how many properties to change per vehicle/station
	 * B num-info      how many vehicles/stations to change
	 * E id            ID of first vehicle/station to change, if num-info is
	 *                 greater than one, this one and the following
	 *                 vehicles/stations will be changed
	 * B property      what property to change, depends on the feature
	 * V new-info      new bytes of info (variable size; depends on properties) */

	static const VCI_Handler handler[] = {
		/* GSF_TRAINS */        RailVehicleChangeInfo,
		/* GSF_ROADVEHICLES */  RoadVehicleChangeInfo,
		/* GSF_SHIPS */         ShipVehicleChangeInfo,
		/* GSF_AIRCRAFT */      AircraftVehicleChangeInfo,
		/* GSF_STATIONS */      StationChangeInfo,
		/* GSF_CANALS */        CanalChangeInfo,
		/* GSF_BRIDGES */       BridgeChangeInfo,
		/* GSF_HOUSES */        TownHouseChangeInfo,
		/* GSF_GLOBALVAR */     GlobalVarChangeInfo,
		/* GSF_INDUSTRYTILES */ IndustrytilesChangeInfo,
		/* GSF_INDUSTRIES */    IndustriesChangeInfo,
		/* GSF_CARGOES */       nullptr, // Cargo is handled during reservation
		/* GSF_SOUNDFX */       SoundEffectChangeInfo,
		/* GSF_AIRPORTS */      AirportChangeInfo,
		/* GSF_SIGNALS */       SignalsChangeInfo,
		/* GSF_OBJECTS */       ObjectChangeInfo,
		/* GSF_RAILTYPES */     RailTypeChangeInfo,
		/* GSF_AIRPORTTILES */  AirportTilesChangeInfo,
		/* GSF_ROADTYPES */     RoadTypeChangeInfo,
		/* GSF_TRAMTYPES */     TramTypeChangeInfo,
		/* GSF_ROADSTOPS */     RoadStopChangeInfo,
		/* GSF_NEWLANDSCAPE */  NewLandscapeChangeInfo,
		/* GSF_FAKE_TOWNS */    nullptr,
	};
	static_assert(GSF_END == lengthof(handler));
	static_assert(lengthof(handler) == lengthof(_cur.grffile->action0_property_remaps), "Action 0 feature list length mismatch");

	GrfSpecFeatureRef feature_ref = ReadFeature(buf->ReadByte());
	GrfSpecFeature feature = feature_ref.id;
	uint8_t numprops = buf->ReadByte();
	uint numinfo  = buf->ReadByte();
	uint engine   = buf->ReadExtendedByte();

	if (feature >= GSF_END) {
		grfmsg(1, "FeatureChangeInfo: Unsupported feature %s skipping", GetFeatureString(feature_ref));
		return;
	}

	grfmsg(6, "FeatureChangeInfo: Feature %s, %d properties, to apply to %d+%d",
	               GetFeatureString(feature_ref), numprops, engine, numinfo);

	if (handler[feature] == nullptr) {
		if (feature != GSF_CARGOES) grfmsg(1, "FeatureChangeInfo: Unsupported feature %s, skipping", GetFeatureString(feature_ref));
		return;
	}

	/* Mark the feature as used by the grf */
	SetBit(_cur.grffile->grf_features, feature);

	while (numprops-- && buf->HasData()) {
		GRFFilePropertyDescriptor desc = ReadAction0PropertyID(buf, feature);

		ChangeInfoResult cir = handler[feature](engine, numinfo, desc.prop, desc.entry, buf);
		if (HandleChangeInfoResult("FeatureChangeInfo", cir, feature, desc.prop)) return;
	}
}

/* Action 0x00 (GLS_SAFETYSCAN) */
static void SafeChangeInfo(ByteReader *buf)
{
	GrfSpecFeatureRef feature = ReadFeature(buf->ReadByte());
	uint8_t numprops = buf->ReadByte();
	uint numinfo = buf->ReadByte();
	buf->ReadExtendedByte(); // id

	if (feature.id == GSF_BRIDGES && numprops == 1) {
		GRFFilePropertyDescriptor desc = ReadAction0PropertyID(buf, feature.id);
		/* Bridge property 0x0D is redefinition of sprite layout tables, which
		 * is considered safe. */
		if (desc.prop == 0x0D) return;
	} else if (feature.id == GSF_GLOBALVAR && numprops == 1) {
		GRFFilePropertyDescriptor desc = ReadAction0PropertyID(buf, feature.id);
		/* Engine ID Mappings are safe, if the source is static */
		if (desc.prop == 0x11) {
			bool is_safe = true;
			for (uint i = 0; i < numinfo; i++) {
				uint32_t s = buf->ReadDWord();
				buf->ReadDWord(); // dest
				const GRFConfig *grfconfig = GetGRFConfig(s);
				if (grfconfig != nullptr && !HasBit(grfconfig->flags, GCF_STATIC)) {
					is_safe = false;
					break;
				}
			}
			if (is_safe) return;
		}
	}

	SetBit(_cur.grfconfig->flags, GCF_UNSAFE);

	/* Skip remainder of GRF */
	_cur.skip_sprites = -1;
}

/* Action 0x00 (GLS_RESERVE) */
static void ReserveChangeInfo(ByteReader *buf)
{
	GrfSpecFeatureRef feature_ref = ReadFeature(buf->ReadByte());
	GrfSpecFeature feature = feature_ref.id;

	if (feature != GSF_CARGOES && feature != GSF_GLOBALVAR && feature != GSF_RAILTYPES && feature != GSF_ROADTYPES && feature != GSF_TRAMTYPES) return;

	uint8_t numprops = buf->ReadByte();
	uint8_t numinfo  = buf->ReadByte();
	uint8_t index    = buf->ReadExtendedByte();

	while (numprops-- && buf->HasData()) {
		GRFFilePropertyDescriptor desc = ReadAction0PropertyID(buf, feature);
		ChangeInfoResult cir = CIR_SUCCESS;

		switch (feature) {
			default: NOT_REACHED();
			case GSF_CARGOES:
				cir = CargoChangeInfo(index, numinfo, desc.prop, desc.entry, buf);
				break;

			case GSF_GLOBALVAR:
				cir = GlobalVarReserveInfo(index, numinfo, desc.prop, desc.entry, buf);
				break;

			case GSF_RAILTYPES:
				cir = RailTypeReserveInfo(index, numinfo, desc.prop, desc.entry, buf);
				break;

			case GSF_ROADTYPES:
				cir = RoadTypeReserveInfo(index, numinfo, desc.prop, desc.entry, buf);
				break;

			case GSF_TRAMTYPES:
				cir = TramTypeReserveInfo(index, numinfo, desc.prop, desc.entry, buf);
				break;
		}

		if (HandleChangeInfoResult("ReserveChangeInfo", cir, feature, desc.prop)) return;
	}
}

/* Action 0x01 */
static void NewSpriteSet(ByteReader *buf)
{
	/* Basic format:    <01> <feature> <num-sets> <num-ent>
	 * Extended format: <01> <feature> 00 <first-set> <num-sets> <num-ent>
	 *
	 * B feature       feature to define sprites for
	 *                 0, 1, 2, 3: veh-type, 4: train stations
	 * E first-set     first sprite set to define
	 * B num-sets      number of sprite sets (extended byte in extended format)
	 * E num-ent       how many entries per sprite set
	 *                 For vehicles, this is the number of different
	 *                         vehicle directions in each sprite set
	 *                         Set num-dirs=8, unless your sprites are symmetric.
	 *                         In that case, use num-dirs=4.
	 */

	GrfSpecFeatureRef feature_ref = ReadFeature(buf->ReadByte());
	GrfSpecFeature feature = feature_ref.id;
	uint16_t num_sets  = buf->ReadByte();
	uint16_t first_set = 0;

	if (num_sets == 0 && buf->HasData(3)) {
		/* Extended Action1 format.
		 * Some GRFs define zero sets of zero sprites, though there is actually no use in that. Ignore them. */
		first_set = buf->ReadExtendedByte();
		num_sets = buf->ReadExtendedByte();
	}
	uint16_t num_ents = buf->ReadExtendedByte();

	if (feature >= GSF_END) {
		_cur.skip_sprites = num_sets * num_ents;
		grfmsg(1, "NewSpriteSet: Unsupported feature %s, skipping %d sprites", GetFeatureString(feature_ref), _cur.skip_sprites);
		return;
	}

	_cur.AddSpriteSets(feature, _cur.spriteid, first_set, num_sets, num_ents);

	grfmsg(7, "New sprite set at %d of feature %s, consisting of %d sets with %d views each (total %d)",
		_cur.spriteid, GetFeatureString(feature), num_sets, num_ents, num_sets * num_ents
	);

	for (int i = 0; i < num_sets * num_ents; i++) {
		_cur.nfo_line++;
		LoadNextSprite(_cur.spriteid++, *_cur.file, _cur.nfo_line);
	}
}

/* Action 0x01 (SKIP) */
static void SkipAct1(ByteReader *buf)
{
	buf->ReadByte();
	uint16_t num_sets  = buf->ReadByte();

	if (num_sets == 0 && buf->HasData(3)) {
		/* Extended Action1 format.
		 * Some GRFs define zero sets of zero sprites, though there is actually no use in that. Ignore them. */
		buf->ReadExtendedByte(); // first_set
		num_sets = buf->ReadExtendedByte();
	}
	uint16_t num_ents = buf->ReadExtendedByte();

	_cur.skip_sprites = num_sets * num_ents;

	GrfMsg(3, "SkipAct1: Skipping {} sprites", _cur.skip_sprites);
}

const CallbackResultSpriteGroup *NewCallbackResultSpriteGroupNoTransform(uint16_t result)
{
	const CallbackResultSpriteGroup *&ptr = _callback_result_cache[result];
	if (ptr == nullptr) {
		assert(CallbackResultSpriteGroup::CanAllocateItem());
		ptr = new CallbackResultSpriteGroup(result);
	}
	return ptr;
}

static const CallbackResultSpriteGroup *NewCallbackResultSpriteGroup(uint16_t groupid)
{
	uint16_t result = CallbackResultSpriteGroup::TransformResultValue(groupid, _cur.grffile->grf_version >= 8);
	return NewCallbackResultSpriteGroupNoTransform(result);
}

static const SpriteGroup *GetGroupFromGroupIDNoCBResult(uint16_t setid, uint8_t type, uint16_t groupid)
{
	if ((size_t)groupid >= _cur.spritegroups.size() || _cur.spritegroups[groupid] == nullptr) {
		GrfMsg(1, "GetGroupFromGroupID(0x{:02X}:0x{:02X}): Groupid 0x{:04X} does not exist, leaving empty", setid, type, groupid);
		return nullptr;
	}

	const SpriteGroup *result = _cur.spritegroups[groupid];
	if (likely(!HasBit(_misc_debug_flags, MDF_NEWGRF_SG_SAVE_RAW))) result = PruneTargetSpriteGroup(result);
	return result;
}

/* Helper function to either create a callback or link to a previously
 * defined spritegroup. */
static const SpriteGroup *GetGroupFromGroupID(uint16_t setid, uint8_t type, uint16_t groupid)
{
	if (HasBit(groupid, 15)) {
		return NewCallbackResultSpriteGroup(groupid);
	}

	return GetGroupFromGroupIDNoCBResult(setid, type, groupid);
}

static const SpriteGroup *GetGroupByID(uint16_t groupid)
{
	if ((size_t)groupid >= _cur.spritegroups.size()) return nullptr;

	const SpriteGroup *result = _cur.spritegroups[groupid];
	return result;
}

/**
 * Helper function to either create a callback or a result sprite group.
 * @param feature GrfSpecFeature to define spritegroup for.
 * @param setid SetID of the currently being parsed Action2. (only for debug output)
 * @param type Type of the currently being parsed Action2. (only for debug output)
 * @param spriteid Raw value from the GRF for the new spritegroup; describes either the return value or the referenced spritegroup.
 * @return Created spritegroup.
 */
static const SpriteGroup *CreateGroupFromGroupID(uint8_t feature, uint16_t setid, uint8_t type, uint16_t spriteid)
{
	if (HasBit(spriteid, 15)) {
		return NewCallbackResultSpriteGroup(spriteid);
	}

	if (!_cur.IsValidSpriteSet(feature, spriteid)) {
		GrfMsg(1, "CreateGroupFromGroupID(0x{:02X}:0x{:02X}): Sprite set {} invalid", setid, type, spriteid);
		return nullptr;
	}

	SpriteID spriteset_start = _cur.GetSprite(feature, spriteid);
	uint num_sprites = _cur.GetNumEnts(feature, spriteid);

	/* Ensure that the sprites are loeded */
	assert(spriteset_start + num_sprites <= _cur.spriteid);

	assert(ResultSpriteGroup::CanAllocateItem());
	return new ResultSpriteGroup(spriteset_start, num_sprites);
}

static void ProcessDeterministicSpriteGroupRanges(const std::vector<DeterministicSpriteGroupRange> &ranges, std::vector<DeterministicSpriteGroupRange> &ranges_out, const SpriteGroup *default_group)
{
	/* Sort ranges ascending. When ranges overlap, this may required clamping or splitting them */
	std::vector<uint32_t> bounds;
	for (uint i = 0; i < ranges.size(); i++) {
		bounds.push_back(ranges[i].low);
		if (ranges[i].high != UINT32_MAX) bounds.push_back(ranges[i].high + 1);
	}
	std::sort(bounds.begin(), bounds.end());
	bounds.erase(std::unique(bounds.begin(), bounds.end()), bounds.end());

	std::vector<const SpriteGroup *> target;
	for (uint j = 0; j < bounds.size(); ++j) {
		uint32_t v = bounds[j];
		const SpriteGroup *t = default_group;
		for (uint i = 0; i < ranges.size(); i++) {
			if (ranges[i].low <= v && v <= ranges[i].high) {
				t = ranges[i].group;
				break;
			}
		}
		target.push_back(t);
	}
	assert(target.size() == bounds.size());

	for (uint j = 0; j < bounds.size(); ) {
		if (target[j] != default_group) {
			DeterministicSpriteGroupRange &r = ranges_out.emplace_back();
			r.group = target[j];
			r.low = bounds[j];
			while (j < bounds.size() && target[j] == r.group) {
				j++;
			}
			r.high = j < bounds.size() ? bounds[j] - 1 : UINT32_MAX;
		} else {
			j++;
		}
	}
}

static VarSpriteGroupScopeOffset ParseRelativeScopeByte(uint8_t relative)
{
	VarSpriteGroupScopeOffset var_scope_count = (GB(relative, 6, 2) << 8);
	if ((relative & 0xF) == 0) {
		SetBit(var_scope_count, 15);
	} else {
		var_scope_count |= (relative & 0xF);
	}
	return var_scope_count;
}

/* Action 0x02 */
static void NewSpriteGroup(ByteReader *buf)
{
	/* <02> <feature> <set-id> <type/num-entries> <feature-specific-data...>
	 *
	 * B feature       see action 1
	 * B set-id        ID of this particular definition
	 *                 This is an extended byte if feature "more_action2_ids" is tested for
	 * B type/num-entries
	 *                 if 80 or greater, this is a randomized or variational
	 *                 list definition, see below
	 *                 otherwise it specifies a number of entries, the exact
	 *                 meaning depends on the feature
	 * V feature-specific-data (huge mess, don't even look it up --pasky) */
	const SpriteGroup *act_group = nullptr;

	GrfSpecFeatureRef feature_ref = ReadFeature(buf->ReadByte());
	GrfSpecFeature feature = feature_ref.id;
	if (feature >= GSF_END) {
		grfmsg(1, "NewSpriteGroup: Unsupported feature %s, skipping", GetFeatureString(feature_ref));
		return;
	}

	uint16_t setid  = HasBit(_cur.grffile->observed_feature_tests, GFTOF_MORE_ACTION2_IDS) ? buf->ReadExtendedByte() : buf->ReadByte();
	uint8_t type    = buf->ReadByte();

	/* Sprite Groups are created here but they are allocated from a pool, so
	 * we do not need to delete anything if there is an exception from the
	 * ByteReader. */

	/* Decoded sprite type */
	enum SpriteType {
		STYPE_NORMAL,
		STYPE_DETERMINISTIC,
		STYPE_DETERMINISTIC_RELATIVE,
		STYPE_DETERMINISTIC_RELATIVE_2,
		STYPE_RANDOMIZED,
		STYPE_CB_FAILURE,
	};
	SpriteType stype = STYPE_NORMAL;
	switch (type) {
		/* Deterministic Sprite Group */
		case 0x81: // Self scope, byte
		case 0x82: // Parent scope, byte
		case 0x85: // Self scope, word
		case 0x86: // Parent scope, word
		case 0x89: // Self scope, dword
		case 0x8A: // Parent scope, dword
			stype = STYPE_DETERMINISTIC;
			break;

		/* Randomized Sprite Group */
		case 0x80: // Self scope
		case 0x83: // Parent scope
		case 0x84: // Relative scope
			stype = STYPE_RANDOMIZED;
			break;

		/* Extension type */
		case 0x87:
			if (HasBit(_cur.grffile->observed_feature_tests, GFTOF_MORE_VARACTION2_TYPES)) {
				uint8_t subtype = buf->ReadByte();
				switch (subtype) {
					case 0:
						stype = STYPE_CB_FAILURE;
						break;

					case 1:
						stype = STYPE_DETERMINISTIC_RELATIVE;
						break;

					case 2:
						stype = STYPE_DETERMINISTIC_RELATIVE_2;
						break;

					default:
						grfmsg(1, "NewSpriteGroup: Unknown 0x87 extension subtype %02X for feature %s, handling as CB failure", subtype, GetFeatureString(feature));
						stype = STYPE_CB_FAILURE;
						break;
				}
			}
			break;

		default:
			break;
	}

	switch (stype) {
		/* Deterministic Sprite Group */
		case STYPE_DETERMINISTIC:
		case STYPE_DETERMINISTIC_RELATIVE:
		case STYPE_DETERMINISTIC_RELATIVE_2:
		{
			VarSpriteGroupScopeOffset var_scope_count = 0;
			if (stype == STYPE_DETERMINISTIC_RELATIVE) {
				var_scope_count = ParseRelativeScopeByte(buf->ReadByte());
			} else if (stype == STYPE_DETERMINISTIC_RELATIVE_2) {
				uint8_t mode = buf->ReadByte();
				uint8_t offset = buf->ReadByte();
				bool invalid = false;
				if ((mode & 0x7F) >= VSGSRM_END) {
					invalid = true;
				}
				if (HasBit(mode, 7)) {
					/* Use variable 0x100 */
					if (offset != 0) invalid = true;
				}
				if (invalid) {
					grfmsg(1, "NewSpriteGroup: Unknown 0x87 extension subtype 2 relative mode: %02X %02X for feature %s, handling as CB failure", mode, offset, GetFeatureString(feature));
					act_group = NewCallbackResultSpriteGroupNoTransform(CALLBACK_FAILED);
					break;
				}
				var_scope_count = (mode << 8) | offset;
			}

			uint8_t varadjust;
			uint8_t varsize;

			bool first_adjust = true;

			assert(DeterministicSpriteGroup::CanAllocateItem());
			DeterministicSpriteGroup *group = new DeterministicSpriteGroup();
			group->nfo_line = _cur.nfo_line;
			group->feature = feature;
			if (_action6_override_active) group->sg_flags |= SGF_ACTION6;
			act_group = group;

			if (stype == STYPE_DETERMINISTIC_RELATIVE || stype == STYPE_DETERMINISTIC_RELATIVE_2) {
				group->var_scope = (feature <= GSF_AIRCRAFT) ? VSG_SCOPE_RELATIVE : VSG_SCOPE_SELF;
				group->var_scope_count = var_scope_count;

				group->size = DSG_SIZE_DWORD;
				varsize = 4;
			} else {
				group->var_scope = HasBit(type, 1) ? VSG_SCOPE_PARENT : VSG_SCOPE_SELF;

				switch (GB(type, 2, 2)) {
					default: NOT_REACHED();
					case 0: group->size = DSG_SIZE_BYTE;  varsize = 1; break;
					case 1: group->size = DSG_SIZE_WORD;  varsize = 2; break;
					case 2: group->size = DSG_SIZE_DWORD; varsize = 4; break;
				}
			}

			const VarAction2AdjustInfo info = { feature, GetGrfSpecFeatureForScope(feature, group->var_scope), varsize };

			DeterministicSpriteGroupShadowCopy *shadow = nullptr;
			if (unlikely(HasBit(_misc_debug_flags, MDF_NEWGRF_SG_SAVE_RAW))) {
				shadow = &(_deterministic_sg_shadows[group]);
			}
			static std::vector<DeterministicSpriteGroupAdjust> current_adjusts;
			current_adjusts.clear();

			VarAction2OptimiseState va2_opt_state;
			/* The initial value is always the constant 0 */
			va2_opt_state.inference = VA2AIF_SIGNED_NON_NEGATIVE | VA2AIF_ONE_OR_ZERO | VA2AIF_HAVE_CONSTANT;
			va2_opt_state.current_constant = 0;

			/* Loop through the var adjusts. Unfortunately we don't know how many we have
			 * from the outset, so we shall have to keep reallocing. */
			do {
				DeterministicSpriteGroupAdjust &adjust = current_adjusts.emplace_back();

				/* The first var adjust doesn't have an operation specified, so we set it to add. */
				adjust.operation = first_adjust ? DSGA_OP_ADD : (DeterministicSpriteGroupAdjustOperation)buf->ReadByte();
				first_adjust = false;
				if (adjust.operation > DSGA_OP_END) adjust.operation = DSGA_OP_END;
				adjust.variable  = buf->ReadByte();
				if (adjust.variable == 0x7E) {
					/* Link subroutine group */
					adjust.subroutine = GetGroupFromGroupIDNoCBResult(setid, type, HasBit(_cur.grffile->observed_feature_tests, GFTOF_MORE_ACTION2_IDS) ? buf->ReadExtendedByte() : buf->ReadByte());
				} else {
					adjust.parameter = IsInsideMM(adjust.variable, 0x60, 0x80) ? buf->ReadByte() : 0;
				}

				varadjust = buf->ReadByte();
				adjust.shift_num = GB(varadjust, 0, 5);
				adjust.type      = (DeterministicSpriteGroupAdjustType)GB(varadjust, 6, 2);
				adjust.and_mask  = buf->ReadVarSize(varsize);

				if (adjust.variable == 0x11) {
					for (const GRFVariableMapEntry &remap : _cur.grffile->grf_variable_remaps) {
						if (remap.feature == info.scope_feature && remap.input_shift == adjust.shift_num && remap.input_mask == adjust.and_mask) {
							adjust.variable = remap.id;
							adjust.shift_num = remap.output_shift;
							adjust.and_mask = remap.output_mask;
							adjust.parameter = remap.output_param;
							break;
						}
					}
				} else if (adjust.variable == 0x7B && adjust.parameter == 0x11) {
					for (const GRFVariableMapEntry &remap : _cur.grffile->grf_variable_remaps) {
						if (remap.feature == info.scope_feature && remap.input_shift == adjust.shift_num && remap.input_mask == adjust.and_mask) {
							adjust.parameter = remap.id;
							adjust.shift_num = remap.output_shift;
							adjust.and_mask = remap.output_mask;
							break;
						}
					}
				}

				if (info.scope_feature == GSF_ROADSTOPS && HasBit(_cur.grffile->observed_feature_tests, GFTOF_ROAD_STOPS)) {
					if (adjust.variable == 0x68) adjust.variable = A2VRI_ROADSTOP_INFO_NEARBY_TILES_EXT;
					if (adjust.variable == 0x7B && adjust.parameter == 0x68) adjust.parameter = A2VRI_ROADSTOP_INFO_NEARBY_TILES_EXT;
				}

				if (adjust.type != DSGA_TYPE_NONE) {
					adjust.add_val    = buf->ReadVarSize(varsize);
					adjust.divmod_val = buf->ReadVarSize(varsize);
				} else {
					adjust.add_val    = 0;
					adjust.divmod_val = 0;
				}
				if (unlikely(shadow != nullptr)) {
					shadow->adjusts.push_back(adjust);
					/* Pruning was turned off so that the unpruned target could be saved in the shadow, prune now */
					if (adjust.subroutine != nullptr) adjust.subroutine = PruneTargetSpriteGroup(adjust.subroutine);
				}

				OptimiseVarAction2PreCheckAdjust(va2_opt_state, adjust);

				/* Continue reading var adjusts while bit 5 is set. */
			} while (HasBit(varadjust, 5));

			/* shrink_to_fit will be called later */
			group->adjusts.reserve(current_adjusts.size());

			for (const DeterministicSpriteGroupAdjust &adjust : current_adjusts) {
				group->adjusts.push_back(adjust);
				OptimiseVarAction2Adjust(va2_opt_state, info, group, group->adjusts.back());
			}

			std::vector<DeterministicSpriteGroupRange> ranges;
			ranges.resize(buf->ReadByte());
			for (uint i = 0; i < ranges.size(); i++) {
				ranges[i].group = GetGroupFromGroupID(setid, type, buf->ReadWord());
				ranges[i].low   = buf->ReadVarSize(varsize);
				ranges[i].high  = buf->ReadVarSize(varsize);
			}

			group->default_group = GetGroupFromGroupID(setid, type, buf->ReadWord());

			if (unlikely(shadow != nullptr)) {
				shadow->calculated_result = ranges.size() == 0;
				ProcessDeterministicSpriteGroupRanges(ranges, shadow->ranges, group->default_group);
				shadow->default_group = group->default_group;

				/* Pruning was turned off so that the unpruned targets could be saved in the shadow ranges, prune now */
				for (DeterministicSpriteGroupRange &range : ranges) {
					range.group = PruneTargetSpriteGroup(range.group);
				}
				group->default_group = PruneTargetSpriteGroup(group->default_group);
			}

			group->error_group = ranges.empty() ? group->default_group : ranges[0].group;
			/* nvar == 0 is a special case -- we turn our value into a callback result */
			group->calculated_result = ranges.empty();

			ProcessDeterministicSpriteGroupRanges(ranges, group->ranges, group->default_group);

			OptimiseVarAction2DeterministicSpriteGroup(va2_opt_state, info, group, current_adjusts);
			current_adjusts.clear();
			break;
		}

		/* Randomized Sprite Group */
		case STYPE_RANDOMIZED:
		{
			assert(RandomizedSpriteGroup::CanAllocateItem());
			RandomizedSpriteGroup *group = new RandomizedSpriteGroup();
			group->nfo_line = _cur.nfo_line;
			if (_action6_override_active) group->sg_flags |= SGF_ACTION6;
			act_group = group;
			group->var_scope = HasBit(type, 1) ? VSG_SCOPE_PARENT : VSG_SCOPE_SELF;

			if (HasBit(type, 2)) {
				if (feature <= GSF_AIRCRAFT) group->var_scope = VSG_SCOPE_RELATIVE;
				group->var_scope_count = ParseRelativeScopeByte(buf->ReadByte());
			}

			uint8_t triggers = buf->ReadByte();
			group->triggers       = GB(triggers, 0, 7);
			group->cmp_mode       = HasBit(triggers, 7) ? RSG_CMP_ALL : RSG_CMP_ANY;
			group->lowest_randbit = buf->ReadByte();

			uint8_t num_groups = buf->ReadByte();
			if (!HasExactlyOneBit(num_groups)) {
				grfmsg(1, "NewSpriteGroup: Random Action 2 nrand should be power of 2");
			}

			for (uint i = 0; i < num_groups; i++) {
				group->groups.push_back(GetGroupFromGroupID(setid, type, buf->ReadWord()));
			}

			if (unlikely(HasBit(_misc_debug_flags, MDF_NEWGRF_SG_SAVE_RAW))) {
				RandomizedSpriteGroupShadowCopy *shadow = &(_randomized_sg_shadows[group]);
				shadow->groups = group->groups;

				/* Pruning was turned off so that the unpruned targets could be saved in the shadow groups, prune now */
				for (const SpriteGroup *&group : group->groups) {
					group = PruneTargetSpriteGroup(group);
				}
			}

			break;
		}

		case STYPE_CB_FAILURE:
			act_group = NewCallbackResultSpriteGroupNoTransform(CALLBACK_FAILED);
			break;

		/* Neither a variable or randomized sprite group... must be a real group */
		case STYPE_NORMAL:
		{
			switch (feature) {
				case GSF_TRAINS:
				case GSF_ROADVEHICLES:
				case GSF_SHIPS:
				case GSF_AIRCRAFT:
				case GSF_STATIONS:
				case GSF_CANALS:
				case GSF_CARGOES:
				case GSF_AIRPORTS:
				case GSF_RAILTYPES:
				case GSF_ROADTYPES:
				case GSF_TRAMTYPES:
				case GSF_SIGNALS:
				case GSF_NEWLANDSCAPE:
				{
					uint8_t num_loaded  = type;
					uint8_t num_loading = buf->ReadByte();

					if (!_cur.HasValidSpriteSets(feature)) {
						GrfMsg(0, "NewSpriteGroup: No sprite set to work on! Skipping");
						return;
					}

					if (num_loaded + num_loading == 0) {
						grfmsg(1, "NewSpriteGroup: no result, skipping invalid RealSpriteGroup");
						break;
					}

					GrfMsg(6, "NewSpriteGroup: New SpriteGroup 0x{:02X}, {} loaded, {} loading",
							setid, num_loaded, num_loading);

					if (num_loaded + num_loading == 0) {
						GrfMsg(1, "NewSpriteGroup: no result, skipping invalid RealSpriteGroup");
						break;
					}

					if (num_loaded + num_loading == 1) {
						/* Avoid creating 'Real' sprite group if only one option. */
						uint16_t spriteid = buf->ReadWord();
						act_group = CreateGroupFromGroupID(feature, setid, type, spriteid);
						GrfMsg(8, "NewSpriteGroup: one result, skipping RealSpriteGroup = subset {}", spriteid);
						break;
					}

					std::vector<uint16_t> loaded;
					std::vector<uint16_t> loading;

					for (uint i = 0; i < num_loaded; i++) {
						loaded.push_back(buf->ReadWord());
						GrfMsg(8, "NewSpriteGroup: + rg->loaded[{}]  = subset {}", i, loaded[i]);
					}

					for (uint i = 0; i < num_loading; i++) {
						loading.push_back(buf->ReadWord());
						GrfMsg(8, "NewSpriteGroup: + rg->loading[{}] = subset {}", i, loading[i]);
					}

					bool loaded_same = !loaded.empty() && std::adjacent_find(loaded.begin(),  loaded.end(),  std::not_equal_to<>()) == loaded.end();
					bool loading_same = !loading.empty() && std::adjacent_find(loading.begin(), loading.end(), std::not_equal_to<>()) == loading.end();
					if (loaded_same && loading_same && loaded[0] == loading[0]) {
						/* Both lists only contain the same value, so don't create 'Real' sprite group */
						act_group = CreateGroupFromGroupID(feature, setid, type, loaded[0]);
						GrfMsg(8, "NewSpriteGroup: same result, skipping RealSpriteGroup = subset {}", loaded[0]);
						break;
					}

					assert(RealSpriteGroup::CanAllocateItem());
					RealSpriteGroup *group = new RealSpriteGroup();
					group->nfo_line = _cur.nfo_line;
					if (_action6_override_active) group->sg_flags |= SGF_ACTION6;
					act_group = group;

					if (loaded_same && loaded.size() > 1) loaded.resize(1);
					for (uint16_t spriteid : loaded) {
						const SpriteGroup *t = CreateGroupFromGroupID(feature, setid, type, spriteid);
						group->loaded.push_back(t);
					}

					if (loading_same && loading.size() > 1) loading.resize(1);
					for (uint16_t spriteid : loading) {
						const SpriteGroup *t = CreateGroupFromGroupID(feature, setid, type, spriteid);
						group->loading.push_back(t);
					}

					break;
				}

				case GSF_HOUSES:
				case GSF_AIRPORTTILES:
				case GSF_OBJECTS:
				case GSF_INDUSTRYTILES:
				case GSF_ROADSTOPS: {
					uint8_t num_building_sprites = std::max((uint8_t)1, type);

					assert(TileLayoutSpriteGroup::CanAllocateItem());
					TileLayoutSpriteGroup *group = new TileLayoutSpriteGroup();
					group->nfo_line = _cur.nfo_line;
					if (_action6_override_active) group->sg_flags |= SGF_ACTION6;
					act_group = group;

					/* On error, bail out immediately. Temporary GRF data was already freed */
					if (ReadSpriteLayout(buf, num_building_sprites, true, feature, false, type == 0, &group->dts)) return;
					break;
				}

				case GSF_INDUSTRIES: {
					if (type > 2) {
						GrfMsg(1, "NewSpriteGroup: Unsupported industry production version {}, skipping", type);
						break;
					}

					assert(IndustryProductionSpriteGroup::CanAllocateItem());
					IndustryProductionSpriteGroup *group = new IndustryProductionSpriteGroup();
					group->nfo_line = _cur.nfo_line;
					if (_action6_override_active) group->sg_flags |= SGF_ACTION6;
					act_group = group;
					group->version = type;
					if (type == 0) {
						group->num_input = 3;
						for (uint i = 0; i < 3; i++) {
							group->subtract_input[i] = (int16_t)buf->ReadWord(); // signed
						}
						group->num_output = 2;
						for (uint i = 0; i < 2; i++) {
							group->add_output[i] = buf->ReadWord(); // unsigned
						}
						group->again = buf->ReadByte();
					} else if (type == 1) {
						group->num_input = 3;
						for (uint i = 0; i < 3; i++) {
							group->subtract_input[i] = buf->ReadByte();
						}
						group->num_output = 2;
						for (uint i = 0; i < 2; i++) {
							group->add_output[i] = buf->ReadByte();
						}
						group->again = buf->ReadByte();
					} else if (type == 2) {
						group->num_input = buf->ReadByte();
						if (group->num_input > lengthof(group->subtract_input)) {
							GRFError *error = DisableGrf(STR_NEWGRF_ERROR_INDPROD_CALLBACK);
							error->data = "too many inputs (max 16)";
							return;
						}
						for (uint i = 0; i < group->num_input; i++) {
							uint8_t rawcargo = buf->ReadByte();
							CargoID cargo = GetCargoTranslation(rawcargo, _cur.grffile);
							if (!IsValidCargoID(cargo)) {
								/* The mapped cargo is invalid. This is permitted at this point,
								 * as long as the result is not used. Mark it invalid so this
								 * can be tested later. */
								group->version = 0xFF;
							} else if (std::find(group->cargo_input, group->cargo_input + i, cargo) != group->cargo_input + i) {
								GRFError *error = DisableGrf(STR_NEWGRF_ERROR_INDPROD_CALLBACK);
								error->data = "duplicate input cargo";
								return;
							}
							group->cargo_input[i] = cargo;
							group->subtract_input[i] = buf->ReadByte();
						}
						group->num_output = buf->ReadByte();
						if (group->num_output > lengthof(group->add_output)) {
							GRFError *error = DisableGrf(STR_NEWGRF_ERROR_INDPROD_CALLBACK);
							error->data = "too many outputs (max 16)";
							return;
						}
						for (uint i = 0; i < group->num_output; i++) {
							uint8_t rawcargo = buf->ReadByte();
							CargoID cargo = GetCargoTranslation(rawcargo, _cur.grffile);
							if (!IsValidCargoID(cargo)) {
								/* Mark this result as invalid to use */
								group->version = 0xFF;
							} else if (std::find(group->cargo_output, group->cargo_output + i, cargo) != group->cargo_output + i) {
								GRFError *error = DisableGrf(STR_NEWGRF_ERROR_INDPROD_CALLBACK);
								error->data = "duplicate output cargo";
								return;
							}
							group->cargo_output[i] = cargo;
							group->add_output[i] = buf->ReadByte();
						}
						group->again = buf->ReadByte();
					} else {
						NOT_REACHED();
					}
					break;
				}

				case GSF_FAKE_TOWNS:
					act_group = NewCallbackResultSpriteGroupNoTransform(CALLBACK_FAILED);
					break;

				/* Loading of Tile Layout and Production Callback groups would happen here */
				default: grfmsg(1, "NewSpriteGroup: Unsupported feature %s, skipping", GetFeatureString(feature));
			}
		}
	}

	if ((size_t)setid >= _cur.spritegroups.size()) _cur.spritegroups.resize(setid + 1);
	_cur.spritegroups[setid] = act_group;
}

static CargoID TranslateCargo(uint8_t feature, uint8_t ctype)
{
	/* Special cargo types for purchase list and stations */
	if ((feature == GSF_STATIONS || feature == GSF_ROADSTOPS) && ctype == 0xFE) return SpriteGroupCargo::SG_DEFAULT_NA;
	if (ctype == 0xFF) return SpriteGroupCargo::SG_PURCHASE;

	if (_cur.grffile->cargo_list.empty()) {
		/* No cargo table, so use bitnum values */
		if (ctype >= 32) {
			GrfMsg(1, "TranslateCargo: Cargo bitnum {} out of range (max 31), skipping.", ctype);
			return INVALID_CARGO;
		}

		for (const CargoSpec *cs : CargoSpec::Iterate()) {
			if (cs->bitnum == ctype) {
				GrfMsg(6, "TranslateCargo: Cargo bitnum {} mapped to cargo type {}.", ctype, cs->Index());
				return cs->Index();
			}
		}

		GrfMsg(5, "TranslateCargo: Cargo bitnum {} not available in this climate, skipping.", ctype);
		return INVALID_CARGO;
	}

	/* Check if the cargo type is out of bounds of the cargo translation table */
	if (ctype >= _cur.grffile->cargo_list.size()) {
		GrfMsg(1, "TranslateCargo: Cargo type {} out of range (max {}), skipping.", ctype, (unsigned int)_cur.grffile->cargo_list.size() - 1);
		return INVALID_CARGO;
	}

	/* Look up the cargo label from the translation table */
	CargoLabel cl = _cur.grffile->cargo_list[ctype];
	if (cl == CT_INVALID) {
		GrfMsg(5, "TranslateCargo: Cargo type {} not available in this climate, skipping.", ctype);
		return INVALID_CARGO;
	}

	CargoID cid = GetCargoIDByLabel(cl);
	if (!IsValidCargoID(cid)) {
		GrfMsg(5, "TranslateCargo: Cargo '{:c}{:c}{:c}{:c}' unsupported, skipping.", GB(cl.base(), 24, 8), GB(cl.base(), 16, 8), GB(cl.base(), 8, 8), GB(cl.base(), 0, 8));
		return INVALID_CARGO;
	}

	GrfMsg(6, "TranslateCargo: Cargo '{:c}{:c}{:c}{:c}' mapped to cargo type {}.", GB(cl.base(), 24, 8), GB(cl.base(), 16, 8), GB(cl.base(), 8, 8), GB(cl.base(), 0, 8), cid);
	return cid;
}


static bool IsValidGroupID(uint16_t groupid, const char *function)
{
	if ((size_t)groupid >= _cur.spritegroups.size() || _cur.spritegroups[groupid] == nullptr) {
		GrfMsg(1, "{}: Spritegroup 0x{:04X} out of range or empty, skipping.", function, groupid);
		return false;
	}

	return true;
}

static void VehicleMapSpriteGroup(ByteReader *buf, uint8_t feature, uint8_t idcount)
{
	static EngineID *last_engines;
	static uint last_engines_count;
	bool wagover = false;

	/* Test for 'wagon override' flag */
	if (HasBit(idcount, 7)) {
		wagover = true;
		/* Strip off the flag */
		idcount = GB(idcount, 0, 7);

		if (last_engines_count == 0) {
			GrfMsg(0, "VehicleMapSpriteGroup: WagonOverride: No engine to do override with");
			return;
		}

		GrfMsg(6, "VehicleMapSpriteGroup: WagonOverride: {} engines, {} wagons",
				last_engines_count, idcount);
	} else {
		if (last_engines_count != idcount) {
			last_engines = ReallocT(last_engines, idcount);
			last_engines_count = idcount;
		}
	}

	EngineID *engines = AllocaM(EngineID, idcount);
	for (uint i = 0; i < idcount; i++) {
		Engine *e = GetNewEngine(_cur.grffile, (VehicleType)feature, buf->ReadExtendedByte());
		if (e == nullptr) {
			/* No engine could be allocated?!? Deal with it. Okay,
			 * this might look bad. Also make sure this NewGRF
			 * gets disabled, as a half loaded one is bad. */
			HandleChangeInfoResult("VehicleMapSpriteGroup", CIR_INVALID_ID, (GrfSpecFeature)0, 0);
			return;
		}

		engines[i] = e->index;
		if (!wagover) last_engines[i] = engines[i];
	}

	uint8_t cidcount = buf->ReadByte();
	for (uint c = 0; c < cidcount; c++) {
		uint8_t ctype = buf->ReadByte();
		uint16_t groupid = buf->ReadWord();
		if (!IsValidGroupID(groupid, "VehicleMapSpriteGroup")) continue;

		GrfMsg(8, "VehicleMapSpriteGroup: * [{}] Cargo type 0x{:X}, group id 0x{:02X}", c, ctype, groupid);

		CargoID cid = TranslateCargo(feature, ctype);
		if (!IsValidCargoID(cid)) continue;

		for (uint i = 0; i < idcount; i++) {
			EngineID engine = engines[i];

			GrfMsg(7, "VehicleMapSpriteGroup: [{}] Engine {}...", i, engine);

			if (wagover) {
				SetWagonOverrideSprites(engine, cid, GetGroupByID(groupid), last_engines, last_engines_count);
			} else {
				SetCustomEngineSprites(engine, cid, GetGroupByID(groupid));
			}
		}
	}

	uint16_t groupid = buf->ReadWord();
	if (!IsValidGroupID(groupid, "VehicleMapSpriteGroup")) return;

	GrfMsg(8, "-- Default group id 0x{:04X}", groupid);

	for (uint i = 0; i < idcount; i++) {
		EngineID engine = engines[i];

		if (wagover) {
			SetWagonOverrideSprites(engine, SpriteGroupCargo::SG_DEFAULT, GetGroupByID(groupid), last_engines, last_engines_count);
		} else {
			SetCustomEngineSprites(engine, SpriteGroupCargo::SG_DEFAULT, GetGroupByID(groupid));
			SetEngineGRF(engine, _cur.grffile);
		}
	}
}


static void CanalMapSpriteGroup(ByteReader *buf, uint8_t idcount)
{
	uint16_t *cfs = AllocaM(uint16_t, idcount);
	for (uint i = 0; i < idcount; i++) {
		cfs[i] = buf->ReadExtendedByte();
	}

	uint8_t cidcount = buf->ReadByte();
	buf->Skip(cidcount * 3);

	uint16_t groupid = buf->ReadWord();
	if (!IsValidGroupID(groupid, "CanalMapSpriteGroup")) return;

	for (uint i = 0; i < idcount; i++) {
		uint16_t cf = cfs[i];

		if (cf >= CF_END) {
			GrfMsg(1, "CanalMapSpriteGroup: Canal subset {} out of range, skipping", cf);
			continue;
		}

		_water_feature[cf].grffile = _cur.grffile;
		_water_feature[cf].group = GetGroupByID(groupid);
	}
}


static void StationMapSpriteGroup(ByteReader *buf, uint8_t idcount)
{
	if (_cur.grffile->stations.empty()) {
		GrfMsg(1, "StationMapSpriteGroup: No stations defined, skipping");
		return;
	}

	uint16_t *stations = AllocaM(uint16_t, idcount);
	for (uint i = 0; i < idcount; i++) {
		stations[i] = buf->ReadExtendedByte();
	}

	uint8_t cidcount = buf->ReadByte();
	for (uint c = 0; c < cidcount; c++) {
		uint8_t ctype = buf->ReadByte();
		uint16_t groupid = buf->ReadWord();
		if (!IsValidGroupID(groupid, "StationMapSpriteGroup")) continue;

		ctype = TranslateCargo(GSF_STATIONS, ctype);
		if (ctype == INVALID_CARGO) continue;

		for (uint i = 0; i < idcount; i++) {
			StationSpec *statspec = stations[i] >= _cur.grffile->stations.size() ? nullptr : _cur.grffile->stations[stations[i]].get();

			if (statspec == nullptr) {
				grfmsg(1, "StationMapSpriteGroup: Station with ID 0x%X undefined, skipping", stations[i]);
				continue;
			}

			statspec->grf_prop.spritegroup[ctype] = GetGroupByID(groupid);
		}
	}

	uint16_t groupid = buf->ReadWord();
	if (!IsValidGroupID(groupid, "StationMapSpriteGroup")) return;

	for (uint i = 0; i < idcount; i++) {
		StationSpec *statspec = stations[i] >= _cur.grffile->stations.size() ? nullptr : _cur.grffile->stations[stations[i]].get();

		if (statspec == nullptr) {
			grfmsg(1, "StationMapSpriteGroup: Station with ID 0x%X undefined, skipping", stations[i]);
			continue;
		}

		if (statspec->grf_prop.grffile != nullptr) {
			grfmsg(1, "StationMapSpriteGroup: Station with ID 0x%X mapped multiple times, skipping", stations[i]);
			continue;
		}

		statspec->grf_prop.spritegroup[SpriteGroupCargo::SG_DEFAULT] = GetGroupByID(groupid);
		statspec->grf_prop.grffile = _cur.grffile;
		statspec->grf_prop.local_id = stations[i];
		StationClass::Assign(statspec);
	}
}


static void TownHouseMapSpriteGroup(ByteReader *buf, uint8_t idcount)
{
	if (_cur.grffile->housespec.empty()) {
		grfmsg(1, "TownHouseMapSpriteGroup: No houses defined, skipping");
		return;
	}

	uint16_t *houses = AllocaM(uint16_t, idcount);
	for (uint i = 0; i < idcount; i++) {
		houses[i] = buf->ReadExtendedByte();
	}

	/* Skip the cargo type section, we only care about the default group */
	uint8_t cidcount = buf->ReadByte();
	buf->Skip(cidcount * 3);

	uint16_t groupid = buf->ReadWord();
	if (!IsValidGroupID(groupid, "TownHouseMapSpriteGroup")) return;

	for (uint i = 0; i < idcount; i++) {
		HouseSpec *hs = houses[i] >= _cur.grffile->housespec.size() ? nullptr : _cur.grffile->housespec[houses[i]].get();

		if (hs == nullptr) {
			grfmsg(1, "TownHouseMapSpriteGroup: House %d undefined, skipping.", houses[i]);
			continue;
		}

		hs->grf_prop.spritegroup[0] = GetGroupByID(groupid);
	}
}

static void IndustryMapSpriteGroup(ByteReader *buf, uint8_t idcount)
{
	if (_cur.grffile->industryspec.empty()) {
		grfmsg(1, "IndustryMapSpriteGroup: No industries defined, skipping");
		return;
	}

	uint16_t *industries = AllocaM(uint16_t, idcount);
	for (uint i = 0; i < idcount; i++) {
		industries[i] = buf->ReadExtendedByte();
	}

	/* Skip the cargo type section, we only care about the default group */
	uint8_t cidcount = buf->ReadByte();
	buf->Skip(cidcount * 3);

	uint16_t groupid = buf->ReadWord();
	if (!IsValidGroupID(groupid, "IndustryMapSpriteGroup")) return;

	for (uint i = 0; i < idcount; i++) {
		IndustrySpec *indsp = industries[i] >= _cur.grffile->industryspec.size() ? nullptr : _cur.grffile->industryspec[industries[i]].get();

		if (indsp == nullptr) {
			grfmsg(1, "IndustryMapSpriteGroup: Industry %d undefined, skipping", industries[i]);
			continue;
		}

		indsp->grf_prop.spritegroup[0] = GetGroupByID(groupid);
	}
}

static void IndustrytileMapSpriteGroup(ByteReader *buf, uint8_t idcount)
{
	if (_cur.grffile->indtspec.empty()) {
		grfmsg(1, "IndustrytileMapSpriteGroup: No industry tiles defined, skipping");
		return;
	}

	uint16_t *indtiles = AllocaM(uint16_t, idcount);
	for (uint i = 0; i < idcount; i++) {
		indtiles[i] = buf->ReadExtendedByte();
	}

	/* Skip the cargo type section, we only care about the default group */
	uint8_t cidcount = buf->ReadByte();
	buf->Skip(cidcount * 3);

	uint16_t groupid = buf->ReadWord();
	if (!IsValidGroupID(groupid, "IndustrytileMapSpriteGroup")) return;

	for (uint i = 0; i < idcount; i++) {
		IndustryTileSpec *indtsp = indtiles[i] >= _cur.grffile->indtspec.size() ? nullptr : _cur.grffile->indtspec[indtiles[i]].get();

		if (indtsp == nullptr) {
			grfmsg(1, "IndustrytileMapSpriteGroup: Industry tile %d undefined, skipping", indtiles[i]);
			continue;
		}

		indtsp->grf_prop.spritegroup[0] = GetGroupByID(groupid);
	}
}

static void CargoMapSpriteGroup(ByteReader *buf, uint8_t idcount)
{
	uint16_t *cargoes = AllocaM(uint16_t, idcount);
	for (uint i = 0; i < idcount; i++) {
		cargoes[i] = buf->ReadExtendedByte();
	}

	/* Skip the cargo type section, we only care about the default group */
	uint8_t cidcount = buf->ReadByte();
	buf->Skip(cidcount * 3);

	uint16_t groupid = buf->ReadWord();
	if (!IsValidGroupID(groupid, "CargoMapSpriteGroup")) return;

	for (uint i = 0; i < idcount; i++) {
		uint16_t cid = cargoes[i];

		if (cid >= NUM_CARGO) {
			GrfMsg(1, "CargoMapSpriteGroup: Cargo ID {} out of range, skipping", cid);
			continue;
		}

		CargoSpec *cs = CargoSpec::Get(cid);
		cs->grffile = _cur.grffile;
		cs->group = GetGroupByID(groupid);
	}
}

static void SignalsMapSpriteGroup(ByteReader *buf, uint8_t idcount)
{
	uint16_t *ids = AllocaM(uint16_t, idcount);
	for (uint i = 0; i < idcount; i++) {
		ids[i] = buf->ReadExtendedByte();
	}

	/* Skip the cargo type section, we only care about the default group */
	uint8_t cidcount = buf->ReadByte();
	buf->Skip(cidcount * 3);

	uint16_t groupid = buf->ReadWord();
	if (!IsValidGroupID(groupid, "SignalsMapSpriteGroup")) return;

	for (uint i = 0; i < idcount; i++) {
		uint16_t id = ids[i];

		switch (id) {
			case NSA3ID_CUSTOM_SIGNALS:
				_cur.grffile->new_signals_group = GetGroupByID(groupid);
				if (!HasBit(_cur.grffile->new_signal_ctrl_flags, NSCF_GROUPSET)) {
					SetBit(_cur.grffile->new_signal_ctrl_flags, NSCF_GROUPSET);
					_new_signals_grfs.push_back(_cur.grffile);
				}
				break;

			default:
				grfmsg(1, "SignalsMapSpriteGroup: ID not implemented: %d", id);
			break;
		}
	}
}

static void ObjectMapSpriteGroup(ByteReader *buf, uint8_t idcount)
{
	if (_cur.grffile->objectspec.empty()) {
		GrfMsg(1, "ObjectMapSpriteGroup: No object tiles defined, skipping");
		return;
	}

	uint16_t *objects = AllocaM(uint16_t, idcount);
	for (uint i = 0; i < idcount; i++) {
		objects[i] = buf->ReadExtendedByte();
	}

	uint8_t cidcount = buf->ReadByte();
	for (uint c = 0; c < cidcount; c++) {
		uint8_t ctype = buf->ReadByte();
		uint16_t groupid = buf->ReadWord();
		if (!IsValidGroupID(groupid, "ObjectMapSpriteGroup")) continue;

		/* The only valid option here is purchase list sprite groups. */
		if (ctype != 0xFF) {
			GrfMsg(1, "ObjectMapSpriteGroup: Invalid cargo bitnum {} for objects, skipping.", ctype);
			continue;
		}

		for (uint i = 0; i < idcount; i++) {
			ObjectSpec *spec = (objects[i] >= _cur.grffile->objectspec.size()) ? nullptr : _cur.grffile->objectspec[objects[i]].get();

			if (spec == nullptr) {
				grfmsg(1, "ObjectMapSpriteGroup: Object with ID 0x%X undefined, skipping", objects[i]);
				continue;
			}

			spec->grf_prop.spritegroup[OBJECT_SPRITE_GROUP_PURCHASE] = GetGroupByID(groupid);
		}
	}

	uint16_t groupid = buf->ReadWord();
	if (!IsValidGroupID(groupid, "ObjectMapSpriteGroup")) return;

	for (uint i = 0; i < idcount; i++) {
		ObjectSpec *spec = (objects[i] >= _cur.grffile->objectspec.size()) ? nullptr : _cur.grffile->objectspec[objects[i]].get();

		if (spec == nullptr) {
			grfmsg(1, "ObjectMapSpriteGroup: Object with ID 0x%X undefined, skipping", objects[i]);
			continue;
		}

		if (spec->grf_prop.grffile != nullptr) {
			grfmsg(1, "ObjectMapSpriteGroup: Object with ID 0x%X mapped multiple times, skipping", objects[i]);
			continue;
		}

		spec->grf_prop.spritegroup[OBJECT_SPRITE_GROUP_DEFAULT] = GetGroupByID(groupid);
		spec->grf_prop.grffile = _cur.grffile;
		spec->grf_prop.local_id = objects[i];
	}
}

static void RailTypeMapSpriteGroup(ByteReader *buf, uint8_t idcount)
{
	uint8_t *railtypes = AllocaM(uint8_t, idcount);
	for (uint i = 0; i < idcount; i++) {
		uint16_t id = buf->ReadExtendedByte();
		railtypes[i] = id < RAILTYPE_END ? _cur.grffile->railtype_map[id] : INVALID_RAILTYPE;
	}

	uint8_t cidcount = buf->ReadByte();
	for (uint c = 0; c < cidcount; c++) {
		uint8_t ctype = buf->ReadByte();
		uint16_t groupid = buf->ReadWord();
		if (!IsValidGroupID(groupid, "RailTypeMapSpriteGroup")) continue;

		if (ctype >= RTSG_END) continue;

		extern RailTypeInfo _railtypes[RAILTYPE_END];
		for (uint i = 0; i < idcount; i++) {
			if (railtypes[i] != INVALID_RAILTYPE) {
				RailTypeInfo *rti = &_railtypes[railtypes[i]];

				rti->grffile[ctype] = _cur.grffile;
				rti->group[ctype] = GetGroupByID(groupid);
			}
		}
	}

	/* Railtypes do not use the default group. */
	buf->ReadWord();
}

static void RoadTypeMapSpriteGroup(ByteReader *buf, uint8_t idcount, RoadTramType rtt)
{
	RoadType *type_map = (rtt == RTT_TRAM) ? _cur.grffile->tramtype_map : _cur.grffile->roadtype_map;

	uint8_t *roadtypes = AllocaM(uint8_t, idcount);
	for (uint i = 0; i < idcount; i++) {
		uint16_t id = buf->ReadExtendedByte();
		roadtypes[i] = id < ROADTYPE_END ? type_map[id] : INVALID_ROADTYPE;
	}

	uint8_t cidcount = buf->ReadByte();
	for (uint c = 0; c < cidcount; c++) {
		uint8_t ctype = buf->ReadByte();
		uint16_t groupid = buf->ReadWord();
		if (!IsValidGroupID(groupid, "RoadTypeMapSpriteGroup")) continue;

		if (ctype >= ROTSG_END) continue;

		extern RoadTypeInfo _roadtypes[ROADTYPE_END];
		for (uint i = 0; i < idcount; i++) {
			if (roadtypes[i] != INVALID_ROADTYPE) {
				RoadTypeInfo *rti = &_roadtypes[roadtypes[i]];

				rti->grffile[ctype] = _cur.grffile;
				rti->group[ctype] = GetGroupByID(groupid);
			}
		}
	}

	/* Roadtypes do not use the default group. */
	buf->ReadWord();
}

static void AirportMapSpriteGroup(ByteReader *buf, uint8_t idcount)
{
	if (_cur.grffile->airportspec.empty()) {
		grfmsg(1, "AirportMapSpriteGroup: No airports defined, skipping");
		return;
	}

	uint16_t *airports = AllocaM(uint16_t, idcount);
	for (uint i = 0; i < idcount; i++) {
		airports[i] = buf->ReadExtendedByte();
	}

	/* Skip the cargo type section, we only care about the default group */
	uint8_t cidcount = buf->ReadByte();
	buf->Skip(cidcount * 3);

	uint16_t groupid = buf->ReadWord();
	if (!IsValidGroupID(groupid, "AirportMapSpriteGroup")) return;

	for (uint i = 0; i < idcount; i++) {
		AirportSpec *as = airports[i] >= _cur.grffile->airportspec.size() ? nullptr : _cur.grffile->airportspec[airports[i]].get();

		if (as == nullptr) {
			grfmsg(1, "AirportMapSpriteGroup: Airport %d undefined, skipping", airports[i]);
			continue;
		}

		as->grf_prop.spritegroup[0] = GetGroupByID(groupid);
	}
}

static void AirportTileMapSpriteGroup(ByteReader *buf, uint8_t idcount)
{
	if (_cur.grffile->airtspec.empty()) {
		grfmsg(1, "AirportTileMapSpriteGroup: No airport tiles defined, skipping");
		return;
	}

	uint16_t *airptiles = AllocaM(uint16_t, idcount);
	for (uint i = 0; i < idcount; i++) {
		airptiles[i] = buf->ReadExtendedByte();
	}

	/* Skip the cargo type section, we only care about the default group */
	uint8_t cidcount = buf->ReadByte();
	buf->Skip(cidcount * 3);

	uint16_t groupid = buf->ReadWord();
	if (!IsValidGroupID(groupid, "AirportTileMapSpriteGroup")) return;

	for (uint i = 0; i < idcount; i++) {
		AirportTileSpec *airtsp = airptiles[i] >= _cur.grffile->airtspec.size() ? nullptr : _cur.grffile->airtspec[airptiles[i]].get();

		if (airtsp == nullptr) {
			grfmsg(1, "AirportTileMapSpriteGroup: Airport tile %d undefined, skipping", airptiles[i]);
			continue;
		}

		airtsp->grf_prop.spritegroup[0] = GetGroupByID(groupid);
	}
}

static void RoadStopMapSpriteGroup(ByteReader *buf, uint8_t idcount)
{
	uint16_t *roadstops = AllocaM(uint16_t, idcount);
	for (uint i = 0; i < idcount; i++) {
		roadstops[i] = buf->ReadExtendedByte();
	}

	uint8_t cidcount = buf->ReadByte();
	for (uint c = 0; c < cidcount; c++) {
		uint8_t ctype = buf->ReadByte();
		uint16_t groupid = buf->ReadWord();
		if (!IsValidGroupID(groupid, "RoadStopMapSpriteGroup")) continue;

		ctype = TranslateCargo(GSF_ROADSTOPS, ctype);
		if (ctype == INVALID_CARGO) continue;

		for (uint i = 0; i < idcount; i++) {
			RoadStopSpec *roadstopspec = (roadstops[i] >= _cur.grffile->roadstops.size()) ? nullptr : _cur.grffile->roadstops[roadstops[i]].get();

			if (roadstopspec == nullptr) {
				grfmsg(1, "RoadStopMapSpriteGroup: Road stop with ID 0x%X does not exist, skipping", roadstops[i]);
				continue;
			}

			roadstopspec->grf_prop.spritegroup[ctype] = GetGroupByID(groupid);
		}
	}

	uint16_t groupid = buf->ReadWord();
	if (!IsValidGroupID(groupid, "RoadStopMapSpriteGroup")) return;

	if (_cur.grffile->roadstops.empty()) {
		grfmsg(0, "RoadStopMapSpriteGroup: No roadstops defined, skipping.");
		return;
	}

	for (uint i = 0; i < idcount; i++) {
		RoadStopSpec *roadstopspec = (roadstops[i] >= _cur.grffile->roadstops.size()) ? nullptr : _cur.grffile->roadstops[roadstops[i]].get();

		if (roadstopspec == nullptr) {
			grfmsg(1, "RoadStopMapSpriteGroup: Road stop with ID 0x%X does not exist, skipping.", roadstops[i]);
			continue;
		}

		if (roadstopspec->grf_prop.grffile != nullptr) {
			grfmsg(1, "RoadStopMapSpriteGroup: Road stop with ID 0x%X mapped multiple times, skipping", roadstops[i]);
			continue;
		}

		roadstopspec->grf_prop.spritegroup[SpriteGroupCargo::SG_DEFAULT] = GetGroupByID(groupid);
		roadstopspec->grf_prop.grffile = _cur.grffile;
		roadstopspec->grf_prop.local_id = roadstops[i];
		RoadStopClass::Assign(roadstopspec);
	}
}

static void NewLandscapeMapSpriteGroup(ByteReader *buf, uint8_t idcount)
{
	uint16_t *ids = AllocaM(uint16_t, idcount);
	for (uint i = 0; i < idcount; i++) {
		ids[i] = buf->ReadExtendedByte();
	}

	/* Skip the cargo type section, we only care about the default group */
	uint8_t cidcount = buf->ReadByte();
	buf->Skip(cidcount * 3);

	uint16_t groupid = buf->ReadWord();
	if (!IsValidGroupID(groupid, "NewLandscapeMapSpriteGroup")) return;

	for (uint i = 0; i < idcount; i++) {
		uint16_t id = ids[i];

		switch (id) {
			case NLA3ID_CUSTOM_ROCKS:
				_cur.grffile->new_rocks_group = GetGroupByID(groupid);
				if (!HasBit(_cur.grffile->new_landscape_ctrl_flags, NLCF_ROCKS_SET)) {
					SetBit(_cur.grffile->new_landscape_ctrl_flags, NLCF_ROCKS_SET);
					_new_landscape_rocks_grfs.push_back(_cur.grffile);
				}
				break;

			default:
				grfmsg(1, "NewLandscapeMapSpriteGroup: ID not implemented: %d", id);
			break;
		}
	}
}

/* Action 0x03 */
static void FeatureMapSpriteGroup(ByteReader *buf)
{
	/* <03> <feature> <n-id> <ids>... <num-cid> [<cargo-type> <cid>]... <def-cid>
	 * id-list    := [<id>] [id-list]
	 * cargo-list := <cargo-type> <cid> [cargo-list]
	 *
	 * B feature       see action 0
	 * B n-id          bits 0-6: how many IDs this definition applies to
	 *                 bit 7: if set, this is a wagon override definition (see below)
	 * E ids           the IDs for which this definition applies
	 * B num-cid       number of cargo IDs (sprite group IDs) in this definition
	 *                 can be zero, in that case the def-cid is used always
	 * B cargo-type    type of this cargo type (e.g. mail=2, wood=7, see below)
	 * W cid           cargo ID (sprite group ID) for this type of cargo
	 * W def-cid       default cargo ID (sprite group ID) */

	GrfSpecFeatureRef feature_ref = ReadFeature(buf->ReadByte());
	GrfSpecFeature feature = feature_ref.id;
	uint8_t idcount = buf->ReadByte();

	if (feature >= GSF_END) {
		grfmsg(1, "FeatureMapSpriteGroup: Unsupported feature %s, skipping", GetFeatureString(feature_ref));
		return;
	}

	/* If idcount is zero, this is a feature callback */
	if (idcount == 0) {
		/* Skip number of cargo ids? */
		buf->ReadByte();
		uint16_t groupid = buf->ReadWord();
		if (!IsValidGroupID(groupid, "FeatureMapSpriteGroup")) return;

		grfmsg(6, "FeatureMapSpriteGroup: Adding generic feature callback for feature %s", GetFeatureString(feature_ref));

		AddGenericCallback(feature, _cur.grffile, GetGroupByID(groupid));
		return;
	}

	/* Mark the feature as used by the grf (generic callbacks do not count) */
	SetBit(_cur.grffile->grf_features, feature);

	grfmsg(6, "FeatureMapSpriteGroup: Feature %s, %d ids", GetFeatureString(feature_ref), idcount);

	switch (feature) {
		case GSF_TRAINS:
		case GSF_ROADVEHICLES:
		case GSF_SHIPS:
		case GSF_AIRCRAFT:
			VehicleMapSpriteGroup(buf, feature, idcount);
			return;

		case GSF_CANALS:
			CanalMapSpriteGroup(buf, idcount);
			return;

		case GSF_STATIONS:
			StationMapSpriteGroup(buf, idcount);
			return;

		case GSF_HOUSES:
			TownHouseMapSpriteGroup(buf, idcount);
			return;

		case GSF_INDUSTRIES:
			IndustryMapSpriteGroup(buf, idcount);
			return;

		case GSF_INDUSTRYTILES:
			IndustrytileMapSpriteGroup(buf, idcount);
			return;

		case GSF_CARGOES:
			CargoMapSpriteGroup(buf, idcount);
			return;

		case GSF_AIRPORTS:
			AirportMapSpriteGroup(buf, idcount);
			return;

		case GSF_SIGNALS:
			SignalsMapSpriteGroup(buf, idcount);
			break;

		case GSF_OBJECTS:
			ObjectMapSpriteGroup(buf, idcount);
			break;

		case GSF_RAILTYPES:
			RailTypeMapSpriteGroup(buf, idcount);
			break;

		case GSF_ROADTYPES:
			RoadTypeMapSpriteGroup(buf, idcount, RTT_ROAD);
			break;

		case GSF_TRAMTYPES:
			RoadTypeMapSpriteGroup(buf, idcount, RTT_TRAM);
			break;

		case GSF_AIRPORTTILES:
			AirportTileMapSpriteGroup(buf, idcount);
			return;

		case GSF_ROADSTOPS:
			RoadStopMapSpriteGroup(buf, idcount);
			return;

		case GSF_NEWLANDSCAPE:
			NewLandscapeMapSpriteGroup(buf, idcount);
			return;

		default:
			grfmsg(1, "FeatureMapSpriteGroup: Unsupported feature %s, skipping", GetFeatureString(feature_ref));
			return;
	}
}

/* Action 0x04 */
static void FeatureNewName(ByteReader *buf)
{
	/* <04> <veh-type> <language-id> <num-veh> <offset> <data...>
	 *
	 * B veh-type      see action 0 (as 00..07, + 0A
	 *                 But IF veh-type = 48, then generic text
	 * B language-id   If bit 6 is set, This is the extended language scheme,
	 *                 with up to 64 language.
	 *                 Otherwise, it is a mapping where set bits have meaning
	 *                 0 = american, 1 = english, 2 = german, 3 = french, 4 = spanish
	 *                 Bit 7 set means this is a generic text, not a vehicle one (or else)
	 * B num-veh       number of vehicles which are getting a new name
	 * B/W offset      number of the first vehicle that gets a new name
	 *                 Byte : ID of vehicle to change
	 *                 Word : ID of string to change/add
	 * S data          new texts, each of them zero-terminated, after
	 *                 which the next name begins. */

	bool new_scheme = _cur.grffile->grf_version >= 7;

	GrfSpecFeatureRef feature_ref = ReadFeature(buf->ReadByte(), true);
	GrfSpecFeature feature = feature_ref.id;
	if (feature >= GSF_END && feature != 0x48) {
		grfmsg(1, "FeatureNewName: Unsupported feature %s, skipping", GetFeatureString(feature_ref));
		return;
	}

	uint8_t lang   = buf->ReadByte();
	uint8_t num    = buf->ReadByte();
	bool generic   = HasBit(lang, 7);
	uint16_t id;
	if (generic) {
		id = buf->ReadWord();
	} else if (feature <= GSF_AIRCRAFT) {
		id = buf->ReadExtendedByte();
	} else {
		id = buf->ReadByte();
	}

	ClrBit(lang, 7);

	uint16_t endid = id + num;

	grfmsg(6, "FeatureNewName: About to rename engines %d..%d (feature %s) in language 0x%02X",
	               id, endid, GetFeatureString(feature), lang);

	for (; id < endid && buf->HasData(); id++) {
		const std::string_view name = buf->ReadString();
		GrfMsg(8, "FeatureNewName: 0x{:04X} <- {}", id, name);

		switch (feature) {
			case GSF_TRAINS:
			case GSF_ROADVEHICLES:
			case GSF_SHIPS:
			case GSF_AIRCRAFT:
				if (!generic) {
					Engine *e = GetNewEngine(_cur.grffile, (VehicleType)feature, id, HasBit(_cur.grfconfig->flags, GCF_STATIC));
					if (e == nullptr) break;
					StringID string = AddGRFString(_cur.grffile->grfid, e->index, lang, new_scheme, false, name, e->info.string_id);
					e->info.string_id = string;
				} else {
					AddGRFString(_cur.grffile->grfid, id, lang, new_scheme, true, name, STR_UNDEFINED);
				}
				break;

			default:
				if (IsInsideMM(id, 0xD000, 0xD400) || IsInsideMM(id, 0xD800, 0x10000)) {
					AddGRFString(_cur.grffile->grfid, id, lang, new_scheme, true, name, STR_UNDEFINED);
					break;
				}

				switch (GB(id, 8, 8)) {
					case 0xC4: // Station class name
						if (GB(id, 0, 8) >= _cur.grffile->stations.size() || _cur.grffile->stations[GB(id, 0, 8)] == nullptr) {
							GrfMsg(1, "FeatureNewName: Attempt to name undefined station 0x{:X}, ignoring", GB(id, 0, 8));
						} else {
							StationClassID cls_id = _cur.grffile->stations[GB(id, 0, 8)]->cls_id;
							StationClass::Get(cls_id)->name = AddGRFString(_cur.grffile->grfid, id, lang, new_scheme, false, name, STR_UNDEFINED);
						}
						break;

					case 0xC5: // Station name
						if (GB(id, 0, 8) >= _cur.grffile->stations.size() || _cur.grffile->stations[GB(id, 0, 8)] == nullptr) {
							GrfMsg(1, "FeatureNewName: Attempt to name undefined station 0x{:X}, ignoring", GB(id, 0, 8));
						} else {
							_cur.grffile->stations[GB(id, 0, 8)]->name = AddGRFString(_cur.grffile->grfid, id, lang, new_scheme, false, name, STR_UNDEFINED);
						}
						break;

					case 0xC7: // Airporttile name
						if (GB(id, 0, 8) >= _cur.grffile->airtspec.size() || _cur.grffile->airtspec[GB(id, 0, 8)] == nullptr) {
							GrfMsg(1, "FeatureNewName: Attempt to name undefined airport tile 0x{:X}, ignoring", GB(id, 0, 8));
						} else {
							_cur.grffile->airtspec[GB(id, 0, 8)]->name = AddGRFString(_cur.grffile->grfid, id, lang, new_scheme, false, name, STR_UNDEFINED);
						}
						break;

					case 0xC9: // House name
						if (GB(id, 0, 8) >= _cur.grffile->housespec.size() || _cur.grffile->housespec[GB(id, 0, 8)] == nullptr) {
							GrfMsg(1, "FeatureNewName: Attempt to name undefined house 0x{:X}, ignoring.", GB(id, 0, 8));
						} else {
							_cur.grffile->housespec[GB(id, 0, 8)]->building_name = AddGRFString(_cur.grffile->grfid, id, lang, new_scheme, false, name, STR_UNDEFINED);
						}
						break;

					default:
						GrfMsg(7, "FeatureNewName: Unsupported ID (0x{:04X})", id);
						break;
				}
				break;
		}
	}
}

/**
 * Sanitize incoming sprite offsets for Action 5 graphics replacements.
 * @param num         The number of sprites to load.
 * @param offset      Offset from the base.
 * @param max_sprites The maximum number of sprites that can be loaded in this action 5.
 * @param name        Used for error warnings.
 * @return The number of sprites that is going to be skipped.
 */
static uint16_t SanitizeSpriteOffset(uint16_t &num, uint16_t offset, int max_sprites, const std::string_view name)
{

	if (offset >= max_sprites) {
		GrfMsg(1, "GraphicsNew: {} sprite offset must be less than {}, skipping", name, max_sprites);
		uint orig_num = num;
		num = 0;
		return orig_num;
	}

	if (offset + num > max_sprites) {
		GrfMsg(4, "GraphicsNew: {} sprite overflow, truncating...", name);
		uint orig_num = num;
		num = std::max(max_sprites - offset, 0);
		return orig_num - num;
	}

	return 0;
}


/** The information about action 5 types. */
static constexpr auto _action5_types = std::to_array<Action5Type>({
	/* Note: min_sprites should not be changed. Therefore these constants are directly here and not in sprites.h */
	/* 0x00 */ { A5BLOCK_INVALID,      0,                            0, 0,                                           "Type 0x00"                },
	/* 0x01 */ { A5BLOCK_INVALID,      0,                            0, 0,                                           "Type 0x01"                },
	/* 0x02 */ { A5BLOCK_INVALID,      0,                            0, 0,                                           "Type 0x02"                },
	/* 0x03 */ { A5BLOCK_INVALID,      0,                            0, 0,                                           "Type 0x03"                },
	/* 0x04 */ { A5BLOCK_ALLOW_OFFSET, SPR_SIGNALS_BASE,             1, PRESIGNAL_SEMAPHORE_AND_PBS_SPRITE_COUNT,    "Signal graphics"          },
	/* 0x05 */ { A5BLOCK_ALLOW_OFFSET, SPR_ELRAIL_BASE,              1, ELRAIL_SPRITE_COUNT,                         "Rail catenary graphics"   },
	/* 0x06 */ { A5BLOCK_ALLOW_OFFSET, SPR_SLOPES_BASE,              1, NORMAL_AND_HALFTILE_FOUNDATION_SPRITE_COUNT, "Foundation graphics"      },
	/* 0x07 */ { A5BLOCK_INVALID,      0,                           75, 0,                                           "TTDP GUI graphics"        }, // Not used by OTTD.
	/* 0x08 */ { A5BLOCK_ALLOW_OFFSET, SPR_CANALS_BASE,              1, CANALS_SPRITE_COUNT,                         "Canal graphics"           },
	/* 0x09 */ { A5BLOCK_ALLOW_OFFSET, SPR_ONEWAY_BASE,              1, ONEWAY_SPRITE_COUNT,                         "One way road graphics"    },
	/* 0x0A */ { A5BLOCK_ALLOW_OFFSET, SPR_2CCMAP_BASE,              1, TWOCCMAP_SPRITE_COUNT,                       "2CC colour maps"          },
	/* 0x0B */ { A5BLOCK_ALLOW_OFFSET, SPR_TRAMWAY_BASE,             1, TRAMWAY_SPRITE_COUNT,                        "Tramway graphics"         },
	/* 0x0C */ { A5BLOCK_INVALID,      0,                          133, 0,                                           "Snowy temperate tree"     }, // Not yet used by OTTD.
	/* 0x0D */ { A5BLOCK_FIXED,        SPR_SHORE_BASE,              16, SPR_SHORE_SPRITE_COUNT,                      "Shore graphics"           },
	/* 0x0E */ { A5BLOCK_INVALID,      0,                            0, 0,                                           "New Signals graphics"     }, // Not yet used by OTTD.
	/* 0x0F */ { A5BLOCK_ALLOW_OFFSET, SPR_TRACKS_FOR_SLOPES_BASE,   1, TRACKS_FOR_SLOPES_SPRITE_COUNT,              "Sloped rail track"        },
	/* 0x10 */ { A5BLOCK_ALLOW_OFFSET, SPR_AIRPORTX_BASE,            1, AIRPORTX_SPRITE_COUNT,                       "Airport graphics"         },
	/* 0x11 */ { A5BLOCK_ALLOW_OFFSET, SPR_ROADSTOP_BASE,            1, ROADSTOP_SPRITE_COUNT,                       "Road stop graphics"       },
	/* 0x12 */ { A5BLOCK_ALLOW_OFFSET, SPR_AQUEDUCT_BASE,            1, AQUEDUCT_SPRITE_COUNT,                       "Aqueduct graphics"        },
	/* 0x13 */ { A5BLOCK_ALLOW_OFFSET, SPR_AUTORAIL_BASE,            1, AUTORAIL_SPRITE_COUNT,                       "Autorail graphics"        },
	/* 0x14 */ { A5BLOCK_INVALID,      0,                            1, 0,                                           "Flag graphics"            }, // deprecated, no longer used.
	/* 0x15 */ { A5BLOCK_ALLOW_OFFSET, SPR_OPENTTD_BASE,             1, OPENTTD_SPRITE_COUNT,                        "OpenTTD GUI graphics"     },
	/* 0x16 */ { A5BLOCK_ALLOW_OFFSET, SPR_AIRPORT_PREVIEW_BASE,     1, SPR_AIRPORT_PREVIEW_COUNT,                   "Airport preview graphics" },
	/* 0x17 */ { A5BLOCK_ALLOW_OFFSET, SPR_RAILTYPE_TUNNEL_BASE,     1, RAILTYPE_TUNNEL_BASE_COUNT,                  "Railtype tunnel base"     },
	/* 0x18 */ { A5BLOCK_ALLOW_OFFSET, SPR_PALETTE_BASE,             1, PALETTE_SPRITE_COUNT,                        "Palette"                  },
});

/**
 * Get list of all action 5 types
 * @return Read-only span of action 5 type information.
 */
std::span<const Action5Type> GetAction5Types()
{
	return _action5_types;
}

/* Action 0x05 */
static void GraphicsNew(ByteReader *buf)
{
	/* <05> <graphics-type> <num-sprites> <other data...>
	 *
	 * B graphics-type What set of graphics the sprites define.
	 * E num-sprites   How many sprites are in this set?
	 * V other data    Graphics type specific data.  Currently unused. */

	uint8_t type = buf->ReadByte();
	uint16_t num = buf->ReadExtendedByte();
	uint16_t offset = HasBit(type, 7) ? buf->ReadExtendedByte() : 0;
	ClrBit(type, 7); // Clear the high bit as that only indicates whether there is an offset.

	const Action5Type *action5_type;
	const Action5TypeRemapSet &remap = _cur.grffile->action5_type_remaps;
	if (remap.remapped_ids[type]) {
		auto iter = remap.mapping.find(type);
		assert(iter != remap.mapping.end());
		const Action5TypeRemapEntry &def = iter->second;
		if (def.info == nullptr) {
			if (def.fallback_mode == GPMFM_ERROR_ON_USE) {
				grfmsg(0, "Error: Unimplemented action 5 type: %s, mapped to: %X", def.name, type);
				GRFError *error = DisableGrf(STR_NEWGRF_ERROR_UNIMPLEMETED_MAPPED_ACTION5_TYPE);
				error->data = stredup(def.name);
				error->param_value[1] = type;
			} else if (def.fallback_mode == GPMFM_IGNORE) {
				grfmsg(2, "Ignoring unimplemented action 5 type: %s, mapped to: %X", def.name, type);
			}
			_cur.skip_sprites = num;
			return;
		} else {
			action5_type = def.info;
		}
	} else {
		if ((type == 0x0D) && (num == 10) && HasBit(_cur.grfconfig->flags, GCF_SYSTEM)) {
			/* Special not-TTDP-compatible case used in openttd.grf
			 * Missing shore sprites and initialisation of SPR_SHORE_BASE */
			grfmsg(2, "GraphicsNew: Loading 10 missing shore sprites from extra grf.");
			LoadNextSprite(SPR_SHORE_BASE +  0, *_cur.file, _cur.nfo_line++); // SLOPE_STEEP_S
			LoadNextSprite(SPR_SHORE_BASE +  5, *_cur.file, _cur.nfo_line++); // SLOPE_STEEP_W
			LoadNextSprite(SPR_SHORE_BASE +  7, *_cur.file, _cur.nfo_line++); // SLOPE_WSE
			LoadNextSprite(SPR_SHORE_BASE + 10, *_cur.file, _cur.nfo_line++); // SLOPE_STEEP_N
			LoadNextSprite(SPR_SHORE_BASE + 11, *_cur.file, _cur.nfo_line++); // SLOPE_NWS
			LoadNextSprite(SPR_SHORE_BASE + 13, *_cur.file, _cur.nfo_line++); // SLOPE_ENW
			LoadNextSprite(SPR_SHORE_BASE + 14, *_cur.file, _cur.nfo_line++); // SLOPE_SEN
			LoadNextSprite(SPR_SHORE_BASE + 15, *_cur.file, _cur.nfo_line++); // SLOPE_STEEP_E
			LoadNextSprite(SPR_SHORE_BASE + 16, *_cur.file, _cur.nfo_line++); // SLOPE_EW
			LoadNextSprite(SPR_SHORE_BASE + 17, *_cur.file, _cur.nfo_line++); // SLOPE_NS
			if (_loaded_newgrf_features.shore == SHORE_REPLACE_NONE) _loaded_newgrf_features.shore = SHORE_REPLACE_ONLY_NEW;
			return;
		}

		/* Supported type? */
		if ((type >= std::size(_action5_types)) || (_action5_types[type].block_type == A5BLOCK_INVALID)) {
			grfmsg(2, "GraphicsNew: Custom graphics (type 0x%02X) sprite block of length %u (unimplemented, ignoring)", type, num);
			_cur.skip_sprites = num;
			return;
		}

		action5_type = &_action5_types[type];
	}

	/* Contrary to TTDP we allow always to specify too few sprites as we allow always an offset,
	 * except for the long version of the shore type:
	 * Ignore offset if not allowed */
	if ((action5_type->block_type != A5BLOCK_ALLOW_OFFSET) && (offset != 0)) {
		GrfMsg(1, "GraphicsNew: {} (type 0x{:02X}) do not allow an <offset> field. Ignoring offset.", action5_type->name, type);
		offset = 0;
	}

	/* Ignore action5 if too few sprites are specified. (for TTDP compatibility)
	 * This does not make sense, if <offset> is allowed */
	if ((action5_type->block_type == A5BLOCK_FIXED) && (num < action5_type->min_sprites)) {
		GrfMsg(1, "GraphicsNew: {} (type 0x{:02X}) count must be at least {}. Only {} were specified. Skipping.", action5_type->name, type, action5_type->min_sprites, num);
		_cur.skip_sprites = num;
		return;
	}

	/* Load at most max_sprites sprites. Skip remaining sprites. (for compatibility with TTDP and future extensions) */
	uint16_t skip_num = SanitizeSpriteOffset(num, offset, action5_type->max_sprites, action5_type->name);
	SpriteID replace = action5_type->sprite_base + offset;

	/* Load <num> sprites starting from <replace>, then skip <skip_num> sprites. */
	GrfMsg(2, "GraphicsNew: Replacing sprites {} to {} of {} (type 0x{:02X}) at SpriteID 0x{:04X}", offset, offset + num - 1, action5_type->name, type, replace);

	if (type == 0x0D) _loaded_newgrf_features.shore = SHORE_REPLACE_ACTION_5;

	if (type == 0x0B) {
		static const SpriteID depot_with_track_offset = SPR_TRAMWAY_DEPOT_WITH_TRACK - SPR_TRAMWAY_BASE;
		static const SpriteID depot_no_track_offset = SPR_TRAMWAY_DEPOT_NO_TRACK - SPR_TRAMWAY_BASE;
		if (offset <= depot_with_track_offset && offset + num > depot_with_track_offset) _loaded_newgrf_features.tram = TRAMWAY_REPLACE_DEPOT_WITH_TRACK;
		if (offset <= depot_no_track_offset && offset + num > depot_no_track_offset) _loaded_newgrf_features.tram = TRAMWAY_REPLACE_DEPOT_NO_TRACK;
	}

	/* If the baseset or grf only provides sprites for flat tiles (pre #10282), duplicate those for use on slopes. */
	bool dup_oneway_sprites = ((type == 0x09) && (offset + num <= SPR_ONEWAY_SLOPE_N_OFFSET));

	for (uint16_t n = num; n > 0; n--) {
		_cur.nfo_line++;
		int load_index = (replace == 0 ? _cur.spriteid++ : replace++);
		LoadNextSprite(load_index, *_cur.file, _cur.nfo_line);
		if (dup_oneway_sprites) {
			DupSprite(load_index, load_index + SPR_ONEWAY_SLOPE_N_OFFSET);
			DupSprite(load_index, load_index + SPR_ONEWAY_SLOPE_S_OFFSET);
		}
	}

	if (type == 0x04 && ((_cur.grfconfig->ident.grfid & 0x00FFFFFF) == OPENTTD_GRAPHICS_BASE_GRF_ID ||
			_cur.grfconfig->ident.grfid == BSWAP32(0xFF4F4701) || _cur.grfconfig->ident.grfid == BSWAP32(0xFFFFFFFE))) {
		/* Signal graphics action 5: Fill duplicate signal sprite block if this is a baseset GRF or OpenGFX */
		const SpriteID end = offset + num;
		for (SpriteID i = offset; i < end; i++) {
			DupSprite(SPR_SIGNALS_BASE + i, SPR_DUP_SIGNALS_BASE + i);
		}
	}

	_cur.skip_sprites = skip_num;
}

/* Action 0x05 (SKIP) */
static void SkipAct5(ByteReader *buf)
{
	/* Ignore type byte */
	buf->ReadByte();

	/* Skip the sprites of this action */
	_cur.skip_sprites = buf->ReadExtendedByte();

	GrfMsg(3, "SkipAct5: Skipping {} sprites", _cur.skip_sprites);
}

/**
 * Reads a variable common to VarAction2 and Action7/9/D.
 *
 * Returns VarAction2 variable 'param' resp. Action7/9/D variable '0x80 + param'.
 * If a variable is not accessible from all four actions, it is handled in the action specific functions.
 *
 * @param param variable number (as for VarAction2, for Action7/9/D you have to subtract 0x80 first).
 * @param value returns the value of the variable.
 * @param grffile NewGRF querying the variable
 * @return true iff the variable is known and the value is returned in 'value'.
 */
bool GetGlobalVariable(uint8_t param, uint32_t *value, const GRFFile *grffile)
{
	if (_sprite_group_resolve_check_veh_check) {
		switch (param) {
			case 0x00:
			case 0x02:
			case 0x09:
			case 0x0A:
			case 0x20:
			case 0x23:
				_sprite_group_resolve_check_veh_check = false;
				break;
		}
	}

	switch (param) {
		case 0x00: // current date
			*value = std::max<DateDelta>(CalTime::CurDate() - CalTime::DAYS_TILL_ORIGINAL_BASE_YEAR, 0).base();
			return true;

		case 0x01: // current year
			*value = (Clamp(CalTime::CurYear(), CalTime::ORIGINAL_BASE_YEAR, CalTime::ORIGINAL_MAX_YEAR) - CalTime::ORIGINAL_BASE_YEAR).base();
			return true;

		case 0x02: { // detailed date information: month of year (bit 0-7), day of month (bit 8-12), leap year (bit 15), day of year (bit 16-24)
			CalTime::Date start_of_year = CalTime::ConvertYMDToDate(CalTime::CurYear(), 0, 1);
			*value = CalTime::CurMonth() | (CalTime::CurDay() - 1) << 8 | (CalTime::IsLeapYear(CalTime::CurYear()) ? 1 << 15 : 0) | (CalTime::CurDate() - start_of_year).base() << 16;
			return true;
		}

		case 0x03: // current climate, 0=temp, 1=arctic, 2=trop, 3=toyland
			*value = _settings_game.game_creation.landscape;
			return true;

		case 0x06: // road traffic side, bit 4 clear=left, set=right
			*value = _settings_game.vehicle.road_side << 4;
			return true;

		case 0x09: // date fraction
			*value = CalTime::CurDateFract() * 885;
			return true;

		case 0x0A: // animation counter
			*value = GB(_scaled_tick_counter, 0, 16);
			return true;

		case 0x0B: { // TTDPatch version
			uint major    = 2;
			uint minor    = 6;
			uint revision = 1; // special case: 2.0.1 is 2.0.10
			uint build    = 1382;
			*value = (major << 24) | (minor << 20) | (revision << 16) | build;
			return true;
		}

		case 0x0D: // TTD Version, 00=DOS, 01=Windows
			*value = (_cur.grfconfig->palette & GRFP_USE_MASK) | grffile->var8D_overlay;
			return true;

		case 0x0E: // Y-offset for train sprites
			*value = _cur.grffile->traininfo_vehicle_pitch;
			return true;

		case 0x0F: // Rail track type cost factors
			*value = 0;
			SB(*value, 0, 8, GetRailTypeInfo(RAILTYPE_RAIL)->cost_multiplier); // normal rail
			if (_settings_game.vehicle.disable_elrails) {
				/* skip elrail multiplier - disabled */
				SB(*value, 8, 8, GetRailTypeInfo(RAILTYPE_MONO)->cost_multiplier); // monorail
			} else {
				SB(*value, 8, 8, GetRailTypeInfo(RAILTYPE_ELECTRIC)->cost_multiplier); // electified railway
				/* Skip monorail multiplier - no space in result */
			}
			SB(*value, 16, 8, GetRailTypeInfo(RAILTYPE_MAGLEV)->cost_multiplier); // maglev
			return true;

		case 0x11: // current rail tool type
			*value = 0; // constant fake value to avoid desync
			return true;

		case 0x12: // Game mode
			*value = _game_mode;
			return true;

		/* case 0x13: // Tile refresh offset to left    not implemented */
		/* case 0x14: // Tile refresh offset to right   not implemented */
		/* case 0x15: // Tile refresh offset upwards    not implemented */
		/* case 0x16: // Tile refresh offset downwards  not implemented */
		/* case 0x17: // temperate snow line            not implemented */

		case 0x1A: // Always -1
			*value = UINT_MAX;
			return true;

		case 0x1B: // Display options
			*value = 0x3F; // constant fake value to avoid desync
			return true;

		case 0x1D: // TTD Platform, 00=TTDPatch, 01=OpenTTD, also used for feature tests (bits 31..4)
			*value = 1 | grffile->var9D_overlay;
			return true;

		case 0x1E: // Miscellaneous GRF features
			*value = _misc_grf_features;

			/* Add the local flags */
			assert(!HasBit(*value, GMB_TRAIN_WIDTH_32_PIXELS));
			if (_cur.grffile->traininfo_vehicle_width == VEHICLEINFO_FULL_VEHICLE_WIDTH) SetBit(*value, GMB_TRAIN_WIDTH_32_PIXELS);
			return true;

		/* case 0x1F: // locale dependent settings not implemented to avoid desync */

		case 0x20: { // snow line height
			uint8_t snowline = GetSnowLine();
			if (_settings_game.game_creation.landscape == LT_ARCTIC && snowline <= _settings_game.construction.map_height_limit) {
				*value = Clamp(snowline * (grffile->grf_version >= 8 ? 1 : TILE_HEIGHT), 0, 0xFE);
			} else {
				/* No snow */
				*value = 0xFF;
			}
			return true;
		}

		case 0x21: // OpenTTD version
			*value = _openttd_newgrf_version;
			return true;

		case 0x22: // difficulty level
			*value = SP_CUSTOM;
			return true;

		case 0x23: // long format date
			*value = CalTime::CurDate().base();
			return true;

		case 0x24: // long format year
			*value = CalTime::CurYear().base();
			return true;

		default: return false;
	}
}

static uint32_t GetParamVal(uint8_t param, uint32_t *cond_val)
{
	/* First handle variable common with VarAction2 */
	uint32_t value;
	if (GetGlobalVariable(param - 0x80, &value, _cur.grffile)) return value;

	/* Non-common variable */
	switch (param) {
		case 0x84: { // GRF loading stage
			uint32_t res = 0;

			if (_cur.stage > GLS_INIT) SetBit(res, 0);
			if (_cur.stage == GLS_RESERVE) SetBit(res, 8);
			if (_cur.stage == GLS_ACTIVATION) SetBit(res, 9);
			return res;
		}

		case 0x85: // TTDPatch flags, only for bit tests
			if (cond_val == nullptr) {
				/* Supported in Action 0x07 and 0x09, not 0x0D */
				return 0;
			} else {
				uint32_t index = *cond_val / 0x20;
				*cond_val %= 0x20;
				uint32_t param_val = 0;
				if (index < lengthof(_ttdpatch_flags)) {
					param_val = _ttdpatch_flags[index];
					if (!HasBit(_cur.grfconfig->flags, GCF_STATIC) && !HasBit(_cur.grfconfig->flags, GCF_SYSTEM)) {
						SetBit(_observed_ttdpatch_flags[index], *cond_val);
					}
				}
				return param_val;
			}

		case 0x88: // GRF ID check
			return 0;

		/* case 0x99: Global ID offset not implemented */

		default:
			/* GRF Parameter */
			if (param < 0x80) return _cur.grffile->GetParam(param);

			/* In-game variable. */
			GrfMsg(1, "Unsupported in-game variable 0x{:02X}", param);
			return UINT_MAX;
	}
}

/* Action 0x06 */
static void CfgApply(ByteReader *buf)
{
	/* <06> <param-num> <param-size> <offset> ... <FF>
	 *
	 * B param-num     Number of parameter to substitute (First = "zero")
	 *                 Ignored if that parameter was not specified in newgrf.cfg
	 * B param-size    How many bytes to replace.  If larger than 4, the
	 *                 bytes of the following parameter are used.  In that
	 *                 case, nothing is applied unless *all* parameters
	 *                 were specified.
	 * B offset        Offset into data from beginning of next sprite
	 *                 to place where parameter is to be stored. */

	/* Preload the next sprite */
	SpriteFile &file = *_cur.file;
	size_t pos = file.GetPos();
	uint32_t num = file.GetContainerVersion() >= 2 ? file.ReadDword() : file.ReadWord();
	uint8_t type = file.ReadByte();

	/* Check if the sprite is a pseudo sprite. We can't operate on real sprites. */
	if (type != 0xFF) {
		GrfMsg(2, "CfgApply: Ignoring (next sprite is real, unsupported)");

		/* Reset the file position to the start of the next sprite */
		file.SeekTo(pos, SEEK_SET);
		return;
	}

	/* Get (or create) the override for the next sprite. */
	GRFLocation location(_cur.grfconfig->ident.grfid, _cur.nfo_line + 1);
	std::unique_ptr<uint8_t[]> &preload_sprite = _grf_line_to_action6_sprite_override[location];

	/* Load new sprite data if it hasn't already been loaded. */
	if (preload_sprite == nullptr) {
		preload_sprite = std::make_unique<uint8_t[]>(num);
		file.ReadBlock(preload_sprite.get(), num);
	}

	/* Reset the file position to the start of the next sprite */
	file.SeekTo(pos, SEEK_SET);

	/* Now perform the Action 0x06 on our data. */
	for (;;) {
		uint i;
		uint param_num;
		uint param_size;
		uint offset;
		bool add_value;

		/* Read the parameter to apply. 0xFF indicates no more data to change. */
		param_num = buf->ReadByte();
		if (param_num == 0xFF) break;

		/* Get the size of the parameter to use. If the size covers multiple
		 * double words, sequential parameter values are used. */
		param_size = buf->ReadByte();

		/* Bit 7 of param_size indicates we should add to the original value
		 * instead of replacing it. */
		add_value  = HasBit(param_size, 7);
		param_size = GB(param_size, 0, 7);

		/* Where to apply the data to within the pseudo sprite data. */
		offset     = buf->ReadExtendedByte();

		/* If the parameter is a GRF parameter (not an internal variable) check
		 * if it (and all further sequential parameters) has been defined. */
		if (param_num < 0x80 && (param_num + (param_size - 1) / 4) >= _cur.grffile->param_end) {
			GrfMsg(2, "CfgApply: Ignoring (param {} not set)", (param_num + (param_size - 1) / 4));
			break;
		}

		GrfMsg(8, "CfgApply: Applying {} bytes from parameter 0x{:02X} at offset 0x{:04X}", param_size, param_num, offset);

		bool carry = false;
		for (i = 0; i < param_size && offset + i < num; i++) {
			uint32_t value = GetParamVal(param_num + i / 4, nullptr);
			/* Reset carry flag for each iteration of the variable (only really
			 * matters if param_size is greater than 4) */
			if (i % 4 == 0) carry = false;

			if (add_value) {
				uint new_value = preload_sprite[offset + i] + GB(value, (i % 4) * 8, 8) + (carry ? 1 : 0);
				preload_sprite[offset + i] = GB(new_value, 0, 8);
				/* Check if the addition overflowed */
				carry = new_value >= 256;
			} else {
				preload_sprite[offset + i] = GB(value, (i % 4) * 8, 8);
			}
		}
	}
}

/**
 * Disable a static NewGRF when it is influencing another (non-static)
 * NewGRF as this could cause desyncs.
 *
 * We could just tell the NewGRF querying that the file doesn't exist,
 * but that might give unwanted results. Disabling the NewGRF gives the
 * best result as no NewGRF author can complain about that.
 * @param c The NewGRF to disable.
 */
static void DisableStaticNewGRFInfluencingNonStaticNewGRFs(GRFConfig *c)
{
	GRFError *error = DisableGrf(STR_NEWGRF_ERROR_STATIC_GRF_CAUSES_DESYNC, c);
	error->data = _cur.grfconfig->GetName();
}

/* Action 0x07
 * Action 0x09 */
static void SkipIf(ByteReader *buf)
{
	/* <07/09> <param-num> <param-size> <condition-type> <value> <num-sprites>
	 *
	 * B param-num
	 * B param-size
	 * B condition-type
	 * V value
	 * B num-sprites */
	uint32_t cond_val = 0;
	uint32_t mask = 0;
	bool result;

	uint8_t param     = buf->ReadByte();
	uint8_t paramsize = buf->ReadByte();
	uint8_t condtype  = buf->ReadByte();

	if (condtype < 2) {
		/* Always 1 for bit tests, the given value should be ignored. */
		paramsize = 1;
	}

	switch (paramsize) {
		case 8: cond_val = buf->ReadDWord(); mask = buf->ReadDWord(); break;
		case 4: cond_val = buf->ReadDWord(); mask = 0xFFFFFFFF; break;
		case 2: cond_val = buf->ReadWord();  mask = 0x0000FFFF; break;
		case 1: cond_val = buf->ReadByte();  mask = 0x000000FF; break;
		default: break;
	}

	if (param < 0x80 && _cur.grffile->param_end <= param) {
		GrfMsg(7, "SkipIf: Param {} undefined, skipping test", param);
		return;
	}

	GrfMsg(7, "SkipIf: Test condtype {}, param 0x{:02X}, condval 0x{:08X}", condtype, param, cond_val);

	/* condtypes that do not use 'param' are always valid.
	 * condtypes that use 'param' are either not valid for param 0x88, or they are only valid for param 0x88.
	 */
	if (condtype >= 0x0B) {
		/* Tests that ignore 'param' */
		switch (condtype) {
			case 0x0B: result = !IsValidCargoID(GetCargoIDByLabel(CargoLabel(BSWAP32(cond_val))));
				break;
			case 0x0C: result = IsValidCargoID(GetCargoIDByLabel(CargoLabel(BSWAP32(cond_val))));
				break;
			case 0x0D: result = GetRailTypeByLabel(BSWAP32(cond_val)) == INVALID_RAILTYPE;
				break;
			case 0x0E: result = GetRailTypeByLabel(BSWAP32(cond_val)) != INVALID_RAILTYPE;
				break;
			case 0x0F: {
				RoadType rt = GetRoadTypeByLabel(BSWAP32(cond_val));
				result = rt == INVALID_ROADTYPE || !RoadTypeIsRoad(rt);
				break;
			}
			case 0x10: {
				RoadType rt = GetRoadTypeByLabel(BSWAP32(cond_val));
				result = rt != INVALID_ROADTYPE && RoadTypeIsRoad(rt);
				break;
			}
			case 0x11: {
				RoadType rt = GetRoadTypeByLabel(BSWAP32(cond_val));
				result = rt == INVALID_ROADTYPE || !RoadTypeIsTram(rt);
				break;
			}
			case 0x12: {
				RoadType rt = GetRoadTypeByLabel(BSWAP32(cond_val));
				result = rt != INVALID_ROADTYPE && RoadTypeIsTram(rt);
				break;
			}
			default: GrfMsg(1, "SkipIf: Unsupported condition type {:02X}. Ignoring", condtype); return;
		}
	} else if (param == 0x88) {
		/* GRF ID checks */

		GRFConfig *c = GetGRFConfig(cond_val, mask);

		if (c != nullptr && HasBit(c->flags, GCF_STATIC) && !HasBit(_cur.grfconfig->flags, GCF_STATIC) && _networking) {
			DisableStaticNewGRFInfluencingNonStaticNewGRFs(c);
			c = nullptr;
		}

		if (condtype != 10 && c == nullptr) {
			GrfMsg(7, "SkipIf: GRFID 0x{:08X} unknown, skipping test", BSWAP32(cond_val));
			return;
		}

		switch (condtype) {
			/* Tests 0x06 to 0x0A are only for param 0x88, GRFID checks */
			case 0x06: // Is GRFID active?
				result = c->status == GCS_ACTIVATED;
				break;

			case 0x07: // Is GRFID non-active?
				result = c->status != GCS_ACTIVATED;
				break;

			case 0x08: // GRFID is not but will be active?
				result = c->status == GCS_INITIALISED;
				break;

			case 0x09: // GRFID is or will be active?
				result = c->status == GCS_ACTIVATED || c->status == GCS_INITIALISED;
				break;

			case 0x0A: // GRFID is not nor will be active
				/* This is the only condtype that doesn't get ignored if the GRFID is not found */
				result = c == nullptr || c->status == GCS_DISABLED || c->status == GCS_NOT_FOUND;
				break;

			default: GrfMsg(1, "SkipIf: Unsupported GRF condition type {:02X}. Ignoring", condtype); return;
		}
	} else if (param == 0x91 && (condtype == 0x02 || condtype == 0x03) && cond_val > 0) {
		const std::vector<uint32_t> &values = _cur.grffile->var91_values;
		/* condtype 0x02: skip if test result found
		 * condtype 0x03: skip if test result not found
		 */
		bool found = std::find(values.begin(), values.end(), cond_val) != values.end();
		result = (found == (condtype == 0x02));
	} else {
		/* Tests that use 'param' and are not GRF ID checks.  */
		uint32_t param_val = GetParamVal(param, &cond_val); // cond_val is modified for param == 0x85
		switch (condtype) {
			case 0x00: result = !!(param_val & (1 << cond_val));
				break;
			case 0x01: result = !(param_val & (1 << cond_val));
				break;
			case 0x02: result = (param_val & mask) == cond_val;
				break;
			case 0x03: result = (param_val & mask) != cond_val;
				break;
			case 0x04: result = (param_val & mask) < cond_val;
				break;
			case 0x05: result = (param_val & mask) > cond_val;
				break;
			default: GrfMsg(1, "SkipIf: Unsupported condition type {:02X}. Ignoring", condtype); return;
		}
	}

	if (!result) {
		GrfMsg(2, "SkipIf: Not skipping sprites, test was false");
		return;
	}

	uint8_t numsprites = buf->ReadByte();

	/* numsprites can be a GOTO label if it has been defined in the GRF
	 * file. The jump will always be the first matching label that follows
	 * the current nfo_line. If no matching label is found, the first matching
	 * label in the file is used. */
	const GRFLabel *choice = nullptr;
	for (const auto &label : _cur.grffile->labels) {
		if (label.label != numsprites) continue;

		/* Remember a goto before the current line */
		if (choice == nullptr) choice = &label;
		/* If we find a label here, this is definitely good */
		if (label.nfo_line > _cur.nfo_line) {
			choice = &label;
			break;
		}
	}

	if (choice != nullptr) {
		GrfMsg(2, "SkipIf: Jumping to label 0x{:X} at line {}, test was true", choice->label, choice->nfo_line);
		_cur.file->SeekTo(choice->pos, SEEK_SET);
		_cur.nfo_line = choice->nfo_line;
		return;
	}

	GrfMsg(2, "SkipIf: Skipping {} sprites, test was true", numsprites);
	_cur.skip_sprites = numsprites;
	if (_cur.skip_sprites == 0) {
		/* Zero means there are no sprites to skip, so
		 * we use -1 to indicate that all further
		 * sprites should be skipped. */
		_cur.skip_sprites = -1;

		/* If an action 8 hasn't been encountered yet, disable the grf. */
		if (_cur.grfconfig->status != (_cur.stage < GLS_RESERVE ? GCS_INITIALISED : GCS_ACTIVATED)) {
			DisableGrf();
		}
	}
}


/* Action 0x08 (GLS_FILESCAN) */
static void ScanInfo(ByteReader *buf)
{
	uint8_t grf_version = buf->ReadByte();
	uint32_t grfid      = buf->ReadDWord();
	std::string_view name = buf->ReadString();

	_cur.grfconfig->ident.grfid = grfid;

	if (grf_version < 2 || grf_version > 8) {
		SetBit(_cur.grfconfig->flags, GCF_INVALID);
		Debug(grf, 0, "{}: NewGRF \"{}\" (GRFID %08X) uses GRF version {}, which is incompatible with this version of OpenTTD.", _cur.grfconfig->GetDisplayPath(), name, BSWAP32(grfid), grf_version);
	}

	/* GRF IDs starting with 0xFF are reserved for internal TTDPatch use */
	if (GB(grfid, 0, 8) == 0xFF) SetBit(_cur.grfconfig->flags, GCF_SYSTEM);

	AddGRFTextToList(_cur.grfconfig->name, 0x7F, grfid, false, name);

	if (buf->HasData()) {
		std::string_view info = buf->ReadString();
		AddGRFTextToList(_cur.grfconfig->info, 0x7F, grfid, true, info);
	}

	/* GLS_INFOSCAN only looks for the action 8, so we can skip the rest of the file */
	_cur.skip_sprites = -1;
}

/* Action 0x08 */
static void GRFInfo(ByteReader *buf)
{
	/* <08> <version> <grf-id> <name> <info>
	 *
	 * B version       newgrf version, currently 06
	 * 4*B grf-id      globally unique ID of this .grf file
	 * S name          name of this .grf set
	 * S info          string describing the set, and e.g. author and copyright */

	uint8_t version    = buf->ReadByte();
	uint32_t grfid     = buf->ReadDWord();
	std::string_view name = buf->ReadString();

	if (_cur.stage < GLS_RESERVE && _cur.grfconfig->status != GCS_UNKNOWN) {
		DisableGrf(STR_NEWGRF_ERROR_MULTIPLE_ACTION_8);
		return;
	}

	if (_cur.grffile->grfid != grfid) {
		Debug(grf, 0, "GRFInfo: GRFID {:08X} in FILESCAN stage does not match GRFID {:08X} in INIT/RESERVE/ACTIVATION stage", BSWAP32(_cur.grffile->grfid), BSWAP32(grfid));
		_cur.grffile->grfid = grfid;
	}

	_cur.grffile->grf_version = version;
	_cur.grfconfig->status = _cur.stage < GLS_RESERVE ? GCS_INITIALISED : GCS_ACTIVATED;

	/* Do swap the GRFID for displaying purposes since people expect that */
	Debug(grf, 1, "GRFInfo: Loaded GRFv{} set {:08X} - {} (palette: {}, version: {})", version, BSWAP32(grfid), name, (_cur.grfconfig->palette & GRFP_USE_MASK) ? "Windows" : "DOS", _cur.grfconfig->version);
}

/* Action 0x0A */
static void SpriteReplace(ByteReader *buf)
{
	/* <0A> <num-sets> <set1> [<set2> ...]
	 * <set>: <num-sprites> <first-sprite>
	 *
	 * B num-sets      How many sets of sprites to replace.
	 * Each set:
	 * B num-sprites   How many sprites are in this set
	 * W first-sprite  First sprite number to replace */

	uint8_t num_sets = buf->ReadByte();

	for (uint i = 0; i < num_sets; i++) {
		uint8_t num_sprites = buf->ReadByte();
		uint16_t first_sprite = buf->ReadWord();

		GrfMsg(2, "SpriteReplace: [Set {}] Changing {} sprites, beginning with {}",
			i, num_sprites, first_sprite
		);

		for (uint j = 0; j < num_sprites; j++) {
			int load_index = first_sprite + j;
			_cur.nfo_line++;
			if (load_index < (int)SPR_PROGSIGNAL_BASE || load_index >= (int)SPR_NEWGRFS_BASE) {
				LoadNextSprite(load_index, *_cur.file, _cur.nfo_line); // XXX
			} else {
				/* Skip sprite */
				grfmsg(0, "SpriteReplace: Ignoring attempt to replace protected sprite ID: %d", load_index);
				LoadNextSprite(-1, *_cur.file, _cur.nfo_line);
			}

			/* Shore sprites now located at different addresses.
			 * So detect when the old ones get replaced. */
			if (IsInsideMM(load_index, SPR_ORIGINALSHORE_START, SPR_ORIGINALSHORE_END + 1)) {
				if (_loaded_newgrf_features.shore != SHORE_REPLACE_ACTION_5) _loaded_newgrf_features.shore = SHORE_REPLACE_ACTION_A;
			}
		}
	}
}

/* Action 0x0A (SKIP) */
static void SkipActA(ByteReader *buf)
{
	uint8_t num_sets = buf->ReadByte();

	for (uint i = 0; i < num_sets; i++) {
		/* Skip the sprites this replaces */
		_cur.skip_sprites += buf->ReadByte();
		/* But ignore where they go */
		buf->ReadWord();
	}

	GrfMsg(3, "SkipActA: Skipping {} sprites", _cur.skip_sprites);
}

/* Action 0x0B */
static void GRFLoadError(ByteReader *buf)
{
	/* <0B> <severity> <language-id> <message-id> [<message...> 00] [<data...>] 00 [<parnum>]
	 *
	 * B severity      00: notice, continue loading grf file
	 *                 01: warning, continue loading grf file
	 *                 02: error, but continue loading grf file, and attempt
	 *                     loading grf again when loading or starting next game
	 *                 03: error, abort loading and prevent loading again in
	 *                     the future (only when restarting the patch)
	 * B language-id   see action 4, use 1F for built-in error messages
	 * B message-id    message to show, see below
	 * S message       for custom messages (message-id FF), text of the message
	 *                 not present for built-in messages.
	 * V data          additional data for built-in (or custom) messages
	 * B parnum        parameter numbers to be shown in the message (maximum of 2) */

	static const StringID msgstr[] = {
		STR_NEWGRF_ERROR_VERSION_NUMBER,
		STR_NEWGRF_ERROR_DOS_OR_WINDOWS,
		STR_NEWGRF_ERROR_UNSET_SWITCH,
		STR_NEWGRF_ERROR_INVALID_PARAMETER,
		STR_NEWGRF_ERROR_LOAD_BEFORE,
		STR_NEWGRF_ERROR_LOAD_AFTER,
		STR_NEWGRF_ERROR_OTTD_VERSION_NUMBER,
	};

	static const StringID sevstr[] = {
		STR_NEWGRF_ERROR_MSG_INFO,
		STR_NEWGRF_ERROR_MSG_WARNING,
		STR_NEWGRF_ERROR_MSG_ERROR,
		STR_NEWGRF_ERROR_MSG_FATAL
	};

	uint8_t severity   = buf->ReadByte();
	uint8_t lang       = buf->ReadByte();
	uint8_t message_id = buf->ReadByte();

	/* Skip the error if it isn't valid for the current language. */
	if (!CheckGrfLangID(lang, _cur.grffile->grf_version)) return;

	/* Skip the error until the activation stage unless bit 7 of the severity
	 * is set. */
	if (!HasBit(severity, 7) && _cur.stage == GLS_INIT) {
		GrfMsg(7, "GRFLoadError: Skipping non-fatal GRFLoadError in stage {}", _cur.stage);
		return;
	}
	ClrBit(severity, 7);

	if (severity >= lengthof(sevstr)) {
		GrfMsg(7, "GRFLoadError: Invalid severity id {}. Setting to 2 (non-fatal error).", severity);
		severity = 2;
	} else if (severity == 3) {
		/* This is a fatal error, so make sure the GRF is deactivated and no
		 * more of it gets loaded. */
		DisableGrf();

		/* Make sure we show fatal errors, instead of silly infos from before */
		_cur.grfconfig->error.reset();
	}

	if (message_id >= lengthof(msgstr) && message_id != 0xFF) {
		GrfMsg(7, "GRFLoadError: Invalid message id.");
		return;
	}

	if (buf->Remaining() <= 1) {
		GrfMsg(7, "GRFLoadError: No message data supplied.");
		return;
	}

	/* For now we can only show one message per newgrf file. */
	if (_cur.grfconfig->error.has_value()) return;

	_cur.grfconfig->error = {sevstr[severity]};
	GRFError *error = &_cur.grfconfig->error.value();

	if (message_id == 0xFF) {
		/* This is a custom error message. */
		if (buf->HasData()) {
			std::string_view message = buf->ReadString();

			error->custom_message = TranslateTTDPatchCodes(_cur.grffile->grfid, lang, true, message, SCC_RAW_STRING_POINTER);
		} else {
			GrfMsg(7, "GRFLoadError: No custom message supplied.");
			error->custom_message.clear();
		}
	} else {
		error->message = msgstr[message_id];
	}

	if (buf->HasData()) {
		std::string_view data = buf->ReadString();

		error->data = TranslateTTDPatchCodes(_cur.grffile->grfid, lang, true, data);
	} else {
		GrfMsg(7, "GRFLoadError: No message data supplied.");
		error->data.clear();
	}

	/* Only two parameter numbers can be used in the string. */
	for (uint i = 0; i < error->param_value.size() && buf->HasData(); i++) {
		uint param_number = buf->ReadByte();
		error->param_value[i] = _cur.grffile->GetParam(param_number);
	}
}

/* Action 0x0C */
static void GRFComment(ByteReader *buf)
{
	/* <0C> [<ignored...>]
	 *
	 * V ignored       Anything following the 0C is ignored */

	if (!buf->HasData()) return;

	std::string_view text = buf->ReadString();
	GrfMsg(2, "GRFComment: {}", text);
}

/* Action 0x0D (GLS_SAFETYSCAN) */
static void SafeParamSet(ByteReader *buf)
{
	uint8_t target = buf->ReadByte();

	/* Writing GRF parameters and some bits of 'misc GRF features' are safe. */
	if (target < 0x80 || target == 0x9E) return;

	/* GRM could be unsafe, but as here it can only happen after other GRFs
	 * are loaded, it should be okay. If the GRF tried to use the slots it
	 * reserved, it would be marked unsafe anyway. GRM for (e.g. bridge)
	 * sprites  is considered safe. */

	SetBit(_cur.grfconfig->flags, GCF_UNSAFE);

	/* Skip remainder of GRF */
	_cur.skip_sprites = -1;
}


static uint32_t GetPatchVariable(uint8_t param)
{
	switch (param) {
		/* start year - 1920 */
		case 0x0B: return (std::max(_settings_game.game_creation.starting_year, CalTime::ORIGINAL_BASE_YEAR) - CalTime::ORIGINAL_BASE_YEAR).base();

		/* freight trains weight factor */
		case 0x0E: return _settings_game.vehicle.freight_trains;

		/* empty wagon speed increase */
		case 0x0F: return 0;

		/* plane speed factor; our patch option is reversed from TTDPatch's,
		 * the following is good for 1x, 2x and 4x (most common?) and...
		 * well not really for 3x. */
		case 0x10:
			switch (_settings_game.vehicle.plane_speed) {
				default:
				case 4: return 1;
				case 3: return 2;
				case 2: return 2;
				case 1: return 4;
			}


		/* 2CC colourmap base sprite */
		case 0x11: return SPR_2CCMAP_BASE;

		/* map size: format = -MABXYSS
		 * M  : the type of map
		 *       bit 0 : set   : squared map. Bit 1 is now not relevant
		 *               clear : rectangle map. Bit 1 will indicate the bigger edge of the map
		 *       bit 1 : set   : Y is the bigger edge. Bit 0 is clear
		 *               clear : X is the bigger edge.
		 * A  : minimum edge(log2) of the map
		 * B  : maximum edge(log2) of the map
		 * XY : edges(log2) of each side of the map.
		 * SS : combination of both X and Y, thus giving the size(log2) of the map
		 */
		case 0x13: {
			uint8_t map_bits = 0;
			uint8_t log_X = MapLogX() - 6; // subtraction is required to make the minimal size (64) zero based
			uint8_t log_Y = MapLogY() - 6;
			uint8_t max_edge = std::max(log_X, log_Y);

			if (log_X == log_Y) { // we have a squared map, since both edges are identical
				SetBit(map_bits, 0);
			} else {
				if (max_edge == log_Y) SetBit(map_bits, 1); // edge Y been the biggest, mark it
			}

			return (map_bits << 24) | (std::min(log_X, log_Y) << 20) | (max_edge << 16) |
				(log_X << 12) | (log_Y << 8) | (log_X + log_Y);
		}

		/* The maximum height of the map. */
		case 0x14:
			return _settings_game.construction.map_height_limit;

		/* Extra foundations base sprite */
		case 0x15:
			return SPR_SLOPES_BASE;

		/* Shore base sprite */
		case 0x16:
			return SPR_SHORE_BASE;

		/* Game map seed */
		case 0x17:
			return _settings_game.game_creation.generation_seed;

		default:
			GrfMsg(2, "ParamSet: Unknown Patch variable 0x{:02X}.", param);
			return 0;
	}
}


static uint32_t PerformGRM(uint32_t *grm, uint16_t num_ids, uint16_t count, uint8_t op, uint8_t target, const char *type)
{
	uint start = 0;
	uint size  = 0;

	if (op == 6) {
		/* Return GRFID of set that reserved ID */
		return grm[_cur.grffile->GetParam(target)];
	}

	/* With an operation of 2 or 3, we want to reserve a specific block of IDs */
	if (op == 2 || op == 3) start = _cur.grffile->GetParam(target);

	for (uint i = start; i < num_ids; i++) {
		if (grm[i] == 0) {
			size++;
		} else {
			if (op == 2 || op == 3) break;
			start = i + 1;
			size = 0;
		}

		if (size == count) break;
	}

	if (size == count) {
		/* Got the slot... */
		if (op == 0 || op == 3) {
			GrfMsg(2, "ParamSet: GRM: Reserving {} {} at {}", count, type, start);
			for (uint i = 0; i < count; i++) grm[start + i] = _cur.grffile->grfid;
		}
		return start;
	}

	/* Unable to allocate */
	if (op != 4 && op != 5) {
		/* Deactivate GRF */
		GrfMsg(0, "ParamSet: GRM: Unable to allocate {} {}, deactivating", count, type);
		DisableGrf(STR_NEWGRF_ERROR_GRM_FAILED);
		return UINT_MAX;
	}

	GrfMsg(1, "ParamSet: GRM: Unable to allocate {} {}", count, type);
	return UINT_MAX;
}


/** Action 0x0D: Set parameter */
static void ParamSet(ByteReader *buf)
{
	/* <0D> <target> <operation> <source1> <source2> [<data>]
	 *
	 * B target        parameter number where result is stored
	 * B operation     operation to perform, see below
	 * B source1       first source operand
	 * B source2       second source operand
	 * D data          data to use in the calculation, not necessary
	 *                 if both source1 and source2 refer to actual parameters
	 *
	 * Operations
	 * 00      Set parameter equal to source1
	 * 01      Addition, source1 + source2
	 * 02      Subtraction, source1 - source2
	 * 03      Unsigned multiplication, source1 * source2 (both unsigned)
	 * 04      Signed multiplication, source1 * source2 (both signed)
	 * 05      Unsigned bit shift, source1 by source2 (source2 taken to be a
	 *         signed quantity; left shift if positive and right shift if
	 *         negative, source1 is unsigned)
	 * 06      Signed bit shift, source1 by source2
	 *         (source2 like in 05, and source1 as well)
	 */

	uint8_t target = buf->ReadByte();
	uint8_t oper   = buf->ReadByte();
	uint32_t src1  = buf->ReadByte();
	uint32_t src2  = buf->ReadByte();

	uint32_t data = 0;
	if (buf->Remaining() >= 4) data = buf->ReadDWord();

	/* You can add 80 to the operation to make it apply only if the target
	 * is not defined yet.  In this respect, a parameter is taken to be
	 * defined if any of the following applies:
	 * - it has been set to any value in the newgrf(w).cfg parameter list
	 * - it OR A PARAMETER WITH HIGHER NUMBER has been set to any value by
	 *   an earlier action D */
	if (HasBit(oper, 7)) {
		if (target < 0x80 && target < _cur.grffile->param_end) {
			GrfMsg(7, "ParamSet: Param {} already defined, skipping", target);
			return;
		}

		oper = GB(oper, 0, 7);
	}

	if (src2 == 0xFE) {
		if (GB(data, 0, 8) == 0xFF) {
			if (data == 0x0000FFFF) {
				/* Patch variables */
				src1 = GetPatchVariable(src1);
			} else {
				/* GRF Resource Management */
				uint8_t  op      = src1;
				GrfSpecFeatureRef feature_ref = ReadFeature(GB(data, 8, 8));
				GrfSpecFeature feature = feature_ref.id;
				uint16_t count   = GB(data, 16, 16);

				if (_cur.stage == GLS_RESERVE) {
					if (feature == 0x08) {
						/* General sprites */
						if (op == 0) {
							/* Check if the allocated sprites will fit below the original sprite limit */
							if (_cur.spriteid + count >= 16384) {
								GrfMsg(0, "ParamSet: GRM: Unable to allocate {} sprites; try changing NewGRF order", count);
								DisableGrf(STR_NEWGRF_ERROR_GRM_FAILED);
								return;
							}

							/* Reserve space at the current sprite ID */
							GrfMsg(4, "ParamSet: GRM: Allocated {} sprites at {}", count, _cur.spriteid);
							_grm_sprites[GRFLocation(_cur.grffile->grfid, _cur.nfo_line)] = _cur.spriteid;
							_cur.spriteid += count;
						}
					}
					/* Ignore GRM result during reservation */
					src1 = 0;
				} else if (_cur.stage == GLS_ACTIVATION) {
					switch (feature) {
						case 0x00: // Trains
						case 0x01: // Road Vehicles
						case 0x02: // Ships
						case 0x03: // Aircraft
							if (!_settings_game.vehicle.dynamic_engines) {
								src1 = PerformGRM(&_grm_engines[_engine_offsets[feature]], _engine_counts[feature], count, op, target, "vehicles");
								if (_cur.skip_sprites == -1) return;
							} else {
								/* GRM does not apply for dynamic engine allocation. */
								switch (op) {
									case 2:
									case 3:
										src1 = _cur.grffile->GetParam(target);
										break;

									default:
										src1 = 0;
										break;
								}
							}
							break;

						case 0x08: // General sprites
							switch (op) {
								case 0:
									/* Return space reserved during reservation stage */
									src1 = _grm_sprites[GRFLocation(_cur.grffile->grfid, _cur.nfo_line)];
									GrfMsg(4, "ParamSet: GRM: Using pre-allocated sprites at {}", src1);
									break;

								case 1:
									src1 = _cur.spriteid;
									break;

								default:
									GrfMsg(1, "ParamSet: GRM: Unsupported operation {} for general sprites", op);
									return;
							}
							break;

						case 0x0B: // Cargo
							/* There are two ranges: one for cargo IDs and one for cargo bitmasks */
							src1 = PerformGRM(_grm_cargoes, NUM_CARGO * 2, count, op, target, "cargoes");
							if (_cur.skip_sprites == -1) return;
							break;

						default: grfmsg(1, "ParamSet: GRM: Unsupported feature %s", GetFeatureString(feature_ref)); return;
					}
				} else {
					/* Ignore GRM during initialization */
					src1 = 0;
				}
			}
		} else {
			/* Read another GRF File's parameter */
			const GRFFile *file = GetFileByGRFID(data);
			GRFConfig *c = GetGRFConfig(data);
			if (c != nullptr && HasBit(c->flags, GCF_STATIC) && !HasBit(_cur.grfconfig->flags, GCF_STATIC) && _networking) {
				/* Disable the read GRF if it is a static NewGRF. */
				DisableStaticNewGRFInfluencingNonStaticNewGRFs(c);
				src1 = 0;
			} else if (file == nullptr || c == nullptr || c->status == GCS_DISABLED) {
				src1 = 0;
			} else if (src1 == 0xFE) {
				src1 = c->version;
			} else {
				src1 = file->GetParam(src1);
			}
		}
	} else {
		/* The source1 and source2 operands refer to the grf parameter number
		 * like in action 6 and 7.  In addition, they can refer to the special
		 * variables available in action 7, or they can be FF to use the value
		 * of <data>.  If referring to parameters that are undefined, a value
		 * of 0 is used instead.  */
		src1 = (src1 == 0xFF) ? data : GetParamVal(src1, nullptr);
		src2 = (src2 == 0xFF) ? data : GetParamVal(src2, nullptr);
	}

	uint32_t res;
	switch (oper) {
		case 0x00:
			res = src1;
			break;

		case 0x01:
			res = src1 + src2;
			break;

		case 0x02:
			res = src1 - src2;
			break;

		case 0x03:
			res = src1 * src2;
			break;

		case 0x04:
			res = (int32_t)src1 * (int32_t)src2;
			break;

		case 0x05:
			if ((int32_t)src2 < 0) {
				res = src1 >> -(int32_t)src2;
			} else {
				res = src1 << (src2 & 0x1F); // Same behaviour as in EvalAdjustT, mask 'value' to 5 bits, which should behave the same on all architectures.
			}
			break;

		case 0x06:
			if ((int32_t)src2 < 0) {
				res = (int32_t)src1 >> -(int32_t)src2;
			} else {
				res = (int32_t)src1 << (src2 & 0x1F); // Same behaviour as in EvalAdjustT, mask 'value' to 5 bits, which should behave the same on all architectures.
			}
			break;

		case 0x07: // Bitwise AND
			res = src1 & src2;
			break;

		case 0x08: // Bitwise OR
			res = src1 | src2;
			break;

		case 0x09: // Unsigned division
			if (src2 == 0) {
				res = src1;
			} else {
				res = src1 / src2;
			}
			break;

		case 0x0A: // Signed division
			if (src2 == 0) {
				res = src1;
			} else {
				res = (int32_t)src1 / (int32_t)src2;
			}
			break;

		case 0x0B: // Unsigned modulo
			if (src2 == 0) {
				res = src1;
			} else {
				res = src1 % src2;
			}
			break;

		case 0x0C: // Signed modulo
			if (src2 == 0) {
				res = src1;
			} else {
				res = (int32_t)src1 % (int32_t)src2;
			}
			break;

		default: GrfMsg(0, "ParamSet: Unknown operation {}, skipping", oper); return;
	}

	switch (target) {
		case 0x8E: // Y-Offset for train sprites
			_cur.grffile->traininfo_vehicle_pitch = res;
			break;

		case 0x8F: { // Rail track type cost factors
			extern RailTypeInfo _railtypes[RAILTYPE_END];
			_railtypes[RAILTYPE_RAIL].cost_multiplier = GB(res, 0, 8);
			if (_settings_game.vehicle.disable_elrails) {
				_railtypes[RAILTYPE_ELECTRIC].cost_multiplier = GB(res, 0, 8);
				_railtypes[RAILTYPE_MONO].cost_multiplier = GB(res, 8, 8);
			} else {
				_railtypes[RAILTYPE_ELECTRIC].cost_multiplier = GB(res, 8, 8);
				_railtypes[RAILTYPE_MONO].cost_multiplier = GB(res, 16, 8);
			}
			_railtypes[RAILTYPE_MAGLEV].cost_multiplier = GB(res, 16, 8);
			break;
		}

		/* not implemented */
		case 0x93: // Tile refresh offset to left -- Intended to allow support for larger sprites, not necessary for OTTD
		case 0x94: // Tile refresh offset to right
		case 0x95: // Tile refresh offset upwards
		case 0x96: // Tile refresh offset downwards
		case 0x97: // Snow line height -- Better supported by feature 8 property 10h (snow line table) TODO: implement by filling the entire snow line table with the given value
		case 0x99: // Global ID offset -- Not necessary since IDs are remapped automatically
			GrfMsg(7, "ParamSet: Skipping unimplemented target 0x{:02X}", target);
			break;

		case 0x9E: // Miscellaneous GRF features
			/* Set train list engine width */
			_cur.grffile->traininfo_vehicle_width = HasBit(res, GMB_TRAIN_WIDTH_32_PIXELS) ? VEHICLEINFO_FULL_VEHICLE_WIDTH : TRAININFO_DEFAULT_VEHICLE_WIDTH;
			/* Remove the local flags from the global flags */
			ClrBit(res, GMB_TRAIN_WIDTH_32_PIXELS);

			/* Only copy safe bits for static grfs */
			if (HasBit(_cur.grfconfig->flags, GCF_STATIC)) {
				uint32_t safe_bits = 0;
				SetBit(safe_bits, GMB_SECOND_ROCKY_TILE_SET);

				_misc_grf_features = (_misc_grf_features & ~safe_bits) | (res & safe_bits);
			} else {
				_misc_grf_features = res;
			}
			break;

		case 0x9F: // locale-dependent settings
			GrfMsg(7, "ParamSet: Skipping unimplemented target 0x{:02X}", target);
			break;

		default:
			if (target < 0x80) {
				_cur.grffile->param[target] = res;
				/* param is zeroed by default */
				if (target + 1U > _cur.grffile->param_end) _cur.grffile->param_end = target + 1;
			} else {
				GrfMsg(7, "ParamSet: Skipping unknown target 0x{:02X}", target);
			}
			break;
	}
}

/* Action 0x0E (GLS_SAFETYSCAN) */
static void SafeGRFInhibit(ByteReader *buf)
{
	/* <0E> <num> <grfids...>
	 *
	 * B num           Number of GRFIDs that follow
	 * D grfids        GRFIDs of the files to deactivate */

	uint8_t num = buf->ReadByte();

	for (uint i = 0; i < num; i++) {
		uint32_t grfid = buf->ReadDWord();

		/* GRF is unsafe it if tries to deactivate other GRFs */
		if (grfid != _cur.grfconfig->ident.grfid) {
			SetBit(_cur.grfconfig->flags, GCF_UNSAFE);

			/* Skip remainder of GRF */
			_cur.skip_sprites = -1;

			return;
		}
	}
}

/* Action 0x0E */
static void GRFInhibit(ByteReader *buf)
{
	/* <0E> <num> <grfids...>
	 *
	 * B num           Number of GRFIDs that follow
	 * D grfids        GRFIDs of the files to deactivate */

	uint8_t num = buf->ReadByte();

	for (uint i = 0; i < num; i++) {
		uint32_t grfid = buf->ReadDWord();
		GRFConfig *file = GetGRFConfig(grfid);

		/* Unset activation flag */
		if (file != nullptr && file != _cur.grfconfig) {
			grfmsg(2, "GRFInhibit: Deactivating file '%s'", file->GetDisplayPath());
			GRFError *error = DisableGrf(STR_NEWGRF_ERROR_FORCEFULLY_DISABLED, file);
			error->data = _cur.grfconfig->GetName();
		}
	}
}

/** Action 0x0F - Define Town names */
static void FeatureTownName(ByteReader *buf)
{
	/* <0F> <id> <style-name> <num-parts> <parts>
	 *
	 * B id          ID of this definition in bottom 7 bits (final definition if bit 7 set)
	 * V style-name  Name of the style (only for final definition)
	 * B num-parts   Number of parts in this definition
	 * V parts       The parts */

	uint32_t grfid = _cur.grffile->grfid;

	GRFTownName *townname = AddGRFTownName(grfid);

	uint8_t id = buf->ReadByte();
	GrfMsg(6, "FeatureTownName: definition 0x{:02X}", id & 0x7F);

	if (HasBit(id, 7)) {
		/* Final definition */
		ClrBit(id, 7);
		bool new_scheme = _cur.grffile->grf_version >= 7;

		uint8_t lang = buf->ReadByte();
		StringID style = STR_UNDEFINED;

		do {
			ClrBit(lang, 7);

			std::string_view name = buf->ReadString();

			std::string lang_name = TranslateTTDPatchCodes(grfid, lang, false, name);
			GrfMsg(6, "FeatureTownName: lang 0x{:X} -> '{}'", lang, lang_name);

			style = AddGRFString(grfid, id, lang, new_scheme, false, name, STR_UNDEFINED);

			lang = buf->ReadByte();
		} while (lang != 0);
		townname->styles.emplace_back(style, id);
	}

	uint8_t parts = buf->ReadByte();
	GrfMsg(6, "FeatureTownName: {} parts", parts);

	townname->partlists[id].reserve(parts);
	for (uint partnum = 0; partnum < parts; partnum++) {
		NamePartList &partlist = townname->partlists[id].emplace_back();
		uint8_t texts = buf->ReadByte();
		partlist.bitstart = buf->ReadByte();
		partlist.bitcount = buf->ReadByte();
		partlist.maxprob  = 0;
		GrfMsg(6, "FeatureTownName: part {} contains {} texts and will use GB(seed, {}, {})", partnum, texts, partlist.bitstart, partlist.bitcount);

		partlist.parts.reserve(texts);
		for (uint textnum = 0; textnum < texts; textnum++) {
			NamePart &part = partlist.parts.emplace_back();
			part.prob = buf->ReadByte();

			if (HasBit(part.prob, 7)) {
				uint8_t ref_id = buf->ReadByte();
				if (ref_id >= GRFTownName::MAX_LISTS || townname->partlists[ref_id].empty()) {
					GrfMsg(0, "FeatureTownName: definition 0x{:02X} doesn't exist, deactivating", ref_id);
					DelGRFTownName(grfid);
					DisableGrf(STR_NEWGRF_ERROR_INVALID_ID);
					return;
				}
				part.id = ref_id;
				GrfMsg(6, "FeatureTownName: part {}, text {}, uses intermediate definition 0x{:02X} (with probability {})", partnum, textnum, ref_id, part.prob & 0x7F);
			} else {
				std::string_view text = buf->ReadString();
				part.text = TranslateTTDPatchCodes(grfid, 0, false, text);
				GrfMsg(6, "FeatureTownName: part {}, text {}, '{}' (with probability {})", partnum, textnum, part.text, part.prob);
			}
			partlist.maxprob += GB(part.prob, 0, 7);
		}
		GrfMsg(6, "FeatureTownName: part {}, total probability {}", partnum, partlist.maxprob);
	}
}

/** Action 0x10 - Define goto label */
static void DefineGotoLabel(ByteReader *buf)
{
	/* <10> <label> [<comment>]
	 *
	 * B label      The label to define
	 * V comment    Optional comment - ignored */

	uint8_t nfo_label = buf->ReadByte();

	_cur.grffile->labels.emplace_back(nfo_label, _cur.nfo_line, _cur.file->GetPos());

	GrfMsg(2, "DefineGotoLabel: GOTO target with label 0x{:02X}", nfo_label);
}

/**
 * Process a sound import from another GRF file.
 * @param sound Destination for sound.
 */
static void ImportGRFSound(SoundEntry *sound)
{
	const GRFFile *file;
	uint32_t grfid = _cur.file->ReadDword();
	SoundID sound_id = _cur.file->ReadWord();

	file = GetFileByGRFID(grfid);
	if (file == nullptr || file->sound_offset == 0) {
		GrfMsg(1, "ImportGRFSound: Source file not available");
		return;
	}

	if (sound_id >= file->num_sounds) {
		GrfMsg(1, "ImportGRFSound: Sound effect {} is invalid", sound_id);
		return;
	}

	GrfMsg(2, "ImportGRFSound: Copying sound {} ({}) from file {:x}", sound_id, file->sound_offset + sound_id, grfid);

	*sound = *GetSound(file->sound_offset + sound_id);

	/* Reset volume and priority, which TTDPatch doesn't copy */
	sound->volume = SOUND_EFFECT_MAX_VOLUME;
	sound->priority = 0;
}

/**
 * Load a sound from a file.
 * @param offs File offset to read sound from.
 * @param sound Destination for sound.
 */
static void LoadGRFSound(size_t offs, SoundEntry *sound)
{
	/* Set default volume and priority */
	sound->volume = SOUND_EFFECT_MAX_VOLUME;
	sound->priority = 0;

	if (offs != SIZE_MAX) {
		/* Sound is present in the NewGRF. */
		sound->file = _cur.file;
		sound->file_offset = offs;
		sound->grf_container_ver = _cur.file->GetContainerVersion();
	}
}

/* Action 0x11 */
static void GRFSound(ByteReader *buf)
{
	/* <11> <num>
	 *
	 * W num      Number of sound files that follow */

	uint16_t num = buf->ReadWord();
	if (num == 0) return;

	SoundEntry *sound;
	if (_cur.grffile->sound_offset == 0) {
		_cur.grffile->sound_offset = GetNumSounds();
		_cur.grffile->num_sounds = num;
		sound = AllocateSound(num);
	} else {
		sound = GetSound(_cur.grffile->sound_offset);
	}

	SpriteFile &file = *_cur.file;
	uint8_t grf_container_version = file.GetContainerVersion();
	for (int i = 0; i < num; i++) {
		_cur.nfo_line++;

		/* Check whether the index is in range. This might happen if multiple action 11 are present.
		 * While this is invalid, we do not check for this. But we should prevent it from causing bigger trouble */
		bool invalid = i >= _cur.grffile->num_sounds;

		size_t offs = file.GetPos();

		uint32_t len = grf_container_version >= 2 ? file.ReadDword() : file.ReadWord();
		uint8_t type = file.ReadByte();

		if (grf_container_version >= 2 && type == 0xFD) {
			/* Reference to sprite section. */
			if (invalid) {
				GrfMsg(1, "GRFSound: Sound index out of range (multiple Action 11?)");
				file.SkipBytes(len);
			} else if (len != 4) {
				GrfMsg(1, "GRFSound: Invalid sprite section import");
				file.SkipBytes(len);
			} else {
				uint32_t id = file.ReadDword();
				if (_cur.stage == GLS_INIT) LoadGRFSound(GetGRFSpriteOffset(id), sound + i);
			}
			continue;
		}

		if (type != 0xFF) {
			GrfMsg(1, "GRFSound: Unexpected RealSprite found, skipping");
			file.SkipBytes(7);
			SkipSpriteData(*_cur.file, type, len - 8);
			continue;
		}

		if (invalid) {
			GrfMsg(1, "GRFSound: Sound index out of range (multiple Action 11?)");
			file.SkipBytes(len);
		}

		uint8_t action = file.ReadByte();
		switch (action) {
			case 0xFF:
				/* Allocate sound only in init stage. */
				if (_cur.stage == GLS_INIT) {
					if (grf_container_version >= 2) {
						GrfMsg(1, "GRFSound: Inline sounds are not supported for container version >= 2");
					} else {
						LoadGRFSound(offs, sound + i);
					}
				}
				file.SkipBytes(len - 1); // already read <action>
				break;

			case 0xFE:
				if (_cur.stage == GLS_ACTIVATION) {
					/* XXX 'Action 0xFE' isn't really specified. It is only mentioned for
					 * importing sounds, so this is probably all wrong... */
					if (file.ReadByte() != 0) GrfMsg(1, "GRFSound: Import type mismatch");
					ImportGRFSound(sound + i);
				} else {
					file.SkipBytes(len - 1); // already read <action>
				}
				break;

			default:
				GrfMsg(1, "GRFSound: Unexpected Action {:x} found, skipping", action);
				file.SkipBytes(len - 1); // already read <action>
				break;
		}
	}
}

/* Action 0x11 (SKIP) */
static void SkipAct11(ByteReader *buf)
{
	/* <11> <num>
	 *
	 * W num      Number of sound files that follow */

	_cur.skip_sprites = buf->ReadWord();

	GrfMsg(3, "SkipAct11: Skipping {} sprites", _cur.skip_sprites);
}

/** Action 0x12 */
static void LoadFontGlyph(ByteReader *buf)
{
	/* <12> <num_def> <font_size> <num_char> <base_char>
	 *
	 * B num_def      Number of definitions
	 * B font_size    Size of font (0 = normal, 1 = small, 2 = large, 3 = mono)
	 * B num_char     Number of consecutive glyphs
	 * W base_char    First character index */

	uint8_t num_def = buf->ReadByte();

	for (uint i = 0; i < num_def; i++) {
		FontSize size    = (FontSize)buf->ReadByte();
		uint8_t  num_char  = buf->ReadByte();
		uint16_t base_char = buf->ReadWord();

		if (size >= FS_END) {
			GrfMsg(1, "LoadFontGlyph: Size {} is not supported, ignoring", size);
		}

		GrfMsg(7, "LoadFontGlyph: Loading {} glyph(s) at 0x{:04X} for size {}", num_char, base_char, size);

		for (uint c = 0; c < num_char; c++) {
			if (size < FS_END) SetUnicodeGlyph(size, base_char + c, _cur.spriteid);
			_cur.nfo_line++;
			LoadNextSprite(_cur.spriteid++, *_cur.file, _cur.nfo_line);
		}
	}
}

/** Action 0x12 (SKIP) */
static void SkipAct12(ByteReader *buf)
{
	/* <12> <num_def> <font_size> <num_char> <base_char>
	 *
	 * B num_def      Number of definitions
	 * B font_size    Size of font (0 = normal, 1 = small, 2 = large)
	 * B num_char     Number of consecutive glyphs
	 * W base_char    First character index */

	uint8_t num_def = buf->ReadByte();

	for (uint i = 0; i < num_def; i++) {
		/* Ignore 'size' byte */
		buf->ReadByte();

		/* Sum up number of characters */
		_cur.skip_sprites += buf->ReadByte();

		/* Ignore 'base_char' word */
		buf->ReadWord();
	}

	GrfMsg(3, "SkipAct12: Skipping {} sprites", _cur.skip_sprites);
}

/** Action 0x13 */
static void TranslateGRFStrings(ByteReader *buf)
{
	/* <13> <grfid> <num-ent> <offset> <text...>
	 *
	 * 4*B grfid     The GRFID of the file whose texts are to be translated
	 * B   num-ent   Number of strings
	 * W   offset    First text ID
	 * S   text...   Zero-terminated strings */

	uint32_t grfid = buf->ReadDWord();
	const GRFConfig *c = GetGRFConfig(grfid);
	if (c == nullptr || (c->status != GCS_INITIALISED && c->status != GCS_ACTIVATED)) {
		GrfMsg(7, "TranslateGRFStrings: GRFID 0x{:08X} unknown, skipping action 13", BSWAP32(grfid));
		return;
	}

	if (c->status == GCS_INITIALISED) {
		/* If the file is not active but will be activated later, give an error
		 * and disable this file. */
		GRFError *error = DisableGrf(STR_NEWGRF_ERROR_LOAD_AFTER);

		error->data = GetString(STR_NEWGRF_ERROR_AFTER_TRANSLATED_FILE);

		return;
	}

	/* Since no language id is supplied for with version 7 and lower NewGRFs, this string has
	 * to be added as a generic string, thus the language id of 0x7F. For this to work
	 * new_scheme has to be true as well, which will also be implicitly the case for version 8
	 * and higher. A language id of 0x7F will be overridden by a non-generic id, so this will
	 * not change anything if a string has been provided specifically for this language. */
	uint8_t language = _cur.grffile->grf_version >= 8 ? buf->ReadByte() : 0x7F;
	uint8_t num_strings = buf->ReadByte();
	uint16_t first_id  = buf->ReadWord();

	if (!((first_id >= 0xD000 && first_id + num_strings <= 0xD400) || (first_id >= 0xD800 && first_id + num_strings <= 0xE000))) {
		GrfMsg(7, "TranslateGRFStrings: Attempting to set out-of-range string IDs in action 13 (first: 0x{:04X}, number: 0x{:02X})", first_id, num_strings);
		return;
	}

	for (uint i = 0; i < num_strings && buf->HasData(); i++) {
		std::string_view string = buf->ReadString();

		if (string.empty()) {
			GrfMsg(7, "TranslateGRFString: Ignoring empty string.");
			continue;
		}

		AddGRFString(grfid, first_id + i, language, true, true, string, STR_UNDEFINED);
	}
}

/** Callback function for 'INFO'->'NAME' to add a translation to the newgrf name. */
static bool ChangeGRFName(uint8_t langid, std::string_view str)
{
	AddGRFTextToList(_cur.grfconfig->name, langid, _cur.grfconfig->ident.grfid, false, str);
	return true;
}

/** Callback function for 'INFO'->'DESC' to add a translation to the newgrf description. */
static bool ChangeGRFDescription(uint8_t langid, std::string_view str)
{
	AddGRFTextToList(_cur.grfconfig->info, langid, _cur.grfconfig->ident.grfid, true, str);
	return true;
}

/** Callback function for 'INFO'->'URL_' to set the newgrf url. */
static bool ChangeGRFURL(uint8_t langid, std::string_view str)
{
	AddGRFTextToList(_cur.grfconfig->url, langid, _cur.grfconfig->ident.grfid, false, str);
	return true;
}

/** Callback function for 'INFO'->'NPAR' to set the number of valid parameters. */
static bool ChangeGRFNumUsedParams(size_t len, ByteReader *buf)
{
	if (len != 1) {
		GrfMsg(2, "StaticGRFInfo: expected only 1 byte for 'INFO'->'NPAR' but got {}, ignoring this field", len);
		buf->Skip(len);
	} else {
		_cur.grfconfig->num_valid_params = std::min(buf->ReadByte(), ClampTo<uint8_t>(_cur.grfconfig->param.size()));
	}
	return true;
}

/** Callback function for 'INFO'->'PALS' to set the number of valid parameters. */
static bool ChangeGRFPalette(size_t len, ByteReader *buf)
{
	if (len != 1) {
		GrfMsg(2, "StaticGRFInfo: expected only 1 byte for 'INFO'->'PALS' but got {}, ignoring this field", len);
		buf->Skip(len);
	} else {
		char data = buf->ReadByte();
		GRFPalette pal = GRFP_GRF_UNSET;
		switch (data) {
			case '*':
			case 'A': pal = GRFP_GRF_ANY;     break;
			case 'W': pal = GRFP_GRF_WINDOWS; break;
			case 'D': pal = GRFP_GRF_DOS;     break;
			default:
				GrfMsg(2, "StaticGRFInfo: unexpected value '{:02X}' for 'INFO'->'PALS', ignoring this field", data);
				break;
		}
		if (pal != GRFP_GRF_UNSET) {
			_cur.grfconfig->palette &= ~GRFP_GRF_MASK;
			_cur.grfconfig->palette |= pal;
		}
	}
	return true;
}

/** Callback function for 'INFO'->'BLTR' to set the blitter info. */
static bool ChangeGRFBlitter(size_t len, ByteReader *buf)
{
	if (len != 1) {
		GrfMsg(2, "StaticGRFInfo: expected only 1 byte for 'INFO'->'BLTR' but got {}, ignoring this field", len);
		buf->Skip(len);
	} else {
		char data = buf->ReadByte();
		GRFPalette pal = GRFP_BLT_UNSET;
		switch (data) {
			case '8': pal = GRFP_BLT_UNSET; break;
			case '3': pal = GRFP_BLT_32BPP;  break;
			default:
				GrfMsg(2, "StaticGRFInfo: unexpected value '{:02X}' for 'INFO'->'BLTR', ignoring this field", data);
				return true;
		}
		_cur.grfconfig->palette &= ~GRFP_BLT_MASK;
		_cur.grfconfig->palette |= pal;
	}
	return true;
}

/** Callback function for 'INFO'->'VRSN' to the version of the NewGRF. */
static bool ChangeGRFVersion(size_t len, ByteReader *buf)
{
	if (len != 4) {
		GrfMsg(2, "StaticGRFInfo: expected 4 bytes for 'INFO'->'VRSN' but got {}, ignoring this field", len);
		buf->Skip(len);
	} else {
		/* Set min_loadable_version as well (default to minimal compatibility) */
		_cur.grfconfig->version = _cur.grfconfig->min_loadable_version = buf->ReadDWord();
	}
	return true;
}

/** Callback function for 'INFO'->'MINV' to the minimum compatible version of the NewGRF. */
static bool ChangeGRFMinVersion(size_t len, ByteReader *buf)
{
	if (len != 4) {
		GrfMsg(2, "StaticGRFInfo: expected 4 bytes for 'INFO'->'MINV' but got {}, ignoring this field", len);
		buf->Skip(len);
	} else {
		_cur.grfconfig->min_loadable_version = buf->ReadDWord();
		if (_cur.grfconfig->version == 0) {
			GrfMsg(2, "StaticGRFInfo: 'MINV' defined before 'VRSN' or 'VRSN' set to 0, ignoring this field");
			_cur.grfconfig->min_loadable_version = 0;
		}
		if (_cur.grfconfig->version < _cur.grfconfig->min_loadable_version) {
			GrfMsg(2, "StaticGRFInfo: 'MINV' defined as {}, limiting it to 'VRSN'", _cur.grfconfig->min_loadable_version);
			_cur.grfconfig->min_loadable_version = _cur.grfconfig->version;
		}
	}
	return true;
}

static GRFParameterInfo *_cur_parameter; ///< The parameter which info is currently changed by the newgrf.

/** Callback function for 'INFO'->'PARAM'->param_num->'NAME' to set the name of a parameter. */
static bool ChangeGRFParamName(uint8_t langid, std::string_view str)
{
	AddGRFTextToList(_cur_parameter->name, langid, _cur.grfconfig->ident.grfid, false, str);
	return true;
}

/** Callback function for 'INFO'->'PARAM'->param_num->'DESC' to set the description of a parameter. */
static bool ChangeGRFParamDescription(uint8_t langid, std::string_view str)
{
	AddGRFTextToList(_cur_parameter->desc, langid, _cur.grfconfig->ident.grfid, true, str);
	return true;
}

/** Callback function for 'INFO'->'PARAM'->param_num->'TYPE' to set the typeof a parameter. */
static bool ChangeGRFParamType(size_t len, ByteReader *buf)
{
	if (len != 1) {
		GrfMsg(2, "StaticGRFInfo: expected 1 byte for 'INFO'->'PARA'->'TYPE' but got {}, ignoring this field", len);
		buf->Skip(len);
	} else {
		GRFParameterType type = (GRFParameterType)buf->ReadByte();
		if (type < PTYPE_END) {
			_cur_parameter->type = type;
		} else {
			GrfMsg(3, "StaticGRFInfo: unknown parameter type {}, ignoring this field", type);
		}
	}
	return true;
}

/** Callback function for 'INFO'->'PARAM'->param_num->'LIMI' to set the min/max value of a parameter. */
static bool ChangeGRFParamLimits(size_t len, ByteReader *buf)
{
	if (_cur_parameter->type != PTYPE_UINT_ENUM) {
		GrfMsg(2, "StaticGRFInfo: 'INFO'->'PARA'->'LIMI' is only valid for parameters with type uint/enum, ignoring this field");
		buf->Skip(len);
	} else if (len != 8) {
		GrfMsg(2, "StaticGRFInfo: expected 8 bytes for 'INFO'->'PARA'->'LIMI' but got {}, ignoring this field", len);
		buf->Skip(len);
	} else {
		uint32_t min_value = buf->ReadDWord();
		uint32_t max_value = buf->ReadDWord();
		if (min_value <= max_value) {
			_cur_parameter->min_value = min_value;
			_cur_parameter->max_value = max_value;
		} else {
			GrfMsg(2, "StaticGRFInfo: 'INFO'->'PARA'->'LIMI' values are incoherent, ignoring this field");
		}
	}
	return true;
}

/** Callback function for 'INFO'->'PARAM'->param_num->'MASK' to set the parameter and bits to use. */
static bool ChangeGRFParamMask(size_t len, ByteReader *buf)
{
	if (len < 1 || len > 3) {
		GrfMsg(2, "StaticGRFInfo: expected 1 to 3 bytes for 'INFO'->'PARA'->'MASK' but got {}, ignoring this field", len);
		buf->Skip(len);
	} else {
		uint8_t param_nr = buf->ReadByte();
		if (param_nr >= _cur.grfconfig->param.size()) {
			GrfMsg(2, "StaticGRFInfo: invalid parameter number in 'INFO'->'PARA'->'MASK', param {}, ignoring this field", param_nr);
			buf->Skip(len - 1);
		} else {
			_cur_parameter->param_nr = param_nr;
			if (len >= 2) _cur_parameter->first_bit = std::min<uint8_t>(buf->ReadByte(), 31);
			if (len >= 3) _cur_parameter->num_bit = std::min<uint8_t>(buf->ReadByte(), 32 - _cur_parameter->first_bit);
		}
	}

	return true;
}

/** Callback function for 'INFO'->'PARAM'->param_num->'DFLT' to set the default value. */
static bool ChangeGRFParamDefault(size_t len, ByteReader *buf)
{
	if (len != 4) {
		GrfMsg(2, "StaticGRFInfo: expected 4 bytes for 'INFO'->'PARA'->'DEFA' but got {}, ignoring this field", len);
		buf->Skip(len);
	} else {
		_cur_parameter->def_value = buf->ReadDWord();
	}
	_cur.grfconfig->has_param_defaults = true;
	return true;
}

typedef bool (*DataHandler)(size_t, ByteReader *);          ///< Type of callback function for binary nodes
typedef bool (*TextHandler)(uint8_t, std::string_view str); ///< Type of callback function for text nodes
typedef bool (*BranchHandler)(ByteReader *);                ///< Type of callback function for branch nodes

/**
 * Data structure to store the allowed id/type combinations for action 14. The
 * data can be represented as a tree with 3 types of nodes:
 * 1. Branch nodes (identified by 'C' for choice).
 * 2. Binary leaf nodes (identified by 'B').
 * 3. Text leaf nodes (identified by 'T').
 */
struct AllowedSubtags {
	/** Create empty subtags object used to identify the end of a list. */
	AllowedSubtags() :
		id(0),
		type(0)
	{}

	/**
	 * Create a binary leaf node.
	 * @param id The id for this node.
	 * @param handler The callback function to call.
	 */
	AllowedSubtags(uint32_t id, DataHandler handler) :
		id(id),
		type('B')
	{
		this->handler.data = handler;
	}

	/**
	 * Create a text leaf node.
	 * @param id The id for this node.
	 * @param handler The callback function to call.
	 */
	AllowedSubtags(uint32_t id, TextHandler handler) :
		id(id),
		type('T')
	{
		this->handler.text = handler;
	}

	/**
	 * Create a branch node with a callback handler
	 * @param id The id for this node.
	 * @param handler The callback function to call.
	 */
	AllowedSubtags(uint32_t id, BranchHandler handler) :
		id(id),
		type('C')
	{
		this->handler.call_handler = true;
		this->handler.u.branch = handler;
	}

	/**
	 * Create a branch node with a list of sub-nodes.
	 * @param id The id for this node.
	 * @param subtags Array with all valid subtags.
	 */
	AllowedSubtags(uint32_t id, AllowedSubtags *subtags) :
		id(id),
		type('C')
	{
		this->handler.call_handler = false;
		this->handler.u.subtags = subtags;
	}

	uint32_t id;          ///< The identifier for this node
	uint8_t type;         ///< The type of the node, must be one of 'C', 'B' or 'T'.
	union {
		DataHandler data; ///< Callback function for a binary node, only valid if type == 'B'.
		TextHandler text; ///< Callback function for a text node, only valid if type == 'T'.
		struct {
			union {
				BranchHandler branch;    ///< Callback function for a branch node, only valid if type == 'C' && call_handler.
				AllowedSubtags *subtags; ///< Pointer to a list of subtags, only valid if type == 'C' && !call_handler.
			} u;
			bool call_handler; ///< True if there is a callback function for this node, false if there is a list of subnodes.
		};
	} handler;
};

static bool SkipUnknownInfo(ByteReader *buf, uint8_t type);
static bool HandleNodes(ByteReader *buf, AllowedSubtags *tags);

/**
 * Try to skip the current branch node and all subnodes.
 * This is suitable for use with AllowedSubtags.
 * @param buf Buffer.
 * @return True if we could skip the node, false if an error occurred.
 */
static bool SkipInfoChunk(ByteReader *buf)
{
	uint8_t type = buf->ReadByte();
	while (type != 0) {
		buf->ReadDWord(); // chunk ID
		if (!SkipUnknownInfo(buf, type)) return false;
		type = buf->ReadByte();
	}
	return true;
}

/**
 * Callback function for 'INFO'->'PARA'->param_num->'VALU' to set the names
 * of some parameter values (type uint/enum) or the names of some bits
 * (type bitmask). In both cases the format is the same:
 * Each subnode should be a text node with the value/bit number as id.
 */
static bool ChangeGRFParamValueNames(ByteReader *buf)
{
	uint8_t type = buf->ReadByte();
	while (type != 0) {
		uint32_t id = buf->ReadDWord();
		if (type != 'T' || id > _cur_parameter->max_value) {
			GrfMsg(2, "StaticGRFInfo: all child nodes of 'INFO'->'PARA'->param_num->'VALU' should have type 't' and the value/bit number as id");
			if (!SkipUnknownInfo(buf, type)) return false;
			type = buf->ReadByte();
			continue;
		}

		uint8_t langid = buf->ReadByte();
		std::string_view name_string = buf->ReadString();

		auto val_name = _cur_parameter->value_names.find(id);
		if (val_name != _cur_parameter->value_names.end()) {
			AddGRFTextToList(val_name->second, langid, _cur.grfconfig->ident.grfid, false, name_string);
		} else {
			GRFTextList list;
			AddGRFTextToList(list, langid, _cur.grfconfig->ident.grfid, false, name_string);
			_cur_parameter->value_names[id] = list;
		}

		type = buf->ReadByte();
	}
	return true;
}

/** Action14 parameter tags */
AllowedSubtags _tags_parameters[] = {
	AllowedSubtags('NAME', ChangeGRFParamName),
	AllowedSubtags('DESC', ChangeGRFParamDescription),
	AllowedSubtags('TYPE', ChangeGRFParamType),
	AllowedSubtags('LIMI', ChangeGRFParamLimits),
	AllowedSubtags('MASK', ChangeGRFParamMask),
	AllowedSubtags('VALU', ChangeGRFParamValueNames),
	AllowedSubtags('DFLT', ChangeGRFParamDefault),
	AllowedSubtags()
};

/**
 * Callback function for 'INFO'->'PARA' to set extra information about the
 * parameters. Each subnode of 'INFO'->'PARA' should be a branch node with
 * the parameter number as id. The first parameter has id 0. The maximum
 * parameter that can be changed is set by 'INFO'->'NPAR' which defaults to 80.
 */
static bool HandleParameterInfo(ByteReader *buf)
{
	uint8_t type = buf->ReadByte();
	while (type != 0) {
		uint32_t id = buf->ReadDWord();
		if (type != 'C' || id >= _cur.grfconfig->num_valid_params) {
			GrfMsg(2, "StaticGRFInfo: all child nodes of 'INFO'->'PARA' should have type 'C' and their parameter number as id");
			if (!SkipUnknownInfo(buf, type)) return false;
			type = buf->ReadByte();
			continue;
		}

		if (id >= _cur.grfconfig->param_info.size()) {
			_cur.grfconfig->param_info.resize(id + 1);
		}
		if (!_cur.grfconfig->param_info[id].has_value()) {
			_cur.grfconfig->param_info[id] = GRFParameterInfo(id);
		}
		_cur_parameter = &_cur.grfconfig->param_info[id].value();
		/* Read all parameter-data and process each node. */
		if (!HandleNodes(buf, _tags_parameters)) return false;
		type = buf->ReadByte();
	}
	return true;
}

/** Action14 tags for the INFO node */
AllowedSubtags _tags_info[] = {
	AllowedSubtags('NAME', ChangeGRFName),
	AllowedSubtags('DESC', ChangeGRFDescription),
	AllowedSubtags('URL_', ChangeGRFURL),
	AllowedSubtags('NPAR', ChangeGRFNumUsedParams),
	AllowedSubtags('PALS', ChangeGRFPalette),
	AllowedSubtags('BLTR', ChangeGRFBlitter),
	AllowedSubtags('VRSN', ChangeGRFVersion),
	AllowedSubtags('MINV', ChangeGRFMinVersion),
	AllowedSubtags('PARA', HandleParameterInfo),
	AllowedSubtags()
};


/** Action14 feature test instance */
struct GRFFeatureTest {
	const GRFFeatureInfo *feature;
	uint16_t min_version;
	uint16_t max_version;
	uint8_t platform_var_bit;
	uint32_t test_91_value;

	void Reset()
	{
		this->feature = nullptr;
		this->min_version = 1;
		this->max_version = UINT16_MAX;
		this->platform_var_bit = 0;
		this->test_91_value = 0;
	}

	void ExecuteTest()
	{
		uint16_t version = (this->feature != nullptr) ? this->feature->version : 0;
		bool has_feature = (version >= this->min_version && version <= this->max_version);
		if (this->platform_var_bit > 0) {
			SB(_cur.grffile->var9D_overlay, this->platform_var_bit, 1, has_feature ? 1 : 0);
			grfmsg(2, "Action 14 feature test: feature test: setting bit %u of var 0x9D to %u, %u", platform_var_bit, has_feature ? 1 : 0, _cur.grffile->var9D_overlay);
		}
		if (this->test_91_value > 0) {
			if (has_feature) {
				grfmsg(2, "Action 14 feature test: feature test: adding test value 0x%X to var 0x91", this->test_91_value);
				include(_cur.grffile->var91_values, this->test_91_value);
			} else {
				grfmsg(2, "Action 14 feature test: feature test: not adding test value 0x%X to var 0x91", this->test_91_value);
			}
		}
		if (this->platform_var_bit == 0 && this->test_91_value == 0) {
			grfmsg(2, "Action 14 feature test: feature test: doing nothing: %u", has_feature ? 1 : 0);
		}
		if (this->feature != nullptr && this->feature->observation_flag != GFTOF_INVALID) {
			SetBit(_cur.grffile->observed_feature_tests, this->feature->observation_flag);
		}
	}
};

static GRFFeatureTest _current_grf_feature_test;

/** Callback function for 'FTST'->'NAME' to set the name of the feature being tested. */
static bool ChangeGRFFeatureTestName(uint8_t langid, std::string_view str)
{
	extern const GRFFeatureInfo _grf_feature_list[];
	for (const GRFFeatureInfo *info = _grf_feature_list; info->name != nullptr; info++) {
		if (str == info->name) {
			_current_grf_feature_test.feature = info;
			GrfMsg(2, "Action 14 feature test: found feature named: '{}' (version: %u) in 'FTST'->'NAME'", str, info->version);
			return true;
		}
	}
	GrfMsg(2, "Action 14 feature test: could not find feature named: '{}' in 'FTST'->'NAME'", str);
	_current_grf_feature_test.feature = nullptr;
	return true;
}

/** Callback function for 'FTST'->'MINV' to set the minimum version of the feature being tested. */
static bool ChangeGRFFeatureMinVersion(size_t len, ByteReader *buf)
{
	if (len != 2) {
		grfmsg(2, "Action 14 feature test: expected 2 bytes for 'FTST'->'MINV' but got " PRINTF_SIZE ", ignoring this field", len);
		buf->Skip(len);
	} else {
		_current_grf_feature_test.min_version = buf->ReadWord();
	}
	return true;
}

/** Callback function for 'FTST'->'MAXV' to set the maximum version of the feature being tested. */
static bool ChangeGRFFeatureMaxVersion(size_t len, ByteReader *buf)
{
	if (len != 2) {
		grfmsg(2, "Action 14 feature test: expected 2 bytes for 'FTST'->'MAXV' but got " PRINTF_SIZE ", ignoring this field", len);
		buf->Skip(len);
	} else {
		_current_grf_feature_test.max_version = buf->ReadWord();
	}
	return true;
}

/** Callback function for 'FTST'->'SETP' to set the bit number of global variable 9D (platform version) to set/unset with the result of the feature test. */
static bool ChangeGRFFeatureSetPlatformVarBit(size_t len, ByteReader *buf)
{
	if (len != 1) {
		grfmsg(2, "Action 14 feature test: expected 1 byte for 'FTST'->'SETP' but got " PRINTF_SIZE ", ignoring this field", len);
		buf->Skip(len);
	} else {
		uint8_t bit_number = buf->ReadByte();
		if (bit_number >= 4 && bit_number <= 31) {
			_current_grf_feature_test.platform_var_bit = bit_number;
		} else {
			grfmsg(2, "Action 14 feature test: expected a bit number >= 4 and <= 32 for 'FTST'->'SETP' but got %u, ignoring this field", bit_number);
		}
	}
	return true;
}

/** Callback function for 'FTST'->'SVAL' to add a test success result value for checking using global variable 91. */
static bool ChangeGRFFeatureTestSuccessResultValue(size_t len, ByteReader *buf)
{
	if (len != 4) {
		grfmsg(2, "Action 14 feature test: expected 4 bytes for 'FTST'->'SVAL' but got " PRINTF_SIZE ", ignoring this field", len);
		buf->Skip(len);
	} else {
		_current_grf_feature_test.test_91_value = buf->ReadDWord();
	}
	return true;
}

/** Action14 tags for the FTST node */
AllowedSubtags _tags_ftst[] = {
	AllowedSubtags('NAME', ChangeGRFFeatureTestName),
	AllowedSubtags('MINV', ChangeGRFFeatureMinVersion),
	AllowedSubtags('MAXV', ChangeGRFFeatureMaxVersion),
	AllowedSubtags('SETP', ChangeGRFFeatureSetPlatformVarBit),
	AllowedSubtags('SVAL', ChangeGRFFeatureTestSuccessResultValue),
	AllowedSubtags()
};

/**
 * Callback function for 'FTST' (feature test)
 */
static bool HandleFeatureTestInfo(ByteReader *buf)
{
	_current_grf_feature_test.Reset();
	HandleNodes(buf, _tags_ftst);
	_current_grf_feature_test.ExecuteTest();
	return true;
}

/** Action14 Action0 property map action instance */
struct GRFPropertyMapAction {
	const char *tag_name = nullptr;
	const char *descriptor = nullptr;

	GrfSpecFeature feature;
	int prop_id;
	int ext_prop_id;
	std::string name;
	GRFPropertyMapFallbackMode fallback_mode;
	uint8_t ttd_ver_var_bit;
	uint32_t test_91_value;
	uint8_t input_shift;
	uint8_t output_shift;
	uint input_mask;
	uint output_mask;
	uint output_param;

	void Reset(const char *tag, const char *desc)
	{
		this->tag_name = tag;
		this->descriptor = desc;

		this->feature = GSF_INVALID;
		this->prop_id = -1;
		this->ext_prop_id = -1;
		this->name.clear();
		this->fallback_mode = GPMFM_IGNORE;
		this->ttd_ver_var_bit = 0;
		this->test_91_value = 0;
		this->input_shift = 0;
		this->output_shift = 0;
		this->input_mask = 0;
		this->output_mask = 0;
		this->output_param = 0;
	}

	void ExecuteFeatureIDRemapping()
	{
		if (this->prop_id < 0) {
			grfmsg(2, "Action 14 %s remapping: no feature ID defined, doing nothing", this->descriptor);
			return;
		}
		if (this->name.empty()) {
			grfmsg(2, "Action 14 %s remapping: no name defined, doing nothing", this->descriptor);
			return;
		}
		SetBit(_cur.grffile->ctrl_flags, GFCF_HAVE_FEATURE_ID_REMAP);
		bool success = false;
		const char *str = this->name.c_str();
		extern const GRFFeatureMapDefinition _grf_remappable_features[];
		for (const GRFFeatureMapDefinition *info = _grf_remappable_features; info->name != nullptr; info++) {
			if (strcmp(info->name, str) == 0) {
				GRFFeatureMapRemapEntry &entry = _cur.grffile->feature_id_remaps.Entry(this->prop_id);
				entry.name = info->name;
				entry.feature = info->feature;
				entry.raw_id = this->prop_id;
				success = true;
				break;
			}
		}
		if (this->ttd_ver_var_bit > 0) {
			SB(_cur.grffile->var8D_overlay, this->ttd_ver_var_bit, 1, success ? 1 : 0);
		}
		if (this->test_91_value > 0 && success) {
			include(_cur.grffile->var91_values, this->test_91_value);
		}
		if (!success) {
			if (this->fallback_mode == GPMFM_ERROR_ON_DEFINITION) {
				grfmsg(0, "Error: Unimplemented mapped %s: %s, mapped to: 0x%02X", this->descriptor, str, this->prop_id);
				GRFError *error = DisableGrf(STR_NEWGRF_ERROR_UNIMPLEMETED_MAPPED_FEATURE_ID);
				error->data = stredup(str);
				error->param_value[1] = GSF_INVALID;
				error->param_value[2] = this->prop_id;
			} else {
				const char *str_store = stredup(str);
				grfmsg(2, "Unimplemented mapped %s: %s, mapped to: %X, %s on use",
						this->descriptor, str, this->prop_id, (this->fallback_mode == GPMFM_IGNORE) ? "ignoring" : "error");
				_cur.grffile->remap_unknown_property_names.emplace_back(str_store);
				GRFFeatureMapRemapEntry &entry = _cur.grffile->feature_id_remaps.Entry(this->prop_id);
				entry.name = str_store;
				entry.feature = (this->fallback_mode == GPMFM_IGNORE) ? GSF_INVALID : GSF_ERROR_ON_USE;
				entry.raw_id = this->prop_id;
			}
		}
	}

	void ExecutePropertyRemapping()
	{
		if (this->feature == GSF_INVALID) {
			grfmsg(2, "Action 14 %s remapping: no feature defined, doing nothing", this->descriptor);
			return;
		}
		if (this->prop_id < 0 && this->ext_prop_id < 0) {
			grfmsg(2, "Action 14 %s remapping: no property ID defined, doing nothing", this->descriptor);
			return;
		}
		if (this->name.empty()) {
			grfmsg(2, "Action 14 %s remapping: no name defined, doing nothing", this->descriptor);
			return;
		}
		bool success = false;
		const char *str = this->name.c_str();
		extern const GRFPropertyMapDefinition _grf_action0_remappable_properties[];
		for (const GRFPropertyMapDefinition *info = _grf_action0_remappable_properties; info->name != nullptr; info++) {
			if ((info->feature == GSF_INVALID || info->feature == this->feature) && strcmp(info->name, str) == 0) {
				if (this->prop_id > 0) {
					GRFFilePropertyRemapEntry &entry = _cur.grffile->action0_property_remaps[this->feature].Entry(this->prop_id);
					entry.name = info->name;
					entry.id = info->id;
					entry.feature = this->feature;
					entry.property_id = this->prop_id;
				}
				if (this->ext_prop_id > 0) {
					GRFFilePropertyRemapEntry &entry = _cur.grffile->action0_extended_property_remaps[(((uint32_t)this->feature) << 16) | this->ext_prop_id];
					entry.name = info->name;
					entry.id = info->id;
					entry.feature = this->feature;
					entry.extended = true;
					entry.property_id = this->ext_prop_id;
				}
				success = true;
				break;
			}
		}
		if (this->ttd_ver_var_bit > 0) {
			SB(_cur.grffile->var8D_overlay, this->ttd_ver_var_bit, 1, success ? 1 : 0);
		}
		if (this->test_91_value > 0 && success) {
			include(_cur.grffile->var91_values, this->test_91_value);
		}
		if (!success) {
			uint mapped_to = (this->prop_id > 0) ? this->prop_id : this->ext_prop_id;
			const char *extended = (this->prop_id > 0) ? "" : " (extended)";
			if (this->fallback_mode == GPMFM_ERROR_ON_DEFINITION) {
				grfmsg(0, "Error: Unimplemented mapped %s: %s, feature: %s, mapped to: %X%s", this->descriptor, str, GetFeatureString(this->feature), mapped_to, extended);
				GRFError *error = DisableGrf(STR_NEWGRF_ERROR_UNIMPLEMETED_MAPPED_PROPERTY);
				error->data = stredup(str);
				error->param_value[1] = this->feature;
				error->param_value[2] = ((this->prop_id > 0) ? 0 : 0xE0000) | mapped_to;
			} else {
				const char *str_store = stredup(str);
				grfmsg(2, "Unimplemented mapped %s: %s, feature: %s, mapped to: %X%s, %s on use",
						this->descriptor, str, GetFeatureString(this->feature), mapped_to, extended, (this->fallback_mode == GPMFM_IGNORE) ? "ignoring" : "error");
				_cur.grffile->remap_unknown_property_names.emplace_back(str_store);
				if (this->prop_id > 0) {
					GRFFilePropertyRemapEntry &entry = _cur.grffile->action0_property_remaps[this->feature].Entry(this->prop_id);
					entry.name = str_store;
					entry.id = (this->fallback_mode == GPMFM_IGNORE) ? A0RPI_UNKNOWN_IGNORE : A0RPI_UNKNOWN_ERROR;
					entry.feature = this->feature;
					entry.property_id = this->prop_id;
				}
				if (this->ext_prop_id > 0) {
					GRFFilePropertyRemapEntry &entry = _cur.grffile->action0_extended_property_remaps[(((uint32_t)this->feature) << 16) | this->ext_prop_id];
					entry.name = str_store;
					entry.id = (this->fallback_mode == GPMFM_IGNORE) ? A0RPI_UNKNOWN_IGNORE : A0RPI_UNKNOWN_ERROR;;
					entry.feature = this->feature;
					entry.extended = true;
					entry.property_id = this->ext_prop_id;
				}
			}
		}
	}

	void ExecuteVariableRemapping()
	{
		if (this->feature == GSF_INVALID) {
			grfmsg(2, "Action 14 %s remapping: no feature defined, doing nothing", this->descriptor);
			return;
		}
		if (this->name.empty()) {
			grfmsg(2, "Action 14 %s remapping: no name defined, doing nothing", this->descriptor);
			return;
		}
		bool success = false;
		const char *str = this->name.c_str();
		extern const GRFVariableMapDefinition _grf_action2_remappable_variables[];
		for (const GRFVariableMapDefinition *info = _grf_action2_remappable_variables; info->name != nullptr; info++) {
			if (info->feature == this->feature && strcmp(info->name, str) == 0) {
				_cur.grffile->grf_variable_remaps.push_back({ (uint16_t)info->id, (uint8_t)this->feature, this->input_shift, this->output_shift, this->input_mask, this->output_mask, this->output_param });
				success = true;
				break;
			}
		}
		if (this->ttd_ver_var_bit > 0) {
			SB(_cur.grffile->var8D_overlay, this->ttd_ver_var_bit, 1, success ? 1 : 0);
		}
		if (this->test_91_value > 0 && success) {
			include(_cur.grffile->var91_values, this->test_91_value);
		}
		if (!success) {
			grfmsg(2, "Unimplemented mapped %s: %s, feature: %s, mapped to 0", this->descriptor, str, GetFeatureString(this->feature));
		}
	}

	void ExecuteAction5TypeRemapping()
	{
		if (this->prop_id < 0) {
			grfmsg(2, "Action 14 %s remapping: no type ID defined, doing nothing", this->descriptor);
			return;
		}
		if (this->name.empty()) {
			grfmsg(2, "Action 14 %s remapping: no name defined, doing nothing", this->descriptor);
			return;
		}
		bool success = false;
		const char *str = this->name.c_str();
		extern const Action5TypeRemapDefinition _grf_action5_remappable_types[];
		for (const Action5TypeRemapDefinition *info = _grf_action5_remappable_types; info->name != nullptr; info++) {
			if (strcmp(info->name, str) == 0) {
				Action5TypeRemapEntry &entry = _cur.grffile->action5_type_remaps.Entry(this->prop_id);
				entry.name = info->name;
				entry.info = &(info->info);
				entry.type_id = this->prop_id;
				success = true;
				break;
			}
		}
		if (this->ttd_ver_var_bit > 0) {
			SB(_cur.grffile->var8D_overlay, this->ttd_ver_var_bit, 1, success ? 1 : 0);
		}
		if (this->test_91_value > 0 && success) {
			include(_cur.grffile->var91_values, this->test_91_value);
		}
		if (!success) {
			if (this->fallback_mode == GPMFM_ERROR_ON_DEFINITION) {
				grfmsg(0, "Error: Unimplemented mapped %s: %s, mapped to: %X", this->descriptor, str, this->prop_id);
				GRFError *error = DisableGrf(STR_NEWGRF_ERROR_UNIMPLEMETED_MAPPED_ACTION5_TYPE);
				error->data = stredup(str);
				error->param_value[1] = this->prop_id;
			} else {
				const char *str_store = stredup(str);
				grfmsg(2, "Unimplemented mapped %s: %s, mapped to: %X, %s on use",
						this->descriptor, str, this->prop_id, (this->fallback_mode == GPMFM_IGNORE) ? "ignoring" : "error");
				_cur.grffile->remap_unknown_property_names.emplace_back(str_store);
				Action5TypeRemapEntry &entry = _cur.grffile->action5_type_remaps.Entry(this->prop_id);
				entry.name = str_store;
				entry.info = nullptr;
				entry.type_id = this->prop_id;
				entry.fallback_mode = this->fallback_mode;
			}
		}
	}
};

static GRFPropertyMapAction _current_grf_property_map_action;

/** Callback function for ->'NAME' to set the name of the item to be mapped. */
static bool ChangePropertyRemapName(uint8_t langid, std::string_view str)
{
	_current_grf_property_map_action.name = str;
	return true;
}

/** Callback function for ->'FEAT' to set which feature this mapping applies to. */
static bool ChangePropertyRemapFeature(size_t len, ByteReader *buf)
{
	GRFPropertyMapAction &action = _current_grf_property_map_action;
	if (len != 1) {
		grfmsg(2, "Action 14 %s mapping: expected 1 byte for '%s'->'FEAT' but got " PRINTF_SIZE ", ignoring this field", action.descriptor, action.tag_name, len);
		buf->Skip(len);
	} else {
		GrfSpecFeatureRef feature = ReadFeature(buf->ReadByte());
		if (feature.id >= GSF_END) {
			grfmsg(2, "Action 14 %s mapping: invalid feature ID: %s, in '%s'->'FEAT', ignoring this field", action.descriptor, GetFeatureString(feature), action.tag_name);
		} else {
			action.feature = feature.id;
		}
	}
	return true;
}

/** Callback function for ->'PROP' to set the property ID to which this item is being mapped. */
static bool ChangePropertyRemapPropertyId(size_t len, ByteReader *buf)
{
	GRFPropertyMapAction &action = _current_grf_property_map_action;
	if (len != 1) {
		grfmsg(2, "Action 14 %s mapping: expected 1 byte for '%s'->'PROP' but got " PRINTF_SIZE ", ignoring this field", action.descriptor, action.tag_name, len);
		buf->Skip(len);
	} else {
		action.prop_id = buf->ReadByte();
	}
	return true;
}

/** Callback function for ->'XPRP' to set the extended property ID to which this item is being mapped. */
static bool ChangePropertyRemapExtendedPropertyId(size_t len, ByteReader *buf)
{
	GRFPropertyMapAction &action = _current_grf_property_map_action;
	if (len != 2) {
		grfmsg(2, "Action 14 %s mapping: expected 2 bytes for '%s'->'XPRP' but got " PRINTF_SIZE ", ignoring this field", action.descriptor, action.tag_name, len);
		buf->Skip(len);
	} else {
		action.ext_prop_id = buf->ReadWord();
	}
	return true;
}

/** Callback function for ->'FTID' to set the feature ID to which this feature is being mapped. */
static bool ChangePropertyRemapFeatureId(size_t len, ByteReader *buf)
{
	GRFPropertyMapAction &action = _current_grf_property_map_action;
	if (len != 1) {
		grfmsg(2, "Action 14 %s mapping: expected 1 byte for '%s'->'FTID' but got " PRINTF_SIZE ", ignoring this field", action.descriptor, action.tag_name, len);
		buf->Skip(len);
	} else {
		action.prop_id = buf->ReadByte();
	}
	return true;
}

/** Callback function for ->'TYPE' to set the property ID to which this item is being mapped. */
static bool ChangePropertyRemapTypeId(size_t len, ByteReader *buf)
{
	GRFPropertyMapAction &action = _current_grf_property_map_action;
	if (len != 1) {
		grfmsg(2, "Action 14 %s mapping: expected 1 byte for '%s'->'TYPE' but got " PRINTF_SIZE ", ignoring this field", action.descriptor, action.tag_name, len);
		buf->Skip(len);
	} else {
		uint8_t prop = buf->ReadByte();
		if (prop < 128) {
			action.prop_id = prop;
		} else {
			grfmsg(2, "Action 14 %s mapping: expected a type < 128 for '%s'->'TYPE' but got %u, ignoring this field", action.descriptor, action.tag_name, prop);
		}
	}
	return true;
}

/** Callback function for ->'FLBK' to set the fallback mode. */
static bool ChangePropertyRemapSetFallbackMode(size_t len, ByteReader *buf)
{
	GRFPropertyMapAction &action = _current_grf_property_map_action;
	if (len != 1) {
		grfmsg(2, "Action 14 %s mapping: expected 1 byte for '%s'->'FLBK' but got " PRINTF_SIZE ", ignoring this field", action.descriptor, action.tag_name, len);
		buf->Skip(len);
	} else {
		GRFPropertyMapFallbackMode mode = (GRFPropertyMapFallbackMode) buf->ReadByte();
		if (mode < GPMFM_END) action.fallback_mode = mode;
	}
	return true;
}
/** Callback function for ->'SETT' to set the bit number of global variable 8D (TTD version) to set/unset with whether the remapping was successful. */
static bool ChangePropertyRemapSetTTDVerVarBit(size_t len, ByteReader *buf)
{
	GRFPropertyMapAction &action = _current_grf_property_map_action;
	if (len != 1) {
		grfmsg(2, "Action 14 %s mapping: expected 1 byte for '%s'->'SETT' but got " PRINTF_SIZE ", ignoring this field", action.descriptor, action.tag_name, len);
		buf->Skip(len);
	} else {
		uint8_t bit_number = buf->ReadByte();
		if (bit_number >= 4 && bit_number <= 31) {
			action.ttd_ver_var_bit = bit_number;
		} else {
			grfmsg(2, "Action 14 %s mapping: expected a bit number >= 4 and <= 32 for '%s'->'SETT' but got %u, ignoring this field", action.descriptor, action.tag_name, bit_number);
		}
	}
	return true;
}

/** Callback function for >'SVAL' to add a success result value for checking using global variable 91. */
static bool ChangePropertyRemapSuccessResultValue(size_t len, ByteReader *buf)
{
	GRFPropertyMapAction &action = _current_grf_property_map_action;
	if (len != 4) {
		grfmsg(2, "Action 14 %s mapping: expected 4 bytes for '%s'->'SVAL' but got " PRINTF_SIZE ", ignoring this field", action.descriptor, action.tag_name, len);
		buf->Skip(len);
	} else {
		action.test_91_value = buf->ReadDWord();
	}
	return true;
}

/** Callback function for ->'RSFT' to set the input shift value for variable remapping. */
static bool ChangePropertyRemapSetInputShift(size_t len, ByteReader *buf)
{
	GRFPropertyMapAction &action = _current_grf_property_map_action;
	if (len != 1) {
		grfmsg(2, "Action 14 %s mapping: expected 1 byte for '%s'->'RSFT' but got " PRINTF_SIZE ", ignoring this field", action.descriptor, action.tag_name, len);
		buf->Skip(len);
	} else {
		uint8_t input_shift = buf->ReadByte();
		if (input_shift < 0x20) {
			action.input_shift = input_shift;
		} else {
			grfmsg(2, "Action 14 %s mapping: expected a shift value < 0x20 for '%s'->'RSFT' but got %u, ignoring this field", action.descriptor, action.tag_name, input_shift);
		}
	}
	return true;
}

/** Callback function for ->'VSFT' to set the output shift value for variable remapping. */
static bool ChangePropertyRemapSetOutputShift(size_t len, ByteReader *buf)
{
	GRFPropertyMapAction &action = _current_grf_property_map_action;
	if (len != 1) {
		grfmsg(2, "Action 14 %s mapping: expected 1 byte for '%s'->'VSFT' but got " PRINTF_SIZE ", ignoring this field", action.descriptor, action.tag_name, len);
		buf->Skip(len);
	} else {
		uint8_t output_shift = buf->ReadByte();
		if (output_shift < 0x20) {
			action.output_shift = output_shift;
		} else {
			grfmsg(2, "Action 14 %s mapping: expected a shift value < 0x20 for '%s'->'VSFT' but got %u, ignoring this field", action.descriptor, action.tag_name, output_shift);
		}
	}
	return true;
}

/** Callback function for ->'RMSK' to set the input mask value for variable remapping. */
static bool ChangePropertyRemapSetInputMask(size_t len, ByteReader *buf)
{
	GRFPropertyMapAction &action = _current_grf_property_map_action;
	if (len != 4) {
		grfmsg(2, "Action 14 %s mapping: expected 4 bytes for '%s'->'RMSK' but got " PRINTF_SIZE ", ignoring this field", action.descriptor, action.tag_name, len);
		buf->Skip(len);
	} else {
		action.input_mask = buf->ReadDWord();
	}
	return true;
}

/** Callback function for ->'VMSK' to set the output mask value for variable remapping. */
static bool ChangePropertyRemapSetOutputMask(size_t len, ByteReader *buf)
{
	GRFPropertyMapAction &action = _current_grf_property_map_action;
	if (len != 4) {
		grfmsg(2, "Action 14 %s mapping: expected 4 bytes for '%s'->'VMSK' but got " PRINTF_SIZE ", ignoring this field", action.descriptor, action.tag_name, len);
		buf->Skip(len);
	} else {
		action.output_mask = buf->ReadDWord();
	}
	return true;
}

/** Callback function for ->'VPRM' to set the output parameter value for variable remapping. */
static bool ChangePropertyRemapSetOutputParam(size_t len, ByteReader *buf)
{
	GRFPropertyMapAction &action = _current_grf_property_map_action;
	if (len != 4) {
		grfmsg(2, "Action 14 %s mapping: expected 4 bytes for '%s'->'VPRM' but got " PRINTF_SIZE ", ignoring this field", action.descriptor, action.tag_name, len);
		buf->Skip(len);
	} else {
		action.output_param = buf->ReadDWord();
	}
	return true;
}

/** Action14 tags for the FIDM node */
AllowedSubtags _tags_fidm[] = {
	AllowedSubtags('NAME', ChangePropertyRemapName),
	AllowedSubtags('FTID', ChangePropertyRemapFeatureId),
	AllowedSubtags('FLBK', ChangePropertyRemapSetFallbackMode),
	AllowedSubtags('SETT', ChangePropertyRemapSetTTDVerVarBit),
	AllowedSubtags('SVAL', ChangePropertyRemapSuccessResultValue),
	AllowedSubtags()
};

/**
 * Callback function for 'FIDM' (feature ID mapping)
 */
static bool HandleFeatureIDMap(ByteReader *buf)
{
	_current_grf_property_map_action.Reset("FIDM", "feature");
	HandleNodes(buf, _tags_fidm);
	_current_grf_property_map_action.ExecuteFeatureIDRemapping();
	return true;
}

/** Action14 tags for the A0PM node */
AllowedSubtags _tags_a0pm[] = {
	AllowedSubtags('NAME', ChangePropertyRemapName),
	AllowedSubtags('FEAT', ChangePropertyRemapFeature),
	AllowedSubtags('PROP', ChangePropertyRemapPropertyId),
	AllowedSubtags('XPRP', ChangePropertyRemapExtendedPropertyId),
	AllowedSubtags('FLBK', ChangePropertyRemapSetFallbackMode),
	AllowedSubtags('SETT', ChangePropertyRemapSetTTDVerVarBit),
	AllowedSubtags('SVAL', ChangePropertyRemapSuccessResultValue),
	AllowedSubtags()
};

/**
 * Callback function for 'A0PM' (action 0 property mapping)
 */
static bool HandleAction0PropertyMap(ByteReader *buf)
{
	_current_grf_property_map_action.Reset("A0PM", "property");
	HandleNodes(buf, _tags_a0pm);
	_current_grf_property_map_action.ExecutePropertyRemapping();
	return true;
}

/** Action14 tags for the A2VM node */
AllowedSubtags _tags_a2vm[] = {
	AllowedSubtags('NAME', ChangePropertyRemapName),
	AllowedSubtags('FEAT', ChangePropertyRemapFeature),
	AllowedSubtags('RSFT', ChangePropertyRemapSetInputShift),
	AllowedSubtags('RMSK', ChangePropertyRemapSetInputMask),
	AllowedSubtags('VSFT', ChangePropertyRemapSetOutputShift),
	AllowedSubtags('VMSK', ChangePropertyRemapSetOutputMask),
	AllowedSubtags('VPRM', ChangePropertyRemapSetOutputParam),
	AllowedSubtags('SETT', ChangePropertyRemapSetTTDVerVarBit),
	AllowedSubtags('SVAL', ChangePropertyRemapSuccessResultValue),
	AllowedSubtags()
};

/**
 * Callback function for 'A2VM' (action 2 variable mapping)
 */
static bool HandleAction2VariableMap(ByteReader *buf)
{
	_current_grf_property_map_action.Reset("A2VM", "variable");
	HandleNodes(buf, _tags_a2vm);
	_current_grf_property_map_action.ExecuteVariableRemapping();
	return true;
}

/** Action14 tags for the A5TM node */
AllowedSubtags _tags_a5tm[] = {
	AllowedSubtags('NAME', ChangePropertyRemapName),
	AllowedSubtags('TYPE', ChangePropertyRemapTypeId),
	AllowedSubtags('FLBK', ChangePropertyRemapSetFallbackMode),
	AllowedSubtags('SETT', ChangePropertyRemapSetTTDVerVarBit),
	AllowedSubtags('SVAL', ChangePropertyRemapSuccessResultValue),
	AllowedSubtags()
};

/**
 * Callback function for 'A5TM' (action 5 type mapping)
 */
static bool HandleAction5TypeMap(ByteReader *buf)
{
	_current_grf_property_map_action.Reset("A5TM", "Action 5 type");
	HandleNodes(buf, _tags_a5tm);
	_current_grf_property_map_action.ExecuteAction5TypeRemapping();
	return true;
}

/** Action14 root tags */
AllowedSubtags _tags_root_static[] = {
	AllowedSubtags('INFO', _tags_info),
	AllowedSubtags('FTST', SkipInfoChunk),
	AllowedSubtags('FIDM', SkipInfoChunk),
	AllowedSubtags('A0PM', SkipInfoChunk),
	AllowedSubtags('A2VM', SkipInfoChunk),
	AllowedSubtags('A5TM', SkipInfoChunk),
	AllowedSubtags()
};

/** Action14 root tags */
AllowedSubtags _tags_root_feature_tests[] = {
	AllowedSubtags('INFO', SkipInfoChunk),
	AllowedSubtags('FTST', HandleFeatureTestInfo),
	AllowedSubtags('FIDM', HandleFeatureIDMap),
	AllowedSubtags('A0PM', HandleAction0PropertyMap),
	AllowedSubtags('A2VM', HandleAction2VariableMap),
	AllowedSubtags('A5TM', HandleAction5TypeMap),
	AllowedSubtags()
};


/**
 * Try to skip the current node and all subnodes (if it's a branch node).
 * @param buf Buffer.
 * @param type The node type to skip.
 * @return True if we could skip the node, false if an error occurred.
 */
static bool SkipUnknownInfo(ByteReader *buf, uint8_t type)
{
	/* type and id are already read */
	switch (type) {
		case 'C': {
			uint8_t new_type = buf->ReadByte();
			while (new_type != 0) {
				buf->ReadDWord(); // skip the id
				if (!SkipUnknownInfo(buf, new_type)) return false;
				new_type = buf->ReadByte();
			}
			break;
		}

		case 'T':
			buf->ReadByte(); // lang
			buf->ReadString(); // actual text
			break;

		case 'B': {
			uint16_t size = buf->ReadWord();
			buf->Skip(size);
			break;
		}

		default:
			return false;
	}

	return true;
}

/**
 * Handle the nodes of an Action14
 * @param type Type of node.
 * @param id ID.
 * @param buf Buffer.
 * @param subtags Allowed subtags.
 * @return Whether all tags could be handled.
 */
static bool HandleNode(uint8_t type, uint32_t id, ByteReader *buf, AllowedSubtags subtags[])
{
	uint i = 0;
	AllowedSubtags *tag;
	while ((tag = &subtags[i++])->type != 0) {
		if (tag->id != BSWAP32(id) || tag->type != type) continue;
		switch (type) {
			default: NOT_REACHED();

			case 'T': {
				uint8_t langid = buf->ReadByte();
				return tag->handler.text(langid, buf->ReadString());
			}

			case 'B': {
				size_t len = buf->ReadWord();
				if (buf->Remaining() < len) return false;
				return tag->handler.data(len, buf);
			}

			case 'C': {
				if (tag->handler.call_handler) {
					return tag->handler.u.branch(buf);
				}
				return HandleNodes(buf, tag->handler.u.subtags);
			}
		}
	}
	GrfMsg(2, "StaticGRFInfo: unknown type/id combination found, type={:c}, id={:x}", type, id);
	return SkipUnknownInfo(buf, type);
}

/**
 * Handle the contents of a 'C' choice of an Action14
 * @param buf Buffer.
 * @param subtags List of subtags.
 * @return Whether the nodes could all be handled.
 */
static bool HandleNodes(ByteReader *buf, AllowedSubtags subtags[])
{
	uint8_t type = buf->ReadByte();
	while (type != 0) {
		uint32_t id = buf->ReadDWord();
		if (!HandleNode(type, id, buf, subtags)) return false;
		type = buf->ReadByte();
	}
	return true;
}

/**
 * Handle Action 0x14 (static info)
 * @param buf Buffer.
 */
static void StaticGRFInfo(ByteReader *buf)
{
	/* <14> <type> <id> <text/data...> */
	HandleNodes(buf, _tags_root_static);
}

/**
 * Handle Action 0x14 (feature tests)
 * @param buf Buffer.
 */
static void Act14FeatureTest(ByteReader *buf)
{
	/* <14> <type> <id> <text/data...> */
	HandleNodes(buf, _tags_root_feature_tests);
}

/**
 * Set the current NewGRF as unsafe for static use
 * @note Used during safety scan on unsafe actions.
 */
static void GRFUnsafe(ByteReader *)
{
	SetBit(_cur.grfconfig->flags, GCF_UNSAFE);

	/* Skip remainder of GRF */
	_cur.skip_sprites = -1;
}


/** Initialize the TTDPatch flags */
static void InitializeGRFSpecial()
{
	_ttdpatch_flags[0] = ((_settings_game.station.never_expire_airports ? 1U : 0U) << 0x0C)  // keepsmallairport
	                   |                                                       (1U << 0x0D)  // newairports
	                   |                                                       (1U << 0x0E)  // largestations
	                   | ((_settings_game.construction.max_bridge_length > 16 ? 1U : 0U) << 0x0F)  // longbridges
	                   |                                                       (0U << 0x10)  // loadtime
	                   |                                                       (1U << 0x12)  // presignals
	                   |                                                       (1U << 0x13)  // extpresignals
	                   | ((_settings_game.vehicle.never_expire_vehicles ? 1U : 0U) << 0x16)  // enginespersist
	                   |                                                       (1U << 0x1B)  // multihead
	                   |                                                       (1U << 0x1D)  // lowmemory
	                   |                                                       (1U << 0x1E); // generalfixes

	_ttdpatch_flags[1] =   ((_settings_game.economy.station_noise_level ? 1U : 0U) << 0x07)  // moreairports - based on units of noise
	                   |                                                       (1U << 0x08)  // mammothtrains
	                   |                                                       (1U << 0x09)  // trainrefit
	                   |                                                       (0U << 0x0B)  // subsidiaries
	                   |         ((_settings_game.order.gradual_loading ? 1U : 0U) << 0x0C)  // gradualloading
	                   |                                                       (1U << 0x12)  // unifiedmaglevmode - set bit 0 mode. Not revelant to OTTD
	                   |                                                       (1U << 0x13)  // unifiedmaglevmode - set bit 1 mode
	                   |                                                       (1U << 0x14)  // bridgespeedlimits
	                   |                                                       (1U << 0x16)  // eternalgame
	                   |                                                       (1U << 0x17)  // newtrains
	                   |                                                       (1U << 0x18)  // newrvs
	                   |                                                       (1U << 0x19)  // newships
	                   |                                                       (1U << 0x1A)  // newplanes
	                   | ((_settings_game.construction.train_signal_side == 1 ? 1U : 0U) << 0x1B)  // signalsontrafficside
	                   |       ((_settings_game.vehicle.disable_elrails ? 0U : 1U) << 0x1C); // electrifiedrailway

	_ttdpatch_flags[2] =                                                       (1U << 0x01)  // loadallgraphics - obsolote
	                   |                                                       (1U << 0x03)  // semaphores
	                   |                                                       (1U << 0x0A)  // newobjects
	                   |                                                       (0U << 0x0B)  // enhancedgui
	                   |                                                       (0U << 0x0C)  // newagerating
	                   |  ((_settings_game.construction.build_on_slopes ? 1U : 0U) << 0x0D)  // buildonslopes
	                   |                                                       (1U << 0x0E)  // fullloadany
	                   |                                                       (1U << 0x0F)  // planespeed
	                   |                                                       (0U << 0x10)  // moreindustriesperclimate - obsolete
	                   |                                                       (0U << 0x11)  // moretoylandfeatures
	                   |                                                       (1U << 0x12)  // newstations
	                   |                                                       (1U << 0x13)  // tracktypecostdiff
	                   |                                                       (1U << 0x14)  // manualconvert
	                   |  ((_settings_game.construction.build_on_slopes ? 1U : 0U) << 0x15)  // buildoncoasts
	                   |                                                       (1U << 0x16)  // canals
	                   |                                                       (1U << 0x17)  // newstartyear
	                   |    ((_settings_game.vehicle.freight_trains > 1 ? 1U : 0U) << 0x18)  // freighttrains
	                   |                                                       (1U << 0x19)  // newhouses
	                   |                                                       (1U << 0x1A)  // newbridges
	                   |                                                       (1U << 0x1B)  // newtownnames
	                   |                                                       (1U << 0x1C)  // moreanimation
	                   |    ((_settings_game.vehicle.wagon_speed_limits ? 1U : 0U) << 0x1D)  // wagonspeedlimits
	                   |                                                       (1U << 0x1E)  // newshistory
	                   |                                                       (0U << 0x1F); // custombridgeheads

	_ttdpatch_flags[3] =                                                       (0U << 0x00)  // newcargodistribution
	                   |                                                       (1U << 0x01)  // windowsnap
	                   | ((_settings_game.economy.allow_town_roads || _generating_world ? 0U : 1U) << 0x02)  // townbuildnoroad
	                   |                                                       (1U << 0x03)  // pathbasedsignalling
	                   |                                                       (0U << 0x04)  // aichoosechance
	                   |                                                       (1U << 0x05)  // resolutionwidth
	                   |                                                       (1U << 0x06)  // resolutionheight
	                   |                                                       (1U << 0x07)  // newindustries
	                   |           ((_settings_game.order.improved_load ? 1U : 0U) << 0x08)  // fifoloading
	                   |                                                       (0U << 0x09)  // townroadbranchprob
	                   |                                                       (0U << 0x0A)  // tempsnowline
	                   |                                                       (1U << 0x0B)  // newcargo
	                   |                                                       (1U << 0x0C)  // enhancemultiplayer
	                   |                                                       (1U << 0x0D)  // onewayroads
	                   |                                                       (1U << 0x0E)  // irregularstations
	                   |                                                       (1U << 0x0F)  // statistics
	                   |                                                       (1U << 0x10)  // newsounds
	                   |                                                       (1U << 0x11)  // autoreplace
	                   |                                                       (1U << 0x12)  // autoslope
	                   |                                                       (0U << 0x13)  // followvehicle
	                   |                                                       (1U << 0x14)  // trams
	                   |                                                       (0U << 0x15)  // enhancetunnels
	                   |                                                       (1U << 0x16)  // shortrvs
	                   |                                                       (1U << 0x17)  // articulatedrvs
	                   |       ((_settings_game.vehicle.dynamic_engines ? 1U : 0U) << 0x18)  // dynamic engines
	                   |                                                       (1U << 0x1E)  // variablerunningcosts
	                   |                                                       (1U << 0x1F); // any switch is on

	_ttdpatch_flags[4] =                                                       (1U << 0x00)  // larger persistent storage
	                   | ((_settings_game.economy.inflation && !_settings_game.economy.disable_inflation_newgrf_flag ? 1U : 0U) << 0x01) // inflation is on
	                   |                                                       (1U << 0x02); // extended string range
	MemSetT(_observed_ttdpatch_flags, 0, lengthof(_observed_ttdpatch_flags));
}

bool HasTTDPatchFlagBeenObserved(uint flag)
{
	uint index = flag / 0x20;
	flag %= 0x20;
	if (index >= lengthof(_ttdpatch_flags)) return false;
	return HasBit(_observed_ttdpatch_flags[index], flag);
}

/** Reset and clear all NewGRF stations */
static void ResetCustomStations()
{
	for (GRFFile * const file : _grf_files) {
		file->stations.clear();
	}
}

/** Reset and clear all NewGRF houses */
static void ResetCustomHouses()
{
	for (GRFFile * const file : _grf_files) {
		file->housespec.clear();
	}
}

/** Reset and clear all NewGRF airports */
static void ResetCustomAirports()
{
	for (GRFFile * const file : _grf_files) {
		for (auto &as : file->airportspec) {
			if (as != nullptr) {
				/* We need to remove the tiles layouts */
				for (int j = 0; j < as->num_table; j++) {
					/* remove the individual layouts */
					free(as->table[j]);
				}
				free(as->table);
				free(as->depot_table);
				free(as->rotation);
			}
		}
		file->airportspec.clear();
		file->airtspec.clear();
	}
}

/** Reset and clear all NewGRF industries */
static void ResetCustomIndustries()
{
	for (GRFFile * const file : _grf_files) {
		file->industryspec.clear();
		file->indtspec.clear();
	}
}

/** Reset and clear all NewObjects */
static void ResetCustomObjects()
{
	for (GRFFile * const file : _grf_files) {
		file->objectspec.clear();
	}
}

static void ResetCustomRoadStops()
{
	for (auto file : _grf_files) {
		file->roadstops.clear();
	}
}

/** Reset and clear all NewGRFs */
static void ResetNewGRF()
{
	for (GRFFile * const file : _grf_files) {
		delete file;
	}

	_grf_files.clear();
	_cur.grffile   = nullptr;
	_new_signals_grfs.clear();
	MemSetT<NewSignalStyle>(_new_signal_styles.data(), 0, MAX_NEW_SIGNAL_STYLES);
	_num_new_signal_styles = 0;
	_new_landscape_rocks_grfs.clear();
}

/** Clear all NewGRF errors */
static void ResetNewGRFErrors()
{
	for (GRFConfig *c = _grfconfig; c != nullptr; c = c->next) {
		c->error.reset();
	}
}

/**
 * Reset all NewGRF loaded data
 */
void ResetNewGRFData()
{
	CleanUpStrings();
	CleanUpGRFTownNames();

	/* Copy/reset original engine info data */
	SetupEngines();

	/* Copy/reset original bridge info data */
	ResetBridges();

	/* Reset rail type information */
	ResetRailTypes();

	/* Copy/reset original road type info data */
	ResetRoadTypes();

	/* Allocate temporary refit/cargo class data */
	_gted.resize(Engine::GetPoolSize());

	/* Fill rail type label temporary data for default trains */
	for (const Engine *e : Engine::IterateType(VEH_TRAIN)) {
		_gted[e->index].railtypelabel = GetRailTypeInfo(e->u.rail.railtype)->label;
	}

	/* Reset GRM reservations */
	memset(&_grm_engines, 0, sizeof(_grm_engines));
	memset(&_grm_cargoes, 0, sizeof(_grm_cargoes));

	/* Reset generic feature callback lists */
	ResetGenericCallbacks();

	/* Reset price base data */
	ResetPriceBaseMultipliers();

	/* Reset the curencies array */
	ResetCurrencies();

	/* Reset the house array */
	ResetCustomHouses();
	ResetHouses();

	/* Reset the industries structures*/
	ResetCustomIndustries();
	ResetIndustries();

	/* Reset the objects. */
	ObjectClass::Reset();
	ResetCustomObjects();
	ResetObjects();

	/* Reset station classes */
	StationClass::Reset();
	ResetCustomStations();

	/* Reset airport-related structures */
	AirportClass::Reset();
	ResetCustomAirports();
	AirportSpec::ResetAirports();
	AirportTileSpec::ResetAirportTiles();

	/* Reset road stop classes */
	RoadStopClass::Reset();
	ResetCustomRoadStops();

	/* Reset canal sprite groups and flags */
	memset(_water_feature, 0, sizeof(_water_feature));

	/* Reset the snowline table. */
	ClearSnowLine();

	/* Reset NewGRF files */
	ResetNewGRF();

	/* Reset NewGRF errors. */
	ResetNewGRFErrors();

	/* Set up the default cargo types */
	SetupCargoForClimate(_settings_game.game_creation.landscape);

	/* Reset misc GRF features and train list display variables */
	_misc_grf_features = 0;

	_loaded_newgrf_features.has_2CC           = false;
	_loaded_newgrf_features.used_liveries     = 1 << LS_DEFAULT;
	_loaded_newgrf_features.shore             = SHORE_REPLACE_NONE;
	_loaded_newgrf_features.tram              = TRAMWAY_REPLACE_DEPOT_NONE;

	/* Clear all GRF overrides */
	_grf_id_overrides.clear();

	InitializeSoundPool();
	_spritegroup_pool.CleanPool();
	_callback_result_cache.clear();
	_deterministic_sg_shadows.clear();
	_randomized_sg_shadows.clear();
	_grfs_loaded_with_sg_shadow_enable = HasBit(_misc_debug_flags, MDF_NEWGRF_SG_SAVE_RAW);
}

/**
 * Reset NewGRF data which is stored persistently in savegames.
 */
void ResetPersistentNewGRFData()
{
	/* Reset override managers */
	_engine_mngr.ResetToDefaultMapping();
	_house_mngr.ResetMapping();
	_industry_mngr.ResetMapping();
	_industile_mngr.ResetMapping();
	_airport_mngr.ResetMapping();
	_airporttile_mngr.ResetMapping();
}

/**
 * Construct the Cargo Mapping
 * @note This is the reverse of a cargo translation table
 */
static void BuildCargoTranslationMap()
{
	_cur.grffile->cargo_map.fill(UINT8_MAX);

	for (const CargoSpec *cs : CargoSpec::Iterate()) {
		if (!cs->IsValid()) continue;

		if (_cur.grffile->cargo_list.empty()) {
			/* Default translation table, so just a straight mapping to bitnum */
			_cur.grffile->cargo_map[cs->Index()] = cs->bitnum;
		} else {
			/* Check the translation table for this cargo's label */
			int idx = find_index(_cur.grffile->cargo_list, {cs->label});
			if (idx >= 0) _cur.grffile->cargo_map[cs->Index()] = idx;
		}
	}
}

/**
 * Prepare loading a NewGRF file with its config
 * @param config The NewGRF configuration struct with name, id, parameters and alike.
 */
static void InitNewGRFFile(const GRFConfig *config)
{
	GRFFile *newfile = GetFileByFilename(config->filename);
	if (newfile != nullptr) {
		/* We already loaded it once. */
		_cur.grffile = newfile;
		return;
	}

	newfile = new GRFFile(config);
	_grf_files.push_back(_cur.grffile = newfile);
}

/**
 * Constructor for GRFFile
 * @param config GRFConfig to copy name, grfid and parameters from.
 */
GRFFile::GRFFile(const GRFConfig *config)
{
	this->filename = config->filename;
	this->grfid = config->ident.grfid;

	/* Initialise local settings to defaults */
	this->traininfo_vehicle_pitch = 0;
	this->traininfo_vehicle_width = TRAININFO_DEFAULT_VEHICLE_WIDTH;

	this->new_signals_group = nullptr;
	this->new_signal_ctrl_flags = 0;
	this->new_signal_extra_aspects = 0;
	this->new_signal_style_mask = 1;
	this->current_new_signal_style = nullptr;

	this->new_rocks_group = nullptr;
	this->new_landscape_ctrl_flags = 0;

	/* Mark price_base_multipliers as 'not set' */
	for (Price i = PR_BEGIN; i < PR_END; i++) {
		this->price_base_multipliers[i] = INVALID_PRICE_MODIFIER;
	}

	/* Initialise rail type map with default rail types */
	std::fill(std::begin(this->railtype_map), std::end(this->railtype_map), INVALID_RAILTYPE);
	this->railtype_map[0] = RAILTYPE_RAIL;
	this->railtype_map[1] = RAILTYPE_ELECTRIC;
	this->railtype_map[2] = RAILTYPE_MONO;
	this->railtype_map[3] = RAILTYPE_MAGLEV;

	/* Initialise road type map with default road types */
	std::fill(std::begin(this->roadtype_map), std::end(this->roadtype_map), INVALID_ROADTYPE);
	this->roadtype_map[0] = ROADTYPE_ROAD;

	/* Initialise tram type map with default tram types */
	std::fill(std::begin(this->tramtype_map), std::end(this->tramtype_map), INVALID_ROADTYPE);
	this->tramtype_map[0] = ROADTYPE_TRAM;

	/* Copy the initial parameter list
	 * 'Uninitialised' parameters are zeroed as that is their default value when dynamically creating them. */
	this->param = config->param;
	this->param_end = config->num_params;
}

GRFFile::~GRFFile()
{
	delete[] this->language_map;
}

/**
 * Find first cargo label that exists and is active from a list of cargo labels.
 * @param labels List of cargo labels.
 * @returns First cargo label in list that exists, or CT_INVALID if none exist.
 */
static CargoLabel GetActiveCargoLabel(const std::initializer_list<CargoLabel> &labels)
{
	for (const CargoLabel &label : labels) {
		CargoID cid = GetCargoIDByLabel(label);
		if (cid != INVALID_CARGO) return label;
	}
	return CT_INVALID;
}

/**
 * Get active cargo label from either a cargo label or climate-dependent mixed cargo type.
 * @param label Cargo label or climate-dependent mixed cargo type.
 * @returns Active cargo label, or CT_INVALID if cargo label is not active.
 */
static CargoLabel GetActiveCargoLabel(const std::variant<CargoLabel, MixedCargoType> &label)
{
	if (std::holds_alternative<CargoLabel>(label)) return std::get<CargoLabel>(label);
	if (std::holds_alternative<MixedCargoType>(label)) {
		switch (std::get<MixedCargoType>(label)) {
			case MCT_LIVESTOCK_FRUIT: return GetActiveCargoLabel({CT_LIVESTOCK, CT_FRUIT});
			case MCT_GRAIN_WHEAT_MAIZE: return GetActiveCargoLabel({CT_GRAIN, CT_WHEAT, CT_MAIZE});
			case MCT_VALUABLES_GOLD_DIAMONDS: return GetActiveCargoLabel({CT_VALUABLES, CT_GOLD, CT_DIAMONDS});
			default: NOT_REACHED();
		}
	}
	NOT_REACHED();
}

/**
 * Precalculate refit masks from cargo classes for all vehicles.
 */
static void CalculateRefitMasks()
{
	CargoTypes original_known_cargoes = 0;
	for (CargoID cid = 0; cid != NUM_CARGO; ++cid) {
		if (IsDefaultCargo(cid)) SetBit(original_known_cargoes, cid);
	}

	for (Engine *e : Engine::Iterate()) {
		EngineID engine = e->index;
		EngineInfo *ei = &e->info;
		bool only_defaultcargo; ///< Set if the vehicle shall carry only the default cargo

		/* Apply default cargo translation map if cargo type hasn't been set, either explicitly or by aircraft cargo handling. */
		if (!IsValidCargoID(e->info.cargo_type)) {
			e->info.cargo_type = GetCargoIDByLabel(GetActiveCargoLabel(e->info.cargo_label));
		}

		/* If the NewGRF did not set any cargo properties, we apply default values. */
		if (_gted[engine].defaultcargo_grf == nullptr) {
			/* If the vehicle has any capacity, apply the default refit masks */
			if (e->type != VEH_TRAIN || e->u.rail.capacity != 0) {
				static constexpr uint8_t T = 1 << LT_TEMPERATE;
				static constexpr uint8_t A = 1 << LT_ARCTIC;
				static constexpr uint8_t S = 1 << LT_TROPIC;
				static constexpr uint8_t Y = 1 << LT_TOYLAND;
				static const struct DefaultRefitMasks {
					uint8_t climate;
					CargoLabel cargo_label;
					CargoTypes cargo_allowed;
					CargoTypes cargo_disallowed;
				} _default_refit_masks[] = {
					{T | A | S | Y, CT_PASSENGERS, CC_PASSENGERS,               0},
					{T | A | S    , CT_MAIL,       CC_MAIL,                     0},
					{T | A | S    , CT_VALUABLES,  CC_ARMOURED,                 CC_LIQUID},
					{            Y, CT_MAIL,       CC_MAIL | CC_ARMOURED,       CC_LIQUID},
					{T | A        , CT_COAL,       CC_BULK,                     0},
					{        S    , CT_COPPER_ORE, CC_BULK,                     0},
					{            Y, CT_SUGAR,      CC_BULK,                     0},
					{T | A | S    , CT_OIL,        CC_LIQUID,                   0},
					{            Y, CT_COLA,       CC_LIQUID,                   0},
					{T            , CT_GOODS,      CC_PIECE_GOODS | CC_EXPRESS, CC_LIQUID | CC_PASSENGERS},
					{    A | S    , CT_GOODS,      CC_PIECE_GOODS | CC_EXPRESS, CC_LIQUID | CC_PASSENGERS | CC_REFRIGERATED},
					{    A | S    , CT_FOOD,       CC_REFRIGERATED,             0},
					{            Y, CT_CANDY,      CC_PIECE_GOODS | CC_EXPRESS, CC_LIQUID | CC_PASSENGERS},
				};

				if (e->type == VEH_AIRCRAFT) {
					/* Aircraft default to "light" cargoes */
					_gted[engine].cargo_allowed = CC_PASSENGERS | CC_MAIL | CC_ARMOURED | CC_EXPRESS;
					_gted[engine].cargo_disallowed = CC_LIQUID;
				} else if (e->type == VEH_SHIP) {
					CargoLabel label = GetActiveCargoLabel(ei->cargo_label);
					switch (label.base()) {
						case CT_PASSENGERS.base():
							/* Ferries */
							_gted[engine].cargo_allowed = CC_PASSENGERS;
							_gted[engine].cargo_disallowed = 0;
							break;
						case CT_OIL.base():
							/* Tankers */
							_gted[engine].cargo_allowed = CC_LIQUID;
							_gted[engine].cargo_disallowed = 0;
							break;
						default:
							/* Cargo ships */
							if (_settings_game.game_creation.landscape == LT_TOYLAND) {
								/* No tanker in toyland :( */
								_gted[engine].cargo_allowed = CC_MAIL | CC_ARMOURED | CC_EXPRESS | CC_BULK | CC_PIECE_GOODS | CC_LIQUID;
								_gted[engine].cargo_disallowed = CC_PASSENGERS;
							} else {
								_gted[engine].cargo_allowed = CC_MAIL | CC_ARMOURED | CC_EXPRESS | CC_BULK | CC_PIECE_GOODS;
								_gted[engine].cargo_disallowed = CC_LIQUID | CC_PASSENGERS;
							}
							break;
					}
					e->u.ship.old_refittable = true;
				} else if (e->type == VEH_TRAIN && e->u.rail.railveh_type != RAILVEH_WAGON) {
					/* Train engines default to all cargoes, so you can build single-cargo consists with fast engines.
					 * Trains loading multiple cargoes may start stations accepting unwanted cargoes. */
					_gted[engine].cargo_allowed = CC_PASSENGERS | CC_MAIL | CC_ARMOURED | CC_EXPRESS | CC_BULK | CC_PIECE_GOODS | CC_LIQUID;
					_gted[engine].cargo_disallowed = 0;
				} else {
					/* Train wagons and road vehicles are classified by their default cargo type */
					CargoLabel label = GetActiveCargoLabel(ei->cargo_label);
					for (const auto &drm : _default_refit_masks) {
						if (!HasBit(drm.climate, _settings_game.game_creation.landscape)) continue;
						if (drm.cargo_label != label) continue;

						_gted[engine].cargo_allowed = drm.cargo_allowed;
						_gted[engine].cargo_disallowed = drm.cargo_disallowed;
						break;
					}

					/* All original cargoes have specialised vehicles, so exclude them */
					_gted[engine].ctt_exclude_mask = original_known_cargoes;
				}
			}
			_gted[engine].UpdateRefittability(_gted[engine].cargo_allowed != 0);

			if (IsValidCargoID(ei->cargo_type)) ClrBit(_gted[engine].ctt_exclude_mask, ei->cargo_type);
		}

		/* Compute refittability */
		{
			CargoTypes mask = 0;
			CargoTypes not_mask = 0;
			CargoTypes xor_mask = ei->refit_mask;

			/* If the original masks set by the grf are zero, the vehicle shall only carry the default cargo.
			 * Note: After applying the translations, the vehicle may end up carrying no defined cargo. It becomes unavailable in that case. */
			only_defaultcargo = _gted[engine].refittability != GRFTempEngineData::NONEMPTY;

			if (_gted[engine].cargo_allowed != 0) {
				/* Build up the list of cargo types from the set cargo classes. */
				for (const CargoSpec *cs : CargoSpec::Iterate()) {
					if (_gted[engine].cargo_allowed    & cs->classes) SetBit(mask,     cs->Index());
					if (_gted[engine].cargo_disallowed & cs->classes) SetBit(not_mask, cs->Index());
				}
			}

			ei->refit_mask = ((mask & ~not_mask) ^ xor_mask) & _cargo_mask;

			/* Apply explicit refit includes/excludes. */
			ei->refit_mask |= _gted[engine].ctt_include_mask;
			ei->refit_mask &= ~_gted[engine].ctt_exclude_mask;
		}

		/* Clear invalid cargoslots (from default vehicles or pre-NewCargo GRFs) */
		if (IsValidCargoID(ei->cargo_type) && !HasBit(_cargo_mask, ei->cargo_type)) ei->cargo_type = INVALID_CARGO;

		/* Ensure that the vehicle is either not refittable, or that the default cargo is one of the refittable cargoes.
		 * Note: Vehicles refittable to no cargo are handle differently to vehicle refittable to a single cargo. The latter might have subtypes. */
		if (!only_defaultcargo && (e->type != VEH_SHIP || e->u.ship.old_refittable) && IsValidCargoID(ei->cargo_type) && !HasBit(ei->refit_mask, ei->cargo_type)) {
			ei->cargo_type = INVALID_CARGO;
		}

		/* Check if this engine's cargo type is valid. If not, set to the first refittable
		 * cargo type. Finally disable the vehicle, if there is still no cargo. */
		if (!IsValidCargoID(ei->cargo_type) && ei->refit_mask != 0) {
			/* Figure out which CTT to use for the default cargo, if it is 'first refittable'. */
			const GRFFile *file = _gted[engine].defaultcargo_grf;
			if (file == nullptr) file = e->GetGRF();
			if (file != nullptr && file->grf_version >= 8 && !file->cargo_list.empty()) {
				/* Use first refittable cargo from cargo translation table */
				uint8_t best_local_slot = UINT8_MAX;
				for (CargoID cargo_type : SetCargoBitIterator(ei->refit_mask)) {
					uint8_t local_slot = file->cargo_map[cargo_type];
					if (local_slot < best_local_slot) {
						best_local_slot = local_slot;
						ei->cargo_type = cargo_type;
					}
				}
			}

			if (!IsValidCargoID(ei->cargo_type)) {
				/* Use first refittable cargo slot */
				ei->cargo_type = (CargoID)FindFirstBit(ei->refit_mask);
			}
		}
		if (!IsValidCargoID(ei->cargo_type) && e->type == VEH_TRAIN && e->u.rail.railveh_type != RAILVEH_WAGON && e->u.rail.capacity == 0) {
			/* For train engines which do not carry cargo it does not matter if their cargo type is invalid.
			 * Fallback to the first available instead, if the cargo type has not been changed (as indicated by
			 * cargo_label not being CT_INVALID). */
			if (GetActiveCargoLabel(ei->cargo_label) != CT_INVALID) {
				ei->cargo_type = static_cast<CargoID>(FindFirstBit(_standard_cargo_mask));
			}
		}
		if (!IsValidCargoID(ei->cargo_type)) ei->climates = 0;

		/* Clear refit_mask for not refittable ships */
		if (e->type == VEH_SHIP && !e->u.ship.old_refittable) {
			ei->refit_mask = 0;
		}
	}
}

/** Set to use the correct action0 properties for each canal feature */
static void FinaliseCanals()
{
	for (uint i = 0; i < CF_END; i++) {
		if (_water_feature[i].grffile != nullptr) {
			_water_feature[i].callback_mask = _water_feature[i].grffile->canal_local_properties[i].callback_mask;
			_water_feature[i].flags = _water_feature[i].grffile->canal_local_properties[i].flags;
		}
	}
}

/** Check for invalid engines */
static void FinaliseEngineArray()
{
	for (Engine *e : Engine::Iterate()) {
		if (e->GetGRF() == nullptr) {
			const EngineIDMapping &eid = _engine_mngr[e->index];
			if (eid.grfid != INVALID_GRFID || eid.internal_id != eid.substitute_id) {
				e->info.string_id = STR_NEWGRF_INVALID_ENGINE;
			}
		}

		/* Do final mapping on variant engine ID. */
		if (e->info.variant_id != INVALID_ENGINE) {
			e->info.variant_id = GetNewEngineID(e->grf_prop.grffile, e->type, e->info.variant_id);
		}

		if (!HasBit(e->info.climates, _settings_game.game_creation.landscape)) continue;

		/* Skip wagons, there livery is defined via the engine */
		if (e->type != VEH_TRAIN || e->u.rail.railveh_type != RAILVEH_WAGON) {
			LiveryScheme ls = GetEngineLiveryScheme(e->index, INVALID_ENGINE, nullptr);
			SetBit(_loaded_newgrf_features.used_liveries, ls);
			/* Note: For ships and roadvehicles we assume that they cannot be refitted between passenger and freight */

			if (e->type == VEH_TRAIN) {
				SetBit(_loaded_newgrf_features.used_liveries, LS_FREIGHT_WAGON);
				switch (ls) {
					case LS_STEAM:
					case LS_DIESEL:
					case LS_ELECTRIC:
					case LS_MONORAIL:
					case LS_MAGLEV:
						SetBit(_loaded_newgrf_features.used_liveries, LS_PASSENGER_WAGON_STEAM + ls - LS_STEAM);
						break;

					case LS_DMU:
					case LS_EMU:
						SetBit(_loaded_newgrf_features.used_liveries, LS_PASSENGER_WAGON_DIESEL + ls - LS_DMU);
						break;

					default: NOT_REACHED();
				}
			}
		}
	}

	/* Check engine variants don't point back on themselves (either directly or via a loop) then set appropriate flags
	 * on variant engine. This is performed separately as all variant engines need to have been resolved. */
	for (Engine *e : Engine::Iterate()) {
		EngineID parent = e->info.variant_id;
		while (parent != INVALID_ENGINE) {
			parent = Engine::Get(parent)->info.variant_id;
			if (parent != e->index) continue;

			/* Engine looped back on itself, so clear the variant. */
			e->info.variant_id = INVALID_ENGINE;

			GrfMsg(1, "FinaliseEngineArray: Variant of engine {:x} in '{}' loops back on itself", _engine_mngr[e->index].internal_id, e->GetGRF()->filename);
			break;
		}

		if (e->info.variant_id != INVALID_ENGINE) {
			Engine::Get(e->info.variant_id)->display_flags |= EngineDisplayFlags::HasVariants | EngineDisplayFlags::IsFolded;
		}
	}
}

/** Check for invalid cargoes */
void FinaliseCargoArray()
{
	for (CargoSpec &cs : CargoSpec::array) {
		if (cs.town_production_effect == INVALID_TPE) {
			/* Set default town production effect by cargo label. */
			switch (cs.label.base()) {
				case CT_PASSENGERS.base(): cs.town_production_effect = TPE_PASSENGERS; break;
				case CT_MAIL.base():       cs.town_production_effect = TPE_MAIL; break;
				default:                   cs.town_production_effect = TPE_NONE; break;
			}
		}
		if (!cs.IsValid()) {
			cs.name = cs.name_single = cs.units_volume = STR_NEWGRF_INVALID_CARGO;
			cs.quantifier = STR_NEWGRF_INVALID_CARGO_QUANTITY;
			cs.abbrev = STR_NEWGRF_INVALID_CARGO_ABBREV;
		}
	}
}

/**
 * Check if a given housespec is valid and disable it if it's not.
 * The housespecs that follow it are used to check the validity of
 * multitile houses.
 * @param hs The housespec to check.
 * @param next1 The housespec that follows \c hs.
 * @param next2 The housespec that follows \c next1.
 * @param next3 The housespec that follows \c next2.
 * @param filename The filename of the newgrf this house was defined in.
 * @return Whether the given housespec is valid.
 */
static bool IsHouseSpecValid(HouseSpec *hs, const HouseSpec *next1, const HouseSpec *next2, const HouseSpec *next3, const std::string &filename)
{
	if (((hs->building_flags & BUILDING_HAS_2_TILES) != 0 &&
				(next1 == nullptr || !next1->enabled || (next1->building_flags & BUILDING_HAS_1_TILE) != 0)) ||
			((hs->building_flags & BUILDING_HAS_4_TILES) != 0 &&
				(next2 == nullptr || !next2->enabled || (next2->building_flags & BUILDING_HAS_1_TILE) != 0 ||
				next3 == nullptr || !next3->enabled || (next3->building_flags & BUILDING_HAS_1_TILE) != 0))) {
		hs->enabled = false;
		if (!filename.empty()) Debug(grf, 1, "FinaliseHouseArray: {} defines house {} as multitile, but no suitable tiles follow. Disabling house.", filename, hs->grf_prop.local_id);
		return false;
	}

	/* Some places sum population by only counting north tiles. Other places use all tiles causing desyncs.
	 * As the newgrf specs define population to be zero for non-north tiles, we just disable the offending house.
	 * If you want to allow non-zero populations somewhen, make sure to sum the population of all tiles in all places. */
	if (((hs->building_flags & BUILDING_HAS_2_TILES) != 0 && next1->population != 0) ||
			((hs->building_flags & BUILDING_HAS_4_TILES) != 0 && (next2->population != 0 || next3->population != 0))) {
		hs->enabled = false;
		if (!filename.empty()) Debug(grf, 1, "FinaliseHouseArray: {} defines multitile house {} with non-zero population on additional tiles. Disabling house.", filename, hs->grf_prop.local_id);
		return false;
	}

	/* Substitute type is also used for override, and having an override with a different size causes crashes.
	 * This check should only be done for NewGRF houses because grf_prop.subst_id is not set for original houses.*/
	if (!filename.empty() && (hs->building_flags & BUILDING_HAS_1_TILE) != (HouseSpec::Get(hs->grf_prop.subst_id)->building_flags & BUILDING_HAS_1_TILE)) {
		hs->enabled = false;
		Debug(grf, 1, "FinaliseHouseArray: {} defines house {} with different house size then it's substitute type. Disabling house.", filename, hs->grf_prop.local_id);
		return false;
	}

	/* Make sure that additional parts of multitile houses are not available. */
	if ((hs->building_flags & BUILDING_HAS_1_TILE) == 0 && (hs->building_availability & HZ_ZONALL) != 0 && (hs->building_availability & HZ_CLIMALL) != 0) {
		hs->enabled = false;
		if (!filename.empty()) Debug(grf, 1, "FinaliseHouseArray: {} defines house {} without a size but marked it as available. Disabling house.", filename, hs->grf_prop.local_id);
		return false;
	}

	return true;
}

/**
 * Make sure there is at least one house available in the year 0 for the given
 * climate / housezone combination.
 * @param bitmask The climate and housezone to check for. Exactly one climate
 *   bit and one housezone bit should be set.
 */
static void EnsureEarlyHouse(HouseZones bitmask)
{
	CalTime::Year min_year = CalTime::MAX_YEAR;

	for (const auto &hs : HouseSpec::Specs()) {
		if (!hs.enabled) continue;
		if ((hs.building_availability & bitmask) != bitmask) continue;
		if (hs.min_year < min_year) min_year = hs.min_year;
	}

	if (min_year == 0) return;

	for (auto &hs : HouseSpec::Specs()) {
		if (!hs.enabled) continue;
		if ((hs.building_availability & bitmask) != bitmask) continue;
		if (hs.min_year == min_year) hs.min_year = 0;
	}
}

/**
 * Add all new houses to the house array. House properties can be set at any
 * time in the GRF file, so we can only add a house spec to the house array
 * after the file has finished loading. We also need to check the dates, due to
 * the TTDPatch behaviour described below that we need to emulate.
 */
static void FinaliseHouseArray()
{
	/* If there are no houses with start dates before 1930, then all houses
	 * with start dates of 1930 have them reset to 0. This is in order to be
	 * compatible with TTDPatch, where if no houses have start dates before
	 * 1930 and the date is before 1930, the game pretends that this is 1930.
	 * If there have been any houses defined with start dates before 1930 then
	 * the dates are left alone.
	 * On the other hand, why 1930? Just 'fix' the houses with the lowest
	 * minimum introduction date to 0.
	 */
	for (GRFFile * const file : _grf_files) {
		if (file->housespec.empty()) continue;

		size_t num_houses = file->housespec.size();
		for (size_t i = 0; i < num_houses; i++) {
			HouseSpec *hs = file->housespec[i].get();

			if (hs == nullptr) continue;

			const HouseSpec *next1 = (i + 1 < num_houses ? file->housespec[i + 1].get() : nullptr);
			const HouseSpec *next2 = (i + 2 < num_houses ? file->housespec[i + 2].get() : nullptr);
			const HouseSpec *next3 = (i + 3 < num_houses ? file->housespec[i + 3].get() : nullptr);

			if (!IsHouseSpecValid(hs, next1, next2, next3, file->filename)) continue;

			_house_mngr.SetEntitySpec(hs);
		}
	}

	for (size_t i = 0; i < HouseSpec::Specs().size(); i++) {
		HouseSpec *hs = HouseSpec::Get(i);
		const HouseSpec *next1 = (i + 1 < NUM_HOUSES ? HouseSpec::Get(i + 1) : nullptr);
		const HouseSpec *next2 = (i + 2 < NUM_HOUSES ? HouseSpec::Get(i + 2) : nullptr);
		const HouseSpec *next3 = (i + 3 < NUM_HOUSES ? HouseSpec::Get(i + 3) : nullptr);

		/* We need to check all houses again to we are sure that multitile houses
		 * did get consecutive IDs and none of the parts are missing. */
		if (!IsHouseSpecValid(hs, next1, next2, next3, std::string{})) {
			/* GetHouseNorthPart checks 3 houses that are directly before
			 * it in the house pool. If any of those houses have multi-tile
			 * flags set it assumes it's part of a multitile house. Since
			 * we can have invalid houses in the pool marked as disabled, we
			 * don't want to have them influencing valid tiles. As such set
			 * building_flags to zero here to make sure any house following
			 * this one in the pool is properly handled as 1x1 house. */
			hs->building_flags = TILE_NO_FLAG;
		}

		/* Apply default cargo translation map for unset cargo slots */
		for (uint i = 0; i < lengthof(hs->accepts_cargo); ++i) {
			if (!IsValidCargoID(hs->accepts_cargo[i])) hs->accepts_cargo[i] = GetCargoIDByLabel(hs->accepts_cargo_label[i]);
			/* Disable acceptance if cargo type is invalid. */
			if (!IsValidCargoID(hs->accepts_cargo[i])) hs->cargo_acceptance[i] = 0;
		}
	}

	HouseZones climate_mask = (HouseZones)(1 << (_settings_game.game_creation.landscape + 12));
	EnsureEarlyHouse(HZ_ZON1 | climate_mask);
	EnsureEarlyHouse(HZ_ZON2 | climate_mask);
	EnsureEarlyHouse(HZ_ZON3 | climate_mask);
	EnsureEarlyHouse(HZ_ZON4 | climate_mask);
	EnsureEarlyHouse(HZ_ZON5 | climate_mask);

	if (_settings_game.game_creation.landscape == LT_ARCTIC) {
		EnsureEarlyHouse(HZ_ZON1 | HZ_SUBARTC_ABOVE);
		EnsureEarlyHouse(HZ_ZON2 | HZ_SUBARTC_ABOVE);
		EnsureEarlyHouse(HZ_ZON3 | HZ_SUBARTC_ABOVE);
		EnsureEarlyHouse(HZ_ZON4 | HZ_SUBARTC_ABOVE);
		EnsureEarlyHouse(HZ_ZON5 | HZ_SUBARTC_ABOVE);
	}
}

/**
 * Add all new industries to the industry array. Industry properties can be set at any
 * time in the GRF file, so we can only add a industry spec to the industry array
 * after the file has finished loading.
 */
static void FinaliseIndustriesArray()
{
	for (GRFFile * const file : _grf_files) {
		for (const auto &indsp : file->industryspec) {
			if (indsp == nullptr || !indsp->enabled) continue;

			StringID strid;
			/* process the conversion of text at the end, so to be sure everything will be fine
			 * and available.  Check if it does not return undefind marker, which is a very good sign of a
			 * substitute industry who has not changed the string been examined, thus using it as such */
			strid = GetGRFStringID(indsp->grf_prop.grffile->grfid, indsp->name);
			if (strid != STR_UNDEFINED) indsp->name = strid;

			strid = GetGRFStringID(indsp->grf_prop.grffile->grfid, indsp->closure_text);
			if (strid != STR_UNDEFINED) indsp->closure_text = strid;

			strid = GetGRFStringID(indsp->grf_prop.grffile->grfid, indsp->production_up_text);
			if (strid != STR_UNDEFINED) indsp->production_up_text = strid;

			strid = GetGRFStringID(indsp->grf_prop.grffile->grfid, indsp->production_down_text);
			if (strid != STR_UNDEFINED) indsp->production_down_text = strid;

			strid = GetGRFStringID(indsp->grf_prop.grffile->grfid, indsp->new_industry_text);
			if (strid != STR_UNDEFINED) indsp->new_industry_text = strid;

			if (indsp->station_name != STR_NULL) {
				/* STR_NULL (0) can be set by grf.  It has a meaning regarding assignation of the
				 * station's name. Don't want to lose the value, therefore, do not process. */
				strid = GetGRFStringID(indsp->grf_prop.grffile->grfid, indsp->station_name);
				if (strid != STR_UNDEFINED) indsp->station_name = strid;
			}

			_industry_mngr.SetEntitySpec(indsp.get());
		}

		for (const auto &indtsp : file->indtspec) {
			if (indtsp != nullptr) {
				_industile_mngr.SetEntitySpec(indtsp.get());
			}
		}
	}

	for (auto &indsp : _industry_specs) {
		if (indsp.enabled && indsp.grf_prop.grffile != nullptr) {
			for (auto &conflicting : indsp.conflicting) {
				conflicting = MapNewGRFIndustryType(conflicting, indsp.grf_prop.grffile->grfid);
			}
		}
		if (!indsp.enabled) {
			indsp.name = STR_NEWGRF_INVALID_INDUSTRYTYPE;
		}

		/* Apply default cargo translation map for unset cargo slots */
		for (uint i = 0; i < std::size(indsp.produced_cargo); ++i) {
			if (!IsValidCargoID(indsp.produced_cargo[i])) indsp.produced_cargo[i] = GetCargoIDByLabel(GetActiveCargoLabel(indsp.produced_cargo_label[i]));
		}
		for (uint i = 0; i < std::size(indsp.accepts_cargo); ++i) {
			if (!IsValidCargoID(indsp.accepts_cargo[i])) indsp.accepts_cargo[i] = GetCargoIDByLabel(GetActiveCargoLabel(indsp.accepts_cargo_label[i]));
		}
	}

	for (auto &indtsp : _industry_tile_specs) {
		/* Apply default cargo translation map for unset cargo slots */
		for (size_t i = 0; i < indtsp.accepts_cargo.size(); ++i) {
			if (!IsValidCargoID(indtsp.accepts_cargo[i])) indtsp.accepts_cargo[i] = GetCargoIDByLabel(GetActiveCargoLabel(indtsp.accepts_cargo_label[i]));
		}
	}
}

/**
 * Add all new objects to the object array. Object properties can be set at any
 * time in the GRF file, so we can only add an object spec to the object array
 * after the file has finished loading.
 */
static void FinaliseObjectsArray()
{
	for (GRFFile * const file : _grf_files) {
		for (auto &objectspec : file->objectspec) {
			if (objectspec != nullptr && objectspec->grf_prop.grffile != nullptr && objectspec->IsEnabled()) {
				_object_mngr.SetEntitySpec(objectspec.get());
			}
		}
	}

	ObjectSpec::BindToClasses();
}

/**
 * Add all new airports to the airport array. Airport properties can be set at any
 * time in the GRF file, so we can only add a airport spec to the airport array
 * after the file has finished loading.
 */
static void FinaliseAirportsArray()
{
	for (GRFFile * const file : _grf_files) {
		for (auto &as : file->airportspec) {
			if (as != nullptr && as->enabled) {
				_airport_mngr.SetEntitySpec(as.get());
			}
		}

		for (auto &ats : file->airtspec) {
			if (ats != nullptr && ats->enabled) {
				_airporttile_mngr.SetEntitySpec(ats.get());
			}
		}
	}
}

/* Here we perform initial decoding of some special sprites (as are they
 * described at http://www.ttdpatch.net/src/newgrf.txt, but this is only a very
 * partial implementation yet).
 * XXX: We consider GRF files trusted. It would be trivial to exploit OTTD by
 * a crafted invalid GRF file. We should tell that to the user somehow, or
 * better make this more robust in the future. */
static void DecodeSpecialSprite(uint8_t *buf, uint num, GrfLoadingStage stage)
{
	/* XXX: There is a difference between staged loading in TTDPatch and
	 * here.  In TTDPatch, for some reason actions 1 and 2 are carried out
	 * during stage 1, whilst action 3 is carried out during stage 2 (to
	 * "resolve" cargo IDs... wtf). This is a little problem, because cargo
	 * IDs are valid only within a given set (action 1) block, and may be
	 * overwritten after action 3 associates them. But overwriting happens
	 * in an earlier stage than associating, so...  We just process actions
	 * 1 and 2 in stage 2 now, let's hope that won't get us into problems.
	 * --pasky
	 * We need a pre-stage to set up GOTO labels of Action 0x10 because the grf
	 * is not in memory and scanning the file every time would be too expensive.
	 * In other stages we skip action 0x10 since it's already dealt with. */
	static const SpecialSpriteHandler handlers[][GLS_END] = {
		/* 0x00 */ { nullptr,       SafeChangeInfo, nullptr,         nullptr,         ReserveChangeInfo, FeatureChangeInfo, },
		/* 0x01 */ { SkipAct1,      SkipAct1,       SkipAct1,        SkipAct1,        SkipAct1,          NewSpriteSet, },
		/* 0x02 */ { nullptr,       nullptr,        nullptr,         nullptr,         nullptr,           NewSpriteGroup, },
		/* 0x03 */ { nullptr,       GRFUnsafe,      nullptr,         nullptr,         nullptr,           FeatureMapSpriteGroup, },
		/* 0x04 */ { nullptr,       nullptr,        nullptr,         nullptr,         nullptr,           FeatureNewName, },
		/* 0x05 */ { SkipAct5,      SkipAct5,       SkipAct5,        SkipAct5,        SkipAct5,          GraphicsNew, },
		/* 0x06 */ { nullptr,       nullptr,        nullptr,         CfgApply,        CfgApply,          CfgApply, },
		/* 0x07 */ { nullptr,       nullptr,        nullptr,         nullptr,         SkipIf,            SkipIf, },
		/* 0x08 */ { ScanInfo,      nullptr,        nullptr,         GRFInfo,         GRFInfo,           GRFInfo, },
		/* 0x09 */ { nullptr,       nullptr,        nullptr,         SkipIf,          SkipIf,            SkipIf, },
		/* 0x0A */ { SkipActA,      SkipActA,       SkipActA,        SkipActA,        SkipActA,          SpriteReplace, },
		/* 0x0B */ { nullptr,       nullptr,        nullptr,         GRFLoadError,    GRFLoadError,      GRFLoadError, },
		/* 0x0C */ { nullptr,       nullptr,        nullptr,         GRFComment,      nullptr,           GRFComment, },
		/* 0x0D */ { nullptr,       SafeParamSet,   nullptr,         ParamSet,        ParamSet,          ParamSet, },
		/* 0x0E */ { nullptr,       SafeGRFInhibit, nullptr,         GRFInhibit,      GRFInhibit,        GRFInhibit, },
		/* 0x0F */ { nullptr,       GRFUnsafe,      nullptr,         FeatureTownName, nullptr,           nullptr, },
		/* 0x10 */ { nullptr,       nullptr,        DefineGotoLabel, nullptr,         nullptr,           nullptr, },
		/* 0x11 */ { SkipAct11,     GRFUnsafe,      SkipAct11,       GRFSound,        SkipAct11,         GRFSound, },
		/* 0x12 */ { SkipAct12,     SkipAct12,      SkipAct12,       SkipAct12,       SkipAct12,         LoadFontGlyph, },
		/* 0x13 */ { nullptr,       nullptr,        nullptr,         nullptr,         nullptr,           TranslateGRFStrings, },
		/* 0x14 */ { StaticGRFInfo, nullptr,        nullptr,         Act14FeatureTest,nullptr,           nullptr, },
	};

	GRFLocation location(_cur.grfconfig->ident.grfid, _cur.nfo_line);

	GRFLineToSpriteOverride::iterator it = _grf_line_to_action6_sprite_override.find(location);
	_action6_override_active = (it != _grf_line_to_action6_sprite_override.end());
	if (it == _grf_line_to_action6_sprite_override.end()) {
		/* No preloaded sprite to work with; read the
		 * pseudo sprite content. */
		_cur.file->ReadBlock(buf, num);
	} else {
		/* Use the preloaded sprite data. */
		buf = it->second.get();
		GrfMsg(7, "DecodeSpecialSprite: Using preloaded pseudo sprite data");

		/* Skip the real (original) content of this action. */
		_cur.file->SeekTo(num, SEEK_CUR);
	}

	ByteReader br(buf, buf + num);
	ByteReader *bufp = &br;

	try {
		uint8_t action = bufp->ReadByte();

		if (action == 0xFF) {
			GrfMsg(2, "DecodeSpecialSprite: Unexpected data block, skipping");
		} else if (action == 0xFE) {
			GrfMsg(2, "DecodeSpecialSprite: Unexpected import block, skipping");
		} else if (action >= lengthof(handlers)) {
			GrfMsg(7, "DecodeSpecialSprite: Skipping unknown action 0x{:02X}", action);
		} else if (handlers[action][stage] == nullptr) {
			GrfMsg(7, "DecodeSpecialSprite: Skipping action 0x{:02X} in stage {}", action, stage);
		} else {
			GrfMsg(7, "DecodeSpecialSprite: Handling action 0x{:02X} in stage {}", action, stage);
			handlers[action][stage](bufp);
		}
	} catch (...) {
		GrfMsg(1, "DecodeSpecialSprite: Tried to read past end of pseudo-sprite data");
		DisableGrf(STR_NEWGRF_ERROR_READ_BOUNDS);
	}
}

/**
 * Load a particular NewGRF from a SpriteFile.
 * @param config The configuration of the to be loaded NewGRF.
 * @param stage  The loading stage of the NewGRF.
 * @param file   The file to load the GRF data from.
 */
static void LoadNewGRFFileFromFile(GRFConfig *config, GrfLoadingStage stage, SpriteFile &file)
{
	_cur.file = &file;
	_cur.grfconfig = config;

	DEBUG(grf, 2, "LoadNewGRFFile: Reading NewGRF-file '%s'", config->GetDisplayPath());

	uint8_t grf_container_version = file.GetContainerVersion();
	if (grf_container_version == 0) {
		Debug(grf, 7, "LoadNewGRFFile: Custom .grf has invalid format");
		return;
	}

	if (stage == GLS_INIT || stage == GLS_ACTIVATION) {
		/* We need the sprite offsets in the init stage for NewGRF sounds
		 * and in the activation stage for real sprites. */
		ReadGRFSpriteOffsets(file);
	} else {
		/* Skip sprite section offset if present. */
		if (grf_container_version >= 2) file.ReadDword();
	}

	if (grf_container_version >= 2) {
		/* Read compression value. */
		uint8_t compression = file.ReadByte();
		if (compression != 0) {
			Debug(grf, 7, "LoadNewGRFFile: Unsupported compression format");
			return;
		}
	}

	/* Skip the first sprite; we don't care about how many sprites this
	 * does contain; newest TTDPatches and George's longvehicles don't
	 * neither, apparently. */
	uint32_t num = grf_container_version >= 2 ? file.ReadDword() : file.ReadWord();
	if (num == 4 && file.ReadByte() == 0xFF) {
		file.ReadDword();
	} else {
		Debug(grf, 7, "LoadNewGRFFile: Custom .grf has invalid format");
		return;
	}

	_cur.ClearDataForNextFile();

	ReusableBuffer<uint8_t> buf;

	while ((num = (grf_container_version >= 2 ? file.ReadDword() : file.ReadWord())) != 0) {
		uint8_t type = file.ReadByte();
		_cur.nfo_line++;

		if (type == 0xFF) {
			if (_cur.skip_sprites == 0) {
				DecodeSpecialSprite(buf.Allocate(num), num, stage);

				/* Stop all processing if we are to skip the remaining sprites */
				if (_cur.skip_sprites == -1) break;

				continue;
			} else {
				file.SkipBytes(num);
			}
		} else {
			if (_cur.skip_sprites == 0) {
				GrfMsg(0, "LoadNewGRFFile: Unexpected sprite, disabling");
				DisableGrf(STR_NEWGRF_ERROR_UNEXPECTED_SPRITE);
				break;
			}

			if (grf_container_version >= 2 && type == 0xFD) {
				/* Reference to data section. Container version >= 2 only. */
				file.SkipBytes(num);
			} else {
				file.SkipBytes(7);
				SkipSpriteData(file, type, num - 8);
			}
		}

		if (_cur.skip_sprites > 0) _cur.skip_sprites--;
	}
}

/**
 * Load a particular NewGRF.
 * @param config     The configuration of the to be loaded NewGRF.
 * @param stage      The loading stage of the NewGRF.
 * @param subdir     The sub directory to find the NewGRF in.
 * @param temporary  The NewGRF/sprite file is to be loaded temporarily and should be closed immediately,
 *                   contrary to loading the SpriteFile and having it cached by the SpriteCache.
 */
void LoadNewGRFFile(GRFConfig *config, GrfLoadingStage stage, Subdirectory subdir, bool temporary)
{
	const std::string &filename = config->filename;

	/* A .grf file is activated only if it was active when the game was
	 * started.  If a game is loaded, only its active .grfs will be
	 * reactivated, unless "loadallgraphics on" is used.  A .grf file is
	 * considered active if its action 8 has been processed, i.e. its
	 * action 8 hasn't been skipped using an action 7.
	 *
	 * During activation, only actions 0, 1, 2, 3, 4, 5, 7, 8, 9, 0A and 0B are
	 * carried out.  All others are ignored, because they only need to be
	 * processed once at initialization.  */
	if (stage != GLS_FILESCAN && stage != GLS_SAFETYSCAN && stage != GLS_LABELSCAN) {
		_cur.grffile = GetFileByFilename(filename);
		if (_cur.grffile == nullptr) UserError("File '{}' lost in cache.\n", filename);
		if (stage == GLS_RESERVE && config->status != GCS_INITIALISED) return;
		if (stage == GLS_ACTIVATION && !HasBit(config->flags, GCF_RESERVED)) return;
	}

	bool needs_palette_remap = config->palette & GRFP_USE_MASK;
	if (temporary) {
		SpriteFile temporarySpriteFile(filename, subdir, needs_palette_remap);
		LoadNewGRFFileFromFile(config, stage, temporarySpriteFile);
	} else {
		SpriteFile &file = OpenCachedSpriteFile(filename, subdir, needs_palette_remap);
		LoadNewGRFFileFromFile(config, stage, file);
		if (!HasBit(config->flags, GCF_SYSTEM)) file.flags |= SFF_USERGRF;
		if (config->ident.grfid == BSWAP32(0xFFFFFFFE)) file.flags |= SFF_OPENTTDGRF;
	}
}

/**
 * Relocates the old shore sprites at new positions.
 *
 * 1. If shore sprites are neither loaded by Action5 nor ActionA, the extra sprites from openttd(w/d).grf are used. (SHORE_REPLACE_ONLY_NEW)
 * 2. If a newgrf replaces some shore sprites by ActionA. The (maybe also replaced) grass tiles are used for corner shores. (SHORE_REPLACE_ACTION_A)
 * 3. If a newgrf replaces shore sprites by Action5 any shore replacement by ActionA has no effect. (SHORE_REPLACE_ACTION_5)
 */
static void ActivateOldShore()
{
	/* Use default graphics, if no shore sprites were loaded.
	 * Should not happen, as the base set's extra grf should include some. */
	if (_loaded_newgrf_features.shore == SHORE_REPLACE_NONE) _loaded_newgrf_features.shore = SHORE_REPLACE_ACTION_A;

	if (_loaded_newgrf_features.shore != SHORE_REPLACE_ACTION_5) {
		DupSprite(SPR_ORIGINALSHORE_START +  1, SPR_SHORE_BASE +  1); // SLOPE_W
		DupSprite(SPR_ORIGINALSHORE_START +  2, SPR_SHORE_BASE +  2); // SLOPE_S
		DupSprite(SPR_ORIGINALSHORE_START +  6, SPR_SHORE_BASE +  3); // SLOPE_SW
		DupSprite(SPR_ORIGINALSHORE_START +  0, SPR_SHORE_BASE +  4); // SLOPE_E
		DupSprite(SPR_ORIGINALSHORE_START +  4, SPR_SHORE_BASE +  6); // SLOPE_SE
		DupSprite(SPR_ORIGINALSHORE_START +  3, SPR_SHORE_BASE +  8); // SLOPE_N
		DupSprite(SPR_ORIGINALSHORE_START +  7, SPR_SHORE_BASE +  9); // SLOPE_NW
		DupSprite(SPR_ORIGINALSHORE_START +  5, SPR_SHORE_BASE + 12); // SLOPE_NE
	}

	if (_loaded_newgrf_features.shore == SHORE_REPLACE_ACTION_A) {
		DupSprite(SPR_FLAT_GRASS_TILE + 16, SPR_SHORE_BASE +  0); // SLOPE_STEEP_S
		DupSprite(SPR_FLAT_GRASS_TILE + 17, SPR_SHORE_BASE +  5); // SLOPE_STEEP_W
		DupSprite(SPR_FLAT_GRASS_TILE +  7, SPR_SHORE_BASE +  7); // SLOPE_WSE
		DupSprite(SPR_FLAT_GRASS_TILE + 15, SPR_SHORE_BASE + 10); // SLOPE_STEEP_N
		DupSprite(SPR_FLAT_GRASS_TILE + 11, SPR_SHORE_BASE + 11); // SLOPE_NWS
		DupSprite(SPR_FLAT_GRASS_TILE + 13, SPR_SHORE_BASE + 13); // SLOPE_ENW
		DupSprite(SPR_FLAT_GRASS_TILE + 14, SPR_SHORE_BASE + 14); // SLOPE_SEN
		DupSprite(SPR_FLAT_GRASS_TILE + 18, SPR_SHORE_BASE + 15); // SLOPE_STEEP_E

		/* XXX - SLOPE_EW, SLOPE_NS are currently not used.
		 *       If they would be used somewhen, then these grass tiles will most like not look as needed */
		DupSprite(SPR_FLAT_GRASS_TILE +  5, SPR_SHORE_BASE + 16); // SLOPE_EW
		DupSprite(SPR_FLAT_GRASS_TILE + 10, SPR_SHORE_BASE + 17); // SLOPE_NS
	}
}

/**
 * Replocate the old tram depot sprites to the new position, if no new ones were loaded.
 */
static void ActivateOldTramDepot()
{
	if (_loaded_newgrf_features.tram == TRAMWAY_REPLACE_DEPOT_WITH_TRACK) {
		DupSprite(SPR_ROAD_DEPOT               + 0, SPR_TRAMWAY_DEPOT_NO_TRACK + 0); // use road depot graphics for "no tracks"
		DupSprite(SPR_TRAMWAY_DEPOT_WITH_TRACK + 1, SPR_TRAMWAY_DEPOT_NO_TRACK + 1);
		DupSprite(SPR_ROAD_DEPOT               + 2, SPR_TRAMWAY_DEPOT_NO_TRACK + 2); // use road depot graphics for "no tracks"
		DupSprite(SPR_TRAMWAY_DEPOT_WITH_TRACK + 3, SPR_TRAMWAY_DEPOT_NO_TRACK + 3);
		DupSprite(SPR_TRAMWAY_DEPOT_WITH_TRACK + 4, SPR_TRAMWAY_DEPOT_NO_TRACK + 4);
		DupSprite(SPR_TRAMWAY_DEPOT_WITH_TRACK + 5, SPR_TRAMWAY_DEPOT_NO_TRACK + 5);
	}
}

/**
 * Decide whether price base multipliers of grfs shall apply globally or only to the grf specifying them
 */
static void FinalisePriceBaseMultipliers()
{
	extern const PriceBaseSpec _price_base_specs[];
	/** Features, to which '_grf_id_overrides' applies. Currently vehicle features only. */
	static const uint32_t override_features = (1 << GSF_TRAINS) | (1 << GSF_ROADVEHICLES) | (1 << GSF_SHIPS) | (1 << GSF_AIRCRAFT);

	/* Evaluate grf overrides */
	int num_grfs = (uint)_grf_files.size();
	int *grf_overrides = AllocaM(int, num_grfs);
	for (int i = 0; i < num_grfs; i++) {
		grf_overrides[i] = -1;

		GRFFile *source = _grf_files[i];
		uint32_t override = _grf_id_overrides[source->grfid];
		if (override == 0) continue;

		GRFFile *dest = GetFileByGRFID(override);
		if (dest == nullptr) continue;

		grf_overrides[i] = find_index(_grf_files, dest);
		assert(grf_overrides[i] >= 0);
	}

	/* Override features and price base multipliers of earlier loaded grfs */
	for (int i = 0; i < num_grfs; i++) {
		if (grf_overrides[i] < 0 || grf_overrides[i] >= i) continue;
		GRFFile *source = _grf_files[i];
		GRFFile *dest = _grf_files[grf_overrides[i]];

		uint32_t features = (source->grf_features | dest->grf_features) & override_features;
		source->grf_features |= features;
		dest->grf_features |= features;

		for (Price p = PR_BEGIN; p < PR_END; p++) {
			/* No price defined -> nothing to do */
			if (!HasBit(features, _price_base_specs[p].grf_feature) || source->price_base_multipliers[p] == INVALID_PRICE_MODIFIER) continue;
			Debug(grf, 3, "'{}' overrides price base multiplier {} of '{}'", source->filename, p, dest->filename);
			dest->price_base_multipliers[p] = source->price_base_multipliers[p];
		}
	}

	/* Propagate features and price base multipliers of afterwards loaded grfs, if none is present yet */
	for (int i = num_grfs - 1; i >= 0; i--) {
		if (grf_overrides[i] < 0 || grf_overrides[i] <= i) continue;
		GRFFile *source = _grf_files[i];
		GRFFile *dest = _grf_files[grf_overrides[i]];

		uint32_t features = (source->grf_features | dest->grf_features) & override_features;
		source->grf_features |= features;
		dest->grf_features |= features;

		for (Price p = PR_BEGIN; p < PR_END; p++) {
			/* Already a price defined -> nothing to do */
			if (!HasBit(features, _price_base_specs[p].grf_feature) || dest->price_base_multipliers[p] != INVALID_PRICE_MODIFIER) continue;
			Debug(grf, 3, "Price base multiplier {} from '{}' propagated to '{}'", p, source->filename, dest->filename);
			dest->price_base_multipliers[p] = source->price_base_multipliers[p];
		}
	}

	/* The 'master grf' now have the correct multipliers. Assign them to the 'addon grfs' to make everything consistent. */
	for (int i = 0; i < num_grfs; i++) {
		if (grf_overrides[i] < 0) continue;
		GRFFile *source = _grf_files[i];
		GRFFile *dest = _grf_files[grf_overrides[i]];

		uint32_t features = (source->grf_features | dest->grf_features) & override_features;
		source->grf_features |= features;
		dest->grf_features |= features;

		for (Price p = PR_BEGIN; p < PR_END; p++) {
			if (!HasBit(features, _price_base_specs[p].grf_feature)) continue;
			if (source->price_base_multipliers[p] != dest->price_base_multipliers[p]) {
				Debug(grf, 3, "Price base multiplier {} from '{}' propagated to '{}'", p, dest->filename, source->filename);
			}
			source->price_base_multipliers[p] = dest->price_base_multipliers[p];
		}
	}

	/* Apply fallback prices for grf version < 8 */
	for (GRFFile * const file : _grf_files) {
		if (file->grf_version >= 8) continue;
		PriceMultipliers &price_base_multipliers = file->price_base_multipliers;
		for (Price p = PR_BEGIN; p < PR_END; p++) {
			Price fallback_price = _price_base_specs[p].fallback_price;
			if (fallback_price != INVALID_PRICE && price_base_multipliers[p] == INVALID_PRICE_MODIFIER) {
				/* No price multiplier has been set.
				 * So copy the multiplier from the fallback price, maybe a multiplier was set there. */
				price_base_multipliers[p] = price_base_multipliers[fallback_price];
			}
		}
	}

	/* Decide local/global scope of price base multipliers */
	for (GRFFile * const file : _grf_files) {
		PriceMultipliers &price_base_multipliers = file->price_base_multipliers;
		for (Price p = PR_BEGIN; p < PR_END; p++) {
			if (price_base_multipliers[p] == INVALID_PRICE_MODIFIER) {
				/* No multiplier was set; set it to a neutral value */
				price_base_multipliers[p] = 0;
			} else {
				if (!HasBit(file->grf_features, _price_base_specs[p].grf_feature)) {
					/* The grf does not define any objects of the feature,
					 * so it must be a difficulty setting. Apply it globally */
					DEBUG(grf, 3, "'%s' sets global price base multiplier %d to %d", file->filename.c_str(), p, price_base_multipliers[p]);
					SetPriceBaseMultiplier(p, price_base_multipliers[p]);
					price_base_multipliers[p] = 0;
				} else {
					DEBUG(grf, 3, "'%s' sets local price base multiplier %d to %d", file->filename.c_str(), p, price_base_multipliers[p]);
				}
			}
		}
	}
}

extern void InitGRFTownGeneratorNames();

/** Finish loading NewGRFs and execute needed post-processing */
static void AfterLoadGRFs()
{
	for (StringIDMapping &it : _string_to_grf_mapping) {
		it.func(MapGRFStringID(it.grfid, it.source));
	}
	_string_to_grf_mapping.clear();

	/* Clear the action 6 override sprites. */
	_grf_line_to_action6_sprite_override.clear();

	/* Polish cargoes */
	FinaliseCargoArray();

	/* Pre-calculate all refit masks after loading GRF files. */
	CalculateRefitMasks();

	/* Polish engines */
	FinaliseEngineArray();

	/* Set the actually used Canal properties */
	FinaliseCanals();

	/* Add all new houses to the house array. */
	FinaliseHouseArray();

	/* Add all new industries to the industry array. */
	FinaliseIndustriesArray();

	/* Add all new objects to the object array. */
	FinaliseObjectsArray();

	InitializeSortedCargoSpecs();

	/* Sort the list of industry types. */
	SortIndustryTypes();

	/* Create dynamic list of industry legends for smallmap_gui.cpp */
	BuildIndustriesLegend();

	/* Build the routemap legend, based on the available cargos */
	BuildLinkStatsLegend();

	/* Add all new airports to the airports array. */
	FinaliseAirportsArray();
	BindAirportSpecs();

	/* Update the townname generators list */
	InitGRFTownGeneratorNames();

	/* Run all queued vehicle list order changes */
	CommitVehicleListOrderChanges();

	/* Load old shore sprites in new position, if they were replaced by ActionA */
	ActivateOldShore();

	/* Load old tram depot sprites in new position, if no new ones are present */
	ActivateOldTramDepot();

	/* Set up custom rail types */
	InitRailTypes();
	InitRoadTypes();
	InitRoadTypesCaches();

	for (Engine *e : Engine::IterateType(VEH_ROAD)) {
		if (_gted[e->index].rv_max_speed != 0) {
			/* Set RV maximum speed from the mph/0.8 unit value */
			e->u.road.max_speed = _gted[e->index].rv_max_speed * 4;
		}

		RoadTramType rtt = HasBit(e->info.misc_flags, EF_ROAD_TRAM) ? RTT_TRAM : RTT_ROAD;

		const GRFFile *file = e->GetGRF();
		if (file == nullptr || _gted[e->index].roadtramtype == 0) {
			e->u.road.roadtype = (rtt == RTT_TRAM) ? ROADTYPE_TRAM : ROADTYPE_ROAD;
			continue;
		}

		/* Remove +1 offset. */
		_gted[e->index].roadtramtype--;

		const std::vector<RoadTypeLabel> *list = (rtt == RTT_TRAM) ? &file->tramtype_list : &file->roadtype_list;
		if (_gted[e->index].roadtramtype < list->size())
		{
			RoadTypeLabel rtl = (*list)[_gted[e->index].roadtramtype];
			RoadType rt = GetRoadTypeByLabel(rtl);
			if (rt != INVALID_ROADTYPE && GetRoadTramType(rt) == rtt) {
				e->u.road.roadtype = rt;
				continue;
			}
		}

		/* Road type is not available, so disable this engine */
		e->info.climates = 0;
	}

	for (Engine *e : Engine::IterateType(VEH_TRAIN)) {
		RailType railtype = GetRailTypeByLabel(_gted[e->index].railtypelabel);
		if (railtype == INVALID_RAILTYPE) {
			/* Rail type is not available, so disable this engine */
			e->info.climates = 0;
		} else {
			e->u.rail.railtype = railtype;
			e->u.rail.intended_railtype = railtype;
		}
	}

	SetYearEngineAgingStops();

	FinalisePriceBaseMultipliers();

	/* Deallocate temporary loading data */
	_gted.clear();
	_grm_sprites.clear();
}

/**
 * Load all the NewGRFs.
 * @param load_index The offset for the first sprite to add.
 * @param num_baseset Number of NewGRFs at the front of the list to look up in the baseset dir instead of the newgrf dir.
 */
void LoadNewGRF(uint load_index, uint num_baseset)
{
	/* In case of networking we need to "sync" the start values
	 * so all NewGRFs are loaded equally. For this we use the
	 * start date of the game and we set the counters, etc. to
	 * 0 so they're the same too. */
	CalTime::State cal_state = CalTime::Detail::now;
	EconTime::State econ_state = EconTime::Detail::now;
	uint8_t tick_skip_counter = DateDetail::_tick_skip_counter;
	uint64_t tick_counter = _tick_counter;
	uint64_t scaled_tick_counter = _scaled_tick_counter;
	StateTicks state_ticks = _state_ticks;
	StateTicksDelta state_ticks_offset = DateDetail::_state_ticks_offset;
	uint8_t display_opt = _display_opt;

	if (_networking) {
		CalTime::Detail::now = CalTime::Detail::NewState(_settings_game.game_creation.starting_year);
		EconTime::Detail::now = EconTime::Detail::NewState(_settings_game.game_creation.starting_year.base());
		_tick_counter = 0;
		_scaled_tick_counter = 0;
		_state_ticks = 0;
		_display_opt  = 0;
		UpdateCachedSnowLine();
		RecalculateStateTicksOffset();
	}

	InitializeGRFSpecial();

	ResetNewGRFData();

	/*
	 * Reset the status of all files, so we can 'retry' to load them.
	 * This is needed when one for example rearranges the NewGRFs in-game
	 * and a previously disabled NewGRF becomes usable. If it would not
	 * be reset, the NewGRF would remain disabled even though it should
	 * have been enabled.
	 */
	for (GRFConfig *c = _grfconfig; c != nullptr; c = c->next) {
		if (c->status != GCS_NOT_FOUND) c->status = GCS_UNKNOWN;
		if (_settings_client.gui.newgrf_disable_big_gui && (c->ident.grfid == BSWAP32(0x52577801) || c->ident.grfid == BSWAP32(0x55464970))) {
			c->status = GCS_DISABLED;
		}
	}

	_cur.spriteid = load_index;

	/* Load newgrf sprites
	 * in each loading stage, (try to) open each file specified in the config
	 * and load information from it. */
	for (GrfLoadingStage stage = GLS_LABELSCAN; stage <= GLS_ACTIVATION; stage++) {
		/* Set activated grfs back to will-be-activated between reservation- and activation-stage.
		 * This ensures that action7/9 conditions 0x06 - 0x0A work correctly. */
		for (GRFConfig *c = _grfconfig; c != nullptr; c = c->next) {
			if (c->status == GCS_ACTIVATED) c->status = GCS_INITIALISED;
		}

		if (stage == GLS_RESERVE) {
			static const uint32_t overrides[][2] = {
				{ 0x44442202, 0x44440111 }, // UKRS addons modifies UKRS
				{ 0x6D620402, 0x6D620401 }, // DBSetXL ECS extension modifies DBSetXL
				{ 0x4D656f20, 0x4D656F17 }, // LV4cut modifies LV4
			};
			for (size_t i = 0; i < lengthof(overrides); i++) {
				SetNewGRFOverride(BSWAP32(overrides[i][0]), BSWAP32(overrides[i][1]));
			}
		}

		uint num_grfs = 0;
		uint num_non_static = 0;

		_cur.stage = stage;
		for (GRFConfig *c = _grfconfig; c != nullptr; c = c->next) {
			if (c->status == GCS_DISABLED || c->status == GCS_NOT_FOUND) continue;
			if (stage > GLS_INIT && HasBit(c->flags, GCF_INIT_ONLY)) continue;

			Subdirectory subdir = num_grfs < num_baseset ? BASESET_DIR : NEWGRF_DIR;
			if (!FioCheckFileExists(c->filename, subdir)) {
				Debug(grf, 0, "NewGRF file is missing '{}'; disabling", c->filename);
				c->status = GCS_NOT_FOUND;
				continue;
			}

			if (stage == GLS_LABELSCAN) InitNewGRFFile(c);

			if (!HasBit(c->flags, GCF_STATIC) && !HasBit(c->flags, GCF_SYSTEM)) {
				if (num_non_static == MAX_NON_STATIC_GRF_COUNT) {
					Debug(grf, 0, "'{}' is not loaded as the maximum number of non-static GRFs has been reached", c->filename);
					c->status = GCS_DISABLED;
					c->error  = {STR_NEWGRF_ERROR_MSG_FATAL, STR_NEWGRF_ERROR_TOO_MANY_NEWGRFS_LOADED};
					continue;
				}
				num_non_static++;
			}

			num_grfs++;

			LoadNewGRFFile(c, stage, subdir, false);
			if (stage == GLS_RESERVE) {
				SetBit(c->flags, GCF_RESERVED);
			} else if (stage == GLS_ACTIVATION) {
				ClrBit(c->flags, GCF_RESERVED);
				assert_msg(GetFileByGRFID(c->ident.grfid) == _cur.grffile, "%08X", BSWAP32(c->ident.grfid));
				ClearTemporaryNewGRFData(_cur.grffile);
				BuildCargoTranslationMap();
				HandleVarAction2OptimisationPasses();
				Debug(sprite, 2, "LoadNewGRF: Currently {} sprites are loaded", _cur.spriteid);
			} else if (stage == GLS_INIT && HasBit(c->flags, GCF_INIT_ONLY)) {
				/* We're not going to activate this, so free whatever data we allocated */
				ClearTemporaryNewGRFData(_cur.grffile);
			}
		}
	}

	/* Pseudo sprite processing is finished; free temporary stuff */
	_cur.ClearDataForNextFile();
	_callback_result_cache.clear();

	/* Call any functions that should be run after GRFs have been loaded. */
	AfterLoadGRFs();

	/* Now revert back to the original situation */
	CalTime::Detail::now = cal_state;
	EconTime::Detail::now = econ_state;
	DateDetail::_tick_skip_counter = tick_skip_counter;
	_tick_counter = tick_counter;
	_scaled_tick_counter = scaled_tick_counter;
	_state_ticks = state_ticks;
	DateDetail::_state_ticks_offset = state_ticks_offset;
	_display_opt  = display_opt;
	UpdateCachedSnowLine();
}

/**
 * Returns amount of user selected NewGRFs files.
 */
uint CountSelectedGRFs(GRFConfig *grfconf)
{
	uint i = 0;

	/* Find last entry in the list */
	for (const GRFConfig *list = grfconf; list != nullptr; list = list->next) {
		if (!HasBit(list->flags, GCF_STATIC) && !HasBit(list->flags, GCF_SYSTEM)) i++;
	}
	return i;
}

const char *GetExtendedVariableNameById(int id)
{
	extern const GRFVariableMapDefinition _grf_action2_remappable_variables[];
	for (const GRFVariableMapDefinition *info = _grf_action2_remappable_variables; info->name != nullptr; info++) {
		if (id == info->id) {
			return info->name;
		}
	}

	extern const GRFNameOnlyVariableMapDefinition _grf_action2_internal_variable_names[];
	for (const GRFNameOnlyVariableMapDefinition *info = _grf_action2_internal_variable_names; info->name != nullptr; info++) {
		if (id == info->id) {
			return info->name;
		}
	}

	return nullptr;
}<|MERGE_RESOLUTION|>--- conflicted
+++ resolved
@@ -392,17 +392,11 @@
  * Information for mapping static StringIDs.
  */
 struct StringIDMapping {
-<<<<<<< HEAD
 	uint32_t grfid;   ///< Source NewGRF.
 	StringID source;  ///< Source StringID (GRF local).
-	StringID *target; ///< Destination for mapping result.
-=======
-	uint32_t grfid; ///< Source NewGRF.
-	StringID source; ///< Source StringID (GRF local).
 	std::function<void(StringID)> func; ///< Function for mapping result.
 
 	StringIDMapping(uint32_t grfid, StringID source, std::function<void(StringID)> &&func) : grfid(grfid), source(source), func(std::move(func)) { }
->>>>>>> a42aa1a0
 };
 
 /** Strings to be mapped during load. */
