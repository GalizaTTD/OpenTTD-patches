--- conflicted
+++ resolved
@@ -6367,32 +6367,18 @@
 
 	/* Look up the cargo label from the translation table */
 	CargoLabel cl = _cur.grffile->cargo_list[ctype];
-<<<<<<< HEAD
-	if (cl == 0) {
+	if (cl  == CT_INVALID) {
 		grfmsg(5, "TranslateCargo: Cargo type %d not available in this climate, skipping.", ctype);
-=======
-	if (cl == CT_INVALID) {
-		GrfMsg(5, "TranslateCargo: Cargo type {} not available in this climate, skipping.", ctype);
->>>>>>> 60b6c6c7
 		return INVALID_CARGO;
 	}
 
 	CargoID cid = GetCargoIDByLabel(cl);
-<<<<<<< HEAD
 	if (cid == INVALID_CARGO) {
-		grfmsg(5, "TranslateCargo: Cargo '%c%c%c%c' unsupported, skipping.", GB(cl, 24, 8), GB(cl, 16, 8), GB(cl, 8, 8), GB(cl, 0, 8));
+		grfmsg(5, "TranslateCargo: Cargo '%c%c%c%c' unsupported, skipping.", GB(cl.base(), 24, 8), GB(cl.base(), 16, 8), GB(cl.base(), 8, 8), GB(cl.base(), 0, 8));
 		return INVALID_CARGO;
 	}
 
-	grfmsg(6, "TranslateCargo: Cargo '%c%c%c%c' mapped to cargo type %d.", GB(cl, 24, 8), GB(cl, 16, 8), GB(cl, 8, 8), GB(cl, 0, 8), cid);
-=======
-	if (!IsValidCargoID(cid)) {
-		GrfMsg(5, "TranslateCargo: Cargo '{:c}{:c}{:c}{:c}' unsupported, skipping.", GB(cl.base(), 24, 8), GB(cl.base(), 16, 8), GB(cl.base(), 8, 8), GB(cl.base(), 0, 8));
-		return INVALID_CARGO;
-	}
-
-	GrfMsg(6, "TranslateCargo: Cargo '{:c}{:c}{:c}{:c}' mapped to cargo type {}.", GB(cl.base(), 24, 8), GB(cl.base(), 16, 8), GB(cl.base(), 8, 8), GB(cl.base(), 0, 8), cid);
->>>>>>> 60b6c6c7
+	grfmsg(6, "TranslateCargo: Cargo '%c%c%c%c' mapped to cargo type %d.", GB(cl.base(), 24, 8), GB(cl.base(), 16, 8), GB(cl.base(), 8, 8), GB(cl.base(), 0, 8), cid);
 	return cid;
 }
 
@@ -7781,15 +7767,9 @@
 	if (condtype >= 0x0B) {
 		/* Tests that ignore 'param' */
 		switch (condtype) {
-<<<<<<< HEAD
-			case 0x0B: result = GetCargoIDByLabel(BSWAP32(cond_val)) == INVALID_CARGO;
-				break;
-			case 0x0C: result = GetCargoIDByLabel(BSWAP32(cond_val)) != INVALID_CARGO;
-=======
 			case 0x0B: result = !IsValidCargoID(GetCargoIDByLabel(CargoLabel(BSWAP32(cond_val))));
 				break;
 			case 0x0C: result = IsValidCargoID(GetCargoIDByLabel(CargoLabel(BSWAP32(cond_val))));
->>>>>>> 60b6c6c7
 				break;
 			case 0x0D: result = GetRailTypeByLabel(BSWAP32(cond_val)) == INVALID_RAILTYPE;
 				break;
@@ -10640,14 +10620,8 @@
 static void CalculateRefitMasks()
 {
 	CargoTypes original_known_cargoes = 0;
-<<<<<<< HEAD
-	for (int ct = 0; ct != NUM_ORIGINAL_CARGO; ++ct) {
-		CargoID cid = GetDefaultCargoID(_settings_game.game_creation.landscape, static_cast<CargoType>(ct));
-		if (cid != INVALID_CARGO) SetBit(original_known_cargoes, cid);
-=======
 	for (CargoID cid = 0; cid != NUM_CARGO; ++cid) {
 		if (IsDefaultCargo(cid)) SetBit(original_known_cargoes, cid);
->>>>>>> 60b6c6c7
 	}
 
 	for (Engine *e : Engine::Iterate()) {
@@ -10740,13 +10714,7 @@
 			}
 			_gted[engine].UpdateRefittability(_gted[engine].cargo_allowed != 0);
 
-<<<<<<< HEAD
-			/* Translate cargo_type using the original climate-specific cargo table. */
-			ei->cargo_type = GetDefaultCargoID(_settings_game.game_creation.landscape, static_cast<CargoType>(ei->cargo_type));
-			if (ei->cargo_type != INVALID_CARGO) ClrBit(_gted[engine].ctt_exclude_mask, ei->cargo_type);
-=======
 			if (IsValidCargoID(ei->cargo_type)) ClrBit(_gted[engine].ctt_exclude_mask, ei->cargo_type);
->>>>>>> 60b6c6c7
 		}
 
 		/* Compute refittability */
