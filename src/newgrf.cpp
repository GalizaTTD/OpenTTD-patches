/*
 * This file is part of OpenTTD.
 * OpenTTD is free software; you can redistribute it and/or modify it under the terms of the GNU General Public License as published by the Free Software Foundation, version 2.
 * OpenTTD is distributed in the hope that it will be useful, but WITHOUT ANY WARRANTY; without even the implied warranty of MERCHANTABILITY or FITNESS FOR A PARTICULAR PURPOSE.
 * See the GNU General Public License for more details. You should have received a copy of the GNU General Public License along with OpenTTD. If not, see <http://www.gnu.org/licenses/>.
 */

/** @file newgrf.cpp Base of all NewGRF support. */

#include "stdafx.h"

#include <stdarg.h>

#include "debug.h"
#include "fileio_func.h"
#include "engine_func.h"
#include "engine_base.h"
#include "bridge.h"
#include "town.h"
#include "newgrf_engine.h"
#include "newgrf_text.h"
#include "fontcache.h"
#include "currency.h"
#include "landscape.h"
#include "newgrf_cargo.h"
#include "newgrf_house.h"
#include "newgrf_sound.h"
#include "newgrf_station.h"
#include "industrytype.h"
#include "newgrf_canal.h"
#include "newgrf_townname.h"
#include "newgrf_industries.h"
#include "newgrf_airporttiles.h"
#include "newgrf_airport.h"
#include "newgrf_object.h"
#include "newgrf_newsignals.h"
#include "rev.h"
#include "fios.h"
#include "strings_func.h"
#include "date_func.h"
#include "string_func.h"
<<<<<<< HEAD
#include "network/network.h"
=======
#include "network/core/config.h"
#include <map>
>>>>>>> 16abdd52
#include "smallmap_gui.h"
#include "genworld.h"
#include "error.h"
#include "vehicle_func.h"
#include "language.h"
#include "vehicle_base.h"
#include "road.h"

#include "table/strings.h"
#include "table/build_industry.h"

#include "3rdparty/cpp-btree/btree_map.h"

#include "safeguards.h"

/* TTDPatch extended GRF format codec
 * (c) Petr Baudis 2004 (GPL'd)
 * Changes by Florian octo Forster are (c) by the OpenTTD development team.
 *
 * Contains portions of documentation by TTDPatch team.
 * Thanks especially to Josef Drexler for the documentation as well as a lot
 * of help at #tycoon. Also thanks to Michael Blunck for his GRF files which
 * served as subject to the initial testing of this codec. */

/** List of all loaded GRF files */
static std::vector<GRFFile *> _grf_files;

const std::vector<GRFFile *> &GetAllGRFFiles()
{
	return _grf_files;
}

/** Miscellaneous GRF features, set by Action 0x0D, parameter 0x9E */
byte _misc_grf_features = 0;

/** 32 * 8 = 256 flags. Apparently TTDPatch uses this many.. */
static uint32 _ttdpatch_flags[8];

/** Indicates which are the newgrf features currently loaded ingame */
GRFLoadedFeatures _loaded_newgrf_features;

static const uint MAX_SPRITEGROUP = UINT8_MAX; ///< Maximum GRF-local ID for a spritegroup.
<<<<<<< HEAD
static const uint MAX_GRF_COUNT = 300; ///< Maximum number of NewGRF files that could be loaded.

/** Base GRF ID for OpenTTD's base graphics GRFs. */
static const uint32 OPENTTD_GRAPHICS_BASE_GRF_ID = BSWAP32(0xFF4F5400);
=======
>>>>>>> 16abdd52

/** Temporary data during loading of GRFs */
struct GrfProcessingState {
private:
	/** Definition of a single Action1 spriteset */
	struct SpriteSet {
		SpriteID sprite;  ///< SpriteID of the first sprite of the set.
		uint num_sprites; ///< Number of sprites in the set.
	};

	/** Currently referenceable spritesets */
	btree::btree_map<uint, SpriteSet> spritesets[GSF_END];

public:
	/* Global state */
	GrfLoadingStage stage;    ///< Current loading stage
	SpriteID spriteid;        ///< First available SpriteID for loading realsprites.

	/* Local state in the file */
	SpriteFile *file;         ///< File of currently processed GRF file.
	GRFFile *grffile;         ///< Currently processed GRF file.
	GRFConfig *grfconfig;     ///< Config of the currently processed GRF file.
	uint32 nfo_line;          ///< Currently processed pseudo sprite number in the GRF.

	/* Kind of return values when processing certain actions */
	int skip_sprites;         ///< Number of pseudo sprites to skip before processing the next one. (-1 to skip to end of file)

	/* Currently referenceable spritegroups */
	const SpriteGroup *spritegroups[MAX_SPRITEGROUP + 1];

	/** Clear temporary data before processing the next file in the current loading stage */
	void ClearDataForNextFile()
	{
		this->nfo_line = 0;
		this->skip_sprites = 0;

		for (uint i = 0; i < GSF_END; i++) {
			this->spritesets[i].clear();
		}

		memset(this->spritegroups, 0, sizeof(this->spritegroups));
	}

	/**
	 * Records new spritesets.
	 * @param feature GrfSpecFeature the set is defined for.
	 * @param first_sprite SpriteID of the first sprite in the set.
	 * @param first_set First spriteset to define.
	 * @param numsets Number of sets to define.
	 * @param numents Number of sprites per set to define.
	 */
	void AddSpriteSets(byte feature, SpriteID first_sprite, uint first_set, uint numsets, uint numents)
	{
		assert(feature < GSF_END);
		for (uint i = 0; i < numsets; i++) {
			SpriteSet &set = this->spritesets[feature][first_set + i];
			set.sprite = first_sprite + i * numents;
			set.num_sprites = numents;
		}
	}

	/**
	 * Check whether there are any valid spritesets for a feature.
	 * @param feature GrfSpecFeature to check.
	 * @return true if there are any valid sets.
	 * @note Spritesets with zero sprites are valid to allow callback-failures.
	 */
	bool HasValidSpriteSets(byte feature) const
	{
		assert(feature < GSF_END);
		return !this->spritesets[feature].empty();
	}

	/**
	 * Check whether a specific set is defined.
	 * @param feature GrfSpecFeature to check.
	 * @param set Set to check.
	 * @return true if the set is valid.
	 * @note Spritesets with zero sprites are valid to allow callback-failures.
	 */
	bool IsValidSpriteSet(byte feature, uint set) const
	{
		assert(feature < GSF_END);
		return this->spritesets[feature].find(set) != this->spritesets[feature].end();
	}

	/**
	 * Returns the first sprite of a spriteset.
	 * @param feature GrfSpecFeature to query.
	 * @param set Set to query.
	 * @return First sprite of the set.
	 */
	SpriteID GetSprite(byte feature, uint set) const
	{
		assert(IsValidSpriteSet(feature, set));
		return this->spritesets[feature].find(set)->second.sprite;
	}

	/**
	 * Returns the number of sprites in a spriteset
	 * @param feature GrfSpecFeature to query.
	 * @param set Set to query.
	 * @return Number of sprites in the set.
	 */
	uint GetNumEnts(byte feature, uint set) const
	{
		assert(IsValidSpriteSet(feature, set));
		return this->spritesets[feature].find(set)->second.num_sprites;
	}
};

static GrfProcessingState _cur;


/**
 * Helper to check whether an image index is valid for a particular NewGRF vehicle.
 * @tparam T The type of vehicle.
 * @param image_index The image index to check.
 * @return True iff the image index is valid, or 0xFD (use new graphics).
 */
template <VehicleType T>
static inline bool IsValidNewGRFImageIndex(uint8 image_index)
{
	return image_index == 0xFD || IsValidImageIndex<T>(image_index);
}

class OTTDByteReaderSignal { };

/** Class to read from a NewGRF file */
class ByteReader {
protected:
	byte *data;
	byte *end;

public:
	ByteReader(byte *data, byte *end) : data(data), end(end) { }

	inline byte *ReadBytes(size_t size)
	{
		if (data + size >= end) {
			/* Put data at the end, as would happen if every byte had been individually read. */
			data = end;
			throw OTTDByteReaderSignal();
		}

		byte *ret = data;
		data += size;
		return ret;
	}

	inline byte ReadByte()
	{
		if (data < end) return *(data)++;
		throw OTTDByteReaderSignal();
	}

	uint16 ReadWord()
	{
		uint16 val = ReadByte();
		return val | (ReadByte() << 8);
	}

	uint16 ReadExtendedByte()
	{
		uint16 val = ReadByte();
		return val == 0xFF ? ReadWord() : val;
	}

	uint32 ReadDWord()
	{
		uint32 val = ReadWord();
		return val | (ReadWord() << 16);
	}

	uint32 ReadVarSize(byte size)
	{
		switch (size) {
			case 1: return ReadByte();
			case 2: return ReadWord();
			case 4: return ReadDWord();
			default:
				NOT_REACHED();
				return 0;
		}
	}

	const char *ReadString()
	{
		char *string = reinterpret_cast<char *>(data);
		size_t string_length = ttd_strnlen(string, Remaining());

		if (string_length == Remaining()) {
			/* String was not NUL terminated, so make sure it is now. */
			string[string_length - 1] = '\0';
			grfmsg(7, "String was not terminated with a zero byte.");
		} else {
			/* Increase the string length to include the NUL byte. */
			string_length++;
		}
		Skip(string_length);

		return string;
	}

	inline size_t Remaining() const
	{
		return end - data;
	}

	inline bool HasData(size_t count = 1) const
	{
		return data + count <= end;
	}

	inline byte *Data()
	{
		return data;
	}

	inline void Skip(size_t len)
	{
		data += len;
		/* It is valid to move the buffer to exactly the end of the data,
		 * as there may not be any more data read. */
		if (data > end) throw OTTDByteReaderSignal();
	}
};

typedef void (*SpecialSpriteHandler)(ByteReader *buf);

static const uint NUM_STATIONS_PER_GRF = 255; ///< Number of StationSpecs per NewGRF; limited to 255 to allow extending Action3 with an extended byte later on.

/** Temporary engine data used when loading only */
struct GRFTempEngineData {
	/** Summary state of refittability properties */
	enum Refittability {
		UNSET    =  0,  ///< No properties assigned. Default refit masks shall be activated.
		EMPTY,          ///< GRF defined vehicle as not-refittable. The vehicle shall only carry the default cargo.
		NONEMPTY,       ///< GRF defined the vehicle as refittable. If the refitmask is empty after translation (cargotypes not available), disable the vehicle.
	};

	uint16 cargo_allowed;
	uint16 cargo_disallowed;
	RailTypeLabel railtypelabel;
	uint8 roadtramtype;
	const GRFFile *defaultcargo_grf; ///< GRF defining the cargo translation table to use if the default cargo is the 'first refittable'.
	Refittability refittability;     ///< Did the newgrf set any refittability property? If not, default refittability will be applied.
	bool prop27_set;         ///< Did the NewGRF set property 27 (misc flags)?
	uint8 rv_max_speed;      ///< Temporary storage of RV prop 15, maximum speed in mph/0.8
	CargoTypes ctt_include_mask; ///< Cargo types always included in the refit mask.
	CargoTypes ctt_exclude_mask; ///< Cargo types always excluded from the refit mask.

	/**
	 * Update the summary refittability on setting a refittability property.
	 * @param non_empty true if the GRF sets the vehicle to be refittable.
	 */
	void UpdateRefittability(bool non_empty)
	{
		if (non_empty) {
			this->refittability = NONEMPTY;
		} else if (this->refittability == UNSET) {
			this->refittability = EMPTY;
		}
	}
};

static GRFTempEngineData *_gted;  ///< Temporary engine data used during NewGRF loading

/**
 * Contains the GRF ID of the owner of a vehicle if it has been reserved.
 * GRM for vehicles is only used if dynamic engine allocation is disabled,
 * so 256 is the number of original engines. */
static uint32 _grm_engines[256];

/** Contains the GRF ID of the owner of a cargo if it has been reserved */
static uint32 _grm_cargoes[NUM_CARGO * 2];

struct GRFLocation {
	uint32 grfid;
	uint32 nfoline;

	GRFLocation() { }
	GRFLocation(uint32 grfid, uint32 nfoline) : grfid(grfid), nfoline(nfoline) { }

	bool operator<(const GRFLocation &other) const
	{
		return this->grfid < other.grfid || (this->grfid == other.grfid && this->nfoline < other.nfoline);
	}

	bool operator == (const GRFLocation &other) const
	{
		return this->grfid == other.grfid && this->nfoline == other.nfoline;
	}
};

static btree::btree_map<GRFLocation, SpriteID> _grm_sprites;
typedef btree::btree_map<GRFLocation, byte*> GRFLineToSpriteOverride;
static GRFLineToSpriteOverride _grf_line_to_action6_sprite_override;

/**
 * DEBUG() function dedicated to newGRF debugging messages
 * Function is essentially the same as DEBUG(grf, severity, ...) with the
 * addition of file:line information when parsing grf files.
 * NOTE: for the above reason(s) grfmsg() should ONLY be used for
 * loading/parsing grf files, not for runtime debug messages as there
 * is no file information available during that time.
 * @param severity debugging severity level, see debug.h
 * @param str message in printf() format
 */
void CDECL _intl_grfmsg(int severity, const char *str, ...)
{
	char buf[1024];
	va_list va;

	va_start(va, str);
	vseprintf(buf, lastof(buf), str, va);
	va_end(va);

	DEBUG(grf, severity, "[%s:%d] %s", _cur.grfconfig->GetDisplayPath(), _cur.nfo_line, buf);
}

/**
 * Obtain a NewGRF file by its grfID
 * @param grfid The grfID to obtain the file for
 * @return The file.
 */
GRFFile *GetFileByGRFID(uint32 grfid)
{
	for (GRFFile * const file : _grf_files) {
		if (file->grfid == grfid) return file;
	}
	return nullptr;
}

/**
 * Obtain a NewGRF file by its filename
 * @param filename The filename to obtain the file for.
 * @return The file.
 */
static GRFFile *GetFileByFilename(const char *filename)
{
	for (GRFFile * const file : _grf_files) {
		if (strcmp(file->filename, filename) == 0) return file;
	}
	return nullptr;
}

/** Reset all NewGRFData that was used only while processing data */
static void ClearTemporaryNewGRFData(GRFFile *gf)
{
	/* Clear the GOTO labels used for GRF processing */
	for (GRFLabel *l = gf->label; l != nullptr;) {
		GRFLabel *l2 = l->next;
		free(l);
		l = l2;
	}
	gf->label = nullptr;
}

/**
 * Disable a GRF
 * @param message Error message or STR_NULL.
 * @param config GRFConfig to disable, nullptr for current.
 * @return Error message of the GRF for further customisation.
 */
static GRFError *DisableGrf(StringID message = STR_NULL, GRFConfig *config = nullptr)
{
	GRFFile *file;
	if (config != nullptr) {
		file = GetFileByGRFID(config->ident.grfid);
	} else {
		config = _cur.grfconfig;
		file = _cur.grffile;
	}

	config->status = GCS_DISABLED;
	if (file != nullptr) ClearTemporaryNewGRFData(file);
	if (config == _cur.grfconfig) _cur.skip_sprites = -1;

	if (message != STR_NULL) {
		delete config->error;
		config->error = new GRFError(STR_NEWGRF_ERROR_MSG_FATAL, message);
		if (config == _cur.grfconfig) config->error->param_value[0] = _cur.nfo_line;
	}

	return config->error;
}

/**
 * Information for mapping static StringIDs.
 */
struct StringIDMapping {
	uint32 grfid;     ///< Source NewGRF.
	StringID source;  ///< Source StringID (GRF local).
	StringID *target; ///< Destination for mapping result.
};
typedef std::vector<StringIDMapping> StringIDMappingVector;
static StringIDMappingVector _string_to_grf_mapping;

/**
 * Record a static StringID for getting translated later.
 * @param source Source StringID (GRF local).
 * @param target Destination for the mapping result.
 */
static void AddStringForMapping(StringID source, StringID *target)
{
	*target = STR_UNDEFINED;
	_string_to_grf_mapping.push_back({_cur.grffile->grfid, source, target});
}

/**
 * Perform a mapping from TTDPatch's string IDs to OpenTTD's
 * string IDs, but only for the ones we are aware off; the rest
 * like likely unused and will show a warning.
 * @param str the string ID to convert
 * @return the converted string ID
 */
static StringID TTDPStringIDToOTTDStringIDMapping(StringID str)
{
	/* StringID table for TextIDs 0x4E->0x6D */
	static const StringID units_volume[] = {
		STR_ITEMS,      STR_PASSENGERS, STR_TONS,       STR_BAGS,
		STR_LITERS,     STR_ITEMS,      STR_CRATES,     STR_TONS,
		STR_TONS,       STR_TONS,       STR_TONS,       STR_BAGS,
		STR_TONS,       STR_TONS,       STR_TONS,       STR_BAGS,
		STR_TONS,       STR_TONS,       STR_BAGS,       STR_LITERS,
		STR_TONS,       STR_LITERS,     STR_TONS,       STR_ITEMS,
		STR_BAGS,       STR_LITERS,     STR_TONS,       STR_ITEMS,
		STR_TONS,       STR_ITEMS,      STR_LITERS,     STR_ITEMS
	};

	/* A string straight from a NewGRF; this was already translated by MapGRFStringID(). */
	assert(!IsInsideMM(str, 0xD000, 0xD7FF));

#define TEXTID_TO_STRINGID(begin, end, stringid, stringend) \
	static_assert(stringend - stringid == end - begin); \
	if (str >= begin && str <= end) return str + (stringid - begin)

	/* We have some changes in our cargo strings, resulting in some missing. */
	TEXTID_TO_STRINGID(0x000E, 0x002D, STR_CARGO_PLURAL_NOTHING,                      STR_CARGO_PLURAL_FIZZY_DRINKS);
	TEXTID_TO_STRINGID(0x002E, 0x004D, STR_CARGO_SINGULAR_NOTHING,                    STR_CARGO_SINGULAR_FIZZY_DRINK);
	if (str >= 0x004E && str <= 0x006D) return units_volume[str - 0x004E];
	TEXTID_TO_STRINGID(0x006E, 0x008D, STR_QUANTITY_NOTHING,                          STR_QUANTITY_FIZZY_DRINKS);
	TEXTID_TO_STRINGID(0x008E, 0x00AD, STR_ABBREV_NOTHING,                            STR_ABBREV_FIZZY_DRINKS);
	TEXTID_TO_STRINGID(0x00D1, 0x00E0, STR_COLOUR_DARK_BLUE,                          STR_COLOUR_WHITE);

	/* Map building names according to our lang file changes. There are several
	 * ranges of house ids, all of which need to be remapped to allow newgrfs
	 * to use original house names. */
	TEXTID_TO_STRINGID(0x200F, 0x201F, STR_TOWN_BUILDING_NAME_TALL_OFFICE_BLOCK_1,    STR_TOWN_BUILDING_NAME_OLD_HOUSES_1);
	TEXTID_TO_STRINGID(0x2036, 0x2041, STR_TOWN_BUILDING_NAME_COTTAGES_1,             STR_TOWN_BUILDING_NAME_SHOPPING_MALL_1);
	TEXTID_TO_STRINGID(0x2059, 0x205C, STR_TOWN_BUILDING_NAME_IGLOO_1,                STR_TOWN_BUILDING_NAME_PIGGY_BANK_1);

	/* Same thing for industries */
	TEXTID_TO_STRINGID(0x4802, 0x4826, STR_INDUSTRY_NAME_COAL_MINE,                   STR_INDUSTRY_NAME_SUGAR_MINE);
	TEXTID_TO_STRINGID(0x482D, 0x482E, STR_NEWS_INDUSTRY_CONSTRUCTION,                STR_NEWS_INDUSTRY_PLANTED);
	TEXTID_TO_STRINGID(0x4832, 0x4834, STR_NEWS_INDUSTRY_CLOSURE_GENERAL,             STR_NEWS_INDUSTRY_CLOSURE_LACK_OF_TREES);
	TEXTID_TO_STRINGID(0x4835, 0x4838, STR_NEWS_INDUSTRY_PRODUCTION_INCREASE_GENERAL, STR_NEWS_INDUSTRY_PRODUCTION_INCREASE_FARM);
	TEXTID_TO_STRINGID(0x4839, 0x483A, STR_NEWS_INDUSTRY_PRODUCTION_DECREASE_GENERAL, STR_NEWS_INDUSTRY_PRODUCTION_DECREASE_FARM);

	switch (str) {
		case 0x4830: return STR_ERROR_CAN_T_CONSTRUCT_THIS_INDUSTRY;
		case 0x4831: return STR_ERROR_FOREST_CAN_ONLY_BE_PLANTED;
		case 0x483B: return STR_ERROR_CAN_ONLY_BE_POSITIONED;
	}
#undef TEXTID_TO_STRINGID

	if (str == STR_NULL) return STR_EMPTY;

	DEBUG(grf, 0, "Unknown StringID 0x%04X remapped to STR_EMPTY. Please open a Feature Request if you need it", str);

	return STR_EMPTY;
}

/**
 * Used when setting an object's property to map to the GRF's strings
 * while taking in consideration the "drift" between TTDPatch string system and OpenTTD's one
 * @param grfid Id of the grf file.
 * @param str StringID that we want to have the equivalent in OoenTTD.
 * @return The properly adjusted StringID.
 */
StringID MapGRFStringID(uint32 grfid, StringID str)
{
	if (IsInsideMM(str, 0xD800, 0xE000)) {
		/* General text provided by NewGRF.
		 * In the specs this is called the 0xDCxx range (misc persistent texts),
		 * but we meanwhile extended the range to 0xD800-0xDFFF.
		 * Note: We are not involved in the "persistent" business, since we do not store
		 * any NewGRF strings in savegames. */
		return GetGRFStringID(grfid, str);
	} else if (IsInsideMM(str, 0xD000, 0xD800)) {
		/* Callback text provided by NewGRF.
		 * In the specs this is called the 0xD0xx range (misc graphics texts).
		 * These texts can be returned by various callbacks.
		 *
		 * Due to how TTDP implements the GRF-local- to global-textid translation
		 * texts included via 0x80 or 0x81 control codes have to add 0x400 to the textid.
		 * We do not care about that difference and just mask out the 0x400 bit.
		 */
		str &= ~0x400;
		return GetGRFStringID(grfid, str);
	} else {
		/* The NewGRF wants to include/reference an original TTD string.
		 * Try our best to find an equivalent one. */
		return TTDPStringIDToOTTDStringIDMapping(str);
	}
}

static std::map<uint32, uint32> _grf_id_overrides;

/**
 * Set the override for a NewGRF
 * @param source_grfid The grfID which wants to override another NewGRF.
 * @param target_grfid The grfID which is being overridden.
 */
static void SetNewGRFOverride(uint32 source_grfid, uint32 target_grfid)
{
	_grf_id_overrides[source_grfid] = target_grfid;
	grfmsg(5, "SetNewGRFOverride: Added override of 0x%X to 0x%X", BSWAP32(source_grfid), BSWAP32(target_grfid));
}

/**
 * Returns the engine associated to a certain internal_id, resp. allocates it.
 * @param file NewGRF that wants to change the engine.
 * @param type Vehicle type.
 * @param internal_id Engine ID inside the NewGRF.
 * @param static_access If the engine is not present, return nullptr instead of allocating a new engine. (Used for static Action 0x04).
 * @return The requested engine.
 */
static Engine *GetNewEngine(const GRFFile *file, VehicleType type, uint16 internal_id, bool static_access = false)
{
	/* Hack for add-on GRFs that need to modify another GRF's engines. This lets
	 * them use the same engine slots. */
	uint32 scope_grfid = INVALID_GRFID; // If not using dynamic_engines, all newgrfs share their ID range
	if (_settings_game.vehicle.dynamic_engines) {
		/* If dynamic_engies is enabled, there can be multiple independent ID ranges. */
		scope_grfid = file->grfid;
		uint32 override = _grf_id_overrides[file->grfid];
		if (override != 0) {
			scope_grfid = override;
			const GRFFile *grf_match = GetFileByGRFID(override);
			if (grf_match == nullptr) {
				grfmsg(5, "Tried mapping from GRFID %x to %x but target is not loaded", BSWAP32(file->grfid), BSWAP32(override));
			} else {
				grfmsg(5, "Mapping from GRFID %x to %x", BSWAP32(file->grfid), BSWAP32(override));
			}
		}

		/* Check if the engine is registered in the override manager */
		EngineID engine = _engine_mngr.GetID(type, internal_id, scope_grfid);
		if (engine != INVALID_ENGINE) {
			Engine *e = Engine::Get(engine);
			if (e->grf_prop.grffile == nullptr) e->grf_prop.grffile = file;
			return e;
		}
	}

	/* Check if there is an unreserved slot */
	EngineID engine = _engine_mngr.GetID(type, internal_id, INVALID_GRFID);
	if (engine != INVALID_ENGINE) {
		Engine *e = Engine::Get(engine);

		if (e->grf_prop.grffile == nullptr) {
			e->grf_prop.grffile = file;
			grfmsg(5, "Replaced engine at index %d for GRFID %x, type %d, index %d", e->index, BSWAP32(file->grfid), type, internal_id);
		}

		/* Reserve the engine slot */
		if (!static_access) {
			EngineIDMapping *eid = _engine_mngr.data() + engine;
			eid->grfid           = scope_grfid; // Note: this is INVALID_GRFID if dynamic_engines is disabled, so no reservation
		}

		return e;
	}

	if (static_access) return nullptr;

	if (!Engine::CanAllocateItem()) {
		grfmsg(0, "Can't allocate any more engines");
		return nullptr;
	}

	size_t engine_pool_size = Engine::GetPoolSize();

	/* ... it's not, so create a new one based off an existing engine */
	Engine *e = new Engine(type, internal_id);
	e->grf_prop.grffile = file;

	/* Reserve the engine slot */
	assert(_engine_mngr.size() == e->index);
	_engine_mngr.push_back({
			scope_grfid, // Note: this is INVALID_GRFID if dynamic_engines is disabled, so no reservation
			internal_id,
			type,
			std::min<uint8>(internal_id, _engine_counts[type]) // substitute_id == _engine_counts[subtype] means "no substitute"
	});

	if (engine_pool_size != Engine::GetPoolSize()) {
		/* Resize temporary engine data ... */
		_gted = ReallocT(_gted, Engine::GetPoolSize());

		/* and blank the new block. */
		size_t len = (Engine::GetPoolSize() - engine_pool_size) * sizeof(*_gted);
		memset(_gted + engine_pool_size, 0, len);
	}
	if (type == VEH_TRAIN) {
		_gted[e->index].railtypelabel = GetRailTypeInfo(e->u.rail.railtype)->label;
	}

	grfmsg(5, "Created new engine at index %d for GRFID %x, type %d, index %d", e->index, BSWAP32(file->grfid), type, internal_id);

	return e;
}

/**
 * Return the ID of a new engine
 * @param file The NewGRF file providing the engine.
 * @param type The Vehicle type.
 * @param internal_id NewGRF-internal ID of the engine.
 * @return The new EngineID.
 * @note depending on the dynamic_engine setting and a possible override
 *       property the grfID may be unique or overwriting or partially re-defining
 *       properties of an existing engine.
 */
EngineID GetNewEngineID(const GRFFile *file, VehicleType type, uint16 internal_id)
{
	uint32 scope_grfid = INVALID_GRFID; // If not using dynamic_engines, all newgrfs share their ID range
	if (_settings_game.vehicle.dynamic_engines) {
		scope_grfid = file->grfid;
		uint32 override = _grf_id_overrides[file->grfid];
		if (override != 0) scope_grfid = override;
	}

	return _engine_mngr.GetID(type, internal_id, scope_grfid);
}

/**
 * Map the colour modifiers of TTDPatch to those that Open is using.
 * @param grf_sprite Pointer to the structure been modified.
 */
static void MapSpriteMappingRecolour(PalSpriteID *grf_sprite)
{
	if (HasBit(grf_sprite->pal, 14)) {
		ClrBit(grf_sprite->pal, 14);
		SetBit(grf_sprite->sprite, SPRITE_MODIFIER_OPAQUE);
	}

	if (HasBit(grf_sprite->sprite, 14)) {
		ClrBit(grf_sprite->sprite, 14);
		SetBit(grf_sprite->sprite, PALETTE_MODIFIER_TRANSPARENT);
	}

	if (HasBit(grf_sprite->sprite, 15)) {
		ClrBit(grf_sprite->sprite, 15);
		SetBit(grf_sprite->sprite, PALETTE_MODIFIER_COLOUR);
	}
}

/**
 * Read a sprite and a palette from the GRF and convert them into a format
 * suitable to OpenTTD.
 * @param buf                 Input stream.
 * @param read_flags          Whether to read TileLayoutFlags.
 * @param invert_action1_flag Set to true, if palette bit 15 means 'not from action 1'.
 * @param use_cur_spritesets  Whether to use currently referenceable action 1 sets.
 * @param feature             GrfSpecFeature to use spritesets from.
 * @param[out] grf_sprite     Read sprite and palette.
 * @param[out] max_sprite_offset  Optionally returns the number of sprites in the spriteset of the sprite. (0 if no spritset)
 * @param[out] max_palette_offset Optionally returns the number of sprites in the spriteset of the palette. (0 if no spritset)
 * @return Read TileLayoutFlags.
 */
static TileLayoutFlags ReadSpriteLayoutSprite(ByteReader *buf, bool read_flags, bool invert_action1_flag, bool use_cur_spritesets, int feature, PalSpriteID *grf_sprite, uint16 *max_sprite_offset = nullptr, uint16 *max_palette_offset = nullptr)
{
	grf_sprite->sprite = buf->ReadWord();
	grf_sprite->pal = buf->ReadWord();
	TileLayoutFlags flags = read_flags ? (TileLayoutFlags)buf->ReadWord() : TLF_NOTHING;

	MapSpriteMappingRecolour(grf_sprite);

	bool custom_sprite = HasBit(grf_sprite->pal, 15) != invert_action1_flag;
	ClrBit(grf_sprite->pal, 15);
	if (custom_sprite) {
		/* Use sprite from Action 1 */
		uint index = GB(grf_sprite->sprite, 0, 14);
		if (use_cur_spritesets && (!_cur.IsValidSpriteSet(feature, index) || _cur.GetNumEnts(feature, index) == 0)) {
			grfmsg(1, "ReadSpriteLayoutSprite: Spritelayout uses undefined custom spriteset %d", index);
			grf_sprite->sprite = SPR_IMG_QUERY;
			grf_sprite->pal = PAL_NONE;
		} else {
			SpriteID sprite = use_cur_spritesets ? _cur.GetSprite(feature, index) : index;
			if (max_sprite_offset != nullptr) *max_sprite_offset = use_cur_spritesets ? _cur.GetNumEnts(feature, index) : UINT16_MAX;
			SB(grf_sprite->sprite, 0, SPRITE_WIDTH, sprite);
			SetBit(grf_sprite->sprite, SPRITE_MODIFIER_CUSTOM_SPRITE);
		}
	} else if ((flags & TLF_SPRITE_VAR10) && !(flags & TLF_SPRITE_REG_FLAGS)) {
		grfmsg(1, "ReadSpriteLayoutSprite: Spritelayout specifies var10 value for non-action-1 sprite");
		DisableGrf(STR_NEWGRF_ERROR_INVALID_SPRITE_LAYOUT);
		return flags;
	}

	if (flags & TLF_CUSTOM_PALETTE) {
		/* Use palette from Action 1 */
		uint index = GB(grf_sprite->pal, 0, 14);
		if (use_cur_spritesets && (!_cur.IsValidSpriteSet(feature, index) || _cur.GetNumEnts(feature, index) == 0)) {
			grfmsg(1, "ReadSpriteLayoutSprite: Spritelayout uses undefined custom spriteset %d for 'palette'", index);
			grf_sprite->pal = PAL_NONE;
		} else {
			SpriteID sprite = use_cur_spritesets ? _cur.GetSprite(feature, index) : index;
			if (max_palette_offset != nullptr) *max_palette_offset = use_cur_spritesets ? _cur.GetNumEnts(feature, index) : UINT16_MAX;
			SB(grf_sprite->pal, 0, SPRITE_WIDTH, sprite);
			SetBit(grf_sprite->pal, SPRITE_MODIFIER_CUSTOM_SPRITE);
		}
	} else if ((flags & TLF_PALETTE_VAR10) && !(flags & TLF_PALETTE_REG_FLAGS)) {
		grfmsg(1, "ReadSpriteLayoutRegisters: Spritelayout specifies var10 value for non-action-1 palette");
		DisableGrf(STR_NEWGRF_ERROR_INVALID_SPRITE_LAYOUT);
		return flags;
	}

	return flags;
}

/**
 * Preprocess the TileLayoutFlags and read register modifiers from the GRF.
 * @param buf        Input stream.
 * @param flags      TileLayoutFlags to process.
 * @param is_parent  Whether the sprite is a parentsprite with a bounding box.
 * @param dts        Sprite layout to insert data into.
 * @param index      Sprite index to process; 0 for ground sprite.
 */
static void ReadSpriteLayoutRegisters(ByteReader *buf, TileLayoutFlags flags, bool is_parent, NewGRFSpriteLayout *dts, uint index)
{
	if (!(flags & TLF_DRAWING_FLAGS)) return;

	if (dts->registers == nullptr) dts->AllocateRegisters();
	TileLayoutRegisters &regs = const_cast<TileLayoutRegisters&>(dts->registers[index]);
	regs.flags = flags & TLF_DRAWING_FLAGS;

	if (flags & TLF_DODRAW)  regs.dodraw  = buf->ReadByte();
	if (flags & TLF_SPRITE)  regs.sprite  = buf->ReadByte();
	if (flags & TLF_PALETTE) regs.palette = buf->ReadByte();

	if (is_parent) {
		if (flags & TLF_BB_XY_OFFSET) {
			regs.delta.parent[0] = buf->ReadByte();
			regs.delta.parent[1] = buf->ReadByte();
		}
		if (flags & TLF_BB_Z_OFFSET)    regs.delta.parent[2] = buf->ReadByte();
	} else {
		if (flags & TLF_CHILD_X_OFFSET) regs.delta.child[0]  = buf->ReadByte();
		if (flags & TLF_CHILD_Y_OFFSET) regs.delta.child[1]  = buf->ReadByte();
	}

	if (flags & TLF_SPRITE_VAR10) {
		regs.sprite_var10 = buf->ReadByte();
		if (regs.sprite_var10 > TLR_MAX_VAR10) {
			grfmsg(1, "ReadSpriteLayoutRegisters: Spritelayout specifies var10 (%d) exceeding the maximal allowed value %d", regs.sprite_var10, TLR_MAX_VAR10);
			DisableGrf(STR_NEWGRF_ERROR_INVALID_SPRITE_LAYOUT);
			return;
		}
	}

	if (flags & TLF_PALETTE_VAR10) {
		regs.palette_var10 = buf->ReadByte();
		if (regs.palette_var10 > TLR_MAX_VAR10) {
			grfmsg(1, "ReadSpriteLayoutRegisters: Spritelayout specifies var10 (%d) exceeding the maximal allowed value %d", regs.palette_var10, TLR_MAX_VAR10);
			DisableGrf(STR_NEWGRF_ERROR_INVALID_SPRITE_LAYOUT);
			return;
		}
	}
}

/**
 * Read a spritelayout from the GRF.
 * @param buf                  Input
 * @param num_building_sprites Number of building sprites to read
 * @param use_cur_spritesets   Whether to use currently referenceable action 1 sets.
 * @param feature              GrfSpecFeature to use spritesets from.
 * @param allow_var10          Whether the spritelayout may specify var10 values for resolving multiple action-1-2-3 chains
 * @param no_z_position        Whether bounding boxes have no Z offset
 * @param dts                  Layout container to output into
 * @return True on error (GRF was disabled).
 */
static bool ReadSpriteLayout(ByteReader *buf, uint num_building_sprites, bool use_cur_spritesets, byte feature, bool allow_var10, bool no_z_position, NewGRFSpriteLayout *dts)
{
	bool has_flags = HasBit(num_building_sprites, 6);
	ClrBit(num_building_sprites, 6);
	TileLayoutFlags valid_flags = TLF_KNOWN_FLAGS;
	if (!allow_var10) valid_flags &= ~TLF_VAR10_FLAGS;
	dts->Allocate(num_building_sprites); // allocate before reading groundsprite flags

	uint16 *max_sprite_offset = AllocaM(uint16, num_building_sprites + 1);
	uint16 *max_palette_offset = AllocaM(uint16, num_building_sprites + 1);
	MemSetT(max_sprite_offset, 0, num_building_sprites + 1);
	MemSetT(max_palette_offset, 0, num_building_sprites + 1);

	/* Groundsprite */
	TileLayoutFlags flags = ReadSpriteLayoutSprite(buf, has_flags, false, use_cur_spritesets, feature, &dts->ground, max_sprite_offset, max_palette_offset);
	if (_cur.skip_sprites < 0) return true;

	if (flags & ~(valid_flags & ~TLF_NON_GROUND_FLAGS)) {
		grfmsg(1, "ReadSpriteLayout: Spritelayout uses invalid flag 0x%x for ground sprite", flags & ~(valid_flags & ~TLF_NON_GROUND_FLAGS));
		DisableGrf(STR_NEWGRF_ERROR_INVALID_SPRITE_LAYOUT);
		return true;
	}

	ReadSpriteLayoutRegisters(buf, flags, false, dts, 0);
	if (_cur.skip_sprites < 0) return true;

	for (uint i = 0; i < num_building_sprites; i++) {
		DrawTileSeqStruct *seq = const_cast<DrawTileSeqStruct*>(&dts->seq[i]);

		flags = ReadSpriteLayoutSprite(buf, has_flags, false, use_cur_spritesets, feature, &seq->image, max_sprite_offset + i + 1, max_palette_offset + i + 1);
		if (_cur.skip_sprites < 0) return true;

		if (flags & ~valid_flags) {
			grfmsg(1, "ReadSpriteLayout: Spritelayout uses unknown flag 0x%x", flags & ~valid_flags);
			DisableGrf(STR_NEWGRF_ERROR_INVALID_SPRITE_LAYOUT);
			return true;
		}

		seq->delta_x = buf->ReadByte();
		seq->delta_y = buf->ReadByte();

		if (!no_z_position) seq->delta_z = buf->ReadByte();

		if (seq->IsParentSprite()) {
			seq->size_x = buf->ReadByte();
			seq->size_y = buf->ReadByte();
			seq->size_z = buf->ReadByte();
		}

		ReadSpriteLayoutRegisters(buf, flags, seq->IsParentSprite(), dts, i + 1);
		if (_cur.skip_sprites < 0) return true;
	}

	/* Check if the number of sprites per spriteset is consistent */
	bool is_consistent = true;
	dts->consistent_max_offset = 0;
	for (uint i = 0; i < num_building_sprites + 1; i++) {
		if (max_sprite_offset[i] > 0) {
			if (dts->consistent_max_offset == 0) {
				dts->consistent_max_offset = max_sprite_offset[i];
			} else if (dts->consistent_max_offset != max_sprite_offset[i]) {
				is_consistent = false;
				break;
			}
		}
		if (max_palette_offset[i] > 0) {
			if (dts->consistent_max_offset == 0) {
				dts->consistent_max_offset = max_palette_offset[i];
			} else if (dts->consistent_max_offset != max_palette_offset[i]) {
				is_consistent = false;
				break;
			}
		}
	}

	/* When the Action1 sets are unknown, everything should be 0 (no spriteset usage) or UINT16_MAX (some spriteset usage) */
	assert(use_cur_spritesets || (is_consistent && (dts->consistent_max_offset == 0 || dts->consistent_max_offset == UINT16_MAX)));

	if (!is_consistent || dts->registers != nullptr) {
		dts->consistent_max_offset = 0;
		if (dts->registers == nullptr) dts->AllocateRegisters();

		for (uint i = 0; i < num_building_sprites + 1; i++) {
			TileLayoutRegisters &regs = const_cast<TileLayoutRegisters&>(dts->registers[i]);
			regs.max_sprite_offset = max_sprite_offset[i];
			regs.max_palette_offset = max_palette_offset[i];
		}
	}

	return false;
}

/**
 * Translate the refit mask. refit_mask is uint32 as it has not been mapped to CargoTypes.
 */
static CargoTypes TranslateRefitMask(uint32 refit_mask)
{
	CargoTypes result = 0;
	for (uint8 bit : SetBitIterator(refit_mask)) {
		CargoID cargo = GetCargoTranslation(bit, _cur.grffile, true);
		if (cargo != CT_INVALID) SetBit(result, cargo);
	}
	return result;
}

/**
 * Converts TTD(P) Base Price pointers into the enum used by OTTD
 * See http://wiki.ttdpatch.net/tiki-index.php?page=BaseCosts
 * @param base_pointer TTD(P) Base Price Pointer
 * @param error_location Function name for grf error messages
 * @param[out] index If \a base_pointer is valid, \a index is assigned to the matching price; else it is left unchanged
 */
static void ConvertTTDBasePrice(uint32 base_pointer, const char *error_location, Price *index)
{
	/* Special value for 'none' */
	if (base_pointer == 0) {
		*index = INVALID_PRICE;
		return;
	}

	static const uint32 start = 0x4B34; ///< Position of first base price
	static const uint32 size  = 6;      ///< Size of each base price record

	if (base_pointer < start || (base_pointer - start) % size != 0 || (base_pointer - start) / size >= PR_END) {
		grfmsg(1, "%s: Unsupported running cost base 0x%04X, ignoring", error_location, base_pointer);
		return;
	}

	*index = (Price)((base_pointer - start) / size);
}

/** Possible return values for the FeatureChangeInfo functions */
enum ChangeInfoResult {
	CIR_SUCCESS,    ///< Variable was parsed and read
	CIR_DISABLED,   ///< GRF was disabled due to error
	CIR_UNHANDLED,  ///< Variable was parsed but unread
	CIR_UNKNOWN,    ///< Variable is unknown
	CIR_INVALID_ID, ///< Attempt to modify an invalid ID
};

typedef ChangeInfoResult (*VCI_Handler)(uint engine, int numinfo, int prop, const GRFFilePropertyRemapEntry *mapping_entry, ByteReader *buf);

static ChangeInfoResult HandleAction0PropertyDefault(ByteReader *buf, int prop)
{
	switch (prop) {
		case A0RPI_UNKNOWN_IGNORE:
			buf->Skip(buf->ReadExtendedByte());
			return CIR_SUCCESS;

		case A0RPI_UNKNOWN_ERROR:
			return CIR_DISABLED;

		default:
			return CIR_UNKNOWN;
	}
}

static bool MappedPropertyLengthMismatch(ByteReader *buf, uint expected_size, const GRFFilePropertyRemapEntry *mapping_entry)
{
	uint length = buf->ReadExtendedByte();
	if (length != expected_size) {
		if (mapping_entry != nullptr) {
			grfmsg(2, "Ignoring use of mapped property: %s, feature: %X, mapped to: %X, with incorrect data size: %u instead of %u",
					mapping_entry->name, mapping_entry->feature, mapping_entry->property_id, length, expected_size);
		}
		buf->Skip(length);
		return true;
	} else {
		return false;
	}
}

/**
 * Define properties common to all vehicles
 * @param ei Engine info.
 * @param prop The property to change.
 * @param buf The property value.
 * @return ChangeInfoResult.
 */
static ChangeInfoResult CommonVehicleChangeInfo(EngineInfo *ei, int prop, const GRFFilePropertyRemapEntry *mapping_entry, ByteReader *buf)
{
	switch (prop) {
		case 0x00: // Introduction date
			ei->base_intro = buf->ReadWord() + DAYS_TILL_ORIGINAL_BASE_YEAR;
			break;

		case 0x02: // Decay speed
			ei->decay_speed = buf->ReadByte();
			break;

		case 0x03: // Vehicle life
			ei->lifelength = buf->ReadByte();
			break;

		case 0x04: // Model life
			ei->base_life = buf->ReadByte();
			break;

		case 0x06: // Climates available
			ei->climates = buf->ReadByte();
			break;

		case PROP_VEHICLE_LOAD_AMOUNT: // 0x07 Loading speed
			/* Amount of cargo loaded during a vehicle's "loading tick" */
			ei->load_amount = buf->ReadByte();
			break;

		default:
			return HandleAction0PropertyDefault(buf, prop);
	}

	return CIR_SUCCESS;
}

/**
 * Define properties for rail vehicles
 * @param engine :ocal ID of the first vehicle.
 * @param numinfo Number of subsequent IDs to change the property for.
 * @param prop The property to change.
 * @param buf The property value.
 * @return ChangeInfoResult.
 */
static ChangeInfoResult RailVehicleChangeInfo(uint engine, int numinfo, int prop, const GRFFilePropertyRemapEntry *mapping_entry, ByteReader *buf)
{
	ChangeInfoResult ret = CIR_SUCCESS;

	for (int i = 0; i < numinfo; i++) {
		Engine *e = GetNewEngine(_cur.grffile, VEH_TRAIN, engine + i);
		if (e == nullptr) return CIR_INVALID_ID; // No engine could be allocated, so neither can any next vehicles

		EngineInfo *ei = &e->info;
		RailVehicleInfo *rvi = &e->u.rail;

		switch (prop) {
			case 0x05: { // Track type
				uint8 tracktype = buf->ReadByte();

				if (tracktype < _cur.grffile->railtype_list.size()) {
					_gted[e->index].railtypelabel = _cur.grffile->railtype_list[tracktype];
					break;
				}

				switch (tracktype) {
					case 0: _gted[e->index].railtypelabel = rvi->engclass >= 2 ? RAILTYPE_ELECTRIC_LABEL : RAILTYPE_RAIL_LABEL; break;
					case 1: _gted[e->index].railtypelabel = RAILTYPE_MONO_LABEL; break;
					case 2: _gted[e->index].railtypelabel = RAILTYPE_MAGLEV_LABEL; break;
					default:
						grfmsg(1, "RailVehicleChangeInfo: Invalid track type %d specified, ignoring", tracktype);
						break;
				}
				break;
			}

			case 0x08: // AI passenger service
				/* Tells the AI that this engine is designed for
				 * passenger services and shouldn't be used for freight. */
				rvi->ai_passenger_only = buf->ReadByte();
				break;

			case PROP_TRAIN_SPEED: { // 0x09 Speed (1 unit is 1 km-ish/h)
				uint16 speed = buf->ReadWord();
				if (speed == 0xFFFF) speed = 0;

				rvi->max_speed = speed;
				break;
			}

			case PROP_TRAIN_POWER: // 0x0B Power
				rvi->power = buf->ReadWord();

				/* Set engine / wagon state based on power */
				if (rvi->power != 0) {
					if (rvi->railveh_type == RAILVEH_WAGON) {
						rvi->railveh_type = RAILVEH_SINGLEHEAD;
					}
				} else {
					rvi->railveh_type = RAILVEH_WAGON;
				}
				break;

			case PROP_TRAIN_RUNNING_COST_FACTOR: // 0x0D Running cost factor
				rvi->running_cost = buf->ReadByte();
				break;

			case 0x0E: // Running cost base
				ConvertTTDBasePrice(buf->ReadDWord(), "RailVehicleChangeInfo", &rvi->running_cost_class);
				break;

			case 0x12: { // Sprite ID
				uint8 spriteid = buf->ReadByte();
				uint8 orig_spriteid = spriteid;

				/* TTD sprite IDs point to a location in a 16bit array, but we use it
				 * as an array index, so we need it to be half the original value. */
				if (spriteid < 0xFD) spriteid >>= 1;

				if (IsValidNewGRFImageIndex<VEH_TRAIN>(spriteid)) {
					rvi->image_index = spriteid;
				} else {
					grfmsg(1, "RailVehicleChangeInfo: Invalid Sprite %d specified, ignoring", orig_spriteid);
					rvi->image_index = 0;
				}
				break;
			}

			case 0x13: { // Dual-headed
				uint8 dual = buf->ReadByte();

				if (dual != 0) {
					rvi->railveh_type = RAILVEH_MULTIHEAD;
				} else {
					rvi->railveh_type = rvi->power == 0 ?
						RAILVEH_WAGON : RAILVEH_SINGLEHEAD;
				}
				break;
			}

			case PROP_TRAIN_CARGO_CAPACITY: // 0x14 Cargo capacity
				rvi->capacity = buf->ReadByte();
				break;

			case 0x15: { // Cargo type
				_gted[e->index].defaultcargo_grf = _cur.grffile;
				uint8 ctype = buf->ReadByte();

				if (ctype == 0xFF) {
					/* 0xFF is specified as 'use first refittable' */
					ei->cargo_type = CT_INVALID;
				} else if (_cur.grffile->grf_version >= 8) {
					/* Use translated cargo. Might result in CT_INVALID (first refittable), if cargo is not defined. */
					ei->cargo_type = GetCargoTranslation(ctype, _cur.grffile);
				} else if (ctype < NUM_CARGO) {
					/* Use untranslated cargo. */
					ei->cargo_type = ctype;
				} else {
					ei->cargo_type = CT_INVALID;
					grfmsg(2, "RailVehicleChangeInfo: Invalid cargo type %d, using first refittable", ctype);
				}
				break;
			}

			case PROP_TRAIN_WEIGHT: // 0x16 Weight
				SB(rvi->weight, 0, 8, buf->ReadByte());
				break;

			case PROP_TRAIN_COST_FACTOR: // 0x17 Cost factor
				rvi->cost_factor = buf->ReadByte();
				break;

			case 0x18: // AI rank
				grfmsg(2, "RailVehicleChangeInfo: Property 0x18 'AI rank' not used by NoAI, ignored.");
				buf->ReadByte();
				break;

			case 0x19: { // Engine traction type
				/* What do the individual numbers mean?
				 * 0x00 .. 0x07: Steam
				 * 0x08 .. 0x27: Diesel
				 * 0x28 .. 0x31: Electric
				 * 0x32 .. 0x37: Monorail
				 * 0x38 .. 0x41: Maglev
				 */
				uint8 traction = buf->ReadByte();
				EngineClass engclass;

				if (traction <= 0x07) {
					engclass = EC_STEAM;
				} else if (traction <= 0x27) {
					engclass = EC_DIESEL;
				} else if (traction <= 0x31) {
					engclass = EC_ELECTRIC;
				} else if (traction <= 0x37) {
					engclass = EC_MONORAIL;
				} else if (traction <= 0x41) {
					engclass = EC_MAGLEV;
				} else {
					break;
				}

				if (_cur.grffile->railtype_list.size() == 0) {
					/* Use traction type to select between normal and electrified
					 * rail only when no translation list is in place. */
					if (_gted[e->index].railtypelabel == RAILTYPE_RAIL_LABEL     && engclass >= EC_ELECTRIC) _gted[e->index].railtypelabel = RAILTYPE_ELECTRIC_LABEL;
					if (_gted[e->index].railtypelabel == RAILTYPE_ELECTRIC_LABEL && engclass  < EC_ELECTRIC) _gted[e->index].railtypelabel = RAILTYPE_RAIL_LABEL;
				}

				rvi->engclass = engclass;
				break;
			}

			case 0x1A: // Alter purchase list sort order
				AlterVehicleListOrder(e->index, buf->ReadExtendedByte());
				break;

			case 0x1B: // Powered wagons power bonus
				rvi->pow_wag_power = buf->ReadWord();
				break;

			case 0x1C: // Refit cost
				ei->refit_cost = buf->ReadByte();
				break;

			case 0x1D: { // Refit cargo
				uint32 mask = buf->ReadDWord();
				_gted[e->index].UpdateRefittability(mask != 0);
				ei->refit_mask = TranslateRefitMask(mask);
				_gted[e->index].defaultcargo_grf = _cur.grffile;
				break;
			}

			case 0x1E: // Callback
				ei->callback_mask = buf->ReadByte();
				break;

			case PROP_TRAIN_TRACTIVE_EFFORT: // 0x1F Tractive effort coefficient
				rvi->tractive_effort = buf->ReadByte();
				break;

			case 0x20: // Air drag
				rvi->air_drag = buf->ReadByte();
				break;

			case PROP_TRAIN_SHORTEN_FACTOR: // 0x21 Shorter vehicle
				rvi->shorten_factor = buf->ReadByte();
				break;

			case 0x22: // Visual effect
				rvi->visual_effect = buf->ReadByte();
				/* Avoid accidentally setting visual_effect to the default value
				 * Since bit 6 (disable effects) is set anyways, we can safely erase some bits. */
				if (rvi->visual_effect == VE_DEFAULT) {
					assert(HasBit(rvi->visual_effect, VE_DISABLE_EFFECT));
					SB(rvi->visual_effect, VE_TYPE_START, VE_TYPE_COUNT, 0);
				}
				break;

			case 0x23: // Powered wagons weight bonus
				rvi->pow_wag_weight = buf->ReadByte();
				break;

			case 0x24: { // High byte of vehicle weight
				byte weight = buf->ReadByte();

				if (weight > 4) {
					grfmsg(2, "RailVehicleChangeInfo: Nonsensical weight of %d tons, ignoring", weight << 8);
				} else {
					SB(rvi->weight, 8, 8, weight);
				}
				break;
			}

			case PROP_TRAIN_USER_DATA: // 0x25 User-defined bit mask to set when checking veh. var. 42
				rvi->user_def_data = buf->ReadByte();
				break;

			case 0x26: // Retire vehicle early
				ei->retire_early = buf->ReadByte();
				break;

			case 0x27: // Miscellaneous flags
				ei->misc_flags = buf->ReadByte();
				_loaded_newgrf_features.has_2CC |= HasBit(ei->misc_flags, EF_USES_2CC);
				_gted[e->index].prop27_set = true;
				break;

			case 0x28: // Cargo classes allowed
				_gted[e->index].cargo_allowed = buf->ReadWord();
				_gted[e->index].UpdateRefittability(_gted[e->index].cargo_allowed != 0);
				_gted[e->index].defaultcargo_grf = _cur.grffile;
				break;

			case 0x29: // Cargo classes disallowed
				_gted[e->index].cargo_disallowed = buf->ReadWord();
				_gted[e->index].UpdateRefittability(false);
				break;

			case 0x2A: // Long format introduction date (days since year 0)
				ei->base_intro = buf->ReadDWord();
				break;

			case PROP_TRAIN_CARGO_AGE_PERIOD: // 0x2B Cargo aging period
				ei->cargo_age_period = buf->ReadWord();
				break;

			case 0x2C:   // CTT refit include list
			case 0x2D: { // CTT refit exclude list
				uint8 count = buf->ReadByte();
				_gted[e->index].UpdateRefittability(prop == 0x2C && count != 0);
				if (prop == 0x2C) _gted[e->index].defaultcargo_grf = _cur.grffile;
				CargoTypes &ctt = prop == 0x2C ? _gted[e->index].ctt_include_mask : _gted[e->index].ctt_exclude_mask;
				ctt = 0;
				while (count--) {
					CargoID ctype = GetCargoTranslation(buf->ReadByte(), _cur.grffile);
					if (ctype == CT_INVALID) continue;
					SetBit(ctt, ctype);
				}
				break;
			}

			default:
				ret = CommonVehicleChangeInfo(ei, prop, mapping_entry, buf);
				break;
		}
	}

	return ret;
}

/**
 * Define properties for road vehicles
 * @param engine Local ID of the first vehicle.
 * @param numinfo Number of subsequent IDs to change the property for.
 * @param prop The property to change.
 * @param buf The property value.
 * @return ChangeInfoResult.
 */
static ChangeInfoResult RoadVehicleChangeInfo(uint engine, int numinfo, int prop, const GRFFilePropertyRemapEntry *mapping_entry, ByteReader *buf)
{
	ChangeInfoResult ret = CIR_SUCCESS;

	for (int i = 0; i < numinfo; i++) {
		Engine *e = GetNewEngine(_cur.grffile, VEH_ROAD, engine + i);
		if (e == nullptr) return CIR_INVALID_ID; // No engine could be allocated, so neither can any next vehicles

		EngineInfo *ei = &e->info;
		RoadVehicleInfo *rvi = &e->u.road;

		switch (prop) {
			case 0x05: // Road/tram type
				/* RoadTypeLabel is looked up later after the engine's road/tram
				 * flag is set, however 0 means the value has not been set. */
				_gted[e->index].roadtramtype = buf->ReadByte() + 1;
				break;

			case 0x08: // Speed (1 unit is 0.5 kmh)
				rvi->max_speed = buf->ReadByte();
				break;

			case PROP_ROADVEH_RUNNING_COST_FACTOR: // 0x09 Running cost factor
				rvi->running_cost = buf->ReadByte();
				break;

			case 0x0A: // Running cost base
				ConvertTTDBasePrice(buf->ReadDWord(), "RoadVehicleChangeInfo", &rvi->running_cost_class);
				break;

			case 0x0E: { // Sprite ID
				uint8 spriteid = buf->ReadByte();
				uint8 orig_spriteid = spriteid;

				/* cars have different custom id in the GRF file */
				if (spriteid == 0xFF) spriteid = 0xFD;

				if (spriteid < 0xFD) spriteid >>= 1;

				if (IsValidNewGRFImageIndex<VEH_ROAD>(spriteid)) {
					rvi->image_index = spriteid;
				} else {
					grfmsg(1, "RoadVehicleChangeInfo: Invalid Sprite %d specified, ignoring", orig_spriteid);
					rvi->image_index = 0;
				}
				break;
			}

			case PROP_ROADVEH_CARGO_CAPACITY: // 0x0F Cargo capacity
				rvi->capacity = buf->ReadByte();
				break;

			case 0x10: { // Cargo type
				_gted[e->index].defaultcargo_grf = _cur.grffile;
				uint8 ctype = buf->ReadByte();

				if (ctype == 0xFF) {
					/* 0xFF is specified as 'use first refittable' */
					ei->cargo_type = CT_INVALID;
				} else if (_cur.grffile->grf_version >= 8) {
					/* Use translated cargo. Might result in CT_INVALID (first refittable), if cargo is not defined. */
					ei->cargo_type = GetCargoTranslation(ctype, _cur.grffile);
				} else if (ctype < NUM_CARGO) {
					/* Use untranslated cargo. */
					ei->cargo_type = ctype;
				} else {
					ei->cargo_type = CT_INVALID;
					grfmsg(2, "RailVehicleChangeInfo: Invalid cargo type %d, using first refittable", ctype);
				}
				break;
			}

			case PROP_ROADVEH_COST_FACTOR: // 0x11 Cost factor
				rvi->cost_factor = buf->ReadByte();
				break;

			case 0x12: // SFX
				rvi->sfx = GetNewGRFSoundID(_cur.grffile, buf->ReadByte());
				break;

			case PROP_ROADVEH_POWER: // Power in units of 10 HP.
				rvi->power = buf->ReadByte();
				break;

			case PROP_ROADVEH_WEIGHT: // Weight in units of 1/4 tons.
				rvi->weight = buf->ReadByte();
				break;

			case PROP_ROADVEH_SPEED: // Speed in mph/0.8
				_gted[e->index].rv_max_speed = buf->ReadByte();
				break;

			case 0x16: { // Cargoes available for refitting
				uint32 mask = buf->ReadDWord();
				_gted[e->index].UpdateRefittability(mask != 0);
				ei->refit_mask = TranslateRefitMask(mask);
				_gted[e->index].defaultcargo_grf = _cur.grffile;
				break;
			}

			case 0x17: // Callback mask
				ei->callback_mask = buf->ReadByte();
				break;

			case PROP_ROADVEH_TRACTIVE_EFFORT: // Tractive effort coefficient in 1/256.
				rvi->tractive_effort = buf->ReadByte();
				break;

			case 0x19: // Air drag
				rvi->air_drag = buf->ReadByte();
				break;

			case 0x1A: // Refit cost
				ei->refit_cost = buf->ReadByte();
				break;

			case 0x1B: // Retire vehicle early
				ei->retire_early = buf->ReadByte();
				break;

			case 0x1C: // Miscellaneous flags
				ei->misc_flags = buf->ReadByte();
				_loaded_newgrf_features.has_2CC |= HasBit(ei->misc_flags, EF_USES_2CC);
				break;

			case 0x1D: // Cargo classes allowed
				_gted[e->index].cargo_allowed = buf->ReadWord();
				_gted[e->index].UpdateRefittability(_gted[e->index].cargo_allowed != 0);
				_gted[e->index].defaultcargo_grf = _cur.grffile;
				break;

			case 0x1E: // Cargo classes disallowed
				_gted[e->index].cargo_disallowed = buf->ReadWord();
				_gted[e->index].UpdateRefittability(false);
				break;

			case 0x1F: // Long format introduction date (days since year 0)
				ei->base_intro = buf->ReadDWord();
				break;

			case 0x20: // Alter purchase list sort order
				AlterVehicleListOrder(e->index, buf->ReadExtendedByte());
				break;

			case 0x21: // Visual effect
				rvi->visual_effect = buf->ReadByte();
				/* Avoid accidentally setting visual_effect to the default value
				 * Since bit 6 (disable effects) is set anyways, we can safely erase some bits. */
				if (rvi->visual_effect == VE_DEFAULT) {
					assert(HasBit(rvi->visual_effect, VE_DISABLE_EFFECT));
					SB(rvi->visual_effect, VE_TYPE_START, VE_TYPE_COUNT, 0);
				}
				break;

			case PROP_ROADVEH_CARGO_AGE_PERIOD: // 0x22 Cargo aging period
				ei->cargo_age_period = buf->ReadWord();
				break;

			case PROP_ROADVEH_SHORTEN_FACTOR: // 0x23 Shorter vehicle
				rvi->shorten_factor = buf->ReadByte();
				break;

			case 0x24:   // CTT refit include list
			case 0x25: { // CTT refit exclude list
				uint8 count = buf->ReadByte();
				_gted[e->index].UpdateRefittability(prop == 0x24 && count != 0);
				if (prop == 0x24) _gted[e->index].defaultcargo_grf = _cur.grffile;
				CargoTypes &ctt = prop == 0x24 ? _gted[e->index].ctt_include_mask : _gted[e->index].ctt_exclude_mask;
				ctt = 0;
				while (count--) {
					CargoID ctype = GetCargoTranslation(buf->ReadByte(), _cur.grffile);
					if (ctype == CT_INVALID) continue;
					SetBit(ctt, ctype);
				}
				break;
			}

			default:
				ret = CommonVehicleChangeInfo(ei, prop, mapping_entry, buf);
				break;
		}
	}

	return ret;
}

/**
 * Define properties for ships
 * @param engine Local ID of the first vehicle.
 * @param numinfo Number of subsequent IDs to change the property for.
 * @param prop The property to change.
 * @param buf The property value.
 * @return ChangeInfoResult.
 */
static ChangeInfoResult ShipVehicleChangeInfo(uint engine, int numinfo, int prop, const GRFFilePropertyRemapEntry *mapping_entry, ByteReader *buf)
{
	ChangeInfoResult ret = CIR_SUCCESS;

	for (int i = 0; i < numinfo; i++) {
		Engine *e = GetNewEngine(_cur.grffile, VEH_SHIP, engine + i);
		if (e == nullptr) return CIR_INVALID_ID; // No engine could be allocated, so neither can any next vehicles

		EngineInfo *ei = &e->info;
		ShipVehicleInfo *svi = &e->u.ship;

		switch (prop) {
			case 0x08: { // Sprite ID
				uint8 spriteid = buf->ReadByte();
				uint8 orig_spriteid = spriteid;

				/* ships have different custom id in the GRF file */
				if (spriteid == 0xFF) spriteid = 0xFD;

				if (spriteid < 0xFD) spriteid >>= 1;

				if (IsValidNewGRFImageIndex<VEH_SHIP>(spriteid)) {
					svi->image_index = spriteid;
				} else {
					grfmsg(1, "ShipVehicleChangeInfo: Invalid Sprite %d specified, ignoring", orig_spriteid);
					svi->image_index = 0;
				}
				break;
			}

			case 0x09: // Refittable
				svi->old_refittable = (buf->ReadByte() != 0);
				break;

			case PROP_SHIP_COST_FACTOR: // 0x0A Cost factor
				svi->cost_factor = buf->ReadByte();
				break;

			case PROP_SHIP_SPEED: // 0x0B Speed (1 unit is 0.5 km-ish/h)
				svi->max_speed = buf->ReadByte();
				break;

			case 0x0C: { // Cargo type
				_gted[e->index].defaultcargo_grf = _cur.grffile;
				uint8 ctype = buf->ReadByte();

				if (ctype == 0xFF) {
					/* 0xFF is specified as 'use first refittable' */
					ei->cargo_type = CT_INVALID;
				} else if (_cur.grffile->grf_version >= 8) {
					/* Use translated cargo. Might result in CT_INVALID (first refittable), if cargo is not defined. */
					ei->cargo_type = GetCargoTranslation(ctype, _cur.grffile);
				} else if (ctype < NUM_CARGO) {
					/* Use untranslated cargo. */
					ei->cargo_type = ctype;
				} else {
					ei->cargo_type = CT_INVALID;
					grfmsg(2, "RailVehicleChangeInfo: Invalid cargo type %d, using first refittable", ctype);
				}
				break;
			}

			case PROP_SHIP_CARGO_CAPACITY: // 0x0D Cargo capacity
				svi->capacity = buf->ReadWord();
				break;

			case PROP_SHIP_RUNNING_COST_FACTOR: // 0x0F Running cost factor
				svi->running_cost = buf->ReadByte();
				break;

			case 0x10: // SFX
				svi->sfx = GetNewGRFSoundID(_cur.grffile, buf->ReadByte());
				break;

			case 0x11: { // Cargoes available for refitting
				uint32 mask = buf->ReadDWord();
				_gted[e->index].UpdateRefittability(mask != 0);
				ei->refit_mask = TranslateRefitMask(mask);
				_gted[e->index].defaultcargo_grf = _cur.grffile;
				break;
			}

			case 0x12: // Callback mask
				ei->callback_mask = buf->ReadByte();
				break;

			case 0x13: // Refit cost
				ei->refit_cost = buf->ReadByte();
				break;

			case 0x14: // Ocean speed fraction
				svi->ocean_speed_frac = buf->ReadByte();
				break;

			case 0x15: // Canal speed fraction
				svi->canal_speed_frac = buf->ReadByte();
				break;

			case 0x16: // Retire vehicle early
				ei->retire_early = buf->ReadByte();
				break;

			case 0x17: // Miscellaneous flags
				ei->misc_flags = buf->ReadByte();
				_loaded_newgrf_features.has_2CC |= HasBit(ei->misc_flags, EF_USES_2CC);
				break;

			case 0x18: // Cargo classes allowed
				_gted[e->index].cargo_allowed = buf->ReadWord();
				_gted[e->index].UpdateRefittability(_gted[e->index].cargo_allowed != 0);
				_gted[e->index].defaultcargo_grf = _cur.grffile;
				break;

			case 0x19: // Cargo classes disallowed
				_gted[e->index].cargo_disallowed = buf->ReadWord();
				_gted[e->index].UpdateRefittability(false);
				break;

			case 0x1A: // Long format introduction date (days since year 0)
				ei->base_intro = buf->ReadDWord();
				break;

			case 0x1B: // Alter purchase list sort order
				AlterVehicleListOrder(e->index, buf->ReadExtendedByte());
				break;

			case 0x1C: // Visual effect
				svi->visual_effect = buf->ReadByte();
				/* Avoid accidentally setting visual_effect to the default value
				 * Since bit 6 (disable effects) is set anyways, we can safely erase some bits. */
				if (svi->visual_effect == VE_DEFAULT) {
					assert(HasBit(svi->visual_effect, VE_DISABLE_EFFECT));
					SB(svi->visual_effect, VE_TYPE_START, VE_TYPE_COUNT, 0);
				}
				break;

			case PROP_SHIP_CARGO_AGE_PERIOD: // 0x1D Cargo aging period
				ei->cargo_age_period = buf->ReadWord();
				break;

			case 0x1E:   // CTT refit include list
			case 0x1F: { // CTT refit exclude list
				uint8 count = buf->ReadByte();
				_gted[e->index].UpdateRefittability(prop == 0x1E && count != 0);
				if (prop == 0x1E) _gted[e->index].defaultcargo_grf = _cur.grffile;
				CargoTypes &ctt = prop == 0x1E ? _gted[e->index].ctt_include_mask : _gted[e->index].ctt_exclude_mask;
				ctt = 0;
				while (count--) {
					CargoID ctype = GetCargoTranslation(buf->ReadByte(), _cur.grffile);
					if (ctype == CT_INVALID) continue;
					SetBit(ctt, ctype);
				}
				break;
			}

			default:
				ret = CommonVehicleChangeInfo(ei, prop, mapping_entry, buf);
				break;
		}
	}

	return ret;
}

/**
 * Define properties for aircraft
 * @param engine Local ID of the aircraft.
 * @param numinfo Number of subsequent IDs to change the property for.
 * @param prop The property to change.
 * @param buf The property value.
 * @return ChangeInfoResult.
 */
static ChangeInfoResult AircraftVehicleChangeInfo(uint engine, int numinfo, int prop, const GRFFilePropertyRemapEntry *mapping_entry, ByteReader *buf)
{
	ChangeInfoResult ret = CIR_SUCCESS;

	for (int i = 0; i < numinfo; i++) {
		Engine *e = GetNewEngine(_cur.grffile, VEH_AIRCRAFT, engine + i);
		if (e == nullptr) return CIR_INVALID_ID; // No engine could be allocated, so neither can any next vehicles

		EngineInfo *ei = &e->info;
		AircraftVehicleInfo *avi = &e->u.air;

		switch (prop) {
			case 0x08: { // Sprite ID
				uint8 spriteid = buf->ReadByte();
				uint8 orig_spriteid = spriteid;

				/* aircraft have different custom id in the GRF file */
				if (spriteid == 0xFF) spriteid = 0xFD;

				if (spriteid < 0xFD) spriteid >>= 1;

				if (IsValidNewGRFImageIndex<VEH_AIRCRAFT>(spriteid)) {
					avi->image_index = spriteid;
				} else {
					grfmsg(1, "AircraftVehicleChangeInfo: Invalid Sprite %d specified, ignoring", orig_spriteid);
					avi->image_index = 0;
				}
				break;
			}

			case 0x09: // Helicopter
				if (buf->ReadByte() == 0) {
					avi->subtype = AIR_HELI;
				} else {
					SB(avi->subtype, 0, 1, 1); // AIR_CTOL
				}
				break;

			case 0x0A: // Large
				SB(avi->subtype, 1, 1, (buf->ReadByte() != 0 ? 1 : 0)); // AIR_FAST
				break;

			case PROP_AIRCRAFT_COST_FACTOR: // 0x0B Cost factor
				avi->cost_factor = buf->ReadByte();
				break;

			case PROP_AIRCRAFT_SPEED: // 0x0C Speed (1 unit is 8 mph, we translate to 1 unit is 1 km-ish/h)
				avi->max_speed = (buf->ReadByte() * 128) / 10;
				break;

			case 0x0D: // Acceleration
				avi->acceleration = buf->ReadByte();
				break;

			case PROP_AIRCRAFT_RUNNING_COST_FACTOR: // 0x0E Running cost factor
				avi->running_cost = buf->ReadByte();
				break;

			case PROP_AIRCRAFT_PASSENGER_CAPACITY: // 0x0F Passenger capacity
				avi->passenger_capacity = buf->ReadWord();
				break;

			case PROP_AIRCRAFT_MAIL_CAPACITY: // 0x11 Mail capacity
				avi->mail_capacity = buf->ReadByte();
				break;

			case 0x12: // SFX
				avi->sfx = GetNewGRFSoundID(_cur.grffile, buf->ReadByte());
				break;

			case 0x13: { // Cargoes available for refitting
				uint32 mask = buf->ReadDWord();
				_gted[e->index].UpdateRefittability(mask != 0);
				ei->refit_mask = TranslateRefitMask(mask);
				_gted[e->index].defaultcargo_grf = _cur.grffile;
				break;
			}

			case 0x14: // Callback mask
				ei->callback_mask = buf->ReadByte();
				break;

			case 0x15: // Refit cost
				ei->refit_cost = buf->ReadByte();
				break;

			case 0x16: // Retire vehicle early
				ei->retire_early = buf->ReadByte();
				break;

			case 0x17: // Miscellaneous flags
				ei->misc_flags = buf->ReadByte();
				_loaded_newgrf_features.has_2CC |= HasBit(ei->misc_flags, EF_USES_2CC);
				break;

			case 0x18: // Cargo classes allowed
				_gted[e->index].cargo_allowed = buf->ReadWord();
				_gted[e->index].UpdateRefittability(_gted[e->index].cargo_allowed != 0);
				_gted[e->index].defaultcargo_grf = _cur.grffile;
				break;

			case 0x19: // Cargo classes disallowed
				_gted[e->index].cargo_disallowed = buf->ReadWord();
				_gted[e->index].UpdateRefittability(false);
				break;

			case 0x1A: // Long format introduction date (days since year 0)
				ei->base_intro = buf->ReadDWord();
				break;

			case 0x1B: // Alter purchase list sort order
				AlterVehicleListOrder(e->index, buf->ReadExtendedByte());
				break;

			case PROP_AIRCRAFT_CARGO_AGE_PERIOD: // 0x1C Cargo aging period
				ei->cargo_age_period = buf->ReadWord();
				break;

			case 0x1D:   // CTT refit include list
			case 0x1E: { // CTT refit exclude list
				uint8 count = buf->ReadByte();
				_gted[e->index].UpdateRefittability(prop == 0x1D && count != 0);
				if (prop == 0x1D) _gted[e->index].defaultcargo_grf = _cur.grffile;
				CargoTypes &ctt = prop == 0x1D ? _gted[e->index].ctt_include_mask : _gted[e->index].ctt_exclude_mask;
				ctt = 0;
				while (count--) {
					CargoID ctype = GetCargoTranslation(buf->ReadByte(), _cur.grffile);
					if (ctype == CT_INVALID) continue;
					SetBit(ctt, ctype);
				}
				break;
			}

			case PROP_AIRCRAFT_RANGE: // 0x1F Max aircraft range
				avi->max_range = buf->ReadWord();
				break;

			default:
				ret = CommonVehicleChangeInfo(ei, prop, mapping_entry, buf);
				break;
		}
	}

	return ret;
}

/**
 * Define properties for stations
 * @param stid StationID of the first station tile.
 * @param numinfo Number of subsequent station tiles to change the property for.
 * @param prop The property to change.
 * @param buf The property value.
 * @return ChangeInfoResult.
 */
static ChangeInfoResult StationChangeInfo(uint stid, int numinfo, int prop, const GRFFilePropertyRemapEntry *mapping_entry, ByteReader *buf)
{
	ChangeInfoResult ret = CIR_SUCCESS;

	if (stid + numinfo > NUM_STATIONS_PER_GRF) {
		grfmsg(1, "StationChangeInfo: Station %u is invalid, max %u, ignoring", stid + numinfo, NUM_STATIONS_PER_GRF);
		return CIR_INVALID_ID;
	}

	/* Allocate station specs if necessary */
	if (_cur.grffile->stations == nullptr) _cur.grffile->stations = CallocT<StationSpec*>(NUM_STATIONS_PER_GRF);

	for (int i = 0; i < numinfo; i++) {
		StationSpec *statspec = _cur.grffile->stations[stid + i];

		/* Check that the station we are modifying is defined. */
		if (statspec == nullptr && prop != 0x08) {
			grfmsg(2, "StationChangeInfo: Attempt to modify undefined station %u, ignoring", stid + i);
			return CIR_INVALID_ID;
		}

		switch (prop) {
			case 0x08: { // Class ID
				StationSpec **spec = &_cur.grffile->stations[stid + i];

				/* Property 0x08 is special; it is where the station is allocated */
				if (*spec == nullptr) *spec = new StationSpec();

				/* Swap classid because we read it in BE meaning WAYP or DFLT */
				uint32 classid = buf->ReadDWord();
				(*spec)->cls_id = StationClass::Allocate(BSWAP32(classid));
				break;
			}

			case 0x09: { // Define sprite layout
				uint16 tiles = buf->ReadExtendedByte();
				statspec->renderdata.clear(); // delete earlier loaded stuff
				statspec->renderdata.reserve(tiles);

				for (uint t = 0; t < tiles; t++) {
					NewGRFSpriteLayout *dts = &statspec->renderdata.emplace_back();
					dts->consistent_max_offset = UINT16_MAX; // Spritesets are unknown, so no limit.

					if (buf->HasData(4) && *(unaligned_uint32*)buf->Data() == 0) {
						buf->Skip(4);
						extern const DrawTileSprites _station_display_datas_rail[8];
						dts->Clone(&_station_display_datas_rail[t % 8]);
						continue;
					}

					ReadSpriteLayoutSprite(buf, false, false, false, GSF_STATIONS, &dts->ground);
					/* On error, bail out immediately. Temporary GRF data was already freed */
					if (_cur.skip_sprites < 0) return CIR_DISABLED;

					static std::vector<DrawTileSeqStruct> tmp_layout;
					tmp_layout.clear();
					for (;;) {
						/* no relative bounding box support */
						DrawTileSeqStruct &dtss = tmp_layout.emplace_back();
						MemSetT(&dtss, 0);

						dtss.delta_x = buf->ReadByte();
						if (dtss.IsTerminator()) break;
						dtss.delta_y = buf->ReadByte();
						dtss.delta_z = buf->ReadByte();
						dtss.size_x = buf->ReadByte();
						dtss.size_y = buf->ReadByte();
						dtss.size_z = buf->ReadByte();

						ReadSpriteLayoutSprite(buf, false, true, false, GSF_STATIONS, &dtss.image);
						/* On error, bail out immediately. Temporary GRF data was already freed */
						if (_cur.skip_sprites < 0) return CIR_DISABLED;
					}
					dts->Clone(tmp_layout.data());
				}
				break;
			}

			case 0x0A: { // Copy sprite layout
				byte srcid = buf->ReadByte();
				const StationSpec *srcstatspec = _cur.grffile->stations[srcid];

				if (srcstatspec == nullptr) {
					grfmsg(1, "StationChangeInfo: Station %u is not defined, cannot copy sprite layout to %u.", srcid, stid + i);
					continue;
				}

				statspec->renderdata.clear(); // delete earlier loaded stuff
				statspec->renderdata.reserve(srcstatspec->renderdata.size());

				for (const auto &it : srcstatspec->renderdata) {
					NewGRFSpriteLayout *dts = &statspec->renderdata.emplace_back();
					dts->Clone(&it);
				}
				break;
			}

			case 0x0B: // Callback mask
				statspec->callback_mask = buf->ReadByte();
				break;

			case 0x0C: // Disallowed number of platforms
				statspec->disallowed_platforms = buf->ReadByte();
				break;

			case 0x0D: // Disallowed platform lengths
				statspec->disallowed_lengths = buf->ReadByte();
				break;

			case 0x0E: // Define custom layout
				while (buf->HasData()) {
					byte length = buf->ReadByte();
					byte number = buf->ReadByte();

					if (length == 0 || number == 0) break;

					if (statspec->layouts.size() < length) statspec->layouts.resize(length);
					if (statspec->layouts[length - 1].size() < number) statspec->layouts[length - 1].resize(number);

					const byte *layout = buf->ReadBytes(length * number);
					statspec->layouts[length - 1][number - 1].assign(layout, layout + length * number);

					/* Validate tile values are only the permitted 00, 02, 04 and 06. */
					for (auto &tile : statspec->layouts[length - 1][number - 1]) {
						if ((tile & 6) != tile) {
							grfmsg(1, "StationChangeInfo: Invalid tile %u in layout %ux%u", tile, length, number);
							tile &= 6;
						}
					}
				}
				break;

			case 0x0F: { // Copy custom layout
				byte srcid = buf->ReadByte();
				const StationSpec *srcstatspec = _cur.grffile->stations[srcid];

				if (srcstatspec == nullptr) {
					grfmsg(1, "StationChangeInfo: Station %u is not defined, cannot copy tile layout to %u.", srcid, stid + i);
					continue;
				}

				statspec->layouts = srcstatspec->layouts;
				break;
			}

			case 0x10: // Little/lots cargo threshold
				statspec->cargo_threshold = buf->ReadWord();
				break;

			case 0x11: // Pylon placement
				statspec->pylons = buf->ReadByte();
				break;

			case 0x12: // Cargo types for random triggers
				if (_cur.grffile->grf_version >= 7) {
					statspec->cargo_triggers = TranslateRefitMask(buf->ReadDWord());
				} else {
					statspec->cargo_triggers = (CargoTypes)buf->ReadDWord();
				}
				break;

			case 0x13: // General flags
				statspec->flags = buf->ReadByte();
				break;

			case 0x14: // Overhead wire placement
				statspec->wires = buf->ReadByte();
				break;

			case 0x15: // Blocked tiles
				statspec->blocked = buf->ReadByte();
				break;

			case 0x16: // Animation info
				statspec->animation.frames = buf->ReadByte();
				statspec->animation.status = buf->ReadByte();
				break;

			case 0x17: // Animation speed
				statspec->animation.speed = buf->ReadByte();
				break;

			case 0x18: // Animation triggers
				statspec->animation.triggers = buf->ReadWord();
				break;

			case 0x1A: { // Advanced sprite layout
				uint16 tiles = buf->ReadExtendedByte();
				statspec->renderdata.clear(); // delete earlier loaded stuff
				statspec->renderdata.reserve(tiles);

				for (uint t = 0; t < tiles; t++) {
					NewGRFSpriteLayout *dts = &statspec->renderdata.emplace_back();
					uint num_building_sprites = buf->ReadByte();
					/* On error, bail out immediately. Temporary GRF data was already freed */
					if (ReadSpriteLayout(buf, num_building_sprites, false, GSF_STATIONS, true, false, dts)) return CIR_DISABLED;
				}
				break;
			}

			case A0RPI_STATION_MIN_BRIDGE_HEIGHT:
				if (MappedPropertyLengthMismatch(buf, 8, mapping_entry)) break;
				FALLTHROUGH;
			case 0x1B: // Minimum height for a bridge above
				SetBit(statspec->internal_flags, SSIF_BRIDGE_HEIGHTS_SET);
				for (uint i = 0; i < 8; i++) {
					statspec->bridge_height[i] = buf->ReadByte();
				}
				break;

			case A0RPI_STATION_DISALLOWED_BRIDGE_PILLARS:
				if (MappedPropertyLengthMismatch(buf, 8, mapping_entry)) break;
				SetBit(statspec->internal_flags, SSIF_BRIDGE_DISALLOWED_PILLARS_SET);
				for (uint i = 0; i < 8; i++) {
					statspec->bridge_disallowed_pillars[i] = buf->ReadByte();
				}
				break;

			default:
				ret = HandleAction0PropertyDefault(buf, prop);
				break;
		}
	}

	return ret;
}

/**
 * Define properties for water features
 * @param id Type of the first water feature.
 * @param numinfo Number of subsequent water feature ids to change the property for.
 * @param prop The property to change.
 * @param buf The property value.
 * @return ChangeInfoResult.
 */
static ChangeInfoResult CanalChangeInfo(uint id, int numinfo, int prop, const GRFFilePropertyRemapEntry *mapping_entry, ByteReader *buf)
{
	ChangeInfoResult ret = CIR_SUCCESS;

	if (id + numinfo > CF_END) {
		grfmsg(1, "CanalChangeInfo: Canal feature 0x%02X is invalid, max %u, ignoring", id + numinfo, CF_END);
		return CIR_INVALID_ID;
	}

	for (int i = 0; i < numinfo; i++) {
		CanalProperties *cp = &_cur.grffile->canal_local_properties[id + i];

		switch (prop) {
			case 0x08:
				cp->callback_mask = buf->ReadByte();
				break;

			case 0x09:
				cp->flags = buf->ReadByte();
				break;

			default:
				ret = HandleAction0PropertyDefault(buf, prop);
				break;
		}
	}

	return ret;
}

/**
 * Define properties for bridges
 * @param brid BridgeID of the bridge.
 * @param numinfo Number of subsequent bridgeIDs to change the property for.
 * @param prop The property to change.
 * @param buf The property value.
 * @return ChangeInfoResult.
 */
static ChangeInfoResult BridgeChangeInfo(uint brid, int numinfo, int prop, const GRFFilePropertyRemapEntry *mapping_entry, ByteReader *buf)
{
	ChangeInfoResult ret = CIR_SUCCESS;

	if (brid + numinfo > MAX_BRIDGES) {
		grfmsg(1, "BridgeChangeInfo: Bridge %u is invalid, max %u, ignoring", brid + numinfo, MAX_BRIDGES);
		return CIR_INVALID_ID;
	}

	for (int i = 0; i < numinfo; i++) {
		BridgeSpec *bridge = &_bridge[brid + i];

		switch (prop) {
			case 0x08: { // Year of availability
				/* We treat '0' as always available */
				byte year = buf->ReadByte();
				bridge->avail_year = (year > 0 ? ORIGINAL_BASE_YEAR + year : 0);
				break;
			}

			case 0x09: // Minimum length
				bridge->min_length = buf->ReadByte();
				break;

			case 0x0A: // Maximum length
				bridge->max_length = buf->ReadByte();
				if (bridge->max_length > 16) bridge->max_length = 0xFFFF;
				break;

			case 0x0B: // Cost factor
				bridge->price = buf->ReadByte();
				break;

			case 0x0C: // Maximum speed
				bridge->speed = buf->ReadWord();
				break;

			case 0x0D: { // Bridge sprite tables
				byte tableid = buf->ReadByte();
				byte numtables = buf->ReadByte();

				if (bridge->sprite_table == nullptr) {
					/* Allocate memory for sprite table pointers and zero out */
					bridge->sprite_table = CallocT<PalSpriteID*>(7);
				}

				for (; numtables-- != 0; tableid++) {
					if (tableid >= 7) { // skip invalid data
						grfmsg(1, "BridgeChangeInfo: Table %d >= 7, skipping", tableid);
						for (byte sprite = 0; sprite < 32; sprite++) buf->ReadDWord();
						continue;
					}

					if (bridge->sprite_table[tableid] == nullptr) {
						bridge->sprite_table[tableid] = MallocT<PalSpriteID>(32);
					}

					for (byte sprite = 0; sprite < 32; sprite++) {
						SpriteID image = buf->ReadWord();
						PaletteID pal  = buf->ReadWord();

						bridge->sprite_table[tableid][sprite].sprite = image;
						bridge->sprite_table[tableid][sprite].pal    = pal;

						MapSpriteMappingRecolour(&bridge->sprite_table[tableid][sprite]);
					}
				}
				if (!HasBit(bridge->ctrl_flags, BSCF_CUSTOM_PILLAR_FLAGS)) SetBit(bridge->ctrl_flags, BSCF_INVALID_PILLAR_FLAGS);
				break;
			}

			case 0x0E: // Flags; bit 0 - disable far pillars
				bridge->flags = buf->ReadByte();
				break;

			case 0x0F: // Long format year of availability (year since year 0)
				bridge->avail_year = Clamp(buf->ReadDWord(), MIN_YEAR, MAX_YEAR);
				break;

			case 0x10: { // purchase string
				StringID newone = GetGRFStringID(_cur.grffile->grfid, buf->ReadWord());
				if (newone != STR_UNDEFINED) bridge->material = newone;
				break;
			}

			case 0x11: // description of bridge with rails or roads
			case 0x12: {
				StringID newone = GetGRFStringID(_cur.grffile->grfid, buf->ReadWord());
				if (newone != STR_UNDEFINED) bridge->transport_name[prop - 0x11] = newone;
				break;
			}

			case 0x13: // 16 bits cost multiplier
				bridge->price = buf->ReadWord();
				break;

			case A0RPI_BRIDGE_MENU_ICON:
				if (MappedPropertyLengthMismatch(buf, 4, mapping_entry)) break;
				FALLTHROUGH;
			case 0x14: // purchase sprite
				bridge->sprite = buf->ReadWord();
				bridge->pal    = buf->ReadWord();
				break;

			case A0RPI_BRIDGE_PILLAR_FLAGS:
				if (MappedPropertyLengthMismatch(buf, 12, mapping_entry)) break;
				for (uint i = 0; i < 12; i++) {
					bridge->pillar_flags[i] = buf->ReadByte();
				}
				ClrBit(bridge->ctrl_flags, BSCF_INVALID_PILLAR_FLAGS);
				SetBit(bridge->ctrl_flags, BSCF_CUSTOM_PILLAR_FLAGS);
				break;

			case A0RPI_BRIDGE_AVAILABILITY_FLAGS: {
				if (MappedPropertyLengthMismatch(buf, 1, mapping_entry)) break;
				byte flags = buf->ReadByte();
				SB(bridge->ctrl_flags, BSCF_NOT_AVAILABLE_TOWN, 1, HasBit(flags, 0) ? 1 : 0);
				SB(bridge->ctrl_flags, BSCF_NOT_AVAILABLE_AI_GS, 1, HasBit(flags, 1) ? 1 : 0);
				break;
			}

			default:
				ret = HandleAction0PropertyDefault(buf, prop);
				break;
		}
	}

	return ret;
}

/**
 * Ignore a house property
 * @param prop Property to read.
 * @param buf Property value.
 * @return ChangeInfoResult.
 */
static ChangeInfoResult IgnoreTownHouseProperty(int prop, ByteReader *buf)
{
	ChangeInfoResult ret = CIR_SUCCESS;

	switch (prop) {
		case 0x09:
		case 0x0B:
		case 0x0C:
		case 0x0D:
		case 0x0E:
		case 0x0F:
		case 0x11:
		case 0x14:
		case 0x15:
		case 0x16:
		case 0x18:
		case 0x19:
		case 0x1A:
		case 0x1B:
		case 0x1C:
		case 0x1D:
		case 0x1F:
			buf->ReadByte();
			break;

		case 0x0A:
		case 0x10:
		case 0x12:
		case 0x13:
		case 0x21:
		case 0x22:
			buf->ReadWord();
			break;

		case 0x1E:
			buf->ReadDWord();
			break;

		case 0x17:
			for (uint j = 0; j < 4; j++) buf->ReadByte();
			break;

		case 0x20: {
			byte count = buf->ReadByte();
			for (byte j = 0; j < count; j++) buf->ReadByte();
			break;
		}

		case 0x23:
			buf->Skip(buf->ReadByte() * 2);
			break;

		default:
			ret = HandleAction0PropertyDefault(buf, prop);
			break;
	}
	return ret;
}

/**
 * Define properties for houses
 * @param hid HouseID of the house.
 * @param numinfo Number of subsequent houseIDs to change the property for.
 * @param prop The property to change.
 * @param buf The property value.
 * @return ChangeInfoResult.
 */
static ChangeInfoResult TownHouseChangeInfo(uint hid, int numinfo, int prop, const GRFFilePropertyRemapEntry *mapping_entry, ByteReader *buf)
{
	ChangeInfoResult ret = CIR_SUCCESS;

	if (hid + numinfo > NUM_HOUSES_PER_GRF) {
		grfmsg(1, "TownHouseChangeInfo: Too many houses loaded (%u), max (%u). Ignoring.", hid + numinfo, NUM_HOUSES_PER_GRF);
		return CIR_INVALID_ID;
	}

	/* Allocate house specs if they haven't been allocated already. */
	if (_cur.grffile->housespec == nullptr) {
		_cur.grffile->housespec = CallocT<HouseSpec*>(NUM_HOUSES_PER_GRF);
	}

	for (int i = 0; i < numinfo; i++) {
		HouseSpec *housespec = _cur.grffile->housespec[hid + i];

		if (prop != 0x08 && housespec == nullptr) {
			/* If the house property 08 is not yet set, ignore this property */
			ChangeInfoResult cir = IgnoreTownHouseProperty(prop, buf);
			if (cir > ret) ret = cir;
			continue;
		}

		switch (prop) {
			case 0x08: { // Substitute building type, and definition of a new house
				HouseSpec **house = &_cur.grffile->housespec[hid + i];
				byte subs_id = buf->ReadByte();

				if (subs_id == 0xFF) {
					/* Instead of defining a new house, a substitute house id
					 * of 0xFF disables the old house with the current id. */
					HouseSpec::Get(hid + i)->enabled = false;
					continue;
				} else if (subs_id >= NEW_HOUSE_OFFSET) {
					/* The substitute id must be one of the original houses. */
					grfmsg(2, "TownHouseChangeInfo: Attempt to use new house %u as substitute house for %u. Ignoring.", subs_id, hid + i);
					continue;
				}

				/* Allocate space for this house. */
				if (*house == nullptr) *house = CallocT<HouseSpec>(1);

				housespec = *house;

				MemCpyT(housespec, HouseSpec::Get(subs_id));

				housespec->enabled = true;
				housespec->grf_prop.local_id = hid + i;
				housespec->grf_prop.subst_id = subs_id;
				housespec->grf_prop.grffile = _cur.grffile;
				housespec->random_colour[0] = 0x04;  // those 4 random colours are the base colour
				housespec->random_colour[1] = 0x08;  // for all new houses
				housespec->random_colour[2] = 0x0C;  // they stand for red, blue, orange and green
				housespec->random_colour[3] = 0x06;

				/* Make sure that the third cargo type is valid in this
				 * climate. This can cause problems when copying the properties
				 * of a house that accepts food, where the new house is valid
				 * in the temperate climate. */
				if (!CargoSpec::Get(housespec->accepts_cargo[2])->IsValid()) {
					housespec->cargo_acceptance[2] = 0;
				}
				break;
			}

			case 0x09: // Building flags
				housespec->building_flags = (BuildingFlags)buf->ReadByte();
				break;

			case 0x0A: { // Availability years
				uint16 years = buf->ReadWord();
				housespec->min_year = GB(years, 0, 8) > 150 ? MAX_YEAR : ORIGINAL_BASE_YEAR + GB(years, 0, 8);
				housespec->max_year = GB(years, 8, 8) > 150 ? MAX_YEAR : ORIGINAL_BASE_YEAR + GB(years, 8, 8);
				break;
			}

			case 0x0B: // Population
				housespec->population = buf->ReadByte();
				break;

			case 0x0C: // Mail generation multiplier
				housespec->mail_generation = buf->ReadByte();
				break;

			case 0x0D: // Passenger acceptance
			case 0x0E: // Mail acceptance
				housespec->cargo_acceptance[prop - 0x0D] = buf->ReadByte();
				break;

			case 0x0F: { // Goods/candy, food/fizzy drinks acceptance
				int8 goods = buf->ReadByte();

				/* If value of goods is negative, it means in fact food or, if in toyland, fizzy_drink acceptance.
				 * Else, we have "standard" 3rd cargo type, goods or candy, for toyland once more */
				CargoID cid = (goods >= 0) ? ((_settings_game.game_creation.landscape == LT_TOYLAND) ? CT_CANDY : CT_GOODS) :
						((_settings_game.game_creation.landscape == LT_TOYLAND) ? CT_FIZZY_DRINKS : CT_FOOD);

				/* Make sure the cargo type is valid in this climate. */
				if (!CargoSpec::Get(cid)->IsValid()) goods = 0;

				housespec->accepts_cargo[2] = cid;
				housespec->cargo_acceptance[2] = abs(goods); // but we do need positive value here
				break;
			}

			case 0x10: // Local authority rating decrease on removal
				housespec->remove_rating_decrease = buf->ReadWord();
				break;

			case 0x11: // Removal cost multiplier
				housespec->removal_cost = buf->ReadByte();
				break;

			case 0x12: // Building name ID
				AddStringForMapping(buf->ReadWord(), &housespec->building_name);
				break;

			case 0x13: // Building availability mask
				housespec->building_availability = (HouseZones)buf->ReadWord();
				break;

			case 0x14: // House callback mask
				housespec->callback_mask |= buf->ReadByte();
				break;

			case 0x15: { // House override byte
				byte override = buf->ReadByte();

				/* The house being overridden must be an original house. */
				if (override >= NEW_HOUSE_OFFSET) {
					grfmsg(2, "TownHouseChangeInfo: Attempt to override new house %u with house id %u. Ignoring.", override, hid + i);
					continue;
				}

				_house_mngr.Add(hid + i, _cur.grffile->grfid, override);
				break;
			}

			case 0x16: // Periodic refresh multiplier
				housespec->processing_time = std::min<byte>(buf->ReadByte(), 63u);
				break;

			case 0x17: // Four random colours to use
				for (uint j = 0; j < 4; j++) housespec->random_colour[j] = buf->ReadByte();
				break;

			case 0x18: // Relative probability of appearing
				housespec->probability = buf->ReadByte();
				break;

			case 0x19: // Extra flags
				housespec->extra_flags = (HouseExtraFlags)buf->ReadByte();
				break;

			case 0x1A: // Animation frames
				housespec->animation.frames = buf->ReadByte();
				housespec->animation.status = GB(housespec->animation.frames, 7, 1);
				SB(housespec->animation.frames, 7, 1, 0);
				break;

			case 0x1B: // Animation speed
				housespec->animation.speed = Clamp(buf->ReadByte(), 2, 16);
				break;

			case 0x1C: // Class of the building type
				housespec->class_id = AllocateHouseClassID(buf->ReadByte(), _cur.grffile->grfid);
				break;

			case 0x1D: // Callback mask part 2
				housespec->callback_mask |= (buf->ReadByte() << 8);
				break;

			case 0x1E: { // Accepted cargo types
				uint32 cargotypes = buf->ReadDWord();

				/* Check if the cargo types should not be changed */
				if (cargotypes == 0xFFFFFFFF) break;

				for (uint j = 0; j < 3; j++) {
					/* Get the cargo number from the 'list' */
					uint8 cargo_part = GB(cargotypes, 8 * j, 8);
					CargoID cargo = GetCargoTranslation(cargo_part, _cur.grffile);

					if (cargo == CT_INVALID) {
						/* Disable acceptance of invalid cargo type */
						housespec->cargo_acceptance[j] = 0;
					} else {
						housespec->accepts_cargo[j] = cargo;
					}
				}
				break;
			}

			case 0x1F: // Minimum life span
				housespec->minimum_life = buf->ReadByte();
				break;

			case 0x20: { // Cargo acceptance watch list
				byte count = buf->ReadByte();
				for (byte j = 0; j < count; j++) {
					CargoID cargo = GetCargoTranslation(buf->ReadByte(), _cur.grffile);
					if (cargo != CT_INVALID) SetBit(housespec->watched_cargoes, cargo);
				}
				break;
			}

			case 0x21: // long introduction year
				housespec->min_year = buf->ReadWord();
				break;

			case 0x22: // long maximum year
				housespec->max_year = buf->ReadWord();
				break;

			case 0x23: { // variable length cargo types accepted
				uint count = buf->ReadByte();
				if (count > lengthof(housespec->accepts_cargo)) {
					GRFError *error = DisableGrf(STR_NEWGRF_ERROR_LIST_PROPERTY_TOO_LONG);
					error->param_value[1] = prop;
					return CIR_DISABLED;
				}
				/* Always write the full accepts_cargo array, and check each index for being inside the
				 * provided data. This ensures all values are properly initialized, and also avoids
				 * any risks of array overrun. */
				for (uint i = 0; i < lengthof(housespec->accepts_cargo); i++) {
					if (i < count) {
						housespec->accepts_cargo[i] = GetCargoTranslation(buf->ReadByte(), _cur.grffile);
						housespec->cargo_acceptance[i] = buf->ReadByte();
					} else {
						housespec->accepts_cargo[i] = CT_INVALID;
						housespec->cargo_acceptance[i] = 0;
					}
				}
				break;
			}

			default:
				ret = HandleAction0PropertyDefault(buf, prop);
				break;
		}
	}

	return ret;
}

/**
 * Get the language map associated with a given NewGRF and language.
 * @param grfid       The NewGRF to get the map for.
 * @param language_id The (NewGRF) language ID to get the map for.
 * @return The LanguageMap, or nullptr if it couldn't be found.
 */
/* static */ const LanguageMap *LanguageMap::GetLanguageMap(uint32 grfid, uint8 language_id)
{
	/* LanguageID "MAX_LANG", i.e. 7F is any. This language can't have a gender/case mapping, but has to be handled gracefully. */
	const GRFFile *grffile = GetFileByGRFID(grfid);
	return (grffile != nullptr && grffile->language_map != nullptr && language_id < MAX_LANG) ? &grffile->language_map[language_id] : nullptr;
}

/**
 * Load a cargo- or railtype-translation table.
 * @param gvid ID of the global variable. This is basically only checked for zerones.
 * @param numinfo Number of subsequent IDs to change the property for.
 * @param buf The property value.
 * @param[in,out] translation_table Storage location for the translation table.
 * @param name Name of the table for debug output.
 * @return ChangeInfoResult.
 */
template <typename T>
static ChangeInfoResult LoadTranslationTable(uint gvid, int numinfo, ByteReader *buf, T &translation_table, const char *name)
{
	if (gvid != 0) {
		grfmsg(1, "LoadTranslationTable: %s translation table must start at zero", name);
		return CIR_INVALID_ID;
	}

	translation_table.clear();
	for (int i = 0; i < numinfo; i++) {
		uint32 item = buf->ReadDWord();
		translation_table.push_back(BSWAP32(item));
	}

	return CIR_SUCCESS;
}

/**
 * Helper to read a DWord worth of bytes from the reader
 * and to return it as a valid string.
 * @param reader The source of the DWord.
 * @return The read DWord as string.
 */
static std::string ReadDWordAsString(ByteReader *reader)
{
	char output[5];
	for (int i = 0; i < 4; i++) output[i] = reader->ReadByte();
	output[4] = '\0';
	StrMakeValidInPlace(output, lastof(output));

	return std::string(output);
}

/**
 * Define properties for global variables
 * @param gvid ID of the global variable.
 * @param numinfo Number of subsequent IDs to change the property for.
 * @param prop The property to change.
 * @param buf The property value.
 * @return ChangeInfoResult.
 */
static ChangeInfoResult GlobalVarChangeInfo(uint gvid, int numinfo, int prop, const GRFFilePropertyRemapEntry *mapping_entry, ByteReader *buf)
{
	/* Properties which are handled as a whole */
	switch (prop) {
		case 0x09: // Cargo Translation Table; loading during both reservation and activation stage (in case it is selected depending on defined cargos)
			return LoadTranslationTable(gvid, numinfo, buf, _cur.grffile->cargo_list, "Cargo");

		case 0x12: // Rail type translation table; loading during both reservation and activation stage (in case it is selected depending on defined railtypes)
			return LoadTranslationTable(gvid, numinfo, buf, _cur.grffile->railtype_list, "Rail type");

		case 0x16: // Road type translation table; loading during both reservation and activation stage (in case it is selected depending on defined railtypes)
			return LoadTranslationTable(gvid, numinfo, buf, _cur.grffile->roadtype_list, "Road type");

		case 0x17: // Tram type translation table; loading during both reservation and activation stage (in case it is selected depending on defined railtypes)
			return LoadTranslationTable(gvid, numinfo, buf, _cur.grffile->tramtype_list, "Tram type");

		default:
			break;
	}

	/* Properties which are handled per item */
	ChangeInfoResult ret = CIR_SUCCESS;
	for (int i = 0; i < numinfo; i++) {
		switch (prop) {
			case 0x08: { // Cost base factor
				int factor = buf->ReadByte();
				uint price = gvid + i;

				if (price < PR_END) {
					_cur.grffile->price_base_multipliers[price] = std::min<int>(factor - 8, MAX_PRICE_MODIFIER);
				} else {
					grfmsg(1, "GlobalVarChangeInfo: Price %d out of range, ignoring", price);
				}
				break;
			}

			case 0x0A: { // Currency display names
				uint curidx = GetNewgrfCurrencyIdConverted(gvid + i);
				StringID newone = GetGRFStringID(_cur.grffile->grfid, buf->ReadWord());

				if ((newone != STR_UNDEFINED) && (curidx < CURRENCY_END)) {
					_currency_specs[curidx].name = newone;
				}
				break;
			}

			case 0x0B: { // Currency multipliers
				uint curidx = GetNewgrfCurrencyIdConverted(gvid + i);
				uint32 rate = buf->ReadDWord();

				if (curidx < CURRENCY_END) {
					/* TTDPatch uses a multiple of 1000 for its conversion calculations,
					 * which OTTD does not. For this reason, divide grf value by 1000,
					 * to be compatible */
					_currency_specs[curidx].rate = rate / 1000;
				} else {
					grfmsg(1, "GlobalVarChangeInfo: Currency multipliers %d out of range, ignoring", curidx);
				}
				break;
			}

			case 0x0C: { // Currency options
				uint curidx = GetNewgrfCurrencyIdConverted(gvid + i);
				uint16 options = buf->ReadWord();

				if (curidx < CURRENCY_END) {
					_currency_specs[curidx].separator[0] = GB(options, 0, 8);
					_currency_specs[curidx].separator[1] = '\0';
					/* By specifying only one bit, we prevent errors,
					 * since newgrf specs said that only 0 and 1 can be set for symbol_pos */
					_currency_specs[curidx].symbol_pos = GB(options, 8, 1);
				} else {
					grfmsg(1, "GlobalVarChangeInfo: Currency option %d out of range, ignoring", curidx);
				}
				break;
			}

			case 0x0D: { // Currency prefix symbol
				uint curidx = GetNewgrfCurrencyIdConverted(gvid + i);
				std::string prefix = ReadDWordAsString(buf);

				if (curidx < CURRENCY_END) {
					_currency_specs[curidx].prefix = prefix;
				} else {
					grfmsg(1, "GlobalVarChangeInfo: Currency symbol %d out of range, ignoring", curidx);
				}
				break;
			}

			case 0x0E: { // Currency suffix symbol
				uint curidx = GetNewgrfCurrencyIdConverted(gvid + i);
				std::string suffix = ReadDWordAsString(buf);

				if (curidx < CURRENCY_END) {
					_currency_specs[curidx].suffix = suffix;
				} else {
					grfmsg(1, "GlobalVarChangeInfo: Currency symbol %d out of range, ignoring", curidx);
				}
				break;
			}

			case 0x0F: { //  Euro introduction dates
				uint curidx = GetNewgrfCurrencyIdConverted(gvid + i);
				Year year_euro = buf->ReadWord();

				if (curidx < CURRENCY_END) {
					_currency_specs[curidx].to_euro = year_euro;
				} else {
					grfmsg(1, "GlobalVarChangeInfo: Euro intro date %d out of range, ignoring", curidx);
				}
				break;
			}

			case 0x10: // Snow line height table
				if (numinfo > 1 || IsSnowLineSet()) {
					grfmsg(1, "GlobalVarChangeInfo: The snowline can only be set once (%d)", numinfo);
				} else if (buf->Remaining() < SNOW_LINE_MONTHS * SNOW_LINE_DAYS) {
					grfmsg(1, "GlobalVarChangeInfo: Not enough entries set in the snowline table (" PRINTF_SIZE ")", buf->Remaining());
				} else {
					byte table[SNOW_LINE_MONTHS][SNOW_LINE_DAYS];

					for (uint i = 0; i < SNOW_LINE_MONTHS; i++) {
						for (uint j = 0; j < SNOW_LINE_DAYS; j++) {
							table[i][j] = buf->ReadByte();
							if (_cur.grffile->grf_version >= 8) {
								if (table[i][j] != 0xFF) table[i][j] = table[i][j] * (1 + _settings_game.construction.map_height_limit) / 256;
							} else {
								if (table[i][j] >= 128) {
									/* no snow */
									table[i][j] = 0xFF;
								} else {
									table[i][j] = table[i][j] * (1 + _settings_game.construction.map_height_limit) / 128;
								}
							}
						}
					}
					SetSnowLine(table);
				}
				break;

			case 0x11: // GRF match for engine allocation
				/* This is loaded during the reservation stage, so just skip it here. */
				/* Each entry is 8 bytes. */
				buf->Skip(8);
				break;

			case 0x13:   // Gender translation table
			case 0x14:   // Case translation table
			case 0x15: { // Plural form translation
				uint curidx = gvid + i; // The current index, i.e. language.
				const LanguageMetadata *lang = curidx < MAX_LANG ? GetLanguage(curidx) : nullptr;
				if (lang == nullptr) {
					grfmsg(1, "GlobalVarChangeInfo: Language %d is not known, ignoring", curidx);
					/* Skip over the data. */
					if (prop == 0x15) {
						buf->ReadByte();
					} else {
						while (buf->ReadByte() != 0) {
							buf->ReadString();
						}
					}
					break;
				}

				if (_cur.grffile->language_map == nullptr) _cur.grffile->language_map = new LanguageMap[MAX_LANG];

				if (prop == 0x15) {
					uint plural_form = buf->ReadByte();
					if (plural_form >= LANGUAGE_MAX_PLURAL) {
						grfmsg(1, "GlobalVarChanceInfo: Plural form %d is out of range, ignoring", plural_form);
					} else {
						_cur.grffile->language_map[curidx].plural_form = plural_form;
					}
					break;
				}

				byte newgrf_id = buf->ReadByte(); // The NewGRF (custom) identifier.
				while (newgrf_id != 0) {
					const char *name = buf->ReadString(); // The name for the OpenTTD identifier.

					/* We'll just ignore the UTF8 identifier character. This is (fairly)
					 * safe as OpenTTD's strings gender/cases are usually in ASCII which
					 * is just a subset of UTF8, or they need the bigger UTF8 characters
					 * such as Cyrillic. Thus we will simply assume they're all UTF8. */
					WChar c;
					size_t len = Utf8Decode(&c, name);
					if (c == NFO_UTF8_IDENTIFIER) name += len;

					LanguageMap::Mapping map;
					map.newgrf_id = newgrf_id;
					if (prop == 0x13) {
						map.openttd_id = lang->GetGenderIndex(name);
						if (map.openttd_id >= MAX_NUM_GENDERS) {
							grfmsg(1, "GlobalVarChangeInfo: Gender name %s is not known, ignoring", name);
						} else {
							_cur.grffile->language_map[curidx].gender_map.push_back(map);
						}
					} else {
						map.openttd_id = lang->GetCaseIndex(name);
						if (map.openttd_id >= MAX_NUM_CASES) {
							grfmsg(1, "GlobalVarChangeInfo: Case name %s is not known, ignoring", name);
						} else {
							_cur.grffile->language_map[curidx].case_map.push_back(map);
						}
					}
					newgrf_id = buf->ReadByte();
				}
				break;
			}

			case A0RPI_GLOBALVAR_EXTRA_STATION_NAMES: {
				if (MappedPropertyLengthMismatch(buf, 4, mapping_entry)) break;
				uint16 str = buf->ReadWord();
				uint16 flags = buf->ReadWord();
				if (_extra_station_names_used < MAX_EXTRA_STATION_NAMES) {
					ExtraStationNameInfo &info = _extra_station_names[_extra_station_names_used];
					AddStringForMapping(str, &info.str);
					info.flags = flags;
					_extra_station_names_used++;
				}
				break;
			}

			default:
				ret = HandleAction0PropertyDefault(buf, prop);
				break;
		}
	}

	return ret;
}

static ChangeInfoResult GlobalVarReserveInfo(uint gvid, int numinfo, int prop, const GRFFilePropertyRemapEntry *mapping_entry, ByteReader *buf)
{
	/* Properties which are handled as a whole */
	switch (prop) {
		case 0x09: // Cargo Translation Table; loading during both reservation and activation stage (in case it is selected depending on defined cargos)
			return LoadTranslationTable(gvid, numinfo, buf, _cur.grffile->cargo_list, "Cargo");

		case 0x12: // Rail type translation table; loading during both reservation and activation stage (in case it is selected depending on defined railtypes)
			return LoadTranslationTable(gvid, numinfo, buf, _cur.grffile->railtype_list, "Rail type");

		case 0x16: // Road type translation table; loading during both reservation and activation stage (in case it is selected depending on defined roadtypes)
			return LoadTranslationTable(gvid, numinfo, buf, _cur.grffile->roadtype_list, "Road type");

		case 0x17: // Tram type translation table; loading during both reservation and activation stage (in case it is selected depending on defined tramtypes)
			return LoadTranslationTable(gvid, numinfo, buf, _cur.grffile->tramtype_list, "Tram type");

		default:
			break;
	}

	/* Properties which are handled per item */
	ChangeInfoResult ret = CIR_SUCCESS;
	for (int i = 0; i < numinfo; i++) {
		switch (prop) {
			case 0x08: // Cost base factor
			case 0x15: // Plural form translation
				buf->ReadByte();
				break;

			case 0x0A: // Currency display names
			case 0x0C: // Currency options
			case 0x0F: // Euro introduction dates
				buf->ReadWord();
				break;

			case 0x0B: // Currency multipliers
			case 0x0D: // Currency prefix symbol
			case 0x0E: // Currency suffix symbol
				buf->ReadDWord();
				break;

			case 0x10: // Snow line height table
				buf->Skip(SNOW_LINE_MONTHS * SNOW_LINE_DAYS);
				break;

			case 0x11: { // GRF match for engine allocation
				uint32 s = buf->ReadDWord();
				uint32 t = buf->ReadDWord();
				SetNewGRFOverride(s, t);
				break;
			}

			case 0x13: // Gender translation table
			case 0x14: // Case translation table
				while (buf->ReadByte() != 0) {
					buf->ReadString();
				}
				break;

			case A0RPI_GLOBALVAR_EXTRA_STATION_NAMES:
				buf->Skip(buf->ReadExtendedByte());
				break;

			default:
				ret = HandleAction0PropertyDefault(buf, prop);
				break;
		}
	}

	return ret;
}


/**
 * Define properties for cargoes
 * @param cid Local ID of the cargo.
 * @param numinfo Number of subsequent IDs to change the property for.
 * @param prop The property to change.
 * @param buf The property value.
 * @return ChangeInfoResult.
 */
static ChangeInfoResult CargoChangeInfo(uint cid, int numinfo, int prop, const GRFFilePropertyRemapEntry *mapping_entry, ByteReader *buf)
{
	ChangeInfoResult ret = CIR_SUCCESS;

	if (cid + numinfo > NUM_CARGO) {
		grfmsg(2, "CargoChangeInfo: Cargo type %d out of range (max %d)", cid + numinfo, NUM_CARGO - 1);
		return CIR_INVALID_ID;
	}

	for (int i = 0; i < numinfo; i++) {
		CargoSpec *cs = CargoSpec::Get(cid + i);

		switch (prop) {
			case 0x08: // Bit number of cargo
				cs->bitnum = buf->ReadByte();
				if (cs->IsValid()) {
					cs->grffile = _cur.grffile;
					SetBit(_cargo_mask, cid + i);
				} else {
					ClrBit(_cargo_mask, cid + i);
				}
				break;

			case 0x09: // String ID for cargo type name
				AddStringForMapping(buf->ReadWord(), &cs->name);
				break;

			case 0x0A: // String for 1 unit of cargo
				AddStringForMapping(buf->ReadWord(), &cs->name_single);
				break;

			case 0x0B: // String for singular quantity of cargo (e.g. 1 tonne of coal)
			case 0x1B: // String for cargo units
				/* String for units of cargo. This is different in OpenTTD
				 * (e.g. tonnes) to TTDPatch (e.g. {COMMA} tonne of coal).
				 * Property 1B is used to set OpenTTD's behaviour. */
				AddStringForMapping(buf->ReadWord(), &cs->units_volume);
				break;

			case 0x0C: // String for plural quantity of cargo (e.g. 10 tonnes of coal)
			case 0x1C: // String for any amount of cargo
				/* Strings for an amount of cargo. This is different in OpenTTD
				 * (e.g. {WEIGHT} of coal) to TTDPatch (e.g. {COMMA} tonnes of coal).
				 * Property 1C is used to set OpenTTD's behaviour. */
				AddStringForMapping(buf->ReadWord(), &cs->quantifier);
				break;

			case 0x0D: // String for two letter cargo abbreviation
				AddStringForMapping(buf->ReadWord(), &cs->abbrev);
				break;

			case 0x0E: // Sprite ID for cargo icon
				cs->sprite = buf->ReadWord();
				break;

			case 0x0F: // Weight of one unit of cargo
				cs->weight = buf->ReadByte();
				break;

			case 0x10: // Used for payment calculation
				cs->transit_days[0] = buf->ReadByte();
				break;

			case 0x11: // Used for payment calculation
				cs->transit_days[1] = buf->ReadByte();
				break;

			case 0x12: // Base cargo price
				cs->initial_payment = buf->ReadDWord();
				break;

			case 0x13: // Colour for station rating bars
				cs->rating_colour = buf->ReadByte();
				break;

			case 0x14: // Colour for cargo graph
				cs->legend_colour = buf->ReadByte();
				break;

			case 0x15: // Freight status
				cs->is_freight = (buf->ReadByte() != 0);
				break;

			case 0x16: // Cargo classes
				cs->classes = buf->ReadWord();
				break;

			case 0x17: // Cargo label
				cs->label = buf->ReadDWord();
				cs->label = BSWAP32(cs->label);
				break;

			case 0x18: { // Town growth substitute type
				uint8 substitute_type = buf->ReadByte();

				switch (substitute_type) {
					case 0x00: cs->town_effect = TE_PASSENGERS; break;
					case 0x02: cs->town_effect = TE_MAIL; break;
					case 0x05: cs->town_effect = TE_GOODS; break;
					case 0x09: cs->town_effect = TE_WATER; break;
					case 0x0B: cs->town_effect = TE_FOOD; break;
					default:
						grfmsg(1, "CargoChangeInfo: Unknown town growth substitute value %d, setting to none.", substitute_type);
						FALLTHROUGH;
					case 0xFF: cs->town_effect = TE_NONE; break;
				}
				break;
			}

			case 0x19: // Town growth coefficient
				cs->multipliertowngrowth = buf->ReadWord();
				break;

			case 0x1A: // Bitmask of callbacks to use
				cs->callback_mask = buf->ReadByte();
				break;

			case 0x1D: // Vehicle capacity muliplier
				cs->multiplier = std::max<uint16>(1u, buf->ReadWord());
				break;

			default:
				ret = HandleAction0PropertyDefault(buf, prop);
				break;
		}
	}

	return ret;
}


/**
 * Define properties for sound effects
 * @param sid Local ID of the sound.
 * @param numinfo Number of subsequent IDs to change the property for.
 * @param prop The property to change.
 * @param buf The property value.
 * @return ChangeInfoResult.
 */
static ChangeInfoResult SoundEffectChangeInfo(uint sid, int numinfo, int prop, const GRFFilePropertyRemapEntry *mapping_entry, ByteReader *buf)
{
	ChangeInfoResult ret = CIR_SUCCESS;

	if (_cur.grffile->sound_offset == 0) {
		grfmsg(1, "SoundEffectChangeInfo: No effects defined, skipping");
		return CIR_INVALID_ID;
	}

	if (sid + numinfo - ORIGINAL_SAMPLE_COUNT > _cur.grffile->num_sounds) {
		grfmsg(1, "SoundEffectChangeInfo: Attempting to change undefined sound effect (%u), max (%u). Ignoring.", sid + numinfo, ORIGINAL_SAMPLE_COUNT + _cur.grffile->num_sounds);
		return CIR_INVALID_ID;
	}

	for (int i = 0; i < numinfo; i++) {
		SoundEntry *sound = GetSound(sid + i + _cur.grffile->sound_offset - ORIGINAL_SAMPLE_COUNT);

		switch (prop) {
			case 0x08: // Relative volume
				sound->volume = buf->ReadByte();
				break;

			case 0x09: // Priority
				sound->priority = buf->ReadByte();
				break;

			case 0x0A: { // Override old sound
				SoundID orig_sound = buf->ReadByte();

				if (orig_sound >= ORIGINAL_SAMPLE_COUNT) {
					grfmsg(1, "SoundEffectChangeInfo: Original sound %d not defined (max %d)", orig_sound, ORIGINAL_SAMPLE_COUNT);
				} else {
					SoundEntry *old_sound = GetSound(orig_sound);

					/* Literally copy the data of the new sound over the original */
					*old_sound = *sound;
				}
				break;
			}

			default:
				ret = HandleAction0PropertyDefault(buf, prop);
				break;
		}
	}

	return ret;
}

/**
 * Ignore an industry tile property
 * @param prop The property to ignore.
 * @param buf The property value.
 * @return ChangeInfoResult.
 */
static ChangeInfoResult IgnoreIndustryTileProperty(int prop, ByteReader *buf)
{
	ChangeInfoResult ret = CIR_SUCCESS;

	switch (prop) {
		case 0x09:
		case 0x0D:
		case 0x0E:
		case 0x10:
		case 0x11:
		case 0x12:
			buf->ReadByte();
			break;

		case 0x0A:
		case 0x0B:
		case 0x0C:
		case 0x0F:
			buf->ReadWord();
			break;

		case 0x13:
			buf->Skip(buf->ReadByte() * 2);
			break;

		default:
			ret = HandleAction0PropertyDefault(buf, prop);
			break;
	}
	return ret;
}

/**
 * Define properties for industry tiles
 * @param indtid Local ID of the industry tile.
 * @param numinfo Number of subsequent industry tile IDs to change the property for.
 * @param prop The property to change.
 * @param buf The property value.
 * @return ChangeInfoResult.
 */
static ChangeInfoResult IndustrytilesChangeInfo(uint indtid, int numinfo, int prop, const GRFFilePropertyRemapEntry *mapping_entry, ByteReader *buf)
{
	ChangeInfoResult ret = CIR_SUCCESS;

	if (indtid + numinfo > NUM_INDUSTRYTILES_PER_GRF) {
		grfmsg(1, "IndustryTilesChangeInfo: Too many industry tiles loaded (%u), max (%u). Ignoring.", indtid + numinfo, NUM_INDUSTRYTILES_PER_GRF);
		return CIR_INVALID_ID;
	}

	/* Allocate industry tile specs if they haven't been allocated already. */
	if (_cur.grffile->indtspec == nullptr) {
		_cur.grffile->indtspec = CallocT<IndustryTileSpec*>(NUM_INDUSTRYTILES_PER_GRF);
	}

	for (int i = 0; i < numinfo; i++) {
		IndustryTileSpec *tsp = _cur.grffile->indtspec[indtid + i];

		if (prop != 0x08 && tsp == nullptr) {
			ChangeInfoResult cir = IgnoreIndustryTileProperty(prop, buf);
			if (cir > ret) ret = cir;
			continue;
		}

		switch (prop) {
			case 0x08: { // Substitute industry tile type
				IndustryTileSpec **tilespec = &_cur.grffile->indtspec[indtid + i];
				byte subs_id = buf->ReadByte();

				if (subs_id >= NEW_INDUSTRYTILEOFFSET) {
					/* The substitute id must be one of the original industry tile. */
					grfmsg(2, "IndustryTilesChangeInfo: Attempt to use new industry tile %u as substitute industry tile for %u. Ignoring.", subs_id, indtid + i);
					continue;
				}

				/* Allocate space for this industry. */
				if (*tilespec == nullptr) {
					*tilespec = CallocT<IndustryTileSpec>(1);
					tsp = *tilespec;

					memcpy(tsp, &_industry_tile_specs[subs_id], sizeof(_industry_tile_specs[subs_id]));
					tsp->enabled = true;

					/* A copied tile should not have the animation infos copied too.
					 * The anim_state should be left untouched, though
					 * It is up to the author to animate them */
					tsp->anim_production = INDUSTRYTILE_NOANIM;
					tsp->anim_next = INDUSTRYTILE_NOANIM;

					tsp->grf_prop.local_id = indtid + i;
					tsp->grf_prop.subst_id = subs_id;
					tsp->grf_prop.grffile = _cur.grffile;
					_industile_mngr.AddEntityID(indtid + i, _cur.grffile->grfid, subs_id); // pre-reserve the tile slot
				}
				break;
			}

			case 0x09: { // Industry tile override
				byte ovrid = buf->ReadByte();

				/* The industry being overridden must be an original industry. */
				if (ovrid >= NEW_INDUSTRYTILEOFFSET) {
					grfmsg(2, "IndustryTilesChangeInfo: Attempt to override new industry tile %u with industry tile id %u. Ignoring.", ovrid, indtid + i);
					continue;
				}

				_industile_mngr.Add(indtid + i, _cur.grffile->grfid, ovrid);
				break;
			}

			case 0x0A: // Tile acceptance
			case 0x0B:
			case 0x0C: {
				uint16 acctp = buf->ReadWord();
				tsp->accepts_cargo[prop - 0x0A] = GetCargoTranslation(GB(acctp, 0, 8), _cur.grffile);
				tsp->acceptance[prop - 0x0A] = Clamp(GB(acctp, 8, 8), 0, 16);
				break;
			}

			case 0x0D: // Land shape flags
				tsp->slopes_refused = (Slope)buf->ReadByte();
				break;

			case 0x0E: // Callback mask
				tsp->callback_mask = buf->ReadByte();
				break;

			case 0x0F: // Animation information
				tsp->animation.frames = buf->ReadByte();
				tsp->animation.status = buf->ReadByte();
				break;

			case 0x10: // Animation speed
				tsp->animation.speed = buf->ReadByte();
				break;

			case 0x11: // Triggers for callback 25
				tsp->animation.triggers = buf->ReadByte();
				break;

			case 0x12: // Special flags
				tsp->special_flags = (IndustryTileSpecialFlags)buf->ReadByte();
				break;

			case 0x13: { // variable length cargo acceptance
				byte num_cargoes = buf->ReadByte();
				if (num_cargoes > lengthof(tsp->acceptance)) {
					GRFError *error = DisableGrf(STR_NEWGRF_ERROR_LIST_PROPERTY_TOO_LONG);
					error->param_value[1] = prop;
					return CIR_DISABLED;
				}
				for (uint i = 0; i < lengthof(tsp->acceptance); i++) {
					if (i < num_cargoes) {
						tsp->accepts_cargo[i] = GetCargoTranslation(buf->ReadByte(), _cur.grffile);
						/* Tile acceptance can be negative to counteract the INDTILE_SPECIAL_ACCEPTS_ALL_CARGO flag */
						tsp->acceptance[i] = (int8)buf->ReadByte();
					} else {
						tsp->accepts_cargo[i] = CT_INVALID;
						tsp->acceptance[i] = 0;
					}
				}
				break;
			}

			default:
				ret = HandleAction0PropertyDefault(buf, prop);
				break;
		}
	}

	return ret;
}

/**
 * Ignore an industry property
 * @param prop The property to ignore.
 * @param buf The property value.
 * @return ChangeInfoResult.
 */
static ChangeInfoResult IgnoreIndustryProperty(int prop, ByteReader *buf)
{
	ChangeInfoResult ret = CIR_SUCCESS;

	switch (prop) {
		case 0x09:
		case 0x0B:
		case 0x0F:
		case 0x12:
		case 0x13:
		case 0x14:
		case 0x17:
		case 0x18:
		case 0x19:
		case 0x21:
		case 0x22:
			buf->ReadByte();
			break;

		case 0x0C:
		case 0x0D:
		case 0x0E:
		case 0x10:
		case 0x1B:
		case 0x1F:
		case 0x24:
			buf->ReadWord();
			break;

		case 0x11:
		case 0x1A:
		case 0x1C:
		case 0x1D:
		case 0x1E:
		case 0x20:
		case 0x23:
			buf->ReadDWord();
			break;

		case 0x0A: {
			byte num_table = buf->ReadByte();
			for (byte j = 0; j < num_table; j++) {
				for (uint k = 0;; k++) {
					byte x = buf->ReadByte();
					if (x == 0xFE && k == 0) {
						buf->ReadByte();
						buf->ReadByte();
						break;
					}

					byte y = buf->ReadByte();
					if (x == 0 && y == 0x80) break;

					byte gfx = buf->ReadByte();
					if (gfx == 0xFE) buf->ReadWord();
				}
			}
			break;
		}

		case 0x16:
			for (byte j = 0; j < 3; j++) buf->ReadByte();
			break;

		case 0x15:
		case 0x25:
		case 0x26:
		case 0x27:
			buf->Skip(buf->ReadByte());
			break;

		case 0x28: {
			int num_inputs = buf->ReadByte();
			int num_outputs = buf->ReadByte();
			buf->Skip(num_inputs * num_outputs * 2);
			break;
		}

		default:
			ret = HandleAction0PropertyDefault(buf, prop);
			break;
	}
	return ret;
}

/**
 * Validate the industry layout; e.g. to prevent duplicate tiles.
 * @param layout The layout to check.
 * @return True if the layout is deemed valid.
 */
static bool ValidateIndustryLayout(const IndustryTileLayout &layout)
{
	const size_t size = layout.size();
	for (size_t i = 0; i < size - 1; i++) {
		for (size_t j = i + 1; j < size; j++) {
			if (layout[i].ti.x == layout[j].ti.x &&
					layout[i].ti.y == layout[j].ti.y) {
				return false;
			}
		}
	}
	return true;
}

/**
 * Define properties for industries
 * @param indid Local ID of the industry.
 * @param numinfo Number of subsequent industry IDs to change the property for.
 * @param prop The property to change.
 * @param buf The property value.
 * @return ChangeInfoResult.
 */
static ChangeInfoResult IndustriesChangeInfo(uint indid, int numinfo, int prop, const GRFFilePropertyRemapEntry *mapping_entry, ByteReader *buf)
{
	ChangeInfoResult ret = CIR_SUCCESS;

	if (indid + numinfo > NUM_INDUSTRYTYPES_PER_GRF) {
		grfmsg(1, "IndustriesChangeInfo: Too many industries loaded (%u), max (%u). Ignoring.", indid + numinfo, NUM_INDUSTRYTYPES_PER_GRF);
		return CIR_INVALID_ID;
	}

	/* Allocate industry specs if they haven't been allocated already. */
	if (_cur.grffile->industryspec == nullptr) {
		_cur.grffile->industryspec = CallocT<IndustrySpec*>(NUM_INDUSTRYTYPES_PER_GRF);
	}

	for (int i = 0; i < numinfo; i++) {
		IndustrySpec *indsp = _cur.grffile->industryspec[indid + i];

		if (prop != 0x08 && indsp == nullptr) {
			ChangeInfoResult cir = IgnoreIndustryProperty(prop, buf);
			if (cir > ret) ret = cir;
			continue;
		}

		switch (prop) {
			case 0x08: { // Substitute industry type
				IndustrySpec **indspec = &_cur.grffile->industryspec[indid + i];
				byte subs_id = buf->ReadByte();

				if (subs_id == 0xFF) {
					/* Instead of defining a new industry, a substitute industry id
					 * of 0xFF disables the old industry with the current id. */
					_industry_specs[indid + i].enabled = false;
					continue;
				} else if (subs_id >= NEW_INDUSTRYOFFSET) {
					/* The substitute id must be one of the original industry. */
					grfmsg(2, "_industry_specs: Attempt to use new industry %u as substitute industry for %u. Ignoring.", subs_id, indid + i);
					continue;
				}

				/* Allocate space for this industry.
				 * Only need to do it once. If ever it is called again, it should not
				 * do anything */
				if (*indspec == nullptr) {
					*indspec = new IndustrySpec;
					indsp = *indspec;

					*indsp = _origin_industry_specs[subs_id];
					indsp->enabled = true;
					indsp->grf_prop.local_id = indid + i;
					indsp->grf_prop.subst_id = subs_id;
					indsp->grf_prop.grffile = _cur.grffile;
					/* If the grf industry needs to check its surrounding upon creation, it should
					 * rely on callbacks, not on the original placement functions */
					indsp->check_proc = CHECK_NOTHING;
				}
				break;
			}

			case 0x09: { // Industry type override
				byte ovrid = buf->ReadByte();

				/* The industry being overridden must be an original industry. */
				if (ovrid >= NEW_INDUSTRYOFFSET) {
					grfmsg(2, "IndustriesChangeInfo: Attempt to override new industry %u with industry id %u. Ignoring.", ovrid, indid + i);
					continue;
				}
				indsp->grf_prop.override = ovrid;
				_industry_mngr.Add(indid + i, _cur.grffile->grfid, ovrid);
				break;
			}

			case 0x0A: { // Set industry layout(s)
				byte new_num_layouts = buf->ReadByte();
				uint32 definition_size = buf->ReadDWord();
				uint32 bytes_read = 0;
				std::vector<IndustryTileLayout> new_layouts;
				IndustryTileLayout layout;

				for (byte j = 0; j < new_num_layouts; j++) {
					layout.clear();

					for (uint k = 0;; k++) {
						if (bytes_read >= definition_size) {
							grfmsg(3, "IndustriesChangeInfo: Incorrect size for industry tile layout definition for industry %u.", indid);
							/* Avoid warning twice */
							definition_size = UINT32_MAX;
						}

						layout.push_back(IndustryTileLayoutTile{});
						IndustryTileLayoutTile &it = layout.back();

						it.ti.x = buf->ReadByte(); // Offsets from northermost tile
						++bytes_read;

						if (it.ti.x == 0xFE && k == 0) {
							/* This means we have to borrow the layout from an old industry */
							IndustryType type = buf->ReadByte();
							byte laynbr = buf->ReadByte();
							bytes_read += 2;

							if (type >= lengthof(_origin_industry_specs)) {
								grfmsg(1, "IndustriesChangeInfo: Invalid original industry number for layout import, industry %u", indid);
								DisableGrf(STR_NEWGRF_ERROR_INVALID_ID);
								return CIR_DISABLED;
							}
							if (laynbr >= _origin_industry_specs[type].layouts.size()) {
								grfmsg(1, "IndustriesChangeInfo: Invalid original industry layout index for layout import, industry %u", indid);
								DisableGrf(STR_NEWGRF_ERROR_INVALID_ID);
								return CIR_DISABLED;
							}
							layout = _origin_industry_specs[type].layouts[laynbr];
							break;
						}

						it.ti.y = buf->ReadByte(); // Or table definition finalisation
						++bytes_read;

						if (it.ti.x == 0 && it.ti.y == 0x80) {
							/* Terminator, remove and finish up */
							layout.pop_back();
							break;
						}

						it.gfx = buf->ReadByte();
						++bytes_read;

						if (it.gfx == 0xFE) {
							/* Use a new tile from this GRF */
							int local_tile_id = buf->ReadWord();
							bytes_read += 2;

							/* Read the ID from the _industile_mngr. */
							int tempid = _industile_mngr.GetID(local_tile_id, _cur.grffile->grfid);

							if (tempid == INVALID_INDUSTRYTILE) {
								grfmsg(2, "IndustriesChangeInfo: Attempt to use industry tile %u with industry id %u, not yet defined. Ignoring.", local_tile_id, indid);
							} else {
								/* Declared as been valid, can be used */
								it.gfx = tempid;
							}
						} else if (it.gfx == 0xFF) {
							it.ti.x = (int8)GB(it.ti.x, 0, 8);
							it.ti.y = (int8)GB(it.ti.y, 0, 8);

							/* When there were only 256x256 maps, TileIndex was a uint16 and
								* it.ti was just a TileIndexDiff that was added to it.
								* As such negative "x" values were shifted into the "y" position.
								*   x = -1, y = 1 -> x = 255, y = 0
								* Since GRF version 8 the position is interpreted as pair of independent int8.
								* For GRF version < 8 we need to emulate the old shifting behaviour.
								*/
							if (_cur.grffile->grf_version < 8 && it.ti.x < 0) it.ti.y += 1;
						}
					}

					if (!ValidateIndustryLayout(layout)) {
						/* The industry layout was not valid, so skip this one. */
						grfmsg(1, "IndustriesChangeInfo: Invalid industry layout for industry id %u. Ignoring", indid);
						new_num_layouts--;
						j--;
					} else {
						new_layouts.push_back(layout);
					}
				}

				/* Install final layout construction in the industry spec */
				indsp->layouts = new_layouts;
				break;
			}

			case 0x0B: // Industry production flags
				indsp->life_type = (IndustryLifeType)buf->ReadByte();
				break;

			case 0x0C: // Industry closure message
				AddStringForMapping(buf->ReadWord(), &indsp->closure_text);
				break;

			case 0x0D: // Production increase message
				AddStringForMapping(buf->ReadWord(), &indsp->production_up_text);
				break;

			case 0x0E: // Production decrease message
				AddStringForMapping(buf->ReadWord(), &indsp->production_down_text);
				break;

			case 0x0F: // Fund cost multiplier
				indsp->cost_multiplier = buf->ReadByte();
				break;

			case 0x10: // Production cargo types
				for (byte j = 0; j < 2; j++) {
					indsp->produced_cargo[j] = GetCargoTranslation(buf->ReadByte(), _cur.grffile);
				}
				break;

			case 0x11: // Acceptance cargo types
				for (byte j = 0; j < 3; j++) {
					indsp->accepts_cargo[j] = GetCargoTranslation(buf->ReadByte(), _cur.grffile);
				}
				buf->ReadByte(); // Unnused, eat it up
				break;

			case 0x12: // Production multipliers
			case 0x13:
				indsp->production_rate[prop - 0x12] = buf->ReadByte();
				break;

			case 0x14: // Minimal amount of cargo distributed
				indsp->minimal_cargo = buf->ReadByte();
				break;

			case 0x15: { // Random sound effects
				indsp->number_of_sounds = buf->ReadByte();
				uint8 *sounds = MallocT<uint8>(indsp->number_of_sounds);

				try {
					for (uint8 j = 0; j < indsp->number_of_sounds; j++) {
						sounds[j] = buf->ReadByte();
					}
				} catch (...) {
					free(sounds);
					throw;
				}

				if (HasBit(indsp->cleanup_flag, CLEAN_RANDOMSOUNDS)) {
					free(indsp->random_sounds);
				}
				indsp->random_sounds = sounds;
				SetBit(indsp->cleanup_flag, CLEAN_RANDOMSOUNDS);
				break;
			}

			case 0x16: // Conflicting industry types
				for (byte j = 0; j < 3; j++) indsp->conflicting[j] = buf->ReadByte();
				break;

			case 0x17: // Probability in random game
				indsp->appear_creation[_settings_game.game_creation.landscape] = buf->ReadByte();
				break;

			case 0x18: // Probability during gameplay
				indsp->appear_ingame[_settings_game.game_creation.landscape] = buf->ReadByte();
				break;

			case 0x19: // Map colour
				indsp->map_colour = buf->ReadByte();
				break;

			case 0x1A: // Special industry flags to define special behavior
				indsp->behaviour = (IndustryBehaviour)buf->ReadDWord();
				break;

			case 0x1B: // New industry text ID
				AddStringForMapping(buf->ReadWord(), &indsp->new_industry_text);
				break;

			case 0x1C: // Input cargo multipliers for the three input cargo types
			case 0x1D:
			case 0x1E: {
					uint32 multiples = buf->ReadDWord();
					indsp->input_cargo_multiplier[prop - 0x1C][0] = GB(multiples, 0, 16);
					indsp->input_cargo_multiplier[prop - 0x1C][1] = GB(multiples, 16, 16);
					break;
				}

			case 0x1F: // Industry name
				AddStringForMapping(buf->ReadWord(), &indsp->name);
				break;

			case 0x20: // Prospecting success chance
				indsp->prospecting_chance = buf->ReadDWord();
				break;

			case 0x21:   // Callback mask
			case 0x22: { // Callback additional mask
				byte aflag = buf->ReadByte();
				SB(indsp->callback_mask, (prop - 0x21) * 8, 8, aflag);
				break;
			}

			case 0x23: // removal cost multiplier
				indsp->removal_cost_multiplier = buf->ReadDWord();
				break;

			case 0x24: { // name for nearby station
				uint16 str = buf->ReadWord();
				if (str == 0) {
					indsp->station_name = STR_NULL;
				} else {
					AddStringForMapping(str, &indsp->station_name);
				}
				break;
			}

			case 0x25: { // variable length produced cargoes
				byte num_cargoes = buf->ReadByte();
				if (num_cargoes > lengthof(indsp->produced_cargo)) {
					GRFError *error = DisableGrf(STR_NEWGRF_ERROR_LIST_PROPERTY_TOO_LONG);
					error->param_value[1] = prop;
					return CIR_DISABLED;
				}
				for (uint i = 0; i < lengthof(indsp->produced_cargo); i++) {
					if (i < num_cargoes) {
						CargoID cargo = GetCargoTranslation(buf->ReadByte(), _cur.grffile);
						indsp->produced_cargo[i] = cargo;
					} else {
						indsp->produced_cargo[i] = CT_INVALID;
					}
				}
				break;
			}

			case 0x26: { // variable length accepted cargoes
				byte num_cargoes = buf->ReadByte();
				if (num_cargoes > lengthof(indsp->accepts_cargo)) {
					GRFError *error = DisableGrf(STR_NEWGRF_ERROR_LIST_PROPERTY_TOO_LONG);
					error->param_value[1] = prop;
					return CIR_DISABLED;
				}
				for (uint i = 0; i < lengthof(indsp->accepts_cargo); i++) {
					if (i < num_cargoes) {
						CargoID cargo = GetCargoTranslation(buf->ReadByte(), _cur.grffile);
						indsp->accepts_cargo[i] = cargo;
					} else {
						indsp->accepts_cargo[i] = CT_INVALID;
					}
				}
				break;
			}

			case 0x27: { // variable length production rates
				byte num_cargoes = buf->ReadByte();
				if (num_cargoes > lengthof(indsp->production_rate)) {
					GRFError *error = DisableGrf(STR_NEWGRF_ERROR_LIST_PROPERTY_TOO_LONG);
					error->param_value[1] = prop;
					return CIR_DISABLED;
				}
				for (uint i = 0; i < lengthof(indsp->production_rate); i++) {
					if (i < num_cargoes) {
						indsp->production_rate[i] = buf->ReadByte();
					} else {
						indsp->production_rate[i] = 0;
					}
				}
				break;
			}

			case 0x28: { // variable size input/output production multiplier table
				byte num_inputs = buf->ReadByte();
				byte num_outputs = buf->ReadByte();
				if (num_inputs > lengthof(indsp->accepts_cargo) || num_outputs > lengthof(indsp->produced_cargo)) {
					GRFError *error = DisableGrf(STR_NEWGRF_ERROR_LIST_PROPERTY_TOO_LONG);
					error->param_value[1] = prop;
					return CIR_DISABLED;
				}
				for (uint i = 0; i < lengthof(indsp->accepts_cargo); i++) {
					for (uint j = 0; j < lengthof(indsp->produced_cargo); j++) {
						uint16 mult = 0;
						if (i < num_inputs && j < num_outputs) mult = buf->ReadWord();
						indsp->input_cargo_multiplier[i][j] = mult;
					}
				}
				break;
			}

			default:
				ret = HandleAction0PropertyDefault(buf, prop);
				break;
		}
	}

	return ret;
}

/**
 * Create a copy of the tile table so it can be freed later
 * without problems.
 * @param as The AirportSpec to copy the arrays of.
 */
static void DuplicateTileTable(AirportSpec *as)
{
	AirportTileTable **table_list = MallocT<AirportTileTable*>(as->num_table);
	for (int i = 0; i < as->num_table; i++) {
		uint num_tiles = 1;
		const AirportTileTable *it = as->table[0];
		do {
			num_tiles++;
		} while ((++it)->ti.x != -0x80);
		table_list[i] = MallocT<AirportTileTable>(num_tiles);
		MemCpyT(table_list[i], as->table[i], num_tiles);
	}
	as->table = table_list;
	HangarTileTable *depot_table = nullptr;
	if (as->nof_depots > 0) {
		depot_table = MallocT<HangarTileTable>(as->nof_depots);
		MemCpyT(depot_table, as->depot_table, as->nof_depots);
	}
	as->depot_table = depot_table;
	Direction *rotation = MallocT<Direction>(as->num_table);
	MemCpyT(rotation, as->rotation, as->num_table);
	as->rotation = rotation;
}

/**
 * Define properties for airports
 * @param airport Local ID of the airport.
 * @param numinfo Number of subsequent airport IDs to change the property for.
 * @param prop The property to change.
 * @param buf The property value.
 * @return ChangeInfoResult.
 */
static ChangeInfoResult AirportChangeInfo(uint airport, int numinfo, int prop, const GRFFilePropertyRemapEntry *mapping_entry, ByteReader *buf)
{
	ChangeInfoResult ret = CIR_SUCCESS;

	if (airport + numinfo > NUM_AIRPORTS_PER_GRF) {
		grfmsg(1, "AirportChangeInfo: Too many airports, trying id (%u), max (%u). Ignoring.", airport + numinfo, NUM_AIRPORTS_PER_GRF);
		return CIR_INVALID_ID;
	}

	/* Allocate industry specs if they haven't been allocated already. */
	if (_cur.grffile->airportspec == nullptr) {
		_cur.grffile->airportspec = CallocT<AirportSpec*>(NUM_AIRPORTS_PER_GRF);
	}

	for (int i = 0; i < numinfo; i++) {
		AirportSpec *as = _cur.grffile->airportspec[airport + i];

		if (as == nullptr && prop != 0x08 && prop != 0x09) {
			grfmsg(2, "AirportChangeInfo: Attempt to modify undefined airport %u, ignoring", airport + i);
			return CIR_INVALID_ID;
		}

		switch (prop) {
			case 0x08: { // Modify original airport
				byte subs_id = buf->ReadByte();

				if (subs_id == 0xFF) {
					/* Instead of defining a new airport, an airport id
					 * of 0xFF disables the old airport with the current id. */
					AirportSpec::GetWithoutOverride(airport + i)->enabled = false;
					continue;
				} else if (subs_id >= NEW_AIRPORT_OFFSET) {
					/* The substitute id must be one of the original airports. */
					grfmsg(2, "AirportChangeInfo: Attempt to use new airport %u as substitute airport for %u. Ignoring.", subs_id, airport + i);
					continue;
				}

				AirportSpec **spec = &_cur.grffile->airportspec[airport + i];
				/* Allocate space for this airport.
				 * Only need to do it once. If ever it is called again, it should not
				 * do anything */
				if (*spec == nullptr) {
					*spec = MallocT<AirportSpec>(1);
					as = *spec;

					memcpy(as, AirportSpec::GetWithoutOverride(subs_id), sizeof(*as));
					as->enabled = true;
					as->grf_prop.local_id = airport + i;
					as->grf_prop.subst_id = subs_id;
					as->grf_prop.grffile = _cur.grffile;
					/* override the default airport */
					_airport_mngr.Add(airport + i, _cur.grffile->grfid, subs_id);
					/* Create a copy of the original tiletable so it can be freed later. */
					DuplicateTileTable(as);
				}
				break;
			}

			case 0x0A: { // Set airport layout
				byte old_num_table = as->num_table;
				as->num_table = buf->ReadByte(); // Number of layouts
				free(as->rotation);
				as->rotation = MallocT<Direction>(as->num_table);
				uint32 defsize = buf->ReadDWord();  // Total size of the definition
				AirportTileTable **tile_table = CallocT<AirportTileTable*>(as->num_table); // Table with tiles to compose the airport
				AirportTileTable *att = CallocT<AirportTileTable>(defsize); // Temporary array to read the tile layouts from the GRF
				int size;
				const AirportTileTable *copy_from;
				try {
					for (byte j = 0; j < as->num_table; j++) {
						const_cast<Direction&>(as->rotation[j]) = (Direction)buf->ReadByte();
						for (int k = 0;; k++) {
							att[k].ti.x = buf->ReadByte(); // Offsets from northermost tile
							att[k].ti.y = buf->ReadByte();

							if (att[k].ti.x == 0 && att[k].ti.y == 0x80) {
								/*  Not the same terminator.  The one we are using is rather
								 * x = -80, y = 0 .  So, adjust it. */
								att[k].ti.x = -0x80;
								att[k].ti.y =  0;
								att[k].gfx  =  0;

								size = k + 1;
								copy_from = att;
								break;
							}

							att[k].gfx = buf->ReadByte();

							if (att[k].gfx == 0xFE) {
								/* Use a new tile from this GRF */
								int local_tile_id = buf->ReadWord();

								/* Read the ID from the _airporttile_mngr. */
								uint16 tempid = _airporttile_mngr.GetID(local_tile_id, _cur.grffile->grfid);

								if (tempid == INVALID_AIRPORTTILE) {
									grfmsg(2, "AirportChangeInfo: Attempt to use airport tile %u with airport id %u, not yet defined. Ignoring.", local_tile_id, airport + i);
								} else {
									/* Declared as been valid, can be used */
									att[k].gfx = tempid;
								}
							} else if (att[k].gfx == 0xFF) {
								att[k].ti.x = (int8)GB(att[k].ti.x, 0, 8);
								att[k].ti.y = (int8)GB(att[k].ti.y, 0, 8);
							}

							if (as->rotation[j] == DIR_E || as->rotation[j] == DIR_W) {
								as->size_x = std::max<byte>(as->size_x, att[k].ti.y + 1);
								as->size_y = std::max<byte>(as->size_y, att[k].ti.x + 1);
							} else {
								as->size_x = std::max<byte>(as->size_x, att[k].ti.x + 1);
								as->size_y = std::max<byte>(as->size_y, att[k].ti.y + 1);
							}
						}
						tile_table[j] = CallocT<AirportTileTable>(size);
						memcpy(tile_table[j], copy_from, sizeof(*copy_from) * size);
					}
					/* Free old layouts in the airport spec */
					for (int j = 0; j < old_num_table; j++) {
						/* remove the individual layouts */
						free(as->table[j]);
					}
					free(as->table);
					/* Install final layout construction in the airport spec */
					as->table = tile_table;
					free(att);
				} catch (...) {
					for (int i = 0; i < as->num_table; i++) {
						free(tile_table[i]);
					}
					free(tile_table);
					free(att);
					throw;
				}
				break;
			}

			case 0x0C:
				as->min_year = buf->ReadWord();
				as->max_year = buf->ReadWord();
				if (as->max_year == 0xFFFF) as->max_year = MAX_YEAR;
				break;

			case 0x0D:
				as->ttd_airport_type = (TTDPAirportType)buf->ReadByte();
				break;

			case 0x0E:
				as->catchment = Clamp(buf->ReadByte(), 1, MAX_CATCHMENT);
				break;

			case 0x0F:
				as->noise_level = buf->ReadByte();
				break;

			case 0x10:
				AddStringForMapping(buf->ReadWord(), &as->name);
				break;

			case 0x11: // Maintenance cost factor
				as->maintenance_cost = buf->ReadWord();
				break;

			default:
				ret = HandleAction0PropertyDefault(buf, prop);
				break;
		}
	}

	return ret;
}

/**
 * Define properties for signals
 * @param id Local ID (unused).
 * @param numinfo Number of subsequent IDs to change the property for.
 * @param prop The property to change.
 * @param buf The property value.
 * @return ChangeInfoResult.
 */
static ChangeInfoResult SignalsChangeInfo(uint id, int numinfo, int prop, const GRFFilePropertyRemapEntry *mapping_entry, ByteReader *buf)
{
	/* Properties which are handled per item */
	ChangeInfoResult ret = CIR_SUCCESS;
	for (int i = 0; i < numinfo; i++) {
		switch (prop) {
			case A0RPI_SIGNALS_ENABLE_PROGRAMMABLE_SIGNALS:
				if (MappedPropertyLengthMismatch(buf, 1, mapping_entry)) break;
				SB(_cur.grffile->new_signal_ctrl_flags, NSCF_PROGSIG, 1, (buf->ReadByte() != 0 ? 1 : 0));
				break;

			case A0RPI_SIGNALS_ENABLE_NO_ENTRY_SIGNALS:
				if (MappedPropertyLengthMismatch(buf, 1, mapping_entry)) break;
				SB(_cur.grffile->new_signal_ctrl_flags, NSCF_NOENTRYSIG, 1, (buf->ReadByte() != 0 ? 1 : 0));
				break;

			case A0RPI_SIGNALS_ENABLE_RESTRICTED_SIGNALS:
				if (MappedPropertyLengthMismatch(buf, 1, mapping_entry)) break;
				SB(_cur.grffile->new_signal_ctrl_flags, NSCF_RESTRICTEDSIG, 1, (buf->ReadByte() != 0 ? 1 : 0));
				break;

			case A0RPI_SIGNALS_ENABLE_SIGNAL_RECOLOUR:
				if (MappedPropertyLengthMismatch(buf, 1, mapping_entry)) break;
				SB(_cur.grffile->new_signal_ctrl_flags, NSCF_RECOLOUR_ENABLED, 1, (buf->ReadByte() != 0 ? 1 : 0));
				break;

			case A0RPI_SIGNALS_EXTRA_ASPECTS:
				if (MappedPropertyLengthMismatch(buf, 1, mapping_entry)) break;
				_cur.grffile->new_signal_extra_aspects = std::min<byte>(buf->ReadByte(), NEW_SIGNALS_MAX_EXTRA_ASPECT);
				break;

			default:
				ret = HandleAction0PropertyDefault(buf, prop);
				break;
		}
	}

	return ret;
}

/**
 * Ignore properties for objects
 * @param prop The property to ignore.
 * @param buf The property value.
 * @return ChangeInfoResult.
 */
static ChangeInfoResult IgnoreObjectProperty(uint prop, ByteReader *buf)
{
	ChangeInfoResult ret = CIR_SUCCESS;

	switch (prop) {
		case 0x0B:
		case 0x0C:
		case 0x0D:
		case 0x12:
		case 0x14:
		case 0x16:
		case 0x17:
			buf->ReadByte();
			break;

		case 0x09:
		case 0x0A:
		case 0x10:
		case 0x11:
		case 0x13:
		case 0x15:
			buf->ReadWord();
			break;

		case 0x08:
		case 0x0E:
		case 0x0F:
			buf->ReadDWord();
			break;

		default:
			ret = HandleAction0PropertyDefault(buf, prop);
			break;
	}

	return ret;
}

/**
 * Define properties for objects
 * @param id Local ID of the object.
 * @param numinfo Number of subsequent objectIDs to change the property for.
 * @param prop The property to change.
 * @param buf The property value.
 * @return ChangeInfoResult.
 */
static ChangeInfoResult ObjectChangeInfo(uint id, int numinfo, int prop, const GRFFilePropertyRemapEntry *mapping_entry, ByteReader *buf)
{
	ChangeInfoResult ret = CIR_SUCCESS;

	if (id + numinfo > NUM_OBJECTS_PER_GRF) {
		grfmsg(1, "ObjectChangeInfo: Too many objects loaded (%u), max (%u). Ignoring.", id + numinfo, NUM_OBJECTS_PER_GRF);
		return CIR_INVALID_ID;
	}

	/* Allocate object specs if they haven't been allocated already. */
	if (_cur.grffile->objectspec == nullptr) {
		_cur.grffile->objectspec = CallocT<ObjectSpec*>(NUM_OBJECTS_PER_GRF);
	}

	for (int i = 0; i < numinfo; i++) {
		ObjectSpec *spec = _cur.grffile->objectspec[id + i];

		if (prop != 0x08 && spec == nullptr) {
			/* If the object property 08 is not yet set, ignore this property */
			ChangeInfoResult cir = IgnoreObjectProperty(prop, buf);
			if (cir > ret) ret = cir;
			continue;
		}

		switch (prop) {
			case 0x08: { // Class ID
				ObjectSpec **ospec = &_cur.grffile->objectspec[id + i];

				/* Allocate space for this object. */
				if (*ospec == nullptr) {
					*ospec = CallocT<ObjectSpec>(1);
					(*ospec)->views = 1; // Default for NewGRFs that don't set it.
					(*ospec)->size = 0x11; // Default for NewGRFs that manage to not set it (1x1)
				}

				/* Swap classid because we read it in BE. */
				uint32 classid = buf->ReadDWord();
				(*ospec)->cls_id = ObjectClass::Allocate(BSWAP32(classid));
				(*ospec)->enabled = true;
				break;
			}

			case 0x09: { // Class name
				ObjectClass *objclass = ObjectClass::Get(spec->cls_id);
				AddStringForMapping(buf->ReadWord(), &objclass->name);
				break;
			}

			case 0x0A: // Object name
				AddStringForMapping(buf->ReadWord(), &spec->name);
				break;

			case 0x0B: // Climate mask
				spec->climate = buf->ReadByte();
				break;

			case 0x0C: // Size
				spec->size = buf->ReadByte();
				if ((spec->size & 0xF0) == 0 || (spec->size & 0x0F) == 0) {
					grfmsg(1, "ObjectChangeInfo: Invalid object size requested (%u) for object id %u. Ignoring.", spec->size, id + i);
					spec->size = 0x11; // 1x1
				}
				break;

			case 0x0D: // Build cost multipler
				spec->build_cost_multiplier = buf->ReadByte();
				spec->clear_cost_multiplier = spec->build_cost_multiplier;
				break;

			case 0x0E: // Introduction date
				spec->introduction_date = buf->ReadDWord();
				break;

			case 0x0F: // End of life
				spec->end_of_life_date = buf->ReadDWord();
				break;

			case 0x10: // Flags
				spec->flags = (ObjectFlags)buf->ReadWord();
				_loaded_newgrf_features.has_2CC |= (spec->flags & OBJECT_FLAG_2CC_COLOUR) != 0;
				break;

			case 0x11: // Animation info
				spec->animation.frames = buf->ReadByte();
				spec->animation.status = buf->ReadByte();
				break;

			case 0x12: // Animation speed
				spec->animation.speed = buf->ReadByte();
				break;

			case 0x13: // Animation triggers
				spec->animation.triggers = buf->ReadWord();
				break;

			case 0x14: // Removal cost multiplier
				spec->clear_cost_multiplier = buf->ReadByte();
				break;

			case 0x15: // Callback mask
				spec->callback_mask = buf->ReadWord();
				break;

			case 0x16: // Building height
				spec->height = buf->ReadByte();
				break;

			case 0x17: // Views
				spec->views = buf->ReadByte();
				if (spec->views != 1 && spec->views != 2 && spec->views != 4) {
					grfmsg(2, "ObjectChangeInfo: Invalid number of views (%u) for object id %u. Ignoring.", spec->views, id + i);
					spec->views = 1;
				}
				break;

			case 0x18: // Amount placed on 256^2 map on map creation
				spec->generate_amount = buf->ReadByte();
				break;

			default:
				ret = HandleAction0PropertyDefault(buf, prop);
				break;
		}
	}

	return ret;
}

/**
 * Define properties for railtypes
 * @param id ID of the railtype.
 * @param numinfo Number of subsequent IDs to change the property for.
 * @param prop The property to change.
 * @param buf The property value.
 * @return ChangeInfoResult.
 */
static ChangeInfoResult RailTypeChangeInfo(uint id, int numinfo, int prop, const GRFFilePropertyRemapEntry *mapping_entry, ByteReader *buf)
{
	ChangeInfoResult ret = CIR_SUCCESS;

	extern RailtypeInfo _railtypes[RAILTYPE_END];

	if (id + numinfo > RAILTYPE_END) {
		grfmsg(1, "RailTypeChangeInfo: Rail type %u is invalid, max %u, ignoring", id + numinfo, RAILTYPE_END);
		return CIR_INVALID_ID;
	}

	for (int i = 0; i < numinfo; i++) {
		RailType rt = _cur.grffile->railtype_map[id + i];
		if (rt == INVALID_RAILTYPE) return CIR_INVALID_ID;

		RailtypeInfo *rti = &_railtypes[rt];

		switch (prop) {
			case 0x08: // Label of rail type
				/* Skipped here as this is loaded during reservation stage. */
				buf->ReadDWord();
				break;

			case 0x09: { // Toolbar caption of railtype (sets name as well for backwards compatibility for grf ver < 8)
				uint16 str = buf->ReadWord();
				AddStringForMapping(str, &rti->strings.toolbar_caption);
				if (_cur.grffile->grf_version < 8) {
					AddStringForMapping(str, &rti->strings.name);
				}
				break;
			}

			case 0x0A: // Menu text of railtype
				AddStringForMapping(buf->ReadWord(), &rti->strings.menu_text);
				break;

			case 0x0B: // Build window caption
				AddStringForMapping(buf->ReadWord(), &rti->strings.build_caption);
				break;

			case 0x0C: // Autoreplace text
				AddStringForMapping(buf->ReadWord(), &rti->strings.replace_text);
				break;

			case 0x0D: // New locomotive text
				AddStringForMapping(buf->ReadWord(), &rti->strings.new_loco);
				break;

			case 0x0E: // Compatible railtype list
			case 0x0F: // Powered railtype list
			case 0x18: // Railtype list required for date introduction
			case 0x19: // Introduced railtype list
			{
				/* Rail type compatibility bits are added to the existing bits
				 * to allow multiple GRFs to modify compatibility with the
				 * default rail types. */
				int n = buf->ReadByte();
				for (int j = 0; j != n; j++) {
					RailTypeLabel label = buf->ReadDWord();
					RailType rt = GetRailTypeByLabel(BSWAP32(label), false);
					if (rt != INVALID_RAILTYPE) {
						switch (prop) {
							case 0x0F: SetBit(rti->powered_railtypes, rt);               FALLTHROUGH; // Powered implies compatible.
							case 0x0E: SetBit(rti->compatible_railtypes, rt);            break;
							case 0x18: SetBit(rti->introduction_required_railtypes, rt); break;
							case 0x19: SetBit(rti->introduces_railtypes, rt);            break;
						}
					}
				}
				break;
			}

			case 0x10: // Rail Type flags
				rti->flags = (RailTypeFlags)buf->ReadByte();
				break;

			case 0x11: // Curve speed advantage
				rti->curve_speed = buf->ReadByte();
				break;

			case 0x12: // Station graphic
				rti->fallback_railtype = Clamp(buf->ReadByte(), 0, 2);
				break;

			case 0x13: // Construction cost factor
				rti->cost_multiplier = buf->ReadWord();
				break;

			case 0x14: // Speed limit
				rti->max_speed = buf->ReadWord();
				break;

			case 0x15: // Acceleration model
				rti->acceleration_type = Clamp(buf->ReadByte(), 0, 2);
				break;

			case 0x16: // Map colour
				rti->map_colour = buf->ReadByte();
				break;

			case 0x17: // Introduction date
				rti->introduction_date = buf->ReadDWord();
				break;

			case 0x1A: // Sort order
				rti->sorting_order = buf->ReadByte();
				break;

			case 0x1B: // Name of railtype (overridden by prop 09 for grf ver < 8)
				AddStringForMapping(buf->ReadWord(), &rti->strings.name);
				break;

			case 0x1C: // Maintenance cost factor
				rti->maintenance_multiplier = buf->ReadWord();
				break;

			case 0x1D: // Alternate rail type label list
				/* Skipped here as this is loaded during reservation stage. */
				for (int j = buf->ReadByte(); j != 0; j--) buf->ReadDWord();
				break;

			case A0RPI_RAILTYPE_ENABLE_PROGRAMMABLE_SIGNALS:
				if (MappedPropertyLengthMismatch(buf, 1, mapping_entry)) break;
				SB(rti->ctrl_flags, RTCF_PROGSIG, 1, (buf->ReadByte() != 0 ? 1 : 0));
				break;

			case A0RPI_RAILTYPE_ENABLE_NO_ENTRY_SIGNALS:
				if (MappedPropertyLengthMismatch(buf, 1, mapping_entry)) break;
				SB(rti->ctrl_flags, RTCF_NOENTRYSIG, 1, (buf->ReadByte() != 0 ? 1 : 0));
				break;

			case A0RPI_RAILTYPE_ENABLE_RESTRICTED_SIGNALS:
				if (MappedPropertyLengthMismatch(buf, 1, mapping_entry)) break;
				SB(rti->ctrl_flags, RTCF_RESTRICTEDSIG, 1, (buf->ReadByte() != 0 ? 1 : 0));
				break;

			case A0RPI_RAILTYPE_DISABLE_REALISTIC_BRAKING:
				if (MappedPropertyLengthMismatch(buf, 1, mapping_entry)) break;
				SB(rti->ctrl_flags, RTCF_NOREALISTICBRAKING, 1, (buf->ReadByte() != 0 ? 1 : 0));
				break;

			case A0RPI_RAILTYPE_ENABLE_SIGNAL_RECOLOUR:
				if (MappedPropertyLengthMismatch(buf, 1, mapping_entry)) break;
				SB(rti->ctrl_flags, RTCF_RECOLOUR_ENABLED, 1, (buf->ReadByte() != 0 ? 1 : 0));
				break;

			case A0RPI_RAILTYPE_EXTRA_ASPECTS:
				if (MappedPropertyLengthMismatch(buf, 1, mapping_entry)) break;
				rti->signal_extra_aspects = std::min<byte>(buf->ReadByte(), NEW_SIGNALS_MAX_EXTRA_ASPECT);
				break;

			default:
				ret = HandleAction0PropertyDefault(buf, prop);
				break;
		}
	}

	return ret;
}

static ChangeInfoResult RailTypeReserveInfo(uint id, int numinfo, int prop, const GRFFilePropertyRemapEntry *mapping_entry, ByteReader *buf)
{
	ChangeInfoResult ret = CIR_SUCCESS;

	extern RailtypeInfo _railtypes[RAILTYPE_END];

	if (id + numinfo > RAILTYPE_END) {
		grfmsg(1, "RailTypeReserveInfo: Rail type %u is invalid, max %u, ignoring", id + numinfo, RAILTYPE_END);
		return CIR_INVALID_ID;
	}

	for (int i = 0; i < numinfo; i++) {
		switch (prop) {
			case 0x08: // Label of rail type
			{
				RailTypeLabel rtl = buf->ReadDWord();
				rtl = BSWAP32(rtl);

				RailType rt = GetRailTypeByLabel(rtl, false);
				if (rt == INVALID_RAILTYPE) {
					/* Set up new rail type */
					rt = AllocateRailType(rtl);
				}

				_cur.grffile->railtype_map[id + i] = rt;
				break;
			}

			case 0x09: // Toolbar caption of railtype
			case 0x0A: // Menu text
			case 0x0B: // Build window caption
			case 0x0C: // Autoreplace text
			case 0x0D: // New loco
			case 0x13: // Construction cost
			case 0x14: // Speed limit
			case 0x1B: // Name of railtype
			case 0x1C: // Maintenance cost factor
				buf->ReadWord();
				break;

			case 0x1D: // Alternate rail type label list
				if (_cur.grffile->railtype_map[id + i] != INVALID_RAILTYPE) {
					int n = buf->ReadByte();
					for (int j = 0; j != n; j++) {
						_railtypes[_cur.grffile->railtype_map[id + i]].alternate_labels.push_back(BSWAP32(buf->ReadDWord()));
					}
					break;
				}
				grfmsg(1, "RailTypeReserveInfo: Ignoring property 1D for rail type %u because no label was set", id + i);
				FALLTHROUGH;

			case 0x0E: // Compatible railtype list
			case 0x0F: // Powered railtype list
			case 0x18: // Railtype list required for date introduction
			case 0x19: // Introduced railtype list
				for (int j = buf->ReadByte(); j != 0; j--) buf->ReadDWord();
				break;

			case 0x10: // Rail Type flags
			case 0x11: // Curve speed advantage
			case 0x12: // Station graphic
			case 0x15: // Acceleration model
			case 0x16: // Map colour
			case 0x1A: // Sort order
				buf->ReadByte();
				break;

			case 0x17: // Introduction date
				buf->ReadDWord();
				break;

			case A0RPI_RAILTYPE_ENABLE_PROGRAMMABLE_SIGNALS:
			case A0RPI_RAILTYPE_ENABLE_NO_ENTRY_SIGNALS:
			case A0RPI_RAILTYPE_ENABLE_RESTRICTED_SIGNALS:
			case A0RPI_RAILTYPE_DISABLE_REALISTIC_BRAKING:
			case A0RPI_RAILTYPE_ENABLE_SIGNAL_RECOLOUR:
			case A0RPI_RAILTYPE_EXTRA_ASPECTS:
				buf->Skip(buf->ReadExtendedByte());
				break;

			default:
				ret = HandleAction0PropertyDefault(buf, prop);
				break;
		}
	}

	return ret;
}

/**
 * Define properties for roadtypes
 * @param id ID of the roadtype.
 * @param numinfo Number of subsequent IDs to change the property for.
 * @param prop The property to change.
 * @param buf The property value.
 * @return ChangeInfoResult.
 */
static ChangeInfoResult RoadTypeChangeInfo(uint id, int numinfo, int prop, const GRFFilePropertyRemapEntry *mapping_entry, ByteReader *buf, RoadTramType rtt)
{
	ChangeInfoResult ret = CIR_SUCCESS;

	extern RoadTypeInfo _roadtypes[ROADTYPE_END];
	RoadType *type_map = (rtt == RTT_TRAM) ? _cur.grffile->tramtype_map : _cur.grffile->roadtype_map;

	if (id + numinfo > ROADTYPE_END) {
		grfmsg(1, "RoadTypeChangeInfo: Road type %u is invalid, max %u, ignoring", id + numinfo, ROADTYPE_END);
		return CIR_INVALID_ID;
	}

	for (int i = 0; i < numinfo; i++) {
		RoadType rt = type_map[id + i];
		if (rt == INVALID_ROADTYPE) return CIR_INVALID_ID;

		RoadTypeInfo *rti = &_roadtypes[rt];

		switch (prop) {
			case 0x08: // Label of road type
				/* Skipped here as this is loaded during reservation stage. */
				buf->ReadDWord();
				break;

			case 0x09: { // Toolbar caption of roadtype (sets name as well for backwards compatibility for grf ver < 8)
				uint16 str = buf->ReadWord();
				AddStringForMapping(str, &rti->strings.toolbar_caption);
				break;
			}

			case 0x0A: // Menu text of roadtype
				AddStringForMapping(buf->ReadWord(), &rti->strings.menu_text);
				break;

			case 0x0B: // Build window caption
				AddStringForMapping(buf->ReadWord(), &rti->strings.build_caption);
				break;

			case 0x0C: // Autoreplace text
				AddStringForMapping(buf->ReadWord(), &rti->strings.replace_text);
				break;

			case 0x0D: // New engine text
				AddStringForMapping(buf->ReadWord(), &rti->strings.new_engine);
				break;

			case 0x0F: // Powered roadtype list
			case 0x18: // Roadtype list required for date introduction
			case 0x19: { // Introduced roadtype list
				/* Road type compatibility bits are added to the existing bits
				 * to allow multiple GRFs to modify compatibility with the
				 * default road types. */
				int n = buf->ReadByte();
				for (int j = 0; j != n; j++) {
					RoadTypeLabel label = buf->ReadDWord();
					RoadType rt = GetRoadTypeByLabel(BSWAP32(label), false);
					if (rt != INVALID_ROADTYPE) {
						switch (prop) {
							case 0x0F: SetBit(rti->powered_roadtypes, rt);               break;
							case 0x18: SetBit(rti->introduction_required_roadtypes, rt); break;
							case 0x19: SetBit(rti->introduces_roadtypes, rt);            break;
						}
					}
				}
				break;
			}

			case 0x10: // Road Type flags
				rti->flags = (RoadTypeFlags)buf->ReadByte();
				break;

			case 0x13: // Construction cost factor
				rti->cost_multiplier = buf->ReadWord();
				break;

			case 0x14: // Speed limit
				rti->max_speed = buf->ReadWord();
				break;

			case 0x16: // Map colour
				rti->map_colour = buf->ReadByte();
				break;

			case 0x17: // Introduction date
				rti->introduction_date = buf->ReadDWord();
				break;

			case 0x1A: // Sort order
				rti->sorting_order = buf->ReadByte();
				break;

			case 0x1B: // Name of roadtype
				AddStringForMapping(buf->ReadWord(), &rti->strings.name);
				break;

			case 0x1C: // Maintenance cost factor
				rti->maintenance_multiplier = buf->ReadWord();
				break;

			case 0x1D: // Alternate road type label list
				/* Skipped here as this is loaded during reservation stage. */
				for (int j = buf->ReadByte(); j != 0; j--) buf->ReadDWord();
				break;

			case A0RPI_ROADTYPE_EXTRA_FLAGS:
				if (MappedPropertyLengthMismatch(buf, 1, mapping_entry)) break;
				rti->extra_flags = (RoadTypeExtraFlags)buf->ReadByte();
				break;

			default:
				ret = CIR_UNKNOWN;
				break;
		}
	}

	return ret;
}

static ChangeInfoResult RoadTypeChangeInfo(uint id, int numinfo, int prop, const GRFFilePropertyRemapEntry *mapping_entry, ByteReader *buf)
{
	return RoadTypeChangeInfo(id, numinfo, prop, mapping_entry, buf, RTT_ROAD);
}

static ChangeInfoResult TramTypeChangeInfo(uint id, int numinfo, int prop, const GRFFilePropertyRemapEntry *mapping_entry, ByteReader *buf)
{
	return RoadTypeChangeInfo(id, numinfo, prop, mapping_entry, buf, RTT_TRAM);
}


static ChangeInfoResult RoadTypeReserveInfo(uint id, int numinfo, int prop, const GRFFilePropertyRemapEntry *mapping_entry, ByteReader *buf, RoadTramType rtt)
{
	ChangeInfoResult ret = CIR_SUCCESS;

	extern RoadTypeInfo _roadtypes[ROADTYPE_END];
	RoadType *type_map = (rtt == RTT_TRAM) ? _cur.grffile->tramtype_map : _cur.grffile->roadtype_map;

	if (id + numinfo > ROADTYPE_END) {
		grfmsg(1, "RoadTypeReserveInfo: Road type %u is invalid, max %u, ignoring", id + numinfo, ROADTYPE_END);
		return CIR_INVALID_ID;
	}

	for (int i = 0; i < numinfo; i++) {
		switch (prop) {
			case 0x08: { // Label of road type
				RoadTypeLabel rtl = buf->ReadDWord();
				rtl = BSWAP32(rtl);

				RoadType rt = GetRoadTypeByLabel(rtl, false);
				if (rt == INVALID_ROADTYPE) {
					/* Set up new road type */
					rt = AllocateRoadType(rtl, rtt);
				} else if (GetRoadTramType(rt) != rtt) {
					grfmsg(1, "RoadTypeReserveInfo: Road type %u is invalid type (road/tram), ignoring", id + numinfo);
					return CIR_INVALID_ID;
				}

				type_map[id + i] = rt;
				break;
			}
			case 0x09: // Toolbar caption of roadtype
			case 0x0A: // Menu text
			case 0x0B: // Build window caption
			case 0x0C: // Autoreplace text
			case 0x0D: // New loco
			case 0x13: // Construction cost
			case 0x14: // Speed limit
			case 0x1B: // Name of roadtype
			case 0x1C: // Maintenance cost factor
				buf->ReadWord();
				break;

			case 0x1D: // Alternate road type label list
				if (type_map[id + i] != INVALID_ROADTYPE) {
					int n = buf->ReadByte();
					for (int j = 0; j != n; j++) {
						_roadtypes[type_map[id + i]].alternate_labels.push_back(BSWAP32(buf->ReadDWord()));
					}
					break;
				}
				grfmsg(1, "RoadTypeReserveInfo: Ignoring property 1D for road type %u because no label was set", id + i);
				/* FALL THROUGH */

			case 0x0F: // Powered roadtype list
			case 0x18: // Roadtype list required for date introduction
			case 0x19: // Introduced roadtype list
				for (int j = buf->ReadByte(); j != 0; j--) buf->ReadDWord();
				break;

			case 0x10: // Road Type flags
			case 0x16: // Map colour
			case 0x1A: // Sort order
				buf->ReadByte();
				break;

			case 0x17: // Introduction date
				buf->ReadDWord();
				break;

			case A0RPI_ROADTYPE_EXTRA_FLAGS:
				buf->Skip(buf->ReadExtendedByte());
				break;

			default:
				ret = CIR_UNKNOWN;
				break;
		}
	}

	return ret;
}

static ChangeInfoResult RoadTypeReserveInfo(uint id, int numinfo, int prop, const GRFFilePropertyRemapEntry *mapping_entry, ByteReader *buf)
{
	return RoadTypeReserveInfo(id, numinfo, prop, mapping_entry, buf, RTT_ROAD);
}

static ChangeInfoResult TramTypeReserveInfo(uint id, int numinfo, int prop, const GRFFilePropertyRemapEntry *mapping_entry, ByteReader *buf)
{
	return RoadTypeReserveInfo(id, numinfo, prop, mapping_entry, buf, RTT_TRAM);
}

static ChangeInfoResult AirportTilesChangeInfo(uint airtid, int numinfo, int prop, const GRFFilePropertyRemapEntry *mapping_entry, ByteReader *buf)
{
	ChangeInfoResult ret = CIR_SUCCESS;

	if (airtid + numinfo > NUM_AIRPORTTILES_PER_GRF) {
		grfmsg(1, "AirportTileChangeInfo: Too many airport tiles loaded (%u), max (%u). Ignoring.", airtid + numinfo, NUM_AIRPORTTILES_PER_GRF);
		return CIR_INVALID_ID;
	}

	/* Allocate airport tile specs if they haven't been allocated already. */
	if (_cur.grffile->airtspec == nullptr) {
		_cur.grffile->airtspec = CallocT<AirportTileSpec*>(NUM_AIRPORTTILES_PER_GRF);
	}

	for (int i = 0; i < numinfo; i++) {
		AirportTileSpec *tsp = _cur.grffile->airtspec[airtid + i];

		if (prop != 0x08 && tsp == nullptr) {
			grfmsg(2, "AirportTileChangeInfo: Attempt to modify undefined airport tile %u. Ignoring.", airtid + i);
			return CIR_INVALID_ID;
		}

		switch (prop) {
			case 0x08: { // Substitute airport tile type
				AirportTileSpec **tilespec = &_cur.grffile->airtspec[airtid + i];
				byte subs_id = buf->ReadByte();

				if (subs_id >= NEW_AIRPORTTILE_OFFSET) {
					/* The substitute id must be one of the original airport tiles. */
					grfmsg(2, "AirportTileChangeInfo: Attempt to use new airport tile %u as substitute airport tile for %u. Ignoring.", subs_id, airtid + i);
					continue;
				}

				/* Allocate space for this airport tile. */
				if (*tilespec == nullptr) {
					*tilespec = CallocT<AirportTileSpec>(1);
					tsp = *tilespec;

					memcpy(tsp, AirportTileSpec::Get(subs_id), sizeof(AirportTileSpec));
					tsp->enabled = true;

					tsp->animation.status = ANIM_STATUS_NO_ANIMATION;

					tsp->grf_prop.local_id = airtid + i;
					tsp->grf_prop.subst_id = subs_id;
					tsp->grf_prop.grffile = _cur.grffile;
					_airporttile_mngr.AddEntityID(airtid + i, _cur.grffile->grfid, subs_id); // pre-reserve the tile slot
				}
				break;
			}

			case 0x09: { // Airport tile override
				byte override = buf->ReadByte();

				/* The airport tile being overridden must be an original airport tile. */
				if (override >= NEW_AIRPORTTILE_OFFSET) {
					grfmsg(2, "AirportTileChangeInfo: Attempt to override new airport tile %u with airport tile id %u. Ignoring.", override, airtid + i);
					continue;
				}

				_airporttile_mngr.Add(airtid + i, _cur.grffile->grfid, override);
				break;
			}

			case 0x0E: // Callback mask
				tsp->callback_mask = buf->ReadByte();
				break;

			case 0x0F: // Animation information
				tsp->animation.frames = buf->ReadByte();
				tsp->animation.status = buf->ReadByte();
				break;

			case 0x10: // Animation speed
				tsp->animation.speed = buf->ReadByte();
				break;

			case 0x11: // Animation triggers
				tsp->animation.triggers = buf->ReadByte();
				break;

			default:
				ret = HandleAction0PropertyDefault(buf, prop);
				break;
		}
	}

	return ret;
}

static bool HandleChangeInfoResult(const char *caller, ChangeInfoResult cir, uint8 feature, int property)
{
	switch (cir) {
		default: NOT_REACHED();

		case CIR_DISABLED:
			/* Error has already been printed; just stop parsing */
			return true;

		case CIR_SUCCESS:
			return false;

		case CIR_UNHANDLED:
			grfmsg(1, "%s: Ignoring property 0x%02X of feature 0x%02X (not implemented)", caller, property, feature);
			return false;

		case CIR_UNKNOWN:
			grfmsg(0, "%s: Unknown property 0x%02X of feature 0x%02X, disabling", caller, property, feature);
			FALLTHROUGH;

		case CIR_INVALID_ID: {
			/* No debug message for an invalid ID, as it has already been output */
			GRFError *error = DisableGrf(cir == CIR_INVALID_ID ? STR_NEWGRF_ERROR_INVALID_ID : STR_NEWGRF_ERROR_UNKNOWN_PROPERTY);
			if (cir != CIR_INVALID_ID) error->param_value[1] = property;
			return true;
		}
	}
}

struct GRFFilePropertyDescriptor {
	int prop;
	const GRFFilePropertyRemapEntry *entry;

	GRFFilePropertyDescriptor(int prop, const GRFFilePropertyRemapEntry *entry)
			: prop(prop), entry(entry) {}
};

static GRFFilePropertyDescriptor ReadAction0PropertyID(ByteReader *buf, uint8 feature)
{
	uint8 raw_prop = buf->ReadByte();
	const GRFFilePropertyRemapSet &remap = _cur.grffile->action0_property_remaps[feature];
	if (remap.remapped_ids[raw_prop]) {
		auto iter = remap.mapping.find(raw_prop);
		assert(iter != remap.mapping.end());
		const GRFFilePropertyRemapEntry &def = iter->second;
		int prop = def.id;
		if (prop == A0RPI_UNKNOWN_ERROR) {
			grfmsg(0, "Error: Unimplemented mapped property: %s, feature: %X, mapped to: %X", def.name, def.feature, raw_prop);
			GRFError *error = DisableGrf(STR_NEWGRF_ERROR_UNIMPLEMETED_MAPPED_PROPERTY);
			error->data = stredup(def.name);
			error->param_value[1] = def.feature;
			error->param_value[2] = raw_prop;
		} else if (prop == A0RPI_UNKNOWN_IGNORE) {
			grfmsg(2, "Ignoring unimplemented mapped property: %s, feature: %X, mapped to: %X", def.name, def.feature, raw_prop);
		}
		return GRFFilePropertyDescriptor(prop, &def);
	} else {
		return GRFFilePropertyDescriptor(raw_prop, nullptr);
	}
}

/* Action 0x00 */
static void FeatureChangeInfo(ByteReader *buf)
{
	/* <00> <feature> <num-props> <num-info> <id> (<property <new-info>)...
	 *
	 * B feature
	 * B num-props     how many properties to change per vehicle/station
	 * B num-info      how many vehicles/stations to change
	 * E id            ID of first vehicle/station to change, if num-info is
	 *                 greater than one, this one and the following
	 *                 vehicles/stations will be changed
	 * B property      what property to change, depends on the feature
	 * V new-info      new bytes of info (variable size; depends on properties) */

	static const VCI_Handler handler[] = {
		/* GSF_TRAINS */        RailVehicleChangeInfo,
		/* GSF_ROADVEHICLES */  RoadVehicleChangeInfo,
		/* GSF_SHIPS */         ShipVehicleChangeInfo,
		/* GSF_AIRCRAFT */      AircraftVehicleChangeInfo,
		/* GSF_STATIONS */      StationChangeInfo,
		/* GSF_CANALS */        CanalChangeInfo,
		/* GSF_BRIDGES */       BridgeChangeInfo,
		/* GSF_HOUSES */        TownHouseChangeInfo,
		/* GSF_GLOBALVAR */     GlobalVarChangeInfo,
		/* GSF_INDUSTRYTILES */ IndustrytilesChangeInfo,
		/* GSF_INDUSTRIES */    IndustriesChangeInfo,
		/* GSF_CARGOES */       nullptr, // Cargo is handled during reservation
		/* GSF_SOUNDFX */       SoundEffectChangeInfo,
		/* GSF_AIRPORTS */      AirportChangeInfo,
		/* GSF_SIGNALS */       SignalsChangeInfo,
		/* GSF_OBJECTS */       ObjectChangeInfo,
		/* GSF_RAILTYPES */     RailTypeChangeInfo,
		/* GSF_AIRPORTTILES */  AirportTilesChangeInfo,
		/* GSF_ROADTYPES */     RoadTypeChangeInfo,
		/* GSF_TRAMTYPES */     TramTypeChangeInfo,
	};
	static_assert(GSF_END == lengthof(handler));
	static_assert(lengthof(handler) == lengthof(_cur.grffile->action0_property_remaps), "Action 0 feature list length mismatch");

	uint8 feature  = buf->ReadByte();
	uint8 numprops = buf->ReadByte();
	uint numinfo  = buf->ReadByte();
	uint engine   = buf->ReadExtendedByte();

	if (feature >= GSF_END) {
		grfmsg(1, "FeatureChangeInfo: Unsupported feature 0x%02X, skipping", feature);
		return;
	}

	grfmsg(6, "FeatureChangeInfo: Feature 0x%02X, %d properties, to apply to %d+%d",
	               feature, numprops, engine, numinfo);

	if (handler[feature] == nullptr) {
		if (feature != GSF_CARGOES) grfmsg(1, "FeatureChangeInfo: Unsupported feature 0x%02X, skipping", feature);
		return;
	}

	/* Mark the feature as used by the grf */
	SetBit(_cur.grffile->grf_features, feature);

	while (numprops-- && buf->HasData()) {
		GRFFilePropertyDescriptor desc = ReadAction0PropertyID(buf, feature);

		ChangeInfoResult cir = handler[feature](engine, numinfo, desc.prop, desc.entry, buf);
		if (HandleChangeInfoResult("FeatureChangeInfo", cir, feature, desc.prop)) return;
	}
}

/* Action 0x00 (GLS_SAFETYSCAN) */
static void SafeChangeInfo(ByteReader *buf)
{
	uint8 feature  = buf->ReadByte();
	uint8 numprops = buf->ReadByte();
	uint numinfo = buf->ReadByte();
	buf->ReadExtendedByte(); // id

	if (feature == GSF_BRIDGES && numprops == 1) {
		GRFFilePropertyDescriptor desc = ReadAction0PropertyID(buf, feature);
		/* Bridge property 0x0D is redefinition of sprite layout tables, which
		 * is considered safe. */
		if (desc.prop == 0x0D) return;
	} else if (feature == GSF_GLOBALVAR && numprops == 1) {
		GRFFilePropertyDescriptor desc = ReadAction0PropertyID(buf, feature);
		/* Engine ID Mappings are safe, if the source is static */
		if (desc.prop == 0x11) {
			bool is_safe = true;
			for (uint i = 0; i < numinfo; i++) {
				uint32 s = buf->ReadDWord();
				buf->ReadDWord(); // dest
				const GRFConfig *grfconfig = GetGRFConfig(s);
				if (grfconfig != nullptr && !HasBit(grfconfig->flags, GCF_STATIC)) {
					is_safe = false;
					break;
				}
			}
			if (is_safe) return;
		}
	}

	SetBit(_cur.grfconfig->flags, GCF_UNSAFE);

	/* Skip remainder of GRF */
	_cur.skip_sprites = -1;
}

/* Action 0x00 (GLS_RESERVE) */
static void ReserveChangeInfo(ByteReader *buf)
{
	uint8 feature  = buf->ReadByte();

	if (feature != GSF_CARGOES && feature != GSF_GLOBALVAR && feature != GSF_RAILTYPES && feature != GSF_ROADTYPES && feature != GSF_TRAMTYPES) return;

	uint8 numprops = buf->ReadByte();
	uint8 numinfo  = buf->ReadByte();
	uint8 index    = buf->ReadExtendedByte();

	while (numprops-- && buf->HasData()) {
		GRFFilePropertyDescriptor desc = ReadAction0PropertyID(buf, feature);
		ChangeInfoResult cir = CIR_SUCCESS;

		switch (feature) {
			default: NOT_REACHED();
			case GSF_CARGOES:
				cir = CargoChangeInfo(index, numinfo, desc.prop, desc.entry, buf);
				break;

			case GSF_GLOBALVAR:
				cir = GlobalVarReserveInfo(index, numinfo, desc.prop, desc.entry, buf);
				break;

			case GSF_RAILTYPES:
				cir = RailTypeReserveInfo(index, numinfo, desc.prop, desc.entry, buf);
				break;

			case GSF_ROADTYPES:
				cir = RoadTypeReserveInfo(index, numinfo, desc.prop, desc.entry, buf);
				break;

			case GSF_TRAMTYPES:
				cir = TramTypeReserveInfo(index, numinfo, desc.prop, desc.entry, buf);
				break;
		}

		if (HandleChangeInfoResult("ReserveChangeInfo", cir, feature, desc.prop)) return;
	}
}

/* Action 0x01 */
static void NewSpriteSet(ByteReader *buf)
{
	/* Basic format:    <01> <feature> <num-sets> <num-ent>
	 * Extended format: <01> <feature> 00 <first-set> <num-sets> <num-ent>
	 *
	 * B feature       feature to define sprites for
	 *                 0, 1, 2, 3: veh-type, 4: train stations
	 * E first-set     first sprite set to define
	 * B num-sets      number of sprite sets (extended byte in extended format)
	 * E num-ent       how many entries per sprite set
	 *                 For vehicles, this is the number of different
	 *                         vehicle directions in each sprite set
	 *                         Set num-dirs=8, unless your sprites are symmetric.
	 *                         In that case, use num-dirs=4.
	 */

	uint8  feature   = buf->ReadByte();
	uint16 num_sets  = buf->ReadByte();
	uint16 first_set = 0;

	if (num_sets == 0 && buf->HasData(3)) {
		/* Extended Action1 format.
		 * Some GRFs define zero sets of zero sprites, though there is actually no use in that. Ignore them. */
		first_set = buf->ReadExtendedByte();
		num_sets = buf->ReadExtendedByte();
	}
	uint16 num_ents = buf->ReadExtendedByte();

	if (feature >= GSF_END) {
		_cur.skip_sprites = num_sets * num_ents;
		grfmsg(1, "NewSpriteSet: Unsupported feature 0x%02X, skipping %d sprites", feature, _cur.skip_sprites);
		return;
	}

	_cur.AddSpriteSets(feature, _cur.spriteid, first_set, num_sets, num_ents);

	grfmsg(7, "New sprite set at %d of feature 0x%02X, consisting of %d sets with %d views each (total %d)",
		_cur.spriteid, feature, num_sets, num_ents, num_sets * num_ents
	);

	for (int i = 0; i < num_sets * num_ents; i++) {
		_cur.nfo_line++;
		LoadNextSprite(_cur.spriteid++, *_cur.file, _cur.nfo_line);
	}
}

/* Action 0x01 (SKIP) */
static void SkipAct1(ByteReader *buf)
{
	buf->ReadByte();
	uint16 num_sets  = buf->ReadByte();

	if (num_sets == 0 && buf->HasData(3)) {
		/* Extended Action1 format.
		 * Some GRFs define zero sets of zero sprites, though there is actually no use in that. Ignore them. */
		buf->ReadExtendedByte(); // first_set
		num_sets = buf->ReadExtendedByte();
	}
	uint16 num_ents = buf->ReadExtendedByte();

	_cur.skip_sprites = num_sets * num_ents;

	grfmsg(3, "SkipAct1: Skipping %d sprites", _cur.skip_sprites);
}

/* Helper function to either create a callback or link to a previously
 * defined spritegroup. */
static const SpriteGroup *GetGroupFromGroupID(byte setid, byte type, uint16 groupid)
{
	if (HasBit(groupid, 15)) {
		assert(CallbackResultSpriteGroup::CanAllocateItem());
		return new CallbackResultSpriteGroup(groupid, _cur.grffile->grf_version >= 8);
	}

	if (groupid > MAX_SPRITEGROUP || _cur.spritegroups[groupid] == nullptr) {
		grfmsg(1, "GetGroupFromGroupID(0x%02X:0x%02X): Groupid 0x%04X does not exist, leaving empty", setid, type, groupid);
		return nullptr;
	}

	return _cur.spritegroups[groupid];
}

/**
 * Helper function to either create a callback or a result sprite group.
 * @param feature GrfSpecFeature to define spritegroup for.
 * @param setid SetID of the currently being parsed Action2. (only for debug output)
 * @param type Type of the currently being parsed Action2. (only for debug output)
 * @param spriteid Raw value from the GRF for the new spritegroup; describes either the return value or the referenced spritegroup.
 * @return Created spritegroup.
 */
static const SpriteGroup *CreateGroupFromGroupID(byte feature, byte setid, byte type, uint16 spriteid)
{
	if (HasBit(spriteid, 15)) {
		assert(CallbackResultSpriteGroup::CanAllocateItem());
		return new CallbackResultSpriteGroup(spriteid, _cur.grffile->grf_version >= 8);
	}

	if (!_cur.IsValidSpriteSet(feature, spriteid)) {
		grfmsg(1, "CreateGroupFromGroupID(0x%02X:0x%02X): Sprite set %u invalid", setid, type, spriteid);
		return nullptr;
	}

	SpriteID spriteset_start = _cur.GetSprite(feature, spriteid);
	uint num_sprites = _cur.GetNumEnts(feature, spriteid);

	/* Ensure that the sprites are loeded */
	assert(spriteset_start + num_sprites <= _cur.spriteid);

	assert(ResultSpriteGroup::CanAllocateItem());
	return new ResultSpriteGroup(spriteset_start, num_sprites);
}

/* Action 0x02 */
static void NewSpriteGroup(ByteReader *buf)
{
	/* <02> <feature> <set-id> <type/num-entries> <feature-specific-data...>
	 *
	 * B feature       see action 1
	 * B set-id        ID of this particular definition
	 * B type/num-entries
	 *                 if 80 or greater, this is a randomized or variational
	 *                 list definition, see below
	 *                 otherwise it specifies a number of entries, the exact
	 *                 meaning depends on the feature
	 * V feature-specific-data (huge mess, don't even look it up --pasky) */
	const SpriteGroup *act_group = nullptr;

	uint8 feature = buf->ReadByte();
	if (feature >= GSF_END) {
		grfmsg(1, "NewSpriteGroup: Unsupported feature 0x%02X, skipping", feature);
		return;
	}

	uint8 setid   = buf->ReadByte();
	uint8 type    = buf->ReadByte();

	/* Sprite Groups are created here but they are allocated from a pool, so
	 * we do not need to delete anything if there is an exception from the
	 * ByteReader. */

	switch (type) {
		/* Deterministic Sprite Group */
		case 0x81: // Self scope, byte
		case 0x82: // Parent scope, byte
		case 0x85: // Self scope, word
		case 0x86: // Parent scope, word
		case 0x89: // Self scope, dword
		case 0x8A: // Parent scope, dword
		{
			byte varadjust;
			byte varsize;

			assert(DeterministicSpriteGroup::CanAllocateItem());
			DeterministicSpriteGroup *group = new DeterministicSpriteGroup();
			group->nfo_line = _cur.nfo_line;
			act_group = group;
			group->var_scope = HasBit(type, 1) ? VSG_SCOPE_PARENT : VSG_SCOPE_SELF;

			switch (GB(type, 2, 2)) {
				default: NOT_REACHED();
				case 0: group->size = DSG_SIZE_BYTE;  varsize = 1; break;
				case 1: group->size = DSG_SIZE_WORD;  varsize = 2; break;
				case 2: group->size = DSG_SIZE_DWORD; varsize = 4; break;
			}

			/* Loop through the var adjusts. Unfortunately we don't know how many we have
			 * from the outset, so we shall have to keep reallocing. */
			do {
				DeterministicSpriteGroupAdjust &adjust = group->adjusts.emplace_back();

				/* The first var adjust doesn't have an operation specified, so we set it to add. */
				adjust.operation = group->adjusts.size() == 1 ? DSGA_OP_ADD : (DeterministicSpriteGroupAdjustOperation)buf->ReadByte();
				adjust.variable  = buf->ReadByte();
				if (adjust.variable == 0x7E) {
					/* Link subroutine group */
					adjust.subroutine = GetGroupFromGroupID(setid, type, buf->ReadByte());
				} else {
					adjust.parameter = IsInsideMM(adjust.variable, 0x60, 0x80) ? buf->ReadByte() : 0;
				}

				varadjust = buf->ReadByte();
				adjust.shift_num = GB(varadjust, 0, 5);
				adjust.type      = (DeterministicSpriteGroupAdjustType)GB(varadjust, 6, 2);
				adjust.and_mask  = buf->ReadVarSize(varsize);

				if (adjust.type != DSGA_TYPE_NONE) {
					adjust.add_val    = buf->ReadVarSize(varsize);
					adjust.divmod_val = buf->ReadVarSize(varsize);
				} else {
					adjust.add_val    = 0;
					adjust.divmod_val = 0;
				}

				/* Continue reading var adjusts while bit 5 is set. */
			} while (HasBit(varadjust, 5));

			std::vector<DeterministicSpriteGroupRange> ranges;
			ranges.resize(buf->ReadByte());
			for (uint i = 0; i < ranges.size(); i++) {
				ranges[i].group = GetGroupFromGroupID(setid, type, buf->ReadWord());
				ranges[i].low   = buf->ReadVarSize(varsize);
				ranges[i].high  = buf->ReadVarSize(varsize);
			}

			group->default_group = GetGroupFromGroupID(setid, type, buf->ReadWord());
			group->error_group = ranges.size() > 0 ? ranges[0].group : group->default_group;
			/* nvar == 0 is a special case -- we turn our value into a callback result */
			group->calculated_result = ranges.size() == 0;

			/* Sort ranges ascending. When ranges overlap, this may required clamping or splitting them */
			std::vector<uint32> bounds;
			for (uint i = 0; i < ranges.size(); i++) {
				bounds.push_back(ranges[i].low);
				if (ranges[i].high != UINT32_MAX) bounds.push_back(ranges[i].high + 1);
			}
			std::sort(bounds.begin(), bounds.end());
			bounds.erase(std::unique(bounds.begin(), bounds.end()), bounds.end());

			std::vector<const SpriteGroup *> target;
			for (uint j = 0; j < bounds.size(); ++j) {
				uint32 v = bounds[j];
				const SpriteGroup *t = group->default_group;
				for (uint i = 0; i < ranges.size(); i++) {
					if (ranges[i].low <= v && v <= ranges[i].high) {
						t = ranges[i].group;
						break;
					}
				}
				target.push_back(t);
			}
			assert(target.size() == bounds.size());

			for (uint j = 0; j < bounds.size(); ) {
				if (target[j] != group->default_group) {
					DeterministicSpriteGroupRange &r = group->ranges.emplace_back();
					r.group = target[j];
					r.low = bounds[j];
					while (j < bounds.size() && target[j] == r.group) {
						j++;
					}
					r.high = j < bounds.size() ? bounds[j] - 1 : UINT32_MAX;
				} else {
					j++;
				}
			}

			break;
		}

		/* Randomized Sprite Group */
		case 0x80: // Self scope
		case 0x83: // Parent scope
		case 0x84: // Relative scope
		{
			assert(RandomizedSpriteGroup::CanAllocateItem());
			RandomizedSpriteGroup *group = new RandomizedSpriteGroup();
			group->nfo_line = _cur.nfo_line;
			act_group = group;
			group->var_scope = HasBit(type, 1) ? VSG_SCOPE_PARENT : VSG_SCOPE_SELF;

			if (HasBit(type, 2)) {
				if (feature <= GSF_AIRCRAFT) group->var_scope = VSG_SCOPE_RELATIVE;
				group->count = buf->ReadByte();
			}

			uint8 triggers = buf->ReadByte();
			group->triggers       = GB(triggers, 0, 7);
			group->cmp_mode       = HasBit(triggers, 7) ? RSG_CMP_ALL : RSG_CMP_ANY;
			group->lowest_randbit = buf->ReadByte();

			byte num_groups = buf->ReadByte();
			if (!HasExactlyOneBit(num_groups)) {
				grfmsg(1, "NewSpriteGroup: Random Action 2 nrand should be power of 2");
			}

			for (uint i = 0; i < num_groups; i++) {
				group->groups.push_back(GetGroupFromGroupID(setid, type, buf->ReadWord()));
			}

			break;
		}

		/* Neither a variable or randomized sprite group... must be a real group */
		default:
		{
			switch (feature) {
				case GSF_TRAINS:
				case GSF_ROADVEHICLES:
				case GSF_SHIPS:
				case GSF_AIRCRAFT:
				case GSF_STATIONS:
				case GSF_CANALS:
				case GSF_CARGOES:
				case GSF_AIRPORTS:
				case GSF_RAILTYPES:
				case GSF_ROADTYPES:
				case GSF_TRAMTYPES:
				case GSF_SIGNALS:
				{
					byte num_loaded  = type;
					byte num_loading = buf->ReadByte();

					if (!_cur.HasValidSpriteSets(feature)) {
						grfmsg(0, "NewSpriteGroup: No sprite set to work on! Skipping");
						return;
					}

					if (num_loaded + num_loading == 0) {
						grfmsg(1, "NewSpriteGroup: no result, skipping invalid RealSpriteGroup");
						break;
					}

					grfmsg(6, "NewSpriteGroup: New SpriteGroup 0x%02X, %u loaded, %u loading",
							setid, num_loaded, num_loading);

					if (num_loaded + num_loading == 1) {
						/* Avoid creating 'Real' sprite group if only one option. */
						uint16 spriteid = buf->ReadWord();
						act_group = CreateGroupFromGroupID(feature, setid, type, spriteid);
						grfmsg(8, "NewSpriteGroup: one result, skipping RealSpriteGroup = subset %u", spriteid);
						break;
					}

					std::vector<uint16> loaded;
					std::vector<uint16> loading;

					for (uint i = 0; i < num_loaded; i++) {
						loaded.push_back(buf->ReadWord());
						grfmsg(8, "NewSpriteGroup: + rg->loaded[%i]  = subset %u", i, loaded[i]);
					}

					for (uint i = 0; i < num_loading; i++) {
						loading.push_back(buf->ReadWord());
						grfmsg(8, "NewSpriteGroup: + rg->loading[%i] = subset %u", i, loading[i]);
					}

					if (std::adjacent_find(loaded.begin(),  loaded.end(),  std::not_equal_to<>()) == loaded.end() &&
						std::adjacent_find(loading.begin(), loading.end(), std::not_equal_to<>()) == loading.end() &&
						loaded[0] == loading[0])
					{
						/* Both lists only contain the same value, so don't create 'Real' sprite group */
						act_group = CreateGroupFromGroupID(feature, setid, type, loaded[0]);
						grfmsg(8, "NewSpriteGroup: same result, skipping RealSpriteGroup = subset %u", loaded[0]);
						break;
					}

					assert(RealSpriteGroup::CanAllocateItem());
					RealSpriteGroup *group = new RealSpriteGroup();
					group->nfo_line = _cur.nfo_line;
					act_group = group;

					for (uint16 spriteid : loaded) {
						const SpriteGroup *t = CreateGroupFromGroupID(feature, setid, type, spriteid);
						group->loaded.push_back(t);
					}

					for (uint16 spriteid : loading) {
						const SpriteGroup *t = CreateGroupFromGroupID(feature, setid, type, spriteid);
						group->loading.push_back(t);
					}

					break;
				}

				case GSF_HOUSES:
				case GSF_AIRPORTTILES:
				case GSF_OBJECTS:
				case GSF_INDUSTRYTILES: {
					byte num_building_sprites = std::max((uint8)1, type);

					assert(TileLayoutSpriteGroup::CanAllocateItem());
					TileLayoutSpriteGroup *group = new TileLayoutSpriteGroup();
					group->nfo_line = _cur.nfo_line;
					act_group = group;

					/* On error, bail out immediately. Temporary GRF data was already freed */
					if (ReadSpriteLayout(buf, num_building_sprites, true, feature, false, type == 0, &group->dts)) return;
					break;
				}

				case GSF_INDUSTRIES: {
					if (type > 2) {
						grfmsg(1, "NewSpriteGroup: Unsupported industry production version %d, skipping", type);
						break;
					}

					assert(IndustryProductionSpriteGroup::CanAllocateItem());
					IndustryProductionSpriteGroup *group = new IndustryProductionSpriteGroup();
					group->nfo_line = _cur.nfo_line;
					act_group = group;
					group->version = type;
					if (type == 0) {
						group->num_input = 3;
						for (uint i = 0; i < 3; i++) {
							group->subtract_input[i] = (int16)buf->ReadWord(); // signed
						}
						group->num_output = 2;
						for (uint i = 0; i < 2; i++) {
							group->add_output[i] = buf->ReadWord(); // unsigned
						}
						group->again = buf->ReadByte();
					} else if (type == 1) {
						group->num_input = 3;
						for (uint i = 0; i < 3; i++) {
							group->subtract_input[i] = buf->ReadByte();
						}
						group->num_output = 2;
						for (uint i = 0; i < 2; i++) {
							group->add_output[i] = buf->ReadByte();
						}
						group->again = buf->ReadByte();
					} else if (type == 2) {
						group->num_input = buf->ReadByte();
						if (group->num_input > lengthof(group->subtract_input)) {
							GRFError *error = DisableGrf(STR_NEWGRF_ERROR_INDPROD_CALLBACK);
							error->data = "too many inputs (max 16)";
							return;
						}
						for (uint i = 0; i < group->num_input; i++) {
							byte rawcargo = buf->ReadByte();
							CargoID cargo = GetCargoTranslation(rawcargo, _cur.grffile);
							if (cargo == CT_INVALID) {
								/* The mapped cargo is invalid. This is permitted at this point,
								 * as long as the result is not used. Mark it invalid so this
								 * can be tested later. */
								group->version = 0xFF;
							} else if (std::find(group->cargo_input, group->cargo_input + i, cargo) != group->cargo_input + i) {
								GRFError *error = DisableGrf(STR_NEWGRF_ERROR_INDPROD_CALLBACK);
								error->data = "duplicate input cargo";
								return;
							}
							group->cargo_input[i] = cargo;
							group->subtract_input[i] = buf->ReadByte();
						}
						group->num_output = buf->ReadByte();
						if (group->num_output > lengthof(group->add_output)) {
							GRFError *error = DisableGrf(STR_NEWGRF_ERROR_INDPROD_CALLBACK);
							error->data = "too many outputs (max 16)";
							return;
						}
						for (uint i = 0; i < group->num_output; i++) {
							byte rawcargo = buf->ReadByte();
							CargoID cargo = GetCargoTranslation(rawcargo, _cur.grffile);
							if (cargo == CT_INVALID) {
								/* Mark this result as invalid to use */
								group->version = 0xFF;
							} else if (std::find(group->cargo_output, group->cargo_output + i, cargo) != group->cargo_output + i) {
								GRFError *error = DisableGrf(STR_NEWGRF_ERROR_INDPROD_CALLBACK);
								error->data = "duplicate output cargo";
								return;
							}
							group->cargo_output[i] = cargo;
							group->add_output[i] = buf->ReadByte();
						}
						group->again = buf->ReadByte();
					} else {
						NOT_REACHED();
					}
					break;
				}

				/* Loading of Tile Layout and Production Callback groups would happen here */
				default: grfmsg(1, "NewSpriteGroup: Unsupported feature 0x%02X, skipping", feature);
			}
		}
	}

	_cur.spritegroups[setid] = act_group;
}

static CargoID TranslateCargo(uint8 feature, uint8 ctype)
{
	if (feature == GSF_OBJECTS) {
		switch (ctype) {
			case 0:    return 0;
			case 0xFF: return CT_PURCHASE_OBJECT;
			default:
				grfmsg(1, "TranslateCargo: Invalid cargo bitnum %d for objects, skipping.", ctype);
				return CT_INVALID;
		}
	}
	/* Special cargo types for purchase list and stations */
	if (feature == GSF_STATIONS && ctype == 0xFE) return CT_DEFAULT_NA;
	if (ctype == 0xFF) return CT_PURCHASE;

	if (_cur.grffile->cargo_list.size() == 0) {
		/* No cargo table, so use bitnum values */
		if (ctype >= 32) {
			grfmsg(1, "TranslateCargo: Cargo bitnum %d out of range (max 31), skipping.", ctype);
			return CT_INVALID;
		}

		for (const CargoSpec *cs : CargoSpec::Iterate()) {
			if (cs->bitnum == ctype) {
				grfmsg(6, "TranslateCargo: Cargo bitnum %d mapped to cargo type %d.", ctype, cs->Index());
				return cs->Index();
			}
		}

		grfmsg(5, "TranslateCargo: Cargo bitnum %d not available in this climate, skipping.", ctype);
		return CT_INVALID;
	}

	/* Check if the cargo type is out of bounds of the cargo translation table */
	if (ctype >= _cur.grffile->cargo_list.size()) {
		grfmsg(1, "TranslateCargo: Cargo type %d out of range (max %d), skipping.", ctype, (unsigned int)_cur.grffile->cargo_list.size() - 1);
		return CT_INVALID;
	}

	/* Look up the cargo label from the translation table */
	CargoLabel cl = _cur.grffile->cargo_list[ctype];
	if (cl == 0) {
		grfmsg(5, "TranslateCargo: Cargo type %d not available in this climate, skipping.", ctype);
		return CT_INVALID;
	}

	ctype = GetCargoIDByLabel(cl);
	if (ctype == CT_INVALID) {
		grfmsg(5, "TranslateCargo: Cargo '%c%c%c%c' unsupported, skipping.", GB(cl, 24, 8), GB(cl, 16, 8), GB(cl, 8, 8), GB(cl, 0, 8));
		return CT_INVALID;
	}

	grfmsg(6, "TranslateCargo: Cargo '%c%c%c%c' mapped to cargo type %d.", GB(cl, 24, 8), GB(cl, 16, 8), GB(cl, 8, 8), GB(cl, 0, 8), ctype);
	return ctype;
}


static bool IsValidGroupID(uint16 groupid, const char *function)
{
	if (groupid > MAX_SPRITEGROUP || _cur.spritegroups[groupid] == nullptr) {
		grfmsg(1, "%s: Spritegroup 0x%04X out of range or empty, skipping.", function, groupid);
		return false;
	}

	return true;
}

static void VehicleMapSpriteGroup(ByteReader *buf, byte feature, uint8 idcount)
{
	static EngineID *last_engines;
	static uint last_engines_count;
	bool wagover = false;

	/* Test for 'wagon override' flag */
	if (HasBit(idcount, 7)) {
		wagover = true;
		/* Strip off the flag */
		idcount = GB(idcount, 0, 7);

		if (last_engines_count == 0) {
			grfmsg(0, "VehicleMapSpriteGroup: WagonOverride: No engine to do override with");
			return;
		}

		grfmsg(6, "VehicleMapSpriteGroup: WagonOverride: %u engines, %u wagons",
				last_engines_count, idcount);
	} else {
		if (last_engines_count != idcount) {
			last_engines = ReallocT(last_engines, idcount);
			last_engines_count = idcount;
		}
	}

	EngineID *engines = AllocaM(EngineID, idcount);
	for (uint i = 0; i < idcount; i++) {
		Engine *e = GetNewEngine(_cur.grffile, (VehicleType)feature, buf->ReadExtendedByte());
		if (e == nullptr) {
			/* No engine could be allocated?!? Deal with it. Okay,
			 * this might look bad. Also make sure this NewGRF
			 * gets disabled, as a half loaded one is bad. */
			HandleChangeInfoResult("VehicleMapSpriteGroup", CIR_INVALID_ID, 0, 0);
			return;
		}

		engines[i] = e->index;
		if (!wagover) last_engines[i] = engines[i];
	}

	uint8 cidcount = buf->ReadByte();
	for (uint c = 0; c < cidcount; c++) {
		uint8 ctype = buf->ReadByte();
		uint16 groupid = buf->ReadWord();
		if (!IsValidGroupID(groupid, "VehicleMapSpriteGroup")) continue;

		grfmsg(8, "VehicleMapSpriteGroup: * [%d] Cargo type 0x%X, group id 0x%02X", c, ctype, groupid);

		ctype = TranslateCargo(feature, ctype);
		if (ctype == CT_INVALID) continue;

		for (uint i = 0; i < idcount; i++) {
			EngineID engine = engines[i];

			grfmsg(7, "VehicleMapSpriteGroup: [%d] Engine %d...", i, engine);

			if (wagover) {
				SetWagonOverrideSprites(engine, ctype, _cur.spritegroups[groupid], last_engines, last_engines_count);
			} else {
				SetCustomEngineSprites(engine, ctype, _cur.spritegroups[groupid]);
			}
		}
	}

	uint16 groupid = buf->ReadWord();
	if (!IsValidGroupID(groupid, "VehicleMapSpriteGroup")) return;

	grfmsg(8, "-- Default group id 0x%04X", groupid);

	for (uint i = 0; i < idcount; i++) {
		EngineID engine = engines[i];

		if (wagover) {
			SetWagonOverrideSprites(engine, CT_DEFAULT, _cur.spritegroups[groupid], last_engines, last_engines_count);
		} else {
			SetCustomEngineSprites(engine, CT_DEFAULT, _cur.spritegroups[groupid]);
			SetEngineGRF(engine, _cur.grffile);
		}
	}
}


static void CanalMapSpriteGroup(ByteReader *buf, uint8 idcount)
{
	CanalFeature *cfs = AllocaM(CanalFeature, idcount);
	for (uint i = 0; i < idcount; i++) {
		cfs[i] = (CanalFeature)buf->ReadByte();
	}

	uint8 cidcount = buf->ReadByte();
	buf->Skip(cidcount * 3);

	uint16 groupid = buf->ReadWord();
	if (!IsValidGroupID(groupid, "CanalMapSpriteGroup")) return;

	for (uint i = 0; i < idcount; i++) {
		CanalFeature cf = cfs[i];

		if (cf >= CF_END) {
			grfmsg(1, "CanalMapSpriteGroup: Canal subset %d out of range, skipping", cf);
			continue;
		}

		_water_feature[cf].grffile = _cur.grffile;
		_water_feature[cf].group = _cur.spritegroups[groupid];
	}
}


static void StationMapSpriteGroup(ByteReader *buf, uint8 idcount)
{
	uint8 *stations = AllocaM(uint8, idcount);
	for (uint i = 0; i < idcount; i++) {
		stations[i] = buf->ReadByte();
	}

	uint8 cidcount = buf->ReadByte();
	for (uint c = 0; c < cidcount; c++) {
		uint8 ctype = buf->ReadByte();
		uint16 groupid = buf->ReadWord();
		if (!IsValidGroupID(groupid, "StationMapSpriteGroup")) continue;

		ctype = TranslateCargo(GSF_STATIONS, ctype);
		if (ctype == CT_INVALID) continue;

		for (uint i = 0; i < idcount; i++) {
			StationSpec *statspec = _cur.grffile->stations == nullptr ? nullptr : _cur.grffile->stations[stations[i]];

			if (statspec == nullptr) {
				grfmsg(1, "StationMapSpriteGroup: Station with ID 0x%02X does not exist, skipping", stations[i]);
				continue;
			}

			statspec->grf_prop.spritegroup[ctype] = _cur.spritegroups[groupid];
		}
	}

	uint16 groupid = buf->ReadWord();
	if (!IsValidGroupID(groupid, "StationMapSpriteGroup")) return;

	for (uint i = 0; i < idcount; i++) {
		StationSpec *statspec = _cur.grffile->stations == nullptr ? nullptr : _cur.grffile->stations[stations[i]];

		if (statspec == nullptr) {
			grfmsg(1, "StationMapSpriteGroup: Station with ID 0x%02X does not exist, skipping", stations[i]);
			continue;
		}

		if (statspec->grf_prop.grffile != nullptr) {
			grfmsg(1, "StationMapSpriteGroup: Station with ID 0x%02X mapped multiple times, skipping", stations[i]);
			continue;
		}

		statspec->grf_prop.spritegroup[CT_DEFAULT] = _cur.spritegroups[groupid];
		statspec->grf_prop.grffile = _cur.grffile;
		statspec->grf_prop.local_id = stations[i];
		StationClass::Assign(statspec);
	}
}


static void TownHouseMapSpriteGroup(ByteReader *buf, uint8 idcount)
{
	uint8 *houses = AllocaM(uint8, idcount);
	for (uint i = 0; i < idcount; i++) {
		houses[i] = buf->ReadByte();
	}

	/* Skip the cargo type section, we only care about the default group */
	uint8 cidcount = buf->ReadByte();
	buf->Skip(cidcount * 3);

	uint16 groupid = buf->ReadWord();
	if (!IsValidGroupID(groupid, "TownHouseMapSpriteGroup")) return;

	if (_cur.grffile->housespec == nullptr) {
		grfmsg(1, "TownHouseMapSpriteGroup: No houses defined, skipping");
		return;
	}

	for (uint i = 0; i < idcount; i++) {
		HouseSpec *hs = _cur.grffile->housespec[houses[i]];

		if (hs == nullptr) {
			grfmsg(1, "TownHouseMapSpriteGroup: House %d undefined, skipping.", houses[i]);
			continue;
		}

		hs->grf_prop.spritegroup[0] = _cur.spritegroups[groupid];
	}
}

static void IndustryMapSpriteGroup(ByteReader *buf, uint8 idcount)
{
	uint8 *industries = AllocaM(uint8, idcount);
	for (uint i = 0; i < idcount; i++) {
		industries[i] = buf->ReadByte();
	}

	/* Skip the cargo type section, we only care about the default group */
	uint8 cidcount = buf->ReadByte();
	buf->Skip(cidcount * 3);

	uint16 groupid = buf->ReadWord();
	if (!IsValidGroupID(groupid, "IndustryMapSpriteGroup")) return;

	if (_cur.grffile->industryspec == nullptr) {
		grfmsg(1, "IndustryMapSpriteGroup: No industries defined, skipping");
		return;
	}

	for (uint i = 0; i < idcount; i++) {
		IndustrySpec *indsp = _cur.grffile->industryspec[industries[i]];

		if (indsp == nullptr) {
			grfmsg(1, "IndustryMapSpriteGroup: Industry %d undefined, skipping", industries[i]);
			continue;
		}

		indsp->grf_prop.spritegroup[0] = _cur.spritegroups[groupid];
	}
}

static void IndustrytileMapSpriteGroup(ByteReader *buf, uint8 idcount)
{
	uint8 *indtiles = AllocaM(uint8, idcount);
	for (uint i = 0; i < idcount; i++) {
		indtiles[i] = buf->ReadByte();
	}

	/* Skip the cargo type section, we only care about the default group */
	uint8 cidcount = buf->ReadByte();
	buf->Skip(cidcount * 3);

	uint16 groupid = buf->ReadWord();
	if (!IsValidGroupID(groupid, "IndustrytileMapSpriteGroup")) return;

	if (_cur.grffile->indtspec == nullptr) {
		grfmsg(1, "IndustrytileMapSpriteGroup: No industry tiles defined, skipping");
		return;
	}

	for (uint i = 0; i < idcount; i++) {
		IndustryTileSpec *indtsp = _cur.grffile->indtspec[indtiles[i]];

		if (indtsp == nullptr) {
			grfmsg(1, "IndustrytileMapSpriteGroup: Industry tile %d undefined, skipping", indtiles[i]);
			continue;
		}

		indtsp->grf_prop.spritegroup[0] = _cur.spritegroups[groupid];
	}
}

static void CargoMapSpriteGroup(ByteReader *buf, uint8 idcount)
{
	CargoID *cargoes = AllocaM(CargoID, idcount);
	for (uint i = 0; i < idcount; i++) {
		cargoes[i] = buf->ReadByte();
	}

	/* Skip the cargo type section, we only care about the default group */
	uint8 cidcount = buf->ReadByte();
	buf->Skip(cidcount * 3);

	uint16 groupid = buf->ReadWord();
	if (!IsValidGroupID(groupid, "CargoMapSpriteGroup")) return;

	for (uint i = 0; i < idcount; i++) {
		CargoID cid = cargoes[i];

		if (cid >= NUM_CARGO) {
			grfmsg(1, "CargoMapSpriteGroup: Cargo ID %d out of range, skipping", cid);
			continue;
		}

		CargoSpec *cs = CargoSpec::Get(cid);
		cs->grffile = _cur.grffile;
		cs->group = _cur.spritegroups[groupid];
	}
}

static void SignalsMapSpriteGroup(ByteReader *buf, uint8 idcount)
{
	uint8 *ids = AllocaM(uint8, idcount);
	for (uint i = 0; i < idcount; i++) {
		ids[i] = buf->ReadByte();
	}

	/* Skip the cargo type section, we only care about the default group */
	uint8 cidcount = buf->ReadByte();
	buf->Skip(cidcount * 3);

	uint16 groupid = buf->ReadWord();
	if (!IsValidGroupID(groupid, "SignalsMapSpriteGroup")) return;

	for (uint i = 0; i < idcount; i++) {
		uint8 id = ids[i];

		switch (id) {
			case NSA3ID_CUSTOM_SIGNALS:
				_cur.grffile->new_signals_group = _cur.spritegroups[groupid];
				if (!HasBit(_cur.grffile->new_signal_ctrl_flags, NSCF_GROUPSET)) {
					SetBit(_cur.grffile->new_signal_ctrl_flags, NSCF_GROUPSET);
					_new_signals_grfs.push_back(_cur.grffile);
				}
				break;

			default:
				grfmsg(1, "SignalsMapSpriteGroup: ID not implemented: %d", id);
			break;
		}
	}
}

static void ObjectMapSpriteGroup(ByteReader *buf, uint8 idcount)
{
	if (_cur.grffile->objectspec == nullptr) {
		grfmsg(1, "ObjectMapSpriteGroup: No object tiles defined, skipping");
		return;
	}

	uint8 *objects = AllocaM(uint8, idcount);
	for (uint i = 0; i < idcount; i++) {
		objects[i] = buf->ReadByte();
	}

	uint8 cidcount = buf->ReadByte();
	for (uint c = 0; c < cidcount; c++) {
		uint8 ctype = buf->ReadByte();
		uint16 groupid = buf->ReadWord();
		if (!IsValidGroupID(groupid, "ObjectMapSpriteGroup")) continue;

		ctype = TranslateCargo(GSF_OBJECTS, ctype);
		if (ctype == CT_INVALID) continue;

		for (uint i = 0; i < idcount; i++) {
			ObjectSpec *spec = _cur.grffile->objectspec[objects[i]];

			if (spec == nullptr) {
				grfmsg(1, "ObjectMapSpriteGroup: Object with ID 0x%02X undefined, skipping", objects[i]);
				continue;
			}

			spec->grf_prop.spritegroup[ctype] = _cur.spritegroups[groupid];
		}
	}

	uint16 groupid = buf->ReadWord();
	if (!IsValidGroupID(groupid, "ObjectMapSpriteGroup")) return;

	for (uint i = 0; i < idcount; i++) {
		ObjectSpec *spec = _cur.grffile->objectspec[objects[i]];

		if (spec == nullptr) {
			grfmsg(1, "ObjectMapSpriteGroup: Object with ID 0x%02X undefined, skipping", objects[i]);
			continue;
		}

		if (spec->grf_prop.grffile != nullptr) {
			grfmsg(1, "ObjectMapSpriteGroup: Object with ID 0x%02X mapped multiple times, skipping", objects[i]);
			continue;
		}

		spec->grf_prop.spritegroup[0] = _cur.spritegroups[groupid];
		spec->grf_prop.grffile        = _cur.grffile;
		spec->grf_prop.local_id       = objects[i];
	}
}

static void RailTypeMapSpriteGroup(ByteReader *buf, uint8 idcount)
{
	uint8 *railtypes = AllocaM(uint8, idcount);
	for (uint i = 0; i < idcount; i++) {
		uint8 id = buf->ReadByte();
		railtypes[i] = id < RAILTYPE_END ? _cur.grffile->railtype_map[id] : INVALID_RAILTYPE;
	}

	uint8 cidcount = buf->ReadByte();
	for (uint c = 0; c < cidcount; c++) {
		uint8 ctype = buf->ReadByte();
		uint16 groupid = buf->ReadWord();
		if (!IsValidGroupID(groupid, "RailTypeMapSpriteGroup")) continue;

		if (ctype >= RTSG_END) continue;

		extern RailtypeInfo _railtypes[RAILTYPE_END];
		for (uint i = 0; i < idcount; i++) {
			if (railtypes[i] != INVALID_RAILTYPE) {
				RailtypeInfo *rti = &_railtypes[railtypes[i]];

				rti->grffile[ctype] = _cur.grffile;
				rti->group[ctype] = _cur.spritegroups[groupid];
			}
		}
	}

	/* Railtypes do not use the default group. */
	buf->ReadWord();
}

static void RoadTypeMapSpriteGroup(ByteReader *buf, uint8 idcount, RoadTramType rtt)
{
	RoadType *type_map = (rtt == RTT_TRAM) ? _cur.grffile->tramtype_map : _cur.grffile->roadtype_map;

	uint8 *roadtypes = AllocaM(uint8, idcount);
	for (uint i = 0; i < idcount; i++) {
		uint8 id = buf->ReadByte();
		roadtypes[i] = id < ROADTYPE_END ? type_map[id] : INVALID_ROADTYPE;
	}

	uint8 cidcount = buf->ReadByte();
	for (uint c = 0; c < cidcount; c++) {
		uint8 ctype = buf->ReadByte();
		uint16 groupid = buf->ReadWord();
		if (!IsValidGroupID(groupid, "RoadTypeMapSpriteGroup")) continue;

		if (ctype >= ROTSG_END) continue;

		extern RoadTypeInfo _roadtypes[ROADTYPE_END];
		for (uint i = 0; i < idcount; i++) {
			if (roadtypes[i] != INVALID_ROADTYPE) {
				RoadTypeInfo *rti = &_roadtypes[roadtypes[i]];

				rti->grffile[ctype] = _cur.grffile;
				rti->group[ctype] = _cur.spritegroups[groupid];
			}
		}
	}

	/* Roadtypes do not use the default group. */
	buf->ReadWord();
}

static void AirportMapSpriteGroup(ByteReader *buf, uint8 idcount)
{
	uint8 *airports = AllocaM(uint8, idcount);
	for (uint i = 0; i < idcount; i++) {
		airports[i] = buf->ReadByte();
	}

	/* Skip the cargo type section, we only care about the default group */
	uint8 cidcount = buf->ReadByte();
	buf->Skip(cidcount * 3);

	uint16 groupid = buf->ReadWord();
	if (!IsValidGroupID(groupid, "AirportMapSpriteGroup")) return;

	if (_cur.grffile->airportspec == nullptr) {
		grfmsg(1, "AirportMapSpriteGroup: No airports defined, skipping");
		return;
	}

	for (uint i = 0; i < idcount; i++) {
		AirportSpec *as = _cur.grffile->airportspec[airports[i]];

		if (as == nullptr) {
			grfmsg(1, "AirportMapSpriteGroup: Airport %d undefined, skipping", airports[i]);
			continue;
		}

		as->grf_prop.spritegroup[0] = _cur.spritegroups[groupid];
	}
}

static void AirportTileMapSpriteGroup(ByteReader *buf, uint8 idcount)
{
	uint8 *airptiles = AllocaM(uint8, idcount);
	for (uint i = 0; i < idcount; i++) {
		airptiles[i] = buf->ReadByte();
	}

	/* Skip the cargo type section, we only care about the default group */
	uint8 cidcount = buf->ReadByte();
	buf->Skip(cidcount * 3);

	uint16 groupid = buf->ReadWord();
	if (!IsValidGroupID(groupid, "AirportTileMapSpriteGroup")) return;

	if (_cur.grffile->airtspec == nullptr) {
		grfmsg(1, "AirportTileMapSpriteGroup: No airport tiles defined, skipping");
		return;
	}

	for (uint i = 0; i < idcount; i++) {
		AirportTileSpec *airtsp = _cur.grffile->airtspec[airptiles[i]];

		if (airtsp == nullptr) {
			grfmsg(1, "AirportTileMapSpriteGroup: Airport tile %d undefined, skipping", airptiles[i]);
			continue;
		}

		airtsp->grf_prop.spritegroup[0] = _cur.spritegroups[groupid];
	}
}


/* Action 0x03 */
static void FeatureMapSpriteGroup(ByteReader *buf)
{
	/* <03> <feature> <n-id> <ids>... <num-cid> [<cargo-type> <cid>]... <def-cid>
	 * id-list    := [<id>] [id-list]
	 * cargo-list := <cargo-type> <cid> [cargo-list]
	 *
	 * B feature       see action 0
	 * B n-id          bits 0-6: how many IDs this definition applies to
	 *                 bit 7: if set, this is a wagon override definition (see below)
	 * B ids           the IDs for which this definition applies
	 * B num-cid       number of cargo IDs (sprite group IDs) in this definition
	 *                 can be zero, in that case the def-cid is used always
	 * B cargo-type    type of this cargo type (e.g. mail=2, wood=7, see below)
	 * W cid           cargo ID (sprite group ID) for this type of cargo
	 * W def-cid       default cargo ID (sprite group ID) */

	uint8 feature = buf->ReadByte();
	uint8 idcount = buf->ReadByte();

	if (feature >= GSF_END) {
		grfmsg(1, "FeatureMapSpriteGroup: Unsupported feature 0x%02X, skipping", feature);
		return;
	}

	/* If idcount is zero, this is a feature callback */
	if (idcount == 0) {
		/* Skip number of cargo ids? */
		buf->ReadByte();
		uint16 groupid = buf->ReadWord();
		if (!IsValidGroupID(groupid, "FeatureMapSpriteGroup")) return;

		grfmsg(6, "FeatureMapSpriteGroup: Adding generic feature callback for feature 0x%02X", feature);

		AddGenericCallback(feature, _cur.grffile, _cur.spritegroups[groupid]);
		return;
	}

	/* Mark the feature as used by the grf (generic callbacks do not count) */
	SetBit(_cur.grffile->grf_features, feature);

	grfmsg(6, "FeatureMapSpriteGroup: Feature 0x%02X, %d ids", feature, idcount);

	switch (feature) {
		case GSF_TRAINS:
		case GSF_ROADVEHICLES:
		case GSF_SHIPS:
		case GSF_AIRCRAFT:
			VehicleMapSpriteGroup(buf, feature, idcount);
			return;

		case GSF_CANALS:
			CanalMapSpriteGroup(buf, idcount);
			return;

		case GSF_STATIONS:
			StationMapSpriteGroup(buf, idcount);
			return;

		case GSF_HOUSES:
			TownHouseMapSpriteGroup(buf, idcount);
			return;

		case GSF_INDUSTRIES:
			IndustryMapSpriteGroup(buf, idcount);
			return;

		case GSF_INDUSTRYTILES:
			IndustrytileMapSpriteGroup(buf, idcount);
			return;

		case GSF_CARGOES:
			CargoMapSpriteGroup(buf, idcount);
			return;

		case GSF_AIRPORTS:
			AirportMapSpriteGroup(buf, idcount);
			return;

		case GSF_SIGNALS:
			SignalsMapSpriteGroup(buf, idcount);
			break;

		case GSF_OBJECTS:
			ObjectMapSpriteGroup(buf, idcount);
			break;

		case GSF_RAILTYPES:
			RailTypeMapSpriteGroup(buf, idcount);
			break;

		case GSF_ROADTYPES:
			RoadTypeMapSpriteGroup(buf, idcount, RTT_ROAD);
			break;

		case GSF_TRAMTYPES:
			RoadTypeMapSpriteGroup(buf, idcount, RTT_TRAM);
			break;

		case GSF_AIRPORTTILES:
			AirportTileMapSpriteGroup(buf, idcount);
			return;

		default:
			grfmsg(1, "FeatureMapSpriteGroup: Unsupported feature 0x%02X, skipping", feature);
			return;
	}
}

/* Action 0x04 */
static void FeatureNewName(ByteReader *buf)
{
	/* <04> <veh-type> <language-id> <num-veh> <offset> <data...>
	 *
	 * B veh-type      see action 0 (as 00..07, + 0A
	 *                 But IF veh-type = 48, then generic text
	 * B language-id   If bit 6 is set, This is the extended language scheme,
	 *                 with up to 64 language.
	 *                 Otherwise, it is a mapping where set bits have meaning
	 *                 0 = american, 1 = english, 2 = german, 3 = french, 4 = spanish
	 *                 Bit 7 set means this is a generic text, not a vehicle one (or else)
	 * B num-veh       number of vehicles which are getting a new name
	 * B/W offset      number of the first vehicle that gets a new name
	 *                 Byte : ID of vehicle to change
	 *                 Word : ID of string to change/add
	 * S data          new texts, each of them zero-terminated, after
	 *                 which the next name begins. */

	bool new_scheme = _cur.grffile->grf_version >= 7;

	uint8 feature  = buf->ReadByte();
	if (feature >= GSF_END && feature != 0x48) {
		grfmsg(1, "FeatureNewName: Unsupported feature 0x%02X, skipping", feature);
		return;
	}

	uint8 lang     = buf->ReadByte();
	uint8 num      = buf->ReadByte();
	bool generic   = HasBit(lang, 7);
	uint16 id;
	if (generic) {
		id = buf->ReadWord();
	} else if (feature <= GSF_AIRCRAFT) {
		id = buf->ReadExtendedByte();
	} else {
		id = buf->ReadByte();
	}

	ClrBit(lang, 7);

	uint16 endid = id + num;

	grfmsg(6, "FeatureNewName: About to rename engines %d..%d (feature 0x%02X) in language 0x%02X",
	               id, endid, feature, lang);

	for (; id < endid && buf->HasData(); id++) {
		const char *name = buf->ReadString();
		grfmsg(8, "FeatureNewName: 0x%04X <- %s", id, name);

		switch (feature) {
			case GSF_TRAINS:
			case GSF_ROADVEHICLES:
			case GSF_SHIPS:
			case GSF_AIRCRAFT:
				if (!generic) {
					Engine *e = GetNewEngine(_cur.grffile, (VehicleType)feature, id, HasBit(_cur.grfconfig->flags, GCF_STATIC));
					if (e == nullptr) break;
					StringID string = AddGRFString(_cur.grffile->grfid, e->index, lang, new_scheme, false, name, e->info.string_id);
					e->info.string_id = string;
				} else {
					AddGRFString(_cur.grffile->grfid, id, lang, new_scheme, true, name, STR_UNDEFINED);
				}
				break;

			default:
				if (IsInsideMM(id, 0xD000, 0xD400) || IsInsideMM(id, 0xD800, 0xE000)) {
					AddGRFString(_cur.grffile->grfid, id, lang, new_scheme, true, name, STR_UNDEFINED);
					break;
				}

				switch (GB(id, 8, 8)) {
					case 0xC4: // Station class name
						if (_cur.grffile->stations == nullptr || _cur.grffile->stations[GB(id, 0, 8)] == nullptr) {
							grfmsg(1, "FeatureNewName: Attempt to name undefined station 0x%X, ignoring", GB(id, 0, 8));
						} else {
							StationClassID cls_id = _cur.grffile->stations[GB(id, 0, 8)]->cls_id;
							StationClass::Get(cls_id)->name = AddGRFString(_cur.grffile->grfid, id, lang, new_scheme, false, name, STR_UNDEFINED);
						}
						break;

					case 0xC5: // Station name
						if (_cur.grffile->stations == nullptr || _cur.grffile->stations[GB(id, 0, 8)] == nullptr) {
							grfmsg(1, "FeatureNewName: Attempt to name undefined station 0x%X, ignoring", GB(id, 0, 8));
						} else {
							_cur.grffile->stations[GB(id, 0, 8)]->name = AddGRFString(_cur.grffile->grfid, id, lang, new_scheme, false, name, STR_UNDEFINED);
						}
						break;

					case 0xC7: // Airporttile name
						if (_cur.grffile->airtspec == nullptr || _cur.grffile->airtspec[GB(id, 0, 8)] == nullptr) {
							grfmsg(1, "FeatureNewName: Attempt to name undefined airport tile 0x%X, ignoring", GB(id, 0, 8));
						} else {
							_cur.grffile->airtspec[GB(id, 0, 8)]->name = AddGRFString(_cur.grffile->grfid, id, lang, new_scheme, false, name, STR_UNDEFINED);
						}
						break;

					case 0xC9: // House name
						if (_cur.grffile->housespec == nullptr || _cur.grffile->housespec[GB(id, 0, 8)] == nullptr) {
							grfmsg(1, "FeatureNewName: Attempt to name undefined house 0x%X, ignoring.", GB(id, 0, 8));
						} else {
							_cur.grffile->housespec[GB(id, 0, 8)]->building_name = AddGRFString(_cur.grffile->grfid, id, lang, new_scheme, false, name, STR_UNDEFINED);
						}
						break;

					default:
						grfmsg(7, "FeatureNewName: Unsupported ID (0x%04X)", id);
						break;
				}
				break;
		}
	}
}

/**
 * Sanitize incoming sprite offsets for Action 5 graphics replacements.
 * @param num         The number of sprites to load.
 * @param offset      Offset from the base.
 * @param max_sprites The maximum number of sprites that can be loaded in this action 5.
 * @param name        Used for error warnings.
 * @return The number of sprites that is going to be skipped.
 */
static uint16 SanitizeSpriteOffset(uint16& num, uint16 offset, int max_sprites, const char *name)
{

	if (offset >= max_sprites) {
		grfmsg(1, "GraphicsNew: %s sprite offset must be less than %i, skipping", name, max_sprites);
		uint orig_num = num;
		num = 0;
		return orig_num;
	}

	if (offset + num > max_sprites) {
		grfmsg(4, "GraphicsNew: %s sprite overflow, truncating...", name);
		uint orig_num = num;
		num = std::max(max_sprites - offset, 0);
		return orig_num - num;
	}

	return 0;
}

/** The information about action 5 types. */
static const Action5Type _action5_types[] = {
	/* Note: min_sprites should not be changed. Therefore these constants are directly here and not in sprites.h */
	/* 0x00 */ { A5BLOCK_INVALID,      0,                            0, 0,                                           "Type 0x00"                },
	/* 0x01 */ { A5BLOCK_INVALID,      0,                            0, 0,                                           "Type 0x01"                },
	/* 0x02 */ { A5BLOCK_INVALID,      0,                            0, 0,                                           "Type 0x02"                },
	/* 0x03 */ { A5BLOCK_INVALID,      0,                            0, 0,                                           "Type 0x03"                },
	/* 0x04 */ { A5BLOCK_ALLOW_OFFSET, SPR_SIGNALS_BASE,             1, PRESIGNAL_SEMAPHORE_AND_PBS_SPRITE_COUNT,    "Signal graphics"          },
	/* 0x05 */ { A5BLOCK_ALLOW_OFFSET, SPR_ELRAIL_BASE,              1, ELRAIL_SPRITE_COUNT,                         "Rail catenary graphics"   },
	/* 0x06 */ { A5BLOCK_ALLOW_OFFSET, SPR_SLOPES_BASE,              1, NORMAL_AND_HALFTILE_FOUNDATION_SPRITE_COUNT, "Foundation graphics"      },
	/* 0x07 */ { A5BLOCK_INVALID,      0,                           75, 0,                                           "TTDP GUI graphics"        }, // Not used by OTTD.
	/* 0x08 */ { A5BLOCK_ALLOW_OFFSET, SPR_CANALS_BASE,              1, CANALS_SPRITE_COUNT,                         "Canal graphics"           },
	/* 0x09 */ { A5BLOCK_ALLOW_OFFSET, SPR_ONEWAY_BASE,              1, ONEWAY_SPRITE_COUNT,                         "One way road graphics"    },
	/* 0x0A */ { A5BLOCK_ALLOW_OFFSET, SPR_2CCMAP_BASE,              1, TWOCCMAP_SPRITE_COUNT,                       "2CC colour maps"          },
	/* 0x0B */ { A5BLOCK_ALLOW_OFFSET, SPR_TRAMWAY_BASE,             1, TRAMWAY_SPRITE_COUNT,                        "Tramway graphics"         },
	/* 0x0C */ { A5BLOCK_INVALID,      0,                          133, 0,                                           "Snowy temperate tree"     }, // Not yet used by OTTD.
	/* 0x0D */ { A5BLOCK_FIXED,        SPR_SHORE_BASE,              16, SPR_SHORE_SPRITE_COUNT,                      "Shore graphics"           },
	/* 0x0E */ { A5BLOCK_INVALID,      0,                            0, 0,                                           "New Signals graphics"     }, // Not yet used by OTTD.
	/* 0x0F */ { A5BLOCK_ALLOW_OFFSET, SPR_TRACKS_FOR_SLOPES_BASE,   1, TRACKS_FOR_SLOPES_SPRITE_COUNT,              "Sloped rail track"        },
	/* 0x10 */ { A5BLOCK_ALLOW_OFFSET, SPR_AIRPORTX_BASE,            1, AIRPORTX_SPRITE_COUNT,                       "Airport graphics"         },
	/* 0x11 */ { A5BLOCK_ALLOW_OFFSET, SPR_ROADSTOP_BASE,            1, ROADSTOP_SPRITE_COUNT,                       "Road stop graphics"       },
	/* 0x12 */ { A5BLOCK_ALLOW_OFFSET, SPR_AQUEDUCT_BASE,            1, AQUEDUCT_SPRITE_COUNT,                       "Aqueduct graphics"        },
	/* 0x13 */ { A5BLOCK_ALLOW_OFFSET, SPR_AUTORAIL_BASE,            1, AUTORAIL_SPRITE_COUNT,                       "Autorail graphics"        },
	/* 0x14 */ { A5BLOCK_ALLOW_OFFSET, SPR_FLAGS_BASE,               1, FLAGS_SPRITE_COUNT,                          "Flag graphics"            },
	/* 0x15 */ { A5BLOCK_ALLOW_OFFSET, SPR_OPENTTD_BASE,             1, OPENTTD_SPRITE_COUNT,                        "OpenTTD GUI graphics"     },
	/* 0x16 */ { A5BLOCK_ALLOW_OFFSET, SPR_AIRPORT_PREVIEW_BASE,     1, SPR_AIRPORT_PREVIEW_COUNT,                   "Airport preview graphics" },
	/* 0x17 */ { A5BLOCK_ALLOW_OFFSET, SPR_RAILTYPE_TUNNEL_BASE,     1, RAILTYPE_TUNNEL_BASE_COUNT,                  "Railtype tunnel base"     },
	/* 0x18 */ { A5BLOCK_ALLOW_OFFSET, SPR_PALETTE_BASE,             1, PALETTE_SPRITE_COUNT,                        "Palette"                  },
};

/* Action 0x05 */
static void GraphicsNew(ByteReader *buf)
{
	/* <05> <graphics-type> <num-sprites> <other data...>
	 *
	 * B graphics-type What set of graphics the sprites define.
	 * E num-sprites   How many sprites are in this set?
	 * V other data    Graphics type specific data.  Currently unused. */

	uint8 type = buf->ReadByte();
	uint16 num = buf->ReadExtendedByte();
	uint16 offset = HasBit(type, 7) ? buf->ReadExtendedByte() : 0;
	ClrBit(type, 7); // Clear the high bit as that only indicates whether there is an offset.

	const Action5Type *action5_type;
	const Action5TypeRemapSet &remap = _cur.grffile->action5_type_remaps;
	if (remap.remapped_ids[type]) {
		auto iter = remap.mapping.find(type);
		assert(iter != remap.mapping.end());
		const Action5TypeRemapEntry &def = iter->second;
		if (def.info == nullptr) {
			if (def.fallback_mode == GPMFM_ERROR_ON_USE) {
				grfmsg(0, "Error: Unimplemented action 5 type: %s, mapped to: %X", def.name, type);
				GRFError *error = DisableGrf(STR_NEWGRF_ERROR_UNIMPLEMETED_MAPPED_ACTION5_TYPE);
				error->data = stredup(def.name);
				error->param_value[1] = type;
			} else if (def.fallback_mode == GPMFM_IGNORE) {
				grfmsg(2, "Ignoring unimplemented action 5 type: %s, mapped to: %X", def.name, type);
			}
			_cur.skip_sprites = num;
			return;
		} else {
			action5_type = def.info;
		}
	} else {
		if ((type == 0x0D) && (num == 10) && HasBit(_cur.grfconfig->flags, GCF_SYSTEM)) {
			/* Special not-TTDP-compatible case used in openttd.grf
			 * Missing shore sprites and initialisation of SPR_SHORE_BASE */
			grfmsg(2, "GraphicsNew: Loading 10 missing shore sprites from extra grf.");
			LoadNextSprite(SPR_SHORE_BASE +  0, *_cur.file, _cur.nfo_line++); // SLOPE_STEEP_S
			LoadNextSprite(SPR_SHORE_BASE +  5, *_cur.file, _cur.nfo_line++); // SLOPE_STEEP_W
			LoadNextSprite(SPR_SHORE_BASE +  7, *_cur.file, _cur.nfo_line++); // SLOPE_WSE
			LoadNextSprite(SPR_SHORE_BASE + 10, *_cur.file, _cur.nfo_line++); // SLOPE_STEEP_N
			LoadNextSprite(SPR_SHORE_BASE + 11, *_cur.file, _cur.nfo_line++); // SLOPE_NWS
			LoadNextSprite(SPR_SHORE_BASE + 13, *_cur.file, _cur.nfo_line++); // SLOPE_ENW
			LoadNextSprite(SPR_SHORE_BASE + 14, *_cur.file, _cur.nfo_line++); // SLOPE_SEN
			LoadNextSprite(SPR_SHORE_BASE + 15, *_cur.file, _cur.nfo_line++); // SLOPE_STEEP_E
			LoadNextSprite(SPR_SHORE_BASE + 16, *_cur.file, _cur.nfo_line++); // SLOPE_EW
			LoadNextSprite(SPR_SHORE_BASE + 17, *_cur.file, _cur.nfo_line++); // SLOPE_NS
			if (_loaded_newgrf_features.shore == SHORE_REPLACE_NONE) _loaded_newgrf_features.shore = SHORE_REPLACE_ONLY_NEW;
			return;
		}

		/* Supported type? */
		if ((type >= lengthof(_action5_types)) || (_action5_types[type].block_type == A5BLOCK_INVALID)) {
			grfmsg(2, "GraphicsNew: Custom graphics (type 0x%02X) sprite block of length %u (unimplemented, ignoring)", type, num);
			_cur.skip_sprites = num;
			return;
		}

		action5_type = &_action5_types[type];
	}

	/* Contrary to TTDP we allow always to specify too few sprites as we allow always an offset,
	 * except for the long version of the shore type:
	 * Ignore offset if not allowed */
	if ((action5_type->block_type != A5BLOCK_ALLOW_OFFSET) && (offset != 0)) {
		grfmsg(1, "GraphicsNew: %s (type 0x%02X) do not allow an <offset> field. Ignoring offset.", action5_type->name, type);
		offset = 0;
	}

	/* Ignore action5 if too few sprites are specified. (for TTDP compatibility)
	 * This does not make sense, if <offset> is allowed */
	if ((action5_type->block_type == A5BLOCK_FIXED) && (num < action5_type->min_sprites)) {
		grfmsg(1, "GraphicsNew: %s (type 0x%02X) count must be at least %d. Only %d were specified. Skipping.", action5_type->name, type, action5_type->min_sprites, num);
		_cur.skip_sprites = num;
		return;
	}

	/* Load at most max_sprites sprites. Skip remaining sprites. (for compatibility with TTDP and future extensions) */
	uint16 skip_num = SanitizeSpriteOffset(num, offset, action5_type->max_sprites, action5_type->name);
	SpriteID replace = action5_type->sprite_base + offset;

	/* Load <num> sprites starting from <replace>, then skip <skip_num> sprites. */
	grfmsg(2, "GraphicsNew: Replacing sprites %d to %d of %s (type 0x%02X) at SpriteID 0x%04X", offset, offset + num - 1, action5_type->name, type, replace);

	if (type == 0x0D) _loaded_newgrf_features.shore = SHORE_REPLACE_ACTION_5;

	if (type == 0x0B) {
		static const SpriteID depot_with_track_offset = SPR_TRAMWAY_DEPOT_WITH_TRACK - SPR_TRAMWAY_BASE;
		static const SpriteID depot_no_track_offset = SPR_TRAMWAY_DEPOT_NO_TRACK - SPR_TRAMWAY_BASE;
		if (offset <= depot_with_track_offset && offset + num > depot_with_track_offset) _loaded_newgrf_features.tram = TRAMWAY_REPLACE_DEPOT_WITH_TRACK;
		if (offset <= depot_no_track_offset && offset + num > depot_no_track_offset) _loaded_newgrf_features.tram = TRAMWAY_REPLACE_DEPOT_NO_TRACK;
	}

	for (uint16 n = num; n > 0; n--) {
		_cur.nfo_line++;
		LoadNextSprite(replace == 0 ? _cur.spriteid++ : replace++, *_cur.file, _cur.nfo_line);
	}

	if (type == 0x04 && ((_cur.grfconfig->ident.grfid & 0x00FFFFFF) == OPENTTD_GRAPHICS_BASE_GRF_ID || _cur.grfconfig->ident.grfid == BSWAP32(0xFF4F4701))) {
		/* Signal graphics action 5: Fill duplicate signal sprite block if this is a baseset GRF or OpenGFX */
		const SpriteID end = offset + num;
		for (SpriteID i = offset; i < end; i++) {
			DupSprite(SPR_SIGNALS_BASE + i, SPR_DUP_SIGNALS_BASE + i);
		}
	}

	_cur.skip_sprites = skip_num;
}

/* Action 0x05 (SKIP) */
static void SkipAct5(ByteReader *buf)
{
	/* Ignore type byte */
	buf->ReadByte();

	/* Skip the sprites of this action */
	_cur.skip_sprites = buf->ReadExtendedByte();

	grfmsg(3, "SkipAct5: Skipping %d sprites", _cur.skip_sprites);
}

/**
 * Reads a variable common to VarAction2 and Action7/9/D.
 *
 * Returns VarAction2 variable 'param' resp. Action7/9/D variable '0x80 + param'.
 * If a variable is not accessible from all four actions, it is handled in the action specific functions.
 *
 * @param param variable number (as for VarAction2, for Action7/9/D you have to subtract 0x80 first).
 * @param value returns the value of the variable.
 * @param grffile NewGRF querying the variable
 * @return true iff the variable is known and the value is returned in 'value'.
 */
bool GetGlobalVariable(byte param, uint32 *value, const GRFFile *grffile)
{
	if (_sprite_group_resolve_check_veh_check) {
		switch (param) {
			case 0x00:
			case 0x02:
			case 0x09:
			case 0x0A:
			case 0x20:
			case 0x23:
				_sprite_group_resolve_check_veh_check = false;
				break;
		}
	}

	switch (param) {
		case 0x00: // current date
			*value = std::max(_date - DAYS_TILL_ORIGINAL_BASE_YEAR, 0);
			return true;

		case 0x01: // current year
			*value = Clamp(_cur_year, ORIGINAL_BASE_YEAR, ORIGINAL_MAX_YEAR) - ORIGINAL_BASE_YEAR;
			return true;

		case 0x02: { // detailed date information: month of year (bit 0-7), day of month (bit 8-12), leap year (bit 15), day of year (bit 16-24)
			Date start_of_year = ConvertYMDToDate(_cur_date_ymd.year, 0, 1);
			*value = _cur_date_ymd.month | (_cur_date_ymd.day - 1) << 8 | (IsLeapYear(_cur_date_ymd.year) ? 1 << 15 : 0) | (_date - start_of_year) << 16;
			return true;
		}

		case 0x03: // current climate, 0=temp, 1=arctic, 2=trop, 3=toyland
			*value = _settings_game.game_creation.landscape;
			return true;

		case 0x06: // road traffic side, bit 4 clear=left, set=right
			*value = _settings_game.vehicle.road_side << 4;
			return true;

		case 0x09: // date fraction
			*value = _date_fract * 885;
			return true;

		case 0x0A: // animation counter
			*value = _tick_counter;
			return true;

		case 0x0B: { // TTDPatch version
			uint major    = 2;
			uint minor    = 6;
			uint revision = 1; // special case: 2.0.1 is 2.0.10
			uint build    = 1382;
			*value = (major << 24) | (minor << 20) | (revision << 16) | build;
			return true;
		}

		case 0x0D: // TTD Version, 00=DOS, 01=Windows
			*value = (_cur.grfconfig->palette & GRFP_USE_MASK) | grffile->var8D_overlay;
			return true;

		case 0x0E: // Y-offset for train sprites
			*value = _cur.grffile->traininfo_vehicle_pitch;
			return true;

		case 0x0F: // Rail track type cost factors
			*value = 0;
			SB(*value, 0, 8, GetRailTypeInfo(RAILTYPE_RAIL)->cost_multiplier); // normal rail
			if (_settings_game.vehicle.disable_elrails) {
				/* skip elrail multiplier - disabled */
				SB(*value, 8, 8, GetRailTypeInfo(RAILTYPE_MONO)->cost_multiplier); // monorail
			} else {
				SB(*value, 8, 8, GetRailTypeInfo(RAILTYPE_ELECTRIC)->cost_multiplier); // electified railway
				/* Skip monorail multiplier - no space in result */
			}
			SB(*value, 16, 8, GetRailTypeInfo(RAILTYPE_MAGLEV)->cost_multiplier); // maglev
			return true;

		case 0x11: // current rail tool type
			*value = 0; // constant fake value to avoid desync
			return true;

		case 0x12: // Game mode
			*value = _game_mode;
			return true;

		/* case 0x13: // Tile refresh offset to left    not implemented */
		/* case 0x14: // Tile refresh offset to right   not implemented */
		/* case 0x15: // Tile refresh offset upwards    not implemented */
		/* case 0x16: // Tile refresh offset downwards  not implemented */
		/* case 0x17: // temperate snow line            not implemented */

		case 0x1A: // Always -1
			*value = UINT_MAX;
			return true;

		case 0x1B: // Display options
			*value = 0x3F; // constant fake value to avoid desync
			return true;

		case 0x1D: // TTD Platform, 00=TTDPatch, 01=OpenTTD, also used for feature tests (bits 31..4)
			*value = 1 | grffile->var9D_overlay;
			return true;

		case 0x1E: // Miscellaneous GRF features
			*value = _misc_grf_features;

			/* Add the local flags */
			assert(!HasBit(*value, GMB_TRAIN_WIDTH_32_PIXELS));
			if (_cur.grffile->traininfo_vehicle_width == VEHICLEINFO_FULL_VEHICLE_WIDTH) SetBit(*value, GMB_TRAIN_WIDTH_32_PIXELS);
			return true;

		/* case 0x1F: // locale dependent settings not implemented to avoid desync */

		case 0x20: { // snow line height
			byte snowline = GetSnowLine();
			if (_settings_game.game_creation.landscape == LT_ARCTIC && snowline <= _settings_game.construction.map_height_limit) {
				*value = Clamp(snowline * (grffile->grf_version >= 8 ? 1 : TILE_HEIGHT), 0, 0xFE);
			} else {
				/* No snow */
				*value = 0xFF;
			}
			return true;
		}

		case 0x21: // OpenTTD version
			*value = _openttd_newgrf_version;
			return true;

		case 0x22: // difficulty level
			*value = SP_CUSTOM;
			return true;

		case 0x23: // long format date
			*value = _date;
			return true;

		case 0x24: // long format year
			*value = _cur_year;
			return true;

		default: return false;
	}
}

static uint32 GetParamVal(byte param, uint32 *cond_val)
{
	/* First handle variable common with VarAction2 */
	uint32 value;
	if (GetGlobalVariable(param - 0x80, &value, _cur.grffile)) return value;

	/* Non-common variable */
	switch (param) {
		case 0x84: { // GRF loading stage
			uint32 res = 0;

			if (_cur.stage > GLS_INIT) SetBit(res, 0);
			if (_cur.stage == GLS_RESERVE) SetBit(res, 8);
			if (_cur.stage == GLS_ACTIVATION) SetBit(res, 9);
			return res;
		}

		case 0x85: // TTDPatch flags, only for bit tests
			if (cond_val == nullptr) {
				/* Supported in Action 0x07 and 0x09, not 0x0D */
				return 0;
			} else {
				uint32 index = *cond_val / 0x20;
				uint32 param_val = index < lengthof(_ttdpatch_flags) ? _ttdpatch_flags[index] : 0;
				*cond_val %= 0x20;
				return param_val;
			}

		case 0x88: // GRF ID check
			return 0;

		/* case 0x99: Global ID offset not implemented */

		default:
			/* GRF Parameter */
			if (param < 0x80) return _cur.grffile->GetParam(param);

			/* In-game variable. */
			grfmsg(1, "Unsupported in-game variable 0x%02X", param);
			return UINT_MAX;
	}
}

/* Action 0x06 */
static void CfgApply(ByteReader *buf)
{
	/* <06> <param-num> <param-size> <offset> ... <FF>
	 *
	 * B param-num     Number of parameter to substitute (First = "zero")
	 *                 Ignored if that parameter was not specified in newgrf.cfg
	 * B param-size    How many bytes to replace.  If larger than 4, the
	 *                 bytes of the following parameter are used.  In that
	 *                 case, nothing is applied unless *all* parameters
	 *                 were specified.
	 * B offset        Offset into data from beginning of next sprite
	 *                 to place where parameter is to be stored. */

	/* Preload the next sprite */
	SpriteFile &file = *_cur.file;
	size_t pos = file.GetPos();
	uint32 num = file.GetContainerVersion() >= 2 ? file.ReadDword() : file.ReadWord();
	uint8 type = file.ReadByte();
	byte *preload_sprite = nullptr;

	/* Check if the sprite is a pseudo sprite. We can't operate on real sprites. */
	if (type == 0xFF) {
		preload_sprite = MallocT<byte>(num);
		file.ReadBlock(preload_sprite, num);
	}

	/* Reset the file position to the start of the next sprite */
	file.SeekTo(pos, SEEK_SET);

	if (type != 0xFF) {
		grfmsg(2, "CfgApply: Ignoring (next sprite is real, unsupported)");
		free(preload_sprite);
		return;
	}

	GRFLocation location(_cur.grfconfig->ident.grfid, _cur.nfo_line + 1);
	GRFLineToSpriteOverride::iterator it = _grf_line_to_action6_sprite_override.find(location);
	if (it != _grf_line_to_action6_sprite_override.end()) {
		free(preload_sprite);
		preload_sprite = it->second;
	} else {
		_grf_line_to_action6_sprite_override[location] = preload_sprite;
	}

	/* Now perform the Action 0x06 on our data. */

	for (;;) {
		uint i;
		uint param_num;
		uint param_size;
		uint offset;
		bool add_value;

		/* Read the parameter to apply. 0xFF indicates no more data to change. */
		param_num = buf->ReadByte();
		if (param_num == 0xFF) break;

		/* Get the size of the parameter to use. If the size covers multiple
		 * double words, sequential parameter values are used. */
		param_size = buf->ReadByte();

		/* Bit 7 of param_size indicates we should add to the original value
		 * instead of replacing it. */
		add_value  = HasBit(param_size, 7);
		param_size = GB(param_size, 0, 7);

		/* Where to apply the data to within the pseudo sprite data. */
		offset     = buf->ReadExtendedByte();

		/* If the parameter is a GRF parameter (not an internal variable) check
		 * if it (and all further sequential parameters) has been defined. */
		if (param_num < 0x80 && (param_num + (param_size - 1) / 4) >= _cur.grffile->param_end) {
			grfmsg(2, "CfgApply: Ignoring (param %d not set)", (param_num + (param_size - 1) / 4));
			break;
		}

		grfmsg(8, "CfgApply: Applying %u bytes from parameter 0x%02X at offset 0x%04X", param_size, param_num, offset);

		bool carry = false;
		for (i = 0; i < param_size && offset + i < num; i++) {
			uint32 value = GetParamVal(param_num + i / 4, nullptr);
			/* Reset carry flag for each iteration of the variable (only really
			 * matters if param_size is greater than 4) */
			if (i % 4 == 0) carry = false;

			if (add_value) {
				uint new_value = preload_sprite[offset + i] + GB(value, (i % 4) * 8, 8) + (carry ? 1 : 0);
				preload_sprite[offset + i] = GB(new_value, 0, 8);
				/* Check if the addition overflowed */
				carry = new_value >= 256;
			} else {
				preload_sprite[offset + i] = GB(value, (i % 4) * 8, 8);
			}
		}
	}
}

/**
 * Disable a static NewGRF when it is influencing another (non-static)
 * NewGRF as this could cause desyncs.
 *
 * We could just tell the NewGRF querying that the file doesn't exist,
 * but that might give unwanted results. Disabling the NewGRF gives the
 * best result as no NewGRF author can complain about that.
 * @param c The NewGRF to disable.
 */
static void DisableStaticNewGRFInfluencingNonStaticNewGRFs(GRFConfig *c)
{
	GRFError *error = DisableGrf(STR_NEWGRF_ERROR_STATIC_GRF_CAUSES_DESYNC, c);
	error->data = _cur.grfconfig->GetName();
}

/* Action 0x07
 * Action 0x09 */
static void SkipIf(ByteReader *buf)
{
	/* <07/09> <param-num> <param-size> <condition-type> <value> <num-sprites>
	 *
	 * B param-num
	 * B param-size
	 * B condition-type
	 * V value
	 * B num-sprites */
	uint32 cond_val = 0;
	uint32 mask = 0;
	bool result;

	uint8 param     = buf->ReadByte();
	uint8 paramsize = buf->ReadByte();
	uint8 condtype  = buf->ReadByte();

	if (condtype < 2) {
		/* Always 1 for bit tests, the given value should be ignored. */
		paramsize = 1;
	}

	switch (paramsize) {
		case 8: cond_val = buf->ReadDWord(); mask = buf->ReadDWord(); break;
		case 4: cond_val = buf->ReadDWord(); mask = 0xFFFFFFFF; break;
		case 2: cond_val = buf->ReadWord();  mask = 0x0000FFFF; break;
		case 1: cond_val = buf->ReadByte();  mask = 0x000000FF; break;
		default: break;
	}

	if (param < 0x80 && _cur.grffile->param_end <= param) {
		grfmsg(7, "SkipIf: Param %d undefined, skipping test", param);
		return;
	}

	grfmsg(7, "SkipIf: Test condtype %d, param 0x%02X, condval 0x%08X", condtype, param, cond_val);

	/* condtypes that do not use 'param' are always valid.
	 * condtypes that use 'param' are either not valid for param 0x88, or they are only valid for param 0x88.
	 */
	if (condtype >= 0x0B) {
		/* Tests that ignore 'param' */
		switch (condtype) {
			case 0x0B: result = GetCargoIDByLabel(BSWAP32(cond_val)) == CT_INVALID;
				break;
			case 0x0C: result = GetCargoIDByLabel(BSWAP32(cond_val)) != CT_INVALID;
				break;
			case 0x0D: result = GetRailTypeByLabel(BSWAP32(cond_val)) == INVALID_RAILTYPE;
				break;
			case 0x0E: result = GetRailTypeByLabel(BSWAP32(cond_val)) != INVALID_RAILTYPE;
				break;
			case 0x0F: {
				RoadType rt = GetRoadTypeByLabel(BSWAP32(cond_val));
				result = rt == INVALID_ROADTYPE || !RoadTypeIsRoad(rt);
				break;
			}
			case 0x10: {
				RoadType rt = GetRoadTypeByLabel(BSWAP32(cond_val));
				result = rt != INVALID_ROADTYPE && RoadTypeIsRoad(rt);
				break;
			}
			case 0x11: {
				RoadType rt = GetRoadTypeByLabel(BSWAP32(cond_val));
				result = rt == INVALID_ROADTYPE || !RoadTypeIsTram(rt);
				break;
			}
			case 0x12: {
				RoadType rt = GetRoadTypeByLabel(BSWAP32(cond_val));
				result = rt != INVALID_ROADTYPE && RoadTypeIsTram(rt);
				break;
			}
			default: grfmsg(1, "SkipIf: Unsupported condition type %02X. Ignoring", condtype); return;
		}
	} else if (param == 0x88) {
		/* GRF ID checks */

		GRFConfig *c = GetGRFConfig(cond_val, mask);

		if (c != nullptr && HasBit(c->flags, GCF_STATIC) && !HasBit(_cur.grfconfig->flags, GCF_STATIC) && _networking) {
			DisableStaticNewGRFInfluencingNonStaticNewGRFs(c);
			c = nullptr;
		}

		if (condtype != 10 && c == nullptr) {
			grfmsg(7, "SkipIf: GRFID 0x%08X unknown, skipping test", BSWAP32(cond_val));
			return;
		}

		switch (condtype) {
			/* Tests 0x06 to 0x0A are only for param 0x88, GRFID checks */
			case 0x06: // Is GRFID active?
				result = c->status == GCS_ACTIVATED;
				break;

			case 0x07: // Is GRFID non-active?
				result = c->status != GCS_ACTIVATED;
				break;

			case 0x08: // GRFID is not but will be active?
				result = c->status == GCS_INITIALISED;
				break;

			case 0x09: // GRFID is or will be active?
				result = c->status == GCS_ACTIVATED || c->status == GCS_INITIALISED;
				break;

			case 0x0A: // GRFID is not nor will be active
				/* This is the only condtype that doesn't get ignored if the GRFID is not found */
				result = c == nullptr || c->status == GCS_DISABLED || c->status == GCS_NOT_FOUND;
				break;

			default: grfmsg(1, "SkipIf: Unsupported GRF condition type %02X. Ignoring", condtype); return;
		}
	} else {
		/* Tests that use 'param' and are not GRF ID checks.  */
		uint32 param_val = GetParamVal(param, &cond_val); // cond_val is modified for param == 0x85
		switch (condtype) {
			case 0x00: result = !!(param_val & (1 << cond_val));
				break;
			case 0x01: result = !(param_val & (1 << cond_val));
				break;
			case 0x02: result = (param_val & mask) == cond_val;
				break;
			case 0x03: result = (param_val & mask) != cond_val;
				break;
			case 0x04: result = (param_val & mask) < cond_val;
				break;
			case 0x05: result = (param_val & mask) > cond_val;
				break;
			default: grfmsg(1, "SkipIf: Unsupported condition type %02X. Ignoring", condtype); return;
		}
	}

	if (!result) {
		grfmsg(2, "SkipIf: Not skipping sprites, test was false");
		return;
	}

	uint8 numsprites = buf->ReadByte();

	/* numsprites can be a GOTO label if it has been defined in the GRF
	 * file. The jump will always be the first matching label that follows
	 * the current nfo_line. If no matching label is found, the first matching
	 * label in the file is used. */
	GRFLabel *choice = nullptr;
	for (GRFLabel *label = _cur.grffile->label; label != nullptr; label = label->next) {
		if (label->label != numsprites) continue;

		/* Remember a goto before the current line */
		if (choice == nullptr) choice = label;
		/* If we find a label here, this is definitely good */
		if (label->nfo_line > _cur.nfo_line) {
			choice = label;
			break;
		}
	}

	if (choice != nullptr) {
		grfmsg(2, "SkipIf: Jumping to label 0x%0X at line %d, test was true", choice->label, choice->nfo_line);
		_cur.file->SeekTo(choice->pos, SEEK_SET);
		_cur.nfo_line = choice->nfo_line;
		return;
	}

	grfmsg(2, "SkipIf: Skipping %d sprites, test was true", numsprites);
	_cur.skip_sprites = numsprites;
	if (_cur.skip_sprites == 0) {
		/* Zero means there are no sprites to skip, so
		 * we use -1 to indicate that all further
		 * sprites should be skipped. */
		_cur.skip_sprites = -1;

		/* If an action 8 hasn't been encountered yet, disable the grf. */
		if (_cur.grfconfig->status != (_cur.stage < GLS_RESERVE ? GCS_INITIALISED : GCS_ACTIVATED)) {
			DisableGrf();
		}
	}
}


/* Action 0x08 (GLS_FILESCAN) */
static void ScanInfo(ByteReader *buf)
{
	uint8 grf_version = buf->ReadByte();
	uint32 grfid      = buf->ReadDWord();
	const char *name  = buf->ReadString();

	_cur.grfconfig->ident.grfid = grfid;

	if (grf_version < 2 || grf_version > 8) {
		SetBit(_cur.grfconfig->flags, GCF_INVALID);
		DEBUG(grf, 0, "%s: NewGRF \"%s\" (GRFID %08X) uses GRF version %d, which is incompatible with this version of OpenTTD.", _cur.grfconfig->GetDisplayPath(), name, BSWAP32(grfid), grf_version);
	}

	/* GRF IDs starting with 0xFF are reserved for internal TTDPatch use */
	if (GB(grfid, 0, 8) == 0xFF) SetBit(_cur.grfconfig->flags, GCF_SYSTEM);

	AddGRFTextToList(_cur.grfconfig->name, 0x7F, grfid, false, name);

	if (buf->HasData()) {
		const char *info = buf->ReadString();
		AddGRFTextToList(_cur.grfconfig->info, 0x7F, grfid, true, info);
	}

	/* GLS_INFOSCAN only looks for the action 8, so we can skip the rest of the file */
	_cur.skip_sprites = -1;
}

/* Action 0x08 */
static void GRFInfo(ByteReader *buf)
{
	/* <08> <version> <grf-id> <name> <info>
	 *
	 * B version       newgrf version, currently 06
	 * 4*B grf-id      globally unique ID of this .grf file
	 * S name          name of this .grf set
	 * S info          string describing the set, and e.g. author and copyright */

	uint8 version    = buf->ReadByte();
	uint32 grfid     = buf->ReadDWord();
	const char *name = buf->ReadString();

	if (_cur.stage < GLS_RESERVE && _cur.grfconfig->status != GCS_UNKNOWN) {
		DisableGrf(STR_NEWGRF_ERROR_MULTIPLE_ACTION_8);
		return;
	}

	if (_cur.grffile->grfid != grfid) {
		DEBUG(grf, 0, "GRFInfo: GRFID %08X in FILESCAN stage does not match GRFID %08X in INIT/RESERVE/ACTIVATION stage", BSWAP32(_cur.grffile->grfid), BSWAP32(grfid));
		_cur.grffile->grfid = grfid;
	}

	_cur.grffile->grf_version = version;
	_cur.grfconfig->status = _cur.stage < GLS_RESERVE ? GCS_INITIALISED : GCS_ACTIVATED;

	/* Do swap the GRFID for displaying purposes since people expect that */
	DEBUG(grf, 1, "GRFInfo: Loaded GRFv%d set %08X - %s (palette: %s, version: %i)", version, BSWAP32(grfid), name, (_cur.grfconfig->palette & GRFP_USE_MASK) ? "Windows" : "DOS", _cur.grfconfig->version);
}

/* Action 0x0A */
static void SpriteReplace(ByteReader *buf)
{
	/* <0A> <num-sets> <set1> [<set2> ...]
	 * <set>: <num-sprites> <first-sprite>
	 *
	 * B num-sets      How many sets of sprites to replace.
	 * Each set:
	 * B num-sprites   How many sprites are in this set
	 * W first-sprite  First sprite number to replace */

	uint8 num_sets = buf->ReadByte();

	for (uint i = 0; i < num_sets; i++) {
		uint8 num_sprites = buf->ReadByte();
		uint16 first_sprite = buf->ReadWord();

		grfmsg(2, "SpriteReplace: [Set %d] Changing %d sprites, beginning with %d",
			i, num_sprites, first_sprite
		);

		for (uint j = 0; j < num_sprites; j++) {
			int load_index = first_sprite + j;
			_cur.nfo_line++;
			LoadNextSprite(load_index, *_cur.file, _cur.nfo_line); // XXX

			/* Shore sprites now located at different addresses.
			 * So detect when the old ones get replaced. */
			if (IsInsideMM(load_index, SPR_ORIGINALSHORE_START, SPR_ORIGINALSHORE_END + 1)) {
				if (_loaded_newgrf_features.shore != SHORE_REPLACE_ACTION_5) _loaded_newgrf_features.shore = SHORE_REPLACE_ACTION_A;
			}
		}
	}
}

/* Action 0x0A (SKIP) */
static void SkipActA(ByteReader *buf)
{
	uint8 num_sets = buf->ReadByte();

	for (uint i = 0; i < num_sets; i++) {
		/* Skip the sprites this replaces */
		_cur.skip_sprites += buf->ReadByte();
		/* But ignore where they go */
		buf->ReadWord();
	}

	grfmsg(3, "SkipActA: Skipping %d sprites", _cur.skip_sprites);
}

/* Action 0x0B */
static void GRFLoadError(ByteReader *buf)
{
	/* <0B> <severity> <language-id> <message-id> [<message...> 00] [<data...>] 00 [<parnum>]
	 *
	 * B severity      00: notice, continue loading grf file
	 *                 01: warning, continue loading grf file
	 *                 02: error, but continue loading grf file, and attempt
	 *                     loading grf again when loading or starting next game
	 *                 03: error, abort loading and prevent loading again in
	 *                     the future (only when restarting the patch)
	 * B language-id   see action 4, use 1F for built-in error messages
	 * B message-id    message to show, see below
	 * S message       for custom messages (message-id FF), text of the message
	 *                 not present for built-in messages.
	 * V data          additional data for built-in (or custom) messages
	 * B parnum        parameter numbers to be shown in the message (maximum of 2) */

	static const StringID msgstr[] = {
		STR_NEWGRF_ERROR_VERSION_NUMBER,
		STR_NEWGRF_ERROR_DOS_OR_WINDOWS,
		STR_NEWGRF_ERROR_UNSET_SWITCH,
		STR_NEWGRF_ERROR_INVALID_PARAMETER,
		STR_NEWGRF_ERROR_LOAD_BEFORE,
		STR_NEWGRF_ERROR_LOAD_AFTER,
		STR_NEWGRF_ERROR_OTTD_VERSION_NUMBER,
	};

	static const StringID sevstr[] = {
		STR_NEWGRF_ERROR_MSG_INFO,
		STR_NEWGRF_ERROR_MSG_WARNING,
		STR_NEWGRF_ERROR_MSG_ERROR,
		STR_NEWGRF_ERROR_MSG_FATAL
	};

	byte severity   = buf->ReadByte();
	byte lang       = buf->ReadByte();
	byte message_id = buf->ReadByte();

	/* Skip the error if it isn't valid for the current language. */
	if (!CheckGrfLangID(lang, _cur.grffile->grf_version)) return;

	/* Skip the error until the activation stage unless bit 7 of the severity
	 * is set. */
	if (!HasBit(severity, 7) && _cur.stage == GLS_INIT) {
		grfmsg(7, "GRFLoadError: Skipping non-fatal GRFLoadError in stage %d", _cur.stage);
		return;
	}
	ClrBit(severity, 7);

	if (severity >= lengthof(sevstr)) {
		grfmsg(7, "GRFLoadError: Invalid severity id %d. Setting to 2 (non-fatal error).", severity);
		severity = 2;
	} else if (severity == 3) {
		/* This is a fatal error, so make sure the GRF is deactivated and no
		 * more of it gets loaded. */
		DisableGrf();

		/* Make sure we show fatal errors, instead of silly infos from before */
		delete _cur.grfconfig->error;
		_cur.grfconfig->error = nullptr;
	}

	if (message_id >= lengthof(msgstr) && message_id != 0xFF) {
		grfmsg(7, "GRFLoadError: Invalid message id.");
		return;
	}

	if (buf->Remaining() <= 1) {
		grfmsg(7, "GRFLoadError: No message data supplied.");
		return;
	}

	/* For now we can only show one message per newgrf file. */
	if (_cur.grfconfig->error != nullptr) return;

	GRFError *error = new GRFError(sevstr[severity]);

	if (message_id == 0xFF) {
		/* This is a custom error message. */
		if (buf->HasData()) {
			const char *message = buf->ReadString();

			error->custom_message = TranslateTTDPatchCodes(_cur.grffile->grfid, lang, true, message, SCC_RAW_STRING_POINTER);
		} else {
			grfmsg(7, "GRFLoadError: No custom message supplied.");
			error->custom_message.clear();
		}
	} else {
		error->message = msgstr[message_id];
	}

	if (buf->HasData()) {
		const char *data = buf->ReadString();

		error->data = TranslateTTDPatchCodes(_cur.grffile->grfid, lang, true, data);
	} else {
		grfmsg(7, "GRFLoadError: No message data supplied.");
		error->data.clear();
	}

	/* Only two parameter numbers can be used in the string. */
	for (uint i = 0; i < lengthof(error->param_value) && buf->HasData(); i++) {
		uint param_number = buf->ReadByte();
		error->param_value[i] = _cur.grffile->GetParam(param_number);
	}

	_cur.grfconfig->error = error;
}

/* Action 0x0C */
static void GRFComment(ByteReader *buf)
{
	/* <0C> [<ignored...>]
	 *
	 * V ignored       Anything following the 0C is ignored */

	if (!buf->HasData()) return;

	const char *text = buf->ReadString();
	grfmsg(2, "GRFComment: %s", text);
}

/* Action 0x0D (GLS_SAFETYSCAN) */
static void SafeParamSet(ByteReader *buf)
{
	uint8 target = buf->ReadByte();

	/* Writing GRF parameters and some bits of 'misc GRF features' are safe. */
	if (target < 0x80 || target == 0x9E) return;

	/* GRM could be unsafe, but as here it can only happen after other GRFs
	 * are loaded, it should be okay. If the GRF tried to use the slots it
	 * reserved, it would be marked unsafe anyway. GRM for (e.g. bridge)
	 * sprites  is considered safe. */

	SetBit(_cur.grfconfig->flags, GCF_UNSAFE);

	/* Skip remainder of GRF */
	_cur.skip_sprites = -1;
}


static uint32 GetPatchVariable(uint8 param)
{
	switch (param) {
		/* start year - 1920 */
		case 0x0B: return std::max(_settings_game.game_creation.starting_year, ORIGINAL_BASE_YEAR) - ORIGINAL_BASE_YEAR;

		/* freight trains weight factor */
		case 0x0E: return _settings_game.vehicle.freight_trains;

		/* empty wagon speed increase */
		case 0x0F: return 0;

		/* plane speed factor; our patch option is reversed from TTDPatch's,
		 * the following is good for 1x, 2x and 4x (most common?) and...
		 * well not really for 3x. */
		case 0x10:
			switch (_settings_game.vehicle.plane_speed) {
				default:
				case 4: return 1;
				case 3: return 2;
				case 2: return 2;
				case 1: return 4;
			}


		/* 2CC colourmap base sprite */
		case 0x11: return SPR_2CCMAP_BASE;

		/* map size: format = -MABXYSS
		 * M  : the type of map
		 *       bit 0 : set   : squared map. Bit 1 is now not relevant
		 *               clear : rectangle map. Bit 1 will indicate the bigger edge of the map
		 *       bit 1 : set   : Y is the bigger edge. Bit 0 is clear
		 *               clear : X is the bigger edge.
		 * A  : minimum edge(log2) of the map
		 * B  : maximum edge(log2) of the map
		 * XY : edges(log2) of each side of the map.
		 * SS : combination of both X and Y, thus giving the size(log2) of the map
		 */
		case 0x13: {
			byte map_bits = 0;
			byte log_X = MapLogX() - 6; // subtraction is required to make the minimal size (64) zero based
			byte log_Y = MapLogY() - 6;
			byte max_edge = std::max(log_X, log_Y);

			if (log_X == log_Y) { // we have a squared map, since both edges are identical
				SetBit(map_bits, 0);
			} else {
				if (max_edge == log_Y) SetBit(map_bits, 1); // edge Y been the biggest, mark it
			}

			return (map_bits << 24) | (std::min(log_X, log_Y) << 20) | (max_edge << 16) |
				(log_X << 12) | (log_Y << 8) | (log_X + log_Y);
		}

		/* The maximum height of the map. */
		case 0x14:
			return _settings_game.construction.map_height_limit;

		/* Extra foundations base sprite */
		case 0x15:
			return SPR_SLOPES_BASE;

		/* Shore base sprite */
		case 0x16:
			return SPR_SHORE_BASE;

		default:
			grfmsg(2, "ParamSet: Unknown Patch variable 0x%02X.", param);
			return 0;
	}
}


static uint32 PerformGRM(uint32 *grm, uint16 num_ids, uint16 count, uint8 op, uint8 target, const char *type)
{
	uint start = 0;
	uint size  = 0;

	if (op == 6) {
		/* Return GRFID of set that reserved ID */
		return grm[_cur.grffile->GetParam(target)];
	}

	/* With an operation of 2 or 3, we want to reserve a specific block of IDs */
	if (op == 2 || op == 3) start = _cur.grffile->GetParam(target);

	for (uint i = start; i < num_ids; i++) {
		if (grm[i] == 0) {
			size++;
		} else {
			if (op == 2 || op == 3) break;
			start = i + 1;
			size = 0;
		}

		if (size == count) break;
	}

	if (size == count) {
		/* Got the slot... */
		if (op == 0 || op == 3) {
			grfmsg(2, "ParamSet: GRM: Reserving %d %s at %d", count, type, start);
			for (uint i = 0; i < count; i++) grm[start + i] = _cur.grffile->grfid;
		}
		return start;
	}

	/* Unable to allocate */
	if (op != 4 && op != 5) {
		/* Deactivate GRF */
		grfmsg(0, "ParamSet: GRM: Unable to allocate %d %s, deactivating", count, type);
		DisableGrf(STR_NEWGRF_ERROR_GRM_FAILED);
		return UINT_MAX;
	}

	grfmsg(1, "ParamSet: GRM: Unable to allocate %d %s", count, type);
	return UINT_MAX;
}


/** Action 0x0D: Set parameter */
static void ParamSet(ByteReader *buf)
{
	/* <0D> <target> <operation> <source1> <source2> [<data>]
	 *
	 * B target        parameter number where result is stored
	 * B operation     operation to perform, see below
	 * B source1       first source operand
	 * B source2       second source operand
	 * D data          data to use in the calculation, not necessary
	 *                 if both source1 and source2 refer to actual parameters
	 *
	 * Operations
	 * 00      Set parameter equal to source1
	 * 01      Addition, source1 + source2
	 * 02      Subtraction, source1 - source2
	 * 03      Unsigned multiplication, source1 * source2 (both unsigned)
	 * 04      Signed multiplication, source1 * source2 (both signed)
	 * 05      Unsigned bit shift, source1 by source2 (source2 taken to be a
	 *         signed quantity; left shift if positive and right shift if
	 *         negative, source1 is unsigned)
	 * 06      Signed bit shift, source1 by source2
	 *         (source2 like in 05, and source1 as well)
	 */

	uint8 target = buf->ReadByte();
	uint8 oper   = buf->ReadByte();
	uint32 src1  = buf->ReadByte();
	uint32 src2  = buf->ReadByte();

	uint32 data = 0;
	if (buf->Remaining() >= 4) data = buf->ReadDWord();

	/* You can add 80 to the operation to make it apply only if the target
	 * is not defined yet.  In this respect, a parameter is taken to be
	 * defined if any of the following applies:
	 * - it has been set to any value in the newgrf(w).cfg parameter list
	 * - it OR A PARAMETER WITH HIGHER NUMBER has been set to any value by
	 *   an earlier action D */
	if (HasBit(oper, 7)) {
		if (target < 0x80 && target < _cur.grffile->param_end) {
			grfmsg(7, "ParamSet: Param %u already defined, skipping", target);
			return;
		}

		oper = GB(oper, 0, 7);
	}

	if (src2 == 0xFE) {
		if (GB(data, 0, 8) == 0xFF) {
			if (data == 0x0000FFFF) {
				/* Patch variables */
				src1 = GetPatchVariable(src1);
			} else {
				/* GRF Resource Management */
				uint8  op      = src1;
				uint8  feature = GB(data, 8, 8);
				uint16 count   = GB(data, 16, 16);

				if (_cur.stage == GLS_RESERVE) {
					if (feature == 0x08) {
						/* General sprites */
						if (op == 0) {
							/* Check if the allocated sprites will fit below the original sprite limit */
							if (_cur.spriteid + count >= 16384) {
								grfmsg(0, "ParamSet: GRM: Unable to allocate %d sprites; try changing NewGRF order", count);
								DisableGrf(STR_NEWGRF_ERROR_GRM_FAILED);
								return;
							}

							/* Reserve space at the current sprite ID */
							grfmsg(4, "ParamSet: GRM: Allocated %d sprites at %d", count, _cur.spriteid);
							_grm_sprites[GRFLocation(_cur.grffile->grfid, _cur.nfo_line)] = _cur.spriteid;
							_cur.spriteid += count;
						}
					}
					/* Ignore GRM result during reservation */
					src1 = 0;
				} else if (_cur.stage == GLS_ACTIVATION) {
					switch (feature) {
						case 0x00: // Trains
						case 0x01: // Road Vehicles
						case 0x02: // Ships
						case 0x03: // Aircraft
							if (!_settings_game.vehicle.dynamic_engines) {
								src1 = PerformGRM(&_grm_engines[_engine_offsets[feature]], _engine_counts[feature], count, op, target, "vehicles");
								if (_cur.skip_sprites == -1) return;
							} else {
								/* GRM does not apply for dynamic engine allocation. */
								switch (op) {
									case 2:
									case 3:
										src1 = _cur.grffile->GetParam(target);
										break;

									default:
										src1 = 0;
										break;
								}
							}
							break;

						case 0x08: // General sprites
							switch (op) {
								case 0:
									/* Return space reserved during reservation stage */
									src1 = _grm_sprites[GRFLocation(_cur.grffile->grfid, _cur.nfo_line)];
									grfmsg(4, "ParamSet: GRM: Using pre-allocated sprites at %d", src1);
									break;

								case 1:
									src1 = _cur.spriteid;
									break;

								default:
									grfmsg(1, "ParamSet: GRM: Unsupported operation %d for general sprites", op);
									return;
							}
							break;

						case 0x0B: // Cargo
							/* There are two ranges: one for cargo IDs and one for cargo bitmasks */
							src1 = PerformGRM(_grm_cargoes, NUM_CARGO * 2, count, op, target, "cargoes");
							if (_cur.skip_sprites == -1) return;
							break;

						default: grfmsg(1, "ParamSet: GRM: Unsupported feature 0x%X", feature); return;
					}
				} else {
					/* Ignore GRM during initialization */
					src1 = 0;
				}
			}
		} else {
			/* Read another GRF File's parameter */
			const GRFFile *file = GetFileByGRFID(data);
			GRFConfig *c = GetGRFConfig(data);
			if (c != nullptr && HasBit(c->flags, GCF_STATIC) && !HasBit(_cur.grfconfig->flags, GCF_STATIC) && _networking) {
				/* Disable the read GRF if it is a static NewGRF. */
				DisableStaticNewGRFInfluencingNonStaticNewGRFs(c);
				src1 = 0;
			} else if (file == nullptr || c == nullptr || c->status == GCS_DISABLED) {
				src1 = 0;
			} else if (src1 == 0xFE) {
				src1 = c->version;
			} else {
				src1 = file->GetParam(src1);
			}
		}
	} else {
		/* The source1 and source2 operands refer to the grf parameter number
		 * like in action 6 and 7.  In addition, they can refer to the special
		 * variables available in action 7, or they can be FF to use the value
		 * of <data>.  If referring to parameters that are undefined, a value
		 * of 0 is used instead.  */
		src1 = (src1 == 0xFF) ? data : GetParamVal(src1, nullptr);
		src2 = (src2 == 0xFF) ? data : GetParamVal(src2, nullptr);
	}

	uint32 res;
	switch (oper) {
		case 0x00:
			res = src1;
			break;

		case 0x01:
			res = src1 + src2;
			break;

		case 0x02:
			res = src1 - src2;
			break;

		case 0x03:
			res = src1 * src2;
			break;

		case 0x04:
			res = (int32)src1 * (int32)src2;
			break;

		case 0x05:
			if ((int32)src2 < 0) {
				res = src1 >> -(int32)src2;
			} else {
				res = src1 << (src2 & 0x1F); // Same behaviour as in EvalAdjustT, mask 'value' to 5 bits, which should behave the same on all architectures.
			}
			break;

		case 0x06:
			if ((int32)src2 < 0) {
				res = (int32)src1 >> -(int32)src2;
			} else {
				res = (int32)src1 << (src2 & 0x1F); // Same behaviour as in EvalAdjustT, mask 'value' to 5 bits, which should behave the same on all architectures.
			}
			break;

		case 0x07: // Bitwise AND
			res = src1 & src2;
			break;

		case 0x08: // Bitwise OR
			res = src1 | src2;
			break;

		case 0x09: // Unsigned division
			if (src2 == 0) {
				res = src1;
			} else {
				res = src1 / src2;
			}
			break;

		case 0x0A: // Signed division
			if (src2 == 0) {
				res = src1;
			} else {
				res = (int32)src1 / (int32)src2;
			}
			break;

		case 0x0B: // Unsigned modulo
			if (src2 == 0) {
				res = src1;
			} else {
				res = src1 % src2;
			}
			break;

		case 0x0C: // Signed modulo
			if (src2 == 0) {
				res = src1;
			} else {
				res = (int32)src1 % (int32)src2;
			}
			break;

		default: grfmsg(0, "ParamSet: Unknown operation %d, skipping", oper); return;
	}

	switch (target) {
		case 0x8E: // Y-Offset for train sprites
			_cur.grffile->traininfo_vehicle_pitch = res;
			break;

		case 0x8F: { // Rail track type cost factors
			extern RailtypeInfo _railtypes[RAILTYPE_END];
			_railtypes[RAILTYPE_RAIL].cost_multiplier = GB(res, 0, 8);
			if (_settings_game.vehicle.disable_elrails) {
				_railtypes[RAILTYPE_ELECTRIC].cost_multiplier = GB(res, 0, 8);
				_railtypes[RAILTYPE_MONO].cost_multiplier = GB(res, 8, 8);
			} else {
				_railtypes[RAILTYPE_ELECTRIC].cost_multiplier = GB(res, 8, 8);
				_railtypes[RAILTYPE_MONO].cost_multiplier = GB(res, 16, 8);
			}
			_railtypes[RAILTYPE_MAGLEV].cost_multiplier = GB(res, 16, 8);
			break;
		}

		/* not implemented */
		case 0x93: // Tile refresh offset to left -- Intended to allow support for larger sprites, not necessary for OTTD
		case 0x94: // Tile refresh offset to right
		case 0x95: // Tile refresh offset upwards
		case 0x96: // Tile refresh offset downwards
		case 0x97: // Snow line height -- Better supported by feature 8 property 10h (snow line table) TODO: implement by filling the entire snow line table with the given value
		case 0x99: // Global ID offset -- Not necessary since IDs are remapped automatically
			grfmsg(7, "ParamSet: Skipping unimplemented target 0x%02X", target);
			break;

		case 0x9E: // Miscellaneous GRF features
			/* Set train list engine width */
			_cur.grffile->traininfo_vehicle_width = HasBit(res, GMB_TRAIN_WIDTH_32_PIXELS) ? VEHICLEINFO_FULL_VEHICLE_WIDTH : TRAININFO_DEFAULT_VEHICLE_WIDTH;
			/* Remove the local flags from the global flags */
			ClrBit(res, GMB_TRAIN_WIDTH_32_PIXELS);

			/* Only copy safe bits for static grfs */
			if (HasBit(_cur.grfconfig->flags, GCF_STATIC)) {
				uint32 safe_bits = 0;
				SetBit(safe_bits, GMB_SECOND_ROCKY_TILE_SET);

				_misc_grf_features = (_misc_grf_features & ~safe_bits) | (res & safe_bits);
			} else {
				_misc_grf_features = res;
			}
			break;

		case 0x9F: // locale-dependent settings
			grfmsg(7, "ParamSet: Skipping unimplemented target 0x%02X", target);
			break;

		default:
			if (target < 0x80) {
				_cur.grffile->param[target] = res;
				/* param is zeroed by default */
				if (target + 1U > _cur.grffile->param_end) _cur.grffile->param_end = target + 1;
			} else {
				grfmsg(7, "ParamSet: Skipping unknown target 0x%02X", target);
			}
			break;
	}
}

/* Action 0x0E (GLS_SAFETYSCAN) */
static void SafeGRFInhibit(ByteReader *buf)
{
	/* <0E> <num> <grfids...>
	 *
	 * B num           Number of GRFIDs that follow
	 * D grfids        GRFIDs of the files to deactivate */

	uint8 num = buf->ReadByte();

	for (uint i = 0; i < num; i++) {
		uint32 grfid = buf->ReadDWord();

		/* GRF is unsafe it if tries to deactivate other GRFs */
		if (grfid != _cur.grfconfig->ident.grfid) {
			SetBit(_cur.grfconfig->flags, GCF_UNSAFE);

			/* Skip remainder of GRF */
			_cur.skip_sprites = -1;

			return;
		}
	}
}

/* Action 0x0E */
static void GRFInhibit(ByteReader *buf)
{
	/* <0E> <num> <grfids...>
	 *
	 * B num           Number of GRFIDs that follow
	 * D grfids        GRFIDs of the files to deactivate */

	uint8 num = buf->ReadByte();

	for (uint i = 0; i < num; i++) {
		uint32 grfid = buf->ReadDWord();
		GRFConfig *file = GetGRFConfig(grfid);

		/* Unset activation flag */
		if (file != nullptr && file != _cur.grfconfig) {
			grfmsg(2, "GRFInhibit: Deactivating file '%s'", file->GetDisplayPath());
			GRFError *error = DisableGrf(STR_NEWGRF_ERROR_FORCEFULLY_DISABLED, file);
			error->data = _cur.grfconfig->GetName();
		}
	}
}

/** Action 0x0F - Define Town names */
static void FeatureTownName(ByteReader *buf)
{
	/* <0F> <id> <style-name> <num-parts> <parts>
	 *
	 * B id          ID of this definition in bottom 7 bits (final definition if bit 7 set)
	 * V style-name  Name of the style (only for final definition)
	 * B num-parts   Number of parts in this definition
	 * V parts       The parts */

	uint32 grfid = _cur.grffile->grfid;

	GRFTownName *townname = AddGRFTownName(grfid);

	byte id = buf->ReadByte();
	grfmsg(6, "FeatureTownName: definition 0x%02X", id & 0x7F);

	if (HasBit(id, 7)) {
		/* Final definition */
		ClrBit(id, 7);
		bool new_scheme = _cur.grffile->grf_version >= 7;

		byte lang = buf->ReadByte();

		byte nb_gen = townname->nb_gen;
		do {
			ClrBit(lang, 7);

			const char *name = buf->ReadString();

			std::string lang_name = TranslateTTDPatchCodes(grfid, lang, false, name);
			grfmsg(6, "FeatureTownName: lang 0x%X -> '%s'", lang, lang_name.c_str());

			townname->name[nb_gen] = AddGRFString(grfid, id, lang, new_scheme, false, name, STR_UNDEFINED);

			lang = buf->ReadByte();
		} while (lang != 0);
		townname->id[nb_gen] = id;
		townname->nb_gen++;
	}

	byte nb = buf->ReadByte();
	grfmsg(6, "FeatureTownName: %u parts", nb);

	townname->nbparts[id] = nb;
	townname->partlist[id] = CallocT<NamePartList>(nb);

	for (int i = 0; i < nb; i++) {
		byte nbtext =  buf->ReadByte();
		townname->partlist[id][i].bitstart  = buf->ReadByte();
		townname->partlist[id][i].bitcount  = buf->ReadByte();
		townname->partlist[id][i].maxprob   = 0;
		townname->partlist[id][i].partcount = nbtext;
		townname->partlist[id][i].parts     = CallocT<NamePart>(nbtext);
		grfmsg(6, "FeatureTownName: part %d contains %d texts and will use GB(seed, %d, %d)", i, nbtext, townname->partlist[id][i].bitstart, townname->partlist[id][i].bitcount);

		for (int j = 0; j < nbtext; j++) {
			byte prob = buf->ReadByte();

			if (HasBit(prob, 7)) {
				byte ref_id = buf->ReadByte();

				if (townname->nbparts[ref_id] == 0) {
					grfmsg(0, "FeatureTownName: definition 0x%02X doesn't exist, deactivating", ref_id);
					DelGRFTownName(grfid);
					DisableGrf(STR_NEWGRF_ERROR_INVALID_ID);
					return;
				}

				grfmsg(6, "FeatureTownName: part %d, text %d, uses intermediate definition 0x%02X (with probability %d)", i, j, ref_id, prob & 0x7F);
				townname->partlist[id][i].parts[j].data.id = ref_id;
			} else {
				const char *text = buf->ReadString();
				townname->partlist[id][i].parts[j].data.text = stredup(TranslateTTDPatchCodes(grfid, 0, false, text).c_str());
				grfmsg(6, "FeatureTownName: part %d, text %d, '%s' (with probability %d)", i, j, townname->partlist[id][i].parts[j].data.text, prob);
			}
			townname->partlist[id][i].parts[j].prob = prob;
			townname->partlist[id][i].maxprob += GB(prob, 0, 7);
		}
		grfmsg(6, "FeatureTownName: part %d, total probability %d", i, townname->partlist[id][i].maxprob);
	}
}

/** Action 0x10 - Define goto label */
static void DefineGotoLabel(ByteReader *buf)
{
	/* <10> <label> [<comment>]
	 *
	 * B label      The label to define
	 * V comment    Optional comment - ignored */

	byte nfo_label = buf->ReadByte();

	GRFLabel *label = MallocT<GRFLabel>(1);
	label->label    = nfo_label;
	label->nfo_line = _cur.nfo_line;
	label->pos      = _cur.file->GetPos();
	label->next     = nullptr;

	/* Set up a linked list of goto targets which we will search in an Action 0x7/0x9 */
	if (_cur.grffile->label == nullptr) {
		_cur.grffile->label = label;
	} else {
		/* Attach the label to the end of the list */
		GRFLabel *l;
		for (l = _cur.grffile->label; l->next != nullptr; l = l->next) {}
		l->next = label;
	}

	grfmsg(2, "DefineGotoLabel: GOTO target with label 0x%02X", label->label);
}

/**
 * Process a sound import from another GRF file.
 * @param sound Destination for sound.
 */
static void ImportGRFSound(SoundEntry *sound)
{
	const GRFFile *file;
	uint32 grfid = _cur.file->ReadDword();
	SoundID sound_id = _cur.file->ReadWord();

	file = GetFileByGRFID(grfid);
	if (file == nullptr || file->sound_offset == 0) {
		grfmsg(1, "ImportGRFSound: Source file not available");
		return;
	}

	if (sound_id >= file->num_sounds) {
		grfmsg(1, "ImportGRFSound: Sound effect %d is invalid", sound_id);
		return;
	}

	grfmsg(2, "ImportGRFSound: Copying sound %d (%d) from file %X", sound_id, file->sound_offset + sound_id, grfid);

	*sound = *GetSound(file->sound_offset + sound_id);

	/* Reset volume and priority, which TTDPatch doesn't copy */
	sound->volume   = 128;
	sound->priority = 0;
}

/**
 * Load a sound from a file.
 * @param offs File offset to read sound from.
 * @param sound Destination for sound.
 */
static void LoadGRFSound(size_t offs, SoundEntry *sound)
{
	/* Set default volume and priority */
	sound->volume = 0x80;
	sound->priority = 0;

	if (offs != SIZE_MAX) {
		/* Sound is present in the NewGRF. */
		sound->file = _cur.file;
		sound->file_offset = offs;
		sound->grf_container_ver = _cur.file->GetContainerVersion();
	}
}

/* Action 0x11 */
static void GRFSound(ByteReader *buf)
{
	/* <11> <num>
	 *
	 * W num      Number of sound files that follow */

	uint16 num = buf->ReadWord();
	if (num == 0) return;

	SoundEntry *sound;
	if (_cur.grffile->sound_offset == 0) {
		_cur.grffile->sound_offset = GetNumSounds();
		_cur.grffile->num_sounds = num;
		sound = AllocateSound(num);
	} else {
		sound = GetSound(_cur.grffile->sound_offset);
	}

	SpriteFile &file = *_cur.file;
	byte grf_container_version = file.GetContainerVersion();
	for (int i = 0; i < num; i++) {
		_cur.nfo_line++;

		/* Check whether the index is in range. This might happen if multiple action 11 are present.
		 * While this is invalid, we do not check for this. But we should prevent it from causing bigger trouble */
		bool invalid = i >= _cur.grffile->num_sounds;

		size_t offs = file.GetPos();

		uint32 len = grf_container_version >= 2 ? file.ReadDword() : file.ReadWord();
		byte type = file.ReadByte();

		if (grf_container_version >= 2 && type == 0xFD) {
			/* Reference to sprite section. */
			if (invalid) {
				grfmsg(1, "GRFSound: Sound index out of range (multiple Action 11?)");
				file.SkipBytes(len);
			} else if (len != 4) {
				grfmsg(1, "GRFSound: Invalid sprite section import");
				file.SkipBytes(len);
			} else {
				uint32 id = file.ReadDword();
				if (_cur.stage == GLS_INIT) LoadGRFSound(GetGRFSpriteOffset(id), sound + i);
			}
			continue;
		}

		if (type != 0xFF) {
			grfmsg(1, "GRFSound: Unexpected RealSprite found, skipping");
			file.SkipBytes(7);
			SkipSpriteData(*_cur.file, type, len - 8);
			continue;
		}

		if (invalid) {
			grfmsg(1, "GRFSound: Sound index out of range (multiple Action 11?)");
			file.SkipBytes(len);
		}

		byte action = file.ReadByte();
		switch (action) {
			case 0xFF:
				/* Allocate sound only in init stage. */
				if (_cur.stage == GLS_INIT) {
					if (grf_container_version >= 2) {
						grfmsg(1, "GRFSound: Inline sounds are not supported for container version >= 2");
					} else {
						LoadGRFSound(offs, sound + i);
					}
				}
				file.SkipBytes(len - 1); // already read <action>
				break;

			case 0xFE:
				if (_cur.stage == GLS_ACTIVATION) {
					/* XXX 'Action 0xFE' isn't really specified. It is only mentioned for
					 * importing sounds, so this is probably all wrong... */
					if (file.ReadByte() != 0) grfmsg(1, "GRFSound: Import type mismatch");
					ImportGRFSound(sound + i);
				} else {
					file.SkipBytes(len - 1); // already read <action>
				}
				break;

			default:
				grfmsg(1, "GRFSound: Unexpected Action %x found, skipping", action);
				file.SkipBytes(len - 1); // already read <action>
				break;
		}
	}
}

/* Action 0x11 (SKIP) */
static void SkipAct11(ByteReader *buf)
{
	/* <11> <num>
	 *
	 * W num      Number of sound files that follow */

	_cur.skip_sprites = buf->ReadWord();

	grfmsg(3, "SkipAct11: Skipping %d sprites", _cur.skip_sprites);
}

/** Action 0x12 */
static void LoadFontGlyph(ByteReader *buf)
{
	/* <12> <num_def> <font_size> <num_char> <base_char>
	 *
	 * B num_def      Number of definitions
	 * B font_size    Size of font (0 = normal, 1 = small, 2 = large, 3 = mono)
	 * B num_char     Number of consecutive glyphs
	 * W base_char    First character index */

	uint8 num_def = buf->ReadByte();

	for (uint i = 0; i < num_def; i++) {
		FontSize size    = (FontSize)buf->ReadByte();
		uint8  num_char  = buf->ReadByte();
		uint16 base_char = buf->ReadWord();

		if (size >= FS_END) {
			grfmsg(1, "LoadFontGlyph: Size %u is not supported, ignoring", size);
		}

		grfmsg(7, "LoadFontGlyph: Loading %u glyph(s) at 0x%04X for size %u", num_char, base_char, size);

		for (uint c = 0; c < num_char; c++) {
			if (size < FS_END) SetUnicodeGlyph(size, base_char + c, _cur.spriteid);
			_cur.nfo_line++;
			LoadNextSprite(_cur.spriteid++, *_cur.file, _cur.nfo_line);
		}
	}
}

/** Action 0x12 (SKIP) */
static void SkipAct12(ByteReader *buf)
{
	/* <12> <num_def> <font_size> <num_char> <base_char>
	 *
	 * B num_def      Number of definitions
	 * B font_size    Size of font (0 = normal, 1 = small, 2 = large)
	 * B num_char     Number of consecutive glyphs
	 * W base_char    First character index */

	uint8 num_def = buf->ReadByte();

	for (uint i = 0; i < num_def; i++) {
		/* Ignore 'size' byte */
		buf->ReadByte();

		/* Sum up number of characters */
		_cur.skip_sprites += buf->ReadByte();

		/* Ignore 'base_char' word */
		buf->ReadWord();
	}

	grfmsg(3, "SkipAct12: Skipping %d sprites", _cur.skip_sprites);
}

/** Action 0x13 */
static void TranslateGRFStrings(ByteReader *buf)
{
	/* <13> <grfid> <num-ent> <offset> <text...>
	 *
	 * 4*B grfid     The GRFID of the file whose texts are to be translated
	 * B   num-ent   Number of strings
	 * W   offset    First text ID
	 * S   text...   Zero-terminated strings */

	uint32 grfid = buf->ReadDWord();
	const GRFConfig *c = GetGRFConfig(grfid);
	if (c == nullptr || (c->status != GCS_INITIALISED && c->status != GCS_ACTIVATED)) {
		grfmsg(7, "TranslateGRFStrings: GRFID 0x%08x unknown, skipping action 13", BSWAP32(grfid));
		return;
	}

	if (c->status == GCS_INITIALISED) {
		/* If the file is not active but will be activated later, give an error
		 * and disable this file. */
		GRFError *error = DisableGrf(STR_NEWGRF_ERROR_LOAD_AFTER);

		error->data = GetString(STR_NEWGRF_ERROR_AFTER_TRANSLATED_FILE);

		return;
	}

	/* Since no language id is supplied for with version 7 and lower NewGRFs, this string has
	 * to be added as a generic string, thus the language id of 0x7F. For this to work
	 * new_scheme has to be true as well, which will also be implicitly the case for version 8
	 * and higher. A language id of 0x7F will be overridden by a non-generic id, so this will
	 * not change anything if a string has been provided specifically for this language. */
	byte language = _cur.grffile->grf_version >= 8 ? buf->ReadByte() : 0x7F;
	byte num_strings = buf->ReadByte();
	uint16 first_id  = buf->ReadWord();

	if (!((first_id >= 0xD000 && first_id + num_strings <= 0xD400) || (first_id >= 0xD800 && first_id + num_strings <= 0xE000))) {
		grfmsg(7, "TranslateGRFStrings: Attempting to set out-of-range string IDs in action 13 (first: 0x%4X, number: 0x%2X)", first_id, num_strings);
		return;
	}

	for (uint i = 0; i < num_strings && buf->HasData(); i++) {
		const char *string = buf->ReadString();

		if (StrEmpty(string)) {
			grfmsg(7, "TranslateGRFString: Ignoring empty string.");
			continue;
		}

		AddGRFString(grfid, first_id + i, language, true, true, string, STR_UNDEFINED);
	}
}

/** Callback function for 'INFO'->'NAME' to add a translation to the newgrf name. */
static bool ChangeGRFName(byte langid, const char *str)
{
	AddGRFTextToList(_cur.grfconfig->name, langid, _cur.grfconfig->ident.grfid, false, str);
	return true;
}

/** Callback function for 'INFO'->'DESC' to add a translation to the newgrf description. */
static bool ChangeGRFDescription(byte langid, const char *str)
{
	AddGRFTextToList(_cur.grfconfig->info, langid, _cur.grfconfig->ident.grfid, true, str);
	return true;
}

/** Callback function for 'INFO'->'URL_' to set the newgrf url. */
static bool ChangeGRFURL(byte langid, const char *str)
{
	AddGRFTextToList(_cur.grfconfig->url, langid, _cur.grfconfig->ident.grfid, false, str);
	return true;
}

/** Callback function for 'INFO'->'NPAR' to set the number of valid parameters. */
static bool ChangeGRFNumUsedParams(size_t len, ByteReader *buf)
{
	if (len != 1) {
		grfmsg(2, "StaticGRFInfo: expected only 1 byte for 'INFO'->'NPAR' but got " PRINTF_SIZE ", ignoring this field", len);
		buf->Skip(len);
	} else {
		_cur.grfconfig->num_valid_params = std::min<byte>(buf->ReadByte(), lengthof(_cur.grfconfig->param));
	}
	return true;
}

/** Callback function for 'INFO'->'PALS' to set the number of valid parameters. */
static bool ChangeGRFPalette(size_t len, ByteReader *buf)
{
	if (len != 1) {
		grfmsg(2, "StaticGRFInfo: expected only 1 byte for 'INFO'->'PALS' but got " PRINTF_SIZE ", ignoring this field", len);
		buf->Skip(len);
	} else {
		char data = buf->ReadByte();
		GRFPalette pal = GRFP_GRF_UNSET;
		switch (data) {
			case '*':
			case 'A': pal = GRFP_GRF_ANY;     break;
			case 'W': pal = GRFP_GRF_WINDOWS; break;
			case 'D': pal = GRFP_GRF_DOS;     break;
			default:
				grfmsg(2, "StaticGRFInfo: unexpected value '%02x' for 'INFO'->'PALS', ignoring this field", data);
				break;
		}
		if (pal != GRFP_GRF_UNSET) {
			_cur.grfconfig->palette &= ~GRFP_GRF_MASK;
			_cur.grfconfig->palette |= pal;
		}
	}
	return true;
}

/** Callback function for 'INFO'->'BLTR' to set the blitter info. */
static bool ChangeGRFBlitter(size_t len, ByteReader *buf)
{
	if (len != 1) {
		grfmsg(2, "StaticGRFInfo: expected only 1 byte for 'INFO'->'BLTR' but got " PRINTF_SIZE ", ignoring this field", len);
		buf->Skip(len);
	} else {
		char data = buf->ReadByte();
		GRFPalette pal = GRFP_BLT_UNSET;
		switch (data) {
			case '8': pal = GRFP_BLT_UNSET; break;
			case '3': pal = GRFP_BLT_32BPP;  break;
			default:
				grfmsg(2, "StaticGRFInfo: unexpected value '%02x' for 'INFO'->'BLTR', ignoring this field", data);
				return true;
		}
		_cur.grfconfig->palette &= ~GRFP_BLT_MASK;
		_cur.grfconfig->palette |= pal;
	}
	return true;
}

/** Callback function for 'INFO'->'VRSN' to the version of the NewGRF. */
static bool ChangeGRFVersion(size_t len, ByteReader *buf)
{
	if (len != 4) {
		grfmsg(2, "StaticGRFInfo: expected 4 bytes for 'INFO'->'VRSN' but got " PRINTF_SIZE ", ignoring this field", len);
		buf->Skip(len);
	} else {
		/* Set min_loadable_version as well (default to minimal compatibility) */
		_cur.grfconfig->version = _cur.grfconfig->min_loadable_version = buf->ReadDWord();
	}
	return true;
}

/** Callback function for 'INFO'->'MINV' to the minimum compatible version of the NewGRF. */
static bool ChangeGRFMinVersion(size_t len, ByteReader *buf)
{
	if (len != 4) {
		grfmsg(2, "StaticGRFInfo: expected 4 bytes for 'INFO'->'MINV' but got " PRINTF_SIZE ", ignoring this field", len);
		buf->Skip(len);
	} else {
		_cur.grfconfig->min_loadable_version = buf->ReadDWord();
		if (_cur.grfconfig->version == 0) {
			grfmsg(2, "StaticGRFInfo: 'MINV' defined before 'VRSN' or 'VRSN' set to 0, ignoring this field");
			_cur.grfconfig->min_loadable_version = 0;
		}
		if (_cur.grfconfig->version < _cur.grfconfig->min_loadable_version) {
			grfmsg(2, "StaticGRFInfo: 'MINV' defined as %d, limiting it to 'VRSN'", _cur.grfconfig->min_loadable_version);
			_cur.grfconfig->min_loadable_version = _cur.grfconfig->version;
		}
	}
	return true;
}

static GRFParameterInfo *_cur_parameter; ///< The parameter which info is currently changed by the newgrf.

/** Callback function for 'INFO'->'PARAM'->param_num->'NAME' to set the name of a parameter. */
static bool ChangeGRFParamName(byte langid, const char *str)
{
	AddGRFTextToList(_cur_parameter->name, langid, _cur.grfconfig->ident.grfid, false, str);
	return true;
}

/** Callback function for 'INFO'->'PARAM'->param_num->'DESC' to set the description of a parameter. */
static bool ChangeGRFParamDescription(byte langid, const char *str)
{
	AddGRFTextToList(_cur_parameter->desc, langid, _cur.grfconfig->ident.grfid, true, str);
	return true;
}

/** Callback function for 'INFO'->'PARAM'->param_num->'TYPE' to set the typeof a parameter. */
static bool ChangeGRFParamType(size_t len, ByteReader *buf)
{
	if (len != 1) {
		grfmsg(2, "StaticGRFInfo: expected 1 byte for 'INFO'->'PARA'->'TYPE' but got " PRINTF_SIZE ", ignoring this field", len);
		buf->Skip(len);
	} else {
		GRFParameterType type = (GRFParameterType)buf->ReadByte();
		if (type < PTYPE_END) {
			_cur_parameter->type = type;
		} else {
			grfmsg(3, "StaticGRFInfo: unknown parameter type %d, ignoring this field", type);
		}
	}
	return true;
}

/** Callback function for 'INFO'->'PARAM'->param_num->'LIMI' to set the min/max value of a parameter. */
static bool ChangeGRFParamLimits(size_t len, ByteReader *buf)
{
	if (_cur_parameter->type != PTYPE_UINT_ENUM) {
		grfmsg(2, "StaticGRFInfo: 'INFO'->'PARA'->'LIMI' is only valid for parameters with type uint/enum, ignoring this field");
		buf->Skip(len);
	} else if (len != 8) {
		grfmsg(2, "StaticGRFInfo: expected 8 bytes for 'INFO'->'PARA'->'LIMI' but got " PRINTF_SIZE ", ignoring this field", len);
		buf->Skip(len);
	} else {
		uint32 min_value = buf->ReadDWord();
		uint32 max_value = buf->ReadDWord();
		if (min_value <= max_value) {
			_cur_parameter->min_value = min_value;
			_cur_parameter->max_value = max_value;
		} else {
			grfmsg(2, "StaticGRFInfo: 'INFO'->'PARA'->'LIMI' values are incoherent, ignoring this field");
		}
	}
	return true;
}

/** Callback function for 'INFO'->'PARAM'->param_num->'MASK' to set the parameter and bits to use. */
static bool ChangeGRFParamMask(size_t len, ByteReader *buf)
{
	if (len < 1 || len > 3) {
		grfmsg(2, "StaticGRFInfo: expected 1 to 3 bytes for 'INFO'->'PARA'->'MASK' but got " PRINTF_SIZE ", ignoring this field", len);
		buf->Skip(len);
	} else {
		byte param_nr = buf->ReadByte();
		if (param_nr >= lengthof(_cur.grfconfig->param)) {
			grfmsg(2, "StaticGRFInfo: invalid parameter number in 'INFO'->'PARA'->'MASK', param %d, ignoring this field", param_nr);
			buf->Skip(len - 1);
		} else {
			_cur_parameter->param_nr = param_nr;
			if (len >= 2) _cur_parameter->first_bit = std::min<byte>(buf->ReadByte(), 31);
			if (len >= 3) _cur_parameter->num_bit = std::min<byte>(buf->ReadByte(), 32 - _cur_parameter->first_bit);
		}
	}

	return true;
}

/** Callback function for 'INFO'->'PARAM'->param_num->'DFLT' to set the default value. */
static bool ChangeGRFParamDefault(size_t len, ByteReader *buf)
{
	if (len != 4) {
		grfmsg(2, "StaticGRFInfo: expected 4 bytes for 'INFO'->'PARA'->'DEFA' but got " PRINTF_SIZE ", ignoring this field", len);
		buf->Skip(len);
	} else {
		_cur_parameter->def_value = buf->ReadDWord();
	}
	_cur.grfconfig->has_param_defaults = true;
	return true;
}

typedef bool (*DataHandler)(size_t, ByteReader *);  ///< Type of callback function for binary nodes
typedef bool (*TextHandler)(byte, const char *str); ///< Type of callback function for text nodes
typedef bool (*BranchHandler)(ByteReader *);        ///< Type of callback function for branch nodes

/**
 * Data structure to store the allowed id/type combinations for action 14. The
 * data can be represented as a tree with 3 types of nodes:
 * 1. Branch nodes (identified by 'C' for choice).
 * 2. Binary leaf nodes (identified by 'B').
 * 3. Text leaf nodes (identified by 'T').
 */
struct AllowedSubtags {
	/** Create empty subtags object used to identify the end of a list. */
	AllowedSubtags() :
		id(0),
		type(0)
	{}

	/**
	 * Create a binary leaf node.
	 * @param id The id for this node.
	 * @param handler The callback function to call.
	 */
	AllowedSubtags(uint32 id, DataHandler handler) :
		id(id),
		type('B')
	{
		this->handler.data = handler;
	}

	/**
	 * Create a text leaf node.
	 * @param id The id for this node.
	 * @param handler The callback function to call.
	 */
	AllowedSubtags(uint32 id, TextHandler handler) :
		id(id),
		type('T')
	{
		this->handler.text = handler;
	}

	/**
	 * Create a branch node with a callback handler
	 * @param id The id for this node.
	 * @param handler The callback function to call.
	 */
	AllowedSubtags(uint32 id, BranchHandler handler) :
		id(id),
		type('C')
	{
		this->handler.call_handler = true;
		this->handler.u.branch = handler;
	}

	/**
	 * Create a branch node with a list of sub-nodes.
	 * @param id The id for this node.
	 * @param subtags Array with all valid subtags.
	 */
	AllowedSubtags(uint32 id, AllowedSubtags *subtags) :
		id(id),
		type('C')
	{
		this->handler.call_handler = false;
		this->handler.u.subtags = subtags;
	}

	uint32 id; ///< The identifier for this node
	byte type; ///< The type of the node, must be one of 'C', 'B' or 'T'.
	union {
		DataHandler data; ///< Callback function for a binary node, only valid if type == 'B'.
		TextHandler text; ///< Callback function for a text node, only valid if type == 'T'.
		struct {
			union {
				BranchHandler branch;    ///< Callback function for a branch node, only valid if type == 'C' && call_handler.
				AllowedSubtags *subtags; ///< Pointer to a list of subtags, only valid if type == 'C' && !call_handler.
			} u;
			bool call_handler; ///< True if there is a callback function for this node, false if there is a list of subnodes.
		};
	} handler;
};

static bool SkipUnknownInfo(ByteReader *buf, byte type);
static bool HandleNodes(ByteReader *buf, AllowedSubtags *tags);

/**
 * Try to skip the current branch node and all subnodes.
 * This is suitable for use with AllowedSubtags.
 * @param buf Buffer.
 * @return True if we could skip the node, false if an error occurred.
 */
static bool SkipInfoChunk(ByteReader *buf)
{
	byte type = buf->ReadByte();
	while (type != 0) {
		buf->ReadDWord(); // chunk ID
		if (!SkipUnknownInfo(buf, type)) return false;
		type = buf->ReadByte();
	}
	return true;
}

/**
 * Callback function for 'INFO'->'PARA'->param_num->'VALU' to set the names
 * of some parameter values (type uint/enum) or the names of some bits
 * (type bitmask). In both cases the format is the same:
 * Each subnode should be a text node with the value/bit number as id.
 */
static bool ChangeGRFParamValueNames(ByteReader *buf)
{
	byte type = buf->ReadByte();
	while (type != 0) {
		uint32 id = buf->ReadDWord();
		if (type != 'T' || id > _cur_parameter->max_value) {
			grfmsg(2, "StaticGRFInfo: all child nodes of 'INFO'->'PARA'->param_num->'VALU' should have type 't' and the value/bit number as id");
			if (!SkipUnknownInfo(buf, type)) return false;
			type = buf->ReadByte();
			continue;
		}

		byte langid = buf->ReadByte();
		const char *name_string = buf->ReadString();

		std::pair<uint32, GRFTextList> *val_name = _cur_parameter->value_names.Find(id);
		if (val_name != _cur_parameter->value_names.End()) {
			AddGRFTextToList(val_name->second, langid, _cur.grfconfig->ident.grfid, false, name_string);
		} else {
			GRFTextList list;
			AddGRFTextToList(list, langid, _cur.grfconfig->ident.grfid, false, name_string);
			_cur_parameter->value_names.Insert(id, list);
		}

		type = buf->ReadByte();
	}
	return true;
}

/** Action14 parameter tags */
AllowedSubtags _tags_parameters[] = {
	AllowedSubtags('NAME', ChangeGRFParamName),
	AllowedSubtags('DESC', ChangeGRFParamDescription),
	AllowedSubtags('TYPE', ChangeGRFParamType),
	AllowedSubtags('LIMI', ChangeGRFParamLimits),
	AllowedSubtags('MASK', ChangeGRFParamMask),
	AllowedSubtags('VALU', ChangeGRFParamValueNames),
	AllowedSubtags('DFLT', ChangeGRFParamDefault),
	AllowedSubtags()
};

/**
 * Callback function for 'INFO'->'PARA' to set extra information about the
 * parameters. Each subnode of 'INFO'->'PARA' should be a branch node with
 * the parameter number as id. The first parameter has id 0. The maximum
 * parameter that can be changed is set by 'INFO'->'NPAR' which defaults to 80.
 */
static bool HandleParameterInfo(ByteReader *buf)
{
	byte type = buf->ReadByte();
	while (type != 0) {
		uint32 id = buf->ReadDWord();
		if (type != 'C' || id >= _cur.grfconfig->num_valid_params) {
			grfmsg(2, "StaticGRFInfo: all child nodes of 'INFO'->'PARA' should have type 'C' and their parameter number as id");
			if (!SkipUnknownInfo(buf, type)) return false;
			type = buf->ReadByte();
			continue;
		}

		if (id >= _cur.grfconfig->param_info.size()) {
			_cur.grfconfig->param_info.resize(id + 1);
		}
		if (_cur.grfconfig->param_info[id] == nullptr) {
			_cur.grfconfig->param_info[id] = new GRFParameterInfo(id);
		}
		_cur_parameter = _cur.grfconfig->param_info[id];
		/* Read all parameter-data and process each node. */
		if (!HandleNodes(buf, _tags_parameters)) return false;
		type = buf->ReadByte();
	}
	return true;
}

/** Action14 tags for the INFO node */
AllowedSubtags _tags_info[] = {
	AllowedSubtags('NAME', ChangeGRFName),
	AllowedSubtags('DESC', ChangeGRFDescription),
	AllowedSubtags('URL_', ChangeGRFURL),
	AllowedSubtags('NPAR', ChangeGRFNumUsedParams),
	AllowedSubtags('PALS', ChangeGRFPalette),
	AllowedSubtags('BLTR', ChangeGRFBlitter),
	AllowedSubtags('VRSN', ChangeGRFVersion),
	AllowedSubtags('MINV', ChangeGRFMinVersion),
	AllowedSubtags('PARA', HandleParameterInfo),
	AllowedSubtags()
};

/** Action14 feature definition */
struct GRFFeatureInfo {
	const char *name; // nullptr indicates the end of the list
	uint16 version;

	/** Create empty object used to identify the end of a list. */
	GRFFeatureInfo() :
		name(nullptr),
		version(0)
	{}

	GRFFeatureInfo(const char *name, uint16 version) :
		name(name),
		version(version)
	{}
};

/** Action14 feature list */
static const GRFFeatureInfo _grf_feature_list[] = {
	GRFFeatureInfo("feature_test", 1),
	GRFFeatureInfo("property_mapping", 1),
	GRFFeatureInfo("action5_type_id_mapping", 1),
	GRFFeatureInfo("action0_station_prop1B", 1),
	GRFFeatureInfo("action0_station_disallowed_bridge_pillars", 1),
	GRFFeatureInfo("varaction2_station_var42", 1),
	GRFFeatureInfo("more_bridge_types", 1),
	GRFFeatureInfo("action0_bridge_prop14", 1),
	GRFFeatureInfo("action0_bridge_pillar_flags", 1),
	GRFFeatureInfo("action0_bridge_availability_flags", 1),
	GRFFeatureInfo("action5_programmable_signals", 1),
	GRFFeatureInfo("action5_no_entry_signals", 1),
	GRFFeatureInfo("action0_railtype_programmable_signals", 1),
	GRFFeatureInfo("action0_railtype_no_entry_signals", 1),
	GRFFeatureInfo("action0_railtype_restricted_signals", 1),
	GRFFeatureInfo("action0_railtype_disable_realistic_braking", 1),
	GRFFeatureInfo("action0_railtype_recolour", 1),
	GRFFeatureInfo("action0_railtype_extra_aspects", 1),
	GRFFeatureInfo("action0_roadtype_extra_flags", 1),
	GRFFeatureInfo("action0_global_extra_station_names", 1),
	GRFFeatureInfo("action0_signals_programmable_signals", 1),
	GRFFeatureInfo("action0_signals_no_entry_signals", 1),
	GRFFeatureInfo("action0_signals_restricted_signals", 1),
	GRFFeatureInfo("action0_signals_recolour", 1),
	GRFFeatureInfo("action0_signals_extra_aspects", 1),
	GRFFeatureInfo("action3_signals_custom_signal_sprites", 1),
	GRFFeatureInfo(),
};

/** Action14 feature test instance */
struct GRFFeatureTest {
	const GRFFeatureInfo *feature;
	uint16 min_version;
	uint16 max_version;
	uint8 platform_var_bit;

	void Reset()
	{
		this->feature = nullptr;
		this->min_version = 1;
		this->max_version = UINT16_MAX;
		this->platform_var_bit = 0;
	}

	void ExecuteTest()
	{
		uint16 version = (this->feature != nullptr) ? this->feature->version : 0;
		bool has_feature = (version >= this->min_version && version <= this->max_version);
		if (this->platform_var_bit > 0) {
			SB(_cur.grffile->var9D_overlay, this->platform_var_bit, 1, has_feature ? 1 : 0);
			grfmsg(2, "Action 14 feature test: feature test: setting bit %u of var 0x9D to %u, %u", platform_var_bit, has_feature ? 1 : 0, _cur.grffile->var9D_overlay);
		} else {
			grfmsg(2, "Action 14 feature test: feature test: doing nothing: %u", has_feature ? 1 : 0);
		}
	}
};

static GRFFeatureTest _current_grf_feature_test;

/** Callback function for 'FTST'->'NAME' to set the name of the feature being tested. */
static bool ChangeGRFFeatureTestName(byte langid, const char *str)
{
	for (const GRFFeatureInfo *info = _grf_feature_list; info->name != nullptr; info++) {
		if (strcmp(info->name, str) == 0) {
			_current_grf_feature_test.feature = info;
			grfmsg(2, "Action 14 feature test: found feature named: '%s' (version: %u) in 'FTST'->'NAME'", str, info->version);
			return true;
		}
	}
	grfmsg(2, "Action 14 feature test: could not find feature named: '%s' in 'FTST'->'NAME'", str);
	_current_grf_feature_test.feature = nullptr;
	return true;
}

/** Callback function for 'FTST'->'MINV' to set the minimum version of the feature being tested. */
static bool ChangeGRFFeatureMinVersion(size_t len, ByteReader *buf)
{
	if (len != 2) {
		grfmsg(2, "Action 14 feature test: expected 2 bytes for 'FTST'->'MINV' but got " PRINTF_SIZE ", ignoring this field", len);
		buf->Skip(len);
	} else {
		_current_grf_feature_test.min_version = buf->ReadWord();
	}
	return true;
}

/** Callback function for 'FTST'->'MAXV' to set the maximum version of the feature being tested. */
static bool ChangeGRFFeatureMaxVersion(size_t len, ByteReader *buf)
{
	if (len != 2) {
		grfmsg(2, "Action 14 feature test: expected 2 bytes for 'FTST'->'MAXV' but got " PRINTF_SIZE ", ignoring this field", len);
		buf->Skip(len);
	} else {
		_current_grf_feature_test.max_version = buf->ReadWord();
	}
	return true;
}

/** Callback function for 'FTST'->'SETP' to set the bit number of global variable 9D (platform version) to set/unset with the result of the feature test. */
static bool ChangeGRFFeatureSetPlatformVarBit(size_t len, ByteReader *buf)
{
	if (len != 1) {
		grfmsg(2, "Action 14 feature test: expected 1 byte for 'FTST'->'SETP' but got " PRINTF_SIZE ", ignoring this field", len);
		buf->Skip(len);
	} else {
		uint8 bit_number = buf->ReadByte();
		if (bit_number >= 4 && bit_number <= 31) {
			_current_grf_feature_test.platform_var_bit = bit_number;
		} else {
			grfmsg(2, "Action 14 feature test: expected a bit number >= 4 and <= 32 for 'FTST'->'SETP' but got %u, ignoring this field", bit_number);
		}
	}
	return true;
}

/** Action14 tags for the FTST node */
AllowedSubtags _tags_ftst[] = {
	AllowedSubtags('NAME', ChangeGRFFeatureTestName),
	AllowedSubtags('MINV', ChangeGRFFeatureMinVersion),
	AllowedSubtags('MAXV', ChangeGRFFeatureMaxVersion),
	AllowedSubtags('SETP', ChangeGRFFeatureSetPlatformVarBit),
	AllowedSubtags()
};

/**
 * Callback function for 'FTST' (feature test)
 */
static bool HandleFeatureTestInfo(ByteReader *buf)
{
	_current_grf_feature_test.Reset();
	HandleNodes(buf, _tags_ftst);
	_current_grf_feature_test.ExecuteTest();
	return true;
}

/** Action14 Action0 remappable property list */
static const GRFPropertyMapDefinition _grf_action0_remappable_properties[] = {
	GRFPropertyMapDefinition(GSF_STATIONS, A0RPI_STATION_MIN_BRIDGE_HEIGHT, "station_min_bridge_height"),
	GRFPropertyMapDefinition(GSF_STATIONS, A0RPI_STATION_DISALLOWED_BRIDGE_PILLARS, "station_disallowed_bridge_pillars"),
	GRFPropertyMapDefinition(GSF_BRIDGES, A0RPI_BRIDGE_MENU_ICON, "bridge_menu_icon"),
	GRFPropertyMapDefinition(GSF_BRIDGES, A0RPI_BRIDGE_PILLAR_FLAGS, "bridge_pillar_flags"),
	GRFPropertyMapDefinition(GSF_BRIDGES, A0RPI_BRIDGE_AVAILABILITY_FLAGS, "bridge_availability_flags"),
	GRFPropertyMapDefinition(GSF_RAILTYPES, A0RPI_RAILTYPE_ENABLE_PROGRAMMABLE_SIGNALS, "railtype_enable_programmable_signals"),
	GRFPropertyMapDefinition(GSF_RAILTYPES, A0RPI_RAILTYPE_ENABLE_NO_ENTRY_SIGNALS, "railtype_enable_no_entry_signals"),
	GRFPropertyMapDefinition(GSF_RAILTYPES, A0RPI_RAILTYPE_ENABLE_RESTRICTED_SIGNALS, "railtype_enable_restricted_signals"),
	GRFPropertyMapDefinition(GSF_RAILTYPES, A0RPI_RAILTYPE_DISABLE_REALISTIC_BRAKING, "railtype_disable_realistic_braking"),
	GRFPropertyMapDefinition(GSF_RAILTYPES, A0RPI_RAILTYPE_ENABLE_SIGNAL_RECOLOUR, "railtype_enable_signal_recolour"),
	GRFPropertyMapDefinition(GSF_RAILTYPES, A0RPI_RAILTYPE_EXTRA_ASPECTS, "railtype_extra_aspects"),
	GRFPropertyMapDefinition(GSF_ROADTYPES, A0RPI_ROADTYPE_EXTRA_FLAGS, "roadtype_extra_flags"),
	GRFPropertyMapDefinition(GSF_TRAMTYPES, A0RPI_ROADTYPE_EXTRA_FLAGS, "roadtype_extra_flags"),
	GRFPropertyMapDefinition(GSF_GLOBALVAR, A0RPI_GLOBALVAR_EXTRA_STATION_NAMES, "global_extra_station_names"),
	GRFPropertyMapDefinition(GSF_SIGNALS, A0RPI_SIGNALS_ENABLE_PROGRAMMABLE_SIGNALS, "signals_enable_programmable_signals"),
	GRFPropertyMapDefinition(GSF_SIGNALS, A0RPI_SIGNALS_ENABLE_NO_ENTRY_SIGNALS, "signals_enable_no_entry_signals"),
	GRFPropertyMapDefinition(GSF_SIGNALS, A0RPI_SIGNALS_ENABLE_RESTRICTED_SIGNALS, "signals_enable_restricted_signals"),
	GRFPropertyMapDefinition(GSF_SIGNALS, A0RPI_SIGNALS_ENABLE_SIGNAL_RECOLOUR, "signals_enable_signal_recolour"),
	GRFPropertyMapDefinition(GSF_SIGNALS, A0RPI_SIGNALS_EXTRA_ASPECTS, "signals_extra_aspects"),
	GRFPropertyMapDefinition(),
};

/** Action14 Action5 remappable type list */
static const Action5TypeRemapDefinition _grf_action5_remappable_types[] = {
	Action5TypeRemapDefinition("programmable_signals", A5BLOCK_ALLOW_OFFSET, SPR_PROGSIGNAL_BASE, 1, 32, "Programmable pre-signal graphics"),
	Action5TypeRemapDefinition("no_entry_signals", A5BLOCK_ALLOW_OFFSET, SPR_EXTRASIGNAL_BASE, 1, 16, "No-entry signal graphics"),
	Action5TypeRemapDefinition(),
};

/** Action14 Action0 property map action instance */
struct GRFPropertyMapAction {
	const char *tag_name = nullptr;
	const char *descriptor = nullptr;

	int feature;
	int prop_id;
	std::string name;
	GRFPropertyMapFallbackMode fallback_mode;
	uint8 ttd_ver_var_bit;

	void Reset(const char *tag, const char *desc)
	{
		this->tag_name = tag;
		this->descriptor = desc;

		this->feature = -1;
		this->prop_id = -1;
		this->name.clear();
		this->fallback_mode = GPMFM_IGNORE;
		this->ttd_ver_var_bit = 0;
	}

	void ExecutePropertyRemapping()
	{
		if (this->feature < 0) {
			grfmsg(2, "Action 14 %s remapping: no feature defined, doing nothing", this->descriptor);
			return;
		}
		if (this->prop_id < 0) {
			grfmsg(2, "Action 14 %s remapping: no property ID defined, doing nothing", this->descriptor);
			return;
		}
		if (this->name.empty()) {
			grfmsg(2, "Action 14 %s remapping: no name defined, doing nothing", this->descriptor);
			return;
		}
		bool success = false;
		const char *str = this->name.c_str();
		for (const GRFPropertyMapDefinition *info = _grf_action0_remappable_properties; info->name != nullptr; info++) {
			if (info->feature == this->feature && strcmp(info->name, str) == 0) {
				GRFFilePropertyRemapEntry &entry = _cur.grffile->action0_property_remaps[this->feature].Entry(this->prop_id);
				entry.name = info->name;
				entry.id = info->id;
				entry.feature = this->feature;
				entry.property_id = this->prop_id;
				success = true;
				break;
			}
		}
		if (this->ttd_ver_var_bit > 0) {
			SB(_cur.grffile->var8D_overlay, this->ttd_ver_var_bit, 1, success ? 1 : 0);
		}
		if (!success) {
			if (this->fallback_mode == GPMFM_ERROR_ON_DEFINITION) {
				grfmsg(0, "Error: Unimplemented mapped %s: %s, feature: %X, mapped to: %X", this->descriptor, str, this->feature, this->prop_id);
				GRFError *error = DisableGrf(STR_NEWGRF_ERROR_UNIMPLEMETED_MAPPED_PROPERTY);
				error->data = stredup(str);
				error->param_value[1] = this->feature;
				error->param_value[2] = this->prop_id;
			} else {
				const char *str_store = stredup(str);
				grfmsg(2, "Unimplemented mapped %s: %s, feature: %X, mapped to: %X, %s on use",
						this->descriptor, str, this->feature, this->prop_id, (this->fallback_mode == GPMFM_IGNORE) ? "ignoring" : "error");
				_cur.grffile->remap_unknown_property_names.emplace_back(str_store);
				GRFFilePropertyRemapEntry &entry = _cur.grffile->action0_property_remaps[this->feature].Entry(this->prop_id);
				entry.name = str_store;
				entry.id = (this->fallback_mode == GPMFM_IGNORE) ? A0RPI_UNKNOWN_IGNORE : A0RPI_UNKNOWN_ERROR;
				entry.feature = this->feature;
				entry.property_id = this->prop_id;
			}
		}
	}

	void ExecuteAction5TypeRemapping()
	{
		if (this->prop_id < 0) {
			grfmsg(2, "Action 14 %s remapping: no type ID defined, doing nothing", this->descriptor);
			return;
		}
		if (this->name.empty()) {
			grfmsg(2, "Action 14 %s remapping: no name defined, doing nothing", this->descriptor);
			return;
		}
		bool success = false;
		const char *str = this->name.c_str();
		for (const Action5TypeRemapDefinition *info = _grf_action5_remappable_types; info->name != nullptr; info++) {
			if (strcmp(info->name, str) == 0) {
				Action5TypeRemapEntry &entry = _cur.grffile->action5_type_remaps.Entry(this->prop_id);
				entry.name = info->name;
				entry.info = &(info->info);
				entry.type_id = this->prop_id;
				success = true;
				break;
			}
		}
		if (this->ttd_ver_var_bit > 0) {
			SB(_cur.grffile->var8D_overlay, this->ttd_ver_var_bit, 1, success ? 1 : 0);
		}
		if (!success) {
			if (this->fallback_mode == GPMFM_ERROR_ON_DEFINITION) {
				grfmsg(0, "Error: Unimplemented mapped %s: %s, mapped to: %X", this->descriptor, str, this->prop_id);
				GRFError *error = DisableGrf(STR_NEWGRF_ERROR_UNIMPLEMETED_MAPPED_ACTION5_TYPE);
				error->data = stredup(str);
				error->param_value[1] = this->prop_id;
			} else {
				const char *str_store = stredup(str);
				grfmsg(2, "Unimplemented mapped %s: %s, mapped to: %X, %s on use",
						this->descriptor, str, this->prop_id, (this->fallback_mode == GPMFM_IGNORE) ? "ignoring" : "error");
				_cur.grffile->remap_unknown_property_names.emplace_back(str_store);
				Action5TypeRemapEntry &entry = _cur.grffile->action5_type_remaps.Entry(this->prop_id);
				entry.name = str_store;
				entry.info = nullptr;
				entry.type_id = this->prop_id;
				entry.fallback_mode = this->fallback_mode;
			}
		}
	}
};

static GRFPropertyMapAction _current_grf_property_map_action;

/** Callback function for ->'NAME' to set the name of the item to be mapped. */
static bool ChangePropertyRemapName(byte langid, const char *str)
{
	_current_grf_property_map_action.name = str;
	return true;
}

/** Callback function for ->'FEAT' to set which feature this mapping applies to. */
static bool ChangePropertyRemapFeature(size_t len, ByteReader *buf)
{
	GRFPropertyMapAction &action = _current_grf_property_map_action;
	if (len != 1) {
		grfmsg(2, "Action 14 %s mapping: expected 1 byte for '%s'->'FEAT' but got " PRINTF_SIZE ", ignoring this field", action.descriptor, action.tag_name, len);
		buf->Skip(len);
	} else {
		uint8 feature = buf->ReadByte();
		if (feature >= GSF_END) {
			grfmsg(2, "Action 14 %s mapping: invalid feature ID: %u, in '%s'->'FEAT', ignoring this field", action.descriptor, feature, action.tag_name);
		} else {
			action.feature = feature;
		}
	}
	return true;
}

/** Callback function for ->'PROP' to set the property ID to which this item is being mapped. */
static bool ChangePropertyRemapPropertyId(size_t len, ByteReader *buf)
{
	GRFPropertyMapAction &action = _current_grf_property_map_action;
	if (len != 1) {
		grfmsg(2, "Action 14 %s mapping: expected 1 byte for '%s'->'PROP' but got " PRINTF_SIZE ", ignoring this field", action.descriptor, action.tag_name, len);
		buf->Skip(len);
	} else {
		action.prop_id = buf->ReadByte();
	}
	return true;
}

/** Callback function for ->'TYPE' to set the property ID to which this item is being mapped. */
static bool ChangePropertyRemapTypeId(size_t len, ByteReader *buf)
{
	GRFPropertyMapAction &action = _current_grf_property_map_action;
	if (len != 1) {
		grfmsg(2, "Action 14 %s mapping: expected 1 byte for '%s'->'TYPE' but got " PRINTF_SIZE ", ignoring this field", action.descriptor, action.tag_name, len);
		buf->Skip(len);
	} else {
		uint8 prop = buf->ReadByte();
		if (prop < 128) {
			action.prop_id = prop;
		} else {
			grfmsg(2, "Action 14 %s mapping: expected a type < 128 for '%s'->'TYPE' but got %u, ignoring this field", action.descriptor, action.tag_name, prop);
		}
	}
	return true;
}

/** Callback function for ->'FLBK' to set the fallback mode. */
static bool ChangePropertyRemapSetFallbackMode(size_t len, ByteReader *buf)
{
	GRFPropertyMapAction &action = _current_grf_property_map_action;
	if (len != 1) {
		grfmsg(2, "Action 14 %s mapping: expected 1 byte for '%s'->'FLBK' but got " PRINTF_SIZE ", ignoring this field", action.descriptor, action.tag_name, len);
		buf->Skip(len);
	} else {
		GRFPropertyMapFallbackMode mode = (GRFPropertyMapFallbackMode) buf->ReadByte();
		if (mode < GPMFM_END) action.fallback_mode = mode;
	}
	return true;
}
/** Callback function for ->'SETT' to set the bit number of global variable 8D (TTD version) to set/unset with whether the remapping was successful. */
static bool ChangePropertyRemapSetTTDVerVarBit(size_t len, ByteReader *buf)
{
	GRFPropertyMapAction &action = _current_grf_property_map_action;
	if (len != 1) {
		grfmsg(2, "Action 14 %s mapping: expected 1 byte for '%s'->'SETT' but got " PRINTF_SIZE ", ignoring this field", action.descriptor, action.tag_name, len);
		buf->Skip(len);
	} else {
		uint8 bit_number = buf->ReadByte();
		if (bit_number >= 4 && bit_number <= 31) {
			action.ttd_ver_var_bit = bit_number;
		} else {
			grfmsg(2, "Action 14 %s mapping: expected a bit number >= 4 and <= 32 for '%s'->'SETT' but got %u, ignoring this field", action.descriptor, action.tag_name, bit_number);
		}
	}
	return true;
}

/** Action14 tags for the A0PM node */
AllowedSubtags _tags_a0pm[] = {
	AllowedSubtags('NAME', ChangePropertyRemapName),
	AllowedSubtags('FEAT', ChangePropertyRemapFeature),
	AllowedSubtags('PROP', ChangePropertyRemapPropertyId),
	AllowedSubtags('FLBK', ChangePropertyRemapSetFallbackMode),
	AllowedSubtags('SETT', ChangePropertyRemapSetTTDVerVarBit),
	AllowedSubtags()
};

/**
 * Callback function for 'A0PM' (action 0 property mapping)
 */
static bool HandleAction0PropertyMap(ByteReader *buf)
{
	_current_grf_property_map_action.Reset("A0PM", "property");
	HandleNodes(buf, _tags_a0pm);
	_current_grf_property_map_action.ExecutePropertyRemapping();
	return true;
}

/** Action14 tags for the A5TM node */
AllowedSubtags _tags_a5tm[] = {
	AllowedSubtags('NAME', ChangePropertyRemapName),
	AllowedSubtags('TYPE', ChangePropertyRemapTypeId),
	AllowedSubtags('FLBK', ChangePropertyRemapSetFallbackMode),
	AllowedSubtags('SETT', ChangePropertyRemapSetTTDVerVarBit),
	AllowedSubtags()
};

/**
 * Callback function for 'A5TM' (action 5 type mapping)
 */
static bool HandleAction5TypeMap(ByteReader *buf)
{
	_current_grf_property_map_action.Reset("A5TM", "Action 5 type");
	HandleNodes(buf, _tags_a5tm);
	_current_grf_property_map_action.ExecuteAction5TypeRemapping();
	return true;
}

/** Action14 root tags */
AllowedSubtags _tags_root_static[] = {
	AllowedSubtags('INFO', _tags_info),
	AllowedSubtags('FTST', SkipInfoChunk),
	AllowedSubtags('A0PM', SkipInfoChunk),
	AllowedSubtags('A5TM', SkipInfoChunk),
	AllowedSubtags()
};

/** Action14 root tags */
AllowedSubtags _tags_root_feature_tests[] = {
	AllowedSubtags('INFO', SkipInfoChunk),
	AllowedSubtags('FTST', HandleFeatureTestInfo),
	AllowedSubtags('A0PM', HandleAction0PropertyMap),
	AllowedSubtags('A5TM', HandleAction5TypeMap),
	AllowedSubtags()
};


/**
 * Try to skip the current node and all subnodes (if it's a branch node).
 * @param buf Buffer.
 * @param type The node type to skip.
 * @return True if we could skip the node, false if an error occurred.
 */
static bool SkipUnknownInfo(ByteReader *buf, byte type)
{
	/* type and id are already read */
	switch (type) {
		case 'C': {
			byte new_type = buf->ReadByte();
			while (new_type != 0) {
				buf->ReadDWord(); // skip the id
				if (!SkipUnknownInfo(buf, new_type)) return false;
				new_type = buf->ReadByte();
			}
			break;
		}

		case 'T':
			buf->ReadByte(); // lang
			buf->ReadString(); // actual text
			break;

		case 'B': {
			uint16 size = buf->ReadWord();
			buf->Skip(size);
			break;
		}

		default:
			return false;
	}

	return true;
}

/**
 * Handle the nodes of an Action14
 * @param type Type of node.
 * @param id ID.
 * @param buf Buffer.
 * @param subtags Allowed subtags.
 * @return Whether all tags could be handled.
 */
static bool HandleNode(byte type, uint32 id, ByteReader *buf, AllowedSubtags subtags[])
{
	uint i = 0;
	AllowedSubtags *tag;
	while ((tag = &subtags[i++])->type != 0) {
		if (tag->id != BSWAP32(id) || tag->type != type) continue;
		switch (type) {
			default: NOT_REACHED();

			case 'T': {
				byte langid = buf->ReadByte();
				return tag->handler.text(langid, buf->ReadString());
			}

			case 'B': {
				size_t len = buf->ReadWord();
				if (buf->Remaining() < len) return false;
				return tag->handler.data(len, buf);
			}

			case 'C': {
				if (tag->handler.call_handler) {
					return tag->handler.u.branch(buf);
				}
				return HandleNodes(buf, tag->handler.u.subtags);
			}
		}
	}
	grfmsg(2, "StaticGRFInfo: unknown type/id combination found, type=%c, id=%x", type, id);
	return SkipUnknownInfo(buf, type);
}

/**
 * Handle the contents of a 'C' choice of an Action14
 * @param buf Buffer.
 * @param subtags List of subtags.
 * @return Whether the nodes could all be handled.
 */
static bool HandleNodes(ByteReader *buf, AllowedSubtags subtags[])
{
	byte type = buf->ReadByte();
	while (type != 0) {
		uint32 id = buf->ReadDWord();
		if (!HandleNode(type, id, buf, subtags)) return false;
		type = buf->ReadByte();
	}
	return true;
}

/**
 * Handle Action 0x14 (static info)
 * @param buf Buffer.
 */
static void StaticGRFInfo(ByteReader *buf)
{
	/* <14> <type> <id> <text/data...> */
	HandleNodes(buf, _tags_root_static);
}

/**
 * Handle Action 0x14 (feature tests)
 * @param buf Buffer.
 */
static void Act14FeatureTest(ByteReader *buf)
{
	/* <14> <type> <id> <text/data...> */
	HandleNodes(buf, _tags_root_feature_tests);
}

/**
 * Set the current NewGRF as unsafe for static use
 * @param buf Unused.
 * @note Used during safety scan on unsafe actions.
 */
static void GRFUnsafe(ByteReader *buf)
{
	SetBit(_cur.grfconfig->flags, GCF_UNSAFE);

	/* Skip remainder of GRF */
	_cur.skip_sprites = -1;
}


/** Initialize the TTDPatch flags */
static void InitializeGRFSpecial()
{
	_ttdpatch_flags[0] = ((_settings_game.station.never_expire_airports ? 1 : 0) << 0x0C)  // keepsmallairport
	                   |                                                      (1 << 0x0D)  // newairports
	                   |                                                      (1 << 0x0E)  // largestations
	                   | ((_settings_game.construction.max_bridge_length > 16 ? 1 : 0) << 0x0F)  // longbridges
	                   |                                                      (0 << 0x10)  // loadtime
	                   |                                                      (1 << 0x12)  // presignals
	                   |                                                      (1 << 0x13)  // extpresignals
	                   | ((_settings_game.vehicle.never_expire_vehicles ? 1 : 0) << 0x16)  // enginespersist
	                   |                                                      (1 << 0x1B)  // multihead
	                   |                                                      (1 << 0x1D)  // lowmemory
	                   |                                                      (1 << 0x1E); // generalfixes

	_ttdpatch_flags[1] =   ((_settings_game.economy.station_noise_level ? 1 : 0) << 0x07)  // moreairports - based on units of noise
	                   |                                                      (1 << 0x08)  // mammothtrains
	                   |                                                      (1 << 0x09)  // trainrefit
	                   |                                                      (0 << 0x0B)  // subsidiaries
	                   |         ((_settings_game.order.gradual_loading ? 1 : 0) << 0x0C)  // gradualloading
	                   |                                                      (1 << 0x12)  // unifiedmaglevmode - set bit 0 mode. Not revelant to OTTD
	                   |                                                      (1 << 0x13)  // unifiedmaglevmode - set bit 1 mode
	                   |                                                      (1 << 0x14)  // bridgespeedlimits
	                   |                                                      (1 << 0x16)  // eternalgame
	                   |                                                      (1 << 0x17)  // newtrains
	                   |                                                      (1 << 0x18)  // newrvs
	                   |                                                      (1 << 0x19)  // newships
	                   |                                                      (1 << 0x1A)  // newplanes
	                   | ((_settings_game.construction.train_signal_side == 1 ? 1 : 0) << 0x1B)  // signalsontrafficside
	                   |       ((_settings_game.vehicle.disable_elrails ? 0 : 1) << 0x1C); // electrifiedrailway

	_ttdpatch_flags[2] =                                                      (1 << 0x01)  // loadallgraphics - obsolote
	                   |                                                      (1 << 0x03)  // semaphores
	                   |                                                      (1 << 0x0A)  // newobjects
	                   |                                                      (0 << 0x0B)  // enhancedgui
	                   |                                                      (0 << 0x0C)  // newagerating
	                   |  ((_settings_game.construction.build_on_slopes ? 1 : 0) << 0x0D)  // buildonslopes
	                   |                                                      (1 << 0x0E)  // fullloadany
	                   |                                                      (1 << 0x0F)  // planespeed
	                   |                                                      (0 << 0x10)  // moreindustriesperclimate - obsolete
	                   |                                                      (0 << 0x11)  // moretoylandfeatures
	                   |                                                      (1 << 0x12)  // newstations
	                   |                                                      (1 << 0x13)  // tracktypecostdiff
	                   |                                                      (1 << 0x14)  // manualconvert
	                   |  ((_settings_game.construction.build_on_slopes ? 1 : 0) << 0x15)  // buildoncoasts
	                   |                                                      (1 << 0x16)  // canals
	                   |                                                      (1 << 0x17)  // newstartyear
	                   |    ((_settings_game.vehicle.freight_trains > 1 ? 1 : 0) << 0x18)  // freighttrains
	                   |                                                      (1 << 0x19)  // newhouses
	                   |                                                      (1 << 0x1A)  // newbridges
	                   |                                                      (1 << 0x1B)  // newtownnames
	                   |                                                      (1 << 0x1C)  // moreanimation
	                   |    ((_settings_game.vehicle.wagon_speed_limits ? 1 : 0) << 0x1D)  // wagonspeedlimits
	                   |                                                      (1 << 0x1E)  // newshistory
	                   |                                                      (0 << 0x1F); // custombridgeheads

	_ttdpatch_flags[3] =                                                      (0 << 0x00)  // newcargodistribution
	                   |                                                      (1 << 0x01)  // windowsnap
	                   | ((_settings_game.economy.allow_town_roads || _generating_world ? 0 : 1) << 0x02)  // townbuildnoroad
	                   |                                                      (1 << 0x03)  // pathbasedsignalling
	                   |                                                      (0 << 0x04)  // aichoosechance
	                   |                                                      (1 << 0x05)  // resolutionwidth
	                   |                                                      (1 << 0x06)  // resolutionheight
	                   |                                                      (1 << 0x07)  // newindustries
	                   |           ((_settings_game.order.improved_load ? 1 : 0) << 0x08)  // fifoloading
	                   |                                                      (0 << 0x09)  // townroadbranchprob
	                   |                                                      (0 << 0x0A)  // tempsnowline
	                   |                                                      (1 << 0x0B)  // newcargo
	                   |                                                      (1 << 0x0C)  // enhancemultiplayer
	                   |                                                      (1 << 0x0D)  // onewayroads
	                   |                                                      (1 << 0x0E)  // irregularstations
	                   |                                                      (1 << 0x0F)  // statistics
	                   |                                                      (1 << 0x10)  // newsounds
	                   |                                                      (1 << 0x11)  // autoreplace
	                   |                                                      (1 << 0x12)  // autoslope
	                   |                                                      (0 << 0x13)  // followvehicle
	                   |                                                      (1 << 0x14)  // trams
	                   |                                                      (0 << 0x15)  // enhancetunnels
	                   |                                                      (1 << 0x16)  // shortrvs
	                   |                                                      (1 << 0x17)  // articulatedrvs
	                   |       ((_settings_game.vehicle.dynamic_engines ? 1 : 0) << 0x18)  // dynamic engines
	                   |                                                      (1 << 0x1E)  // variablerunningcosts
	                   |                                                      (1 << 0x1F); // any switch is on

	_ttdpatch_flags[4] =                                                      (1 << 0x00)  // larger persistent storage
	                   |             ((_settings_game.economy.inflation ? 1 : 0) << 0x01); // inflation is on
}

/** Reset and clear all NewGRF stations */
static void ResetCustomStations()
{
	for (GRFFile * const file : _grf_files) {
		StationSpec **&stations = file->stations;
		if (stations == nullptr) continue;
		for (uint i = 0; i < NUM_STATIONS_PER_GRF; i++) {
			if (stations[i] == nullptr) continue;
			StationSpec *statspec = stations[i];

			/* Release this station */
			delete statspec;
		}

		/* Free and reset the station data */
		free(stations);
		stations = nullptr;
	}
}

/** Reset and clear all NewGRF houses */
static void ResetCustomHouses()
{
	for (GRFFile * const file : _grf_files) {
		HouseSpec **&housespec = file->housespec;
		if (housespec == nullptr) continue;
		for (uint i = 0; i < NUM_HOUSES_PER_GRF; i++) {
			free(housespec[i]);
		}

		free(housespec);
		housespec = nullptr;
	}
}

/** Reset and clear all NewGRF airports */
static void ResetCustomAirports()
{
	for (GRFFile * const file : _grf_files) {
		AirportSpec **aslist = file->airportspec;
		if (aslist != nullptr) {
			for (uint i = 0; i < NUM_AIRPORTS_PER_GRF; i++) {
				AirportSpec *as = aslist[i];

				if (as != nullptr) {
					/* We need to remove the tiles layouts */
					for (int j = 0; j < as->num_table; j++) {
						/* remove the individual layouts */
						free(as->table[j]);
					}
					free(as->table);
					free(as->depot_table);
					free(as->rotation);

					free(as);
				}
			}
			free(aslist);
			file->airportspec = nullptr;
		}

		AirportTileSpec **&airporttilespec = file->airtspec;
		if (airporttilespec != nullptr) {
			for (uint i = 0; i < NUM_AIRPORTTILES_PER_GRF; i++) {
				free(airporttilespec[i]);
			}
			free(airporttilespec);
			airporttilespec = nullptr;
		}
	}
}

/** Reset and clear all NewGRF industries */
static void ResetCustomIndustries()
{
	for (GRFFile * const file : _grf_files) {
		IndustrySpec **&industryspec = file->industryspec;
		IndustryTileSpec **&indtspec = file->indtspec;

		/* We are verifiying both tiles and industries specs loaded from the grf file
		 * First, let's deal with industryspec */
		if (industryspec != nullptr) {
			for (uint i = 0; i < NUM_INDUSTRYTYPES_PER_GRF; i++) {
				IndustrySpec *ind = industryspec[i];
				delete ind;
			}

			free(industryspec);
			industryspec = nullptr;
		}

		if (indtspec == nullptr) continue;
		for (uint i = 0; i < NUM_INDUSTRYTILES_PER_GRF; i++) {
			free(indtspec[i]);
		}

		free(indtspec);
		indtspec = nullptr;
	}
}

/** Reset and clear all NewObjects */
static void ResetCustomObjects()
{
	for (GRFFile * const file : _grf_files) {
		ObjectSpec **&objectspec = file->objectspec;
		if (objectspec == nullptr) continue;
		for (uint i = 0; i < NUM_OBJECTS_PER_GRF; i++) {
			free(objectspec[i]);
		}

		free(objectspec);
		objectspec = nullptr;
	}
}

/** Reset and clear all NewGRFs */
static void ResetNewGRF()
{
	for (GRFFile * const file : _grf_files) {
		delete file;
	}

	_grf_files.clear();
	_cur.grffile   = nullptr;
	_new_signals_grfs.clear();
}

/** Clear all NewGRF errors */
static void ResetNewGRFErrors()
{
	for (GRFConfig *c = _grfconfig; c != nullptr; c = c->next) {
		if (!HasBit(c->flags, GCF_COPY) && c->error != nullptr) {
			delete c->error;
			c->error = nullptr;
		}
	}
}

/**
 * Reset all NewGRF loaded data
 */
void ResetNewGRFData()
{
	CleanUpStrings();
	CleanUpGRFTownNames();

	/* Copy/reset original engine info data */
	SetupEngines();

	/* Copy/reset original bridge info data */
	ResetBridges();

	/* Reset rail type information */
	ResetRailTypes();

	/* Copy/reset original road type info data */
	ResetRoadTypes();

	/* Allocate temporary refit/cargo class data */
	_gted = CallocT<GRFTempEngineData>(Engine::GetPoolSize());

	/* Fill rail type label temporary data for default trains */
	for (const Engine *e : Engine::IterateType(VEH_TRAIN)) {
		_gted[e->index].railtypelabel = GetRailTypeInfo(e->u.rail.railtype)->label;
	}

	/* Reset GRM reservations */
	memset(&_grm_engines, 0, sizeof(_grm_engines));
	memset(&_grm_cargoes, 0, sizeof(_grm_cargoes));

	/* Reset generic feature callback lists */
	ResetGenericCallbacks();

	/* Reset price base data */
	ResetPriceBaseMultipliers();

	/* Reset the curencies array */
	ResetCurrencies();

	/* Reset the house array */
	ResetCustomHouses();
	ResetHouses();

	/* Reset the industries structures*/
	ResetCustomIndustries();
	ResetIndustries();

	/* Reset the objects. */
	ObjectClass::Reset();
	ResetCustomObjects();
	ResetObjects();

	/* Reset station classes */
	StationClass::Reset();
	ResetCustomStations();

	/* Reset airport-related structures */
	AirportClass::Reset();
	ResetCustomAirports();
	AirportSpec::ResetAirports();
	AirportTileSpec::ResetAirportTiles();

	/* Reset canal sprite groups and flags */
	memset(_water_feature, 0, sizeof(_water_feature));

	/* Reset the snowline table. */
	ClearSnowLine();

	/* Reset NewGRF files */
	ResetNewGRF();

	/* Reset NewGRF errors. */
	ResetNewGRFErrors();

	/* Set up the default cargo types */
	SetupCargoForClimate(_settings_game.game_creation.landscape);

	/* Reset misc GRF features and train list display variables */
	_misc_grf_features = 0;

	_loaded_newgrf_features.has_2CC           = false;
	_loaded_newgrf_features.used_liveries     = 1 << LS_DEFAULT;
	_loaded_newgrf_features.shore             = SHORE_REPLACE_NONE;
	_loaded_newgrf_features.tram              = TRAMWAY_REPLACE_DEPOT_NONE;

	/* Clear all GRF overrides */
	_grf_id_overrides.clear();

	InitializeSoundPool();
	_spritegroup_pool.CleanPool();
}

/**
 * Reset NewGRF data which is stored persistently in savegames.
 */
void ResetPersistentNewGRFData()
{
	/* Reset override managers */
	_engine_mngr.ResetToDefaultMapping();
	_house_mngr.ResetMapping();
	_industry_mngr.ResetMapping();
	_industile_mngr.ResetMapping();
	_airport_mngr.ResetMapping();
	_airporttile_mngr.ResetMapping();
}

/**
 * Construct the Cargo Mapping
 * @note This is the reverse of a cargo translation table
 */
static void BuildCargoTranslationMap()
{
	memset(_cur.grffile->cargo_map, 0xFF, sizeof(_cur.grffile->cargo_map));

	for (CargoID c = 0; c < NUM_CARGO; c++) {
		const CargoSpec *cs = CargoSpec::Get(c);
		if (!cs->IsValid()) continue;

		if (_cur.grffile->cargo_list.size() == 0) {
			/* Default translation table, so just a straight mapping to bitnum */
			_cur.grffile->cargo_map[c] = cs->bitnum;
		} else {
			/* Check the translation table for this cargo's label */
			int idx = find_index(_cur.grffile->cargo_list, {cs->label});
			if (idx >= 0) _cur.grffile->cargo_map[c] = idx;
		}
	}
}

/**
 * Prepare loading a NewGRF file with its config
 * @param config The NewGRF configuration struct with name, id, parameters and alike.
 */
static void InitNewGRFFile(const GRFConfig *config)
{
	GRFFile *newfile = GetFileByFilename(config->filename);
	if (newfile != nullptr) {
		/* We already loaded it once. */
		_cur.grffile = newfile;
		return;
	}

	newfile = new GRFFile(config);
	_grf_files.push_back(_cur.grffile = newfile);
}

/**
 * Constructor for GRFFile
 * @param config GRFConfig to copy name, grfid and parameters from.
 */
GRFFile::GRFFile(const GRFConfig *config)
{
	this->filename = stredup(config->filename);
	this->grfid = config->ident.grfid;

	/* Initialise local settings to defaults */
	this->traininfo_vehicle_pitch = 0;
	this->traininfo_vehicle_width = TRAININFO_DEFAULT_VEHICLE_WIDTH;

	this->new_signals_group = nullptr;
	this->new_signal_ctrl_flags = 0;
	this->new_signal_extra_aspects = 0;

	/* Mark price_base_multipliers as 'not set' */
	for (Price i = PR_BEGIN; i < PR_END; i++) {
		this->price_base_multipliers[i] = INVALID_PRICE_MODIFIER;
	}

	/* Initialise rail type map with default rail types */
	std::fill(std::begin(this->railtype_map), std::end(this->railtype_map), INVALID_RAILTYPE);
	this->railtype_map[0] = RAILTYPE_RAIL;
	this->railtype_map[1] = RAILTYPE_ELECTRIC;
	this->railtype_map[2] = RAILTYPE_MONO;
	this->railtype_map[3] = RAILTYPE_MAGLEV;

	/* Initialise road type map with default road types */
	std::fill(std::begin(this->roadtype_map), std::end(this->roadtype_map), INVALID_ROADTYPE);
	this->roadtype_map[0] = ROADTYPE_ROAD;

	/* Initialise tram type map with default tram types */
	std::fill(std::begin(this->tramtype_map), std::end(this->tramtype_map), INVALID_ROADTYPE);
	this->tramtype_map[0] = ROADTYPE_TRAM;

	/* Copy the initial parameter list
	 * 'Uninitialised' parameters are zeroed as that is their default value when dynamically creating them. */
	static_assert(lengthof(this->param) == lengthof(config->param) && lengthof(this->param) == 0x80);

	assert(config->num_params <= lengthof(config->param));
	this->param_end = config->num_params;
	if (this->param_end > 0) {
		MemCpyT(this->param, config->param, this->param_end);
	}
}

GRFFile::~GRFFile()
{
	free(this->filename);
	delete[] this->language_map;
}


/**
 * Precalculate refit masks from cargo classes for all vehicles.
 */
static void CalculateRefitMasks()
{
	CargoTypes original_known_cargoes = 0;
	for (int ct = 0; ct != NUM_ORIGINAL_CARGO; ++ct) {
		CargoID cid = GetDefaultCargoID(_settings_game.game_creation.landscape, static_cast<CargoType>(ct));
		if (cid != CT_INVALID) SetBit(original_known_cargoes, cid);
	}

	for (Engine *e : Engine::Iterate()) {
		EngineID engine = e->index;
		EngineInfo *ei = &e->info;
		bool only_defaultcargo; ///< Set if the vehicle shall carry only the default cargo

		/* If the NewGRF did not set any cargo properties, we apply default values. */
		if (_gted[engine].defaultcargo_grf == nullptr) {
			/* If the vehicle has any capacity, apply the default refit masks */
			if (e->type != VEH_TRAIN || e->u.rail.capacity != 0) {
				static constexpr byte T = 1 << LT_TEMPERATE;
				static constexpr byte A = 1 << LT_ARCTIC;
				static constexpr byte S = 1 << LT_TROPIC;
				static constexpr byte Y = 1 << LT_TOYLAND;
				static const struct DefaultRefitMasks {
					byte climate;
					CargoType cargo_type;
					CargoTypes cargo_allowed;
					CargoTypes cargo_disallowed;
				} _default_refit_masks[] = {
					{T | A | S | Y, CT_PASSENGERS, CC_PASSENGERS,               0},
					{T | A | S    , CT_MAIL,       CC_MAIL,                     0},
					{T | A | S    , CT_VALUABLES,  CC_ARMOURED,                 CC_LIQUID},
					{            Y, CT_MAIL,       CC_MAIL | CC_ARMOURED,       CC_LIQUID},
					{T | A        , CT_COAL,       CC_BULK,                     0},
					{        S    , CT_COPPER_ORE, CC_BULK,                     0},
					{            Y, CT_SUGAR,      CC_BULK,                     0},
					{T | A | S    , CT_OIL,        CC_LIQUID,                   0},
					{            Y, CT_COLA,       CC_LIQUID,                   0},
					{T            , CT_GOODS,      CC_PIECE_GOODS | CC_EXPRESS, CC_LIQUID | CC_PASSENGERS},
					{    A | S    , CT_GOODS,      CC_PIECE_GOODS | CC_EXPRESS, CC_LIQUID | CC_PASSENGERS | CC_REFRIGERATED},
					{    A | S    , CT_FOOD,       CC_REFRIGERATED,             0},
					{            Y, CT_CANDY,      CC_PIECE_GOODS | CC_EXPRESS, CC_LIQUID | CC_PASSENGERS},
				};

				if (e->type == VEH_AIRCRAFT) {
					/* Aircraft default to "light" cargoes */
					_gted[engine].cargo_allowed = CC_PASSENGERS | CC_MAIL | CC_ARMOURED | CC_EXPRESS;
					_gted[engine].cargo_disallowed = CC_LIQUID;
				} else if (e->type == VEH_SHIP) {
					switch (ei->cargo_type) {
						case CT_PASSENGERS:
							/* Ferries */
							_gted[engine].cargo_allowed = CC_PASSENGERS;
							_gted[engine].cargo_disallowed = 0;
							break;
						case CT_OIL:
							/* Tankers */
							_gted[engine].cargo_allowed = CC_LIQUID;
							_gted[engine].cargo_disallowed = 0;
							break;
						default:
							/* Cargo ships */
							if (_settings_game.game_creation.landscape == LT_TOYLAND) {
								/* No tanker in toyland :( */
								_gted[engine].cargo_allowed = CC_MAIL | CC_ARMOURED | CC_EXPRESS | CC_BULK | CC_PIECE_GOODS | CC_LIQUID;
								_gted[engine].cargo_disallowed = CC_PASSENGERS;
							} else {
								_gted[engine].cargo_allowed = CC_MAIL | CC_ARMOURED | CC_EXPRESS | CC_BULK | CC_PIECE_GOODS;
								_gted[engine].cargo_disallowed = CC_LIQUID | CC_PASSENGERS;
							}
							break;
					}
					e->u.ship.old_refittable = true;
				} else if (e->type == VEH_TRAIN && e->u.rail.railveh_type != RAILVEH_WAGON) {
					/* Train engines default to all cargoes, so you can build single-cargo consists with fast engines.
					 * Trains loading multiple cargoes may start stations accepting unwanted cargoes. */
					_gted[engine].cargo_allowed = CC_PASSENGERS | CC_MAIL | CC_ARMOURED | CC_EXPRESS | CC_BULK | CC_PIECE_GOODS | CC_LIQUID;
					_gted[engine].cargo_disallowed = 0;
				} else {
					/* Train wagons and road vehicles are classified by their default cargo type */
					for (const auto &drm : _default_refit_masks) {
						if (!HasBit(drm.climate, _settings_game.game_creation.landscape)) continue;
						if (drm.cargo_type != ei->cargo_type) continue;

						_gted[engine].cargo_allowed = drm.cargo_allowed;
						_gted[engine].cargo_disallowed = drm.cargo_disallowed;
						break;
					}

					/* All original cargoes have specialised vehicles, so exclude them */
					_gted[engine].ctt_exclude_mask = original_known_cargoes;
				}
			}
			_gted[engine].UpdateRefittability(_gted[engine].cargo_allowed != 0);

			/* Translate cargo_type using the original climate-specific cargo table. */
			ei->cargo_type = GetDefaultCargoID(_settings_game.game_creation.landscape, static_cast<CargoType>(ei->cargo_type));
			if (ei->cargo_type != CT_INVALID) ClrBit(_gted[engine].ctt_exclude_mask, ei->cargo_type);
		}

		/* Compute refittability */
		{
			CargoTypes mask = 0;
			CargoTypes not_mask = 0;
			CargoTypes xor_mask = ei->refit_mask;

			/* If the original masks set by the grf are zero, the vehicle shall only carry the default cargo.
			 * Note: After applying the translations, the vehicle may end up carrying no defined cargo. It becomes unavailable in that case. */
			only_defaultcargo = _gted[engine].refittability != GRFTempEngineData::NONEMPTY;

			if (_gted[engine].cargo_allowed != 0) {
				/* Build up the list of cargo types from the set cargo classes. */
				for (const CargoSpec *cs : CargoSpec::Iterate()) {
					if (_gted[engine].cargo_allowed    & cs->classes) SetBit(mask,     cs->Index());
					if (_gted[engine].cargo_disallowed & cs->classes) SetBit(not_mask, cs->Index());
				}
			}

			ei->refit_mask = ((mask & ~not_mask) ^ xor_mask) & _cargo_mask;

			/* Apply explicit refit includes/excludes. */
			ei->refit_mask |= _gted[engine].ctt_include_mask;
			ei->refit_mask &= ~_gted[engine].ctt_exclude_mask;
		}

		/* Clear invalid cargoslots (from default vehicles or pre-NewCargo GRFs) */
		if (ei->cargo_type != CT_INVALID && !HasBit(_cargo_mask, ei->cargo_type)) ei->cargo_type = CT_INVALID;

		/* Ensure that the vehicle is either not refittable, or that the default cargo is one of the refittable cargoes.
		 * Note: Vehicles refittable to no cargo are handle differently to vehicle refittable to a single cargo. The latter might have subtypes. */
		if (!only_defaultcargo && (e->type != VEH_SHIP || e->u.ship.old_refittable) && ei->cargo_type != CT_INVALID && !HasBit(ei->refit_mask, ei->cargo_type)) {
			ei->cargo_type = CT_INVALID;
		}

		/* Check if this engine's cargo type is valid. If not, set to the first refittable
		 * cargo type. Finally disable the vehicle, if there is still no cargo. */
		if (ei->cargo_type == CT_INVALID && ei->refit_mask != 0) {
			/* Figure out which CTT to use for the default cargo, if it is 'first refittable'. */
			const uint8 *cargo_map_for_first_refittable = nullptr;
			{
				const GRFFile *file = _gted[engine].defaultcargo_grf;
				if (file == nullptr) file = e->GetGRF();
				if (file != nullptr && file->grf_version >= 8 && file->cargo_list.size() != 0) {
					cargo_map_for_first_refittable = file->cargo_map;
				}
			}

			if (cargo_map_for_first_refittable != nullptr) {
				/* Use first refittable cargo from cargo translation table */
				byte best_local_slot = 0xFF;
				for (CargoID cargo_type : SetCargoBitIterator(ei->refit_mask)) {
					byte local_slot = cargo_map_for_first_refittable[cargo_type];
					if (local_slot < best_local_slot) {
						best_local_slot = local_slot;
						ei->cargo_type = cargo_type;
					}
				}
			}

			if (ei->cargo_type == CT_INVALID) {
				/* Use first refittable cargo slot */
				ei->cargo_type = (CargoID)FindFirstBit(ei->refit_mask);
			}
		}
		if (ei->cargo_type == CT_INVALID) ei->climates = 0;

		/* Clear refit_mask for not refittable ships */
		if (e->type == VEH_SHIP && !e->u.ship.old_refittable) {
			ei->refit_mask = 0;
		}
	}
}

/** Set to use the correct action0 properties for each canal feature */
static void FinaliseCanals()
{
	for (uint i = 0; i < CF_END; i++) {
		if (_water_feature[i].grffile != nullptr) {
			_water_feature[i].callback_mask = _water_feature[i].grffile->canal_local_properties[i].callback_mask;
			_water_feature[i].flags = _water_feature[i].grffile->canal_local_properties[i].flags;
		}
	}
}

/** Check for invalid engines */
static void FinaliseEngineArray()
{
	for (Engine *e : Engine::Iterate()) {
		if (e->GetGRF() == nullptr) {
			const EngineIDMapping &eid = _engine_mngr[e->index];
			if (eid.grfid != INVALID_GRFID || eid.internal_id != eid.substitute_id) {
				e->info.string_id = STR_NEWGRF_INVALID_ENGINE;
			}
		}

		if (!HasBit(e->info.climates, _settings_game.game_creation.landscape)) continue;

		/* When the train does not set property 27 (misc flags), but it
		 * is overridden by a NewGRF graphically we want to disable the
		 * flipping possibility. */
		if (e->type == VEH_TRAIN && !_gted[e->index].prop27_set && e->GetGRF() != nullptr && is_custom_sprite(e->u.rail.image_index)) {
			ClrBit(e->info.misc_flags, EF_RAIL_FLIPS);
		}

		/* Skip wagons, there livery is defined via the engine */
		if (e->type != VEH_TRAIN || e->u.rail.railveh_type != RAILVEH_WAGON) {
			LiveryScheme ls = GetEngineLiveryScheme(e->index, INVALID_ENGINE, nullptr);
			SetBit(_loaded_newgrf_features.used_liveries, ls);
			/* Note: For ships and roadvehicles we assume that they cannot be refitted between passenger and freight */

			if (e->type == VEH_TRAIN) {
				SetBit(_loaded_newgrf_features.used_liveries, LS_FREIGHT_WAGON);
				switch (ls) {
					case LS_STEAM:
					case LS_DIESEL:
					case LS_ELECTRIC:
					case LS_MONORAIL:
					case LS_MAGLEV:
						SetBit(_loaded_newgrf_features.used_liveries, LS_PASSENGER_WAGON_STEAM + ls - LS_STEAM);
						break;

					case LS_DMU:
					case LS_EMU:
						SetBit(_loaded_newgrf_features.used_liveries, LS_PASSENGER_WAGON_DIESEL + ls - LS_DMU);
						break;

					default: NOT_REACHED();
				}
			}
		}
	}
}

/** Check for invalid cargoes */
static void FinaliseCargoArray()
{
	for (CargoID c = 0; c < NUM_CARGO; c++) {
		CargoSpec *cs = CargoSpec::Get(c);
		if (!cs->IsValid()) {
			cs->name = cs->name_single = cs->units_volume = STR_NEWGRF_INVALID_CARGO;
			cs->quantifier = STR_NEWGRF_INVALID_CARGO_QUANTITY;
			cs->abbrev = STR_NEWGRF_INVALID_CARGO_ABBREV;
		}
	}
}

/**
 * Check if a given housespec is valid and disable it if it's not.
 * The housespecs that follow it are used to check the validity of
 * multitile houses.
 * @param hs The housespec to check.
 * @param next1 The housespec that follows \c hs.
 * @param next2 The housespec that follows \c next1.
 * @param next3 The housespec that follows \c next2.
 * @param filename The filename of the newgrf this house was defined in.
 * @return Whether the given housespec is valid.
 */
static bool IsHouseSpecValid(HouseSpec *hs, const HouseSpec *next1, const HouseSpec *next2, const HouseSpec *next3, const char *filename)
{
	if (((hs->building_flags & BUILDING_HAS_2_TILES) != 0 &&
				(next1 == nullptr || !next1->enabled || (next1->building_flags & BUILDING_HAS_1_TILE) != 0)) ||
			((hs->building_flags & BUILDING_HAS_4_TILES) != 0 &&
				(next2 == nullptr || !next2->enabled || (next2->building_flags & BUILDING_HAS_1_TILE) != 0 ||
				next3 == nullptr || !next3->enabled || (next3->building_flags & BUILDING_HAS_1_TILE) != 0))) {
		hs->enabled = false;
		if (filename != nullptr) DEBUG(grf, 1, "FinaliseHouseArray: %s defines house %d as multitile, but no suitable tiles follow. Disabling house.", filename, hs->grf_prop.local_id);
		return false;
	}

	/* Some places sum population by only counting north tiles. Other places use all tiles causing desyncs.
	 * As the newgrf specs define population to be zero for non-north tiles, we just disable the offending house.
	 * If you want to allow non-zero populations somewhen, make sure to sum the population of all tiles in all places. */
	if (((hs->building_flags & BUILDING_HAS_2_TILES) != 0 && next1->population != 0) ||
			((hs->building_flags & BUILDING_HAS_4_TILES) != 0 && (next2->population != 0 || next3->population != 0))) {
		hs->enabled = false;
		if (filename != nullptr) DEBUG(grf, 1, "FinaliseHouseArray: %s defines multitile house %d with non-zero population on additional tiles. Disabling house.", filename, hs->grf_prop.local_id);
		return false;
	}

	/* Substitute type is also used for override, and having an override with a different size causes crashes.
	 * This check should only be done for NewGRF houses because grf_prop.subst_id is not set for original houses.*/
	if (filename != nullptr && (hs->building_flags & BUILDING_HAS_1_TILE) != (HouseSpec::Get(hs->grf_prop.subst_id)->building_flags & BUILDING_HAS_1_TILE)) {
		hs->enabled = false;
		DEBUG(grf, 1, "FinaliseHouseArray: %s defines house %d with different house size then it's substitute type. Disabling house.", filename, hs->grf_prop.local_id);
		return false;
	}

	/* Make sure that additional parts of multitile houses are not available. */
	if ((hs->building_flags & BUILDING_HAS_1_TILE) == 0 && (hs->building_availability & HZ_ZONALL) != 0 && (hs->building_availability & HZ_CLIMALL) != 0) {
		hs->enabled = false;
		if (filename != nullptr) DEBUG(grf, 1, "FinaliseHouseArray: %s defines house %d without a size but marked it as available. Disabling house.", filename, hs->grf_prop.local_id);
		return false;
	}

	return true;
}

/**
 * Make sure there is at least one house available in the year 0 for the given
 * climate / housezone combination.
 * @param bitmask The climate and housezone to check for. Exactly one climate
 *   bit and one housezone bit should be set.
 */
static void EnsureEarlyHouse(HouseZones bitmask)
{
	Year min_year = MAX_YEAR;

	for (int i = 0; i < NUM_HOUSES; i++) {
		HouseSpec *hs = HouseSpec::Get(i);
		if (hs == nullptr || !hs->enabled) continue;
		if ((hs->building_availability & bitmask) != bitmask) continue;
		if (hs->min_year < min_year) min_year = hs->min_year;
	}

	if (min_year == 0) return;

	for (int i = 0; i < NUM_HOUSES; i++) {
		HouseSpec *hs = HouseSpec::Get(i);
		if (hs == nullptr || !hs->enabled) continue;
		if ((hs->building_availability & bitmask) != bitmask) continue;
		if (hs->min_year == min_year) hs->min_year = 0;
	}
}

/**
 * Add all new houses to the house array. House properties can be set at any
 * time in the GRF file, so we can only add a house spec to the house array
 * after the file has finished loading. We also need to check the dates, due to
 * the TTDPatch behaviour described below that we need to emulate.
 */
static void FinaliseHouseArray()
{
	/* If there are no houses with start dates before 1930, then all houses
	 * with start dates of 1930 have them reset to 0. This is in order to be
	 * compatible with TTDPatch, where if no houses have start dates before
	 * 1930 and the date is before 1930, the game pretends that this is 1930.
	 * If there have been any houses defined with start dates before 1930 then
	 * the dates are left alone.
	 * On the other hand, why 1930? Just 'fix' the houses with the lowest
	 * minimum introduction date to 0.
	 */
	for (GRFFile * const file : _grf_files) {
		HouseSpec **&housespec = file->housespec;
		if (housespec == nullptr) continue;

		for (int i = 0; i < NUM_HOUSES_PER_GRF; i++) {
			HouseSpec *hs = housespec[i];

			if (hs == nullptr) continue;

			const HouseSpec *next1 = (i + 1 < NUM_HOUSES_PER_GRF ? housespec[i + 1] : nullptr);
			const HouseSpec *next2 = (i + 2 < NUM_HOUSES_PER_GRF ? housespec[i + 2] : nullptr);
			const HouseSpec *next3 = (i + 3 < NUM_HOUSES_PER_GRF ? housespec[i + 3] : nullptr);

			if (!IsHouseSpecValid(hs, next1, next2, next3, file->filename)) continue;

			_house_mngr.SetEntitySpec(hs);
		}
	}

	for (int i = 0; i < NUM_HOUSES; i++) {
		HouseSpec *hs = HouseSpec::Get(i);
		const HouseSpec *next1 = (i + 1 < NUM_HOUSES ? HouseSpec::Get(i + 1) : nullptr);
		const HouseSpec *next2 = (i + 2 < NUM_HOUSES ? HouseSpec::Get(i + 2) : nullptr);
		const HouseSpec *next3 = (i + 3 < NUM_HOUSES ? HouseSpec::Get(i + 3) : nullptr);

		/* We need to check all houses again to we are sure that multitile houses
		 * did get consecutive IDs and none of the parts are missing. */
		if (!IsHouseSpecValid(hs, next1, next2, next3, nullptr)) {
			/* GetHouseNorthPart checks 3 houses that are directly before
			 * it in the house pool. If any of those houses have multi-tile
			 * flags set it assumes it's part of a multitile house. Since
			 * we can have invalid houses in the pool marked as disabled, we
			 * don't want to have them influencing valid tiles. As such set
			 * building_flags to zero here to make sure any house following
			 * this one in the pool is properly handled as 1x1 house. */
			hs->building_flags = TILE_NO_FLAG;
		}
	}

	HouseZones climate_mask = (HouseZones)(1 << (_settings_game.game_creation.landscape + 12));
	EnsureEarlyHouse(HZ_ZON1 | climate_mask);
	EnsureEarlyHouse(HZ_ZON2 | climate_mask);
	EnsureEarlyHouse(HZ_ZON3 | climate_mask);
	EnsureEarlyHouse(HZ_ZON4 | climate_mask);
	EnsureEarlyHouse(HZ_ZON5 | climate_mask);

	if (_settings_game.game_creation.landscape == LT_ARCTIC) {
		EnsureEarlyHouse(HZ_ZON1 | HZ_SUBARTC_ABOVE);
		EnsureEarlyHouse(HZ_ZON2 | HZ_SUBARTC_ABOVE);
		EnsureEarlyHouse(HZ_ZON3 | HZ_SUBARTC_ABOVE);
		EnsureEarlyHouse(HZ_ZON4 | HZ_SUBARTC_ABOVE);
		EnsureEarlyHouse(HZ_ZON5 | HZ_SUBARTC_ABOVE);
	}
}

/**
 * Add all new industries to the industry array. Industry properties can be set at any
 * time in the GRF file, so we can only add a industry spec to the industry array
 * after the file has finished loading.
 */
static void FinaliseIndustriesArray()
{
	for (GRFFile * const file : _grf_files) {
		IndustrySpec **&industryspec = file->industryspec;
		IndustryTileSpec **&indtspec = file->indtspec;
		if (industryspec != nullptr) {
			for (int i = 0; i < NUM_INDUSTRYTYPES_PER_GRF; i++) {
				IndustrySpec *indsp = industryspec[i];

				if (indsp != nullptr && indsp->enabled) {
					StringID strid;
					/* process the conversion of text at the end, so to be sure everything will be fine
					 * and available.  Check if it does not return undefind marker, which is a very good sign of a
					 * substitute industry who has not changed the string been examined, thus using it as such */
					strid = GetGRFStringID(indsp->grf_prop.grffile->grfid, indsp->name);
					if (strid != STR_UNDEFINED) indsp->name = strid;

					strid = GetGRFStringID(indsp->grf_prop.grffile->grfid, indsp->closure_text);
					if (strid != STR_UNDEFINED) indsp->closure_text = strid;

					strid = GetGRFStringID(indsp->grf_prop.grffile->grfid, indsp->production_up_text);
					if (strid != STR_UNDEFINED) indsp->production_up_text = strid;

					strid = GetGRFStringID(indsp->grf_prop.grffile->grfid, indsp->production_down_text);
					if (strid != STR_UNDEFINED) indsp->production_down_text = strid;

					strid = GetGRFStringID(indsp->grf_prop.grffile->grfid, indsp->new_industry_text);
					if (strid != STR_UNDEFINED) indsp->new_industry_text = strid;

					if (indsp->station_name != STR_NULL) {
						/* STR_NULL (0) can be set by grf.  It has a meaning regarding assignation of the
						 * station's name. Don't want to lose the value, therefore, do not process. */
						strid = GetGRFStringID(indsp->grf_prop.grffile->grfid, indsp->station_name);
						if (strid != STR_UNDEFINED) indsp->station_name = strid;
					}

					_industry_mngr.SetEntitySpec(indsp);
				}
			}
		}

		if (indtspec != nullptr) {
			for (int i = 0; i < NUM_INDUSTRYTILES_PER_GRF; i++) {
				IndustryTileSpec *indtsp = indtspec[i];
				if (indtsp != nullptr) {
					_industile_mngr.SetEntitySpec(indtsp);
				}
			}
		}
	}

	for (uint j = 0; j < NUM_INDUSTRYTYPES; j++) {
		IndustrySpec *indsp = &_industry_specs[j];
		if (indsp->enabled && indsp->grf_prop.grffile != nullptr) {
			for (uint i = 0; i < 3; i++) {
				indsp->conflicting[i] = MapNewGRFIndustryType(indsp->conflicting[i], indsp->grf_prop.grffile->grfid);
			}
		}
		if (!indsp->enabled) {
			indsp->name = STR_NEWGRF_INVALID_INDUSTRYTYPE;
		}
	}
}

/**
 * Add all new objects to the object array. Object properties can be set at any
 * time in the GRF file, so we can only add an object spec to the object array
 * after the file has finished loading.
 */
static void FinaliseObjectsArray()
{
	for (GRFFile * const file : _grf_files) {
		ObjectSpec **&objectspec = file->objectspec;
		if (objectspec != nullptr) {
			for (int i = 0; i < NUM_OBJECTS_PER_GRF; i++) {
				if (objectspec[i] != nullptr && objectspec[i]->grf_prop.grffile != nullptr && objectspec[i]->enabled) {
					_object_mngr.SetEntitySpec(objectspec[i]);
				}
			}
		}
	}
}

/**
 * Add all new airports to the airport array. Airport properties can be set at any
 * time in the GRF file, so we can only add a airport spec to the airport array
 * after the file has finished loading.
 */
static void FinaliseAirportsArray()
{
	for (GRFFile * const file : _grf_files) {
		AirportSpec **&airportspec = file->airportspec;
		if (airportspec != nullptr) {
			for (int i = 0; i < NUM_AIRPORTS_PER_GRF; i++) {
				if (airportspec[i] != nullptr && airportspec[i]->enabled) {
					_airport_mngr.SetEntitySpec(airportspec[i]);
				}
			}
		}

		AirportTileSpec **&airporttilespec = file->airtspec;
		if (airporttilespec != nullptr) {
			for (uint i = 0; i < NUM_AIRPORTTILES_PER_GRF; i++) {
				if (airporttilespec[i] != nullptr && airporttilespec[i]->enabled) {
					_airporttile_mngr.SetEntitySpec(airporttilespec[i]);
				}
			}
		}
	}
}

/* Here we perform initial decoding of some special sprites (as are they
 * described at http://www.ttdpatch.net/src/newgrf.txt, but this is only a very
 * partial implementation yet).
 * XXX: We consider GRF files trusted. It would be trivial to exploit OTTD by
 * a crafted invalid GRF file. We should tell that to the user somehow, or
 * better make this more robust in the future. */
static void DecodeSpecialSprite(byte *buf, uint num, GrfLoadingStage stage)
{
	/* XXX: There is a difference between staged loading in TTDPatch and
	 * here.  In TTDPatch, for some reason actions 1 and 2 are carried out
	 * during stage 1, whilst action 3 is carried out during stage 2 (to
	 * "resolve" cargo IDs... wtf). This is a little problem, because cargo
	 * IDs are valid only within a given set (action 1) block, and may be
	 * overwritten after action 3 associates them. But overwriting happens
	 * in an earlier stage than associating, so...  We just process actions
	 * 1 and 2 in stage 2 now, let's hope that won't get us into problems.
	 * --pasky
	 * We need a pre-stage to set up GOTO labels of Action 0x10 because the grf
	 * is not in memory and scanning the file every time would be too expensive.
	 * In other stages we skip action 0x10 since it's already dealt with. */
	static const SpecialSpriteHandler handlers[][GLS_END] = {
		/* 0x00 */ { nullptr,       SafeChangeInfo, nullptr,         nullptr,         ReserveChangeInfo, FeatureChangeInfo, },
		/* 0x01 */ { SkipAct1,      SkipAct1,       SkipAct1,        SkipAct1,        SkipAct1,          NewSpriteSet, },
		/* 0x02 */ { nullptr,       nullptr,        nullptr,         nullptr,         nullptr,           NewSpriteGroup, },
		/* 0x03 */ { nullptr,       GRFUnsafe,      nullptr,         nullptr,         nullptr,           FeatureMapSpriteGroup, },
		/* 0x04 */ { nullptr,       nullptr,        nullptr,         nullptr,         nullptr,           FeatureNewName, },
		/* 0x05 */ { SkipAct5,      SkipAct5,       SkipAct5,        SkipAct5,        SkipAct5,          GraphicsNew, },
		/* 0x06 */ { nullptr,       nullptr,        nullptr,         CfgApply,        CfgApply,          CfgApply, },
		/* 0x07 */ { nullptr,       nullptr,        nullptr,         nullptr,         SkipIf,            SkipIf, },
		/* 0x08 */ { ScanInfo,      nullptr,        nullptr,         GRFInfo,         GRFInfo,           GRFInfo, },
		/* 0x09 */ { nullptr,       nullptr,        nullptr,         SkipIf,          SkipIf,            SkipIf, },
		/* 0x0A */ { SkipActA,      SkipActA,       SkipActA,        SkipActA,        SkipActA,          SpriteReplace, },
		/* 0x0B */ { nullptr,       nullptr,        nullptr,         GRFLoadError,    GRFLoadError,      GRFLoadError, },
		/* 0x0C */ { nullptr,       nullptr,        nullptr,         GRFComment,      nullptr,           GRFComment, },
		/* 0x0D */ { nullptr,       SafeParamSet,   nullptr,         ParamSet,        ParamSet,          ParamSet, },
		/* 0x0E */ { nullptr,       SafeGRFInhibit, nullptr,         GRFInhibit,      GRFInhibit,        GRFInhibit, },
		/* 0x0F */ { nullptr,       GRFUnsafe,      nullptr,         FeatureTownName, nullptr,           nullptr, },
		/* 0x10 */ { nullptr,       nullptr,        DefineGotoLabel, nullptr,         nullptr,           nullptr, },
		/* 0x11 */ { SkipAct11,     GRFUnsafe,      SkipAct11,       GRFSound,        SkipAct11,         GRFSound, },
		/* 0x12 */ { SkipAct12,     SkipAct12,      SkipAct12,       SkipAct12,       SkipAct12,         LoadFontGlyph, },
		/* 0x13 */ { nullptr,       nullptr,        nullptr,         nullptr,         nullptr,           TranslateGRFStrings, },
		/* 0x14 */ { StaticGRFInfo, nullptr,        nullptr,         Act14FeatureTest,nullptr,           nullptr, },
	};

	GRFLocation location(_cur.grfconfig->ident.grfid, _cur.nfo_line);

	GRFLineToSpriteOverride::iterator it = _grf_line_to_action6_sprite_override.find(location);
	if (it == _grf_line_to_action6_sprite_override.end()) {
		/* No preloaded sprite to work with; read the
		 * pseudo sprite content. */
		_cur.file->ReadBlock(buf, num);
	} else {
		/* Use the preloaded sprite data. */
		buf = it->second;
		grfmsg(7, "DecodeSpecialSprite: Using preloaded pseudo sprite data");

		/* Skip the real (original) content of this action. */
		_cur.file->SeekTo(num, SEEK_CUR);
	}

	ByteReader br(buf, buf + num);
	ByteReader *bufp = &br;

	try {
		byte action = bufp->ReadByte();

		if (action == 0xFF) {
			grfmsg(2, "DecodeSpecialSprite: Unexpected data block, skipping");
		} else if (action == 0xFE) {
			grfmsg(2, "DecodeSpecialSprite: Unexpected import block, skipping");
		} else if (action >= lengthof(handlers)) {
			grfmsg(7, "DecodeSpecialSprite: Skipping unknown action 0x%02X", action);
		} else if (handlers[action][stage] == nullptr) {
			grfmsg(7, "DecodeSpecialSprite: Skipping action 0x%02X in stage %d", action, stage);
		} else {
			grfmsg(7, "DecodeSpecialSprite: Handling action 0x%02X in stage %d", action, stage);
			handlers[action][stage](bufp);
		}
	} catch (...) {
		grfmsg(1, "DecodeSpecialSprite: Tried to read past end of pseudo-sprite data");
		DisableGrf(STR_NEWGRF_ERROR_READ_BOUNDS);
	}
}

/**
 * Load a particular NewGRF from a SpriteFile.
 * @param config The configuration of the to be loaded NewGRF.
 * @param stage  The loading stage of the NewGRF.
 * @param file   The file to load the GRF data from.
 */
static void LoadNewGRFFileFromFile(GRFConfig *config, GrfLoadingStage stage, SpriteFile &file)
{
	_cur.file = &file;
	_cur.grfconfig = config;

	DEBUG(grf, 2, "LoadNewGRFFile: Reading NewGRF-file '%s'", config->GetDisplayPath());

	byte grf_container_version = file.GetContainerVersion();
	if (grf_container_version == 0) {
		DEBUG(grf, 7, "LoadNewGRFFile: Custom .grf has invalid format");
		return;
	}

	if (stage == GLS_INIT || stage == GLS_ACTIVATION) {
		/* We need the sprite offsets in the init stage for NewGRF sounds
		 * and in the activation stage for real sprites. */
		ReadGRFSpriteOffsets(file);
	} else {
		/* Skip sprite section offset if present. */
		if (grf_container_version >= 2) file.ReadDword();
	}

	if (grf_container_version >= 2) {
		/* Read compression value. */
		byte compression = file.ReadByte();
		if (compression != 0) {
			DEBUG(grf, 7, "LoadNewGRFFile: Unsupported compression format");
			return;
		}
	}

	/* Skip the first sprite; we don't care about how many sprites this
	 * does contain; newest TTDPatches and George's longvehicles don't
	 * neither, apparently. */
	uint32 num = grf_container_version >= 2 ? file.ReadDword() : file.ReadWord();
	if (num == 4 && file.ReadByte() == 0xFF) {
		file.ReadDword();
	} else {
		DEBUG(grf, 7, "LoadNewGRFFile: Custom .grf has invalid format");
		return;
	}

	_cur.ClearDataForNextFile();

	ReusableBuffer<byte> buf;

	while ((num = (grf_container_version >= 2 ? file.ReadDword() : file.ReadWord())) != 0) {
		byte type = file.ReadByte();
		_cur.nfo_line++;

		if (type == 0xFF) {
			if (_cur.skip_sprites == 0) {
				DecodeSpecialSprite(buf.Allocate(num), num, stage);

				/* Stop all processing if we are to skip the remaining sprites */
				if (_cur.skip_sprites == -1) break;

				continue;
			} else {
				file.SkipBytes(num);
			}
		} else {
			if (_cur.skip_sprites == 0) {
				grfmsg(0, "LoadNewGRFFile: Unexpected sprite, disabling");
				DisableGrf(STR_NEWGRF_ERROR_UNEXPECTED_SPRITE);
				break;
			}

			if (grf_container_version >= 2 && type == 0xFD) {
				/* Reference to data section. Container version >= 2 only. */
				file.SkipBytes(num);
			} else {
				file.SkipBytes(7);
				SkipSpriteData(file, type, num - 8);
			}
		}

		if (_cur.skip_sprites > 0) _cur.skip_sprites--;
	}
}

/**
 * Load a particular NewGRF.
 * @param config     The configuration of the to be loaded NewGRF.
 * @param stage      The loading stage of the NewGRF.
 * @param subdir     The sub directory to find the NewGRF in.
 * @param temporary  The NewGRF/sprite file is to be loaded temporarily and should be closed immediately,
 *                   contrary to loading the SpriteFile and having it cached by the SpriteCache.
 */
void LoadNewGRFFile(GRFConfig *config, GrfLoadingStage stage, Subdirectory subdir, bool temporary)
{
	const char *filename = config->filename;

	/* A .grf file is activated only if it was active when the game was
	 * started.  If a game is loaded, only its active .grfs will be
	 * reactivated, unless "loadallgraphics on" is used.  A .grf file is
	 * considered active if its action 8 has been processed, i.e. its
	 * action 8 hasn't been skipped using an action 7.
	 *
	 * During activation, only actions 0, 1, 2, 3, 4, 5, 7, 8, 9, 0A and 0B are
	 * carried out.  All others are ignored, because they only need to be
	 * processed once at initialization.  */
	if (stage != GLS_FILESCAN && stage != GLS_SAFETYSCAN && stage != GLS_LABELSCAN) {
		_cur.grffile = GetFileByFilename(filename);
		if (_cur.grffile == nullptr) usererror("File '%s' lost in cache.\n", filename);
		if (stage == GLS_RESERVE && config->status != GCS_INITIALISED) return;
		if (stage == GLS_ACTIVATION && !HasBit(config->flags, GCF_RESERVED)) return;
	}

	bool needs_palette_remap = config->palette & GRFP_USE_MASK;
	if (temporary) {
		SpriteFile temporarySpriteFile(filename, subdir, needs_palette_remap);
		LoadNewGRFFileFromFile(config, stage, temporarySpriteFile);
	} else {
		SpriteFile &file = OpenCachedSpriteFile(filename, subdir, needs_palette_remap);
		LoadNewGRFFileFromFile(config, stage, file);
		file.flags |= SFF_USERGRF;
		if (config->ident.grfid == BSWAP32(0xFF4F4701)) file.flags |= SFF_OGFX;
	}
}

/**
 * Relocates the old shore sprites at new positions.
 *
 * 1. If shore sprites are neither loaded by Action5 nor ActionA, the extra sprites from openttd(w/d).grf are used. (SHORE_REPLACE_ONLY_NEW)
 * 2. If a newgrf replaces some shore sprites by ActionA. The (maybe also replaced) grass tiles are used for corner shores. (SHORE_REPLACE_ACTION_A)
 * 3. If a newgrf replaces shore sprites by Action5 any shore replacement by ActionA has no effect. (SHORE_REPLACE_ACTION_5)
 */
static void ActivateOldShore()
{
	/* Use default graphics, if no shore sprites were loaded.
	 * Should not happen, as the base set's extra grf should include some. */
	if (_loaded_newgrf_features.shore == SHORE_REPLACE_NONE) _loaded_newgrf_features.shore = SHORE_REPLACE_ACTION_A;

	if (_loaded_newgrf_features.shore != SHORE_REPLACE_ACTION_5) {
		DupSprite(SPR_ORIGINALSHORE_START +  1, SPR_SHORE_BASE +  1); // SLOPE_W
		DupSprite(SPR_ORIGINALSHORE_START +  2, SPR_SHORE_BASE +  2); // SLOPE_S
		DupSprite(SPR_ORIGINALSHORE_START +  6, SPR_SHORE_BASE +  3); // SLOPE_SW
		DupSprite(SPR_ORIGINALSHORE_START +  0, SPR_SHORE_BASE +  4); // SLOPE_E
		DupSprite(SPR_ORIGINALSHORE_START +  4, SPR_SHORE_BASE +  6); // SLOPE_SE
		DupSprite(SPR_ORIGINALSHORE_START +  3, SPR_SHORE_BASE +  8); // SLOPE_N
		DupSprite(SPR_ORIGINALSHORE_START +  7, SPR_SHORE_BASE +  9); // SLOPE_NW
		DupSprite(SPR_ORIGINALSHORE_START +  5, SPR_SHORE_BASE + 12); // SLOPE_NE
	}

	if (_loaded_newgrf_features.shore == SHORE_REPLACE_ACTION_A) {
		DupSprite(SPR_FLAT_GRASS_TILE + 16, SPR_SHORE_BASE +  0); // SLOPE_STEEP_S
		DupSprite(SPR_FLAT_GRASS_TILE + 17, SPR_SHORE_BASE +  5); // SLOPE_STEEP_W
		DupSprite(SPR_FLAT_GRASS_TILE +  7, SPR_SHORE_BASE +  7); // SLOPE_WSE
		DupSprite(SPR_FLAT_GRASS_TILE + 15, SPR_SHORE_BASE + 10); // SLOPE_STEEP_N
		DupSprite(SPR_FLAT_GRASS_TILE + 11, SPR_SHORE_BASE + 11); // SLOPE_NWS
		DupSprite(SPR_FLAT_GRASS_TILE + 13, SPR_SHORE_BASE + 13); // SLOPE_ENW
		DupSprite(SPR_FLAT_GRASS_TILE + 14, SPR_SHORE_BASE + 14); // SLOPE_SEN
		DupSprite(SPR_FLAT_GRASS_TILE + 18, SPR_SHORE_BASE + 15); // SLOPE_STEEP_E

		/* XXX - SLOPE_EW, SLOPE_NS are currently not used.
		 *       If they would be used somewhen, then these grass tiles will most like not look as needed */
		DupSprite(SPR_FLAT_GRASS_TILE +  5, SPR_SHORE_BASE + 16); // SLOPE_EW
		DupSprite(SPR_FLAT_GRASS_TILE + 10, SPR_SHORE_BASE + 17); // SLOPE_NS
	}
}

/**
 * Replocate the old tram depot sprites to the new position, if no new ones were loaded.
 */
static void ActivateOldTramDepot()
{
	if (_loaded_newgrf_features.tram == TRAMWAY_REPLACE_DEPOT_WITH_TRACK) {
		DupSprite(SPR_ROAD_DEPOT               + 0, SPR_TRAMWAY_DEPOT_NO_TRACK + 0); // use road depot graphics for "no tracks"
		DupSprite(SPR_TRAMWAY_DEPOT_WITH_TRACK + 1, SPR_TRAMWAY_DEPOT_NO_TRACK + 1);
		DupSprite(SPR_ROAD_DEPOT               + 2, SPR_TRAMWAY_DEPOT_NO_TRACK + 2); // use road depot graphics for "no tracks"
		DupSprite(SPR_TRAMWAY_DEPOT_WITH_TRACK + 3, SPR_TRAMWAY_DEPOT_NO_TRACK + 3);
		DupSprite(SPR_TRAMWAY_DEPOT_WITH_TRACK + 4, SPR_TRAMWAY_DEPOT_NO_TRACK + 4);
		DupSprite(SPR_TRAMWAY_DEPOT_WITH_TRACK + 5, SPR_TRAMWAY_DEPOT_NO_TRACK + 5);
	}
}

/**
 * Decide whether price base multipliers of grfs shall apply globally or only to the grf specifying them
 */
static void FinalisePriceBaseMultipliers()
{
	extern const PriceBaseSpec _price_base_specs[];
	/** Features, to which '_grf_id_overrides' applies. Currently vehicle features only. */
	static const uint32 override_features = (1 << GSF_TRAINS) | (1 << GSF_ROADVEHICLES) | (1 << GSF_SHIPS) | (1 << GSF_AIRCRAFT);

	/* Evaluate grf overrides */
	int num_grfs = (uint)_grf_files.size();
	int *grf_overrides = AllocaM(int, num_grfs);
	for (int i = 0; i < num_grfs; i++) {
		grf_overrides[i] = -1;

		GRFFile *source = _grf_files[i];
		uint32 override = _grf_id_overrides[source->grfid];
		if (override == 0) continue;

		GRFFile *dest = GetFileByGRFID(override);
		if (dest == nullptr) continue;

		grf_overrides[i] = find_index(_grf_files, dest);
		assert(grf_overrides[i] >= 0);
	}

	/* Override features and price base multipliers of earlier loaded grfs */
	for (int i = 0; i < num_grfs; i++) {
		if (grf_overrides[i] < 0 || grf_overrides[i] >= i) continue;
		GRFFile *source = _grf_files[i];
		GRFFile *dest = _grf_files[grf_overrides[i]];

		uint32 features = (source->grf_features | dest->grf_features) & override_features;
		source->grf_features |= features;
		dest->grf_features |= features;

		for (Price p = PR_BEGIN; p < PR_END; p++) {
			/* No price defined -> nothing to do */
			if (!HasBit(features, _price_base_specs[p].grf_feature) || source->price_base_multipliers[p] == INVALID_PRICE_MODIFIER) continue;
			DEBUG(grf, 3, "'%s' overrides price base multiplier %d of '%s'", source->filename, p, dest->filename);
			dest->price_base_multipliers[p] = source->price_base_multipliers[p];
		}
	}

	/* Propagate features and price base multipliers of afterwards loaded grfs, if none is present yet */
	for (int i = num_grfs - 1; i >= 0; i--) {
		if (grf_overrides[i] < 0 || grf_overrides[i] <= i) continue;
		GRFFile *source = _grf_files[i];
		GRFFile *dest = _grf_files[grf_overrides[i]];

		uint32 features = (source->grf_features | dest->grf_features) & override_features;
		source->grf_features |= features;
		dest->grf_features |= features;

		for (Price p = PR_BEGIN; p < PR_END; p++) {
			/* Already a price defined -> nothing to do */
			if (!HasBit(features, _price_base_specs[p].grf_feature) || dest->price_base_multipliers[p] != INVALID_PRICE_MODIFIER) continue;
			DEBUG(grf, 3, "Price base multiplier %d from '%s' propagated to '%s'", p, source->filename, dest->filename);
			dest->price_base_multipliers[p] = source->price_base_multipliers[p];
		}
	}

	/* The 'master grf' now have the correct multipliers. Assign them to the 'addon grfs' to make everything consistent. */
	for (int i = 0; i < num_grfs; i++) {
		if (grf_overrides[i] < 0) continue;
		GRFFile *source = _grf_files[i];
		GRFFile *dest = _grf_files[grf_overrides[i]];

		uint32 features = (source->grf_features | dest->grf_features) & override_features;
		source->grf_features |= features;
		dest->grf_features |= features;

		for (Price p = PR_BEGIN; p < PR_END; p++) {
			if (!HasBit(features, _price_base_specs[p].grf_feature)) continue;
			if (source->price_base_multipliers[p] != dest->price_base_multipliers[p]) {
				DEBUG(grf, 3, "Price base multiplier %d from '%s' propagated to '%s'", p, dest->filename, source->filename);
			}
			source->price_base_multipliers[p] = dest->price_base_multipliers[p];
		}
	}

	/* Apply fallback prices for grf version < 8 */
	for (GRFFile * const file : _grf_files) {
		if (file->grf_version >= 8) continue;
		PriceMultipliers &price_base_multipliers = file->price_base_multipliers;
		for (Price p = PR_BEGIN; p < PR_END; p++) {
			Price fallback_price = _price_base_specs[p].fallback_price;
			if (fallback_price != INVALID_PRICE && price_base_multipliers[p] == INVALID_PRICE_MODIFIER) {
				/* No price multiplier has been set.
				 * So copy the multiplier from the fallback price, maybe a multiplier was set there. */
				price_base_multipliers[p] = price_base_multipliers[fallback_price];
			}
		}
	}

	/* Decide local/global scope of price base multipliers */
	for (GRFFile * const file : _grf_files) {
		PriceMultipliers &price_base_multipliers = file->price_base_multipliers;
		for (Price p = PR_BEGIN; p < PR_END; p++) {
			if (price_base_multipliers[p] == INVALID_PRICE_MODIFIER) {
				/* No multiplier was set; set it to a neutral value */
				price_base_multipliers[p] = 0;
			} else {
				if (!HasBit(file->grf_features, _price_base_specs[p].grf_feature)) {
					/* The grf does not define any objects of the feature,
					 * so it must be a difficulty setting. Apply it globally */
					DEBUG(grf, 3, "'%s' sets global price base multiplier %d", file->filename, p);
					SetPriceBaseMultiplier(p, price_base_multipliers[p]);
					price_base_multipliers[p] = 0;
				} else {
					DEBUG(grf, 3, "'%s' sets local price base multiplier %d", file->filename, p);
				}
			}
		}
	}
}

extern void InitGRFTownGeneratorNames();

/** Finish loading NewGRFs and execute needed post-processing */
static void AfterLoadGRFs()
{
	for (StringIDMapping &it : _string_to_grf_mapping) {
		*it.target = MapGRFStringID(it.grfid, it.source);
	}
	_string_to_grf_mapping.clear();

	/* Free the action 6 override sprites. */
	for (GRFLineToSpriteOverride::iterator it = _grf_line_to_action6_sprite_override.begin(); it != _grf_line_to_action6_sprite_override.end(); it++) {
		free((*it).second);
	}
	_grf_line_to_action6_sprite_override.clear();

	/* Polish cargoes */
	FinaliseCargoArray();

	/* Pre-calculate all refit masks after loading GRF files. */
	CalculateRefitMasks();

	/* Polish engines */
	FinaliseEngineArray();

	/* Set the actually used Canal properties */
	FinaliseCanals();

	/* Add all new houses to the house array. */
	FinaliseHouseArray();

	/* Add all new industries to the industry array. */
	FinaliseIndustriesArray();

	/* Add all new objects to the object array. */
	FinaliseObjectsArray();

	InitializeSortedCargoSpecs();

	/* Sort the list of industry types. */
	SortIndustryTypes();

	/* Create dynamic list of industry legends for smallmap_gui.cpp */
	BuildIndustriesLegend();

	/* Build the routemap legend, based on the available cargos */
	BuildLinkStatsLegend();

	/* Add all new airports to the airports array. */
	FinaliseAirportsArray();
	BindAirportSpecs();

	/* Update the townname generators list */
	InitGRFTownGeneratorNames();

	/* Run all queued vehicle list order changes */
	CommitVehicleListOrderChanges();

	/* Load old shore sprites in new position, if they were replaced by ActionA */
	ActivateOldShore();

	/* Load old tram depot sprites in new position, if no new ones are present */
	ActivateOldTramDepot();

	/* Set up custom rail types */
	InitRailTypes();
	InitRoadTypes();

	for (Engine *e : Engine::IterateType(VEH_ROAD)) {
		if (_gted[e->index].rv_max_speed != 0) {
			/* Set RV maximum speed from the mph/0.8 unit value */
			e->u.road.max_speed = _gted[e->index].rv_max_speed * 4;
		}

		RoadTramType rtt = HasBit(e->info.misc_flags, EF_ROAD_TRAM) ? RTT_TRAM : RTT_ROAD;

		const GRFFile *file = e->GetGRF();
		if (file == nullptr || _gted[e->index].roadtramtype == 0) {
			e->u.road.roadtype = (rtt == RTT_TRAM) ? ROADTYPE_TRAM : ROADTYPE_ROAD;
			continue;
		}

		/* Remove +1 offset. */
		_gted[e->index].roadtramtype--;

		const std::vector<RoadTypeLabel> *list = (rtt == RTT_TRAM) ? &file->tramtype_list : &file->roadtype_list;
		if (_gted[e->index].roadtramtype < list->size())
		{
			RoadTypeLabel rtl = (*list)[_gted[e->index].roadtramtype];
			RoadType rt = GetRoadTypeByLabel(rtl);
			if (rt != INVALID_ROADTYPE && GetRoadTramType(rt) == rtt) {
				e->u.road.roadtype = rt;
				continue;
			}
		}

		/* Road type is not available, so disable this engine */
		e->info.climates = 0;
	}

	for (Engine *e : Engine::IterateType(VEH_TRAIN)) {
		RailType railtype = GetRailTypeByLabel(_gted[e->index].railtypelabel);
		if (railtype == INVALID_RAILTYPE) {
			/* Rail type is not available, so disable this engine */
			e->info.climates = 0;
		} else {
			e->u.rail.railtype = railtype;
		}
	}

	SetYearEngineAgingStops();

	FinalisePriceBaseMultipliers();

	/* Deallocate temporary loading data */
	free(_gted);
	_grm_sprites.clear();
}

/**
 * Load all the NewGRFs.
 * @param load_index The offset for the first sprite to add.
 * @param num_baseset Number of NewGRFs at the front of the list to look up in the baseset dir instead of the newgrf dir.
 */
void LoadNewGRF(uint load_index, uint num_baseset)
{
	/* In case of networking we need to "sync" the start values
	 * so all NewGRFs are loaded equally. For this we use the
	 * start date of the game and we set the counters, etc. to
	 * 0 so they're the same too. */
	YearMonthDay date_ymd = _cur_date_ymd;
	Date date            = _date;
	DateFract date_fract = _date_fract;
	uint16 tick_counter  = _tick_counter;
	uint8 tick_skip_counter = _tick_skip_counter;
	byte display_opt     = _display_opt;

	if (_networking) {
		_cur_date_ymd = { _settings_game.game_creation.starting_year, 0, 1};
		_date         = ConvertYMDToDate(_cur_date_ymd);
		_date_fract   = 0;
		_tick_counter = 0;
		_tick_skip_counter = 0;
		_display_opt  = 0;
		UpdateCachedSnowLine();
		SetScaledTickVariables();
	}

	InitializeGRFSpecial();

	ResetNewGRFData();

	/*
	 * Reset the status of all files, so we can 'retry' to load them.
	 * This is needed when one for example rearranges the NewGRFs in-game
	 * and a previously disabled NewGRF becomes usable. If it would not
	 * be reset, the NewGRF would remain disabled even though it should
	 * have been enabled.
	 */
	for (GRFConfig *c = _grfconfig; c != nullptr; c = c->next) {
		if (c->status != GCS_NOT_FOUND) c->status = GCS_UNKNOWN;
	}

	_cur.spriteid = load_index;

	/* Load newgrf sprites
	 * in each loading stage, (try to) open each file specified in the config
	 * and load information from it. */
	for (GrfLoadingStage stage = GLS_LABELSCAN; stage <= GLS_ACTIVATION; stage++) {
		/* Set activated grfs back to will-be-activated between reservation- and activation-stage.
		 * This ensures that action7/9 conditions 0x06 - 0x0A work correctly. */
		for (GRFConfig *c = _grfconfig; c != nullptr; c = c->next) {
			if (c->status == GCS_ACTIVATED) c->status = GCS_INITIALISED;
		}

		if (stage == GLS_RESERVE) {
			static const uint32 overrides[][2] = {
				{ 0x44442202, 0x44440111 }, // UKRS addons modifies UKRS
				{ 0x6D620402, 0x6D620401 }, // DBSetXL ECS extension modifies DBSetXL
				{ 0x4D656f20, 0x4D656F17 }, // LV4cut modifies LV4
			};
			for (size_t i = 0; i < lengthof(overrides); i++) {
				SetNewGRFOverride(BSWAP32(overrides[i][0]), BSWAP32(overrides[i][1]));
			}
		}

		uint num_grfs = 0;
		uint num_non_static = 0;

		_cur.stage = stage;
		for (GRFConfig *c = _grfconfig; c != nullptr; c = c->next) {
			if (c->status == GCS_DISABLED || c->status == GCS_NOT_FOUND) continue;
			if (stage > GLS_INIT && HasBit(c->flags, GCF_INIT_ONLY)) continue;

			Subdirectory subdir = num_grfs < num_baseset ? BASESET_DIR : NEWGRF_DIR;
			if (!FioCheckFileExists(c->filename, subdir)) {
				DEBUG(grf, 0, "NewGRF file is missing '%s'; disabling", c->filename);
				c->status = GCS_NOT_FOUND;
				continue;
			}

			if (stage == GLS_LABELSCAN) InitNewGRFFile(c);

			if (!HasBit(c->flags, GCF_STATIC) && !HasBit(c->flags, GCF_SYSTEM)) {
				if (num_non_static == MAX_NON_STATIC_GRF_COUNT) {
					DEBUG(grf, 0, "'%s' is not loaded as the maximum number of non-static GRFs has been reached", c->filename);
					c->status = GCS_DISABLED;
					c->error  = new GRFError(STR_NEWGRF_ERROR_MSG_FATAL, STR_NEWGRF_ERROR_TOO_MANY_NEWGRFS_LOADED);
					continue;
				}
				num_non_static++;
			}

<<<<<<< HEAD
			if (num_grfs >= MAX_GRF_COUNT) {
				DEBUG(grf, 0, "'%s' is not loaded as the maximum number of file slots has been reached", c->filename);
				c->status = GCS_DISABLED;
				c->error  = new GRFError(STR_NEWGRF_ERROR_MSG_FATAL, STR_NEWGRF_ERROR_TOO_MANY_NEWGRFS_LOADED);
				continue;
			}
=======
>>>>>>> 16abdd52
			num_grfs++;

			LoadNewGRFFile(c, stage, subdir, false);
			if (stage == GLS_RESERVE) {
				SetBit(c->flags, GCF_RESERVED);
			} else if (stage == GLS_ACTIVATION) {
				ClrBit(c->flags, GCF_RESERVED);
				assert(GetFileByGRFID(c->ident.grfid) == _cur.grffile);
				ClearTemporaryNewGRFData(_cur.grffile);
				BuildCargoTranslationMap();
				DEBUG(sprite, 2, "LoadNewGRF: Currently %i sprites are loaded", _cur.spriteid);
			} else if (stage == GLS_INIT && HasBit(c->flags, GCF_INIT_ONLY)) {
				/* We're not going to activate this, so free whatever data we allocated */
				ClearTemporaryNewGRFData(_cur.grffile);
			}
		}
	}

	/* Pseudo sprite processing is finished; free temporary stuff */
	_cur.ClearDataForNextFile();

	/* Call any functions that should be run after GRFs have been loaded. */
	AfterLoadGRFs();

	/* Now revert back to the original situation */
	_cur_date_ymd = date_ymd;
	_date         = date;
	_date_fract   = date_fract;
	_tick_counter = tick_counter;
	_tick_skip_counter = tick_skip_counter;
	_display_opt  = display_opt;
	UpdateCachedSnowLine();
	SetScaledTickVariables();
}

/**
 * Returns amount of user selected NewGRFs files.
 */
uint CountSelectedGRFs(GRFConfig *grfconf)
{
	uint i = 0;

	/* Find last entry in the list */
	for (const GRFConfig *list = grfconf; list != nullptr; list = list->next) {
		if (!HasBit(list->flags, GCF_STATIC) && !HasBit(list->flags, GCF_SYSTEM)) i++;
	}
	return i;
}<|MERGE_RESOLUTION|>--- conflicted
+++ resolved
@@ -39,12 +39,7 @@
 #include "strings_func.h"
 #include "date_func.h"
 #include "string_func.h"
-<<<<<<< HEAD
-#include "network/network.h"
-=======
 #include "network/core/config.h"
-#include <map>
->>>>>>> 16abdd52
 #include "smallmap_gui.h"
 #include "genworld.h"
 #include "error.h"
@@ -57,6 +52,7 @@
 #include "table/build_industry.h"
 
 #include "3rdparty/cpp-btree/btree_map.h"
+#include <map>
 
 #include "safeguards.h"
 
@@ -87,13 +83,9 @@
 GRFLoadedFeatures _loaded_newgrf_features;
 
 static const uint MAX_SPRITEGROUP = UINT8_MAX; ///< Maximum GRF-local ID for a spritegroup.
-<<<<<<< HEAD
-static const uint MAX_GRF_COUNT = 300; ///< Maximum number of NewGRF files that could be loaded.
 
 /** Base GRF ID for OpenTTD's base graphics GRFs. */
 static const uint32 OPENTTD_GRAPHICS_BASE_GRF_ID = BSWAP32(0xFF4F5400);
-=======
->>>>>>> 16abdd52
 
 /** Temporary data during loading of GRFs */
 struct GrfProcessingState {
@@ -10645,15 +10637,6 @@
 				num_non_static++;
 			}
 
-<<<<<<< HEAD
-			if (num_grfs >= MAX_GRF_COUNT) {
-				DEBUG(grf, 0, "'%s' is not loaded as the maximum number of file slots has been reached", c->filename);
-				c->status = GCS_DISABLED;
-				c->error  = new GRFError(STR_NEWGRF_ERROR_MSG_FATAL, STR_NEWGRF_ERROR_TOO_MANY_NEWGRFS_LOADED);
-				continue;
-			}
-=======
->>>>>>> 16abdd52
 			num_grfs++;
 
 			LoadNewGRFFile(c, stage, subdir, false);
