/*
 * This file is part of OpenTTD.
 * OpenTTD is free software; you can redistribute it and/or modify it under the terms of the GNU General Public License as published by the Free Software Foundation, version 2.
 * OpenTTD is distributed in the hope that it will be useful, but WITHOUT ANY WARRANTY; without even the implied warranty of MERCHANTABILITY or FITNESS FOR A PARTICULAR PURPOSE.
 * See the GNU General Public License for more details. You should have received a copy of the GNU General Public License along with OpenTTD. If not, see <http://www.gnu.org/licenses/>.
 */

/** @file newgrf.cpp Base of all NewGRF support. */

#include "stdafx.h"

#include <stdarg.h>

#include "newgrf_internal.h"
#include "core/container_func.hpp"
#include "core/bit_cast.hpp"
#include "debug.h"
#include "debug_fmt.h"
#include "fileio_func.h"
#include "engine_func.h"
#include "engine_base.h"
#include "engine_override.h"
#include "bridge.h"
#include "town.h"
#include "newgrf_engine.h"
#include "newgrf_text.h"
#include "fontcache.h"
#include "currency.h"
#include "landscape.h"
#include "newgrf_cargo.h"
#include "newgrf_house.h"
#include "newgrf_sound.h"
#include "newgrf_station.h"
#include "industrytype.h"
#include "industry_map.h"
#include "newgrf_act5.h"
#include "newgrf_canal.h"
#include "newgrf_townname.h"
#include "newgrf_industries.h"
#include "newgrf_airporttiles.h"
#include "newgrf_airport.h"
#include "newgrf_object.h"
#include "newgrf_newsignals.h"
#include "newgrf_newlandscape.h"
#include "newgrf_extension.h"
#include "rev.h"
#include "fios.h"
#include "strings_func.h"
#include "date_func.h"
#include "string_func.h"
#include "network/core/config.h"
#include "smallmap_gui.h"
#include "genworld.h"
#include "error.h"
#include "vehicle_func.h"
#include "language.h"
#include "vehicle_base.h"
#include "road.h"
#include "newgrf_roadstop.h"
#include "debug_settings.h"

#include "table/strings.h"
#include "table/build_industry.h"

#include "3rdparty/cpp-btree/btree_map.h"

#include "safeguards.h"

/* TTDPatch extended GRF format codec
 * (c) Petr Baudis 2004 (GPL'd)
 * Changes by Florian octo Forster are (c) by the OpenTTD development team.
 *
 * Contains portions of documentation by TTDPatch team.
 * Thanks especially to Josef Drexler for the documentation as well as a lot
 * of help at #tycoon. Also thanks to Michael Blunck for his GRF files which
 * served as subject to the initial testing of this codec. */

/** List of all loaded GRF files */
static std::vector<GRFFile *> _grf_files;

const std::vector<GRFFile *> &GetAllGRFFiles()
{
	return _grf_files;
}

static btree::btree_map<uint16_t, const CallbackResultSpriteGroup *> _callback_result_cache;

/** Miscellaneous GRF features, set by Action 0x0D, parameter 0x9E */
uint8_t _misc_grf_features = 0;

/** 32 * 8 = 256 flags. Apparently TTDPatch uses this many.. */
static uint32_t _ttdpatch_flags[8];
static uint32_t _observed_ttdpatch_flags[8];

/** Indicates which are the newgrf features currently loaded ingame */
GRFLoadedFeatures _loaded_newgrf_features;

GrfProcessingState _cur;


/**
 * Helper to check whether an image index is valid for a particular NewGRF vehicle.
 * @tparam T The type of vehicle.
 * @param image_index The image index to check.
 * @return True iff the image index is valid, or 0xFD (use new graphics).
 */
template <VehicleType T>
static inline bool IsValidNewGRFImageIndex(uint8_t image_index)
{
	return image_index == 0xFD || IsValidImageIndex<T>(image_index);
}

class OTTDByteReaderSignal { };

/** Class to read from a NewGRF file */
class ByteReader {
protected:
	uint8_t *data;
	uint8_t *end;

public:
	ByteReader(uint8_t *data, uint8_t *end) : data(data), end(end) { }

	inline uint8_t *ReadBytes(size_t size)
	{
		if (data + size >= end) {
			/* Put data at the end, as would happen if every byte had been individually read. */
			data = end;
			throw OTTDByteReaderSignal();
		}

		uint8_t *ret = data;
		data += size;
		return ret;
	}

	inline uint8_t ReadByte()
	{
		if (data < end) return *(data)++;
		throw OTTDByteReaderSignal();
	}

	uint16_t ReadWord()
	{
		uint16_t val = ReadByte();
		return val | (ReadByte() << 8);
	}

	uint16_t ReadExtendedByte()
	{
		uint16_t val = ReadByte();
		return val == 0xFF ? ReadWord() : val;
	}

	uint32_t ReadDWord()
	{
		uint32_t val = ReadWord();
		return val | (ReadWord() << 16);
	}

	uint32_t ReadVarSize(uint8_t size)
	{
		switch (size) {
			case 1: return ReadByte();
			case 2: return ReadWord();
			case 4: return ReadDWord();
			default:
				NOT_REACHED();
				return 0;
		}
	}

	std::string_view ReadString()
	{
		char *string = reinterpret_cast<char *>(data);
		size_t string_length = ttd_strnlen(string, Remaining());

		/* Skip past the terminating NUL byte if it is present, but not more than remaining. */
		Skip(std::min(string_length + 1, Remaining()));

		return std::string_view(string, string_length);
	}

	inline size_t Remaining() const
	{
		return end - data;
	}

	inline bool HasData(size_t count = 1) const
	{
		return data + count <= end;
	}

	inline uint8_t *Data()
	{
		return data;
	}

	inline void Skip(size_t len)
	{
		data += len;
		/* It is valid to move the buffer to exactly the end of the data,
		 * as there may not be any more data read. */
		if (data > end) throw OTTDByteReaderSignal();
	}

	inline void ResetReadPosition(uint8_t *pos)
	{
		data = pos;
	}
};

typedef void (*SpecialSpriteHandler)(ByteReader *buf);

/** The maximum amount of stations a single GRF is allowed to add */
static const uint NUM_STATIONS_PER_GRF = UINT16_MAX - 1;

/** Temporary engine data used when loading only */
struct GRFTempEngineData {
	/** Summary state of refittability properties */
	enum Refittability {
		UNSET    =  0,  ///< No properties assigned. Default refit masks shall be activated.
		EMPTY,          ///< GRF defined vehicle as not-refittable. The vehicle shall only carry the default cargo.
		NONEMPTY,       ///< GRF defined the vehicle as refittable. If the refitmask is empty after translation (cargotypes not available), disable the vehicle.
	};

	uint16_t cargo_allowed;
	uint16_t cargo_disallowed;
	RailTypeLabel railtypelabel;
	uint8_t roadtramtype;
	const GRFFile *defaultcargo_grf; ///< GRF defining the cargo translation table to use if the default cargo is the 'first refittable'.
	Refittability refittability;     ///< Did the newgrf set any refittability property? If not, default refittability will be applied.
	uint8_t rv_max_speed;        ///< Temporary storage of RV prop 15, maximum speed in mph/0.8
	CargoTypes ctt_include_mask; ///< Cargo types always included in the refit mask.
	CargoTypes ctt_exclude_mask; ///< Cargo types always excluded from the refit mask.

	/**
	 * Update the summary refittability on setting a refittability property.
	 * @param non_empty true if the GRF sets the vehicle to be refittable.
	 */
	void UpdateRefittability(bool non_empty)
	{
		if (non_empty) {
			this->refittability = NONEMPTY;
		} else if (this->refittability == UNSET) {
			this->refittability = EMPTY;
		}
	}
};

static std::vector<GRFTempEngineData> _gted;  ///< Temporary engine data used during NewGRF loading

/**
 * Contains the GRF ID of the owner of a vehicle if it has been reserved.
 * GRM for vehicles is only used if dynamic engine allocation is disabled,
 * so 256 is the number of original engines. */
static uint32_t _grm_engines[256];

/** Contains the GRF ID of the owner of a cargo if it has been reserved */
static uint32_t _grm_cargoes[NUM_CARGO * 2];

struct GRFLocation {
	uint32_t grfid;
	uint32_t nfoline;

	GRFLocation() { }
	GRFLocation(uint32_t grfid, uint32_t nfoline) : grfid(grfid), nfoline(nfoline) { }

	bool operator<(const GRFLocation &other) const
	{
		return this->grfid < other.grfid || (this->grfid == other.grfid && this->nfoline < other.nfoline);
	}

	bool operator == (const GRFLocation &other) const
	{
		return this->grfid == other.grfid && this->nfoline == other.nfoline;
	}
};

static btree::btree_map<GRFLocation, std::pair<SpriteID, uint16_t>> _grm_sprites;
typedef btree::btree_map<GRFLocation, std::unique_ptr<uint8_t[]>> GRFLineToSpriteOverride;
static GRFLineToSpriteOverride _grf_line_to_action6_sprite_override;
static bool _action6_override_active = false;

/**
 * DEBUG() function dedicated to newGRF debugging messages
 * Function is essentially the same as DEBUG(grf, severity, ...) with the
 * addition of file:line information when parsing grf files.
 * NOTE: for the above reason(s) grfmsg() should ONLY be used for
 * loading/parsing grf files, not for runtime debug messages as there
 * is no file information available during that time.
 * @param severity debugging severity level, see debug.h
 * @param str message in printf() format
 */
void CDECL _intl_grfmsg(int severity, const char *str, ...)
{
	char buf[1024];
	va_list va;

	va_start(va, str);
	vseprintf(buf, lastof(buf), str, va);
	va_end(va);

	DEBUG(grf, severity, "[%s:%d] %s", _cur.grfconfig->GetDisplayPath(), _cur.nfo_line, buf);
}

/**
 * Debug() function dedicated to newGRF debugging messages
 * Function is essentially the same as Debug(grf, severity, ...) with the
 * addition of file:line information when parsing grf files.
 * NOTE: for the above reason(s) GrfMsg() should ONLY be used for
 * loading/parsing grf files, not for runtime debug messages as there
 * is no file information available during that time.
 * @param severity debugging severity level, see debug.h
 * @param msg the message
 */
void GrfMsgI(int severity, const std::string &msg)
{
	Debug(grf, severity, "[{}:{}] {}", _cur.grfconfig->filename, _cur.nfo_line, msg);
}

/**
 * Obtain a NewGRF file by its grfID
 * @param grfid The grfID to obtain the file for
 * @return The file.
 */
GRFFile *GetFileByGRFID(uint32_t grfid)
{
	for (GRFFile * const file : _grf_files) {
		if (file->grfid == grfid) return file;
	}
	return nullptr;
}

/**
 * Obtain a NewGRF file by its grfID,  expect it to usually be the current GRF's grfID
 * @param grfid The grfID to obtain the file for
 * @return The file.
 */
GRFFile *GetFileByGRFIDExpectCurrent(uint32_t grfid)
{
	if (_cur.grffile->grfid == grfid) return _cur.grffile;
	return GetFileByGRFID(grfid);
}

/**
 * Obtain a NewGRF file by its filename
 * @param filename The filename to obtain the file for.
 * @return The file.
 */
static GRFFile *GetFileByFilename(const std::string &filename)
{
	for (GRFFile * const file : _grf_files) {
		if (file->filename == filename) return file;
	}
	return nullptr;
}

/** Reset all NewGRFData that was used only while processing data */
static void ClearTemporaryNewGRFData(GRFFile *gf)
{
	gf->labels.clear();
}

/**
 * Disable a GRF
 * @param message Error message or STR_NULL.
 * @param config GRFConfig to disable, nullptr for current.
 * @return Error message of the GRF for further customisation.
 */
static GRFError *DisableGrf(StringID message = STR_NULL, GRFConfig *config = nullptr)
{
	GRFFile *file;
	if (config != nullptr) {
		file = GetFileByGRFID(config->ident.grfid);
	} else {
		config = _cur.grfconfig;
		file = _cur.grffile;
	}

	config->status = GCS_DISABLED;
	if (file != nullptr) ClearTemporaryNewGRFData(file);
	if (config == _cur.grfconfig) _cur.skip_sprites = -1;

	if (message == STR_NULL) return nullptr;

	config->error = {STR_NEWGRF_ERROR_MSG_FATAL, message};
	if (config == _cur.grfconfig) config->error->param_value[0] = _cur.nfo_line;
	return &config->error.value();
}

using StringIDMappingHandler = void(*)(StringID, uintptr_t);

/**
 * Information for mapping static StringIDs.
 */
struct StringIDMapping {
	uint32_t grfid;   ///< Source NewGRF.
	StringID source;  ///< Source StringID (GRF local).
	StringIDMappingHandler func; ///< Function for mapping result.
	uintptr_t func_data;         ///< Data for func.

	StringIDMapping(uint32_t grfid, StringID source, uintptr_t func_data, StringIDMappingHandler func) : grfid(grfid), source(source), func(func), func_data(func_data) { }
};

/** Strings to be mapped during load. */
static std::vector<StringIDMapping> _string_to_grf_mapping;

/**
 * Record a static StringID for getting translated later.
 * @param source Source StringID (GRF local).
 * @param target Destination for the mapping result.
 */
static void AddStringForMapping(StringID source, StringID *target)
{
	*target = STR_UNDEFINED;
	_string_to_grf_mapping.emplace_back(_cur.grffile->grfid, source, reinterpret_cast<uintptr_t>(target), nullptr);
}

/**
 * Record a static StringID for getting translated later.
 * @param source Source StringID (GRF local).
 * @param data Arbitrary data (e.g pointer), must fit into a uintptr_t.
 * @param func Function to call to set the mapping result.
 */
template <typename T, typename F>
static void AddStringForMapping(StringID source, T data, F func)
{
	static_assert(sizeof(T) <= sizeof(uintptr_t));

	func(STR_UNDEFINED, data);

	_string_to_grf_mapping.emplace_back(_cur.grffile->grfid, source, bit_cast_to_storage<uintptr_t>(data), [](StringID str, uintptr_t func_data) {
		F handler;
		handler(str, bit_cast_from_storage<T>(func_data));
	});
}

/**
 * Perform a mapping from TTDPatch's string IDs to OpenTTD's
 * string IDs, but only for the ones we are aware off; the rest
 * like likely unused and will show a warning.
 * @param str the string ID to convert
 * @return the converted string ID
 */
static StringID TTDPStringIDToOTTDStringIDMapping(StringID str)
{
	/* StringID table for TextIDs 0x4E->0x6D */
	static const StringID units_volume[] = {
		STR_ITEMS,      STR_PASSENGERS, STR_TONS,       STR_BAGS,
		STR_LITERS,     STR_ITEMS,      STR_CRATES,     STR_TONS,
		STR_TONS,       STR_TONS,       STR_TONS,       STR_BAGS,
		STR_TONS,       STR_TONS,       STR_TONS,       STR_BAGS,
		STR_TONS,       STR_TONS,       STR_BAGS,       STR_LITERS,
		STR_TONS,       STR_LITERS,     STR_TONS,       STR_ITEMS,
		STR_BAGS,       STR_LITERS,     STR_TONS,       STR_ITEMS,
		STR_TONS,       STR_ITEMS,      STR_LITERS,     STR_ITEMS
	};

	/* A string straight from a NewGRF; this was already translated by MapGRFStringID(). */
	assert(!IsInsideMM(str, 0xD000, 0xD7FF));

#define TEXTID_TO_STRINGID(begin, end, stringid, stringend) \
	static_assert(stringend - stringid == end - begin); \
	if (str >= begin && str <= end) return str + (stringid - begin)

	/* We have some changes in our cargo strings, resulting in some missing. */
	TEXTID_TO_STRINGID(0x000E, 0x002D, STR_CARGO_PLURAL_NOTHING,                      STR_CARGO_PLURAL_FIZZY_DRINKS);
	TEXTID_TO_STRINGID(0x002E, 0x004D, STR_CARGO_SINGULAR_NOTHING,                    STR_CARGO_SINGULAR_FIZZY_DRINK);
	if (str >= 0x004E && str <= 0x006D) return units_volume[str - 0x004E];
	TEXTID_TO_STRINGID(0x006E, 0x008D, STR_QUANTITY_NOTHING,                          STR_QUANTITY_FIZZY_DRINKS);
	TEXTID_TO_STRINGID(0x008E, 0x00AD, STR_ABBREV_NOTHING,                            STR_ABBREV_FIZZY_DRINKS);
	TEXTID_TO_STRINGID(0x00D1, 0x00E0, STR_COLOUR_DARK_BLUE,                          STR_COLOUR_WHITE);

	/* Map building names according to our lang file changes. There are several
	 * ranges of house ids, all of which need to be remapped to allow newgrfs
	 * to use original house names. */
	TEXTID_TO_STRINGID(0x200F, 0x201F, STR_TOWN_BUILDING_NAME_TALL_OFFICE_BLOCK_1,    STR_TOWN_BUILDING_NAME_OLD_HOUSES_1);
	TEXTID_TO_STRINGID(0x2036, 0x2041, STR_TOWN_BUILDING_NAME_COTTAGES_1,             STR_TOWN_BUILDING_NAME_SHOPPING_MALL_1);
	TEXTID_TO_STRINGID(0x2059, 0x205C, STR_TOWN_BUILDING_NAME_IGLOO_1,                STR_TOWN_BUILDING_NAME_PIGGY_BANK_1);

	/* Same thing for industries */
	TEXTID_TO_STRINGID(0x4802, 0x4826, STR_INDUSTRY_NAME_COAL_MINE,                   STR_INDUSTRY_NAME_SUGAR_MINE);
	TEXTID_TO_STRINGID(0x482D, 0x482E, STR_NEWS_INDUSTRY_CONSTRUCTION,                STR_NEWS_INDUSTRY_PLANTED);
	TEXTID_TO_STRINGID(0x4832, 0x4834, STR_NEWS_INDUSTRY_CLOSURE_GENERAL,             STR_NEWS_INDUSTRY_CLOSURE_LACK_OF_TREES);
	TEXTID_TO_STRINGID(0x4835, 0x4838, STR_NEWS_INDUSTRY_PRODUCTION_INCREASE_GENERAL, STR_NEWS_INDUSTRY_PRODUCTION_INCREASE_FARM);
	TEXTID_TO_STRINGID(0x4839, 0x483A, STR_NEWS_INDUSTRY_PRODUCTION_DECREASE_GENERAL, STR_NEWS_INDUSTRY_PRODUCTION_DECREASE_FARM);

	switch (str) {
		case 0x4830: return STR_ERROR_CAN_T_CONSTRUCT_THIS_INDUSTRY;
		case 0x4831: return STR_ERROR_FOREST_CAN_ONLY_BE_PLANTED;
		case 0x483B: return STR_ERROR_CAN_ONLY_BE_POSITIONED;
	}
#undef TEXTID_TO_STRINGID

	if (str == STR_NULL) return STR_EMPTY;

	Debug(grf, 0, "Unknown StringID 0x{:04X} remapped to STR_EMPTY. Please open a Feature Request if you need it", str);

	return STR_EMPTY;
}

/**
 * Used when setting an object's property to map to the GRF's strings
 * while taking in consideration the "drift" between TTDPatch string system and OpenTTD's one
 * @param grfid Id of the grf file.
 * @param str StringID that we want to have the equivalent in OoenTTD.
 * @return The properly adjusted StringID.
 */
StringID MapGRFStringID(uint32_t grfid, StringID str)
{
	if (IsInsideMM(str, 0xD800, 0x10000)) {
		/* General text provided by NewGRF.
		 * In the specs this is called the 0xDCxx range (misc persistent texts),
		 * but we meanwhile extended the range to 0xD800-0xFFFF.
		 * Note: We are not involved in the "persistent" business, since we do not store
		 * any NewGRF strings in savegames. */
		return GetGRFStringID(grfid, str);
	} else if (IsInsideMM(str, 0xD000, 0xD800)) {
		/* Callback text provided by NewGRF.
		 * In the specs this is called the 0xD0xx range (misc graphics texts).
		 * These texts can be returned by various callbacks.
		 *
		 * Due to how TTDP implements the GRF-local- to global-textid translation
		 * texts included via 0x80 or 0x81 control codes have to add 0x400 to the textid.
		 * We do not care about that difference and just mask out the 0x400 bit.
		 */
		str &= ~0x400;
		return GetGRFStringID(grfid, str);
	} else {
		/* The NewGRF wants to include/reference an original TTD string.
		 * Try our best to find an equivalent one. */
		return TTDPStringIDToOTTDStringIDMapping(str);
	}
}

static btree::btree_map<uint32_t, uint32_t> _grf_id_overrides;

/**
 * Set the override for a NewGRF
 * @param source_grfid The grfID which wants to override another NewGRF.
 * @param target_grfid The grfID which is being overridden.
 */
static void SetNewGRFOverride(uint32_t source_grfid, uint32_t target_grfid)
{
	_grf_id_overrides[source_grfid] = target_grfid;
	GrfMsg(5, "SetNewGRFOverride: Added override of 0x{:X} to 0x{:X}", BSWAP32(source_grfid), BSWAP32(target_grfid));
}

/**
 * Returns the engine associated to a certain internal_id, resp. allocates it.
 * @param file NewGRF that wants to change the engine.
 * @param type Vehicle type.
 * @param internal_id Engine ID inside the NewGRF.
 * @param static_access If the engine is not present, return nullptr instead of allocating a new engine. (Used for static Action 0x04).
 * @return The requested engine.
 */
static Engine *GetNewEngine(const GRFFile *file, VehicleType type, uint16_t internal_id, bool static_access = false)
{
	/* Hack for add-on GRFs that need to modify another GRF's engines. This lets
	 * them use the same engine slots. */
	uint32_t scope_grfid = INVALID_GRFID; // If not using dynamic_engines, all newgrfs share their ID range
	if (_settings_game.vehicle.dynamic_engines) {
		/* If dynamic_engies is enabled, there can be multiple independent ID ranges. */
		scope_grfid = file->grfid;
		uint32_t override = _grf_id_overrides[file->grfid];
		if (override != 0) {
			scope_grfid = override;
			const GRFFile *grf_match = GetFileByGRFID(override);
			if (grf_match == nullptr) {
				GrfMsg(5, "Tried mapping from GRFID {:x} to {:x} but target is not loaded", BSWAP32(file->grfid), BSWAP32(override));
			} else {
				GrfMsg(5, "Mapping from GRFID {:x} to {:x}", BSWAP32(file->grfid), BSWAP32(override));
			}
		}

		/* Check if the engine is registered in the override manager */
		EngineID engine = _engine_mngr.GetID(type, internal_id, scope_grfid);
		if (engine != INVALID_ENGINE) {
			Engine *e = Engine::Get(engine);
			if (e->grf_prop.grffile == nullptr) e->grf_prop.grffile = file;
			return e;
		}
	}

	/* Check if there is an unreserved slot */
	EngineID engine = _engine_mngr.GetID(type, internal_id, INVALID_GRFID);
	if (engine != INVALID_ENGINE) {
		Engine *e = Engine::Get(engine);

		if (e->grf_prop.grffile == nullptr) {
			e->grf_prop.grffile = file;
			GrfMsg(5, "Replaced engine at index {} for GRFID {:x}, type {}, index {}", e->index, BSWAP32(file->grfid), type, internal_id);
		}

		/* Reserve the engine slot */
		if (!static_access) {
			_engine_mngr.RemoveFromIndex(engine);
			EngineIDMapping *eid = _engine_mngr.data() + engine;
			eid->grfid           = scope_grfid; // Note: this is INVALID_GRFID if dynamic_engines is disabled, so no reservation
			_engine_mngr.AddToIndex(engine);
		}

		return e;
	}

	if (static_access) return nullptr;

	if (!Engine::CanAllocateItem()) {
		GrfMsg(0, "Can't allocate any more engines");
		return nullptr;
	}

	size_t engine_pool_size = Engine::GetPoolSize();

	/* ... it's not, so create a new one based off an existing engine */
	Engine *e = new Engine(type, internal_id);
	e->grf_prop.grffile = file;

	/* Reserve the engine slot */
	assert(_engine_mngr.size() == e->index);
	_engine_mngr.push_back({
			scope_grfid, // Note: this is INVALID_GRFID if dynamic_engines is disabled, so no reservation
			internal_id,
			type,
			std::min<uint8_t>(internal_id, _engine_counts[type]) // substitute_id == _engine_counts[subtype] means "no substitute"
	});
	_engine_mngr.AddToIndex(e->index);

	if (engine_pool_size != Engine::GetPoolSize()) {
		/* Resize temporary engine data ... */
		_gted.resize(Engine::GetPoolSize());
	}
	if (type == VEH_TRAIN) {
		_gted[e->index].railtypelabel = GetRailTypeInfo(e->u.rail.railtype)->label;
	}

	GrfMsg(5, "Created new engine at index {} for GRFID {:x}, type {}, index {}", e->index, BSWAP32(file->grfid), type, internal_id);

	return e;
}

/**
 * Return the ID of a new engine
 * @param file The NewGRF file providing the engine.
 * @param type The Vehicle type.
 * @param internal_id NewGRF-internal ID of the engine.
 * @return The new EngineID.
 * @note depending on the dynamic_engine setting and a possible override
 *       property the grfID may be unique or overwriting or partially re-defining
 *       properties of an existing engine.
 */
EngineID GetNewEngineID(const GRFFile *file, VehicleType type, uint16_t internal_id)
{
	uint32_t scope_grfid = INVALID_GRFID; // If not using dynamic_engines, all newgrfs share their ID range
	if (_settings_game.vehicle.dynamic_engines) {
		scope_grfid = file->grfid;
		uint32_t override = _grf_id_overrides[file->grfid];
		if (override != 0) scope_grfid = override;
	}

	return _engine_mngr.GetID(type, internal_id, scope_grfid);
}

/**
 * Map the colour modifiers of TTDPatch to those that Open is using.
 * @param grf_sprite Pointer to the structure been modified.
 */
static void MapSpriteMappingRecolour(PalSpriteID *grf_sprite)
{
	if (HasBit(grf_sprite->pal, 14)) {
		ClrBit(grf_sprite->pal, 14);
		SetBit(grf_sprite->sprite, SPRITE_MODIFIER_OPAQUE);
	}

	if (HasBit(grf_sprite->sprite, 14)) {
		ClrBit(grf_sprite->sprite, 14);
		SetBit(grf_sprite->sprite, PALETTE_MODIFIER_TRANSPARENT);
	}

	if (HasBit(grf_sprite->sprite, 15)) {
		ClrBit(grf_sprite->sprite, 15);
		SetBit(grf_sprite->sprite, PALETTE_MODIFIER_COLOUR);
	}
}

/**
 * Read a sprite and a palette from the GRF and convert them into a format
 * suitable to OpenTTD.
 * @param buf                 Input stream.
 * @param read_flags          Whether to read TileLayoutFlags.
 * @param invert_action1_flag Set to true, if palette bit 15 means 'not from action 1'.
 * @param use_cur_spritesets  Whether to use currently referenceable action 1 sets.
 * @param feature             GrfSpecFeature to use spritesets from.
 * @param[out] grf_sprite     Read sprite and palette.
 * @param[out] max_sprite_offset  Optionally returns the number of sprites in the spriteset of the sprite. (0 if no spritset)
 * @param[out] max_palette_offset Optionally returns the number of sprites in the spriteset of the palette. (0 if no spritset)
 * @return Read TileLayoutFlags.
 */
static TileLayoutFlags ReadSpriteLayoutSprite(ByteReader *buf, bool read_flags, bool invert_action1_flag, bool use_cur_spritesets, int feature, PalSpriteID *grf_sprite, uint16_t *max_sprite_offset = nullptr, uint16_t *max_palette_offset = nullptr)
{
	grf_sprite->sprite = buf->ReadWord();
	grf_sprite->pal = buf->ReadWord();
	TileLayoutFlags flags = read_flags ? (TileLayoutFlags)buf->ReadWord() : TLF_NOTHING;

	MapSpriteMappingRecolour(grf_sprite);

	bool custom_sprite = HasBit(grf_sprite->pal, 15) != invert_action1_flag;
	ClrBit(grf_sprite->pal, 15);
	if (custom_sprite) {
		/* Use sprite from Action 1 */
		uint index = GB(grf_sprite->sprite, 0, 14);
		if (use_cur_spritesets && (!_cur.IsValidSpriteSet(feature, index) || _cur.GetNumEnts(feature, index) == 0)) {
			GrfMsg(1, "ReadSpriteLayoutSprite: Spritelayout uses undefined custom spriteset {}", index);
			grf_sprite->sprite = SPR_IMG_QUERY;
			grf_sprite->pal = PAL_NONE;
		} else {
			SpriteID sprite = use_cur_spritesets ? _cur.GetSprite(feature, index) : index;
			if (max_sprite_offset != nullptr) *max_sprite_offset = use_cur_spritesets ? _cur.GetNumEnts(feature, index) : UINT16_MAX;
			SB(grf_sprite->sprite, 0, SPRITE_WIDTH, sprite);
			SetBit(grf_sprite->sprite, SPRITE_MODIFIER_CUSTOM_SPRITE);
		}
	} else if ((flags & TLF_SPRITE_VAR10) && !(flags & TLF_SPRITE_REG_FLAGS)) {
		GrfMsg(1, "ReadSpriteLayoutSprite: Spritelayout specifies var10 value for non-action-1 sprite");
		DisableGrf(STR_NEWGRF_ERROR_INVALID_SPRITE_LAYOUT);
		return flags;
	}

	if (flags & TLF_CUSTOM_PALETTE) {
		/* Use palette from Action 1 */
		uint index = GB(grf_sprite->pal, 0, 14);
		if (use_cur_spritesets && (!_cur.IsValidSpriteSet(feature, index) || _cur.GetNumEnts(feature, index) == 0)) {
			GrfMsg(1, "ReadSpriteLayoutSprite: Spritelayout uses undefined custom spriteset {} for 'palette'", index);
			grf_sprite->pal = PAL_NONE;
		} else {
			SpriteID sprite = use_cur_spritesets ? _cur.GetSprite(feature, index) : index;
			if (max_palette_offset != nullptr) *max_palette_offset = use_cur_spritesets ? _cur.GetNumEnts(feature, index) : UINT16_MAX;
			SB(grf_sprite->pal, 0, SPRITE_WIDTH, sprite);
			SetBit(grf_sprite->pal, SPRITE_MODIFIER_CUSTOM_SPRITE);
		}
	} else if ((flags & TLF_PALETTE_VAR10) && !(flags & TLF_PALETTE_REG_FLAGS)) {
		GrfMsg(1, "ReadSpriteLayoutRegisters: Spritelayout specifies var10 value for non-action-1 palette");
		DisableGrf(STR_NEWGRF_ERROR_INVALID_SPRITE_LAYOUT);
		return flags;
	}

	return flags;
}

/**
 * Preprocess the TileLayoutFlags and read register modifiers from the GRF.
 * @param buf        Input stream.
 * @param flags      TileLayoutFlags to process.
 * @param is_parent  Whether the sprite is a parentsprite with a bounding box.
 * @param dts        Sprite layout to insert data into.
 * @param index      Sprite index to process; 0 for ground sprite.
 */
static void ReadSpriteLayoutRegisters(ByteReader *buf, TileLayoutFlags flags, bool is_parent, NewGRFSpriteLayout *dts, uint index)
{
	if (!(flags & TLF_DRAWING_FLAGS)) return;

	if (dts->registers == nullptr) dts->AllocateRegisters();
	TileLayoutRegisters &regs = const_cast<TileLayoutRegisters&>(dts->registers[index]);
	regs.flags = flags & TLF_DRAWING_FLAGS;

	if (flags & TLF_DODRAW)  regs.dodraw  = buf->ReadByte();
	if (flags & TLF_SPRITE)  regs.sprite  = buf->ReadByte();
	if (flags & TLF_PALETTE) regs.palette = buf->ReadByte();

	if (is_parent) {
		if (flags & TLF_BB_XY_OFFSET) {
			regs.delta.parent[0] = buf->ReadByte();
			regs.delta.parent[1] = buf->ReadByte();
		}
		if (flags & TLF_BB_Z_OFFSET)    regs.delta.parent[2] = buf->ReadByte();
	} else {
		if (flags & TLF_CHILD_X_OFFSET) regs.delta.child[0]  = buf->ReadByte();
		if (flags & TLF_CHILD_Y_OFFSET) regs.delta.child[1]  = buf->ReadByte();
	}

	if (flags & TLF_SPRITE_VAR10) {
		regs.sprite_var10 = buf->ReadByte();
		if (regs.sprite_var10 > TLR_MAX_VAR10) {
			GrfMsg(1, "ReadSpriteLayoutRegisters: Spritelayout specifies var10 ({}) exceeding the maximal allowed value {}", regs.sprite_var10, TLR_MAX_VAR10);
			DisableGrf(STR_NEWGRF_ERROR_INVALID_SPRITE_LAYOUT);
			return;
		}
	}

	if (flags & TLF_PALETTE_VAR10) {
		regs.palette_var10 = buf->ReadByte();
		if (regs.palette_var10 > TLR_MAX_VAR10) {
			GrfMsg(1, "ReadSpriteLayoutRegisters: Spritelayout specifies var10 ({}) exceeding the maximal allowed value {}", regs.palette_var10, TLR_MAX_VAR10);
			DisableGrf(STR_NEWGRF_ERROR_INVALID_SPRITE_LAYOUT);
			return;
		}
	}
}

/**
 * Read a spritelayout from the GRF.
 * @param buf                  Input
 * @param num_building_sprites Number of building sprites to read
 * @param use_cur_spritesets   Whether to use currently referenceable action 1 sets.
 * @param feature              GrfSpecFeature to use spritesets from.
 * @param allow_var10          Whether the spritelayout may specify var10 values for resolving multiple action-1-2-3 chains
 * @param no_z_position        Whether bounding boxes have no Z offset
 * @param dts                  Layout container to output into
 * @return True on error (GRF was disabled).
 */
static bool ReadSpriteLayout(ByteReader *buf, uint num_building_sprites, bool use_cur_spritesets, uint8_t feature, bool allow_var10, bool no_z_position, NewGRFSpriteLayout *dts)
{
	bool has_flags = HasBit(num_building_sprites, 6);
	ClrBit(num_building_sprites, 6);
	TileLayoutFlags valid_flags = TLF_KNOWN_FLAGS;
	if (!allow_var10) valid_flags &= ~TLF_VAR10_FLAGS;
	dts->Allocate(num_building_sprites); // allocate before reading groundsprite flags

	uint16_t *max_sprite_offset = AllocaM(uint16_t, num_building_sprites + 1);
	uint16_t *max_palette_offset = AllocaM(uint16_t, num_building_sprites + 1);
	MemSetT(max_sprite_offset, 0, num_building_sprites + 1);
	MemSetT(max_palette_offset, 0, num_building_sprites + 1);

	/* Groundsprite */
	TileLayoutFlags flags = ReadSpriteLayoutSprite(buf, has_flags, false, use_cur_spritesets, feature, &dts->ground, max_sprite_offset, max_palette_offset);
	if (_cur.skip_sprites < 0) return true;

	if (flags & ~(valid_flags & ~TLF_NON_GROUND_FLAGS)) {
		GrfMsg(1, "ReadSpriteLayout: Spritelayout uses invalid flag 0x{:X} for ground sprite", flags & ~(valid_flags & ~TLF_NON_GROUND_FLAGS));
		DisableGrf(STR_NEWGRF_ERROR_INVALID_SPRITE_LAYOUT);
		return true;
	}

	ReadSpriteLayoutRegisters(buf, flags, false, dts, 0);
	if (_cur.skip_sprites < 0) return true;

	for (uint i = 0; i < num_building_sprites; i++) {
		DrawTileSeqStruct *seq = const_cast<DrawTileSeqStruct*>(&dts->seq[i]);

		flags = ReadSpriteLayoutSprite(buf, has_flags, false, use_cur_spritesets, feature, &seq->image, max_sprite_offset + i + 1, max_palette_offset + i + 1);
		if (_cur.skip_sprites < 0) return true;

		if (flags & ~valid_flags) {
			GrfMsg(1, "ReadSpriteLayout: Spritelayout uses unknown flag 0x{:X}", flags & ~valid_flags);
			DisableGrf(STR_NEWGRF_ERROR_INVALID_SPRITE_LAYOUT);
			return true;
		}

		seq->delta_x = buf->ReadByte();
		seq->delta_y = buf->ReadByte();

		if (!no_z_position) seq->delta_z = buf->ReadByte();

		if (seq->IsParentSprite()) {
			seq->size_x = buf->ReadByte();
			seq->size_y = buf->ReadByte();
			seq->size_z = buf->ReadByte();
		}

		ReadSpriteLayoutRegisters(buf, flags, seq->IsParentSprite(), dts, i + 1);
		if (_cur.skip_sprites < 0) return true;
	}

	/* Check if the number of sprites per spriteset is consistent */
	bool is_consistent = true;
	dts->consistent_max_offset = 0;
	for (uint i = 0; i < num_building_sprites + 1; i++) {
		if (max_sprite_offset[i] > 0) {
			if (dts->consistent_max_offset == 0) {
				dts->consistent_max_offset = max_sprite_offset[i];
			} else if (dts->consistent_max_offset != max_sprite_offset[i]) {
				is_consistent = false;
				break;
			}
		}
		if (max_palette_offset[i] > 0) {
			if (dts->consistent_max_offset == 0) {
				dts->consistent_max_offset = max_palette_offset[i];
			} else if (dts->consistent_max_offset != max_palette_offset[i]) {
				is_consistent = false;
				break;
			}
		}
	}

	/* When the Action1 sets are unknown, everything should be 0 (no spriteset usage) or UINT16_MAX (some spriteset usage) */
	assert(use_cur_spritesets || (is_consistent && (dts->consistent_max_offset == 0 || dts->consistent_max_offset == UINT16_MAX)));

	if (!is_consistent || dts->registers != nullptr) {
		dts->consistent_max_offset = 0;
		if (dts->registers == nullptr) dts->AllocateRegisters();

		for (uint i = 0; i < num_building_sprites + 1; i++) {
			TileLayoutRegisters &regs = const_cast<TileLayoutRegisters&>(dts->registers[i]);
			regs.max_sprite_offset = max_sprite_offset[i];
			regs.max_palette_offset = max_palette_offset[i];
		}
	}

	return false;
}

/**
 * Translate the refit mask. refit_mask is uint32_t as it has not been mapped to CargoTypes.
 */
static CargoTypes TranslateRefitMask(uint32_t refit_mask)
{
	CargoTypes result = 0;
	for (uint8_t bit : SetBitIterator(refit_mask)) {
		CargoID cargo = GetCargoTranslation(bit, _cur.grffile, true);
		if (IsValidCargoID(cargo)) SetBit(result, cargo);
	}
	return result;
}

/**
 * Converts TTD(P) Base Price pointers into the enum used by OTTD
 * See http://wiki.ttdpatch.net/tiki-index.php?page=BaseCosts
 * @param base_pointer TTD(P) Base Price Pointer
 * @param error_location Function name for grf error messages
 * @param[out] index If \a base_pointer is valid, \a index is assigned to the matching price; else it is left unchanged
 */
static void ConvertTTDBasePrice(uint32_t base_pointer, const char *error_location, Price *index)
{
	/* Special value for 'none' */
	if (base_pointer == 0) {
		*index = INVALID_PRICE;
		return;
	}

	static const uint32_t start = 0x4B34; ///< Position of first base price
	static const uint32_t size  = 6;      ///< Size of each base price record

	if (base_pointer < start || (base_pointer - start) % size != 0 || (base_pointer - start) / size >= PR_END) {
		GrfMsg(1, "{}: Unsupported running cost base 0x{:04X}, ignoring", error_location, base_pointer);
		return;
	}

	*index = (Price)((base_pointer - start) / size);
}

/** Possible return values for the FeatureChangeInfo functions */
enum ChangeInfoResult {
	CIR_SUCCESS,    ///< Variable was parsed and read
	CIR_DISABLED,   ///< GRF was disabled due to error
	CIR_UNHANDLED,  ///< Variable was parsed but unread
	CIR_UNKNOWN,    ///< Variable is unknown
	CIR_INVALID_ID, ///< Attempt to modify an invalid ID
};

typedef ChangeInfoResult (*VCI_Handler)(uint engine, int numinfo, int prop, const GRFFilePropertyRemapEntry *mapping_entry, ByteReader *buf);

static ChangeInfoResult HandleAction0PropertyDefault(ByteReader *buf, int prop)
{
	if (prop == A0RPI_UNKNOWN_ERROR) {
		return CIR_DISABLED;
	} else if (prop < A0RPI_UNKNOWN_IGNORE) {
		return CIR_UNKNOWN;
	} else {
		buf->Skip(buf->ReadExtendedByte());
		return CIR_SUCCESS;
	}
}

static bool MappedPropertyLengthMismatch(ByteReader *buf, uint expected_size, const GRFFilePropertyRemapEntry *mapping_entry)
{
	uint length = buf->ReadExtendedByte();
	if (length != expected_size) {
		if (mapping_entry != nullptr) {
			grfmsg(2, "Ignoring use of mapped property: %s, feature: %s, mapped to: %X%s, with incorrect data size: %u instead of %u",
					mapping_entry->name, GetFeatureString(mapping_entry->feature),
					mapping_entry->property_id, mapping_entry->extended ? " (extended)" : "",
					length, expected_size);
		}
		buf->Skip(length);
		return true;
	} else {
		return false;
	}
}

/**
 * Define properties common to all vehicles
 * @param ei Engine info.
 * @param prop The property to change.
 * @param buf The property value.
 * @return ChangeInfoResult.
 */
static ChangeInfoResult CommonVehicleChangeInfo(EngineInfo *ei, int prop, const GRFFilePropertyRemapEntry *mapping_entry, ByteReader *buf)
{
	switch (prop) {
		case 0x00: // Introduction date
			ei->base_intro = buf->ReadWord() + CalTime::DAYS_TILL_ORIGINAL_BASE_YEAR;
			break;

		case 0x02: // Decay speed
			ei->decay_speed = buf->ReadByte();
			break;

		case 0x03: // Vehicle life
			ei->lifelength = buf->ReadByte();
			break;

		case 0x04: // Model life
			ei->base_life = buf->ReadByte();
			break;

		case 0x06: // Climates available
			ei->climates = buf->ReadByte();
			break;

		case PROP_VEHICLE_LOAD_AMOUNT: // 0x07 Loading speed
			/* Amount of cargo loaded during a vehicle's "loading tick" */
			ei->load_amount = buf->ReadByte();
			break;

		default:
			return HandleAction0PropertyDefault(buf, prop);
	}

	return CIR_SUCCESS;
}

/**
 * Define properties for rail vehicles
 * @param engine :ocal ID of the first vehicle.
 * @param numinfo Number of subsequent IDs to change the property for.
 * @param prop The property to change.
 * @param buf The property value.
 * @return ChangeInfoResult.
 */
static ChangeInfoResult RailVehicleChangeInfo(uint engine, int numinfo, int prop, const GRFFilePropertyRemapEntry *mapping_entry, ByteReader *buf)
{
	ChangeInfoResult ret = CIR_SUCCESS;

	for (int i = 0; i < numinfo; i++) {
		Engine *e = GetNewEngine(_cur.grffile, VEH_TRAIN, engine + i);
		if (e == nullptr) return CIR_INVALID_ID; // No engine could be allocated, so neither can any next vehicles

		EngineInfo *ei = &e->info;
		RailVehicleInfo *rvi = &e->u.rail;

		switch (prop) {
			case 0x05: { // Track type
				uint8_t tracktype = buf->ReadByte();

				if (tracktype < _cur.grffile->railtype_list.size()) {
					_gted[e->index].railtypelabel = _cur.grffile->railtype_list[tracktype];
					break;
				}

				switch (tracktype) {
					case 0: _gted[e->index].railtypelabel = rvi->engclass >= 2 ? RAILTYPE_LABEL_ELECTRIC : RAILTYPE_LABEL_RAIL; break;
					case 1: _gted[e->index].railtypelabel = RAILTYPE_LABEL_MONO; break;
					case 2: _gted[e->index].railtypelabel = RAILTYPE_LABEL_MAGLEV; break;
					default:
						GrfMsg(1, "RailVehicleChangeInfo: Invalid track type {} specified, ignoring", tracktype);
						break;
				}
				break;
			}

			case 0x08: // AI passenger service
				/* Tells the AI that this engine is designed for
				 * passenger services and shouldn't be used for freight. */
				rvi->ai_passenger_only = buf->ReadByte();
				break;

			case PROP_TRAIN_SPEED: { // 0x09 Speed (1 unit is 1 km-ish/h)
				uint16_t speed = buf->ReadWord();
				if (speed == 0xFFFF) speed = 0;

				rvi->max_speed = speed;
				break;
			}

			case PROP_TRAIN_POWER: // 0x0B Power
				rvi->power = buf->ReadWord();

				/* Set engine / wagon state based on power */
				if (rvi->power != 0) {
					if (rvi->railveh_type == RAILVEH_WAGON) {
						rvi->railveh_type = RAILVEH_SINGLEHEAD;
					}
				} else {
					rvi->railveh_type = RAILVEH_WAGON;
				}
				break;

			case PROP_TRAIN_RUNNING_COST_FACTOR: // 0x0D Running cost factor
				rvi->running_cost = buf->ReadByte();
				break;

			case 0x0E: // Running cost base
				ConvertTTDBasePrice(buf->ReadDWord(), "RailVehicleChangeInfo", &rvi->running_cost_class);
				break;

			case 0x12: { // Sprite ID
				uint8_t spriteid = buf->ReadByte();
				uint8_t orig_spriteid = spriteid;

				/* TTD sprite IDs point to a location in a 16bit array, but we use it
				 * as an array index, so we need it to be half the original value. */
				if (spriteid < 0xFD) spriteid >>= 1;

				if (IsValidNewGRFImageIndex<VEH_TRAIN>(spriteid)) {
					rvi->image_index = spriteid;
				} else {
					GrfMsg(1, "RailVehicleChangeInfo: Invalid Sprite {} specified, ignoring", orig_spriteid);
					rvi->image_index = 0;
				}
				break;
			}

			case 0x13: { // Dual-headed
				uint8_t dual = buf->ReadByte();

				if (dual != 0) {
					rvi->railveh_type = RAILVEH_MULTIHEAD;
				} else {
					rvi->railveh_type = rvi->power == 0 ?
						RAILVEH_WAGON : RAILVEH_SINGLEHEAD;
				}
				break;
			}

			case PROP_TRAIN_CARGO_CAPACITY: // 0x14 Cargo capacity
				rvi->capacity = buf->ReadByte();
				break;

			case 0x15: { // Cargo type
				_gted[e->index].defaultcargo_grf = _cur.grffile;
				uint8_t ctype = buf->ReadByte();

				if (ctype == 0xFF) {
					/* 0xFF is specified as 'use first refittable' */
					ei->cargo_type = INVALID_CARGO;
				} else if (_cur.grffile->grf_version >= 8) {
					/* Use translated cargo. Might result in INVALID_CARGO (first refittable), if cargo is not defined. */
					ei->cargo_type = GetCargoTranslation(ctype, _cur.grffile);
				} else if (ctype < NUM_CARGO) {
					/* Use untranslated cargo. */
					ei->cargo_type = ctype;
				} else {
					ei->cargo_type = INVALID_CARGO;
					GrfMsg(2, "RailVehicleChangeInfo: Invalid cargo type {}, using first refittable", ctype);
				}
				ei->cargo_label = CT_INVALID;
				break;
			}

			case PROP_TRAIN_WEIGHT: // 0x16 Weight
				SB(rvi->weight, 0, 8, buf->ReadByte());
				break;

			case PROP_TRAIN_COST_FACTOR: // 0x17 Cost factor
				rvi->cost_factor = buf->ReadByte();
				break;

			case 0x18: // AI rank
				GrfMsg(2, "RailVehicleChangeInfo: Property 0x18 'AI rank' not used by NoAI, ignored.");
				buf->ReadByte();
				break;

			case 0x19: { // Engine traction type
				/* What do the individual numbers mean?
				 * 0x00 .. 0x07: Steam
				 * 0x08 .. 0x27: Diesel
				 * 0x28 .. 0x31: Electric
				 * 0x32 .. 0x37: Monorail
				 * 0x38 .. 0x41: Maglev
				 */
				uint8_t traction = buf->ReadByte();
				EngineClass engclass;

				if (traction <= 0x07) {
					engclass = EC_STEAM;
				} else if (traction <= 0x27) {
					engclass = EC_DIESEL;
				} else if (traction <= 0x31) {
					engclass = EC_ELECTRIC;
				} else if (traction <= 0x37) {
					engclass = EC_MONORAIL;
				} else if (traction <= 0x41) {
					engclass = EC_MAGLEV;
				} else {
					break;
				}

				if (_cur.grffile->railtype_list.empty()) {
					/* Use traction type to select between normal and electrified
					 * rail only when no translation list is in place. */
					if (_gted[e->index].railtypelabel == RAILTYPE_LABEL_RAIL     && engclass >= EC_ELECTRIC) _gted[e->index].railtypelabel = RAILTYPE_LABEL_ELECTRIC;
					if (_gted[e->index].railtypelabel == RAILTYPE_LABEL_ELECTRIC && engclass  < EC_ELECTRIC) _gted[e->index].railtypelabel = RAILTYPE_LABEL_RAIL;
				}

				rvi->engclass = engclass;
				break;
			}

			case 0x1A: // Alter purchase list sort order
				AlterVehicleListOrder(e->index, buf->ReadExtendedByte());
				break;

			case 0x1B: // Powered wagons power bonus
				rvi->pow_wag_power = buf->ReadWord();
				break;

			case 0x1C: // Refit cost
				ei->refit_cost = buf->ReadByte();
				break;

			case 0x1D: { // Refit cargo
				uint32_t mask = buf->ReadDWord();
				_gted[e->index].UpdateRefittability(mask != 0);
				ei->refit_mask = TranslateRefitMask(mask);
				_gted[e->index].defaultcargo_grf = _cur.grffile;
				break;
			}

			case 0x1E: // Callback
				SB(ei->callback_mask, 0, 8, buf->ReadByte());
				break;

			case PROP_TRAIN_TRACTIVE_EFFORT: // 0x1F Tractive effort coefficient
				rvi->tractive_effort = buf->ReadByte();
				break;

			case 0x20: // Air drag
				rvi->air_drag = buf->ReadByte();
				break;

			case PROP_TRAIN_SHORTEN_FACTOR: // 0x21 Shorter vehicle
				rvi->shorten_factor = buf->ReadByte();
				break;

			case 0x22: // Visual effect
				rvi->visual_effect = buf->ReadByte();
				/* Avoid accidentally setting visual_effect to the default value
				 * Since bit 6 (disable effects) is set anyways, we can safely erase some bits. */
				if (rvi->visual_effect == VE_DEFAULT) {
					assert(HasBit(rvi->visual_effect, VE_DISABLE_EFFECT));
					SB(rvi->visual_effect, VE_TYPE_START, VE_TYPE_COUNT, 0);
				}
				break;

			case 0x23: // Powered wagons weight bonus
				rvi->pow_wag_weight = buf->ReadByte();
				break;

			case 0x24: { // High byte of vehicle weight
				uint8_t weight = buf->ReadByte();

				if (weight > 4) {
					GrfMsg(2, "RailVehicleChangeInfo: Nonsensical weight of {} tons, ignoring", weight << 8);
				} else {
					SB(rvi->weight, 8, 8, weight);
				}
				break;
			}

			case PROP_TRAIN_USER_DATA: // 0x25 User-defined bit mask to set when checking veh. var. 42
				rvi->user_def_data = buf->ReadByte();
				break;

			case 0x26: // Retire vehicle early
				ei->retire_early = buf->ReadByte();
				break;

			case 0x27: // Miscellaneous flags
				ei->misc_flags = buf->ReadByte();
				_loaded_newgrf_features.has_2CC |= HasBit(ei->misc_flags, EF_USES_2CC);
				break;

			case 0x28: // Cargo classes allowed
				_gted[e->index].cargo_allowed = buf->ReadWord();
				_gted[e->index].UpdateRefittability(_gted[e->index].cargo_allowed != 0);
				_gted[e->index].defaultcargo_grf = _cur.grffile;
				break;

			case 0x29: // Cargo classes disallowed
				_gted[e->index].cargo_disallowed = buf->ReadWord();
				_gted[e->index].UpdateRefittability(false);
				break;

			case 0x2A: // Long format introduction date (days since year 0)
				ei->base_intro = buf->ReadDWord();
				break;

			case PROP_TRAIN_CARGO_AGE_PERIOD: // 0x2B Cargo aging period
				ei->cargo_age_period = buf->ReadWord();
				break;

			case 0x2C:   // CTT refit include list
			case 0x2D: { // CTT refit exclude list
				uint8_t count = buf->ReadByte();
				_gted[e->index].UpdateRefittability(prop == 0x2C && count != 0);
				if (prop == 0x2C) _gted[e->index].defaultcargo_grf = _cur.grffile;
				CargoTypes &ctt = prop == 0x2C ? _gted[e->index].ctt_include_mask : _gted[e->index].ctt_exclude_mask;
				ctt = 0;
				while (count--) {
					CargoID ctype = GetCargoTranslation(buf->ReadByte(), _cur.grffile);
					if (IsValidCargoID(ctype)) SetBit(ctt, ctype);
				}
				break;
			}

			case PROP_TRAIN_CURVE_SPEED_MOD: // 0x2E Curve speed modifier
				rvi->curve_speed_mod = buf->ReadWord();
				break;

			case 0x2F: // Engine variant
				ei->variant_id = buf->ReadWord();
				break;

			case 0x30: // Extra miscellaneous flags
				ei->extra_flags = static_cast<ExtraEngineFlags>(buf->ReadDWord());
				break;

			case 0x31: // Callback additional mask
				SB(ei->callback_mask, 8, 8, buf->ReadByte());
				break;

			default:
				ret = CommonVehicleChangeInfo(ei, prop, mapping_entry, buf);
				break;
		}
	}

	return ret;
}

/**
 * Define properties for road vehicles
 * @param engine Local ID of the first vehicle.
 * @param numinfo Number of subsequent IDs to change the property for.
 * @param prop The property to change.
 * @param buf The property value.
 * @return ChangeInfoResult.
 */
static ChangeInfoResult RoadVehicleChangeInfo(uint engine, int numinfo, int prop, const GRFFilePropertyRemapEntry *mapping_entry, ByteReader *buf)
{
	ChangeInfoResult ret = CIR_SUCCESS;

	for (int i = 0; i < numinfo; i++) {
		Engine *e = GetNewEngine(_cur.grffile, VEH_ROAD, engine + i);
		if (e == nullptr) return CIR_INVALID_ID; // No engine could be allocated, so neither can any next vehicles

		EngineInfo *ei = &e->info;
		RoadVehicleInfo *rvi = &e->u.road;

		switch (prop) {
			case 0x05: // Road/tram type
				/* RoadTypeLabel is looked up later after the engine's road/tram
				 * flag is set, however 0 means the value has not been set. */
				_gted[e->index].roadtramtype = buf->ReadByte() + 1;
				break;

			case 0x08: // Speed (1 unit is 0.5 kmh)
				rvi->max_speed = buf->ReadByte();
				break;

			case PROP_ROADVEH_RUNNING_COST_FACTOR: // 0x09 Running cost factor
				rvi->running_cost = buf->ReadByte();
				break;

			case 0x0A: // Running cost base
				ConvertTTDBasePrice(buf->ReadDWord(), "RoadVehicleChangeInfo", &rvi->running_cost_class);
				break;

			case 0x0E: { // Sprite ID
				uint8_t spriteid = buf->ReadByte();
				uint8_t orig_spriteid = spriteid;

				/* cars have different custom id in the GRF file */
				if (spriteid == 0xFF) spriteid = 0xFD;

				if (spriteid < 0xFD) spriteid >>= 1;

				if (IsValidNewGRFImageIndex<VEH_ROAD>(spriteid)) {
					rvi->image_index = spriteid;
				} else {
					GrfMsg(1, "RoadVehicleChangeInfo: Invalid Sprite {} specified, ignoring", orig_spriteid);
					rvi->image_index = 0;
				}
				break;
			}

			case PROP_ROADVEH_CARGO_CAPACITY: // 0x0F Cargo capacity
				rvi->capacity = buf->ReadByte();
				break;

			case 0x10: { // Cargo type
				_gted[e->index].defaultcargo_grf = _cur.grffile;
				uint8_t ctype = buf->ReadByte();

				if (ctype == 0xFF) {
					/* 0xFF is specified as 'use first refittable' */
					ei->cargo_type = INVALID_CARGO;
				} else if (_cur.grffile->grf_version >= 8) {
					/* Use translated cargo. Might result in INVALID_CARGO (first refittable), if cargo is not defined. */
					ei->cargo_type = GetCargoTranslation(ctype, _cur.grffile);
				} else if (ctype < NUM_CARGO) {
					/* Use untranslated cargo. */
					ei->cargo_type = ctype;
				} else {
					ei->cargo_type = INVALID_CARGO;
					GrfMsg(2, "RailVehicleChangeInfo: Invalid cargo type {}, using first refittable", ctype);
				}
				ei->cargo_label = CT_INVALID;
				break;
			}

			case PROP_ROADVEH_COST_FACTOR: // 0x11 Cost factor
				rvi->cost_factor = buf->ReadByte();
				break;

			case 0x12: // SFX
				rvi->sfx = GetNewGRFSoundID(_cur.grffile, buf->ReadByte());
				break;

			case PROP_ROADVEH_POWER: // Power in units of 10 HP.
				rvi->power = buf->ReadByte();
				break;

			case PROP_ROADVEH_WEIGHT: // Weight in units of 1/4 tons.
				rvi->weight = buf->ReadByte();
				break;

			case PROP_ROADVEH_SPEED: // Speed in mph/0.8
				_gted[e->index].rv_max_speed = buf->ReadByte();
				break;

			case 0x16: { // Cargoes available for refitting
				uint32_t mask = buf->ReadDWord();
				_gted[e->index].UpdateRefittability(mask != 0);
				ei->refit_mask = TranslateRefitMask(mask);
				_gted[e->index].defaultcargo_grf = _cur.grffile;
				break;
			}

			case 0x17: // Callback mask
				SB(ei->callback_mask, 0, 8, buf->ReadByte());
				break;

			case PROP_ROADVEH_TRACTIVE_EFFORT: // Tractive effort coefficient in 1/256.
				rvi->tractive_effort = buf->ReadByte();
				break;

			case 0x19: // Air drag
				rvi->air_drag = buf->ReadByte();
				break;

			case 0x1A: // Refit cost
				ei->refit_cost = buf->ReadByte();
				break;

			case 0x1B: // Retire vehicle early
				ei->retire_early = buf->ReadByte();
				break;

			case 0x1C: // Miscellaneous flags
				ei->misc_flags = buf->ReadByte();
				_loaded_newgrf_features.has_2CC |= HasBit(ei->misc_flags, EF_USES_2CC);
				break;

			case 0x1D: // Cargo classes allowed
				_gted[e->index].cargo_allowed = buf->ReadWord();
				_gted[e->index].UpdateRefittability(_gted[e->index].cargo_allowed != 0);
				_gted[e->index].defaultcargo_grf = _cur.grffile;
				break;

			case 0x1E: // Cargo classes disallowed
				_gted[e->index].cargo_disallowed = buf->ReadWord();
				_gted[e->index].UpdateRefittability(false);
				break;

			case 0x1F: // Long format introduction date (days since year 0)
				ei->base_intro = buf->ReadDWord();
				break;

			case 0x20: // Alter purchase list sort order
				AlterVehicleListOrder(e->index, buf->ReadExtendedByte());
				break;

			case 0x21: // Visual effect
				rvi->visual_effect = buf->ReadByte();
				/* Avoid accidentally setting visual_effect to the default value
				 * Since bit 6 (disable effects) is set anyways, we can safely erase some bits. */
				if (rvi->visual_effect == VE_DEFAULT) {
					assert(HasBit(rvi->visual_effect, VE_DISABLE_EFFECT));
					SB(rvi->visual_effect, VE_TYPE_START, VE_TYPE_COUNT, 0);
				}
				break;

			case PROP_ROADVEH_CARGO_AGE_PERIOD: // 0x22 Cargo aging period
				ei->cargo_age_period = buf->ReadWord();
				break;

			case PROP_ROADVEH_SHORTEN_FACTOR: // 0x23 Shorter vehicle
				rvi->shorten_factor = buf->ReadByte();
				break;

			case 0x24:   // CTT refit include list
			case 0x25: { // CTT refit exclude list
				uint8_t count = buf->ReadByte();
				_gted[e->index].UpdateRefittability(prop == 0x24 && count != 0);
				if (prop == 0x24) _gted[e->index].defaultcargo_grf = _cur.grffile;
				CargoTypes &ctt = prop == 0x24 ? _gted[e->index].ctt_include_mask : _gted[e->index].ctt_exclude_mask;
				ctt = 0;
				while (count--) {
					CargoID ctype = GetCargoTranslation(buf->ReadByte(), _cur.grffile);
					if (IsValidCargoID(ctype)) SetBit(ctt, ctype);
				}
				break;
			}

			case 0x26: // Engine variant
				ei->variant_id = buf->ReadWord();
				break;

			case 0x27: // Extra miscellaneous flags
				ei->extra_flags = static_cast<ExtraEngineFlags>(buf->ReadDWord());
				break;

			case 0x28: // Callback additional mask
				SB(ei->callback_mask, 8, 8, buf->ReadByte());
				break;

			default:
				ret = CommonVehicleChangeInfo(ei, prop, mapping_entry, buf);
				break;
		}
	}

	return ret;
}

/**
 * Define properties for ships
 * @param engine Local ID of the first vehicle.
 * @param numinfo Number of subsequent IDs to change the property for.
 * @param prop The property to change.
 * @param buf The property value.
 * @return ChangeInfoResult.
 */
static ChangeInfoResult ShipVehicleChangeInfo(uint engine, int numinfo, int prop, const GRFFilePropertyRemapEntry *mapping_entry, ByteReader *buf)
{
	ChangeInfoResult ret = CIR_SUCCESS;

	for (int i = 0; i < numinfo; i++) {
		Engine *e = GetNewEngine(_cur.grffile, VEH_SHIP, engine + i);
		if (e == nullptr) return CIR_INVALID_ID; // No engine could be allocated, so neither can any next vehicles

		EngineInfo *ei = &e->info;
		ShipVehicleInfo *svi = &e->u.ship;

		switch (prop) {
			case 0x08: { // Sprite ID
				uint8_t spriteid = buf->ReadByte();
				uint8_t orig_spriteid = spriteid;

				/* ships have different custom id in the GRF file */
				if (spriteid == 0xFF) spriteid = 0xFD;

				if (spriteid < 0xFD) spriteid >>= 1;

				if (IsValidNewGRFImageIndex<VEH_SHIP>(spriteid)) {
					svi->image_index = spriteid;
				} else {
					GrfMsg(1, "ShipVehicleChangeInfo: Invalid Sprite {} specified, ignoring", orig_spriteid);
					svi->image_index = 0;
				}
				break;
			}

			case 0x09: // Refittable
				svi->old_refittable = (buf->ReadByte() != 0);
				break;

			case PROP_SHIP_COST_FACTOR: // 0x0A Cost factor
				svi->cost_factor = buf->ReadByte();
				break;

			case PROP_SHIP_SPEED: // 0x0B Speed (1 unit is 0.5 km-ish/h). Use 0x23 to achieve higher speeds.
				svi->max_speed = buf->ReadByte();
				break;

			case 0x0C: { // Cargo type
				_gted[e->index].defaultcargo_grf = _cur.grffile;
				uint8_t ctype = buf->ReadByte();

				if (ctype == 0xFF) {
					/* 0xFF is specified as 'use first refittable' */
					ei->cargo_type = INVALID_CARGO;
				} else if (_cur.grffile->grf_version >= 8) {
					/* Use translated cargo. Might result in INVALID_CARGO (first refittable), if cargo is not defined. */
					ei->cargo_type = GetCargoTranslation(ctype, _cur.grffile);
				} else if (ctype < NUM_CARGO) {
					/* Use untranslated cargo. */
					ei->cargo_type = ctype;
				} else {
					ei->cargo_type = INVALID_CARGO;
					GrfMsg(2, "ShipVehicleChangeInfo: Invalid cargo type {}, using first refittable", ctype);
				}
				ei->cargo_label = CT_INVALID;
				break;
			}

			case PROP_SHIP_CARGO_CAPACITY: // 0x0D Cargo capacity
				svi->capacity = buf->ReadWord();
				break;

			case PROP_SHIP_RUNNING_COST_FACTOR: // 0x0F Running cost factor
				svi->running_cost = buf->ReadByte();
				break;

			case 0x10: // SFX
				svi->sfx = GetNewGRFSoundID(_cur.grffile, buf->ReadByte());
				break;

			case 0x11: { // Cargoes available for refitting
				uint32_t mask = buf->ReadDWord();
				_gted[e->index].UpdateRefittability(mask != 0);
				ei->refit_mask = TranslateRefitMask(mask);
				_gted[e->index].defaultcargo_grf = _cur.grffile;
				break;
			}

			case 0x12: // Callback mask
				SB(ei->callback_mask, 0, 8, buf->ReadByte());
				break;

			case 0x13: // Refit cost
				ei->refit_cost = buf->ReadByte();
				break;

			case 0x14: // Ocean speed fraction
				svi->ocean_speed_frac = buf->ReadByte();
				break;

			case 0x15: // Canal speed fraction
				svi->canal_speed_frac = buf->ReadByte();
				break;

			case 0x16: // Retire vehicle early
				ei->retire_early = buf->ReadByte();
				break;

			case 0x17: // Miscellaneous flags
				ei->misc_flags = buf->ReadByte();
				_loaded_newgrf_features.has_2CC |= HasBit(ei->misc_flags, EF_USES_2CC);
				break;

			case 0x18: // Cargo classes allowed
				_gted[e->index].cargo_allowed = buf->ReadWord();
				_gted[e->index].UpdateRefittability(_gted[e->index].cargo_allowed != 0);
				_gted[e->index].defaultcargo_grf = _cur.grffile;
				break;

			case 0x19: // Cargo classes disallowed
				_gted[e->index].cargo_disallowed = buf->ReadWord();
				_gted[e->index].UpdateRefittability(false);
				break;

			case 0x1A: // Long format introduction date (days since year 0)
				ei->base_intro = buf->ReadDWord();
				break;

			case 0x1B: // Alter purchase list sort order
				AlterVehicleListOrder(e->index, buf->ReadExtendedByte());
				break;

			case 0x1C: // Visual effect
				svi->visual_effect = buf->ReadByte();
				/* Avoid accidentally setting visual_effect to the default value
				 * Since bit 6 (disable effects) is set anyways, we can safely erase some bits. */
				if (svi->visual_effect == VE_DEFAULT) {
					assert(HasBit(svi->visual_effect, VE_DISABLE_EFFECT));
					SB(svi->visual_effect, VE_TYPE_START, VE_TYPE_COUNT, 0);
				}
				break;

			case PROP_SHIP_CARGO_AGE_PERIOD: // 0x1D Cargo aging period
				ei->cargo_age_period = buf->ReadWord();
				break;

			case 0x1E:   // CTT refit include list
			case 0x1F: { // CTT refit exclude list
				uint8_t count = buf->ReadByte();
				_gted[e->index].UpdateRefittability(prop == 0x1E && count != 0);
				if (prop == 0x1E) _gted[e->index].defaultcargo_grf = _cur.grffile;
				CargoTypes &ctt = prop == 0x1E ? _gted[e->index].ctt_include_mask : _gted[e->index].ctt_exclude_mask;
				ctt = 0;
				while (count--) {
					CargoID ctype = GetCargoTranslation(buf->ReadByte(), _cur.grffile);
					if (IsValidCargoID(ctype)) SetBit(ctt, ctype);
				}
				break;
			}

			case 0x20: // Engine variant
				ei->variant_id = buf->ReadWord();
				break;

			case 0x21: // Extra miscellaneous flags
				ei->extra_flags = static_cast<ExtraEngineFlags>(buf->ReadDWord());
				break;

			case 0x22: // Callback additional mask
				SB(ei->callback_mask, 8, 8, buf->ReadByte());
				break;

			case 0x23: // Speed (1 unit is 0.5 km-ish/h)
				svi->max_speed = buf->ReadWord();
				break;

			case 0x24: // Acceleration (1 unit is 0.5 km-ish/h per tick)
				svi->acceleration = std::max<uint8_t>(1, buf->ReadByte());
				break;

			default:
				ret = CommonVehicleChangeInfo(ei, prop, mapping_entry, buf);
				break;
		}
	}

	return ret;
}

/**
 * Define properties for aircraft
 * @param engine Local ID of the aircraft.
 * @param numinfo Number of subsequent IDs to change the property for.
 * @param prop The property to change.
 * @param buf The property value.
 * @return ChangeInfoResult.
 */
static ChangeInfoResult AircraftVehicleChangeInfo(uint engine, int numinfo, int prop, const GRFFilePropertyRemapEntry *mapping_entry, ByteReader *buf)
{
	ChangeInfoResult ret = CIR_SUCCESS;

	for (int i = 0; i < numinfo; i++) {
		Engine *e = GetNewEngine(_cur.grffile, VEH_AIRCRAFT, engine + i);
		if (e == nullptr) return CIR_INVALID_ID; // No engine could be allocated, so neither can any next vehicles

		EngineInfo *ei = &e->info;
		AircraftVehicleInfo *avi = &e->u.air;

		switch (prop) {
			case 0x08: { // Sprite ID
				uint8_t spriteid = buf->ReadByte();
				uint8_t orig_spriteid = spriteid;

				/* aircraft have different custom id in the GRF file */
				if (spriteid == 0xFF) spriteid = 0xFD;

				if (spriteid < 0xFD) spriteid >>= 1;

				if (IsValidNewGRFImageIndex<VEH_AIRCRAFT>(spriteid)) {
					avi->image_index = spriteid;
				} else {
					GrfMsg(1, "AircraftVehicleChangeInfo: Invalid Sprite {} specified, ignoring", orig_spriteid);
					avi->image_index = 0;
				}
				break;
			}

			case 0x09: // Helicopter
				if (buf->ReadByte() == 0) {
					avi->subtype = AIR_HELI;
				} else {
					SB(avi->subtype, 0, 1, 1); // AIR_CTOL
				}
				break;

			case 0x0A: // Large
				SB(avi->subtype, 1, 1, (buf->ReadByte() != 0 ? 1 : 0)); // AIR_FAST
				break;

			case PROP_AIRCRAFT_COST_FACTOR: // 0x0B Cost factor
				avi->cost_factor = buf->ReadByte();
				break;

			case PROP_AIRCRAFT_SPEED: // 0x0C Speed (1 unit is 8 mph, we translate to 1 unit is 1 km-ish/h)
				avi->max_speed = (buf->ReadByte() * 128) / 10;
				break;

			case 0x0D: // Acceleration
				avi->acceleration = buf->ReadByte();
				break;

			case PROP_AIRCRAFT_RUNNING_COST_FACTOR: // 0x0E Running cost factor
				avi->running_cost = buf->ReadByte();
				break;

			case PROP_AIRCRAFT_PASSENGER_CAPACITY: // 0x0F Passenger capacity
				avi->passenger_capacity = buf->ReadWord();
				break;

			case PROP_AIRCRAFT_MAIL_CAPACITY: // 0x11 Mail capacity
				avi->mail_capacity = buf->ReadByte();
				break;

			case 0x12: // SFX
				avi->sfx = GetNewGRFSoundID(_cur.grffile, buf->ReadByte());
				break;

			case 0x13: { // Cargoes available for refitting
				uint32_t mask = buf->ReadDWord();
				_gted[e->index].UpdateRefittability(mask != 0);
				ei->refit_mask = TranslateRefitMask(mask);
				_gted[e->index].defaultcargo_grf = _cur.grffile;
				break;
			}

			case 0x14: // Callback mask
				SB(ei->callback_mask, 0, 8, buf->ReadByte());
				break;

			case 0x15: // Refit cost
				ei->refit_cost = buf->ReadByte();
				break;

			case 0x16: // Retire vehicle early
				ei->retire_early = buf->ReadByte();
				break;

			case 0x17: // Miscellaneous flags
				ei->misc_flags = buf->ReadByte();
				_loaded_newgrf_features.has_2CC |= HasBit(ei->misc_flags, EF_USES_2CC);
				break;

			case 0x18: // Cargo classes allowed
				_gted[e->index].cargo_allowed = buf->ReadWord();
				_gted[e->index].UpdateRefittability(_gted[e->index].cargo_allowed != 0);
				_gted[e->index].defaultcargo_grf = _cur.grffile;
				break;

			case 0x19: // Cargo classes disallowed
				_gted[e->index].cargo_disallowed = buf->ReadWord();
				_gted[e->index].UpdateRefittability(false);
				break;

			case 0x1A: // Long format introduction date (days since year 0)
				ei->base_intro = buf->ReadDWord();
				break;

			case 0x1B: // Alter purchase list sort order
				AlterVehicleListOrder(e->index, buf->ReadExtendedByte());
				break;

			case PROP_AIRCRAFT_CARGO_AGE_PERIOD: // 0x1C Cargo aging period
				ei->cargo_age_period = buf->ReadWord();
				break;

			case 0x1D:   // CTT refit include list
			case 0x1E: { // CTT refit exclude list
				uint8_t count = buf->ReadByte();
				_gted[e->index].UpdateRefittability(prop == 0x1D && count != 0);
				if (prop == 0x1D) _gted[e->index].defaultcargo_grf = _cur.grffile;
				CargoTypes &ctt = prop == 0x1D ? _gted[e->index].ctt_include_mask : _gted[e->index].ctt_exclude_mask;
				ctt = 0;
				while (count--) {
					CargoID ctype = GetCargoTranslation(buf->ReadByte(), _cur.grffile);
					if (IsValidCargoID(ctype)) SetBit(ctt, ctype);
				}
				break;
			}

			case PROP_AIRCRAFT_RANGE: // 0x1F Max aircraft range
				avi->max_range = buf->ReadWord();
				break;

			case 0x20: // Engine variant
				ei->variant_id = buf->ReadWord();
				break;

			case 0x21: // Extra miscellaneous flags
				ei->extra_flags = static_cast<ExtraEngineFlags>(buf->ReadDWord());
				break;

			case 0x22: // Callback additional mask
				SB(ei->callback_mask, 8, 8, buf->ReadByte());
				break;

			default:
				ret = CommonVehicleChangeInfo(ei, prop, mapping_entry, buf);
				break;
		}
	}

	return ret;
}

/**
 * Define properties for stations
 * @param stid StationID of the first station tile.
 * @param numinfo Number of subsequent station tiles to change the property for.
 * @param prop The property to change.
 * @param buf The property value.
 * @return ChangeInfoResult.
 */
static ChangeInfoResult StationChangeInfo(uint stid, int numinfo, int prop, const GRFFilePropertyRemapEntry *mapping_entry, ByteReader *buf)
{
	ChangeInfoResult ret = CIR_SUCCESS;

	if (stid + numinfo > NUM_STATIONS_PER_GRF) {
		GrfMsg(1, "StationChangeInfo: Station {} is invalid, max {}, ignoring", stid + numinfo, NUM_STATIONS_PER_GRF);
		return CIR_INVALID_ID;
	}

	/* Allocate station specs if necessary */
	if (_cur.grffile->stations.size() < stid + numinfo) _cur.grffile->stations.resize(stid + numinfo);

	for (int i = 0; i < numinfo; i++) {
		StationSpec *statspec = _cur.grffile->stations[stid + i].get();

		/* Check that the station we are modifying is defined. */
		if (statspec == nullptr && prop != 0x08) {
			GrfMsg(2, "StationChangeInfo: Attempt to modify undefined station {}, ignoring", stid + i);
			return CIR_INVALID_ID;
		}

		switch (prop) {
			case 0x08: { // Class ID
				/* Property 0x08 is special; it is where the station is allocated */
				if (statspec == nullptr) {
					_cur.grffile->stations[stid + i] = std::make_unique<StationSpec>();
					statspec = _cur.grffile->stations[stid + i].get();
				}

				/* Swap classid because we read it in BE meaning WAYP or DFLT */
				uint32_t classid = buf->ReadDWord();
				statspec->cls_id = StationClass::Allocate(BSWAP32(classid));
				break;
			}

			case 0x09: { // Define sprite layout
				uint16_t tiles = buf->ReadExtendedByte();
				statspec->renderdata.clear(); // delete earlier loaded stuff
				statspec->renderdata.reserve(tiles);

				for (uint t = 0; t < tiles; t++) {
					NewGRFSpriteLayout *dts = &statspec->renderdata.emplace_back();
					dts->consistent_max_offset = UINT16_MAX; // Spritesets are unknown, so no limit.

					if (buf->HasData(4) && *(unaligned_uint32*)buf->Data() == 0) {
						buf->Skip(4);
						extern const DrawTileSprites _station_display_datas_rail[8];
						dts->Clone(&_station_display_datas_rail[t % 8]);
						continue;
					}

					ReadSpriteLayoutSprite(buf, false, false, false, GSF_STATIONS, &dts->ground);
					/* On error, bail out immediately. Temporary GRF data was already freed */
					if (_cur.skip_sprites < 0) return CIR_DISABLED;

					static std::vector<DrawTileSeqStruct> tmp_layout;
					tmp_layout.clear();
					for (;;) {
						/* no relative bounding box support */
						DrawTileSeqStruct &dtss = tmp_layout.emplace_back();
						MemSetT(&dtss, 0);

						dtss.delta_x = buf->ReadByte();
						if (dtss.IsTerminator()) break;
						dtss.delta_y = buf->ReadByte();
						dtss.delta_z = buf->ReadByte();
						dtss.size_x = buf->ReadByte();
						dtss.size_y = buf->ReadByte();
						dtss.size_z = buf->ReadByte();

						ReadSpriteLayoutSprite(buf, false, true, false, GSF_STATIONS, &dtss.image);
						/* On error, bail out immediately. Temporary GRF data was already freed */
						if (_cur.skip_sprites < 0) return CIR_DISABLED;
					}
					dts->Clone(tmp_layout.data());
				}

				/* Number of layouts must be even, alternating X and Y */
				if (statspec->renderdata.size() & 1) {
					GrfMsg(1, "StationChangeInfo: Station {} defines an odd number of sprite layouts, dropping the last item", stid + i);
					statspec->renderdata.pop_back();
				}
				break;
			}

			case 0x0A: { // Copy sprite layout
				uint16_t srcid = buf->ReadExtendedByte();
				const StationSpec *srcstatspec = srcid >= _cur.grffile->stations.size() ? nullptr : _cur.grffile->stations[srcid].get();

				if (srcstatspec == nullptr) {
					GrfMsg(1, "StationChangeInfo: Station {} is not defined, cannot copy sprite layout to {}.", srcid, stid + i);
					continue;
				}

				statspec->renderdata.clear(); // delete earlier loaded stuff
				statspec->renderdata.reserve(srcstatspec->renderdata.size());

				for (const auto &it : srcstatspec->renderdata) {
					NewGRFSpriteLayout *dts = &statspec->renderdata.emplace_back();
					dts->Clone(&it);
				}
				break;
			}

			case 0x0B: // Callback mask
				statspec->callback_mask = buf->ReadByte();
				break;

			case 0x0C: // Disallowed number of platforms
				statspec->disallowed_platforms = buf->ReadByte();
				break;

			case 0x0D: // Disallowed platform lengths
				statspec->disallowed_lengths = buf->ReadByte();
				break;

			case 0x0E: // Define custom layout
				while (buf->HasData()) {
					uint8_t length = buf->ReadByte();
					uint8_t number = buf->ReadByte();

					if (length == 0 || number == 0) break;

					if (statspec->layouts.size() < length) statspec->layouts.resize(length);
					if (statspec->layouts[length - 1].size() < number) statspec->layouts[length - 1].resize(number);

					const uint8_t *layout = buf->ReadBytes(length * number);
					statspec->layouts[length - 1][number - 1].assign(layout, layout + length * number);

					/* Validate tile values are only the permitted 00, 02, 04 and 06. */
					for (auto &tile : statspec->layouts[length - 1][number - 1]) {
						if ((tile & 6) != tile) {
							GrfMsg(1, "StationChangeInfo: Invalid tile {} in layout {}x{}", tile, length, number);
							tile &= 6;
						}
					}
				}
				break;

			case 0x0F: { // Copy custom layout
				uint16_t srcid = buf->ReadExtendedByte();
				const StationSpec *srcstatspec = srcid >= _cur.grffile->stations.size() ? nullptr : _cur.grffile->stations[srcid].get();

				if (srcstatspec == nullptr) {
					GrfMsg(1, "StationChangeInfo: Station {} is not defined, cannot copy tile layout to {}.", srcid, stid + i);
					continue;
				}

				statspec->layouts = srcstatspec->layouts;
				break;
			}

			case 0x10: // Little/lots cargo threshold
				statspec->cargo_threshold = buf->ReadWord();
				break;

			case 0x11: // Pylon placement
				statspec->pylons = buf->ReadByte();
				break;

			case 0x12: // Cargo types for random triggers
				if (_cur.grffile->grf_version >= 7) {
					statspec->cargo_triggers = TranslateRefitMask(buf->ReadDWord());
				} else {
					statspec->cargo_triggers = (CargoTypes)buf->ReadDWord();
				}
				break;

			case 0x13: // General flags
				statspec->flags = buf->ReadByte();
				break;

			case 0x14: // Overhead wire placement
				statspec->wires = buf->ReadByte();
				break;

			case 0x15: // Blocked tiles
				statspec->blocked = buf->ReadByte();
				break;

			case 0x16: // Animation info
				statspec->animation.frames = buf->ReadByte();
				statspec->animation.status = buf->ReadByte();
				break;

			case 0x17: // Animation speed
				statspec->animation.speed = buf->ReadByte();
				break;

			case 0x18: // Animation triggers
				statspec->animation.triggers = buf->ReadWord();
				break;

			/* 0x19 road routing (not implemented) */

			case 0x1A: { // Advanced sprite layout
				uint16_t tiles = buf->ReadExtendedByte();
				statspec->renderdata.clear(); // delete earlier loaded stuff
				statspec->renderdata.reserve(tiles);

				for (uint t = 0; t < tiles; t++) {
					NewGRFSpriteLayout *dts = &statspec->renderdata.emplace_back();
					uint num_building_sprites = buf->ReadByte();
					/* On error, bail out immediately. Temporary GRF data was already freed */
					if (ReadSpriteLayout(buf, num_building_sprites, false, GSF_STATIONS, true, false, dts)) return CIR_DISABLED;
				}

				/* Number of layouts must be even, alternating X and Y */
				if (statspec->renderdata.size() & 1) {
					GrfMsg(1, "StationChangeInfo: Station {} defines an odd number of sprite layouts, dropping the last item", stid + i);
					statspec->renderdata.pop_back();
				}
				break;
			}

			case A0RPI_STATION_MIN_BRIDGE_HEIGHT:
				if (MappedPropertyLengthMismatch(buf, 8, mapping_entry)) break;
				[[fallthrough]];
			case 0x1B: // Minimum height for a bridge above
				SetBit(statspec->internal_flags, SSIF_BRIDGE_HEIGHTS_SET);
				for (uint i = 0; i < 8; i++) {
					statspec->bridge_height[i] = buf->ReadByte();
				}
				break;

			case A0RPI_STATION_DISALLOWED_BRIDGE_PILLARS:
				if (MappedPropertyLengthMismatch(buf, 8, mapping_entry)) break;
				SetBit(statspec->internal_flags, SSIF_BRIDGE_DISALLOWED_PILLARS_SET);
				for (uint i = 0; i < 8; i++) {
					statspec->bridge_disallowed_pillars[i] = buf->ReadByte();
				}
				break;

			case 0x1C: // Station Name
				AddStringForMapping(buf->ReadWord(), &statspec->name);
				break;

			case 0x1D: // Station Class name
				AddStringForMapping(buf->ReadWord(), statspec, [](StringID str, StationSpec *statspec) { StationClass::Get(statspec->cls_id)->name = str; });
				break;

			default:
				ret = HandleAction0PropertyDefault(buf, prop);
				break;
		}
	}

	return ret;
}

/**
 * Define properties for water features
 * @param id Type of the first water feature.
 * @param numinfo Number of subsequent water feature ids to change the property for.
 * @param prop The property to change.
 * @param buf The property value.
 * @return ChangeInfoResult.
 */
static ChangeInfoResult CanalChangeInfo(uint id, int numinfo, int prop, const GRFFilePropertyRemapEntry *mapping_entry, ByteReader *buf)
{
	ChangeInfoResult ret = CIR_SUCCESS;

	if (id + numinfo > CF_END) {
		GrfMsg(1, "CanalChangeInfo: Canal feature 0x{:02X} is invalid, max {}, ignoring", id + numinfo, CF_END);
		return CIR_INVALID_ID;
	}

	for (int i = 0; i < numinfo; i++) {
		CanalProperties *cp = &_cur.grffile->canal_local_properties[id + i];

		switch (prop) {
			case 0x08:
				cp->callback_mask = buf->ReadByte();
				break;

			case 0x09:
				cp->flags = buf->ReadByte();
				break;

			default:
				ret = HandleAction0PropertyDefault(buf, prop);
				break;
		}
	}

	return ret;
}

/**
 * Define properties for bridges
 * @param brid BridgeID of the bridge.
 * @param numinfo Number of subsequent bridgeIDs to change the property for.
 * @param prop The property to change.
 * @param buf The property value.
 * @return ChangeInfoResult.
 */
static ChangeInfoResult BridgeChangeInfo(uint brid, int numinfo, int prop, const GRFFilePropertyRemapEntry *mapping_entry, ByteReader *buf)
{
	ChangeInfoResult ret = CIR_SUCCESS;

	if (brid + numinfo > MAX_BRIDGES) {
		GrfMsg(1, "BridgeChangeInfo: Bridge {} is invalid, max {}, ignoring", brid + numinfo, MAX_BRIDGES);
		return CIR_INVALID_ID;
	}

	for (int i = 0; i < numinfo; i++) {
		BridgeSpec *bridge = &_bridge[brid + i];

		switch (prop) {
			case 0x08: { // Year of availability
				/* We treat '0' as always available */
				uint8_t year = buf->ReadByte();
				bridge->avail_year = (year > 0 ? CalTime::ORIGINAL_BASE_YEAR + year : 0);
				break;
			}

			case 0x09: // Minimum length
				bridge->min_length = buf->ReadByte();
				break;

			case 0x0A: // Maximum length
				bridge->max_length = buf->ReadByte();
				if (bridge->max_length > 16) bridge->max_length = UINT16_MAX;
				break;

			case 0x0B: // Cost factor
				bridge->price = buf->ReadByte();
				break;

			case 0x0C: // Maximum speed
				bridge->speed = buf->ReadWord();
				if (bridge->speed == 0) bridge->speed = UINT16_MAX;
				break;

			case 0x0D: { // Bridge sprite tables
				uint8_t tableid = buf->ReadByte();
				uint8_t numtables = buf->ReadByte();

				if (bridge->sprite_table == nullptr) {
					/* Allocate memory for sprite table pointers and zero out */
					bridge->sprite_table = CallocT<PalSpriteID*>(7);
				}

				for (; numtables-- != 0; tableid++) {
					if (tableid >= 7) { // skip invalid data
						GrfMsg(1, "BridgeChangeInfo: Table {} >= 7, skipping", tableid);
						for (uint8_t sprite = 0; sprite < 32; sprite++) buf->ReadDWord();
						continue;
					}

					if (bridge->sprite_table[tableid] == nullptr) {
						bridge->sprite_table[tableid] = MallocT<PalSpriteID>(32);
					}

					for (uint8_t sprite = 0; sprite < 32; sprite++) {
						SpriteID image = buf->ReadWord();
						PaletteID pal  = buf->ReadWord();

						bridge->sprite_table[tableid][sprite].sprite = image;
						bridge->sprite_table[tableid][sprite].pal    = pal;

						MapSpriteMappingRecolour(&bridge->sprite_table[tableid][sprite]);
					}
				}
				if (!HasBit(bridge->ctrl_flags, BSCF_CUSTOM_PILLAR_FLAGS)) SetBit(bridge->ctrl_flags, BSCF_INVALID_PILLAR_FLAGS);
				break;
			}

			case 0x0E: // Flags; bit 0 - disable far pillars
				bridge->flags = buf->ReadByte();
				break;

			case 0x0F: // Long format year of availability (year since year 0)
				bridge->avail_year = Clamp<CalTime::Year>(buf->ReadDWord(), CalTime::MIN_YEAR, CalTime::MAX_YEAR);
				break;

			case 0x10: { // purchase string
				StringID newone = GetGRFStringID(_cur.grffile->grfid, buf->ReadWord());
				if (newone != STR_UNDEFINED) bridge->material = newone;
				break;
			}

			case 0x11: // description of bridge with rails or roads
			case 0x12: {
				StringID newone = GetGRFStringID(_cur.grffile->grfid, buf->ReadWord());
				if (newone != STR_UNDEFINED) bridge->transport_name[prop - 0x11] = newone;
				break;
			}

			case 0x13: // 16 bits cost multiplier
				bridge->price = buf->ReadWord();
				break;

			case A0RPI_BRIDGE_MENU_ICON:
				if (MappedPropertyLengthMismatch(buf, 4, mapping_entry)) break;
				[[fallthrough]];
			case 0x14: // purchase sprite
				bridge->sprite = buf->ReadWord();
				bridge->pal    = buf->ReadWord();
				break;

			case A0RPI_BRIDGE_PILLAR_FLAGS:
				if (MappedPropertyLengthMismatch(buf, 12, mapping_entry)) break;
				for (uint i = 0; i < 12; i++) {
					bridge->pillar_flags[i] = buf->ReadByte();
				}
				ClrBit(bridge->ctrl_flags, BSCF_INVALID_PILLAR_FLAGS);
				SetBit(bridge->ctrl_flags, BSCF_CUSTOM_PILLAR_FLAGS);
				break;

			case A0RPI_BRIDGE_AVAILABILITY_FLAGS: {
				if (MappedPropertyLengthMismatch(buf, 1, mapping_entry)) break;
				uint8_t flags = buf->ReadByte();
				SB(bridge->ctrl_flags, BSCF_NOT_AVAILABLE_TOWN, 1, HasBit(flags, 0) ? 1 : 0);
				SB(bridge->ctrl_flags, BSCF_NOT_AVAILABLE_AI_GS, 1, HasBit(flags, 1) ? 1 : 0);
				break;
			}

			default:
				ret = HandleAction0PropertyDefault(buf, prop);
				break;
		}
	}

	return ret;
}

/**
 * Ignore a house property
 * @param prop Property to read.
 * @param buf Property value.
 * @return ChangeInfoResult.
 */
static ChangeInfoResult IgnoreTownHouseProperty(int prop, ByteReader *buf)
{
	ChangeInfoResult ret = CIR_SUCCESS;

	switch (prop) {
		case 0x09:
		case 0x0B:
		case 0x0C:
		case 0x0D:
		case 0x0E:
		case 0x0F:
		case 0x11:
		case 0x14:
		case 0x15:
		case 0x16:
		case 0x18:
		case 0x19:
		case 0x1A:
		case 0x1B:
		case 0x1C:
		case 0x1D:
		case 0x1F:
			buf->ReadByte();
			break;

		case 0x0A:
		case 0x10:
		case 0x12:
		case 0x13:
		case 0x21:
		case 0x22:
			buf->ReadWord();
			break;

		case 0x1E:
			buf->ReadDWord();
			break;

		case 0x17:
			for (uint j = 0; j < 4; j++) buf->ReadByte();
			break;

		case 0x20: {
			uint8_t count = buf->ReadByte();
			for (uint8_t j = 0; j < count; j++) buf->ReadByte();
			break;
		}

		case 0x23:
			buf->Skip(buf->ReadByte() * 2);
			break;

		default:
			ret = HandleAction0PropertyDefault(buf, prop);
			break;
	}
	return ret;
}

/**
 * Define properties for houses
 * @param hid HouseID of the house.
 * @param numinfo Number of subsequent houseIDs to change the property for.
 * @param prop The property to change.
 * @param buf The property value.
 * @return ChangeInfoResult.
 */
static ChangeInfoResult TownHouseChangeInfo(uint hid, int numinfo, int prop, const GRFFilePropertyRemapEntry *mapping_entry, ByteReader *buf)
{
	ChangeInfoResult ret = CIR_SUCCESS;

	if (hid + numinfo > NUM_HOUSES_PER_GRF) {
		GrfMsg(1, "TownHouseChangeInfo: Too many houses loaded ({}), max ({}). Ignoring.", hid + numinfo, NUM_HOUSES_PER_GRF);
		return CIR_INVALID_ID;
	}

	/* Allocate house specs if they haven't been allocated already. */
	if (_cur.grffile->housespec.size() < hid + numinfo) _cur.grffile->housespec.resize(hid + numinfo);

	for (int i = 0; i < numinfo; i++) {
		HouseSpec *housespec = _cur.grffile->housespec[hid + i].get();

		if (prop != 0x08 && housespec == nullptr) {
			/* If the house property 08 is not yet set, ignore this property */
			ChangeInfoResult cir = IgnoreTownHouseProperty(prop, buf);
			if (cir > ret) ret = cir;
			continue;
		}

		switch (prop) {
			case 0x08: { // Substitute building type, and definition of a new house
				uint8_t subs_id = buf->ReadByte();
				if (subs_id == 0xFF) {
					/* Instead of defining a new house, a substitute house id
					 * of 0xFF disables the old house with the current id. */
					if (hid + i < NEW_HOUSE_OFFSET) HouseSpec::Get(hid + i)->enabled = false;
					continue;
				} else if (subs_id >= NEW_HOUSE_OFFSET) {
					/* The substitute id must be one of the original houses. */
					GrfMsg(2, "TownHouseChangeInfo: Attempt to use new house {} as substitute house for {}. Ignoring.", subs_id, hid + i);
					continue;
				}

				/* Allocate space for this house. */
				if (housespec == nullptr) {
					/* Only the first property 08 setting copies properties; if you later change it, properties will stay. */
					_cur.grffile->housespec[hid + i] = std::make_unique<HouseSpec>(*HouseSpec::Get(subs_id));
					housespec = _cur.grffile->housespec[hid + i].get();

					housespec->enabled = true;
					housespec->grf_prop.local_id = hid + i;
					housespec->grf_prop.subst_id = subs_id;
					housespec->grf_prop.grffile = _cur.grffile;
					/* Set default colours for randomization, used if not overridden. */
					housespec->random_colour[0] = COLOUR_RED;
					housespec->random_colour[1] = COLOUR_BLUE;
					housespec->random_colour[2] = COLOUR_ORANGE;
					housespec->random_colour[3] = COLOUR_GREEN;

					/* House flags 40 and 80 are exceptions; these flags are never set automatically. */
					housespec->building_flags &= ~(BUILDING_IS_CHURCH | BUILDING_IS_STADIUM);

					/* Make sure that the third cargo type is valid in this
					 * climate. This can cause problems when copying the properties
					 * of a house that accepts food, where the new house is valid
					 * in the temperate climate. */
					CargoID cid = housespec->accepts_cargo[2];
					if (!IsValidCargoID(cid)) cid = GetCargoIDByLabel(housespec->accepts_cargo_label[2]);
					if (!IsValidCargoID(cid)) {
						housespec->cargo_acceptance[2] = 0;
					}
				}
				break;
			}

			case 0x09: // Building flags
				housespec->building_flags = (BuildingFlags)buf->ReadByte();
				break;

			case 0x0A: { // Availability years
				uint16_t years = buf->ReadWord();
				housespec->min_year = GB(years, 0, 8) > 150 ? CalTime::MAX_YEAR : CalTime::ORIGINAL_BASE_YEAR + GB(years, 0, 8);
				housespec->max_year = GB(years, 8, 8) > 150 ? CalTime::MAX_YEAR : CalTime::ORIGINAL_BASE_YEAR + GB(years, 8, 8);
				break;
			}

			case 0x0B: // Population
				housespec->population = buf->ReadByte();
				break;

			case 0x0C: // Mail generation multiplier
				housespec->mail_generation = buf->ReadByte();
				break;

			case 0x0D: // Passenger acceptance
			case 0x0E: // Mail acceptance
				housespec->cargo_acceptance[prop - 0x0D] = buf->ReadByte();
				break;

			case 0x0F: { // Goods/candy, food/fizzy drinks acceptance
				int8_t goods = buf->ReadByte();

				/* If value of goods is negative, it means in fact food or, if in toyland, fizzy_drink acceptance.
				 * Else, we have "standard" 3rd cargo type, goods or candy, for toyland once more */
				CargoID cid = (goods >= 0) ? ((_settings_game.game_creation.landscape == LT_TOYLAND) ? GetCargoIDByLabel(CT_CANDY) : GetCargoIDByLabel(CT_GOODS)) :
						((_settings_game.game_creation.landscape == LT_TOYLAND) ? GetCargoIDByLabel(CT_FIZZY_DRINKS) : GetCargoIDByLabel(CT_FOOD));

				/* Make sure the cargo type is valid in this climate. */
				if (!IsValidCargoID(cid)) goods = 0;

				housespec->accepts_cargo[2] = cid;
				housespec->accepts_cargo_label[2] = CT_INVALID;
				housespec->cargo_acceptance[2] = abs(goods); // but we do need positive value here
				break;
			}

			case 0x10: // Local authority rating decrease on removal
				housespec->remove_rating_decrease = buf->ReadWord();
				break;

			case 0x11: // Removal cost multiplier
				housespec->removal_cost = buf->ReadByte();
				break;

			case 0x12: // Building name ID
				AddStringForMapping(buf->ReadWord(), &housespec->building_name);
				break;

			case 0x13: // Building availability mask
				housespec->building_availability = (HouseZones)buf->ReadWord();
				break;

			case 0x14: // House callback mask
				housespec->callback_mask |= buf->ReadByte();
				break;

			case 0x15: { // House override byte
				uint8_t override = buf->ReadByte();

				/* The house being overridden must be an original house. */
				if (override >= NEW_HOUSE_OFFSET) {
					GrfMsg(2, "TownHouseChangeInfo: Attempt to override new house {} with house id {}. Ignoring.", override, hid + i);
					continue;
				}

				_house_mngr.Add(hid + i, _cur.grffile->grfid, override);
				break;
			}

			case 0x16: // Periodic refresh multiplier
				housespec->processing_time = std::min<uint8_t>(buf->ReadByte(), 63u);
				break;

			case 0x17: // Four random colours to use
				for (uint j = 0; j < 4; j++) housespec->random_colour[j] = static_cast<Colours>(GB(buf->ReadByte(), 0, 4));
				break;

			case 0x18: // Relative probability of appearing
				housespec->probability = buf->ReadByte();
				break;

			case 0x19: // Extra flags
				housespec->extra_flags = (HouseExtraFlags)buf->ReadByte();
				break;

			case 0x1A: // Animation frames
				housespec->animation.frames = buf->ReadByte();
				housespec->animation.status = GB(housespec->animation.frames, 7, 1);
				SB(housespec->animation.frames, 7, 1, 0);
				break;

			case 0x1B: // Animation speed
				housespec->animation.speed = Clamp(buf->ReadByte(), 2, 16);
				break;

			case 0x1C: // Class of the building type
				housespec->class_id = AllocateHouseClassID(buf->ReadByte(), _cur.grffile->grfid);
				break;

			case 0x1D: // Callback mask part 2
				housespec->callback_mask |= (buf->ReadByte() << 8);
				break;

			case 0x1E: { // Accepted cargo types
				uint32_t cargotypes = buf->ReadDWord();

				/* Check if the cargo types should not be changed */
				if (cargotypes == 0xFFFFFFFF) break;

				for (uint j = 0; j < HOUSE_ORIGINAL_NUM_ACCEPTS; j++) {
					/* Get the cargo number from the 'list' */
					uint8_t cargo_part = GB(cargotypes, 8 * j, 8);
					CargoID cargo = GetCargoTranslation(cargo_part, _cur.grffile);

					if (!IsValidCargoID(cargo)) {
						/* Disable acceptance of invalid cargo type */
						housespec->cargo_acceptance[j] = 0;
					} else {
						housespec->accepts_cargo[j] = cargo;
					}
					housespec->accepts_cargo_label[j] = CT_INVALID;
				}
				break;
			}

			case 0x1F: // Minimum life span
				housespec->minimum_life = buf->ReadByte();
				break;

			case 0x20: { // Cargo acceptance watch list
				uint8_t count = buf->ReadByte();
				for (uint8_t j = 0; j < count; j++) {
					CargoID cargo = GetCargoTranslation(buf->ReadByte(), _cur.grffile);
					if (IsValidCargoID(cargo)) SetBit(housespec->watched_cargoes, cargo);
				}
				break;
			}

			case 0x21: // long introduction year
				housespec->min_year = buf->ReadWord();
				break;

			case 0x22: // long maximum year
				housespec->max_year = buf->ReadWord();
				break;

			case 0x23: { // variable length cargo types accepted
				uint count = buf->ReadByte();
				if (count > lengthof(housespec->accepts_cargo)) {
					GRFError *error = DisableGrf(STR_NEWGRF_ERROR_LIST_PROPERTY_TOO_LONG);
					error->param_value[1] = prop;
					return CIR_DISABLED;
				}
				/* Always write the full accepts_cargo array, and check each index for being inside the
				 * provided data. This ensures all values are properly initialized, and also avoids
				 * any risks of array overrun. */
				for (uint i = 0; i < lengthof(housespec->accepts_cargo); i++) {
					if (i < count) {
						housespec->accepts_cargo[i] = GetCargoTranslation(buf->ReadByte(), _cur.grffile);
						housespec->cargo_acceptance[i] = buf->ReadByte();
					} else {
						housespec->accepts_cargo[i] = INVALID_CARGO;
						housespec->cargo_acceptance[i] = 0;
					}
					housespec->accepts_cargo_label[i] = CT_INVALID;
				}
				break;
			}

			default:
				ret = HandleAction0PropertyDefault(buf, prop);
				break;
		}
	}

	return ret;
}

/**
 * Get the language map associated with a given NewGRF and language.
 * @param grfid       The NewGRF to get the map for.
 * @param language_id The (NewGRF) language ID to get the map for.
 * @return The LanguageMap, or nullptr if it couldn't be found.
 */
/* static */ const LanguageMap *LanguageMap::GetLanguageMap(uint32_t grfid, uint8_t language_id)
{
	/* LanguageID "MAX_LANG", i.e. 7F is any. This language can't have a gender/case mapping, but has to be handled gracefully. */
	const GRFFile *grffile = GetFileByGRFID(grfid);
	return (grffile != nullptr && grffile->language_map != nullptr && language_id < MAX_LANG) ? &grffile->language_map[language_id] : nullptr;
}

/**
 * Load a cargo- or railtype-translation table.
 * @param gvid ID of the global variable. This is basically only checked for zerones.
 * @param numinfo Number of subsequent IDs to change the property for.
 * @param buf The property value.
 * @param[in,out] translation_table Storage location for the translation table.
 * @param name Name of the table for debug output.
 * @return ChangeInfoResult.
 */
template <typename T>
static ChangeInfoResult LoadTranslationTable(uint gvid, int numinfo, ByteReader *buf, std::vector<T> &translation_table, const char *name)
{
	if (gvid != 0) {
		GrfMsg(1, "LoadTranslationTable: {} translation table must start at zero", name);
		return CIR_INVALID_ID;
	}

	translation_table.clear();
	for (int i = 0; i < numinfo; i++) {
		translation_table.push_back(T(BSWAP32(buf->ReadDWord())));
	}

	return CIR_SUCCESS;
}

/**
 * Helper to read a DWord worth of bytes from the reader
 * and to return it as a valid string.
 * @param reader The source of the DWord.
 * @return The read DWord as string.
 */
static std::string ReadDWordAsString(ByteReader *reader)
{
	std::string output;
	for (int i = 0; i < 4; i++) output.push_back(reader->ReadByte());
	return StrMakeValid(output);
}

/**
 * Define properties for global variables
 * @param gvid ID of the global variable.
 * @param numinfo Number of subsequent IDs to change the property for.
 * @param prop The property to change.
 * @param buf The property value.
 * @return ChangeInfoResult.
 */
static ChangeInfoResult GlobalVarChangeInfo(uint gvid, int numinfo, int prop, const GRFFilePropertyRemapEntry *mapping_entry, ByteReader *buf)
{
	/* Properties which are handled as a whole */
	switch (prop) {
		case 0x09: // Cargo Translation Table; loading during both reservation and activation stage (in case it is selected depending on defined cargos)
			return LoadTranslationTable(gvid, numinfo, buf, _cur.grffile->cargo_list, "Cargo");

		case 0x12: // Rail type translation table; loading during both reservation and activation stage (in case it is selected depending on defined railtypes)
			return LoadTranslationTable(gvid, numinfo, buf, _cur.grffile->railtype_list, "Rail type");

		case 0x16: // Road type translation table; loading during both reservation and activation stage (in case it is selected depending on defined railtypes)
			return LoadTranslationTable(gvid, numinfo, buf, _cur.grffile->roadtype_list, "Road type");

		case 0x17: // Tram type translation table; loading during both reservation and activation stage (in case it is selected depending on defined railtypes)
			return LoadTranslationTable(gvid, numinfo, buf, _cur.grffile->tramtype_list, "Tram type");

		default:
			break;
	}

	/* Properties which are handled per item */
	ChangeInfoResult ret = CIR_SUCCESS;
	for (int i = 0; i < numinfo; i++) {
		switch (prop) {
			case 0x08: { // Cost base factor
				int factor = buf->ReadByte();
				uint price = gvid + i;

				if (price < PR_END) {
					_cur.grffile->price_base_multipliers[price] = std::min<int>(factor - 8, MAX_PRICE_MODIFIER);
				} else {
					GrfMsg(1, "GlobalVarChangeInfo: Price {} out of range, ignoring", price);
				}
				break;
			}

			case 0x0A: { // Currency display names
				uint curidx = GetNewgrfCurrencyIdConverted(gvid + i);
				StringID newone = GetGRFStringID(_cur.grffile->grfid, buf->ReadWord());

				if ((newone != STR_UNDEFINED) && (curidx < CURRENCY_END)) {
					_currency_specs[curidx].name = newone;
					_currency_specs[curidx].code.clear();
				}
				break;
			}

			case 0x0B: { // Currency multipliers
				uint curidx = GetNewgrfCurrencyIdConverted(gvid + i);
				uint32_t rate = buf->ReadDWord();

				if (curidx < CURRENCY_END) {
					/* TTDPatch uses a multiple of 1000 for its conversion calculations,
					 * which OTTD does not. For this reason, divide grf value by 1000,
					 * to be compatible */
					_currency_specs[curidx].rate = rate / 1000;
				} else {
					GrfMsg(1, "GlobalVarChangeInfo: Currency multipliers {} out of range, ignoring", curidx);
				}
				break;
			}

			case 0x0C: { // Currency options
				uint curidx = GetNewgrfCurrencyIdConverted(gvid + i);
				uint16_t options = buf->ReadWord();

				if (curidx < CURRENCY_END) {
					_currency_specs[curidx].separator.clear();
					_currency_specs[curidx].separator.push_back(GB(options, 0, 8));
					/* By specifying only one bit, we prevent errors,
					 * since newgrf specs said that only 0 and 1 can be set for symbol_pos */
					_currency_specs[curidx].symbol_pos = GB(options, 8, 1);
				} else {
					GrfMsg(1, "GlobalVarChangeInfo: Currency option {} out of range, ignoring", curidx);
				}
				break;
			}

			case 0x0D: { // Currency prefix symbol
				uint curidx = GetNewgrfCurrencyIdConverted(gvid + i);
				std::string prefix = ReadDWordAsString(buf);

				if (curidx < CURRENCY_END) {
					_currency_specs[curidx].prefix = prefix;
				} else {
					GrfMsg(1, "GlobalVarChangeInfo: Currency symbol {} out of range, ignoring", curidx);
				}
				break;
			}

			case 0x0E: { // Currency suffix symbol
				uint curidx = GetNewgrfCurrencyIdConverted(gvid + i);
				std::string suffix = ReadDWordAsString(buf);

				if (curidx < CURRENCY_END) {
					_currency_specs[curidx].suffix = suffix;
				} else {
					GrfMsg(1, "GlobalVarChangeInfo: Currency symbol {} out of range, ignoring", curidx);
				}
				break;
			}

			case 0x0F: { //  Euro introduction dates
				uint curidx = GetNewgrfCurrencyIdConverted(gvid + i);
				CalTime::Year year_euro = buf->ReadWord();

				if (curidx < CURRENCY_END) {
					_currency_specs[curidx].to_euro = year_euro;
				} else {
					GrfMsg(1, "GlobalVarChangeInfo: Euro intro date {} out of range, ignoring", curidx);
				}
				break;
			}

			case 0x10: // Snow line height table
				if (numinfo > 1 || IsSnowLineSet()) {
					GrfMsg(1, "GlobalVarChangeInfo: The snowline can only be set once ({})", numinfo);
				} else if (buf->Remaining() < SNOW_LINE_MONTHS * SNOW_LINE_DAYS) {
					GrfMsg(1, "GlobalVarChangeInfo: Not enough entries set in the snowline table ({})", buf->Remaining());
				} else {
					uint8_t table[SNOW_LINE_MONTHS][SNOW_LINE_DAYS];

					for (uint i = 0; i < SNOW_LINE_MONTHS; i++) {
						for (uint j = 0; j < SNOW_LINE_DAYS; j++) {
							table[i][j] = buf->ReadByte();
							if (_cur.grffile->grf_version >= 8) {
								if (table[i][j] != 0xFF) table[i][j] = table[i][j] * (1 + _settings_game.construction.map_height_limit) / 256;
							} else {
								if (table[i][j] >= 128) {
									/* no snow */
									table[i][j] = 0xFF;
								} else {
									table[i][j] = table[i][j] * (1 + _settings_game.construction.map_height_limit) / 128;
								}
							}
						}
					}
					SetSnowLine(table);
				}
				break;

			case 0x11: // GRF match for engine allocation
				/* This is loaded during the reservation stage, so just skip it here. */
				/* Each entry is 8 bytes. */
				buf->Skip(8);
				break;

			case 0x13:   // Gender translation table
			case 0x14:   // Case translation table
			case 0x15: { // Plural form translation
				uint curidx = gvid + i; // The current index, i.e. language.
				const LanguageMetadata *lang = curidx < MAX_LANG ? GetLanguage(curidx) : nullptr;
				if (lang == nullptr) {
					GrfMsg(1, "GlobalVarChangeInfo: Language {} is not known, ignoring", curidx);
					/* Skip over the data. */
					if (prop == 0x15) {
						buf->ReadByte();
					} else {
						while (buf->ReadByte() != 0) {
							buf->ReadString();
						}
					}
					break;
				}

				if (_cur.grffile->language_map == nullptr) _cur.grffile->language_map = new LanguageMap[MAX_LANG];

				if (prop == 0x15) {
					uint plural_form = buf->ReadByte();
					if (plural_form >= LANGUAGE_MAX_PLURAL) {
						GrfMsg(1, "GlobalVarChanceInfo: Plural form {} is out of range, ignoring", plural_form);
					} else {
						_cur.grffile->language_map[curidx].plural_form = plural_form;
					}
					break;
				}

				uint8_t newgrf_id = buf->ReadByte(); // The NewGRF (custom) identifier.
				while (newgrf_id != 0) {
					std::string_view name = buf->ReadString(); // The name for the OpenTTD identifier.

					/* We'll just ignore the UTF8 identifier character. This is (fairly)
					 * safe as OpenTTD's strings gender/cases are usually in ASCII which
					 * is just a subset of UTF8, or they need the bigger UTF8 characters
					 * such as Cyrillic. Thus we will simply assume they're all UTF8. */
					char32_t c;
					size_t len = Utf8Decode(&c, name.data());
					if (c == NFO_UTF8_IDENTIFIER) name = name.substr(len);

					LanguageMap::Mapping map;
					map.newgrf_id = newgrf_id;
					if (prop == 0x13) {
						map.openttd_id = lang->GetGenderIndex(name.data());
						if (map.openttd_id >= MAX_NUM_GENDERS) {
							GrfMsg(1, "GlobalVarChangeInfo: Gender name {} is not known, ignoring", StrMakeValid(name));
						} else {
							_cur.grffile->language_map[curidx].gender_map.push_back(map);
						}
					} else {
						map.openttd_id = lang->GetCaseIndex(name.data());
						if (map.openttd_id >= MAX_NUM_CASES) {
							GrfMsg(1, "GlobalVarChangeInfo: Case name {} is not known, ignoring", StrMakeValid(name));
						} else {
							_cur.grffile->language_map[curidx].case_map.push_back(map);
						}
					}
					newgrf_id = buf->ReadByte();
				}
				break;
			}

			case A0RPI_GLOBALVAR_EXTRA_STATION_NAMES: {
				if (MappedPropertyLengthMismatch(buf, 4, mapping_entry)) break;
				uint16_t str = buf->ReadWord();
				uint16_t flags = buf->ReadWord();
				if (_extra_station_names.size() < MAX_EXTRA_STATION_NAMES) {
					size_t idx = _extra_station_names.size();
					ExtraStationNameInfo &info = _extra_station_names.emplace_back();
					AddStringForMapping(str, idx, [](StringID str, size_t idx) { _extra_station_names[idx].str = str; });
					info.flags = flags;
				}
				break;
			}

			case A0RPI_GLOBALVAR_EXTRA_STATION_NAMES_PROBABILITY: {
				if (MappedPropertyLengthMismatch(buf, 1, mapping_entry)) break;
				_extra_station_names_probability = buf->ReadByte();
				break;
			}

			case A0RPI_GLOBALVAR_LIGHTHOUSE_GENERATE_AMOUNT:
			case A0RPI_GLOBALVAR_TRANSMITTER_GENERATE_AMOUNT: {
				if (MappedPropertyLengthMismatch(buf, 1, mapping_entry)) break;
				extern std::vector<ObjectSpec> _object_specs;
				ObjectType type = (prop == A0RPI_GLOBALVAR_LIGHTHOUSE_GENERATE_AMOUNT) ? OBJECT_LIGHTHOUSE : OBJECT_TRANSMITTER;
				_object_specs[type].generate_amount = buf->ReadByte();
				break;
			}

			case A0RPI_GLOBALVAR_ALLOW_ROCKS_DESERT: {
				if (MappedPropertyLengthMismatch(buf, 1, mapping_entry)) break;
				extern bool _allow_rocks_desert;
				_allow_rocks_desert = (buf->ReadByte() != 0);
				break;
			}

			default:
				ret = HandleAction0PropertyDefault(buf, prop);
				break;
		}
	}

	return ret;
}

static ChangeInfoResult GlobalVarReserveInfo(uint gvid, int numinfo, int prop, const GRFFilePropertyRemapEntry *mapping_entry, ByteReader *buf)
{
	/* Properties which are handled as a whole */
	switch (prop) {
		case 0x09: // Cargo Translation Table; loading during both reservation and activation stage (in case it is selected depending on defined cargos)
			return LoadTranslationTable(gvid, numinfo, buf, _cur.grffile->cargo_list, "Cargo");

		case 0x12: // Rail type translation table; loading during both reservation and activation stage (in case it is selected depending on defined railtypes)
			return LoadTranslationTable(gvid, numinfo, buf, _cur.grffile->railtype_list, "Rail type");

		case 0x16: // Road type translation table; loading during both reservation and activation stage (in case it is selected depending on defined roadtypes)
			return LoadTranslationTable(gvid, numinfo, buf, _cur.grffile->roadtype_list, "Road type");

		case 0x17: // Tram type translation table; loading during both reservation and activation stage (in case it is selected depending on defined tramtypes)
			return LoadTranslationTable(gvid, numinfo, buf, _cur.grffile->tramtype_list, "Tram type");

		default:
			break;
	}

	/* Properties which are handled per item */
	ChangeInfoResult ret = CIR_SUCCESS;
	for (int i = 0; i < numinfo; i++) {
		switch (prop) {
			case 0x08: // Cost base factor
			case 0x15: // Plural form translation
				buf->ReadByte();
				break;

			case 0x0A: // Currency display names
			case 0x0C: // Currency options
			case 0x0F: // Euro introduction dates
				buf->ReadWord();
				break;

			case 0x0B: // Currency multipliers
			case 0x0D: // Currency prefix symbol
			case 0x0E: // Currency suffix symbol
				buf->ReadDWord();
				break;

			case 0x10: // Snow line height table
				buf->Skip(SNOW_LINE_MONTHS * SNOW_LINE_DAYS);
				break;

			case 0x11: { // GRF match for engine allocation
				uint32_t s = buf->ReadDWord();
				uint32_t t = buf->ReadDWord();
				SetNewGRFOverride(s, t);
				break;
			}

			case 0x13: // Gender translation table
			case 0x14: // Case translation table
				while (buf->ReadByte() != 0) {
					buf->ReadString();
				}
				break;

			case A0RPI_GLOBALVAR_EXTRA_STATION_NAMES:
			case A0RPI_GLOBALVAR_EXTRA_STATION_NAMES_PROBABILITY:
			case A0RPI_GLOBALVAR_LIGHTHOUSE_GENERATE_AMOUNT:
			case A0RPI_GLOBALVAR_TRANSMITTER_GENERATE_AMOUNT:
			case A0RPI_GLOBALVAR_ALLOW_ROCKS_DESERT:
				buf->Skip(buf->ReadExtendedByte());
				break;

			default:
				ret = HandleAction0PropertyDefault(buf, prop);
				break;
		}
	}

	return ret;
}


/**
 * Define properties for cargoes
 * @param cid Local ID of the cargo.
 * @param numinfo Number of subsequent IDs to change the property for.
 * @param prop The property to change.
 * @param buf The property value.
 * @return ChangeInfoResult.
 */
static ChangeInfoResult CargoChangeInfo(uint cid, int numinfo, int prop, const GRFFilePropertyRemapEntry *mapping_entry, ByteReader *buf)
{
	ChangeInfoResult ret = CIR_SUCCESS;

	if (cid + numinfo > NUM_CARGO) {
		GrfMsg(2, "CargoChangeInfo: Cargo type {} out of range (max {})", cid + numinfo, NUM_CARGO - 1);
		return CIR_INVALID_ID;
	}

	for (int i = 0; i < numinfo; i++) {
		CargoSpec *cs = CargoSpec::Get(cid + i);

		switch (prop) {
			case 0x08: // Bit number of cargo
				cs->bitnum = buf->ReadByte();
				if (cs->IsValid()) {
					cs->grffile = _cur.grffile;
					SetBit(_cargo_mask, cid + i);
				} else {
					ClrBit(_cargo_mask, cid + i);
				}
				BuildCargoLabelMap();
				break;

			case 0x09: // String ID for cargo type name
				AddStringForMapping(buf->ReadWord(), &cs->name);
				break;

			case 0x0A: // String for 1 unit of cargo
				AddStringForMapping(buf->ReadWord(), &cs->name_single);
				break;

			case 0x0B: // String for singular quantity of cargo (e.g. 1 tonne of coal)
			case 0x1B: // String for cargo units
				/* String for units of cargo. This is different in OpenTTD
				 * (e.g. tonnes) to TTDPatch (e.g. {COMMA} tonne of coal).
				 * Property 1B is used to set OpenTTD's behaviour. */
				AddStringForMapping(buf->ReadWord(), &cs->units_volume);
				break;

			case 0x0C: // String for plural quantity of cargo (e.g. 10 tonnes of coal)
			case 0x1C: // String for any amount of cargo
				/* Strings for an amount of cargo. This is different in OpenTTD
				 * (e.g. {WEIGHT} of coal) to TTDPatch (e.g. {COMMA} tonnes of coal).
				 * Property 1C is used to set OpenTTD's behaviour. */
				AddStringForMapping(buf->ReadWord(), &cs->quantifier);
				break;

			case 0x0D: // String for two letter cargo abbreviation
				AddStringForMapping(buf->ReadWord(), &cs->abbrev);
				break;

			case 0x0E: // Sprite ID for cargo icon
				cs->sprite = buf->ReadWord();
				break;

			case 0x0F: // Weight of one unit of cargo
				cs->weight = buf->ReadByte();
				break;

			case 0x10: // Used for payment calculation
				cs->transit_periods[0] = buf->ReadByte();
				break;

			case 0x11: // Used for payment calculation
				cs->transit_periods[1] = buf->ReadByte();
				break;

			case 0x12: // Base cargo price
				cs->initial_payment = buf->ReadDWord();
				break;

			case 0x13: // Colour for station rating bars
				cs->rating_colour = buf->ReadByte();
				break;

			case 0x14: // Colour for cargo graph
				cs->legend_colour = buf->ReadByte();
				break;

			case 0x15: // Freight status
				cs->is_freight = (buf->ReadByte() != 0);
				break;

			case 0x16: // Cargo classes
				cs->classes = buf->ReadWord();
				break;

			case 0x17: // Cargo label
				cs->label = CargoLabel{BSWAP32(buf->ReadDWord())};
				BuildCargoLabelMap();
				break;

			case 0x18: { // Town growth substitute type
				uint8_t substitute_type = buf->ReadByte();

				switch (substitute_type) {
					case 0x00: cs->town_acceptance_effect = TAE_PASSENGERS; break;
					case 0x02: cs->town_acceptance_effect = TAE_MAIL; break;
					case 0x05: cs->town_acceptance_effect = TAE_GOODS; break;
					case 0x09: cs->town_acceptance_effect = TAE_WATER; break;
					case 0x0B: cs->town_acceptance_effect = TAE_FOOD; break;
					default:
						GrfMsg(1, "CargoChangeInfo: Unknown town growth substitute value {}, setting to none.", substitute_type);
						[[fallthrough]];
					case 0xFF: cs->town_acceptance_effect = TAE_NONE; break;
				}
				break;
			}

			case 0x19: // Town growth coefficient
				buf->ReadWord();
				break;

			case 0x1A: // Bitmask of callbacks to use
				cs->callback_mask = buf->ReadByte();
				break;

			case 0x1D: // Vehicle capacity muliplier
				cs->multiplier = std::max<uint16_t>(1u, buf->ReadWord());
				break;

			case 0x1E: { // Town production substitute type
				uint8_t substitute_type = buf->ReadByte();

				switch (substitute_type) {
					case 0x00: cs->town_production_effect = TPE_PASSENGERS; break;
					case 0x02: cs->town_production_effect = TPE_MAIL; break;
					default:
						GrfMsg(1, "CargoChangeInfo: Unknown town production substitute value {}, setting to none.", substitute_type);
						[[fallthrough]];
					case 0xFF: cs->town_production_effect = TPE_NONE; break;
				}
				break;
			}

			case 0x1F: // Town production multiplier
				cs->town_production_multiplier = std::max<uint16_t>(1U, buf->ReadWord());
				break;

			default:
				ret = HandleAction0PropertyDefault(buf, prop);
				break;
		}
	}

	return ret;
}


/**
 * Define properties for sound effects
 * @param sid Local ID of the sound.
 * @param numinfo Number of subsequent IDs to change the property for.
 * @param prop The property to change.
 * @param buf The property value.
 * @return ChangeInfoResult.
 */
static ChangeInfoResult SoundEffectChangeInfo(uint sid, int numinfo, int prop, const GRFFilePropertyRemapEntry *mapping_entry, ByteReader *buf)
{
	ChangeInfoResult ret = CIR_SUCCESS;

	if (_cur.grffile->sound_offset == 0) {
		GrfMsg(1, "SoundEffectChangeInfo: No effects defined, skipping");
		return CIR_INVALID_ID;
	}

	if (sid + numinfo - ORIGINAL_SAMPLE_COUNT > _cur.grffile->num_sounds) {
		GrfMsg(1, "SoundEffectChangeInfo: Attempting to change undefined sound effect ({}), max ({}). Ignoring.", sid + numinfo, ORIGINAL_SAMPLE_COUNT + _cur.grffile->num_sounds);
		return CIR_INVALID_ID;
	}

	for (int i = 0; i < numinfo; i++) {
		SoundEntry *sound = GetSound(sid + i + _cur.grffile->sound_offset - ORIGINAL_SAMPLE_COUNT);

		switch (prop) {
			case 0x08: // Relative volume
				sound->volume = Clamp(buf->ReadByte(), 0, SOUND_EFFECT_MAX_VOLUME);
				break;

			case 0x09: // Priority
				sound->priority = buf->ReadByte();
				break;

			case 0x0A: { // Override old sound
				SoundID orig_sound = buf->ReadByte();

				if (orig_sound >= ORIGINAL_SAMPLE_COUNT) {
					GrfMsg(1, "SoundEffectChangeInfo: Original sound {} not defined (max {})", orig_sound, ORIGINAL_SAMPLE_COUNT);
				} else {
					SoundEntry *old_sound = GetSound(orig_sound);

					/* Literally copy the data of the new sound over the original */
					*old_sound = *sound;
				}
				break;
			}

			default:
				ret = HandleAction0PropertyDefault(buf, prop);
				break;
		}
	}

	return ret;
}

/**
 * Ignore an industry tile property
 * @param prop The property to ignore.
 * @param buf The property value.
 * @return ChangeInfoResult.
 */
static ChangeInfoResult IgnoreIndustryTileProperty(int prop, ByteReader *buf)
{
	ChangeInfoResult ret = CIR_SUCCESS;

	switch (prop) {
		case 0x09:
		case 0x0D:
		case 0x0E:
		case 0x10:
		case 0x11:
		case 0x12:
			buf->ReadByte();
			break;

		case 0x0A:
		case 0x0B:
		case 0x0C:
		case 0x0F:
			buf->ReadWord();
			break;

		case 0x13:
			buf->Skip(buf->ReadByte() * 2);
			break;

		default:
			ret = HandleAction0PropertyDefault(buf, prop);
			break;
	}
	return ret;
}

/**
 * Define properties for industry tiles
 * @param indtid Local ID of the industry tile.
 * @param numinfo Number of subsequent industry tile IDs to change the property for.
 * @param prop The property to change.
 * @param buf The property value.
 * @return ChangeInfoResult.
 */
static ChangeInfoResult IndustrytilesChangeInfo(uint indtid, int numinfo, int prop, const GRFFilePropertyRemapEntry *mapping_entry, ByteReader *buf)
{
	ChangeInfoResult ret = CIR_SUCCESS;

	if (indtid + numinfo > NUM_INDUSTRYTILES_PER_GRF) {
		GrfMsg(1, "IndustryTilesChangeInfo: Too many industry tiles loaded ({}), max ({}). Ignoring.", indtid + numinfo, NUM_INDUSTRYTILES_PER_GRF);
		return CIR_INVALID_ID;
	}

	/* Allocate industry tile specs if they haven't been allocated already. */
	if (_cur.grffile->indtspec.size() < indtid + numinfo) _cur.grffile->indtspec.resize(indtid + numinfo);

	for (int i = 0; i < numinfo; i++) {
		IndustryTileSpec *tsp = _cur.grffile->indtspec[indtid + i].get();

		if (prop != 0x08 && tsp == nullptr) {
			ChangeInfoResult cir = IgnoreIndustryTileProperty(prop, buf);
			if (cir > ret) ret = cir;
			continue;
		}

		switch (prop) {
			case 0x08: { // Substitute industry tile type
				uint8_t subs_id = buf->ReadByte();
				if (subs_id >= NEW_INDUSTRYTILEOFFSET) {
					/* The substitute id must be one of the original industry tile. */
					GrfMsg(2, "IndustryTilesChangeInfo: Attempt to use new industry tile {} as substitute industry tile for {}. Ignoring.", subs_id, indtid + i);
					continue;
				}

				/* Allocate space for this industry. */
				if (tsp == nullptr) {
					_cur.grffile->indtspec[indtid + i] = std::make_unique<IndustryTileSpec>(_industry_tile_specs[subs_id]);
					tsp = _cur.grffile->indtspec[indtid + i].get();

					tsp->enabled = true;

					/* A copied tile should not have the animation infos copied too.
					 * The anim_state should be left untouched, though
					 * It is up to the author to animate them */
					tsp->anim_production = INDUSTRYTILE_NOANIM;
					tsp->anim_next = INDUSTRYTILE_NOANIM;

					tsp->grf_prop.local_id = indtid + i;
					tsp->grf_prop.subst_id = subs_id;
					tsp->grf_prop.grffile = _cur.grffile;
					_industile_mngr.AddEntityID(indtid + i, _cur.grffile->grfid, subs_id); // pre-reserve the tile slot
				}
				break;
			}

			case 0x09: { // Industry tile override
				uint8_t ovrid = buf->ReadByte();

				/* The industry being overridden must be an original industry. */
				if (ovrid >= NEW_INDUSTRYTILEOFFSET) {
					GrfMsg(2, "IndustryTilesChangeInfo: Attempt to override new industry tile {} with industry tile id {}. Ignoring.", ovrid, indtid + i);
					continue;
				}

				_industile_mngr.Add(indtid + i, _cur.grffile->grfid, ovrid);
				break;
			}

			case 0x0A: // Tile acceptance
			case 0x0B:
			case 0x0C: {
				uint16_t acctp = buf->ReadWord();
				tsp->accepts_cargo[prop - 0x0A] = GetCargoTranslation(GB(acctp, 0, 8), _cur.grffile);
				tsp->acceptance[prop - 0x0A] = Clamp(GB(acctp, 8, 8), 0, 16);
				tsp->accepts_cargo_label[prop - 0x0A] = CT_INVALID;
				break;
			}

			case 0x0D: // Land shape flags
				tsp->slopes_refused = (Slope)buf->ReadByte();
				break;

			case 0x0E: // Callback mask
				tsp->callback_mask = buf->ReadByte();
				break;

			case 0x0F: // Animation information
				tsp->animation.frames = buf->ReadByte();
				tsp->animation.status = buf->ReadByte();
				break;

			case 0x10: // Animation speed
				tsp->animation.speed = buf->ReadByte();
				break;

			case 0x11: // Triggers for callback 25
				tsp->animation.triggers = buf->ReadByte();
				break;

			case 0x12: // Special flags
				tsp->special_flags = (IndustryTileSpecialFlags)buf->ReadByte();
				break;

			case 0x13: { // variable length cargo acceptance
				uint8_t num_cargoes = buf->ReadByte();
				if (num_cargoes > std::size(tsp->acceptance)) {
					GRFError *error = DisableGrf(STR_NEWGRF_ERROR_LIST_PROPERTY_TOO_LONG);
					error->param_value[1] = prop;
					return CIR_DISABLED;
				}
				for (uint i = 0; i < std::size(tsp->acceptance); i++) {
					if (i < num_cargoes) {
						tsp->accepts_cargo[i] = GetCargoTranslation(buf->ReadByte(), _cur.grffile);
						/* Tile acceptance can be negative to counteract the INDTILE_SPECIAL_ACCEPTS_ALL_CARGO flag */
						tsp->acceptance[i] = (int8_t)buf->ReadByte();
					} else {
						tsp->accepts_cargo[i] = INVALID_CARGO;
						tsp->acceptance[i] = 0;
					}
					tsp->accepts_cargo_label[i] = CT_INVALID;
				}
				break;
			}

			default:
				ret = HandleAction0PropertyDefault(buf, prop);
				break;
		}
	}

	return ret;
}

/**
 * Ignore an industry property
 * @param prop The property to ignore.
 * @param buf The property value.
 * @return ChangeInfoResult.
 */
static ChangeInfoResult IgnoreIndustryProperty(int prop, ByteReader *buf)
{
	ChangeInfoResult ret = CIR_SUCCESS;

	switch (prop) {
		case 0x09:
		case 0x0B:
		case 0x0F:
		case 0x12:
		case 0x13:
		case 0x14:
		case 0x17:
		case 0x18:
		case 0x19:
		case 0x21:
		case 0x22:
			buf->ReadByte();
			break;

		case 0x0C:
		case 0x0D:
		case 0x0E:
		case 0x10: // INDUSTRY_ORIGINAL_NUM_OUTPUTS bytes
		case 0x1B:
		case 0x1F:
		case 0x24:
			buf->ReadWord();
			break;

		case 0x11: // INDUSTRY_ORIGINAL_NUM_INPUTS bytes + 1
		case 0x1A:
		case 0x1C:
		case 0x1D:
		case 0x1E:
		case 0x20:
		case 0x23:
			buf->ReadDWord();
			break;

		case 0x0A: {
			uint8_t num_table = buf->ReadByte();
			for (uint8_t j = 0; j < num_table; j++) {
				for (uint k = 0;; k++) {
					uint8_t x = buf->ReadByte();
					if (x == 0xFE && k == 0) {
						buf->ReadByte();
						buf->ReadByte();
						break;
					}

					uint8_t y = buf->ReadByte();
					if (x == 0 && y == 0x80) break;

					uint8_t gfx = buf->ReadByte();
					if (gfx == 0xFE) buf->ReadWord();
				}
			}
			break;
		}

		case 0x16:
			for (uint8_t j = 0; j < INDUSTRY_ORIGINAL_NUM_INPUTS; j++) buf->ReadByte();
			break;

		case 0x15:
		case 0x25:
		case 0x26:
		case 0x27:
			buf->Skip(buf->ReadByte());
			break;

		case 0x28: {
			int num_inputs = buf->ReadByte();
			int num_outputs = buf->ReadByte();
			buf->Skip(num_inputs * num_outputs * 2);
			break;
		}

		default:
			ret = HandleAction0PropertyDefault(buf, prop);
			break;
	}
	return ret;
}

/**
 * Validate the industry layout; e.g. to prevent duplicate tiles.
 * @param layout The layout to check.
 * @return True if the layout is deemed valid.
 */
static bool ValidateIndustryLayout(const IndustryTileLayout &layout)
{
	const size_t size = layout.size();
	if (size == 0) return false;

	for (size_t i = 0; i < size - 1; i++) {
		for (size_t j = i + 1; j < size; j++) {
			if (layout[i].ti.x == layout[j].ti.x &&
					layout[i].ti.y == layout[j].ti.y) {
				return false;
			}
		}
	}

	bool have_regular_tile = false;
	for (const auto &tilelayout : layout) {
		if (tilelayout.gfx != GFX_WATERTILE_SPECIALCHECK) {
			have_regular_tile = true;
			break;
		}
	}

	return have_regular_tile;
}

/**
 * Define properties for industries
 * @param indid Local ID of the industry.
 * @param numinfo Number of subsequent industry IDs to change the property for.
 * @param prop The property to change.
 * @param buf The property value.
 * @return ChangeInfoResult.
 */
static ChangeInfoResult IndustriesChangeInfo(uint indid, int numinfo, int prop, const GRFFilePropertyRemapEntry *mapping_entry, ByteReader *buf)
{
	ChangeInfoResult ret = CIR_SUCCESS;

	if (indid + numinfo > NUM_INDUSTRYTYPES_PER_GRF) {
		GrfMsg(1, "IndustriesChangeInfo: Too many industries loaded ({}), max ({}). Ignoring.", indid + numinfo, NUM_INDUSTRYTYPES_PER_GRF);
		return CIR_INVALID_ID;
	}

	/* Allocate industry specs if they haven't been allocated already. */
	if (_cur.grffile->industryspec.size() < indid + numinfo) _cur.grffile->industryspec.resize(indid + numinfo);

	for (int i = 0; i < numinfo; i++) {
		IndustrySpec *indsp = _cur.grffile->industryspec[indid + i].get();

		if (prop != 0x08 && indsp == nullptr) {
			ChangeInfoResult cir = IgnoreIndustryProperty(prop, buf);
			if (cir > ret) ret = cir;
			continue;
		}

		switch (prop) {
			case 0x08: { // Substitute industry type
				uint8_t subs_id = buf->ReadByte();
				if (subs_id == 0xFF) {
					/* Instead of defining a new industry, a substitute industry id
					 * of 0xFF disables the old industry with the current id. */
					_industry_specs[indid + i].enabled = false;
					continue;
				} else if (subs_id >= NEW_INDUSTRYOFFSET) {
					/* The substitute id must be one of the original industry. */
					GrfMsg(2, "_industry_specs: Attempt to use new industry {} as substitute industry for {}. Ignoring.", subs_id, indid + i);
					continue;
				}

				/* Allocate space for this industry.
				 * Only need to do it once. If ever it is called again, it should not
				 * do anything */
				if (indsp == nullptr) {
					_cur.grffile->industryspec[indid + i] = std::make_unique<IndustrySpec>(_origin_industry_specs[subs_id]);
					indsp = _cur.grffile->industryspec[indid + i].get();

					indsp->enabled = true;
					indsp->grf_prop.local_id = indid + i;
					indsp->grf_prop.subst_id = subs_id;
					indsp->grf_prop.grffile = _cur.grffile;
					/* If the grf industry needs to check its surrounding upon creation, it should
					 * rely on callbacks, not on the original placement functions */
					indsp->check_proc = CHECK_NOTHING;
				}
				break;
			}

			case 0x09: { // Industry type override
				uint8_t ovrid = buf->ReadByte();

				/* The industry being overridden must be an original industry. */
				if (ovrid >= NEW_INDUSTRYOFFSET) {
					GrfMsg(2, "IndustriesChangeInfo: Attempt to override new industry {} with industry id {}. Ignoring.", ovrid, indid + i);
					continue;
				}
				indsp->grf_prop.override = ovrid;
				_industry_mngr.Add(indid + i, _cur.grffile->grfid, ovrid);
				break;
			}

			case 0x0A: { // Set industry layout(s)
				uint8_t new_num_layouts = buf->ReadByte();
				uint32_t definition_size = buf->ReadDWord();
				uint32_t bytes_read = 0;
				std::vector<IndustryTileLayout> new_layouts;
				IndustryTileLayout layout;

				for (uint8_t j = 0; j < new_num_layouts; j++) {
					layout.clear();

					for (uint k = 0;; k++) {
						if (bytes_read >= definition_size) {
							GrfMsg(3, "IndustriesChangeInfo: Incorrect size for industry tile layout definition for industry {}.", indid);
							/* Avoid warning twice */
							definition_size = UINT32_MAX;
						}

						layout.push_back(IndustryTileLayoutTile{});
						IndustryTileLayoutTile &it = layout.back();

						it.ti.x = buf->ReadByte(); // Offsets from northermost tile
						++bytes_read;

						if (it.ti.x == 0xFE && k == 0) {
							/* This means we have to borrow the layout from an old industry */
							IndustryType type = buf->ReadByte();
							uint8_t laynbr = buf->ReadByte();
							bytes_read += 2;

							if (type >= lengthof(_origin_industry_specs)) {
								GrfMsg(1, "IndustriesChangeInfo: Invalid original industry number for layout import, industry {}", indid);
								DisableGrf(STR_NEWGRF_ERROR_INVALID_ID);
								return CIR_DISABLED;
							}
							if (laynbr >= _origin_industry_specs[type].layouts.size()) {
								GrfMsg(1, "IndustriesChangeInfo: Invalid original industry layout index for layout import, industry {}", indid);
								DisableGrf(STR_NEWGRF_ERROR_INVALID_ID);
								return CIR_DISABLED;
							}
							layout = _origin_industry_specs[type].layouts[laynbr];
							break;
						}

						it.ti.y = buf->ReadByte(); // Or table definition finalisation
						++bytes_read;

						if (it.ti.x == 0 && it.ti.y == 0x80) {
							/* Terminator, remove and finish up */
							layout.pop_back();
							break;
						}

						it.gfx = buf->ReadByte();
						++bytes_read;

						if (it.gfx == 0xFE) {
							/* Use a new tile from this GRF */
							int local_tile_id = buf->ReadWord();
							bytes_read += 2;

							/* Read the ID from the _industile_mngr. */
							int tempid = _industile_mngr.GetID(local_tile_id, _cur.grffile->grfid);

							if (tempid == INVALID_INDUSTRYTILE) {
								GrfMsg(2, "IndustriesChangeInfo: Attempt to use industry tile {} with industry id {}, not yet defined. Ignoring.", local_tile_id, indid);
							} else {
								/* Declared as been valid, can be used */
								it.gfx = tempid;
							}
						} else if (it.gfx == GFX_WATERTILE_SPECIALCHECK) {
							it.ti.x = (int8_t)GB(it.ti.x, 0, 8);
							it.ti.y = (int8_t)GB(it.ti.y, 0, 8);

							/* When there were only 256x256 maps, TileIndex was a uint16_t and
							 * it.ti was just a TileIndexDiff that was added to it.
							 * As such negative "x" values were shifted into the "y" position.
							 *   x = -1, y = 1 -> x = 255, y = 0
							 * Since GRF version 8 the position is interpreted as pair of independent int8.
							 * For GRF version < 8 we need to emulate the old shifting behaviour.
							 */
							if (_cur.grffile->grf_version < 8 && it.ti.x < 0) it.ti.y += 1;
						}
					}

					if (!ValidateIndustryLayout(layout)) {
						/* The industry layout was not valid, so skip this one. */
						GrfMsg(1, "IndustriesChangeInfo: Invalid industry layout for industry id {}. Ignoring", indid);
						new_num_layouts--;
						j--;
					} else {
						new_layouts.push_back(layout);
					}
				}

				/* Install final layout construction in the industry spec */
				indsp->layouts = new_layouts;
				break;
			}

			case 0x0B: // Industry production flags
				indsp->life_type = (IndustryLifeType)buf->ReadByte();
				break;

			case 0x0C: // Industry closure message
				AddStringForMapping(buf->ReadWord(), &indsp->closure_text);
				break;

			case 0x0D: // Production increase message
				AddStringForMapping(buf->ReadWord(), &indsp->production_up_text);
				break;

			case 0x0E: // Production decrease message
				AddStringForMapping(buf->ReadWord(), &indsp->production_down_text);
				break;

			case 0x0F: // Fund cost multiplier
				indsp->cost_multiplier = buf->ReadByte();
				break;

			case 0x10: // Production cargo types
				for (uint8_t j = 0; j < INDUSTRY_ORIGINAL_NUM_OUTPUTS; j++) {
					indsp->produced_cargo[j] = GetCargoTranslation(buf->ReadByte(), _cur.grffile);
					indsp->produced_cargo_label[j] = CT_INVALID;
				}
				break;

			case 0x11: // Acceptance cargo types
				for (uint8_t j = 0; j < INDUSTRY_ORIGINAL_NUM_INPUTS; j++) {
					indsp->accepts_cargo[j] = GetCargoTranslation(buf->ReadByte(), _cur.grffile);
					indsp->accepts_cargo_label[j] = CT_INVALID;
				}
				buf->ReadByte(); // Unnused, eat it up
				break;

			case 0x12: // Production multipliers
			case 0x13:
				indsp->production_rate[prop - 0x12] = buf->ReadByte();
				break;

			case 0x14: // Minimal amount of cargo distributed
				indsp->minimal_cargo = buf->ReadByte();
				break;

			case 0x15: { // Random sound effects
				uint8_t num_sounds = buf->ReadByte();

				std::vector<uint8_t> sounds;
				sounds.reserve(num_sounds);
				for (uint8_t j = 0; j < num_sounds; ++j) {
					sounds.push_back(buf->ReadByte());
				}

				indsp->random_sounds = std::move(sounds);
				break;
			}

			case 0x16: // Conflicting industry types
				for (uint8_t j = 0; j < 3; j++) indsp->conflicting[j] = buf->ReadByte();
				break;

			case 0x17: // Probability in random game
				indsp->appear_creation[_settings_game.game_creation.landscape] = buf->ReadByte();
				break;

			case 0x18: // Probability during gameplay
				indsp->appear_ingame[_settings_game.game_creation.landscape] = buf->ReadByte();
				break;

			case 0x19: // Map colour
				indsp->map_colour = buf->ReadByte();
				break;

			case 0x1A: // Special industry flags to define special behavior
				indsp->behaviour = (IndustryBehaviour)buf->ReadDWord();
				break;

			case 0x1B: // New industry text ID
				AddStringForMapping(buf->ReadWord(), &indsp->new_industry_text);
				break;

			case 0x1C: // Input cargo multipliers for the three input cargo types
			case 0x1D:
			case 0x1E: {
					uint32_t multiples = buf->ReadDWord();
					indsp->input_cargo_multiplier[prop - 0x1C][0] = GB(multiples, 0, 16);
					indsp->input_cargo_multiplier[prop - 0x1C][1] = GB(multiples, 16, 16);
					break;
				}

			case 0x1F: // Industry name
				AddStringForMapping(buf->ReadWord(), &indsp->name);
				break;

			case 0x20: // Prospecting success chance
				indsp->prospecting_chance = buf->ReadDWord();
				break;

			case 0x21:   // Callback mask
			case 0x22: { // Callback additional mask
				uint8_t aflag = buf->ReadByte();
				SB(indsp->callback_mask, (prop - 0x21) * 8, 8, aflag);
				break;
			}

			case 0x23: // removal cost multiplier
				indsp->removal_cost_multiplier = buf->ReadDWord();
				break;

			case 0x24: { // name for nearby station
				uint16_t str = buf->ReadWord();
				if (str == 0) {
					indsp->station_name = STR_NULL;
				} else {
					AddStringForMapping(str, &indsp->station_name);
				}
				break;
			}

			case 0x25: { // variable length produced cargoes
				uint8_t num_cargoes = buf->ReadByte();
				if (num_cargoes > std::size(indsp->produced_cargo)) {
					GRFError *error = DisableGrf(STR_NEWGRF_ERROR_LIST_PROPERTY_TOO_LONG);
					error->param_value[1] = prop;
					return CIR_DISABLED;
				}
				for (uint i = 0; i < std::size(indsp->produced_cargo); i++) {
					if (i < num_cargoes) {
						CargoID cargo = GetCargoTranslation(buf->ReadByte(), _cur.grffile);
						indsp->produced_cargo[i] = cargo;
					} else {
						indsp->produced_cargo[i] = INVALID_CARGO;
					}
					indsp->produced_cargo_label[i] = CT_INVALID;
				}
				break;
			}

			case 0x26: { // variable length accepted cargoes
				uint8_t num_cargoes = buf->ReadByte();
				if (num_cargoes > std::size(indsp->accepts_cargo)) {
					GRFError *error = DisableGrf(STR_NEWGRF_ERROR_LIST_PROPERTY_TOO_LONG);
					error->param_value[1] = prop;
					return CIR_DISABLED;
				}
				for (uint i = 0; i < std::size(indsp->accepts_cargo); i++) {
					if (i < num_cargoes) {
						CargoID cargo = GetCargoTranslation(buf->ReadByte(), _cur.grffile);
						indsp->accepts_cargo[i] = cargo;
					} else {
						indsp->accepts_cargo[i] = INVALID_CARGO;
					}
					indsp->accepts_cargo_label[i] = CT_INVALID;
				}
				break;
			}

			case 0x27: { // variable length production rates
				uint8_t num_cargoes = buf->ReadByte();
				if (num_cargoes > std::size(indsp->production_rate)) {
					GRFError *error = DisableGrf(STR_NEWGRF_ERROR_LIST_PROPERTY_TOO_LONG);
					error->param_value[1] = prop;
					return CIR_DISABLED;
				}
				for (uint i = 0; i < std::size(indsp->production_rate); i++) {
					if (i < num_cargoes) {
						indsp->production_rate[i] = buf->ReadByte();
					} else {
						indsp->production_rate[i] = 0;
					}
				}
				break;
			}

			case 0x28: { // variable size input/output production multiplier table
				uint8_t num_inputs = buf->ReadByte();
				uint8_t num_outputs = buf->ReadByte();
				if (num_inputs > std::size(indsp->accepts_cargo) || num_outputs > std::size(indsp->produced_cargo)) {
					GRFError *error = DisableGrf(STR_NEWGRF_ERROR_LIST_PROPERTY_TOO_LONG);
					error->param_value[1] = prop;
					return CIR_DISABLED;
				}
				for (uint i = 0; i < std::size(indsp->accepts_cargo); i++) {
					for (uint j = 0; j < std::size(indsp->produced_cargo); j++) {
						uint16_t mult = 0;
						if (i < num_inputs && j < num_outputs) mult = buf->ReadWord();
						indsp->input_cargo_multiplier[i][j] = mult;
					}
				}
				break;
			}

			default:
				ret = HandleAction0PropertyDefault(buf, prop);
				break;
		}
	}

	return ret;
}

/**
<<<<<<< HEAD
 * Create a copy of the tile table so it can be freed later
 * without problems.
 * @param as The AirportSpec to copy the arrays of.
 */
static void DuplicateTileTable(AirportSpec *as)
{
	AirportTileTable **table_list = MallocT<AirportTileTable*>(as->num_table);
	for (int i = 0; i < as->num_table; i++) {
		uint num_tiles = 1;
		const AirportTileTable *it = as->table[0];
		do {
			num_tiles++;
		} while ((++it)->ti.x != -0x80);
		table_list[i] = MallocT<AirportTileTable>(num_tiles);
		MemCpyT(table_list[i], as->table[i], num_tiles);
	}
	as->table = table_list;
	HangarTileTable *depot_table = nullptr;
	if (as->nof_depots > 0) {
		depot_table = MallocT<HangarTileTable>(as->nof_depots);
		MemCpyT(depot_table, as->depot_table, as->nof_depots);
	}
	as->depot_table = depot_table;
	Direction *rotation = MallocT<Direction>(as->num_table);
	MemCpyT(rotation, as->rotation, as->num_table);
	as->rotation = rotation;
}

/**
=======
>>>>>>> 115ac262
 * Define properties for airports
 * @param airport Local ID of the airport.
 * @param numinfo Number of subsequent airport IDs to change the property for.
 * @param prop The property to change.
 * @param buf The property value.
 * @return ChangeInfoResult.
 */
static ChangeInfoResult AirportChangeInfo(uint airport, int numinfo, int prop, const GRFFilePropertyRemapEntry *mapping_entry, ByteReader *buf)
{
	ChangeInfoResult ret = CIR_SUCCESS;

	if (airport + numinfo > NUM_AIRPORTS_PER_GRF) {
		GrfMsg(1, "AirportChangeInfo: Too many airports, trying id ({}), max ({}). Ignoring.", airport + numinfo, NUM_AIRPORTS_PER_GRF);
		return CIR_INVALID_ID;
	}

	/* Allocate industry specs if they haven't been allocated already. */
	if (_cur.grffile->airportspec.size() < airport + numinfo) _cur.grffile->airportspec.resize(airport + numinfo);

	for (int i = 0; i < numinfo; i++) {
		AirportSpec *as = _cur.grffile->airportspec[airport + i].get();

		if (as == nullptr && prop != 0x08 && prop != 0x09) {
			GrfMsg(2, "AirportChangeInfo: Attempt to modify undefined airport {}, ignoring", airport + i);
			return CIR_INVALID_ID;
		}

		switch (prop) {
			case 0x08: { // Modify original airport
				uint8_t subs_id = buf->ReadByte();
				if (subs_id == 0xFF) {
					/* Instead of defining a new airport, an airport id
					 * of 0xFF disables the old airport with the current id. */
					AirportSpec::GetWithoutOverride(airport + i)->enabled = false;
					continue;
				} else if (subs_id >= NEW_AIRPORT_OFFSET) {
					/* The substitute id must be one of the original airports. */
					GrfMsg(2, "AirportChangeInfo: Attempt to use new airport {} as substitute airport for {}. Ignoring.", subs_id, airport + i);
					continue;
				}

				/* Allocate space for this airport.
				 * Only need to do it once. If ever it is called again, it should not
				 * do anything */
				if (as == nullptr) {
					_cur.grffile->airportspec[airport + i] = std::make_unique<AirportSpec>(*AirportSpec::GetWithoutOverride(subs_id));
					as = _cur.grffile->airportspec[airport + i].get();

					as->enabled = true;
					as->grf_prop.local_id = airport + i;
					as->grf_prop.subst_id = subs_id;
					as->grf_prop.grffile = _cur.grffile;
					/* override the default airport */
					_airport_mngr.Add(airport + i, _cur.grffile->grfid, subs_id);
				}
				break;
			}

			case 0x0A: { // Set airport layout
<<<<<<< HEAD
				uint8_t old_num_table = as->num_table;
				as->num_table = buf->ReadByte(); // Number of layouts
				free(as->rotation);
				as->rotation = MallocT<Direction>(as->num_table);
				uint32_t defsize = buf->ReadDWord();  // Total size of the definition
				AirportTileTable **tile_table = CallocT<AirportTileTable*>(as->num_table); // Table with tiles to compose the airport
				AirportTileTable *att = CallocT<AirportTileTable>(defsize); // Temporary array to read the tile layouts from the GRF
				int size;
				const AirportTileTable *copy_from;
				try {
					for (uint8_t j = 0; j < as->num_table; j++) {
						const_cast<Direction&>(as->rotation[j]) = (Direction)buf->ReadByte();
						for (int k = 0;; k++) {
							att[k].ti.x = buf->ReadByte(); // Offsets from northermost tile
							att[k].ti.y = buf->ReadByte();

							if (att[k].ti.x == 0 && att[k].ti.y == 0x80) {
								/*  Not the same terminator.  The one we are using is rather
								 * x = -80, y = 0 .  So, adjust it. */
								att[k].ti.x = -0x80;
								att[k].ti.y =  0;
								att[k].gfx  =  0;

								size = k + 1;
								copy_from = att;
								break;
							}
=======
				uint8_t num_layouts = buf->ReadByte();
				buf->ReadDWord(); // Total size of definition, unneeded.
				uint8_t size_x = 0;
				uint8_t size_y = 0;
>>>>>>> 115ac262

				std::vector<AirportTileLayout> layouts;
				layouts.reserve(num_layouts);

				for (uint8_t j = 0; j != num_layouts; ++j) {
					auto &layout = layouts.emplace_back();
					layout.rotation = static_cast<Direction>(buf->ReadByte() & 6); // Rotation can only be DIR_NORTH, DIR_EAST, DIR_SOUTH or DIR_WEST.

					for (;;) {
						auto &tile = layout.tiles.emplace_back();
						tile.ti.x = buf->ReadByte();
						tile.ti.y = buf->ReadByte();
						if (tile.ti.x == 0 && tile.ti.y == 0x80) {
							/* Convert terminator to our own. */
							tile.ti.x = -0x80;
							tile.ti.y = 0;
							tile.gfx = 0;
							break;
						}

						tile.gfx = buf->ReadByte();

						if (tile.gfx == 0xFE) {
							/* Use a new tile from this GRF */
							int local_tile_id = buf->ReadWord();

							/* Read the ID from the _airporttile_mngr. */
							uint16_t tempid = _airporttile_mngr.GetID(local_tile_id, _cur.grffile->grfid);

							if (tempid == INVALID_AIRPORTTILE) {
								GrfMsg(2, "AirportChangeInfo: Attempt to use airport tile {} with airport id {}, not yet defined. Ignoring.", local_tile_id, airport + i);
							} else {
								/* Declared as been valid, can be used */
								tile.gfx = tempid;
							}
						} else if (tile.gfx == 0xFF) {
							tile.ti.x = static_cast<int8_t>(GB(tile.ti.x, 0, 8));
							tile.ti.y = static_cast<int8_t>(GB(tile.ti.y, 0, 8));
						}

						/* Determine largest size. */
						if (layout.rotation == DIR_E || layout.rotation == DIR_W) {
							size_x = std::max<uint8_t>(size_x, tile.ti.y + 1);
							size_y = std::max<uint8_t>(size_y, tile.ti.x + 1);
						} else {
							size_x = std::max<uint8_t>(size_x, tile.ti.x + 1);
							size_y = std::max<uint8_t>(size_y, tile.ti.y + 1);
						}
					}
				}
				as->layouts = std::move(layouts);
				as->size_x = size_x;
				as->size_y = size_y;
				break;
			}

			case 0x0C:
				as->min_year = buf->ReadWord();
				as->max_year = buf->ReadWord();
				if (as->max_year == 0xFFFF) as->max_year = CalTime::MAX_YEAR;
				break;

			case 0x0D:
				as->ttd_airport_type = (TTDPAirportType)buf->ReadByte();
				break;

			case 0x0E:
				as->catchment = Clamp(buf->ReadByte(), 1, MAX_CATCHMENT);
				break;

			case 0x0F:
				as->noise_level = buf->ReadByte();
				break;

			case 0x10:
				AddStringForMapping(buf->ReadWord(), &as->name);
				break;

			case 0x11: // Maintenance cost factor
				as->maintenance_cost = buf->ReadWord();
				break;

			default:
				ret = HandleAction0PropertyDefault(buf, prop);
				break;
		}
	}

	return ret;
}

/**
 * Define properties for signals
 * @param id Local ID (unused).
 * @param numinfo Number of subsequent IDs to change the property for.
 * @param prop The property to change.
 * @param buf The property value.
 * @return ChangeInfoResult.
 */
static ChangeInfoResult SignalsChangeInfo(uint id, int numinfo, int prop, const GRFFilePropertyRemapEntry *mapping_entry, ByteReader *buf)
{
	/* Properties which are handled per item */
	ChangeInfoResult ret = CIR_SUCCESS;
	for (int i = 0; i < numinfo; i++) {
		switch (prop) {
			case A0RPI_SIGNALS_ENABLE_PROGRAMMABLE_SIGNALS:
				if (MappedPropertyLengthMismatch(buf, 1, mapping_entry)) break;
				SB(_cur.grffile->new_signal_ctrl_flags, NSCF_PROGSIG, 1, (buf->ReadByte() != 0 ? 1 : 0));
				break;

			case A0RPI_SIGNALS_ENABLE_NO_ENTRY_SIGNALS:
				if (MappedPropertyLengthMismatch(buf, 1, mapping_entry)) break;
				SB(_cur.grffile->new_signal_ctrl_flags, NSCF_NOENTRYSIG, 1, (buf->ReadByte() != 0 ? 1 : 0));
				break;

			case A0RPI_SIGNALS_ENABLE_RESTRICTED_SIGNALS:
				if (MappedPropertyLengthMismatch(buf, 1, mapping_entry)) break;
				SB(_cur.grffile->new_signal_ctrl_flags, NSCF_RESTRICTEDSIG, 1, (buf->ReadByte() != 0 ? 1 : 0));
				break;

			case A0RPI_SIGNALS_ENABLE_SIGNAL_RECOLOUR:
				if (MappedPropertyLengthMismatch(buf, 1, mapping_entry)) break;
				SB(_cur.grffile->new_signal_ctrl_flags, NSCF_RECOLOUR_ENABLED, 1, (buf->ReadByte() != 0 ? 1 : 0));
				break;

			case A0RPI_SIGNALS_EXTRA_ASPECTS:
				if (MappedPropertyLengthMismatch(buf, 1, mapping_entry)) break;
				_cur.grffile->new_signal_extra_aspects = std::min<uint8_t>(buf->ReadByte(), NEW_SIGNALS_MAX_EXTRA_ASPECT);
				break;

			case A0RPI_SIGNALS_NO_DEFAULT_STYLE:
				if (MappedPropertyLengthMismatch(buf, 1, mapping_entry)) break;
				SB(_cur.grffile->new_signal_style_mask, 0, 1, (buf->ReadByte() != 0 ? 0 : 1));
				break;

			case A0RPI_SIGNALS_DEFINE_STYLE: {
				if (MappedPropertyLengthMismatch(buf, 1, mapping_entry)) break;
				uint8_t local_id = buf->ReadByte();
				if (_num_new_signal_styles < MAX_NEW_SIGNAL_STYLES) {
					NewSignalStyle &style = _new_signal_styles[_num_new_signal_styles];
					style = {};
					_num_new_signal_styles++;
					SetBit(_cur.grffile->new_signal_style_mask, _num_new_signal_styles);
					style.grf_local_id = local_id;
					style.grffile = _cur.grffile;
					_cur.grffile->current_new_signal_style = &style;
				} else {
					_cur.grffile->current_new_signal_style = nullptr;
				}
				break;
			}

			case A0RPI_SIGNALS_STYLE_NAME: {
				if (MappedPropertyLengthMismatch(buf, 2, mapping_entry)) break;
				uint16_t str = buf->ReadWord();
				if (_cur.grffile->current_new_signal_style != nullptr) {
					AddStringForMapping(str, &(_cur.grffile->current_new_signal_style->name));
				}
				break;
			}

			case A0RPI_SIGNALS_STYLE_NO_ASPECT_INCREASE: {
				if (MappedPropertyLengthMismatch(buf, 1, mapping_entry)) break;
				uint8_t value = buf->ReadByte();
				if (_cur.grffile->current_new_signal_style != nullptr) {
					SB(_cur.grffile->current_new_signal_style->style_flags, NSSF_NO_ASPECT_INC, 1, (value != 0 ? 1 : 0));
				}
				break;
			}

			case A0RPI_SIGNALS_STYLE_ALWAYS_RESERVE_THROUGH: {
				if (MappedPropertyLengthMismatch(buf, 1, mapping_entry)) break;
				uint8_t value = buf->ReadByte();
				if (_cur.grffile->current_new_signal_style != nullptr) {
					SB(_cur.grffile->current_new_signal_style->style_flags, NSSF_ALWAYS_RESERVE_THROUGH, 1, (value != 0 ? 1 : 0));
				}
				break;
			}

			case A0RPI_SIGNALS_STYLE_LOOKAHEAD_EXTRA_ASPECTS: {
				if (MappedPropertyLengthMismatch(buf, 1, mapping_entry)) break;
				uint8_t value = buf->ReadByte();
				if (_cur.grffile->current_new_signal_style != nullptr) {
					SetBit(_cur.grffile->current_new_signal_style->style_flags, NSSF_LOOKAHEAD_ASPECTS_SET);
					_cur.grffile->current_new_signal_style->lookahead_extra_aspects = value;
				}
				break;
			}

			case A0RPI_SIGNALS_STYLE_LOOKAHEAD_SINGLE_SIGNAL_ONLY: {
				if (MappedPropertyLengthMismatch(buf, 1, mapping_entry)) break;
				uint8_t value = buf->ReadByte();
				if (_cur.grffile->current_new_signal_style != nullptr) {
					SB(_cur.grffile->current_new_signal_style->style_flags, NSSF_LOOKAHEAD_SINGLE_SIGNAL, 1, (value != 0 ? 1 : 0));
				}
				break;
			}

			case A0RPI_SIGNALS_STYLE_SEMAPHORE_ENABLED: {
				if (MappedPropertyLengthMismatch(buf, 4, mapping_entry)) break;
				uint32_t mask = buf->ReadDWord();
				if (_cur.grffile->current_new_signal_style != nullptr) {
					_cur.grffile->current_new_signal_style->semaphore_mask = (uint8_t)mask;
				}
				break;
			}

			case A0RPI_SIGNALS_STYLE_ELECTRIC_ENABLED: {
				if (MappedPropertyLengthMismatch(buf, 4, mapping_entry)) break;
				uint32_t mask = buf->ReadDWord();
				if (_cur.grffile->current_new_signal_style != nullptr) {
					_cur.grffile->current_new_signal_style->electric_mask = (uint8_t)mask;
				}
				break;
			}

			case A0RPI_SIGNALS_STYLE_OPPOSITE_SIDE: {
				if (MappedPropertyLengthMismatch(buf, 1, mapping_entry)) break;
				uint8_t value = buf->ReadByte();
				if (_cur.grffile->current_new_signal_style != nullptr) {
					SB(_cur.grffile->current_new_signal_style->style_flags, NSSF_OPPOSITE_SIDE, 1, (value != 0 ? 1 : 0));
				}
				break;
			}

			case A0RPI_SIGNALS_STYLE_COMBINED_NORMAL_SHUNT: {
				if (MappedPropertyLengthMismatch(buf, 1, mapping_entry)) break;
				uint8_t value = buf->ReadByte();
				if (_cur.grffile->current_new_signal_style != nullptr) {
					SB(_cur.grffile->current_new_signal_style->style_flags, NSSF_COMBINED_NORMAL_SHUNT, 1, (value != 0 ? 1 : 0));
				}
				break;
			}

			case A0RPI_SIGNALS_STYLE_REALISTIC_BRAKING_ONLY: {
				if (MappedPropertyLengthMismatch(buf, 1, mapping_entry)) break;
				uint8_t value = buf->ReadByte();
				if (_cur.grffile->current_new_signal_style != nullptr) {
					SB(_cur.grffile->current_new_signal_style->style_flags, NSSF_REALISTIC_BRAKING_ONLY, 1, (value != 0 ? 1 : 0));
				}
				break;
			}

			case A0RPI_SIGNALS_STYLE_BOTH_SIDES: {
				if (MappedPropertyLengthMismatch(buf, 1, mapping_entry)) break;
				uint8_t value = buf->ReadByte();
				if (_cur.grffile->current_new_signal_style != nullptr) {
					SB(_cur.grffile->current_new_signal_style->style_flags, NSSF_BOTH_SIDES, 1, (value != 0 ? 1 : 0));
				}
				break;
			}

			default:
				ret = HandleAction0PropertyDefault(buf, prop);
				break;
		}
	}

	return ret;
}

/**
 * Ignore properties for objects
 * @param prop The property to ignore.
 * @param buf The property value.
 * @return ChangeInfoResult.
 */
static ChangeInfoResult IgnoreObjectProperty(uint prop, ByteReader *buf)
{
	ChangeInfoResult ret = CIR_SUCCESS;

	switch (prop) {
		case 0x0B:
		case 0x0C:
		case 0x0D:
		case 0x12:
		case 0x14:
		case 0x16:
		case 0x17:
		case 0x18:
			buf->ReadByte();
			break;

		case 0x09:
		case 0x0A:
		case 0x10:
		case 0x11:
		case 0x13:
		case 0x15:
			buf->ReadWord();
			break;

		case 0x08:
		case 0x0E:
		case 0x0F:
			buf->ReadDWord();
			break;

		default:
			ret = HandleAction0PropertyDefault(buf, prop);
			break;
	}

	return ret;
}

/**
 * Define properties for objects
 * @param id Local ID of the object.
 * @param numinfo Number of subsequent objectIDs to change the property for.
 * @param prop The property to change.
 * @param buf The property value.
 * @return ChangeInfoResult.
 */
static ChangeInfoResult ObjectChangeInfo(uint id, int numinfo, int prop, const GRFFilePropertyRemapEntry *mapping_entry, ByteReader *buf)
{
	ChangeInfoResult ret = CIR_SUCCESS;

	if (id + numinfo > NUM_OBJECTS_PER_GRF) {
		GrfMsg(1, "ObjectChangeInfo: Too many objects loaded ({}), max ({}). Ignoring.", id + numinfo, NUM_OBJECTS_PER_GRF);
		return CIR_INVALID_ID;
	}

	if (id + numinfo > _cur.grffile->objectspec.size()) {
		_cur.grffile->objectspec.resize(id + numinfo);
	}

	for (int i = 0; i < numinfo; i++) {
		ObjectSpec *spec = _cur.grffile->objectspec[id + i].get();

		if (prop != 0x08 && spec == nullptr) {
			/* If the object property 08 is not yet set, ignore this property */
			ChangeInfoResult cir = IgnoreObjectProperty(prop, buf);
			if (cir > ret) ret = cir;
			continue;
		}

		switch (prop) {
			case 0x08: { // Class ID
				/* Allocate space for this object. */
				if (spec == nullptr) {
					_cur.grffile->objectspec[id + i] = std::make_unique<ObjectSpec>();
					spec = _cur.grffile->objectspec[id + i].get();
					spec->views = 1; // Default for NewGRFs that don't set it.
					spec->size = OBJECT_SIZE_1X1; // Default for NewGRFs that manage to not set it (1x1)
				}

				/* Swap classid because we read it in BE. */
				uint32_t classid = buf->ReadDWord();
				spec->cls_id = ObjectClass::Allocate(BSWAP32(classid));
				break;
			}

			case 0x09: { // Class name
				AddStringForMapping(buf->ReadWord(), spec, [](StringID str, ObjectSpec *spec) { ObjectClass::Get(spec->cls_id)->name = str; });
				break;
			}

			case 0x0A: // Object name
				AddStringForMapping(buf->ReadWord(), &spec->name);
				break;

			case 0x0B: // Climate mask
				spec->climate = buf->ReadByte();
				break;

			case 0x0C: // Size
				spec->size = buf->ReadByte();
				if (GB(spec->size, 0, 4) == 0 || GB(spec->size, 4, 4) == 0) {
					GrfMsg(0, "ObjectChangeInfo: Invalid object size requested (0x{:X}) for object id {}. Ignoring.", spec->size, id + i);
					spec->size = OBJECT_SIZE_1X1;
				}
				break;

			case 0x0D: // Build cost multipler
				spec->build_cost_multiplier = buf->ReadByte();
				spec->clear_cost_multiplier = spec->build_cost_multiplier;
				break;

			case 0x0E: // Introduction date
				spec->introduction_date = buf->ReadDWord();
				break;

			case 0x0F: // End of life
				spec->end_of_life_date = buf->ReadDWord();
				break;

			case 0x10: // Flags
				spec->flags = (ObjectFlags)buf->ReadWord();
				_loaded_newgrf_features.has_2CC |= (spec->flags & OBJECT_FLAG_2CC_COLOUR) != 0;
				break;

			case 0x11: // Animation info
				spec->animation.frames = buf->ReadByte();
				spec->animation.status = buf->ReadByte();
				break;

			case 0x12: // Animation speed
				spec->animation.speed = buf->ReadByte();
				break;

			case 0x13: // Animation triggers
				spec->animation.triggers = buf->ReadWord();
				break;

			case 0x14: // Removal cost multiplier
				spec->clear_cost_multiplier = buf->ReadByte();
				break;

			case 0x15: // Callback mask
				spec->callback_mask = buf->ReadWord();
				break;

			case 0x16: // Building height
				spec->height = buf->ReadByte();
				break;

			case 0x17: // Views
				spec->views = buf->ReadByte();
				if (spec->views != 1 && spec->views != 2 && spec->views != 4) {
					GrfMsg(2, "ObjectChangeInfo: Invalid number of views ({}) for object id {}. Ignoring.", spec->views, id + i);
					spec->views = 1;
				}
				break;

			case 0x18: // Amount placed on 256^2 map on map creation
				spec->generate_amount = buf->ReadByte();
				break;

			case A0RPI_OBJECT_USE_LAND_GROUND:
				if (MappedPropertyLengthMismatch(buf, 1, mapping_entry)) break;
				spec->ctrl_flags &= ~OBJECT_CTRL_FLAG_USE_LAND_GROUND;
				if (buf->ReadByte() != 0) spec->ctrl_flags |= OBJECT_CTRL_FLAG_USE_LAND_GROUND;
				break;

			case A0RPI_OBJECT_EDGE_FOUNDATION_MODE:
				if (MappedPropertyLengthMismatch(buf, 4, mapping_entry)) break;
				spec->ctrl_flags |= OBJECT_CTRL_FLAG_EDGE_FOUNDATION;
				for (int i = 0; i < 4; i++) {
					spec->edge_foundation[i] = buf->ReadByte();
				}
				break;

			case A0RPI_OBJECT_FLOOD_RESISTANT:
				if (MappedPropertyLengthMismatch(buf, 1, mapping_entry)) break;
				spec->ctrl_flags &= ~OBJECT_CTRL_FLAG_FLOOD_RESISTANT;
				if (buf->ReadByte() != 0) spec->ctrl_flags |= OBJECT_CTRL_FLAG_FLOOD_RESISTANT;
				break;

			case A0RPI_OBJECT_VIEWPORT_MAP_TYPE:
				if (MappedPropertyLengthMismatch(buf, 1, mapping_entry)) break;
				spec->vport_map_type = (ObjectViewportMapType)buf->ReadByte();
				spec->ctrl_flags |= OBJECT_CTRL_FLAG_VPORT_MAP_TYPE;
				break;

			case A0RPI_OBJECT_VIEWPORT_MAP_SUBTYPE:
				if (MappedPropertyLengthMismatch(buf, 2, mapping_entry)) break;
				spec->vport_map_subtype = buf->ReadWord();
				break;

			default:
				ret = HandleAction0PropertyDefault(buf, prop);
				break;
		}
	}

	return ret;
}

/**
 * Define properties for railtypes
 * @param id ID of the railtype.
 * @param numinfo Number of subsequent IDs to change the property for.
 * @param prop The property to change.
 * @param buf The property value.
 * @return ChangeInfoResult.
 */
static ChangeInfoResult RailTypeChangeInfo(uint id, int numinfo, int prop, const GRFFilePropertyRemapEntry *mapping_entry, ByteReader *buf)
{
	ChangeInfoResult ret = CIR_SUCCESS;

	extern RailTypeInfo _railtypes[RAILTYPE_END];

	if (id + numinfo > RAILTYPE_END) {
		GrfMsg(1, "RailTypeChangeInfo: Rail type {} is invalid, max {}, ignoring", id + numinfo, RAILTYPE_END);
		return CIR_INVALID_ID;
	}

	for (int i = 0; i < numinfo; i++) {
		RailType rt = _cur.grffile->railtype_map[id + i];
		if (rt == INVALID_RAILTYPE) return CIR_INVALID_ID;

		RailTypeInfo *rti = &_railtypes[rt];

		switch (prop) {
			case 0x08: // Label of rail type
				/* Skipped here as this is loaded during reservation stage. */
				buf->ReadDWord();
				break;

			case 0x09: { // Toolbar caption of railtype (sets name as well for backwards compatibility for grf ver < 8)
				uint16_t str = buf->ReadWord();
				AddStringForMapping(str, &rti->strings.toolbar_caption);
				if (_cur.grffile->grf_version < 8) {
					AddStringForMapping(str, &rti->strings.name);
				}
				break;
			}

			case 0x0A: // Menu text of railtype
				AddStringForMapping(buf->ReadWord(), &rti->strings.menu_text);
				break;

			case 0x0B: // Build window caption
				AddStringForMapping(buf->ReadWord(), &rti->strings.build_caption);
				break;

			case 0x0C: // Autoreplace text
				AddStringForMapping(buf->ReadWord(), &rti->strings.replace_text);
				break;

			case 0x0D: // New locomotive text
				AddStringForMapping(buf->ReadWord(), &rti->strings.new_loco);
				break;

			case 0x0E: // Compatible railtype list
			case 0x0F: // Powered railtype list
			case 0x18: // Railtype list required for date introduction
			case 0x19: // Introduced railtype list
			{
				/* Rail type compatibility bits are added to the existing bits
				 * to allow multiple GRFs to modify compatibility with the
				 * default rail types. */
				int n = buf->ReadByte();
				for (int j = 0; j != n; j++) {
					RailTypeLabel label = buf->ReadDWord();
					RailType resolved_rt = GetRailTypeByLabel(BSWAP32(label), false);
					if (resolved_rt != INVALID_RAILTYPE) {
						switch (prop) {
							case 0x0F: SetBit(rti->powered_railtypes, resolved_rt);               [[fallthrough]]; // Powered implies compatible.
							case 0x0E: SetBit(rti->compatible_railtypes, resolved_rt);            break;
							case 0x18: SetBit(rti->introduction_required_railtypes, resolved_rt); break;
							case 0x19: SetBit(rti->introduces_railtypes, resolved_rt);            break;
						}
					}
				}
				break;
			}

			case 0x10: // Rail Type flags
				rti->flags = (RailTypeFlags)buf->ReadByte();
				break;

			case 0x11: // Curve speed advantage
				rti->curve_speed = buf->ReadByte();
				break;

			case 0x12: // Station graphic
				rti->fallback_railtype = Clamp(buf->ReadByte(), 0, 2);
				break;

			case 0x13: // Construction cost factor
				rti->cost_multiplier = buf->ReadWord();
				break;

			case 0x14: // Speed limit
				rti->max_speed = buf->ReadWord();
				break;

			case 0x15: // Acceleration model
				rti->acceleration_type = Clamp(buf->ReadByte(), 0, 2);
				break;

			case 0x16: // Map colour
				rti->map_colour = buf->ReadByte();
				break;

			case 0x17: // Introduction date
				rti->introduction_date = buf->ReadDWord();
				break;

			case 0x1A: // Sort order
				rti->sorting_order = buf->ReadByte();
				break;

			case 0x1B: // Name of railtype (overridden by prop 09 for grf ver < 8)
				AddStringForMapping(buf->ReadWord(), &rti->strings.name);
				break;

			case 0x1C: // Maintenance cost factor
				rti->maintenance_multiplier = buf->ReadWord();
				break;

			case 0x1D: // Alternate rail type label list
				/* Skipped here as this is loaded during reservation stage. */
				for (int j = buf->ReadByte(); j != 0; j--) buf->ReadDWord();
				break;

			case A0RPI_RAILTYPE_ENABLE_PROGRAMMABLE_SIGNALS:
				if (MappedPropertyLengthMismatch(buf, 1, mapping_entry)) break;
				SB(rti->ctrl_flags, RTCF_PROGSIG, 1, (buf->ReadByte() != 0 ? 1 : 0));
				break;

			case A0RPI_RAILTYPE_ENABLE_NO_ENTRY_SIGNALS:
				if (MappedPropertyLengthMismatch(buf, 1, mapping_entry)) break;
				SB(rti->ctrl_flags, RTCF_NOENTRYSIG, 1, (buf->ReadByte() != 0 ? 1 : 0));
				break;

			case A0RPI_RAILTYPE_ENABLE_RESTRICTED_SIGNALS:
				if (MappedPropertyLengthMismatch(buf, 1, mapping_entry)) break;
				SB(rti->ctrl_flags, RTCF_RESTRICTEDSIG, 1, (buf->ReadByte() != 0 ? 1 : 0));
				break;

			case A0RPI_RAILTYPE_DISABLE_REALISTIC_BRAKING:
				if (MappedPropertyLengthMismatch(buf, 1, mapping_entry)) break;
				SB(rti->ctrl_flags, RTCF_NOREALISTICBRAKING, 1, (buf->ReadByte() != 0 ? 1 : 0));
				break;

			case A0RPI_RAILTYPE_ENABLE_SIGNAL_RECOLOUR:
				if (MappedPropertyLengthMismatch(buf, 1, mapping_entry)) break;
				SB(rti->ctrl_flags, RTCF_RECOLOUR_ENABLED, 1, (buf->ReadByte() != 0 ? 1 : 0));
				break;

			case A0RPI_RAILTYPE_EXTRA_ASPECTS:
				if (MappedPropertyLengthMismatch(buf, 1, mapping_entry)) break;
				rti->signal_extra_aspects = std::min<uint8_t>(buf->ReadByte(), NEW_SIGNALS_MAX_EXTRA_ASPECT);
				break;

			default:
				ret = HandleAction0PropertyDefault(buf, prop);
				break;
		}
	}

	return ret;
}

static ChangeInfoResult RailTypeReserveInfo(uint id, int numinfo, int prop, const GRFFilePropertyRemapEntry *mapping_entry, ByteReader *buf)
{
	ChangeInfoResult ret = CIR_SUCCESS;

	extern RailTypeInfo _railtypes[RAILTYPE_END];

	if (id + numinfo > RAILTYPE_END) {
		GrfMsg(1, "RailTypeReserveInfo: Rail type {} is invalid, max {}, ignoring", id + numinfo, RAILTYPE_END);
		return CIR_INVALID_ID;
	}

	for (int i = 0; i < numinfo; i++) {
		switch (prop) {
			case 0x08: // Label of rail type
			{
				RailTypeLabel rtl = buf->ReadDWord();
				rtl = BSWAP32(rtl);

				RailType rt = GetRailTypeByLabel(rtl, false);
				if (rt == INVALID_RAILTYPE) {
					/* Set up new rail type */
					rt = AllocateRailType(rtl);
				}

				_cur.grffile->railtype_map[id + i] = rt;
				break;
			}

			case 0x09: // Toolbar caption of railtype
			case 0x0A: // Menu text
			case 0x0B: // Build window caption
			case 0x0C: // Autoreplace text
			case 0x0D: // New loco
			case 0x13: // Construction cost
			case 0x14: // Speed limit
			case 0x1B: // Name of railtype
			case 0x1C: // Maintenance cost factor
				buf->ReadWord();
				break;

			case 0x1D: // Alternate rail type label list
				if (_cur.grffile->railtype_map[id + i] != INVALID_RAILTYPE) {
					int n = buf->ReadByte();
					for (int j = 0; j != n; j++) {
						_railtypes[_cur.grffile->railtype_map[id + i]].alternate_labels.push_back(BSWAP32(buf->ReadDWord()));
					}
					break;
				}
				GrfMsg(1, "RailTypeReserveInfo: Ignoring property 1D for rail type {} because no label was set", id + i);
				[[fallthrough]];

			case 0x0E: // Compatible railtype list
			case 0x0F: // Powered railtype list
			case 0x18: // Railtype list required for date introduction
			case 0x19: // Introduced railtype list
				for (int j = buf->ReadByte(); j != 0; j--) buf->ReadDWord();
				break;

			case 0x10: // Rail Type flags
			case 0x11: // Curve speed advantage
			case 0x12: // Station graphic
			case 0x15: // Acceleration model
			case 0x16: // Map colour
			case 0x1A: // Sort order
				buf->ReadByte();
				break;

			case 0x17: // Introduction date
				buf->ReadDWord();
				break;

			case A0RPI_RAILTYPE_ENABLE_PROGRAMMABLE_SIGNALS:
			case A0RPI_RAILTYPE_ENABLE_NO_ENTRY_SIGNALS:
			case A0RPI_RAILTYPE_ENABLE_RESTRICTED_SIGNALS:
			case A0RPI_RAILTYPE_DISABLE_REALISTIC_BRAKING:
			case A0RPI_RAILTYPE_ENABLE_SIGNAL_RECOLOUR:
			case A0RPI_RAILTYPE_EXTRA_ASPECTS:
				buf->Skip(buf->ReadExtendedByte());
				break;

			default:
				ret = HandleAction0PropertyDefault(buf, prop);
				break;
		}
	}

	return ret;
}

/**
 * Define properties for roadtypes
 * @param id ID of the roadtype.
 * @param numinfo Number of subsequent IDs to change the property for.
 * @param prop The property to change.
 * @param buf The property value.
 * @return ChangeInfoResult.
 */
static ChangeInfoResult RoadTypeChangeInfo(uint id, int numinfo, int prop, const GRFFilePropertyRemapEntry *mapping_entry, ByteReader *buf, RoadTramType rtt)
{
	ChangeInfoResult ret = CIR_SUCCESS;

	extern RoadTypeInfo _roadtypes[ROADTYPE_END];
	RoadType *type_map = (rtt == RTT_TRAM) ? _cur.grffile->tramtype_map : _cur.grffile->roadtype_map;

	if (id + numinfo > ROADTYPE_END) {
		GrfMsg(1, "RoadTypeChangeInfo: Road type {} is invalid, max {}, ignoring", id + numinfo, ROADTYPE_END);
		return CIR_INVALID_ID;
	}

	for (int i = 0; i < numinfo; i++) {
		RoadType rt = type_map[id + i];
		if (rt == INVALID_ROADTYPE) return CIR_INVALID_ID;

		RoadTypeInfo *rti = &_roadtypes[rt];

		switch (prop) {
			case 0x08: // Label of road type
				/* Skipped here as this is loaded during reservation stage. */
				buf->ReadDWord();
				break;

			case 0x09: { // Toolbar caption of roadtype (sets name as well for backwards compatibility for grf ver < 8)
				uint16_t str = buf->ReadWord();
				AddStringForMapping(str, &rti->strings.toolbar_caption);
				break;
			}

			case 0x0A: // Menu text of roadtype
				AddStringForMapping(buf->ReadWord(), &rti->strings.menu_text);
				break;

			case 0x0B: // Build window caption
				AddStringForMapping(buf->ReadWord(), &rti->strings.build_caption);
				break;

			case 0x0C: // Autoreplace text
				AddStringForMapping(buf->ReadWord(), &rti->strings.replace_text);
				break;

			case 0x0D: // New engine text
				AddStringForMapping(buf->ReadWord(), &rti->strings.new_engine);
				break;

			case 0x0F: // Powered roadtype list
			case 0x18: // Roadtype list required for date introduction
			case 0x19: { // Introduced roadtype list
				/* Road type compatibility bits are added to the existing bits
				 * to allow multiple GRFs to modify compatibility with the
				 * default road types. */
				int n = buf->ReadByte();
				for (int j = 0; j != n; j++) {
					RoadTypeLabel label = buf->ReadDWord();
					RoadType resolved_rt = GetRoadTypeByLabel(BSWAP32(label), false);
					if (resolved_rt != INVALID_ROADTYPE) {
						switch (prop) {
							case 0x0F:
								if (GetRoadTramType(resolved_rt) == rtt) {
									SetBit(rti->powered_roadtypes, resolved_rt);
								} else {
									GrfMsg(1, "RoadTypeChangeInfo: Powered road type list: Road type {} road/tram type does not match road type {}, ignoring", resolved_rt, rt);
								}
								break;
							case 0x18: SetBit(rti->introduction_required_roadtypes, resolved_rt); break;
							case 0x19: SetBit(rti->introduces_roadtypes, resolved_rt);            break;
						}
					}
				}
				break;
			}

			case 0x10: // Road Type flags
				rti->flags = (RoadTypeFlags)buf->ReadByte();
				break;

			case 0x13: // Construction cost factor
				rti->cost_multiplier = buf->ReadWord();
				break;

			case 0x14: // Speed limit
				rti->max_speed = buf->ReadWord();
				break;

			case 0x16: // Map colour
				rti->map_colour = buf->ReadByte();
				break;

			case 0x17: // Introduction date
				rti->introduction_date = buf->ReadDWord();
				break;

			case 0x1A: // Sort order
				rti->sorting_order = buf->ReadByte();
				break;

			case 0x1B: // Name of roadtype
				AddStringForMapping(buf->ReadWord(), &rti->strings.name);
				break;

			case 0x1C: // Maintenance cost factor
				rti->maintenance_multiplier = buf->ReadWord();
				break;

			case 0x1D: // Alternate road type label list
				/* Skipped here as this is loaded during reservation stage. */
				for (int j = buf->ReadByte(); j != 0; j--) buf->ReadDWord();
				break;

			case A0RPI_ROADTYPE_EXTRA_FLAGS:
				if (MappedPropertyLengthMismatch(buf, 1, mapping_entry)) break;
				rti->extra_flags = (RoadTypeExtraFlags)buf->ReadByte();
				break;

			case A0RPI_ROADTYPE_COLLISION_MODE: {
				if (MappedPropertyLengthMismatch(buf, 1, mapping_entry)) break;
				uint8_t collision_mode = buf->ReadByte();
				if (collision_mode < RTCM_END) rti->collision_mode = (RoadTypeCollisionMode)collision_mode;
				break;
			}

			default:
				ret = HandleAction0PropertyDefault(buf, prop);
				break;
		}
	}

	return ret;
}

static ChangeInfoResult RoadTypeChangeInfo(uint id, int numinfo, int prop, const GRFFilePropertyRemapEntry *mapping_entry, ByteReader *buf)
{
	return RoadTypeChangeInfo(id, numinfo, prop, mapping_entry, buf, RTT_ROAD);
}

static ChangeInfoResult TramTypeChangeInfo(uint id, int numinfo, int prop, const GRFFilePropertyRemapEntry *mapping_entry, ByteReader *buf)
{
	return RoadTypeChangeInfo(id, numinfo, prop, mapping_entry, buf, RTT_TRAM);
}


static ChangeInfoResult RoadTypeReserveInfo(uint id, int numinfo, int prop, const GRFFilePropertyRemapEntry *mapping_entry, ByteReader *buf, RoadTramType rtt)
{
	ChangeInfoResult ret = CIR_SUCCESS;

	extern RoadTypeInfo _roadtypes[ROADTYPE_END];
	RoadType *type_map = (rtt == RTT_TRAM) ? _cur.grffile->tramtype_map : _cur.grffile->roadtype_map;

	if (id + numinfo > ROADTYPE_END) {
		GrfMsg(1, "RoadTypeReserveInfo: Road type {} is invalid, max {}, ignoring", id + numinfo, ROADTYPE_END);
		return CIR_INVALID_ID;
	}

	for (int i = 0; i < numinfo; i++) {
		switch (prop) {
			case 0x08: { // Label of road type
				RoadTypeLabel rtl = buf->ReadDWord();
				rtl = BSWAP32(rtl);

				RoadType rt = GetRoadTypeByLabel(rtl, false);
				if (rt == INVALID_ROADTYPE) {
					/* Set up new road type */
					rt = AllocateRoadType(rtl, rtt);
				} else if (GetRoadTramType(rt) != rtt) {
					GrfMsg(1, "RoadTypeReserveInfo: Road type {} is invalid type (road/tram), ignoring", id + numinfo);
					return CIR_INVALID_ID;
				}

				type_map[id + i] = rt;
				break;
			}
			case 0x09: // Toolbar caption of roadtype
			case 0x0A: // Menu text
			case 0x0B: // Build window caption
			case 0x0C: // Autoreplace text
			case 0x0D: // New loco
			case 0x13: // Construction cost
			case 0x14: // Speed limit
			case 0x1B: // Name of roadtype
			case 0x1C: // Maintenance cost factor
				buf->ReadWord();
				break;

			case 0x1D: // Alternate road type label list
				if (type_map[id + i] != INVALID_ROADTYPE) {
					int n = buf->ReadByte();
					for (int j = 0; j != n; j++) {
						_roadtypes[type_map[id + i]].alternate_labels.push_back(BSWAP32(buf->ReadDWord()));
					}
					break;
				}
				GrfMsg(1, "RoadTypeReserveInfo: Ignoring property 1D for road type {} because no label was set", id + i);
				/* FALL THROUGH */

			case 0x0F: // Powered roadtype list
			case 0x18: // Roadtype list required for date introduction
			case 0x19: // Introduced roadtype list
				for (int j = buf->ReadByte(); j != 0; j--) buf->ReadDWord();
				break;

			case 0x10: // Road Type flags
			case 0x16: // Map colour
			case 0x1A: // Sort order
				buf->ReadByte();
				break;

			case 0x17: // Introduction date
				buf->ReadDWord();
				break;

			case A0RPI_ROADTYPE_EXTRA_FLAGS:
				buf->Skip(buf->ReadExtendedByte());
				break;

			case A0RPI_ROADTYPE_COLLISION_MODE:
				buf->Skip(buf->ReadExtendedByte());
				break;

			default:
				ret = HandleAction0PropertyDefault(buf, prop);
				break;
		}
	}

	return ret;
}

static ChangeInfoResult RoadTypeReserveInfo(uint id, int numinfo, int prop, const GRFFilePropertyRemapEntry *mapping_entry, ByteReader *buf)
{
	return RoadTypeReserveInfo(id, numinfo, prop, mapping_entry, buf, RTT_ROAD);
}

static ChangeInfoResult TramTypeReserveInfo(uint id, int numinfo, int prop, const GRFFilePropertyRemapEntry *mapping_entry, ByteReader *buf)
{
	return RoadTypeReserveInfo(id, numinfo, prop, mapping_entry, buf, RTT_TRAM);
}

static ChangeInfoResult AirportTilesChangeInfo(uint airtid, int numinfo, int prop, const GRFFilePropertyRemapEntry *mapping_entry, ByteReader *buf)
{
	ChangeInfoResult ret = CIR_SUCCESS;

	if (airtid + numinfo > NUM_AIRPORTTILES_PER_GRF) {
		grfmsg(1, "AirportTileChangeInfo: Too many airport tiles loaded (%u), max (%u). Ignoring.", airtid + numinfo, NUM_AIRPORTTILES_PER_GRF);
		return CIR_INVALID_ID;
	}

	/* Allocate airport tile specs if they haven't been allocated already. */
	if (_cur.grffile->airtspec.size() < airtid + numinfo) _cur.grffile->airtspec.resize(airtid + numinfo);

	for (int i = 0; i < numinfo; i++) {
		AirportTileSpec *tsp = _cur.grffile->airtspec[airtid + i].get();

		if (prop != 0x08 && tsp == nullptr) {
			grfmsg(2, "AirportTileChangeInfo: Attempt to modify undefined airport tile %u. Ignoring.", airtid + i);
			return CIR_INVALID_ID;
		}

		switch (prop) {
			case 0x08: { // Substitute airport tile type
				uint8_t subs_id = buf->ReadByte();
				if (subs_id >= NEW_AIRPORTTILE_OFFSET) {
					/* The substitute id must be one of the original airport tiles. */
					grfmsg(2, "AirportTileChangeInfo: Attempt to use new airport tile %u as substitute airport tile for %u. Ignoring.", subs_id, airtid + i);
					continue;
				}

				/* Allocate space for this airport tile. */
				if (tsp == nullptr) {
					_cur.grffile->airtspec[airtid + i] = std::make_unique<AirportTileSpec>(*AirportTileSpec::Get(subs_id));
					tsp = _cur.grffile->airtspec[airtid + i].get();

					tsp->enabled = true;

					tsp->animation.status = ANIM_STATUS_NO_ANIMATION;

					tsp->grf_prop.local_id = airtid + i;
					tsp->grf_prop.subst_id = subs_id;
					tsp->grf_prop.grffile = _cur.grffile;
					_airporttile_mngr.AddEntityID(airtid + i, _cur.grffile->grfid, subs_id); // pre-reserve the tile slot
				}
				break;
			}

			case 0x09: { // Airport tile override
				uint8_t override = buf->ReadByte();

				/* The airport tile being overridden must be an original airport tile. */
				if (override >= NEW_AIRPORTTILE_OFFSET) {
					grfmsg(2, "AirportTileChangeInfo: Attempt to override new airport tile %u with airport tile id %u. Ignoring.", override, airtid + i);
					continue;
				}

				_airporttile_mngr.Add(airtid + i, _cur.grffile->grfid, override);
				break;
			}

			case 0x0E: // Callback mask
				tsp->callback_mask = buf->ReadByte();
				break;

			case 0x0F: // Animation information
				tsp->animation.frames = buf->ReadByte();
				tsp->animation.status = buf->ReadByte();
				break;

			case 0x10: // Animation speed
				tsp->animation.speed = buf->ReadByte();
				break;

			case 0x11: // Animation triggers
				tsp->animation.triggers = buf->ReadByte();
				break;

			default:
				ret = HandleAction0PropertyDefault(buf, prop);
				break;
		}
	}

	return ret;
}

/**
 * Ignore properties for roadstops
 * @param prop The property to ignore.
 * @param buf The property value.
 * @return ChangeInfoResult.
 */
static ChangeInfoResult IgnoreRoadStopProperty(uint prop, ByteReader *buf)
{
	ChangeInfoResult ret = CIR_SUCCESS;

	switch (prop) {
		case 0x09:
		case 0x0C:
		case 0x0F:
		case 0x11:
			buf->ReadByte();
			break;

		case 0x0A:
		case 0x0B:
		case 0x0E:
		case 0x10:
		case 0x15:
			buf->ReadWord();
			break;

		case 0x08:
		case 0x0D:
		case 0x12:
			buf->ReadDWord();
			break;

		default:
			ret = HandleAction0PropertyDefault(buf, prop);
			break;
	}

	return ret;
}

static ChangeInfoResult RoadStopChangeInfo(uint id, int numinfo, int prop, const GRFFilePropertyRemapEntry *mapping_entry, ByteReader *buf)
{
	ChangeInfoResult ret = CIR_SUCCESS;

	if (id + numinfo > NUM_ROADSTOPS_PER_GRF) {
		GrfMsg(1, "RoadStopChangeInfo: RoadStop {} is invalid, max {}, ignoring", id + numinfo, NUM_ROADSTOPS_PER_GRF);
		return CIR_INVALID_ID;
	}

	if (id + numinfo > _cur.grffile->roadstops.size()) {
		_cur.grffile->roadstops.resize(id + numinfo);
	}

	for (int i = 0; i < numinfo; i++) {
		RoadStopSpec *rs = _cur.grffile->roadstops[id + i].get();

		if (rs == nullptr && prop != 0x08 && prop != A0RPI_ROADSTOP_CLASS_ID) {
			GrfMsg(1, "RoadStopChangeInfo: Attempt to modify undefined road stop {}, ignoring", id + i);
			ChangeInfoResult cir = IgnoreRoadStopProperty(prop, buf);
			if (cir > ret) ret = cir;
			continue;
		}

		switch (prop) {
			case A0RPI_ROADSTOP_CLASS_ID:
				if (MappedPropertyLengthMismatch(buf, 4, mapping_entry)) break;
				[[fallthrough]];
			case 0x08: { // Road Stop Class ID
				if (rs == nullptr) {
					_cur.grffile->roadstops[id + i] = std::make_unique<RoadStopSpec>();
					rs = _cur.grffile->roadstops[id + i].get();
				}

				uint32_t classid = buf->ReadDWord();
				rs->cls_id = RoadStopClass::Allocate(BSWAP32(classid));
				break;
			}

			case A0RPI_ROADSTOP_STOP_TYPE:
				if (MappedPropertyLengthMismatch(buf, 1, mapping_entry)) break;
				[[fallthrough]];
			case 0x09: // Road stop type
				rs->stop_type = (RoadStopAvailabilityType)buf->ReadByte();
				break;

			case A0RPI_ROADSTOP_STOP_NAME:
				if (MappedPropertyLengthMismatch(buf, 2, mapping_entry)) break;
				[[fallthrough]];
			case 0x0A: // Road Stop Name
				AddStringForMapping(buf->ReadWord(), &rs->name);
				break;

			case A0RPI_ROADSTOP_CLASS_NAME:
				if (MappedPropertyLengthMismatch(buf, 2, mapping_entry)) break;
				[[fallthrough]];
			case 0x0B: // Road Stop Class name
				AddStringForMapping(buf->ReadWord(), rs, [](StringID str, RoadStopSpec *rs) { RoadStopClass::Get(rs->cls_id)->name = str; });
				break;

			case A0RPI_ROADSTOP_DRAW_MODE:
				if (MappedPropertyLengthMismatch(buf, 1, mapping_entry)) break;
				[[fallthrough]];
			case 0x0C: // The draw mode
				rs->draw_mode = (RoadStopDrawMode)buf->ReadByte();
				break;

			case A0RPI_ROADSTOP_TRIGGER_CARGOES:
				if (MappedPropertyLengthMismatch(buf, 4, mapping_entry)) break;
				[[fallthrough]];
			case 0x0D: // Cargo types for random triggers
				rs->cargo_triggers = TranslateRefitMask(buf->ReadDWord());
				break;

			case A0RPI_ROADSTOP_ANIMATION_INFO:
				if (MappedPropertyLengthMismatch(buf, 2, mapping_entry)) break;
				[[fallthrough]];
			case 0x0E: // Animation info
				rs->animation.frames = buf->ReadByte();
				rs->animation.status = buf->ReadByte();
				break;

			case A0RPI_ROADSTOP_ANIMATION_SPEED:
				if (MappedPropertyLengthMismatch(buf, 1, mapping_entry)) break;
				[[fallthrough]];
			case 0x0F: // Animation speed
				rs->animation.speed = buf->ReadByte();
				break;

			case A0RPI_ROADSTOP_ANIMATION_TRIGGERS:
				if (MappedPropertyLengthMismatch(buf, 2, mapping_entry)) break;
				[[fallthrough]];
			case 0x10: // Animation triggers
				rs->animation.triggers = buf->ReadWord();
				break;

			case A0RPI_ROADSTOP_CALLBACK_MASK:
				if (MappedPropertyLengthMismatch(buf, 1, mapping_entry)) break;
				[[fallthrough]];
			case 0x11: // Callback mask
				rs->callback_mask = buf->ReadByte();
				break;

			case A0RPI_ROADSTOP_GENERAL_FLAGS:
				if (MappedPropertyLengthMismatch(buf, 4, mapping_entry)) break;
				[[fallthrough]];
			case 0x12: // General flags
				rs->flags = (uint16_t)buf->ReadDWord(); // Future-proofing, size this as 4 bytes, but we only need two bytes' worth of flags at present
				break;

			case A0RPI_ROADSTOP_MIN_BRIDGE_HEIGHT:
				if (MappedPropertyLengthMismatch(buf, 6, mapping_entry)) break;
				[[fallthrough]];
			case 0x13: // Minimum height for a bridge above
				SetBit(rs->internal_flags, RSIF_BRIDGE_HEIGHTS_SET);
				for (uint i = 0; i < 6; i++) {
					rs->bridge_height[i] = buf->ReadByte();
				}
				break;

			case A0RPI_ROADSTOP_DISALLOWED_BRIDGE_PILLARS:
				if (MappedPropertyLengthMismatch(buf, 6, mapping_entry)) break;
				[[fallthrough]];
			case 0x14: // Disallowed bridge pillars
				SetBit(rs->internal_flags, RSIF_BRIDGE_DISALLOWED_PILLARS_SET);
				for (uint i = 0; i < 6; i++) {
					rs->bridge_disallowed_pillars[i] = buf->ReadByte();
				}
				break;

			case A0RPI_ROADSTOP_COST_MULTIPLIERS:
				if (MappedPropertyLengthMismatch(buf, 2, mapping_entry)) break;
				[[fallthrough]];
			case 0x15: // Cost multipliers
				rs->build_cost_multiplier = buf->ReadByte();
				rs->clear_cost_multiplier = buf->ReadByte();
				break;

			case A0RPI_ROADSTOP_HEIGHT:
				if (MappedPropertyLengthMismatch(buf, 1, mapping_entry)) break;
				[[fallthrough]];
			case 0x16: // Height
				rs->height = buf->ReadByte();
				break;

			default:
				ret = HandleAction0PropertyDefault(buf, prop);
				break;
		}
	}

	return ret;
}

/**
 * Define properties for new landscape
 * @param id Landscape type.
 * @param numinfo Number of subsequent IDs to change the property for.
 * @param prop The property to change.
 * @param buf The property value.
 * @return ChangeInfoResult.
 */
static ChangeInfoResult NewLandscapeChangeInfo(uint id, int numinfo, int prop, const GRFFilePropertyRemapEntry *mapping_entry, ByteReader *buf)
{
	/* Properties which are handled per item */
	ChangeInfoResult ret = CIR_SUCCESS;
	for (int i = 0; i < numinfo; i++) {
		switch (prop) {
			case A0RPI_NEWLANDSCAPE_ENABLE_RECOLOUR: {
				if (MappedPropertyLengthMismatch(buf, 1, mapping_entry)) break;
				bool enabled = (buf->ReadByte() != 0 ? 1 : 0);
				if (id == NLA3ID_CUSTOM_ROCKS) {
					SB(_cur.grffile->new_landscape_ctrl_flags, NLCF_ROCKS_RECOLOUR_ENABLED, 1, enabled);
				}
				break;
			}

			case A0RPI_NEWLANDSCAPE_ENABLE_DRAW_SNOWY_ROCKS: {
				if (MappedPropertyLengthMismatch(buf, 1, mapping_entry)) break;
				bool enabled = (buf->ReadByte() != 0 ? 1 : 0);
				if (id == NLA3ID_CUSTOM_ROCKS) {
					SB(_cur.grffile->new_landscape_ctrl_flags, NLCF_ROCKS_DRAW_SNOWY_ENABLED, 1, enabled);
				}
				break;
			}

			default:
				ret = HandleAction0PropertyDefault(buf, prop);
				break;
		}
	}

	return ret;
}

static bool HandleChangeInfoResult(const char *caller, ChangeInfoResult cir, GrfSpecFeature feature, int property)
{
	switch (cir) {
		default: NOT_REACHED();

		case CIR_DISABLED:
			/* Error has already been printed; just stop parsing */
			return true;

		case CIR_SUCCESS:
			return false;

		case CIR_UNHANDLED:
			grfmsg(1, "%s: Ignoring property 0x%02X of feature %s (not implemented)", caller, property, GetFeatureString(feature));
			return false;

		case CIR_UNKNOWN:
			grfmsg(0, "%s: Unknown property 0x%02X of feature %s, disabling", caller, property, GetFeatureString(feature));
			[[fallthrough]];

		case CIR_INVALID_ID: {
			/* No debug message for an invalid ID, as it has already been output */
			GRFError *error = DisableGrf(cir == CIR_INVALID_ID ? STR_NEWGRF_ERROR_INVALID_ID : STR_NEWGRF_ERROR_UNKNOWN_PROPERTY);
			if (cir != CIR_INVALID_ID) error->param_value[1] = property;
			return true;
		}
	}
}

static GrfSpecFeatureRef ReadFeature(uint8_t raw_byte, bool allow_48 = false)
{
	if (unlikely(HasBit(_cur.grffile->ctrl_flags, GFCF_HAVE_FEATURE_ID_REMAP))) {
		const GRFFeatureMapRemapSet &remap = _cur.grffile->feature_id_remaps;
		if (remap.remapped_ids[raw_byte]) {
			auto iter = remap.mapping.find(raw_byte);
			const GRFFeatureMapRemapEntry &def = iter->second;
			if (def.feature == GSF_ERROR_ON_USE) {
				grfmsg(0, "Error: Unimplemented mapped feature: %s, mapped to: %02X", def.name, raw_byte);
				GRFError *error = DisableGrf(STR_NEWGRF_ERROR_UNIMPLEMETED_MAPPED_FEATURE_ID);
				error->data = stredup(def.name);
				error->param_value[1] = GSF_INVALID;
				error->param_value[2] = raw_byte;
			} else if (def.feature == GSF_INVALID) {
				grfmsg(2, "Ignoring unimplemented mapped feature: %s, mapped to: %02X", def.name, raw_byte);
			}
			return { def.feature, raw_byte };
		}
	}

	GrfSpecFeature feature;
	if (raw_byte >= GSF_REAL_FEATURE_END && !(allow_48 && raw_byte == 0x48)) {
		feature = GSF_INVALID;
	} else {
		feature = static_cast<GrfSpecFeature>(raw_byte);
	}
	return { feature, raw_byte };
}

static const char *_feature_names[] = {
	"TRAINS",
	"ROADVEHICLES",
	"SHIPS",
	"AIRCRAFT",
	"STATIONS",
	"CANALS",
	"BRIDGES",
	"HOUSES",
	"GLOBALVAR",
	"INDUSTRYTILES",
	"INDUSTRIES",
	"CARGOES",
	"SOUNDFX",
	"AIRPORTS",
	"SIGNALS",
	"OBJECTS",
	"RAILTYPES",
	"AIRPORTTILES",
	"ROADTYPES",
	"TRAMTYPES",
	"ROADSTOPS",
	"NEWLANDSCAPE",
	"TOWN",
};
static_assert(lengthof(_feature_names) == GSF_END);

const char *GetFeatureString(GrfSpecFeatureRef feature)
{
	static char buffer[32];
	if (feature.id < GSF_END) {
		seprintf(buffer, lastof(buffer), "0x%02X (%s)", feature.raw_byte, _feature_names[feature.id]);
	} else {
		if (unlikely(HasBit(_cur.grffile->ctrl_flags, GFCF_HAVE_FEATURE_ID_REMAP))) {
			const GRFFeatureMapRemapSet &remap = _cur.grffile->feature_id_remaps;
			if (remap.remapped_ids[feature.raw_byte]) {
				auto iter = remap.mapping.find(feature.raw_byte);
				const GRFFeatureMapRemapEntry &def = iter->second;
				seprintf(buffer, lastof(buffer), "0x%02X (%s)", feature.raw_byte, def.name);
				return buffer;
			}
		}
		seprintf(buffer, lastof(buffer), "0x%02X", feature.raw_byte);
	}
	return buffer;
}

const char *GetFeatureString(GrfSpecFeature feature)
{
	uint8_t raw_byte = feature;
	if (feature >= GSF_REAL_FEATURE_END) {
		for (const auto &entry : _cur.grffile->feature_id_remaps.mapping) {
			if (entry.second.feature == feature) {
				raw_byte = entry.second.raw_id;
				break;
			}
		}
	}
	return GetFeatureString(GrfSpecFeatureRef{ feature, raw_byte });
}

struct GRFFilePropertyDescriptor {
	int prop;
	const GRFFilePropertyRemapEntry *entry;

	GRFFilePropertyDescriptor(int prop, const GRFFilePropertyRemapEntry *entry)
			: prop(prop), entry(entry) {}
};

static GRFFilePropertyDescriptor ReadAction0PropertyID(ByteReader *buf, uint8_t feature)
{
	uint8_t raw_prop = buf->ReadByte();
	const GRFFilePropertyRemapSet &remap = _cur.grffile->action0_property_remaps[feature];
	if (remap.remapped_ids[raw_prop]) {
		auto iter = remap.mapping.find(raw_prop);
		assert(iter != remap.mapping.end());
		const GRFFilePropertyRemapEntry &def = iter->second;
		int prop = def.id;
		if (prop == A0RPI_UNKNOWN_ERROR) {
			grfmsg(0, "Error: Unimplemented mapped property: %s, feature: %s, mapped to: %X", def.name, GetFeatureString(def.feature), raw_prop);
			GRFError *error = DisableGrf(STR_NEWGRF_ERROR_UNIMPLEMETED_MAPPED_PROPERTY);
			error->data = stredup(def.name);
			error->param_value[1] = def.feature;
			error->param_value[2] = raw_prop;
		} else if (prop == A0RPI_UNKNOWN_IGNORE) {
			grfmsg(2, "Ignoring unimplemented mapped property: %s, feature: %s, mapped to: %X", def.name, GetFeatureString(def.feature), raw_prop);
		} else if (prop == A0RPI_ID_EXTENSION) {
			uint8_t *outer_data = buf->Data();
			size_t outer_length = buf->ReadExtendedByte();
			uint16_t mapped_id = buf->ReadWord();
			uint8_t *inner_data = buf->Data();
			size_t inner_length = buf->ReadExtendedByte();
			if (inner_length + (inner_data - outer_data) != outer_length) {
				grfmsg(2, "Ignoring extended ID property with malformed lengths: %s, feature: %s, mapped to: %X", def.name, GetFeatureString(def.feature), raw_prop);
				buf->ResetReadPosition(outer_data);
				return GRFFilePropertyDescriptor(A0RPI_UNKNOWN_IGNORE, &def);
			}

			auto ext = _cur.grffile->action0_extended_property_remaps.find((((uint32_t)feature) << 16) | mapped_id);
			if (ext != _cur.grffile->action0_extended_property_remaps.end()) {
				buf->ResetReadPosition(inner_data);
				const GRFFilePropertyRemapEntry &ext_def = ext->second;
				prop = ext_def.id;
				if (prop == A0RPI_UNKNOWN_ERROR) {
					grfmsg(0, "Error: Unimplemented mapped extended ID property: %s, feature: %s, mapped to: %X (via %X)", ext_def.name, GetFeatureString(ext_def.feature), mapped_id, raw_prop);
					GRFError *error = DisableGrf(STR_NEWGRF_ERROR_UNIMPLEMETED_MAPPED_PROPERTY);
					error->data = stredup(ext_def.name);
					error->param_value[1] = ext_def.feature;
					error->param_value[2] = 0xE0000 | mapped_id;
				} else if (prop == A0RPI_UNKNOWN_IGNORE) {
					grfmsg(2, "Ignoring unimplemented mapped extended ID property: %s, feature: %s, mapped to: %X (via %X)", ext_def.name, GetFeatureString(ext_def.feature), mapped_id, raw_prop);
				}
				return GRFFilePropertyDescriptor(prop, &ext_def);
			} else {
				grfmsg(2, "Ignoring unknown extended ID property: %s, feature: %s, mapped to: %X (via %X)", def.name, GetFeatureString(def.feature), mapped_id, raw_prop);
				buf->ResetReadPosition(outer_data);
				return GRFFilePropertyDescriptor(A0RPI_UNKNOWN_IGNORE, &def);
			}
		}
		return GRFFilePropertyDescriptor(prop, &def);
	} else {
		return GRFFilePropertyDescriptor(raw_prop, nullptr);
	}
}

/* Action 0x00 */
static void FeatureChangeInfo(ByteReader *buf)
{
	/* <00> <feature> <num-props> <num-info> <id> (<property <new-info>)...
	 *
	 * B feature
	 * B num-props     how many properties to change per vehicle/station
	 * B num-info      how many vehicles/stations to change
	 * E id            ID of first vehicle/station to change, if num-info is
	 *                 greater than one, this one and the following
	 *                 vehicles/stations will be changed
	 * B property      what property to change, depends on the feature
	 * V new-info      new bytes of info (variable size; depends on properties) */

	static const VCI_Handler handler[] = {
		/* GSF_TRAINS */        RailVehicleChangeInfo,
		/* GSF_ROADVEHICLES */  RoadVehicleChangeInfo,
		/* GSF_SHIPS */         ShipVehicleChangeInfo,
		/* GSF_AIRCRAFT */      AircraftVehicleChangeInfo,
		/* GSF_STATIONS */      StationChangeInfo,
		/* GSF_CANALS */        CanalChangeInfo,
		/* GSF_BRIDGES */       BridgeChangeInfo,
		/* GSF_HOUSES */        TownHouseChangeInfo,
		/* GSF_GLOBALVAR */     GlobalVarChangeInfo,
		/* GSF_INDUSTRYTILES */ IndustrytilesChangeInfo,
		/* GSF_INDUSTRIES */    IndustriesChangeInfo,
		/* GSF_CARGOES */       nullptr, // Cargo is handled during reservation
		/* GSF_SOUNDFX */       SoundEffectChangeInfo,
		/* GSF_AIRPORTS */      AirportChangeInfo,
		/* GSF_SIGNALS */       SignalsChangeInfo,
		/* GSF_OBJECTS */       ObjectChangeInfo,
		/* GSF_RAILTYPES */     RailTypeChangeInfo,
		/* GSF_AIRPORTTILES */  AirportTilesChangeInfo,
		/* GSF_ROADTYPES */     RoadTypeChangeInfo,
		/* GSF_TRAMTYPES */     TramTypeChangeInfo,
		/* GSF_ROADSTOPS */     RoadStopChangeInfo,
		/* GSF_NEWLANDSCAPE */  NewLandscapeChangeInfo,
		/* GSF_FAKE_TOWNS */    nullptr,
	};
	static_assert(GSF_END == lengthof(handler));
	static_assert(lengthof(handler) == lengthof(_cur.grffile->action0_property_remaps), "Action 0 feature list length mismatch");

	GrfSpecFeatureRef feature_ref = ReadFeature(buf->ReadByte());
	GrfSpecFeature feature = feature_ref.id;
	uint8_t numprops = buf->ReadByte();
	uint numinfo  = buf->ReadByte();
	uint engine   = buf->ReadExtendedByte();

	if (feature >= GSF_END) {
		grfmsg(1, "FeatureChangeInfo: Unsupported feature %s skipping", GetFeatureString(feature_ref));
		return;
	}

	grfmsg(6, "FeatureChangeInfo: Feature %s, %d properties, to apply to %d+%d",
	               GetFeatureString(feature_ref), numprops, engine, numinfo);

	if (handler[feature] == nullptr) {
		if (feature != GSF_CARGOES) grfmsg(1, "FeatureChangeInfo: Unsupported feature %s, skipping", GetFeatureString(feature_ref));
		return;
	}

	/* Mark the feature as used by the grf */
	SetBit(_cur.grffile->grf_features, feature);

	while (numprops-- && buf->HasData()) {
		GRFFilePropertyDescriptor desc = ReadAction0PropertyID(buf, feature);

		ChangeInfoResult cir = handler[feature](engine, numinfo, desc.prop, desc.entry, buf);
		if (HandleChangeInfoResult("FeatureChangeInfo", cir, feature, desc.prop)) return;
	}
}

/* Action 0x00 (GLS_SAFETYSCAN) */
static void SafeChangeInfo(ByteReader *buf)
{
	GrfSpecFeatureRef feature = ReadFeature(buf->ReadByte());
	uint8_t numprops = buf->ReadByte();
	uint numinfo = buf->ReadByte();
	buf->ReadExtendedByte(); // id

	if (feature.id == GSF_BRIDGES && numprops == 1) {
		GRFFilePropertyDescriptor desc = ReadAction0PropertyID(buf, feature.id);
		/* Bridge property 0x0D is redefinition of sprite layout tables, which
		 * is considered safe. */
		if (desc.prop == 0x0D) return;
	} else if (feature.id == GSF_GLOBALVAR && numprops == 1) {
		GRFFilePropertyDescriptor desc = ReadAction0PropertyID(buf, feature.id);
		/* Engine ID Mappings are safe, if the source is static */
		if (desc.prop == 0x11) {
			bool is_safe = true;
			for (uint i = 0; i < numinfo; i++) {
				uint32_t s = buf->ReadDWord();
				buf->ReadDWord(); // dest
				const GRFConfig *grfconfig = GetGRFConfig(s);
				if (grfconfig != nullptr && !HasBit(grfconfig->flags, GCF_STATIC)) {
					is_safe = false;
					break;
				}
			}
			if (is_safe) return;
		}
	}

	SetBit(_cur.grfconfig->flags, GCF_UNSAFE);

	/* Skip remainder of GRF */
	_cur.skip_sprites = -1;
}

/* Action 0x00 (GLS_RESERVE) */
static void ReserveChangeInfo(ByteReader *buf)
{
	GrfSpecFeatureRef feature_ref = ReadFeature(buf->ReadByte());
	GrfSpecFeature feature = feature_ref.id;

	if (feature != GSF_CARGOES && feature != GSF_GLOBALVAR && feature != GSF_RAILTYPES && feature != GSF_ROADTYPES && feature != GSF_TRAMTYPES) return;

	uint8_t numprops = buf->ReadByte();
	uint8_t numinfo  = buf->ReadByte();
	uint8_t index    = buf->ReadExtendedByte();

	while (numprops-- && buf->HasData()) {
		GRFFilePropertyDescriptor desc = ReadAction0PropertyID(buf, feature);
		ChangeInfoResult cir = CIR_SUCCESS;

		switch (feature) {
			default: NOT_REACHED();
			case GSF_CARGOES:
				cir = CargoChangeInfo(index, numinfo, desc.prop, desc.entry, buf);
				break;

			case GSF_GLOBALVAR:
				cir = GlobalVarReserveInfo(index, numinfo, desc.prop, desc.entry, buf);
				break;

			case GSF_RAILTYPES:
				cir = RailTypeReserveInfo(index, numinfo, desc.prop, desc.entry, buf);
				break;

			case GSF_ROADTYPES:
				cir = RoadTypeReserveInfo(index, numinfo, desc.prop, desc.entry, buf);
				break;

			case GSF_TRAMTYPES:
				cir = TramTypeReserveInfo(index, numinfo, desc.prop, desc.entry, buf);
				break;
		}

		if (HandleChangeInfoResult("ReserveChangeInfo", cir, feature, desc.prop)) return;
	}
}

/* Action 0x01 */
static void NewSpriteSet(ByteReader *buf)
{
	/* Basic format:    <01> <feature> <num-sets> <num-ent>
	 * Extended format: <01> <feature> 00 <first-set> <num-sets> <num-ent>
	 *
	 * B feature       feature to define sprites for
	 *                 0, 1, 2, 3: veh-type, 4: train stations
	 * E first-set     first sprite set to define
	 * B num-sets      number of sprite sets (extended byte in extended format)
	 * E num-ent       how many entries per sprite set
	 *                 For vehicles, this is the number of different
	 *                         vehicle directions in each sprite set
	 *                         Set num-dirs=8, unless your sprites are symmetric.
	 *                         In that case, use num-dirs=4.
	 */

	GrfSpecFeatureRef feature_ref = ReadFeature(buf->ReadByte());
	GrfSpecFeature feature = feature_ref.id;
	uint16_t num_sets  = buf->ReadByte();
	uint16_t first_set = 0;

	if (num_sets == 0 && buf->HasData(3)) {
		/* Extended Action1 format.
		 * Some GRFs define zero sets of zero sprites, though there is actually no use in that. Ignore them. */
		first_set = buf->ReadExtendedByte();
		num_sets = buf->ReadExtendedByte();
	}
	uint16_t num_ents = buf->ReadExtendedByte();

	if (feature >= GSF_END) {
		_cur.skip_sprites = num_sets * num_ents;
		grfmsg(1, "NewSpriteSet: Unsupported feature %s, skipping %d sprites", GetFeatureString(feature_ref), _cur.skip_sprites);
		return;
	}

	_cur.AddSpriteSets(feature, _cur.spriteid, first_set, num_sets, num_ents);

	grfmsg(7, "New sprite set at %d of feature %s, consisting of %d sets with %d views each (total %d)",
		_cur.spriteid, GetFeatureString(feature), num_sets, num_ents, num_sets * num_ents
	);

	for (int i = 0; i < num_sets * num_ents; i++) {
		_cur.nfo_line++;
		LoadNextSprite(_cur.spriteid++, *_cur.file, _cur.nfo_line);
	}
}

/* Action 0x01 (SKIP) */
static void SkipAct1(ByteReader *buf)
{
	buf->ReadByte();
	uint16_t num_sets  = buf->ReadByte();

	if (num_sets == 0 && buf->HasData(3)) {
		/* Extended Action1 format.
		 * Some GRFs define zero sets of zero sprites, though there is actually no use in that. Ignore them. */
		buf->ReadExtendedByte(); // first_set
		num_sets = buf->ReadExtendedByte();
	}
	uint16_t num_ents = buf->ReadExtendedByte();

	_cur.skip_sprites = num_sets * num_ents;

	GrfMsg(3, "SkipAct1: Skipping {} sprites", _cur.skip_sprites);
}

const CallbackResultSpriteGroup *NewCallbackResultSpriteGroupNoTransform(uint16_t result)
{
	const CallbackResultSpriteGroup *&ptr = _callback_result_cache[result];
	if (ptr == nullptr) {
		assert(CallbackResultSpriteGroup::CanAllocateItem());
		ptr = new CallbackResultSpriteGroup(result);
	}
	return ptr;
}

static const CallbackResultSpriteGroup *NewCallbackResultSpriteGroup(uint16_t groupid)
{
	uint16_t result = CallbackResultSpriteGroup::TransformResultValue(groupid, _cur.grffile->grf_version >= 8);
	return NewCallbackResultSpriteGroupNoTransform(result);
}

static const SpriteGroup *GetGroupFromGroupIDNoCBResult(uint16_t setid, uint8_t type, uint16_t groupid)
{
	if ((size_t)groupid >= _cur.spritegroups.size() || _cur.spritegroups[groupid] == nullptr) {
		GrfMsg(1, "GetGroupFromGroupID(0x{:02X}:0x{:02X}): Groupid 0x{:04X} does not exist, leaving empty", setid, type, groupid);
		return nullptr;
	}

	const SpriteGroup *result = _cur.spritegroups[groupid];
	if (likely(!HasBit(_misc_debug_flags, MDF_NEWGRF_SG_SAVE_RAW))) result = PruneTargetSpriteGroup(result);
	return result;
}

/* Helper function to either create a callback or link to a previously
 * defined spritegroup. */
static const SpriteGroup *GetGroupFromGroupID(uint16_t setid, uint8_t type, uint16_t groupid)
{
	if (HasBit(groupid, 15)) {
		return NewCallbackResultSpriteGroup(groupid);
	}

	return GetGroupFromGroupIDNoCBResult(setid, type, groupid);
}

static const SpriteGroup *GetGroupByID(uint16_t groupid)
{
	if ((size_t)groupid >= _cur.spritegroups.size()) return nullptr;

	const SpriteGroup *result = _cur.spritegroups[groupid];
	return result;
}

/**
 * Helper function to either create a callback or a result sprite group.
 * @param feature GrfSpecFeature to define spritegroup for.
 * @param setid SetID of the currently being parsed Action2. (only for debug output)
 * @param type Type of the currently being parsed Action2. (only for debug output)
 * @param spriteid Raw value from the GRF for the new spritegroup; describes either the return value or the referenced spritegroup.
 * @return Created spritegroup.
 */
static const SpriteGroup *CreateGroupFromGroupID(uint8_t feature, uint16_t setid, uint8_t type, uint16_t spriteid)
{
	if (HasBit(spriteid, 15)) {
		return NewCallbackResultSpriteGroup(spriteid);
	}

	if (!_cur.IsValidSpriteSet(feature, spriteid)) {
		GrfMsg(1, "CreateGroupFromGroupID(0x{:02X}:0x{:02X}): Sprite set {} invalid", setid, type, spriteid);
		return nullptr;
	}

	SpriteID spriteset_start = _cur.GetSprite(feature, spriteid);
	uint num_sprites = _cur.GetNumEnts(feature, spriteid);

	/* Ensure that the sprites are loeded */
	assert(spriteset_start + num_sprites <= _cur.spriteid);

	assert(ResultSpriteGroup::CanAllocateItem());
	return new ResultSpriteGroup(spriteset_start, num_sprites);
}

static void ProcessDeterministicSpriteGroupRanges(const std::vector<DeterministicSpriteGroupRange> &ranges, std::vector<DeterministicSpriteGroupRange> &ranges_out, const SpriteGroup *default_group)
{
	/* Sort ranges ascending. When ranges overlap, this may required clamping or splitting them */
	std::vector<uint32_t> bounds;
	for (uint i = 0; i < ranges.size(); i++) {
		bounds.push_back(ranges[i].low);
		if (ranges[i].high != UINT32_MAX) bounds.push_back(ranges[i].high + 1);
	}
	std::sort(bounds.begin(), bounds.end());
	bounds.erase(std::unique(bounds.begin(), bounds.end()), bounds.end());

	std::vector<const SpriteGroup *> target;
	for (uint j = 0; j < bounds.size(); ++j) {
		uint32_t v = bounds[j];
		const SpriteGroup *t = default_group;
		for (uint i = 0; i < ranges.size(); i++) {
			if (ranges[i].low <= v && v <= ranges[i].high) {
				t = ranges[i].group;
				break;
			}
		}
		target.push_back(t);
	}
	assert(target.size() == bounds.size());

	for (uint j = 0; j < bounds.size(); ) {
		if (target[j] != default_group) {
			DeterministicSpriteGroupRange &r = ranges_out.emplace_back();
			r.group = target[j];
			r.low = bounds[j];
			while (j < bounds.size() && target[j] == r.group) {
				j++;
			}
			r.high = j < bounds.size() ? bounds[j] - 1 : UINT32_MAX;
		} else {
			j++;
		}
	}
}

static VarSpriteGroupScopeOffset ParseRelativeScopeByte(uint8_t relative)
{
	VarSpriteGroupScopeOffset var_scope_count = (GB(relative, 6, 2) << 8);
	if ((relative & 0xF) == 0) {
		SetBit(var_scope_count, 15);
	} else {
		var_scope_count |= (relative & 0xF);
	}
	return var_scope_count;
}

/* Action 0x02 */
static void NewSpriteGroup(ByteReader *buf)
{
	/* <02> <feature> <set-id> <type/num-entries> <feature-specific-data...>
	 *
	 * B feature       see action 1
	 * B set-id        ID of this particular definition
	 *                 This is an extended byte if feature "more_action2_ids" is tested for
	 * B type/num-entries
	 *                 if 80 or greater, this is a randomized or variational
	 *                 list definition, see below
	 *                 otherwise it specifies a number of entries, the exact
	 *                 meaning depends on the feature
	 * V feature-specific-data (huge mess, don't even look it up --pasky) */
	const SpriteGroup *act_group = nullptr;

	GrfSpecFeatureRef feature_ref = ReadFeature(buf->ReadByte());
	GrfSpecFeature feature = feature_ref.id;
	if (feature >= GSF_END) {
		grfmsg(1, "NewSpriteGroup: Unsupported feature %s, skipping", GetFeatureString(feature_ref));
		return;
	}

	uint16_t setid  = HasBit(_cur.grffile->observed_feature_tests, GFTOF_MORE_ACTION2_IDS) ? buf->ReadExtendedByte() : buf->ReadByte();
	uint8_t type    = buf->ReadByte();

	/* Sprite Groups are created here but they are allocated from a pool, so
	 * we do not need to delete anything if there is an exception from the
	 * ByteReader. */

	/* Decoded sprite type */
	enum SpriteType {
		STYPE_NORMAL,
		STYPE_DETERMINISTIC,
		STYPE_DETERMINISTIC_RELATIVE,
		STYPE_DETERMINISTIC_RELATIVE_2,
		STYPE_RANDOMIZED,
		STYPE_CB_FAILURE,
	};
	SpriteType stype = STYPE_NORMAL;
	switch (type) {
		/* Deterministic Sprite Group */
		case 0x81: // Self scope, byte
		case 0x82: // Parent scope, byte
		case 0x85: // Self scope, word
		case 0x86: // Parent scope, word
		case 0x89: // Self scope, dword
		case 0x8A: // Parent scope, dword
			stype = STYPE_DETERMINISTIC;
			break;

		/* Randomized Sprite Group */
		case 0x80: // Self scope
		case 0x83: // Parent scope
		case 0x84: // Relative scope
			stype = STYPE_RANDOMIZED;
			break;

		/* Extension type */
		case 0x87:
			if (HasBit(_cur.grffile->observed_feature_tests, GFTOF_MORE_VARACTION2_TYPES)) {
				uint8_t subtype = buf->ReadByte();
				switch (subtype) {
					case 0:
						stype = STYPE_CB_FAILURE;
						break;

					case 1:
						stype = STYPE_DETERMINISTIC_RELATIVE;
						break;

					case 2:
						stype = STYPE_DETERMINISTIC_RELATIVE_2;
						break;

					default:
						grfmsg(1, "NewSpriteGroup: Unknown 0x87 extension subtype %02X for feature %s, handling as CB failure", subtype, GetFeatureString(feature));
						stype = STYPE_CB_FAILURE;
						break;
				}
			}
			break;

		default:
			break;
	}

	switch (stype) {
		/* Deterministic Sprite Group */
		case STYPE_DETERMINISTIC:
		case STYPE_DETERMINISTIC_RELATIVE:
		case STYPE_DETERMINISTIC_RELATIVE_2:
		{
			VarSpriteGroupScopeOffset var_scope_count = 0;
			if (stype == STYPE_DETERMINISTIC_RELATIVE) {
				var_scope_count = ParseRelativeScopeByte(buf->ReadByte());
			} else if (stype == STYPE_DETERMINISTIC_RELATIVE_2) {
				uint8_t mode = buf->ReadByte();
				uint8_t offset = buf->ReadByte();
				bool invalid = false;
				if ((mode & 0x7F) >= VSGSRM_END) {
					invalid = true;
				}
				if (HasBit(mode, 7)) {
					/* Use variable 0x100 */
					if (offset != 0) invalid = true;
				}
				if (invalid) {
					grfmsg(1, "NewSpriteGroup: Unknown 0x87 extension subtype 2 relative mode: %02X %02X for feature %s, handling as CB failure", mode, offset, GetFeatureString(feature));
					act_group = NewCallbackResultSpriteGroupNoTransform(CALLBACK_FAILED);
					break;
				}
				var_scope_count = (mode << 8) | offset;
			}

			uint8_t varadjust;
			uint8_t varsize;

			bool first_adjust = true;

			assert(DeterministicSpriteGroup::CanAllocateItem());
			DeterministicSpriteGroup *group = new DeterministicSpriteGroup();
			group->nfo_line = _cur.nfo_line;
			group->feature = feature;
			if (_action6_override_active) group->sg_flags |= SGF_ACTION6;
			act_group = group;

			if (stype == STYPE_DETERMINISTIC_RELATIVE || stype == STYPE_DETERMINISTIC_RELATIVE_2) {
				group->var_scope = (feature <= GSF_AIRCRAFT) ? VSG_SCOPE_RELATIVE : VSG_SCOPE_SELF;
				group->var_scope_count = var_scope_count;

				group->size = DSG_SIZE_DWORD;
				varsize = 4;
			} else {
				group->var_scope = HasBit(type, 1) ? VSG_SCOPE_PARENT : VSG_SCOPE_SELF;

				switch (GB(type, 2, 2)) {
					default: NOT_REACHED();
					case 0: group->size = DSG_SIZE_BYTE;  varsize = 1; break;
					case 1: group->size = DSG_SIZE_WORD;  varsize = 2; break;
					case 2: group->size = DSG_SIZE_DWORD; varsize = 4; break;
				}
			}

			const VarAction2AdjustInfo info = { feature, GetGrfSpecFeatureForScope(feature, group->var_scope), varsize };

			DeterministicSpriteGroupShadowCopy *shadow = nullptr;
			if (unlikely(HasBit(_misc_debug_flags, MDF_NEWGRF_SG_SAVE_RAW))) {
				shadow = &(_deterministic_sg_shadows[group]);
			}
			static std::vector<DeterministicSpriteGroupAdjust> current_adjusts;
			current_adjusts.clear();

			VarAction2OptimiseState va2_opt_state;
			/* The initial value is always the constant 0 */
			va2_opt_state.inference = VA2AIF_SIGNED_NON_NEGATIVE | VA2AIF_ONE_OR_ZERO | VA2AIF_HAVE_CONSTANT;
			va2_opt_state.current_constant = 0;

			/* Loop through the var adjusts. Unfortunately we don't know how many we have
			 * from the outset, so we shall have to keep reallocing. */
			do {
				DeterministicSpriteGroupAdjust &adjust = current_adjusts.emplace_back();

				/* The first var adjust doesn't have an operation specified, so we set it to add. */
				adjust.operation = first_adjust ? DSGA_OP_ADD : (DeterministicSpriteGroupAdjustOperation)buf->ReadByte();
				first_adjust = false;
				if (adjust.operation > DSGA_OP_END) adjust.operation = DSGA_OP_END;
				adjust.variable  = buf->ReadByte();
				if (adjust.variable == 0x7E) {
					/* Link subroutine group */
					adjust.subroutine = GetGroupFromGroupIDNoCBResult(setid, type, HasBit(_cur.grffile->observed_feature_tests, GFTOF_MORE_ACTION2_IDS) ? buf->ReadExtendedByte() : buf->ReadByte());
				} else {
					adjust.parameter = IsInsideMM(adjust.variable, 0x60, 0x80) ? buf->ReadByte() : 0;
				}

				varadjust = buf->ReadByte();
				adjust.shift_num = GB(varadjust, 0, 5);
				adjust.type      = (DeterministicSpriteGroupAdjustType)GB(varadjust, 6, 2);
				adjust.and_mask  = buf->ReadVarSize(varsize);

				if (adjust.variable == 0x11) {
					for (const GRFVariableMapEntry &remap : _cur.grffile->grf_variable_remaps) {
						if (remap.feature == info.scope_feature && remap.input_shift == adjust.shift_num && remap.input_mask == adjust.and_mask) {
							adjust.variable = remap.id;
							adjust.shift_num = remap.output_shift;
							adjust.and_mask = remap.output_mask;
							adjust.parameter = remap.output_param;
							break;
						}
					}
				} else if (adjust.variable == 0x7B && adjust.parameter == 0x11) {
					for (const GRFVariableMapEntry &remap : _cur.grffile->grf_variable_remaps) {
						if (remap.feature == info.scope_feature && remap.input_shift == adjust.shift_num && remap.input_mask == adjust.and_mask) {
							adjust.parameter = remap.id;
							adjust.shift_num = remap.output_shift;
							adjust.and_mask = remap.output_mask;
							break;
						}
					}
				}

				if (info.scope_feature == GSF_ROADSTOPS && HasBit(_cur.grffile->observed_feature_tests, GFTOF_ROAD_STOPS)) {
					if (adjust.variable == 0x68) adjust.variable = A2VRI_ROADSTOP_INFO_NEARBY_TILES_EXT;
					if (adjust.variable == 0x7B && adjust.parameter == 0x68) adjust.parameter = A2VRI_ROADSTOP_INFO_NEARBY_TILES_EXT;
				}

				if (adjust.type != DSGA_TYPE_NONE) {
					adjust.add_val    = buf->ReadVarSize(varsize);
					adjust.divmod_val = buf->ReadVarSize(varsize);
				} else {
					adjust.add_val    = 0;
					adjust.divmod_val = 0;
				}
				if (unlikely(shadow != nullptr)) {
					shadow->adjusts.push_back(adjust);
					/* Pruning was turned off so that the unpruned target could be saved in the shadow, prune now */
					if (adjust.subroutine != nullptr) adjust.subroutine = PruneTargetSpriteGroup(adjust.subroutine);
				}

				OptimiseVarAction2PreCheckAdjust(va2_opt_state, adjust);

				/* Continue reading var adjusts while bit 5 is set. */
			} while (HasBit(varadjust, 5));

			/* shrink_to_fit will be called later */
			group->adjusts.reserve(current_adjusts.size());

			for (const DeterministicSpriteGroupAdjust &adjust : current_adjusts) {
				group->adjusts.push_back(adjust);
				OptimiseVarAction2Adjust(va2_opt_state, info, group, group->adjusts.back());
			}

			std::vector<DeterministicSpriteGroupRange> ranges;
			ranges.resize(buf->ReadByte());
			for (auto &range : ranges) {
				range.group = GetGroupFromGroupID(setid, type, buf->ReadWord());
				range.low   = buf->ReadVarSize(varsize);
				range.high  = buf->ReadVarSize(varsize);
			}

			group->default_group = GetGroupFromGroupID(setid, type, buf->ReadWord());

<<<<<<< HEAD
			if (unlikely(shadow != nullptr)) {
				shadow->calculated_result = ranges.size() == 0;
				ProcessDeterministicSpriteGroupRanges(ranges, shadow->ranges, group->default_group);
				shadow->default_group = group->default_group;
=======
			/* Sort ranges ascending. When ranges overlap, this may required clamping or splitting them */
			std::vector<uint32_t> bounds;
			for (const auto &range : ranges) {
				bounds.push_back(range.low);
				if (range.high != UINT32_MAX) bounds.push_back(range.high + 1);
			}
			std::sort(bounds.begin(), bounds.end());
			bounds.erase(std::unique(bounds.begin(), bounds.end()), bounds.end());

			std::vector<const SpriteGroup *> target;
			for (const auto &bound : bounds) {
				const SpriteGroup *t = group->default_group;
				for (const auto &range : ranges) {
					if (range.low <= bound && bound <= range.high) {
						t = range.group;
						break;
					}
				}
				target.push_back(t);
			}
			assert(target.size() == bounds.size());
>>>>>>> 115ac262

				/* Pruning was turned off so that the unpruned targets could be saved in the shadow ranges, prune now */
				for (DeterministicSpriteGroupRange &range : ranges) {
					range.group = PruneTargetSpriteGroup(range.group);
				}
				group->default_group = PruneTargetSpriteGroup(group->default_group);
			}

			group->error_group = ranges.empty() ? group->default_group : ranges[0].group;
			/* nvar == 0 is a special case -- we turn our value into a callback result */
			group->calculated_result = ranges.empty();

			ProcessDeterministicSpriteGroupRanges(ranges, group->ranges, group->default_group);

			OptimiseVarAction2DeterministicSpriteGroup(va2_opt_state, info, group, current_adjusts);
			current_adjusts.clear();
			break;
		}

		/* Randomized Sprite Group */
		case STYPE_RANDOMIZED:
		{
			assert(RandomizedSpriteGroup::CanAllocateItem());
			RandomizedSpriteGroup *group = new RandomizedSpriteGroup();
			group->nfo_line = _cur.nfo_line;
			if (_action6_override_active) group->sg_flags |= SGF_ACTION6;
			act_group = group;
			group->var_scope = HasBit(type, 1) ? VSG_SCOPE_PARENT : VSG_SCOPE_SELF;

			if (HasBit(type, 2)) {
				if (feature <= GSF_AIRCRAFT) group->var_scope = VSG_SCOPE_RELATIVE;
				group->var_scope_count = ParseRelativeScopeByte(buf->ReadByte());
			}

			uint8_t triggers = buf->ReadByte();
			group->triggers       = GB(triggers, 0, 7);
			group->cmp_mode       = HasBit(triggers, 7) ? RSG_CMP_ALL : RSG_CMP_ANY;
			group->lowest_randbit = buf->ReadByte();

			uint8_t num_groups = buf->ReadByte();
			if (!HasExactlyOneBit(num_groups)) {
				grfmsg(1, "NewSpriteGroup: Random Action 2 nrand should be power of 2");
			}

			for (uint i = 0; i < num_groups; i++) {
				group->groups.push_back(GetGroupFromGroupID(setid, type, buf->ReadWord()));
			}

			if (unlikely(HasBit(_misc_debug_flags, MDF_NEWGRF_SG_SAVE_RAW))) {
				RandomizedSpriteGroupShadowCopy *shadow = &(_randomized_sg_shadows[group]);
				shadow->groups = group->groups;

				/* Pruning was turned off so that the unpruned targets could be saved in the shadow groups, prune now */
				for (const SpriteGroup *&group : group->groups) {
					group = PruneTargetSpriteGroup(group);
				}
			}

			break;
		}

		case STYPE_CB_FAILURE:
			act_group = NewCallbackResultSpriteGroupNoTransform(CALLBACK_FAILED);
			break;

		/* Neither a variable or randomized sprite group... must be a real group */
		case STYPE_NORMAL:
		{
			switch (feature) {
				case GSF_TRAINS:
				case GSF_ROADVEHICLES:
				case GSF_SHIPS:
				case GSF_AIRCRAFT:
				case GSF_STATIONS:
				case GSF_CANALS:
				case GSF_CARGOES:
				case GSF_AIRPORTS:
				case GSF_RAILTYPES:
				case GSF_ROADTYPES:
				case GSF_TRAMTYPES:
				case GSF_SIGNALS:
				case GSF_NEWLANDSCAPE:
				{
					uint8_t num_loaded  = type;
					uint8_t num_loading = buf->ReadByte();

					if (!_cur.HasValidSpriteSets(feature)) {
						GrfMsg(0, "NewSpriteGroup: No sprite set to work on! Skipping");
						return;
					}

					if (num_loaded + num_loading == 0) {
						grfmsg(1, "NewSpriteGroup: no result, skipping invalid RealSpriteGroup");
						break;
					}

					GrfMsg(6, "NewSpriteGroup: New SpriteGroup 0x{:02X}, {} loaded, {} loading",
							setid, num_loaded, num_loading);

					if (num_loaded + num_loading == 0) {
						GrfMsg(1, "NewSpriteGroup: no result, skipping invalid RealSpriteGroup");
						break;
					}

					if (num_loaded + num_loading == 1) {
						/* Avoid creating 'Real' sprite group if only one option. */
						uint16_t spriteid = buf->ReadWord();
						act_group = CreateGroupFromGroupID(feature, setid, type, spriteid);
						GrfMsg(8, "NewSpriteGroup: one result, skipping RealSpriteGroup = subset {}", spriteid);
						break;
					}

					std::vector<uint16_t> loaded;
					std::vector<uint16_t> loading;

					for (uint i = 0; i < num_loaded; i++) {
						loaded.push_back(buf->ReadWord());
						GrfMsg(8, "NewSpriteGroup: + rg->loaded[{}]  = subset {}", i, loaded[i]);
					}

					for (uint i = 0; i < num_loading; i++) {
						loading.push_back(buf->ReadWord());
						GrfMsg(8, "NewSpriteGroup: + rg->loading[{}] = subset {}", i, loading[i]);
					}

					bool loaded_same = !loaded.empty() && std::adjacent_find(loaded.begin(),  loaded.end(),  std::not_equal_to<>()) == loaded.end();
					bool loading_same = !loading.empty() && std::adjacent_find(loading.begin(), loading.end(), std::not_equal_to<>()) == loading.end();
					if (loaded_same && loading_same && loaded[0] == loading[0]) {
						/* Both lists only contain the same value, so don't create 'Real' sprite group */
						act_group = CreateGroupFromGroupID(feature, setid, type, loaded[0]);
						GrfMsg(8, "NewSpriteGroup: same result, skipping RealSpriteGroup = subset {}", loaded[0]);
						break;
					}

					assert(RealSpriteGroup::CanAllocateItem());
					RealSpriteGroup *group = new RealSpriteGroup();
					group->nfo_line = _cur.nfo_line;
					if (_action6_override_active) group->sg_flags |= SGF_ACTION6;
					act_group = group;

					if (loaded_same && loaded.size() > 1) loaded.resize(1);
					for (uint16_t spriteid : loaded) {
						const SpriteGroup *t = CreateGroupFromGroupID(feature, setid, type, spriteid);
						group->loaded.push_back(t);
					}

					if (loading_same && loading.size() > 1) loading.resize(1);
					for (uint16_t spriteid : loading) {
						const SpriteGroup *t = CreateGroupFromGroupID(feature, setid, type, spriteid);
						group->loading.push_back(t);
					}

					break;
				}

				case GSF_HOUSES:
				case GSF_AIRPORTTILES:
				case GSF_OBJECTS:
				case GSF_INDUSTRYTILES:
				case GSF_ROADSTOPS: {
					uint8_t num_building_sprites = std::max((uint8_t)1, type);

					assert(TileLayoutSpriteGroup::CanAllocateItem());
					TileLayoutSpriteGroup *group = new TileLayoutSpriteGroup();
					group->nfo_line = _cur.nfo_line;
					if (_action6_override_active) group->sg_flags |= SGF_ACTION6;
					act_group = group;

					/* On error, bail out immediately. Temporary GRF data was already freed */
					if (ReadSpriteLayout(buf, num_building_sprites, true, feature, false, type == 0, &group->dts)) return;
					break;
				}

				case GSF_INDUSTRIES: {
					if (type > 2) {
						GrfMsg(1, "NewSpriteGroup: Unsupported industry production version {}, skipping", type);
						break;
					}

					assert(IndustryProductionSpriteGroup::CanAllocateItem());
					IndustryProductionSpriteGroup *group = new IndustryProductionSpriteGroup();
					group->nfo_line = _cur.nfo_line;
					if (_action6_override_active) group->sg_flags |= SGF_ACTION6;
					act_group = group;
					group->version = type;
					if (type == 0) {
						group->num_input = INDUSTRY_ORIGINAL_NUM_INPUTS;
						for (uint i = 0; i < INDUSTRY_ORIGINAL_NUM_INPUTS; i++) {
							group->subtract_input[i] = (int16_t)buf->ReadWord(); // signed
						}
						group->num_output = INDUSTRY_ORIGINAL_NUM_OUTPUTS;
						for (uint i = 0; i < INDUSTRY_ORIGINAL_NUM_OUTPUTS; i++) {
							group->add_output[i] = buf->ReadWord(); // unsigned
						}
						group->again = buf->ReadByte();
					} else if (type == 1) {
						group->num_input = INDUSTRY_ORIGINAL_NUM_INPUTS;
						for (uint i = 0; i < INDUSTRY_ORIGINAL_NUM_INPUTS; i++) {
							group->subtract_input[i] = buf->ReadByte();
						}
						group->num_output = INDUSTRY_ORIGINAL_NUM_OUTPUTS;
						for (uint i = 0; i < INDUSTRY_ORIGINAL_NUM_OUTPUTS; i++) {
							group->add_output[i] = buf->ReadByte();
						}
						group->again = buf->ReadByte();
					} else if (type == 2) {
						group->num_input = buf->ReadByte();
						if (group->num_input > lengthof(group->subtract_input)) {
							GRFError *error = DisableGrf(STR_NEWGRF_ERROR_INDPROD_CALLBACK);
							error->data = "too many inputs (max 16)";
							return;
						}
						for (uint i = 0; i < group->num_input; i++) {
							uint8_t rawcargo = buf->ReadByte();
							CargoID cargo = GetCargoTranslation(rawcargo, _cur.grffile);
							if (!IsValidCargoID(cargo)) {
								/* The mapped cargo is invalid. This is permitted at this point,
								 * as long as the result is not used. Mark it invalid so this
								 * can be tested later. */
								group->version = 0xFF;
							} else if (std::find(group->cargo_input, group->cargo_input + i, cargo) != group->cargo_input + i) {
								GRFError *error = DisableGrf(STR_NEWGRF_ERROR_INDPROD_CALLBACK);
								error->data = "duplicate input cargo";
								return;
							}
							group->cargo_input[i] = cargo;
							group->subtract_input[i] = buf->ReadByte();
						}
						group->num_output = buf->ReadByte();
						if (group->num_output > lengthof(group->add_output)) {
							GRFError *error = DisableGrf(STR_NEWGRF_ERROR_INDPROD_CALLBACK);
							error->data = "too many outputs (max 16)";
							return;
						}
						for (uint i = 0; i < group->num_output; i++) {
							uint8_t rawcargo = buf->ReadByte();
							CargoID cargo = GetCargoTranslation(rawcargo, _cur.grffile);
							if (!IsValidCargoID(cargo)) {
								/* Mark this result as invalid to use */
								group->version = 0xFF;
							} else if (std::find(group->cargo_output, group->cargo_output + i, cargo) != group->cargo_output + i) {
								GRFError *error = DisableGrf(STR_NEWGRF_ERROR_INDPROD_CALLBACK);
								error->data = "duplicate output cargo";
								return;
							}
							group->cargo_output[i] = cargo;
							group->add_output[i] = buf->ReadByte();
						}
						group->again = buf->ReadByte();
					} else {
						NOT_REACHED();
					}
					break;
				}

				case GSF_FAKE_TOWNS:
					act_group = NewCallbackResultSpriteGroupNoTransform(CALLBACK_FAILED);
					break;

				/* Loading of Tile Layout and Production Callback groups would happen here */
				default: grfmsg(1, "NewSpriteGroup: Unsupported feature %s, skipping", GetFeatureString(feature));
			}
		}
	}

	if ((size_t)setid >= _cur.spritegroups.size()) _cur.spritegroups.resize(setid + 1);
	_cur.spritegroups[setid] = act_group;
}

static CargoID TranslateCargo(uint8_t feature, uint8_t ctype)
{
	/* Special cargo types for purchase list and stations */
	if ((feature == GSF_STATIONS || feature == GSF_ROADSTOPS) && ctype == 0xFE) return SpriteGroupCargo::SG_DEFAULT_NA;
	if (ctype == 0xFF) return SpriteGroupCargo::SG_PURCHASE;

	if (_cur.grffile->cargo_list.empty()) {
		/* No cargo table, so use bitnum values */
		if (ctype >= 32) {
			GrfMsg(1, "TranslateCargo: Cargo bitnum {} out of range (max 31), skipping.", ctype);
			return INVALID_CARGO;
		}

		for (const CargoSpec *cs : CargoSpec::Iterate()) {
			if (cs->bitnum == ctype) {
				GrfMsg(6, "TranslateCargo: Cargo bitnum {} mapped to cargo type {}.", ctype, cs->Index());
				return cs->Index();
			}
		}

		GrfMsg(5, "TranslateCargo: Cargo bitnum {} not available in this climate, skipping.", ctype);
		return INVALID_CARGO;
	}

	/* Check if the cargo type is out of bounds of the cargo translation table */
	if (ctype >= _cur.grffile->cargo_list.size()) {
		GrfMsg(1, "TranslateCargo: Cargo type {} out of range (max {}), skipping.", ctype, (unsigned int)_cur.grffile->cargo_list.size() - 1);
		return INVALID_CARGO;
	}

	/* Look up the cargo label from the translation table */
	CargoLabel cl = _cur.grffile->cargo_list[ctype];
	if (cl == CT_INVALID) {
		GrfMsg(5, "TranslateCargo: Cargo type {} not available in this climate, skipping.", ctype);
		return INVALID_CARGO;
	}

	CargoID cid = GetCargoIDByLabel(cl);
	if (!IsValidCargoID(cid)) {
		GrfMsg(5, "TranslateCargo: Cargo '{:c}{:c}{:c}{:c}' unsupported, skipping.", GB(cl.base(), 24, 8), GB(cl.base(), 16, 8), GB(cl.base(), 8, 8), GB(cl.base(), 0, 8));
		return INVALID_CARGO;
	}

	GrfMsg(6, "TranslateCargo: Cargo '{:c}{:c}{:c}{:c}' mapped to cargo type {}.", GB(cl.base(), 24, 8), GB(cl.base(), 16, 8), GB(cl.base(), 8, 8), GB(cl.base(), 0, 8), cid);
	return cid;
}


static bool IsValidGroupID(uint16_t groupid, const char *function)
{
	if ((size_t)groupid >= _cur.spritegroups.size() || _cur.spritegroups[groupid] == nullptr) {
		GrfMsg(1, "{}: Spritegroup 0x{:04X} out of range or empty, skipping.", function, groupid);
		return false;
	}

	return true;
}

static void VehicleMapSpriteGroup(ByteReader *buf, uint8_t feature, uint8_t idcount)
{
	static std::vector<EngineID> last_engines; // Engine IDs are remembered in case the next action is a wagon override.
	bool wagover = false;

	/* Test for 'wagon override' flag */
	if (HasBit(idcount, 7)) {
		wagover = true;
		/* Strip off the flag */
		idcount = GB(idcount, 0, 7);

		if (last_engines.empty()) {
			GrfMsg(0, "VehicleMapSpriteGroup: WagonOverride: No engine to do override with");
			return;
		}

		GrfMsg(6, "VehicleMapSpriteGroup: WagonOverride: {} engines, {} wagons", last_engines.size(), idcount);
	} else {
		last_engines.resize(idcount);
	}

<<<<<<< HEAD
	EngineID *engines = AllocaM(EngineID, idcount);
=======
	std::vector<EngineID> engines;
	engines.reserve(idcount);
>>>>>>> 115ac262
	for (uint i = 0; i < idcount; i++) {
		Engine *e = GetNewEngine(_cur.grffile, (VehicleType)feature, buf->ReadExtendedByte());
		if (e == nullptr) {
			/* No engine could be allocated?!? Deal with it. Okay,
			 * this might look bad. Also make sure this NewGRF
			 * gets disabled, as a half loaded one is bad. */
			HandleChangeInfoResult("VehicleMapSpriteGroup", CIR_INVALID_ID, (GrfSpecFeature)0, 0);
			return;
		}

		engines[i] = e->index;
		if (!wagover) last_engines[i] = engines[i];
	}

	uint8_t cidcount = buf->ReadByte();
	for (uint c = 0; c < cidcount; c++) {
		uint8_t ctype = buf->ReadByte();
		uint16_t groupid = buf->ReadWord();
		if (!IsValidGroupID(groupid, "VehicleMapSpriteGroup")) continue;

		GrfMsg(8, "VehicleMapSpriteGroup: * [{}] Cargo type 0x{:X}, group id 0x{:02X}", c, ctype, groupid);

		CargoID cid = TranslateCargo(feature, ctype);
		if (!IsValidCargoID(cid)) continue;

		for (uint i = 0; i < idcount; i++) {
			EngineID engine = engines[i];

			GrfMsg(7, "VehicleMapSpriteGroup: [{}] Engine {}...", i, engine);

			if (wagover) {
<<<<<<< HEAD
				SetWagonOverrideSprites(engine, cid, GetGroupByID(groupid), last_engines, last_engines_count);
=======
				SetWagonOverrideSprites(engine, cid, _cur.spritegroups[groupid], last_engines);
>>>>>>> 115ac262
			} else {
				SetCustomEngineSprites(engine, cid, GetGroupByID(groupid));
			}
		}
	}

	uint16_t groupid = buf->ReadWord();
	if (!IsValidGroupID(groupid, "VehicleMapSpriteGroup")) return;

	GrfMsg(8, "-- Default group id 0x{:04X}", groupid);

	for (uint i = 0; i < idcount; i++) {
		EngineID engine = engines[i];

		if (wagover) {
<<<<<<< HEAD
			SetWagonOverrideSprites(engine, SpriteGroupCargo::SG_DEFAULT, GetGroupByID(groupid), last_engines, last_engines_count);
=======
			SetWagonOverrideSprites(engine, SpriteGroupCargo::SG_DEFAULT, _cur.spritegroups[groupid], last_engines);
>>>>>>> 115ac262
		} else {
			SetCustomEngineSprites(engine, SpriteGroupCargo::SG_DEFAULT, GetGroupByID(groupid));
			SetEngineGRF(engine, _cur.grffile);
		}
	}
}


static void CanalMapSpriteGroup(ByteReader *buf, uint8_t idcount)
{
	uint16_t *cfs = AllocaM(uint16_t, idcount);
	for (uint i = 0; i < idcount; i++) {
		cfs[i] = buf->ReadExtendedByte();
	}

	uint8_t cidcount = buf->ReadByte();
	buf->Skip(cidcount * 3);

	uint16_t groupid = buf->ReadWord();
	if (!IsValidGroupID(groupid, "CanalMapSpriteGroup")) return;

	for (uint i = 0; i < idcount; i++) {
		uint16_t cf = cfs[i];

		if (cf >= CF_END) {
			GrfMsg(1, "CanalMapSpriteGroup: Canal subset {} out of range, skipping", cf);
			continue;
		}

		_water_feature[cf].grffile = _cur.grffile;
		_water_feature[cf].group = GetGroupByID(groupid);
	}
}


static void StationMapSpriteGroup(ByteReader *buf, uint8_t idcount)
{
	if (_cur.grffile->stations.empty()) {
		GrfMsg(1, "StationMapSpriteGroup: No stations defined, skipping");
		return;
	}

	uint16_t *stations = AllocaM(uint16_t, idcount);
	for (uint i = 0; i < idcount; i++) {
		stations[i] = buf->ReadExtendedByte();
	}

	uint8_t cidcount = buf->ReadByte();
	for (uint c = 0; c < cidcount; c++) {
		uint8_t ctype = buf->ReadByte();
		uint16_t groupid = buf->ReadWord();
		if (!IsValidGroupID(groupid, "StationMapSpriteGroup")) continue;

		ctype = TranslateCargo(GSF_STATIONS, ctype);
		if (ctype == INVALID_CARGO) continue;

		for (uint i = 0; i < idcount; i++) {
			StationSpec *statspec = stations[i] >= _cur.grffile->stations.size() ? nullptr : _cur.grffile->stations[stations[i]].get();

			if (statspec == nullptr) {
				grfmsg(1, "StationMapSpriteGroup: Station with ID 0x%X undefined, skipping", stations[i]);
				continue;
			}

			statspec->grf_prop.spritegroup[ctype] = GetGroupByID(groupid);
		}
	}

	uint16_t groupid = buf->ReadWord();
	if (!IsValidGroupID(groupid, "StationMapSpriteGroup")) return;

	for (uint i = 0; i < idcount; i++) {
		StationSpec *statspec = stations[i] >= _cur.grffile->stations.size() ? nullptr : _cur.grffile->stations[stations[i]].get();

		if (statspec == nullptr) {
			grfmsg(1, "StationMapSpriteGroup: Station with ID 0x%X undefined, skipping", stations[i]);
			continue;
		}

		if (statspec->grf_prop.grffile != nullptr) {
			grfmsg(1, "StationMapSpriteGroup: Station with ID 0x%X mapped multiple times, skipping", stations[i]);
			continue;
		}

		statspec->grf_prop.spritegroup[SpriteGroupCargo::SG_DEFAULT] = GetGroupByID(groupid);
		statspec->grf_prop.grffile = _cur.grffile;
		statspec->grf_prop.local_id = stations[i];
		StationClass::Assign(statspec);
	}
}


static void TownHouseMapSpriteGroup(ByteReader *buf, uint8_t idcount)
{
	if (_cur.grffile->housespec.empty()) {
		grfmsg(1, "TownHouseMapSpriteGroup: No houses defined, skipping");
		return;
	}

	uint16_t *houses = AllocaM(uint16_t, idcount);
	for (uint i = 0; i < idcount; i++) {
		houses[i] = buf->ReadExtendedByte();
	}

	/* Skip the cargo type section, we only care about the default group */
	uint8_t cidcount = buf->ReadByte();
	buf->Skip(cidcount * 3);

	uint16_t groupid = buf->ReadWord();
	if (!IsValidGroupID(groupid, "TownHouseMapSpriteGroup")) return;

	for (uint i = 0; i < idcount; i++) {
		HouseSpec *hs = houses[i] >= _cur.grffile->housespec.size() ? nullptr : _cur.grffile->housespec[houses[i]].get();

		if (hs == nullptr) {
			grfmsg(1, "TownHouseMapSpriteGroup: House %d undefined, skipping.", houses[i]);
			continue;
		}

		hs->grf_prop.spritegroup[0] = GetGroupByID(groupid);
	}
}

static void IndustryMapSpriteGroup(ByteReader *buf, uint8_t idcount)
{
	if (_cur.grffile->industryspec.empty()) {
		grfmsg(1, "IndustryMapSpriteGroup: No industries defined, skipping");
		return;
	}

	uint16_t *industries = AllocaM(uint16_t, idcount);
	for (uint i = 0; i < idcount; i++) {
		industries[i] = buf->ReadExtendedByte();
	}

	/* Skip the cargo type section, we only care about the default group */
	uint8_t cidcount = buf->ReadByte();
	buf->Skip(cidcount * 3);

	uint16_t groupid = buf->ReadWord();
	if (!IsValidGroupID(groupid, "IndustryMapSpriteGroup")) return;

	for (uint i = 0; i < idcount; i++) {
		IndustrySpec *indsp = industries[i] >= _cur.grffile->industryspec.size() ? nullptr : _cur.grffile->industryspec[industries[i]].get();

		if (indsp == nullptr) {
			grfmsg(1, "IndustryMapSpriteGroup: Industry %d undefined, skipping", industries[i]);
			continue;
		}

		indsp->grf_prop.spritegroup[0] = GetGroupByID(groupid);
	}
}

static void IndustrytileMapSpriteGroup(ByteReader *buf, uint8_t idcount)
{
	if (_cur.grffile->indtspec.empty()) {
		grfmsg(1, "IndustrytileMapSpriteGroup: No industry tiles defined, skipping");
		return;
	}

	uint16_t *indtiles = AllocaM(uint16_t, idcount);
	for (uint i = 0; i < idcount; i++) {
		indtiles[i] = buf->ReadExtendedByte();
	}

	/* Skip the cargo type section, we only care about the default group */
	uint8_t cidcount = buf->ReadByte();
	buf->Skip(cidcount * 3);

	uint16_t groupid = buf->ReadWord();
	if (!IsValidGroupID(groupid, "IndustrytileMapSpriteGroup")) return;

	for (uint i = 0; i < idcount; i++) {
		IndustryTileSpec *indtsp = indtiles[i] >= _cur.grffile->indtspec.size() ? nullptr : _cur.grffile->indtspec[indtiles[i]].get();

		if (indtsp == nullptr) {
			grfmsg(1, "IndustrytileMapSpriteGroup: Industry tile %d undefined, skipping", indtiles[i]);
			continue;
		}

		indtsp->grf_prop.spritegroup[0] = GetGroupByID(groupid);
	}
}

static void CargoMapSpriteGroup(ByteReader *buf, uint8_t idcount)
{
	uint16_t *cargoes = AllocaM(uint16_t, idcount);
	for (uint i = 0; i < idcount; i++) {
		cargoes[i] = buf->ReadExtendedByte();
	}

	/* Skip the cargo type section, we only care about the default group */
	uint8_t cidcount = buf->ReadByte();
	buf->Skip(cidcount * 3);

	uint16_t groupid = buf->ReadWord();
	if (!IsValidGroupID(groupid, "CargoMapSpriteGroup")) return;

	for (uint i = 0; i < idcount; i++) {
		uint16_t cid = cargoes[i];

		if (cid >= NUM_CARGO) {
			GrfMsg(1, "CargoMapSpriteGroup: Cargo ID {} out of range, skipping", cid);
			continue;
		}

		CargoSpec *cs = CargoSpec::Get(cid);
		cs->grffile = _cur.grffile;
		cs->group = GetGroupByID(groupid);
	}
}

static void SignalsMapSpriteGroup(ByteReader *buf, uint8_t idcount)
{
	uint16_t *ids = AllocaM(uint16_t, idcount);
	for (uint i = 0; i < idcount; i++) {
		ids[i] = buf->ReadExtendedByte();
	}

	/* Skip the cargo type section, we only care about the default group */
	uint8_t cidcount = buf->ReadByte();
	buf->Skip(cidcount * 3);

	uint16_t groupid = buf->ReadWord();
	if (!IsValidGroupID(groupid, "SignalsMapSpriteGroup")) return;

	for (uint i = 0; i < idcount; i++) {
		uint16_t id = ids[i];

		switch (id) {
			case NSA3ID_CUSTOM_SIGNALS:
				_cur.grffile->new_signals_group = GetGroupByID(groupid);
				if (!HasBit(_cur.grffile->new_signal_ctrl_flags, NSCF_GROUPSET)) {
					SetBit(_cur.grffile->new_signal_ctrl_flags, NSCF_GROUPSET);
					_new_signals_grfs.push_back(_cur.grffile);
				}
				break;

			default:
				grfmsg(1, "SignalsMapSpriteGroup: ID not implemented: %d", id);
			break;
		}
	}
}

static void ObjectMapSpriteGroup(ByteReader *buf, uint8_t idcount)
{
	if (_cur.grffile->objectspec.empty()) {
		GrfMsg(1, "ObjectMapSpriteGroup: No object tiles defined, skipping");
		return;
	}

	uint16_t *objects = AllocaM(uint16_t, idcount);
	for (uint i = 0; i < idcount; i++) {
		objects[i] = buf->ReadExtendedByte();
	}

	uint8_t cidcount = buf->ReadByte();
	for (uint c = 0; c < cidcount; c++) {
		uint8_t ctype = buf->ReadByte();
		uint16_t groupid = buf->ReadWord();
		if (!IsValidGroupID(groupid, "ObjectMapSpriteGroup")) continue;

		/* The only valid option here is purchase list sprite groups. */
		if (ctype != 0xFF) {
			GrfMsg(1, "ObjectMapSpriteGroup: Invalid cargo bitnum {} for objects, skipping.", ctype);
			continue;
		}

		for (uint i = 0; i < idcount; i++) {
			ObjectSpec *spec = (objects[i] >= _cur.grffile->objectspec.size()) ? nullptr : _cur.grffile->objectspec[objects[i]].get();

			if (spec == nullptr) {
				grfmsg(1, "ObjectMapSpriteGroup: Object with ID 0x%X undefined, skipping", objects[i]);
				continue;
			}

			spec->grf_prop.spritegroup[OBJECT_SPRITE_GROUP_PURCHASE] = GetGroupByID(groupid);
		}
	}

	uint16_t groupid = buf->ReadWord();
	if (!IsValidGroupID(groupid, "ObjectMapSpriteGroup")) return;

	for (uint i = 0; i < idcount; i++) {
		ObjectSpec *spec = (objects[i] >= _cur.grffile->objectspec.size()) ? nullptr : _cur.grffile->objectspec[objects[i]].get();

		if (spec == nullptr) {
			grfmsg(1, "ObjectMapSpriteGroup: Object with ID 0x%X undefined, skipping", objects[i]);
			continue;
		}

		if (spec->grf_prop.grffile != nullptr) {
			grfmsg(1, "ObjectMapSpriteGroup: Object with ID 0x%X mapped multiple times, skipping", objects[i]);
			continue;
		}

		spec->grf_prop.spritegroup[OBJECT_SPRITE_GROUP_DEFAULT] = GetGroupByID(groupid);
		spec->grf_prop.grffile = _cur.grffile;
		spec->grf_prop.local_id = objects[i];
	}
}

static void RailTypeMapSpriteGroup(ByteReader *buf, uint8_t idcount)
{
	uint8_t *railtypes = AllocaM(uint8_t, idcount);
	for (uint i = 0; i < idcount; i++) {
		uint16_t id = buf->ReadExtendedByte();
		railtypes[i] = id < RAILTYPE_END ? _cur.grffile->railtype_map[id] : INVALID_RAILTYPE;
	}

	uint8_t cidcount = buf->ReadByte();
	for (uint c = 0; c < cidcount; c++) {
		uint8_t ctype = buf->ReadByte();
		uint16_t groupid = buf->ReadWord();
		if (!IsValidGroupID(groupid, "RailTypeMapSpriteGroup")) continue;

		if (ctype >= RTSG_END) continue;

		extern RailTypeInfo _railtypes[RAILTYPE_END];
		for (uint i = 0; i < idcount; i++) {
			if (railtypes[i] != INVALID_RAILTYPE) {
				RailTypeInfo *rti = &_railtypes[railtypes[i]];

				rti->grffile[ctype] = _cur.grffile;
				rti->group[ctype] = GetGroupByID(groupid);
			}
		}
	}

	/* Railtypes do not use the default group. */
	buf->ReadWord();
}

static void RoadTypeMapSpriteGroup(ByteReader *buf, uint8_t idcount, RoadTramType rtt)
{
	RoadType *type_map = (rtt == RTT_TRAM) ? _cur.grffile->tramtype_map : _cur.grffile->roadtype_map;

	uint8_t *roadtypes = AllocaM(uint8_t, idcount);
	for (uint i = 0; i < idcount; i++) {
		uint16_t id = buf->ReadExtendedByte();
		roadtypes[i] = id < ROADTYPE_END ? type_map[id] : INVALID_ROADTYPE;
	}

	uint8_t cidcount = buf->ReadByte();
	for (uint c = 0; c < cidcount; c++) {
		uint8_t ctype = buf->ReadByte();
		uint16_t groupid = buf->ReadWord();
		if (!IsValidGroupID(groupid, "RoadTypeMapSpriteGroup")) continue;

		if (ctype >= ROTSG_END) continue;

		extern RoadTypeInfo _roadtypes[ROADTYPE_END];
		for (uint i = 0; i < idcount; i++) {
			if (roadtypes[i] != INVALID_ROADTYPE) {
				RoadTypeInfo *rti = &_roadtypes[roadtypes[i]];

				rti->grffile[ctype] = _cur.grffile;
				rti->group[ctype] = GetGroupByID(groupid);
			}
		}
	}

	/* Roadtypes do not use the default group. */
	buf->ReadWord();
}

static void AirportMapSpriteGroup(ByteReader *buf, uint8_t idcount)
{
	if (_cur.grffile->airportspec.empty()) {
		grfmsg(1, "AirportMapSpriteGroup: No airports defined, skipping");
		return;
	}

	uint16_t *airports = AllocaM(uint16_t, idcount);
	for (uint i = 0; i < idcount; i++) {
		airports[i] = buf->ReadExtendedByte();
	}

	/* Skip the cargo type section, we only care about the default group */
	uint8_t cidcount = buf->ReadByte();
	buf->Skip(cidcount * 3);

	uint16_t groupid = buf->ReadWord();
	if (!IsValidGroupID(groupid, "AirportMapSpriteGroup")) return;

	for (uint i = 0; i < idcount; i++) {
		AirportSpec *as = airports[i] >= _cur.grffile->airportspec.size() ? nullptr : _cur.grffile->airportspec[airports[i]].get();

		if (as == nullptr) {
			grfmsg(1, "AirportMapSpriteGroup: Airport %d undefined, skipping", airports[i]);
			continue;
		}

		as->grf_prop.spritegroup[0] = GetGroupByID(groupid);
	}
}

static void AirportTileMapSpriteGroup(ByteReader *buf, uint8_t idcount)
{
	if (_cur.grffile->airtspec.empty()) {
		grfmsg(1, "AirportTileMapSpriteGroup: No airport tiles defined, skipping");
		return;
	}

	uint16_t *airptiles = AllocaM(uint16_t, idcount);
	for (uint i = 0; i < idcount; i++) {
		airptiles[i] = buf->ReadExtendedByte();
	}

	/* Skip the cargo type section, we only care about the default group */
	uint8_t cidcount = buf->ReadByte();
	buf->Skip(cidcount * 3);

	uint16_t groupid = buf->ReadWord();
	if (!IsValidGroupID(groupid, "AirportTileMapSpriteGroup")) return;

	for (uint i = 0; i < idcount; i++) {
		AirportTileSpec *airtsp = airptiles[i] >= _cur.grffile->airtspec.size() ? nullptr : _cur.grffile->airtspec[airptiles[i]].get();

		if (airtsp == nullptr) {
			grfmsg(1, "AirportTileMapSpriteGroup: Airport tile %d undefined, skipping", airptiles[i]);
			continue;
		}

		airtsp->grf_prop.spritegroup[0] = GetGroupByID(groupid);
	}
}

static void RoadStopMapSpriteGroup(ByteReader *buf, uint8_t idcount)
{
	uint16_t *roadstops = AllocaM(uint16_t, idcount);
	for (uint i = 0; i < idcount; i++) {
		roadstops[i] = buf->ReadExtendedByte();
	}

	uint8_t cidcount = buf->ReadByte();
	for (uint c = 0; c < cidcount; c++) {
		uint8_t ctype = buf->ReadByte();
		uint16_t groupid = buf->ReadWord();
		if (!IsValidGroupID(groupid, "RoadStopMapSpriteGroup")) continue;

		ctype = TranslateCargo(GSF_ROADSTOPS, ctype);
		if (ctype == INVALID_CARGO) continue;

		for (uint i = 0; i < idcount; i++) {
			RoadStopSpec *roadstopspec = (roadstops[i] >= _cur.grffile->roadstops.size()) ? nullptr : _cur.grffile->roadstops[roadstops[i]].get();

			if (roadstopspec == nullptr) {
				grfmsg(1, "RoadStopMapSpriteGroup: Road stop with ID 0x%X does not exist, skipping", roadstops[i]);
				continue;
			}

			roadstopspec->grf_prop.spritegroup[ctype] = GetGroupByID(groupid);
		}
	}

	uint16_t groupid = buf->ReadWord();
	if (!IsValidGroupID(groupid, "RoadStopMapSpriteGroup")) return;

	if (_cur.grffile->roadstops.empty()) {
		grfmsg(0, "RoadStopMapSpriteGroup: No roadstops defined, skipping.");
		return;
	}

	for (uint i = 0; i < idcount; i++) {
		RoadStopSpec *roadstopspec = (roadstops[i] >= _cur.grffile->roadstops.size()) ? nullptr : _cur.grffile->roadstops[roadstops[i]].get();

		if (roadstopspec == nullptr) {
			grfmsg(1, "RoadStopMapSpriteGroup: Road stop with ID 0x%X does not exist, skipping.", roadstops[i]);
			continue;
		}

		if (roadstopspec->grf_prop.grffile != nullptr) {
			grfmsg(1, "RoadStopMapSpriteGroup: Road stop with ID 0x%X mapped multiple times, skipping", roadstops[i]);
			continue;
		}

		roadstopspec->grf_prop.spritegroup[SpriteGroupCargo::SG_DEFAULT] = GetGroupByID(groupid);
		roadstopspec->grf_prop.grffile = _cur.grffile;
		roadstopspec->grf_prop.local_id = roadstops[i];
		RoadStopClass::Assign(roadstopspec);
	}
}

static void NewLandscapeMapSpriteGroup(ByteReader *buf, uint8_t idcount)
{
	uint16_t *ids = AllocaM(uint16_t, idcount);
	for (uint i = 0; i < idcount; i++) {
		ids[i] = buf->ReadExtendedByte();
	}

	/* Skip the cargo type section, we only care about the default group */
	uint8_t cidcount = buf->ReadByte();
	buf->Skip(cidcount * 3);

	uint16_t groupid = buf->ReadWord();
	if (!IsValidGroupID(groupid, "NewLandscapeMapSpriteGroup")) return;

	for (uint i = 0; i < idcount; i++) {
		uint16_t id = ids[i];

		switch (id) {
			case NLA3ID_CUSTOM_ROCKS:
				_cur.grffile->new_rocks_group = GetGroupByID(groupid);
				if (!HasBit(_cur.grffile->new_landscape_ctrl_flags, NLCF_ROCKS_SET)) {
					SetBit(_cur.grffile->new_landscape_ctrl_flags, NLCF_ROCKS_SET);
					_new_landscape_rocks_grfs.push_back(_cur.grffile);
				}
				break;

			default:
				grfmsg(1, "NewLandscapeMapSpriteGroup: ID not implemented: %d", id);
			break;
		}
	}
}

/* Action 0x03 */
static void FeatureMapSpriteGroup(ByteReader *buf)
{
	/* <03> <feature> <n-id> <ids>... <num-cid> [<cargo-type> <cid>]... <def-cid>
	 * id-list    := [<id>] [id-list]
	 * cargo-list := <cargo-type> <cid> [cargo-list]
	 *
	 * B feature       see action 0
	 * B n-id          bits 0-6: how many IDs this definition applies to
	 *                 bit 7: if set, this is a wagon override definition (see below)
	 * E ids           the IDs for which this definition applies
	 * B num-cid       number of cargo IDs (sprite group IDs) in this definition
	 *                 can be zero, in that case the def-cid is used always
	 * B cargo-type    type of this cargo type (e.g. mail=2, wood=7, see below)
	 * W cid           cargo ID (sprite group ID) for this type of cargo
	 * W def-cid       default cargo ID (sprite group ID) */

	GrfSpecFeatureRef feature_ref = ReadFeature(buf->ReadByte());
	GrfSpecFeature feature = feature_ref.id;
	uint8_t idcount = buf->ReadByte();

	if (feature >= GSF_END) {
		grfmsg(1, "FeatureMapSpriteGroup: Unsupported feature %s, skipping", GetFeatureString(feature_ref));
		return;
	}

	/* If idcount is zero, this is a feature callback */
	if (idcount == 0) {
		/* Skip number of cargo ids? */
		buf->ReadByte();
		uint16_t groupid = buf->ReadWord();
		if (!IsValidGroupID(groupid, "FeatureMapSpriteGroup")) return;

		grfmsg(6, "FeatureMapSpriteGroup: Adding generic feature callback for feature %s", GetFeatureString(feature_ref));

		AddGenericCallback(feature, _cur.grffile, GetGroupByID(groupid));
		return;
	}

	/* Mark the feature as used by the grf (generic callbacks do not count) */
	SetBit(_cur.grffile->grf_features, feature);

	grfmsg(6, "FeatureMapSpriteGroup: Feature %s, %d ids", GetFeatureString(feature_ref), idcount);

	switch (feature) {
		case GSF_TRAINS:
		case GSF_ROADVEHICLES:
		case GSF_SHIPS:
		case GSF_AIRCRAFT:
			VehicleMapSpriteGroup(buf, feature, idcount);
			return;

		case GSF_CANALS:
			CanalMapSpriteGroup(buf, idcount);
			return;

		case GSF_STATIONS:
			StationMapSpriteGroup(buf, idcount);
			return;

		case GSF_HOUSES:
			TownHouseMapSpriteGroup(buf, idcount);
			return;

		case GSF_INDUSTRIES:
			IndustryMapSpriteGroup(buf, idcount);
			return;

		case GSF_INDUSTRYTILES:
			IndustrytileMapSpriteGroup(buf, idcount);
			return;

		case GSF_CARGOES:
			CargoMapSpriteGroup(buf, idcount);
			return;

		case GSF_AIRPORTS:
			AirportMapSpriteGroup(buf, idcount);
			return;

		case GSF_SIGNALS:
			SignalsMapSpriteGroup(buf, idcount);
			break;

		case GSF_OBJECTS:
			ObjectMapSpriteGroup(buf, idcount);
			break;

		case GSF_RAILTYPES:
			RailTypeMapSpriteGroup(buf, idcount);
			break;

		case GSF_ROADTYPES:
			RoadTypeMapSpriteGroup(buf, idcount, RTT_ROAD);
			break;

		case GSF_TRAMTYPES:
			RoadTypeMapSpriteGroup(buf, idcount, RTT_TRAM);
			break;

		case GSF_AIRPORTTILES:
			AirportTileMapSpriteGroup(buf, idcount);
			return;

		case GSF_ROADSTOPS:
			RoadStopMapSpriteGroup(buf, idcount);
			return;

		case GSF_NEWLANDSCAPE:
			NewLandscapeMapSpriteGroup(buf, idcount);
			return;

		default:
			grfmsg(1, "FeatureMapSpriteGroup: Unsupported feature %s, skipping", GetFeatureString(feature_ref));
			return;
	}
}

/* Action 0x04 */
static void FeatureNewName(ByteReader *buf)
{
	/* <04> <veh-type> <language-id> <num-veh> <offset> <data...>
	 *
	 * B veh-type      see action 0 (as 00..07, + 0A
	 *                 But IF veh-type = 48, then generic text
	 * B language-id   If bit 6 is set, This is the extended language scheme,
	 *                 with up to 64 language.
	 *                 Otherwise, it is a mapping where set bits have meaning
	 *                 0 = american, 1 = english, 2 = german, 3 = french, 4 = spanish
	 *                 Bit 7 set means this is a generic text, not a vehicle one (or else)
	 * B num-veh       number of vehicles which are getting a new name
	 * B/W offset      number of the first vehicle that gets a new name
	 *                 Byte : ID of vehicle to change
	 *                 Word : ID of string to change/add
	 * S data          new texts, each of them zero-terminated, after
	 *                 which the next name begins. */

	bool new_scheme = _cur.grffile->grf_version >= 7;

	GrfSpecFeatureRef feature_ref = ReadFeature(buf->ReadByte(), true);
	GrfSpecFeature feature = feature_ref.id;
	if (feature >= GSF_END && feature != 0x48) {
		grfmsg(1, "FeatureNewName: Unsupported feature %s, skipping", GetFeatureString(feature_ref));
		return;
	}

	uint8_t lang   = buf->ReadByte();
	uint8_t num    = buf->ReadByte();
	bool generic   = HasBit(lang, 7);
	uint16_t id;
	if (generic) {
		id = buf->ReadWord();
	} else if (feature <= GSF_AIRCRAFT) {
		id = buf->ReadExtendedByte();
	} else {
		id = buf->ReadByte();
	}

	ClrBit(lang, 7);

	uint16_t endid = id + num;

	grfmsg(6, "FeatureNewName: About to rename engines %d..%d (feature %s) in language 0x%02X",
	               id, endid, GetFeatureString(feature), lang);

	for (; id < endid && buf->HasData(); id++) {
		const std::string_view name = buf->ReadString();
		GrfMsg(8, "FeatureNewName: 0x{:04X} <- {}", id, StrMakeValid(name));

		switch (feature) {
			case GSF_TRAINS:
			case GSF_ROADVEHICLES:
			case GSF_SHIPS:
			case GSF_AIRCRAFT:
				if (!generic) {
					Engine *e = GetNewEngine(_cur.grffile, (VehicleType)feature, id, HasBit(_cur.grfconfig->flags, GCF_STATIC));
					if (e == nullptr) break;
					StringID string = AddGRFString(_cur.grffile->grfid, e->index, lang, new_scheme, false, name, e->info.string_id);
					e->info.string_id = string;
				} else {
					AddGRFString(_cur.grffile->grfid, id, lang, new_scheme, true, name, STR_UNDEFINED);
				}
				break;

			default:
				if (IsInsideMM(id, 0xD000, 0xD400) || IsInsideMM(id, 0xD800, 0x10000)) {
					AddGRFString(_cur.grffile->grfid, id, lang, new_scheme, true, name, STR_UNDEFINED);
					break;
				}

				switch (GB(id, 8, 8)) {
					case 0xC4: // Station class name
						if (GB(id, 0, 8) >= _cur.grffile->stations.size() || _cur.grffile->stations[GB(id, 0, 8)] == nullptr) {
							GrfMsg(1, "FeatureNewName: Attempt to name undefined station 0x{:X}, ignoring", GB(id, 0, 8));
						} else {
							StationClassID cls_id = _cur.grffile->stations[GB(id, 0, 8)]->cls_id;
							StationClass::Get(cls_id)->name = AddGRFString(_cur.grffile->grfid, id, lang, new_scheme, false, name, STR_UNDEFINED);
						}
						break;

					case 0xC5: // Station name
						if (GB(id, 0, 8) >= _cur.grffile->stations.size() || _cur.grffile->stations[GB(id, 0, 8)] == nullptr) {
							GrfMsg(1, "FeatureNewName: Attempt to name undefined station 0x{:X}, ignoring", GB(id, 0, 8));
						} else {
							_cur.grffile->stations[GB(id, 0, 8)]->name = AddGRFString(_cur.grffile->grfid, id, lang, new_scheme, false, name, STR_UNDEFINED);
						}
						break;

					case 0xC7: // Airporttile name
						if (GB(id, 0, 8) >= _cur.grffile->airtspec.size() || _cur.grffile->airtspec[GB(id, 0, 8)] == nullptr) {
							GrfMsg(1, "FeatureNewName: Attempt to name undefined airport tile 0x{:X}, ignoring", GB(id, 0, 8));
						} else {
							_cur.grffile->airtspec[GB(id, 0, 8)]->name = AddGRFString(_cur.grffile->grfid, id, lang, new_scheme, false, name, STR_UNDEFINED);
						}
						break;

					case 0xC9: // House name
						if (GB(id, 0, 8) >= _cur.grffile->housespec.size() || _cur.grffile->housespec[GB(id, 0, 8)] == nullptr) {
							GrfMsg(1, "FeatureNewName: Attempt to name undefined house 0x{:X}, ignoring.", GB(id, 0, 8));
						} else {
							_cur.grffile->housespec[GB(id, 0, 8)]->building_name = AddGRFString(_cur.grffile->grfid, id, lang, new_scheme, false, name, STR_UNDEFINED);
						}
						break;

					default:
						GrfMsg(7, "FeatureNewName: Unsupported ID (0x{:04X})", id);
						break;
				}
				break;
		}
	}
}

/**
 * Sanitize incoming sprite offsets for Action 5 graphics replacements.
 * @param num         The number of sprites to load.
 * @param offset      Offset from the base.
 * @param max_sprites The maximum number of sprites that can be loaded in this action 5.
 * @param name        Used for error warnings.
 * @return The number of sprites that is going to be skipped.
 */
static uint16_t SanitizeSpriteOffset(uint16_t &num, uint16_t offset, int max_sprites, const std::string_view name)
{

	if (offset >= max_sprites) {
		GrfMsg(1, "GraphicsNew: {} sprite offset must be less than {}, skipping", name, max_sprites);
		uint orig_num = num;
		num = 0;
		return orig_num;
	}

	if (offset + num > max_sprites) {
		GrfMsg(4, "GraphicsNew: {} sprite overflow, truncating...", name);
		uint orig_num = num;
		num = std::max(max_sprites - offset, 0);
		return orig_num - num;
	}

	return 0;
}


/** The information about action 5 types. */
static constexpr auto _action5_types = std::to_array<Action5Type>({
	/* Note: min_sprites should not be changed. Therefore these constants are directly here and not in sprites.h */
	/* 0x00 */ { A5BLOCK_INVALID,      0,                            0, 0,                                           "Type 0x00"                },
	/* 0x01 */ { A5BLOCK_INVALID,      0,                            0, 0,                                           "Type 0x01"                },
	/* 0x02 */ { A5BLOCK_INVALID,      0,                            0, 0,                                           "Type 0x02"                },
	/* 0x03 */ { A5BLOCK_INVALID,      0,                            0, 0,                                           "Type 0x03"                },
	/* 0x04 */ { A5BLOCK_ALLOW_OFFSET, SPR_SIGNALS_BASE,             1, PRESIGNAL_SEMAPHORE_AND_PBS_SPRITE_COUNT,    "Signal graphics"          },
	/* 0x05 */ { A5BLOCK_ALLOW_OFFSET, SPR_ELRAIL_BASE,              1, ELRAIL_SPRITE_COUNT,                         "Rail catenary graphics"   },
	/* 0x06 */ { A5BLOCK_ALLOW_OFFSET, SPR_SLOPES_BASE,              1, NORMAL_AND_HALFTILE_FOUNDATION_SPRITE_COUNT, "Foundation graphics"      },
	/* 0x07 */ { A5BLOCK_INVALID,      0,                           75, 0,                                           "TTDP GUI graphics"        }, // Not used by OTTD.
	/* 0x08 */ { A5BLOCK_ALLOW_OFFSET, SPR_CANALS_BASE,              1, CANALS_SPRITE_COUNT,                         "Canal graphics"           },
	/* 0x09 */ { A5BLOCK_ALLOW_OFFSET, SPR_ONEWAY_BASE,              1, ONEWAY_SPRITE_COUNT,                         "One way road graphics"    },
	/* 0x0A */ { A5BLOCK_ALLOW_OFFSET, SPR_2CCMAP_BASE,              1, TWOCCMAP_SPRITE_COUNT,                       "2CC colour maps"          },
	/* 0x0B */ { A5BLOCK_ALLOW_OFFSET, SPR_TRAMWAY_BASE,             1, TRAMWAY_SPRITE_COUNT,                        "Tramway graphics"         },
	/* 0x0C */ { A5BLOCK_INVALID,      0,                          133, 0,                                           "Snowy temperate tree"     }, // Not yet used by OTTD.
	/* 0x0D */ { A5BLOCK_FIXED,        SPR_SHORE_BASE,              16, SPR_SHORE_SPRITE_COUNT,                      "Shore graphics"           },
	/* 0x0E */ { A5BLOCK_INVALID,      0,                            0, 0,                                           "New Signals graphics"     }, // Not yet used by OTTD.
	/* 0x0F */ { A5BLOCK_ALLOW_OFFSET, SPR_TRACKS_FOR_SLOPES_BASE,   1, TRACKS_FOR_SLOPES_SPRITE_COUNT,              "Sloped rail track"        },
	/* 0x10 */ { A5BLOCK_ALLOW_OFFSET, SPR_AIRPORTX_BASE,            1, AIRPORTX_SPRITE_COUNT,                       "Airport graphics"         },
	/* 0x11 */ { A5BLOCK_ALLOW_OFFSET, SPR_ROADSTOP_BASE,            1, ROADSTOP_SPRITE_COUNT,                       "Road stop graphics"       },
	/* 0x12 */ { A5BLOCK_ALLOW_OFFSET, SPR_AQUEDUCT_BASE,            1, AQUEDUCT_SPRITE_COUNT,                       "Aqueduct graphics"        },
	/* 0x13 */ { A5BLOCK_ALLOW_OFFSET, SPR_AUTORAIL_BASE,            1, AUTORAIL_SPRITE_COUNT,                       "Autorail graphics"        },
	/* 0x14 */ { A5BLOCK_INVALID,      0,                            1, 0,                                           "Flag graphics"            }, // deprecated, no longer used.
	/* 0x15 */ { A5BLOCK_ALLOW_OFFSET, SPR_OPENTTD_BASE,             1, OPENTTD_SPRITE_COUNT,                        "OpenTTD GUI graphics"     },
	/* 0x16 */ { A5BLOCK_ALLOW_OFFSET, SPR_AIRPORT_PREVIEW_BASE,     1, SPR_AIRPORT_PREVIEW_COUNT,                   "Airport preview graphics" },
	/* 0x17 */ { A5BLOCK_ALLOW_OFFSET, SPR_RAILTYPE_TUNNEL_BASE,     1, RAILTYPE_TUNNEL_BASE_COUNT,                  "Railtype tunnel base"     },
	/* 0x18 */ { A5BLOCK_ALLOW_OFFSET, SPR_PALETTE_BASE,             1, PALETTE_SPRITE_COUNT,                        "Palette"                  },
});

/**
 * Get list of all action 5 types
 * @return Read-only span of action 5 type information.
 */
std::span<const Action5Type> GetAction5Types()
{
	return _action5_types;
}

/* Action 0x05 */
static void GraphicsNew(ByteReader *buf)
{
	/* <05> <graphics-type> <num-sprites> <other data...>
	 *
	 * B graphics-type What set of graphics the sprites define.
	 * E num-sprites   How many sprites are in this set?
	 * V other data    Graphics type specific data.  Currently unused. */

	uint8_t type = buf->ReadByte();
	uint16_t num = buf->ReadExtendedByte();
	uint16_t offset = HasBit(type, 7) ? buf->ReadExtendedByte() : 0;
	ClrBit(type, 7); // Clear the high bit as that only indicates whether there is an offset.

	const Action5Type *action5_type;
	const Action5TypeRemapSet &remap = _cur.grffile->action5_type_remaps;
	if (remap.remapped_ids[type]) {
		auto iter = remap.mapping.find(type);
		assert(iter != remap.mapping.end());
		const Action5TypeRemapEntry &def = iter->second;
		if (def.info == nullptr) {
			if (def.fallback_mode == GPMFM_ERROR_ON_USE) {
				grfmsg(0, "Error: Unimplemented action 5 type: %s, mapped to: %X", def.name, type);
				GRFError *error = DisableGrf(STR_NEWGRF_ERROR_UNIMPLEMETED_MAPPED_ACTION5_TYPE);
				error->data = stredup(def.name);
				error->param_value[1] = type;
			} else if (def.fallback_mode == GPMFM_IGNORE) {
				grfmsg(2, "Ignoring unimplemented action 5 type: %s, mapped to: %X", def.name, type);
			}
			_cur.skip_sprites = num;
			return;
		} else {
			action5_type = def.info;
		}
	} else {
		if ((type == 0x0D) && (num == 10) && HasBit(_cur.grfconfig->flags, GCF_SYSTEM)) {
			/* Special not-TTDP-compatible case used in openttd.grf
			 * Missing shore sprites and initialisation of SPR_SHORE_BASE */
			grfmsg(2, "GraphicsNew: Loading 10 missing shore sprites from extra grf.");
			LoadNextSprite(SPR_SHORE_BASE +  0, *_cur.file, _cur.nfo_line++); // SLOPE_STEEP_S
			LoadNextSprite(SPR_SHORE_BASE +  5, *_cur.file, _cur.nfo_line++); // SLOPE_STEEP_W
			LoadNextSprite(SPR_SHORE_BASE +  7, *_cur.file, _cur.nfo_line++); // SLOPE_WSE
			LoadNextSprite(SPR_SHORE_BASE + 10, *_cur.file, _cur.nfo_line++); // SLOPE_STEEP_N
			LoadNextSprite(SPR_SHORE_BASE + 11, *_cur.file, _cur.nfo_line++); // SLOPE_NWS
			LoadNextSprite(SPR_SHORE_BASE + 13, *_cur.file, _cur.nfo_line++); // SLOPE_ENW
			LoadNextSprite(SPR_SHORE_BASE + 14, *_cur.file, _cur.nfo_line++); // SLOPE_SEN
			LoadNextSprite(SPR_SHORE_BASE + 15, *_cur.file, _cur.nfo_line++); // SLOPE_STEEP_E
			LoadNextSprite(SPR_SHORE_BASE + 16, *_cur.file, _cur.nfo_line++); // SLOPE_EW
			LoadNextSprite(SPR_SHORE_BASE + 17, *_cur.file, _cur.nfo_line++); // SLOPE_NS
			if (_loaded_newgrf_features.shore == SHORE_REPLACE_NONE) _loaded_newgrf_features.shore = SHORE_REPLACE_ONLY_NEW;
			return;
		}

		/* Supported type? */
		if ((type >= std::size(_action5_types)) || (_action5_types[type].block_type == A5BLOCK_INVALID)) {
			grfmsg(2, "GraphicsNew: Custom graphics (type 0x%02X) sprite block of length %u (unimplemented, ignoring)", type, num);
			_cur.skip_sprites = num;
			return;
		}

		action5_type = &_action5_types[type];
	}

	/* Contrary to TTDP we allow always to specify too few sprites as we allow always an offset,
	 * except for the long version of the shore type:
	 * Ignore offset if not allowed */
	if ((action5_type->block_type != A5BLOCK_ALLOW_OFFSET) && (offset != 0)) {
		GrfMsg(1, "GraphicsNew: {} (type 0x{:02X}) do not allow an <offset> field. Ignoring offset.", action5_type->name, type);
		offset = 0;
	}

	/* Ignore action5 if too few sprites are specified. (for TTDP compatibility)
	 * This does not make sense, if <offset> is allowed */
	if ((action5_type->block_type == A5BLOCK_FIXED) && (num < action5_type->min_sprites)) {
		GrfMsg(1, "GraphicsNew: {} (type 0x{:02X}) count must be at least {}. Only {} were specified. Skipping.", action5_type->name, type, action5_type->min_sprites, num);
		_cur.skip_sprites = num;
		return;
	}

	/* Load at most max_sprites sprites. Skip remaining sprites. (for compatibility with TTDP and future extensions) */
	uint16_t skip_num = SanitizeSpriteOffset(num, offset, action5_type->max_sprites, action5_type->name);
	SpriteID replace = action5_type->sprite_base + offset;

	/* Load <num> sprites starting from <replace>, then skip <skip_num> sprites. */
	GrfMsg(2, "GraphicsNew: Replacing sprites {} to {} of {} (type 0x{:02X}) at SpriteID 0x{:04X}", offset, offset + num - 1, action5_type->name, type, replace);

	if (type == 0x0D) _loaded_newgrf_features.shore = SHORE_REPLACE_ACTION_5;

	if (type == 0x0B) {
		static const SpriteID depot_with_track_offset = SPR_TRAMWAY_DEPOT_WITH_TRACK - SPR_TRAMWAY_BASE;
		static const SpriteID depot_no_track_offset = SPR_TRAMWAY_DEPOT_NO_TRACK - SPR_TRAMWAY_BASE;
		if (offset <= depot_with_track_offset && offset + num > depot_with_track_offset) _loaded_newgrf_features.tram = TRAMWAY_REPLACE_DEPOT_WITH_TRACK;
		if (offset <= depot_no_track_offset && offset + num > depot_no_track_offset) _loaded_newgrf_features.tram = TRAMWAY_REPLACE_DEPOT_NO_TRACK;
	}

	/* If the baseset or grf only provides sprites for flat tiles (pre #10282), duplicate those for use on slopes. */
	bool dup_oneway_sprites = ((type == 0x09) && (offset + num <= SPR_ONEWAY_SLOPE_N_OFFSET));

	for (uint16_t n = num; n > 0; n--) {
		_cur.nfo_line++;
		int load_index = (replace == 0 ? _cur.spriteid++ : replace++);
		LoadNextSprite(load_index, *_cur.file, _cur.nfo_line);
		if (dup_oneway_sprites) {
			DupSprite(load_index, load_index + SPR_ONEWAY_SLOPE_N_OFFSET);
			DupSprite(load_index, load_index + SPR_ONEWAY_SLOPE_S_OFFSET);
		}
	}

	if (type == 0x04 && ((_cur.grfconfig->ident.grfid & 0x00FFFFFF) == OPENTTD_GRAPHICS_BASE_GRF_ID ||
			_cur.grfconfig->ident.grfid == BSWAP32(0xFF4F4701) || _cur.grfconfig->ident.grfid == BSWAP32(0xFFFFFFFE))) {
		/* Signal graphics action 5: Fill duplicate signal sprite block if this is a baseset GRF or OpenGFX */
		const SpriteID end = offset + num;
		for (SpriteID i = offset; i < end; i++) {
			DupSprite(SPR_SIGNALS_BASE + i, SPR_DUP_SIGNALS_BASE + i);
		}
	}

	_cur.skip_sprites = skip_num;
}

/* Action 0x05 (SKIP) */
static void SkipAct5(ByteReader *buf)
{
	/* Ignore type byte */
	buf->ReadByte();

	/* Skip the sprites of this action */
	_cur.skip_sprites = buf->ReadExtendedByte();

	GrfMsg(3, "SkipAct5: Skipping {} sprites", _cur.skip_sprites);
}

/**
 * Reads a variable common to VarAction2 and Action7/9/D.
 *
 * Returns VarAction2 variable 'param' resp. Action7/9/D variable '0x80 + param'.
 * If a variable is not accessible from all four actions, it is handled in the action specific functions.
 *
 * @param param variable number (as for VarAction2, for Action7/9/D you have to subtract 0x80 first).
 * @param value returns the value of the variable.
 * @param grffile NewGRF querying the variable
 * @return true iff the variable is known and the value is returned in 'value'.
 */
bool GetGlobalVariable(uint8_t param, uint32_t *value, const GRFFile *grffile)
{
	if (_sprite_group_resolve_check_veh_check) {
		switch (param) {
			case 0x00:
			case 0x02:
			case 0x09:
			case 0x0A:
			case 0x20:
			case 0x23:
				_sprite_group_resolve_check_veh_check = false;
				break;
		}
	}

	switch (param) {
		case 0x00: // current date
			*value = std::max<DateDelta>(CalTime::CurDate() - CalTime::DAYS_TILL_ORIGINAL_BASE_YEAR, 0).base();
			return true;

		case 0x01: // current year
			*value = (Clamp(CalTime::CurYear(), CalTime::ORIGINAL_BASE_YEAR, CalTime::ORIGINAL_MAX_YEAR) - CalTime::ORIGINAL_BASE_YEAR).base();
			return true;

		case 0x02: { // detailed date information: month of year (bit 0-7), day of month (bit 8-12), leap year (bit 15), day of year (bit 16-24)
			CalTime::Date start_of_year = CalTime::ConvertYMDToDate(CalTime::CurYear(), 0, 1);
			*value = CalTime::CurMonth() | (CalTime::CurDay() - 1) << 8 | (CalTime::IsLeapYear(CalTime::CurYear()) ? 1 << 15 : 0) | (CalTime::CurDate() - start_of_year).base() << 16;
			return true;
		}

		case 0x03: // current climate, 0=temp, 1=arctic, 2=trop, 3=toyland
			*value = _settings_game.game_creation.landscape;
			return true;

		case 0x06: // road traffic side, bit 4 clear=left, set=right
			*value = _settings_game.vehicle.road_side << 4;
			return true;

		case 0x09: // date fraction
			*value = CalTime::CurDateFract() * 885;
			return true;

		case 0x0A: // animation counter
			*value = GB(_scaled_tick_counter, 0, 16);
			return true;

		case 0x0B: { // TTDPatch version
			uint major    = 2;
			uint minor    = 6;
			uint revision = 1; // special case: 2.0.1 is 2.0.10
			uint build    = 1382;
			*value = (major << 24) | (minor << 20) | (revision << 16) | build;
			return true;
		}

		case 0x0D: // TTD Version, 00=DOS, 01=Windows
			*value = (_cur.grfconfig->palette & GRFP_USE_MASK) | grffile->var8D_overlay;
			return true;

		case 0x0E: // Y-offset for train sprites
			*value = _cur.grffile->traininfo_vehicle_pitch;
			return true;

		case 0x0F: // Rail track type cost factors
			*value = 0;
			SB(*value, 0, 8, GetRailTypeInfo(RAILTYPE_RAIL)->cost_multiplier); // normal rail
			if (_settings_game.vehicle.disable_elrails) {
				/* skip elrail multiplier - disabled */
				SB(*value, 8, 8, GetRailTypeInfo(RAILTYPE_MONO)->cost_multiplier); // monorail
			} else {
				SB(*value, 8, 8, GetRailTypeInfo(RAILTYPE_ELECTRIC)->cost_multiplier); // electified railway
				/* Skip monorail multiplier - no space in result */
			}
			SB(*value, 16, 8, GetRailTypeInfo(RAILTYPE_MAGLEV)->cost_multiplier); // maglev
			return true;

		case 0x11: // current rail tool type
			*value = 0; // constant fake value to avoid desync
			return true;

		case 0x12: // Game mode
			*value = _game_mode;
			return true;

		/* case 0x13: // Tile refresh offset to left    not implemented */
		/* case 0x14: // Tile refresh offset to right   not implemented */
		/* case 0x15: // Tile refresh offset upwards    not implemented */
		/* case 0x16: // Tile refresh offset downwards  not implemented */
		/* case 0x17: // temperate snow line            not implemented */

		case 0x1A: // Always -1
			*value = UINT_MAX;
			return true;

		case 0x1B: // Display options
			*value = 0x3F; // constant fake value to avoid desync
			return true;

		case 0x1D: // TTD Platform, 00=TTDPatch, 01=OpenTTD, also used for feature tests (bits 31..4)
			*value = 1 | grffile->var9D_overlay;
			return true;

		case 0x1E: // Miscellaneous GRF features
			*value = _misc_grf_features;

			/* Add the local flags */
			assert(!HasBit(*value, GMB_TRAIN_WIDTH_32_PIXELS));
			if (_cur.grffile->traininfo_vehicle_width == VEHICLEINFO_FULL_VEHICLE_WIDTH) SetBit(*value, GMB_TRAIN_WIDTH_32_PIXELS);
			return true;

		/* case 0x1F: // locale dependent settings not implemented to avoid desync */

		case 0x20: { // snow line height
			uint8_t snowline = GetSnowLine();
			if (_settings_game.game_creation.landscape == LT_ARCTIC && snowline <= _settings_game.construction.map_height_limit) {
				*value = Clamp(snowline * (grffile->grf_version >= 8 ? 1 : TILE_HEIGHT), 0, 0xFE);
			} else {
				/* No snow */
				*value = 0xFF;
			}
			return true;
		}

		case 0x21: // OpenTTD version
			*value = _openttd_newgrf_version;
			return true;

		case 0x22: // difficulty level
			*value = SP_CUSTOM;
			return true;

		case 0x23: // long format date
			*value = CalTime::CurDate().base();
			return true;

		case 0x24: // long format year
			*value = CalTime::CurYear().base();
			return true;

		default: return false;
	}
}

static uint32_t GetParamVal(uint8_t param, uint32_t *cond_val)
{
	/* First handle variable common with VarAction2 */
	uint32_t value;
	if (GetGlobalVariable(param - 0x80, &value, _cur.grffile)) return value;

	/* Non-common variable */
	switch (param) {
		case 0x84: { // GRF loading stage
			uint32_t res = 0;

			if (_cur.stage > GLS_INIT) SetBit(res, 0);
			if (_cur.stage == GLS_RESERVE) SetBit(res, 8);
			if (_cur.stage == GLS_ACTIVATION) SetBit(res, 9);
			return res;
		}

		case 0x85: // TTDPatch flags, only for bit tests
			if (cond_val == nullptr) {
				/* Supported in Action 0x07 and 0x09, not 0x0D */
				return 0;
			} else {
				uint32_t index = *cond_val / 0x20;
				*cond_val %= 0x20;
				uint32_t param_val = 0;
				if (index < lengthof(_ttdpatch_flags)) {
					param_val = _ttdpatch_flags[index];
					if (!HasBit(_cur.grfconfig->flags, GCF_STATIC) && !HasBit(_cur.grfconfig->flags, GCF_SYSTEM)) {
						SetBit(_observed_ttdpatch_flags[index], *cond_val);
					}
				}
				return param_val;
			}

		case 0x88: // GRF ID check
			return 0;

		/* case 0x99: Global ID offset not implemented */

		default:
			/* GRF Parameter */
			if (param < 0x80) return _cur.grffile->GetParam(param);

			/* In-game variable. */
			GrfMsg(1, "Unsupported in-game variable 0x{:02X}", param);
			return UINT_MAX;
	}
}

/* Action 0x06 */
static void CfgApply(ByteReader *buf)
{
	/* <06> <param-num> <param-size> <offset> ... <FF>
	 *
	 * B param-num     Number of parameter to substitute (First = "zero")
	 *                 Ignored if that parameter was not specified in newgrf.cfg
	 * B param-size    How many bytes to replace.  If larger than 4, the
	 *                 bytes of the following parameter are used.  In that
	 *                 case, nothing is applied unless *all* parameters
	 *                 were specified.
	 * B offset        Offset into data from beginning of next sprite
	 *                 to place where parameter is to be stored. */

	/* Preload the next sprite */
	SpriteFile &file = *_cur.file;
	size_t pos = file.GetPos();
	uint32_t num = file.GetContainerVersion() >= 2 ? file.ReadDword() : file.ReadWord();
	uint8_t type = file.ReadByte();

	/* Check if the sprite is a pseudo sprite. We can't operate on real sprites. */
	if (type != 0xFF) {
		GrfMsg(2, "CfgApply: Ignoring (next sprite is real, unsupported)");

		/* Reset the file position to the start of the next sprite */
		file.SeekTo(pos, SEEK_SET);
		return;
	}

	/* Get (or create) the override for the next sprite. */
	GRFLocation location(_cur.grfconfig->ident.grfid, _cur.nfo_line + 1);
	std::unique_ptr<uint8_t[]> &preload_sprite = _grf_line_to_action6_sprite_override[location];

	/* Load new sprite data if it hasn't already been loaded. */
	if (preload_sprite == nullptr) {
		preload_sprite = std::make_unique<uint8_t[]>(num);
		file.ReadBlock(preload_sprite.get(), num);
	}

	/* Reset the file position to the start of the next sprite */
	file.SeekTo(pos, SEEK_SET);

	/* Now perform the Action 0x06 on our data. */
	for (;;) {
		uint i;
		uint param_num;
		uint param_size;
		uint offset;
		bool add_value;

		/* Read the parameter to apply. 0xFF indicates no more data to change. */
		param_num = buf->ReadByte();
		if (param_num == 0xFF) break;

		/* Get the size of the parameter to use. If the size covers multiple
		 * double words, sequential parameter values are used. */
		param_size = buf->ReadByte();

		/* Bit 7 of param_size indicates we should add to the original value
		 * instead of replacing it. */
		add_value  = HasBit(param_size, 7);
		param_size = GB(param_size, 0, 7);

		/* Where to apply the data to within the pseudo sprite data. */
		offset     = buf->ReadExtendedByte();

		/* If the parameter is a GRF parameter (not an internal variable) check
		 * if it (and all further sequential parameters) has been defined. */
		if (param_num < 0x80 && (param_num + (param_size - 1) / 4) >= _cur.grffile->param_end) {
			GrfMsg(2, "CfgApply: Ignoring (param {} not set)", (param_num + (param_size - 1) / 4));
			break;
		}

		GrfMsg(8, "CfgApply: Applying {} bytes from parameter 0x{:02X} at offset 0x{:04X}", param_size, param_num, offset);

		bool carry = false;
		for (i = 0; i < param_size && offset + i < num; i++) {
			uint32_t value = GetParamVal(param_num + i / 4, nullptr);
			/* Reset carry flag for each iteration of the variable (only really
			 * matters if param_size is greater than 4) */
			if (i % 4 == 0) carry = false;

			if (add_value) {
				uint new_value = preload_sprite[offset + i] + GB(value, (i % 4) * 8, 8) + (carry ? 1 : 0);
				preload_sprite[offset + i] = GB(new_value, 0, 8);
				/* Check if the addition overflowed */
				carry = new_value >= 256;
			} else {
				preload_sprite[offset + i] = GB(value, (i % 4) * 8, 8);
			}
		}
	}
}

/**
 * Disable a static NewGRF when it is influencing another (non-static)
 * NewGRF as this could cause desyncs.
 *
 * We could just tell the NewGRF querying that the file doesn't exist,
 * but that might give unwanted results. Disabling the NewGRF gives the
 * best result as no NewGRF author can complain about that.
 * @param c The NewGRF to disable.
 */
static void DisableStaticNewGRFInfluencingNonStaticNewGRFs(GRFConfig *c)
{
	GRFError *error = DisableGrf(STR_NEWGRF_ERROR_STATIC_GRF_CAUSES_DESYNC, c);
	error->data = _cur.grfconfig->GetName();
}

/* Action 0x07
 * Action 0x09 */
static void SkipIf(ByteReader *buf)
{
	/* <07/09> <param-num> <param-size> <condition-type> <value> <num-sprites>
	 *
	 * B param-num
	 * B param-size
	 * B condition-type
	 * V value
	 * B num-sprites */
	uint32_t cond_val = 0;
	uint32_t mask = 0;
	bool result;

	uint8_t param     = buf->ReadByte();
	uint8_t paramsize = buf->ReadByte();
	uint8_t condtype  = buf->ReadByte();

	if (condtype < 2) {
		/* Always 1 for bit tests, the given value should be ignored. */
		paramsize = 1;
	}

	switch (paramsize) {
		case 8: cond_val = buf->ReadDWord(); mask = buf->ReadDWord(); break;
		case 4: cond_val = buf->ReadDWord(); mask = 0xFFFFFFFF; break;
		case 2: cond_val = buf->ReadWord();  mask = 0x0000FFFF; break;
		case 1: cond_val = buf->ReadByte();  mask = 0x000000FF; break;
		default: break;
	}

	if (param < 0x80 && _cur.grffile->param_end <= param) {
		GrfMsg(7, "SkipIf: Param {} undefined, skipping test", param);
		return;
	}

	GrfMsg(7, "SkipIf: Test condtype {}, param 0x{:02X}, condval 0x{:08X}", condtype, param, cond_val);

	/* condtypes that do not use 'param' are always valid.
	 * condtypes that use 'param' are either not valid for param 0x88, or they are only valid for param 0x88.
	 */
	if (condtype >= 0x0B) {
		/* Tests that ignore 'param' */
		switch (condtype) {
			case 0x0B: result = !IsValidCargoID(GetCargoIDByLabel(CargoLabel(BSWAP32(cond_val))));
				break;
			case 0x0C: result = IsValidCargoID(GetCargoIDByLabel(CargoLabel(BSWAP32(cond_val))));
				break;
			case 0x0D: result = GetRailTypeByLabel(BSWAP32(cond_val)) == INVALID_RAILTYPE;
				break;
			case 0x0E: result = GetRailTypeByLabel(BSWAP32(cond_val)) != INVALID_RAILTYPE;
				break;
			case 0x0F: {
				RoadType rt = GetRoadTypeByLabel(BSWAP32(cond_val));
				result = rt == INVALID_ROADTYPE || !RoadTypeIsRoad(rt);
				break;
			}
			case 0x10: {
				RoadType rt = GetRoadTypeByLabel(BSWAP32(cond_val));
				result = rt != INVALID_ROADTYPE && RoadTypeIsRoad(rt);
				break;
			}
			case 0x11: {
				RoadType rt = GetRoadTypeByLabel(BSWAP32(cond_val));
				result = rt == INVALID_ROADTYPE || !RoadTypeIsTram(rt);
				break;
			}
			case 0x12: {
				RoadType rt = GetRoadTypeByLabel(BSWAP32(cond_val));
				result = rt != INVALID_ROADTYPE && RoadTypeIsTram(rt);
				break;
			}
			default: GrfMsg(1, "SkipIf: Unsupported condition type {:02X}. Ignoring", condtype); return;
		}
	} else if (param == 0x88) {
		/* GRF ID checks */

		GRFConfig *c = GetGRFConfig(cond_val, mask);

		if (c != nullptr && HasBit(c->flags, GCF_STATIC) && !HasBit(_cur.grfconfig->flags, GCF_STATIC) && _networking) {
			DisableStaticNewGRFInfluencingNonStaticNewGRFs(c);
			c = nullptr;
		}

		if (condtype != 10 && c == nullptr) {
			GrfMsg(7, "SkipIf: GRFID 0x{:08X} unknown, skipping test", BSWAP32(cond_val));
			return;
		}

		switch (condtype) {
			/* Tests 0x06 to 0x0A are only for param 0x88, GRFID checks */
			case 0x06: // Is GRFID active?
				result = c->status == GCS_ACTIVATED;
				break;

			case 0x07: // Is GRFID non-active?
				result = c->status != GCS_ACTIVATED;
				break;

			case 0x08: // GRFID is not but will be active?
				result = c->status == GCS_INITIALISED;
				break;

			case 0x09: // GRFID is or will be active?
				result = c->status == GCS_ACTIVATED || c->status == GCS_INITIALISED;
				break;

			case 0x0A: // GRFID is not nor will be active
				/* This is the only condtype that doesn't get ignored if the GRFID is not found */
				result = c == nullptr || c->status == GCS_DISABLED || c->status == GCS_NOT_FOUND;
				break;

			default: GrfMsg(1, "SkipIf: Unsupported GRF condition type {:02X}. Ignoring", condtype); return;
		}
	} else if (param == 0x91 && (condtype == 0x02 || condtype == 0x03) && cond_val > 0) {
		const std::vector<uint32_t> &values = _cur.grffile->var91_values;
		/* condtype 0x02: skip if test result found
		 * condtype 0x03: skip if test result not found
		 */
		bool found = std::find(values.begin(), values.end(), cond_val) != values.end();
		result = (found == (condtype == 0x02));
	} else {
		/* Tests that use 'param' and are not GRF ID checks.  */
		uint32_t param_val = GetParamVal(param, &cond_val); // cond_val is modified for param == 0x85
		switch (condtype) {
			case 0x00: result = !!(param_val & (1 << cond_val));
				break;
			case 0x01: result = !(param_val & (1 << cond_val));
				break;
			case 0x02: result = (param_val & mask) == cond_val;
				break;
			case 0x03: result = (param_val & mask) != cond_val;
				break;
			case 0x04: result = (param_val & mask) < cond_val;
				break;
			case 0x05: result = (param_val & mask) > cond_val;
				break;
			default: GrfMsg(1, "SkipIf: Unsupported condition type {:02X}. Ignoring", condtype); return;
		}
	}

	if (!result) {
		GrfMsg(2, "SkipIf: Not skipping sprites, test was false");
		return;
	}

	uint8_t numsprites = buf->ReadByte();

	/* numsprites can be a GOTO label if it has been defined in the GRF
	 * file. The jump will always be the first matching label that follows
	 * the current nfo_line. If no matching label is found, the first matching
	 * label in the file is used. */
	const GRFLabel *choice = nullptr;
	for (const auto &label : _cur.grffile->labels) {
		if (label.label != numsprites) continue;

		/* Remember a goto before the current line */
		if (choice == nullptr) choice = &label;
		/* If we find a label here, this is definitely good */
		if (label.nfo_line > _cur.nfo_line) {
			choice = &label;
			break;
		}
	}

	if (choice != nullptr) {
		GrfMsg(2, "SkipIf: Jumping to label 0x{:X} at line {}, test was true", choice->label, choice->nfo_line);
		_cur.file->SeekTo(choice->pos, SEEK_SET);
		_cur.nfo_line = choice->nfo_line;
		return;
	}

	GrfMsg(2, "SkipIf: Skipping {} sprites, test was true", numsprites);
	_cur.skip_sprites = numsprites;
	if (_cur.skip_sprites == 0) {
		/* Zero means there are no sprites to skip, so
		 * we use -1 to indicate that all further
		 * sprites should be skipped. */
		_cur.skip_sprites = -1;

		/* If an action 8 hasn't been encountered yet, disable the grf. */
		if (_cur.grfconfig->status != (_cur.stage < GLS_RESERVE ? GCS_INITIALISED : GCS_ACTIVATED)) {
			DisableGrf();
		}
	}
}


/* Action 0x08 (GLS_FILESCAN) */
static void ScanInfo(ByteReader *buf)
{
	uint8_t grf_version = buf->ReadByte();
	uint32_t grfid      = buf->ReadDWord();
	std::string_view name = buf->ReadString();

	_cur.grfconfig->ident.grfid = grfid;

	if (grf_version < 2 || grf_version > 8) {
		SetBit(_cur.grfconfig->flags, GCF_INVALID);
		Debug(grf, 0, "{}: NewGRF \"{}\" (GRFID %08X) uses GRF version {}, which is incompatible with this version of OpenTTD.", _cur.grfconfig->GetDisplayPath(), StrMakeValid(name), BSWAP32(grfid), grf_version);
	}

	/* GRF IDs starting with 0xFF are reserved for internal TTDPatch use */
	if (GB(grfid, 0, 8) == 0xFF) SetBit(_cur.grfconfig->flags, GCF_SYSTEM);

	AddGRFTextToList(_cur.grfconfig->name, 0x7F, grfid, false, name);

	if (buf->HasData()) {
		std::string_view info = buf->ReadString();
		AddGRFTextToList(_cur.grfconfig->info, 0x7F, grfid, true, info);
	}

	/* GLS_INFOSCAN only looks for the action 8, so we can skip the rest of the file */
	_cur.skip_sprites = -1;
}

/* Action 0x08 */
static void GRFInfo(ByteReader *buf)
{
	/* <08> <version> <grf-id> <name> <info>
	 *
	 * B version       newgrf version, currently 06
	 * 4*B grf-id      globally unique ID of this .grf file
	 * S name          name of this .grf set
	 * S info          string describing the set, and e.g. author and copyright */

	uint8_t version    = buf->ReadByte();
	uint32_t grfid     = buf->ReadDWord();
	std::string_view name = buf->ReadString();

	if (_cur.stage < GLS_RESERVE && _cur.grfconfig->status != GCS_UNKNOWN) {
		DisableGrf(STR_NEWGRF_ERROR_MULTIPLE_ACTION_8);
		return;
	}

	if (_cur.grffile->grfid != grfid) {
		Debug(grf, 0, "GRFInfo: GRFID {:08X} in FILESCAN stage does not match GRFID {:08X} in INIT/RESERVE/ACTIVATION stage", BSWAP32(_cur.grffile->grfid), BSWAP32(grfid));
		_cur.grffile->grfid = grfid;
	}

	_cur.grffile->grf_version = version;
	_cur.grfconfig->status = _cur.stage < GLS_RESERVE ? GCS_INITIALISED : GCS_ACTIVATED;

	/* Do swap the GRFID for displaying purposes since people expect that */
	Debug(grf, 1, "GRFInfo: Loaded GRFv{} set {:08X} - {} (palette: {}, version: {})", version, BSWAP32(grfid), StrMakeValid(name), (_cur.grfconfig->palette & GRFP_USE_MASK) ? "Windows" : "DOS", _cur.grfconfig->version);
}

/**
 * Check if a sprite ID range is within the GRM reversed range for the currently loading NewGRF.
 * @param first_sprite First sprite of range.
 * @param num_sprites Number of sprites in the range.
 * @return True iff the NewGRF has reserved a range equal to or greater than the provided range.
 */
static bool IsGRMReservedSprite(SpriteID first_sprite, uint16_t num_sprites)
{
	for (const auto &grm_sprite : _grm_sprites) {
		if (grm_sprite.first.grfid != _cur.grffile->grfid) continue;
		if (grm_sprite.second.first <= first_sprite && grm_sprite.second.first + grm_sprite.second.second >= first_sprite + num_sprites) return true;
	}
	return false;
}

/* Action 0x0A */
static void SpriteReplace(ByteReader *buf)
{
	/* <0A> <num-sets> <set1> [<set2> ...]
	 * <set>: <num-sprites> <first-sprite>
	 *
	 * B num-sets      How many sets of sprites to replace.
	 * Each set:
	 * B num-sprites   How many sprites are in this set
	 * W first-sprite  First sprite number to replace */

	uint8_t num_sets = buf->ReadByte();

	for (uint i = 0; i < num_sets; i++) {
		uint8_t num_sprites = buf->ReadByte();
		uint16_t first_sprite = buf->ReadWord();

		GrfMsg(2, "SpriteReplace: [Set {}] Changing {} sprites, beginning with {}",
			i, num_sprites, first_sprite
		);

		if (first_sprite + num_sprites >= SPR_OPENTTD_BASE) {
			/* Outside allowed range, check for GRM sprite reservations. */
			if (!IsGRMReservedSprite(first_sprite, num_sprites)) {
				GrfMsg(0, "SpriteReplace: [Set {}] Changing {} sprites, beginning with {}, above limit of {} and not within reserved range, ignoring.",
					i, num_sprites, first_sprite, SPR_OPENTTD_BASE);

				for (uint j = 0; j < num_sprites; j++) {
					_cur.nfo_line++;
					LoadNextSprite(-1, *_cur.file, _cur.nfo_line);
				}
				return;
			}
		}

		for (uint j = 0; j < num_sprites; j++) {
			int load_index = first_sprite + j;
			_cur.nfo_line++;
			if (load_index < (int)SPR_PROGSIGNAL_BASE || load_index >= (int)SPR_NEWGRFS_BASE) {
				LoadNextSprite(load_index, *_cur.file, _cur.nfo_line); // XXX
			} else {
				/* Skip sprite */
				grfmsg(0, "SpriteReplace: Ignoring attempt to replace protected sprite ID: %d", load_index);
				LoadNextSprite(-1, *_cur.file, _cur.nfo_line);
			}

			/* Shore sprites now located at different addresses.
			 * So detect when the old ones get replaced. */
			if (IsInsideMM(load_index, SPR_ORIGINALSHORE_START, SPR_ORIGINALSHORE_END + 1)) {
				if (_loaded_newgrf_features.shore != SHORE_REPLACE_ACTION_5) _loaded_newgrf_features.shore = SHORE_REPLACE_ACTION_A;
			}
		}
	}
}

/* Action 0x0A (SKIP) */
static void SkipActA(ByteReader *buf)
{
	uint8_t num_sets = buf->ReadByte();

	for (uint i = 0; i < num_sets; i++) {
		/* Skip the sprites this replaces */
		_cur.skip_sprites += buf->ReadByte();
		/* But ignore where they go */
		buf->ReadWord();
	}

	GrfMsg(3, "SkipActA: Skipping {} sprites", _cur.skip_sprites);
}

/* Action 0x0B */
static void GRFLoadError(ByteReader *buf)
{
	/* <0B> <severity> <language-id> <message-id> [<message...> 00] [<data...>] 00 [<parnum>]
	 *
	 * B severity      00: notice, continue loading grf file
	 *                 01: warning, continue loading grf file
	 *                 02: error, but continue loading grf file, and attempt
	 *                     loading grf again when loading or starting next game
	 *                 03: error, abort loading and prevent loading again in
	 *                     the future (only when restarting the patch)
	 * B language-id   see action 4, use 1F for built-in error messages
	 * B message-id    message to show, see below
	 * S message       for custom messages (message-id FF), text of the message
	 *                 not present for built-in messages.
	 * V data          additional data for built-in (or custom) messages
	 * B parnum        parameter numbers to be shown in the message (maximum of 2) */

	static const StringID msgstr[] = {
		STR_NEWGRF_ERROR_VERSION_NUMBER,
		STR_NEWGRF_ERROR_DOS_OR_WINDOWS,
		STR_NEWGRF_ERROR_UNSET_SWITCH,
		STR_NEWGRF_ERROR_INVALID_PARAMETER,
		STR_NEWGRF_ERROR_LOAD_BEFORE,
		STR_NEWGRF_ERROR_LOAD_AFTER,
		STR_NEWGRF_ERROR_OTTD_VERSION_NUMBER,
	};

	static const StringID sevstr[] = {
		STR_NEWGRF_ERROR_MSG_INFO,
		STR_NEWGRF_ERROR_MSG_WARNING,
		STR_NEWGRF_ERROR_MSG_ERROR,
		STR_NEWGRF_ERROR_MSG_FATAL
	};

	uint8_t severity   = buf->ReadByte();
	uint8_t lang       = buf->ReadByte();
	uint8_t message_id = buf->ReadByte();

	/* Skip the error if it isn't valid for the current language. */
	if (!CheckGrfLangID(lang, _cur.grffile->grf_version)) return;

	/* Skip the error until the activation stage unless bit 7 of the severity
	 * is set. */
	if (!HasBit(severity, 7) && _cur.stage == GLS_INIT) {
		GrfMsg(7, "GRFLoadError: Skipping non-fatal GRFLoadError in stage {}", _cur.stage);
		return;
	}
	ClrBit(severity, 7);

	if (severity >= lengthof(sevstr)) {
		GrfMsg(7, "GRFLoadError: Invalid severity id {}. Setting to 2 (non-fatal error).", severity);
		severity = 2;
	} else if (severity == 3) {
		/* This is a fatal error, so make sure the GRF is deactivated and no
		 * more of it gets loaded. */
		DisableGrf();

		/* Make sure we show fatal errors, instead of silly infos from before */
		_cur.grfconfig->error.reset();
	}

	if (message_id >= lengthof(msgstr) && message_id != 0xFF) {
		GrfMsg(7, "GRFLoadError: Invalid message id.");
		return;
	}

	if (buf->Remaining() <= 1) {
		GrfMsg(7, "GRFLoadError: No message data supplied.");
		return;
	}

	/* For now we can only show one message per newgrf file. */
	if (_cur.grfconfig->error.has_value()) return;

	_cur.grfconfig->error = {sevstr[severity]};
	GRFError *error = &_cur.grfconfig->error.value();

	if (message_id == 0xFF) {
		/* This is a custom error message. */
		if (buf->HasData()) {
			std::string_view message = buf->ReadString();

			error->custom_message = TranslateTTDPatchCodes(_cur.grffile->grfid, lang, true, message, SCC_RAW_STRING_POINTER);
		} else {
			GrfMsg(7, "GRFLoadError: No custom message supplied.");
			error->custom_message.clear();
		}
	} else {
		error->message = msgstr[message_id];
	}

	if (buf->HasData()) {
		std::string_view data = buf->ReadString();

		error->data = TranslateTTDPatchCodes(_cur.grffile->grfid, lang, true, data);
	} else {
		GrfMsg(7, "GRFLoadError: No message data supplied.");
		error->data.clear();
	}

	/* Only two parameter numbers can be used in the string. */
	for (uint i = 0; i < error->param_value.size() && buf->HasData(); i++) {
		uint param_number = buf->ReadByte();
		error->param_value[i] = _cur.grffile->GetParam(param_number);
	}
}

/* Action 0x0C */
static void GRFComment(ByteReader *buf)
{
	/* <0C> [<ignored...>]
	 *
	 * V ignored       Anything following the 0C is ignored */

	if (!buf->HasData()) return;

	std::string_view text = buf->ReadString();
	GrfMsg(2, "GRFComment: {}", StrMakeValid(text));
}

/* Action 0x0D (GLS_SAFETYSCAN) */
static void SafeParamSet(ByteReader *buf)
{
	uint8_t target = buf->ReadByte();

	/* Writing GRF parameters and some bits of 'misc GRF features' are safe. */
	if (target < 0x80 || target == 0x9E) return;

	/* GRM could be unsafe, but as here it can only happen after other GRFs
	 * are loaded, it should be okay. If the GRF tried to use the slots it
	 * reserved, it would be marked unsafe anyway. GRM for (e.g. bridge)
	 * sprites  is considered safe. */

	SetBit(_cur.grfconfig->flags, GCF_UNSAFE);

	/* Skip remainder of GRF */
	_cur.skip_sprites = -1;
}


static uint32_t GetPatchVariable(uint8_t param)
{
	switch (param) {
		/* start year - 1920 */
		case 0x0B: return (std::max(_settings_game.game_creation.starting_year, CalTime::ORIGINAL_BASE_YEAR) - CalTime::ORIGINAL_BASE_YEAR).base();

		/* freight trains weight factor */
		case 0x0E: return _settings_game.vehicle.freight_trains;

		/* empty wagon speed increase */
		case 0x0F: return 0;

		/* plane speed factor; our patch option is reversed from TTDPatch's,
		 * the following is good for 1x, 2x and 4x (most common?) and...
		 * well not really for 3x. */
		case 0x10:
			switch (_settings_game.vehicle.plane_speed) {
				default:
				case 4: return 1;
				case 3: return 2;
				case 2: return 2;
				case 1: return 4;
			}


		/* 2CC colourmap base sprite */
		case 0x11: return SPR_2CCMAP_BASE;

		/* map size: format = -MABXYSS
		 * M  : the type of map
		 *       bit 0 : set   : squared map. Bit 1 is now not relevant
		 *               clear : rectangle map. Bit 1 will indicate the bigger edge of the map
		 *       bit 1 : set   : Y is the bigger edge. Bit 0 is clear
		 *               clear : X is the bigger edge.
		 * A  : minimum edge(log2) of the map
		 * B  : maximum edge(log2) of the map
		 * XY : edges(log2) of each side of the map.
		 * SS : combination of both X and Y, thus giving the size(log2) of the map
		 */
		case 0x13: {
			uint8_t map_bits = 0;
			uint8_t log_X = MapLogX() - 6; // subtraction is required to make the minimal size (64) zero based
			uint8_t log_Y = MapLogY() - 6;
			uint8_t max_edge = std::max(log_X, log_Y);

			if (log_X == log_Y) { // we have a squared map, since both edges are identical
				SetBit(map_bits, 0);
			} else {
				if (max_edge == log_Y) SetBit(map_bits, 1); // edge Y been the biggest, mark it
			}

			return (map_bits << 24) | (std::min(log_X, log_Y) << 20) | (max_edge << 16) |
				(log_X << 12) | (log_Y << 8) | (log_X + log_Y);
		}

		/* The maximum height of the map. */
		case 0x14:
			return _settings_game.construction.map_height_limit;

		/* Extra foundations base sprite */
		case 0x15:
			return SPR_SLOPES_BASE;

		/* Shore base sprite */
		case 0x16:
			return SPR_SHORE_BASE;

		/* Game map seed */
		case 0x17:
			return _settings_game.game_creation.generation_seed;

		default:
			GrfMsg(2, "ParamSet: Unknown Patch variable 0x{:02X}.", param);
			return 0;
	}
}


static uint32_t PerformGRM(uint32_t *grm, uint16_t num_ids, uint16_t count, uint8_t op, uint8_t target, const char *type)
{
	uint start = 0;
	uint size  = 0;

	if (op == 6) {
		/* Return GRFID of set that reserved ID */
		return grm[_cur.grffile->GetParam(target)];
	}

	/* With an operation of 2 or 3, we want to reserve a specific block of IDs */
	if (op == 2 || op == 3) start = _cur.grffile->GetParam(target);

	for (uint i = start; i < num_ids; i++) {
		if (grm[i] == 0) {
			size++;
		} else {
			if (op == 2 || op == 3) break;
			start = i + 1;
			size = 0;
		}

		if (size == count) break;
	}

	if (size == count) {
		/* Got the slot... */
		if (op == 0 || op == 3) {
			GrfMsg(2, "ParamSet: GRM: Reserving {} {} at {}", count, type, start);
			for (uint i = 0; i < count; i++) grm[start + i] = _cur.grffile->grfid;
		}
		return start;
	}

	/* Unable to allocate */
	if (op != 4 && op != 5) {
		/* Deactivate GRF */
		GrfMsg(0, "ParamSet: GRM: Unable to allocate {} {}, deactivating", count, type);
		DisableGrf(STR_NEWGRF_ERROR_GRM_FAILED);
		return UINT_MAX;
	}

	GrfMsg(1, "ParamSet: GRM: Unable to allocate {} {}", count, type);
	return UINT_MAX;
}


/** Action 0x0D: Set parameter */
static void ParamSet(ByteReader *buf)
{
	/* <0D> <target> <operation> <source1> <source2> [<data>]
	 *
	 * B target        parameter number where result is stored
	 * B operation     operation to perform, see below
	 * B source1       first source operand
	 * B source2       second source operand
	 * D data          data to use in the calculation, not necessary
	 *                 if both source1 and source2 refer to actual parameters
	 *
	 * Operations
	 * 00      Set parameter equal to source1
	 * 01      Addition, source1 + source2
	 * 02      Subtraction, source1 - source2
	 * 03      Unsigned multiplication, source1 * source2 (both unsigned)
	 * 04      Signed multiplication, source1 * source2 (both signed)
	 * 05      Unsigned bit shift, source1 by source2 (source2 taken to be a
	 *         signed quantity; left shift if positive and right shift if
	 *         negative, source1 is unsigned)
	 * 06      Signed bit shift, source1 by source2
	 *         (source2 like in 05, and source1 as well)
	 */

	uint8_t target = buf->ReadByte();
	uint8_t oper   = buf->ReadByte();
	uint32_t src1  = buf->ReadByte();
	uint32_t src2  = buf->ReadByte();

	uint32_t data = 0;
	if (buf->Remaining() >= 4) data = buf->ReadDWord();

	/* You can add 80 to the operation to make it apply only if the target
	 * is not defined yet.  In this respect, a parameter is taken to be
	 * defined if any of the following applies:
	 * - it has been set to any value in the newgrf(w).cfg parameter list
	 * - it OR A PARAMETER WITH HIGHER NUMBER has been set to any value by
	 *   an earlier action D */
	if (HasBit(oper, 7)) {
		if (target < 0x80 && target < _cur.grffile->param_end) {
			GrfMsg(7, "ParamSet: Param {} already defined, skipping", target);
			return;
		}

		oper = GB(oper, 0, 7);
	}

	if (src2 == 0xFE) {
		if (GB(data, 0, 8) == 0xFF) {
			if (data == 0x0000FFFF) {
				/* Patch variables */
				src1 = GetPatchVariable(src1);
			} else {
				/* GRF Resource Management */
				uint8_t  op      = src1;
				GrfSpecFeatureRef feature_ref = ReadFeature(GB(data, 8, 8));
				GrfSpecFeature feature = feature_ref.id;
				uint16_t count   = GB(data, 16, 16);

				if (_cur.stage == GLS_RESERVE) {
					if (feature == 0x08) {
						/* General sprites */
						if (op == 0) {
							/* Check if the allocated sprites will fit below the original sprite limit */
							if (_cur.spriteid + count >= 16384) {
								GrfMsg(0, "ParamSet: GRM: Unable to allocate {} sprites; try changing NewGRF order", count);
								DisableGrf(STR_NEWGRF_ERROR_GRM_FAILED);
								return;
							}

							/* Reserve space at the current sprite ID */
							GrfMsg(4, "ParamSet: GRM: Allocated {} sprites at {}", count, _cur.spriteid);
							_grm_sprites[GRFLocation(_cur.grffile->grfid, _cur.nfo_line)] = std::make_pair(_cur.spriteid, count);
							_cur.spriteid += count;
						}
					}
					/* Ignore GRM result during reservation */
					src1 = 0;
				} else if (_cur.stage == GLS_ACTIVATION) {
					switch (feature) {
						case 0x00: // Trains
						case 0x01: // Road Vehicles
						case 0x02: // Ships
						case 0x03: // Aircraft
							if (!_settings_game.vehicle.dynamic_engines) {
								src1 = PerformGRM(&_grm_engines[_engine_offsets[feature]], _engine_counts[feature], count, op, target, "vehicles");
								if (_cur.skip_sprites == -1) return;
							} else {
								/* GRM does not apply for dynamic engine allocation. */
								switch (op) {
									case 2:
									case 3:
										src1 = _cur.grffile->GetParam(target);
										break;

									default:
										src1 = 0;
										break;
								}
							}
							break;

						case 0x08: // General sprites
							switch (op) {
								case 0:
									/* Return space reserved during reservation stage */
									src1 = _grm_sprites[GRFLocation(_cur.grffile->grfid, _cur.nfo_line)].first;
									GrfMsg(4, "ParamSet: GRM: Using pre-allocated sprites at {}", src1);
									break;

								case 1:
									src1 = _cur.spriteid;
									break;

								default:
									GrfMsg(1, "ParamSet: GRM: Unsupported operation {} for general sprites", op);
									return;
							}
							break;

						case 0x0B: // Cargo
							/* There are two ranges: one for cargo IDs and one for cargo bitmasks */
							src1 = PerformGRM(_grm_cargoes, NUM_CARGO * 2, count, op, target, "cargoes");
							if (_cur.skip_sprites == -1) return;
							break;

						default: grfmsg(1, "ParamSet: GRM: Unsupported feature %s", GetFeatureString(feature_ref)); return;
					}
				} else {
					/* Ignore GRM during initialization */
					src1 = 0;
				}
			}
		} else {
			/* Read another GRF File's parameter */
			const GRFFile *file = GetFileByGRFID(data);
			GRFConfig *c = GetGRFConfig(data);
			if (c != nullptr && HasBit(c->flags, GCF_STATIC) && !HasBit(_cur.grfconfig->flags, GCF_STATIC) && _networking) {
				/* Disable the read GRF if it is a static NewGRF. */
				DisableStaticNewGRFInfluencingNonStaticNewGRFs(c);
				src1 = 0;
			} else if (file == nullptr || c == nullptr || c->status == GCS_DISABLED) {
				src1 = 0;
			} else if (src1 == 0xFE) {
				src1 = c->version;
			} else {
				src1 = file->GetParam(src1);
			}
		}
	} else {
		/* The source1 and source2 operands refer to the grf parameter number
		 * like in action 6 and 7.  In addition, they can refer to the special
		 * variables available in action 7, or they can be FF to use the value
		 * of <data>.  If referring to parameters that are undefined, a value
		 * of 0 is used instead.  */
		src1 = (src1 == 0xFF) ? data : GetParamVal(src1, nullptr);
		src2 = (src2 == 0xFF) ? data : GetParamVal(src2, nullptr);
	}

	uint32_t res;
	switch (oper) {
		case 0x00:
			res = src1;
			break;

		case 0x01:
			res = src1 + src2;
			break;

		case 0x02:
			res = src1 - src2;
			break;

		case 0x03:
			res = src1 * src2;
			break;

		case 0x04:
			res = (int32_t)src1 * (int32_t)src2;
			break;

		case 0x05:
			if ((int32_t)src2 < 0) {
				res = src1 >> -(int32_t)src2;
			} else {
				res = src1 << (src2 & 0x1F); // Same behaviour as in EvalAdjustT, mask 'value' to 5 bits, which should behave the same on all architectures.
			}
			break;

		case 0x06:
			if ((int32_t)src2 < 0) {
				res = (int32_t)src1 >> -(int32_t)src2;
			} else {
				res = (int32_t)src1 << (src2 & 0x1F); // Same behaviour as in EvalAdjustT, mask 'value' to 5 bits, which should behave the same on all architectures.
			}
			break;

		case 0x07: // Bitwise AND
			res = src1 & src2;
			break;

		case 0x08: // Bitwise OR
			res = src1 | src2;
			break;

		case 0x09: // Unsigned division
			if (src2 == 0) {
				res = src1;
			} else {
				res = src1 / src2;
			}
			break;

		case 0x0A: // Signed division
			if (src2 == 0) {
				res = src1;
			} else {
				res = (int32_t)src1 / (int32_t)src2;
			}
			break;

		case 0x0B: // Unsigned modulo
			if (src2 == 0) {
				res = src1;
			} else {
				res = src1 % src2;
			}
			break;

		case 0x0C: // Signed modulo
			if (src2 == 0) {
				res = src1;
			} else {
				res = (int32_t)src1 % (int32_t)src2;
			}
			break;

		default: GrfMsg(0, "ParamSet: Unknown operation {}, skipping", oper); return;
	}

	switch (target) {
		case 0x8E: // Y-Offset for train sprites
			_cur.grffile->traininfo_vehicle_pitch = res;
			break;

		case 0x8F: { // Rail track type cost factors
			extern RailTypeInfo _railtypes[RAILTYPE_END];
			_railtypes[RAILTYPE_RAIL].cost_multiplier = GB(res, 0, 8);
			if (_settings_game.vehicle.disable_elrails) {
				_railtypes[RAILTYPE_ELECTRIC].cost_multiplier = GB(res, 0, 8);
				_railtypes[RAILTYPE_MONO].cost_multiplier = GB(res, 8, 8);
			} else {
				_railtypes[RAILTYPE_ELECTRIC].cost_multiplier = GB(res, 8, 8);
				_railtypes[RAILTYPE_MONO].cost_multiplier = GB(res, 16, 8);
			}
			_railtypes[RAILTYPE_MAGLEV].cost_multiplier = GB(res, 16, 8);
			break;
		}

		/* not implemented */
		case 0x93: // Tile refresh offset to left -- Intended to allow support for larger sprites, not necessary for OTTD
		case 0x94: // Tile refresh offset to right
		case 0x95: // Tile refresh offset upwards
		case 0x96: // Tile refresh offset downwards
		case 0x97: // Snow line height -- Better supported by feature 8 property 10h (snow line table) TODO: implement by filling the entire snow line table with the given value
		case 0x99: // Global ID offset -- Not necessary since IDs are remapped automatically
			GrfMsg(7, "ParamSet: Skipping unimplemented target 0x{:02X}", target);
			break;

		case 0x9E: // Miscellaneous GRF features
			/* Set train list engine width */
			_cur.grffile->traininfo_vehicle_width = HasBit(res, GMB_TRAIN_WIDTH_32_PIXELS) ? VEHICLEINFO_FULL_VEHICLE_WIDTH : TRAININFO_DEFAULT_VEHICLE_WIDTH;
			/* Remove the local flags from the global flags */
			ClrBit(res, GMB_TRAIN_WIDTH_32_PIXELS);

			/* Only copy safe bits for static grfs */
			if (HasBit(_cur.grfconfig->flags, GCF_STATIC)) {
				uint32_t safe_bits = 0;
				SetBit(safe_bits, GMB_SECOND_ROCKY_TILE_SET);

				_misc_grf_features = (_misc_grf_features & ~safe_bits) | (res & safe_bits);
			} else {
				_misc_grf_features = res;
			}
			break;

		case 0x9F: // locale-dependent settings
			GrfMsg(7, "ParamSet: Skipping unimplemented target 0x{:02X}", target);
			break;

		default:
			if (target < 0x80) {
				_cur.grffile->param[target] = res;
				/* param is zeroed by default */
				if (target + 1U > _cur.grffile->param_end) _cur.grffile->param_end = target + 1;
			} else {
				GrfMsg(7, "ParamSet: Skipping unknown target 0x{:02X}", target);
			}
			break;
	}
}

/* Action 0x0E (GLS_SAFETYSCAN) */
static void SafeGRFInhibit(ByteReader *buf)
{
	/* <0E> <num> <grfids...>
	 *
	 * B num           Number of GRFIDs that follow
	 * D grfids        GRFIDs of the files to deactivate */

	uint8_t num = buf->ReadByte();

	for (uint i = 0; i < num; i++) {
		uint32_t grfid = buf->ReadDWord();

		/* GRF is unsafe it if tries to deactivate other GRFs */
		if (grfid != _cur.grfconfig->ident.grfid) {
			SetBit(_cur.grfconfig->flags, GCF_UNSAFE);

			/* Skip remainder of GRF */
			_cur.skip_sprites = -1;

			return;
		}
	}
}

/* Action 0x0E */
static void GRFInhibit(ByteReader *buf)
{
	/* <0E> <num> <grfids...>
	 *
	 * B num           Number of GRFIDs that follow
	 * D grfids        GRFIDs of the files to deactivate */

	uint8_t num = buf->ReadByte();

	for (uint i = 0; i < num; i++) {
		uint32_t grfid = buf->ReadDWord();
		GRFConfig *file = GetGRFConfig(grfid);

		/* Unset activation flag */
		if (file != nullptr && file != _cur.grfconfig) {
			grfmsg(2, "GRFInhibit: Deactivating file '%s'", file->GetDisplayPath());
			GRFError *error = DisableGrf(STR_NEWGRF_ERROR_FORCEFULLY_DISABLED, file);
			error->data = _cur.grfconfig->GetName();
		}
	}
}

/** Action 0x0F - Define Town names */
static void FeatureTownName(ByteReader *buf)
{
	/* <0F> <id> <style-name> <num-parts> <parts>
	 *
	 * B id          ID of this definition in bottom 7 bits (final definition if bit 7 set)
	 * V style-name  Name of the style (only for final definition)
	 * B num-parts   Number of parts in this definition
	 * V parts       The parts */

	uint32_t grfid = _cur.grffile->grfid;

	GRFTownName *townname = AddGRFTownName(grfid);

	uint8_t id = buf->ReadByte();
	GrfMsg(6, "FeatureTownName: definition 0x{:02X}", id & 0x7F);

	if (HasBit(id, 7)) {
		/* Final definition */
		ClrBit(id, 7);
		bool new_scheme = _cur.grffile->grf_version >= 7;

		uint8_t lang = buf->ReadByte();
		StringID style = STR_UNDEFINED;

		do {
			ClrBit(lang, 7);

			std::string_view name = buf->ReadString();

			std::string lang_name = TranslateTTDPatchCodes(grfid, lang, false, name);
			GrfMsg(6, "FeatureTownName: lang 0x{:X} -> '{}'", lang, lang_name);

			style = AddGRFString(grfid, id, lang, new_scheme, false, name, STR_UNDEFINED);

			lang = buf->ReadByte();
		} while (lang != 0);
		townname->styles.emplace_back(style, id);
	}

	uint8_t parts = buf->ReadByte();
	GrfMsg(6, "FeatureTownName: {} parts", parts);

	townname->partlists[id].reserve(parts);
	for (uint partnum = 0; partnum < parts; partnum++) {
		NamePartList &partlist = townname->partlists[id].emplace_back();
		uint8_t texts = buf->ReadByte();
		partlist.bitstart = buf->ReadByte();
		partlist.bitcount = buf->ReadByte();
		partlist.maxprob  = 0;
		GrfMsg(6, "FeatureTownName: part {} contains {} texts and will use GB(seed, {}, {})", partnum, texts, partlist.bitstart, partlist.bitcount);

		partlist.parts.reserve(texts);
		for (uint textnum = 0; textnum < texts; textnum++) {
			NamePart &part = partlist.parts.emplace_back();
			part.prob = buf->ReadByte();

			if (HasBit(part.prob, 7)) {
				uint8_t ref_id = buf->ReadByte();
				if (ref_id >= GRFTownName::MAX_LISTS || townname->partlists[ref_id].empty()) {
					GrfMsg(0, "FeatureTownName: definition 0x{:02X} doesn't exist, deactivating", ref_id);
					DelGRFTownName(grfid);
					DisableGrf(STR_NEWGRF_ERROR_INVALID_ID);
					return;
				}
				part.id = ref_id;
				GrfMsg(6, "FeatureTownName: part {}, text {}, uses intermediate definition 0x{:02X} (with probability {})", partnum, textnum, ref_id, part.prob & 0x7F);
			} else {
				std::string_view text = buf->ReadString();
				part.text = TranslateTTDPatchCodes(grfid, 0, false, text);
				GrfMsg(6, "FeatureTownName: part {}, text {}, '{}' (with probability {})", partnum, textnum, part.text, part.prob);
			}
			partlist.maxprob += GB(part.prob, 0, 7);
		}
		GrfMsg(6, "FeatureTownName: part {}, total probability {}", partnum, partlist.maxprob);
	}
}

/** Action 0x10 - Define goto label */
static void DefineGotoLabel(ByteReader *buf)
{
	/* <10> <label> [<comment>]
	 *
	 * B label      The label to define
	 * V comment    Optional comment - ignored */

	uint8_t nfo_label = buf->ReadByte();

	_cur.grffile->labels.emplace_back(nfo_label, _cur.nfo_line, _cur.file->GetPos());

	GrfMsg(2, "DefineGotoLabel: GOTO target with label 0x{:02X}", nfo_label);
}

/**
 * Process a sound import from another GRF file.
 * @param sound Destination for sound.
 */
static void ImportGRFSound(SoundEntry *sound)
{
	const GRFFile *file;
	uint32_t grfid = _cur.file->ReadDword();
	SoundID sound_id = _cur.file->ReadWord();

	file = GetFileByGRFID(grfid);
	if (file == nullptr || file->sound_offset == 0) {
		GrfMsg(1, "ImportGRFSound: Source file not available");
		return;
	}

	if (sound_id >= file->num_sounds) {
		GrfMsg(1, "ImportGRFSound: Sound effect {} is invalid", sound_id);
		return;
	}

	GrfMsg(2, "ImportGRFSound: Copying sound {} ({}) from file {:x}", sound_id, file->sound_offset + sound_id, grfid);

	*sound = *GetSound(file->sound_offset + sound_id);

	/* Reset volume and priority, which TTDPatch doesn't copy */
	sound->volume = SOUND_EFFECT_MAX_VOLUME;
	sound->priority = 0;
}

/**
 * Load a sound from a file.
 * @param offs File offset to read sound from.
 * @param sound Destination for sound.
 */
static void LoadGRFSound(size_t offs, SoundEntry *sound)
{
	/* Set default volume and priority */
	sound->volume = SOUND_EFFECT_MAX_VOLUME;
	sound->priority = 0;

	if (offs != SIZE_MAX) {
		/* Sound is present in the NewGRF. */
		sound->file = _cur.file;
		sound->file_offset = offs;
		sound->grf_container_ver = _cur.file->GetContainerVersion();
	}
}

/* Action 0x11 */
static void GRFSound(ByteReader *buf)
{
	/* <11> <num>
	 *
	 * W num      Number of sound files that follow */

	uint16_t num = buf->ReadWord();
	if (num == 0) return;

	SoundEntry *sound;
	if (_cur.grffile->sound_offset == 0) {
		_cur.grffile->sound_offset = GetNumSounds();
		_cur.grffile->num_sounds = num;
		sound = AllocateSound(num);
	} else {
		sound = GetSound(_cur.grffile->sound_offset);
	}

	SpriteFile &file = *_cur.file;
	uint8_t grf_container_version = file.GetContainerVersion();
	for (int i = 0; i < num; i++) {
		_cur.nfo_line++;

		/* Check whether the index is in range. This might happen if multiple action 11 are present.
		 * While this is invalid, we do not check for this. But we should prevent it from causing bigger trouble */
		bool invalid = i >= _cur.grffile->num_sounds;

		size_t offs = file.GetPos();

		uint32_t len = grf_container_version >= 2 ? file.ReadDword() : file.ReadWord();
		uint8_t type = file.ReadByte();

		if (grf_container_version >= 2 && type == 0xFD) {
			/* Reference to sprite section. */
			if (invalid) {
				GrfMsg(1, "GRFSound: Sound index out of range (multiple Action 11?)");
				file.SkipBytes(len);
			} else if (len != 4) {
				GrfMsg(1, "GRFSound: Invalid sprite section import");
				file.SkipBytes(len);
			} else {
				uint32_t id = file.ReadDword();
				if (_cur.stage == GLS_INIT) LoadGRFSound(GetGRFSpriteOffset(id), sound + i);
			}
			continue;
		}

		if (type != 0xFF) {
			GrfMsg(1, "GRFSound: Unexpected RealSprite found, skipping");
			file.SkipBytes(7);
			SkipSpriteData(*_cur.file, type, len - 8);
			continue;
		}

		if (invalid) {
			GrfMsg(1, "GRFSound: Sound index out of range (multiple Action 11?)");
			file.SkipBytes(len);
		}

		uint8_t action = file.ReadByte();
		switch (action) {
			case 0xFF:
				/* Allocate sound only in init stage. */
				if (_cur.stage == GLS_INIT) {
					if (grf_container_version >= 2) {
						GrfMsg(1, "GRFSound: Inline sounds are not supported for container version >= 2");
					} else {
						LoadGRFSound(offs, sound + i);
					}
				}
				file.SkipBytes(len - 1); // already read <action>
				break;

			case 0xFE:
				if (_cur.stage == GLS_ACTIVATION) {
					/* XXX 'Action 0xFE' isn't really specified. It is only mentioned for
					 * importing sounds, so this is probably all wrong... */
					if (file.ReadByte() != 0) GrfMsg(1, "GRFSound: Import type mismatch");
					ImportGRFSound(sound + i);
				} else {
					file.SkipBytes(len - 1); // already read <action>
				}
				break;

			default:
				GrfMsg(1, "GRFSound: Unexpected Action {:x} found, skipping", action);
				file.SkipBytes(len - 1); // already read <action>
				break;
		}
	}
}

/* Action 0x11 (SKIP) */
static void SkipAct11(ByteReader *buf)
{
	/* <11> <num>
	 *
	 * W num      Number of sound files that follow */

	_cur.skip_sprites = buf->ReadWord();

	GrfMsg(3, "SkipAct11: Skipping {} sprites", _cur.skip_sprites);
}

/** Action 0x12 */
static void LoadFontGlyph(ByteReader *buf)
{
	/* <12> <num_def> <font_size> <num_char> <base_char>
	 *
	 * B num_def      Number of definitions
	 * B font_size    Size of font (0 = normal, 1 = small, 2 = large, 3 = mono)
	 * B num_char     Number of consecutive glyphs
	 * W base_char    First character index */

	uint8_t num_def = buf->ReadByte();

	for (uint i = 0; i < num_def; i++) {
		FontSize size    = (FontSize)buf->ReadByte();
		uint8_t  num_char  = buf->ReadByte();
		uint16_t base_char = buf->ReadWord();

		if (size >= FS_END) {
			GrfMsg(1, "LoadFontGlyph: Size {} is not supported, ignoring", size);
		}

		GrfMsg(7, "LoadFontGlyph: Loading {} glyph(s) at 0x{:04X} for size {}", num_char, base_char, size);

		for (uint c = 0; c < num_char; c++) {
			if (size < FS_END) SetUnicodeGlyph(size, base_char + c, _cur.spriteid);
			_cur.nfo_line++;
			LoadNextSprite(_cur.spriteid++, *_cur.file, _cur.nfo_line);
		}
	}
}

/** Action 0x12 (SKIP) */
static void SkipAct12(ByteReader *buf)
{
	/* <12> <num_def> <font_size> <num_char> <base_char>
	 *
	 * B num_def      Number of definitions
	 * B font_size    Size of font (0 = normal, 1 = small, 2 = large)
	 * B num_char     Number of consecutive glyphs
	 * W base_char    First character index */

	uint8_t num_def = buf->ReadByte();

	for (uint i = 0; i < num_def; i++) {
		/* Ignore 'size' byte */
		buf->ReadByte();

		/* Sum up number of characters */
		_cur.skip_sprites += buf->ReadByte();

		/* Ignore 'base_char' word */
		buf->ReadWord();
	}

	GrfMsg(3, "SkipAct12: Skipping {} sprites", _cur.skip_sprites);
}

/** Action 0x13 */
static void TranslateGRFStrings(ByteReader *buf)
{
	/* <13> <grfid> <num-ent> <offset> <text...>
	 *
	 * 4*B grfid     The GRFID of the file whose texts are to be translated
	 * B   num-ent   Number of strings
	 * W   offset    First text ID
	 * S   text...   Zero-terminated strings */

	uint32_t grfid = buf->ReadDWord();
	const GRFConfig *c = GetGRFConfig(grfid);
	if (c == nullptr || (c->status != GCS_INITIALISED && c->status != GCS_ACTIVATED)) {
		GrfMsg(7, "TranslateGRFStrings: GRFID 0x{:08X} unknown, skipping action 13", BSWAP32(grfid));
		return;
	}

	if (c->status == GCS_INITIALISED) {
		/* If the file is not active but will be activated later, give an error
		 * and disable this file. */
		GRFError *error = DisableGrf(STR_NEWGRF_ERROR_LOAD_AFTER);

		error->data = GetString(STR_NEWGRF_ERROR_AFTER_TRANSLATED_FILE);

		return;
	}

	/* Since no language id is supplied for with version 7 and lower NewGRFs, this string has
	 * to be added as a generic string, thus the language id of 0x7F. For this to work
	 * new_scheme has to be true as well, which will also be implicitly the case for version 8
	 * and higher. A language id of 0x7F will be overridden by a non-generic id, so this will
	 * not change anything if a string has been provided specifically for this language. */
	uint8_t language = _cur.grffile->grf_version >= 8 ? buf->ReadByte() : 0x7F;
	uint8_t num_strings = buf->ReadByte();
	uint16_t first_id  = buf->ReadWord();

	if (!((first_id >= 0xD000 && first_id + num_strings <= 0xD400) || (first_id >= 0xD800 && first_id + num_strings <= 0xE000))) {
		GrfMsg(7, "TranslateGRFStrings: Attempting to set out-of-range string IDs in action 13 (first: 0x{:04X}, number: 0x{:02X})", first_id, num_strings);
		return;
	}

	for (uint i = 0; i < num_strings && buf->HasData(); i++) {
		std::string_view string = buf->ReadString();

		if (string.empty()) {
			GrfMsg(7, "TranslateGRFString: Ignoring empty string.");
			continue;
		}

		AddGRFString(grfid, first_id + i, language, true, true, string, STR_UNDEFINED);
	}
}

/** Callback function for 'INFO'->'NAME' to add a translation to the newgrf name. */
static bool ChangeGRFName(uint8_t langid, std::string_view str)
{
	AddGRFTextToList(_cur.grfconfig->name, langid, _cur.grfconfig->ident.grfid, false, str);
	return true;
}

/** Callback function for 'INFO'->'DESC' to add a translation to the newgrf description. */
static bool ChangeGRFDescription(uint8_t langid, std::string_view str)
{
	AddGRFTextToList(_cur.grfconfig->info, langid, _cur.grfconfig->ident.grfid, true, str);
	return true;
}

/** Callback function for 'INFO'->'URL_' to set the newgrf url. */
static bool ChangeGRFURL(uint8_t langid, std::string_view str)
{
	AddGRFTextToList(_cur.grfconfig->url, langid, _cur.grfconfig->ident.grfid, false, str);
	return true;
}

/** Callback function for 'INFO'->'NPAR' to set the number of valid parameters. */
static bool ChangeGRFNumUsedParams(size_t len, ByteReader *buf)
{
	if (len != 1) {
		GrfMsg(2, "StaticGRFInfo: expected only 1 byte for 'INFO'->'NPAR' but got {}, ignoring this field", len);
		buf->Skip(len);
	} else {
		_cur.grfconfig->num_valid_params = std::min(buf->ReadByte(), ClampTo<uint8_t>(_cur.grfconfig->param.size()));
	}
	return true;
}

/** Callback function for 'INFO'->'PALS' to set the number of valid parameters. */
static bool ChangeGRFPalette(size_t len, ByteReader *buf)
{
	if (len != 1) {
		GrfMsg(2, "StaticGRFInfo: expected only 1 byte for 'INFO'->'PALS' but got {}, ignoring this field", len);
		buf->Skip(len);
	} else {
		char data = buf->ReadByte();
		GRFPalette pal = GRFP_GRF_UNSET;
		switch (data) {
			case '*':
			case 'A': pal = GRFP_GRF_ANY;     break;
			case 'W': pal = GRFP_GRF_WINDOWS; break;
			case 'D': pal = GRFP_GRF_DOS;     break;
			default:
				GrfMsg(2, "StaticGRFInfo: unexpected value '{:02X}' for 'INFO'->'PALS', ignoring this field", data);
				break;
		}
		if (pal != GRFP_GRF_UNSET) {
			_cur.grfconfig->palette &= ~GRFP_GRF_MASK;
			_cur.grfconfig->palette |= pal;
		}
	}
	return true;
}

/** Callback function for 'INFO'->'BLTR' to set the blitter info. */
static bool ChangeGRFBlitter(size_t len, ByteReader *buf)
{
	if (len != 1) {
		GrfMsg(2, "StaticGRFInfo: expected only 1 byte for 'INFO'->'BLTR' but got {}, ignoring this field", len);
		buf->Skip(len);
	} else {
		char data = buf->ReadByte();
		GRFPalette pal = GRFP_BLT_UNSET;
		switch (data) {
			case '8': pal = GRFP_BLT_UNSET; break;
			case '3': pal = GRFP_BLT_32BPP;  break;
			default:
				GrfMsg(2, "StaticGRFInfo: unexpected value '{:02X}' for 'INFO'->'BLTR', ignoring this field", data);
				return true;
		}
		_cur.grfconfig->palette &= ~GRFP_BLT_MASK;
		_cur.grfconfig->palette |= pal;
	}
	return true;
}

/** Callback function for 'INFO'->'VRSN' to the version of the NewGRF. */
static bool ChangeGRFVersion(size_t len, ByteReader *buf)
{
	if (len != 4) {
		GrfMsg(2, "StaticGRFInfo: expected 4 bytes for 'INFO'->'VRSN' but got {}, ignoring this field", len);
		buf->Skip(len);
	} else {
		/* Set min_loadable_version as well (default to minimal compatibility) */
		_cur.grfconfig->version = _cur.grfconfig->min_loadable_version = buf->ReadDWord();
	}
	return true;
}

/** Callback function for 'INFO'->'MINV' to the minimum compatible version of the NewGRF. */
static bool ChangeGRFMinVersion(size_t len, ByteReader *buf)
{
	if (len != 4) {
		GrfMsg(2, "StaticGRFInfo: expected 4 bytes for 'INFO'->'MINV' but got {}, ignoring this field", len);
		buf->Skip(len);
	} else {
		_cur.grfconfig->min_loadable_version = buf->ReadDWord();
		if (_cur.grfconfig->version == 0) {
			GrfMsg(2, "StaticGRFInfo: 'MINV' defined before 'VRSN' or 'VRSN' set to 0, ignoring this field");
			_cur.grfconfig->min_loadable_version = 0;
		}
		if (_cur.grfconfig->version < _cur.grfconfig->min_loadable_version) {
			GrfMsg(2, "StaticGRFInfo: 'MINV' defined as {}, limiting it to 'VRSN'", _cur.grfconfig->min_loadable_version);
			_cur.grfconfig->min_loadable_version = _cur.grfconfig->version;
		}
	}
	return true;
}

static GRFParameterInfo *_cur_parameter; ///< The parameter which info is currently changed by the newgrf.

/** Callback function for 'INFO'->'PARAM'->param_num->'NAME' to set the name of a parameter. */
static bool ChangeGRFParamName(uint8_t langid, std::string_view str)
{
	AddGRFTextToList(_cur_parameter->name, langid, _cur.grfconfig->ident.grfid, false, str);
	return true;
}

/** Callback function for 'INFO'->'PARAM'->param_num->'DESC' to set the description of a parameter. */
static bool ChangeGRFParamDescription(uint8_t langid, std::string_view str)
{
	AddGRFTextToList(_cur_parameter->desc, langid, _cur.grfconfig->ident.grfid, true, str);
	return true;
}

/** Callback function for 'INFO'->'PARAM'->param_num->'TYPE' to set the typeof a parameter. */
static bool ChangeGRFParamType(size_t len, ByteReader *buf)
{
	if (len != 1) {
		GrfMsg(2, "StaticGRFInfo: expected 1 byte for 'INFO'->'PARA'->'TYPE' but got {}, ignoring this field", len);
		buf->Skip(len);
	} else {
		GRFParameterType type = (GRFParameterType)buf->ReadByte();
		if (type < PTYPE_END) {
			_cur_parameter->type = type;
		} else {
			GrfMsg(3, "StaticGRFInfo: unknown parameter type {}, ignoring this field", type);
		}
	}
	return true;
}

/** Callback function for 'INFO'->'PARAM'->param_num->'LIMI' to set the min/max value of a parameter. */
static bool ChangeGRFParamLimits(size_t len, ByteReader *buf)
{
	if (_cur_parameter->type != PTYPE_UINT_ENUM) {
		GrfMsg(2, "StaticGRFInfo: 'INFO'->'PARA'->'LIMI' is only valid for parameters with type uint/enum, ignoring this field");
		buf->Skip(len);
	} else if (len != 8) {
		GrfMsg(2, "StaticGRFInfo: expected 8 bytes for 'INFO'->'PARA'->'LIMI' but got {}, ignoring this field", len);
		buf->Skip(len);
	} else {
		uint32_t min_value = buf->ReadDWord();
		uint32_t max_value = buf->ReadDWord();
		if (min_value <= max_value) {
			_cur_parameter->min_value = min_value;
			_cur_parameter->max_value = max_value;
		} else {
			GrfMsg(2, "StaticGRFInfo: 'INFO'->'PARA'->'LIMI' values are incoherent, ignoring this field");
		}
	}
	return true;
}

/** Callback function for 'INFO'->'PARAM'->param_num->'MASK' to set the parameter and bits to use. */
static bool ChangeGRFParamMask(size_t len, ByteReader *buf)
{
	if (len < 1 || len > 3) {
		GrfMsg(2, "StaticGRFInfo: expected 1 to 3 bytes for 'INFO'->'PARA'->'MASK' but got {}, ignoring this field", len);
		buf->Skip(len);
	} else {
		uint8_t param_nr = buf->ReadByte();
		if (param_nr >= _cur.grfconfig->param.size()) {
			GrfMsg(2, "StaticGRFInfo: invalid parameter number in 'INFO'->'PARA'->'MASK', param {}, ignoring this field", param_nr);
			buf->Skip(len - 1);
		} else {
			_cur_parameter->param_nr = param_nr;
			if (len >= 2) _cur_parameter->first_bit = std::min<uint8_t>(buf->ReadByte(), 31);
			if (len >= 3) _cur_parameter->num_bit = std::min<uint8_t>(buf->ReadByte(), 32 - _cur_parameter->first_bit);
		}
	}

	return true;
}

/** Callback function for 'INFO'->'PARAM'->param_num->'DFLT' to set the default value. */
static bool ChangeGRFParamDefault(size_t len, ByteReader *buf)
{
	if (len != 4) {
		GrfMsg(2, "StaticGRFInfo: expected 4 bytes for 'INFO'->'PARA'->'DEFA' but got {}, ignoring this field", len);
		buf->Skip(len);
	} else {
		_cur_parameter->def_value = buf->ReadDWord();
	}
	_cur.grfconfig->has_param_defaults = true;
	return true;
}

typedef bool (*DataHandler)(size_t, ByteReader *);          ///< Type of callback function for binary nodes
typedef bool (*TextHandler)(uint8_t, std::string_view str); ///< Type of callback function for text nodes
typedef bool (*BranchHandler)(ByteReader *);                ///< Type of callback function for branch nodes

/**
 * Data structure to store the allowed id/type combinations for action 14. The
 * data can be represented as a tree with 3 types of nodes:
 * 1. Branch nodes (identified by 'C' for choice).
 * 2. Binary leaf nodes (identified by 'B').
 * 3. Text leaf nodes (identified by 'T').
 */
struct AllowedSubtags {
	/** Create empty subtags object used to identify the end of a list. */
	AllowedSubtags() :
		id(0),
		type(0)
	{}

	/**
	 * Create a binary leaf node.
	 * @param id The id for this node.
	 * @param handler The callback function to call.
	 */
	AllowedSubtags(uint32_t id, DataHandler handler) :
		id(id),
		type('B')
	{
		this->handler.data = handler;
	}

	/**
	 * Create a text leaf node.
	 * @param id The id for this node.
	 * @param handler The callback function to call.
	 */
	AllowedSubtags(uint32_t id, TextHandler handler) :
		id(id),
		type('T')
	{
		this->handler.text = handler;
	}

	/**
	 * Create a branch node with a callback handler
	 * @param id The id for this node.
	 * @param handler The callback function to call.
	 */
	AllowedSubtags(uint32_t id, BranchHandler handler) :
		id(id),
		type('C')
	{
		this->handler.call_handler = true;
		this->handler.u.branch = handler;
	}

	/**
	 * Create a branch node with a list of sub-nodes.
	 * @param id The id for this node.
	 * @param subtags Array with all valid subtags.
	 */
	AllowedSubtags(uint32_t id, AllowedSubtags *subtags) :
		id(id),
		type('C')
	{
		this->handler.call_handler = false;
		this->handler.u.subtags = subtags;
	}

	uint32_t id;          ///< The identifier for this node
	uint8_t type;         ///< The type of the node, must be one of 'C', 'B' or 'T'.
	union {
		DataHandler data; ///< Callback function for a binary node, only valid if type == 'B'.
		TextHandler text; ///< Callback function for a text node, only valid if type == 'T'.
		struct {
			union {
				BranchHandler branch;    ///< Callback function for a branch node, only valid if type == 'C' && call_handler.
				AllowedSubtags *subtags; ///< Pointer to a list of subtags, only valid if type == 'C' && !call_handler.
			} u;
			bool call_handler; ///< True if there is a callback function for this node, false if there is a list of subnodes.
		};
	} handler;
};

static bool SkipUnknownInfo(ByteReader *buf, uint8_t type);
static bool HandleNodes(ByteReader *buf, AllowedSubtags *tags);

/**
 * Try to skip the current branch node and all subnodes.
 * This is suitable for use with AllowedSubtags.
 * @param buf Buffer.
 * @return True if we could skip the node, false if an error occurred.
 */
static bool SkipInfoChunk(ByteReader *buf)
{
	uint8_t type = buf->ReadByte();
	while (type != 0) {
		buf->ReadDWord(); // chunk ID
		if (!SkipUnknownInfo(buf, type)) return false;
		type = buf->ReadByte();
	}
	return true;
}

/**
 * Callback function for 'INFO'->'PARA'->param_num->'VALU' to set the names
 * of some parameter values (type uint/enum) or the names of some bits
 * (type bitmask). In both cases the format is the same:
 * Each subnode should be a text node with the value/bit number as id.
 */
static bool ChangeGRFParamValueNames(ByteReader *buf)
{
	uint8_t type = buf->ReadByte();
	while (type != 0) {
		uint32_t id = buf->ReadDWord();
		if (type != 'T' || id > _cur_parameter->max_value) {
			GrfMsg(2, "StaticGRFInfo: all child nodes of 'INFO'->'PARA'->param_num->'VALU' should have type 't' and the value/bit number as id");
			if (!SkipUnknownInfo(buf, type)) return false;
			type = buf->ReadByte();
			continue;
		}

		uint8_t langid = buf->ReadByte();
		std::string_view name_string = buf->ReadString();

		auto val_name = _cur_parameter->value_names.find(id);
		if (val_name != _cur_parameter->value_names.end()) {
			AddGRFTextToList(val_name->second, langid, _cur.grfconfig->ident.grfid, false, name_string);
		} else {
			GRFTextList list;
			AddGRFTextToList(list, langid, _cur.grfconfig->ident.grfid, false, name_string);
			_cur_parameter->value_names[id] = list;
		}

		type = buf->ReadByte();
	}
	return true;
}

/** Action14 parameter tags */
AllowedSubtags _tags_parameters[] = {
	AllowedSubtags('NAME', ChangeGRFParamName),
	AllowedSubtags('DESC', ChangeGRFParamDescription),
	AllowedSubtags('TYPE', ChangeGRFParamType),
	AllowedSubtags('LIMI', ChangeGRFParamLimits),
	AllowedSubtags('MASK', ChangeGRFParamMask),
	AllowedSubtags('VALU', ChangeGRFParamValueNames),
	AllowedSubtags('DFLT', ChangeGRFParamDefault),
	AllowedSubtags()
};

/**
 * Callback function for 'INFO'->'PARA' to set extra information about the
 * parameters. Each subnode of 'INFO'->'PARA' should be a branch node with
 * the parameter number as id. The first parameter has id 0. The maximum
 * parameter that can be changed is set by 'INFO'->'NPAR' which defaults to 80.
 */
static bool HandleParameterInfo(ByteReader *buf)
{
	uint8_t type = buf->ReadByte();
	while (type != 0) {
		uint32_t id = buf->ReadDWord();
		if (type != 'C' || id >= _cur.grfconfig->num_valid_params) {
			GrfMsg(2, "StaticGRFInfo: all child nodes of 'INFO'->'PARA' should have type 'C' and their parameter number as id");
			if (!SkipUnknownInfo(buf, type)) return false;
			type = buf->ReadByte();
			continue;
		}

		if (id >= _cur.grfconfig->param_info.size()) {
			_cur.grfconfig->param_info.resize(id + 1);
		}
		if (!_cur.grfconfig->param_info[id].has_value()) {
			_cur.grfconfig->param_info[id] = GRFParameterInfo(id);
		}
		_cur_parameter = &_cur.grfconfig->param_info[id].value();
		/* Read all parameter-data and process each node. */
		if (!HandleNodes(buf, _tags_parameters)) return false;
		type = buf->ReadByte();
	}
	return true;
}

/** Action14 tags for the INFO node */
AllowedSubtags _tags_info[] = {
	AllowedSubtags('NAME', ChangeGRFName),
	AllowedSubtags('DESC', ChangeGRFDescription),
	AllowedSubtags('URL_', ChangeGRFURL),
	AllowedSubtags('NPAR', ChangeGRFNumUsedParams),
	AllowedSubtags('PALS', ChangeGRFPalette),
	AllowedSubtags('BLTR', ChangeGRFBlitter),
	AllowedSubtags('VRSN', ChangeGRFVersion),
	AllowedSubtags('MINV', ChangeGRFMinVersion),
	AllowedSubtags('PARA', HandleParameterInfo),
	AllowedSubtags()
};


/** Action14 feature test instance */
struct GRFFeatureTest {
	const GRFFeatureInfo *feature;
	uint16_t min_version;
	uint16_t max_version;
	uint8_t platform_var_bit;
	uint32_t test_91_value;

	void Reset()
	{
		this->feature = nullptr;
		this->min_version = 1;
		this->max_version = UINT16_MAX;
		this->platform_var_bit = 0;
		this->test_91_value = 0;
	}

	void ExecuteTest()
	{
		uint16_t version = (this->feature != nullptr) ? this->feature->version : 0;
		bool has_feature = (version >= this->min_version && version <= this->max_version);
		if (this->platform_var_bit > 0) {
			SB(_cur.grffile->var9D_overlay, this->platform_var_bit, 1, has_feature ? 1 : 0);
			grfmsg(2, "Action 14 feature test: feature test: setting bit %u of var 0x9D to %u, %u", platform_var_bit, has_feature ? 1 : 0, _cur.grffile->var9D_overlay);
		}
		if (this->test_91_value > 0) {
			if (has_feature) {
				grfmsg(2, "Action 14 feature test: feature test: adding test value 0x%X to var 0x91", this->test_91_value);
				include(_cur.grffile->var91_values, this->test_91_value);
			} else {
				grfmsg(2, "Action 14 feature test: feature test: not adding test value 0x%X to var 0x91", this->test_91_value);
			}
		}
		if (this->platform_var_bit == 0 && this->test_91_value == 0) {
			grfmsg(2, "Action 14 feature test: feature test: doing nothing: %u", has_feature ? 1 : 0);
		}
		if (this->feature != nullptr && this->feature->observation_flag != GFTOF_INVALID) {
			SetBit(_cur.grffile->observed_feature_tests, this->feature->observation_flag);
		}
	}
};

static GRFFeatureTest _current_grf_feature_test;

/** Callback function for 'FTST'->'NAME' to set the name of the feature being tested. */
static bool ChangeGRFFeatureTestName(uint8_t langid, std::string_view str)
{
	extern const GRFFeatureInfo _grf_feature_list[];
	for (const GRFFeatureInfo *info = _grf_feature_list; info->name != nullptr; info++) {
		if (str == info->name) {
			_current_grf_feature_test.feature = info;
			GrfMsg(2, "Action 14 feature test: found feature named: '{}' (version: {}) in 'FTST'->'NAME'", StrMakeValid(str), info->version);
			return true;
		}
	}
	GrfMsg(2, "Action 14 feature test: could not find feature named: '{}' in 'FTST'->'NAME'", StrMakeValid(str));
	_current_grf_feature_test.feature = nullptr;
	return true;
}

/** Callback function for 'FTST'->'MINV' to set the minimum version of the feature being tested. */
static bool ChangeGRFFeatureMinVersion(size_t len, ByteReader *buf)
{
	if (len != 2) {
		grfmsg(2, "Action 14 feature test: expected 2 bytes for 'FTST'->'MINV' but got " PRINTF_SIZE ", ignoring this field", len);
		buf->Skip(len);
	} else {
		_current_grf_feature_test.min_version = buf->ReadWord();
	}
	return true;
}

/** Callback function for 'FTST'->'MAXV' to set the maximum version of the feature being tested. */
static bool ChangeGRFFeatureMaxVersion(size_t len, ByteReader *buf)
{
	if (len != 2) {
		grfmsg(2, "Action 14 feature test: expected 2 bytes for 'FTST'->'MAXV' but got " PRINTF_SIZE ", ignoring this field", len);
		buf->Skip(len);
	} else {
		_current_grf_feature_test.max_version = buf->ReadWord();
	}
	return true;
}

/** Callback function for 'FTST'->'SETP' to set the bit number of global variable 9D (platform version) to set/unset with the result of the feature test. */
static bool ChangeGRFFeatureSetPlatformVarBit(size_t len, ByteReader *buf)
{
	if (len != 1) {
		grfmsg(2, "Action 14 feature test: expected 1 byte for 'FTST'->'SETP' but got " PRINTF_SIZE ", ignoring this field", len);
		buf->Skip(len);
	} else {
		uint8_t bit_number = buf->ReadByte();
		if (bit_number >= 4 && bit_number <= 31) {
			_current_grf_feature_test.platform_var_bit = bit_number;
		} else {
			grfmsg(2, "Action 14 feature test: expected a bit number >= 4 and <= 32 for 'FTST'->'SETP' but got %u, ignoring this field", bit_number);
		}
	}
	return true;
}

/** Callback function for 'FTST'->'SVAL' to add a test success result value for checking using global variable 91. */
static bool ChangeGRFFeatureTestSuccessResultValue(size_t len, ByteReader *buf)
{
	if (len != 4) {
		grfmsg(2, "Action 14 feature test: expected 4 bytes for 'FTST'->'SVAL' but got " PRINTF_SIZE ", ignoring this field", len);
		buf->Skip(len);
	} else {
		_current_grf_feature_test.test_91_value = buf->ReadDWord();
	}
	return true;
}

/** Action14 tags for the FTST node */
AllowedSubtags _tags_ftst[] = {
	AllowedSubtags('NAME', ChangeGRFFeatureTestName),
	AllowedSubtags('MINV', ChangeGRFFeatureMinVersion),
	AllowedSubtags('MAXV', ChangeGRFFeatureMaxVersion),
	AllowedSubtags('SETP', ChangeGRFFeatureSetPlatformVarBit),
	AllowedSubtags('SVAL', ChangeGRFFeatureTestSuccessResultValue),
	AllowedSubtags()
};

/**
 * Callback function for 'FTST' (feature test)
 */
static bool HandleFeatureTestInfo(ByteReader *buf)
{
	_current_grf_feature_test.Reset();
	HandleNodes(buf, _tags_ftst);
	_current_grf_feature_test.ExecuteTest();
	return true;
}

/** Action14 Action0 property map action instance */
struct GRFPropertyMapAction {
	const char *tag_name = nullptr;
	const char *descriptor = nullptr;

	GrfSpecFeature feature;
	int prop_id;
	int ext_prop_id;
	std::string name;
	GRFPropertyMapFallbackMode fallback_mode;
	uint8_t ttd_ver_var_bit;
	uint32_t test_91_value;
	uint8_t input_shift;
	uint8_t output_shift;
	uint input_mask;
	uint output_mask;
	uint output_param;

	void Reset(const char *tag, const char *desc)
	{
		this->tag_name = tag;
		this->descriptor = desc;

		this->feature = GSF_INVALID;
		this->prop_id = -1;
		this->ext_prop_id = -1;
		this->name.clear();
		this->fallback_mode = GPMFM_IGNORE;
		this->ttd_ver_var_bit = 0;
		this->test_91_value = 0;
		this->input_shift = 0;
		this->output_shift = 0;
		this->input_mask = 0;
		this->output_mask = 0;
		this->output_param = 0;
	}

	void ExecuteFeatureIDRemapping()
	{
		if (this->prop_id < 0) {
			grfmsg(2, "Action 14 %s remapping: no feature ID defined, doing nothing", this->descriptor);
			return;
		}
		if (this->name.empty()) {
			grfmsg(2, "Action 14 %s remapping: no name defined, doing nothing", this->descriptor);
			return;
		}
		SetBit(_cur.grffile->ctrl_flags, GFCF_HAVE_FEATURE_ID_REMAP);
		bool success = false;
		const char *str = this->name.c_str();
		extern const GRFFeatureMapDefinition _grf_remappable_features[];
		for (const GRFFeatureMapDefinition *info = _grf_remappable_features; info->name != nullptr; info++) {
			if (strcmp(info->name, str) == 0) {
				GRFFeatureMapRemapEntry &entry = _cur.grffile->feature_id_remaps.Entry(this->prop_id);
				entry.name = info->name;
				entry.feature = info->feature;
				entry.raw_id = this->prop_id;
				success = true;
				break;
			}
		}
		if (this->ttd_ver_var_bit > 0) {
			SB(_cur.grffile->var8D_overlay, this->ttd_ver_var_bit, 1, success ? 1 : 0);
		}
		if (this->test_91_value > 0 && success) {
			include(_cur.grffile->var91_values, this->test_91_value);
		}
		if (!success) {
			if (this->fallback_mode == GPMFM_ERROR_ON_DEFINITION) {
				grfmsg(0, "Error: Unimplemented mapped %s: %s, mapped to: 0x%02X", this->descriptor, str, this->prop_id);
				GRFError *error = DisableGrf(STR_NEWGRF_ERROR_UNIMPLEMETED_MAPPED_FEATURE_ID);
				error->data = stredup(str);
				error->param_value[1] = GSF_INVALID;
				error->param_value[2] = this->prop_id;
			} else {
				const char *str_store = stredup(str);
				grfmsg(2, "Unimplemented mapped %s: %s, mapped to: %X, %s on use",
						this->descriptor, str, this->prop_id, (this->fallback_mode == GPMFM_IGNORE) ? "ignoring" : "error");
				_cur.grffile->remap_unknown_property_names.emplace_back(str_store);
				GRFFeatureMapRemapEntry &entry = _cur.grffile->feature_id_remaps.Entry(this->prop_id);
				entry.name = str_store;
				entry.feature = (this->fallback_mode == GPMFM_IGNORE) ? GSF_INVALID : GSF_ERROR_ON_USE;
				entry.raw_id = this->prop_id;
			}
		}
	}

	void ExecutePropertyRemapping()
	{
		if (this->feature == GSF_INVALID) {
			grfmsg(2, "Action 14 %s remapping: no feature defined, doing nothing", this->descriptor);
			return;
		}
		if (this->prop_id < 0 && this->ext_prop_id < 0) {
			grfmsg(2, "Action 14 %s remapping: no property ID defined, doing nothing", this->descriptor);
			return;
		}
		if (this->name.empty()) {
			grfmsg(2, "Action 14 %s remapping: no name defined, doing nothing", this->descriptor);
			return;
		}
		bool success = false;
		const char *str = this->name.c_str();
		extern const GRFPropertyMapDefinition _grf_action0_remappable_properties[];
		for (const GRFPropertyMapDefinition *info = _grf_action0_remappable_properties; info->name != nullptr; info++) {
			if ((info->feature == GSF_INVALID || info->feature == this->feature) && strcmp(info->name, str) == 0) {
				if (this->prop_id > 0) {
					GRFFilePropertyRemapEntry &entry = _cur.grffile->action0_property_remaps[this->feature].Entry(this->prop_id);
					entry.name = info->name;
					entry.id = info->id;
					entry.feature = this->feature;
					entry.property_id = this->prop_id;
				}
				if (this->ext_prop_id > 0) {
					GRFFilePropertyRemapEntry &entry = _cur.grffile->action0_extended_property_remaps[(((uint32_t)this->feature) << 16) | this->ext_prop_id];
					entry.name = info->name;
					entry.id = info->id;
					entry.feature = this->feature;
					entry.extended = true;
					entry.property_id = this->ext_prop_id;
				}
				success = true;
				break;
			}
		}
		if (this->ttd_ver_var_bit > 0) {
			SB(_cur.grffile->var8D_overlay, this->ttd_ver_var_bit, 1, success ? 1 : 0);
		}
		if (this->test_91_value > 0 && success) {
			include(_cur.grffile->var91_values, this->test_91_value);
		}
		if (!success) {
			uint mapped_to = (this->prop_id > 0) ? this->prop_id : this->ext_prop_id;
			const char *extended = (this->prop_id > 0) ? "" : " (extended)";
			if (this->fallback_mode == GPMFM_ERROR_ON_DEFINITION) {
				grfmsg(0, "Error: Unimplemented mapped %s: %s, feature: %s, mapped to: %X%s", this->descriptor, str, GetFeatureString(this->feature), mapped_to, extended);
				GRFError *error = DisableGrf(STR_NEWGRF_ERROR_UNIMPLEMETED_MAPPED_PROPERTY);
				error->data = stredup(str);
				error->param_value[1] = this->feature;
				error->param_value[2] = ((this->prop_id > 0) ? 0 : 0xE0000) | mapped_to;
			} else {
				const char *str_store = stredup(str);
				grfmsg(2, "Unimplemented mapped %s: %s, feature: %s, mapped to: %X%s, %s on use",
						this->descriptor, str, GetFeatureString(this->feature), mapped_to, extended, (this->fallback_mode == GPMFM_IGNORE) ? "ignoring" : "error");
				_cur.grffile->remap_unknown_property_names.emplace_back(str_store);
				if (this->prop_id > 0) {
					GRFFilePropertyRemapEntry &entry = _cur.grffile->action0_property_remaps[this->feature].Entry(this->prop_id);
					entry.name = str_store;
					entry.id = (this->fallback_mode == GPMFM_IGNORE) ? A0RPI_UNKNOWN_IGNORE : A0RPI_UNKNOWN_ERROR;
					entry.feature = this->feature;
					entry.property_id = this->prop_id;
				}
				if (this->ext_prop_id > 0) {
					GRFFilePropertyRemapEntry &entry = _cur.grffile->action0_extended_property_remaps[(((uint32_t)this->feature) << 16) | this->ext_prop_id];
					entry.name = str_store;
					entry.id = (this->fallback_mode == GPMFM_IGNORE) ? A0RPI_UNKNOWN_IGNORE : A0RPI_UNKNOWN_ERROR;;
					entry.feature = this->feature;
					entry.extended = true;
					entry.property_id = this->ext_prop_id;
				}
			}
		}
	}

	void ExecuteVariableRemapping()
	{
		if (this->feature == GSF_INVALID) {
			grfmsg(2, "Action 14 %s remapping: no feature defined, doing nothing", this->descriptor);
			return;
		}
		if (this->name.empty()) {
			grfmsg(2, "Action 14 %s remapping: no name defined, doing nothing", this->descriptor);
			return;
		}
		bool success = false;
		const char *str = this->name.c_str();
		extern const GRFVariableMapDefinition _grf_action2_remappable_variables[];
		for (const GRFVariableMapDefinition *info = _grf_action2_remappable_variables; info->name != nullptr; info++) {
			if (info->feature == this->feature && strcmp(info->name, str) == 0) {
				_cur.grffile->grf_variable_remaps.push_back({ (uint16_t)info->id, (uint8_t)this->feature, this->input_shift, this->output_shift, this->input_mask, this->output_mask, this->output_param });
				success = true;
				break;
			}
		}
		if (this->ttd_ver_var_bit > 0) {
			SB(_cur.grffile->var8D_overlay, this->ttd_ver_var_bit, 1, success ? 1 : 0);
		}
		if (this->test_91_value > 0 && success) {
			include(_cur.grffile->var91_values, this->test_91_value);
		}
		if (!success) {
			grfmsg(2, "Unimplemented mapped %s: %s, feature: %s, mapped to 0", this->descriptor, str, GetFeatureString(this->feature));
		}
	}

	void ExecuteAction5TypeRemapping()
	{
		if (this->prop_id < 0) {
			grfmsg(2, "Action 14 %s remapping: no type ID defined, doing nothing", this->descriptor);
			return;
		}
		if (this->name.empty()) {
			grfmsg(2, "Action 14 %s remapping: no name defined, doing nothing", this->descriptor);
			return;
		}
		bool success = false;
		const char *str = this->name.c_str();
		extern const Action5TypeRemapDefinition _grf_action5_remappable_types[];
		for (const Action5TypeRemapDefinition *info = _grf_action5_remappable_types; info->name != nullptr; info++) {
			if (strcmp(info->name, str) == 0) {
				Action5TypeRemapEntry &entry = _cur.grffile->action5_type_remaps.Entry(this->prop_id);
				entry.name = info->name;
				entry.info = &(info->info);
				entry.type_id = this->prop_id;
				success = true;
				break;
			}
		}
		if (this->ttd_ver_var_bit > 0) {
			SB(_cur.grffile->var8D_overlay, this->ttd_ver_var_bit, 1, success ? 1 : 0);
		}
		if (this->test_91_value > 0 && success) {
			include(_cur.grffile->var91_values, this->test_91_value);
		}
		if (!success) {
			if (this->fallback_mode == GPMFM_ERROR_ON_DEFINITION) {
				grfmsg(0, "Error: Unimplemented mapped %s: %s, mapped to: %X", this->descriptor, str, this->prop_id);
				GRFError *error = DisableGrf(STR_NEWGRF_ERROR_UNIMPLEMETED_MAPPED_ACTION5_TYPE);
				error->data = stredup(str);
				error->param_value[1] = this->prop_id;
			} else {
				const char *str_store = stredup(str);
				grfmsg(2, "Unimplemented mapped %s: %s, mapped to: %X, %s on use",
						this->descriptor, str, this->prop_id, (this->fallback_mode == GPMFM_IGNORE) ? "ignoring" : "error");
				_cur.grffile->remap_unknown_property_names.emplace_back(str_store);
				Action5TypeRemapEntry &entry = _cur.grffile->action5_type_remaps.Entry(this->prop_id);
				entry.name = str_store;
				entry.info = nullptr;
				entry.type_id = this->prop_id;
				entry.fallback_mode = this->fallback_mode;
			}
		}
	}
};

static GRFPropertyMapAction _current_grf_property_map_action;

/** Callback function for ->'NAME' to set the name of the item to be mapped. */
static bool ChangePropertyRemapName(uint8_t langid, std::string_view str)
{
	_current_grf_property_map_action.name = str;
	return true;
}

/** Callback function for ->'FEAT' to set which feature this mapping applies to. */
static bool ChangePropertyRemapFeature(size_t len, ByteReader *buf)
{
	GRFPropertyMapAction &action = _current_grf_property_map_action;
	if (len != 1) {
		grfmsg(2, "Action 14 %s mapping: expected 1 byte for '%s'->'FEAT' but got " PRINTF_SIZE ", ignoring this field", action.descriptor, action.tag_name, len);
		buf->Skip(len);
	} else {
		GrfSpecFeatureRef feature = ReadFeature(buf->ReadByte());
		if (feature.id >= GSF_END) {
			grfmsg(2, "Action 14 %s mapping: invalid feature ID: %s, in '%s'->'FEAT', ignoring this field", action.descriptor, GetFeatureString(feature), action.tag_name);
		} else {
			action.feature = feature.id;
		}
	}
	return true;
}

/** Callback function for ->'PROP' to set the property ID to which this item is being mapped. */
static bool ChangePropertyRemapPropertyId(size_t len, ByteReader *buf)
{
	GRFPropertyMapAction &action = _current_grf_property_map_action;
	if (len != 1) {
		grfmsg(2, "Action 14 %s mapping: expected 1 byte for '%s'->'PROP' but got " PRINTF_SIZE ", ignoring this field", action.descriptor, action.tag_name, len);
		buf->Skip(len);
	} else {
		action.prop_id = buf->ReadByte();
	}
	return true;
}

/** Callback function for ->'XPRP' to set the extended property ID to which this item is being mapped. */
static bool ChangePropertyRemapExtendedPropertyId(size_t len, ByteReader *buf)
{
	GRFPropertyMapAction &action = _current_grf_property_map_action;
	if (len != 2) {
		grfmsg(2, "Action 14 %s mapping: expected 2 bytes for '%s'->'XPRP' but got " PRINTF_SIZE ", ignoring this field", action.descriptor, action.tag_name, len);
		buf->Skip(len);
	} else {
		action.ext_prop_id = buf->ReadWord();
	}
	return true;
}

/** Callback function for ->'FTID' to set the feature ID to which this feature is being mapped. */
static bool ChangePropertyRemapFeatureId(size_t len, ByteReader *buf)
{
	GRFPropertyMapAction &action = _current_grf_property_map_action;
	if (len != 1) {
		grfmsg(2, "Action 14 %s mapping: expected 1 byte for '%s'->'FTID' but got " PRINTF_SIZE ", ignoring this field", action.descriptor, action.tag_name, len);
		buf->Skip(len);
	} else {
		action.prop_id = buf->ReadByte();
	}
	return true;
}

/** Callback function for ->'TYPE' to set the property ID to which this item is being mapped. */
static bool ChangePropertyRemapTypeId(size_t len, ByteReader *buf)
{
	GRFPropertyMapAction &action = _current_grf_property_map_action;
	if (len != 1) {
		grfmsg(2, "Action 14 %s mapping: expected 1 byte for '%s'->'TYPE' but got " PRINTF_SIZE ", ignoring this field", action.descriptor, action.tag_name, len);
		buf->Skip(len);
	} else {
		uint8_t prop = buf->ReadByte();
		if (prop < 128) {
			action.prop_id = prop;
		} else {
			grfmsg(2, "Action 14 %s mapping: expected a type < 128 for '%s'->'TYPE' but got %u, ignoring this field", action.descriptor, action.tag_name, prop);
		}
	}
	return true;
}

/** Callback function for ->'FLBK' to set the fallback mode. */
static bool ChangePropertyRemapSetFallbackMode(size_t len, ByteReader *buf)
{
	GRFPropertyMapAction &action = _current_grf_property_map_action;
	if (len != 1) {
		grfmsg(2, "Action 14 %s mapping: expected 1 byte for '%s'->'FLBK' but got " PRINTF_SIZE ", ignoring this field", action.descriptor, action.tag_name, len);
		buf->Skip(len);
	} else {
		GRFPropertyMapFallbackMode mode = (GRFPropertyMapFallbackMode) buf->ReadByte();
		if (mode < GPMFM_END) action.fallback_mode = mode;
	}
	return true;
}
/** Callback function for ->'SETT' to set the bit number of global variable 8D (TTD version) to set/unset with whether the remapping was successful. */
static bool ChangePropertyRemapSetTTDVerVarBit(size_t len, ByteReader *buf)
{
	GRFPropertyMapAction &action = _current_grf_property_map_action;
	if (len != 1) {
		grfmsg(2, "Action 14 %s mapping: expected 1 byte for '%s'->'SETT' but got " PRINTF_SIZE ", ignoring this field", action.descriptor, action.tag_name, len);
		buf->Skip(len);
	} else {
		uint8_t bit_number = buf->ReadByte();
		if (bit_number >= 4 && bit_number <= 31) {
			action.ttd_ver_var_bit = bit_number;
		} else {
			grfmsg(2, "Action 14 %s mapping: expected a bit number >= 4 and <= 32 for '%s'->'SETT' but got %u, ignoring this field", action.descriptor, action.tag_name, bit_number);
		}
	}
	return true;
}

/** Callback function for >'SVAL' to add a success result value for checking using global variable 91. */
static bool ChangePropertyRemapSuccessResultValue(size_t len, ByteReader *buf)
{
	GRFPropertyMapAction &action = _current_grf_property_map_action;
	if (len != 4) {
		grfmsg(2, "Action 14 %s mapping: expected 4 bytes for '%s'->'SVAL' but got " PRINTF_SIZE ", ignoring this field", action.descriptor, action.tag_name, len);
		buf->Skip(len);
	} else {
		action.test_91_value = buf->ReadDWord();
	}
	return true;
}

/** Callback function for ->'RSFT' to set the input shift value for variable remapping. */
static bool ChangePropertyRemapSetInputShift(size_t len, ByteReader *buf)
{
	GRFPropertyMapAction &action = _current_grf_property_map_action;
	if (len != 1) {
		grfmsg(2, "Action 14 %s mapping: expected 1 byte for '%s'->'RSFT' but got " PRINTF_SIZE ", ignoring this field", action.descriptor, action.tag_name, len);
		buf->Skip(len);
	} else {
		uint8_t input_shift = buf->ReadByte();
		if (input_shift < 0x20) {
			action.input_shift = input_shift;
		} else {
			grfmsg(2, "Action 14 %s mapping: expected a shift value < 0x20 for '%s'->'RSFT' but got %u, ignoring this field", action.descriptor, action.tag_name, input_shift);
		}
	}
	return true;
}

/** Callback function for ->'VSFT' to set the output shift value for variable remapping. */
static bool ChangePropertyRemapSetOutputShift(size_t len, ByteReader *buf)
{
	GRFPropertyMapAction &action = _current_grf_property_map_action;
	if (len != 1) {
		grfmsg(2, "Action 14 %s mapping: expected 1 byte for '%s'->'VSFT' but got " PRINTF_SIZE ", ignoring this field", action.descriptor, action.tag_name, len);
		buf->Skip(len);
	} else {
		uint8_t output_shift = buf->ReadByte();
		if (output_shift < 0x20) {
			action.output_shift = output_shift;
		} else {
			grfmsg(2, "Action 14 %s mapping: expected a shift value < 0x20 for '%s'->'VSFT' but got %u, ignoring this field", action.descriptor, action.tag_name, output_shift);
		}
	}
	return true;
}

/** Callback function for ->'RMSK' to set the input mask value for variable remapping. */
static bool ChangePropertyRemapSetInputMask(size_t len, ByteReader *buf)
{
	GRFPropertyMapAction &action = _current_grf_property_map_action;
	if (len != 4) {
		grfmsg(2, "Action 14 %s mapping: expected 4 bytes for '%s'->'RMSK' but got " PRINTF_SIZE ", ignoring this field", action.descriptor, action.tag_name, len);
		buf->Skip(len);
	} else {
		action.input_mask = buf->ReadDWord();
	}
	return true;
}

/** Callback function for ->'VMSK' to set the output mask value for variable remapping. */
static bool ChangePropertyRemapSetOutputMask(size_t len, ByteReader *buf)
{
	GRFPropertyMapAction &action = _current_grf_property_map_action;
	if (len != 4) {
		grfmsg(2, "Action 14 %s mapping: expected 4 bytes for '%s'->'VMSK' but got " PRINTF_SIZE ", ignoring this field", action.descriptor, action.tag_name, len);
		buf->Skip(len);
	} else {
		action.output_mask = buf->ReadDWord();
	}
	return true;
}

/** Callback function for ->'VPRM' to set the output parameter value for variable remapping. */
static bool ChangePropertyRemapSetOutputParam(size_t len, ByteReader *buf)
{
	GRFPropertyMapAction &action = _current_grf_property_map_action;
	if (len != 4) {
		grfmsg(2, "Action 14 %s mapping: expected 4 bytes for '%s'->'VPRM' but got " PRINTF_SIZE ", ignoring this field", action.descriptor, action.tag_name, len);
		buf->Skip(len);
	} else {
		action.output_param = buf->ReadDWord();
	}
	return true;
}

/** Action14 tags for the FIDM node */
AllowedSubtags _tags_fidm[] = {
	AllowedSubtags('NAME', ChangePropertyRemapName),
	AllowedSubtags('FTID', ChangePropertyRemapFeatureId),
	AllowedSubtags('FLBK', ChangePropertyRemapSetFallbackMode),
	AllowedSubtags('SETT', ChangePropertyRemapSetTTDVerVarBit),
	AllowedSubtags('SVAL', ChangePropertyRemapSuccessResultValue),
	AllowedSubtags()
};

/**
 * Callback function for 'FIDM' (feature ID mapping)
 */
static bool HandleFeatureIDMap(ByteReader *buf)
{
	_current_grf_property_map_action.Reset("FIDM", "feature");
	HandleNodes(buf, _tags_fidm);
	_current_grf_property_map_action.ExecuteFeatureIDRemapping();
	return true;
}

/** Action14 tags for the A0PM node */
AllowedSubtags _tags_a0pm[] = {
	AllowedSubtags('NAME', ChangePropertyRemapName),
	AllowedSubtags('FEAT', ChangePropertyRemapFeature),
	AllowedSubtags('PROP', ChangePropertyRemapPropertyId),
	AllowedSubtags('XPRP', ChangePropertyRemapExtendedPropertyId),
	AllowedSubtags('FLBK', ChangePropertyRemapSetFallbackMode),
	AllowedSubtags('SETT', ChangePropertyRemapSetTTDVerVarBit),
	AllowedSubtags('SVAL', ChangePropertyRemapSuccessResultValue),
	AllowedSubtags()
};

/**
 * Callback function for 'A0PM' (action 0 property mapping)
 */
static bool HandleAction0PropertyMap(ByteReader *buf)
{
	_current_grf_property_map_action.Reset("A0PM", "property");
	HandleNodes(buf, _tags_a0pm);
	_current_grf_property_map_action.ExecutePropertyRemapping();
	return true;
}

/** Action14 tags for the A2VM node */
AllowedSubtags _tags_a2vm[] = {
	AllowedSubtags('NAME', ChangePropertyRemapName),
	AllowedSubtags('FEAT', ChangePropertyRemapFeature),
	AllowedSubtags('RSFT', ChangePropertyRemapSetInputShift),
	AllowedSubtags('RMSK', ChangePropertyRemapSetInputMask),
	AllowedSubtags('VSFT', ChangePropertyRemapSetOutputShift),
	AllowedSubtags('VMSK', ChangePropertyRemapSetOutputMask),
	AllowedSubtags('VPRM', ChangePropertyRemapSetOutputParam),
	AllowedSubtags('SETT', ChangePropertyRemapSetTTDVerVarBit),
	AllowedSubtags('SVAL', ChangePropertyRemapSuccessResultValue),
	AllowedSubtags()
};

/**
 * Callback function for 'A2VM' (action 2 variable mapping)
 */
static bool HandleAction2VariableMap(ByteReader *buf)
{
	_current_grf_property_map_action.Reset("A2VM", "variable");
	HandleNodes(buf, _tags_a2vm);
	_current_grf_property_map_action.ExecuteVariableRemapping();
	return true;
}

/** Action14 tags for the A5TM node */
AllowedSubtags _tags_a5tm[] = {
	AllowedSubtags('NAME', ChangePropertyRemapName),
	AllowedSubtags('TYPE', ChangePropertyRemapTypeId),
	AllowedSubtags('FLBK', ChangePropertyRemapSetFallbackMode),
	AllowedSubtags('SETT', ChangePropertyRemapSetTTDVerVarBit),
	AllowedSubtags('SVAL', ChangePropertyRemapSuccessResultValue),
	AllowedSubtags()
};

/**
 * Callback function for 'A5TM' (action 5 type mapping)
 */
static bool HandleAction5TypeMap(ByteReader *buf)
{
	_current_grf_property_map_action.Reset("A5TM", "Action 5 type");
	HandleNodes(buf, _tags_a5tm);
	_current_grf_property_map_action.ExecuteAction5TypeRemapping();
	return true;
}

/** Action14 root tags */
AllowedSubtags _tags_root_static[] = {
	AllowedSubtags('INFO', _tags_info),
	AllowedSubtags('FTST', SkipInfoChunk),
	AllowedSubtags('FIDM', SkipInfoChunk),
	AllowedSubtags('A0PM', SkipInfoChunk),
	AllowedSubtags('A2VM', SkipInfoChunk),
	AllowedSubtags('A5TM', SkipInfoChunk),
	AllowedSubtags()
};

/** Action14 root tags */
AllowedSubtags _tags_root_feature_tests[] = {
	AllowedSubtags('INFO', SkipInfoChunk),
	AllowedSubtags('FTST', HandleFeatureTestInfo),
	AllowedSubtags('FIDM', HandleFeatureIDMap),
	AllowedSubtags('A0PM', HandleAction0PropertyMap),
	AllowedSubtags('A2VM', HandleAction2VariableMap),
	AllowedSubtags('A5TM', HandleAction5TypeMap),
	AllowedSubtags()
};


/**
 * Try to skip the current node and all subnodes (if it's a branch node).
 * @param buf Buffer.
 * @param type The node type to skip.
 * @return True if we could skip the node, false if an error occurred.
 */
static bool SkipUnknownInfo(ByteReader *buf, uint8_t type)
{
	/* type and id are already read */
	switch (type) {
		case 'C': {
			uint8_t new_type = buf->ReadByte();
			while (new_type != 0) {
				buf->ReadDWord(); // skip the id
				if (!SkipUnknownInfo(buf, new_type)) return false;
				new_type = buf->ReadByte();
			}
			break;
		}

		case 'T':
			buf->ReadByte(); // lang
			buf->ReadString(); // actual text
			break;

		case 'B': {
			uint16_t size = buf->ReadWord();
			buf->Skip(size);
			break;
		}

		default:
			return false;
	}

	return true;
}

/**
 * Handle the nodes of an Action14
 * @param type Type of node.
 * @param id ID.
 * @param buf Buffer.
 * @param subtags Allowed subtags.
 * @return Whether all tags could be handled.
 */
static bool HandleNode(uint8_t type, uint32_t id, ByteReader *buf, AllowedSubtags subtags[])
{
	uint i = 0;
	AllowedSubtags *tag;
	while ((tag = &subtags[i++])->type != 0) {
		if (tag->id != BSWAP32(id) || tag->type != type) continue;
		switch (type) {
			default: NOT_REACHED();

			case 'T': {
				uint8_t langid = buf->ReadByte();
				return tag->handler.text(langid, buf->ReadString());
			}

			case 'B': {
				size_t len = buf->ReadWord();
				if (buf->Remaining() < len) return false;
				return tag->handler.data(len, buf);
			}

			case 'C': {
				if (tag->handler.call_handler) {
					return tag->handler.u.branch(buf);
				}
				return HandleNodes(buf, tag->handler.u.subtags);
			}
		}
	}
	GrfMsg(2, "StaticGRFInfo: unknown type/id combination found, type={:c}, id={:x}", type, id);
	return SkipUnknownInfo(buf, type);
}

/**
 * Handle the contents of a 'C' choice of an Action14
 * @param buf Buffer.
 * @param subtags List of subtags.
 * @return Whether the nodes could all be handled.
 */
static bool HandleNodes(ByteReader *buf, AllowedSubtags subtags[])
{
	uint8_t type = buf->ReadByte();
	while (type != 0) {
		uint32_t id = buf->ReadDWord();
		if (!HandleNode(type, id, buf, subtags)) return false;
		type = buf->ReadByte();
	}
	return true;
}

/**
 * Handle Action 0x14 (static info)
 * @param buf Buffer.
 */
static void StaticGRFInfo(ByteReader *buf)
{
	/* <14> <type> <id> <text/data...> */
	HandleNodes(buf, _tags_root_static);
}

/**
 * Handle Action 0x14 (feature tests)
 * @param buf Buffer.
 */
static void Act14FeatureTest(ByteReader *buf)
{
	/* <14> <type> <id> <text/data...> */
	HandleNodes(buf, _tags_root_feature_tests);
}

/**
 * Set the current NewGRF as unsafe for static use
 * @note Used during safety scan on unsafe actions.
 */
static void GRFUnsafe(ByteReader *)
{
	SetBit(_cur.grfconfig->flags, GCF_UNSAFE);

	/* Skip remainder of GRF */
	_cur.skip_sprites = -1;
}


/** Initialize the TTDPatch flags */
static void InitializeGRFSpecial()
{
	_ttdpatch_flags[0] = ((_settings_game.station.never_expire_airports ? 1U : 0U) << 0x0C)  // keepsmallairport
	                   |                                                       (1U << 0x0D)  // newairports
	                   |                                                       (1U << 0x0E)  // largestations
	                   | ((_settings_game.construction.max_bridge_length > 16 ? 1U : 0U) << 0x0F)  // longbridges
	                   |                                                       (0U << 0x10)  // loadtime
	                   |                                                       (1U << 0x12)  // presignals
	                   |                                                       (1U << 0x13)  // extpresignals
	                   | ((_settings_game.vehicle.never_expire_vehicles ? 1U : 0U) << 0x16)  // enginespersist
	                   |                                                       (1U << 0x1B)  // multihead
	                   |                                                       (1U << 0x1D)  // lowmemory
	                   |                                                       (1U << 0x1E); // generalfixes

	_ttdpatch_flags[1] =   ((_settings_game.economy.station_noise_level ? 1U : 0U) << 0x07)  // moreairports - based on units of noise
	                   |                                                       (1U << 0x08)  // mammothtrains
	                   |                                                       (1U << 0x09)  // trainrefit
	                   |                                                       (0U << 0x0B)  // subsidiaries
	                   |         ((_settings_game.order.gradual_loading ? 1U : 0U) << 0x0C)  // gradualloading
	                   |                                                       (1U << 0x12)  // unifiedmaglevmode - set bit 0 mode. Not revelant to OTTD
	                   |                                                       (1U << 0x13)  // unifiedmaglevmode - set bit 1 mode
	                   |                                                       (1U << 0x14)  // bridgespeedlimits
	                   |                                                       (1U << 0x16)  // eternalgame
	                   |                                                       (1U << 0x17)  // newtrains
	                   |                                                       (1U << 0x18)  // newrvs
	                   |                                                       (1U << 0x19)  // newships
	                   |                                                       (1U << 0x1A)  // newplanes
	                   | ((_settings_game.construction.train_signal_side == 1 ? 1U : 0U) << 0x1B)  // signalsontrafficside
	                   |       ((_settings_game.vehicle.disable_elrails ? 0U : 1U) << 0x1C); // electrifiedrailway

	_ttdpatch_flags[2] =                                                       (1U << 0x01)  // loadallgraphics - obsolote
	                   |                                                       (1U << 0x03)  // semaphores
	                   |                                                       (1U << 0x0A)  // newobjects
	                   |                                                       (0U << 0x0B)  // enhancedgui
	                   |                                                       (0U << 0x0C)  // newagerating
	                   |  ((_settings_game.construction.build_on_slopes ? 1U : 0U) << 0x0D)  // buildonslopes
	                   |                                                       (1U << 0x0E)  // fullloadany
	                   |                                                       (1U << 0x0F)  // planespeed
	                   |                                                       (0U << 0x10)  // moreindustriesperclimate - obsolete
	                   |                                                       (0U << 0x11)  // moretoylandfeatures
	                   |                                                       (1U << 0x12)  // newstations
	                   |                                                       (1U << 0x13)  // tracktypecostdiff
	                   |                                                       (1U << 0x14)  // manualconvert
	                   |  ((_settings_game.construction.build_on_slopes ? 1U : 0U) << 0x15)  // buildoncoasts
	                   |                                                       (1U << 0x16)  // canals
	                   |                                                       (1U << 0x17)  // newstartyear
	                   |    ((_settings_game.vehicle.freight_trains > 1 ? 1U : 0U) << 0x18)  // freighttrains
	                   |                                                       (1U << 0x19)  // newhouses
	                   |                                                       (1U << 0x1A)  // newbridges
	                   |                                                       (1U << 0x1B)  // newtownnames
	                   |                                                       (1U << 0x1C)  // moreanimation
	                   |    ((_settings_game.vehicle.wagon_speed_limits ? 1U : 0U) << 0x1D)  // wagonspeedlimits
	                   |                                                       (1U << 0x1E)  // newshistory
	                   |                                                       (0U << 0x1F); // custombridgeheads

	_ttdpatch_flags[3] =                                                       (0U << 0x00)  // newcargodistribution
	                   |                                                       (1U << 0x01)  // windowsnap
	                   | ((_settings_game.economy.allow_town_roads || _generating_world ? 0U : 1U) << 0x02)  // townbuildnoroad
	                   |                                                       (1U << 0x03)  // pathbasedsignalling
	                   |                                                       (0U << 0x04)  // aichoosechance
	                   |                                                       (1U << 0x05)  // resolutionwidth
	                   |                                                       (1U << 0x06)  // resolutionheight
	                   |                                                       (1U << 0x07)  // newindustries
	                   |           ((_settings_game.order.improved_load ? 1U : 0U) << 0x08)  // fifoloading
	                   |                                                       (0U << 0x09)  // townroadbranchprob
	                   |                                                       (0U << 0x0A)  // tempsnowline
	                   |                                                       (1U << 0x0B)  // newcargo
	                   |                                                       (1U << 0x0C)  // enhancemultiplayer
	                   |                                                       (1U << 0x0D)  // onewayroads
	                   |                                                       (1U << 0x0E)  // irregularstations
	                   |                                                       (1U << 0x0F)  // statistics
	                   |                                                       (1U << 0x10)  // newsounds
	                   |                                                       (1U << 0x11)  // autoreplace
	                   |                                                       (1U << 0x12)  // autoslope
	                   |                                                       (0U << 0x13)  // followvehicle
	                   |                                                       (1U << 0x14)  // trams
	                   |                                                       (0U << 0x15)  // enhancetunnels
	                   |                                                       (1U << 0x16)  // shortrvs
	                   |                                                       (1U << 0x17)  // articulatedrvs
	                   |       ((_settings_game.vehicle.dynamic_engines ? 1U : 0U) << 0x18)  // dynamic engines
	                   |                                                       (1U << 0x1E)  // variablerunningcosts
	                   |                                                       (1U << 0x1F); // any switch is on

	_ttdpatch_flags[4] =                                                       (1U << 0x00)  // larger persistent storage
	                   | ((_settings_game.economy.inflation && !_settings_game.economy.disable_inflation_newgrf_flag ? 1U : 0U) << 0x01) // inflation is on
	                   |                                                       (1U << 0x02); // extended string range
	MemSetT(_observed_ttdpatch_flags, 0, lengthof(_observed_ttdpatch_flags));
}

bool HasTTDPatchFlagBeenObserved(uint flag)
{
	uint index = flag / 0x20;
	flag %= 0x20;
	if (index >= lengthof(_ttdpatch_flags)) return false;
	return HasBit(_observed_ttdpatch_flags[index], flag);
}

/** Reset and clear all NewGRF stations */
static void ResetCustomStations()
{
	for (GRFFile * const file : _grf_files) {
		file->stations.clear();
	}
}

/** Reset and clear all NewGRF houses */
static void ResetCustomHouses()
{
	for (GRFFile * const file : _grf_files) {
		file->housespec.clear();
	}
}

/** Reset and clear all NewGRF airports */
static void ResetCustomAirports()
{
	for (GRFFile * const file : _grf_files) {
		file->airportspec.clear();
		file->airtspec.clear();
	}
}

/** Reset and clear all NewGRF industries */
static void ResetCustomIndustries()
{
	for (GRFFile * const file : _grf_files) {
		file->industryspec.clear();
		file->indtspec.clear();
	}
}

/** Reset and clear all NewObjects */
static void ResetCustomObjects()
{
	for (GRFFile * const file : _grf_files) {
		file->objectspec.clear();
	}
}

static void ResetCustomRoadStops()
{
	for (auto file : _grf_files) {
		file->roadstops.clear();
	}
}

/** Reset and clear all NewGRFs */
static void ResetNewGRF()
{
	for (GRFFile * const file : _grf_files) {
		delete file;
	}

	_grf_files.clear();
	_cur.grffile   = nullptr;
	_new_signals_grfs.clear();
	MemSetT<NewSignalStyle>(_new_signal_styles.data(), 0, MAX_NEW_SIGNAL_STYLES);
	_num_new_signal_styles = 0;
	_new_landscape_rocks_grfs.clear();
}

/** Clear all NewGRF errors */
static void ResetNewGRFErrors()
{
	for (GRFConfig *c = _grfconfig; c != nullptr; c = c->next) {
		c->error.reset();
	}
}

/**
 * Reset all NewGRF loaded data
 */
void ResetNewGRFData()
{
	CleanUpStrings();
	CleanUpGRFTownNames();

	/* Copy/reset original engine info data */
	SetupEngines();

	/* Copy/reset original bridge info data */
	ResetBridges();

	/* Reset rail type information */
	ResetRailTypes();

	/* Copy/reset original road type info data */
	ResetRoadTypes();

	/* Allocate temporary refit/cargo class data */
	_gted.resize(Engine::GetPoolSize());

	/* Fill rail type label temporary data for default trains */
	for (const Engine *e : Engine::IterateType(VEH_TRAIN)) {
		_gted[e->index].railtypelabel = GetRailTypeInfo(e->u.rail.railtype)->label;
	}

	/* Reset GRM reservations */
	memset(&_grm_engines, 0, sizeof(_grm_engines));
	memset(&_grm_cargoes, 0, sizeof(_grm_cargoes));

	/* Reset generic feature callback lists */
	ResetGenericCallbacks();

	/* Reset price base data */
	ResetPriceBaseMultipliers();

	/* Reset the curencies array */
	ResetCurrencies();

	/* Reset the house array */
	ResetCustomHouses();
	ResetHouses();

	/* Reset the industries structures*/
	ResetCustomIndustries();
	ResetIndustries();

	/* Reset the objects. */
	ObjectClass::Reset();
	ResetCustomObjects();
	ResetObjects();

	/* Reset station classes */
	StationClass::Reset();
	ResetCustomStations();

	/* Reset airport-related structures */
	AirportClass::Reset();
	ResetCustomAirports();
	AirportSpec::ResetAirports();
	AirportTileSpec::ResetAirportTiles();

	/* Reset road stop classes */
	RoadStopClass::Reset();
	ResetCustomRoadStops();

	/* Reset canal sprite groups and flags */
	memset(_water_feature, 0, sizeof(_water_feature));

	/* Reset the snowline table. */
	ClearSnowLine();

	/* Reset NewGRF files */
	ResetNewGRF();

	/* Reset NewGRF errors. */
	ResetNewGRFErrors();

	/* Set up the default cargo types */
	SetupCargoForClimate(_settings_game.game_creation.landscape);

	/* Reset misc GRF features and train list display variables */
	_misc_grf_features = 0;

	_loaded_newgrf_features.has_2CC           = false;
	_loaded_newgrf_features.used_liveries     = 1 << LS_DEFAULT;
	_loaded_newgrf_features.shore             = SHORE_REPLACE_NONE;
	_loaded_newgrf_features.tram              = TRAMWAY_REPLACE_DEPOT_NONE;

	/* Clear all GRF overrides */
	_grf_id_overrides.clear();

	InitializeSoundPool();
	_spritegroup_pool.CleanPool();
	_callback_result_cache.clear();
	_deterministic_sg_shadows.clear();
	_randomized_sg_shadows.clear();
	_grfs_loaded_with_sg_shadow_enable = HasBit(_misc_debug_flags, MDF_NEWGRF_SG_SAVE_RAW);
}

/**
 * Reset NewGRF data which is stored persistently in savegames.
 */
void ResetPersistentNewGRFData()
{
	/* Reset override managers */
	_engine_mngr.ResetToDefaultMapping();
	_house_mngr.ResetMapping();
	_industry_mngr.ResetMapping();
	_industile_mngr.ResetMapping();
	_airport_mngr.ResetMapping();
	_airporttile_mngr.ResetMapping();
}

/**
 * Construct the Cargo Mapping
 * @note This is the reverse of a cargo translation table
 */
static void BuildCargoTranslationMap()
{
	_cur.grffile->cargo_map.fill(UINT8_MAX);

	for (const CargoSpec *cs : CargoSpec::Iterate()) {
		if (!cs->IsValid()) continue;

		if (_cur.grffile->cargo_list.empty()) {
			/* Default translation table, so just a straight mapping to bitnum */
			_cur.grffile->cargo_map[cs->Index()] = cs->bitnum;
		} else {
			/* Check the translation table for this cargo's label */
			int idx = find_index(_cur.grffile->cargo_list, {cs->label});
			if (idx >= 0) _cur.grffile->cargo_map[cs->Index()] = idx;
		}
	}
}

/**
 * Prepare loading a NewGRF file with its config
 * @param config The NewGRF configuration struct with name, id, parameters and alike.
 */
static void InitNewGRFFile(const GRFConfig *config)
{
	GRFFile *newfile = GetFileByFilename(config->filename);
	if (newfile != nullptr) {
		/* We already loaded it once. */
		_cur.grffile = newfile;
		return;
	}

	newfile = new GRFFile(config);
	_grf_files.push_back(_cur.grffile = newfile);
}

/**
 * Constructor for GRFFile
 * @param config GRFConfig to copy name, grfid and parameters from.
 */
GRFFile::GRFFile(const GRFConfig *config)
{
	this->filename = config->filename;
	this->grfid = config->ident.grfid;

	/* Initialise local settings to defaults */
	this->traininfo_vehicle_pitch = 0;
	this->traininfo_vehicle_width = TRAININFO_DEFAULT_VEHICLE_WIDTH;

	this->new_signals_group = nullptr;
	this->new_signal_ctrl_flags = 0;
	this->new_signal_extra_aspects = 0;
	this->new_signal_style_mask = 1;
	this->current_new_signal_style = nullptr;

	this->new_rocks_group = nullptr;
	this->new_landscape_ctrl_flags = 0;

	/* Mark price_base_multipliers as 'not set' */
	for (Price i = PR_BEGIN; i < PR_END; i++) {
		this->price_base_multipliers[i] = INVALID_PRICE_MODIFIER;
	}

	/* Initialise rail type map with default rail types */
	std::fill(std::begin(this->railtype_map), std::end(this->railtype_map), INVALID_RAILTYPE);
	this->railtype_map[0] = RAILTYPE_RAIL;
	this->railtype_map[1] = RAILTYPE_ELECTRIC;
	this->railtype_map[2] = RAILTYPE_MONO;
	this->railtype_map[3] = RAILTYPE_MAGLEV;

	/* Initialise road type map with default road types */
	std::fill(std::begin(this->roadtype_map), std::end(this->roadtype_map), INVALID_ROADTYPE);
	this->roadtype_map[0] = ROADTYPE_ROAD;

	/* Initialise tram type map with default tram types */
	std::fill(std::begin(this->tramtype_map), std::end(this->tramtype_map), INVALID_ROADTYPE);
	this->tramtype_map[0] = ROADTYPE_TRAM;

	/* Copy the initial parameter list
	 * 'Uninitialised' parameters are zeroed as that is their default value when dynamically creating them. */
	this->param = config->param;
	this->param_end = config->num_params;
}

GRFFile::~GRFFile()
{
	delete[] this->language_map;
}

/**
 * Find first cargo label that exists and is active from a list of cargo labels.
 * @param labels List of cargo labels.
 * @returns First cargo label in list that exists, or CT_INVALID if none exist.
 */
static CargoLabel GetActiveCargoLabel(const std::initializer_list<CargoLabel> &labels)
{
	for (const CargoLabel &label : labels) {
		CargoID cid = GetCargoIDByLabel(label);
		if (cid != INVALID_CARGO) return label;
	}
	return CT_INVALID;
}

/**
 * Get active cargo label from either a cargo label or climate-dependent mixed cargo type.
 * @param label Cargo label or climate-dependent mixed cargo type.
 * @returns Active cargo label, or CT_INVALID if cargo label is not active.
 */
static CargoLabel GetActiveCargoLabel(const std::variant<CargoLabel, MixedCargoType> &label)
{
	if (std::holds_alternative<CargoLabel>(label)) return std::get<CargoLabel>(label);
	if (std::holds_alternative<MixedCargoType>(label)) {
		switch (std::get<MixedCargoType>(label)) {
			case MCT_LIVESTOCK_FRUIT: return GetActiveCargoLabel({CT_LIVESTOCK, CT_FRUIT});
			case MCT_GRAIN_WHEAT_MAIZE: return GetActiveCargoLabel({CT_GRAIN, CT_WHEAT, CT_MAIZE});
			case MCT_VALUABLES_GOLD_DIAMONDS: return GetActiveCargoLabel({CT_VALUABLES, CT_GOLD, CT_DIAMONDS});
			default: NOT_REACHED();
		}
	}
	NOT_REACHED();
}

/**
 * Precalculate refit masks from cargo classes for all vehicles.
 */
static void CalculateRefitMasks()
{
	CargoTypes original_known_cargoes = 0;
	for (CargoID cid = 0; cid != NUM_CARGO; ++cid) {
		if (IsDefaultCargo(cid)) SetBit(original_known_cargoes, cid);
	}

	for (Engine *e : Engine::Iterate()) {
		EngineID engine = e->index;
		EngineInfo *ei = &e->info;
		bool only_defaultcargo; ///< Set if the vehicle shall carry only the default cargo

		/* Apply default cargo translation map if cargo type hasn't been set, either explicitly or by aircraft cargo handling. */
		if (!IsValidCargoID(e->info.cargo_type)) {
			e->info.cargo_type = GetCargoIDByLabel(GetActiveCargoLabel(e->info.cargo_label));
		}

		/* If the NewGRF did not set any cargo properties, we apply default values. */
		if (_gted[engine].defaultcargo_grf == nullptr) {
			/* If the vehicle has any capacity, apply the default refit masks */
			if (e->type != VEH_TRAIN || e->u.rail.capacity != 0) {
				static constexpr uint8_t T = 1 << LT_TEMPERATE;
				static constexpr uint8_t A = 1 << LT_ARCTIC;
				static constexpr uint8_t S = 1 << LT_TROPIC;
				static constexpr uint8_t Y = 1 << LT_TOYLAND;
				static const struct DefaultRefitMasks {
					uint8_t climate;
					CargoLabel cargo_label;
					CargoTypes cargo_allowed;
					CargoTypes cargo_disallowed;
				} _default_refit_masks[] = {
					{T | A | S | Y, CT_PASSENGERS, CC_PASSENGERS,               0},
					{T | A | S    , CT_MAIL,       CC_MAIL,                     0},
					{T | A | S    , CT_VALUABLES,  CC_ARMOURED,                 CC_LIQUID},
					{            Y, CT_MAIL,       CC_MAIL | CC_ARMOURED,       CC_LIQUID},
					{T | A        , CT_COAL,       CC_BULK,                     0},
					{        S    , CT_COPPER_ORE, CC_BULK,                     0},
					{            Y, CT_SUGAR,      CC_BULK,                     0},
					{T | A | S    , CT_OIL,        CC_LIQUID,                   0},
					{            Y, CT_COLA,       CC_LIQUID,                   0},
					{T            , CT_GOODS,      CC_PIECE_GOODS | CC_EXPRESS, CC_LIQUID | CC_PASSENGERS},
					{    A | S    , CT_GOODS,      CC_PIECE_GOODS | CC_EXPRESS, CC_LIQUID | CC_PASSENGERS | CC_REFRIGERATED},
					{    A | S    , CT_FOOD,       CC_REFRIGERATED,             0},
					{            Y, CT_CANDY,      CC_PIECE_GOODS | CC_EXPRESS, CC_LIQUID | CC_PASSENGERS},
				};

				if (e->type == VEH_AIRCRAFT) {
					/* Aircraft default to "light" cargoes */
					_gted[engine].cargo_allowed = CC_PASSENGERS | CC_MAIL | CC_ARMOURED | CC_EXPRESS;
					_gted[engine].cargo_disallowed = CC_LIQUID;
				} else if (e->type == VEH_SHIP) {
					CargoLabel label = GetActiveCargoLabel(ei->cargo_label);
					switch (label.base()) {
						case CT_PASSENGERS.base():
							/* Ferries */
							_gted[engine].cargo_allowed = CC_PASSENGERS;
							_gted[engine].cargo_disallowed = 0;
							break;
						case CT_OIL.base():
							/* Tankers */
							_gted[engine].cargo_allowed = CC_LIQUID;
							_gted[engine].cargo_disallowed = 0;
							break;
						default:
							/* Cargo ships */
							if (_settings_game.game_creation.landscape == LT_TOYLAND) {
								/* No tanker in toyland :( */
								_gted[engine].cargo_allowed = CC_MAIL | CC_ARMOURED | CC_EXPRESS | CC_BULK | CC_PIECE_GOODS | CC_LIQUID;
								_gted[engine].cargo_disallowed = CC_PASSENGERS;
							} else {
								_gted[engine].cargo_allowed = CC_MAIL | CC_ARMOURED | CC_EXPRESS | CC_BULK | CC_PIECE_GOODS;
								_gted[engine].cargo_disallowed = CC_LIQUID | CC_PASSENGERS;
							}
							break;
					}
					e->u.ship.old_refittable = true;
				} else if (e->type == VEH_TRAIN && e->u.rail.railveh_type != RAILVEH_WAGON) {
					/* Train engines default to all cargoes, so you can build single-cargo consists with fast engines.
					 * Trains loading multiple cargoes may start stations accepting unwanted cargoes. */
					_gted[engine].cargo_allowed = CC_PASSENGERS | CC_MAIL | CC_ARMOURED | CC_EXPRESS | CC_BULK | CC_PIECE_GOODS | CC_LIQUID;
					_gted[engine].cargo_disallowed = 0;
				} else {
					/* Train wagons and road vehicles are classified by their default cargo type */
					CargoLabel label = GetActiveCargoLabel(ei->cargo_label);
					for (const auto &drm : _default_refit_masks) {
						if (!HasBit(drm.climate, _settings_game.game_creation.landscape)) continue;
						if (drm.cargo_label != label) continue;

						_gted[engine].cargo_allowed = drm.cargo_allowed;
						_gted[engine].cargo_disallowed = drm.cargo_disallowed;
						break;
					}

					/* All original cargoes have specialised vehicles, so exclude them */
					_gted[engine].ctt_exclude_mask = original_known_cargoes;
				}
			}
			_gted[engine].UpdateRefittability(_gted[engine].cargo_allowed != 0);

			if (IsValidCargoID(ei->cargo_type)) ClrBit(_gted[engine].ctt_exclude_mask, ei->cargo_type);
		}

		/* Compute refittability */
		{
			CargoTypes mask = 0;
			CargoTypes not_mask = 0;
			CargoTypes xor_mask = ei->refit_mask;

			/* If the original masks set by the grf are zero, the vehicle shall only carry the default cargo.
			 * Note: After applying the translations, the vehicle may end up carrying no defined cargo. It becomes unavailable in that case. */
			only_defaultcargo = _gted[engine].refittability != GRFTempEngineData::NONEMPTY;

			if (_gted[engine].cargo_allowed != 0) {
				/* Build up the list of cargo types from the set cargo classes. */
				for (const CargoSpec *cs : CargoSpec::Iterate()) {
					if (_gted[engine].cargo_allowed    & cs->classes) SetBit(mask,     cs->Index());
					if (_gted[engine].cargo_disallowed & cs->classes) SetBit(not_mask, cs->Index());
				}
			}

			ei->refit_mask = ((mask & ~not_mask) ^ xor_mask) & _cargo_mask;

			/* Apply explicit refit includes/excludes. */
			ei->refit_mask |= _gted[engine].ctt_include_mask;
			ei->refit_mask &= ~_gted[engine].ctt_exclude_mask;
		}

		/* Clear invalid cargoslots (from default vehicles or pre-NewCargo GRFs) */
		if (IsValidCargoID(ei->cargo_type) && !HasBit(_cargo_mask, ei->cargo_type)) ei->cargo_type = INVALID_CARGO;

		/* Ensure that the vehicle is either not refittable, or that the default cargo is one of the refittable cargoes.
		 * Note: Vehicles refittable to no cargo are handle differently to vehicle refittable to a single cargo. The latter might have subtypes. */
		if (!only_defaultcargo && (e->type != VEH_SHIP || e->u.ship.old_refittable) && IsValidCargoID(ei->cargo_type) && !HasBit(ei->refit_mask, ei->cargo_type)) {
			ei->cargo_type = INVALID_CARGO;
		}

		/* Check if this engine's cargo type is valid. If not, set to the first refittable
		 * cargo type. Finally disable the vehicle, if there is still no cargo. */
		if (!IsValidCargoID(ei->cargo_type) && ei->refit_mask != 0) {
			/* Figure out which CTT to use for the default cargo, if it is 'first refittable'. */
			const GRFFile *file = _gted[engine].defaultcargo_grf;
			if (file == nullptr) file = e->GetGRF();
			if (file != nullptr && file->grf_version >= 8 && !file->cargo_list.empty()) {
				/* Use first refittable cargo from cargo translation table */
				uint8_t best_local_slot = UINT8_MAX;
				for (CargoID cargo_type : SetCargoBitIterator(ei->refit_mask)) {
					uint8_t local_slot = file->cargo_map[cargo_type];
					if (local_slot < best_local_slot) {
						best_local_slot = local_slot;
						ei->cargo_type = cargo_type;
					}
				}
			}

			if (!IsValidCargoID(ei->cargo_type)) {
				/* Use first refittable cargo slot */
				ei->cargo_type = (CargoID)FindFirstBit(ei->refit_mask);
			}
		}
		if (!IsValidCargoID(ei->cargo_type) && e->type == VEH_TRAIN && e->u.rail.railveh_type != RAILVEH_WAGON && e->u.rail.capacity == 0) {
			/* For train engines which do not carry cargo it does not matter if their cargo type is invalid.
			 * Fallback to the first available instead, if the cargo type has not been changed (as indicated by
			 * cargo_label not being CT_INVALID). */
			if (GetActiveCargoLabel(ei->cargo_label) != CT_INVALID) {
				ei->cargo_type = static_cast<CargoID>(FindFirstBit(_standard_cargo_mask));
			}
		}
		if (!IsValidCargoID(ei->cargo_type)) ei->climates = 0;

		/* Clear refit_mask for not refittable ships */
		if (e->type == VEH_SHIP && !e->u.ship.old_refittable) {
			ei->refit_mask = 0;
		}
	}
}

/** Set to use the correct action0 properties for each canal feature */
static void FinaliseCanals()
{
	for (uint i = 0; i < CF_END; i++) {
		if (_water_feature[i].grffile != nullptr) {
			_water_feature[i].callback_mask = _water_feature[i].grffile->canal_local_properties[i].callback_mask;
			_water_feature[i].flags = _water_feature[i].grffile->canal_local_properties[i].flags;
		}
	}
}

/** Check for invalid engines */
static void FinaliseEngineArray()
{
	for (Engine *e : Engine::Iterate()) {
		if (e->GetGRF() == nullptr) {
			const EngineIDMapping &eid = _engine_mngr[e->index];
			if (eid.grfid != INVALID_GRFID || eid.internal_id != eid.substitute_id) {
				e->info.string_id = STR_NEWGRF_INVALID_ENGINE;
			}
		}

		/* Do final mapping on variant engine ID. */
		if (e->info.variant_id != INVALID_ENGINE) {
			e->info.variant_id = GetNewEngineID(e->grf_prop.grffile, e->type, e->info.variant_id);
		}

		if (!HasBit(e->info.climates, _settings_game.game_creation.landscape)) continue;

		/* Skip wagons, there livery is defined via the engine */
		if (e->type != VEH_TRAIN || e->u.rail.railveh_type != RAILVEH_WAGON) {
			LiveryScheme ls = GetEngineLiveryScheme(e->index, INVALID_ENGINE, nullptr);
			SetBit(_loaded_newgrf_features.used_liveries, ls);
			/* Note: For ships and roadvehicles we assume that they cannot be refitted between passenger and freight */

			if (e->type == VEH_TRAIN) {
				SetBit(_loaded_newgrf_features.used_liveries, LS_FREIGHT_WAGON);
				switch (ls) {
					case LS_STEAM:
					case LS_DIESEL:
					case LS_ELECTRIC:
					case LS_MONORAIL:
					case LS_MAGLEV:
						SetBit(_loaded_newgrf_features.used_liveries, LS_PASSENGER_WAGON_STEAM + ls - LS_STEAM);
						break;

					case LS_DMU:
					case LS_EMU:
						SetBit(_loaded_newgrf_features.used_liveries, LS_PASSENGER_WAGON_DIESEL + ls - LS_DMU);
						break;

					default: NOT_REACHED();
				}
			}
		}
	}

	/* Check engine variants don't point back on themselves (either directly or via a loop) then set appropriate flags
	 * on variant engine. This is performed separately as all variant engines need to have been resolved. */
	for (Engine *e : Engine::Iterate()) {
		EngineID parent = e->info.variant_id;
		while (parent != INVALID_ENGINE) {
			parent = Engine::Get(parent)->info.variant_id;
			if (parent != e->index) continue;

			/* Engine looped back on itself, so clear the variant. */
			e->info.variant_id = INVALID_ENGINE;

			GrfMsg(1, "FinaliseEngineArray: Variant of engine {:x} in '{}' loops back on itself", _engine_mngr[e->index].internal_id, e->GetGRF()->filename);
			break;
		}

		if (e->info.variant_id != INVALID_ENGINE) {
			Engine::Get(e->info.variant_id)->display_flags |= EngineDisplayFlags::HasVariants | EngineDisplayFlags::IsFolded;
		}
	}
}

/** Check for invalid cargoes */
void FinaliseCargoArray()
{
	for (CargoSpec &cs : CargoSpec::array) {
		if (cs.town_production_effect == INVALID_TPE) {
			/* Set default town production effect by cargo label. */
			switch (cs.label.base()) {
				case CT_PASSENGERS.base(): cs.town_production_effect = TPE_PASSENGERS; break;
				case CT_MAIL.base():       cs.town_production_effect = TPE_MAIL; break;
				default:                   cs.town_production_effect = TPE_NONE; break;
			}
		}
		if (!cs.IsValid()) {
			cs.name = cs.name_single = cs.units_volume = STR_NEWGRF_INVALID_CARGO;
			cs.quantifier = STR_NEWGRF_INVALID_CARGO_QUANTITY;
			cs.abbrev = STR_NEWGRF_INVALID_CARGO_ABBREV;
		}
	}
}

/**
 * Check if a given housespec is valid and disable it if it's not.
 * The housespecs that follow it are used to check the validity of
 * multitile houses.
 * @param hs The housespec to check.
 * @param next1 The housespec that follows \c hs.
 * @param next2 The housespec that follows \c next1.
 * @param next3 The housespec that follows \c next2.
 * @param filename The filename of the newgrf this house was defined in.
 * @return Whether the given housespec is valid.
 */
static bool IsHouseSpecValid(HouseSpec *hs, const HouseSpec *next1, const HouseSpec *next2, const HouseSpec *next3, const std::string &filename)
{
	if (((hs->building_flags & BUILDING_HAS_2_TILES) != 0 &&
				(next1 == nullptr || !next1->enabled || (next1->building_flags & BUILDING_HAS_1_TILE) != 0)) ||
			((hs->building_flags & BUILDING_HAS_4_TILES) != 0 &&
				(next2 == nullptr || !next2->enabled || (next2->building_flags & BUILDING_HAS_1_TILE) != 0 ||
				next3 == nullptr || !next3->enabled || (next3->building_flags & BUILDING_HAS_1_TILE) != 0))) {
		hs->enabled = false;
		if (!filename.empty()) Debug(grf, 1, "FinaliseHouseArray: {} defines house {} as multitile, but no suitable tiles follow. Disabling house.", filename, hs->grf_prop.local_id);
		return false;
	}

	/* Some places sum population by only counting north tiles. Other places use all tiles causing desyncs.
	 * As the newgrf specs define population to be zero for non-north tiles, we just disable the offending house.
	 * If you want to allow non-zero populations somewhen, make sure to sum the population of all tiles in all places. */
	if (((hs->building_flags & BUILDING_HAS_2_TILES) != 0 && next1->population != 0) ||
			((hs->building_flags & BUILDING_HAS_4_TILES) != 0 && (next2->population != 0 || next3->population != 0))) {
		hs->enabled = false;
		if (!filename.empty()) Debug(grf, 1, "FinaliseHouseArray: {} defines multitile house {} with non-zero population on additional tiles. Disabling house.", filename, hs->grf_prop.local_id);
		return false;
	}

	/* Substitute type is also used for override, and having an override with a different size causes crashes.
	 * This check should only be done for NewGRF houses because grf_prop.subst_id is not set for original houses.*/
	if (!filename.empty() && (hs->building_flags & BUILDING_HAS_1_TILE) != (HouseSpec::Get(hs->grf_prop.subst_id)->building_flags & BUILDING_HAS_1_TILE)) {
		hs->enabled = false;
		Debug(grf, 1, "FinaliseHouseArray: {} defines house {} with different house size then it's substitute type. Disabling house.", filename, hs->grf_prop.local_id);
		return false;
	}

	/* Make sure that additional parts of multitile houses are not available. */
	if ((hs->building_flags & BUILDING_HAS_1_TILE) == 0 && (hs->building_availability & HZ_ZONALL) != 0 && (hs->building_availability & HZ_CLIMALL) != 0) {
		hs->enabled = false;
		if (!filename.empty()) Debug(grf, 1, "FinaliseHouseArray: {} defines house {} without a size but marked it as available. Disabling house.", filename, hs->grf_prop.local_id);
		return false;
	}

	return true;
}

/**
 * Make sure there is at least one house available in the year 0 for the given
 * climate / housezone combination.
 * @param bitmask The climate and housezone to check for. Exactly one climate
 *   bit and one housezone bit should be set.
 */
static void EnsureEarlyHouse(HouseZones bitmask)
{
	CalTime::Year min_year = CalTime::MAX_YEAR;

	for (const auto &hs : HouseSpec::Specs()) {
		if (!hs.enabled) continue;
		if ((hs.building_availability & bitmask) != bitmask) continue;
		if (hs.min_year < min_year) min_year = hs.min_year;
	}

	if (min_year == 0) return;

	for (auto &hs : HouseSpec::Specs()) {
		if (!hs.enabled) continue;
		if ((hs.building_availability & bitmask) != bitmask) continue;
		if (hs.min_year == min_year) hs.min_year = 0;
	}
}

/**
 * Add all new houses to the house array. House properties can be set at any
 * time in the GRF file, so we can only add a house spec to the house array
 * after the file has finished loading. We also need to check the dates, due to
 * the TTDPatch behaviour described below that we need to emulate.
 */
static void FinaliseHouseArray()
{
	/* If there are no houses with start dates before 1930, then all houses
	 * with start dates of 1930 have them reset to 0. This is in order to be
	 * compatible with TTDPatch, where if no houses have start dates before
	 * 1930 and the date is before 1930, the game pretends that this is 1930.
	 * If there have been any houses defined with start dates before 1930 then
	 * the dates are left alone.
	 * On the other hand, why 1930? Just 'fix' the houses with the lowest
	 * minimum introduction date to 0.
	 */
	for (GRFFile * const file : _grf_files) {
		if (file->housespec.empty()) continue;

		size_t num_houses = file->housespec.size();
		for (size_t i = 0; i < num_houses; i++) {
			HouseSpec *hs = file->housespec[i].get();

			if (hs == nullptr) continue;

			const HouseSpec *next1 = (i + 1 < num_houses ? file->housespec[i + 1].get() : nullptr);
			const HouseSpec *next2 = (i + 2 < num_houses ? file->housespec[i + 2].get() : nullptr);
			const HouseSpec *next3 = (i + 3 < num_houses ? file->housespec[i + 3].get() : nullptr);

			if (!IsHouseSpecValid(hs, next1, next2, next3, file->filename)) continue;

			_house_mngr.SetEntitySpec(hs);
		}
	}

	for (size_t i = 0; i < HouseSpec::Specs().size(); i++) {
		HouseSpec *hs = HouseSpec::Get(i);
		const HouseSpec *next1 = (i + 1 < NUM_HOUSES ? HouseSpec::Get(i + 1) : nullptr);
		const HouseSpec *next2 = (i + 2 < NUM_HOUSES ? HouseSpec::Get(i + 2) : nullptr);
		const HouseSpec *next3 = (i + 3 < NUM_HOUSES ? HouseSpec::Get(i + 3) : nullptr);

		/* We need to check all houses again to we are sure that multitile houses
		 * did get consecutive IDs and none of the parts are missing. */
		if (!IsHouseSpecValid(hs, next1, next2, next3, std::string{})) {
			/* GetHouseNorthPart checks 3 houses that are directly before
			 * it in the house pool. If any of those houses have multi-tile
			 * flags set it assumes it's part of a multitile house. Since
			 * we can have invalid houses in the pool marked as disabled, we
			 * don't want to have them influencing valid tiles. As such set
			 * building_flags to zero here to make sure any house following
			 * this one in the pool is properly handled as 1x1 house. */
			hs->building_flags = TILE_NO_FLAG;
		}

		/* Apply default cargo translation map for unset cargo slots */
		for (uint i = 0; i < lengthof(hs->accepts_cargo); ++i) {
			if (!IsValidCargoID(hs->accepts_cargo[i])) hs->accepts_cargo[i] = GetCargoIDByLabel(hs->accepts_cargo_label[i]);
			/* Disable acceptance if cargo type is invalid. */
			if (!IsValidCargoID(hs->accepts_cargo[i])) hs->cargo_acceptance[i] = 0;
		}
	}

	HouseZones climate_mask = (HouseZones)(1 << (_settings_game.game_creation.landscape + 12));
	EnsureEarlyHouse(HZ_ZON1 | climate_mask);
	EnsureEarlyHouse(HZ_ZON2 | climate_mask);
	EnsureEarlyHouse(HZ_ZON3 | climate_mask);
	EnsureEarlyHouse(HZ_ZON4 | climate_mask);
	EnsureEarlyHouse(HZ_ZON5 | climate_mask);

	if (_settings_game.game_creation.landscape == LT_ARCTIC) {
		EnsureEarlyHouse(HZ_ZON1 | HZ_SUBARTC_ABOVE);
		EnsureEarlyHouse(HZ_ZON2 | HZ_SUBARTC_ABOVE);
		EnsureEarlyHouse(HZ_ZON3 | HZ_SUBARTC_ABOVE);
		EnsureEarlyHouse(HZ_ZON4 | HZ_SUBARTC_ABOVE);
		EnsureEarlyHouse(HZ_ZON5 | HZ_SUBARTC_ABOVE);
	}
}

/**
 * Add all new industries to the industry array. Industry properties can be set at any
 * time in the GRF file, so we can only add a industry spec to the industry array
 * after the file has finished loading.
 */
static void FinaliseIndustriesArray()
{
	for (GRFFile * const file : _grf_files) {
		for (const auto &indsp : file->industryspec) {
			if (indsp == nullptr || !indsp->enabled) continue;

			StringID strid;
			/* process the conversion of text at the end, so to be sure everything will be fine
			 * and available.  Check if it does not return undefind marker, which is a very good sign of a
			 * substitute industry who has not changed the string been examined, thus using it as such */
			strid = GetGRFStringID(indsp->grf_prop.grffile->grfid, indsp->name);
			if (strid != STR_UNDEFINED) indsp->name = strid;

			strid = GetGRFStringID(indsp->grf_prop.grffile->grfid, indsp->closure_text);
			if (strid != STR_UNDEFINED) indsp->closure_text = strid;

			strid = GetGRFStringID(indsp->grf_prop.grffile->grfid, indsp->production_up_text);
			if (strid != STR_UNDEFINED) indsp->production_up_text = strid;

			strid = GetGRFStringID(indsp->grf_prop.grffile->grfid, indsp->production_down_text);
			if (strid != STR_UNDEFINED) indsp->production_down_text = strid;

			strid = GetGRFStringID(indsp->grf_prop.grffile->grfid, indsp->new_industry_text);
			if (strid != STR_UNDEFINED) indsp->new_industry_text = strid;

			if (indsp->station_name != STR_NULL) {
				/* STR_NULL (0) can be set by grf.  It has a meaning regarding assignation of the
				 * station's name. Don't want to lose the value, therefore, do not process. */
				strid = GetGRFStringID(indsp->grf_prop.grffile->grfid, indsp->station_name);
				if (strid != STR_UNDEFINED) indsp->station_name = strid;
			}

			_industry_mngr.SetEntitySpec(indsp.get());
		}

		for (const auto &indtsp : file->indtspec) {
			if (indtsp != nullptr) {
				_industile_mngr.SetEntitySpec(indtsp.get());
			}
		}
	}

	for (auto &indsp : _industry_specs) {
		if (indsp.enabled && indsp.grf_prop.grffile != nullptr) {
			for (auto &conflicting : indsp.conflicting) {
				conflicting = MapNewGRFIndustryType(conflicting, indsp.grf_prop.grffile->grfid);
			}
		}
		if (!indsp.enabled) {
			indsp.name = STR_NEWGRF_INVALID_INDUSTRYTYPE;
		}

		/* Apply default cargo translation map for unset cargo slots */
		for (uint i = 0; i < std::size(indsp.produced_cargo); ++i) {
			if (!IsValidCargoID(indsp.produced_cargo[i])) indsp.produced_cargo[i] = GetCargoIDByLabel(GetActiveCargoLabel(indsp.produced_cargo_label[i]));
		}
		for (uint i = 0; i < std::size(indsp.accepts_cargo); ++i) {
			if (!IsValidCargoID(indsp.accepts_cargo[i])) indsp.accepts_cargo[i] = GetCargoIDByLabel(GetActiveCargoLabel(indsp.accepts_cargo_label[i]));
		}
	}

	for (auto &indtsp : _industry_tile_specs) {
		/* Apply default cargo translation map for unset cargo slots */
		for (size_t i = 0; i < indtsp.accepts_cargo.size(); ++i) {
			if (!IsValidCargoID(indtsp.accepts_cargo[i])) indtsp.accepts_cargo[i] = GetCargoIDByLabel(GetActiveCargoLabel(indtsp.accepts_cargo_label[i]));
		}
	}
}

/**
 * Add all new objects to the object array. Object properties can be set at any
 * time in the GRF file, so we can only add an object spec to the object array
 * after the file has finished loading.
 */
static void FinaliseObjectsArray()
{
	for (GRFFile * const file : _grf_files) {
		for (auto &objectspec : file->objectspec) {
			if (objectspec != nullptr && objectspec->grf_prop.grffile != nullptr && objectspec->IsEnabled()) {
				_object_mngr.SetEntitySpec(objectspec.get());
			}
		}
	}

	ObjectSpec::BindToClasses();
}

/**
 * Add all new airports to the airport array. Airport properties can be set at any
 * time in the GRF file, so we can only add a airport spec to the airport array
 * after the file has finished loading.
 */
static void FinaliseAirportsArray()
{
	for (GRFFile * const file : _grf_files) {
		for (auto &as : file->airportspec) {
			if (as != nullptr && as->enabled) {
				_airport_mngr.SetEntitySpec(as.get());
			}
		}

		for (auto &ats : file->airtspec) {
			if (ats != nullptr && ats->enabled) {
				_airporttile_mngr.SetEntitySpec(ats.get());
			}
		}
	}
}

/* Here we perform initial decoding of some special sprites (as are they
 * described at http://www.ttdpatch.net/src/newgrf.txt, but this is only a very
 * partial implementation yet).
 * XXX: We consider GRF files trusted. It would be trivial to exploit OTTD by
 * a crafted invalid GRF file. We should tell that to the user somehow, or
 * better make this more robust in the future. */
static void DecodeSpecialSprite(uint8_t *buf, uint num, GrfLoadingStage stage)
{
	/* XXX: There is a difference between staged loading in TTDPatch and
	 * here.  In TTDPatch, for some reason actions 1 and 2 are carried out
	 * during stage 1, whilst action 3 is carried out during stage 2 (to
	 * "resolve" cargo IDs... wtf). This is a little problem, because cargo
	 * IDs are valid only within a given set (action 1) block, and may be
	 * overwritten after action 3 associates them. But overwriting happens
	 * in an earlier stage than associating, so...  We just process actions
	 * 1 and 2 in stage 2 now, let's hope that won't get us into problems.
	 * --pasky
	 * We need a pre-stage to set up GOTO labels of Action 0x10 because the grf
	 * is not in memory and scanning the file every time would be too expensive.
	 * In other stages we skip action 0x10 since it's already dealt with. */
	static const SpecialSpriteHandler handlers[][GLS_END] = {
		/* 0x00 */ { nullptr,       SafeChangeInfo, nullptr,         nullptr,         ReserveChangeInfo, FeatureChangeInfo, },
		/* 0x01 */ { SkipAct1,      SkipAct1,       SkipAct1,        SkipAct1,        SkipAct1,          NewSpriteSet, },
		/* 0x02 */ { nullptr,       nullptr,        nullptr,         nullptr,         nullptr,           NewSpriteGroup, },
		/* 0x03 */ { nullptr,       GRFUnsafe,      nullptr,         nullptr,         nullptr,           FeatureMapSpriteGroup, },
		/* 0x04 */ { nullptr,       nullptr,        nullptr,         nullptr,         nullptr,           FeatureNewName, },
		/* 0x05 */ { SkipAct5,      SkipAct5,       SkipAct5,        SkipAct5,        SkipAct5,          GraphicsNew, },
		/* 0x06 */ { nullptr,       nullptr,        nullptr,         CfgApply,        CfgApply,          CfgApply, },
		/* 0x07 */ { nullptr,       nullptr,        nullptr,         nullptr,         SkipIf,            SkipIf, },
		/* 0x08 */ { ScanInfo,      nullptr,        nullptr,         GRFInfo,         GRFInfo,           GRFInfo, },
		/* 0x09 */ { nullptr,       nullptr,        nullptr,         SkipIf,          SkipIf,            SkipIf, },
		/* 0x0A */ { SkipActA,      SkipActA,       SkipActA,        SkipActA,        SkipActA,          SpriteReplace, },
		/* 0x0B */ { nullptr,       nullptr,        nullptr,         GRFLoadError,    GRFLoadError,      GRFLoadError, },
		/* 0x0C */ { nullptr,       nullptr,        nullptr,         GRFComment,      nullptr,           GRFComment, },
		/* 0x0D */ { nullptr,       SafeParamSet,   nullptr,         ParamSet,        ParamSet,          ParamSet, },
		/* 0x0E */ { nullptr,       SafeGRFInhibit, nullptr,         GRFInhibit,      GRFInhibit,        GRFInhibit, },
		/* 0x0F */ { nullptr,       GRFUnsafe,      nullptr,         FeatureTownName, nullptr,           nullptr, },
		/* 0x10 */ { nullptr,       nullptr,        DefineGotoLabel, nullptr,         nullptr,           nullptr, },
		/* 0x11 */ { SkipAct11,     GRFUnsafe,      SkipAct11,       GRFSound,        SkipAct11,         GRFSound, },
		/* 0x12 */ { SkipAct12,     SkipAct12,      SkipAct12,       SkipAct12,       SkipAct12,         LoadFontGlyph, },
		/* 0x13 */ { nullptr,       nullptr,        nullptr,         nullptr,         nullptr,           TranslateGRFStrings, },
		/* 0x14 */ { StaticGRFInfo, nullptr,        nullptr,         Act14FeatureTest,nullptr,           nullptr, },
	};

	GRFLocation location(_cur.grfconfig->ident.grfid, _cur.nfo_line);

	GRFLineToSpriteOverride::iterator it = _grf_line_to_action6_sprite_override.find(location);
	_action6_override_active = (it != _grf_line_to_action6_sprite_override.end());
	if (it == _grf_line_to_action6_sprite_override.end()) {
		/* No preloaded sprite to work with; read the
		 * pseudo sprite content. */
		_cur.file->ReadBlock(buf, num);
	} else {
		/* Use the preloaded sprite data. */
		buf = it->second.get();
		GrfMsg(7, "DecodeSpecialSprite: Using preloaded pseudo sprite data");

		/* Skip the real (original) content of this action. */
		_cur.file->SeekTo(num, SEEK_CUR);
	}

	ByteReader br(buf, buf + num);
	ByteReader *bufp = &br;

	try {
		uint8_t action = bufp->ReadByte();

		if (action == 0xFF) {
			GrfMsg(2, "DecodeSpecialSprite: Unexpected data block, skipping");
		} else if (action == 0xFE) {
			GrfMsg(2, "DecodeSpecialSprite: Unexpected import block, skipping");
		} else if (action >= lengthof(handlers)) {
			GrfMsg(7, "DecodeSpecialSprite: Skipping unknown action 0x{:02X}", action);
		} else if (handlers[action][stage] == nullptr) {
			GrfMsg(7, "DecodeSpecialSprite: Skipping action 0x{:02X} in stage {}", action, stage);
		} else {
			GrfMsg(7, "DecodeSpecialSprite: Handling action 0x{:02X} in stage {}", action, stage);
			handlers[action][stage](bufp);
		}
	} catch (...) {
		GrfMsg(1, "DecodeSpecialSprite: Tried to read past end of pseudo-sprite data");
		DisableGrf(STR_NEWGRF_ERROR_READ_BOUNDS);
	}
}

/**
 * Load a particular NewGRF from a SpriteFile.
 * @param config The configuration of the to be loaded NewGRF.
 * @param stage  The loading stage of the NewGRF.
 * @param file   The file to load the GRF data from.
 */
static void LoadNewGRFFileFromFile(GRFConfig *config, GrfLoadingStage stage, SpriteFile &file)
{
	_cur.file = &file;
	_cur.grfconfig = config;

	DEBUG(grf, 2, "LoadNewGRFFile: Reading NewGRF-file '%s'", config->GetDisplayPath());

	uint8_t grf_container_version = file.GetContainerVersion();
	if (grf_container_version == 0) {
		Debug(grf, 7, "LoadNewGRFFile: Custom .grf has invalid format");
		return;
	}

	if (stage == GLS_INIT || stage == GLS_ACTIVATION) {
		/* We need the sprite offsets in the init stage for NewGRF sounds
		 * and in the activation stage for real sprites. */
		ReadGRFSpriteOffsets(file);
	} else {
		/* Skip sprite section offset if present. */
		if (grf_container_version >= 2) file.ReadDword();
	}

	if (grf_container_version >= 2) {
		/* Read compression value. */
		uint8_t compression = file.ReadByte();
		if (compression != 0) {
			Debug(grf, 7, "LoadNewGRFFile: Unsupported compression format");
			return;
		}
	}

	/* Skip the first sprite; we don't care about how many sprites this
	 * does contain; newest TTDPatches and George's longvehicles don't
	 * neither, apparently. */
	uint32_t num = grf_container_version >= 2 ? file.ReadDword() : file.ReadWord();
	if (num == 4 && file.ReadByte() == 0xFF) {
		file.ReadDword();
	} else {
		Debug(grf, 7, "LoadNewGRFFile: Custom .grf has invalid format");
		return;
	}

	_cur.ClearDataForNextFile();

	ReusableBuffer<uint8_t> buf;

	while ((num = (grf_container_version >= 2 ? file.ReadDword() : file.ReadWord())) != 0) {
		uint8_t type = file.ReadByte();
		_cur.nfo_line++;

		if (type == 0xFF) {
			if (_cur.skip_sprites == 0) {
				DecodeSpecialSprite(buf.Allocate(num), num, stage);

				/* Stop all processing if we are to skip the remaining sprites */
				if (_cur.skip_sprites == -1) break;

				continue;
			} else {
				file.SkipBytes(num);
			}
		} else {
			if (_cur.skip_sprites == 0) {
				GrfMsg(0, "LoadNewGRFFile: Unexpected sprite, disabling");
				DisableGrf(STR_NEWGRF_ERROR_UNEXPECTED_SPRITE);
				break;
			}

			if (grf_container_version >= 2 && type == 0xFD) {
				/* Reference to data section. Container version >= 2 only. */
				file.SkipBytes(num);
			} else {
				file.SkipBytes(7);
				SkipSpriteData(file, type, num - 8);
			}
		}

		if (_cur.skip_sprites > 0) _cur.skip_sprites--;
	}
}

/**
 * Load a particular NewGRF.
 * @param config     The configuration of the to be loaded NewGRF.
 * @param stage      The loading stage of the NewGRF.
 * @param subdir     The sub directory to find the NewGRF in.
 * @param temporary  The NewGRF/sprite file is to be loaded temporarily and should be closed immediately,
 *                   contrary to loading the SpriteFile and having it cached by the SpriteCache.
 */
void LoadNewGRFFile(GRFConfig *config, GrfLoadingStage stage, Subdirectory subdir, bool temporary)
{
	const std::string &filename = config->filename;

	/* A .grf file is activated only if it was active when the game was
	 * started.  If a game is loaded, only its active .grfs will be
	 * reactivated, unless "loadallgraphics on" is used.  A .grf file is
	 * considered active if its action 8 has been processed, i.e. its
	 * action 8 hasn't been skipped using an action 7.
	 *
	 * During activation, only actions 0, 1, 2, 3, 4, 5, 7, 8, 9, 0A and 0B are
	 * carried out.  All others are ignored, because they only need to be
	 * processed once at initialization.  */
	if (stage != GLS_FILESCAN && stage != GLS_SAFETYSCAN && stage != GLS_LABELSCAN) {
		_cur.grffile = GetFileByFilename(filename);
		if (_cur.grffile == nullptr) UserError("File '{}' lost in cache.\n", filename);
		if (stage == GLS_RESERVE && config->status != GCS_INITIALISED) return;
		if (stage == GLS_ACTIVATION && !HasBit(config->flags, GCF_RESERVED)) return;
	}

	bool needs_palette_remap = config->palette & GRFP_USE_MASK;
	if (temporary) {
		SpriteFile temporarySpriteFile(filename, subdir, needs_palette_remap);
		LoadNewGRFFileFromFile(config, stage, temporarySpriteFile);
	} else {
		SpriteFile &file = OpenCachedSpriteFile(filename, subdir, needs_palette_remap);
		LoadNewGRFFileFromFile(config, stage, file);
		if (!HasBit(config->flags, GCF_SYSTEM)) file.flags |= SFF_USERGRF;
		if (config->ident.grfid == BSWAP32(0xFFFFFFFE)) file.flags |= SFF_OPENTTDGRF;
	}
}

/**
 * Relocates the old shore sprites at new positions.
 *
 * 1. If shore sprites are neither loaded by Action5 nor ActionA, the extra sprites from openttd(w/d).grf are used. (SHORE_REPLACE_ONLY_NEW)
 * 2. If a newgrf replaces some shore sprites by ActionA. The (maybe also replaced) grass tiles are used for corner shores. (SHORE_REPLACE_ACTION_A)
 * 3. If a newgrf replaces shore sprites by Action5 any shore replacement by ActionA has no effect. (SHORE_REPLACE_ACTION_5)
 */
static void ActivateOldShore()
{
	/* Use default graphics, if no shore sprites were loaded.
	 * Should not happen, as the base set's extra grf should include some. */
	if (_loaded_newgrf_features.shore == SHORE_REPLACE_NONE) _loaded_newgrf_features.shore = SHORE_REPLACE_ACTION_A;

	if (_loaded_newgrf_features.shore != SHORE_REPLACE_ACTION_5) {
		DupSprite(SPR_ORIGINALSHORE_START +  1, SPR_SHORE_BASE +  1); // SLOPE_W
		DupSprite(SPR_ORIGINALSHORE_START +  2, SPR_SHORE_BASE +  2); // SLOPE_S
		DupSprite(SPR_ORIGINALSHORE_START +  6, SPR_SHORE_BASE +  3); // SLOPE_SW
		DupSprite(SPR_ORIGINALSHORE_START +  0, SPR_SHORE_BASE +  4); // SLOPE_E
		DupSprite(SPR_ORIGINALSHORE_START +  4, SPR_SHORE_BASE +  6); // SLOPE_SE
		DupSprite(SPR_ORIGINALSHORE_START +  3, SPR_SHORE_BASE +  8); // SLOPE_N
		DupSprite(SPR_ORIGINALSHORE_START +  7, SPR_SHORE_BASE +  9); // SLOPE_NW
		DupSprite(SPR_ORIGINALSHORE_START +  5, SPR_SHORE_BASE + 12); // SLOPE_NE
	}

	if (_loaded_newgrf_features.shore == SHORE_REPLACE_ACTION_A) {
		DupSprite(SPR_FLAT_GRASS_TILE + 16, SPR_SHORE_BASE +  0); // SLOPE_STEEP_S
		DupSprite(SPR_FLAT_GRASS_TILE + 17, SPR_SHORE_BASE +  5); // SLOPE_STEEP_W
		DupSprite(SPR_FLAT_GRASS_TILE +  7, SPR_SHORE_BASE +  7); // SLOPE_WSE
		DupSprite(SPR_FLAT_GRASS_TILE + 15, SPR_SHORE_BASE + 10); // SLOPE_STEEP_N
		DupSprite(SPR_FLAT_GRASS_TILE + 11, SPR_SHORE_BASE + 11); // SLOPE_NWS
		DupSprite(SPR_FLAT_GRASS_TILE + 13, SPR_SHORE_BASE + 13); // SLOPE_ENW
		DupSprite(SPR_FLAT_GRASS_TILE + 14, SPR_SHORE_BASE + 14); // SLOPE_SEN
		DupSprite(SPR_FLAT_GRASS_TILE + 18, SPR_SHORE_BASE + 15); // SLOPE_STEEP_E

		/* XXX - SLOPE_EW, SLOPE_NS are currently not used.
		 *       If they would be used somewhen, then these grass tiles will most like not look as needed */
		DupSprite(SPR_FLAT_GRASS_TILE +  5, SPR_SHORE_BASE + 16); // SLOPE_EW
		DupSprite(SPR_FLAT_GRASS_TILE + 10, SPR_SHORE_BASE + 17); // SLOPE_NS
	}
}

/**
 * Replocate the old tram depot sprites to the new position, if no new ones were loaded.
 */
static void ActivateOldTramDepot()
{
	if (_loaded_newgrf_features.tram == TRAMWAY_REPLACE_DEPOT_WITH_TRACK) {
		DupSprite(SPR_ROAD_DEPOT               + 0, SPR_TRAMWAY_DEPOT_NO_TRACK + 0); // use road depot graphics for "no tracks"
		DupSprite(SPR_TRAMWAY_DEPOT_WITH_TRACK + 1, SPR_TRAMWAY_DEPOT_NO_TRACK + 1);
		DupSprite(SPR_ROAD_DEPOT               + 2, SPR_TRAMWAY_DEPOT_NO_TRACK + 2); // use road depot graphics for "no tracks"
		DupSprite(SPR_TRAMWAY_DEPOT_WITH_TRACK + 3, SPR_TRAMWAY_DEPOT_NO_TRACK + 3);
		DupSprite(SPR_TRAMWAY_DEPOT_WITH_TRACK + 4, SPR_TRAMWAY_DEPOT_NO_TRACK + 4);
		DupSprite(SPR_TRAMWAY_DEPOT_WITH_TRACK + 5, SPR_TRAMWAY_DEPOT_NO_TRACK + 5);
	}
}

/**
 * Decide whether price base multipliers of grfs shall apply globally or only to the grf specifying them
 */
static void FinalisePriceBaseMultipliers()
{
	extern const PriceBaseSpec _price_base_specs[];
	/** Features, to which '_grf_id_overrides' applies. Currently vehicle features only. */
	static const uint32_t override_features = (1 << GSF_TRAINS) | (1 << GSF_ROADVEHICLES) | (1 << GSF_SHIPS) | (1 << GSF_AIRCRAFT);

	/* Evaluate grf overrides */
	int num_grfs = (uint)_grf_files.size();
	int *grf_overrides = AllocaM(int, num_grfs);
	for (int i = 0; i < num_grfs; i++) {
		grf_overrides[i] = -1;

		GRFFile *source = _grf_files[i];
		uint32_t override = _grf_id_overrides[source->grfid];
		if (override == 0) continue;

		GRFFile *dest = GetFileByGRFID(override);
		if (dest == nullptr) continue;

		grf_overrides[i] = find_index(_grf_files, dest);
		assert(grf_overrides[i] >= 0);
	}

	/* Override features and price base multipliers of earlier loaded grfs */
	for (int i = 0; i < num_grfs; i++) {
		if (grf_overrides[i] < 0 || grf_overrides[i] >= i) continue;
		GRFFile *source = _grf_files[i];
		GRFFile *dest = _grf_files[grf_overrides[i]];

		uint32_t features = (source->grf_features | dest->grf_features) & override_features;
		source->grf_features |= features;
		dest->grf_features |= features;

		for (Price p = PR_BEGIN; p < PR_END; p++) {
			/* No price defined -> nothing to do */
			if (!HasBit(features, _price_base_specs[p].grf_feature) || source->price_base_multipliers[p] == INVALID_PRICE_MODIFIER) continue;
			Debug(grf, 3, "'{}' overrides price base multiplier {} of '{}'", source->filename, p, dest->filename);
			dest->price_base_multipliers[p] = source->price_base_multipliers[p];
		}
	}

	/* Propagate features and price base multipliers of afterwards loaded grfs, if none is present yet */
	for (int i = num_grfs - 1; i >= 0; i--) {
		if (grf_overrides[i] < 0 || grf_overrides[i] <= i) continue;
		GRFFile *source = _grf_files[i];
		GRFFile *dest = _grf_files[grf_overrides[i]];

		uint32_t features = (source->grf_features | dest->grf_features) & override_features;
		source->grf_features |= features;
		dest->grf_features |= features;

		for (Price p = PR_BEGIN; p < PR_END; p++) {
			/* Already a price defined -> nothing to do */
			if (!HasBit(features, _price_base_specs[p].grf_feature) || dest->price_base_multipliers[p] != INVALID_PRICE_MODIFIER) continue;
			Debug(grf, 3, "Price base multiplier {} from '{}' propagated to '{}'", p, source->filename, dest->filename);
			dest->price_base_multipliers[p] = source->price_base_multipliers[p];
		}
	}

	/* The 'master grf' now have the correct multipliers. Assign them to the 'addon grfs' to make everything consistent. */
	for (int i = 0; i < num_grfs; i++) {
		if (grf_overrides[i] < 0) continue;
		GRFFile *source = _grf_files[i];
		GRFFile *dest = _grf_files[grf_overrides[i]];

		uint32_t features = (source->grf_features | dest->grf_features) & override_features;
		source->grf_features |= features;
		dest->grf_features |= features;

		for (Price p = PR_BEGIN; p < PR_END; p++) {
			if (!HasBit(features, _price_base_specs[p].grf_feature)) continue;
			if (source->price_base_multipliers[p] != dest->price_base_multipliers[p]) {
				Debug(grf, 3, "Price base multiplier {} from '{}' propagated to '{}'", p, dest->filename, source->filename);
			}
			source->price_base_multipliers[p] = dest->price_base_multipliers[p];
		}
	}

	/* Apply fallback prices for grf version < 8 */
	for (GRFFile * const file : _grf_files) {
		if (file->grf_version >= 8) continue;
		PriceMultipliers &price_base_multipliers = file->price_base_multipliers;
		for (Price p = PR_BEGIN; p < PR_END; p++) {
			Price fallback_price = _price_base_specs[p].fallback_price;
			if (fallback_price != INVALID_PRICE && price_base_multipliers[p] == INVALID_PRICE_MODIFIER) {
				/* No price multiplier has been set.
				 * So copy the multiplier from the fallback price, maybe a multiplier was set there. */
				price_base_multipliers[p] = price_base_multipliers[fallback_price];
			}
		}
	}

	/* Decide local/global scope of price base multipliers */
	for (GRFFile * const file : _grf_files) {
		PriceMultipliers &price_base_multipliers = file->price_base_multipliers;
		for (Price p = PR_BEGIN; p < PR_END; p++) {
			if (price_base_multipliers[p] == INVALID_PRICE_MODIFIER) {
				/* No multiplier was set; set it to a neutral value */
				price_base_multipliers[p] = 0;
			} else {
				if (!HasBit(file->grf_features, _price_base_specs[p].grf_feature)) {
					/* The grf does not define any objects of the feature,
					 * so it must be a difficulty setting. Apply it globally */
					DEBUG(grf, 3, "'%s' sets global price base multiplier %d to %d", file->filename.c_str(), p, price_base_multipliers[p]);
					SetPriceBaseMultiplier(p, price_base_multipliers[p]);
					price_base_multipliers[p] = 0;
				} else {
					DEBUG(grf, 3, "'%s' sets local price base multiplier %d to %d", file->filename.c_str(), p, price_base_multipliers[p]);
				}
			}
		}
	}
}

extern void InitGRFTownGeneratorNames();

/** Finish loading NewGRFs and execute needed post-processing */
static void AfterLoadGRFs()
{
	for (StringIDMapping &it : _string_to_grf_mapping) {
		StringID str = MapGRFStringID(it.grfid, it.source);
		if (it.func == nullptr) {
			*reinterpret_cast<StringID *>(it.func_data) = str;
		} else {
			it.func(str, it.func_data);
		}
	}
	_string_to_grf_mapping.clear();

	/* Clear the action 6 override sprites. */
	_grf_line_to_action6_sprite_override.clear();

	/* Polish cargoes */
	FinaliseCargoArray();

	/* Pre-calculate all refit masks after loading GRF files. */
	CalculateRefitMasks();

	/* Polish engines */
	FinaliseEngineArray();

	/* Set the actually used Canal properties */
	FinaliseCanals();

	/* Add all new houses to the house array. */
	FinaliseHouseArray();

	/* Add all new industries to the industry array. */
	FinaliseIndustriesArray();

	/* Add all new objects to the object array. */
	FinaliseObjectsArray();

	InitializeSortedCargoSpecs();

	/* Sort the list of industry types. */
	SortIndustryTypes();

	/* Create dynamic list of industry legends for smallmap_gui.cpp */
	BuildIndustriesLegend();

	/* Build the routemap legend, based on the available cargos */
	BuildLinkStatsLegend();

	/* Add all new airports to the airports array. */
	FinaliseAirportsArray();
	BindAirportSpecs();

	/* Update the townname generators list */
	InitGRFTownGeneratorNames();

	/* Run all queued vehicle list order changes */
	CommitVehicleListOrderChanges();

	/* Load old shore sprites in new position, if they were replaced by ActionA */
	ActivateOldShore();

	/* Load old tram depot sprites in new position, if no new ones are present */
	ActivateOldTramDepot();

	/* Set up custom rail types */
	InitRailTypes();
	InitRoadTypes();
	InitRoadTypesCaches();

	for (Engine *e : Engine::IterateType(VEH_ROAD)) {
		if (_gted[e->index].rv_max_speed != 0) {
			/* Set RV maximum speed from the mph/0.8 unit value */
			e->u.road.max_speed = _gted[e->index].rv_max_speed * 4;
		}

		RoadTramType rtt = HasBit(e->info.misc_flags, EF_ROAD_TRAM) ? RTT_TRAM : RTT_ROAD;

		const GRFFile *file = e->GetGRF();
		if (file == nullptr || _gted[e->index].roadtramtype == 0) {
			e->u.road.roadtype = (rtt == RTT_TRAM) ? ROADTYPE_TRAM : ROADTYPE_ROAD;
			continue;
		}

		/* Remove +1 offset. */
		_gted[e->index].roadtramtype--;

		const std::vector<RoadTypeLabel> *list = (rtt == RTT_TRAM) ? &file->tramtype_list : &file->roadtype_list;
		if (_gted[e->index].roadtramtype < list->size())
		{
			RoadTypeLabel rtl = (*list)[_gted[e->index].roadtramtype];
			RoadType rt = GetRoadTypeByLabel(rtl);
			if (rt != INVALID_ROADTYPE && GetRoadTramType(rt) == rtt) {
				e->u.road.roadtype = rt;
				continue;
			}
		}

		/* Road type is not available, so disable this engine */
		e->info.climates = 0;
	}

	for (Engine *e : Engine::IterateType(VEH_TRAIN)) {
		RailType railtype = GetRailTypeByLabel(_gted[e->index].railtypelabel);
		if (railtype == INVALID_RAILTYPE) {
			/* Rail type is not available, so disable this engine */
			e->info.climates = 0;
		} else {
			e->u.rail.railtype = railtype;
			e->u.rail.intended_railtype = railtype;
		}
	}

	SetYearEngineAgingStops();

	FinalisePriceBaseMultipliers();

	/* Deallocate temporary loading data */
	_gted.clear();
	_grm_sprites.clear();
}

/**
 * Load all the NewGRFs.
 * @param load_index The offset for the first sprite to add.
 * @param num_baseset Number of NewGRFs at the front of the list to look up in the baseset dir instead of the newgrf dir.
 */
void LoadNewGRF(uint load_index, uint num_baseset)
{
	/* In case of networking we need to "sync" the start values
	 * so all NewGRFs are loaded equally. For this we use the
	 * start date of the game and we set the counters, etc. to
	 * 0 so they're the same too. */
	CalTime::State cal_state = CalTime::Detail::now;
	EconTime::State econ_state = EconTime::Detail::now;
	uint8_t tick_skip_counter = DateDetail::_tick_skip_counter;
	uint64_t tick_counter = _tick_counter;
	uint64_t scaled_tick_counter = _scaled_tick_counter;
	StateTicks state_ticks = _state_ticks;
	StateTicksDelta state_ticks_offset = DateDetail::_state_ticks_offset;
	uint8_t display_opt = _display_opt;

	if (_networking) {
		CalTime::Detail::now = CalTime::Detail::NewState(_settings_game.game_creation.starting_year);
		EconTime::Detail::now = EconTime::Detail::NewState(_settings_game.game_creation.starting_year.base());
		_tick_counter = 0;
		_scaled_tick_counter = 0;
		_state_ticks = 0;
		_display_opt  = 0;
		UpdateCachedSnowLine();
		RecalculateStateTicksOffset();
	}

	InitializeGRFSpecial();

	ResetNewGRFData();

	/*
	 * Reset the status of all files, so we can 'retry' to load them.
	 * This is needed when one for example rearranges the NewGRFs in-game
	 * and a previously disabled NewGRF becomes usable. If it would not
	 * be reset, the NewGRF would remain disabled even though it should
	 * have been enabled.
	 */
	for (GRFConfig *c = _grfconfig; c != nullptr; c = c->next) {
		if (c->status != GCS_NOT_FOUND) c->status = GCS_UNKNOWN;
		if (_settings_client.gui.newgrf_disable_big_gui && (c->ident.grfid == BSWAP32(0x52577801) || c->ident.grfid == BSWAP32(0x55464970))) {
			c->status = GCS_DISABLED;
		}
	}

	_cur.spriteid = load_index;

	/* Load newgrf sprites
	 * in each loading stage, (try to) open each file specified in the config
	 * and load information from it. */
	for (GrfLoadingStage stage = GLS_LABELSCAN; stage <= GLS_ACTIVATION; stage++) {
		/* Set activated grfs back to will-be-activated between reservation- and activation-stage.
		 * This ensures that action7/9 conditions 0x06 - 0x0A work correctly. */
		for (GRFConfig *c = _grfconfig; c != nullptr; c = c->next) {
			if (c->status == GCS_ACTIVATED) c->status = GCS_INITIALISED;
		}

		if (stage == GLS_RESERVE) {
			static const uint32_t overrides[][2] = {
				{ 0x44442202, 0x44440111 }, // UKRS addons modifies UKRS
				{ 0x6D620402, 0x6D620401 }, // DBSetXL ECS extension modifies DBSetXL
				{ 0x4D656f20, 0x4D656F17 }, // LV4cut modifies LV4
			};
			for (size_t i = 0; i < lengthof(overrides); i++) {
				SetNewGRFOverride(BSWAP32(overrides[i][0]), BSWAP32(overrides[i][1]));
			}
		}

		uint num_grfs = 0;
		uint num_non_static = 0;

		_cur.stage = stage;
		for (GRFConfig *c = _grfconfig; c != nullptr; c = c->next) {
			if (c->status == GCS_DISABLED || c->status == GCS_NOT_FOUND) continue;
			if (stage > GLS_INIT && HasBit(c->flags, GCF_INIT_ONLY)) continue;

			Subdirectory subdir = num_grfs < num_baseset ? BASESET_DIR : NEWGRF_DIR;
			if (!FioCheckFileExists(c->filename, subdir)) {
				Debug(grf, 0, "NewGRF file is missing '{}'; disabling", c->filename);
				c->status = GCS_NOT_FOUND;
				continue;
			}

			if (stage == GLS_LABELSCAN) InitNewGRFFile(c);

			if (!HasBit(c->flags, GCF_STATIC) && !HasBit(c->flags, GCF_SYSTEM)) {
				if (num_non_static == MAX_NON_STATIC_GRF_COUNT) {
					Debug(grf, 0, "'{}' is not loaded as the maximum number of non-static GRFs has been reached", c->filename);
					c->status = GCS_DISABLED;
					c->error  = {STR_NEWGRF_ERROR_MSG_FATAL, STR_NEWGRF_ERROR_TOO_MANY_NEWGRFS_LOADED};
					continue;
				}
				num_non_static++;
			}

			num_grfs++;

			LoadNewGRFFile(c, stage, subdir, false);
			if (stage == GLS_RESERVE) {
				SetBit(c->flags, GCF_RESERVED);
			} else if (stage == GLS_ACTIVATION) {
				ClrBit(c->flags, GCF_RESERVED);
				assert_msg(GetFileByGRFID(c->ident.grfid) == _cur.grffile, "%08X", BSWAP32(c->ident.grfid));
				ClearTemporaryNewGRFData(_cur.grffile);
				BuildCargoTranslationMap();
				HandleVarAction2OptimisationPasses();
				Debug(sprite, 2, "LoadNewGRF: Currently {} sprites are loaded", _cur.spriteid);
			} else if (stage == GLS_INIT && HasBit(c->flags, GCF_INIT_ONLY)) {
				/* We're not going to activate this, so free whatever data we allocated */
				ClearTemporaryNewGRFData(_cur.grffile);
			}
		}
	}

	/* Pseudo sprite processing is finished; free temporary stuff */
	_cur.ClearDataForNextFile();
	_callback_result_cache.clear();

	/* Call any functions that should be run after GRFs have been loaded. */
	AfterLoadGRFs();

	/* Now revert back to the original situation */
	CalTime::Detail::now = cal_state;
	EconTime::Detail::now = econ_state;
	DateDetail::_tick_skip_counter = tick_skip_counter;
	_tick_counter = tick_counter;
	_scaled_tick_counter = scaled_tick_counter;
	_state_ticks = state_ticks;
	DateDetail::_state_ticks_offset = state_ticks_offset;
	_display_opt  = display_opt;
	UpdateCachedSnowLine();
}

/**
 * Returns amount of user selected NewGRFs files.
 */
uint CountSelectedGRFs(GRFConfig *grfconf)
{
	uint i = 0;

	/* Find last entry in the list */
	for (const GRFConfig *list = grfconf; list != nullptr; list = list->next) {
		if (!HasBit(list->flags, GCF_STATIC) && !HasBit(list->flags, GCF_SYSTEM)) i++;
	}
	return i;
}

const char *GetExtendedVariableNameById(int id)
{
	extern const GRFVariableMapDefinition _grf_action2_remappable_variables[];
	for (const GRFVariableMapDefinition *info = _grf_action2_remappable_variables; info->name != nullptr; info++) {
		if (id == info->id) {
			return info->name;
		}
	}

	extern const GRFNameOnlyVariableMapDefinition _grf_action2_internal_variable_names[];
	for (const GRFNameOnlyVariableMapDefinition *info = _grf_action2_internal_variable_names; info->name != nullptr; info++) {
		if (id == info->id) {
			return info->name;
		}
	}

	return nullptr;
}<|MERGE_RESOLUTION|>--- conflicted
+++ resolved
@@ -3929,38 +3929,6 @@
 }
 
 /**
-<<<<<<< HEAD
- * Create a copy of the tile table so it can be freed later
- * without problems.
- * @param as The AirportSpec to copy the arrays of.
- */
-static void DuplicateTileTable(AirportSpec *as)
-{
-	AirportTileTable **table_list = MallocT<AirportTileTable*>(as->num_table);
-	for (int i = 0; i < as->num_table; i++) {
-		uint num_tiles = 1;
-		const AirportTileTable *it = as->table[0];
-		do {
-			num_tiles++;
-		} while ((++it)->ti.x != -0x80);
-		table_list[i] = MallocT<AirportTileTable>(num_tiles);
-		MemCpyT(table_list[i], as->table[i], num_tiles);
-	}
-	as->table = table_list;
-	HangarTileTable *depot_table = nullptr;
-	if (as->nof_depots > 0) {
-		depot_table = MallocT<HangarTileTable>(as->nof_depots);
-		MemCpyT(depot_table, as->depot_table, as->nof_depots);
-	}
-	as->depot_table = depot_table;
-	Direction *rotation = MallocT<Direction>(as->num_table);
-	MemCpyT(rotation, as->rotation, as->num_table);
-	as->rotation = rotation;
-}
-
-/**
-=======
->>>>>>> 115ac262
  * Define properties for airports
  * @param airport Local ID of the airport.
  * @param numinfo Number of subsequent airport IDs to change the property for.
@@ -4020,40 +3988,10 @@
 			}
 
 			case 0x0A: { // Set airport layout
-<<<<<<< HEAD
-				uint8_t old_num_table = as->num_table;
-				as->num_table = buf->ReadByte(); // Number of layouts
-				free(as->rotation);
-				as->rotation = MallocT<Direction>(as->num_table);
-				uint32_t defsize = buf->ReadDWord();  // Total size of the definition
-				AirportTileTable **tile_table = CallocT<AirportTileTable*>(as->num_table); // Table with tiles to compose the airport
-				AirportTileTable *att = CallocT<AirportTileTable>(defsize); // Temporary array to read the tile layouts from the GRF
-				int size;
-				const AirportTileTable *copy_from;
-				try {
-					for (uint8_t j = 0; j < as->num_table; j++) {
-						const_cast<Direction&>(as->rotation[j]) = (Direction)buf->ReadByte();
-						for (int k = 0;; k++) {
-							att[k].ti.x = buf->ReadByte(); // Offsets from northermost tile
-							att[k].ti.y = buf->ReadByte();
-
-							if (att[k].ti.x == 0 && att[k].ti.y == 0x80) {
-								/*  Not the same terminator.  The one we are using is rather
-								 * x = -80, y = 0 .  So, adjust it. */
-								att[k].ti.x = -0x80;
-								att[k].ti.y =  0;
-								att[k].gfx  =  0;
-
-								size = k + 1;
-								copy_from = att;
-								break;
-							}
-=======
 				uint8_t num_layouts = buf->ReadByte();
 				buf->ReadDWord(); // Total size of definition, unneeded.
 				uint8_t size_x = 0;
 				uint8_t size_y = 0;
->>>>>>> 115ac262
 
 				std::vector<AirportTileLayout> layouts;
 				layouts.reserve(num_layouts);
@@ -6116,34 +6054,10 @@
 
 			group->default_group = GetGroupFromGroupID(setid, type, buf->ReadWord());
 
-<<<<<<< HEAD
 			if (unlikely(shadow != nullptr)) {
 				shadow->calculated_result = ranges.size() == 0;
 				ProcessDeterministicSpriteGroupRanges(ranges, shadow->ranges, group->default_group);
 				shadow->default_group = group->default_group;
-=======
-			/* Sort ranges ascending. When ranges overlap, this may required clamping or splitting them */
-			std::vector<uint32_t> bounds;
-			for (const auto &range : ranges) {
-				bounds.push_back(range.low);
-				if (range.high != UINT32_MAX) bounds.push_back(range.high + 1);
-			}
-			std::sort(bounds.begin(), bounds.end());
-			bounds.erase(std::unique(bounds.begin(), bounds.end()), bounds.end());
-
-			std::vector<const SpriteGroup *> target;
-			for (const auto &bound : bounds) {
-				const SpriteGroup *t = group->default_group;
-				for (const auto &range : ranges) {
-					if (range.low <= bound && bound <= range.high) {
-						t = range.group;
-						break;
-					}
-				}
-				target.push_back(t);
-			}
-			assert(target.size() == bounds.size());
->>>>>>> 115ac262
 
 				/* Pruning was turned off so that the unpruned targets could be saved in the shadow ranges, prune now */
 				for (DeterministicSpriteGroupRange &range : ranges) {
@@ -6492,12 +6406,7 @@
 		last_engines.resize(idcount);
 	}
 
-<<<<<<< HEAD
 	EngineID *engines = AllocaM(EngineID, idcount);
-=======
-	std::vector<EngineID> engines;
-	engines.reserve(idcount);
->>>>>>> 115ac262
 	for (uint i = 0; i < idcount; i++) {
 		Engine *e = GetNewEngine(_cur.grffile, (VehicleType)feature, buf->ReadExtendedByte());
 		if (e == nullptr) {
@@ -6529,11 +6438,7 @@
 			GrfMsg(7, "VehicleMapSpriteGroup: [{}] Engine {}...", i, engine);
 
 			if (wagover) {
-<<<<<<< HEAD
-				SetWagonOverrideSprites(engine, cid, GetGroupByID(groupid), last_engines, last_engines_count);
-=======
-				SetWagonOverrideSprites(engine, cid, _cur.spritegroups[groupid], last_engines);
->>>>>>> 115ac262
+				SetWagonOverrideSprites(engine, cid, GetGroupByID(groupid), last_engines);
 			} else {
 				SetCustomEngineSprites(engine, cid, GetGroupByID(groupid));
 			}
@@ -6549,11 +6454,7 @@
 		EngineID engine = engines[i];
 
 		if (wagover) {
-<<<<<<< HEAD
-			SetWagonOverrideSprites(engine, SpriteGroupCargo::SG_DEFAULT, GetGroupByID(groupid), last_engines, last_engines_count);
-=======
-			SetWagonOverrideSprites(engine, SpriteGroupCargo::SG_DEFAULT, _cur.spritegroups[groupid], last_engines);
->>>>>>> 115ac262
+			SetWagonOverrideSprites(engine, SpriteGroupCargo::SG_DEFAULT, GetGroupByID(groupid), last_engines);
 		} else {
 			SetCustomEngineSprites(engine, SpriteGroupCargo::SG_DEFAULT, GetGroupByID(groupid));
 			SetEngineGRF(engine, _cur.grffile);
