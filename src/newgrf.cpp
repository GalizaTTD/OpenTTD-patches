/*
 * This file is part of OpenTTD.
 * OpenTTD is free software; you can redistribute it and/or modify it under the terms of the GNU General Public License as published by the Free Software Foundation, version 2.
 * OpenTTD is distributed in the hope that it will be useful, but WITHOUT ANY WARRANTY; without even the implied warranty of MERCHANTABILITY or FITNESS FOR A PARTICULAR PURPOSE.
 * See the GNU General Public License for more details. You should have received a copy of the GNU General Public License along with OpenTTD. If not, see <http://www.gnu.org/licenses/>.
 */

/** @file newgrf.cpp Base of all NewGRF support. */

#include "stdafx.h"

#include <stdarg.h>

#include "newgrf_internal.h"
#include "core/container_func.hpp"
#include "debug.h"
#include "fileio_func.h"
#include "engine_func.h"
#include "engine_base.h"
#include "bridge.h"
#include "town.h"
#include "newgrf_engine.h"
#include "newgrf_text.h"
#include "fontcache.h"
#include "currency.h"
#include "landscape.h"
#include "newgrf_cargo.h"
#include "newgrf_house.h"
#include "newgrf_sound.h"
#include "newgrf_station.h"
#include "industrytype.h"
#include "industry_map.h"
#include "newgrf_canal.h"
#include "newgrf_townname.h"
#include "newgrf_industries.h"
#include "newgrf_airporttiles.h"
#include "newgrf_airport.h"
#include "newgrf_object.h"
#include "newgrf_newsignals.h"
#include "newgrf_newlandscape.h"
#include "newgrf_extension.h"
#include "rev.h"
#include "fios.h"
#include "strings_func.h"
#include "date_func.h"
#include "string_func.h"
#include "network/core/config.h"
#include "smallmap_gui.h"
#include "genworld.h"
#include "error.h"
#include "vehicle_func.h"
#include "language.h"
#include "vehicle_base.h"
#include "road.h"
#include "newgrf_roadstop.h"
#include "debug_settings.h"

#include "table/strings.h"
#include "table/build_industry.h"

#include "3rdparty/cpp-btree/btree_map.h"

#include "safeguards.h"

/* TTDPatch extended GRF format codec
 * (c) Petr Baudis 2004 (GPL'd)
 * Changes by Florian octo Forster are (c) by the OpenTTD development team.
 *
 * Contains portions of documentation by TTDPatch team.
 * Thanks especially to Josef Drexler for the documentation as well as a lot
 * of help at #tycoon. Also thanks to Michael Blunck for his GRF files which
 * served as subject to the initial testing of this codec. */

/** List of all loaded GRF files */
static std::vector<GRFFile *> _grf_files;

const std::vector<GRFFile *> &GetAllGRFFiles()
{
	return _grf_files;
}

static btree::btree_map<uint16_t, const CallbackResultSpriteGroup *> _callback_result_cache;

/** Miscellaneous GRF features, set by Action 0x0D, parameter 0x9E */
byte _misc_grf_features = 0;

/** 32 * 8 = 256 flags. Apparently TTDPatch uses this many.. */
static uint32_t _ttdpatch_flags[8];
static uint32_t _observed_ttdpatch_flags[8];

/** Indicates which are the newgrf features currently loaded ingame */
GRFLoadedFeatures _loaded_newgrf_features;

GrfProcessingState _cur;


/**
 * Helper to check whether an image index is valid for a particular NewGRF vehicle.
 * @tparam T The type of vehicle.
 * @param image_index The image index to check.
 * @return True iff the image index is valid, or 0xFD (use new graphics).
 */
template <VehicleType T>
static inline bool IsValidNewGRFImageIndex(uint8_t image_index)
{
	return image_index == 0xFD || IsValidImageIndex<T>(image_index);
}

class OTTDByteReaderSignal { };

/** Class to read from a NewGRF file */
class ByteReader {
protected:
	byte *data;
	byte *end;

public:
	ByteReader(byte *data, byte *end) : data(data), end(end) { }

	inline byte *ReadBytes(size_t size)
	{
		if (data + size >= end) {
			/* Put data at the end, as would happen if every byte had been individually read. */
			data = end;
			throw OTTDByteReaderSignal();
		}

		byte *ret = data;
		data += size;
		return ret;
	}

	inline byte ReadByte()
	{
		if (data < end) return *(data)++;
		throw OTTDByteReaderSignal();
	}

	uint16_t ReadWord()
	{
		uint16_t val = ReadByte();
		return val | (ReadByte() << 8);
	}

	uint16_t ReadExtendedByte()
	{
		uint16_t val = ReadByte();
		return val == 0xFF ? ReadWord() : val;
	}

	uint32_t ReadDWord()
	{
		uint32_t val = ReadWord();
		return val | (ReadWord() << 16);
	}

	uint32_t ReadVarSize(byte size)
	{
		switch (size) {
			case 1: return ReadByte();
			case 2: return ReadWord();
			case 4: return ReadDWord();
			default:
				NOT_REACHED();
				return 0;
		}
	}

	const char *ReadString()
	{
		char *string = reinterpret_cast<char *>(data);
		size_t string_length = ttd_strnlen(string, Remaining());

		if (string_length == Remaining()) {
			/* String was not NUL terminated, so make sure it is now. */
			string[string_length - 1] = '\0';
			grfmsg(7, "String was not terminated with a zero byte.");
		} else {
			/* Increase the string length to include the NUL byte. */
			string_length++;
		}
		Skip(string_length);

		return string;
	}

	inline size_t Remaining() const
	{
		return end - data;
	}

	inline bool HasData(size_t count = 1) const
	{
		return data + count <= end;
	}

	inline byte *Data()
	{
		return data;
	}

	inline void Skip(size_t len)
	{
		data += len;
		/* It is valid to move the buffer to exactly the end of the data,
		 * as there may not be any more data read. */
		if (data > end) throw OTTDByteReaderSignal();
	}

	inline void ResetReadPosition(byte *pos)
	{
		data = pos;
	}
};

typedef void (*SpecialSpriteHandler)(ByteReader *buf);

/** The maximum amount of stations a single GRF is allowed to add */
static const uint NUM_STATIONS_PER_GRF = UINT16_MAX - 1;

/** Temporary engine data used when loading only */
struct GRFTempEngineData {
	/** Summary state of refittability properties */
	enum Refittability {
		UNSET    =  0,  ///< No properties assigned. Default refit masks shall be activated.
		EMPTY,          ///< GRF defined vehicle as not-refittable. The vehicle shall only carry the default cargo.
		NONEMPTY,       ///< GRF defined the vehicle as refittable. If the refitmask is empty after translation (cargotypes not available), disable the vehicle.
	};

	uint16_t cargo_allowed;
	uint16_t cargo_disallowed;
	RailTypeLabel railtypelabel;
	uint8_t roadtramtype;
	const GRFFile *defaultcargo_grf; ///< GRF defining the cargo translation table to use if the default cargo is the 'first refittable'.
	Refittability refittability;     ///< Did the newgrf set any refittability property? If not, default refittability will be applied.
	uint8_t rv_max_speed;        ///< Temporary storage of RV prop 15, maximum speed in mph/0.8
	CargoTypes ctt_include_mask; ///< Cargo types always included in the refit mask.
	CargoTypes ctt_exclude_mask; ///< Cargo types always excluded from the refit mask.

	/**
	 * Update the summary refittability on setting a refittability property.
	 * @param non_empty true if the GRF sets the vehicle to be refittable.
	 */
	void UpdateRefittability(bool non_empty)
	{
		if (non_empty) {
			this->refittability = NONEMPTY;
		} else if (this->refittability == UNSET) {
			this->refittability = EMPTY;
		}
	}
};

static std::vector<GRFTempEngineData> _gted;  ///< Temporary engine data used during NewGRF loading

/**
 * Contains the GRF ID of the owner of a vehicle if it has been reserved.
 * GRM for vehicles is only used if dynamic engine allocation is disabled,
 * so 256 is the number of original engines. */
static uint32_t _grm_engines[256];

/** Contains the GRF ID of the owner of a cargo if it has been reserved */
static uint32_t _grm_cargoes[NUM_CARGO * 2];

struct GRFLocation {
	uint32_t grfid;
	uint32_t nfoline;

	GRFLocation() { }
	GRFLocation(uint32_t grfid, uint32_t nfoline) : grfid(grfid), nfoline(nfoline) { }

	bool operator<(const GRFLocation &other) const
	{
		return this->grfid < other.grfid || (this->grfid == other.grfid && this->nfoline < other.nfoline);
	}

	bool operator == (const GRFLocation &other) const
	{
		return this->grfid == other.grfid && this->nfoline == other.nfoline;
	}
};

static btree::btree_map<GRFLocation, SpriteID> _grm_sprites;
typedef btree::btree_map<GRFLocation, std::unique_ptr<byte[]>> GRFLineToSpriteOverride;
static GRFLineToSpriteOverride _grf_line_to_action6_sprite_override;
static bool _action6_override_active = false;

/**
 * DEBUG() function dedicated to newGRF debugging messages
 * Function is essentially the same as DEBUG(grf, severity, ...) with the
 * addition of file:line information when parsing grf files.
 * NOTE: for the above reason(s) grfmsg() should ONLY be used for
 * loading/parsing grf files, not for runtime debug messages as there
 * is no file information available during that time.
 * @param severity debugging severity level, see debug.h
 * @param str message in printf() format
 */
void CDECL _intl_grfmsg(int severity, const char *str, ...)
{
	char buf[1024];
	va_list va;

	va_start(va, str);
	vseprintf(buf, lastof(buf), str, va);
	va_end(va);

	DEBUG(grf, severity, "[%s:%d] %s", _cur.grfconfig->GetDisplayPath(), _cur.nfo_line, buf);
}

/**
 * Obtain a NewGRF file by its grfID
 * @param grfid The grfID to obtain the file for
 * @return The file.
 */
GRFFile *GetFileByGRFID(uint32_t grfid)
{
	for (GRFFile * const file : _grf_files) {
		if (file->grfid == grfid) return file;
	}
	return nullptr;
}

/**
 * Obtain a NewGRF file by its grfID,  expect it to usually be the current GRF's grfID
 * @param grfid The grfID to obtain the file for
 * @return The file.
 */
GRFFile *GetFileByGRFIDExpectCurrent(uint32_t grfid)
{
	if (_cur.grffile->grfid == grfid) return _cur.grffile;
	return GetFileByGRFID(grfid);
}

/**
 * Obtain a NewGRF file by its filename
 * @param filename The filename to obtain the file for.
 * @return The file.
 */
static GRFFile *GetFileByFilename(const std::string &filename)
{
	for (GRFFile * const file : _grf_files) {
		if (file->filename == filename) return file;
	}
	return nullptr;
}

/** Reset all NewGRFData that was used only while processing data */
static void ClearTemporaryNewGRFData(GRFFile *gf)
{
	gf->labels.clear();
}

/**
 * Disable a GRF
 * @param message Error message or STR_NULL.
 * @param config GRFConfig to disable, nullptr for current.
 * @return Error message of the GRF for further customisation.
 */
static GRFError *DisableGrf(StringID message = STR_NULL, GRFConfig *config = nullptr)
{
	GRFFile *file;
	if (config != nullptr) {
		file = GetFileByGRFID(config->ident.grfid);
	} else {
		config = _cur.grfconfig;
		file = _cur.grffile;
	}

	config->status = GCS_DISABLED;
	if (file != nullptr) ClearTemporaryNewGRFData(file);
	if (config == _cur.grfconfig) _cur.skip_sprites = -1;

	if (message == STR_NULL) return nullptr;

	config->error = {STR_NEWGRF_ERROR_MSG_FATAL, message};
	if (config == _cur.grfconfig) config->error->param_value[0] = _cur.nfo_line;
	return &config->error.value();
}

/**
 * Information for mapping static StringIDs.
 */
struct StringIDMapping {
	uint32_t grfid;   ///< Source NewGRF.
	StringID source;  ///< Source StringID (GRF local).
	StringID *target; ///< Destination for mapping result.
};
typedef std::vector<StringIDMapping> StringIDMappingVector;
static StringIDMappingVector _string_to_grf_mapping;

/**
 * Record a static StringID for getting translated later.
 * @param source Source StringID (GRF local).
 * @param target Destination for the mapping result.
 */
static void AddStringForMapping(StringID source, StringID *target)
{
	*target = STR_UNDEFINED;
	_string_to_grf_mapping.push_back({_cur.grffile->grfid, source, target});
}

/**
 * Perform a mapping from TTDPatch's string IDs to OpenTTD's
 * string IDs, but only for the ones we are aware off; the rest
 * like likely unused and will show a warning.
 * @param str the string ID to convert
 * @return the converted string ID
 */
static StringID TTDPStringIDToOTTDStringIDMapping(StringID str)
{
	/* StringID table for TextIDs 0x4E->0x6D */
	static const StringID units_volume[] = {
		STR_ITEMS,      STR_PASSENGERS, STR_TONS,       STR_BAGS,
		STR_LITERS,     STR_ITEMS,      STR_CRATES,     STR_TONS,
		STR_TONS,       STR_TONS,       STR_TONS,       STR_BAGS,
		STR_TONS,       STR_TONS,       STR_TONS,       STR_BAGS,
		STR_TONS,       STR_TONS,       STR_BAGS,       STR_LITERS,
		STR_TONS,       STR_LITERS,     STR_TONS,       STR_ITEMS,
		STR_BAGS,       STR_LITERS,     STR_TONS,       STR_ITEMS,
		STR_TONS,       STR_ITEMS,      STR_LITERS,     STR_ITEMS
	};

	/* A string straight from a NewGRF; this was already translated by MapGRFStringID(). */
	assert(!IsInsideMM(str, 0xD000, 0xD7FF));

#define TEXTID_TO_STRINGID(begin, end, stringid, stringend) \
	static_assert(stringend - stringid == end - begin); \
	if (str >= begin && str <= end) return str + (stringid - begin)

	/* We have some changes in our cargo strings, resulting in some missing. */
	TEXTID_TO_STRINGID(0x000E, 0x002D, STR_CARGO_PLURAL_NOTHING,                      STR_CARGO_PLURAL_FIZZY_DRINKS);
	TEXTID_TO_STRINGID(0x002E, 0x004D, STR_CARGO_SINGULAR_NOTHING,                    STR_CARGO_SINGULAR_FIZZY_DRINK);
	if (str >= 0x004E && str <= 0x006D) return units_volume[str - 0x004E];
	TEXTID_TO_STRINGID(0x006E, 0x008D, STR_QUANTITY_NOTHING,                          STR_QUANTITY_FIZZY_DRINKS);
	TEXTID_TO_STRINGID(0x008E, 0x00AD, STR_ABBREV_NOTHING,                            STR_ABBREV_FIZZY_DRINKS);
	TEXTID_TO_STRINGID(0x00D1, 0x00E0, STR_COLOUR_DARK_BLUE,                          STR_COLOUR_WHITE);

	/* Map building names according to our lang file changes. There are several
	 * ranges of house ids, all of which need to be remapped to allow newgrfs
	 * to use original house names. */
	TEXTID_TO_STRINGID(0x200F, 0x201F, STR_TOWN_BUILDING_NAME_TALL_OFFICE_BLOCK_1,    STR_TOWN_BUILDING_NAME_OLD_HOUSES_1);
	TEXTID_TO_STRINGID(0x2036, 0x2041, STR_TOWN_BUILDING_NAME_COTTAGES_1,             STR_TOWN_BUILDING_NAME_SHOPPING_MALL_1);
	TEXTID_TO_STRINGID(0x2059, 0x205C, STR_TOWN_BUILDING_NAME_IGLOO_1,                STR_TOWN_BUILDING_NAME_PIGGY_BANK_1);

	/* Same thing for industries */
	TEXTID_TO_STRINGID(0x4802, 0x4826, STR_INDUSTRY_NAME_COAL_MINE,                   STR_INDUSTRY_NAME_SUGAR_MINE);
	TEXTID_TO_STRINGID(0x482D, 0x482E, STR_NEWS_INDUSTRY_CONSTRUCTION,                STR_NEWS_INDUSTRY_PLANTED);
	TEXTID_TO_STRINGID(0x4832, 0x4834, STR_NEWS_INDUSTRY_CLOSURE_GENERAL,             STR_NEWS_INDUSTRY_CLOSURE_LACK_OF_TREES);
	TEXTID_TO_STRINGID(0x4835, 0x4838, STR_NEWS_INDUSTRY_PRODUCTION_INCREASE_GENERAL, STR_NEWS_INDUSTRY_PRODUCTION_INCREASE_FARM);
	TEXTID_TO_STRINGID(0x4839, 0x483A, STR_NEWS_INDUSTRY_PRODUCTION_DECREASE_GENERAL, STR_NEWS_INDUSTRY_PRODUCTION_DECREASE_FARM);

	switch (str) {
		case 0x4830: return STR_ERROR_CAN_T_CONSTRUCT_THIS_INDUSTRY;
		case 0x4831: return STR_ERROR_FOREST_CAN_ONLY_BE_PLANTED;
		case 0x483B: return STR_ERROR_CAN_ONLY_BE_POSITIONED;
	}
#undef TEXTID_TO_STRINGID

	if (str == STR_NULL) return STR_EMPTY;

	DEBUG(grf, 0, "Unknown StringID 0x%04X remapped to STR_EMPTY. Please open a Feature Request if you need it", str);

	return STR_EMPTY;
}

/**
 * Used when setting an object's property to map to the GRF's strings
 * while taking in consideration the "drift" between TTDPatch string system and OpenTTD's one
 * @param grfid Id of the grf file.
 * @param str StringID that we want to have the equivalent in OoenTTD.
 * @return The properly adjusted StringID.
 */
StringID MapGRFStringID(uint32_t grfid, StringID str)
{
	if (IsInsideMM(str, 0xD800, 0x10000)) {
		/* General text provided by NewGRF.
		 * In the specs this is called the 0xDCxx range (misc persistent texts),
		 * but we meanwhile extended the range to 0xD800-0xFFFF.
		 * Note: We are not involved in the "persistent" business, since we do not store
		 * any NewGRF strings in savegames. */
		return GetGRFStringID(grfid, str);
	} else if (IsInsideMM(str, 0xD000, 0xD800)) {
		/* Callback text provided by NewGRF.
		 * In the specs this is called the 0xD0xx range (misc graphics texts).
		 * These texts can be returned by various callbacks.
		 *
		 * Due to how TTDP implements the GRF-local- to global-textid translation
		 * texts included via 0x80 or 0x81 control codes have to add 0x400 to the textid.
		 * We do not care about that difference and just mask out the 0x400 bit.
		 */
		str &= ~0x400;
		return GetGRFStringID(grfid, str);
	} else {
		/* The NewGRF wants to include/reference an original TTD string.
		 * Try our best to find an equivalent one. */
		return TTDPStringIDToOTTDStringIDMapping(str);
	}
}

static btree::btree_map<uint32_t, uint32_t> _grf_id_overrides;

/**
 * Set the override for a NewGRF
 * @param source_grfid The grfID which wants to override another NewGRF.
 * @param target_grfid The grfID which is being overridden.
 */
static void SetNewGRFOverride(uint32_t source_grfid, uint32_t target_grfid)
{
	_grf_id_overrides[source_grfid] = target_grfid;
	grfmsg(5, "SetNewGRFOverride: Added override of 0x%X to 0x%X", BSWAP32(source_grfid), BSWAP32(target_grfid));
}

/**
 * Returns the engine associated to a certain internal_id, resp. allocates it.
 * @param file NewGRF that wants to change the engine.
 * @param type Vehicle type.
 * @param internal_id Engine ID inside the NewGRF.
 * @param static_access If the engine is not present, return nullptr instead of allocating a new engine. (Used for static Action 0x04).
 * @return The requested engine.
 */
static Engine *GetNewEngine(const GRFFile *file, VehicleType type, uint16_t internal_id, bool static_access = false)
{
	/* Hack for add-on GRFs that need to modify another GRF's engines. This lets
	 * them use the same engine slots. */
	uint32_t scope_grfid = INVALID_GRFID; // If not using dynamic_engines, all newgrfs share their ID range
	if (_settings_game.vehicle.dynamic_engines) {
		/* If dynamic_engies is enabled, there can be multiple independent ID ranges. */
		scope_grfid = file->grfid;
		uint32_t override = _grf_id_overrides[file->grfid];
		if (override != 0) {
			scope_grfid = override;
			const GRFFile *grf_match = GetFileByGRFID(override);
			if (grf_match == nullptr) {
				grfmsg(5, "Tried mapping from GRFID %x to %x but target is not loaded", BSWAP32(file->grfid), BSWAP32(override));
			} else {
				grfmsg(5, "Mapping from GRFID %x to %x", BSWAP32(file->grfid), BSWAP32(override));
			}
		}

		/* Check if the engine is registered in the override manager */
		EngineID engine = _engine_mngr.GetID(type, internal_id, scope_grfid);
		if (engine != INVALID_ENGINE) {
			Engine *e = Engine::Get(engine);
			if (e->grf_prop.grffile == nullptr) e->grf_prop.grffile = file;
			return e;
		}
	}

	/* Check if there is an unreserved slot */
	EngineID engine = _engine_mngr.GetID(type, internal_id, INVALID_GRFID);
	if (engine != INVALID_ENGINE) {
		Engine *e = Engine::Get(engine);

		if (e->grf_prop.grffile == nullptr) {
			e->grf_prop.grffile = file;
			grfmsg(5, "Replaced engine at index %d for GRFID %x, type %d, index %d", e->index, BSWAP32(file->grfid), type, internal_id);
		}

		/* Reserve the engine slot */
		if (!static_access) {
			EngineIDMapping *eid = _engine_mngr.data() + engine;
			eid->grfid           = scope_grfid; // Note: this is INVALID_GRFID if dynamic_engines is disabled, so no reservation
		}

		return e;
	}

	if (static_access) return nullptr;

	if (!Engine::CanAllocateItem()) {
		grfmsg(0, "Can't allocate any more engines");
		return nullptr;
	}

	size_t engine_pool_size = Engine::GetPoolSize();

	/* ... it's not, so create a new one based off an existing engine */
	Engine *e = new Engine(type, internal_id);
	e->grf_prop.grffile = file;

	/* Reserve the engine slot */
	assert(_engine_mngr.size() == e->index);
	_engine_mngr.push_back({
			scope_grfid, // Note: this is INVALID_GRFID if dynamic_engines is disabled, so no reservation
			internal_id,
			type,
			std::min<uint8_t>(internal_id, _engine_counts[type]) // substitute_id == _engine_counts[subtype] means "no substitute"
	});

	if (engine_pool_size != Engine::GetPoolSize()) {
		/* Resize temporary engine data ... */
		_gted.resize(Engine::GetPoolSize());
	}
	if (type == VEH_TRAIN) {
		_gted[e->index].railtypelabel = GetRailTypeInfo(e->u.rail.railtype)->label;
	}

	grfmsg(5, "Created new engine at index %d for GRFID %x, type %d, index %d", e->index, BSWAP32(file->grfid), type, internal_id);

	return e;
}

/**
 * Return the ID of a new engine
 * @param file The NewGRF file providing the engine.
 * @param type The Vehicle type.
 * @param internal_id NewGRF-internal ID of the engine.
 * @return The new EngineID.
 * @note depending on the dynamic_engine setting and a possible override
 *       property the grfID may be unique or overwriting or partially re-defining
 *       properties of an existing engine.
 */
EngineID GetNewEngineID(const GRFFile *file, VehicleType type, uint16_t internal_id)
{
	uint32_t scope_grfid = INVALID_GRFID; // If not using dynamic_engines, all newgrfs share their ID range
	if (_settings_game.vehicle.dynamic_engines) {
		scope_grfid = file->grfid;
		uint32_t override = _grf_id_overrides[file->grfid];
		if (override != 0) scope_grfid = override;
	}

	return _engine_mngr.GetID(type, internal_id, scope_grfid);
}

/**
 * Map the colour modifiers of TTDPatch to those that Open is using.
 * @param grf_sprite Pointer to the structure been modified.
 */
static void MapSpriteMappingRecolour(PalSpriteID *grf_sprite)
{
	if (HasBit(grf_sprite->pal, 14)) {
		ClrBit(grf_sprite->pal, 14);
		SetBit(grf_sprite->sprite, SPRITE_MODIFIER_OPAQUE);
	}

	if (HasBit(grf_sprite->sprite, 14)) {
		ClrBit(grf_sprite->sprite, 14);
		SetBit(grf_sprite->sprite, PALETTE_MODIFIER_TRANSPARENT);
	}

	if (HasBit(grf_sprite->sprite, 15)) {
		ClrBit(grf_sprite->sprite, 15);
		SetBit(grf_sprite->sprite, PALETTE_MODIFIER_COLOUR);
	}
}

/**
 * Read a sprite and a palette from the GRF and convert them into a format
 * suitable to OpenTTD.
 * @param buf                 Input stream.
 * @param read_flags          Whether to read TileLayoutFlags.
 * @param invert_action1_flag Set to true, if palette bit 15 means 'not from action 1'.
 * @param use_cur_spritesets  Whether to use currently referenceable action 1 sets.
 * @param feature             GrfSpecFeature to use spritesets from.
 * @param[out] grf_sprite     Read sprite and palette.
 * @param[out] max_sprite_offset  Optionally returns the number of sprites in the spriteset of the sprite. (0 if no spritset)
 * @param[out] max_palette_offset Optionally returns the number of sprites in the spriteset of the palette. (0 if no spritset)
 * @return Read TileLayoutFlags.
 */
static TileLayoutFlags ReadSpriteLayoutSprite(ByteReader *buf, bool read_flags, bool invert_action1_flag, bool use_cur_spritesets, int feature, PalSpriteID *grf_sprite, uint16_t *max_sprite_offset = nullptr, uint16_t *max_palette_offset = nullptr)
{
	grf_sprite->sprite = buf->ReadWord();
	grf_sprite->pal = buf->ReadWord();
	TileLayoutFlags flags = read_flags ? (TileLayoutFlags)buf->ReadWord() : TLF_NOTHING;

	MapSpriteMappingRecolour(grf_sprite);

	bool custom_sprite = HasBit(grf_sprite->pal, 15) != invert_action1_flag;
	ClrBit(grf_sprite->pal, 15);
	if (custom_sprite) {
		/* Use sprite from Action 1 */
		uint index = GB(grf_sprite->sprite, 0, 14);
		if (use_cur_spritesets && (!_cur.IsValidSpriteSet(feature, index) || _cur.GetNumEnts(feature, index) == 0)) {
			grfmsg(1, "ReadSpriteLayoutSprite: Spritelayout uses undefined custom spriteset %d", index);
			grf_sprite->sprite = SPR_IMG_QUERY;
			grf_sprite->pal = PAL_NONE;
		} else {
			SpriteID sprite = use_cur_spritesets ? _cur.GetSprite(feature, index) : index;
			if (max_sprite_offset != nullptr) *max_sprite_offset = use_cur_spritesets ? _cur.GetNumEnts(feature, index) : UINT16_MAX;
			SB(grf_sprite->sprite, 0, SPRITE_WIDTH, sprite);
			SetBit(grf_sprite->sprite, SPRITE_MODIFIER_CUSTOM_SPRITE);
		}
	} else if ((flags & TLF_SPRITE_VAR10) && !(flags & TLF_SPRITE_REG_FLAGS)) {
		grfmsg(1, "ReadSpriteLayoutSprite: Spritelayout specifies var10 value for non-action-1 sprite");
		DisableGrf(STR_NEWGRF_ERROR_INVALID_SPRITE_LAYOUT);
		return flags;
	}

	if (flags & TLF_CUSTOM_PALETTE) {
		/* Use palette from Action 1 */
		uint index = GB(grf_sprite->pal, 0, 14);
		if (use_cur_spritesets && (!_cur.IsValidSpriteSet(feature, index) || _cur.GetNumEnts(feature, index) == 0)) {
			grfmsg(1, "ReadSpriteLayoutSprite: Spritelayout uses undefined custom spriteset %d for 'palette'", index);
			grf_sprite->pal = PAL_NONE;
		} else {
			SpriteID sprite = use_cur_spritesets ? _cur.GetSprite(feature, index) : index;
			if (max_palette_offset != nullptr) *max_palette_offset = use_cur_spritesets ? _cur.GetNumEnts(feature, index) : UINT16_MAX;
			SB(grf_sprite->pal, 0, SPRITE_WIDTH, sprite);
			SetBit(grf_sprite->pal, SPRITE_MODIFIER_CUSTOM_SPRITE);
		}
	} else if ((flags & TLF_PALETTE_VAR10) && !(flags & TLF_PALETTE_REG_FLAGS)) {
		grfmsg(1, "ReadSpriteLayoutRegisters: Spritelayout specifies var10 value for non-action-1 palette");
		DisableGrf(STR_NEWGRF_ERROR_INVALID_SPRITE_LAYOUT);
		return flags;
	}

	return flags;
}

/**
 * Preprocess the TileLayoutFlags and read register modifiers from the GRF.
 * @param buf        Input stream.
 * @param flags      TileLayoutFlags to process.
 * @param is_parent  Whether the sprite is a parentsprite with a bounding box.
 * @param dts        Sprite layout to insert data into.
 * @param index      Sprite index to process; 0 for ground sprite.
 */
static void ReadSpriteLayoutRegisters(ByteReader *buf, TileLayoutFlags flags, bool is_parent, NewGRFSpriteLayout *dts, uint index)
{
	if (!(flags & TLF_DRAWING_FLAGS)) return;

	if (dts->registers == nullptr) dts->AllocateRegisters();
	TileLayoutRegisters &regs = const_cast<TileLayoutRegisters&>(dts->registers[index]);
	regs.flags = flags & TLF_DRAWING_FLAGS;

	if (flags & TLF_DODRAW)  regs.dodraw  = buf->ReadByte();
	if (flags & TLF_SPRITE)  regs.sprite  = buf->ReadByte();
	if (flags & TLF_PALETTE) regs.palette = buf->ReadByte();

	if (is_parent) {
		if (flags & TLF_BB_XY_OFFSET) {
			regs.delta.parent[0] = buf->ReadByte();
			regs.delta.parent[1] = buf->ReadByte();
		}
		if (flags & TLF_BB_Z_OFFSET)    regs.delta.parent[2] = buf->ReadByte();
	} else {
		if (flags & TLF_CHILD_X_OFFSET) regs.delta.child[0]  = buf->ReadByte();
		if (flags & TLF_CHILD_Y_OFFSET) regs.delta.child[1]  = buf->ReadByte();
	}

	if (flags & TLF_SPRITE_VAR10) {
		regs.sprite_var10 = buf->ReadByte();
		if (regs.sprite_var10 > TLR_MAX_VAR10) {
			grfmsg(1, "ReadSpriteLayoutRegisters: Spritelayout specifies var10 (%d) exceeding the maximal allowed value %d", regs.sprite_var10, TLR_MAX_VAR10);
			DisableGrf(STR_NEWGRF_ERROR_INVALID_SPRITE_LAYOUT);
			return;
		}
	}

	if (flags & TLF_PALETTE_VAR10) {
		regs.palette_var10 = buf->ReadByte();
		if (regs.palette_var10 > TLR_MAX_VAR10) {
			grfmsg(1, "ReadSpriteLayoutRegisters: Spritelayout specifies var10 (%d) exceeding the maximal allowed value %d", regs.palette_var10, TLR_MAX_VAR10);
			DisableGrf(STR_NEWGRF_ERROR_INVALID_SPRITE_LAYOUT);
			return;
		}
	}
}

/**
 * Read a spritelayout from the GRF.
 * @param buf                  Input
 * @param num_building_sprites Number of building sprites to read
 * @param use_cur_spritesets   Whether to use currently referenceable action 1 sets.
 * @param feature              GrfSpecFeature to use spritesets from.
 * @param allow_var10          Whether the spritelayout may specify var10 values for resolving multiple action-1-2-3 chains
 * @param no_z_position        Whether bounding boxes have no Z offset
 * @param dts                  Layout container to output into
 * @return True on error (GRF was disabled).
 */
static bool ReadSpriteLayout(ByteReader *buf, uint num_building_sprites, bool use_cur_spritesets, byte feature, bool allow_var10, bool no_z_position, NewGRFSpriteLayout *dts)
{
	bool has_flags = HasBit(num_building_sprites, 6);
	ClrBit(num_building_sprites, 6);
	TileLayoutFlags valid_flags = TLF_KNOWN_FLAGS;
	if (!allow_var10) valid_flags &= ~TLF_VAR10_FLAGS;
	dts->Allocate(num_building_sprites); // allocate before reading groundsprite flags

	uint16_t *max_sprite_offset = AllocaM(uint16_t, num_building_sprites + 1);
	uint16_t *max_palette_offset = AllocaM(uint16_t, num_building_sprites + 1);
	MemSetT(max_sprite_offset, 0, num_building_sprites + 1);
	MemSetT(max_palette_offset, 0, num_building_sprites + 1);

	/* Groundsprite */
	TileLayoutFlags flags = ReadSpriteLayoutSprite(buf, has_flags, false, use_cur_spritesets, feature, &dts->ground, max_sprite_offset, max_palette_offset);
	if (_cur.skip_sprites < 0) return true;

	if (flags & ~(valid_flags & ~TLF_NON_GROUND_FLAGS)) {
		grfmsg(1, "ReadSpriteLayout: Spritelayout uses invalid flag 0x%x for ground sprite", flags & ~(valid_flags & ~TLF_NON_GROUND_FLAGS));
		DisableGrf(STR_NEWGRF_ERROR_INVALID_SPRITE_LAYOUT);
		return true;
	}

	ReadSpriteLayoutRegisters(buf, flags, false, dts, 0);
	if (_cur.skip_sprites < 0) return true;

	for (uint i = 0; i < num_building_sprites; i++) {
		DrawTileSeqStruct *seq = const_cast<DrawTileSeqStruct*>(&dts->seq[i]);

		flags = ReadSpriteLayoutSprite(buf, has_flags, false, use_cur_spritesets, feature, &seq->image, max_sprite_offset + i + 1, max_palette_offset + i + 1);
		if (_cur.skip_sprites < 0) return true;

		if (flags & ~valid_flags) {
			grfmsg(1, "ReadSpriteLayout: Spritelayout uses unknown flag 0x%x", flags & ~valid_flags);
			DisableGrf(STR_NEWGRF_ERROR_INVALID_SPRITE_LAYOUT);
			return true;
		}

		seq->delta_x = buf->ReadByte();
		seq->delta_y = buf->ReadByte();

		if (!no_z_position) seq->delta_z = buf->ReadByte();

		if (seq->IsParentSprite()) {
			seq->size_x = buf->ReadByte();
			seq->size_y = buf->ReadByte();
			seq->size_z = buf->ReadByte();
		}

		ReadSpriteLayoutRegisters(buf, flags, seq->IsParentSprite(), dts, i + 1);
		if (_cur.skip_sprites < 0) return true;
	}

	/* Check if the number of sprites per spriteset is consistent */
	bool is_consistent = true;
	dts->consistent_max_offset = 0;
	for (uint i = 0; i < num_building_sprites + 1; i++) {
		if (max_sprite_offset[i] > 0) {
			if (dts->consistent_max_offset == 0) {
				dts->consistent_max_offset = max_sprite_offset[i];
			} else if (dts->consistent_max_offset != max_sprite_offset[i]) {
				is_consistent = false;
				break;
			}
		}
		if (max_palette_offset[i] > 0) {
			if (dts->consistent_max_offset == 0) {
				dts->consistent_max_offset = max_palette_offset[i];
			} else if (dts->consistent_max_offset != max_palette_offset[i]) {
				is_consistent = false;
				break;
			}
		}
	}

	/* When the Action1 sets are unknown, everything should be 0 (no spriteset usage) or UINT16_MAX (some spriteset usage) */
	assert(use_cur_spritesets || (is_consistent && (dts->consistent_max_offset == 0 || dts->consistent_max_offset == UINT16_MAX)));

	if (!is_consistent || dts->registers != nullptr) {
		dts->consistent_max_offset = 0;
		if (dts->registers == nullptr) dts->AllocateRegisters();

		for (uint i = 0; i < num_building_sprites + 1; i++) {
			TileLayoutRegisters &regs = const_cast<TileLayoutRegisters&>(dts->registers[i]);
			regs.max_sprite_offset = max_sprite_offset[i];
			regs.max_palette_offset = max_palette_offset[i];
		}
	}

	return false;
}

/**
 * Translate the refit mask. refit_mask is uint32_t as it has not been mapped to CargoTypes.
 */
static CargoTypes TranslateRefitMask(uint32_t refit_mask)
{
	CargoTypes result = 0;
	for (uint8_t bit : SetBitIterator(refit_mask)) {
		CargoID cargo = GetCargoTranslation(bit, _cur.grffile, true);
		if (cargo != CT_INVALID) SetBit(result, cargo);
	}
	return result;
}

/**
 * Converts TTD(P) Base Price pointers into the enum used by OTTD
 * See http://wiki.ttdpatch.net/tiki-index.php?page=BaseCosts
 * @param base_pointer TTD(P) Base Price Pointer
 * @param error_location Function name for grf error messages
 * @param[out] index If \a base_pointer is valid, \a index is assigned to the matching price; else it is left unchanged
 */
static void ConvertTTDBasePrice(uint32_t base_pointer, const char *error_location, Price *index)
{
	/* Special value for 'none' */
	if (base_pointer == 0) {
		*index = INVALID_PRICE;
		return;
	}

	static const uint32_t start = 0x4B34; ///< Position of first base price
	static const uint32_t size  = 6;      ///< Size of each base price record

	if (base_pointer < start || (base_pointer - start) % size != 0 || (base_pointer - start) / size >= PR_END) {
		grfmsg(1, "%s: Unsupported running cost base 0x%04X, ignoring", error_location, base_pointer);
		return;
	}

	*index = (Price)((base_pointer - start) / size);
}

/** Possible return values for the FeatureChangeInfo functions */
enum ChangeInfoResult {
	CIR_SUCCESS,    ///< Variable was parsed and read
	CIR_DISABLED,   ///< GRF was disabled due to error
	CIR_UNHANDLED,  ///< Variable was parsed but unread
	CIR_UNKNOWN,    ///< Variable is unknown
	CIR_INVALID_ID, ///< Attempt to modify an invalid ID
};

typedef ChangeInfoResult (*VCI_Handler)(uint engine, int numinfo, int prop, const GRFFilePropertyRemapEntry *mapping_entry, ByteReader *buf);

static ChangeInfoResult HandleAction0PropertyDefault(ByteReader *buf, int prop)
{
	if (prop == A0RPI_UNKNOWN_ERROR) {
		return CIR_DISABLED;
	} else if (prop < A0RPI_UNKNOWN_IGNORE) {
		return CIR_UNKNOWN;
	} else {
		buf->Skip(buf->ReadExtendedByte());
		return CIR_SUCCESS;
	}
}

static bool MappedPropertyLengthMismatch(ByteReader *buf, uint expected_size, const GRFFilePropertyRemapEntry *mapping_entry)
{
	uint length = buf->ReadExtendedByte();
	if (length != expected_size) {
		if (mapping_entry != nullptr) {
			grfmsg(2, "Ignoring use of mapped property: %s, feature: %s, mapped to: %X%s, with incorrect data size: %u instead of %u",
					mapping_entry->name, GetFeatureString(mapping_entry->feature),
					mapping_entry->property_id, mapping_entry->extended ? " (extended)" : "",
					length, expected_size);
		}
		buf->Skip(length);
		return true;
	} else {
		return false;
	}
}

/**
 * Define properties common to all vehicles
 * @param ei Engine info.
 * @param prop The property to change.
 * @param buf The property value.
 * @return ChangeInfoResult.
 */
static ChangeInfoResult CommonVehicleChangeInfo(EngineInfo *ei, int prop, const GRFFilePropertyRemapEntry *mapping_entry, ByteReader *buf)
{
	switch (prop) {
		case 0x00: // Introduction date
			ei->base_intro = buf->ReadWord() + DAYS_TILL_ORIGINAL_BASE_YEAR;
			break;

		case 0x02: // Decay speed
			ei->decay_speed = buf->ReadByte();
			break;

		case 0x03: // Vehicle life
			ei->lifelength = buf->ReadByte();
			break;

		case 0x04: // Model life
			ei->base_life = buf->ReadByte();
			break;

		case 0x06: // Climates available
			ei->climates = buf->ReadByte();
			break;

		case PROP_VEHICLE_LOAD_AMOUNT: // 0x07 Loading speed
			/* Amount of cargo loaded during a vehicle's "loading tick" */
			ei->load_amount = buf->ReadByte();
			break;

		default:
			return HandleAction0PropertyDefault(buf, prop);
	}

	return CIR_SUCCESS;
}

/**
 * Define properties for rail vehicles
 * @param engine :ocal ID of the first vehicle.
 * @param numinfo Number of subsequent IDs to change the property for.
 * @param prop The property to change.
 * @param buf The property value.
 * @return ChangeInfoResult.
 */
static ChangeInfoResult RailVehicleChangeInfo(uint engine, int numinfo, int prop, const GRFFilePropertyRemapEntry *mapping_entry, ByteReader *buf)
{
	ChangeInfoResult ret = CIR_SUCCESS;

	for (int i = 0; i < numinfo; i++) {
		Engine *e = GetNewEngine(_cur.grffile, VEH_TRAIN, engine + i);
		if (e == nullptr) return CIR_INVALID_ID; // No engine could be allocated, so neither can any next vehicles

		EngineInfo *ei = &e->info;
		RailVehicleInfo *rvi = &e->u.rail;

		switch (prop) {
			case 0x05: { // Track type
				uint8_t tracktype = buf->ReadByte();

				if (tracktype < _cur.grffile->railtype_list.size()) {
					_gted[e->index].railtypelabel = _cur.grffile->railtype_list[tracktype];
					break;
				}

				switch (tracktype) {
					case 0: _gted[e->index].railtypelabel = rvi->engclass >= 2 ? RAILTYPE_LABEL_ELECTRIC : RAILTYPE_LABEL_RAIL; break;
					case 1: _gted[e->index].railtypelabel = RAILTYPE_LABEL_MONO; break;
					case 2: _gted[e->index].railtypelabel = RAILTYPE_LABEL_MAGLEV; break;
					default:
						grfmsg(1, "RailVehicleChangeInfo: Invalid track type %d specified, ignoring", tracktype);
						break;
				}
				break;
			}

			case 0x08: // AI passenger service
				/* Tells the AI that this engine is designed for
				 * passenger services and shouldn't be used for freight. */
				rvi->ai_passenger_only = buf->ReadByte();
				break;

			case PROP_TRAIN_SPEED: { // 0x09 Speed (1 unit is 1 km-ish/h)
				uint16_t speed = buf->ReadWord();
				if (speed == 0xFFFF) speed = 0;

				rvi->max_speed = speed;
				break;
			}

			case PROP_TRAIN_POWER: // 0x0B Power
				rvi->power = buf->ReadWord();

				/* Set engine / wagon state based on power */
				if (rvi->power != 0) {
					if (rvi->railveh_type == RAILVEH_WAGON) {
						rvi->railveh_type = RAILVEH_SINGLEHEAD;
					}
				} else {
					rvi->railveh_type = RAILVEH_WAGON;
				}
				break;

			case PROP_TRAIN_RUNNING_COST_FACTOR: // 0x0D Running cost factor
				rvi->running_cost = buf->ReadByte();
				break;

			case 0x0E: // Running cost base
				ConvertTTDBasePrice(buf->ReadDWord(), "RailVehicleChangeInfo", &rvi->running_cost_class);
				break;

			case 0x12: { // Sprite ID
				uint8_t spriteid = buf->ReadByte();
				uint8_t orig_spriteid = spriteid;

				/* TTD sprite IDs point to a location in a 16bit array, but we use it
				 * as an array index, so we need it to be half the original value. */
				if (spriteid < 0xFD) spriteid >>= 1;

				if (IsValidNewGRFImageIndex<VEH_TRAIN>(spriteid)) {
					rvi->image_index = spriteid;
				} else {
					grfmsg(1, "RailVehicleChangeInfo: Invalid Sprite %d specified, ignoring", orig_spriteid);
					rvi->image_index = 0;
				}
				break;
			}

			case 0x13: { // Dual-headed
				uint8_t dual = buf->ReadByte();

				if (dual != 0) {
					rvi->railveh_type = RAILVEH_MULTIHEAD;
				} else {
					rvi->railveh_type = rvi->power == 0 ?
						RAILVEH_WAGON : RAILVEH_SINGLEHEAD;
				}
				break;
			}

			case PROP_TRAIN_CARGO_CAPACITY: // 0x14 Cargo capacity
				rvi->capacity = buf->ReadByte();
				break;

			case 0x15: { // Cargo type
				_gted[e->index].defaultcargo_grf = _cur.grffile;
				uint8_t ctype = buf->ReadByte();

				if (ctype == 0xFF) {
					/* 0xFF is specified as 'use first refittable' */
					ei->cargo_type = INVALID_CARGO;
				} else if (_cur.grffile->grf_version >= 8) {
					/* Use translated cargo. Might result in INVALID_CARGO (first refittable), if cargo is not defined. */
					ei->cargo_type = GetCargoTranslation(ctype, _cur.grffile);
				} else if (ctype < NUM_CARGO) {
					/* Use untranslated cargo. */
					ei->cargo_type = ctype;
				} else {
<<<<<<< HEAD
					ei->cargo_type = CT_INVALID;
					grfmsg(2, "RailVehicleChangeInfo: Invalid cargo type %d, using first refittable", ctype);
=======
					ei->cargo_type = INVALID_CARGO;
					GrfMsg(2, "RailVehicleChangeInfo: Invalid cargo type {}, using first refittable", ctype);
>>>>>>> f7bd70ba
				}
				break;
			}

			case PROP_TRAIN_WEIGHT: // 0x16 Weight
				SB(rvi->weight, 0, 8, buf->ReadByte());
				break;

			case PROP_TRAIN_COST_FACTOR: // 0x17 Cost factor
				rvi->cost_factor = buf->ReadByte();
				break;

			case 0x18: // AI rank
				grfmsg(2, "RailVehicleChangeInfo: Property 0x18 'AI rank' not used by NoAI, ignored.");
				buf->ReadByte();
				break;

			case 0x19: { // Engine traction type
				/* What do the individual numbers mean?
				 * 0x00 .. 0x07: Steam
				 * 0x08 .. 0x27: Diesel
				 * 0x28 .. 0x31: Electric
				 * 0x32 .. 0x37: Monorail
				 * 0x38 .. 0x41: Maglev
				 */
				uint8_t traction = buf->ReadByte();
				EngineClass engclass;

				if (traction <= 0x07) {
					engclass = EC_STEAM;
				} else if (traction <= 0x27) {
					engclass = EC_DIESEL;
				} else if (traction <= 0x31) {
					engclass = EC_ELECTRIC;
				} else if (traction <= 0x37) {
					engclass = EC_MONORAIL;
				} else if (traction <= 0x41) {
					engclass = EC_MAGLEV;
				} else {
					break;
				}

				if (_cur.grffile->railtype_list.empty()) {
					/* Use traction type to select between normal and electrified
					 * rail only when no translation list is in place. */
					if (_gted[e->index].railtypelabel == RAILTYPE_LABEL_RAIL     && engclass >= EC_ELECTRIC) _gted[e->index].railtypelabel = RAILTYPE_LABEL_ELECTRIC;
					if (_gted[e->index].railtypelabel == RAILTYPE_LABEL_ELECTRIC && engclass  < EC_ELECTRIC) _gted[e->index].railtypelabel = RAILTYPE_LABEL_RAIL;
				}

				rvi->engclass = engclass;
				break;
			}

			case 0x1A: // Alter purchase list sort order
				AlterVehicleListOrder(e->index, buf->ReadExtendedByte());
				break;

			case 0x1B: // Powered wagons power bonus
				rvi->pow_wag_power = buf->ReadWord();
				break;

			case 0x1C: // Refit cost
				ei->refit_cost = buf->ReadByte();
				break;

			case 0x1D: { // Refit cargo
				uint32_t mask = buf->ReadDWord();
				_gted[e->index].UpdateRefittability(mask != 0);
				ei->refit_mask = TranslateRefitMask(mask);
				_gted[e->index].defaultcargo_grf = _cur.grffile;
				break;
			}

			case 0x1E: // Callback
				SB(ei->callback_mask, 0, 8, buf->ReadByte());
				break;

			case PROP_TRAIN_TRACTIVE_EFFORT: // 0x1F Tractive effort coefficient
				rvi->tractive_effort = buf->ReadByte();
				break;

			case 0x20: // Air drag
				rvi->air_drag = buf->ReadByte();
				break;

			case PROP_TRAIN_SHORTEN_FACTOR: // 0x21 Shorter vehicle
				rvi->shorten_factor = buf->ReadByte();
				break;

			case 0x22: // Visual effect
				rvi->visual_effect = buf->ReadByte();
				/* Avoid accidentally setting visual_effect to the default value
				 * Since bit 6 (disable effects) is set anyways, we can safely erase some bits. */
				if (rvi->visual_effect == VE_DEFAULT) {
					assert(HasBit(rvi->visual_effect, VE_DISABLE_EFFECT));
					SB(rvi->visual_effect, VE_TYPE_START, VE_TYPE_COUNT, 0);
				}
				break;

			case 0x23: // Powered wagons weight bonus
				rvi->pow_wag_weight = buf->ReadByte();
				break;

			case 0x24: { // High byte of vehicle weight
				byte weight = buf->ReadByte();

				if (weight > 4) {
					grfmsg(2, "RailVehicleChangeInfo: Nonsensical weight of %d tons, ignoring", weight << 8);
				} else {
					SB(rvi->weight, 8, 8, weight);
				}
				break;
			}

			case PROP_TRAIN_USER_DATA: // 0x25 User-defined bit mask to set when checking veh. var. 42
				rvi->user_def_data = buf->ReadByte();
				break;

			case 0x26: // Retire vehicle early
				ei->retire_early = buf->ReadByte();
				break;

			case 0x27: // Miscellaneous flags
				ei->misc_flags = buf->ReadByte();
				_loaded_newgrf_features.has_2CC |= HasBit(ei->misc_flags, EF_USES_2CC);
				break;

			case 0x28: // Cargo classes allowed
				_gted[e->index].cargo_allowed = buf->ReadWord();
				_gted[e->index].UpdateRefittability(_gted[e->index].cargo_allowed != 0);
				_gted[e->index].defaultcargo_grf = _cur.grffile;
				break;

			case 0x29: // Cargo classes disallowed
				_gted[e->index].cargo_disallowed = buf->ReadWord();
				_gted[e->index].UpdateRefittability(false);
				break;

			case 0x2A: // Long format introduction date (days since year 0)
				ei->base_intro = buf->ReadDWord();
				break;

			case PROP_TRAIN_CARGO_AGE_PERIOD: // 0x2B Cargo aging period
				ei->cargo_age_period = buf->ReadWord();
				break;

			case 0x2C:   // CTT refit include list
			case 0x2D: { // CTT refit exclude list
				uint8_t count = buf->ReadByte();
				_gted[e->index].UpdateRefittability(prop == 0x2C && count != 0);
				if (prop == 0x2C) _gted[e->index].defaultcargo_grf = _cur.grffile;
				CargoTypes &ctt = prop == 0x2C ? _gted[e->index].ctt_include_mask : _gted[e->index].ctt_exclude_mask;
				ctt = 0;
				while (count--) {
					CargoID ctype = GetCargoTranslation(buf->ReadByte(), _cur.grffile);
					if (ctype == CT_INVALID) continue;
					SetBit(ctt, ctype);
				}
				break;
			}

			case PROP_TRAIN_CURVE_SPEED_MOD: // 0x2E Curve speed modifier
				rvi->curve_speed_mod = buf->ReadWord();
				break;

			case 0x2F: // Engine variant
				ei->variant_id = buf->ReadWord();
				break;

			case 0x30: // Extra miscellaneous flags
				ei->extra_flags = static_cast<ExtraEngineFlags>(buf->ReadDWord());
				break;

			case 0x31: // Callback additional mask
				SB(ei->callback_mask, 8, 8, buf->ReadByte());
				break;

			default:
				ret = CommonVehicleChangeInfo(ei, prop, mapping_entry, buf);
				break;
		}
	}

	return ret;
}

/**
 * Define properties for road vehicles
 * @param engine Local ID of the first vehicle.
 * @param numinfo Number of subsequent IDs to change the property for.
 * @param prop The property to change.
 * @param buf The property value.
 * @return ChangeInfoResult.
 */
static ChangeInfoResult RoadVehicleChangeInfo(uint engine, int numinfo, int prop, const GRFFilePropertyRemapEntry *mapping_entry, ByteReader *buf)
{
	ChangeInfoResult ret = CIR_SUCCESS;

	for (int i = 0; i < numinfo; i++) {
		Engine *e = GetNewEngine(_cur.grffile, VEH_ROAD, engine + i);
		if (e == nullptr) return CIR_INVALID_ID; // No engine could be allocated, so neither can any next vehicles

		EngineInfo *ei = &e->info;
		RoadVehicleInfo *rvi = &e->u.road;

		switch (prop) {
			case 0x05: // Road/tram type
				/* RoadTypeLabel is looked up later after the engine's road/tram
				 * flag is set, however 0 means the value has not been set. */
				_gted[e->index].roadtramtype = buf->ReadByte() + 1;
				break;

			case 0x08: // Speed (1 unit is 0.5 kmh)
				rvi->max_speed = buf->ReadByte();
				break;

			case PROP_ROADVEH_RUNNING_COST_FACTOR: // 0x09 Running cost factor
				rvi->running_cost = buf->ReadByte();
				break;

			case 0x0A: // Running cost base
				ConvertTTDBasePrice(buf->ReadDWord(), "RoadVehicleChangeInfo", &rvi->running_cost_class);
				break;

			case 0x0E: { // Sprite ID
				uint8_t spriteid = buf->ReadByte();
				uint8_t orig_spriteid = spriteid;

				/* cars have different custom id in the GRF file */
				if (spriteid == 0xFF) spriteid = 0xFD;

				if (spriteid < 0xFD) spriteid >>= 1;

				if (IsValidNewGRFImageIndex<VEH_ROAD>(spriteid)) {
					rvi->image_index = spriteid;
				} else {
					grfmsg(1, "RoadVehicleChangeInfo: Invalid Sprite %d specified, ignoring", orig_spriteid);
					rvi->image_index = 0;
				}
				break;
			}

			case PROP_ROADVEH_CARGO_CAPACITY: // 0x0F Cargo capacity
				rvi->capacity = buf->ReadByte();
				break;

			case 0x10: { // Cargo type
				_gted[e->index].defaultcargo_grf = _cur.grffile;
				uint8_t ctype = buf->ReadByte();

				if (ctype == 0xFF) {
					/* 0xFF is specified as 'use first refittable' */
					ei->cargo_type = INVALID_CARGO;
				} else if (_cur.grffile->grf_version >= 8) {
					/* Use translated cargo. Might result in INVALID_CARGO (first refittable), if cargo is not defined. */
					ei->cargo_type = GetCargoTranslation(ctype, _cur.grffile);
				} else if (ctype < NUM_CARGO) {
					/* Use untranslated cargo. */
					ei->cargo_type = ctype;
				} else {
<<<<<<< HEAD
					ei->cargo_type = CT_INVALID;
					grfmsg(2, "RailVehicleChangeInfo: Invalid cargo type %d, using first refittable", ctype);
=======
					ei->cargo_type = INVALID_CARGO;
					GrfMsg(2, "RailVehicleChangeInfo: Invalid cargo type {}, using first refittable", ctype);
>>>>>>> f7bd70ba
				}
				break;
			}

			case PROP_ROADVEH_COST_FACTOR: // 0x11 Cost factor
				rvi->cost_factor = buf->ReadByte();
				break;

			case 0x12: // SFX
				rvi->sfx = GetNewGRFSoundID(_cur.grffile, buf->ReadByte());
				break;

			case PROP_ROADVEH_POWER: // Power in units of 10 HP.
				rvi->power = buf->ReadByte();
				break;

			case PROP_ROADVEH_WEIGHT: // Weight in units of 1/4 tons.
				rvi->weight = buf->ReadByte();
				break;

			case PROP_ROADVEH_SPEED: // Speed in mph/0.8
				_gted[e->index].rv_max_speed = buf->ReadByte();
				break;

			case 0x16: { // Cargoes available for refitting
				uint32_t mask = buf->ReadDWord();
				_gted[e->index].UpdateRefittability(mask != 0);
				ei->refit_mask = TranslateRefitMask(mask);
				_gted[e->index].defaultcargo_grf = _cur.grffile;
				break;
			}

			case 0x17: // Callback mask
				SB(ei->callback_mask, 0, 8, buf->ReadByte());
				break;

			case PROP_ROADVEH_TRACTIVE_EFFORT: // Tractive effort coefficient in 1/256.
				rvi->tractive_effort = buf->ReadByte();
				break;

			case 0x19: // Air drag
				rvi->air_drag = buf->ReadByte();
				break;

			case 0x1A: // Refit cost
				ei->refit_cost = buf->ReadByte();
				break;

			case 0x1B: // Retire vehicle early
				ei->retire_early = buf->ReadByte();
				break;

			case 0x1C: // Miscellaneous flags
				ei->misc_flags = buf->ReadByte();
				_loaded_newgrf_features.has_2CC |= HasBit(ei->misc_flags, EF_USES_2CC);
				break;

			case 0x1D: // Cargo classes allowed
				_gted[e->index].cargo_allowed = buf->ReadWord();
				_gted[e->index].UpdateRefittability(_gted[e->index].cargo_allowed != 0);
				_gted[e->index].defaultcargo_grf = _cur.grffile;
				break;

			case 0x1E: // Cargo classes disallowed
				_gted[e->index].cargo_disallowed = buf->ReadWord();
				_gted[e->index].UpdateRefittability(false);
				break;

			case 0x1F: // Long format introduction date (days since year 0)
				ei->base_intro = buf->ReadDWord();
				break;

			case 0x20: // Alter purchase list sort order
				AlterVehicleListOrder(e->index, buf->ReadExtendedByte());
				break;

			case 0x21: // Visual effect
				rvi->visual_effect = buf->ReadByte();
				/* Avoid accidentally setting visual_effect to the default value
				 * Since bit 6 (disable effects) is set anyways, we can safely erase some bits. */
				if (rvi->visual_effect == VE_DEFAULT) {
					assert(HasBit(rvi->visual_effect, VE_DISABLE_EFFECT));
					SB(rvi->visual_effect, VE_TYPE_START, VE_TYPE_COUNT, 0);
				}
				break;

			case PROP_ROADVEH_CARGO_AGE_PERIOD: // 0x22 Cargo aging period
				ei->cargo_age_period = buf->ReadWord();
				break;

			case PROP_ROADVEH_SHORTEN_FACTOR: // 0x23 Shorter vehicle
				rvi->shorten_factor = buf->ReadByte();
				break;

			case 0x24:   // CTT refit include list
			case 0x25: { // CTT refit exclude list
				uint8_t count = buf->ReadByte();
				_gted[e->index].UpdateRefittability(prop == 0x24 && count != 0);
				if (prop == 0x24) _gted[e->index].defaultcargo_grf = _cur.grffile;
				CargoTypes &ctt = prop == 0x24 ? _gted[e->index].ctt_include_mask : _gted[e->index].ctt_exclude_mask;
				ctt = 0;
				while (count--) {
					CargoID ctype = GetCargoTranslation(buf->ReadByte(), _cur.grffile);
					if (ctype == CT_INVALID) continue;
					SetBit(ctt, ctype);
				}
				break;
			}

			case 0x26: // Engine variant
				ei->variant_id = buf->ReadWord();
				break;

			case 0x27: // Extra miscellaneous flags
				ei->extra_flags = static_cast<ExtraEngineFlags>(buf->ReadDWord());
				break;

			case 0x28: // Callback additional mask
				SB(ei->callback_mask, 8, 8, buf->ReadByte());
				break;

			default:
				ret = CommonVehicleChangeInfo(ei, prop, mapping_entry, buf);
				break;
		}
	}

	return ret;
}

/**
 * Define properties for ships
 * @param engine Local ID of the first vehicle.
 * @param numinfo Number of subsequent IDs to change the property for.
 * @param prop The property to change.
 * @param buf The property value.
 * @return ChangeInfoResult.
 */
static ChangeInfoResult ShipVehicleChangeInfo(uint engine, int numinfo, int prop, const GRFFilePropertyRemapEntry *mapping_entry, ByteReader *buf)
{
	ChangeInfoResult ret = CIR_SUCCESS;

	for (int i = 0; i < numinfo; i++) {
		Engine *e = GetNewEngine(_cur.grffile, VEH_SHIP, engine + i);
		if (e == nullptr) return CIR_INVALID_ID; // No engine could be allocated, so neither can any next vehicles

		EngineInfo *ei = &e->info;
		ShipVehicleInfo *svi = &e->u.ship;

		switch (prop) {
			case 0x08: { // Sprite ID
				uint8_t spriteid = buf->ReadByte();
				uint8_t orig_spriteid = spriteid;

				/* ships have different custom id in the GRF file */
				if (spriteid == 0xFF) spriteid = 0xFD;

				if (spriteid < 0xFD) spriteid >>= 1;

				if (IsValidNewGRFImageIndex<VEH_SHIP>(spriteid)) {
					svi->image_index = spriteid;
				} else {
					grfmsg(1, "ShipVehicleChangeInfo: Invalid Sprite %d specified, ignoring", orig_spriteid);
					svi->image_index = 0;
				}
				break;
			}

			case 0x09: // Refittable
				svi->old_refittable = (buf->ReadByte() != 0);
				break;

			case PROP_SHIP_COST_FACTOR: // 0x0A Cost factor
				svi->cost_factor = buf->ReadByte();
				break;

			case PROP_SHIP_SPEED: // 0x0B Speed (1 unit is 0.5 km-ish/h)
				svi->max_speed = buf->ReadByte();
				break;

			case 0x0C: { // Cargo type
				_gted[e->index].defaultcargo_grf = _cur.grffile;
				uint8_t ctype = buf->ReadByte();

				if (ctype == 0xFF) {
					/* 0xFF is specified as 'use first refittable' */
					ei->cargo_type = INVALID_CARGO;
				} else if (_cur.grffile->grf_version >= 8) {
					/* Use translated cargo. Might result in INVALID_CARGO (first refittable), if cargo is not defined. */
					ei->cargo_type = GetCargoTranslation(ctype, _cur.grffile);
				} else if (ctype < NUM_CARGO) {
					/* Use untranslated cargo. */
					ei->cargo_type = ctype;
				} else {
<<<<<<< HEAD
					ei->cargo_type = CT_INVALID;
					grfmsg(2, "ShipVehicleChangeInfo: Invalid cargo type %d, using first refittable", ctype);
=======
					ei->cargo_type = INVALID_CARGO;
					GrfMsg(2, "ShipVehicleChangeInfo: Invalid cargo type {}, using first refittable", ctype);
>>>>>>> f7bd70ba
				}
				break;
			}

			case PROP_SHIP_CARGO_CAPACITY: // 0x0D Cargo capacity
				svi->capacity = buf->ReadWord();
				break;

			case PROP_SHIP_RUNNING_COST_FACTOR: // 0x0F Running cost factor
				svi->running_cost = buf->ReadByte();
				break;

			case 0x10: // SFX
				svi->sfx = GetNewGRFSoundID(_cur.grffile, buf->ReadByte());
				break;

			case 0x11: { // Cargoes available for refitting
				uint32_t mask = buf->ReadDWord();
				_gted[e->index].UpdateRefittability(mask != 0);
				ei->refit_mask = TranslateRefitMask(mask);
				_gted[e->index].defaultcargo_grf = _cur.grffile;
				break;
			}

			case 0x12: // Callback mask
				SB(ei->callback_mask, 0, 8, buf->ReadByte());
				break;

			case 0x13: // Refit cost
				ei->refit_cost = buf->ReadByte();
				break;

			case 0x14: // Ocean speed fraction
				svi->ocean_speed_frac = buf->ReadByte();
				break;

			case 0x15: // Canal speed fraction
				svi->canal_speed_frac = buf->ReadByte();
				break;

			case 0x16: // Retire vehicle early
				ei->retire_early = buf->ReadByte();
				break;

			case 0x17: // Miscellaneous flags
				ei->misc_flags = buf->ReadByte();
				_loaded_newgrf_features.has_2CC |= HasBit(ei->misc_flags, EF_USES_2CC);
				break;

			case 0x18: // Cargo classes allowed
				_gted[e->index].cargo_allowed = buf->ReadWord();
				_gted[e->index].UpdateRefittability(_gted[e->index].cargo_allowed != 0);
				_gted[e->index].defaultcargo_grf = _cur.grffile;
				break;

			case 0x19: // Cargo classes disallowed
				_gted[e->index].cargo_disallowed = buf->ReadWord();
				_gted[e->index].UpdateRefittability(false);
				break;

			case 0x1A: // Long format introduction date (days since year 0)
				ei->base_intro = buf->ReadDWord();
				break;

			case 0x1B: // Alter purchase list sort order
				AlterVehicleListOrder(e->index, buf->ReadExtendedByte());
				break;

			case 0x1C: // Visual effect
				svi->visual_effect = buf->ReadByte();
				/* Avoid accidentally setting visual_effect to the default value
				 * Since bit 6 (disable effects) is set anyways, we can safely erase some bits. */
				if (svi->visual_effect == VE_DEFAULT) {
					assert(HasBit(svi->visual_effect, VE_DISABLE_EFFECT));
					SB(svi->visual_effect, VE_TYPE_START, VE_TYPE_COUNT, 0);
				}
				break;

			case PROP_SHIP_CARGO_AGE_PERIOD: // 0x1D Cargo aging period
				ei->cargo_age_period = buf->ReadWord();
				break;

			case 0x1E:   // CTT refit include list
			case 0x1F: { // CTT refit exclude list
				uint8_t count = buf->ReadByte();
				_gted[e->index].UpdateRefittability(prop == 0x1E && count != 0);
				if (prop == 0x1E) _gted[e->index].defaultcargo_grf = _cur.grffile;
				CargoTypes &ctt = prop == 0x1E ? _gted[e->index].ctt_include_mask : _gted[e->index].ctt_exclude_mask;
				ctt = 0;
				while (count--) {
					CargoID ctype = GetCargoTranslation(buf->ReadByte(), _cur.grffile);
					if (ctype == CT_INVALID) continue;
					SetBit(ctt, ctype);
				}
				break;
			}

			case 0x20: // Engine variant
				ei->variant_id = buf->ReadWord();
				break;

			case 0x21: // Extra miscellaneous flags
				ei->extra_flags = static_cast<ExtraEngineFlags>(buf->ReadDWord());
				break;

			case 0x22: // Callback additional mask
				SB(ei->callback_mask, 8, 8, buf->ReadByte());
				break;

			default:
				ret = CommonVehicleChangeInfo(ei, prop, mapping_entry, buf);
				break;
		}
	}

	return ret;
}

/**
 * Define properties for aircraft
 * @param engine Local ID of the aircraft.
 * @param numinfo Number of subsequent IDs to change the property for.
 * @param prop The property to change.
 * @param buf The property value.
 * @return ChangeInfoResult.
 */
static ChangeInfoResult AircraftVehicleChangeInfo(uint engine, int numinfo, int prop, const GRFFilePropertyRemapEntry *mapping_entry, ByteReader *buf)
{
	ChangeInfoResult ret = CIR_SUCCESS;

	for (int i = 0; i < numinfo; i++) {
		Engine *e = GetNewEngine(_cur.grffile, VEH_AIRCRAFT, engine + i);
		if (e == nullptr) return CIR_INVALID_ID; // No engine could be allocated, so neither can any next vehicles

		EngineInfo *ei = &e->info;
		AircraftVehicleInfo *avi = &e->u.air;

		switch (prop) {
			case 0x08: { // Sprite ID
				uint8_t spriteid = buf->ReadByte();
				uint8_t orig_spriteid = spriteid;

				/* aircraft have different custom id in the GRF file */
				if (spriteid == 0xFF) spriteid = 0xFD;

				if (spriteid < 0xFD) spriteid >>= 1;

				if (IsValidNewGRFImageIndex<VEH_AIRCRAFT>(spriteid)) {
					avi->image_index = spriteid;
				} else {
					grfmsg(1, "AircraftVehicleChangeInfo: Invalid Sprite %d specified, ignoring", orig_spriteid);
					avi->image_index = 0;
				}
				break;
			}

			case 0x09: // Helicopter
				if (buf->ReadByte() == 0) {
					avi->subtype = AIR_HELI;
				} else {
					SB(avi->subtype, 0, 1, 1); // AIR_CTOL
				}
				break;

			case 0x0A: // Large
				SB(avi->subtype, 1, 1, (buf->ReadByte() != 0 ? 1 : 0)); // AIR_FAST
				break;

			case PROP_AIRCRAFT_COST_FACTOR: // 0x0B Cost factor
				avi->cost_factor = buf->ReadByte();
				break;

			case PROP_AIRCRAFT_SPEED: // 0x0C Speed (1 unit is 8 mph, we translate to 1 unit is 1 km-ish/h)
				avi->max_speed = (buf->ReadByte() * 128) / 10;
				break;

			case 0x0D: // Acceleration
				avi->acceleration = buf->ReadByte();
				break;

			case PROP_AIRCRAFT_RUNNING_COST_FACTOR: // 0x0E Running cost factor
				avi->running_cost = buf->ReadByte();
				break;

			case PROP_AIRCRAFT_PASSENGER_CAPACITY: // 0x0F Passenger capacity
				avi->passenger_capacity = buf->ReadWord();
				break;

			case PROP_AIRCRAFT_MAIL_CAPACITY: // 0x11 Mail capacity
				avi->mail_capacity = buf->ReadByte();
				break;

			case 0x12: // SFX
				avi->sfx = GetNewGRFSoundID(_cur.grffile, buf->ReadByte());
				break;

			case 0x13: { // Cargoes available for refitting
				uint32_t mask = buf->ReadDWord();
				_gted[e->index].UpdateRefittability(mask != 0);
				ei->refit_mask = TranslateRefitMask(mask);
				_gted[e->index].defaultcargo_grf = _cur.grffile;
				break;
			}

			case 0x14: // Callback mask
				SB(ei->callback_mask, 0, 8, buf->ReadByte());
				break;

			case 0x15: // Refit cost
				ei->refit_cost = buf->ReadByte();
				break;

			case 0x16: // Retire vehicle early
				ei->retire_early = buf->ReadByte();
				break;

			case 0x17: // Miscellaneous flags
				ei->misc_flags = buf->ReadByte();
				_loaded_newgrf_features.has_2CC |= HasBit(ei->misc_flags, EF_USES_2CC);
				break;

			case 0x18: // Cargo classes allowed
				_gted[e->index].cargo_allowed = buf->ReadWord();
				_gted[e->index].UpdateRefittability(_gted[e->index].cargo_allowed != 0);
				_gted[e->index].defaultcargo_grf = _cur.grffile;
				break;

			case 0x19: // Cargo classes disallowed
				_gted[e->index].cargo_disallowed = buf->ReadWord();
				_gted[e->index].UpdateRefittability(false);
				break;

			case 0x1A: // Long format introduction date (days since year 0)
				ei->base_intro = buf->ReadDWord();
				break;

			case 0x1B: // Alter purchase list sort order
				AlterVehicleListOrder(e->index, buf->ReadExtendedByte());
				break;

			case PROP_AIRCRAFT_CARGO_AGE_PERIOD: // 0x1C Cargo aging period
				ei->cargo_age_period = buf->ReadWord();
				break;

			case 0x1D:   // CTT refit include list
			case 0x1E: { // CTT refit exclude list
				uint8_t count = buf->ReadByte();
				_gted[e->index].UpdateRefittability(prop == 0x1D && count != 0);
				if (prop == 0x1D) _gted[e->index].defaultcargo_grf = _cur.grffile;
				CargoTypes &ctt = prop == 0x1D ? _gted[e->index].ctt_include_mask : _gted[e->index].ctt_exclude_mask;
				ctt = 0;
				while (count--) {
					CargoID ctype = GetCargoTranslation(buf->ReadByte(), _cur.grffile);
					if (ctype == CT_INVALID) continue;
					SetBit(ctt, ctype);
				}
				break;
			}

			case PROP_AIRCRAFT_RANGE: // 0x1F Max aircraft range
				avi->max_range = buf->ReadWord();
				break;

			case 0x20: // Engine variant
				ei->variant_id = buf->ReadWord();
				break;

			case 0x21: // Extra miscellaneous flags
				ei->extra_flags = static_cast<ExtraEngineFlags>(buf->ReadDWord());
				break;

			case 0x22: // Callback additional mask
				SB(ei->callback_mask, 8, 8, buf->ReadByte());
				break;

			default:
				ret = CommonVehicleChangeInfo(ei, prop, mapping_entry, buf);
				break;
		}
	}

	return ret;
}

/**
 * Define properties for stations
 * @param stid StationID of the first station tile.
 * @param numinfo Number of subsequent station tiles to change the property for.
 * @param prop The property to change.
 * @param buf The property value.
 * @return ChangeInfoResult.
 */
static ChangeInfoResult StationChangeInfo(uint stid, int numinfo, int prop, const GRFFilePropertyRemapEntry *mapping_entry, ByteReader *buf)
{
	ChangeInfoResult ret = CIR_SUCCESS;

	if (stid + numinfo > NUM_STATIONS_PER_GRF) {
		grfmsg(1, "StationChangeInfo: Station %u is invalid, max %u, ignoring", stid + numinfo, NUM_STATIONS_PER_GRF);
		return CIR_INVALID_ID;
	}

	/* Allocate station specs if necessary */
	if (_cur.grffile->stations.size() < stid + numinfo) _cur.grffile->stations.resize(stid + numinfo);

	for (int i = 0; i < numinfo; i++) {
		StationSpec *statspec = _cur.grffile->stations[stid + i].get();

		/* Check that the station we are modifying is defined. */
		if (statspec == nullptr && prop != 0x08) {
			grfmsg(2, "StationChangeInfo: Attempt to modify undefined station %u, ignoring", stid + i);
			return CIR_INVALID_ID;
		}

		switch (prop) {
			case 0x08: { // Class ID
				/* Property 0x08 is special; it is where the station is allocated */
				if (statspec == nullptr) {
					_cur.grffile->stations[stid + i] = std::make_unique<StationSpec>();
					statspec = _cur.grffile->stations[stid + i].get();
				}

				/* Swap classid because we read it in BE meaning WAYP or DFLT */
				uint32_t classid = buf->ReadDWord();
				statspec->cls_id = StationClass::Allocate(BSWAP32(classid));
				break;
			}

			case 0x09: { // Define sprite layout
				uint16_t tiles = buf->ReadExtendedByte();
				statspec->renderdata.clear(); // delete earlier loaded stuff
				statspec->renderdata.reserve(tiles);

				for (uint t = 0; t < tiles; t++) {
					NewGRFSpriteLayout *dts = &statspec->renderdata.emplace_back();
					dts->consistent_max_offset = UINT16_MAX; // Spritesets are unknown, so no limit.

					if (buf->HasData(4) && *(unaligned_uint32*)buf->Data() == 0) {
						buf->Skip(4);
						extern const DrawTileSprites _station_display_datas_rail[8];
						dts->Clone(&_station_display_datas_rail[t % 8]);
						continue;
					}

					ReadSpriteLayoutSprite(buf, false, false, false, GSF_STATIONS, &dts->ground);
					/* On error, bail out immediately. Temporary GRF data was already freed */
					if (_cur.skip_sprites < 0) return CIR_DISABLED;

					static std::vector<DrawTileSeqStruct> tmp_layout;
					tmp_layout.clear();
					for (;;) {
						/* no relative bounding box support */
						DrawTileSeqStruct &dtss = tmp_layout.emplace_back();
						MemSetT(&dtss, 0);

						dtss.delta_x = buf->ReadByte();
						if (dtss.IsTerminator()) break;
						dtss.delta_y = buf->ReadByte();
						dtss.delta_z = buf->ReadByte();
						dtss.size_x = buf->ReadByte();
						dtss.size_y = buf->ReadByte();
						dtss.size_z = buf->ReadByte();

						ReadSpriteLayoutSprite(buf, false, true, false, GSF_STATIONS, &dtss.image);
						/* On error, bail out immediately. Temporary GRF data was already freed */
						if (_cur.skip_sprites < 0) return CIR_DISABLED;
					}
					dts->Clone(tmp_layout.data());
				}

				/* Number of layouts must be even, alternating X and Y */
				if (statspec->renderdata.size() & 1) {
					grfmsg(1, "StationChangeInfo: Station %u defines an odd number of sprite layouts, dropping the last item", stid + i);
					statspec->renderdata.pop_back();
				}
				break;
			}

			case 0x0A: { // Copy sprite layout
				uint16_t srcid = buf->ReadExtendedByte();
				const StationSpec *srcstatspec = srcid >= _cur.grffile->stations.size() ? nullptr : _cur.grffile->stations[srcid].get();

				if (srcstatspec == nullptr) {
					grfmsg(1, "StationChangeInfo: Station %u is not defined, cannot copy sprite layout to %u.", srcid, stid + i);
					continue;
				}

				statspec->renderdata.clear(); // delete earlier loaded stuff
				statspec->renderdata.reserve(srcstatspec->renderdata.size());

				for (const auto &it : srcstatspec->renderdata) {
					NewGRFSpriteLayout *dts = &statspec->renderdata.emplace_back();
					dts->Clone(&it);
				}
				break;
			}

			case 0x0B: // Callback mask
				statspec->callback_mask = buf->ReadByte();
				break;

			case 0x0C: // Disallowed number of platforms
				statspec->disallowed_platforms = buf->ReadByte();
				break;

			case 0x0D: // Disallowed platform lengths
				statspec->disallowed_lengths = buf->ReadByte();
				break;

			case 0x0E: // Define custom layout
				while (buf->HasData()) {
					byte length = buf->ReadByte();
					byte number = buf->ReadByte();

					if (length == 0 || number == 0) break;

					if (statspec->layouts.size() < length) statspec->layouts.resize(length);
					if (statspec->layouts[length - 1].size() < number) statspec->layouts[length - 1].resize(number);

					const byte *layout = buf->ReadBytes(length * number);
					statspec->layouts[length - 1][number - 1].assign(layout, layout + length * number);

					/* Validate tile values are only the permitted 00, 02, 04 and 06. */
					for (auto &tile : statspec->layouts[length - 1][number - 1]) {
						if ((tile & 6) != tile) {
							grfmsg(1, "StationChangeInfo: Invalid tile %u in layout %ux%u", tile, length, number);
							tile &= 6;
						}
					}
				}
				break;

			case 0x0F: { // Copy custom layout
				uint16_t srcid = buf->ReadExtendedByte();
				const StationSpec *srcstatspec = srcid >= _cur.grffile->stations.size() ? nullptr : _cur.grffile->stations[srcid].get();

				if (srcstatspec == nullptr) {
					grfmsg(1, "StationChangeInfo: Station %u is not defined, cannot copy tile layout to %u.", srcid, stid + i);
					continue;
				}

				statspec->layouts = srcstatspec->layouts;
				break;
			}

			case 0x10: // Little/lots cargo threshold
				statspec->cargo_threshold = buf->ReadWord();
				break;

			case 0x11: // Pylon placement
				statspec->pylons = buf->ReadByte();
				break;

			case 0x12: // Cargo types for random triggers
				if (_cur.grffile->grf_version >= 7) {
					statspec->cargo_triggers = TranslateRefitMask(buf->ReadDWord());
				} else {
					statspec->cargo_triggers = (CargoTypes)buf->ReadDWord();
				}
				break;

			case 0x13: // General flags
				statspec->flags = buf->ReadByte();
				break;

			case 0x14: // Overhead wire placement
				statspec->wires = buf->ReadByte();
				break;

			case 0x15: // Blocked tiles
				statspec->blocked = buf->ReadByte();
				break;

			case 0x16: // Animation info
				statspec->animation.frames = buf->ReadByte();
				statspec->animation.status = buf->ReadByte();
				break;

			case 0x17: // Animation speed
				statspec->animation.speed = buf->ReadByte();
				break;

			case 0x18: // Animation triggers
				statspec->animation.triggers = buf->ReadWord();
				break;

			/* 0x19 road routing (not implemented) */

			case 0x1A: { // Advanced sprite layout
				uint16_t tiles = buf->ReadExtendedByte();
				statspec->renderdata.clear(); // delete earlier loaded stuff
				statspec->renderdata.reserve(tiles);

				for (uint t = 0; t < tiles; t++) {
					NewGRFSpriteLayout *dts = &statspec->renderdata.emplace_back();
					uint num_building_sprites = buf->ReadByte();
					/* On error, bail out immediately. Temporary GRF data was already freed */
					if (ReadSpriteLayout(buf, num_building_sprites, false, GSF_STATIONS, true, false, dts)) return CIR_DISABLED;
				}

				/* Number of layouts must be even, alternating X and Y */
				if (statspec->renderdata.size() & 1) {
					grfmsg(1, "StationChangeInfo: Station %u defines an odd number of sprite layouts, dropping the last item", stid + i);
					statspec->renderdata.pop_back();
				}
				break;
			}

			case A0RPI_STATION_MIN_BRIDGE_HEIGHT:
				if (MappedPropertyLengthMismatch(buf, 8, mapping_entry)) break;
				FALLTHROUGH;
			case 0x1B: // Minimum height for a bridge above
				SetBit(statspec->internal_flags, SSIF_BRIDGE_HEIGHTS_SET);
				for (uint i = 0; i < 8; i++) {
					statspec->bridge_height[i] = buf->ReadByte();
				}
				break;

			case A0RPI_STATION_DISALLOWED_BRIDGE_PILLARS:
				if (MappedPropertyLengthMismatch(buf, 8, mapping_entry)) break;
				SetBit(statspec->internal_flags, SSIF_BRIDGE_DISALLOWED_PILLARS_SET);
				for (uint i = 0; i < 8; i++) {
					statspec->bridge_disallowed_pillars[i] = buf->ReadByte();
				}
				break;

			case 0x1C: // Station Name
				AddStringForMapping(buf->ReadWord(), &statspec->name);
				break;

			case 0x1D: // Station Class name
				AddStringForMapping(buf->ReadWord(), &StationClass::Get(statspec->cls_id)->name);
				break;

			default:
				ret = HandleAction0PropertyDefault(buf, prop);
				break;
		}
	}

	return ret;
}

/**
 * Define properties for water features
 * @param id Type of the first water feature.
 * @param numinfo Number of subsequent water feature ids to change the property for.
 * @param prop The property to change.
 * @param buf The property value.
 * @return ChangeInfoResult.
 */
static ChangeInfoResult CanalChangeInfo(uint id, int numinfo, int prop, const GRFFilePropertyRemapEntry *mapping_entry, ByteReader *buf)
{
	ChangeInfoResult ret = CIR_SUCCESS;

	if (id + numinfo > CF_END) {
		grfmsg(1, "CanalChangeInfo: Canal feature 0x%02X is invalid, max %u, ignoring", id + numinfo, CF_END);
		return CIR_INVALID_ID;
	}

	for (int i = 0; i < numinfo; i++) {
		CanalProperties *cp = &_cur.grffile->canal_local_properties[id + i];

		switch (prop) {
			case 0x08:
				cp->callback_mask = buf->ReadByte();
				break;

			case 0x09:
				cp->flags = buf->ReadByte();
				break;

			default:
				ret = HandleAction0PropertyDefault(buf, prop);
				break;
		}
	}

	return ret;
}

/**
 * Define properties for bridges
 * @param brid BridgeID of the bridge.
 * @param numinfo Number of subsequent bridgeIDs to change the property for.
 * @param prop The property to change.
 * @param buf The property value.
 * @return ChangeInfoResult.
 */
static ChangeInfoResult BridgeChangeInfo(uint brid, int numinfo, int prop, const GRFFilePropertyRemapEntry *mapping_entry, ByteReader *buf)
{
	ChangeInfoResult ret = CIR_SUCCESS;

	if (brid + numinfo > MAX_BRIDGES) {
		grfmsg(1, "BridgeChangeInfo: Bridge %u is invalid, max %u, ignoring", brid + numinfo, MAX_BRIDGES);
		return CIR_INVALID_ID;
	}

	for (int i = 0; i < numinfo; i++) {
		BridgeSpec *bridge = &_bridge[brid + i];

		switch (prop) {
			case 0x08: { // Year of availability
				/* We treat '0' as always available */
				byte year = buf->ReadByte();
				bridge->avail_year = (year > 0 ? ORIGINAL_BASE_YEAR + year : 0);
				break;
			}

			case 0x09: // Minimum length
				bridge->min_length = buf->ReadByte();
				break;

			case 0x0A: // Maximum length
				bridge->max_length = buf->ReadByte();
				if (bridge->max_length > 16) bridge->max_length = UINT16_MAX;
				break;

			case 0x0B: // Cost factor
				bridge->price = buf->ReadByte();
				break;

			case 0x0C: // Maximum speed
				bridge->speed = buf->ReadWord();
				if (bridge->speed == 0) bridge->speed = UINT16_MAX;
				break;

			case 0x0D: { // Bridge sprite tables
				byte tableid = buf->ReadByte();
				byte numtables = buf->ReadByte();

				if (bridge->sprite_table == nullptr) {
					/* Allocate memory for sprite table pointers and zero out */
					bridge->sprite_table = CallocT<PalSpriteID*>(7);
				}

				for (; numtables-- != 0; tableid++) {
					if (tableid >= 7) { // skip invalid data
						grfmsg(1, "BridgeChangeInfo: Table %d >= 7, skipping", tableid);
						for (byte sprite = 0; sprite < 32; sprite++) buf->ReadDWord();
						continue;
					}

					if (bridge->sprite_table[tableid] == nullptr) {
						bridge->sprite_table[tableid] = MallocT<PalSpriteID>(32);
					}

					for (byte sprite = 0; sprite < 32; sprite++) {
						SpriteID image = buf->ReadWord();
						PaletteID pal  = buf->ReadWord();

						bridge->sprite_table[tableid][sprite].sprite = image;
						bridge->sprite_table[tableid][sprite].pal    = pal;

						MapSpriteMappingRecolour(&bridge->sprite_table[tableid][sprite]);
					}
				}
				if (!HasBit(bridge->ctrl_flags, BSCF_CUSTOM_PILLAR_FLAGS)) SetBit(bridge->ctrl_flags, BSCF_INVALID_PILLAR_FLAGS);
				break;
			}

			case 0x0E: // Flags; bit 0 - disable far pillars
				bridge->flags = buf->ReadByte();
				break;

			case 0x0F: // Long format year of availability (year since year 0)
				bridge->avail_year = Clamp(buf->ReadDWord(), MIN_YEAR, MAX_YEAR);
				break;

			case 0x10: { // purchase string
				StringID newone = GetGRFStringID(_cur.grffile->grfid, buf->ReadWord());
				if (newone != STR_UNDEFINED) bridge->material = newone;
				break;
			}

			case 0x11: // description of bridge with rails or roads
			case 0x12: {
				StringID newone = GetGRFStringID(_cur.grffile->grfid, buf->ReadWord());
				if (newone != STR_UNDEFINED) bridge->transport_name[prop - 0x11] = newone;
				break;
			}

			case 0x13: // 16 bits cost multiplier
				bridge->price = buf->ReadWord();
				break;

			case A0RPI_BRIDGE_MENU_ICON:
				if (MappedPropertyLengthMismatch(buf, 4, mapping_entry)) break;
				FALLTHROUGH;
			case 0x14: // purchase sprite
				bridge->sprite = buf->ReadWord();
				bridge->pal    = buf->ReadWord();
				break;

			case A0RPI_BRIDGE_PILLAR_FLAGS:
				if (MappedPropertyLengthMismatch(buf, 12, mapping_entry)) break;
				for (uint i = 0; i < 12; i++) {
					bridge->pillar_flags[i] = buf->ReadByte();
				}
				ClrBit(bridge->ctrl_flags, BSCF_INVALID_PILLAR_FLAGS);
				SetBit(bridge->ctrl_flags, BSCF_CUSTOM_PILLAR_FLAGS);
				break;

			case A0RPI_BRIDGE_AVAILABILITY_FLAGS: {
				if (MappedPropertyLengthMismatch(buf, 1, mapping_entry)) break;
				byte flags = buf->ReadByte();
				SB(bridge->ctrl_flags, BSCF_NOT_AVAILABLE_TOWN, 1, HasBit(flags, 0) ? 1 : 0);
				SB(bridge->ctrl_flags, BSCF_NOT_AVAILABLE_AI_GS, 1, HasBit(flags, 1) ? 1 : 0);
				break;
			}

			default:
				ret = HandleAction0PropertyDefault(buf, prop);
				break;
		}
	}

	return ret;
}

/**
 * Ignore a house property
 * @param prop Property to read.
 * @param buf Property value.
 * @return ChangeInfoResult.
 */
static ChangeInfoResult IgnoreTownHouseProperty(int prop, ByteReader *buf)
{
	ChangeInfoResult ret = CIR_SUCCESS;

	switch (prop) {
		case 0x09:
		case 0x0B:
		case 0x0C:
		case 0x0D:
		case 0x0E:
		case 0x0F:
		case 0x11:
		case 0x14:
		case 0x15:
		case 0x16:
		case 0x18:
		case 0x19:
		case 0x1A:
		case 0x1B:
		case 0x1C:
		case 0x1D:
		case 0x1F:
			buf->ReadByte();
			break;

		case 0x0A:
		case 0x10:
		case 0x12:
		case 0x13:
		case 0x21:
		case 0x22:
			buf->ReadWord();
			break;

		case 0x1E:
			buf->ReadDWord();
			break;

		case 0x17:
			for (uint j = 0; j < 4; j++) buf->ReadByte();
			break;

		case 0x20: {
			byte count = buf->ReadByte();
			for (byte j = 0; j < count; j++) buf->ReadByte();
			break;
		}

		case 0x23:
			buf->Skip(buf->ReadByte() * 2);
			break;

		default:
			ret = HandleAction0PropertyDefault(buf, prop);
			break;
	}
	return ret;
}

/**
 * Define properties for houses
 * @param hid HouseID of the house.
 * @param numinfo Number of subsequent houseIDs to change the property for.
 * @param prop The property to change.
 * @param buf The property value.
 * @return ChangeInfoResult.
 */
static ChangeInfoResult TownHouseChangeInfo(uint hid, int numinfo, int prop, const GRFFilePropertyRemapEntry *mapping_entry, ByteReader *buf)
{
	ChangeInfoResult ret = CIR_SUCCESS;

	if (hid + numinfo > NUM_HOUSES_PER_GRF) {
		grfmsg(1, "TownHouseChangeInfo: Too many houses loaded (%u), max (%u). Ignoring.", hid + numinfo, NUM_HOUSES_PER_GRF);
		return CIR_INVALID_ID;
	}

	/* Allocate house specs if they haven't been allocated already. */
	if (_cur.grffile->housespec.size() < hid + numinfo) _cur.grffile->housespec.resize(hid + numinfo);

	for (int i = 0; i < numinfo; i++) {
		HouseSpec *housespec = _cur.grffile->housespec[hid + i].get();

		if (prop != 0x08 && housespec == nullptr) {
			/* If the house property 08 is not yet set, ignore this property */
			ChangeInfoResult cir = IgnoreTownHouseProperty(prop, buf);
			if (cir > ret) ret = cir;
			continue;
		}

		switch (prop) {
			case 0x08: { // Substitute building type, and definition of a new house
				byte subs_id = buf->ReadByte();
				if (subs_id == 0xFF) {
					/* Instead of defining a new house, a substitute house id
					 * of 0xFF disables the old house with the current id. */
					if (hid + i < NEW_HOUSE_OFFSET) HouseSpec::Get(hid + i)->enabled = false;
					continue;
				} else if (subs_id >= NEW_HOUSE_OFFSET) {
					/* The substitute id must be one of the original houses. */
					grfmsg(2, "TownHouseChangeInfo: Attempt to use new house %u as substitute house for %u. Ignoring.", subs_id, hid + i);
					continue;
				}

				/* Allocate space for this house. */
				if (housespec == nullptr) {
					/* Only the first property 08 setting copies properties; if you later change it, properties will stay. */
					_cur.grffile->housespec[hid + i] = std::make_unique<HouseSpec>(*HouseSpec::Get(subs_id));
					housespec = _cur.grffile->housespec[hid + i].get();

					housespec->enabled = true;
					housespec->grf_prop.local_id = hid + i;
					housespec->grf_prop.subst_id = subs_id;
					housespec->grf_prop.grffile = _cur.grffile;
					housespec->random_colour[0] = 0x04;  // those 4 random colours are the base colour
					housespec->random_colour[1] = 0x08;  // for all new houses
					housespec->random_colour[2] = 0x0C;  // they stand for red, blue, orange and green
					housespec->random_colour[3] = 0x06;

					/* House flags 40 and 80 are exceptions; these flags are never set automatically. */
					housespec->building_flags &= ~(BUILDING_IS_CHURCH | BUILDING_IS_STADIUM);

					/* Make sure that the third cargo type is valid in this
					 * climate. This can cause problems when copying the properties
					 * of a house that accepts food, where the new house is valid
					 * in the temperate climate. */
					if (!CargoSpec::Get(housespec->accepts_cargo[2])->IsValid()) {
						housespec->cargo_acceptance[2] = 0;
					}
				}
				break;
			}

			case 0x09: // Building flags
				housespec->building_flags = (BuildingFlags)buf->ReadByte();
				break;

			case 0x0A: { // Availability years
				uint16_t years = buf->ReadWord();
				housespec->min_year = GB(years, 0, 8) > 150 ? MAX_YEAR : ORIGINAL_BASE_YEAR + GB(years, 0, 8);
				housespec->max_year = GB(years, 8, 8) > 150 ? MAX_YEAR : ORIGINAL_BASE_YEAR + GB(years, 8, 8);
				break;
			}

			case 0x0B: // Population
				housespec->population = buf->ReadByte();
				break;

			case 0x0C: // Mail generation multiplier
				housespec->mail_generation = buf->ReadByte();
				break;

			case 0x0D: // Passenger acceptance
			case 0x0E: // Mail acceptance
				housespec->cargo_acceptance[prop - 0x0D] = buf->ReadByte();
				break;

			case 0x0F: { // Goods/candy, food/fizzy drinks acceptance
				int8_t goods = buf->ReadByte();

				/* If value of goods is negative, it means in fact food or, if in toyland, fizzy_drink acceptance.
				 * Else, we have "standard" 3rd cargo type, goods or candy, for toyland once more */
				CargoID cid = (goods >= 0) ? ((_settings_game.game_creation.landscape == LT_TOYLAND) ? CT_CANDY : CT_GOODS) :
						((_settings_game.game_creation.landscape == LT_TOYLAND) ? CT_FIZZY_DRINKS : CT_FOOD);

				/* Make sure the cargo type is valid in this climate. */
				if (!CargoSpec::Get(cid)->IsValid()) goods = 0;

				housespec->accepts_cargo[2] = cid;
				housespec->cargo_acceptance[2] = abs(goods); // but we do need positive value here
				break;
			}

			case 0x10: // Local authority rating decrease on removal
				housespec->remove_rating_decrease = buf->ReadWord();
				break;

			case 0x11: // Removal cost multiplier
				housespec->removal_cost = buf->ReadByte();
				break;

			case 0x12: // Building name ID
				AddStringForMapping(buf->ReadWord(), &housespec->building_name);
				break;

			case 0x13: // Building availability mask
				housespec->building_availability = (HouseZones)buf->ReadWord();
				break;

			case 0x14: // House callback mask
				housespec->callback_mask |= buf->ReadByte();
				break;

			case 0x15: { // House override byte
				byte override = buf->ReadByte();

				/* The house being overridden must be an original house. */
				if (override >= NEW_HOUSE_OFFSET) {
					grfmsg(2, "TownHouseChangeInfo: Attempt to override new house %u with house id %u. Ignoring.", override, hid + i);
					continue;
				}

				_house_mngr.Add(hid + i, _cur.grffile->grfid, override);
				break;
			}

			case 0x16: // Periodic refresh multiplier
				housespec->processing_time = std::min<byte>(buf->ReadByte(), 63u);
				break;

			case 0x17: // Four random colours to use
				for (uint j = 0; j < 4; j++) housespec->random_colour[j] = buf->ReadByte();
				break;

			case 0x18: // Relative probability of appearing
				housespec->probability = buf->ReadByte();
				break;

			case 0x19: // Extra flags
				housespec->extra_flags = (HouseExtraFlags)buf->ReadByte();
				break;

			case 0x1A: // Animation frames
				housespec->animation.frames = buf->ReadByte();
				housespec->animation.status = GB(housespec->animation.frames, 7, 1);
				SB(housespec->animation.frames, 7, 1, 0);
				break;

			case 0x1B: // Animation speed
				housespec->animation.speed = Clamp(buf->ReadByte(), 2, 16);
				break;

			case 0x1C: // Class of the building type
				housespec->class_id = AllocateHouseClassID(buf->ReadByte(), _cur.grffile->grfid);
				break;

			case 0x1D: // Callback mask part 2
				housespec->callback_mask |= (buf->ReadByte() << 8);
				break;

			case 0x1E: { // Accepted cargo types
				uint32_t cargotypes = buf->ReadDWord();

				/* Check if the cargo types should not be changed */
				if (cargotypes == 0xFFFFFFFF) break;

				for (uint j = 0; j < 3; j++) {
					/* Get the cargo number from the 'list' */
					uint8_t cargo_part = GB(cargotypes, 8 * j, 8);
					CargoID cargo = GetCargoTranslation(cargo_part, _cur.grffile);

					if (cargo == CT_INVALID) {
						/* Disable acceptance of invalid cargo type */
						housespec->cargo_acceptance[j] = 0;
					} else {
						housespec->accepts_cargo[j] = cargo;
					}
				}
				break;
			}

			case 0x1F: // Minimum life span
				housespec->minimum_life = buf->ReadByte();
				break;

			case 0x20: { // Cargo acceptance watch list
				byte count = buf->ReadByte();
				for (byte j = 0; j < count; j++) {
					CargoID cargo = GetCargoTranslation(buf->ReadByte(), _cur.grffile);
					if (cargo != CT_INVALID) SetBit(housespec->watched_cargoes, cargo);
				}
				break;
			}

			case 0x21: // long introduction year
				housespec->min_year = buf->ReadWord();
				break;

			case 0x22: // long maximum year
				housespec->max_year = buf->ReadWord();
				break;

			case 0x23: { // variable length cargo types accepted
				uint count = buf->ReadByte();
				if (count > lengthof(housespec->accepts_cargo)) {
					GRFError *error = DisableGrf(STR_NEWGRF_ERROR_LIST_PROPERTY_TOO_LONG);
					error->param_value[1] = prop;
					return CIR_DISABLED;
				}
				/* Always write the full accepts_cargo array, and check each index for being inside the
				 * provided data. This ensures all values are properly initialized, and also avoids
				 * any risks of array overrun. */
				for (uint i = 0; i < lengthof(housespec->accepts_cargo); i++) {
					if (i < count) {
						housespec->accepts_cargo[i] = GetCargoTranslation(buf->ReadByte(), _cur.grffile);
						housespec->cargo_acceptance[i] = buf->ReadByte();
					} else {
						housespec->accepts_cargo[i] = INVALID_CARGO;
						housespec->cargo_acceptance[i] = 0;
					}
				}
				break;
			}

			default:
				ret = HandleAction0PropertyDefault(buf, prop);
				break;
		}
	}

	return ret;
}

/**
 * Get the language map associated with a given NewGRF and language.
 * @param grfid       The NewGRF to get the map for.
 * @param language_id The (NewGRF) language ID to get the map for.
 * @return The LanguageMap, or nullptr if it couldn't be found.
 */
/* static */ const LanguageMap *LanguageMap::GetLanguageMap(uint32_t grfid, uint8_t language_id)
{
	/* LanguageID "MAX_LANG", i.e. 7F is any. This language can't have a gender/case mapping, but has to be handled gracefully. */
	const GRFFile *grffile = GetFileByGRFID(grfid);
	return (grffile != nullptr && grffile->language_map != nullptr && language_id < MAX_LANG) ? &grffile->language_map[language_id] : nullptr;
}

/**
 * Load a cargo- or railtype-translation table.
 * @param gvid ID of the global variable. This is basically only checked for zerones.
 * @param numinfo Number of subsequent IDs to change the property for.
 * @param buf The property value.
 * @param[in,out] translation_table Storage location for the translation table.
 * @param name Name of the table for debug output.
 * @return ChangeInfoResult.
 */
template <typename T>
static ChangeInfoResult LoadTranslationTable(uint gvid, int numinfo, ByteReader *buf, T &translation_table, const char *name)
{
	if (gvid != 0) {
		grfmsg(1, "LoadTranslationTable: %s translation table must start at zero", name);
		return CIR_INVALID_ID;
	}

	translation_table.clear();
	for (int i = 0; i < numinfo; i++) {
		uint32_t item = buf->ReadDWord();
		translation_table.push_back(BSWAP32(item));
	}

	return CIR_SUCCESS;
}

/**
 * Helper to read a DWord worth of bytes from the reader
 * and to return it as a valid string.
 * @param reader The source of the DWord.
 * @return The read DWord as string.
 */
static std::string ReadDWordAsString(ByteReader *reader)
{
	std::string output;
	for (int i = 0; i < 4; i++) output.push_back(reader->ReadByte());
	return StrMakeValid(output);
}

/**
 * Define properties for global variables
 * @param gvid ID of the global variable.
 * @param numinfo Number of subsequent IDs to change the property for.
 * @param prop The property to change.
 * @param buf The property value.
 * @return ChangeInfoResult.
 */
static ChangeInfoResult GlobalVarChangeInfo(uint gvid, int numinfo, int prop, const GRFFilePropertyRemapEntry *mapping_entry, ByteReader *buf)
{
	/* Properties which are handled as a whole */
	switch (prop) {
		case 0x09: // Cargo Translation Table; loading during both reservation and activation stage (in case it is selected depending on defined cargos)
			return LoadTranslationTable(gvid, numinfo, buf, _cur.grffile->cargo_list, "Cargo");

		case 0x12: // Rail type translation table; loading during both reservation and activation stage (in case it is selected depending on defined railtypes)
			return LoadTranslationTable(gvid, numinfo, buf, _cur.grffile->railtype_list, "Rail type");

		case 0x16: // Road type translation table; loading during both reservation and activation stage (in case it is selected depending on defined railtypes)
			return LoadTranslationTable(gvid, numinfo, buf, _cur.grffile->roadtype_list, "Road type");

		case 0x17: // Tram type translation table; loading during both reservation and activation stage (in case it is selected depending on defined railtypes)
			return LoadTranslationTable(gvid, numinfo, buf, _cur.grffile->tramtype_list, "Tram type");

		default:
			break;
	}

	/* Properties which are handled per item */
	ChangeInfoResult ret = CIR_SUCCESS;
	for (int i = 0; i < numinfo; i++) {
		switch (prop) {
			case 0x08: { // Cost base factor
				int factor = buf->ReadByte();
				uint price = gvid + i;

				if (price < PR_END) {
					_cur.grffile->price_base_multipliers[price] = std::min<int>(factor - 8, MAX_PRICE_MODIFIER);
				} else {
					grfmsg(1, "GlobalVarChangeInfo: Price %d out of range, ignoring", price);
				}
				break;
			}

			case 0x0A: { // Currency display names
				uint curidx = GetNewgrfCurrencyIdConverted(gvid + i);
				StringID newone = GetGRFStringID(_cur.grffile->grfid, buf->ReadWord());

				if ((newone != STR_UNDEFINED) && (curidx < CURRENCY_END)) {
					_currency_specs[curidx].name = newone;
					_currency_specs[curidx].code.clear();
				}
				break;
			}

			case 0x0B: { // Currency multipliers
				uint curidx = GetNewgrfCurrencyIdConverted(gvid + i);
				uint32_t rate = buf->ReadDWord();

				if (curidx < CURRENCY_END) {
					/* TTDPatch uses a multiple of 1000 for its conversion calculations,
					 * which OTTD does not. For this reason, divide grf value by 1000,
					 * to be compatible */
					_currency_specs[curidx].rate = rate / 1000;
				} else {
					grfmsg(1, "GlobalVarChangeInfo: Currency multipliers %d out of range, ignoring", curidx);
				}
				break;
			}

			case 0x0C: { // Currency options
				uint curidx = GetNewgrfCurrencyIdConverted(gvid + i);
				uint16_t options = buf->ReadWord();

				if (curidx < CURRENCY_END) {
					_currency_specs[curidx].separator.clear();
					_currency_specs[curidx].separator.push_back(GB(options, 0, 8));
					/* By specifying only one bit, we prevent errors,
					 * since newgrf specs said that only 0 and 1 can be set for symbol_pos */
					_currency_specs[curidx].symbol_pos = GB(options, 8, 1);
				} else {
					grfmsg(1, "GlobalVarChangeInfo: Currency option %d out of range, ignoring", curidx);
				}
				break;
			}

			case 0x0D: { // Currency prefix symbol
				uint curidx = GetNewgrfCurrencyIdConverted(gvid + i);
				std::string prefix = ReadDWordAsString(buf);

				if (curidx < CURRENCY_END) {
					_currency_specs[curidx].prefix = prefix;
				} else {
					grfmsg(1, "GlobalVarChangeInfo: Currency symbol %d out of range, ignoring", curidx);
				}
				break;
			}

			case 0x0E: { // Currency suffix symbol
				uint curidx = GetNewgrfCurrencyIdConverted(gvid + i);
				std::string suffix = ReadDWordAsString(buf);

				if (curidx < CURRENCY_END) {
					_currency_specs[curidx].suffix = suffix;
				} else {
					grfmsg(1, "GlobalVarChangeInfo: Currency symbol %d out of range, ignoring", curidx);
				}
				break;
			}

			case 0x0F: { //  Euro introduction dates
				uint curidx = GetNewgrfCurrencyIdConverted(gvid + i);
				Year year_euro = buf->ReadWord();

				if (curidx < CURRENCY_END) {
					_currency_specs[curidx].to_euro = year_euro;
				} else {
					grfmsg(1, "GlobalVarChangeInfo: Euro intro date %d out of range, ignoring", curidx);
				}
				break;
			}

			case 0x10: // Snow line height table
				if (numinfo > 1 || IsSnowLineSet()) {
					grfmsg(1, "GlobalVarChangeInfo: The snowline can only be set once (%d)", numinfo);
				} else if (buf->Remaining() < SNOW_LINE_MONTHS * SNOW_LINE_DAYS) {
					grfmsg(1, "GlobalVarChangeInfo: Not enough entries set in the snowline table (" PRINTF_SIZE ")", buf->Remaining());
				} else {
					byte table[SNOW_LINE_MONTHS][SNOW_LINE_DAYS];

					for (uint i = 0; i < SNOW_LINE_MONTHS; i++) {
						for (uint j = 0; j < SNOW_LINE_DAYS; j++) {
							table[i][j] = buf->ReadByte();
							if (_cur.grffile->grf_version >= 8) {
								if (table[i][j] != 0xFF) table[i][j] = table[i][j] * (1 + _settings_game.construction.map_height_limit) / 256;
							} else {
								if (table[i][j] >= 128) {
									/* no snow */
									table[i][j] = 0xFF;
								} else {
									table[i][j] = table[i][j] * (1 + _settings_game.construction.map_height_limit) / 128;
								}
							}
						}
					}
					SetSnowLine(table);
				}
				break;

			case 0x11: // GRF match for engine allocation
				/* This is loaded during the reservation stage, so just skip it here. */
				/* Each entry is 8 bytes. */
				buf->Skip(8);
				break;

			case 0x13:   // Gender translation table
			case 0x14:   // Case translation table
			case 0x15: { // Plural form translation
				uint curidx = gvid + i; // The current index, i.e. language.
				const LanguageMetadata *lang = curidx < MAX_LANG ? GetLanguage(curidx) : nullptr;
				if (lang == nullptr) {
					grfmsg(1, "GlobalVarChangeInfo: Language %d is not known, ignoring", curidx);
					/* Skip over the data. */
					if (prop == 0x15) {
						buf->ReadByte();
					} else {
						while (buf->ReadByte() != 0) {
							buf->ReadString();
						}
					}
					break;
				}

				if (_cur.grffile->language_map == nullptr) _cur.grffile->language_map = new LanguageMap[MAX_LANG];

				if (prop == 0x15) {
					uint plural_form = buf->ReadByte();
					if (plural_form >= LANGUAGE_MAX_PLURAL) {
						grfmsg(1, "GlobalVarChanceInfo: Plural form %d is out of range, ignoring", plural_form);
					} else {
						_cur.grffile->language_map[curidx].plural_form = plural_form;
					}
					break;
				}

				byte newgrf_id = buf->ReadByte(); // The NewGRF (custom) identifier.
				while (newgrf_id != 0) {
					const char *name = buf->ReadString(); // The name for the OpenTTD identifier.

					/* We'll just ignore the UTF8 identifier character. This is (fairly)
					 * safe as OpenTTD's strings gender/cases are usually in ASCII which
					 * is just a subset of UTF8, or they need the bigger UTF8 characters
					 * such as Cyrillic. Thus we will simply assume they're all UTF8. */
					char32_t c;
					size_t len = Utf8Decode(&c, name);
					if (c == NFO_UTF8_IDENTIFIER) name += len;

					LanguageMap::Mapping map;
					map.newgrf_id = newgrf_id;
					if (prop == 0x13) {
						map.openttd_id = lang->GetGenderIndex(name);
						if (map.openttd_id >= MAX_NUM_GENDERS) {
							grfmsg(1, "GlobalVarChangeInfo: Gender name %s is not known, ignoring", name);
						} else {
							_cur.grffile->language_map[curidx].gender_map.push_back(map);
						}
					} else {
						map.openttd_id = lang->GetCaseIndex(name);
						if (map.openttd_id >= MAX_NUM_CASES) {
							grfmsg(1, "GlobalVarChangeInfo: Case name %s is not known, ignoring", name);
						} else {
							_cur.grffile->language_map[curidx].case_map.push_back(map);
						}
					}
					newgrf_id = buf->ReadByte();
				}
				break;
			}

			case A0RPI_GLOBALVAR_EXTRA_STATION_NAMES: {
				if (MappedPropertyLengthMismatch(buf, 4, mapping_entry)) break;
				uint16_t str = buf->ReadWord();
				uint16_t flags = buf->ReadWord();
				if (_extra_station_names_used < MAX_EXTRA_STATION_NAMES) {
					ExtraStationNameInfo &info = _extra_station_names[_extra_station_names_used];
					AddStringForMapping(str, &info.str);
					info.flags = flags;
					_extra_station_names_used++;
				}
				break;
			}

			case A0RPI_GLOBALVAR_EXTRA_STATION_NAMES_PROBABILITY: {
				if (MappedPropertyLengthMismatch(buf, 1, mapping_entry)) break;
				_extra_station_names_probability = buf->ReadByte();
				break;
			}

			case A0RPI_GLOBALVAR_LIGHTHOUSE_GENERATE_AMOUNT:
			case A0RPI_GLOBALVAR_TRANSMITTER_GENERATE_AMOUNT: {
				if (MappedPropertyLengthMismatch(buf, 1, mapping_entry)) break;
				extern std::vector<ObjectSpec> _object_specs;
				ObjectType type = (prop == A0RPI_GLOBALVAR_LIGHTHOUSE_GENERATE_AMOUNT) ? OBJECT_LIGHTHOUSE : OBJECT_TRANSMITTER;
				_object_specs[type].generate_amount = buf->ReadByte();
				break;
			}

			case A0RPI_GLOBALVAR_ALLOW_ROCKS_DESERT: {
				if (MappedPropertyLengthMismatch(buf, 1, mapping_entry)) break;
				extern bool _allow_rocks_desert;
				_allow_rocks_desert = (buf->ReadByte() != 0);
				break;
			}

			default:
				ret = HandleAction0PropertyDefault(buf, prop);
				break;
		}
	}

	return ret;
}

static ChangeInfoResult GlobalVarReserveInfo(uint gvid, int numinfo, int prop, const GRFFilePropertyRemapEntry *mapping_entry, ByteReader *buf)
{
	/* Properties which are handled as a whole */
	switch (prop) {
		case 0x09: // Cargo Translation Table; loading during both reservation and activation stage (in case it is selected depending on defined cargos)
			return LoadTranslationTable(gvid, numinfo, buf, _cur.grffile->cargo_list, "Cargo");

		case 0x12: // Rail type translation table; loading during both reservation and activation stage (in case it is selected depending on defined railtypes)
			return LoadTranslationTable(gvid, numinfo, buf, _cur.grffile->railtype_list, "Rail type");

		case 0x16: // Road type translation table; loading during both reservation and activation stage (in case it is selected depending on defined roadtypes)
			return LoadTranslationTable(gvid, numinfo, buf, _cur.grffile->roadtype_list, "Road type");

		case 0x17: // Tram type translation table; loading during both reservation and activation stage (in case it is selected depending on defined tramtypes)
			return LoadTranslationTable(gvid, numinfo, buf, _cur.grffile->tramtype_list, "Tram type");

		default:
			break;
	}

	/* Properties which are handled per item */
	ChangeInfoResult ret = CIR_SUCCESS;
	for (int i = 0; i < numinfo; i++) {
		switch (prop) {
			case 0x08: // Cost base factor
			case 0x15: // Plural form translation
				buf->ReadByte();
				break;

			case 0x0A: // Currency display names
			case 0x0C: // Currency options
			case 0x0F: // Euro introduction dates
				buf->ReadWord();
				break;

			case 0x0B: // Currency multipliers
			case 0x0D: // Currency prefix symbol
			case 0x0E: // Currency suffix symbol
				buf->ReadDWord();
				break;

			case 0x10: // Snow line height table
				buf->Skip(SNOW_LINE_MONTHS * SNOW_LINE_DAYS);
				break;

			case 0x11: { // GRF match for engine allocation
				uint32_t s = buf->ReadDWord();
				uint32_t t = buf->ReadDWord();
				SetNewGRFOverride(s, t);
				break;
			}

			case 0x13: // Gender translation table
			case 0x14: // Case translation table
				while (buf->ReadByte() != 0) {
					buf->ReadString();
				}
				break;

			case A0RPI_GLOBALVAR_EXTRA_STATION_NAMES:
			case A0RPI_GLOBALVAR_EXTRA_STATION_NAMES_PROBABILITY:
			case A0RPI_GLOBALVAR_LIGHTHOUSE_GENERATE_AMOUNT:
			case A0RPI_GLOBALVAR_TRANSMITTER_GENERATE_AMOUNT:
			case A0RPI_GLOBALVAR_ALLOW_ROCKS_DESERT:
				buf->Skip(buf->ReadExtendedByte());
				break;

			default:
				ret = HandleAction0PropertyDefault(buf, prop);
				break;
		}
	}

	return ret;
}


/**
 * Define properties for cargoes
 * @param cid Local ID of the cargo.
 * @param numinfo Number of subsequent IDs to change the property for.
 * @param prop The property to change.
 * @param buf The property value.
 * @return ChangeInfoResult.
 */
static ChangeInfoResult CargoChangeInfo(uint cid, int numinfo, int prop, const GRFFilePropertyRemapEntry *mapping_entry, ByteReader *buf)
{
	ChangeInfoResult ret = CIR_SUCCESS;

	if (cid + numinfo > NUM_CARGO) {
		grfmsg(2, "CargoChangeInfo: Cargo type %d out of range (max %d)", cid + numinfo, NUM_CARGO - 1);
		return CIR_INVALID_ID;
	}

	for (int i = 0; i < numinfo; i++) {
		CargoSpec *cs = CargoSpec::Get(cid + i);

		switch (prop) {
			case 0x08: // Bit number of cargo
				cs->bitnum = buf->ReadByte();
				if (cs->IsValid()) {
					cs->grffile = _cur.grffile;
					SetBit(_cargo_mask, cid + i);
				} else {
					ClrBit(_cargo_mask, cid + i);
				}
				break;

			case 0x09: // String ID for cargo type name
				AddStringForMapping(buf->ReadWord(), &cs->name);
				break;

			case 0x0A: // String for 1 unit of cargo
				AddStringForMapping(buf->ReadWord(), &cs->name_single);
				break;

			case 0x0B: // String for singular quantity of cargo (e.g. 1 tonne of coal)
			case 0x1B: // String for cargo units
				/* String for units of cargo. This is different in OpenTTD
				 * (e.g. tonnes) to TTDPatch (e.g. {COMMA} tonne of coal).
				 * Property 1B is used to set OpenTTD's behaviour. */
				AddStringForMapping(buf->ReadWord(), &cs->units_volume);
				break;

			case 0x0C: // String for plural quantity of cargo (e.g. 10 tonnes of coal)
			case 0x1C: // String for any amount of cargo
				/* Strings for an amount of cargo. This is different in OpenTTD
				 * (e.g. {WEIGHT} of coal) to TTDPatch (e.g. {COMMA} tonnes of coal).
				 * Property 1C is used to set OpenTTD's behaviour. */
				AddStringForMapping(buf->ReadWord(), &cs->quantifier);
				break;

			case 0x0D: // String for two letter cargo abbreviation
				AddStringForMapping(buf->ReadWord(), &cs->abbrev);
				break;

			case 0x0E: // Sprite ID for cargo icon
				cs->sprite = buf->ReadWord();
				break;

			case 0x0F: // Weight of one unit of cargo
				cs->weight = buf->ReadByte();
				break;

			case 0x10: // Used for payment calculation
				cs->transit_periods[0] = buf->ReadByte();
				break;

			case 0x11: // Used for payment calculation
				cs->transit_periods[1] = buf->ReadByte();
				break;

			case 0x12: // Base cargo price
				cs->initial_payment = buf->ReadDWord();
				break;

			case 0x13: // Colour for station rating bars
				cs->rating_colour = buf->ReadByte();
				break;

			case 0x14: // Colour for cargo graph
				cs->legend_colour = buf->ReadByte();
				break;

			case 0x15: // Freight status
				cs->is_freight = (buf->ReadByte() != 0);
				break;

			case 0x16: // Cargo classes
				cs->classes = buf->ReadWord();
				break;

			case 0x17: // Cargo label
				cs->label = buf->ReadDWord();
				cs->label = BSWAP32(cs->label);
				break;

			case 0x18: { // Town growth substitute type
				uint8_t substitute_type = buf->ReadByte();

				switch (substitute_type) {
					case 0x00: cs->town_effect = TE_PASSENGERS; break;
					case 0x02: cs->town_effect = TE_MAIL; break;
					case 0x05: cs->town_effect = TE_GOODS; break;
					case 0x09: cs->town_effect = TE_WATER; break;
					case 0x0B: cs->town_effect = TE_FOOD; break;
					default:
						grfmsg(1, "CargoChangeInfo: Unknown town growth substitute value %d, setting to none.", substitute_type);
						FALLTHROUGH;
					case 0xFF: cs->town_effect = TE_NONE; break;
				}
				break;
			}

			case 0x19: // Town growth coefficient
				buf->ReadWord();
				break;

			case 0x1A: // Bitmask of callbacks to use
				cs->callback_mask = buf->ReadByte();
				break;

			case 0x1D: // Vehicle capacity muliplier
				cs->multiplier = std::max<uint16_t>(1u, buf->ReadWord());
				break;

			default:
				ret = HandleAction0PropertyDefault(buf, prop);
				break;
		}
	}

	return ret;
}


/**
 * Define properties for sound effects
 * @param sid Local ID of the sound.
 * @param numinfo Number of subsequent IDs to change the property for.
 * @param prop The property to change.
 * @param buf The property value.
 * @return ChangeInfoResult.
 */
static ChangeInfoResult SoundEffectChangeInfo(uint sid, int numinfo, int prop, const GRFFilePropertyRemapEntry *mapping_entry, ByteReader *buf)
{
	ChangeInfoResult ret = CIR_SUCCESS;

	if (_cur.grffile->sound_offset == 0) {
		grfmsg(1, "SoundEffectChangeInfo: No effects defined, skipping");
		return CIR_INVALID_ID;
	}

	if (sid + numinfo - ORIGINAL_SAMPLE_COUNT > _cur.grffile->num_sounds) {
		grfmsg(1, "SoundEffectChangeInfo: Attempting to change undefined sound effect (%u), max (%u). Ignoring.", sid + numinfo, ORIGINAL_SAMPLE_COUNT + _cur.grffile->num_sounds);
		return CIR_INVALID_ID;
	}

	for (int i = 0; i < numinfo; i++) {
		SoundEntry *sound = GetSound(sid + i + _cur.grffile->sound_offset - ORIGINAL_SAMPLE_COUNT);

		switch (prop) {
			case 0x08: // Relative volume
				sound->volume = buf->ReadByte();
				break;

			case 0x09: // Priority
				sound->priority = buf->ReadByte();
				break;

			case 0x0A: { // Override old sound
				SoundID orig_sound = buf->ReadByte();

				if (orig_sound >= ORIGINAL_SAMPLE_COUNT) {
					grfmsg(1, "SoundEffectChangeInfo: Original sound %d not defined (max %d)", orig_sound, ORIGINAL_SAMPLE_COUNT);
				} else {
					SoundEntry *old_sound = GetSound(orig_sound);

					/* Literally copy the data of the new sound over the original */
					*old_sound = *sound;
				}
				break;
			}

			default:
				ret = HandleAction0PropertyDefault(buf, prop);
				break;
		}
	}

	return ret;
}

/**
 * Ignore an industry tile property
 * @param prop The property to ignore.
 * @param buf The property value.
 * @return ChangeInfoResult.
 */
static ChangeInfoResult IgnoreIndustryTileProperty(int prop, ByteReader *buf)
{
	ChangeInfoResult ret = CIR_SUCCESS;

	switch (prop) {
		case 0x09:
		case 0x0D:
		case 0x0E:
		case 0x10:
		case 0x11:
		case 0x12:
			buf->ReadByte();
			break;

		case 0x0A:
		case 0x0B:
		case 0x0C:
		case 0x0F:
			buf->ReadWord();
			break;

		case 0x13:
			buf->Skip(buf->ReadByte() * 2);
			break;

		default:
			ret = HandleAction0PropertyDefault(buf, prop);
			break;
	}
	return ret;
}

/**
 * Define properties for industry tiles
 * @param indtid Local ID of the industry tile.
 * @param numinfo Number of subsequent industry tile IDs to change the property for.
 * @param prop The property to change.
 * @param buf The property value.
 * @return ChangeInfoResult.
 */
static ChangeInfoResult IndustrytilesChangeInfo(uint indtid, int numinfo, int prop, const GRFFilePropertyRemapEntry *mapping_entry, ByteReader *buf)
{
	ChangeInfoResult ret = CIR_SUCCESS;

	if (indtid + numinfo > NUM_INDUSTRYTILES_PER_GRF) {
		grfmsg(1, "IndustryTilesChangeInfo: Too many industry tiles loaded (%u), max (%u). Ignoring.", indtid + numinfo, NUM_INDUSTRYTILES_PER_GRF);
		return CIR_INVALID_ID;
	}

	/* Allocate industry tile specs if they haven't been allocated already. */
	if (_cur.grffile->indtspec.size() < indtid + numinfo) _cur.grffile->indtspec.resize(indtid + numinfo);

	for (int i = 0; i < numinfo; i++) {
		IndustryTileSpec *tsp = _cur.grffile->indtspec[indtid + i].get();

		if (prop != 0x08 && tsp == nullptr) {
			ChangeInfoResult cir = IgnoreIndustryTileProperty(prop, buf);
			if (cir > ret) ret = cir;
			continue;
		}

		switch (prop) {
			case 0x08: { // Substitute industry tile type
				byte subs_id = buf->ReadByte();
				if (subs_id >= NEW_INDUSTRYTILEOFFSET) {
					/* The substitute id must be one of the original industry tile. */
					grfmsg(2, "IndustryTilesChangeInfo: Attempt to use new industry tile %u as substitute industry tile for %u. Ignoring.", subs_id, indtid + i);
					continue;
				}

				/* Allocate space for this industry. */
				if (tsp == nullptr) {
					_cur.grffile->indtspec[indtid + i] = std::make_unique<IndustryTileSpec>(_industry_tile_specs[subs_id]);
					tsp = _cur.grffile->indtspec[indtid + i].get();

					tsp->enabled = true;

					/* A copied tile should not have the animation infos copied too.
					 * The anim_state should be left untouched, though
					 * It is up to the author to animate them */
					tsp->anim_production = INDUSTRYTILE_NOANIM;
					tsp->anim_next = INDUSTRYTILE_NOANIM;

					tsp->grf_prop.local_id = indtid + i;
					tsp->grf_prop.subst_id = subs_id;
					tsp->grf_prop.grffile = _cur.grffile;
					_industile_mngr.AddEntityID(indtid + i, _cur.grffile->grfid, subs_id); // pre-reserve the tile slot
				}
				break;
			}

			case 0x09: { // Industry tile override
				byte ovrid = buf->ReadByte();

				/* The industry being overridden must be an original industry. */
				if (ovrid >= NEW_INDUSTRYTILEOFFSET) {
					grfmsg(2, "IndustryTilesChangeInfo: Attempt to override new industry tile %u with industry tile id %u. Ignoring.", ovrid, indtid + i);
					continue;
				}

				_industile_mngr.Add(indtid + i, _cur.grffile->grfid, ovrid);
				break;
			}

			case 0x0A: // Tile acceptance
			case 0x0B:
			case 0x0C: {
				uint16_t acctp = buf->ReadWord();
				tsp->accepts_cargo[prop - 0x0A] = GetCargoTranslation(GB(acctp, 0, 8), _cur.grffile);
				tsp->acceptance[prop - 0x0A] = Clamp(GB(acctp, 8, 8), 0, 16);
				break;
			}

			case 0x0D: // Land shape flags
				tsp->slopes_refused = (Slope)buf->ReadByte();
				break;

			case 0x0E: // Callback mask
				tsp->callback_mask = buf->ReadByte();
				break;

			case 0x0F: // Animation information
				tsp->animation.frames = buf->ReadByte();
				tsp->animation.status = buf->ReadByte();
				break;

			case 0x10: // Animation speed
				tsp->animation.speed = buf->ReadByte();
				break;

			case 0x11: // Triggers for callback 25
				tsp->animation.triggers = buf->ReadByte();
				break;

			case 0x12: // Special flags
				tsp->special_flags = (IndustryTileSpecialFlags)buf->ReadByte();
				break;

			case 0x13: { // variable length cargo acceptance
				byte num_cargoes = buf->ReadByte();
				if (num_cargoes > std::size(tsp->acceptance)) {
					GRFError *error = DisableGrf(STR_NEWGRF_ERROR_LIST_PROPERTY_TOO_LONG);
					error->param_value[1] = prop;
					return CIR_DISABLED;
				}
				for (uint i = 0; i < std::size(tsp->acceptance); i++) {
					if (i < num_cargoes) {
						tsp->accepts_cargo[i] = GetCargoTranslation(buf->ReadByte(), _cur.grffile);
						/* Tile acceptance can be negative to counteract the INDTILE_SPECIAL_ACCEPTS_ALL_CARGO flag */
						tsp->acceptance[i] = (int8_t)buf->ReadByte();
					} else {
						tsp->accepts_cargo[i] = INVALID_CARGO;
						tsp->acceptance[i] = 0;
					}
				}
				break;
			}

			default:
				ret = HandleAction0PropertyDefault(buf, prop);
				break;
		}
	}

	return ret;
}

/**
 * Ignore an industry property
 * @param prop The property to ignore.
 * @param buf The property value.
 * @return ChangeInfoResult.
 */
static ChangeInfoResult IgnoreIndustryProperty(int prop, ByteReader *buf)
{
	ChangeInfoResult ret = CIR_SUCCESS;

	switch (prop) {
		case 0x09:
		case 0x0B:
		case 0x0F:
		case 0x12:
		case 0x13:
		case 0x14:
		case 0x17:
		case 0x18:
		case 0x19:
		case 0x21:
		case 0x22:
			buf->ReadByte();
			break;

		case 0x0C:
		case 0x0D:
		case 0x0E:
		case 0x10:
		case 0x1B:
		case 0x1F:
		case 0x24:
			buf->ReadWord();
			break;

		case 0x11:
		case 0x1A:
		case 0x1C:
		case 0x1D:
		case 0x1E:
		case 0x20:
		case 0x23:
			buf->ReadDWord();
			break;

		case 0x0A: {
			byte num_table = buf->ReadByte();
			for (byte j = 0; j < num_table; j++) {
				for (uint k = 0;; k++) {
					byte x = buf->ReadByte();
					if (x == 0xFE && k == 0) {
						buf->ReadByte();
						buf->ReadByte();
						break;
					}

					byte y = buf->ReadByte();
					if (x == 0 && y == 0x80) break;

					byte gfx = buf->ReadByte();
					if (gfx == 0xFE) buf->ReadWord();
				}
			}
			break;
		}

		case 0x16:
			for (byte j = 0; j < 3; j++) buf->ReadByte();
			break;

		case 0x15:
		case 0x25:
		case 0x26:
		case 0x27:
			buf->Skip(buf->ReadByte());
			break;

		case 0x28: {
			int num_inputs = buf->ReadByte();
			int num_outputs = buf->ReadByte();
			buf->Skip(num_inputs * num_outputs * 2);
			break;
		}

		default:
			ret = HandleAction0PropertyDefault(buf, prop);
			break;
	}
	return ret;
}

/**
 * Validate the industry layout; e.g. to prevent duplicate tiles.
 * @param layout The layout to check.
 * @return True if the layout is deemed valid.
 */
static bool ValidateIndustryLayout(const IndustryTileLayout &layout)
{
	const size_t size = layout.size();
	if (size == 0) return false;

	for (size_t i = 0; i < size - 1; i++) {
		for (size_t j = i + 1; j < size; j++) {
			if (layout[i].ti.x == layout[j].ti.x &&
					layout[i].ti.y == layout[j].ti.y) {
				return false;
			}
		}
	}

	bool have_regular_tile = false;
	for (const auto &tilelayout : layout) {
		if (tilelayout.gfx != GFX_WATERTILE_SPECIALCHECK) {
			have_regular_tile = true;
			break;
		}
	}

	return have_regular_tile;
}

/**
 * Define properties for industries
 * @param indid Local ID of the industry.
 * @param numinfo Number of subsequent industry IDs to change the property for.
 * @param prop The property to change.
 * @param buf The property value.
 * @return ChangeInfoResult.
 */
static ChangeInfoResult IndustriesChangeInfo(uint indid, int numinfo, int prop, const GRFFilePropertyRemapEntry *mapping_entry, ByteReader *buf)
{
	ChangeInfoResult ret = CIR_SUCCESS;

	if (indid + numinfo > NUM_INDUSTRYTYPES_PER_GRF) {
		grfmsg(1, "IndustriesChangeInfo: Too many industries loaded (%u), max (%u). Ignoring.", indid + numinfo, NUM_INDUSTRYTYPES_PER_GRF);
		return CIR_INVALID_ID;
	}

	/* Allocate industry specs if they haven't been allocated already. */
	if (_cur.grffile->industryspec.size() < indid + numinfo) _cur.grffile->industryspec.resize(indid + numinfo);

	for (int i = 0; i < numinfo; i++) {
		IndustrySpec *indsp = _cur.grffile->industryspec[indid + i].get();

		if (prop != 0x08 && indsp == nullptr) {
			ChangeInfoResult cir = IgnoreIndustryProperty(prop, buf);
			if (cir > ret) ret = cir;
			continue;
		}

		switch (prop) {
			case 0x08: { // Substitute industry type
				byte subs_id = buf->ReadByte();
				if (subs_id == 0xFF) {
					/* Instead of defining a new industry, a substitute industry id
					 * of 0xFF disables the old industry with the current id. */
					_industry_specs[indid + i].enabled = false;
					continue;
				} else if (subs_id >= NEW_INDUSTRYOFFSET) {
					/* The substitute id must be one of the original industry. */
					grfmsg(2, "_industry_specs: Attempt to use new industry %u as substitute industry for %u. Ignoring.", subs_id, indid + i);
					continue;
				}

				/* Allocate space for this industry.
				 * Only need to do it once. If ever it is called again, it should not
				 * do anything */
				if (indsp == nullptr) {
					_cur.grffile->industryspec[indid + i] = std::make_unique<IndustrySpec>(_origin_industry_specs[subs_id]);
					indsp = _cur.grffile->industryspec[indid + i].get();

					indsp->enabled = true;
					indsp->grf_prop.local_id = indid + i;
					indsp->grf_prop.subst_id = subs_id;
					indsp->grf_prop.grffile = _cur.grffile;
					/* If the grf industry needs to check its surrounding upon creation, it should
					 * rely on callbacks, not on the original placement functions */
					indsp->check_proc = CHECK_NOTHING;
				}
				break;
			}

			case 0x09: { // Industry type override
				byte ovrid = buf->ReadByte();

				/* The industry being overridden must be an original industry. */
				if (ovrid >= NEW_INDUSTRYOFFSET) {
					grfmsg(2, "IndustriesChangeInfo: Attempt to override new industry %u with industry id %u. Ignoring.", ovrid, indid + i);
					continue;
				}
				indsp->grf_prop.override = ovrid;
				_industry_mngr.Add(indid + i, _cur.grffile->grfid, ovrid);
				break;
			}

			case 0x0A: { // Set industry layout(s)
				byte new_num_layouts = buf->ReadByte();
				uint32_t definition_size = buf->ReadDWord();
				uint32_t bytes_read = 0;
				std::vector<IndustryTileLayout> new_layouts;
				IndustryTileLayout layout;

				for (byte j = 0; j < new_num_layouts; j++) {
					layout.clear();

					for (uint k = 0;; k++) {
						if (bytes_read >= definition_size) {
							grfmsg(3, "IndustriesChangeInfo: Incorrect size for industry tile layout definition for industry %u.", indid);
							/* Avoid warning twice */
							definition_size = UINT32_MAX;
						}

						layout.push_back(IndustryTileLayoutTile{});
						IndustryTileLayoutTile &it = layout.back();

						it.ti.x = buf->ReadByte(); // Offsets from northermost tile
						++bytes_read;

						if (it.ti.x == 0xFE && k == 0) {
							/* This means we have to borrow the layout from an old industry */
							IndustryType type = buf->ReadByte();
							byte laynbr = buf->ReadByte();
							bytes_read += 2;

							if (type >= lengthof(_origin_industry_specs)) {
								grfmsg(1, "IndustriesChangeInfo: Invalid original industry number for layout import, industry %u", indid);
								DisableGrf(STR_NEWGRF_ERROR_INVALID_ID);
								return CIR_DISABLED;
							}
							if (laynbr >= _origin_industry_specs[type].layouts.size()) {
								grfmsg(1, "IndustriesChangeInfo: Invalid original industry layout index for layout import, industry %u", indid);
								DisableGrf(STR_NEWGRF_ERROR_INVALID_ID);
								return CIR_DISABLED;
							}
							layout = _origin_industry_specs[type].layouts[laynbr];
							break;
						}

						it.ti.y = buf->ReadByte(); // Or table definition finalisation
						++bytes_read;

						if (it.ti.x == 0 && it.ti.y == 0x80) {
							/* Terminator, remove and finish up */
							layout.pop_back();
							break;
						}

						it.gfx = buf->ReadByte();
						++bytes_read;

						if (it.gfx == 0xFE) {
							/* Use a new tile from this GRF */
							int local_tile_id = buf->ReadWord();
							bytes_read += 2;

							/* Read the ID from the _industile_mngr. */
							int tempid = _industile_mngr.GetID(local_tile_id, _cur.grffile->grfid);

							if (tempid == INVALID_INDUSTRYTILE) {
								grfmsg(2, "IndustriesChangeInfo: Attempt to use industry tile %u with industry id %u, not yet defined. Ignoring.", local_tile_id, indid);
							} else {
								/* Declared as been valid, can be used */
								it.gfx = tempid;
							}
						} else if (it.gfx == GFX_WATERTILE_SPECIALCHECK) {
							it.ti.x = (int8_t)GB(it.ti.x, 0, 8);
							it.ti.y = (int8_t)GB(it.ti.y, 0, 8);

							/* When there were only 256x256 maps, TileIndex was a uint16_t and
							 * it.ti was just a TileIndexDiff that was added to it.
							 * As such negative "x" values were shifted into the "y" position.
							 *   x = -1, y = 1 -> x = 255, y = 0
							 * Since GRF version 8 the position is interpreted as pair of independent int8.
							 * For GRF version < 8 we need to emulate the old shifting behaviour.
							 */
							if (_cur.grffile->grf_version < 8 && it.ti.x < 0) it.ti.y += 1;
						}
					}

					if (!ValidateIndustryLayout(layout)) {
						/* The industry layout was not valid, so skip this one. */
						grfmsg(1, "IndustriesChangeInfo: Invalid industry layout for industry id %u. Ignoring", indid);
						new_num_layouts--;
						j--;
					} else {
						new_layouts.push_back(layout);
					}
				}

				/* Install final layout construction in the industry spec */
				indsp->layouts = new_layouts;
				break;
			}

			case 0x0B: // Industry production flags
				indsp->life_type = (IndustryLifeType)buf->ReadByte();
				break;

			case 0x0C: // Industry closure message
				AddStringForMapping(buf->ReadWord(), &indsp->closure_text);
				break;

			case 0x0D: // Production increase message
				AddStringForMapping(buf->ReadWord(), &indsp->production_up_text);
				break;

			case 0x0E: // Production decrease message
				AddStringForMapping(buf->ReadWord(), &indsp->production_down_text);
				break;

			case 0x0F: // Fund cost multiplier
				indsp->cost_multiplier = buf->ReadByte();
				break;

			case 0x10: // Production cargo types
				for (byte j = 0; j < 2; j++) {
					indsp->produced_cargo[j] = GetCargoTranslation(buf->ReadByte(), _cur.grffile);
				}
				break;

			case 0x11: // Acceptance cargo types
				for (byte j = 0; j < 3; j++) {
					indsp->accepts_cargo[j] = GetCargoTranslation(buf->ReadByte(), _cur.grffile);
				}
				buf->ReadByte(); // Unnused, eat it up
				break;

			case 0x12: // Production multipliers
			case 0x13:
				indsp->production_rate[prop - 0x12] = buf->ReadByte();
				break;

			case 0x14: // Minimal amount of cargo distributed
				indsp->minimal_cargo = buf->ReadByte();
				break;

			case 0x15: { // Random sound effects
				indsp->number_of_sounds = buf->ReadByte();
				uint8_t *sounds = MallocT<uint8_t>(indsp->number_of_sounds);

				try {
					for (uint8_t j = 0; j < indsp->number_of_sounds; j++) {
						sounds[j] = buf->ReadByte();
					}
				} catch (...) {
					free(sounds);
					throw;
				}

				if (HasBit(indsp->cleanup_flag, CLEAN_RANDOMSOUNDS)) {
					free(indsp->random_sounds);
				}
				indsp->random_sounds = sounds;
				SetBit(indsp->cleanup_flag, CLEAN_RANDOMSOUNDS);
				break;
			}

			case 0x16: // Conflicting industry types
				for (byte j = 0; j < 3; j++) indsp->conflicting[j] = buf->ReadByte();
				break;

			case 0x17: // Probability in random game
				indsp->appear_creation[_settings_game.game_creation.landscape] = buf->ReadByte();
				break;

			case 0x18: // Probability during gameplay
				indsp->appear_ingame[_settings_game.game_creation.landscape] = buf->ReadByte();
				break;

			case 0x19: // Map colour
				indsp->map_colour = buf->ReadByte();
				break;

			case 0x1A: // Special industry flags to define special behavior
				indsp->behaviour = (IndustryBehaviour)buf->ReadDWord();
				break;

			case 0x1B: // New industry text ID
				AddStringForMapping(buf->ReadWord(), &indsp->new_industry_text);
				break;

			case 0x1C: // Input cargo multipliers for the three input cargo types
			case 0x1D:
			case 0x1E: {
					uint32_t multiples = buf->ReadDWord();
					indsp->input_cargo_multiplier[prop - 0x1C][0] = GB(multiples, 0, 16);
					indsp->input_cargo_multiplier[prop - 0x1C][1] = GB(multiples, 16, 16);
					break;
				}

			case 0x1F: // Industry name
				AddStringForMapping(buf->ReadWord(), &indsp->name);
				break;

			case 0x20: // Prospecting success chance
				indsp->prospecting_chance = buf->ReadDWord();
				break;

			case 0x21:   // Callback mask
			case 0x22: { // Callback additional mask
				byte aflag = buf->ReadByte();
				SB(indsp->callback_mask, (prop - 0x21) * 8, 8, aflag);
				break;
			}

			case 0x23: // removal cost multiplier
				indsp->removal_cost_multiplier = buf->ReadDWord();
				break;

			case 0x24: { // name for nearby station
				uint16_t str = buf->ReadWord();
				if (str == 0) {
					indsp->station_name = STR_NULL;
				} else {
					AddStringForMapping(str, &indsp->station_name);
				}
				break;
			}

			case 0x25: { // variable length produced cargoes
				byte num_cargoes = buf->ReadByte();
				if (num_cargoes > lengthof(indsp->produced_cargo)) {
					GRFError *error = DisableGrf(STR_NEWGRF_ERROR_LIST_PROPERTY_TOO_LONG);
					error->param_value[1] = prop;
					return CIR_DISABLED;
				}
				for (uint i = 0; i < lengthof(indsp->produced_cargo); i++) {
					if (i < num_cargoes) {
						CargoID cargo = GetCargoTranslation(buf->ReadByte(), _cur.grffile);
						indsp->produced_cargo[i] = cargo;
					} else {
						indsp->produced_cargo[i] = INVALID_CARGO;
					}
				}
				break;
			}

			case 0x26: { // variable length accepted cargoes
				byte num_cargoes = buf->ReadByte();
				if (num_cargoes > lengthof(indsp->accepts_cargo)) {
					GRFError *error = DisableGrf(STR_NEWGRF_ERROR_LIST_PROPERTY_TOO_LONG);
					error->param_value[1] = prop;
					return CIR_DISABLED;
				}
				for (uint i = 0; i < lengthof(indsp->accepts_cargo); i++) {
					if (i < num_cargoes) {
						CargoID cargo = GetCargoTranslation(buf->ReadByte(), _cur.grffile);
						indsp->accepts_cargo[i] = cargo;
					} else {
						indsp->accepts_cargo[i] = INVALID_CARGO;
					}
				}
				break;
			}

			case 0x27: { // variable length production rates
				byte num_cargoes = buf->ReadByte();
				if (num_cargoes > lengthof(indsp->production_rate)) {
					GRFError *error = DisableGrf(STR_NEWGRF_ERROR_LIST_PROPERTY_TOO_LONG);
					error->param_value[1] = prop;
					return CIR_DISABLED;
				}
				for (uint i = 0; i < lengthof(indsp->production_rate); i++) {
					if (i < num_cargoes) {
						indsp->production_rate[i] = buf->ReadByte();
					} else {
						indsp->production_rate[i] = 0;
					}
				}
				break;
			}

			case 0x28: { // variable size input/output production multiplier table
				byte num_inputs = buf->ReadByte();
				byte num_outputs = buf->ReadByte();
				if (num_inputs > lengthof(indsp->accepts_cargo) || num_outputs > lengthof(indsp->produced_cargo)) {
					GRFError *error = DisableGrf(STR_NEWGRF_ERROR_LIST_PROPERTY_TOO_LONG);
					error->param_value[1] = prop;
					return CIR_DISABLED;
				}
				for (uint i = 0; i < lengthof(indsp->accepts_cargo); i++) {
					for (uint j = 0; j < lengthof(indsp->produced_cargo); j++) {
						uint16_t mult = 0;
						if (i < num_inputs && j < num_outputs) mult = buf->ReadWord();
						indsp->input_cargo_multiplier[i][j] = mult;
					}
				}
				break;
			}

			default:
				ret = HandleAction0PropertyDefault(buf, prop);
				break;
		}
	}

	return ret;
}

/**
 * Create a copy of the tile table so it can be freed later
 * without problems.
 * @param as The AirportSpec to copy the arrays of.
 */
static void DuplicateTileTable(AirportSpec *as)
{
	AirportTileTable **table_list = MallocT<AirportTileTable*>(as->num_table);
	for (int i = 0; i < as->num_table; i++) {
		uint num_tiles = 1;
		const AirportTileTable *it = as->table[0];
		do {
			num_tiles++;
		} while ((++it)->ti.x != -0x80);
		table_list[i] = MallocT<AirportTileTable>(num_tiles);
		MemCpyT(table_list[i], as->table[i], num_tiles);
	}
	as->table = table_list;
	HangarTileTable *depot_table = nullptr;
	if (as->nof_depots > 0) {
		depot_table = MallocT<HangarTileTable>(as->nof_depots);
		MemCpyT(depot_table, as->depot_table, as->nof_depots);
	}
	as->depot_table = depot_table;
	Direction *rotation = MallocT<Direction>(as->num_table);
	MemCpyT(rotation, as->rotation, as->num_table);
	as->rotation = rotation;
}

/**
 * Define properties for airports
 * @param airport Local ID of the airport.
 * @param numinfo Number of subsequent airport IDs to change the property for.
 * @param prop The property to change.
 * @param buf The property value.
 * @return ChangeInfoResult.
 */
static ChangeInfoResult AirportChangeInfo(uint airport, int numinfo, int prop, const GRFFilePropertyRemapEntry *mapping_entry, ByteReader *buf)
{
	ChangeInfoResult ret = CIR_SUCCESS;

	if (airport + numinfo > NUM_AIRPORTS_PER_GRF) {
		grfmsg(1, "AirportChangeInfo: Too many airports, trying id (%u), max (%u). Ignoring.", airport + numinfo, NUM_AIRPORTS_PER_GRF);
		return CIR_INVALID_ID;
	}

	/* Allocate industry specs if they haven't been allocated already. */
	if (_cur.grffile->airportspec.size() < airport + numinfo) _cur.grffile->airportspec.resize(airport + numinfo);

	for (int i = 0; i < numinfo; i++) {
		AirportSpec *as = _cur.grffile->airportspec[airport + i].get();

		if (as == nullptr && prop != 0x08 && prop != 0x09) {
			grfmsg(2, "AirportChangeInfo: Attempt to modify undefined airport %u, ignoring", airport + i);
			return CIR_INVALID_ID;
		}

		switch (prop) {
			case 0x08: { // Modify original airport
				byte subs_id = buf->ReadByte();
				if (subs_id == 0xFF) {
					/* Instead of defining a new airport, an airport id
					 * of 0xFF disables the old airport with the current id. */
					AirportSpec::GetWithoutOverride(airport + i)->enabled = false;
					continue;
				} else if (subs_id >= NEW_AIRPORT_OFFSET) {
					/* The substitute id must be one of the original airports. */
					grfmsg(2, "AirportChangeInfo: Attempt to use new airport %u as substitute airport for %u. Ignoring.", subs_id, airport + i);
					continue;
				}

				/* Allocate space for this airport.
				 * Only need to do it once. If ever it is called again, it should not
				 * do anything */
				if (as == nullptr) {
					_cur.grffile->airportspec[airport + i] = std::make_unique<AirportSpec>(*AirportSpec::GetWithoutOverride(subs_id));
					as = _cur.grffile->airportspec[airport + i].get();

					as->enabled = true;
					as->grf_prop.local_id = airport + i;
					as->grf_prop.subst_id = subs_id;
					as->grf_prop.grffile = _cur.grffile;
					/* override the default airport */
					_airport_mngr.Add(airport + i, _cur.grffile->grfid, subs_id);
					/* Create a copy of the original tiletable so it can be freed later. */
					DuplicateTileTable(as);
				}
				break;
			}

			case 0x0A: { // Set airport layout
				byte old_num_table = as->num_table;
				as->num_table = buf->ReadByte(); // Number of layouts
				free(as->rotation);
				as->rotation = MallocT<Direction>(as->num_table);
				uint32_t defsize = buf->ReadDWord();  // Total size of the definition
				AirportTileTable **tile_table = CallocT<AirportTileTable*>(as->num_table); // Table with tiles to compose the airport
				AirportTileTable *att = CallocT<AirportTileTable>(defsize); // Temporary array to read the tile layouts from the GRF
				int size;
				const AirportTileTable *copy_from;
				try {
					for (byte j = 0; j < as->num_table; j++) {
						const_cast<Direction&>(as->rotation[j]) = (Direction)buf->ReadByte();
						for (int k = 0;; k++) {
							att[k].ti.x = buf->ReadByte(); // Offsets from northermost tile
							att[k].ti.y = buf->ReadByte();

							if (att[k].ti.x == 0 && att[k].ti.y == 0x80) {
								/*  Not the same terminator.  The one we are using is rather
								 * x = -80, y = 0 .  So, adjust it. */
								att[k].ti.x = -0x80;
								att[k].ti.y =  0;
								att[k].gfx  =  0;

								size = k + 1;
								copy_from = att;
								break;
							}

							att[k].gfx = buf->ReadByte();

							if (att[k].gfx == 0xFE) {
								/* Use a new tile from this GRF */
								int local_tile_id = buf->ReadWord();

								/* Read the ID from the _airporttile_mngr. */
								uint16_t tempid = _airporttile_mngr.GetID(local_tile_id, _cur.grffile->grfid);

								if (tempid == INVALID_AIRPORTTILE) {
									grfmsg(2, "AirportChangeInfo: Attempt to use airport tile %u with airport id %u, not yet defined. Ignoring.", local_tile_id, airport + i);
								} else {
									/* Declared as been valid, can be used */
									att[k].gfx = tempid;
								}
							} else if (att[k].gfx == 0xFF) {
								att[k].ti.x = (int8_t)GB(att[k].ti.x, 0, 8);
								att[k].ti.y = (int8_t)GB(att[k].ti.y, 0, 8);
							}

							if (as->rotation[j] == DIR_E || as->rotation[j] == DIR_W) {
								as->size_x = std::max<byte>(as->size_x, att[k].ti.y + 1);
								as->size_y = std::max<byte>(as->size_y, att[k].ti.x + 1);
							} else {
								as->size_x = std::max<byte>(as->size_x, att[k].ti.x + 1);
								as->size_y = std::max<byte>(as->size_y, att[k].ti.y + 1);
							}
						}
						tile_table[j] = CallocT<AirportTileTable>(size);
						memcpy(tile_table[j], copy_from, sizeof(*copy_from) * size);
					}
					/* Free old layouts in the airport spec */
					for (int j = 0; j < old_num_table; j++) {
						/* remove the individual layouts */
						free(as->table[j]);
					}
					free(as->table);
					/* Install final layout construction in the airport spec */
					as->table = tile_table;
					free(att);
				} catch (...) {
					for (int i = 0; i < as->num_table; i++) {
						free(tile_table[i]);
					}
					free(tile_table);
					free(att);
					throw;
				}
				break;
			}

			case 0x0C:
				as->min_year = buf->ReadWord();
				as->max_year = buf->ReadWord();
				if (as->max_year == 0xFFFF) as->max_year = MAX_YEAR;
				break;

			case 0x0D:
				as->ttd_airport_type = (TTDPAirportType)buf->ReadByte();
				break;

			case 0x0E:
				as->catchment = Clamp(buf->ReadByte(), 1, MAX_CATCHMENT);
				break;

			case 0x0F:
				as->noise_level = buf->ReadByte();
				break;

			case 0x10:
				AddStringForMapping(buf->ReadWord(), &as->name);
				break;

			case 0x11: // Maintenance cost factor
				as->maintenance_cost = buf->ReadWord();
				break;

			default:
				ret = HandleAction0PropertyDefault(buf, prop);
				break;
		}
	}

	return ret;
}

/**
 * Define properties for signals
 * @param id Local ID (unused).
 * @param numinfo Number of subsequent IDs to change the property for.
 * @param prop The property to change.
 * @param buf The property value.
 * @return ChangeInfoResult.
 */
static ChangeInfoResult SignalsChangeInfo(uint id, int numinfo, int prop, const GRFFilePropertyRemapEntry *mapping_entry, ByteReader *buf)
{
	/* Properties which are handled per item */
	ChangeInfoResult ret = CIR_SUCCESS;
	for (int i = 0; i < numinfo; i++) {
		switch (prop) {
			case A0RPI_SIGNALS_ENABLE_PROGRAMMABLE_SIGNALS:
				if (MappedPropertyLengthMismatch(buf, 1, mapping_entry)) break;
				SB(_cur.grffile->new_signal_ctrl_flags, NSCF_PROGSIG, 1, (buf->ReadByte() != 0 ? 1 : 0));
				break;

			case A0RPI_SIGNALS_ENABLE_NO_ENTRY_SIGNALS:
				if (MappedPropertyLengthMismatch(buf, 1, mapping_entry)) break;
				SB(_cur.grffile->new_signal_ctrl_flags, NSCF_NOENTRYSIG, 1, (buf->ReadByte() != 0 ? 1 : 0));
				break;

			case A0RPI_SIGNALS_ENABLE_RESTRICTED_SIGNALS:
				if (MappedPropertyLengthMismatch(buf, 1, mapping_entry)) break;
				SB(_cur.grffile->new_signal_ctrl_flags, NSCF_RESTRICTEDSIG, 1, (buf->ReadByte() != 0 ? 1 : 0));
				break;

			case A0RPI_SIGNALS_ENABLE_SIGNAL_RECOLOUR:
				if (MappedPropertyLengthMismatch(buf, 1, mapping_entry)) break;
				SB(_cur.grffile->new_signal_ctrl_flags, NSCF_RECOLOUR_ENABLED, 1, (buf->ReadByte() != 0 ? 1 : 0));
				break;

			case A0RPI_SIGNALS_EXTRA_ASPECTS:
				if (MappedPropertyLengthMismatch(buf, 1, mapping_entry)) break;
				_cur.grffile->new_signal_extra_aspects = std::min<byte>(buf->ReadByte(), NEW_SIGNALS_MAX_EXTRA_ASPECT);
				break;

			case A0RPI_SIGNALS_NO_DEFAULT_STYLE:
				if (MappedPropertyLengthMismatch(buf, 1, mapping_entry)) break;
				SB(_cur.grffile->new_signal_style_mask, 0, 1, (buf->ReadByte() != 0 ? 0 : 1));
				break;

			case A0RPI_SIGNALS_DEFINE_STYLE: {
				if (MappedPropertyLengthMismatch(buf, 1, mapping_entry)) break;
				uint8_t local_id = buf->ReadByte();
				if (_num_new_signal_styles < MAX_NEW_SIGNAL_STYLES) {
					NewSignalStyle &style = _new_signal_styles[_num_new_signal_styles];
					style = {};
					_num_new_signal_styles++;
					SetBit(_cur.grffile->new_signal_style_mask, _num_new_signal_styles);
					style.grf_local_id = local_id;
					style.grffile = _cur.grffile;
					_cur.grffile->current_new_signal_style = &style;
				} else {
					_cur.grffile->current_new_signal_style = nullptr;
				}
				break;
			}

			case A0RPI_SIGNALS_STYLE_NAME: {
				if (MappedPropertyLengthMismatch(buf, 2, mapping_entry)) break;
				uint16_t str = buf->ReadWord();
				if (_cur.grffile->current_new_signal_style != nullptr) {
					AddStringForMapping(str, &(_cur.grffile->current_new_signal_style->name));
				}
				break;
			}

			case A0RPI_SIGNALS_STYLE_NO_ASPECT_INCREASE: {
				if (MappedPropertyLengthMismatch(buf, 1, mapping_entry)) break;
				uint8_t value = buf->ReadByte();
				if (_cur.grffile->current_new_signal_style != nullptr) {
					SB(_cur.grffile->current_new_signal_style->style_flags, NSSF_NO_ASPECT_INC, 1, (value != 0 ? 1 : 0));
				}
				break;
			}

			case A0RPI_SIGNALS_STYLE_ALWAYS_RESERVE_THROUGH: {
				if (MappedPropertyLengthMismatch(buf, 1, mapping_entry)) break;
				uint8_t value = buf->ReadByte();
				if (_cur.grffile->current_new_signal_style != nullptr) {
					SB(_cur.grffile->current_new_signal_style->style_flags, NSSF_ALWAYS_RESERVE_THROUGH, 1, (value != 0 ? 1 : 0));
				}
				break;
			}

			case A0RPI_SIGNALS_STYLE_LOOKAHEAD_EXTRA_ASPECTS: {
				if (MappedPropertyLengthMismatch(buf, 1, mapping_entry)) break;
				uint8_t value = buf->ReadByte();
				if (_cur.grffile->current_new_signal_style != nullptr) {
					SetBit(_cur.grffile->current_new_signal_style->style_flags, NSSF_LOOKAHEAD_ASPECTS_SET);
					_cur.grffile->current_new_signal_style->lookahead_extra_aspects = value;
				}
				break;
			}

			case A0RPI_SIGNALS_STYLE_LOOKAHEAD_SINGLE_SIGNAL_ONLY: {
				if (MappedPropertyLengthMismatch(buf, 1, mapping_entry)) break;
				uint8_t value = buf->ReadByte();
				if (_cur.grffile->current_new_signal_style != nullptr) {
					SB(_cur.grffile->current_new_signal_style->style_flags, NSSF_LOOKAHEAD_SINGLE_SIGNAL, 1, (value != 0 ? 1 : 0));
				}
				break;
			}

			case A0RPI_SIGNALS_STYLE_SEMAPHORE_ENABLED: {
				if (MappedPropertyLengthMismatch(buf, 4, mapping_entry)) break;
				uint32_t mask = buf->ReadDWord();
				if (_cur.grffile->current_new_signal_style != nullptr) {
					_cur.grffile->current_new_signal_style->semaphore_mask = (uint8_t)mask;
				}
				break;
			}

			case A0RPI_SIGNALS_STYLE_ELECTRIC_ENABLED: {
				if (MappedPropertyLengthMismatch(buf, 4, mapping_entry)) break;
				uint32_t mask = buf->ReadDWord();
				if (_cur.grffile->current_new_signal_style != nullptr) {
					_cur.grffile->current_new_signal_style->electric_mask = (uint8_t)mask;
				}
				break;
			}

			case A0RPI_SIGNALS_STYLE_OPPOSITE_SIDE: {
				if (MappedPropertyLengthMismatch(buf, 1, mapping_entry)) break;
				uint8_t value = buf->ReadByte();
				if (_cur.grffile->current_new_signal_style != nullptr) {
					SB(_cur.grffile->current_new_signal_style->style_flags, NSSF_OPPOSITE_SIDE, 1, (value != 0 ? 1 : 0));
				}
				break;
			}

			case A0RPI_SIGNALS_STYLE_COMBINED_NORMAL_SHUNT: {
				if (MappedPropertyLengthMismatch(buf, 1, mapping_entry)) break;
				uint8_t value = buf->ReadByte();
				if (_cur.grffile->current_new_signal_style != nullptr) {
					SB(_cur.grffile->current_new_signal_style->style_flags, NSSF_COMBINED_NORMAL_SHUNT, 1, (value != 0 ? 1 : 0));
				}
				break;
			}

			case A0RPI_SIGNALS_STYLE_REALISTIC_BRAKING_ONLY: {
				if (MappedPropertyLengthMismatch(buf, 1, mapping_entry)) break;
				uint8_t value = buf->ReadByte();
				if (_cur.grffile->current_new_signal_style != nullptr) {
					SB(_cur.grffile->current_new_signal_style->style_flags, NSSF_REALISTIC_BRAKING_ONLY, 1, (value != 0 ? 1 : 0));
				}
				break;
			}

			default:
				ret = HandleAction0PropertyDefault(buf, prop);
				break;
		}
	}

	return ret;
}

/**
 * Ignore properties for objects
 * @param prop The property to ignore.
 * @param buf The property value.
 * @return ChangeInfoResult.
 */
static ChangeInfoResult IgnoreObjectProperty(uint prop, ByteReader *buf)
{
	ChangeInfoResult ret = CIR_SUCCESS;

	switch (prop) {
		case 0x0B:
		case 0x0C:
		case 0x0D:
		case 0x12:
		case 0x14:
		case 0x16:
		case 0x17:
		case 0x18:
			buf->ReadByte();
			break;

		case 0x09:
		case 0x0A:
		case 0x10:
		case 0x11:
		case 0x13:
		case 0x15:
			buf->ReadWord();
			break;

		case 0x08:
		case 0x0E:
		case 0x0F:
			buf->ReadDWord();
			break;

		default:
			ret = HandleAction0PropertyDefault(buf, prop);
			break;
	}

	return ret;
}

/**
 * Define properties for objects
 * @param id Local ID of the object.
 * @param numinfo Number of subsequent objectIDs to change the property for.
 * @param prop The property to change.
 * @param buf The property value.
 * @return ChangeInfoResult.
 */
static ChangeInfoResult ObjectChangeInfo(uint id, int numinfo, int prop, const GRFFilePropertyRemapEntry *mapping_entry, ByteReader *buf)
{
	ChangeInfoResult ret = CIR_SUCCESS;

	if (id + numinfo > NUM_OBJECTS) {
		grfmsg(1, "ObjectChangeInfo: Too many objects loaded (%u), max (%u). Ignoring.", id + numinfo, NUM_OBJECTS);
		return CIR_INVALID_ID;
	}

	if (id + numinfo > _cur.grffile->objectspec.size()) {
		_cur.grffile->objectspec.resize(id + numinfo);
	}

	for (int i = 0; i < numinfo; i++) {
		ObjectSpec *spec = _cur.grffile->objectspec[id + i].get();

		if (prop != 0x08 && spec == nullptr) {
			/* If the object property 08 is not yet set, ignore this property */
			ChangeInfoResult cir = IgnoreObjectProperty(prop, buf);
			if (cir > ret) ret = cir;
			continue;
		}

		switch (prop) {
			case 0x08: { // Class ID
				/* Allocate space for this object. */
				if (spec == nullptr) {
					_cur.grffile->objectspec[id + i] = std::make_unique<ObjectSpec>();
					spec = _cur.grffile->objectspec[id + i].get();
					spec->views = 1; // Default for NewGRFs that don't set it.
					spec->size = OBJECT_SIZE_1X1; // Default for NewGRFs that manage to not set it (1x1)
				}

				/* Swap classid because we read it in BE. */
				uint32_t classid = buf->ReadDWord();
				spec->cls_id = ObjectClass::Allocate(BSWAP32(classid));
				break;
			}

			case 0x09: { // Class name
				ObjectClass *objclass = ObjectClass::Get(spec->cls_id);
				AddStringForMapping(buf->ReadWord(), &objclass->name);
				break;
			}

			case 0x0A: // Object name
				AddStringForMapping(buf->ReadWord(), &spec->name);
				break;

			case 0x0B: // Climate mask
				spec->climate = buf->ReadByte();
				break;

			case 0x0C: // Size
				spec->size = buf->ReadByte();
				if (GB(spec->size, 0, 4) == 0 || GB(spec->size, 4, 4) == 0) {
					grfmsg(0, "ObjectChangeInfo: Invalid object size requested (0x%x) for object id %u. Ignoring.", spec->size, id + i);
					spec->size = OBJECT_SIZE_1X1;
				}
				break;

			case 0x0D: // Build cost multipler
				spec->build_cost_multiplier = buf->ReadByte();
				spec->clear_cost_multiplier = spec->build_cost_multiplier;
				break;

			case 0x0E: // Introduction date
				spec->introduction_date = buf->ReadDWord();
				break;

			case 0x0F: // End of life
				spec->end_of_life_date = buf->ReadDWord();
				break;

			case 0x10: // Flags
				spec->flags = (ObjectFlags)buf->ReadWord();
				_loaded_newgrf_features.has_2CC |= (spec->flags & OBJECT_FLAG_2CC_COLOUR) != 0;
				break;

			case 0x11: // Animation info
				spec->animation.frames = buf->ReadByte();
				spec->animation.status = buf->ReadByte();
				break;

			case 0x12: // Animation speed
				spec->animation.speed = buf->ReadByte();
				break;

			case 0x13: // Animation triggers
				spec->animation.triggers = buf->ReadWord();
				break;

			case 0x14: // Removal cost multiplier
				spec->clear_cost_multiplier = buf->ReadByte();
				break;

			case 0x15: // Callback mask
				spec->callback_mask = buf->ReadWord();
				break;

			case 0x16: // Building height
				spec->height = buf->ReadByte();
				break;

			case 0x17: // Views
				spec->views = buf->ReadByte();
				if (spec->views != 1 && spec->views != 2 && spec->views != 4) {
					grfmsg(2, "ObjectChangeInfo: Invalid number of views (%u) for object id %u. Ignoring.", spec->views, id + i);
					spec->views = 1;
				}
				break;

			case 0x18: // Amount placed on 256^2 map on map creation
				spec->generate_amount = buf->ReadByte();
				break;

			case A0RPI_OBJECT_USE_LAND_GROUND:
				if (MappedPropertyLengthMismatch(buf, 1, mapping_entry)) break;
				spec->ctrl_flags &= ~OBJECT_CTRL_FLAG_USE_LAND_GROUND;
				if (buf->ReadByte() != 0) spec->ctrl_flags |= OBJECT_CTRL_FLAG_USE_LAND_GROUND;
				break;

			case A0RPI_OBJECT_EDGE_FOUNDATION_MODE:
				if (MappedPropertyLengthMismatch(buf, 4, mapping_entry)) break;
				spec->ctrl_flags |= OBJECT_CTRL_FLAG_EDGE_FOUNDATION;
				for (int i = 0; i < 4; i++) {
					spec->edge_foundation[i] = buf->ReadByte();
				}
				break;

			case A0RPI_OBJECT_FLOOD_RESISTANT:
				if (MappedPropertyLengthMismatch(buf, 1, mapping_entry)) break;
				spec->ctrl_flags &= ~OBJECT_CTRL_FLAG_FLOOD_RESISTANT;
				if (buf->ReadByte() != 0) spec->ctrl_flags |= OBJECT_CTRL_FLAG_FLOOD_RESISTANT;
				break;

			case A0RPI_OBJECT_VIEWPORT_MAP_TYPE:
				if (MappedPropertyLengthMismatch(buf, 1, mapping_entry)) break;
				spec->vport_map_type = (ObjectViewportMapType)buf->ReadByte();
				spec->ctrl_flags |= OBJECT_CTRL_FLAG_VPORT_MAP_TYPE;
				break;

			case A0RPI_OBJECT_VIEWPORT_MAP_SUBTYPE:
				if (MappedPropertyLengthMismatch(buf, 2, mapping_entry)) break;
				spec->vport_map_subtype = buf->ReadWord();
				break;

			default:
				ret = HandleAction0PropertyDefault(buf, prop);
				break;
		}
	}

	return ret;
}

/**
 * Define properties for railtypes
 * @param id ID of the railtype.
 * @param numinfo Number of subsequent IDs to change the property for.
 * @param prop The property to change.
 * @param buf The property value.
 * @return ChangeInfoResult.
 */
static ChangeInfoResult RailTypeChangeInfo(uint id, int numinfo, int prop, const GRFFilePropertyRemapEntry *mapping_entry, ByteReader *buf)
{
	ChangeInfoResult ret = CIR_SUCCESS;

	extern RailTypeInfo _railtypes[RAILTYPE_END];

	if (id + numinfo > RAILTYPE_END) {
		grfmsg(1, "RailTypeChangeInfo: Rail type %u is invalid, max %u, ignoring", id + numinfo, RAILTYPE_END);
		return CIR_INVALID_ID;
	}

	for (int i = 0; i < numinfo; i++) {
		RailType rt = _cur.grffile->railtype_map[id + i];
		if (rt == INVALID_RAILTYPE) return CIR_INVALID_ID;

		RailTypeInfo *rti = &_railtypes[rt];

		switch (prop) {
			case 0x08: // Label of rail type
				/* Skipped here as this is loaded during reservation stage. */
				buf->ReadDWord();
				break;

			case 0x09: { // Toolbar caption of railtype (sets name as well for backwards compatibility for grf ver < 8)
				uint16_t str = buf->ReadWord();
				AddStringForMapping(str, &rti->strings.toolbar_caption);
				if (_cur.grffile->grf_version < 8) {
					AddStringForMapping(str, &rti->strings.name);
				}
				break;
			}

			case 0x0A: // Menu text of railtype
				AddStringForMapping(buf->ReadWord(), &rti->strings.menu_text);
				break;

			case 0x0B: // Build window caption
				AddStringForMapping(buf->ReadWord(), &rti->strings.build_caption);
				break;

			case 0x0C: // Autoreplace text
				AddStringForMapping(buf->ReadWord(), &rti->strings.replace_text);
				break;

			case 0x0D: // New locomotive text
				AddStringForMapping(buf->ReadWord(), &rti->strings.new_loco);
				break;

			case 0x0E: // Compatible railtype list
			case 0x0F: // Powered railtype list
			case 0x18: // Railtype list required for date introduction
			case 0x19: // Introduced railtype list
			{
				/* Rail type compatibility bits are added to the existing bits
				 * to allow multiple GRFs to modify compatibility with the
				 * default rail types. */
				int n = buf->ReadByte();
				for (int j = 0; j != n; j++) {
					RailTypeLabel label = buf->ReadDWord();
					RailType resolved_rt = GetRailTypeByLabel(BSWAP32(label), false);
					if (resolved_rt != INVALID_RAILTYPE) {
						switch (prop) {
							case 0x0F: SetBit(rti->powered_railtypes, resolved_rt);               FALLTHROUGH; // Powered implies compatible.
							case 0x0E: SetBit(rti->compatible_railtypes, resolved_rt);            break;
							case 0x18: SetBit(rti->introduction_required_railtypes, resolved_rt); break;
							case 0x19: SetBit(rti->introduces_railtypes, resolved_rt);            break;
						}
					}
				}
				break;
			}

			case 0x10: // Rail Type flags
				rti->flags = (RailTypeFlags)buf->ReadByte();
				break;

			case 0x11: // Curve speed advantage
				rti->curve_speed = buf->ReadByte();
				break;

			case 0x12: // Station graphic
				rti->fallback_railtype = Clamp(buf->ReadByte(), 0, 2);
				break;

			case 0x13: // Construction cost factor
				rti->cost_multiplier = buf->ReadWord();
				break;

			case 0x14: // Speed limit
				rti->max_speed = buf->ReadWord();
				break;

			case 0x15: // Acceleration model
				rti->acceleration_type = Clamp(buf->ReadByte(), 0, 2);
				break;

			case 0x16: // Map colour
				rti->map_colour = buf->ReadByte();
				break;

			case 0x17: // Introduction date
				rti->introduction_date = buf->ReadDWord();
				break;

			case 0x1A: // Sort order
				rti->sorting_order = buf->ReadByte();
				break;

			case 0x1B: // Name of railtype (overridden by prop 09 for grf ver < 8)
				AddStringForMapping(buf->ReadWord(), &rti->strings.name);
				break;

			case 0x1C: // Maintenance cost factor
				rti->maintenance_multiplier = buf->ReadWord();
				break;

			case 0x1D: // Alternate rail type label list
				/* Skipped here as this is loaded during reservation stage. */
				for (int j = buf->ReadByte(); j != 0; j--) buf->ReadDWord();
				break;

			case A0RPI_RAILTYPE_ENABLE_PROGRAMMABLE_SIGNALS:
				if (MappedPropertyLengthMismatch(buf, 1, mapping_entry)) break;
				SB(rti->ctrl_flags, RTCF_PROGSIG, 1, (buf->ReadByte() != 0 ? 1 : 0));
				break;

			case A0RPI_RAILTYPE_ENABLE_NO_ENTRY_SIGNALS:
				if (MappedPropertyLengthMismatch(buf, 1, mapping_entry)) break;
				SB(rti->ctrl_flags, RTCF_NOENTRYSIG, 1, (buf->ReadByte() != 0 ? 1 : 0));
				break;

			case A0RPI_RAILTYPE_ENABLE_RESTRICTED_SIGNALS:
				if (MappedPropertyLengthMismatch(buf, 1, mapping_entry)) break;
				SB(rti->ctrl_flags, RTCF_RESTRICTEDSIG, 1, (buf->ReadByte() != 0 ? 1 : 0));
				break;

			case A0RPI_RAILTYPE_DISABLE_REALISTIC_BRAKING:
				if (MappedPropertyLengthMismatch(buf, 1, mapping_entry)) break;
				SB(rti->ctrl_flags, RTCF_NOREALISTICBRAKING, 1, (buf->ReadByte() != 0 ? 1 : 0));
				break;

			case A0RPI_RAILTYPE_ENABLE_SIGNAL_RECOLOUR:
				if (MappedPropertyLengthMismatch(buf, 1, mapping_entry)) break;
				SB(rti->ctrl_flags, RTCF_RECOLOUR_ENABLED, 1, (buf->ReadByte() != 0 ? 1 : 0));
				break;

			case A0RPI_RAILTYPE_EXTRA_ASPECTS:
				if (MappedPropertyLengthMismatch(buf, 1, mapping_entry)) break;
				rti->signal_extra_aspects = std::min<byte>(buf->ReadByte(), NEW_SIGNALS_MAX_EXTRA_ASPECT);
				break;

			default:
				ret = HandleAction0PropertyDefault(buf, prop);
				break;
		}
	}

	return ret;
}

static ChangeInfoResult RailTypeReserveInfo(uint id, int numinfo, int prop, const GRFFilePropertyRemapEntry *mapping_entry, ByteReader *buf)
{
	ChangeInfoResult ret = CIR_SUCCESS;

	extern RailTypeInfo _railtypes[RAILTYPE_END];

	if (id + numinfo > RAILTYPE_END) {
		grfmsg(1, "RailTypeReserveInfo: Rail type %u is invalid, max %u, ignoring", id + numinfo, RAILTYPE_END);
		return CIR_INVALID_ID;
	}

	for (int i = 0; i < numinfo; i++) {
		switch (prop) {
			case 0x08: // Label of rail type
			{
				RailTypeLabel rtl = buf->ReadDWord();
				rtl = BSWAP32(rtl);

				RailType rt = GetRailTypeByLabel(rtl, false);
				if (rt == INVALID_RAILTYPE) {
					/* Set up new rail type */
					rt = AllocateRailType(rtl);
				}

				_cur.grffile->railtype_map[id + i] = rt;
				break;
			}

			case 0x09: // Toolbar caption of railtype
			case 0x0A: // Menu text
			case 0x0B: // Build window caption
			case 0x0C: // Autoreplace text
			case 0x0D: // New loco
			case 0x13: // Construction cost
			case 0x14: // Speed limit
			case 0x1B: // Name of railtype
			case 0x1C: // Maintenance cost factor
				buf->ReadWord();
				break;

			case 0x1D: // Alternate rail type label list
				if (_cur.grffile->railtype_map[id + i] != INVALID_RAILTYPE) {
					int n = buf->ReadByte();
					for (int j = 0; j != n; j++) {
						_railtypes[_cur.grffile->railtype_map[id + i]].alternate_labels.push_back(BSWAP32(buf->ReadDWord()));
					}
					break;
				}
				grfmsg(1, "RailTypeReserveInfo: Ignoring property 1D for rail type %u because no label was set", id + i);
				FALLTHROUGH;

			case 0x0E: // Compatible railtype list
			case 0x0F: // Powered railtype list
			case 0x18: // Railtype list required for date introduction
			case 0x19: // Introduced railtype list
				for (int j = buf->ReadByte(); j != 0; j--) buf->ReadDWord();
				break;

			case 0x10: // Rail Type flags
			case 0x11: // Curve speed advantage
			case 0x12: // Station graphic
			case 0x15: // Acceleration model
			case 0x16: // Map colour
			case 0x1A: // Sort order
				buf->ReadByte();
				break;

			case 0x17: // Introduction date
				buf->ReadDWord();
				break;

			case A0RPI_RAILTYPE_ENABLE_PROGRAMMABLE_SIGNALS:
			case A0RPI_RAILTYPE_ENABLE_NO_ENTRY_SIGNALS:
			case A0RPI_RAILTYPE_ENABLE_RESTRICTED_SIGNALS:
			case A0RPI_RAILTYPE_DISABLE_REALISTIC_BRAKING:
			case A0RPI_RAILTYPE_ENABLE_SIGNAL_RECOLOUR:
			case A0RPI_RAILTYPE_EXTRA_ASPECTS:
				buf->Skip(buf->ReadExtendedByte());
				break;

			default:
				ret = HandleAction0PropertyDefault(buf, prop);
				break;
		}
	}

	return ret;
}

/**
 * Define properties for roadtypes
 * @param id ID of the roadtype.
 * @param numinfo Number of subsequent IDs to change the property for.
 * @param prop The property to change.
 * @param buf The property value.
 * @return ChangeInfoResult.
 */
static ChangeInfoResult RoadTypeChangeInfo(uint id, int numinfo, int prop, const GRFFilePropertyRemapEntry *mapping_entry, ByteReader *buf, RoadTramType rtt)
{
	ChangeInfoResult ret = CIR_SUCCESS;

	extern RoadTypeInfo _roadtypes[ROADTYPE_END];
	RoadType *type_map = (rtt == RTT_TRAM) ? _cur.grffile->tramtype_map : _cur.grffile->roadtype_map;

	if (id + numinfo > ROADTYPE_END) {
		grfmsg(1, "RoadTypeChangeInfo: Road type %u is invalid, max %u, ignoring", id + numinfo, ROADTYPE_END);
		return CIR_INVALID_ID;
	}

	for (int i = 0; i < numinfo; i++) {
		RoadType rt = type_map[id + i];
		if (rt == INVALID_ROADTYPE) return CIR_INVALID_ID;

		RoadTypeInfo *rti = &_roadtypes[rt];

		switch (prop) {
			case 0x08: // Label of road type
				/* Skipped here as this is loaded during reservation stage. */
				buf->ReadDWord();
				break;

			case 0x09: { // Toolbar caption of roadtype (sets name as well for backwards compatibility for grf ver < 8)
				uint16_t str = buf->ReadWord();
				AddStringForMapping(str, &rti->strings.toolbar_caption);
				break;
			}

			case 0x0A: // Menu text of roadtype
				AddStringForMapping(buf->ReadWord(), &rti->strings.menu_text);
				break;

			case 0x0B: // Build window caption
				AddStringForMapping(buf->ReadWord(), &rti->strings.build_caption);
				break;

			case 0x0C: // Autoreplace text
				AddStringForMapping(buf->ReadWord(), &rti->strings.replace_text);
				break;

			case 0x0D: // New engine text
				AddStringForMapping(buf->ReadWord(), &rti->strings.new_engine);
				break;

			case 0x0F: // Powered roadtype list
			case 0x18: // Roadtype list required for date introduction
			case 0x19: { // Introduced roadtype list
				/* Road type compatibility bits are added to the existing bits
				 * to allow multiple GRFs to modify compatibility with the
				 * default road types. */
				int n = buf->ReadByte();
				for (int j = 0; j != n; j++) {
					RoadTypeLabel label = buf->ReadDWord();
					RoadType resolved_rt = GetRoadTypeByLabel(BSWAP32(label), false);
					if (resolved_rt != INVALID_ROADTYPE) {
						switch (prop) {
							case 0x0F:
								if (GetRoadTramType(resolved_rt) == rtt) {
									SetBit(rti->powered_roadtypes, resolved_rt);
								} else {
									grfmsg(1, "RoadTypeChangeInfo: Powered road type list: Road type %u road/tram type does not match road type %u, ignoring", resolved_rt, rt);
								}
								break;
							case 0x18: SetBit(rti->introduction_required_roadtypes, resolved_rt); break;
							case 0x19: SetBit(rti->introduces_roadtypes, resolved_rt);            break;
						}
					}
				}
				break;
			}

			case 0x10: // Road Type flags
				rti->flags = (RoadTypeFlags)buf->ReadByte();
				break;

			case 0x13: // Construction cost factor
				rti->cost_multiplier = buf->ReadWord();
				break;

			case 0x14: // Speed limit
				rti->max_speed = buf->ReadWord();
				break;

			case 0x16: // Map colour
				rti->map_colour = buf->ReadByte();
				break;

			case 0x17: // Introduction date
				rti->introduction_date = buf->ReadDWord();
				break;

			case 0x1A: // Sort order
				rti->sorting_order = buf->ReadByte();
				break;

			case 0x1B: // Name of roadtype
				AddStringForMapping(buf->ReadWord(), &rti->strings.name);
				break;

			case 0x1C: // Maintenance cost factor
				rti->maintenance_multiplier = buf->ReadWord();
				break;

			case 0x1D: // Alternate road type label list
				/* Skipped here as this is loaded during reservation stage. */
				for (int j = buf->ReadByte(); j != 0; j--) buf->ReadDWord();
				break;

			case A0RPI_ROADTYPE_EXTRA_FLAGS:
				if (MappedPropertyLengthMismatch(buf, 1, mapping_entry)) break;
				rti->extra_flags = (RoadTypeExtraFlags)buf->ReadByte();
				break;

			case A0RPI_ROADTYPE_COLLISION_MODE: {
				if (MappedPropertyLengthMismatch(buf, 1, mapping_entry)) break;
				uint8_t collision_mode = buf->ReadByte();
				if (collision_mode < RTCM_END) rti->collision_mode = (RoadTypeCollisionMode)collision_mode;
				break;
			}

			default:
				ret = HandleAction0PropertyDefault(buf, prop);
				break;
		}
	}

	return ret;
}

static ChangeInfoResult RoadTypeChangeInfo(uint id, int numinfo, int prop, const GRFFilePropertyRemapEntry *mapping_entry, ByteReader *buf)
{
	return RoadTypeChangeInfo(id, numinfo, prop, mapping_entry, buf, RTT_ROAD);
}

static ChangeInfoResult TramTypeChangeInfo(uint id, int numinfo, int prop, const GRFFilePropertyRemapEntry *mapping_entry, ByteReader *buf)
{
	return RoadTypeChangeInfo(id, numinfo, prop, mapping_entry, buf, RTT_TRAM);
}


static ChangeInfoResult RoadTypeReserveInfo(uint id, int numinfo, int prop, const GRFFilePropertyRemapEntry *mapping_entry, ByteReader *buf, RoadTramType rtt)
{
	ChangeInfoResult ret = CIR_SUCCESS;

	extern RoadTypeInfo _roadtypes[ROADTYPE_END];
	RoadType *type_map = (rtt == RTT_TRAM) ? _cur.grffile->tramtype_map : _cur.grffile->roadtype_map;

	if (id + numinfo > ROADTYPE_END) {
		grfmsg(1, "RoadTypeReserveInfo: Road type %u is invalid, max %u, ignoring", id + numinfo, ROADTYPE_END);
		return CIR_INVALID_ID;
	}

	for (int i = 0; i < numinfo; i++) {
		switch (prop) {
			case 0x08: { // Label of road type
				RoadTypeLabel rtl = buf->ReadDWord();
				rtl = BSWAP32(rtl);

				RoadType rt = GetRoadTypeByLabel(rtl, false);
				if (rt == INVALID_ROADTYPE) {
					/* Set up new road type */
					rt = AllocateRoadType(rtl, rtt);
				} else if (GetRoadTramType(rt) != rtt) {
					grfmsg(1, "RoadTypeReserveInfo: Road type %u is invalid type (road/tram), ignoring", id + numinfo);
					return CIR_INVALID_ID;
				}

				type_map[id + i] = rt;
				break;
			}
			case 0x09: // Toolbar caption of roadtype
			case 0x0A: // Menu text
			case 0x0B: // Build window caption
			case 0x0C: // Autoreplace text
			case 0x0D: // New loco
			case 0x13: // Construction cost
			case 0x14: // Speed limit
			case 0x1B: // Name of roadtype
			case 0x1C: // Maintenance cost factor
				buf->ReadWord();
				break;

			case 0x1D: // Alternate road type label list
				if (type_map[id + i] != INVALID_ROADTYPE) {
					int n = buf->ReadByte();
					for (int j = 0; j != n; j++) {
						_roadtypes[type_map[id + i]].alternate_labels.push_back(BSWAP32(buf->ReadDWord()));
					}
					break;
				}
				grfmsg(1, "RoadTypeReserveInfo: Ignoring property 1D for road type %u because no label was set", id + i);
				/* FALL THROUGH */

			case 0x0F: // Powered roadtype list
			case 0x18: // Roadtype list required for date introduction
			case 0x19: // Introduced roadtype list
				for (int j = buf->ReadByte(); j != 0; j--) buf->ReadDWord();
				break;

			case 0x10: // Road Type flags
			case 0x16: // Map colour
			case 0x1A: // Sort order
				buf->ReadByte();
				break;

			case 0x17: // Introduction date
				buf->ReadDWord();
				break;

			case A0RPI_ROADTYPE_EXTRA_FLAGS:
				buf->Skip(buf->ReadExtendedByte());
				break;

			case A0RPI_ROADTYPE_COLLISION_MODE:
				buf->Skip(buf->ReadExtendedByte());
				break;

			default:
				ret = HandleAction0PropertyDefault(buf, prop);
				break;
		}
	}

	return ret;
}

static ChangeInfoResult RoadTypeReserveInfo(uint id, int numinfo, int prop, const GRFFilePropertyRemapEntry *mapping_entry, ByteReader *buf)
{
	return RoadTypeReserveInfo(id, numinfo, prop, mapping_entry, buf, RTT_ROAD);
}

static ChangeInfoResult TramTypeReserveInfo(uint id, int numinfo, int prop, const GRFFilePropertyRemapEntry *mapping_entry, ByteReader *buf)
{
	return RoadTypeReserveInfo(id, numinfo, prop, mapping_entry, buf, RTT_TRAM);
}

static ChangeInfoResult AirportTilesChangeInfo(uint airtid, int numinfo, int prop, const GRFFilePropertyRemapEntry *mapping_entry, ByteReader *buf)
{
	ChangeInfoResult ret = CIR_SUCCESS;

	if (airtid + numinfo > NUM_AIRPORTTILES_PER_GRF) {
		grfmsg(1, "AirportTileChangeInfo: Too many airport tiles loaded (%u), max (%u). Ignoring.", airtid + numinfo, NUM_AIRPORTTILES_PER_GRF);
		return CIR_INVALID_ID;
	}

	/* Allocate airport tile specs if they haven't been allocated already. */
	if (_cur.grffile->airtspec.size() < airtid + numinfo) _cur.grffile->airtspec.resize(airtid + numinfo);

	for (int i = 0; i < numinfo; i++) {
		AirportTileSpec *tsp = _cur.grffile->airtspec[airtid + i].get();

		if (prop != 0x08 && tsp == nullptr) {
			grfmsg(2, "AirportTileChangeInfo: Attempt to modify undefined airport tile %u. Ignoring.", airtid + i);
			return CIR_INVALID_ID;
		}

		switch (prop) {
			case 0x08: { // Substitute airport tile type
				byte subs_id = buf->ReadByte();
				if (subs_id >= NEW_AIRPORTTILE_OFFSET) {
					/* The substitute id must be one of the original airport tiles. */
					grfmsg(2, "AirportTileChangeInfo: Attempt to use new airport tile %u as substitute airport tile for %u. Ignoring.", subs_id, airtid + i);
					continue;
				}

				/* Allocate space for this airport tile. */
				if (tsp == nullptr) {
					_cur.grffile->airtspec[airtid + i] = std::make_unique<AirportTileSpec>(*AirportTileSpec::Get(subs_id));
					tsp = _cur.grffile->airtspec[airtid + i].get();

					tsp->enabled = true;

					tsp->animation.status = ANIM_STATUS_NO_ANIMATION;

					tsp->grf_prop.local_id = airtid + i;
					tsp->grf_prop.subst_id = subs_id;
					tsp->grf_prop.grffile = _cur.grffile;
					_airporttile_mngr.AddEntityID(airtid + i, _cur.grffile->grfid, subs_id); // pre-reserve the tile slot
				}
				break;
			}

			case 0x09: { // Airport tile override
				byte override = buf->ReadByte();

				/* The airport tile being overridden must be an original airport tile. */
				if (override >= NEW_AIRPORTTILE_OFFSET) {
					grfmsg(2, "AirportTileChangeInfo: Attempt to override new airport tile %u with airport tile id %u. Ignoring.", override, airtid + i);
					continue;
				}

				_airporttile_mngr.Add(airtid + i, _cur.grffile->grfid, override);
				break;
			}

			case 0x0E: // Callback mask
				tsp->callback_mask = buf->ReadByte();
				break;

			case 0x0F: // Animation information
				tsp->animation.frames = buf->ReadByte();
				tsp->animation.status = buf->ReadByte();
				break;

			case 0x10: // Animation speed
				tsp->animation.speed = buf->ReadByte();
				break;

			case 0x11: // Animation triggers
				tsp->animation.triggers = buf->ReadByte();
				break;

			default:
				ret = HandleAction0PropertyDefault(buf, prop);
				break;
		}
	}

	return ret;
}

/**
 * Ignore properties for roadstops
 * @param prop The property to ignore.
 * @param buf The property value.
 * @return ChangeInfoResult.
 */
static ChangeInfoResult IgnoreRoadStopProperty(uint prop, ByteReader *buf)
{
	ChangeInfoResult ret = CIR_SUCCESS;

	switch (prop) {
		case 0x09:
		case 0x0C:
		case 0x0F:
		case 0x11:
			buf->ReadByte();
			break;

		case 0x0A:
		case 0x0B:
		case 0x0E:
		case 0x10:
		case 0x15:
			buf->ReadWord();
			break;

		case 0x08:
		case 0x0D:
		case 0x12:
			buf->ReadDWord();
			break;

		default:
			ret = HandleAction0PropertyDefault(buf, prop);
			break;
	}

	return ret;
}

static ChangeInfoResult RoadStopChangeInfo(uint id, int numinfo, int prop, const GRFFilePropertyRemapEntry *mapping_entry, ByteReader *buf)
{
	ChangeInfoResult ret = CIR_SUCCESS;

	if (id + numinfo > NUM_ROADSTOPS_PER_GRF) {
		grfmsg(1, "RoadStopChangeInfo: RoadStop %u is invalid, max %u, ignoring", id + numinfo, NUM_ROADSTOPS_PER_GRF);
		return CIR_INVALID_ID;
	}

	if (id + numinfo > _cur.grffile->roadstops.size()) {
		_cur.grffile->roadstops.resize(id + numinfo);
	}

	for (int i = 0; i < numinfo; i++) {
		RoadStopSpec *rs = _cur.grffile->roadstops[id + i].get();

		if (rs == nullptr && prop != 0x08 && prop != A0RPI_ROADSTOP_CLASS_ID) {
			grfmsg(1, "RoadStopChangeInfo: Attempt to modify undefined road stop %u, ignoring", id + i);
			ChangeInfoResult cir = IgnoreRoadStopProperty(prop, buf);
			if (cir > ret) ret = cir;
			continue;
		}

		switch (prop) {
			case A0RPI_ROADSTOP_CLASS_ID:
				if (MappedPropertyLengthMismatch(buf, 4, mapping_entry)) break;
				FALLTHROUGH;
			case 0x08: { // Road Stop Class ID
				if (rs == nullptr) {
					_cur.grffile->roadstops[id + i] = std::make_unique<RoadStopSpec>();
					rs = _cur.grffile->roadstops[id + i].get();
				}

				uint32_t classid = buf->ReadDWord();
				rs->cls_id = RoadStopClass::Allocate(BSWAP32(classid));
				rs->spec_id = id + i;
				break;
			}

			case A0RPI_ROADSTOP_STOP_TYPE:
				if (MappedPropertyLengthMismatch(buf, 1, mapping_entry)) break;
				FALLTHROUGH;
			case 0x09: // Road stop type
				rs->stop_type = (RoadStopAvailabilityType)buf->ReadByte();
				break;

			case A0RPI_ROADSTOP_STOP_NAME:
				if (MappedPropertyLengthMismatch(buf, 2, mapping_entry)) break;
				FALLTHROUGH;
			case 0x0A: // Road Stop Name
				AddStringForMapping(buf->ReadWord(), &rs->name);
				break;

			case A0RPI_ROADSTOP_CLASS_NAME:
				if (MappedPropertyLengthMismatch(buf, 2, mapping_entry)) break;
				FALLTHROUGH;
			case 0x0B: // Road Stop Class name
				AddStringForMapping(buf->ReadWord(), &RoadStopClass::Get(rs->cls_id)->name);
				break;

			case A0RPI_ROADSTOP_DRAW_MODE:
				if (MappedPropertyLengthMismatch(buf, 1, mapping_entry)) break;
				FALLTHROUGH;
			case 0x0C: // The draw mode
				rs->draw_mode = (RoadStopDrawMode)buf->ReadByte();
				break;

			case A0RPI_ROADSTOP_TRIGGER_CARGOES:
				if (MappedPropertyLengthMismatch(buf, 4, mapping_entry)) break;
				FALLTHROUGH;
			case 0x0D: // Cargo types for random triggers
				rs->cargo_triggers = TranslateRefitMask(buf->ReadDWord());
				break;

			case A0RPI_ROADSTOP_ANIMATION_INFO:
				if (MappedPropertyLengthMismatch(buf, 2, mapping_entry)) break;
				FALLTHROUGH;
			case 0x0E: // Animation info
				rs->animation.frames = buf->ReadByte();
				rs->animation.status = buf->ReadByte();
				break;

			case A0RPI_ROADSTOP_ANIMATION_SPEED:
				if (MappedPropertyLengthMismatch(buf, 1, mapping_entry)) break;
				FALLTHROUGH;
			case 0x0F: // Animation speed
				rs->animation.speed = buf->ReadByte();
				break;

			case A0RPI_ROADSTOP_ANIMATION_TRIGGERS:
				if (MappedPropertyLengthMismatch(buf, 2, mapping_entry)) break;
				FALLTHROUGH;
			case 0x10: // Animation triggers
				rs->animation.triggers = buf->ReadWord();
				break;

			case A0RPI_ROADSTOP_CALLBACK_MASK:
				if (MappedPropertyLengthMismatch(buf, 1, mapping_entry)) break;
				FALLTHROUGH;
			case 0x11: // Callback mask
				rs->callback_mask = buf->ReadByte();
				break;

			case A0RPI_ROADSTOP_GENERAL_FLAGS:
				if (MappedPropertyLengthMismatch(buf, 4, mapping_entry)) break;
				FALLTHROUGH;
			case 0x12: // General flags
				rs->flags = (uint16_t)buf->ReadDWord(); // Future-proofing, size this as 4 bytes, but we only need two bytes' worth of flags at present
				break;

			case A0RPI_ROADSTOP_MIN_BRIDGE_HEIGHT:
				if (MappedPropertyLengthMismatch(buf, 6, mapping_entry)) break;
				FALLTHROUGH;
			case 0x13: // Minimum height for a bridge above
				SetBit(rs->internal_flags, RSIF_BRIDGE_HEIGHTS_SET);
				for (uint i = 0; i < 6; i++) {
					rs->bridge_height[i] = buf->ReadByte();
				}
				break;

			case A0RPI_ROADSTOP_DISALLOWED_BRIDGE_PILLARS:
				if (MappedPropertyLengthMismatch(buf, 6, mapping_entry)) break;
				FALLTHROUGH;
			case 0x14: // Disallowed bridge pillars
				SetBit(rs->internal_flags, RSIF_BRIDGE_DISALLOWED_PILLARS_SET);
				for (uint i = 0; i < 6; i++) {
					rs->bridge_disallowed_pillars[i] = buf->ReadByte();
				}
				break;

			case A0RPI_ROADSTOP_COST_MULTIPLIERS:
				if (MappedPropertyLengthMismatch(buf, 2, mapping_entry)) break;
				FALLTHROUGH;
			case 0x15: // Cost multipliers
				rs->build_cost_multiplier = buf->ReadByte();
				rs->clear_cost_multiplier = buf->ReadByte();
				break;

			case A0RPI_ROADSTOP_HEIGHT:
				if (MappedPropertyLengthMismatch(buf, 1, mapping_entry)) break;
				FALLTHROUGH;
			case 0x16: // Height
				rs->height = buf->ReadByte();
				break;

			default:
				ret = HandleAction0PropertyDefault(buf, prop);
				break;
		}
	}

	return ret;
}

/**
 * Define properties for new landscape
 * @param id Landscape type.
 * @param numinfo Number of subsequent IDs to change the property for.
 * @param prop The property to change.
 * @param buf The property value.
 * @return ChangeInfoResult.
 */
static ChangeInfoResult NewLandscapeChangeInfo(uint id, int numinfo, int prop, const GRFFilePropertyRemapEntry *mapping_entry, ByteReader *buf)
{
	/* Properties which are handled per item */
	ChangeInfoResult ret = CIR_SUCCESS;
	for (int i = 0; i < numinfo; i++) {
		switch (prop) {
			case A0RPI_NEWLANDSCAPE_ENABLE_RECOLOUR: {
				if (MappedPropertyLengthMismatch(buf, 1, mapping_entry)) break;
				bool enabled = (buf->ReadByte() != 0 ? 1 : 0);
				if (id == NLA3ID_CUSTOM_ROCKS) {
					SB(_cur.grffile->new_landscape_ctrl_flags, NLCF_ROCKS_RECOLOUR_ENABLED, 1, enabled);
				}
				break;
			}

			case A0RPI_NEWLANDSCAPE_ENABLE_DRAW_SNOWY_ROCKS: {
				if (MappedPropertyLengthMismatch(buf, 1, mapping_entry)) break;
				bool enabled = (buf->ReadByte() != 0 ? 1 : 0);
				if (id == NLA3ID_CUSTOM_ROCKS) {
					SB(_cur.grffile->new_landscape_ctrl_flags, NLCF_ROCKS_DRAW_SNOWY_ENABLED, 1, enabled);
				}
				break;
			}

			default:
				ret = HandleAction0PropertyDefault(buf, prop);
				break;
		}
	}

	return ret;
}

static bool HandleChangeInfoResult(const char *caller, ChangeInfoResult cir, GrfSpecFeature feature, int property)
{
	switch (cir) {
		default: NOT_REACHED();

		case CIR_DISABLED:
			/* Error has already been printed; just stop parsing */
			return true;

		case CIR_SUCCESS:
			return false;

		case CIR_UNHANDLED:
			grfmsg(1, "%s: Ignoring property 0x%02X of feature %s (not implemented)", caller, property, GetFeatureString(feature));
			return false;

		case CIR_UNKNOWN:
			grfmsg(0, "%s: Unknown property 0x%02X of feature %s, disabling", caller, property, GetFeatureString(feature));
			FALLTHROUGH;

		case CIR_INVALID_ID: {
			/* No debug message for an invalid ID, as it has already been output */
			GRFError *error = DisableGrf(cir == CIR_INVALID_ID ? STR_NEWGRF_ERROR_INVALID_ID : STR_NEWGRF_ERROR_UNKNOWN_PROPERTY);
			if (cir != CIR_INVALID_ID) error->param_value[1] = property;
			return true;
		}
	}
}

static GrfSpecFeatureRef ReadFeature(uint8_t raw_byte, bool allow_48 = false)
{
	if (unlikely(HasBit(_cur.grffile->ctrl_flags, GFCF_HAVE_FEATURE_ID_REMAP))) {
		const GRFFeatureMapRemapSet &remap = _cur.grffile->feature_id_remaps;
		if (remap.remapped_ids[raw_byte]) {
			auto iter = remap.mapping.find(raw_byte);
			const GRFFeatureMapRemapEntry &def = iter->second;
			if (def.feature == GSF_ERROR_ON_USE) {
				grfmsg(0, "Error: Unimplemented mapped feature: %s, mapped to: %02X", def.name, raw_byte);
				GRFError *error = DisableGrf(STR_NEWGRF_ERROR_UNIMPLEMETED_MAPPED_FEATURE_ID);
				error->data = stredup(def.name);
				error->param_value[1] = GSF_INVALID;
				error->param_value[2] = raw_byte;
			} else if (def.feature == GSF_INVALID) {
				grfmsg(2, "Ignoring unimplemented mapped feature: %s, mapped to: %02X", def.name, raw_byte);
			}
			return { def.feature, raw_byte };
		}
	}

	GrfSpecFeature feature;
	if (raw_byte >= GSF_REAL_FEATURE_END && !(allow_48 && raw_byte == 0x48)) {
		feature = GSF_INVALID;
	} else {
		feature = static_cast<GrfSpecFeature>(raw_byte);
	}
	return { feature, raw_byte };
}

static const char *_feature_names[] = {
	"TRAINS",
	"ROADVEHICLES",
	"SHIPS",
	"AIRCRAFT",
	"STATIONS",
	"CANALS",
	"BRIDGES",
	"HOUSES",
	"GLOBALVAR",
	"INDUSTRYTILES",
	"INDUSTRIES",
	"CARGOES",
	"SOUNDFX",
	"AIRPORTS",
	"SIGNALS",
	"OBJECTS",
	"RAILTYPES",
	"AIRPORTTILES",
	"ROADTYPES",
	"TRAMTYPES",
	"ROADSTOPS",
	"NEWLANDSCAPE",
	"TOWN",
};
static_assert(lengthof(_feature_names) == GSF_END);

const char *GetFeatureString(GrfSpecFeatureRef feature)
{
	static char buffer[32];
	if (feature.id < GSF_END) {
		seprintf(buffer, lastof(buffer), "0x%02X (%s)", feature.raw_byte, _feature_names[feature.id]);
	} else {
		if (unlikely(HasBit(_cur.grffile->ctrl_flags, GFCF_HAVE_FEATURE_ID_REMAP))) {
			const GRFFeatureMapRemapSet &remap = _cur.grffile->feature_id_remaps;
			if (remap.remapped_ids[feature.raw_byte]) {
				auto iter = remap.mapping.find(feature.raw_byte);
				const GRFFeatureMapRemapEntry &def = iter->second;
				seprintf(buffer, lastof(buffer), "0x%02X (%s)", feature.raw_byte, def.name);
				return buffer;
			}
		}
		seprintf(buffer, lastof(buffer), "0x%02X", feature.raw_byte);
	}
	return buffer;
}

const char *GetFeatureString(GrfSpecFeature feature)
{
	uint8_t raw_byte = feature;
	if (feature >= GSF_REAL_FEATURE_END) {
		for (const auto &entry : _cur.grffile->feature_id_remaps.mapping) {
			if (entry.second.feature == feature) {
				raw_byte = entry.second.raw_id;
				break;
			}
		}
	}
	return GetFeatureString(GrfSpecFeatureRef{ feature, raw_byte });
}

struct GRFFilePropertyDescriptor {
	int prop;
	const GRFFilePropertyRemapEntry *entry;

	GRFFilePropertyDescriptor(int prop, const GRFFilePropertyRemapEntry *entry)
			: prop(prop), entry(entry) {}
};

static GRFFilePropertyDescriptor ReadAction0PropertyID(ByteReader *buf, uint8_t feature)
{
	uint8_t raw_prop = buf->ReadByte();
	const GRFFilePropertyRemapSet &remap = _cur.grffile->action0_property_remaps[feature];
	if (remap.remapped_ids[raw_prop]) {
		auto iter = remap.mapping.find(raw_prop);
		assert(iter != remap.mapping.end());
		const GRFFilePropertyRemapEntry &def = iter->second;
		int prop = def.id;
		if (prop == A0RPI_UNKNOWN_ERROR) {
			grfmsg(0, "Error: Unimplemented mapped property: %s, feature: %s, mapped to: %X", def.name, GetFeatureString(def.feature), raw_prop);
			GRFError *error = DisableGrf(STR_NEWGRF_ERROR_UNIMPLEMETED_MAPPED_PROPERTY);
			error->data = stredup(def.name);
			error->param_value[1] = def.feature;
			error->param_value[2] = raw_prop;
		} else if (prop == A0RPI_UNKNOWN_IGNORE) {
			grfmsg(2, "Ignoring unimplemented mapped property: %s, feature: %s, mapped to: %X", def.name, GetFeatureString(def.feature), raw_prop);
		} else if (prop == A0RPI_ID_EXTENSION) {
			byte *outer_data = buf->Data();
			size_t outer_length = buf->ReadExtendedByte();
			uint16_t mapped_id = buf->ReadWord();
			byte *inner_data = buf->Data();
			size_t inner_length = buf->ReadExtendedByte();
			if (inner_length + (inner_data - outer_data) != outer_length) {
				grfmsg(2, "Ignoring extended ID property with malformed lengths: %s, feature: %s, mapped to: %X", def.name, GetFeatureString(def.feature), raw_prop);
				buf->ResetReadPosition(outer_data);
				return GRFFilePropertyDescriptor(A0RPI_UNKNOWN_IGNORE, &def);
			}

			auto ext = _cur.grffile->action0_extended_property_remaps.find((((uint32_t)feature) << 16) | mapped_id);
			if (ext != _cur.grffile->action0_extended_property_remaps.end()) {
				buf->ResetReadPosition(inner_data);
				const GRFFilePropertyRemapEntry &ext_def = ext->second;
				prop = ext_def.id;
				if (prop == A0RPI_UNKNOWN_ERROR) {
					grfmsg(0, "Error: Unimplemented mapped extended ID property: %s, feature: %s, mapped to: %X (via %X)", ext_def.name, GetFeatureString(ext_def.feature), mapped_id, raw_prop);
					GRFError *error = DisableGrf(STR_NEWGRF_ERROR_UNIMPLEMETED_MAPPED_PROPERTY);
					error->data = stredup(ext_def.name);
					error->param_value[1] = ext_def.feature;
					error->param_value[2] = 0xE0000 | mapped_id;
				} else if (prop == A0RPI_UNKNOWN_IGNORE) {
					grfmsg(2, "Ignoring unimplemented mapped extended ID property: %s, feature: %s, mapped to: %X (via %X)", ext_def.name, GetFeatureString(ext_def.feature), mapped_id, raw_prop);
				}
				return GRFFilePropertyDescriptor(prop, &ext_def);
			} else {
				grfmsg(2, "Ignoring unknown extended ID property: %s, feature: %s, mapped to: %X (via %X)", def.name, GetFeatureString(def.feature), mapped_id, raw_prop);
				buf->ResetReadPosition(outer_data);
				return GRFFilePropertyDescriptor(A0RPI_UNKNOWN_IGNORE, &def);
			}
		}
		return GRFFilePropertyDescriptor(prop, &def);
	} else {
		return GRFFilePropertyDescriptor(raw_prop, nullptr);
	}
}

/* Action 0x00 */
static void FeatureChangeInfo(ByteReader *buf)
{
	/* <00> <feature> <num-props> <num-info> <id> (<property <new-info>)...
	 *
	 * B feature
	 * B num-props     how many properties to change per vehicle/station
	 * B num-info      how many vehicles/stations to change
	 * E id            ID of first vehicle/station to change, if num-info is
	 *                 greater than one, this one and the following
	 *                 vehicles/stations will be changed
	 * B property      what property to change, depends on the feature
	 * V new-info      new bytes of info (variable size; depends on properties) */

	static const VCI_Handler handler[] = {
		/* GSF_TRAINS */        RailVehicleChangeInfo,
		/* GSF_ROADVEHICLES */  RoadVehicleChangeInfo,
		/* GSF_SHIPS */         ShipVehicleChangeInfo,
		/* GSF_AIRCRAFT */      AircraftVehicleChangeInfo,
		/* GSF_STATIONS */      StationChangeInfo,
		/* GSF_CANALS */        CanalChangeInfo,
		/* GSF_BRIDGES */       BridgeChangeInfo,
		/* GSF_HOUSES */        TownHouseChangeInfo,
		/* GSF_GLOBALVAR */     GlobalVarChangeInfo,
		/* GSF_INDUSTRYTILES */ IndustrytilesChangeInfo,
		/* GSF_INDUSTRIES */    IndustriesChangeInfo,
		/* GSF_CARGOES */       nullptr, // Cargo is handled during reservation
		/* GSF_SOUNDFX */       SoundEffectChangeInfo,
		/* GSF_AIRPORTS */      AirportChangeInfo,
		/* GSF_SIGNALS */       SignalsChangeInfo,
		/* GSF_OBJECTS */       ObjectChangeInfo,
		/* GSF_RAILTYPES */     RailTypeChangeInfo,
		/* GSF_AIRPORTTILES */  AirportTilesChangeInfo,
		/* GSF_ROADTYPES */     RoadTypeChangeInfo,
		/* GSF_TRAMTYPES */     TramTypeChangeInfo,
		/* GSF_ROADSTOPS */     RoadStopChangeInfo,
		/* GSF_NEWLANDSCAPE */  NewLandscapeChangeInfo,
		/* GSF_FAKE_TOWNS */    nullptr,
	};
	static_assert(GSF_END == lengthof(handler));
	static_assert(lengthof(handler) == lengthof(_cur.grffile->action0_property_remaps), "Action 0 feature list length mismatch");

	GrfSpecFeatureRef feature_ref = ReadFeature(buf->ReadByte());
	GrfSpecFeature feature = feature_ref.id;
	uint8_t numprops = buf->ReadByte();
	uint numinfo  = buf->ReadByte();
	uint engine   = buf->ReadExtendedByte();

	if (feature >= GSF_END) {
		grfmsg(1, "FeatureChangeInfo: Unsupported feature %s skipping", GetFeatureString(feature_ref));
		return;
	}

	grfmsg(6, "FeatureChangeInfo: Feature %s, %d properties, to apply to %d+%d",
	               GetFeatureString(feature_ref), numprops, engine, numinfo);

	if (handler[feature] == nullptr) {
		if (feature != GSF_CARGOES) grfmsg(1, "FeatureChangeInfo: Unsupported feature %s, skipping", GetFeatureString(feature_ref));
		return;
	}

	/* Mark the feature as used by the grf */
	SetBit(_cur.grffile->grf_features, feature);

	while (numprops-- && buf->HasData()) {
		GRFFilePropertyDescriptor desc = ReadAction0PropertyID(buf, feature);

		ChangeInfoResult cir = handler[feature](engine, numinfo, desc.prop, desc.entry, buf);
		if (HandleChangeInfoResult("FeatureChangeInfo", cir, feature, desc.prop)) return;
	}
}

/* Action 0x00 (GLS_SAFETYSCAN) */
static void SafeChangeInfo(ByteReader *buf)
{
	GrfSpecFeatureRef feature = ReadFeature(buf->ReadByte());
	uint8_t numprops = buf->ReadByte();
	uint numinfo = buf->ReadByte();
	buf->ReadExtendedByte(); // id

	if (feature.id == GSF_BRIDGES && numprops == 1) {
		GRFFilePropertyDescriptor desc = ReadAction0PropertyID(buf, feature.id);
		/* Bridge property 0x0D is redefinition of sprite layout tables, which
		 * is considered safe. */
		if (desc.prop == 0x0D) return;
	} else if (feature.id == GSF_GLOBALVAR && numprops == 1) {
		GRFFilePropertyDescriptor desc = ReadAction0PropertyID(buf, feature.id);
		/* Engine ID Mappings are safe, if the source is static */
		if (desc.prop == 0x11) {
			bool is_safe = true;
			for (uint i = 0; i < numinfo; i++) {
				uint32_t s = buf->ReadDWord();
				buf->ReadDWord(); // dest
				const GRFConfig *grfconfig = GetGRFConfig(s);
				if (grfconfig != nullptr && !HasBit(grfconfig->flags, GCF_STATIC)) {
					is_safe = false;
					break;
				}
			}
			if (is_safe) return;
		}
	}

	SetBit(_cur.grfconfig->flags, GCF_UNSAFE);

	/* Skip remainder of GRF */
	_cur.skip_sprites = -1;
}

/* Action 0x00 (GLS_RESERVE) */
static void ReserveChangeInfo(ByteReader *buf)
{
	GrfSpecFeatureRef feature_ref = ReadFeature(buf->ReadByte());
	GrfSpecFeature feature = feature_ref.id;

	if (feature != GSF_CARGOES && feature != GSF_GLOBALVAR && feature != GSF_RAILTYPES && feature != GSF_ROADTYPES && feature != GSF_TRAMTYPES) return;

	uint8_t numprops = buf->ReadByte();
	uint8_t numinfo  = buf->ReadByte();
	uint8_t index    = buf->ReadExtendedByte();

	while (numprops-- && buf->HasData()) {
		GRFFilePropertyDescriptor desc = ReadAction0PropertyID(buf, feature);
		ChangeInfoResult cir = CIR_SUCCESS;

		switch (feature) {
			default: NOT_REACHED();
			case GSF_CARGOES:
				cir = CargoChangeInfo(index, numinfo, desc.prop, desc.entry, buf);
				break;

			case GSF_GLOBALVAR:
				cir = GlobalVarReserveInfo(index, numinfo, desc.prop, desc.entry, buf);
				break;

			case GSF_RAILTYPES:
				cir = RailTypeReserveInfo(index, numinfo, desc.prop, desc.entry, buf);
				break;

			case GSF_ROADTYPES:
				cir = RoadTypeReserveInfo(index, numinfo, desc.prop, desc.entry, buf);
				break;

			case GSF_TRAMTYPES:
				cir = TramTypeReserveInfo(index, numinfo, desc.prop, desc.entry, buf);
				break;
		}

		if (HandleChangeInfoResult("ReserveChangeInfo", cir, feature, desc.prop)) return;
	}
}

/* Action 0x01 */
static void NewSpriteSet(ByteReader *buf)
{
	/* Basic format:    <01> <feature> <num-sets> <num-ent>
	 * Extended format: <01> <feature> 00 <first-set> <num-sets> <num-ent>
	 *
	 * B feature       feature to define sprites for
	 *                 0, 1, 2, 3: veh-type, 4: train stations
	 * E first-set     first sprite set to define
	 * B num-sets      number of sprite sets (extended byte in extended format)
	 * E num-ent       how many entries per sprite set
	 *                 For vehicles, this is the number of different
	 *                         vehicle directions in each sprite set
	 *                         Set num-dirs=8, unless your sprites are symmetric.
	 *                         In that case, use num-dirs=4.
	 */

	GrfSpecFeatureRef feature_ref = ReadFeature(buf->ReadByte());
	GrfSpecFeature feature = feature_ref.id;
	uint16_t num_sets  = buf->ReadByte();
	uint16_t first_set = 0;

	if (num_sets == 0 && buf->HasData(3)) {
		/* Extended Action1 format.
		 * Some GRFs define zero sets of zero sprites, though there is actually no use in that. Ignore them. */
		first_set = buf->ReadExtendedByte();
		num_sets = buf->ReadExtendedByte();
	}
	uint16_t num_ents = buf->ReadExtendedByte();

	if (feature >= GSF_END) {
		_cur.skip_sprites = num_sets * num_ents;
		grfmsg(1, "NewSpriteSet: Unsupported feature %s, skipping %d sprites", GetFeatureString(feature_ref), _cur.skip_sprites);
		return;
	}

	_cur.AddSpriteSets(feature, _cur.spriteid, first_set, num_sets, num_ents);

	grfmsg(7, "New sprite set at %d of feature %s, consisting of %d sets with %d views each (total %d)",
		_cur.spriteid, GetFeatureString(feature), num_sets, num_ents, num_sets * num_ents
	);

	for (int i = 0; i < num_sets * num_ents; i++) {
		_cur.nfo_line++;
		LoadNextSprite(_cur.spriteid++, *_cur.file, _cur.nfo_line);
	}
}

/* Action 0x01 (SKIP) */
static void SkipAct1(ByteReader *buf)
{
	buf->ReadByte();
	uint16_t num_sets  = buf->ReadByte();

	if (num_sets == 0 && buf->HasData(3)) {
		/* Extended Action1 format.
		 * Some GRFs define zero sets of zero sprites, though there is actually no use in that. Ignore them. */
		buf->ReadExtendedByte(); // first_set
		num_sets = buf->ReadExtendedByte();
	}
	uint16_t num_ents = buf->ReadExtendedByte();

	_cur.skip_sprites = num_sets * num_ents;

	grfmsg(3, "SkipAct1: Skipping %d sprites", _cur.skip_sprites);
}

const CallbackResultSpriteGroup *NewCallbackResultSpriteGroupNoTransform(uint16_t result)
{
	const CallbackResultSpriteGroup *&ptr = _callback_result_cache[result];
	if (ptr == nullptr) {
		assert(CallbackResultSpriteGroup::CanAllocateItem());
		ptr = new CallbackResultSpriteGroup(result);
	}
	return ptr;
}

static const CallbackResultSpriteGroup *NewCallbackResultSpriteGroup(uint16_t groupid)
{
	uint16_t result = CallbackResultSpriteGroup::TransformResultValue(groupid, _cur.grffile->grf_version >= 8);
	return NewCallbackResultSpriteGroupNoTransform(result);
}

static const SpriteGroup *GetGroupFromGroupIDNoCBResult(uint16_t setid, byte type, uint16_t groupid)
{
	if ((size_t)groupid >= _cur.spritegroups.size() || _cur.spritegroups[groupid] == nullptr) {
		grfmsg(1, "GetGroupFromGroupID(0x%04X:0x%02X): Groupid 0x%04X does not exist, leaving empty", setid, type, groupid);
		return nullptr;
	}

	const SpriteGroup *result = _cur.spritegroups[groupid];
	if (likely(!HasBit(_misc_debug_flags, MDF_NEWGRF_SG_SAVE_RAW))) result = PruneTargetSpriteGroup(result);
	return result;
}

/* Helper function to either create a callback or link to a previously
 * defined spritegroup. */
static const SpriteGroup *GetGroupFromGroupID(uint16_t setid, byte type, uint16_t groupid)
{
	if (HasBit(groupid, 15)) {
		return NewCallbackResultSpriteGroup(groupid);
	}

	return GetGroupFromGroupIDNoCBResult(setid, type, groupid);
}

static const SpriteGroup *GetGroupByID(uint16_t groupid)
{
	if ((size_t)groupid >= _cur.spritegroups.size()) return nullptr;

	const SpriteGroup *result = _cur.spritegroups[groupid];
	return result;
}

/**
 * Helper function to either create a callback or a result sprite group.
 * @param feature GrfSpecFeature to define spritegroup for.
 * @param setid SetID of the currently being parsed Action2. (only for debug output)
 * @param type Type of the currently being parsed Action2. (only for debug output)
 * @param spriteid Raw value from the GRF for the new spritegroup; describes either the return value or the referenced spritegroup.
 * @return Created spritegroup.
 */
static const SpriteGroup *CreateGroupFromGroupID(byte feature, uint16_t setid, byte type, uint16_t spriteid)
{
	if (HasBit(spriteid, 15)) {
		return NewCallbackResultSpriteGroup(spriteid);
	}

	if (!_cur.IsValidSpriteSet(feature, spriteid)) {
		grfmsg(1, "CreateGroupFromGroupID(0x%04X:0x%02X): Sprite set %u invalid", setid, type, spriteid);
		return nullptr;
	}

	SpriteID spriteset_start = _cur.GetSprite(feature, spriteid);
	uint num_sprites = _cur.GetNumEnts(feature, spriteid);

	/* Ensure that the sprites are loeded */
	assert(spriteset_start + num_sprites <= _cur.spriteid);

	assert(ResultSpriteGroup::CanAllocateItem());
	return new ResultSpriteGroup(spriteset_start, num_sprites);
}

static void ProcessDeterministicSpriteGroupRanges(const std::vector<DeterministicSpriteGroupRange> &ranges, std::vector<DeterministicSpriteGroupRange> &ranges_out, const SpriteGroup *default_group)
{
	/* Sort ranges ascending. When ranges overlap, this may required clamping or splitting them */
	std::vector<uint32_t> bounds;
	for (uint i = 0; i < ranges.size(); i++) {
		bounds.push_back(ranges[i].low);
		if (ranges[i].high != UINT32_MAX) bounds.push_back(ranges[i].high + 1);
	}
	std::sort(bounds.begin(), bounds.end());
	bounds.erase(std::unique(bounds.begin(), bounds.end()), bounds.end());

	std::vector<const SpriteGroup *> target;
	for (uint j = 0; j < bounds.size(); ++j) {
		uint32_t v = bounds[j];
		const SpriteGroup *t = default_group;
		for (uint i = 0; i < ranges.size(); i++) {
			if (ranges[i].low <= v && v <= ranges[i].high) {
				t = ranges[i].group;
				break;
			}
		}
		target.push_back(t);
	}
	assert(target.size() == bounds.size());

	for (uint j = 0; j < bounds.size(); ) {
		if (target[j] != default_group) {
			DeterministicSpriteGroupRange &r = ranges_out.emplace_back();
			r.group = target[j];
			r.low = bounds[j];
			while (j < bounds.size() && target[j] == r.group) {
				j++;
			}
			r.high = j < bounds.size() ? bounds[j] - 1 : UINT32_MAX;
		} else {
			j++;
		}
	}
}

static VarSpriteGroupScopeOffset ParseRelativeScopeByte(byte relative)
{
	VarSpriteGroupScopeOffset var_scope_count = (GB(relative, 6, 2) << 8);
	if ((relative & 0xF) == 0) {
		SetBit(var_scope_count, 15);
	} else {
		var_scope_count |= (relative & 0xF);
	}
	return var_scope_count;
}

/* Action 0x02 */
static void NewSpriteGroup(ByteReader *buf)
{
	/* <02> <feature> <set-id> <type/num-entries> <feature-specific-data...>
	 *
	 * B feature       see action 1
	 * B set-id        ID of this particular definition
	 *                 This is an extended byte if feature "more_action2_ids" is tested for
	 * B type/num-entries
	 *                 if 80 or greater, this is a randomized or variational
	 *                 list definition, see below
	 *                 otherwise it specifies a number of entries, the exact
	 *                 meaning depends on the feature
	 * V feature-specific-data (huge mess, don't even look it up --pasky) */
	const SpriteGroup *act_group = nullptr;

	GrfSpecFeatureRef feature_ref = ReadFeature(buf->ReadByte());
	GrfSpecFeature feature = feature_ref.id;
	if (feature >= GSF_END) {
		grfmsg(1, "NewSpriteGroup: Unsupported feature %s, skipping", GetFeatureString(feature_ref));
		return;
	}

	uint16_t setid  = HasBit(_cur.grffile->observed_feature_tests, GFTOF_MORE_ACTION2_IDS) ? buf->ReadExtendedByte() : buf->ReadByte();
	uint8_t type    = buf->ReadByte();

	/* Sprite Groups are created here but they are allocated from a pool, so
	 * we do not need to delete anything if there is an exception from the
	 * ByteReader. */

	/* Decoded sprite type */
	enum SpriteType {
		STYPE_NORMAL,
		STYPE_DETERMINISTIC,
		STYPE_DETERMINISTIC_RELATIVE,
		STYPE_DETERMINISTIC_RELATIVE_2,
		STYPE_RANDOMIZED,
		STYPE_CB_FAILURE,
	};
	SpriteType stype = STYPE_NORMAL;
	switch (type) {
		/* Deterministic Sprite Group */
		case 0x81: // Self scope, byte
		case 0x82: // Parent scope, byte
		case 0x85: // Self scope, word
		case 0x86: // Parent scope, word
		case 0x89: // Self scope, dword
		case 0x8A: // Parent scope, dword
			stype = STYPE_DETERMINISTIC;
			break;

		/* Randomized Sprite Group */
		case 0x80: // Self scope
		case 0x83: // Parent scope
		case 0x84: // Relative scope
			stype = STYPE_RANDOMIZED;
			break;

		/* Extension type */
		case 0x87:
			if (HasBit(_cur.grffile->observed_feature_tests, GFTOF_MORE_VARACTION2_TYPES)) {
				byte subtype = buf->ReadByte();
				switch (subtype) {
					case 0:
						stype = STYPE_CB_FAILURE;
						break;

					case 1:
						stype = STYPE_DETERMINISTIC_RELATIVE;
						break;

					case 2:
						stype = STYPE_DETERMINISTIC_RELATIVE_2;
						break;

					default:
						grfmsg(1, "NewSpriteGroup: Unknown 0x87 extension subtype %02X for feature %s, handling as CB failure", subtype, GetFeatureString(feature));
						stype = STYPE_CB_FAILURE;
						break;
				}
			}
			break;

		default:
			break;
	}

	switch (stype) {
		/* Deterministic Sprite Group */
		case STYPE_DETERMINISTIC:
		case STYPE_DETERMINISTIC_RELATIVE:
		case STYPE_DETERMINISTIC_RELATIVE_2:
		{
			VarSpriteGroupScopeOffset var_scope_count = 0;
			if (stype == STYPE_DETERMINISTIC_RELATIVE) {
				var_scope_count = ParseRelativeScopeByte(buf->ReadByte());
			} else if (stype == STYPE_DETERMINISTIC_RELATIVE_2) {
				uint8_t mode = buf->ReadByte();
				uint8_t offset = buf->ReadByte();
				bool invalid = false;
				if ((mode & 0x7F) >= VSGSRM_END) {
					invalid = true;
				}
				if (HasBit(mode, 7)) {
					/* Use variable 0x100 */
					if (offset != 0) invalid = true;
				}
				if (invalid) {
					grfmsg(1, "NewSpriteGroup: Unknown 0x87 extension subtype 2 relative mode: %02X %02X for feature %s, handling as CB failure", mode, offset, GetFeatureString(feature));
					act_group = NewCallbackResultSpriteGroupNoTransform(CALLBACK_FAILED);
					break;
				}
				var_scope_count = (mode << 8) | offset;
			}

			byte varadjust;
			byte varsize;

			bool first_adjust = true;

			assert(DeterministicSpriteGroup::CanAllocateItem());
			DeterministicSpriteGroup *group = new DeterministicSpriteGroup();
			group->nfo_line = _cur.nfo_line;
			group->feature = feature;
			if (_action6_override_active) group->sg_flags |= SGF_ACTION6;
			act_group = group;

			if (stype == STYPE_DETERMINISTIC_RELATIVE || stype == STYPE_DETERMINISTIC_RELATIVE_2) {
				group->var_scope = (feature <= GSF_AIRCRAFT) ? VSG_SCOPE_RELATIVE : VSG_SCOPE_SELF;
				group->var_scope_count = var_scope_count;

				group->size = DSG_SIZE_DWORD;
				varsize = 4;
			} else {
				group->var_scope = HasBit(type, 1) ? VSG_SCOPE_PARENT : VSG_SCOPE_SELF;

				switch (GB(type, 2, 2)) {
					default: NOT_REACHED();
					case 0: group->size = DSG_SIZE_BYTE;  varsize = 1; break;
					case 1: group->size = DSG_SIZE_WORD;  varsize = 2; break;
					case 2: group->size = DSG_SIZE_DWORD; varsize = 4; break;
				}
			}

			const VarAction2AdjustInfo info = { feature, GetGrfSpecFeatureForScope(feature, group->var_scope), varsize };

			DeterministicSpriteGroupShadowCopy *shadow = nullptr;
			if (unlikely(HasBit(_misc_debug_flags, MDF_NEWGRF_SG_SAVE_RAW))) {
				shadow = &(_deterministic_sg_shadows[group]);
			}
			static std::vector<DeterministicSpriteGroupAdjust> current_adjusts;
			current_adjusts.clear();

			VarAction2OptimiseState va2_opt_state;
			/* The initial value is always the constant 0 */
			va2_opt_state.inference = VA2AIF_SIGNED_NON_NEGATIVE | VA2AIF_ONE_OR_ZERO | VA2AIF_HAVE_CONSTANT;
			va2_opt_state.current_constant = 0;

			/* Loop through the var adjusts. Unfortunately we don't know how many we have
			 * from the outset, so we shall have to keep reallocing. */
			do {
				DeterministicSpriteGroupAdjust &adjust = current_adjusts.emplace_back();

				/* The first var adjust doesn't have an operation specified, so we set it to add. */
				adjust.operation = first_adjust ? DSGA_OP_ADD : (DeterministicSpriteGroupAdjustOperation)buf->ReadByte();
				first_adjust = false;
				if (adjust.operation > DSGA_OP_END) adjust.operation = DSGA_OP_END;
				adjust.variable  = buf->ReadByte();
				if (adjust.variable == 0x7E) {
					/* Link subroutine group */
					adjust.subroutine = GetGroupFromGroupIDNoCBResult(setid, type, HasBit(_cur.grffile->observed_feature_tests, GFTOF_MORE_ACTION2_IDS) ? buf->ReadExtendedByte() : buf->ReadByte());
				} else {
					adjust.parameter = IsInsideMM(adjust.variable, 0x60, 0x80) ? buf->ReadByte() : 0;
				}

				varadjust = buf->ReadByte();
				adjust.shift_num = GB(varadjust, 0, 5);
				adjust.type      = (DeterministicSpriteGroupAdjustType)GB(varadjust, 6, 2);
				adjust.and_mask  = buf->ReadVarSize(varsize);

				if (adjust.variable == 0x11) {
					for (const GRFVariableMapEntry &remap : _cur.grffile->grf_variable_remaps) {
						if (remap.feature == info.scope_feature && remap.input_shift == adjust.shift_num && remap.input_mask == adjust.and_mask) {
							adjust.variable = remap.id;
							adjust.shift_num = remap.output_shift;
							adjust.and_mask = remap.output_mask;
							adjust.parameter = remap.output_param;
							break;
						}
					}
				} else if (adjust.variable == 0x7B && adjust.parameter == 0x11) {
					for (const GRFVariableMapEntry &remap : _cur.grffile->grf_variable_remaps) {
						if (remap.feature == info.scope_feature && remap.input_shift == adjust.shift_num && remap.input_mask == adjust.and_mask) {
							adjust.parameter = remap.id;
							adjust.shift_num = remap.output_shift;
							adjust.and_mask = remap.output_mask;
							break;
						}
					}
				}

				if (info.scope_feature == GSF_ROADSTOPS && HasBit(_cur.grffile->observed_feature_tests, GFTOF_ROAD_STOPS)) {
					if (adjust.variable == 0x68) adjust.variable = A2VRI_ROADSTOP_INFO_NEARBY_TILES_EXT;
					if (adjust.variable == 0x7B && adjust.parameter == 0x68) adjust.parameter = A2VRI_ROADSTOP_INFO_NEARBY_TILES_EXT;
				}

				if (adjust.type != DSGA_TYPE_NONE) {
					adjust.add_val    = buf->ReadVarSize(varsize);
					adjust.divmod_val = buf->ReadVarSize(varsize);
				} else {
					adjust.add_val    = 0;
					adjust.divmod_val = 0;
				}
				if (unlikely(shadow != nullptr)) {
					shadow->adjusts.push_back(adjust);
					/* Pruning was turned off so that the unpruned target could be saved in the shadow, prune now */
					if (adjust.subroutine != nullptr) adjust.subroutine = PruneTargetSpriteGroup(adjust.subroutine);
				}

				OptimiseVarAction2PreCheckAdjust(va2_opt_state, adjust);

				/* Continue reading var adjusts while bit 5 is set. */
			} while (HasBit(varadjust, 5));

			/* shrink_to_fit will be called later */
			group->adjusts.reserve(current_adjusts.size());

			for (const DeterministicSpriteGroupAdjust &adjust : current_adjusts) {
				group->adjusts.push_back(adjust);
				OptimiseVarAction2Adjust(va2_opt_state, info, group, group->adjusts.back());
			}

			std::vector<DeterministicSpriteGroupRange> ranges;
			ranges.resize(buf->ReadByte());
			for (uint i = 0; i < ranges.size(); i++) {
				ranges[i].group = GetGroupFromGroupID(setid, type, buf->ReadWord());
				ranges[i].low   = buf->ReadVarSize(varsize);
				ranges[i].high  = buf->ReadVarSize(varsize);
			}

			group->default_group = GetGroupFromGroupID(setid, type, buf->ReadWord());

			if (unlikely(shadow != nullptr)) {
				shadow->calculated_result = ranges.size() == 0;
				ProcessDeterministicSpriteGroupRanges(ranges, shadow->ranges, group->default_group);
				shadow->default_group = group->default_group;

				/* Pruning was turned off so that the unpruned targets could be saved in the shadow ranges, prune now */
				for (DeterministicSpriteGroupRange &range : ranges) {
					range.group = PruneTargetSpriteGroup(range.group);
				}
				group->default_group = PruneTargetSpriteGroup(group->default_group);
			}

			group->error_group = ranges.empty() ? group->default_group : ranges[0].group;
			/* nvar == 0 is a special case -- we turn our value into a callback result */
			group->calculated_result = ranges.empty();

			ProcessDeterministicSpriteGroupRanges(ranges, group->ranges, group->default_group);

			OptimiseVarAction2DeterministicSpriteGroup(va2_opt_state, info, group, current_adjusts);
			current_adjusts.clear();
			break;
		}

		/* Randomized Sprite Group */
		case STYPE_RANDOMIZED:
		{
			assert(RandomizedSpriteGroup::CanAllocateItem());
			RandomizedSpriteGroup *group = new RandomizedSpriteGroup();
			group->nfo_line = _cur.nfo_line;
			if (_action6_override_active) group->sg_flags |= SGF_ACTION6;
			act_group = group;
			group->var_scope = HasBit(type, 1) ? VSG_SCOPE_PARENT : VSG_SCOPE_SELF;

			if (HasBit(type, 2)) {
				if (feature <= GSF_AIRCRAFT) group->var_scope = VSG_SCOPE_RELATIVE;
				group->var_scope_count = ParseRelativeScopeByte(buf->ReadByte());
			}

			uint8_t triggers = buf->ReadByte();
			group->triggers       = GB(triggers, 0, 7);
			group->cmp_mode       = HasBit(triggers, 7) ? RSG_CMP_ALL : RSG_CMP_ANY;
			group->lowest_randbit = buf->ReadByte();

			byte num_groups = buf->ReadByte();
			if (!HasExactlyOneBit(num_groups)) {
				grfmsg(1, "NewSpriteGroup: Random Action 2 nrand should be power of 2");
			}

			for (uint i = 0; i < num_groups; i++) {
				group->groups.push_back(GetGroupFromGroupID(setid, type, buf->ReadWord()));
			}

			if (unlikely(HasBit(_misc_debug_flags, MDF_NEWGRF_SG_SAVE_RAW))) {
				RandomizedSpriteGroupShadowCopy *shadow = &(_randomized_sg_shadows[group]);
				shadow->groups = group->groups;

				/* Pruning was turned off so that the unpruned targets could be saved in the shadow groups, prune now */
				for (const SpriteGroup *&group : group->groups) {
					group = PruneTargetSpriteGroup(group);
				}
			}

			break;
		}

		case STYPE_CB_FAILURE:
			act_group = NewCallbackResultSpriteGroupNoTransform(CALLBACK_FAILED);
			break;

		/* Neither a variable or randomized sprite group... must be a real group */
		case STYPE_NORMAL:
		{
			switch (feature) {
				case GSF_TRAINS:
				case GSF_ROADVEHICLES:
				case GSF_SHIPS:
				case GSF_AIRCRAFT:
				case GSF_STATIONS:
				case GSF_CANALS:
				case GSF_CARGOES:
				case GSF_AIRPORTS:
				case GSF_RAILTYPES:
				case GSF_ROADTYPES:
				case GSF_TRAMTYPES:
				case GSF_SIGNALS:
				case GSF_NEWLANDSCAPE:
				{
					byte num_loaded  = type;
					byte num_loading = buf->ReadByte();

					if (!_cur.HasValidSpriteSets(feature)) {
						grfmsg(0, "NewSpriteGroup: No sprite set to work on! Skipping");
						return;
					}

					if (num_loaded + num_loading == 0) {
						grfmsg(1, "NewSpriteGroup: no result, skipping invalid RealSpriteGroup");
						break;
					}

					grfmsg(6, "NewSpriteGroup: New SpriteGroup 0x%02X, %u loaded, %u loading",
							setid, num_loaded, num_loading);

					if (num_loaded + num_loading == 0) {
						grfmsg(1, "NewSpriteGroup: no result, skipping invalid RealSpriteGroup");
						break;
					}

					if (num_loaded + num_loading == 1) {
						/* Avoid creating 'Real' sprite group if only one option. */
						uint16_t spriteid = buf->ReadWord();
						act_group = CreateGroupFromGroupID(feature, setid, type, spriteid);
						grfmsg(8, "NewSpriteGroup: one result, skipping RealSpriteGroup = subset %u", spriteid);
						break;
					}

					std::vector<uint16_t> loaded;
					std::vector<uint16_t> loading;

					for (uint i = 0; i < num_loaded; i++) {
						loaded.push_back(buf->ReadWord());
						grfmsg(8, "NewSpriteGroup: + rg->loaded[%i]  = subset %u", i, loaded[i]);
					}

					for (uint i = 0; i < num_loading; i++) {
						loading.push_back(buf->ReadWord());
						grfmsg(8, "NewSpriteGroup: + rg->loading[%i] = subset %u", i, loading[i]);
					}

					if (std::adjacent_find(loaded.begin(),  loaded.end(),  std::not_equal_to<>()) == loaded.end() &&
						std::adjacent_find(loading.begin(), loading.end(), std::not_equal_to<>()) == loading.end() &&
						loaded[0] == loading[0])
					{
						/* Both lists only contain the same value, so don't create 'Real' sprite group */
						act_group = CreateGroupFromGroupID(feature, setid, type, loaded[0]);
						grfmsg(8, "NewSpriteGroup: same result, skipping RealSpriteGroup = subset %u", loaded[0]);
						break;
					}

					assert(RealSpriteGroup::CanAllocateItem());
					RealSpriteGroup *group = new RealSpriteGroup();
					group->nfo_line = _cur.nfo_line;
					if (_action6_override_active) group->sg_flags |= SGF_ACTION6;
					act_group = group;

					for (uint16_t spriteid : loaded) {
						const SpriteGroup *t = CreateGroupFromGroupID(feature, setid, type, spriteid);
						group->loaded.push_back(t);
					}

					for (uint16_t spriteid : loading) {
						const SpriteGroup *t = CreateGroupFromGroupID(feature, setid, type, spriteid);
						group->loading.push_back(t);
					}

					break;
				}

				case GSF_HOUSES:
				case GSF_AIRPORTTILES:
				case GSF_OBJECTS:
				case GSF_INDUSTRYTILES:
				case GSF_ROADSTOPS: {
					byte num_building_sprites = std::max((uint8_t)1, type);

					assert(TileLayoutSpriteGroup::CanAllocateItem());
					TileLayoutSpriteGroup *group = new TileLayoutSpriteGroup();
					group->nfo_line = _cur.nfo_line;
					if (_action6_override_active) group->sg_flags |= SGF_ACTION6;
					act_group = group;

					/* On error, bail out immediately. Temporary GRF data was already freed */
					if (ReadSpriteLayout(buf, num_building_sprites, true, feature, false, type == 0, &group->dts)) return;
					break;
				}

				case GSF_INDUSTRIES: {
					if (type > 2) {
						grfmsg(1, "NewSpriteGroup: Unsupported industry production version %d, skipping", type);
						break;
					}

					assert(IndustryProductionSpriteGroup::CanAllocateItem());
					IndustryProductionSpriteGroup *group = new IndustryProductionSpriteGroup();
					group->nfo_line = _cur.nfo_line;
					if (_action6_override_active) group->sg_flags |= SGF_ACTION6;
					act_group = group;
					group->version = type;
					if (type == 0) {
						group->num_input = 3;
						for (uint i = 0; i < 3; i++) {
							group->subtract_input[i] = (int16_t)buf->ReadWord(); // signed
						}
						group->num_output = 2;
						for (uint i = 0; i < 2; i++) {
							group->add_output[i] = buf->ReadWord(); // unsigned
						}
						group->again = buf->ReadByte();
					} else if (type == 1) {
						group->num_input = 3;
						for (uint i = 0; i < 3; i++) {
							group->subtract_input[i] = buf->ReadByte();
						}
						group->num_output = 2;
						for (uint i = 0; i < 2; i++) {
							group->add_output[i] = buf->ReadByte();
						}
						group->again = buf->ReadByte();
					} else if (type == 2) {
						group->num_input = buf->ReadByte();
						if (group->num_input > lengthof(group->subtract_input)) {
							GRFError *error = DisableGrf(STR_NEWGRF_ERROR_INDPROD_CALLBACK);
							error->data = "too many inputs (max 16)";
							return;
						}
						for (uint i = 0; i < group->num_input; i++) {
							byte rawcargo = buf->ReadByte();
							CargoID cargo = GetCargoTranslation(rawcargo, _cur.grffile);
							if (cargo == CT_INVALID) {
								/* The mapped cargo is invalid. This is permitted at this point,
								 * as long as the result is not used. Mark it invalid so this
								 * can be tested later. */
								group->version = 0xFF;
							} else if (std::find(group->cargo_input, group->cargo_input + i, cargo) != group->cargo_input + i) {
								GRFError *error = DisableGrf(STR_NEWGRF_ERROR_INDPROD_CALLBACK);
								error->data = "duplicate input cargo";
								return;
							}
							group->cargo_input[i] = cargo;
							group->subtract_input[i] = buf->ReadByte();
						}
						group->num_output = buf->ReadByte();
						if (group->num_output > lengthof(group->add_output)) {
							GRFError *error = DisableGrf(STR_NEWGRF_ERROR_INDPROD_CALLBACK);
							error->data = "too many outputs (max 16)";
							return;
						}
						for (uint i = 0; i < group->num_output; i++) {
							byte rawcargo = buf->ReadByte();
							CargoID cargo = GetCargoTranslation(rawcargo, _cur.grffile);
							if (cargo == CT_INVALID) {
								/* Mark this result as invalid to use */
								group->version = 0xFF;
							} else if (std::find(group->cargo_output, group->cargo_output + i, cargo) != group->cargo_output + i) {
								GRFError *error = DisableGrf(STR_NEWGRF_ERROR_INDPROD_CALLBACK);
								error->data = "duplicate output cargo";
								return;
							}
							group->cargo_output[i] = cargo;
							group->add_output[i] = buf->ReadByte();
						}
						group->again = buf->ReadByte();
					} else {
						NOT_REACHED();
					}
					break;
				}

				case GSF_FAKE_TOWNS:
					act_group = NewCallbackResultSpriteGroupNoTransform(CALLBACK_FAILED);
					break;

				/* Loading of Tile Layout and Production Callback groups would happen here */
				default: grfmsg(1, "NewSpriteGroup: Unsupported feature %s, skipping", GetFeatureString(feature));
			}
		}
	}

	if ((size_t)setid >= _cur.spritegroups.size()) _cur.spritegroups.resize(setid + 1);
	_cur.spritegroups[setid] = act_group;
}

static CargoID TranslateCargo(uint8_t feature, uint8_t ctype)
{
	/* Special cargo types for purchase list and stations */
	if ((feature == GSF_STATIONS || feature == GSF_ROADSTOPS) && ctype == 0xFE) return SpriteGroupCargo::SG_DEFAULT_NA;
	if (ctype == 0xFF) return SpriteGroupCargo::SG_PURCHASE;

	if (_cur.grffile->cargo_list.empty()) {
		/* No cargo table, so use bitnum values */
		if (ctype >= 32) {
<<<<<<< HEAD
			grfmsg(1, "TranslateCargo: Cargo bitnum %d out of range (max 31), skipping.", ctype);
			return CT_INVALID;
=======
			GrfMsg(1, "TranslateCargo: Cargo bitnum {} out of range (max 31), skipping.", ctype);
			return INVALID_CARGO;
>>>>>>> f7bd70ba
		}

		for (const CargoSpec *cs : CargoSpec::Iterate()) {
			if (cs->bitnum == ctype) {
				grfmsg(6, "TranslateCargo: Cargo bitnum %d mapped to cargo type %d.", ctype, cs->Index());
				return cs->Index();
			}
		}

<<<<<<< HEAD
		grfmsg(5, "TranslateCargo: Cargo bitnum %d not available in this climate, skipping.", ctype);
		return CT_INVALID;
=======
		GrfMsg(5, "TranslateCargo: Cargo bitnum {} not available in this climate, skipping.", ctype);
		return INVALID_CARGO;
>>>>>>> f7bd70ba
	}

	/* Check if the cargo type is out of bounds of the cargo translation table */
	if (ctype >= _cur.grffile->cargo_list.size()) {
<<<<<<< HEAD
		grfmsg(1, "TranslateCargo: Cargo type %d out of range (max %d), skipping.", ctype, (unsigned int)_cur.grffile->cargo_list.size() - 1);
		return CT_INVALID;
=======
		GrfMsg(1, "TranslateCargo: Cargo type {} out of range (max {}), skipping.", ctype, (unsigned int)_cur.grffile->cargo_list.size() - 1);
		return INVALID_CARGO;
>>>>>>> f7bd70ba
	}

	/* Look up the cargo label from the translation table */
	CargoLabel cl = _cur.grffile->cargo_list[ctype];
	if (cl == 0) {
<<<<<<< HEAD
		grfmsg(5, "TranslateCargo: Cargo type %d not available in this climate, skipping.", ctype);
		return CT_INVALID;
	}

	ctype = GetCargoIDByLabel(cl);
	if (ctype == CT_INVALID) {
		grfmsg(5, "TranslateCargo: Cargo '%c%c%c%c' unsupported, skipping.", GB(cl, 24, 8), GB(cl, 16, 8), GB(cl, 8, 8), GB(cl, 0, 8));
		return CT_INVALID;
	}

	grfmsg(6, "TranslateCargo: Cargo '%c%c%c%c' mapped to cargo type %d.", GB(cl, 24, 8), GB(cl, 16, 8), GB(cl, 8, 8), GB(cl, 0, 8), ctype);
	return ctype;
=======
		GrfMsg(5, "TranslateCargo: Cargo type {} not available in this climate, skipping.", ctype);
		return INVALID_CARGO;
	}

	CargoID cid = GetCargoIDByLabel(cl);
	if (!IsValidCargoID(cid)) {
		GrfMsg(5, "TranslateCargo: Cargo '{:c}{:c}{:c}{:c}' unsupported, skipping.", GB(cl, 24, 8), GB(cl, 16, 8), GB(cl, 8, 8), GB(cl, 0, 8));
		return INVALID_CARGO;
	}

	GrfMsg(6, "TranslateCargo: Cargo '{:c}{:c}{:c}{:c}' mapped to cargo type {}.", GB(cl, 24, 8), GB(cl, 16, 8), GB(cl, 8, 8), GB(cl, 0, 8), cid);
	return cid;
>>>>>>> f7bd70ba
}


static bool IsValidGroupID(uint16_t groupid, const char *function)
{
	if ((size_t)groupid >= _cur.spritegroups.size() || _cur.spritegroups[groupid] == nullptr) {
		grfmsg(1, "%s: Spritegroup 0x%04X out of range or empty, skipping.", function, groupid);
		return false;
	}

	return true;
}

static void VehicleMapSpriteGroup(ByteReader *buf, byte feature, uint8_t idcount)
{
	static EngineID *last_engines;
	static uint last_engines_count;
	bool wagover = false;

	/* Test for 'wagon override' flag */
	if (HasBit(idcount, 7)) {
		wagover = true;
		/* Strip off the flag */
		idcount = GB(idcount, 0, 7);

		if (last_engines_count == 0) {
			grfmsg(0, "VehicleMapSpriteGroup: WagonOverride: No engine to do override with");
			return;
		}

		grfmsg(6, "VehicleMapSpriteGroup: WagonOverride: %u engines, %u wagons",
				last_engines_count, idcount);
	} else {
		if (last_engines_count != idcount) {
			last_engines = ReallocT(last_engines, idcount);
			last_engines_count = idcount;
		}
	}

	EngineID *engines = AllocaM(EngineID, idcount);
	for (uint i = 0; i < idcount; i++) {
		Engine *e = GetNewEngine(_cur.grffile, (VehicleType)feature, buf->ReadExtendedByte());
		if (e == nullptr) {
			/* No engine could be allocated?!? Deal with it. Okay,
			 * this might look bad. Also make sure this NewGRF
			 * gets disabled, as a half loaded one is bad. */
			HandleChangeInfoResult("VehicleMapSpriteGroup", CIR_INVALID_ID, (GrfSpecFeature)0, 0);
			return;
		}

		engines[i] = e->index;
		if (!wagover) last_engines[i] = engines[i];
	}

	uint8_t cidcount = buf->ReadByte();
	for (uint c = 0; c < cidcount; c++) {
		uint8_t ctype = buf->ReadByte();
		uint16_t groupid = buf->ReadWord();
		if (!IsValidGroupID(groupid, "VehicleMapSpriteGroup")) continue;

		grfmsg(8, "VehicleMapSpriteGroup: * [%d] Cargo type 0x%X, group id 0x%02X", c, ctype, groupid);

<<<<<<< HEAD
		ctype = TranslateCargo(feature, ctype);
		if (ctype == CT_INVALID) continue;
=======
		CargoID cid = TranslateCargo(feature, ctype);
		if (!IsValidCargoID(cid)) continue;
>>>>>>> f7bd70ba

		for (uint i = 0; i < idcount; i++) {
			EngineID engine = engines[i];

			grfmsg(7, "VehicleMapSpriteGroup: [%d] Engine %d...", i, engine);

			if (wagover) {
<<<<<<< HEAD
				SetWagonOverrideSprites(engine, ctype, GetGroupByID(groupid), last_engines, last_engines_count);
			} else {
				SetCustomEngineSprites(engine, ctype, GetGroupByID(groupid));
=======
				SetWagonOverrideSprites(engine, cid, _cur.spritegroups[groupid], last_engines, last_engines_count);
			} else {
				SetCustomEngineSprites(engine, cid, _cur.spritegroups[groupid]);
>>>>>>> f7bd70ba
			}
		}
	}

	uint16_t groupid = buf->ReadWord();
	if (!IsValidGroupID(groupid, "VehicleMapSpriteGroup")) return;

	grfmsg(8, "-- Default group id 0x%04X", groupid);

	for (uint i = 0; i < idcount; i++) {
		EngineID engine = engines[i];

		if (wagover) {
<<<<<<< HEAD
			SetWagonOverrideSprites(engine, CT_DEFAULT, GetGroupByID(groupid), last_engines, last_engines_count);
		} else {
			SetCustomEngineSprites(engine, CT_DEFAULT, GetGroupByID(groupid));
=======
			SetWagonOverrideSprites(engine, SpriteGroupCargo::SG_DEFAULT, _cur.spritegroups[groupid], last_engines, last_engines_count);
		} else {
			SetCustomEngineSprites(engine, SpriteGroupCargo::SG_DEFAULT, _cur.spritegroups[groupid]);
>>>>>>> f7bd70ba
			SetEngineGRF(engine, _cur.grffile);
		}
	}
}


static void CanalMapSpriteGroup(ByteReader *buf, uint8_t idcount)
{
	uint16_t *cfs = AllocaM(uint16_t, idcount);
	for (uint i = 0; i < idcount; i++) {
		cfs[i] = buf->ReadExtendedByte();
	}

	uint8_t cidcount = buf->ReadByte();
	buf->Skip(cidcount * 3);

	uint16_t groupid = buf->ReadWord();
	if (!IsValidGroupID(groupid, "CanalMapSpriteGroup")) return;

	for (uint i = 0; i < idcount; i++) {
		uint16_t cf = cfs[i];

		if (cf >= CF_END) {
			grfmsg(1, "CanalMapSpriteGroup: Canal subset %d out of range, skipping", cf);
			continue;
		}

		_water_feature[cf].grffile = _cur.grffile;
		_water_feature[cf].group = GetGroupByID(groupid);
	}
}


static void StationMapSpriteGroup(ByteReader *buf, uint8_t idcount)
{
	if (_cur.grffile->stations.empty()) {
		grfmsg(1, "StationMapSpriteGroup: No stations defined, skipping");
		return;
	}

	uint16_t *stations = AllocaM(uint16_t, idcount);
	for (uint i = 0; i < idcount; i++) {
		stations[i] = buf->ReadExtendedByte();
	}

	uint8_t cidcount = buf->ReadByte();
	for (uint c = 0; c < cidcount; c++) {
		uint8_t ctype = buf->ReadByte();
		uint16_t groupid = buf->ReadWord();
		if (!IsValidGroupID(groupid, "StationMapSpriteGroup")) continue;

		ctype = TranslateCargo(GSF_STATIONS, ctype);
		if (ctype == CT_INVALID) continue;

		for (uint i = 0; i < idcount; i++) {
			StationSpec *statspec = stations[i] >= _cur.grffile->stations.size() ? nullptr : _cur.grffile->stations[stations[i]].get();

			if (statspec == nullptr) {
				grfmsg(1, "StationMapSpriteGroup: Station with ID 0x%X undefined, skipping", stations[i]);
				continue;
			}

			statspec->grf_prop.spritegroup[ctype] = GetGroupByID(groupid);
		}
	}

	uint16_t groupid = buf->ReadWord();
	if (!IsValidGroupID(groupid, "StationMapSpriteGroup")) return;

	for (uint i = 0; i < idcount; i++) {
		StationSpec *statspec = stations[i] >= _cur.grffile->stations.size() ? nullptr : _cur.grffile->stations[stations[i]].get();

		if (statspec == nullptr) {
			grfmsg(1, "StationMapSpriteGroup: Station with ID 0x%X undefined, skipping", stations[i]);
			continue;
		}

		if (statspec->grf_prop.grffile != nullptr) {
			grfmsg(1, "StationMapSpriteGroup: Station with ID 0x%X mapped multiple times, skipping", stations[i]);
			continue;
		}

<<<<<<< HEAD
		statspec->grf_prop.spritegroup[CT_DEFAULT] = GetGroupByID(groupid);
=======
		statspec->grf_prop.spritegroup[SpriteGroupCargo::SG_DEFAULT] = _cur.spritegroups[groupid];
>>>>>>> f7bd70ba
		statspec->grf_prop.grffile = _cur.grffile;
		statspec->grf_prop.local_id = stations[i];
		StationClass::Assign(statspec);
	}
}


static void TownHouseMapSpriteGroup(ByteReader *buf, uint8_t idcount)
{
	if (_cur.grffile->housespec.empty()) {
		grfmsg(1, "TownHouseMapSpriteGroup: No houses defined, skipping");
		return;
	}

	uint16_t *houses = AllocaM(uint16_t, idcount);
	for (uint i = 0; i < idcount; i++) {
		houses[i] = buf->ReadExtendedByte();
	}

	/* Skip the cargo type section, we only care about the default group */
	uint8_t cidcount = buf->ReadByte();
	buf->Skip(cidcount * 3);

	uint16_t groupid = buf->ReadWord();
	if (!IsValidGroupID(groupid, "TownHouseMapSpriteGroup")) return;

	for (uint i = 0; i < idcount; i++) {
		HouseSpec *hs = houses[i] >= _cur.grffile->housespec.size() ? nullptr : _cur.grffile->housespec[houses[i]].get();

		if (hs == nullptr) {
			grfmsg(1, "TownHouseMapSpriteGroup: House %d undefined, skipping.", houses[i]);
			continue;
		}

		hs->grf_prop.spritegroup[0] = GetGroupByID(groupid);
	}
}

static void IndustryMapSpriteGroup(ByteReader *buf, uint8_t idcount)
{
	if (_cur.grffile->industryspec.empty()) {
		grfmsg(1, "IndustryMapSpriteGroup: No industries defined, skipping");
		return;
	}

	uint16_t *industries = AllocaM(uint16_t, idcount);
	for (uint i = 0; i < idcount; i++) {
		industries[i] = buf->ReadExtendedByte();
	}

	/* Skip the cargo type section, we only care about the default group */
	uint8_t cidcount = buf->ReadByte();
	buf->Skip(cidcount * 3);

	uint16_t groupid = buf->ReadWord();
	if (!IsValidGroupID(groupid, "IndustryMapSpriteGroup")) return;

	for (uint i = 0; i < idcount; i++) {
		IndustrySpec *indsp = industries[i] >= _cur.grffile->industryspec.size() ? nullptr : _cur.grffile->industryspec[industries[i]].get();

		if (indsp == nullptr) {
			grfmsg(1, "IndustryMapSpriteGroup: Industry %d undefined, skipping", industries[i]);
			continue;
		}

		indsp->grf_prop.spritegroup[0] = GetGroupByID(groupid);
	}
}

static void IndustrytileMapSpriteGroup(ByteReader *buf, uint8_t idcount)
{
	if (_cur.grffile->indtspec.empty()) {
		grfmsg(1, "IndustrytileMapSpriteGroup: No industry tiles defined, skipping");
		return;
	}

	uint16_t *indtiles = AllocaM(uint16_t, idcount);
	for (uint i = 0; i < idcount; i++) {
		indtiles[i] = buf->ReadExtendedByte();
	}

	/* Skip the cargo type section, we only care about the default group */
	uint8_t cidcount = buf->ReadByte();
	buf->Skip(cidcount * 3);

	uint16_t groupid = buf->ReadWord();
	if (!IsValidGroupID(groupid, "IndustrytileMapSpriteGroup")) return;

	for (uint i = 0; i < idcount; i++) {
		IndustryTileSpec *indtsp = indtiles[i] >= _cur.grffile->indtspec.size() ? nullptr : _cur.grffile->indtspec[indtiles[i]].get();

		if (indtsp == nullptr) {
			grfmsg(1, "IndustrytileMapSpriteGroup: Industry tile %d undefined, skipping", indtiles[i]);
			continue;
		}

		indtsp->grf_prop.spritegroup[0] = GetGroupByID(groupid);
	}
}

static void CargoMapSpriteGroup(ByteReader *buf, uint8_t idcount)
{
	uint16_t *cargoes = AllocaM(uint16_t, idcount);
	for (uint i = 0; i < idcount; i++) {
		cargoes[i] = buf->ReadExtendedByte();
	}

	/* Skip the cargo type section, we only care about the default group */
	uint8_t cidcount = buf->ReadByte();
	buf->Skip(cidcount * 3);

	uint16_t groupid = buf->ReadWord();
	if (!IsValidGroupID(groupid, "CargoMapSpriteGroup")) return;

	for (uint i = 0; i < idcount; i++) {
		uint16_t cid = cargoes[i];

		if (cid >= NUM_CARGO) {
			grfmsg(1, "CargoMapSpriteGroup: Cargo ID %d out of range, skipping", cid);
			continue;
		}

		CargoSpec *cs = CargoSpec::Get(cid);
		cs->grffile = _cur.grffile;
		cs->group = GetGroupByID(groupid);
	}
}

static void SignalsMapSpriteGroup(ByteReader *buf, uint8_t idcount)
{
	uint16_t *ids = AllocaM(uint16_t, idcount);
	for (uint i = 0; i < idcount; i++) {
		ids[i] = buf->ReadExtendedByte();
	}

	/* Skip the cargo type section, we only care about the default group */
	uint8_t cidcount = buf->ReadByte();
	buf->Skip(cidcount * 3);

	uint16_t groupid = buf->ReadWord();
	if (!IsValidGroupID(groupid, "SignalsMapSpriteGroup")) return;

	for (uint i = 0; i < idcount; i++) {
		uint16_t id = ids[i];

		switch (id) {
			case NSA3ID_CUSTOM_SIGNALS:
				_cur.grffile->new_signals_group = GetGroupByID(groupid);
				if (!HasBit(_cur.grffile->new_signal_ctrl_flags, NSCF_GROUPSET)) {
					SetBit(_cur.grffile->new_signal_ctrl_flags, NSCF_GROUPSET);
					_new_signals_grfs.push_back(_cur.grffile);
				}
				break;

			default:
				grfmsg(1, "SignalsMapSpriteGroup: ID not implemented: %d", id);
			break;
		}
	}
}

static void ObjectMapSpriteGroup(ByteReader *buf, uint8_t idcount)
{
	if (_cur.grffile->objectspec.empty()) {
		grfmsg(1, "ObjectMapSpriteGroup: No object tiles defined, skipping");
		return;
	}

	uint16_t *objects = AllocaM(uint16_t, idcount);
	for (uint i = 0; i < idcount; i++) {
		objects[i] = buf->ReadExtendedByte();
	}

	uint8_t cidcount = buf->ReadByte();
	for (uint c = 0; c < cidcount; c++) {
		uint8_t ctype = buf->ReadByte();
		uint16_t groupid = buf->ReadWord();
		if (!IsValidGroupID(groupid, "ObjectMapSpriteGroup")) continue;

		/* The only valid option here is purchase list sprite groups. */
		if (ctype != 0xFF) {
			grfmsg(1, "ObjectMapSpriteGroup: Invalid cargo bitnum %d for objects, skipping.", ctype);
			continue;
		}

		for (uint i = 0; i < idcount; i++) {
			ObjectSpec *spec = (objects[i] >= _cur.grffile->objectspec.size()) ? nullptr : _cur.grffile->objectspec[objects[i]].get();

			if (spec == nullptr) {
				grfmsg(1, "ObjectMapSpriteGroup: Object with ID 0x%X undefined, skipping", objects[i]);
				continue;
			}

			spec->grf_prop.spritegroup[OBJECT_SPRITE_GROUP_PURCHASE] = GetGroupByID(groupid);
		}
	}

	uint16_t groupid = buf->ReadWord();
	if (!IsValidGroupID(groupid, "ObjectMapSpriteGroup")) return;

	for (uint i = 0; i < idcount; i++) {
		ObjectSpec *spec = (objects[i] >= _cur.grffile->objectspec.size()) ? nullptr : _cur.grffile->objectspec[objects[i]].get();

		if (spec == nullptr) {
			grfmsg(1, "ObjectMapSpriteGroup: Object with ID 0x%X undefined, skipping", objects[i]);
			continue;
		}

		if (spec->grf_prop.grffile != nullptr) {
			grfmsg(1, "ObjectMapSpriteGroup: Object with ID 0x%X mapped multiple times, skipping", objects[i]);
			continue;
		}

		spec->grf_prop.spritegroup[OBJECT_SPRITE_GROUP_DEFAULT] = GetGroupByID(groupid);
		spec->grf_prop.grffile = _cur.grffile;
		spec->grf_prop.local_id = objects[i];
	}
}

static void RailTypeMapSpriteGroup(ByteReader *buf, uint8_t idcount)
{
	uint8_t *railtypes = AllocaM(uint8_t, idcount);
	for (uint i = 0; i < idcount; i++) {
		uint16_t id = buf->ReadExtendedByte();
		railtypes[i] = id < RAILTYPE_END ? _cur.grffile->railtype_map[id] : INVALID_RAILTYPE;
	}

	uint8_t cidcount = buf->ReadByte();
	for (uint c = 0; c < cidcount; c++) {
		uint8_t ctype = buf->ReadByte();
		uint16_t groupid = buf->ReadWord();
		if (!IsValidGroupID(groupid, "RailTypeMapSpriteGroup")) continue;

		if (ctype >= RTSG_END) continue;

		extern RailTypeInfo _railtypes[RAILTYPE_END];
		for (uint i = 0; i < idcount; i++) {
			if (railtypes[i] != INVALID_RAILTYPE) {
				RailTypeInfo *rti = &_railtypes[railtypes[i]];

				rti->grffile[ctype] = _cur.grffile;
				rti->group[ctype] = GetGroupByID(groupid);
			}
		}
	}

	/* Railtypes do not use the default group. */
	buf->ReadWord();
}

static void RoadTypeMapSpriteGroup(ByteReader *buf, uint8_t idcount, RoadTramType rtt)
{
	RoadType *type_map = (rtt == RTT_TRAM) ? _cur.grffile->tramtype_map : _cur.grffile->roadtype_map;

	uint8_t *roadtypes = AllocaM(uint8_t, idcount);
	for (uint i = 0; i < idcount; i++) {
		uint16_t id = buf->ReadExtendedByte();
		roadtypes[i] = id < ROADTYPE_END ? type_map[id] : INVALID_ROADTYPE;
	}

	uint8_t cidcount = buf->ReadByte();
	for (uint c = 0; c < cidcount; c++) {
		uint8_t ctype = buf->ReadByte();
		uint16_t groupid = buf->ReadWord();
		if (!IsValidGroupID(groupid, "RoadTypeMapSpriteGroup")) continue;

		if (ctype >= ROTSG_END) continue;

		extern RoadTypeInfo _roadtypes[ROADTYPE_END];
		for (uint i = 0; i < idcount; i++) {
			if (roadtypes[i] != INVALID_ROADTYPE) {
				RoadTypeInfo *rti = &_roadtypes[roadtypes[i]];

				rti->grffile[ctype] = _cur.grffile;
				rti->group[ctype] = GetGroupByID(groupid);
			}
		}
	}

	/* Roadtypes do not use the default group. */
	buf->ReadWord();
}

static void AirportMapSpriteGroup(ByteReader *buf, uint8_t idcount)
{
	if (_cur.grffile->airportspec.empty()) {
		grfmsg(1, "AirportMapSpriteGroup: No airports defined, skipping");
		return;
	}

	uint16_t *airports = AllocaM(uint16_t, idcount);
	for (uint i = 0; i < idcount; i++) {
		airports[i] = buf->ReadExtendedByte();
	}

	/* Skip the cargo type section, we only care about the default group */
	uint8_t cidcount = buf->ReadByte();
	buf->Skip(cidcount * 3);

	uint16_t groupid = buf->ReadWord();
	if (!IsValidGroupID(groupid, "AirportMapSpriteGroup")) return;

	for (uint i = 0; i < idcount; i++) {
		AirportSpec *as = airports[i] >= _cur.grffile->airportspec.size() ? nullptr : _cur.grffile->airportspec[airports[i]].get();

		if (as == nullptr) {
			grfmsg(1, "AirportMapSpriteGroup: Airport %d undefined, skipping", airports[i]);
			continue;
		}

		as->grf_prop.spritegroup[0] = GetGroupByID(groupid);
	}
}

static void AirportTileMapSpriteGroup(ByteReader *buf, uint8_t idcount)
{
	if (_cur.grffile->airtspec.empty()) {
		grfmsg(1, "AirportTileMapSpriteGroup: No airport tiles defined, skipping");
		return;
	}

	uint16_t *airptiles = AllocaM(uint16_t, idcount);
	for (uint i = 0; i < idcount; i++) {
		airptiles[i] = buf->ReadExtendedByte();
	}

	/* Skip the cargo type section, we only care about the default group */
	uint8_t cidcount = buf->ReadByte();
	buf->Skip(cidcount * 3);

	uint16_t groupid = buf->ReadWord();
	if (!IsValidGroupID(groupid, "AirportTileMapSpriteGroup")) return;

	for (uint i = 0; i < idcount; i++) {
		AirportTileSpec *airtsp = airptiles[i] >= _cur.grffile->airtspec.size() ? nullptr : _cur.grffile->airtspec[airptiles[i]].get();

		if (airtsp == nullptr) {
			grfmsg(1, "AirportTileMapSpriteGroup: Airport tile %d undefined, skipping", airptiles[i]);
			continue;
		}

		airtsp->grf_prop.spritegroup[0] = GetGroupByID(groupid);
	}
}

static void RoadStopMapSpriteGroup(ByteReader *buf, uint8_t idcount)
{
	uint16_t *roadstops = AllocaM(uint16_t, idcount);
	for (uint i = 0; i < idcount; i++) {
		roadstops[i] = buf->ReadExtendedByte();
	}

	uint8_t cidcount = buf->ReadByte();
	for (uint c = 0; c < cidcount; c++) {
		uint8_t ctype = buf->ReadByte();
		uint16_t groupid = buf->ReadWord();
		if (!IsValidGroupID(groupid, "RoadStopMapSpriteGroup")) continue;

		ctype = TranslateCargo(GSF_ROADSTOPS, ctype);
		if (ctype == CT_INVALID) continue;

		for (uint i = 0; i < idcount; i++) {
			RoadStopSpec *roadstopspec = (roadstops[i] >= _cur.grffile->roadstops.size()) ? nullptr : _cur.grffile->roadstops[roadstops[i]].get();

			if (roadstopspec == nullptr) {
				grfmsg(1, "RoadStopMapSpriteGroup: Road stop with ID 0x%X does not exist, skipping", roadstops[i]);
				continue;
			}

			roadstopspec->grf_prop.spritegroup[ctype] = GetGroupByID(groupid);
		}
	}

	uint16_t groupid = buf->ReadWord();
	if (!IsValidGroupID(groupid, "RoadStopMapSpriteGroup")) return;

	if (_cur.grffile->roadstops.empty()) {
		grfmsg(0, "RoadStopMapSpriteGroup: No roadstops defined, skipping.");
		return;
	}

	for (uint i = 0; i < idcount; i++) {
		RoadStopSpec *roadstopspec = (roadstops[i] >= _cur.grffile->roadstops.size()) ? nullptr : _cur.grffile->roadstops[roadstops[i]].get();

		if (roadstopspec == nullptr) {
			grfmsg(1, "RoadStopMapSpriteGroup: Road stop with ID 0x%X does not exist, skipping.", roadstops[i]);
			continue;
		}

		if (roadstopspec->grf_prop.grffile != nullptr) {
			grfmsg(1, "RoadStopMapSpriteGroup: Road stop with ID 0x%X mapped multiple times, skipping", roadstops[i]);
			continue;
		}

<<<<<<< HEAD
		roadstopspec->grf_prop.spritegroup[CT_DEFAULT] = GetGroupByID(groupid);
=======
		roadstopspec->grf_prop.spritegroup[SpriteGroupCargo::SG_DEFAULT] = _cur.spritegroups[groupid];
>>>>>>> f7bd70ba
		roadstopspec->grf_prop.grffile = _cur.grffile;
		roadstopspec->grf_prop.local_id = roadstops[i];
		RoadStopClass::Assign(roadstopspec);
	}
}

static void NewLandscapeMapSpriteGroup(ByteReader *buf, uint8_t idcount)
{
	uint16_t *ids = AllocaM(uint16_t, idcount);
	for (uint i = 0; i < idcount; i++) {
		ids[i] = buf->ReadExtendedByte();
	}

	/* Skip the cargo type section, we only care about the default group */
	uint8_t cidcount = buf->ReadByte();
	buf->Skip(cidcount * 3);

	uint16_t groupid = buf->ReadWord();
	if (!IsValidGroupID(groupid, "NewLandscapeMapSpriteGroup")) return;

	for (uint i = 0; i < idcount; i++) {
		uint16_t id = ids[i];

		switch (id) {
			case NLA3ID_CUSTOM_ROCKS:
				_cur.grffile->new_rocks_group = GetGroupByID(groupid);
				if (!HasBit(_cur.grffile->new_landscape_ctrl_flags, NLCF_ROCKS_SET)) {
					SetBit(_cur.grffile->new_landscape_ctrl_flags, NLCF_ROCKS_SET);
					_new_landscape_rocks_grfs.push_back(_cur.grffile);
				}
				break;

			default:
				grfmsg(1, "NewLandscapeMapSpriteGroup: ID not implemented: %d", id);
			break;
		}
	}
}

/* Action 0x03 */
static void FeatureMapSpriteGroup(ByteReader *buf)
{
	/* <03> <feature> <n-id> <ids>... <num-cid> [<cargo-type> <cid>]... <def-cid>
	 * id-list    := [<id>] [id-list]
	 * cargo-list := <cargo-type> <cid> [cargo-list]
	 *
	 * B feature       see action 0
	 * B n-id          bits 0-6: how many IDs this definition applies to
	 *                 bit 7: if set, this is a wagon override definition (see below)
	 * E ids           the IDs for which this definition applies
	 * B num-cid       number of cargo IDs (sprite group IDs) in this definition
	 *                 can be zero, in that case the def-cid is used always
	 * B cargo-type    type of this cargo type (e.g. mail=2, wood=7, see below)
	 * W cid           cargo ID (sprite group ID) for this type of cargo
	 * W def-cid       default cargo ID (sprite group ID) */

	GrfSpecFeatureRef feature_ref = ReadFeature(buf->ReadByte());
	GrfSpecFeature feature = feature_ref.id;
	uint8_t idcount = buf->ReadByte();

	if (feature >= GSF_END) {
		grfmsg(1, "FeatureMapSpriteGroup: Unsupported feature %s, skipping", GetFeatureString(feature_ref));
		return;
	}

	/* If idcount is zero, this is a feature callback */
	if (idcount == 0) {
		/* Skip number of cargo ids? */
		buf->ReadByte();
		uint16_t groupid = buf->ReadWord();
		if (!IsValidGroupID(groupid, "FeatureMapSpriteGroup")) return;

		grfmsg(6, "FeatureMapSpriteGroup: Adding generic feature callback for feature %s", GetFeatureString(feature_ref));

		AddGenericCallback(feature, _cur.grffile, GetGroupByID(groupid));
		return;
	}

	/* Mark the feature as used by the grf (generic callbacks do not count) */
	SetBit(_cur.grffile->grf_features, feature);

	grfmsg(6, "FeatureMapSpriteGroup: Feature %s, %d ids", GetFeatureString(feature_ref), idcount);

	switch (feature) {
		case GSF_TRAINS:
		case GSF_ROADVEHICLES:
		case GSF_SHIPS:
		case GSF_AIRCRAFT:
			VehicleMapSpriteGroup(buf, feature, idcount);
			return;

		case GSF_CANALS:
			CanalMapSpriteGroup(buf, idcount);
			return;

		case GSF_STATIONS:
			StationMapSpriteGroup(buf, idcount);
			return;

		case GSF_HOUSES:
			TownHouseMapSpriteGroup(buf, idcount);
			return;

		case GSF_INDUSTRIES:
			IndustryMapSpriteGroup(buf, idcount);
			return;

		case GSF_INDUSTRYTILES:
			IndustrytileMapSpriteGroup(buf, idcount);
			return;

		case GSF_CARGOES:
			CargoMapSpriteGroup(buf, idcount);
			return;

		case GSF_AIRPORTS:
			AirportMapSpriteGroup(buf, idcount);
			return;

		case GSF_SIGNALS:
			SignalsMapSpriteGroup(buf, idcount);
			break;

		case GSF_OBJECTS:
			ObjectMapSpriteGroup(buf, idcount);
			break;

		case GSF_RAILTYPES:
			RailTypeMapSpriteGroup(buf, idcount);
			break;

		case GSF_ROADTYPES:
			RoadTypeMapSpriteGroup(buf, idcount, RTT_ROAD);
			break;

		case GSF_TRAMTYPES:
			RoadTypeMapSpriteGroup(buf, idcount, RTT_TRAM);
			break;

		case GSF_AIRPORTTILES:
			AirportTileMapSpriteGroup(buf, idcount);
			return;

		case GSF_ROADSTOPS:
			RoadStopMapSpriteGroup(buf, idcount);
			return;

		case GSF_NEWLANDSCAPE:
			NewLandscapeMapSpriteGroup(buf, idcount);
			return;

		default:
			grfmsg(1, "FeatureMapSpriteGroup: Unsupported feature %s, skipping", GetFeatureString(feature_ref));
			return;
	}
}

/* Action 0x04 */
static void FeatureNewName(ByteReader *buf)
{
	/* <04> <veh-type> <language-id> <num-veh> <offset> <data...>
	 *
	 * B veh-type      see action 0 (as 00..07, + 0A
	 *                 But IF veh-type = 48, then generic text
	 * B language-id   If bit 6 is set, This is the extended language scheme,
	 *                 with up to 64 language.
	 *                 Otherwise, it is a mapping where set bits have meaning
	 *                 0 = american, 1 = english, 2 = german, 3 = french, 4 = spanish
	 *                 Bit 7 set means this is a generic text, not a vehicle one (or else)
	 * B num-veh       number of vehicles which are getting a new name
	 * B/W offset      number of the first vehicle that gets a new name
	 *                 Byte : ID of vehicle to change
	 *                 Word : ID of string to change/add
	 * S data          new texts, each of them zero-terminated, after
	 *                 which the next name begins. */

	bool new_scheme = _cur.grffile->grf_version >= 7;

	GrfSpecFeatureRef feature_ref = ReadFeature(buf->ReadByte(), true);
	GrfSpecFeature feature = feature_ref.id;
	if (feature >= GSF_END && feature != 0x48) {
		grfmsg(1, "FeatureNewName: Unsupported feature %s, skipping", GetFeatureString(feature_ref));
		return;
	}

	uint8_t lang   = buf->ReadByte();
	uint8_t num    = buf->ReadByte();
	bool generic   = HasBit(lang, 7);
	uint16_t id;
	if (generic) {
		id = buf->ReadWord();
	} else if (feature <= GSF_AIRCRAFT) {
		id = buf->ReadExtendedByte();
	} else {
		id = buf->ReadByte();
	}

	ClrBit(lang, 7);

	uint16_t endid = id + num;

	grfmsg(6, "FeatureNewName: About to rename engines %d..%d (feature %s) in language 0x%02X",
	               id, endid, GetFeatureString(feature), lang);

	for (; id < endid && buf->HasData(); id++) {
		const char *name = buf->ReadString();
		grfmsg(8, "FeatureNewName: 0x%04X <- %s", id, name);

		switch (feature) {
			case GSF_TRAINS:
			case GSF_ROADVEHICLES:
			case GSF_SHIPS:
			case GSF_AIRCRAFT:
				if (!generic) {
					Engine *e = GetNewEngine(_cur.grffile, (VehicleType)feature, id, HasBit(_cur.grfconfig->flags, GCF_STATIC));
					if (e == nullptr) break;
					StringID string = AddGRFString(_cur.grffile->grfid, e->index, lang, new_scheme, false, name, e->info.string_id);
					e->info.string_id = string;
				} else {
					AddGRFString(_cur.grffile->grfid, id, lang, new_scheme, true, name, STR_UNDEFINED);
				}
				break;

			default:
				if (IsInsideMM(id, 0xD000, 0xD400) || IsInsideMM(id, 0xD800, 0x10000)) {
					AddGRFString(_cur.grffile->grfid, id, lang, new_scheme, true, name, STR_UNDEFINED);
					break;
				}

				switch (GB(id, 8, 8)) {
					case 0xC4: // Station class name
						if (GB(id, 0, 8) >= _cur.grffile->stations.size() || _cur.grffile->stations[GB(id, 0, 8)] == nullptr) {
							grfmsg(1, "FeatureNewName: Attempt to name undefined station 0x%X, ignoring", GB(id, 0, 8));
						} else {
							StationClassID cls_id = _cur.grffile->stations[GB(id, 0, 8)]->cls_id;
							StationClass::Get(cls_id)->name = AddGRFString(_cur.grffile->grfid, id, lang, new_scheme, false, name, STR_UNDEFINED);
						}
						break;

					case 0xC5: // Station name
						if (GB(id, 0, 8) >= _cur.grffile->stations.size() || _cur.grffile->stations[GB(id, 0, 8)] == nullptr) {
							grfmsg(1, "FeatureNewName: Attempt to name undefined station 0x%X, ignoring", GB(id, 0, 8));
						} else {
							_cur.grffile->stations[GB(id, 0, 8)]->name = AddGRFString(_cur.grffile->grfid, id, lang, new_scheme, false, name, STR_UNDEFINED);
						}
						break;

					case 0xC7: // Airporttile name
						if (GB(id, 0, 8) >= _cur.grffile->airtspec.size() || _cur.grffile->airtspec[GB(id, 0, 8)] == nullptr) {
							grfmsg(1, "FeatureNewName: Attempt to name undefined airport tile 0x%X, ignoring", GB(id, 0, 8));
						} else {
							_cur.grffile->airtspec[GB(id, 0, 8)]->name = AddGRFString(_cur.grffile->grfid, id, lang, new_scheme, false, name, STR_UNDEFINED);
						}
						break;

					case 0xC9: // House name
						if (GB(id, 0, 8) >= _cur.grffile->housespec.size() || _cur.grffile->housespec[GB(id, 0, 8)] == nullptr) {
							grfmsg(1, "FeatureNewName: Attempt to name undefined house 0x%X, ignoring.", GB(id, 0, 8));
						} else {
							_cur.grffile->housespec[GB(id, 0, 8)]->building_name = AddGRFString(_cur.grffile->grfid, id, lang, new_scheme, false, name, STR_UNDEFINED);
						}
						break;

					default:
						grfmsg(7, "FeatureNewName: Unsupported ID (0x%04X)", id);
						break;
				}
				break;
		}
	}
}

/**
 * Sanitize incoming sprite offsets for Action 5 graphics replacements.
 * @param num         The number of sprites to load.
 * @param offset      Offset from the base.
 * @param max_sprites The maximum number of sprites that can be loaded in this action 5.
 * @param name        Used for error warnings.
 * @return The number of sprites that is going to be skipped.
 */
static uint16_t SanitizeSpriteOffset(uint16_t &num, uint16_t offset, int max_sprites, const char *name)
{

	if (offset >= max_sprites) {
		grfmsg(1, "GraphicsNew: %s sprite offset must be less than %i, skipping", name, max_sprites);
		uint orig_num = num;
		num = 0;
		return orig_num;
	}

	if (offset + num > max_sprites) {
		grfmsg(4, "GraphicsNew: %s sprite overflow, truncating...", name);
		uint orig_num = num;
		num = std::max(max_sprites - offset, 0);
		return orig_num - num;
	}

	return 0;
}

/** The information about action 5 types. */
static const Action5Type _action5_types[] = {
	/* Note: min_sprites should not be changed. Therefore these constants are directly here and not in sprites.h */
	/* 0x00 */ { A5BLOCK_INVALID,      0,                            0, 0,                                           "Type 0x00"                },
	/* 0x01 */ { A5BLOCK_INVALID,      0,                            0, 0,                                           "Type 0x01"                },
	/* 0x02 */ { A5BLOCK_INVALID,      0,                            0, 0,                                           "Type 0x02"                },
	/* 0x03 */ { A5BLOCK_INVALID,      0,                            0, 0,                                           "Type 0x03"                },
	/* 0x04 */ { A5BLOCK_ALLOW_OFFSET, SPR_SIGNALS_BASE,             1, PRESIGNAL_SEMAPHORE_AND_PBS_SPRITE_COUNT,    "Signal graphics"          },
	/* 0x05 */ { A5BLOCK_ALLOW_OFFSET, SPR_ELRAIL_BASE,              1, ELRAIL_SPRITE_COUNT,                         "Rail catenary graphics"   },
	/* 0x06 */ { A5BLOCK_ALLOW_OFFSET, SPR_SLOPES_BASE,              1, NORMAL_AND_HALFTILE_FOUNDATION_SPRITE_COUNT, "Foundation graphics"      },
	/* 0x07 */ { A5BLOCK_INVALID,      0,                           75, 0,                                           "TTDP GUI graphics"        }, // Not used by OTTD.
	/* 0x08 */ { A5BLOCK_ALLOW_OFFSET, SPR_CANALS_BASE,              1, CANALS_SPRITE_COUNT,                         "Canal graphics"           },
	/* 0x09 */ { A5BLOCK_ALLOW_OFFSET, SPR_ONEWAY_BASE,              1, ONEWAY_SPRITE_COUNT,                         "One way road graphics"    },
	/* 0x0A */ { A5BLOCK_ALLOW_OFFSET, SPR_2CCMAP_BASE,              1, TWOCCMAP_SPRITE_COUNT,                       "2CC colour maps"          },
	/* 0x0B */ { A5BLOCK_ALLOW_OFFSET, SPR_TRAMWAY_BASE,             1, TRAMWAY_SPRITE_COUNT,                        "Tramway graphics"         },
	/* 0x0C */ { A5BLOCK_INVALID,      0,                          133, 0,                                           "Snowy temperate tree"     }, // Not yet used by OTTD.
	/* 0x0D */ { A5BLOCK_FIXED,        SPR_SHORE_BASE,              16, SPR_SHORE_SPRITE_COUNT,                      "Shore graphics"           },
	/* 0x0E */ { A5BLOCK_INVALID,      0,                            0, 0,                                           "New Signals graphics"     }, // Not yet used by OTTD.
	/* 0x0F */ { A5BLOCK_ALLOW_OFFSET, SPR_TRACKS_FOR_SLOPES_BASE,   1, TRACKS_FOR_SLOPES_SPRITE_COUNT,              "Sloped rail track"        },
	/* 0x10 */ { A5BLOCK_ALLOW_OFFSET, SPR_AIRPORTX_BASE,            1, AIRPORTX_SPRITE_COUNT,                       "Airport graphics"         },
	/* 0x11 */ { A5BLOCK_ALLOW_OFFSET, SPR_ROADSTOP_BASE,            1, ROADSTOP_SPRITE_COUNT,                       "Road stop graphics"       },
	/* 0x12 */ { A5BLOCK_ALLOW_OFFSET, SPR_AQUEDUCT_BASE,            1, AQUEDUCT_SPRITE_COUNT,                       "Aqueduct graphics"        },
	/* 0x13 */ { A5BLOCK_ALLOW_OFFSET, SPR_AUTORAIL_BASE,            1, AUTORAIL_SPRITE_COUNT,                       "Autorail graphics"        },
	/* 0x14 */ { A5BLOCK_INVALID,      0,                            1, 0,                                           "Flag graphics"            }, // deprecated, no longer used.
	/* 0x15 */ { A5BLOCK_ALLOW_OFFSET, SPR_OPENTTD_BASE,             1, OPENTTD_SPRITE_COUNT,                        "OpenTTD GUI graphics"     },
	/* 0x16 */ { A5BLOCK_ALLOW_OFFSET, SPR_AIRPORT_PREVIEW_BASE,     1, SPR_AIRPORT_PREVIEW_COUNT,                   "Airport preview graphics" },
	/* 0x17 */ { A5BLOCK_ALLOW_OFFSET, SPR_RAILTYPE_TUNNEL_BASE,     1, RAILTYPE_TUNNEL_BASE_COUNT,                  "Railtype tunnel base"     },
	/* 0x18 */ { A5BLOCK_ALLOW_OFFSET, SPR_PALETTE_BASE,             1, PALETTE_SPRITE_COUNT,                        "Palette"                  },
};

/* Action 0x05 */
static void GraphicsNew(ByteReader *buf)
{
	/* <05> <graphics-type> <num-sprites> <other data...>
	 *
	 * B graphics-type What set of graphics the sprites define.
	 * E num-sprites   How many sprites are in this set?
	 * V other data    Graphics type specific data.  Currently unused. */

	uint8_t type = buf->ReadByte();
	uint16_t num = buf->ReadExtendedByte();
	uint16_t offset = HasBit(type, 7) ? buf->ReadExtendedByte() : 0;
	ClrBit(type, 7); // Clear the high bit as that only indicates whether there is an offset.

	const Action5Type *action5_type;
	const Action5TypeRemapSet &remap = _cur.grffile->action5_type_remaps;
	if (remap.remapped_ids[type]) {
		auto iter = remap.mapping.find(type);
		assert(iter != remap.mapping.end());
		const Action5TypeRemapEntry &def = iter->second;
		if (def.info == nullptr) {
			if (def.fallback_mode == GPMFM_ERROR_ON_USE) {
				grfmsg(0, "Error: Unimplemented action 5 type: %s, mapped to: %X", def.name, type);
				GRFError *error = DisableGrf(STR_NEWGRF_ERROR_UNIMPLEMETED_MAPPED_ACTION5_TYPE);
				error->data = stredup(def.name);
				error->param_value[1] = type;
			} else if (def.fallback_mode == GPMFM_IGNORE) {
				grfmsg(2, "Ignoring unimplemented action 5 type: %s, mapped to: %X", def.name, type);
			}
			_cur.skip_sprites = num;
			return;
		} else {
			action5_type = def.info;
		}
	} else {
		if ((type == 0x0D) && (num == 10) && HasBit(_cur.grfconfig->flags, GCF_SYSTEM)) {
			/* Special not-TTDP-compatible case used in openttd.grf
			 * Missing shore sprites and initialisation of SPR_SHORE_BASE */
			grfmsg(2, "GraphicsNew: Loading 10 missing shore sprites from extra grf.");
			LoadNextSprite(SPR_SHORE_BASE +  0, *_cur.file, _cur.nfo_line++); // SLOPE_STEEP_S
			LoadNextSprite(SPR_SHORE_BASE +  5, *_cur.file, _cur.nfo_line++); // SLOPE_STEEP_W
			LoadNextSprite(SPR_SHORE_BASE +  7, *_cur.file, _cur.nfo_line++); // SLOPE_WSE
			LoadNextSprite(SPR_SHORE_BASE + 10, *_cur.file, _cur.nfo_line++); // SLOPE_STEEP_N
			LoadNextSprite(SPR_SHORE_BASE + 11, *_cur.file, _cur.nfo_line++); // SLOPE_NWS
			LoadNextSprite(SPR_SHORE_BASE + 13, *_cur.file, _cur.nfo_line++); // SLOPE_ENW
			LoadNextSprite(SPR_SHORE_BASE + 14, *_cur.file, _cur.nfo_line++); // SLOPE_SEN
			LoadNextSprite(SPR_SHORE_BASE + 15, *_cur.file, _cur.nfo_line++); // SLOPE_STEEP_E
			LoadNextSprite(SPR_SHORE_BASE + 16, *_cur.file, _cur.nfo_line++); // SLOPE_EW
			LoadNextSprite(SPR_SHORE_BASE + 17, *_cur.file, _cur.nfo_line++); // SLOPE_NS
			if (_loaded_newgrf_features.shore == SHORE_REPLACE_NONE) _loaded_newgrf_features.shore = SHORE_REPLACE_ONLY_NEW;
			return;
		}

		/* Supported type? */
		if ((type >= lengthof(_action5_types)) || (_action5_types[type].block_type == A5BLOCK_INVALID)) {
			grfmsg(2, "GraphicsNew: Custom graphics (type 0x%02X) sprite block of length %u (unimplemented, ignoring)", type, num);
			_cur.skip_sprites = num;
			return;
		}

		action5_type = &_action5_types[type];
	}

	/* Contrary to TTDP we allow always to specify too few sprites as we allow always an offset,
	 * except for the long version of the shore type:
	 * Ignore offset if not allowed */
	if ((action5_type->block_type != A5BLOCK_ALLOW_OFFSET) && (offset != 0)) {
		grfmsg(1, "GraphicsNew: %s (type 0x%02X) do not allow an <offset> field. Ignoring offset.", action5_type->name, type);
		offset = 0;
	}

	/* Ignore action5 if too few sprites are specified. (for TTDP compatibility)
	 * This does not make sense, if <offset> is allowed */
	if ((action5_type->block_type == A5BLOCK_FIXED) && (num < action5_type->min_sprites)) {
		grfmsg(1, "GraphicsNew: %s (type 0x%02X) count must be at least %d. Only %d were specified. Skipping.", action5_type->name, type, action5_type->min_sprites, num);
		_cur.skip_sprites = num;
		return;
	}

	/* Load at most max_sprites sprites. Skip remaining sprites. (for compatibility with TTDP and future extensions) */
	uint16_t skip_num = SanitizeSpriteOffset(num, offset, action5_type->max_sprites, action5_type->name);
	SpriteID replace = action5_type->sprite_base + offset;

	/* Load <num> sprites starting from <replace>, then skip <skip_num> sprites. */
	grfmsg(2, "GraphicsNew: Replacing sprites %d to %d of %s (type 0x%02X) at SpriteID 0x%04X", offset, offset + num - 1, action5_type->name, type, replace);

	if (type == 0x0D) _loaded_newgrf_features.shore = SHORE_REPLACE_ACTION_5;

	if (type == 0x0B) {
		static const SpriteID depot_with_track_offset = SPR_TRAMWAY_DEPOT_WITH_TRACK - SPR_TRAMWAY_BASE;
		static const SpriteID depot_no_track_offset = SPR_TRAMWAY_DEPOT_NO_TRACK - SPR_TRAMWAY_BASE;
		if (offset <= depot_with_track_offset && offset + num > depot_with_track_offset) _loaded_newgrf_features.tram = TRAMWAY_REPLACE_DEPOT_WITH_TRACK;
		if (offset <= depot_no_track_offset && offset + num > depot_no_track_offset) _loaded_newgrf_features.tram = TRAMWAY_REPLACE_DEPOT_NO_TRACK;
	}

	/* If the baseset or grf only provides sprites for flat tiles (pre #10282), duplicate those for use on slopes. */
	bool dup_oneway_sprites = ((type == 0x09) && (offset + num <= SPR_ONEWAY_SLOPE_N_OFFSET));

	for (uint16_t n = num; n > 0; n--) {
		_cur.nfo_line++;
		int load_index = (replace == 0 ? _cur.spriteid++ : replace++);
		LoadNextSprite(load_index, *_cur.file, _cur.nfo_line);
		if (dup_oneway_sprites) {
			DupSprite(load_index, load_index + SPR_ONEWAY_SLOPE_N_OFFSET);
			DupSprite(load_index, load_index + SPR_ONEWAY_SLOPE_S_OFFSET);
		}
	}

	if (type == 0x04 && ((_cur.grfconfig->ident.grfid & 0x00FFFFFF) == OPENTTD_GRAPHICS_BASE_GRF_ID ||
			_cur.grfconfig->ident.grfid == BSWAP32(0xFF4F4701) || _cur.grfconfig->ident.grfid == BSWAP32(0xFFFFFFFE))) {
		/* Signal graphics action 5: Fill duplicate signal sprite block if this is a baseset GRF or OpenGFX */
		const SpriteID end = offset + num;
		for (SpriteID i = offset; i < end; i++) {
			DupSprite(SPR_SIGNALS_BASE + i, SPR_DUP_SIGNALS_BASE + i);
		}
	}

	_cur.skip_sprites = skip_num;
}

/* Action 0x05 (SKIP) */
static void SkipAct5(ByteReader *buf)
{
	/* Ignore type byte */
	buf->ReadByte();

	/* Skip the sprites of this action */
	_cur.skip_sprites = buf->ReadExtendedByte();

	grfmsg(3, "SkipAct5: Skipping %d sprites", _cur.skip_sprites);
}

/**
 * Reads a variable common to VarAction2 and Action7/9/D.
 *
 * Returns VarAction2 variable 'param' resp. Action7/9/D variable '0x80 + param'.
 * If a variable is not accessible from all four actions, it is handled in the action specific functions.
 *
 * @param param variable number (as for VarAction2, for Action7/9/D you have to subtract 0x80 first).
 * @param value returns the value of the variable.
 * @param grffile NewGRF querying the variable
 * @return true iff the variable is known and the value is returned in 'value'.
 */
bool GetGlobalVariable(byte param, uint32_t *value, const GRFFile *grffile)
{
	if (_sprite_group_resolve_check_veh_check) {
		switch (param) {
			case 0x00:
			case 0x02:
			case 0x09:
			case 0x0A:
			case 0x20:
			case 0x23:
				_sprite_group_resolve_check_veh_check = false;
				break;
		}
	}

	switch (param) {
		case 0x00: // current date
			*value = std::max<DateDelta>(_date - DAYS_TILL_ORIGINAL_BASE_YEAR, 0).base();
			return true;

		case 0x01: // current year
			*value = Clamp(_cur_year, ORIGINAL_BASE_YEAR, ORIGINAL_MAX_YEAR) - ORIGINAL_BASE_YEAR;
			return true;

		case 0x02: { // detailed date information: month of year (bit 0-7), day of month (bit 8-12), leap year (bit 15), day of year (bit 16-24)
			Date start_of_year = ConvertYMDToDate(_cur_date_ymd.year, 0, 1);
			*value = _cur_date_ymd.month | (_cur_date_ymd.day - 1) << 8 | (IsLeapYear(_cur_date_ymd.year) ? 1 << 15 : 0) | (_date - start_of_year).base() << 16;
			return true;
		}

		case 0x03: // current climate, 0=temp, 1=arctic, 2=trop, 3=toyland
			*value = _settings_game.game_creation.landscape;
			return true;

		case 0x06: // road traffic side, bit 4 clear=left, set=right
			*value = _settings_game.vehicle.road_side << 4;
			return true;

		case 0x09: // date fraction
			*value = _date_fract * 885;
			return true;

		case 0x0A: // animation counter
			*value = GB(_scaled_tick_counter, 0, 16);
			return true;

		case 0x0B: { // TTDPatch version
			uint major    = 2;
			uint minor    = 6;
			uint revision = 1; // special case: 2.0.1 is 2.0.10
			uint build    = 1382;
			*value = (major << 24) | (minor << 20) | (revision << 16) | build;
			return true;
		}

		case 0x0D: // TTD Version, 00=DOS, 01=Windows
			*value = (_cur.grfconfig->palette & GRFP_USE_MASK) | grffile->var8D_overlay;
			return true;

		case 0x0E: // Y-offset for train sprites
			*value = _cur.grffile->traininfo_vehicle_pitch;
			return true;

		case 0x0F: // Rail track type cost factors
			*value = 0;
			SB(*value, 0, 8, GetRailTypeInfo(RAILTYPE_RAIL)->cost_multiplier); // normal rail
			if (_settings_game.vehicle.disable_elrails) {
				/* skip elrail multiplier - disabled */
				SB(*value, 8, 8, GetRailTypeInfo(RAILTYPE_MONO)->cost_multiplier); // monorail
			} else {
				SB(*value, 8, 8, GetRailTypeInfo(RAILTYPE_ELECTRIC)->cost_multiplier); // electified railway
				/* Skip monorail multiplier - no space in result */
			}
			SB(*value, 16, 8, GetRailTypeInfo(RAILTYPE_MAGLEV)->cost_multiplier); // maglev
			return true;

		case 0x11: // current rail tool type
			*value = 0; // constant fake value to avoid desync
			return true;

		case 0x12: // Game mode
			*value = _game_mode;
			return true;

		/* case 0x13: // Tile refresh offset to left    not implemented */
		/* case 0x14: // Tile refresh offset to right   not implemented */
		/* case 0x15: // Tile refresh offset upwards    not implemented */
		/* case 0x16: // Tile refresh offset downwards  not implemented */
		/* case 0x17: // temperate snow line            not implemented */

		case 0x1A: // Always -1
			*value = UINT_MAX;
			return true;

		case 0x1B: // Display options
			*value = 0x3F; // constant fake value to avoid desync
			return true;

		case 0x1D: // TTD Platform, 00=TTDPatch, 01=OpenTTD, also used for feature tests (bits 31..4)
			*value = 1 | grffile->var9D_overlay;
			return true;

		case 0x1E: // Miscellaneous GRF features
			*value = _misc_grf_features;

			/* Add the local flags */
			assert(!HasBit(*value, GMB_TRAIN_WIDTH_32_PIXELS));
			if (_cur.grffile->traininfo_vehicle_width == VEHICLEINFO_FULL_VEHICLE_WIDTH) SetBit(*value, GMB_TRAIN_WIDTH_32_PIXELS);
			return true;

		/* case 0x1F: // locale dependent settings not implemented to avoid desync */

		case 0x20: { // snow line height
			byte snowline = GetSnowLine();
			if (_settings_game.game_creation.landscape == LT_ARCTIC && snowline <= _settings_game.construction.map_height_limit) {
				*value = Clamp(snowline * (grffile->grf_version >= 8 ? 1 : TILE_HEIGHT), 0, 0xFE);
			} else {
				/* No snow */
				*value = 0xFF;
			}
			return true;
		}

		case 0x21: // OpenTTD version
			*value = _openttd_newgrf_version;
			return true;

		case 0x22: // difficulty level
			*value = SP_CUSTOM;
			return true;

		case 0x23: // long format date
			*value = _date.base();
			return true;

		case 0x24: // long format year
			*value = _cur_year;
			return true;

		default: return false;
	}
}

static uint32_t GetParamVal(byte param, uint32_t *cond_val)
{
	/* First handle variable common with VarAction2 */
	uint32_t value;
	if (GetGlobalVariable(param - 0x80, &value, _cur.grffile)) return value;

	/* Non-common variable */
	switch (param) {
		case 0x84: { // GRF loading stage
			uint32_t res = 0;

			if (_cur.stage > GLS_INIT) SetBit(res, 0);
			if (_cur.stage == GLS_RESERVE) SetBit(res, 8);
			if (_cur.stage == GLS_ACTIVATION) SetBit(res, 9);
			return res;
		}

		case 0x85: // TTDPatch flags, only for bit tests
			if (cond_val == nullptr) {
				/* Supported in Action 0x07 and 0x09, not 0x0D */
				return 0;
			} else {
				uint32_t index = *cond_val / 0x20;
				*cond_val %= 0x20;
				uint32_t param_val = 0;
				if (index < lengthof(_ttdpatch_flags)) {
					param_val = _ttdpatch_flags[index];
					if (!HasBit(_cur.grfconfig->flags, GCF_STATIC) && !HasBit(_cur.grfconfig->flags, GCF_SYSTEM)) {
						SetBit(_observed_ttdpatch_flags[index], *cond_val);
					}
				}
				return param_val;
			}

		case 0x88: // GRF ID check
			return 0;

		/* case 0x99: Global ID offset not implemented */

		default:
			/* GRF Parameter */
			if (param < 0x80) return _cur.grffile->GetParam(param);

			/* In-game variable. */
			grfmsg(1, "Unsupported in-game variable 0x%02X", param);
			return UINT_MAX;
	}
}

/* Action 0x06 */
static void CfgApply(ByteReader *buf)
{
	/* <06> <param-num> <param-size> <offset> ... <FF>
	 *
	 * B param-num     Number of parameter to substitute (First = "zero")
	 *                 Ignored if that parameter was not specified in newgrf.cfg
	 * B param-size    How many bytes to replace.  If larger than 4, the
	 *                 bytes of the following parameter are used.  In that
	 *                 case, nothing is applied unless *all* parameters
	 *                 were specified.
	 * B offset        Offset into data from beginning of next sprite
	 *                 to place where parameter is to be stored. */

	/* Preload the next sprite */
	SpriteFile &file = *_cur.file;
	size_t pos = file.GetPos();
	uint32_t num = file.GetContainerVersion() >= 2 ? file.ReadDword() : file.ReadWord();
	uint8_t type = file.ReadByte();

	/* Check if the sprite is a pseudo sprite. We can't operate on real sprites. */
	if (type != 0xFF) {
		grfmsg(2, "CfgApply: Ignoring (next sprite is real, unsupported)");

		/* Reset the file position to the start of the next sprite */
		file.SeekTo(pos, SEEK_SET);
		return;
	}

	/* Get (or create) the override for the next sprite. */
	GRFLocation location(_cur.grfconfig->ident.grfid, _cur.nfo_line + 1);
	std::unique_ptr<byte[]> &preload_sprite = _grf_line_to_action6_sprite_override[location];

	/* Load new sprite data if it hasn't already been loaded. */
	if (preload_sprite == nullptr) {
		preload_sprite = std::make_unique<byte[]>(num);
		file.ReadBlock(preload_sprite.get(), num);
	}

	/* Reset the file position to the start of the next sprite */
	file.SeekTo(pos, SEEK_SET);

	/* Now perform the Action 0x06 on our data. */
	for (;;) {
		uint i;
		uint param_num;
		uint param_size;
		uint offset;
		bool add_value;

		/* Read the parameter to apply. 0xFF indicates no more data to change. */
		param_num = buf->ReadByte();
		if (param_num == 0xFF) break;

		/* Get the size of the parameter to use. If the size covers multiple
		 * double words, sequential parameter values are used. */
		param_size = buf->ReadByte();

		/* Bit 7 of param_size indicates we should add to the original value
		 * instead of replacing it. */
		add_value  = HasBit(param_size, 7);
		param_size = GB(param_size, 0, 7);

		/* Where to apply the data to within the pseudo sprite data. */
		offset     = buf->ReadExtendedByte();

		/* If the parameter is a GRF parameter (not an internal variable) check
		 * if it (and all further sequential parameters) has been defined. */
		if (param_num < 0x80 && (param_num + (param_size - 1) / 4) >= _cur.grffile->param_end) {
			grfmsg(2, "CfgApply: Ignoring (param %d not set)", (param_num + (param_size - 1) / 4));
			break;
		}

		grfmsg(8, "CfgApply: Applying %u bytes from parameter 0x%02X at offset 0x%04X", param_size, param_num, offset);

		bool carry = false;
		for (i = 0; i < param_size && offset + i < num; i++) {
			uint32_t value = GetParamVal(param_num + i / 4, nullptr);
			/* Reset carry flag for each iteration of the variable (only really
			 * matters if param_size is greater than 4) */
			if (i % 4 == 0) carry = false;

			if (add_value) {
				uint new_value = preload_sprite[offset + i] + GB(value, (i % 4) * 8, 8) + (carry ? 1 : 0);
				preload_sprite[offset + i] = GB(new_value, 0, 8);
				/* Check if the addition overflowed */
				carry = new_value >= 256;
			} else {
				preload_sprite[offset + i] = GB(value, (i % 4) * 8, 8);
			}
		}
	}
}

/**
 * Disable a static NewGRF when it is influencing another (non-static)
 * NewGRF as this could cause desyncs.
 *
 * We could just tell the NewGRF querying that the file doesn't exist,
 * but that might give unwanted results. Disabling the NewGRF gives the
 * best result as no NewGRF author can complain about that.
 * @param c The NewGRF to disable.
 */
static void DisableStaticNewGRFInfluencingNonStaticNewGRFs(GRFConfig *c)
{
	GRFError *error = DisableGrf(STR_NEWGRF_ERROR_STATIC_GRF_CAUSES_DESYNC, c);
	error->data = _cur.grfconfig->GetName();
}

/* Action 0x07
 * Action 0x09 */
static void SkipIf(ByteReader *buf)
{
	/* <07/09> <param-num> <param-size> <condition-type> <value> <num-sprites>
	 *
	 * B param-num
	 * B param-size
	 * B condition-type
	 * V value
	 * B num-sprites */
	uint32_t cond_val = 0;
	uint32_t mask = 0;
	bool result;

	uint8_t param     = buf->ReadByte();
	uint8_t paramsize = buf->ReadByte();
	uint8_t condtype  = buf->ReadByte();

	if (condtype < 2) {
		/* Always 1 for bit tests, the given value should be ignored. */
		paramsize = 1;
	}

	switch (paramsize) {
		case 8: cond_val = buf->ReadDWord(); mask = buf->ReadDWord(); break;
		case 4: cond_val = buf->ReadDWord(); mask = 0xFFFFFFFF; break;
		case 2: cond_val = buf->ReadWord();  mask = 0x0000FFFF; break;
		case 1: cond_val = buf->ReadByte();  mask = 0x000000FF; break;
		default: break;
	}

	if (param < 0x80 && _cur.grffile->param_end <= param) {
		grfmsg(7, "SkipIf: Param %d undefined, skipping test", param);
		return;
	}

	grfmsg(7, "SkipIf: Test condtype %d, param 0x%02X, condval 0x%08X", condtype, param, cond_val);

	/* condtypes that do not use 'param' are always valid.
	 * condtypes that use 'param' are either not valid for param 0x88, or they are only valid for param 0x88.
	 */
	if (condtype >= 0x0B) {
		/* Tests that ignore 'param' */
		switch (condtype) {
			case 0x0B: result = GetCargoIDByLabel(BSWAP32(cond_val)) == CT_INVALID;
				break;
			case 0x0C: result = GetCargoIDByLabel(BSWAP32(cond_val)) != CT_INVALID;
				break;
			case 0x0D: result = GetRailTypeByLabel(BSWAP32(cond_val)) == INVALID_RAILTYPE;
				break;
			case 0x0E: result = GetRailTypeByLabel(BSWAP32(cond_val)) != INVALID_RAILTYPE;
				break;
			case 0x0F: {
				RoadType rt = GetRoadTypeByLabel(BSWAP32(cond_val));
				result = rt == INVALID_ROADTYPE || !RoadTypeIsRoad(rt);
				break;
			}
			case 0x10: {
				RoadType rt = GetRoadTypeByLabel(BSWAP32(cond_val));
				result = rt != INVALID_ROADTYPE && RoadTypeIsRoad(rt);
				break;
			}
			case 0x11: {
				RoadType rt = GetRoadTypeByLabel(BSWAP32(cond_val));
				result = rt == INVALID_ROADTYPE || !RoadTypeIsTram(rt);
				break;
			}
			case 0x12: {
				RoadType rt = GetRoadTypeByLabel(BSWAP32(cond_val));
				result = rt != INVALID_ROADTYPE && RoadTypeIsTram(rt);
				break;
			}
			default: grfmsg(1, "SkipIf: Unsupported condition type %02X. Ignoring", condtype); return;
		}
	} else if (param == 0x88) {
		/* GRF ID checks */

		GRFConfig *c = GetGRFConfig(cond_val, mask);

		if (c != nullptr && HasBit(c->flags, GCF_STATIC) && !HasBit(_cur.grfconfig->flags, GCF_STATIC) && _networking) {
			DisableStaticNewGRFInfluencingNonStaticNewGRFs(c);
			c = nullptr;
		}

		if (condtype != 10 && c == nullptr) {
			grfmsg(7, "SkipIf: GRFID 0x%08X unknown, skipping test", BSWAP32(cond_val));
			return;
		}

		switch (condtype) {
			/* Tests 0x06 to 0x0A are only for param 0x88, GRFID checks */
			case 0x06: // Is GRFID active?
				result = c->status == GCS_ACTIVATED;
				break;

			case 0x07: // Is GRFID non-active?
				result = c->status != GCS_ACTIVATED;
				break;

			case 0x08: // GRFID is not but will be active?
				result = c->status == GCS_INITIALISED;
				break;

			case 0x09: // GRFID is or will be active?
				result = c->status == GCS_ACTIVATED || c->status == GCS_INITIALISED;
				break;

			case 0x0A: // GRFID is not nor will be active
				/* This is the only condtype that doesn't get ignored if the GRFID is not found */
				result = c == nullptr || c->status == GCS_DISABLED || c->status == GCS_NOT_FOUND;
				break;

			default: grfmsg(1, "SkipIf: Unsupported GRF condition type %02X. Ignoring", condtype); return;
		}
	} else if (param == 0x91 && (condtype == 0x02 || condtype == 0x03) && cond_val > 0) {
		const std::vector<uint32_t> &values = _cur.grffile->var91_values;
		/* condtype 0x02: skip if test result found
		 * condtype 0x03: skip if test result not found
		 */
		bool found = std::find(values.begin(), values.end(), cond_val) != values.end();
		result = (found == (condtype == 0x02));
	} else {
		/* Tests that use 'param' and are not GRF ID checks.  */
		uint32_t param_val = GetParamVal(param, &cond_val); // cond_val is modified for param == 0x85
		switch (condtype) {
			case 0x00: result = !!(param_val & (1 << cond_val));
				break;
			case 0x01: result = !(param_val & (1 << cond_val));
				break;
			case 0x02: result = (param_val & mask) == cond_val;
				break;
			case 0x03: result = (param_val & mask) != cond_val;
				break;
			case 0x04: result = (param_val & mask) < cond_val;
				break;
			case 0x05: result = (param_val & mask) > cond_val;
				break;
			default: grfmsg(1, "SkipIf: Unsupported condition type %02X. Ignoring", condtype); return;
		}
	}

	if (!result) {
		grfmsg(2, "SkipIf: Not skipping sprites, test was false");
		return;
	}

	uint8_t numsprites = buf->ReadByte();

	/* numsprites can be a GOTO label if it has been defined in the GRF
	 * file. The jump will always be the first matching label that follows
	 * the current nfo_line. If no matching label is found, the first matching
	 * label in the file is used. */
	const GRFLabel *choice = nullptr;
	for (const auto &label : _cur.grffile->labels) {
		if (label.label != numsprites) continue;

		/* Remember a goto before the current line */
		if (choice == nullptr) choice = &label;
		/* If we find a label here, this is definitely good */
		if (label.nfo_line > _cur.nfo_line) {
			choice = &label;
			break;
		}
	}

	if (choice != nullptr) {
		grfmsg(2, "SkipIf: Jumping to label 0x%0X at line %d, test was true", choice->label, choice->nfo_line);
		_cur.file->SeekTo(choice->pos, SEEK_SET);
		_cur.nfo_line = choice->nfo_line;
		return;
	}

	grfmsg(2, "SkipIf: Skipping %d sprites, test was true", numsprites);
	_cur.skip_sprites = numsprites;
	if (_cur.skip_sprites == 0) {
		/* Zero means there are no sprites to skip, so
		 * we use -1 to indicate that all further
		 * sprites should be skipped. */
		_cur.skip_sprites = -1;

		/* If an action 8 hasn't been encountered yet, disable the grf. */
		if (_cur.grfconfig->status != (_cur.stage < GLS_RESERVE ? GCS_INITIALISED : GCS_ACTIVATED)) {
			DisableGrf();
		}
	}
}


/* Action 0x08 (GLS_FILESCAN) */
static void ScanInfo(ByteReader *buf)
{
	uint8_t grf_version = buf->ReadByte();
	uint32_t grfid      = buf->ReadDWord();
	const char *name    = buf->ReadString();

	_cur.grfconfig->ident.grfid = grfid;

	if (grf_version < 2 || grf_version > 8) {
		SetBit(_cur.grfconfig->flags, GCF_INVALID);
		DEBUG(grf, 0, "%s: NewGRF \"%s\" (GRFID %08X) uses GRF version %d, which is incompatible with this version of OpenTTD.", _cur.grfconfig->GetDisplayPath(), name, BSWAP32(grfid), grf_version);
	}

	/* GRF IDs starting with 0xFF are reserved for internal TTDPatch use */
	if (GB(grfid, 0, 8) == 0xFF) SetBit(_cur.grfconfig->flags, GCF_SYSTEM);

	AddGRFTextToList(_cur.grfconfig->name, 0x7F, grfid, false, name);

	if (buf->HasData()) {
		const char *info = buf->ReadString();
		AddGRFTextToList(_cur.grfconfig->info, 0x7F, grfid, true, info);
	}

	/* GLS_INFOSCAN only looks for the action 8, so we can skip the rest of the file */
	_cur.skip_sprites = -1;
}

/* Action 0x08 */
static void GRFInfo(ByteReader *buf)
{
	/* <08> <version> <grf-id> <name> <info>
	 *
	 * B version       newgrf version, currently 06
	 * 4*B grf-id      globally unique ID of this .grf file
	 * S name          name of this .grf set
	 * S info          string describing the set, and e.g. author and copyright */

	uint8_t version    = buf->ReadByte();
	uint32_t grfid     = buf->ReadDWord();
	const char *name   = buf->ReadString();

	if (_cur.stage < GLS_RESERVE && _cur.grfconfig->status != GCS_UNKNOWN) {
		DisableGrf(STR_NEWGRF_ERROR_MULTIPLE_ACTION_8);
		return;
	}

	if (_cur.grffile->grfid != grfid) {
		DEBUG(grf, 0, "GRFInfo: GRFID %08X in FILESCAN stage does not match GRFID %08X in INIT/RESERVE/ACTIVATION stage", BSWAP32(_cur.grffile->grfid), BSWAP32(grfid));
		_cur.grffile->grfid = grfid;
	}

	_cur.grffile->grf_version = version;
	_cur.grfconfig->status = _cur.stage < GLS_RESERVE ? GCS_INITIALISED : GCS_ACTIVATED;

	/* Do swap the GRFID for displaying purposes since people expect that */
	DEBUG(grf, 1, "GRFInfo: Loaded GRFv%d set %08X - %s (palette: %s, version: %i)", version, BSWAP32(grfid), name, (_cur.grfconfig->palette & GRFP_USE_MASK) ? "Windows" : "DOS", _cur.grfconfig->version);
}

/* Action 0x0A */
static void SpriteReplace(ByteReader *buf)
{
	/* <0A> <num-sets> <set1> [<set2> ...]
	 * <set>: <num-sprites> <first-sprite>
	 *
	 * B num-sets      How many sets of sprites to replace.
	 * Each set:
	 * B num-sprites   How many sprites are in this set
	 * W first-sprite  First sprite number to replace */

	uint8_t num_sets = buf->ReadByte();

	for (uint i = 0; i < num_sets; i++) {
		uint8_t num_sprites = buf->ReadByte();
		uint16_t first_sprite = buf->ReadWord();

		grfmsg(2, "SpriteReplace: [Set %d] Changing %d sprites, beginning with %d",
			i, num_sprites, first_sprite
		);

		for (uint j = 0; j < num_sprites; j++) {
			int load_index = first_sprite + j;
			_cur.nfo_line++;
			if (load_index < (int)SPR_PROGSIGNAL_BASE || load_index >= (int)SPR_NEWGRFS_BASE) {
				LoadNextSprite(load_index, *_cur.file, _cur.nfo_line); // XXX
			} else {
				/* Skip sprite */
				grfmsg(0, "SpriteReplace: Ignoring attempt to replace protected sprite ID: %d", load_index);
				LoadNextSprite(-1, *_cur.file, _cur.nfo_line);
			}

			/* Shore sprites now located at different addresses.
			 * So detect when the old ones get replaced. */
			if (IsInsideMM(load_index, SPR_ORIGINALSHORE_START, SPR_ORIGINALSHORE_END + 1)) {
				if (_loaded_newgrf_features.shore != SHORE_REPLACE_ACTION_5) _loaded_newgrf_features.shore = SHORE_REPLACE_ACTION_A;
			}
		}
	}
}

/* Action 0x0A (SKIP) */
static void SkipActA(ByteReader *buf)
{
	uint8_t num_sets = buf->ReadByte();

	for (uint i = 0; i < num_sets; i++) {
		/* Skip the sprites this replaces */
		_cur.skip_sprites += buf->ReadByte();
		/* But ignore where they go */
		buf->ReadWord();
	}

	grfmsg(3, "SkipActA: Skipping %d sprites", _cur.skip_sprites);
}

/* Action 0x0B */
static void GRFLoadError(ByteReader *buf)
{
	/* <0B> <severity> <language-id> <message-id> [<message...> 00] [<data...>] 00 [<parnum>]
	 *
	 * B severity      00: notice, continue loading grf file
	 *                 01: warning, continue loading grf file
	 *                 02: error, but continue loading grf file, and attempt
	 *                     loading grf again when loading or starting next game
	 *                 03: error, abort loading and prevent loading again in
	 *                     the future (only when restarting the patch)
	 * B language-id   see action 4, use 1F for built-in error messages
	 * B message-id    message to show, see below
	 * S message       for custom messages (message-id FF), text of the message
	 *                 not present for built-in messages.
	 * V data          additional data for built-in (or custom) messages
	 * B parnum        parameter numbers to be shown in the message (maximum of 2) */

	static const StringID msgstr[] = {
		STR_NEWGRF_ERROR_VERSION_NUMBER,
		STR_NEWGRF_ERROR_DOS_OR_WINDOWS,
		STR_NEWGRF_ERROR_UNSET_SWITCH,
		STR_NEWGRF_ERROR_INVALID_PARAMETER,
		STR_NEWGRF_ERROR_LOAD_BEFORE,
		STR_NEWGRF_ERROR_LOAD_AFTER,
		STR_NEWGRF_ERROR_OTTD_VERSION_NUMBER,
	};

	static const StringID sevstr[] = {
		STR_NEWGRF_ERROR_MSG_INFO,
		STR_NEWGRF_ERROR_MSG_WARNING,
		STR_NEWGRF_ERROR_MSG_ERROR,
		STR_NEWGRF_ERROR_MSG_FATAL
	};

	byte severity   = buf->ReadByte();
	byte lang       = buf->ReadByte();
	byte message_id = buf->ReadByte();

	/* Skip the error if it isn't valid for the current language. */
	if (!CheckGrfLangID(lang, _cur.grffile->grf_version)) return;

	/* Skip the error until the activation stage unless bit 7 of the severity
	 * is set. */
	if (!HasBit(severity, 7) && _cur.stage == GLS_INIT) {
		grfmsg(7, "GRFLoadError: Skipping non-fatal GRFLoadError in stage %d", _cur.stage);
		return;
	}
	ClrBit(severity, 7);

	if (severity >= lengthof(sevstr)) {
		grfmsg(7, "GRFLoadError: Invalid severity id %d. Setting to 2 (non-fatal error).", severity);
		severity = 2;
	} else if (severity == 3) {
		/* This is a fatal error, so make sure the GRF is deactivated and no
		 * more of it gets loaded. */
		DisableGrf();

		/* Make sure we show fatal errors, instead of silly infos from before */
		_cur.grfconfig->error.reset();
	}

	if (message_id >= lengthof(msgstr) && message_id != 0xFF) {
		grfmsg(7, "GRFLoadError: Invalid message id.");
		return;
	}

	if (buf->Remaining() <= 1) {
		grfmsg(7, "GRFLoadError: No message data supplied.");
		return;
	}

	/* For now we can only show one message per newgrf file. */
	if (_cur.grfconfig->error.has_value()) return;

	_cur.grfconfig->error = {sevstr[severity]};
	GRFError *error = &_cur.grfconfig->error.value();

	if (message_id == 0xFF) {
		/* This is a custom error message. */
		if (buf->HasData()) {
			const char *message = buf->ReadString();

			error->custom_message = TranslateTTDPatchCodes(_cur.grffile->grfid, lang, true, message, SCC_RAW_STRING_POINTER);
		} else {
			grfmsg(7, "GRFLoadError: No custom message supplied.");
			error->custom_message.clear();
		}
	} else {
		error->message = msgstr[message_id];
	}

	if (buf->HasData()) {
		const char *data = buf->ReadString();

		error->data = TranslateTTDPatchCodes(_cur.grffile->grfid, lang, true, data);
	} else {
		grfmsg(7, "GRFLoadError: No message data supplied.");
		error->data.clear();
	}

	/* Only two parameter numbers can be used in the string. */
	for (uint i = 0; i < error->param_value.size() && buf->HasData(); i++) {
		uint param_number = buf->ReadByte();
		error->param_value[i] = _cur.grffile->GetParam(param_number);
	}
}

/* Action 0x0C */
static void GRFComment(ByteReader *buf)
{
	/* <0C> [<ignored...>]
	 *
	 * V ignored       Anything following the 0C is ignored */

	if (!buf->HasData()) return;

	const char *text = buf->ReadString();
	grfmsg(2, "GRFComment: %s", text);
}

/* Action 0x0D (GLS_SAFETYSCAN) */
static void SafeParamSet(ByteReader *buf)
{
	uint8_t target = buf->ReadByte();

	/* Writing GRF parameters and some bits of 'misc GRF features' are safe. */
	if (target < 0x80 || target == 0x9E) return;

	/* GRM could be unsafe, but as here it can only happen after other GRFs
	 * are loaded, it should be okay. If the GRF tried to use the slots it
	 * reserved, it would be marked unsafe anyway. GRM for (e.g. bridge)
	 * sprites  is considered safe. */

	SetBit(_cur.grfconfig->flags, GCF_UNSAFE);

	/* Skip remainder of GRF */
	_cur.skip_sprites = -1;
}


static uint32_t GetPatchVariable(uint8_t param)
{
	switch (param) {
		/* start year - 1920 */
		case 0x0B: return std::max(_settings_game.game_creation.starting_year, ORIGINAL_BASE_YEAR) - ORIGINAL_BASE_YEAR;

		/* freight trains weight factor */
		case 0x0E: return _settings_game.vehicle.freight_trains;

		/* empty wagon speed increase */
		case 0x0F: return 0;

		/* plane speed factor; our patch option is reversed from TTDPatch's,
		 * the following is good for 1x, 2x and 4x (most common?) and...
		 * well not really for 3x. */
		case 0x10:
			switch (_settings_game.vehicle.plane_speed) {
				default:
				case 4: return 1;
				case 3: return 2;
				case 2: return 2;
				case 1: return 4;
			}


		/* 2CC colourmap base sprite */
		case 0x11: return SPR_2CCMAP_BASE;

		/* map size: format = -MABXYSS
		 * M  : the type of map
		 *       bit 0 : set   : squared map. Bit 1 is now not relevant
		 *               clear : rectangle map. Bit 1 will indicate the bigger edge of the map
		 *       bit 1 : set   : Y is the bigger edge. Bit 0 is clear
		 *               clear : X is the bigger edge.
		 * A  : minimum edge(log2) of the map
		 * B  : maximum edge(log2) of the map
		 * XY : edges(log2) of each side of the map.
		 * SS : combination of both X and Y, thus giving the size(log2) of the map
		 */
		case 0x13: {
			byte map_bits = 0;
			byte log_X = MapLogX() - 6; // subtraction is required to make the minimal size (64) zero based
			byte log_Y = MapLogY() - 6;
			byte max_edge = std::max(log_X, log_Y);

			if (log_X == log_Y) { // we have a squared map, since both edges are identical
				SetBit(map_bits, 0);
			} else {
				if (max_edge == log_Y) SetBit(map_bits, 1); // edge Y been the biggest, mark it
			}

			return (map_bits << 24) | (std::min(log_X, log_Y) << 20) | (max_edge << 16) |
				(log_X << 12) | (log_Y << 8) | (log_X + log_Y);
		}

		/* The maximum height of the map. */
		case 0x14:
			return _settings_game.construction.map_height_limit;

		/* Extra foundations base sprite */
		case 0x15:
			return SPR_SLOPES_BASE;

		/* Shore base sprite */
		case 0x16:
			return SPR_SHORE_BASE;

		/* Game map seed */
		case 0x17:
			return _settings_game.game_creation.generation_seed;

		default:
			grfmsg(2, "ParamSet: Unknown Patch variable 0x%02X.", param);
			return 0;
	}
}


static uint32_t PerformGRM(uint32_t *grm, uint16_t num_ids, uint16_t count, uint8_t op, uint8_t target, const char *type)
{
	uint start = 0;
	uint size  = 0;

	if (op == 6) {
		/* Return GRFID of set that reserved ID */
		return grm[_cur.grffile->GetParam(target)];
	}

	/* With an operation of 2 or 3, we want to reserve a specific block of IDs */
	if (op == 2 || op == 3) start = _cur.grffile->GetParam(target);

	for (uint i = start; i < num_ids; i++) {
		if (grm[i] == 0) {
			size++;
		} else {
			if (op == 2 || op == 3) break;
			start = i + 1;
			size = 0;
		}

		if (size == count) break;
	}

	if (size == count) {
		/* Got the slot... */
		if (op == 0 || op == 3) {
			grfmsg(2, "ParamSet: GRM: Reserving %d %s at %d", count, type, start);
			for (uint i = 0; i < count; i++) grm[start + i] = _cur.grffile->grfid;
		}
		return start;
	}

	/* Unable to allocate */
	if (op != 4 && op != 5) {
		/* Deactivate GRF */
		grfmsg(0, "ParamSet: GRM: Unable to allocate %d %s, deactivating", count, type);
		DisableGrf(STR_NEWGRF_ERROR_GRM_FAILED);
		return UINT_MAX;
	}

	grfmsg(1, "ParamSet: GRM: Unable to allocate %d %s", count, type);
	return UINT_MAX;
}


/** Action 0x0D: Set parameter */
static void ParamSet(ByteReader *buf)
{
	/* <0D> <target> <operation> <source1> <source2> [<data>]
	 *
	 * B target        parameter number where result is stored
	 * B operation     operation to perform, see below
	 * B source1       first source operand
	 * B source2       second source operand
	 * D data          data to use in the calculation, not necessary
	 *                 if both source1 and source2 refer to actual parameters
	 *
	 * Operations
	 * 00      Set parameter equal to source1
	 * 01      Addition, source1 + source2
	 * 02      Subtraction, source1 - source2
	 * 03      Unsigned multiplication, source1 * source2 (both unsigned)
	 * 04      Signed multiplication, source1 * source2 (both signed)
	 * 05      Unsigned bit shift, source1 by source2 (source2 taken to be a
	 *         signed quantity; left shift if positive and right shift if
	 *         negative, source1 is unsigned)
	 * 06      Signed bit shift, source1 by source2
	 *         (source2 like in 05, and source1 as well)
	 */

	uint8_t target = buf->ReadByte();
	uint8_t oper   = buf->ReadByte();
	uint32_t src1  = buf->ReadByte();
	uint32_t src2  = buf->ReadByte();

	uint32_t data = 0;
	if (buf->Remaining() >= 4) data = buf->ReadDWord();

	/* You can add 80 to the operation to make it apply only if the target
	 * is not defined yet.  In this respect, a parameter is taken to be
	 * defined if any of the following applies:
	 * - it has been set to any value in the newgrf(w).cfg parameter list
	 * - it OR A PARAMETER WITH HIGHER NUMBER has been set to any value by
	 *   an earlier action D */
	if (HasBit(oper, 7)) {
		if (target < 0x80 && target < _cur.grffile->param_end) {
			grfmsg(7, "ParamSet: Param %u already defined, skipping", target);
			return;
		}

		oper = GB(oper, 0, 7);
	}

	if (src2 == 0xFE) {
		if (GB(data, 0, 8) == 0xFF) {
			if (data == 0x0000FFFF) {
				/* Patch variables */
				src1 = GetPatchVariable(src1);
			} else {
				/* GRF Resource Management */
				uint8_t  op      = src1;
				GrfSpecFeatureRef feature_ref = ReadFeature(GB(data, 8, 8));
				GrfSpecFeature feature = feature_ref.id;
				uint16_t count   = GB(data, 16, 16);

				if (_cur.stage == GLS_RESERVE) {
					if (feature == 0x08) {
						/* General sprites */
						if (op == 0) {
							/* Check if the allocated sprites will fit below the original sprite limit */
							if (_cur.spriteid + count >= 16384) {
								grfmsg(0, "ParamSet: GRM: Unable to allocate %d sprites; try changing NewGRF order", count);
								DisableGrf(STR_NEWGRF_ERROR_GRM_FAILED);
								return;
							}

							/* Reserve space at the current sprite ID */
							grfmsg(4, "ParamSet: GRM: Allocated %d sprites at %d", count, _cur.spriteid);
							_grm_sprites[GRFLocation(_cur.grffile->grfid, _cur.nfo_line)] = _cur.spriteid;
							_cur.spriteid += count;
						}
					}
					/* Ignore GRM result during reservation */
					src1 = 0;
				} else if (_cur.stage == GLS_ACTIVATION) {
					switch (feature) {
						case 0x00: // Trains
						case 0x01: // Road Vehicles
						case 0x02: // Ships
						case 0x03: // Aircraft
							if (!_settings_game.vehicle.dynamic_engines) {
								src1 = PerformGRM(&_grm_engines[_engine_offsets[feature]], _engine_counts[feature], count, op, target, "vehicles");
								if (_cur.skip_sprites == -1) return;
							} else {
								/* GRM does not apply for dynamic engine allocation. */
								switch (op) {
									case 2:
									case 3:
										src1 = _cur.grffile->GetParam(target);
										break;

									default:
										src1 = 0;
										break;
								}
							}
							break;

						case 0x08: // General sprites
							switch (op) {
								case 0:
									/* Return space reserved during reservation stage */
									src1 = _grm_sprites[GRFLocation(_cur.grffile->grfid, _cur.nfo_line)];
									grfmsg(4, "ParamSet: GRM: Using pre-allocated sprites at %d", src1);
									break;

								case 1:
									src1 = _cur.spriteid;
									break;

								default:
									grfmsg(1, "ParamSet: GRM: Unsupported operation %d for general sprites", op);
									return;
							}
							break;

						case 0x0B: // Cargo
							/* There are two ranges: one for cargo IDs and one for cargo bitmasks */
							src1 = PerformGRM(_grm_cargoes, NUM_CARGO * 2, count, op, target, "cargoes");
							if (_cur.skip_sprites == -1) return;
							break;

						default: grfmsg(1, "ParamSet: GRM: Unsupported feature %s", GetFeatureString(feature_ref)); return;
					}
				} else {
					/* Ignore GRM during initialization */
					src1 = 0;
				}
			}
		} else {
			/* Read another GRF File's parameter */
			const GRFFile *file = GetFileByGRFID(data);
			GRFConfig *c = GetGRFConfig(data);
			if (c != nullptr && HasBit(c->flags, GCF_STATIC) && !HasBit(_cur.grfconfig->flags, GCF_STATIC) && _networking) {
				/* Disable the read GRF if it is a static NewGRF. */
				DisableStaticNewGRFInfluencingNonStaticNewGRFs(c);
				src1 = 0;
			} else if (file == nullptr || c == nullptr || c->status == GCS_DISABLED) {
				src1 = 0;
			} else if (src1 == 0xFE) {
				src1 = c->version;
			} else {
				src1 = file->GetParam(src1);
			}
		}
	} else {
		/* The source1 and source2 operands refer to the grf parameter number
		 * like in action 6 and 7.  In addition, they can refer to the special
		 * variables available in action 7, or they can be FF to use the value
		 * of <data>.  If referring to parameters that are undefined, a value
		 * of 0 is used instead.  */
		src1 = (src1 == 0xFF) ? data : GetParamVal(src1, nullptr);
		src2 = (src2 == 0xFF) ? data : GetParamVal(src2, nullptr);
	}

	uint32_t res;
	switch (oper) {
		case 0x00:
			res = src1;
			break;

		case 0x01:
			res = src1 + src2;
			break;

		case 0x02:
			res = src1 - src2;
			break;

		case 0x03:
			res = src1 * src2;
			break;

		case 0x04:
			res = (int32_t)src1 * (int32_t)src2;
			break;

		case 0x05:
			if ((int32_t)src2 < 0) {
				res = src1 >> -(int32_t)src2;
			} else {
				res = src1 << (src2 & 0x1F); // Same behaviour as in EvalAdjustT, mask 'value' to 5 bits, which should behave the same on all architectures.
			}
			break;

		case 0x06:
			if ((int32_t)src2 < 0) {
				res = (int32_t)src1 >> -(int32_t)src2;
			} else {
				res = (int32_t)src1 << (src2 & 0x1F); // Same behaviour as in EvalAdjustT, mask 'value' to 5 bits, which should behave the same on all architectures.
			}
			break;

		case 0x07: // Bitwise AND
			res = src1 & src2;
			break;

		case 0x08: // Bitwise OR
			res = src1 | src2;
			break;

		case 0x09: // Unsigned division
			if (src2 == 0) {
				res = src1;
			} else {
				res = src1 / src2;
			}
			break;

		case 0x0A: // Signed division
			if (src2 == 0) {
				res = src1;
			} else {
				res = (int32_t)src1 / (int32_t)src2;
			}
			break;

		case 0x0B: // Unsigned modulo
			if (src2 == 0) {
				res = src1;
			} else {
				res = src1 % src2;
			}
			break;

		case 0x0C: // Signed modulo
			if (src2 == 0) {
				res = src1;
			} else {
				res = (int32_t)src1 % (int32_t)src2;
			}
			break;

		default: grfmsg(0, "ParamSet: Unknown operation %d, skipping", oper); return;
	}

	switch (target) {
		case 0x8E: // Y-Offset for train sprites
			_cur.grffile->traininfo_vehicle_pitch = res;
			break;

		case 0x8F: { // Rail track type cost factors
			extern RailTypeInfo _railtypes[RAILTYPE_END];
			_railtypes[RAILTYPE_RAIL].cost_multiplier = GB(res, 0, 8);
			if (_settings_game.vehicle.disable_elrails) {
				_railtypes[RAILTYPE_ELECTRIC].cost_multiplier = GB(res, 0, 8);
				_railtypes[RAILTYPE_MONO].cost_multiplier = GB(res, 8, 8);
			} else {
				_railtypes[RAILTYPE_ELECTRIC].cost_multiplier = GB(res, 8, 8);
				_railtypes[RAILTYPE_MONO].cost_multiplier = GB(res, 16, 8);
			}
			_railtypes[RAILTYPE_MAGLEV].cost_multiplier = GB(res, 16, 8);
			break;
		}

		/* not implemented */
		case 0x93: // Tile refresh offset to left -- Intended to allow support for larger sprites, not necessary for OTTD
		case 0x94: // Tile refresh offset to right
		case 0x95: // Tile refresh offset upwards
		case 0x96: // Tile refresh offset downwards
		case 0x97: // Snow line height -- Better supported by feature 8 property 10h (snow line table) TODO: implement by filling the entire snow line table with the given value
		case 0x99: // Global ID offset -- Not necessary since IDs are remapped automatically
			grfmsg(7, "ParamSet: Skipping unimplemented target 0x%02X", target);
			break;

		case 0x9E: // Miscellaneous GRF features
			/* Set train list engine width */
			_cur.grffile->traininfo_vehicle_width = HasBit(res, GMB_TRAIN_WIDTH_32_PIXELS) ? VEHICLEINFO_FULL_VEHICLE_WIDTH : TRAININFO_DEFAULT_VEHICLE_WIDTH;
			/* Remove the local flags from the global flags */
			ClrBit(res, GMB_TRAIN_WIDTH_32_PIXELS);

			/* Only copy safe bits for static grfs */
			if (HasBit(_cur.grfconfig->flags, GCF_STATIC)) {
				uint32_t safe_bits = 0;
				SetBit(safe_bits, GMB_SECOND_ROCKY_TILE_SET);

				_misc_grf_features = (_misc_grf_features & ~safe_bits) | (res & safe_bits);
			} else {
				_misc_grf_features = res;
			}
			break;

		case 0x9F: // locale-dependent settings
			grfmsg(7, "ParamSet: Skipping unimplemented target 0x%02X", target);
			break;

		default:
			if (target < 0x80) {
				_cur.grffile->param[target] = res;
				/* param is zeroed by default */
				if (target + 1U > _cur.grffile->param_end) _cur.grffile->param_end = target + 1;
			} else {
				grfmsg(7, "ParamSet: Skipping unknown target 0x%02X", target);
			}
			break;
	}
}

/* Action 0x0E (GLS_SAFETYSCAN) */
static void SafeGRFInhibit(ByteReader *buf)
{
	/* <0E> <num> <grfids...>
	 *
	 * B num           Number of GRFIDs that follow
	 * D grfids        GRFIDs of the files to deactivate */

	uint8_t num = buf->ReadByte();

	for (uint i = 0; i < num; i++) {
		uint32_t grfid = buf->ReadDWord();

		/* GRF is unsafe it if tries to deactivate other GRFs */
		if (grfid != _cur.grfconfig->ident.grfid) {
			SetBit(_cur.grfconfig->flags, GCF_UNSAFE);

			/* Skip remainder of GRF */
			_cur.skip_sprites = -1;

			return;
		}
	}
}

/* Action 0x0E */
static void GRFInhibit(ByteReader *buf)
{
	/* <0E> <num> <grfids...>
	 *
	 * B num           Number of GRFIDs that follow
	 * D grfids        GRFIDs of the files to deactivate */

	uint8_t num = buf->ReadByte();

	for (uint i = 0; i < num; i++) {
		uint32_t grfid = buf->ReadDWord();
		GRFConfig *file = GetGRFConfig(grfid);

		/* Unset activation flag */
		if (file != nullptr && file != _cur.grfconfig) {
			grfmsg(2, "GRFInhibit: Deactivating file '%s'", file->GetDisplayPath());
			GRFError *error = DisableGrf(STR_NEWGRF_ERROR_FORCEFULLY_DISABLED, file);
			error->data = _cur.grfconfig->GetName();
		}
	}
}

/** Action 0x0F - Define Town names */
static void FeatureTownName(ByteReader *buf)
{
	/* <0F> <id> <style-name> <num-parts> <parts>
	 *
	 * B id          ID of this definition in bottom 7 bits (final definition if bit 7 set)
	 * V style-name  Name of the style (only for final definition)
	 * B num-parts   Number of parts in this definition
	 * V parts       The parts */

	uint32_t grfid = _cur.grffile->grfid;

	GRFTownName *townname = AddGRFTownName(grfid);

	byte id = buf->ReadByte();
	grfmsg(6, "FeatureTownName: definition 0x%02X", id & 0x7F);

	if (HasBit(id, 7)) {
		/* Final definition */
		ClrBit(id, 7);
		bool new_scheme = _cur.grffile->grf_version >= 7;

		byte lang = buf->ReadByte();
		StringID style = STR_UNDEFINED;

		do {
			ClrBit(lang, 7);

			const char *name = buf->ReadString();

			std::string lang_name = TranslateTTDPatchCodes(grfid, lang, false, name);
			grfmsg(6, "FeatureTownName: lang 0x%X -> '%s'", lang, lang_name.c_str());

			style = AddGRFString(grfid, id, lang, new_scheme, false, name, STR_UNDEFINED);

			lang = buf->ReadByte();
		} while (lang != 0);
		townname->styles.emplace_back(style, id);
	}

	uint8_t parts = buf->ReadByte();
	grfmsg(6, "FeatureTownName: %u parts", parts);

	townname->partlists[id].reserve(parts);
	for (uint partnum = 0; partnum < parts; partnum++) {
		NamePartList &partlist = townname->partlists[id].emplace_back();
		uint8_t texts = buf->ReadByte();
		partlist.bitstart = buf->ReadByte();
		partlist.bitcount = buf->ReadByte();
		partlist.maxprob  = 0;
		grfmsg(6, "FeatureTownName: part %u contains %u texts and will use GB(seed, %u, %u)", partnum, texts, partlist.bitstart, partlist.bitcount);

		partlist.parts.reserve(texts);
		for (uint textnum = 0; textnum < texts; textnum++) {
			NamePart &part = partlist.parts.emplace_back();
			part.prob = buf->ReadByte();

			if (HasBit(part.prob, 7)) {
				byte ref_id = buf->ReadByte();
				if (ref_id >= GRFTownName::MAX_LISTS || townname->partlists[ref_id].empty()) {
					grfmsg(0, "FeatureTownName: definition 0x%02X doesn't exist, deactivating", ref_id);
					DelGRFTownName(grfid);
					DisableGrf(STR_NEWGRF_ERROR_INVALID_ID);
					return;
				}
				part.id = ref_id;
				grfmsg(6, "FeatureTownName: part %u, text %u, uses intermediate definition 0x%02X (with probability %u)", partnum, textnum, ref_id, part.prob & 0x7F);
			} else {
				const char *text = buf->ReadString();
				part.text = TranslateTTDPatchCodes(grfid, 0, false, text);
				grfmsg(6, "FeatureTownName: part %u, text %u, '%s' (with probability %u)", partnum, textnum, part.text.c_str(), part.prob);
			}
			partlist.maxprob += GB(part.prob, 0, 7);
		}
		grfmsg(6, "FeatureTownName: part %u, total probability %u", partnum, partlist.maxprob);
	}
}

/** Action 0x10 - Define goto label */
static void DefineGotoLabel(ByteReader *buf)
{
	/* <10> <label> [<comment>]
	 *
	 * B label      The label to define
	 * V comment    Optional comment - ignored */

	byte nfo_label = buf->ReadByte();

	_cur.grffile->labels.emplace_back(nfo_label, _cur.nfo_line, _cur.file->GetPos());

	grfmsg(2, "DefineGotoLabel: GOTO target with label 0x%02X", nfo_label);
}

/**
 * Process a sound import from another GRF file.
 * @param sound Destination for sound.
 */
static void ImportGRFSound(SoundEntry *sound)
{
	const GRFFile *file;
	uint32_t grfid = _cur.file->ReadDword();
	SoundID sound_id = _cur.file->ReadWord();

	file = GetFileByGRFID(grfid);
	if (file == nullptr || file->sound_offset == 0) {
		grfmsg(1, "ImportGRFSound: Source file not available");
		return;
	}

	if (sound_id >= file->num_sounds) {
		grfmsg(1, "ImportGRFSound: Sound effect %d is invalid", sound_id);
		return;
	}

	grfmsg(2, "ImportGRFSound: Copying sound %d (%d) from file %X", sound_id, file->sound_offset + sound_id, grfid);

	*sound = *GetSound(file->sound_offset + sound_id);

	/* Reset volume and priority, which TTDPatch doesn't copy */
	sound->volume   = 128;
	sound->priority = 0;
}

/**
 * Load a sound from a file.
 * @param offs File offset to read sound from.
 * @param sound Destination for sound.
 */
static void LoadGRFSound(size_t offs, SoundEntry *sound)
{
	/* Set default volume and priority */
	sound->volume = 0x80;
	sound->priority = 0;

	if (offs != SIZE_MAX) {
		/* Sound is present in the NewGRF. */
		sound->file = _cur.file;
		sound->file_offset = offs;
		sound->grf_container_ver = _cur.file->GetContainerVersion();
	}
}

/* Action 0x11 */
static void GRFSound(ByteReader *buf)
{
	/* <11> <num>
	 *
	 * W num      Number of sound files that follow */

	uint16_t num = buf->ReadWord();
	if (num == 0) return;

	SoundEntry *sound;
	if (_cur.grffile->sound_offset == 0) {
		_cur.grffile->sound_offset = GetNumSounds();
		_cur.grffile->num_sounds = num;
		sound = AllocateSound(num);
	} else {
		sound = GetSound(_cur.grffile->sound_offset);
	}

	SpriteFile &file = *_cur.file;
	byte grf_container_version = file.GetContainerVersion();
	for (int i = 0; i < num; i++) {
		_cur.nfo_line++;

		/* Check whether the index is in range. This might happen if multiple action 11 are present.
		 * While this is invalid, we do not check for this. But we should prevent it from causing bigger trouble */
		bool invalid = i >= _cur.grffile->num_sounds;

		size_t offs = file.GetPos();

		uint32_t len = grf_container_version >= 2 ? file.ReadDword() : file.ReadWord();
		byte type = file.ReadByte();

		if (grf_container_version >= 2 && type == 0xFD) {
			/* Reference to sprite section. */
			if (invalid) {
				grfmsg(1, "GRFSound: Sound index out of range (multiple Action 11?)");
				file.SkipBytes(len);
			} else if (len != 4) {
				grfmsg(1, "GRFSound: Invalid sprite section import");
				file.SkipBytes(len);
			} else {
				uint32_t id = file.ReadDword();
				if (_cur.stage == GLS_INIT) LoadGRFSound(GetGRFSpriteOffset(id), sound + i);
			}
			continue;
		}

		if (type != 0xFF) {
			grfmsg(1, "GRFSound: Unexpected RealSprite found, skipping");
			file.SkipBytes(7);
			SkipSpriteData(*_cur.file, type, len - 8);
			continue;
		}

		if (invalid) {
			grfmsg(1, "GRFSound: Sound index out of range (multiple Action 11?)");
			file.SkipBytes(len);
		}

		byte action = file.ReadByte();
		switch (action) {
			case 0xFF:
				/* Allocate sound only in init stage. */
				if (_cur.stage == GLS_INIT) {
					if (grf_container_version >= 2) {
						grfmsg(1, "GRFSound: Inline sounds are not supported for container version >= 2");
					} else {
						LoadGRFSound(offs, sound + i);
					}
				}
				file.SkipBytes(len - 1); // already read <action>
				break;

			case 0xFE:
				if (_cur.stage == GLS_ACTIVATION) {
					/* XXX 'Action 0xFE' isn't really specified. It is only mentioned for
					 * importing sounds, so this is probably all wrong... */
					if (file.ReadByte() != 0) grfmsg(1, "GRFSound: Import type mismatch");
					ImportGRFSound(sound + i);
				} else {
					file.SkipBytes(len - 1); // already read <action>
				}
				break;

			default:
				grfmsg(1, "GRFSound: Unexpected Action %x found, skipping", action);
				file.SkipBytes(len - 1); // already read <action>
				break;
		}
	}
}

/* Action 0x11 (SKIP) */
static void SkipAct11(ByteReader *buf)
{
	/* <11> <num>
	 *
	 * W num      Number of sound files that follow */

	_cur.skip_sprites = buf->ReadWord();

	grfmsg(3, "SkipAct11: Skipping %d sprites", _cur.skip_sprites);
}

/** Action 0x12 */
static void LoadFontGlyph(ByteReader *buf)
{
	/* <12> <num_def> <font_size> <num_char> <base_char>
	 *
	 * B num_def      Number of definitions
	 * B font_size    Size of font (0 = normal, 1 = small, 2 = large, 3 = mono)
	 * B num_char     Number of consecutive glyphs
	 * W base_char    First character index */

	uint8_t num_def = buf->ReadByte();

	for (uint i = 0; i < num_def; i++) {
		FontSize size    = (FontSize)buf->ReadByte();
		uint8_t  num_char  = buf->ReadByte();
		uint16_t base_char = buf->ReadWord();

		if (size >= FS_END) {
			grfmsg(1, "LoadFontGlyph: Size %u is not supported, ignoring", size);
		}

		grfmsg(7, "LoadFontGlyph: Loading %u glyph(s) at 0x%04X for size %u", num_char, base_char, size);

		for (uint c = 0; c < num_char; c++) {
			if (size < FS_END) SetUnicodeGlyph(size, base_char + c, _cur.spriteid);
			_cur.nfo_line++;
			LoadNextSprite(_cur.spriteid++, *_cur.file, _cur.nfo_line);
		}
	}
}

/** Action 0x12 (SKIP) */
static void SkipAct12(ByteReader *buf)
{
	/* <12> <num_def> <font_size> <num_char> <base_char>
	 *
	 * B num_def      Number of definitions
	 * B font_size    Size of font (0 = normal, 1 = small, 2 = large)
	 * B num_char     Number of consecutive glyphs
	 * W base_char    First character index */

	uint8_t num_def = buf->ReadByte();

	for (uint i = 0; i < num_def; i++) {
		/* Ignore 'size' byte */
		buf->ReadByte();

		/* Sum up number of characters */
		_cur.skip_sprites += buf->ReadByte();

		/* Ignore 'base_char' word */
		buf->ReadWord();
	}

	grfmsg(3, "SkipAct12: Skipping %d sprites", _cur.skip_sprites);
}

/** Action 0x13 */
static void TranslateGRFStrings(ByteReader *buf)
{
	/* <13> <grfid> <num-ent> <offset> <text...>
	 *
	 * 4*B grfid     The GRFID of the file whose texts are to be translated
	 * B   num-ent   Number of strings
	 * W   offset    First text ID
	 * S   text...   Zero-terminated strings */

	uint32_t grfid = buf->ReadDWord();
	const GRFConfig *c = GetGRFConfig(grfid);
	if (c == nullptr || (c->status != GCS_INITIALISED && c->status != GCS_ACTIVATED)) {
		grfmsg(7, "TranslateGRFStrings: GRFID 0x%08x unknown, skipping action 13", BSWAP32(grfid));
		return;
	}

	if (c->status == GCS_INITIALISED) {
		/* If the file is not active but will be activated later, give an error
		 * and disable this file. */
		GRFError *error = DisableGrf(STR_NEWGRF_ERROR_LOAD_AFTER);

		error->data = GetString(STR_NEWGRF_ERROR_AFTER_TRANSLATED_FILE);

		return;
	}

	/* Since no language id is supplied for with version 7 and lower NewGRFs, this string has
	 * to be added as a generic string, thus the language id of 0x7F. For this to work
	 * new_scheme has to be true as well, which will also be implicitly the case for version 8
	 * and higher. A language id of 0x7F will be overridden by a non-generic id, so this will
	 * not change anything if a string has been provided specifically for this language. */
	byte language = _cur.grffile->grf_version >= 8 ? buf->ReadByte() : 0x7F;
	byte num_strings = buf->ReadByte();
	uint16_t first_id  = buf->ReadWord();

	if (!((first_id >= 0xD000 && first_id + num_strings <= 0xD400) || (first_id >= 0xD800 && first_id + num_strings <= 0xE000))) {
		grfmsg(7, "TranslateGRFStrings: Attempting to set out-of-range string IDs in action 13 (first: 0x%4X, number: 0x%2X)", first_id, num_strings);
		return;
	}

	for (uint i = 0; i < num_strings && buf->HasData(); i++) {
		const char *string = buf->ReadString();

		if (StrEmpty(string)) {
			grfmsg(7, "TranslateGRFString: Ignoring empty string.");
			continue;
		}

		AddGRFString(grfid, first_id + i, language, true, true, string, STR_UNDEFINED);
	}
}

/** Callback function for 'INFO'->'NAME' to add a translation to the newgrf name. */
static bool ChangeGRFName(byte langid, const char *str)
{
	AddGRFTextToList(_cur.grfconfig->name, langid, _cur.grfconfig->ident.grfid, false, str);
	return true;
}

/** Callback function for 'INFO'->'DESC' to add a translation to the newgrf description. */
static bool ChangeGRFDescription(byte langid, const char *str)
{
	AddGRFTextToList(_cur.grfconfig->info, langid, _cur.grfconfig->ident.grfid, true, str);
	return true;
}

/** Callback function for 'INFO'->'URL_' to set the newgrf url. */
static bool ChangeGRFURL(byte langid, const char *str)
{
	AddGRFTextToList(_cur.grfconfig->url, langid, _cur.grfconfig->ident.grfid, false, str);
	return true;
}

/** Callback function for 'INFO'->'NPAR' to set the number of valid parameters. */
static bool ChangeGRFNumUsedParams(size_t len, ByteReader *buf)
{
	if (len != 1) {
		grfmsg(2, "StaticGRFInfo: expected only 1 byte for 'INFO'->'NPAR' but got " PRINTF_SIZE ", ignoring this field", len);
		buf->Skip(len);
	} else {
		_cur.grfconfig->num_valid_params = std::min(buf->ReadByte(), ClampTo<uint8_t>(_cur.grfconfig->param.size()));
	}
	return true;
}

/** Callback function for 'INFO'->'PALS' to set the number of valid parameters. */
static bool ChangeGRFPalette(size_t len, ByteReader *buf)
{
	if (len != 1) {
		grfmsg(2, "StaticGRFInfo: expected only 1 byte for 'INFO'->'PALS' but got " PRINTF_SIZE ", ignoring this field", len);
		buf->Skip(len);
	} else {
		char data = buf->ReadByte();
		GRFPalette pal = GRFP_GRF_UNSET;
		switch (data) {
			case '*':
			case 'A': pal = GRFP_GRF_ANY;     break;
			case 'W': pal = GRFP_GRF_WINDOWS; break;
			case 'D': pal = GRFP_GRF_DOS;     break;
			default:
				grfmsg(2, "StaticGRFInfo: unexpected value '%02x' for 'INFO'->'PALS', ignoring this field", data);
				break;
		}
		if (pal != GRFP_GRF_UNSET) {
			_cur.grfconfig->palette &= ~GRFP_GRF_MASK;
			_cur.grfconfig->palette |= pal;
		}
	}
	return true;
}

/** Callback function for 'INFO'->'BLTR' to set the blitter info. */
static bool ChangeGRFBlitter(size_t len, ByteReader *buf)
{
	if (len != 1) {
		grfmsg(2, "StaticGRFInfo: expected only 1 byte for 'INFO'->'BLTR' but got " PRINTF_SIZE ", ignoring this field", len);
		buf->Skip(len);
	} else {
		char data = buf->ReadByte();
		GRFPalette pal = GRFP_BLT_UNSET;
		switch (data) {
			case '8': pal = GRFP_BLT_UNSET; break;
			case '3': pal = GRFP_BLT_32BPP;  break;
			default:
				grfmsg(2, "StaticGRFInfo: unexpected value '%02x' for 'INFO'->'BLTR', ignoring this field", data);
				return true;
		}
		_cur.grfconfig->palette &= ~GRFP_BLT_MASK;
		_cur.grfconfig->palette |= pal;
	}
	return true;
}

/** Callback function for 'INFO'->'VRSN' to the version of the NewGRF. */
static bool ChangeGRFVersion(size_t len, ByteReader *buf)
{
	if (len != 4) {
		grfmsg(2, "StaticGRFInfo: expected 4 bytes for 'INFO'->'VRSN' but got " PRINTF_SIZE ", ignoring this field", len);
		buf->Skip(len);
	} else {
		/* Set min_loadable_version as well (default to minimal compatibility) */
		_cur.grfconfig->version = _cur.grfconfig->min_loadable_version = buf->ReadDWord();
	}
	return true;
}

/** Callback function for 'INFO'->'MINV' to the minimum compatible version of the NewGRF. */
static bool ChangeGRFMinVersion(size_t len, ByteReader *buf)
{
	if (len != 4) {
		grfmsg(2, "StaticGRFInfo: expected 4 bytes for 'INFO'->'MINV' but got " PRINTF_SIZE ", ignoring this field", len);
		buf->Skip(len);
	} else {
		_cur.grfconfig->min_loadable_version = buf->ReadDWord();
		if (_cur.grfconfig->version == 0) {
			grfmsg(2, "StaticGRFInfo: 'MINV' defined before 'VRSN' or 'VRSN' set to 0, ignoring this field");
			_cur.grfconfig->min_loadable_version = 0;
		}
		if (_cur.grfconfig->version < _cur.grfconfig->min_loadable_version) {
			grfmsg(2, "StaticGRFInfo: 'MINV' defined as %d, limiting it to 'VRSN'", _cur.grfconfig->min_loadable_version);
			_cur.grfconfig->min_loadable_version = _cur.grfconfig->version;
		}
	}
	return true;
}

static GRFParameterInfo *_cur_parameter; ///< The parameter which info is currently changed by the newgrf.

/** Callback function for 'INFO'->'PARAM'->param_num->'NAME' to set the name of a parameter. */
static bool ChangeGRFParamName(byte langid, const char *str)
{
	AddGRFTextToList(_cur_parameter->name, langid, _cur.grfconfig->ident.grfid, false, str);
	return true;
}

/** Callback function for 'INFO'->'PARAM'->param_num->'DESC' to set the description of a parameter. */
static bool ChangeGRFParamDescription(byte langid, const char *str)
{
	AddGRFTextToList(_cur_parameter->desc, langid, _cur.grfconfig->ident.grfid, true, str);
	return true;
}

/** Callback function for 'INFO'->'PARAM'->param_num->'TYPE' to set the typeof a parameter. */
static bool ChangeGRFParamType(size_t len, ByteReader *buf)
{
	if (len != 1) {
		grfmsg(2, "StaticGRFInfo: expected 1 byte for 'INFO'->'PARA'->'TYPE' but got " PRINTF_SIZE ", ignoring this field", len);
		buf->Skip(len);
	} else {
		GRFParameterType type = (GRFParameterType)buf->ReadByte();
		if (type < PTYPE_END) {
			_cur_parameter->type = type;
		} else {
			grfmsg(3, "StaticGRFInfo: unknown parameter type %d, ignoring this field", type);
		}
	}
	return true;
}

/** Callback function for 'INFO'->'PARAM'->param_num->'LIMI' to set the min/max value of a parameter. */
static bool ChangeGRFParamLimits(size_t len, ByteReader *buf)
{
	if (_cur_parameter->type != PTYPE_UINT_ENUM) {
		grfmsg(2, "StaticGRFInfo: 'INFO'->'PARA'->'LIMI' is only valid for parameters with type uint/enum, ignoring this field");
		buf->Skip(len);
	} else if (len != 8) {
		grfmsg(2, "StaticGRFInfo: expected 8 bytes for 'INFO'->'PARA'->'LIMI' but got " PRINTF_SIZE ", ignoring this field", len);
		buf->Skip(len);
	} else {
		uint32_t min_value = buf->ReadDWord();
		uint32_t max_value = buf->ReadDWord();
		if (min_value <= max_value) {
			_cur_parameter->min_value = min_value;
			_cur_parameter->max_value = max_value;
		} else {
			grfmsg(2, "StaticGRFInfo: 'INFO'->'PARA'->'LIMI' values are incoherent, ignoring this field");
		}
	}
	return true;
}

/** Callback function for 'INFO'->'PARAM'->param_num->'MASK' to set the parameter and bits to use. */
static bool ChangeGRFParamMask(size_t len, ByteReader *buf)
{
	if (len < 1 || len > 3) {
		grfmsg(2, "StaticGRFInfo: expected 1 to 3 bytes for 'INFO'->'PARA'->'MASK' but got " PRINTF_SIZE ", ignoring this field", len);
		buf->Skip(len);
	} else {
		byte param_nr = buf->ReadByte();
		if (param_nr >= _cur.grfconfig->param.size()) {
			grfmsg(2, "StaticGRFInfo: invalid parameter number in 'INFO'->'PARA'->'MASK', param %d, ignoring this field", param_nr);
			buf->Skip(len - 1);
		} else {
			_cur_parameter->param_nr = param_nr;
			if (len >= 2) _cur_parameter->first_bit = std::min<byte>(buf->ReadByte(), 31);
			if (len >= 3) _cur_parameter->num_bit = std::min<byte>(buf->ReadByte(), 32 - _cur_parameter->first_bit);
		}
	}

	return true;
}

/** Callback function for 'INFO'->'PARAM'->param_num->'DFLT' to set the default value. */
static bool ChangeGRFParamDefault(size_t len, ByteReader *buf)
{
	if (len != 4) {
		grfmsg(2, "StaticGRFInfo: expected 4 bytes for 'INFO'->'PARA'->'DEFA' but got " PRINTF_SIZE ", ignoring this field", len);
		buf->Skip(len);
	} else {
		_cur_parameter->def_value = buf->ReadDWord();
	}
	_cur.grfconfig->has_param_defaults = true;
	return true;
}

typedef bool (*DataHandler)(size_t, ByteReader *);  ///< Type of callback function for binary nodes
typedef bool (*TextHandler)(byte, const char *str); ///< Type of callback function for text nodes
typedef bool (*BranchHandler)(ByteReader *);        ///< Type of callback function for branch nodes

/**
 * Data structure to store the allowed id/type combinations for action 14. The
 * data can be represented as a tree with 3 types of nodes:
 * 1. Branch nodes (identified by 'C' for choice).
 * 2. Binary leaf nodes (identified by 'B').
 * 3. Text leaf nodes (identified by 'T').
 */
struct AllowedSubtags {
	/** Create empty subtags object used to identify the end of a list. */
	AllowedSubtags() :
		id(0),
		type(0)
	{}

	/**
	 * Create a binary leaf node.
	 * @param id The id for this node.
	 * @param handler The callback function to call.
	 */
	AllowedSubtags(uint32_t id, DataHandler handler) :
		id(id),
		type('B')
	{
		this->handler.data = handler;
	}

	/**
	 * Create a text leaf node.
	 * @param id The id for this node.
	 * @param handler The callback function to call.
	 */
	AllowedSubtags(uint32_t id, TextHandler handler) :
		id(id),
		type('T')
	{
		this->handler.text = handler;
	}

	/**
	 * Create a branch node with a callback handler
	 * @param id The id for this node.
	 * @param handler The callback function to call.
	 */
	AllowedSubtags(uint32_t id, BranchHandler handler) :
		id(id),
		type('C')
	{
		this->handler.call_handler = true;
		this->handler.u.branch = handler;
	}

	/**
	 * Create a branch node with a list of sub-nodes.
	 * @param id The id for this node.
	 * @param subtags Array with all valid subtags.
	 */
	AllowedSubtags(uint32_t id, AllowedSubtags *subtags) :
		id(id),
		type('C')
	{
		this->handler.call_handler = false;
		this->handler.u.subtags = subtags;
	}

	uint32_t id; ///< The identifier for this node
	byte type;   ///< The type of the node, must be one of 'C', 'B' or 'T'.
	union {
		DataHandler data; ///< Callback function for a binary node, only valid if type == 'B'.
		TextHandler text; ///< Callback function for a text node, only valid if type == 'T'.
		struct {
			union {
				BranchHandler branch;    ///< Callback function for a branch node, only valid if type == 'C' && call_handler.
				AllowedSubtags *subtags; ///< Pointer to a list of subtags, only valid if type == 'C' && !call_handler.
			} u;
			bool call_handler; ///< True if there is a callback function for this node, false if there is a list of subnodes.
		};
	} handler;
};

static bool SkipUnknownInfo(ByteReader *buf, byte type);
static bool HandleNodes(ByteReader *buf, AllowedSubtags *tags);

/**
 * Try to skip the current branch node and all subnodes.
 * This is suitable for use with AllowedSubtags.
 * @param buf Buffer.
 * @return True if we could skip the node, false if an error occurred.
 */
static bool SkipInfoChunk(ByteReader *buf)
{
	byte type = buf->ReadByte();
	while (type != 0) {
		buf->ReadDWord(); // chunk ID
		if (!SkipUnknownInfo(buf, type)) return false;
		type = buf->ReadByte();
	}
	return true;
}

/**
 * Callback function for 'INFO'->'PARA'->param_num->'VALU' to set the names
 * of some parameter values (type uint/enum) or the names of some bits
 * (type bitmask). In both cases the format is the same:
 * Each subnode should be a text node with the value/bit number as id.
 */
static bool ChangeGRFParamValueNames(ByteReader *buf)
{
	byte type = buf->ReadByte();
	while (type != 0) {
		uint32_t id = buf->ReadDWord();
		if (type != 'T' || id > _cur_parameter->max_value) {
			grfmsg(2, "StaticGRFInfo: all child nodes of 'INFO'->'PARA'->param_num->'VALU' should have type 't' and the value/bit number as id");
			if (!SkipUnknownInfo(buf, type)) return false;
			type = buf->ReadByte();
			continue;
		}

		byte langid = buf->ReadByte();
		const char *name_string = buf->ReadString();

		auto val_name = _cur_parameter->value_names.find(id);
		if (val_name != _cur_parameter->value_names.end()) {
			AddGRFTextToList(val_name->second, langid, _cur.grfconfig->ident.grfid, false, name_string);
		} else {
			GRFTextList list;
			AddGRFTextToList(list, langid, _cur.grfconfig->ident.grfid, false, name_string);
			_cur_parameter->value_names[id] = list;
		}

		type = buf->ReadByte();
	}
	return true;
}

/** Action14 parameter tags */
AllowedSubtags _tags_parameters[] = {
	AllowedSubtags('NAME', ChangeGRFParamName),
	AllowedSubtags('DESC', ChangeGRFParamDescription),
	AllowedSubtags('TYPE', ChangeGRFParamType),
	AllowedSubtags('LIMI', ChangeGRFParamLimits),
	AllowedSubtags('MASK', ChangeGRFParamMask),
	AllowedSubtags('VALU', ChangeGRFParamValueNames),
	AllowedSubtags('DFLT', ChangeGRFParamDefault),
	AllowedSubtags()
};

/**
 * Callback function for 'INFO'->'PARA' to set extra information about the
 * parameters. Each subnode of 'INFO'->'PARA' should be a branch node with
 * the parameter number as id. The first parameter has id 0. The maximum
 * parameter that can be changed is set by 'INFO'->'NPAR' which defaults to 80.
 */
static bool HandleParameterInfo(ByteReader *buf)
{
	byte type = buf->ReadByte();
	while (type != 0) {
		uint32_t id = buf->ReadDWord();
		if (type != 'C' || id >= _cur.grfconfig->num_valid_params) {
			grfmsg(2, "StaticGRFInfo: all child nodes of 'INFO'->'PARA' should have type 'C' and their parameter number as id");
			if (!SkipUnknownInfo(buf, type)) return false;
			type = buf->ReadByte();
			continue;
		}

		if (id >= _cur.grfconfig->param_info.size()) {
			_cur.grfconfig->param_info.resize(id + 1);
		}
		if (!_cur.grfconfig->param_info[id].has_value()) {
			_cur.grfconfig->param_info[id] = GRFParameterInfo(id);
		}
		_cur_parameter = &_cur.grfconfig->param_info[id].value();
		/* Read all parameter-data and process each node. */
		if (!HandleNodes(buf, _tags_parameters)) return false;
		type = buf->ReadByte();
	}
	return true;
}

/** Action14 tags for the INFO node */
AllowedSubtags _tags_info[] = {
	AllowedSubtags('NAME', ChangeGRFName),
	AllowedSubtags('DESC', ChangeGRFDescription),
	AllowedSubtags('URL_', ChangeGRFURL),
	AllowedSubtags('NPAR', ChangeGRFNumUsedParams),
	AllowedSubtags('PALS', ChangeGRFPalette),
	AllowedSubtags('BLTR', ChangeGRFBlitter),
	AllowedSubtags('VRSN', ChangeGRFVersion),
	AllowedSubtags('MINV', ChangeGRFMinVersion),
	AllowedSubtags('PARA', HandleParameterInfo),
	AllowedSubtags()
};


/** Action14 feature test instance */
struct GRFFeatureTest {
	const GRFFeatureInfo *feature;
	uint16_t min_version;
	uint16_t max_version;
	uint8_t platform_var_bit;
	uint32_t test_91_value;

	void Reset()
	{
		this->feature = nullptr;
		this->min_version = 1;
		this->max_version = UINT16_MAX;
		this->platform_var_bit = 0;
		this->test_91_value = 0;
	}

	void ExecuteTest()
	{
		uint16_t version = (this->feature != nullptr) ? this->feature->version : 0;
		bool has_feature = (version >= this->min_version && version <= this->max_version);
		if (this->platform_var_bit > 0) {
			SB(_cur.grffile->var9D_overlay, this->platform_var_bit, 1, has_feature ? 1 : 0);
			grfmsg(2, "Action 14 feature test: feature test: setting bit %u of var 0x9D to %u, %u", platform_var_bit, has_feature ? 1 : 0, _cur.grffile->var9D_overlay);
		}
		if (this->test_91_value > 0) {
			if (has_feature) {
				grfmsg(2, "Action 14 feature test: feature test: adding test value 0x%X to var 0x91", this->test_91_value);
				include(_cur.grffile->var91_values, this->test_91_value);
			} else {
				grfmsg(2, "Action 14 feature test: feature test: not adding test value 0x%X to var 0x91", this->test_91_value);
			}
		}
		if (this->platform_var_bit == 0 && this->test_91_value == 0) {
			grfmsg(2, "Action 14 feature test: feature test: doing nothing: %u", has_feature ? 1 : 0);
		}
		if (this->feature != nullptr && this->feature->observation_flag != GFTOF_INVALID) {
			SetBit(_cur.grffile->observed_feature_tests, this->feature->observation_flag);
		}
	}
};

static GRFFeatureTest _current_grf_feature_test;

/** Callback function for 'FTST'->'NAME' to set the name of the feature being tested. */
static bool ChangeGRFFeatureTestName(byte langid, const char *str)
{
	extern const GRFFeatureInfo _grf_feature_list[];
	for (const GRFFeatureInfo *info = _grf_feature_list; info->name != nullptr; info++) {
		if (strcmp(info->name, str) == 0) {
			_current_grf_feature_test.feature = info;
			grfmsg(2, "Action 14 feature test: found feature named: '%s' (version: %u) in 'FTST'->'NAME'", str, info->version);
			return true;
		}
	}
	grfmsg(2, "Action 14 feature test: could not find feature named: '%s' in 'FTST'->'NAME'", str);
	_current_grf_feature_test.feature = nullptr;
	return true;
}

/** Callback function for 'FTST'->'MINV' to set the minimum version of the feature being tested. */
static bool ChangeGRFFeatureMinVersion(size_t len, ByteReader *buf)
{
	if (len != 2) {
		grfmsg(2, "Action 14 feature test: expected 2 bytes for 'FTST'->'MINV' but got " PRINTF_SIZE ", ignoring this field", len);
		buf->Skip(len);
	} else {
		_current_grf_feature_test.min_version = buf->ReadWord();
	}
	return true;
}

/** Callback function for 'FTST'->'MAXV' to set the maximum version of the feature being tested. */
static bool ChangeGRFFeatureMaxVersion(size_t len, ByteReader *buf)
{
	if (len != 2) {
		grfmsg(2, "Action 14 feature test: expected 2 bytes for 'FTST'->'MAXV' but got " PRINTF_SIZE ", ignoring this field", len);
		buf->Skip(len);
	} else {
		_current_grf_feature_test.max_version = buf->ReadWord();
	}
	return true;
}

/** Callback function for 'FTST'->'SETP' to set the bit number of global variable 9D (platform version) to set/unset with the result of the feature test. */
static bool ChangeGRFFeatureSetPlatformVarBit(size_t len, ByteReader *buf)
{
	if (len != 1) {
		grfmsg(2, "Action 14 feature test: expected 1 byte for 'FTST'->'SETP' but got " PRINTF_SIZE ", ignoring this field", len);
		buf->Skip(len);
	} else {
		uint8_t bit_number = buf->ReadByte();
		if (bit_number >= 4 && bit_number <= 31) {
			_current_grf_feature_test.platform_var_bit = bit_number;
		} else {
			grfmsg(2, "Action 14 feature test: expected a bit number >= 4 and <= 32 for 'FTST'->'SETP' but got %u, ignoring this field", bit_number);
		}
	}
	return true;
}

/** Callback function for 'FTST'->'SVAL' to add a test success result value for checking using global variable 91. */
static bool ChangeGRFFeatureTestSuccessResultValue(size_t len, ByteReader *buf)
{
	if (len != 4) {
		grfmsg(2, "Action 14 feature test: expected 4 bytes for 'FTST'->'SVAL' but got " PRINTF_SIZE ", ignoring this field", len);
		buf->Skip(len);
	} else {
		_current_grf_feature_test.test_91_value = buf->ReadDWord();
	}
	return true;
}

/** Action14 tags for the FTST node */
AllowedSubtags _tags_ftst[] = {
	AllowedSubtags('NAME', ChangeGRFFeatureTestName),
	AllowedSubtags('MINV', ChangeGRFFeatureMinVersion),
	AllowedSubtags('MAXV', ChangeGRFFeatureMaxVersion),
	AllowedSubtags('SETP', ChangeGRFFeatureSetPlatformVarBit),
	AllowedSubtags('SVAL', ChangeGRFFeatureTestSuccessResultValue),
	AllowedSubtags()
};

/**
 * Callback function for 'FTST' (feature test)
 */
static bool HandleFeatureTestInfo(ByteReader *buf)
{
	_current_grf_feature_test.Reset();
	HandleNodes(buf, _tags_ftst);
	_current_grf_feature_test.ExecuteTest();
	return true;
}

/** Action14 Action0 property map action instance */
struct GRFPropertyMapAction {
	const char *tag_name = nullptr;
	const char *descriptor = nullptr;

	GrfSpecFeature feature;
	int prop_id;
	int ext_prop_id;
	std::string name;
	GRFPropertyMapFallbackMode fallback_mode;
	uint8_t ttd_ver_var_bit;
	uint32_t test_91_value;
	uint8_t input_shift;
	uint8_t output_shift;
	uint input_mask;
	uint output_mask;
	uint output_param;

	void Reset(const char *tag, const char *desc)
	{
		this->tag_name = tag;
		this->descriptor = desc;

		this->feature = GSF_INVALID;
		this->prop_id = -1;
		this->ext_prop_id = -1;
		this->name.clear();
		this->fallback_mode = GPMFM_IGNORE;
		this->ttd_ver_var_bit = 0;
		this->test_91_value = 0;
		this->input_shift = 0;
		this->output_shift = 0;
		this->input_mask = 0;
		this->output_mask = 0;
		this->output_param = 0;
	}

	void ExecuteFeatureIDRemapping()
	{
		if (this->prop_id < 0) {
			grfmsg(2, "Action 14 %s remapping: no feature ID defined, doing nothing", this->descriptor);
			return;
		}
		if (this->name.empty()) {
			grfmsg(2, "Action 14 %s remapping: no name defined, doing nothing", this->descriptor);
			return;
		}
		SetBit(_cur.grffile->ctrl_flags, GFCF_HAVE_FEATURE_ID_REMAP);
		bool success = false;
		const char *str = this->name.c_str();
		extern const GRFFeatureMapDefinition _grf_remappable_features[];
		for (const GRFFeatureMapDefinition *info = _grf_remappable_features; info->name != nullptr; info++) {
			if (strcmp(info->name, str) == 0) {
				GRFFeatureMapRemapEntry &entry = _cur.grffile->feature_id_remaps.Entry(this->prop_id);
				entry.name = info->name;
				entry.feature = info->feature;
				entry.raw_id = this->prop_id;
				success = true;
				break;
			}
		}
		if (this->ttd_ver_var_bit > 0) {
			SB(_cur.grffile->var8D_overlay, this->ttd_ver_var_bit, 1, success ? 1 : 0);
		}
		if (this->test_91_value > 0 && success) {
			include(_cur.grffile->var91_values, this->test_91_value);
		}
		if (!success) {
			if (this->fallback_mode == GPMFM_ERROR_ON_DEFINITION) {
				grfmsg(0, "Error: Unimplemented mapped %s: %s, mapped to: 0x%02X", this->descriptor, str, this->prop_id);
				GRFError *error = DisableGrf(STR_NEWGRF_ERROR_UNIMPLEMETED_MAPPED_FEATURE_ID);
				error->data = stredup(str);
				error->param_value[1] = GSF_INVALID;
				error->param_value[2] = this->prop_id;
			} else {
				const char *str_store = stredup(str);
				grfmsg(2, "Unimplemented mapped %s: %s, mapped to: %X, %s on use",
						this->descriptor, str, this->prop_id, (this->fallback_mode == GPMFM_IGNORE) ? "ignoring" : "error");
				_cur.grffile->remap_unknown_property_names.emplace_back(str_store);
				GRFFeatureMapRemapEntry &entry = _cur.grffile->feature_id_remaps.Entry(this->prop_id);
				entry.name = str_store;
				entry.feature = (this->fallback_mode == GPMFM_IGNORE) ? GSF_INVALID : GSF_ERROR_ON_USE;
				entry.raw_id = this->prop_id;
			}
		}
	}

	void ExecutePropertyRemapping()
	{
		if (this->feature == GSF_INVALID) {
			grfmsg(2, "Action 14 %s remapping: no feature defined, doing nothing", this->descriptor);
			return;
		}
		if (this->prop_id < 0 && this->ext_prop_id < 0) {
			grfmsg(2, "Action 14 %s remapping: no property ID defined, doing nothing", this->descriptor);
			return;
		}
		if (this->name.empty()) {
			grfmsg(2, "Action 14 %s remapping: no name defined, doing nothing", this->descriptor);
			return;
		}
		bool success = false;
		const char *str = this->name.c_str();
		extern const GRFPropertyMapDefinition _grf_action0_remappable_properties[];
		for (const GRFPropertyMapDefinition *info = _grf_action0_remappable_properties; info->name != nullptr; info++) {
			if ((info->feature == GSF_INVALID || info->feature == this->feature) && strcmp(info->name, str) == 0) {
				if (this->prop_id > 0) {
					GRFFilePropertyRemapEntry &entry = _cur.grffile->action0_property_remaps[this->feature].Entry(this->prop_id);
					entry.name = info->name;
					entry.id = info->id;
					entry.feature = this->feature;
					entry.property_id = this->prop_id;
				}
				if (this->ext_prop_id > 0) {
					GRFFilePropertyRemapEntry &entry = _cur.grffile->action0_extended_property_remaps[(((uint32_t)this->feature) << 16) | this->ext_prop_id];
					entry.name = info->name;
					entry.id = info->id;
					entry.feature = this->feature;
					entry.extended = true;
					entry.property_id = this->ext_prop_id;
				}
				success = true;
				break;
			}
		}
		if (this->ttd_ver_var_bit > 0) {
			SB(_cur.grffile->var8D_overlay, this->ttd_ver_var_bit, 1, success ? 1 : 0);
		}
		if (this->test_91_value > 0 && success) {
			include(_cur.grffile->var91_values, this->test_91_value);
		}
		if (!success) {
			uint mapped_to = (this->prop_id > 0) ? this->prop_id : this->ext_prop_id;
			const char *extended = (this->prop_id > 0) ? "" : " (extended)";
			if (this->fallback_mode == GPMFM_ERROR_ON_DEFINITION) {
				grfmsg(0, "Error: Unimplemented mapped %s: %s, feature: %s, mapped to: %X%s", this->descriptor, str, GetFeatureString(this->feature), mapped_to, extended);
				GRFError *error = DisableGrf(STR_NEWGRF_ERROR_UNIMPLEMETED_MAPPED_PROPERTY);
				error->data = stredup(str);
				error->param_value[1] = this->feature;
				error->param_value[2] = ((this->prop_id > 0) ? 0 : 0xE0000) | mapped_to;
			} else {
				const char *str_store = stredup(str);
				grfmsg(2, "Unimplemented mapped %s: %s, feature: %s, mapped to: %X%s, %s on use",
						this->descriptor, str, GetFeatureString(this->feature), mapped_to, extended, (this->fallback_mode == GPMFM_IGNORE) ? "ignoring" : "error");
				_cur.grffile->remap_unknown_property_names.emplace_back(str_store);
				if (this->prop_id > 0) {
					GRFFilePropertyRemapEntry &entry = _cur.grffile->action0_property_remaps[this->feature].Entry(this->prop_id);
					entry.name = str_store;
					entry.id = (this->fallback_mode == GPMFM_IGNORE) ? A0RPI_UNKNOWN_IGNORE : A0RPI_UNKNOWN_ERROR;
					entry.feature = this->feature;
					entry.property_id = this->prop_id;
				}
				if (this->ext_prop_id > 0) {
					GRFFilePropertyRemapEntry &entry = _cur.grffile->action0_extended_property_remaps[(((uint32_t)this->feature) << 16) | this->ext_prop_id];
					entry.name = str_store;
					entry.id = (this->fallback_mode == GPMFM_IGNORE) ? A0RPI_UNKNOWN_IGNORE : A0RPI_UNKNOWN_ERROR;;
					entry.feature = this->feature;
					entry.extended = true;
					entry.property_id = this->ext_prop_id;
				}
			}
		}
	}

	void ExecuteVariableRemapping()
	{
		if (this->feature == GSF_INVALID) {
			grfmsg(2, "Action 14 %s remapping: no feature defined, doing nothing", this->descriptor);
			return;
		}
		if (this->name.empty()) {
			grfmsg(2, "Action 14 %s remapping: no name defined, doing nothing", this->descriptor);
			return;
		}
		bool success = false;
		const char *str = this->name.c_str();
		extern const GRFVariableMapDefinition _grf_action2_remappable_variables[];
		for (const GRFVariableMapDefinition *info = _grf_action2_remappable_variables; info->name != nullptr; info++) {
			if (info->feature == this->feature && strcmp(info->name, str) == 0) {
				_cur.grffile->grf_variable_remaps.push_back({ (uint16_t)info->id, (uint8_t)this->feature, this->input_shift, this->output_shift, this->input_mask, this->output_mask, this->output_param });
				success = true;
				break;
			}
		}
		if (this->ttd_ver_var_bit > 0) {
			SB(_cur.grffile->var8D_overlay, this->ttd_ver_var_bit, 1, success ? 1 : 0);
		}
		if (this->test_91_value > 0 && success) {
			include(_cur.grffile->var91_values, this->test_91_value);
		}
		if (!success) {
			grfmsg(2, "Unimplemented mapped %s: %s, feature: %s, mapped to 0", this->descriptor, str, GetFeatureString(this->feature));
		}
	}

	void ExecuteAction5TypeRemapping()
	{
		if (this->prop_id < 0) {
			grfmsg(2, "Action 14 %s remapping: no type ID defined, doing nothing", this->descriptor);
			return;
		}
		if (this->name.empty()) {
			grfmsg(2, "Action 14 %s remapping: no name defined, doing nothing", this->descriptor);
			return;
		}
		bool success = false;
		const char *str = this->name.c_str();
		extern const Action5TypeRemapDefinition _grf_action5_remappable_types[];
		for (const Action5TypeRemapDefinition *info = _grf_action5_remappable_types; info->name != nullptr; info++) {
			if (strcmp(info->name, str) == 0) {
				Action5TypeRemapEntry &entry = _cur.grffile->action5_type_remaps.Entry(this->prop_id);
				entry.name = info->name;
				entry.info = &(info->info);
				entry.type_id = this->prop_id;
				success = true;
				break;
			}
		}
		if (this->ttd_ver_var_bit > 0) {
			SB(_cur.grffile->var8D_overlay, this->ttd_ver_var_bit, 1, success ? 1 : 0);
		}
		if (this->test_91_value > 0 && success) {
			include(_cur.grffile->var91_values, this->test_91_value);
		}
		if (!success) {
			if (this->fallback_mode == GPMFM_ERROR_ON_DEFINITION) {
				grfmsg(0, "Error: Unimplemented mapped %s: %s, mapped to: %X", this->descriptor, str, this->prop_id);
				GRFError *error = DisableGrf(STR_NEWGRF_ERROR_UNIMPLEMETED_MAPPED_ACTION5_TYPE);
				error->data = stredup(str);
				error->param_value[1] = this->prop_id;
			} else {
				const char *str_store = stredup(str);
				grfmsg(2, "Unimplemented mapped %s: %s, mapped to: %X, %s on use",
						this->descriptor, str, this->prop_id, (this->fallback_mode == GPMFM_IGNORE) ? "ignoring" : "error");
				_cur.grffile->remap_unknown_property_names.emplace_back(str_store);
				Action5TypeRemapEntry &entry = _cur.grffile->action5_type_remaps.Entry(this->prop_id);
				entry.name = str_store;
				entry.info = nullptr;
				entry.type_id = this->prop_id;
				entry.fallback_mode = this->fallback_mode;
			}
		}
	}
};

static GRFPropertyMapAction _current_grf_property_map_action;

/** Callback function for ->'NAME' to set the name of the item to be mapped. */
static bool ChangePropertyRemapName(byte langid, const char *str)
{
	_current_grf_property_map_action.name = str;
	return true;
}

/** Callback function for ->'FEAT' to set which feature this mapping applies to. */
static bool ChangePropertyRemapFeature(size_t len, ByteReader *buf)
{
	GRFPropertyMapAction &action = _current_grf_property_map_action;
	if (len != 1) {
		grfmsg(2, "Action 14 %s mapping: expected 1 byte for '%s'->'FEAT' but got " PRINTF_SIZE ", ignoring this field", action.descriptor, action.tag_name, len);
		buf->Skip(len);
	} else {
		GrfSpecFeatureRef feature = ReadFeature(buf->ReadByte());
		if (feature.id >= GSF_END) {
			grfmsg(2, "Action 14 %s mapping: invalid feature ID: %s, in '%s'->'FEAT', ignoring this field", action.descriptor, GetFeatureString(feature), action.tag_name);
		} else {
			action.feature = feature.id;
		}
	}
	return true;
}

/** Callback function for ->'PROP' to set the property ID to which this item is being mapped. */
static bool ChangePropertyRemapPropertyId(size_t len, ByteReader *buf)
{
	GRFPropertyMapAction &action = _current_grf_property_map_action;
	if (len != 1) {
		grfmsg(2, "Action 14 %s mapping: expected 1 byte for '%s'->'PROP' but got " PRINTF_SIZE ", ignoring this field", action.descriptor, action.tag_name, len);
		buf->Skip(len);
	} else {
		action.prop_id = buf->ReadByte();
	}
	return true;
}

/** Callback function for ->'XPRP' to set the extended property ID to which this item is being mapped. */
static bool ChangePropertyRemapExtendedPropertyId(size_t len, ByteReader *buf)
{
	GRFPropertyMapAction &action = _current_grf_property_map_action;
	if (len != 2) {
		grfmsg(2, "Action 14 %s mapping: expected 2 bytes for '%s'->'XPRP' but got " PRINTF_SIZE ", ignoring this field", action.descriptor, action.tag_name, len);
		buf->Skip(len);
	} else {
		action.ext_prop_id = buf->ReadWord();
	}
	return true;
}

/** Callback function for ->'FTID' to set the feature ID to which this feature is being mapped. */
static bool ChangePropertyRemapFeatureId(size_t len, ByteReader *buf)
{
	GRFPropertyMapAction &action = _current_grf_property_map_action;
	if (len != 1) {
		grfmsg(2, "Action 14 %s mapping: expected 1 byte for '%s'->'FTID' but got " PRINTF_SIZE ", ignoring this field", action.descriptor, action.tag_name, len);
		buf->Skip(len);
	} else {
		action.prop_id = buf->ReadByte();
	}
	return true;
}

/** Callback function for ->'TYPE' to set the property ID to which this item is being mapped. */
static bool ChangePropertyRemapTypeId(size_t len, ByteReader *buf)
{
	GRFPropertyMapAction &action = _current_grf_property_map_action;
	if (len != 1) {
		grfmsg(2, "Action 14 %s mapping: expected 1 byte for '%s'->'TYPE' but got " PRINTF_SIZE ", ignoring this field", action.descriptor, action.tag_name, len);
		buf->Skip(len);
	} else {
		uint8_t prop = buf->ReadByte();
		if (prop < 128) {
			action.prop_id = prop;
		} else {
			grfmsg(2, "Action 14 %s mapping: expected a type < 128 for '%s'->'TYPE' but got %u, ignoring this field", action.descriptor, action.tag_name, prop);
		}
	}
	return true;
}

/** Callback function for ->'FLBK' to set the fallback mode. */
static bool ChangePropertyRemapSetFallbackMode(size_t len, ByteReader *buf)
{
	GRFPropertyMapAction &action = _current_grf_property_map_action;
	if (len != 1) {
		grfmsg(2, "Action 14 %s mapping: expected 1 byte for '%s'->'FLBK' but got " PRINTF_SIZE ", ignoring this field", action.descriptor, action.tag_name, len);
		buf->Skip(len);
	} else {
		GRFPropertyMapFallbackMode mode = (GRFPropertyMapFallbackMode) buf->ReadByte();
		if (mode < GPMFM_END) action.fallback_mode = mode;
	}
	return true;
}
/** Callback function for ->'SETT' to set the bit number of global variable 8D (TTD version) to set/unset with whether the remapping was successful. */
static bool ChangePropertyRemapSetTTDVerVarBit(size_t len, ByteReader *buf)
{
	GRFPropertyMapAction &action = _current_grf_property_map_action;
	if (len != 1) {
		grfmsg(2, "Action 14 %s mapping: expected 1 byte for '%s'->'SETT' but got " PRINTF_SIZE ", ignoring this field", action.descriptor, action.tag_name, len);
		buf->Skip(len);
	} else {
		uint8_t bit_number = buf->ReadByte();
		if (bit_number >= 4 && bit_number <= 31) {
			action.ttd_ver_var_bit = bit_number;
		} else {
			grfmsg(2, "Action 14 %s mapping: expected a bit number >= 4 and <= 32 for '%s'->'SETT' but got %u, ignoring this field", action.descriptor, action.tag_name, bit_number);
		}
	}
	return true;
}

/** Callback function for >'SVAL' to add a success result value for checking using global variable 91. */
static bool ChangePropertyRemapSuccessResultValue(size_t len, ByteReader *buf)
{
	GRFPropertyMapAction &action = _current_grf_property_map_action;
	if (len != 4) {
		grfmsg(2, "Action 14 %s mapping: expected 4 bytes for '%s'->'SVAL' but got " PRINTF_SIZE ", ignoring this field", action.descriptor, action.tag_name, len);
		buf->Skip(len);
	} else {
		action.test_91_value = buf->ReadDWord();
	}
	return true;
}

/** Callback function for ->'RSFT' to set the input shift value for variable remapping. */
static bool ChangePropertyRemapSetInputShift(size_t len, ByteReader *buf)
{
	GRFPropertyMapAction &action = _current_grf_property_map_action;
	if (len != 1) {
		grfmsg(2, "Action 14 %s mapping: expected 1 byte for '%s'->'RSFT' but got " PRINTF_SIZE ", ignoring this field", action.descriptor, action.tag_name, len);
		buf->Skip(len);
	} else {
		uint8_t input_shift = buf->ReadByte();
		if (input_shift < 0x20) {
			action.input_shift = input_shift;
		} else {
			grfmsg(2, "Action 14 %s mapping: expected a shift value < 0x20 for '%s'->'RSFT' but got %u, ignoring this field", action.descriptor, action.tag_name, input_shift);
		}
	}
	return true;
}

/** Callback function for ->'VSFT' to set the output shift value for variable remapping. */
static bool ChangePropertyRemapSetOutputShift(size_t len, ByteReader *buf)
{
	GRFPropertyMapAction &action = _current_grf_property_map_action;
	if (len != 1) {
		grfmsg(2, "Action 14 %s mapping: expected 1 byte for '%s'->'VSFT' but got " PRINTF_SIZE ", ignoring this field", action.descriptor, action.tag_name, len);
		buf->Skip(len);
	} else {
		uint8_t output_shift = buf->ReadByte();
		if (output_shift < 0x20) {
			action.output_shift = output_shift;
		} else {
			grfmsg(2, "Action 14 %s mapping: expected a shift value < 0x20 for '%s'->'VSFT' but got %u, ignoring this field", action.descriptor, action.tag_name, output_shift);
		}
	}
	return true;
}

/** Callback function for ->'RMSK' to set the input mask value for variable remapping. */
static bool ChangePropertyRemapSetInputMask(size_t len, ByteReader *buf)
{
	GRFPropertyMapAction &action = _current_grf_property_map_action;
	if (len != 4) {
		grfmsg(2, "Action 14 %s mapping: expected 4 bytes for '%s'->'RMSK' but got " PRINTF_SIZE ", ignoring this field", action.descriptor, action.tag_name, len);
		buf->Skip(len);
	} else {
		action.input_mask = buf->ReadDWord();
	}
	return true;
}

/** Callback function for ->'VMSK' to set the output mask value for variable remapping. */
static bool ChangePropertyRemapSetOutputMask(size_t len, ByteReader *buf)
{
	GRFPropertyMapAction &action = _current_grf_property_map_action;
	if (len != 4) {
		grfmsg(2, "Action 14 %s mapping: expected 4 bytes for '%s'->'VMSK' but got " PRINTF_SIZE ", ignoring this field", action.descriptor, action.tag_name, len);
		buf->Skip(len);
	} else {
		action.output_mask = buf->ReadDWord();
	}
	return true;
}

/** Callback function for ->'VPRM' to set the output parameter value for variable remapping. */
static bool ChangePropertyRemapSetOutputParam(size_t len, ByteReader *buf)
{
	GRFPropertyMapAction &action = _current_grf_property_map_action;
	if (len != 4) {
		grfmsg(2, "Action 14 %s mapping: expected 4 bytes for '%s'->'VPRM' but got " PRINTF_SIZE ", ignoring this field", action.descriptor, action.tag_name, len);
		buf->Skip(len);
	} else {
		action.output_param = buf->ReadDWord();
	}
	return true;
}

/** Action14 tags for the FIDM node */
AllowedSubtags _tags_fidm[] = {
	AllowedSubtags('NAME', ChangePropertyRemapName),
	AllowedSubtags('FTID', ChangePropertyRemapFeatureId),
	AllowedSubtags('FLBK', ChangePropertyRemapSetFallbackMode),
	AllowedSubtags('SETT', ChangePropertyRemapSetTTDVerVarBit),
	AllowedSubtags('SVAL', ChangePropertyRemapSuccessResultValue),
	AllowedSubtags()
};

/**
 * Callback function for 'FIDM' (feature ID mapping)
 */
static bool HandleFeatureIDMap(ByteReader *buf)
{
	_current_grf_property_map_action.Reset("FIDM", "feature");
	HandleNodes(buf, _tags_fidm);
	_current_grf_property_map_action.ExecuteFeatureIDRemapping();
	return true;
}

/** Action14 tags for the A0PM node */
AllowedSubtags _tags_a0pm[] = {
	AllowedSubtags('NAME', ChangePropertyRemapName),
	AllowedSubtags('FEAT', ChangePropertyRemapFeature),
	AllowedSubtags('PROP', ChangePropertyRemapPropertyId),
	AllowedSubtags('XPRP', ChangePropertyRemapExtendedPropertyId),
	AllowedSubtags('FLBK', ChangePropertyRemapSetFallbackMode),
	AllowedSubtags('SETT', ChangePropertyRemapSetTTDVerVarBit),
	AllowedSubtags('SVAL', ChangePropertyRemapSuccessResultValue),
	AllowedSubtags()
};

/**
 * Callback function for 'A0PM' (action 0 property mapping)
 */
static bool HandleAction0PropertyMap(ByteReader *buf)
{
	_current_grf_property_map_action.Reset("A0PM", "property");
	HandleNodes(buf, _tags_a0pm);
	_current_grf_property_map_action.ExecutePropertyRemapping();
	return true;
}

/** Action14 tags for the A2VM node */
AllowedSubtags _tags_a2vm[] = {
	AllowedSubtags('NAME', ChangePropertyRemapName),
	AllowedSubtags('FEAT', ChangePropertyRemapFeature),
	AllowedSubtags('RSFT', ChangePropertyRemapSetInputShift),
	AllowedSubtags('RMSK', ChangePropertyRemapSetInputMask),
	AllowedSubtags('VSFT', ChangePropertyRemapSetOutputShift),
	AllowedSubtags('VMSK', ChangePropertyRemapSetOutputMask),
	AllowedSubtags('VPRM', ChangePropertyRemapSetOutputParam),
	AllowedSubtags('SETT', ChangePropertyRemapSetTTDVerVarBit),
	AllowedSubtags('SVAL', ChangePropertyRemapSuccessResultValue),
	AllowedSubtags()
};

/**
 * Callback function for 'A2VM' (action 2 variable mapping)
 */
static bool HandleAction2VariableMap(ByteReader *buf)
{
	_current_grf_property_map_action.Reset("A2VM", "variable");
	HandleNodes(buf, _tags_a2vm);
	_current_grf_property_map_action.ExecuteVariableRemapping();
	return true;
}

/** Action14 tags for the A5TM node */
AllowedSubtags _tags_a5tm[] = {
	AllowedSubtags('NAME', ChangePropertyRemapName),
	AllowedSubtags('TYPE', ChangePropertyRemapTypeId),
	AllowedSubtags('FLBK', ChangePropertyRemapSetFallbackMode),
	AllowedSubtags('SETT', ChangePropertyRemapSetTTDVerVarBit),
	AllowedSubtags('SVAL', ChangePropertyRemapSuccessResultValue),
	AllowedSubtags()
};

/**
 * Callback function for 'A5TM' (action 5 type mapping)
 */
static bool HandleAction5TypeMap(ByteReader *buf)
{
	_current_grf_property_map_action.Reset("A5TM", "Action 5 type");
	HandleNodes(buf, _tags_a5tm);
	_current_grf_property_map_action.ExecuteAction5TypeRemapping();
	return true;
}

/** Action14 root tags */
AllowedSubtags _tags_root_static[] = {
	AllowedSubtags('INFO', _tags_info),
	AllowedSubtags('FTST', SkipInfoChunk),
	AllowedSubtags('FIDM', SkipInfoChunk),
	AllowedSubtags('A0PM', SkipInfoChunk),
	AllowedSubtags('A2VM', SkipInfoChunk),
	AllowedSubtags('A5TM', SkipInfoChunk),
	AllowedSubtags()
};

/** Action14 root tags */
AllowedSubtags _tags_root_feature_tests[] = {
	AllowedSubtags('INFO', SkipInfoChunk),
	AllowedSubtags('FTST', HandleFeatureTestInfo),
	AllowedSubtags('FIDM', HandleFeatureIDMap),
	AllowedSubtags('A0PM', HandleAction0PropertyMap),
	AllowedSubtags('A2VM', HandleAction2VariableMap),
	AllowedSubtags('A5TM', HandleAction5TypeMap),
	AllowedSubtags()
};


/**
 * Try to skip the current node and all subnodes (if it's a branch node).
 * @param buf Buffer.
 * @param type The node type to skip.
 * @return True if we could skip the node, false if an error occurred.
 */
static bool SkipUnknownInfo(ByteReader *buf, byte type)
{
	/* type and id are already read */
	switch (type) {
		case 'C': {
			byte new_type = buf->ReadByte();
			while (new_type != 0) {
				buf->ReadDWord(); // skip the id
				if (!SkipUnknownInfo(buf, new_type)) return false;
				new_type = buf->ReadByte();
			}
			break;
		}

		case 'T':
			buf->ReadByte(); // lang
			buf->ReadString(); // actual text
			break;

		case 'B': {
			uint16_t size = buf->ReadWord();
			buf->Skip(size);
			break;
		}

		default:
			return false;
	}

	return true;
}

/**
 * Handle the nodes of an Action14
 * @param type Type of node.
 * @param id ID.
 * @param buf Buffer.
 * @param subtags Allowed subtags.
 * @return Whether all tags could be handled.
 */
static bool HandleNode(byte type, uint32_t id, ByteReader *buf, AllowedSubtags subtags[])
{
	uint i = 0;
	AllowedSubtags *tag;
	while ((tag = &subtags[i++])->type != 0) {
		if (tag->id != BSWAP32(id) || tag->type != type) continue;
		switch (type) {
			default: NOT_REACHED();

			case 'T': {
				byte langid = buf->ReadByte();
				return tag->handler.text(langid, buf->ReadString());
			}

			case 'B': {
				size_t len = buf->ReadWord();
				if (buf->Remaining() < len) return false;
				return tag->handler.data(len, buf);
			}

			case 'C': {
				if (tag->handler.call_handler) {
					return tag->handler.u.branch(buf);
				}
				return HandleNodes(buf, tag->handler.u.subtags);
			}
		}
	}
	grfmsg(2, "StaticGRFInfo: unknown type/id combination found, type=%c, id=%x", type, id);
	return SkipUnknownInfo(buf, type);
}

/**
 * Handle the contents of a 'C' choice of an Action14
 * @param buf Buffer.
 * @param subtags List of subtags.
 * @return Whether the nodes could all be handled.
 */
static bool HandleNodes(ByteReader *buf, AllowedSubtags subtags[])
{
	byte type = buf->ReadByte();
	while (type != 0) {
		uint32_t id = buf->ReadDWord();
		if (!HandleNode(type, id, buf, subtags)) return false;
		type = buf->ReadByte();
	}
	return true;
}

/**
 * Handle Action 0x14 (static info)
 * @param buf Buffer.
 */
static void StaticGRFInfo(ByteReader *buf)
{
	/* <14> <type> <id> <text/data...> */
	HandleNodes(buf, _tags_root_static);
}

/**
 * Handle Action 0x14 (feature tests)
 * @param buf Buffer.
 */
static void Act14FeatureTest(ByteReader *buf)
{
	/* <14> <type> <id> <text/data...> */
	HandleNodes(buf, _tags_root_feature_tests);
}

/**
 * Set the current NewGRF as unsafe for static use
 * @note Used during safety scan on unsafe actions.
 */
static void GRFUnsafe(ByteReader *)
{
	SetBit(_cur.grfconfig->flags, GCF_UNSAFE);

	/* Skip remainder of GRF */
	_cur.skip_sprites = -1;
}


/** Initialize the TTDPatch flags */
static void InitializeGRFSpecial()
{
	_ttdpatch_flags[0] = ((_settings_game.station.never_expire_airports ? 1U : 0U) << 0x0C)  // keepsmallairport
	                   |                                                       (1U << 0x0D)  // newairports
	                   |                                                       (1U << 0x0E)  // largestations
	                   | ((_settings_game.construction.max_bridge_length > 16 ? 1U : 0U) << 0x0F)  // longbridges
	                   |                                                       (0U << 0x10)  // loadtime
	                   |                                                       (1U << 0x12)  // presignals
	                   |                                                       (1U << 0x13)  // extpresignals
	                   | ((_settings_game.vehicle.never_expire_vehicles ? 1U : 0U) << 0x16)  // enginespersist
	                   |                                                       (1U << 0x1B)  // multihead
	                   |                                                       (1U << 0x1D)  // lowmemory
	                   |                                                       (1U << 0x1E); // generalfixes

	_ttdpatch_flags[1] =   ((_settings_game.economy.station_noise_level ? 1U : 0U) << 0x07)  // moreairports - based on units of noise
	                   |                                                       (1U << 0x08)  // mammothtrains
	                   |                                                       (1U << 0x09)  // trainrefit
	                   |                                                       (0U << 0x0B)  // subsidiaries
	                   |         ((_settings_game.order.gradual_loading ? 1U : 0U) << 0x0C)  // gradualloading
	                   |                                                       (1U << 0x12)  // unifiedmaglevmode - set bit 0 mode. Not revelant to OTTD
	                   |                                                       (1U << 0x13)  // unifiedmaglevmode - set bit 1 mode
	                   |                                                       (1U << 0x14)  // bridgespeedlimits
	                   |                                                       (1U << 0x16)  // eternalgame
	                   |                                                       (1U << 0x17)  // newtrains
	                   |                                                       (1U << 0x18)  // newrvs
	                   |                                                       (1U << 0x19)  // newships
	                   |                                                       (1U << 0x1A)  // newplanes
	                   | ((_settings_game.construction.train_signal_side == 1 ? 1U : 0U) << 0x1B)  // signalsontrafficside
	                   |       ((_settings_game.vehicle.disable_elrails ? 0U : 1U) << 0x1C); // electrifiedrailway

	_ttdpatch_flags[2] =                                                       (1U << 0x01)  // loadallgraphics - obsolote
	                   |                                                       (1U << 0x03)  // semaphores
	                   |                                                       (1U << 0x0A)  // newobjects
	                   |                                                       (0U << 0x0B)  // enhancedgui
	                   |                                                       (0U << 0x0C)  // newagerating
	                   |  ((_settings_game.construction.build_on_slopes ? 1U : 0U) << 0x0D)  // buildonslopes
	                   |                                                       (1U << 0x0E)  // fullloadany
	                   |                                                       (1U << 0x0F)  // planespeed
	                   |                                                       (0U << 0x10)  // moreindustriesperclimate - obsolete
	                   |                                                       (0U << 0x11)  // moretoylandfeatures
	                   |                                                       (1U << 0x12)  // newstations
	                   |                                                       (1U << 0x13)  // tracktypecostdiff
	                   |                                                       (1U << 0x14)  // manualconvert
	                   |  ((_settings_game.construction.build_on_slopes ? 1U : 0U) << 0x15)  // buildoncoasts
	                   |                                                       (1U << 0x16)  // canals
	                   |                                                       (1U << 0x17)  // newstartyear
	                   |    ((_settings_game.vehicle.freight_trains > 1 ? 1U : 0U) << 0x18)  // freighttrains
	                   |                                                       (1U << 0x19)  // newhouses
	                   |                                                       (1U << 0x1A)  // newbridges
	                   |                                                       (1U << 0x1B)  // newtownnames
	                   |                                                       (1U << 0x1C)  // moreanimation
	                   |    ((_settings_game.vehicle.wagon_speed_limits ? 1U : 0U) << 0x1D)  // wagonspeedlimits
	                   |                                                       (1U << 0x1E)  // newshistory
	                   |                                                       (0U << 0x1F); // custombridgeheads

	_ttdpatch_flags[3] =                                                       (0U << 0x00)  // newcargodistribution
	                   |                                                       (1U << 0x01)  // windowsnap
	                   | ((_settings_game.economy.allow_town_roads || _generating_world ? 0U : 1U) << 0x02)  // townbuildnoroad
	                   |                                                       (1U << 0x03)  // pathbasedsignalling
	                   |                                                       (0U << 0x04)  // aichoosechance
	                   |                                                       (1U << 0x05)  // resolutionwidth
	                   |                                                       (1U << 0x06)  // resolutionheight
	                   |                                                       (1U << 0x07)  // newindustries
	                   |           ((_settings_game.order.improved_load ? 1U : 0U) << 0x08)  // fifoloading
	                   |                                                       (0U << 0x09)  // townroadbranchprob
	                   |                                                       (0U << 0x0A)  // tempsnowline
	                   |                                                       (1U << 0x0B)  // newcargo
	                   |                                                       (1U << 0x0C)  // enhancemultiplayer
	                   |                                                       (1U << 0x0D)  // onewayroads
	                   |                                                       (1U << 0x0E)  // irregularstations
	                   |                                                       (1U << 0x0F)  // statistics
	                   |                                                       (1U << 0x10)  // newsounds
	                   |                                                       (1U << 0x11)  // autoreplace
	                   |                                                       (1U << 0x12)  // autoslope
	                   |                                                       (0U << 0x13)  // followvehicle
	                   |                                                       (1U << 0x14)  // trams
	                   |                                                       (0U << 0x15)  // enhancetunnels
	                   |                                                       (1U << 0x16)  // shortrvs
	                   |                                                       (1U << 0x17)  // articulatedrvs
	                   |       ((_settings_game.vehicle.dynamic_engines ? 1U : 0U) << 0x18)  // dynamic engines
	                   |                                                       (1U << 0x1E)  // variablerunningcosts
	                   |                                                       (1U << 0x1F); // any switch is on

	_ttdpatch_flags[4] =                                                       (1U << 0x00)  // larger persistent storage
	                   | ((_settings_game.economy.inflation && !_settings_game.economy.disable_inflation_newgrf_flag ? 1U : 0U) << 0x01) // inflation is on
	                   |                                                       (1U << 0x02); // extended string range
	MemSetT(_observed_ttdpatch_flags, 0, lengthof(_observed_ttdpatch_flags));
}

bool HasTTDPatchFlagBeenObserved(uint flag)
{
	uint index = flag / 0x20;
	flag %= 0x20;
	if (index >= lengthof(_ttdpatch_flags)) return false;
	return HasBit(_observed_ttdpatch_flags[index], flag);
}

/** Reset and clear all NewGRF stations */
static void ResetCustomStations()
{
	for (GRFFile * const file : _grf_files) {
		file->stations.clear();
	}
}

/** Reset and clear all NewGRF houses */
static void ResetCustomHouses()
{
	for (GRFFile * const file : _grf_files) {
		file->housespec.clear();
	}
}

/** Reset and clear all NewGRF airports */
static void ResetCustomAirports()
{
	for (GRFFile * const file : _grf_files) {
		for (auto &as : file->airportspec) {
			if (as != nullptr) {
				/* We need to remove the tiles layouts */
				for (int j = 0; j < as->num_table; j++) {
					/* remove the individual layouts */
					free(as->table[j]);
				}
				free(as->table);
				free(as->depot_table);
				free(as->rotation);
			}
		}
		file->airportspec.clear();
		file->airtspec.clear();
	}
}

/** Reset and clear all NewGRF industries */
static void ResetCustomIndustries()
{
	for (GRFFile * const file : _grf_files) {
		file->industryspec.clear();
		file->indtspec.clear();
	}
}

/** Reset and clear all NewObjects */
static void ResetCustomObjects()
{
	for (GRFFile * const file : _grf_files) {
		file->objectspec.clear();
	}
}

static void ResetCustomRoadStops()
{
	for (auto file : _grf_files) {
		file->roadstops.clear();
	}
}

/** Reset and clear all NewGRFs */
static void ResetNewGRF()
{
	for (GRFFile * const file : _grf_files) {
		delete file;
	}

	_grf_files.clear();
	_cur.grffile   = nullptr;
	_new_signals_grfs.clear();
	MemSetT<NewSignalStyle>(_new_signal_styles.data(), 0, MAX_NEW_SIGNAL_STYLES);
	_num_new_signal_styles = 0;
	_new_landscape_rocks_grfs.clear();
}

/** Clear all NewGRF errors */
static void ResetNewGRFErrors()
{
	for (GRFConfig *c = _grfconfig; c != nullptr; c = c->next) {
		c->error.reset();
	}
}

/**
 * Reset all NewGRF loaded data
 */
void ResetNewGRFData()
{
	CleanUpStrings();
	CleanUpGRFTownNames();

	/* Copy/reset original engine info data */
	SetupEngines();

	/* Copy/reset original bridge info data */
	ResetBridges();

	/* Reset rail type information */
	ResetRailTypes();

	/* Copy/reset original road type info data */
	ResetRoadTypes();

	/* Allocate temporary refit/cargo class data */
	_gted.resize(Engine::GetPoolSize());

	/* Fill rail type label temporary data for default trains */
	for (const Engine *e : Engine::IterateType(VEH_TRAIN)) {
		_gted[e->index].railtypelabel = GetRailTypeInfo(e->u.rail.railtype)->label;
	}

	/* Reset GRM reservations */
	memset(&_grm_engines, 0, sizeof(_grm_engines));
	memset(&_grm_cargoes, 0, sizeof(_grm_cargoes));

	/* Reset generic feature callback lists */
	ResetGenericCallbacks();

	/* Reset price base data */
	ResetPriceBaseMultipliers();

	/* Reset the curencies array */
	ResetCurrencies();

	/* Reset the house array */
	ResetCustomHouses();
	ResetHouses();

	/* Reset the industries structures*/
	ResetCustomIndustries();
	ResetIndustries();

	/* Reset the objects. */
	ObjectClass::Reset();
	ResetCustomObjects();
	ResetObjects();

	/* Reset station classes */
	StationClass::Reset();
	ResetCustomStations();

	/* Reset airport-related structures */
	AirportClass::Reset();
	ResetCustomAirports();
	AirportSpec::ResetAirports();
	AirportTileSpec::ResetAirportTiles();

	/* Reset road stop classes */
	RoadStopClass::Reset();
	ResetCustomRoadStops();

	/* Reset canal sprite groups and flags */
	memset(_water_feature, 0, sizeof(_water_feature));

	/* Reset the snowline table. */
	ClearSnowLine();

	/* Reset NewGRF files */
	ResetNewGRF();

	/* Reset NewGRF errors. */
	ResetNewGRFErrors();

	/* Set up the default cargo types */
	SetupCargoForClimate(_settings_game.game_creation.landscape);

	/* Reset misc GRF features and train list display variables */
	_misc_grf_features = 0;

	_loaded_newgrf_features.has_2CC           = false;
	_loaded_newgrf_features.used_liveries     = 1 << LS_DEFAULT;
	_loaded_newgrf_features.shore             = SHORE_REPLACE_NONE;
	_loaded_newgrf_features.tram              = TRAMWAY_REPLACE_DEPOT_NONE;

	/* Clear all GRF overrides */
	_grf_id_overrides.clear();

	InitializeSoundPool();
	_spritegroup_pool.CleanPool();
	_callback_result_cache.clear();
	_deterministic_sg_shadows.clear();
	_randomized_sg_shadows.clear();
	_grfs_loaded_with_sg_shadow_enable = HasBit(_misc_debug_flags, MDF_NEWGRF_SG_SAVE_RAW);
}

/**
 * Reset NewGRF data which is stored persistently in savegames.
 */
void ResetPersistentNewGRFData()
{
	/* Reset override managers */
	_engine_mngr.ResetToDefaultMapping();
	_house_mngr.ResetMapping();
	_industry_mngr.ResetMapping();
	_industile_mngr.ResetMapping();
	_airport_mngr.ResetMapping();
	_airporttile_mngr.ResetMapping();
}

/**
 * Construct the Cargo Mapping
 * @note This is the reverse of a cargo translation table
 */
static void BuildCargoTranslationMap()
{
	_cur.grffile->cargo_map.fill(UINT8_MAX);

	for (const CargoSpec *cs : CargoSpec::Iterate()) {
		if (!cs->IsValid()) continue;

		if (_cur.grffile->cargo_list.empty()) {
			/* Default translation table, so just a straight mapping to bitnum */
			_cur.grffile->cargo_map[cs->Index()] = cs->bitnum;
		} else {
			/* Check the translation table for this cargo's label */
			int idx = find_index(_cur.grffile->cargo_list, {cs->label});
			if (idx >= 0) _cur.grffile->cargo_map[cs->Index()] = idx;
		}
	}
}

/**
 * Prepare loading a NewGRF file with its config
 * @param config The NewGRF configuration struct with name, id, parameters and alike.
 */
static void InitNewGRFFile(const GRFConfig *config)
{
	GRFFile *newfile = GetFileByFilename(config->filename);
	if (newfile != nullptr) {
		/* We already loaded it once. */
		_cur.grffile = newfile;
		return;
	}

	newfile = new GRFFile(config);
	_grf_files.push_back(_cur.grffile = newfile);
}

/**
 * Constructor for GRFFile
 * @param config GRFConfig to copy name, grfid and parameters from.
 */
GRFFile::GRFFile(const GRFConfig *config)
{
	this->filename = config->filename;
	this->grfid = config->ident.grfid;

	/* Initialise local settings to defaults */
	this->traininfo_vehicle_pitch = 0;
	this->traininfo_vehicle_width = TRAININFO_DEFAULT_VEHICLE_WIDTH;

	this->new_signals_group = nullptr;
	this->new_signal_ctrl_flags = 0;
	this->new_signal_extra_aspects = 0;
	this->new_signal_style_mask = 1;
	this->current_new_signal_style = nullptr;

	this->new_rocks_group = nullptr;
	this->new_landscape_ctrl_flags = 0;

	/* Mark price_base_multipliers as 'not set' */
	for (Price i = PR_BEGIN; i < PR_END; i++) {
		this->price_base_multipliers[i] = INVALID_PRICE_MODIFIER;
	}

	/* Initialise rail type map with default rail types */
	std::fill(std::begin(this->railtype_map), std::end(this->railtype_map), INVALID_RAILTYPE);
	this->railtype_map[0] = RAILTYPE_RAIL;
	this->railtype_map[1] = RAILTYPE_ELECTRIC;
	this->railtype_map[2] = RAILTYPE_MONO;
	this->railtype_map[3] = RAILTYPE_MAGLEV;

	/* Initialise road type map with default road types */
	std::fill(std::begin(this->roadtype_map), std::end(this->roadtype_map), INVALID_ROADTYPE);
	this->roadtype_map[0] = ROADTYPE_ROAD;

	/* Initialise tram type map with default tram types */
	std::fill(std::begin(this->tramtype_map), std::end(this->tramtype_map), INVALID_ROADTYPE);
	this->tramtype_map[0] = ROADTYPE_TRAM;

	/* Copy the initial parameter list
	 * 'Uninitialised' parameters are zeroed as that is their default value when dynamically creating them. */
	this->param = config->param;
	this->param_end = config->num_params;
}

GRFFile::~GRFFile()
{
	delete[] this->language_map;
}


/**
 * Precalculate refit masks from cargo classes for all vehicles.
 */
static void CalculateRefitMasks()
{
	CargoTypes original_known_cargoes = 0;
	for (int ct = 0; ct != NUM_ORIGINAL_CARGO; ++ct) {
		CargoID cid = GetDefaultCargoID(_settings_game.game_creation.landscape, static_cast<CargoType>(ct));
		if (cid != CT_INVALID) SetBit(original_known_cargoes, cid);
	}

	for (Engine *e : Engine::Iterate()) {
		EngineID engine = e->index;
		EngineInfo *ei = &e->info;
		bool only_defaultcargo; ///< Set if the vehicle shall carry only the default cargo

		/* If the NewGRF did not set any cargo properties, we apply default values. */
		if (_gted[engine].defaultcargo_grf == nullptr) {
			/* If the vehicle has any capacity, apply the default refit masks */
			if (e->type != VEH_TRAIN || e->u.rail.capacity != 0) {
				static constexpr byte T = 1 << LT_TEMPERATE;
				static constexpr byte A = 1 << LT_ARCTIC;
				static constexpr byte S = 1 << LT_TROPIC;
				static constexpr byte Y = 1 << LT_TOYLAND;
				static const struct DefaultRefitMasks {
					byte climate;
					CargoType cargo_type;
					CargoTypes cargo_allowed;
					CargoTypes cargo_disallowed;
				} _default_refit_masks[] = {
					{T | A | S | Y, CT_PASSENGERS, CC_PASSENGERS,               0},
					{T | A | S    , CT_MAIL,       CC_MAIL,                     0},
					{T | A | S    , CT_VALUABLES,  CC_ARMOURED,                 CC_LIQUID},
					{            Y, CT_MAIL,       CC_MAIL | CC_ARMOURED,       CC_LIQUID},
					{T | A        , CT_COAL,       CC_BULK,                     0},
					{        S    , CT_COPPER_ORE, CC_BULK,                     0},
					{            Y, CT_SUGAR,      CC_BULK,                     0},
					{T | A | S    , CT_OIL,        CC_LIQUID,                   0},
					{            Y, CT_COLA,       CC_LIQUID,                   0},
					{T            , CT_GOODS,      CC_PIECE_GOODS | CC_EXPRESS, CC_LIQUID | CC_PASSENGERS},
					{    A | S    , CT_GOODS,      CC_PIECE_GOODS | CC_EXPRESS, CC_LIQUID | CC_PASSENGERS | CC_REFRIGERATED},
					{    A | S    , CT_FOOD,       CC_REFRIGERATED,             0},
					{            Y, CT_CANDY,      CC_PIECE_GOODS | CC_EXPRESS, CC_LIQUID | CC_PASSENGERS},
				};

				if (e->type == VEH_AIRCRAFT) {
					/* Aircraft default to "light" cargoes */
					_gted[engine].cargo_allowed = CC_PASSENGERS | CC_MAIL | CC_ARMOURED | CC_EXPRESS;
					_gted[engine].cargo_disallowed = CC_LIQUID;
				} else if (e->type == VEH_SHIP) {
					switch (ei->cargo_type) {
						case CT_PASSENGERS:
							/* Ferries */
							_gted[engine].cargo_allowed = CC_PASSENGERS;
							_gted[engine].cargo_disallowed = 0;
							break;
						case CT_OIL:
							/* Tankers */
							_gted[engine].cargo_allowed = CC_LIQUID;
							_gted[engine].cargo_disallowed = 0;
							break;
						default:
							/* Cargo ships */
							if (_settings_game.game_creation.landscape == LT_TOYLAND) {
								/* No tanker in toyland :( */
								_gted[engine].cargo_allowed = CC_MAIL | CC_ARMOURED | CC_EXPRESS | CC_BULK | CC_PIECE_GOODS | CC_LIQUID;
								_gted[engine].cargo_disallowed = CC_PASSENGERS;
							} else {
								_gted[engine].cargo_allowed = CC_MAIL | CC_ARMOURED | CC_EXPRESS | CC_BULK | CC_PIECE_GOODS;
								_gted[engine].cargo_disallowed = CC_LIQUID | CC_PASSENGERS;
							}
							break;
					}
					e->u.ship.old_refittable = true;
				} else if (e->type == VEH_TRAIN && e->u.rail.railveh_type != RAILVEH_WAGON) {
					/* Train engines default to all cargoes, so you can build single-cargo consists with fast engines.
					 * Trains loading multiple cargoes may start stations accepting unwanted cargoes. */
					_gted[engine].cargo_allowed = CC_PASSENGERS | CC_MAIL | CC_ARMOURED | CC_EXPRESS | CC_BULK | CC_PIECE_GOODS | CC_LIQUID;
					_gted[engine].cargo_disallowed = 0;
				} else {
					/* Train wagons and road vehicles are classified by their default cargo type */
					for (const auto &drm : _default_refit_masks) {
						if (!HasBit(drm.climate, _settings_game.game_creation.landscape)) continue;
						if (drm.cargo_type != ei->cargo_type) continue;

						_gted[engine].cargo_allowed = drm.cargo_allowed;
						_gted[engine].cargo_disallowed = drm.cargo_disallowed;
						break;
					}

					/* All original cargoes have specialised vehicles, so exclude them */
					_gted[engine].ctt_exclude_mask = original_known_cargoes;
				}
			}
			_gted[engine].UpdateRefittability(_gted[engine].cargo_allowed != 0);

			/* Translate cargo_type using the original climate-specific cargo table. */
			ei->cargo_type = GetDefaultCargoID(_settings_game.game_creation.landscape, static_cast<CargoType>(ei->cargo_type));
			if (ei->cargo_type != CT_INVALID) ClrBit(_gted[engine].ctt_exclude_mask, ei->cargo_type);
		}

		/* Compute refittability */
		{
			CargoTypes mask = 0;
			CargoTypes not_mask = 0;
			CargoTypes xor_mask = ei->refit_mask;

			/* If the original masks set by the grf are zero, the vehicle shall only carry the default cargo.
			 * Note: After applying the translations, the vehicle may end up carrying no defined cargo. It becomes unavailable in that case. */
			only_defaultcargo = _gted[engine].refittability != GRFTempEngineData::NONEMPTY;

			if (_gted[engine].cargo_allowed != 0) {
				/* Build up the list of cargo types from the set cargo classes. */
				for (const CargoSpec *cs : CargoSpec::Iterate()) {
					if (_gted[engine].cargo_allowed    & cs->classes) SetBit(mask,     cs->Index());
					if (_gted[engine].cargo_disallowed & cs->classes) SetBit(not_mask, cs->Index());
				}
			}

			ei->refit_mask = ((mask & ~not_mask) ^ xor_mask) & _cargo_mask;

			/* Apply explicit refit includes/excludes. */
			ei->refit_mask |= _gted[engine].ctt_include_mask;
			ei->refit_mask &= ~_gted[engine].ctt_exclude_mask;
		}

		/* Clear invalid cargoslots (from default vehicles or pre-NewCargo GRFs) */
<<<<<<< HEAD
		if (ei->cargo_type != CT_INVALID && !HasBit(_cargo_mask, ei->cargo_type)) ei->cargo_type = CT_INVALID;

		/* Ensure that the vehicle is either not refittable, or that the default cargo is one of the refittable cargoes.
		 * Note: Vehicles refittable to no cargo are handle differently to vehicle refittable to a single cargo. The latter might have subtypes. */
		if (!only_defaultcargo && (e->type != VEH_SHIP || e->u.ship.old_refittable) && ei->cargo_type != CT_INVALID && !HasBit(ei->refit_mask, ei->cargo_type)) {
			ei->cargo_type = CT_INVALID;
=======
		if (IsValidCargoID(ei->cargo_type) && !HasBit(_cargo_mask, ei->cargo_type)) ei->cargo_type = INVALID_CARGO;

		/* Ensure that the vehicle is either not refittable, or that the default cargo is one of the refittable cargoes.
		 * Note: Vehicles refittable to no cargo are handle differently to vehicle refittable to a single cargo. The latter might have subtypes. */
		if (!only_defaultcargo && (e->type != VEH_SHIP || e->u.ship.old_refittable) && IsValidCargoID(ei->cargo_type) && !HasBit(ei->refit_mask, ei->cargo_type)) {
			ei->cargo_type = INVALID_CARGO;
>>>>>>> f7bd70ba
		}

		/* Check if this engine's cargo type is valid. If not, set to the first refittable
		 * cargo type. Finally disable the vehicle, if there is still no cargo. */
		if (ei->cargo_type == CT_INVALID && ei->refit_mask != 0) {
			/* Figure out which CTT to use for the default cargo, if it is 'first refittable'. */
			const GRFFile *file = _gted[engine].defaultcargo_grf;
			if (file == nullptr) file = e->GetGRF();
			if (file != nullptr && file->grf_version >= 8 && !file->cargo_list.empty()) {
				/* Use first refittable cargo from cargo translation table */
				byte best_local_slot = UINT8_MAX;
				for (CargoID cargo_type : SetCargoBitIterator(ei->refit_mask)) {
					byte local_slot = file->cargo_map[cargo_type];
					if (local_slot < best_local_slot) {
						best_local_slot = local_slot;
						ei->cargo_type = cargo_type;
					}
				}
			}

			if (ei->cargo_type == CT_INVALID) {
				/* Use first refittable cargo slot */
				ei->cargo_type = (CargoID)FindFirstBit(ei->refit_mask);
			}
		}
		if (ei->cargo_type == CT_INVALID) ei->climates = 0;

		/* Clear refit_mask for not refittable ships */
		if (e->type == VEH_SHIP && !e->u.ship.old_refittable) {
			ei->refit_mask = 0;
		}
	}
}

/** Set to use the correct action0 properties for each canal feature */
static void FinaliseCanals()
{
	for (uint i = 0; i < CF_END; i++) {
		if (_water_feature[i].grffile != nullptr) {
			_water_feature[i].callback_mask = _water_feature[i].grffile->canal_local_properties[i].callback_mask;
			_water_feature[i].flags = _water_feature[i].grffile->canal_local_properties[i].flags;
		}
	}
}

/** Check for invalid engines */
static void FinaliseEngineArray()
{
	for (Engine *e : Engine::Iterate()) {
		if (e->GetGRF() == nullptr) {
			const EngineIDMapping &eid = _engine_mngr[e->index];
			if (eid.grfid != INVALID_GRFID || eid.internal_id != eid.substitute_id) {
				e->info.string_id = STR_NEWGRF_INVALID_ENGINE;
			}
		}

		/* Do final mapping on variant engine ID. */
		if (e->info.variant_id != INVALID_ENGINE) {
			e->info.variant_id = GetNewEngineID(e->grf_prop.grffile, e->type, e->info.variant_id);
		}

		if (!HasBit(e->info.climates, _settings_game.game_creation.landscape)) continue;

		/* Skip wagons, there livery is defined via the engine */
		if (e->type != VEH_TRAIN || e->u.rail.railveh_type != RAILVEH_WAGON) {
			LiveryScheme ls = GetEngineLiveryScheme(e->index, INVALID_ENGINE, nullptr);
			SetBit(_loaded_newgrf_features.used_liveries, ls);
			/* Note: For ships and roadvehicles we assume that they cannot be refitted between passenger and freight */

			if (e->type == VEH_TRAIN) {
				SetBit(_loaded_newgrf_features.used_liveries, LS_FREIGHT_WAGON);
				switch (ls) {
					case LS_STEAM:
					case LS_DIESEL:
					case LS_ELECTRIC:
					case LS_MONORAIL:
					case LS_MAGLEV:
						SetBit(_loaded_newgrf_features.used_liveries, LS_PASSENGER_WAGON_STEAM + ls - LS_STEAM);
						break;

					case LS_DMU:
					case LS_EMU:
						SetBit(_loaded_newgrf_features.used_liveries, LS_PASSENGER_WAGON_DIESEL + ls - LS_DMU);
						break;

					default: NOT_REACHED();
				}
			}
		}
	}

	/* Check engine variants don't point back on themselves (either directly or via a loop) then set appropriate flags
	 * on variant engine. This is performed separately as all variant engines need to have been resolved. */
	for (Engine *e : Engine::Iterate()) {
		EngineID parent = e->info.variant_id;
		while (parent != INVALID_ENGINE) {
			parent = Engine::Get(parent)->info.variant_id;
			if (parent != e->index) continue;

			/* Engine looped back on itself, so clear the variant. */
			e->info.variant_id = INVALID_ENGINE;

			grfmsg(1, "FinaliseEngineArray: Variant of engine %X in '%s' loops back on itself", _engine_mngr[e->index].internal_id, e->GetGRF()->filename.c_str());
			break;
		}

		if (e->info.variant_id != INVALID_ENGINE) {
			Engine::Get(e->info.variant_id)->display_flags |= EngineDisplayFlags::HasVariants | EngineDisplayFlags::IsFolded;
		}
	}
}

/** Check for invalid cargoes */
static void FinaliseCargoArray()
{
	for (CargoSpec *cs : CargoSpec::Iterate()) {
		if (!cs->IsValid()) {
			cs->name = cs->name_single = cs->units_volume = STR_NEWGRF_INVALID_CARGO;
			cs->quantifier = STR_NEWGRF_INVALID_CARGO_QUANTITY;
			cs->abbrev = STR_NEWGRF_INVALID_CARGO_ABBREV;
		}
	}
}

/**
 * Check if a given housespec is valid and disable it if it's not.
 * The housespecs that follow it are used to check the validity of
 * multitile houses.
 * @param hs The housespec to check.
 * @param next1 The housespec that follows \c hs.
 * @param next2 The housespec that follows \c next1.
 * @param next3 The housespec that follows \c next2.
 * @param filename The filename of the newgrf this house was defined in.
 * @return Whether the given housespec is valid.
 */
static bool IsHouseSpecValid(HouseSpec *hs, const HouseSpec *next1, const HouseSpec *next2, const HouseSpec *next3, const std::string &filename)
{
	if (((hs->building_flags & BUILDING_HAS_2_TILES) != 0 &&
				(next1 == nullptr || !next1->enabled || (next1->building_flags & BUILDING_HAS_1_TILE) != 0)) ||
			((hs->building_flags & BUILDING_HAS_4_TILES) != 0 &&
				(next2 == nullptr || !next2->enabled || (next2->building_flags & BUILDING_HAS_1_TILE) != 0 ||
				next3 == nullptr || !next3->enabled || (next3->building_flags & BUILDING_HAS_1_TILE) != 0))) {
		hs->enabled = false;
		if (!filename.empty()) DEBUG(grf, 1, "FinaliseHouseArray: %s defines house %d as multitile, but no suitable tiles follow. Disabling house.", filename.c_str(), hs->grf_prop.local_id);
		return false;
	}

	/* Some places sum population by only counting north tiles. Other places use all tiles causing desyncs.
	 * As the newgrf specs define population to be zero for non-north tiles, we just disable the offending house.
	 * If you want to allow non-zero populations somewhen, make sure to sum the population of all tiles in all places. */
	if (((hs->building_flags & BUILDING_HAS_2_TILES) != 0 && next1->population != 0) ||
			((hs->building_flags & BUILDING_HAS_4_TILES) != 0 && (next2->population != 0 || next3->population != 0))) {
		hs->enabled = false;
		if (!filename.empty()) DEBUG(grf, 1, "FinaliseHouseArray: %s defines multitile house %d with non-zero population on additional tiles. Disabling house.", filename.c_str(), hs->grf_prop.local_id);
		return false;
	}

	/* Substitute type is also used for override, and having an override with a different size causes crashes.
	 * This check should only be done for NewGRF houses because grf_prop.subst_id is not set for original houses.*/
	if (!filename.empty() && (hs->building_flags & BUILDING_HAS_1_TILE) != (HouseSpec::Get(hs->grf_prop.subst_id)->building_flags & BUILDING_HAS_1_TILE)) {
		hs->enabled = false;
		DEBUG(grf, 1, "FinaliseHouseArray: %s defines house %d with different house size then it's substitute type. Disabling house.", filename.c_str(), hs->grf_prop.local_id);
		return false;
	}

	/* Make sure that additional parts of multitile houses are not available. */
	if ((hs->building_flags & BUILDING_HAS_1_TILE) == 0 && (hs->building_availability & HZ_ZONALL) != 0 && (hs->building_availability & HZ_CLIMALL) != 0) {
		hs->enabled = false;
		if (!filename.empty()) DEBUG(grf, 1, "FinaliseHouseArray: %s defines house %d without a size but marked it as available. Disabling house.", filename.c_str(), hs->grf_prop.local_id);
		return false;
	}

	return true;
}

/**
 * Make sure there is at least one house available in the year 0 for the given
 * climate / housezone combination.
 * @param bitmask The climate and housezone to check for. Exactly one climate
 *   bit and one housezone bit should be set.
 */
static void EnsureEarlyHouse(HouseZones bitmask)
{
	Year min_year = MAX_YEAR;

	for (int i = 0; i < NUM_HOUSES; i++) {
		HouseSpec *hs = HouseSpec::Get(i);
		if (hs == nullptr || !hs->enabled) continue;
		if ((hs->building_availability & bitmask) != bitmask) continue;
		if (hs->min_year < min_year) min_year = hs->min_year;
	}

	if (min_year == 0) return;

	for (int i = 0; i < NUM_HOUSES; i++) {
		HouseSpec *hs = HouseSpec::Get(i);
		if (hs == nullptr || !hs->enabled) continue;
		if ((hs->building_availability & bitmask) != bitmask) continue;
		if (hs->min_year == min_year) hs->min_year = 0;
	}
}

/**
 * Add all new houses to the house array. House properties can be set at any
 * time in the GRF file, so we can only add a house spec to the house array
 * after the file has finished loading. We also need to check the dates, due to
 * the TTDPatch behaviour described below that we need to emulate.
 */
static void FinaliseHouseArray()
{
	/* If there are no houses with start dates before 1930, then all houses
	 * with start dates of 1930 have them reset to 0. This is in order to be
	 * compatible with TTDPatch, where if no houses have start dates before
	 * 1930 and the date is before 1930, the game pretends that this is 1930.
	 * If there have been any houses defined with start dates before 1930 then
	 * the dates are left alone.
	 * On the other hand, why 1930? Just 'fix' the houses with the lowest
	 * minimum introduction date to 0.
	 */
	for (GRFFile * const file : _grf_files) {
		if (file->housespec.empty()) continue;

		size_t num_houses = file->housespec.size();
		for (size_t i = 0; i < num_houses; i++) {
			HouseSpec *hs = file->housespec[i].get();

			if (hs == nullptr) continue;

			const HouseSpec *next1 = (i + 1 < num_houses ? file->housespec[i + 1].get() : nullptr);
			const HouseSpec *next2 = (i + 2 < num_houses ? file->housespec[i + 2].get() : nullptr);
			const HouseSpec *next3 = (i + 3 < num_houses ? file->housespec[i + 3].get() : nullptr);

			if (!IsHouseSpecValid(hs, next1, next2, next3, file->filename)) continue;

			_house_mngr.SetEntitySpec(hs);
		}
	}

	for (size_t i = 0; i < NUM_HOUSES; i++) {
		HouseSpec *hs = HouseSpec::Get(i);
		const HouseSpec *next1 = (i + 1 < NUM_HOUSES ? HouseSpec::Get(i + 1) : nullptr);
		const HouseSpec *next2 = (i + 2 < NUM_HOUSES ? HouseSpec::Get(i + 2) : nullptr);
		const HouseSpec *next3 = (i + 3 < NUM_HOUSES ? HouseSpec::Get(i + 3) : nullptr);

		/* We need to check all houses again to we are sure that multitile houses
		 * did get consecutive IDs and none of the parts are missing. */
		if (!IsHouseSpecValid(hs, next1, next2, next3, std::string{})) {
			/* GetHouseNorthPart checks 3 houses that are directly before
			 * it in the house pool. If any of those houses have multi-tile
			 * flags set it assumes it's part of a multitile house. Since
			 * we can have invalid houses in the pool marked as disabled, we
			 * don't want to have them influencing valid tiles. As such set
			 * building_flags to zero here to make sure any house following
			 * this one in the pool is properly handled as 1x1 house. */
			hs->building_flags = TILE_NO_FLAG;
		}
	}

	HouseZones climate_mask = (HouseZones)(1 << (_settings_game.game_creation.landscape + 12));
	EnsureEarlyHouse(HZ_ZON1 | climate_mask);
	EnsureEarlyHouse(HZ_ZON2 | climate_mask);
	EnsureEarlyHouse(HZ_ZON3 | climate_mask);
	EnsureEarlyHouse(HZ_ZON4 | climate_mask);
	EnsureEarlyHouse(HZ_ZON5 | climate_mask);

	if (_settings_game.game_creation.landscape == LT_ARCTIC) {
		EnsureEarlyHouse(HZ_ZON1 | HZ_SUBARTC_ABOVE);
		EnsureEarlyHouse(HZ_ZON2 | HZ_SUBARTC_ABOVE);
		EnsureEarlyHouse(HZ_ZON3 | HZ_SUBARTC_ABOVE);
		EnsureEarlyHouse(HZ_ZON4 | HZ_SUBARTC_ABOVE);
		EnsureEarlyHouse(HZ_ZON5 | HZ_SUBARTC_ABOVE);
	}
}

/**
 * Add all new industries to the industry array. Industry properties can be set at any
 * time in the GRF file, so we can only add a industry spec to the industry array
 * after the file has finished loading.
 */
static void FinaliseIndustriesArray()
{
	for (GRFFile * const file : _grf_files) {
		for (const auto &indsp : file->industryspec) {
			if (indsp == nullptr || !indsp->enabled) continue;

			StringID strid;
			/* process the conversion of text at the end, so to be sure everything will be fine
			 * and available.  Check if it does not return undefind marker, which is a very good sign of a
			 * substitute industry who has not changed the string been examined, thus using it as such */
			strid = GetGRFStringID(indsp->grf_prop.grffile->grfid, indsp->name);
			if (strid != STR_UNDEFINED) indsp->name = strid;

			strid = GetGRFStringID(indsp->grf_prop.grffile->grfid, indsp->closure_text);
			if (strid != STR_UNDEFINED) indsp->closure_text = strid;

			strid = GetGRFStringID(indsp->grf_prop.grffile->grfid, indsp->production_up_text);
			if (strid != STR_UNDEFINED) indsp->production_up_text = strid;

			strid = GetGRFStringID(indsp->grf_prop.grffile->grfid, indsp->production_down_text);
			if (strid != STR_UNDEFINED) indsp->production_down_text = strid;

			strid = GetGRFStringID(indsp->grf_prop.grffile->grfid, indsp->new_industry_text);
			if (strid != STR_UNDEFINED) indsp->new_industry_text = strid;

			if (indsp->station_name != STR_NULL) {
				/* STR_NULL (0) can be set by grf.  It has a meaning regarding assignation of the
				 * station's name. Don't want to lose the value, therefore, do not process. */
				strid = GetGRFStringID(indsp->grf_prop.grffile->grfid, indsp->station_name);
				if (strid != STR_UNDEFINED) indsp->station_name = strid;
			}

			_industry_mngr.SetEntitySpec(indsp.get());
		}

		for (const auto &indtsp : file->indtspec) {
			if (indtsp != nullptr) {
				_industile_mngr.SetEntitySpec(indtsp.get());
			}
		}
	}

	for (auto &indsp : _industry_specs) {
		if (indsp.enabled && indsp.grf_prop.grffile != nullptr) {
			for (auto &conflicting : indsp.conflicting) {
				conflicting = MapNewGRFIndustryType(conflicting, indsp.grf_prop.grffile->grfid);
			}
		}
		if (!indsp.enabled) {
			indsp.name = STR_NEWGRF_INVALID_INDUSTRYTYPE;
		}
	}
}

/**
 * Add all new objects to the object array. Object properties can be set at any
 * time in the GRF file, so we can only add an object spec to the object array
 * after the file has finished loading.
 */
static void FinaliseObjectsArray()
{
	for (GRFFile * const file : _grf_files) {
		for (auto &objectspec : file->objectspec) {
			if (objectspec != nullptr && objectspec->grf_prop.grffile != nullptr && objectspec->IsEnabled()) {
				_object_mngr.SetEntitySpec(objectspec.get());
			}
		}
	}

	ObjectSpec::BindToClasses();
}

/**
 * Add all new airports to the airport array. Airport properties can be set at any
 * time in the GRF file, so we can only add a airport spec to the airport array
 * after the file has finished loading.
 */
static void FinaliseAirportsArray()
{
	for (GRFFile * const file : _grf_files) {
		for (auto &as : file->airportspec) {
			if (as != nullptr && as->enabled) {
				_airport_mngr.SetEntitySpec(as.get());
			}
		}

		for (auto &ats : file->airtspec) {
			if (ats != nullptr && ats->enabled) {
				_airporttile_mngr.SetEntitySpec(ats.get());
			}
		}
	}
}

/* Here we perform initial decoding of some special sprites (as are they
 * described at http://www.ttdpatch.net/src/newgrf.txt, but this is only a very
 * partial implementation yet).
 * XXX: We consider GRF files trusted. It would be trivial to exploit OTTD by
 * a crafted invalid GRF file. We should tell that to the user somehow, or
 * better make this more robust in the future. */
static void DecodeSpecialSprite(byte *buf, uint num, GrfLoadingStage stage)
{
	/* XXX: There is a difference between staged loading in TTDPatch and
	 * here.  In TTDPatch, for some reason actions 1 and 2 are carried out
	 * during stage 1, whilst action 3 is carried out during stage 2 (to
	 * "resolve" cargo IDs... wtf). This is a little problem, because cargo
	 * IDs are valid only within a given set (action 1) block, and may be
	 * overwritten after action 3 associates them. But overwriting happens
	 * in an earlier stage than associating, so...  We just process actions
	 * 1 and 2 in stage 2 now, let's hope that won't get us into problems.
	 * --pasky
	 * We need a pre-stage to set up GOTO labels of Action 0x10 because the grf
	 * is not in memory and scanning the file every time would be too expensive.
	 * In other stages we skip action 0x10 since it's already dealt with. */
	static const SpecialSpriteHandler handlers[][GLS_END] = {
		/* 0x00 */ { nullptr,       SafeChangeInfo, nullptr,         nullptr,         ReserveChangeInfo, FeatureChangeInfo, },
		/* 0x01 */ { SkipAct1,      SkipAct1,       SkipAct1,        SkipAct1,        SkipAct1,          NewSpriteSet, },
		/* 0x02 */ { nullptr,       nullptr,        nullptr,         nullptr,         nullptr,           NewSpriteGroup, },
		/* 0x03 */ { nullptr,       GRFUnsafe,      nullptr,         nullptr,         nullptr,           FeatureMapSpriteGroup, },
		/* 0x04 */ { nullptr,       nullptr,        nullptr,         nullptr,         nullptr,           FeatureNewName, },
		/* 0x05 */ { SkipAct5,      SkipAct5,       SkipAct5,        SkipAct5,        SkipAct5,          GraphicsNew, },
		/* 0x06 */ { nullptr,       nullptr,        nullptr,         CfgApply,        CfgApply,          CfgApply, },
		/* 0x07 */ { nullptr,       nullptr,        nullptr,         nullptr,         SkipIf,            SkipIf, },
		/* 0x08 */ { ScanInfo,      nullptr,        nullptr,         GRFInfo,         GRFInfo,           GRFInfo, },
		/* 0x09 */ { nullptr,       nullptr,        nullptr,         SkipIf,          SkipIf,            SkipIf, },
		/* 0x0A */ { SkipActA,      SkipActA,       SkipActA,        SkipActA,        SkipActA,          SpriteReplace, },
		/* 0x0B */ { nullptr,       nullptr,        nullptr,         GRFLoadError,    GRFLoadError,      GRFLoadError, },
		/* 0x0C */ { nullptr,       nullptr,        nullptr,         GRFComment,      nullptr,           GRFComment, },
		/* 0x0D */ { nullptr,       SafeParamSet,   nullptr,         ParamSet,        ParamSet,          ParamSet, },
		/* 0x0E */ { nullptr,       SafeGRFInhibit, nullptr,         GRFInhibit,      GRFInhibit,        GRFInhibit, },
		/* 0x0F */ { nullptr,       GRFUnsafe,      nullptr,         FeatureTownName, nullptr,           nullptr, },
		/* 0x10 */ { nullptr,       nullptr,        DefineGotoLabel, nullptr,         nullptr,           nullptr, },
		/* 0x11 */ { SkipAct11,     GRFUnsafe,      SkipAct11,       GRFSound,        SkipAct11,         GRFSound, },
		/* 0x12 */ { SkipAct12,     SkipAct12,      SkipAct12,       SkipAct12,       SkipAct12,         LoadFontGlyph, },
		/* 0x13 */ { nullptr,       nullptr,        nullptr,         nullptr,         nullptr,           TranslateGRFStrings, },
		/* 0x14 */ { StaticGRFInfo, nullptr,        nullptr,         Act14FeatureTest,nullptr,           nullptr, },
	};

	GRFLocation location(_cur.grfconfig->ident.grfid, _cur.nfo_line);

	GRFLineToSpriteOverride::iterator it = _grf_line_to_action6_sprite_override.find(location);
	_action6_override_active = (it != _grf_line_to_action6_sprite_override.end());
	if (it == _grf_line_to_action6_sprite_override.end()) {
		/* No preloaded sprite to work with; read the
		 * pseudo sprite content. */
		_cur.file->ReadBlock(buf, num);
	} else {
		/* Use the preloaded sprite data. */
		buf = it->second.get();
		grfmsg(7, "DecodeSpecialSprite: Using preloaded pseudo sprite data");

		/* Skip the real (original) content of this action. */
		_cur.file->SeekTo(num, SEEK_CUR);
	}

	ByteReader br(buf, buf + num);
	ByteReader *bufp = &br;

	try {
		byte action = bufp->ReadByte();

		if (action == 0xFF) {
			grfmsg(2, "DecodeSpecialSprite: Unexpected data block, skipping");
		} else if (action == 0xFE) {
			grfmsg(2, "DecodeSpecialSprite: Unexpected import block, skipping");
		} else if (action >= lengthof(handlers)) {
			grfmsg(7, "DecodeSpecialSprite: Skipping unknown action 0x%02X", action);
		} else if (handlers[action][stage] == nullptr) {
			grfmsg(7, "DecodeSpecialSprite: Skipping action 0x%02X in stage %d", action, stage);
		} else {
			grfmsg(7, "DecodeSpecialSprite: Handling action 0x%02X in stage %d", action, stage);
			handlers[action][stage](bufp);
		}
	} catch (...) {
		grfmsg(1, "DecodeSpecialSprite: Tried to read past end of pseudo-sprite data");
		DisableGrf(STR_NEWGRF_ERROR_READ_BOUNDS);
	}
}

/**
 * Load a particular NewGRF from a SpriteFile.
 * @param config The configuration of the to be loaded NewGRF.
 * @param stage  The loading stage of the NewGRF.
 * @param file   The file to load the GRF data from.
 */
static void LoadNewGRFFileFromFile(GRFConfig *config, GrfLoadingStage stage, SpriteFile &file)
{
	_cur.file = &file;
	_cur.grfconfig = config;

	DEBUG(grf, 2, "LoadNewGRFFile: Reading NewGRF-file '%s'", config->GetDisplayPath());

	byte grf_container_version = file.GetContainerVersion();
	if (grf_container_version == 0) {
		DEBUG(grf, 7, "LoadNewGRFFile: Custom .grf has invalid format");
		return;
	}

	if (stage == GLS_INIT || stage == GLS_ACTIVATION) {
		/* We need the sprite offsets in the init stage for NewGRF sounds
		 * and in the activation stage for real sprites. */
		ReadGRFSpriteOffsets(file);
	} else {
		/* Skip sprite section offset if present. */
		if (grf_container_version >= 2) file.ReadDword();
	}

	if (grf_container_version >= 2) {
		/* Read compression value. */
		byte compression = file.ReadByte();
		if (compression != 0) {
			DEBUG(grf, 7, "LoadNewGRFFile: Unsupported compression format");
			return;
		}
	}

	/* Skip the first sprite; we don't care about how many sprites this
	 * does contain; newest TTDPatches and George's longvehicles don't
	 * neither, apparently. */
	uint32_t num = grf_container_version >= 2 ? file.ReadDword() : file.ReadWord();
	if (num == 4 && file.ReadByte() == 0xFF) {
		file.ReadDword();
	} else {
		DEBUG(grf, 7, "LoadNewGRFFile: Custom .grf has invalid format");
		return;
	}

	_cur.ClearDataForNextFile();

	ReusableBuffer<byte> buf;

	while ((num = (grf_container_version >= 2 ? file.ReadDword() : file.ReadWord())) != 0) {
		byte type = file.ReadByte();
		_cur.nfo_line++;

		if (type == 0xFF) {
			if (_cur.skip_sprites == 0) {
				DecodeSpecialSprite(buf.Allocate(num), num, stage);

				/* Stop all processing if we are to skip the remaining sprites */
				if (_cur.skip_sprites == -1) break;

				continue;
			} else {
				file.SkipBytes(num);
			}
		} else {
			if (_cur.skip_sprites == 0) {
				grfmsg(0, "LoadNewGRFFile: Unexpected sprite, disabling");
				DisableGrf(STR_NEWGRF_ERROR_UNEXPECTED_SPRITE);
				break;
			}

			if (grf_container_version >= 2 && type == 0xFD) {
				/* Reference to data section. Container version >= 2 only. */
				file.SkipBytes(num);
			} else {
				file.SkipBytes(7);
				SkipSpriteData(file, type, num - 8);
			}
		}

		if (_cur.skip_sprites > 0) _cur.skip_sprites--;
	}
}

/**
 * Load a particular NewGRF.
 * @param config     The configuration of the to be loaded NewGRF.
 * @param stage      The loading stage of the NewGRF.
 * @param subdir     The sub directory to find the NewGRF in.
 * @param temporary  The NewGRF/sprite file is to be loaded temporarily and should be closed immediately,
 *                   contrary to loading the SpriteFile and having it cached by the SpriteCache.
 */
void LoadNewGRFFile(GRFConfig *config, GrfLoadingStage stage, Subdirectory subdir, bool temporary)
{
	const std::string &filename = config->filename;

	/* A .grf file is activated only if it was active when the game was
	 * started.  If a game is loaded, only its active .grfs will be
	 * reactivated, unless "loadallgraphics on" is used.  A .grf file is
	 * considered active if its action 8 has been processed, i.e. its
	 * action 8 hasn't been skipped using an action 7.
	 *
	 * During activation, only actions 0, 1, 2, 3, 4, 5, 7, 8, 9, 0A and 0B are
	 * carried out.  All others are ignored, because they only need to be
	 * processed once at initialization.  */
	if (stage != GLS_FILESCAN && stage != GLS_SAFETYSCAN && stage != GLS_LABELSCAN) {
		_cur.grffile = GetFileByFilename(filename);
		if (_cur.grffile == nullptr) usererror("File '%s' lost in cache.\n", filename.c_str());
		if (stage == GLS_RESERVE && config->status != GCS_INITIALISED) return;
		if (stage == GLS_ACTIVATION && !HasBit(config->flags, GCF_RESERVED)) return;
	}

	bool needs_palette_remap = config->palette & GRFP_USE_MASK;
	if (temporary) {
		SpriteFile temporarySpriteFile(filename, subdir, needs_palette_remap);
		LoadNewGRFFileFromFile(config, stage, temporarySpriteFile);
	} else {
		SpriteFile &file = OpenCachedSpriteFile(filename, subdir, needs_palette_remap);
		LoadNewGRFFileFromFile(config, stage, file);
		if (!HasBit(config->flags, GCF_SYSTEM)) file.flags |= SFF_USERGRF;
		if (config->ident.grfid == BSWAP32(0xFFFFFFFE)) file.flags |= SFF_OPENTTDGRF;
	}
}

/**
 * Relocates the old shore sprites at new positions.
 *
 * 1. If shore sprites are neither loaded by Action5 nor ActionA, the extra sprites from openttd(w/d).grf are used. (SHORE_REPLACE_ONLY_NEW)
 * 2. If a newgrf replaces some shore sprites by ActionA. The (maybe also replaced) grass tiles are used for corner shores. (SHORE_REPLACE_ACTION_A)
 * 3. If a newgrf replaces shore sprites by Action5 any shore replacement by ActionA has no effect. (SHORE_REPLACE_ACTION_5)
 */
static void ActivateOldShore()
{
	/* Use default graphics, if no shore sprites were loaded.
	 * Should not happen, as the base set's extra grf should include some. */
	if (_loaded_newgrf_features.shore == SHORE_REPLACE_NONE) _loaded_newgrf_features.shore = SHORE_REPLACE_ACTION_A;

	if (_loaded_newgrf_features.shore != SHORE_REPLACE_ACTION_5) {
		DupSprite(SPR_ORIGINALSHORE_START +  1, SPR_SHORE_BASE +  1); // SLOPE_W
		DupSprite(SPR_ORIGINALSHORE_START +  2, SPR_SHORE_BASE +  2); // SLOPE_S
		DupSprite(SPR_ORIGINALSHORE_START +  6, SPR_SHORE_BASE +  3); // SLOPE_SW
		DupSprite(SPR_ORIGINALSHORE_START +  0, SPR_SHORE_BASE +  4); // SLOPE_E
		DupSprite(SPR_ORIGINALSHORE_START +  4, SPR_SHORE_BASE +  6); // SLOPE_SE
		DupSprite(SPR_ORIGINALSHORE_START +  3, SPR_SHORE_BASE +  8); // SLOPE_N
		DupSprite(SPR_ORIGINALSHORE_START +  7, SPR_SHORE_BASE +  9); // SLOPE_NW
		DupSprite(SPR_ORIGINALSHORE_START +  5, SPR_SHORE_BASE + 12); // SLOPE_NE
	}

	if (_loaded_newgrf_features.shore == SHORE_REPLACE_ACTION_A) {
		DupSprite(SPR_FLAT_GRASS_TILE + 16, SPR_SHORE_BASE +  0); // SLOPE_STEEP_S
		DupSprite(SPR_FLAT_GRASS_TILE + 17, SPR_SHORE_BASE +  5); // SLOPE_STEEP_W
		DupSprite(SPR_FLAT_GRASS_TILE +  7, SPR_SHORE_BASE +  7); // SLOPE_WSE
		DupSprite(SPR_FLAT_GRASS_TILE + 15, SPR_SHORE_BASE + 10); // SLOPE_STEEP_N
		DupSprite(SPR_FLAT_GRASS_TILE + 11, SPR_SHORE_BASE + 11); // SLOPE_NWS
		DupSprite(SPR_FLAT_GRASS_TILE + 13, SPR_SHORE_BASE + 13); // SLOPE_ENW
		DupSprite(SPR_FLAT_GRASS_TILE + 14, SPR_SHORE_BASE + 14); // SLOPE_SEN
		DupSprite(SPR_FLAT_GRASS_TILE + 18, SPR_SHORE_BASE + 15); // SLOPE_STEEP_E

		/* XXX - SLOPE_EW, SLOPE_NS are currently not used.
		 *       If they would be used somewhen, then these grass tiles will most like not look as needed */
		DupSprite(SPR_FLAT_GRASS_TILE +  5, SPR_SHORE_BASE + 16); // SLOPE_EW
		DupSprite(SPR_FLAT_GRASS_TILE + 10, SPR_SHORE_BASE + 17); // SLOPE_NS
	}
}

/**
 * Replocate the old tram depot sprites to the new position, if no new ones were loaded.
 */
static void ActivateOldTramDepot()
{
	if (_loaded_newgrf_features.tram == TRAMWAY_REPLACE_DEPOT_WITH_TRACK) {
		DupSprite(SPR_ROAD_DEPOT               + 0, SPR_TRAMWAY_DEPOT_NO_TRACK + 0); // use road depot graphics for "no tracks"
		DupSprite(SPR_TRAMWAY_DEPOT_WITH_TRACK + 1, SPR_TRAMWAY_DEPOT_NO_TRACK + 1);
		DupSprite(SPR_ROAD_DEPOT               + 2, SPR_TRAMWAY_DEPOT_NO_TRACK + 2); // use road depot graphics for "no tracks"
		DupSprite(SPR_TRAMWAY_DEPOT_WITH_TRACK + 3, SPR_TRAMWAY_DEPOT_NO_TRACK + 3);
		DupSprite(SPR_TRAMWAY_DEPOT_WITH_TRACK + 4, SPR_TRAMWAY_DEPOT_NO_TRACK + 4);
		DupSprite(SPR_TRAMWAY_DEPOT_WITH_TRACK + 5, SPR_TRAMWAY_DEPOT_NO_TRACK + 5);
	}
}

/**
 * Decide whether price base multipliers of grfs shall apply globally or only to the grf specifying them
 */
static void FinalisePriceBaseMultipliers()
{
	extern const PriceBaseSpec _price_base_specs[];
	/** Features, to which '_grf_id_overrides' applies. Currently vehicle features only. */
	static const uint32_t override_features = (1 << GSF_TRAINS) | (1 << GSF_ROADVEHICLES) | (1 << GSF_SHIPS) | (1 << GSF_AIRCRAFT);

	/* Evaluate grf overrides */
	int num_grfs = (uint)_grf_files.size();
	int *grf_overrides = AllocaM(int, num_grfs);
	for (int i = 0; i < num_grfs; i++) {
		grf_overrides[i] = -1;

		GRFFile *source = _grf_files[i];
		uint32_t override = _grf_id_overrides[source->grfid];
		if (override == 0) continue;

		GRFFile *dest = GetFileByGRFID(override);
		if (dest == nullptr) continue;

		grf_overrides[i] = find_index(_grf_files, dest);
		assert(grf_overrides[i] >= 0);
	}

	/* Override features and price base multipliers of earlier loaded grfs */
	for (int i = 0; i < num_grfs; i++) {
		if (grf_overrides[i] < 0 || grf_overrides[i] >= i) continue;
		GRFFile *source = _grf_files[i];
		GRFFile *dest = _grf_files[grf_overrides[i]];

		uint32_t features = (source->grf_features | dest->grf_features) & override_features;
		source->grf_features |= features;
		dest->grf_features |= features;

		for (Price p = PR_BEGIN; p < PR_END; p++) {
			/* No price defined -> nothing to do */
			if (!HasBit(features, _price_base_specs[p].grf_feature) || source->price_base_multipliers[p] == INVALID_PRICE_MODIFIER) continue;
			DEBUG(grf, 3, "'%s' overrides price base multiplier %d of '%s'", source->filename.c_str(), p, dest->filename.c_str());
			dest->price_base_multipliers[p] = source->price_base_multipliers[p];
		}
	}

	/* Propagate features and price base multipliers of afterwards loaded grfs, if none is present yet */
	for (int i = num_grfs - 1; i >= 0; i--) {
		if (grf_overrides[i] < 0 || grf_overrides[i] <= i) continue;
		GRFFile *source = _grf_files[i];
		GRFFile *dest = _grf_files[grf_overrides[i]];

		uint32_t features = (source->grf_features | dest->grf_features) & override_features;
		source->grf_features |= features;
		dest->grf_features |= features;

		for (Price p = PR_BEGIN; p < PR_END; p++) {
			/* Already a price defined -> nothing to do */
			if (!HasBit(features, _price_base_specs[p].grf_feature) || dest->price_base_multipliers[p] != INVALID_PRICE_MODIFIER) continue;
			DEBUG(grf, 3, "Price base multiplier %d from '%s' propagated to '%s'", p, source->filename.c_str(), dest->filename.c_str());
			dest->price_base_multipliers[p] = source->price_base_multipliers[p];
		}
	}

	/* The 'master grf' now have the correct multipliers. Assign them to the 'addon grfs' to make everything consistent. */
	for (int i = 0; i < num_grfs; i++) {
		if (grf_overrides[i] < 0) continue;
		GRFFile *source = _grf_files[i];
		GRFFile *dest = _grf_files[grf_overrides[i]];

		uint32_t features = (source->grf_features | dest->grf_features) & override_features;
		source->grf_features |= features;
		dest->grf_features |= features;

		for (Price p = PR_BEGIN; p < PR_END; p++) {
			if (!HasBit(features, _price_base_specs[p].grf_feature)) continue;
			if (source->price_base_multipliers[p] != dest->price_base_multipliers[p]) {
				DEBUG(grf, 3, "Price base multiplier %d from '%s' propagated to '%s'", p, dest->filename.c_str(), source->filename.c_str());
			}
			source->price_base_multipliers[p] = dest->price_base_multipliers[p];
		}
	}

	/* Apply fallback prices for grf version < 8 */
	for (GRFFile * const file : _grf_files) {
		if (file->grf_version >= 8) continue;
		PriceMultipliers &price_base_multipliers = file->price_base_multipliers;
		for (Price p = PR_BEGIN; p < PR_END; p++) {
			Price fallback_price = _price_base_specs[p].fallback_price;
			if (fallback_price != INVALID_PRICE && price_base_multipliers[p] == INVALID_PRICE_MODIFIER) {
				/* No price multiplier has been set.
				 * So copy the multiplier from the fallback price, maybe a multiplier was set there. */
				price_base_multipliers[p] = price_base_multipliers[fallback_price];
			}
		}
	}

	/* Decide local/global scope of price base multipliers */
	for (GRFFile * const file : _grf_files) {
		PriceMultipliers &price_base_multipliers = file->price_base_multipliers;
		for (Price p = PR_BEGIN; p < PR_END; p++) {
			if (price_base_multipliers[p] == INVALID_PRICE_MODIFIER) {
				/* No multiplier was set; set it to a neutral value */
				price_base_multipliers[p] = 0;
			} else {
				if (!HasBit(file->grf_features, _price_base_specs[p].grf_feature)) {
					/* The grf does not define any objects of the feature,
					 * so it must be a difficulty setting. Apply it globally */
					DEBUG(grf, 3, "'%s' sets global price base multiplier %d to %d", file->filename.c_str(), p, price_base_multipliers[p]);
					SetPriceBaseMultiplier(p, price_base_multipliers[p]);
					price_base_multipliers[p] = 0;
				} else {
					DEBUG(grf, 3, "'%s' sets local price base multiplier %d to %d", file->filename.c_str(), p, price_base_multipliers[p]);
				}
			}
		}
	}
}

extern void InitGRFTownGeneratorNames();

/** Finish loading NewGRFs and execute needed post-processing */
static void AfterLoadGRFs()
{
	for (StringIDMapping &it : _string_to_grf_mapping) {
		*it.target = MapGRFStringID(it.grfid, it.source);
	}
	_string_to_grf_mapping.clear();

	/* Clear the action 6 override sprites. */
	_grf_line_to_action6_sprite_override.clear();

	/* Polish cargoes */
	FinaliseCargoArray();

	/* Pre-calculate all refit masks after loading GRF files. */
	CalculateRefitMasks();

	/* Polish engines */
	FinaliseEngineArray();

	/* Set the actually used Canal properties */
	FinaliseCanals();

	/* Add all new houses to the house array. */
	FinaliseHouseArray();

	/* Add all new industries to the industry array. */
	FinaliseIndustriesArray();

	/* Add all new objects to the object array. */
	FinaliseObjectsArray();

	InitializeSortedCargoSpecs();

	/* Sort the list of industry types. */
	SortIndustryTypes();

	/* Create dynamic list of industry legends for smallmap_gui.cpp */
	BuildIndustriesLegend();

	/* Build the routemap legend, based on the available cargos */
	BuildLinkStatsLegend();

	/* Add all new airports to the airports array. */
	FinaliseAirportsArray();
	BindAirportSpecs();

	/* Update the townname generators list */
	InitGRFTownGeneratorNames();

	/* Run all queued vehicle list order changes */
	CommitVehicleListOrderChanges();

	/* Load old shore sprites in new position, if they were replaced by ActionA */
	ActivateOldShore();

	/* Load old tram depot sprites in new position, if no new ones are present */
	ActivateOldTramDepot();

	/* Set up custom rail types */
	InitRailTypes();
	InitRoadTypes();
	InitRoadTypesCaches();

	for (Engine *e : Engine::IterateType(VEH_ROAD)) {
		if (_gted[e->index].rv_max_speed != 0) {
			/* Set RV maximum speed from the mph/0.8 unit value */
			e->u.road.max_speed = _gted[e->index].rv_max_speed * 4;
		}

		RoadTramType rtt = HasBit(e->info.misc_flags, EF_ROAD_TRAM) ? RTT_TRAM : RTT_ROAD;

		const GRFFile *file = e->GetGRF();
		if (file == nullptr || _gted[e->index].roadtramtype == 0) {
			e->u.road.roadtype = (rtt == RTT_TRAM) ? ROADTYPE_TRAM : ROADTYPE_ROAD;
			continue;
		}

		/* Remove +1 offset. */
		_gted[e->index].roadtramtype--;

		const std::vector<RoadTypeLabel> *list = (rtt == RTT_TRAM) ? &file->tramtype_list : &file->roadtype_list;
		if (_gted[e->index].roadtramtype < list->size())
		{
			RoadTypeLabel rtl = (*list)[_gted[e->index].roadtramtype];
			RoadType rt = GetRoadTypeByLabel(rtl);
			if (rt != INVALID_ROADTYPE && GetRoadTramType(rt) == rtt) {
				e->u.road.roadtype = rt;
				continue;
			}
		}

		/* Road type is not available, so disable this engine */
		e->info.climates = 0;
	}

	for (Engine *e : Engine::IterateType(VEH_TRAIN)) {
		RailType railtype = GetRailTypeByLabel(_gted[e->index].railtypelabel);
		if (railtype == INVALID_RAILTYPE) {
			/* Rail type is not available, so disable this engine */
			e->info.climates = 0;
		} else {
			e->u.rail.railtype = railtype;
			e->u.rail.intended_railtype = railtype;
		}
	}

	SetYearEngineAgingStops();

	FinalisePriceBaseMultipliers();

	/* Deallocate temporary loading data */
	_gted.clear();
	_grm_sprites.clear();
}

/**
 * Load all the NewGRFs.
 * @param load_index The offset for the first sprite to add.
 * @param num_baseset Number of NewGRFs at the front of the list to look up in the baseset dir instead of the newgrf dir.
 */
void LoadNewGRF(uint load_index, uint num_baseset)
{
	/* In case of networking we need to "sync" the start values
	 * so all NewGRFs are loaded equally. For this we use the
	 * start date of the game and we set the counters, etc. to
	 * 0 so they're the same too. */
	YearMonthDay date_ymd = _cur_date_ymd;
	Date date            = _date;
	DateFract date_fract = _date_fract;
	uint64_t tick_counter  = _tick_counter;
	uint8_t tick_skip_counter = _tick_skip_counter;
	uint64_t scaled_tick_counter = _scaled_tick_counter;
	DateTicksScaled scaled_date_ticks_offset = _scaled_date_ticks_offset;
	byte display_opt     = _display_opt;

	if (_networking) {
		_cur_date_ymd = { _settings_game.game_creation.starting_year, 0, 1};
		_date         = ConvertYMDToDate(_cur_date_ymd);
		_date_fract   = 0;
		_tick_counter = 0;
		_tick_skip_counter = 0;
		_scaled_tick_counter = 0;
		_scaled_date_ticks_offset = 0;
		_display_opt  = 0;
		UpdateCachedSnowLine();
		SetScaledTickVariables();
	}

	InitializeGRFSpecial();

	ResetNewGRFData();

	/*
	 * Reset the status of all files, so we can 'retry' to load them.
	 * This is needed when one for example rearranges the NewGRFs in-game
	 * and a previously disabled NewGRF becomes usable. If it would not
	 * be reset, the NewGRF would remain disabled even though it should
	 * have been enabled.
	 */
	for (GRFConfig *c = _grfconfig; c != nullptr; c = c->next) {
		if (c->status != GCS_NOT_FOUND) c->status = GCS_UNKNOWN;
		if (_settings_client.gui.newgrf_disable_big_gui && (c->ident.grfid == BSWAP32(0x52577801) || c->ident.grfid == BSWAP32(0x55464970))) {
			c->status = GCS_DISABLED;
		}
	}

	_cur.spriteid = load_index;

	/* Load newgrf sprites
	 * in each loading stage, (try to) open each file specified in the config
	 * and load information from it. */
	for (GrfLoadingStage stage = GLS_LABELSCAN; stage <= GLS_ACTIVATION; stage++) {
		/* Set activated grfs back to will-be-activated between reservation- and activation-stage.
		 * This ensures that action7/9 conditions 0x06 - 0x0A work correctly. */
		for (GRFConfig *c = _grfconfig; c != nullptr; c = c->next) {
			if (c->status == GCS_ACTIVATED) c->status = GCS_INITIALISED;
		}

		if (stage == GLS_RESERVE) {
			static const uint32_t overrides[][2] = {
				{ 0x44442202, 0x44440111 }, // UKRS addons modifies UKRS
				{ 0x6D620402, 0x6D620401 }, // DBSetXL ECS extension modifies DBSetXL
				{ 0x4D656f20, 0x4D656F17 }, // LV4cut modifies LV4
			};
			for (size_t i = 0; i < lengthof(overrides); i++) {
				SetNewGRFOverride(BSWAP32(overrides[i][0]), BSWAP32(overrides[i][1]));
			}
		}

		uint num_grfs = 0;
		uint num_non_static = 0;

		_cur.stage = stage;
		for (GRFConfig *c = _grfconfig; c != nullptr; c = c->next) {
			if (c->status == GCS_DISABLED || c->status == GCS_NOT_FOUND) continue;
			if (stage > GLS_INIT && HasBit(c->flags, GCF_INIT_ONLY)) continue;

			Subdirectory subdir = num_grfs < num_baseset ? BASESET_DIR : NEWGRF_DIR;
			if (!FioCheckFileExists(c->filename, subdir)) {
				DEBUG(grf, 0, "NewGRF file is missing '%s'; disabling", c->filename.c_str());
				c->status = GCS_NOT_FOUND;
				continue;
			}

			if (stage == GLS_LABELSCAN) InitNewGRFFile(c);

			if (!HasBit(c->flags, GCF_STATIC) && !HasBit(c->flags, GCF_SYSTEM)) {
				if (num_non_static == MAX_NON_STATIC_GRF_COUNT) {
					DEBUG(grf, 0, "'%s' is not loaded as the maximum number of non-static GRFs has been reached", c->filename.c_str());
					c->status = GCS_DISABLED;
					c->error  = {STR_NEWGRF_ERROR_MSG_FATAL, STR_NEWGRF_ERROR_TOO_MANY_NEWGRFS_LOADED};
					continue;
				}
				num_non_static++;
			}

			num_grfs++;

			LoadNewGRFFile(c, stage, subdir, false);
			if (stage == GLS_RESERVE) {
				SetBit(c->flags, GCF_RESERVED);
			} else if (stage == GLS_ACTIVATION) {
				ClrBit(c->flags, GCF_RESERVED);
				assert_msg(GetFileByGRFID(c->ident.grfid) == _cur.grffile, "%08X", BSWAP32(c->ident.grfid));
				ClearTemporaryNewGRFData(_cur.grffile);
				BuildCargoTranslationMap();
				HandleVarAction2OptimisationPasses();
				DEBUG(sprite, 2, "LoadNewGRF: Currently %i sprites are loaded", _cur.spriteid);
			} else if (stage == GLS_INIT && HasBit(c->flags, GCF_INIT_ONLY)) {
				/* We're not going to activate this, so free whatever data we allocated */
				ClearTemporaryNewGRFData(_cur.grffile);
			}
		}
	}

	/* Pseudo sprite processing is finished; free temporary stuff */
	_cur.ClearDataForNextFile();
	_callback_result_cache.clear();

	/* Call any functions that should be run after GRFs have been loaded. */
	AfterLoadGRFs();

	/* Now revert back to the original situation */
	_cur_date_ymd = date_ymd;
	_date         = date;
	_date_fract   = date_fract;
	_tick_counter = tick_counter;
	_tick_skip_counter = tick_skip_counter;
	_scaled_tick_counter = scaled_tick_counter;
	_scaled_date_ticks_offset = scaled_date_ticks_offset;
	_display_opt  = display_opt;
	UpdateCachedSnowLine();
	SetScaledTickVariables();
}

/**
 * Returns amount of user selected NewGRFs files.
 */
uint CountSelectedGRFs(GRFConfig *grfconf)
{
	uint i = 0;

	/* Find last entry in the list */
	for (const GRFConfig *list = grfconf; list != nullptr; list = list->next) {
		if (!HasBit(list->flags, GCF_STATIC) && !HasBit(list->flags, GCF_SYSTEM)) i++;
	}
	return i;
}

const char *GetExtendedVariableNameById(int id)
{
	extern const GRFVariableMapDefinition _grf_action2_remappable_variables[];
	for (const GRFVariableMapDefinition *info = _grf_action2_remappable_variables; info->name != nullptr; info++) {
		if (id == info->id) {
			return info->name;
		}
	}

	extern const GRFNameOnlyVariableMapDefinition _grf_action2_internal_variable_names[];
	for (const GRFNameOnlyVariableMapDefinition *info = _grf_action2_internal_variable_names; info->name != nullptr; info++) {
		if (id == info->id) {
			return info->name;
		}
	}

	return nullptr;
}<|MERGE_RESOLUTION|>--- conflicted
+++ resolved
@@ -868,7 +868,7 @@
 	CargoTypes result = 0;
 	for (uint8_t bit : SetBitIterator(refit_mask)) {
 		CargoID cargo = GetCargoTranslation(bit, _cur.grffile, true);
-		if (cargo != CT_INVALID) SetBit(result, cargo);
+		if (cargo != INVALID_CARGO) SetBit(result, cargo);
 	}
 	return result;
 }
@@ -1102,13 +1102,8 @@
 					/* Use untranslated cargo. */
 					ei->cargo_type = ctype;
 				} else {
-<<<<<<< HEAD
-					ei->cargo_type = CT_INVALID;
+					ei->cargo_type = INVALID_CARGO;
 					grfmsg(2, "RailVehicleChangeInfo: Invalid cargo type %d, using first refittable", ctype);
-=======
-					ei->cargo_type = INVALID_CARGO;
-					GrfMsg(2, "RailVehicleChangeInfo: Invalid cargo type {}, using first refittable", ctype);
->>>>>>> f7bd70ba
 				}
 				break;
 			}
@@ -1264,7 +1259,7 @@
 				ctt = 0;
 				while (count--) {
 					CargoID ctype = GetCargoTranslation(buf->ReadByte(), _cur.grffile);
-					if (ctype == CT_INVALID) continue;
+					if (ctype == INVALID_CARGO) continue;
 					SetBit(ctt, ctype);
 				}
 				break;
@@ -1369,13 +1364,8 @@
 					/* Use untranslated cargo. */
 					ei->cargo_type = ctype;
 				} else {
-<<<<<<< HEAD
-					ei->cargo_type = CT_INVALID;
+					ei->cargo_type = INVALID_CARGO;
 					grfmsg(2, "RailVehicleChangeInfo: Invalid cargo type %d, using first refittable", ctype);
-=======
-					ei->cargo_type = INVALID_CARGO;
-					GrfMsg(2, "RailVehicleChangeInfo: Invalid cargo type {}, using first refittable", ctype);
->>>>>>> f7bd70ba
 				}
 				break;
 			}
@@ -1479,7 +1469,7 @@
 				ctt = 0;
 				while (count--) {
 					CargoID ctype = GetCargoTranslation(buf->ReadByte(), _cur.grffile);
-					if (ctype == CT_INVALID) continue;
+					if (ctype == INVALID_CARGO) continue;
 					SetBit(ctt, ctype);
 				}
 				break;
@@ -1570,13 +1560,8 @@
 					/* Use untranslated cargo. */
 					ei->cargo_type = ctype;
 				} else {
-<<<<<<< HEAD
-					ei->cargo_type = CT_INVALID;
+					ei->cargo_type = INVALID_CARGO;
 					grfmsg(2, "ShipVehicleChangeInfo: Invalid cargo type %d, using first refittable", ctype);
-=======
-					ei->cargo_type = INVALID_CARGO;
-					GrfMsg(2, "ShipVehicleChangeInfo: Invalid cargo type {}, using first refittable", ctype);
->>>>>>> f7bd70ba
 				}
 				break;
 			}
@@ -1668,7 +1653,7 @@
 				ctt = 0;
 				while (count--) {
 					CargoID ctype = GetCargoTranslation(buf->ReadByte(), _cur.grffile);
-					if (ctype == CT_INVALID) continue;
+					if (ctype == INVALID_CARGO) continue;
 					SetBit(ctt, ctype);
 				}
 				break;
@@ -1830,7 +1815,7 @@
 				ctt = 0;
 				while (count--) {
 					CargoID ctype = GetCargoTranslation(buf->ReadByte(), _cur.grffile);
-					if (ctype == CT_INVALID) continue;
+					if (ctype == INVALID_CARGO) continue;
 					SetBit(ctt, ctype);
 				}
 				break;
@@ -2552,7 +2537,7 @@
 					uint8_t cargo_part = GB(cargotypes, 8 * j, 8);
 					CargoID cargo = GetCargoTranslation(cargo_part, _cur.grffile);
 
-					if (cargo == CT_INVALID) {
+					if (cargo == INVALID_CARGO) {
 						/* Disable acceptance of invalid cargo type */
 						housespec->cargo_acceptance[j] = 0;
 					} else {
@@ -2570,7 +2555,7 @@
 				byte count = buf->ReadByte();
 				for (byte j = 0; j < count; j++) {
 					CargoID cargo = GetCargoTranslation(buf->ReadByte(), _cur.grffile);
-					if (cargo != CT_INVALID) SetBit(housespec->watched_cargoes, cargo);
+					if (cargo != INVALID_CARGO) SetBit(housespec->watched_cargoes, cargo);
 				}
 				break;
 			}
@@ -6261,7 +6246,7 @@
 						for (uint i = 0; i < group->num_input; i++) {
 							byte rawcargo = buf->ReadByte();
 							CargoID cargo = GetCargoTranslation(rawcargo, _cur.grffile);
-							if (cargo == CT_INVALID) {
+							if (cargo == INVALID_CARGO) {
 								/* The mapped cargo is invalid. This is permitted at this point,
 								 * as long as the result is not used. Mark it invalid so this
 								 * can be tested later. */
@@ -6283,7 +6268,7 @@
 						for (uint i = 0; i < group->num_output; i++) {
 							byte rawcargo = buf->ReadByte();
 							CargoID cargo = GetCargoTranslation(rawcargo, _cur.grffile);
-							if (cargo == CT_INVALID) {
+							if (cargo == INVALID_CARGO) {
 								/* Mark this result as invalid to use */
 								group->version = 0xFF;
 							} else if (std::find(group->cargo_output, group->cargo_output + i, cargo) != group->cargo_output + i) {
@@ -6324,13 +6309,8 @@
 	if (_cur.grffile->cargo_list.empty()) {
 		/* No cargo table, so use bitnum values */
 		if (ctype >= 32) {
-<<<<<<< HEAD
 			grfmsg(1, "TranslateCargo: Cargo bitnum %d out of range (max 31), skipping.", ctype);
-			return CT_INVALID;
-=======
-			GrfMsg(1, "TranslateCargo: Cargo bitnum {} out of range (max 31), skipping.", ctype);
 			return INVALID_CARGO;
->>>>>>> f7bd70ba
 		}
 
 		for (const CargoSpec *cs : CargoSpec::Iterate()) {
@@ -6340,56 +6320,31 @@
 			}
 		}
 
-<<<<<<< HEAD
 		grfmsg(5, "TranslateCargo: Cargo bitnum %d not available in this climate, skipping.", ctype);
-		return CT_INVALID;
-=======
-		GrfMsg(5, "TranslateCargo: Cargo bitnum {} not available in this climate, skipping.", ctype);
 		return INVALID_CARGO;
->>>>>>> f7bd70ba
 	}
 
 	/* Check if the cargo type is out of bounds of the cargo translation table */
 	if (ctype >= _cur.grffile->cargo_list.size()) {
-<<<<<<< HEAD
 		grfmsg(1, "TranslateCargo: Cargo type %d out of range (max %d), skipping.", ctype, (unsigned int)_cur.grffile->cargo_list.size() - 1);
-		return CT_INVALID;
-=======
-		GrfMsg(1, "TranslateCargo: Cargo type {} out of range (max {}), skipping.", ctype, (unsigned int)_cur.grffile->cargo_list.size() - 1);
 		return INVALID_CARGO;
->>>>>>> f7bd70ba
 	}
 
 	/* Look up the cargo label from the translation table */
 	CargoLabel cl = _cur.grffile->cargo_list[ctype];
 	if (cl == 0) {
-<<<<<<< HEAD
 		grfmsg(5, "TranslateCargo: Cargo type %d not available in this climate, skipping.", ctype);
-		return CT_INVALID;
-	}
-
-	ctype = GetCargoIDByLabel(cl);
-	if (ctype == CT_INVALID) {
+		return INVALID_CARGO;
+	}
+
+	CargoID cid = GetCargoIDByLabel(cl);
+	if (cid == INVALID_CARGO) {
 		grfmsg(5, "TranslateCargo: Cargo '%c%c%c%c' unsupported, skipping.", GB(cl, 24, 8), GB(cl, 16, 8), GB(cl, 8, 8), GB(cl, 0, 8));
-		return CT_INVALID;
-	}
-
-	grfmsg(6, "TranslateCargo: Cargo '%c%c%c%c' mapped to cargo type %d.", GB(cl, 24, 8), GB(cl, 16, 8), GB(cl, 8, 8), GB(cl, 0, 8), ctype);
-	return ctype;
-=======
-		GrfMsg(5, "TranslateCargo: Cargo type {} not available in this climate, skipping.", ctype);
 		return INVALID_CARGO;
 	}
 
-	CargoID cid = GetCargoIDByLabel(cl);
-	if (!IsValidCargoID(cid)) {
-		GrfMsg(5, "TranslateCargo: Cargo '{:c}{:c}{:c}{:c}' unsupported, skipping.", GB(cl, 24, 8), GB(cl, 16, 8), GB(cl, 8, 8), GB(cl, 0, 8));
-		return INVALID_CARGO;
-	}
-
-	GrfMsg(6, "TranslateCargo: Cargo '{:c}{:c}{:c}{:c}' mapped to cargo type {}.", GB(cl, 24, 8), GB(cl, 16, 8), GB(cl, 8, 8), GB(cl, 0, 8), cid);
+	grfmsg(6, "TranslateCargo: Cargo '%c%c%c%c' mapped to cargo type %d.", GB(cl, 24, 8), GB(cl, 16, 8), GB(cl, 8, 8), GB(cl, 0, 8), cid);
 	return cid;
->>>>>>> f7bd70ba
 }
 
 
@@ -6452,13 +6407,8 @@
 
 		grfmsg(8, "VehicleMapSpriteGroup: * [%d] Cargo type 0x%X, group id 0x%02X", c, ctype, groupid);
 
-<<<<<<< HEAD
-		ctype = TranslateCargo(feature, ctype);
-		if (ctype == CT_INVALID) continue;
-=======
 		CargoID cid = TranslateCargo(feature, ctype);
-		if (!IsValidCargoID(cid)) continue;
->>>>>>> f7bd70ba
+		if (cid == INVALID_CARGO) continue;
 
 		for (uint i = 0; i < idcount; i++) {
 			EngineID engine = engines[i];
@@ -6466,15 +6416,9 @@
 			grfmsg(7, "VehicleMapSpriteGroup: [%d] Engine %d...", i, engine);
 
 			if (wagover) {
-<<<<<<< HEAD
-				SetWagonOverrideSprites(engine, ctype, GetGroupByID(groupid), last_engines, last_engines_count);
+				SetWagonOverrideSprites(engine, cid, GetGroupByID(groupid), last_engines, last_engines_count);
 			} else {
-				SetCustomEngineSprites(engine, ctype, GetGroupByID(groupid));
-=======
-				SetWagonOverrideSprites(engine, cid, _cur.spritegroups[groupid], last_engines, last_engines_count);
-			} else {
-				SetCustomEngineSprites(engine, cid, _cur.spritegroups[groupid]);
->>>>>>> f7bd70ba
+				SetCustomEngineSprites(engine, cid, GetGroupByID(groupid));
 			}
 		}
 	}
@@ -6488,15 +6432,9 @@
 		EngineID engine = engines[i];
 
 		if (wagover) {
-<<<<<<< HEAD
-			SetWagonOverrideSprites(engine, CT_DEFAULT, GetGroupByID(groupid), last_engines, last_engines_count);
+			SetWagonOverrideSprites(engine, SpriteGroupCargo::SG_DEFAULT, GetGroupByID(groupid), last_engines, last_engines_count);
 		} else {
-			SetCustomEngineSprites(engine, CT_DEFAULT, GetGroupByID(groupid));
-=======
-			SetWagonOverrideSprites(engine, SpriteGroupCargo::SG_DEFAULT, _cur.spritegroups[groupid], last_engines, last_engines_count);
-		} else {
-			SetCustomEngineSprites(engine, SpriteGroupCargo::SG_DEFAULT, _cur.spritegroups[groupid]);
->>>>>>> f7bd70ba
+			SetCustomEngineSprites(engine, SpriteGroupCargo::SG_DEFAULT, GetGroupByID(groupid));
 			SetEngineGRF(engine, _cur.grffile);
 		}
 	}
@@ -6549,7 +6487,7 @@
 		if (!IsValidGroupID(groupid, "StationMapSpriteGroup")) continue;
 
 		ctype = TranslateCargo(GSF_STATIONS, ctype);
-		if (ctype == CT_INVALID) continue;
+		if (ctype == INVALID_CARGO) continue;
 
 		for (uint i = 0; i < idcount; i++) {
 			StationSpec *statspec = stations[i] >= _cur.grffile->stations.size() ? nullptr : _cur.grffile->stations[stations[i]].get();
@@ -6579,11 +6517,7 @@
 			continue;
 		}
 
-<<<<<<< HEAD
-		statspec->grf_prop.spritegroup[CT_DEFAULT] = GetGroupByID(groupid);
-=======
-		statspec->grf_prop.spritegroup[SpriteGroupCargo::SG_DEFAULT] = _cur.spritegroups[groupid];
->>>>>>> f7bd70ba
+		statspec->grf_prop.spritegroup[SpriteGroupCargo::SG_DEFAULT] = GetGroupByID(groupid);
 		statspec->grf_prop.grffile = _cur.grffile;
 		statspec->grf_prop.local_id = stations[i];
 		StationClass::Assign(statspec);
@@ -6943,7 +6877,7 @@
 		if (!IsValidGroupID(groupid, "RoadStopMapSpriteGroup")) continue;
 
 		ctype = TranslateCargo(GSF_ROADSTOPS, ctype);
-		if (ctype == CT_INVALID) continue;
+		if (ctype == INVALID_CARGO) continue;
 
 		for (uint i = 0; i < idcount; i++) {
 			RoadStopSpec *roadstopspec = (roadstops[i] >= _cur.grffile->roadstops.size()) ? nullptr : _cur.grffile->roadstops[roadstops[i]].get();
@@ -6978,11 +6912,7 @@
 			continue;
 		}
 
-<<<<<<< HEAD
-		roadstopspec->grf_prop.spritegroup[CT_DEFAULT] = GetGroupByID(groupid);
-=======
-		roadstopspec->grf_prop.spritegroup[SpriteGroupCargo::SG_DEFAULT] = _cur.spritegroups[groupid];
->>>>>>> f7bd70ba
+		roadstopspec->grf_prop.spritegroup[SpriteGroupCargo::SG_DEFAULT] = GetGroupByID(groupid);
 		roadstopspec->grf_prop.grffile = _cur.grffile;
 		roadstopspec->grf_prop.local_id = roadstops[i];
 		RoadStopClass::Assign(roadstopspec);
@@ -7802,9 +7732,9 @@
 	if (condtype >= 0x0B) {
 		/* Tests that ignore 'param' */
 		switch (condtype) {
-			case 0x0B: result = GetCargoIDByLabel(BSWAP32(cond_val)) == CT_INVALID;
-				break;
-			case 0x0C: result = GetCargoIDByLabel(BSWAP32(cond_val)) != CT_INVALID;
+			case 0x0B: result = GetCargoIDByLabel(BSWAP32(cond_val)) == INVALID_CARGO;
+				break;
+			case 0x0C: result = GetCargoIDByLabel(BSWAP32(cond_val)) != INVALID_CARGO;
 				break;
 			case 0x0D: result = GetRailTypeByLabel(BSWAP32(cond_val)) == INVALID_RAILTYPE;
 				break;
@@ -10657,7 +10587,7 @@
 	CargoTypes original_known_cargoes = 0;
 	for (int ct = 0; ct != NUM_ORIGINAL_CARGO; ++ct) {
 		CargoID cid = GetDefaultCargoID(_settings_game.game_creation.landscape, static_cast<CargoType>(ct));
-		if (cid != CT_INVALID) SetBit(original_known_cargoes, cid);
+		if (cid != INVALID_CARGO) SetBit(original_known_cargoes, cid);
 	}
 
 	for (Engine *e : Engine::Iterate()) {
@@ -10747,7 +10677,7 @@
 
 			/* Translate cargo_type using the original climate-specific cargo table. */
 			ei->cargo_type = GetDefaultCargoID(_settings_game.game_creation.landscape, static_cast<CargoType>(ei->cargo_type));
-			if (ei->cargo_type != CT_INVALID) ClrBit(_gted[engine].ctt_exclude_mask, ei->cargo_type);
+			if (ei->cargo_type != INVALID_CARGO) ClrBit(_gted[engine].ctt_exclude_mask, ei->cargo_type);
 		}
 
 		/* Compute refittability */
@@ -10776,26 +10706,17 @@
 		}
 
 		/* Clear invalid cargoslots (from default vehicles or pre-NewCargo GRFs) */
-<<<<<<< HEAD
-		if (ei->cargo_type != CT_INVALID && !HasBit(_cargo_mask, ei->cargo_type)) ei->cargo_type = CT_INVALID;
-
-		/* Ensure that the vehicle is either not refittable, or that the default cargo is one of the refittable cargoes.
-		 * Note: Vehicles refittable to no cargo are handle differently to vehicle refittable to a single cargo. The latter might have subtypes. */
-		if (!only_defaultcargo && (e->type != VEH_SHIP || e->u.ship.old_refittable) && ei->cargo_type != CT_INVALID && !HasBit(ei->refit_mask, ei->cargo_type)) {
-			ei->cargo_type = CT_INVALID;
-=======
-		if (IsValidCargoID(ei->cargo_type) && !HasBit(_cargo_mask, ei->cargo_type)) ei->cargo_type = INVALID_CARGO;
+		if (ei->cargo_type != INVALID_CARGO && !HasBit(_cargo_mask, ei->cargo_type)) ei->cargo_type = INVALID_CARGO;
 
 		/* Ensure that the vehicle is either not refittable, or that the default cargo is one of the refittable cargoes.
 		 * Note: Vehicles refittable to no cargo are handle differently to vehicle refittable to a single cargo. The latter might have subtypes. */
 		if (!only_defaultcargo && (e->type != VEH_SHIP || e->u.ship.old_refittable) && IsValidCargoID(ei->cargo_type) && !HasBit(ei->refit_mask, ei->cargo_type)) {
 			ei->cargo_type = INVALID_CARGO;
->>>>>>> f7bd70ba
 		}
 
 		/* Check if this engine's cargo type is valid. If not, set to the first refittable
 		 * cargo type. Finally disable the vehicle, if there is still no cargo. */
-		if (ei->cargo_type == CT_INVALID && ei->refit_mask != 0) {
+		if (ei->cargo_type == INVALID_CARGO && ei->refit_mask != 0) {
 			/* Figure out which CTT to use for the default cargo, if it is 'first refittable'. */
 			const GRFFile *file = _gted[engine].defaultcargo_grf;
 			if (file == nullptr) file = e->GetGRF();
@@ -10811,12 +10732,12 @@
 				}
 			}
 
-			if (ei->cargo_type == CT_INVALID) {
+			if (ei->cargo_type == INVALID_CARGO) {
 				/* Use first refittable cargo slot */
 				ei->cargo_type = (CargoID)FindFirstBit(ei->refit_mask);
 			}
 		}
-		if (ei->cargo_type == CT_INVALID) ei->climates = 0;
+		if (ei->cargo_type == INVALID_CARGO) ei->climates = 0;
 
 		/* Clear refit_mask for not refittable ships */
 		if (e->type == VEH_SHIP && !e->u.ship.old_refittable) {
