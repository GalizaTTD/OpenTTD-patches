/* $Id$ */

/*
 * This file is part of OpenTTD.
 * OpenTTD is free software; you can redistribute it and/or modify it under the terms of the GNU General Public License as published by the Free Software Foundation, version 2.
 * OpenTTD is distributed in the hope that it will be useful, but WITHOUT ANY WARRANTY; without even the implied warranty of MERCHANTABILITY or FITNESS FOR A PARTICULAR PURPOSE.
 * See the GNU General Public License for more details. You should have received a copy of the GNU General Public License along with OpenTTD. If not, see <http://www.gnu.org/licenses/>.
 */

/** @file spritecache.cpp Caching of sprites. */

#include "stdafx.h"
#include "fileio_func.h"
#include "spriteloader/grf.hpp"
#include "gfx_func.h"
#include "error.h"
#include "zoom_func.h"
#include "settings_type.h"
#include "blitter/factory.hpp"
#include "core/alloc_func.hpp"
#include "core/math_func.hpp"
#include "core/mem_func.hpp"
#include "scope_info.h"

#include "table/sprites.h"
#include "table/strings.h"
#include "table/palette_convert.h"

#include "3rdparty/cpp-btree/btree_map.h"

#include <vector>
#include <algorithm>

#include "safeguards.h"

/* Default of 4MB spritecache */
uint _sprite_cache_size = 4;

typedef SimpleTinyEnumT<SpriteType, byte> SpriteTypeByte;

static size_t _spritecache_bytes_used = 0;

PACK_N(class SpriteDataBuffer {
	void *ptr = nullptr;
	uint32 size = 0;

public:
	void *GetPtr() { return this->ptr; }
	uint32 GetSize() { return this->size; }

	void Allocate(uint32 size)
	{
		_spritecache_bytes_used -= this->size;
		free(this->ptr);
		this->ptr = MallocT<byte>(size);
		this->size = size;
		_spritecache_bytes_used += this->size;
	}

	void Clear()
	{
		_spritecache_bytes_used -= this->size;
		free(this->ptr);
		this->ptr = nullptr;
		this->size = 0;
	}

	SpriteDataBuffer() {}

	SpriteDataBuffer(uint32 size) { this->Allocate(size); }

	SpriteDataBuffer(SpriteDataBuffer &&other) noexcept
	{
		*this = std::move(other);
	}

	~SpriteDataBuffer()
	{
		this->Clear();
	}

	SpriteDataBuffer& operator=(SpriteDataBuffer &&other) noexcept
	{
		this->Clear();
		this->ptr = other.ptr;
		this->size = other.size;
		other.ptr = nullptr;
		other.size = 0;
		return *this;
	}
}, 4);

PACK_N(struct SpriteCache {
	size_t file_pos;
	SpriteDataBuffer buffer;
	uint32 id;
	uint32 lru;
	uint16 file_slot;

	/**
	 * Bits 6 - 0:  SpriteType type  In some cases a single sprite is misused by two NewGRFs. Once as real sprite and once as recolour sprite. If the recolour sprite gets into the cache it might be drawn as real sprite which causes enormous trouble.
	 * Bit      7:  bool warned      True iff the user has been warned about incorrect use of this sprite.
	 */
	byte type_field;

	byte container_ver;      ///< Container version of the GRF the sprite is from.

<<<<<<< HEAD
	void *GetPtr() { return this->buffer.GetPtr(); }
=======
static uint _spritecache_items = 0;
static SpriteCache *_spritecache = nullptr;
>>>>>>> 7c8e7c6b

	SpriteType GetType() const { return (SpriteType) GB(this->type_field, 0, 7); }
	void SetType(SpriteType type) { SB(this->type_field, 0, 7, type); }
	bool GetWarned() const { return GB(this->type_field, 7, 1); }
	void SetWarned(bool warned) { SB(this->type_field, 7, 1, warned ? 1 : 0); }
}, 4);
assert_compile(sizeof(SpriteCache) <= 32);

static std::vector<SpriteCache> _spritecache;
static SpriteDataBuffer _last_sprite_allocation;

static inline SpriteCache *GetSpriteCache(uint index)
{
	return &_spritecache[index];
}

static inline bool IsMapgenSpriteID(SpriteID sprite)
{
	return IsInsideMM(sprite, 4845, 4882);
}

static SpriteCache *AllocateSpriteCache(uint index)
{
	if (index >= _spritecache.size()) {
		_spritecache.resize(index + 1);
	}

	return GetSpriteCache(index);
}

static uint32 _sprite_lru_counter;

static void *AllocSprite(size_t mem_req);

/**
 * Skip the given amount of sprite graphics data.
 * @param type the type of sprite (compressed etc)
 * @param num the amount of sprites to skip
 * @return true if the data could be correctly skipped.
 */
bool SkipSpriteData(byte type, uint16 num)
{
	if (type & 2) {
		FioSkipBytes(num);
	} else {
		while (num > 0) {
			int8 i = FioReadByte();
			if (i >= 0) {
				int size = (i == 0) ? 0x80 : i;
				if (size > num) return false;
				num -= size;
				FioSkipBytes(size);
			} else {
				i = -(i >> 3);
				num -= i;
				FioReadByte();
			}
		}
	}
	return true;
}

/* Check if the given Sprite ID exists */
bool SpriteExists(SpriteID id)
{
	if (id >= _spritecache.size()) return false;

	/* Special case for Sprite ID zero -- its position is also 0... */
	if (id == 0) return true;
	return !(GetSpriteCache(id)->file_pos == 0 && GetSpriteCache(id)->file_slot == 0);
}

/**
 * Get the sprite type of a given sprite.
 * @param sprite The sprite to look at.
 * @return the type of sprite.
 */
SpriteType GetSpriteType(SpriteID sprite)
{
	if (!SpriteExists(sprite)) return ST_INVALID;
	return GetSpriteCache(sprite)->GetType();
}

/**
 * Get the (FIOS) file slot of a given sprite.
 * @param sprite The sprite to look at.
 * @return the FIOS file slot
 */
uint GetOriginFileSlot(SpriteID sprite)
{
	if (!SpriteExists(sprite)) return 0;
	return GetSpriteCache(sprite)->file_slot;
}

/**
 * Count the sprites which originate from a specific file slot in a range of SpriteIDs.
 * @param file_slot FIOS file slot.
 * @param begin First sprite in range.
 * @param end First sprite not in range.
 * @return Number of sprites.
 */
uint GetSpriteCountForSlot(uint file_slot, SpriteID begin, SpriteID end)
{
	uint count = 0;
	for (SpriteID i = begin; i != end; i++) {
		if (SpriteExists(i)) {
			SpriteCache *sc = GetSpriteCache(i);
			if (sc->file_slot == file_slot) count++;
		}
	}
	return count;
}

/**
 * Get a reasonable (upper bound) estimate of the maximum
 * SpriteID used in OpenTTD; there will be no sprites with
 * a higher SpriteID.
 * @note It's actually the number of spritecache items.
 * @return maximum SpriteID
 */
uint GetMaxSpriteID()
{
	return _spritecache.size();
}

static bool ResizeSpriteIn(SpriteLoader::Sprite *sprite, ZoomLevel src, ZoomLevel tgt)
{
	uint8 scaled_1 = ScaleByZoom(1, (ZoomLevel)(src - tgt));

	/* Check for possible memory overflow. */
	if (sprite[src].width * scaled_1 > UINT16_MAX || sprite[src].height * scaled_1 > UINT16_MAX) return false;

	sprite[tgt].width  = sprite[src].width  * scaled_1;
	sprite[tgt].height = sprite[src].height * scaled_1;
	sprite[tgt].x_offs = sprite[src].x_offs * scaled_1;
	sprite[tgt].y_offs = sprite[src].y_offs * scaled_1;

	sprite[tgt].AllocateData(tgt, sprite[tgt].width * sprite[tgt].height);

	SpriteLoader::CommonPixel *dst = sprite[tgt].data;
	for (int y = 0; y < sprite[tgt].height; y++) {
		const SpriteLoader::CommonPixel *src_ln = &sprite[src].data[y / scaled_1 * sprite[src].width];
		for (int x = 0; x < sprite[tgt].width; x++) {
			*dst = src_ln[x / scaled_1];
			dst++;
		}
	}

	return true;
}

static void ResizeSpriteOut(SpriteLoader::Sprite *sprite, ZoomLevel zoom)
{
	/* Algorithm based on 32bpp_Optimized::ResizeSprite() */
	sprite[zoom].width  = UnScaleByZoom(sprite[ZOOM_LVL_NORMAL].width,  zoom);
	sprite[zoom].height = UnScaleByZoom(sprite[ZOOM_LVL_NORMAL].height, zoom);
	sprite[zoom].x_offs = UnScaleByZoom(sprite[ZOOM_LVL_NORMAL].x_offs, zoom);
	sprite[zoom].y_offs = UnScaleByZoom(sprite[ZOOM_LVL_NORMAL].y_offs, zoom);

	sprite[zoom].AllocateData(zoom, sprite[zoom].height * sprite[zoom].width);

	SpriteLoader::CommonPixel *dst = sprite[zoom].data;
	const SpriteLoader::CommonPixel *src = sprite[zoom - 1].data;
	const SpriteLoader::CommonPixel *src_end = src + sprite[zoom - 1].height * sprite[zoom - 1].width;

	for (uint y = 0; y < sprite[zoom].height; y++) {
		const SpriteLoader::CommonPixel *src_ln = src + sprite[zoom - 1].width;
		assert(src_ln <= src_end);
		for (uint x = 0; x < sprite[zoom].width; x++) {
			assert(src < src_ln);
			if (src + 1 != src_ln && (src + 1)->a != 0) {
				*dst = *(src + 1);
			} else {
				*dst = *src;
			}
			dst++;
			src += 2;
		}
		src = src_ln + sprite[zoom - 1].width;
	}
}

static bool PadSingleSprite(SpriteLoader::Sprite *sprite, ZoomLevel zoom, uint pad_left, uint pad_top, uint pad_right, uint pad_bottom)
{
	uint width  = sprite->width + pad_left + pad_right;
	uint height = sprite->height + pad_top + pad_bottom;

	if (width > UINT16_MAX || height > UINT16_MAX) return false;

	/* Copy source data and reallocate sprite memory. */
	SpriteLoader::CommonPixel *src_data = MallocT<SpriteLoader::CommonPixel>(sprite->width * sprite->height);
	MemCpyT(src_data, sprite->data, sprite->width * sprite->height);
	sprite->AllocateData(zoom, width * height);

	/* Copy with padding to destination. */
	SpriteLoader::CommonPixel *src = src_data;
	SpriteLoader::CommonPixel *data = sprite->data;
	for (uint y = 0; y < height; y++) {
		if (y < pad_top || pad_bottom + y >= height) {
			/* Top/bottom padding. */
			MemSetT(data, 0, width);
			data += width;
		} else {
			if (pad_left > 0) {
				/* Pad left. */
				MemSetT(data, 0, pad_left);
				data += pad_left;
			}

			/* Copy pixels. */
			MemCpyT(data, src, sprite->width);
			src += sprite->width;
			data += sprite->width;

			if (pad_right > 0) {
				/* Pad right. */
				MemSetT(data, 0, pad_right);
				data += pad_right;
			}
		}
	}
	free(src_data);

	/* Update sprite size. */
	sprite->width   = width;
	sprite->height  = height;
	sprite->x_offs -= pad_left;
	sprite->y_offs -= pad_top;

	return true;
}

static bool PadSprites(SpriteLoader::Sprite *sprite, unsigned int sprite_avail)
{
	/* Get minimum top left corner coordinates. */
	int min_xoffs = INT32_MAX;
	int min_yoffs = INT32_MAX;
	for (ZoomLevel zoom = ZOOM_LVL_BEGIN; zoom != ZOOM_LVL_END; zoom++) {
		if (HasBit(sprite_avail, zoom)) {
			min_xoffs = min(min_xoffs, ScaleByZoom(sprite[zoom].x_offs, zoom));
			min_yoffs = min(min_yoffs, ScaleByZoom(sprite[zoom].y_offs, zoom));
		}
	}

	/* Get maximum dimensions taking necessary padding at the top left into account. */
	int max_width  = INT32_MIN;
	int max_height = INT32_MIN;
	for (ZoomLevel zoom = ZOOM_LVL_BEGIN; zoom != ZOOM_LVL_END; zoom++) {
		if (HasBit(sprite_avail, zoom)) {
			max_width  = max(max_width, ScaleByZoom(sprite[zoom].width + sprite[zoom].x_offs - UnScaleByZoom(min_xoffs, zoom), zoom));
			max_height = max(max_height, ScaleByZoom(sprite[zoom].height + sprite[zoom].y_offs - UnScaleByZoom(min_yoffs, zoom), zoom));
		}
	}

	/* Pad sprites where needed. */
	for (ZoomLevel zoom = ZOOM_LVL_BEGIN; zoom != ZOOM_LVL_END; zoom++) {
		if (HasBit(sprite_avail, zoom)) {
			/* Scaling the sprite dimensions in the blitter is done with rounding up,
			 * so a negative padding here is not an error. */
			int pad_left   = max(0, sprite[zoom].x_offs - UnScaleByZoom(min_xoffs, zoom));
			int pad_top    = max(0, sprite[zoom].y_offs - UnScaleByZoom(min_yoffs, zoom));
			int pad_right  = max(0, UnScaleByZoom(max_width, zoom) - sprite[zoom].width - pad_left);
			int pad_bottom = max(0, UnScaleByZoom(max_height, zoom) - sprite[zoom].height - pad_top);

			if (pad_left > 0 || pad_right > 0 || pad_top > 0 || pad_bottom > 0) {
				if (!PadSingleSprite(&sprite[zoom], zoom, pad_left, pad_top, pad_right, pad_bottom)) return false;
			}
		}
	}

	return true;
}

static bool ResizeSprites(SpriteLoader::Sprite *sprite, unsigned int sprite_avail, uint32 file_slot, uint32 file_pos)
{
	/* Create a fully zoomed image if it does not exist */
	ZoomLevel first_avail = static_cast<ZoomLevel>(FIND_FIRST_BIT(sprite_avail));
	if (first_avail != ZOOM_LVL_NORMAL) {
		if (!ResizeSpriteIn(sprite, first_avail, ZOOM_LVL_NORMAL)) return false;
		SetBit(sprite_avail, ZOOM_LVL_NORMAL);
	}

	/* Pad sprites to make sizes match. */
	if (!PadSprites(sprite, sprite_avail)) return false;

	/* Create other missing zoom levels */
	for (ZoomLevel zoom = ZOOM_LVL_OUT_2X; zoom != ZOOM_LVL_END; zoom++) {
		if (HasBit(sprite_avail, zoom)) {
			/* Check that size and offsets match the fully zoomed image. */
			assert(sprite[zoom].width  == UnScaleByZoom(sprite[ZOOM_LVL_NORMAL].width,  zoom));
			assert(sprite[zoom].height == UnScaleByZoom(sprite[ZOOM_LVL_NORMAL].height, zoom));
			assert(sprite[zoom].x_offs == UnScaleByZoom(sprite[ZOOM_LVL_NORMAL].x_offs, zoom));
			assert(sprite[zoom].y_offs == UnScaleByZoom(sprite[ZOOM_LVL_NORMAL].y_offs, zoom));
		}

		/* Zoom level is not available, or unusable, so create it */
		if (!HasBit(sprite_avail, zoom)) ResizeSpriteOut(sprite, zoom);
	}

	return  true;
}

/**
 * Load a recolour sprite into memory.
 * @param file_slot GRF we're reading from.
 * @param num Size of the sprite in the GRF.
 * @return Sprite data.
 */
static void *ReadRecolourSprite(uint16 file_slot, uint num)
{
	/* "Normal" recolour sprites are ALWAYS 257 bytes. Then there is a small
	 * number of recolour sprites that are 17 bytes that only exist in DOS
	 * GRFs which are the same as 257 byte recolour sprites, but with the last
	 * 240 bytes zeroed.  */
	static const uint RECOLOUR_SPRITE_SIZE = 257;
	byte *dest = (byte *)AllocSprite(max(RECOLOUR_SPRITE_SIZE, num));

	if (_palette_remap_grf[file_slot]) {
		byte *dest_tmp = AllocaM(byte, max(RECOLOUR_SPRITE_SIZE, num));

		/* Only a few recolour sprites are less than 257 bytes */
		if (num < RECOLOUR_SPRITE_SIZE) memset(dest_tmp, 0, RECOLOUR_SPRITE_SIZE);
		FioReadBlock(dest_tmp, num);

		/* The data of index 0 is never used; "literal 00" according to the (New)GRF specs. */
		for (uint i = 1; i < RECOLOUR_SPRITE_SIZE; i++) {
			dest[i] = _palmap_w2d[dest_tmp[_palmap_d2w[i - 1] + 1]];
		}
	} else {
		FioReadBlock(dest, num);
	}

	return dest;
}

/**
 * Read a sprite from disk.
 * @param sc          Location of sprite.
 * @param id          Sprite number.
 * @param sprite_type Type of sprite.
 * @param allocator   Allocator function to use.
 * @return Read sprite data.
 */
static void *ReadSprite(const SpriteCache *sc, SpriteID id, SpriteType sprite_type, AllocatorProc *allocator)
{
	uint file_slot = sc->file_slot;
	size_t file_pos = sc->file_pos;

	SCOPE_INFO_FMT([&], "ReadSprite: pos: " PRINTF_SIZE ", id: %u, slot: %u (%s), type: %u", file_pos, id, file_slot, FioGetFilename(file_slot), sprite_type);

	assert(sprite_type != ST_RECOLOUR);
	assert(IsMapgenSpriteID(id) == (sprite_type == ST_MAPGEN));
	assert(sc->GetType() == sprite_type);

	DEBUG(sprite, 9, "Load sprite %d", id);

	SpriteLoader::Sprite sprite[ZOOM_LVL_COUNT];
	uint8 sprite_avail = 0;
	sprite[ZOOM_LVL_NORMAL].type = sprite_type;

	SpriteLoaderGrf sprite_loader(sc->container_ver);
	if (sprite_type != ST_MAPGEN && BlitterFactory::GetCurrentBlitter()->GetScreenDepth() == 32) {
		/* Try for 32bpp sprites first. */
		sprite_avail = sprite_loader.LoadSprite(sprite, file_slot, file_pos, sprite_type, true);
	}
	if (sprite_avail == 0) {
		sprite_avail = sprite_loader.LoadSprite(sprite, file_slot, file_pos, sprite_type, false);
	}

	if (sprite_avail == 0) {
		if (sprite_type == ST_MAPGEN) return nullptr;
		if (id == SPR_IMG_QUERY) usererror("Okay... something went horribly wrong. I couldn't load the fallback sprite. What should I do?");
		return (void*)GetRawSprite(SPR_IMG_QUERY, ST_NORMAL, allocator);
	}

	if (sprite_type == ST_MAPGEN) {
		/* Ugly hack to work around the problem that the old landscape
		 *  generator assumes that those sprites are stored uncompressed in
		 *  the memory, and they are only read directly by the code, never
		 *  send to the blitter. So do not send it to the blitter (which will
		 *  result in a data array in the format the blitter likes most), but
		 *  extract the data directly and store that as sprite.
		 * Ugly: yes. Other solution: no. Blame the original author or
		 *  something ;) The image should really have been a data-stream
		 *  (so type = 0xFF basically). */
		uint num = sprite[ZOOM_LVL_NORMAL].width * sprite[ZOOM_LVL_NORMAL].height;

		Sprite *s = (Sprite *)allocator(sizeof(*s) + num);
		s->width  = sprite[ZOOM_LVL_NORMAL].width;
		s->height = sprite[ZOOM_LVL_NORMAL].height;
		s->x_offs = sprite[ZOOM_LVL_NORMAL].x_offs;
		s->y_offs = sprite[ZOOM_LVL_NORMAL].y_offs;

		SpriteLoader::CommonPixel *src = sprite[ZOOM_LVL_NORMAL].data;
		byte *dest = s->data;
		while (num-- > 0) {
			*dest++ = src->m;
			src++;
		}

		return s;
	}

	if (!ResizeSprites(sprite, sprite_avail, file_slot, sc->id)) {
		if (id == SPR_IMG_QUERY) usererror("Okay... something went horribly wrong. I couldn't resize the fallback sprite. What should I do?");
		return (void*)GetRawSprite(SPR_IMG_QUERY, ST_NORMAL, allocator);
	}

	if (sprite->type == ST_FONT && ZOOM_LVL_FONT != ZOOM_LVL_NORMAL) {
		/* Make ZOOM_LVL_NORMAL be ZOOM_LVL_FONT */
		sprite[ZOOM_LVL_NORMAL].width  = sprite[ZOOM_LVL_FONT].width;
		sprite[ZOOM_LVL_NORMAL].height = sprite[ZOOM_LVL_FONT].height;
		sprite[ZOOM_LVL_NORMAL].x_offs = sprite[ZOOM_LVL_FONT].x_offs;
		sprite[ZOOM_LVL_NORMAL].y_offs = sprite[ZOOM_LVL_FONT].y_offs;
		sprite[ZOOM_LVL_NORMAL].data   = sprite[ZOOM_LVL_FONT].data;
	}

	return BlitterFactory::GetCurrentBlitter()->Encode(sprite, allocator);
}


/** Map from sprite numbers to position in the GRF file. */
static btree::btree_map<uint32, size_t> _grf_sprite_offsets;

/**
 * Get the file offset for a specific sprite in the sprite section of a GRF.
 * @param id ID of the sprite to look up.
 * @return Position of the sprite in the sprite section or SIZE_MAX if no such sprite is present.
 */
size_t GetGRFSpriteOffset(uint32 id)
{
	auto iter = _grf_sprite_offsets.find(id);
	return iter != _grf_sprite_offsets.end() ? iter->second : SIZE_MAX;
}

/**
 * Parse the sprite section of GRFs.
 * @param container_version Container version of the GRF we're currently processing.
 */
void ReadGRFSpriteOffsets(byte container_version)
{
	_grf_sprite_offsets.clear();

	if (container_version >= 2) {
		/* Seek to sprite section of the GRF. */
		size_t data_offset = FioReadDword();
		size_t old_pos = FioGetPos();
		FioSeekTo(data_offset, SEEK_CUR);

		/* Loop over all sprite section entries and store the file
		 * offset for each newly encountered ID. */
		uint32 id, prev_id = 0;
		while ((id = FioReadDword()) != 0) {
			if (id != prev_id) _grf_sprite_offsets[id] = FioGetPos() - 4;
			prev_id = id;
			FioSkipBytes(FioReadDword());
		}

		/* Continue processing the data section. */
		FioSeekTo(old_pos, SEEK_SET);
	}
}


/**
 * Load a real or recolour sprite.
 * @param load_index Global sprite index.
 * @param file_slot GRF to load from.
 * @param file_sprite_id Sprite number in the GRF.
 * @param container_version Container version of the GRF.
 * @return True if a valid sprite was loaded, false on any error.
 */
bool LoadNextSprite(int load_index, uint file_slot, uint file_sprite_id, byte container_version)
{
	size_t file_pos = FioGetPos();

	SCOPE_INFO_FMT([&], "LoadNextSprite: pos: " PRINTF_SIZE ", slot: %u (%s), load_index: %d, file_sprite_id: %u, container_ver: %u", file_pos, file_slot, FioGetFilename(file_slot), load_index, file_sprite_id, container_version);

	/* Read sprite header. */
	uint32 num = container_version >= 2 ? FioReadDword() : FioReadWord();
	if (num == 0) return false;
	byte grf_type = FioReadByte();

	SpriteType type;
	void *data = nullptr;
	if (grf_type == 0xFF) {
		/* Some NewGRF files have "empty" pseudo-sprites which are 1
		 * byte long. Catch these so the sprites won't be displayed. */
		if (num == 1) {
			FioReadByte();
			return false;
		}
		type = ST_RECOLOUR;
		data = ReadRecolourSprite(file_slot, num);
	} else if (container_version >= 2 && grf_type == 0xFD) {
		if (num != 4) {
			/* Invalid sprite section include, ignore. */
			FioSkipBytes(num);
			return false;
		}
		/* It is not an error if no sprite with the provided ID is found in the sprite section. */
		file_pos = GetGRFSpriteOffset(FioReadDword());
		type = ST_NORMAL;
	} else {
		FioSkipBytes(7);
		type = SkipSpriteData(grf_type, num - 8) ? ST_NORMAL : ST_INVALID;
		/* Inline sprites are not supported for container version >= 2. */
		if (container_version >= 2) return false;
	}

	if (type == ST_INVALID) return false;

	if (load_index >= MAX_SPRITES) {
		usererror("Tried to load too many sprites (#%d; max %d)", load_index, MAX_SPRITES);
	}

	bool is_mapgen = IsMapgenSpriteID(load_index);

	if (is_mapgen) {
		if (type != ST_NORMAL) usererror("Uhm, would you be so kind not to load a NewGRF that changes the type of the map generator sprites?");
		type = ST_MAPGEN;
	}

	SpriteCache *sc = AllocateSpriteCache(load_index);
	sc->file_slot = file_slot;
	sc->file_pos = file_pos;
	if (data != nullptr) {
		assert(data == _last_sprite_allocation.GetPtr());
		sc->buffer = std::move(_last_sprite_allocation);
	}
	sc->lru = 0;
	sc->id = file_sprite_id;
	sc->SetType(type);
	sc->SetWarned(false);
	sc->container_ver = container_version;

	return true;
}


void DupSprite(SpriteID old_spr, SpriteID new_spr)
{
	SpriteCache *scnew = AllocateSpriteCache(new_spr); // may reallocate: so put it first
	SpriteCache *scold = GetSpriteCache(old_spr);

	scnew->file_slot = scold->file_slot;
	scnew->file_pos = scold->file_pos;
<<<<<<< HEAD
=======
	scnew->ptr = nullptr;
>>>>>>> 7c8e7c6b
	scnew->id = scold->id;
	scnew->SetType(scold->GetType());
	scnew->SetWarned(false);
	scnew->container_ver = scold->container_ver;
}

static size_t GetSpriteCacheUsage()
{
<<<<<<< HEAD
	return _spritecache_bytes_used;
=======
	size_t tot_size = 0;
	MemBlock *s;

	for (s = _spritecache_ptr; s->size != 0; s = NextBlock(s)) {
		if (!(s->size & S_FREE_MASK)) tot_size += s->size;
	}

	return tot_size;
}


void IncreaseSpriteLRU()
{
	/* Increase all LRU values */
	if (_sprite_lru_counter > 16384) {
		SpriteID i;

		DEBUG(sprite, 3, "Fixing lru %u, inuse=" PRINTF_SIZE, _sprite_lru_counter, GetSpriteCacheUsage());

		for (i = 0; i != _spritecache_items; i++) {
			SpriteCache *sc = GetSpriteCache(i);
			if (sc->ptr != nullptr) {
				if (sc->lru >= 0) {
					sc->lru = -1;
				} else if (sc->lru != -32768) {
					sc->lru--;
				}
			}
		}
		_sprite_lru_counter = 0;
	}

	/* Compact sprite cache every now and then. */
	if (++_compact_cache_counter >= 740) {
		CompactSpriteCache();
		_compact_cache_counter = 0;
	}
>>>>>>> 7c8e7c6b
}

/**
 * Delete a single entry from the sprite cache.
 * @param item Entry to delete.
 */
static void DeleteEntryFromSpriteCache(uint item)
{
	GetSpriteCache(item)->buffer.Clear();
}

static void DeleteEntriesFromSpriteCache(size_t target)
{
	const size_t initial_in_use = GetSpriteCacheUsage();

	struct SpriteInfo {
		uint32 lru;
		SpriteID id;
		uint32 size;

		bool operator<(const SpriteInfo &other) const
		{
			return this->lru < other.lru;
		}
	};
	std::vector<SpriteInfo> candidates;
	size_t candidate_bytes = 0;

	auto push = [&](SpriteInfo info) {
		candidates.push_back(info);
		std::push_heap(candidates.begin(), candidates.end());
		candidate_bytes += info.size;
	};

	auto pop = [&]() {
		candidate_bytes -= candidates.front().size;
		std::pop_heap(candidates.begin(), candidates.end());
		candidates.pop_back();
	};

	SpriteID i = 0;
	for (; i != _spritecache.size() && candidate_bytes < target; i++) {
		SpriteCache *sc = GetSpriteCache(i);
		if (sc->GetType() != ST_RECOLOUR && sc->GetPtr() != NULL) {
			push({ sc->lru, i, sc->buffer.GetSize() });
			if (candidate_bytes >= target) break;
		}
	}
<<<<<<< HEAD
	for (; i != _spritecache.size(); i++) {
		SpriteCache *sc = GetSpriteCache(i);
		if (sc->GetType() != ST_RECOLOUR && sc->GetPtr() != NULL && sc->lru <= candidates.front().lru) {
			push({ sc->lru, i, sc->buffer.GetSize() });
			while (!candidates.empty() && candidate_bytes - candidates.front().size >= target) {
				pop();
=======
}

/**
 * Delete a single entry from the sprite cache.
 * @param item Entry to delete.
 */
static void DeleteEntryFromSpriteCache(uint item)
{
	/* Mark the block as free (the block must be in use) */
	MemBlock *s = (MemBlock*)GetSpriteCache(item)->ptr - 1;
	assert(!(s->size & S_FREE_MASK));
	s->size |= S_FREE_MASK;
	GetSpriteCache(item)->ptr = nullptr;

	/* And coalesce adjacent free blocks */
	for (s = _spritecache_ptr; s->size != 0; s = NextBlock(s)) {
		if (s->size & S_FREE_MASK) {
			while (NextBlock(s)->size & S_FREE_MASK) {
				s->size += NextBlock(s)->size & ~S_FREE_MASK;
>>>>>>> 7c8e7c6b
			}
		}
	}

<<<<<<< HEAD
	for (auto &it : candidates) {
		DeleteEntryFromSpriteCache(it.id);
=======
static void DeleteEntryFromSpriteCache()
{
	uint best = UINT_MAX;
	int cur_lru;

	DEBUG(sprite, 3, "DeleteEntryFromSpriteCache, inuse=" PRINTF_SIZE, GetSpriteCacheUsage());

	cur_lru = 0xffff;
	for (SpriteID i = 0; i != _spritecache_items; i++) {
		SpriteCache *sc = GetSpriteCache(i);
		if (sc->type != ST_RECOLOUR && sc->ptr != nullptr && sc->lru < cur_lru) {
			cur_lru = sc->lru;
			best = i;
		}
>>>>>>> 7c8e7c6b
	}

	DEBUG(sprite, 3, "DeleteEntriesFromSpriteCache, deleted: " PRINTF_SIZE ", freed: " PRINTF_SIZE ", in use: " PRINTF_SIZE " --> " PRINTF_SIZE ", delta: " PRINTF_SIZE ", requested: " PRINTF_SIZE,
			candidates.size(), candidate_bytes, initial_in_use, GetSpriteCacheUsage(), initial_in_use - GetSpriteCacheUsage(), target);
}

void IncreaseSpriteLRU()
{
	int bpp = BlitterFactory::GetCurrentBlitter()->GetScreenDepth();
	uint target_size = (bpp > 0 ? _sprite_cache_size * bpp / 8 : 1) * 1024 * 1024;
	if (_spritecache_bytes_used > target_size) {
		DeleteEntriesFromSpriteCache(_spritecache_bytes_used - target_size + 512 * 1024);
	}

	/* Increase all LRU values */
	if (_sprite_lru_counter >= 0xC0000000) {
		SpriteID i;

		DEBUG(sprite, 3, "Fixing lru %u, inuse=" PRINTF_SIZE, _sprite_lru_counter, GetSpriteCacheUsage());

		for (i = 0; i != _spritecache.size(); i++) {
			SpriteCache *sc = GetSpriteCache(i);
			if (sc->GetPtr() != NULL) {
				if (sc->lru > 0x80000000) {
					sc->lru -= 0x80000000;
				} else {
					sc->lru = 0;
				}
			}
		}
		_sprite_lru_counter -= 0x80000000;
	}
}

static void *AllocSprite(size_t mem_req)
{
	assert(_last_sprite_allocation.GetPtr() == nullptr);
	_last_sprite_allocation.Allocate(mem_req);
	return _last_sprite_allocation.GetPtr();
}

/**
 * Handles the case when a sprite of different type is requested than is present in the SpriteCache.
 * For ST_FONT sprites, it is normal. In other cases, default sprite is loaded instead.
 * @param sprite ID of loaded sprite
 * @param requested requested sprite type
 * @param sc the currently known sprite cache for the requested sprite
 * @return fallback sprite
 * @note this function will do usererror() in the case the fallback sprite isn't available
 */
static void *HandleInvalidSpriteRequest(SpriteID sprite, SpriteType requested, SpriteCache *sc, AllocatorProc *allocator)
{
	static const char * const sprite_types[] = {
		"normal",        // ST_NORMAL
		"map generator", // ST_MAPGEN
		"character",     // ST_FONT
		"recolour",      // ST_RECOLOUR
	};

	SpriteType available = sc->GetType();
	if (requested == ST_FONT && available == ST_NORMAL) {
<<<<<<< HEAD
		if (sc->GetPtr() == NULL) sc->SetType(ST_FONT);
		return GetRawSprite(sprite, sc->GetType(), allocator);
=======
		if (sc->ptr == nullptr) sc->type = ST_FONT;
		return GetRawSprite(sprite, sc->type, allocator);
>>>>>>> 7c8e7c6b
	}

	byte warning_level = sc->GetWarned() ? 6 : 0;
	sc->SetWarned(true);
	DEBUG(sprite, warning_level, "Tried to load %s sprite #%d as a %s sprite. Probable cause: NewGRF interference", sprite_types[available], sprite, sprite_types[requested]);

	switch (requested) {
		case ST_NORMAL:
			if (sprite == SPR_IMG_QUERY) usererror("Uhm, would you be so kind not to load a NewGRF that makes the 'query' sprite a non-normal sprite?");
			FALLTHROUGH;
		case ST_FONT:
			return GetRawSprite(SPR_IMG_QUERY, ST_NORMAL, allocator);
		case ST_RECOLOUR:
			if (sprite == PALETTE_TO_DARK_BLUE) usererror("Uhm, would you be so kind not to load a NewGRF that makes the 'PALETTE_TO_DARK_BLUE' sprite a non-remap sprite?");
			return GetRawSprite(PALETTE_TO_DARK_BLUE, ST_RECOLOUR, allocator);
		case ST_MAPGEN:
			/* this shouldn't happen, overriding of ST_MAPGEN sprites is checked in LoadNextSprite()
			 * (the only case the check fails is when these sprites weren't even loaded...) */
		default:
			NOT_REACHED();
	}
}

/**
 * Reads a sprite (from disk or sprite cache).
 * If the sprite is not available or of wrong type, a fallback sprite is returned.
 * @param sprite Sprite to read.
 * @param type Expected sprite type.
 * @param allocator Allocator function to use. Set to nullptr to use the usual sprite cache.
 * @return Sprite raw data
 */
void *GetRawSprite(SpriteID sprite, SpriteType type, AllocatorProc *allocator)
{
	assert(type != ST_MAPGEN || IsMapgenSpriteID(sprite));
	assert(type < ST_INVALID);

	if (!SpriteExists(sprite)) {
		DEBUG(sprite, 1, "Tried to load non-existing sprite #%d. Probable cause: Wrong/missing NewGRFs", sprite);

		/* SPR_IMG_QUERY is a BIG FAT RED ? */
		sprite = SPR_IMG_QUERY;
	}

	SpriteCache *sc = GetSpriteCache(sprite);

	if (sc->GetType() != type) return HandleInvalidSpriteRequest(sprite, type, sc, allocator);

	if (allocator == nullptr) {
		/* Load sprite into/from spritecache */

		/* Update LRU */
		sc->lru = ++_sprite_lru_counter;

		/* Load the sprite, if it is not loaded, yet */
<<<<<<< HEAD
		if (sc->GetPtr() == NULL) {
			void *ptr = ReadSprite(sc, sprite, type, AllocSprite);
			assert(ptr == _last_sprite_allocation.GetPtr());
			sc->buffer = std::move(_last_sprite_allocation);
		}
=======
		if (sc->ptr == nullptr) sc->ptr = ReadSprite(sc, sprite, type, AllocSprite);
>>>>>>> 7c8e7c6b

		return sc->GetPtr();
	} else {
		/* Do not use the spritecache, but a different allocator. */
		return ReadSprite(sc, sprite, type, allocator);
	}
}

/**
 * Reads a sprite and finds its most representative colour.
 * @param sprite Sprite to read.
 * @param palette_id Palette for remapping colours.
 * @return if blitter supports 32bpp, average Colour.data else a palette index.
 */
uint32 GetSpriteMainColour(SpriteID sprite_id, PaletteID palette_id)
{
	if (!SpriteExists(sprite_id)) return 0;

	SpriteCache *sc = GetSpriteCache(sprite_id);
	if (sc->GetType() != ST_NORMAL) return 0;

<<<<<<< HEAD
	const byte * const remap = (palette_id == PAL_NONE ? NULL : GetNonSprite(GB(palette_id, 0, PALETTE_WIDTH), ST_RECOLOUR) + 1);
=======
	if (_spritecache_ptr == nullptr || (_allocated_sprite_cache_size != target_size && target_size != last_alloc_attempt)) {
		delete[] reinterpret_cast<byte *>(_spritecache_ptr);
>>>>>>> 7c8e7c6b

	uint file_slot = sc->file_slot;
	size_t file_pos = sc->file_pos;

<<<<<<< HEAD
	SpriteLoader::Sprite sprites[ZOOM_LVL_COUNT];
	SpriteLoader::Sprite *sprite = &sprites[ZOOM_LVL_SHIFT];
	sprites[ZOOM_LVL_NORMAL].type = ST_NORMAL;
	SpriteLoaderGrf sprite_loader(sc->container_ver);
	uint8 sprite_avail;
	const uint8 screen_depth = BlitterFactory::GetCurrentBlitter()->GetScreenDepth();

	/* Try to read the 32bpp sprite first. */
	if (screen_depth == 32) {
		sprite_avail = sprite_loader.LoadSprite(sprites, file_slot, file_pos, ST_NORMAL, true);
		if (sprite_avail & ZOOM_LVL_BASE) {
			/* Return the average colour. */
			uint32 r = 0, g = 0, b = 0, cnt = 0;
			SpriteLoader::CommonPixel *pixel = sprite->data;
			for (uint x = sprite->width * sprite->height; x != 0; x--) {
				if (pixel->a) {
					if (remap && pixel->m) {
						const Colour c = _cur_palette.palette[remap[pixel->m]];
						if (c.a) {
							r += c.r;
							g += c.g;
							b += c.b;
							cnt++;
						}
					} else {
						r += pixel->r;
						g += pixel->g;
						b += pixel->b;
						cnt++;
					}
				}
				pixel++;
=======
		do {
			try {
				/* Try to allocate 50% more to make sure we do not allocate almost all available. */
				_spritecache_ptr = reinterpret_cast<MemBlock *>(new byte[_allocated_sprite_cache_size + _allocated_sprite_cache_size / 2]);
			} catch (std::bad_alloc &) {
				_spritecache_ptr = nullptr;
>>>>>>> 7c8e7c6b
			}
			return cnt ? Colour(r / cnt, g / cnt, b / cnt).data : 0;
		}
	}

<<<<<<< HEAD
	/* No 32bpp, try 8bpp. */
	sprite_avail = sprite_loader.LoadSprite(sprites, file_slot, file_pos, ST_NORMAL, false);
	if (sprite_avail & ZOOM_LVL_BASE) {
		SpriteLoader::CommonPixel *pixel = sprite->data;
		if (screen_depth == 32) {
			/* Return the average colour. */
			uint32 r = 0, g = 0, b = 0, cnt = 0;
			for (uint x = sprite->width * sprite->height; x != 0; x--) {
				if (pixel->a) {
					const uint col_index = remap ? remap[pixel->m] : pixel->m;
					const Colour c = _cur_palette.palette[col_index];
					r += c.r;
					g += c.g;
					b += c.b;
					cnt++;
				}
				pixel++;
			}
			return cnt ? Colour(r / cnt, g / cnt, b / cnt).data : 0;
		} else {
			/* Return the most used indexed colour. */
			int cnt[256];
			memset(cnt, 0, sizeof(cnt));
			for (uint x = sprite->width * sprite->height; x != 0; x--) {
				cnt[remap ? remap[pixel->m] : pixel->m]++;
				pixel++;
			}
			int cnt_max = -1;
			uint32 rk = 0;
			for (uint x = 1; x < lengthof(cnt); x++) {
				if (cnt[x] > cnt_max) {
					rk = x;
					cnt_max = cnt[x];
				}
			}
			return rk;
=======
			if (_spritecache_ptr != nullptr) {
				/* Allocation succeeded, but we wanted less. */
				delete[] reinterpret_cast<byte *>(_spritecache_ptr);
				_spritecache_ptr = reinterpret_cast<MemBlock *>(new byte[_allocated_sprite_cache_size]);
			} else if (_allocated_sprite_cache_size < 2 * 1024 * 1024) {
				usererror("Cannot allocate spritecache");
			} else {
				/* Try again to allocate half. */
				_allocated_sprite_cache_size >>= 1;
			}
		} while (_spritecache_ptr == nullptr);

		if (_allocated_sprite_cache_size != target_size) {
			DEBUG(misc, 0, "Not enough memory to allocate %d MiB of spritecache. Spritecache was reduced to %d MiB.", target_size / 1024 / 1024, _allocated_sprite_cache_size / 1024 / 1024);

			ErrorMessageData msg(STR_CONFIG_ERROR_OUT_OF_MEMORY, STR_CONFIG_ERROR_SPRITECACHE_TOO_BIG);
			msg.SetDParam(0, target_size);
			msg.SetDParam(1, _allocated_sprite_cache_size);
			ScheduleErrorMessage(msg);
>>>>>>> 7c8e7c6b
		}
	}

	return 0;
}

void GfxInitSpriteMem()
{
	/* Reset the spritecache 'pool' */
<<<<<<< HEAD
	_spritecache.clear();
	assert(_spritecache_bytes_used == 0);
=======
	free(_spritecache);
	_spritecache_items = 0;
	_spritecache = nullptr;

	_compact_cache_counter = 0;
>>>>>>> 7c8e7c6b
}

/**
 * Remove all encoded sprites from the sprite cache without
 * discarding sprite location information.
 */
void GfxClearSpriteCache()
{
	/* Clear sprite ptr for all cached items */
	for (uint i = 0; i != _spritecache.size(); i++) {
		SpriteCache *sc = GetSpriteCache(i);
<<<<<<< HEAD
		if (sc->GetType() != ST_RECOLOUR && sc->GetPtr() != NULL) DeleteEntryFromSpriteCache(i);
=======
		if (sc->type != ST_RECOLOUR && sc->ptr != nullptr) DeleteEntryFromSpriteCache(i);
>>>>>>> 7c8e7c6b
	}
}

/* static */ ReusableBuffer<SpriteLoader::CommonPixel> SpriteLoader::Sprite::buffer[ZOOM_LVL_COUNT];<|MERGE_RESOLUTION|>--- conflicted
+++ resolved
@@ -105,12 +105,7 @@
 
 	byte container_ver;      ///< Container version of the GRF the sprite is from.
 
-<<<<<<< HEAD
 	void *GetPtr() { return this->buffer.GetPtr(); }
-=======
-static uint _spritecache_items = 0;
-static SpriteCache *_spritecache = nullptr;
->>>>>>> 7c8e7c6b
 
 	SpriteType GetType() const { return (SpriteType) GB(this->type_field, 0, 7); }
 	void SetType(SpriteType type) { SB(this->type_field, 0, 7, type); }
@@ -658,10 +653,6 @@
 
 	scnew->file_slot = scold->file_slot;
 	scnew->file_pos = scold->file_pos;
-<<<<<<< HEAD
-=======
-	scnew->ptr = nullptr;
->>>>>>> 7c8e7c6b
 	scnew->id = scold->id;
 	scnew->SetType(scold->GetType());
 	scnew->SetWarned(false);
@@ -670,47 +661,7 @@
 
 static size_t GetSpriteCacheUsage()
 {
-<<<<<<< HEAD
 	return _spritecache_bytes_used;
-=======
-	size_t tot_size = 0;
-	MemBlock *s;
-
-	for (s = _spritecache_ptr; s->size != 0; s = NextBlock(s)) {
-		if (!(s->size & S_FREE_MASK)) tot_size += s->size;
-	}
-
-	return tot_size;
-}
-
-
-void IncreaseSpriteLRU()
-{
-	/* Increase all LRU values */
-	if (_sprite_lru_counter > 16384) {
-		SpriteID i;
-
-		DEBUG(sprite, 3, "Fixing lru %u, inuse=" PRINTF_SIZE, _sprite_lru_counter, GetSpriteCacheUsage());
-
-		for (i = 0; i != _spritecache_items; i++) {
-			SpriteCache *sc = GetSpriteCache(i);
-			if (sc->ptr != nullptr) {
-				if (sc->lru >= 0) {
-					sc->lru = -1;
-				} else if (sc->lru != -32768) {
-					sc->lru--;
-				}
-			}
-		}
-		_sprite_lru_counter = 0;
-	}
-
-	/* Compact sprite cache every now and then. */
-	if (++_compact_cache_counter >= 740) {
-		CompactSpriteCache();
-		_compact_cache_counter = 0;
-	}
->>>>>>> 7c8e7c6b
 }
 
 /**
@@ -754,62 +705,23 @@
 	SpriteID i = 0;
 	for (; i != _spritecache.size() && candidate_bytes < target; i++) {
 		SpriteCache *sc = GetSpriteCache(i);
-		if (sc->GetType() != ST_RECOLOUR && sc->GetPtr() != NULL) {
+		if (sc->GetType() != ST_RECOLOUR && sc->GetPtr() != nullptr) {
 			push({ sc->lru, i, sc->buffer.GetSize() });
 			if (candidate_bytes >= target) break;
 		}
 	}
-<<<<<<< HEAD
 	for (; i != _spritecache.size(); i++) {
 		SpriteCache *sc = GetSpriteCache(i);
-		if (sc->GetType() != ST_RECOLOUR && sc->GetPtr() != NULL && sc->lru <= candidates.front().lru) {
+		if (sc->GetType() != ST_RECOLOUR && sc->GetPtr() != nullptr && sc->lru <= candidates.front().lru) {
 			push({ sc->lru, i, sc->buffer.GetSize() });
 			while (!candidates.empty() && candidate_bytes - candidates.front().size >= target) {
 				pop();
-=======
-}
-
-/**
- * Delete a single entry from the sprite cache.
- * @param item Entry to delete.
- */
-static void DeleteEntryFromSpriteCache(uint item)
-{
-	/* Mark the block as free (the block must be in use) */
-	MemBlock *s = (MemBlock*)GetSpriteCache(item)->ptr - 1;
-	assert(!(s->size & S_FREE_MASK));
-	s->size |= S_FREE_MASK;
-	GetSpriteCache(item)->ptr = nullptr;
-
-	/* And coalesce adjacent free blocks */
-	for (s = _spritecache_ptr; s->size != 0; s = NextBlock(s)) {
-		if (s->size & S_FREE_MASK) {
-			while (NextBlock(s)->size & S_FREE_MASK) {
-				s->size += NextBlock(s)->size & ~S_FREE_MASK;
->>>>>>> 7c8e7c6b
-			}
-		}
-	}
-
-<<<<<<< HEAD
+			}
+		}
+	}
+
 	for (auto &it : candidates) {
 		DeleteEntryFromSpriteCache(it.id);
-=======
-static void DeleteEntryFromSpriteCache()
-{
-	uint best = UINT_MAX;
-	int cur_lru;
-
-	DEBUG(sprite, 3, "DeleteEntryFromSpriteCache, inuse=" PRINTF_SIZE, GetSpriteCacheUsage());
-
-	cur_lru = 0xffff;
-	for (SpriteID i = 0; i != _spritecache_items; i++) {
-		SpriteCache *sc = GetSpriteCache(i);
-		if (sc->type != ST_RECOLOUR && sc->ptr != nullptr && sc->lru < cur_lru) {
-			cur_lru = sc->lru;
-			best = i;
-		}
->>>>>>> 7c8e7c6b
 	}
 
 	DEBUG(sprite, 3, "DeleteEntriesFromSpriteCache, deleted: " PRINTF_SIZE ", freed: " PRINTF_SIZE ", in use: " PRINTF_SIZE " --> " PRINTF_SIZE ", delta: " PRINTF_SIZE ", requested: " PRINTF_SIZE,
@@ -832,7 +744,7 @@
 
 		for (i = 0; i != _spritecache.size(); i++) {
 			SpriteCache *sc = GetSpriteCache(i);
-			if (sc->GetPtr() != NULL) {
+			if (sc->GetPtr() != nullptr) {
 				if (sc->lru > 0x80000000) {
 					sc->lru -= 0x80000000;
 				} else {
@@ -871,13 +783,8 @@
 
 	SpriteType available = sc->GetType();
 	if (requested == ST_FONT && available == ST_NORMAL) {
-<<<<<<< HEAD
-		if (sc->GetPtr() == NULL) sc->SetType(ST_FONT);
+		if (sc->GetPtr() == nullptr) sc->SetType(ST_FONT);
 		return GetRawSprite(sprite, sc->GetType(), allocator);
-=======
-		if (sc->ptr == nullptr) sc->type = ST_FONT;
-		return GetRawSprite(sprite, sc->type, allocator);
->>>>>>> 7c8e7c6b
 	}
 
 	byte warning_level = sc->GetWarned() ? 6 : 0;
@@ -932,15 +839,11 @@
 		sc->lru = ++_sprite_lru_counter;
 
 		/* Load the sprite, if it is not loaded, yet */
-<<<<<<< HEAD
-		if (sc->GetPtr() == NULL) {
+		if (sc->GetPtr() == nullptr) {
 			void *ptr = ReadSprite(sc, sprite, type, AllocSprite);
 			assert(ptr == _last_sprite_allocation.GetPtr());
 			sc->buffer = std::move(_last_sprite_allocation);
 		}
-=======
-		if (sc->ptr == nullptr) sc->ptr = ReadSprite(sc, sprite, type, AllocSprite);
->>>>>>> 7c8e7c6b
 
 		return sc->GetPtr();
 	} else {
@@ -962,17 +865,11 @@
 	SpriteCache *sc = GetSpriteCache(sprite_id);
 	if (sc->GetType() != ST_NORMAL) return 0;
 
-<<<<<<< HEAD
-	const byte * const remap = (palette_id == PAL_NONE ? NULL : GetNonSprite(GB(palette_id, 0, PALETTE_WIDTH), ST_RECOLOUR) + 1);
-=======
-	if (_spritecache_ptr == nullptr || (_allocated_sprite_cache_size != target_size && target_size != last_alloc_attempt)) {
-		delete[] reinterpret_cast<byte *>(_spritecache_ptr);
->>>>>>> 7c8e7c6b
+	const byte * const remap = (palette_id == PAL_NONE ? nullptr : GetNonSprite(GB(palette_id, 0, PALETTE_WIDTH), ST_RECOLOUR) + 1);
 
 	uint file_slot = sc->file_slot;
 	size_t file_pos = sc->file_pos;
 
-<<<<<<< HEAD
 	SpriteLoader::Sprite sprites[ZOOM_LVL_COUNT];
 	SpriteLoader::Sprite *sprite = &sprites[ZOOM_LVL_SHIFT];
 	sprites[ZOOM_LVL_NORMAL].type = ST_NORMAL;
@@ -1005,20 +902,11 @@
 					}
 				}
 				pixel++;
-=======
-		do {
-			try {
-				/* Try to allocate 50% more to make sure we do not allocate almost all available. */
-				_spritecache_ptr = reinterpret_cast<MemBlock *>(new byte[_allocated_sprite_cache_size + _allocated_sprite_cache_size / 2]);
-			} catch (std::bad_alloc &) {
-				_spritecache_ptr = nullptr;
->>>>>>> 7c8e7c6b
 			}
 			return cnt ? Colour(r / cnt, g / cnt, b / cnt).data : 0;
 		}
 	}
 
-<<<<<<< HEAD
 	/* No 32bpp, try 8bpp. */
 	sprite_avail = sprite_loader.LoadSprite(sprites, file_slot, file_pos, ST_NORMAL, false);
 	if (sprite_avail & ZOOM_LVL_BASE) {
@@ -1055,27 +943,6 @@
 				}
 			}
 			return rk;
-=======
-			if (_spritecache_ptr != nullptr) {
-				/* Allocation succeeded, but we wanted less. */
-				delete[] reinterpret_cast<byte *>(_spritecache_ptr);
-				_spritecache_ptr = reinterpret_cast<MemBlock *>(new byte[_allocated_sprite_cache_size]);
-			} else if (_allocated_sprite_cache_size < 2 * 1024 * 1024) {
-				usererror("Cannot allocate spritecache");
-			} else {
-				/* Try again to allocate half. */
-				_allocated_sprite_cache_size >>= 1;
-			}
-		} while (_spritecache_ptr == nullptr);
-
-		if (_allocated_sprite_cache_size != target_size) {
-			DEBUG(misc, 0, "Not enough memory to allocate %d MiB of spritecache. Spritecache was reduced to %d MiB.", target_size / 1024 / 1024, _allocated_sprite_cache_size / 1024 / 1024);
-
-			ErrorMessageData msg(STR_CONFIG_ERROR_OUT_OF_MEMORY, STR_CONFIG_ERROR_SPRITECACHE_TOO_BIG);
-			msg.SetDParam(0, target_size);
-			msg.SetDParam(1, _allocated_sprite_cache_size);
-			ScheduleErrorMessage(msg);
->>>>>>> 7c8e7c6b
 		}
 	}
 
@@ -1085,16 +952,8 @@
 void GfxInitSpriteMem()
 {
 	/* Reset the spritecache 'pool' */
-<<<<<<< HEAD
 	_spritecache.clear();
 	assert(_spritecache_bytes_used == 0);
-=======
-	free(_spritecache);
-	_spritecache_items = 0;
-	_spritecache = nullptr;
-
-	_compact_cache_counter = 0;
->>>>>>> 7c8e7c6b
 }
 
 /**
@@ -1106,11 +965,7 @@
 	/* Clear sprite ptr for all cached items */
 	for (uint i = 0; i != _spritecache.size(); i++) {
 		SpriteCache *sc = GetSpriteCache(i);
-<<<<<<< HEAD
-		if (sc->GetType() != ST_RECOLOUR && sc->GetPtr() != NULL) DeleteEntryFromSpriteCache(i);
-=======
-		if (sc->type != ST_RECOLOUR && sc->ptr != nullptr) DeleteEntryFromSpriteCache(i);
->>>>>>> 7c8e7c6b
+		if (sc->GetType() != ST_RECOLOUR && sc->GetPtr() != nullptr) DeleteEntryFromSpriteCache(i);
 	}
 }
 
