--- conflicted
+++ resolved
@@ -18,11 +18,8 @@
 #include "core/alloc_func.hpp"
 #include "core/math_func.hpp"
 #include "core/mem_func.hpp"
-<<<<<<< HEAD
+#include "video/video_driver.hpp"
 #include "scope_info.h"
-=======
-#include "video/video_driver.hpp"
->>>>>>> f30f4b68
 
 #include "table/sprites.h"
 #include "table/strings.h"
@@ -351,11 +348,7 @@
 	return true;
 }
 
-<<<<<<< HEAD
-static bool PadSprites(SpriteLoader::Sprite *sprite, unsigned int sprite_avail)
-=======
-static bool PadSprites(SpriteLoader::Sprite *sprite, uint8 sprite_avail, SpriteEncoder *encoder)
->>>>>>> f30f4b68
+static bool PadSprites(SpriteLoader::Sprite *sprite, unsigned int sprite_avail, SpriteEncoder *encoder)
 {
 	/* Get minimum top left corner coordinates. */
 	int min_xoffs = INT32_MAX;
@@ -403,11 +396,7 @@
 	return true;
 }
 
-<<<<<<< HEAD
-static bool ResizeSprites(SpriteLoader::Sprite *sprite, unsigned int sprite_avail, uint32 file_slot, uint32 file_pos)
-=======
-static bool ResizeSprites(SpriteLoader::Sprite *sprite, uint8 sprite_avail, uint32 file_slot, uint32 file_pos, SpriteEncoder *encoder)
->>>>>>> f30f4b68
+static bool ResizeSprites(SpriteLoader::Sprite *sprite, unsigned int sprite_avail, uint32 file_slot, uint32 file_pos, SpriteEncoder *encoder)
 {
 	/* Create a fully zoomed image if it does not exist */
 	ZoomLevel first_avail = static_cast<ZoomLevel>(FIND_FIRST_BIT(sprite_avail));
@@ -480,14 +469,10 @@
  */
 static void *ReadSprite(const SpriteCache *sc, SpriteID id, SpriteType sprite_type, AllocatorProc *allocator, SpriteEncoder *encoder)
 {
-<<<<<<< HEAD
-	uint file_slot = sc->file_slot;
-=======
 	/* Use current blitter if no other sprite encoder is given. */
 	if (encoder == nullptr) encoder = BlitterFactory::GetCurrentBlitter();
 
-	uint8 file_slot = sc->file_slot;
->>>>>>> f30f4b68
+	uint file_slot = sc->file_slot;
 	size_t file_pos = sc->file_pos;
 
 	SCOPE_INFO_FMT([&], "ReadSprite: pos: " PRINTF_SIZE ", id: %u, slot: %u (%s), type: %u", file_pos, id, file_slot, FioGetFilename(file_slot), sprite_type);
@@ -885,15 +870,11 @@
 		sc->lru = ++_sprite_lru_counter;
 
 		/* Load the sprite, if it is not loaded, yet */
-<<<<<<< HEAD
 		if (sc->GetPtr() == nullptr) {
-			void *ptr = ReadSprite(sc, sprite, type, AllocSprite);
+			void *ptr = ReadSprite(sc, sprite, type, AllocSprite, nullptr);
 			assert(ptr == _last_sprite_allocation.GetPtr());
 			sc->buffer = std::move(_last_sprite_allocation);
 		}
-=======
-		if (sc->ptr == nullptr) sc->ptr = ReadSprite(sc, sprite, type, AllocSprite, nullptr);
->>>>>>> f30f4b68
 
 		return sc->GetPtr();
 	} else {
