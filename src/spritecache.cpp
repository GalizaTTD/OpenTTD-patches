/*
 * This file is part of OpenTTD.
 * OpenTTD is free software; you can redistribute it and/or modify it under the terms of the GNU General Public License as published by the Free Software Foundation, version 2.
 * OpenTTD is distributed in the hope that it will be useful, but WITHOUT ANY WARRANTY; without even the implied warranty of MERCHANTABILITY or FITNESS FOR A PARTICULAR PURPOSE.
 * See the GNU General Public License for more details. You should have received a copy of the GNU General Public License along with OpenTTD. If not, see <http://www.gnu.org/licenses/>.
 */

/** @file spritecache.cpp Caching of sprites. */

#include "stdafx.h"
#include "random_access_file_type.h"
#include "spriteloader/grf.hpp"
#include "gfx_func.h"
#include "error.h"
#include "zoom_func.h"
#include "settings_type.h"
#include "blitter/factory.hpp"
#include "core/alloc_func.hpp"
#include "core/math_func.hpp"
#include "core/mem_func.hpp"
#include "video/video_driver.hpp"
#include "scope_info.h"
#include "spritecache.h"
#include "spritecache_internal.h"

#include "table/sprites.h"
#include "table/strings.h"
#include "table/palette_convert.h"

#include "3rdparty/cpp-btree/btree_map.h"

#include <vector>
#include <algorithm>

#include "safeguards.h"

/* Default of 4MB spritecache */
uint _sprite_cache_size = 4;

size_t _spritecache_bytes_used = 0;
static uint32_t _sprite_lru_counter;
static uint32_t _spritecache_prune_events = 0;
static size_t _spritecache_prune_entries = 0;
static size_t _spritecache_prune_total = 0;

static std::vector<SpriteCache> _spritecache;
static SpriteDataBuffer _last_sprite_allocation;
static std::vector<std::unique_ptr<SpriteFile>> _sprite_files;

static inline SpriteCache *GetSpriteCache(uint index)
{
	return &_spritecache[index];
}

SpriteCache *AllocateSpriteCache(uint index)
{
	if (index >= _spritecache.size()) {
		_spritecache.resize(index + 1);
	}

	return GetSpriteCache(index);
}

/**
 * Get the cached SpriteFile given the name of the file.
 * @param filename The name of the file at the disk.
 * @return The SpriteFile or \c null.
 */
static SpriteFile *GetCachedSpriteFileByName(const std::string &filename)
{
	for (auto &f : _sprite_files) {
		if (f->GetFilename() == filename) {
			return f.get();
		}
	}
	return nullptr;
}

/**
 * Get the list of cached SpriteFiles.
 * @return Read-only list of cache SpriteFiles.
 */
std::span<const std::unique_ptr<SpriteFile>> GetCachedSpriteFiles()
{
	return _sprite_files;
}

/**
 * Open/get the SpriteFile that is cached for use in the sprite cache.
 * @param filename      Name of the file at the disk.
 * @param subdir        The sub directory to search this file in.
 * @param palette_remap Whether a palette remap needs to be performed for this file.
 * @return The reference to the SpriteCache.
 */
SpriteFile &OpenCachedSpriteFile(const std::string &filename, Subdirectory subdir, bool palette_remap)
{
	SpriteFile *file = GetCachedSpriteFileByName(filename);
	if (file == nullptr) {
		file = _sprite_files.insert(std::end(_sprite_files), std::make_unique<SpriteFile>(filename, subdir, palette_remap))->get();
	} else {
		file->SeekToBegin();
	}
	return *file;
}

static void *AllocSprite(size_t mem_req);

/**
 * Skip the given amount of sprite graphics data.
 * @param type the type of sprite (compressed etc)
 * @param num the amount of sprites to skip
 * @return true if the data could be correctly skipped.
 */
bool SkipSpriteData(SpriteFile &file, uint8_t type, uint16_t num)
{
	if (type & 2) {
		file.SkipBytes(num);
	} else {
		while (num > 0) {
			int8_t i = file.ReadByte();
			if (i >= 0) {
				int size = (i == 0) ? 0x80 : i;
				if (size > num) return false;
				num -= size;
				file.SkipBytes(size);
			} else {
				i = -(i >> 3);
				num -= i;
				file.ReadByte();
			}
		}
	}
	return true;
}

/* Check if the given Sprite ID exists */
bool SpriteExists(SpriteID id)
{
	if (id >= _spritecache.size()) return false;

	/* Special case for Sprite ID zero -- its position is also 0... */
	if (id == 0) return true;
	return !(GetSpriteCache(id)->file_pos == 0 && GetSpriteCache(id)->file == nullptr);
}

/**
 * Get the sprite type of a given sprite.
 * @param sprite The sprite to look at.
 * @return the type of sprite.
 */
SpriteType GetSpriteType(SpriteID sprite)
{
	if (!SpriteExists(sprite)) return SpriteType::Invalid;
	return GetSpriteCache(sprite)->GetType();
}

/**
 * Get the SpriteFile of a given sprite.
 * @param sprite The sprite to look at.
 * @return The SpriteFile.
 */
SpriteFile *GetOriginFile(SpriteID sprite)
{
	if (!SpriteExists(sprite)) return nullptr;
	return GetSpriteCache(sprite)->file;
}

/**
 * Get the GRF-local sprite id of a given sprite.
 * @param sprite The sprite to look at.
 * @return The GRF-local sprite id.
 */
uint32_t GetSpriteLocalID(SpriteID sprite)
{
	if (!SpriteExists(sprite)) return 0;
	return GetSpriteCache(sprite)->id;
}

/**
 * Count the sprites which originate from a specific file in a range of SpriteIDs.
 * @param file The loaded SpriteFile.
 * @param begin First sprite in range.
 * @param end First sprite not in range.
 * @return Number of sprites.
 */
uint GetSpriteCountForFile(const std::string &filename, SpriteID begin, SpriteID end)
{
	SpriteFile *file = GetCachedSpriteFileByName(filename);
	if (file == nullptr) return 0;

	uint count = 0;
	for (SpriteID i = begin; i != end; i++) {
		if (SpriteExists(i)) {
			SpriteCache *sc = GetSpriteCache(i);
			if (sc->file == file) {
				count++;
				DEBUG(sprite, 4, "Sprite: %u", i);
			}
		}
	}
	return count;
}

/**
 * Get a reasonable (upper bound) estimate of the maximum
 * SpriteID used in OpenTTD; there will be no sprites with
 * a higher SpriteID.
 * @note It's actually the number of spritecache items.
 * @return maximum SpriteID
 */
uint GetMaxSpriteID()
{
	return (uint)_spritecache.size();
}

static bool ResizeSpriteIn(SpriteLoader::SpriteCollection &sprite, ZoomLevel src, ZoomLevel tgt, bool dry_run)
{
	uint8_t scaled_1 = ScaleByZoom(1, (ZoomLevel)(src - tgt));

	/* Check for possible memory overflow. */
	if (sprite[src].width * scaled_1 > UINT16_MAX || sprite[src].height * scaled_1 > UINT16_MAX) return false;

	sprite[tgt].width  = sprite[src].width  * scaled_1;
	sprite[tgt].height = sprite[src].height * scaled_1;
	sprite[tgt].x_offs = sprite[src].x_offs * scaled_1;
	sprite[tgt].y_offs = sprite[src].y_offs * scaled_1;
	sprite[tgt].colours = sprite[src].colours;

	if (dry_run) {
		sprite[tgt].data = nullptr;
		return true;
	}

	sprite[tgt].AllocateData(tgt, static_cast<size_t>(sprite[tgt].width) * sprite[tgt].height);

	SpriteLoader::CommonPixel *dst = sprite[tgt].data;
	for (int y = 0; y < sprite[tgt].height; y++) {
		const SpriteLoader::CommonPixel *src_ln = &sprite[src].data[y / scaled_1 * sprite[src].width];
		for (int x = 0; x < sprite[tgt].width; x++) {
			*dst = src_ln[x / scaled_1];
			dst++;
		}
	}

	return true;
}

static void ResizeSpriteOut(SpriteLoader::SpriteCollection &sprite, ZoomLevel zoom, bool dry_run)
{
	/* Algorithm based on 32bpp_Optimized::ResizeSprite() */
	sprite[zoom].width  = UnScaleByZoom(sprite[ZOOM_LVL_MIN].width,  zoom);
	sprite[zoom].height = UnScaleByZoom(sprite[ZOOM_LVL_MIN].height, zoom);
	sprite[zoom].x_offs = UnScaleByZoom(sprite[ZOOM_LVL_MIN].x_offs, zoom);
	sprite[zoom].y_offs = UnScaleByZoom(sprite[ZOOM_LVL_MIN].y_offs, zoom);
	sprite[zoom].colours = sprite[ZOOM_LVL_MIN].colours;

	if (dry_run) {
		sprite[zoom].data = nullptr;
		return;
	}

	sprite[zoom].AllocateData(zoom, static_cast<size_t>(sprite[zoom].height) * sprite[zoom].width);

	SpriteLoader::CommonPixel *dst = sprite[zoom].data;
	const SpriteLoader::CommonPixel *src = sprite[zoom - 1].data;
	[[maybe_unused]] const SpriteLoader::CommonPixel *src_end = src + sprite[zoom - 1].height * sprite[zoom - 1].width;

	for (uint y = 0; y < sprite[zoom].height; y++) {
		const SpriteLoader::CommonPixel *src_ln = src + sprite[zoom - 1].width;
		assert(src_ln <= src_end);
		for (uint x = 0; x < sprite[zoom].width; x++) {
			assert(src < src_ln);
			if (src + 1 != src_ln && (src + 1)->a != 0) {
				*dst = *(src + 1);
			} else {
				*dst = *src;
			}
			dst++;
			src += 2;
		}
		src = src_ln + sprite[zoom - 1].width;
	}
}

static bool PadSingleSprite(SpriteLoader::Sprite *sprite, ZoomLevel zoom, uint pad_left, uint pad_top, uint pad_right, uint pad_bottom)
{
	uint width  = sprite->width + pad_left + pad_right;
	uint height = sprite->height + pad_top + pad_bottom;

	if (width > UINT16_MAX || height > UINT16_MAX) return false;

	if (sprite->data != nullptr) {
		/* Copy source data and reallocate sprite memory. */
		size_t sprite_size = static_cast<size_t>(sprite->width) * sprite->height;
		SpriteLoader::CommonPixel *src_data = MallocT<SpriteLoader::CommonPixel>(sprite_size);
		MemCpyT(src_data, sprite->data, sprite_size);
		sprite->AllocateData(zoom, static_cast<size_t>(width) * height);

		/* Copy with padding to destination. */
		SpriteLoader::CommonPixel *src = src_data;
		SpriteLoader::CommonPixel *data = sprite->data;
		for (uint y = 0; y < height; y++) {
			if (y < pad_top || pad_bottom + y >= height) {
				/* Top/bottom padding. */
				MemSetT(data, 0, width);
				data += width;
			} else {
				if (pad_left > 0) {
					/* Pad left. */
					MemSetT(data, 0, pad_left);
					data += pad_left;
				}

				/* Copy pixels. */
				MemCpyT(data, src, sprite->width);
				src += sprite->width;
				data += sprite->width;

				if (pad_right > 0) {
					/* Pad right. */
					MemSetT(data, 0, pad_right);
					data += pad_right;
				}
			}
		}
		free(src_data);
	}

	/* Update sprite size. */
	sprite->width   = width;
	sprite->height  = height;
	sprite->x_offs -= pad_left;
	sprite->y_offs -= pad_top;

	return true;
}

static bool PadSprites(SpriteLoader::SpriteCollection &sprite, unsigned int sprite_avail, SpriteEncoder *encoder)
{
	/* Get minimum top left corner coordinates. */
	int min_xoffs = INT32_MAX;
	int min_yoffs = INT32_MAX;
	for (ZoomLevel zoom = ZOOM_LVL_BEGIN; zoom != ZOOM_LVL_SPR_END; zoom++) {
		if (HasBit(sprite_avail, zoom)) {
			min_xoffs = std::min(min_xoffs, ScaleByZoom(sprite[zoom].x_offs, zoom));
			min_yoffs = std::min(min_yoffs, ScaleByZoom(sprite[zoom].y_offs, zoom));
		}
	}

	/* Get maximum dimensions taking necessary padding at the top left into account. */
	int max_width  = INT32_MIN;
	int max_height = INT32_MIN;
	for (ZoomLevel zoom = ZOOM_LVL_BEGIN; zoom != ZOOM_LVL_SPR_END; zoom++) {
		if (HasBit(sprite_avail, zoom)) {
			max_width  = std::max(max_width, ScaleByZoom(sprite[zoom].width + sprite[zoom].x_offs - UnScaleByZoom(min_xoffs, zoom), zoom));
			max_height = std::max(max_height, ScaleByZoom(sprite[zoom].height + sprite[zoom].y_offs - UnScaleByZoom(min_yoffs, zoom), zoom));
		}
	}

	/* Align height and width if required to match the needs of the sprite encoder. */
	uint align = encoder->GetSpriteAlignment();
	if (align != 0) {
		max_width  = Align(max_width,  align);
		max_height = Align(max_height, align);
	}

	/* Pad sprites where needed. */
	for (ZoomLevel zoom = ZOOM_LVL_BEGIN; zoom != ZOOM_LVL_SPR_END; zoom++) {
		if (HasBit(sprite_avail, zoom)) {
			/* Scaling the sprite dimensions in the blitter is done with rounding up,
			 * so a negative padding here is not an error. */
			int pad_left   = std::max(0, sprite[zoom].x_offs - UnScaleByZoom(min_xoffs, zoom));
			int pad_top    = std::max(0, sprite[zoom].y_offs - UnScaleByZoom(min_yoffs, zoom));
			int pad_right  = std::max(0, UnScaleByZoom(max_width, zoom) - sprite[zoom].width - pad_left);
			int pad_bottom = std::max(0, UnScaleByZoom(max_height, zoom) - sprite[zoom].height - pad_top);

			if (pad_left > 0 || pad_right > 0 || pad_top > 0 || pad_bottom > 0) {
				if (!PadSingleSprite(&sprite[zoom], zoom, pad_left, pad_top, pad_right, pad_bottom)) return false;
			}
		}
	}

	return true;
}

static bool ResizeSprites(SpriteLoader::SpriteCollection &sprite, unsigned int sprite_avail, SpriteEncoder *encoder, uint8_t zoom_levels)
{
	ZoomLevel first_avail = static_cast<ZoomLevel>(FindFirstBit(sprite_avail));
	ZoomLevel first_needed = static_cast<ZoomLevel>(FindFirstBit(zoom_levels));

	/* Upscale to desired sprite_min_zoom if provided sprite only had zoomed in versions. */
	if (first_avail < _settings_client.gui.sprite_zoom_min) {
		const unsigned int below_min_zoom_mask = (1 << _settings_client.gui.sprite_zoom_min) - 1;
		if ((zoom_levels & below_min_zoom_mask) != 0 && !HasBit(sprite_avail, _settings_client.gui.sprite_zoom_min)) {
			if (!HasBit(sprite_avail, ZOOM_LVL_IN_2X)) ResizeSpriteOut(sprite, ZOOM_LVL_IN_2X, false);
			if (_settings_client.gui.sprite_zoom_min == ZOOM_LVL_NORMAL) {
				if (first_avail != ZOOM_LVL_MIN) {
					/* Ensure dimensions of ZOOM_LVL_MIN are set if the first available sprite level was ZOOM_LVL_IN_2X */
					if (!ResizeSpriteIn(sprite, first_avail, ZOOM_LVL_MIN, true)) return false;
				}
				ResizeSpriteOut(sprite, ZOOM_LVL_NORMAL, false);
			}
			sprite_avail &= ~below_min_zoom_mask;
			SetBit(sprite_avail, _settings_client.gui.sprite_zoom_min);
			first_avail = _settings_client.gui.sprite_zoom_min;
		}
	}

	ZoomLevel start = std::min(first_avail, first_needed);

	bool needed = false;
	for (ZoomLevel zoom = ZOOM_LVL_SPR_END; zoom-- > start; ) {
		if (HasBit(sprite_avail, zoom) && sprite[zoom].data != nullptr) {
			needed = false;
		} else if (HasBit(zoom_levels, zoom)) {
			needed = true;
		} else if (needed) {
			SetBit(zoom_levels, zoom);
		}
	}

	/* Create a fully zoomed image if it does not exist */
	if (first_avail != ZOOM_LVL_MIN) {
		if (!ResizeSpriteIn(sprite, first_avail, ZOOM_LVL_MIN, !HasBit(zoom_levels, ZOOM_LVL_MIN))) return false;
		SetBit(sprite_avail, ZOOM_LVL_MIN);
	}

	/* Create a zoomed image of the first required zoom if there any no sources which are equally or more zoomed in */
	if (zoom_levels != 0 && start > ZOOM_LVL_MIN && start < first_avail && HasBit(zoom_levels, start)) {
		if (!ResizeSpriteIn(sprite, first_avail, start, false)) return false;
		SetBit(sprite_avail, start);
	}

	/* Pad sprites to make sizes match. */
	if (!PadSprites(sprite, sprite_avail, encoder)) return false;

	/* Create other missing zoom levels */
	for (ZoomLevel zoom = ZOOM_LVL_IN_2X; zoom != ZOOM_LVL_SPR_END; zoom++) {
		if (HasBit(sprite_avail, zoom)) {
			/* Check that size and offsets match the fully zoomed image. */
			assert(sprite[zoom].width  == UnScaleByZoom(sprite[ZOOM_LVL_MIN].width,  zoom));
			assert(sprite[zoom].height == UnScaleByZoom(sprite[ZOOM_LVL_MIN].height, zoom));
			assert(sprite[zoom].x_offs == UnScaleByZoom(sprite[ZOOM_LVL_MIN].x_offs, zoom));
			assert(sprite[zoom].y_offs == UnScaleByZoom(sprite[ZOOM_LVL_MIN].y_offs, zoom));
		}

		/* Zoom level is not available, or unusable, so create it */
		if (!HasBit(sprite_avail, zoom)) ResizeSpriteOut(sprite, zoom, !HasBit(zoom_levels, zoom));
	}

	return true;
}

/**
 * Load a recolour sprite into memory.
 * @param file GRF we're reading from.
 * @param num Size of the sprite in the GRF.
 * @return Sprite data.
 */
static void *ReadRecolourSprite(SpriteFile &file, uint num, SpriteAllocator &allocator)
{
	/* "Normal" recolour sprites are ALWAYS 257 bytes. Then there is a small
	 * number of recolour sprites that are 17 bytes that only exist in DOS
	 * GRFs which are the same as 257 byte recolour sprites, but with the last
	 * 240 bytes zeroed.  */
<<<<<<< HEAD
	uint8_t *dest = (uint8_t *)AllocSprite(RECOLOUR_SPRITE_SIZE);

	auto read_data = [&](uint8_t *targ) {
		file.ReadBlock(targ, std::min(num, RECOLOUR_SPRITE_SIZE));
		if (num > RECOLOUR_SPRITE_SIZE) {
			file.SkipBytes(num - RECOLOUR_SPRITE_SIZE);
		}
	};
=======
	static const uint RECOLOUR_SPRITE_SIZE = 257;
	uint8_t *dest = allocator.Allocate<uint8_t>(std::max(RECOLOUR_SPRITE_SIZE, num));
>>>>>>> 7116f143

	if (file.NeedsPaletteRemap()) {
		uint8_t *dest_tmp = AllocaM(uint8_t, RECOLOUR_SPRITE_SIZE);

		/* Only a few recolour sprites are less than 257 bytes */
		if (num < RECOLOUR_SPRITE_SIZE) memset(dest_tmp, 0, RECOLOUR_SPRITE_SIZE);
		read_data(dest_tmp);

		/* The data of index 0 is never used; "literal 00" according to the (New)GRF specs. */
		for (uint i = 1; i < RECOLOUR_SPRITE_SIZE; i++) {
			dest[i] = _palmap_w2d[dest_tmp[_palmap_d2w[i - 1] + 1]];
		}
	} else {
		read_data(dest);
	}

	return dest;
}

static const char *GetSpriteTypeName(SpriteType type)
{
	static const char * const sprite_types[] = {
		"normal",        // SpriteType::Normal
		"map generator", // SpriteType::MapGen
		"character",     // SpriteType::Font
		"recolour",      // SpriteType::Recolour
	};

	return sprite_types[static_cast<uint8_t>(type)];
}

/**
 * Read a sprite from disk.
 * @param sc          Location of sprite.
 * @param id          Sprite number.
 * @param sprite_type Type of sprite.
 * @param allocator   Allocator function to use.
 * @param encoder     Sprite encoder to use.
 * @return Read sprite data.
 */
<<<<<<< HEAD
static void *ReadSprite(const SpriteCache *sc, SpriteID id, SpriteType sprite_type, AllocatorProc *allocator, SpriteEncoder *encoder, uint8_t zoom_levels)
=======
static void *ReadSprite(const SpriteCache *sc, SpriteID id, SpriteType sprite_type, SpriteAllocator &allocator, SpriteEncoder *encoder)
>>>>>>> 7116f143
{
	/* Use current blitter if no other sprite encoder is given. */
	if (encoder == nullptr) {
		encoder = BlitterFactory::GetCurrentBlitter();
		if (!encoder->SupportsMissingZoomLevels()) zoom_levels = UINT8_MAX;
	} else {
		zoom_levels = UINT8_MAX;
	}
	if (encoder->NoSpriteDataRequired()) zoom_levels = 0;

	SpriteFile &file = *sc->file;
	size_t file_pos = sc->file_pos;

	SCOPE_INFO_FMT([&], "ReadSprite: pos: " PRINTF_SIZE ", id: %u, file: (%s), type: %s", file_pos, id, file.GetSimplifiedFilename().c_str(), GetSpriteTypeName(sprite_type));

	assert(sprite_type != SpriteType::Recolour);
	assert(IsMapgenSpriteID(id) == (sprite_type == SpriteType::MapGen));
	assert(sc->GetType() == sprite_type);

	DEBUG(sprite, 9, "Load sprite %d", id);

	SpriteLoader::SpriteCollection sprite;
	uint8_t sprite_avail = 0;
	sprite[ZOOM_LVL_MIN].type = sprite_type;

	SpriteLoaderGrf sprite_loader(file.GetContainerVersion());
	if (sprite_type != SpriteType::MapGen && sc->GetHasNonPalette() && encoder->Is32BppSupported()) {
		/* Try for 32bpp sprites first. */
		sprite_avail = sprite_loader.LoadSprite(sprite, file, file_pos, sprite_type, true, sc->count, sc->flags, zoom_levels);
	}
	if (sprite_avail == 0) {
		sprite_avail = sprite_loader.LoadSprite(sprite, file, file_pos, sprite_type, false, sc->count, sc->flags, zoom_levels);
	}

	if (sprite_avail == 0) {
		if (sprite_type == SpriteType::MapGen) return nullptr;
<<<<<<< HEAD
		if (id == SPR_IMG_QUERY) usererror("Okay... something went horribly wrong. I couldn't load the fallback sprite. What should I do?");
		return (void*)GetRawSprite(SPR_IMG_QUERY, SpriteType::Normal, UINT8_MAX, allocator, encoder);
=======
		if (id == SPR_IMG_QUERY) UserError("Okay... something went horribly wrong. I couldn't load the fallback sprite. What should I do?");
		return (void*)GetRawSprite(SPR_IMG_QUERY, SpriteType::Normal, &allocator, encoder);
>>>>>>> 7116f143
	}

	if (sprite_type == SpriteType::MapGen) {
		/* Ugly hack to work around the problem that the old landscape
		 *  generator assumes that those sprites are stored uncompressed in
		 *  the memory, and they are only read directly by the code, never
		 *  send to the blitter. So do not send it to the blitter (which will
		 *  result in a data array in the format the blitter likes most), but
		 *  extract the data directly and store that as sprite.
		 * Ugly: yes. Other solution: no. Blame the original author or
		 *  something ;) The image should really have been a data-stream
		 *  (so type = 0xFF basically). */
		uint num = sprite[ZOOM_LVL_MIN].width * sprite[ZOOM_LVL_MIN].height;

		Sprite *s = allocator.Allocate<Sprite>(sizeof(*s) + num);
		s->width  = sprite[ZOOM_LVL_MIN].width;
		s->height = sprite[ZOOM_LVL_MIN].height;
		s->x_offs = sprite[ZOOM_LVL_MIN].x_offs;
		s->y_offs = sprite[ZOOM_LVL_MIN].y_offs;
		s->next = nullptr;
		s->missing_zoom_levels = 0;

		SpriteLoader::CommonPixel *src = sprite[ZOOM_LVL_MIN].data;
		uint8_t *dest = s->data;
		while (num-- > 0) {
			*dest++ = src->m;
			src++;
		}

		return s;
	}

<<<<<<< HEAD
	if (!ResizeSprites(sprite, sprite_avail, encoder, zoom_levels)) {
		if (id == SPR_IMG_QUERY) usererror("Okay... something went horribly wrong. I couldn't resize the fallback sprite. What should I do?");
		return (void*)GetRawSprite(SPR_IMG_QUERY, SpriteType::Normal, UINT8_MAX, allocator, encoder);
=======
	if (!ResizeSprites(sprite, sprite_avail, encoder)) {
		if (id == SPR_IMG_QUERY) UserError("Okay... something went horribly wrong. I couldn't resize the fallback sprite. What should I do?");
		return (void*)GetRawSprite(SPR_IMG_QUERY, SpriteType::Normal, &allocator, encoder);
>>>>>>> 7116f143
	}

	if (sprite[ZOOM_LVL_MIN].type == SpriteType::Font && _font_zoom != ZOOM_LVL_MIN) {
		/* Make ZOOM_LVL_MIN be ZOOM_LVL_GUI */
		sprite[ZOOM_LVL_MIN].width  = sprite[_font_zoom].width;
		sprite[ZOOM_LVL_MIN].height = sprite[_font_zoom].height;
		sprite[ZOOM_LVL_MIN].x_offs = sprite[_font_zoom].x_offs;
		sprite[ZOOM_LVL_MIN].y_offs = sprite[_font_zoom].y_offs;
		sprite[ZOOM_LVL_MIN].data   = sprite[_font_zoom].data;
		sprite[ZOOM_LVL_MIN].colours = sprite[_font_zoom].colours;
	}

	if (sprite[ZOOM_LVL_MIN].type == SpriteType::Normal) {
		/* Remove unwanted zoom levels before encoding */
		for (ZoomLevel zoom = ZOOM_LVL_BEGIN; zoom != ZOOM_LVL_SPR_END; zoom++) {
			if (!HasBit(zoom_levels, zoom)) sprite[zoom].data = nullptr;
		}
	}

	return encoder->Encode(sprite, allocator);
}

struct GrfSpriteOffset {
	size_t file_pos;
	uint count;
	uint16_t control_flags;
};

/** Map from sprite numbers to position in the GRF file. */
static btree::btree_map<uint32_t, GrfSpriteOffset> _grf_sprite_offsets;

/**
 * Get the file offset for a specific sprite in the sprite section of a GRF.
 * @param id ID of the sprite to look up.
 * @return Position of the sprite in the sprite section or SIZE_MAX if no such sprite is present.
 */
size_t GetGRFSpriteOffset(uint32_t id)
{
	auto iter = _grf_sprite_offsets.find(id);
	return iter != _grf_sprite_offsets.end() ? iter->second.file_pos : SIZE_MAX;
}

/**
 * Parse the sprite section of GRFs.
 * @param container_version Container version of the GRF we're currently processing.
 */
void ReadGRFSpriteOffsets(SpriteFile &file)
{
	_grf_sprite_offsets.clear();

	if (file.GetContainerVersion() >= 2) {
		/* Seek to sprite section of the GRF. */
		size_t data_offset = file.ReadDword();
		size_t old_pos = file.GetPos();
		file.SeekTo(data_offset, SEEK_CUR);

		GrfSpriteOffset offset = { 0, 0, 0 };

		/* Loop over all sprite section entries and store the file
		 * offset for each newly encountered ID. */
		uint32_t id, prev_id = 0;
		while ((id = file.ReadDword()) != 0) {
			if (id != prev_id) {
				_grf_sprite_offsets[prev_id] = offset;
				offset.file_pos = file.GetPos() - 4;
				offset.count = 0;
				offset.control_flags = 0;
			}
			offset.count++;
			prev_id = id;
			uint length = file.ReadDword();
			if (length > 0) {
				uint8_t colour = file.ReadByte() & SCC_MASK;
				length--;
				if (length > 0) {
					uint8_t zoom = file.ReadByte();
					length--;
					if (colour != 0) {
						static const ZoomLevel zoom_lvl_map[6] = {ZOOM_LVL_NORMAL, ZOOM_LVL_IN_4X, ZOOM_LVL_IN_2X, ZOOM_LVL_OUT_2X, ZOOM_LVL_OUT_4X, ZOOM_LVL_OUT_8X};
						if (zoom < 6) SetBit(offset.control_flags, static_cast<uint>(zoom_lvl_map[zoom]) + static_cast<uint>((colour != SCC_PAL) ? SCC_32BPP_ZOOM_START : SCC_PAL_ZOOM_START));
					}
				}
			}
			file.SkipBytes(length);
		}
		if (prev_id != 0) _grf_sprite_offsets[prev_id] = offset;

		/* Continue processing the data section. */
		file.SeekTo(old_pos, SEEK_SET);
	}
}


/**
 * Load a real or recolour sprite.
 * @param load_index Global sprite index.
 * @param file GRF to load from.
 * @param file_sprite_id Sprite number in the GRF.
 * @param container_version Container version of the GRF.
 * @return True if a valid sprite was loaded, false on any error.
 */
bool LoadNextSprite(int load_index, SpriteFile &file, uint file_sprite_id)
{
	size_t file_pos = file.GetPos();

	SCOPE_INFO_FMT([&], "LoadNextSprite: pos: " PRINTF_SIZE ", file: %s, load_index: %d, file_sprite_id: %u, container_ver: %u", file_pos, file.GetSimplifiedFilename().c_str(), load_index, file_sprite_id, file.GetContainerVersion());

	/* Read sprite header. */
	uint32_t num = file.GetContainerVersion() >= 2 ? file.ReadDword() : file.ReadWord();
	if (num == 0) return false;
	uint8_t grf_type = file.ReadByte();

	SpriteType type;
	void *data = nullptr;
	uint count = 0;
	uint16_t control_flags = 0;
	if (grf_type == 0xFF) {
		/* Some NewGRF files have "empty" pseudo-sprites which are 1
		 * byte long. Catch these so the sprites won't be displayed. */
		if (num == 1) {
			file.ReadByte();
			return false;
		}
		type = SpriteType::Recolour;
		CacheSpriteAllocator allocator;
		data = ReadRecolourSprite(file, num, allocator);
	} else if (file.GetContainerVersion() >= 2 && grf_type == 0xFD) {
		if (num != 4) {
			/* Invalid sprite section include, ignore. */
			file.SkipBytes(num);
			return false;
		}
		/* It is not an error if no sprite with the provided ID is found in the sprite section. */
		auto iter = _grf_sprite_offsets.find(file.ReadDword());
		if (iter != _grf_sprite_offsets.end()) {
			file_pos = iter->second.file_pos;
			count = iter->second.count;
			control_flags = iter->second.control_flags;
		} else {
			file_pos = SIZE_MAX;
		}
		type = SpriteType::Normal;
	} else {
		file.SkipBytes(7);
		type = SkipSpriteData(file, grf_type, num - 8) ? SpriteType::Normal : SpriteType::Invalid;
		/* Inline sprites are not supported for container version >= 2. */
		if (file.GetContainerVersion() >= 2) return false;
	}

	if (type == SpriteType::Invalid) return false;

	if (load_index == -1) {
		if (data != nullptr) _last_sprite_allocation.Clear();
		return false;
	}

	if (load_index >= MAX_SPRITES) {
		usererror("Tried to load too many sprites (#%d; max %d)", load_index, MAX_SPRITES);
	}

	bool is_mapgen = IsMapgenSpriteID(load_index);

	if (is_mapgen) {
		if (type != SpriteType::Normal) usererror("Uhm, would you be so kind not to load a NewGRF that changes the type of the map generator sprites?");
		type = SpriteType::MapGen;
	}

	SpriteCache *sc = AllocateSpriteCache(load_index);
	sc->Clear(); // Clear existing entry before changing type field
	sc->file = &file;
	sc->file_pos = file_pos;
	sc->SetType(type);
	if (data != nullptr) {
		assert(data == _last_sprite_allocation.GetPtr());
		sc->Assign(std::move(_last_sprite_allocation));
	}
	sc->id = file_sprite_id;
	sc->count = count;
	sc->flags = control_flags;

	return true;
}


void DupSprite(SpriteID old_spr, SpriteID new_spr)
{
	SpriteCache *scnew = AllocateSpriteCache(new_spr); // may reallocate: so put it first
	SpriteCache *scold = GetSpriteCache(old_spr);

	scnew->file = scold->file;
	scnew->file_pos = scold->file_pos;
	scnew->id = scold->id;
	scnew->SetType(scold->GetType());
	scnew->flags = scold->flags;
	scnew->SetWarned(false);
}

static size_t GetSpriteCacheUsage()
{
	return _spritecache_bytes_used;
}

/**
 * Delete a single entry from the sprite cache.
 * @param item Entry to delete.
 */
static void DeleteEntryFromSpriteCache(uint item)
{
	GetSpriteCache(item)->Clear();
}

static void DeleteEntriesFromSpriteCache(size_t target)
{
	const size_t initial_in_use = GetSpriteCacheUsage();

	struct SpriteInfo {
		uint32_t lru;
		SpriteID id;
		uint32_t size;
		uint8_t missing_zoom_levels;

		bool operator<(const SpriteInfo &other) const
		{
			return this->lru < other.lru;
		}
	};
	std::vector<SpriteInfo> candidates;
	size_t candidate_bytes = 0;

	auto push = [&](SpriteInfo info) {
		candidates.push_back(info);
		std::push_heap(candidates.begin(), candidates.end());
		candidate_bytes += info.size;
	};

	auto pop = [&]() {
		candidate_bytes -= candidates.front().size;
		std::pop_heap(candidates.begin(), candidates.end());
		candidates.pop_back();
	};

	size_t total_candidates = 0;
	SpriteID i = 0;
	for (; i != _spritecache.size() && candidate_bytes < target; i++) {
		SpriteCache *sc = GetSpriteCache(i);
		if (sc->GetType() != SpriteType::Recolour) {
			Sprite *sp = (Sprite *)sc->GetPtr();
			while (sp != nullptr) {
				push({ sp->lru, i, sp->size, sp->missing_zoom_levels });
				total_candidates++;
				sp = sp->next;
			}
			if (candidate_bytes >= target) break;
		}
	}
	for (; i != _spritecache.size(); i++) {
		SpriteCache *sc = GetSpriteCache(i);
		if (sc->GetType() != SpriteType::Recolour) {
			Sprite *sp = (Sprite *)sc->GetPtr();
			while (sp != nullptr) {
				total_candidates++;

				/* Only add to candidates if LRU <= current highest */
				if (sp->lru <= candidates.front().lru) {
					push({ sp->lru, i, sp->size, sp->missing_zoom_levels });
					while (!candidates.empty() && candidate_bytes - candidates.front().size >= target) {
						pop();
					}
				}
				sp = sp->next;
			}
		}
	}

	for (auto &it : candidates) {
		GetSpriteCache(it.id)->RemoveByMissingZoomLevels(it.missing_zoom_levels);
	}

	DEBUG(sprite, 3, "DeleteEntriesFromSpriteCache, deleted: " PRINTF_SIZE " of " PRINTF_SIZE ", freed: " PRINTF_SIZE ", in use: " PRINTF_SIZE " --> " PRINTF_SIZE ", delta: " PRINTF_SIZE ", requested: " PRINTF_SIZE,
			candidates.size(), total_candidates, candidate_bytes, initial_in_use, GetSpriteCacheUsage(), initial_in_use - GetSpriteCacheUsage(), target);

	_spritecache_prune_events++;
	_spritecache_prune_entries += candidates.size();
	_spritecache_prune_total += (initial_in_use - GetSpriteCacheUsage());
}

<<<<<<< HEAD
uint GetTargetSpriteSize()
=======
void *CacheSpriteAllocator::AllocatePtr(size_t mem_req)
>>>>>>> 7116f143
{
	int bpp = BlitterFactory::GetCurrentBlitter()->GetScreenDepth();
	return (bpp > 0 ? _sprite_cache_size * bpp / 8 : 1) * 1024 * 1024;
}

void IncreaseSpriteLRU()
{
	uint target_size = GetTargetSpriteSize();
	if (_spritecache_bytes_used > target_size) {
		DeleteEntriesFromSpriteCache(_spritecache_bytes_used - target_size + 512 * 1024);
	}

	/* Adjust all LRU values */
	if (_sprite_lru_counter >= 0xC0000000) {
		DEBUG(sprite, 5, "Fixing lru %u, inuse=" PRINTF_SIZE, _sprite_lru_counter, GetSpriteCacheUsage());

		for (SpriteID i = 0; i != _spritecache.size(); i++) {
			SpriteCache *sc = GetSpriteCache(i);
			if (sc->GetType() != SpriteType::Recolour) {
				Sprite *sp = (Sprite *)sc->GetPtr();
				while (sp != nullptr) {
					if (sp->lru > 0x80000000) {
						sp->lru -= 0x80000000;
					} else {
						sp->lru = 0;
					}
					sp = sp->next;
				}
			}
		}
		_sprite_lru_counter -= 0x80000000;
	}
}

static void *AllocSprite(size_t mem_req)
{
	assert(_last_sprite_allocation.GetPtr() == nullptr);
	_last_sprite_allocation.Allocate((uint32_t)mem_req);
	return _last_sprite_allocation.GetPtr();
}

/**
 * Sprite allocator simply using malloc.
 */
void *SimpleSpriteAllocator::AllocatePtr(size_t size)
{
	return MallocT<uint8_t>(size);
}

void *UniquePtrSpriteAllocator::AllocatePtr(size_t size)
{
	this->data = std::make_unique<uint8_t[]>(size);
	return this->data.get();
}

/**
 * Handles the case when a sprite of different type is requested than is present in the SpriteCache.
 * For SpriteType::Font sprites, it is normal. In other cases, default sprite is loaded instead.
 * @param sprite ID of loaded sprite
 * @param requested requested sprite type
 * @param sc the currently known sprite cache for the requested sprite
 * @return fallback sprite
 * @note this function will do usererror() in the case the fallback sprite isn't available
 */
static void *HandleInvalidSpriteRequest(SpriteID sprite, SpriteType requested, SpriteCache *sc, SpriteAllocator *allocator)
{
	SpriteType available = sc->GetType();
	if (requested == SpriteType::Font && available == SpriteType::Normal) {
		if (sc->GetPtr() == nullptr) sc->SetType(SpriteType::Font);
		return GetRawSprite(sprite, sc->GetType(), UINT8_MAX, allocator);
	}

	uint8_t warning_level = sc->GetWarned() ? 6 : 0;
	sc->SetWarned(true);
	DEBUG(sprite, warning_level, "Tried to load %s sprite #%d as a %s sprite. Probable cause: NewGRF interference", GetSpriteTypeName(available), sprite, GetSpriteTypeName(requested));

	switch (requested) {
		case SpriteType::Normal:
			if (sprite == SPR_IMG_QUERY) usererror("Uhm, would you be so kind not to load a NewGRF that makes the 'query' sprite a non-normal sprite?");
			[[fallthrough]];
		case SpriteType::Font:
			return GetRawSprite(SPR_IMG_QUERY, SpriteType::Normal, UINT8_MAX, allocator);
		case SpriteType::Recolour:
			if (sprite == PALETTE_TO_DARK_BLUE) usererror("Uhm, would you be so kind not to load a NewGRF that makes the 'PALETTE_TO_DARK_BLUE' sprite a non-remap sprite?");
			return GetRawSprite(PALETTE_TO_DARK_BLUE, SpriteType::Recolour, UINT8_MAX, allocator);
		case SpriteType::MapGen:
			/* this shouldn't happen, overriding of SpriteType::MapGen sprites is checked in LoadNextSprite()
			 * (the only case the check fails is when these sprites weren't even loaded...) */
		default:
			NOT_REACHED();
	}
}

/**
 * Reads a sprite (from disk or sprite cache).
 * If the sprite is not available or of wrong type, a fallback sprite is returned.
 * @param sprite Sprite to read.
 * @param type Expected sprite type.
 * @param allocator Allocator function to use. Set to nullptr to use the usual sprite cache.
 * @param encoder Sprite encoder to use. Set to nullptr to use the currently active blitter.
 * @return Sprite raw data
 */
<<<<<<< HEAD
void *GetRawSprite(SpriteID sprite, SpriteType type, uint8_t zoom_levels, AllocatorProc *allocator, SpriteEncoder *encoder)
=======
void *GetRawSprite(SpriteID sprite, SpriteType type, SpriteAllocator *allocator, SpriteEncoder *encoder)
>>>>>>> 7116f143
{
	assert(type != SpriteType::MapGen || IsMapgenSpriteID(sprite));
	assert(type < SpriteType::Invalid);

	if (!SpriteExists(sprite)) {
		DEBUG(sprite, 1, "Tried to load non-existing sprite #%d. Probable cause: Wrong/missing NewGRFs", sprite);

		/* SPR_IMG_QUERY is a BIG FAT RED ? */
		sprite = SPR_IMG_QUERY;
	}

	SpriteCache *sc = GetSpriteCache(sprite);

	if (sc->GetType() != type) return HandleInvalidSpriteRequest(sprite, type, sc, allocator);

	if (allocator == nullptr && encoder == nullptr) {
		/* Load sprite into/from spritecache */
		CacheSpriteAllocator cache_allocator;

		if (type != SpriteType::Normal) zoom_levels = UINT8_MAX;

		/* Load the sprite, if it is not loaded, yet */
<<<<<<< HEAD
		if (sc->GetPtr() == nullptr) {
			[[maybe_unused]] void *ptr = ReadSprite(sc, sprite, type, AllocSprite, nullptr, zoom_levels);
			assert(ptr == _last_sprite_allocation.GetPtr());
			sc->Assign(std::move(_last_sprite_allocation));
		} else if ((sc->total_missing_zoom_levels & zoom_levels) != 0) {
			[[maybe_unused]] void *ptr = ReadSprite(sc, sprite, type, AllocSprite, nullptr, sc->total_missing_zoom_levels & zoom_levels);
			assert(ptr == _last_sprite_allocation.GetPtr());
			sc->Append(std::move(_last_sprite_allocation));
		}

		if (type != SpriteType::Recolour) {
			uint8_t lvls = zoom_levels;
			Sprite *sp = (Sprite *)sc->GetPtr();
			while (lvls != 0 && sp != nullptr) {
				uint8_t usable = ~sp->missing_zoom_levels;
				if (usable & lvls) {
					/* Update LRU */
					sp->lru = ++_sprite_lru_counter;
					lvls &= ~usable;
				}
				sp = sp->next;
			}
		}
=======
		if (sc->ptr == nullptr) sc->ptr = ReadSprite(sc, sprite, type, cache_allocator, nullptr);
>>>>>>> 7116f143

		return sc->GetPtr();
	} else {
		/* Do not use the spritecache, but a different allocator. */
<<<<<<< HEAD
		return ReadSprite(sc, sprite, type, allocator, encoder, UINT8_MAX);
=======
		return ReadSprite(sc, sprite, type, *allocator, encoder);
>>>>>>> 7116f143
	}
}

/**
 * Reads a sprite and finds its most representative colour.
 * @param sprite Sprite to read.
 * @param palette_id Palette for remapping colours.
 * @return if blitter supports 32bpp, average Colour.data else a palette index.
 */
uint32_t GetSpriteMainColour(SpriteID sprite_id, PaletteID palette_id)
{
	if (!SpriteExists(sprite_id)) return 0;

	SpriteCache *sc = GetSpriteCache(sprite_id);
	if (sc->GetType() != SpriteType::Normal) return 0;

	const uint8_t * const remap = (palette_id == PAL_NONE ? nullptr : GetNonSprite(GB(palette_id, 0, PALETTE_WIDTH), SpriteType::Recolour) + 1);

	SpriteFile &file = *sc->file;
	size_t file_pos = sc->file_pos;

	SpriteLoader::SpriteCollection sprites;
	sprites[ZOOM_LVL_MIN].type = SpriteType::Normal;
	SpriteLoaderGrf sprite_loader(file.GetContainerVersion());
	uint8_t sprite_avail;
	const uint8_t screen_depth = BlitterFactory::GetCurrentBlitter()->GetScreenDepth();

	auto zoom_mask = [&](bool is32bpp) -> uint8_t {
		return 1 << FindFirstBit(GB(sc->flags, is32bpp ? SCC_32BPP_ZOOM_START : SCC_PAL_ZOOM_START, 6));
	};

	/* Try to read the 32bpp sprite first. */
	if (screen_depth == 32 && sc->GetHasNonPalette()) {
		sprite_avail = sprite_loader.LoadSprite(sprites, file, file_pos, SpriteType::Normal, true, sc->count, sc->flags, zoom_mask(true));
		if (sprite_avail != 0) {
			SpriteLoader::Sprite *sprite = &sprites[FindFirstBit(sprite_avail)];
			/* Return the average colour. */
			uint32_t r = 0, g = 0, b = 0, cnt = 0;
			SpriteLoader::CommonPixel *pixel = sprite->data;
			for (uint x = sprite->width * sprite->height; x != 0; x--) {
				if (pixel->a) {
					if (remap && pixel->m) {
						const Colour c = _cur_palette.palette[remap[pixel->m]];
						if (c.a) {
							r += c.r;
							g += c.g;
							b += c.b;
							cnt++;
						}
					} else {
						r += pixel->r;
						g += pixel->g;
						b += pixel->b;
						cnt++;
					}
				}
				pixel++;
			}
			return cnt ? Colour(r / cnt, g / cnt, b / cnt).data : 0;
		}
	}

	/* No 32bpp, try 8bpp. */
	sprite_avail = sprite_loader.LoadSprite(sprites, file, file_pos, SpriteType::Normal, false, sc->count, sc->flags, zoom_mask(false));
	if (sprite_avail != 0) {
		SpriteLoader::Sprite *sprite = &sprites[FindFirstBit(sprite_avail)];
		SpriteLoader::CommonPixel *pixel = sprite->data;
		if (screen_depth == 32) {
			/* Return the average colour. */
			uint32_t r = 0, g = 0, b = 0, cnt = 0;
			for (uint x = sprite->width * sprite->height; x != 0; x--) {
				if (pixel->a) {
					const uint col_index = remap ? remap[pixel->m] : pixel->m;
					const Colour c = _cur_palette.palette[col_index];
					r += c.r;
					g += c.g;
					b += c.b;
					cnt++;
				}
				pixel++;
			}
			return cnt ? Colour(r / cnt, g / cnt, b / cnt).data : 0;
		} else {
			/* Return the most used indexed colour. */
			int cnt[256];
			memset(cnt, 0, sizeof(cnt));
			for (uint x = sprite->width * sprite->height; x != 0; x--) {
				cnt[remap ? remap[pixel->m] : pixel->m]++;
				pixel++;
			}
			int cnt_max = -1;
			uint32_t rk = 0;
			for (uint x = 1; x < lengthof(cnt); x++) {
				if (cnt[x] > cnt_max) {
					rk = x;
					cnt_max = cnt[x];
				}
			}
			return rk;
		}
	}

	return 0;
}

void GfxInitSpriteMem()
{
	/* Reset the spritecache 'pool' */
	_spritecache.clear();
	_sprite_files.clear();
	assert(_spritecache_bytes_used == 0);
	_spritecache_prune_events = 0;
	_spritecache_prune_entries = 0;
	_spritecache_prune_total = 0;
}

/**
 * Remove all encoded sprites from the sprite cache without
 * discarding sprite location information.
 */
void GfxClearSpriteCache()
{
	/* Clear sprite ptr for all cached items */
	for (uint i = 0; i != _spritecache.size(); i++) {
		SpriteCache *sc = GetSpriteCache(i);
		if (sc->GetType() != SpriteType::Recolour && sc->GetPtr() != nullptr) DeleteEntryFromSpriteCache(i);
	}

	VideoDriver::GetInstance()->ClearSystemSprites();
}

/**
 * Remove all encoded font sprites from the sprite cache without
 * discarding sprite location information.
 */
void GfxClearFontSpriteCache()
{
	/* Clear sprite ptr for all cached font items */
	for (uint i = 0; i != _spritecache.size(); i++) {
		SpriteCache *sc = GetSpriteCache(i);
		if (sc->GetType() == SpriteType::Font && sc->GetPtr() != nullptr) DeleteEntryFromSpriteCache(i);
	}
}

void DumpSpriteCacheStats(char *buffer, const char *last)
{
	uint target_size = GetTargetSpriteSize();
	buffer += seprintf(buffer, last, "Sprite cache: entries: %u, size: %u, target: %u, percent used: %.1f%%\n",
			(uint)_spritecache.size(), (uint)_spritecache_bytes_used, target_size, (100.0f * _spritecache_bytes_used) / target_size);

	uint types[(uint)SpriteType::Invalid] = {};
	uint have_data = 0;
	uint have_warned = 0;
	uint have_8bpp = 0;
	uint have_32bpp = 0;

	uint depths[16] = {};
	uint have_partial_zoom = 0;
	for (const SpriteCache &entry : _spritecache) {
		if ((uint)entry.GetType() >= (uint)SpriteType::Invalid) continue;
		types[(uint)entry.GetType()]++;
		if (entry.GetPtr() != nullptr) have_data++;
		if (entry.GetHasPalette()) have_8bpp++;
		if (entry.GetHasNonPalette()) have_32bpp++;

		if (entry.GetType() == SpriteType::Normal) {
			if (entry.total_missing_zoom_levels != 0) have_partial_zoom++;
			uint depth = 0;
			const Sprite *p = (const Sprite *)entry.GetPtr();
			while (p != nullptr) {
				depth++;
				p = p->next;
			}
			if (depth < lengthof(depths)) depths[depth]++;
		}
	}
	buffer += seprintf(buffer, last, "  Normal: %u, MapGen: %u, Font: %u, Recolour: %u\n",
			types[(uint)SpriteType::Normal], types[(uint)SpriteType::MapGen], types[(uint)SpriteType::Font], types[(uint)SpriteType::Recolour]);
	buffer += seprintf(buffer, last, "  Data loaded: %u, Warned: %u, 8bpp: %u, 32bpp: %u\n",
			have_data, have_warned, have_8bpp, have_32bpp);
	buffer += seprintf(buffer, last, "  Cache prune events: %u, pruned entry total: " PRINTF_SIZE ", pruned data total: " PRINTF_SIZE "\n",
			_spritecache_prune_events, _spritecache_prune_entries, _spritecache_prune_total);
	buffer += seprintf(buffer, last, "  Normal:\n");
	buffer += seprintf(buffer, last, "    Partial zoom: %u\n", have_partial_zoom);
	for (uint i = 0; i < lengthof(depths); i++) {
		if (depths[i] > 0) buffer += seprintf(buffer, last, "    Data depth %u: %u\n", i, depths[i]);
	}
}

/* static */ ReusableBuffer<SpriteLoader::CommonPixel> SpriteLoader::Sprite::buffer[ZOOM_LVL_SPR_COUNT];<|MERGE_RESOLUTION|>--- conflicted
+++ resolved
@@ -44,7 +44,6 @@
 static size_t _spritecache_prune_total = 0;
 
 static std::vector<SpriteCache> _spritecache;
-static SpriteDataBuffer _last_sprite_allocation;
 static std::vector<std::unique_ptr<SpriteFile>> _sprite_files;
 
 static inline SpriteCache *GetSpriteCache(uint index)
@@ -102,8 +101,6 @@
 	}
 	return *file;
 }
-
-static void *AllocSprite(size_t mem_req);
 
 /**
  * Skip the given amount of sprite graphics data.
@@ -463,8 +460,7 @@
 	 * number of recolour sprites that are 17 bytes that only exist in DOS
 	 * GRFs which are the same as 257 byte recolour sprites, but with the last
 	 * 240 bytes zeroed.  */
-<<<<<<< HEAD
-	uint8_t *dest = (uint8_t *)AllocSprite(RECOLOUR_SPRITE_SIZE);
+	uint8_t *dest = allocator.Allocate<uint8_t>(RECOLOUR_SPRITE_SIZE);
 
 	auto read_data = [&](uint8_t *targ) {
 		file.ReadBlock(targ, std::min(num, RECOLOUR_SPRITE_SIZE));
@@ -472,10 +468,6 @@
 			file.SkipBytes(num - RECOLOUR_SPRITE_SIZE);
 		}
 	};
-=======
-	static const uint RECOLOUR_SPRITE_SIZE = 257;
-	uint8_t *dest = allocator.Allocate<uint8_t>(std::max(RECOLOUR_SPRITE_SIZE, num));
->>>>>>> 7116f143
 
 	if (file.NeedsPaletteRemap()) {
 		uint8_t *dest_tmp = AllocaM(uint8_t, RECOLOUR_SPRITE_SIZE);
@@ -516,11 +508,7 @@
  * @param encoder     Sprite encoder to use.
  * @return Read sprite data.
  */
-<<<<<<< HEAD
-static void *ReadSprite(const SpriteCache *sc, SpriteID id, SpriteType sprite_type, AllocatorProc *allocator, SpriteEncoder *encoder, uint8_t zoom_levels)
-=======
-static void *ReadSprite(const SpriteCache *sc, SpriteID id, SpriteType sprite_type, SpriteAllocator &allocator, SpriteEncoder *encoder)
->>>>>>> 7116f143
+static void *ReadSprite(const SpriteCache *sc, SpriteID id, SpriteType sprite_type, SpriteAllocator &allocator, SpriteEncoder *encoder, uint8_t zoom_levels)
 {
 	/* Use current blitter if no other sprite encoder is given. */
 	if (encoder == nullptr) {
@@ -557,13 +545,8 @@
 
 	if (sprite_avail == 0) {
 		if (sprite_type == SpriteType::MapGen) return nullptr;
-<<<<<<< HEAD
 		if (id == SPR_IMG_QUERY) usererror("Okay... something went horribly wrong. I couldn't load the fallback sprite. What should I do?");
-		return (void*)GetRawSprite(SPR_IMG_QUERY, SpriteType::Normal, UINT8_MAX, allocator, encoder);
-=======
-		if (id == SPR_IMG_QUERY) UserError("Okay... something went horribly wrong. I couldn't load the fallback sprite. What should I do?");
-		return (void*)GetRawSprite(SPR_IMG_QUERY, SpriteType::Normal, &allocator, encoder);
->>>>>>> 7116f143
+		return (void*)GetRawSprite(SPR_IMG_QUERY, SpriteType::Normal, UINT8_MAX, &allocator, encoder);
 	}
 
 	if (sprite_type == SpriteType::MapGen) {
@@ -596,15 +579,9 @@
 		return s;
 	}
 
-<<<<<<< HEAD
 	if (!ResizeSprites(sprite, sprite_avail, encoder, zoom_levels)) {
 		if (id == SPR_IMG_QUERY) usererror("Okay... something went horribly wrong. I couldn't resize the fallback sprite. What should I do?");
-		return (void*)GetRawSprite(SPR_IMG_QUERY, SpriteType::Normal, UINT8_MAX, allocator, encoder);
-=======
-	if (!ResizeSprites(sprite, sprite_avail, encoder)) {
-		if (id == SPR_IMG_QUERY) UserError("Okay... something went horribly wrong. I couldn't resize the fallback sprite. What should I do?");
-		return (void*)GetRawSprite(SPR_IMG_QUERY, SpriteType::Normal, &allocator, encoder);
->>>>>>> 7116f143
+		return (void*)GetRawSprite(SPR_IMG_QUERY, SpriteType::Normal, UINT8_MAX, &allocator, encoder);
 	}
 
 	if (sprite[ZOOM_LVL_MIN].type == SpriteType::Font && _font_zoom != ZOOM_LVL_MIN) {
@@ -717,6 +694,8 @@
 	if (num == 0) return false;
 	uint8_t grf_type = file.ReadByte();
 
+	CacheSpriteAllocator allocator;
+
 	SpriteType type;
 	void *data = nullptr;
 	uint count = 0;
@@ -729,7 +708,6 @@
 			return false;
 		}
 		type = SpriteType::Recolour;
-		CacheSpriteAllocator allocator;
 		data = ReadRecolourSprite(file, num, allocator);
 	} else if (file.GetContainerVersion() >= 2 && grf_type == 0xFD) {
 		if (num != 4) {
@@ -757,7 +735,6 @@
 	if (type == SpriteType::Invalid) return false;
 
 	if (load_index == -1) {
-		if (data != nullptr) _last_sprite_allocation.Clear();
 		return false;
 	}
 
@@ -778,8 +755,8 @@
 	sc->file_pos = file_pos;
 	sc->SetType(type);
 	if (data != nullptr) {
-		assert(data == _last_sprite_allocation.GetPtr());
-		sc->Assign(std::move(_last_sprite_allocation));
+		assert(data == allocator.last_sprite_allocation.GetPtr());
+		sc->Assign(std::move(allocator.last_sprite_allocation));
 	}
 	sc->id = file_sprite_id;
 	sc->count = count;
@@ -891,11 +868,7 @@
 	_spritecache_prune_total += (initial_in_use - GetSpriteCacheUsage());
 }
 
-<<<<<<< HEAD
 uint GetTargetSpriteSize()
-=======
-void *CacheSpriteAllocator::AllocatePtr(size_t mem_req)
->>>>>>> 7116f143
 {
 	int bpp = BlitterFactory::GetCurrentBlitter()->GetScreenDepth();
 	return (bpp > 0 ? _sprite_cache_size * bpp / 8 : 1) * 1024 * 1024;
@@ -930,11 +903,11 @@
 	}
 }
 
-static void *AllocSprite(size_t mem_req)
-{
-	assert(_last_sprite_allocation.GetPtr() == nullptr);
-	_last_sprite_allocation.Allocate((uint32_t)mem_req);
-	return _last_sprite_allocation.GetPtr();
+void *CacheSpriteAllocator::AllocatePtr(size_t mem_req)
+{
+	assert(this->last_sprite_allocation.GetPtr() == nullptr);
+	this->last_sprite_allocation.Allocate((uint32_t)mem_req);
+	return this->last_sprite_allocation.GetPtr();
 }
 
 /**
@@ -998,11 +971,7 @@
  * @param encoder Sprite encoder to use. Set to nullptr to use the currently active blitter.
  * @return Sprite raw data
  */
-<<<<<<< HEAD
-void *GetRawSprite(SpriteID sprite, SpriteType type, uint8_t zoom_levels, AllocatorProc *allocator, SpriteEncoder *encoder)
-=======
-void *GetRawSprite(SpriteID sprite, SpriteType type, SpriteAllocator *allocator, SpriteEncoder *encoder)
->>>>>>> 7116f143
+void *GetRawSprite(SpriteID sprite, SpriteType type, uint8_t zoom_levels, SpriteAllocator *allocator, SpriteEncoder *encoder)
 {
 	assert(type != SpriteType::MapGen || IsMapgenSpriteID(sprite));
 	assert(type < SpriteType::Invalid);
@@ -1025,15 +994,14 @@
 		if (type != SpriteType::Normal) zoom_levels = UINT8_MAX;
 
 		/* Load the sprite, if it is not loaded, yet */
-<<<<<<< HEAD
 		if (sc->GetPtr() == nullptr) {
-			[[maybe_unused]] void *ptr = ReadSprite(sc, sprite, type, AllocSprite, nullptr, zoom_levels);
-			assert(ptr == _last_sprite_allocation.GetPtr());
-			sc->Assign(std::move(_last_sprite_allocation));
+			[[maybe_unused]] void *ptr = ReadSprite(sc, sprite, type, cache_allocator, nullptr, zoom_levels);
+			assert(ptr == cache_allocator.last_sprite_allocation.GetPtr());
+			sc->Assign(std::move(cache_allocator.last_sprite_allocation));
 		} else if ((sc->total_missing_zoom_levels & zoom_levels) != 0) {
-			[[maybe_unused]] void *ptr = ReadSprite(sc, sprite, type, AllocSprite, nullptr, sc->total_missing_zoom_levels & zoom_levels);
-			assert(ptr == _last_sprite_allocation.GetPtr());
-			sc->Append(std::move(_last_sprite_allocation));
+			[[maybe_unused]] void *ptr = ReadSprite(sc, sprite, type, cache_allocator, nullptr, sc->total_missing_zoom_levels & zoom_levels);
+			assert(ptr == cache_allocator.last_sprite_allocation.GetPtr());
+			sc->Append(std::move(cache_allocator.last_sprite_allocation));
 		}
 
 		if (type != SpriteType::Recolour) {
@@ -1049,18 +1017,11 @@
 				sp = sp->next;
 			}
 		}
-=======
-		if (sc->ptr == nullptr) sc->ptr = ReadSprite(sc, sprite, type, cache_allocator, nullptr);
->>>>>>> 7116f143
 
 		return sc->GetPtr();
 	} else {
 		/* Do not use the spritecache, but a different allocator. */
-<<<<<<< HEAD
-		return ReadSprite(sc, sprite, type, allocator, encoder, UINT8_MAX);
-=======
-		return ReadSprite(sc, sprite, type, *allocator, encoder);
->>>>>>> 7116f143
+		return ReadSprite(sc, sprite, type, *allocator, encoder, UINT8_MAX);
 	}
 }
 
