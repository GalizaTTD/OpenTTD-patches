/*
 * This file is part of OpenTTD.
 * OpenTTD is free software; you can redistribute it and/or modify it under the terms of the GNU General Public License as published by the Free Software Foundation, version 2.
 * OpenTTD is distributed in the hope that it will be useful, but WITHOUT ANY WARRANTY; without even the implied warranty of MERCHANTABILITY or FITNESS FOR A PARTICULAR PURPOSE.
 * See the GNU General Public License for more details. You should have received a copy of the GNU General Public License along with OpenTTD. If not, see <http://www.gnu.org/licenses/>.
 */

/** @file vehicle_cmd.cpp Commands for vehicles. */

#include "stdafx.h"
#include "roadveh.h"
#include "news_func.h"
#include "airport.h"
#include "cmd_helper.h"
#include "command_func.h"
#include "company_func.h"
#include "train.h"
#include "aircraft.h"
#include "newgrf_text.h"
#include "vehicle_func.h"
#include "string_func.h"
#include "depot_map.h"
#include "vehiclelist.h"
#include "engine_func.h"
#include "articulated_vehicles.h"
#include "autoreplace_gui.h"
#include "group.h"
#include "order_backup.h"
#include "infrastructure_func.h"
#include "ship.h"
#include "newgrf.h"
#include "company_base.h"
#include "core/random_func.hpp"
#include "tbtr_template_vehicle.h"
#include "tbtr_template_vehicle_func.h"
#include "scope.h"
#include <sstream>
#include <iomanip>
#include <cctype>

#include "table/strings.h"

#include "safeguards.h"

/* Tables used in vehicle.h to find the right command for a certain vehicle type */
const uint32_t _veh_build_proc_table[] = {
	CMD_BUILD_VEHICLE | CMD_MSG(STR_ERROR_CAN_T_BUY_TRAIN),
	CMD_BUILD_VEHICLE | CMD_MSG(STR_ERROR_CAN_T_BUY_ROAD_VEHICLE),
	CMD_BUILD_VEHICLE | CMD_MSG(STR_ERROR_CAN_T_BUY_SHIP),
	CMD_BUILD_VEHICLE | CMD_MSG(STR_ERROR_CAN_T_BUY_AIRCRAFT),
};

const uint32_t _veh_sell_proc_table[] = {
	CMD_SELL_VEHICLE | CMD_MSG(STR_ERROR_CAN_T_SELL_TRAIN),
	CMD_SELL_VEHICLE | CMD_MSG(STR_ERROR_CAN_T_SELL_ROAD_VEHICLE),
	CMD_SELL_VEHICLE | CMD_MSG(STR_ERROR_CAN_T_SELL_SHIP),
	CMD_SELL_VEHICLE | CMD_MSG(STR_ERROR_CAN_T_SELL_AIRCRAFT),
};

const uint32_t _veh_refit_proc_table[] = {
	CMD_REFIT_VEHICLE | CMD_MSG(STR_ERROR_CAN_T_REFIT_TRAIN),
	CMD_REFIT_VEHICLE | CMD_MSG(STR_ERROR_CAN_T_REFIT_ROAD_VEHICLE),
	CMD_REFIT_VEHICLE | CMD_MSG(STR_ERROR_CAN_T_REFIT_SHIP),
	CMD_REFIT_VEHICLE | CMD_MSG(STR_ERROR_CAN_T_REFIT_AIRCRAFT),
};

const uint32_t _send_to_depot_proc_table[] = {
	CMD_SEND_VEHICLE_TO_DEPOT | CMD_MSG(STR_ERROR_CAN_T_SEND_TRAIN_TO_DEPOT),
	CMD_SEND_VEHICLE_TO_DEPOT | CMD_MSG(STR_ERROR_CAN_T_SEND_ROAD_VEHICLE_TO_DEPOT),
	CMD_SEND_VEHICLE_TO_DEPOT | CMD_MSG(STR_ERROR_CAN_T_SEND_SHIP_TO_DEPOT),
	CMD_SEND_VEHICLE_TO_DEPOT | CMD_MSG(STR_ERROR_CAN_T_SEND_AIRCRAFT_TO_HANGAR),
};


CommandCost CmdBuildRailVehicle(TileIndex tile, DoCommandFlag flags, const Engine *e, Vehicle **v);
CommandCost CmdBuildRoadVehicle(TileIndex tile, DoCommandFlag flags, const Engine *e, Vehicle **v);
CommandCost CmdBuildShip       (TileIndex tile, DoCommandFlag flags, const Engine *e, Vehicle **v);
CommandCost CmdBuildAircraft   (TileIndex tile, DoCommandFlag flags, const Engine *e, Vehicle **v);
static CommandCost GetRefitCost(const Vehicle *v, EngineID engine_type, CargoID new_cid, byte new_subtype, bool *auto_refit_allowed);

/**
 * Build a vehicle.
 * @param tile tile of depot where the vehicle is built
 * @param flags for command
 * @param p1 various bitstuffed data
 *  bits  0-15: vehicle type being built.
 *  bits 16-23: vehicle type specific bits.
 *              Trains:
 *              * bit 16: prevent any free cars from being added to the train.
 *  bits 24-31: refit cargo type.
 * @param p2 User
 * @param text unused
 * @return the cost of this operation or an error
 */
CommandCost CmdBuildVehicle(TileIndex tile, DoCommandFlag flags, uint32_t p1, uint32_t p2, const char *text)
{
	/* Elementary check for valid location. */
	if (!IsDepotTile(tile)) return CMD_ERROR;

	VehicleType type = GetDepotVehicleType(tile);
	if (!IsTileOwner(tile, _current_company)) {
		if (!_settings_game.economy.infrastructure_sharing[type]) return_cmd_error(STR_ERROR_CANT_PURCHASE_OTHER_COMPANY_DEPOT);

		const Company *c = Company::GetIfValid(GetTileOwner(tile));
		if (c == nullptr || !c->settings.infra_others_buy_in_depot[type]) return_cmd_error(STR_ERROR_CANT_PURCHASE_OTHER_COMPANY_DEPOT);
	}

	/* Validate the engine type. */
	EngineID eid = GB(p1, 0, 16);
	if (!IsEngineBuildable(eid, type, _current_company)) return_cmd_error(STR_ERROR_RAIL_VEHICLE_NOT_AVAILABLE + type);

	/* Validate the cargo type. */
	CargoID cargo = GB(p1, 24, 8);
	if (cargo >= NUM_CARGO && cargo != INVALID_CARGO) return CMD_ERROR;

	const Engine *e = Engine::Get(eid);
	CommandCost value(EXPENSES_NEW_VEHICLES, e->GetCost());

	/* Engines without valid cargo should not be available */
	CargoID default_cargo = e->GetDefaultCargoType();
	if (default_cargo == INVALID_CARGO) return CMD_ERROR;

	bool refitting = cargo != INVALID_CARGO && cargo != default_cargo;

	/* Check whether the number of vehicles we need to build can be built according to pool space. */
	uint num_vehicles;
	switch (type) {
		case VEH_TRAIN:    num_vehicles = (e->u.rail.railveh_type == RAILVEH_MULTIHEAD ? 2 : 1) + CountArticulatedParts(eid, false); break;
		case VEH_ROAD:     num_vehicles = 1 + CountArticulatedParts(eid, false); break;
		case VEH_SHIP:     num_vehicles = 1 + CountArticulatedParts(eid, false); break;
		case VEH_AIRCRAFT: num_vehicles = e->u.air.subtype & AIR_CTOL ? 2 : 3; break;
		default: NOT_REACHED(); // Safe due to IsDepotTile()
	}
	if (!Vehicle::CanAllocateItem(num_vehicles)) return_cmd_error(STR_ERROR_TOO_MANY_VEHICLES_IN_GAME);

	/* Check whether we can allocate a unit number. Autoreplace does not allocate
	 * an unit number as it will (always) reuse the one of the replaced vehicle
	 * and (train) wagons don't have an unit number in any scenario. */
	UnitID unit_num = (flags & DC_QUERY_COST || flags & DC_AUTOREPLACE || (type == VEH_TRAIN && e->u.rail.railveh_type == RAILVEH_WAGON)) ? 0 : GetFreeUnitNumber(type);
	if (unit_num == UINT16_MAX) return_cmd_error(STR_ERROR_TOO_MANY_VEHICLES_IN_GAME);

	/* If we are refitting we need to temporarily purchase the vehicle to be able to
	 * test it. */
	DoCommandFlag subflags = flags;
	if (refitting && !(flags & DC_EXEC)) subflags |= DC_EXEC | DC_AUTOREPLACE;

	/* Vehicle construction needs random bits, so we have to save the random
	 * seeds to prevent desyncs. */
	SavedRandomSeeds saved_seeds;
	SaveRandomSeeds(&saved_seeds);

	Vehicle *v = nullptr;
	switch (type) {
		case VEH_TRAIN:    value.AddCost(CmdBuildRailVehicle(tile, subflags, e, &v)); break;
		case VEH_ROAD:     value.AddCost(CmdBuildRoadVehicle(tile, subflags, e, &v)); break;
		case VEH_SHIP:     value.AddCost(CmdBuildShip       (tile, subflags, e, &v)); break;
		case VEH_AIRCRAFT: value.AddCost(CmdBuildAircraft   (tile, subflags, e, &v)); break;
		default: NOT_REACHED(); // Safe due to IsDepotTile()
	}

	if (value.Succeeded()) {
		if (subflags & DC_EXEC) {
			v->unitnumber = unit_num;
			v->value      = value.GetCost();
		}

		if (refitting) {
			/* Refit only one vehicle. If we purchased an engine, it may have gained free wagons.
			 * For ships try to refit all parts. */
			value.AddCost(CmdRefitVehicle(tile, flags, v->index, cargo | (v->type == VEH_SHIP ? 0 : (1 << 16)), nullptr));
		} else {
			/* Fill in non-refitted capacities */
			if (e->type == VEH_TRAIN || e->type == VEH_ROAD || e->type == VEH_SHIP) {
				_returned_vehicle_capacities = GetCapacityOfArticulatedParts(eid);
				_returned_refit_capacity = _returned_vehicle_capacities[default_cargo];
				_returned_mail_refit_capacity = 0;
			} else {
				_returned_refit_capacity = e->GetDisplayDefaultCapacity(&_returned_mail_refit_capacity);
				_returned_vehicle_capacities.Clear();
				_returned_vehicle_capacities[default_cargo] = _returned_refit_capacity;
				CargoID mail = GetCargoIDByLabel(CT_MAIL);
				if (IsValidCargoID(mail)) _returned_vehicle_capacities[mail] = _returned_mail_refit_capacity;
			}
		}

		if (flags & DC_EXEC) {
			if (type == VEH_TRAIN && !HasBit(p1, 16) && !(flags & DC_AUTOREPLACE) && Train::From(v)->IsEngine()) {
				/* Move any free wagons to the new vehicle. */
				NormalizeTrainVehInDepot(Train::From(v));
			}

			InvalidateWindowData(WC_VEHICLE_DEPOT, v->tile);
			InvalidateWindowClassesData(GetWindowClassForVehicleType(type), 0);
			InvalidateWindowClassesData(WC_DEPARTURES_BOARD, 0);
			SetWindowDirty(WC_COMPANY, _current_company);
			if (IsLocalCompany()) {
				InvalidateAutoreplaceWindow(v->engine_type, v->group_id); // updates the auto replace window (must be called before incrementing num_engines)
			}
		}

		if (subflags & DC_EXEC) {
			GroupStatistics::CountEngine(v, 1);
			GroupStatistics::UpdateAutoreplace(_current_company);

			if (v->IsPrimaryVehicle()) {
				GroupStatistics::CountVehicle(v, 1);
				if (!(subflags & DC_AUTOREPLACE)) OrderBackup::Restore(v, p2);
			}

			Company::Get(v->owner)->freeunits[v->type].UseID(v->unitnumber);
		}


		/* If we are not in DC_EXEC undo everything */
		if (flags != subflags) {
			DoCommand(0, v->index, 0, DC_EXEC, GetCmdSellVeh(v));
		}
	}

	/* Only restore if we actually did some refitting */
	if (flags != subflags) RestoreRandomSeeds(saved_seeds);

	return value;
}

CommandCost CmdSellRailWagon(DoCommandFlag flags, Vehicle *v, uint16_t data, uint32_t user);

/**
 * Sell a vehicle.
 * @param tile unused.
 * @param flags for command.
 * @param p1 various bitstuffed data.
 *  bits  0-19: vehicle ID being sold.
 *  bits 20-30: vehicle type specific bits passed on to the vehicle build functions.
 *  bit     31: make a backup of the vehicle's order (if an engine).
 * @param p2 User.
 * @param text unused.
 * @return the cost of this operation or an error.
 */
CommandCost CmdSellVehicle(TileIndex tile, DoCommandFlag flags, uint32_t p1, uint32_t p2, const char *text)
{
	Vehicle *v = Vehicle::GetIfValid(GB(p1, 0, 20));
	if (v == nullptr) return CMD_ERROR;

	Vehicle *front = v->First();

	CommandCost ret = CheckOwnership(front->owner);
	if (ret.Failed()) return ret;

	if (front->vehstatus & VS_CRASHED) return_cmd_error(STR_ERROR_VEHICLE_IS_DESTROYED);

	/* Do this check only if the vehicle to be moved is non-virtual */
	if (!HasBit(p1, 21)) {
		if (!front->IsStoppedInDepot()) return_cmd_error(STR_ERROR_TRAIN_MUST_BE_STOPPED_INSIDE_DEPOT + front->type);
	}

	/* Can we actually make the order backup, i.e. are there enough orders? */
	if (p1 & MAKE_ORDER_BACKUP_FLAG &&
			front->orders != nullptr &&
			!front->orders->IsShared() &&
			!Order::CanAllocateItem(front->orders->GetNumOrders())) {
		/* Only happens in exceptional cases when there aren't enough orders anyhow.
		 * Thus it should be safe to just drop the orders in that case. */
		p1 &= ~MAKE_ORDER_BACKUP_FLAG;
	}

	if (v->type == VEH_TRAIN) {
		ret = CmdSellRailWagon(flags, v, GB(p1, 20, 12), p2);
	} else {
		ret = CommandCost(EXPENSES_NEW_VEHICLES, -front->value);

		if (flags & DC_EXEC) {
			if (front->IsPrimaryVehicle() && p1 & MAKE_ORDER_BACKUP_FLAG) OrderBackup::Backup(front, p2);
			delete front;
		}
	}

	return ret;
}

CommandCost CmdSellVirtualVehicle(TileIndex tile, DoCommandFlag flags, uint32_t p1, uint32_t p2, const char *text)
{
	Train *v = Train::GetIfValid(GB(p1, 0, 20));
	if (v == nullptr || !v->IsVirtual()) return CMD_ERROR;

	return CmdSellVehicle(tile, flags, p1, p2, text);
}

/**
 * Helper to run the refit cost callback.
 * @param v The vehicle we are refitting, can be nullptr.
 * @param engine_type Which engine to refit
 * @param new_cid Cargo type we are refitting to.
 * @param new_subtype New cargo subtype.
 * @param[out] auto_refit_allowed The refit is allowed as an auto-refit.
 * @return Price for refitting
 */
static int GetRefitCostFactor(const Vehicle *v, EngineID engine_type, CargoID new_cid, uint8_t new_subtype, bool *auto_refit_allowed)
{
	/* Prepare callback param with info about the new cargo type. */
	const Engine *e = Engine::Get(engine_type);

	/* Is this vehicle a NewGRF vehicle? */
	if (e->GetGRF() != nullptr && (e->callbacks_used & SGCU_VEHICLE_REFIT_COST) != 0) {
		const CargoSpec *cs = CargoSpec::Get(new_cid);
		uint32_t param1 = (cs->classes << 16) | (new_subtype << 8) | e->GetGRF()->cargo_map[new_cid];

		uint16_t cb_res = GetVehicleCallback(CBID_VEHICLE_REFIT_COST, param1, 0, engine_type, v);
		if (cb_res != CALLBACK_FAILED) {
			*auto_refit_allowed = HasBit(cb_res, 14);
			int factor = GB(cb_res, 0, 14);
			if (factor >= 0x2000) factor -= 0x4000; // Treat as signed integer.
			return factor;
		}
	}

	*auto_refit_allowed = e->info.refit_cost == 0;
	return (v == nullptr || v->cargo_type != new_cid) ? e->info.refit_cost : 0;
}

/**
 * Learn the price of refitting a certain engine
 * @param v The vehicle we are refitting, can be nullptr.
 * @param engine_type Which engine to refit
 * @param new_cid Cargo type we are refitting to.
 * @param new_subtype New cargo subtype.
 * @param[out] auto_refit_allowed The refit is allowed as an auto-refit.
 * @return Price for refitting
 */
static CommandCost GetRefitCost(const Vehicle *v, EngineID engine_type, CargoID new_cid, uint8_t new_subtype, bool *auto_refit_allowed)
{
	ExpensesType expense_type;
	const Engine *e = Engine::Get(engine_type);
	Price base_price;
	int cost_factor = GetRefitCostFactor(v, engine_type, new_cid, new_subtype, auto_refit_allowed);
	switch (e->type) {
		case VEH_SHIP:
			base_price = PR_BUILD_VEHICLE_SHIP;
			expense_type = EXPENSES_SHIP_RUN;
			break;

		case VEH_ROAD:
			base_price = PR_BUILD_VEHICLE_ROAD;
			expense_type = EXPENSES_ROADVEH_RUN;
			break;

		case VEH_AIRCRAFT:
			base_price = PR_BUILD_VEHICLE_AIRCRAFT;
			expense_type = EXPENSES_AIRCRAFT_RUN;
			break;

		case VEH_TRAIN:
			base_price = (e->u.rail.railveh_type == RAILVEH_WAGON) ? PR_BUILD_VEHICLE_WAGON : PR_BUILD_VEHICLE_TRAIN;
			cost_factor <<= 1;
			expense_type = EXPENSES_TRAIN_RUN;
			break;

		default: NOT_REACHED();
	}
	if (cost_factor < 0) {
		return CommandCost(expense_type, -GetPrice(base_price, -cost_factor, e->GetGRF(), -10));
	} else {
		return CommandCost(expense_type, GetPrice(base_price, cost_factor, e->GetGRF(), -10));
	}
}

/** Helper structure for RefitVehicle() */
struct RefitResult {
	Vehicle *v;         ///< Vehicle to refit
	uint capacity;      ///< New capacity of vehicle
	uint mail_capacity; ///< New mail capacity of aircraft
	uint8_t subtype;       ///< cargo subtype to refit to
};

/**
 * Refits a vehicle (chain).
 * This is the vehicle-type independent part of the CmdRefitXXX functions.
 * @param v            The vehicle to refit.
 * @param only_this    Whether to only refit this vehicle, or to check the rest of them.
 * @param num_vehicles Number of vehicles to refit (not counting articulated parts). Zero means the whole chain.
 * @param new_cid      Cargotype to refit to
 * @param new_subtype  Cargo subtype to refit to. 0xFF means to try keeping the same subtype according to GetBestFittingSubType().
 * @param flags        Command flags
 * @param auto_refit   Refitting is done as automatic refitting outside a depot.
 * @return Refit cost.
 */
<<<<<<< HEAD
static CommandCost RefitVehicle(Vehicle *v, bool only_this, uint8_t num_vehicles, CargoID new_cid, byte new_subtype, DoCommandFlag flags, bool auto_refit)
=======
static std::tuple<CommandCost, uint, uint16_t, CargoArray> RefitVehicle(Vehicle *v, bool only_this, uint8_t num_vehicles, CargoID new_cid, uint8_t new_subtype, DoCommandFlag flags, bool auto_refit)
>>>>>>> 6c5a8f55
{
	CommandCost cost(v->GetExpenseType(false));
	uint total_capacity = 0;
	uint total_mail_capacity = 0;
	num_vehicles = num_vehicles == 0 ? UINT8_MAX : num_vehicles;
	_returned_vehicle_capacities.Clear();

	VehicleSet vehicles_to_refit;
	if (!only_this) {
		GetVehicleSet(vehicles_to_refit, v, num_vehicles);
		/* In this case, we need to check the whole chain. */
		v = v->First();
	}

	std::vector<RefitResult> refit_result;

	v->InvalidateNewGRFCacheOfChain();
	uint8_t actual_subtype = new_subtype;
	for (; v != nullptr; v = (only_this ? nullptr : v->Next())) {
		/* Reset actual_subtype for every new vehicle */
		if (!v->IsArticulatedPart()) actual_subtype = new_subtype;

		if (v->type == VEH_TRAIN && std::find(vehicles_to_refit.begin(), vehicles_to_refit.end(), v->index) == vehicles_to_refit.end() && !only_this) continue;

		const Engine *e = v->GetEngine();
		if (!e->CanCarryCargo()) continue;

		/* If the vehicle is not refittable, or does not allow automatic refitting,
		 * count its capacity nevertheless if the cargo matches */
		bool refittable = HasBit(e->info.refit_mask, new_cid) && (!auto_refit || HasBit(e->info.misc_flags, EF_AUTO_REFIT));
		if (!refittable && v->cargo_type != new_cid) {
			uint amount = e->DetermineCapacity(v, nullptr);
			if (amount > 0) _returned_vehicle_capacities[v->cargo_type] += amount;
			continue;
		}

		/* Determine best fitting subtype if requested */
		if (actual_subtype == 0xFF) {
			actual_subtype = GetBestFittingSubType(v, v, new_cid);
		}

		/* Back up the vehicle's cargo type */
		CargoID temp_cid = v->cargo_type;
		uint8_t temp_subtype = v->cargo_subtype;
		if (refittable) {
			v->cargo_type = new_cid;
			v->cargo_subtype = actual_subtype;
		}

		uint16_t mail_capacity = 0;
		uint amount = e->DetermineCapacity(v, &mail_capacity);
		total_capacity += amount;
		/* mail_capacity will always be zero if the vehicle is not an aircraft. */
		total_mail_capacity += mail_capacity;

		_returned_vehicle_capacities[new_cid] += amount;
		CargoID mail = GetCargoIDByLabel(CT_MAIL);
		if (IsValidCargoID(mail)) _returned_vehicle_capacities[mail] += mail_capacity;

		if (!refittable) continue;

		/* Restore the original cargo type */
		v->cargo_type = temp_cid;
		v->cargo_subtype = temp_subtype;

		bool auto_refit_allowed;
		CommandCost refit_cost = GetRefitCost(v, v->engine_type, new_cid, actual_subtype, &auto_refit_allowed);
		if (auto_refit && (flags & DC_QUERY_COST) == 0 && !auto_refit_allowed) {
			/* Sorry, auto-refitting not allowed, subtract the cargo amount again from the total.
			 * When querrying cost/capacity (for example in order refit GUI), we always assume 'allowed'.
			 * It is not predictable. */
			total_capacity -= amount;
			total_mail_capacity -= mail_capacity;

			if (v->cargo_type == new_cid) {
				/* Add the old capacity nevertheless, if the cargo matches */
				total_capacity += v->cargo_cap;
				if (v->type == VEH_AIRCRAFT) total_mail_capacity += v->Next()->cargo_cap;
			}
			continue;
		}
		cost.AddCost(refit_cost);

		/* Record the refitting.
		 * Do not execute the refitting immediately, so DetermineCapacity and GetRefitCost do the same in test and exec run.
		 * (weird NewGRFs)
		 * Note:
		 *  - If the capacity of vehicles depends on other vehicles in the chain, the actual capacity is
		 *    set after RefitVehicle() via ConsistChanged() and friends. The estimation via _returned_refit_capacity will be wrong.
		 *  - We have to call the refit cost callback with the pre-refit configuration of the chain because we want refit and
		 *    autorefit to behave the same, and we need its result for auto_refit_allowed.
		 */
		refit_result.push_back({v, amount, mail_capacity, actual_subtype});
	}

	if (flags & DC_EXEC) {
		/* Store the result */
		for (RefitResult &result : refit_result) {
			Vehicle *u = result.v;
			u->refit_cap = (u->cargo_type == new_cid) ? std::min<uint16_t>(result.capacity, u->refit_cap) : 0;
			if (u->cargo.TotalCount() > u->refit_cap) u->cargo.Truncate(u->cargo.TotalCount() - u->refit_cap);
			u->cargo_type = new_cid;
			u->cargo_cap = result.capacity;
			u->cargo_subtype = result.subtype;
			if (u->type == VEH_AIRCRAFT) {
				Vehicle *w = u->Next();
				assert(w != nullptr);
				w->refit_cap = std::min<uint16_t>(w->refit_cap, result.mail_capacity);
				w->cargo_cap = result.mail_capacity;
				if (w->cargo.TotalCount() > w->refit_cap) w->cargo.Truncate(w->cargo.TotalCount() - w->refit_cap);
			}
		}
	}

	refit_result.clear();
	_returned_refit_capacity = total_capacity;
	_returned_mail_refit_capacity = total_mail_capacity;
	return cost;
}

/**
 * Refits a vehicle to the specified cargo type.
 * @param tile unused
 * @param flags type of operation
 * @param p1 vehicle ID to refit
 * @param p2 various bitstuffed elements
 * - p2 = (bit 0-7)   - New cargo type to refit to.
 * - p2 = (bit 8-15)  - New cargo subtype to refit to. 0xFF means to try keeping the same subtype according to GetBestFittingSubType().
 * - p2 = (bit 16-23) - Number of vehicles to refit (not counting articulated parts). Zero means all vehicles.
 *                      Only used if "refit only this vehicle" is false.
 * - p2 = (bit 24)     - Automatic refitting.
 * - p2 = (bit 25)     - Refit only this vehicle. Used only for cloning vehicles.
 * @param text unused
 * @return the cost of this operation or an error
 */
<<<<<<< HEAD
CommandCost CmdRefitVehicle(TileIndex tile, DoCommandFlag flags, uint32_t p1, uint32_t p2, const char *text)
=======
std::tuple<CommandCost, uint, uint16_t, CargoArray> CmdRefitVehicle(DoCommandFlag flags, VehicleID veh_id, CargoID new_cid, uint8_t new_subtype, bool auto_refit, bool only_this, uint8_t num_vehicles)
>>>>>>> 6c5a8f55
{
	Vehicle *v = Vehicle::GetIfValid(p1);
	if (v == nullptr) return CMD_ERROR;

	/* Don't allow disasters and sparks and such to be refitted.
	 * We cannot check for IsPrimaryVehicle as autoreplace also refits in free wagon chains. */
	if (!IsCompanyBuildableVehicleType(v->type)) return CMD_ERROR;

	Vehicle *front = v->First();

	bool auto_refit = HasBit(p2, 24);
	bool is_virtual_train = v->type == VEH_TRAIN && Train::From(front)->IsVirtual();
	bool free_wagon = v->type == VEH_TRAIN && Train::From(front)->IsFreeWagon(); // used by autoreplace/renew

	if (is_virtual_train) {
		CommandCost ret = CheckOwnership(front->owner);
		if (ret.Failed()) return ret;
	} else {
		CommandCost ret = CheckVehicleControlAllowed(v);
		if (ret.Failed()) return ret;
	}

	/* Don't allow shadows and such to be refitted. */
	if (v != front && (v->type == VEH_AIRCRAFT)) return CMD_ERROR;

	/* Allow auto-refitting only during loading and normal refitting only in a depot. */
	if (!is_virtual_train) {
		if ((flags & DC_QUERY_COST) == 0 && // used by the refit GUI, including the order refit GUI.
				!free_wagon && // used by autoreplace/renew
				(!auto_refit || !front->current_order.IsType(OT_LOADING)) && // refit inside stations
				!front->IsStoppedInDepot()) { // refit inside depots
			return_cmd_error(STR_ERROR_TRAIN_MUST_BE_STOPPED_INSIDE_DEPOT + front->type);
		}
	}

	if (front->vehstatus & VS_CRASHED) return_cmd_error(STR_ERROR_VEHICLE_IS_DESTROYED);

	/* Check cargo */
	CargoID new_cid = GB(p2, 0, 8);
	byte new_subtype = GB(p2, 8, 8);
	if (new_cid >= NUM_CARGO) return CMD_ERROR;

	/* For aircraft there is always only one. */
	uint8_t num_vehicles = GB(p2, 16, 8);
	bool only_this = HasBit(p2, 25) || front->type == VEH_AIRCRAFT || (front->type == VEH_SHIP && num_vehicles == 1);

	CommandCost cost = RefitVehicle(v, only_this, num_vehicles, new_cid, new_subtype, flags, auto_refit);
	if (is_virtual_train && !(flags & DC_QUERY_COST)) cost.MultiplyCost(0);

	if (flags & DC_EXEC) {
		/* Update the cached variables */
		switch (v->type) {
			case VEH_TRAIN:
				Train::From(front)->ConsistChanged(auto_refit ? CCF_AUTOREFIT : CCF_REFIT);
				break;
			case VEH_ROAD:
				RoadVehUpdateCache(RoadVehicle::From(front), auto_refit);
				if (_settings_game.vehicle.roadveh_acceleration_model != AM_ORIGINAL) RoadVehicle::From(front)->CargoChanged();
				break;

			case VEH_SHIP:
				v->InvalidateNewGRFCacheOfChain();
				Ship::From(front)->UpdateCache();
				break;

			case VEH_AIRCRAFT:
				v->InvalidateNewGRFCacheOfChain();
				UpdateAircraftCache(Aircraft::From(v), true);
				break;

			default: NOT_REACHED();
		}
		front->MarkDirty();

		if (!free_wagon) {
			InvalidateWindowData(WC_VEHICLE_DETAILS, front->index);
			InvalidateWindowClassesData(GetWindowClassForVehicleType(v->type), 0);
			InvalidateWindowClassesData(WC_DEPARTURES_BOARD, 0);
		}
		/* virtual vehicles get their cargo changed by the TemplateCreateWindow, so set this dirty instead of a depot window */
		if (HasBit(front->subtype, GVSF_VIRTUAL)) {
			SetWindowClassesDirty(WC_CREATE_TEMPLATE);
		} else {
			SetWindowDirty(WC_VEHICLE_DEPOT, front->tile);
		}
	} else {
		/* Always invalidate the cache; querycost might have filled it. */
		v->InvalidateNewGRFCacheOfChain();
	}

	return cost;
}

/**
 * Start/Stop a vehicle
 * @param tile unused
 * @param flags type of operation
 * @param p1 vehicle to start/stop, don't forget to change CcStartStopVehicle if you modify this!
 * @param p2 bit 0: Shall the start/stop newgrf callback be evaluated (only valid with DC_AUTOREPLACE for network safety)
 * @param text unused
 * @return the cost of this operation or an error
 */
CommandCost CmdStartStopVehicle(TileIndex tile, DoCommandFlag flags, uint32_t p1, uint32_t p2, const char *text)
{
	/* Disable the effect of p2 bit 0, when DC_AUTOREPLACE is not set */
	if ((flags & DC_AUTOREPLACE) == 0) SetBit(p2, 0);

	Vehicle *v = Vehicle::GetIfValid(p1);
	if (v == nullptr || !v->IsPrimaryVehicle()) return CMD_ERROR;

	CommandCost ret = CheckVehicleControlAllowed(v);
	if (ret.Failed()) return ret;

	if (v->vehstatus & VS_CRASHED) return_cmd_error(STR_ERROR_VEHICLE_IS_DESTROYED);

	switch (v->type) {
		case VEH_TRAIN:
			if ((v->vehstatus & VS_STOPPED) && Train::From(v)->gcache.cached_power == 0) return_cmd_error(STR_ERROR_TRAIN_START_NO_POWER);
			break;

		case VEH_SHIP:
		case VEH_ROAD:
			break;

		case VEH_AIRCRAFT: {
			Aircraft *a = Aircraft::From(v);
			/* cannot stop airplane when in flight, or when taking off / landing */
			if (a->state >= STARTTAKEOFF && a->state < TERM7) return_cmd_error(STR_ERROR_AIRCRAFT_IS_IN_FLIGHT);
			if (HasBit(a->flags, VAF_HELI_DIRECT_DESCENT)) return_cmd_error(STR_ERROR_AIRCRAFT_IS_IN_FLIGHT);
			break;
		}

		default: return CMD_ERROR;
	}

	if (HasBit(p2, 0)) {
		/* Check if this vehicle can be started/stopped. Failure means 'allow'. */
		uint16_t callback = GetVehicleCallback(CBID_VEHICLE_START_STOP_CHECK, 0, 0, v->engine_type, v);
		StringID error = STR_NULL;
		if (callback != CALLBACK_FAILED) {
			if (v->GetGRF()->grf_version < 8) {
				/* 8 bit result 0xFF means 'allow' */
				if (callback < 0x400 && GB(callback, 0, 8) != 0xFF) error = GetGRFStringID(v->GetGRFID(), 0xD000 + callback);
			} else {
				if (callback < 0x400) {
					error = GetGRFStringID(v->GetGRFID(), 0xD000 + callback);
				} else {
					switch (callback) {
						case 0x400: // allow
							break;

						default: // unknown reason -> disallow
							error = STR_ERROR_INCOMPATIBLE_RAIL_TYPES;
							break;
					}
				}
			}
		}
		if (error != STR_NULL) return_cmd_error(error);
	}

	if (flags & DC_EXEC) {
		if (v->IsStoppedInDepot() && (flags & DC_AUTOREPLACE) == 0) DeleteVehicleNews(p1, STR_NEWS_TRAIN_IS_WAITING + v->type);

		v->ClearSeparation();
		if (HasBit(v->vehicle_flags, VF_TIMETABLE_SEPARATION)) ClrBit(v->vehicle_flags, VF_TIMETABLE_STARTED);

		v->vehstatus ^= VS_STOPPED;
		if (v->type == VEH_ROAD) {
			if (!RoadVehicle::From(v)->IsRoadVehicleOnLevelCrossing()) v->cur_speed = 0;
		} else if (v->type != VEH_TRAIN) {
			v->cur_speed = 0; // trains can stop 'slowly'
		}
		if (v->type == VEH_TRAIN && !(v->vehstatus & VS_STOPPED) && v->cur_speed == 0 && Train::From(v)->lookahead != nullptr) {
			/* Starting train from stationary with a lookahead, refresh it */
			Train::From(v)->lookahead.reset();
			FillTrainReservationLookAhead(Train::From(v));
		}

		/* Unbunching data is no longer valid. */
		v->ResetDepotUnbunching();

		v->MarkDirty();
		SetWindowWidgetDirty(WC_VEHICLE_VIEW, v->index, WID_VV_START_STOP);
		SetWindowDirty(WC_VEHICLE_DEPOT, v->tile);
		DirtyVehicleListWindowForVehicle(v);
		InvalidateWindowData(WC_VEHICLE_VIEW, v->index);
	}
	return CommandCost();
}

/**
 * Starts or stops a lot of vehicles
 * @param tile Tile of the depot where the vehicles are started/stopped (only used for depots)
 * @param flags type of operation
 * @param p1 bitmask
 *   - bit 0 set = start vehicles, unset = stop vehicles
 *   - bit 1 if set, then it's a vehicle list window, not a depot and Tile is ignored in this case
 *   - bit 8-15 Cargo filter
 * @param p2 packed VehicleListIdentifier
 * @param text unused
 * @return the cost of this operation or an error
 */
CommandCost CmdMassStartStopVehicle(TileIndex tile, DoCommandFlag flags, uint32_t p1, uint32_t p2, const char *text)
{
	VehicleList list;
	bool do_start = HasBit(p1, 0);
	bool vehicle_list_window = HasBit(p1, 1);

	VehicleListIdentifier vli;
	if (!vli.UnpackIfValid(p2)) return CMD_ERROR;
	if (!IsCompanyBuildableVehicleType(vli.vtype)) return CMD_ERROR;

	if (vehicle_list_window) {
		if (!GenerateVehicleSortList(&list, vli, GB(p1, 8, 8))) return CMD_ERROR;
	} else {
		if (!IsDepotTile(tile)) return CMD_ERROR;
		/* Get the list of vehicles in the depot */
		BuildDepotVehicleList(vli.vtype, tile, &list, nullptr);
	}

	for (const Vehicle *v : list) {
		if (!!(v->vehstatus & VS_STOPPED) != do_start) continue;

		if (!vehicle_list_window && !v->IsChainInDepot()) continue;

		/* Just try and don't care if some vehicle's can't be stopped. */
		DoCommand(tile, v->index, 0, flags, CMD_START_STOP_VEHICLE);
	}

	return CommandCost();
}

/**
 * Sells all vehicles in a depot
 * @param tile Tile of the depot where the depot is
 * @param flags type of operation
 * @param p1 Vehicle type
 * @param p2 unused
 * @param text unused
 * @return the cost of this operation or an error
 */
CommandCost CmdDepotSellAllVehicles(TileIndex tile, DoCommandFlag flags, uint32_t p1, uint32_t p2, const char *text)
{
	VehicleList list;

	CommandCost cost(EXPENSES_NEW_VEHICLES);
	VehicleType vehicle_type = Extract<VehicleType, 0, 3>(p1);

	if (!IsCompanyBuildableVehicleType(vehicle_type)) return CMD_ERROR;
	if (!IsDepotTile(tile) || !IsTileOwner(tile, _current_company)) return CMD_ERROR;

	uint sell_command = GetCmdSellVeh(vehicle_type);

	/* Get the list of vehicles in the depot */
	BuildDepotVehicleList(vehicle_type, tile, &list, &list);

	CommandCost last_error = CMD_ERROR;
	bool had_success = false;
	for (const Vehicle *v : list) {
		CommandCost ret = DoCommand(tile, v->index | (1 << 20), 0, flags, sell_command);
		if (ret.Succeeded()) {
			cost.AddCost(ret);
			had_success = true;
		} else {
			last_error = ret;
		}
	}

	return had_success ? cost : last_error;
}

/**
 * Autoreplace all vehicles in the depot
 * @param tile Tile of the depot where the vehicles are
 * @param flags type of operation
 * @param p1 Type of vehicle
 * @param p2 unused
 * @param text unused
 * @return the cost of this operation or an error
 */
CommandCost CmdDepotMassAutoReplace(TileIndex tile, DoCommandFlag flags, uint32_t p1, uint32_t p2, const char *text)
{
	VehicleList list;
	CommandCost cost = CommandCost(EXPENSES_NEW_VEHICLES);
	VehicleType vehicle_type = Extract<VehicleType, 0, 3>(p1);

	if (!IsCompanyBuildableVehicleType(vehicle_type)) return CMD_ERROR;
	if (!IsDepotTile(tile) || !IsInfraUsageAllowed(vehicle_type, _current_company, GetTileOwner(tile))) return CMD_ERROR;

	/* Get the list of vehicles in the depot */
	BuildDepotVehicleList(vehicle_type, tile, &list, &list, true);

	for (const Vehicle *v : list) {
		/* Ensure that the vehicle completely in the depot */
		if (!v->IsChainInDepot()) continue;

		if (v->type == VEH_TRAIN) {
			_new_vehicle_id = INVALID_VEHICLE;

			CommandCost ret = DoCommand(v->tile, v->index, 0, flags, CMD_TEMPLATE_REPLACE_VEHICLE);
			if (ret.Succeeded()) cost.AddCost(ret);

			if (_new_vehicle_id != INVALID_VEHICLE) {
				v = Vehicle::Get(_new_vehicle_id);
			}
		}

		CommandCost ret = DoCommand(0, v->index, 0, flags, CMD_AUTOREPLACE_VEHICLE);

		if (ret.Succeeded()) cost.AddCost(ret);
	}
	return cost;
}

/**
 * Test if a name is unique among vehicle names.
 * @param name Name to test.
 * @return True if the name is unique.
 */
bool IsUniqueVehicleName(const char *name)
{
	for (const Vehicle *v : Vehicle::Iterate()) {
		if (!v->name.empty() && v->name == name) return false;
	}

	return true;
}

/**
 * Clone the custom name of a vehicle, adding or incrementing a number.
 * @param src Source vehicle, with a custom name.
 * @param dst Destination vehicle.
 */
static void CloneVehicleName(const Vehicle *src, Vehicle *dst)
{
<<<<<<< HEAD
	std::string new_name = src->name.c_str();

	if (!std::isdigit(*new_name.rbegin())) {
		// No digit at the end, so start at number 1 (this will get incremented to 2)
		new_name += " 1";
	}
=======
	std::string buf;

	/* Find the position of the first digit in the last group of digits. */
	size_t number_position;
	for (number_position = src->name.length(); number_position > 0; number_position--) {
		/* The design of UTF-8 lets this work simply without having to check
		 * for UTF-8 sequences. */
		if (src->name[number_position - 1] < '0' || src->name[number_position - 1] > '9') break;
	}

	/* Format buffer and determine starting number. */
	long num;
	uint8_t padding = 0;
	if (number_position == src->name.length()) {
		/* No digit at the end, so start at number 2. */
		buf = src->name;
		buf += " ";
		number_position = buf.length();
		num = 2;
	} else {
		/* Found digits, parse them and start at the next number. */
		buf = src->name.substr(0, number_position);

		auto num_str = src->name.substr(number_position);
		padding = (uint8_t)num_str.length();
>>>>>>> 6c5a8f55

	int max_iterations = 1000;
	do {
		size_t pos = new_name.length() - 1;
		// Handle any carrying
		for (; pos != std::string::npos && new_name[pos] == '9'; --pos) {
			new_name[pos] = '0';
		}

		if (pos != std::string::npos && std::isdigit(new_name[pos])) {
			++new_name[pos];
		} else {
			new_name[++pos] = '1';
			new_name.push_back('0');
		}
		--max_iterations;
	} while(max_iterations > 0 && !IsUniqueVehicleName(new_name.c_str()));

	if (max_iterations > 0) {
		dst->name = new_name;
	}

	/* All done. If we didn't find a name, it'll just use its default. */
}

/**
 * Toggles 'reuse depot vehicles' on a template vehicle.
 * @param tile unused
 * @param flags type of operation
 * @param p1 the template vehicle's index
 * @param p2 unused
 * @param text unused
 * @return the cost of this operation or an error
 */
CommandCost CmdToggleReuseDepotVehicles(TileIndex tile, DoCommandFlag flags, uint32_t p1, uint32_t p2, const char *text)
{
	// Identify template to toggle
	TemplateVehicle *template_vehicle = TemplateVehicle::GetIfValid(p1);

	if (template_vehicle == nullptr) return CMD_ERROR;
	CommandCost ret = CheckOwnership(template_vehicle->owner);
	if (ret.Failed()) return ret;

	bool should_execute = (flags & DC_EXEC) != 0;

	if (should_execute) {
		template_vehicle->ToggleReuseDepotVehicles();

		InvalidateWindowClassesData(WC_TEMPLATEGUI_MAIN, 0);
	}

	return CommandCost();
}

/**
 * Toggles 'keep remaining vehicles' on a template vehicle.
 * @param tile unused
 * @param flags type of operation
 * @param p1 the template vehicle's index
 * @param p2 unused
 * @param text unused
 * @return the cost of this operation or an error
 */
CommandCost CmdToggleKeepRemainingVehicles(TileIndex tile, DoCommandFlag flags, uint32_t p1, uint32_t p2, const char *text)
{
	// Identify template to toggle
	TemplateVehicle *template_vehicle = TemplateVehicle::GetIfValid(p1);

	if (template_vehicle == nullptr) return CMD_ERROR;
	CommandCost ret = CheckOwnership(template_vehicle->owner);
	if (ret.Failed()) return ret;

	bool should_execute = (flags & DC_EXEC) != 0;

	if (should_execute) {
		template_vehicle->ToggleKeepRemainingVehicles();

		InvalidateWindowClassesData(WC_TEMPLATEGUI_MAIN, 0);
	}

	return CommandCost();
}

/**
 * Set/unset 'refit as template' on a template vehicle.
 * @param tile unused
 * @param flags type of operation
 * @param p1 the template vehicle's index
 * @param p2 whether 'refit as template' should be set
 * @param text unused
 * @return the cost of this operation or an error
 */
CommandCost CmdSetRefitAsTemplate(TileIndex tile, DoCommandFlag flags, uint32_t p1, uint32_t p2, const char *text)
{
	// Identify template to toggle
	TemplateVehicle *template_vehicle = TemplateVehicle::GetIfValid(p1);

	if (template_vehicle == nullptr) return CMD_ERROR;
	CommandCost ret = CheckOwnership(template_vehicle->owner);
	if (ret.Failed()) return ret;

	bool should_execute = (flags & DC_EXEC) != 0;

	if (should_execute) {
		template_vehicle->SetRefitAsTemplate(p2 != 0);
		MarkTrainsUsingTemplateAsPendingTemplateReplacement(template_vehicle);

		InvalidateWindowClassesData(WC_TEMPLATEGUI_MAIN, 0);
	}

	return CommandCost();
}

/**
 * Toggles replace old only on a template vehicle.
 * @param tile unused
 * @param flags type of operation
 * @param p1 the template vehicle's index
 * @param p2 unused
 * @param text unused
 * @return the cost of this operation or an error
 */
CommandCost CmdToggleTemplateReplaceOldOnly(TileIndex tile, DoCommandFlag flags, uint32_t p1, uint32_t p2, const char *text)
{
	// Identify template to toggle
	TemplateVehicle *template_vehicle = TemplateVehicle::GetIfValid(p1);

	if (template_vehicle == nullptr) return CMD_ERROR;
	CommandCost ret = CheckOwnership(template_vehicle->owner);
	if (ret.Failed()) return ret;

	bool should_execute = (flags & DC_EXEC) != 0;

	if (should_execute) {
		template_vehicle->ToggleReplaceOldOnly();
		MarkTrainsUsingTemplateAsPendingTemplateReplacement(template_vehicle);

		InvalidateWindowClassesData(WC_TEMPLATEGUI_MAIN, 0);
	}

	return CommandCost();
}

/**
 * Rename a template vehicle.
 * @param tile unused
 * @param flags type of operation
 * @param p1 the template vehicle's index
 * @param p2 unused
 * @param text new name
 * @return the cost of this operation or an error
 */
CommandCost CmdRenameTemplateReplace(TileIndex tile, DoCommandFlag flags, uint32_t p1, uint32_t p2, const char *text)
{
	TemplateVehicle *template_vehicle = TemplateVehicle::GetIfValid(p1);

	if (template_vehicle == nullptr) return CMD_ERROR;
	CommandCost ret = CheckOwnership(template_vehicle->owner);
	if (ret.Failed()) return ret;

	bool reset = StrEmpty(text);

	if (!reset) {
		if (Utf8StringLength(text) >= MAX_LENGTH_GROUP_NAME_CHARS) return CMD_ERROR;
	}

	if (flags & DC_EXEC) {
		/* Assign the new one */
		if (reset) {
			template_vehicle->name.clear();
		} else {
			template_vehicle->name = text;
		}

		InvalidateWindowClassesData(WC_TEMPLATEGUI_MAIN, 0);
	}

	return CommandCost();
}

/**
 * Create a virtual train from a template vehicle.
 * @param tile unused
 * @param flags type of operation
 * @param p1 the original vehicle's index
 * @param p2 unused
 * @param text unused
 * @return the cost of this operation or an error
 */
CommandCost CmdVirtualTrainFromTemplateVehicle(TileIndex tile, DoCommandFlag flags, uint32_t p1, uint32_t p2, const char *text)
{
	VehicleID template_vehicle_id = p1;

	TemplateVehicle* tv = TemplateVehicle::GetIfValid(template_vehicle_id);

	if (tv == nullptr) return CMD_ERROR;
	CommandCost ret = CheckOwnership(tv->owner);
	if (ret.Failed()) return ret;

	bool should_execute = (flags & DC_EXEC) != 0;

	if (should_execute) {
		StringID err = INVALID_STRING_ID;
		Train* train = VirtualTrainFromTemplateVehicle(tv, err, p2);

		if (train == nullptr) {
			return_cmd_error(err);
		}
	}

	return CommandCost();
}

CommandCost CmdDeleteVirtualTrain(TileIndex tile, DoCommandFlag flags, uint32_t p1, uint32_t p2, const char *text);

template <typename T>
void UpdateNewVirtualTrainFromSource(Train *v, const T *src)
{
	struct helper {
		static bool IsTrainPartReversed(const Train *src) { return HasBit(src->flags, VRF_REVERSE_DIRECTION); }
		static bool IsTrainPartReversed(const TemplateVehicle *src) { return HasBit(src->ctrl_flags, TVCF_REVERSED); }
		static const Train *GetTrainMultiheadOtherPart(const Train *src) { return src->other_multiheaded_part; }
		static const TemplateVehicle *GetTrainMultiheadOtherPart(const TemplateVehicle *src) { return src; }
	};

	SB(v->flags, VRF_REVERSE_DIRECTION, 1, helper::IsTrainPartReversed(src) ? 1 : 0);

	if (v->IsMultiheaded()) {
		const T *other = helper::GetTrainMultiheadOtherPart(src);
		/* For template vehicles, just use the front part, fix any discrepancy later */
		v->other_multiheaded_part->cargo_type = other->cargo_type;
		v->other_multiheaded_part->cargo_subtype = other->cargo_subtype;
	}

	while (true) {
		v->cargo_type = src->cargo_type;
		v->cargo_subtype = src->cargo_subtype;

		if (v->HasArticulatedPart()) {
			v = v->Next();
		} else {
			break;
		}

		if (src->HasArticulatedPart()) {
			src = src->Next();
		} else {
			break;
		}
	}

	v->First()->ConsistChanged(CCF_ARRANGE);
	InvalidateVehicleTickCaches();
}

Train* VirtualTrainFromTemplateVehicle(const TemplateVehicle* tv, StringID &err, uint32_t user)
{
	CommandCost c;
	Train *tmp, *head, *tail;
	const TemplateVehicle* tv_head = tv;

	assert(tv->owner == _current_company);

	head = BuildVirtualRailVehicle(tv->engine_type, err, user, true);
	if (!head) return nullptr;

	UpdateNewVirtualTrainFromSource(head, tv);

	tail = head;
	tv = tv->GetNextUnit();
	while (tv) {
		tmp = BuildVirtualRailVehicle(tv->engine_type, err, user, true);
		if (!tmp) {
			CmdDeleteVirtualTrain(INVALID_TILE, DC_EXEC, head->index, 0, nullptr);
			return nullptr;
		}

		UpdateNewVirtualTrainFromSource(tmp, tv);

		CmdMoveRailVehicle(INVALID_TILE, DC_EXEC, (1 << 21) | tmp->index, tail->index, 0);
		tail = tmp;

		tv = tv->GetNextUnit();
	}

	for (tv = tv_head, tmp = head; tv != nullptr && tmp != nullptr; tv = tv->Next(), tmp = tmp->Next()) {
		tmp->cargo_type = tv->cargo_type;
		tmp->cargo_subtype = tv->cargo_subtype;
	}

	_new_vehicle_id = head->index;

	return head;
}

/**
 * Create a virtual train from a regular train.
 * @param tile unused
 * @param flags type of operation
 * @param p1 the train index
 * @param p2 user
 * @param text unused
 * @return the cost of this operation or an error
 */
CommandCost CmdVirtualTrainFromTrain(TileIndex tile, DoCommandFlag flags, uint32_t p1, uint32_t p2, const char *text)
{
	VehicleID vehicle_id = p1;
	Vehicle* vehicle = Vehicle::GetIfValid(vehicle_id);

	if (vehicle == nullptr || vehicle->type != VEH_TRAIN) {
		return CMD_ERROR;
	}

	Train* train = Train::From(vehicle);

	bool should_execute = (flags & DC_EXEC) != 0;

	if (should_execute) {
		CommandCost c;
		Train *tmp, *head, *tail;
		StringID err = INVALID_STRING_ID;

		head = BuildVirtualRailVehicle(train->engine_type, err, p2, true);
		if (!head) return_cmd_error(err);

		UpdateNewVirtualTrainFromSource(head, train);

		tail = head;
		train = train->GetNextUnit();
		while (train) {
			tmp = BuildVirtualRailVehicle(train->engine_type, err, p2, true);
			if (!tmp) {
				CmdDeleteVirtualTrain(tile, flags, head->index, 0, nullptr);
				return_cmd_error(err);
			}

			UpdateNewVirtualTrainFromSource(tmp, train);

			CmdMoveRailVehicle(0, DC_EXEC, (1 << 21) | tmp->index, tail->index, 0);
			tail = tmp;

			train = train->GetNextUnit();
		}

		_new_vehicle_id = head->index;
	}

	return CommandCost();
}

/**
 * Delete a virtual train
 * @param tile unused
 * @param flags type of operation
 * @param p1 the vehicle's index
 * @param p2 unused
 * @param text unused
 * @return the cost of this operation or an error
 */
CommandCost CmdDeleteVirtualTrain(TileIndex tile, DoCommandFlag flags, uint32_t p1, uint32_t p2, const char *text)
{
	VehicleID vehicle_id = p1;

	Vehicle* vehicle = Vehicle::GetIfValid(vehicle_id);

	if (vehicle == nullptr || vehicle->type != VEH_TRAIN) {
		return CMD_ERROR;
	}
	CommandCost ret = CheckOwnership(vehicle->owner);
	if (ret.Failed()) return ret;

	vehicle = vehicle->First();

	Train* train = Train::From(vehicle);
	if (!train->IsVirtual()) {
		return CMD_ERROR;
	}

	bool should_execute = (flags & DC_EXEC) != 0;

	if (should_execute) {
		delete train;
	}

	return CommandCost();
}

/**
 * Replace a template vehicle with another one based on a virtual train.
 * @param tile unused
 * @param flags type of operation
 * @param p1 the template vehicle's index
 * @param p2 the virtual train's index
 * @param text unused
 * @return the cost of this operation or an error
 */
CommandCost CmdReplaceTemplateVehicle(TileIndex tile, DoCommandFlag flags, uint32_t p1, uint32_t p2, const char *text)
{
	VehicleID template_vehicle_id = p1;
	VehicleID virtual_train_id = p2;

	TemplateVehicle *template_vehicle = TemplateVehicle::GetIfValid(template_vehicle_id);
	Vehicle *vehicle = Vehicle::GetIfValid(virtual_train_id);

	if (vehicle == nullptr || vehicle->type != VEH_TRAIN) {
		return CMD_ERROR;
	}
	CommandCost ret = CheckOwnership(vehicle->owner);
	if (ret.Failed()) return ret;
	if (template_vehicle != nullptr) {
		ret = CheckOwnership(template_vehicle->owner);
		if (ret.Failed()) return ret;
	}

	vehicle = vehicle->First();

	Train* train = Train::From(vehicle);
	if (!train->IsVirtual()) {
		return CMD_ERROR;
	}
	if (!TemplateVehicle::CanAllocateItem(CountVehiclesInChain(train))) {
		return CMD_ERROR;
	}

	bool should_execute = (flags & DC_EXEC) != 0;

	if (should_execute) {
		VehicleID old_ID = INVALID_VEHICLE;

		bool restore_flags = false;
		bool reuse_depot_vehicles = false;
		bool keep_remaining_vehicles = false;
		bool refit_as_template = true;
		bool replace_old_only = false;
		std::string name;

		if (template_vehicle != nullptr) {
			old_ID = template_vehicle->index;
			restore_flags = true;
			reuse_depot_vehicles = template_vehicle->reuse_depot_vehicles;
			keep_remaining_vehicles = template_vehicle->keep_remaining_vehicles;
			refit_as_template = template_vehicle->refit_as_template;
			replace_old_only = template_vehicle->replace_old_only;
			name = std::move(template_vehicle->name);
			delete template_vehicle;
			template_vehicle = nullptr;
		}

		template_vehicle = TemplateVehicleFromVirtualTrain(train);

		if (restore_flags) {
			template_vehicle->reuse_depot_vehicles = reuse_depot_vehicles;
			template_vehicle->keep_remaining_vehicles = keep_remaining_vehicles;
			template_vehicle->refit_as_template = refit_as_template;
			template_vehicle->replace_old_only = replace_old_only;
			template_vehicle->name = std::move(name);
		}

		// Make sure our replacements still point to the correct thing.
		if (old_ID != INVALID_VEHICLE && old_ID != template_vehicle->index) {
			bool reindex = false;
			for (TemplateReplacement *tr : TemplateReplacement::Iterate()) {
				if (tr->GetTemplateVehicleID() == old_ID) {
					tr->SetTemplate(template_vehicle->index);
					reindex = true;
				}
			}
			if (reindex) {
				ReindexTemplateReplacements();
				MarkTrainsUsingTemplateAsPendingTemplateReplacement(template_vehicle);
			}
		} else if (template_vehicle->NumGroupsUsingTemplate() > 0) {
			MarkTrainsUsingTemplateAsPendingTemplateReplacement(template_vehicle);
		}

		InvalidateWindowClassesData(WC_TEMPLATEGUI_MAIN, 0);
	}

	return CommandCost();
}

/**
 * Clone a vehicle to create a template vehicle.
 * @param tile unused
 * @param flags type of operation
 * @param p1 the original vehicle's index
 * @param p2 unused
 * @param text unused
 * @return the cost of this operation or an error
 */
CommandCost CmdTemplateVehicleFromTrain(TileIndex tile, DoCommandFlag flags, uint32_t p1, uint32_t p2, const char *text)
{
	// create a new template from the clicked vehicle
	TemplateVehicle *tv;

	Vehicle *t = Vehicle::GetIfValid(p1);

	Train *clicked = Train::GetIfValid(t->index);
	if (!clicked) return CMD_ERROR;

	Train *init_clicked = clicked;

	int len = CountVehiclesInChain(clicked);
	if (!TemplateVehicle::CanAllocateItem(len)) {
		return CMD_ERROR;
	}

	for (Train *v = clicked; v != nullptr; v = v->GetNextUnit()) {
		const Engine *e = Engine::GetIfValid(v->engine_type);
		if (e == nullptr || e->type != VEH_TRAIN) {
			return_cmd_error(STR_ERROR_RAIL_VEHICLE_NOT_AVAILABLE + VEH_TRAIN);
		}
	}

	bool should_execute = (flags & DC_EXEC) != 0;

	if (should_execute) {
		TemplateVehicle *tmp = nullptr;
		TemplateVehicle *prev = nullptr;
		for (; clicked != nullptr; clicked = clicked->Next()) {
			tmp = new TemplateVehicle(clicked->engine_type);
			SetupTemplateVehicleFromVirtual(tmp, prev, clicked);
			prev = tmp;
		}

		tmp->First()->SetRealLength(CeilDiv(init_clicked->gcache.cached_total_length * 10, TILE_SIZE));
		tv = tmp->First();

		if (!tv) return CMD_ERROR;

		InvalidateWindowClassesData(WC_TEMPLATEGUI_MAIN, 0);
	}

	return CommandCost();
}

/**
 * Delete a template vehicle.
 * @param tile unused
 * @param flags type of operation
 * @param p1 the template vehicle's index
 * @param p2 unused
 * @param text unused
 * @return the cost of this operation or an error
 */
CommandCost CmdDeleteTemplateVehicle(TileIndex tile, DoCommandFlag flags, uint32_t p1, uint32_t p2, const char *text)
{
	// Identify template to delete
	TemplateVehicle *del = TemplateVehicle::GetIfValid(p1);

	if (del == nullptr) return CMD_ERROR;
	CommandCost ret = CheckOwnership(del->owner);
	if (ret.Failed()) return ret;

	bool should_execute = (flags & DC_EXEC) != 0;

	if (should_execute) {
		// Remove corresponding template replacements if existing
		for (TemplateReplacement *tr : TemplateReplacement::Iterate()) {
			if (tr->Template() == del->index) {
				delete tr;
			}
		}

		delete del;

		InvalidateWindowClassesData(WC_CREATE_TEMPLATE, 0);
		InvalidateWindowClassesData(WC_TEMPLATEGUI_MAIN, 0);
	}

	return CommandCost();
}

/**
 * Issues a template replacement for a vehicle group
 * @param tile unused
 * @param flags type of operation
 * @param p1 the group index
 * @param p2 the template vehicle's index
 * @param text unused
 * @return the cost of this operation or an error
 */
CommandCost CmdIssueTemplateReplacement(TileIndex tile, DoCommandFlag flags, uint32_t p1, uint32_t p2, const char *text)
{
	bool should_execute = (flags & DC_EXEC) != 0;

	GroupID group_id = p1;
	TemplateID template_id = p2;

	if (should_execute) {
		bool succeeded = IssueTemplateReplacement(group_id, template_id);

		if (!succeeded) {
			return CMD_ERROR;
		}

		InvalidateWindowClassesData(WC_TEMPLATEGUI_MAIN, 0);
	}

	return CommandCost();
}

/**
 * Deletes a template replacement from a vehicle group
 * @param tile unused
 * @param flags type of operation
 * @param p1 the group index
 * @param p2 unused
 * @param text unused
 * @return the cost of this operation or an error
 */
CommandCost CmdDeleteTemplateReplacement(TileIndex tile, DoCommandFlag flags, uint32_t p1, uint32_t p2, const char *text)
{
	bool should_execute = (flags & DC_EXEC) != 0;

	GroupID group_id = p1;

	if (should_execute) {
		TemplateReplacement* tr = GetTemplateReplacementByGroupID(group_id);
		if (tr != nullptr) {
			delete tr;
		}

		InvalidateWindowClassesData(WC_TEMPLATEGUI_MAIN, 0);
	}

	return CommandCost();
}


/**
 * Clone a vehicle. If it is a train, it will clone all the cars too
 * @param tile tile of the depot where the cloned vehicle is build
 * @param flags type of operation
 * @param p1 the original vehicle's index
 * @param p2 1 = shared orders, else copied orders
 * @param text unused
 * @return the cost of this operation or an error
 */
CommandCost CmdCloneVehicle(TileIndex tile, DoCommandFlag flags, uint32_t p1, uint32_t p2, const char *text)
{
	CommandCost total_cost(EXPENSES_NEW_VEHICLES);

	Vehicle *v = Vehicle::GetIfValid(p1);
	if (v == nullptr || !v->IsPrimaryVehicle()) return CMD_ERROR;
	Vehicle *v_front = v;
	Vehicle *w = nullptr;
	Vehicle *w_front = nullptr;
	Vehicle *w_rear = nullptr;

	/*
	 * v_front is the front engine in the original vehicle
	 * v is the car/vehicle of the original vehicle that is currently being copied
	 * w_front is the front engine of the cloned vehicle
	 * w is the car/vehicle currently being cloned
	 * w_rear is the rear end of the cloned train. It's used to add more cars and is only used by trains
	 */

	CommandCost ret = CheckOwnership(v->owner);
	if (ret.Failed()) return ret;

	if (v->type == VEH_TRAIN && (!v->IsFrontEngine() || Train::From(v)->crash_anim_pos >= 4400)) return CMD_ERROR;

	/* check that we can allocate enough vehicles */
	if (!(flags & DC_EXEC)) {
		int veh_counter = 0;
		do {
			veh_counter++;
		} while ((v = v->Next()) != nullptr);

		if (!Vehicle::CanAllocateItem(veh_counter)) {
			return_cmd_error(STR_ERROR_TOO_MANY_VEHICLES_IN_GAME);
		}
	}

	v = v_front;

	do {
		if (v->type == VEH_TRAIN && Train::From(v)->IsRearDualheaded()) {
			/* we build the rear ends of multiheaded trains with the front ones */
			continue;
		}

		/* In case we're building a multi headed vehicle and the maximum number of
		 * vehicles is almost reached (e.g. max trains - 1) not all vehicles would
		 * be cloned. When the non-primary engines were build they were seen as
		 * 'new' vehicles whereas they would immediately be joined with a primary
		 * engine. This caused the vehicle to be not build as 'the limit' had been
		 * reached, resulting in partially build vehicles and such. */
		DoCommandFlag build_flags = flags;
		if ((flags & DC_EXEC) && !v->IsPrimaryVehicle()) build_flags |= DC_AUTOREPLACE;

		CommandCost cost = DoCommand(tile, v->engine_type | (1 << 16) | (INVALID_CARGO << 24), 0, build_flags, GetCmdBuildVeh(v));

		if (cost.Failed()) {
			/* Can't build a part, then sell the stuff we already made; clear up the mess */
			if (w_front != nullptr) DoCommand(w_front->tile, w_front->index | (1 << 20), 0, flags, GetCmdSellVeh(w_front));
			return cost;
		}

		total_cost.AddCost(cost);

		if (flags & DC_EXEC) {
			w = Vehicle::Get(_new_vehicle_id);

			if (v->type == VEH_TRAIN && HasBit(Train::From(v)->flags, VRF_REVERSE_DIRECTION)) {
				SetBit(Train::From(w)->flags, VRF_REVERSE_DIRECTION);
			}

			if (v->type == VEH_TRAIN && !v->IsFrontEngine()) {
				/* this s a train car
				 * add this unit to the end of the train */
				CommandCost result = DoCommand(0, w->index | 1 << 20, w_rear->index, flags, CMD_MOVE_RAIL_VEHICLE);
				if (result.Failed()) {
					/* The train can't be joined to make the same consist as the original.
					 * Sell what we already made (clean up) and return an error.           */
					DoCommand(w_front->tile, w_front->index | 1 << 20, 0, flags, GetCmdSellVeh(w_front));
					DoCommand(w_front->tile, w->index       | 1 << 20, 0, flags, GetCmdSellVeh(w));
					return result; // return error and the message returned from CMD_MOVE_RAIL_VEHICLE
				}
			} else {
				/* this is a front engine or not a train. */
				w_front = w;
				w->service_interval = v->service_interval;
				w->SetServiceIntervalIsCustom(v->ServiceIntervalIsCustom());
				w->SetServiceIntervalIsPercent(v->ServiceIntervalIsPercent());
			}
			w_rear = w; // trains needs to know the last car in the train, so they can add more in next loop
		}
	} while (v->type == VEH_TRAIN && (v = v->GetNextVehicle()) != nullptr);

	if ((flags & DC_EXEC) && v_front->type == VEH_TRAIN) {
		/* for trains this needs to be the front engine due to the callback function */
		_new_vehicle_id = w_front->index;
	}

	const Company *owner = Company::GetIfValid(_current_company);
	if ((flags & DC_EXEC) && ((p2 & 1) || owner == nullptr || owner->settings.copy_clone_add_to_group)) {
		/* Cloned vehicles belong to the same group */
		DoCommand(0, v_front->group_id, w_front->index, flags, CMD_ADD_VEHICLE_GROUP);
	}


	/* Take care of refitting. */
	w = w_front;
	v = v_front;

	/* Both building and refitting are influenced by newgrf callbacks, which
	 * makes it impossible to accurately estimate the cloning costs. In
	 * particular, it is possible for engines of the same type to be built with
	 * different numbers of articulated parts, so when refitting we have to
	 * loop over real vehicles first, and then the articulated parts of those
	 * vehicles in a different loop. */
	do {
		do {
			if (flags & DC_EXEC) {
				assert(w != nullptr);

				/* Find out what's the best sub type */
				uint8_t subtype = GetBestFittingSubType(v, w, v->cargo_type);
				if (w->cargo_type != v->cargo_type || w->cargo_subtype != subtype) {
					CommandCost cost = DoCommand(0, w->index, v->cargo_type | 1U << 25 | (subtype << 8), flags, GetCmdRefitVeh(v));
					if (cost.Succeeded()) total_cost.AddCost(cost);
				}

				if (w->IsGroundVehicle() && w->HasArticulatedPart()) {
					w = w->GetNextArticulatedPart();
				} else {
					break;
				}
			} else {
				const Engine *e = v->GetEngine();
				CargoID initial_cargo = (e->CanCarryCargo() ? e->GetDefaultCargoType() : INVALID_CARGO);

				if (v->cargo_type != initial_cargo && initial_cargo != INVALID_CARGO) {
					bool dummy;
					total_cost.AddCost(GetRefitCost(nullptr, v->engine_type, v->cargo_type, v->cargo_subtype, &dummy));
				}
			}

			if (v->IsGroundVehicle() && v->HasArticulatedPart()) {
				v = v->GetNextArticulatedPart();
			} else {
				break;
			}
		} while (v != nullptr);

		if ((flags & DC_EXEC) && (v->type == VEH_TRAIN || v->type == VEH_SHIP)) w = w->GetNextVehicle();
	} while ((v->type == VEH_TRAIN || v->type == VEH_SHIP) && (v = v->GetNextVehicle()) != nullptr);

	if (flags & DC_EXEC) {
		/*
		 * Set the orders of the vehicle. Cannot do it earlier as we need
		 * the vehicle refitted before doing this, otherwise the moved
		 * cargo types might not match (passenger vs non-passenger)
		 */
		CommandCost result = DoCommand(0, w_front->index | (p2 & 1 ? CO_SHARE : CO_COPY) << 30, v_front->index, flags, CMD_CLONE_ORDER);
		if (result.Failed()) {
			/* The vehicle has already been bought, so now it must be sold again. */
			DoCommand(w_front->tile, w_front->index | 1 << 20, 0, flags, GetCmdSellVeh(w_front));
			return result;
		}

		/* Now clone the vehicle's name, if it has one. */
		if (!v_front->name.empty()) CloneVehicleName(v_front, w_front);

		/* Since we can't estimate the cost of cloning a vehicle accurately we must
		 * check whether the company has enough money manually. */
		if (!CheckCompanyHasMoney(total_cost)) {
			/* The vehicle has already been bought, so now it must be sold again. */
			DoCommand(w_front->tile, w_front->index | 1 << 20, 0, flags, GetCmdSellVeh(w_front));
			return total_cost;
		}
	}

	return total_cost;
}

/**
 * Clone a vehicle from a template.
 * @param tile tile of the depot where the cloned vehicle is build
 * @param flags type of operation
 * @param p1 the original template vehicle's index
 * @param p2 unused
 * @param text unused
 * @return the cost of this operation or an error
 */
CommandCost CmdCloneVehicleFromTemplate(TileIndex tile, DoCommandFlag flags, uint32_t p1, uint32_t p2, const char *text)
{
	TemplateVehicle* tv = TemplateVehicle::GetIfValid(p1);

	if (tv == nullptr) {
		return CMD_ERROR;
	}

	CommandCost ret = CheckOwnership(tv->owner);
	if (ret.Failed()) return ret;

	/* Vehicle construction needs random bits, so we have to save the random
	 * seeds to prevent desyncs. */
	SavedRandomSeeds saved_seeds;
	SaveRandomSeeds(&saved_seeds);

	auto guard = scope_guard([&]() {
		if (!(flags & DC_EXEC)) RestoreRandomSeeds(saved_seeds);
	});

	ret = DoCommand(0, tv->index, 0, DC_EXEC, CMD_VIRTUAL_TRAIN_FROM_TEMPLATE_VEHICLE | CMD_MSG(STR_ERROR_CAN_T_BUY_TRAIN));
	if (ret.Failed()) return ret;

	Train* virt = Train::From(Vehicle::Get(_new_vehicle_id));

	ret = DoCommand(tile, _new_vehicle_id, 0, flags, CMD_CLONE_VEHICLE | CMD_MSG(STR_ERROR_CAN_T_BUY_TRAIN));

	delete virt;

	return ret;
}

/**
 * Send all vehicles of type to depots
 * @param flags   the flags used for DoCommand()
 * @param depot_flags depot command flags
 * @param vli     identifier of the vehicle list
 * @return 0 for success and CMD_ERROR if no vehicle is able to go to depot
 */
static CommandCost SendAllVehiclesToDepot(DoCommandFlag flags, DepotCommand depot_flags, const VehicleListIdentifier &vli, const CargoID cid)
{
	VehicleList list;

	if (!GenerateVehicleSortList(&list, vli, cid)) return CMD_ERROR;

	/* Send all the vehicles to a depot */
	bool had_success = false;
	for (uint i = 0; i < list.size(); i++) {
		const Vehicle *v = list[i];
		CommandCost ret = DoCommand(v->tile, v->index | depot_flags, 0, flags, GetCmdSendToDepot(vli.vtype));

		if (ret.Succeeded()) {
			had_success = true;

			/* Return 0 if DC_EXEC is not set this is a valid goto depot command)
			 * In this case we know that at least one vehicle can be sent to a depot
			 * and we will issue the command. We can now safely quit the loop, knowing
			 * it will succeed at least once. With DC_EXEC we really need to send them to the depot */
			if (!(flags & DC_EXEC)) break;
		}
	}

	return had_success ? CommandCost() : CMD_ERROR;
}

/**
 * Send a vehicle to the depot.
 * @param tile unused
 * @param flags for command type
 * @param p1 bitmask
 * - p1 0-19: bitvehicle ID to send to the depot
 * - p1 0- 7: cargo filter for DEPOT_MASS_SEND mode
 * - p1 bits 27-31  - DEPOT_ flags (see vehicle_type.h)
 * @param p2 packed VehicleListIdentifier, or specific depot tile
 * @param text unused
 * @return the cost of this operation or an error
 */
CommandCost CmdSendVehicleToDepot(TileIndex tile, DoCommandFlag flags, uint32_t p1, uint32_t p2, const char *text)
{
	if (p1 & DEPOT_MASS_SEND) {
		/* Mass goto depot requested */
		VehicleListIdentifier vli;
		if (!vli.UnpackIfValid(p2)) return CMD_ERROR;
		uint32_t depot_flags = (p1 & (DEPOT_SERVICE | DEPOT_CANCEL | DEPOT_SELL));
		if (!(p1 & DEPOT_CANCEL)) depot_flags |= DEPOT_DONT_CANCEL;
		return SendAllVehiclesToDepot(flags, (DepotCommand) depot_flags, vli, GB(p1, 0, 8));
	}

	Vehicle *v = Vehicle::GetIfValid(GB(p1, 0, 20));
	if (v == nullptr) return CMD_ERROR;
	if (!v->IsPrimaryVehicle()) return CMD_ERROR;

	return v->SendToDepot(flags, (DepotCommand)(p1 & DEPOT_COMMAND_MASK), p2);
}

/**
 * Give a custom name to your vehicle
 * @param tile unused
 * @param flags type of operation
 * @param p1 vehicle ID to name
 * @param p2 unused
 * @param text the new name or an empty string when resetting to the default
 * @return the cost of this operation or an error
 */
CommandCost CmdRenameVehicle(TileIndex tile, DoCommandFlag flags, uint32_t p1, uint32_t p2, const char *text)
{
	Vehicle *v = Vehicle::GetIfValid(p1);
	if (v == nullptr || !v->IsPrimaryVehicle()) return CMD_ERROR;

	CommandCost ret = CheckOwnership(v->owner);
	if (ret.Failed()) return ret;

	bool reset = StrEmpty(text);

	if (!reset) {
		if (Utf8StringLength(text) >= MAX_LENGTH_VEHICLE_NAME_CHARS) return CMD_ERROR;
		if (!(flags & DC_AUTOREPLACE) && !IsUniqueVehicleName(text)) return_cmd_error(STR_ERROR_NAME_MUST_BE_UNIQUE);
	}

	if (flags & DC_EXEC) {
		if (reset) {
			v->name.clear();
		} else {
			v->name = text;
		}
		InvalidateWindowClassesData(GetWindowClassForVehicleType(v->type), 1);
		InvalidateWindowClassesData(WC_DEPARTURES_BOARD, 0);
		MarkWholeScreenDirty();
	}

	return CommandCost();
}


/**
 * Change the service interval of a vehicle
 * @param tile unused
 * @param flags type of operation
 * @param p1 vehicle ID that is being service-interval-changed
 * @param p2 bitmask
 * - p2 = (bit  0-15) - new service interval
 * - p2 = (bit 16)    - service interval is custom flag
 * - p2 = (bit 17)    - service interval is percentage flag
 * @param text unused
 * @return the cost of this operation or an error
 */
CommandCost CmdChangeServiceInt(TileIndex tile, DoCommandFlag flags, uint32_t p1, uint32_t p2, const char *text)
{
	Vehicle *v = Vehicle::GetIfValid(p1);
	if (v == nullptr || !v->IsPrimaryVehicle()) return CMD_ERROR;

	CommandCost ret = CheckOwnership(v->owner);
	if (ret.Failed()) return ret;

	const Company *company = Company::Get(v->owner);
	bool iscustom  = HasBit(p2, 16);
	bool ispercent = iscustom ? HasBit(p2, 17) : company->settings.vehicle.servint_ispercent;

	uint16_t serv_int;
	if (iscustom) {
		serv_int = GB(p2, 0, 16);
		if (serv_int != GetServiceIntervalClamped(serv_int, ispercent)) return CMD_ERROR;
	} else {
		serv_int = CompanyServiceInterval(company, v->type);
	}

	if (flags & DC_EXEC) {
		v->SetServiceInterval(serv_int);
		v->SetServiceIntervalIsCustom(iscustom);
		v->SetServiceIntervalIsPercent(ispercent);
		SetWindowDirty(WC_VEHICLE_DETAILS, v->index);
	}

	return CommandCost();
}<|MERGE_RESOLUTION|>--- conflicted
+++ resolved
@@ -76,7 +76,7 @@
 CommandCost CmdBuildRoadVehicle(TileIndex tile, DoCommandFlag flags, const Engine *e, Vehicle **v);
 CommandCost CmdBuildShip       (TileIndex tile, DoCommandFlag flags, const Engine *e, Vehicle **v);
 CommandCost CmdBuildAircraft   (TileIndex tile, DoCommandFlag flags, const Engine *e, Vehicle **v);
-static CommandCost GetRefitCost(const Vehicle *v, EngineID engine_type, CargoID new_cid, byte new_subtype, bool *auto_refit_allowed);
+static CommandCost GetRefitCost(const Vehicle *v, EngineID engine_type, CargoID new_cid, uint8_t new_subtype, bool *auto_refit_allowed);
 
 /**
  * Build a vehicle.
@@ -384,11 +384,7 @@
  * @param auto_refit   Refitting is done as automatic refitting outside a depot.
  * @return Refit cost.
  */
-<<<<<<< HEAD
-static CommandCost RefitVehicle(Vehicle *v, bool only_this, uint8_t num_vehicles, CargoID new_cid, byte new_subtype, DoCommandFlag flags, bool auto_refit)
-=======
-static std::tuple<CommandCost, uint, uint16_t, CargoArray> RefitVehicle(Vehicle *v, bool only_this, uint8_t num_vehicles, CargoID new_cid, uint8_t new_subtype, DoCommandFlag flags, bool auto_refit)
->>>>>>> 6c5a8f55
+static CommandCost RefitVehicle(Vehicle *v, bool only_this, uint8_t num_vehicles, CargoID new_cid, uint8_t new_subtype, DoCommandFlag flags, bool auto_refit)
 {
 	CommandCost cost(v->GetExpenseType(false));
 	uint total_capacity = 0;
@@ -524,11 +520,7 @@
  * @param text unused
  * @return the cost of this operation or an error
  */
-<<<<<<< HEAD
 CommandCost CmdRefitVehicle(TileIndex tile, DoCommandFlag flags, uint32_t p1, uint32_t p2, const char *text)
-=======
-std::tuple<CommandCost, uint, uint16_t, CargoArray> CmdRefitVehicle(DoCommandFlag flags, VehicleID veh_id, CargoID new_cid, uint8_t new_subtype, bool auto_refit, bool only_this, uint8_t num_vehicles)
->>>>>>> 6c5a8f55
 {
 	Vehicle *v = Vehicle::GetIfValid(p1);
 	if (v == nullptr) return CMD_ERROR;
@@ -568,7 +560,7 @@
 
 	/* Check cargo */
 	CargoID new_cid = GB(p2, 0, 8);
-	byte new_subtype = GB(p2, 8, 8);
+	uint8_t new_subtype = GB(p2, 8, 8);
 	if (new_cid >= NUM_CARGO) return CMD_ERROR;
 
 	/* For aircraft there is always only one. */
@@ -865,40 +857,12 @@
  */
 static void CloneVehicleName(const Vehicle *src, Vehicle *dst)
 {
-<<<<<<< HEAD
 	std::string new_name = src->name.c_str();
 
 	if (!std::isdigit(*new_name.rbegin())) {
 		// No digit at the end, so start at number 1 (this will get incremented to 2)
 		new_name += " 1";
 	}
-=======
-	std::string buf;
-
-	/* Find the position of the first digit in the last group of digits. */
-	size_t number_position;
-	for (number_position = src->name.length(); number_position > 0; number_position--) {
-		/* The design of UTF-8 lets this work simply without having to check
-		 * for UTF-8 sequences. */
-		if (src->name[number_position - 1] < '0' || src->name[number_position - 1] > '9') break;
-	}
-
-	/* Format buffer and determine starting number. */
-	long num;
-	uint8_t padding = 0;
-	if (number_position == src->name.length()) {
-		/* No digit at the end, so start at number 2. */
-		buf = src->name;
-		buf += " ";
-		number_position = buf.length();
-		num = 2;
-	} else {
-		/* Found digits, parse them and start at the next number. */
-		buf = src->name.substr(0, number_position);
-
-		auto num_str = src->name.substr(number_position);
-		padding = (uint8_t)num_str.length();
->>>>>>> 6c5a8f55
 
 	int max_iterations = 1000;
 	do {
