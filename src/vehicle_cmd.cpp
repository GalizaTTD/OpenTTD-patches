/*
 * This file is part of OpenTTD.
 * OpenTTD is free software; you can redistribute it and/or modify it under the terms of the GNU General Public License as published by the Free Software Foundation, version 2.
 * OpenTTD is distributed in the hope that it will be useful, but WITHOUT ANY WARRANTY; without even the implied warranty of MERCHANTABILITY or FITNESS FOR A PARTICULAR PURPOSE.
 * See the GNU General Public License for more details. You should have received a copy of the GNU General Public License along with OpenTTD. If not, see <http://www.gnu.org/licenses/>.
 */

/** @file vehicle_cmd.cpp Commands for vehicles. */

#include "stdafx.h"
#include "roadveh.h"
#include "news_func.h"
#include "airport.h"
#include "cmd_helper.h"
#include "command_func.h"
#include "company_func.h"
#include "train.h"
#include "aircraft.h"
#include "newgrf_text.h"
#include "vehicle_func.h"
#include "string_func.h"
#include "depot_map.h"
#include "vehiclelist.h"
#include "engine_func.h"
#include "articulated_vehicles.h"
#include "autoreplace_gui.h"
#include "group.h"
#include "order_backup.h"
#include "infrastructure_func.h"
#include "ship.h"
#include "newgrf.h"
#include "company_base.h"
#include "core/random_func.hpp"
#include "tbtr_template_vehicle.h"
#include "tbtr_template_vehicle_func.h"
#include "scope.h"
#include <sstream>
#include <iomanip>
#include <cctype>

#include "table/strings.h"

#include "safeguards.h"

/* Tables used in vehicle.h to find the right command for a certain vehicle type */
const uint32_t _veh_build_proc_table[] = {
	CMD_BUILD_VEHICLE | CMD_MSG(STR_ERROR_CAN_T_BUY_TRAIN),
	CMD_BUILD_VEHICLE | CMD_MSG(STR_ERROR_CAN_T_BUY_ROAD_VEHICLE),
	CMD_BUILD_VEHICLE | CMD_MSG(STR_ERROR_CAN_T_BUY_SHIP),
	CMD_BUILD_VEHICLE | CMD_MSG(STR_ERROR_CAN_T_BUY_AIRCRAFT),
};

const uint32_t _veh_sell_proc_table[] = {
	CMD_SELL_VEHICLE | CMD_MSG(STR_ERROR_CAN_T_SELL_TRAIN),
	CMD_SELL_VEHICLE | CMD_MSG(STR_ERROR_CAN_T_SELL_ROAD_VEHICLE),
	CMD_SELL_VEHICLE | CMD_MSG(STR_ERROR_CAN_T_SELL_SHIP),
	CMD_SELL_VEHICLE | CMD_MSG(STR_ERROR_CAN_T_SELL_AIRCRAFT),
};

const uint32_t _veh_refit_proc_table[] = {
	CMD_REFIT_VEHICLE | CMD_MSG(STR_ERROR_CAN_T_REFIT_TRAIN),
	CMD_REFIT_VEHICLE | CMD_MSG(STR_ERROR_CAN_T_REFIT_ROAD_VEHICLE),
	CMD_REFIT_VEHICLE | CMD_MSG(STR_ERROR_CAN_T_REFIT_SHIP),
	CMD_REFIT_VEHICLE | CMD_MSG(STR_ERROR_CAN_T_REFIT_AIRCRAFT),
};

const uint32_t _send_to_depot_proc_table[] = {
	CMD_SEND_VEHICLE_TO_DEPOT | CMD_MSG(STR_ERROR_CAN_T_SEND_TRAIN_TO_DEPOT),
	CMD_SEND_VEHICLE_TO_DEPOT | CMD_MSG(STR_ERROR_CAN_T_SEND_ROAD_VEHICLE_TO_DEPOT),
	CMD_SEND_VEHICLE_TO_DEPOT | CMD_MSG(STR_ERROR_CAN_T_SEND_SHIP_TO_DEPOT),
	CMD_SEND_VEHICLE_TO_DEPOT | CMD_MSG(STR_ERROR_CAN_T_SEND_AIRCRAFT_TO_HANGAR),
};


CommandCost CmdBuildRailVehicle(TileIndex tile, DoCommandFlag flags, const Engine *e, Vehicle **v);
CommandCost CmdBuildRoadVehicle(TileIndex tile, DoCommandFlag flags, const Engine *e, Vehicle **v);
CommandCost CmdBuildShip       (TileIndex tile, DoCommandFlag flags, const Engine *e, Vehicle **v);
CommandCost CmdBuildAircraft   (TileIndex tile, DoCommandFlag flags, const Engine *e, Vehicle **v);
static CommandCost GetRefitCost(const Vehicle *v, EngineID engine_type, CargoID new_cid, byte new_subtype, bool *auto_refit_allowed);

/**
 * Build a vehicle.
 * @param tile tile of depot where the vehicle is built
 * @param flags for command
 * @param p1 various bitstuffed data
 *  bits  0-15: vehicle type being built.
 *  bits 16-23: vehicle type specific bits.
 *              Trains:
 *              * bit 16: prevent any free cars from being added to the train.
 *  bits 24-31: refit cargo type.
 * @param p2 User
 * @param text unused
 * @return the cost of this operation or an error
 */
CommandCost CmdBuildVehicle(TileIndex tile, DoCommandFlag flags, uint32_t p1, uint32_t p2, const char *text)
{
	/* Elementary check for valid location. */
	if (!IsDepotTile(tile)) return CMD_ERROR;

	VehicleType type = GetDepotVehicleType(tile);
	if (!IsTileOwner(tile, _current_company)) {
		if (!_settings_game.economy.infrastructure_sharing[type]) return_cmd_error(STR_ERROR_CANT_PURCHASE_OTHER_COMPANY_DEPOT);

		const Company *c = Company::GetIfValid(GetTileOwner(tile));
		if (c == nullptr || !c->settings.infra_others_buy_in_depot[type]) return_cmd_error(STR_ERROR_CANT_PURCHASE_OTHER_COMPANY_DEPOT);
	}

	/* Validate the engine type. */
	EngineID eid = GB(p1, 0, 16);
	if (!IsEngineBuildable(eid, type, _current_company)) return_cmd_error(STR_ERROR_RAIL_VEHICLE_NOT_AVAILABLE + type);

	/* Validate the cargo type. */
	CargoID cargo = GB(p1, 24, 8);
	if (cargo >= NUM_CARGO && cargo != INVALID_CARGO) return CMD_ERROR;

	const Engine *e = Engine::Get(eid);
	CommandCost value(EXPENSES_NEW_VEHICLES, e->GetCost());

	/* Engines without valid cargo should not be available */
	CargoID default_cargo = e->GetDefaultCargoType();
	if (default_cargo == INVALID_CARGO) return CMD_ERROR;

	bool refitting = cargo != INVALID_CARGO && cargo != default_cargo;

	/* Check whether the number of vehicles we need to build can be built according to pool space. */
	uint num_vehicles;
	switch (type) {
		case VEH_TRAIN:    num_vehicles = (e->u.rail.railveh_type == RAILVEH_MULTIHEAD ? 2 : 1) + CountArticulatedParts(eid, false); break;
		case VEH_ROAD:     num_vehicles = 1 + CountArticulatedParts(eid, false); break;
		case VEH_SHIP:     num_vehicles = 1 + CountArticulatedParts(eid, false); break;
		case VEH_AIRCRAFT: num_vehicles = e->u.air.subtype & AIR_CTOL ? 2 : 3; break;
		default: NOT_REACHED(); // Safe due to IsDepotTile()
	}
	if (!Vehicle::CanAllocateItem(num_vehicles)) return_cmd_error(STR_ERROR_TOO_MANY_VEHICLES_IN_GAME);

	/* Check whether we can allocate a unit number. Autoreplace does not allocate
	 * an unit number as it will (always) reuse the one of the replaced vehicle
	 * and (train) wagons don't have an unit number in any scenario. */
	UnitID unit_num = (flags & DC_QUERY_COST || flags & DC_AUTOREPLACE || (type == VEH_TRAIN && e->u.rail.railveh_type == RAILVEH_WAGON)) ? 0 : GetFreeUnitNumber(type);
	if (unit_num == UINT16_MAX) return_cmd_error(STR_ERROR_TOO_MANY_VEHICLES_IN_GAME);

	/* If we are refitting we need to temporarily purchase the vehicle to be able to
	 * test it. */
	DoCommandFlag subflags = flags;
	if (refitting && !(flags & DC_EXEC)) subflags |= DC_EXEC | DC_AUTOREPLACE;

	/* Vehicle construction needs random bits, so we have to save the random
	 * seeds to prevent desyncs. */
	SavedRandomSeeds saved_seeds;
	SaveRandomSeeds(&saved_seeds);

	Vehicle *v = nullptr;
	switch (type) {
		case VEH_TRAIN:    value.AddCost(CmdBuildRailVehicle(tile, subflags, e, &v)); break;
		case VEH_ROAD:     value.AddCost(CmdBuildRoadVehicle(tile, subflags, e, &v)); break;
		case VEH_SHIP:     value.AddCost(CmdBuildShip       (tile, subflags, e, &v)); break;
		case VEH_AIRCRAFT: value.AddCost(CmdBuildAircraft   (tile, subflags, e, &v)); break;
		default: NOT_REACHED(); // Safe due to IsDepotTile()
	}

	if (value.Succeeded()) {
		if (subflags & DC_EXEC) {
			v->unitnumber = unit_num;
			v->value      = value.GetCost();
		}

		if (refitting) {
			/* Refit only one vehicle. If we purchased an engine, it may have gained free wagons.
			 * For ships try to refit all parts. */
			value.AddCost(CmdRefitVehicle(tile, flags, v->index, cargo | (v->type == VEH_SHIP ? 0 : (1 << 16)), nullptr));
		} else {
			/* Fill in non-refitted capacities */
			if (e->type == VEH_TRAIN || e->type == VEH_ROAD || e->type == VEH_SHIP) {
				_returned_vehicle_capacities = GetCapacityOfArticulatedParts(eid);
				_returned_refit_capacity = _returned_vehicle_capacities[default_cargo];
				_returned_mail_refit_capacity = 0;
			} else {
				_returned_refit_capacity = e->GetDisplayDefaultCapacity(&_returned_mail_refit_capacity);
				_returned_vehicle_capacities.Clear();
				_returned_vehicle_capacities[default_cargo] = _returned_refit_capacity;
				_returned_vehicle_capacities[CT_MAIL] = _returned_mail_refit_capacity;
			}
		}

		if (flags & DC_EXEC) {
			if (type == VEH_TRAIN && !HasBit(p1, 16) && !(flags & DC_AUTOREPLACE) && Train::From(v)->IsEngine()) {
				/* Move any free wagons to the new vehicle. */
				NormalizeTrainVehInDepot(Train::From(v));
			}

			InvalidateWindowData(WC_VEHICLE_DEPOT, v->tile);
			InvalidateWindowClassesData(GetWindowClassForVehicleType(type), 0);
			InvalidateWindowClassesData(WC_DEPARTURES_BOARD, 0);
			SetWindowDirty(WC_COMPANY, _current_company);
			if (IsLocalCompany()) {
				InvalidateAutoreplaceWindow(v->engine_type, v->group_id); // updates the auto replace window (must be called before incrementing num_engines)
			}
		}

		if (subflags & DC_EXEC) {
			GroupStatistics::CountEngine(v, 1);
			GroupStatistics::UpdateAutoreplace(_current_company);

			if (v->IsPrimaryVehicle()) {
				GroupStatistics::CountVehicle(v, 1);
				if (!(subflags & DC_AUTOREPLACE)) OrderBackup::Restore(v, p2);
			}
		}


		/* If we are not in DC_EXEC undo everything */
		if (flags != subflags) {
			DoCommand(0, v->index, 0, DC_EXEC, GetCmdSellVeh(v));
		}
	}

	/* Only restore if we actually did some refitting */
	if (flags != subflags) RestoreRandomSeeds(saved_seeds);

	return value;
}

CommandCost CmdSellRailWagon(DoCommandFlag flags, Vehicle *v, uint16_t data, uint32_t user);

/**
 * Sell a vehicle.
 * @param tile unused.
 * @param flags for command.
 * @param p1 various bitstuffed data.
 *  bits  0-19: vehicle ID being sold.
 *  bits 20-30: vehicle type specific bits passed on to the vehicle build functions.
 *  bit     31: make a backup of the vehicle's order (if an engine).
 * @param p2 User.
 * @param text unused.
 * @return the cost of this operation or an error.
 */
CommandCost CmdSellVehicle(TileIndex tile, DoCommandFlag flags, uint32_t p1, uint32_t p2, const char *text)
{
	Vehicle *v = Vehicle::GetIfValid(GB(p1, 0, 20));
	if (v == nullptr) return CMD_ERROR;

	Vehicle *front = v->First();

	CommandCost ret = CheckOwnership(front->owner);
	if (ret.Failed()) return ret;

	if (front->vehstatus & VS_CRASHED) return_cmd_error(STR_ERROR_VEHICLE_IS_DESTROYED);

	/* Do this check only if the vehicle to be moved is non-virtual */
	if (!HasBit(p1, 21)) {
		if (!front->IsStoppedInDepot()) return_cmd_error(STR_ERROR_TRAIN_MUST_BE_STOPPED_INSIDE_DEPOT + front->type);
	}

	/* Can we actually make the order backup, i.e. are there enough orders? */
	if (p1 & MAKE_ORDER_BACKUP_FLAG &&
			front->orders != nullptr &&
			!front->orders->IsShared() &&
			!Order::CanAllocateItem(front->orders->GetNumOrders())) {
		/* Only happens in exceptional cases when there aren't enough orders anyhow.
		 * Thus it should be safe to just drop the orders in that case. */
		p1 &= ~MAKE_ORDER_BACKUP_FLAG;
	}

	if (v->type == VEH_TRAIN) {
		ret = CmdSellRailWagon(flags, v, GB(p1, 20, 12), p2);
	} else {
		ret = CommandCost(EXPENSES_NEW_VEHICLES, -front->value);

		if (flags & DC_EXEC) {
			if (front->IsPrimaryVehicle() && p1 & MAKE_ORDER_BACKUP_FLAG) OrderBackup::Backup(front, p2);
			delete front;
		}
	}

	return ret;
}

CommandCost CmdSellVirtualVehicle(TileIndex tile, DoCommandFlag flags, uint32_t p1, uint32_t p2, const char *text)
{
	Train *v = Train::GetIfValid(GB(p1, 0, 20));
	if (v == nullptr || !v->IsVirtual()) return CMD_ERROR;

	return CmdSellVehicle(tile, flags, p1, p2, text);
}

/**
 * Helper to run the refit cost callback.
 * @param v The vehicle we are refitting, can be nullptr.
 * @param engine_type Which engine to refit
 * @param new_cid Cargo type we are refitting to.
 * @param new_subtype New cargo subtype.
 * @param[out] auto_refit_allowed The refit is allowed as an auto-refit.
 * @return Price for refitting
 */
static int GetRefitCostFactor(const Vehicle *v, EngineID engine_type, CargoID new_cid, byte new_subtype, bool *auto_refit_allowed)
{
	/* Prepare callback param with info about the new cargo type. */
	const Engine *e = Engine::Get(engine_type);

	/* Is this vehicle a NewGRF vehicle? */
	if (e->GetGRF() != nullptr && (e->callbacks_used & SGCU_VEHICLE_REFIT_COST) != 0) {
		const CargoSpec *cs = CargoSpec::Get(new_cid);
		uint32_t param1 = (cs->classes << 16) | (new_subtype << 8) | e->GetGRF()->cargo_map[new_cid];

		uint16_t cb_res = GetVehicleCallback(CBID_VEHICLE_REFIT_COST, param1, 0, engine_type, v);
		if (cb_res != CALLBACK_FAILED) {
			*auto_refit_allowed = HasBit(cb_res, 14);
			int factor = GB(cb_res, 0, 14);
			if (factor >= 0x2000) factor -= 0x4000; // Treat as signed integer.
			return factor;
		}
	}

	*auto_refit_allowed = e->info.refit_cost == 0;
	return (v == nullptr || v->cargo_type != new_cid) ? e->info.refit_cost : 0;
}

/**
 * Learn the price of refitting a certain engine
 * @param v The vehicle we are refitting, can be nullptr.
 * @param engine_type Which engine to refit
 * @param new_cid Cargo type we are refitting to.
 * @param new_subtype New cargo subtype.
 * @param[out] auto_refit_allowed The refit is allowed as an auto-refit.
 * @return Price for refitting
 */
static CommandCost GetRefitCost(const Vehicle *v, EngineID engine_type, CargoID new_cid, byte new_subtype, bool *auto_refit_allowed)
{
	ExpensesType expense_type;
	const Engine *e = Engine::Get(engine_type);
	Price base_price;
	int cost_factor = GetRefitCostFactor(v, engine_type, new_cid, new_subtype, auto_refit_allowed);
	switch (e->type) {
		case VEH_SHIP:
			base_price = PR_BUILD_VEHICLE_SHIP;
			expense_type = EXPENSES_SHIP_RUN;
			break;

		case VEH_ROAD:
			base_price = PR_BUILD_VEHICLE_ROAD;
			expense_type = EXPENSES_ROADVEH_RUN;
			break;

		case VEH_AIRCRAFT:
			base_price = PR_BUILD_VEHICLE_AIRCRAFT;
			expense_type = EXPENSES_AIRCRAFT_RUN;
			break;

		case VEH_TRAIN:
			base_price = (e->u.rail.railveh_type == RAILVEH_WAGON) ? PR_BUILD_VEHICLE_WAGON : PR_BUILD_VEHICLE_TRAIN;
			cost_factor <<= 1;
			expense_type = EXPENSES_TRAIN_RUN;
			break;

		default: NOT_REACHED();
	}
	if (cost_factor < 0) {
		return CommandCost(expense_type, -GetPrice(base_price, -cost_factor, e->GetGRF(), -10));
	} else {
		return CommandCost(expense_type, GetPrice(base_price, cost_factor, e->GetGRF(), -10));
	}
}

/** Helper structure for RefitVehicle() */
struct RefitResult {
	Vehicle *v;         ///< Vehicle to refit
	uint capacity;      ///< New capacity of vehicle
	uint mail_capacity; ///< New mail capacity of aircraft
	byte subtype;       ///< cargo subtype to refit to
};

/**
 * Refits a vehicle (chain).
 * This is the vehicle-type independent part of the CmdRefitXXX functions.
 * @param v            The vehicle to refit.
 * @param only_this    Whether to only refit this vehicle, or to check the rest of them.
 * @param num_vehicles Number of vehicles to refit (not counting articulated parts). Zero means the whole chain.
 * @param new_cid      Cargotype to refit to
 * @param new_subtype  Cargo subtype to refit to. 0xFF means to try keeping the same subtype according to GetBestFittingSubType().
 * @param flags        Command flags
 * @param auto_refit   Refitting is done as automatic refitting outside a depot.
 * @return Refit cost.
 */
static CommandCost RefitVehicle(Vehicle *v, bool only_this, uint8_t num_vehicles, CargoID new_cid, byte new_subtype, DoCommandFlag flags, bool auto_refit)
{
	CommandCost cost(v->GetExpenseType(false));
	uint total_capacity = 0;
	uint total_mail_capacity = 0;
	num_vehicles = num_vehicles == 0 ? UINT8_MAX : num_vehicles;
	_returned_vehicle_capacities.Clear();

	VehicleSet vehicles_to_refit;
	if (!only_this) {
		GetVehicleSet(vehicles_to_refit, v, num_vehicles);
		/* In this case, we need to check the whole chain. */
		v = v->First();
	}

	std::vector<RefitResult> refit_result;

	v->InvalidateNewGRFCacheOfChain();
	byte actual_subtype = new_subtype;
	for (; v != nullptr; v = (only_this ? nullptr : v->Next())) {
		/* Reset actual_subtype for every new vehicle */
		if (!v->IsArticulatedPart()) actual_subtype = new_subtype;

		if (v->type == VEH_TRAIN && std::find(vehicles_to_refit.begin(), vehicles_to_refit.end(), v->index) == vehicles_to_refit.end() && !only_this) continue;

		const Engine *e = v->GetEngine();
		if (!e->CanCarryCargo()) continue;

		/* If the vehicle is not refittable, or does not allow automatic refitting,
		 * count its capacity nevertheless if the cargo matches */
		bool refittable = HasBit(e->info.refit_mask, new_cid) && (!auto_refit || HasBit(e->info.misc_flags, EF_AUTO_REFIT));
		if (!refittable && v->cargo_type != new_cid) {
			uint amount = e->DetermineCapacity(v, nullptr);
			if (amount > 0) _returned_vehicle_capacities[v->cargo_type] += amount;
			continue;
		}

		/* Determine best fitting subtype if requested */
		if (actual_subtype == 0xFF) {
			actual_subtype = GetBestFittingSubType(v, v, new_cid);
		}

		/* Back up the vehicle's cargo type */
		CargoID temp_cid = v->cargo_type;
		byte temp_subtype = v->cargo_subtype;
		if (refittable) {
			v->cargo_type = new_cid;
			v->cargo_subtype = actual_subtype;
		}

		uint16_t mail_capacity = 0;
		uint amount = e->DetermineCapacity(v, &mail_capacity);
		total_capacity += amount;
		/* mail_capacity will always be zero if the vehicle is not an aircraft. */
		total_mail_capacity += mail_capacity;

		_returned_vehicle_capacities[new_cid] += amount;
		_returned_vehicle_capacities[CT_MAIL] += mail_capacity;

		if (!refittable) continue;

		/* Restore the original cargo type */
		v->cargo_type = temp_cid;
		v->cargo_subtype = temp_subtype;

		bool auto_refit_allowed;
		CommandCost refit_cost = GetRefitCost(v, v->engine_type, new_cid, actual_subtype, &auto_refit_allowed);
		if (auto_refit && (flags & DC_QUERY_COST) == 0 && !auto_refit_allowed) {
			/* Sorry, auto-refitting not allowed, subtract the cargo amount again from the total.
			 * When querrying cost/capacity (for example in order refit GUI), we always assume 'allowed'.
			 * It is not predictable. */
			total_capacity -= amount;
			total_mail_capacity -= mail_capacity;

			if (v->cargo_type == new_cid) {
				/* Add the old capacity nevertheless, if the cargo matches */
				total_capacity += v->cargo_cap;
				if (v->type == VEH_AIRCRAFT) total_mail_capacity += v->Next()->cargo_cap;
			}
			continue;
		}
		cost.AddCost(refit_cost);

		/* Record the refitting.
		 * Do not execute the refitting immediately, so DetermineCapacity and GetRefitCost do the same in test and exec run.
		 * (weird NewGRFs)
		 * Note:
		 *  - If the capacity of vehicles depends on other vehicles in the chain, the actual capacity is
		 *    set after RefitVehicle() via ConsistChanged() and friends. The estimation via _returned_refit_capacity will be wrong.
		 *  - We have to call the refit cost callback with the pre-refit configuration of the chain because we want refit and
		 *    autorefit to behave the same, and we need its result for auto_refit_allowed.
		 */
		refit_result.push_back({v, amount, mail_capacity, actual_subtype});
	}

	if (flags & DC_EXEC) {
		/* Store the result */
		for (RefitResult &result : refit_result) {
			Vehicle *u = result.v;
			u->refit_cap = (u->cargo_type == new_cid) ? std::min<uint16_t>(result.capacity, u->refit_cap) : 0;
			if (u->cargo.TotalCount() > u->refit_cap) u->cargo.Truncate(u->cargo.TotalCount() - u->refit_cap);
			u->cargo_type = new_cid;
			u->cargo_cap = result.capacity;
			u->cargo_subtype = result.subtype;
			if (u->type == VEH_AIRCRAFT) {
				Vehicle *w = u->Next();
				assert(w != nullptr);
				w->refit_cap = std::min<uint16_t>(w->refit_cap, result.mail_capacity);
				w->cargo_cap = result.mail_capacity;
				if (w->cargo.TotalCount() > w->refit_cap) w->cargo.Truncate(w->cargo.TotalCount() - w->refit_cap);
			}
		}
	}

	refit_result.clear();
	_returned_refit_capacity = total_capacity;
	_returned_mail_refit_capacity = total_mail_capacity;
	return cost;
}

/**
 * Refits a vehicle to the specified cargo type.
 * @param tile unused
 * @param flags type of operation
 * @param p1 vehicle ID to refit
 * @param p2 various bitstuffed elements
 * - p2 = (bit 0-7)   - New cargo type to refit to.
 * - p2 = (bit 8-15)  - New cargo subtype to refit to. 0xFF means to try keeping the same subtype according to GetBestFittingSubType().
 * - p2 = (bit 16-23) - Number of vehicles to refit (not counting articulated parts). Zero means all vehicles.
 *                      Only used if "refit only this vehicle" is false.
 * - p2 = (bit 24)     - Automatic refitting.
 * - p2 = (bit 25)     - Refit only this vehicle. Used only for cloning vehicles.
 * @param text unused
 * @return the cost of this operation or an error
 */
CommandCost CmdRefitVehicle(TileIndex tile, DoCommandFlag flags, uint32_t p1, uint32_t p2, const char *text)
{
	Vehicle *v = Vehicle::GetIfValid(p1);
	if (v == nullptr) return CMD_ERROR;

	/* Don't allow disasters and sparks and such to be refitted.
	 * We cannot check for IsPrimaryVehicle as autoreplace also refits in free wagon chains. */
	if (!IsCompanyBuildableVehicleType(v->type)) return CMD_ERROR;

	Vehicle *front = v->First();

	bool auto_refit = HasBit(p2, 24);
	bool is_virtual_train = v->type == VEH_TRAIN && Train::From(front)->IsVirtual();
	bool free_wagon = v->type == VEH_TRAIN && Train::From(front)->IsFreeWagon(); // used by autoreplace/renew

	if (is_virtual_train) {
		CommandCost ret = CheckOwnership(front->owner);
		if (ret.Failed()) return ret;
	} else {
		CommandCost ret = CheckVehicleControlAllowed(v);
		if (ret.Failed()) return ret;
	}

	/* Don't allow shadows and such to be refitted. */
	if (v != front && (v->type == VEH_AIRCRAFT)) return CMD_ERROR;

	/* Allow auto-refitting only during loading and normal refitting only in a depot. */
	if (!is_virtual_train) {
		if ((flags & DC_QUERY_COST) == 0 && // used by the refit GUI, including the order refit GUI.
				!free_wagon && // used by autoreplace/renew
				(!auto_refit || !front->current_order.IsType(OT_LOADING)) && // refit inside stations
				!front->IsStoppedInDepot()) { // refit inside depots
			return_cmd_error(STR_ERROR_TRAIN_MUST_BE_STOPPED_INSIDE_DEPOT + front->type);
		}
	}

	if (front->vehstatus & VS_CRASHED) return_cmd_error(STR_ERROR_VEHICLE_IS_DESTROYED);

	/* Check cargo */
	CargoID new_cid = GB(p2, 0, 8);
	byte new_subtype = GB(p2, 8, 8);
	if (new_cid >= NUM_CARGO) return CMD_ERROR;

	/* For aircraft there is always only one. */
	uint8_t num_vehicles = GB(p2, 16, 8);
	bool only_this = HasBit(p2, 25) || front->type == VEH_AIRCRAFT || (front->type == VEH_SHIP && num_vehicles == 1);

	CommandCost cost = RefitVehicle(v, only_this, num_vehicles, new_cid, new_subtype, flags, auto_refit);
	if (is_virtual_train && !(flags & DC_QUERY_COST)) cost.MultiplyCost(0);

	if (flags & DC_EXEC) {
		/* Update the cached variables */
		switch (v->type) {
			case VEH_TRAIN:
				Train::From(front)->ConsistChanged(auto_refit ? CCF_AUTOREFIT : CCF_REFIT);
				break;
			case VEH_ROAD:
				RoadVehUpdateCache(RoadVehicle::From(front), auto_refit);
				if (_settings_game.vehicle.roadveh_acceleration_model != AM_ORIGINAL) RoadVehicle::From(front)->CargoChanged();
				break;

			case VEH_SHIP:
				v->InvalidateNewGRFCacheOfChain();
				Ship::From(front)->UpdateCache();
				break;

			case VEH_AIRCRAFT:
				v->InvalidateNewGRFCacheOfChain();
				UpdateAircraftCache(Aircraft::From(v), true);
				break;

			default: NOT_REACHED();
		}
		front->MarkDirty();

		if (!free_wagon) {
			InvalidateWindowData(WC_VEHICLE_DETAILS, front->index);
			InvalidateWindowClassesData(GetWindowClassForVehicleType(v->type), 0);
			InvalidateWindowClassesData(WC_DEPARTURES_BOARD, 0);
		}
		/* virtual vehicles get their cargo changed by the TemplateCreateWindow, so set this dirty instead of a depot window */
		if (HasBit(front->subtype, GVSF_VIRTUAL)) {
			SetWindowClassesDirty(WC_CREATE_TEMPLATE);
		} else {
			SetWindowDirty(WC_VEHICLE_DEPOT, front->tile);
		}
	} else {
		/* Always invalidate the cache; querycost might have filled it. */
		v->InvalidateNewGRFCacheOfChain();
	}

	return cost;
}

/**
 * Start/Stop a vehicle
 * @param tile unused
 * @param flags type of operation
 * @param p1 vehicle to start/stop, don't forget to change CcStartStopVehicle if you modify this!
 * @param p2 bit 0: Shall the start/stop newgrf callback be evaluated (only valid with DC_AUTOREPLACE for network safety)
 * @param text unused
 * @return the cost of this operation or an error
 */
CommandCost CmdStartStopVehicle(TileIndex tile, DoCommandFlag flags, uint32_t p1, uint32_t p2, const char *text)
{
	/* Disable the effect of p2 bit 0, when DC_AUTOREPLACE is not set */
	if ((flags & DC_AUTOREPLACE) == 0) SetBit(p2, 0);

	Vehicle *v = Vehicle::GetIfValid(p1);
	if (v == nullptr || !v->IsPrimaryVehicle()) return CMD_ERROR;

	CommandCost ret = CheckVehicleControlAllowed(v);
	if (ret.Failed()) return ret;

	if (v->vehstatus & VS_CRASHED) return_cmd_error(STR_ERROR_VEHICLE_IS_DESTROYED);

	switch (v->type) {
		case VEH_TRAIN:
			if ((v->vehstatus & VS_STOPPED) && Train::From(v)->gcache.cached_power == 0) return_cmd_error(STR_ERROR_TRAIN_START_NO_POWER);
			break;

		case VEH_SHIP:
		case VEH_ROAD:
			break;

		case VEH_AIRCRAFT: {
			Aircraft *a = Aircraft::From(v);
			/* cannot stop airplane when in flight, or when taking off / landing */
			if (a->state >= STARTTAKEOFF && a->state < TERM7) return_cmd_error(STR_ERROR_AIRCRAFT_IS_IN_FLIGHT);
			if (HasBit(a->flags, VAF_HELI_DIRECT_DESCENT)) return_cmd_error(STR_ERROR_AIRCRAFT_IS_IN_FLIGHT);
			break;
		}

		default: return CMD_ERROR;
	}

	if (HasBit(p2, 0)) {
		/* Check if this vehicle can be started/stopped. Failure means 'allow'. */
		uint16_t callback = GetVehicleCallback(CBID_VEHICLE_START_STOP_CHECK, 0, 0, v->engine_type, v);
		StringID error = STR_NULL;
		if (callback != CALLBACK_FAILED) {
			if (v->GetGRF()->grf_version < 8) {
				/* 8 bit result 0xFF means 'allow' */
				if (callback < 0x400 && GB(callback, 0, 8) != 0xFF) error = GetGRFStringID(v->GetGRFID(), 0xD000 + callback);
			} else {
				if (callback < 0x400) {
					error = GetGRFStringID(v->GetGRFID(), 0xD000 + callback);
				} else {
					switch (callback) {
						case 0x400: // allow
							break;

						default: // unknown reason -> disallow
							error = STR_ERROR_INCOMPATIBLE_RAIL_TYPES;
							break;
					}
				}
			}
		}
		if (error != STR_NULL) return_cmd_error(error);
	}

	if (flags & DC_EXEC) {
		if (v->IsStoppedInDepot() && (flags & DC_AUTOREPLACE) == 0) DeleteVehicleNews(p1, STR_NEWS_TRAIN_IS_WAITING + v->type);

		v->ClearSeparation();
		if (HasBit(v->vehicle_flags, VF_TIMETABLE_SEPARATION)) ClrBit(v->vehicle_flags, VF_TIMETABLE_STARTED);

		v->vehstatus ^= VS_STOPPED;
<<<<<<< HEAD
		if (v->type == VEH_ROAD) {
			if (!RoadVehicle::From(v)->IsRoadVehicleOnLevelCrossing()) v->cur_speed = 0;
		} else if (v->type != VEH_TRAIN) {
			v->cur_speed = 0; // trains can stop 'slowly'
		}
		if (v->type == VEH_TRAIN && !(v->vehstatus & VS_STOPPED) && v->cur_speed == 0 && Train::From(v)->lookahead != nullptr) {
			/* Starting train from stationary with a lookahead, refresh it */
			Train::From(v)->lookahead.reset();
			FillTrainReservationLookAhead(Train::From(v));
		}
=======
		if (v->type != VEH_TRAIN) v->cur_speed = 0; // trains can stop 'slowly'

		/* Unbunching data is no longer valid. */
		v->ResetDepotUnbunching();

>>>>>>> 22eed961
		v->MarkDirty();
		SetWindowWidgetDirty(WC_VEHICLE_VIEW, v->index, WID_VV_START_STOP);
		SetWindowDirty(WC_VEHICLE_DEPOT, v->tile);
		DirtyVehicleListWindowForVehicle(v);
		InvalidateWindowData(WC_VEHICLE_VIEW, v->index);
	}
	return CommandCost();
}

/**
 * Starts or stops a lot of vehicles
 * @param tile Tile of the depot where the vehicles are started/stopped (only used for depots)
 * @param flags type of operation
 * @param p1 bitmask
 *   - bit 0 set = start vehicles, unset = stop vehicles
 *   - bit 1 if set, then it's a vehicle list window, not a depot and Tile is ignored in this case
 *   - bit 8-15 Cargo filter
 * @param p2 packed VehicleListIdentifier
 * @param text unused
 * @return the cost of this operation or an error
 */
CommandCost CmdMassStartStopVehicle(TileIndex tile, DoCommandFlag flags, uint32_t p1, uint32_t p2, const char *text)
{
	VehicleList list;
	bool do_start = HasBit(p1, 0);
	bool vehicle_list_window = HasBit(p1, 1);

	VehicleListIdentifier vli;
	if (!vli.UnpackIfValid(p2)) return CMD_ERROR;
	if (!IsCompanyBuildableVehicleType(vli.vtype)) return CMD_ERROR;

	if (vehicle_list_window) {
		if (!GenerateVehicleSortList(&list, vli, GB(p1, 8, 8))) return CMD_ERROR;
	} else {
		if (!IsDepotTile(tile)) return CMD_ERROR;
		/* Get the list of vehicles in the depot */
		BuildDepotVehicleList(vli.vtype, tile, &list, nullptr);
	}

	for (uint i = 0; i < list.size(); i++) {
		const Vehicle *v = list[i];

		if (!!(v->vehstatus & VS_STOPPED) != do_start) continue;

		if (!vehicle_list_window && !v->IsChainInDepot()) continue;

		/* Just try and don't care if some vehicle's can't be stopped. */
		DoCommand(tile, v->index, 0, flags, CMD_START_STOP_VEHICLE);
	}

	return CommandCost();
}

/**
 * Sells all vehicles in a depot
 * @param tile Tile of the depot where the depot is
 * @param flags type of operation
 * @param p1 Vehicle type
 * @param p2 unused
 * @param text unused
 * @return the cost of this operation or an error
 */
CommandCost CmdDepotSellAllVehicles(TileIndex tile, DoCommandFlag flags, uint32_t p1, uint32_t p2, const char *text)
{
	VehicleList list;

	CommandCost cost(EXPENSES_NEW_VEHICLES);
	VehicleType vehicle_type = Extract<VehicleType, 0, 3>(p1);

	if (!IsCompanyBuildableVehicleType(vehicle_type)) return CMD_ERROR;
	if (!IsDepotTile(tile) || !IsTileOwner(tile, _current_company)) return CMD_ERROR;

	uint sell_command = GetCmdSellVeh(vehicle_type);

	/* Get the list of vehicles in the depot */
	BuildDepotVehicleList(vehicle_type, tile, &list, &list);

	CommandCost last_error = CMD_ERROR;
	bool had_success = false;
	for (uint i = 0; i < list.size(); i++) {
		CommandCost ret = DoCommand(tile, list[i]->index | (1 << 20), 0, flags, sell_command);
		if (ret.Succeeded()) {
			cost.AddCost(ret);
			had_success = true;
		} else {
			last_error = ret;
		}
	}

	return had_success ? cost : last_error;
}

/**
 * Autoreplace all vehicles in the depot
 * @param tile Tile of the depot where the vehicles are
 * @param flags type of operation
 * @param p1 Type of vehicle
 * @param p2 unused
 * @param text unused
 * @return the cost of this operation or an error
 */
CommandCost CmdDepotMassAutoReplace(TileIndex tile, DoCommandFlag flags, uint32_t p1, uint32_t p2, const char *text)
{
	VehicleList list;
	CommandCost cost = CommandCost(EXPENSES_NEW_VEHICLES);
	VehicleType vehicle_type = Extract<VehicleType, 0, 3>(p1);

	if (!IsCompanyBuildableVehicleType(vehicle_type)) return CMD_ERROR;
	if (!IsDepotTile(tile) || !IsInfraUsageAllowed(vehicle_type, _current_company, GetTileOwner(tile))) return CMD_ERROR;

	/* Get the list of vehicles in the depot */
	BuildDepotVehicleList(vehicle_type, tile, &list, &list, true);

	for (uint i = 0; i < list.size(); i++) {
		const Vehicle *v = list[i];

		/* Ensure that the vehicle completely in the depot */
		if (!v->IsChainInDepot()) continue;

		if (v->type == VEH_TRAIN) {
			_new_vehicle_id = INVALID_VEHICLE;

			CommandCost ret = DoCommand(v->tile, v->index, 0, flags, CMD_TEMPLATE_REPLACE_VEHICLE);
			if (ret.Succeeded()) cost.AddCost(ret);

			if (_new_vehicle_id != INVALID_VEHICLE) {
				v = Vehicle::Get(_new_vehicle_id);
			}
		}

		CommandCost ret = DoCommand(0, v->index, 0, flags, CMD_AUTOREPLACE_VEHICLE);

		if (ret.Succeeded()) cost.AddCost(ret);
	}
	return cost;
}

/**
 * Test if a name is unique among vehicle names.
 * @param name Name to test.
 * @return True if the name is unique.
 */
bool IsUniqueVehicleName(const char *name)
{
	for (const Vehicle *v : Vehicle::Iterate()) {
		if (!v->name.empty() && v->name == name) return false;
	}

	return true;
}

/**
 * Clone the custom name of a vehicle, adding or incrementing a number.
 * @param src Source vehicle, with a custom name.
 * @param dst Destination vehicle.
 */
static void CloneVehicleName(const Vehicle *src, Vehicle *dst)
{
	std::string new_name = src->name.c_str();

	if (!std::isdigit(*new_name.rbegin())) {
		// No digit at the end, so start at number 1 (this will get incremented to 2)
		new_name += " 1";
	}

	int max_iterations = 1000;
	do {
		size_t pos = new_name.length() - 1;
		// Handle any carrying
		for (; pos != std::string::npos && new_name[pos] == '9'; --pos) {
			new_name[pos] = '0';
		}

		if (pos != std::string::npos && std::isdigit(new_name[pos])) {
			++new_name[pos];
		} else {
			new_name[++pos] = '1';
			new_name.push_back('0');
		}
		--max_iterations;
	} while(max_iterations > 0 && !IsUniqueVehicleName(new_name.c_str()));

	if (max_iterations > 0) {
		dst->name = new_name;
	}

	/* All done. If we didn't find a name, it'll just use its default. */
}

/**
 * Toggles 'reuse depot vehicles' on a template vehicle.
 * @param tile unused
 * @param flags type of operation
 * @param p1 the template vehicle's index
 * @param p2 unused
 * @param text unused
 * @return the cost of this operation or an error
 */
CommandCost CmdToggleReuseDepotVehicles(TileIndex tile, DoCommandFlag flags, uint32_t p1, uint32_t p2, const char *text)
{
	// Identify template to toggle
	TemplateVehicle *template_vehicle = TemplateVehicle::GetIfValid(p1);

	if (template_vehicle == nullptr) return CMD_ERROR;
	CommandCost ret = CheckOwnership(template_vehicle->owner);
	if (ret.Failed()) return ret;

	bool should_execute = (flags & DC_EXEC) != 0;

	if (should_execute) {
		template_vehicle->ToggleReuseDepotVehicles();

		InvalidateWindowClassesData(WC_TEMPLATEGUI_MAIN, 0);
	}

	return CommandCost();
}

/**
 * Toggles 'keep remaining vehicles' on a template vehicle.
 * @param tile unused
 * @param flags type of operation
 * @param p1 the template vehicle's index
 * @param p2 unused
 * @param text unused
 * @return the cost of this operation or an error
 */
CommandCost CmdToggleKeepRemainingVehicles(TileIndex tile, DoCommandFlag flags, uint32_t p1, uint32_t p2, const char *text)
{
	// Identify template to toggle
	TemplateVehicle *template_vehicle = TemplateVehicle::GetIfValid(p1);

	if (template_vehicle == nullptr) return CMD_ERROR;
	CommandCost ret = CheckOwnership(template_vehicle->owner);
	if (ret.Failed()) return ret;

	bool should_execute = (flags & DC_EXEC) != 0;

	if (should_execute) {
		template_vehicle->ToggleKeepRemainingVehicles();

		InvalidateWindowClassesData(WC_TEMPLATEGUI_MAIN, 0);
	}

	return CommandCost();
}

/**
 * Set/unset 'refit as template' on a template vehicle.
 * @param tile unused
 * @param flags type of operation
 * @param p1 the template vehicle's index
 * @param p2 whether 'refit as template' should be set
 * @param text unused
 * @return the cost of this operation or an error
 */
CommandCost CmdSetRefitAsTemplate(TileIndex tile, DoCommandFlag flags, uint32_t p1, uint32_t p2, const char *text)
{
	// Identify template to toggle
	TemplateVehicle *template_vehicle = TemplateVehicle::GetIfValid(p1);

	if (template_vehicle == nullptr) return CMD_ERROR;
	CommandCost ret = CheckOwnership(template_vehicle->owner);
	if (ret.Failed()) return ret;

	bool should_execute = (flags & DC_EXEC) != 0;

	if (should_execute) {
		template_vehicle->SetRefitAsTemplate(p2 != 0);
		MarkTrainsUsingTemplateAsPendingTemplateReplacement(template_vehicle);

		InvalidateWindowClassesData(WC_TEMPLATEGUI_MAIN, 0);
	}

	return CommandCost();
}

/**
 * Toggles replace old only on a template vehicle.
 * @param tile unused
 * @param flags type of operation
 * @param p1 the template vehicle's index
 * @param p2 unused
 * @param text unused
 * @return the cost of this operation or an error
 */
CommandCost CmdToggleTemplateReplaceOldOnly(TileIndex tile, DoCommandFlag flags, uint32_t p1, uint32_t p2, const char *text)
{
	// Identify template to toggle
	TemplateVehicle *template_vehicle = TemplateVehicle::GetIfValid(p1);

	if (template_vehicle == nullptr) return CMD_ERROR;
	CommandCost ret = CheckOwnership(template_vehicle->owner);
	if (ret.Failed()) return ret;

	bool should_execute = (flags & DC_EXEC) != 0;

	if (should_execute) {
		template_vehicle->ToggleReplaceOldOnly();
		MarkTrainsUsingTemplateAsPendingTemplateReplacement(template_vehicle);

		InvalidateWindowClassesData(WC_TEMPLATEGUI_MAIN, 0);
	}

	return CommandCost();
}

/**
 * Rename a template vehicle.
 * @param tile unused
 * @param flags type of operation
 * @param p1 the template vehicle's index
 * @param p2 unused
 * @param text new name
 * @return the cost of this operation or an error
 */
CommandCost CmdRenameTemplateReplace(TileIndex tile, DoCommandFlag flags, uint32_t p1, uint32_t p2, const char *text)
{
	TemplateVehicle *template_vehicle = TemplateVehicle::GetIfValid(p1);

	if (template_vehicle == nullptr) return CMD_ERROR;
	CommandCost ret = CheckOwnership(template_vehicle->owner);
	if (ret.Failed()) return ret;

	bool reset = StrEmpty(text);

	if (!reset) {
		if (Utf8StringLength(text) >= MAX_LENGTH_GROUP_NAME_CHARS) return CMD_ERROR;
	}

	if (flags & DC_EXEC) {
		/* Assign the new one */
		if (reset) {
			template_vehicle->name.clear();
		} else {
			template_vehicle->name = text;
		}

		InvalidateWindowClassesData(WC_TEMPLATEGUI_MAIN, 0);
	}

	return CommandCost();
}

/**
 * Create a virtual train from a template vehicle.
 * @param tile unused
 * @param flags type of operation
 * @param p1 the original vehicle's index
 * @param p2 unused
 * @param text unused
 * @return the cost of this operation or an error
 */
CommandCost CmdVirtualTrainFromTemplateVehicle(TileIndex tile, DoCommandFlag flags, uint32_t p1, uint32_t p2, const char *text)
{
	VehicleID template_vehicle_id = p1;

	TemplateVehicle* tv = TemplateVehicle::GetIfValid(template_vehicle_id);

	if (tv == nullptr) return CMD_ERROR;
	CommandCost ret = CheckOwnership(tv->owner);
	if (ret.Failed()) return ret;

	bool should_execute = (flags & DC_EXEC) != 0;

	if (should_execute) {
		StringID err = INVALID_STRING_ID;
		Train* train = VirtualTrainFromTemplateVehicle(tv, err, p2);

		if (train == nullptr) {
			return_cmd_error(err);
		}
	}

	return CommandCost();
}

CommandCost CmdDeleteVirtualTrain(TileIndex tile, DoCommandFlag flags, uint32_t p1, uint32_t p2, const char *text);

template <typename T>
void UpdateNewVirtualTrainFromSource(Train *v, const T *src)
{
	struct helper {
		static bool IsTrainPartReversed(const Train *src) { return HasBit(src->flags, VRF_REVERSE_DIRECTION); }
		static bool IsTrainPartReversed(const TemplateVehicle *src) { return HasBit(src->ctrl_flags, TVCF_REVERSED); }
		static const Train *GetTrainMultiheadOtherPart(const Train *src) { return src->other_multiheaded_part; }
		static const TemplateVehicle *GetTrainMultiheadOtherPart(const TemplateVehicle *src) { return src; }
	};

	SB(v->flags, VRF_REVERSE_DIRECTION, 1, helper::IsTrainPartReversed(src) ? 1 : 0);

	if (v->IsMultiheaded()) {
		const T *other = helper::GetTrainMultiheadOtherPart(src);
		/* For template vehicles, just use the front part, fix any discrepancy later */
		v->other_multiheaded_part->cargo_type = other->cargo_type;
		v->other_multiheaded_part->cargo_subtype = other->cargo_subtype;
	}

	while (true) {
		v->cargo_type = src->cargo_type;
		v->cargo_subtype = src->cargo_subtype;

		if (v->HasArticulatedPart()) {
			v = v->Next();
		} else {
			break;
		}

		if (src->HasArticulatedPart()) {
			src = src->Next();
		} else {
			break;
		}
	}

	v->First()->ConsistChanged(CCF_ARRANGE);
	InvalidateVehicleTickCaches();
}

Train* VirtualTrainFromTemplateVehicle(const TemplateVehicle* tv, StringID &err, uint32_t user)
{
	CommandCost c;
	Train *tmp, *head, *tail;
	const TemplateVehicle* tv_head = tv;

	assert(tv->owner == _current_company);

	head = BuildVirtualRailVehicle(tv->engine_type, err, user, true);
	if (!head) return nullptr;

	UpdateNewVirtualTrainFromSource(head, tv);

	tail = head;
	tv = tv->GetNextUnit();
	while (tv) {
		tmp = BuildVirtualRailVehicle(tv->engine_type, err, user, true);
		if (!tmp) {
			CmdDeleteVirtualTrain(INVALID_TILE, DC_EXEC, head->index, 0, nullptr);
			return nullptr;
		}

		UpdateNewVirtualTrainFromSource(tmp, tv);

		CmdMoveRailVehicle(INVALID_TILE, DC_EXEC, (1 << 21) | tmp->index, tail->index, 0);
		tail = tmp;

		tv = tv->GetNextUnit();
	}

	for (tv = tv_head, tmp = head; tv != nullptr && tmp != nullptr; tv = tv->Next(), tmp = tmp->Next()) {
		tmp->cargo_type = tv->cargo_type;
		tmp->cargo_subtype = tv->cargo_subtype;
	}

	_new_vehicle_id = head->index;

	return head;
}

/**
 * Create a virtual train from a regular train.
 * @param tile unused
 * @param flags type of operation
 * @param p1 the train index
 * @param p2 user
 * @param text unused
 * @return the cost of this operation or an error
 */
CommandCost CmdVirtualTrainFromTrain(TileIndex tile, DoCommandFlag flags, uint32_t p1, uint32_t p2, const char *text)
{
	VehicleID vehicle_id = p1;
	Vehicle* vehicle = Vehicle::GetIfValid(vehicle_id);

	if (vehicle == nullptr || vehicle->type != VEH_TRAIN) {
		return CMD_ERROR;
	}

	Train* train = Train::From(vehicle);

	bool should_execute = (flags & DC_EXEC) != 0;

	if (should_execute) {
		CommandCost c;
		Train *tmp, *head, *tail;
		StringID err = INVALID_STRING_ID;

		head = BuildVirtualRailVehicle(train->engine_type, err, p2, true);
		if (!head) return_cmd_error(err);

		UpdateNewVirtualTrainFromSource(head, train);

		tail = head;
		train = train->GetNextUnit();
		while (train) {
			tmp = BuildVirtualRailVehicle(train->engine_type, err, p2, true);
			if (!tmp) {
				CmdDeleteVirtualTrain(tile, flags, head->index, 0, nullptr);
				return_cmd_error(err);
			}

			UpdateNewVirtualTrainFromSource(tmp, train);

			CmdMoveRailVehicle(0, DC_EXEC, (1 << 21) | tmp->index, tail->index, 0);
			tail = tmp;

			train = train->GetNextUnit();
		}

		_new_vehicle_id = head->index;
	}

	return CommandCost();
}

/**
 * Delete a virtual train
 * @param tile unused
 * @param flags type of operation
 * @param p1 the vehicle's index
 * @param p2 unused
 * @param text unused
 * @return the cost of this operation or an error
 */
CommandCost CmdDeleteVirtualTrain(TileIndex tile, DoCommandFlag flags, uint32_t p1, uint32_t p2, const char *text)
{
	VehicleID vehicle_id = p1;

	Vehicle* vehicle = Vehicle::GetIfValid(vehicle_id);

	if (vehicle == nullptr || vehicle->type != VEH_TRAIN) {
		return CMD_ERROR;
	}
	CommandCost ret = CheckOwnership(vehicle->owner);
	if (ret.Failed()) return ret;

	vehicle = vehicle->First();

	Train* train = Train::From(vehicle);
	if (!train->IsVirtual()) {
		return CMD_ERROR;
	}

	bool should_execute = (flags & DC_EXEC) != 0;

	if (should_execute) {
		delete train;
	}

	return CommandCost();
}

/**
 * Replace a template vehicle with another one based on a virtual train.
 * @param tile unused
 * @param flags type of operation
 * @param p1 the template vehicle's index
 * @param p2 the virtual train's index
 * @param text unused
 * @return the cost of this operation or an error
 */
CommandCost CmdReplaceTemplateVehicle(TileIndex tile, DoCommandFlag flags, uint32_t p1, uint32_t p2, const char *text)
{
	VehicleID template_vehicle_id = p1;
	VehicleID virtual_train_id = p2;

	TemplateVehicle *template_vehicle = TemplateVehicle::GetIfValid(template_vehicle_id);
	Vehicle *vehicle = Vehicle::GetIfValid(virtual_train_id);

	if (vehicle == nullptr || vehicle->type != VEH_TRAIN) {
		return CMD_ERROR;
	}
	CommandCost ret = CheckOwnership(vehicle->owner);
	if (ret.Failed()) return ret;
	if (template_vehicle != nullptr) {
		ret = CheckOwnership(template_vehicle->owner);
		if (ret.Failed()) return ret;
	}

	vehicle = vehicle->First();

	Train* train = Train::From(vehicle);
	if (!train->IsVirtual()) {
		return CMD_ERROR;
	}
	if (!TemplateVehicle::CanAllocateItem(CountVehiclesInChain(train))) {
		return CMD_ERROR;
	}

	bool should_execute = (flags & DC_EXEC) != 0;

	if (should_execute) {
		VehicleID old_ID = INVALID_VEHICLE;

		bool restore_flags = false;
		bool reuse_depot_vehicles = false;
		bool keep_remaining_vehicles = false;
		bool refit_as_template = true;
		bool replace_old_only = false;
		std::string name;

		if (template_vehicle != nullptr) {
			old_ID = template_vehicle->index;
			restore_flags = true;
			reuse_depot_vehicles = template_vehicle->reuse_depot_vehicles;
			keep_remaining_vehicles = template_vehicle->keep_remaining_vehicles;
			refit_as_template = template_vehicle->refit_as_template;
			replace_old_only = template_vehicle->replace_old_only;
			name = std::move(template_vehicle->name);
			delete template_vehicle;
			template_vehicle = nullptr;
		}

		template_vehicle = TemplateVehicleFromVirtualTrain(train);

		if (restore_flags) {
			template_vehicle->reuse_depot_vehicles = reuse_depot_vehicles;
			template_vehicle->keep_remaining_vehicles = keep_remaining_vehicles;
			template_vehicle->refit_as_template = refit_as_template;
			template_vehicle->replace_old_only = replace_old_only;
			template_vehicle->name = std::move(name);
		}

		// Make sure our replacements still point to the correct thing.
		if (old_ID != INVALID_VEHICLE && old_ID != template_vehicle->index) {
			bool reindex = false;
			for (TemplateReplacement *tr : TemplateReplacement::Iterate()) {
				if (tr->GetTemplateVehicleID() == old_ID) {
					tr->SetTemplate(template_vehicle->index);
					reindex = true;
				}
			}
			if (reindex) {
				ReindexTemplateReplacements();
				MarkTrainsUsingTemplateAsPendingTemplateReplacement(template_vehicle);
			}
		} else if (template_vehicle->NumGroupsUsingTemplate() > 0) {
			MarkTrainsUsingTemplateAsPendingTemplateReplacement(template_vehicle);
		}

		InvalidateWindowClassesData(WC_TEMPLATEGUI_MAIN, 0);
	}

	return CommandCost();
}

/**
 * Clone a vehicle to create a template vehicle.
 * @param tile unused
 * @param flags type of operation
 * @param p1 the original vehicle's index
 * @param p2 unused
 * @param text unused
 * @return the cost of this operation or an error
 */
CommandCost CmdTemplateVehicleFromTrain(TileIndex tile, DoCommandFlag flags, uint32_t p1, uint32_t p2, const char *text)
{
	// create a new template from the clicked vehicle
	TemplateVehicle *tv;

	Vehicle *t = Vehicle::GetIfValid(p1);

	Train *clicked = Train::GetIfValid(t->index);
	if (!clicked) return CMD_ERROR;

	Train *init_clicked = clicked;

	int len = CountVehiclesInChain(clicked);
	if (!TemplateVehicle::CanAllocateItem(len)) {
		return CMD_ERROR;
	}

	for (Train *v = clicked; v != nullptr; v = v->GetNextUnit()) {
		const Engine *e = Engine::GetIfValid(v->engine_type);
		if (e == nullptr || e->type != VEH_TRAIN) {
			return_cmd_error(STR_ERROR_RAIL_VEHICLE_NOT_AVAILABLE + VEH_TRAIN);
		}
	}

	bool should_execute = (flags & DC_EXEC) != 0;

	if (should_execute) {
		TemplateVehicle *tmp = nullptr;
		TemplateVehicle *prev = nullptr;
		for (; clicked != nullptr; clicked = clicked->Next()) {
			tmp = new TemplateVehicle(clicked->engine_type);
			SetupTemplateVehicleFromVirtual(tmp, prev, clicked);
			prev = tmp;
		}

		tmp->First()->SetRealLength(CeilDiv(init_clicked->gcache.cached_total_length * 10, TILE_SIZE));
		tv = tmp->First();

		if (!tv) return CMD_ERROR;

		InvalidateWindowClassesData(WC_TEMPLATEGUI_MAIN, 0);
	}

	return CommandCost();
}

/**
 * Delete a template vehicle.
 * @param tile unused
 * @param flags type of operation
 * @param p1 the template vehicle's index
 * @param p2 unused
 * @param text unused
 * @return the cost of this operation or an error
 */
CommandCost CmdDeleteTemplateVehicle(TileIndex tile, DoCommandFlag flags, uint32_t p1, uint32_t p2, const char *text)
{
	// Identify template to delete
	TemplateVehicle *del = TemplateVehicle::GetIfValid(p1);

	if (del == nullptr) return CMD_ERROR;
	CommandCost ret = CheckOwnership(del->owner);
	if (ret.Failed()) return ret;

	bool should_execute = (flags & DC_EXEC) != 0;

	if (should_execute) {
		// Remove corresponding template replacements if existing
		for (TemplateReplacement *tr : TemplateReplacement::Iterate()) {
			if (tr->Template() == del->index) {
				delete tr;
			}
		}

		delete del;

		InvalidateWindowClassesData(WC_CREATE_TEMPLATE, 0);
		InvalidateWindowClassesData(WC_TEMPLATEGUI_MAIN, 0);
	}

	return CommandCost();
}

/**
 * Issues a template replacement for a vehicle group
 * @param tile unused
 * @param flags type of operation
 * @param p1 the group index
 * @param p2 the template vehicle's index
 * @param text unused
 * @return the cost of this operation or an error
 */
CommandCost CmdIssueTemplateReplacement(TileIndex tile, DoCommandFlag flags, uint32_t p1, uint32_t p2, const char *text)
{
	bool should_execute = (flags & DC_EXEC) != 0;

	GroupID group_id = p1;
	TemplateID template_id = p2;

	if (should_execute) {
		bool succeeded = IssueTemplateReplacement(group_id, template_id);

		if (!succeeded) {
			return CMD_ERROR;
		}

		InvalidateWindowClassesData(WC_TEMPLATEGUI_MAIN, 0);
	}

	return CommandCost();
}

/**
 * Deletes a template replacement from a vehicle group
 * @param tile unused
 * @param flags type of operation
 * @param p1 the group index
 * @param p2 unused
 * @param text unused
 * @return the cost of this operation or an error
 */
CommandCost CmdDeleteTemplateReplacement(TileIndex tile, DoCommandFlag flags, uint32_t p1, uint32_t p2, const char *text)
{
	bool should_execute = (flags & DC_EXEC) != 0;

	GroupID group_id = p1;

	if (should_execute) {
		TemplateReplacement* tr = GetTemplateReplacementByGroupID(group_id);
		if (tr != nullptr) {
			delete tr;
		}

		InvalidateWindowClassesData(WC_TEMPLATEGUI_MAIN, 0);
	}

	return CommandCost();
}


/**
 * Clone a vehicle. If it is a train, it will clone all the cars too
 * @param tile tile of the depot where the cloned vehicle is build
 * @param flags type of operation
 * @param p1 the original vehicle's index
 * @param p2 1 = shared orders, else copied orders
 * @param text unused
 * @return the cost of this operation or an error
 */
CommandCost CmdCloneVehicle(TileIndex tile, DoCommandFlag flags, uint32_t p1, uint32_t p2, const char *text)
{
	CommandCost total_cost(EXPENSES_NEW_VEHICLES);

	Vehicle *v = Vehicle::GetIfValid(p1);
	if (v == nullptr || !v->IsPrimaryVehicle()) return CMD_ERROR;
	Vehicle *v_front = v;
	Vehicle *w = nullptr;
	Vehicle *w_front = nullptr;
	Vehicle *w_rear = nullptr;

	/*
	 * v_front is the front engine in the original vehicle
	 * v is the car/vehicle of the original vehicle that is currently being copied
	 * w_front is the front engine of the cloned vehicle
	 * w is the car/vehicle currently being cloned
	 * w_rear is the rear end of the cloned train. It's used to add more cars and is only used by trains
	 */

	CommandCost ret = CheckOwnership(v->owner);
	if (ret.Failed()) return ret;

	if (v->type == VEH_TRAIN && (!v->IsFrontEngine() || Train::From(v)->crash_anim_pos >= 4400)) return CMD_ERROR;

	/* check that we can allocate enough vehicles */
	if (!(flags & DC_EXEC)) {
		int veh_counter = 0;
		do {
			veh_counter++;
		} while ((v = v->Next()) != nullptr);

		if (!Vehicle::CanAllocateItem(veh_counter)) {
			return_cmd_error(STR_ERROR_TOO_MANY_VEHICLES_IN_GAME);
		}
	}

	v = v_front;

	do {
		if (v->type == VEH_TRAIN && Train::From(v)->IsRearDualheaded()) {
			/* we build the rear ends of multiheaded trains with the front ones */
			continue;
		}

		/* In case we're building a multi headed vehicle and the maximum number of
		 * vehicles is almost reached (e.g. max trains - 1) not all vehicles would
		 * be cloned. When the non-primary engines were build they were seen as
		 * 'new' vehicles whereas they would immediately be joined with a primary
		 * engine. This caused the vehicle to be not build as 'the limit' had been
		 * reached, resulting in partially build vehicles and such. */
		DoCommandFlag build_flags = flags;
		if ((flags & DC_EXEC) && !v->IsPrimaryVehicle()) build_flags |= DC_AUTOREPLACE;

		CommandCost cost = DoCommand(tile, v->engine_type | (1 << 16) | (INVALID_CARGO << 24), 0, build_flags, GetCmdBuildVeh(v));

		if (cost.Failed()) {
			/* Can't build a part, then sell the stuff we already made; clear up the mess */
			if (w_front != nullptr) DoCommand(w_front->tile, w_front->index | (1 << 20), 0, flags, GetCmdSellVeh(w_front));
			return cost;
		}

		total_cost.AddCost(cost);

		if (flags & DC_EXEC) {
			w = Vehicle::Get(_new_vehicle_id);

			if (v->type == VEH_TRAIN && HasBit(Train::From(v)->flags, VRF_REVERSE_DIRECTION)) {
				SetBit(Train::From(w)->flags, VRF_REVERSE_DIRECTION);
			}

			if (v->type == VEH_TRAIN && !v->IsFrontEngine()) {
				/* this s a train car
				 * add this unit to the end of the train */
				CommandCost result = DoCommand(0, w->index | 1 << 20, w_rear->index, flags, CMD_MOVE_RAIL_VEHICLE);
				if (result.Failed()) {
					/* The train can't be joined to make the same consist as the original.
					 * Sell what we already made (clean up) and return an error.           */
					DoCommand(w_front->tile, w_front->index | 1 << 20, 0, flags, GetCmdSellVeh(w_front));
					DoCommand(w_front->tile, w->index       | 1 << 20, 0, flags, GetCmdSellVeh(w));
					return result; // return error and the message returned from CMD_MOVE_RAIL_VEHICLE
				}
			} else {
				/* this is a front engine or not a train. */
				w_front = w;
				w->service_interval = v->service_interval;
				w->SetServiceIntervalIsCustom(v->ServiceIntervalIsCustom());
				w->SetServiceIntervalIsPercent(v->ServiceIntervalIsPercent());
			}
			w_rear = w; // trains needs to know the last car in the train, so they can add more in next loop
		}
	} while (v->type == VEH_TRAIN && (v = v->GetNextVehicle()) != nullptr);

	if ((flags & DC_EXEC) && v_front->type == VEH_TRAIN) {
		/* for trains this needs to be the front engine due to the callback function */
		_new_vehicle_id = w_front->index;
	}

	const Company *owner = Company::GetIfValid(_current_company);
	if ((flags & DC_EXEC) && ((p2 & 1) || owner == nullptr || owner->settings.copy_clone_add_to_group)) {
		/* Cloned vehicles belong to the same group */
		DoCommand(0, v_front->group_id, w_front->index, flags, CMD_ADD_VEHICLE_GROUP);
	}


	/* Take care of refitting. */
	w = w_front;
	v = v_front;

	/* Both building and refitting are influenced by newgrf callbacks, which
	 * makes it impossible to accurately estimate the cloning costs. In
	 * particular, it is possible for engines of the same type to be built with
	 * different numbers of articulated parts, so when refitting we have to
	 * loop over real vehicles first, and then the articulated parts of those
	 * vehicles in a different loop. */
	do {
		do {
			if (flags & DC_EXEC) {
				assert(w != nullptr);

				/* Find out what's the best sub type */
				byte subtype = GetBestFittingSubType(v, w, v->cargo_type);
				if (w->cargo_type != v->cargo_type || w->cargo_subtype != subtype) {
					CommandCost cost = DoCommand(0, w->index, v->cargo_type | 1U << 25 | (subtype << 8), flags, GetCmdRefitVeh(v));
					if (cost.Succeeded()) total_cost.AddCost(cost);
				}

				if (w->IsGroundVehicle() && w->HasArticulatedPart()) {
					w = w->GetNextArticulatedPart();
				} else {
					break;
				}
			} else {
				const Engine *e = v->GetEngine();
				CargoID initial_cargo = (e->CanCarryCargo() ? e->GetDefaultCargoType() : INVALID_CARGO);

				if (v->cargo_type != initial_cargo && initial_cargo != INVALID_CARGO) {
					bool dummy;
					total_cost.AddCost(GetRefitCost(nullptr, v->engine_type, v->cargo_type, v->cargo_subtype, &dummy));
				}
			}

			if (v->IsGroundVehicle() && v->HasArticulatedPart()) {
				v = v->GetNextArticulatedPart();
			} else {
				break;
			}
		} while (v != nullptr);

		if ((flags & DC_EXEC) && (v->type == VEH_TRAIN || v->type == VEH_SHIP)) w = w->GetNextVehicle();
	} while ((v->type == VEH_TRAIN || v->type == VEH_SHIP) && (v = v->GetNextVehicle()) != nullptr);

	if (flags & DC_EXEC) {
		/*
		 * Set the orders of the vehicle. Cannot do it earlier as we need
		 * the vehicle refitted before doing this, otherwise the moved
		 * cargo types might not match (passenger vs non-passenger)
		 */
		CommandCost result = DoCommand(0, w_front->index | (p2 & 1 ? CO_SHARE : CO_COPY) << 30, v_front->index, flags, CMD_CLONE_ORDER);
		if (result.Failed()) {
			/* The vehicle has already been bought, so now it must be sold again. */
			DoCommand(w_front->tile, w_front->index | 1 << 20, 0, flags, GetCmdSellVeh(w_front));
			return result;
		}

		/* Now clone the vehicle's name, if it has one. */
		if (!v_front->name.empty()) CloneVehicleName(v_front, w_front);

		/* Since we can't estimate the cost of cloning a vehicle accurately we must
		 * check whether the company has enough money manually. */
		if (!CheckCompanyHasMoney(total_cost)) {
			/* The vehicle has already been bought, so now it must be sold again. */
			DoCommand(w_front->tile, w_front->index | 1 << 20, 0, flags, GetCmdSellVeh(w_front));
			return total_cost;
		}
	}

	return total_cost;
}

/**
 * Clone a vehicle from a template.
 * @param tile tile of the depot where the cloned vehicle is build
 * @param flags type of operation
 * @param p1 the original template vehicle's index
 * @param p2 unused
 * @param text unused
 * @return the cost of this operation or an error
 */
CommandCost CmdCloneVehicleFromTemplate(TileIndex tile, DoCommandFlag flags, uint32_t p1, uint32_t p2, const char *text)
{
	TemplateVehicle* tv = TemplateVehicle::GetIfValid(p1);

	if (tv == nullptr) {
		return CMD_ERROR;
	}

	CommandCost ret = CheckOwnership(tv->owner);
	if (ret.Failed()) return ret;

	/* Vehicle construction needs random bits, so we have to save the random
	 * seeds to prevent desyncs. */
	SavedRandomSeeds saved_seeds;
	SaveRandomSeeds(&saved_seeds);

	auto guard = scope_guard([&]() {
		if (!(flags & DC_EXEC)) RestoreRandomSeeds(saved_seeds);
	});

	ret = DoCommand(0, tv->index, 0, DC_EXEC, CMD_VIRTUAL_TRAIN_FROM_TEMPLATE_VEHICLE | CMD_MSG(STR_ERROR_CAN_T_BUY_TRAIN));
	if (ret.Failed()) return ret;

	Train* virt = Train::From(Vehicle::Get(_new_vehicle_id));

	ret = DoCommand(tile, _new_vehicle_id, 0, flags, CMD_CLONE_VEHICLE | CMD_MSG(STR_ERROR_CAN_T_BUY_TRAIN));

	delete virt;

	return ret;
}

/**
 * Send all vehicles of type to depots
 * @param flags   the flags used for DoCommand()
 * @param depot_flags depot command flags
 * @param vli     identifier of the vehicle list
 * @return 0 for success and CMD_ERROR if no vehicle is able to go to depot
 */
static CommandCost SendAllVehiclesToDepot(DoCommandFlag flags, DepotCommand depot_flags, const VehicleListIdentifier &vli, const CargoID cid)
{
	VehicleList list;

	if (!GenerateVehicleSortList(&list, vli, cid)) return CMD_ERROR;

	/* Send all the vehicles to a depot */
	bool had_success = false;
	for (uint i = 0; i < list.size(); i++) {
		const Vehicle *v = list[i];
		CommandCost ret = DoCommand(v->tile, v->index | depot_flags, 0, flags, GetCmdSendToDepot(vli.vtype));

		if (ret.Succeeded()) {
			had_success = true;

			/* Return 0 if DC_EXEC is not set this is a valid goto depot command)
			 * In this case we know that at least one vehicle can be sent to a depot
			 * and we will issue the command. We can now safely quit the loop, knowing
			 * it will succeed at least once. With DC_EXEC we really need to send them to the depot */
			if (!(flags & DC_EXEC)) break;
		}
	}

	return had_success ? CommandCost() : CMD_ERROR;
}

/**
 * Send a vehicle to the depot.
 * @param tile unused
 * @param flags for command type
 * @param p1 bitmask
 * - p1 0-19: bitvehicle ID to send to the depot
 * - p1 0- 7: cargo filter for DEPOT_MASS_SEND mode
 * - p1 bits 27-31  - DEPOT_ flags (see vehicle_type.h)
 * @param p2 packed VehicleListIdentifier, or specific depot tile
 * @param text unused
 * @return the cost of this operation or an error
 */
CommandCost CmdSendVehicleToDepot(TileIndex tile, DoCommandFlag flags, uint32_t p1, uint32_t p2, const char *text)
{
	if (p1 & DEPOT_MASS_SEND) {
		/* Mass goto depot requested */
		VehicleListIdentifier vli;
		if (!vli.UnpackIfValid(p2)) return CMD_ERROR;
		uint32_t depot_flags = (p1 & (DEPOT_SERVICE | DEPOT_CANCEL | DEPOT_SELL));
		if (!(p1 & DEPOT_CANCEL)) depot_flags |= DEPOT_DONT_CANCEL;
		return SendAllVehiclesToDepot(flags, (DepotCommand) depot_flags, vli, GB(p1, 0, 8));
	}

	Vehicle *v = Vehicle::GetIfValid(GB(p1, 0, 20));
	if (v == nullptr) return CMD_ERROR;
	if (!v->IsPrimaryVehicle()) return CMD_ERROR;

	return v->SendToDepot(flags, (DepotCommand)(p1 & DEPOT_COMMAND_MASK), p2);
}

/**
 * Sets the vehicle unit number
 * @param tile unused
 * @param flags type of operation
 * @param p1 vehicle ID to set number on
 * @param p2 vehicle unit number
 * @param text unused
 * @return the cost of this operation or an error
 */
CommandCost CmdSetVehicleUnitNumber(TileIndex tile, DoCommandFlag flags, uint32_t p1, uint32_t p2, const char *text)
{
	Vehicle *v = Vehicle::GetIfValid(p1);
	if (v == nullptr || !v->IsPrimaryVehicle()) return CMD_ERROR;

	CommandCost ret = CheckOwnership(v->owner);
	if (ret.Failed()) return ret;

	if (flags & DC_EXEC) {
		v->unitnumber = (UnitID)p2;
	}

	return CommandCost();
}

/**
 * Give a custom name to your vehicle
 * @param tile unused
 * @param flags type of operation
 * @param p1 vehicle ID to name
 * @param p2 unused
 * @param text the new name or an empty string when resetting to the default
 * @return the cost of this operation or an error
 */
CommandCost CmdRenameVehicle(TileIndex tile, DoCommandFlag flags, uint32_t p1, uint32_t p2, const char *text)
{
	Vehicle *v = Vehicle::GetIfValid(p1);
	if (v == nullptr || !v->IsPrimaryVehicle()) return CMD_ERROR;

	CommandCost ret = CheckOwnership(v->owner);
	if (ret.Failed()) return ret;

	bool reset = StrEmpty(text);

	if (!reset) {
		if (Utf8StringLength(text) >= MAX_LENGTH_VEHICLE_NAME_CHARS) return CMD_ERROR;
		if (!(flags & DC_AUTOREPLACE) && !IsUniqueVehicleName(text)) return_cmd_error(STR_ERROR_NAME_MUST_BE_UNIQUE);
	}

	if (flags & DC_EXEC) {
		if (reset) {
			v->name.clear();
		} else {
			v->name = text;
		}
		InvalidateWindowClassesData(GetWindowClassForVehicleType(v->type), 1);
		InvalidateWindowClassesData(WC_DEPARTURES_BOARD, 0);
		MarkWholeScreenDirty();
	}

	return CommandCost();
}


/**
 * Change the service interval of a vehicle
 * @param tile unused
 * @param flags type of operation
 * @param p1 vehicle ID that is being service-interval-changed
 * @param p2 bitmask
 * - p2 = (bit  0-15) - new service interval
 * - p2 = (bit 16)    - service interval is custom flag
 * - p2 = (bit 17)    - service interval is percentage flag
 * @param text unused
 * @return the cost of this operation or an error
 */
CommandCost CmdChangeServiceInt(TileIndex tile, DoCommandFlag flags, uint32_t p1, uint32_t p2, const char *text)
{
	Vehicle *v = Vehicle::GetIfValid(p1);
	if (v == nullptr || !v->IsPrimaryVehicle()) return CMD_ERROR;

	CommandCost ret = CheckOwnership(v->owner);
	if (ret.Failed()) return ret;

	const Company *company = Company::Get(v->owner);
	bool iscustom  = HasBit(p2, 16);
	bool ispercent = iscustom ? HasBit(p2, 17) : company->settings.vehicle.servint_ispercent;

	uint16_t serv_int;
	if (iscustom) {
		serv_int = GB(p2, 0, 16);
		if (serv_int != GetServiceIntervalClamped(serv_int, ispercent)) return CMD_ERROR;
	} else {
		serv_int = CompanyServiceInterval(company, v->type);
	}

	if (flags & DC_EXEC) {
		v->SetServiceInterval(serv_int);
		v->SetServiceIntervalIsCustom(iscustom);
		v->SetServiceIntervalIsPercent(ispercent);
		SetWindowDirty(WC_VEHICLE_DETAILS, v->index);
	}

	return CommandCost();
}<|MERGE_RESOLUTION|>--- conflicted
+++ resolved
@@ -685,7 +685,6 @@
 		if (HasBit(v->vehicle_flags, VF_TIMETABLE_SEPARATION)) ClrBit(v->vehicle_flags, VF_TIMETABLE_STARTED);
 
 		v->vehstatus ^= VS_STOPPED;
-<<<<<<< HEAD
 		if (v->type == VEH_ROAD) {
 			if (!RoadVehicle::From(v)->IsRoadVehicleOnLevelCrossing()) v->cur_speed = 0;
 		} else if (v->type != VEH_TRAIN) {
@@ -696,13 +695,10 @@
 			Train::From(v)->lookahead.reset();
 			FillTrainReservationLookAhead(Train::From(v));
 		}
-=======
-		if (v->type != VEH_TRAIN) v->cur_speed = 0; // trains can stop 'slowly'
 
 		/* Unbunching data is no longer valid. */
 		v->ResetDepotUnbunching();
 
->>>>>>> 22eed961
 		v->MarkDirty();
 		SetWindowWidgetDirty(WC_VEHICLE_VIEW, v->index, WID_VV_START_STOP);
 		SetWindowDirty(WC_VEHICLE_DEPOT, v->tile);
