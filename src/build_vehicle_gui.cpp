--- conflicted
+++ resolved
@@ -1398,7 +1398,7 @@
 	Train **virtual_train_out;                  ///< Virtual train ptr
 	bool listview_mode;                         ///< If set, only display the available vehicles and do not show a 'build' button.
 
-	BuildVehicleWindowBase(WindowDesc *desc, TileIndex tile, VehicleType type, Train **virtual_train_out) : Window(desc)
+	BuildVehicleWindowBase(WindowDesc &desc, TileIndex tile, VehicleType type, Train **virtual_train_out) : Window(desc)
 	{
 		this->vehicle_type = type;
 		this->tile = tile;
@@ -1602,11 +1602,7 @@
 		}
 	}
 
-<<<<<<< HEAD
-	BuildVehicleWindow(WindowDesc *desc, TileIndex tile, VehicleType type, Train **virtual_train_out) : BuildVehicleWindowBase(desc, tile, type, virtual_train_out), vehicle_editbox(MAX_LENGTH_VEHICLE_NAME_CHARS * MAX_CHAR_LENGTH, MAX_LENGTH_VEHICLE_NAME_CHARS)
-=======
-	BuildVehicleWindow(WindowDesc &desc, TileIndex tile, VehicleType type) : Window(desc), vehicle_editbox(MAX_LENGTH_VEHICLE_NAME_CHARS * MAX_CHAR_LENGTH, MAX_LENGTH_VEHICLE_NAME_CHARS)
->>>>>>> 7116f143
+	BuildVehicleWindow(WindowDesc &desc, TileIndex tile, VehicleType type, Train **virtual_train_out) : BuildVehicleWindowBase(desc, tile, type, virtual_train_out), vehicle_editbox(MAX_LENGTH_VEHICLE_NAME_CHARS * MAX_CHAR_LENGTH, MAX_LENGTH_VEHICLE_NAME_CHARS)
 	{
 		this->sel_engine = INVALID_ENGINE;
 
@@ -2287,20 +2283,10 @@
 	static HotkeyList hotkeys;
 };
 
-<<<<<<< HEAD
 static Hotkey buildvehicle_hotkeys[] = {
 	Hotkey('F', "focus_filter_box", BVHK_FOCUS_FILTER_BOX),
 };
 HotkeyList BuildVehicleWindow::hotkeys("buildvehicle", buildvehicle_hotkeys);
-=======
-static WindowDesc _build_vehicle_desc(
-	WDP_AUTO, "build_vehicle", 240, 268,
-	WC_BUILD_VEHICLE, WC_NONE,
-	WDF_CONSTRUCTION,
-	_nested_build_vehicle_widgets,
-	&BuildVehicleWindow::hotkeys
-);
->>>>>>> 7116f143
 
 static EngList_SortTypeFunction * const  _sorter_loco[12] = {
 	/* Locomotives */
@@ -2468,7 +2454,7 @@
 		}
 	}
 
-	BuildVehicleWindowTrainAdvanced(WindowDesc *desc, TileIndex tile, Train **virtual_train_out) : BuildVehicleWindowBase(desc, tile, VEH_TRAIN, virtual_train_out)
+	BuildVehicleWindowTrainAdvanced(WindowDesc &desc, TileIndex tile, Train **virtual_train_out) : BuildVehicleWindowBase(desc, tile, VEH_TRAIN, virtual_train_out)
 	{
 		this->loco.sel_engine             = INVALID_ENGINE;
 		this->loco.sort_criteria          = _last_sort_criteria_loco;
@@ -3313,7 +3299,7 @@
 	WDP_AUTO, "build_vehicle", 240, 268,
 	WC_BUILD_VEHICLE, WC_NONE,
 	WDF_CONSTRUCTION,
-	std::begin(_nested_build_vehicle_widgets), std::end(_nested_build_vehicle_widgets),
+	_nested_build_vehicle_widgets,
 	&BuildVehicleWindow::hotkeys
 );
 
@@ -3321,7 +3307,7 @@
 	WDP_AUTO, "build_template_vehicle", 240, 268,
 	WC_BUILD_VIRTUAL_TRAIN, WC_CREATE_TEMPLATE,
 	WDF_CONSTRUCTION,
-	std::begin(_nested_build_vehicle_widgets), std::end(_nested_build_vehicle_widgets),
+	_nested_build_vehicle_widgets,
 	&BuildVehicleWindow::hotkeys, &_build_vehicle_desc
 );
 
@@ -3329,7 +3315,7 @@
 	WDP_AUTO, "build_vehicle_dual", 480, 268,
 	WC_BUILD_VEHICLE, WC_NONE,
 	WDF_CONSTRUCTION,
-	std::begin(_nested_build_vehicle_widgets_train_advanced), std::end(_nested_build_vehicle_widgets_train_advanced),
+	_nested_build_vehicle_widgets_train_advanced,
 	&BuildVehicleWindow::hotkeys
 );
 
@@ -3337,7 +3323,7 @@
 	WDP_AUTO, "build_template_vehicle_dual", 480, 268,
 	WC_BUILD_VIRTUAL_TRAIN, WC_CREATE_TEMPLATE,
 	WDF_CONSTRUCTION,
-	std::begin(_nested_build_vehicle_widgets_train_advanced), std::end(_nested_build_vehicle_widgets_train_advanced),
+	_nested_build_vehicle_widgets_train_advanced,
 	&BuildVehicleWindow::hotkeys, &_build_vehicle_desc_train_advanced
 );
 
@@ -3354,11 +3340,10 @@
 
 	CloseWindowById(WC_BUILD_VEHICLE, num);
 
-<<<<<<< HEAD
 	if (type == VEH_TRAIN && _settings_client.gui.dual_pane_train_purchase_window) {
-		new BuildVehicleWindowTrainAdvanced(&_build_vehicle_desc_train_advanced, tile, nullptr);
+		new BuildVehicleWindowTrainAdvanced(_build_vehicle_desc_train_advanced, tile, nullptr);
 	} else {
-		new BuildVehicleWindow(&_build_vehicle_desc, tile, type, nullptr);
+		new BuildVehicleWindow(_build_vehicle_desc, tile, type, nullptr);
 	}
 }
 
@@ -3369,11 +3354,8 @@
 	CloseWindowById(WC_BUILD_VIRTUAL_TRAIN, 0);
 
 	if (_settings_client.gui.dual_pane_train_purchase_window) {
-		new BuildVehicleWindowTrainAdvanced(&_build_template_vehicle_desc_advanced, INVALID_TILE, virtual_train);
+		new BuildVehicleWindowTrainAdvanced(_build_template_vehicle_desc_advanced, INVALID_TILE, virtual_train);
 	} else {
-		new BuildVehicleWindow(&_build_template_vehicle_desc, INVALID_TILE, VEH_TRAIN, virtual_train);
-	}
-=======
-	new BuildVehicleWindow(_build_vehicle_desc, tile, type);
->>>>>>> 7116f143
+		new BuildVehicleWindow(_build_template_vehicle_desc, INVALID_TILE, VEH_TRAIN, virtual_train);
+	}
 }