/*
 * This file is part of OpenTTD.
 * OpenTTD is free software; you can redistribute it and/or modify it under the terms of the GNU General Public License as published by the Free Software Foundation, version 2.
 * OpenTTD is distributed in the hope that it will be useful, but WITHOUT ANY WARRANTY; without even the implied warranty of MERCHANTABILITY or FITNESS FOR A PARTICULAR PURPOSE.
 * See the GNU General Public License for more details. You should have received a copy of the GNU General Public License along with OpenTTD. If not, see <http://www.gnu.org/licenses/>.
 */

/** @file newgrf_config.h Functions to find and configure NewGRFs. */

#ifndef NEWGRF_CONFIG_H
#define NEWGRF_CONFIG_H

#include "strings_type.h"
#include "core/alloc_type.hpp"
#include "misc/countedptr.hpp"
#include "fileio_type.h"
#include "textfile_type.h"
#include "newgrf_text.h"
<<<<<<< HEAD
#include <map>

static const uint MAX_NON_STATIC_GRF_COUNT = 256;
=======
#include "3rdparty/md5/md5.h"
>>>>>>> 90fdf17e

/** GRF config bit flags */
enum GCF_Flags {
	GCF_SYSTEM,     ///< GRF file is an openttd-internal system grf
	GCF_UNSAFE,     ///< GRF file is unsafe for static usage
	GCF_STATIC,     ///< GRF file is used statically (can be used in any MP game)
	GCF_COMPATIBLE, ///< GRF file does not exactly match the requested GRF (different MD5SUM), but grfid matches)
	GCF_COPY,       ///< The data is copied from a grf in _all_grfs
	GCF_INIT_ONLY,  ///< GRF file is processed up to GLS_INIT
	GCF_RESERVED,   ///< GRF file passed GLS_RESERVE stage
	GCF_INVALID,    ///< GRF is unusable with this version of OpenTTD
};

/** Status of GRF */
enum GRFStatus {
	GCS_UNKNOWN,      ///< The status of this grf file is unknown
	GCS_DISABLED,     ///< GRF file is disabled
	GCS_NOT_FOUND,    ///< GRF file was not found in the local cache
	GCS_INITIALISED,  ///< GRF file has been initialised
	GCS_ACTIVATED,    ///< GRF file has been activated
};

/** Encountered GRF bugs */
enum GRFBugs {
	GBUG_VEH_LENGTH,        ///< Length of rail vehicle changes when not inside a depot
	GBUG_VEH_REFIT,         ///< Articulated vehicles carry different cargoes resp. are differently refittable than specified in purchase list
	GBUG_VEH_POWERED_WAGON, ///< Powered wagon changed poweredness state when not inside a depot
	GBUG_UNKNOWN_CB_RESULT, ///< A callback returned an unknown/invalid result
	GBUG_VEH_CAPACITY,      ///< Capacity of vehicle changes when not refitting or arranging
};

/** Status of post-gameload GRF compatibility check */
enum GRFListCompatibility {
	GLC_ALL_GOOD,   ///< All GRF needed by game are present
	GLC_COMPATIBLE, ///< Compatible (eg. the same ID, but different checksum) GRF found in at least one case
	GLC_NOT_FOUND,  ///< At least one GRF couldn't be found (higher priority than GLC_COMPATIBLE)
};

/** Information that can/has to be stored about a GRF's palette. */
enum GRFPalette {
	GRFP_USE_BIT     = 0,   ///< The bit used for storing the palette to use.
	GRFP_GRF_OFFSET  = 2,   ///< The offset of the GRFP_GRF data.
	GRFP_GRF_SIZE    = 2,   ///< The size of the GRFP_GRF data.
	GRFP_BLT_OFFSET  = 4,   ///< The offset of the GRFP_BLT data.
	GRFP_BLT_SIZE    = 1,   ///< The size of the GRFP_BLT data.

	GRFP_USE_DOS     = 0x0, ///< The palette state is set to use the DOS palette.
	GRFP_USE_WINDOWS = 0x1, ///< The palette state is set to use the Windows palette.
	GRFP_USE_MASK    = 0x1, ///< Bitmask to get only the use palette use states.

	GRFP_GRF_UNSET   = 0x0 << GRFP_GRF_OFFSET,          ///< The NewGRF provided no information.
	GRFP_GRF_DOS     = 0x1 << GRFP_GRF_OFFSET,          ///< The NewGRF says the DOS palette can be used.
	GRFP_GRF_WINDOWS = 0x2 << GRFP_GRF_OFFSET,          ///< The NewGRF says the Windows palette can be used.
	GRFP_GRF_ANY     = GRFP_GRF_DOS | GRFP_GRF_WINDOWS, ///< The NewGRF says any palette can be used.
	GRFP_GRF_MASK    = GRFP_GRF_ANY,                    ///< Bitmask to get only the NewGRF supplied information.

	GRFP_BLT_UNSET   = 0x0 << GRFP_BLT_OFFSET,          ///< The NewGRF provided no information or doesn't care about a 32 bpp blitter.
	GRFP_BLT_32BPP   = 0x1 << GRFP_BLT_OFFSET,          ///< The NewGRF prefers a 32 bpp blitter.
	GRFP_BLT_MASK    = GRFP_BLT_32BPP,                  ///< Bitmask to only get the blitter information.
};


/** Basic data to distinguish a GRF. Used in the server list window */
struct GRFIdentifier {
	uint32 grfid;     ///< GRF ID (defined by Action 0x08)
	MD5Hash md5sum;   ///< MD5 checksum of file to distinguish files with the same GRF ID (eg. newer version of GRF)

	GRFIdentifier() = default;
	GRFIdentifier(const GRFIdentifier &other) = default;
	GRFIdentifier(GRFIdentifier &&other) = default;
	GRFIdentifier(uint32 grfid, const MD5Hash &md5sum) : grfid(grfid), md5sum(md5sum) {}

	GRFIdentifier& operator =(const GRFIdentifier &other) = default;

	/**
	 * Does the identification match the provided values?
	 * @param grfid  Expected grfid.
	 * @param md5sum Expected md5sum, may be \c nullptr (in which case, do not check it).
	 * @return the object has the provided grfid and md5sum.
	 */
	inline bool HasGrfIdentifier(uint32 grfid, const MD5Hash *md5sum) const
	{
		if (this->grfid != grfid) return false;
		if (md5sum == nullptr) return true;
		return *md5sum == this->md5sum;
	}
};

/** Information about why GRF had problems during initialisation */
struct GRFError {
	GRFError(StringID severity, StringID message = 0);

	std::string custom_message; ///< Custom message (if present)
	std::string data;           ///< Additional data for message and custom_message
	StringID message;           ///< Default message
	StringID severity;          ///< Info / Warning / Error / Fatal
<<<<<<< HEAD
	uint64 param_value[4];      ///< Values of GRF parameters to show for message and custom_message
=======
	std::array<uint32_t, 2> param_value; ///< Values of GRF parameters to show for message and custom_message
>>>>>>> 90fdf17e
};

/** The possible types of a newgrf parameter. */
enum GRFParameterType {
	PTYPE_UINT_ENUM, ///< The parameter allows a range of numbers, each of which can have a special name
	PTYPE_BOOL,      ///< The parameter is either 0 or 1
	PTYPE_END,       ///< Invalid parameter type
};

/** Information about one grf parameter. */
struct GRFParameterInfo {
	GRFParameterInfo(uint nr);
	GRFTextList name;      ///< The name of this parameter
	GRFTextList desc;      ///< The description of this parameter
	GRFParameterType type; ///< The type of this parameter
	uint32 min_value;      ///< The minimal value this parameter can have
	uint32 max_value;      ///< The maximal value of this parameter
	uint32 def_value;      ///< Default value of this parameter
	byte param_nr;         ///< GRF parameter to store content in
	byte first_bit;        ///< First bit to use in the GRF parameter
	byte num_bit;          ///< Number of bits to use for this parameter
	std::map<uint32_t, GRFTextList> value_names; ///< Names for each value.
	bool complete_labels;  ///< True if all values have a label.

	uint32 GetValue(struct GRFConfig *config) const;
	void SetValue(struct GRFConfig *config, uint32 value);
	void Finalize();
};

/** Information about GRF, used in the game and (part of it) in savegames */
struct GRFConfig : ZeroedMemoryAllocator {
	GRFConfig(const std::string &filename = std::string{});
	GRFConfig(const GRFConfig &config);

	/* Remove the copy assignment, as the default implementation will not do the right thing. */
	GRFConfig &operator=(GRFConfig &rhs) = delete;

<<<<<<< HEAD
	GRFIdentifier ident;                        ///< grfid and md5sum to uniquely identify newgrfs
	uint8 original_md5sum[16];                  ///< MD5 checksum of original file if only a 'compatible' file was loaded
	std::string filename;                       ///< Filename - either with or without full path
	std::string full_filename;                  ///< NOSAVE: Full filename
	GRFTextWrapper name;                        ///< NOSAVE: GRF name (Action 0x08)
	GRFTextWrapper info;                        ///< NOSAVE: GRF info (author, copyright, ...) (Action 0x08)
	GRFTextWrapper url;                         ///< NOSAVE: URL belonging to this GRF.
	std::unique_ptr<GRFError> error;            ///< NOSAVE: Error/Warning during GRF loading (Action 0x0B)

	uint32 version;                             ///< NOSAVE: Version a NewGRF can set so only the newest NewGRF is shown
	uint32 min_loadable_version;                ///< NOSAVE: Minimum compatible version a NewGRF can define
	uint8 flags;                                ///< NOSAVE: GCF_Flags, bitset
	GRFStatus status;                           ///< NOSAVE: GRFStatus, enum
	uint32 grf_bugs;                            ///< NOSAVE: bugs in this GRF in this run, @see enum GRFBugs
	uint32 param[0x80];                         ///< GRF parameters
	uint8 num_params;                           ///< Number of used parameters
	uint8 num_valid_params;                     ///< NOSAVE: Number of valid parameters (action 0x14)
	uint8 palette;                              ///< GRFPalette, bitset
	std::vector<GRFParameterInfo *> param_info; ///< NOSAVE: extra information about the parameters
	bool has_param_defaults;                    ///< NOSAVE: did this newgrf specify any defaults for it's parameters

	struct GRFConfig *next;                     ///< NOSAVE: Next item in the linked list
=======
	GRFIdentifier ident; ///< grfid and md5sum to uniquely identify newgrfs
	MD5Hash original_md5sum; ///< MD5 checksum of original file if only a 'compatible' file was loaded
	std::string filename; ///< Filename - either with or without full path
	GRFTextWrapper name; ///< NOSAVE: GRF name (Action 0x08)
	GRFTextWrapper info; ///< NOSAVE: GRF info (author, copyright, ...) (Action 0x08)
	GRFTextWrapper url; ///< NOSAVE: URL belonging to this GRF.
	std::unique_ptr<GRFError> error; ///< NOSAVE: Error/Warning during GRF loading (Action 0x0B)

	uint32 version; ///< NOSAVE: Version a NewGRF can set so only the newest NewGRF is shown
	uint32 min_loadable_version; ///< NOSAVE: Minimum compatible version a NewGRF can define
	uint8 flags; ///< NOSAVE: GCF_Flags, bitset
	GRFStatus status; ///< NOSAVE: GRFStatus, enum
	uint32 grf_bugs; ///< NOSAVE: bugs in this GRF in this run, @see enum GRFBugs
	std::array<uint32_t, 0x80> param; ///< GRF parameters
	uint8 num_params; ///< Number of used parameters
	uint8 num_valid_params; ///< NOSAVE: Number of valid parameters (action 0x14)
	uint8 palette; ///< GRFPalette, bitset
	std::vector<std::optional<GRFParameterInfo>> param_info; ///< NOSAVE: extra information about the parameters
	bool has_param_defaults; ///< NOSAVE: did this newgrf specify any defaults for it's parameters

	struct GRFConfig *next; ///< NOSAVE: Next item in the linked list
>>>>>>> 90fdf17e

	void CopyParams(const GRFConfig &src);

	const char *GetTextfile(TextfileType type) const;
	const char *GetName() const;
	const char *GetDescription() const;
	const char *GetURL() const;

	const char *GetDisplayPath() const
	{
		return !this->full_filename.empty() ? this->full_filename.c_str() : this->filename.c_str();
	}

	void SetParameterDefaults();
	void SetSuitablePalette();
	void FinalizeParameterInfo();
};

/** Method to find GRFs using FindGRFConfig */
enum FindGRFConfigMode {
	FGCM_EXACT,       ///< Only find Grfs matching md5sum
	FGCM_COMPATIBLE,  ///< Find best compatible Grf wrt. desired_version
	FGCM_NEWEST,      ///< Find newest Grf
	FGCM_NEWEST_VALID,///< Find newest Grf, ignoring Grfs with GCF_INVALID set
	FGCM_ANY,         ///< Use first found
};

extern GRFConfig *_all_grfs;          ///< First item in list of all scanned NewGRFs
extern GRFConfig *_grfconfig;         ///< First item in list of current GRF set up
extern GRFConfig *_grfconfig_newgame; ///< First item in list of default GRF set up
extern GRFConfig *_grfconfig_static;  ///< First item in list of static GRF set up
extern uint _missing_extra_graphics;  ///< Number of sprites provided by the fallback extra GRF, i.e. missing in the baseset.

extern bool _grf_bug_too_many_strings;///< NewGRF bug: Insufficient available string IDs for GRFs

/** Callback for NewGRF scanning. */
struct NewGRFScanCallback {
	/** Make sure the right destructor gets called. */
	virtual ~NewGRFScanCallback() = default;
	/** Called whenever the NewGRF scan completed. */
	virtual void OnNewGRFsScanned() = 0;
};

size_t GRFGetSizeOfDataSection(FILE *f);

void ScanNewGRFFiles(NewGRFScanCallback *callback);
const GRFConfig *FindGRFConfig(uint32 grfid, FindGRFConfigMode mode, const MD5Hash *md5sum = nullptr, uint32 desired_version = 0);
GRFConfig *GetGRFConfig(uint32 grfid, uint32 mask = 0xFFFFFFFF);
GRFConfig **CopyGRFConfigList(GRFConfig **dst, const GRFConfig *src, bool init_only);
void AppendStaticGRFConfigs(GRFConfig **dst);
void AppendToGRFConfigList(GRFConfig **dst, GRFConfig *el);
void ClearGRFConfigList(GRFConfig **config);
void ResetGRFConfig(bool defaults);
GRFListCompatibility IsGoodGRFConfigList(GRFConfig *grfconfig);
bool FillGRFDetails(GRFConfig *config, bool is_static, Subdirectory subdir = NEWGRF_DIR);
std::string GRFBuildParamList(const GRFConfig *c);

/* In newgrf_gui.cpp */
void ShowNewGRFSettings(bool editable, bool show_params, bool exec_changes, GRFConfig **config);

void UpdateNewGRFScanStatus(uint num, const char *name);
void UpdateNewGRFConfigPalette(int32 new_value = 0);

#endif /* NEWGRF_CONFIG_H */<|MERGE_RESOLUTION|>--- conflicted
+++ resolved
@@ -16,13 +16,10 @@
 #include "fileio_type.h"
 #include "textfile_type.h"
 #include "newgrf_text.h"
-<<<<<<< HEAD
+#include "3rdparty/md5/md5.h"
 #include <map>
 
 static const uint MAX_NON_STATIC_GRF_COUNT = 256;
-=======
-#include "3rdparty/md5/md5.h"
->>>>>>> 90fdf17e
 
 /** GRF config bit flags */
 enum GCF_Flags {
@@ -119,11 +116,7 @@
 	std::string data;           ///< Additional data for message and custom_message
 	StringID message;           ///< Default message
 	StringID severity;          ///< Info / Warning / Error / Fatal
-<<<<<<< HEAD
-	uint64 param_value[4];      ///< Values of GRF parameters to show for message and custom_message
-=======
-	std::array<uint32_t, 2> param_value; ///< Values of GRF parameters to show for message and custom_message
->>>>>>> 90fdf17e
+	std::array<uint32_t, 4> param_value; ///< Values of GRF parameters to show for message and custom_message
 };
 
 /** The possible types of a newgrf parameter. */
@@ -161,9 +154,8 @@
 	/* Remove the copy assignment, as the default implementation will not do the right thing. */
 	GRFConfig &operator=(GRFConfig &rhs) = delete;
 
-<<<<<<< HEAD
 	GRFIdentifier ident;                        ///< grfid and md5sum to uniquely identify newgrfs
-	uint8 original_md5sum[16];                  ///< MD5 checksum of original file if only a 'compatible' file was loaded
+	MD5Hash original_md5sum;                    ///< MD5 checksum of original file if only a 'compatible' file was loaded
 	std::string filename;                       ///< Filename - either with or without full path
 	std::string full_filename;                  ///< NOSAVE: Full filename
 	GRFTextWrapper name;                        ///< NOSAVE: GRF name (Action 0x08)
@@ -176,37 +168,14 @@
 	uint8 flags;                                ///< NOSAVE: GCF_Flags, bitset
 	GRFStatus status;                           ///< NOSAVE: GRFStatus, enum
 	uint32 grf_bugs;                            ///< NOSAVE: bugs in this GRF in this run, @see enum GRFBugs
-	uint32 param[0x80];                         ///< GRF parameters
+	std::array<uint32_t, 0x80> param;           ///< GRF parameters
 	uint8 num_params;                           ///< Number of used parameters
 	uint8 num_valid_params;                     ///< NOSAVE: Number of valid parameters (action 0x14)
 	uint8 palette;                              ///< GRFPalette, bitset
-	std::vector<GRFParameterInfo *> param_info; ///< NOSAVE: extra information about the parameters
+	std::vector<std::optional<GRFParameterInfo>> param_info; ///< NOSAVE: extra information about the parameters
 	bool has_param_defaults;                    ///< NOSAVE: did this newgrf specify any defaults for it's parameters
 
 	struct GRFConfig *next;                     ///< NOSAVE: Next item in the linked list
-=======
-	GRFIdentifier ident; ///< grfid and md5sum to uniquely identify newgrfs
-	MD5Hash original_md5sum; ///< MD5 checksum of original file if only a 'compatible' file was loaded
-	std::string filename; ///< Filename - either with or without full path
-	GRFTextWrapper name; ///< NOSAVE: GRF name (Action 0x08)
-	GRFTextWrapper info; ///< NOSAVE: GRF info (author, copyright, ...) (Action 0x08)
-	GRFTextWrapper url; ///< NOSAVE: URL belonging to this GRF.
-	std::unique_ptr<GRFError> error; ///< NOSAVE: Error/Warning during GRF loading (Action 0x0B)
-
-	uint32 version; ///< NOSAVE: Version a NewGRF can set so only the newest NewGRF is shown
-	uint32 min_loadable_version; ///< NOSAVE: Minimum compatible version a NewGRF can define
-	uint8 flags; ///< NOSAVE: GCF_Flags, bitset
-	GRFStatus status; ///< NOSAVE: GRFStatus, enum
-	uint32 grf_bugs; ///< NOSAVE: bugs in this GRF in this run, @see enum GRFBugs
-	std::array<uint32_t, 0x80> param; ///< GRF parameters
-	uint8 num_params; ///< Number of used parameters
-	uint8 num_valid_params; ///< NOSAVE: Number of valid parameters (action 0x14)
-	uint8 palette; ///< GRFPalette, bitset
-	std::vector<std::optional<GRFParameterInfo>> param_info; ///< NOSAVE: extra information about the parameters
-	bool has_param_defaults; ///< NOSAVE: did this newgrf specify any defaults for it's parameters
-
-	struct GRFConfig *next; ///< NOSAVE: Next item in the linked list
->>>>>>> 90fdf17e
 
 	void CopyParams(const GRFConfig &src);
 
