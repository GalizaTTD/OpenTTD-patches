--- conflicted
+++ resolved
@@ -548,11 +548,7 @@
  */
 bool CrashLog::WriteCrashLog(const char *buffer, char *filename, const char *filename_last, const char *name, FILE **crashlog_file) const
 {
-<<<<<<< HEAD
-	seprintf(filename, filename_last, "%s%s.log", _personal_dir, name);
-=======
-	seprintf(filename, filename_last, "%scrash.log", _personal_dir.c_str());
->>>>>>> 0f91cb04
+	seprintf(filename, filename_last, "%s%s.log", _personal_dir.c_str(), name);
 
 	FILE *file = FioFOpenFile(filename, "w", NO_DIRECTORY);
 	if (file == nullptr) return false;
@@ -591,11 +587,7 @@
 	try {
 		GamelogEmergency();
 
-<<<<<<< HEAD
-		seprintf(filename, filename_last, "%s%s.sav", _personal_dir, name);
-=======
-		seprintf(filename, filename_last, "%scrash.sav", _personal_dir.c_str());
->>>>>>> 0f91cb04
+		seprintf(filename, filename_last, "%s%s.sav", _personal_dir.c_str(), name);
 
 		/* Don't do a threaded saveload. */
 		return SaveOrLoad(filename, SLO_SAVE, DFT_GAME_FILE, NO_DIRECTORY, false) == SL_OK;
