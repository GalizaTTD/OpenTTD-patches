--- conflicted
+++ resolved
@@ -39,6 +39,7 @@
 #include "progress.h"
 #include "settings_type.h"
 #include "settings_internal.h"
+#include "social_integration.h"
 
 #include "ai/ai_info.hpp"
 #include "game/game.hpp"
@@ -439,6 +440,20 @@
 }
 
 /**
+ * Writes information (versions) of the used plugins.
+ * @param buffer The begin where to write at.
+ * @param last   The last position in the buffer to write to.
+ * @return the position of the \c '\0' character after the buffer.
+ */
+char *CrashLog::LogPlugins(char *buffer, const char *last) const
+{
+	if (SocialIntegration::GetPluginCount() == 0) return buffer;
+
+	buffer += seprintf(buffer, last, "Plugins:\n");
+	return SocialIntegration::LogPluginSummary(buffer, last);
+}
+
+/**
  * Helper function for printing the gamelog.
  * @param s the string to print.
  */
@@ -603,7 +618,6 @@
 			buffer += GetCurrentThreadName(buffer, last);
 			buffer += seprintf(buffer, last, ")\n\n");
 		}
-<<<<<<< HEAD
 		return buffer;
 	});
 
@@ -633,6 +647,9 @@
 	});
 	buffer = this->TryCrashLogFaultSection(buffer, last, "libraries", [](CrashLog *self, char *buffer, const char *last) -> char * {
 		return self->LogLibraries(buffer, last);
+	});
+	buffer = this->TryCrashLogFaultSection(buffer, last, "plugins", [](CrashLog *self, char *buffer, const char *last) -> char * {
+		return self->LogPlugins(buffer, last);
 	});
 	buffer = this->TryCrashLogFaultSection(buffer, last, "settings", [](CrashLog *self, char *buffer, const char *last) -> char * {
 		return self->LogSettings(buffer, last);
@@ -669,11 +686,6 @@
 		EconTime::YearMonthDay ymd = EconTime::ConvertDateToYMD(_last_sync_date);
 		buffer += seprintf(buffer, last, "Last sync at: %i-%02i-%02i (%i, %i), %08X\n",
 				ymd.year.base(), ymd.month + 1, ymd.day, _last_sync_date_fract, _last_sync_tick_skip_counter, _last_sync_frame_counter);
-=======
-		if (!this->TryExecute("plugins", [&info]() { SurveyPlugins(info["plugins"]); return true; })) {
-			info["plugins"] = "crashed while gathering information";
-		}
->>>>>>> 461d69a8
 	}
 	return buffer;
 }
@@ -790,6 +802,7 @@
 	buffer = this->LogCompiler(buffer, last);
 	buffer = this->LogOSVersionDetail(buffer, last);
 	buffer = this->LogLibraries(buffer, last);
+	buffer = this->LogPlugins(buffer, last);
 
 	buffer += seprintf(buffer, last, "*** End of OpenTTD Version Info Report ***\n");
 	return buffer;
