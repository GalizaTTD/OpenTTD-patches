/*
 * This file is part of OpenTTD.
 * OpenTTD is free software; you can redistribute it and/or modify it under the terms of the GNU General Public License as published by the Free Software Foundation, version 2.
 * OpenTTD is distributed in the hope that it will be useful, but WITHOUT ANY WARRANTY; without even the implied warranty of MERCHANTABILITY or FITNESS FOR A PARTICULAR PURPOSE.
 * See the GNU General Public License for more details. You should have received a copy of the GNU General Public License along with OpenTTD. If not, see <http://www.gnu.org/licenses/>.
 */

/** @file road_cmd.cpp Commands related to road tiles. */

#include "stdafx.h"
#include "cmd_helper.h"
#include "road.h"
#include "road_internal.h"
#include "viewport_func.h"
#include "command_func.h"
#include "pathfinder/yapf/yapf_cache.h"
#include "depot_base.h"
#include "newgrf.h"
#include "autoslope.h"
#include "tunnelbridge_map.h"
#include "strings_func.h"
#include "vehicle_func.h"
#include "sound_func.h"
#include "tunnelbridge.h"
#include "cheat_type.h"
#include "effectvehicle_func.h"
#include "effectvehicle_base.h"
#include "elrail_func.h"
#include "roadveh.h"
#include "town.h"
#include "company_base.h"
#include "core/random_func.hpp"
#include "newgrf_debug.h"
#include "newgrf_railtype.h"
#include "newgrf_roadtype.h"
#include "date_func.h"
#include "genworld.h"
#include "company_gui.h"
#include "road_func.h"
#include "roadstop_base.h"
#include "scope.h"

#include "table/strings.h"
#include "table/roadtypes.h"

#include "safeguards.h"

/** Helper type for lists/vectors of road vehicles */
typedef std::vector<RoadVehicle *> RoadVehicleList;

RoadTypeInfo _roadtypes[ROADTYPE_END];
std::vector<RoadType> _sorted_roadtypes;
RoadTypes _roadtypes_hidden_mask;

/**
 * Bitmap of road/tram types.
 * Bit if set if a roadtype is tram.
 */
RoadTypes _roadtypes_type;

/**
 * Reset all road type information to its default values.
 */
void ResetRoadTypes()
{
	static_assert(lengthof(_original_roadtypes) <= lengthof(_roadtypes));

	uint i = 0;
	for (; i < lengthof(_original_roadtypes); i++) _roadtypes[i] = _original_roadtypes[i];

	static const RoadTypeInfo empty_roadtype = {
		{ 0, 0, 0, 0, 0, 0 },
		{ 0, 0, 0, 0, 0, 0 },
		{ 0, 0, 0, 0, 0, 0, 0, 0, 0, {}, {}, 0, {}, {} },
		ROADTYPES_NONE, ROTFB_NONE, RXTFB_NONE, 0, 0, 0, 0,
		RoadTypeLabelList(), 0, 0, ROADTYPES_NONE, ROADTYPES_NONE, 0,
		{}, {} };
	for (; i < lengthof(_roadtypes);          i++) _roadtypes[i] = empty_roadtype;

	_roadtypes_hidden_mask = ROADTYPES_NONE;
	_roadtypes_type        = ROADTYPES_TRAM;
}

void ResolveRoadTypeGUISprites(RoadTypeInfo *rti)
{
	SpriteID cursors_base = GetCustomRoadSprite(rti, INVALID_TILE, ROTSG_CURSORS);
	if (cursors_base != 0) {
		rti->gui_sprites.build_y_road = cursors_base +  0;
		rti->gui_sprites.build_x_road = cursors_base +  1;
		rti->gui_sprites.auto_road    = cursors_base +  2;
		rti->gui_sprites.build_depot  = cursors_base +  3;
		rti->gui_sprites.build_tunnel = cursors_base +  4;
		rti->gui_sprites.convert_road = cursors_base +  5;
		rti->cursor.road_swne         = cursors_base +  6;
		rti->cursor.road_nwse         = cursors_base +  7;
		rti->cursor.autoroad          = cursors_base +  8;
		rti->cursor.depot             = cursors_base +  9;
		rti->cursor.tunnel            = cursors_base + 10;
		rti->cursor.convert_road      = cursors_base + 11;
	}
}

/**
 * Compare roadtypes based on their sorting order.
 * @param first  The roadtype to compare to.
 * @param second The roadtype to compare.
 * @return True iff the first should be sorted before the second.
 */
static bool CompareRoadTypes(const RoadType &first, const RoadType &second)
{
	if (RoadTypeIsRoad(first) == RoadTypeIsRoad(second)) {
		return GetRoadTypeInfo(first)->sorting_order < GetRoadTypeInfo(second)->sorting_order;
	}
	return RoadTypeIsTram(first) < RoadTypeIsTram(second);
}

/**
 * Resolve sprites of custom road types
 */
void InitRoadTypes()
{
	for (RoadType rt = ROADTYPE_BEGIN; rt != ROADTYPE_END; rt++) {
		RoadTypeInfo *rti = &_roadtypes[rt];
		ResolveRoadTypeGUISprites(rti);
		if (HasBit(rti->flags, ROTF_HIDDEN)) SetBit(_roadtypes_hidden_mask, rt);
	}

	_sorted_roadtypes.clear();
	for (RoadType rt = ROADTYPE_BEGIN; rt != ROADTYPE_END; rt++) {
		if (_roadtypes[rt].label != 0 && !HasBit(_roadtypes_hidden_mask, rt)) {
			_sorted_roadtypes.push_back(rt);
		}
	}
	std::sort(_sorted_roadtypes.begin(), _sorted_roadtypes.end(), CompareRoadTypes);
}

/**
 * Allocate a new road type label
 */
RoadType AllocateRoadType(RoadTypeLabel label, RoadTramType rtt)
{
	for (RoadType rt = ROADTYPE_BEGIN; rt != ROADTYPE_END; rt++) {
		RoadTypeInfo *rti = &_roadtypes[rt];

		if (rti->label == 0) {
			/* Set up new road type */
			*rti = _original_roadtypes[(rtt == RTT_TRAM) ? ROADTYPE_TRAM : ROADTYPE_ROAD];
			rti->label = label;
			rti->alternate_labels.clear();
			rti->flags = ROTFB_NONE;
			rti->extra_flags = RXTFB_NONE;
			rti->introduction_date = INVALID_DATE;

			/* Make us compatible with ourself. */
			rti->powered_roadtypes = (RoadTypes)(1ULL << rt);

			/* We also introduce ourself. */
			rti->introduces_roadtypes = (RoadTypes)(1ULL << rt);

			/* Default sort order; order of allocation, but with some
			 * offsets so it's easier for NewGRF to pick a spot without
			 * changing the order of other (original) road types.
			 * The << is so you can place other roadtypes in between the
			 * other roadtypes, the 7 is to be able to place something
			 * before the first (default) road type. */
			rti->sorting_order = rt << 2 | 7;

			/* Set bitmap of road/tram types */
			if (rtt == RTT_TRAM) {
				SetBit(_roadtypes_type, rt);
			} else {
				ClrBit(_roadtypes_type, rt);
			}

			return rt;
		}
	}

	return INVALID_ROADTYPE;
}

/**
 * Verify whether a road vehicle is available.
 * @return \c true if at least one road vehicle is available, \c false if not
 */
bool RoadVehiclesAreBuilt()
{
	return !RoadVehicle::Iterate().empty();
}

static DisallowedRoadDirections GetOneWayRoadTileDisallowedRoadDirections(TileIndex tile)
{
	if (IsNormalRoadTile(tile)) return GetDisallowedRoadDirections(tile);
	if (IsDriveThroughStopTile(tile)) return GetDriveThroughStopDisallowedRoadDirections(tile);
	return DRD_NONE;
}

static DiagDirection OneWaySideJunctionRoadRoadBitsToDiagDir(RoadBits bits)
{
	/*
	 * Drive on left missing bit:
	 * ROAD_SE (bit 2) -> DIAGDIR_NE (0)
	 * ROAD_SW (bit 1) -> DIAGDIR_SE (1)
	 * ROAD_NW (bit 0) -> DIAGDIR_SW (2)
	 * ROAD_NE (bit 3) -> DIAGDIR_NW (3)
	 */
	uint8 bit = FIND_FIRST_BIT(bits ^ ROAD_ALL);
	bit ^= 3;
	return (DiagDirection)((bit + 3 + (_settings_game.vehicle.road_side * 2)) % 4);
}

inline bool IsOneWaySideJunctionRoadDRDsPresent(TileIndex tile, DiagDirection dir)
{
	const DisallowedRoadDirections diagdir_to_drd[DIAGDIR_END] = { DRD_NORTHBOUND, DRD_NORTHBOUND, DRD_SOUTHBOUND, DRD_SOUTHBOUND };

	TileIndexDiffC ti = TileIndexDiffCByDiagDir(dir);
	TileIndex ahead = AddTileIndexDiffCWrap(tile, ti);
	if (ahead == INVALID_TILE || GetOneWayRoadTileDisallowedRoadDirections(ahead) != diagdir_to_drd[dir]) return false;
	TileIndex behind = AddTileIndexDiffCWrap(tile, { (int16)(-ti.x), (int16)(-ti.y) });
	if (behind == INVALID_TILE || GetOneWayRoadTileDisallowedRoadDirections(behind) != diagdir_to_drd[dir]) return false;
	return true;
}

inline bool IsRoadCachedOneWayStateInterpolatableTile(TileIndex tile)
{
	return !IsTileType(tile, MP_STATION) || IsRoadWaypointTile(tile);
}

static btree::btree_set<TileIndex> _road_cache_one_way_state_pending_tiles;
static btree::btree_set<TileIndex> _road_cache_one_way_state_pending_interpolate_tiles;
static bool _defer_update_road_cache_one_way_state = false;
bool _mark_tile_dirty_on_road_cache_one_way_state_update = false;

static void UpdateTileRoadCachedOneWayState(TileIndex tile)
{
	if (unlikely(_mark_tile_dirty_on_road_cache_one_way_state_update)) MarkTileGroundDirtyByTile(tile, VMDF_NOT_MAP_MODE);

	DisallowedRoadDirections drd = GetOneWayRoadTileDisallowedRoadDirections(tile);
	if (drd != DRD_NONE) {
		SetRoadCachedOneWayState(tile, (RoadCachedOneWayState)drd);
		return;
	}
	if (IsNormalRoadTile(tile)) {
		RoadBits bits = GetRoadBits(tile, RTT_ROAD);
		if (HasExactlyOneBit(bits ^ ROAD_ALL)) {
			DiagDirection dir = OneWaySideJunctionRoadRoadBitsToDiagDir(bits);
			if (IsOneWaySideJunctionRoadDRDsPresent(tile, dir)) {
				DiagDirection side_dir = (DiagDirection)((dir + 3 + (_settings_game.vehicle.road_side * 2)) % 4);
				TileIndexDiffC ti = TileIndexDiffCByDiagDir(side_dir);
				TileIndex side = AddTileIndexDiffCWrap(tile, ti);

				const DisallowedRoadDirections diagdir_to_drd[DIAGDIR_END] = { DRD_SOUTHBOUND, DRD_SOUTHBOUND, DRD_NORTHBOUND, DRD_NORTHBOUND };
				SetRoadCachedOneWayState(tile, (GetOneWayRoadTileDisallowedRoadDirections(side) & diagdir_to_drd[side_dir]) ? RCOWS_SIDE_JUNCTION_NO_EXIT : RCOWS_SIDE_JUNCTION);
				return;
			}
		}
	}
	if (IsRoadCachedOneWayStateInterpolatableTile(tile)) _road_cache_one_way_state_pending_interpolate_tiles.insert(tile);
	SetRoadCachedOneWayState(tile, RCOWS_NORMAL);
}

/* Do not re-order, see: RoadCachedOneWayState */
enum InterpolateRoadResult {
	IRR_NONE,
	IRR_OUT,
	IRR_IN
};

static TileIndex InterpolateRoadFollowTileStep(TileIndex tile, uint8 bit)
{
	DiagDirection outgoing = (DiagDirection)(bit ^ 3);
	if (IsTileType(tile, MP_TUNNELBRIDGE) && GetTunnelBridgeDirection(tile) == outgoing) {
		return GetOtherTunnelBridgeEnd(tile);
	}
	TileIndexDiffC ti = TileIndexDiffCByDiagDir(outgoing);
	TileIndex next = AddTileIndexDiffCWrap(tile, ti);
	if (next == INVALID_TILE) return INVALID_TILE;
	if (IsTileType(next, MP_TUNNELBRIDGE) && GetTunnelBridgeDirection(next) == ReverseDiagDir(outgoing)) {
		return INVALID_TILE;
	}
	return next;
}

static InterpolateRoadResult InterpolateRoadFollowRoadBit(TileIndex tile, uint8 bit)
{
	const TileIndex start = tile;
	do {
		TileIndex next = InterpolateRoadFollowTileStep(tile, bit);
		if (next == INVALID_TILE) return IRR_NONE;
		DisallowedRoadDirections drd = GetOneWayRoadTileDisallowedRoadDirections(next);
		if (drd == DRD_BOTH) return IRR_NONE;
		if (drd != DRD_NONE) {
			const DisallowedRoadDirections outgoing_drd_by_exit_bit[4] = { DRD_SOUTHBOUND, DRD_SOUTHBOUND, DRD_NORTHBOUND, DRD_NORTHBOUND };
			return outgoing_drd_by_exit_bit[bit] == drd ? IRR_OUT : IRR_IN;
		}
		if (!IsRoadCachedOneWayStateInterpolatableTile(next)) return IRR_NONE;
		RoadBits incoming = (RoadBits)(1 << (bit ^ 2));
		RoadBits rb = GetAnyRoadBits(next, RTT_ROAD, true);
		if ((incoming & rb) == 0) return IRR_NONE;
		RoadBits remaining = rb & ~incoming;
		if (!HasExactlyOneBit(remaining)) return IRR_NONE;
		tile = next;
		bit = FIND_FIRST_BIT(remaining);
	} while (tile != start);
	return IRR_NONE;
}

static void InterpolateRoadFollowRoadBitSetState(TileIndex tile, uint8 bit, InterpolateRoadResult irr)
{
	const TileIndex start = tile;
	do {
		if (irr == IRR_NONE) {
			SetRoadCachedOneWayState(tile, RCOWS_NORMAL);
		} else {
			uint8 inbit = FIND_FIRST_BIT(GetAnyRoadBits(tile, RTT_ROAD, true) & ~(1 << bit));
			/*   inbit    bit      piece    Outgoing Trackdir       IRR_IN case
			 *
			 *    0        1       ROAD_W   TRACKDIR_LEFT_S         RCOWS_NON_JUNCTION_A
			 *    0        2       ROAD_Y   TRACKDIR_Y_SE           RCOWS_NON_JUNCTION_A
			 *    0        3       ROAD_N   TRACKDIR_UPPER_E        RCOWS_NON_JUNCTION_A
			 *
			 *    1        0       ROAD_W   TRACKDIR_LEFT_N         RCOWS_NON_JUNCTION_B
			 *    1        2       ROAD_S   TRACKDIR_LOWER_E        RCOWS_NON_JUNCTION_A
			 *    1        3       ROAD_X   TRACKDIR_X_NE           RCOWS_NON_JUNCTION_A
			 *
			 *    2        0       ROAD_Y   TRACKDIR_Y_NW           RCOWS_NON_JUNCTION_B
			 *    2        1       ROAD_S   TRACKDIR_LOWER_W        RCOWS_NON_JUNCTION_B
			 *    2        3       ROAD_E   TRACKDIR_RIGHT_N        RCOWS_NON_JUNCTION_B
			 *
			 *    3        0       ROAD_N   TRACKDIR_UPPER_W        RCOWS_NON_JUNCTION_B
			 *    3        1       ROAD_X   TRACKDIR_X_SW           RCOWS_NON_JUNCTION_B
			 *    3        2       ROAD_E   TRACKDIR_RIGHT_S        RCOWS_NON_JUNCTION_A
			 */

			const uint16 bits_to_rcows = 0x3B10;
			SetRoadCachedOneWayState(tile, (RoadCachedOneWayState)(irr ^ (HasBit(bits_to_rcows, (inbit << 2) | bit) ? 0 : 3)));
		}
		_road_cache_one_way_state_pending_interpolate_tiles.erase(tile);
		if (unlikely(_mark_tile_dirty_on_road_cache_one_way_state_update)) MarkTileGroundDirtyByTile(tile, VMDF_NOT_MAP_MODE);
		TileIndex next = InterpolateRoadFollowTileStep(tile, bit);
		if (next == INVALID_TILE) return;
		DisallowedRoadDirections drd = GetOneWayRoadTileDisallowedRoadDirections(next);
		if (drd != DRD_NONE) {
			return;
		}
		if (!IsRoadCachedOneWayStateInterpolatableTile(next)) return;
		RoadBits incoming = (RoadBits)(1 << (bit ^ 2));
		RoadBits rb = GetAnyRoadBits(next, RTT_ROAD, true);
		if ((incoming & rb) == 0) return;
		RoadBits remaining = rb & ~incoming;
		if (!HasExactlyOneBit(remaining)) return;
		tile = next;
		bit = FIND_FIRST_BIT(remaining);
	} while (tile != start);
}

static void InterpolateRoadCachedOneWayStates()
{
	while (!_road_cache_one_way_state_pending_interpolate_tiles.empty()) {
		auto iter = _road_cache_one_way_state_pending_interpolate_tiles.begin();
		TileIndex tile = *iter;
		_road_cache_one_way_state_pending_interpolate_tiles.erase(iter);

		const RoadBits bits = GetAnyRoadBits(tile, RTT_ROAD, true);
		if (CountBits(bits) != 2) continue;

		uint8 first_bit = FIND_FIRST_BIT(bits);
		uint8 second_bit = FIND_FIRST_BIT(KillFirstBit(bits));
		InterpolateRoadResult first_irr = InterpolateRoadFollowRoadBit(tile, first_bit);
		InterpolateRoadResult second_irr = first_irr;
		if (first_irr != IRR_NONE) {
			second_irr = InterpolateRoadFollowRoadBit(tile, second_bit);
			if (second_irr == IRR_NONE || second_irr == first_irr) first_irr = second_irr = IRR_NONE;
		}
		InterpolateRoadFollowRoadBitSetState(tile, first_bit, first_irr);
		InterpolateRoadFollowRoadBitSetState(tile, second_bit, second_irr);
	}
}

void RecalculateRoadCachedOneWayStates()
{
	for (TileIndex tile = 0; tile != MapSize(); tile++) {
		if (MayHaveRoad(tile)) UpdateTileRoadCachedOneWayState(tile);
	}
	InterpolateRoadCachedOneWayStates();
}

void UpdateRoadCachedOneWayStatesAroundTile(TileIndex tile)
{
	if (_generating_world) return;

	auto check_tile = [](TileIndex t) {
		if (_defer_update_road_cache_one_way_state) {
			_road_cache_one_way_state_pending_tiles.insert(t);
		} else if (MayHaveRoad(t)) {
			UpdateTileRoadCachedOneWayState(t);
		}
	};
	check_tile(tile);
	uint x_offset = TileXY(1, 0);
	if (tile >= x_offset) check_tile(tile - x_offset);
	if (tile + x_offset < MapSize()) check_tile(tile + x_offset);
	uint y_offset = TileXY(0, 1);
	if (tile >= y_offset) check_tile(tile - y_offset);
	if (tile + y_offset < MapSize()) check_tile(tile + y_offset);
	if (!_defer_update_road_cache_one_way_state) InterpolateRoadCachedOneWayStates();
}

void FlushDeferredUpdateRoadCachedOneWayStates()
{
	_defer_update_road_cache_one_way_state = false;
	for (TileIndex t : _road_cache_one_way_state_pending_tiles) {
		if (MayHaveRoad(t)) UpdateTileRoadCachedOneWayState(t);
	}
	_road_cache_one_way_state_pending_tiles.clear();
	InterpolateRoadCachedOneWayStates();
}

/**
 * Update road infrastructure counts for a company.
 * @param rt Road type to update count of.
 * @param o Owner of road piece.
 * @param count Number of road pieces to adjust.
 */
void UpdateCompanyRoadInfrastructure(RoadType rt, Owner o, int count)
{
	if (rt == INVALID_ROADTYPE) return;

	Company *c = Company::GetIfValid(o);
	if (c == nullptr) return;

	c->infrastructure.road[rt] += count;
	DirtyCompanyInfrastructureWindows(c->index);
}

/** Invalid RoadBits on slopes.  */
extern const RoadBits _invalid_tileh_slopes_road[2][15] = {
	/* The inverse of the mixable RoadBits on a leveled slope */
	{
		ROAD_NONE,         // SLOPE_FLAT
		ROAD_NE | ROAD_SE, // SLOPE_W
		ROAD_NE | ROAD_NW, // SLOPE_S

		ROAD_NE,           // SLOPE_SW
		ROAD_NW | ROAD_SW, // SLOPE_E
		ROAD_NONE,         // SLOPE_EW

		ROAD_NW,           // SLOPE_SE
		ROAD_NONE,         // SLOPE_WSE
		ROAD_SE | ROAD_SW, // SLOPE_N

		ROAD_SE,           // SLOPE_NW
		ROAD_NONE,         // SLOPE_NS
		ROAD_NONE,         // SLOPE_ENW

		ROAD_SW,           // SLOPE_NE
		ROAD_NONE,         // SLOPE_SEN
		ROAD_NONE          // SLOPE_NWS
	},
	/* The inverse of the allowed straight roads on a slope
	 * (with and without a foundation). */
	{
		ROAD_NONE, // SLOPE_FLAT
		ROAD_NONE, // SLOPE_W    Foundation
		ROAD_NONE, // SLOPE_S    Foundation

		ROAD_Y,    // SLOPE_SW
		ROAD_NONE, // SLOPE_E    Foundation
		ROAD_ALL,  // SLOPE_EW

		ROAD_X,    // SLOPE_SE
		ROAD_ALL,  // SLOPE_WSE
		ROAD_NONE, // SLOPE_N    Foundation

		ROAD_X,    // SLOPE_NW
		ROAD_ALL,  // SLOPE_NS
		ROAD_ALL,  // SLOPE_ENW

		ROAD_Y,    // SLOPE_NE
		ROAD_ALL,  // SLOPE_SEN
		ROAD_ALL   // SLOPE_NW
	}
};

static Foundation GetRoadFoundation(Slope tileh, RoadBits bits);

void NotifyRoadLayoutChangedIfTileNonLeaf(TileIndex tile, RoadTramType rtt, RoadBits present_bits)
{
	uint connections = 0;
	if ((present_bits & ROAD_NE) && (GetAnyRoadBits(TILE_ADDXY(tile, -1,  0), rtt) & ROAD_SW)) connections++;
	if ((present_bits & ROAD_SE) && (GetAnyRoadBits(TILE_ADDXY(tile,  0,  1), rtt) & ROAD_NW)) connections++;
	if ((present_bits & ROAD_SW) && (GetAnyRoadBits(TILE_ADDXY(tile,  1,  0), rtt) & ROAD_NE)) connections++;
	if ((present_bits & ROAD_NW) && (GetAnyRoadBits(TILE_ADDXY(tile,  0, -1), rtt) & ROAD_SE)) connections++;
	if (connections >= 2) {
		NotifyRoadLayoutChanged();
	}
}

void NotifyRoadLayoutChangedIfSimpleTunnelBridgeNonLeaf(TileIndex start, TileIndex end, DiagDirection start_dir, RoadTramType rtt)
{
	if (!(GetAnyRoadBits(TileAddByDiagDir(start, ReverseDiagDir(start_dir)), rtt) & DiagDirToRoadBits(start_dir))) return;
	if (!(GetAnyRoadBits(TileAddByDiagDir(end, start_dir), rtt) & DiagDirToRoadBits(ReverseDiagDir(start_dir)))) return;

	NotifyRoadLayoutChanged();
}

/**
 * Is it allowed to remove the given road bits from the given tile?
 * @param tile      the tile to remove the road from
 * @param remove    the roadbits that are going to be removed
 * @param owner     the actual owner of the roadbits of the tile
 * @param rt        the road type to remove the bits from
 * @param flags     command flags
 * @param town_check Shall the town rating checked/affected
 * @return A succeeded command when it is allowed to remove the road bits, a failed command otherwise.
 */
CommandCost CheckAllowRemoveRoad(TileIndex tile, RoadBits remove, Owner owner, RoadTramType rtt, DoCommandFlag flags, bool town_check)
{
	if (_game_mode == GM_EDITOR || remove == ROAD_NONE) return CommandCost();

	/* Water can always flood and towns can always remove "normal" road pieces.
	 * Towns are not be allowed to remove non "normal" road pieces, like tram
	 * tracks as that would result in trams that cannot turn. */
	if (_current_company == OWNER_WATER ||
			(rtt == RTT_ROAD && !Company::IsValidID(_current_company))) return CommandCost();

	/* Only do the special processing if the road is owned
	 * by a town */
	if (owner != OWNER_TOWN) {
		if (owner == OWNER_NONE) return CommandCost();
		CommandCost ret = CheckOwnership(owner);
		return ret;
	}

	if (!town_check) return CommandCost();

	if (_cheats.magic_bulldozer.value) return CommandCost();

	Town *t = ClosestTownFromTile(tile, UINT_MAX);
	if (t == nullptr) return CommandCost();

	/* check if you're allowed to remove the street owned by a town
	 * removal allowance depends on difficulty setting */
	CommandCost ret = CheckforTownRating(flags, t, ROAD_REMOVE);
	if (ret.Failed()) return ret;

	/* Get a bitmask of which neighbouring roads has a tile */
	RoadBits n = ROAD_NONE;
	RoadBits present = GetAnyRoadBits(tile, rtt);
	if ((present & ROAD_NE) && (GetAnyRoadBits(TILE_ADDXY(tile, -1,  0), rtt) & ROAD_SW)) n |= ROAD_NE;
	if ((present & ROAD_SE) && (GetAnyRoadBits(TILE_ADDXY(tile,  0,  1), rtt) & ROAD_NW)) n |= ROAD_SE;
	if ((present & ROAD_SW) && (GetAnyRoadBits(TILE_ADDXY(tile,  1,  0), rtt) & ROAD_NE)) n |= ROAD_SW;
	if ((present & ROAD_NW) && (GetAnyRoadBits(TILE_ADDXY(tile,  0, -1), rtt) & ROAD_SE)) n |= ROAD_NW;

	int rating_decrease = RATING_ROAD_DOWN_STEP_EDGE;
	/* If 0 or 1 bits are set in n, or if no bits that match the bits to remove,
	 * then allow it */
	if (KillFirstBit(n) != ROAD_NONE && (n & remove) != ROAD_NONE) {
		/* you can remove all kind of roads with extra dynamite */
		if (!_settings_game.construction.extra_dynamite) {
			SetDParam(0, t->index);
			return_cmd_error(STR_ERROR_LOCAL_AUTHORITY_REFUSES_TO_ALLOW_THIS);
		}
		rating_decrease = RATING_ROAD_DOWN_STEP_INNER;
	}
	ChangeTownRating(t, rating_decrease, RATING_ROAD_MINIMUM, flags);

	return CommandCost();
}


/**
 * Delete a piece of road.
 * @param tile tile where to remove road from
 * @param flags operation to perform
 * @param pieces roadbits to remove
 * @param rt roadtype to remove
 * @param crossing_check should we check if there is a tram track when we are removing road from crossing?
 * @param town_check should we check if the town allows removal?
 */
static CommandCost RemoveRoad(TileIndex tile, DoCommandFlag flags, RoadBits pieces, RoadTramType rtt, bool crossing_check, bool town_check = true)
{
	assert(pieces != ROAD_NONE);

	RoadType existing_rt = MayHaveRoad(tile) ? GetRoadType(tile, rtt) : INVALID_ROADTYPE;
	/* The tile doesn't have the given road type */
	if (existing_rt == INVALID_ROADTYPE) return_cmd_error((rtt == RTT_TRAM) ? STR_ERROR_THERE_IS_NO_TRAMWAY : STR_ERROR_THERE_IS_NO_ROAD);

	switch (GetTileType(tile)) {
		case MP_ROAD: {
			CommandCost ret = EnsureNoVehicleOnGround(tile);
			if (ret.Failed()) return ret;
			break;
		}

		case MP_STATION: {
			if (!IsDriveThroughStopTile(tile)) return CMD_ERROR;

			CommandCost ret = EnsureNoVehicleOnGround(tile);
			if (ret.Failed()) return ret;
			break;
		}

		case MP_TUNNELBRIDGE: {
			if (GetTunnelBridgeTransportType(tile) != TRANSPORT_ROAD) return CMD_ERROR;
			CommandCost ret = TunnelBridgeIsFree(tile, GetOtherTunnelBridgeEnd(tile));
			if (ret.Failed()) return ret;
			break;
		}

		default:
			return CMD_ERROR;
	}

	CommandCost ret = CheckAllowRemoveRoad(tile, pieces, GetRoadOwner(tile, rtt), rtt, flags, town_check);
	if (ret.Failed()) return ret;

	if (!IsTileType(tile, MP_ROAD)) {
		const bool custom_bridge_head = IsBridgeTile(tile) &&
				HasBridgeFlatRamp(GetTileSlope(tile), DiagDirToAxis(GetTunnelBridgeDirection(tile))) &&
				(_settings_game.construction.road_custom_bridge_heads || IsRoadCustomBridgeHead(tile));

		/* If it's the last roadtype, just clear the whole tile */
		if (!custom_bridge_head && GetRoadType(tile, OtherRoadTramType(rtt)) == INVALID_ROADTYPE) return DoCommand(tile, 0, 0, flags, CMD_LANDSCAPE_CLEAR);

		CommandCost cost(EXPENSES_CONSTRUCTION);
		if (IsTileType(tile, MP_TUNNELBRIDGE)) {
			const RoadBits entrance_piece = DiagDirToRoadBits(GetTunnelBridgeDirection(tile));
			const RoadBits axial_pieces = AxisToRoadBits(DiagDirToAxis(GetTunnelBridgeDirection(tile)));
			const RoadBits existing = IsBridge(tile) ? GetCustomBridgeHeadRoadBits(tile, rtt) : axial_pieces;

			/* handle case where we would otherwise leave a single bridge entrance piece */
			if ((existing & ~pieces) == entrance_piece) {
				pieces |= entrance_piece;
			}

			/* Removing any roadbit in the bridge axis removes the roadtype (that's the behaviour remove-long-roads needs) */
			if ((existing & pieces) == ROAD_NONE) return_cmd_error((rtt == RTT_TRAM) ? STR_ERROR_THERE_IS_NO_TRAMWAY : STR_ERROR_THERE_IS_NO_ROAD);

			if (!custom_bridge_head) pieces |= axial_pieces;

			const TileIndex other_end = GetOtherTunnelBridgeEnd(tile);
			const uint middle_len = GetTunnelBridgeLength(other_end, tile);
			uint pieces_count = 0;

			const RoadBits other_end_existing = IsBridge(other_end) ? GetCustomBridgeHeadRoadBits(other_end, rtt) : axial_pieces;
			RoadBits other_end_pieces = ROAD_NONE;
			if (pieces & entrance_piece) {
				other_end_pieces |= MirrorRoadBits(entrance_piece);
				/* if removing the other end entrance would only leave one piece, remove that too */
				if (CountBits(other_end_existing & ~other_end_pieces) == 1) {
					other_end_pieces |= other_end_existing;
				}
				pieces_count += middle_len * 2;
				if (custom_bridge_head && ((GetCustomBridgeHeadRoadBits(tile, OtherRoadTramType(rtt)) & entrance_piece) == ROAD_NONE)) {
					/* can't leave no entrance pieces for any road type */
					return DoCommand(tile, 0, 0, flags, CMD_LANDSCAPE_CLEAR);
				}
			}
			pieces_count += CountBits(pieces & existing);
			pieces_count += CountBits(other_end_pieces & other_end_existing);

			cost.AddCost(pieces_count * RoadClearCost(existing_rt));
			if (flags & DC_EXEC) {
				SubtractRoadTunnelBridgeInfrastructure(tile, other_end);

				const RoadBits bits = existing & ~pieces;
				const RoadBits other_bits = other_end_existing & ~other_end_pieces;

				if (bits == ROAD_NONE) SetRoadType(tile, rtt, INVALID_ROADTYPE);
				if (other_bits == ROAD_NONE) SetRoadType(other_end, rtt, INVALID_ROADTYPE);

				if (IsBridge(tile)) {
					SetCustomBridgeHeadRoadBits(tile, rtt, bits);
					SetCustomBridgeHeadRoadBits(other_end, rtt, other_bits);
				}

				if (bits == ROAD_NONE && other_bits == ROAD_NONE) {
					/* If the owner of the bridge sells all its road, also move the ownership
					 * to the owner of the other roadtype, unless the bridge owner is a town. */

					Owner other_owner = GetRoadOwner(tile, OtherRoadTramType(rtt));
					if (!IsTileOwner(tile, other_owner) && !IsTileOwner(tile, OWNER_TOWN)) {
						SetTileOwner(tile, other_owner);
						SetTileOwner(other_end, other_owner);
					}
				}

				/* Mark tiles dirty that have been repaved */
				if (IsBridge(tile)) {
					MarkBridgeDirty(tile);
				} else {
					MarkTileDirtyByTile(tile);
					MarkTileDirtyByTile(other_end);
				}

				AddRoadTunnelBridgeInfrastructure(tile, other_end);
				DirtyAllCompanyInfrastructureWindows();

				/* Todo: Change this to be more fine-grained if necessary */
				NotifyRoadLayoutChanged(false);
				if (rtt == RTT_ROAD) {
					UpdateRoadCachedOneWayStatesAroundTile(tile);
					UpdateRoadCachedOneWayStatesAroundTile(other_end);
				}
			}
		} else {
			assert_tile(IsDriveThroughStopTile(tile), tile);
			cost.AddCost(RoadClearCost(existing_rt) * 2);
			if (flags & DC_EXEC) {
				/* A full diagonal road tile has two road bits. */
				UpdateCompanyRoadInfrastructure(existing_rt, GetRoadOwner(tile, rtt), -2);
				SetRoadType(tile, rtt, INVALID_ROADTYPE);
				MarkTileDirtyByTile(tile);
				NotifyRoadLayoutChanged(false);
				if (rtt == RTT_ROAD) {
					UpdateRoadCachedOneWayStatesAroundTile(tile);
				}
			}
		}
		return cost;
	}

	switch (GetRoadTileType(tile)) {
		case ROAD_TILE_NORMAL: {
			Slope tileh = GetTileSlope(tile);

			/* Steep slopes behave the same as slopes with one corner raised. */
			if (IsSteepSlope(tileh)) {
				tileh = SlopeWithOneCornerRaised(GetHighestSlopeCorner(tileh));
			}

			RoadBits present = GetRoadBits(tile, rtt);
			const RoadBits other = GetRoadBits(tile, OtherRoadTramType(rtt));
			const Foundation f = GetRoadFoundation(tileh, present);

			if (HasRoadWorks(tile) && _current_company != OWNER_WATER) return_cmd_error(STR_ERROR_ROAD_WORKS_IN_PROGRESS);

			/* Autocomplete to a straight road
			 * @li if the bits of the other roadtypes result in another foundation
			 * @li if build on slopes is disabled */
			if ((IsStraightRoad(other) && (other & _invalid_tileh_slopes_road[0][tileh & SLOPE_ELEVATED]) != ROAD_NONE) ||
					(tileh != SLOPE_FLAT && !_settings_game.construction.build_on_slopes)) {
				pieces |= MirrorRoadBits(pieces);
			}

			/* limit the bits to delete to the existing bits. */
			pieces &= present;
			if (pieces == ROAD_NONE) return_cmd_error((rtt == RTT_TRAM) ? STR_ERROR_THERE_IS_NO_TRAMWAY : STR_ERROR_THERE_IS_NO_ROAD);

			/* Now set present what it will be after the remove */
			present ^= pieces;

			/* Check for invalid RoadBit combinations on slopes */
			if (tileh != SLOPE_FLAT && present != ROAD_NONE &&
					(present & _invalid_tileh_slopes_road[0][tileh & SLOPE_ELEVATED]) == present) {
				return CMD_ERROR;
			}

			if (flags & DC_EXEC) {
				if (HasRoadWorks(tile)) {
					/* flooding tile with road works, don't forget to remove the effect vehicle too */
					assert(_current_company == OWNER_WATER);
					for (EffectVehicle *v : EffectVehicle::Iterate()) {
						if (TileVirtXY(v->x_pos, v->y_pos) == tile) {
							delete v;
						}
					}
				}

				if (RoadLayoutChangeNotificationEnabled(false)) NotifyRoadLayoutChangedIfTileNonLeaf(tile, rtt, present | pieces);
				UpdateCompanyRoadInfrastructure(existing_rt, GetRoadOwner(tile, rtt), -(int)CountBits(pieces));

				if (present == ROAD_NONE) {
					/* No other road type, just clear tile. */
					if (GetRoadType(tile, OtherRoadTramType(rtt)) == INVALID_ROADTYPE) {
						/* Includes MarkTileDirtyByTile() */
						DoClearSquare(tile);
						DeleteNewGRFInspectWindow(GSF_ROADTYPES, tile);
					} else {
						if (rtt == RTT_ROAD && IsRoadOwner(tile, rtt, OWNER_TOWN)) {
							/* Update nearest-town index */
							const Town *town = CalcClosestTownFromTile(tile);
							SetTownIndex(tile, town == nullptr ? INVALID_TOWN : town->index);
						}
						SetRoadBits(tile, ROAD_NONE, rtt);
						SetRoadType(tile, rtt, INVALID_ROADTYPE);
						MarkTileDirtyByTile(tile);
					}
				} else {
					/* When bits are removed, you *always* end up with something that
					 * is not a complete straight road tile. However, trams do not have
					 * onewayness, so they cannot remove it either. */
					if (rtt == RTT_ROAD) SetDisallowedRoadDirections(tile, DRD_NONE);
					SetRoadBits(tile, present, rtt);
					MarkTileDirtyByTile(tile);
				}
				if (rtt == RTT_ROAD) {
					UpdateRoadCachedOneWayStatesAroundTile(tile);
				}
			}

			CommandCost cost(EXPENSES_CONSTRUCTION, CountBits(pieces) * RoadClearCost(existing_rt));
			/* If we build a foundation we have to pay for it. */
			if (f == FOUNDATION_NONE && GetRoadFoundation(tileh, present) != FOUNDATION_NONE) cost.AddCost(_price[PR_BUILD_FOUNDATION]);

			return cost;
		}

		case ROAD_TILE_CROSSING: {
			if (pieces & ComplementRoadBits(GetCrossingRoadBits(tile))) {
				return CMD_ERROR;
			}

			if (flags & DC_EXEC) {
				MarkDirtyAdjacentLevelCrossingTilesOnAddRemove(tile, GetCrossingRoadAxis(tile));

				/* A full diagonal road tile has two road bits. */
				UpdateCompanyRoadInfrastructure(existing_rt, GetRoadOwner(tile, rtt), -2);

				Track railtrack = GetCrossingRailTrack(tile);
				if (RoadLayoutChangeNotificationEnabled(false)) NotifyRoadLayoutChangedIfTileNonLeaf(tile, rtt, GetCrossingRoadBits(tile));
				if (GetRoadType(tile, OtherRoadTramType(rtt)) == INVALID_ROADTYPE) {
					TrackBits tracks = GetCrossingRailBits(tile);
					bool reserved = HasCrossingReservation(tile);
					MakeRailNormal(tile, GetTileOwner(tile), tracks, GetRailType(tile));
					if (reserved) SetTrackReservation(tile, tracks);

					/* Update rail count for level crossings. The plain track should still be accounted
					 * for, so only subtract the difference to the level crossing cost. */
					Company *c = Company::GetIfValid(GetTileOwner(tile));
					if (c != nullptr) {
						c->infrastructure.rail[GetRailType(tile)] -= LEVELCROSSING_TRACKBIT_FACTOR - 1;
						DirtyCompanyInfrastructureWindows(c->index);
					}

					if (_settings_game.vehicle.train_braking_model == TBM_REALISTIC) {
						AddTrackToSignalBuffer(tile, railtrack, GetTileOwner(tile));
						UpdateSignalsInBuffer();
					}

					DeleteNewGRFInspectWindow(GSF_ROADTYPES, tile);
				} else {
					SetRoadType(tile, rtt, INVALID_ROADTYPE);
				}
				MarkTileDirtyByTile(tile);
				YapfNotifyTrackLayoutChange(tile, railtrack);
				if (rtt == RTT_ROAD) {
					UpdateRoadCachedOneWayStatesAroundTile(tile);
				}
			}
			return CommandCost(EXPENSES_CONSTRUCTION, RoadClearCost(existing_rt) * 2);
		}

		default:
		case ROAD_TILE_DEPOT:
			return CMD_ERROR;
	}
}


/**
 * Calculate the costs for roads on slopes
 *  Aside modify the RoadBits to fit on the slopes
 *
 * @note The RoadBits are modified too!
 * @param tileh The current slope
 * @param pieces The RoadBits we want to add
 * @param existing The existent RoadBits of the current type
 * @param other The other existent RoadBits
 * @return The costs for these RoadBits on this slope
 */
static CommandCost CheckRoadSlope(Slope tileh, RoadBits *pieces, RoadBits existing, RoadBits other)
{
	/* Remove already build pieces */
	CLRBITS(*pieces, existing);

	/* If we can't build anything stop here */
	if (*pieces == ROAD_NONE) return CMD_ERROR;

	/* All RoadBit combos are valid on flat land */
	if (tileh == SLOPE_FLAT) return CommandCost();

	/* Steep slopes behave the same as slopes with one corner raised. */
	if (IsSteepSlope(tileh)) {
		tileh = SlopeWithOneCornerRaised(GetHighestSlopeCorner(tileh));
	}

	/* Save the merge of all bits of the current type */
	RoadBits type_bits = existing | *pieces;

	/* Roads on slopes */
	if (_settings_game.construction.build_on_slopes && (_invalid_tileh_slopes_road[0][tileh] & (other | type_bits)) == ROAD_NONE) {

		/* If we add leveling we've got to pay for it */
		if ((other | existing) == ROAD_NONE) return CommandCost(EXPENSES_CONSTRUCTION, _price[PR_BUILD_FOUNDATION]);

		return CommandCost();
	}

	/* Autocomplete uphill roads */
	*pieces |= MirrorRoadBits(*pieces);
	type_bits = existing | *pieces;

	/* Uphill roads */
	if (IsStraightRoad(type_bits) && (other == type_bits || other == ROAD_NONE) &&
			(_invalid_tileh_slopes_road[1][tileh] & (other | type_bits)) == ROAD_NONE) {

		/* Slopes with foundation ? */
		if (IsSlopeWithOneCornerRaised(tileh)) {

			/* Prevent build on slopes if it isn't allowed */
			if (_settings_game.construction.build_on_slopes) {

				/* If we add foundation we've got to pay for it */
				if ((other | existing) == ROAD_NONE) return CommandCost(EXPENSES_CONSTRUCTION, _price[PR_BUILD_FOUNDATION]);

				return CommandCost();
			}
		} else {
			if (HasExactlyOneBit(existing) && GetRoadFoundation(tileh, existing) == FOUNDATION_NONE) return CommandCost(EXPENSES_CONSTRUCTION, _price[PR_BUILD_FOUNDATION]);
			return CommandCost();
		}
	}
	return CMD_ERROR;
}

/**
 * Build a piece of road.
 * @param tile tile where to build road
 * @param flags operation to perform
 * @param p1 bit 0..3 road pieces to build (RoadBits)
 *           bit 4..9 road type
 *           bit 11..12 disallowed directions to toggle
 *           bit 13   disable custom bridge heads
 * @param p2 the town that is building the road (0 if not applicable)
 * @param text unused
 * @return the cost of this operation or an error
 */
CommandCost CmdBuildRoad(TileIndex tile, DoCommandFlag flags, uint32 p1, uint32 p2, const char *text)
{
	CompanyID company = _current_company;
	CommandCost cost(EXPENSES_CONSTRUCTION);

	RoadBits existing = ROAD_NONE;
	RoadBits other_bits = ROAD_NONE;

	/* Road pieces are max 4 bitset values (NE, NW, SE, SW) and town can only be non-zero
	 * if a non-company is building the road */
	if ((Company::IsValidID(company) && p2 != 0) || (company == OWNER_TOWN && !Town::IsValidID(p2)) || (company == OWNER_DEITY && p2 != 0)) return CMD_ERROR;
	if (company != OWNER_TOWN) {
		const Town *town = CalcClosestTownFromTile(tile);
		p2 = (town != nullptr) ? town->index : INVALID_TOWN;

		if (company == OWNER_DEITY) {
			company = OWNER_TOWN;

			/* If we are not within a town, we are not owned by the town */
			if (town == nullptr || DistanceSquare(tile, town->xy) > town->cache.squared_town_zone_radius[HZB_TOWN_EDGE]) {
				company = OWNER_NONE;
			}
		}
	}

	RoadBits pieces = Extract<RoadBits, 0, 4>(p1);

	/* do not allow building 'zero' road bits, code wouldn't handle it */
	if (pieces == ROAD_NONE) return CMD_ERROR;

	RoadType rt = Extract<RoadType, 4, 6>(p1);
	if (!ValParamRoadType(rt)) return CMD_ERROR;

	DisallowedRoadDirections toggle_drd = Extract<DisallowedRoadDirections, 11, 2>(p1);

	bool disable_custom_bridge_heads = HasBit(p1, 13);

	if ((flags & DC_TOWN) && !MayTownModifyRoad(tile)) return CMD_ERROR;

	Slope tileh = GetTileSlope(tile);
	RoadTramType rtt = GetRoadTramType(rt);

	bool need_to_clear = false;
	switch (GetTileType(tile)) {
		case MP_ROAD:
			switch (GetRoadTileType(tile)) {
				case ROAD_TILE_NORMAL: {
					if (HasRoadWorks(tile)) return_cmd_error(STR_ERROR_ROAD_WORKS_IN_PROGRESS);

					other_bits = GetRoadBits(tile, OtherRoadTramType(rtt));
					if (!HasTileRoadType(tile, rtt)) break;

					existing = GetRoadBits(tile, rtt);
					bool crossing = !IsStraightRoad(existing | pieces);
					if (rtt == RTT_ROAD && (GetDisallowedRoadDirections(tile) != DRD_NONE || toggle_drd != DRD_NONE) && crossing) {
						/* Junctions cannot be one-way */
						return_cmd_error(STR_ERROR_ONEWAY_ROADS_CAN_T_HAVE_JUNCTION);
					}
					if ((existing & pieces) == pieces) {
						/* We only want to set the (dis)allowed road directions */
						if (toggle_drd != DRD_NONE && rtt == RTT_ROAD) {
							if (crossing) return_cmd_error(STR_ERROR_ONEWAY_ROADS_CAN_T_HAVE_JUNCTION);

							Owner owner = GetRoadOwner(tile, rtt);
							if (owner != OWNER_NONE) {
								CommandCost ret = CheckOwnership(owner, tile);
								if (ret.Failed()) return ret;
							}

							DisallowedRoadDirections dis_existing = GetDisallowedRoadDirections(tile);
							DisallowedRoadDirections dis_new      = dis_existing ^ toggle_drd;

							/* We allow removing disallowed directions to break up
							 * deadlocks, but adding them can break articulated
							 * vehicles. As such, only when less is disallowed,
							 * i.e. bits are removed, we skip the vehicle check. */
							if (CountBits(dis_existing) <= CountBits(dis_new)) {
								CommandCost ret = EnsureNoVehicleOnGround(tile);
								if (ret.Failed()) return ret;
							}

							/* Ignore half built tiles */
							if ((flags & DC_EXEC) && IsStraightRoad(existing)) {
								SetDisallowedRoadDirections(tile, dis_new);
								MarkTileDirtyByTile(tile);
								NotifyRoadLayoutChanged(CountBits(dis_existing) > CountBits(dis_new));
								UpdateRoadCachedOneWayStatesAroundTile(tile);
							}
							return CommandCost();
						}
						return_cmd_error(STR_ERROR_ALREADY_BUILT);
					}
					/* Disallow breaking end-of-line of someone else
					 * so trams can still reverse on this tile. */
					if (rtt == RTT_TRAM && HasExactlyOneBit(existing)) {
						Owner owner = GetRoadOwner(tile, rtt);
						if (Company::IsValidID(owner)) {
							CommandCost ret = CheckOwnership(owner);
							if (ret.Failed()) return ret;
						}
					}
					break;
				}

				case ROAD_TILE_CROSSING:
					if (RoadNoLevelCrossing(rt)) {
						return_cmd_error(STR_ERROR_CROSSING_DISALLOWED_ROAD);
					}

					other_bits = GetCrossingRoadBits(tile);
					if (pieces & ComplementRoadBits(other_bits)) goto do_clear;
					pieces = other_bits; // we need to pay for both roadbits

					if (HasTileRoadType(tile, rtt)) return_cmd_error(STR_ERROR_ALREADY_BUILT);
					break;

				case ROAD_TILE_DEPOT:
					if ((GetAnyRoadBits(tile, rtt) & pieces) == pieces) return_cmd_error(STR_ERROR_ALREADY_BUILT);
					goto do_clear;

				default: NOT_REACHED();
			}
			break;

		case MP_RAILWAY: {
			if (IsSteepSlope(tileh)) {
				return_cmd_error(STR_ERROR_LAND_SLOPED_IN_WRONG_DIRECTION);
			}

			/* Level crossings may only be built on these slopes */
			if (!HasBit(VALID_LEVEL_CROSSING_SLOPES, tileh)) {
				return_cmd_error(STR_ERROR_LAND_SLOPED_IN_WRONG_DIRECTION);
			}

			if (GetRailTileType(tile) != RAIL_TILE_NORMAL) goto do_clear;

			if (RoadNoLevelCrossing(rt)) {
				return_cmd_error(STR_ERROR_CROSSING_DISALLOWED_ROAD);
			}

			if (RailNoLevelCrossings(GetRailType(tile))) {
				return_cmd_error(STR_ERROR_CROSSING_DISALLOWED_RAIL);
			}

			Axis roaddir;
			switch (GetTrackBits(tile)) {
				case TRACK_BIT_X:
					if (pieces & ROAD_X) goto do_clear;
					roaddir = AXIS_Y;
					break;

				case TRACK_BIT_Y:
					if (pieces & ROAD_Y) goto do_clear;
					roaddir = AXIS_X;
					break;

				default: goto do_clear;
			}

			CommandCost ret = EnsureNoVehicleOnGround(tile);
			if (ret.Failed()) return ret;

			if (flags & DC_EXEC) {
				Track railtrack = AxisToTrack(OtherAxis(roaddir));
				YapfNotifyTrackLayoutChange(tile, railtrack);
				/* Update company infrastructure counts. A level crossing has two road bits. */
				UpdateCompanyRoadInfrastructure(rt, company, 2);

				/* Update rail count for level crossings. The plain track is already
				 * counted, so only add the difference to the level crossing cost. */
				Company *c = Company::GetIfValid(GetTileOwner(tile));
				if (c != nullptr) {
					c->infrastructure.rail[GetRailType(tile)] += LEVELCROSSING_TRACKBIT_FACTOR - 1;
					DirtyCompanyInfrastructureWindows(c->index);
				}

				/* Always add road to the roadtypes (can't draw without it) */
				bool reserved = HasBit(GetRailReservationTrackBits(tile), railtrack);
				MakeRoadCrossing(tile, company, company, GetTileOwner(tile), roaddir, GetRailType(tile), rtt == RTT_ROAD ? rt : INVALID_ROADTYPE, (rtt == RTT_TRAM) ? rt : INVALID_ROADTYPE, p2);
				SetCrossingReservation(tile, reserved);
				UpdateLevelCrossing(tile, false);
				MarkDirtyAdjacentLevelCrossingTilesOnAddRemove(tile, GetCrossingRoadAxis(tile));
				if (RoadLayoutChangeNotificationEnabled(true)) NotifyRoadLayoutChangedIfTileNonLeaf(tile, rtt, GetCrossingRoadBits(tile));
				if (rtt == RTT_ROAD) {
					UpdateRoadCachedOneWayStatesAroundTile(tile);
				}
				if (_settings_game.vehicle.train_braking_model == TBM_REALISTIC) {
					AddTrackToSignalBuffer(tile, railtrack, GetTileOwner(tile));
					UpdateSignalsInBuffer();
				}
				MarkTileDirtyByTile(tile);
			}
			return CommandCost(EXPENSES_CONSTRUCTION, 2 * RoadBuildCost(rt));
		}

		case MP_STATION: {
			if ((GetAnyRoadBits(tile, rtt) & pieces) == pieces) {
				if (toggle_drd != DRD_NONE && rtt == RTT_ROAD && IsDriveThroughStopTile(tile)) {
					Owner owner = GetRoadOwner(tile, rtt);
					if (owner != OWNER_NONE) {
						CommandCost ret = CheckOwnership(owner, tile);
						if (ret.Failed()) return ret;
					}

					DisallowedRoadDirections dis_existing = GetDriveThroughStopDisallowedRoadDirections(tile);
					DisallowedRoadDirections dis_new      = dis_existing ^ toggle_drd;

					/* We allow removing disallowed directions to break up
					 * deadlocks, but adding them can break articulated
					 * vehicles. As such, only when less is disallowed,
					 * i.e. bits are removed, we skip the vehicle check. */
					if (CountBits(dis_existing) <= CountBits(dis_new)) {
						CommandCost ret = EnsureNoVehicleOnGround(tile);
						if (ret.Failed()) return ret;
					}

					if (flags & DC_EXEC) {
						if (IsRoadWaypoint(tile)) {
							SetDriveThroughStopDisallowedRoadDirections(tile, dis_new);
						} else {
							RoadStop *rs = RoadStop::GetByTile(tile, GetRoadStopType(tile));
							rs->ChangeDriveThroughDisallowedRoadDirections(dis_new);
						}
						MarkTileDirtyByTile(tile, VMDF_NOT_MAP_MODE);
						NotifyRoadLayoutChanged(CountBits(dis_existing) > CountBits(dis_new));
						UpdateRoadCachedOneWayStatesAroundTile(tile);
					}
					return CommandCost();
				}
				return_cmd_error(STR_ERROR_ALREADY_BUILT);
			} else {
				toggle_drd = DRD_NONE;
			}
			if (!IsDriveThroughStopTile(tile)) goto do_clear;

			RoadBits curbits = AxisToRoadBits(DiagDirToAxis(GetRoadStopDir(tile)));
			if (pieces & ~curbits) goto do_clear;
			pieces = curbits; // we need to pay for both roadbits

			if (HasTileRoadType(tile, rtt)) return_cmd_error(STR_ERROR_ALREADY_BUILT);
			break;
		}

		case MP_TUNNELBRIDGE: {
			if (GetTunnelBridgeTransportType(tile) != TRANSPORT_ROAD) goto do_clear;

			const TileIndex other_end = GetOtherTunnelBridgeEnd(tile);

			if (IsBridge(tile)) {
				const DiagDirection entrance_dir = GetTunnelBridgeDirection(tile);
				const RoadBits entrance_piece = DiagDirToRoadBits(entrance_dir);
				const RoadBits axial_pieces = AxisToRoadBits(DiagDirToAxis(entrance_dir));
				existing = GetCustomBridgeHeadRoadBits(tile, rtt);

				if (!(_settings_game.construction.road_custom_bridge_heads && HasBridgeFlatRamp(tileh, DiagDirToAxis(entrance_dir))) || disable_custom_bridge_heads) {
					/* Ordinary bridge heads only */
					/* Only allow building the outer roadbit, so building long roads stops at existing bridges */
					if (MirrorRoadBits(entrance_piece) != pieces) goto do_clear;
					pieces = axial_pieces;
				}
				if ((existing & pieces) == pieces) return_cmd_error(STR_ERROR_ALREADY_BUILT);
				if ((pieces & ~axial_pieces) && !_settings_game.construction.build_on_slopes) {
					return_cmd_error(STR_ERROR_LAND_SLOPED_IN_WRONG_DIRECTION);
				}

				/* Steep slopes behave the same as slopes with one corner raised. */
				const Slope normalised_tileh = IsSteepSlope(tileh) ? SlopeWithOneCornerRaised(GetHighestSlopeCorner(tileh)) : tileh;

				if ((_invalid_tileh_slopes_road[0][normalised_tileh & SLOPE_ELEVATED] & (pieces & ~entrance_piece)) != ROAD_NONE) {
					return_cmd_error(STR_ERROR_LAND_SLOPED_IN_WRONG_DIRECTION);
				}

				/* Don't allow adding roadtype to the bridge/tunnel when vehicles are already driving on it */
				CommandCost ret = TunnelBridgeIsFree(tile, other_end);
				if (ret.Failed()) return ret;


				if ((existing | pieces) == entrance_piece) {
					/*
					 * Don't allow the custom bridge head bits to be only the entrance piece
					 * as this makes road vehicles go haywire
					 */
					pieces = axial_pieces;
				}

				RoadBits added_pieces = (existing | pieces) & ~existing;
				uint added_pieces_count = CountBits(added_pieces);

				RoadType existing_rt = GetRoadType(tile, rtt);
				if (existing_rt != INVALID_ROADTYPE && existing_rt != rt) {
					if (HasPowerOnRoad(rt, existing_rt)) {
						rt = existing_rt;
					} else if (HasPowerOnRoad(existing_rt, rt)) {
						cost.AddCost(CountBits(existing) * RoadConvertCost(existing_rt, rt));
						if (existing & entrance_piece) {
							cost.AddCost((CountBits(GetCustomBridgeHeadRoadBits(other_end, rtt)) + (GetTunnelBridgeLength(tile, other_end) * 2)) * RoadConvertCost(existing_rt, rt));
						}
					} else {
						return CMD_ERROR;
					}
				}

				RoadBits other_end_added_pieces = ROAD_NONE;
				RoadBits other_end_existing = ROAD_NONE;

				if (added_pieces & entrance_piece) {
					/* adding road to whole bridge */

					other_end_added_pieces = MirrorRoadBits(entrance_piece);
					added_pieces_count += 1 + (GetTunnelBridgeLength(tile, other_end) * 2);

					other_end_existing = GetCustomBridgeHeadRoadBits(other_end, rtt);
					assert((other_end_added_pieces & other_end_existing) == ROAD_NONE);

					if (other_end_existing == ROAD_NONE) {
						/*
						 * Don't allow the other end custom bridge head bits to be only the entrance piece
						 * as this makes road vehicles go haywire
						 */
						other_end_added_pieces = axial_pieces;
						added_pieces_count++;
					} else {
						RoadType other_end_rt = GetRoadType(other_end, rtt);
						if (other_end_rt != rt) {
							if (HasPowerOnRoad(other_end_rt, rt)) {
								cost.AddCost(CountBits(other_end_existing) * RoadConvertCost(other_end_rt, rt));
							} else {
								return CMD_ERROR;
							}
						}
					}
				}

				cost.AddCost(added_pieces_count * RoadBuildCost(rt));

				if (flags & DC_EXEC) {
					SubtractRoadTunnelBridgeInfrastructure(tile, other_end);

					SetRoadType(tile, rtt, rt);
					if (!existing) {
						SetRoadOwner(tile, rtt, company);
					}
					SetCustomBridgeHeadRoadBits(tile, rtt, existing | pieces);
					if (other_end_added_pieces) {
						SetRoadType(other_end, rtt, rt);
						if (!other_end_existing) {
							SetRoadOwner(other_end, rtt, company);
						}
						SetCustomBridgeHeadRoadBits(other_end, rtt, other_end_existing | other_end_added_pieces);
					} else if (existing & entrance_piece) {
						SetRoadType(other_end, rtt, rt);
					}

					MarkBridgeDirty(tile);

					AddRoadTunnelBridgeInfrastructure(tile, other_end);
					NotifyRoadLayoutChanged(true);
					if (rtt == RTT_ROAD) {
						UpdateRoadCachedOneWayStatesAroundTile(tile);
						UpdateRoadCachedOneWayStatesAroundTile(other_end);
					}
					DirtyAllCompanyInfrastructureWindows();
				}

				return cost;
			} else { // IsTunnel(tile)
				/* Only allow building the outer roadbit, so building long roads stops at existing bridges */
				if (MirrorRoadBits(DiagDirToRoadBits(GetTunnelBridgeDirection(tile))) != pieces) goto do_clear;
				if (HasTileRoadType(tile, rtt)) return_cmd_error(STR_ERROR_ALREADY_BUILT);
				/* Don't allow adding roadtype to the bridge/tunnel when vehicles are already driving on it */
				CommandCost ret = TunnelBridgeIsFree(tile, other_end);
				if (ret.Failed()) return ret;
			}
			break;
		}

		default: {
do_clear:;
			need_to_clear = true;
			break;
		}
	}

	if (need_to_clear) {
		CommandCost ret = DoCommand(tile, 0, 0, flags, CMD_LANDSCAPE_CLEAR);
		if (ret.Failed()) return ret;
		cost.AddCost(ret);
	}

	if (other_bits != pieces) {
		/* Check the foundation/slopes when adding road/tram bits */
		CommandCost ret = CheckRoadSlope(tileh, &pieces, existing, other_bits);
		/* Return an error if we need to build a foundation (ret != 0) but the
		 * current setting is turned off */
		if (ret.Failed() || (ret.GetCost() != 0 && !_settings_game.construction.build_on_slopes)) {
			return_cmd_error(STR_ERROR_LAND_SLOPED_IN_WRONG_DIRECTION);
		}
		cost.AddCost(ret);
	}

	if (!need_to_clear) {
		if (IsTileType(tile, MP_ROAD)) {
			/* Don't put the pieces that already exist */
			pieces &= ComplementRoadBits(existing);

			/* Check if new road bits will have the same foundation as other existing road types */
			if (IsNormalRoad(tile)) {
				Slope slope = GetTileSlope(tile);
				Foundation found_new = GetRoadFoundation(slope, pieces | existing);

				RoadBits bits = GetRoadBits(tile, OtherRoadTramType(rtt));
				/* do not check if there are not road bits of given type */
				if (bits != ROAD_NONE && GetRoadFoundation(slope, bits) != found_new) {
					return_cmd_error(STR_ERROR_LAND_SLOPED_IN_WRONG_DIRECTION);
				}
			}
		}

		CommandCost ret = EnsureNoVehicleOnGround(tile);
		if (ret.Failed()) return ret;

		if (IsNormalRoadTile(tile)) {
			/* If the road types don't match, try to convert only if vehicles of
			 * the new road type are not powered on the present road type and vehicles of
			 * the present road type are powered on the new road type. */
			RoadType existing_rt = GetRoadType(tile, rtt);
			if (existing_rt != INVALID_ROADTYPE && existing_rt != rt) {
				if (HasPowerOnRoad(rt, existing_rt)) {
					rt = existing_rt;
				} else if (HasPowerOnRoad(existing_rt, rt)) {
					CommandCost ret = DoCommand(tile, tile, rt, flags, CMD_CONVERT_ROAD);
					if (ret.Failed()) return ret;
					cost.AddCost(ret);
				} else {
					return CMD_ERROR;
				}
			}
		}
	}

	uint num_pieces = (!need_to_clear && IsTileType(tile, MP_TUNNELBRIDGE)) ?
			/* There are 2 pieces on *every* tile of the bridge or tunnel */
			2 * (GetTunnelBridgeLength(GetOtherTunnelBridgeEnd(tile), tile) + 2) :
			/* Count pieces */
			CountBits(pieces);

	cost.AddCost(num_pieces * RoadBuildCost(rt));

	if (flags & DC_EXEC) {
		switch (GetTileType(tile)) {
			case MP_ROAD: {
				RoadTileType rttype = GetRoadTileType(tile);
				if (existing == ROAD_NONE || rttype == ROAD_TILE_CROSSING) {
					SetRoadType(tile, rtt, rt);
					SetRoadOwner(tile, rtt, company);
					if (rtt == RTT_ROAD) SetTownIndex(tile, p2);
				}
				if (rttype != ROAD_TILE_CROSSING) SetRoadBits(tile, existing | pieces, rtt);
				if (RoadLayoutChangeNotificationEnabled(true)) NotifyRoadLayoutChangedIfTileNonLeaf(tile, rtt, existing | pieces);
				break;
			}

			case MP_TUNNELBRIDGE: {
				TileIndex other_end = GetOtherTunnelBridgeEnd(tile);

				SetRoadType(other_end, rtt, rt);
				SetRoadType(tile, rtt, rt);
				SetRoadOwner(other_end, rtt, company);
				SetRoadOwner(tile, rtt, company);

				/* Mark tiles dirty that have been repaved */
				if (IsBridge(tile)) {
					NOT_REACHED();
				} else {
					MarkTileDirtyByTile(other_end);
					MarkTileDirtyByTile(tile);
				}
				if (rtt == RTT_ROAD) {
					UpdateRoadCachedOneWayStatesAroundTile(other_end);
				}
				NotifyRoadLayoutChanged(true);
				break;
			}

			case MP_STATION: {
				assert_tile(IsDriveThroughStopTile(tile), tile);
				SetRoadType(tile, rtt, rt);
				SetRoadOwner(tile, rtt, company);
				NotifyRoadLayoutChanged(true);
				break;
			}

			default:
				MakeRoadNormal(tile, pieces, (rtt == RTT_ROAD) ? rt : INVALID_ROADTYPE, (rtt == RTT_TRAM) ? rt : INVALID_ROADTYPE, p2, company, company);
				if (RoadLayoutChangeNotificationEnabled(true)) NotifyRoadLayoutChangedIfTileNonLeaf(tile, rtt, pieces);
				break;
		}

		/* Update company infrastructure count. */
		if (IsTileType(tile, MP_TUNNELBRIDGE)) num_pieces *= TUNNELBRIDGE_TRACKBIT_FACTOR;
		UpdateCompanyRoadInfrastructure(rt, GetRoadOwner(tile, rtt), num_pieces);

		if (rtt == RTT_ROAD && IsNormalRoadTile(tile)) {
			existing |= pieces;
			SetDisallowedRoadDirections(tile, IsStraightRoad(existing) ?
					GetDisallowedRoadDirections(tile) ^ toggle_drd : DRD_NONE);
		}
		if (rtt == RTT_ROAD) {
			UpdateRoadCachedOneWayStatesAroundTile(tile);
		}

		MarkTileDirtyByTile(tile);
	}
	return cost;
}

/**
 * Checks whether a road or tram connection can be found when building a new road or tram.
 * @param tile Tile at which the road being built will end.
 * @param rt Roadtype of the road being built.
 * @param dir Direction that the road is following.
 * @return True if the next tile at dir direction is suitable for being connected directly by a second roadbit at the end of the road being built.
 */
static bool CanConnectToRoad(TileIndex tile, RoadType rt, DiagDirection dir)
{
	tile += TileOffsByDiagDir(dir);
	if (!IsValidTile(tile) || !MayHaveRoad(tile)) return false;

	RoadTramType rtt = GetRoadTramType(rt);
	RoadType existing = GetRoadType(tile, rtt);
	if (existing == INVALID_ROADTYPE) return false;
	if (!HasPowerOnRoad(existing, rt) && !HasPowerOnRoad(rt, existing)) return false;

	RoadBits bits = GetAnyRoadBits(tile, rtt, false);
	return (bits & DiagDirToRoadBits(ReverseDiagDir(dir))) != 0;
}

/**
 * Build a long piece of road.
 * @param start_tile start tile of drag (the building cost will appear over this tile)
 * @param flags operation to perform
 * @param p1 end tile of drag
 * @param p2 various bitstuffed elements
 * - p2 = (bit 0) - start tile starts in the 2nd half of tile (p2 & 1). Only used if bit 6 is set or if we are building a single tile
 * - p2 = (bit 1) - end tile starts in the 2nd half of tile (p2 & 2). Only used if bit 6 is set or if we are building a single tile
 * - p2 = (bit 2) - direction: 0 = along x-axis, 1 = along y-axis (p2 & 4)
 * - p2 = (bit 3..8) - road type
 * - p2 = (bit 10) - set road direction
 * - p2 = (bit 11) - defines two different behaviors for this command:
 *      - 0 = Build up to an obstacle. Do not build the first and last roadbits unless they can be connected to something, or if we are building a single tile
 *      - 1 = Fail if an obstacle is found. Always take into account bit 0 and 1. Disable custom bridge heads. This behavior is used for scripts
 * @param text unused
 * @return the cost of this operation or an error
 */
CommandCost CmdBuildLongRoad(TileIndex start_tile, DoCommandFlag flags, uint32 p1, uint32 p2, const char *text)
{
	DisallowedRoadDirections drd = DRD_NORTHBOUND;

	if (p1 >= MapSize()) return CMD_ERROR;
	TileIndex end_tile = p1;

	RoadType rt = Extract<RoadType, 3, 6>(p2);
	if (!ValParamRoadType(rt)) return CMD_ERROR;

	Axis axis = Extract<Axis, 2, 1>(p2);
	/* Only drag in X or Y direction dictated by the direction variable */
	if (axis == AXIS_X && TileY(start_tile) != TileY(end_tile)) return CMD_ERROR; // x-axis
	if (axis == AXIS_Y && TileX(start_tile) != TileX(end_tile)) return CMD_ERROR; // y-axis

	DiagDirection dir = AxisToDiagDir(axis);

	/* Swap direction, also the half-tile drag var (bit 0 and 1) */
	if (start_tile > end_tile || (start_tile == end_tile && HasBit(p2, 0))) {
		dir = ReverseDiagDir(dir);
<<<<<<< HEAD
		p2 ^= 3;
		drd = DRD_SOUTHBOUND;
=======
		start_half = !start_half;
		end_half = !end_half;
		if (drd == DRD_NORTHBOUND || drd == DRD_SOUTHBOUND) drd ^= DRD_BOTH;
>>>>>>> 8537fa72
	}

	/* On the X-axis, we have to swap the initial bits, so they
	 * will be interpreted correctly in the GTTS. Furthermore
	 * when you just 'click' on one tile to build them. */
	if ((axis == AXIS_Y) == (start_tile == end_tile && HasBit(p2, 0) == HasBit(p2, 1))) drd ^= DRD_BOTH;
	/* No disallowed direction bits have to be toggled */
	if (!HasBit(p2, 10)) drd = DRD_NONE;

	CommandCost cost(EXPENSES_CONSTRUCTION);
	CommandCost last_error = CMD_ERROR;
	TileIndex tile = start_tile;
	bool had_success = false;
	bool is_ai = HasBit(p2, 11);

	_defer_update_road_cache_one_way_state = true;
	auto guard = scope_guard([]() {
		FlushDeferredUpdateRoadCachedOneWayStates();
	});

	/* Start tile is the first tile clicked by the user. */
	for (;;) {
		RoadBits bits = AxisToRoadBits(axis);

		/* Determine which road parts should be built. */
		if (!is_ai && start_tile != end_tile) {
			/* Only build the first and last roadbit if they can connect to something. */
			if (tile == end_tile && !CanConnectToRoad(tile, rt, dir)) {
				bits = DiagDirToRoadBits(ReverseDiagDir(dir));
			} else if (tile == start_tile && !CanConnectToRoad(tile, rt, ReverseDiagDir(dir))) {
				bits = DiagDirToRoadBits(dir);
			}
		} else {
			/* Road parts only have to be built at the start tile or at the end tile. */
			if (tile == end_tile && !HasBit(p2, 1)) bits &= DiagDirToRoadBits(ReverseDiagDir(dir));
			if (tile == start_tile && HasBit(p2, 0)) bits &= DiagDirToRoadBits(dir);
		}

		CommandCost ret = DoCommand(tile, drd << 11 | rt << 4 | bits | (is_ai ? 1 << 13 : 0), 0, flags, CMD_BUILD_ROAD);
		if (ret.Failed()) {
			last_error = ret;
			if (last_error.GetErrorMessage() != STR_ERROR_ALREADY_BUILT) {
				if (is_ai) return last_error;
				break;
			}
		} else {
			had_success = true;
			cost.AddCost(ret);
		}
		/* Do not run into or across bridges/tunnels */
		if (IsTileType(tile, MP_TUNNELBRIDGE)) {
			if (GetTunnelBridgeDirection(tile) == dir) break;
		}

		if (tile == end_tile) break;

		tile += TileOffsByDiagDir(dir);

		/* Do not run onto a bridge/tunnel tile from below/above */
		if (IsTileType(tile, MP_TUNNELBRIDGE)) {
			if (GetTunnelBridgeDirection(tile) == ReverseDiagDir(dir)) break;
		}
	}

	return had_success ? cost : last_error;
}

/**
 * Remove a long piece of road.
 * @param start_tile start tile of drag
 * @param flags operation to perform
 * @param p1 end tile of drag
 * @param p2 various bitstuffed elements
 * - p2 = (bit 0) - start tile starts in the 2nd half of tile (p2 & 1)
 * - p2 = (bit 1) - end tile starts in the 2nd half of tile (p2 & 2)
 * - p2 = (bit 2) - direction: 0 = along x-axis, 1 = along y-axis (p2 & 4)
 * - p2 = (bit 3 - 8) - road type
 * @param text unused
 * @return the cost of this operation or an error
 */
CommandCost CmdRemoveLongRoad(TileIndex start_tile, DoCommandFlag flags, uint32 p1, uint32 p2, const char *text)
{
	CommandCost cost(EXPENSES_CONSTRUCTION);

	if (p1 >= MapSize()) return CMD_ERROR;

	TileIndex end_tile = p1;
	RoadType rt = Extract<RoadType, 3, 6>(p2);
	if (!ValParamRoadType(rt)) return CMD_ERROR;

	Axis axis = Extract<Axis, 2, 1>(p2);
	/* Only drag in X or Y direction dictated by the direction variable */
	if (axis == AXIS_X && TileY(start_tile) != TileY(end_tile)) return CMD_ERROR; // x-axis
	if (axis == AXIS_Y && TileX(start_tile) != TileX(end_tile)) return CMD_ERROR; // y-axis

	/* Swap start and ending tile, also the half-tile drag var (bit 0 and 1) */
	if (start_tile > end_tile || (start_tile == end_tile && HasBit(p2, 0))) {
		TileIndex t = start_tile;
		start_tile = end_tile;
		end_tile = t;
		p2 ^= IsInsideMM(p2 & 3, 1, 3) ? 3 : 0;
	}

	_defer_update_road_cache_one_way_state = true;
	auto guard = scope_guard([]() {
		FlushDeferredUpdateRoadCachedOneWayStates();
	});

	Money money_available = GetAvailableMoneyForCommand();
	Money money_spent = 0;
	TileIndex tile = start_tile;
	CommandCost last_error = CMD_ERROR;
	bool had_success = false;
	/* Start tile is the small number. */
	for (;;) {
		RoadBits bits = AxisToRoadBits(axis);

		if (tile == end_tile && !HasBit(p2, 1)) bits &= ROAD_NW | ROAD_NE;
		if (tile == start_tile && HasBit(p2, 0)) bits &= ROAD_SE | ROAD_SW;

		/* try to remove the halves. */
		if (bits != 0) {
			RoadTramType rtt = GetRoadTramType(rt);
			CommandCost ret = RemoveRoad(tile, flags & ~DC_EXEC, bits, rtt, true);
			if (ret.Succeeded()) {
				if (flags & DC_EXEC) {
					money_spent += ret.GetCost();
					if (money_spent > 0 && money_spent > money_available) {
						_additional_cash_required = DoCommand(start_tile, end_tile, p2, flags & ~DC_EXEC, CMD_REMOVE_LONG_ROAD).GetCost();
						return cost;
					}
					RemoveRoad(tile, flags, bits, rtt, true, false);
				}
				cost.AddCost(ret);
				had_success = true;
			} else {
				/* Some errors are more equal than others. */
				switch (last_error.GetErrorMessage()) {
					case STR_ERROR_OWNED_BY:
					case STR_ERROR_LOCAL_AUTHORITY_REFUSES_TO_ALLOW_THIS:
						break;
					default:
						last_error = ret;
				}
			}
		}

		if (tile == end_tile) break;

		tile += (axis == AXIS_Y) ? TileDiffXY(0, 1) : TileDiffXY(1, 0);
	}

	return had_success ? cost : last_error;
}

/**
 * Build a road depot.
 * @param tile tile where to build the depot
 * @param flags operation to perform
 * @param p1 bit 0..1 entrance direction (DiagDirection)
 *           bit 2..7 road type
 * @param p2 unused
 * @param text unused
 * @return the cost of this operation or an error
 *
 * @todo When checking for the tile slope,
 * distinguish between "Flat land required" and "land sloped in wrong direction"
 */
CommandCost CmdBuildRoadDepot(TileIndex tile, DoCommandFlag flags, uint32 p1, uint32 p2, const char *text)
{
	DiagDirection dir = Extract<DiagDirection, 0, 2>(p1);

	RoadType rt = Extract<RoadType, 2, 6>(p1);
	if (!ValParamRoadType(rt)) return CMD_ERROR;

	CommandCost cost(EXPENSES_CONSTRUCTION);

	Slope tileh = GetTileSlope(tile);
	if (tileh != SLOPE_FLAT) {
		if (!_settings_game.construction.build_on_slopes || !CanBuildDepotByTileh(dir, tileh)) {
			return_cmd_error(STR_ERROR_FLAT_LAND_REQUIRED);
		}
		cost.AddCost(_price[PR_BUILD_FOUNDATION]);
	}

	cost.AddCost(DoCommand(tile, 0, 0, flags, CMD_LANDSCAPE_CLEAR));
	if (cost.Failed()) return cost;

	if (IsBridgeAbove(tile)) return_cmd_error(STR_ERROR_MUST_DEMOLISH_BRIDGE_FIRST);

	if (!Depot::CanAllocateItem()) return CMD_ERROR;

	if (flags & DC_EXEC) {
		Depot *dep = new Depot(tile);
		dep->build_date = _date;

		/* A road depot has two road bits. */
		UpdateCompanyRoadInfrastructure(rt, _current_company, ROAD_DEPOT_TRACKBIT_FACTOR);

		MakeRoadDepot(tile, _current_company, dep->index, dir, rt);
		MarkTileDirtyByTile(tile);
		MakeDefaultName(dep);

		NotifyRoadLayoutChanged(true);
	}
	cost.AddCost(_price[PR_BUILD_DEPOT_ROAD]);
	return cost;
}

static CommandCost RemoveRoadDepot(TileIndex tile, DoCommandFlag flags)
{
	if (_current_company != OWNER_WATER) {
		CommandCost ret = CheckTileOwnership(tile);
		if (ret.Failed()) return ret;
	}

	CommandCost ret = EnsureNoVehicleOnGround(tile);
	if (ret.Failed()) return ret;

	if (flags & DC_EXEC) {
		Company *c = Company::GetIfValid(GetTileOwner(tile));
		if (c != nullptr) {
			/* A road depot has two road bits. */
			RoadType rt = GetRoadTypeRoad(tile);
			if (rt == INVALID_ROADTYPE) rt = GetRoadTypeTram(tile);
			c->infrastructure.road[rt] -= ROAD_DEPOT_TRACKBIT_FACTOR;
			DirtyCompanyInfrastructureWindows(c->index);
		}

		delete Depot::GetByTile(tile);
		DoClearSquare(tile);

		NotifyRoadLayoutChanged(false);
		DeleteNewGRFInspectWindow(GSF_ROADTYPES, tile);
	}

	return CommandCost(EXPENSES_CONSTRUCTION, _price[PR_CLEAR_DEPOT_ROAD]);
}

static CommandCost ClearTile_Road(TileIndex tile, DoCommandFlag flags)
{
	switch (GetRoadTileType(tile)) {
		case ROAD_TILE_NORMAL: {
			RoadBits b = GetAllRoadBits(tile);

			/* Clear the road if only one piece is on the tile OR we are not using the DC_AUTO flag */
			if ((HasExactlyOneBit(b) && GetRoadBits(tile, RTT_TRAM) == ROAD_NONE) || !(flags & DC_AUTO)) {
				CommandCost ret(EXPENSES_CONSTRUCTION);
				for (RoadTramType rtt : _roadtramtypes) {
					if (!MayHaveRoad(tile) || GetRoadType(tile, rtt) == INVALID_ROADTYPE) continue;

					CommandCost tmp_ret = RemoveRoad(tile, flags, GetRoadBits(tile, rtt), rtt, true);
					if (tmp_ret.Failed()) return tmp_ret;
					ret.AddCost(tmp_ret);
				}
				return ret;
			}
			return_cmd_error(STR_ERROR_MUST_REMOVE_ROAD_FIRST);
		}

		case ROAD_TILE_CROSSING: {
			CommandCost ret(EXPENSES_CONSTRUCTION);

			if (flags & DC_AUTO) return_cmd_error(STR_ERROR_MUST_REMOVE_ROAD_FIRST);

			/* Must iterate over the roadtypes in a reverse manner because
			 * tram tracks must be removed before the road bits. */
			for (RoadTramType rtt : { RTT_TRAM, RTT_ROAD }) {
				if (!MayHaveRoad(tile) || GetRoadType(tile, rtt) == INVALID_ROADTYPE) continue;

				CommandCost tmp_ret = RemoveRoad(tile, flags, GetCrossingRoadBits(tile), rtt, false);
				if (tmp_ret.Failed()) return tmp_ret;
				ret.AddCost(tmp_ret);
			}

			if (flags & DC_EXEC) {
				DoCommand(tile, 0, 0, flags, CMD_LANDSCAPE_CLEAR);
			}
			return ret;
		}

		default:
		case ROAD_TILE_DEPOT:
			if (flags & DC_AUTO) {
				return_cmd_error(STR_ERROR_BUILDING_MUST_BE_DEMOLISHED);
			}
			return RemoveRoadDepot(tile, flags);
	}
}


struct DrawRoadTileStruct {
	uint16 image;
	byte subcoord_x;
	byte subcoord_y;
};

#include "table/road_land.h"

/**
 * Get the foundationtype of a RoadBits Slope combination
 *
 * @param tileh The Slope part
 * @param bits The RoadBits part
 * @return The resulting Foundation
 */
static Foundation GetRoadFoundation(Slope tileh, RoadBits bits)
{
	/* Flat land and land without a road doesn't require a foundation */
	if (tileh == SLOPE_FLAT || bits == ROAD_NONE) return FOUNDATION_NONE;

	/* Steep slopes behave the same as slopes with one corner raised. */
	if (IsSteepSlope(tileh)) {
		tileh = SlopeWithOneCornerRaised(GetHighestSlopeCorner(tileh));
	}

	/* Leveled RoadBits on a slope */
	if ((_invalid_tileh_slopes_road[0][tileh] & bits) == ROAD_NONE) return FOUNDATION_LEVELED;

	/* Straight roads without foundation on a slope */
	if (!IsSlopeWithOneCornerRaised(tileh) &&
			(_invalid_tileh_slopes_road[1][tileh] & bits) == ROAD_NONE)
		return FOUNDATION_NONE;

	/* Roads on steep Slopes or on Slopes with one corner raised */
	return (bits == ROAD_X ? FOUNDATION_INCLINED_X : FOUNDATION_INCLINED_Y);
}

const byte _road_sloped_sprites[14] = {
	0,  0,  2,  0,
	0,  1,  0,  0,
	3,  0,  0,  0,
	0,  0
};

/**
 * Get the sprite offset within a spritegroup.
 * @param slope Slope
 * @param bits Roadbits
 * @return Offset for the sprite within the spritegroup.
 */
static uint GetRoadSpriteOffset(Slope slope, RoadBits bits)
{
	if (slope != SLOPE_FLAT) {
		switch (slope) {
			case SLOPE_NE: return 11;
			case SLOPE_SE: return 12;
			case SLOPE_SW: return 13;
			case SLOPE_NW: return 14;
			default: NOT_REACHED();
		}
	} else {
		static const uint offsets[] = {
			0, 18, 17, 7,
			16, 0, 10, 5,
			15, 8, 1, 4,
			9, 3, 6, 2
		};
		return offsets[bits];
	}
}

/**
 * Should the road be drawn as a unpaved snow/desert road?
 * By default, roads are always drawn as unpaved if they are on desert or
 * above the snow line, but NewGRFs can override this for desert.
 *
 * @param snow_or_desert Is snowy or desert tile
 * @param roadside What sort of road this is
 * @return True if snow/desert road sprites should be used.
 */
static bool DrawRoadAsSnowDesert(bool snow_or_desert, Roadside roadside)
{
	return (snow_or_desert &&
			!(_settings_game.game_creation.landscape == LT_TROPIC && HasGrfMiscBit(GMB_DESERT_PAVED_ROADS) &&
				roadside != ROADSIDE_BARREN && roadside != ROADSIDE_GRASS && roadside != ROADSIDE_GRASS_ROAD_WORKS));
}

/**
 * Draws the catenary for the RoadType of the given tile
 * @param ti information about the tile (slopes, height etc)
 * @param rt road type to draw catenary for
 * @param rb the roadbits for the tram
 */
void DrawRoadTypeCatenary(const TileInfo *ti, RoadType rt, RoadBits rb)
{
	/* Don't draw the catenary under a low bridge */
	if (IsBridgeAbove(ti->tile) && !IsTransparencySet(TO_CATENARY)) {
		int height = GetBridgeHeight(GetNorthernBridgeEnd(ti->tile));

		if (height <= GetTileMaxZ(ti->tile) + 1) return;
	}

	if (CountBits(rb) > 2) {
		/* On junctions we check whether neighbouring tiles also have catenary, and possibly
		 * do not draw catenary towards those neighbours, which do not have catenary. */
		RoadBits rb_new = ROAD_NONE;
		for (DiagDirection dir = DIAGDIR_BEGIN; dir < DIAGDIR_END; dir++) {
			if (rb & DiagDirToRoadBits(dir)) {
				TileIndex neighbour = TileAddByDiagDir(ti->tile, dir);
				if (MayHaveRoad(neighbour)) {
					RoadType rt_road = GetRoadTypeRoad(neighbour);
					RoadType rt_tram = GetRoadTypeTram(neighbour);

					if ((rt_road != INVALID_ROADTYPE && HasRoadCatenary(rt_road)) ||
							(rt_tram != INVALID_ROADTYPE && HasRoadCatenary(rt_tram))) {
						rb_new |= DiagDirToRoadBits(dir);
					}
				}
			}
		}
		if (CountBits(rb_new) >= 2) rb = rb_new;
	}

	const RoadTypeInfo* rti = GetRoadTypeInfo(rt);
	SpriteID front = GetCustomRoadSprite(rti, ti->tile, ROTSG_CATENARY_FRONT);
	SpriteID back = GetCustomRoadSprite(rti, ti->tile, ROTSG_CATENARY_BACK);

	if (front != 0 || back != 0) {
		if (front != 0) front += GetRoadSpriteOffset(ti->tileh, rb);
		if (back != 0) back += GetRoadSpriteOffset(ti->tileh, rb);
	} else if (ti->tileh != SLOPE_FLAT) {
		back  = SPR_TRAMWAY_BACK_WIRES_SLOPED  + _road_sloped_sprites[ti->tileh - 1];
		front = SPR_TRAMWAY_FRONT_WIRES_SLOPED + _road_sloped_sprites[ti->tileh - 1];
	} else {
		back  = SPR_TRAMWAY_BASE + _road_backpole_sprites_1[rb];
		front = SPR_TRAMWAY_BASE + _road_frontwire_sprites_1[rb];
	}

	/* Catenary uses 1st company colour to help identify owner.
	 * For tiles with OWNER_TOWN or OWNER_NONE, recolour CC to grey as a neutral colour. */
	Owner owner = GetRoadOwner(ti->tile, GetRoadTramType(rt));
	PaletteID pal = (owner == OWNER_NONE || owner == OWNER_TOWN ? GENERAL_SPRITE_COLOUR(COLOUR_GREY) : COMPANY_SPRITE_COLOUR(owner));
	int z_wires = (ti->tileh == SLOPE_FLAT ? 0 : TILE_HEIGHT) + BB_HEIGHT_UNDER_BRIDGE;
	if (back != 0) {
		/* The "back" sprite contains the west, north and east pillars.
		 * We cut the sprite at 3/8 of the west/east edges to create 3 sprites.
		 * 3/8 is chosen so that sprites can somewhat graphically extend into the tile. */
		static const int INF = 1000; ///< big number compared to sprite size
		static const SubSprite west  = { -INF, -INF, -12, INF };
		static const SubSprite north = {  -12, -INF,  12, INF };
		static const SubSprite east  = {   12, -INF, INF, INF };
		AddSortableSpriteToDraw(back, pal, ti->x, ti->y, 16,  1, z_wires, ti->z, IsTransparencySet(TO_CATENARY), 15,  0, GetSlopePixelZInCorner(ti->tileh, CORNER_W), &west);
		AddSortableSpriteToDraw(back, pal, ti->x, ti->y,  1,  1, z_wires, ti->z, IsTransparencySet(TO_CATENARY),  0,  0, GetSlopePixelZInCorner(ti->tileh, CORNER_N), &north);
		AddSortableSpriteToDraw(back, pal, ti->x, ti->y,  1, 16, z_wires, ti->z, IsTransparencySet(TO_CATENARY),  0, 15, GetSlopePixelZInCorner(ti->tileh, CORNER_E), &east);
	}
	if (front != 0) {
		/* Draw the "front" sprite (containing south pillar and wires) at a Z height that is both above the vehicles and above the "back" pillars. */
		AddSortableSpriteToDraw(front, pal, ti->x, ti->y, 16, 16, z_wires + 1, ti->z, IsTransparencySet(TO_CATENARY), 0, 0, z_wires);
	}
}

/**
 * Draws the catenary for the given tile
 * @param ti information about the tile (slopes, height etc)
 */
void DrawRoadCatenary(const TileInfo *ti)
{
	RoadBits road = ROAD_NONE;
	RoadBits tram = ROAD_NONE;

	if (IsTileType(ti->tile, MP_ROAD)) {
		if (IsNormalRoad(ti->tile)) {
			road = GetRoadBits(ti->tile, RTT_ROAD);
			tram = GetRoadBits(ti->tile, RTT_TRAM);
		} else if (IsLevelCrossing(ti->tile)) {
			tram = road = (GetCrossingRailAxis(ti->tile) == AXIS_Y ? ROAD_X : ROAD_Y);
		}
	} else if (IsTileType(ti->tile, MP_STATION)) {
		if (IsAnyRoadStop(ti->tile)) {
			if (IsDriveThroughStopTile(ti->tile)) {
				Axis axis = GetRoadStopDir(ti->tile) == DIAGDIR_NE ? AXIS_X : AXIS_Y;
				tram = road = (axis == AXIS_X ? ROAD_X : ROAD_Y);
			} else {
				tram = road = DiagDirToRoadBits(GetRoadStopDir(ti->tile));
			}
		}
	} else if (IsTileType(ti->tile, MP_TUNNELBRIDGE)) {
		road = GetCustomBridgeHeadRoadBits(ti->tile, RTT_ROAD);
		tram = GetCustomBridgeHeadRoadBits(ti->tile, RTT_TRAM);
	} else {
		// No road here, no catenary to draw
		return;
	}

	RoadType rt = GetRoadTypeRoad(ti->tile);
	if (rt != INVALID_ROADTYPE && HasRoadCatenaryDrawn(rt)) {
		DrawRoadTypeCatenary(ti, rt, road);
	}

	rt = GetRoadTypeTram(ti->tile);
	if (rt != INVALID_ROADTYPE && HasRoadCatenaryDrawn(rt)) {
		DrawRoadTypeCatenary(ti, rt, tram);
	}
}

/**
 * Draws details on/around the road
 * @param img the sprite to draw
 * @param ti  the tile to draw on
 * @param dx  the offset from the top of the BB of the tile
 * @param dy  the offset from the top of the BB of the tile
 * @param h   the height of the sprite to draw
 * @param transparent  whether the sprite should be transparent (used for roadside trees)
 */
static void DrawRoadDetail(SpriteID img, const TileInfo *ti, int dx, int dy, int h, bool transparent)
{
	int x = ti->x | dx;
	int y = ti->y | dy;
	int z = ti->z;
	if (ti->tileh != SLOPE_FLAT) z = GetSlopePixelZ(x, y);
	AddSortableSpriteToDraw(img, PAL_NONE, x, y, 2, 2, h, z, transparent);
}

/**
 * Draw road underlay and overlay sprites.
 * @param ti TileInfo
 * @param road_rti Road road type information
 * @param tram_rti Tram road type information
 * @param road_offset Road sprite offset (based on road bits)
 * @param tram_offset Tram sprite offset (based on road bits)
 */
void DrawRoadOverlays(const TileInfo *ti, PaletteID pal, const RoadTypeInfo *road_rti, const RoadTypeInfo *tram_rti, uint road_offset, uint tram_offset)
{
	/* Road underlay takes precedence over tram */
	if (road_rti != nullptr) {
		if (road_rti->UsesOverlay()) {
			SpriteID ground = GetCustomRoadSprite(road_rti, ti->tile, ROTSG_GROUND);
			DrawGroundSprite(ground + road_offset, pal);
		}
	} else {
		if (tram_rti->UsesOverlay()) {
			SpriteID ground = GetCustomRoadSprite(tram_rti, ti->tile, ROTSG_GROUND);
			DrawGroundSprite(ground + tram_offset, pal);
		} else {
			DrawGroundSprite(SPR_TRAMWAY_TRAM + tram_offset, pal);
		}
	}

	/* Draw road overlay */
	if (road_rti != nullptr) {
		if (road_rti->UsesOverlay()) {
			SpriteID ground = GetCustomRoadSprite(road_rti, ti->tile, ROTSG_OVERLAY);
			if (ground != 0) DrawGroundSprite(ground + road_offset, pal);
		}
	}

	/* Draw tram overlay */
	if (tram_rti != nullptr) {
		if (tram_rti->UsesOverlay()) {
			SpriteID ground = GetCustomRoadSprite(tram_rti, ti->tile, ROTSG_OVERLAY);
			if (ground != 0) DrawGroundSprite(ground + tram_offset, pal);
		} else if (road_rti != nullptr) {
			DrawGroundSprite(SPR_TRAMWAY_OVERLAY + tram_offset, pal);
		}
	}
}

/**
 * Get ground sprite to draw for a road tile.
 * @param ti TileInof
 * @param roadside Road side type
 * @param rti Road type info
 * @param offset Road sprite offset
 * @param[out] pal Palette to draw.
 */
static SpriteID GetRoadGroundSprite(const TileInfo *ti, Roadside roadside, const RoadTypeInfo *rti, uint offset, PaletteID *pal, bool snow_or_desert)
{
	/* Draw bare ground sprite if no road or road uses overlay system. */
	if (rti == nullptr || rti->UsesOverlay()) {
		if (DrawRoadAsSnowDesert(snow_or_desert, roadside)) {
			return SPR_FLAT_SNOW_DESERT_TILE + SlopeToSpriteOffset(ti->tileh);
		}

		switch (roadside) {
			case ROADSIDE_BARREN:           *pal = PALETTE_TO_BARE_LAND;
			                                return SPR_FLAT_GRASS_TILE + SlopeToSpriteOffset(ti->tileh);
			case ROADSIDE_GRASS:
			case ROADSIDE_GRASS_ROAD_WORKS: return SPR_FLAT_GRASS_TILE + SlopeToSpriteOffset(ti->tileh);
			default:                        break; // Paved
		}
	}
	/* Draw original road base sprite */
	SpriteID image = SPR_ROAD_Y + offset;
	if (DrawRoadAsSnowDesert(snow_or_desert, roadside)) {
		image += 19;
	} else {
		switch (roadside) {
			case ROADSIDE_BARREN:           *pal = PALETTE_TO_BARE_LAND; break;
			case ROADSIDE_GRASS:            break;
			case ROADSIDE_GRASS_ROAD_WORKS: break;
			default:                        image -= 19; break; // Paved
		}
	}

	return image;
}

/**
 * Draw ground sprite and road pieces
 * @param ti TileInfo
 */
void DrawRoadBits(TileInfo *ti, RoadBits road, RoadBits tram, Roadside roadside, bool snow_or_desert)
{
	const bool is_road_tile = IsTileType(ti->tile, MP_ROAD);

	RoadType road_rt = GetRoadTypeRoad(ti->tile);
	RoadType tram_rt = GetRoadTypeTram(ti->tile);
	const RoadTypeInfo *road_rti = road_rt == INVALID_ROADTYPE ? nullptr : GetRoadTypeInfo(road_rt);
	const RoadTypeInfo *tram_rti = tram_rt == INVALID_ROADTYPE ? nullptr : GetRoadTypeInfo(tram_rt);

	if (ti->tileh != SLOPE_FLAT) {
		DrawFoundation(ti, !is_road_tile ? FOUNDATION_LEVELED : GetRoadFoundation(ti->tileh, road | tram));
		/* DrawFoundation() is_road_tile ti. */
	}

	/* Determine sprite offsets */
	uint road_offset = GetRoadSpriteOffset(ti->tileh, road);
	uint tram_offset = GetRoadSpriteOffset(ti->tileh, tram);

	/* Draw baseset underlay */
	PaletteID pal = PAL_NONE;
	SpriteID image = GetRoadGroundSprite(ti, roadside, road_rti, road == ROAD_NONE ? tram_offset : road_offset, &pal, snow_or_desert);
	DrawGroundSprite(image, pal);

	DrawRoadOverlays(ti, pal, road_rti, tram_rti, road_offset, tram_offset);

	/* Draw one way */
	if (is_road_tile && road_rti != nullptr) {
		DisallowedRoadDirections drd = GetDisallowedRoadDirections(ti->tile);
		if (drd != DRD_NONE) {
			DrawGroundSpriteAt(SPR_ONEWAY_BASE + drd - 1 + ((road == ROAD_X) ? 0 : 3), PAL_NONE, 8, 8, GetPartialPixelZ(8, 8, ti->tileh));
		}
	}

	if (is_road_tile && HasRoadWorks(ti->tile)) {
		/* Road works */
		DrawGroundSprite((road | tram) & ROAD_X ? SPR_EXCAVATION_X : SPR_EXCAVATION_Y, PAL_NONE);
		return;
	}

	/* Draw road, tram catenary */
	DrawRoadCatenary(ti);

	/* Return if full detail is disabled, or we are zoomed fully out. */
	if (!HasBit(_display_opt, DO_FULL_DETAIL) || _cur_dpi->zoom > ZOOM_LVL_DETAIL) return;

	/* Do not draw details (street lights, trees) under low bridge */
	if (IsBridgeAbove(ti->tile) && (roadside == ROADSIDE_TREES || roadside == ROADSIDE_STREET_LIGHTS)) {
		int height = GetBridgeHeight(GetNorthernBridgeEnd(ti->tile));
		int minz = GetTileMaxZ(ti->tile) + 2;

		if (roadside == ROADSIDE_TREES) minz++;

		if (height < minz) return;
	}

	/* If there are no road bits, return, as there is nothing left to do */
	if (HasAtMostOneBit(road)) return;

	if (roadside == ROADSIDE_TREES && IsInvisibilitySet(TO_TREES)) return;
	bool is_transparent = roadside == ROADSIDE_TREES && IsTransparencySet(TO_TREES);

	/* Draw extra details. */
	for (const DrawRoadTileStruct *drts = _road_display_table[roadside][road | tram]; drts->image != 0; drts++) {
		DrawRoadDetail(drts->image, ti, drts->subcoord_x, drts->subcoord_y, 0x10, is_transparent);
	}
}

void DrawRoadBitsRoad(TileInfo *ti)
{
	DrawRoadBits(ti, GetRoadBits(ti->tile, RTT_ROAD), GetRoadBits(ti->tile, RTT_TRAM), GetRoadside(ti->tile), IsOnSnow(ti->tile));
}

void DrawRoadBitsTunnelBridge(TileInfo *ti)
{
	DrawRoadBits(ti, GetCustomBridgeHeadRoadBits(ti->tile, RTT_ROAD), GetCustomBridgeHeadRoadBits(ti->tile, RTT_TRAM), ROADSIDE_PAVED, false);
}

/** Tile callback function for rendering a road tile to the screen */
static void DrawTile_Road(TileInfo *ti, DrawTileProcParams params)
{
	if (!IsBridgeAbove(ti->tile) && GetRoadTileType(ti->tile) != ROAD_TILE_DEPOT && params.min_visible_height > (int)((TILE_HEIGHT + BB_HEIGHT_UNDER_BRIDGE) * ZOOM_LVL_BASE)) return;

	switch (GetRoadTileType(ti->tile)) {
		case ROAD_TILE_NORMAL:
			DrawRoadBitsRoad(ti);
			break;

		case ROAD_TILE_CROSSING: {
			if (ti->tileh != SLOPE_FLAT) DrawFoundation(ti, FOUNDATION_LEVELED);

			Axis axis = GetCrossingRailAxis(ti->tile);

			const RailtypeInfo *rti = GetRailTypeInfo(GetRailType(ti->tile));

			RoadType road_rt = GetRoadTypeRoad(ti->tile);
			RoadType tram_rt = GetRoadTypeTram(ti->tile);
			const RoadTypeInfo *road_rti = road_rt == INVALID_ROADTYPE ? nullptr : GetRoadTypeInfo(road_rt);
			const RoadTypeInfo *tram_rti = tram_rt == INVALID_ROADTYPE ? nullptr : GetRoadTypeInfo(tram_rt);

			PaletteID pal = PAL_NONE;

			/* Draw base ground */
			if (rti->UsesOverlay()) {
				SpriteID image = SPR_ROAD_Y + axis;

				Roadside roadside = GetRoadside(ti->tile);
				if (DrawRoadAsSnowDesert(IsOnSnow(ti->tile), roadside)) {
					image += 19;
				} else {
					switch (roadside) {
						case ROADSIDE_BARREN: pal = PALETTE_TO_BARE_LAND; break;
						case ROADSIDE_GRASS:  break;
						default:              image -= 19; break; // Paved
					}
				}

				DrawGroundSprite(image, pal);
			} else {
				SpriteID image = rti->base_sprites.crossing + axis;
				if (IsCrossingBarred(ti->tile)) image += 2;

				Roadside roadside = GetRoadside(ti->tile);
				if (DrawRoadAsSnowDesert(IsOnSnow(ti->tile), roadside)) {
					image += 8;
				} else {
					switch (roadside) {
						case ROADSIDE_BARREN: pal = PALETTE_TO_BARE_LAND; break;
						case ROADSIDE_GRASS:  break;
						default:              image += 4; break; // Paved
					}
				}

				DrawGroundSprite(image, pal);
			}

			DrawRoadOverlays(ti, pal, road_rti, tram_rti, axis, axis);

			/* Draw rail/PBS overlay */
			bool draw_pbs = _game_mode != GM_MENU && _settings_client.gui.show_track_reservation && HasCrossingReservation(ti->tile);
			if (rti->UsesOverlay()) {
				PaletteID pal = draw_pbs ? PALETTE_CRASH : PAL_NONE;
				SpriteID rail = GetCustomRailSprite(rti, ti->tile, RTSG_CROSSING) + axis;
				DrawGroundSprite(rail, pal);


				if (_settings_game.vehicle.safer_crossings && _settings_game.vehicle.adjacent_crossings) {
					const Axis axis = GetCrossingRoadAxis(ti->tile);
					const DiagDirection dir1 = AxisToDiagDir(axis);
					const DiagDirection dir2 = ReverseDiagDir(dir1);
					uint adjacent_diagdirs = 0;
					for (DiagDirection dir : { dir1, dir2 }) {
						const TileIndex t = TileAddByDiagDir(ti->tile, dir);
						if (t < MapSize() && IsLevelCrossingTile(t) && GetCrossingRoadAxis(t) == axis) {
							SetBit(adjacent_diagdirs, dir);
						}
					}

					switch (adjacent_diagdirs) {
						case 0:
							DrawRailTileSeq(ti, &_crossing_layout, TO_CATENARY, rail, 0, PAL_NONE);
							break;

						case (1 << DIAGDIR_NE):
							DrawRailTileSeq(ti, &_crossing_layout_SW, TO_CATENARY, rail, 0, PAL_NONE);
							break;

						case (1 << DIAGDIR_SE):
							DrawRailTileSeq(ti, &_crossing_layout_NW, TO_CATENARY, rail, 0, PAL_NONE);
							break;

						case (1 << DIAGDIR_SW):
							DrawRailTileSeq(ti, &_crossing_layout_NE, TO_CATENARY, rail, 0, PAL_NONE);
							break;

						case (1 << DIAGDIR_NW):
							DrawRailTileSeq(ti, &_crossing_layout_SE, TO_CATENARY, rail, 0, PAL_NONE);
							break;

						default:
							/* Show no sprites */
							break;
					}
				} else {
					DrawRailTileSeq(ti, &_crossing_layout, TO_CATENARY, rail, 0, PAL_NONE);
				}
			} else if (draw_pbs || tram_rti != nullptr || road_rti->UsesOverlay()) {
				/* Add another rail overlay, unless there is only the base road sprite. */
				PaletteID pal = draw_pbs ? PALETTE_CRASH : PAL_NONE;
				SpriteID rail = GetCrossingRoadAxis(ti->tile) == AXIS_Y ? GetRailTypeInfo(GetRailType(ti->tile))->base_sprites.single_x : GetRailTypeInfo(GetRailType(ti->tile))->base_sprites.single_y;
				DrawGroundSprite(rail, pal);
			}

			/* Draw road, tram catenary */
			DrawRoadCatenary(ti);

			/* Draw rail catenary */
			if (HasRailCatenaryDrawn(GetRailType(ti->tile))) DrawRailCatenary(ti);

			break;
		}

		default:
		case ROAD_TILE_DEPOT: {
			if (ti->tileh != SLOPE_FLAT) DrawFoundation(ti, FOUNDATION_LEVELED);

			PaletteID palette = COMPANY_SPRITE_COLOUR(GetTileOwner(ti->tile));

			RoadType road_rt = GetRoadTypeRoad(ti->tile);
			RoadType tram_rt = GetRoadTypeTram(ti->tile);
			const RoadTypeInfo *rti = GetRoadTypeInfo(road_rt == INVALID_ROADTYPE ? tram_rt : road_rt);

			int relocation = GetCustomRoadSprite(rti, ti->tile, ROTSG_DEPOT);
			bool default_gfx = relocation == 0;
			if (default_gfx) {
				if (HasBit(rti->flags, ROTF_CATENARY)) {
					if (_loaded_newgrf_features.tram == TRAMWAY_REPLACE_DEPOT_WITH_TRACK && road_rt == INVALID_ROADTYPE && !rti->UsesOverlay()) {
						/* Sprites with track only work for default tram */
						relocation = SPR_TRAMWAY_DEPOT_WITH_TRACK - SPR_ROAD_DEPOT;
						default_gfx = false;
					} else {
						/* Sprites without track are always better, if provided */
						relocation = SPR_TRAMWAY_DEPOT_NO_TRACK - SPR_ROAD_DEPOT;
					}
				}
			} else {
				relocation -= SPR_ROAD_DEPOT;
			}

			DiagDirection dir = GetRoadDepotDirection(ti->tile);
			const DrawTileSprites *dts = &_road_depot[dir];
			DrawGroundSprite(dts->ground.sprite, PAL_NONE);

			if (default_gfx) {
				uint offset = GetRoadSpriteOffset(SLOPE_FLAT, DiagDirToRoadBits(dir));
				if (rti->UsesOverlay()) {
					SpriteID ground = GetCustomRoadSprite(rti, ti->tile, ROTSG_OVERLAY);
					if (ground != 0) DrawGroundSprite(ground + offset, PAL_NONE);
				} else if (road_rt == INVALID_ROADTYPE) {
					DrawGroundSprite(SPR_TRAMWAY_OVERLAY + offset, PAL_NONE);
				}
			}

			DrawRailTileSeq(ti, dts, TO_BUILDINGS, relocation, 0, palette);
			break;
		}
	}
	DrawBridgeMiddle(ti);
}

/**
 * Draw the road depot sprite.
 * @param x   The x offset to draw at.
 * @param y   The y offset to draw at.
 * @param dir The direction the depot must be facing.
 * @param rt  The road type of the depot to draw.
 */
void DrawRoadDepotSprite(int x, int y, DiagDirection dir, RoadType rt)
{
	PaletteID palette = COMPANY_SPRITE_COLOUR(_local_company);

	const RoadTypeInfo* rti = GetRoadTypeInfo(rt);
	int relocation = GetCustomRoadSprite(rti, INVALID_TILE, ROTSG_DEPOT);
	bool default_gfx = relocation == 0;
	if (default_gfx) {
		if (HasBit(rti->flags, ROTF_CATENARY)) {
			if (_loaded_newgrf_features.tram == TRAMWAY_REPLACE_DEPOT_WITH_TRACK && RoadTypeIsTram(rt) && !rti->UsesOverlay()) {
				/* Sprites with track only work for default tram */
				relocation = SPR_TRAMWAY_DEPOT_WITH_TRACK - SPR_ROAD_DEPOT;
				default_gfx = false;
			} else {
				/* Sprites without track are always better, if provided */
				relocation = SPR_TRAMWAY_DEPOT_NO_TRACK - SPR_ROAD_DEPOT;
			}
		}
	} else {
		relocation -= SPR_ROAD_DEPOT;
	}

	const DrawTileSprites *dts = &_road_depot[dir];
	DrawSprite(dts->ground.sprite, PAL_NONE, x, y);

	if (default_gfx) {
		uint offset = GetRoadSpriteOffset(SLOPE_FLAT, DiagDirToRoadBits(dir));
		if (rti->UsesOverlay()) {
			SpriteID ground = GetCustomRoadSprite(rti, INVALID_TILE, ROTSG_OVERLAY);
			if (ground != 0) DrawSprite(ground + offset, PAL_NONE, x, y);
		} else if (RoadTypeIsTram(rt)) {
			DrawSprite(SPR_TRAMWAY_OVERLAY + offset, PAL_NONE, x, y);
		}
	}

	DrawRailTileSeqInGUI(x, y, dts, relocation, 0, palette);
}

/**
 * Updates cached nearest town for all road tiles
 * @param invalidate are we just invalidating cached data?
 * @pre invalidate == true implies _generating_world == true
 */
void UpdateNearestTownForRoadTiles(bool invalidate)
{
	assert(!invalidate || _generating_world);

	for (TileIndex t = 0; t < MapSize(); t++) {
		if (IsTileType(t, MP_ROAD) && !IsRoadDepot(t) && !HasTownOwnedRoad(t)) {
			TownID tid = INVALID_TOWN;
			if (!invalidate) {
				const Town *town = CalcClosestTownFromTile(t);
				if (town != nullptr) tid = town->index;
			}
			SetTownIndex(t, tid);
		}
	}
}

static int GetSlopePixelZ_Road(TileIndex tile, uint x, uint y)
{

	if (IsNormalRoad(tile)) {
		int z;
		Slope tileh = GetTilePixelSlope(tile, &z);
		if (tileh == SLOPE_FLAT) return z;

		Foundation f = GetRoadFoundation(tileh, GetAllRoadBits(tile));
		z += ApplyPixelFoundationToSlope(f, &tileh);
		return z + GetPartialPixelZ(x & 0xF, y & 0xF, tileh);
	} else {
		return GetTileMaxPixelZ(tile);
	}
}

static Foundation GetFoundation_Road(TileIndex tile, Slope tileh)
{
	if (IsNormalRoad(tile)) {
		return GetRoadFoundation(tileh, GetAllRoadBits(tile));
	} else {
		return FlatteningFoundation(tileh);
	}
}

static const Roadside _town_road_types[][2] = {
	{ ROADSIDE_GRASS,         ROADSIDE_GRASS },
	{ ROADSIDE_PAVED,         ROADSIDE_PAVED },
	{ ROADSIDE_PAVED,         ROADSIDE_PAVED },
	{ ROADSIDE_TREES,         ROADSIDE_TREES },
	{ ROADSIDE_STREET_LIGHTS, ROADSIDE_PAVED }
};

static const Roadside _town_road_types_2[][2] = {
	{ ROADSIDE_GRASS,         ROADSIDE_GRASS },
	{ ROADSIDE_PAVED,         ROADSIDE_PAVED },
	{ ROADSIDE_STREET_LIGHTS, ROADSIDE_PAVED },
	{ ROADSIDE_STREET_LIGHTS, ROADSIDE_PAVED },
	{ ROADSIDE_STREET_LIGHTS, ROADSIDE_PAVED }
};


static void TileLoop_Road(TileIndex tile)
{
	switch (_settings_game.game_creation.landscape) {
		case LT_ARCTIC:
			if (IsOnSnow(tile) != (GetTileZ(tile) > GetSnowLine())) {
				ToggleSnow(tile);
				MarkTileDirtyByTile(tile);
			}
			break;

		case LT_TROPIC:
			if (GetTropicZone(tile) == TROPICZONE_DESERT && !IsOnDesert(tile)) {
				ToggleDesert(tile);
				MarkTileDirtyByTile(tile);
			}
			break;
	}

	if (IsRoadDepot(tile)) return;

	const Town *t = ClosestTownFromTile(tile, UINT_MAX);
	if (!HasRoadWorks(tile)) {
		HouseZonesBits grp = HZB_TOWN_EDGE;

		if (t != nullptr) {
			grp = GetTownRadiusGroup(t, tile);

			/* Show an animation to indicate road work */
			if ((t->road_build_months != 0 || Chance16(_settings_game.economy.random_road_reconstruction, 1000)) &&
					(DistanceManhattan(t->xy, tile) < 8 || grp != HZB_TOWN_EDGE) &&
					IsNormalRoad(tile) && !HasAtMostOneBit(GetAllRoadBits(tile))) {
				if (GetFoundationSlope(tile) == SLOPE_FLAT && EnsureNoVehicleOnGround(tile).Succeeded() && Chance16(1, 40)) {
					StartRoadWorks(tile);

					if (_settings_client.sound.ambient) SndPlayTileFx(SND_21_ROAD_WORKS, tile);
					CreateEffectVehicleAbove(
						TileX(tile) * TILE_SIZE + 7,
						TileY(tile) * TILE_SIZE + 7,
						0,
						EV_BULLDOZER);
					MarkTileDirtyByTile(tile, VMDF_NOT_MAP_MODE);
					return;
				}
			}
		}

		{
			/* Adjust road ground type depending on 'grp' (grp is the distance to the center) */
			const Roadside *new_rs = (_settings_game.game_creation.landscape == LT_TOYLAND) ? _town_road_types_2[grp] : _town_road_types[grp];
			Roadside cur_rs = GetRoadside(tile);

			/* We have our desired type, do nothing */
			if (cur_rs == new_rs[0]) return;

			/* We have the pre-type of the desired type, switch to the desired type */
			if (cur_rs == new_rs[1]) {
				cur_rs = new_rs[0];
			/* We have barren land, install the pre-type */
			} else if (cur_rs == ROADSIDE_BARREN) {
				cur_rs = new_rs[1];
			/* We're totally off limits, remove any installation and make barren land */
			} else {
				cur_rs = ROADSIDE_BARREN;
			}
			SetRoadside(tile, cur_rs);
			MarkTileDirtyByTile(tile, VMDF_NOT_MAP_MODE);
		}
	} else if (IncreaseRoadWorksCounter(tile)) {
		TerminateRoadWorks(tile);

		if (_settings_game.economy.mod_road_rebuild) {
			/* Generate a nicer town surface */
			const RoadBits old_rb = GetAnyRoadBits(tile, RTT_ROAD);
			const RoadBits new_rb = CleanUpRoadBits(tile, old_rb);

			if (old_rb != new_rb) {
				RemoveRoad(tile, DC_EXEC | DC_AUTO | DC_NO_WATER, (old_rb ^ new_rb), RTT_ROAD, true);

				/* If new_rb is 0, there are now no road pieces left and the tile is no longer a road tile */
				if (new_rb == 0) {
					MarkTileDirtyByTile(tile, VMDF_NOT_MAP_MODE);
					return;
				}
			}
		}

		/* Possibly change road type */
		if (GetRoadOwner(tile, RTT_ROAD) == OWNER_TOWN) {
			RoadType rt = GetTownRoadType(t);
			if (rt != GetRoadTypeRoad(tile)) {
				SetRoadType(tile, RTT_ROAD, rt);
			}
		}

		MarkTileDirtyByTile(tile, VMDF_NOT_MAP_MODE);
	}
}

static bool ClickTile_Road(TileIndex tile)
{
	if (!IsRoadDepot(tile)) return false;

	ShowDepotWindow(tile, VEH_ROAD);
	return true;
}

/* Converts RoadBits to TrackBits */
extern const TrackBits _road_trackbits[16] = {
	TRACK_BIT_NONE,                                  // ROAD_NONE
	TRACK_BIT_NONE,                                  // ROAD_NW
	TRACK_BIT_NONE,                                  // ROAD_SW
	TRACK_BIT_LEFT,                                  // ROAD_W
	TRACK_BIT_NONE,                                  // ROAD_SE
	TRACK_BIT_Y,                                     // ROAD_Y
	TRACK_BIT_LOWER,                                 // ROAD_S
	TRACK_BIT_LEFT | TRACK_BIT_LOWER | TRACK_BIT_Y,  // ROAD_Y | ROAD_SW
	TRACK_BIT_NONE,                                  // ROAD_NE
	TRACK_BIT_UPPER,                                 // ROAD_N
	TRACK_BIT_X,                                     // ROAD_X
	TRACK_BIT_LEFT | TRACK_BIT_UPPER | TRACK_BIT_X,  // ROAD_X | ROAD_NW
	TRACK_BIT_RIGHT,                                 // ROAD_E
	TRACK_BIT_RIGHT | TRACK_BIT_UPPER | TRACK_BIT_Y, // ROAD_Y | ROAD_NE
	TRACK_BIT_RIGHT | TRACK_BIT_LOWER | TRACK_BIT_X, // ROAD_X | ROAD_SE
	TRACK_BIT_ALL,                                   // ROAD_ALL
};

static TrackStatus GetTileTrackStatus_Road(TileIndex tile, TransportType mode, uint sub_mode, DiagDirection side)
{
	TrackdirBits trackdirbits = TRACKDIR_BIT_NONE;
	TrackdirBits red_signals = TRACKDIR_BIT_NONE; // crossing barred
	switch (mode) {
		case TRANSPORT_RAIL:
			if (IsLevelCrossing(tile)) trackdirbits = TrackBitsToTrackdirBits(GetCrossingRailBits(tile));
			break;

		case TRANSPORT_ROAD: {
			RoadTramType rtt = (RoadTramType)sub_mode;
			if (!HasTileRoadType(tile, rtt)) break;
			switch (GetRoadTileType(tile)) {
				case ROAD_TILE_NORMAL: {
					const uint drd_to_multiplier[DRD_END] = { 0x101, 0x100, 0x1, 0x0 };
					const TrackdirBits left_turns = TRACKDIR_BIT_LOWER_W | TRACKDIR_BIT_LEFT_N | TRACKDIR_BIT_UPPER_E | TRACKDIR_BIT_RIGHT_S;
					const TrackdirBits right_turns = TRACKDIR_BIT_LOWER_E | TRACKDIR_BIT_LEFT_S | TRACKDIR_BIT_UPPER_W | TRACKDIR_BIT_RIGHT_N;
					const TrackdirBits no_exit_turns[4] = {
						TRACKDIR_BIT_RIGHT_S | TRACKDIR_BIT_LOWER_E, // ROAD_NW
						TRACKDIR_BIT_RIGHT_N | TRACKDIR_BIT_UPPER_E, // ROAD_SW
						TRACKDIR_BIT_LEFT_N  | TRACKDIR_BIT_UPPER_W, // ROAD_SE
						TRACKDIR_BIT_LEFT_S  | TRACKDIR_BIT_LOWER_W  // ROAD_NE
					};

					RoadBits bits = GetRoadBits(tile, rtt);

					/* no roadbit at this side of tile, return 0 */
					if (side != INVALID_DIAGDIR && (DiagDirToRoadBits(side) & bits) == 0) break;

					if (!HasRoadWorks(tile)) {
						RoadCachedOneWayState rcows = (rtt == RTT_TRAM) ? RCOWS_NORMAL : GetRoadCachedOneWayState(tile);
						switch (rcows) {
							case RCOWS_NORMAL:
							case RCOWS_NON_JUNCTION_A:
							case RCOWS_NON_JUNCTION_B:
							case RCOWS_NO_ACCESS:
								trackdirbits = (TrackdirBits)(_road_trackbits[bits] * drd_to_multiplier[(DisallowedRoadDirections)rcows]);
								break;

							case RCOWS_SIDE_JUNCTION:
							case RCOWS_SIDE_JUNCTION_NO_EXIT:
								trackdirbits = (TrackdirBits)((_road_trackbits[bits] * 0x101) & ~(_settings_game.vehicle.road_side ? left_turns : right_turns));
								if (rcows == RCOWS_SIDE_JUNCTION_NO_EXIT) trackdirbits &= ~no_exit_turns[FIND_FIRST_BIT(bits ^ ROAD_ALL) & 3];
								break;

							default:
								NOT_REACHED();
						}
					}
					break;
				}

				case ROAD_TILE_CROSSING: {
					Axis axis = GetCrossingRoadAxis(tile);

					if (side != INVALID_DIAGDIR && axis != DiagDirToAxis(side)) break;

					trackdirbits = TrackBitsToTrackdirBits(AxisToTrackBits(axis));
					if (IsCrossingBarred(tile)) red_signals = trackdirbits;
					if (IsLevelCrossingTile(TileAddByDiagDir(tile, AxisToDiagDir(axis))) &&
							IsCrossingBarred(TileAddByDiagDir(tile, AxisToDiagDir(axis)))) {
						red_signals &= (TrackdirBits)0x0102; // magic value. I think TRACKBIT_X_SW and TRACKBIT_X_NE should be swapped
					}
					if (IsLevelCrossingTile(TileAddByDiagDir(tile, ReverseDiagDir(AxisToDiagDir(axis)))) &&
							IsCrossingBarred(TileAddByDiagDir(tile, ReverseDiagDir(AxisToDiagDir(axis))))) {
						red_signals &= (TrackdirBits)0x0201; // inverse of above magic value
					}
					break;
				}

				default:
				case ROAD_TILE_DEPOT: {
					DiagDirection dir = GetRoadDepotDirection(tile);

					if (side != INVALID_DIAGDIR && side != dir) break;

					trackdirbits = TrackBitsToTrackdirBits(DiagDirToDiagTrackBits(dir));
					break;
				}
			}
			break;
		}

		default: break;
	}
	return CombineTrackStatus(trackdirbits, red_signals);
}

static const StringID _road_tile_strings[] = {
	STR_LAI_ROAD_DESCRIPTION_ROAD,
	STR_LAI_ROAD_DESCRIPTION_ROAD,
	STR_LAI_ROAD_DESCRIPTION_ROAD,
	STR_LAI_ROAD_DESCRIPTION_ROAD_WITH_STREETLIGHTS,
	STR_LAI_ROAD_DESCRIPTION_ROAD,
	STR_LAI_ROAD_DESCRIPTION_TREE_LINED_ROAD,
	STR_LAI_ROAD_DESCRIPTION_ROAD,
	STR_LAI_ROAD_DESCRIPTION_ROAD,
};

static void GetTileDesc_Road(TileIndex tile, TileDesc *td)
{
	Owner rail_owner = INVALID_OWNER;
	Owner road_owner = INVALID_OWNER;
	Owner tram_owner = INVALID_OWNER;

	RoadType road_rt = GetRoadTypeRoad(tile);
	RoadType tram_rt = GetRoadTypeTram(tile);
	if (road_rt != INVALID_ROADTYPE) {
		const RoadTypeInfo *rti = GetRoadTypeInfo(road_rt);
		td->roadtype = rti->strings.name;
		td->road_speed = rti->max_speed / 2;
		road_owner = GetRoadOwner(tile, RTT_ROAD);
	}
	if (tram_rt != INVALID_ROADTYPE) {
		const RoadTypeInfo *rti = GetRoadTypeInfo(tram_rt);
		td->tramtype = rti->strings.name;
		td->tram_speed = rti->max_speed / 2;
		tram_owner = GetRoadOwner(tile, RTT_TRAM);
	}

	switch (GetRoadTileType(tile)) {
		case ROAD_TILE_CROSSING: {
			td->str = STR_LAI_ROAD_DESCRIPTION_ROAD_RAIL_LEVEL_CROSSING;
			rail_owner = GetTileOwner(tile);

			const RailtypeInfo *rti = GetRailTypeInfo(GetRailType(tile));
			td->railtype = rti->strings.name;
			td->rail_speed = rti->max_speed;

			break;
		}

		case ROAD_TILE_DEPOT:
			td->str = STR_LAI_ROAD_DESCRIPTION_ROAD_VEHICLE_DEPOT;
			td->build_date = Depot::GetByTile(tile)->build_date;
			break;

		default: {
			td->str = (road_rt != INVALID_ROADTYPE ? _road_tile_strings[GetRoadside(tile)] : STR_LAI_ROAD_DESCRIPTION_TRAMWAY);
			break;
		}
	}

	/* Now we have to discover, if the tile has only one owner or many:
	 *   - Find a first_owner of the tile. (Currently road or tram must be present, but this will break when the third type becomes available)
	 *   - Compare the found owner with the other owners, and test if they differ.
	 * Note: If road exists it will be the first_owner.
	 */
	Owner first_owner = (road_owner == INVALID_OWNER ? tram_owner : road_owner);
	bool mixed_owners = (tram_owner != INVALID_OWNER && tram_owner != first_owner) || (rail_owner != INVALID_OWNER && rail_owner != first_owner);

	if (mixed_owners) {
		/* Multiple owners */
		td->owner_type[0] = (rail_owner == INVALID_OWNER ? STR_NULL : STR_LAND_AREA_INFORMATION_RAIL_OWNER);
		td->owner[0] = rail_owner;
		td->owner_type[1] = (road_owner == INVALID_OWNER ? STR_NULL : STR_LAND_AREA_INFORMATION_ROAD_OWNER);
		td->owner[1] = road_owner;
		td->owner_type[2] = (tram_owner == INVALID_OWNER ? STR_NULL : STR_LAND_AREA_INFORMATION_TRAM_OWNER);
		td->owner[2] = tram_owner;
	} else {
		/* One to rule them all */
		td->owner[0] = first_owner;
	}
}

/**
 * Given the direction the road depot is pointing, this is the direction the
 * vehicle should be travelling in in order to enter the depot.
 */
static const byte _roadveh_enter_depot_dir[4] = {
	TRACKDIR_X_SW, TRACKDIR_Y_NW, TRACKDIR_X_NE, TRACKDIR_Y_SE
};

static VehicleEnterTileStatus VehicleEnter_Road(Vehicle *v, TileIndex tile, int x, int y)
{
	switch (GetRoadTileType(tile)) {
		case ROAD_TILE_DEPOT: {
			if (v->type != VEH_ROAD) break;

			RoadVehicle *rv = RoadVehicle::From(v);
			if (rv->frame == RVC_DEPOT_STOP_FRAME &&
					_roadveh_enter_depot_dir[GetRoadDepotDirection(tile)] == rv->state) {
				rv->InvalidateImageCache();
				rv->state = RVSB_IN_DEPOT;
				rv->vehstatus |= VS_HIDDEN;
				rv->direction = ReverseDir(rv->direction);
				if (rv->Next() == nullptr) VehicleEnterDepot(rv->First());
				rv->tile = tile;
				rv->UpdateIsDrawn();

				InvalidateWindowData(WC_VEHICLE_DEPOT, rv->tile);
				return VETSB_ENTERED_WORMHOLE;
			}
			break;
		}

		case ROAD_TILE_CROSSING: {
			if (v->type != VEH_ROAD) break;
			SetCrossingOccupiedByRoadVehicle(tile, true);
			break;
		}

		default: break;
	}
	return VETSB_CONTINUE;
}


static void ChangeTileOwner_Road(TileIndex tile, Owner old_owner, Owner new_owner)
{
	if (IsRoadDepot(tile)) {
		if (GetTileOwner(tile) == old_owner) {
			if (new_owner == INVALID_OWNER) {
				DoCommand(tile, 0, 0, DC_EXEC | DC_BANKRUPT, CMD_LANDSCAPE_CLEAR);
			} else {
				/* A road depot has two road bits. No need to dirty windows here, we'll redraw the whole screen anyway. */
				RoadType rt = GetRoadTypeRoad(tile);
				if (rt == INVALID_ROADTYPE) rt = GetRoadTypeTram(tile);
				Company::Get(old_owner)->infrastructure.road[rt] -= 2;
				Company::Get(new_owner)->infrastructure.road[rt] += 2;

				SetTileOwner(tile, new_owner);
				for (RoadTramType rtt : _roadtramtypes) {
					if (GetRoadOwner(tile, rtt) == old_owner) {
						SetRoadOwner(tile, rtt, new_owner);
					}
				}
			}
		}
		return;
	}

	for (RoadTramType rtt : _roadtramtypes) {
		/* Update all roadtypes, no matter if they are present */
		if (GetRoadOwner(tile, rtt) == old_owner) {
			RoadType rt = GetRoadType(tile, rtt);
			if (rt != INVALID_ROADTYPE) {
				/* A level crossing has two road bits. No need to dirty windows here, we'll redraw the whole screen anyway. */
				uint num_bits = IsLevelCrossing(tile) ? 2 : CountBits(GetRoadBits(tile, rtt));
				Company::Get(old_owner)->infrastructure.road[rt] -= num_bits;
				if (new_owner != INVALID_OWNER) Company::Get(new_owner)->infrastructure.road[rt] += num_bits;
			}

			SetRoadOwner(tile, rtt, new_owner == INVALID_OWNER ? OWNER_NONE : new_owner);
		}
	}

	if (IsLevelCrossing(tile)) {
		if (GetTileOwner(tile) == old_owner) {
			if (new_owner == INVALID_OWNER) {
				DoCommand(tile, 0, GetCrossingRailTrack(tile), DC_EXEC | DC_BANKRUPT, CMD_REMOVE_SINGLE_RAIL);
			} else {
				/* Update infrastructure counts. No need to dirty windows here, we'll redraw the whole screen anyway. */
				Company::Get(old_owner)->infrastructure.rail[GetRailType(tile)] -= LEVELCROSSING_TRACKBIT_FACTOR;
				Company::Get(new_owner)->infrastructure.rail[GetRailType(tile)] += LEVELCROSSING_TRACKBIT_FACTOR;

				SetTileOwner(tile, new_owner);
			}
		}
	}
}

static CommandCost TerraformTile_Road(TileIndex tile, DoCommandFlag flags, int z_new, Slope tileh_new)
{
	if (_settings_game.construction.build_on_slopes && AutoslopeEnabled()) {
		switch (GetRoadTileType(tile)) {
			case ROAD_TILE_CROSSING:
				if (!IsSteepSlope(tileh_new) && (GetTileMaxZ(tile) == z_new + GetSlopeMaxZ(tileh_new)) && HasBit(VALID_LEVEL_CROSSING_SLOPES, tileh_new)) return CommandCost(EXPENSES_CONSTRUCTION, _price[PR_BUILD_FOUNDATION]);
				break;

			case ROAD_TILE_DEPOT:
				if (AutoslopeCheckForEntranceEdge(tile, z_new, tileh_new, GetRoadDepotDirection(tile))) return CommandCost(EXPENSES_CONSTRUCTION, _price[PR_BUILD_FOUNDATION]);
				break;

			case ROAD_TILE_NORMAL: {
				RoadBits bits = GetAllRoadBits(tile);
				RoadBits bits_copy = bits;
				/* Check if the slope-road_bits combination is valid at all, i.e. it is safe to call GetRoadFoundation(). */
				if (CheckRoadSlope(tileh_new, &bits_copy, ROAD_NONE, ROAD_NONE).Succeeded()) {
					/* CheckRoadSlope() sometimes changes the road_bits, if it does not agree with them. */
					if (bits == bits_copy) {
						int z_old;
						Slope tileh_old = GetTileSlope(tile, &z_old);

						/* Get the slope on top of the foundation */
						z_old += ApplyFoundationToSlope(GetRoadFoundation(tileh_old, bits), &tileh_old);
						z_new += ApplyFoundationToSlope(GetRoadFoundation(tileh_new, bits), &tileh_new);

						/* The surface slope must not be changed */
						if ((z_old == z_new) && (tileh_old == tileh_new)) return CommandCost(EXPENSES_CONSTRUCTION, _price[PR_BUILD_FOUNDATION]);
					}
				}
				break;
			}

			default: NOT_REACHED();
		}
	}

	return DoCommand(tile, 0, 0, flags, CMD_LANDSCAPE_CLEAR);
}

/** Update power of road vehicle under which is the roadtype being converted */
static Vehicle *UpdateRoadVehPowerProc(Vehicle *v, void *data)
{
	RoadVehicleList *affected_rvs = static_cast<RoadVehicleList*>(data);
	include(*affected_rvs, RoadVehicle::From(v)->First());

	return nullptr;
}

/**
 * Checks the tile and returns whether the current player is allowed to convert the roadtype to another roadtype without taking ownership
 * @param owner the tile owner.
 * @param rtt Road/tram type.
 * @return whether the road is convertible
 */
static bool CanConvertUnownedRoadType(Owner owner, RoadTramType rtt)
{
	return (owner == OWNER_NONE || (owner == OWNER_TOWN && rtt == RTT_ROAD));
}

/**
 * Convert the ownership of the RoadType of the tile if applicable
 * @param tile the tile of which convert ownership
 * @param num_pieces the count of the roadbits to assign to the new owner
 * @param owner the current owner of the RoadType
 * @param from_type the old road type
 * @param to_type the new road type
 */
static void ConvertRoadTypeOwner(TileIndex tile, uint num_pieces, Owner owner, RoadType from_type, RoadType to_type)
{
	// Scenario editor, maybe? Don't touch the owners when converting roadtypes...
	if (_current_company >= MAX_COMPANIES) return;

	// We can't get a company from invalid owners but we can get ownership of roads without an owner
	if (owner >= MAX_COMPANIES && owner != OWNER_NONE) return;

	assert(from_type != INVALID_ROADTYPE && to_type != INVALID_ROADTYPE);

	Company *c;

	switch (owner) {
	case OWNER_NONE:
		SetRoadOwner(tile, GetRoadTramType(to_type), (Owner)_current_company);
		UpdateCompanyRoadInfrastructure(to_type, _current_company, num_pieces);
		break;

	default:
		c = Company::Get(owner);
		c->infrastructure.road[from_type] -= num_pieces;
		c->infrastructure.road[to_type] += num_pieces;
		DirtyCompanyInfrastructureWindows(c->index);
		break;
	}
}

/**
 * Convert one road subtype to another.
 * Not meant to convert from road to tram.
 *
 * @param tile end tile of road conversion drag
 * @param flags operation to perform
 * @param p1 start tile of drag
 * @param p2 various bitstuffed elements:
 * - p2 = (bit  0..5) new roadtype to convert to.
 * @param text unused
 * @return the cost of this operation or an error
 */
CommandCost CmdConvertRoad(TileIndex tile, DoCommandFlag flags, uint32 p1, uint32 p2, const char *text)
{
	RoadType to_type = Extract<RoadType, 0, 6>(p2);

	TileIndex area_start = p1;
	TileIndex area_end = tile;

	if (!ValParamRoadType(to_type)) return CMD_ERROR;
	if (area_start >= MapSize()) return CMD_ERROR;

	RoadVehicleList affected_rvs;
	RoadTramType rtt = GetRoadTramType(to_type);

	CommandCost cost(EXPENSES_CONSTRUCTION);
	CommandCost error = CommandCost((rtt == RTT_TRAM) ? STR_ERROR_NO_SUITABLE_TRAMWAY : STR_ERROR_NO_SUITABLE_ROAD); // by default, there is no road to convert.
	bool found_convertible_road = false; // whether we actually did convert any road/tram (see bug #7633)

	TileIterator *iter = new OrthogonalTileIterator(area_start, area_end);
	for (; (tile = *iter) != INVALID_TILE; ++(*iter)) {
		/* Is road present on tile? */
		if (!MayHaveRoad(tile)) continue;

		/* Converting to the same subtype? */
		RoadType from_type = GetRoadType(tile, rtt);
		if (from_type == INVALID_ROADTYPE || from_type == to_type) continue;

		/* Check if there is any infrastructure on tile */
		TileType tt = GetTileType(tile);
		switch (tt) {
			case MP_STATION:
				if (!IsAnyRoadStop(tile)) continue;
				break;
			case MP_ROAD:
				if (IsLevelCrossing(tile) && RoadNoLevelCrossing(to_type)) {
					error.MakeError(STR_ERROR_CROSSING_DISALLOWED_ROAD);
					continue;
				}
				break;
			case MP_TUNNELBRIDGE:
				if (GetTunnelBridgeTransportType(tile) != TRANSPORT_ROAD) continue;
				break;
			default: continue;
		}

		/* Trying to convert other's road */
		Owner owner = GetRoadOwner(tile, rtt);
		if (!CanConvertUnownedRoadType(owner, rtt)) {
			CommandCost ret = CheckOwnership(owner, tile);
			if (ret.Failed()) {
				error = ret;
				continue;
			}
		}

		/* Base the ability to replace town roads and bridges on the town's
		 * acceptance of destructive actions. */
		if (owner == OWNER_TOWN) {
			Town *t = ClosestTownFromTile(tile, _settings_game.economy.dist_local_authority);
			CommandCost ret = CheckforTownRating(DC_NONE, t, tt == MP_TUNNELBRIDGE ? TUNNELBRIDGE_REMOVE : ROAD_REMOVE);
			if (ret.Failed()) {
				error = ret;
				continue;
			}
		}

		/* Disallow converting town roads to types which do not allow houses */
		if (rtt == RTT_ROAD && owner == OWNER_TOWN && HasBit(GetRoadTypeInfo(to_type)->flags, ROTF_NO_HOUSES)) {
			error.MakeError(STR_ERROR_OWNED_BY);
			GetNameOfOwner(OWNER_TOWN, tile);
			continue;
		}

		/* Vehicle on the tile when not converting normal <-> powered
		 * Tunnels and bridges have special check later */
		if (tt != MP_TUNNELBRIDGE) {
			if (!HasPowerOnRoad(from_type, to_type)) {
				CommandCost ret = EnsureNoVehicleOnGround(tile);
				if (ret.Failed()) {
					error = ret;
					continue;
				}

				if (rtt == RTT_ROAD && owner == OWNER_TOWN) {
					error.MakeError(STR_ERROR_OWNED_BY);
					GetNameOfOwner(OWNER_TOWN, tile);
					continue;
				}
			}

			uint num_pieces;
			if (IsRoadDepotTile(tile) || IsAnyRoadStopTile(tile)) {
				num_pieces = HasTileRoadType(tile, rtt) ? 2 : 0;
			} else {
				num_pieces = CountBits(GetAnyRoadBits(tile, rtt));
			}

			found_convertible_road = true;
			cost.AddCost(num_pieces * RoadConvertCost(from_type, to_type));

			if (flags & DC_EXEC) { // we can safely convert, too
				/* Update the company infrastructure counters. */
				if (!IsAnyRoadStopTile(tile) && owner == _current_company) {
					ConvertRoadTypeOwner(tile, num_pieces, owner, from_type, to_type);
				} else {
					UpdateCompanyRoadInfrastructure(from_type, owner, -(int)num_pieces);
					UpdateCompanyRoadInfrastructure(to_type, owner, num_pieces);
				}

				/* Perform the conversion */
				SetRoadType(tile, rtt, to_type);
				MarkTileDirtyByTile(tile);

				/* update power of train on this tile */
				FindVehicleOnPos(tile, VEH_ROAD, &affected_rvs, &UpdateRoadVehPowerProc);

				if (IsRoadDepotTile(tile)) {
					/* Update build vehicle window related to this depot */
					InvalidateWindowData(WC_VEHICLE_DEPOT, tile);
					InvalidateWindowData(WC_BUILD_VEHICLE, tile);
				}
			}
		} else {
			TileIndex endtile = GetOtherTunnelBridgeEnd(tile);

			const bool include_middle = !IsBridge(tile) || GetCustomBridgeHeadRoadBits(tile, rtt) & DiagDirToRoadBits(GetTunnelBridgeDirection(tile));

			/* If both ends of tunnel/bridge are in the range, do not try to convert twice -
			 * it would cause assert because of different test and exec runs */
			if (include_middle && endtile < tile) {
				if (OrthogonalTileArea(area_start, area_end).Contains(endtile)) continue;
			}

			/* When not converting rail <-> el. rail, any vehicle cannot be in tunnel/bridge */
			if (!HasPowerOnRoad(from_type, to_type)) {
				CommandCost ret = TunnelBridgeIsFree(tile, endtile);
				if (ret.Failed()) {
					error = ret;
					continue;
				}

				if (rtt == RTT_ROAD && owner == OWNER_TOWN) {
					error.MakeError(STR_ERROR_OWNED_BY);
					GetNameOfOwner(OWNER_TOWN, tile);
					continue;
				}
			}

			/* There are 2 pieces on *every* tile of the bridge or tunnel */
			uint num_pieces = (GetTunnelBridgeLength(tile, endtile) + 2) * 2;
			found_convertible_road = true;
			cost.AddCost(num_pieces * RoadConvertCost(from_type, to_type));

			uint tunnel_length = GetTunnelBridgeLength(tile, endtile);
			auto num_pieces_per_side = [tunnel_length, rtt](TileIndex t, bool middle) -> uint {
				uint num_pieces = 0;
				if (IsBridge(t)) {
					const RoadBits bits = GetCustomBridgeHeadRoadBits(t, rtt);
					num_pieces += CountBits(bits) * TUNNELBRIDGE_TRACKBIT_FACTOR;
				} else {
					num_pieces += 2 * TUNNELBRIDGE_TRACKBIT_FACTOR;
				}
				if (middle) {
					num_pieces += 2 * tunnel_length * TUNNELBRIDGE_TRACKBIT_FACTOR;
				}
				return num_pieces;
			};
			uint tile_pieces = num_pieces_per_side(tile, include_middle);
			uint end_pieces = include_middle ? num_pieces_per_side(endtile, false) : 0;
			cost.AddCost((tile_pieces + end_pieces) * RoadConvertCost(from_type, to_type));

			if (flags & DC_EXEC) {
				/* Update the company infrastructure counters. */
				if (owner == _current_company) {
					ConvertRoadTypeOwner(tile, tile_pieces, owner, from_type, to_type);
					if (include_middle) {
						ConvertRoadTypeOwner(endtile, end_pieces, owner, from_type, to_type);
						SetTunnelBridgeOwner(tile, endtile, _current_company);
					}
				} else {
					UpdateCompanyRoadInfrastructure(from_type, owner, -(int)(tile_pieces + end_pieces));
					UpdateCompanyRoadInfrastructure(to_type, owner, tile_pieces + end_pieces);
				}

				/* Perform the conversion */
				SetRoadType(tile, rtt, to_type);
				if (include_middle) SetRoadType(endtile, rtt, to_type);

				FindVehicleOnPos(tile, VEH_ROAD, &affected_rvs, &UpdateRoadVehPowerProc);
				FindVehicleOnPos(endtile, VEH_ROAD, &affected_rvs, &UpdateRoadVehPowerProc);

				if (IsBridge(tile)) {
					MarkBridgeDirty(tile);
				} else {
					MarkTileDirtyByTile(tile);
					MarkTileDirtyByTile(endtile);
				}
			}
		}
	}

	if (flags & DC_EXEC) {
		/* Roadtype changed, update roadvehicles as when entering different track */
		for (RoadVehicle *v : affected_rvs) {
			v->CargoChanged();
		}
	}

	delete iter;
	return found_convertible_road ? cost : error;
}


/** Tile callback functions for road tiles */
extern const TileTypeProcs _tile_type_road_procs = {
	DrawTile_Road,           // draw_tile_proc
	GetSlopePixelZ_Road,     // get_slope_z_proc
	ClearTile_Road,          // clear_tile_proc
	nullptr,                    // add_accepted_cargo_proc
	GetTileDesc_Road,        // get_tile_desc_proc
	GetTileTrackStatus_Road, // get_tile_track_status_proc
	ClickTile_Road,          // click_tile_proc
	nullptr,                    // animate_tile_proc
	TileLoop_Road,           // tile_loop_proc
	ChangeTileOwner_Road,    // change_tile_owner_proc
	nullptr,                    // add_produced_cargo_proc
	VehicleEnter_Road,       // vehicle_enter_tile_proc
	GetFoundation_Road,      // get_foundation_proc
	TerraformTile_Road,      // terraform_tile_proc
};<|MERGE_RESOLUTION|>--- conflicted
+++ resolved
@@ -1511,14 +1511,8 @@
 	/* Swap direction, also the half-tile drag var (bit 0 and 1) */
 	if (start_tile > end_tile || (start_tile == end_tile && HasBit(p2, 0))) {
 		dir = ReverseDiagDir(dir);
-<<<<<<< HEAD
 		p2 ^= 3;
 		drd = DRD_SOUTHBOUND;
-=======
-		start_half = !start_half;
-		end_half = !end_half;
-		if (drd == DRD_NORTHBOUND || drd == DRD_SOUTHBOUND) drd ^= DRD_BOTH;
->>>>>>> 8537fa72
 	}
 
 	/* On the X-axis, we have to swap the initial bits, so they
