--- conflicted
+++ resolved
@@ -285,7 +285,7 @@
 struct GRFMD5SumState {
 	GRFConfig *config;
 	size_t size;
-	FILE *f;
+	FileHandle f;
 };
 
 static uint _grf_md5_parallel = 0;
@@ -308,8 +308,6 @@
 		checksum.Append(buffer, len);
 	}
 	checksum.Finish(state.config->ident.md5sum);
-
-	FioFCloseFile(state.f);
 }
 
 void CalcGRFMD5Thread()
@@ -320,7 +318,7 @@
 			_grf_md5_empty_cv.wait(lk);
 		} else {
 			const bool full = _grf_md5_pending.size() == GRF_MD5_PENDING_MAX;
-			GRFMD5SumState state = _grf_md5_pending.back();
+			GRFMD5SumState state = std::move(_grf_md5_pending.back());
 			_grf_md5_pending.pop_back();
 			lk.unlock();
 			if (full) _grf_md5_full_cv.notify_one();
@@ -358,21 +356,11 @@
  */
 static bool CalcGRFMD5Sum(GRFConfig *config, Subdirectory subdir)
 {
-<<<<<<< HEAD
 	size_t size;
-
-	/* open the file */
-	FILE *f = FioFOpenFile(config->filename, "rb", subdir, &size);
-	if (f == nullptr) return false;
-=======
-	Md5 checksum;
-	uint8_t buffer[1024];
-	size_t len, size;
 
 	/* open the file */
 	auto f = FioFOpenFile(config->filename, "rb", subdir, &size);
 	if (!f.has_value()) return false;
->>>>>>> c813b2b4
 
 	long start = ftell(*f);
 	size = std::min(size, GRFGetSizeOfDataSection(*f));
@@ -382,8 +370,7 @@
 	}
 
 	/* calculate md5sum */
-<<<<<<< HEAD
-	GRFMD5SumState state { config, size, f };
+	GRFMD5SumState state { config, size, std::move(*f) };
 	if (_grf_md5_parallel == 0) {
 		CalcGRFMD5SumFromState(state);
 		return true;
@@ -393,7 +380,7 @@
 	if (_grf_md5_pending.size() >= GRF_MD5_PENDING_MAX) {
 		_grf_md5_full_cv.wait(lk);
 	}
-	_grf_md5_pending.push_back(state);
+	_grf_md5_pending.push_back(std::move(state));
 	bool notify_reader = (_grf_md5_pending.size() == 1); // queue was empty
 	if ((_grf_md5_threads == 0) || ((_grf_md5_pending.size() > 1) && (_grf_md5_threads < _grf_md5_parallel))) {
 		_grf_md5_threads++;
@@ -406,14 +393,6 @@
 	}
 	lk.unlock();
 	if (notify_reader) _grf_md5_empty_cv.notify_one();
-=======
-	while ((len = fread(buffer, 1, (size > sizeof(buffer)) ? sizeof(buffer) : size, *f)) != 0 && size != 0) {
-		size -= len;
-		checksum.Append(buffer, len);
-	}
-	checksum.Finish(config->ident.md5sum);
-
->>>>>>> c813b2b4
 	return true;
 }
 
