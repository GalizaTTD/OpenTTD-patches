/*
 * This file is part of OpenTTD.
 * OpenTTD is free software; you can redistribute it and/or modify it under the terms of the GNU General Public License as published by the Free Software Foundation, version 2.
 * OpenTTD is distributed in the hope that it will be useful, but WITHOUT ANY WARRANTY; without even the implied warranty of MERCHANTABILITY or FITNESS FOR A PARTICULAR PURPOSE.
 * See the GNU General Public License for more details. You should have received a copy of the GNU General Public License along with OpenTTD. If not, see <http://www.gnu.org/licenses/>.
 */

/** @file newgrf_config.cpp Finding NewGRFs and configuring them. */

#include "stdafx.h"
#include "debug.h"
#include "3rdparty/md5/md5.h"
#include "newgrf.h"
#include "network/network_func.h"
#include "gfx_func.h"
#include "newgrf_text.h"
#include "window_func.h"
#include "progress.h"
#include "video/video_driver.hpp"
#include "string_func.h"
#include "strings_func.h"
#include "textfile_gui.h"
#include "thread.h"
#include "newgrf_config.h"
#include "newgrf_text.h"

#include "fileio_func.h"
#include "fios.h"

#include "thread.h"
#include <mutex>
#include <condition_variable>
#if defined(__MINGW32__)
#include "3rdparty/mingw-std-threads/mingw.mutex.h"
#include "3rdparty/mingw-std-threads/mingw.condition_variable.h"
#endif

#include "safeguards.h"


/**
 * Create a new GRFConfig.
 * @param filename Set the filename of this GRFConfig to filename.
 */
GRFConfig::GRFConfig(const std::string &filename) :
	filename(filename), num_valid_params(ClampTo<uint8_t>(GRFConfig::param.size()))
{
}

/**
 * Create a new GRFConfig that is a deep copy of an existing config.
 * @param config The GRFConfig object to make a copy of.
 */
GRFConfig::GRFConfig(const GRFConfig &config) :
	ZeroedMemoryAllocator(),
	ident(config.ident),
	original_md5sum(config.original_md5sum),
	filename(config.filename),
	name(config.name),
	info(config.info),
	url(config.url),
	version(config.version),
	min_loadable_version(config.min_loadable_version),
	flags(config.flags & ~(1 << GCF_COPY)),
	status(config.status),
	grf_bugs(config.grf_bugs),
	param(config.param),
	num_params(config.num_params),
	num_valid_params(config.num_valid_params),
	palette(config.palette),
	param_info(config.param_info),
	has_param_defaults(config.has_param_defaults)
{
	if (config.error != nullptr) this->error = std::make_unique<GRFError>(*config.error);
}

/**
 * Copy the parameter information from the \a src config.
 * @param src Source config.
 */
void GRFConfig::CopyParams(const GRFConfig &src)
{
	this->num_params = src.num_params;
	this->num_valid_params = src.num_valid_params;
	this->param = src.param;
}

/**
 * Get the name of this grf. In case the name isn't known
 * the filename is returned.
 * @return The name of filename of this grf.
 */
const char *GRFConfig::GetName() const
{
	const char *name = GetGRFStringFromGRFText(this->name);
	return StrEmpty(name) ? this->filename.c_str() : name;
}

/**
 * Get the grf info.
 * @return A string with a description of this grf.
 */
const char *GRFConfig::GetDescription() const
{
	return GetGRFStringFromGRFText(this->info);
}

/**
 * Get the grf url.
 * @return A string with an url of this grf.
 */
const char *GRFConfig::GetURL() const
{
	return GetGRFStringFromGRFText(this->url);
}

/** Set the default value for all parameters as specified by action14. */
void GRFConfig::SetParameterDefaults()
{
	this->num_params = 0;
	this->param = {};

	if (!this->has_param_defaults) return;

	for (uint i = 0; i < this->param_info.size(); i++) {
		if (!this->param_info[i]) continue;
		this->param_info[i]->SetValue(this, this->param_info[i]->def_value);
	}
}

/**
 * Set the palette of this GRFConfig to something suitable.
 * That is either the setting coming from the NewGRF or
 * the globally used palette.
 */
void GRFConfig::SetSuitablePalette()
{
	PaletteType pal;
	switch (this->palette & GRFP_GRF_MASK) {
		case GRFP_GRF_DOS:     pal = PAL_DOS;      break;
		case GRFP_GRF_WINDOWS: pal = PAL_WINDOWS;  break;
		default:               pal = _settings_client.gui.newgrf_default_palette == 1 ? PAL_WINDOWS : PAL_DOS; break;
	}
	SB(this->palette, GRFP_USE_BIT, 1, pal == PAL_WINDOWS ? GRFP_USE_WINDOWS : GRFP_USE_DOS);
}

/**
 * Finalize Action 14 info after file scan is finished.
 */
void GRFConfig::FinalizeParameterInfo()
{
	for (auto &info : this->param_info) {
		if (!info.has_value()) continue;
		info->Finalize();
	}
}

GRFConfig *_all_grfs;
GRFConfig *_grfconfig;
GRFConfig *_grfconfig_newgame;
GRFConfig *_grfconfig_static;
uint _missing_extra_graphics = 0;

bool _grf_bug_too_many_strings = false;

/**
 * Construct a new GRFError.
 * @param severity The severity of this error.
 * @param message The actual error-string.
 */
GRFError::GRFError(StringID severity, StringID message) : message(message), severity(severity)
{
}

/**
 * Create a new empty GRFParameterInfo object.
 * @param nr The newgrf parameter that is changed.
 */
GRFParameterInfo::GRFParameterInfo(uint nr) :
	name(),
	desc(),
	type(PTYPE_UINT_ENUM),
	min_value(0),
	max_value(UINT32_MAX),
	def_value(0),
	param_nr(nr),
	first_bit(0),
	num_bit(32),
	value_names(),
	complete_labels(false)
{}

/**
 * Get the value of this user-changeable parameter from the given config.
 * @param config The GRFConfig to get the value from.
 * @return The value of this parameter.
 */
uint32 GRFParameterInfo::GetValue(struct GRFConfig *config) const
{
	/* GB doesn't work correctly with nbits == 32, so handle that case here. */
	if (this->num_bit == 32) return config->param[this->param_nr];
	return GB(config->param[this->param_nr], this->first_bit, this->num_bit);
}

/**
 * Set the value of this user-changeable parameter in the given config.
 * @param config The GRFConfig to set the value in.
 * @param value The new value.
 */
void GRFParameterInfo::SetValue(struct GRFConfig *config, uint32 value)
{
	/* SB doesn't work correctly with nbits == 32, so handle that case here. */
	if (this->num_bit == 32) {
		config->param[this->param_nr] = value;
	} else {
		SB(config->param[this->param_nr], this->first_bit, this->num_bit, value);
	}
	config->num_params = std::max<uint>(config->num_params, this->param_nr + 1);
	SetWindowDirty(WC_GAME_OPTIONS, WN_GAME_OPTIONS_NEWGRF_STATE);
}

/**
 * Finalize Action 14 info after file scan is finished.
 */
void GRFParameterInfo::Finalize()
{
	this->complete_labels = true;
	for (uint32 value = this->min_value; value <= this->max_value; value++) {
		if (this->value_names.count(value) == 0) {
			this->complete_labels = false;
			break;
		}
	}
}

/**
 * Update the palettes of the graphics from the config file.
 * Called when changing the default palette in advanced settings.
 * @param new_value Unused.
 */
void UpdateNewGRFConfigPalette(int32 new_value)
{
	for (GRFConfig *c = _grfconfig_newgame; c != nullptr; c = c->next) c->SetSuitablePalette();
	for (GRFConfig *c = _grfconfig_static;  c != nullptr; c = c->next) c->SetSuitablePalette();
	for (GRFConfig *c = _all_grfs;          c != nullptr; c = c->next) c->SetSuitablePalette();
}

/**
 * Get the data section size of a GRF.
 * @param f GRF.
 * @return Size of the data section or SIZE_MAX if the file has no separate data section.
 */
size_t GRFGetSizeOfDataSection(FILE *f)
{
	extern const byte _grf_cont_v2_sig[];
	static const uint header_len = 14;

	byte data[header_len];
	if (fread(data, 1, header_len, f) == header_len) {
		if (data[0] == 0 && data[1] == 0 && MemCmpT(data + 2, _grf_cont_v2_sig, 8) == 0) {
			/* Valid container version 2, get data section size. */
			size_t offset = ((size_t)data[13] << 24) | ((size_t)data[12] << 16) | ((size_t)data[11] << 8) | (size_t)data[10];
			if (offset >= 1 * 1024 * 1024 * 1024) {
				DEBUG(grf, 0, "Unexpectedly large offset for NewGRF");
				/* Having more than 1 GiB of data is very implausible. Mostly because then
				 * all pools in OpenTTD are flooded already. Or it's just Action C all over.
				 * In any case, the offsets to graphics will likely not work either. */
				return SIZE_MAX;
			}
			return header_len + offset;
		}
	}

	return SIZE_MAX;
}

struct GRFMD5SumState {
	GRFConfig *config;
	size_t size;
	FILE *f;
};

static uint _grf_md5_parallel = 0;
static uint _grf_md5_threads = 0;
static std::mutex _grf_md5_lock;
static std::vector<GRFMD5SumState> _grf_md5_pending;
static std::condition_variable _grf_md5_full_cv;
static std::condition_variable _grf_md5_empty_cv;
static std::condition_variable _grf_md5_done_cv;
static const uint GRF_MD5_PENDING_MAX = 8;

static void CalcGRFMD5SumFromState(const GRFMD5SumState &state)
{
	Md5 checksum;
	uint8 buffer[1024];
	size_t len;
	size_t size = state.size;
	while ((len = fread(buffer, 1, (size > sizeof(buffer)) ? sizeof(buffer) : size, state.f)) != 0 && size != 0) {
		size -= len;
		checksum.Append(buffer, len);
	}
	checksum.Finish(state.config->ident.md5sum);

	FioFCloseFile(state.f);
}

void CalcGRFMD5Thread()
{
	std::unique_lock<std::mutex> lk(_grf_md5_lock);
	while (_grf_md5_parallel > 0 || !_grf_md5_pending.empty()) {
		if (_grf_md5_pending.empty()) {
			_grf_md5_empty_cv.wait(lk);
		} else {
			const bool full = _grf_md5_pending.size() == GRF_MD5_PENDING_MAX;
			GRFMD5SumState state = _grf_md5_pending.back();
			_grf_md5_pending.pop_back();
			lk.unlock();
			if (full) _grf_md5_full_cv.notify_one();
			if (!_exit_game) CalcGRFMD5SumFromState(state);
			lk.lock();
		}
	}
	_grf_md5_threads--;
	if (_grf_md5_threads == 0) {
		_grf_md5_done_cv.notify_all();
	}
}

void CalcGRFMD5ThreadingStart()
{
	_grf_md5_parallel = std::thread::hardware_concurrency();
	if (_grf_md5_parallel <= 1) _grf_md5_parallel = 0;
}

void CalcGRFMD5ThreadingEnd()
{
	if (_grf_md5_parallel) {
		std::unique_lock<std::mutex> lk(_grf_md5_lock);
		_grf_md5_parallel = 0;
		_grf_md5_empty_cv.notify_all();
		_grf_md5_done_cv.wait(lk, []() { return _grf_md5_threads == 0; });
	}
}

/**
 * Calculate the MD5 sum for a GRF, and store it in the config.
 * @param config GRF to compute.
 * @param subdir The subdirectory to look in.
 * @return MD5 sum was successfully computed
 */
static bool CalcGRFMD5Sum(GRFConfig *config, Subdirectory subdir)
{
	size_t size;

	/* open the file */
	FILE *f = FioFOpenFile(config->filename, "rb", subdir, &size);
	if (f == nullptr) return false;

	long start = ftell(f);
	size = std::min(size, GRFGetSizeOfDataSection(f));

	if (start < 0 || fseek(f, start, SEEK_SET) < 0) {
		FioFCloseFile(f);
		return false;
	}

	/* calculate md5sum */
	GRFMD5SumState state { config, size, f };
	if (_grf_md5_parallel == 0) {
		CalcGRFMD5SumFromState(state);
		return true;
	}

	std::unique_lock<std::mutex> lk(_grf_md5_lock);
	if (_grf_md5_pending.size() >= GRF_MD5_PENDING_MAX) {
		_grf_md5_full_cv.wait(lk);
	}
	_grf_md5_pending.push_back(state);
	bool notify_reader = (_grf_md5_pending.size() == 1); // queue was empty
	if ((_grf_md5_threads == 0) || ((_grf_md5_pending.size() > 1) && (_grf_md5_threads < _grf_md5_parallel))) {
		_grf_md5_threads++;
		if (!StartNewThread(nullptr, "ottd:grf-md5", &CalcGRFMD5Thread)) {
			_grf_md5_parallel = 0;
			lk.unlock();
			CalcGRFMD5Thread();
			return true;
		}
	}
	lk.unlock();
	if (notify_reader) _grf_md5_empty_cv.notify_one();
	return true;
}


/**
 * Find the GRFID of a given grf, and calculate its md5sum.
 * @param config    grf to fill.
 * @param is_static grf is static.
 * @param subdir    the subdirectory to search in.
 * @return Operation was successfully completed.
 */
bool FillGRFDetails(GRFConfig *config, bool is_static, Subdirectory subdir)
{
	if (!FioCheckFileExists(config->filename, subdir)) {
		config->status = GCS_NOT_FOUND;
		return false;
	}

	/* Find and load the Action 8 information */
	LoadNewGRFFile(config, GLS_FILESCAN, subdir, true);
	config->SetSuitablePalette();
	config->FinalizeParameterInfo();

	/* Skip if the grfid is 0 (not read) or if it is an internal GRF */
	if (config->ident.grfid == 0 || HasBit(config->flags, GCF_SYSTEM)) return false;

	if (is_static) {
		/* Perform a 'safety scan' for static GRFs */
		LoadNewGRFFile(config, GLS_SAFETYSCAN, subdir, true);

		/* GCF_UNSAFE is set if GLS_SAFETYSCAN finds unsafe actions */
		if (HasBit(config->flags, GCF_UNSAFE)) return false;
	}

	return CalcGRFMD5Sum(config, subdir);
}


/**
 * Clear a GRF Config list, freeing all nodes.
 * @param config Start of the list.
 * @post \a config is set to \c nullptr.
 */
void ClearGRFConfigList(GRFConfig **config)
{
	GRFConfig *c, *next;
	for (c = *config; c != nullptr; c = next) {
		next = c->next;
		delete c;
	}
	*config = nullptr;
}


/**
 * Copy a GRF Config list
 * @param dst pointer to destination list
 * @param src pointer to source list values
 * @param init_only the copied GRF will be processed up to GLS_INIT
 * @return pointer to the last value added to the destination list
 */
GRFConfig **CopyGRFConfigList(GRFConfig **dst, const GRFConfig *src, bool init_only)
{
	/* Clear destination as it will be overwritten */
	ClearGRFConfigList(dst);
	for (; src != nullptr; src = src->next) {
		GRFConfig *c = new GRFConfig(*src);

		ClrBit(c->flags, GCF_INIT_ONLY);
		if (init_only) SetBit(c->flags, GCF_INIT_ONLY);

		*dst = c;
		dst = &c->next;
	}

	return dst;
}

/**
 * Removes duplicates from lists of GRFConfigs. These duplicates
 * are introduced when the _grfconfig_static GRFs are appended
 * to the _grfconfig on a newgame or savegame. As the parameters
 * of the static GRFs could be different that the parameters of
 * the ones used non-statically. This can result in desyncs in
 * multiplayers, so the duplicate static GRFs have to be removed.
 *
 * This function _assumes_ that all static GRFs are placed after
 * the non-static GRFs.
 *
 * @param list the list to remove the duplicates from
 */
static void RemoveDuplicatesFromGRFConfigList(GRFConfig *list)
{
	GRFConfig *prev;
	GRFConfig *cur;

	if (list == nullptr) return;

	for (prev = list, cur = list->next; cur != nullptr; prev = cur, cur = cur->next) {
		if (cur->ident.grfid != list->ident.grfid) continue;

		prev->next = cur->next;
		delete cur;
		cur = prev; // Just go back one so it continues as normal later on
	}

	RemoveDuplicatesFromGRFConfigList(list->next);
}

/**
 * Appends the static GRFs to a list of GRFs
 * @param dst the head of the list to add to
 */
void AppendStaticGRFConfigs(GRFConfig **dst)
{
	GRFConfig **tail = dst;
	while (*tail != nullptr) tail = &(*tail)->next;

	CopyGRFConfigList(tail, _grfconfig_static, false);
	RemoveDuplicatesFromGRFConfigList(*dst);
}

/**
 * Appends an element to a list of GRFs
 * @param dst the head of the list to add to
 * @param el the new tail to be
 */
void AppendToGRFConfigList(GRFConfig **dst, GRFConfig *el)
{
	GRFConfig **tail = dst;
	while (*tail != nullptr) tail = &(*tail)->next;
	*tail = el;

	RemoveDuplicatesFromGRFConfigList(*dst);
}


/** Reset the current GRF Config to either blank or newgame settings. */
void ResetGRFConfig(bool defaults)
{
	CopyGRFConfigList(&_grfconfig, _grfconfig_newgame, !defaults);
	AppendStaticGRFConfigs(&_grfconfig);
}


/**
 * Check if all GRFs in the GRF config from a savegame can be loaded.
 * @param grfconfig GrfConfig to check
 * @return will return any of the following 3 values:<br>
 * <ul>
 * <li> GLC_ALL_GOOD: No problems occurred, all GRF files were found and loaded
 * <li> GLC_COMPATIBLE: For one or more GRF's no exact match was found, but a
 *     compatible GRF with the same grfid was found and used instead
 * <li> GLC_NOT_FOUND: For one or more GRF's no match was found at all
 * </ul>
 */
GRFListCompatibility IsGoodGRFConfigList(GRFConfig *grfconfig)
{
	GRFListCompatibility res = GLC_ALL_GOOD;

	for (GRFConfig *c = grfconfig; c != nullptr; c = c->next) {
		const GRFConfig *f = FindGRFConfig(c->ident.grfid, FGCM_EXACT, &c->ident.md5sum);
		if (f == nullptr || HasBit(f->flags, GCF_INVALID)) {
			char buf[256];

			/* If we have not found the exactly matching GRF try to find one with the
			 * same grfid, as it most likely is compatible */
			f = FindGRFConfig(c->ident.grfid, FGCM_COMPATIBLE, nullptr, c->version);
			if (f != nullptr) {
<<<<<<< HEAD
				md5sumToString(buf, lastof(buf), c->ident.md5sum);
				DEBUG(grf, 1, "NewGRF %08X (%s) not found; checksum %s, name: '%s'. Compatibility mode on", BSWAP32(c->ident.grfid), c->GetDisplayPath(), buf, GetDefaultLangGRFStringFromGRFText(c->name));
=======
				Debug(grf, 1, "NewGRF {:08X} ({}) not found; checksum {}. Compatibility mode on", BSWAP32(c->ident.grfid), c->filename, FormatArrayAsHex(c->ident.md5sum));
>>>>>>> 90fdf17e
				if (!HasBit(c->flags, GCF_COMPATIBLE)) {
					/* Preserve original_md5sum after it has been assigned */
					SetBit(c->flags, GCF_COMPATIBLE);
					c->original_md5sum = c->ident.md5sum;
				}

				/* Non-found has precedence over compatibility load */
				if (res != GLC_NOT_FOUND) res = GLC_COMPATIBLE;
				goto compatible_grf;
			}

			/* No compatible grf was found, mark it as disabled */
<<<<<<< HEAD
			md5sumToString(buf, lastof(buf), c->ident.md5sum);
			DEBUG(grf, 0, "NewGRF %08X (%s) not found; checksum %s, name: '%s'", BSWAP32(c->ident.grfid), c->GetDisplayPath(), buf, GetDefaultLangGRFStringFromGRFText(c->name));
=======
			Debug(grf, 0, "NewGRF {:08X} ({}) not found; checksum {}", BSWAP32(c->ident.grfid), c->filename, FormatArrayAsHex(c->ident.md5sum));
>>>>>>> 90fdf17e

			c->status = GCS_NOT_FOUND;
			res = GLC_NOT_FOUND;
		} else {
compatible_grf:
			DEBUG(grf, 1, "Loading GRF %08X from %s", BSWAP32(f->ident.grfid), f->GetDisplayPath());
			/* The filename could be the filename as in the savegame. As we need
			 * to load the GRF here, we need the correct filename, so overwrite that
			 * in any case and set the name and info when it is not set already.
			 * When the GCF_COPY flag is set, it is certain that the filename is
			 * already a local one, so there is no need to replace it. */
			if (!HasBit(c->flags, GCF_COPY)) {
				c->filename = f->filename;
				c->ident.md5sum = f->ident.md5sum;
				c->name = f->name;
				c->info = f->name;
				c->error = nullptr;
				c->version = f->version;
				c->min_loadable_version = f->min_loadable_version;
				c->num_valid_params = f->num_valid_params;
				c->param_info = f->param_info;
				c->has_param_defaults = f->has_param_defaults;
			}
		}
	}

	return res;
}


/** Set this flag to prevent any NewGRF scanning from being done. */
int _skip_all_newgrf_scanning = 0;

/** Helper for scanning for files with GRF as extension */
class GRFFileScanner : FileScanner {
	std::chrono::steady_clock::time_point next_update; ///< The next moment we do update the screen.
	uint num_scanned; ///< The number of GRFs we have scanned.
	std::vector<GRFConfig *> grfs;

public:
	GRFFileScanner() : num_scanned(0)
	{
		this->next_update = std::chrono::steady_clock::now();
	}

	bool AddFile(const std::string &filename, size_t basepath_length, const std::string &tar_filename) override;

	/** Do the scan for GRFs. */
	static uint DoScan()
	{
		if (_skip_all_newgrf_scanning > 0) {
			if (_skip_all_newgrf_scanning == 1) _skip_all_newgrf_scanning = 0;
			return 0;
		}

		CalcGRFMD5ThreadingStart();
		GRFFileScanner fs;
		fs.grfs.clear();
		int ret = fs.Scan(".grf", NEWGRF_DIR);
		CalcGRFMD5ThreadingEnd();

		for (GRFConfig *c : fs.grfs) {
			bool added = true;
			if (_all_grfs == nullptr) {
				_all_grfs = c;
			} else {
				/* Insert file into list at a position determined by its
				 * name, so the list is sorted as we go along */
				GRFConfig **pd, *d;
				bool stop = false;
				for (pd = &_all_grfs; (d = *pd) != nullptr; pd = &d->next) {
					if (c->ident.grfid == d->ident.grfid && memcmp(c->ident.md5sum, d->ident.md5sum, sizeof(c->ident.md5sum)) == 0) added = false;
					/* Because there can be multiple grfs with the same name, make sure we checked all grfs with the same name,
					 *  before inserting the entry. So insert a new grf at the end of all grfs with the same name, instead of
					 *  just after the first with the same name. Avoids doubles in the list. */
					if (StrCompareIgnoreCase(c->GetName(), d->GetName()) <= 0) {
						stop = true;
					} else if (stop) {
						break;
					}
				}
				if (added) {
					c->next = d;
					*pd = c;
				} else {
					delete c;
					ret--;
				}
			}
		}

		/* The number scanned and the number returned may not be the same;
		 * duplicate NewGRFs and base sets are ignored in the return value. */
		_settings_client.gui.last_newgrf_count = fs.num_scanned;
		return ret;
	}
};

bool GRFFileScanner::AddFile(const std::string &filename, size_t basepath_length, const std::string &tar_filename)
{
	/* Abort if the user stopped the game during a scan. */
	if (_exit_game) return false;

	GRFConfig *c = new GRFConfig(filename.c_str() + basepath_length);

<<<<<<< HEAD
	bool added = FillGRFDetails(c, false);
	if (added) {
		this->grfs.push_back(c);
=======
	bool added = true;
	if (FillGRFDetails(c, false)) {
		if (_all_grfs == nullptr) {
			_all_grfs = c;
		} else {
			/* Insert file into list at a position determined by its
			 * name, so the list is sorted as we go along */
			GRFConfig **pd, *d;
			bool stop = false;
			for (pd = &_all_grfs; (d = *pd) != nullptr; pd = &d->next) {
				if (c->ident.grfid == d->ident.grfid && c->ident.md5sum == d->ident.md5sum) added = false;
				/* Because there can be multiple grfs with the same name, make sure we checked all grfs with the same name,
				 *  before inserting the entry. So insert a new grf at the end of all grfs with the same name, instead of
				 *  just after the first with the same name. Avoids doubles in the list. */
				if (StrCompareIgnoreCase(c->GetName(), d->GetName()) <= 0) {
					stop = true;
				} else if (stop) {
					break;
				}
			}
			if (added) {
				c->next = d;
				*pd = c;
			}
		}
	} else {
		added = false;
>>>>>>> 90fdf17e
	}

	this->num_scanned++;

	const char *name = nullptr;
	if (c->name != nullptr) name = GetGRFStringFromGRFText(c->name);
	if (name == nullptr) name = c->filename.c_str();
	UpdateNewGRFScanStatus(this->num_scanned, name);
	VideoDriver::GetInstance()->GameLoopPause();

	if (!added) {
		/* File couldn't be opened, or is either not a NewGRF or is a
		 * 'system' NewGRF or it's already known, so forget about it. */
		delete c;
	}

	return added;
}

/**
 * Simple sorter for GRFS
 * @param c1 the first GRFConfig *
 * @param c2 the second GRFConfig *
 * @return true if the name of first NewGRF is before the name of the second.
 */
static bool GRFSorter(GRFConfig * const &c1, GRFConfig * const &c2)
{
	return StrNaturalCompare(c1->GetName(), c2->GetName()) < 0;
}

/**
 * Really perform the scan for all NewGRFs.
 * @param callback The callback to call after the scanning is complete.
 */
void DoScanNewGRFFiles(NewGRFScanCallback *callback)
{
	ClearGRFConfigList(&_all_grfs);
	TarScanner::DoScan(TarScanner::NEWGRF);

	DEBUG(grf, 1, "Scanning for NewGRFs");
	uint num = GRFFileScanner::DoScan();

	DEBUG(grf, 1, "Scan complete, found %d files", num);
	if (num != 0 && _all_grfs != nullptr) {
		/* Sort the linked list using quicksort.
		 * For that we first have to make an array, then sort and
		 * then remake the linked list. */
		std::vector<GRFConfig *> to_sort;

		uint i = 0;
		for (GRFConfig *p = _all_grfs; p != nullptr; p = p->next, i++) {
			to_sort.push_back(p);
		}
		/* Number of files is not necessarily right */
		num = i;

		std::sort(to_sort.begin(), to_sort.end(), GRFSorter);

		for (i = 1; i < num; i++) {
			to_sort[i - 1]->next = to_sort[i];
		}
		to_sort[num - 1]->next = nullptr;
		_all_grfs = to_sort[0];

		NetworkAfterNewGRFScan();
	}

	/* Yes... these are the NewGRF windows */
	InvalidateWindowClassesData(WC_SAVELOAD, 0, true);
	InvalidateWindowData(WC_GAME_OPTIONS, WN_GAME_OPTIONS_NEWGRF_STATE, GOID_NEWGRF_RESCANNED, true);
	if (!_exit_game && callback != nullptr) callback->OnNewGRFsScanned();

	DeleteWindowByClass(WC_MODAL_PROGRESS);
	SetModalProgress(false);
	MarkWholeScreenDirty();
}

/**
 * Scan for all NewGRFs.
 * @param callback The callback to call after the scanning is complete.
 */
void ScanNewGRFFiles(NewGRFScanCallback *callback)
{
	/* First set the modal progress. This ensures that it will eventually let go of the paint mutex. */
	SetModalProgress(true);
	/* Only then can we really start, especially by marking the whole screen dirty. Get those other windows hidden!. */
	MarkWholeScreenDirty();

	DoScanNewGRFFiles(callback);
}

/**
 * Find a NewGRF in the scanned list.
 * @param grfid GRFID to look for,
 * @param mode Restrictions for matching grfs
 * @param md5sum Expected MD5 sum
 * @param desired_version Requested version
 * @return The matching grf, if it exists in #_all_grfs, else \c nullptr.
 */
const GRFConfig *FindGRFConfig(uint32 grfid, FindGRFConfigMode mode, const MD5Hash *md5sum, uint32 desired_version)
{
	assert((mode == FGCM_EXACT) != (md5sum == nullptr));
	const GRFConfig *best = nullptr;
	for (const GRFConfig *c = _all_grfs; c != nullptr; c = c->next) {
		/* if md5sum is set, we look for an exact match and continue if not found */
		if (!c->ident.HasGrfIdentifier(grfid, md5sum)) continue;
		/* return it, if the exact same newgrf is found, or if we do not care about finding "the best" */
		if (md5sum != nullptr || mode == FGCM_ANY) return c;
		/* Skip incompatible stuff, unless explicitly allowed */
		if (mode != FGCM_NEWEST && HasBit(c->flags, GCF_INVALID)) continue;
		/* check version compatibility */
		if (mode == FGCM_COMPATIBLE && (c->version < desired_version || c->min_loadable_version > desired_version)) continue;
		/* remember the newest one as "the best" */
		if (best == nullptr || c->version > best->version) best = c;
	}

	return best;
}

/**
 * Retrieve a NewGRF from the current config by its grfid.
 * @param grfid grf to look for.
 * @param mask  GRFID mask to allow for partial matching.
 * @return The grf config, if it exists, else \c nullptr.
 */
GRFConfig *GetGRFConfig(uint32 grfid, uint32 mask)
{
	GRFConfig *c;

	for (c = _grfconfig; c != nullptr; c = c->next) {
		if ((c->ident.grfid & mask) == (grfid & mask)) return c;
	}

	return nullptr;
}


/** Build a string containing space separated parameter values, and terminate */
std::string GRFBuildParamList(const GRFConfig *c)
{
	std::string result;
	for (uint i = 0; i < c->num_params; i++) {
		if (!result.empty()) result += ' ';
		result += std::to_string(c->param[i]);
	}
	return result;
}

/**
 * Search a textfile file next to this NewGRF.
 * @param type The type of the textfile to search for.
 * @return The filename for the textfile, \c nullptr otherwise.
 */
const char *GRFConfig::GetTextfile(TextfileType type) const
{
	return ::GetTextfile(type, NEWGRF_DIR, this->filename.c_str());
}<|MERGE_RESOLUTION|>--- conflicted
+++ resolved
@@ -557,12 +557,8 @@
 			 * same grfid, as it most likely is compatible */
 			f = FindGRFConfig(c->ident.grfid, FGCM_COMPATIBLE, nullptr, c->version);
 			if (f != nullptr) {
-<<<<<<< HEAD
 				md5sumToString(buf, lastof(buf), c->ident.md5sum);
 				DEBUG(grf, 1, "NewGRF %08X (%s) not found; checksum %s, name: '%s'. Compatibility mode on", BSWAP32(c->ident.grfid), c->GetDisplayPath(), buf, GetDefaultLangGRFStringFromGRFText(c->name));
-=======
-				Debug(grf, 1, "NewGRF {:08X} ({}) not found; checksum {}. Compatibility mode on", BSWAP32(c->ident.grfid), c->filename, FormatArrayAsHex(c->ident.md5sum));
->>>>>>> 90fdf17e
 				if (!HasBit(c->flags, GCF_COMPATIBLE)) {
 					/* Preserve original_md5sum after it has been assigned */
 					SetBit(c->flags, GCF_COMPATIBLE);
@@ -575,12 +571,8 @@
 			}
 
 			/* No compatible grf was found, mark it as disabled */
-<<<<<<< HEAD
 			md5sumToString(buf, lastof(buf), c->ident.md5sum);
 			DEBUG(grf, 0, "NewGRF %08X (%s) not found; checksum %s, name: '%s'", BSWAP32(c->ident.grfid), c->GetDisplayPath(), buf, GetDefaultLangGRFStringFromGRFText(c->name));
-=======
-			Debug(grf, 0, "NewGRF {:08X} ({}) not found; checksum {}", BSWAP32(c->ident.grfid), c->filename, FormatArrayAsHex(c->ident.md5sum));
->>>>>>> 90fdf17e
 
 			c->status = GCS_NOT_FOUND;
 			res = GLC_NOT_FOUND;
@@ -652,7 +644,7 @@
 				GRFConfig **pd, *d;
 				bool stop = false;
 				for (pd = &_all_grfs; (d = *pd) != nullptr; pd = &d->next) {
-					if (c->ident.grfid == d->ident.grfid && memcmp(c->ident.md5sum, d->ident.md5sum, sizeof(c->ident.md5sum)) == 0) added = false;
+					if (c->ident.grfid == d->ident.grfid && c->ident.md5sum == d->ident.md5sum) added = false;
 					/* Because there can be multiple grfs with the same name, make sure we checked all grfs with the same name,
 					 *  before inserting the entry. So insert a new grf at the end of all grfs with the same name, instead of
 					 *  just after the first with the same name. Avoids doubles in the list. */
@@ -686,39 +678,9 @@
 
 	GRFConfig *c = new GRFConfig(filename.c_str() + basepath_length);
 
-<<<<<<< HEAD
 	bool added = FillGRFDetails(c, false);
 	if (added) {
 		this->grfs.push_back(c);
-=======
-	bool added = true;
-	if (FillGRFDetails(c, false)) {
-		if (_all_grfs == nullptr) {
-			_all_grfs = c;
-		} else {
-			/* Insert file into list at a position determined by its
-			 * name, so the list is sorted as we go along */
-			GRFConfig **pd, *d;
-			bool stop = false;
-			for (pd = &_all_grfs; (d = *pd) != nullptr; pd = &d->next) {
-				if (c->ident.grfid == d->ident.grfid && c->ident.md5sum == d->ident.md5sum) added = false;
-				/* Because there can be multiple grfs with the same name, make sure we checked all grfs with the same name,
-				 *  before inserting the entry. So insert a new grf at the end of all grfs with the same name, instead of
-				 *  just after the first with the same name. Avoids doubles in the list. */
-				if (StrCompareIgnoreCase(c->GetName(), d->GetName()) <= 0) {
-					stop = true;
-				} else if (stop) {
-					break;
-				}
-			}
-			if (added) {
-				c->next = d;
-				*pd = c;
-			}
-		}
-	} else {
-		added = false;
->>>>>>> 90fdf17e
 	}
 
 	this->num_scanned++;
