/*
 * This file is part of OpenTTD.
 * OpenTTD is free software; you can redistribute it and/or modify it under the terms of the GNU General Public License as published by the Free Software Foundation, version 2.
 * OpenTTD is distributed in the hope that it will be useful, but WITHOUT ANY WARRANTY; without even the implied warranty of MERCHANTABILITY or FITNESS FOR A PARTICULAR PURPOSE.
 * See the GNU General Public License for more details. You should have received a copy of the GNU General Public License along with OpenTTD. If not, see <http://www.gnu.org/licenses/>.
 */

/** @file transparency_gui.cpp The transparency GUI. */

#include "stdafx.h"
#include "window_gui.h"
#include "transparency.h"
#include "sound_func.h"
#include "settings_type.h"

#include "widgets/transparency_widget.h"

#include "table/sprites.h"
#include "table/strings.h"

#include "safeguards.h"

TransparencyOptionBits _transparency_opt;  ///< The bits that should be transparent.
TransparencyOptionBits _transparency_lock; ///< Prevent these bits from flipping with X.
TransparencyOptionBits _transparency_opt_base;   ///< Separate base and extra fields for config save/load.
TransparencyOptionBits _transparency_lock_base;  ///< "
TransparencyOptionBits _transparency_opt_extra;  ///< "
TransparencyOptionBits _transparency_lock_extra; ///< "
TransparencyOptionBits _invisibility_opt;  ///< The bits that should be invisible.
byte _display_opt; ///< What do we want to draw/do?
byte _extra_display_opt;

void PreTransparencyOptionSave()
{
	auto handler = [](TransparencyOptionBits value, TransparencyOptionBits &base, TransparencyOptionBits &extra) {
		base = value & 0x1FF;
		extra = (value >> 9) & 0x1;
	};
	handler(_transparency_opt, _transparency_opt_base, _transparency_opt_extra);
	handler(_transparency_lock, _transparency_lock_base, _transparency_lock_extra);
}

void PostTransparencyOptionLoad()
{
	auto handler = [](TransparencyOptionBits base, TransparencyOptionBits extra) -> TransparencyOptionBits {
		return (base & 0x3FF) | ((extra & 0x1) << 9);
	};
	_transparency_opt = handler(_transparency_opt_base, _transparency_opt_extra);
	_transparency_lock = handler(_transparency_lock_base, _transparency_lock_extra);
}

class TransparenciesWindow : public Window
{
public:
	TransparenciesWindow(WindowDesc *desc, int window_number) : Window(desc)
	{
		this->InitNested(window_number);
	}

	void OnPaint() override
	{
		this->OnInvalidateData(0); // Must be sure that the widgets show the transparency variable changes, also when we use shortcuts.
		this->DrawWidgets();
	}

	void DrawWidget(const Rect &r, WidgetID widget) const override
	{
		switch (widget) {
			case WID_TT_SIGNS:
			case WID_TT_TREES:
			case WID_TT_HOUSES:
			case WID_TT_INDUSTRIES:
			case WID_TT_BUILDINGS:
			case WID_TT_BRIDGES:
			case WID_TT_STRUCTURES:
			case WID_TT_CATENARY:
<<<<<<< HEAD
			case WID_TT_LOADING:
			case WIT_TT_TUNNELS: {
				uint i = widget - WID_TT_BEGIN;
=======
			case WID_TT_TEXT: {
				int i = widget - WID_TT_BEGIN;
>>>>>>> 502a52ed
				if (HasBit(_transparency_lock, i)) DrawSprite(SPR_LOCK, PAL_NONE, r.left + WidgetDimensions::scaled.fullbevel.left, r.top + WidgetDimensions::scaled.fullbevel.top);
				break;
			}
			case WID_TT_BUTTONS: {
				const Rect fr = r.Shrink(WidgetDimensions::scaled.framerect);
<<<<<<< HEAD
				for (uint i = WID_TT_BEGIN; i < WID_TT_END; i++) {
					if (i == WID_TT_LOADING || i == WIT_TT_TUNNELS) continue; // Do not draw button for invisible loading indicators.
=======
				for (WidgetID i = WID_TT_BEGIN; i < WID_TT_END; i++) {
					if (i == WID_TT_TEXT) continue; // Loading and cost/income text has no invisibility button.
>>>>>>> 502a52ed

					const Rect wr = this->GetWidget<NWidgetBase>(i)->GetCurrentRect().Shrink(WidgetDimensions::scaled.fullbevel);
					DrawFrameRect(wr.left, fr.top, wr.right, fr.bottom, COLOUR_PALE_GREEN,
							HasBit(_invisibility_opt, i - WID_TT_BEGIN) ? FR_LOWERED : FR_NONE);
				}
				break;
			}
		}
	}

	void OnClick([[maybe_unused]] Point pt, WidgetID widget, [[maybe_unused]] int click_count) override
	{
		if (widget >= WID_TT_BEGIN && widget < WID_TT_END) {
			if (_ctrl_pressed) {
				/* toggle the bit of the transparencies lock variable */
				ToggleTransparencyLock((TransparencyOption)(widget - WID_TT_BEGIN));
				this->SetDirty();
			} else {
				/* toggle the bit of the transparencies variable and play a sound */
				ToggleTransparency((TransparencyOption)(widget - WID_TT_BEGIN));
				if (_settings_client.sound.click_beep) SndPlayFx(SND_15_BEEP);
				MarkWholeScreenDirty();
			}
		} else if (widget == WID_TT_BUTTONS) {
			uint i;
			for (i = WID_TT_BEGIN; i < WID_TT_END; i++) {
				const NWidgetBase *nwid = this->GetWidget<NWidgetBase>(i);
				if (IsInsideBS(pt.x, nwid->pos_x, nwid->current_x)) {
					break;
				}
			}
			if (i == WID_TT_LOADING || i == WID_TT_END) return;

			ToggleInvisibility((TransparencyOption)(i - WID_TT_BEGIN));
			if (_settings_client.sound.click_beep) SndPlayFx(SND_15_BEEP);

			/* Redraw whole screen only if transparency is set */
			if (IsTransparencySet((TransparencyOption)(i - WID_TT_BEGIN))) {
				MarkWholeScreenDirty();
			} else {
				this->SetWidgetDirty(WID_TT_BUTTONS);
			}
		}
	}

	Point OnInitialPosition(int16 sm_width, int16 sm_height, int window_number) override
	{
		Point pt = GetToolbarAlignedWindowPosition(sm_width);
		pt.y += 2 * (sm_height - this->GetWidget<NWidgetBase>(WID_TT_BUTTONS)->current_y);
		return pt;
	}

	/**
	 * Some data on this window has become invalid.
	 * @param data Information about the changed data.
	 * @param gui_scope Whether the call is done from GUI scope. You may not do everything when not in GUI scope. See #InvalidateWindowData() for details.
	 */
	void OnInvalidateData([[maybe_unused]] int data = 0, [[maybe_unused]] bool gui_scope = true) override
	{
		if (!gui_scope) return;
		for (WidgetID i = WID_TT_BEGIN; i < WID_TT_END; i++) {
			this->SetWidgetLoweredState(i, IsTransparencySet((TransparencyOption)(i - WID_TT_BEGIN)));
		}
	}
};

static const NWidgetPart _nested_transparency_widgets[] = {
	NWidget(NWID_HORIZONTAL),
		NWidget(WWT_CLOSEBOX, COLOUR_DARK_GREEN),
		NWidget(WWT_CAPTION, COLOUR_DARK_GREEN), SetDataTip(STR_TRANSPARENCY_CAPTION, STR_TOOLTIP_WINDOW_TITLE_DRAG_THIS),
		NWidget(WWT_STICKYBOX, COLOUR_DARK_GREEN),
	EndContainer(),
	NWidget(NWID_HORIZONTAL),
		NWidget(WWT_IMGBTN, COLOUR_DARK_GREEN, WID_TT_SIGNS), SetMinimalSize(22, 22), SetFill(0, 1), SetDataTip(SPR_IMG_SIGN, STR_TRANSPARENT_SIGNS_TOOLTIP),
		NWidget(WWT_IMGBTN, COLOUR_DARK_GREEN, WID_TT_TREES), SetMinimalSize(22, 22), SetFill(0, 1), SetDataTip(SPR_IMG_PLANTTREES, STR_TRANSPARENT_TREES_TOOLTIP),
		NWidget(WWT_IMGBTN, COLOUR_DARK_GREEN, WID_TT_HOUSES), SetMinimalSize(22, 22), SetFill(0, 1), SetDataTip(SPR_IMG_TOWN, STR_TRANSPARENT_HOUSES_TOOLTIP),
		NWidget(WWT_IMGBTN, COLOUR_DARK_GREEN, WID_TT_INDUSTRIES), SetMinimalSize(22, 22), SetFill(0, 1), SetDataTip(SPR_IMG_INDUSTRY, STR_TRANSPARENT_INDUSTRIES_TOOLTIP),
		NWidget(WWT_IMGBTN, COLOUR_DARK_GREEN, WID_TT_BUILDINGS), SetMinimalSize(22, 22), SetFill(0, 1), SetDataTip(SPR_IMG_COMPANY_LIST, STR_TRANSPARENT_BUILDINGS_TOOLTIP),
		NWidget(WWT_IMGBTN, COLOUR_DARK_GREEN, WID_TT_BRIDGES), SetMinimalSize(43, 22), SetFill(0, 1), SetDataTip(SPR_IMG_BRIDGE, STR_TRANSPARENT_BRIDGES_TOOLTIP),
		NWidget(WWT_IMGBTN, COLOUR_DARK_GREEN, WID_TT_STRUCTURES), SetMinimalSize(22, 22), SetFill(0, 1), SetDataTip(SPR_IMG_TRANSMITTER, STR_TRANSPARENT_STRUCTURES_TOOLTIP),
		NWidget(WWT_IMGBTN, COLOUR_DARK_GREEN, WID_TT_CATENARY), SetMinimalSize(22, 22), SetFill(0, 1), SetDataTip(SPR_BUILD_X_ELRAIL, STR_TRANSPARENT_CATENARY_TOOLTIP),
		NWidget(WWT_IMGBTN, COLOUR_DARK_GREEN, WID_TT_LOADING), SetMinimalSize(22, 22), SetFill(0, 1), SetDataTip(SPR_IMG_TRAINLIST, STR_TRANSPARENT_LOADING_TOOLTIP),
		NWidget(WWT_IMGBTN, COLOUR_DARK_GREEN, WIT_TT_TUNNELS), SetMinimalSize(22, 22), SetFill(0, 1), SetDataTip(SPR_IMG_ROAD_TUNNEL, STR_TRANSPARENT_TUNNELS_TOOLTIP),
		NWidget(WWT_PANEL, COLOUR_DARK_GREEN), SetFill(1, 1), EndContainer(),
	EndContainer(),
	/* Panel with 'invisibility' buttons. */
	NWidget(WWT_PANEL, COLOUR_DARK_GREEN, WID_TT_BUTTONS), SetMinimalSize(219, 13), SetDataTip(0x0, STR_TRANSPARENT_INVISIBLE_TOOLTIP),
	EndContainer(),
};

static WindowDesc _transparency_desc(__FILE__, __LINE__,
	WDP_MANUAL, "toolbar_transparency", 0, 0,
	WC_TRANSPARENCY_TOOLBAR, WC_NONE,
	0,
	std::begin(_nested_transparency_widgets), std::end(_nested_transparency_widgets)
);

/**
 * Show the transparency toolbar.
 */
void ShowTransparencyToolbar()
{
	AllocateWindowDescFront<TransparenciesWindow>(&_transparency_desc, 0);
}<|MERGE_RESOLUTION|>--- conflicted
+++ resolved
@@ -74,26 +74,16 @@
 			case WID_TT_BRIDGES:
 			case WID_TT_STRUCTURES:
 			case WID_TT_CATENARY:
-<<<<<<< HEAD
 			case WID_TT_LOADING:
 			case WIT_TT_TUNNELS: {
-				uint i = widget - WID_TT_BEGIN;
-=======
-			case WID_TT_TEXT: {
 				int i = widget - WID_TT_BEGIN;
->>>>>>> 502a52ed
 				if (HasBit(_transparency_lock, i)) DrawSprite(SPR_LOCK, PAL_NONE, r.left + WidgetDimensions::scaled.fullbevel.left, r.top + WidgetDimensions::scaled.fullbevel.top);
 				break;
 			}
 			case WID_TT_BUTTONS: {
 				const Rect fr = r.Shrink(WidgetDimensions::scaled.framerect);
-<<<<<<< HEAD
-				for (uint i = WID_TT_BEGIN; i < WID_TT_END; i++) {
+				for (WidgetID i = WID_TT_BEGIN; i < WID_TT_END; i++) {
 					if (i == WID_TT_LOADING || i == WIT_TT_TUNNELS) continue; // Do not draw button for invisible loading indicators.
-=======
-				for (WidgetID i = WID_TT_BEGIN; i < WID_TT_END; i++) {
-					if (i == WID_TT_TEXT) continue; // Loading and cost/income text has no invisibility button.
->>>>>>> 502a52ed
 
 					const Rect wr = this->GetWidget<NWidgetBase>(i)->GetCurrentRect().Shrink(WidgetDimensions::scaled.fullbevel);
 					DrawFrameRect(wr.left, fr.top, wr.right, fr.bottom, COLOUR_PALE_GREEN,
