--- conflicted
+++ resolved
@@ -748,15 +748,9 @@
 	static std::string _prefix; ///< Static as the lambda needs access to it.
 
 	/* Callback for FiosFileScanner. */
-<<<<<<< HEAD
 	static fios_getlist_callback_proc *proc = [](SaveLoadOperation fop, const std::string &file, const char *ext, char *title, const char *last) {
-		if (StrEqualsIgnoreCase(ext, ".sav") && StrStartsWith(file, _prefix)) return FIOS_TYPE_FILE;
+		if (StrEqualsIgnoreCase(ext, ".sav") && file.starts_with(_prefix)) return FIOS_TYPE_FILE;
 		return FIOS_TYPE_INVALID;
-=======
-	static FiosGetTypeAndNameProc *proc = [](SaveLoadOperation, const std::string &file, const std::string_view ext) {
-		if (StrEqualsIgnoreCase(ext, ".sav") && file.starts_with(_prefix)) return std::tuple(FIOS_TYPE_FILE, std::string{});
-		return std::tuple(FIOS_TYPE_INVALID, std::string{});
->>>>>>> 28ef5146
 	};
 
 	/* Prefix to check in the callback. */
