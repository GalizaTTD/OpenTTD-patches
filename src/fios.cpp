/*
 * This file is part of OpenTTD.
 * OpenTTD is free software; you can redistribute it and/or modify it under the terms of the GNU General Public License as published by the Free Software Foundation, version 2.
 * OpenTTD is distributed in the hope that it will be useful, but WITHOUT ANY WARRANTY; without even the implied warranty of MERCHANTABILITY or FITNESS FOR A PARTICULAR PURPOSE.
 * See the GNU General Public License for more details. You should have received a copy of the GNU General Public License along with OpenTTD. If not, see <http://www.gnu.org/licenses/>.
 */

/**
 * @file fios.cpp
 * This file contains functions for building file lists for the save/load dialogs.
 */

#include "stdafx.h"
#include "3rdparty/md5/md5.h"
#include "fileio_func.h"
#include "fios.h"
#include "network/network_content.h"
#include "screenshot.h"
#include "string_func.h"
#include "string_func_extra.h"
#include "strings_func.h"
#include "tar_type.h"
#include "core/container_func.hpp"
#include "core/format.hpp"
#include <sys/stat.h>
#include <functional>
#include <optional>

#ifndef _WIN32
# include <unistd.h>
#endif /* _WIN32 */

#include "table/strings.h"

#include "safeguards.h"

/* Variables to display file lists */
static std::string *_fios_path = nullptr;
SortingBits _savegame_sort_order = SORT_BY_DATE | SORT_DESCENDING;

/* OS-specific functions are taken from their respective files (win32/unix .c) */
extern bool FiosIsRoot(std::string_view path);
extern bool FiosIsValidFile(const fs_char *fspath, const struct dirent *ent, struct stat *sb);
extern bool FiosIsHiddenFile(const struct dirent *ent);
extern void FiosGetDrives(FileList &file_list);

/* get the name of an oldstyle savegame */
extern void GetOldSaveGameName(const std::string &file, char *title, const char *last);

/**
 * Compare two FiosItem's. Used with sort when sorting the file list.
 * @param other The FiosItem to compare to.
 * @return for ascending order: returns true if da < db. Vice versa for descending order.
 */
bool FiosItem::operator< (const FiosItem &other) const
{
	int r = false;

	if ((_savegame_sort_order & SORT_BY_NAME) == 0 && (*this).mtime != other.mtime) {
		r = this->mtime - other.mtime;
	} else {
		r = StrNaturalCompare((*this).title, other.title);
	}
	if (r == 0) return false;
	return (_savegame_sort_order & SORT_DESCENDING) ? r > 0 : r < 0;
}

/**
 * Construct a file list with the given kind of files, for the stated purpose.
 * @param abstract_filetype Kind of files to collect.
 * @param fop Purpose of the collection, either #SLO_LOAD or #SLO_SAVE.
 * @param show_dirs Whether to show directories.
 */
void FileList::BuildFileList(AbstractFileType abstract_filetype, SaveLoadOperation fop, bool show_dirs)
{
	this->clear();

	assert(fop == SLO_LOAD || fop == SLO_SAVE);
	switch (abstract_filetype) {
		case FT_NONE:
			break;

		case FT_SAVEGAME:
			FiosGetSavegameList(fop, show_dirs, *this);
			break;

		case FT_SCENARIO:
			FiosGetScenarioList(fop, show_dirs, *this);
			break;

		case FT_HEIGHTMAP:
			FiosGetHeightmapList(fop, show_dirs, *this);
			break;

		case FT_TOWN_DATA:
			FiosGetTownDataList(fop, show_dirs, *this);
			break;

		default:
			NOT_REACHED();
	}
}

/**
 * Find file information of a file by its name from the file list.
 * @param file The filename to return information about. Can be the actual name
 *             or a numbered entry into the filename list.
 * @return The information on the file, or \c nullptr if the file is not available.
 */
const FiosItem *FileList::FindItem(const std::string_view file)
{
	for (const auto &it : *this) {
		const FiosItem *item = &it;
		if (file == item->name) return item;
		if (file == item->title) return item;
	}

	/* If no name matches, try to parse it as number */
	char *endptr;
	int i = std::strtol(file.data(), &endptr, 10);
	if (file.data() == endptr || *endptr != '\0') i = -1;

	if (IsInsideMM(i, 0, this->size())) return &this->at(i);

	/* As a last effort assume it is an OpenTTD savegame and
	 * that the ".sav" part was not given. */
	std::string long_file(file);
	long_file += ".sav";
	for (const auto &it : *this) {
		const FiosItem *item = &it;
		if (long_file == item->name) return item;
		if (long_file == item->title) return item;
	}

	return nullptr;
}

/**
 * Get the current path/working directory.
 */
std::string FiosGetCurrentPath()
{
	return *_fios_path;
}

/**
 * Browse to a new path based on the passed \a item, starting at #_fios_path.
 * @param *item Item telling us what to do.
 * @return \c true when the path got changed.
 */
bool FiosBrowseTo(const FiosItem *item)
{
	switch (item->type) {
		case FIOS_TYPE_DRIVE:
#if defined(_WIN32)
			assert(_fios_path != nullptr);
			*_fios_path = std::string{ item->title, 0, 1 } + ":" PATHSEP;
#endif
			break;

		case FIOS_TYPE_INVALID:
			break;

		case FIOS_TYPE_PARENT: {
			assert(_fios_path != nullptr);
			auto s = _fios_path->find_last_of(PATHSEPCHAR);
			if (s != std::string::npos && s != 0) {
				_fios_path->erase(s); // Remove last path separator character, so we can go up one level.
			}

			s = _fios_path->find_last_of(PATHSEPCHAR);
			if (s != std::string::npos) {
				_fios_path->erase(s + 1); // go up a directory
			} else {
				*_fios_path += PATHSEP; // Add trailing path separator if there isn't one
			}
			break;
		}

		case FIOS_TYPE_DIR:
			assert(_fios_path != nullptr);
			*_fios_path += item->name;
			*_fios_path += PATHSEP;
			break;

		case FIOS_TYPE_DIRECT:
			assert(_fios_path != nullptr);
			*_fios_path = item->name;
			break;

		case FIOS_TYPE_FILE:
		case FIOS_TYPE_OLDFILE:
		case FIOS_TYPE_SCENARIO:
		case FIOS_TYPE_OLD_SCENARIO:
		case FIOS_TYPE_PNG:
		case FIOS_TYPE_BMP:
		case FIOS_TYPE_JSON:
			return false;
	}

	return true;
}

/**
 * Construct a filename from its components in destination buffer \a buf.
 * @param path Directory path, may be \c nullptr.
 * @param name Filename.
 * @param ext Filename extension (use \c "" for no extension).
 * @return The completed filename.
 */
static std::string FiosMakeFilename(const std::string *path, const char *name, const char *ext)
{
	std::string buf;

	if (path != nullptr) {
		buf = *path;
		/* Remove trailing path separator, if present */
		if (!buf.empty() && buf.back() == PATHSEPCHAR) buf.pop_back();
	}

	/* Don't append the extension if it is already there */
	const char *period = strrchr(name, '.');
	if (period != nullptr && StrEqualsIgnoreCase(period, ext)) ext = "";

	return buf + PATHSEP + name + ext;
}

/**
 * Make a save game or scenario filename from a name.
 * @param buf Destination buffer for saving the filename.
 * @param name Name of the file.
 * @param last Last element of buffer \a buf.
 * @return The completed filename.
 */
std::string FiosMakeSavegameName(const char *name)
{
	const char *extension = (_game_mode == GM_EDITOR) ? ".scn" : ".sav";

	return FiosMakeFilename(_fios_path, name, extension);
}

/**
 * Construct a filename for a height map.
 * @param name Filename.
 * @return The completed filename.
 */
std::string FiosMakeHeightmapName(const char *name)
{
	std::string ext(".");
	ext += GetCurrentScreenshotExtension();

	return FiosMakeFilename(_fios_path, name, ext.c_str());
}

/**
 * Delete a file.
 * @param name Filename to delete.
 * @return Whether the file deletion was successful.
 */
bool FiosDelete(const char *name)
{
	return FioRemove(FiosMakeSavegameName(name));
}

typedef FiosType fios_getlist_callback_proc(SaveLoadOperation fop, const std::string &filename, const char *ext, char *title, const char *last);

/**
 * Scanner to scan for a particular type of FIOS file.
 */
class FiosFileScanner : public FileScanner {
	SaveLoadOperation fop;   ///< The kind of file we are looking for.
	fios_getlist_callback_proc *callback_proc; ///< Callback to check whether the file may be added
	FileList &file_list;     ///< Destination of the found files.
public:
	/**
	 * Create the scanner
	 * @param fop Purpose of collecting the list.
	 * @param callback_proc The function that is called where you need to do the filtering.
	 * @param file_list Destination of the found files.
	 */
	FiosFileScanner(SaveLoadOperation fop, fios_getlist_callback_proc *callback_proc, FileList &file_list) :
			fop(fop), callback_proc(callback_proc), file_list(file_list)
	{}

	bool AddFile(const std::string &filename, size_t basepath_length, const std::string &tar_filename) override;
};

/**
 * Try to add a fios item set with the given filename.
 * @param filename        the full path to the file to read
 * @return true if the file is added.
 */
bool FiosFileScanner::AddFile(const std::string &filename, size_t, const std::string &)
{
	auto sep = filename.rfind('.');
	if (sep == std::string::npos) return false;
	std::string ext = filename.substr(sep);

	char fios_title[64];
	fios_title[0] = '\0'; // reset the title

	FiosType type = this->callback_proc(this->fop, filename, ext.c_str(), fios_title, lastof(fios_title));
	if (type == FIOS_TYPE_INVALID) return false;

	for (const auto &fios : file_list) {
		if (filename == fios.name) return false;
	}

	FiosItem *fios = &file_list.emplace_back();
#ifdef _WIN32
	// Retrieve the file modified date using GetFileTime rather than stat to work around an obscure MSVC bug that affects Windows XP
	HANDLE fh = CreateFile(OTTD2FS(filename).c_str(), GENERIC_READ, FILE_SHARE_READ | FILE_SHARE_WRITE, nullptr, OPEN_EXISTING, 0, nullptr);

	if (fh != INVALID_HANDLE_VALUE) {
		FILETIME ft;
		ULARGE_INTEGER ft_int64;

		if (GetFileTime(fh, nullptr, nullptr, &ft) != 0) {
			ft_int64.HighPart = ft.dwHighDateTime;
			ft_int64.LowPart = ft.dwLowDateTime;

			// Convert from hectonanoseconds since 01/01/1601 to seconds since 01/01/1970
			fios->mtime = ft_int64.QuadPart / 10000000ULL - 11644473600ULL;
		} else {
			fios->mtime = 0;
		}

		CloseHandle(fh);
#else
	struct stat sb;
	if (stat(filename.c_str(), &sb) == 0) {
		fios->mtime = sb.st_mtime;
#endif
	} else {
		fios->mtime = 0;
	}

	fios->type = type;
	fios->name = filename;

	/* If the file doesn't have a title, use its filename */
	const char *t = fios_title;
	if (StrEmpty(fios_title)) {
		auto ps = filename.rfind(PATHSEPCHAR);
		t = filename.c_str() + (ps == std::string::npos ? 0 : ps + 1);
	}
	fios->title = StrMakeValid(t);

	return true;
}


/**
 * Fill the list of the files in a directory, according to some arbitrary rule.
 * @param fop Purpose of collecting the list.
 * @param show_dirs Whether to list directories.
 * @param callback_proc The function that is called where you need to do the filtering.
 * @param subdir The directory from where to start (global) searching.
 * @param file_list Destination of the found files.
 */
static void FiosGetFileList(SaveLoadOperation fop, bool show_dirs, fios_getlist_callback_proc *callback_proc, Subdirectory subdir, FileList &file_list)
{
<<<<<<< HEAD
	struct stat sb;
	struct dirent *dirent;
	DIR *dir;
	FiosItem *fios;
=======
>>>>>>> c813b2b4
	size_t sort_start = 0;

	file_list.clear();

	assert(_fios_path != nullptr);

<<<<<<< HEAD
	/* A parent directory link exists if we are not in the root directory */
	if (show_dirs && !FiosIsRoot(_fios_path->c_str())) {
		fios = &file_list.emplace_back();
		fios->type = FIOS_TYPE_PARENT;
		fios->mtime = 0;
		fios->name = "..";
		SetDParamStr(0, "..");
		fios->title = GetString(STR_SAVELOAD_PARENT_DIRECTORY);
		sort_start = file_list.size();
	}
=======
	if (show_dirs) {
		/* A parent directory link exists if we are not in the root directory */
		if (!FiosIsRoot(*_fios_path)) {
			FiosItem &fios = file_list.emplace_back();
			fios.type = FIOS_TYPE_PARENT;
			fios.mtime = 0;
			fios.name = "..";
			SetDParamStr(0, "..");
			fios.title = GetString(STR_SAVELOAD_PARENT_DIRECTORY);
			sort_start = file_list.size();
		}
>>>>>>> c813b2b4

	/* Show subdirectories */
	auto fspath = OTTD2FS(*_fios_path);
	if (show_dirs && (dir = opendir(fspath.c_str())) != nullptr) {
		while ((dirent = readdir(dir)) != nullptr) {
			std::string d_name = FS2OTTD(dirent->d_name);

			/* found file must be directory, but not '.' or '..' */
			if (FiosIsValidFile(fspath.c_str(), dirent, &sb) && S_ISDIR(sb.st_mode) &&
					(!FiosIsHiddenFile(dirent) || StrStartsWithIgnoreCase(PERSONAL_DIR, d_name)) &&
					d_name != "." && d_name != "..") {
				fios = &file_list.emplace_back();
				fios->type = FIOS_TYPE_DIR;
				fios->mtime = 0;
				fios->name = d_name;
				SetDParamStr(0, fios->name + PATHSEP);
				fios->title = GetString(STR_SAVELOAD_DIRECTORY);
			}
		}
		closedir(dir);
	}

	/* Sort the subdirs always by name, ascending, remember user-sorting order */
	if (show_dirs) {
		SortingBits order = _savegame_sort_order;
		_savegame_sort_order = SORT_BY_NAME | SORT_ASCENDING;
		std::sort(file_list.begin() + sort_start, file_list.end());
		_savegame_sort_order = order;
	}

	/* This is where to start sorting for the filenames */
	sort_start = file_list.size();

	/* Show files */
	FiosFileScanner scanner(fop, callback_proc, file_list);
	if (subdir == NO_DIRECTORY) {
		scanner.Scan(nullptr, *_fios_path, false);
	} else {
		scanner.Scan(nullptr, subdir, true, true);
	}

	std::sort(file_list.begin() + sort_start, file_list.end());

	/* Show drives */
	FiosGetDrives(file_list);
}

/**
 * Get the title of a file, which (if exists) is stored in a file named
 * the same as the data file but with '.title' added to it.
 * @param file filename to get the title for
 * @param title the title buffer to fill
 * @param last the last element in the title buffer
 * @param subdir the sub directory to search in
 */
static void GetFileTitle(const std::string &file, char *title, const char *last, Subdirectory subdir)
{
<<<<<<< HEAD
	std::string buf = file;
	buf += ".title";

	FILE *f = FioFOpenFile(buf, "r", subdir);
	if (f == nullptr) return;
=======
	auto f = FioFOpenFile(file + ".title", "r", subdir);
	if (!f.has_value()) return {};

	char title[80];
	size_t read = fread(title, 1, lengthof(title), *f);
>>>>>>> c813b2b4

	size_t read = fread(title, 1, last - title, f);
	assert(title + read <= last);
	title[read] = '\0';
	StrMakeValidInPlace(title, last);
	FioFCloseFile(f);
}

/**
 * Callback for FiosGetFileList. It tells if a file is a savegame or not.
 * @param fop Purpose of collecting the list.
 * @param file Name of the file to check.
 * @param ext A pointer to the extension identifier inside file
 * @param title Buffer if a callback wants to lookup the title of the file; nullptr to skip the lookup
 * @param last Last available byte in buffer (to prevent buffer overflows); not used when title == nullptr
 * @return a FIOS_TYPE_* type of the found file, FIOS_TYPE_INVALID if not a savegame
 * @see FiosGetFileList
 * @see FiosGetSavegameList
 */
FiosType FiosGetSavegameListCallback(SaveLoadOperation fop, const std::string &file, const char *ext, char *title, const char *last)
{
	/* Show savegame files
	 * .SAV OpenTTD saved game
	 * .SS1 Transport Tycoon Deluxe preset game
	 * .SV1 Transport Tycoon Deluxe (Patch) saved game
	 * .SV2 Transport Tycoon Deluxe (Patch) saved 2-player game */

	/* Don't crash if we supply no extension */
	if (ext == nullptr) ext = "";

	if (StrEqualsIgnoreCase(ext, ".sav")) {
		GetFileTitle(file, title, last, SAVE_DIR);
		return FIOS_TYPE_FILE;
	}

	if (fop == SLO_LOAD) {
		if (StrEqualsIgnoreCase(ext, ".ss1") || StrEqualsIgnoreCase(ext, ".sv1") ||
				StrEqualsIgnoreCase(ext, ".sv2")) {
			if (title != nullptr) GetOldSaveGameName(file, title, last);
			return FIOS_TYPE_OLDFILE;
		}
	}

	return FIOS_TYPE_INVALID;
}

/**
 * Get a list of savegames.
 * @param fop Purpose of collecting the list.
 * @param show_dirs Whether to show directories.
 * @param file_list Destination of the found files.
 * @see FiosGetFileList
 */
void FiosGetSavegameList(SaveLoadOperation fop, bool show_dirs, FileList &file_list)
{
	static std::optional<std::string> fios_save_path;

	if (!fios_save_path) fios_save_path = FioFindDirectory(SAVE_DIR);

	_fios_path = &(*fios_save_path);

	FiosGetFileList(fop, show_dirs, &FiosGetSavegameListCallback, NO_DIRECTORY, file_list);
}

/**
 * Callback for FiosGetFileList. It tells if a file is a scenario or not.
 * @param fop Purpose of collecting the list.
 * @param file Name of the file to check.
 * @param ext A pointer to the extension identifier inside file
 * @param title Buffer if a callback wants to lookup the title of the file
 * @param last Last available byte in buffer (to prevent buffer overflows)
 * @return a FIOS_TYPE_* type of the found file, FIOS_TYPE_INVALID if not a scenario
 * @see FiosGetFileList
 * @see FiosGetScenarioList
 */
FiosType FiosGetScenarioListCallback(SaveLoadOperation fop, const std::string &file, const char *ext, char *title, const char *last)
{
	/* Show scenario files
	 * .SCN OpenTTD style scenario file
	 * .SV0 Transport Tycoon Deluxe (Patch) scenario
	 * .SS0 Transport Tycoon Deluxe preset scenario */
	if (StrEqualsIgnoreCase(ext, ".scn")) {
		GetFileTitle(file, title, last, SCENARIO_DIR);
		return FIOS_TYPE_SCENARIO;
	}

	if (fop == SLO_LOAD) {
		if (StrEqualsIgnoreCase(ext, ".sv0") || StrEqualsIgnoreCase(ext, ".ss0")) {
			GetOldSaveGameName(file, title, last);
			return FIOS_TYPE_OLD_SCENARIO;
		}
	}

	return FIOS_TYPE_INVALID;
}

/**
 * Get a list of scenarios.
 * @param fop Purpose of collecting the list.
 * @param show_dirs Whether to show directories.
 * @param file_list Destination of the found files.
 * @see FiosGetFileList
 */
void FiosGetScenarioList(SaveLoadOperation fop, bool show_dirs, FileList &file_list)
{
	static std::optional<std::string> fios_scn_path;

	/* Copy the default path on first run or on 'New Game' */
	if (!fios_scn_path) fios_scn_path = FioFindDirectory(SCENARIO_DIR);

	_fios_path = &(*fios_scn_path);

	std::string base_path = FioFindDirectory(SCENARIO_DIR);
	Subdirectory subdir = (fop == SLO_LOAD && base_path == *_fios_path) ? SCENARIO_DIR : NO_DIRECTORY;
	FiosGetFileList(fop, show_dirs, &FiosGetScenarioListCallback, subdir, file_list);
}

FiosType FiosGetHeightmapListCallback(SaveLoadOperation fop, const std::string &file, const char *ext, char *title, const char *last)
{
	/* Show heightmap files
	 * .PNG PNG Based heightmap files
	 * .BMP BMP Based heightmap files
	 */

	FiosType type = FIOS_TYPE_INVALID;

#ifdef WITH_PNG
	if (StrEqualsIgnoreCase(ext, ".png")) type = FIOS_TYPE_PNG;
#endif /* WITH_PNG */

	if (StrEqualsIgnoreCase(ext, ".bmp")) type = FIOS_TYPE_BMP;

	if (type == FIOS_TYPE_INVALID) return FIOS_TYPE_INVALID;

	TarFileList::iterator it = _tar_filelist[SCENARIO_DIR].find(file);
	if (it != _tar_filelist[SCENARIO_DIR].end()) {
		/* If the file is in a tar and that tar is not in a heightmap
		 * directory we are for sure not supposed to see it.
		 * Examples of this are pngs part of documentation within
		 * collections of NewGRFs or 32 bpp graphics replacement PNGs.
		 */
		bool match = false;
		for (Searchpath sp : _valid_searchpaths) {
			std::string buf = FioGetDirectory(sp, HEIGHTMAP_DIR);

			if (buf.compare(0, buf.size(), it->second.tar_filename, 0, buf.size()) == 0) {
				match = true;
				break;
			}
		}

		if (!match) return FIOS_TYPE_INVALID;
	}

	GetFileTitle(file, title, last, HEIGHTMAP_DIR);

	return type;
}

/**
 * Get a list of heightmaps.
 * @param fop Purpose of collecting the list.
 * @param show_dirs Whether to show directories.
 * @param file_list Destination of the found files.
 */
void FiosGetHeightmapList(SaveLoadOperation fop, bool show_dirs, FileList &file_list)
{
	static std::optional<std::string> fios_hmap_path;

	if (!fios_hmap_path) fios_hmap_path = FioFindDirectory(HEIGHTMAP_DIR);

	_fios_path = &(*fios_hmap_path);

	std::string base_path = FioFindDirectory(HEIGHTMAP_DIR);
	Subdirectory subdir = base_path == *_fios_path ? HEIGHTMAP_DIR : NO_DIRECTORY;
	FiosGetFileList(fop, show_dirs, &FiosGetHeightmapListCallback, subdir, file_list);
}

/**
 * Callback for FiosGetTownDataList.
 * @param fop Purpose of collecting the list.
 * @param file Name of the file to check.
 * @return a FIOS_TYPE_JSON type of the found file, FIOS_TYPE_INVALID if not a valid JSON file, and the title of the file (if any).
 */
static std::tuple<FiosType, std::string> FiosGetTownDataListCallback(SaveLoadOperation fop, const std::string &file, const std::string_view ext)
{
	if (fop == SLO_LOAD) {
		if (StrEqualsIgnoreCase(ext, ".json")) {
			return { FIOS_TYPE_JSON, GetFileTitle(file, SAVE_DIR) };
		}
	}

	return { FIOS_TYPE_INVALID, {} };
}

/**
 * Get a list of town data files.
 * @param fop Purpose of collecting the list.
 * @param show_dirs Whether to show directories.
 * @param file_list Destination of the found files.
 */
void FiosGetTownDataList(SaveLoadOperation fop, bool show_dirs, FileList &file_list)
{
	static std::optional<std::string> fios_town_data_path;

	if (!fios_town_data_path) fios_town_data_path = FioFindDirectory(HEIGHTMAP_DIR);

	_fios_path = &(*fios_town_data_path);

	std::string base_path = FioFindDirectory(HEIGHTMAP_DIR);
	Subdirectory subdir = base_path == *_fios_path ? HEIGHTMAP_DIR : NO_DIRECTORY;
	FiosGetFileList(fop, show_dirs, &FiosGetTownDataListCallback, subdir, file_list);
}

/**
 * Get the directory for screenshots.
 * @return path to screenshots
 */
const char *FiosGetScreenshotDir()
{
	static std::optional<std::string> fios_screenshot_path;

	if (!fios_screenshot_path) fios_screenshot_path = FioFindDirectory(SCREENSHOT_DIR);

	return fios_screenshot_path->c_str();
}

/** Basic data to distinguish a scenario. Used in the server list window */
struct ScenarioIdentifier {
	uint32_t scenid;           ///< ID for the scenario (generated by content).
	MD5Hash md5sum;          ///< MD5 checksum of file.
	std::string filename;    ///< filename of the file.

	bool operator == (const ScenarioIdentifier &other) const
	{
		return this->scenid == other.scenid && this->md5sum == other.md5sum;
	}

	bool operator != (const ScenarioIdentifier &other) const
	{
		return !(*this == other);
	}
};

/**
 * Scanner to find the unique IDs of scenarios
 */
class ScenarioScanner : protected FileScanner, public std::vector<ScenarioIdentifier> {
	bool scanned; ///< Whether we've already scanned
public:
	/** Initialise */
	ScenarioScanner() : scanned(false) {}

	/**
	 * Scan, but only if it's needed.
	 * @param rescan whether to force scanning even when it's not necessary
	 */
	void Scan(bool rescan)
	{
		if (this->scanned && !rescan) return;

		this->FileScanner::Scan(".id", SCENARIO_DIR, true, true);
		this->scanned = true;
	}

	bool AddFile(const std::string &filename, size_t, const std::string &) override
	{
		auto f = FioFOpenFile(filename, "r", SCENARIO_DIR);
		if (!f.has_value()) return false;

		ScenarioIdentifier id;
		int fret = fscanf(*f, "%u", &id.scenid);
		if (fret != 1) return false;
		id.filename = filename;

		Md5 checksum;
		uint8_t buffer[1024];
		size_t len, size;

		/* open the scenario file, but first get the name.
		 * This is safe as we check on extension which
		 * must always exist. */
		f = FioFOpenFile(filename.substr(0, filename.rfind('.')), "rb", SCENARIO_DIR, &size);
		if (!f.has_value()) return false;

		/* calculate md5sum */
		while ((len = fread(buffer, 1, (size > sizeof(buffer)) ? sizeof(buffer) : size, *f)) != 0 && size != 0) {
			size -= len;
			checksum.Append(buffer, len);
		}
		checksum.Finish(id.md5sum);

		include(*this, id);
		return true;
	}
};

/** Scanner for scenarios */
static ScenarioScanner _scanner;

/**
 * Find a given scenario based on its unique ID.
 * @param ci The content info to compare it to.
 * @param md5sum Whether to look at the md5sum or the id.
 * @return The filename of the file, else \c nullptr.
 */
const char *FindScenario(const ContentInfo *ci, bool md5sum)
{
	_scanner.Scan(false);

	for (ScenarioIdentifier &id : _scanner) {
		if (md5sum ? (id.md5sum == ci->md5sum)
		           : (id.scenid == ci->unique_id)) {
			return id.filename.c_str();
		}
	}

	return nullptr;
}

/**
 * Check whether we've got a given scenario based on its unique ID.
 * @param ci The content info to compare it to.
 * @param md5sum Whether to look at the md5sum or the id.
 * @return True iff we've got the scenario.
 */
bool HasScenario(const ContentInfo *ci, bool md5sum)
{
	return (FindScenario(ci, md5sum) != nullptr);
}

/**
 * Force a (re)scan of the scenarios.
 */
void ScanScenarios()
{
	_scanner.Scan(true);
}

/**
 * Constructs FiosNumberedSaveName. Initial number is the most recent save, or -1 if not found.
 * @param prefix The prefix to use to generate a filename.
 */
FiosNumberedSaveName::FiosNumberedSaveName(std::string_view prefix) : prefix(prefix), number(-1)
{
	static std::optional<std::string> _autosave_path;
	if (!_autosave_path) _autosave_path = FioFindDirectory(AUTOSAVE_DIR);

	this->save_path = *_autosave_path;

	static std::string _prefix; ///< Static as the lambda needs access to it.

	/* Callback for FiosFileScanner. */
	static fios_getlist_callback_proc *proc = [](SaveLoadOperation fop, const std::string &file, const char *ext, char *title, const char *last) {
		if (StrEqualsIgnoreCase(ext, ".sav") && file.starts_with(_prefix)) return FIOS_TYPE_FILE;
		return FIOS_TYPE_INVALID;
	};

	/* Prefix to check in the callback. */
	_prefix = *_autosave_path + this->prefix;

	/* Get the save list. */
	FileList list;
	FiosFileScanner scanner(SLO_SAVE, proc, list);
	scanner.Scan(".sav", *_autosave_path, false);

	/* Find the number for the most recent save, if any. */
	if (list.begin() != list.end()) {
		SortingBits order = _savegame_sort_order;
		_savegame_sort_order = SORT_BY_DATE | SORT_DESCENDING;
		std::sort(list.begin(), list.end());
		_savegame_sort_order = order;

		std::string_view name = list.begin()->title;
		IntFromChars(name.data() + this->prefix.size(), name.data() + name.size(), this->number);
	}
}

/**
 * Generate a savegame name and number according to _settings_client.gui.max_num_autosaves.
 * @return A filename in format "<prefix><number>.sav".
 */
std::string FiosNumberedSaveName::Filename()
{
	return this->FilenameUsingMaxSaves(_settings_client.gui.max_num_autosaves);
}

/**
 * Generate a savegame name and number according to max_saves.
 * @return A filename in format "<prefix><number>.sav".
*/
std::string FiosNumberedSaveName::FilenameUsingMaxSaves(int max_saves)
{
	if (++this->number >= max_saves) this->number = 0;
	return fmt::format("{}{}.sav", this->prefix, this->number);
}

void FiosNumberedSaveName::FilenameUsingNumber(format_target &buffer, int num, const char *suffix) const
{
	buffer.format("{}{}{}.sav", this->prefix, num, suffix);
}

/**
 * Generate an extension for a savegame name.
 * @return An extension in format "-<prefix>.sav".
 */
std::string FiosNumberedSaveName::Extension()
{
	return fmt::format("-{}.sav", this->prefix);
}<|MERGE_RESOLUTION|>--- conflicted
+++ resolved
@@ -360,20 +360,16 @@
  */
 static void FiosGetFileList(SaveLoadOperation fop, bool show_dirs, fios_getlist_callback_proc *callback_proc, Subdirectory subdir, FileList &file_list)
 {
-<<<<<<< HEAD
 	struct stat sb;
 	struct dirent *dirent;
 	DIR *dir;
 	FiosItem *fios;
-=======
->>>>>>> c813b2b4
 	size_t sort_start = 0;
 
 	file_list.clear();
 
 	assert(_fios_path != nullptr);
 
-<<<<<<< HEAD
 	/* A parent directory link exists if we are not in the root directory */
 	if (show_dirs && !FiosIsRoot(_fios_path->c_str())) {
 		fios = &file_list.emplace_back();
@@ -384,19 +380,6 @@
 		fios->title = GetString(STR_SAVELOAD_PARENT_DIRECTORY);
 		sort_start = file_list.size();
 	}
-=======
-	if (show_dirs) {
-		/* A parent directory link exists if we are not in the root directory */
-		if (!FiosIsRoot(*_fios_path)) {
-			FiosItem &fios = file_list.emplace_back();
-			fios.type = FIOS_TYPE_PARENT;
-			fios.mtime = 0;
-			fios.name = "..";
-			SetDParamStr(0, "..");
-			fios.title = GetString(STR_SAVELOAD_PARENT_DIRECTORY);
-			sort_start = file_list.size();
-		}
->>>>>>> c813b2b4
 
 	/* Show subdirectories */
 	auto fspath = OTTD2FS(*_fios_path);
@@ -454,25 +437,13 @@
  */
 static void GetFileTitle(const std::string &file, char *title, const char *last, Subdirectory subdir)
 {
-<<<<<<< HEAD
-	std::string buf = file;
-	buf += ".title";
-
-	FILE *f = FioFOpenFile(buf, "r", subdir);
-	if (f == nullptr) return;
-=======
 	auto f = FioFOpenFile(file + ".title", "r", subdir);
-	if (!f.has_value()) return {};
-
-	char title[80];
-	size_t read = fread(title, 1, lengthof(title), *f);
->>>>>>> c813b2b4
-
-	size_t read = fread(title, 1, last - title, f);
+	if (!f.has_value()) return;
+
+	size_t read = fread(title, 1, last - title, *f);
 	assert(title + read <= last);
 	title[read] = '\0';
 	StrMakeValidInPlace(title, last);
-	FioFCloseFile(f);
 }
 
 /**
@@ -651,15 +622,16 @@
  * @param file Name of the file to check.
  * @return a FIOS_TYPE_JSON type of the found file, FIOS_TYPE_INVALID if not a valid JSON file, and the title of the file (if any).
  */
-static std::tuple<FiosType, std::string> FiosGetTownDataListCallback(SaveLoadOperation fop, const std::string &file, const std::string_view ext)
+static FiosType FiosGetTownDataListCallback(SaveLoadOperation fop, const std::string &file, const char *ext, char *title, const char *last)
 {
 	if (fop == SLO_LOAD) {
 		if (StrEqualsIgnoreCase(ext, ".json")) {
-			return { FIOS_TYPE_JSON, GetFileTitle(file, SAVE_DIR) };
+			GetFileTitle(file, title, last, SAVE_DIR);
+			return FIOS_TYPE_JSON;
 		}
 	}
 
-	return { FIOS_TYPE_INVALID, {} };
+	return FIOS_TYPE_INVALID;
 }
 
 /**
