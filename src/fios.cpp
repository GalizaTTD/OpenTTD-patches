--- conflicted
+++ resolved
@@ -22,17 +22,12 @@
 #include "tar_type.h"
 #include "core/container_func.hpp"
 #include <sys/stat.h>
-<<<<<<< HEAD
 #include <functional>
 #include <optional>
 
 #ifndef _WIN32
 # include <unistd.h>
 #endif /* _WIN32 */
-=======
-#include <charconv>
-#include <filesystem>
->>>>>>> a1b03ee6
 
 #include "table/strings.h"
 
@@ -61,7 +56,7 @@
 	int r = false;
 
 	if ((_savegame_sort_order & SORT_BY_NAME) == 0 && (*this).mtime != other.mtime) {
-		r = ClampTo<int32_t>(this->mtime - other.mtime);
+		r = this->mtime - other.mtime;
 	} else {
 		r = StrNaturalCompare((*this).title, other.title);
 	}
@@ -304,13 +299,32 @@
 	}
 
 	FiosItem *fios = &file_list.emplace_back();
-
-	std::error_code error_code;
-	auto write_time = std::filesystem::last_write_time(OTTD2FS(filename), error_code);
-	if (error_code) {
+#ifdef _WIN32
+	// Retrieve the file modified date using GetFileTime rather than stat to work around an obscure MSVC bug that affects Windows XP
+	HANDLE fh = CreateFile(OTTD2FS(filename).c_str(), GENERIC_READ, FILE_SHARE_READ | FILE_SHARE_WRITE, nullptr, OPEN_EXISTING, 0, nullptr);
+
+	if (fh != INVALID_HANDLE_VALUE) {
+		FILETIME ft;
+		ULARGE_INTEGER ft_int64;
+
+		if (GetFileTime(fh, nullptr, nullptr, &ft) != 0) {
+			ft_int64.HighPart = ft.dwHighDateTime;
+			ft_int64.LowPart = ft.dwLowDateTime;
+
+			// Convert from hectonanoseconds since 01/01/1601 to seconds since 01/01/1970
+			fios->mtime = ft_int64.QuadPart / 10000000ULL - 11644473600ULL;
+		} else {
+			fios->mtime = 0;
+		}
+
+		CloseHandle(fh);
+#else
+	struct stat sb;
+	if (stat(filename.c_str(), &sb) == 0) {
+		fios->mtime = sb.st_mtime;
+#endif
+	} else {
 		fios->mtime = 0;
-	} else {
-		fios->mtime = std::chrono::duration_cast<std::chrono::milliseconds>(write_time.time_since_epoch()).count();
 	}
 
 	fios->type = type;
