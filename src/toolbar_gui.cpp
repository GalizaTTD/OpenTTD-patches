/*
 * This file is part of OpenTTD.
 * OpenTTD is free software; you can redistribute it and/or modify it under the terms of the GNU General Public License as published by the Free Software Foundation, version 2.
 * OpenTTD is distributed in the hope that it will be useful, but WITHOUT ANY WARRANTY; without even the implied warranty of MERCHANTABILITY or FITNESS FOR A PARTICULAR PURPOSE.
 * See the GNU General Public License for more details. You should have received a copy of the GNU General Public License along with OpenTTD. If not, see <http://www.gnu.org/licenses/>.
 */

/** @file toolbar_gui.cpp Code related to the (main) toolbar. */

#include "stdafx.h"
#include "gui.h"
#include "window_gui.h"
#include "window_func.h"
#include "viewport_func.h"
#include "command_func.h"
#include "dropdown_type.h"
#include "dropdown_func.h"
#include "dropdown_common_type.h"
#include "house.h"
#include "vehicle_gui.h"
#include "rail_gui.h"
#include "road.h"
#include "road_gui.h"
#include "date_func.h"
#include "vehicle_func.h"
#include "sound_func.h"
#include "terraform_gui.h"
#include "strings_func.h"
#include "company_func.h"
#include "company_gui.h"
#include "vehicle_base.h"
#include "cheat_func.h"
#include "transparency_gui.h"
#include "screenshot.h"
#include "signs_func.h"
#include "fios.h"
#include "console_gui.h"
#include "news_gui.h"
#include "ai/ai_gui.hpp"
#include "game/game_gui.hpp"
#include "script/script_gui.h"
#include "tilehighlight_func.h"
#include "smallmap_gui.h"
#include "graph_gui.h"
#include "textbuf_gui.h"
#include "linkgraph/linkgraph_gui.h"
#include "newgrf_debug.h"
#include "hotkeys.h"
#include "engine_base.h"
#include "highscore.h"
#include "game/game.hpp"
#include "goal_base.h"
#include "story_base.h"
#include "plans_func.h"
#include "toolbar_gui.h"
#include "framerate_type.h"
#include "zoning.h"
#include "guitimer_func.h"
#include "screenshot_gui.h"
#include "league_gui.h"
#include "league_base.h"
#include "object.h"
#include "newgrf_object.h"
#include "newgrf_roadstop.h"
#include "newgrf_station.h"
#include "zoom_func.h"
#include "help_gui.h"
#include "industry_map.h"

#include "widgets/toolbar_widget.h"

#include "network/network.h"
#include "network/network_gui.h"
#include "network/network_func.h"

#include "safeguards.h"


/** Width of the toolbar, shared by statusbar. */
uint _toolbar_width = 0;

RailType _last_built_railtype;
RoadType _last_built_roadtype;
RoadType _last_built_tramtype;

/** Toobar modes */
enum ToolbarMode {
	TB_NORMAL,
	TB_UPPER,
	TB_LOWER
};

/** Callback functions. */
enum CallBackFunction {
	CBF_NONE,
	CBF_PLACE_SIGN,
	CBF_PLACE_LANDINFO,
	CBF_PLACE_PICKER,
};

static CallBackFunction _last_started_action = CBF_NONE; ///< Last started user action.

/**
 * Company name list item, with company-colour icon, name, and lock components.
 */
class DropDownListCompanyItem : public DropDownIcon<DropDownIcon<DropDownString<DropDownListItem>, true>> {
public:
	DropDownListCompanyItem(CompanyID company, bool shaded) : DropDownIcon<DropDownIcon<DropDownString<DropDownListItem>, true>>(SPR_COMPANY_ICON, COMPANY_SPRITE_COLOUR(company), NetworkCompanyIsPassworded(company) ? SPR_LOCK : SPR_EMPTY, PAL_NONE, STR_NULL, company, false, shaded)
	{
		SetDParam(0, company);
		SetDParam(1, company);
		this->SetString(GetString(STR_COMPANY_NAME_COMPANY_NUM));
	}
};

DropDownListItem *MakeCompanyDropDownListItem(CompanyID cid)
{
	return new DropDownListCompanyItem(cid, false);
}

/**
 * Pop up a generic text only menu.
 * @param w Toolbar
 * @param widget Toolbar button
 * @param list List of items
 * @param def Default item
 */
static void PopupMainToolbarMenu(Window *w, WidgetID widget, DropDownList &&list, int def)
{
	ShowDropDownList(w, std::move(list), def, widget, 0, DDMF_INSTANT_CLOSE);
	if (_settings_client.sound.click_beep) SndPlayFx(SND_15_BEEP);
}

/**
 * Pop up a generic text only menu.
 * @param w Toolbar
 * @param widget Toolbar button
 * @param strings List of strings for each item in the menu
 */
static void PopupMainToolbarMenu(Window *w, WidgetID widget, const std::initializer_list<StringID> &strings)
{
	DropDownList list;
	int i = 0;
	for (StringID string : strings) {
		if (string == STR_NULL) {
			list.push_back(MakeDropDownListDividerItem());
		} else {
			list.push_back(MakeDropDownListStringItem(string, i));
			i++;
		}
	}
	PopupMainToolbarMenu(w, widget, std::move(list), 0);
}

/** Enum for the Company Toolbar's network related buttons */
static const int CTMN_CLIENT_LIST = -1; ///< Show the client list
static const int CTMN_SPECTATE    = -2; ///< Become spectator
static const int CTMN_SPECTATOR   = -3; ///< Show a company window as spectator

/**
 * Pop up a generic company list menu.
 * @param w The toolbar window.
 * @param widget The button widget id.
 * @param grey A bitmask of which companies to mark as disabled.
 */
static void PopupMainCompanyToolbMenu(Window *w, WidgetID widget, CompanyMask grey = 0)
{
	DropDownList list;

	switch (widget) {
		case WID_TN_COMPANIES:
			if (!_networking) break;

			/* Add the client list button for the companies menu */
			list.push_back(MakeDropDownListStringItem(STR_NETWORK_COMPANY_LIST_CLIENT_LIST, CTMN_CLIENT_LIST));

			if (_local_company != COMPANY_SPECTATOR) {
				list.push_back(MakeDropDownListStringItem(STR_NETWORK_COMPANY_LIST_SPECTATE, CTMN_SPECTATE));
			}
			break;
		case WID_TN_STORY:
			list.push_back(MakeDropDownListStringItem(STR_STORY_BOOK_SPECTATOR, CTMN_SPECTATOR));
			break;

		case WID_TN_GOAL:
			list.push_back(MakeDropDownListStringItem(STR_GOALS_SPECTATOR, CTMN_SPECTATOR));
			break;
	}

	for (CompanyID c = COMPANY_FIRST; c < MAX_COMPANIES; c++) {
		if (!Company::IsValidID(c)) continue;
		list.push_back(std::make_unique<DropDownListCompanyItem>(c, HasBit(grey, c)));
	}

	PopupMainToolbarMenu(w, widget, std::move(list), _local_company == COMPANY_SPECTATOR ? (widget == WID_TN_COMPANIES ? CTMN_CLIENT_LIST : CTMN_SPECTATOR) : (int)_local_company);
}

static ToolbarMode _toolbar_mode;

static CallBackFunction SelectSignTool()
{
	if (_last_started_action == CBF_PLACE_SIGN) {
		ResetObjectToPlace();
		return CBF_NONE;
	} else {
		SetObjectToPlace(SPR_CURSOR_SIGN, PAL_NONE, HT_RECT, WC_MAIN_TOOLBAR, 0);
		return CBF_PLACE_SIGN;
	}
}

/* --- Pausing --- */

static CallBackFunction ToolbarPauseClick(Window *)
{
	if (IsNonAdminNetworkClient()) return CBF_NONE; // only server can pause the game

	if (DoCommandP(0, PM_PAUSED_NORMAL, _pause_mode == PM_UNPAUSED, CMD_PAUSE)) {
		if (_settings_client.sound.confirm) SndPlayFx(SND_15_BEEP);
	}
	return CBF_NONE;
}

/**
 * Toggle fast forward mode.
 *
 * @return #CBF_NONE
 */
static CallBackFunction ToolbarFastForwardClick(Window *)
{
	if (_networking) return CBF_NONE; // no fast forward in network game

	ChangeGameSpeed(_game_speed == 100);

	if (_settings_client.sound.click_beep) SndPlayFx(SND_15_BEEP);
	return CBF_NONE;
}

/**
 * Game Option button menu entries.
 */
enum OptionMenuEntries {
	OME_GAMEOPTIONS,
	OME_SETTINGS,
	OME_AI_SETTINGS,
	OME_GAMESCRIPT_SETTINGS,
	OME_NEWGRFSETTINGS,
	OME_SANDBOX,
	OME_ZONING,
	OME_TRANSPARENCIES,
	OME_SHOW_TOWNNAMES,
	OME_SHOW_STATIONNAMES,
	OME_SHOW_WAYPOINTNAMES,
	OME_SHOW_SIGNS,
	OME_SHOW_COMPETITOR_SIGNS,
	OME_FULL_ANIMATION,
	OME_FULL_DETAILS,
	OME_TRANSPARENTBUILDINGS,
	OME_SHOW_STATIONSIGNS,
	OME_SHOW_MONEYTEXT,
	OME_SHOW_HIDDEN_SIGNS,
};

/**
 * Handle click on Options button in toolbar.
 *
 * @param w parent window the shown Drop down list is attached to.
 * @return #CBF_NONE
 */
static CallBackFunction ToolbarOptionsClick(Window *w)
{
	DropDownList list;
	list.push_back(MakeDropDownListStringItem(STR_SETTINGS_MENU_GAME_OPTIONS,             OME_GAMEOPTIONS));
	list.push_back(MakeDropDownListStringItem(STR_SETTINGS_MENU_CONFIG_SETTINGS_TREE,     OME_SETTINGS));
	/* Changes to the per-AI settings don't get send from the server to the clients. Clients get
	 * the settings once they join but never update it. As such don't show the window at all
	 * to network clients. */
	if (!_networking || _network_server) {
		list.push_back(MakeDropDownListStringItem(STR_SETTINGS_MENU_AI_SETTINGS,          OME_AI_SETTINGS));
		list.push_back(MakeDropDownListStringItem(STR_SETTINGS_MENU_GAMESCRIPT_SETTINGS,  OME_GAMESCRIPT_SETTINGS));
	}
	list.push_back(MakeDropDownListStringItem(STR_SETTINGS_MENU_NEWGRF_SETTINGS,          OME_NEWGRFSETTINGS, false));
	if (CheatWindowMayBeShown()) {
		list.push_back(MakeDropDownListStringItem(STR_SETTINGS_MENU_SANDBOX_OPTIONS,      OME_SANDBOX, false));
	}
	list.push_back(MakeDropDownListStringItem(STR_SETTINGS_MENU_ZONING,                   OME_ZONING, false));
	list.push_back(MakeDropDownListStringItem(STR_SETTINGS_MENU_TRANSPARENCY_OPTIONS,     OME_TRANSPARENCIES, false));
	list.push_back(MakeDropDownListDividerItem());
	list.push_back(MakeDropDownListCheckedItem(HasBit(_display_opt, DO_SHOW_TOWN_NAMES),       STR_SETTINGS_MENU_TOWN_NAMES_DISPLAYED,    OME_SHOW_TOWNNAMES, false));
	list.push_back(MakeDropDownListCheckedItem(HasBit(_display_opt, DO_SHOW_STATION_NAMES),    STR_SETTINGS_MENU_STATION_NAMES_DISPLAYED, OME_SHOW_STATIONNAMES, false));
	list.push_back(MakeDropDownListCheckedItem(HasBit(_display_opt, DO_SHOW_WAYPOINT_NAMES),   STR_SETTINGS_MENU_WAYPOINTS_DISPLAYED,     OME_SHOW_WAYPOINTNAMES, false));
	list.push_back(MakeDropDownListCheckedItem(HasBit(_display_opt, DO_SHOW_SIGNS),            STR_SETTINGS_MENU_SIGNS_DISPLAYED,         OME_SHOW_SIGNS, false));
	list.push_back(MakeDropDownListCheckedItem(HasBit(_display_opt, DO_SHOW_COMPETITOR_SIGNS), STR_SETTINGS_MENU_SHOW_COMPETITOR_SIGNS,   OME_SHOW_COMPETITOR_SIGNS, false));
	if (_settings_client.gui.allow_hiding_waypoint_labels) {
		list.push_back(MakeDropDownListCheckedItem(HasBit(_extra_display_opt, XDO_SHOW_HIDDEN_SIGNS), STR_SETTINGS_MENU_SHOW_HIDDEN_SIGNS, OME_SHOW_HIDDEN_SIGNS, false));
	}
	list.push_back(MakeDropDownListCheckedItem(HasBit(_display_opt, DO_FULL_ANIMATION),        STR_SETTINGS_MENU_FULL_ANIMATION,          OME_FULL_ANIMATION, false));
	list.push_back(MakeDropDownListCheckedItem(HasBit(_display_opt, DO_FULL_DETAIL),           STR_SETTINGS_MENU_FULL_DETAIL,             OME_FULL_DETAILS, false));
	list.push_back(MakeDropDownListCheckedItem(IsTransparencySet(TO_HOUSES),                   STR_SETTINGS_MENU_TRANSPARENT_BUILDINGS,   OME_TRANSPARENTBUILDINGS, false));
	list.push_back(MakeDropDownListCheckedItem(IsTransparencySet(TO_SIGNS),                    STR_SETTINGS_MENU_TRANSPARENT_SIGNS,       OME_SHOW_STATIONSIGNS, false));
	list.push_back(MakeDropDownListCheckedItem(HasBit(_extra_display_opt, XDO_SHOW_MONEY_TEXT_EFFECTS), STR_SETTINGS_MENU_MONEY_TEXT_EFFECTS, OME_SHOW_MONEYTEXT, false));

	ShowDropDownList(w, std::move(list), 0, WID_TN_SETTINGS, 140, DDMF_INSTANT_CLOSE);
	if (_settings_client.sound.click_beep) SndPlayFx(SND_15_BEEP);
	return CBF_NONE;
}

/**
 * Handle click on one of the entries in the Options button menu.
 *
 * @param index Index being clicked.
 * @return #CBF_NONE
 */
static CallBackFunction MenuClickSettings(int index)
{
	switch (index) {
		case OME_GAMEOPTIONS:          ShowGameOptions();                               return CBF_NONE;
		case OME_SETTINGS:             ShowGameSettings();                              return CBF_NONE;
		case OME_AI_SETTINGS:          ShowAIConfigWindow();                            return CBF_NONE;
		case OME_GAMESCRIPT_SETTINGS:  ShowGSConfigWindow();                            return CBF_NONE;
		case OME_NEWGRFSETTINGS:       ShowNewGRFSettings(!_networking && _settings_client.gui.UserIsAllowedToChangeNewGRFs(), true, true, &_grfconfig); return CBF_NONE;
		case OME_SANDBOX:              ShowCheatWindow();                               break;
		case OME_ZONING:               ShowZoningToolbar();                             break;
		case OME_TRANSPARENCIES:       ShowTransparencyToolbar();                       break;

		case OME_SHOW_TOWNNAMES:       ToggleBit(_display_opt, DO_SHOW_TOWN_NAMES);     break;
		case OME_SHOW_STATIONNAMES:    ToggleBit(_display_opt, DO_SHOW_STATION_NAMES);  break;
		case OME_SHOW_WAYPOINTNAMES:   ToggleBit(_display_opt, DO_SHOW_WAYPOINT_NAMES); break;
		case OME_SHOW_SIGNS:           ToggleBit(_display_opt, DO_SHOW_SIGNS);          break;
		case OME_SHOW_COMPETITOR_SIGNS:
			ToggleBit(_display_opt, DO_SHOW_COMPETITOR_SIGNS);
			InvalidateWindowClassesData(WC_SIGN_LIST, -1);
			break;
		case OME_FULL_ANIMATION:       ToggleBit(_display_opt, DO_FULL_ANIMATION); CheckBlitter(); break;
		case OME_FULL_DETAILS:         ToggleBit(_display_opt, DO_FULL_DETAIL);         break;
		case OME_TRANSPARENTBUILDINGS: ToggleTransparency(TO_HOUSES);                   break;
		case OME_SHOW_STATIONSIGNS:    ToggleTransparency(TO_SIGNS);                    break;
		case OME_SHOW_MONEYTEXT:       ToggleBit(_extra_display_opt, XDO_SHOW_MONEY_TEXT_EFFECTS); break;
		case OME_SHOW_HIDDEN_SIGNS:    ToggleBit(_extra_display_opt, XDO_SHOW_HIDDEN_SIGNS); break;
	}
	MarkWholeScreenDirty();
	return CBF_NONE;
}

/**
 * SaveLoad entries in scenario editor mode.
 */
enum SaveLoadEditorMenuEntries {
	SLEME_SAVE_SCENARIO = 0,
	SLEME_LOAD_SCENARIO,
	SLEME_SAVE_HEIGHTMAP,
	SLEME_LOAD_HEIGHTMAP,
	SLEME_EXIT_TOINTRO,
	SLEME_EXIT_GAME,
};

/**
 * SaveLoad entries in normal game mode.
 */
enum SaveLoadNormalMenuEntries {
	SLNME_SAVE_GAME = 0,
	SLNME_LOAD_GAME,
	SLNME_EXIT_TOINTRO,
	SLNME_EXIT_GAME,
};

/**
 * Handle click on Save button in toolbar in normal game mode.
 *
 * @param w parent window the shown save dialogue is attached to.
 * @return #CBF_NONE
 */
static CallBackFunction ToolbarSaveClick(Window *w)
{
	PopupMainToolbarMenu(w, WID_TN_SAVE, {STR_FILE_MENU_SAVE_GAME, STR_FILE_MENU_LOAD_GAME, STR_FILE_MENU_QUIT_GAME,
			STR_NULL, STR_FILE_MENU_EXIT});
	return CBF_NONE;
}

/**
 * Handle click on SaveLoad button in toolbar in the scenario editor.
 *
 * @param w parent window the shown save dialogue is attached to.
 * @return #CBF_NONE
 */
static CallBackFunction ToolbarScenSaveOrLoad(Window *w)
{
	PopupMainToolbarMenu(w, WID_TE_SAVE, {STR_SCENEDIT_FILE_MENU_SAVE_SCENARIO, STR_SCENEDIT_FILE_MENU_LOAD_SCENARIO,
			STR_SCENEDIT_FILE_MENU_SAVE_HEIGHTMAP, STR_SCENEDIT_FILE_MENU_LOAD_HEIGHTMAP,
			STR_SCENEDIT_FILE_MENU_QUIT_EDITOR, STR_NULL, STR_SCENEDIT_FILE_MENU_QUIT});
	return CBF_NONE;
}

/**
 * Handle click on one of the entries in the SaveLoad menu.
 *
 * @param index Index being clicked.
 * @return #CBF_NONE
 */
static CallBackFunction MenuClickSaveLoad(int index = 0)
{
	if (_game_mode == GM_EDITOR) {
		switch (index) {
			case SLEME_SAVE_SCENARIO:  ShowSaveLoadDialog(FT_SCENARIO, SLO_SAVE);  break;
			case SLEME_LOAD_SCENARIO:  ShowSaveLoadDialog(FT_SCENARIO, SLO_LOAD);  break;
			case SLEME_SAVE_HEIGHTMAP: ShowSaveLoadDialog(FT_HEIGHTMAP, SLO_SAVE); break;
			case SLEME_LOAD_HEIGHTMAP: ShowSaveLoadDialog(FT_HEIGHTMAP, SLO_LOAD); break;
			case SLEME_EXIT_TOINTRO:   AskExitToGameMenu();                    break;
			case SLEME_EXIT_GAME:      HandleExitGameRequest();                break;
		}
	} else {
		switch (index) {
			case SLNME_SAVE_GAME:      ShowSaveLoadDialog(FT_SAVEGAME, SLO_SAVE); break;
			case SLNME_LOAD_GAME:      ShowSaveLoadDialog(FT_SAVEGAME, SLO_LOAD); break;
			case SLNME_EXIT_TOINTRO:   AskExitToGameMenu();               break;
			case SLNME_EXIT_GAME:      HandleExitGameRequest();           break;
		}
	}
	return CBF_NONE;
}

/* --- Map button menu --- */

enum MapMenuEntries {
	MME_SHOW_SMALLMAP        = 0,
	MME_SHOW_EXTRAVIEWPORTS,
	MME_SHOW_LINKGRAPH,
	MME_SHOW_SIGNLISTS,
	MME_SHOW_TOWNDIRECTORY,
	MME_SHOW_INDUSTRYDIRECTORY,
	MME_SHOW_PLANS,
};

static CallBackFunction ToolbarMapClick(Window *w)
{
	DropDownList list;
	list.push_back(MakeDropDownListStringItem(STR_MAP_MENU_MAP_OF_WORLD,            MME_SHOW_SMALLMAP,          false));
	list.push_back(MakeDropDownListStringItem(STR_MAP_MENU_EXTRA_VIEWPORT,          MME_SHOW_EXTRAVIEWPORTS,    false));
	list.push_back(MakeDropDownListStringItem(STR_MAP_MENU_LINGRAPH_LEGEND,         MME_SHOW_LINKGRAPH,         false));
	list.push_back(MakeDropDownListStringItem(STR_MAP_MENU_SIGN_LIST,               MME_SHOW_SIGNLISTS,         false));
	list.push_back(MakeDropDownListStringItem(STR_MAP_MENU_PLAN_LIST,               MME_SHOW_PLANS,             false));
	PopupMainToolbarMenu(w, WID_TN_SMALL_MAP, std::move(list), 0);
	return CBF_NONE;
}

static CallBackFunction ToolbarScenMapTownDir(Window *w)
{
	DropDownList list;
	list.push_back(MakeDropDownListStringItem(STR_MAP_MENU_MAP_OF_WORLD,            MME_SHOW_SMALLMAP,          false));
	list.push_back(MakeDropDownListStringItem(STR_MAP_MENU_EXTRA_VIEWPORT,          MME_SHOW_EXTRAVIEWPORTS,    false));
	list.push_back(MakeDropDownListStringItem(STR_MAP_MENU_SIGN_LIST,               MME_SHOW_SIGNLISTS,         false));
	list.push_back(MakeDropDownListStringItem(STR_MAP_MENU_PLAN_LIST,               MME_SHOW_PLANS,             false));
	list.push_back(MakeDropDownListStringItem(STR_TOWN_MENU_TOWN_DIRECTORY,         MME_SHOW_TOWNDIRECTORY,     false));
	list.push_back(MakeDropDownListStringItem(STR_INDUSTRY_MENU_INDUSTRY_DIRECTORY, MME_SHOW_INDUSTRYDIRECTORY, false));
	PopupMainToolbarMenu(w, WID_TE_SMALL_MAP, std::move(list), 0);
	return CBF_NONE;
}

/**
 * Handle click on one of the entries in the Map menu.
 *
 * @param index Index being clicked.
 * @return #CBF_NONE
 */
static CallBackFunction MenuClickMap(int index)
{
	switch (index) {
		case MME_SHOW_SMALLMAP:          ShowSmallMap();            break;
		case MME_SHOW_EXTRAVIEWPORTS:    ShowExtraViewportWindow(); break;
		case MME_SHOW_LINKGRAPH:         ShowLinkGraphLegend();     break;
		case MME_SHOW_SIGNLISTS:         ShowSignList();            break;
		case MME_SHOW_TOWNDIRECTORY:     ShowTownDirectory();       break;
		case MME_SHOW_INDUSTRYDIRECTORY: ShowIndustryDirectory();   break;
		case MME_SHOW_PLANS:             ShowPlansWindow();         break;
	}
	return CBF_NONE;
}

/* --- Town button menu --- */

static CallBackFunction ToolbarTownClick(Window *w)
{
	if (_settings_game.economy.found_town == TF_FORBIDDEN) {
		PopupMainToolbarMenu(w, WID_TN_TOWNS, {STR_TOWN_MENU_TOWN_DIRECTORY});
	} else {
		PopupMainToolbarMenu(w, WID_TN_TOWNS, {STR_TOWN_MENU_TOWN_DIRECTORY, STR_TOWN_MENU_FOUND_TOWN});
	}
	return CBF_NONE;
}

/**
 * Handle click on one of the entries in the Town menu.
 *
 * @param index Index being clicked.
 * @return #CBF_NONE
 */
static CallBackFunction MenuClickTown(int index)
{
	switch (index) {
		case 0: ShowTownDirectory(); break;
		case 1: // setting could be changed when the dropdown was open
			if (_settings_game.economy.found_town != TF_FORBIDDEN) ShowFoundTownWindow();
			break;
	}
	return CBF_NONE;
}

/* --- Subidies button menu --- */

static CallBackFunction ToolbarSubsidiesClick(Window *w)
{
	PopupMainToolbarMenu(w, WID_TN_SUBSIDIES, {STR_SUBSIDIES_MENU_SUBSIDIES});
	return CBF_NONE;
}

/**
 * Handle click on the entry in the Subsidies menu.
 *
 * @return #CBF_NONE
 */
static CallBackFunction MenuClickSubsidies(int)
{
	ShowSubsidiesList();
	return CBF_NONE;
}

/* --- Stations button menu --- */

static CallBackFunction ToolbarStationsClick(Window *w)
{
	PopupMainCompanyToolbMenu(w, WID_TN_STATIONS);
	return CBF_NONE;
}

/**
 * Handle click on the entry in the Stations menu
 *
 * @param index CompanyID to show station list for
 * @return #CBF_NONE
 */
static CallBackFunction MenuClickStations(int index)
{
	ShowCompanyStations((CompanyID)index);
	return CBF_NONE;
}

/* --- Finances button menu --- */

static CallBackFunction ToolbarFinancesClick(Window *w)
{
	PopupMainCompanyToolbMenu(w, WID_TN_FINANCES);
	return CBF_NONE;
}

/**
 * Handle click on the entry in the finances overview menu.
 *
 * @param index CompanyID to show finances for.
 * @return #CBF_NONE
 */
static CallBackFunction MenuClickFinances(int index)
{
	ShowCompanyFinances((CompanyID)index);
	return CBF_NONE;
}

/* --- Company's button menu --- */

static CallBackFunction ToolbarCompaniesClick(Window *w)
{
	PopupMainCompanyToolbMenu(w, WID_TN_COMPANIES, 0);
	return CBF_NONE;
}

/**
 * Handle click on the entry in the Company menu.
 *
 * @param index Menu entry to handle.
 * @return #CBF_NONE
 */
static CallBackFunction MenuClickCompany(int index)
{
	if (_networking) {
		switch (index) {
			case CTMN_CLIENT_LIST:
				ShowClientList();
				return CBF_NONE;

			case CTMN_SPECTATE:
				if (_network_server) {
					NetworkServerDoMove(CLIENT_ID_SERVER, COMPANY_SPECTATOR);
					MarkWholeScreenDirty();
				} else {
					NetworkClientRequestMove(COMPANY_SPECTATOR);
				}
				return CBF_NONE;
		}
	}
	ShowCompany((CompanyID)index);
	return CBF_NONE;
}

/* --- Story button menu --- */

static CallBackFunction ToolbarStoryClick(Window *w)
{
	PopupMainCompanyToolbMenu(w, WID_TN_STORY, 0);
	return CBF_NONE;
}

/**
 * Handle click on the entry in the Story menu
 *
 * @param index CompanyID to show story book for
 * @return #CBF_NONE
 */
static CallBackFunction MenuClickStory(int index)
{
	ShowStoryBook(index == CTMN_SPECTATOR ? INVALID_COMPANY : (CompanyID)index);
	return CBF_NONE;
}

/* --- Goal button menu --- */

static CallBackFunction ToolbarGoalClick(Window *w)
{
	PopupMainCompanyToolbMenu(w, WID_TN_GOAL, 0);
	return CBF_NONE;
}

/**
 * Handle click on the entry in the Goal menu
 *
 * @param index CompanyID to show story book for
 * @return #CBF_NONE
 */
static CallBackFunction MenuClickGoal(int index)
{
	ShowGoalsList(index == CTMN_SPECTATOR ? INVALID_COMPANY : (CompanyID)index);
	return CBF_NONE;
}

/* --- Graphs and League Table button menu --- */

/**
 * Enum for the League Toolbar's and Graph Toolbar's related buttons.
 * Use continuous numbering as League Toolbar can be combined into the Graph Toolbar.
 */
static const int GRMN_OPERATING_PROFIT_GRAPH = -1;    ///< Show operating profit graph
static const int GRMN_INCOME_GRAPH = -2;              ///< Show income graph
static const int GRMN_DELIVERED_CARGO_GRAPH = -3;     ///< Show delivered cargo graph
static const int GRMN_PERFORMANCE_HISTORY_GRAPH = -4; ///< Show performance history graph
static const int GRMN_COMPANY_VALUE_GRAPH = -5;       ///< Show company value graph
static const int GRMN_CARGO_PAYMENT_RATES = -6;       ///< Show cargo payment rates graph
static const int LTMN_PERFORMANCE_LEAGUE = -7;        ///< Show default league table
static const int LTMN_PERFORMANCE_RATING = -8;        ///< Show detailed performance rating
static const int LTMN_HIGHSCORE          = -9;        ///< Show highscrore table

static void AddDropDownLeagueTableOptions(DropDownList &list)
{
	if (LeagueTable::GetNumItems() > 0) {
		for (LeagueTable *lt : LeagueTable::Iterate()) {
			list.push_back(MakeDropDownListStringItem(lt->title, lt->index));
		}
	} else {
		list.push_back(MakeDropDownListStringItem(STR_GRAPH_MENU_COMPANY_LEAGUE_TABLE, LTMN_PERFORMANCE_LEAGUE));
		list.push_back(MakeDropDownListStringItem(STR_GRAPH_MENU_DETAILED_PERFORMANCE_RATING, LTMN_PERFORMANCE_RATING));
		if (!_networking) {
			list.push_back(MakeDropDownListStringItem(STR_GRAPH_MENU_HIGHSCORE, LTMN_HIGHSCORE));
		}
	}
}

static CallBackFunction ToolbarGraphsClick(Window *w)
{
	DropDownList list;

	list.push_back(MakeDropDownListStringItem(STR_GRAPH_MENU_OPERATING_PROFIT_GRAPH, GRMN_OPERATING_PROFIT_GRAPH));
	list.push_back(MakeDropDownListStringItem(STR_GRAPH_MENU_INCOME_GRAPH, GRMN_INCOME_GRAPH));
	list.push_back(MakeDropDownListStringItem(STR_GRAPH_MENU_DELIVERED_CARGO_GRAPH, GRMN_DELIVERED_CARGO_GRAPH));
	list.push_back(MakeDropDownListStringItem(STR_GRAPH_MENU_PERFORMANCE_HISTORY_GRAPH, GRMN_PERFORMANCE_HISTORY_GRAPH));
	list.push_back(MakeDropDownListStringItem(STR_GRAPH_MENU_COMPANY_VALUE_GRAPH, GRMN_COMPANY_VALUE_GRAPH));
	list.push_back(MakeDropDownListStringItem(STR_GRAPH_MENU_CARGO_PAYMENT_RATES, GRMN_CARGO_PAYMENT_RATES));

	if (_toolbar_mode != TB_NORMAL) AddDropDownLeagueTableOptions(list);

	ShowDropDownList(w, std::move(list), GRMN_OPERATING_PROFIT_GRAPH, WID_TN_GRAPHS, 140, DDMF_INSTANT_CLOSE);
	if (_settings_client.sound.click_beep) SndPlayFx(SND_15_BEEP);

	return CBF_NONE;
}

static CallBackFunction ToolbarLeagueClick(Window *w)
{
	DropDownList list;

	AddDropDownLeagueTableOptions(list);

	int selected = list[0]->result;
	ShowDropDownList(w, std::move(list), selected, WID_TN_LEAGUE, 140, DDMF_INSTANT_CLOSE);
	if (_settings_client.sound.click_beep) SndPlayFx(SND_15_BEEP);

	return CBF_NONE;
}

/**
 * Handle click on the entry in the Graphs or CompanyLeague.
 *
 * @param index Graph to show.
 * @return #CBF_NONE
 */
static CallBackFunction MenuClickGraphsOrLeague(int index)
{
	switch (index) {
		case GRMN_OPERATING_PROFIT_GRAPH: ShowOperatingProfitGraph(); break;
		case GRMN_INCOME_GRAPH: ShowIncomeGraph(); break;
		case GRMN_DELIVERED_CARGO_GRAPH: ShowDeliveredCargoGraph(); break;
		case GRMN_PERFORMANCE_HISTORY_GRAPH: ShowPerformanceHistoryGraph(); break;
		case GRMN_COMPANY_VALUE_GRAPH: ShowCompanyValueGraph(); break;
		case GRMN_CARGO_PAYMENT_RATES: ShowCargoPaymentRates(); break;
		case LTMN_PERFORMANCE_LEAGUE: ShowPerformanceLeagueTable(); break;
		case LTMN_PERFORMANCE_RATING: ShowPerformanceRatingDetail(); break;
		case LTMN_HIGHSCORE: ShowHighscoreTable(); break;
		default: {
			if (LeagueTable::IsValidID(index)) {
				ShowScriptLeagueTable((LeagueTableID)index);
			}
		}
	}
	return CBF_NONE;
}



/* --- Industries button menu --- */

static CallBackFunction ToolbarIndustryClick(Window *w)
{
	/* Disable build-industry menu if we are a spectator */
	if (_local_company == COMPANY_SPECTATOR) {
		PopupMainToolbarMenu(w, WID_TN_INDUSTRIES, {STR_INDUSTRY_MENU_INDUSTRY_DIRECTORY, STR_INDUSTRY_MENU_INDUSTRY_CHAIN});
	} else {
		PopupMainToolbarMenu(w, WID_TN_INDUSTRIES, {STR_INDUSTRY_MENU_INDUSTRY_DIRECTORY, STR_INDUSTRY_MENU_INDUSTRY_CHAIN, STR_INDUSTRY_MENU_FUND_NEW_INDUSTRY});
	}
	return CBF_NONE;
}

/**
 * Handle click on the entry in the Industry menu.
 *
 * @param index Menu entry number.
 * @return #CBF_NONE
 */
static CallBackFunction MenuClickIndustry(int index)
{
	switch (index) {
		case 0: ShowIndustryDirectory();     break;
		case 1: ShowIndustryCargoesWindow(); break;
		case 2: ShowBuildIndustryWindow();   break;
	}
	return CBF_NONE;
}

/* --- Trains button menu + 1 helper function for all vehicles. --- */

static void ToolbarVehicleClick(Window *w, VehicleType veh)
{
	CompanyMask dis = 0;

	for (const Company *c : Company::Iterate()) {
		if (c->group_all[veh].num_vehicle == 0) SetBit(dis, c->index);
	}
	PopupMainCompanyToolbMenu(w, WID_TN_VEHICLE_START + veh, dis);
}


static CallBackFunction ToolbarTrainClick(Window *w)
{
	ToolbarVehicleClick(w, VEH_TRAIN);
	return CBF_NONE;
}

/**
 * Handle click on the entry in the Train menu.
 *
 * @param index CompanyID to show train list for.
 * @return #CBF_NONE
 */
static CallBackFunction MenuClickShowTrains(int index)
{
	ShowVehicleListWindow((CompanyID)index, VEH_TRAIN);
	return CBF_NONE;
}

/* --- Road vehicle button menu --- */

static CallBackFunction ToolbarRoadClick(Window *w)
{
	ToolbarVehicleClick(w, VEH_ROAD);
	return CBF_NONE;
}

/**
 * Handle click on the entry in the Road Vehicles menu.
 *
 * @param index CompanyID to show road vehicles list for.
 * @return #CBF_NONE
 */
static CallBackFunction MenuClickShowRoad(int index)
{
	ShowVehicleListWindow((CompanyID)index, VEH_ROAD);
	return CBF_NONE;
}

/* --- Ship button menu --- */

static CallBackFunction ToolbarShipClick(Window *w)
{
	ToolbarVehicleClick(w, VEH_SHIP);
	return CBF_NONE;
}

/**
 * Handle click on the entry in the Ships menu.
 *
 * @param index CompanyID to show ship list for.
 * @return #CBF_NONE
 */
static CallBackFunction MenuClickShowShips(int index)
{
	ShowVehicleListWindow((CompanyID)index, VEH_SHIP);
	return CBF_NONE;
}

/* --- Aircraft button menu --- */

static CallBackFunction ToolbarAirClick(Window *w)
{
	ToolbarVehicleClick(w, VEH_AIRCRAFT);
	return CBF_NONE;
}

/**
 * Handle click on the entry in the Aircraft menu.
 *
 * @param index CompanyID to show aircraft list for.
 * @return #CBF_NONE
 */
static CallBackFunction MenuClickShowAir(int index)
{
	ShowVehicleListWindow((CompanyID)index, VEH_AIRCRAFT);
	return CBF_NONE;
}

/* --- Zoom in button --- */

static CallBackFunction ToolbarZoomInClick(Window *w)
{
	if (DoZoomInOutWindow(ZOOM_IN, GetMainWindow())) {
		w->HandleButtonClick((_game_mode == GM_EDITOR) ? (WidgetID)WID_TE_ZOOM_IN : (WidgetID)WID_TN_ZOOM_IN);
		if (_settings_client.sound.click_beep) SndPlayFx(SND_15_BEEP);
	}
	return CBF_NONE;
}

/* --- Zoom out button --- */

static CallBackFunction ToolbarZoomOutClick(Window *w)
{
	if (DoZoomInOutWindow(ZOOM_OUT, GetMainWindow())) {
		w->HandleButtonClick((_game_mode == GM_EDITOR) ? (WidgetID)WID_TE_ZOOM_OUT : (WidgetID)WID_TN_ZOOM_OUT);
		if (_settings_client.sound.click_beep) SndPlayFx(SND_15_BEEP);
	}
	return CBF_NONE;
}

/* --- Rail button menu --- */

static CallBackFunction ToolbarBuildRailClick(Window *w)
{
	ShowDropDownList(w, GetRailTypeDropDownList(), _last_built_railtype, WID_TN_RAILS, 140, DDMF_INSTANT_CLOSE);
	if (_settings_client.sound.click_beep) SndPlayFx(SND_15_BEEP);
	return CBF_NONE;
}

/**
 * Handle click on the entry in the Build Rail menu.
 *
 * @param index RailType to show the build toolbar for.
 * @return #CBF_NONE
 */
static CallBackFunction MenuClickBuildRail(int index)
{
	_last_built_railtype = (RailType)index;
	ShowBuildRailToolbar(_last_built_railtype);
	return CBF_NONE;
}

/* --- Road button menu --- */

static CallBackFunction ToolbarBuildRoadClick(Window *w)
{
	ShowDropDownList(w, GetRoadTypeDropDownList(RTTB_ROAD), _last_built_roadtype, WID_TN_ROADS, 140, DDMF_INSTANT_CLOSE);
	if (_settings_client.sound.click_beep) SndPlayFx(SND_15_BEEP);
	return CBF_NONE;
}

/**
 * Handle click on the entry in the Build Road menu.
 *
 * @param index RoadType to show the build toolbar for.
 * @return #CBF_NONE
 */
static CallBackFunction MenuClickBuildRoad(int index)
{
	_last_built_roadtype = (RoadType)index;
	ShowBuildRoadToolbar(_last_built_roadtype);
	return CBF_NONE;
}

/* --- Tram button menu --- */

static CallBackFunction ToolbarBuildTramClick(Window *w)
{
	ShowDropDownList(w, GetRoadTypeDropDownList(RTTB_TRAM), _last_built_tramtype, WID_TN_TRAMS, 140, DDMF_INSTANT_CLOSE);
	if (_settings_client.sound.click_beep) SndPlayFx(SND_15_BEEP);
	return CBF_NONE;
}

/**
 * Handle click on the entry in the Build Tram menu.
 *
 * @param index RoadType to show the build toolbar for.
 * @return #CBF_NONE
 */
static CallBackFunction MenuClickBuildTram(int index)
{
	_last_built_tramtype = (RoadType)index;
	ShowBuildRoadToolbar(_last_built_tramtype);
	return CBF_NONE;
}

/* --- Water button menu --- */

static CallBackFunction ToolbarBuildWaterClick(Window *w)
{
	DropDownList list;
	list.push_back(MakeDropDownListIconItem(SPR_IMG_BUILD_CANAL, PAL_NONE, STR_WATERWAYS_MENU_WATERWAYS_CONSTRUCTION, 0, false));
	ShowDropDownList(w, std::move(list), 0, WID_TN_WATER, 140, DDMF_INSTANT_CLOSE);
	if (_settings_client.sound.click_beep) SndPlayFx(SND_15_BEEP);
	return CBF_NONE;
}

/**
 * Handle click on the entry in the Build Waterways menu.
 *
 * @return #CBF_NONE
 */
static CallBackFunction MenuClickBuildWater(int)
{
	ShowBuildDocksToolbar();
	return CBF_NONE;
}

/* --- Airport button menu --- */

static CallBackFunction ToolbarBuildAirClick(Window *w)
{
	DropDownList list;
	list.push_back(MakeDropDownListIconItem(SPR_IMG_AIRPORT, PAL_NONE, STR_AIRCRAFT_MENU_AIRPORT_CONSTRUCTION, 0, false));
	ShowDropDownList(w, std::move(list), 0, WID_TN_AIR, 140, DDMF_INSTANT_CLOSE);
	if (_settings_client.sound.click_beep) SndPlayFx(SND_15_BEEP);
	return CBF_NONE;
}

/**
 * Handle click on the entry in the Build Air menu.
 *
 * @return #CBF_NONE
 */
static CallBackFunction MenuClickBuildAir(int)
{
	ShowBuildAirToolbar();
	return CBF_NONE;
}

/* --- Forest button menu --- */

static CallBackFunction ToolbarForestClick(Window *w)
{
	DropDownList list;
	list.push_back(MakeDropDownListIconItem(SPR_IMG_LANDSCAPING, PAL_NONE, STR_LANDSCAPING_MENU_LANDSCAPING, 0, false));
	list.push_back(MakeDropDownListIconItem(SPR_IMG_PLANTTREES, PAL_NONE, STR_LANDSCAPING_MENU_PLANT_TREES, 1, false));
	list.push_back(MakeDropDownListIconItem(SPR_IMG_SIGN, PAL_NONE, STR_LANDSCAPING_MENU_PLACE_SIGN, 2, false));
	ShowDropDownList(w, std::move(list), 0, WID_TN_LANDSCAPE, 100, DDMF_INSTANT_CLOSE);
	if (_settings_client.sound.click_beep) SndPlayFx(SND_15_BEEP);
	return CBF_NONE;
}

/**
 * Handle click on the entry in the landscaping menu.
 *
 * @param index Menu entry clicked.
 * @return #CBF_NONE
 */
static CallBackFunction MenuClickForest(int index)
{
	switch (index) {
		case 0: ShowTerraformToolbar();  break;
		case 1: ShowBuildTreesToolbar(); break;
		case 2: return SelectSignTool();
	}
	return CBF_NONE;
}

/* --- Music button menu --- */

static CallBackFunction ToolbarMusicClick(Window *w)
{
	PopupMainToolbarMenu(w, _game_mode == GM_EDITOR ? (WidgetID)WID_TE_MUSIC_SOUND : (WidgetID)WID_TN_MUSIC_SOUND, {STR_TOOLBAR_SOUND_MUSIC});
	return CBF_NONE;
}

/**
 * Handle click on the entry in the Music menu.
 *
 * @return #CBF_NONE
 */
static CallBackFunction MenuClickMusicWindow(int)
{
	ShowMusicWindow();
	return CBF_NONE;
}

/* --- Newspaper button menu --- */

static CallBackFunction ToolbarNewspaperClick(Window *w)
{
	PopupMainToolbarMenu(w, WID_TN_MESSAGES, {STR_NEWS_MENU_LAST_MESSAGE_NEWS_REPORT, STR_NEWS_MENU_MESSAGE_HISTORY_MENU, STR_NEWS_MENU_DELETE_ALL_MESSAGES});
	return CBF_NONE;
}

/**
 * Handle click on the entry in the Newspaper menu.
 *
 * @param index Menu entry clicked.
 * @return #CBF_NONE
 */
static CallBackFunction MenuClickNewspaper(int index)
{
	switch (index) {
		case 0: ShowLastNewsMessage(); break;
		case 1: ShowMessageHistory();  break;
		case 2: DeleteAllMessages();   break;
	}
	return CBF_NONE;
}

/* --- Help button menu --- */

/**
 * Help button menu entries.
 */
enum HelpMenuEntries {
	HME_LANDINFO = 0,
	HME_PICKER,

	HME_HELP,
	HME_CONSOLE,
	HME_SCRIPT_DEBUG,
	HME_SCREENSHOT,
	HME_FRAMERATE,
	HME_MODIFIER_KEYS,
	HME_ABOUT,

	HME_SPRITE_ALIGNER,
	HME_BOUNDING_BOXES,
	HME_DIRTY_BLOCKS,
	HME_WIDGET_OUTLINES,
};

static void ShowBuildRailToolbarFromTile(TileIndex tile)
{
	_last_built_railtype = GetRailType(tile);
	ShowBuildRailToolbarWithPickTile(_last_built_railtype, tile);
}

static void ShowBuildRoadToolbarFromTile(TileIndex tile)
{
	if (HasRoadTypeRoad(tile)) {
		_last_built_roadtype = GetRoadTypeRoad(tile);
		CreateRoadTramToolbarForRoadType(_last_built_roadtype, RTT_ROAD);
	} else {
		_last_built_tramtype = GetRoadTypeTram(tile);
		CreateRoadTramToolbarForRoadType(_last_built_tramtype, RTT_TRAM);
	}
}

static void UsePickerTool(TileIndex tile)
{
	switch (GetTileType(tile)) {
		case MP_RAILWAY:
			ShowBuildRailToolbarFromTile(tile);
			break;

		case MP_ROAD: {
			ShowBuildRoadToolbarFromTile(tile);
			break;
		}

		case MP_STATION: {
			StationType station_type = GetStationType(tile);
			switch (station_type) {
				case STATION_RAIL:
				case STATION_WAYPOINT:
					ShowBuildRailStationPickerAndSelect(station_type, GetStationSpec(tile));
					break;

				case STATION_TRUCK:
				case STATION_BUS:
				case STATION_ROADWAYPOINT:
					ShowBuildRoadStopPickerAndSelect(station_type, GetRoadStopSpec(tile), HasRoadTypeRoad(tile) ? RTT_ROAD : RTT_TRAM);
					break;

				default:
					break;
			}
			break;
		}

		case MP_TUNNELBRIDGE:
			switch (GetTunnelBridgeTransportType(tile)) {
				case TRANSPORT_RAIL:
					ShowBuildRailToolbarFromTile(tile);
					break;

				case TRANSPORT_ROAD:
					ShowBuildRoadToolbarFromTile(tile);
					break;

				default:
					break;
			}
			break;

		case MP_OBJECT: {
			ShowBuildObjectPickerAndSelect(ObjectSpec::GetByTile(tile));
			break;
		}

		case MP_INDUSTRY: {
			ShowBuildIndustryWindowForIndustryType(GetIndustryType(tile));
			break;
		}

		default:
			break;
	}
}

static CallBackFunction PlaceLandBlockInfo()
{
	if (_last_started_action == CBF_PLACE_LANDINFO) {
		ResetObjectToPlace();
		return CBF_NONE;
	} else {
		SetObjectToPlace(SPR_CURSOR_QUERY, PAL_NONE, HT_RECT, WC_MAIN_TOOLBAR, 0);
		return CBF_PLACE_LANDINFO;
	}
}

static CallBackFunction PlacePickerTool()
{
	if (_local_company == COMPANY_SPECTATOR) return CBF_NONE;
	if (_last_started_action == CBF_PLACE_PICKER) {
		ResetObjectToPlace();
		return CBF_NONE;
	} else {
		SetObjectToPlace(SPR_CURSOR_QUERY, PAL_NONE, HT_RECT, WC_MAIN_TOOLBAR, 0);
		SetSelectionPalette(SPR_ZONING_INNER_HIGHLIGHT_GREEN);
		return CBF_PLACE_PICKER;
	}
}

static CallBackFunction ToolbarHelpClick(Window *w)
{
	WidgetID widget = (_game_mode == GM_EDITOR) ? (WidgetID)WID_TE_HELP : (WidgetID)WID_TN_HELP;

	DropDownList list;
	list.push_back(MakeDropDownListStringItem(STR_ABOUT_MENU_LAND_BLOCK_INFO,           HME_LANDINFO,      false));
	list.push_back(MakeDropDownListStringItem(STR_ABOUT_MENU_SHOW_PICKER_TOOL,          HME_PICKER,        _local_company == COMPANY_SPECTATOR));
	list.push_back(MakeDropDownListDividerItem());
	list.push_back(MakeDropDownListStringItem(STR_ABOUT_MENU_HELP,                      HME_HELP,          false));
	list.push_back(MakeDropDownListStringItem(STR_ABOUT_MENU_TOGGLE_CONSOLE,            HME_CONSOLE,       false));
	list.push_back(MakeDropDownListStringItem(STR_ABOUT_MENU_AI_DEBUG,                  HME_SCRIPT_DEBUG,  false));
	list.push_back(MakeDropDownListStringItem(STR_ABOUT_MENU_SCREENSHOT,                HME_SCREENSHOT,    false));
	list.push_back(MakeDropDownListStringItem(STR_ABOUT_MENU_SHOW_FRAMERATE,            HME_FRAMERATE,     false));
	list.push_back(MakeDropDownListStringItem(STR_ABOUT_MENU_SHOW_TOGGLE_MODIFIER_KEYS, HME_MODIFIER_KEYS, false));
	list.push_back(MakeDropDownListStringItem(STR_ABOUT_MENU_ABOUT_OPENTTD,             HME_ABOUT,         false));
	if (_settings_client.gui.newgrf_developer_tools) {
		list.push_back(MakeDropDownListStringItem(STR_ABOUT_MENU_SPRITE_ALIGNER,         HME_SPRITE_ALIGNER,       false));
		list.push_back(MakeDropDownListStringItem(STR_ABOUT_MENU_TOGGLE_BOUNDING_BOXES,  HME_BOUNDING_BOXES,       false));
		list.push_back(MakeDropDownListStringItem(STR_ABOUT_MENU_TOGGLE_DIRTY_BLOCKS,    HME_DIRTY_BLOCKS,         false));
		list.push_back(MakeDropDownListStringItem(STR_ABOUT_MENU_TOGGLE_WIDGET_OUTLINES, HME_WIDGET_OUTLINES,      false));
	}
	PopupMainToolbarMenu(w, widget, std::move(list), 0);

	return CBF_NONE;
}

/**
 * Toggle drawing of sprites' bounding boxes.
 * @note has only an effect when newgrf_developer_tools are active.
 *
 * Function is found here and not in viewport.cpp in order to avoid
 * importing the settings structs to there.
 */
void ToggleBoundingBoxes()
{
	extern bool _draw_bounding_boxes;
	/* Always allow to toggle them off */
	if (_settings_client.gui.newgrf_developer_tools || _draw_bounding_boxes) {
		_draw_bounding_boxes = !_draw_bounding_boxes;
		MarkWholeScreenDirty();
	}
}

/**
 * Toggle drawing of the dirty blocks.
 * @note has only an effect when newgrf_developer_tools are active.
 *
 * Function is found here and not in viewport.cpp in order to avoid
 * importing the settings structs to there.
 */
void ToggleDirtyBlocks()
{
	extern bool _draw_dirty_blocks;
	/* Always allow to toggle them off */
	if (_settings_client.gui.newgrf_developer_tools || _draw_dirty_blocks) {
		_draw_dirty_blocks = !_draw_dirty_blocks;
		MarkWholeScreenDirty();
	}
}

/**
 * Toggle drawing of widget outlihes.
 * @note has only an effect when newgrf_developer_tools are active.
 */
void ToggleWidgetOutlines()
{
	extern bool _draw_widget_outlines;
	/* Always allow to toggle them off */
	if (_settings_client.gui.newgrf_developer_tools || _draw_widget_outlines) {
		_draw_widget_outlines = !_draw_widget_outlines;
		MarkWholeScreenDirty();
	}
}

/**
 * Set the starting year for a scenario.
 * @param year New starting year.
 */
void SetStartingYear(CalTime::Year year)
{
	_settings_game.game_creation.starting_year = Clamp(year, CalTime::MIN_YEAR, CalTime::MAX_YEAR);
	CalTime::Date new_date = CalTime::ConvertYMDToDate(_settings_game.game_creation.starting_year, 0, 1);

	if (EconTime::UsingWallclockUnits()) {
		EconTime::Date new_economy_date = new_date.base();

		/* If you open a savegame as scenario there may already be link graphs.*/
		LinkGraphSchedule::instance.ShiftDates(new_economy_date - EconTime::CurDate());
		ShiftVehicleDates(new_economy_date - EconTime::CurDate());
		EconTime::Detail::period_display_offset -= (year.base() - EconTime::CurYear().base());

		EconTime::Detail::SetDate(new_economy_date, 0);
	}

	CalTime::Detail::SetDate(new_date, 0);

	UpdateOrderUIOnDateChange();
}


/**
 * Choose the proper callback function for the main toolbar's help menu.
 * @param index The menu index which was selected.
 * @return CBF_NONE
 */
static CallBackFunction MenuClickHelp(int index)
{
	switch (index) {
		case HME_LANDINFO:       return PlaceLandBlockInfo();
		case HME_PICKER:         return PlacePickerTool();
		case HME_HELP:           ShowHelpWindow();                 break;
		case HME_CONSOLE:        IConsoleSwitch();                 break;
		case HME_SCRIPT_DEBUG:   ShowScriptDebugWindow(INVALID_COMPANY, _ctrl_pressed); break;
		case HME_SCREENSHOT:     ShowScreenshotWindow();           break;
		case HME_FRAMERATE:      ShowFramerateWindow();            break;
		case HME_MODIFIER_KEYS:  ShowModifierKeyToggleWindow();    break;
		case HME_ABOUT:          ShowAboutWindow();                break;
		case HME_SPRITE_ALIGNER: ShowSpriteAlignerWindow();        break;
		case HME_BOUNDING_BOXES: ToggleBoundingBoxes();            break;
		case HME_DIRTY_BLOCKS:   ToggleDirtyBlocks();              break;
		case HME_WIDGET_OUTLINES:ToggleWidgetOutlines();           break;
	}
	return CBF_NONE;
}

/* --- Switch toolbar button --- */

static CallBackFunction ToolbarSwitchClick(Window *w)
{
	if (_toolbar_mode != TB_LOWER) {
		_toolbar_mode = TB_LOWER;
	} else {
		_toolbar_mode = TB_UPPER;
	}

	w->ReInit();
	w->SetWidgetLoweredState(_game_mode == GM_EDITOR ? (WidgetID)WID_TE_SWITCH_BAR : (WidgetID)WID_TN_SWITCH_BAR, _toolbar_mode == TB_LOWER);
	if (_settings_client.sound.click_beep) SndPlayFx(SND_15_BEEP);
	return CBF_NONE;
}

/* --- Scenario editor specific handlers. */

/**
 * Called when clicking at the date panel of the scenario editor toolbar.
 */
static CallBackFunction ToolbarScenDatePanel(Window *w)
{
	SetDParam(0, _settings_game.game_creation.starting_year);
	ShowQueryString(STR_JUST_INT, STR_MAPGEN_START_DATE_QUERY_CAPT, 8, w, CS_NUMERAL, QSF_ENABLE_DEFAULT);
	return CBF_NONE;
}

static CallBackFunction ToolbarScenDateBackward(Window *w)
{
	/* don't allow too fast scrolling */
	if (!(w->flags & WF_TIMEOUT) || w->timeout_timer <= 1) {
		w->HandleButtonClick(WID_TE_DATE_BACKWARD);
		w->SetDirty();

		SetStartingYear(_settings_game.game_creation.starting_year - 1);
	}
	_left_button_clicked = false;
	return CBF_NONE;
}

static CallBackFunction ToolbarScenDateForward(Window *w)
{
	/* don't allow too fast scrolling */
	if (!(w->flags & WF_TIMEOUT) || w->timeout_timer <= 1) {
		w->HandleButtonClick(WID_TE_DATE_FORWARD);
		w->SetDirty();

		SetStartingYear(_settings_game.game_creation.starting_year + 1);
	}
	_left_button_clicked = false;
	return CBF_NONE;
}

static CallBackFunction ToolbarScenGenLand(Window *w)
{
	w->HandleButtonClick(WID_TE_LAND_GENERATE);
	if (_settings_client.sound.click_beep) SndPlayFx(SND_15_BEEP);

	ShowEditorTerraformToolbar();
	return CBF_NONE;
}

static CallBackFunction ToolbarScenGenTownClick(Window *w)
{
	PopupMainToolbarMenu(w, WID_TE_TOWN_GENERATE, {STR_SCENEDIT_TOWN_MENU_BUILD_TOWN, STR_SCENEDIT_TOWN_MENU_PACE_HOUSE});
	return CBF_NONE;
}

static CallBackFunction ToolbarScenGenTown(int index)
{
	switch (index) {
		case 0: ShowFoundTownWindow(); break;
		case 1: ShowBuildHousePicker(nullptr); break;
	}
	return CBF_NONE;
}

static CallBackFunction ToolbarScenGenIndustry(Window *w)
{
	w->HandleButtonClick(WID_TE_INDUSTRY);
	if (_settings_client.sound.click_beep) SndPlayFx(SND_15_BEEP);
	ShowBuildIndustryWindow();
	return CBF_NONE;
}

static CallBackFunction ToolbarScenBuildRoadClick(Window *w)
{
	ShowDropDownList(w, GetScenRoadTypeDropDownList(RTTB_ROAD), _last_built_roadtype, WID_TE_ROADS, 140, DDMF_INSTANT_CLOSE);
	if (_settings_client.sound.click_beep) SndPlayFx(SND_15_BEEP);
	return CBF_NONE;
}

/**
 * Handle click on the entry in the Build Road menu.
 *
 * @param index RoadType to show the build toolbar for.
 * @return #CBF_NONE
 */
static CallBackFunction ToolbarScenBuildRoad(int index)
{
	_last_built_roadtype = (RoadType)index;
	ShowBuildRoadScenToolbar(_last_built_roadtype);
	return CBF_NONE;
}

static CallBackFunction ToolbarScenBuildTramClick(Window *w)
{
	ShowDropDownList(w, GetScenRoadTypeDropDownList(RTTB_TRAM), _last_built_tramtype, WID_TE_TRAMS, 140, DDMF_INSTANT_CLOSE);
	if (_settings_client.sound.click_beep) SndPlayFx(SND_15_BEEP);
	return CBF_NONE;
}

/**
 * Handle click on the entry in the Build Tram menu.
 *
 * @param index RoadType to show the build toolbar for.
 * @return #CBF_NONE
 */
static CallBackFunction ToolbarScenBuildTram(int index)
{
	_last_built_tramtype = (RoadType)index;
	ShowBuildRoadScenToolbar(_last_built_tramtype);
	return CBF_NONE;
}

static CallBackFunction ToolbarScenBuildDocks(Window *w)
{
	w->HandleButtonClick(WID_TE_WATER);
	if (_settings_client.sound.click_beep) SndPlayFx(SND_15_BEEP);
	ShowBuildDocksScenToolbar();
	return CBF_NONE;
}

static CallBackFunction ToolbarScenPlantTrees(Window *w)
{
	w->HandleButtonClick(WID_TE_TREES);
	if (_settings_client.sound.click_beep) SndPlayFx(SND_15_BEEP);
	ShowBuildTreesToolbar();
	return CBF_NONE;
}

static CallBackFunction ToolbarScenPlaceSign(Window *w)
{
	w->HandleButtonClick(WID_TE_SIGNS);
	if (_settings_client.sound.click_beep) SndPlayFx(SND_15_BEEP);
	return SelectSignTool();
}

static CallBackFunction ToolbarBtn_NULL(Window *)
{
	return CBF_NONE;
}

typedef CallBackFunction MenuClickedProc(int index);

static MenuClickedProc * const _menu_clicked_procs[] = {
	nullptr,                 // 0
	nullptr,                 // 1
	MenuClickSettings,    // 2
	MenuClickSaveLoad,    // 3
	MenuClickMap,         // 4
	MenuClickTown,        // 5
	MenuClickSubsidies,   // 6
	MenuClickStations,    // 7
	MenuClickFinances,    // 8
	MenuClickCompany,     // 9
	MenuClickStory,       // 10
	MenuClickGoal,        // 11
	MenuClickGraphsOrLeague, // 12
	MenuClickGraphsOrLeague, // 13
	MenuClickIndustry,    // 14
	MenuClickShowTrains,  // 15
	MenuClickShowRoad,    // 16
	MenuClickShowShips,   // 17
	MenuClickShowAir,     // 18
	MenuClickMap,         // 19
	nullptr,                 // 20
	MenuClickBuildRail,   // 21
	MenuClickBuildRoad,   // 22
	MenuClickBuildTram,   // 23
	MenuClickBuildWater,  // 24
	MenuClickBuildAir,    // 25
	MenuClickForest,      // 26
	MenuClickMusicWindow, // 27
	MenuClickNewspaper,   // 28
	MenuClickHelp,        // 29
};

/** Full blown container to make it behave exactly as we want :) */
class NWidgetToolbarContainer : public NWidgetContainer {
protected:
	uint spacers;          ///< Number of spacer widgets in this toolbar

public:
	NWidgetToolbarContainer() : NWidgetContainer(NWID_HORIZONTAL)
	{
	}

	/**
	 * Check whether the given widget type is a button for us.
	 * @param type the widget type to check.
	 * @return true if it is a button for us.
	 */
	bool IsButton(WidgetType type) const
	{
		return type == WWT_IMGBTN || type == WWT_IMGBTN_2 || type == WWT_PUSHIMGBTN;
	}

	void SetupSmallestSize(Window *w) override
	{
		this->smallest_x = 0; // Biggest child
		this->smallest_y = 0; // Biggest child
		this->fill_x = 1;
		this->fill_y = 0;
		this->resize_x = 1; // We only resize in this direction
		this->resize_y = 0; // We never resize in this direction
		this->spacers = 0;

		uint nbuttons = 0;
		/* First initialise some variables... */
		for (const auto &child_wid : this->children) {
			child_wid->SetupSmallestSize(w);
			this->smallest_y = std::max(this->smallest_y, child_wid->smallest_y + child_wid->padding.Vertical());
			if (this->IsButton(child_wid->type)) {
				nbuttons++;
				this->smallest_x = std::max(this->smallest_x, child_wid->smallest_x + child_wid->padding.Horizontal());
			} else if (child_wid->type == NWID_SPACER) {
				this->spacers++;
			}
		}

		/* ... then in a second pass make sure the 'current' heights are set. Won't change ever. */
		for (const auto &child_wid : this->children) {
			child_wid->current_y = this->smallest_y;
			if (!this->IsButton(child_wid->type)) {
				child_wid->current_x = child_wid->smallest_x;
			}
		}
		_toolbar_width = nbuttons * this->smallest_x;
	}

	void AssignSizePosition(SizingType sizing, int x, int y, uint given_width, uint given_height, bool rtl) override
	{
		assert(given_width >= this->smallest_x && given_height >= this->smallest_y);

		this->pos_x = x;
		this->pos_y = y;
		this->current_x = given_width;
		this->current_y = given_height;

		/* Figure out what are the visible buttons */
		uint arrangable_count, button_count, spacer_count;
		const WidgetID *arrangement = GetButtonArrangement(given_width, arrangable_count, button_count, spacer_count);

		/* Create us ourselves a quick lookup table from WidgetID to slot. */
		std::map<WidgetID, uint> lookup;
		for (auto it = std::begin(this->children); it != std::end(this->children); ++it) {
			NWidgetBase *nwid = it->get();
			nwid->current_x = 0; /* Hide widget, it will be revealed in the next step. */
			if (nwid->type == NWID_SPACER) continue;
			lookup[dynamic_cast<NWidgetCore *>(nwid)->index] = std::distance(this->children.begin(), it);
		}

		/* Now assign the widgets to their rightful place */
		uint position = 0; // Place to put next child relative to origin of the container.
		uint spacer_space = std::max(0, (int)given_width - (int)(button_count * this->smallest_x)); // Remaining spacing for 'spacer' widgets
		uint button_space = given_width - spacer_space; // Remaining spacing for the buttons
		uint spacer_i = 0;
		uint button_i = 0;

		/* Index into the arrangement indices. The macro lastof cannot be used here! */
		const WidgetID *slotp = rtl ? &arrangement[arrangable_count - 1] : arrangement;
		for (uint i = 0; i < arrangable_count; i++) {
			uint slot = lookup[*slotp];
			auto &child_wid = this->children[slot];
			/* If we have space to give to the spacers, do that. */
			if (spacer_space > 0 && slot > 0 && slot < this->children.size() - 1) {
				const auto &possible_spacer = this->children[slot + (rtl ? 1 : -1)];
				if (possible_spacer != nullptr && possible_spacer->type == NWID_SPACER) {
					uint add = spacer_space / (spacer_count - spacer_i);
					position += add;
					spacer_space -= add;
					spacer_i++;
				}
			}

			/* Buttons can be scaled, the others not. */
			if (this->IsButton(child_wid->type)) {
				child_wid->current_x = button_space / (button_count - button_i);
				button_space -= child_wid->current_x;
				button_i++;
			} else {
				child_wid->current_x = child_wid->smallest_x;
			}
			child_wid->AssignSizePosition(sizing, x + position, y, child_wid->current_x, this->current_y, rtl);
			position += child_wid->current_x;

			if (rtl) {
				slotp--;
			} else {
				slotp++;
			}
		}
	}

	void Draw(const Window *w) override
	{
		/* Draw brown-red toolbar bg. */
		const Rect r = this->GetCurrentRect();
		GfxFillRect(r, PC_VERY_DARK_RED);
		GfxFillRect(r, PC_DARK_RED, FILLRECT_CHECKER);

		this->NWidgetContainer::Draw(w);
	}

	/**
	 * Get the arrangement of the buttons for the toolbar.
	 * @param width the new width of the toolbar.
	 * @param arrangable_count output of the number of visible items.
	 * @param button_count output of the number of visible buttons.
	 * @param spacer_count output of the number of spacers.
	 * @return the button configuration.
	 */
	virtual const WidgetID *GetButtonArrangement(uint &width, uint &arrangable_count, uint &button_count, uint &spacer_count) const = 0;
};

/** Container for the 'normal' main toolbar */
class NWidgetMainToolbarContainer : public NWidgetToolbarContainer {
	const WidgetID *GetButtonArrangement(uint &width, uint &arrangable_count, uint &button_count, uint &spacer_count) const override
	{
		static const uint SMALLEST_ARRANGEMENT = 14;
		static const uint BIGGEST_ARRANGEMENT  = 20;

		/* The number of buttons of each row of the toolbar should match the number of items which we want to be visible.
		 * The total number of buttons should be equal to arrangable_count * 2.
		 * No bad things happen, but we could see strange behaviours if we have buttons < (arrangable_count * 2) like a
		 * pause button appearing on the right of the lower toolbar and weird resizing of the widgets even if there is
		 * enough space.
		 */
		static const WidgetID arrange14[] = {
			WID_TN_PAUSE,
			WID_TN_FAST_FORWARD,
			WID_TN_TRAINS,
			WID_TN_ROADVEHS,
			WID_TN_SHIPS,
			WID_TN_AIRCRAFT,
			WID_TN_ZOOM_IN,
			WID_TN_ZOOM_OUT,
			WID_TN_RAILS,
			WID_TN_ROADS,
			WID_TN_WATER,
			WID_TN_AIR,
			WID_TN_LANDSCAPE,
			WID_TN_SWITCH_BAR,
			// lower toolbar
			WID_TN_SETTINGS,
			WID_TN_SAVE,
			WID_TN_SMALL_MAP,
			WID_TN_TOWNS,
			WID_TN_SUBSIDIES,
			WID_TN_STATIONS,
			WID_TN_FINANCES,
			WID_TN_COMPANIES,
			WID_TN_GRAPHS,
			WID_TN_INDUSTRIES,
			WID_TN_MUSIC_SOUND,
			WID_TN_MESSAGES,
			WID_TN_HELP,
			WID_TN_SWITCH_BAR,
		};
		static const WidgetID arrange15[] = {
			WID_TN_PAUSE,
			WID_TN_FAST_FORWARD,
			WID_TN_SMALL_MAP,
			WID_TN_TRAINS,
			WID_TN_ROADVEHS,
			WID_TN_SHIPS,
			WID_TN_AIRCRAFT,
			WID_TN_RAILS,
			WID_TN_ROADS,
			WID_TN_WATER,
			WID_TN_AIR,
			WID_TN_LANDSCAPE,
			WID_TN_ZOOM_IN,
			WID_TN_ZOOM_OUT,
			WID_TN_SWITCH_BAR,
			// lower toolbar
			WID_TN_PAUSE,
			WID_TN_SETTINGS,
			WID_TN_SMALL_MAP,
			WID_TN_SAVE,
			WID_TN_TOWNS,
			WID_TN_SUBSIDIES,
			WID_TN_STATIONS,
			WID_TN_FINANCES,
			WID_TN_COMPANIES,
			WID_TN_GRAPHS,
			WID_TN_INDUSTRIES,
			WID_TN_MUSIC_SOUND,
			WID_TN_MESSAGES,
			WID_TN_HELP,
			WID_TN_SWITCH_BAR,
		};
		static const WidgetID arrange16[] = {
			WID_TN_PAUSE,
			WID_TN_FAST_FORWARD,
			WID_TN_SETTINGS,
			WID_TN_SMALL_MAP,
			WID_TN_TRAINS,
			WID_TN_ROADVEHS,
			WID_TN_SHIPS,
			WID_TN_AIRCRAFT,
			WID_TN_RAILS,
			WID_TN_ROADS,
			WID_TN_WATER,
			WID_TN_AIR,
			WID_TN_LANDSCAPE,
			WID_TN_ZOOM_IN,
			WID_TN_ZOOM_OUT,
			WID_TN_SWITCH_BAR,
			// lower toolbar
			WID_TN_PAUSE,
			WID_TN_FAST_FORWARD,
			WID_TN_SAVE,
			WID_TN_TOWNS,
			WID_TN_SUBSIDIES,
			WID_TN_STATIONS,
			WID_TN_FINANCES,
			WID_TN_COMPANIES,
			WID_TN_GRAPHS,
			WID_TN_INDUSTRIES,
			WID_TN_MUSIC_SOUND,
			WID_TN_MESSAGES,
			WID_TN_HELP,
			WID_TN_ZOOM_IN,
			WID_TN_ZOOM_OUT,
			WID_TN_SWITCH_BAR,
		};
		static const WidgetID arrange17[] = {
			WID_TN_PAUSE,
			WID_TN_FAST_FORWARD,
			WID_TN_SETTINGS,
			WID_TN_SMALL_MAP,
			WID_TN_SUBSIDIES,
			WID_TN_TRAINS,
			WID_TN_ROADVEHS,
			WID_TN_SHIPS,
			WID_TN_AIRCRAFT,
			WID_TN_RAILS,
			WID_TN_ROADS,
			WID_TN_WATER,
			WID_TN_AIR,
			WID_TN_LANDSCAPE,
			WID_TN_ZOOM_IN,
			WID_TN_ZOOM_OUT,
			WID_TN_SWITCH_BAR,
			// lower toolbar
			WID_TN_PAUSE,
			WID_TN_FAST_FORWARD,
			WID_TN_SAVE,
			WID_TN_SMALL_MAP,
			WID_TN_SUBSIDIES,
			WID_TN_TOWNS,
			WID_TN_STATIONS,
			WID_TN_FINANCES,
			WID_TN_COMPANIES,
			WID_TN_GRAPHS,
			WID_TN_INDUSTRIES,
			WID_TN_MUSIC_SOUND,
			WID_TN_MESSAGES,
			WID_TN_HELP,
			WID_TN_ZOOM_IN,
			WID_TN_ZOOM_OUT,
			WID_TN_SWITCH_BAR,
		};
		static const WidgetID arrange18[] = {
			WID_TN_PAUSE,
			WID_TN_FAST_FORWARD,
			WID_TN_SETTINGS,
			WID_TN_SMALL_MAP,
			WID_TN_TOWNS,
			WID_TN_SUBSIDIES,
			WID_TN_STATIONS,
			WID_TN_FINANCES,
			WID_TN_COMPANIES,
			WID_TN_INDUSTRIES,
			WID_TN_RAILS,
			WID_TN_ROADS,
			WID_TN_WATER,
			WID_TN_AIR,
			WID_TN_LANDSCAPE,
			WID_TN_ZOOM_IN,
			WID_TN_ZOOM_OUT,
			WID_TN_SWITCH_BAR,
			// lower toolbar
			WID_TN_PAUSE,
			WID_TN_FAST_FORWARD,
			WID_TN_SAVE,
			WID_TN_SMALL_MAP,
			WID_TN_TOWNS,
			WID_TN_SUBSIDIES,
			WID_TN_STATIONS,
			WID_TN_GRAPHS,
			WID_TN_TRAINS,
			WID_TN_ROADVEHS,
			WID_TN_SHIPS,
			WID_TN_AIRCRAFT,
			WID_TN_MUSIC_SOUND,
			WID_TN_MESSAGES,
			WID_TN_HELP,
			WID_TN_ZOOM_IN,
			WID_TN_ZOOM_OUT,
			WID_TN_SWITCH_BAR,
		};
		static const WidgetID arrange19[] = {
			WID_TN_PAUSE,
			WID_TN_FAST_FORWARD,
			WID_TN_SETTINGS,
			WID_TN_SMALL_MAP,
			WID_TN_TOWNS,
			WID_TN_SUBSIDIES,
			WID_TN_TRAINS,
			WID_TN_ROADVEHS,
			WID_TN_SHIPS,
			WID_TN_AIRCRAFT,
			WID_TN_RAILS,
			WID_TN_ROADS,
			WID_TN_WATER,
			WID_TN_AIR,
			WID_TN_LANDSCAPE,
			WID_TN_MUSIC_SOUND,
			WID_TN_ZOOM_IN,
			WID_TN_ZOOM_OUT,
			WID_TN_SWITCH_BAR,
			// lower toolbar
			WID_TN_PAUSE,
			WID_TN_FAST_FORWARD,
			WID_TN_SAVE,
			WID_TN_SMALL_MAP,
			WID_TN_STATIONS,
			WID_TN_FINANCES,
			WID_TN_COMPANIES,
			WID_TN_GRAPHS,
			WID_TN_INDUSTRIES,
			WID_TN_MESSAGES,
			WID_TN_RAILS,
			WID_TN_ROADS,
			WID_TN_WATER,
			WID_TN_AIR,
			WID_TN_LANDSCAPE,
			WID_TN_HELP,
			WID_TN_ZOOM_IN,
			WID_TN_ZOOM_OUT,
			WID_TN_SWITCH_BAR,
		};
		static const WidgetID arrange20[] = {
			WID_TN_PAUSE,
			WID_TN_FAST_FORWARD,
			WID_TN_SETTINGS,
			WID_TN_SMALL_MAP,
			WID_TN_TOWNS,
			WID_TN_SUBSIDIES,
			WID_TN_TRAINS,
			WID_TN_ROADVEHS,
			WID_TN_SHIPS,
			WID_TN_AIRCRAFT,
			WID_TN_RAILS,
			WID_TN_ROADS,
			WID_TN_WATER,
			WID_TN_AIR,
			WID_TN_LANDSCAPE,
			WID_TN_MUSIC_SOUND,
			WID_TN_GOAL,
			WID_TN_ZOOM_IN,
			WID_TN_ZOOM_OUT,
			WID_TN_SWITCH_BAR,
			// lower toolbar
			WID_TN_PAUSE,
			WID_TN_FAST_FORWARD,
			WID_TN_SAVE,
			WID_TN_SMALL_MAP,
			WID_TN_STATIONS,
			WID_TN_FINANCES,
			WID_TN_COMPANIES,
			WID_TN_GRAPHS,
			WID_TN_INDUSTRIES,
			WID_TN_MESSAGES,
			WID_TN_RAILS,
			WID_TN_ROADS,
			WID_TN_WATER,
			WID_TN_AIR,
			WID_TN_LANDSCAPE,
			WID_TN_STORY,
			WID_TN_HELP,
			WID_TN_ZOOM_IN,
			WID_TN_ZOOM_OUT,
			WID_TN_SWITCH_BAR,
		};
		static const WidgetID arrange_all[] = {
			WID_TN_PAUSE,
			WID_TN_FAST_FORWARD,
			WID_TN_SETTINGS,
			WID_TN_SAVE,
			WID_TN_SMALL_MAP,
			WID_TN_TOWNS,
			WID_TN_SUBSIDIES,
			WID_TN_STATIONS,
			WID_TN_FINANCES,
			WID_TN_COMPANIES,
			WID_TN_STORY,
			WID_TN_GOAL,
			WID_TN_GRAPHS,
			WID_TN_LEAGUE,
			WID_TN_INDUSTRIES,
			WID_TN_TRAINS,
			WID_TN_ROADVEHS,
			WID_TN_SHIPS,
			WID_TN_AIRCRAFT,
			WID_TN_ZOOM_IN,
			WID_TN_ZOOM_OUT,
			WID_TN_RAILS,
			WID_TN_ROADS,
			WID_TN_TRAMS,
			WID_TN_WATER,
			WID_TN_AIR,
			WID_TN_LANDSCAPE,
			WID_TN_MUSIC_SOUND,
			WID_TN_MESSAGES,
			WID_TN_HELP
		};

		/* If at least BIGGEST_ARRANGEMENT fit, just spread all the buttons nicely */
		uint full_buttons = std::max(CeilDiv(width, this->smallest_x), SMALLEST_ARRANGEMENT);
		if (full_buttons > BIGGEST_ARRANGEMENT) {
			button_count = arrangable_count = lengthof(arrange_all);
			spacer_count = this->spacers;
			return arrange_all;
		}

		/* Introduce the split toolbar */
		static const WidgetID * const arrangements[] = { arrange14, arrange15, arrange16, arrange17, arrange18, arrange19, arrange20 };

		button_count = arrangable_count = full_buttons;
		spacer_count = this->spacers;
		return arrangements[full_buttons - SMALLEST_ARRANGEMENT] + ((_toolbar_mode == TB_LOWER) ? full_buttons : 0);
	}
};

/** Container for the scenario editor's toolbar */
class NWidgetScenarioToolbarContainer : public NWidgetToolbarContainer {
	uint panel_widths[2]; ///< The width of the two panels (the text panel and date panel)

	void SetupSmallestSize(Window *w) override
	{
		this->NWidgetToolbarContainer::SetupSmallestSize(w);

		/* Find the size of panel_widths */
		uint i = 0;
		for (const auto &child_wid : this->children) {
			if (child_wid->type == NWID_SPACER || this->IsButton(child_wid->type)) continue;

			assert(i < lengthof(this->panel_widths));
			this->panel_widths[i++] = child_wid->current_x;
			_toolbar_width += child_wid->current_x;
		}
	}

	const WidgetID *GetButtonArrangement(uint &width, uint &arrangable_count, uint &button_count, uint &spacer_count) const override
	{
		static const WidgetID arrange_all[] = {
			WID_TE_PAUSE,
			WID_TE_FAST_FORWARD,
			WID_TE_SETTINGS,
			WID_TE_SAVE,
			WID_TE_SPACER,
			WID_TE_DATE_PANEL,
			WID_TE_SMALL_MAP,
			WID_TE_ZOOM_IN,
			WID_TE_ZOOM_OUT,
			WID_TE_LAND_GENERATE,
			WID_TE_TOWN_GENERATE,
			WID_TE_INDUSTRY,
			WID_TE_ROADS,
			WID_TE_TRAMS,
			WID_TE_WATER,
			WID_TE_TREES,
			WID_TE_SIGNS,
			WID_TE_MUSIC_SOUND,
			WID_TE_HELP,
		};
		static const WidgetID arrange_nopanel[] = {
			WID_TE_PAUSE,
			WID_TE_FAST_FORWARD,
			WID_TE_SETTINGS,
			WID_TE_SAVE,
			WID_TE_DATE_PANEL,
			WID_TE_SMALL_MAP,
			WID_TE_ZOOM_IN,
			WID_TE_ZOOM_OUT,
			WID_TE_LAND_GENERATE,
			WID_TE_TOWN_GENERATE,
			WID_TE_INDUSTRY,
			WID_TE_ROADS,
			WID_TE_TRAMS,
			WID_TE_WATER,
			WID_TE_TREES,
			WID_TE_SIGNS,
			WID_TE_MUSIC_SOUND,
			WID_TE_HELP,
		};
		static const WidgetID arrange_switch[] = {
			WID_TE_DATE_PANEL,
			WID_TE_SMALL_MAP,
			WID_TE_LAND_GENERATE,
			WID_TE_TOWN_GENERATE,
			WID_TE_INDUSTRY,
			WID_TE_ROADS,
			WID_TE_TRAMS,
			WID_TE_WATER,
			WID_TE_TREES,
			WID_TE_SIGNS,
			WID_TE_SWITCH_BAR,
			// lower toolbar
			WID_TE_PAUSE,
			WID_TE_FAST_FORWARD,
			WID_TE_SETTINGS,
			WID_TE_SAVE,
			WID_TE_DATE_PANEL,
			WID_TE_SMALL_MAP,
			WID_TE_ZOOM_IN,
			WID_TE_ZOOM_OUT,
			WID_TE_MUSIC_SOUND,
			WID_TE_HELP,
			WID_TE_SWITCH_BAR,
		};

		/* If we can place all buttons *and* the panels, show them. */
		uint min_full_width = (lengthof(arrange_all) - lengthof(this->panel_widths)) * this->smallest_x + this->panel_widths[0] + this->panel_widths[1];
		if (width >= min_full_width) {
			width -= this->panel_widths[0] + this->panel_widths[1];
			arrangable_count = lengthof(arrange_all);
			button_count = arrangable_count - 2;
			spacer_count = this->spacers;
			return arrange_all;
		}

		/* Otherwise don't show the date panel and if we can't fit half the buttons and the panels anymore, split the toolbar in two */
		uint min_small_width = (lengthof(arrange_switch) - lengthof(this->panel_widths)) * this->smallest_x / 2 + this->panel_widths[1];
		if (width > min_small_width) {
			width -= this->panel_widths[1];
			arrangable_count = lengthof(arrange_nopanel);
			button_count = arrangable_count - 1;
			spacer_count = this->spacers - 1;
			return arrange_nopanel;
		}

		/* Split toolbar */
		width -= this->panel_widths[1];
		arrangable_count = lengthof(arrange_switch) / 2;
		button_count = arrangable_count - 1;
		spacer_count = 0;
		return arrange_switch + ((_toolbar_mode == TB_LOWER) ? arrangable_count : 0);
	}
};

/* --- Toolbar handling for the 'normal' case */

typedef CallBackFunction ToolbarButtonProc(Window *w);

static ToolbarButtonProc * const _toolbar_button_procs[] = {
	ToolbarPauseClick,
	ToolbarFastForwardClick,
	ToolbarOptionsClick,
	ToolbarSaveClick,
	ToolbarMapClick,
	ToolbarTownClick,
	ToolbarSubsidiesClick,
	ToolbarStationsClick,
	ToolbarFinancesClick,
	ToolbarCompaniesClick,
	ToolbarStoryClick,
	ToolbarGoalClick,
	ToolbarGraphsClick,
	ToolbarLeagueClick,
	ToolbarIndustryClick,
	ToolbarTrainClick,
	ToolbarRoadClick,
	ToolbarShipClick,
	ToolbarAirClick,
	ToolbarZoomInClick,
	ToolbarZoomOutClick,
	ToolbarBuildRailClick,
	ToolbarBuildRoadClick,
	ToolbarBuildTramClick,
	ToolbarBuildWaterClick,
	ToolbarBuildAirClick,
	ToolbarForestClick,
	ToolbarMusicClick,
	ToolbarNewspaperClick,
	ToolbarHelpClick,
	ToolbarSwitchClick,
};

/** Main toolbar. */
struct MainToolbarWindow : Window {
	GUITimer timer;

	MainToolbarWindow(WindowDesc &desc) : Window(desc)
	{
		MainToolbarScaleAdjuster scale_adjust;

		this->InitNested(0);

		_last_started_action = CBF_NONE;
		CLRBITS(this->flags, WF_WHITE_BORDER);
		this->SetWidgetDisabledState(WID_TN_FAST_FORWARD, _networking); // if networking, disable fast-forward button
		PositionMainToolbar(this);
		DoZoomInOutWindow(ZOOM_NONE, this);

		this->timer.SetInterval(MILLISECONDS_PER_TICK);
	}

	void FindWindowPlacementAndResize([[maybe_unused]] int def_width, [[maybe_unused]] int def_height) override
	{
		MainToolbarScaleAdjuster scale_adjust;

		Window::FindWindowPlacementAndResize(_toolbar_width, def_height);
	}

	void OnPaint() override
	{
		MainToolbarScaleAdjuster scale_adjust;

		/* If spectator, disable all construction buttons
		 * ie : Build road, rail, ships, airports and landscaping
		 * Since enabled state is the default, just disable when needed */
		this->SetWidgetsDisabledState(_local_company == COMPANY_SPECTATOR, WID_TN_RAILS, WID_TN_ROADS, WID_TN_TRAMS, WID_TN_WATER, WID_TN_AIR, WID_TN_LANDSCAPE);
		/* disable company list drop downs, if there are no companies */
		this->SetWidgetsDisabledState(Company::GetNumItems() == 0, WID_TN_STATIONS, WID_TN_FINANCES, WID_TN_TRAINS, WID_TN_ROADVEHS, WID_TN_SHIPS, WID_TN_AIRCRAFT);

		this->SetWidgetDisabledState(WID_TN_GOAL, Goal::GetNumItems() == 0);
		this->SetWidgetDisabledState(WID_TN_STORY, StoryPage::GetNumItems() == 0);

		this->SetWidgetDisabledState(WID_TN_PAUSE, IsNonAdminNetworkClient()); // if not server, disable pause button

		this->DrawWidgets();
	}

	void OnClick([[maybe_unused]] Point pt, WidgetID widget, [[maybe_unused]] int click_count) override
	{
		if (_game_mode != GM_MENU && !this->IsWidgetDisabled(widget)) _toolbar_button_procs[widget](this);
	}

	void OnDropdownSelect(WidgetID widget, int index) override
	{
		CallBackFunction cbf = _menu_clicked_procs[widget](index);
		if (cbf != CBF_NONE) _last_started_action = cbf;
	}

	EventState OnHotkey(int hotkey) override
	{
		extern void ShowTemplateReplaceWindow();
		extern void ShowTraceRestrictSlotWindow(CompanyID company, VehicleType vehtype);
		extern void ShowTraceRestrictCounterWindow(CompanyID company);

		CallBackFunction cbf = CBF_NONE;
		switch (hotkey) {
			case MTHK_PAUSE: ToolbarPauseClick(this); break;
			case MTHK_FASTFORWARD: ToolbarFastForwardClick(this); break;
			case MTHK_SETTINGS: ShowGameOptions(); break;
			case MTHK_SAVEGAME: MenuClickSaveLoad(); break;
			case MTHK_LOADGAME: ShowSaveLoadDialog(FT_SAVEGAME, SLO_LOAD); break;
			case MTHK_SMALLMAP: ShowSmallMap(); break;
			case MTHK_TOWNDIRECTORY: ShowTownDirectory(); break;
			case MTHK_SUBSIDIES: ShowSubsidiesList(); break;
			case MTHK_STATIONS: ShowCompanyStations(_local_company); break;
			case MTHK_FINANCES: ShowCompanyFinances(_local_company); break;
			case MTHK_COMPANIES: ShowCompany(_local_company); break;
			case MTHK_STORY: ShowStoryBook(_local_company); break;
			case MTHK_GOAL: ShowGoalsList(_local_company); break;
			case MTHK_GRAPHS: ShowOperatingProfitGraph(); break;
			case MTHK_LEAGUE: ShowFirstLeagueTable(); break;
			case MTHK_INDUSTRIES: ShowBuildIndustryWindow(); break;
			case MTHK_INDUSTRY_CHAINS: ShowIndustryCargoesWindow(); break;
			case MTHK_TRAIN_LIST: ShowVehicleListWindow(_local_company, VEH_TRAIN); break;
			case MTHK_ROADVEH_LIST: ShowVehicleListWindow(_local_company, VEH_ROAD); break;
			case MTHK_SHIP_LIST: ShowVehicleListWindow(_local_company, VEH_SHIP); break;
			case MTHK_AIRCRAFT_LIST: ShowVehicleListWindow(_local_company, VEH_AIRCRAFT); break;
			case MTHK_ZOOM_IN: ToolbarZoomInClick(this); break;
			case MTHK_ZOOM_OUT: ToolbarZoomOutClick(this); break;
			case MTHK_BUILD_RAIL: ShowBuildRailToolbar(_last_built_railtype); break;
			case MTHK_BUILD_ROAD: ShowBuildRoadToolbar(_last_built_roadtype); break;
			case MTHK_BUILD_TRAM: ShowBuildRoadToolbar(_last_built_tramtype); break;
			case MTHK_BUILD_DOCKS: ShowBuildDocksToolbar(); break;
			case MTHK_BUILD_AIRPORT: ShowBuildAirToolbar(); break;
			case MTHK_BUILD_TREES: ShowBuildTreesToolbar(); break;
			case MTHK_MUSIC: ShowMusicWindow(); break;
			case MTHK_SCRIPT_DEBUG: ShowScriptDebugWindow(); break;
			case MTHK_SMALL_SCREENSHOT: MakeScreenshotWithConfirm(SC_VIEWPORT); break;
			case MTHK_ZOOMEDIN_SCREENSHOT: MakeScreenshotWithConfirm(SC_ZOOMEDIN); break;
			case MTHK_DEFAULTZOOM_SCREENSHOT: MakeScreenshotWithConfirm(SC_DEFAULTZOOM); break;
			case MTHK_GIANT_SCREENSHOT: MakeScreenshotWithConfirm(SC_WORLD); break;
			case MTHK_CHEATS: ShowCheatWindow(); break;
			case MTHK_TERRAFORM: ShowTerraformToolbar(); break;
			case MTHK_EXTRA_VIEWPORT: ShowExtraViewportWindowForTileUnderCursor(); break;
			case MTHK_CLIENT_LIST: if (_networking) ShowClientList(); break;
			case MTHK_SIGN_LIST: ShowSignList(); break;
			case MTHK_LANDINFO: cbf = PlaceLandBlockInfo(); break;
			case MTHK_PICKER: cbf = PlacePickerTool(); break;
			case MTHK_PLAN_LIST: ShowPlansWindow(); break;
			case MTHK_LINK_GRAPH_LEGEND: ShowLinkGraphLegend(); break;
			case MTHK_MESSAGE_HISTORY: ShowMessageHistory(); break;
			case MTHK_TEMPLATE_REPLACEMENT: ShowTemplateReplaceWindow(); break;
			case MTHK_TRAIN_SLOTS: ShowTraceRestrictSlotWindow(_local_company, VEH_TRAIN); break;
			case MTHK_TRAIN_COUNTERS: ShowTraceRestrictCounterWindow(_local_company); break;
			default: return ES_NOT_HANDLED;
		}
		if (cbf != CBF_NONE) _last_started_action = cbf;
		return ES_HANDLED;
	}

	void OnPlaceObject([[maybe_unused]] Point pt, TileIndex tile) override
	{
		switch (_last_started_action) {
			case CBF_PLACE_SIGN:
				PlaceProc_Sign(tile);
				break;

			case CBF_PLACE_LANDINFO:
				ShowLandInfo(tile);
				break;

			case CBF_PLACE_PICKER:
				UsePickerTool(tile);
				break;

			default: NOT_REACHED();
		}
	}

	void OnPlaceObjectAbort() override
	{
		_last_started_action = CBF_NONE;
	}

	void OnRealtimeTick(uint delta_ms) override
	{
		if (!this->timer.Elapsed(delta_ms)) return;
		this->timer.SetInterval(MILLISECONDS_PER_TICK);

		if (this->IsWidgetLowered(WID_TN_PAUSE) != !!_pause_mode) {
			this->ToggleWidgetLoweredState(WID_TN_PAUSE);
			this->SetWidgetDirty(WID_TN_PAUSE);
		}

		if (this->IsWidgetLowered(WID_TN_FAST_FORWARD) != (_game_speed != 100)) {
			this->ToggleWidgetLoweredState(WID_TN_FAST_FORWARD);
			this->SetWidgetDirty(WID_TN_FAST_FORWARD);
		}
	}

	void OnTimeout() override
	{
		/* We do not want to automatically raise the pause, fast forward and
		 * switchbar buttons; they have to stay down when pressed etc. */
		for (WidgetID i = WID_TN_SETTINGS; i < WID_TN_SWITCH_BAR; i++) {
			this->RaiseWidgetWhenLowered(i);
		}
	}

	/**
	 * Some data on this window has become invalid.
	 * @param data Information about the changed data.
	 * @param gui_scope Whether the call is done from GUI scope. You may not do everything when not in GUI scope. See #InvalidateWindowData() for details.
	 */
	void OnInvalidateData([[maybe_unused]] int data = 0, [[maybe_unused]] bool gui_scope = true) override
	{
		if (!gui_scope) return;
		Window *w = FindWindowById(WC_MAIN_WINDOW, 0);
		if (w != nullptr) HandleZoomMessage(this, w->viewport, WID_TN_ZOOM_IN, WID_TN_ZOOM_OUT);
	}

	static HotkeyList hotkeys;
};

const uint16_t _maintoolbar_pause_keys[] = {WKC_F1, WKC_PAUSE, 0};
const uint16_t _maintoolbar_zoomin_keys[] = {WKC_NUM_PLUS, WKC_EQUALS, WKC_SHIFT | WKC_EQUALS, WKC_SHIFT | WKC_F5, 0};
const uint16_t _maintoolbar_zoomout_keys[] = {WKC_NUM_MINUS, WKC_MINUS, WKC_SHIFT | WKC_MINUS, WKC_SHIFT | WKC_F6, 0};
const uint16_t _maintoolbar_smallmap_keys[] = {WKC_F4, 'M', 0};

static Hotkey maintoolbar_hotkeys[] = {
	Hotkey(_maintoolbar_pause_keys, "pause", MTHK_PAUSE),
	Hotkey((uint16_t)0, "fastforward", MTHK_FASTFORWARD),
	Hotkey(WKC_F2, "settings", MTHK_SETTINGS),
	Hotkey(WKC_F3, "saveload", MTHK_SAVEGAME),
	Hotkey((uint16_t)0, "load_game", MTHK_LOADGAME),
	Hotkey(_maintoolbar_smallmap_keys, "smallmap", MTHK_SMALLMAP),
	Hotkey(WKC_F5, "town_list", MTHK_TOWNDIRECTORY),
	Hotkey(WKC_F6, "subsidies", MTHK_SUBSIDIES),
	Hotkey(WKC_F7, "station_list", MTHK_STATIONS),
	Hotkey(WKC_F8, "finances", MTHK_FINANCES),
	Hotkey(WKC_F9, "companies", MTHK_COMPANIES),
	Hotkey((uint16_t)0, "story_book", MTHK_STORY),
	Hotkey((uint16_t)0, "goal_list", MTHK_GOAL),
	Hotkey(WKC_F10, "graphs", MTHK_GRAPHS),
	Hotkey(WKC_F11, "league", MTHK_LEAGUE),
	Hotkey(WKC_F12, "industry_list", MTHK_INDUSTRIES),
	Hotkey((uint16_t)0, "industry_chains", MTHK_INDUSTRY_CHAINS),
	Hotkey(WKC_SHIFT | WKC_F1, "train_list", MTHK_TRAIN_LIST),
	Hotkey(WKC_SHIFT | WKC_F2, "roadveh_list", MTHK_ROADVEH_LIST),
	Hotkey(WKC_SHIFT | WKC_F3, "ship_list", MTHK_SHIP_LIST),
	Hotkey(WKC_SHIFT | WKC_F4, "aircraft_list", MTHK_AIRCRAFT_LIST),
	Hotkey(_maintoolbar_zoomin_keys, "zoomin", MTHK_ZOOM_IN),
	Hotkey(_maintoolbar_zoomout_keys, "zoomout", MTHK_ZOOM_OUT),
	Hotkey(WKC_SHIFT | WKC_F7, "build_rail", MTHK_BUILD_RAIL),
	Hotkey(WKC_SHIFT | WKC_F8, "build_road", MTHK_BUILD_ROAD),
	Hotkey((uint16_t)0, "build_tram", MTHK_BUILD_TRAM),
	Hotkey(WKC_SHIFT | WKC_F9, "build_docks", MTHK_BUILD_DOCKS),
	Hotkey(WKC_SHIFT | WKC_F10, "build_airport", MTHK_BUILD_AIRPORT),
	Hotkey(WKC_SHIFT | WKC_F11, "build_trees", MTHK_BUILD_TREES),
	Hotkey(WKC_SHIFT | WKC_F12, "music", MTHK_MUSIC),
	Hotkey((uint16_t)0, "ai_debug", MTHK_SCRIPT_DEBUG),
	Hotkey(WKC_CTRL  | 'S', "small_screenshot", MTHK_SMALL_SCREENSHOT),
	Hotkey(WKC_CTRL  | 'P', "zoomedin_screenshot", MTHK_ZOOMEDIN_SCREENSHOT),
	Hotkey(WKC_CTRL  | 'D', "defaultzoom_screenshot", MTHK_DEFAULTZOOM_SCREENSHOT),
	Hotkey((uint16_t)0, "giant_screenshot", MTHK_GIANT_SCREENSHOT),
	Hotkey(WKC_CTRL | WKC_ALT | 'C', "cheats", MTHK_CHEATS),
	Hotkey('L', "terraform", MTHK_TERRAFORM),
	Hotkey('V', "extra_viewport", MTHK_EXTRA_VIEWPORT),
	Hotkey((uint16_t)0, "client_list", MTHK_CLIENT_LIST),
	Hotkey((uint16_t)0, "sign_list", MTHK_SIGN_LIST),
	Hotkey((uint16_t)0, "land_info", MTHK_LANDINFO),
	Hotkey(WKC_SLASH, "picker_tool", MTHK_PICKER),
	Hotkey('P', "plan_list", MTHK_PLAN_LIST),
	Hotkey('Y', "link_graph_legend", MTHK_LINK_GRAPH_LEGEND),
	Hotkey((uint16_t)0, "message_history", MTHK_MESSAGE_HISTORY),
	Hotkey((uint16_t)0, "template_replacement", MTHK_TEMPLATE_REPLACEMENT),
	Hotkey((uint16_t)0, "train_slots", MTHK_TRAIN_SLOTS),
	Hotkey((uint16_t)0, "train_counters", MTHK_TRAIN_COUNTERS),
};
HotkeyList MainToolbarWindow::hotkeys("maintoolbar", maintoolbar_hotkeys);

static std::unique_ptr<NWidgetBase> MakeMainToolbar()
{
	/** Sprites to use for the different toolbar buttons */
	static const SpriteID toolbar_button_sprites[] = {
		SPR_IMG_PAUSE,           // WID_TN_PAUSE
		SPR_IMG_FASTFORWARD,     // WID_TN_FAST_FORWARD
		SPR_IMG_SETTINGS,        // WID_TN_SETTINGS
		SPR_IMG_SAVE,            // WID_TN_SAVE
		SPR_IMG_SMALLMAP,        // WID_TN_SMALL_MAP
		SPR_IMG_TOWN,            // WID_TN_TOWNS
		SPR_IMG_SUBSIDIES,       // WID_TN_SUBSIDIES
		SPR_IMG_COMPANY_LIST,    // WID_TN_STATIONS
		SPR_IMG_COMPANY_FINANCE, // WID_TN_FINANCES
		SPR_IMG_COMPANY_GENERAL, // WID_TN_COMPANIES
		SPR_IMG_STORY_BOOK,      // WID_TN_STORY
		SPR_IMG_GOAL,            // WID_TN_GOAL
		SPR_IMG_GRAPHS,          // WID_TN_GRAPHS
		SPR_IMG_COMPANY_LEAGUE,  // WID_TN_LEAGUE
		SPR_IMG_INDUSTRY,        // WID_TN_INDUSTRIES
		SPR_IMG_TRAINLIST,       // WID_TN_TRAINS
		SPR_IMG_TRUCKLIST,       // WID_TN_ROADVEHS
		SPR_IMG_SHIPLIST,        // WID_TN_SHIPS
		SPR_IMG_AIRPLANESLIST,   // WID_TN_AIRCRAFT
		SPR_IMG_ZOOMIN,          // WID_TN_ZOOMIN
		SPR_IMG_ZOOMOUT,         // WID_TN_ZOOMOUT
		SPR_IMG_BUILDRAIL,       // WID_TN_RAILS
		SPR_IMG_BUILDROAD,       // WID_TN_ROADS
		SPR_IMG_BUILDTRAMS,      // WID_TN_TRAMS
		SPR_IMG_BUILDWATER,      // WID_TN_WATER
		SPR_IMG_BUILDAIR,        // WID_TN_AIR
		SPR_IMG_LANDSCAPING,     // WID_TN_LANDSCAPE
		SPR_IMG_MUSIC,           // WID_TN_MUSIC_SOUND
		SPR_IMG_MESSAGES,        // WID_TN_MESSAGES
		SPR_IMG_QUERY,           // WID_TN_HELP
		SPR_IMG_SWITCH_TOOLBAR,  // WID_TN_SWITCH_BAR
	};

	auto hor = std::make_unique<NWidgetMainToolbarContainer>();
	for (WidgetID i = 0; i < WID_TN_END; i++) {
		switch (i) {
			case WID_TN_SMALL_MAP:
			case WID_TN_FINANCES:
			case WID_TN_VEHICLE_START:
			case WID_TN_ZOOM_IN:
			case WID_TN_BUILDING_TOOLS_START:
			case WID_TN_MUSIC_SOUND:
				hor->Add(std::make_unique<NWidgetSpacer>(0, 0));
				break;
		}
		auto leaf = std::make_unique<NWidgetLeaf>(i == WID_TN_SAVE ? WWT_IMGBTN_2 : WWT_IMGBTN, COLOUR_GREY, i, toolbar_button_sprites[i], STR_TOOLBAR_TOOLTIP_PAUSE_GAME + i);
		leaf->SetMinimalSize(20, 20);
		hor->Add(std::move(leaf));
	}

	return hor;
}

static constexpr NWidgetPart _nested_toolbar_normal_widgets[] = {
	NWidgetFunction(MakeMainToolbar),
};

static WindowDesc _toolb_normal_desc(__FILE__, __LINE__,
	WDP_MANUAL, nullptr, 0, 0,
	WC_MAIN_TOOLBAR, WC_NONE,
	WDF_NO_FOCUS | WDF_NO_CLOSE,
	_nested_toolbar_normal_widgets,
	&MainToolbarWindow::hotkeys
);


/* --- Toolbar handling for the scenario editor */

static MenuClickedProc * const _scen_toolbar_dropdown_procs[] = {
	nullptr,              // 0
	nullptr,              // 1
	MenuClickSettings,    // 2
	MenuClickSaveLoad,    // 3
	nullptr,              // 4
	nullptr,              // 5
	nullptr,              // 6
	nullptr,              // 7
	MenuClickMap,         // 8
	nullptr,              // 9
	nullptr,              // 10
	nullptr,              // 11
	ToolbarScenGenTown,   // 12
	nullptr,              // 13
	ToolbarScenBuildRoad, // 14
	ToolbarScenBuildTram, // 15
	nullptr,              // 16
	nullptr,              // 17
	nullptr,              // 18
	nullptr,              // 19
	MenuClickMusicWindow, // 20
	MenuClickHelp,        // 21
	nullptr,              // 22
};

static ToolbarButtonProc * const _scen_toolbar_button_procs[] = {
	ToolbarPauseClick,
	ToolbarFastForwardClick,
	ToolbarOptionsClick,
	ToolbarScenSaveOrLoad,
	ToolbarBtn_NULL,
	ToolbarScenDatePanel,
	ToolbarScenDateBackward,
	ToolbarScenDateForward,
	ToolbarScenMapTownDir,
	ToolbarZoomInClick,
	ToolbarZoomOutClick,
	ToolbarScenGenLand,
	ToolbarScenGenTownClick,
	ToolbarScenGenIndustry,
	ToolbarScenBuildRoadClick,
	ToolbarScenBuildTramClick,
	ToolbarScenBuildDocks,
	ToolbarScenPlantTrees,
	ToolbarScenPlaceSign,
	ToolbarBtn_NULL,
	ToolbarMusicClick,
	ToolbarHelpClick,
	ToolbarSwitchClick,
};

enum MainToolbarEditorHotkeys {
	MTEHK_PAUSE,
	MTEHK_FASTFORWARD,
	MTEHK_SETTINGS,
	MTEHK_SAVEGAME,
	MTEHK_GENLAND,
	MTEHK_GENTOWN,
	MTEHK_GENINDUSTRY,
	MTEHK_BUILD_ROAD,
	MTEHK_BUILD_TRAM,
	MTEHK_BUILD_DOCKS,
	MTEHK_BUILD_TREES,
	MTEHK_SIGN,
	MTEHK_MUSIC,
	MTEHK_LANDINFO,
	MTEHK_PICKER,
	MTEHK_PLAN_LIST,
	MTEHK_SMALL_SCREENSHOT,
	MTEHK_ZOOMEDIN_SCREENSHOT,
	MTEHK_DEFAULTZOOM_SCREENSHOT,
	MTEHK_GIANT_SCREENSHOT,
	MTEHK_ZOOM_IN,
	MTEHK_ZOOM_OUT,
	MTEHK_TERRAFORM,
	MTEHK_SMALLMAP,
	MTEHK_EXTRA_VIEWPORT,
};

struct ScenarioEditorToolbarWindow : Window {
	GUITimer timer;

	ScenarioEditorToolbarWindow(WindowDesc &desc) : Window(desc)
	{
		MainToolbarScaleAdjuster scale_adjust;

		this->InitNested(0);

		_last_started_action = CBF_NONE;
		CLRBITS(this->flags, WF_WHITE_BORDER);
		PositionMainToolbar(this);
		DoZoomInOutWindow(ZOOM_NONE, this);

		this->timer.SetInterval(MILLISECONDS_PER_TICK);
	}

	void FindWindowPlacementAndResize([[maybe_unused]] int def_width, [[maybe_unused]] int def_height) override
	{
		MainToolbarScaleAdjuster scale_adjust;

		Window::FindWindowPlacementAndResize(_toolbar_width, def_height);
	}

	void OnPaint() override
	{
		MainToolbarScaleAdjuster scale_adjust;

		this->SetWidgetDisabledState(WID_TE_DATE_BACKWARD, _settings_game.game_creation.starting_year <= CalTime::MIN_YEAR);
		this->SetWidgetDisabledState(WID_TE_DATE_FORWARD, _settings_game.game_creation.starting_year >= CalTime::MAX_YEAR);
		this->SetWidgetDisabledState(WID_TE_ROADS, (GetRoadTypes(true) & ~_roadtypes_type) == ROADTYPES_NONE);
		this->SetWidgetDisabledState(WID_TE_TRAMS, (GetRoadTypes(true) & _roadtypes_type) == ROADTYPES_NONE);

		this->DrawWidgets();
	}

	void SetStringParameters(WidgetID widget) const override
	{
		switch (widget) {
			case WID_TE_DATE:
				SetDParam(0, CalTime::ConvertYMDToDate(_settings_game.game_creation.starting_year, 0, 1));
				break;
		}
	}

	void DrawWidget(const Rect &r, WidgetID widget) const override
	{
		switch (widget) {
			case WID_TE_SPACER: {
				int height = r.Height();
				if (height > 2 * GetCharacterHeight(FS_NORMAL)) {
					DrawString(r.left, r.right, height / 2 - GetCharacterHeight(FS_NORMAL), STR_SCENEDIT_TOOLBAR_OPENTTD, TC_FROMSTRING, SA_HOR_CENTER);
					DrawString(r.left, r.right, height / 2, STR_SCENEDIT_TOOLBAR_SCENARIO_EDITOR, TC_FROMSTRING, SA_HOR_CENTER);
				} else {
					DrawString(r.left, r.right, (height - GetCharacterHeight(FS_NORMAL)) / 2, STR_SCENEDIT_TOOLBAR_SCENARIO_EDITOR, TC_FROMSTRING, SA_HOR_CENTER);
				}
				break;
			}
		}
	}

	void UpdateWidgetSize(WidgetID widget, Dimension &size, [[maybe_unused]] const Dimension &padding, [[maybe_unused]] Dimension &fill, [[maybe_unused]] Dimension &resize) override
	{
		switch (widget) {
			case WID_TE_SPACER:
				size.width = std::max(GetStringBoundingBox(STR_SCENEDIT_TOOLBAR_OPENTTD).width, GetStringBoundingBox(STR_SCENEDIT_TOOLBAR_SCENARIO_EDITOR).width) + padding.width;
				break;

			case WID_TE_DATE:
				SetDParam(0, CalTime::ConvertYMDToDate(CalTime::MAX_YEAR, 0, 1));
				size = GetStringBoundingBox(STR_JUST_DATE_LONG);
				break;
		}
	}

	void OnClick([[maybe_unused]] Point pt, WidgetID widget, [[maybe_unused]] int click_count) override
	{
		if (_game_mode == GM_MENU) return;
		CallBackFunction cbf = _scen_toolbar_button_procs[widget](this);
		if (cbf != CBF_NONE) _last_started_action = cbf;
	}

	void OnDropdownSelect(WidgetID widget, int index) override
	{
		CallBackFunction cbf = _scen_toolbar_dropdown_procs[widget](index);
		if (cbf != CBF_NONE) _last_started_action = cbf;
		if (_settings_client.sound.click_beep) SndPlayFx(SND_15_BEEP);
	}

	EventState OnHotkey(int hotkey) override
	{
		CallBackFunction cbf = CBF_NONE;
		switch (hotkey) {
			case MTEHK_PAUSE:                  ToolbarPauseClick(this); break;
			case MTEHK_FASTFORWARD:            ToolbarFastForwardClick(this); break;
			case MTEHK_SETTINGS:               ShowGameOptions(); break;
			case MTEHK_SAVEGAME:               MenuClickSaveLoad(); break;
			case MTEHK_GENLAND:                ToolbarScenGenLand(this); break;
			case MTEHK_GENTOWN:                ToolbarScenGenTownClick(this); break;
			case MTEHK_GENINDUSTRY:            ToolbarScenGenIndustry(this); break;
			case MTEHK_BUILD_ROAD:             ToolbarScenBuildRoadClick(this); break;
			case MTEHK_BUILD_TRAM:             ToolbarScenBuildTramClick(this); break;
			case MTEHK_BUILD_DOCKS:            ToolbarScenBuildDocks(this); break;
			case MTEHK_BUILD_TREES:            ToolbarScenPlantTrees(this); break;
			case MTEHK_SIGN:                   cbf = ToolbarScenPlaceSign(this); break;
			case MTEHK_MUSIC:                  ShowMusicWindow(); break;
			case MTEHK_LANDINFO:               cbf = PlaceLandBlockInfo(); break;
			case MTEHK_PICKER:                 cbf = PlacePickerTool(); break;
			case MTEHK_PLAN_LIST:              ShowPlansWindow(); break;
			case MTEHK_SMALL_SCREENSHOT:       MakeScreenshotWithConfirm(SC_VIEWPORT); break;
			case MTEHK_ZOOMEDIN_SCREENSHOT:    MakeScreenshotWithConfirm(SC_ZOOMEDIN); break;
			case MTEHK_DEFAULTZOOM_SCREENSHOT: MakeScreenshotWithConfirm(SC_DEFAULTZOOM); break;
			case MTEHK_GIANT_SCREENSHOT:       MakeScreenshotWithConfirm(SC_WORLD); break;
			case MTEHK_ZOOM_IN:                ToolbarZoomInClick(this); break;
			case MTEHK_ZOOM_OUT:               ToolbarZoomOutClick(this); break;
			case MTEHK_TERRAFORM:              ShowEditorTerraformToolbar(); break;
			case MTEHK_SMALLMAP:               ShowSmallMap(); break;
			case MTEHK_EXTRA_VIEWPORT:         ShowExtraViewportWindowForTileUnderCursor(); break;
			default: return ES_NOT_HANDLED;
		}
		if (cbf != CBF_NONE) _last_started_action = cbf;
		return ES_HANDLED;
	}

	void OnPlaceObject([[maybe_unused]] Point pt, TileIndex tile) override
	{
		switch (_last_started_action) {
			case CBF_PLACE_SIGN:
				PlaceProc_Sign(tile);
				break;

			case CBF_PLACE_LANDINFO:
				ShowLandInfo(tile);
				break;

			case CBF_PLACE_PICKER:
				UsePickerTool(tile);
				break;

			default: NOT_REACHED();
		}
	}

	void OnPlaceObjectAbort() override
	{
		_last_started_action = CBF_NONE;
	}

	void OnTimeout() override
	{
		this->SetWidgetsLoweredState(false, WID_TE_DATE_BACKWARD, WID_TE_DATE_FORWARD);
		this->SetWidgetDirty(WID_TE_DATE_BACKWARD);
		this->SetWidgetDirty(WID_TE_DATE_FORWARD);
	}

	void OnRealtimeTick(uint delta_ms) override
	{
		if (!this->timer.Elapsed(delta_ms)) return;
		this->timer.SetInterval(MILLISECONDS_PER_TICK);

		if (this->IsWidgetLowered(WID_TE_PAUSE) != !!_pause_mode) {
			this->ToggleWidgetLoweredState(WID_TE_PAUSE);
			this->SetDirty();
		}

		if (this->IsWidgetLowered(WID_TE_FAST_FORWARD) != (_game_speed != 100)) {
			this->ToggleWidgetLoweredState(WID_TE_FAST_FORWARD);
			this->SetDirty();
		}
	}

	/**
	 * Some data on this window has become invalid.
	 * @param data Information about the changed data.
	 * @param gui_scope Whether the call is done from GUI scope. You may not do everything when not in GUI scope. See #InvalidateWindowData() for details.
	 */
	void OnInvalidateData([[maybe_unused]] int data = 0, [[maybe_unused]] bool gui_scope = true) override
	{
		if (!gui_scope) return;
		Window *w = FindWindowById(WC_MAIN_WINDOW, 0);
		if (w != nullptr) HandleZoomMessage(this, w->viewport, WID_TE_ZOOM_IN, WID_TE_ZOOM_OUT);
	}

	void OnQueryTextFinished(std::optional<std::string> str) override
	{
		/* Was 'cancel' pressed? */
		if (!str.has_value()) return;

<<<<<<< HEAD
		CalTime::Year value;
		if (!StrEmpty(str)) {
			value = atoi(str);
=======
		TimerGameCalendar::Year value;
		if (!str->empty()) {
			value = atoi(str->c_str());
>>>>>>> 86e32631
		} else {
			/* An empty string means revert to the default */
			value = CalTime::DEF_START_YEAR;
		}
		SetStartingYear(value);

		this->SetDirty();
	}

	static HotkeyList hotkeys;
};

static Hotkey scenedit_maintoolbar_hotkeys[] = {
	Hotkey(_maintoolbar_pause_keys, "pause", MTEHK_PAUSE),
	Hotkey((uint16_t)0, "fastforward", MTEHK_FASTFORWARD),
	Hotkey(WKC_F2, "settings", MTEHK_SETTINGS),
	Hotkey(WKC_F3, "saveload", MTEHK_SAVEGAME),
	Hotkey(WKC_F4, "gen_land", MTEHK_GENLAND),
	Hotkey(WKC_F5, "gen_town", MTEHK_GENTOWN),
	Hotkey(WKC_F6, "gen_industry", MTEHK_GENINDUSTRY),
	Hotkey(WKC_F7, "build_road", MTEHK_BUILD_ROAD),
	Hotkey((uint16_t)0, "build_tram", MTEHK_BUILD_TRAM),
	Hotkey(WKC_F8, "build_docks", MTEHK_BUILD_DOCKS),
	Hotkey(WKC_F9, "build_trees", MTEHK_BUILD_TREES),
	Hotkey(WKC_F10, "build_sign", MTEHK_SIGN),
	Hotkey(WKC_F11, "music", MTEHK_MUSIC),
	Hotkey(WKC_F12, "land_info", MTEHK_LANDINFO),
	Hotkey(WKC_SLASH, "picker_tool", MTEHK_PICKER),
	Hotkey('P', "plan_list", MTEHK_PLAN_LIST),
	Hotkey(WKC_CTRL  | 'S', "small_screenshot", MTEHK_SMALL_SCREENSHOT),
	Hotkey(WKC_CTRL  | 'P', "zoomedin_screenshot", MTEHK_ZOOMEDIN_SCREENSHOT),
	Hotkey(WKC_CTRL  | 'D', "defaultzoom_screenshot", MTEHK_DEFAULTZOOM_SCREENSHOT),
	Hotkey((uint16_t)0, "giant_screenshot", MTEHK_GIANT_SCREENSHOT),
	Hotkey(_maintoolbar_zoomin_keys, "zoomin", MTEHK_ZOOM_IN),
	Hotkey(_maintoolbar_zoomout_keys, "zoomout", MTEHK_ZOOM_OUT),
	Hotkey('L', "terraform", MTEHK_TERRAFORM),
	Hotkey('M', "smallmap", MTEHK_SMALLMAP),
	Hotkey('V', "extra_viewport", MTEHK_EXTRA_VIEWPORT),
};
HotkeyList ScenarioEditorToolbarWindow::hotkeys("scenedit_maintoolbar", scenedit_maintoolbar_hotkeys);

static constexpr NWidgetPart _nested_toolb_scen_inner_widgets[] = {
	NWidget(WWT_IMGBTN, COLOUR_GREY, WID_TE_PAUSE), SetDataTip(SPR_IMG_PAUSE, STR_TOOLBAR_TOOLTIP_PAUSE_GAME),
	NWidget(WWT_IMGBTN, COLOUR_GREY, WID_TE_FAST_FORWARD), SetDataTip(SPR_IMG_FASTFORWARD, STR_TOOLBAR_TOOLTIP_FORWARD),
	NWidget(WWT_IMGBTN, COLOUR_GREY, WID_TE_SETTINGS), SetDataTip(SPR_IMG_SETTINGS, STR_TOOLBAR_TOOLTIP_OPTIONS),
	NWidget(WWT_IMGBTN_2, COLOUR_GREY, WID_TE_SAVE), SetDataTip(SPR_IMG_SAVE, STR_SCENEDIT_TOOLBAR_TOOLTIP_SAVE_SCENARIO_LOAD_SCENARIO),
	NWidget(NWID_SPACER),
	NWidget(WWT_PANEL, COLOUR_GREY, WID_TE_SPACER), EndContainer(),
	NWidget(NWID_SPACER),
	NWidget(WWT_PANEL, COLOUR_GREY, WID_TE_DATE_PANEL),
		NWidget(NWID_HORIZONTAL), SetPIP(2, 2, 2), SetPadding(1),
			NWidget(WWT_IMGBTN, COLOUR_GREY, WID_TE_DATE_BACKWARD), SetDataTip(SPR_ARROW_DOWN, STR_SCENEDIT_TOOLBAR_TOOLTIP_MOVE_THE_STARTING_DATE_BACKWARD), SetFill(0, 1),
			NWidget(WWT_TEXT, COLOUR_GREY, WID_TE_DATE), SetDataTip(STR_JUST_DATE_LONG, STR_SCENEDIT_TOOLBAR_TOOLTIP_SET_DATE), SetTextStyle(TC_WHITE), SetAlignment(SA_CENTER), SetFill(0, 1),
			NWidget(WWT_IMGBTN, COLOUR_GREY, WID_TE_DATE_FORWARD), SetDataTip(SPR_ARROW_UP, STR_SCENEDIT_TOOLBAR_TOOLTIP_MOVE_THE_STARTING_DATE_FORWARD), SetFill(0, 1),
		EndContainer(),
	EndContainer(),
	NWidget(NWID_SPACER),
	NWidget(WWT_IMGBTN, COLOUR_GREY, WID_TE_SMALL_MAP), SetDataTip(SPR_IMG_SMALLMAP, STR_SCENEDIT_TOOLBAR_TOOLTIP_DISPLAY_MAP_TOWN_DIRECTORY),
	NWidget(NWID_SPACER),
	NWidget(WWT_PUSHIMGBTN, COLOUR_GREY, WID_TE_ZOOM_IN), SetDataTip(SPR_IMG_ZOOMIN, STR_TOOLBAR_TOOLTIP_ZOOM_THE_VIEW_IN),
	NWidget(WWT_PUSHIMGBTN, COLOUR_GREY, WID_TE_ZOOM_OUT), SetDataTip(SPR_IMG_ZOOMOUT, STR_TOOLBAR_TOOLTIP_ZOOM_THE_VIEW_OUT),
	NWidget(NWID_SPACER),
	NWidget(WWT_PUSHIMGBTN, COLOUR_GREY, WID_TE_LAND_GENERATE), SetDataTip(SPR_IMG_LANDSCAPING, STR_SCENEDIT_TOOLBAR_LANDSCAPE_GENERATION),
	NWidget(WWT_PUSHIMGBTN, COLOUR_GREY, WID_TE_TOWN_GENERATE), SetDataTip(SPR_IMG_TOWN, STR_SCENEDIT_TOOLBAR_TOWN_GENERATION),
	NWidget(WWT_PUSHIMGBTN, COLOUR_GREY, WID_TE_INDUSTRY), SetDataTip(SPR_IMG_INDUSTRY, STR_SCENEDIT_TOOLBAR_INDUSTRY_GENERATION),
	NWidget(WWT_IMGBTN, COLOUR_GREY, WID_TE_ROADS), SetDataTip(SPR_IMG_BUILDROAD, STR_SCENEDIT_TOOLBAR_ROAD_CONSTRUCTION),
	NWidget(WWT_IMGBTN, COLOUR_GREY, WID_TE_TRAMS), SetDataTip(SPR_IMG_BUILDTRAMS, STR_SCENEDIT_TOOLBAR_TRAM_CONSTRUCTION),
	NWidget(WWT_PUSHIMGBTN, COLOUR_GREY, WID_TE_WATER), SetDataTip(SPR_IMG_BUILDWATER, STR_TOOLBAR_TOOLTIP_BUILD_SHIP_DOCKS),
	NWidget(WWT_PUSHIMGBTN, COLOUR_GREY, WID_TE_TREES), SetDataTip(SPR_IMG_PLANTTREES, STR_SCENEDIT_TOOLBAR_PLANT_TREES),
	NWidget(WWT_PUSHIMGBTN, COLOUR_GREY, WID_TE_SIGNS), SetDataTip(SPR_IMG_SIGN, STR_SCENEDIT_TOOLBAR_PLACE_SIGN),
	NWidget(NWID_SPACER),
	NWidget(WWT_IMGBTN, COLOUR_GREY, WID_TE_MUSIC_SOUND), SetDataTip(SPR_IMG_MUSIC, STR_TOOLBAR_TOOLTIP_SHOW_SOUND_MUSIC_WINDOW),
	NWidget(WWT_IMGBTN, COLOUR_GREY, WID_TE_HELP), SetDataTip(SPR_IMG_QUERY, STR_TOOLBAR_TOOLTIP_LAND_BLOCK_INFORMATION),
	NWidget(WWT_IMGBTN, COLOUR_GREY, WID_TE_SWITCH_BAR), SetDataTip(SPR_IMG_SWITCH_TOOLBAR, STR_TOOLBAR_TOOLTIP_SWITCH_TOOLBAR),
};

static std::unique_ptr<NWidgetBase> MakeScenarioToolbar()
{
	return MakeNWidgets(_nested_toolb_scen_inner_widgets, std::make_unique<NWidgetScenarioToolbarContainer>());
}

static constexpr NWidgetPart _nested_toolb_scen_widgets[] = {
	NWidgetFunction(MakeScenarioToolbar),
};

static WindowDesc _toolb_scen_desc(__FILE__, __LINE__,
	WDP_MANUAL, nullptr, 0, 0,
	WC_MAIN_TOOLBAR, WC_NONE,
	WDF_NO_FOCUS | WDF_NO_CLOSE,
	_nested_toolb_scen_widgets,
	&ScenarioEditorToolbarWindow::hotkeys
);

/** Allocate the toolbar. */
void AllocateToolbar()
{
	if (_game_mode == GM_EDITOR) {
		new ScenarioEditorToolbarWindow(_toolb_scen_desc);
	} else {
		new MainToolbarWindow(_toolb_normal_desc);
	}
}

static uint _toolbar_scale_adjuster_depth = 0;
MainToolbarScaleAdjuster::MainToolbarScaleAdjuster()
{
	_toolbar_scale_adjuster_depth++;
	if (_settings_client.gui.bigger_main_toolbar && _toolbar_scale_adjuster_depth == 1) {
		this->old_gui_zoom = _gui_zoom;
		this->old_gui_scale = _gui_scale;

		/* Bump scale to next integer multiple */
		_gui_scale = Clamp(100 * ((_gui_scale / 100) + 1), MIN_INTERFACE_SCALE, MAX_INTERFACE_SCALE);

		int8_t new_zoom = ScaleGUITrad(1) <= 1 ? ZOOM_LVL_NORMAL : ScaleGUITrad(1) >= 4 ? ZOOM_LVL_MIN : ZOOM_LVL_IN_2X;
		_gui_zoom = static_cast<ZoomLevel>(Clamp(new_zoom, _settings_client.gui.zoom_min, _settings_client.gui.zoom_max));
		SetupWidgetDimensions();
	}
}

MainToolbarScaleAdjuster::~MainToolbarScaleAdjuster()
{
	_toolbar_scale_adjuster_depth--;
	if (_settings_client.gui.bigger_main_toolbar && _toolbar_scale_adjuster_depth == 0) {
		_gui_zoom = this->old_gui_zoom;
		_gui_scale = this->old_gui_scale;
		SetupWidgetDimensions();
	}
}<|MERGE_RESOLUTION|>--- conflicted
+++ resolved
@@ -2689,15 +2689,9 @@
 		/* Was 'cancel' pressed? */
 		if (!str.has_value()) return;
 
-<<<<<<< HEAD
 		CalTime::Year value;
-		if (!StrEmpty(str)) {
-			value = atoi(str);
-=======
-		TimerGameCalendar::Year value;
 		if (!str->empty()) {
 			value = atoi(str->c_str());
->>>>>>> 86e32631
 		} else {
 			/* An empty string means revert to the default */
 			value = CalTime::DEF_START_YEAR;
