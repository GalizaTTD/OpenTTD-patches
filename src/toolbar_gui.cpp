/*
 * This file is part of OpenTTD.
 * OpenTTD is free software; you can redistribute it and/or modify it under the terms of the GNU General Public License as published by the Free Software Foundation, version 2.
 * OpenTTD is distributed in the hope that it will be useful, but WITHOUT ANY WARRANTY; without even the implied warranty of MERCHANTABILITY or FITNESS FOR A PARTICULAR PURPOSE.
 * See the GNU General Public License for more details. You should have received a copy of the GNU General Public License along with OpenTTD. If not, see <http://www.gnu.org/licenses/>.
 */

/** @file toolbar_gui.cpp Code related to the (main) toolbar. */

#include "stdafx.h"
#include "gui.h"
#include "window_gui.h"
#include "window_func.h"
#include "viewport_func.h"
#include "command_func.h"
#include "dropdown_type.h"
#include "dropdown_func.h"
#include "dropdown_common_type.h"
#include "house.h"
#include "vehicle_gui.h"
#include "rail_gui.h"
#include "road.h"
#include "road_gui.h"
#include "date_func.h"
#include "vehicle_func.h"
#include "sound_func.h"
#include "terraform_gui.h"
#include "strings_func.h"
#include "company_func.h"
#include "company_gui.h"
#include "vehicle_base.h"
#include "cheat_func.h"
#include "transparency_gui.h"
#include "screenshot.h"
#include "signs_func.h"
#include "fios.h"
#include "console_gui.h"
#include "news_gui.h"
#include "ai/ai_gui.hpp"
#include "game/game_gui.hpp"
#include "script/script_gui.h"
#include "tilehighlight_func.h"
#include "smallmap_gui.h"
#include "graph_gui.h"
#include "textbuf_gui.h"
#include "linkgraph/linkgraph_gui.h"
#include "newgrf_debug.h"
#include "hotkeys.h"
#include "engine_base.h"
#include "highscore.h"
#include "game/game.hpp"
#include "goal_base.h"
#include "story_base.h"
#include "plans_func.h"
#include "toolbar_gui.h"
#include "framerate_type.h"
#include "zoning.h"
#include "guitimer_func.h"
#include "screenshot_gui.h"
#include "league_gui.h"
#include "league_base.h"
#include "object.h"
#include "newgrf_object.h"
#include "newgrf_roadstop.h"
#include "newgrf_station.h"
#include "zoom_func.h"
#include "help_gui.h"
#include "industry_map.h"

#include "widgets/toolbar_widget.h"

#include "network/network.h"
#include "network/network_gui.h"
#include "network/network_func.h"

#include "safeguards.h"


/** Width of the toolbar, shared by statusbar. */
uint _toolbar_width = 0;

RailType _last_built_railtype;
RoadType _last_built_roadtype;
RoadType _last_built_tramtype;

/** Toobar modes */
enum ToolbarMode {
	TB_NORMAL,
	TB_UPPER,
	TB_LOWER
};

/** Callback functions. */
enum CallBackFunction {
	CBF_NONE,
	CBF_PLACE_SIGN,
	CBF_PLACE_LANDINFO,
	CBF_PLACE_PICKER,
};

static CallBackFunction _last_started_action = CBF_NONE; ///< Last started user action.

/**
 * Company name list item, with company-colour icon, name, and lock components.
 */
class DropDownListCompanyItem : public DropDownIcon<DropDownIcon<DropDownString<DropDownListItem>, true>> {
public:
	DropDownListCompanyItem(CompanyID company, bool shaded) : DropDownIcon<DropDownIcon<DropDownString<DropDownListItem>, true>>(SPR_COMPANY_ICON, COMPANY_SPRITE_COLOUR(company), NetworkCompanyIsPassworded(company) ? SPR_LOCK : SPR_EMPTY, PAL_NONE, STR_NULL, company, false, shaded)
	{
		SetDParam(0, company);
		SetDParam(1, company);
		this->SetString(GetString(STR_COMPANY_NAME_COMPANY_NUM));
	}
};

DropDownListItem *MakeCompanyDropDownListItem(CompanyID cid)
{
	return new DropDownListCompanyItem(cid, false);
}

/**
 * Pop up a generic text only menu.
 * @param w Toolbar
 * @param widget Toolbar button
 * @param list List of items
 * @param def Default item
 */
static void PopupMainToolbarMenu(Window *w, WidgetID widget, DropDownList &&list, int def)
{
	ShowDropDownList(w, std::move(list), def, widget, 0, DDMF_INSTANT_CLOSE);
	if (_settings_client.sound.click_beep) SndPlayFx(SND_15_BEEP);
}

/**
 * Pop up a generic text only menu.
 * @param w Toolbar
 * @param widget Toolbar button
 * @param strings List of strings for each item in the menu
 */
static void PopupMainToolbarMenu(Window *w, WidgetID widget, const std::initializer_list<StringID> &strings)
{
	DropDownList list;
	int i = 0;
	for (StringID string : strings) {
		if (string == STR_NULL) {
			list.push_back(MakeDropDownListDividerItem());
		} else {
			list.push_back(MakeDropDownListStringItem(string, i));
			i++;
		}
	}
	PopupMainToolbarMenu(w, widget, std::move(list), 0);
}

/** Enum for the Company Toolbar's network related buttons */
static const int CTMN_CLIENT_LIST = -1; ///< Show the client list
static const int CTMN_SPECTATE    = -2; ///< Become spectator
static const int CTMN_SPECTATOR   = -3; ///< Show a company window as spectator

/**
 * Pop up a generic company list menu.
 * @param w The toolbar window.
 * @param widget The button widget id.
 * @param grey A bitmask of which companies to mark as disabled.
 */
static void PopupMainCompanyToolbMenu(Window *w, WidgetID widget, CompanyMask grey = 0)
{
	DropDownList list;

	switch (widget) {
		case WID_TN_COMPANIES:
			if (!_networking) break;

			/* Add the client list button for the companies menu */
			list.push_back(MakeDropDownListStringItem(STR_NETWORK_COMPANY_LIST_CLIENT_LIST, CTMN_CLIENT_LIST));

			if (_local_company != COMPANY_SPECTATOR) {
				list.push_back(MakeDropDownListStringItem(STR_NETWORK_COMPANY_LIST_SPECTATE, CTMN_SPECTATE));
			}
			break;
		case WID_TN_STORY:
			list.push_back(MakeDropDownListStringItem(STR_STORY_BOOK_SPECTATOR, CTMN_SPECTATOR));
			break;

		case WID_TN_GOAL:
			list.push_back(MakeDropDownListStringItem(STR_GOALS_SPECTATOR, CTMN_SPECTATOR));
			break;
	}

	for (CompanyID c = COMPANY_FIRST; c < MAX_COMPANIES; c++) {
		if (!Company::IsValidID(c)) continue;
		list.push_back(std::make_unique<DropDownListCompanyItem>(c, HasBit(grey, c)));
	}

	PopupMainToolbarMenu(w, widget, std::move(list), _local_company == COMPANY_SPECTATOR ? (widget == WID_TN_COMPANIES ? CTMN_CLIENT_LIST : CTMN_SPECTATOR) : (int)_local_company);
}

static ToolbarMode _toolbar_mode;

static CallBackFunction SelectSignTool()
{
	if (_last_started_action == CBF_PLACE_SIGN) {
		ResetObjectToPlace();
		return CBF_NONE;
	} else {
		SetObjectToPlace(SPR_CURSOR_SIGN, PAL_NONE, HT_RECT, WC_MAIN_TOOLBAR, 0);
		return CBF_PLACE_SIGN;
	}
}

/* --- Pausing --- */

static CallBackFunction ToolbarPauseClick(Window *)
{
	if (IsNonAdminNetworkClient()) return CBF_NONE; // only server can pause the game

	if (DoCommandP(0, PM_PAUSED_NORMAL, _pause_mode == PM_UNPAUSED, CMD_PAUSE)) {
		if (_settings_client.sound.confirm) SndPlayFx(SND_15_BEEP);
	}
	return CBF_NONE;
}

/**
 * Toggle fast forward mode.
 *
 * @return #CBF_NONE
 */
static CallBackFunction ToolbarFastForwardClick(Window *)
{
	if (_networking) return CBF_NONE; // no fast forward in network game

	ChangeGameSpeed(_game_speed == 100);

	if (_settings_client.sound.click_beep) SndPlayFx(SND_15_BEEP);
	return CBF_NONE;
}

/**
 * Game Option button menu entries.
 */
enum OptionMenuEntries {
	OME_GAMEOPTIONS,
	OME_SETTINGS,
	OME_AI_SETTINGS,
	OME_GAMESCRIPT_SETTINGS,
	OME_NEWGRFSETTINGS,
	OME_SANDBOX,
	OME_ZONING,
	OME_TRANSPARENCIES,
	OME_SHOW_TOWNNAMES,
	OME_SHOW_STATIONNAMES,
	OME_SHOW_WAYPOINTNAMES,
	OME_SHOW_SIGNS,
	OME_SHOW_COMPETITOR_SIGNS,
	OME_FULL_ANIMATION,
	OME_FULL_DETAILS,
	OME_TRANSPARENTBUILDINGS,
	OME_SHOW_STATIONSIGNS,
	OME_SHOW_MONEYTEXT,
	OME_SHOW_HIDDEN_SIGNS,
};

/**
 * Handle click on Options button in toolbar.
 *
 * @param w parent window the shown Drop down list is attached to.
 * @return #CBF_NONE
 */
static CallBackFunction ToolbarOptionsClick(Window *w)
{
	DropDownList list;
	list.push_back(MakeDropDownListStringItem(STR_SETTINGS_MENU_GAME_OPTIONS,             OME_GAMEOPTIONS));
	list.push_back(MakeDropDownListStringItem(STR_SETTINGS_MENU_CONFIG_SETTINGS_TREE,     OME_SETTINGS));
	/* Changes to the per-AI settings don't get send from the server to the clients. Clients get
	 * the settings once they join but never update it. As such don't show the window at all
	 * to network clients. */
	if (!_networking || _network_server) {
		list.push_back(MakeDropDownListStringItem(STR_SETTINGS_MENU_AI_SETTINGS,          OME_AI_SETTINGS));
		list.push_back(MakeDropDownListStringItem(STR_SETTINGS_MENU_GAMESCRIPT_SETTINGS,  OME_GAMESCRIPT_SETTINGS));
	}
	list.push_back(MakeDropDownListStringItem(STR_SETTINGS_MENU_NEWGRF_SETTINGS,          OME_NEWGRFSETTINGS, false));
	if (CheatWindowMayBeShown()) {
		list.push_back(MakeDropDownListStringItem(STR_SETTINGS_MENU_SANDBOX_OPTIONS,      OME_SANDBOX, false));
	}
	list.push_back(MakeDropDownListStringItem(STR_SETTINGS_MENU_ZONING,                   OME_ZONING, false));
	list.push_back(MakeDropDownListStringItem(STR_SETTINGS_MENU_TRANSPARENCY_OPTIONS,     OME_TRANSPARENCIES, false));
	list.push_back(MakeDropDownListDividerItem());
	list.push_back(MakeDropDownListCheckedItem(HasBit(_display_opt, DO_SHOW_TOWN_NAMES),       STR_SETTINGS_MENU_TOWN_NAMES_DISPLAYED,    OME_SHOW_TOWNNAMES, false));
	list.push_back(MakeDropDownListCheckedItem(HasBit(_display_opt, DO_SHOW_STATION_NAMES),    STR_SETTINGS_MENU_STATION_NAMES_DISPLAYED, OME_SHOW_STATIONNAMES, false));
	list.push_back(MakeDropDownListCheckedItem(HasBit(_display_opt, DO_SHOW_WAYPOINT_NAMES),   STR_SETTINGS_MENU_WAYPOINTS_DISPLAYED,     OME_SHOW_WAYPOINTNAMES, false));
	list.push_back(MakeDropDownListCheckedItem(HasBit(_display_opt, DO_SHOW_SIGNS),            STR_SETTINGS_MENU_SIGNS_DISPLAYED,         OME_SHOW_SIGNS, false));
	list.push_back(MakeDropDownListCheckedItem(HasBit(_display_opt, DO_SHOW_COMPETITOR_SIGNS), STR_SETTINGS_MENU_SHOW_COMPETITOR_SIGNS,   OME_SHOW_COMPETITOR_SIGNS, false));
	if (_settings_client.gui.allow_hiding_waypoint_labels) {
		list.push_back(MakeDropDownListCheckedItem(HasBit(_extra_display_opt, XDO_SHOW_HIDDEN_SIGNS), STR_SETTINGS_MENU_SHOW_HIDDEN_SIGNS, OME_SHOW_HIDDEN_SIGNS, false));
	}
	list.push_back(MakeDropDownListCheckedItem(HasBit(_display_opt, DO_FULL_ANIMATION),        STR_SETTINGS_MENU_FULL_ANIMATION,          OME_FULL_ANIMATION, false));
	list.push_back(MakeDropDownListCheckedItem(HasBit(_display_opt, DO_FULL_DETAIL),           STR_SETTINGS_MENU_FULL_DETAIL,             OME_FULL_DETAILS, false));
	list.push_back(MakeDropDownListCheckedItem(IsTransparencySet(TO_HOUSES),                   STR_SETTINGS_MENU_TRANSPARENT_BUILDINGS,   OME_TRANSPARENTBUILDINGS, false));
	list.push_back(MakeDropDownListCheckedItem(IsTransparencySet(TO_SIGNS),                    STR_SETTINGS_MENU_TRANSPARENT_SIGNS,       OME_SHOW_STATIONSIGNS, false));
	list.push_back(MakeDropDownListCheckedItem(HasBit(_extra_display_opt, XDO_SHOW_MONEY_TEXT_EFFECTS), STR_SETTINGS_MENU_MONEY_TEXT_EFFECTS, OME_SHOW_MONEYTEXT, false));

	ShowDropDownList(w, std::move(list), 0, WID_TN_SETTINGS, 140, DDMF_INSTANT_CLOSE);
	if (_settings_client.sound.click_beep) SndPlayFx(SND_15_BEEP);
	return CBF_NONE;
}

/**
 * Handle click on one of the entries in the Options button menu.
 *
 * @param index Index being clicked.
 * @return #CBF_NONE
 */
static CallBackFunction MenuClickSettings(int index)
{
	switch (index) {
		case OME_GAMEOPTIONS:          ShowGameOptions();                               return CBF_NONE;
		case OME_SETTINGS:             ShowGameSettings();                              return CBF_NONE;
		case OME_AI_SETTINGS:          ShowAIConfigWindow();                            return CBF_NONE;
		case OME_GAMESCRIPT_SETTINGS:  ShowGSConfigWindow();                            return CBF_NONE;
		case OME_NEWGRFSETTINGS:       ShowNewGRFSettings(!_networking && _settings_client.gui.UserIsAllowedToChangeNewGRFs(), true, true, &_grfconfig); return CBF_NONE;
		case OME_SANDBOX:              ShowCheatWindow();                               break;
		case OME_ZONING:               ShowZoningToolbar();                             break;
		case OME_TRANSPARENCIES:       ShowTransparencyToolbar();                       break;

		case OME_SHOW_TOWNNAMES:       ToggleBit(_display_opt, DO_SHOW_TOWN_NAMES);     break;
		case OME_SHOW_STATIONNAMES:    ToggleBit(_display_opt, DO_SHOW_STATION_NAMES);  break;
		case OME_SHOW_WAYPOINTNAMES:   ToggleBit(_display_opt, DO_SHOW_WAYPOINT_NAMES); break;
		case OME_SHOW_SIGNS:           ToggleBit(_display_opt, DO_SHOW_SIGNS);          break;
		case OME_SHOW_COMPETITOR_SIGNS:
			ToggleBit(_display_opt, DO_SHOW_COMPETITOR_SIGNS);
			InvalidateWindowClassesData(WC_SIGN_LIST, -1);
			break;
		case OME_FULL_ANIMATION:       ToggleBit(_display_opt, DO_FULL_ANIMATION); CheckBlitter(); break;
		case OME_FULL_DETAILS:         ToggleBit(_display_opt, DO_FULL_DETAIL);         break;
		case OME_TRANSPARENTBUILDINGS: ToggleTransparency(TO_HOUSES);                   break;
		case OME_SHOW_STATIONSIGNS:    ToggleTransparency(TO_SIGNS);                    break;
		case OME_SHOW_MONEYTEXT:       ToggleBit(_extra_display_opt, XDO_SHOW_MONEY_TEXT_EFFECTS); break;
		case OME_SHOW_HIDDEN_SIGNS:    ToggleBit(_extra_display_opt, XDO_SHOW_HIDDEN_SIGNS); break;
	}
	MarkWholeScreenDirty();
	return CBF_NONE;
}

/**
 * SaveLoad entries in scenario editor mode.
 */
enum SaveLoadEditorMenuEntries {
	SLEME_SAVE_SCENARIO = 0,
	SLEME_LOAD_SCENARIO,
	SLEME_SAVE_HEIGHTMAP,
	SLEME_LOAD_HEIGHTMAP,
	SLEME_EXIT_TOINTRO,
	SLEME_EXIT_GAME,
};

/**
 * SaveLoad entries in normal game mode.
 */
enum SaveLoadNormalMenuEntries {
	SLNME_SAVE_GAME = 0,
	SLNME_LOAD_GAME,
	SLNME_EXIT_TOINTRO,
	SLNME_EXIT_GAME,
};

/**
 * Handle click on Save button in toolbar in normal game mode.
 *
 * @param w parent window the shown save dialogue is attached to.
 * @return #CBF_NONE
 */
static CallBackFunction ToolbarSaveClick(Window *w)
{
	PopupMainToolbarMenu(w, WID_TN_SAVE, {STR_FILE_MENU_SAVE_GAME, STR_FILE_MENU_LOAD_GAME, STR_FILE_MENU_QUIT_GAME,
			STR_NULL, STR_FILE_MENU_EXIT});
	return CBF_NONE;
}

/**
 * Handle click on SaveLoad button in toolbar in the scenario editor.
 *
 * @param w parent window the shown save dialogue is attached to.
 * @return #CBF_NONE
 */
static CallBackFunction ToolbarScenSaveOrLoad(Window *w)
{
	PopupMainToolbarMenu(w, WID_TE_SAVE, {STR_SCENEDIT_FILE_MENU_SAVE_SCENARIO, STR_SCENEDIT_FILE_MENU_LOAD_SCENARIO,
			STR_SCENEDIT_FILE_MENU_SAVE_HEIGHTMAP, STR_SCENEDIT_FILE_MENU_LOAD_HEIGHTMAP,
			STR_SCENEDIT_FILE_MENU_QUIT_EDITOR, STR_NULL, STR_SCENEDIT_FILE_MENU_QUIT});
	return CBF_NONE;
}

/**
 * Handle click on one of the entries in the SaveLoad menu.
 *
 * @param index Index being clicked.
 * @return #CBF_NONE
 */
static CallBackFunction MenuClickSaveLoad(int index = 0)
{
	if (_game_mode == GM_EDITOR) {
		switch (index) {
			case SLEME_SAVE_SCENARIO:  ShowSaveLoadDialog(FT_SCENARIO, SLO_SAVE);  break;
			case SLEME_LOAD_SCENARIO:  ShowSaveLoadDialog(FT_SCENARIO, SLO_LOAD);  break;
			case SLEME_SAVE_HEIGHTMAP: ShowSaveLoadDialog(FT_HEIGHTMAP, SLO_SAVE); break;
			case SLEME_LOAD_HEIGHTMAP: ShowSaveLoadDialog(FT_HEIGHTMAP, SLO_LOAD); break;
			case SLEME_EXIT_TOINTRO:   AskExitToGameMenu();                    break;
			case SLEME_EXIT_GAME:      HandleExitGameRequest();                break;
		}
	} else {
		switch (index) {
			case SLNME_SAVE_GAME:      ShowSaveLoadDialog(FT_SAVEGAME, SLO_SAVE); break;
			case SLNME_LOAD_GAME:      ShowSaveLoadDialog(FT_SAVEGAME, SLO_LOAD); break;
			case SLNME_EXIT_TOINTRO:   AskExitToGameMenu();               break;
			case SLNME_EXIT_GAME:      HandleExitGameRequest();           break;
		}
	}
	return CBF_NONE;
}

/* --- Map button menu --- */

enum MapMenuEntries {
	MME_SHOW_SMALLMAP        = 0,
	MME_SHOW_EXTRAVIEWPORTS,
	MME_SHOW_LINKGRAPH,
	MME_SHOW_SIGNLISTS,
	MME_SHOW_TOWNDIRECTORY,
	MME_SHOW_INDUSTRYDIRECTORY,
	MME_SHOW_PLANS,
};

static CallBackFunction ToolbarMapClick(Window *w)
{
	DropDownList list;
	list.push_back(MakeDropDownListStringItem(STR_MAP_MENU_MAP_OF_WORLD,            MME_SHOW_SMALLMAP,          false));
	list.push_back(MakeDropDownListStringItem(STR_MAP_MENU_EXTRA_VIEWPORT,          MME_SHOW_EXTRAVIEWPORTS,    false));
	list.push_back(MakeDropDownListStringItem(STR_MAP_MENU_LINGRAPH_LEGEND,         MME_SHOW_LINKGRAPH,         false));
	list.push_back(MakeDropDownListStringItem(STR_MAP_MENU_SIGN_LIST,               MME_SHOW_SIGNLISTS,         false));
	list.push_back(MakeDropDownListStringItem(STR_MAP_MENU_PLAN_LIST,               MME_SHOW_PLANS,             false));
	PopupMainToolbarMenu(w, WID_TN_SMALL_MAP, std::move(list), 0);
	return CBF_NONE;
}

static CallBackFunction ToolbarScenMapTownDir(Window *w)
{
	DropDownList list;
	list.push_back(MakeDropDownListStringItem(STR_MAP_MENU_MAP_OF_WORLD,            MME_SHOW_SMALLMAP,          false));
	list.push_back(MakeDropDownListStringItem(STR_MAP_MENU_EXTRA_VIEWPORT,          MME_SHOW_EXTRAVIEWPORTS,    false));
	list.push_back(MakeDropDownListStringItem(STR_MAP_MENU_SIGN_LIST,               MME_SHOW_SIGNLISTS,         false));
	list.push_back(MakeDropDownListStringItem(STR_MAP_MENU_PLAN_LIST,               MME_SHOW_PLANS,             false));
	list.push_back(MakeDropDownListStringItem(STR_TOWN_MENU_TOWN_DIRECTORY,         MME_SHOW_TOWNDIRECTORY,     false));
	list.push_back(MakeDropDownListStringItem(STR_INDUSTRY_MENU_INDUSTRY_DIRECTORY, MME_SHOW_INDUSTRYDIRECTORY, false));
	PopupMainToolbarMenu(w, WID_TE_SMALL_MAP, std::move(list), 0);
	return CBF_NONE;
}

/**
 * Handle click on one of the entries in the Map menu.
 *
 * @param index Index being clicked.
 * @return #CBF_NONE
 */
static CallBackFunction MenuClickMap(int index)
{
	switch (index) {
		case MME_SHOW_SMALLMAP:          ShowSmallMap();            break;
		case MME_SHOW_EXTRAVIEWPORTS:    ShowExtraViewportWindow(); break;
		case MME_SHOW_LINKGRAPH:         ShowLinkGraphLegend();     break;
		case MME_SHOW_SIGNLISTS:         ShowSignList();            break;
		case MME_SHOW_TOWNDIRECTORY:     ShowTownDirectory();       break;
		case MME_SHOW_INDUSTRYDIRECTORY: ShowIndustryDirectory();   break;
		case MME_SHOW_PLANS:             ShowPlansWindow();         break;
	}
	return CBF_NONE;
}

/* --- Town button menu --- */

static CallBackFunction ToolbarTownClick(Window *w)
{
	if (_settings_game.economy.found_town == TF_FORBIDDEN) {
		PopupMainToolbarMenu(w, WID_TN_TOWNS, {STR_TOWN_MENU_TOWN_DIRECTORY});
	} else {
		PopupMainToolbarMenu(w, WID_TN_TOWNS, {STR_TOWN_MENU_TOWN_DIRECTORY, STR_TOWN_MENU_FOUND_TOWN});
	}
	return CBF_NONE;
}

/**
 * Handle click on one of the entries in the Town menu.
 *
 * @param index Index being clicked.
 * @return #CBF_NONE
 */
static CallBackFunction MenuClickTown(int index)
{
	switch (index) {
		case 0: ShowTownDirectory(); break;
		case 1: // setting could be changed when the dropdown was open
			if (_settings_game.economy.found_town != TF_FORBIDDEN) ShowFoundTownWindow();
			break;
	}
	return CBF_NONE;
}

/* --- Subidies button menu --- */

static CallBackFunction ToolbarSubsidiesClick(Window *w)
{
	PopupMainToolbarMenu(w, WID_TN_SUBSIDIES, {STR_SUBSIDIES_MENU_SUBSIDIES});
	return CBF_NONE;
}

/**
 * Handle click on the entry in the Subsidies menu.
 *
 * @return #CBF_NONE
 */
static CallBackFunction MenuClickSubsidies(int)
{
	ShowSubsidiesList();
	return CBF_NONE;
}

/* --- Stations button menu --- */

static CallBackFunction ToolbarStationsClick(Window *w)
{
	PopupMainCompanyToolbMenu(w, WID_TN_STATIONS);
	return CBF_NONE;
}

/**
 * Handle click on the entry in the Stations menu
 *
 * @param index CompanyID to show station list for
 * @return #CBF_NONE
 */
static CallBackFunction MenuClickStations(int index)
{
	ShowCompanyStations((CompanyID)index);
	return CBF_NONE;
}

/* --- Finances button menu --- */

static CallBackFunction ToolbarFinancesClick(Window *w)
{
	PopupMainCompanyToolbMenu(w, WID_TN_FINANCES);
	return CBF_NONE;
}

/**
 * Handle click on the entry in the finances overview menu.
 *
 * @param index CompanyID to show finances for.
 * @return #CBF_NONE
 */
static CallBackFunction MenuClickFinances(int index)
{
	ShowCompanyFinances((CompanyID)index);
	return CBF_NONE;
}

/* --- Company's button menu --- */

static CallBackFunction ToolbarCompaniesClick(Window *w)
{
	PopupMainCompanyToolbMenu(w, WID_TN_COMPANIES, 0);
	return CBF_NONE;
}

/**
 * Handle click on the entry in the Company menu.
 *
 * @param index Menu entry to handle.
 * @return #CBF_NONE
 */
static CallBackFunction MenuClickCompany(int index)
{
	if (_networking) {
		switch (index) {
			case CTMN_CLIENT_LIST:
				ShowClientList();
				return CBF_NONE;

			case CTMN_SPECTATE:
				if (_network_server) {
					NetworkServerDoMove(CLIENT_ID_SERVER, COMPANY_SPECTATOR);
					MarkWholeScreenDirty();
				} else {
					NetworkClientRequestMove(COMPANY_SPECTATOR);
				}
				return CBF_NONE;
		}
	}
	ShowCompany((CompanyID)index);
	return CBF_NONE;
}

/* --- Story button menu --- */

static CallBackFunction ToolbarStoryClick(Window *w)
{
	PopupMainCompanyToolbMenu(w, WID_TN_STORY, 0);
	return CBF_NONE;
}

/**
 * Handle click on the entry in the Story menu
 *
 * @param index CompanyID to show story book for
 * @return #CBF_NONE
 */
static CallBackFunction MenuClickStory(int index)
{
	ShowStoryBook(index == CTMN_SPECTATOR ? INVALID_COMPANY : (CompanyID)index);
	return CBF_NONE;
}

/* --- Goal button menu --- */

static CallBackFunction ToolbarGoalClick(Window *w)
{
	PopupMainCompanyToolbMenu(w, WID_TN_GOAL, 0);
	return CBF_NONE;
}

/**
 * Handle click on the entry in the Goal menu
 *
 * @param index CompanyID to show story book for
 * @return #CBF_NONE
 */
static CallBackFunction MenuClickGoal(int index)
{
	ShowGoalsList(index == CTMN_SPECTATOR ? INVALID_COMPANY : (CompanyID)index);
	return CBF_NONE;
}

/* --- Graphs and League Table button menu --- */

/**
 * Enum for the League Toolbar's and Graph Toolbar's related buttons.
 * Use continuous numbering as League Toolbar can be combined into the Graph Toolbar.
 */
static const int GRMN_OPERATING_PROFIT_GRAPH = -1;    ///< Show operating profit graph
static const int GRMN_INCOME_GRAPH = -2;              ///< Show income graph
static const int GRMN_DELIVERED_CARGO_GRAPH = -3;     ///< Show delivered cargo graph
static const int GRMN_PERFORMANCE_HISTORY_GRAPH = -4; ///< Show performance history graph
static const int GRMN_COMPANY_VALUE_GRAPH = -5;       ///< Show company value graph
static const int GRMN_CARGO_PAYMENT_RATES = -6;       ///< Show cargo payment rates graph
static const int LTMN_PERFORMANCE_LEAGUE = -7;        ///< Show default league table
static const int LTMN_PERFORMANCE_RATING = -8;        ///< Show detailed performance rating
static const int LTMN_HIGHSCORE          = -9;        ///< Show highscrore table

static void AddDropDownLeagueTableOptions(DropDownList &list)
{
	if (LeagueTable::GetNumItems() > 0) {
		for (LeagueTable *lt : LeagueTable::Iterate()) {
			list.push_back(MakeDropDownListStringItem(lt->title, lt->index));
		}
	} else {
		list.push_back(MakeDropDownListStringItem(STR_GRAPH_MENU_COMPANY_LEAGUE_TABLE, LTMN_PERFORMANCE_LEAGUE));
		list.push_back(MakeDropDownListStringItem(STR_GRAPH_MENU_DETAILED_PERFORMANCE_RATING, LTMN_PERFORMANCE_RATING));
		if (!_networking) {
			list.push_back(MakeDropDownListStringItem(STR_GRAPH_MENU_HIGHSCORE, LTMN_HIGHSCORE));
		}
	}
}

static CallBackFunction ToolbarGraphsClick(Window *w)
{
	DropDownList list;

	list.push_back(MakeDropDownListStringItem(STR_GRAPH_MENU_OPERATING_PROFIT_GRAPH, GRMN_OPERATING_PROFIT_GRAPH));
	list.push_back(MakeDropDownListStringItem(STR_GRAPH_MENU_INCOME_GRAPH, GRMN_INCOME_GRAPH));
	list.push_back(MakeDropDownListStringItem(STR_GRAPH_MENU_DELIVERED_CARGO_GRAPH, GRMN_DELIVERED_CARGO_GRAPH));
	list.push_back(MakeDropDownListStringItem(STR_GRAPH_MENU_PERFORMANCE_HISTORY_GRAPH, GRMN_PERFORMANCE_HISTORY_GRAPH));
	list.push_back(MakeDropDownListStringItem(STR_GRAPH_MENU_COMPANY_VALUE_GRAPH, GRMN_COMPANY_VALUE_GRAPH));
	list.push_back(MakeDropDownListStringItem(STR_GRAPH_MENU_CARGO_PAYMENT_RATES, GRMN_CARGO_PAYMENT_RATES));

	if (_toolbar_mode != TB_NORMAL) AddDropDownLeagueTableOptions(list);

	ShowDropDownList(w, std::move(list), GRMN_OPERATING_PROFIT_GRAPH, WID_TN_GRAPHS, 140, DDMF_INSTANT_CLOSE);
	if (_settings_client.sound.click_beep) SndPlayFx(SND_15_BEEP);

	return CBF_NONE;
}

static CallBackFunction ToolbarLeagueClick(Window *w)
{
	DropDownList list;

	AddDropDownLeagueTableOptions(list);

	int selected = list[0]->result;
	ShowDropDownList(w, std::move(list), selected, WID_TN_LEAGUE, 140, DDMF_INSTANT_CLOSE);
	if (_settings_client.sound.click_beep) SndPlayFx(SND_15_BEEP);

	return CBF_NONE;
}

/**
 * Handle click on the entry in the Graphs or CompanyLeague.
 *
 * @param index Graph to show.
 * @return #CBF_NONE
 */
static CallBackFunction MenuClickGraphsOrLeague(int index)
{
	switch (index) {
		case GRMN_OPERATING_PROFIT_GRAPH: ShowOperatingProfitGraph(); break;
		case GRMN_INCOME_GRAPH: ShowIncomeGraph(); break;
		case GRMN_DELIVERED_CARGO_GRAPH: ShowDeliveredCargoGraph(); break;
		case GRMN_PERFORMANCE_HISTORY_GRAPH: ShowPerformanceHistoryGraph(); break;
		case GRMN_COMPANY_VALUE_GRAPH: ShowCompanyValueGraph(); break;
		case GRMN_CARGO_PAYMENT_RATES: ShowCargoPaymentRates(); break;
		case LTMN_PERFORMANCE_LEAGUE: ShowPerformanceLeagueTable(); break;
		case LTMN_PERFORMANCE_RATING: ShowPerformanceRatingDetail(); break;
		case LTMN_HIGHSCORE: ShowHighscoreTable(); break;
		default: {
			if (LeagueTable::IsValidID(index)) {
				ShowScriptLeagueTable((LeagueTableID)index);
			}
		}
	}
	return CBF_NONE;
}



/* --- Industries button menu --- */

static CallBackFunction ToolbarIndustryClick(Window *w)
{
	/* Disable build-industry menu if we are a spectator */
	if (_local_company == COMPANY_SPECTATOR) {
		PopupMainToolbarMenu(w, WID_TN_INDUSTRIES, {STR_INDUSTRY_MENU_INDUSTRY_DIRECTORY, STR_INDUSTRY_MENU_INDUSTRY_CHAIN});
	} else {
		PopupMainToolbarMenu(w, WID_TN_INDUSTRIES, {STR_INDUSTRY_MENU_INDUSTRY_DIRECTORY, STR_INDUSTRY_MENU_INDUSTRY_CHAIN, STR_INDUSTRY_MENU_FUND_NEW_INDUSTRY});
	}
	return CBF_NONE;
}

/**
 * Handle click on the entry in the Industry menu.
 *
 * @param index Menu entry number.
 * @return #CBF_NONE
 */
static CallBackFunction MenuClickIndustry(int index)
{
	switch (index) {
		case 0: ShowIndustryDirectory();     break;
		case 1: ShowIndustryCargoesWindow(); break;
		case 2: ShowBuildIndustryWindow();   break;
	}
	return CBF_NONE;
}

/* --- Trains button menu + 1 helper function for all vehicles. --- */

static void ToolbarVehicleClick(Window *w, VehicleType veh)
{
	CompanyMask dis = 0;

	for (const Company *c : Company::Iterate()) {
		if (c->group_all[veh].num_vehicle == 0) SetBit(dis, c->index);
	}
	PopupMainCompanyToolbMenu(w, WID_TN_VEHICLE_START + veh, dis);
}


static CallBackFunction ToolbarTrainClick(Window *w)
{
	ToolbarVehicleClick(w, VEH_TRAIN);
	return CBF_NONE;
}

/**
 * Handle click on the entry in the Train menu.
 *
 * @param index CompanyID to show train list for.
 * @return #CBF_NONE
 */
static CallBackFunction MenuClickShowTrains(int index)
{
	ShowVehicleListWindow((CompanyID)index, VEH_TRAIN);
	return CBF_NONE;
}

/* --- Road vehicle button menu --- */

static CallBackFunction ToolbarRoadClick(Window *w)
{
	ToolbarVehicleClick(w, VEH_ROAD);
	return CBF_NONE;
}

/**
 * Handle click on the entry in the Road Vehicles menu.
 *
 * @param index CompanyID to show road vehicles list for.
 * @return #CBF_NONE
 */
static CallBackFunction MenuClickShowRoad(int index)
{
	ShowVehicleListWindow((CompanyID)index, VEH_ROAD);
	return CBF_NONE;
}

/* --- Ship button menu --- */

static CallBackFunction ToolbarShipClick(Window *w)
{
	ToolbarVehicleClick(w, VEH_SHIP);
	return CBF_NONE;
}

/**
 * Handle click on the entry in the Ships menu.
 *
 * @param index CompanyID to show ship list for.
 * @return #CBF_NONE
 */
static CallBackFunction MenuClickShowShips(int index)
{
	ShowVehicleListWindow((CompanyID)index, VEH_SHIP);
	return CBF_NONE;
}

/* --- Aircraft button menu --- */

static CallBackFunction ToolbarAirClick(Window *w)
{
	ToolbarVehicleClick(w, VEH_AIRCRAFT);
	return CBF_NONE;
}

/**
 * Handle click on the entry in the Aircraft menu.
 *
 * @param index CompanyID to show aircraft list for.
 * @return #CBF_NONE
 */
static CallBackFunction MenuClickShowAir(int index)
{
	ShowVehicleListWindow((CompanyID)index, VEH_AIRCRAFT);
	return CBF_NONE;
}

/* --- Zoom in button --- */

static CallBackFunction ToolbarZoomInClick(Window *w)
{
	if (DoZoomInOutWindow(ZOOM_IN, GetMainWindow())) {
		w->HandleButtonClick((_game_mode == GM_EDITOR) ? (WidgetID)WID_TE_ZOOM_IN : (WidgetID)WID_TN_ZOOM_IN);
		if (_settings_client.sound.click_beep) SndPlayFx(SND_15_BEEP);
	}
	return CBF_NONE;
}

/* --- Zoom out button --- */

static CallBackFunction ToolbarZoomOutClick(Window *w)
{
	if (DoZoomInOutWindow(ZOOM_OUT, GetMainWindow())) {
		w->HandleButtonClick((_game_mode == GM_EDITOR) ? (WidgetID)WID_TE_ZOOM_OUT : (WidgetID)WID_TN_ZOOM_OUT);
		if (_settings_client.sound.click_beep) SndPlayFx(SND_15_BEEP);
	}
	return CBF_NONE;
}

/* --- Rail button menu --- */

static CallBackFunction ToolbarBuildRailClick(Window *w)
{
	ShowDropDownList(w, GetRailTypeDropDownList(), _last_built_railtype, WID_TN_RAILS, 140, DDMF_INSTANT_CLOSE);
	if (_settings_client.sound.click_beep) SndPlayFx(SND_15_BEEP);
	return CBF_NONE;
}

/**
 * Handle click on the entry in the Build Rail menu.
 *
 * @param index RailType to show the build toolbar for.
 * @return #CBF_NONE
 */
static CallBackFunction MenuClickBuildRail(int index)
{
	_last_built_railtype = (RailType)index;
	ShowBuildRailToolbar(_last_built_railtype);
	return CBF_NONE;
}

/* --- Road button menu --- */

static CallBackFunction ToolbarBuildRoadClick(Window *w)
{
	ShowDropDownList(w, GetRoadTypeDropDownList(RTTB_ROAD), _last_built_roadtype, WID_TN_ROADS, 140, DDMF_INSTANT_CLOSE);
	if (_settings_client.sound.click_beep) SndPlayFx(SND_15_BEEP);
	return CBF_NONE;
}

/**
 * Handle click on the entry in the Build Road menu.
 *
 * @param index RoadType to show the build toolbar for.
 * @return #CBF_NONE
 */
static CallBackFunction MenuClickBuildRoad(int index)
{
	_last_built_roadtype = (RoadType)index;
	ShowBuildRoadToolbar(_last_built_roadtype);
	return CBF_NONE;
}

/* --- Tram button menu --- */

static CallBackFunction ToolbarBuildTramClick(Window *w)
{
	ShowDropDownList(w, GetRoadTypeDropDownList(RTTB_TRAM), _last_built_tramtype, WID_TN_TRAMS, 140, DDMF_INSTANT_CLOSE);
	if (_settings_client.sound.click_beep) SndPlayFx(SND_15_BEEP);
	return CBF_NONE;
}

/**
 * Handle click on the entry in the Build Tram menu.
 *
 * @param index RoadType to show the build toolbar for.
 * @return #CBF_NONE
 */
static CallBackFunction MenuClickBuildTram(int index)
{
	_last_built_tramtype = (RoadType)index;
	ShowBuildRoadToolbar(_last_built_tramtype);
	return CBF_NONE;
}

/* --- Water button menu --- */

static CallBackFunction ToolbarBuildWaterClick(Window *w)
{
	DropDownList list;
	list.push_back(MakeDropDownListIconItem(SPR_IMG_BUILD_CANAL, PAL_NONE, STR_WATERWAYS_MENU_WATERWAYS_CONSTRUCTION, 0, false));
	ShowDropDownList(w, std::move(list), 0, WID_TN_WATER, 140, DDMF_INSTANT_CLOSE);
	if (_settings_client.sound.click_beep) SndPlayFx(SND_15_BEEP);
	return CBF_NONE;
}

/**
 * Handle click on the entry in the Build Waterways menu.
 *
 * @return #CBF_NONE
 */
static CallBackFunction MenuClickBuildWater(int)
{
	ShowBuildDocksToolbar();
	return CBF_NONE;
}

/* --- Airport button menu --- */

static CallBackFunction ToolbarBuildAirClick(Window *w)
{
	DropDownList list;
	list.push_back(MakeDropDownListIconItem(SPR_IMG_AIRPORT, PAL_NONE, STR_AIRCRAFT_MENU_AIRPORT_CONSTRUCTION, 0, false));
	ShowDropDownList(w, std::move(list), 0, WID_TN_AIR, 140, DDMF_INSTANT_CLOSE);
	if (_settings_client.sound.click_beep) SndPlayFx(SND_15_BEEP);
	return CBF_NONE;
}

/**
 * Handle click on the entry in the Build Air menu.
 *
 * @return #CBF_NONE
 */
static CallBackFunction MenuClickBuildAir(int)
{
	ShowBuildAirToolbar();
	return CBF_NONE;
}

/* --- Forest button menu --- */

static CallBackFunction ToolbarForestClick(Window *w)
{
	DropDownList list;
	list.push_back(MakeDropDownListIconItem(SPR_IMG_LANDSCAPING, PAL_NONE, STR_LANDSCAPING_MENU_LANDSCAPING, 0, false));
	list.push_back(MakeDropDownListIconItem(SPR_IMG_PLANTTREES, PAL_NONE, STR_LANDSCAPING_MENU_PLANT_TREES, 1, false));
	list.push_back(MakeDropDownListIconItem(SPR_IMG_SIGN, PAL_NONE, STR_LANDSCAPING_MENU_PLACE_SIGN, 2, false));
	ShowDropDownList(w, std::move(list), 0, WID_TN_LANDSCAPE, 100, DDMF_INSTANT_CLOSE);
	if (_settings_client.sound.click_beep) SndPlayFx(SND_15_BEEP);
	return CBF_NONE;
}

/**
 * Handle click on the entry in the landscaping menu.
 *
 * @param index Menu entry clicked.
 * @return #CBF_NONE
 */
static CallBackFunction MenuClickForest(int index)
{
	switch (index) {
		case 0: ShowTerraformToolbar();  break;
		case 1: ShowBuildTreesToolbar(); break;
		case 2: return SelectSignTool();
	}
	return CBF_NONE;
}

/* --- Music button menu --- */

static CallBackFunction ToolbarMusicClick(Window *w)
{
	PopupMainToolbarMenu(w, _game_mode == GM_EDITOR ? (WidgetID)WID_TE_MUSIC_SOUND : (WidgetID)WID_TN_MUSIC_SOUND, {STR_TOOLBAR_SOUND_MUSIC});
	return CBF_NONE;
}

/**
 * Handle click on the entry in the Music menu.
 *
 * @return #CBF_NONE
 */
static CallBackFunction MenuClickMusicWindow(int)
{
	ShowMusicWindow();
	return CBF_NONE;
}

/* --- Newspaper button menu --- */

static CallBackFunction ToolbarNewspaperClick(Window *w)
{
	PopupMainToolbarMenu(w, WID_TN_MESSAGES, {STR_NEWS_MENU_LAST_MESSAGE_NEWS_REPORT, STR_NEWS_MENU_MESSAGE_HISTORY_MENU, STR_NEWS_MENU_DELETE_ALL_MESSAGES});
	return CBF_NONE;
}

/**
 * Handle click on the entry in the Newspaper menu.
 *
 * @param index Menu entry clicked.
 * @return #CBF_NONE
 */
static CallBackFunction MenuClickNewspaper(int index)
{
	switch (index) {
		case 0: ShowLastNewsMessage(); break;
		case 1: ShowMessageHistory();  break;
		case 2: DeleteAllMessages();   break;
	}
	return CBF_NONE;
}

/* --- Help button menu --- */

/**
 * Help button menu entries.
 */
enum HelpMenuEntries {
	HME_LANDINFO = 0,
	HME_PICKER,

	HME_HELP,
	HME_CONSOLE,
	HME_SCRIPT_DEBUG,
	HME_SCREENSHOT,
	HME_FRAMERATE,
	HME_MODIFIER_KEYS,
	HME_ABOUT,

	HME_SPRITE_ALIGNER,
	HME_BOUNDING_BOXES,
	HME_DIRTY_BLOCKS,
	HME_WIDGET_OUTLINES,
};

static void ShowBuildRailToolbarFromTile(TileIndex tile)
{
	_last_built_railtype = GetRailType(tile);
	ShowBuildRailToolbarWithPickTile(_last_built_railtype, tile);
}

static void ShowBuildRoadToolbarFromTile(TileIndex tile)
{
	if (HasRoadTypeRoad(tile)) {
		_last_built_roadtype = GetRoadTypeRoad(tile);
		CreateRoadTramToolbarForRoadType(_last_built_roadtype, RTT_ROAD);
	} else {
		_last_built_tramtype = GetRoadTypeTram(tile);
		CreateRoadTramToolbarForRoadType(_last_built_tramtype, RTT_TRAM);
	}
}

static void UsePickerTool(TileIndex tile)
{
	switch (GetTileType(tile)) {
		case MP_RAILWAY:
			ShowBuildRailToolbarFromTile(tile);
			break;

		case MP_ROAD: {
			ShowBuildRoadToolbarFromTile(tile);
			break;
		}

		case MP_STATION: {
			StationType station_type = GetStationType(tile);
			switch (station_type) {
				case STATION_RAIL:
				case STATION_WAYPOINT:
					ShowBuildRailStationPickerAndSelect(station_type, GetStationSpec(tile));
					break;

				case STATION_TRUCK:
				case STATION_BUS:
				case STATION_ROADWAYPOINT:
					ShowBuildRoadStopPickerAndSelect(station_type, GetRoadStopSpec(tile), HasRoadTypeRoad(tile) ? RTT_ROAD : RTT_TRAM);
					break;

				default:
					break;
			}
			break;
		}

		case MP_TUNNELBRIDGE:
			switch (GetTunnelBridgeTransportType(tile)) {
				case TRANSPORT_RAIL:
					ShowBuildRailToolbarFromTile(tile);
					break;

				case TRANSPORT_ROAD:
					ShowBuildRoadToolbarFromTile(tile);
					break;

				default:
					break;
			}
			break;

		case MP_OBJECT: {
			ShowBuildObjectPickerAndSelect(ObjectSpec::GetByTile(tile));
			break;
		}

		case MP_INDUSTRY: {
			ShowBuildIndustryWindowForIndustryType(GetIndustryType(tile));
			break;
		}

		default:
			break;
	}
}

static CallBackFunction PlaceLandBlockInfo()
{
	if (_last_started_action == CBF_PLACE_LANDINFO) {
		ResetObjectToPlace();
		return CBF_NONE;
	} else {
		SetObjectToPlace(SPR_CURSOR_QUERY, PAL_NONE, HT_RECT, WC_MAIN_TOOLBAR, 0);
		return CBF_PLACE_LANDINFO;
	}
}

static CallBackFunction PlacePickerTool()
{
	if (_local_company == COMPANY_SPECTATOR) return CBF_NONE;
	if (_last_started_action == CBF_PLACE_PICKER) {
		ResetObjectToPlace();
		return CBF_NONE;
	} else {
		SetObjectToPlace(SPR_CURSOR_QUERY, PAL_NONE, HT_RECT, WC_MAIN_TOOLBAR, 0);
		SetSelectionPalette(SPR_ZONING_INNER_HIGHLIGHT_GREEN);
		return CBF_PLACE_PICKER;
	}
}

static CallBackFunction ToolbarHelpClick(Window *w)
{
	WidgetID widget = (_game_mode == GM_EDITOR) ? (WidgetID)WID_TE_HELP : (WidgetID)WID_TN_HELP;

	DropDownList list;
	list.push_back(MakeDropDownListStringItem(STR_ABOUT_MENU_LAND_BLOCK_INFO,           HME_LANDINFO,      false));
	list.push_back(MakeDropDownListStringItem(STR_ABOUT_MENU_SHOW_PICKER_TOOL,          HME_PICKER,        _local_company == COMPANY_SPECTATOR));
	list.push_back(MakeDropDownListDividerItem());
	list.push_back(MakeDropDownListStringItem(STR_ABOUT_MENU_HELP,                      HME_HELP,          false));
	list.push_back(MakeDropDownListStringItem(STR_ABOUT_MENU_TOGGLE_CONSOLE,            HME_CONSOLE,       false));
	list.push_back(MakeDropDownListStringItem(STR_ABOUT_MENU_AI_DEBUG,                  HME_SCRIPT_DEBUG,  false));
	list.push_back(MakeDropDownListStringItem(STR_ABOUT_MENU_SCREENSHOT,                HME_SCREENSHOT,    false));
	list.push_back(MakeDropDownListStringItem(STR_ABOUT_MENU_SHOW_FRAMERATE,            HME_FRAMERATE,     false));
	list.push_back(MakeDropDownListStringItem(STR_ABOUT_MENU_SHOW_TOGGLE_MODIFIER_KEYS, HME_MODIFIER_KEYS, false));
	list.push_back(MakeDropDownListStringItem(STR_ABOUT_MENU_ABOUT_OPENTTD,             HME_ABOUT,         false));
	if (_settings_client.gui.newgrf_developer_tools) {
		list.push_back(MakeDropDownListStringItem(STR_ABOUT_MENU_SPRITE_ALIGNER,         HME_SPRITE_ALIGNER,       false));
		list.push_back(MakeDropDownListStringItem(STR_ABOUT_MENU_TOGGLE_BOUNDING_BOXES,  HME_BOUNDING_BOXES,       false));
		list.push_back(MakeDropDownListStringItem(STR_ABOUT_MENU_TOGGLE_DIRTY_BLOCKS,    HME_DIRTY_BLOCKS,         false));
		list.push_back(MakeDropDownListStringItem(STR_ABOUT_MENU_TOGGLE_WIDGET_OUTLINES, HME_WIDGET_OUTLINES,      false));
	}
	PopupMainToolbarMenu(w, widget, std::move(list), 0);

	return CBF_NONE;
}

/**
 * Toggle drawing of sprites' bounding boxes.
 * @note has only an effect when newgrf_developer_tools are active.
 *
 * Function is found here and not in viewport.cpp in order to avoid
 * importing the settings structs to there.
 */
void ToggleBoundingBoxes()
{
	extern bool _draw_bounding_boxes;
	/* Always allow to toggle them off */
	if (_settings_client.gui.newgrf_developer_tools || _draw_bounding_boxes) {
		_draw_bounding_boxes = !_draw_bounding_boxes;
		MarkWholeScreenDirty();
	}
}

/**
 * Toggle drawing of the dirty blocks.
 * @note has only an effect when newgrf_developer_tools are active.
 *
 * Function is found here and not in viewport.cpp in order to avoid
 * importing the settings structs to there.
 */
void ToggleDirtyBlocks()
{
	extern bool _draw_dirty_blocks;
	/* Always allow to toggle them off */
	if (_settings_client.gui.newgrf_developer_tools || _draw_dirty_blocks) {
		_draw_dirty_blocks = !_draw_dirty_blocks;
		MarkWholeScreenDirty();
	}
}

/**
 * Toggle drawing of widget outlihes.
 * @note has only an effect when newgrf_developer_tools are active.
 */
void ToggleWidgetOutlines()
{
	extern bool _draw_widget_outlines;
	/* Always allow to toggle them off */
	if (_settings_client.gui.newgrf_developer_tools || _draw_widget_outlines) {
		_draw_widget_outlines = !_draw_widget_outlines;
		MarkWholeScreenDirty();
	}
}

/**
 * Set the starting year for a scenario.
 * @param year New starting year.
 */
void SetStartingYear(CalTime::Year year)
{
	_settings_game.game_creation.starting_year = Clamp(year, CalTime::MIN_YEAR, CalTime::MAX_YEAR);
	CalTime::Date new_date = CalTime::ConvertYMDToDate(_settings_game.game_creation.starting_year, 0, 1);

	if (EconTime::UsingWallclockUnits()) {
		EconTime::Date new_economy_date = new_date.base();

		/* If you open a savegame as scenario there may already be link graphs.*/
		LinkGraphSchedule::instance.ShiftDates(new_economy_date - EconTime::CurDate());
		ShiftVehicleDates(new_economy_date - EconTime::CurDate());
		EconTime::Detail::period_display_offset -= (year.base() - EconTime::CurYear().base());

		EconTime::Detail::SetDate(new_economy_date, 0);
	}

	CalTime::Detail::SetDate(new_date, 0);

	UpdateOrderUIOnDateChange();
}


/**
 * Choose the proper callback function for the main toolbar's help menu.
 * @param index The menu index which was selected.
 * @return CBF_NONE
 */
static CallBackFunction MenuClickHelp(int index)
{
	switch (index) {
		case HME_LANDINFO:       return PlaceLandBlockInfo();
		case HME_PICKER:         return PlacePickerTool();
		case HME_HELP:           ShowHelpWindow();                 break;
		case HME_CONSOLE:        IConsoleSwitch();                 break;
		case HME_SCRIPT_DEBUG:   ShowScriptDebugWindow(INVALID_COMPANY, _ctrl_pressed); break;
		case HME_SCREENSHOT:     ShowScreenshotWindow();           break;
		case HME_FRAMERATE:      ShowFramerateWindow();            break;
		case HME_MODIFIER_KEYS:  ShowModifierKeyToggleWindow();    break;
		case HME_ABOUT:          ShowAboutWindow();                break;
		case HME_SPRITE_ALIGNER: ShowSpriteAlignerWindow();        break;
		case HME_BOUNDING_BOXES: ToggleBoundingBoxes();            break;
		case HME_DIRTY_BLOCKS:   ToggleDirtyBlocks();              break;
		case HME_WIDGET_OUTLINES:ToggleWidgetOutlines();           break;
	}
	return CBF_NONE;
}

/* --- Switch toolbar button --- */

static CallBackFunction ToolbarSwitchClick(Window *w)
{
	if (_toolbar_mode != TB_LOWER) {
		_toolbar_mode = TB_LOWER;
	} else {
		_toolbar_mode = TB_UPPER;
	}

	w->ReInit();
	w->SetWidgetLoweredState(_game_mode == GM_EDITOR ? (WidgetID)WID_TE_SWITCH_BAR : (WidgetID)WID_TN_SWITCH_BAR, _toolbar_mode == TB_LOWER);
	if (_settings_client.sound.click_beep) SndPlayFx(SND_15_BEEP);
	return CBF_NONE;
}

/* --- Scenario editor specific handlers. */

/**
 * Called when clicking at the date panel of the scenario editor toolbar.
 */
static CallBackFunction ToolbarScenDatePanel(Window *w)
{
	SetDParam(0, _settings_game.game_creation.starting_year);
	ShowQueryString(STR_JUST_INT, STR_MAPGEN_START_DATE_QUERY_CAPT, 8, w, CS_NUMERAL, QSF_ENABLE_DEFAULT);
	return CBF_NONE;
}

static CallBackFunction ToolbarScenDateBackward(Window *w)
{
	/* don't allow too fast scrolling */
	if (!(w->flags & WF_TIMEOUT) || w->timeout_timer <= 1) {
		w->HandleButtonClick(WID_TE_DATE_BACKWARD);
		w->SetDirty();

		SetStartingYear(_settings_game.game_creation.starting_year - 1);
	}
	_left_button_clicked = false;
	return CBF_NONE;
}

static CallBackFunction ToolbarScenDateForward(Window *w)
{
	/* don't allow too fast scrolling */
	if (!(w->flags & WF_TIMEOUT) || w->timeout_timer <= 1) {
		w->HandleButtonClick(WID_TE_DATE_FORWARD);
		w->SetDirty();

		SetStartingYear(_settings_game.game_creation.starting_year + 1);
	}
	_left_button_clicked = false;
	return CBF_NONE;
}

static CallBackFunction ToolbarScenGenLand(Window *w)
{
	w->HandleButtonClick(WID_TE_LAND_GENERATE);
	if (_settings_client.sound.click_beep) SndPlayFx(SND_15_BEEP);

	ShowEditorTerraformToolbar();
	return CBF_NONE;
}

static CallBackFunction ToolbarScenGenTownClick(Window *w)
{
	PopupMainToolbarMenu(w, WID_TE_TOWN_GENERATE, {STR_SCENEDIT_TOWN_MENU_BUILD_TOWN, STR_SCENEDIT_TOWN_MENU_PACE_HOUSE});
	return CBF_NONE;
}

static CallBackFunction ToolbarScenGenTown(int index)
{
	switch (index) {
		case 0: ShowFoundTownWindow(); break;
		case 1: ShowBuildHousePicker(nullptr); break;
	}
	return CBF_NONE;
}

static CallBackFunction ToolbarScenGenIndustry(Window *w)
{
	w->HandleButtonClick(WID_TE_INDUSTRY);
	if (_settings_client.sound.click_beep) SndPlayFx(SND_15_BEEP);
	ShowBuildIndustryWindow();
	return CBF_NONE;
}

static CallBackFunction ToolbarScenBuildRoadClick(Window *w)
{
	ShowDropDownList(w, GetScenRoadTypeDropDownList(RTTB_ROAD), _last_built_roadtype, WID_TE_ROADS, 140, DDMF_INSTANT_CLOSE);
	if (_settings_client.sound.click_beep) SndPlayFx(SND_15_BEEP);
	return CBF_NONE;
}

/**
 * Handle click on the entry in the Build Road menu.
 *
 * @param index RoadType to show the build toolbar for.
 * @return #CBF_NONE
 */
static CallBackFunction ToolbarScenBuildRoad(int index)
{
	_last_built_roadtype = (RoadType)index;
	ShowBuildRoadScenToolbar(_last_built_roadtype);
	return CBF_NONE;
}

static CallBackFunction ToolbarScenBuildTramClick(Window *w)
{
	ShowDropDownList(w, GetScenRoadTypeDropDownList(RTTB_TRAM), _last_built_tramtype, WID_TE_TRAMS, 140, DDMF_INSTANT_CLOSE);
	if (_settings_client.sound.click_beep) SndPlayFx(SND_15_BEEP);
	return CBF_NONE;
}

/**
 * Handle click on the entry in the Build Tram menu.
 *
 * @param index RoadType to show the build toolbar for.
 * @return #CBF_NONE
 */
static CallBackFunction ToolbarScenBuildTram(int index)
{
	_last_built_tramtype = (RoadType)index;
	ShowBuildRoadScenToolbar(_last_built_tramtype);
	return CBF_NONE;
}

static CallBackFunction ToolbarScenBuildDocks(Window *w)
{
	w->HandleButtonClick(WID_TE_WATER);
	if (_settings_client.sound.click_beep) SndPlayFx(SND_15_BEEP);
	ShowBuildDocksScenToolbar();
	return CBF_NONE;
}

static CallBackFunction ToolbarScenPlantTrees(Window *w)
{
	w->HandleButtonClick(WID_TE_TREES);
	if (_settings_client.sound.click_beep) SndPlayFx(SND_15_BEEP);
	ShowBuildTreesToolbar();
	return CBF_NONE;
}

static CallBackFunction ToolbarScenPlaceSign(Window *w)
{
	w->HandleButtonClick(WID_TE_SIGNS);
	if (_settings_client.sound.click_beep) SndPlayFx(SND_15_BEEP);
	return SelectSignTool();
}

static CallBackFunction ToolbarBtn_NULL(Window *)
{
	return CBF_NONE;
}

typedef CallBackFunction MenuClickedProc(int index);

static MenuClickedProc * const _menu_clicked_procs[] = {
	nullptr,                 // 0
	nullptr,                 // 1
	MenuClickSettings,    // 2
	MenuClickSaveLoad,    // 3
	MenuClickMap,         // 4
	MenuClickTown,        // 5
	MenuClickSubsidies,   // 6
	MenuClickStations,    // 7
	MenuClickFinances,    // 8
	MenuClickCompany,     // 9
	MenuClickStory,       // 10
	MenuClickGoal,        // 11
	MenuClickGraphsOrLeague, // 12
	MenuClickGraphsOrLeague, // 13
	MenuClickIndustry,    // 14
	MenuClickShowTrains,  // 15
	MenuClickShowRoad,    // 16
	MenuClickShowShips,   // 17
	MenuClickShowAir,     // 18
	MenuClickMap,         // 19
	nullptr,                 // 20
	MenuClickBuildRail,   // 21
	MenuClickBuildRoad,   // 22
	MenuClickBuildTram,   // 23
	MenuClickBuildWater,  // 24
	MenuClickBuildAir,    // 25
	MenuClickForest,      // 26
	MenuClickMusicWindow, // 27
	MenuClickNewspaper,   // 28
	MenuClickHelp,        // 29
};

/** Full blown container to make it behave exactly as we want :) */
class NWidgetToolbarContainer : public NWidgetContainer {
protected:
	uint spacers;          ///< Number of spacer widgets in this toolbar

public:
	NWidgetToolbarContainer() : NWidgetContainer(NWID_HORIZONTAL)
	{
	}

	/**
	 * Check whether the given widget type is a button for us.
	 * @param type the widget type to check.
	 * @return true if it is a button for us.
	 */
	bool IsButton(WidgetType type) const
	{
		return type == WWT_IMGBTN || type == WWT_IMGBTN_2 || type == WWT_PUSHIMGBTN;
	}

	void SetupSmallestSize(Window *w) override
	{
		this->smallest_x = 0; // Biggest child
		this->smallest_y = 0; // Biggest child
		this->fill_x = 1;
		this->fill_y = 0;
		this->resize_x = 1; // We only resize in this direction
		this->resize_y = 0; // We never resize in this direction
		this->spacers = 0;

		uint nbuttons = 0;
		/* First initialise some variables... */
		for (const auto &child_wid : this->children) {
			child_wid->SetupSmallestSize(w);
			this->smallest_y = std::max(this->smallest_y, child_wid->smallest_y + child_wid->padding.Vertical());
			if (this->IsButton(child_wid->type)) {
				nbuttons++;
				this->smallest_x = std::max(this->smallest_x, child_wid->smallest_x + child_wid->padding.Horizontal());
			} else if (child_wid->type == NWID_SPACER) {
				this->spacers++;
			}
		}

		/* ... then in a second pass make sure the 'current' heights are set. Won't change ever. */
		for (const auto &child_wid : this->children) {
			child_wid->current_y = this->smallest_y;
			if (!this->IsButton(child_wid->type)) {
				child_wid->current_x = child_wid->smallest_x;
			}
		}
		_toolbar_width = nbuttons * this->smallest_x;
	}

	void AssignSizePosition(SizingType sizing, int x, int y, uint given_width, uint given_height, bool rtl) override
	{
		assert(given_width >= this->smallest_x && given_height >= this->smallest_y);

		this->pos_x = x;
		this->pos_y = y;
		this->current_x = given_width;
		this->current_y = given_height;

		/* Figure out what are the visible buttons */
		uint arrangable_count, button_count, spacer_count;
		const WidgetID *arrangement = GetButtonArrangement(given_width, arrangable_count, button_count, spacer_count);

		/* Create us ourselves a quick lookup table from WidgetID to slot. */
		std::map<WidgetID, uint> lookup;
		for (auto it = std::begin(this->children); it != std::end(this->children); ++it) {
			NWidgetBase *nwid = it->get();
			nwid->current_x = 0; /* Hide widget, it will be revealed in the next step. */
			if (nwid->type == NWID_SPACER) continue;
			lookup[dynamic_cast<NWidgetCore *>(nwid)->index] = std::distance(this->children.begin(), it);
		}

		/* Now assign the widgets to their rightful place */
		uint position = 0; // Place to put next child relative to origin of the container.
		uint spacer_space = std::max(0, (int)given_width - (int)(button_count * this->smallest_x)); // Remaining spacing for 'spacer' widgets
		uint button_space = given_width - spacer_space; // Remaining spacing for the buttons
		uint spacer_i = 0;
		uint button_i = 0;

		/* Index into the arrangement indices. The macro lastof cannot be used here! */
		const WidgetID *slotp = rtl ? &arrangement[arrangable_count - 1] : arrangement;
		for (uint i = 0; i < arrangable_count; i++) {
			uint slot = lookup[*slotp];
			auto &child_wid = this->children[slot];
			/* If we have space to give to the spacers, do that. */
			if (spacer_space > 0 && slot > 0 && slot < this->children.size() - 1) {
				const auto &possible_spacer = this->children[slot + (rtl ? 1 : -1)];
				if (possible_spacer != nullptr && possible_spacer->type == NWID_SPACER) {
					uint add = spacer_space / (spacer_count - spacer_i);
					position += add;
					spacer_space -= add;
					spacer_i++;
				}
			}

			/* Buttons can be scaled, the others not. */
			if (this->IsButton(child_wid->type)) {
				child_wid->current_x = button_space / (button_count - button_i);
				button_space -= child_wid->current_x;
				button_i++;
			} else {
				child_wid->current_x = child_wid->smallest_x;
			}
			child_wid->AssignSizePosition(sizing, x + position, y, child_wid->current_x, this->current_y, rtl);
			position += child_wid->current_x;

			if (rtl) {
				slotp--;
			} else {
				slotp++;
			}
		}
	}

	void Draw(const Window *w) override
	{
		/* Draw brown-red toolbar bg. */
		const Rect r = this->GetCurrentRect();
		GfxFillRect(r, PC_VERY_DARK_RED);
		GfxFillRect(r, PC_DARK_RED, FILLRECT_CHECKER);

		this->NWidgetContainer::Draw(w);
	}

	/**
	 * Get the arrangement of the buttons for the toolbar.
	 * @param width the new width of the toolbar.
	 * @param arrangable_count output of the number of visible items.
	 * @param button_count output of the number of visible buttons.
	 * @param spacer_count output of the number of spacers.
	 * @return the button configuration.
	 */
	virtual const WidgetID *GetButtonArrangement(uint &width, uint &arrangable_count, uint &button_count, uint &spacer_count) const = 0;
};

/** Container for the 'normal' main toolbar */
class NWidgetMainToolbarContainer : public NWidgetToolbarContainer {
	const WidgetID *GetButtonArrangement(uint &width, uint &arrangable_count, uint &button_count, uint &spacer_count) const override
	{
		static const uint SMALLEST_ARRANGEMENT = 14;
		static const uint BIGGEST_ARRANGEMENT  = 20;

		/* The number of buttons of each row of the toolbar should match the number of items which we want to be visible.
		 * The total number of buttons should be equal to arrangable_count * 2.
		 * No bad things happen, but we could see strange behaviours if we have buttons < (arrangable_count * 2) like a
		 * pause button appearing on the right of the lower toolbar and weird resizing of the widgets even if there is
		 * enough space.
		 */
		static const WidgetID arrange14[] = {
			WID_TN_PAUSE,
			WID_TN_FAST_FORWARD,
			WID_TN_TRAINS,
			WID_TN_ROADVEHS,
			WID_TN_SHIPS,
			WID_TN_AIRCRAFT,
			WID_TN_ZOOM_IN,
			WID_TN_ZOOM_OUT,
			WID_TN_RAILS,
			WID_TN_ROADS,
			WID_TN_WATER,
			WID_TN_AIR,
			WID_TN_LANDSCAPE,
			WID_TN_SWITCH_BAR,
			// lower toolbar
			WID_TN_SETTINGS,
			WID_TN_SAVE,
			WID_TN_SMALL_MAP,
			WID_TN_TOWNS,
			WID_TN_SUBSIDIES,
			WID_TN_STATIONS,
			WID_TN_FINANCES,
			WID_TN_COMPANIES,
			WID_TN_GRAPHS,
			WID_TN_INDUSTRIES,
			WID_TN_MUSIC_SOUND,
			WID_TN_MESSAGES,
			WID_TN_HELP,
			WID_TN_SWITCH_BAR,
		};
		static const WidgetID arrange15[] = {
			WID_TN_PAUSE,
			WID_TN_FAST_FORWARD,
			WID_TN_SMALL_MAP,
			WID_TN_TRAINS,
			WID_TN_ROADVEHS,
			WID_TN_SHIPS,
			WID_TN_AIRCRAFT,
			WID_TN_RAILS,
			WID_TN_ROADS,
			WID_TN_WATER,
			WID_TN_AIR,
			WID_TN_LANDSCAPE,
			WID_TN_ZOOM_IN,
			WID_TN_ZOOM_OUT,
			WID_TN_SWITCH_BAR,
			// lower toolbar
			WID_TN_PAUSE,
			WID_TN_SETTINGS,
			WID_TN_SMALL_MAP,
			WID_TN_SAVE,
			WID_TN_TOWNS,
			WID_TN_SUBSIDIES,
			WID_TN_STATIONS,
			WID_TN_FINANCES,
			WID_TN_COMPANIES,
			WID_TN_GRAPHS,
			WID_TN_INDUSTRIES,
			WID_TN_MUSIC_SOUND,
			WID_TN_MESSAGES,
			WID_TN_HELP,
			WID_TN_SWITCH_BAR,
		};
		static const WidgetID arrange16[] = {
			WID_TN_PAUSE,
			WID_TN_FAST_FORWARD,
			WID_TN_SETTINGS,
			WID_TN_SMALL_MAP,
			WID_TN_TRAINS,
			WID_TN_ROADVEHS,
			WID_TN_SHIPS,
			WID_TN_AIRCRAFT,
			WID_TN_RAILS,
			WID_TN_ROADS,
			WID_TN_WATER,
			WID_TN_AIR,
			WID_TN_LANDSCAPE,
			WID_TN_ZOOM_IN,
			WID_TN_ZOOM_OUT,
			WID_TN_SWITCH_BAR,
			// lower toolbar
			WID_TN_PAUSE,
			WID_TN_FAST_FORWARD,
			WID_TN_SAVE,
			WID_TN_TOWNS,
			WID_TN_SUBSIDIES,
			WID_TN_STATIONS,
			WID_TN_FINANCES,
			WID_TN_COMPANIES,
			WID_TN_GRAPHS,
			WID_TN_INDUSTRIES,
			WID_TN_MUSIC_SOUND,
			WID_TN_MESSAGES,
			WID_TN_HELP,
			WID_TN_ZOOM_IN,
			WID_TN_ZOOM_OUT,
			WID_TN_SWITCH_BAR,
		};
		static const WidgetID arrange17[] = {
			WID_TN_PAUSE,
			WID_TN_FAST_FORWARD,
			WID_TN_SETTINGS,
			WID_TN_SMALL_MAP,
			WID_TN_SUBSIDIES,
			WID_TN_TRAINS,
			WID_TN_ROADVEHS,
			WID_TN_SHIPS,
			WID_TN_AIRCRAFT,
			WID_TN_RAILS,
			WID_TN_ROADS,
			WID_TN_WATER,
			WID_TN_AIR,
			WID_TN_LANDSCAPE,
			WID_TN_ZOOM_IN,
			WID_TN_ZOOM_OUT,
			WID_TN_SWITCH_BAR,
			// lower toolbar
			WID_TN_PAUSE,
			WID_TN_FAST_FORWARD,
			WID_TN_SAVE,
			WID_TN_SMALL_MAP,
			WID_TN_SUBSIDIES,
			WID_TN_TOWNS,
			WID_TN_STATIONS,
			WID_TN_FINANCES,
			WID_TN_COMPANIES,
			WID_TN_GRAPHS,
			WID_TN_INDUSTRIES,
			WID_TN_MUSIC_SOUND,
			WID_TN_MESSAGES,
			WID_TN_HELP,
			WID_TN_ZOOM_IN,
			WID_TN_ZOOM_OUT,
			WID_TN_SWITCH_BAR,
		};
		static const WidgetID arrange18[] = {
			WID_TN_PAUSE,
			WID_TN_FAST_FORWARD,
			WID_TN_SETTINGS,
			WID_TN_SMALL_MAP,
			WID_TN_TOWNS,
			WID_TN_SUBSIDIES,
			WID_TN_STATIONS,
			WID_TN_FINANCES,
			WID_TN_COMPANIES,
			WID_TN_INDUSTRIES,
			WID_TN_RAILS,
			WID_TN_ROADS,
			WID_TN_WATER,
			WID_TN_AIR,
			WID_TN_LANDSCAPE,
			WID_TN_ZOOM_IN,
			WID_TN_ZOOM_OUT,
			WID_TN_SWITCH_BAR,
			// lower toolbar
			WID_TN_PAUSE,
			WID_TN_FAST_FORWARD,
			WID_TN_SAVE,
			WID_TN_SMALL_MAP,
			WID_TN_TOWNS,
			WID_TN_SUBSIDIES,
			WID_TN_STATIONS,
			WID_TN_GRAPHS,
			WID_TN_TRAINS,
			WID_TN_ROADVEHS,
			WID_TN_SHIPS,
			WID_TN_AIRCRAFT,
			WID_TN_MUSIC_SOUND,
			WID_TN_MESSAGES,
			WID_TN_HELP,
			WID_TN_ZOOM_IN,
			WID_TN_ZOOM_OUT,
			WID_TN_SWITCH_BAR,
		};
		static const WidgetID arrange19[] = {
			WID_TN_PAUSE,
			WID_TN_FAST_FORWARD,
			WID_TN_SETTINGS,
			WID_TN_SMALL_MAP,
			WID_TN_TOWNS,
			WID_TN_SUBSIDIES,
			WID_TN_TRAINS,
			WID_TN_ROADVEHS,
			WID_TN_SHIPS,
			WID_TN_AIRCRAFT,
			WID_TN_RAILS,
			WID_TN_ROADS,
			WID_TN_WATER,
			WID_TN_AIR,
			WID_TN_LANDSCAPE,
			WID_TN_MUSIC_SOUND,
			WID_TN_ZOOM_IN,
			WID_TN_ZOOM_OUT,
			WID_TN_SWITCH_BAR,
			// lower toolbar
			WID_TN_PAUSE,
			WID_TN_FAST_FORWARD,
			WID_TN_SAVE,
			WID_TN_SMALL_MAP,
			WID_TN_STATIONS,
			WID_TN_FINANCES,
			WID_TN_COMPANIES,
			WID_TN_GRAPHS,
			WID_TN_INDUSTRIES,
			WID_TN_MESSAGES,
			WID_TN_RAILS,
			WID_TN_ROADS,
			WID_TN_WATER,
			WID_TN_AIR,
			WID_TN_LANDSCAPE,
			WID_TN_HELP,
			WID_TN_ZOOM_IN,
			WID_TN_ZOOM_OUT,
			WID_TN_SWITCH_BAR,
		};
		static const WidgetID arrange20[] = {
			WID_TN_PAUSE,
			WID_TN_FAST_FORWARD,
			WID_TN_SETTINGS,
			WID_TN_SMALL_MAP,
			WID_TN_TOWNS,
			WID_TN_SUBSIDIES,
			WID_TN_TRAINS,
			WID_TN_ROADVEHS,
			WID_TN_SHIPS,
			WID_TN_AIRCRAFT,
			WID_TN_RAILS,
			WID_TN_ROADS,
			WID_TN_WATER,
			WID_TN_AIR,
			WID_TN_LANDSCAPE,
			WID_TN_MUSIC_SOUND,
			WID_TN_GOAL,
			WID_TN_ZOOM_IN,
			WID_TN_ZOOM_OUT,
			WID_TN_SWITCH_BAR,
			// lower toolbar
			WID_TN_PAUSE,
			WID_TN_FAST_FORWARD,
			WID_TN_SAVE,
			WID_TN_SMALL_MAP,
			WID_TN_STATIONS,
			WID_TN_FINANCES,
			WID_TN_COMPANIES,
			WID_TN_GRAPHS,
			WID_TN_INDUSTRIES,
			WID_TN_MESSAGES,
			WID_TN_RAILS,
			WID_TN_ROADS,
			WID_TN_WATER,
			WID_TN_AIR,
			WID_TN_LANDSCAPE,
			WID_TN_STORY,
			WID_TN_HELP,
			WID_TN_ZOOM_IN,
			WID_TN_ZOOM_OUT,
			WID_TN_SWITCH_BAR,
		};
		static const WidgetID arrange_all[] = {
			WID_TN_PAUSE,
			WID_TN_FAST_FORWARD,
			WID_TN_SETTINGS,
			WID_TN_SAVE,
			WID_TN_SMALL_MAP,
			WID_TN_TOWNS,
			WID_TN_SUBSIDIES,
			WID_TN_STATIONS,
			WID_TN_FINANCES,
			WID_TN_COMPANIES,
			WID_TN_STORY,
			WID_TN_GOAL,
			WID_TN_GRAPHS,
			WID_TN_LEAGUE,
			WID_TN_INDUSTRIES,
			WID_TN_TRAINS,
			WID_TN_ROADVEHS,
			WID_TN_SHIPS,
			WID_TN_AIRCRAFT,
			WID_TN_ZOOM_IN,
			WID_TN_ZOOM_OUT,
			WID_TN_RAILS,
			WID_TN_ROADS,
			WID_TN_TRAMS,
			WID_TN_WATER,
			WID_TN_AIR,
			WID_TN_LANDSCAPE,
			WID_TN_MUSIC_SOUND,
			WID_TN_MESSAGES,
			WID_TN_HELP
		};

		/* If at least BIGGEST_ARRANGEMENT fit, just spread all the buttons nicely */
		uint full_buttons = std::max(CeilDiv(width, this->smallest_x), SMALLEST_ARRANGEMENT);
		if (full_buttons > BIGGEST_ARRANGEMENT) {
			button_count = arrangable_count = lengthof(arrange_all);
			spacer_count = this->spacers;
			return arrange_all;
		}

		/* Introduce the split toolbar */
		static const WidgetID * const arrangements[] = { arrange14, arrange15, arrange16, arrange17, arrange18, arrange19, arrange20 };

		button_count = arrangable_count = full_buttons;
		spacer_count = this->spacers;
		return arrangements[full_buttons - SMALLEST_ARRANGEMENT] + ((_toolbar_mode == TB_LOWER) ? full_buttons : 0);
	}
};

/** Container for the scenario editor's toolbar */
class NWidgetScenarioToolbarContainer : public NWidgetToolbarContainer {
	uint panel_widths[2]; ///< The width of the two panels (the text panel and date panel)

	void SetupSmallestSize(Window *w) override
	{
		this->NWidgetToolbarContainer::SetupSmallestSize(w);

		/* Find the size of panel_widths */
		uint i = 0;
		for (const auto &child_wid : this->children) {
			if (child_wid->type == NWID_SPACER || this->IsButton(child_wid->type)) continue;

			assert(i < lengthof(this->panel_widths));
			this->panel_widths[i++] = child_wid->current_x;
			_toolbar_width += child_wid->current_x;
		}
	}

	const WidgetID *GetButtonArrangement(uint &width, uint &arrangable_count, uint &button_count, uint &spacer_count) const override
	{
		static const WidgetID arrange_all[] = {
			WID_TE_PAUSE,
			WID_TE_FAST_FORWARD,
			WID_TE_SETTINGS,
			WID_TE_SAVE,
			WID_TE_SPACER,
			WID_TE_DATE_PANEL,
			WID_TE_SMALL_MAP,
			WID_TE_ZOOM_IN,
			WID_TE_ZOOM_OUT,
			WID_TE_LAND_GENERATE,
			WID_TE_TOWN_GENERATE,
			WID_TE_INDUSTRY,
			WID_TE_ROADS,
			WID_TE_TRAMS,
			WID_TE_WATER,
			WID_TE_TREES,
			WID_TE_SIGNS,
			WID_TE_MUSIC_SOUND,
			WID_TE_HELP,
		};
		static const WidgetID arrange_nopanel[] = {
			WID_TE_PAUSE,
			WID_TE_FAST_FORWARD,
			WID_TE_SETTINGS,
			WID_TE_SAVE,
			WID_TE_DATE_PANEL,
			WID_TE_SMALL_MAP,
			WID_TE_ZOOM_IN,
			WID_TE_ZOOM_OUT,
			WID_TE_LAND_GENERATE,
			WID_TE_TOWN_GENERATE,
			WID_TE_INDUSTRY,
			WID_TE_ROADS,
			WID_TE_TRAMS,
			WID_TE_WATER,
			WID_TE_TREES,
			WID_TE_SIGNS,
			WID_TE_MUSIC_SOUND,
			WID_TE_HELP,
		};
		static const WidgetID arrange_switch[] = {
			WID_TE_DATE_PANEL,
			WID_TE_SMALL_MAP,
			WID_TE_LAND_GENERATE,
			WID_TE_TOWN_GENERATE,
			WID_TE_INDUSTRY,
			WID_TE_ROADS,
			WID_TE_TRAMS,
			WID_TE_WATER,
			WID_TE_TREES,
			WID_TE_SIGNS,
			WID_TE_SWITCH_BAR,
			// lower toolbar
			WID_TE_PAUSE,
			WID_TE_FAST_FORWARD,
			WID_TE_SETTINGS,
			WID_TE_SAVE,
			WID_TE_DATE_PANEL,
			WID_TE_SMALL_MAP,
			WID_TE_ZOOM_IN,
			WID_TE_ZOOM_OUT,
			WID_TE_MUSIC_SOUND,
			WID_TE_HELP,
			WID_TE_SWITCH_BAR,
		};

		/* If we can place all buttons *and* the panels, show them. */
		uint min_full_width = (lengthof(arrange_all) - lengthof(this->panel_widths)) * this->smallest_x + this->panel_widths[0] + this->panel_widths[1];
		if (width >= min_full_width) {
			width -= this->panel_widths[0] + this->panel_widths[1];
			arrangable_count = lengthof(arrange_all);
			button_count = arrangable_count - 2;
			spacer_count = this->spacers;
			return arrange_all;
		}

		/* Otherwise don't show the date panel and if we can't fit half the buttons and the panels anymore, split the toolbar in two */
		uint min_small_width = (lengthof(arrange_switch) - lengthof(this->panel_widths)) * this->smallest_x / 2 + this->panel_widths[1];
		if (width > min_small_width) {
			width -= this->panel_widths[1];
			arrangable_count = lengthof(arrange_nopanel);
			button_count = arrangable_count - 1;
			spacer_count = this->spacers - 1;
			return arrange_nopanel;
		}

		/* Split toolbar */
		width -= this->panel_widths[1];
		arrangable_count = lengthof(arrange_switch) / 2;
		button_count = arrangable_count - 1;
		spacer_count = 0;
		return arrange_switch + ((_toolbar_mode == TB_LOWER) ? arrangable_count : 0);
	}
};

/* --- Toolbar handling for the 'normal' case */

typedef CallBackFunction ToolbarButtonProc(Window *w);

static ToolbarButtonProc * const _toolbar_button_procs[] = {
	ToolbarPauseClick,
	ToolbarFastForwardClick,
	ToolbarOptionsClick,
	ToolbarSaveClick,
	ToolbarMapClick,
	ToolbarTownClick,
	ToolbarSubsidiesClick,
	ToolbarStationsClick,
	ToolbarFinancesClick,
	ToolbarCompaniesClick,
	ToolbarStoryClick,
	ToolbarGoalClick,
	ToolbarGraphsClick,
	ToolbarLeagueClick,
	ToolbarIndustryClick,
	ToolbarTrainClick,
	ToolbarRoadClick,
	ToolbarShipClick,
	ToolbarAirClick,
	ToolbarZoomInClick,
	ToolbarZoomOutClick,
	ToolbarBuildRailClick,
	ToolbarBuildRoadClick,
	ToolbarBuildTramClick,
	ToolbarBuildWaterClick,
	ToolbarBuildAirClick,
	ToolbarForestClick,
	ToolbarMusicClick,
	ToolbarNewspaperClick,
	ToolbarHelpClick,
	ToolbarSwitchClick,
};

/** Main toolbar. */
struct MainToolbarWindow : Window {
<<<<<<< HEAD
	GUITimer timer;

	MainToolbarWindow(WindowDesc *desc) : Window(desc)
=======
	MainToolbarWindow(WindowDesc &desc) : Window(desc)
>>>>>>> 7116f143
	{
		MainToolbarScaleAdjuster scale_adjust;

		this->InitNested(0);

		_last_started_action = CBF_NONE;
		CLRBITS(this->flags, WF_WHITE_BORDER);
		this->SetWidgetDisabledState(WID_TN_FAST_FORWARD, _networking); // if networking, disable fast-forward button
		PositionMainToolbar(this);
		DoZoomInOutWindow(ZOOM_NONE, this);

		this->timer.SetInterval(MILLISECONDS_PER_TICK);
	}

	void FindWindowPlacementAndResize([[maybe_unused]] int def_width, [[maybe_unused]] int def_height) override
	{
		MainToolbarScaleAdjuster scale_adjust;

		Window::FindWindowPlacementAndResize(_toolbar_width, def_height);
	}

	void OnPaint() override
	{
		MainToolbarScaleAdjuster scale_adjust;

		/* If spectator, disable all construction buttons
		 * ie : Build road, rail, ships, airports and landscaping
		 * Since enabled state is the default, just disable when needed */
		this->SetWidgetsDisabledState(_local_company == COMPANY_SPECTATOR, WID_TN_RAILS, WID_TN_ROADS, WID_TN_TRAMS, WID_TN_WATER, WID_TN_AIR, WID_TN_LANDSCAPE);
		/* disable company list drop downs, if there are no companies */
		this->SetWidgetsDisabledState(Company::GetNumItems() == 0, WID_TN_STATIONS, WID_TN_FINANCES, WID_TN_TRAINS, WID_TN_ROADVEHS, WID_TN_SHIPS, WID_TN_AIRCRAFT);

		this->SetWidgetDisabledState(WID_TN_GOAL, Goal::GetNumItems() == 0);
		this->SetWidgetDisabledState(WID_TN_STORY, StoryPage::GetNumItems() == 0);

		this->SetWidgetDisabledState(WID_TN_PAUSE, IsNonAdminNetworkClient()); // if not server, disable pause button

		this->DrawWidgets();
	}

	void OnClick([[maybe_unused]] Point pt, WidgetID widget, [[maybe_unused]] int click_count) override
	{
		if (_game_mode != GM_MENU && !this->IsWidgetDisabled(widget)) _toolbar_button_procs[widget](this);
	}

	void OnDropdownSelect(WidgetID widget, int index) override
	{
		CallBackFunction cbf = _menu_clicked_procs[widget](index);
		if (cbf != CBF_NONE) _last_started_action = cbf;
	}

	EventState OnHotkey(int hotkey) override
	{
		extern void ShowTemplateReplaceWindow();
		extern void ShowTraceRestrictSlotWindow(CompanyID company, VehicleType vehtype);
		extern void ShowTraceRestrictCounterWindow(CompanyID company);

		CallBackFunction cbf = CBF_NONE;
		switch (hotkey) {
			case MTHK_PAUSE: ToolbarPauseClick(this); break;
			case MTHK_FASTFORWARD: ToolbarFastForwardClick(this); break;
			case MTHK_SETTINGS: ShowGameOptions(); break;
			case MTHK_SAVEGAME: MenuClickSaveLoad(); break;
			case MTHK_LOADGAME: ShowSaveLoadDialog(FT_SAVEGAME, SLO_LOAD); break;
			case MTHK_SMALLMAP: ShowSmallMap(); break;
			case MTHK_TOWNDIRECTORY: ShowTownDirectory(); break;
			case MTHK_SUBSIDIES: ShowSubsidiesList(); break;
			case MTHK_STATIONS: ShowCompanyStations(_local_company); break;
			case MTHK_FINANCES: ShowCompanyFinances(_local_company); break;
			case MTHK_COMPANIES: ShowCompany(_local_company); break;
			case MTHK_STORY: ShowStoryBook(_local_company); break;
			case MTHK_GOAL: ShowGoalsList(_local_company); break;
			case MTHK_GRAPHS: ShowOperatingProfitGraph(); break;
			case MTHK_LEAGUE: ShowFirstLeagueTable(); break;
			case MTHK_INDUSTRIES: ShowBuildIndustryWindow(); break;
			case MTHK_INDUSTRY_CHAINS: ShowIndustryCargoesWindow(); break;
			case MTHK_TRAIN_LIST: ShowVehicleListWindow(_local_company, VEH_TRAIN); break;
			case MTHK_ROADVEH_LIST: ShowVehicleListWindow(_local_company, VEH_ROAD); break;
			case MTHK_SHIP_LIST: ShowVehicleListWindow(_local_company, VEH_SHIP); break;
			case MTHK_AIRCRAFT_LIST: ShowVehicleListWindow(_local_company, VEH_AIRCRAFT); break;
			case MTHK_ZOOM_IN: ToolbarZoomInClick(this); break;
			case MTHK_ZOOM_OUT: ToolbarZoomOutClick(this); break;
			case MTHK_BUILD_RAIL: ShowBuildRailToolbar(_last_built_railtype); break;
			case MTHK_BUILD_ROAD: ShowBuildRoadToolbar(_last_built_roadtype); break;
			case MTHK_BUILD_TRAM: ShowBuildRoadToolbar(_last_built_tramtype); break;
			case MTHK_BUILD_DOCKS: ShowBuildDocksToolbar(); break;
			case MTHK_BUILD_AIRPORT: ShowBuildAirToolbar(); break;
			case MTHK_BUILD_TREES: ShowBuildTreesToolbar(); break;
			case MTHK_MUSIC: ShowMusicWindow(); break;
			case MTHK_SCRIPT_DEBUG: ShowScriptDebugWindow(); break;
			case MTHK_SMALL_SCREENSHOT: MakeScreenshotWithConfirm(SC_VIEWPORT); break;
			case MTHK_ZOOMEDIN_SCREENSHOT: MakeScreenshotWithConfirm(SC_ZOOMEDIN); break;
			case MTHK_DEFAULTZOOM_SCREENSHOT: MakeScreenshotWithConfirm(SC_DEFAULTZOOM); break;
			case MTHK_GIANT_SCREENSHOT: MakeScreenshotWithConfirm(SC_WORLD); break;
			case MTHK_CHEATS: ShowCheatWindow(); break;
			case MTHK_TERRAFORM: ShowTerraformToolbar(); break;
			case MTHK_EXTRA_VIEWPORT: ShowExtraViewportWindowForTileUnderCursor(); break;
			case MTHK_CLIENT_LIST: if (_networking) ShowClientList(); break;
			case MTHK_SIGN_LIST: ShowSignList(); break;
			case MTHK_LANDINFO: cbf = PlaceLandBlockInfo(); break;
			case MTHK_PICKER: cbf = PlacePickerTool(); break;
			case MTHK_PLAN_LIST: ShowPlansWindow(); break;
			case MTHK_LINK_GRAPH_LEGEND: ShowLinkGraphLegend(); break;
			case MTHK_MESSAGE_HISTORY: ShowMessageHistory(); break;
			case MTHK_TEMPLATE_REPLACEMENT: ShowTemplateReplaceWindow(); break;
			case MTHK_TRAIN_SLOTS: ShowTraceRestrictSlotWindow(_local_company, VEH_TRAIN); break;
			case MTHK_TRAIN_COUNTERS: ShowTraceRestrictCounterWindow(_local_company); break;
			default: return ES_NOT_HANDLED;
		}
		if (cbf != CBF_NONE) _last_started_action = cbf;
		return ES_HANDLED;
	}

	void OnPlaceObject([[maybe_unused]] Point pt, TileIndex tile) override
	{
		switch (_last_started_action) {
			case CBF_PLACE_SIGN:
				PlaceProc_Sign(tile);
				break;

			case CBF_PLACE_LANDINFO:
				ShowLandInfo(tile);
				break;

			case CBF_PLACE_PICKER:
				UsePickerTool(tile);
				break;

			default: NOT_REACHED();
		}
	}

	void OnPlaceObjectAbort() override
	{
		_last_started_action = CBF_NONE;
	}

	void OnRealtimeTick(uint delta_ms) override
	{
		if (!this->timer.Elapsed(delta_ms)) return;
		this->timer.SetInterval(MILLISECONDS_PER_TICK);

		if (this->IsWidgetLowered(WID_TN_PAUSE) != !!_pause_mode) {
			this->ToggleWidgetLoweredState(WID_TN_PAUSE);
			this->SetWidgetDirty(WID_TN_PAUSE);
		}

		if (this->IsWidgetLowered(WID_TN_FAST_FORWARD) != (_game_speed != 100)) {
			this->ToggleWidgetLoweredState(WID_TN_FAST_FORWARD);
			this->SetWidgetDirty(WID_TN_FAST_FORWARD);
		}
	}

	void OnTimeout() override
	{
		/* We do not want to automatically raise the pause, fast forward and
		 * switchbar buttons; they have to stay down when pressed etc. */
		for (WidgetID i = WID_TN_SETTINGS; i < WID_TN_SWITCH_BAR; i++) {
			this->RaiseWidgetWhenLowered(i);
		}
	}

	/**
	 * Some data on this window has become invalid.
	 * @param data Information about the changed data.
	 * @param gui_scope Whether the call is done from GUI scope. You may not do everything when not in GUI scope. See #InvalidateWindowData() for details.
	 */
	void OnInvalidateData([[maybe_unused]] int data = 0, [[maybe_unused]] bool gui_scope = true) override
	{
		if (!gui_scope) return;
		Window *w = FindWindowById(WC_MAIN_WINDOW, 0);
		if (w != nullptr) HandleZoomMessage(this, w->viewport, WID_TN_ZOOM_IN, WID_TN_ZOOM_OUT);
	}

	static HotkeyList hotkeys;
};

const uint16_t _maintoolbar_pause_keys[] = {WKC_F1, WKC_PAUSE, 0};
const uint16_t _maintoolbar_zoomin_keys[] = {WKC_NUM_PLUS, WKC_EQUALS, WKC_SHIFT | WKC_EQUALS, WKC_SHIFT | WKC_F5, 0};
const uint16_t _maintoolbar_zoomout_keys[] = {WKC_NUM_MINUS, WKC_MINUS, WKC_SHIFT | WKC_MINUS, WKC_SHIFT | WKC_F6, 0};
const uint16_t _maintoolbar_smallmap_keys[] = {WKC_F4, 'M', 0};

static Hotkey maintoolbar_hotkeys[] = {
	Hotkey(_maintoolbar_pause_keys, "pause", MTHK_PAUSE),
	Hotkey((uint16_t)0, "fastforward", MTHK_FASTFORWARD),
	Hotkey(WKC_F2, "settings", MTHK_SETTINGS),
	Hotkey(WKC_F3, "saveload", MTHK_SAVEGAME),
	Hotkey((uint16_t)0, "load_game", MTHK_LOADGAME),
	Hotkey(_maintoolbar_smallmap_keys, "smallmap", MTHK_SMALLMAP),
	Hotkey(WKC_F5, "town_list", MTHK_TOWNDIRECTORY),
	Hotkey(WKC_F6, "subsidies", MTHK_SUBSIDIES),
	Hotkey(WKC_F7, "station_list", MTHK_STATIONS),
	Hotkey(WKC_F8, "finances", MTHK_FINANCES),
	Hotkey(WKC_F9, "companies", MTHK_COMPANIES),
	Hotkey((uint16_t)0, "story_book", MTHK_STORY),
	Hotkey((uint16_t)0, "goal_list", MTHK_GOAL),
	Hotkey(WKC_F10, "graphs", MTHK_GRAPHS),
	Hotkey(WKC_F11, "league", MTHK_LEAGUE),
	Hotkey(WKC_F12, "industry_list", MTHK_INDUSTRIES),
	Hotkey((uint16_t)0, "industry_chains", MTHK_INDUSTRY_CHAINS),
	Hotkey(WKC_SHIFT | WKC_F1, "train_list", MTHK_TRAIN_LIST),
	Hotkey(WKC_SHIFT | WKC_F2, "roadveh_list", MTHK_ROADVEH_LIST),
	Hotkey(WKC_SHIFT | WKC_F3, "ship_list", MTHK_SHIP_LIST),
	Hotkey(WKC_SHIFT | WKC_F4, "aircraft_list", MTHK_AIRCRAFT_LIST),
	Hotkey(_maintoolbar_zoomin_keys, "zoomin", MTHK_ZOOM_IN),
	Hotkey(_maintoolbar_zoomout_keys, "zoomout", MTHK_ZOOM_OUT),
	Hotkey(WKC_SHIFT | WKC_F7, "build_rail", MTHK_BUILD_RAIL),
	Hotkey(WKC_SHIFT | WKC_F8, "build_road", MTHK_BUILD_ROAD),
	Hotkey((uint16_t)0, "build_tram", MTHK_BUILD_TRAM),
	Hotkey(WKC_SHIFT | WKC_F9, "build_docks", MTHK_BUILD_DOCKS),
	Hotkey(WKC_SHIFT | WKC_F10, "build_airport", MTHK_BUILD_AIRPORT),
	Hotkey(WKC_SHIFT | WKC_F11, "build_trees", MTHK_BUILD_TREES),
	Hotkey(WKC_SHIFT | WKC_F12, "music", MTHK_MUSIC),
	Hotkey((uint16_t)0, "ai_debug", MTHK_SCRIPT_DEBUG),
	Hotkey(WKC_CTRL  | 'S', "small_screenshot", MTHK_SMALL_SCREENSHOT),
	Hotkey(WKC_CTRL  | 'P', "zoomedin_screenshot", MTHK_ZOOMEDIN_SCREENSHOT),
	Hotkey(WKC_CTRL  | 'D', "defaultzoom_screenshot", MTHK_DEFAULTZOOM_SCREENSHOT),
	Hotkey((uint16_t)0, "giant_screenshot", MTHK_GIANT_SCREENSHOT),
	Hotkey(WKC_CTRL | WKC_ALT | 'C', "cheats", MTHK_CHEATS),
	Hotkey('L', "terraform", MTHK_TERRAFORM),
	Hotkey('V', "extra_viewport", MTHK_EXTRA_VIEWPORT),
	Hotkey((uint16_t)0, "client_list", MTHK_CLIENT_LIST),
	Hotkey((uint16_t)0, "sign_list", MTHK_SIGN_LIST),
	Hotkey((uint16_t)0, "land_info", MTHK_LANDINFO),
	Hotkey(WKC_SLASH, "picker_tool", MTHK_PICKER),
	Hotkey('P', "plan_list", MTHK_PLAN_LIST),
	Hotkey('Y', "link_graph_legend", MTHK_LINK_GRAPH_LEGEND),
	Hotkey((uint16_t)0, "message_history", MTHK_MESSAGE_HISTORY),
	Hotkey((uint16_t)0, "template_replacement", MTHK_TEMPLATE_REPLACEMENT),
	Hotkey((uint16_t)0, "train_slots", MTHK_TRAIN_SLOTS),
	Hotkey((uint16_t)0, "train_counters", MTHK_TRAIN_COUNTERS),
};
HotkeyList MainToolbarWindow::hotkeys("maintoolbar", maintoolbar_hotkeys);

static std::unique_ptr<NWidgetBase> MakeMainToolbar()
{
	/** Sprites to use for the different toolbar buttons */
	static const SpriteID toolbar_button_sprites[] = {
		SPR_IMG_PAUSE,           // WID_TN_PAUSE
		SPR_IMG_FASTFORWARD,     // WID_TN_FAST_FORWARD
		SPR_IMG_SETTINGS,        // WID_TN_SETTINGS
		SPR_IMG_SAVE,            // WID_TN_SAVE
		SPR_IMG_SMALLMAP,        // WID_TN_SMALL_MAP
		SPR_IMG_TOWN,            // WID_TN_TOWNS
		SPR_IMG_SUBSIDIES,       // WID_TN_SUBSIDIES
		SPR_IMG_COMPANY_LIST,    // WID_TN_STATIONS
		SPR_IMG_COMPANY_FINANCE, // WID_TN_FINANCES
		SPR_IMG_COMPANY_GENERAL, // WID_TN_COMPANIES
		SPR_IMG_STORY_BOOK,      // WID_TN_STORY
		SPR_IMG_GOAL,            // WID_TN_GOAL
		SPR_IMG_GRAPHS,          // WID_TN_GRAPHS
		SPR_IMG_COMPANY_LEAGUE,  // WID_TN_LEAGUE
		SPR_IMG_INDUSTRY,        // WID_TN_INDUSTRIES
		SPR_IMG_TRAINLIST,       // WID_TN_TRAINS
		SPR_IMG_TRUCKLIST,       // WID_TN_ROADVEHS
		SPR_IMG_SHIPLIST,        // WID_TN_SHIPS
		SPR_IMG_AIRPLANESLIST,   // WID_TN_AIRCRAFT
		SPR_IMG_ZOOMIN,          // WID_TN_ZOOMIN
		SPR_IMG_ZOOMOUT,         // WID_TN_ZOOMOUT
		SPR_IMG_BUILDRAIL,       // WID_TN_RAILS
		SPR_IMG_BUILDROAD,       // WID_TN_ROADS
		SPR_IMG_BUILDTRAMS,      // WID_TN_TRAMS
		SPR_IMG_BUILDWATER,      // WID_TN_WATER
		SPR_IMG_BUILDAIR,        // WID_TN_AIR
		SPR_IMG_LANDSCAPING,     // WID_TN_LANDSCAPE
		SPR_IMG_MUSIC,           // WID_TN_MUSIC_SOUND
		SPR_IMG_MESSAGES,        // WID_TN_MESSAGES
		SPR_IMG_QUERY,           // WID_TN_HELP
		SPR_IMG_SWITCH_TOOLBAR,  // WID_TN_SWITCH_BAR
	};

	auto hor = std::make_unique<NWidgetMainToolbarContainer>();
	for (WidgetID i = 0; i < WID_TN_END; i++) {
		switch (i) {
			case WID_TN_SMALL_MAP:
			case WID_TN_FINANCES:
			case WID_TN_VEHICLE_START:
			case WID_TN_ZOOM_IN:
			case WID_TN_BUILDING_TOOLS_START:
			case WID_TN_MUSIC_SOUND:
				hor->Add(std::make_unique<NWidgetSpacer>(0, 0));
				break;
		}
		auto leaf = std::make_unique<NWidgetLeaf>(i == WID_TN_SAVE ? WWT_IMGBTN_2 : WWT_IMGBTN, COLOUR_GREY, i, toolbar_button_sprites[i], STR_TOOLBAR_TOOLTIP_PAUSE_GAME + i);
		leaf->SetMinimalSize(20, 20);
		hor->Add(std::move(leaf));
	}

	return hor;
}

static constexpr NWidgetPart _nested_toolbar_normal_widgets[] = {
	NWidgetFunction(MakeMainToolbar),
};

static WindowDesc _toolb_normal_desc(__FILE__, __LINE__,
	WDP_MANUAL, nullptr, 0, 0,
	WC_MAIN_TOOLBAR, WC_NONE,
	WDF_NO_FOCUS | WDF_NO_CLOSE,
	_nested_toolbar_normal_widgets,
	&MainToolbarWindow::hotkeys
);


/* --- Toolbar handling for the scenario editor */

static MenuClickedProc * const _scen_toolbar_dropdown_procs[] = {
	nullptr,              // 0
	nullptr,              // 1
	MenuClickSettings,    // 2
	MenuClickSaveLoad,    // 3
	nullptr,              // 4
	nullptr,              // 5
	nullptr,              // 6
	nullptr,              // 7
	MenuClickMap,         // 8
	nullptr,              // 9
	nullptr,              // 10
	nullptr,              // 11
	ToolbarScenGenTown,   // 12
	nullptr,              // 13
	ToolbarScenBuildRoad, // 14
	ToolbarScenBuildTram, // 15
	nullptr,              // 16
	nullptr,              // 17
	nullptr,              // 18
	nullptr,              // 19
	MenuClickMusicWindow, // 20
	MenuClickHelp,        // 21
	nullptr,              // 22
};

static ToolbarButtonProc * const _scen_toolbar_button_procs[] = {
	ToolbarPauseClick,
	ToolbarFastForwardClick,
	ToolbarOptionsClick,
	ToolbarScenSaveOrLoad,
	ToolbarBtn_NULL,
	ToolbarScenDatePanel,
	ToolbarScenDateBackward,
	ToolbarScenDateForward,
	ToolbarScenMapTownDir,
	ToolbarZoomInClick,
	ToolbarZoomOutClick,
	ToolbarScenGenLand,
	ToolbarScenGenTownClick,
	ToolbarScenGenIndustry,
	ToolbarScenBuildRoadClick,
	ToolbarScenBuildTramClick,
	ToolbarScenBuildDocks,
	ToolbarScenPlantTrees,
	ToolbarScenPlaceSign,
	ToolbarBtn_NULL,
	ToolbarMusicClick,
	ToolbarHelpClick,
	ToolbarSwitchClick,
};

enum MainToolbarEditorHotkeys {
	MTEHK_PAUSE,
	MTEHK_FASTFORWARD,
	MTEHK_SETTINGS,
	MTEHK_SAVEGAME,
	MTEHK_GENLAND,
	MTEHK_GENTOWN,
	MTEHK_GENINDUSTRY,
	MTEHK_BUILD_ROAD,
	MTEHK_BUILD_TRAM,
	MTEHK_BUILD_DOCKS,
	MTEHK_BUILD_TREES,
	MTEHK_SIGN,
	MTEHK_MUSIC,
	MTEHK_LANDINFO,
	MTEHK_PICKER,
	MTEHK_PLAN_LIST,
	MTEHK_SMALL_SCREENSHOT,
	MTEHK_ZOOMEDIN_SCREENSHOT,
	MTEHK_DEFAULTZOOM_SCREENSHOT,
	MTEHK_GIANT_SCREENSHOT,
	MTEHK_ZOOM_IN,
	MTEHK_ZOOM_OUT,
	MTEHK_TERRAFORM,
	MTEHK_SMALLMAP,
	MTEHK_EXTRA_VIEWPORT,
};

struct ScenarioEditorToolbarWindow : Window {
<<<<<<< HEAD
	GUITimer timer;

	ScenarioEditorToolbarWindow(WindowDesc *desc) : Window(desc)
=======
	ScenarioEditorToolbarWindow(WindowDesc &desc) : Window(desc)
>>>>>>> 7116f143
	{
		MainToolbarScaleAdjuster scale_adjust;

		this->InitNested(0);

		_last_started_action = CBF_NONE;
		CLRBITS(this->flags, WF_WHITE_BORDER);
		PositionMainToolbar(this);
		DoZoomInOutWindow(ZOOM_NONE, this);

		this->timer.SetInterval(MILLISECONDS_PER_TICK);
	}

	void FindWindowPlacementAndResize([[maybe_unused]] int def_width, [[maybe_unused]] int def_height) override
	{
		MainToolbarScaleAdjuster scale_adjust;

		Window::FindWindowPlacementAndResize(_toolbar_width, def_height);
	}

	void OnPaint() override
	{
		MainToolbarScaleAdjuster scale_adjust;

		this->SetWidgetDisabledState(WID_TE_DATE_BACKWARD, _settings_game.game_creation.starting_year <= CalTime::MIN_YEAR);
		this->SetWidgetDisabledState(WID_TE_DATE_FORWARD, _settings_game.game_creation.starting_year >= CalTime::MAX_YEAR);
		this->SetWidgetDisabledState(WID_TE_ROADS, (GetRoadTypes(true) & ~_roadtypes_type) == ROADTYPES_NONE);
		this->SetWidgetDisabledState(WID_TE_TRAMS, (GetRoadTypes(true) & _roadtypes_type) == ROADTYPES_NONE);

		this->DrawWidgets();
	}

	void SetStringParameters(WidgetID widget) const override
	{
		switch (widget) {
			case WID_TE_DATE:
				SetDParam(0, CalTime::ConvertYMDToDate(_settings_game.game_creation.starting_year, 0, 1));
				break;
		}
	}

	void DrawWidget(const Rect &r, WidgetID widget) const override
	{
		switch (widget) {
			case WID_TE_SPACER: {
				int height = r.Height();
				if (height > 2 * GetCharacterHeight(FS_NORMAL)) {
					DrawString(r.left, r.right, height / 2 - GetCharacterHeight(FS_NORMAL), STR_SCENEDIT_TOOLBAR_OPENTTD, TC_FROMSTRING, SA_HOR_CENTER);
					DrawString(r.left, r.right, height / 2, STR_SCENEDIT_TOOLBAR_SCENARIO_EDITOR, TC_FROMSTRING, SA_HOR_CENTER);
				} else {
					DrawString(r.left, r.right, (height - GetCharacterHeight(FS_NORMAL)) / 2, STR_SCENEDIT_TOOLBAR_SCENARIO_EDITOR, TC_FROMSTRING, SA_HOR_CENTER);
				}
				break;
			}
		}
	}

	void UpdateWidgetSize(WidgetID widget, Dimension &size, [[maybe_unused]] const Dimension &padding, [[maybe_unused]] Dimension &fill, [[maybe_unused]] Dimension &resize) override
	{
		switch (widget) {
			case WID_TE_SPACER:
				size.width = std::max(GetStringBoundingBox(STR_SCENEDIT_TOOLBAR_OPENTTD).width, GetStringBoundingBox(STR_SCENEDIT_TOOLBAR_SCENARIO_EDITOR).width) + padding.width;
				break;

			case WID_TE_DATE:
				SetDParam(0, CalTime::ConvertYMDToDate(CalTime::MAX_YEAR, 0, 1));
				size = GetStringBoundingBox(STR_JUST_DATE_LONG);
				break;
		}
	}

	void OnClick([[maybe_unused]] Point pt, WidgetID widget, [[maybe_unused]] int click_count) override
	{
		if (_game_mode == GM_MENU) return;
		CallBackFunction cbf = _scen_toolbar_button_procs[widget](this);
		if (cbf != CBF_NONE) _last_started_action = cbf;
	}

	void OnDropdownSelect(WidgetID widget, int index) override
	{
		CallBackFunction cbf = _scen_toolbar_dropdown_procs[widget](index);
		if (cbf != CBF_NONE) _last_started_action = cbf;
		if (_settings_client.sound.click_beep) SndPlayFx(SND_15_BEEP);
	}

	EventState OnHotkey(int hotkey) override
	{
		CallBackFunction cbf = CBF_NONE;
		switch (hotkey) {
			case MTEHK_PAUSE:                  ToolbarPauseClick(this); break;
			case MTEHK_FASTFORWARD:            ToolbarFastForwardClick(this); break;
			case MTEHK_SETTINGS:               ShowGameOptions(); break;
			case MTEHK_SAVEGAME:               MenuClickSaveLoad(); break;
			case MTEHK_GENLAND:                ToolbarScenGenLand(this); break;
			case MTEHK_GENTOWN:                ToolbarScenGenTownClick(this); break;
			case MTEHK_GENINDUSTRY:            ToolbarScenGenIndustry(this); break;
			case MTEHK_BUILD_ROAD:             ToolbarScenBuildRoadClick(this); break;
			case MTEHK_BUILD_TRAM:             ToolbarScenBuildTramClick(this); break;
			case MTEHK_BUILD_DOCKS:            ToolbarScenBuildDocks(this); break;
			case MTEHK_BUILD_TREES:            ToolbarScenPlantTrees(this); break;
			case MTEHK_SIGN:                   cbf = ToolbarScenPlaceSign(this); break;
			case MTEHK_MUSIC:                  ShowMusicWindow(); break;
			case MTEHK_LANDINFO:               cbf = PlaceLandBlockInfo(); break;
			case MTEHK_PICKER:                 cbf = PlacePickerTool(); break;
			case MTEHK_PLAN_LIST:              ShowPlansWindow(); break;
			case MTEHK_SMALL_SCREENSHOT:       MakeScreenshotWithConfirm(SC_VIEWPORT); break;
			case MTEHK_ZOOMEDIN_SCREENSHOT:    MakeScreenshotWithConfirm(SC_ZOOMEDIN); break;
			case MTEHK_DEFAULTZOOM_SCREENSHOT: MakeScreenshotWithConfirm(SC_DEFAULTZOOM); break;
			case MTEHK_GIANT_SCREENSHOT:       MakeScreenshotWithConfirm(SC_WORLD); break;
			case MTEHK_ZOOM_IN:                ToolbarZoomInClick(this); break;
			case MTEHK_ZOOM_OUT:               ToolbarZoomOutClick(this); break;
			case MTEHK_TERRAFORM:              ShowEditorTerraformToolbar(); break;
			case MTEHK_SMALLMAP:               ShowSmallMap(); break;
			case MTEHK_EXTRA_VIEWPORT:         ShowExtraViewportWindowForTileUnderCursor(); break;
			default: return ES_NOT_HANDLED;
		}
		if (cbf != CBF_NONE) _last_started_action = cbf;
		return ES_HANDLED;
	}

	void OnPlaceObject([[maybe_unused]] Point pt, TileIndex tile) override
	{
		switch (_last_started_action) {
			case CBF_PLACE_SIGN:
				PlaceProc_Sign(tile);
				break;

			case CBF_PLACE_LANDINFO:
				ShowLandInfo(tile);
				break;

			case CBF_PLACE_PICKER:
				UsePickerTool(tile);
				break;

			default: NOT_REACHED();
		}
	}

	void OnPlaceObjectAbort() override
	{
		_last_started_action = CBF_NONE;
	}

	void OnTimeout() override
	{
		this->SetWidgetsLoweredState(false, WID_TE_DATE_BACKWARD, WID_TE_DATE_FORWARD);
		this->SetWidgetDirty(WID_TE_DATE_BACKWARD);
		this->SetWidgetDirty(WID_TE_DATE_FORWARD);
	}

	void OnRealtimeTick(uint delta_ms) override
	{
		if (!this->timer.Elapsed(delta_ms)) return;
		this->timer.SetInterval(MILLISECONDS_PER_TICK);

		if (this->IsWidgetLowered(WID_TE_PAUSE) != !!_pause_mode) {
			this->ToggleWidgetLoweredState(WID_TE_PAUSE);
			this->SetDirty();
		}

		if (this->IsWidgetLowered(WID_TE_FAST_FORWARD) != (_game_speed != 100)) {
			this->ToggleWidgetLoweredState(WID_TE_FAST_FORWARD);
			this->SetDirty();
		}
	}

	/**
	 * Some data on this window has become invalid.
	 * @param data Information about the changed data.
	 * @param gui_scope Whether the call is done from GUI scope. You may not do everything when not in GUI scope. See #InvalidateWindowData() for details.
	 */
	void OnInvalidateData([[maybe_unused]] int data = 0, [[maybe_unused]] bool gui_scope = true) override
	{
		if (!gui_scope) return;
		Window *w = FindWindowById(WC_MAIN_WINDOW, 0);
		if (w != nullptr) HandleZoomMessage(this, w->viewport, WID_TE_ZOOM_IN, WID_TE_ZOOM_OUT);
	}

	void OnQueryTextFinished(char *str) override
	{
		/* Was 'cancel' pressed? */
		if (str == nullptr) return;

		CalTime::Year value;
		if (!StrEmpty(str)) {
			value = atoi(str);
		} else {
			/* An empty string means revert to the default */
			value = CalTime::DEF_START_YEAR;
		}
		SetStartingYear(value);

		this->SetDirty();
	}

	static HotkeyList hotkeys;
};

static Hotkey scenedit_maintoolbar_hotkeys[] = {
	Hotkey(_maintoolbar_pause_keys, "pause", MTEHK_PAUSE),
	Hotkey((uint16_t)0, "fastforward", MTEHK_FASTFORWARD),
	Hotkey(WKC_F2, "settings", MTEHK_SETTINGS),
	Hotkey(WKC_F3, "saveload", MTEHK_SAVEGAME),
	Hotkey(WKC_F4, "gen_land", MTEHK_GENLAND),
	Hotkey(WKC_F5, "gen_town", MTEHK_GENTOWN),
	Hotkey(WKC_F6, "gen_industry", MTEHK_GENINDUSTRY),
	Hotkey(WKC_F7, "build_road", MTEHK_BUILD_ROAD),
	Hotkey((uint16_t)0, "build_tram", MTEHK_BUILD_TRAM),
	Hotkey(WKC_F8, "build_docks", MTEHK_BUILD_DOCKS),
	Hotkey(WKC_F9, "build_trees", MTEHK_BUILD_TREES),
	Hotkey(WKC_F10, "build_sign", MTEHK_SIGN),
	Hotkey(WKC_F11, "music", MTEHK_MUSIC),
	Hotkey(WKC_F12, "land_info", MTEHK_LANDINFO),
	Hotkey(WKC_SLASH, "picker_tool", MTEHK_PICKER),
	Hotkey('P', "plan_list", MTEHK_PLAN_LIST),
	Hotkey(WKC_CTRL  | 'S', "small_screenshot", MTEHK_SMALL_SCREENSHOT),
	Hotkey(WKC_CTRL  | 'P', "zoomedin_screenshot", MTEHK_ZOOMEDIN_SCREENSHOT),
	Hotkey(WKC_CTRL  | 'D', "defaultzoom_screenshot", MTEHK_DEFAULTZOOM_SCREENSHOT),
	Hotkey((uint16_t)0, "giant_screenshot", MTEHK_GIANT_SCREENSHOT),
	Hotkey(_maintoolbar_zoomin_keys, "zoomin", MTEHK_ZOOM_IN),
	Hotkey(_maintoolbar_zoomout_keys, "zoomout", MTEHK_ZOOM_OUT),
	Hotkey('L', "terraform", MTEHK_TERRAFORM),
	Hotkey('M', "smallmap", MTEHK_SMALLMAP),
	Hotkey('V', "extra_viewport", MTEHK_EXTRA_VIEWPORT),
};
HotkeyList ScenarioEditorToolbarWindow::hotkeys("scenedit_maintoolbar", scenedit_maintoolbar_hotkeys);

static constexpr NWidgetPart _nested_toolb_scen_inner_widgets[] = {
	NWidget(WWT_IMGBTN, COLOUR_GREY, WID_TE_PAUSE), SetDataTip(SPR_IMG_PAUSE, STR_TOOLBAR_TOOLTIP_PAUSE_GAME),
	NWidget(WWT_IMGBTN, COLOUR_GREY, WID_TE_FAST_FORWARD), SetDataTip(SPR_IMG_FASTFORWARD, STR_TOOLBAR_TOOLTIP_FORWARD),
	NWidget(WWT_IMGBTN, COLOUR_GREY, WID_TE_SETTINGS), SetDataTip(SPR_IMG_SETTINGS, STR_TOOLBAR_TOOLTIP_OPTIONS),
	NWidget(WWT_IMGBTN_2, COLOUR_GREY, WID_TE_SAVE), SetDataTip(SPR_IMG_SAVE, STR_SCENEDIT_TOOLBAR_TOOLTIP_SAVE_SCENARIO_LOAD_SCENARIO),
	NWidget(NWID_SPACER),
	NWidget(WWT_PANEL, COLOUR_GREY, WID_TE_SPACER), EndContainer(),
	NWidget(NWID_SPACER),
	NWidget(WWT_PANEL, COLOUR_GREY, WID_TE_DATE_PANEL),
		NWidget(NWID_HORIZONTAL), SetPIP(2, 2, 2), SetPadding(1),
			NWidget(WWT_IMGBTN, COLOUR_GREY, WID_TE_DATE_BACKWARD), SetDataTip(SPR_ARROW_DOWN, STR_SCENEDIT_TOOLBAR_TOOLTIP_MOVE_THE_STARTING_DATE_BACKWARD), SetFill(0, 1),
			NWidget(WWT_TEXT, COLOUR_GREY, WID_TE_DATE), SetDataTip(STR_JUST_DATE_LONG, STR_SCENEDIT_TOOLBAR_TOOLTIP_SET_DATE), SetTextStyle(TC_WHITE), SetAlignment(SA_CENTER), SetFill(0, 1),
			NWidget(WWT_IMGBTN, COLOUR_GREY, WID_TE_DATE_FORWARD), SetDataTip(SPR_ARROW_UP, STR_SCENEDIT_TOOLBAR_TOOLTIP_MOVE_THE_STARTING_DATE_FORWARD), SetFill(0, 1),
		EndContainer(),
	EndContainer(),
	NWidget(NWID_SPACER),
	NWidget(WWT_IMGBTN, COLOUR_GREY, WID_TE_SMALL_MAP), SetDataTip(SPR_IMG_SMALLMAP, STR_SCENEDIT_TOOLBAR_TOOLTIP_DISPLAY_MAP_TOWN_DIRECTORY),
	NWidget(NWID_SPACER),
	NWidget(WWT_PUSHIMGBTN, COLOUR_GREY, WID_TE_ZOOM_IN), SetDataTip(SPR_IMG_ZOOMIN, STR_TOOLBAR_TOOLTIP_ZOOM_THE_VIEW_IN),
	NWidget(WWT_PUSHIMGBTN, COLOUR_GREY, WID_TE_ZOOM_OUT), SetDataTip(SPR_IMG_ZOOMOUT, STR_TOOLBAR_TOOLTIP_ZOOM_THE_VIEW_OUT),
	NWidget(NWID_SPACER),
	NWidget(WWT_PUSHIMGBTN, COLOUR_GREY, WID_TE_LAND_GENERATE), SetDataTip(SPR_IMG_LANDSCAPING, STR_SCENEDIT_TOOLBAR_LANDSCAPE_GENERATION),
	NWidget(WWT_PUSHIMGBTN, COLOUR_GREY, WID_TE_TOWN_GENERATE), SetDataTip(SPR_IMG_TOWN, STR_SCENEDIT_TOOLBAR_TOWN_GENERATION),
	NWidget(WWT_PUSHIMGBTN, COLOUR_GREY, WID_TE_INDUSTRY), SetDataTip(SPR_IMG_INDUSTRY, STR_SCENEDIT_TOOLBAR_INDUSTRY_GENERATION),
	NWidget(WWT_IMGBTN, COLOUR_GREY, WID_TE_ROADS), SetDataTip(SPR_IMG_BUILDROAD, STR_SCENEDIT_TOOLBAR_ROAD_CONSTRUCTION),
	NWidget(WWT_IMGBTN, COLOUR_GREY, WID_TE_TRAMS), SetDataTip(SPR_IMG_BUILDTRAMS, STR_SCENEDIT_TOOLBAR_TRAM_CONSTRUCTION),
	NWidget(WWT_PUSHIMGBTN, COLOUR_GREY, WID_TE_WATER), SetDataTip(SPR_IMG_BUILDWATER, STR_TOOLBAR_TOOLTIP_BUILD_SHIP_DOCKS),
	NWidget(WWT_PUSHIMGBTN, COLOUR_GREY, WID_TE_TREES), SetDataTip(SPR_IMG_PLANTTREES, STR_SCENEDIT_TOOLBAR_PLANT_TREES),
	NWidget(WWT_PUSHIMGBTN, COLOUR_GREY, WID_TE_SIGNS), SetDataTip(SPR_IMG_SIGN, STR_SCENEDIT_TOOLBAR_PLACE_SIGN),
	NWidget(NWID_SPACER),
	NWidget(WWT_IMGBTN, COLOUR_GREY, WID_TE_MUSIC_SOUND), SetDataTip(SPR_IMG_MUSIC, STR_TOOLBAR_TOOLTIP_SHOW_SOUND_MUSIC_WINDOW),
	NWidget(WWT_IMGBTN, COLOUR_GREY, WID_TE_HELP), SetDataTip(SPR_IMG_QUERY, STR_TOOLBAR_TOOLTIP_LAND_BLOCK_INFORMATION),
	NWidget(WWT_IMGBTN, COLOUR_GREY, WID_TE_SWITCH_BAR), SetDataTip(SPR_IMG_SWITCH_TOOLBAR, STR_TOOLBAR_TOOLTIP_SWITCH_TOOLBAR),
};

static std::unique_ptr<NWidgetBase> MakeScenarioToolbar()
{
	return MakeNWidgets(_nested_toolb_scen_inner_widgets, std::make_unique<NWidgetScenarioToolbarContainer>());
}

static constexpr NWidgetPart _nested_toolb_scen_widgets[] = {
	NWidgetFunction(MakeScenarioToolbar),
};

static WindowDesc _toolb_scen_desc(__FILE__, __LINE__,
	WDP_MANUAL, nullptr, 0, 0,
	WC_MAIN_TOOLBAR, WC_NONE,
	WDF_NO_FOCUS | WDF_NO_CLOSE,
	_nested_toolb_scen_widgets,
	&ScenarioEditorToolbarWindow::hotkeys
);

/** Allocate the toolbar. */
void AllocateToolbar()
{
	if (_game_mode == GM_EDITOR) {
		new ScenarioEditorToolbarWindow(_toolb_scen_desc);
	} else {
		new MainToolbarWindow(_toolb_normal_desc);
	}
}

static uint _toolbar_scale_adjuster_depth = 0;
MainToolbarScaleAdjuster::MainToolbarScaleAdjuster()
{
	_toolbar_scale_adjuster_depth++;
	if (_settings_client.gui.bigger_main_toolbar && _toolbar_scale_adjuster_depth == 1) {
		this->old_gui_zoom = _gui_zoom;
		this->old_gui_scale = _gui_scale;

		/* Bump scale to next integer multiple */
		_gui_scale = Clamp(100 * ((_gui_scale / 100) + 1), MIN_INTERFACE_SCALE, MAX_INTERFACE_SCALE);

		int8_t new_zoom = ScaleGUITrad(1) <= 1 ? ZOOM_LVL_NORMAL : ScaleGUITrad(1) >= 4 ? ZOOM_LVL_MIN : ZOOM_LVL_IN_2X;
		_gui_zoom = static_cast<ZoomLevel>(Clamp(new_zoom, _settings_client.gui.zoom_min, _settings_client.gui.zoom_max));
		SetupWidgetDimensions();
	}
}

MainToolbarScaleAdjuster::~MainToolbarScaleAdjuster()
{
	_toolbar_scale_adjuster_depth--;
	if (_settings_client.gui.bigger_main_toolbar && _toolbar_scale_adjuster_depth == 0) {
		_gui_zoom = this->old_gui_zoom;
		_gui_scale = this->old_gui_scale;
		SetupWidgetDimensions();
	}
}<|MERGE_RESOLUTION|>--- conflicted
+++ resolved
@@ -2112,13 +2112,9 @@
 
 /** Main toolbar. */
 struct MainToolbarWindow : Window {
-<<<<<<< HEAD
 	GUITimer timer;
 
-	MainToolbarWindow(WindowDesc *desc) : Window(desc)
-=======
 	MainToolbarWindow(WindowDesc &desc) : Window(desc)
->>>>>>> 7116f143
 	{
 		MainToolbarScaleAdjuster scale_adjust;
 
@@ -2506,13 +2502,9 @@
 };
 
 struct ScenarioEditorToolbarWindow : Window {
-<<<<<<< HEAD
 	GUITimer timer;
 
-	ScenarioEditorToolbarWindow(WindowDesc *desc) : Window(desc)
-=======
 	ScenarioEditorToolbarWindow(WindowDesc &desc) : Window(desc)
->>>>>>> 7116f143
 	{
 		MainToolbarScaleAdjuster scale_adjust;
 
