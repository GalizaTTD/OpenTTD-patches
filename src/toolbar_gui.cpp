--- conflicted
+++ resolved
@@ -2725,11 +2725,7 @@
 			value = atoi(str);
 		} else {
 			/* An empty string means revert to the default */
-<<<<<<< HEAD
 			value = DEF_START_YEAR;
-=======
-			value = CalendarTime::DEF_START_YEAR.base();
->>>>>>> ab535c0a
 		}
 		SetStartingYear(value);
 
