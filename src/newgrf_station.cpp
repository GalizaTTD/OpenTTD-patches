/*
 * This file is part of OpenTTD.
 * OpenTTD is free software; you can redistribute it and/or modify it under the terms of the GNU General Public License as published by the Free Software Foundation, version 2.
 * OpenTTD is distributed in the hope that it will be useful, but WITHOUT ANY WARRANTY; without even the implied warranty of MERCHANTABILITY or FITNESS FOR A PARTICULAR PURPOSE.
 * See the GNU General Public License for more details. You should have received a copy of the GNU General Public License along with OpenTTD. If not, see <http://www.gnu.org/licenses/>.
 */

/** @file newgrf_station.cpp Functions for dealing with station classes and custom stations. */

#include "stdafx.h"
#include "debug.h"
#include "station_base.h"
#include "waypoint_base.h"
#include "roadstop_base.h"
#include "newgrf_cargo.h"
#include "newgrf_station.h"
#include "newgrf_spritegroup.h"
#include "newgrf_sound.h"
#include "newgrf_railtype.h"
#include "town.h"
#include "newgrf_town.h"
#include "company_func.h"
#include "tunnelbridge_map.h"
#include "newgrf_animation_base.h"
#include "newgrf_class_func.h"
#include "newgrf_extension.h"
#include "newgrf_dump.h"
#include "core/checksum_func.hpp"

#include "safeguards.h"

uint64_t _station_tile_cache_hash = 0;

template <>
/* static */ void StationClass::InsertDefaults()
{
	/* Set up initial data */
	StationClass::Get(StationClass::Allocate(STATION_CLASS_LABEL_DEFAULT))->name = STR_STATION_CLASS_DFLT;
	StationClass::Get(StationClass::Allocate(STATION_CLASS_LABEL_DEFAULT))->Insert(nullptr);
	StationClass::Get(StationClass::Allocate(STATION_CLASS_LABEL_WAYPOINT))->name = STR_STATION_CLASS_WAYP;
	StationClass::Get(StationClass::Allocate(STATION_CLASS_LABEL_WAYPOINT))->Insert(nullptr);
}

template <>
bool StationClass::IsUIAvailable(uint) const
{
	return true;
}

/* Instantiate StationClass. */
template class NewGRFClass<StationSpec, StationClassID, STAT_CLASS_MAX>;

static const uint NUM_STATIONSSPECS_PER_STATION = 255; ///< Maximum number of parts per station.

enum TriggerArea {
	TA_TILE,
	TA_PLATFORM,
	TA_WHOLE,
};

struct ETileArea : TileArea {
	ETileArea(const BaseStation *st, TileIndex tile, TriggerArea ta)
	{
		switch (ta) {
			default: NOT_REACHED();

			case TA_TILE:
				this->tile = tile;
				this->w    = 1;
				this->h    = 1;
				break;

			case TA_PLATFORM: {
				TileIndex start, end;
				Axis axis = GetRailStationAxis(tile);
				TileIndexDiff delta = TileOffsByDiagDir(AxisToDiagDir(axis));

				for (end = tile; IsRailStationTile(end + delta) && IsCompatibleTrainStationTile(end + delta, tile); end += delta) { /* Nothing */ }
				for (start = tile; IsRailStationTile(start - delta) && IsCompatibleTrainStationTile(start - delta, tile); start -= delta) { /* Nothing */ }

				this->tile = start;
				this->w = TileX(end) - TileX(start) + 1;
				this->h = TileY(end) - TileY(start) + 1;
				break;
			}

			case TA_WHOLE:
				st->GetTileArea(this, Station::IsExpected(st) ? STATION_RAIL : STATION_WAYPOINT);
				break;
		}
	}
};


/**
 * Evaluate a tile's position within a station, and return the result in a bit-stuffed format.
 * if not centered: .TNLcCpP, if centered: .TNL..CP
 * - T = Tile layout number (#GetStationGfx)
 * - N = Number of platforms
 * - L = Length of platforms
 * - C = Current platform number from start, c = from end
 * - P = Position along platform from start, p = from end
 * .
 * if centered, C/P start from the centre and c/p are not available.
 * @return Platform information in bit-stuffed format.
 */
uint32_t GetPlatformInfo(Axis axis, uint8_t tile, int platforms, int length, int x, int y, bool centred)
{
	uint32_t retval = 0;

	if (axis == AXIS_X) {
		Swap(platforms, length);
		Swap(x, y);
	}

	if (centred) {
		x -= platforms / 2;
		y -= length / 2;
		x = Clamp(x, -8, 7);
		y = Clamp(y, -8, 7);
		SB(retval,  0, 4, y & 0xF);
		SB(retval,  4, 4, x & 0xF);
	} else {
		SB(retval,  0, 4, std::min(15, y));
		SB(retval,  4, 4, std::min(15, length - y - 1));
		SB(retval,  8, 4, std::min(15, x));
		SB(retval, 12, 4, std::min(15, platforms - x - 1));
	}
	SB(retval, 16, 4, std::min(15, length));
	SB(retval, 20, 4, std::min(15, platforms));
	SB(retval, 24, 4, tile);

	return retval;
}


/**
 * Find the end of a railway station, from the \a tile, in the direction of \a delta.
 * @param tile Start tile.
 * @param delta Movement direction.
 * @param check_type Stop when the custom station type changes.
 * @param check_axis Stop when the station direction changes.
 * @return Found end of the railway station.
 */
static TileIndex FindRailStationEnd(TileIndex tile, TileIndexDiff delta, bool check_type, bool check_axis)
{
	uint8_t orig_type = 0;
	Axis orig_axis = AXIS_X;
	StationID sid = GetStationIndex(tile);

	if (check_type) orig_type = GetCustomStationSpecIndex(tile);
	if (check_axis) orig_axis = GetRailStationAxis(tile);

	for (;;) {
		TileIndex new_tile = TileAdd(tile, delta);

		if (!IsTileType(new_tile, MP_STATION) || GetStationIndex(new_tile) != sid) break;
		if (!HasStationRail(new_tile)) break;
		if (check_type && GetCustomStationSpecIndex(new_tile) != orig_type) break;
		if (check_axis && GetRailStationAxis(new_tile) != orig_axis) break;

		tile = new_tile;
	}
	return tile;
}


static uint32_t GetPlatformInfoHelper(TileIndex tile, bool check_type, bool check_axis, bool centred)
{
	int tx = TileX(tile);
	int ty = TileY(tile);
	int sx = TileX(FindRailStationEnd(tile, TileDiffXY(-1,  0), check_type, check_axis));
	int sy = TileY(FindRailStationEnd(tile, TileDiffXY( 0, -1), check_type, check_axis));
	int ex = TileX(FindRailStationEnd(tile, TileDiffXY( 1,  0), check_type, check_axis)) + 1;
	int ey = TileY(FindRailStationEnd(tile, TileDiffXY( 0,  1), check_type, check_axis)) + 1;

	tx -= sx; ex -= sx;
	ty -= sy; ey -= sy;

	return GetPlatformInfo(GetRailStationAxis(tile), GetStationGfx(tile), ex, ey, tx, ty, centred);
}


static uint32_t GetRailContinuationInfo(TileIndex tile)
{
	/* Tile offsets and exit dirs for X axis */
	static const Direction x_dir[8] = { DIR_SW, DIR_NE, DIR_SE, DIR_NW, DIR_S, DIR_E, DIR_W, DIR_N };
	static const DiagDirection x_exits[8] = { DIAGDIR_SW, DIAGDIR_NE, DIAGDIR_SE, DIAGDIR_NW, DIAGDIR_SW, DIAGDIR_NE, DIAGDIR_SW, DIAGDIR_NE };

	/* Tile offsets and exit dirs for Y axis */
	static const Direction y_dir[8] = { DIR_SE, DIR_NW, DIR_SW, DIR_NE, DIR_S, DIR_W, DIR_E, DIR_N };
	static const DiagDirection y_exits[8] = { DIAGDIR_SE, DIAGDIR_NW, DIAGDIR_SW, DIAGDIR_NE, DIAGDIR_SE, DIAGDIR_NW, DIAGDIR_SE, DIAGDIR_NW };

	Axis axis = GetRailStationAxis(tile);

	/* Choose appropriate lookup table to use */
	const Direction *dir = axis == AXIS_X ? x_dir : y_dir;
	const DiagDirection *diagdir = axis == AXIS_X ? x_exits : y_exits;

	uint32_t res = 0;
	uint i;

	for (i = 0; i < lengthof(x_dir); i++, dir++, diagdir++) {
		TileIndex neighbour_tile = tile + TileOffsByDir(*dir);
		TrackBits trackbits = TrackdirBitsToTrackBits(GetTileTrackdirBits(neighbour_tile, TRANSPORT_RAIL, 0));
		if (trackbits != TRACK_BIT_NONE) {
			/* If there is any track on the tile, set the bit in the second byte */
			SetBit(res, i + 8);

			/* With tunnels and bridges the tile has tracks, but they are not necessarily connected
			 * with the next tile because the ramp is not going in the right direction. */
			if (IsTileType(neighbour_tile, MP_TUNNELBRIDGE) && GetTunnelBridgeDirection(neighbour_tile) == ReverseDiagDir(*diagdir)) {
				continue;
			}

			/* If any track reaches our exit direction, set the bit in the lower byte */
			if (trackbits & DiagdirReachesTracks(*diagdir)) SetBit(res, i);
		}
	}

	return res;
}


/* Station Resolver Functions */
/* virtual */ uint32_t StationScopeResolver::GetRandomBits() const
{
	return (this->st == nullptr ? 0 : this->st->random_bits) | (this->tile == INVALID_TILE ? 0 : GetStationTileRandomBits(this->tile) << 16);
}


/* virtual */ uint32_t StationScopeResolver::GetTriggers() const
{
	return this->st == nullptr ? 0 : this->st->waiting_triggers;
}


/**
 * Station variable cache
 * This caches 'expensive' station variable lookups which iterate over
 * several tiles that may be called multiple times per Resolve().
 */
static struct {
	uint32_t v40;
	uint32_t v41;
	uint32_t v45;
	uint32_t v46;
	uint32_t v47;
	uint32_t v49;
	uint8_t valid; ///< Bits indicating what variable is valid (for each bit, \c 0 is invalid, \c 1 is valid).
} _svc;

/**
 * Get the town scope associated with a station, if it exists.
 * On the first call, the town scope is created (if possible).
 * @return Town scope, if available.
 */
TownScopeResolver *StationResolverObject::GetTown()
{
	if (!this->town_scope.has_value()) {
		Town *t = nullptr;
		if (this->station_scope.st != nullptr) {
			t = this->station_scope.st->town;
		} else if (this->station_scope.tile != INVALID_TILE) {
			t = ClosestTownFromTile(this->station_scope.tile, UINT_MAX);
		}
		if (t == nullptr) return nullptr;
		this->town_scope.emplace(*this, t, this->station_scope.st == nullptr);
	}
	return &*this->town_scope;
}

<<<<<<< HEAD
uint32_t StationScopeResolver::GetNearbyStationInfo(uint32_t parameter, StationScopeResolver::NearbyStationInfoMode mode) const
{
	TileIndex nearby_tile = GetNearbyTile(parameter, this->tile);

	if (!HasStationTileRail(nearby_tile)) return 0xFFFFFFFF;

	uint32_t grfid = this->st->speclist[GetCustomStationSpecIndex(this->tile)].grfid;
	bool perpendicular = GetRailStationAxis(this->tile) != GetRailStationAxis(nearby_tile);
	bool same_station = this->st->TileBelongsToRailStation(nearby_tile);
	uint32_t res = GB(GetStationGfx(nearby_tile), 1, 2) << 12 | !!perpendicular << 11 | !!same_station << 10;

	uint16_t localidx = 0;
	if (IsCustomStationSpecIndex(nearby_tile)) {
		const StationSpecList &ssl = BaseStation::GetByTile(nearby_tile)->speclist[GetCustomStationSpecIndex(nearby_tile)];
		localidx = ssl.localidx;
		res |= 1 << (ssl.grfid != grfid ? 9 : 8);
	}

	switch (mode) {
		case NearbyStationInfoMode::Standard:
		default:
			return res | ClampTo<uint8_t>(localidx);

		case NearbyStationInfoMode::V2:
			return (res << 8) | localidx;
	}
}

/* virtual */ uint32_t StationScopeResolver::GetVariable(uint16_t variable, uint32_t parameter, GetVariableExtra *extra) const
=======
/* virtual */ uint32_t StationScopeResolver::GetVariable(uint8_t variable, [[maybe_unused]] uint32_t parameter, bool &available) const
>>>>>>> 5bc3723b
{
	if (this->st == nullptr) {
		/* Station does not exist, so we're in a purchase list or the land slope check callback. */
		switch (variable) {
			case 0x40:
			case 0x41:
			case 0x46:
			case 0x47:
			case 0x49: return 0x2110000;        // Platforms, tracks & position
			case 0x42: return GetReverseRailTypeTranslation (this->rt, this->statspec->grf_prop.grffile) << 8; // Rail type
			case 0x43: return GetCompanyInfo(_current_company); // Station owner
			case 0x44: return 2;                // PBS status
			case 0x67: // Land info of nearby tile
				if (this->axis != INVALID_AXIS && this->tile != INVALID_TILE) {
					TileIndex tile = this->tile;
					if (parameter != 0) tile = GetNearbyTile(parameter, tile, true, this->axis); // only perform if it is required

					uint32_t result = GetNearbyTileInformation(tile, this->ro.grffile->grf_version >= 8, extra->mask);
					if (extra->mask & SLOPE_EW) {
						Slope tileh = GetTileSlope(tile);
						if (this->axis == AXIS_Y && HasBit(tileh, CORNER_W) != HasBit(tileh, CORNER_E)) result ^= SLOPE_EW;
					}
					return result;
				}
				break;

			case 0xFA: return ClampTo<uint16_t>(CalTime::CurDate() - CalTime::DAYS_TILL_ORIGINAL_BASE_YEAR); // Build date, clamped to a 16 bit value
		}

<<<<<<< HEAD
		extra->available = false;
=======
		available = false;
>>>>>>> 5bc3723b
		return UINT_MAX;
	}

	switch (variable) {
		/* Calculated station variables */
		case 0x40:
			if (!HasBit(_svc.valid, 0)) { _svc.v40 = GetPlatformInfoHelper(this->tile, false, false, false); SetBit(_svc.valid, 0); }
			return _svc.v40;

		case 0x41:
			if (!HasBit(_svc.valid, 1)) { _svc.v41 = GetPlatformInfoHelper(this->tile, true,  false, false); SetBit(_svc.valid, 1); }
			return _svc.v41;

		case 0x42: return GetTerrainType(this->tile) | (GetReverseRailTypeTranslation(GetRailType(this->tile), this->statspec->grf_prop.grffile) << 8);
		case 0x43: return GetCompanyInfo(this->st->owner); // Station owner
		case 0x44: return HasStationReservation(this->tile) ? 7 : 4; // PBS status
		case 0x45:
			if (!HasBit(_svc.valid, 2)) { _svc.v45 = GetRailContinuationInfo(this->tile); SetBit(_svc.valid, 2); }
			return _svc.v45;

		case 0x46:
			if (!HasBit(_svc.valid, 3)) { _svc.v46 = GetPlatformInfoHelper(this->tile, false, false, true); SetBit(_svc.valid, 3); }
			return _svc.v46;

		case 0x47:
			if (!HasBit(_svc.valid, 4)) { _svc.v47 = GetPlatformInfoHelper(this->tile, true,  false, true); SetBit(_svc.valid, 4); }
			return _svc.v47;

		case 0x49:
			if (!HasBit(_svc.valid, 5)) { _svc.v49 = GetPlatformInfoHelper(this->tile, false, true, false); SetBit(_svc.valid, 5); }
			return _svc.v49;

		case 0x4A: // Animation frame of tile
			return GetAnimationFrame(this->tile);

		/* Variables which use the parameter */
		/* Variables 0x60 to 0x65 and 0x69 are handled separately below */
		case 0x66: { // Animation frame of nearby tile
			TileIndex tile = this->tile;
			if (parameter != 0) tile = GetNearbyTile(parameter, tile);
			return this->st->TileBelongsToRailStation(tile) ? GetAnimationFrame(tile) : UINT_MAX;
		}

		case 0x67: { // Land info of nearby tile
			Axis axis = GetRailStationAxis(this->tile);
			TileIndex tile = this->tile;
			if (parameter != 0) tile = GetNearbyTile(parameter, tile); // only perform if it is required

			uint32_t result = GetNearbyTileInformation(tile, this->ro.grffile->grf_version >= 8, extra->mask);
			if (extra->mask & SLOPE_EW) {
				Slope tileh = GetTileSlope(tile);
				if (axis == AXIS_Y && HasBit(tileh, CORNER_W) != HasBit(tileh, CORNER_E)) result ^= SLOPE_EW;
			}
			return result;
		}

		/* Station info of nearby tiles */
		case 0x68: {
			return this->GetNearbyStationInfo(parameter, NearbyStationInfoMode::Standard);
		}

		/* Station info of nearby tiles: v2 */
		case A2VRI_STATION_INFO_NEARBY_TILES_V2: {
			return this->GetNearbyStationInfo(parameter, NearbyStationInfoMode::V2);
		}

		case 0x6A: { // GRFID of nearby station tiles
			TileIndex nearby_tile = GetNearbyTile(parameter, this->tile);

			if (!HasStationTileRail(nearby_tile)) return 0xFFFFFFFF;
			if (!IsCustomStationSpecIndex(nearby_tile)) return 0;

			const StationSpecList &sm = BaseStation::GetByTile(nearby_tile)->speclist[GetCustomStationSpecIndex(nearby_tile)];
			return sm.grfid;
		}

		case 0x6B: { // 16 bit Station ID of nearby tiles
			TileIndex nearby_tile = GetNearbyTile(parameter, this->tile);

			if (!HasStationTileRail(nearby_tile)) return 0xFFFFFFFF;
			if (!IsCustomStationSpecIndex(nearby_tile)) return 0xFFFE;

			uint32_t grfid = this->st->speclist[GetCustomStationSpecIndex(this->tile)].grfid;

			const StationSpecList &sm = BaseStation::GetByTile(nearby_tile)->speclist[GetCustomStationSpecIndex(nearby_tile)];
			if (sm.grfid == grfid) {
				return sm.localidx;
			}

			return 0xFFFE;
		}

		/* General station variables */
		case 0x82: return 50;
		case 0x84: return this->st->string_id;
		case 0x86: return 0;
		case 0xF0: return this->st->facilities;
		case 0xFA: return ClampTo<uint16_t>(this->st->build_date - CalTime::DAYS_TILL_ORIGINAL_BASE_YEAR);
	}

	return this->st->GetNewGRFVariable(this->ro, variable, parameter, &(extra->available));
}

<<<<<<< HEAD
uint32_t Station::GetNewGRFVariable(const ResolverObject &object, uint16_t variable, uint8_t parameter, bool *available) const
=======
uint32_t Station::GetNewGRFVariable(const ResolverObject &object, uint8_t variable, uint8_t parameter, bool &available) const
>>>>>>> 5bc3723b
{
	switch (variable) {
		case 0x48: { // Accepted cargo types
			uint32_t value = GetAcceptanceMask(this);
			return value;
		}

		case 0x8A: return this->had_vehicle_of_type;
		case 0xF1: return (this->airport.tile != INVALID_TILE) ? this->airport.GetSpec()->ttd_airport_type : ATP_TTDP_LARGE;
		case 0xF2: return (this->truck_stops != nullptr) ? this->truck_stops->status : 0;
		case 0xF3: return (this->bus_stops != nullptr)   ? this->bus_stops->status   : 0;
		case 0xF6: return this->airport.flags;
		case 0xF7: return GB(this->airport.flags, 8, 8);
	}

	/* Handle cargo variables with parameter, 0x60 to 0x65 and 0x69 */
	if ((variable >= 0x60 && variable <= 0x65) || variable == 0x69) {
		CargoID c = GetCargoTranslation(parameter, object.grffile);

		if (c == INVALID_CARGO) {
			switch (variable) {
				case 0x62: return 0xFFFFFFFF;
				case 0x64: return 0xFF00;
				default:   return 0;
			}
		}
		const GoodsEntry *ge = &this->goods[c];

		switch (variable) {
			case 0x60: return std::min<uint32_t>(ge->CargoTotalCount(), 4095);
			case 0x61: return ge->HasVehicleEverTriedLoading() && ge->IsSupplyAllowed() ? ge->time_since_pickup : 0;
			case 0x62: return ge->HasRating() ? ge->rating : 0xFFFFFFFF;
			case 0x63: return ge->data != nullptr ? ge->data->cargo.PeriodsInTransit() : 0;
			case 0x64: return ge->HasVehicleEverTriedLoading() && ge->IsSupplyAllowed() ? ge->last_speed | (ge->last_age << 8) : 0xFF00;
			case 0x65: return GB(ge->status, GoodsEntry::GES_ACCEPTANCE, 1) << 3;
			case 0x69: {
				static_assert((int)GoodsEntry::GES_EVER_ACCEPTED + 1 == (int)GoodsEntry::GES_LAST_MONTH);
				static_assert((int)GoodsEntry::GES_EVER_ACCEPTED + 2 == (int)GoodsEntry::GES_CURRENT_MONTH);
				static_assert((int)GoodsEntry::GES_EVER_ACCEPTED + 3 == (int)GoodsEntry::GES_ACCEPTED_BIGTICK);
				return GB(ge->status, GoodsEntry::GES_EVER_ACCEPTED, 4);
			}
		}
	}

	/* Handle cargo variables (deprecated) */
	if (variable >= 0x8C && variable <= 0xEC) {
		const GoodsEntry *g = &this->goods[GB(variable - 0x8C, 3, 4)];
		switch (GB(variable - 0x8C, 0, 3)) {
			case 0: return g->CargoTotalCount();
			case 1: return GB(std::min(g->CargoTotalCount(), 4095u), 0, 4) | (GB(g->status, GoodsEntry::GES_ACCEPTANCE, 1) << 7);
			case 2: return g->time_since_pickup;
			case 3: return g->rating;
			case 4: return g->data != nullptr ? g->data->cargo.GetFirstStation() : INVALID_STATION;
			case 5: return g->data != nullptr ? g->data->cargo.PeriodsInTransit() : 0;
			case 6: return g->last_speed;
			case 7: return g->last_age;
		}
	}

	DEBUG(grf, 1, "Unhandled station variable 0x%X", variable);

	available = false;
	return UINT_MAX;
}

<<<<<<< HEAD
uint32_t Waypoint::GetNewGRFVariable(const ResolverObject &object, uint16_t variable, uint8_t parameter, bool *available) const
=======
uint32_t Waypoint::GetNewGRFVariable(const ResolverObject &, uint8_t variable, [[maybe_unused]] uint8_t parameter, bool &available) const
>>>>>>> 5bc3723b
{
	switch (variable) {
		case 0x48: return 0; // Accepted cargo types
		case 0x8A: return HVOT_WAYPOINT;
		case 0xF1: return 0; // airport type
		case 0xF2: return 0; // truck stop status
		case 0xF3: return 0; // bus stop status
		case 0xF6: return 0; // airport flags
		case 0xF7: return 0; // airport flags cont.
	}

	/* Handle cargo variables with parameter, 0x60 to 0x65 */
	if (variable >= 0x60 && variable <= 0x65) {
		return 0;
	}

	/* Handle cargo variables (deprecated) */
	if (variable >= 0x8C && variable <= 0xEC) {
		switch (GB(variable - 0x8C, 0, 3)) {
			case 3: return INITIAL_STATION_RATING;
			case 4: return INVALID_STATION;
			default: return 0;
		}
	}

	DEBUG(grf, 1, "Unhandled station variable 0x%X", variable);

	available = false;
	return UINT_MAX;
}

/* virtual */ const SpriteGroup *StationResolverObject::ResolveReal(const RealSpriteGroup *group) const
{
	if (this->station_scope.st == nullptr || !Station::IsExpected(this->station_scope.st)) {
		return group->loading[0];
	}

	uint cargo = 0;
	const Station *st = Station::From(this->station_scope.st);

	switch (this->station_scope.cargo_type) {
		case INVALID_CARGO:
		case SpriteGroupCargo::SG_DEFAULT_NA:
		case SpriteGroupCargo::SG_PURCHASE:
			cargo = 0;
			break;

		case SpriteGroupCargo::SG_DEFAULT:
			for (const GoodsEntry &ge : st->goods) {
				cargo += ge.CargoTotalCount();
			}
			break;

		default:
			cargo = st->goods[this->station_scope.cargo_type].CargoTotalCount();
			break;
	}

	if (HasBit(this->station_scope.statspec->flags, SSF_DIV_BY_STATION_SIZE)) cargo /= (st->train_station.w + st->train_station.h);
	cargo = std::min(0xfffu, cargo);

	if (cargo > this->station_scope.statspec->cargo_threshold) {
		if (!group->loading.empty()) {
			uint set = ((cargo - this->station_scope.statspec->cargo_threshold) * (uint)group->loading.size()) / (4096 - this->station_scope.statspec->cargo_threshold);
			return group->loading[set];
		}
	} else {
		if (!group->loaded.empty()) {
			uint set = (cargo * (uint)group->loaded.size()) / (this->station_scope.statspec->cargo_threshold + 1);
			return group->loaded[set];
		}
	}

	return group->loading[0];
}

GrfSpecFeature StationResolverObject::GetFeature() const
{
	return GSF_STATIONS;
}

uint32_t StationResolverObject::GetDebugID() const
{
	return this->station_scope.statspec->grf_prop.local_id;
}

/**
 * Resolver for stations.
 * @param statspec Station (type) specification.
 * @param base_station Instance of the station.
 * @param tile %Tile of the station.
 * @param rt %RailType of the station (unbuilt stations only).
 * @param callback Callback ID.
 * @param callback_param1 First parameter (var 10) of the callback.
 * @param callback_param2 Second parameter (var 18) of the callback.
 */
StationResolverObject::StationResolverObject(const StationSpec *statspec, BaseStation *base_station, TileIndex tile, RailType rt,
		CallbackID callback, uint32_t callback_param1, uint32_t callback_param2)
	: ResolverObject(statspec->grf_prop.grffile, callback, callback_param1, callback_param2),
	station_scope(*this, statspec, base_station, tile, rt)
{
	/* Invalidate all cached vars */
	_svc.valid = 0;

	CargoID ctype = SpriteGroupCargo::SG_DEFAULT_NA;

	if (this->station_scope.st == nullptr) {
		/* No station, so we are in a purchase list */
		ctype = SpriteGroupCargo::SG_PURCHASE;
	} else if (Station::IsExpected(this->station_scope.st)) {
		const Station *st = Station::From(this->station_scope.st);
		/* Pick the first cargo that we have waiting */
		for (const CargoSpec *cs : CargoSpec::Iterate()) {
			if (this->station_scope.statspec->grf_prop.spritegroup[cs->Index()] != nullptr &&
					st->goods[cs->Index()].CargoTotalCount() > 0) {
				ctype = cs->Index();
				break;
			}
		}
	}

	if (this->station_scope.statspec->grf_prop.spritegroup[ctype] == nullptr) {
		ctype = SpriteGroupCargo::SG_DEFAULT;
	}

	/* Remember the cargo type we've picked */
	this->station_scope.cargo_type = ctype;
	this->root_spritegroup = this->station_scope.statspec->grf_prop.spritegroup[this->station_scope.cargo_type];
}

/**
 * Resolve sprites for drawing a station tile.
 * @param statspec Station spec
 * @param st Station (nullptr in GUI)
 * @param tile Station tile being drawn (INVALID_TILE in GUI)
 * @param rt %RailType of the station (unbuilt stations only).
 * @param var10 Value to put in variable 10; normally 0; 1 when resolving the groundsprite and SSF_SEPARATE_GROUND is set.
 * @return First sprite of the Action 1 spriteset to use, minus an offset of 0x42D to accommodate for weird NewGRF specs.
 */
SpriteID GetCustomStationRelocation(const StationSpec *statspec, BaseStation *st, TileIndex tile, RailType rt, uint32_t var10)
{
	StationResolverObject object(statspec, st, tile, rt, CBID_NO_CALLBACK, var10);
	const SpriteGroup *group = object.Resolve();
	if (group == nullptr || group->type != SGT_RESULT) return 0;
	return group->GetResult() - 0x42D;
}

/**
 * Resolve the sprites for custom station foundations.
 * @param statspec Station spec
 * @param st Station
 * @param tile Station tile being drawn
 * @param layout Spritelayout as returned by previous callback
 * @param edge_info Information about northern tile edges; whether they need foundations or merge into adjacent tile's foundations.
 * @return First sprite of a set of foundation sprites for various slopes, or 0 if default foundations shall be drawn.
 */
SpriteID GetCustomStationFoundationRelocation(const StationSpec *statspec, BaseStation *st, TileIndex tile, uint layout, uint edge_info)
{
	/* callback_param1 == 2 means  we are resolving the foundation sprites. */
	StationResolverObject object(statspec, st, tile, INVALID_RAILTYPE, CBID_NO_CALLBACK, 2, layout | (edge_info << 16));

	const SpriteGroup *group = object.Resolve();
	if (group == nullptr || group->type != SGT_RESULT) return 0;

	/* Note: SpriteGroup::Resolve zeroes all registers, so register 0x100 is initialised to 0. (compatibility) */
	return group->GetResult() + GetRegister(0x100);
}


uint16_t GetStationCallback(CallbackID callback, uint32_t param1, uint32_t param2, const StationSpec *statspec, BaseStation *st, TileIndex tile, RailType rt)
{
	StationResolverObject object(statspec, st, tile, rt, callback, param1, param2);
	return object.ResolveCallback();
}

/**
 * Check the slope of a tile of a new station.
 * @param north_tile Norther tile of the station rect.
 * @param cur_tile Tile to check.
 * @param statspec Station spec.
 * @param axis Axis of the new station.
 * @param plat_len Platform length.
 * @param numtracks Number of platforms.
 * @return Succeeded or failed command.
 */
CommandCost PerformStationTileSlopeCheck(TileIndex north_tile, TileIndex cur_tile, RailType rt, const StationSpec *statspec, Axis axis, uint8_t plat_len, uint8_t numtracks)
{
	TileIndexDiff diff = cur_tile - north_tile;
	Slope slope = GetTileSlope(cur_tile);

	StationResolverObject object(statspec, nullptr, cur_tile, rt, CBID_STATION_LAND_SLOPE_CHECK,
			(slope << 4) | (slope ^ (axis == AXIS_Y && HasBit(slope, CORNER_W) != HasBit(slope, CORNER_E) ? SLOPE_EW : 0)),
			(numtracks << 24) | (plat_len << 16) | (axis == AXIS_Y ? TileX(diff) << 8 | TileY(diff) : TileY(diff) << 8 | TileX(diff)));
	object.station_scope.axis = axis;

	uint16_t cb_res = object.ResolveCallback();

	/* Failed callback means success. */
	if (cb_res == CALLBACK_FAILED) return CommandCost();

	/* The meaning of bit 10 is inverted for a grf version < 8. */
	if (statspec->grf_prop.grffile->grf_version < 8) ToggleBit(cb_res, 10);
	return GetErrorMessageFromLocationCallbackResult(cb_res, statspec->grf_prop.grffile, STR_ERROR_LAND_SLOPED_IN_WRONG_DIRECTION);
}


/**
 * Allocate a StationSpec to a Station. This is called once per build operation.
 * @param statspec StationSpec to allocate.
 * @param st Station to allocate it to.
 * @param exec Whether to actually allocate the spec.
 * @return Index within the Station's spec list, or -1 if the allocation failed.
 */
int AllocateSpecToStation(const StationSpec *statspec, BaseStation *st, bool exec)
{
	uint i;

	if (statspec == nullptr || st == nullptr) return 0;

	for (i = 1; i < st->speclist.size() && i < NUM_STATIONSSPECS_PER_STATION; i++) {
		if (st->speclist[i].spec == nullptr && st->speclist[i].grfid == 0) break;
	}

	if (i == NUM_STATIONSSPECS_PER_STATION) {
		/* As final effort when the spec list is already full...
		 * try to find the same spec and return that one. This might
		 * result in slightly "wrong" (as per specs) looking stations,
		 * but it's fairly unlikely that one reaches the limit anyways.
		 */
		for (i = 1; i < st->speclist.size() && i < NUM_STATIONSSPECS_PER_STATION; i++) {
			if (st->speclist[i].spec == statspec) return i;
		}

		return -1;
	}

	if (exec) {
		if (i >= st->speclist.size()) st->speclist.resize(i + 1);
		st->speclist[i].spec     = statspec;
		st->speclist[i].grfid    = statspec->grf_prop.grffile->grfid;
		st->speclist[i].localidx = statspec->grf_prop.local_id;

		StationUpdateCachedTriggers(st);
	}

	return i;
}


/**
 * Deallocate a StationSpec from a Station. Called when removing a single station tile.
 * @param st Station to work with.
 * @param specindex Index of the custom station within the Station's spec list.
 * @return Indicates whether the StationSpec was deallocated.
 */
void DeallocateSpecFromStation(BaseStation *st, uint8_t specindex)
{
	/* specindex of 0 (default) is never freeable */
	if (specindex == 0) return;

	ETileArea area = ETileArea(st, INVALID_TILE, TA_WHOLE);
	/* Check all tiles over the station to check if the specindex is still in use */
	for (TileIndex tile : area) {
		if (st->TileBelongsToRailStation(tile) && GetCustomStationSpecIndex(tile) == specindex) {
			return;
		}
	}

	/* This specindex is no longer in use, so deallocate it */
	st->speclist[specindex].spec     = nullptr;
	st->speclist[specindex].grfid    = 0;
	st->speclist[specindex].localidx = 0;

	/* If this was the highest spec index, reallocate */
	if (specindex == st->speclist.size() - 1) {
		size_t num_specs;
		for (num_specs = st->speclist.size() - 1; num_specs > 0; num_specs--) {
			if (st->speclist[num_specs].grfid != 0) break;
		}

		if (num_specs > 0) {
			st->speclist.resize(num_specs + 1);
		} else {
			st->speclist.clear();
			st->cached_anim_triggers = 0;
			st->cached_cargo_triggers = 0;
			return;
		}
	}

	StationUpdateCachedTriggers(st);
}

/**
 * Draw representation of a station tile for GUI purposes.
 * @param x Position x of image.
 * @param y Position y of image.
 * @param axis Axis.
 * @param railtype Rail type.
 * @param sclass, station Type of station.
 * @param station station ID
 * @return True if the tile was drawn (allows for fallback to default graphic)
 */
bool DrawStationTile(int x, int y, RailType railtype, Axis axis, StationClassID sclass, uint station)
{
	const DrawTileSprites *sprites = nullptr;
	const RailTypeInfo *rti = GetRailTypeInfo(railtype);
	PaletteID palette = COMPANY_SPRITE_COLOUR(_local_company);
	uint tile = 2;

	const StationSpec *statspec = StationClass::Get(sclass)->GetSpec(station);
	if (statspec == nullptr) return false;

	if (HasBit(statspec->callback_mask, CBM_STATION_DRAW_TILE_LAYOUT)) {
		uint16_t callback = GetStationCallback(CBID_STATION_DRAW_TILE_LAYOUT, 0, 0, statspec, nullptr, INVALID_TILE, railtype);
		if (callback != CALLBACK_FAILED) tile = callback & ~1;
	}

	uint32_t total_offset = rti->GetRailtypeSpriteOffset();
	uint32_t relocation = 0;
	uint32_t ground_relocation = 0;
	const NewGRFSpriteLayout *layout = nullptr;
	DrawTileSprites tmp_rail_layout;

	if (statspec->renderdata.empty()) {
		sprites = GetStationTileLayout(STATION_RAIL, tile + axis);
	} else {
		layout = &statspec->renderdata[(tile < statspec->renderdata.size()) ? tile + axis : (uint)axis];
		if (!layout->NeedsPreprocessing()) {
			sprites = layout;
			layout = nullptr;
		}
	}

	if (layout != nullptr) {
		/* Sprite layout which needs preprocessing */
		bool separate_ground = HasBit(statspec->flags, SSF_SEPARATE_GROUND);
		uint32_t var10_values = layout->PrepareLayout(total_offset, rti->fallback_railtype, 0, 0, separate_ground);
		for (uint8_t var10 : SetBitIterator(var10_values)) {
			uint32_t var10_relocation = GetCustomStationRelocation(statspec, nullptr, INVALID_TILE, railtype, var10);
			layout->ProcessRegisters(var10, var10_relocation, separate_ground);
		}

		tmp_rail_layout.seq = layout->GetLayout(&tmp_rail_layout.ground);
		sprites = &tmp_rail_layout;
		total_offset = 0;
	} else {
		/* Simple sprite layout */
		ground_relocation = relocation = GetCustomStationRelocation(statspec, nullptr, INVALID_TILE, railtype, 0);
		if (HasBit(sprites->ground.sprite, SPRITE_MODIFIER_CUSTOM_SPRITE)) {
			ground_relocation = GetCustomStationRelocation(statspec, nullptr, INVALID_TILE, railtype, 1);
		}
		ground_relocation += rti->fallback_railtype;
	}

	SpriteID image = sprites->ground.sprite;
	PaletteID pal = sprites->ground.pal;
	RailTrackOffset overlay_offset;
	if (rti->UsesOverlay() && SplitGroundSpriteForOverlay(nullptr, &image, &overlay_offset)) {
		SpriteID ground = GetCustomRailSprite(rti, INVALID_TILE, RTSG_GROUND);
		DrawSprite(image, PAL_NONE, x, y);
		DrawSprite(ground + overlay_offset, PAL_NONE, x, y);
	} else {
		image += HasBit(image, SPRITE_MODIFIER_CUSTOM_SPRITE) ? ground_relocation : total_offset;
		if (HasBit(pal, SPRITE_MODIFIER_CUSTOM_SPRITE)) pal += ground_relocation;
		DrawSprite(image, GroundSpritePaletteTransform(image, pal, palette), x, y);
	}

	DrawRailTileSeqInGUI(x, y, sprites, total_offset, relocation, palette);

	return true;
}


const StationSpec *GetStationSpec(TileIndex t)
{
	if (!IsCustomStationSpecIndex(t)) return nullptr;

	const BaseStation *st = BaseStation::GetByTile(t);
	uint specindex = GetCustomStationSpecIndex(t);
	return specindex < st->speclist.size() ? st->speclist[specindex].spec : nullptr;
}

/** Wrapper for animation control, see GetStationCallback. */
uint16_t GetAnimStationCallback(CallbackID callback, uint32_t param1, uint32_t param2, const StationSpec *statspec, BaseStation *st, TileIndex tile, int extra_data)
{
	return GetStationCallback(callback, param1, param2, statspec, st, tile, INVALID_RAILTYPE);
}

/** Helper class for animation control. */
struct StationAnimationBase : public AnimationBase<StationAnimationBase, StationSpec, BaseStation, int, GetAnimStationCallback, TileAnimationFrameAnimationHelper<BaseStation> > {
	static const CallbackID cb_animation_speed      = CBID_STATION_ANIMATION_SPEED;
	static const CallbackID cb_animation_next_frame = CBID_STATION_ANIM_NEXT_FRAME;

	static const StationCallbackMask cbm_animation_speed      = CBM_STATION_ANIMATION_SPEED;
	static const StationCallbackMask cbm_animation_next_frame = CBM_STATION_ANIMATION_NEXT_FRAME;
};

void AnimateStationTile(TileIndex tile)
{
	const StationSpec *ss = GetStationSpec(tile);
	if (ss == nullptr) return;

	StationAnimationBase::AnimateTile(ss, BaseStation::GetByTile(tile), tile, HasBit(ss->flags, SSF_CB141_RANDOM_BITS));
}

uint8_t GetStationTileAnimationSpeed(TileIndex tile)
{
	const StationSpec *ss = GetStationSpec(tile);
	if (ss == nullptr) return 0;

	return StationAnimationBase::GetAnimationSpeed(ss);
}

void TriggerStationAnimation(BaseStation *st, TileIndex trigger_tile, StationAnimationTrigger trigger, CargoID cargo_type)
{
	/* List of coverage areas for each animation trigger */
	static const TriggerArea tas[] = {
		TA_TILE, TA_WHOLE, TA_WHOLE, TA_PLATFORM, TA_PLATFORM, TA_PLATFORM, TA_WHOLE
	};

	/* Get Station if it wasn't supplied */
	if (st == nullptr) st = BaseStation::GetByTile(trigger_tile);

	/* Check the cached animation trigger bitmask to see if we need
	 * to bother with any further processing. */
	if (!HasBit(st->cached_anim_triggers, trigger)) return;

	uint16_t random_bits = Random();
	ETileArea area = ETileArea(st, trigger_tile, tas[trigger]);

	/* Check all tiles over the station to check if the specindex is still in use */
	for (TileIndex tile : area) {
		if (st->TileBelongsToRailStation(tile)) {
			const StationSpec *ss = GetStationSpec(tile);
			if (ss != nullptr && HasBit(ss->animation.triggers, trigger)) {
				CargoID cargo;
				if (cargo_type == INVALID_CARGO) {
					cargo = INVALID_CARGO;
				} else {
					cargo = ss->grf_prop.grffile->cargo_map[cargo_type];
				}
				StationAnimationBase::ChangeAnimationFrame(CBID_STATION_ANIM_START_STOP, ss, st, tile, (random_bits << 16) | GB(Random(), 0, 16), (uint8_t)trigger | (cargo << 8));
			}
		}
	}
}

/**
 * Trigger station randomisation
 * @param st station being triggered
 * @param trigger_tile specific tile of platform to trigger
 * @param trigger trigger type
 * @param cargo_type cargo type causing trigger
 */
void TriggerStationRandomisation(Station *st, TileIndex trigger_tile, StationRandomTrigger trigger, CargoID cargo_type)
{
	/* List of coverage areas for each animation trigger */
	static const TriggerArea tas[] = {
		TA_WHOLE, TA_WHOLE, TA_PLATFORM, TA_PLATFORM, TA_PLATFORM, TA_PLATFORM
	};

	/* Get Station if it wasn't supplied */
	if (st == nullptr) st = Station::GetByTile(trigger_tile);

	/* Check the cached cargo trigger bitmask to see if we need
	 * to bother with any further processing. */
	if (st->cached_cargo_triggers == 0) return;
	if (cargo_type != INVALID_CARGO && !HasBit(st->cached_cargo_triggers, cargo_type)) return;

	uint32_t whole_reseed = 0;
	ETileArea area = ETileArea(st, trigger_tile, tas[trigger]);

	/* Bitmask of completely empty cargo types to be matched. */
	CargoTypes empty_mask = (trigger == SRT_CARGO_TAKEN) ? GetEmptyMask(st) : 0;

	/* Store triggers now for var 5F */
	SetBit(st->waiting_triggers, trigger);
	uint32_t used_triggers = 0;

	/* Check all tiles over the station to check if the specindex is still in use */
	for (TileIndex tile : area) {
		if (st->TileBelongsToRailStation(tile)) {
			const StationSpec *ss = GetStationSpec(tile);
			if (ss == nullptr) continue;

			/* Cargo taken "will only be triggered if all of those
			 * cargo types have no more cargo waiting." */
			if (trigger == SRT_CARGO_TAKEN) {
				if ((ss->cargo_triggers & ~empty_mask) != 0) continue;
			}

			if (cargo_type == INVALID_CARGO || HasBit(ss->cargo_triggers, cargo_type)) {
				StationResolverObject object(ss, st, tile, INVALID_RAILTYPE, CBID_RANDOM_TRIGGER, 0);
				object.waiting_triggers = st->waiting_triggers;

				const SpriteGroup *group = object.Resolve();
				if (group == nullptr) continue;

				used_triggers |= object.used_triggers;

				uint32_t reseed = object.GetReseedSum();
				if (reseed != 0) {
					whole_reseed |= reseed;
					reseed >>= 16;

					/* Set individual tile random bits */
					uint8_t random_bits = GetStationTileRandomBits(tile);
					random_bits &= ~reseed;
					random_bits |= Random() & reseed;
					SetStationTileRandomBits(tile, random_bits);

					MarkTileDirtyByTile(tile, VMDF_NOT_MAP_MODE);
				}
			}
		}
	}

	/* Update whole station random bits */
	st->waiting_triggers &= ~used_triggers;
	if ((whole_reseed & 0xFFFF) != 0) {
		st->random_bits &= ~whole_reseed;
		st->random_bits |= Random() & whole_reseed;
	}
}

/**
 * Update the cached animation trigger bitmask for a station.
 * @param st Station to update.
 */
void StationUpdateCachedTriggers(BaseStation *st)
{
	st->cached_anim_triggers = 0;
	st->cached_cargo_triggers = 0;

	/* Combine animation trigger bitmask for all station specs
	 * of this station. */
	for (const auto &sm : GetStationSpecList<StationSpec>(st)) {
		if (sm.spec == nullptr) continue;
		st->cached_anim_triggers |= sm.spec->animation.triggers;
		st->cached_cargo_triggers |= sm.spec->cargo_triggers;
	}
}

void DumpStationSpriteGroup(const StationSpec *statspec, BaseStation *st, SpriteGroupDumper &dumper)
{
	char buffer[512];

	StationResolverObject ro(statspec, st, INVALID_TILE, INVALID_RAILTYPE);

	switch (ro.station_scope.cargo_type) {
		case SpriteGroupCargo::SG_DEFAULT:
			seprintf(buffer, lastof(buffer), "SG_DEFAULT");
			break;
		case SpriteGroupCargo::SG_PURCHASE:
			seprintf(buffer, lastof(buffer), "SG_PURCHASE");
			break;
		case SpriteGroupCargo::SG_DEFAULT_NA:
			seprintf(buffer, lastof(buffer), "SG_DEFAULT_NA");
			break;
		default:
			seprintf(buffer, lastof(buffer), "Cargo: %u", ro.station_scope.cargo_type);
			break;
	}
	dumper.Print(buffer);

	dumper.DumpSpriteGroup(ro.root_spritegroup, 0);

	for (uint i = 0; i < NUM_CARGO + 3; i++) {
		if (statspec->grf_prop.spritegroup[i] != ro.root_spritegroup && statspec->grf_prop.spritegroup[i] != nullptr) {
			dumper.Print("");
			switch (i) {
				case SpriteGroupCargo::SG_DEFAULT:
					seprintf(buffer, lastof(buffer), "OTHER SPRITE GROUP: SG_DEFAULT");
					break;
				case SpriteGroupCargo::SG_PURCHASE:
					seprintf(buffer, lastof(buffer), "OTHER SPRITE GROUP: SG_PURCHASE");
					break;
				case SpriteGroupCargo::SG_DEFAULT_NA:
					seprintf(buffer, lastof(buffer), "OTHER SPRITE GROUP: SG_DEFAULT_NA");
					break;
				default:
					seprintf(buffer, lastof(buffer), "OTHER SPRITE GROUP: Cargo: %u", i);
					break;
			}
			dumper.Print(buffer);
			dumper.DumpSpriteGroup(statspec->grf_prop.spritegroup[i], 0);
		}
	}
}

void UpdateStationTileCacheFlags(bool force_update)
{
	SimpleChecksum64 checksum;
	for (const StationClass &cls : StationClass::Classes()) {
		checksum.Update(cls.GetSpecCount());
		for (uint j = 0; j < cls.GetSpecCount(); j++) {
			const StationSpec *statspec = cls.GetSpec(j);
			if (statspec == nullptr) continue;

			checksum.Update(j);
			for (StationSpec::TileFlags flags : statspec->tileflags) {
				checksum.Update(static_cast<uint64_t>(flags));
			}
		}
	}

	if (checksum.state != _station_tile_cache_hash || force_update) {
		_station_tile_cache_hash = checksum.state;

		for (TileIndex t = 0; t < MapSize(); t++) {
			if (HasStationTileRail(t)) SetRailStationTileFlags(t, GetStationSpec(t));
		}
	}
}<|MERGE_RESOLUTION|>--- conflicted
+++ resolved
@@ -270,7 +270,6 @@
 	return &*this->town_scope;
 }
 
-<<<<<<< HEAD
 uint32_t StationScopeResolver::GetNearbyStationInfo(uint32_t parameter, StationScopeResolver::NearbyStationInfoMode mode) const
 {
 	TileIndex nearby_tile = GetNearbyTile(parameter, this->tile);
@@ -299,10 +298,7 @@
 	}
 }
 
-/* virtual */ uint32_t StationScopeResolver::GetVariable(uint16_t variable, uint32_t parameter, GetVariableExtra *extra) const
-=======
-/* virtual */ uint32_t StationScopeResolver::GetVariable(uint8_t variable, [[maybe_unused]] uint32_t parameter, bool &available) const
->>>>>>> 5bc3723b
+/* virtual */ uint32_t StationScopeResolver::GetVariable(uint16_t variable, uint32_t parameter, GetVariableExtra &extra) const
 {
 	if (this->st == nullptr) {
 		/* Station does not exist, so we're in a purchase list or the land slope check callback. */
@@ -320,8 +316,8 @@
 					TileIndex tile = this->tile;
 					if (parameter != 0) tile = GetNearbyTile(parameter, tile, true, this->axis); // only perform if it is required
 
-					uint32_t result = GetNearbyTileInformation(tile, this->ro.grffile->grf_version >= 8, extra->mask);
-					if (extra->mask & SLOPE_EW) {
+					uint32_t result = GetNearbyTileInformation(tile, this->ro.grffile->grf_version >= 8, extra.mask);
+					if (extra.mask & SLOPE_EW) {
 						Slope tileh = GetTileSlope(tile);
 						if (this->axis == AXIS_Y && HasBit(tileh, CORNER_W) != HasBit(tileh, CORNER_E)) result ^= SLOPE_EW;
 					}
@@ -332,11 +328,7 @@
 			case 0xFA: return ClampTo<uint16_t>(CalTime::CurDate() - CalTime::DAYS_TILL_ORIGINAL_BASE_YEAR); // Build date, clamped to a 16 bit value
 		}
 
-<<<<<<< HEAD
-		extra->available = false;
-=======
-		available = false;
->>>>>>> 5bc3723b
+		extra.available = false;
 		return UINT_MAX;
 	}
 
@@ -385,8 +377,8 @@
 			TileIndex tile = this->tile;
 			if (parameter != 0) tile = GetNearbyTile(parameter, tile); // only perform if it is required
 
-			uint32_t result = GetNearbyTileInformation(tile, this->ro.grffile->grf_version >= 8, extra->mask);
-			if (extra->mask & SLOPE_EW) {
+			uint32_t result = GetNearbyTileInformation(tile, this->ro.grffile->grf_version >= 8, extra.mask);
+			if (extra.mask & SLOPE_EW) {
 				Slope tileh = GetTileSlope(tile);
 				if (axis == AXIS_Y && HasBit(tileh, CORNER_W) != HasBit(tileh, CORNER_E)) result ^= SLOPE_EW;
 			}
@@ -437,14 +429,10 @@
 		case 0xFA: return ClampTo<uint16_t>(this->st->build_date - CalTime::DAYS_TILL_ORIGINAL_BASE_YEAR);
 	}
 
-	return this->st->GetNewGRFVariable(this->ro, variable, parameter, &(extra->available));
-}
-
-<<<<<<< HEAD
-uint32_t Station::GetNewGRFVariable(const ResolverObject &object, uint16_t variable, uint8_t parameter, bool *available) const
-=======
-uint32_t Station::GetNewGRFVariable(const ResolverObject &object, uint8_t variable, uint8_t parameter, bool &available) const
->>>>>>> 5bc3723b
+	return this->st->GetNewGRFVariable(this->ro, variable, parameter, extra.available);
+}
+
+uint32_t Station::GetNewGRFVariable(const ResolverObject &object, uint16_t variable, uint8_t parameter, bool &available) const
 {
 	switch (variable) {
 		case 0x48: { // Accepted cargo types
@@ -510,11 +498,7 @@
 	return UINT_MAX;
 }
 
-<<<<<<< HEAD
-uint32_t Waypoint::GetNewGRFVariable(const ResolverObject &object, uint16_t variable, uint8_t parameter, bool *available) const
-=======
-uint32_t Waypoint::GetNewGRFVariable(const ResolverObject &, uint8_t variable, [[maybe_unused]] uint8_t parameter, bool &available) const
->>>>>>> 5bc3723b
+uint32_t Waypoint::GetNewGRFVariable(const ResolverObject &object, uint16_t variable, uint8_t parameter, bool &available) const
 {
 	switch (variable) {
 		case 0x48: return 0; // Accepted cargo types
