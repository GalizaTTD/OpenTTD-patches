/*
 * This file is part of OpenTTD.
 * OpenTTD is free software; you can redistribute it and/or modify it under the terms of the GNU General Public License as published by the Free Software Foundation, version 2.
 * OpenTTD is distributed in the hope that it will be useful, but WITHOUT ANY WARRANTY; without even the implied warranty of MERCHANTABILITY or FITNESS FOR A PARTICULAR PURPOSE.
 * See the GNU General Public License for more details. You should have received a copy of the GNU General Public License along with OpenTTD. If not, see <http://www.gnu.org/licenses/>.
 */

/** @file newgrf_station.cpp Functions for dealing with station classes and custom stations. */

#include "stdafx.h"
#include "debug.h"
#include "station_base.h"
#include "waypoint_base.h"
#include "roadstop_base.h"
#include "newgrf_cargo.h"
#include "newgrf_station.h"
#include "newgrf_spritegroup.h"
#include "newgrf_sound.h"
#include "newgrf_railtype.h"
#include "town.h"
#include "newgrf_town.h"
#include "company_func.h"
#include "tunnelbridge_map.h"
#include "newgrf_animation_base.h"
#include "newgrf_class_func.h"
#include "newgrf_extension.h"
#include "core/checksum_func.hpp"

#include "safeguards.h"

uint64_t _station_tile_cache_hash = 0;

template <typename Tspec, typename Tid, Tid Tmax>
/* static */ void NewGRFClass<Tspec, Tid, Tmax>::InsertDefaults()
{
	/* Set up initial data */
	StationClass::Get(StationClass::Allocate('DFLT'))->name = STR_STATION_CLASS_DFLT;
	StationClass::Get(StationClass::Allocate('DFLT'))->Insert(nullptr);
	StationClass::Get(StationClass::Allocate('WAYP'))->name = STR_STATION_CLASS_WAYP;
	StationClass::Get(StationClass::Allocate('WAYP'))->Insert(nullptr);
}

template <typename Tspec, typename Tid, Tid Tmax>
bool NewGRFClass<Tspec, Tid, Tmax>::IsUIAvailable(uint) const
{
	return true;
}

INSTANTIATE_NEWGRF_CLASS_METHODS(StationClass, StationSpec, StationClassID, STAT_CLASS_MAX)

static const uint NUM_STATIONSSPECS_PER_STATION = 255; ///< Maximum number of parts per station.

enum TriggerArea {
	TA_TILE,
	TA_PLATFORM,
	TA_WHOLE,
};

struct ETileArea : TileArea {
	ETileArea(const BaseStation *st, TileIndex tile, TriggerArea ta)
	{
		switch (ta) {
			default: NOT_REACHED();

			case TA_TILE:
				this->tile = tile;
				this->w    = 1;
				this->h    = 1;
				break;

			case TA_PLATFORM: {
				TileIndex start, end;
				Axis axis = GetRailStationAxis(tile);
				TileIndexDiff delta = TileOffsByDiagDir(AxisToDiagDir(axis));

				for (end = tile; IsRailStationTile(end + delta) && IsCompatibleTrainStationTile(end + delta, tile); end += delta) { /* Nothing */ }
				for (start = tile; IsRailStationTile(start - delta) && IsCompatibleTrainStationTile(start - delta, tile); start -= delta) { /* Nothing */ }

				this->tile = start;
				this->w = TileX(end) - TileX(start) + 1;
				this->h = TileY(end) - TileY(start) + 1;
				break;
			}

			case TA_WHOLE:
				st->GetTileArea(this, Station::IsExpected(st) ? STATION_RAIL : STATION_WAYPOINT);
				break;
		}
	}
};


/**
 * Evaluate a tile's position within a station, and return the result in a bit-stuffed format.
 * if not centered: .TNLcCpP, if centered: .TNL..CP
 * - T = Tile layout number (#GetStationGfx)
 * - N = Number of platforms
 * - L = Length of platforms
 * - C = Current platform number from start, c = from end
 * - P = Position along platform from start, p = from end
 * .
 * if centered, C/P start from the centre and c/p are not available.
 * @return Platform information in bit-stuffed format.
 */
uint32_t GetPlatformInfo(Axis axis, byte tile, int platforms, int length, int x, int y, bool centred)
{
	uint32_t retval = 0;

	if (axis == AXIS_X) {
		Swap(platforms, length);
		Swap(x, y);
	}

	if (centred) {
		x -= platforms / 2;
		y -= length / 2;
		x = Clamp(x, -8, 7);
		y = Clamp(y, -8, 7);
		SB(retval,  0, 4, y & 0xF);
		SB(retval,  4, 4, x & 0xF);
	} else {
		SB(retval,  0, 4, std::min(15, y));
		SB(retval,  4, 4, std::min(15, length - y - 1));
		SB(retval,  8, 4, std::min(15, x));
		SB(retval, 12, 4, std::min(15, platforms - x - 1));
	}
	SB(retval, 16, 4, std::min(15, length));
	SB(retval, 20, 4, std::min(15, platforms));
	SB(retval, 24, 4, tile);

	return retval;
}


/**
 * Find the end of a railway station, from the \a tile, in the direction of \a delta.
 * @param tile Start tile.
 * @param delta Movement direction.
 * @param check_type Stop when the custom station type changes.
 * @param check_axis Stop when the station direction changes.
 * @return Found end of the railway station.
 */
static TileIndex FindRailStationEnd(TileIndex tile, TileIndexDiff delta, bool check_type, bool check_axis)
{
	byte orig_type = 0;
	Axis orig_axis = AXIS_X;
	StationID sid = GetStationIndex(tile);

	if (check_type) orig_type = GetCustomStationSpecIndex(tile);
	if (check_axis) orig_axis = GetRailStationAxis(tile);

	for (;;) {
		TileIndex new_tile = TILE_ADD(tile, delta);

		if (!IsTileType(new_tile, MP_STATION) || GetStationIndex(new_tile) != sid) break;
		if (!HasStationRail(new_tile)) break;
		if (check_type && GetCustomStationSpecIndex(new_tile) != orig_type) break;
		if (check_axis && GetRailStationAxis(new_tile) != orig_axis) break;

		tile = new_tile;
	}
	return tile;
}


static uint32_t GetPlatformInfoHelper(TileIndex tile, bool check_type, bool check_axis, bool centred)
{
	int tx = TileX(tile);
	int ty = TileY(tile);
	int sx = TileX(FindRailStationEnd(tile, TileDiffXY(-1,  0), check_type, check_axis));
	int sy = TileY(FindRailStationEnd(tile, TileDiffXY( 0, -1), check_type, check_axis));
	int ex = TileX(FindRailStationEnd(tile, TileDiffXY( 1,  0), check_type, check_axis)) + 1;
	int ey = TileY(FindRailStationEnd(tile, TileDiffXY( 0,  1), check_type, check_axis)) + 1;

	tx -= sx; ex -= sx;
	ty -= sy; ey -= sy;

	return GetPlatformInfo(GetRailStationAxis(tile), GetStationGfx(tile), ex, ey, tx, ty, centred);
}


static uint32_t GetRailContinuationInfo(TileIndex tile)
{
	/* Tile offsets and exit dirs for X axis */
	static const Direction x_dir[8] = { DIR_SW, DIR_NE, DIR_SE, DIR_NW, DIR_S, DIR_E, DIR_W, DIR_N };
	static const DiagDirection x_exits[8] = { DIAGDIR_SW, DIAGDIR_NE, DIAGDIR_SE, DIAGDIR_NW, DIAGDIR_SW, DIAGDIR_NE, DIAGDIR_SW, DIAGDIR_NE };

	/* Tile offsets and exit dirs for Y axis */
	static const Direction y_dir[8] = { DIR_SE, DIR_NW, DIR_SW, DIR_NE, DIR_S, DIR_W, DIR_E, DIR_N };
	static const DiagDirection y_exits[8] = { DIAGDIR_SE, DIAGDIR_NW, DIAGDIR_SW, DIAGDIR_NE, DIAGDIR_SE, DIAGDIR_NW, DIAGDIR_SE, DIAGDIR_NW };

	Axis axis = GetRailStationAxis(tile);

	/* Choose appropriate lookup table to use */
	const Direction *dir = axis == AXIS_X ? x_dir : y_dir;
	const DiagDirection *diagdir = axis == AXIS_X ? x_exits : y_exits;

	uint32_t res = 0;
	uint i;

	for (i = 0; i < lengthof(x_dir); i++, dir++, diagdir++) {
		TileIndex neighbour_tile = tile + TileOffsByDir(*dir);
		TrackBits trackbits = TrackdirBitsToTrackBits(GetTileTrackdirBits(neighbour_tile, TRANSPORT_RAIL, 0));
		if (trackbits != TRACK_BIT_NONE) {
			/* If there is any track on the tile, set the bit in the second byte */
			SetBit(res, i + 8);

			/* With tunnels and bridges the tile has tracks, but they are not necessarily connected
			 * with the next tile because the ramp is not going in the right direction. */
			if (IsTileType(neighbour_tile, MP_TUNNELBRIDGE) && GetTunnelBridgeDirection(neighbour_tile) == ReverseDiagDir(*diagdir)) {
				continue;
			}

			/* If any track reaches our exit direction, set the bit in the lower byte */
			if (trackbits & DiagdirReachesTracks(*diagdir)) SetBit(res, i);
		}
	}

	return res;
}


/* Station Resolver Functions */
/* virtual */ uint32_t StationScopeResolver::GetRandomBits() const
{
	return (this->st == nullptr ? 0 : this->st->random_bits) | (this->tile == INVALID_TILE ? 0 : GetStationTileRandomBits(this->tile) << 16);
}


/* virtual */ uint32_t StationScopeResolver::GetTriggers() const
{
	return this->st == nullptr ? 0 : this->st->waiting_triggers;
}


/**
 * Station variable cache
 * This caches 'expensive' station variable lookups which iterate over
 * several tiles that may be called multiple times per Resolve().
 */
static struct {
	uint32_t v40;
	uint32_t v41;
	uint32_t v45;
	uint32_t v46;
	uint32_t v47;
	uint32_t v49;
	uint8_t valid; ///< Bits indicating what variable is valid (for each bit, \c 0 is invalid, \c 1 is valid).
} _svc;

/**
 * Get the town scope associated with a station, if it exists.
 * On the first call, the town scope is created (if possible).
 * @return Town scope, if available.
 */
TownScopeResolver *StationResolverObject::GetTown()
{
	if (this->town_scope == nullptr) {
		Town *t = nullptr;
		if (this->station_scope.st != nullptr) {
			t = this->station_scope.st->town;
		} else if (this->station_scope.tile != INVALID_TILE) {
			t = ClosestTownFromTile(this->station_scope.tile, UINT_MAX);
		}
		if (t == nullptr) return nullptr;
		this->town_scope = new TownScopeResolver(*this, t, this->station_scope.st == nullptr);
	}
	return this->town_scope;
}

uint32_t StationScopeResolver::GetNearbyStationInfo(uint32_t parameter, StationScopeResolver::NearbyStationInfoMode mode) const
{
	TileIndex nearby_tile = GetNearbyTile(parameter, this->tile);

	if (!HasStationTileRail(nearby_tile)) return 0xFFFFFFFF;

	uint32_t grfid = this->st->speclist[GetCustomStationSpecIndex(this->tile)].grfid;
	bool perpendicular = GetRailStationAxis(this->tile) != GetRailStationAxis(nearby_tile);
	bool same_station = this->st->TileBelongsToRailStation(nearby_tile);
	uint32_t res = GB(GetStationGfx(nearby_tile), 1, 2) << 12 | !!perpendicular << 11 | !!same_station << 10;

	uint16_t localidx = 0;
	if (IsCustomStationSpecIndex(nearby_tile)) {
		const StationSpecList ssl = BaseStation::GetByTile(nearby_tile)->speclist[GetCustomStationSpecIndex(nearby_tile)];
		localidx = ssl.localidx;
		res |= 1 << (ssl.grfid != grfid ? 9 : 8);
	}

	switch (mode) {
		case NearbyStationInfoMode::Standard:
		default:
			return res | ClampTo<uint8_t>(localidx);

		case NearbyStationInfoMode::V2:
			return (res << 8) | localidx;
	}
}

/* virtual */ uint32_t StationScopeResolver::GetVariable(uint16_t variable, uint32_t parameter, GetVariableExtra *extra) const
{
	if (this->st == nullptr) {
		/* Station does not exist, so we're in a purchase list or the land slope check callback. */
		switch (variable) {
			case 0x40:
			case 0x41:
			case 0x46:
			case 0x47:
			case 0x49: return 0x2110000;        // Platforms, tracks & position
			case 0x42: return GetReverseRailTypeTranslation (this->rt, this->statspec->grf_prop.grffile) << 8; // Rail type
			case 0x43: return GetCompanyInfo(_current_company); // Station owner
			case 0x44: return 2;                // PBS status
			case 0x67: // Land info of nearby tile
				if (this->axis != INVALID_AXIS && this->tile != INVALID_TILE) {
					TileIndex tile = this->tile;
					if (parameter != 0) tile = GetNearbyTile(parameter, tile, true, this->axis); // only perform if it is required

					uint32_t result = GetNearbyTileInformation(tile, this->ro.grffile->grf_version >= 8, extra->mask);
					if (extra->mask & SLOPE_EW) {
						Slope tileh = GetTileSlope(tile);
						if (this->axis == AXIS_Y && HasBit(tileh, CORNER_W) != HasBit(tileh, CORNER_E)) result ^= SLOPE_EW;
					}
					return result;
				}
				break;

			case 0xFA: return ClampTo<uint16_t>(_date - DAYS_TILL_ORIGINAL_BASE_YEAR); // Build date, clamped to a 16 bit value
		}

		extra->available = false;
		return UINT_MAX;
	}

	switch (variable) {
		/* Calculated station variables */
		case 0x40:
			if (!HasBit(_svc.valid, 0)) { _svc.v40 = GetPlatformInfoHelper(this->tile, false, false, false); SetBit(_svc.valid, 0); }
			return _svc.v40;

		case 0x41:
			if (!HasBit(_svc.valid, 1)) { _svc.v41 = GetPlatformInfoHelper(this->tile, true,  false, false); SetBit(_svc.valid, 1); }
			return _svc.v41;

		case 0x42: return GetTerrainType(this->tile) | (GetReverseRailTypeTranslation(GetRailType(this->tile), this->statspec->grf_prop.grffile) << 8);
		case 0x43: return GetCompanyInfo(this->st->owner); // Station owner
		case 0x44: return HasStationReservation(this->tile) ? 7 : 4; // PBS status
		case 0x45:
			if (!HasBit(_svc.valid, 2)) { _svc.v45 = GetRailContinuationInfo(this->tile); SetBit(_svc.valid, 2); }
			return _svc.v45;

		case 0x46:
			if (!HasBit(_svc.valid, 3)) { _svc.v46 = GetPlatformInfoHelper(this->tile, false, false, true); SetBit(_svc.valid, 3); }
			return _svc.v46;

		case 0x47:
			if (!HasBit(_svc.valid, 4)) { _svc.v47 = GetPlatformInfoHelper(this->tile, true,  false, true); SetBit(_svc.valid, 4); }
			return _svc.v47;

		case 0x49:
			if (!HasBit(_svc.valid, 5)) { _svc.v49 = GetPlatformInfoHelper(this->tile, false, true, false); SetBit(_svc.valid, 5); }
			return _svc.v49;

		case 0x4A: // Animation frame of tile
			return GetAnimationFrame(this->tile);

		/* Variables which use the parameter */
		/* Variables 0x60 to 0x65 and 0x69 are handled separately below */
		case 0x66: { // Animation frame of nearby tile
			TileIndex tile = this->tile;
			if (parameter != 0) tile = GetNearbyTile(parameter, tile);
			return this->st->TileBelongsToRailStation(tile) ? GetAnimationFrame(tile) : UINT_MAX;
		}

		case 0x67: { // Land info of nearby tile
			Axis axis = GetRailStationAxis(this->tile);
			TileIndex tile = this->tile;
			if (parameter != 0) tile = GetNearbyTile(parameter, tile); // only perform if it is required

			uint32_t result = GetNearbyTileInformation(tile, this->ro.grffile->grf_version >= 8, extra->mask);
			if (extra->mask & SLOPE_EW) {
				Slope tileh = GetTileSlope(tile);
				if (axis == AXIS_Y && HasBit(tileh, CORNER_W) != HasBit(tileh, CORNER_E)) result ^= SLOPE_EW;
			}
			return result;
		}

		/* Station info of nearby tiles */
		case 0x68: {
			return this->GetNearbyStationInfo(parameter, NearbyStationInfoMode::Standard);
		}

		/* Station info of nearby tiles: v2 */
		case A2VRI_STATION_INFO_NEARBY_TILES_V2: {
			return this->GetNearbyStationInfo(parameter, NearbyStationInfoMode::V2);
		}

		case 0x6A: { // GRFID of nearby station tiles
			TileIndex nearby_tile = GetNearbyTile(parameter, this->tile);

			if (!HasStationTileRail(nearby_tile)) return 0xFFFFFFFF;
			if (!IsCustomStationSpecIndex(nearby_tile)) return 0;

			const StationSpecList ssl = BaseStation::GetByTile(nearby_tile)->speclist[GetCustomStationSpecIndex(nearby_tile)];
			return ssl.grfid;
		}

		/* General station variables */
		case 0x82: return 50;
		case 0x84: return this->st->string_id;
		case 0x86: return 0;
		case 0xF0: return this->st->facilities;
		case 0xFA: return ClampTo<uint16_t>(this->st->build_date - DAYS_TILL_ORIGINAL_BASE_YEAR);
	}

	return this->st->GetNewGRFVariable(this->ro, variable, parameter, &(extra->available));
}

uint32_t Station::GetNewGRFVariable(const ResolverObject &object, uint16_t variable, byte parameter, bool *available) const
{
	switch (variable) {
		case 0x48: { // Accepted cargo types
			uint32_t value = GetAcceptanceMask(this);
			return value;
		}

		case 0x8A: return this->had_vehicle_of_type;
		case 0xF1: return (this->airport.tile != INVALID_TILE) ? this->airport.GetSpec()->ttd_airport_type : ATP_TTDP_LARGE;
		case 0xF2: return (this->truck_stops != nullptr) ? this->truck_stops->status : 0;
		case 0xF3: return (this->bus_stops != nullptr)   ? this->bus_stops->status   : 0;
		case 0xF6: return this->airport.flags;
		case 0xF7: return GB(this->airport.flags, 8, 8);
	}

	/* Handle cargo variables with parameter, 0x60 to 0x65 and 0x69 */
	if ((variable >= 0x60 && variable <= 0x65) || variable == 0x69) {
		CargoID c = GetCargoTranslation(parameter, object.grffile);

		if (c == CT_INVALID) {
			switch (variable) {
				case 0x62: return 0xFFFFFFFF;
				case 0x64: return 0xFF00;
				default:   return 0;
			}
		}
		const GoodsEntry *ge = &this->goods[c];

		switch (variable) {
			case 0x60: return std::min<uint32_t>(ge->CargoTotalCount(), 4095);
			case 0x61: return ge->HasVehicleEverTriedLoading() && ge->IsSupplyAllowed() ? ge->time_since_pickup : 0;
			case 0x62: return ge->HasRating() ? ge->rating : 0xFFFFFFFF;
			case 0x63: return ge->data != nullptr ? ge->data->cargo.PeriodsInTransit() : 0;
			case 0x64: return ge->HasVehicleEverTriedLoading() && ge->IsSupplyAllowed() ? ge->last_speed | (ge->last_age << 8) : 0xFF00;
			case 0x65: return GB(ge->status, GoodsEntry::GES_ACCEPTANCE, 1) << 3;
			case 0x69: {
				static_assert((int)GoodsEntry::GES_EVER_ACCEPTED + 1 == (int)GoodsEntry::GES_LAST_MONTH);
				static_assert((int)GoodsEntry::GES_EVER_ACCEPTED + 2 == (int)GoodsEntry::GES_CURRENT_MONTH);
				static_assert((int)GoodsEntry::GES_EVER_ACCEPTED + 3 == (int)GoodsEntry::GES_ACCEPTED_BIGTICK);
				return GB(ge->status, GoodsEntry::GES_EVER_ACCEPTED, 4);
			}
		}
	}

	/* Handle cargo variables (deprecated) */
	if (variable >= 0x8C && variable <= 0xEC) {
		const GoodsEntry *g = &this->goods[GB(variable - 0x8C, 3, 4)];
		switch (GB(variable - 0x8C, 0, 3)) {
			case 0: return g->CargoTotalCount();
			case 1: return GB(std::min(g->CargoTotalCount(), 4095u), 0, 4) | (GB(g->status, GoodsEntry::GES_ACCEPTANCE, 1) << 7);
			case 2: return g->time_since_pickup;
			case 3: return g->rating;
			case 4: return g->data != nullptr ? g->data->cargo.GetFirstStation() : INVALID_STATION;
			case 5: return g->data != nullptr ? g->data->cargo.PeriodsInTransit() : 0;
			case 6: return g->last_speed;
			case 7: return g->last_age;
		}
	}

	DEBUG(grf, 1, "Unhandled station variable 0x%X", variable);

	*available = false;
	return UINT_MAX;
}

uint32_t Waypoint::GetNewGRFVariable(const ResolverObject &object, uint16_t variable, byte parameter, bool *available) const
{
	switch (variable) {
		case 0x48: return 0; // Accepted cargo types
		case 0x8A: return HVOT_WAYPOINT;
		case 0xF1: return 0; // airport type
		case 0xF2: return 0; // truck stop status
		case 0xF3: return 0; // bus stop status
		case 0xF6: return 0; // airport flags
		case 0xF7: return 0; // airport flags cont.
	}

	/* Handle cargo variables with parameter, 0x60 to 0x65 */
	if (variable >= 0x60 && variable <= 0x65) {
		return 0;
	}

	/* Handle cargo variables (deprecated) */
	if (variable >= 0x8C && variable <= 0xEC) {
		switch (GB(variable - 0x8C, 0, 3)) {
			case 3: return INITIAL_STATION_RATING;
			case 4: return INVALID_STATION;
			default: return 0;
		}
	}

	DEBUG(grf, 1, "Unhandled station variable 0x%X", variable);

	*available = false;
	return UINT_MAX;
}

/* virtual */ const SpriteGroup *StationResolverObject::ResolveReal(const RealSpriteGroup *group) const
{
	if (this->station_scope.st == nullptr || this->station_scope.statspec->cls_id == STAT_CLASS_WAYP) {
		return group->loading[0];
	}

	uint cargo = 0;
	const Station *st = Station::From(this->station_scope.st);

	switch (this->station_scope.cargo_type) {
		case INVALID_CARGO:
		case SpriteGroupCargo::SG_DEFAULT_NA:
		case SpriteGroupCargo::SG_PURCHASE:
			cargo = 0;
			break;

		case SpriteGroupCargo::SG_DEFAULT:
			for (const GoodsEntry &ge : st->goods) {
				cargo += ge.CargoTotalCount();
			}
			break;

		default:
			cargo = st->goods[this->station_scope.cargo_type].CargoTotalCount();
			break;
	}

	if (HasBit(this->station_scope.statspec->flags, SSF_DIV_BY_STATION_SIZE)) cargo /= (st->train_station.w + st->train_station.h);
	cargo = std::min(0xfffu, cargo);

	if (cargo > this->station_scope.statspec->cargo_threshold) {
		if (!group->loading.empty()) {
			uint set = ((cargo - this->station_scope.statspec->cargo_threshold) * (uint)group->loading.size()) / (4096 - this->station_scope.statspec->cargo_threshold);
			return group->loading[set];
		}
	} else {
		if (!group->loaded.empty()) {
			uint set = (cargo * (uint)group->loaded.size()) / (this->station_scope.statspec->cargo_threshold + 1);
			return group->loaded[set];
		}
	}

	return group->loading[0];
}

GrfSpecFeature StationResolverObject::GetFeature() const
{
	return GSF_STATIONS;
}

uint32_t StationResolverObject::GetDebugID() const
{
	return this->station_scope.statspec->grf_prop.local_id;
}

/**
 * Resolver for stations.
 * @param statspec Station (type) specification.
 * @param base_station Instance of the station.
 * @param tile %Tile of the station.
 * @param rt %RailType of the station (unbuilt stations only).
 * @param callback Callback ID.
 * @param callback_param1 First parameter (var 10) of the callback.
 * @param callback_param2 Second parameter (var 18) of the callback.
 */
StationResolverObject::StationResolverObject(const StationSpec *statspec, BaseStation *base_station, TileIndex tile, RailType rt,
		CallbackID callback, uint32_t callback_param1, uint32_t callback_param2)
	: ResolverObject(statspec->grf_prop.grffile, callback, callback_param1, callback_param2),
	station_scope(*this, statspec, base_station, tile, rt), town_scope(nullptr)
{
	/* Invalidate all cached vars */
	_svc.valid = 0;

	CargoID ctype = SpriteGroupCargo::SG_DEFAULT_NA;

	if (this->station_scope.st == nullptr) {
		/* No station, so we are in a purchase list */
		ctype = SpriteGroupCargo::SG_PURCHASE;
	} else if (Station::IsExpected(this->station_scope.st)) {
		const Station *st = Station::From(this->station_scope.st);
		/* Pick the first cargo that we have waiting */
		for (const CargoSpec *cs : CargoSpec::Iterate()) {
			if (this->station_scope.statspec->grf_prop.spritegroup[cs->Index()] != nullptr &&
					st->goods[cs->Index()].CargoTotalCount() > 0) {
				ctype = cs->Index();
				break;
			}
		}
	}

	if (this->station_scope.statspec->grf_prop.spritegroup[ctype] == nullptr) {
		ctype = SpriteGroupCargo::SG_DEFAULT;
	}

	/* Remember the cargo type we've picked */
	this->station_scope.cargo_type = ctype;
	this->root_spritegroup = this->station_scope.statspec->grf_prop.spritegroup[this->station_scope.cargo_type];
}

StationResolverObject::~StationResolverObject()
{
	delete this->town_scope;
}

/**
 * Resolve sprites for drawing a station tile.
 * @param statspec Station spec
 * @param st Station (nullptr in GUI)
 * @param tile Station tile being drawn (INVALID_TILE in GUI)
 * @param rt %RailType of the station (unbuilt stations only).
 * @param var10 Value to put in variable 10; normally 0; 1 when resolving the groundsprite and SSF_SEPARATE_GROUND is set.
 * @return First sprite of the Action 1 spriteset to use, minus an offset of 0x42D to accommodate for weird NewGRF specs.
 */
SpriteID GetCustomStationRelocation(const StationSpec *statspec, BaseStation *st, TileIndex tile, RailType rt, uint32_t var10)
{
	StationResolverObject object(statspec, st, tile, rt, CBID_NO_CALLBACK, var10);
	const SpriteGroup *group = object.Resolve();
	if (group == nullptr || group->type != SGT_RESULT) return 0;
	return group->GetResult() - 0x42D;
}

/**
 * Resolve the sprites for custom station foundations.
 * @param statspec Station spec
 * @param st Station
 * @param tile Station tile being drawn
 * @param layout Spritelayout as returned by previous callback
 * @param edge_info Information about northern tile edges; whether they need foundations or merge into adjacent tile's foundations.
 * @return First sprite of a set of foundation sprites for various slopes, or 0 if default foundations shall be drawn.
 */
SpriteID GetCustomStationFoundationRelocation(const StationSpec *statspec, BaseStation *st, TileIndex tile, uint layout, uint edge_info)
{
	/* callback_param1 == 2 means  we are resolving the foundation sprites. */
	StationResolverObject object(statspec, st, tile, INVALID_RAILTYPE, CBID_NO_CALLBACK, 2, layout | (edge_info << 16));

	const SpriteGroup *group = object.Resolve();
	if (group == nullptr || group->type != SGT_RESULT) return 0;

	/* Note: SpriteGroup::Resolve zeroes all registers, so register 0x100 is initialised to 0. (compatibility) */
	return group->GetResult() + GetRegister(0x100);
}


uint16_t GetStationCallback(CallbackID callback, uint32_t param1, uint32_t param2, const StationSpec *statspec, BaseStation *st, TileIndex tile, RailType rt)
{
	StationResolverObject object(statspec, st, tile, rt, callback, param1, param2);
	return object.ResolveCallback();
}

/**
 * Check the slope of a tile of a new station.
 * @param north_tile Norther tile of the station rect.
 * @param cur_tile Tile to check.
 * @param statspec Station spec.
 * @param axis Axis of the new station.
 * @param plat_len Platform length.
 * @param numtracks Number of platforms.
 * @return Succeeded or failed command.
 */
CommandCost PerformStationTileSlopeCheck(TileIndex north_tile, TileIndex cur_tile, RailType rt, const StationSpec *statspec, Axis axis, byte plat_len, byte numtracks)
{
	TileIndexDiff diff = cur_tile - north_tile;
	Slope slope = GetTileSlope(cur_tile);

	StationResolverObject object(statspec, nullptr, cur_tile, rt, CBID_STATION_LAND_SLOPE_CHECK,
			(slope << 4) | (slope ^ (axis == AXIS_Y && HasBit(slope, CORNER_W) != HasBit(slope, CORNER_E) ? SLOPE_EW : 0)),
			(numtracks << 24) | (plat_len << 16) | (axis == AXIS_Y ? TileX(diff) << 8 | TileY(diff) : TileY(diff) << 8 | TileX(diff)));
	object.station_scope.axis = axis;

	uint16_t cb_res = object.ResolveCallback();

	/* Failed callback means success. */
	if (cb_res == CALLBACK_FAILED) return CommandCost();

	/* The meaning of bit 10 is inverted for a grf version < 8. */
	if (statspec->grf_prop.grffile->grf_version < 8) ToggleBit(cb_res, 10);
	return GetErrorMessageFromLocationCallbackResult(cb_res, statspec->grf_prop.grffile, STR_ERROR_LAND_SLOPED_IN_WRONG_DIRECTION);
}


/**
 * Allocate a StationSpec to a Station. This is called once per build operation.
 * @param statspec StationSpec to allocate.
 * @param st Station to allocate it to.
 * @param exec Whether to actually allocate the spec.
 * @return Index within the Station's spec list, or -1 if the allocation failed.
 */
int AllocateSpecToStation(const StationSpec *statspec, BaseStation *st, bool exec)
{
	uint i;

	if (statspec == nullptr || st == nullptr) return 0;

	for (i = 1; i < st->speclist.size() && i < NUM_STATIONSSPECS_PER_STATION; i++) {
		if (st->speclist[i].spec == nullptr && st->speclist[i].grfid == 0) break;
	}

	if (i == NUM_STATIONSSPECS_PER_STATION) {
		/* As final effort when the spec list is already full...
		 * try to find the same spec and return that one. This might
		 * result in slightly "wrong" (as per specs) looking stations,
		 * but it's fairly unlikely that one reaches the limit anyways.
		 */
		for (i = 1; i < st->speclist.size() && i < NUM_STATIONSSPECS_PER_STATION; i++) {
			if (st->speclist[i].spec == statspec) return i;
		}

		return -1;
	}

	if (exec) {
		if (i >= st->speclist.size()) st->speclist.resize(i + 1);
		st->speclist[i].spec     = statspec;
		st->speclist[i].grfid    = statspec->grf_prop.grffile->grfid;
		st->speclist[i].localidx = statspec->grf_prop.local_id;

		StationUpdateCachedTriggers(st);
	}

	return i;
}


/**
 * Deallocate a StationSpec from a Station. Called when removing a single station tile.
 * @param st Station to work with.
 * @param specindex Index of the custom station within the Station's spec list.
 * @return Indicates whether the StationSpec was deallocated.
 */
void DeallocateSpecFromStation(BaseStation *st, byte specindex)
{
	/* specindex of 0 (default) is never freeable */
	if (specindex == 0) return;

	ETileArea area = ETileArea(st, INVALID_TILE, TA_WHOLE);
	/* Check all tiles over the station to check if the specindex is still in use */
	for (TileIndex tile : area) {
		if (st->TileBelongsToRailStation(tile) && GetCustomStationSpecIndex(tile) == specindex) {
			return;
		}
	}

	/* This specindex is no longer in use, so deallocate it */
	st->speclist[specindex].spec     = nullptr;
	st->speclist[specindex].grfid    = 0;
	st->speclist[specindex].localidx = 0;

	/* If this was the highest spec index, reallocate */
	if (specindex == st->speclist.size() - 1) {
		size_t num_specs;
		for (num_specs = st->speclist.size() - 1; num_specs > 0; num_specs--) {
			if (st->speclist[num_specs].grfid != 0) break;
		}

		if (num_specs > 0) {
			st->speclist.resize(num_specs + 1);
		} else {
			st->speclist.clear();
			st->cached_anim_triggers = 0;
			st->cached_cargo_triggers = 0;
			return;
		}
	}

	StationUpdateCachedTriggers(st);
}

/**
 * Draw representation of a station tile for GUI purposes.
 * @param x Position x of image.
 * @param y Position y of image.
 * @param axis Axis.
 * @param railtype Rail type.
 * @param sclass, station Type of station.
 * @param station station ID
 * @return True if the tile was drawn (allows for fallback to default graphic)
 */
bool DrawStationTile(int x, int y, RailType railtype, Axis axis, StationClassID sclass, uint station)
{
	const DrawTileSprites *sprites = nullptr;
	const RailTypeInfo *rti = GetRailTypeInfo(railtype);
	PaletteID palette = COMPANY_SPRITE_COLOUR(_local_company);
	uint tile = 2;

	const StationSpec *statspec = StationClass::Get(sclass)->GetSpec(station);
	if (statspec == nullptr) return false;

	if (HasBit(statspec->callback_mask, CBM_STATION_SPRITE_LAYOUT)) {
		uint16_t callback = GetStationCallback(CBID_STATION_SPRITE_LAYOUT, 0, 0, statspec, nullptr, INVALID_TILE, railtype);
		if (callback != CALLBACK_FAILED) tile = callback & ~1;
	}

	uint32_t total_offset = rti->GetRailtypeSpriteOffset();
	uint32_t relocation = 0;
	uint32_t ground_relocation = 0;
	const NewGRFSpriteLayout *layout = nullptr;
	DrawTileSprites tmp_rail_layout;

	if (statspec->renderdata.empty()) {
		sprites = GetStationTileLayout(STATION_RAIL, tile + axis);
	} else {
		layout = &statspec->renderdata[(tile < statspec->renderdata.size()) ? tile + axis : (uint)axis];
		if (!layout->NeedsPreprocessing()) {
			sprites = layout;
			layout = nullptr;
		}
	}

	if (layout != nullptr) {
		/* Sprite layout which needs preprocessing */
		bool separate_ground = HasBit(statspec->flags, SSF_SEPARATE_GROUND);
		uint32_t var10_values = layout->PrepareLayout(total_offset, rti->fallback_railtype, 0, 0, separate_ground);
		for (uint8_t var10 : SetBitIterator(var10_values)) {
			uint32_t var10_relocation = GetCustomStationRelocation(statspec, nullptr, INVALID_TILE, railtype, var10);
			layout->ProcessRegisters(var10, var10_relocation, separate_ground);
		}

		tmp_rail_layout.seq = layout->GetLayout(&tmp_rail_layout.ground);
		sprites = &tmp_rail_layout;
		total_offset = 0;
	} else {
		/* Simple sprite layout */
		ground_relocation = relocation = GetCustomStationRelocation(statspec, nullptr, INVALID_TILE, railtype, 0);
		if (HasBit(sprites->ground.sprite, SPRITE_MODIFIER_CUSTOM_SPRITE)) {
			ground_relocation = GetCustomStationRelocation(statspec, nullptr, INVALID_TILE, railtype, 1);
		}
		ground_relocation += rti->fallback_railtype;
	}

	SpriteID image = sprites->ground.sprite;
	PaletteID pal = sprites->ground.pal;
	RailTrackOffset overlay_offset;
	if (rti->UsesOverlay() && SplitGroundSpriteForOverlay(nullptr, &image, &overlay_offset)) {
		SpriteID ground = GetCustomRailSprite(rti, INVALID_TILE, RTSG_GROUND);
		DrawSprite(image, PAL_NONE, x, y);
		DrawSprite(ground + overlay_offset, PAL_NONE, x, y);
	} else {
		image += HasBit(image, SPRITE_MODIFIER_CUSTOM_SPRITE) ? ground_relocation : total_offset;
		if (HasBit(pal, SPRITE_MODIFIER_CUSTOM_SPRITE)) pal += ground_relocation;
		DrawSprite(image, GroundSpritePaletteTransform(image, pal, palette), x, y);
	}

	DrawRailTileSeqInGUI(x, y, sprites, total_offset, relocation, palette);

	return true;
}


const StationSpec *GetStationSpec(TileIndex t)
{
	if (!IsCustomStationSpecIndex(t)) return nullptr;

	const BaseStation *st = BaseStation::GetByTile(t);
	uint specindex = GetCustomStationSpecIndex(t);
	return specindex < st->speclist.size() ? st->speclist[specindex].spec : nullptr;
}

/** Wrapper for animation control, see GetStationCallback. */
uint16_t GetAnimStationCallback(CallbackID callback, uint32_t param1, uint32_t param2, const StationSpec *statspec, BaseStation *st, TileIndex tile, int extra_data)
{
	return GetStationCallback(callback, param1, param2, statspec, st, tile, INVALID_RAILTYPE);
}

/** Helper class for animation control. */
struct StationAnimationBase : public AnimationBase<StationAnimationBase, StationSpec, BaseStation, int, GetAnimStationCallback, TileAnimationFrameAnimationHelper<BaseStation> > {
	static const CallbackID cb_animation_speed      = CBID_STATION_ANIMATION_SPEED;
	static const CallbackID cb_animation_next_frame = CBID_STATION_ANIM_NEXT_FRAME;

	static const StationCallbackMask cbm_animation_speed      = CBM_STATION_ANIMATION_SPEED;
	static const StationCallbackMask cbm_animation_next_frame = CBM_STATION_ANIMATION_NEXT_FRAME;
};

void AnimateStationTile(TileIndex tile)
{
	const StationSpec *ss = GetStationSpec(tile);
	if (ss == nullptr) return;

	StationAnimationBase::AnimateTile(ss, BaseStation::GetByTile(tile), tile, HasBit(ss->flags, SSF_CB141_RANDOM_BITS));
}

uint8_t GetStationTileAnimationSpeed(TileIndex tile)
{
	const StationSpec *ss = GetStationSpec(tile);
	if (ss == nullptr) return 0;

	return StationAnimationBase::GetAnimationSpeed(ss);
}

void TriggerStationAnimation(BaseStation *st, TileIndex trigger_tile, StationAnimationTrigger trigger, CargoID cargo_type)
{
	/* List of coverage areas for each animation trigger */
	static const TriggerArea tas[] = {
		TA_TILE, TA_WHOLE, TA_WHOLE, TA_PLATFORM, TA_PLATFORM, TA_PLATFORM, TA_WHOLE
	};

	/* Get Station if it wasn't supplied */
	if (st == nullptr) st = BaseStation::GetByTile(trigger_tile);

	/* Check the cached animation trigger bitmask to see if we need
	 * to bother with any further processing. */
	if (!HasBit(st->cached_anim_triggers, trigger)) return;

	uint16_t random_bits = Random();
	ETileArea area = ETileArea(st, trigger_tile, tas[trigger]);

	/* Check all tiles over the station to check if the specindex is still in use */
	for (TileIndex tile : area) {
		if (st->TileBelongsToRailStation(tile)) {
			const StationSpec *ss = GetStationSpec(tile);
			if (ss != nullptr && HasBit(ss->animation.triggers, trigger)) {
				CargoID cargo;
<<<<<<< HEAD
				if (cargo_type == CT_INVALID) {
					cargo = CT_INVALID;
=======
				if (!IsValidCargoID(cargo_type)) {
					cargo = INVALID_CARGO;
>>>>>>> f7bd70ba
				} else {
					cargo = ss->grf_prop.grffile->cargo_map[cargo_type];
				}
				StationAnimationBase::ChangeAnimationFrame(CBID_STATION_ANIM_START_STOP, ss, st, tile, (random_bits << 16) | GB(Random(), 0, 16), (uint8_t)trigger | (cargo << 8));
			}
		}
	}
}

/**
 * Trigger station randomisation
 * @param st station being triggered
 * @param trigger_tile specific tile of platform to trigger
 * @param trigger trigger type
 * @param cargo_type cargo type causing trigger
 */
void TriggerStationRandomisation(Station *st, TileIndex trigger_tile, StationRandomTrigger trigger, CargoID cargo_type)
{
	/* List of coverage areas for each animation trigger */
	static const TriggerArea tas[] = {
		TA_WHOLE, TA_WHOLE, TA_PLATFORM, TA_PLATFORM, TA_PLATFORM, TA_PLATFORM
	};

	/* Get Station if it wasn't supplied */
	if (st == nullptr) st = Station::GetByTile(trigger_tile);

	/* Check the cached cargo trigger bitmask to see if we need
	 * to bother with any further processing. */
	if (st->cached_cargo_triggers == 0) return;
	if (cargo_type != CT_INVALID && !HasBit(st->cached_cargo_triggers, cargo_type)) return;

	uint32_t whole_reseed = 0;
	ETileArea area = ETileArea(st, trigger_tile, tas[trigger]);

	/* Bitmask of completely empty cargo types to be matched. */
	CargoTypes empty_mask = (trigger == SRT_CARGO_TAKEN) ? GetEmptyMask(st) : 0;

	/* Store triggers now for var 5F */
	SetBit(st->waiting_triggers, trigger);
	uint32_t used_triggers = 0;

	/* Check all tiles over the station to check if the specindex is still in use */
	for (TileIndex tile : area) {
		if (st->TileBelongsToRailStation(tile)) {
			const StationSpec *ss = GetStationSpec(tile);
			if (ss == nullptr) continue;

			/* Cargo taken "will only be triggered if all of those
			 * cargo types have no more cargo waiting." */
			if (trigger == SRT_CARGO_TAKEN) {
				if ((ss->cargo_triggers & ~empty_mask) != 0) continue;
			}

			if (cargo_type == CT_INVALID || HasBit(ss->cargo_triggers, cargo_type)) {
				StationResolverObject object(ss, st, tile, INVALID_RAILTYPE, CBID_RANDOM_TRIGGER, 0);
				object.waiting_triggers = st->waiting_triggers;

				const SpriteGroup *group = object.Resolve();
				if (group == nullptr) continue;

				used_triggers |= object.used_triggers;

				uint32_t reseed = object.GetReseedSum();
				if (reseed != 0) {
					whole_reseed |= reseed;
					reseed >>= 16;

					/* Set individual tile random bits */
					uint8_t random_bits = GetStationTileRandomBits(tile);
					random_bits &= ~reseed;
					random_bits |= Random() & reseed;
					SetStationTileRandomBits(tile, random_bits);

					MarkTileDirtyByTile(tile, VMDF_NOT_MAP_MODE);
				}
			}
		}
	}

	/* Update whole station random bits */
	st->waiting_triggers &= ~used_triggers;
	if ((whole_reseed & 0xFFFF) != 0) {
		st->random_bits &= ~whole_reseed;
		st->random_bits |= Random() & whole_reseed;
	}
}

/**
 * Update the cached animation trigger bitmask for a station.
 * @param st Station to update.
 */
void StationUpdateCachedTriggers(BaseStation *st)
{
	st->cached_anim_triggers = 0;
	st->cached_cargo_triggers = 0;

	/* Combine animation trigger bitmask for all station specs
	 * of this station. */
	for (uint i = 0; i < st->speclist.size(); i++) {
		const StationSpec *ss = st->speclist[i].spec;
		if (ss != nullptr) {
			st->cached_anim_triggers |= ss->animation.triggers;
			st->cached_cargo_triggers |= ss->cargo_triggers;
		}
	}
}

void DumpStationSpriteGroup(const StationSpec *statspec, BaseStation *st, SpriteGroupDumper &dumper)
{
	char buffer[512];

	StationResolverObject ro(statspec, st, INVALID_TILE, INVALID_RAILTYPE);

	switch (ro.station_scope.cargo_type) {
		case CT_DEFAULT:
			seprintf(buffer, lastof(buffer), "CT_DEFAULT");
			break;
		case CT_PURCHASE:
			seprintf(buffer, lastof(buffer), "CT_PURCHASE");
			break;
		case CT_DEFAULT_NA:
			seprintf(buffer, lastof(buffer), "CT_DEFAULT_NA");
			break;
		default:
			seprintf(buffer, lastof(buffer), "Cargo: %u", ro.station_scope.cargo_type);
			break;
	}
	dumper.Print(buffer);

	dumper.DumpSpriteGroup(ro.root_spritegroup, 0);

	for (uint i = 0; i < NUM_CARGO + 3; i++) {
		if (statspec->grf_prop.spritegroup[i] != ro.root_spritegroup && statspec->grf_prop.spritegroup[i] != nullptr) {
			dumper.Print("");
			switch (i) {
				case CT_DEFAULT:
					seprintf(buffer, lastof(buffer), "OTHER SPRITE GROUP: CT_DEFAULT");
					break;
				case CT_PURCHASE:
					seprintf(buffer, lastof(buffer), "OTHER SPRITE GROUP: CT_PURCHASE");
					break;
				case CT_DEFAULT_NA:
					seprintf(buffer, lastof(buffer), "OTHER SPRITE GROUP: CT_DEFAULT_NA");
					break;
				default:
					seprintf(buffer, lastof(buffer), "OTHER SPRITE GROUP: Cargo: %u", i);
					break;
			}
			dumper.Print(buffer);
			dumper.DumpSpriteGroup(statspec->grf_prop.spritegroup[i], 0);
		}
	}
}

void UpdateStationTileCacheFlags(bool force_update)
{
	SimpleChecksum64 checksum;
	for (uint i = 0; StationClass::IsClassIDValid((StationClassID)i); i++) {
		StationClass *stclass = StationClass::Get((StationClassID)i);

		checksum.Update(stclass->GetSpecCount());
		for (uint j = 0; j < stclass->GetSpecCount(); j++) {
			const StationSpec *statspec = stclass->GetSpec(j);
			if (statspec == nullptr) continue;

			checksum.Update(j);
			checksum.Update(statspec->blocked);
			checksum.Update(statspec->pylons);
			checksum.Update(statspec->wires);
		}
	}

	if (checksum.state != _station_tile_cache_hash || force_update) {
		_station_tile_cache_hash = checksum.state;

		for (TileIndex t = 0; t < MapSize(); t++) {
			if (HasStationTileRail(t)) {
				StationGfx gfx = GetStationGfx(t);
				const StationSpec *statspec = GetStationSpec(t);

				bool blocked = statspec != nullptr && HasBit(statspec->blocked, gfx);
				/* Default stations do not draw pylons under roofs (gfx >= 4) */
				bool pylons = statspec != nullptr ? HasBit(statspec->pylons, gfx) : gfx < 4;
				bool wires = statspec == nullptr || !HasBit(statspec->wires, gfx);

				SetStationTileBlocked(t, blocked);
				SetStationTileHavePylons(t, pylons);
				SetStationTileHaveWires(t, wires);
			}
		}
	}
}<|MERGE_RESOLUTION|>--- conflicted
+++ resolved
@@ -434,7 +434,7 @@
 	if ((variable >= 0x60 && variable <= 0x65) || variable == 0x69) {
 		CargoID c = GetCargoTranslation(parameter, object.grffile);
 
-		if (c == CT_INVALID) {
+		if (c == INVALID_CARGO) {
 			switch (variable) {
 				case 0x62: return 0xFFFFFFFF;
 				case 0x64: return 0xFF00;
@@ -923,13 +923,8 @@
 			const StationSpec *ss = GetStationSpec(tile);
 			if (ss != nullptr && HasBit(ss->animation.triggers, trigger)) {
 				CargoID cargo;
-<<<<<<< HEAD
-				if (cargo_type == CT_INVALID) {
-					cargo = CT_INVALID;
-=======
-				if (!IsValidCargoID(cargo_type)) {
+				if (cargo_type == INVALID_CARGO) {
 					cargo = INVALID_CARGO;
->>>>>>> f7bd70ba
 				} else {
 					cargo = ss->grf_prop.grffile->cargo_map[cargo_type];
 				}
@@ -959,7 +954,7 @@
 	/* Check the cached cargo trigger bitmask to see if we need
 	 * to bother with any further processing. */
 	if (st->cached_cargo_triggers == 0) return;
-	if (cargo_type != CT_INVALID && !HasBit(st->cached_cargo_triggers, cargo_type)) return;
+	if (cargo_type != INVALID_CARGO && !HasBit(st->cached_cargo_triggers, cargo_type)) return;
 
 	uint32_t whole_reseed = 0;
 	ETileArea area = ETileArea(st, trigger_tile, tas[trigger]);
@@ -983,7 +978,7 @@
 				if ((ss->cargo_triggers & ~empty_mask) != 0) continue;
 			}
 
-			if (cargo_type == CT_INVALID || HasBit(ss->cargo_triggers, cargo_type)) {
+			if (cargo_type == INVALID_CARGO || HasBit(ss->cargo_triggers, cargo_type)) {
 				StationResolverObject object(ss, st, tile, INVALID_RAILTYPE, CBID_RANDOM_TRIGGER, 0);
 				object.waiting_triggers = st->waiting_triggers;
 
@@ -1044,14 +1039,14 @@
 	StationResolverObject ro(statspec, st, INVALID_TILE, INVALID_RAILTYPE);
 
 	switch (ro.station_scope.cargo_type) {
-		case CT_DEFAULT:
-			seprintf(buffer, lastof(buffer), "CT_DEFAULT");
+		case SpriteGroupCargo::SG_DEFAULT:
+			seprintf(buffer, lastof(buffer), "SG_DEFAULT");
 			break;
-		case CT_PURCHASE:
-			seprintf(buffer, lastof(buffer), "CT_PURCHASE");
+		case SpriteGroupCargo::SG_PURCHASE:
+			seprintf(buffer, lastof(buffer), "SG_PURCHASE");
 			break;
-		case CT_DEFAULT_NA:
-			seprintf(buffer, lastof(buffer), "CT_DEFAULT_NA");
+		case SpriteGroupCargo::SG_DEFAULT_NA:
+			seprintf(buffer, lastof(buffer), "SG_DEFAULT_NA");
 			break;
 		default:
 			seprintf(buffer, lastof(buffer), "Cargo: %u", ro.station_scope.cargo_type);
@@ -1065,14 +1060,14 @@
 		if (statspec->grf_prop.spritegroup[i] != ro.root_spritegroup && statspec->grf_prop.spritegroup[i] != nullptr) {
 			dumper.Print("");
 			switch (i) {
-				case CT_DEFAULT:
-					seprintf(buffer, lastof(buffer), "OTHER SPRITE GROUP: CT_DEFAULT");
+				case SpriteGroupCargo::SG_DEFAULT:
+					seprintf(buffer, lastof(buffer), "OTHER SPRITE GROUP: SG_DEFAULT");
 					break;
-				case CT_PURCHASE:
-					seprintf(buffer, lastof(buffer), "OTHER SPRITE GROUP: CT_PURCHASE");
+				case SpriteGroupCargo::SG_PURCHASE:
+					seprintf(buffer, lastof(buffer), "OTHER SPRITE GROUP: SG_PURCHASE");
 					break;
-				case CT_DEFAULT_NA:
-					seprintf(buffer, lastof(buffer), "OTHER SPRITE GROUP: CT_DEFAULT_NA");
+				case SpriteGroupCargo::SG_DEFAULT_NA:
+					seprintf(buffer, lastof(buffer), "OTHER SPRITE GROUP: SG_DEFAULT_NA");
 					break;
 				default:
 					seprintf(buffer, lastof(buffer), "OTHER SPRITE GROUP: Cargo: %u", i);
