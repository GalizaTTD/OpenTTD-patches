--- conflicted
+++ resolved
@@ -268,7 +268,6 @@
 	return this->town_scope;
 }
 
-<<<<<<< HEAD
 uint32_t StationScopeResolver::GetNearbyStationInfo(uint32_t parameter, StationScopeResolver::NearbyStationInfoMode mode) const
 {
 	TileIndex nearby_tile = GetNearbyTile(parameter, this->tile);
@@ -298,9 +297,6 @@
 }
 
 /* virtual */ uint32_t StationScopeResolver::GetVariable(uint16_t variable, uint32_t parameter, GetVariableExtra *extra) const
-=======
-/* virtual */ uint32_t StationScopeResolver::GetVariable(uint8_t variable, [[maybe_unused]] uint32_t parameter, bool *available) const
->>>>>>> 6c5a8f55
 {
 	if (this->st == nullptr) {
 		/* Station does not exist, so we're in a purchase list or the land slope check callback. */
@@ -434,11 +430,7 @@
 	return this->st->GetNewGRFVariable(this->ro, variable, parameter, &(extra->available));
 }
 
-<<<<<<< HEAD
-uint32_t Station::GetNewGRFVariable(const ResolverObject &object, uint16_t variable, byte parameter, bool *available) const
-=======
-uint32_t Station::GetNewGRFVariable(const ResolverObject &object, uint8_t variable, uint8_t parameter, bool *available) const
->>>>>>> 6c5a8f55
+uint32_t Station::GetNewGRFVariable(const ResolverObject &object, uint16_t variable, uint8_t parameter, bool *available) const
 {
 	switch (variable) {
 		case 0x48: { // Accepted cargo types
@@ -504,11 +496,7 @@
 	return UINT_MAX;
 }
 
-<<<<<<< HEAD
-uint32_t Waypoint::GetNewGRFVariable(const ResolverObject &object, uint16_t variable, byte parameter, bool *available) const
-=======
-uint32_t Waypoint::GetNewGRFVariable(const ResolverObject &, uint8_t variable, [[maybe_unused]] uint8_t parameter, bool *available) const
->>>>>>> 6c5a8f55
+uint32_t Waypoint::GetNewGRFVariable(const ResolverObject &object, uint16_t variable, uint8_t parameter, bool *available) const
 {
 	switch (variable) {
 		case 0x48: return 0; // Accepted cargo types
@@ -699,11 +687,7 @@
  * @param numtracks Number of platforms.
  * @return Succeeded or failed command.
  */
-<<<<<<< HEAD
-CommandCost PerformStationTileSlopeCheck(TileIndex north_tile, TileIndex cur_tile, RailType rt, const StationSpec *statspec, Axis axis, byte plat_len, byte numtracks)
-=======
-CommandCost PerformStationTileSlopeCheck(TileIndex north_tile, TileIndex cur_tile, const StationSpec *statspec, Axis axis, uint8_t plat_len, uint8_t numtracks)
->>>>>>> 6c5a8f55
+CommandCost PerformStationTileSlopeCheck(TileIndex north_tile, TileIndex cur_tile, RailType rt, const StationSpec *statspec, Axis axis, uint8_t plat_len, uint8_t numtracks)
 {
 	TileIndexDiff diff = cur_tile - north_tile;
 	Slope slope = GetTileSlope(cur_tile);
