--- conflicted
+++ resolved
@@ -148,23 +148,6 @@
 def      = false
 str      = STR_CONFIG_SETTING_AUTO_TIMETABLE_BY_DEFAULT
 strhelp  = STR_CONFIG_SETTING_AUTO_TIMETABLE_BY_DEFAULT_HELPTEXT
-<<<<<<< HEAD
-
-[SDT_VAR]
-base     = CompanySettings
-var      = order_occupancy_smoothness
-type     = SLE_UINT8
-guiflags = SGF_PER_COMPANY
-def      = 75
-min      = 0
-max      = 100
-interval = 10
-str      = STR_CONFIG_OCCUPANCY_SMOOTHNESS
-strhelp  = STR_CONFIG_OCCUPANCY_SMOOTHNESS_HELPTEXT
-strval   = STR_CONFIG_SETTING_PERCENTAGE
-cat      = SC_EXPERT
-patxname = ""order_occupancy_smoothness""
-=======
 patxname = ""vehicle.auto_timetable_by_default""
 
 [SDT_VAR]
@@ -181,7 +164,21 @@
 strval   = STR_CONFIG_SETTING_PERCENTAGE
 cat      = SC_EXPERT
 patxname = ""auto_timetable_separation_rate""
->>>>>>> 26d32269
+
+[SDT_VAR]
+base     = CompanySettings
+var      = order_occupancy_smoothness
+type     = SLE_UINT8
+guiflags = SGF_PER_COMPANY
+def      = 75
+min      = 0
+max      = 100
+interval = 10
+str      = STR_CONFIG_OCCUPANCY_SMOOTHNESS
+strhelp  = STR_CONFIG_OCCUPANCY_SMOOTHNESS_HELPTEXT
+strval   = STR_CONFIG_SETTING_PERCENTAGE
+cat      = SC_EXPERT
+patxname = ""order_occupancy_smoothness""
 
 [SDT_END]
 
