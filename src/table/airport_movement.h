--- conflicted
+++ resolved
@@ -16,17 +16,10 @@
  * Finite sTate mAchine --> FTA
  */
 struct AirportFTAbuildup {
-<<<<<<< HEAD
-	byte position; ///< The position that an airplane is at.
-	byte heading;  ///< The current orders (eg. TAKEOFF, HANGAR, ENDLANDING, etc.).
-	uint64_t block;///< The block this position is on on the airport (st->airport.flags).
-	byte next;     ///< Next position from this position.
-=======
 	uint8_t position; ///< The position that an airplane is at.
 	uint8_t heading;  ///< The current orders (eg. TAKEOFF, HANGAR, ENDLANDING, etc.).
-	uint64_t block;  ///< The block this position is on on the airport (st->airport.flags).
+	uint64_t block;   ///< The block this position is on on the airport (st->airport.flags).
 	uint8_t next;     ///< Next position from this position.
->>>>>>> 6c5a8f55
 };
 
 ///////////////////////////////////////////////////////////////////////
