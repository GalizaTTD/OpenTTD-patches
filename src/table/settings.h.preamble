--- conflicted
+++ resolved
@@ -77,11 +77,7 @@
 	SDTG_GENERAL(name, SDT_INTLIST, SL_ARR, type, flags, guiflags, var, length, def, 0, 0, 0, NULL, str, strhelp, strval, proc, from, to, cat, extver, patxname)
 
 #define SDTG_STR(name, type, flags, guiflags, var, def, str, strhelp, strval, proc, from, to, cat, extver, patxname)\
-<<<<<<< HEAD
-	SDTG_GENERAL(name, SDT_STRING, SL_STR, type, flags, guiflags, var, lengthof(var), def, 0, 0, 0, NULL, str, strhelp, strval, proc, from, to, cat, extver, patxname)
-=======
 	SDTG_GENERAL(name, SDT_STRING, SL_STR, type, flags, guiflags, var, sizeof(var), def, 0, 0, 0, NULL, str, strhelp, strval, proc, from, to, cat, extver, patxname)
->>>>>>> 00b1fe62
 
 #define SDTG_OMANY(name, type, flags, guiflags, var, def, max, full, str, strhelp, strval, proc, from, to, cat, extver, patxname)\
 	SDTG_GENERAL(name, SDT_ONEOFMANY, SL_VAR, type, flags, guiflags, var, 0, def, 0, max, 0, full, str, strhelp, strval, proc, from, to, cat, extver, patxname)
@@ -112,11 +108,7 @@
 	SDT_GENERAL(#var, SDT_INTLIST, SL_ARR, type, flags, guiflags, base, var, lengthof(((base*)8)->var), def, 0, 0, 0, NULL, str, strhelp, strval, proc, NULL, from, to, cat, extver, patxname)
 
 #define SDT_STR(base, var, type, flags, guiflags, def, str, strhelp, strval, proc, from, to, cat, extver, patxname)\
-<<<<<<< HEAD
-	SDT_GENERAL(#var, SDT_STRING, SL_STR, type, flags, guiflags, base, var, lengthof(((base*)8)->var), def, 0, 0, 0, NULL, str, strhelp, strval, proc, NULL, from, to, cat, extver, patxname)
-=======
 	SDT_GENERAL(#var, SDT_STRING, SL_STR, type, flags, guiflags, base, var, sizeof(((base*)8)->var), def, 0, 0, 0, NULL, str, strhelp, strval, proc, NULL, from, to, cat, extver, patxname)
->>>>>>> 00b1fe62
 
 #define SDT_CHR(base, var, flags, guiflags, def, str, strhelp, strval, proc, from, to, cat, extver, patxname)\
 	SDT_GENERAL(#var, SDT_STRING, SL_VAR, SLE_CHAR, flags, guiflags, base, var, 1, def, 0, 0, 0, NULL, str, strhelp, strval, proc, NULL, from, to, cat, extver, patxname)
@@ -141,11 +133,7 @@
 	SDTG_GENERAL(#var, SDT_INTLIST, SL_ARR, type, flags, guiflags, _settings_client.var, lengthof(_settings_client.var), def, 0, 0, 0, NULL, str, strhelp, strval, proc, from, to, cat, extver, patxname)
 
 #define SDTC_STR(var, type, flags, guiflags, def, str, strhelp, strval, proc, from, to, cat, extver, patxname)\
-<<<<<<< HEAD
-	SDTG_GENERAL(#var, SDT_STRING, SL_STR, type, flags, guiflags, _settings_client.var, lengthof(_settings_client.var), def, 0, 0, 0, NULL, str, strhelp, strval, proc, from, to, cat, extver, patxname)
-=======
 	SDTG_GENERAL(#var, SDT_STRING, SL_STR, type, flags, guiflags, _settings_client.var, sizeof(_settings_client.var), def, 0, 0, 0, NULL, str, strhelp, strval, proc, from, to, cat, extver, patxname)
->>>>>>> 00b1fe62
 
 #define SDTC_OMANY(var, type, flags, guiflags, def, max, full, str, strhelp, strval, proc, from, to, cat, extver, patxname)\
 	SDTG_GENERAL(#var, SDT_ONEOFMANY, SL_VAR, type, flags, guiflags, _settings_client.var, 1, def, 0, max, 0, full, str, strhelp, strval, proc, from, to, cat, extver, patxname)
