; This file is part of OpenTTD.
; OpenTTD is free software; you can redistribute it and/or modify it under the terms of the GNU General Public License as published by the Free Software Foundation, version 2.
; OpenTTD is distributed in the hope that it will be useful, but WITHOUT ANY WARRANTY; without even the implied warranty of MERCHANTABILITY or FITNESS FOR A PARTICULAR PURPOSE.
; See the GNU General Public License for more details. You should have received a copy of the GNU General Public License along with OpenTTD. If not, see <http://www.gnu.org/licenses/>.
;

; Network settings as stored in the private configuration file ("private.cfg").

[pre-amble]
<<<<<<< HEAD
static const SettingTable _network_private_settings = {
[post-amble]
};
[templates]
SDTC_SSTR  =  SDTC_SSTR(              $var, $type, $flags, $def,             $length,                                  $pre_cb, $post_cb, $from, $to, $extver,        $cat, $guiproc, $startup, nullptr),
=======
static constexpr std::initializer_list<const char*> _use_relay_service{"never", "ask", "allow"};

static const SettingVariant _network_private_settings_table[] = {
[post-amble]
};
[templates]
SDTC_BOOL  =  SDTC_BOOL(              $var,        $flags, $def,                              $str, $strhelp, $strval, $pre_cb, $post_cb, $from, $to,        $cat, $extra, $startup),
SDTC_OMANY = SDTC_OMANY(              $var, $type, $flags, $def,             $max, $full,     $str, $strhelp, $strval, $pre_cb, $post_cb, $from, $to,        $cat, $extra, $startup),
SDTC_VAR   =   SDTC_VAR(              $var, $type, $flags, $def,       $min, $max, $interval, $str, $strhelp, $strval, $pre_cb, $post_cb, $from, $to,        $cat, $extra, $startup),
>>>>>>> 045a99dd

[validation]
SDTC_OMANY = static_assert($max <= MAX_$type, "Maximum value for $var exceeds storage size");
SDTC_VAR = static_assert($max <= MAX_$type, "Maximum value for $var exceeds storage size");

[defaults]
flags    = SF_NONE
interval = 0
str      = STR_NULL
strhelp  = STR_CONFIG_SETTING_NO_EXPLANATION_AVAILABLE_HELPTEXT
strval   = STR_NULL
pre_cb   = nullptr
post_cb  = nullptr
guiproc  = nullptr
load     = nullptr
from     = SL_MIN_VERSION
to       = SL_MAX_VERSION
cat      = SC_ADVANCED
extra    = 0
startup  = false
extver   = SlXvFeatureTest()


[SDTC_SSTR]
var      = network.client_name
type     = SLE_STR
length   = NETWORK_CLIENT_NAME_LENGTH
flags    = SF_NOT_IN_SAVE | SF_NO_NETWORK_SYNC
def      = nullptr
pre_cb   = NetworkValidateClientName
post_cb  = NetworkUpdateClientName
cat      = SC_BASIC

[SDTC_SSTR]
var      = network.server_name
type     = SLE_STR
length   = NETWORK_NAME_LENGTH
flags    = SF_NOT_IN_SAVE | SF_NO_NETWORK_SYNC | SF_NETWORK_ONLY
def      = nullptr
pre_cb   = NetworkValidateServerName
post_cb  = [](auto) { UpdateClientConfigValues(); }
cat      = SC_BASIC

[SDTC_SSTR]
var      = network.connect_to_ip
type     = SLE_STR
length   = 0
flags    = SF_NOT_IN_SAVE | SF_NO_NETWORK_SYNC
def      = nullptr

[SDTC_SSTR]
var      = network.last_joined
type     = SLE_STR
length   = 0
flags    = SF_NOT_IN_SAVE | SF_NO_NETWORK_SYNC
def      = """"
cat      = SC_EXPERT

[SDTC_BOOL]
var      = network.no_http_content_downloads
flags    = SF_NOT_IN_SAVE | SF_NO_NETWORK_SYNC
def      = false
cat      = SC_EXPERT

[SDTC_OMANY]
var      = network.use_relay_service
type     = SLE_UINT8
flags    = SF_GUI_DROPDOWN | SF_NOT_IN_SAVE | SF_NO_NETWORK_SYNC
def      = URS_ASK
min      = URS_NO
max      = URS_ALLOW
full     = _use_relay_service
str      = STR_CONFIG_SETTING_USE_RELAY_SERVICE
strhelp  = STR_CONFIG_SETTING_USE_RELAY_SERVICE_HELPTEXT
strval   = STR_CONFIG_SETTING_USE_RELAY_SERVICE_NEVER
cat      = SC_BASIC<|MERGE_RESOLUTION|>--- conflicted
+++ resolved
@@ -7,23 +7,15 @@
 ; Network settings as stored in the private configuration file ("private.cfg").
 
 [pre-amble]
-<<<<<<< HEAD
+static std::initializer_list<const char*> _use_relay_service{"never", "ask", "allow"};
+
 static const SettingTable _network_private_settings = {
 [post-amble]
 };
 [templates]
-SDTC_SSTR  =  SDTC_SSTR(              $var, $type, $flags, $def,             $length,                                  $pre_cb, $post_cb, $from, $to, $extver,        $cat, $guiproc, $startup, nullptr),
-=======
-static constexpr std::initializer_list<const char*> _use_relay_service{"never", "ask", "allow"};
-
-static const SettingVariant _network_private_settings_table[] = {
-[post-amble]
-};
-[templates]
-SDTC_BOOL  =  SDTC_BOOL(              $var,        $flags, $def,                              $str, $strhelp, $strval, $pre_cb, $post_cb, $from, $to,        $cat, $extra, $startup),
-SDTC_OMANY = SDTC_OMANY(              $var, $type, $flags, $def,             $max, $full,     $str, $strhelp, $strval, $pre_cb, $post_cb, $from, $to,        $cat, $extra, $startup),
-SDTC_VAR   =   SDTC_VAR(              $var, $type, $flags, $def,       $min, $max, $interval, $str, $strhelp, $strval, $pre_cb, $post_cb, $from, $to,        $cat, $extra, $startup),
->>>>>>> 045a99dd
+SDTC_BOOL  =  SDTC_BOOL(              $var,        $flags, $def,                              $str, $strhelp, $strval, $pre_cb, $post_cb, $from, $to, $extver,        $cat, $guiproc, $startup, nullptr),
+SDTC_OMANY = SDTC_OMANY(              $var, $type, $flags, $def,             $max, $full,     $str, $strhelp, $strval, $pre_cb, $post_cb, $from, $to, $extver,        $cat, $guiproc, $startup, nullptr),
+SDTC_VAR   =   SDTC_VAR(              $var, $type, $flags, $def,       $min, $max, $interval, $str, $strhelp, $strval, $pre_cb, $post_cb, $from, $to, $extver,        $cat, $guiproc, $startup, nullptr),
 
 [validation]
 SDTC_OMANY = static_assert($max <= MAX_$type, "Maximum value for $var exceeds storage size");
