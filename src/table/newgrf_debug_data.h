--- conflicted
+++ resolved
@@ -69,18 +69,8 @@
 };
 
 class NIHVehicle : public NIHelper {
-<<<<<<< HEAD
-	bool IsInspectable(uint index) const                 { return true; }
-	bool ShowExtraInfoOnly(uint index) const             { return Vehicle::Get(index)->GetGRF() == NULL; }
-	uint GetParent(uint index) const                     { const Vehicle *first = Vehicle::Get(index)->First(); return GetInspectWindowNumber(GetGrfSpecFeature(first->type), first->index); }
-	const void *GetInstance(uint index)const             { return Vehicle::Get(index); }
-	const void *GetSpec(uint index) const                { return Vehicle::Get(index)->GetEngine(); }
-	void SetStringParameters(uint index) const           { this->SetSimpleStringParameters(STR_VEHICLE_NAME, index); }
-	uint32 GetGRFID(uint index) const                    { return Vehicle::Get(index)->GetGRFID(); }
-
-	/* virtual */ uint Resolve(uint index, uint var, uint param, bool *avail) const
-=======
-	bool IsInspectable(uint index) const override        { return Vehicle::Get(index)->GetGRF() != NULL; }
+	bool IsInspectable(uint index) const override        { return true; }
+	bool ShowExtraInfoOnly(uint index) const override    { return Vehicle::Get(index)->GetGRF() == NULL; }
 	uint GetParent(uint index) const override            { const Vehicle *first = Vehicle::Get(index)->First(); return GetInspectWindowNumber(GetGrfSpecFeature(first->type), first->index); }
 	const void *GetInstance(uint index)const override    { return Vehicle::Get(index); }
 	const void *GetSpec(uint index) const override       { return Vehicle::Get(index)->GetEngine(); }
@@ -88,7 +78,6 @@
 	uint32 GetGRFID(uint index) const override                   { return Vehicle::Get(index)->GetGRFID(); }
 
 	uint Resolve(uint index, uint var, uint param, bool *avail) const override
->>>>>>> fdaf67d9
 	{
 		Vehicle *v = Vehicle::Get(index);
 		VehicleResolverObject ro(v->engine_type, v, VehicleResolverObject::WO_CACHED);
