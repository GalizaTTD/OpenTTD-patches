/*
 * This file is part of OpenTTD.
 * OpenTTD is free software; you can redistribute it and/or modify it under the terms of the GNU General Public License as published by the Free Software Foundation, version 2.
 * OpenTTD is distributed in the hope that it will be useful, but WITHOUT ANY WARRANTY; without even the implied warranty of MERCHANTABILITY or FITNESS FOR A PARTICULAR PURPOSE.
 * See the GNU General Public License for more details. You should have received a copy of the GNU General Public License along with OpenTTD. If not, see <http://www.gnu.org/licenses/>.
 */

/** @file newgrf_debug_data.h Data 'tables' for NewGRF debugging. */

#include "../newgrf_house.h"
#include "../newgrf_engine.h"
#include "../newgrf_roadtype.h"
#include "../newgrf_roadstop.h"
#include "../newgrf_cargo.h"
#include "../newgrf_newsignals.h"
#include "../newgrf_newlandscape.h"
#include "../date_func.h"
#include "../timetable.h"
#include "../ship.h"
#include "../aircraft.h"
#include "../object_map.h"
#include "../waypoint_base.h"
#include "../string_func_extra.h"
#include "../newgrf_extension.h"
#include "../animated_tile.h"
#include "../clear_map.h"
#include "../tunnelbridge.h"
#include "../train_speed_adaptation.h"
#include "../tracerestrict.h"
#include "../newgrf_dump.h"

/* Helper for filling property tables */
#define NIP(prop, base, variable, type, name) { name, (ptrdiff_t)cpp_offsetof(base, variable), cpp_sizeof(base, variable), prop, type }
#define NIP_END() { nullptr, 0, 0, 0, 0 }

/* Helper for filling callback tables */
#define NIC(cb_id, base, variable, bit) { #cb_id, (ptrdiff_t)cpp_offsetof(base, variable), cpp_sizeof(base, variable), bit, cb_id }
#define NIC_END() { nullptr, 0, 0, 0, 0 }

/* Helper for filling variable tables */
#define NIV(var, name) { name, var, NIVF_NONE }
#define NIVF(var, name, flags) { name, var, flags }
#define NIV_END() { nullptr, 0, NIVF_NONE }


static uint GetTownInspectWindowNumber(const Town *town)
{
	if (town == nullptr) return UINT32_MAX;
	return GetInspectWindowNumber(GSF_FAKE_TOWNS, town->index);
}

struct label_dumper : public NewGRFLabelDumper {
	inline const char *RailTypeLabel(RailType rt)
	{
		return this->Label(GetRailTypeInfo(rt)->label);
	}

	inline const char *RoadTypeLabel(RoadType rt)
	{
		return this->Label(GetRoadTypeInfo(rt)->label);
	}
};

static void DumpRailTypeList(NIExtraInfoOutput &output, const char *prefix, RailTypes rail_types, RailTypes mark = RAILTYPES_NONE)
{
	char buffer[256];
	for (RailType rt = RAILTYPE_BEGIN; rt < RAILTYPE_END; rt++) {
		if (!HasBit(rail_types, rt)) continue;
		const RailTypeInfo *rti = GetRailTypeInfo(rt);
		if (rti->label == 0) continue;

		seprintf(buffer, lastof(buffer), "%s%02u %s%s",
				prefix,
				(uint) rt,
				label_dumper().Label(rti->label),
				HasBit(mark, rt) ? " !!!" : "");
		output.print(buffer);
	}
}

static void DumpRoadTypeList(NIExtraInfoOutput &output, const char *prefix, RoadTypes road_types)
{
	char buffer[256];
	for (RoadType rt = ROADTYPE_BEGIN; rt < ROADTYPE_END; rt++) {
		if (!HasBit(road_types, rt)) continue;
		const RoadTypeInfo *rti = GetRoadTypeInfo(rt);
		if (rti->label == 0) continue;

		seprintf(buffer, lastof(buffer), "%s%02u %s %s",
				prefix,
				(uint) rt,
				RoadTypeIsTram(rt) ? "Tram" : "Road",
				label_dumper().Label(rti->label));
		output.print(buffer);
	}
}

/*** NewGRF Vehicles ***/

#define NICV(cb_id, bit) NIC(cb_id, Engine, info.callback_mask, bit)
static const NICallback _nic_vehicles[] = {
	NICV(CBID_VEHICLE_VISUAL_EFFECT,         CBM_VEHICLE_VISUAL_EFFECT),
	NICV(CBID_VEHICLE_LENGTH,                CBM_VEHICLE_LENGTH),
	NICV(CBID_VEHICLE_LOAD_AMOUNT,           CBM_VEHICLE_LOAD_AMOUNT),
	NICV(CBID_VEHICLE_REFIT_CAPACITY,        CBM_VEHICLE_REFIT_CAPACITY),
	NICV(CBID_VEHICLE_ARTIC_ENGINE,          CBM_VEHICLE_ARTIC_ENGINE),
	NICV(CBID_VEHICLE_CARGO_SUFFIX,          CBM_VEHICLE_CARGO_SUFFIX),
	NICV(CBID_TRAIN_ALLOW_WAGON_ATTACH,      CBM_NO_BIT),
	NICV(CBID_VEHICLE_ADDITIONAL_TEXT,       CBM_NO_BIT),
	NICV(CBID_VEHICLE_COLOUR_MAPPING,        CBM_VEHICLE_COLOUR_REMAP),
	NICV(CBID_VEHICLE_START_STOP_CHECK,      CBM_NO_BIT),
	NICV(CBID_VEHICLE_32DAY_CALLBACK,        CBM_NO_BIT),
	NICV(CBID_VEHICLE_SOUND_EFFECT,          CBM_VEHICLE_SOUND_EFFECT),
	NICV(CBID_VEHICLE_AUTOREPLACE_SELECTION, CBM_NO_BIT),
	NICV(CBID_VEHICLE_MODIFY_PROPERTY,       CBM_NO_BIT),
	NICV(CBID_VEHICLE_NAME,                  CBM_VEHICLE_NAME),
	NIC_END()
};


static const NIVariable _niv_vehicles[] = {
	NIV(0x40, "position in consist and length"),
	NIV(0x41, "position and length of chain of same vehicles"),
	NIV(0x42, "transported cargo types"),
	NIV(0x43, "player info"),
	NIV(0x44, "aircraft info"),
	NIV(0x45, "curvature info"),
	NIV(0x46, "motion counter"),
	NIV(0x47, "vehicle cargo info"),
	NIV(0x48, "vehicle type info"),
	NIV(0x49, "year of construction"),
	NIV(0x4A, "current rail/road type info"),
	NIV(0x4B, "long date of last service"),
	NIV(0x4C, "current max speed"),
	NIV(0x4D, "position in articulated vehicle"),
	NIV(0x60, "count vehicle id occurrences"),
	// 0x61 not useful, since it requires register 0x10F
	NIV(0x62, "curvature/position difference to other vehicle"),
	NIV(0x63, "tile compatibility wrt. track-type"),
	NIV_END()
};

class NIHVehicle : public NIHelper {
	bool IsInspectable(uint index) const override        { return true; }
	bool ShowExtraInfoOnly(uint index) const override    { return Vehicle::Get(index)->GetGRF() == nullptr; }
	bool ShowSpriteDumpButton(uint index) const override { return true; }
	uint GetParent(uint index) const override            { const Vehicle *first = Vehicle::Get(index)->First(); return GetInspectWindowNumber(GetGrfSpecFeature(first->type), first->index); }
	const void *GetInstance(uint index)const override    { return Vehicle::Get(index); }
	const void *GetSpec(uint index) const override       { return Vehicle::Get(index)->GetEngine(); }
	void SetStringParameters(uint index) const override  { this->SetSimpleStringParameters(STR_VEHICLE_NAME, Vehicle::Get(index)->First()->index); }
	uint32_t GetGRFID(uint index) const override         { return Vehicle::Get(index)->GetGRFID(); }

<<<<<<< HEAD
	uint Resolve(uint index, uint var, uint param, GetVariableExtra *extra) const override
=======
	uint Resolve(uint index, uint var, uint param, bool &avail) const override
>>>>>>> 5bc3723b
	{
		Vehicle *v = Vehicle::Get(index);
		VehicleResolverObject ro(v->engine_type, v, VehicleResolverObject::WO_CACHED);
		return ro.GetScope(VSG_SCOPE_SELF)->GetVariable(var, param, extra);
	}

	/* virtual */ void ExtraInfo(uint index, NIExtraInfoOutput &output) const override
	{

		Vehicle *v = Vehicle::Get(index);
		output.print("Debug Info:");
		this->VehicleInfo(v, output, true, 0);
		if (v->type == VEH_AIRCRAFT) {
			output.print("");
			output.print("Shadow:");
			this->VehicleInfo(v->Next(), output, false, 8);
			if (v->Next()->Next() != nullptr) {
				output.print("");
				output.print("Rotor:");
				this->VehicleInfo(v->Next()->Next(), output, false, 16);
			}
		}
	}

	void VehicleInfo(Vehicle *v, NIExtraInfoOutput &output, bool show_engine, uint flag_shift) const
	{
		char buffer[1024];
		seprintf(buffer, lastof(buffer), "  Index: %u", v->index);
		output.print(buffer);
		output.register_next_line_click_flag_toggle(1 << flag_shift);
		char *b = buffer;
		if (output.flags & (1 << flag_shift)) {
			b += seprintf(b, lastof(buffer), "  [-] Flags:\n");
			b = v->DumpVehicleFlagsMultiline(b, lastof(buffer), "    ", "  ");
			ProcessLineByLine(buffer, output.print);
			seprintf(buffer, lastof(buffer), "    Tile hash: %s", (v->hash_tile_current != INVALID_TILE) ? "yes" : "no");
			output.print(buffer);
		} else {
			b += seprintf(b, lastof(buffer), "  [+] Flags: ");
			b = v->DumpVehicleFlags(b, lastof(buffer), false);
			output.print(buffer);
		}

		b = buffer + seprintf(buffer, lastof(buffer), "  ");
		b = DumpTileInfo(b, lastof(buffer), v->tile);
		if (buffer[2] == 't') buffer[2] = 'T';
		output.print(buffer);

		TileIndex vtile = TileVirtXY(v->x_pos, v->y_pos);
		if (v->tile != vtile) {
			seprintf(buffer, lastof(buffer), "  VirtXYTile: %X (%u x %u)", vtile, TileX(vtile), TileY(vtile));
			output.print(buffer);
		}
		b = buffer + seprintf(buffer, lastof(buffer), "  Position: %X, %X, %X, Direction: %d", v->x_pos, v->y_pos, v->z_pos, v->direction);
		if (v->type == VEH_TRAIN) seprintf(b, lastof(buffer), ", tile margin: %d", GetTileMarginInFrontOfTrain(Train::From(v)));
		if (v->type == VEH_SHIP) seprintf(b, lastof(buffer), ", rotation: %d", Ship::From(v)->rotation);
		output.print(buffer);

		if (v->IsPrimaryVehicle()) {
			seprintf(buffer, lastof(buffer), "  Order indices: real: %u, implicit: %u, tt: %u, current type: %s",
					v->cur_real_order_index, v->cur_implicit_order_index, v->cur_timetable_order_index, GetOrderTypeName(v->current_order.GetType()));
			output.print(buffer);
			seprintf(buffer, lastof(buffer), "  Current order time: (%u, %u mins), current loading time: (%u, %u mins)",
					v->current_order_time, v->current_order_time / _settings_time.ticks_per_minute,
					v->current_loading_time, v->current_loading_time / _settings_time.ticks_per_minute);
			output.print(buffer);
		}
		seprintf(buffer, lastof(buffer), "  Speed: %u, sub-speed: %u, progress: %u, acceleration: %u",
				v->cur_speed, v->subspeed, v->progress, v->acceleration);
		output.print(buffer);
		seprintf(buffer, lastof(buffer), "  Reliability: %u, spd_dec: %u, needs service: %s",
				v->reliability, v->reliability_spd_dec, v->NeedsServicing() ? "yes" : "no");
		output.print(buffer);
		seprintf(buffer, lastof(buffer), "  Breakdown: ctr: %u, delay: %u, since svc: %u, chance: %u",
				v->breakdown_ctr, v->breakdown_delay, v->breakdowns_since_last_service, v->breakdown_chance);
		output.print(buffer);
		seprintf(buffer, lastof(buffer), "  V Cache: max speed: %u, cargo age period: %u, vis effect: %u",
				v->vcache.cached_max_speed, v->vcache.cached_cargo_age_period, v->vcache.cached_vis_effect);
		output.print(buffer);
		if (v->cargo_type != INVALID_CARGO) {
			seprintf(buffer, lastof(buffer), "  V Cargo: type: %u, sub type: %u, cap: %u, transfer: %u, deliver: %u, keep: %u, load: %u",
					v->cargo_type, v->cargo_subtype, v->cargo_cap,
					v->cargo.ActionCount(VehicleCargoList::MTA_TRANSFER), v->cargo.ActionCount(VehicleCargoList::MTA_DELIVER),
					v->cargo.ActionCount(VehicleCargoList::MTA_KEEP), v->cargo.ActionCount(VehicleCargoList::MTA_LOAD));
			output.print(buffer);
		}
		if (BaseStation::IsValidID(v->last_station_visited)) {
			seprintf(buffer, lastof(buffer), "  V Last station visited: %u, %s", v->last_station_visited, BaseStation::Get(v->last_station_visited)->GetCachedName());
			output.print(buffer);
		}
		if (BaseStation::IsValidID(v->last_loading_station)) {
			seprintf(buffer, lastof(buffer), "  V Last loading station: %u, %s", v->last_loading_station, BaseStation::Get(v->last_loading_station)->GetCachedName());
			output.print(buffer);
			seprintf(buffer, lastof(buffer), "  V Last loading tick: " OTTD_PRINTF64 " (" OTTD_PRINTF64 ", " OTTD_PRINTF64 " mins ago)",
					v->last_loading_tick.base(), (_state_ticks - v->last_loading_tick).base(), (_state_ticks - v->last_loading_tick).base() / _settings_time.ticks_per_minute);
			output.print(buffer);
		}
		if (v->IsGroundVehicle()) {
			const GroundVehicleCache &gvc = *(v->GetGroundVehicleCache());
			seprintf(buffer, lastof(buffer), "  GV Cache: weight: %u, slope res: %u, max TE: %u, axle res: %u",
					gvc.cached_weight, gvc.cached_slope_resistance, gvc.cached_max_te, gvc.cached_axle_resistance);
			output.print(buffer);
			seprintf(buffer, lastof(buffer), "  GV Cache: max track speed: %u, power: %u, air drag: %u",
					gvc.cached_max_track_speed, gvc.cached_power, gvc.cached_air_drag);
			output.print(buffer);
			seprintf(buffer, lastof(buffer), "  GV Cache: total length: %u, veh length: %u",
					gvc.cached_total_length, gvc.cached_veh_length);
			output.print(buffer);
		}
		if (v->type == VEH_TRAIN) {
			const Train *t = Train::From(v);
			seprintf(buffer, lastof(buffer), "  T cache: tilt: %d, speed varies by railtype: %d, curve speed mod: %d, engines: %u",
					(t->tcache.cached_tflags & TCF_TILT) ? 1 : 0, (t->tcache.cached_tflags & TCF_SPD_RAILTYPE) ? 1 : 0, t->tcache.cached_curve_speed_mod, t->tcache.cached_num_engines);
			output.print(buffer);
			seprintf(buffer, lastof(buffer), "  T cache: RL braking: %d, decel: %u, uncapped decel: %u, centre mass: %u, braking length: %u",
					(t->UsingRealisticBraking()) ? 1 : 0, t->tcache.cached_deceleration, t->tcache.cached_uncapped_decel, t->tcache.cached_centre_mass, t->tcache.cached_braking_length);
			output.print(buffer);
			seprintf(buffer, lastof(buffer), "  T cache: veh weight: %u, user data: %u, curve speed: %u",
					t->tcache.cached_veh_weight, t->tcache.user_def_data, t->tcache.cached_max_curve_speed);
			output.print(buffer);
			seprintf(buffer, lastof(buffer), "  Wait counter: %u, rev distance: %u, TBSN: %u",
					t->wait_counter, t->reverse_distance, t->tunnel_bridge_signal_num);
			output.print(buffer);
			seprintf(buffer, lastof(buffer), "  Speed restriction: %u, signal speed restriction (ATC): %u",
					t->speed_restriction, t->signal_speed_restriction);
			output.print(buffer);

			output.register_next_line_click_flag_toggle(8 << flag_shift);
			seprintf(buffer, lastof(buffer), "  [%c] Railtype: %u (%s), compatible_railtypes: 0x" OTTD_PRINTFHEX64 ", acceleration type: %u",
					(output.flags & (8 << flag_shift)) ? '-' : '+', t->railtype, label_dumper().RailTypeLabel(t->railtype), t->compatible_railtypes, t->GetAccelerationType());
			output.print(buffer);
			if (output.flags & (8 << flag_shift)) {
				DumpRailTypeList(output, "    ", t->compatible_railtypes);
			}

			if (t->vehstatus & VS_CRASHED) {
				seprintf(buffer, lastof(buffer), "  CRASHED: anim pos: %u", t->crash_anim_pos);
				output.print(buffer);
			} else if (t->crash_anim_pos > 0) {
				seprintf(buffer, lastof(buffer), "  Brake heating: %u", t->crash_anim_pos);
				output.print(buffer);
			}
			if (t->lookahead != nullptr) {
				output.print("  Look ahead:");
				const TrainReservationLookAhead &l = *t->lookahead;
				TrainDecelerationStats stats(t, l.cached_zpos);

				auto print_braking_speed = [&](int position, int end_speed, int end_z) {
					if (!t->UsingRealisticBraking()) return;
					extern void LimitSpeedFromLookAhead(int &max_speed, const TrainDecelerationStats &stats, int current_position, int position, int end_speed, int z_delta);
					int speed = INT_MAX;
					LimitSpeedFromLookAhead(speed, stats, l.current_position, position, end_speed, end_z - stats.z_pos);
					if (speed != INT_MAX) {
						b += seprintf(b, lastof(buffer), ", appr speed: %d", speed);
					}
				};

				b = buffer + seprintf(buffer, lastof(buffer), "    Position: current: %d, z: %d, end: %d, remaining: %d", l.current_position, stats.z_pos, l.reservation_end_position, l.reservation_end_position - l.current_position);
				if (l.lookahead_end_position <= l.reservation_end_position) {
					b += seprintf(b, lastof(buffer), ", (lookahead: end: %d, remaining: %d)", l.lookahead_end_position, l.lookahead_end_position - l.current_position);
				}
				if (l.next_extend_position > l.current_position) {
					b += seprintf(b, lastof(buffer), ", next extend position: %d (dist: %d)", l.next_extend_position, l.next_extend_position - l.current_position);
				}
				output.print(buffer);

				const int overall_zpos = t->CalculateOverallZPos();
				seprintf(buffer, lastof(buffer), "    Cached zpos: %u (actual: %u, delta: %d), positions to refresh: %u",
						l.cached_zpos, overall_zpos, (l.cached_zpos - overall_zpos), l.zpos_refresh_remaining);
				output.print(buffer);

				b = buffer + seprintf(buffer, lastof(buffer), "    Reservation ends at %X (%u x %u), trackdir: %02X, z: %d",
						l.reservation_end_tile, TileX(l.reservation_end_tile), TileY(l.reservation_end_tile), l.reservation_end_trackdir, l.reservation_end_z);
				if (HasBit(l.flags, TRLF_DEPOT_END)) {
					print_braking_speed(l.reservation_end_position - TILE_SIZE, _settings_game.vehicle.rail_depot_speed_limit, l.reservation_end_z);
				} else {
					print_braking_speed(l.reservation_end_position, 0, l.reservation_end_z);
				}
				output.print(buffer);

				b = buffer + seprintf(buffer, lastof(buffer), "    TB reserved tiles: %d, flags:", l.tunnel_bridge_reserved_tiles);
				if (HasBit(l.flags, TRLF_TB_EXIT_FREE)) b += seprintf(b, lastof(buffer), "x");
				if (HasBit(l.flags, TRLF_DEPOT_END)) b += seprintf(b, lastof(buffer), "d");
				if (HasBit(l.flags, TRLF_APPLY_ADVISORY)) b += seprintf(b, lastof(buffer), "a");
				if (HasBit(l.flags, TRLF_CHUNNEL)) b += seprintf(b, lastof(buffer), "c");
				output.print(buffer);

				seprintf(buffer, lastof(buffer), "    Items: %u", (uint)l.items.size());
				output.print(buffer);
				for (const TrainReservationLookAheadItem &item : l.items) {
					b = buffer + seprintf(buffer, lastof(buffer), "      Start: %d (dist: %d), end: %d (dist: %d), z: %d, ",
							item.start, item.start - l.current_position, item.end, item.end - l.current_position, item.z_pos);
					switch (item.type) {
						case TRLIT_STATION:
							b += seprintf(b, lastof(buffer), "station: %u, %s", item.data_id, BaseStation::IsValidID(item.data_id) ? BaseStation::Get(item.data_id)->GetCachedName() : "[invalid]");
							if (t->current_order.ShouldStopAtStation(t->last_station_visited, item.data_id, Waypoint::GetIfValid(item.data_id) != nullptr)) {
								extern int PredictStationStoppingLocation(const Train *v, const Order *order, int station_length, DestinationID dest);
								int stop_position = PredictStationStoppingLocation(t, &(t->current_order), item.end - item.start, item.data_id);
								b += seprintf(b, lastof(buffer), ", stop_position: %d", item.start + stop_position);
								print_braking_speed(item.start + stop_position, 0, item.z_pos);
							} else if (t->current_order.IsType(OT_GOTO_WAYPOINT) && t->current_order.GetDestination() == item.data_id && (t->current_order.GetWaypointFlags() & OWF_REVERSE)) {
								print_braking_speed(item.start + t->gcache.cached_total_length, 0, item.z_pos);
							}
							break;
						case TRLIT_REVERSE:
							b += seprintf(b, lastof(buffer), "reverse");
							print_braking_speed(item.start + t->gcache.cached_total_length, 0, item.z_pos);
							break;
						case TRLIT_TRACK_SPEED:
							b += seprintf(b, lastof(buffer), "track speed: %u", item.data_id);
							print_braking_speed(item.start, item.data_id, item.z_pos);
							break;
						case TRLIT_SPEED_RESTRICTION:
							b += seprintf(b, lastof(buffer), "speed restriction: %u", item.data_id);
							if (item.data_id > 0) print_braking_speed(item.start, item.data_id, item.z_pos);
							break;
						case TRLIT_SIGNAL:
							b += seprintf(b, lastof(buffer), "signal: target speed: %u, style: %u, flags:", item.data_id, item.data_aux >> 8);
							if (HasBit(item.data_aux, TRSLAI_NO_ASPECT_INC)) b += seprintf(b, lastof(buffer), "n");
							if (HasBit(item.data_aux, TRSLAI_NEXT_ONLY)) b += seprintf(b, lastof(buffer), "s");
							if (HasBit(item.data_aux, TRSLAI_COMBINED)) b += seprintf(b, lastof(buffer), "c");
							if (HasBit(item.data_aux, TRSLAI_COMBINED_SHUNT)) b += seprintf(b, lastof(buffer), "X");
							if (_settings_game.vehicle.realistic_braking_aspect_limited == TRBALM_ON &&
									(l.lookahead_end_position == item.start || l.lookahead_end_position == item.start + 1)) {
								b += seprintf(b, lastof(buffer), ", lookahead end");
								print_braking_speed(item.start, 0, item.z_pos);
							}
							break;
						case TRLIT_CURVE_SPEED:
							b += seprintf(b, lastof(buffer), "curve speed: %u", item.data_id);
							if (_settings_game.vehicle.train_acceleration_model != AM_ORIGINAL) print_braking_speed(item.start, item.data_id, item.z_pos);

							break;
						case TRLIT_SPEED_ADAPTATION: {
							TileIndex tile = item.data_id;
							uint16_t td = item.data_aux;
							b += seprintf(b, lastof(buffer), "speed adaptation: tile: %X, trackdir: %X", tile, td);
							if (item.end + 1 < l.reservation_end_position) {
								b += seprintf(b, lastof(buffer), " --> %u", GetLowestSpeedTrainAdaptationSpeedAtSignal(tile, td));
							}
							break;
						}
					}
					output.print(buffer);
				}

				seprintf(buffer, lastof(buffer), "    Curves: %u", (uint)l.curves.size());
				output.print(buffer);
				for (const TrainReservationLookAheadCurve &curve : l.curves) {
					seprintf(buffer, lastof(buffer), "      Pos: %d (dist: %d), dir diff: %d", curve.position, curve.position - l.current_position, curve.dir_diff);
					output.print(buffer);
				}
			}
		}
		if (v->type == VEH_ROAD) {
			const RoadVehicle *rv = RoadVehicle::From(v);
			seprintf(buffer, lastof(buffer), "  Overtaking: %u, overtaking_ctr: %u, overtaking threshold: %u",
					rv->overtaking, rv->overtaking_ctr, rv->GetOvertakingCounterThreshold());
			output.print(buffer);
			seprintf(buffer, lastof(buffer), "  Speed: %u", rv->cur_speed);
			output.print(buffer);

			b = buffer + seprintf(buffer, lastof(buffer), "  Path cache: ");
			if (rv->cached_path != nullptr) {
				b += seprintf(b, lastof(buffer), "length: %u, layout ctr: %X (current: %X)", (uint)rv->cached_path->size(), rv->cached_path->layout_ctr, _road_layout_change_counter);
				output.print(buffer);
				b = buffer;
				uint idx = rv->cached_path->start;
				for (uint i = 0; i < rv->cached_path->size(); i++) {
					if ((i & 3) == 0) {
						if (b > buffer + 4) output.print(buffer);
						b = buffer + seprintf(buffer, lastof(buffer), "    ");
					} else {
						b += seprintf(b, lastof(buffer), ", ");
					}
					b += seprintf(b, lastof(buffer), "(%ux%u, %X)", TileX(rv->cached_path->tile[idx]), TileY(rv->cached_path->tile[idx]), rv->cached_path->td[idx]);
					idx = (idx + 1) & RV_PATH_CACHE_SEGMENT_MASK;
				}
				if (b > buffer + 4) output.print(buffer);
			} else {
				b += seprintf(b, lastof(buffer), "none");
				output.print(buffer);
			}

			output.register_next_line_click_flag_toggle(8 << flag_shift);
			seprintf(buffer, lastof(buffer), "  [%c] Roadtype: %u (%s), Compatible: 0x" OTTD_PRINTFHEX64,
					(output.flags & (8 << flag_shift)) ? '-' : '+', rv->roadtype, label_dumper().RoadTypeLabel(rv->roadtype), rv->compatible_roadtypes);
			output.print(buffer);
			if (output.flags & (8 << flag_shift)) {
				DumpRoadTypeList(output, "    ", rv->compatible_roadtypes);
			}
		}
		if (v->type == VEH_SHIP) {
			const Ship *s = Ship::From(v);
			seprintf(buffer, lastof(buffer), "  Lost counter: %u",
					s->lost_count);
			output.print(buffer);
			b = buffer + seprintf(buffer, lastof(buffer), "  Path cache: ");
			if (!s->cached_path.empty()) {
				b += seprintf(b, lastof(buffer), "length: %u", (uint)s->cached_path.size());
				output.print(buffer);
				b = buffer;
				uint i = 0;
				for (Trackdir td : s->cached_path) {
					if ((i & 7) == 0) {
						if (b > buffer) output.print(buffer);
						b = buffer + seprintf(buffer, lastof(buffer), "    %X", td);
					} else {
						b += seprintf(b, lastof(buffer), ", %X", td);
					}
					i++;
				}
				if (b > buffer) output.print(buffer);
			} else {
				b += seprintf(b, lastof(buffer), "none");
				output.print(buffer);
			}
		}
		if (v->type == VEH_AIRCRAFT) {
			const Aircraft *a = Aircraft::From(v);
			b = buffer + seprintf(buffer, lastof(buffer), "  Pos: %u, prev pos: %u, state: %u",
					a->pos, a->previous_pos, a->state);
			if (a->IsPrimaryVehicle()) b += seprintf(b, lastof(buffer), " (%s)", AirportMovementStateToString(a->state));
			b += seprintf(b, lastof(buffer), ", flags: 0x%X", a->flags);
			output.print(buffer);
			if (BaseStation::IsValidID(a->targetairport)) {
				seprintf(buffer, lastof(buffer), "  Target airport: %u, %s", a->targetairport, BaseStation::Get(a->targetairport)->GetCachedName());
				output.print(buffer);
			}
		}

		seprintf(buffer, lastof(buffer), "  Cached sprite bounds: (%d, %d) to (%d, %d), offs: (%d, %d)",
				v->sprite_seq_bounds.left, v->sprite_seq_bounds.top, v->sprite_seq_bounds.right, v->sprite_seq_bounds.bottom, v->x_offs, v->y_offs);
		output.print(buffer);

		seprintf(buffer, lastof(buffer), "  Current image cacheable: %s (%X), spritenum: %X",
				v->cur_image_valid_dir != INVALID_DIR ? "yes" : "no", v->cur_image_valid_dir, v->spritenum);
		output.print(buffer);

		if (HasBit(v->vehicle_flags, VF_SEPARATION_ACTIVE)) {
			std::vector<TimetableProgress> progress_array = PopulateSeparationState(v);
			if (!progress_array.empty()) {
				output.print("  Separation state:");
			}
			for (const auto &info : progress_array) {
				b = buffer + seprintf(buffer, lastof(buffer), "    %s [%d, %d, %d], %u, ",
						info.id == v->index ? "*" : " ", info.order_count, info.order_ticks, info.cumulative_ticks, info.id);
				SetDParam(0, info.id);
				b = strecpy(b, GetString(STR_VEHICLE_NAME).c_str(), lastof(buffer), true);
				b += seprintf(b, lastof(buffer), ", lateness: %d", Vehicle::Get(info.id)->lateness_counter);
				output.print(buffer);
			}
		}

		if (v->HasUnbunchingOrder()) {
			output.print("  Unbunching state:");
			for (const Vehicle *u = v->FirstShared(); u != nullptr; u = u->NextShared()) {
				b = buffer + seprintf(buffer, lastof(buffer), "  %s %u (unit %u):", u == v ? "*" : " ", u->index, u->unitnumber);

				if (u->unbunch_state == nullptr) {
					b += seprintf(b, lastof(buffer), " [NO DATA]");
				}
				if (u->vehstatus & (VS_STOPPED | VS_CRASHED)) {
					b += seprintf(b, lastof(buffer), " [STOPPED]");
				}
				output.print(buffer);

				if (u->unbunch_state != nullptr) {
					auto print_tick = [&](StateTicks tick, const char *label) {
						b = buffer + seprintf(buffer, lastof(buffer), "      %s: ", label);
						if (tick != INVALID_STATE_TICKS) {
							if (tick > _state_ticks) {
								b += seprintf(b, lastof(buffer), OTTD_PRINTF64 " (in " OTTD_PRINTF64 " mins)", tick.base(), (tick - _state_ticks).base() / _settings_time.ticks_per_minute);
							} else {
								b += seprintf(b, lastof(buffer), OTTD_PRINTF64 " (" OTTD_PRINTF64 " mins ago)", tick.base(), (_state_ticks - tick).base() / _settings_time.ticks_per_minute);
							}
						} else {
							b += seprintf(b, lastof(buffer), "invalid");
						}
						output.print(buffer);
					};
					print_tick(u->unbunch_state->depot_unbunching_last_departure, "Last unbunch departure");
					print_tick(u->unbunch_state->depot_unbunching_next_departure, "Next unbunch departure");
					seprintf(buffer, lastof(buffer), "      RTT: %d (%d mins)", u->unbunch_state->round_trip_time, u->unbunch_state->round_trip_time / _settings_time.ticks_per_minute);
					output.print(buffer);
				}
			}
		}

		if (show_engine) {
			const Engine *e = Engine::GetIfValid(v->engine_type);
			char *b = buffer + seprintf(buffer, lastof(buffer), "  Engine: %u", v->engine_type);
			if (e->grf_prop.grffile != nullptr) {
				b += seprintf(b, lastof(buffer), " (local ID: %u)", e->grf_prop.local_id);
			}
			if (e->info.variant_id != INVALID_ENGINE) {
				b += seprintf(b, lastof(buffer), ", variant of: %u", e->info.variant_id);
				const Engine *variant_e = Engine::GetIfValid(e->info.variant_id);
				if (variant_e->grf_prop.grffile != nullptr) {
					b += seprintf(b, lastof(buffer), " (local ID: %u)", variant_e->grf_prop.local_id);
				}
			}
			output.print(buffer);

			if (e != nullptr) {
				seprintf(buffer, lastof(buffer), "    Callbacks: 0x%X, CB36 Properties: 0x" OTTD_PRINTFHEX64,
						e->callbacks_used, e->cb36_properties_used);
				output.print(buffer);
				uint64_t cb36_properties = e->cb36_properties_used;
				if (!e->sprite_group_cb36_properties_used.empty()) {
					const SpriteGroup *root_spritegroup = nullptr;
					if (v->IsGroundVehicle()) root_spritegroup = GetWagonOverrideSpriteSet(v->engine_type, v->cargo_type, v->GetGroundVehicleCache()->first_engine);
					if (root_spritegroup == nullptr) {
						CargoID cargo = v->cargo_type;
						assert(cargo < std::size(e->grf_prop.spritegroup));
						root_spritegroup = e->grf_prop.spritegroup[cargo] != nullptr ? e->grf_prop.spritegroup[cargo] : e->grf_prop.spritegroup[SpriteGroupCargo::SG_DEFAULT];
					}
					auto iter = e->sprite_group_cb36_properties_used.find(root_spritegroup);
					if (iter != e->sprite_group_cb36_properties_used.end()) {
						cb36_properties = iter->second;
						seprintf(buffer, lastof(buffer), "    Current sprite group: CB36 Properties: 0x" OTTD_PRINTFHEX64, iter->second);
						output.print(buffer);
					}
				}
				if (cb36_properties != UINT64_MAX) {
					uint64_t props = cb36_properties;
					while (props) {
						PropertyID prop = (PropertyID)FindFirstBit(props);
						props = KillFirstBit(props);
						uint16_t res = GetVehicleProperty(v, prop, CALLBACK_FAILED);
						if (res == CALLBACK_FAILED) {
							seprintf(buffer, lastof(buffer), "      CB36: 0x%X --> FAILED", prop);
						} else {
							seprintf(buffer, lastof(buffer), "      CB36: 0x%X --> 0x%X", prop, res);
						}
						output.print(buffer);
					}
				}
				if (e->refit_capacity_values != nullptr) {
					const EngineRefitCapacityValue *caps = e->refit_capacity_values.get();
					CargoTypes seen = 0;
					while (seen != ALL_CARGOTYPES) {
						seprintf(buffer, lastof(buffer), "    Refit capacity cache: cargoes: 0x" OTTD_PRINTFHEX64 " --> 0x%X", caps->cargoes, caps->capacity);
						output.print(buffer);
						seen |= caps->cargoes;
						caps++;
					}
				}
				CalTime::YearMonthDay ymd = CalTime::ConvertDateToYMD(e->intro_date);
				CalTime::YearMonthDay base_ymd = CalTime::ConvertDateToYMD(e->info.base_intro);
				seprintf(buffer, lastof(buffer), "    Intro: %4i-%02i-%02i (base: %4i-%02i-%02i), Age: %u, Base life: %u, Durations: %u %u %u (sum: %u)",
						ymd.year.base(), ymd.month + 1, ymd.day, base_ymd.year.base(), base_ymd.month + 1, base_ymd.day,
						e->age, e->info.base_life.base(), e->duration_phase_1, e->duration_phase_2, e->duration_phase_3,
						e->duration_phase_1 + e->duration_phase_2 + e->duration_phase_3);
				output.print(buffer);
				seprintf(buffer, lastof(buffer), "    Reliability: %u, spd_dec: %u (%u), start: %u, max: %u, final: %u",
						e->reliability, e->reliability_spd_dec, e->info.decay_speed, e->reliability_start, e->reliability_max, e->reliability_final);
				output.print(buffer);
				seprintf(buffer, lastof(buffer), "    Cargo type: %u, refit mask: 0x" OTTD_PRINTFHEX64 ", refit cost: %u",
						e->info.cargo_type, e->info.refit_mask, e->info.refit_cost);
				output.print(buffer);
				seprintf(buffer, lastof(buffer), "    Cargo age period: %u, cargo load speed: %u",
						e->info.cargo_age_period, e->info.load_amount);
				output.print(buffer);
				seprintf(buffer, lastof(buffer), "    Company availability: %X, climates: %X",
						e->company_avail, e->info.climates);
				output.print(buffer);

				output.register_next_line_click_flag_toggle(2 << flag_shift);
				if (output.flags & (2 << flag_shift)) {
					seprintf(buffer, lastof(buffer), "    [-] Engine Misc Flags:\n");
					output.print(buffer);
					auto print_bit = [&](int bit, const char *name) {
						if (HasBit(e->info.misc_flags, bit)) {
							seprintf(buffer, lastof(buffer), "      %s\n", name);
							output.print(buffer);
						}
					};
					print_bit(EF_RAIL_TILTS,                  "EF_RAIL_TILTS");
					print_bit(EF_USES_2CC,                    "EF_USES_2CC");
					print_bit(EF_RAIL_IS_MU,                  "EF_RAIL_IS_MU");
					print_bit(EF_RAIL_FLIPS,                  "EF_RAIL_FLIPS");
					print_bit(EF_AUTO_REFIT,                  "EF_AUTO_REFIT");
					print_bit(EF_NO_DEFAULT_CARGO_MULTIPLIER, "EF_NO_DEFAULT_CARGO_MULTIPLIER");
					print_bit(EF_NO_BREAKDOWN_SMOKE,          "EF_NO_BREAKDOWN_SMOKE");
					print_bit(EF_SPRITE_STACK,                "EF_SPRITE_STACK");
				} else {
					seprintf(buffer, lastof(buffer), "    [+] Engine Misc Flags: %c%c%c%c%c%c%c%c",
							HasBit(e->info.misc_flags, EF_RAIL_TILTS)                  ? 't' : '-',
							HasBit(e->info.misc_flags, EF_USES_2CC)                    ? '2' : '-',
							HasBit(e->info.misc_flags, EF_RAIL_IS_MU)                  ? 'm' : '-',
							HasBit(e->info.misc_flags, EF_RAIL_FLIPS)                  ? 'f' : '-',
							HasBit(e->info.misc_flags, EF_AUTO_REFIT)                  ? 'r' : '-',
							HasBit(e->info.misc_flags, EF_NO_DEFAULT_CARGO_MULTIPLIER) ? 'c' : '-',
							HasBit(e->info.misc_flags, EF_NO_BREAKDOWN_SMOKE)          ? 'b' : '-',
							HasBit(e->info.misc_flags, EF_SPRITE_STACK)                ? 's' : '-');
					output.print(buffer);
				}

				if (e->type == VEH_TRAIN) {
					const RailTypeInfo *rti = GetRailTypeInfo(e->u.rail.railtype);
					seprintf(buffer, lastof(buffer), "    Railtype: %u (%s), Compatible: 0x" OTTD_PRINTFHEX64 ", Powered: 0x" OTTD_PRINTFHEX64 ", All compatible: 0x" OTTD_PRINTFHEX64,
							e->u.rail.railtype, label_dumper().RailTypeLabel(e->u.rail.railtype), rti->compatible_railtypes, rti->powered_railtypes, rti->all_compatible_railtypes);
					output.print(buffer);
					static const char *engine_types[] = {
						"SINGLEHEAD",
						"MULTIHEAD",
						"WAGON",
					};
					seprintf(buffer, lastof(buffer), "    Rail veh type: %s, power: %u", engine_types[e->u.rail.railveh_type], e->u.rail.power);
					output.print(buffer);
				}
				if (e->type == VEH_ROAD) {
					output.register_next_line_click_flag_toggle(16 << flag_shift);
					const RoadTypeInfo* rti = GetRoadTypeInfo(e->u.road.roadtype);
					seprintf(buffer, lastof(buffer), "    [%c] Roadtype: %u (%s), Powered: 0x" OTTD_PRINTFHEX64,
							(output.flags & (16 << flag_shift)) ? '-' : '+', e->u.road.roadtype, label_dumper().RoadTypeLabel(e->u.road.roadtype), rti->powered_roadtypes);
					output.print(buffer);
					if (output.flags & (16 << flag_shift)) {
						DumpRoadTypeList(output, "      ", rti->powered_roadtypes);
					}
					seprintf(buffer, lastof(buffer), "    Capacity: %u, Weight: %u, Power: %u, TE: %u, Air drag: %u, Shorten: %u",
							e->u.road.capacity, e->u.road.weight, e->u.road.power, e->u.road.tractive_effort, e->u.road.air_drag, e->u.road.shorten_factor);
					output.print(buffer);
				}
				if (e->type == VEH_SHIP) {
					seprintf(buffer, lastof(buffer), "    Capacity: %u, Max speed: %u, Accel: %u, Ocean speed: %u, Canal speed: %u",
							e->u.ship.capacity, e->u.ship.max_speed, e->u.ship.acceleration, e->u.ship.ocean_speed_frac, e->u.ship.canal_speed_frac);
					output.print(buffer);
				}

				output.register_next_line_click_flag_toggle(4 << flag_shift);
				if (output.flags & (4 << flag_shift)) {
					seprintf(buffer, lastof(buffer), "    [-] Extra Engine Flags:\n");
					output.print(buffer);
					auto print_bit = [&](ExtraEngineFlags flag, const char *name) {
						if ((e->info.extra_flags & flag) != ExtraEngineFlags::None) {
							seprintf(buffer, lastof(buffer), "      %s\n", name);
							output.print(buffer);
						}
					};
					print_bit(ExtraEngineFlags::NoNews,          "NoNews");
					print_bit(ExtraEngineFlags::NoPreview,       "NoPreview");
					print_bit(ExtraEngineFlags::JoinPreview,     "JoinPreview");
					print_bit(ExtraEngineFlags::SyncReliability, "SyncReliability");
				} else {
					seprintf(buffer, lastof(buffer), "    [+] Extra Engine Flags: %c%c%c%c",
							(e->info.extra_flags & ExtraEngineFlags::NoNews)          != ExtraEngineFlags::None ? 'n' : '-',
							(e->info.extra_flags & ExtraEngineFlags::NoPreview)       != ExtraEngineFlags::None ? 'p' : '-',
							(e->info.extra_flags & ExtraEngineFlags::JoinPreview)     != ExtraEngineFlags::None ? 'j' : '-',
							(e->info.extra_flags & ExtraEngineFlags::SyncReliability) != ExtraEngineFlags::None ? 's' : '-');
					output.print(buffer);
				}
			}
		}
	}

	/* virtual */ void SpriteDump(uint index, SpriteGroupDumper &dumper) const override
	{
		extern void DumpVehicleSpriteGroup(const Vehicle *v, SpriteGroupDumper &dumper);
		DumpVehicleSpriteGroup(Vehicle::Get(index), dumper);
	}
};

static const NIFeature _nif_vehicle = {
	nullptr,
	_nic_vehicles,
	_niv_vehicles,
	new NIHVehicle(),
};


/*** NewGRF station (tiles) ***/

#define NICS(cb_id, bit) NIC(cb_id, StationSpec, callback_mask, bit)
static const NICallback _nic_stations[] = {
	NICS(CBID_STATION_AVAILABILITY,     CBM_STATION_AVAIL),
	NICS(CBID_STATION_DRAW_TILE_LAYOUT, CBM_STATION_DRAW_TILE_LAYOUT),
	NICS(CBID_STATION_BUILD_TILE_LAYOUT,CBM_NO_BIT),
	NICS(CBID_STATION_ANIM_START_STOP,  CBM_NO_BIT),
	NICS(CBID_STATION_ANIM_NEXT_FRAME,  CBM_STATION_ANIMATION_NEXT_FRAME),
	NICS(CBID_STATION_ANIMATION_SPEED,  CBM_STATION_ANIMATION_SPEED),
	NICS(CBID_STATION_LAND_SLOPE_CHECK, CBM_STATION_SLOPE_CHECK),
	NIC_END()
};

static const NIVariable _niv_stations[] = {
	NIV(0x40, "platform info and relative position"),
	NIV(0x41, "platform info and relative position for individually built sections"),
	NIV(0x42, "terrain and track type"),
	NIV(0x43, "player info"),
	NIV(0x44, "path signalling info"),
	NIV(0x45, "rail continuation info"),
	NIV(0x46, "platform info and relative position from middle"),
	NIV(0x47, "platform info and relative position from middle for individually built sections"),
	NIV(0x48, "bitmask of accepted cargoes"),
	NIV(0x49, "platform info and relative position of same-direction section"),
	NIV(0x4A, "current animation frame"),
	NIV(0x60, "amount of cargo waiting"),
	NIV(0x61, "time since last cargo pickup"),
	NIV(0x62, "rating of cargo"),
	NIV(0x63, "time spent on route"),
	NIV(0x64, "information about last vehicle picking cargo up"),
	NIV(0x65, "amount of cargo acceptance"),
	NIV(0x66, "animation frame of nearby tile"),
	NIV(0x67, "land info of nearby tiles"),
	NIV(0x68, "station info of nearby tiles"),
	NIV(0x69, "information about cargo accepted in the past"),
	NIV(0x6A, "GRFID of nearby station tiles"),
	NIV(0x6B, "station ID of nearby tiles"),
	NIVF(A2VRI_STATION_INFO_NEARBY_TILES_V2, "station info of nearby tiles v2", NIVF_SHOW_PARAMS),
	NIV_END()
};

class NIHStation : public NIHelper {
	bool IsInspectable(uint index) const override        { return GetStationSpec(index) != nullptr; }
	uint GetParent(uint index) const override            { return GetTownInspectWindowNumber(BaseStation::GetByTile(index)->town); }
	bool ShowSpriteDumpButton(uint index) const override { return true; }
	const void *GetInstance(uint index)const override    { return nullptr; }
	const void *GetSpec(uint index) const override       { return GetStationSpec(index); }
	void SetStringParameters(uint index) const override  { this->SetObjectAtStringParameters(STR_STATION_NAME, GetStationIndex(index), index); }
	uint32_t GetGRFID(uint index) const override         { return (this->IsInspectable(index)) ? GetStationSpec(index)->grf_prop.grffile->grfid : 0; }

	uint Resolve(uint index, uint var, uint param, GetVariableExtra *extra) const override
	{
		StationResolverObject ro(GetStationSpec(index), BaseStation::GetByTile(index), index, INVALID_RAILTYPE);
		return ro.GetScope(VSG_SCOPE_SELF)->GetVariable(var, param, extra);
	}

	/* virtual */ void ExtraInfo(uint index, NIExtraInfoOutput &output) const override
	{
		char buffer[1024];

		const StationSpec *statspec = GetStationSpec(index);
		if (statspec == nullptr) return;

		if (statspec->grf_prop.grffile != nullptr) {
			seprintf(buffer, lastof(buffer), "GRF local ID: %u", statspec->grf_prop.local_id);
			output.print(buffer);
		}

<<<<<<< HEAD
		for (size_t i = 0; i < statspec->renderdata.size(); i++) {
			seprintf(buffer, lastof(buffer), "Tile Layout %u:", (uint)i);
			output.print(buffer);
			const NewGRFSpriteLayout &dts = statspec->renderdata[i];

			const TileLayoutRegisters *registers = dts.registers;
			auto print_reg_info = [&](char *b, uint i, bool is_parent) {
				if (registers == nullptr) {
					output.print(buffer);
					return;
				}
				const TileLayoutRegisters *reg = registers + i;
				if (reg->flags == 0) {
					output.print(buffer);
					return;
				}
				seprintf(b, lastof(buffer), ", register flags: %X", reg->flags);
				output.print(buffer);
				auto log_reg = [&](TileLayoutFlags flag, const char *name, uint8_t flag_reg) {
					if (reg->flags & flag) {
						seprintf(buffer, lastof(buffer), "  %s reg: %X", name, flag_reg);
						output.print(buffer);
					}
				};
				log_reg(TLF_DODRAW, "TLF_DODRAW", reg->dodraw);
				log_reg(TLF_SPRITE, "TLF_SPRITE", reg->sprite);
				log_reg(TLF_PALETTE, "TLF_PALETTE", reg->palette);
				if (is_parent) {
					log_reg(TLF_BB_XY_OFFSET, "TLF_BB_XY_OFFSET x", reg->delta.parent[0]);
					log_reg(TLF_BB_XY_OFFSET, "TLF_BB_XY_OFFSET y", reg->delta.parent[1]);
					log_reg(TLF_BB_Z_OFFSET, "TLF_BB_Z_OFFSET", reg->delta.parent[2]);
				} else {
					log_reg(TLF_CHILD_X_OFFSET, "TLF_CHILD_X_OFFSET", reg->delta.child[0]);
					log_reg(TLF_CHILD_Y_OFFSET, "TLF_CHILD_Y_OFFSET", reg->delta.child[1]);
				}
				if (reg->flags & TLF_SPRITE_VAR10) {
					seprintf(buffer, lastof(buffer), "  TLF_SPRITE_VAR10 value: %X", reg->sprite_var10);
					output.print(buffer);
				}
				if (reg->flags & TLF_PALETTE_VAR10) {
					seprintf(buffer, lastof(buffer), "  TLF_PALETTE_VAR10 value: %X", reg->palette_var10);
					output.print(buffer);
				}
			};

			char *b = buffer + seprintf(buffer, lastof(buffer), "  ground: (%X, %X)",
					dts.ground.sprite, dts.ground.pal);
			print_reg_info(b, 0, false);

			uint offset = 0; // offset 0 is the ground sprite
			const DrawTileSeqStruct *element;
			foreach_draw_tile_seq(element, dts.seq) {
				offset++;
				char *b = buffer;
				if (element->IsParentSprite()) {
					b += seprintf(buffer, lastof(buffer), "  section: %X, image: (%X, %X), d: (%d, %d, %d), s: (%d, %d, %d)",
							offset, element->image.sprite, element->image.pal,
							element->delta_x, element->delta_y, element->delta_z,
							element->size_x, element->size_y, element->size_z);
				} else {
					b += seprintf(buffer, lastof(buffer), "  section: %X, image: (%X, %X), d: (%d, %d)",
							offset, element->image.sprite, element->image.pal,
							element->delta_x, element->delta_y);
				}
				print_reg_info(b, offset, element->IsParentSprite());
			}
		}
	}

	/* virtual */ void SpriteDump(uint index, SpriteGroupDumper &dumper) const override
=======
	uint Resolve(uint index, uint var, uint param, bool &avail) const override
>>>>>>> 5bc3723b
	{
		extern void DumpStationSpriteGroup(const StationSpec *statspec, BaseStation *st, SpriteGroupDumper &dumper);
		DumpStationSpriteGroup(GetStationSpec(index), BaseStation::GetByTile(index), dumper);
	}
};

static const NIFeature _nif_station = {
	nullptr,
	_nic_stations,
	_niv_stations,
	new NIHStation(),
};


/*** NewGRF house tiles ***/

#define NICH(cb_id, bit) NIC(cb_id, HouseSpec, callback_mask, bit)
static const NICallback _nic_house[] = {
	NICH(CBID_HOUSE_ALLOW_CONSTRUCTION,        CBM_HOUSE_ALLOW_CONSTRUCTION),
	NICH(CBID_HOUSE_ANIMATION_NEXT_FRAME,      CBM_HOUSE_ANIMATION_NEXT_FRAME),
	NICH(CBID_HOUSE_ANIMATION_START_STOP,      CBM_HOUSE_ANIMATION_START_STOP),
	NICH(CBID_HOUSE_CONSTRUCTION_STATE_CHANGE, CBM_HOUSE_CONSTRUCTION_STATE_CHANGE),
	NICH(CBID_HOUSE_COLOUR,                    CBM_HOUSE_COLOUR),
	NICH(CBID_HOUSE_CARGO_ACCEPTANCE,          CBM_HOUSE_CARGO_ACCEPTANCE),
	NICH(CBID_HOUSE_ANIMATION_SPEED,           CBM_HOUSE_ANIMATION_SPEED),
	NICH(CBID_HOUSE_DESTRUCTION,               CBM_HOUSE_DESTRUCTION),
	NICH(CBID_HOUSE_ACCEPT_CARGO,              CBM_HOUSE_ACCEPT_CARGO),
	NICH(CBID_HOUSE_PRODUCE_CARGO,             CBM_HOUSE_PRODUCE_CARGO),
	NICH(CBID_HOUSE_DENY_DESTRUCTION,          CBM_HOUSE_DENY_DESTRUCTION),
	NICH(CBID_HOUSE_WATCHED_CARGO_ACCEPTED,    CBM_NO_BIT),
	NICH(CBID_HOUSE_CUSTOM_NAME,               CBM_NO_BIT),
	NICH(CBID_HOUSE_DRAW_FOUNDATIONS,          CBM_HOUSE_DRAW_FOUNDATIONS),
	NICH(CBID_HOUSE_AUTOSLOPE,                 CBM_HOUSE_AUTOSLOPE),
	NIC_END()
};

static const NIVariable _niv_house[] = {
	NIV(0x40, "construction state of tile and pseudo-random value"),
	NIV(0x41, "age of building in years"),
	NIV(0x42, "town zone"),
	NIV(0x43, "terrain type"),
	NIV(0x44, "building counts"),
	NIV(0x45, "town expansion bits"),
	NIV(0x46, "current animation frame"),
	NIV(0x47, "xy coordinate of the building"),
	NIV(0x60, "other building counts (old house type)"),
	NIV(0x61, "other building counts (new house type)"),
	NIV(0x62, "land info of nearby tiles"),
	NIV(0x63, "current animation frame of nearby house tile"),
	NIV(0x64, "cargo acceptance history of nearby stations"),
	NIV(0x65, "distance of nearest house matching a given criterion"),
	NIV(0x66, "class and ID of nearby house tile"),
	NIV(0x67, "GRFID of nearby house tile"),
	NIV(A2VRI_HOUSE_SAME_ID_MAP_COUNT, "building count: same ID, map"),
	NIV(A2VRI_HOUSE_SAME_CLASS_MAP_COUNT, "building count: same class, map"),
	NIV(A2VRI_HOUSE_SAME_ID_TOWN_COUNT, "building count: same ID, town"),
	NIV(A2VRI_HOUSE_SAME_CLASS_TOWN_COUNT, "building count: same class, town"),
	NIVF(A2VRI_HOUSE_OTHER_OLD_ID_MAP_COUNT, "building count: other old ID, map", NIVF_SHOW_PARAMS),
	NIVF(A2VRI_HOUSE_OTHER_OLD_ID_TOWN_COUNT, "building count: other old ID, town", NIVF_SHOW_PARAMS),
	NIVF(A2VRI_HOUSE_OTHER_ID_MAP_COUNT, "building count: other ID, map", NIVF_SHOW_PARAMS),
	NIVF(A2VRI_HOUSE_OTHER_CLASS_MAP_COUNT, "building count: other class, map", NIVF_SHOW_PARAMS),
	NIVF(A2VRI_HOUSE_OTHER_ID_TOWN_COUNT, "building count: other ID, town", NIVF_SHOW_PARAMS),
	NIVF(A2VRI_HOUSE_OTHER_CLASS_TOWN_COUNT, "building count: other class, town", NIVF_SHOW_PARAMS),
	NIV_END()
};

class NIHHouse : public NIHelper {
	bool IsInspectable(uint index) const override        { return true; }
	bool ShowExtraInfoOnly(uint index) const override    { return HouseSpec::Get(GetHouseType(index))->grf_prop.grffile == nullptr; }
	bool ShowSpriteDumpButton(uint index) const override { return true; }
	uint GetParent(uint index) const override            { return GetInspectWindowNumber(GSF_FAKE_TOWNS, GetTownIndex(index)); }
	const void *GetInstance(uint)const override          { return nullptr; }
	const void *GetSpec(uint index) const override       { return HouseSpec::Get(GetHouseType(index)); }
	void SetStringParameters(uint index) const override  { this->SetObjectAtStringParameters(STR_TOWN_NAME, GetTownIndex(index), index); }
	uint32_t GetGRFID(uint index) const override         { return (this->IsInspectable(index)) ? HouseSpec::Get(GetHouseType(index))->grf_prop.grffile->grfid : 0; }

<<<<<<< HEAD
	uint Resolve(uint index, uint var, uint param, GetVariableExtra *extra) const override
=======
	uint Resolve(uint index, uint var, uint param, bool &avail) const override
>>>>>>> 5bc3723b
	{
		HouseResolverObject ro(GetHouseType(index), index, Town::GetByTile(index));
		return ro.GetScope(VSG_SCOPE_SELF)->GetVariable(var, param, extra);
	}

	void ExtraInfo(uint index, NIExtraInfoOutput &output) const override
	{
		const HouseSpec *hs = HouseSpec::Get(GetHouseType(index));
		char buffer[1024];
		output.print("Debug Info:");
		char *b = buffer + seprintf(buffer, lastof(buffer), "  House Type: %u", GetHouseType(index));
		if (hs->grf_prop.grffile != nullptr) {
			b += seprintf(b, lastof(buffer), "  (local ID: %u)", hs->grf_prop.local_id);
		}
		output.print(buffer);
		seprintf(buffer, lastof(buffer), "  building_flags: 0x%X", hs->building_flags);
		output.print(buffer);
		seprintf(buffer, lastof(buffer), "  extra_flags: 0x%X, ctrl_flags: 0x%X", hs->extra_flags, hs->ctrl_flags);
		output.print(buffer);
		seprintf(buffer, lastof(buffer), "  remove_rating_decrease: %u, minimum_life: %u", hs->remove_rating_decrease, hs->minimum_life);
		output.print(buffer);
		seprintf(buffer, lastof(buffer), "  population: %u, mail_generation: %u", hs->population, hs->mail_generation);
		output.print(buffer);
		seprintf(buffer, lastof(buffer), "  animation: frames: %u, status: %u, speed: %u, triggers: 0x%X", hs->animation.frames, hs->animation.status, hs->animation.speed, hs->animation.triggers);
		output.print(buffer);

		{
			char *b = buffer + seprintf(buffer, lastof(buffer), "  min year: %d", hs->min_year.base());
			if (hs->max_year < CalTime::MAX_YEAR) {
				seprintf(b, lastof(buffer), ", max year %d", hs->max_year.base());
			}
			output.print(buffer);
		}

		if (GetCleanHouseType(index) != GetHouseType(index)) {
			hs = HouseSpec::Get(GetCleanHouseType(index));
			b = buffer + seprintf(buffer, lastof(buffer), "  Untranslated House Type: %u", GetCleanHouseType(index));
			if (hs->grf_prop.grffile != nullptr) {
				b += seprintf(b, lastof(buffer), "  (local ID: %u)", hs->grf_prop.local_id);
			}
			output.print(buffer);
			seprintf(buffer, lastof(buffer), "    building_flags: 0x%X", hs->building_flags);
			output.print(buffer);
		}
	}

	/* virtual */ void SpriteDump(uint index, SpriteGroupDumper &dumper) const override
	{
		dumper.DumpSpriteGroup(HouseSpec::Get(GetHouseType(index))->grf_prop.spritegroup[0], 0);
	}
};

static const NIFeature _nif_house = {
	nullptr,
	_nic_house,
	_niv_house,
	new NIHHouse(),
};


/*** NewGRF industry tiles ***/

#define NICIT(cb_id, bit) NIC(cb_id, IndustryTileSpec, callback_mask, bit)
static const NICallback _nic_industrytiles[] = {
	NICIT(CBID_INDTILE_ANIM_START_STOP,  CBM_NO_BIT),
	NICIT(CBID_INDTILE_ANIM_NEXT_FRAME,  CBM_INDT_ANIM_NEXT_FRAME),
	NICIT(CBID_INDTILE_ANIMATION_SPEED,  CBM_INDT_ANIM_SPEED),
	NICIT(CBID_INDTILE_CARGO_ACCEPTANCE, CBM_INDT_CARGO_ACCEPTANCE),
	NICIT(CBID_INDTILE_ACCEPT_CARGO,     CBM_INDT_ACCEPT_CARGO),
	NICIT(CBID_INDTILE_SHAPE_CHECK,      CBM_INDT_SHAPE_CHECK),
	NICIT(CBID_INDTILE_DRAW_FOUNDATIONS, CBM_INDT_DRAW_FOUNDATIONS),
	NICIT(CBID_INDTILE_AUTOSLOPE,        CBM_INDT_AUTOSLOPE),
	NIC_END()
};

static const NIVariable _niv_industrytiles[] = {
	NIV(0x40, "construction state of tile"),
	NIV(0x41, "ground type"),
	NIV(0x42, "current town zone in nearest town"),
	NIV(0x43, "relative position"),
	NIV(0x44, "animation frame"),
	NIV(0x60, "land info of nearby tiles"),
	NIV(0x61, "animation stage of nearby tiles"),
	NIV(0x62, "get industry or airport tile ID at offset"),
	NIV_END()
};

class NIHIndustryTile : public NIHelper {
	bool IsInspectable(uint index) const override        { return GetIndustryTileSpec(GetIndustryGfx(index))->grf_prop.grffile != nullptr; }
	bool ShowSpriteDumpButton(uint index) const override { return true; }
	uint GetParent(uint index) const override            { return GetInspectWindowNumber(GSF_INDUSTRIES, GetIndustryIndex(index)); }
	const void *GetInstance(uint)const override          { return nullptr; }
	const void *GetSpec(uint index) const override       { return GetIndustryTileSpec(GetIndustryGfx(index)); }
	void SetStringParameters(uint index) const override  { this->SetObjectAtStringParameters(STR_INDUSTRY_NAME, GetIndustryIndex(index), index); }
	uint32_t GetGRFID(uint index) const override         { return (this->IsInspectable(index)) ? GetIndustryTileSpec(GetIndustryGfx(index))->grf_prop.grffile->grfid : 0; }

<<<<<<< HEAD
	uint Resolve(uint index, uint var, uint param, GetVariableExtra *extra) const override
=======
	uint Resolve(uint index, uint var, uint param, bool &avail) const override
>>>>>>> 5bc3723b
	{
		IndustryTileResolverObject ro(GetIndustryGfx(index), index, Industry::GetByTile(index));
		return ro.GetScope(VSG_SCOPE_SELF)->GetVariable(var, param, extra);
	}

	void ExtraInfo(uint index, NIExtraInfoOutput &output) const override
	{
		char buffer[1024];
		output.print("Debug Info:");
		seprintf(buffer, lastof(buffer), "  Gfx Index: %u, animated tile: %d", GetIndustryGfx(index), _animated_tiles.find(index) != _animated_tiles.end());
		output.print(buffer);
		const IndustryTileSpec *indts = GetIndustryTileSpec(GetIndustryGfx(index));
		if (indts) {
			seprintf(buffer, lastof(buffer), "  anim_production: %u, anim_next: %u, anim_state: %u, ", indts->anim_production, indts->anim_next, indts->anim_state);
			output.print(buffer);
			seprintf(buffer, lastof(buffer), "  animation: frames: %u, status: %u, speed: %u, triggers: 0x%X", indts->animation.frames, indts->animation.status, indts->animation.speed, indts->animation.triggers);
			output.print(buffer);
			seprintf(buffer, lastof(buffer), "  special_flags: 0x%X, enabled: %u", indts->special_flags, indts->enabled);
			output.print(buffer);
		}
	}

	/* virtual */ void SpriteDump(uint index, SpriteGroupDumper &dumper) const override
	{
		const IndustryTileSpec *indts = GetIndustryTileSpec(GetIndustryGfx(index));
		if (indts) {
			extern void DumpIndustryTileSpriteGroup(const IndustryTileSpec *spec, SpriteGroupDumper &dumper);
			DumpIndustryTileSpriteGroup(indts, dumper);
		}
	}
};

static const NIFeature _nif_industrytile = {
	nullptr,
	_nic_industrytiles,
	_niv_industrytiles,
	new NIHIndustryTile(),
};


/*** NewGRF industries ***/

static const NIProperty _nip_industries[] = {
	NIP(0x25, Industry, produced_cargo[ 0], NIT_CARGO, "produced cargo 0"),
	NIP(0x25, Industry, produced_cargo[ 1], NIT_CARGO, "produced cargo 1"),
	NIP(0x25, Industry, produced_cargo[ 2], NIT_CARGO, "produced cargo 2"),
	NIP(0x25, Industry, produced_cargo[ 3], NIT_CARGO, "produced cargo 3"),
	NIP(0x25, Industry, produced_cargo[ 4], NIT_CARGO, "produced cargo 4"),
	NIP(0x25, Industry, produced_cargo[ 5], NIT_CARGO, "produced cargo 5"),
	NIP(0x25, Industry, produced_cargo[ 6], NIT_CARGO, "produced cargo 6"),
	NIP(0x25, Industry, produced_cargo[ 7], NIT_CARGO, "produced cargo 7"),
	NIP(0x25, Industry, produced_cargo[ 8], NIT_CARGO, "produced cargo 8"),
	NIP(0x25, Industry, produced_cargo[ 9], NIT_CARGO, "produced cargo 9"),
	NIP(0x25, Industry, produced_cargo[10], NIT_CARGO, "produced cargo 10"),
	NIP(0x25, Industry, produced_cargo[11], NIT_CARGO, "produced cargo 11"),
	NIP(0x25, Industry, produced_cargo[12], NIT_CARGO, "produced cargo 12"),
	NIP(0x25, Industry, produced_cargo[13], NIT_CARGO, "produced cargo 13"),
	NIP(0x25, Industry, produced_cargo[14], NIT_CARGO, "produced cargo 14"),
	NIP(0x25, Industry, produced_cargo[15], NIT_CARGO, "produced cargo 15"),
	NIP(0x26, Industry, accepts_cargo[ 0],  NIT_CARGO, "accepted cargo 0"),
	NIP(0x26, Industry, accepts_cargo[ 1],  NIT_CARGO, "accepted cargo 1"),
	NIP(0x26, Industry, accepts_cargo[ 2],  NIT_CARGO, "accepted cargo 2"),
	NIP(0x26, Industry, accepts_cargo[ 3],  NIT_CARGO, "accepted cargo 3"),
	NIP(0x26, Industry, accepts_cargo[ 4],  NIT_CARGO, "accepted cargo 4"),
	NIP(0x26, Industry, accepts_cargo[ 5],  NIT_CARGO, "accepted cargo 5"),
	NIP(0x26, Industry, accepts_cargo[ 6],  NIT_CARGO, "accepted cargo 6"),
	NIP(0x26, Industry, accepts_cargo[ 7],  NIT_CARGO, "accepted cargo 7"),
	NIP(0x26, Industry, accepts_cargo[ 8],  NIT_CARGO, "accepted cargo 8"),
	NIP(0x26, Industry, accepts_cargo[ 9],  NIT_CARGO, "accepted cargo 9"),
	NIP(0x26, Industry, accepts_cargo[10],  NIT_CARGO, "accepted cargo 10"),
	NIP(0x26, Industry, accepts_cargo[11],  NIT_CARGO, "accepted cargo 11"),
	NIP(0x26, Industry, accepts_cargo[12],  NIT_CARGO, "accepted cargo 12"),
	NIP(0x26, Industry, accepts_cargo[13],  NIT_CARGO, "accepted cargo 13"),
	NIP(0x26, Industry, accepts_cargo[14],  NIT_CARGO, "accepted cargo 14"),
	NIP(0x26, Industry, accepts_cargo[15],  NIT_CARGO, "accepted cargo 15"),
	NIP_END()
};

#define NICI(cb_id, bit) NIC(cb_id, IndustrySpec, callback_mask, bit)
static const NICallback _nic_industries[] = {
	NICI(CBID_INDUSTRY_PROBABILITY,          CBM_IND_PROBABILITY),
	NICI(CBID_INDUSTRY_LOCATION,             CBM_IND_LOCATION),
	NICI(CBID_INDUSTRY_PRODUCTION_CHANGE,    CBM_IND_PRODUCTION_CHANGE),
	NICI(CBID_INDUSTRY_MONTHLYPROD_CHANGE,   CBM_IND_MONTHLYPROD_CHANGE),
	NICI(CBID_INDUSTRY_CARGO_SUFFIX,         CBM_IND_CARGO_SUFFIX),
	NICI(CBID_INDUSTRY_FUND_MORE_TEXT,       CBM_IND_FUND_MORE_TEXT),
	NICI(CBID_INDUSTRY_WINDOW_MORE_TEXT,     CBM_IND_WINDOW_MORE_TEXT),
	NICI(CBID_INDUSTRY_SPECIAL_EFFECT,       CBM_IND_SPECIAL_EFFECT),
	NICI(CBID_INDUSTRY_REFUSE_CARGO,         CBM_IND_REFUSE_CARGO),
	NICI(CBID_INDUSTRY_DECIDE_COLOUR,        CBM_IND_DECIDE_COLOUR),
	NICI(CBID_INDUSTRY_INPUT_CARGO_TYPES,    CBM_IND_INPUT_CARGO_TYPES),
	NICI(CBID_INDUSTRY_OUTPUT_CARGO_TYPES,   CBM_IND_OUTPUT_CARGO_TYPES),
	NICI(CBID_INDUSTRY_PROD_CHANGE_BUILD,    CBM_IND_PROD_CHANGE_BUILD),
	NIC_END()
};

static const NIVariable _niv_industries[] = {
	NIV(0x40, "waiting cargo 0"),
	NIV(0x41, "waiting cargo 1"),
	NIV(0x42, "waiting cargo 2"),
	NIV(0x43, "distance to closest dry/land tile"),
	NIV(0x44, "layout number"),
	NIV(0x45, "player info"),
	NIV(0x46, "industry construction date"),
	NIV(0x60, "get industry tile ID at offset"),
	NIV(0x61, "get random tile bits at offset"),
	NIV(0x62, "land info of nearby tiles"),
	NIV(0x63, "animation stage of nearby tiles"),
	NIV(0x64, "distance on nearest industry with given type"),
	NIV(0x65, "get town zone and Manhattan distance of closest town"),
	NIV(0x66, "get square of Euclidean distance of closes town"),
	NIV(0x67, "count of industry and distance of closest instance"),
	NIV(0x68, "count of industry and distance of closest instance with layout filter"),
	NIV(0x69, "produced cargo waiting"),
	NIV(0x6A, "cargo produced this month"),
	NIV(0x6B, "cargo transported this month"),
	NIV(0x6C, "cargo produced last month"),
	NIV(0x6D, "cargo transported last month"),
	NIV(0x6E, "date since cargo was delivered"),
	NIV(0x6F, "waiting input cargo"),
	NIV(0x70, "production rate"),
	NIV(0x71, "percentage of cargo transported last month"),
	NIV_END()
};

class NIHIndustry : public NIHelper {
	bool IsInspectable(uint index) const override        { return true; }
	bool ShowSpriteDumpButton(uint index) const override { return true; }
	uint GetParent(uint index) const override            { return HasBit(index, 26) ? UINT32_MAX : GetTownInspectWindowNumber(Industry::Get(index)->town); }
	const void *GetInstance(uint index)const override    { return HasBit(index, 26) ? nullptr : Industry::Get(index); }
	uint32_t GetGRFID(uint index) const override         { return (!this->ShowExtraInfoOnly(index)) ? ((const IndustrySpec *)this->GetSpec(index))->grf_prop.grffile->grfid : 0; }

	bool ShowExtraInfoOnly(uint index) const override
	{
		const IndustrySpec *spec = (const IndustrySpec *)this->GetSpec(index);
		return spec == nullptr || spec->grf_prop.grffile == nullptr;
	}

	bool ShowExtraInfoIncludingGRFIDOnly(uint index) const override
	{
		return HasBit(index, 26);
	}

	const void *GetSpec(uint index) const override
	{
		if (HasBit(index, 26)) {
			return GetIndustrySpec(GB(index, 0, 16));
		} else {
			Industry *i = Industry::Get(index);
			return i != nullptr ? GetIndustrySpec(i->type) : nullptr;
		}
	}

	void SetStringParameters(uint index) const override
	{
		if (HasBit(index, 26)) {
			SetDParam(0, GetIndustrySpec(GB(index, 0, 16))->name);
		} else {
			this->SetSimpleStringParameters(STR_INDUSTRY_NAME, index);
		}
	}

<<<<<<< HEAD
	uint Resolve(uint index, uint var, uint param, GetVariableExtra *extra) const override
=======
	uint Resolve(uint index, uint var, uint param, bool &avail) const override
>>>>>>> 5bc3723b
	{
		Industry *i = Industry::Get(index);
		IndustriesResolverObject ro(i->location.tile, i, i->type);
		return ro.GetScope(VSG_SCOPE_SELF)->GetVariable(var, param, extra);
	}

	const std::span<int32_t> GetPSA(uint index, uint32_t) const override
	{
		const Industry *i = (const Industry *)this->GetInstance(index);
		if (i->psa == nullptr) return {};
		return i->psa->storage;
	}

	std::vector<uint32_t> GetPSAGRFIDs(uint index) const override
	{
		return { 0 };
	}

	void ExtraInfo(uint index, NIExtraInfoOutput &output) const override
	{
		char buffer[1024];
		output.print("Debug Info:");

		if (!HasBit(index, 26)) {
			seprintf(buffer, lastof(buffer), "  Index: %u", index);
			output.print(buffer);
			const Industry *ind = Industry::GetIfValid(index);
			if (ind) {
				seprintf(buffer, lastof(buffer), "  Location: %ux%u (%X), w: %u, h: %u", TileX(ind->location.tile), TileY(ind->location.tile), ind->location.tile, ind->location.w, ind->location.h);
				output.print(buffer);
				if (ind->neutral_station) {
					seprintf(buffer, lastof(buffer), "  Neutral station: %u: %s", ind->neutral_station->index, ind->neutral_station->GetCachedName());
					output.print(buffer);
				}
				seprintf(buffer, lastof(buffer), "  Nearby stations: %u", (uint) ind->stations_near.size());
				output.print(buffer);
				for (const Station *st : ind->stations_near) {
					seprintf(buffer, lastof(buffer), "    %u: %s", st->index, st->GetCachedName());
					output.print(buffer);
				}
				output.print("  Produces:");
				for (uint i = 0; i < std::size(ind->produced_cargo); i++) {
					if (ind->produced_cargo[i] != INVALID_CARGO) {
						seprintf(buffer, lastof(buffer), "    %s:", GetStringPtr(CargoSpec::Get(ind->produced_cargo[i])->name));
						output.print(buffer);
						seprintf(buffer, lastof(buffer), "      Waiting: %u, rate: %u",
								ind->produced_cargo_waiting[i], ind->production_rate[i]);
						output.print(buffer);
						seprintf(buffer, lastof(buffer), "      This month: production: %u, transported: %u",
								ind->this_month_production[i], ind->this_month_transported[i]);
						output.print(buffer);
						seprintf(buffer, lastof(buffer), "      Last month: production: %u, transported: %u, (%u/255)",
								ind->last_month_production[i], ind->last_month_transported[i], ind->last_month_pct_transported[i]);
						output.print(buffer);
					}
				}
				output.print("  Accepts:");
				for (uint i = 0; i < std::size(ind->accepts_cargo); i++) {
					if (ind->accepts_cargo[i] != INVALID_CARGO) {
						seprintf(buffer, lastof(buffer), "    %s: waiting: %u",
								GetStringPtr(CargoSpec::Get(ind->accepts_cargo[i])->name), ind->incoming_cargo_waiting[i]);
						output.print(buffer);
					}
				}
				seprintf(buffer, lastof(buffer), "  Counter: %u", ind->counter);
				output.print(buffer);
			}
		}

		const IndustrySpec *indsp = (const IndustrySpec *)this->GetSpec(index);
		if (indsp) {
			seprintf(buffer, lastof(buffer), "  CBM_IND_PRODUCTION_CARGO_ARRIVAL: %s", HasBit(indsp->callback_mask, CBM_IND_PRODUCTION_CARGO_ARRIVAL) ? "yes" : "no");
			output.print(buffer);
			seprintf(buffer, lastof(buffer), "  CBM_IND_PRODUCTION_256_TICKS: %s", HasBit(indsp->callback_mask, CBM_IND_PRODUCTION_256_TICKS) ? "yes" : "no");
			output.print(buffer);
			if (_industry_cargo_scaler.HasScaling() && HasBit(indsp->callback_mask, CBM_IND_PRODUCTION_256_TICKS)) {
				seprintf(buffer, lastof(buffer), "  Counter production interval: %u", _industry_inverse_cargo_scaler.Scale(INDUSTRY_PRODUCE_TICKS));
				output.print(buffer);
			}
			seprintf(buffer, lastof(buffer), "  Number of layouts: %u", (uint)indsp->layouts.size());
			output.print(buffer);
			for (size_t i = 0; i < indsp->layout_anim_masks.size(); i++) {
				seprintf(buffer, lastof(buffer), "  Layout anim inhibit mask %u: " OTTD_PRINTFHEX64, (uint)i, indsp->layout_anim_masks[i]);
				output.print(buffer);
			}
			if (indsp->grf_prop.grffile != nullptr) {
				seprintf(buffer, lastof(buffer), "  GRF local ID: %u", indsp->grf_prop.local_id);
				output.print(buffer);
			}
		}
	}

	/* virtual */ void SpriteDump(uint index, SpriteGroupDumper &dumper) const override
	{
		const IndustrySpec *spec = (const IndustrySpec *)this->GetSpec(index);
		if (spec) {
			extern void DumpIndustrySpriteGroup(const IndustrySpec *spec, SpriteGroupDumper &dumper);
			DumpIndustrySpriteGroup(spec, dumper);
		}
	}
};

static const NIFeature _nif_industry = {
	_nip_industries,
	_nic_industries,
	_niv_industries,
	new NIHIndustry(),
};


/*** NewGRF cargos ***/

#define NICC(cb_id, bit) NIC(cb_id, CargoSpec, callback_mask, bit)
static const NICallback _nic_cargo[] = {
	NICC(CBID_CARGO_PROFIT_CALC,               CBM_CARGO_PROFIT_CALC),
	NICC(CBID_CARGO_STATION_RATING_CALC,       CBM_CARGO_STATION_RATING_CALC),
	NIC_END()
};

class NIHCargo : public NIHelper {
	bool IsInspectable(uint index) const override        { return true; }
	bool ShowExtraInfoOnly(uint index) const override    { return CargoSpec::Get(index)->grffile == nullptr; }
	bool ShowSpriteDumpButton(uint index) const override { return true; }
	uint GetParent(uint index) const override            { return UINT32_MAX; }
	const void *GetInstance(uint index)const override    { return nullptr; }
	const void *GetSpec(uint index) const override       { return CargoSpec::Get(index); }
	void SetStringParameters(uint index) const override  { SetDParam(0, CargoSpec::Get(index)->name); }
	uint32_t GetGRFID(uint index) const override         { return (!this->ShowExtraInfoOnly(index)) ? CargoSpec::Get(index)->grffile->grfid : 0; }

	uint Resolve(uint index, uint var, uint param, GetVariableExtra *extra) const override
	{
		return 0;
	}

	void ExtraInfo(uint index, NIExtraInfoOutput &output) const override
	{
		char buffer[1024];

		output.print("Debug Info:");
		seprintf(buffer, lastof(buffer), "  Index: %u", index);
		output.print(buffer);

		const CargoSpec *spec = CargoSpec::Get(index);
		seprintf(buffer, lastof(buffer), "  Bit: %2u, Label: %s, Callback mask: 0x%02X",
				spec->bitnum,
				label_dumper().Label(spec->label.base()),
				spec->callback_mask);
		output.print(buffer);
		int written = seprintf(buffer, lastof(buffer), "  Cargo class: %s%s%s%s%s%s%s%s%s%s%s",
				(spec->classes & CC_PASSENGERS)   != 0 ? "passenger, " : "",
				(spec->classes & CC_MAIL)         != 0 ? "mail, " : "",
				(spec->classes & CC_EXPRESS)      != 0 ? "express, " : "",
				(spec->classes & CC_ARMOURED)     != 0 ? "armoured, " : "",
				(spec->classes & CC_BULK)         != 0 ? "bulk, " : "",
				(spec->classes & CC_PIECE_GOODS)  != 0 ? "piece goods, " : "",
				(spec->classes & CC_LIQUID)       != 0 ? "liquid, " : "",
				(spec->classes & CC_REFRIGERATED) != 0 ? "refrigerated, " : "",
				(spec->classes & CC_HAZARDOUS)    != 0 ? "hazardous, " : "",
				(spec->classes & CC_COVERED)      != 0 ? "covered/sheltered, " : "",
				(spec->classes & CC_SPECIAL)      != 0 ? "special, " : "");
		if (written >= 2 && buffer[written - 2] == ',') buffer[written - 2] = 0;
		output.print(buffer);

		seprintf(buffer, lastof(buffer), "  Weight: %u, Capacity multiplier: %u", spec->weight, spec->multiplier);
		output.print(buffer);
		seprintf(buffer, lastof(buffer), "  Initial payment: %d, Current payment: " OTTD_PRINTF64 ", Transit periods: (%u, %u)",
				spec->initial_payment, (int64_t)spec->current_payment, spec->transit_periods[0], spec->transit_periods[1]);
		output.print(buffer);
		seprintf(buffer, lastof(buffer), "  Freight: %s, Town acceptance effect: %u, Town production effect: %u",
				spec->is_freight ? "yes" : "no", spec->town_acceptance_effect, spec->town_production_effect);
		output.print(buffer);
	}

	/* virtual */ void SpriteDump(uint index, SpriteGroupDumper &dumper) const override
	{
		dumper.DumpSpriteGroup(CargoSpec::Get(index)->group, 0);
	}
};

static const NIFeature _nif_cargo = {
	nullptr,
	_nic_cargo,
	nullptr,
	new NIHCargo(),
};


/*** NewGRF signals ***/
void DumpTileSignalsInfo(char *buffer, const char *last, uint index, NIExtraInfoOutput &output)
{
	for (Trackdir td = TRACKDIR_BEGIN; td < TRACKDIR_END; td = (Trackdir)(td + 1)) {
		if (!IsValidTrackdir(td)) continue;
		if (HasTrack(index, TrackdirToTrack(td)) && HasSignalOnTrackdir(index, td)) {
			char *b = buffer;
			const SignalState state = GetSignalStateByTrackdir(index, td);
			b += seprintf(b, last, "  trackdir: %d, state: %d", td, state);
			if (_extra_aspects > 0 && state == SIGNAL_STATE_GREEN) seprintf(b, last, ", aspect: %d", GetSignalAspect(index, TrackdirToTrack(td)));
			if (GetSignalAlwaysReserveThrough(index, TrackdirToTrack(td))) seprintf(b, last, ", always reserve through");
			if (GetSignalSpecialPropagationFlag(index, TrackdirToTrack(td))) seprintf(b, last, ", special propagation flag");
			output.print(buffer);
		}
	}
}

void DumpTunnelBridgeSignalsInfo(char *buffer, const char *last, uint index, NIExtraInfoOutput &output)
{
	if (IsTunnelBridgeSignalSimulationEntrance(index)) {
		char *b = buffer;
		const SignalState state = GetTunnelBridgeEntranceSignalState(index);
		b += seprintf(b, last, "  Entrance: state: %d", state);
		if (_extra_aspects > 0 && state == SIGNAL_STATE_GREEN) b += seprintf(b, last, ", aspect: %d", GetTunnelBridgeEntranceSignalAspect(index));
		output.print(buffer);
	}
	if (IsTunnelBridgeSignalSimulationExit(index)) {
		char *b = buffer;
		const SignalState state = GetTunnelBridgeExitSignalState(index);
		b += seprintf(b, last, "  Exit: state: %d", state);
		if (_extra_aspects > 0 && state == SIGNAL_STATE_GREEN) b += seprintf(b, last, ", aspect: %d", GetTunnelBridgeExitSignalAspect(index));
		output.print(buffer);
	}
	if (GetTunnelBridgeSignalSpecialPropagationFlag(index)) {
		seprintf(buffer, last, "  Special propagation flag");
		output.print(buffer);
	}
	TileIndex end = GetOtherTunnelBridgeEnd(index);
	extern uint GetTunnelBridgeSignalSimulationSignalCount(TileIndex begin, TileIndex end);
	seprintf(buffer, last, "  Spacing: %d, total signals: %d", GetTunnelBridgeSignalSimulationSpacing(index), GetTunnelBridgeSignalSimulationSignalCount(index, end));
	output.print(buffer);
}

static const NIVariable _niv_signals[] = {
	NIV(0x40, "terrain type"),
	NIV(A2VRI_SIGNALS_SIGNAL_RESTRICTION_INFO, "restriction info"),
	NIV(A2VRI_SIGNALS_SIGNAL_CONTEXT, "context"),
	NIV(A2VRI_SIGNALS_SIGNAL_STYLE, "style"),
	NIV(A2VRI_SIGNALS_SIGNAL_SIDE, "side"),
	NIV(A2VRI_SIGNALS_SIGNAL_VERTICAL_CLEARANCE, "vertical_clearance"),
	NIV_END()
};

class NIHSignals : public NIHelper {
	bool IsInspectable(uint index) const override        { return true; }
	bool ShowExtraInfoOnly(uint index) const override    { return _new_signals_grfs.empty(); }
	bool ShowSpriteDumpButton(uint index) const override { return true; }
	uint GetParent(uint index) const override            { return UINT32_MAX; }
	const void *GetInstance(uint index)const override    { return nullptr; }
	const void *GetSpec(uint index) const override       { return nullptr; }
	void SetStringParameters(uint index) const override  { this->SetObjectAtStringParameters(STR_NEWGRF_INSPECT_CAPTION_OBJECT_AT_SIGNALS, INVALID_STRING_ID, index); }
	uint32_t GetGRFID(uint index) const override         { return 0; }

	uint Resolve(uint index, uint var, uint param, GetVariableExtra *extra) const override
	{
		extern TraceRestrictProgram *GetFirstTraceRestrictProgramOnTile(TileIndex t);
		CustomSignalSpriteContext ctx = { CSSC_TRACK };
		uint8_t style = 0;
		uint z = 0;
		if (IsTunnelBridgeWithSignalSimulation(index)) {
			ctx = { IsTunnelBridgeSignalSimulationEntrance(index) ? CSSC_TUNNEL_BRIDGE_ENTRANCE : CSSC_TUNNEL_BRIDGE_EXIT };
			if (IsTunnel(index)) ctx.ctx_flags |= CSSCF_TUNNEL;
			style = GetTunnelBridgeSignalStyle(index);
			z = GetTunnelBridgeSignalZ(index, !IsTunnelBridgeSignalSimulationEntrance(index));
		} else if (IsTileType(index, MP_RAILWAY) && HasSignals(index)) {
			TrackBits bits = GetTrackBits(index);
			do {
				Track track = RemoveFirstTrack(&bits);
				if (HasSignalOnTrack(index, track)) {
					style = GetSignalStyle(index, track);
					Trackdir td = TrackToTrackdir(track);
					if (!HasSignalOnTrackdir(index, td)) td = ReverseTrackdir(td);

					uint x, y;
					GetSignalXYZByTrackdir(index, td, HasBit(_signal_style_masks.signal_opposite_side, style), x, y, z);
					break;
				}
			} while (bits != TRACK_BIT_NONE);
		}
		NewSignalsResolverObject ro(nullptr, index, TCX_NORMAL, 0, 0, ctx, style, GetFirstTraceRestrictProgramOnTile(index), z);
		return ro.GetScope(VSG_SCOPE_SELF)->GetVariable(var, param, extra);
	}

	void ExtraInfo(uint index, NIExtraInfoOutput &output) const override
	{
		char buffer[1024];
		output.print("Debug Info:");
		if (IsTileType(index, MP_RAILWAY) && HasSignals(index)) {
			output.print("Signals:");
			DumpTileSignalsInfo(buffer, lastof(buffer), index, output);
		}
		if (IsTunnelBridgeWithSignalSimulation(index)) {
			output.print("Signals:");
			DumpTunnelBridgeSignalsInfo(buffer, lastof(buffer), index, output);
		}
		if (_settings_game.vehicle.train_speed_adaptation) {
			SignalSpeedKey speed_key = { index, 0, (Trackdir)0 };
			for (auto iter = _signal_speeds.lower_bound(speed_key); iter != _signal_speeds.end() && iter->first.signal_tile == index; ++iter) {
				const auto &it = *iter;
				char *b = buffer + seprintf(buffer, lastof(buffer), "Speed adaptation: Track: %X, last dir: %X --> speed: %u",
						it.first.signal_track, it.first.last_passing_train_dir, it.second.train_speed);
				if (it.second.IsOutOfDate()) {
					b += seprintf(b, lastof(buffer), ", expired");
				} else {
					b += seprintf(b, lastof(buffer), ", expires in %u ticks", (uint)(it.second.time_stamp - _state_ticks).base());
				}
				output.print(buffer);
			}
		}
	}

	/* virtual */ void SpriteDump(uint index, SpriteGroupDumper &dumper) const override
	{
		extern void DumpNewSignalsSpriteGroups(SpriteGroupDumper &dumper);
		DumpNewSignalsSpriteGroups(dumper);
	}

	/* virtual */ bool ShowOptionsDropDown(uint index) const override
	{
		return true;
	}

	/* virtual */ void FillOptionsDropDown(uint index, DropDownList &list) const override
	{
		list.push_back(MakeDropDownListStringItem(STR_NEWGRF_INSPECT_CAPTION_OBJECT_AT_RAIL_TYPE, 0, !IsTileType(index, MP_RAILWAY)));
	}

	/* virtual */ void OnOptionsDropdownSelect(uint index, int selected) const override
	{
		switch (selected) {
			case 0:
				ShowNewGRFInspectWindow(GSF_RAILTYPES, index);
				break;
		}
	}
};

static const NIFeature _nif_signals = {
	nullptr,
	nullptr,
	_niv_signals,
	new NIHSignals(),
};

/*** NewGRF objects ***/

#define NICO(cb_id, bit) NIC(cb_id, ObjectSpec, callback_mask, bit)
static const NICallback _nic_objects[] = {
	NICO(CBID_OBJECT_LAND_SLOPE_CHECK,     CBM_OBJ_SLOPE_CHECK),
	NICO(CBID_OBJECT_ANIMATION_NEXT_FRAME, CBM_OBJ_ANIMATION_NEXT_FRAME),
	NICO(CBID_OBJECT_ANIMATION_START_STOP, CBM_NO_BIT),
	NICO(CBID_OBJECT_ANIMATION_SPEED,      CBM_OBJ_ANIMATION_SPEED),
	NICO(CBID_OBJECT_COLOUR,               CBM_OBJ_COLOUR),
	NICO(CBID_OBJECT_FUND_MORE_TEXT,       CBM_OBJ_FUND_MORE_TEXT),
	NICO(CBID_OBJECT_AUTOSLOPE,            CBM_OBJ_AUTOSLOPE),
	NIC_END()
};

static const NIVariable _niv_objects[] = {
	NIV(0x40, "relative position"),
	NIV(0x41, "tile information"),
	NIV(0x42, "construction date"),
	NIV(0x43, "animation counter"),
	NIV(0x44, "object founder"),
	NIV(0x45, "get town zone and Manhattan distance of closest town"),
	NIV(0x46, "get square of Euclidean distance of closes town"),
	NIV(0x47, "colour"),
	NIV(0x48, "view"),
	NIV(0x60, "get object ID at offset"),
	NIV(0x61, "get random tile bits at offset"),
	NIV(0x62, "land info of nearby tiles"),
	NIV(0x63, "animation stage of nearby tiles"),
	NIV(0x64, "distance on nearest object with given type"),
	NIV(A2VRI_OBJECT_FOUNDATION_SLOPE,        "slope after foundation applied"),
	NIV(A2VRI_OBJECT_FOUNDATION_SLOPE_CHANGE, "slope after foundation applied xor non-foundation slope"),
	NIV_END()
};

class NIHObject : public NIHelper {
	bool IsInspectable(uint index) const override        { return true; }
	bool ShowExtraInfoOnly(uint index) const override    { return ObjectSpec::GetByTile(index)->grf_prop.grffile == nullptr; }
	bool ShowSpriteDumpButton(uint index) const override { return true; }
	uint GetParent(uint index) const override            { return GetTownInspectWindowNumber(Object::GetByTile(index)->town); }
	const void *GetInstance(uint index)const override    { return Object::GetByTile(index); }
	const void *GetSpec(uint index) const override       { return ObjectSpec::GetByTile(index); }
	void SetStringParameters(uint index) const override  { this->SetObjectAtStringParameters(STR_NEWGRF_INSPECT_CAPTION_OBJECT_AT_OBJECT, INVALID_STRING_ID, index); }
	uint32_t GetGRFID(uint index) const override         { return (!this->ShowExtraInfoOnly(index)) ? ObjectSpec::GetByTile(index)->grf_prop.grffile->grfid : 0; }

<<<<<<< HEAD
	uint Resolve(uint index, uint var, uint param, GetVariableExtra *extra) const override
=======
	uint Resolve(uint index, uint var, uint param, bool &avail) const override
>>>>>>> 5bc3723b
	{
		ObjectResolverObject ro(ObjectSpec::GetByTile(index), Object::GetByTile(index), index);
		return ro.GetScope(VSG_SCOPE_SELF)->GetVariable(var, param, extra);
	}

	void ExtraInfo(uint index, NIExtraInfoOutput &output) const override
	{
		char buffer[1024];
		output.print("Debug Info:");
		const ObjectSpec *spec = ObjectSpec::GetByTile(index);
		if (spec != nullptr) {
			ObjectID id = GetObjectIndex(index);
			const Object *obj = Object::Get(id);
			char *b = buffer + seprintf(buffer, lastof(buffer), "  index: %u, type ID: %u", id, GetObjectType(index));
			if (spec->grf_prop.grffile != nullptr) {
				b += seprintf(b, lastof(buffer), "  (local ID: %u)", spec->grf_prop.local_id);
			}
			if (spec->class_index != INVALID_OBJECT_CLASS) {
				uint class_id = ObjectClass::Get(spec->class_index)->global_id;
				b += seprintf(b, lastof(buffer), ", class ID: %s", label_dumper().Label(class_id));
			}
			output.print(buffer);
			seprintf(buffer, lastof(buffer), "  view: %u, colour: %u, effective foundation: %u", obj->view, obj->colour, GetObjectEffectiveFoundationType(index));
			output.print(buffer);
			if (spec->ctrl_flags & OBJECT_CTRL_FLAG_USE_LAND_GROUND) {
				seprintf(buffer, lastof(buffer), "  ground type: %u, density: %u, counter: %u, water class: %u", GetObjectGroundType(index), GetObjectGroundDensity(index), GetObjectGroundCounter(index), GetWaterClass(index));
				output.print(buffer);
			}
			seprintf(buffer, lastof(buffer), "  animation: frames: %u, status: %u, speed: %u, triggers: 0x%X", spec->animation.frames, spec->animation.status, spec->animation.speed, spec->animation.triggers);
			output.print(buffer);
			seprintf(buffer, lastof(buffer), "  size: %ux%u, height: %u, views: %u", GB(spec->size, 4, 4), GB(spec->size, 0, 4), spec->height, spec->views);
			output.print(buffer);

			{
				CalTime::YearMonthDay ymd = CalTime::ConvertDateToYMD(spec->introduction_date);
				char *b = buffer + seprintf(buffer, lastof(buffer), "  intro: %i-%02i-%02i",
						ymd.year.base(), ymd.month + 1, ymd.day);
				if (spec->end_of_life_date < CalTime::MAX_DATE) {
					ymd = CalTime::ConvertDateToYMD(spec->end_of_life_date);
					seprintf(b, lastof(buffer), ", end of life: %i-%02i-%02i",
							ymd.year.base(), ymd.month + 1, ymd.day);
				}
				output.print(buffer);
			}

			output.register_next_line_click_flag_toggle(1);
			seprintf(buffer, lastof(buffer), "  [%c] flags: 0x%X", output.flags & 1 ? '-' : '+', spec->flags);
			output.print(buffer);
			if (output.flags & 1) {
				auto print = [&](const char *name) {
					seprintf(buffer, lastof(buffer), "    %s", name);
					output.print(buffer);
				};
				auto check_flag = [&](ObjectFlags flag, const char *name) {
					if (spec->flags & flag) print(name);
				};
				auto check_ctrl_flag = [&](ObjectCtrlFlags flag, const char *name) {
					if (spec->ctrl_flags & flag) print(name);
				};
				check_flag(OBJECT_FLAG_ONLY_IN_SCENEDIT,   "OBJECT_FLAG_ONLY_IN_SCENEDIT");
				check_flag(OBJECT_FLAG_CANNOT_REMOVE,      "OBJECT_FLAG_CANNOT_REMOVE");
				check_flag(OBJECT_FLAG_AUTOREMOVE,         "OBJECT_FLAG_AUTOREMOVE");
				check_flag(OBJECT_FLAG_BUILT_ON_WATER,     "OBJECT_FLAG_BUILT_ON_WATER");
				check_flag(OBJECT_FLAG_CLEAR_INCOME,       "OBJECT_FLAG_CLEAR_INCOME");
				check_flag(OBJECT_FLAG_HAS_NO_FOUNDATION,  "OBJECT_FLAG_HAS_NO_FOUNDATION");
				check_flag(OBJECT_FLAG_ANIMATION,          "OBJECT_FLAG_ANIMATION");
				check_flag(OBJECT_FLAG_ONLY_IN_GAME,       "OBJECT_FLAG_ONLY_IN_GAME");
				check_flag(OBJECT_FLAG_2CC_COLOUR,         "OBJECT_FLAG_2CC_COLOUR");
				check_flag(OBJECT_FLAG_NOT_ON_LAND,        "OBJECT_FLAG_NOT_ON_LAND");
				check_flag(OBJECT_FLAG_DRAW_WATER,         "OBJECT_FLAG_DRAW_WATER");
				check_flag(OBJECT_FLAG_ALLOW_UNDER_BRIDGE, "OBJECT_FLAG_ALLOW_UNDER_BRIDGE");
				check_flag(OBJECT_FLAG_ANIM_RANDOM_BITS,   "OBJECT_FLAG_ANIM_RANDOM_BITS");
				check_flag(OBJECT_FLAG_SCALE_BY_WATER,     "OBJECT_FLAG_SCALE_BY_WATER");
				check_ctrl_flag(OBJECT_CTRL_FLAG_USE_LAND_GROUND, "OBJECT_CTRL_FLAG_USE_LAND_GROUND");
				check_ctrl_flag(OBJECT_CTRL_FLAG_EDGE_FOUNDATION, "OBJECT_CTRL_FLAG_EDGE_FOUNDATION");
				check_ctrl_flag(OBJECT_CTRL_FLAG_FLOOD_RESISTANT, "OBJECT_CTRL_FLAG_FLOOD_RESISTANT");
				check_ctrl_flag(OBJECT_CTRL_FLAG_VPORT_MAP_TYPE,  "OBJECT_CTRL_FLAG_VPORT_MAP_TYPE");
			}
		}
	}

	/* virtual */ void SpriteDump(uint index, SpriteGroupDumper &dumper) const override
	{
		extern void DumpObjectSpriteGroup(const ObjectSpec *spec, SpriteGroupDumper &dumper);
		DumpObjectSpriteGroup(ObjectSpec::GetByTile(index), dumper);
	}
};

static const NIFeature _nif_object = {
	nullptr,
	_nic_objects,
	_niv_objects,
	new NIHObject(),
};


/*** NewGRF rail types ***/

static const NIVariable _niv_railtypes[] = {
	NIV(0x40, "terrain type"),
	NIV(0x41, "enhanced tunnels"),
	NIV(0x42, "level crossing status"),
	NIV(0x43, "construction date"),
	NIV(0x44, "town zone"),
	NIV(A2VRI_RAILTYPE_ADJACENT_CROSSING, "adjacent crossing"),
	NIV_END()
};

static void PrintTypeLabels(char *buffer, const char *last, const char *prefix, uint32_t label, const uint32_t *alternate_labels, size_t alternate_labels_count, std::function<void(const char *)> &print)
{
	if (alternate_labels_count > 0) {
		char *b = buffer;
		b += seprintf(b, last, "%sAlternate labels: ", prefix);
		for (size_t i = 0; i < alternate_labels_count; i++) {
			if (i != 0) b += seprintf(b, last, ", ");
			uint32_t l = alternate_labels[i];
			b += seprintf(b, last, "%s", label_dumper().Label(l));
		}
		print(buffer);
	}
}

class NIHRailType : public NIHelper {
	bool IsInspectable(uint index) const override        { return true; }
	bool ShowSpriteDumpButton(uint index) const override { return true; }
	uint GetParent(uint index) const override            { return UINT32_MAX; }
	const void *GetInstance(uint index)const override    { return nullptr; }
	const void *GetSpec(uint index) const override       { return nullptr; }
	void SetStringParameters(uint index) const override  { this->SetObjectAtStringParameters(STR_NEWGRF_INSPECT_CAPTION_OBJECT_AT_RAIL_TYPE, INVALID_STRING_ID, index); }
	uint32_t GetGRFID(uint index) const override         { return 0; }

<<<<<<< HEAD
	uint Resolve(uint index, uint var, uint param, GetVariableExtra *extra) const override
=======
	uint Resolve(uint index, uint var, uint param, bool &avail) const override
>>>>>>> 5bc3723b
	{
		/* There is no unique GRFFile for the tile. Multiple GRFs can define different parts of the railtype.
		 * However, currently the NewGRF Debug GUI does not display variables depending on the GRF (like 0x7F) anyway. */
		RailTypeResolverObject ro(nullptr, index, TCX_NORMAL, RTSG_END);
		return ro.GetScope(VSG_SCOPE_SELF)->GetVariable(var, param, extra);
	}

	void ExtraInfo(uint index, NIExtraInfoOutput &output) const override
	{
		char buffer[1024];

		RailType primary = GetTileRailType(index);
		RailType secondary = GetTileSecondaryRailTypeIfValid(index);

		auto writeRailType = [&](RailType type) {
			const RailTypeInfo *info = GetRailTypeInfo(type);
			seprintf(buffer, lastof(buffer), "  Type: %u (%s)", type, label_dumper().RailTypeLabel(type));
			output.print(buffer);
			seprintf(buffer, lastof(buffer), "  Flags: %c%c%c%c%c%c",
					HasBit(info->flags, RTF_CATENARY) ? 'c' : '-',
					HasBit(info->flags, RTF_NO_LEVEL_CROSSING) ? 'l' : '-',
					HasBit(info->flags, RTF_HIDDEN) ? 'h' : '-',
					HasBit(info->flags, RTF_NO_SPRITE_COMBINE) ? 's' : '-',
					HasBit(info->flags, RTF_ALLOW_90DEG) ? 'a' : '-',
					HasBit(info->flags, RTF_DISALLOW_90DEG) ? 'd' : '-');
			output.print(buffer);
			seprintf(buffer, lastof(buffer), "  Ctrl flags: %c%c%c%c",
					HasBit(info->ctrl_flags, RTCF_PROGSIG) ? 'p' : '-',
					HasBit(info->ctrl_flags, RTCF_RESTRICTEDSIG) ? 'r' : '-',
					HasBit(info->ctrl_flags, RTCF_NOREALISTICBRAKING) ? 'b' : '-',
					HasBit(info->ctrl_flags, RTCF_NOENTRYSIG) ? 'n' : '-');
			output.print(buffer);

			uint bit = 1;
			auto dump_railtypes = [&](const char *name, RailTypes types, RailTypes mark) {
				output.register_next_line_click_flag_toggle(bit);
				seprintf(buffer, lastof(buffer), "  [%c] %s: 0x" OTTD_PRINTFHEX64, (output.flags & bit) ? '-' : '+', name, types);
				output.print(buffer);
				if (output.flags & bit) {
					DumpRailTypeList(output, "    ", types, mark);
				}

				bit <<= 1;
			};
			dump_railtypes("Powered", info->powered_railtypes, RAILTYPES_NONE);
			dump_railtypes("Compatible", info->compatible_railtypes, RAILTYPES_NONE);
			dump_railtypes("All compatible", info->all_compatible_railtypes, ~info->compatible_railtypes);

			PrintTypeLabels(buffer, lastof(buffer), "  ", info->label, (const uint32_t*) info->alternate_labels.data(), info->alternate_labels.size(), output.print);
			seprintf(buffer, lastof(buffer), "  Cost multiplier: %u/8, Maintenance multiplier: %u/8", info->cost_multiplier, info->maintenance_multiplier);
			output.print(buffer);

			CalTime::YearMonthDay ymd = CalTime::ConvertDateToYMD(info->introduction_date);
			seprintf(buffer, lastof(buffer), "  Introduction date: %4i-%02i-%02i", ymd.year.base(), ymd.month + 1, ymd.day);
			output.print(buffer);
			seprintf(buffer, lastof(buffer), "  Intro required railtypes: 0x" OTTD_PRINTFHEX64, info->introduction_required_railtypes);
			output.print(buffer);
			seprintf(buffer, lastof(buffer), "  Intro railtypes: 0x" OTTD_PRINTFHEX64, info->introduces_railtypes);
			output.print(buffer);
		};

		output.print("Debug Info:");
		writeRailType(primary);
		if (secondary != INVALID_RAILTYPE) {
			writeRailType(secondary);
		}

		if (IsTileType(index, MP_RAILWAY) && HasSignals(index)) {
			output.print("Signals:");
			DumpTileSignalsInfo(buffer, lastof(buffer), index, output);
		}
		if (IsTileType(index, MP_RAILWAY) && IsRailDepot(index)) {
			seprintf(buffer, lastof(buffer), "Depot: reserved: %u", HasDepotReservation(index));
			output.print(buffer);
		}
	}

	/* virtual */ void SpriteDump(uint index, SpriteGroupDumper &dumper) const override
	{
		extern void DumpRailTypeSpriteGroup(RailType rt, SpriteGroupDumper &dumper);
		DumpRailTypeSpriteGroup(GetTileRailType(index), dumper);
	}

	/* virtual */ bool ShowOptionsDropDown(uint index) const override
	{
		return true;
	}

	/* virtual */ void FillOptionsDropDown(uint index, DropDownList &list) const override
	{
		list.push_back(MakeDropDownListStringItem(STR_NEWGRF_INSPECT_CAPTION_OBJECT_AT_ROAD_TYPE, 0, !IsLevelCrossingTile(index)));
		list.push_back(MakeDropDownListStringItem(STR_NEWGRF_INSPECT_CAPTION_OBJECT_AT_SIGNALS, 1, !(IsTileType(index, MP_RAILWAY) && HasSignals(index))));
	}

	/* virtual */ void OnOptionsDropdownSelect(uint index, int selected) const override
	{
		switch (selected) {
			case 0:
				ShowNewGRFInspectWindow(GSF_ROADTYPES, index);
				break;

			case 1:
				ShowNewGRFInspectWindow(GSF_SIGNALS, index);
				break;
		}
	}
};

static const NIFeature _nif_railtype = {
	nullptr,
	nullptr,
	_niv_railtypes,
	new NIHRailType(),
};


/*** NewGRF airport tiles ***/

#define NICAT(cb_id, bit) NIC(cb_id, AirportTileSpec, callback_mask, bit)
static const NICallback _nic_airporttiles[] = {
	NICAT(CBID_AIRPTILE_DRAW_FOUNDATIONS, CBM_AIRT_DRAW_FOUNDATIONS),
	NICAT(CBID_AIRPTILE_ANIM_START_STOP,  CBM_NO_BIT),
	NICAT(CBID_AIRPTILE_ANIM_NEXT_FRAME,  CBM_AIRT_ANIM_NEXT_FRAME),
	NICAT(CBID_AIRPTILE_ANIMATION_SPEED,  CBM_AIRT_ANIM_SPEED),
	NIC_END()
};

static const NIVariable _niv_airporttiles[] = {
	NIV(0x41, "ground type"),
	NIV(0x42, "current town zone in nearest town"),
	NIV(0x43, "relative position"),
	NIV(0x44, "animation frame"),
	NIV(0x60, "land info of nearby tiles"),
	NIV(0x61, "animation stage of nearby tiles"),
	NIV(0x62, "get industry or airport tile ID at offset"),
	NIV(A2VRI_AIRPORTTILES_AIRPORT_LAYOUT, "airport layout"),
	NIV(A2VRI_AIRPORTTILES_AIRPORT_ID, "airport local ID"),
	NIV_END()
};

class NIHAirportTile : public NIHelper {
	bool IsInspectable(uint index) const override        { return AirportTileSpec::Get(GetAirportGfx(index))->grf_prop.grffile != nullptr; }
	uint GetParent(uint index) const override            { return GetInspectWindowNumber(GSF_AIRPORTS, GetStationIndex(index)); }
	const void *GetInstance(uint)const override          { return nullptr; }
	const void *GetSpec(uint index) const override       { return AirportTileSpec::Get(GetAirportGfx(index)); }
	void SetStringParameters(uint index) const override  { this->SetObjectAtStringParameters(STR_STATION_NAME, GetStationIndex(index), index); }
	uint32_t GetGRFID(uint index) const override         { return (this->IsInspectable(index)) ? AirportTileSpec::Get(GetAirportGfx(index))->grf_prop.grffile->grfid : 0; }

<<<<<<< HEAD
	uint Resolve(uint index, uint var, uint param, GetVariableExtra *extra) const override
=======
	uint Resolve(uint index, uint var, uint param, bool &avail) const override
>>>>>>> 5bc3723b
	{
		AirportTileResolverObject ro(AirportTileSpec::GetByTile(index), index, Station::GetByTile(index));
		return ro.GetScope(VSG_SCOPE_SELF)->GetVariable(var, param, extra);
	}

	void ExtraInfo(uint index, NIExtraInfoOutput &output) const override
	{
		char buffer[1024];
		output.print("Debug Info:");
		seprintf(buffer, lastof(buffer), "  Gfx Index: %u", GetAirportGfx(index));
		output.print(buffer);
		const AirportTileSpec *spec = AirportTileSpec::Get(GetAirportGfx(index));
		if (spec) {
			seprintf(buffer, lastof(buffer), "  animation: frames: %u, status: %u, speed: %u, triggers: 0x%X", spec->animation.frames, spec->animation.status, spec->animation.speed, spec->animation.triggers);
			output.print(buffer);
		}
	}
};

static const NIFeature _nif_airporttile = {
	nullptr,
	_nic_airporttiles,
	_niv_airporttiles,
	new NIHAirportTile(),
};


/*** NewGRF airports ***/

static const NIVariable _niv_airports[] = {
	NIV(0x40, "Layout number"),
	NIV(0x48, "bitmask of accepted cargoes"),
	NIV(0x60, "amount of cargo waiting"),
	NIV(0x61, "time since last cargo pickup"),
	NIV(0x62, "rating of cargo"),
	NIV(0x63, "time spent on route"),
	NIV(0x64, "information about last vehicle picking cargo up"),
	NIV(0x65, "amount of cargo acceptance"),
	NIV(0x69, "information about cargo accepted in the past"),
	NIV(0xF1, "type of the airport"),
	NIV(0xF6, "airport block status"),
	NIV(0xFA, "built date"),
	NIV_END()
};

class NIHAirport : public NIHelper {
	bool IsInspectable(uint index) const override        { return AirportSpec::Get(Station::Get(index)->airport.type)->grf_prop.grffile != nullptr; }
	uint GetParent(uint index) const override            { return GetInspectWindowNumber(GSF_FAKE_TOWNS, Station::Get(index)->town->index); }
	const void *GetInstance(uint index)const override    { return Station::Get(index); }
	const void *GetSpec(uint index) const override       { return AirportSpec::Get(Station::Get(index)->airport.type); }
	void SetStringParameters(uint index) const override  { this->SetObjectAtStringParameters(STR_STATION_NAME, index, Station::Get(index)->airport.tile); }
	uint32_t GetGRFID(uint index) const override         { return (this->IsInspectable(index)) ? AirportSpec::Get(Station::Get(index)->airport.type)->grf_prop.grffile->grfid : 0; }

<<<<<<< HEAD
	uint Resolve(uint index, uint var, uint param, GetVariableExtra *extra) const override
=======
	uint Resolve(uint index, uint var, uint param, bool &avail) const override
>>>>>>> 5bc3723b
	{
		Station *st = Station::Get(index);
		AirportResolverObject ro(st->airport.tile, st, st->airport.type, st->airport.layout);
		return ro.GetScope(VSG_SCOPE_SELF)->GetVariable(var, param, extra);
	}

	const std::span<int32_t> GetPSA(uint index, uint32_t) const override
	{
		const Station *st = (const Station *)this->GetInstance(index);
		if (st->airport.psa == nullptr) return {};
		return st->airport.psa->storage;
	}
};

static const NIFeature _nif_airport = {
	nullptr,
	nullptr,
	_niv_airports,
	new NIHAirport(),
};


/*** NewGRF towns ***/

static const NIVariable _niv_towns[] = {
	NIV(0x40, "larger town effect on this town"),
	NIV(0x41, "town index"),
	NIV(0x82, "population"),
	NIV(0x94, "zone radius 0"),
	NIV(0x96, "zone radius 1"),
	NIV(0x98, "zone radius 2"),
	NIV(0x9A, "zone radius 3"),
	NIV(0x9C, "zone radius 4"),
	NIV(0xB6, "number of buildings"),
	NIV(A2VRI_TOWNS_HOUSE_COUNT, "number of buildings (uncapped)"),
	NIV(A2VRI_TOWNS_POPULATION, "population (uncapped)"),
	NIV(A2VRI_TOWNS_ZONE_0, "zone radius 0 (uncapped)"),
	NIV(A2VRI_TOWNS_ZONE_1, "zone radius 1 (uncapped)"),
	NIV(A2VRI_TOWNS_ZONE_2, "zone radius 2 (uncapped)"),
	NIV(A2VRI_TOWNS_ZONE_3, "zone radius 3 (uncapped)"),
	NIV(A2VRI_TOWNS_ZONE_4, "zone radius 4 (uncapped)"),
	NIV(A2VRI_TOWNS_XY, "town tile xy"),
	NIV_END()
};

class NIHTown : public NIHelper {
	bool IsInspectable(uint index) const override        { return Town::IsValidID(index); }
	bool ShowSpriteDumpButton(uint index) const override { return true; }
	uint GetParent(uint index) const override            { return UINT32_MAX; }
	const void *GetInstance(uint index)const override    { return Town::Get(index); }
	const void *GetSpec(uint) const override             { return nullptr; }
	void SetStringParameters(uint index) const override  { this->SetSimpleStringParameters(STR_TOWN_NAME, index); }
	uint32_t GetGRFID(uint index) const override         { return 0; }
	bool PSAWithParameter() const override               { return true; }

<<<<<<< HEAD
	uint Resolve(uint index, uint var, uint param, GetVariableExtra *extra) const override
=======
	uint Resolve(uint index, uint var, uint param, bool &avail) const override
>>>>>>> 5bc3723b
	{
		TownResolverObject ro(nullptr, Town::Get(index), true);
		return ro.GetScope(VSG_SCOPE_SELF)->GetVariable(var, param, extra);
	}

	const std::span<int32_t> GetPSA(uint index, uint32_t grfid) const override
	{
		Town *t = Town::Get(index);

		for (const auto &it : t->psa_list) {
			if (it->grfid == grfid) return it->storage;
		}

		return {};
	}

	virtual std::vector<uint32_t> GetPSAGRFIDs(uint index) const override
	{
		Town *t = Town::Get(index);

		std::vector<uint32_t> output;
		for (const auto &iter : t->psa_list) {
			output.push_back(iter->grfid);
		}
		return output;
	}

	void ExtraInfo(uint index, NIExtraInfoOutput &output) const override
	{
		const Town *t = Town::Get(index);
		char buffer[1024];

		output.print("Debug Info:");
		seprintf(buffer, lastof(buffer), "  Index: %u", index);
		output.print(buffer);
		seprintf(buffer, lastof(buffer), "  Churches: %u, Stadiums: %u", t->church_count, t->stadium_count);
		output.print(buffer);

		seprintf(buffer, lastof(buffer), "  Nearby stations: %u", (uint) t->stations_near.size());
		output.print(buffer);
		for (const Station *st : t->stations_near) {
			seprintf(buffer, lastof(buffer), "    %u: %s", st->index, st->GetCachedName());
			output.print(buffer);
		}

		seprintf(buffer, lastof(buffer), "  Growth rate: %u, Growth Counter: %u, T to Rebuild: %u, Growing: %u, Custom growth: %u",
				t->growth_rate, t->grow_counter, t->time_until_rebuild, HasBit(t->flags, TOWN_IS_GROWING) ? 1 : 0,HasBit(t->flags, TOWN_CUSTOM_GROWTH) ? 1 : 0);
		output.print(buffer);

		if (t->have_ratings != 0) {
			output.print("  Company ratings:");
			for (uint8_t bit : SetBitIterator(t->have_ratings)) {
				seprintf(buffer, lastof(buffer), "    %u: %d", bit, t->ratings[bit]);
				output.print(buffer);
			}
		}
	}

	/* virtual */ void SpriteDump(uint index, SpriteGroupDumper &dumper) const override
	{
		extern void DumpGenericCallbackSpriteGroups(GrfSpecFeature feature, SpriteGroupDumper &dumper);
		DumpGenericCallbackSpriteGroups(GSF_FAKE_TOWNS, dumper);
	}
};

static const NIFeature _nif_town = {
	nullptr,
	nullptr,
	_niv_towns,
	new NIHTown(),
};

class NIHStationStruct : public NIHelper {
	bool IsInspectable(uint index) const override        { return BaseStation::IsValidID(index); }
	bool ShowExtraInfoOnly(uint index) const override    { return true; }
	uint GetParent(uint index) const override            { return UINT32_MAX; }
	const void *GetInstance(uint index)const override    { return nullptr; }
	const void *GetSpec(uint index) const override       { return nullptr; }

	void SetStringParameters(uint index) const override
	{
		const BaseStation *bst = BaseStation::GetIfValid(index);
		if (bst != nullptr && !Station::IsExpected(bst)) {
			this->SetSimpleStringParameters(STR_WAYPOINT_NAME, index);
		} else {
			this->SetSimpleStringParameters(STR_STATION_NAME, index);
		}
	}

	uint32_t GetGRFID(uint index) const override         { return 0; }

	uint Resolve(uint index, uint var, uint param, GetVariableExtra *extra) const override
	{
		return 0;
	}

	void ExtraInfo(uint index, NIExtraInfoOutput &output) const override
	{
		char buffer[1024];
		output.print("Debug Info:");
		seprintf(buffer, lastof(buffer), "  Index: %u", index);
		output.print(buffer);
		const BaseStation *bst = BaseStation::GetIfValid(index);
		if (!bst) return;
		seprintf(buffer, lastof(buffer), "  Tile: %X (%u x %u)", bst->xy, TileX(bst->xy), TileY(bst->xy));
		output.print(buffer);
		if (bst->rect.IsEmpty()) {
			output.print("  rect: empty");
		} else {
			seprintf(buffer, lastof(buffer), "  rect: left: %u, right: %u, top: %u, bottom: %u", bst->rect.left, bst->rect.right, bst->rect.top, bst->rect.bottom);
			output.print(buffer);
		}
		const Station *st = Station::GetIfValid(index);
		if (st) {
			if (st->industry) {
				seprintf(buffer, lastof(buffer), "  Neutral industry: %u: %s", st->industry->index, st->industry->GetCachedName().c_str());
				output.print(buffer);
			}
			seprintf(buffer, lastof(buffer), "  Nearby industries: %u", (uint) st->industries_near.size());
			output.print(buffer);
			for (const auto &i : st->industries_near) {
				seprintf(buffer, lastof(buffer), "    %u: %s, distance: %u", i.industry->index, i.industry->GetCachedName().c_str(), i.distance);
				output.print(buffer);
			}
			seprintf(buffer, lastof(buffer), "  Station tiles: %u", st->station_tiles);
			output.print(buffer);
			seprintf(buffer, lastof(buffer), "  Delete counter: %u", st->delete_ctr);
			output.print(buffer);
			seprintf(buffer, lastof(buffer), "  Docking tiles: %X, %u x %u", st->docking_station.tile, st->docking_station.w, st->docking_station.h);
			output.print(buffer);
			seprintf(buffer, lastof(buffer), "  Time since: load: %u, unload: %u", st->time_since_load, st->time_since_unload);
			output.print(buffer);

			if (st->airport.tile != INVALID_TILE) {
				seprintf(buffer, lastof(buffer), "  Airport: type: %u (local: %u), layout: %u, rotation: %u",
						st->airport.type, st->airport.GetSpec()->grf_prop.local_id, st->airport.layout, st->airport.rotation);
				output.print(buffer);
			}

			for (const CargoSpec *cs : CargoSpec::Iterate()) {
				const GoodsEntry *ge = &st->goods[cs->Index()];

				if (ge->data == nullptr && ge->status == 0) {
					/* Nothing of note to show */
					continue;
				}

				const StationCargoPacketMap *pkts = ge->data != nullptr ? ge->data->cargo.Packets() : nullptr;

				seprintf(buffer, lastof(buffer), "  Goods entry: %u: %s", cs->Index(), GetStringPtr(cs->name));
				output.print(buffer);
				char *b = buffer + seprintf(buffer, lastof(buffer), "    Status: %c%c%c%c%c%c%c",
						HasBit(ge->status, GoodsEntry::GES_ACCEPTANCE)       ? 'a' : '-',
						HasBit(ge->status, GoodsEntry::GES_RATING)           ? 'r' : '-',
						HasBit(ge->status, GoodsEntry::GES_EVER_ACCEPTED)    ? 'e' : '-',
						HasBit(ge->status, GoodsEntry::GES_LAST_MONTH)       ? 'l' : '-',
						HasBit(ge->status, GoodsEntry::GES_CURRENT_MONTH)    ? 'c' : '-',
						HasBit(ge->status, GoodsEntry::GES_ACCEPTED_BIGTICK) ? 'b' : '-',
						HasBit(ge->status, GoodsEntry::GES_NO_CARGO_SUPPLY)  ? 'n' : '-');
				if (ge->data != nullptr && ge->data->MayBeRemoved()) b += seprintf(b, lastof(buffer), ", (removable)");
				if (ge->data == nullptr) b += seprintf(b, lastof(buffer), ", (no data)");
				output.print(buffer);

				if (ge->amount_fract > 0) {
					seprintf(buffer, lastof(buffer), "    Amount fract: %u", ge->amount_fract);
					output.print(buffer);
				}
				if (pkts != nullptr && (pkts->MapSize() > 0 || ge->CargoTotalCount() > 0)) {
					seprintf(buffer, lastof(buffer), "    Cargo packets: %u, cargo packet keys: %u, available: %u, reserved: %u",
							(uint)pkts->size(), (uint)pkts->MapSize(), ge->CargoAvailableCount(), ge->CargoReservedCount());
					output.print(buffer);
				}
				if (ge->link_graph != INVALID_LINK_GRAPH) {
					seprintf(buffer, lastof(buffer), "    Link graph: %u, node: %u", ge->link_graph, ge->node);
					output.print(buffer);
				}
				if (ge->max_waiting_cargo > 0) {
					seprintf(buffer, lastof(buffer), "    Max waiting cargo: %u", ge->max_waiting_cargo);
					output.print(buffer);
				}
				if (ge->data != nullptr && ge->data->flows.size() > 0) {
					size_t total_shares = 0;
					for (const FlowStat &fs : ge->data->flows.IterateUnordered()) {
						total_shares += fs.size();
					}
					seprintf(buffer, lastof(buffer), "    Flows: %u, total shares: %u", (uint)ge->data->flows.size(), (uint)total_shares);
					output.print(buffer);
				}
			}
		}
		const Waypoint *wp = Waypoint::GetIfValid(index);
		if (wp) {
			output.register_next_line_click_flag_toggle(1);
			seprintf(buffer, lastof(buffer), "  [%c] flags: 0x%X", output.flags & 1 ? '-' : '+', wp->waypoint_flags);
			output.print(buffer);
			if (output.flags & 1) {
				auto print = [&](const char *name) {
					seprintf(buffer, lastof(buffer), "    %s", name);
					output.print(buffer);
				};
				auto check_flag = [&](WaypointFlags flag, const char *name) {
					if (HasBit(wp->waypoint_flags, flag)) print(name);
				};
				check_flag(WPF_HIDE_LABEL,   "WPF_HIDE_LABEL");
				check_flag(WPF_ROAD,         "WPF_ROAD");
			}

			seprintf(buffer, lastof(buffer), "  road_waypoint_area: tile: %X (%u x %u), width: %u, height: %u",
					wp->road_waypoint_area.tile, TileX(wp->road_waypoint_area.tile), TileY(wp->road_waypoint_area.tile), wp->road_waypoint_area.w, wp->road_waypoint_area.h);
			output.print(buffer);
		}
	}
};

static const NIFeature _nif_station_struct = {
	nullptr,
	nullptr,
	nullptr,
	new NIHStationStruct(),
};

class NIHTraceRestrict : public NIHelper {
	bool IsInspectable(uint index) const override        { return true; }
	bool ShowExtraInfoOnly(uint index) const override    { return true; }
	uint GetParent(uint index) const override            { return UINT32_MAX; }
	const void *GetInstance(uint index)const override    { return nullptr; }
	const void *GetSpec(uint index) const override       { return nullptr; }

	void SetStringParameters(uint index) const override
	{
		SetDParam(0, STR_NEWGRF_INSPECT_CAPTION_TRACERESTRICT);
		SetDParam(1, GetTraceRestrictRefIdTileIndex(static_cast<TraceRestrictRefId>(index)));
		SetDParam(2, GetTraceRestrictRefIdTrack(static_cast<TraceRestrictRefId>(index)));
	}

	uint32_t GetGRFID(uint index) const override         { return 0; }

	uint Resolve(uint index, uint var, uint param, GetVariableExtra *extra) const override
	{
		return 0;
	}

	void ExtraInfo(uint index, NIExtraInfoOutput &output) const override
	{
		TraceRestrictRefId ref = static_cast<TraceRestrictRefId>(index);
		const TraceRestrictProgram *prog = GetTraceRestrictProgram(ref, false);

		if (prog == nullptr) {
			output.print("No program");
			return;
		}

		char buffer[1024];
		seprintf(buffer, lastof(buffer), "Index: %u", prog->index);
		output.print(buffer);
		output.print("");

		seprintf(buffer, lastof(buffer), "Actions used: 0x%X", prog->actions_used_flags);
		output.print(buffer);
		auto check_action = [&](TraceRestrictProgramActionsUsedFlags flag, const char *label) {
			if (prog->actions_used_flags & flag) {
				seprintf(buffer, lastof(buffer), "  %s", label);
				output.print(buffer);
			}
		};
#define CA(f) check_action(TRPAUF_##f, #f);
		CA(PF)
		CA(RESERVE_THROUGH)
		CA(LONG_RESERVE)
		CA(WAIT_AT_PBS)
		CA(SLOT_ACQUIRE)
		CA(SLOT_RELEASE_BACK)
		CA(SLOT_RELEASE_FRONT)
		CA(PBS_RES_END_WAIT)
		CA(PBS_RES_END_SLOT)
		CA(REVERSE_BEHIND)
		CA(SPEED_RESTRICTION)
		CA(TRAIN_NOT_STUCK)
		CA(CHANGE_COUNTER)
		CA(NO_PBS_BACK_PENALTY)
		CA(SLOT_CONDITIONALS)
		CA(SPEED_ADAPTATION)
		CA(PBS_RES_END_SIMULATE)
		CA(RESERVE_THROUGH_ALWAYS)
		CA(CMB_SIGNAL_MODE_CTRL)
		CA(ORDER_CONDITIONALS)
		CA(REVERSE_AT)
#undef CA
		output.print("");

		seprintf(buffer, lastof(buffer), "Ref count: %u", prog->refcount);
		output.print(buffer);
		const TraceRestrictRefId *refs = prog->GetRefIdsPtr();
		for (uint32_t i = 0; i < prog->refcount; i++) {
			TileIndex tile = GetTraceRestrictRefIdTileIndex(refs[i]);
			seprintf(buffer, lastof(buffer), "  %X x %X, track: %X", TileX(tile), TileY(tile), GetTraceRestrictRefIdTrack(refs[i]));
			output.print(buffer);
		}
		output.print("");

		seprintf(buffer, lastof(buffer), "Program: items: %u, instructions: %u", (uint)prog->items.size(), (uint)prog->GetInstructionCount());
		output.print(buffer);
		auto iter = prog->items.begin();
		auto end = prog->items.end();
		while (iter != end) {
			if (IsTraceRestrictDoubleItem(*iter)) {
				seprintf(buffer, lastof(buffer), "  %08X %08X", *iter, *(iter + 1));
				iter += 2;
			} else {
				seprintf(buffer, lastof(buffer), "  %08X", *iter);
				++iter;
			}
			output.print(buffer);
		}
	}
};

static const NIFeature _nif_tracerestrict = {
	nullptr,
	nullptr,
	nullptr,
	new NIHTraceRestrict(),
};

/*** NewGRF road types ***/

static const NIVariable _niv_roadtypes[] = {
	NIV(0x40, "terrain type"),
	NIV(0x41, "enhanced tunnels"),
	NIV(0x42, "level crossing status"),
	NIV(0x43, "construction date"),
	NIV(0x44, "town zone"),
	NIV_END()
};

class NIHRoadType : public NIHelper {
	bool IsInspectable(uint index) const override        { return true; }
	bool ShowSpriteDumpButton(uint index) const override { return true; }
	uint GetParent(uint index) const override            { return UINT32_MAX; }
	const void *GetInstance(uint index) const override   { return nullptr; }
	const void *GetSpec(uint index) const override       { return nullptr; }
	void SetStringParameters(uint index) const override  { this->SetObjectAtStringParameters(STR_NEWGRF_INSPECT_CAPTION_OBJECT_AT_ROAD_TYPE, INVALID_STRING_ID, index); }
	uint32_t GetGRFID(uint index) const override         { return 0; }

<<<<<<< HEAD
	uint Resolve(uint index, uint var, uint param, GetVariableExtra *extra) const override
=======
	uint Resolve(uint index, uint var, uint param, bool &avail) const override
>>>>>>> 5bc3723b
	{
		/* There is no unique GRFFile for the tile. Multiple GRFs can define different parts of the railtype.
		 * However, currently the NewGRF Debug GUI does not display variables depending on the GRF (like 0x7F) anyway. */
		RoadTypeResolverObject ro(nullptr, index, TCX_NORMAL, ROTSG_END);
		return ro.GetScope(VSG_SCOPE_SELF)->GetVariable(var, param, extra);
	}

	void ExtraInfo(uint index, NIExtraInfoOutput &output) const override
	{
		output.print("Debug Info:");
		auto writeInfo = [&](RoadTramType rtt) {
			RoadType type = GetRoadType(index, rtt);
			if (type == INVALID_ROADTYPE) return;

			char buffer[1024];
			const RoadTypeInfo* rti = GetRoadTypeInfo(type);
			seprintf(buffer, lastof(buffer), "  %s Type: %u (%s)", rtt == RTT_TRAM ? "Tram" : "Road", type, label_dumper().RoadTypeLabel(type));
			output.print(buffer);
			seprintf(buffer, lastof(buffer), "    Flags: %c%c%c%c%c",
					HasBit(rti->flags, ROTF_CATENARY) ? 'c' : '-',
					HasBit(rti->flags, ROTF_NO_LEVEL_CROSSING) ? 'l' : '-',
					HasBit(rti->flags, ROTF_NO_HOUSES) ? 'X' : '-',
					HasBit(rti->flags, ROTF_HIDDEN) ? 'h' : '-',
					HasBit(rti->flags, ROTF_TOWN_BUILD) ? 'T' : '-');
			output.print(buffer);
			seprintf(buffer, lastof(buffer), "    Extra Flags: %c%c%c%c",
					HasBit(rti->extra_flags, RXTF_NOT_AVAILABLE_AI_GS) ? 's' : '-',
					HasBit(rti->extra_flags, RXTF_NO_TOWN_MODIFICATION) ? 't' : '-',
					HasBit(rti->extra_flags, RXTF_NO_TUNNELS) ? 'T' : '-',
					HasBit(rti->extra_flags, RXTF_NO_TRAIN_COLLISION) ? 'c' : '-');
			output.print(buffer);
			seprintf(buffer, lastof(buffer), "    Collision mode: %u", rti->collision_mode);
			output.print(buffer);

			output.register_next_line_click_flag_toggle((1 << rtt));
			seprintf(buffer, lastof(buffer), "    [%c] Powered: 0x" OTTD_PRINTFHEX64, (output.flags & (1 << rtt)) ? '-' : '+', rti->powered_roadtypes);
			output.print(buffer);
			if (output.flags & (1 << rtt)) {
				DumpRoadTypeList(output, "      ", rti->powered_roadtypes);
			}
			PrintTypeLabels(buffer, lastof(buffer), "    ", rti->label, (const uint32_t*) rti->alternate_labels.data(), rti->alternate_labels.size(), output.print);
			seprintf(buffer, lastof(buffer), "    Cost multiplier: %u/8, Maintenance multiplier: %u/8", rti->cost_multiplier, rti->maintenance_multiplier);
			output.print(buffer);
		};
		writeInfo(RTT_ROAD);
		writeInfo(RTT_TRAM);
	}

	/* virtual */ void SpriteDump(uint index, SpriteGroupDumper &dumper) const override
	{
		for (RoadTramType rtt : { RTT_ROAD, RTT_TRAM }) {
			RoadType rt = GetRoadType(index, rtt);
			if (rt == INVALID_ROADTYPE) continue;

			extern void DumpRoadTypeSpriteGroup(RoadType rt, SpriteGroupDumper &dumper);
			DumpRoadTypeSpriteGroup(rt, dumper);
		}
	}

	/* virtual */ bool ShowOptionsDropDown(uint index) const override
	{
		return true;
	}

	/* virtual */ void FillOptionsDropDown(uint index, DropDownList &list) const override
	{
		list.push_back(MakeDropDownListStringItem(STR_NEWGRF_INSPECT_CAPTION_OBJECT_AT_RAIL_TYPE, 0, !IsLevelCrossingTile(index)));
	}

	/* virtual */ void OnOptionsDropdownSelect(uint index, int selected) const override
	{
		switch (selected) {
			case 0:
				ShowNewGRFInspectWindow(GSF_RAILTYPES, index);
				break;
		}
	}
};

static const NIFeature _nif_roadtype = {
	nullptr,
	nullptr,
	_niv_roadtypes,
	new NIHRoadType(),
};

#define NICRS(cb_id, bit) NIC(cb_id, RoadStopSpec, callback_mask, bit)
static const NICallback _nic_roadstops[] = {
	NICRS(CBID_STATION_AVAILABILITY,     CBM_ROAD_STOP_AVAIL),
	NICRS(CBID_STATION_ANIM_START_STOP,  CBM_NO_BIT),
	NICRS(CBID_STATION_ANIM_NEXT_FRAME,  CBM_ROAD_STOP_ANIMATION_NEXT_FRAME),
	NICRS(CBID_STATION_ANIMATION_SPEED,  CBM_ROAD_STOP_ANIMATION_SPEED),
	NIC_END()
};

static const NIVariable _nif_roadstops[] = {
	NIV(0x40, "view/rotation"),
	NIV(0x41, "stop type"),
	NIV(0x42, "terrain type"),
	NIV(0x43, "road type"),
	NIV(0x44, "tram type"),
	NIV(0x45, "town zone and Manhattan distance of town"),
	NIV(0x46, "square of Euclidean distance of town"),
	NIV(0x47, "player info"),
	NIV(0x48, "bitmask of accepted cargoes"),
	NIV(0x49, "current animation frame"),
	NIV(0x50, "miscellaneous info"),
	NIV(0x60, "amount of cargo waiting"),
	NIV(0x61, "time since last cargo pickup"),
	NIV(0x62, "rating of cargo"),
	NIV(0x63, "time spent on route"),
	NIV(0x64, "information about last vehicle picking cargo up"),
	NIV(0x65, "amount of cargo acceptance"),
	NIV(0x66, "animation frame of nearby tile"),
	NIV(0x67, "land info of nearby tiles"),
	NIV(0x68, "road stop info of nearby tiles"),
	NIV(0x69, "information about cargo accepted in the past"),
	NIV(0x6A, "GRFID of nearby road stop tiles"),
	NIV(0x6B, "road stop ID of nearby tiles"),
	NIVF(A2VRI_ROADSTOP_INFO_NEARBY_TILES_EXT, "road stop info of nearby tiles ext", NIVF_SHOW_PARAMS),
	NIVF(A2VRI_ROADSTOP_INFO_NEARBY_TILES_V2, "road stop info of nearby tiles v2", NIVF_SHOW_PARAMS),
	NIVF(A2VRI_ROADSTOP_ROAD_INFO_NEARBY_TILES, "Road info of nearby plain road tiles", NIVF_SHOW_PARAMS),
	NIV_END(),
};

class NIHRoadStop : public NIHelper {
	bool IsInspectable(uint index) const override        { return GetRoadStopSpec(index) != nullptr; }
	bool ShowSpriteDumpButton(uint index) const override { return true; }
	uint GetParent(uint index) const override            { return GetTownInspectWindowNumber(BaseStation::GetByTile(index)->town); }
	const void *GetInstance(uint index)const override    { return nullptr; }
	const void *GetSpec(uint index) const override       { return GetRoadStopSpec(index); }
	void SetStringParameters(uint index) const override  { this->SetObjectAtStringParameters(STR_STATION_NAME, GetStationIndex(index), index); }
	uint32_t GetGRFID(uint index) const override         { return (this->IsInspectable(index)) ? GetRoadStopSpec(index)->grf_prop.grffile->grfid : 0; }

<<<<<<< HEAD
	uint Resolve(uint index, uint var, uint param, GetVariableExtra *extra) const override
=======
	uint Resolve(uint index, uint var, uint32_t param, bool &avail) const override
>>>>>>> 5bc3723b
	{
		int view = GetRoadStopDir(index);
		if (IsDriveThroughStopTile(index)) view += 4;
		RoadStopResolverObject ro(GetRoadStopSpec(index), BaseStation::GetByTile(index), index, INVALID_ROADTYPE, GetStationType(index), view);
		return ro.GetScope(VSG_SCOPE_SELF)->GetVariable(var, param, extra);
	}

	void ExtraInfo(uint index, NIExtraInfoOutput &output) const override
	{
		char buffer[1024];
		output.print("Debug Info:");
		const RoadStopSpec *spec = GetRoadStopSpec(index);
		if (spec != nullptr) {
			uint class_id = RoadStopClass::Get(spec->class_index)->global_id;
			char *b = buffer + seprintf(buffer, lastof(buffer), "  class ID: %s", label_dumper().Label(class_id));
			if (spec->grf_prop.grffile != nullptr) {
				b += seprintf(b, lastof(buffer), "  (local ID: %u)", spec->grf_prop.local_id);
			}
			output.print(buffer);
			seprintf(buffer, lastof(buffer), "  spec: stop type: %X, draw mode: %X, cargo triggers: " OTTD_PRINTFHEX64, spec->stop_type, spec->draw_mode, spec->cargo_triggers);
			output.print(buffer);
			seprintf(buffer, lastof(buffer), "  spec: callback mask: %X, flags: %X, intl flags: %X", spec->callback_mask, spec->flags, spec->internal_flags);
			output.print(buffer);
			seprintf(buffer, lastof(buffer), "  spec: build: %u, clear: %u, height: %u", spec->build_cost_multiplier, spec->clear_cost_multiplier, spec->height);
			output.print(buffer);
			seprintf(buffer, lastof(buffer), "  animation: frames: %u, status: %u, speed: %u, triggers: 0x%X", spec->animation.frames, spec->animation.status, spec->animation.speed, spec->animation.triggers);
			output.print(buffer);

			const BaseStation *st = BaseStation::GetByTile(index);
			seprintf(buffer, lastof(buffer), "  road stop: random bits: %02X, animation frame: %02X", st->GetRoadStopRandomBits(index), st->GetRoadStopAnimationFrame(index));
			output.print(buffer);
		}
	}

	/* virtual */ void SpriteDump(uint index, SpriteGroupDumper &dumper) const override
	{
		extern void DumpRoadStopSpriteGroup(const BaseStation *st, const RoadStopSpec *spec, SpriteGroupDumper &dumper);
		DumpRoadStopSpriteGroup(BaseStation::GetByTile(index), GetRoadStopSpec(index), dumper);
	}
};

static const NIFeature _nif_roadstop = {
	nullptr,
	_nic_roadstops,
	_nif_roadstops,
	new NIHRoadStop(),
};

static const NIVariable _niv_newlandscape[] = {
	NIV(0x40, "terrain type"),
	NIV(0x41, "tile slope"),
	NIV(0x42, "tile height"),
	NIV(0x43, "tile hash"),
	NIV(0x44, "landscape type"),
	NIV(0x45, "ground info"),
	NIV(0x60, "land info of nearby tiles"),
	NIV_END(),
};

class NIHNewLandscape : public NIHelper {
	bool IsInspectable(uint index) const override        { return true; }
	bool ShowExtraInfoOnly(uint index) const override    { return _new_landscape_rocks_grfs.empty(); }
	bool ShowSpriteDumpButton(uint index) const override { return true; }
	uint GetParent(uint index) const override            { return UINT32_MAX; }
	const void *GetInstance(uint index)const override    { return nullptr; }
	const void *GetSpec(uint index) const override       { return nullptr; }
	void SetStringParameters(uint index) const override  { this->SetObjectAtStringParameters(STR_LAI_CLEAR_DESCRIPTION_ROCKS, INVALID_STRING_ID, index); }
	uint32_t GetGRFID(uint index) const override         { return 0; }

	uint Resolve(uint index, uint var, uint param, GetVariableExtra *extra) const override
	{
		if (!IsTileType(index, MP_CLEAR)) return 0;

		TileInfo ti;
		ti.x = TileX(index);
		ti.y = TileY(index);
		std::tie(ti.tileh, ti.z) = GetTilePixelSlope(index);
		ti.tile = index;

		NewLandscapeResolverObject ro(nullptr, &ti, NEW_LANDSCAPE_ROCKS);
		return ro.GetScope(VSG_SCOPE_SELF)->GetVariable(var, param, extra);
	}

	void ExtraInfo(uint index, NIExtraInfoOutput &output) const override
	{
		char buffer[1024];
		output.print("New Landscape GRFs:");
		for (const GRFFile *grf : _new_landscape_rocks_grfs) {
			seprintf(buffer, lastof(buffer), "  GRF: %08X", BSWAP32(grf->grfid));
			output.print(buffer);
			seprintf(buffer, lastof(buffer), "    Enable rocks recolour: %d, Enable drawing snowy rocks: %d",
					HasBit(grf->new_landscape_ctrl_flags, NLCF_ROCKS_RECOLOUR_ENABLED), HasBit(grf->new_landscape_ctrl_flags, NLCF_ROCKS_DRAW_SNOWY_ENABLED));
			output.print(buffer);
		}
	}

	/* virtual */ void SpriteDump(uint index, SpriteGroupDumper &dumper) const override
	{
		extern void DumpNewLandscapeRocksSpriteGroups(SpriteGroupDumper &dumper);
		DumpNewLandscapeRocksSpriteGroups(dumper);
	}
};

static const NIFeature _nif_newlandscape = {
	nullptr,
	nullptr,
	_niv_newlandscape,
	new NIHNewLandscape(),
};

/** Table with all NIFeatures. */
static const NIFeature * const _nifeatures[] = {
	&_nif_vehicle,      // GSF_TRAINS
	&_nif_vehicle,      // GSF_ROADVEHICLES
	&_nif_vehicle,      // GSF_SHIPS
	&_nif_vehicle,      // GSF_AIRCRAFT
	&_nif_station,      // GSF_STATIONS
	nullptr,            // GSF_CANALS (no callbacks/action2 implemented)
	nullptr,            // GSF_BRIDGES (no callbacks/action2)
	&_nif_house,        // GSF_HOUSES
	nullptr,            // GSF_GLOBALVAR (has no "physical" objects)
	&_nif_industrytile, // GSF_INDUSTRYTILES
	&_nif_industry,     // GSF_INDUSTRIES
	&_nif_cargo,        // GSF_CARGOES (has no "physical" objects)
	nullptr,            // GSF_SOUNDFX (has no "physical" objects)
	&_nif_airport,      // GSF_AIRPORTS
	&_nif_signals,      // GSF_SIGNALS
	&_nif_object,       // GSF_OBJECTS
	&_nif_railtype,     // GSF_RAILTYPES
	&_nif_airporttile,  // GSF_AIRPORTTILES
	&_nif_roadtype,     // GSF_ROADTYPES
	&_nif_roadtype,     // GSF_TRAMTYPES
	&_nif_roadstop,     // GSF_ROADSTOPS
	&_nif_newlandscape, // GSF_NEWLANDSCAPE
	&_nif_town,         // GSF_FAKE_TOWNS
	&_nif_station_struct,  // GSF_FAKE_STATION_STRUCT
	&_nif_tracerestrict,   // GSF_FAKE_TRACERESTRICT
};
static_assert(lengthof(_nifeatures) == GSF_FAKE_END);<|MERGE_RESOLUTION|>--- conflicted
+++ resolved
@@ -150,11 +150,7 @@
 	void SetStringParameters(uint index) const override  { this->SetSimpleStringParameters(STR_VEHICLE_NAME, Vehicle::Get(index)->First()->index); }
 	uint32_t GetGRFID(uint index) const override         { return Vehicle::Get(index)->GetGRFID(); }
 
-<<<<<<< HEAD
-	uint Resolve(uint index, uint var, uint param, GetVariableExtra *extra) const override
-=======
-	uint Resolve(uint index, uint var, uint param, bool &avail) const override
->>>>>>> 5bc3723b
+	uint Resolve(uint index, uint var, uint param, GetVariableExtra &extra) const override
 	{
 		Vehicle *v = Vehicle::Get(index);
 		VehicleResolverObject ro(v->engine_type, v, VehicleResolverObject::WO_CACHED);
@@ -778,7 +774,7 @@
 	void SetStringParameters(uint index) const override  { this->SetObjectAtStringParameters(STR_STATION_NAME, GetStationIndex(index), index); }
 	uint32_t GetGRFID(uint index) const override         { return (this->IsInspectable(index)) ? GetStationSpec(index)->grf_prop.grffile->grfid : 0; }
 
-	uint Resolve(uint index, uint var, uint param, GetVariableExtra *extra) const override
+	uint Resolve(uint index, uint var, uint param, GetVariableExtra &extra) const override
 	{
 		StationResolverObject ro(GetStationSpec(index), BaseStation::GetByTile(index), index, INVALID_RAILTYPE);
 		return ro.GetScope(VSG_SCOPE_SELF)->GetVariable(var, param, extra);
@@ -796,7 +792,6 @@
 			output.print(buffer);
 		}
 
-<<<<<<< HEAD
 		for (size_t i = 0; i < statspec->renderdata.size(); i++) {
 			seprintf(buffer, lastof(buffer), "Tile Layout %u:", (uint)i);
 			output.print(buffer);
@@ -867,9 +862,6 @@
 	}
 
 	/* virtual */ void SpriteDump(uint index, SpriteGroupDumper &dumper) const override
-=======
-	uint Resolve(uint index, uint var, uint param, bool &avail) const override
->>>>>>> 5bc3723b
 	{
 		extern void DumpStationSpriteGroup(const StationSpec *statspec, BaseStation *st, SpriteGroupDumper &dumper);
 		DumpStationSpriteGroup(GetStationSpec(index), BaseStation::GetByTile(index), dumper);
@@ -946,11 +938,7 @@
 	void SetStringParameters(uint index) const override  { this->SetObjectAtStringParameters(STR_TOWN_NAME, GetTownIndex(index), index); }
 	uint32_t GetGRFID(uint index) const override         { return (this->IsInspectable(index)) ? HouseSpec::Get(GetHouseType(index))->grf_prop.grffile->grfid : 0; }
 
-<<<<<<< HEAD
-	uint Resolve(uint index, uint var, uint param, GetVariableExtra *extra) const override
-=======
-	uint Resolve(uint index, uint var, uint param, bool &avail) const override
->>>>>>> 5bc3723b
+	uint Resolve(uint index, uint var, uint param, GetVariableExtra &extra) const override
 	{
 		HouseResolverObject ro(GetHouseType(index), index, Town::GetByTile(index));
 		return ro.GetScope(VSG_SCOPE_SELF)->GetVariable(var, param, extra);
@@ -1047,11 +1035,7 @@
 	void SetStringParameters(uint index) const override  { this->SetObjectAtStringParameters(STR_INDUSTRY_NAME, GetIndustryIndex(index), index); }
 	uint32_t GetGRFID(uint index) const override         { return (this->IsInspectable(index)) ? GetIndustryTileSpec(GetIndustryGfx(index))->grf_prop.grffile->grfid : 0; }
 
-<<<<<<< HEAD
-	uint Resolve(uint index, uint var, uint param, GetVariableExtra *extra) const override
-=======
-	uint Resolve(uint index, uint var, uint param, bool &avail) const override
->>>>>>> 5bc3723b
+	uint Resolve(uint index, uint var, uint param, GetVariableExtra &extra) const override
 	{
 		IndustryTileResolverObject ro(GetIndustryGfx(index), index, Industry::GetByTile(index));
 		return ro.GetScope(VSG_SCOPE_SELF)->GetVariable(var, param, extra);
@@ -1214,11 +1198,7 @@
 		}
 	}
 
-<<<<<<< HEAD
-	uint Resolve(uint index, uint var, uint param, GetVariableExtra *extra) const override
-=======
-	uint Resolve(uint index, uint var, uint param, bool &avail) const override
->>>>>>> 5bc3723b
+	uint Resolve(uint index, uint var, uint param, GetVariableExtra &extra) const override
 	{
 		Industry *i = Industry::Get(index);
 		IndustriesResolverObject ro(i->location.tile, i, i->type);
@@ -1348,7 +1328,7 @@
 	void SetStringParameters(uint index) const override  { SetDParam(0, CargoSpec::Get(index)->name); }
 	uint32_t GetGRFID(uint index) const override         { return (!this->ShowExtraInfoOnly(index)) ? CargoSpec::Get(index)->grffile->grfid : 0; }
 
-	uint Resolve(uint index, uint var, uint param, GetVariableExtra *extra) const override
+	uint Resolve(uint index, uint var, uint param, GetVariableExtra &extra) const override
 	{
 		return 0;
 	}
@@ -1469,7 +1449,7 @@
 	void SetStringParameters(uint index) const override  { this->SetObjectAtStringParameters(STR_NEWGRF_INSPECT_CAPTION_OBJECT_AT_SIGNALS, INVALID_STRING_ID, index); }
 	uint32_t GetGRFID(uint index) const override         { return 0; }
 
-	uint Resolve(uint index, uint var, uint param, GetVariableExtra *extra) const override
+	uint Resolve(uint index, uint var, uint param, GetVariableExtra &extra) const override
 	{
 		extern TraceRestrictProgram *GetFirstTraceRestrictProgramOnTile(TileIndex t);
 		CustomSignalSpriteContext ctx = { CSSC_TRACK };
@@ -1604,11 +1584,7 @@
 	void SetStringParameters(uint index) const override  { this->SetObjectAtStringParameters(STR_NEWGRF_INSPECT_CAPTION_OBJECT_AT_OBJECT, INVALID_STRING_ID, index); }
 	uint32_t GetGRFID(uint index) const override         { return (!this->ShowExtraInfoOnly(index)) ? ObjectSpec::GetByTile(index)->grf_prop.grffile->grfid : 0; }
 
-<<<<<<< HEAD
-	uint Resolve(uint index, uint var, uint param, GetVariableExtra *extra) const override
-=======
-	uint Resolve(uint index, uint var, uint param, bool &avail) const override
->>>>>>> 5bc3723b
+	uint Resolve(uint index, uint var, uint param, GetVariableExtra &extra) const override
 	{
 		ObjectResolverObject ro(ObjectSpec::GetByTile(index), Object::GetByTile(index), index);
 		return ro.GetScope(VSG_SCOPE_SELF)->GetVariable(var, param, extra);
@@ -1740,11 +1716,7 @@
 	void SetStringParameters(uint index) const override  { this->SetObjectAtStringParameters(STR_NEWGRF_INSPECT_CAPTION_OBJECT_AT_RAIL_TYPE, INVALID_STRING_ID, index); }
 	uint32_t GetGRFID(uint index) const override         { return 0; }
 
-<<<<<<< HEAD
-	uint Resolve(uint index, uint var, uint param, GetVariableExtra *extra) const override
-=======
-	uint Resolve(uint index, uint var, uint param, bool &avail) const override
->>>>>>> 5bc3723b
+	uint Resolve(uint index, uint var, uint param, GetVariableExtra &extra) const override
 	{
 		/* There is no unique GRFFile for the tile. Multiple GRFs can define different parts of the railtype.
 		 * However, currently the NewGRF Debug GUI does not display variables depending on the GRF (like 0x7F) anyway. */
@@ -1893,11 +1865,7 @@
 	void SetStringParameters(uint index) const override  { this->SetObjectAtStringParameters(STR_STATION_NAME, GetStationIndex(index), index); }
 	uint32_t GetGRFID(uint index) const override         { return (this->IsInspectable(index)) ? AirportTileSpec::Get(GetAirportGfx(index))->grf_prop.grffile->grfid : 0; }
 
-<<<<<<< HEAD
-	uint Resolve(uint index, uint var, uint param, GetVariableExtra *extra) const override
-=======
-	uint Resolve(uint index, uint var, uint param, bool &avail) const override
->>>>>>> 5bc3723b
+	uint Resolve(uint index, uint var, uint param, GetVariableExtra &extra) const override
 	{
 		AirportTileResolverObject ro(AirportTileSpec::GetByTile(index), index, Station::GetByTile(index));
 		return ro.GetScope(VSG_SCOPE_SELF)->GetVariable(var, param, extra);
@@ -1951,11 +1919,7 @@
 	void SetStringParameters(uint index) const override  { this->SetObjectAtStringParameters(STR_STATION_NAME, index, Station::Get(index)->airport.tile); }
 	uint32_t GetGRFID(uint index) const override         { return (this->IsInspectable(index)) ? AirportSpec::Get(Station::Get(index)->airport.type)->grf_prop.grffile->grfid : 0; }
 
-<<<<<<< HEAD
-	uint Resolve(uint index, uint var, uint param, GetVariableExtra *extra) const override
-=======
-	uint Resolve(uint index, uint var, uint param, bool &avail) const override
->>>>>>> 5bc3723b
+	uint Resolve(uint index, uint var, uint param, GetVariableExtra &extra) const override
 	{
 		Station *st = Station::Get(index);
 		AirportResolverObject ro(st->airport.tile, st, st->airport.type, st->airport.layout);
@@ -2011,11 +1975,7 @@
 	uint32_t GetGRFID(uint index) const override         { return 0; }
 	bool PSAWithParameter() const override               { return true; }
 
-<<<<<<< HEAD
-	uint Resolve(uint index, uint var, uint param, GetVariableExtra *extra) const override
-=======
-	uint Resolve(uint index, uint var, uint param, bool &avail) const override
->>>>>>> 5bc3723b
+	uint Resolve(uint index, uint var, uint param, GetVariableExtra &extra) const override
 	{
 		TownResolverObject ro(nullptr, Town::Get(index), true);
 		return ro.GetScope(VSG_SCOPE_SELF)->GetVariable(var, param, extra);
@@ -2107,7 +2067,7 @@
 
 	uint32_t GetGRFID(uint index) const override         { return 0; }
 
-	uint Resolve(uint index, uint var, uint param, GetVariableExtra *extra) const override
+	uint Resolve(uint index, uint var, uint param, GetVariableExtra &extra) const override
 	{
 		return 0;
 	}
@@ -2253,7 +2213,7 @@
 
 	uint32_t GetGRFID(uint index) const override         { return 0; }
 
-	uint Resolve(uint index, uint var, uint param, GetVariableExtra *extra) const override
+	uint Resolve(uint index, uint var, uint param, GetVariableExtra &extra) const override
 	{
 		return 0;
 	}
@@ -2360,11 +2320,7 @@
 	void SetStringParameters(uint index) const override  { this->SetObjectAtStringParameters(STR_NEWGRF_INSPECT_CAPTION_OBJECT_AT_ROAD_TYPE, INVALID_STRING_ID, index); }
 	uint32_t GetGRFID(uint index) const override         { return 0; }
 
-<<<<<<< HEAD
-	uint Resolve(uint index, uint var, uint param, GetVariableExtra *extra) const override
-=======
-	uint Resolve(uint index, uint var, uint param, bool &avail) const override
->>>>>>> 5bc3723b
+	uint Resolve(uint index, uint var, uint param, GetVariableExtra &extra) const override
 	{
 		/* There is no unique GRFFile for the tile. Multiple GRFs can define different parts of the railtype.
 		 * However, currently the NewGRF Debug GUI does not display variables depending on the GRF (like 0x7F) anyway. */
@@ -2499,11 +2455,7 @@
 	void SetStringParameters(uint index) const override  { this->SetObjectAtStringParameters(STR_STATION_NAME, GetStationIndex(index), index); }
 	uint32_t GetGRFID(uint index) const override         { return (this->IsInspectable(index)) ? GetRoadStopSpec(index)->grf_prop.grffile->grfid : 0; }
 
-<<<<<<< HEAD
-	uint Resolve(uint index, uint var, uint param, GetVariableExtra *extra) const override
-=======
-	uint Resolve(uint index, uint var, uint32_t param, bool &avail) const override
->>>>>>> 5bc3723b
+	uint Resolve(uint index, uint var, uint param, GetVariableExtra &extra) const override
 	{
 		int view = GetRoadStopDir(index);
 		if (IsDriveThroughStopTile(index)) view += 4;
@@ -2573,7 +2525,7 @@
 	void SetStringParameters(uint index) const override  { this->SetObjectAtStringParameters(STR_LAI_CLEAR_DESCRIPTION_ROCKS, INVALID_STRING_ID, index); }
 	uint32_t GetGRFID(uint index) const override         { return 0; }
 
-	uint Resolve(uint index, uint var, uint param, GetVariableExtra *extra) const override
+	uint Resolve(uint index, uint var, uint param, GetVariableExtra &extra) const override
 	{
 		if (!IsTileType(index, MP_CLEAR)) return 0;
 
