; This file is part of OpenTTD.
; OpenTTD is free software; you can redistribute it and/or modify it under the terms of the GNU General Public License as published by the Free Software Foundation, version 2.
; OpenTTD is distributed in the hope that it will be useful, but WITHOUT ANY WARRANTY; without even the implied warranty of MERCHANTABILITY or FITNESS FOR A PARTICULAR PURPOSE.
; See the GNU General Public License for more details. You should have received a copy of the GNU General Public License along with OpenTTD. If not, see <http://www.gnu.org/licenses/>.
;

[pre-amble]
/* Begin - Callback Functions for the various settings */
static bool v_PositionMainToolbar(int32 p1);
static bool v_PositionStatusbar(int32 p1);
static bool PopulationInLabelActive(int32 p1);
static bool RedrawScreen(int32 p1);
static bool RedrawSmallmap(int32 p1);
static bool StationSpreadChanged(int32 p1);
static bool InvalidateBuildIndustryWindow(int32 p1);
static bool CloseSignalGUI(int32 p1);
static bool InvalidateTownViewWindow(int32 p1);
static bool DeleteSelectStationWindow(int32 p1);
static bool UpdateConsists(int32 p1);
static bool TrainAccelerationModelChanged(int32 p1);
static bool TrainBrakingModelChanged(int32 p1);
static bool RoadVehAccelerationModelChanged(int32 p1);
static bool TrainSlopeSteepnessChanged(int32 p1);
static bool RoadVehSlopeSteepnessChanged(int32 p1);
static bool DragSignalsDensityChanged(int32);
static bool ProgrammableSignalsShownChanged(int32);
static bool VehListCargoFilterShownChanged(int32);
static bool TownFoundingChanged(int32 p1);
static bool DifficultyNoiseChange(int32 i);
static bool DifficultyMoneyCheatMultiplayerChange(int32 i);
static bool DifficultyRenameTownsMultiplayerChange(int32 i);
static bool MaxNoAIsChange(int32 i);
static bool CheckRoadSide(int p1);
static bool ChangeMaxHeightLevel(int32 p1);
static bool CheckFreeformEdges(int32 p1);
static bool ChangeDynamicEngines(int32 p1);
static bool StationCatchmentChanged(int32 p1);
static bool InvalidateVehTimetableWindow(int32 p1);
static bool ChangeTimetableInTicksMode(int32 p1);
static bool UpdateTimeSettings(int32 p1);
static bool ChangeTimeOverrideMode(int32 p1);
static bool InvalidateCompanyLiveryWindow(int32 p1);
static bool DeveloperModeChanged(int32 p1);
static bool InvalidateNewGRFChangeWindows(int32 p1);
static bool InvalidateIndustryViewWindow(int32 p1);
static bool InvalidateAISettingsWindow(int32 p1);
static bool ScriptMaxOpsChange(int32 p1);
static bool ScriptMaxMemoryChange(int32 p1);
static bool RedrawTownAuthority(int32 p1);
static bool InvalidateCompanyInfrastructureWindow(int32 p1);
static bool InvalidateCompanyWindow(int32 p1);
static bool ZoomMinMaxChanged(int32 p1);
static bool SpriteZoomMinChanged(int32 p1);
static bool InvalidateSettingsWindow(int32 p1);
static bool MaxVehiclesChanged(int32 p1);
static bool InvalidateShipPathCache(int32 p1);
static bool ImprovedBreakdownsSettingChanged(int32 p1);
static bool DayLengthChanged(int32 p1);
static bool EnableSingleVehSharedOrderGuiChanged(int32 p1);
static bool CheckYapfRailSignalPenalties(int32 p1);
static bool ViewportMapShowTunnelModeChanged(int32 p1);
static bool ViewportMapLandscapeModeChanged(int32 p1);
static bool UpdateLinkgraphColours(int32 p1);
static bool ClimateThresholdModeChanged(int32 p1);
static bool VelocityUnitsChanged(int32 p1);
static bool ChangeTrackTypeSortMode(int32 p1);
static bool PublicRoadsSettingChange(int32 p1);
static bool TrainSpeedAdaptationChanged(int32 p1);

static bool UpdateClientName(int32 p1);
static bool UpdateServerPassword(int32 p1);
static bool UpdateRconPassword(int32 p1);
static bool UpdateSettingsPassword(int32 p1);
static bool UpdateClientConfigValues(int32 p1);
static bool CheckSharingRail(int32 p1);
static bool CheckSharingRoad(int32 p1);
static bool CheckSharingWater(int32 p1);
static bool CheckSharingAir(int32 p1);

/* End - Callback Functions for the various settings */

/* Begin - xref conversion callbacks */

static int64 LinkGraphDistModeXrefChillPP(int64 val);

/* End - xref conversion callbacks */

/* Begin - GUI callbacks */

static bool LinkGraphDistributionSettingGUI(SettingOnGuiCtrlData &data);
static bool OrderTownGrowthRate(SettingOnGuiCtrlData &data);

/* End - GUI callbacks */

static const SettingDescEnumEntry _linkgraph_mode_symmetric[] = {
{ DT_MANUAL, STR_CONFIG_SETTING_DISTRIBUTION_MANUAL },
{ DT_SYMMETRIC, STR_CONFIG_SETTING_DISTRIBUTION_SYMMETRIC },
{ DT_ASYMMETRIC, STR_CONFIG_SETTING_DISTRIBUTION_ASYMMETRIC },
{ DT_ASYMMETRIC_EQ, STR_CONFIG_SETTING_DISTRIBUTION_ASYMMETRIC_EQ },
{ DT_ASYMMETRIC_NEAR, STR_CONFIG_SETTING_DISTRIBUTION_ASYMMETRIC_NEAREST },
{ 0, STR_NULL }
};
static const SettingDescEnumEntry _linkgraph_mode_asymmetric[] = {
{ DT_MANUAL, STR_CONFIG_SETTING_DISTRIBUTION_MANUAL },
{ DT_ASYMMETRIC, STR_CONFIG_SETTING_DISTRIBUTION_ASYMMETRIC },
{ DT_ASYMMETRIC_EQ, STR_CONFIG_SETTING_DISTRIBUTION_ASYMMETRIC_EQ },
{ DT_ASYMMETRIC_NEAR, STR_CONFIG_SETTING_DISTRIBUTION_ASYMMETRIC_NEAREST },
{ 0, STR_NULL }
};
static const SettingDescEnumEntry _linkgraph_mode_per_cargo[] = {
{ DT_PER_CARGO_DEFAULT, STR_CONFIG_SETTING_DISTRIBUTION_PER_CARGO_DEFAULT },
{ DT_MANUAL, STR_CONFIG_SETTING_DISTRIBUTION_MANUAL },
{ DT_SYMMETRIC, STR_CONFIG_SETTING_DISTRIBUTION_SYMMETRIC },
{ DT_ASYMMETRIC, STR_CONFIG_SETTING_DISTRIBUTION_ASYMMETRIC },
{ DT_ASYMMETRIC_EQ, STR_CONFIG_SETTING_DISTRIBUTION_ASYMMETRIC_EQ },
{ DT_ASYMMETRIC_NEAR, STR_CONFIG_SETTING_DISTRIBUTION_ASYMMETRIC_NEAREST },
{ 0, STR_NULL }
};
static const SettingDescEnumEntry _town_council_approval[] = {
{ 255, STR_CITY_APPROVAL_INDIFFERENT },
{ 0, STR_CITY_APPROVAL_PERMISSIVE },
{ 1, STR_CITY_APPROVAL_TOLERANT },
{ 2, STR_CITY_APPROVAL_HOSTILE },
{ 0, STR_NULL }
};

static const SettingDescEnumEntry _train_braking_model[] = {
{ TBM_ORIGINAL, STR_CONFIG_SETTING_ORIGINAL },
{ TBM_REALISTIC, STR_CONFIG_SETTING_TRAIN_BRAKING_REALISTIC },
{ 0, STR_NULL }
};

/* Some settings do not need to be synchronised when playing in multiplayer.
 * These include for example the GUI settings and will not be saved with the
 * savegame.
 * It is also a bit tricky since you would think that service_interval
 * for example doesn't need to be synched. Every client assigns the
 * service_interval value to the v->service_interval, meaning that every client
 * assigns its own value. If the setting was company-based, that would mean that
 * vehicles could decide on different moments that they are heading back to a
 * service depot, causing desyncs on a massive scale. */
const SettingTable _settings{
[post-amble]
};
[templates]
<<<<<<< HEAD
SDTG_BOOL  =  SDTG_BOOL($name,              $flags, $guiflags, $var, $def,                        $str, $strhelp, $strval, $proc, $guiproc, $from, $to,        $cat, $startup, $extver, $patxname),
SDTG_VAR   =   SDTG_VAR($name,       $type, $flags, $guiflags, $var, $def, $min, $max, $interval, $str, $strhelp, $strval, $proc, $guiproc, $from, $to,        $cat, $startup, $extver, $patxname),
SDTG_ENUM   = SDTG_ENUM($name,       $type, $flags, $guiflags, $var, $def,                        $str, $strhelp,          $proc, $guiproc, $from, $to,        $cat, $startup, $extver, $patxname, $enumlist),
SDTG_OMANY = SDTG_OMANY($name,       $type, $flags, $guiflags, $var, $def,       $max, $full,     $str, $strhelp, $strval, $proc, $guiproc, $from, $to,        $cat, $startup, $extver, $patxname),
SDTC_BOOL  =  SDTC_BOOL(       $var,        $flags, $guiflags, $def,                              $str, $strhelp, $strval, $proc, $guiproc, $from, $to,        $cat, $startup, $extver, $patxname),
SDTC_LIST  =  SDTC_LIST(       $var, $type, $flags, $guiflags, $def,                              $str, $strhelp, $strval, $proc, $guiproc, $from, $to,        $cat, $startup, $extver, $patxname),
SDTC_OMANY = SDTC_OMANY(       $var, $type, $flags, $guiflags, $def,             $max, $full,     $str, $strhelp, $strval, $proc, $guiproc, $from, $to,        $cat, $startup, $extver, $patxname),
SDTC_SSTR  =  SDTC_SSTR(       $var, $type, $flags, $guiflags, $def,             $length,         $str, $strhelp, $strval, $proc, $guiproc, $from, $to,        $cat, $startup, $extver, $patxname),
SDTC_VAR   =   SDTC_VAR(       $var, $type, $flags, $guiflags, $def,       $min, $max, $interval, $str, $strhelp, $strval, $proc, $guiproc, $from, $to,        $cat, $startup, $extver, $patxname),
SDT_BOOL   =   SDT_BOOL($base, $var,        $flags, $guiflags, $def,                              $str, $strhelp, $strval, $proc, $guiproc, $from, $to,        $cat, $startup, $extver, $patxname),
SDT_OMANY  =  SDT_OMANY($base, $var, $type, $flags, $guiflags, $def,             $max, $full,     $str, $strhelp, $strval, $proc, $guiproc, $from, $to, $load, $cat, $startup, $extver, $patxname),
SDT_SSTR   =   SDT_SSTR($base, $var, $type, $flags, $guiflags, $def,                              $str, $strhelp, $strval, $proc, $guiproc, $from, $to,        $cat, $startup, $extver, $patxname),
SDT_VAR    =    SDT_VAR($base, $var, $type, $flags, $guiflags, $def,       $min, $max, $interval, $str, $strhelp, $strval, $proc, $guiproc, $from, $to,        $cat, $startup, $extver, $patxname),
SDT_ENUM   =   SDT_ENUM($base, $var, $type, $flags, $guiflags, $def,                              $str, $strhelp,          $proc, $guiproc, $from, $to,        $cat, $startup, $extver, $patxname, $enumlist),
SDT_NULL   =   SDT_NULL($length, $from, $to, $extver),
SDT_XREF     = SDT_XREF(         $from, $to, $extver, $xref, $xrefcvt),
SDT_END    = SDT_END()
=======
SDTG_BOOL  =  SDTG_BOOL($name,              $flags, $guiflags, $var, $def,                        $str, $strhelp, $strval, $proc, $from, $to,        $cat, $extra, $startup),
SDTG_VAR   =   SDTG_VAR($name,       $type, $flags, $guiflags, $var, $def, $min, $max, $interval, $str, $strhelp, $strval, $proc, $from, $to,        $cat, $extra, $startup),
SDTG_OMANY = SDTG_OMANY($name,       $type, $flags, $guiflags, $var, $def,       $max, $full,     $str, $strhelp, $strval, $proc, $from, $to,        $cat, $extra, $startup),
SDTC_BOOL  =  SDTC_BOOL(       $var,        $flags, $guiflags, $def,                              $str, $strhelp, $strval, $proc, $from, $to,        $cat, $extra, $startup),
SDTC_LIST  =  SDTC_LIST(       $var, $type, $flags, $guiflags, $def,                              $str, $strhelp, $strval, $proc, $from, $to,        $cat, $extra, $startup),
SDTC_OMANY = SDTC_OMANY(       $var, $type, $flags, $guiflags, $def,             $max, $full,     $str, $strhelp, $strval, $proc, $from, $to,        $cat, $extra, $startup),
SDTC_SSTR  =  SDTC_SSTR(       $var, $type, $flags, $guiflags, $def,             $length,         $str, $strhelp, $strval, $proc, $from, $to,        $cat, $extra, $startup),
SDTC_VAR   =   SDTC_VAR(       $var, $type, $flags, $guiflags, $def,       $min, $max, $interval, $str, $strhelp, $strval, $proc, $from, $to,        $cat, $extra, $startup),
SDT_BOOL   =   SDT_BOOL($base, $var,        $flags, $guiflags, $def,                              $str, $strhelp, $strval, $proc, $from, $to,        $cat, $extra, $startup),
SDT_OMANY  =  SDT_OMANY($base, $var, $type, $flags, $guiflags, $def,             $max, $full,     $str, $strhelp, $strval, $proc, $from, $to, $load, $cat, $extra, $startup),
SDT_SSTR   =   SDT_SSTR($base, $var, $type, $flags, $guiflags, $def,                              $str, $strhelp, $strval, $proc, $from, $to,        $cat, $extra, $startup),
SDT_VAR    =    SDT_VAR($base, $var, $type, $flags, $guiflags, $def,       $min, $max, $interval, $str, $strhelp, $strval, $proc, $from, $to,        $cat, $extra, $startup),
SDT_NULL   =   SDT_NULL($length, $from, $to),
>>>>>>> cf6b91f3

SDT_LINKGRAPH_PER_CARGO = SDT_ENUM(GameSettings, linkgraph.distribution_per_cargo[$linkgraph_cargo], SLE_UINT8, $flags | SLF_NOT_IN_CONFIG, $guiflags | SGF_NO_NEWGAME, DT_PER_CARGO_DEFAULT, STR_CONFIG_SETTING_DISTRIBUTION_PER_CARGO, STR_CONFIG_SETTING_DISTRIBUTION_PER_CARGO_HELPTEXT, $proc, LinkGraphDistributionSettingGUI, $from, $to, SC_EXPERT, false, SlXvFeatureTest(XSLFTO_AND, XSLFI_LINKGRAPH_MODES), nullptr, _linkgraph_mode_per_cargo),

[validation]
SDTG_VAR = static_assert($max <= MAX_$type, "Maximum value for $var exceeds storage size");
SDTG_OMANY = static_assert($max <= MAX_$type, "Maximum value for $var exceeds storage size");
SDTC_OMANY = static_assert($max <= MAX_$type, "Maximum value for $var exceeds storage size");
SDTC_VAR = static_assert($max <= MAX_$type, "Maximum value for $var exceeds storage size");
SDT_OMANY = static_assert($max <= MAX_$type, "Maximum value for $base.$var exceeds storage size");
SDT_VAR = static_assert($max <= MAX_$type, "Maximum value for $base.$var exceeds storage size");

[defaults]
flags    = 0
guiflags = SGF_NONE
interval = 0
str      = STR_NULL
strhelp  = STR_CONFIG_SETTING_NO_EXPLANATION_AVAILABLE_HELPTEXT
strval   = STR_NULL
proc     = nullptr
guiproc  = nullptr
load     = nullptr
from     = SL_MIN_VERSION
to       = SL_MAX_VERSION
cat      = SC_ADVANCED
startup  = false
extver   = SlXvFeatureTest()
patxname = nullptr
xref     = <this parameter must be set>
xrefcvt  = nullptr
enumlist = <this parameter must be set>



; Saved settings variables.
; Do not ADD or REMOVE something in this "difficulty.XXX" table or before it. It breaks savegame compatibility.
[SDT_VAR]
base     = GameSettings
var      = difficulty.max_no_competitors
type     = SLE_UINT8
from     = SLV_97
def      = 0
min      = 0
max      = MAX_COMPANIES - 1
interval = 1
proc     = MaxNoAIsChange
cat      = SC_BASIC

[SDT_NULL]
length   = 1
from     = SLV_97
to       = SLV_110

[SDT_VAR]
base     = GameSettings
var      = difficulty.number_towns
type     = SLE_UINT8
from     = SLV_97
guiflags = SGF_NEWGAME_ONLY
def      = 2
min      = 0
max      = 4
interval = 1
strval   = STR_NUM_VERY_LOW
cat      = SC_BASIC

[SDT_VAR]
base     = GameSettings
var      = difficulty.industry_density
type     = SLE_UINT8
from     = SLV_97
guiflags = SGF_MULTISTRING
def      = ID_END - 1
min      = 0
max      = ID_END - 1
interval = 1
str      = STR_CONFIG_SETTING_INDUSTRY_DENSITY
strhelp  = STR_CONFIG_SETTING_INDUSTRY_DENSITY_HELPTEXT
strval   = STR_FUNDING_ONLY
cat      = SC_BASIC

[SDT_VAR]
base     = GameSettings
var      = difficulty.max_loan
type     = SLE_UINT32
from     = SLV_97
guiflags = SGF_NEWGAME_ONLY | SGF_SCENEDIT_TOO | SGF_CURRENCY
def      = 300000
min      = 0
max      = 2000000000
interval = 50000
str      = STR_CONFIG_SETTING_MAXIMUM_INITIAL_LOAN
strhelp  = STR_CONFIG_SETTING_MAXIMUM_INITIAL_LOAN_HELPTEXT
strval   = STR_JUST_CURRENCY_LONG
cat      = SC_BASIC

[SDT_VAR]
base     = GameSettings
var      = difficulty.initial_interest
type     = SLE_UINT8
from     = SLV_97
guiflags = SGF_NEWGAME_ONLY | SGF_SCENEDIT_TOO
def      = 2
min      = 2
max      = 4
interval = 1
str      = STR_CONFIG_SETTING_INTEREST_RATE
strhelp  = STR_CONFIG_SETTING_INTEREST_RATE_HELPTEXT
strval   = STR_CONFIG_SETTING_PERCENTAGE

[SDT_VAR]
base     = GameSettings
var      = difficulty.vehicle_costs
type     = SLE_UINT8
from     = SLV_97
guiflags = SGF_NEWGAME_ONLY | SGF_SCENEDIT_TOO | SGF_MULTISTRING
def      = 0
min      = 0
max      = 2
interval = 1
str      = STR_CONFIG_SETTING_RUNNING_COSTS
strhelp  = STR_CONFIG_SETTING_RUNNING_COSTS_HELPTEXT
strval   = STR_SEA_LEVEL_LOW
cat      = SC_BASIC

[SDT_VAR]
base     = GameSettings
var      = difficulty.competitor_speed
type     = SLE_UINT8
from     = SLV_97
guiflags = SGF_MULTISTRING
def      = 2
min      = 0
max      = 4
interval = 1
str      = STR_CONFIG_SETTING_CONSTRUCTION_SPEED
strhelp  = STR_CONFIG_SETTING_CONSTRUCTION_SPEED_HELPTEXT
strval   = STR_AI_SPEED_VERY_SLOW
cat      = SC_BASIC

[SDT_NULL]
length   = 1
from     = SLV_97
to       = SLV_110

[SDT_VAR]
base     = GameSettings
var      = difficulty.vehicle_breakdowns
type     = SLE_UINT8
from     = SLV_97
guiflags = SGF_MULTISTRING
def      = 1
min      = 0
max      = 2
interval = 1
str      = STR_CONFIG_SETTING_VEHICLE_BREAKDOWNS
strhelp  = STR_CONFIG_SETTING_VEHICLE_BREAKDOWNS_HELPTEXT
strval   = STR_DISASTER_NONE
cat      = SC_BASIC

[SDT_VAR]
base     = GameSettings
var      = difficulty.subsidy_multiplier
type     = SLE_UINT8
from     = SLV_97
guiflags = SGF_MULTISTRING
def      = 2
min      = 0
max      = 3
interval = 1
str      = STR_CONFIG_SETTING_SUBSIDY_MULTIPLIER
strhelp  = STR_CONFIG_SETTING_SUBSIDY_MULTIPLIER_HELPTEXT
strval   = STR_SUBSIDY_X1_5

[SDT_VAR]
base     = GameSettings
var      = difficulty.subsidy_duration
type     = SLE_UINT16
from     = SLV_CUSTOM_SUBSIDY_DURATION
guiflags = SGF_0ISDISABLED
def      = 1
min      = 0
max      = 5000
interval = 1
str      = STR_CONFIG_SETTING_SUBSIDY_DURATION
strhelp  = STR_CONFIG_SETTING_SUBSIDY_DURATION_HELPTEXT
strval   = STR_CONFIG_SETTING_SUBSIDY_DURATION_VALUE

[SDT_VAR]
base     = GameSettings
var      = difficulty.construction_cost
type     = SLE_UINT8
from     = SLV_97
guiflags = SGF_NEWGAME_ONLY | SGF_SCENEDIT_TOO | SGF_MULTISTRING
def      = 0
min      = 0
max      = 2
interval = 1
str      = STR_CONFIG_SETTING_CONSTRUCTION_COSTS
strhelp  = STR_CONFIG_SETTING_CONSTRUCTION_COSTS_HELPTEXT
strval   = STR_SEA_LEVEL_LOW
cat      = SC_BASIC

[SDT_VAR]
base     = GameSettings
var      = difficulty.terrain_type
type     = SLE_UINT8
from     = SLV_97
guiflags = SGF_MULTISTRING | SGF_NEWGAME_ONLY
def      = 1
min      = 0
max      = 5
interval = 1
str      = STR_CONFIG_SETTING_TERRAIN_TYPE
strhelp  = STR_CONFIG_SETTING_TERRAIN_TYPE_HELPTEXT
strval   = STR_TERRAIN_TYPE_VERY_FLAT
cat      = SC_BASIC

[SDT_VAR]
base     = GameSettings
var      = difficulty.quantity_sea_lakes
type     = SLE_UINT8
from     = SLV_97
guiflags = SGF_NEWGAME_ONLY
def      = 0
min      = 0
max      = 4
interval = 1
strval   = STR_SEA_LEVEL_VERY_LOW
cat      = SC_BASIC

[SDT_BOOL]
base     = GameSettings
var      = difficulty.economy
from     = SLV_97
def      = false
str      = STR_CONFIG_SETTING_RECESSIONS
strhelp  = STR_CONFIG_SETTING_RECESSIONS_HELPTEXT

[SDT_BOOL]
base     = GameSettings
var      = difficulty.line_reverse_mode
from     = SLV_97
def      = false
str      = STR_CONFIG_SETTING_TRAIN_REVERSING
strhelp  = STR_CONFIG_SETTING_TRAIN_REVERSING_HELPTEXT

[SDT_BOOL]
base     = GameSettings
var      = difficulty.disasters
from     = SLV_97
def      = false
str      = STR_CONFIG_SETTING_DISASTERS
strhelp  = STR_CONFIG_SETTING_DISASTERS_HELPTEXT
cat      = SC_BASIC

[SDT_ENUM]
base     = GameSettings
var      = difficulty.town_council_tolerance
type     = SLE_UINT8
from     = SLV_97
def      = 0
enumlist = _town_council_approval
str      = STR_CONFIG_SETTING_CITY_APPROVAL
strhelp  = STR_CONFIG_SETTING_CITY_APPROVAL_HELPTEXT
proc     = DifficultyNoiseChange

[SDT_BOOL]
base     = GameSettings
var      = difficulty.money_cheat_in_multiplayer
def      = false
str      = STR_CONFIG_SETTING_MONEY_CHEAT_MULTIPLAYER
strhelp  = STR_CONFIG_SETTING_MONEY_CHEAT_MULTIPLAYER_HELPTEXT
proc     = DifficultyMoneyCheatMultiplayerChange
cat      = SC_EXPERT
patxname = ""cheat.difficulty.money_cheat_in_multiplayer""

[SDT_BOOL]
base     = GameSettings
var      = difficulty.rename_towns_in_multiplayer
def      = false
str      = STR_CONFIG_SETTING_RENAME_TOWNS_MULTIPLAYER
strhelp  = STR_CONFIG_SETTING_RENAME_TOWNS_MULTIPLAYER_HELPTEXT
proc     = DifficultyRenameTownsMultiplayerChange
cat      = SC_EXPERT
patxname = ""cheat.difficulty.rename_towns_in_multiplayer""

[SDTG_VAR]
name     = ""diff_level""
var      = _old_diff_level
type     = SLE_UINT8
flags    = SLF_NOT_IN_CONFIG
from     = SLV_97
to       = SLV_178
def      = 3
min      = 0
max      = 3
cat      = SC_BASIC

[SDT_NULL]
length   = 1
extver   = SlXvFeatureTest(XSLFTO_AND, XSLFI_SPRINGPP)

[SDT_XREF]
xref     = ""order.old_timetable_separation""
extver   = SlXvFeatureTest(XSLFTO_AND, XSLFI_SPRINGPP)

[SDT_BOOL]
base     = GameSettings
var      = order.old_timetable_separation
def      = true
cat      = SC_EXPERT
extver   = SlXvFeatureTest(XSLFTO_AND, XSLFI_AUTO_TIMETABLE, 1, 3)
patxname = ""auto_timetables.order.timetable_separation""

[SDT_VAR]
base     = GameSettings
var      = order.old_timetable_separation_rate
type     = SLE_UINT8
def      = 100
min      = 0
max      = 100
interval = 10
str      = STR_CONFIG_SETTING_TIMETABLE_SEPARATION_RATE
strhelp  = STR_CONFIG_SETTING_TIMETABLE_SEPARATION_RATE_HELPTEXT
strval   = STR_CONFIG_SETTING_PERCENTAGE
cat      = SC_EXPERT
extver   = SlXvFeatureTest(XSLFTO_AND, XSLFI_AUTO_TIMETABLE, 1, 2)
patxname = ""auto_timetables.order.timetable_separation_rate""

; There are only 21 predefined town_name values (0-20), but you can have more with newgrf action F so allow
; these bigger values (21-255). Invalid values will fallback to english on use and (undefined string) in GUI.
[SDT_OMANY]
base     = GameSettings
var      = game_creation.town_name
type     = SLE_UINT8
from     = SLV_97
guiflags = SGF_NO_NETWORK
def      = 0
max      = 255
full     = _town_names
cat      = SC_BASIC

[SDT_OMANY]
base     = GameSettings
var      = game_creation.landscape
type     = SLE_UINT8
from     = SLV_97
guiflags = SGF_MULTISTRING | SGF_NEWGAME_ONLY
def      = 0
max      = 3
full     = _climates
load     = ConvertLandscape
str      = STR_CONFIG_SETTING_LANDSCAPE
strhelp  = STR_CONFIG_SETTING_LANDSCAPE_HELPTEXT
strval   = STR_CHEAT_SWITCH_CLIMATE_TEMPERATE_LANDSCAPE
cat      = SC_BASIC

; Snow line upper byte
[SDT_NULL]
length   = 1
extver   = SlXvFeatureTest(XSLFTO_AND, XSLFI_CHILLPP)

; Snow line (or snow_line_height * TILE_HEIGHT)
[SDT_NULL]
length   = 1
from     = SLV_97
to       = SLV_164

;;game_creation.desert_amount
[SDT_NULL]
length   = 1
extver   = SlXvFeatureTest(XSLFTO_AND, XSLFI_CHILLPP, SL_CHILLPP_232)

;;game_creation.tree_line
[SDT_NULL]
length   = 2
extver   = SlXvFeatureTest(XSLFTO_AND, XSLFI_CHILLPP)

[SDT_OMANY]
base     = GameSettings
var      = vehicle.road_side
type     = SLE_UINT8
from     = SLV_97
guiflags = SGF_MULTISTRING | SGF_NO_NETWORK
def      = 1
max      = 1
full     = _roadsides
str      = STR_CONFIG_SETTING_ROAD_SIDE
strhelp  = STR_CONFIG_SETTING_ROAD_SIDE_HELPTEXT
strval   = STR_GAME_OPTIONS_ROAD_VEHICLES_DROPDOWN_LEFT
proc     = CheckRoadSide
cat      = SC_BASIC

; Construction

[SDT_VAR]
base     = GameSettings
var      = construction.map_height_limit
type     = SLE_UINT8
from     = SLV_194
guiflags = SGF_NEWGAME_ONLY | SGF_SCENEDIT_TOO | SGF_0ISDISABLED
def      = 0
min      = MIN_MAP_HEIGHT_LIMIT
max      = MAX_MAP_HEIGHT_LIMIT
interval = 1
str      = STR_CONFIG_SETTING_MAP_HEIGHT_LIMIT
strhelp  = STR_CONFIG_SETTING_MAP_HEIGHT_LIMIT_HELPTEXT
strval   = STR_CONFIG_SETTING_MAP_HEIGHT_LIMIT_VALUE
proc     = ChangeMaxHeightLevel
cat      = SC_ADVANCED
extver   = SlXvFeatureTest(XSLFTO_OR, XSLFI_HEIGHT_8_BIT, 1, 1)

;; construction.allow_more_heightlevels
[SDT_NULL]
length   = 1
extver   = SlXvFeatureTest(XSLFTO_AND, XSLFI_CHILLPP)

[SDT_VAR]
base     = GameSettings
var      = game_creation.heightmap_height
type     = SLE_UINT8
from     = SLV_MAPGEN_SETTINGS_REVAMP
guiflags = SGF_NEWGAME_ONLY
def      = MAP_HEIGHT_LIMIT_AUTO_MINIMUM
min      = MIN_HEIGHTMAP_HEIGHT
max      = MAX_MAP_HEIGHT_LIMIT
interval = 1

[SDT_BOOL]
base     = GameSettings
var      = construction.build_on_slopes
guiflags = SGF_NO_NETWORK
def      = true
cat      = SC_EXPERT

[SDT_VAR]
base     = GameSettings
var      = construction.command_pause_level
type     = SLE_UINT8
from     = SLV_154
guiflags = SGF_MULTISTRING
def      = 1
min      = 0
max      = 3
interval = 1
str      = STR_CONFIG_SETTING_COMMAND_PAUSE_LEVEL
strhelp  = STR_CONFIG_SETTING_COMMAND_PAUSE_LEVEL_HELPTEXT
strval   = STR_CONFIG_SETTING_COMMAND_PAUSE_LEVEL_NO_ACTIONS

[SDT_BOOL]
base     = GameSettings
var      = construction.enable_build_river
def      = false
cat      = SC_BASIC
str      = STR_CONFIG_SETTING_ENABLE_BUILD_RIVER
strhelp  = STR_CONFIG_SETTING_ENABLE_BUILD_RIVER_HELPTEXT
patxname = ""enable_build_river.construction.enable_build_river""

[SDT_BOOL]
base     = GameSettings
var      = construction.enable_remove_water
def      = true
cat      = SC_BASIC
str      = STR_CONFIG_SETTING_ENABLE_REMOVE_WATER
strhelp  = STR_CONFIG_SETTING_ENABLE_REMOVE_WATER_HELPTEXT
patxname = ""enable_build_river.construction.enable_remove_water""

[SDT_VAR]
base     = GameSettings
var      = construction.terraform_per_64k_frames
type     = SLE_UINT32
from     = SLV_156
def      = 64 << 16
min      = 0
max      = 1 << 30
interval = 1
cat      = SC_EXPERT

[SDT_VAR]
base     = GameSettings
var      = construction.terraform_frame_burst
type     = SLE_UINT16
from     = SLV_156
def      = 4096
min      = 0
max      = 1 << 15
interval = 1
cat      = SC_EXPERT

[SDT_VAR]
base     = GameSettings
var      = construction.clear_per_64k_frames
type     = SLE_UINT32
from     = SLV_156
def      = 64 << 16
min      = 0
max      = 1 << 30
interval = 1
cat      = SC_EXPERT

[SDT_VAR]
base     = GameSettings
var      = construction.clear_frame_burst
type     = SLE_UINT16
from     = SLV_156
def      = 4096
min      = 0
max      = 1 << 15
interval = 1
cat      = SC_EXPERT

[SDT_VAR]
base     = GameSettings
var      = construction.tree_per_64k_frames
type     = SLE_UINT32
from     = SLV_175
def      = 64 << 16
min      = 0
max      = 1 << 30
interval = 1
cat      = SC_EXPERT

[SDT_VAR]
base     = GameSettings
var      = construction.tree_frame_burst
type     = SLE_UINT16
from     = SLV_175
def      = 4096
min      = 0
max      = 1 << 15
interval = 1
cat      = SC_EXPERT

[SDT_VAR]
base     = GameSettings
var      = construction.purchase_land_per_64k_frames
type     = SLE_UINT32
def      = 16 << 16
min      = 0
max      = 1 << 30
interval = 1
cat      = SC_EXPERT
patxname = ""buy_land_rate_limit.construction.purchase_land_per_64k_frames""

[SDT_VAR]
base     = GameSettings
var      = construction.purchase_land_frame_burst
type     = SLE_UINT16
def      = 1024
min      = 0
max      = 1 << 15
interval = 1
cat      = SC_EXPERT
patxname = ""buy_land_rate_limit.construction.purchase_land_frame_burst""

[SDT_VAR]
base     = GameSettings
var      = construction.build_object_per_64k_frames
type     = SLE_UINT32
def      = 32 << 16
min      = 0
max      = 1 << 30
interval = 1
cat      = SC_EXPERT
patxname = ""build_object_rate_limit.construction.build_object_per_64k_frames""

[SDT_VAR]
base     = GameSettings
var      = construction.build_object_frame_burst
type     = SLE_UINT16
def      = 2048
min      = 0
max      = 1 << 15
interval = 1
cat      = SC_EXPERT
patxname = ""build_object_rate_limit.construction.build_object_frame_burst""

[SDT_BOOL]
base     = GameSettings
var      = construction.autoslope
from     = SLV_75
def      = true
str      = STR_CONFIG_SETTING_AUTOSLOPE
strhelp  = STR_CONFIG_SETTING_AUTOSLOPE_HELPTEXT
cat      = SC_EXPERT

[SDT_BOOL]
base     = GameSettings
var      = construction.extra_dynamite
def      = true
str      = STR_CONFIG_SETTING_EXTRADYNAMITE
strhelp  = STR_CONFIG_SETTING_EXTRADYNAMITE_HELPTEXT

[SDT_VAR]
base     = GameSettings
var      = construction.max_bridge_length
type     = SLE_UINT16
from     = SLV_159
guiflags = SGF_NO_NETWORK
def      = 64
min      = 1
max      = 4096
interval = 1
str      = STR_CONFIG_SETTING_MAX_BRIDGE_LENGTH
strhelp  = STR_CONFIG_SETTING_MAX_BRIDGE_LENGTH_HELPTEXT
strval   = STR_CONFIG_SETTING_TILE_LENGTH

[SDT_XREF]
extver   = SlXvFeatureTest(XSLFTO_AND, XSLFI_SPRINGPP, 2)
xref     = ""construction.old_simulated_wormhole_signals""

[SDT_XREF]
extver   = SlXvFeatureTest(XSLFTO_AND, XSLFI_JOKERPP)
xref     = ""construction.old_simulated_wormhole_signals""

[SDT_VAR]
base     = GameSettings
var      = construction.max_bridge_height
type     = SLE_UINT8
from     = SLV_194
guiflags = SGF_NO_NETWORK
def      = 12
min      = 1
max      = MAX_TILE_HEIGHT
interval = 1
str      = STR_CONFIG_SETTING_MAX_BRIDGE_HEIGHT
strhelp  = STR_CONFIG_SETTING_MAX_BRIDGE_HEIGHT_HELPTEXT
strval   = STR_JUST_COMMA
cat      = SC_EXPERT

[SDT_VAR]
base     = GameSettings
var      = construction.max_tunnel_length
type     = SLE_UINT16
from     = SLV_159
guiflags = SGF_NO_NETWORK
def      = 64
min      = 1
max      = 4096
interval = 1
str      = STR_CONFIG_SETTING_MAX_TUNNEL_LENGTH
strhelp  = STR_CONFIG_SETTING_MAX_TUNNEL_LENGTH_HELPTEXT
strval   = STR_CONFIG_SETTING_TILE_LENGTH

;; construction.max_chunnel_exit_length
[SDT_NULL]
length   = 1
extver   = SlXvFeatureTest(XSLFTO_AND, XSLFI_CHILLPP, SL_CHILLPP_233)

[SDT_BOOL]
base     = GameSettings
var      = construction.chunnel
def      = false
str      = STR_CONFIG_SETTING_CHUNNEL
strhelp  = STR_CONFIG_SETTING_CHUNNEL_HELPTEXT
cat      = SC_BASIC
patxname = ""chunnel.construction.chunnel""

[SDT_VAR]
base     = GameSettings
var      = construction.old_simulated_wormhole_signals
type     = SLE_UINT8
flags    = 0
def      = 2
min      = 1
max      = 16
str      = STR_CONFIG_SETTING_SIMULATE_SIGNALS
strval   = STR_CONFIG_SETTING_SIMULATE_SIGNALS_VALUE
cat      = SC_BASIC
extver   = SlXvFeatureTest(XSLFTO_AND, XSLFI_SIG_TUNNEL_BRIDGE, 1, 7)
patxname = ""signal_tunnel_bridge.construction.simulated_wormhole_signals""

[SDT_XREF]
xref     = ""construction.maximum_signal_evaluations""
extver   = SlXvFeatureTest(XSLFTO_AND, XSLFI_SPRINGPP)

[SDT_XREF]
xref     = ""construction.chunnel""
extver   = SlXvFeatureTest(XSLFTO_AND, XSLFI_JOKERPP)

;; construction.longbridges
[SDT_NULL]
length   = 1
to       = SLV_159

[SDT_VAR]
base     = GameSettings
var      = construction.train_signal_side
type     = SLE_UINT8
guiflags = SGF_MULTISTRING | SGF_NO_NETWORK
def      = 1
min      = 0
max      = 2
str      = STR_CONFIG_SETTING_SIGNALSIDE
strhelp  = STR_CONFIG_SETTING_SIGNALSIDE_HELPTEXT
strval   = STR_CONFIG_SETTING_SIGNALSIDE_LEFT
proc     = RedrawScreen
cat      = SC_BASIC

[SDT_BOOL]
base     = GameSettings
var      = station.never_expire_airports
guiflags = SGF_NO_NETWORK
def      = false
str      = STR_CONFIG_SETTING_NEVER_EXPIRE_AIRPORTS
strhelp  = STR_CONFIG_SETTING_NEVER_EXPIRE_AIRPORTS_HELPTEXT

[SDT_VAR]
base     = GameSettings
var      = economy.town_layout
type     = SLE_UINT8
from     = SLV_59
guiflags = SGF_MULTISTRING
def      = TL_ORIGINAL
min      = TL_BEGIN
max      = NUM_TLS - 1
interval = 1
str      = STR_CONFIG_SETTING_TOWN_LAYOUT
strhelp  = STR_CONFIG_SETTING_TOWN_LAYOUT_HELPTEXT
strval   = STR_CONFIG_SETTING_TOWN_LAYOUT_DEFAULT
proc     = TownFoundingChanged

;; economy.town_construction_cost
[SDT_NULL]
length   = 1
extver   = SlXvFeatureTest(XSLFTO_AND, XSLFI_SPRINGPP)

;; economy.station_rating_type
[SDT_NULL]
length   = 1
extver   = SlXvFeatureTest(XSLFTO_AND, XSLFI_SPRINGPP)

;; economy.scale_industry_production
[SDT_NULL]
length   = 1
extver   = SlXvFeatureTest(XSLFTO_AND, XSLFI_SPRINGPP, 7)

[SDT_BOOL]
base     = GameSettings
var      = economy.allow_town_roads
from     = SLV_113
guiflags = SGF_NO_NETWORK
def      = true
str      = STR_CONFIG_SETTING_ALLOW_TOWN_ROADS
strhelp  = STR_CONFIG_SETTING_ALLOW_TOWN_ROADS_HELPTEXT

[SDT_XREF]
xref     = ""economy.old_town_cargo_factor""
extver   = SlXvFeatureTest(XSLFTO_AND, XSLFI_SPRINGPP)

[SDT_XREF]
xref     = ""economy.day_length_factor""
extver   = SlXvFeatureTest(XSLFTO_AND, XSLFI_CHILLPP)

[SDT_VAR]
base     = GameSettings
var      = economy.found_town
type     = SLE_UINT8
from     = SLV_128
guiflags = SGF_MULTISTRING
def      = TF_FORBIDDEN
min      = TF_BEGIN
max      = TF_END - 1
interval = 1
str      = STR_CONFIG_SETTING_TOWN_FOUNDING
strhelp  = STR_CONFIG_SETTING_TOWN_FOUNDING_HELPTEXT
strval   = STR_CONFIG_SETTING_TOWN_FOUNDING_FORBIDDEN
proc     = TownFoundingChanged
cat      = SC_BASIC

[SDT_BOOL]
base     = GameSettings
var      = economy.allow_town_level_crossings
from     = SLV_143
def      = true
str      = STR_CONFIG_SETTING_ALLOW_TOWN_LEVEL_CROSSINGS
strhelp  = STR_CONFIG_SETTING_ALLOW_TOWN_LEVEL_CROSSINGS_HELPTEXT

[SDT_XREF]
xref     = ""economy.old_town_cargo_factor""
extver   = SlXvFeatureTest(XSLFTO_AND, XSLFI_CHILLPP)

[SDT_VAR]
base     = GameSettings
var      = economy.town_cargogen_mode
type     = SLE_UINT8
from     = SLV_TOWN_CARGOGEN
guiflags = SGF_MULTISTRING
def      = TCGM_BITCOUNT
min      = TCGM_BEGIN
max      = TCGM_END - 1
interval = 1
str      = STR_CONFIG_SETTING_TOWN_CARGOGENMODE
strhelp  = STR_CONFIG_SETTING_TOWN_CARGOGENMODE_HELPTEXT
strval   = STR_CONFIG_SETTING_TOWN_CARGOGENMODE_ORIGINAL
cat      = SC_ADVANCED

[SDT_XREF]
extver   = SlXvFeatureTest(XSLFTO_AND, XSLFI_JOKERPP)
xref     = ""economy.max_town_heightlevel""

[SDT_VAR]
base     = GameSettings
var      = economy.max_town_heightlevel
type     = SLE_UINT8
def      = MAX_MAP_HEIGHT_LIMIT
min      = 2
max      = MAX_MAP_HEIGHT_LIMIT
interval = 1
str      = STR_CONFIG_SETTING_TOWN_ABOVE_HEIGHT
strhelp  = STR_CONFIG_SETTING_TOWN_ABOVE_HEIGHT_HELPTEXT
strval   = STR_JUST_INT
cat      = SC_BASIC
patxname = ""max_town_heightlevel.economy.max_town_heightlevel""

; link graph

[SDT_VAR]
base     = GameSettings
var      = linkgraph.recalc_interval
type     = SLE_UINT16
from     = SLV_183
def      = 4
min      = 2
max      = 32
interval = 2
str      = STR_CONFIG_SETTING_LINKGRAPH_INTERVAL
strval   = STR_JUST_COMMA
strhelp  = STR_CONFIG_SETTING_LINKGRAPH_INTERVAL_HELPTEXT

[SDT_VAR]
base     = GameSettings
var      = linkgraph.recalc_time
type     = SLE_UINT16
from     = SLV_183
def      = 16
min      = 1
max      = 4096
interval = 1
str      = STR_CONFIG_SETTING_LINKGRAPH_TIME
strval   = STR_JUST_COMMA
strhelp  = STR_CONFIG_SETTING_LINKGRAPH_TIME_HELPTEXT

[SDT_BOOL]
base     = GameSettings
var      = linkgraph.recalc_not_scaled_by_daylength
def      = true
str      = STR_CONFIG_SETTING_LINKGRAPH_NOT_DAYLENGTH_SCALED
strhelp  = STR_CONFIG_SETTING_LINKGRAPH_NOT_DAYLENGTH_SCALED_HELPTEXT
extver   = SlXvFeatureTest([](uint16 version, bool version_in_range) -> bool { return version_in_range && SlXvIsFeaturePresent(XSLFI_LINKGRAPH_DAY_SCALE) && !SlXvIsFeaturePresent(XSLFI_JOKERPP); })
patxname = ""linkgraph_day_scale.linkgraph.recalc_not_scaled_by_daylength""

[SDT_ENUM]
base     = GameSettings
var      = linkgraph.distribution_pax
type     = SLE_UINT8
from     = SLV_183
def      = DT_MANUAL
enumlist = _linkgraph_mode_symmetric
str      = STR_CONFIG_SETTING_DISTRIBUTION_PAX
strhelp  = STR_CONFIG_SETTING_DISTRIBUTION_PAX_HELPTEXT
guiproc  = LinkGraphDistributionSettingGUI

[SDT_ENUM]
base     = GameSettings
var      = linkgraph.distribution_mail
type     = SLE_UINT8
from     = SLV_183
def      = DT_MANUAL
enumlist = _linkgraph_mode_symmetric
str      = STR_CONFIG_SETTING_DISTRIBUTION_MAIL
strhelp  = STR_CONFIG_SETTING_DISTRIBUTION_MAIL_HELPTEXT
guiproc  = LinkGraphDistributionSettingGUI

[SDT_ENUM]
base     = GameSettings
var      = linkgraph.distribution_armoured
type     = SLE_UINT8
from     = SLV_183
def      = DT_MANUAL
enumlist = _linkgraph_mode_symmetric
str      = STR_CONFIG_SETTING_DISTRIBUTION_ARMOURED
strhelp  = STR_CONFIG_SETTING_DISTRIBUTION_ARMOURED_HELPTEXT
guiproc  = LinkGraphDistributionSettingGUI

[SDT_ENUM]
base     = GameSettings
var      = linkgraph.distribution_default
type     = SLE_UINT8
from     = SLV_183
def      = DT_MANUAL
enumlist = _linkgraph_mode_asymmetric
str      = STR_CONFIG_SETTING_DISTRIBUTION_DEFAULT
strhelp  = STR_CONFIG_SETTING_DISTRIBUTION_DEFAULT_HELPTEXT
guiproc  = LinkGraphDistributionSettingGUI

[SDT_LINKGRAPH_PER_CARGO]
linkgraph_cargo = 0
[SDT_LINKGRAPH_PER_CARGO]
linkgraph_cargo = 1
[SDT_LINKGRAPH_PER_CARGO]
linkgraph_cargo = 2
[SDT_LINKGRAPH_PER_CARGO]
linkgraph_cargo = 3
[SDT_LINKGRAPH_PER_CARGO]
linkgraph_cargo = 4
[SDT_LINKGRAPH_PER_CARGO]
linkgraph_cargo = 5
[SDT_LINKGRAPH_PER_CARGO]
linkgraph_cargo = 6
[SDT_LINKGRAPH_PER_CARGO]
linkgraph_cargo = 7
[SDT_LINKGRAPH_PER_CARGO]
linkgraph_cargo = 8
[SDT_LINKGRAPH_PER_CARGO]
linkgraph_cargo = 9
[SDT_LINKGRAPH_PER_CARGO]
linkgraph_cargo = 10
[SDT_LINKGRAPH_PER_CARGO]
linkgraph_cargo = 11
[SDT_LINKGRAPH_PER_CARGO]
linkgraph_cargo = 12
[SDT_LINKGRAPH_PER_CARGO]
linkgraph_cargo = 13
[SDT_LINKGRAPH_PER_CARGO]
linkgraph_cargo = 14
[SDT_LINKGRAPH_PER_CARGO]
linkgraph_cargo = 15
[SDT_LINKGRAPH_PER_CARGO]
linkgraph_cargo = 16
[SDT_LINKGRAPH_PER_CARGO]
linkgraph_cargo = 17
[SDT_LINKGRAPH_PER_CARGO]
linkgraph_cargo = 18
[SDT_LINKGRAPH_PER_CARGO]
linkgraph_cargo = 19
[SDT_LINKGRAPH_PER_CARGO]
linkgraph_cargo = 20
[SDT_LINKGRAPH_PER_CARGO]
linkgraph_cargo = 21
[SDT_LINKGRAPH_PER_CARGO]
linkgraph_cargo = 22
[SDT_LINKGRAPH_PER_CARGO]
linkgraph_cargo = 23
[SDT_LINKGRAPH_PER_CARGO]
linkgraph_cargo = 24
[SDT_LINKGRAPH_PER_CARGO]
linkgraph_cargo = 25
[SDT_LINKGRAPH_PER_CARGO]
linkgraph_cargo = 26
[SDT_LINKGRAPH_PER_CARGO]
linkgraph_cargo = 27
[SDT_LINKGRAPH_PER_CARGO]
linkgraph_cargo = 28
[SDT_LINKGRAPH_PER_CARGO]
linkgraph_cargo = 29
[SDT_LINKGRAPH_PER_CARGO]
linkgraph_cargo = 30
[SDT_LINKGRAPH_PER_CARGO]
linkgraph_cargo = 31
[SDT_LINKGRAPH_PER_CARGO]
linkgraph_cargo = 32
[SDT_LINKGRAPH_PER_CARGO]
linkgraph_cargo = 33
[SDT_LINKGRAPH_PER_CARGO]
linkgraph_cargo = 34
[SDT_LINKGRAPH_PER_CARGO]
linkgraph_cargo = 35
[SDT_LINKGRAPH_PER_CARGO]
linkgraph_cargo = 36
[SDT_LINKGRAPH_PER_CARGO]
linkgraph_cargo = 37
[SDT_LINKGRAPH_PER_CARGO]
linkgraph_cargo = 38
[SDT_LINKGRAPH_PER_CARGO]
linkgraph_cargo = 39
[SDT_LINKGRAPH_PER_CARGO]
linkgraph_cargo = 40
[SDT_LINKGRAPH_PER_CARGO]
linkgraph_cargo = 41
[SDT_LINKGRAPH_PER_CARGO]
linkgraph_cargo = 42
[SDT_LINKGRAPH_PER_CARGO]
linkgraph_cargo = 43
[SDT_LINKGRAPH_PER_CARGO]
linkgraph_cargo = 44
[SDT_LINKGRAPH_PER_CARGO]
linkgraph_cargo = 45
[SDT_LINKGRAPH_PER_CARGO]
linkgraph_cargo = 46
[SDT_LINKGRAPH_PER_CARGO]
linkgraph_cargo = 47
[SDT_LINKGRAPH_PER_CARGO]
linkgraph_cargo = 48
[SDT_LINKGRAPH_PER_CARGO]
linkgraph_cargo = 49
[SDT_LINKGRAPH_PER_CARGO]
linkgraph_cargo = 50
[SDT_LINKGRAPH_PER_CARGO]
linkgraph_cargo = 51
[SDT_LINKGRAPH_PER_CARGO]
linkgraph_cargo = 52
[SDT_LINKGRAPH_PER_CARGO]
linkgraph_cargo = 53
[SDT_LINKGRAPH_PER_CARGO]
linkgraph_cargo = 54
[SDT_LINKGRAPH_PER_CARGO]
linkgraph_cargo = 55
[SDT_LINKGRAPH_PER_CARGO]
linkgraph_cargo = 56
[SDT_LINKGRAPH_PER_CARGO]
linkgraph_cargo = 57
[SDT_LINKGRAPH_PER_CARGO]
linkgraph_cargo = 58
[SDT_LINKGRAPH_PER_CARGO]
linkgraph_cargo = 59
[SDT_LINKGRAPH_PER_CARGO]
linkgraph_cargo = 60
[SDT_LINKGRAPH_PER_CARGO]
linkgraph_cargo = 61
[SDT_LINKGRAPH_PER_CARGO]
linkgraph_cargo = 62
[SDT_LINKGRAPH_PER_CARGO]
linkgraph_cargo = 63

[SDT_VAR]
base     = GameSettings
var      = linkgraph.accuracy
type     = SLE_UINT8
from     = SLV_183
def      = 16
min      = 2
max      = 64
interval = 1
str      = STR_CONFIG_SETTING_LINKGRAPH_ACCURACY
strval   = STR_JUST_COMMA
strhelp  = STR_CONFIG_SETTING_LINKGRAPH_ACCURACY_HELPTEXT

[SDT_VAR]
base     = GameSettings
var      = linkgraph.demand_distance
type     = SLE_UINT8
from     = SLV_183
def      = 100
min      = 0
max      = 255
interval = 5
str      = STR_CONFIG_SETTING_DEMAND_DISTANCE
strval   = STR_CONFIG_SETTING_PERCENTAGE
strhelp  = STR_CONFIG_SETTING_DEMAND_DISTANCE_HELPTEXT

[SDT_VAR]
base     = GameSettings
var      = linkgraph.demand_size
type     = SLE_UINT8
from     = SLV_183
def      = 100
min      = 0
max      = 100
interval = 5
str      = STR_CONFIG_SETTING_DEMAND_SIZE
strval   = STR_CONFIG_SETTING_PERCENTAGE
strhelp  = STR_CONFIG_SETTING_DEMAND_SIZE_HELPTEXT

[SDT_VAR]
base     = GameSettings
var      = linkgraph.short_path_saturation
type     = SLE_UINT8
from     = SLV_183
def      = 80
min      = 0
max      = 250
interval = 5
str      = STR_CONFIG_SETTING_SHORT_PATH_SATURATION
strval   = STR_CONFIG_SETTING_PERCENTAGE
strhelp  = STR_CONFIG_SETTING_SHORT_PATH_SATURATION_HELPTEXT

[SDT_VAR]
base     = GameSettings
var      = economy.old_town_cargo_factor
type     = SLE_INT8
def      = 0
min      = -16
max      = +8
interval = 1
str      = STR_CONFIG_SETTING_TOWN_CARGO_FACTOR
strval   = STR_JUST_INT
extver   = SlXvFeatureTest(XSLFTO_AND, XSLFI_TOWN_CARGO_ADJ, 1, 1)
patxname = ""town_cargo_adj.economy.town_cargo_factor""

[SDT_XREF]
xref     = ""economy.old_town_cargo_factor""
extver   = SlXvFeatureTest(XSLFTO_AND, XSLFI_JOKERPP)

[SDT_VAR]
base     = GameSettings
var      = economy.town_cargo_scale_factor
type     = SLE_INT16
guiflags = SGF_DECIMAL1 | SGF_DEC1SCALE
def      = 0
min      = -160
max      = +80
interval = 1
str      = STR_CONFIG_SETTING_TOWN_CARGO_FACTOR
strval   = STR_DECIMAL1_WITH_SCALE
strhelp  = STR_CONFIG_SETTING_TOWN_CARGO_FACTOR_HELPTEXT
patxname = ""town_cargo_adj.economy.town_cargo_scale_factor""

[SDT_VAR]
base     = GameSettings
var      = economy.industry_cargo_scale_factor
type     = SLE_INT16
guiflags = SGF_DECIMAL1 | SGF_DEC1SCALE
def      = 0
min      = -50
max      = +50
interval = 1
str      = STR_CONFIG_SETTING_INDUSTRY_CARGO_FACTOR
strval   = STR_DECIMAL1_WITH_SCALE
strhelp  = STR_CONFIG_SETTING_INDUSTRY_CARGO_FACTOR_HELPTEXT
patxname = ""industry_cargo_adj.economy.industry_cargo_scale_factor""

; Vehicles

[SDT_VAR]
base     = GameSettings
var      = vehicle.train_acceleration_model
type     = SLE_UINT8
guiflags = SGF_MULTISTRING
def      = 1
min      = 0
max      = 1
interval = 1
str      = STR_CONFIG_SETTING_TRAIN_ACCELERATION_MODEL
strhelp  = STR_CONFIG_SETTING_TRAIN_ACCELERATION_MODEL_HELPTEXT
strval   = STR_CONFIG_SETTING_ORIGINAL
proc     = TrainAccelerationModelChanged

[SDT_ENUM]
base     = GameSettings
var      = vehicle.train_braking_model
type     = SLE_UINT8
def      = TBM_ORIGINAL
enumlist = _train_braking_model
str      = STR_CONFIG_SETTING_TRAIN_BRAKING_MODEL
strhelp  = STR_CONFIG_SETTING_TRAIN_BRAKING_MODEL_HELPTEXT
proc     = TrainBrakingModelChanged
cat      = SC_EXPERT
patxname = ""realistic_braking.vehicle.train_braking_model""

[SDT_VAR]
base     = GameSettings
var      = vehicle.roadveh_acceleration_model
type     = SLE_UINT8
from     = SLV_139
guiflags = SGF_MULTISTRING
def      = 1
min      = 0
max      = 1
interval = 1
str      = STR_CONFIG_SETTING_ROAD_VEHICLE_ACCELERATION_MODEL
strhelp  = STR_CONFIG_SETTING_ROAD_VEHICLE_ACCELERATION_MODEL_HELPTEXT
strval   = STR_CONFIG_SETTING_ORIGINAL
proc     = RoadVehAccelerationModelChanged

[SDT_VAR]
base     = GameSettings
var      = vehicle.train_slope_steepness
type     = SLE_UINT8
from     = SLV_133
def      = 3
min      = 0
max      = 10
interval = 1
str      = STR_CONFIG_SETTING_TRAIN_SLOPE_STEEPNESS
strhelp  = STR_CONFIG_SETTING_TRAIN_SLOPE_STEEPNESS_HELPTEXT
strval   = STR_CONFIG_SETTING_PERCENTAGE
proc     = TrainSlopeSteepnessChanged
cat      = SC_EXPERT

[SDT_VAR]
base     = GameSettings
var      = vehicle.roadveh_slope_steepness
type     = SLE_UINT8
from     = SLV_139
def      = 7
min      = 0
max      = 10
interval = 1
str      = STR_CONFIG_SETTING_ROAD_VEHICLE_SLOPE_STEEPNESS
strhelp  = STR_CONFIG_SETTING_ROAD_VEHICLE_SLOPE_STEEPNESS_HELPTEXT
strval   = STR_CONFIG_SETTING_PERCENTAGE
proc     = RoadVehSlopeSteepnessChanged
cat      = SC_EXPERT

[SDT_BOOL]
base     = GameSettings
var      = pf.forbid_90_deg
def      = false
str      = STR_CONFIG_SETTING_FORBID_90_DEG
strhelp  = STR_CONFIG_SETTING_FORBID_90_DEG_HELPTEXT
proc     = InvalidateShipPathCache
cat      = SC_EXPERT

[SDT_XREF]
extver   = SlXvFeatureTest(XSLFTO_AND, XSLFI_JOKERPP)
xref     = ""pf.back_of_one_way_pbs_waiting_point""

[SDT_XREF]
extver   = SlXvFeatureTest(XSLFTO_AND, XSLFI_CHILLPP, SL_CHILLPP_232)
xref     = ""pf.back_of_one_way_pbs_waiting_point""

[SDT_BOOL]
base     = GameSettings
var      = pf.back_of_one_way_pbs_waiting_point
def      = true
str      = STR_CONFIG_SETTING_BACK_ONE_WAY_PBS_SAFE_WAITING
str      = STR_CONFIG_SETTING_BACK_ONE_WAY_PBS_SAFE_WAITING_HELPTEXT
cat      = SC_EXPERT
patxname = ""pf.back_of_one_way_pbs_waiting_point""

[SDT_VAR]
base     = GameSettings
var      = vehicle.max_train_length
type     = SLE_UINT8
from     = SLV_159
def      = 7
min      = 1
max      = 64
interval = 1
str      = STR_CONFIG_SETTING_TRAIN_LENGTH
strhelp  = STR_CONFIG_SETTING_TRAIN_LENGTH_HELPTEXT
strval   = STR_CONFIG_SETTING_TILE_LENGTH
cat      = SC_BASIC

; vehicle.mammoth_trains
[SDT_NULL]
length   = 1
to       = SLV_159

[SDT_VAR]
base     = GameSettings
var      = vehicle.smoke_amount
type     = SLE_UINT8
from     = SLV_145
guiflags = SGF_MULTISTRING
def      = 1
min      = 0
max      = 2
str      = STR_CONFIG_SETTING_SMOKE_AMOUNT
strhelp  = STR_CONFIG_SETTING_SMOKE_AMOUNT_HELPTEXT
strval   = STR_CONFIG_SETTING_NONE

; order.gotodepot
[SDT_NULL]
length   = 1
to       = SLV_159

;; order.gotodepot
[SDT_NULL]
length   = 1
extver   = SlXvFeatureTest(XSLFTO_AND, XSLFI_CHILLPP, SL_CHILLPP_232)

; path finder

[SDT_BOOL]
base     = GameSettings
var      = pf.roadveh_queue
def      = true
cat      = SC_EXPERT

[SDT_VAR]
base     = GameSettings
var      = pf.reroute_rv_on_layout_change
type     = SLE_UINT8
guiflags = SGF_MULTISTRING
def      = 1
min      = 0
max      = 2
interval = 1
str      = STR_CONFIG_SETTING_REROUTE_RV_ON_LAYOUT_CHANGE
strhelp  = STR_CONFIG_SETTING_REROUTE_RV_ON_LAYOUT_CHANGE_HELPTEXT
strval   = STR_CONFIG_SETTING_REROUTE_RV_ON_LAYOUT_CHANGE_NO
cat      = SC_ADVANCED
patxname = ""pf.reroute_rv_on_layout_change""

[SDT_BOOL]
base     = GameSettings
var      = pf.new_pathfinding_all
to       = SLV_87
def      = false
cat      = SC_EXPERT

[SDT_BOOL]
base     = GameSettings
var      = pf.yapf.ship_use_yapf
from     = SLV_28
to       = SLV_87
def      = false
cat      = SC_EXPERT

[SDT_BOOL]
base     = GameSettings
var      = pf.yapf.road_use_yapf
from     = SLV_28
to       = SLV_87
def      = true
cat      = SC_EXPERT

[SDT_BOOL]
base     = GameSettings
var      = pf.yapf.rail_use_yapf
from     = SLV_28
to       = SLV_87
def      = true
cat      = SC_EXPERT

##
[SDT_VAR]
base     = GameSettings
var      = pf.pathfinder_for_trains
type     = SLE_UINT8
from     = SLV_87
guiflags = SGF_MULTISTRING
def      = 2
min      = 1
max      = 2
interval = 1
str      = STR_CONFIG_SETTING_PATHFINDER_FOR_TRAINS
strhelp  = STR_CONFIG_SETTING_PATHFINDER_FOR_TRAINS_HELPTEXT
strval   = STR_CONFIG_SETTING_PATHFINDER_NPF
cat      = SC_EXPERT

[SDT_VAR]
base     = GameSettings
var      = pf.pathfinder_for_roadvehs
type     = SLE_UINT8
from     = SLV_87
guiflags = SGF_MULTISTRING
def      = 2
min      = 1
max      = 2
interval = 1
str      = STR_CONFIG_SETTING_PATHFINDER_FOR_ROAD_VEHICLES
strhelp  = STR_CONFIG_SETTING_PATHFINDER_FOR_ROAD_VEHICLES_HELPTEXT
strval   = STR_CONFIG_SETTING_PATHFINDER_NPF
cat      = SC_EXPERT

[SDT_VAR]
base     = GameSettings
var      = pf.pathfinder_for_ships
type     = SLE_UINT8
from     = SLV_87
guiflags = SGF_MULTISTRING
def      = 2
min      = 1
max      = 2
interval = 1
str      = STR_CONFIG_SETTING_PATHFINDER_FOR_SHIPS
strhelp  = STR_CONFIG_SETTING_PATHFINDER_FOR_SHIPS_HELPTEXT
strval   = STR_CONFIG_SETTING_PATHFINDER_NPF
proc     = InvalidateShipPathCache
cat      = SC_EXPERT

[SDT_BOOL]
base     = GameSettings
var      = vehicle.never_expire_vehicles
guiflags = SGF_NO_NETWORK
def      = false
str      = STR_CONFIG_SETTING_NEVER_EXPIRE_VEHICLES
strhelp  = STR_CONFIG_SETTING_NEVER_EXPIRE_VEHICLES_HELPTEXT

[SDT_VAR]
base     = GameSettings
var      = vehicle.no_expire_vehicles_after
type     = SLE_INT32
guiflags = SGF_NO_NETWORK | SGF_0ISDISABLED
def      = 0
min      = MIN_YEAR
max      = MAX_YEAR
interval = 1
str      = STR_CONFIG_SETTING_NO_EXPIRE_VEHICLES_AFTER
strhelp  = STR_CONFIG_SETTING_NO_EXPIRE_VEHICLES_AFTER_HELPTEXT
strval   = STR_CONFIG_SETTING_NO_EXPIRE_VEHICLES_AFTER_VALUE
cat      = SC_EXPERT
patxname = ""vehicle.no_expire_vehicles_after""

[SDT_VAR]
base     = GameSettings
var      = vehicle.no_introduce_vehicles_after
type     = SLE_INT32
guiflags = SGF_NO_NETWORK | SGF_0ISDISABLED
def      = 0
min      = MIN_YEAR
max      = MAX_YEAR
interval = 1
str      = STR_CONFIG_SETTING_NO_INTRODUCE_VEHICLES_AFTER
strhelp  = STR_CONFIG_SETTING_NO_INTRODUCE_VEHICLES_AFTER_HELPTEXT
strval   = STR_CONFIG_SETTING_NO_INTRODUCE_VEHICLES_AFTER_VALUE
cat      = SC_EXPERT
patxname = ""vehicle.no_introduce_vehicles_after""

;; vehicle.exact_intro_date
[SDT_NULL]
length   = 1
extver   = SlXvFeatureTest(XSLFTO_AND, XSLFI_SPRINGPP)

[SDT_VAR]
base     = GameSettings
var      = vehicle.max_trains
type     = SLE_UINT16
def      = 500
min      = 0
max      = 10000
str      = STR_CONFIG_SETTING_MAX_TRAINS
strhelp  = STR_CONFIG_SETTING_MAX_TRAINS_HELPTEXT
strval   = STR_JUST_COMMA
proc     = MaxVehiclesChanged
cat      = SC_BASIC

[SDT_VAR]
base     = GameSettings
var      = vehicle.max_roadveh
type     = SLE_UINT16
def      = 500
min      = 0
max      = 10000
str      = STR_CONFIG_SETTING_MAX_ROAD_VEHICLES
strhelp  = STR_CONFIG_SETTING_MAX_ROAD_VEHICLES_HELPTEXT
strval   = STR_JUST_COMMA
proc     = MaxVehiclesChanged
cat      = SC_BASIC

[SDT_VAR]
base     = GameSettings
var      = vehicle.max_aircraft
type     = SLE_UINT16
def      = 200
min      = 0
max      = 10000
str      = STR_CONFIG_SETTING_MAX_AIRCRAFT
strhelp  = STR_CONFIG_SETTING_MAX_AIRCRAFT_HELPTEXT
strval   = STR_JUST_COMMA
proc     = MaxVehiclesChanged
cat      = SC_BASIC

[SDT_VAR]
base     = GameSettings
var      = vehicle.max_ships
type     = SLE_UINT16
def      = 300
min      = 0
max      = 10000
str      = STR_CONFIG_SETTING_MAX_SHIPS
strhelp  = STR_CONFIG_SETTING_MAX_SHIPS_HELPTEXT
strval   = STR_JUST_COMMA
proc     = MaxVehiclesChanged
cat      = SC_BASIC

[SDTG_BOOL]
name     = nullptr
guiflags = SGF_NO_NETWORK
var      = _old_vds.servint_ispercent
def      = false
to       = SLV_120

[SDTG_VAR]
name     = nullptr
type     = SLE_UINT16
guiflags = SGF_0ISDISABLED
var      = _old_vds.servint_trains
def      = 150
min      = 5
max      = 800
to       = SLV_120

[SDTG_VAR]
name     = nullptr
type     = SLE_UINT16
guiflags = SGF_0ISDISABLED
var      = _old_vds.servint_roadveh
def      = 150
min      = 5
max      = 800
to       = SLV_120

[SDTG_VAR]
name     = nullptr
type     = SLE_UINT16
guiflags = SGF_0ISDISABLED
var      = _old_vds.servint_ships
def      = 360
min      = 5
max      = 800
to       = SLV_120

[SDTG_VAR]
name     = nullptr
type     = SLE_UINT16
guiflags = SGF_0ISDISABLED
var      = _old_vds.servint_aircraft
def      = 150
min      = 5
max      = 800
to       = SLV_120

[SDT_BOOL]
base     = GameSettings
var      = order.no_servicing_if_no_breakdowns
def      = true
str      = STR_CONFIG_SETTING_NOSERVICE
strhelp  = STR_CONFIG_SETTING_NOSERVICE_HELPTEXT

[SDT_BOOL]
base     = GameSettings
var      = vehicle.wagon_speed_limits
guiflags = SGF_NO_NETWORK
def      = true
str      = STR_CONFIG_SETTING_WAGONSPEEDLIMITS
strhelp  = STR_CONFIG_SETTING_WAGONSPEEDLIMITS_HELPTEXT
proc     = UpdateConsists

;; vehicle.slow_road_vehicles_in_curves
[SDT_XREF]
extver   = SlXvFeatureTest(XSLFTO_AND, XSLFI_JOKERPP, SL_JOKER_1_25)
xref     = ""vehicle.slow_road_vehicles_in_curves""

[SDT_BOOL]
base     = GameSettings
var      = vehicle.slow_road_vehicles_in_curves
def      = true
str      = STR_CONFIG_SETTING_SLOW_ROAD_VEHICLES_IN_CURVES
strhelp  = STR_CONFIG_SETTING_SLOW_ROAD_VEHICLES_IN_CURVES_HELPTEXT
cat      = SC_BASIC
patxname = ""slow_road_vehicles_in_curves.vehicle.slow_road_vehicles_in_curves""

[SDT_XREF]
extver   = SlXvFeatureTest(XSLFTO_AND, XSLFI_JOKERPP)
xref     = ""vehicle.train_speed_adaptation""

[SDT_BOOL]
base     = GameSettings
var      = vehicle.train_speed_adaptation
def      = false
str      = STR_CONFIG_SETTING_TRAIN_SPEED_ADAPTATION
strhelp  = STR_CONFIG_SETTING_TRAIN_SPEED_ADAPTATION_HELPTEXT
cat      = SC_EXPERT
proc     = TrainSpeedAdaptationChanged
patxname = ""train_speed_adaptation.vehicle.train_speed_adaptation""

[SDT_BOOL]
base     = GameSettings
var      = vehicle.disable_elrails
from     = SLV_38
guiflags = SGF_NO_NETWORK
def      = false
str      = STR_CONFIG_SETTING_DISABLE_ELRAILS
strhelp  = STR_CONFIG_SETTING_DISABLE_ELRAILS_HELPTEXT
proc     = SettingsDisableElrail
cat      = SC_EXPERT

[SDT_VAR]
base     = GameSettings
var      = vehicle.freight_trains
type     = SLE_UINT8
from     = SLV_39
guiflags = SGF_NO_NETWORK
def      = 1
min      = 1
max      = 255
interval = 1
str      = STR_CONFIG_SETTING_FREIGHT_TRAINS
strhelp  = STR_CONFIG_SETTING_FREIGHT_TRAINS_HELPTEXT
strval   = STR_JUST_COMMA
proc     = UpdateConsists

;; vehicle.freight_mult_to_passengers
[SDT_NULL]
length   = 1
extver   = SlXvFeatureTest(XSLFTO_AND, XSLFI_SPRINGPP)

;; ticks_per_minute
[SDT_NULL]
length   = 1
extver   = SlXvFeatureTest(XSLFTO_AND, XSLFI_CHILLPP, SL_CHILLPP_232)

; order.timetabling
[SDT_NULL]
length   = 1
from     = SLV_67
to       = SLV_159
extver   = SlXvFeatureTest(XSLFTO_OR, XSLFI_CHILLPP, SL_CHILLPP_232)

;;  order.timetable_automated
[SDT_NULL]
length   = 1
extver   = SlXvFeatureTest(XSLFTO_AND, XSLFI_CHILLPP)

[SDT_XREF]
xref     = ""order.old_timetable_separation""
extver   = SlXvFeatureTest(XSLFTO_AND, XSLFI_CHILLPP)

[SDT_VAR]
base     = GameSettings
var      = vehicle.plane_speed
type     = SLE_UINT8
from     = SLV_90
guiflags = SGF_NO_NETWORK
def      = 4
min      = 1
max      = 4
str      = STR_CONFIG_SETTING_PLANE_SPEED
strhelp  = STR_CONFIG_SETTING_PLANE_SPEED_HELPTEXT
strval   = STR_CONFIG_SETTING_PLANE_SPEED_VALUE

[SDT_BOOL]
base     = GameSettings
var      = vehicle.dynamic_engines
from     = SLV_95
guiflags = SGF_NO_NETWORK
def      = true
proc     = ChangeDynamicEngines
cat      = SC_EXPERT

[SDT_VAR]
base     = GameSettings
var      = vehicle.plane_crashes
type     = SLE_UINT8
from     = SLV_138
guiflags = SGF_MULTISTRING
def      = 2
min      = 0
max      = 2
interval = 1
str      = STR_CONFIG_SETTING_PLANE_CRASHES
strhelp  = STR_CONFIG_SETTING_PLANE_CRASHES_HELPTEXT
strval   = STR_CONFIG_SETTING_PLANE_CRASHES_NONE
cat      = SC_BASIC

[SDT_XREF]
xref     = ""vehicle.improved_breakdowns""
extver   = SlXvFeatureTest(XSLFTO_AND, XSLFI_SPRINGPP)

[SDT_XREF]
xref     = ""vehicle.improved_breakdowns""
extver   = SlXvFeatureTest(XSLFTO_AND, XSLFI_CHILLPP, SL_CHILLPP_232)

[SDT_BOOL]
base     = GameSettings
var      = vehicle.improved_breakdowns
def      = false
str      = STR_CONFIG_SETTING_IMPROVED_BREAKDOWNS
proc     = ImprovedBreakdownsSettingChanged
patxname = ""improved_breakdowns.vehicle.improved_breakdowns""

[SDT_BOOL]
base     = GameSettings
var      = vehicle.ship_collision_avoidance
def      = true
str      = STR_CONFIG_SETTING_SHIP_COLLISION_AVOIDANCE
strhelp  = STR_CONFIG_SETTING_SHIP_COLLISION_AVOIDANCE_HELPTEXT
patxname = ""ship_collision_avoidance.vehicle.ship_collision_avoidance""
cat      = SC_BASIC

[SDT_BOOL]
base     = GameSettings
var      = vehicle.no_train_crash_other_company
def      = false
str      = STR_CONFIG_SETTING_NO_TRAIN_CRASH_OTHER_COMPANY
strhelp  = STR_CONFIG_SETTING_NO_TRAIN_CRASH_OTHER_COMPANY_HELPTEXT
extver   = SlXvFeatureTest(XSLFTO_AND, XSLFI_INFRA_SHARING)
patxname = ""infra_sharing.vehicle.no_train_crash_other_company""

[SDT_BOOL]
base     = GameSettings
var      = vehicle.flip_direction_all_trains
def      = false
str      = STR_CONFIG_SETTING_FLIP_DIRECTION_ALL_TRAINS
strhelp  = STR_CONFIG_SETTING_FLIP_DIRECTION_ALL_TRAINS_HELPTEXT
patxname = ""flip_direction_all_trains.vehicle.flip_direction_all_trains""
cat      = SC_EXPERT

[SDT_BOOL]
base     = GameSettings
var      = vehicle.roadveh_articulated_overtaking
def      = true
str      = STR_CONFIG_SETTING_ROADVEH_ARTICULATED_OVERTAKING
strhelp  = STR_CONFIG_SETTING_ROADVEH_ARTICULATED_OVERTAKING_HELPTEXT
patxname = ""roadveh_articulated_overtaking.vehicle.roadveh_articulated_overtaking""
cat      = SC_BASIC

[SDT_BOOL]
base     = GameSettings
var      = vehicle.drive_through_train_depot
def      = false
str      = STR_CONFIG_SETTING_DRIVE_THROUGH_TRAIN_DEPOT
strhelp  = STR_CONFIG_SETTING_DRIVE_THROUGH_TRAIN_DEPOT_HELPTEXT
patxname = ""drive_through_train_depot.vehicle.drive_through_train_depot""

; station.join_stations
[SDT_NULL]
length   = 1
to       = SLV_159

[SDTC_BOOL]
var      = gui.sg_full_load_any
from     = SLV_22
to       = SLV_93
def      = true

[SDT_BOOL]
base     = GameSettings
var      = order.improved_load
guiflags = SGF_NO_NETWORK
def      = true
cat      = SC_EXPERT

[SDT_BOOL]
base     = GameSettings
var      = order.selectgoods
def      = true
cat      = SC_EXPERT

;; economy.deliver_goods
;; vehicle.cargo_wait_time
[SDT_NULL]
length   = 2
extver   = SlXvFeatureTest(XSLFTO_AND, XSLFI_SPRINGPP)

;; order.automatic_timetable_separation
[SDT_NULL]
length   = 1
extver   = SlXvFeatureTest(XSLFTO_AND, XSLFI_JOKERPP)

;; order.timetable_auto_travel_buffer
;; order.timetable_auto_load_buffer
;; order.timetable_auto_travel_rounding
;; order.timetable_auto_load_rounding
[SDT_NULL]
length   = 4
extver   = SlXvFeatureTest(XSLFTO_AND, XSLFI_JOKERPP, SL_JOKER_1_24)

[SDTC_BOOL]
var      = gui.sg_new_nonstop
from     = SLV_22
to       = SLV_93
def      = false

; station.nonuniform_stations
[SDT_NULL]
length   = 1
to       = SLV_159

[SDT_VAR]
base     = GameSettings
var      = station.station_spread
type     = SLE_UINT8
def      = 12
min      = 4
max      = 64
str      = STR_CONFIG_SETTING_STATION_SPREAD
strhelp  = STR_CONFIG_SETTING_STATION_SPREAD_HELPTEXT
strval   = STR_CONFIG_SETTING_TILE_LENGTH
proc     = StationSpreadChanged
cat      = SC_BASIC

[SDT_BOOL]
base     = GameSettings
var      = order.serviceathelipad
def      = true
str      = STR_CONFIG_SETTING_SERVICEATHELIPAD
strhelp  = STR_CONFIG_SETTING_SERVICEATHELIPAD_HELPTEXT
cat      = SC_EXPERT

[SDT_BOOL]
base     = GameSettings
var      = order.nonstop_only
def      = false
str      = STR_CONFIG_SETTING_NONSTOP_ORDER_ONLY
strhelp  = STR_CONFIG_SETTING_NONSTOP_ORDER_ONLY_HELPTEXT
cat      = SC_EXPERT
patxname = ""nonstop_only.order.nonstop_only""

[SDT_BOOL]
base     = GameSettings
var      = station.modified_catchment
def      = true
str      = STR_CONFIG_SETTING_CATCHMENT
strhelp  = STR_CONFIG_SETTING_CATCHMENT_HELPTEXT
proc     = StationCatchmentChanged
cat      = SC_EXPERT

[SDT_VAR]
base     = GameSettings
var      = station.catchment_increase
type     = SLE_UINT8
def      = 0
min      = 0
max      = 5
str      = STR_CONFIG_SETTING_CATCHMENT_INCREASE
strhelp  = STR_CONFIG_SETTING_CATCHMENT_INCREASE_HELPTEXT
strval   = STR_JUST_COMMA
proc     = StationCatchmentChanged
extver   = SlXvFeatureTest(XSLFTO_AND, XSLFI_STATION_CATCHMENT_INC)
patxname = ""station_catchment_inc.station.catchment_increase""

[SDT_BOOL]
base     = GameSettings
var      = station.cargo_class_rating_wait_time
def      = false
str      = STR_CONFIG_SETTING_STATION_RATING_CARGO_CLASS_WAIT_TIME
strhelp  = STR_CONFIG_SETTING_STATION_RATING_CARGO_CLASS_WAIT_TIME_HELPTEXT
patxname = ""station_rating.station.cargo_class_rating_wait_time""

[SDT_BOOL]
base     = GameSettings
var      = station.station_size_rating_cargo_amount
def      = false
str      = STR_CONFIG_SETTING_STATION_RATING_SIZE_CARGO_AMOUNT
strhelp  = STR_CONFIG_SETTING_STATION_RATING_SIZE_CARGO_AMOUNT_HELPTEXT
patxname = ""station_rating.station.station_size_rating_cargo_amount""

[SDT_BOOL]
base     = GameSettings
var      = station.serve_neutral_industries
def      = true
from     = SLV_SERVE_NEUTRAL_INDUSTRIES
str      = STR_CONFIG_SETTING_SERVE_NEUTRAL_INDUSTRIES
strhelp  = STR_CONFIG_SETTING_SERVE_NEUTRAL_INDUSTRIES_HELPTEXT
proc     = StationCatchmentChanged

[SDT_BOOL]
base     = GameSettings
var      = order.gradual_loading
from     = SLV_40
guiflags = SGF_NO_NETWORK
def      = true
cat      = SC_EXPERT

[SDT_BOOL]
base     = GameSettings
var      = construction.road_stop_on_town_road
from     = SLV_47
def      = true
str      = STR_CONFIG_SETTING_STOP_ON_TOWN_ROAD
strhelp  = STR_CONFIG_SETTING_STOP_ON_TOWN_ROAD_HELPTEXT
cat      = SC_BASIC

[SDT_BOOL]
base     = GameSettings
var      = construction.road_stop_on_competitor_road
from     = SLV_114
def      = true
str      = STR_CONFIG_SETTING_STOP_ON_COMPETITOR_ROAD
strhelp  = STR_CONFIG_SETTING_STOP_ON_COMPETITOR_ROAD_HELPTEXT
cat      = SC_BASIC

[SDT_BOOL]
base     = GameSettings
var      = construction.road_custom_bridge_heads
def      = true
cat      = SC_BASIC
str      = STR_CONFIG_SETTING_ENABLE_ROAD_CUSTOM_BRIDGE_HEADS
strhelp  = STR_CONFIG_SETTING_ENABLE_ROAD_CUSTOM_BRIDGE_HEADS_HELPTEXT
patxname = ""custom_bridge_heads.construction.road_custom_bridge_heads""

[SDT_XREF]
xref     = ""construction.road_custom_bridge_heads""
extver   = SlXvFeatureTest(XSLFTO_AND, XSLFI_JOKERPP)

[SDT_BOOL]
base     = GameSettings
var      = construction.rail_custom_bridge_heads
def      = true
cat      = SC_BASIC
str      = STR_CONFIG_SETTING_ENABLE_RAIL_CUSTOM_BRIDGE_HEADS
strhelp  = STR_CONFIG_SETTING_ENABLE_RAIL_CUSTOM_BRIDGE_HEADS_HELPTEXT
patxname = ""custom_bridge_heads.construction.rail_custom_bridge_heads""

[SDT_BOOL]
base     = GameSettings
var      = construction.allow_grf_objects_under_bridges
def      = false
cat      = SC_ADVANCED
str      = STR_CONFIG_SETTING_ALLOW_GRF_OBJECTS_UNDER_BRIDGES
strhelp  = STR_CONFIG_SETTING_ALLOW_GRF_OBJECTS_UNDER_BRIDGES_HELPTEXT
patxname = ""allow_grf_objects_under_bridges.construction.allow_grf_objects_under_bridges""

[SDT_BOOL]
base     = GameSettings
var      = construction.allow_stations_under_bridges
def      = false
cat      = SC_ADVANCED
str      = STR_CONFIG_SETTING_ALLOW_GRF_STATIONS_UNDER_BRIDGES
strhelp  = STR_CONFIG_SETTING_ALLOW_GRF_STATIONS_UNDER_BRIDGES_HELPTEXT
patxname = ""allow_stations_under_bridges.construction.allow_stations_under_bridges""

[SDT_BOOL]
base     = GameSettings
var      = construction.allow_road_stops_under_bridges
def      = true
cat      = SC_ADVANCED
str      = STR_CONFIG_SETTING_ALLOW_ROAD_STATIONS_UNDER_BRIDGES
strhelp  = STR_CONFIG_SETTING_ALLOW_ROAD_STATIONS_UNDER_BRIDGES_HELPTEXT
patxname = ""allow_stations_under_bridges.construction.allow_road_stops_under_bridges""

[SDT_BOOL]
base     = GameSettings
var      = construction.allow_docks_under_bridges
def      = false
cat      = SC_ADVANCED
str      = STR_CONFIG_SETTING_ALLOW_DOCKS_UNDER_BRIDGES
strhelp  = STR_CONFIG_SETTING_ALLOW_DOCKS_UNDER_BRIDGES_HELPTEXT
patxname = ""allow_stations_under_bridges.construction.allow_docks_under_bridges""

[SDT_VAR]
base     = GameSettings
var      = construction.purchase_land_permitted
type     = SLE_UINT8
guiflags = SGF_MULTISTRING
def      = 1
min      = 0
max      = 2
interval = 1
str      = STR_CONFIG_SETTING_PURCHASE_LAND_PERMITTED
strhelp  = STR_CONFIG_SETTING_PURCHASE_LAND_PERMITTED_HELPTEXT
strval   = STR_PURCHASE_LAND_PERMITTED_NO
patxname = ""purchase_land_permitted.construction.purchase_land_permitted""

[SDT_BOOL]
base     = GameSettings
var      = construction.build_object_area_permitted
def      = true
str      = STR_CONFIG_SETTING_BUILD_OBJECT_PERMITTED
strhelp  = STR_CONFIG_SETTING_BUILD_OBJECT_PERMITTED_HELPTEXT
patxname = ""build_object_area_permitted.construction.build_object_area_permitted""

[SDT_BOOL]
base     = GameSettings
var      = station.adjacent_stations
from     = SLV_62
def      = true
cat      = SC_EXPERT

[SDT_BOOL]
base     = GameSettings
var      = economy.station_noise_level
from     = SLV_96
guiflags = SGF_NO_NETWORK
def      = false
str      = STR_CONFIG_SETTING_NOISE_LEVEL
strhelp  = STR_CONFIG_SETTING_NOISE_LEVEL_HELPTEXT
proc     = InvalidateTownViewWindow

[SDT_BOOL]
base     = GameSettings
var      = station.distant_join_stations
from     = SLV_106
def      = true
str      = STR_CONFIG_SETTING_DISTANT_JOIN_STATIONS
strhelp  = STR_CONFIG_SETTING_DISTANT_JOIN_STATIONS_HELPTEXT
proc     = DeleteSelectStationWindow

;; construction.traffic_lights
;; construction.towns_build_traffic_lights
;; construction.allow_building_tls_in_towns
;; construction.traffic_lights_green_phase
;; construction.max_tlc_size
;; construction.max_tlc_distance
[SDT_NULL]
length   = 6
extver   = SlXvFeatureTest(XSLFTO_AND, XSLFI_SPRINGPP)

##
[SDT_BOOL]
base     = GameSettings
var      = economy.inflation
guiflags = SGF_NO_NETWORK
def      = false
str      = STR_CONFIG_SETTING_INFLATION
strhelp  = STR_CONFIG_SETTING_INFLATION_HELPTEXT
cat      = SC_BASIC

[SDT_BOOL]
base     = GameSettings
var      = economy.inflation_fixed_dates
def      = true
str      = STR_CONFIG_SETTING_INFLATION_FIXED_DATES
strhelp  = STR_CONFIG_SETTING_INFLATION_FIXED_DATES_HELPTEXT
patxname = ""inflation_fixed_dates.economy.inflation_fixed_dates""

[SDT_VAR]
base     = GameSettings
var      = economy.day_length_factor
type     = SLE_UINT8
def      = 1
min      = 1
max      = 125
str      = STR_CONFIG_SETTING_DAY_LENGTH_FACTOR
strhelp  = STR_CONFIG_SETTING_DAY_LENGTH_FACTOR_HELPTEXT
strval   = STR_JUST_COMMA
proc     = DayLengthChanged
cat      = SC_BASIC
extver   = SlXvFeatureTest(XSLFTO_AND, XSLFI_VARIABLE_DAY_LENGTH)
patxname = ""variable_day_length.economy.day_length_factor""

[SDT_VAR]
base     = GameSettings
var      = construction.raw_industry_construction
type     = SLE_UINT8
guiflags = SGF_MULTISTRING
def      = 0
min      = 0
max      = 2
str      = STR_CONFIG_SETTING_RAW_INDUSTRY_CONSTRUCTION_METHOD
strhelp  = STR_CONFIG_SETTING_RAW_INDUSTRY_CONSTRUCTION_METHOD_HELPTEXT
strval   = STR_CONFIG_SETTING_RAW_INDUSTRY_CONSTRUCTION_METHOD_NONE
proc     = InvalidateBuildIndustryWindow
cat      = SC_BASIC

[SDT_VAR]
base     = GameSettings
var      = construction.industry_platform
type     = SLE_UINT8
from     = SLV_148
def      = 1
min      = 0
max      = 4
str      = STR_CONFIG_SETTING_INDUSTRY_PLATFORM
strhelp  = STR_CONFIG_SETTING_INDUSTRY_PLATFORM_HELPTEXT
strval   = STR_CONFIG_SETTING_TILE_LENGTH
cat      = SC_EXPERT

[SDT_BOOL]
base     = GameSettings
var      = economy.multiple_industry_per_town
def      = false
str      = STR_CONFIG_SETTING_MULTIPINDTOWN
strhelp  = STR_CONFIG_SETTING_MULTIPINDTOWN_HELPTEXT

;; economy.allow_automatic_industries
[SDT_NULL]
length   = 1
extver   = SlXvFeatureTest(XSLFTO_AND, XSLFI_SPRINGPP, 4)

;; construction.extra_industry_placement_logic
[SDT_NULL]
length   = 1
extver   = SlXvFeatureTest(XSLFTO_AND, XSLFI_CHILLPP, SL_CHILLPP_232)

[SDT_NULL]
length   = 1
to       = SLV_141

;; economy.minimum_distance_town
;; economy.minimum_distance_industry
;; economy.minimum_distance_ind_town
[SDT_NULL]
length   = 6
extver   = SlXvFeatureTest(XSLFTO_AND, XSLFI_SPRINGPP)

[SDT_BOOL]
base     = GameSettings
var      = economy.bribe
def      = true
str      = STR_CONFIG_SETTING_BRIBE
strhelp  = STR_CONFIG_SETTING_BRIBE_HELPTEXT
proc     = RedrawTownAuthority
cat      = SC_BASIC

[SDT_BOOL]
base     = GameSettings
var      = economy.exclusive_rights
from     = SLV_79
def      = true
str      = STR_CONFIG_SETTING_ALLOW_EXCLUSIVE
strhelp  = STR_CONFIG_SETTING_ALLOW_EXCLUSIVE_HELPTEXT
proc     = RedrawTownAuthority
cat      = SC_BASIC

[SDT_BOOL]
base     = GameSettings
var      = economy.fund_buildings
from     = SLV_165
def      = true
str      = STR_CONFIG_SETTING_ALLOW_FUND_BUILDINGS
strhelp  = STR_CONFIG_SETTING_ALLOW_FUND_BUILDINGS_HELPTEXT
proc     = RedrawTownAuthority
cat      = SC_BASIC

[SDT_BOOL]
base     = GameSettings
var      = economy.fund_roads
from     = SLV_160
def      = true
str      = STR_CONFIG_SETTING_ALLOW_FUND_ROAD
strhelp  = STR_CONFIG_SETTING_ALLOW_FUND_ROAD_HELPTEXT
proc     = RedrawTownAuthority
cat      = SC_BASIC

[SDT_BOOL]
base     = GameSettings
var      = economy.give_money
from     = SLV_79
def      = true
str      = STR_CONFIG_SETTING_ALLOW_GIVE_MONEY
strhelp  = STR_CONFIG_SETTING_ALLOW_GIVE_MONEY_HELPTEXT
cat      = SC_BASIC

;; game_creation.tree_line_height
[SDT_NULL]
length   = 1
extver   = SlXvFeatureTest(XSLFTO_AND, XSLFI_JOKERPP)

; Snow line upper byte
[SDT_NULL]
length   = 1
extver   = SlXvFeatureTest(XSLFTO_AND, XSLFI_CHILLPP)

[SDT_VAR]
base     = GameSettings
var      = game_creation.snow_line_height
type     = SLE_UINT8
guiflags = SGF_NO_NETWORK
def      = DEF_SNOWLINE_HEIGHT
min      = MIN_SNOWLINE_HEIGHT
max      = MAX_SNOWLINE_HEIGHT
interval = 1
str      = STR_CONFIG_SETTING_SNOWLINE_HEIGHT
strhelp  = STR_CONFIG_SETTING_SNOWLINE_HEIGHT_HELPTEXT
strval   = STR_JUST_COMMA
cat      = SC_BASIC

[SDT_VAR]
base     = GameSettings
var      = game_creation.rainforest_line_height
type     = SLE_UINT8
guiflags = SGF_NEWGAME_ONLY | SGF_SCENEDIT_TOO
def      = DEF_RAINFOREST_HEIGHT
min      = MIN_RAINFOREST_HEIGHT
max      = MAX_RAINFOREST_HEIGHT
interval = 1
str      = STR_CONFIG_SETTING_RAINFORESTLINE_HEIGHT
strhelp  = STR_CONFIG_SETTING_RAINFORESTLINE_HEIGHT_HELPTEXT
strval   = STR_JUST_COMMA
cat      = SC_BASIC
patxname = ""rainforest_line_height.game_creation.rainforest_line_height""

[SDT_VAR]
base     = GameSettings
var      = game_creation.climate_threshold_mode
type     = SLE_UINT8
guiflags = SGF_MULTISTRING | SGF_NEWGAME_ONLY
def      = 0
min      = 0
max      = 1
str      = STR_CONFIG_SETTING_CLIMATE_THRESHOLD_MODE
strhelp  = STR_CONFIG_SETTING_CLIMATE_THRESHOLD_MODE_HELPTEXT
strval   = STR_CONFIG_SETTING_CLIMATE_THRESHOLD_COVERAGE
proc     = ClimateThresholdModeChanged
patxname = ""climate.game_creation.climate_threshold_mode""

;;game_creation.desert_amount
[SDT_NULL]
length   = 1
extver   = SlXvFeatureTest(XSLFTO_AND, XSLFI_CHILLPP, SL_CHILLPP_232)

;;game_creation.tree_line
[SDT_NULL]
length   = 2
extver   = SlXvFeatureTest(XSLFTO_AND, XSLFI_CHILLPP)

;;game_creation.desert_amount
[SDT_NULL]
length   = 1
extver   = SlXvFeatureTest(XSLFTO_AND, XSLFI_JOKERPP)

[SDT_VAR]
base     = GameSettings
var      = game_creation.snow_coverage
type     = SLE_UINT8
from     = SLV_MAPGEN_SETTINGS_REVAMP
guiflags = SGF_NEWGAME_ONLY
def      = DEF_SNOW_COVERAGE
min      = 0
max      = 100
interval = 10
str      = STR_CONFIG_SETTING_SNOW_COVERAGE
strhelp  = STR_CONFIG_SETTING_SNOW_COVERAGE_HELPTEXT
strval   = STR_CONFIG_SETTING_SNOW_COVERAGE_VALUE
cat      = SC_BASIC

[SDT_VAR]
base     = GameSettings
var      = game_creation.desert_coverage
type     = SLE_UINT8
from     = SLV_MAPGEN_SETTINGS_REVAMP
guiflags = SGF_NEWGAME_ONLY
def      = DEF_DESERT_COVERAGE
min      = 0
max      = 100
interval = 10
str      = STR_CONFIG_SETTING_DESERT_COVERAGE
strhelp  = STR_CONFIG_SETTING_DESERT_COVERAGE_HELPTEXT
strval   = STR_CONFIG_SETTING_DESERT_COVERAGE_VALUE
cat      = SC_BASIC

[SDT_NULL]
length   = 4
to       = SLV_144
extver   = SlXvFeatureTest(XSLFTO_AND, XSLFI_CHILLPP, 0, 0)

[SDT_VAR]
base     = GameSettings
var      = game_creation.starting_year
type     = SLE_INT32
def      = DEF_START_YEAR
min      = MIN_YEAR
max      = MAX_YEAR
interval = 1
str      = STR_CONFIG_SETTING_STARTING_YEAR
strval   = STR_JUST_INT
cat      = SC_BASIC

[SDT_NULL]
length   = 4
to       = SLV_105

[SDT_VAR]
base     = GameSettings
var      = game_creation.ending_year
type     = SLE_INT32
from     = SLV_ENDING_YEAR
guiflags = SGF_0ISDISABLED
def      = DEF_END_YEAR
min      = MIN_YEAR
max      = MAX_YEAR - 1
interval = 1
str      = STR_CONFIG_SETTING_ENDING_YEAR
strhelp  = STR_CONFIG_SETTING_ENDING_YEAR_HELPTEXT
strval   = STR_CONFIG_SETTING_ENDING_YEAR_VALUE
cat      = SC_ADVANCED

[SDT_VAR]
base     = GameSettings
var      = economy.type
type     = SLE_UINT8
guiflags = SGF_MULTISTRING
def      = ET_SMOOTH
min      = ET_BEGIN
max      = ET_END - 1
str      = STR_CONFIG_SETTING_ECONOMY_TYPE
strhelp  = STR_CONFIG_SETTING_ECONOMY_TYPE_HELPTEXT
strval   = STR_CONFIG_SETTING_ECONOMY_TYPE_ORIGINAL
proc     = InvalidateIndustryViewWindow
cat      = SC_BASIC

[SDT_BOOL]
base     = GameSettings
var      = economy.allow_shares
def      = false
str      = STR_CONFIG_SETTING_ALLOW_SHARES
strhelp  = STR_CONFIG_SETTING_ALLOW_SHARES_HELPTEXT
proc     = InvalidateCompanyWindow

[SDT_VAR]
base     = GameSettings
var      = economy.min_years_for_shares
type     = SLE_UINT8
from     = SLV_TRADING_AGE
def      = 6
min      = 0
max      = 255
interval = 1
str      = STR_CONFIG_SETTING_MIN_YEARS_FOR_SHARES
strhelp  = STR_CONFIG_SETTING_MIN_YEARS_FOR_SHARES_HELPTEXT
strval   = STR_JUST_INT
cat      = SC_EXPERT

[SDT_VAR]
base     = GameSettings
var      = economy.feeder_payment_share
type     = SLE_UINT8
from     = SLV_134
def      = 75
min      = 0
max      = 100
str      = STR_CONFIG_SETTING_FEEDER_PAYMENT_SHARE
strhelp  = STR_CONFIG_SETTING_FEEDER_PAYMENT_SHARE_HELPTEXT
strval   = STR_CONFIG_SETTING_PERCENTAGE
cat      = SC_EXPERT

[SDT_XREF]
xref     = ""economy.day_length_factor""
extver   = SlXvFeatureTest(XSLFTO_AND, XSLFI_SPRINGPP)

;; economy.price_mult[0-70]
[SDT_NULL]
length   = 71
extver   = SlXvFeatureTest(XSLFTO_AND, XSLFI_SPRINGPP)

;; economy.price_rails[0-15]
[SDT_NULL]
length   = 16
extver   = SlXvFeatureTest(XSLFTO_AND, XSLFI_SPRINGPP)

;; economy.rail_maintenance[0-15]
[SDT_NULL]
length   = 16
extver   = SlXvFeatureTest(XSLFTO_AND, XSLFI_SPRINGPP)

; note that this has changed format in SpringPP 2.1.147
[SDT_XREF]
xref     = ""vehicle.pay_for_repair""
extver   = SlXvFeatureTest(XSLFTO_AND, XSLFI_SPRINGPP)

[SDT_XREF]
xref     = ""vehicle.repair_cost""
extver   = SlXvFeatureTest(XSLFTO_AND, XSLFI_SPRINGPP)

;; economy.town_consumption_rate
[SDT_NULL]
length   = 1
extver   = SlXvFeatureTest(XSLFTO_AND, XSLFI_SPRINGPP)

;; economy.town_pop_*
[SDT_NULL]
length   = 6
extver   = SlXvFeatureTest(XSLFTO_AND, XSLFI_SPRINGPP)

;; economy.town_consumption_rates[0-2][0-2]
[SDT_NULL]
length   = 18
extver   = SlXvFeatureTest(XSLFTO_AND, XSLFI_SPRINGPP)

;; economy.town_effects[0-2]
[SDT_NULL]
length   = 3
extver   = SlXvFeatureTest(XSLFTO_AND, XSLFI_SPRINGPP)

;; economy.grow_if_one_delivered
[SDT_NULL]
length   = 1
extver   = SlXvFeatureTest(XSLFTO_AND, XSLFI_SPRINGPP)

[SDT_VAR]
base     = GameSettings
var      = economy.town_growth_rate
type     = SLE_INT8
from     = SLV_54
guiflags = SGF_MULTISTRING
def      = 2
min      = -2
max      = 4
str      = STR_CONFIG_SETTING_TOWN_GROWTH
strhelp  = STR_CONFIG_SETTING_TOWN_GROWTH_HELPTEXT
strval   = STR_CONFIG_SETTING_TOWN_GROWTH_EXTREME_SLOW
guiproc  = OrderTownGrowthRate

[SDT_BOOL]
base     = GameSettings
var      = economy.town_zone_calc_mode
def      = false
str      = STR_CONFIG_SETTING_TOWN_ZONE_CALC_MODE
strhelp  = STR_CONFIG_SETTING_TOWN_ZONE_CALC_MODE_HELPTEXT
proc     = InvalidateSettingsWindow
cat      = SC_EXPERT
patxname = ""town_zone.economy.town_zone_calc_mode""

[SDT_VAR]
base     = GameSettings
var      = economy.town_zone_0_mult
type     = SLE_UINT16
def      = 15
min      = 0
max      = 255
interval = 1
str      = STR_CONFIG_SETTING_TOWN_ZONE_0_MULT
strhelp  = STR_CONFIG_SETTING_TOWN_ZONE_0_MULT_HELPTEXT
strval   = STR_JUST_COMMA
cat      = SC_EXPERT
patxname = ""town_zone.economy.town_zone_0_mult""

[SDT_VAR]
base     = GameSettings
var      = economy.town_zone_1_mult
type     = SLE_UINT16
def      = 9
min      = 0
max      = 255
interval = 1
str      = STR_CONFIG_SETTING_TOWN_ZONE_1_MULT
strhelp  = STR_CONFIG_SETTING_TOWN_ZONE_1_MULT_HELPTEXT
strval   = STR_JUST_COMMA
cat      = SC_EXPERT
patxname = ""town_zone.economy.town_zone_1_mult""

[SDT_VAR]
base     = GameSettings
var      = economy.town_zone_2_mult
type     = SLE_UINT16
def      = 0
min      = 0
max      = 255
interval = 1
str      = STR_CONFIG_SETTING_TOWN_ZONE_2_MULT
strhelp  = STR_CONFIG_SETTING_TOWN_ZONE_2_MULT_HELPTEXT
strval   = STR_JUST_COMMA
cat      = SC_EXPERT
patxname = ""town_zone.economy.town_zone_2_mult""

[SDT_VAR]
base     = GameSettings
var      = economy.town_zone_3_mult
type     = SLE_UINT16
def      = 5
min      = 0
max      = 255
interval = 1
str      = STR_CONFIG_SETTING_TOWN_ZONE_3_MULT
strhelp  = STR_CONFIG_SETTING_TOWN_ZONE_3_MULT_HELPTEXT
strval   = STR_JUST_COMMA
cat      = SC_EXPERT
patxname = ""town_zone.economy.town_zone_3_mult""

[SDT_VAR]
base     = GameSettings
var      = economy.town_zone_4_mult
type     = SLE_UINT16
def      = 3
min      = 0
max      = 255
interval = 1
str      = STR_CONFIG_SETTING_TOWN_ZONE_4_MULT
strhelp  = STR_CONFIG_SETTING_TOWN_ZONE_4_MULT_HELPTEXT
strval   = STR_JUST_COMMA
cat      = SC_EXPERT
patxname = ""town_zone.economy.town_zone_4_mult""

[SDT_VAR]
base     = GameSettings
var      = economy.city_zone_0_mult
type     = SLE_UINT16
def      = 15
min      = 0
max      = 255
interval = 1
str      = STR_CONFIG_SETTING_CITY_ZONE_0_MULT
strhelp  = STR_CONFIG_SETTING_CITY_ZONE_0_MULT_HELPTEXT
strval   = STR_JUST_COMMA
cat      = SC_EXPERT
patxname = ""town_zone.economy.city_zone_0_mult""

[SDT_VAR]
base     = GameSettings
var      = economy.city_zone_1_mult
type     = SLE_UINT16
def      = 9
min      = 0
max      = 255
interval = 1
str      = STR_CONFIG_SETTING_CITY_ZONE_1_MULT
strhelp  = STR_CONFIG_SETTING_CITY_ZONE_1_MULT_HELPTEXT
strval   = STR_JUST_COMMA
cat      = SC_EXPERT
patxname = ""town_zone.economy.city_zone_1_mult""

[SDT_VAR]
base     = GameSettings
var      = economy.city_zone_2_mult
type     = SLE_UINT16
def      = 0
min      = 0
max      = 255
interval = 1
str      = STR_CONFIG_SETTING_CITY_ZONE_2_MULT
strhelp  = STR_CONFIG_SETTING_CITY_ZONE_2_MULT_HELPTEXT
strval   = STR_JUST_COMMA
cat      = SC_EXPERT
patxname = ""town_zone.economy.city_zone_2_mult""

[SDT_VAR]
base     = GameSettings
var      = economy.city_zone_3_mult
type     = SLE_UINT16
def      = 5
min      = 0
max      = 255
interval = 1
str      = STR_CONFIG_SETTING_CITY_ZONE_3_MULT
strhelp  = STR_CONFIG_SETTING_CITY_ZONE_3_MULT_HELPTEXT
strval   = STR_JUST_COMMA
cat      = SC_EXPERT
patxname = ""town_zone.economy.city_zone_3_mult""

[SDT_VAR]
base     = GameSettings
var      = economy.city_zone_4_mult
type     = SLE_UINT16
def      = 3
min      = 0
max      = 255
interval = 1
str      = STR_CONFIG_SETTING_CITY_ZONE_4_MULT
strhelp  = STR_CONFIG_SETTING_CITY_ZONE_4_MULT_HELPTEXT
strval   = STR_JUST_COMMA
cat      = SC_EXPERT
patxname = ""town_zone.economy.city_zone_4_mult""

[SDT_VAR]
base     = GameSettings
var      = economy.town_growth_cargo_transported
type     = SLE_UINT8
def      = 0
min      = 0
max      = 100
interval = 10
str      = STR_CONFIG_SETTING_TOWN_GROWTH_CARGO_TRANSPORTED
strhelp  = STR_CONFIG_SETTING_TOWN_GROWTH_CARGO_TRANSPORTED_HELPTEXT
strval   = STR_CONFIG_SETTING_PERCENTAGE
cat      = SC_EXPERT
patxname = ""town_growth.economy.town_growth_cargo_transported""

[SDT_VAR]
base     = GameSettings
var      = economy.larger_towns
type     = SLE_UINT8
from     = SLV_54
guiflags = SGF_0ISDISABLED
def      = 4
min      = 0
max      = 255
interval = 1
str      = STR_CONFIG_SETTING_LARGER_TOWNS
strhelp  = STR_CONFIG_SETTING_LARGER_TOWNS_HELPTEXT
strval   = STR_CONFIG_SETTING_LARGER_TOWNS_VALUE

[SDT_VAR]
base     = GameSettings
var      = economy.initial_city_size
type     = SLE_UINT8
from     = SLV_56
def      = 2
min      = 1
max      = 10
interval = 1
str      = STR_CONFIG_SETTING_CITY_SIZE_MULTIPLIER
strhelp  = STR_CONFIG_SETTING_CITY_SIZE_MULTIPLIER_HELPTEXT
strval   = STR_JUST_COMMA

;; economy.town_growth_cargo, economy.town_pop_need_goods, economy.larger_town_growth_cargo, economy.larger_town_pop_need_goods
[SDT_NULL]
length   = 10
extver   = SlXvFeatureTest(XSLFTO_AND, XSLFI_CHILLPP, SL_CHILLPP_232)

[SDT_BOOL]
base     = GameSettings
var      = economy.mod_road_rebuild
from     = SLV_77
def      = true
cat      = SC_EXPERT

[SDT_XREF]
xref     = ""construction.maximum_signal_evaluations""
extver   = SlXvFeatureTest(XSLFTO_AND, XSLFI_CHILLPP)

[SDT_VAR]
base     = GameSettings
var      = economy.town_min_distance
type     = SLE_UINT16
def      = 20
min      = 15
max      = 500
interval = 5
str      = STR_CONFIG_SETTING_TOWN_MIN_DISTANCE
strhelp  = STR_CONFIG_SETTING_TOWN_MIN_DISTANCE_HELPTEXT
strval   = STR_JUST_INT
patxname = ""town_min_distance.economy.town_min_distance""

[SDT_XREF]
xref     = ""economy.town_min_distance""
extver   = SlXvFeatureTest(XSLFTO_AND, XSLFI_JOKERPP)

[SDT_XREF]
xref     = ""economy.infrastructure_sharing[0]""
extver   = SlXvFeatureTest(XSLFTO_AND, XSLFI_SPRINGPP)

[SDT_XREF]
xref     = ""economy.infrastructure_sharing[1]""
extver   = SlXvFeatureTest(XSLFTO_AND, XSLFI_SPRINGPP)

[SDT_XREF]
xref     = ""economy.infrastructure_sharing[2]""
extver   = SlXvFeatureTest(XSLFTO_AND, XSLFI_SPRINGPP)

[SDT_XREF]
xref     = ""economy.infrastructure_sharing[3]""
extver   = SlXvFeatureTest(XSLFTO_AND, XSLFI_SPRINGPP)

[SDT_XREF]
xref     = ""economy.sharing_fee[0]""
extver   = SlXvFeatureTest(XSLFTO_AND, XSLFI_SPRINGPP)

[SDT_XREF]
xref     = ""economy.sharing_fee[1]""
extver   = SlXvFeatureTest(XSLFTO_AND, XSLFI_SPRINGPP)

[SDT_XREF]
xref     = ""economy.sharing_fee[2]""
extver   = SlXvFeatureTest(XSLFTO_AND, XSLFI_SPRINGPP)

[SDT_XREF]
xref     = ""economy.sharing_fee[3]""
extver   = SlXvFeatureTest(XSLFTO_AND, XSLFI_SPRINGPP)

[SDT_XREF]
xref     = ""economy.sharing_payment_in_debt""
extver   = SlXvFeatureTest(XSLFTO_AND, XSLFI_SPRINGPP)

[SDT_XREF]
xref     = ""economy.infrastructure_sharing[0]""
extver   = SlXvFeatureTest(XSLFTO_AND, XSLFI_CHILLPP, SL_CHILLPP_232)

[SDT_XREF]
xref     = ""economy.infrastructure_sharing[1]""
extver   = SlXvFeatureTest(XSLFTO_AND, XSLFI_CHILLPP, SL_CHILLPP_232)

[SDT_XREF]
xref     = ""economy.infrastructure_sharing[2]""
extver   = SlXvFeatureTest(XSLFTO_AND, XSLFI_CHILLPP, SL_CHILLPP_232)

[SDT_XREF]
xref     = ""economy.infrastructure_sharing[3]""
extver   = SlXvFeatureTest(XSLFTO_AND, XSLFI_CHILLPP, SL_CHILLPP_232)

[SDT_XREF]
xref     = ""economy.sharing_fee[0]""
extver   = SlXvFeatureTest(XSLFTO_AND, XSLFI_CHILLPP, SL_CHILLPP_232)

[SDT_XREF]
xref     = ""economy.sharing_fee[1]""
extver   = SlXvFeatureTest(XSLFTO_AND, XSLFI_CHILLPP, SL_CHILLPP_232)

[SDT_XREF]
xref     = ""economy.sharing_fee[2]""
extver   = SlXvFeatureTest(XSLFTO_AND, XSLFI_CHILLPP, SL_CHILLPP_232)

[SDT_XREF]
xref     = ""economy.sharing_fee[3]""
extver   = SlXvFeatureTest(XSLFTO_AND, XSLFI_CHILLPP, SL_CHILLPP_232)

[SDT_XREF]
xref     = ""economy.sharing_payment_in_debt""
extver   = SlXvFeatureTest(XSLFTO_AND, XSLFI_CHILLPP, SL_CHILLPP_232)

[SDT_VAR]
base     = GameSettings
var      = construction.maximum_signal_evaluations
type     = SLE_UINT16
def      = 256
min      = 64
max      = 4096
interval = 1
str      = STR_CONFIG_SETTING_MAX_SIGNAL_EVALUATIONS
strhelp  = STR_CONFIG_SETTING_MAX_SIGNAL_EVALUATIONS_HELPTEXT
strval   = STR_JUST_COMMA
cat      = SC_EXPERT
extver   = SlXvFeatureTest(XSLFTO_AND, XSLFI_PROG_SIGS)
patxname = ""programmable_signals.construction.maximum_signal_evaluations""

[SDT_BOOL]
base     = GameSettings
var      = economy.infrastructure_sharing[0]
def      = false
str      = STR_CONFIG_SETTING_SHARING_RAIL
proc     = CheckSharingRail
extver   = SlXvFeatureTest(XSLFTO_AND, XSLFI_INFRA_SHARING)
patxname = ""infra_sharing.economy.infrastructure_sharing.rail""

[SDT_BOOL]
base     = GameSettings
var      = economy.infrastructure_sharing[1]
def      = false
str      = STR_CONFIG_SETTING_SHARING_ROAD
proc     = CheckSharingRoad
extver   = SlXvFeatureTest(XSLFTO_AND, XSLFI_INFRA_SHARING)
patxname = ""infra_sharing.economy.infrastructure_sharing.road""

[SDT_BOOL]
base     = GameSettings
var      = economy.infrastructure_sharing[2]
def      = false
str      = STR_CONFIG_SETTING_SHARING_WATER
proc     = CheckSharingWater
extver   = SlXvFeatureTest(XSLFTO_AND, XSLFI_INFRA_SHARING)
patxname = ""infra_sharing.economy.infrastructure_sharing.water""

[SDT_BOOL]
base     = GameSettings
var      = economy.infrastructure_sharing[3]
def      = false
str      = STR_CONFIG_SETTING_SHARING_AIR
proc     = CheckSharingAir
extver   = SlXvFeatureTest(XSLFTO_AND, XSLFI_INFRA_SHARING)
patxname = ""infra_sharing.economy.infrastructure_sharing.air""

[SDT_VAR]
base     = GameSettings
var      = economy.sharing_fee[0]
type     = SLE_UINT
guiflags = SGF_CURRENCY
def      = 100
min      = 0
max      = 1000000
interval = 10
str      = STR_CONFIG_SETTING_SHARING_FEE_RAIL
strval   = STR_JUST_CURRENCY_LONG
extver   = SlXvFeatureTest(XSLFTO_AND, XSLFI_INFRA_SHARING)
patxname = ""infra_sharing.economy.sharing_fee.rail""

[SDT_VAR]
base     = GameSettings
var      = economy.sharing_fee[1]
type     = SLE_UINT
guiflags = SGF_CURRENCY
def      = 100
min      = 0
max      = 1000000
interval = 10
str      = STR_CONFIG_SETTING_SHARING_FEE_ROAD
strval   = STR_JUST_CURRENCY_LONG
extver   = SlXvFeatureTest(XSLFTO_AND, XSLFI_INFRA_SHARING)
patxname = ""infra_sharing.economy.sharing_fee.road""

[SDT_VAR]
base     = GameSettings
var      = economy.sharing_fee[2]
type     = SLE_UINT
guiflags = SGF_CURRENCY
def      = 100
min      = 0
max      = 1000000
interval = 10
str      = STR_CONFIG_SETTING_SHARING_FEE_WATER
strval   = STR_JUST_CURRENCY_LONG
extver   = SlXvFeatureTest(XSLFTO_AND, XSLFI_INFRA_SHARING)
patxname = ""infra_sharing.economy.sharing_fee.water""

[SDT_VAR]
base     = GameSettings
var      = economy.sharing_fee[3]
type     = SLE_UINT
guiflags = SGF_CURRENCY
def      = 100
min      = 0
max      = 1000000
interval = 10
str      = STR_CONFIG_SETTING_SHARING_FEE_AIR
strval   = STR_JUST_CURRENCY_LONG
extver   = SlXvFeatureTest(XSLFTO_AND, XSLFI_INFRA_SHARING)
patxname = ""infra_sharing.economy.sharing_fee.air""

[SDT_BOOL]
base     = GameSettings
var      = economy.sharing_payment_in_debt
def      = false
str      = STR_CONFIG_SETTING_SHARING_PAYMENT_IN_DEBT
extver   = SlXvFeatureTest(XSLFTO_AND, XSLFI_INFRA_SHARING)
patxname = ""infra_sharing.economy.sharing_payment_in_debt""

[SDT_XREF]
xref     = ""economy.day_length_factor""
extver   = SlXvFeatureTest(XSLFTO_AND, XSLFI_JOKERPP)

; previously ai-new setting.
[SDT_NULL]
length   = 1
to       = SLV_106

[SDT_OMANY]
base     = GameSettings
var      = script.settings_profile
type     = SLE_UINT8
from     = SLV_178
guiflags = SGF_MULTISTRING
def      = SP_EASY
min      = SP_EASY
max      = SP_HARD
full     = _settings_profiles
str      = STR_CONFIG_SETTING_AI_PROFILE
strhelp  = STR_CONFIG_SETTING_AI_PROFILE_HELPTEXT
strval   = STR_CONFIG_SETTING_AI_PROFILE_EASY
cat      = SC_BASIC

[SDT_BOOL]
base     = GameSettings
var      = ai.ai_in_multiplayer
def      = true
str      = STR_CONFIG_SETTING_AI_IN_MULTIPLAYER
strhelp  = STR_CONFIG_SETTING_AI_IN_MULTIPLAYER_HELPTEXT
cat      = SC_BASIC

[SDT_BOOL]
base     = GameSettings
var      = ai.ai_disable_veh_train
def      = false
str      = STR_CONFIG_SETTING_AI_BUILDS_TRAINS
strhelp  = STR_CONFIG_SETTING_AI_BUILDS_TRAINS_HELPTEXT

[SDT_BOOL]
base     = GameSettings
var      = ai.ai_disable_veh_roadveh
def      = false
str      = STR_CONFIG_SETTING_AI_BUILDS_ROAD_VEHICLES
strhelp  = STR_CONFIG_SETTING_AI_BUILDS_ROAD_VEHICLES_HELPTEXT

[SDT_BOOL]
base     = GameSettings
var      = ai.ai_disable_veh_aircraft
def      = false
str      = STR_CONFIG_SETTING_AI_BUILDS_AIRCRAFT
strhelp  = STR_CONFIG_SETTING_AI_BUILDS_AIRCRAFT_HELPTEXT

[SDT_BOOL]
base     = GameSettings
var      = ai.ai_disable_veh_ship
def      = false
str      = STR_CONFIG_SETTING_AI_BUILDS_SHIPS
strhelp  = STR_CONFIG_SETTING_AI_BUILDS_SHIPS_HELPTEXT

[SDT_VAR]
base     = GameSettings
var      = script.script_max_opcode_till_suspend
type     = SLE_UINT32
from     = SLV_107
def      = 10000
min      = 500
max      = 250000
interval = 2500
str      = STR_CONFIG_SETTING_SCRIPT_MAX_OPCODES
strhelp  = STR_CONFIG_SETTING_SCRIPT_MAX_OPCODES_HELPTEXT
strval   = STR_JUST_COMMA
proc     = ScriptMaxOpsChange
cat      = SC_EXPERT

[SDT_VAR]
base     = GameSettings
var      = script.script_max_memory_megabytes
type     = SLE_UINT32
from     = SLV_SCRIPT_MEMLIMIT
def      = 1024
min      = 8
max      = 8192
interval = 8
str      = STR_CONFIG_SETTING_SCRIPT_MAX_MEMORY
strhelp  = STR_CONFIG_SETTING_SCRIPT_MAX_MEMORY_HELPTEXT
strval   = STR_CONFIG_SETTING_SCRIPT_MAX_MEMORY_VALUE
proc     = ScriptMaxMemoryChange
cat      = SC_EXPERT

##
[SDT_VAR]
base     = GameSettings
var      = vehicle.extend_vehicle_life
type     = SLE_UINT8
def      = 0
min      = 0
max      = 100
cat      = SC_EXPERT

[SDT_VAR]
base     = GameSettings
var      = economy.dist_local_authority
type     = SLE_UINT8
def      = 20
min      = 5
max      = 60
cat      = SC_EXPERT

[SDT_BOOL]
base     = GameSettings
var      = pf.reverse_at_signals
from     = SLV_159
def      = false
str      = STR_CONFIG_SETTING_REVERSE_AT_SIGNALS
strhelp  = STR_CONFIG_SETTING_REVERSE_AT_SIGNALS_HELPTEXT

[SDT_VAR]
base     = GameSettings
var      = pf.wait_oneway_signal
type     = SLE_UINT8
def      = 15
min      = 2
max      = 255
cat      = SC_EXPERT

[SDT_VAR]
base     = GameSettings
var      = pf.wait_twoway_signal
type     = SLE_UINT8
def      = 41
min      = 2
max      = 255
cat      = SC_EXPERT

[SDT_VAR]
base     = GameSettings
var      = economy.town_noise_population[0]
type     = SLE_UINT16
from     = SLV_96
def      = 800
min      = 200
max      = 65535
cat      = SC_EXPERT

[SDT_VAR]
base     = GameSettings
var      = economy.town_noise_population[1]
type     = SLE_UINT16
from     = SLV_96
def      = 2000
min      = 400
max      = 65535
cat      = SC_EXPERT

[SDT_VAR]
base     = GameSettings
var      = economy.town_noise_population[2]
type     = SLE_UINT16
from     = SLV_96
def      = 4000
min      = 800
max      = 65535
cat      = SC_EXPERT

[SDT_BOOL]
base     = GameSettings
var      = economy.infrastructure_maintenance
from     = SLV_166
def      = false
str      = STR_CONFIG_SETTING_INFRASTRUCTURE_MAINTENANCE
strhelp  = STR_CONFIG_SETTING_INFRASTRUCTURE_MAINTENANCE_HELPTEXT
proc     = InvalidateCompanyInfrastructureWindow
cat      = SC_BASIC

[SDT_XREF]
xref     = ""economy.infrastructure_maintenance""
extver   = SlXvFeatureTest(XSLFTO_AND, XSLFI_CHILLPP, SL_CHILLPP_232)

;; construction.traffic_lights...
[SDT_NULL]
length   = 6
extver   = SlXvFeatureTest(XSLFTO_AND, XSLFI_CHILLPP, SL_CHILLPP_232)

[SDT_XREF]
xref     = ""linkgraph.recalc_interval""
xrefcvt  = LinkGraphDistModeXrefChillPP
extver   = SlXvFeatureTest(XSLFTO_AND, XSLFI_CHILLPP)

[SDT_XREF]
xref     = ""linkgraph.distribution_pax""
xrefcvt  = LinkGraphDistModeXrefChillPP
extver   = SlXvFeatureTest(XSLFTO_AND, XSLFI_CHILLPP)

[SDT_XREF]
xref     = ""linkgraph.distribution_mail""
xrefcvt  = LinkGraphDistModeXrefChillPP
extver   = SlXvFeatureTest(XSLFTO_AND, XSLFI_CHILLPP)

;; linkgraph.distribution_express
[SDT_NULL]
length   = 1
extver   = SlXvFeatureTest(XSLFTO_AND, XSLFI_CHILLPP)

[SDT_XREF]
xref     = ""linkgraph.distribution_armoured""
xrefcvt  = LinkGraphDistModeXrefChillPP
extver   = SlXvFeatureTest(XSLFTO_AND, XSLFI_CHILLPP)

[SDT_XREF]
xref     = ""linkgraph.distribution_default""
xrefcvt  = LinkGraphDistModeXrefChillPP
extver   = SlXvFeatureTest(XSLFTO_AND, XSLFI_CHILLPP)

[SDT_XREF]
xref     = ""linkgraph.accuracy""
extver   = SlXvFeatureTest(XSLFTO_AND, XSLFI_CHILLPP)

[SDT_XREF]
xref     = ""linkgraph.demand_size""
extver   = SlXvFeatureTest(XSLFTO_AND, XSLFI_CHILLPP)

[SDT_XREF]
xref     = ""linkgraph.demand_distance""
extver   = SlXvFeatureTest(XSLFTO_AND, XSLFI_CHILLPP)

[SDT_XREF]
xref     = ""linkgraph.short_path_saturation""
extver   = SlXvFeatureTest(XSLFTO_AND, XSLFI_CHILLPP)

;; linkgraph.no_overload_links
[SDT_NULL]
length   = 1
extver   = SlXvFeatureTest(XSLFTO_AND, XSLFI_CHILLPP, SL_CHILLPP_232)

[SDT_VAR]
base     = GameSettings
var      = economy.random_road_reconstruction
type     = SLE_UINT16
def      = 0
min      = 0
max      = 1000
str      = STR_CONFIG_SETTING_RANDOM_ROAD_RECONSTRUCTION
strhelp  = STR_CONFIG_SETTING_RANDOM_ROAD_RECONSTRUCTION_HELPTEXT
strval   = STR_JUST_COMMA
cat      = SC_BASIC
patxname = ""economy.random_road_reconstruction""

##
[SDT_VAR]
base     = GameSettings
var      = pf.wait_for_pbs_path
type     = SLE_UINT8
from     = SLV_100
def      = 30
min      = 2
max      = 255
cat      = SC_EXPERT

[SDT_BOOL]
base     = GameSettings
var      = pf.reserve_paths
from     = SLV_100
def      = false
cat      = SC_EXPERT

[SDT_VAR]
base     = GameSettings
var      = pf.path_backoff_interval
type     = SLE_UINT8
from     = SLV_100
def      = 20
min      = 1
max      = 255
cat      = SC_EXPERT

##
; Used to be pf.opf.pf_maxlength & pf.opf.pf_maxdepth
[SDT_NULL]
length   = 3
to       = SLV_REMOVE_OPF

##
[SDT_VAR]
base     = GameSettings
var      = pf.npf.npf_max_search_nodes
type     = SLE_UINT
def      = 10000
min      = 500
max      = 100000
cat      = SC_EXPERT

[SDT_VAR]
base     = GameSettings
var      = pf.npf.npf_rail_firstred_penalty
type     = SLE_UINT
def      = 10 * NPF_TILE_LENGTH
min      = 0
max      = 100000
cat      = SC_EXPERT

[SDT_VAR]
base     = GameSettings
var      = pf.npf.npf_rail_firstred_exit_penalty
type     = SLE_UINT
def      = 100 * NPF_TILE_LENGTH
min      = 0
max      = 100000
cat      = SC_EXPERT

[SDT_VAR]
base     = GameSettings
var      = pf.npf.npf_rail_lastred_penalty
type     = SLE_UINT
def      = 10 * NPF_TILE_LENGTH
min      = 0
max      = 100000
cat      = SC_EXPERT

[SDT_VAR]
base     = GameSettings
var      = pf.npf.npf_rail_station_penalty
type     = SLE_UINT
def      = 1 * NPF_TILE_LENGTH
min      = 0
max      = 100000
cat      = SC_EXPERT

[SDT_VAR]
base     = GameSettings
var      = pf.npf.npf_rail_slope_penalty
type     = SLE_UINT
def      = 1 * NPF_TILE_LENGTH
min      = 0
max      = 100000
cat      = SC_EXPERT

[SDT_VAR]
base     = GameSettings
var      = pf.npf.npf_rail_curve_penalty
type     = SLE_UINT
def      = 1 * NPF_TILE_LENGTH
min      = 0
max      = 100000
cat      = SC_EXPERT

[SDT_VAR]
base     = GameSettings
var      = pf.npf.npf_rail_depot_reverse_penalty
type     = SLE_UINT
def      = 50 * NPF_TILE_LENGTH
min      = 0
max      = 100000
cat      = SC_EXPERT

[SDT_VAR]
base     = GameSettings
var      = pf.npf.npf_rail_pbs_cross_penalty
type     = SLE_UINT
from     = SLV_100
def      = 3 * NPF_TILE_LENGTH
min      = 0
max      = 100000
cat      = SC_EXPERT

[SDT_VAR]
base     = GameSettings
var      = pf.npf.npf_rail_pbs_signal_back_penalty
type     = SLE_UINT
from     = SLV_100
def      = 15 * NPF_TILE_LENGTH
min      = 0
max      = 100000
cat      = SC_EXPERT

[SDT_VAR]
base     = GameSettings
var      = pf.npf.npf_buoy_penalty
type     = SLE_UINT
def      = 2 * NPF_TILE_LENGTH
min      = 0
max      = 100000
cat      = SC_EXPERT

[SDT_VAR]
base     = GameSettings
var      = pf.npf.npf_water_curve_penalty
type     = SLE_UINT
def      = 1 * NPF_TILE_LENGTH
min      = 0
max      = 100000
cat      = SC_EXPERT

[SDT_VAR]
base     = GameSettings
var      = pf.npf.npf_road_curve_penalty
type     = SLE_UINT
def      = 1 * NPF_TILE_LENGTH
min      = 0
max      = 100000
cat      = SC_EXPERT

[SDT_VAR]
base     = GameSettings
var      = pf.npf.npf_crossing_penalty
type     = SLE_UINT
def      = 3 * NPF_TILE_LENGTH
min      = 0
max      = 100000
cat      = SC_EXPERT

[SDT_VAR]
base     = GameSettings
var      = pf.npf.npf_road_drive_through_penalty
type     = SLE_UINT
from     = SLV_47
def      = 8 * NPF_TILE_LENGTH
min      = 0
max      = 100000
cat      = SC_EXPERT

# pf.npf.npf_road_trafficlight_penalty
[SDT_NULL]
length   = 4
extver   = SlXvFeatureTest(XSLFTO_AND, XSLFI_SPRINGPP)

# pf.npf.npf_road_trafficlight_penalty
[SDT_NULL]
length   = 4
extver   = SlXvFeatureTest(XSLFTO_AND, XSLFI_CHILLPP, SL_CHILLPP_232)

[SDT_VAR]
base     = GameSettings
var      = pf.npf.npf_road_dt_occupied_penalty
type     = SLE_UINT
from     = SLV_130
def      = 8 * NPF_TILE_LENGTH
min      = 0
max      = 100000
cat      = SC_EXPERT

[SDT_VAR]
base     = GameSettings
var      = pf.npf.npf_road_bay_occupied_penalty
type     = SLE_UINT
from     = SLV_130
def      = 15 * NPF_TILE_LENGTH
min      = 0
max      = 100000
cat      = SC_EXPERT

[SDT_VAR]
base     = GameSettings
var      = pf.npf.maximum_go_to_depot_penalty
type     = SLE_UINT
from     = SLV_131
def      = 20 * NPF_TILE_LENGTH
min      = 0
max      = 1000000
cat      = SC_EXPERT

##
[SDT_BOOL]
base     = GameSettings
var      = pf.yapf.disable_node_optimization
from     = SLV_28
def      = false
cat      = SC_EXPERT

[SDT_VAR]
base     = GameSettings
var      = pf.yapf.max_search_nodes
type     = SLE_UINT
from     = SLV_28
def      = 10000
min      = 500
max      = 1000000
cat      = SC_EXPERT

[SDT_BOOL]
base     = GameSettings
var      = pf.yapf.rail_firstred_twoway_eol
from     = SLV_28
def      = false
cat      = SC_EXPERT

[SDT_VAR]
base     = GameSettings
var      = pf.yapf.rail_firstred_penalty
type     = SLE_UINT
from     = SLV_28
def      = 10 * YAPF_TILE_LENGTH
min      = 0
max      = 1000000
cat      = SC_EXPERT

[SDT_VAR]
base     = GameSettings
var      = pf.yapf.rail_firstred_exit_penalty
type     = SLE_UINT
from     = SLV_28
def      = 100 * YAPF_TILE_LENGTH
min      = 0
max      = 1000000
cat      = SC_EXPERT

[SDT_VAR]
base     = GameSettings
var      = pf.yapf.rail_lastred_penalty
type     = SLE_UINT
from     = SLV_28
def      = 10 * YAPF_TILE_LENGTH
min      = 0
max      = 1000000
cat      = SC_EXPERT

[SDT_VAR]
base     = GameSettings
var      = pf.yapf.rail_lastred_exit_penalty
type     = SLE_UINT
from     = SLV_28
def      = 100 * YAPF_TILE_LENGTH
min      = 0
max      = 1000000
cat      = SC_EXPERT

[SDT_VAR]
base     = GameSettings
var      = pf.yapf.rail_station_penalty
type     = SLE_UINT
from     = SLV_28
def      = 10 * YAPF_TILE_LENGTH
min      = 0
max      = 1000000
cat      = SC_EXPERT

[SDT_VAR]
base     = GameSettings
var      = pf.yapf.rail_slope_penalty
type     = SLE_UINT
from     = SLV_28
def      = 2 * YAPF_TILE_LENGTH
min      = 0
max      = 1000000
cat      = SC_EXPERT

[SDT_VAR]
base     = GameSettings
var      = pf.yapf.rail_curve45_penalty
type     = SLE_UINT
from     = SLV_28
def      = 1 * YAPF_TILE_LENGTH
min      = 0
max      = 1000000
cat      = SC_EXPERT

[SDT_VAR]
base     = GameSettings
var      = pf.yapf.rail_curve90_penalty
type     = SLE_UINT
from     = SLV_28
def      = 6 * YAPF_TILE_LENGTH
min      = 0
max      = 1000000
cat      = SC_EXPERT

[SDT_VAR]
base     = GameSettings
var      = pf.yapf.rail_depot_reverse_penalty
type     = SLE_UINT
from     = SLV_28
def      = 50 * YAPF_TILE_LENGTH
min      = 0
max      = 1000000
cat      = SC_EXPERT

[SDT_VAR]
base     = GameSettings
var      = pf.yapf.rail_crossing_penalty
type     = SLE_UINT
from     = SLV_28
def      = 3 * YAPF_TILE_LENGTH
min      = 0
max      = 1000000
cat      = SC_EXPERT

[SDT_VAR]
base     = GameSettings
var      = pf.yapf.rail_look_ahead_max_signals
type     = SLE_UINT
from     = SLV_28
def      = 10
min      = 1
max      = 100
cat      = SC_EXPERT
proc     = CheckYapfRailSignalPenalties

[SDT_VAR]
base     = GameSettings
var      = pf.yapf.rail_look_ahead_signal_p0
type     = SLE_INT
from     = SLV_28
def      = 500
min      = -1000000
max      = 1000000
cat      = SC_EXPERT
proc     = CheckYapfRailSignalPenalties

[SDT_VAR]
base     = GameSettings
var      = pf.yapf.rail_look_ahead_signal_p1
type     = SLE_INT
from     = SLV_28
def      = -100
min      = -1000000
max      = 1000000
cat      = SC_EXPERT
proc     = CheckYapfRailSignalPenalties

[SDT_VAR]
base     = GameSettings
var      = pf.yapf.rail_look_ahead_signal_p2
type     = SLE_INT
from     = SLV_28
def      = 5
min      = -1000000
max      = 1000000
cat      = SC_EXPERT
proc     = CheckYapfRailSignalPenalties

[SDT_VAR]
base     = GameSettings
var      = pf.yapf.rail_pbs_cross_penalty
type     = SLE_UINT
from     = SLV_100
def      = 3 * YAPF_TILE_LENGTH
min      = 0
max      = 1000000
cat      = SC_EXPERT

[SDT_VAR]
base     = GameSettings
var      = pf.yapf.rail_pbs_station_penalty
type     = SLE_UINT
from     = SLV_100
def      = 8 * YAPF_TILE_LENGTH
min      = 0
max      = 1000000
cat      = SC_EXPERT

[SDT_VAR]
base     = GameSettings
var      = pf.yapf.rail_pbs_signal_back_penalty
type     = SLE_UINT
from     = SLV_100
def      = 15 * YAPF_TILE_LENGTH
min      = 0
max      = 1000000
cat      = SC_EXPERT

[SDT_VAR]
base     = GameSettings
var      = pf.yapf.rail_doubleslip_penalty
type     = SLE_UINT
from     = SLV_100
def      = 1 * YAPF_TILE_LENGTH
min      = 0
max      = 1000000
cat      = SC_EXPERT

[SDT_VAR]
base     = GameSettings
var      = pf.yapf.rail_longer_platform_penalty
type     = SLE_UINT
from     = SLV_33
def      = 8 * YAPF_TILE_LENGTH
min      = 0
max      = 20000
cat      = SC_EXPERT

[SDT_VAR]
base     = GameSettings
var      = pf.yapf.rail_longer_platform_per_tile_penalty
type     = SLE_UINT
from     = SLV_33
def      = 0 * YAPF_TILE_LENGTH
min      = 0
max      = 20000
cat      = SC_EXPERT

[SDT_VAR]
base     = GameSettings
var      = pf.yapf.rail_shorter_platform_penalty
type     = SLE_UINT
from     = SLV_33
def      = 40 * YAPF_TILE_LENGTH
min      = 0
max      = 20000
cat      = SC_EXPERT

[SDT_VAR]
base     = GameSettings
var      = pf.yapf.rail_shorter_platform_per_tile_penalty
type     = SLE_UINT
from     = SLV_33
def      = 0 * YAPF_TILE_LENGTH
min      = 0
max      = 20000
cat      = SC_EXPERT

[SDT_VAR]
base     = GameSettings
var      = pf.yapf.road_slope_penalty
type     = SLE_UINT
from     = SLV_33
def      = 2 * YAPF_TILE_LENGTH
min      = 0
max      = 1000000
cat      = SC_EXPERT

[SDT_VAR]
base     = GameSettings
var      = pf.yapf.road_curve_penalty
type     = SLE_UINT
from     = SLV_33
def      = 1 * YAPF_TILE_LENGTH
min      = 0
max      = 1000000
cat      = SC_EXPERT

[SDT_VAR]
base     = GameSettings
var      = pf.yapf.road_crossing_penalty
type     = SLE_UINT
from     = SLV_33
def      = 3 * YAPF_TILE_LENGTH
min      = 0
max      = 1000000
cat      = SC_EXPERT

# pf.yapf.road_trafficlight_penalty
[SDT_NULL]
length   = 4
extver   = SlXvFeatureTest(XSLFTO_AND, XSLFI_SPRINGPP)

# pf.yapf.road_trafficlight_penalty
[SDT_NULL]
length   = 4
extver   = SlXvFeatureTest(XSLFTO_AND, XSLFI_CHILLPP, SL_CHILLPP_232)

[SDT_VAR]
base     = GameSettings
var      = pf.yapf.road_stop_penalty
type     = SLE_UINT
from     = SLV_47
def      = 8 * YAPF_TILE_LENGTH
min      = 0
max      = 1000000
cat      = SC_EXPERT

[SDT_VAR]
base     = GameSettings
var      = pf.yapf.road_stop_occupied_penalty
type     = SLE_UINT
from     = SLV_130
def      = 8 * YAPF_TILE_LENGTH
min      = 0
max      = 1000000
cat      = SC_EXPERT

[SDT_VAR]
base     = GameSettings
var      = pf.yapf.road_stop_bay_occupied_penalty
type     = SLE_UINT
from     = SLV_130
def      = 15 * YAPF_TILE_LENGTH
min      = 0
max      = 1000000
cat      = SC_EXPERT

[SDT_VAR]
base     = GameSettings
var      = pf.yapf.maximum_go_to_depot_penalty
type     = SLE_UINT
from     = SLV_131
def      = 20 * YAPF_TILE_LENGTH
min      = 0
max      = 1000000
cat      = SC_EXPERT

[SDT_VAR]
base     = GameSettings
var      = pf.yapf.ship_curve45_penalty
type     = SLE_UINT
from     = SLV_SHIP_CURVE_PENALTY
def      = 1 * YAPF_TILE_LENGTH
min      = 0
max      = 1000000
cat      = SC_EXPERT

[SDT_VAR]
base     = GameSettings
var      = pf.yapf.ship_curve90_penalty
type     = SLE_UINT
from     = SLV_SHIP_CURVE_PENALTY
def      = 6 * YAPF_TILE_LENGTH
min      = 0
max      = 1000000
cat      = SC_EXPERT

[SDT_VAR]
base     = GameSettings
var      = order.old_occupancy_smoothness
type     = SLE_UINT8
def      = 75
min      = 0
max      = 100
interval = 10
str      = STR_CONFIG_OCCUPANCY_SMOOTHNESS
strhelp  = STR_CONFIG_OCCUPANCY_SMOOTHNESS_HELPTEXT
strval   = STR_CONFIG_SETTING_PERCENTAGE
cat      = SC_EXPERT
extver   = SlXvFeatureTest(XSLFTO_AND, XSLFI_ORDER_OCCUPANCY, 1, 1)
patxname = ""order_occupancy.order.occupancy_smoothness""

##
[SDT_VAR]
base     = GameSettings
var      = game_creation.land_generator
type     = SLE_UINT8
from     = SLV_30
guiflags = SGF_MULTISTRING | SGF_NEWGAME_ONLY
def      = 1
min      = 0
max      = 1
str      = STR_CONFIG_SETTING_LAND_GENERATOR
strhelp  = STR_CONFIG_SETTING_LAND_GENERATOR_HELPTEXT
strval   = STR_CONFIG_SETTING_LAND_GENERATOR_ORIGINAL

[SDT_VAR]
base     = GameSettings
var      = game_creation.oil_refinery_limit
type     = SLE_UINT8
from     = SLV_30
def      = 32
min      = 12
max      = 128
str      = STR_CONFIG_SETTING_OIL_REF_EDGE_DISTANCE
strval   = STR_CONFIG_SETTING_TILE_LENGTH
strhelp  = STR_CONFIG_SETTING_OIL_REF_EDGE_DISTANCE_HELPTEXT

[SDT_VAR]
base     = GameSettings
var      = game_creation.tgen_smoothness
type     = SLE_UINT8
from     = SLV_30
guiflags = SGF_MULTISTRING | SGF_NEWGAME_ONLY
def      = 1
min      = TGEN_SMOOTHNESS_BEGIN
max      = TGEN_SMOOTHNESS_END - 1
str      = STR_CONFIG_SETTING_ROUGHNESS_OF_TERRAIN
strhelp  = STR_CONFIG_SETTING_ROUGHNESS_OF_TERRAIN_HELPTEXT
strval   = STR_CONFIG_SETTING_ROUGHNESS_OF_TERRAIN_VERY_SMOOTH
cat      = SC_BASIC

[SDT_VAR]
base     = GameSettings
var      = game_creation.variety
type     = SLE_UINT8
from     = SLV_197
guiflags = SGF_MULTISTRING | SGF_NEWGAME_ONLY
def      = 0
min      = 0
max      = 5
str      = STR_CONFIG_SETTING_VARIETY
strhelp  = STR_CONFIG_SETTING_VARIETY_HELPTEXT
strval   = STR_VARIETY_NONE

[SDT_VAR]
base     = GameSettings
var      = game_creation.generation_seed
type     = SLE_UINT32
from     = SLV_30
def      = GENERATE_NEW_SEED
min      = 0
max      = UINT32_MAX
cat      = SC_EXPERT

[SDT_VAR]
base     = GameSettings
var      = game_creation.generation_unique_id
type     = SLE_UINT32
def      = 0
min      = 0
max      = UINT32_MAX
patxname = ""savegame_unique_id.game_creation.generation_unique_id""

[SDT_VAR]
base     = GameSettings
var      = game_creation.tree_placer
type     = SLE_UINT8
from     = SLV_30
guiflags = SGF_MULTISTRING | SGF_NEWGAME_ONLY | SGF_SCENEDIT_TOO
def      = 3
min      = 0
max      = 3
str      = STR_CONFIG_SETTING_TREE_PLACER
strhelp  = STR_CONFIG_SETTING_TREE_PLACER_HELPTEXT
strval   = STR_CONFIG_SETTING_TREE_PLACER_NONE
cat      = SC_BASIC

[SDT_VAR]
base     = GameSettings
var      = game_creation.heightmap_rotation
type     = SLE_UINT8
flags    = SLF_NOT_IN_SAVE | SLF_NO_NETWORK_SYNC
guiflags = SGF_MULTISTRING
def      = 0
min      = 0
max      = 1
str      = STR_CONFIG_SETTING_HEIGHTMAP_ROTATION
strval   = STR_CONFIG_SETTING_HEIGHTMAP_ROTATION_COUNTER_CLOCKWISE
cat      = SC_BASIC

[SDT_VAR]
base     = GameSettings
var      = game_creation.se_flat_world_height
type     = SLE_UINT8
flags    = SLF_NOT_IN_SAVE | SLF_NO_NETWORK_SYNC
def      = 1
min      = 0
max      = 15
str      = STR_CONFIG_SETTING_SE_FLAT_WORLD_HEIGHT
strval   = STR_JUST_COMMA
cat      = SC_BASIC

##
[SDT_VAR]
base     = GameSettings
var      = game_creation.map_x
type     = SLE_UINT8
flags    = SLF_NOT_IN_SAVE | SLF_NO_NETWORK_SYNC
def      = 8
min      = MIN_MAP_SIZE_BITS
max      = MAX_MAP_SIZE_BITS
cat      = SC_BASIC

[SDT_VAR]
base     = GameSettings
var      = game_creation.map_y
type     = SLE_UINT8
flags    = SLF_NOT_IN_SAVE | SLF_NO_NETWORK_SYNC
def      = 8
min      = MIN_MAP_SIZE_BITS
max      = MAX_MAP_SIZE_BITS
cat      = SC_BASIC

[SDT_BOOL]
base     = GameSettings
var      = construction.freeform_edges
from     = SLV_111
def      = true
proc     = CheckFreeformEdges
cat      = SC_EXPERT

[SDT_VAR]
base     = GameSettings
var      = game_creation.water_borders
type     = SLE_UINT8
from     = SLV_111
def      = 15
min      = 0
max      = 16

[SDT_VAR]
base     = GameSettings
var      = game_creation.custom_town_number
type     = SLE_UINT16
from     = SLV_115
def      = 1
min      = 1
max      = 5000
cat      = SC_BASIC

[SDT_VAR]
base     = GameSettings
var      = construction.extra_tree_placement
type     = SLE_UINT8
from     = SLV_132
guiflags = SGF_MULTISTRING
def      = 2
min      = 0
max      = 3
str      = STR_CONFIG_SETTING_EXTRA_TREE_PLACEMENT
strhelp  = STR_CONFIG_SETTING_EXTRA_TREE_PLACEMENT_HELPTEXT
strval   = STR_CONFIG_SETTING_EXTRA_TREE_PLACEMENT_NO_SPREAD
cat      = SC_BASIC

;; construction.tree_placement_drag_limit, construction.ingame_tree_line_height, construction.tree_growth_rate
[SDT_NULL]
length   = 3
extver   = SlXvFeatureTest(XSLFTO_AND, XSLFI_CHILLPP, SL_CHILLPP_232)

[SDT_BOOL]
base     = GameSettings
var      = construction.trees_around_snow_line_enabled
def      = true
str      = STR_CONFIG_SETTING_TREES_AROUND_SNOWLINE
strhelp  = STR_CONFIG_SETTING_TREES_AROUND_SNOWLINE_HELPTEXT
cat      = SC_BASIC
patxname = ""everest_treeline.construction.trees_around_snow_line_enabled""

[SDT_VAR]
base     = GameSettings
var      = construction.trees_around_snow_line_range
type     = SLE_UINT8
def      = 8
min      = 1
max      = 64
str      = STR_CONFIG_SETTING_TREES_AROUND_SNOWLINE_RANGE
strhelp  = STR_CONFIG_SETTING_TREES_AROUND_SNOWLINE_RANGE_HELPTEXT
strval   = STR_JUST_COMMA
cat      = SC_BASIC
patxname = ""everest_treeline.construction.trees_around_snow_line_range""

[SDT_VAR]
base     = GameSettings
var      = construction.tree_growth_rate
type     = SLE_UINT8
guiflags = SGF_MULTISTRING
def      = 0
min      = 0
max      = 4
str      = STR_CONFIG_SETTING_TREE_GROWTH
strhelp  = STR_CONFIG_SETTING_TREE_GROWTH_HELPTEXT
strval   = STR_CONFIG_SETTING_TREE_GROWTH_NORMAL
cat      = SC_BASIC
patxname = ""reduced_tree_growth.construction.tree_growth_rate""

[SDT_XREF]
xref     = ""construction.tree_growth_rate""
extver   = SlXvFeatureTest(XSLFTO_AND, XSLFI_JOKERPP)

[SDT_XREF]
xref     = ""construction.trees_around_snow_line_range""
extver   = SlXvFeatureTest(XSLFTO_AND, XSLFI_JOKERPP)

[SDT_VAR]
base     = GameSettings
var      = game_creation.custom_terrain_type
type     = SLE_UINT8
from     = SLV_MAPGEN_SETTINGS_REVAMP
guiflags = SGF_NEWGAME_ONLY
def      = MAP_HEIGHT_LIMIT_AUTO_MINIMUM
min      = MIN_CUSTOM_TERRAIN_TYPE
max      = MAX_MAP_HEIGHT_LIMIT
interval = 1

[SDT_VAR]
base     = GameSettings
var      = game_creation.custom_sea_level
type     = SLE_UINT8
from     = SLV_149
def      = CUSTOM_SEA_LEVEL_MIN_PERCENTAGE
min      = CUSTOM_SEA_LEVEL_MIN_PERCENTAGE
max      = CUSTOM_SEA_LEVEL_MAX_PERCENTAGE
cat      = SC_BASIC

[SDT_VAR]
base     = GameSettings
var      = game_creation.min_river_length
type     = SLE_UINT8
guiflags = SGF_NEWGAME_ONLY | SGF_SCENEDIT_TOO
from     = SLV_163
def      = 16
min      = 2
max      = 255
cat      = SC_EXPERT
str      = STR_CONFIG_SETTING_RIVER_MIN_LENGTH
strhelp  = STR_CONFIG_SETTING_RIVER_MIN_LENGTH_HELPTEXT
strval   = STR_JUST_COMMA

[SDT_VAR]
base     = GameSettings
var      = game_creation.river_route_random
type     = SLE_UINT8
guiflags = SGF_NEWGAME_ONLY | SGF_SCENEDIT_TOO
from     = SLV_163
def      = 5
min      = 1
max      = 255
cat      = SC_EXPERT
str      = STR_CONFIG_SETTING_RIVER_ROUTE_RANDOM
strhelp  = STR_CONFIG_SETTING_RIVER_ROUTE_RANDOM_HELPTEXT
strval   = STR_JUST_COMMA

[SDT_BOOL]
base     = GameSettings
var      = game_creation.rivers_top_of_hill
guiflags = SGF_NEWGAME_ONLY | SGF_SCENEDIT_TOO
def      = true
cat      = SC_EXPERT
str      = STR_CONFIG_SETTING_RIVERS_TOP_OF_HILL
strhelp  = STR_CONFIG_SETTING_RIVERS_TOP_OF_HILL_HELPTEXT
patxname = ""rivers.game_creation.rivers_top_of_hill""

[SDT_VAR]
base     = GameSettings
var      = game_creation.river_tropics_width
type     = SLE_UINT8
guiflags = SGF_NEWGAME_ONLY | SGF_SCENEDIT_TOO
def      = 5
min      = 1
max      = 12
interval = 1
str      = STR_CONFIG_SETTING_RIVER_TROPICS_WIDTH
strhelp  = STR_CONFIG_SETTING_RIVER_TROPICS_WIDTH_HELPTEXT
strval   = STR_JUST_COMMA
cat      = SC_BASIC
patxname = ""rivers.game_creation.river_tropics_width""

[SDT_VAR]
base     = GameSettings
var      = game_creation.lake_size
type     = SLE_UINT8
guiflags = SGF_NEWGAME_ONLY | SGF_SCENEDIT_TOO | SGF_0ISDISABLED
def      = 8
min      = 0
max      = 100
cat      = SC_EXPERT
str      = STR_CONFIG_SETTING_LAKE_SIZE
strhelp  = STR_CONFIG_SETTING_LAKE_SIZE_HELPTEXT
strval   = STR_CONFIG_SETTING_LAKE_SIZE_VALUE
patxname = ""rivers.game_creation.lake_size""

[SDT_BOOL]
base     = GameSettings
var      = game_creation.lakes_allowed_in_deserts
guiflags = SGF_NEWGAME_ONLY | SGF_SCENEDIT_TOO
def      = false
cat      = SC_EXPERT
str      = STR_CONFIG_SETTING_LAKES_ALLOWED_IN_DESERTS
strhelp  = STR_CONFIG_SETTING_LAKES_ALLOWED_IN_DESERTS_HELPTEXT
patxname = ""rivers.game_creation.lakes_allowed_in_deserts""

[SDT_VAR]
base     = GameSettings
var      = game_creation.amount_of_rivers
type     = SLE_UINT8
from     = SLV_163
guiflags = SGF_MULTISTRING | SGF_NEWGAME_ONLY
def      = 2
min      = 0
max      = 5
str      = STR_CONFIG_SETTING_RIVER_AMOUNT
strhelp  = STR_CONFIG_SETTING_RIVER_AMOUNT_HELPTEXT
strval   = STR_RIVERS_NONE

[SDT_VAR]
base     = GameSettings
var      = game_creation.amount_of_rocks
type     = SLE_UINT8
guiflags = SGF_NEWGAME_ONLY | SGF_SCENEDIT_TOO
def      = 5
min      = 1
max      = 255
interval = 1
str      = STR_CONFIG_SETTING_ROCKS_AMOUNT
strhelp  = STR_CONFIG_SETTING_ROCKS_AMOUNT_HELPTEXT
strval   = STR_JUST_COMMA
patxname = ""rocks.game_creation.amount_of_rocks""

[SDT_VAR]
base     = GameSettings
var      = game_creation.height_affects_rocks
type     = SLE_UINT8
guiflags = SGF_NEWGAME_ONLY | SGF_SCENEDIT_TOO
def      = 0
min      = 0
max      = 25
interval = 1
str      = STR_CONFIG_SETTING_HEIGHT_ROCKS
strhelp  = STR_CONFIG_SETTING_HEIGHT_ROCKS_HELPTEXT
strval   = STR_JUST_COMMA
patxname = ""rocks.game_creation.height_affects_rocks""

[SDT_XREF]
extver   = SlXvFeatureTest(XSLFTO_AND, XSLFI_JOKERPP)
xref     = ""game_creation.build_public_roads""

[SDT_VAR]
base     = GameSettings
var      = game_creation.build_public_roads
type     = SLE_UINT8
guiflags = SGF_MULTISTRING | SGF_NEWGAME_ONLY | SGF_SCENEDIT_TOO
def      = 0
min      = 0
max      = 2
str      = STR_CONFIG_SETTING_BUILD_PUBLIC_ROADS
strhelp  = STR_CONFIG_SETTING_BUILD_PUBLIC_ROADS_HELPTEXT
strval   = STR_CONFIG_SETTING_BUILD_PUBLIC_ROADS_NONE
proc     = PublicRoadsSettingChange
patxname = ""public_roads.game_creation.build_public_roads""

; locale

[SDT_OMANY]
base     = GameSettings
var      = locale.currency
type     = SLE_UINT8
from     = SLV_97
flags    = SLF_NO_NETWORK_SYNC
def      = 0
max      = CURRENCY_END - 1
full     = _locale_currencies
proc     = RedrawScreen
cat      = SC_BASIC

[SDTG_OMANY]
name     = ""units""
var      = _old_units
type     = SLE_UINT8
from     = SLV_97
to       = SLV_184
flags    = SLF_NOT_IN_CONFIG
def      = 1
max      = 2
full     = _locale_units
proc     = RedrawScreen
cat      = SC_BASIC

[SDT_OMANY]
base     = GameSettings
var      = locale.units_velocity
type     = SLE_UINT8
from     = SLV_184
flags    = SLF_NO_NETWORK_SYNC
guiflags = SGF_MULTISTRING
def      = 1
max      = 3
full     = _locale_units
proc     = VelocityUnitsChanged
cat      = SC_BASIC
str      = STR_CONFIG_SETTING_LOCALISATION_UNITS_VELOCITY
strhelp  = STR_CONFIG_SETTING_LOCALISATION_UNITS_VELOCITY_HELPTEXT
strval   = STR_CONFIG_SETTING_LOCALISATION_UNITS_VELOCITY_IMPERIAL

[SDT_OMANY]
base     = GameSettings
var      = locale.units_power
type     = SLE_UINT8
from     = SLV_184
flags    = SLF_NO_NETWORK_SYNC
guiflags = SGF_MULTISTRING
def      = 1
max      = 2
full     = _locale_units
proc     = RedrawScreen
cat      = SC_BASIC
str      = STR_CONFIG_SETTING_LOCALISATION_UNITS_POWER
strhelp  = STR_CONFIG_SETTING_LOCALISATION_UNITS_POWER_HELPTEXT
strval   = STR_CONFIG_SETTING_LOCALISATION_UNITS_POWER_IMPERIAL

[SDT_OMANY]
base     = GameSettings
var      = locale.units_weight
type     = SLE_UINT8
from     = SLV_184
flags    = SLF_NO_NETWORK_SYNC
guiflags = SGF_MULTISTRING
def      = 1
max      = 2
full     = _locale_units
proc     = RedrawScreen
cat      = SC_BASIC
str      = STR_CONFIG_SETTING_LOCALISATION_UNITS_WEIGHT
strhelp  = STR_CONFIG_SETTING_LOCALISATION_UNITS_WEIGHT_HELPTEXT
strval   = STR_CONFIG_SETTING_LOCALISATION_UNITS_WEIGHT_IMPERIAL

[SDT_OMANY]
base     = GameSettings
var      = locale.units_volume
type     = SLE_UINT8
from     = SLV_184
flags    = SLF_NO_NETWORK_SYNC
guiflags = SGF_MULTISTRING
def      = 1
max      = 2
full     = _locale_units
proc     = RedrawScreen
cat      = SC_BASIC
str      = STR_CONFIG_SETTING_LOCALISATION_UNITS_VOLUME
strhelp  = STR_CONFIG_SETTING_LOCALISATION_UNITS_VOLUME_HELPTEXT
strval   = STR_CONFIG_SETTING_LOCALISATION_UNITS_VOLUME_IMPERIAL

[SDT_OMANY]
base     = GameSettings
var      = locale.units_force
type     = SLE_UINT8
from     = SLV_184
flags    = SLF_NO_NETWORK_SYNC
guiflags = SGF_MULTISTRING
def      = 2
max      = 2
full     = _locale_units
proc     = RedrawScreen
cat      = SC_BASIC
str      = STR_CONFIG_SETTING_LOCALISATION_UNITS_FORCE
strhelp  = STR_CONFIG_SETTING_LOCALISATION_UNITS_FORCE_HELPTEXT
strval   = STR_CONFIG_SETTING_LOCALISATION_UNITS_FORCE_IMPERIAL

[SDT_OMANY]
base     = GameSettings
var      = locale.units_height
type     = SLE_UINT8
from     = SLV_184
flags    = SLF_NO_NETWORK_SYNC
guiflags = SGF_MULTISTRING
def      = 1
max      = 2
full     = _locale_units
proc     = RedrawScreen
cat      = SC_BASIC
str      = STR_CONFIG_SETTING_LOCALISATION_UNITS_HEIGHT
strhelp  = STR_CONFIG_SETTING_LOCALISATION_UNITS_HEIGHT_HELPTEXT
strval   = STR_CONFIG_SETTING_LOCALISATION_UNITS_HEIGHT_IMPERIAL

[SDT_SSTR]
base     = GameSettings
var      = locale.digit_group_separator
type     = SLE_STRQ
from     = SLV_118
flags    = SLF_NO_NETWORK_SYNC
def      = nullptr
proc     = RedrawScreen
cat      = SC_BASIC

[SDT_SSTR]
base     = GameSettings
var      = locale.digit_group_separator_currency
type     = SLE_STRQ
from     = SLV_118
flags    = SLF_NO_NETWORK_SYNC
def      = nullptr
proc     = RedrawScreen
cat      = SC_BASIC

[SDT_SSTR]
base     = GameSettings
var      = locale.digit_decimal_separator
type     = SLE_STRQ
from     = SLV_126
flags    = SLF_NO_NETWORK_SYNC
def      = nullptr
proc     = RedrawScreen
cat      = SC_BASIC

[SDT_BOOL]
base     = GameSettings
var      = vehicle.adjacent_crossings
def      = true
str      = STR_CONFIG_SETTING_ADJACENT_CROSSINGS
strhelp  = STR_CONFIG_SETTING_ADJACENT_CROSSINGS_HELPTEXT
cat      = SC_BASIC
patxname = ""adjacent_crossings.vehicle.adjacent_crossings""

[SDT_BOOL]
base     = GameSettings
var      = vehicle.safer_crossings
def      = false
str      = STR_CONFIG_SETTING_SAFER_CROSSINGS
strhelp  = STR_CONFIG_SETTING_SAFER_CROSSINGS_HELPTEXT
cat      = SC_BASIC
patxname = ""safer_crossings.vehicle.safer_crossings""


;***************************************************************************
; Unsaved setting variables.

[SDTC_OMANY]
var      = gui.autosave
type     = SLE_UINT8
flags    = SLF_NOT_IN_SAVE | SLF_NO_NETWORK_SYNC
guiflags = SGF_MULTISTRING
def      = 1
max      = 4
full     = _autosave_interval
str      = STR_CONFIG_SETTING_AUTOSAVE
strhelp  = STR_CONFIG_SETTING_AUTOSAVE_HELPTEXT
strval   = STR_GAME_OPTIONS_AUTOSAVE_DROPDOWN_OFF
cat      = SC_BASIC

[SDTC_BOOL]
var      = gui.threaded_saves
flags    = SLF_NOT_IN_SAVE | SLF_NO_NETWORK_SYNC
def      = true
cat      = SC_EXPERT

[SDTC_OMANY]
var      = gui.date_format_in_default_names
type     = SLE_UINT8
flags    = SLF_NOT_IN_SAVE | SLF_NO_NETWORK_SYNC
guiflags = SGF_MULTISTRING
def      = 2
max      = 2
full     = _savegame_date
str      = STR_CONFIG_SETTING_DATE_FORMAT_IN_SAVE_NAMES
strhelp  = STR_CONFIG_SETTING_DATE_FORMAT_IN_SAVE_NAMES_HELPTEXT
strval   = STR_CONFIG_SETTING_DATE_FORMAT_IN_SAVE_NAMES_LONG

[SDTC_BOOL]
var      = gui.show_finances
flags    = SLF_NOT_IN_SAVE | SLF_NO_NETWORK_SYNC
def      = true
str      = STR_CONFIG_SETTING_SHOWFINANCES
strhelp  = STR_CONFIG_SETTING_SHOWFINANCES_HELPTEXT
cat      = SC_BASIC

[SDTC_VAR]
var      = gui.auto_scrolling
type     = SLE_UINT8
flags    = SLF_NOT_IN_SAVE | SLF_NO_NETWORK_SYNC
guiflags = SGF_MULTISTRING
def      = 0
min      = 0
max      = 3
str      = STR_CONFIG_SETTING_AUTOSCROLL
strhelp  = STR_CONFIG_SETTING_AUTOSCROLL_HELPTEXT
strval   = STR_CONFIG_SETTING_AUTOSCROLL_DISABLED
cat      = SC_BASIC

[SDTC_VAR]
var      = gui.scroll_mode
type     = SLE_UINT8
flags    = SLF_NOT_IN_SAVE | SLF_NO_NETWORK_SYNC
guiflags = SGF_MULTISTRING
def      = 0
min      = 0
max      = 3
str      = STR_CONFIG_SETTING_SCROLLMODE
strhelp  = STR_CONFIG_SETTING_SCROLLMODE_HELPTEXT
strval   = STR_CONFIG_SETTING_SCROLLMODE_DEFAULT
cat      = SC_BASIC

[SDTC_BOOL]
var      = gui.smooth_scroll
flags    = SLF_NOT_IN_SAVE | SLF_NO_NETWORK_SYNC
def      = false
str      = STR_CONFIG_SETTING_SMOOTH_SCROLLING
strhelp  = STR_CONFIG_SETTING_SMOOTH_SCROLLING_HELPTEXT

[SDTC_BOOL]
var      = gui.right_mouse_wnd_close
flags    = SLF_NOT_IN_SAVE | SLF_NO_NETWORK_SYNC
def      = false
str      = STR_CONFIG_SETTING_RIGHT_MOUSE_WND_CLOSE
strhelp  = STR_CONFIG_SETTING_RIGHT_MOUSE_WND_CLOSE_HELPTEXT
cat      = SC_BASIC

[SDTC_BOOL]
var      = gui.measure_tooltip
flags    = SLF_NOT_IN_SAVE | SLF_NO_NETWORK_SYNC
def      = true
str      = STR_CONFIG_SETTING_MEASURE_TOOLTIP
strhelp  = STR_CONFIG_SETTING_MEASURE_TOOLTIP_HELPTEXT
cat      = SC_BASIC

[SDTC_VAR]
var      = gui.errmsg_duration
type     = SLE_UINT8
flags    = SLF_NOT_IN_SAVE | SLF_NO_NETWORK_SYNC
def      = 5
min      = 0
max      = 20
str      = STR_CONFIG_SETTING_ERRMSG_DURATION
strhelp  = STR_CONFIG_SETTING_ERRMSG_DURATION_HELPTEXT
strval   = STR_CONFIG_SETTING_ERRMSG_DURATION_VALUE

[SDTC_VAR]
var      = gui.hover_delay_ms
type     = SLE_UINT16
flags    = SLF_NOT_IN_SAVE | SLF_NO_NETWORK_SYNC
guiflags = SGF_0ISDISABLED
def      = 250
min      = 50
max      = 6000
interval = 50
str      = STR_CONFIG_SETTING_HOVER_DELAY
strhelp  = STR_CONFIG_SETTING_HOVER_DELAY_HELPTEXT
strval   = STR_CONFIG_SETTING_HOVER_DELAY_VALUE

[SDTC_OMANY]
var      = gui.osk_activation
type     = SLE_UINT8
flags    = SLF_NOT_IN_SAVE | SLF_NO_NETWORK_SYNC
str      = STR_CONFIG_SETTING_OSK_ACTIVATION
strhelp  = STR_CONFIG_SETTING_OSK_ACTIVATION_HELPTEXT
strval   = STR_CONFIG_SETTING_OSK_ACTIVATION_DISABLED
guiflags = SGF_MULTISTRING
full     = _osk_activation
def      = 1
min      = 0
max      = 3
cat      = SC_BASIC

[SDTC_VAR]
var      = gui.toolbar_pos
type     = SLE_UINT8
flags    = SLF_NOT_IN_SAVE | SLF_NO_NETWORK_SYNC
guiflags = SGF_MULTISTRING
def      = 1
min      = 0
max      = 2
str      = STR_CONFIG_SETTING_TOOLBAR_POS
strhelp  = STR_CONFIG_SETTING_TOOLBAR_POS_HELPTEXT
strval   = STR_CONFIG_SETTING_HORIZONTAL_POS_LEFT
proc     = v_PositionMainToolbar
cat      = SC_BASIC

[SDTC_VAR]
var      = gui.statusbar_pos
type     = SLE_UINT8
flags    = SLF_NOT_IN_SAVE | SLF_NO_NETWORK_SYNC
guiflags = SGF_MULTISTRING
def      = 1
min      = 0
max      = 2
str      = STR_CONFIG_SETTING_STATUSBAR_POS
strhelp  = STR_CONFIG_SETTING_STATUSBAR_POS_HELPTEXT
strval   = STR_CONFIG_SETTING_HORIZONTAL_POS_LEFT
proc     = v_PositionStatusbar
cat      = SC_BASIC

[SDTC_VAR]
var      = gui.window_snap_radius
type     = SLE_UINT8
flags    = SLF_NOT_IN_SAVE | SLF_NO_NETWORK_SYNC
guiflags = SGF_0ISDISABLED
def      = 10
min      = 1
max      = 32
str      = STR_CONFIG_SETTING_SNAP_RADIUS
strhelp  = STR_CONFIG_SETTING_SNAP_RADIUS_HELPTEXT
strval   = STR_CONFIG_SETTING_SNAP_RADIUS_VALUE
cat      = SC_EXPERT

[SDTC_VAR]
var      = gui.window_soft_limit
type     = SLE_UINT8
flags    = SLF_NOT_IN_SAVE | SLF_NO_NETWORK_SYNC
guiflags = SGF_0ISDISABLED
def      = 20
min      = 5
max      = 255
interval = 1
str      = STR_CONFIG_SETTING_SOFT_LIMIT
strhelp  = STR_CONFIG_SETTING_SOFT_LIMIT_HELPTEXT
strval   = STR_CONFIG_SETTING_SOFT_LIMIT_VALUE
cat      = SC_EXPERT

[SDTC_VAR]
var      = gui.zoom_min
type     = SLE_UINT8
flags    = SLF_NOT_IN_SAVE | SLF_NO_NETWORK_SYNC
guiflags = SGF_MULTISTRING
def      = ZOOM_LVL_MIN
min      = ZOOM_LVL_MIN
max      = ZOOM_LVL_OUT_4X
str      = STR_CONFIG_SETTING_ZOOM_MIN
strhelp  = STR_CONFIG_SETTING_ZOOM_MIN_HELPTEXT
strval   = STR_CONFIG_SETTING_ZOOM_LVL_MIN
proc     = ZoomMinMaxChanged
startup  = true

[SDTC_VAR]
var      = gui.zoom_max
type     = SLE_UINT8
flags    = SLF_NOT_IN_SAVE | SLF_NO_NETWORK_SYNC
guiflags = SGF_MULTISTRING
def      = ZOOM_LVL_MAX
min      = ZOOM_LVL_OUT_8X
max      = ZOOM_LVL_MAX
str      = STR_CONFIG_SETTING_ZOOM_MAX
strhelp  = STR_CONFIG_SETTING_ZOOM_MAX_HELPTEXT
strval   = STR_CONFIG_SETTING_ZOOM_LVL_OUT_2X
proc     = ZoomMinMaxChanged
startup  = true

[SDTC_VAR]
var      = gui.sprite_zoom_min
type     = SLE_UINT8
flags    = SLF_NOT_IN_SAVE | SLF_NO_NETWORK_SYNC
guiflags = SGF_MULTISTRING
def      = ZOOM_LVL_MIN
min      = ZOOM_LVL_MIN
max      = ZOOM_LVL_OUT_4X
str      = STR_CONFIG_SETTING_SPRITE_ZOOM_MIN
strhelp  = STR_CONFIG_SETTING_SPRITE_ZOOM_MIN_HELPTEXT
strval   = STR_CONFIG_SETTING_SPRITE_ZOOM_LVL_MIN
proc     = SpriteZoomMinChanged

[SDTC_BOOL]
var      = gui.population_in_label
flags    = SLF_NOT_IN_SAVE | SLF_NO_NETWORK_SYNC
def      = true
str      = STR_CONFIG_SETTING_POPULATION_IN_LABEL
strhelp  = STR_CONFIG_SETTING_POPULATION_IN_LABEL_HELPTEXT
proc     = PopulationInLabelActive

[SDTC_BOOL]
var      = gui.link_terraform_toolbar
flags    = SLF_NOT_IN_SAVE | SLF_NO_NETWORK_SYNC
def      = false
str      = STR_CONFIG_SETTING_LINK_TERRAFORM_TOOLBAR
strhelp  = STR_CONFIG_SETTING_LINK_TERRAFORM_TOOLBAR_HELPTEXT

[SDTC_VAR]
var      = gui.smallmap_land_colour
type     = SLE_UINT8
flags    = SLF_NOT_IN_SAVE | SLF_NO_NETWORK_SYNC
guiflags = SGF_MULTISTRING
def      = 0
min      = 0
max      = 2
str      = STR_CONFIG_SETTING_SMALLMAP_LAND_COLOUR
strhelp  = STR_CONFIG_SETTING_SMALLMAP_LAND_COLOUR_HELPTEXT
strval   = STR_CONFIG_SETTING_SMALLMAP_LAND_COLOUR_GREEN
proc     = RedrawSmallmap

[SDTC_VAR]
var      = gui.liveries
type     = SLE_UINT8
flags    = SLF_NOT_IN_SAVE | SLF_NO_NETWORK_SYNC
guiflags = SGF_MULTISTRING
def      = 2
min      = 0
max      = 2
str      = STR_CONFIG_SETTING_LIVERIES
strhelp  = STR_CONFIG_SETTING_LIVERIES_HELPTEXT
strval   = STR_CONFIG_SETTING_LIVERIES_NONE
proc     = InvalidateCompanyLiveryWindow

[SDTC_VAR]
var      = gui.starting_colour
type     = SLE_UINT8
flags    = SLF_NOT_IN_SAVE | SLF_NO_NETWORK_SYNC
guiflags = SGF_MULTISTRING
def      = COLOUR_END
min      = 0
max      = COLOUR_END
str      = STR_CONFIG_SETTING_COMPANY_STARTING_COLOUR
strhelp  = STR_CONFIG_SETTING_COMPANY_STARTING_COLOUR_HELPTEXT
strval   = STR_COLOUR_DARK_BLUE

[SDTC_BOOL]
var      = gui.auto_remove_signals
flags    = SLF_NOT_IN_SAVE | SLF_NO_NETWORK_SYNC
def      = false
str      = STR_CONFIG_SETTING_AUTO_REMOVE_SIGNALS
strhelp  = STR_CONFIG_SETTING_AUTO_REMOVE_SIGNALS_HELPTEXT
cat      = SC_ADVANCED

[SDTC_BOOL]
var      = gui.prefer_teamchat
flags    = SLF_NOT_IN_SAVE | SLF_NO_NETWORK_SYNC
def      = false
str      = STR_CONFIG_SETTING_PREFER_TEAMCHAT
strhelp  = STR_CONFIG_SETTING_PREFER_TEAMCHAT_HELPTEXT
cat      = SC_BASIC

[SDTC_VAR]
var      = gui.scrollwheel_scrolling
type     = SLE_UINT8
flags    = SLF_NOT_IN_SAVE | SLF_NO_NETWORK_SYNC
guiflags = SGF_MULTISTRING
def      = 0
min      = 0
max      = 2
str      = STR_CONFIG_SETTING_SCROLLWHEEL_SCROLLING
strhelp  = STR_CONFIG_SETTING_SCROLLWHEEL_SCROLLING_HELPTEXT
strval   = STR_CONFIG_SETTING_SCROLLWHEEL_ZOOM
cat      = SC_BASIC

[SDTC_VAR]
var      = gui.scrollwheel_multiplier
type     = SLE_UINT8
flags    = SLF_NOT_IN_SAVE | SLF_NO_NETWORK_SYNC
def      = 5
min      = 1
max      = 15
interval = 1
str      = STR_CONFIG_SETTING_SCROLLWHEEL_MULTIPLIER
strhelp  = STR_CONFIG_SETTING_SCROLLWHEEL_MULTIPLIER_HELPTEXT
strval   = STR_JUST_COMMA
cat      = SC_BASIC

[SDTC_BOOL]
var      = gui.viewport_map_scan_surroundings
flags    = SLF_NOT_IN_SAVE | SLF_NO_NETWORK_SYNC
def      = true
str      = STR_CONFIG_SETTING_VIEWPORT_MAP_SCAN_SURROUNDINGS
proc     = ViewportMapLandscapeModeChanged

[SDTC_BOOL]
var      = gui.show_slopes_on_viewport_map
flags    = SLF_NOT_IN_SAVE | SLF_NO_NETWORK_SYNC
def      = true
str      = STR_CONFIG_SETTING_VIEWPORT_MAP_SHOW_SLOPES
proc     = ViewportMapLandscapeModeChanged

[SDTC_BOOL]
var      = gui.show_bridges_on_map
flags    = SLF_NOT_IN_SAVE | SLF_NO_NETWORK_SYNC
def      = true
str      = STR_CONFIG_SETTING_VIEWPORT_MAP_SHOW_BRIDGES
proc     = ViewportMapLandscapeModeChanged

[SDTC_BOOL]
var      = gui.show_tunnels_on_map
flags    = SLF_NOT_IN_SAVE | SLF_NO_NETWORK_SYNC
def      = true
str      = STR_CONFIG_SETTING_VIEWPORT_MAP_SHOW_TUNNELS
proc     = ViewportMapShowTunnelModeChanged

[SDTC_VAR]
var      = gui.show_vehicle_route
type     = SLE_UINT32
flags    = SLF_NOT_IN_SAVE | SLF_NO_NETWORK_SYNC
guiflags = SGF_MULTISTRING
def      = 1
min      = 0
max      = 1
interval = 1
str      = STR_CONFIG_SETTING_VIEWPORT_MAP_SHOW_VEHICLE_ROUTE
strval   = STR_CONFIG_SETTING_VIEWPORT_MAP_SHOW_VEHICLE_ROUTE_NO
proc     = RedrawScreen

[SDTC_VAR]
var      = gui.dash_level_of_route_lines
type     = SLE_UINT32
flags    = SLF_NOT_IN_SAVE | SLF_NO_NETWORK_SYNC
guiflags = SGF_0ISDISABLED
def      = 0
min      = 0
max      = 10
interval = 1
str      = STR_CONFIG_SETTING_VIEWPORT_MAP_DRAW_ROUTE_DASH
strval   = STR_CONFIG_SETTING_VIEWPORT_MAP_DRAW_ROUTE_DASH_VALUE
proc     = RedrawScreen
cat      = SC_EXPERT

[SDTC_BOOL]
var      = gui.use_owner_colour_for_tunnelbridge
flags    = SLF_NOT_IN_SAVE | SLF_NO_NETWORK_SYNC
def      = false
str      = STR_CONFIG_SETTING_VIEWPORT_MAP_USE_OWNER_COLOUR_BRIDGE_TUNNEL
proc     = ViewportMapLandscapeModeChanged

[SDTC_VAR]
var      = gui.show_scrolling_viewport_on_map
type     = SLE_UINT32
flags    = SLF_NOT_IN_SAVE | SLF_NO_NETWORK_SYNC
guiflags = SGF_MULTISTRING
def      = 3
min      = 0
max      = 3
interval = 1
str      = STR_CONFIG_SETTING_VIEWPORT_MAP_SHOW_SCROLLING_VP
strval   = STR_CONFIG_SETTING_VIEWPORT_MAP_SHOW_SCROLLING_VP_NOTHING

[SDTC_VAR]
var      = gui.default_viewport_map_mode
type     = SLE_UINT32
flags    = SLF_NOT_IN_SAVE | SLF_NO_NETWORK_SYNC
guiflags = SGF_MULTISTRING
def      = 0
min      = 0
max      = 2
interval = 1
str      = STR_CONFIG_SETTING_VIEWPORT_MAP_DEFAULT_MODE
strval   = STR_CONFIG_SETTING_VIEWPORT_MAP_DEFAULT_MODE_VEGETATION

[SDTC_VAR]
var      = gui.action_when_viewport_map_is_dblclicked
type     = SLE_UINT32
flags    = SLF_NOT_IN_SAVE | SLF_NO_NETWORK_SYNC
guiflags = SGF_MULTISTRING
def      = 1
min      = 0
max      = 2
interval = 1
str      = STR_CONFIG_SETTING_VIEWPORT_MAP_ACTION_DBLCLICK
strval   = STR_CONFIG_SETTING_VIEWPORT_MAP_ACTION_DBLCLICK_DO_NOTHING

[SDTC_BOOL]
var      = gui.pause_on_newgame
flags    = SLF_NOT_IN_SAVE | SLF_NO_NETWORK_SYNC
def      = false
str      = STR_CONFIG_SETTING_PAUSE_ON_NEW_GAME
strhelp  = STR_CONFIG_SETTING_PAUSE_ON_NEW_GAME_HELPTEXT
cat      = SC_BASIC

[SDTC_VAR]
var      = gui.advanced_vehicle_list
type     = SLE_UINT8
flags    = SLF_NOT_IN_SAVE | SLF_NO_NETWORK_SYNC
guiflags = SGF_MULTISTRING
def      = 1
min      = 0
max      = 2
str      = STR_CONFIG_SETTING_ADVANCED_VEHICLE_LISTS
strhelp  = STR_CONFIG_SETTING_ADVANCED_VEHICLE_LISTS_HELPTEXT
strval   = STR_CONFIG_SETTING_COMPANIES_OFF

[SDTC_BOOL]
var      = gui.timetable_in_ticks
flags    = SLF_NOT_IN_SAVE | SLF_NO_NETWORK_SYNC
def      = false
str      = STR_CONFIG_SETTING_TIMETABLE_IN_TICKS
strhelp  = STR_CONFIG_SETTING_TIMETABLE_IN_TICKS_HELPTEXT
proc     = ChangeTimetableInTicksMode
cat      = SC_EXPERT

;; gui.time_in_minutes
[SDT_NULL]
length   = 1
extver   = SlXvFeatureTest(XSLFTO_AND, XSLFI_SPRINGPP, 7)

[SDTC_BOOL]
var      = gui.timetable_leftover_ticks
flags    = SLF_NOT_IN_SAVE | SLF_NO_NETWORK_SYNC
def      = false
str      = STR_CONFIG_SETTING_TIMETABLE_LEFTOVER_TICKS
strhelp  = STR_CONFIG_SETTING_TIMETABLE_LEFTOVER_TICKS_HELPTEXT
proc     = InvalidateVehTimetableWindow
cat      = SC_EXPERT

[SDTC_BOOL]
var      = gui.override_time_settings
flags    = SLF_NOT_IN_SAVE | SLF_NO_NETWORK_SYNC
def      = false
str      = STR_CONFIG_SETTING_OVERRIDE_TIME_SETTINGS
strhelp  = STR_CONFIG_SETTING_OVERRIDE_TIME_SETTINGS_HELPTEXT
proc     = ChangeTimeOverrideMode

[SDTC_BOOL]
var      = gui.time_in_minutes
flags    = SLF_NOT_IN_SAVE | SLF_NO_NETWORK_SYNC
def      = false
str      = STR_CONFIG_SETTING_TIME_IN_MINUTES
strhelp  = STR_CONFIG_SETTING_TIME_IN_MINUTES_HELPTEXT
proc     = UpdateTimeSettings

[SDTC_VAR]
var      = gui.ticks_per_minute
type     = SLE_UINT16
flags    = SLF_NOT_IN_SAVE | SLF_NO_NETWORK_SYNC
strval   = STR_JUST_INT
def      = 74
min      = 1
max      = 8192
interval = 10
str      = STR_CONFIG_SETTING_TICKS_PER_MINUTE
strhelp  = STR_CONFIG_SETTING_TICKS_PER_MINUTE_HELPTEXT
proc     = UpdateTimeSettings

[SDTC_VAR]
var      = gui.clock_offset
type     = SLE_UINT16
flags    = SLF_NOT_IN_SAVE | SLF_NO_NETWORK_SYNC
strval   = STR_JUST_INT
def      = 0
min      = 0
max      = 1439
interval = 60
str      = STR_CONFIG_SETTING_CLOCK_OFFSET
strhelp  = STR_CONFIG_SETTING_CLOCK_OFFSET_HELPTEXT
proc     = UpdateTimeSettings

[SDT_BOOL]
base     = GameSettings
var      = game_time.time_in_minutes
def      = false
str      = STR_CONFIG_SETTING_TIME_IN_MINUTES
strhelp  = STR_CONFIG_SETTING_TIME_IN_MINUTES_HELPTEXT
proc     = UpdateTimeSettings
patxname = ""game_time.time_in_minutes""

[SDT_VAR]
base     = GameSettings
var      = game_time.ticks_per_minute
type     = SLE_UINT16
strval   = STR_JUST_INT
def      = 74
min      = 1
max      = 8192
interval = 10
str      = STR_CONFIG_SETTING_TICKS_PER_MINUTE
strhelp  = STR_CONFIG_SETTING_TICKS_PER_MINUTE_HELPTEXT
proc     = UpdateTimeSettings
patxname = ""game_time.ticks_per_minute""

[SDT_VAR]
base     = GameSettings
var      = game_time.clock_offset
type     = SLE_UINT16
strval   = STR_JUST_INT
def      = 0
min      = 0
max      = 1439
interval = 60
str      = STR_CONFIG_SETTING_CLOCK_OFFSET
strhelp  = STR_CONFIG_SETTING_CLOCK_OFFSET_HELPTEXT
proc     = UpdateTimeSettings
patxname = ""game_time.clock_offset""

;; gui.ticks_per_minute
[SDT_NULL]
length   = 1
extver   = SlXvFeatureTest(XSLFTO_AND, XSLFI_SPRINGPP, 7)

[SDTC_VAR]
var      = gui.date_with_time
type     = SLE_UINT8
flags    = SLF_NOT_IN_SAVE | SLF_NO_NETWORK_SYNC
guiflags = SGF_MULTISTRING
def      = 0
min      = 0
max      = 3
str      = STR_CONFIG_SETTING_DATE_WITH_TIME
strval   = STR_CONFIG_SETTING_DATE_WITH_TIME_NONE
strhelp  = STR_CONFIG_SETTING_DATE_WITH_TIME_HELPTEXT
proc     = UpdateTimeSettings

[SDTC_BOOL]
var      = gui.timetable_start_text_entry
flags    = SLF_NOT_IN_SAVE | SLF_NO_NETWORK_SYNC
def      = false
str      = STR_CONFIG_SETTING_TIMETABLE_START_TEXT_ENTRY
strhelp  = STR_CONFIG_SETTING_TIMETABLE_START_TEXT_ENTRY_HELPTEXT

[SDTC_BOOL]
var      = gui.timetable_arrival_departure
flags    = SLF_NOT_IN_SAVE | SLF_NO_NETWORK_SYNC
def      = true
str      = STR_CONFIG_SETTING_TIMETABLE_SHOW_ARRIVAL_DEPARTURE
strhelp  = STR_CONFIG_SETTING_TIMETABLE_SHOW_ARRIVAL_DEPARTURE_HELPTEXT
proc     = InvalidateVehTimetableWindow

[SDTC_VAR]
var      = gui.max_departures
type     = SLE_UINT8
flags    = SLF_NOT_IN_SAVE | SLF_NO_NETWORK_SYNC
strval   = STR_JUST_INT
def      = 10
min      = 1
max      = 30
interval = 1
str      = STR_CONFIG_MAX_DEPARTURES
strhelp  = STR_CONFIG_MAX_DEPARTURES_HELPTEXT

[SDTC_VAR]
var      = gui.max_departure_time
type     = SLE_UINT16
flags    = SLF_NOT_IN_SAVE | SLF_NO_NETWORK_SYNC
strval   = STR_JUST_INT
def      = 120
min      = 30
max      = 240
interval = 1
str      = STR_CONFIG_MAX_DEPARTURE_TIME
strhelp  = STR_CONFIG_MAX_DEPARTURE_TIME_HELPTEXT

[SDTC_VAR]
var      = gui.departure_calc_frequency
type     = SLE_UINT16
flags    = SLF_NOT_IN_SAVE | SLF_NO_NETWORK_SYNC
strval   = STR_JUST_INT
def      = 10
min      = 1
max      = 120
interval = 1
str      = STR_CONFIG_DEPARTURE_CALC_FREQUENCY
strhelp  = STR_CONFIG_DEPARTURE_CALC_FREQUENCY_HELPTEXT

[SDTC_BOOL]
var      = gui.departure_show_vehicle
flags    = SLF_NOT_IN_SAVE | SLF_NO_NETWORK_SYNC
def      = false
str      = STR_CONFIG_DEPARTURE_VEHICLE_NAME
strhelp  = STR_CONFIG_DEPARTURE_VEHICLE_NAME_HELPTEXT

[SDTC_BOOL]
var      = gui.departure_show_group
flags    = SLF_NOT_IN_SAVE | SLF_NO_NETWORK_SYNC
def      = false
str      = STR_CONFIG_DEPARTURE_GROUP_NAME
strhelp  = STR_CONFIG_DEPARTURE_GROUP_NAME_HELPTEXT

[SDTC_BOOL]
var      = gui.departure_show_company
flags    = SLF_NOT_IN_SAVE | SLF_NO_NETWORK_SYNC
def      = false
str      = STR_CONFIG_DEPARTURE_COMPANY_NAME
strhelp  = STR_CONFIG_DEPARTURE_COMPANY_NAME_HELPTEXT

[SDTC_BOOL]
var      = gui.departure_show_vehicle_type
flags    = SLF_NOT_IN_SAVE | SLF_NO_NETWORK_SYNC
def      = false
str      = STR_CONFIG_DEPARTURE_VEHICLE_TYPE
strhelp  = STR_CONFIG_DEPARTURE_VEHICLE_TYPE_HELPTEXT

[SDTC_BOOL]
var      = gui.departure_show_vehicle_color
flags    = SLF_NOT_IN_SAVE | SLF_NO_NETWORK_SYNC
def      = false
str      = STR_CONFIG_DEPARTURE_VEHICLE_COLOR
strhelp  = STR_CONFIG_DEPARTURE_VEHICLE_COLOR_HELPTEXT

[SDTC_BOOL]
var      = gui.departure_larger_font
flags    = SLF_NOT_IN_SAVE | SLF_NO_NETWORK_SYNC
def      = false
str      = STR_CONFIG_DEPARTURE_LARGER_FONT
strhelp  = STR_CONFIG_DEPARTURE_LARGER_FONT_HELPTEXT

[SDTC_BOOL]
var      = gui.departure_destination_type
flags    = SLF_NOT_IN_SAVE | SLF_NO_NETWORK_SYNC
def      = false
str      = STR_CONFIG_DEPARTURE_DESTINATION_TYPE
strhelp  = STR_CONFIG_DEPARTURE_DESTINATION_TYPE_HELPTEXT

[SDTC_BOOL]
var      = gui.departure_show_both
flags    = SLF_NOT_IN_SAVE | SLF_NO_NETWORK_SYNC
def      = false
str      = STR_CONFIG_DEPARTURE_SHOW_BOTH
strhelp  = STR_CONFIG_DEPARTURE_SHOW_BOTH_HELPTEXT

[SDTC_BOOL]
var      = gui.departure_only_passengers
flags    = SLF_NOT_IN_SAVE | SLF_NO_NETWORK_SYNC
def      = false
str      = STR_CONFIG_DEPARTURE_ONLY_PASSENGERS
strhelp  = STR_CONFIG_DEPARTURE_ONLY_PASSENGERS_HELPTEXT

[SDTC_BOOL]
var      = gui.departure_smart_terminus
flags    = SLF_NOT_IN_SAVE | SLF_NO_NETWORK_SYNC
def      = false
str      = STR_CONFIG_DEPARTURE_SMART_TERMINUS
strhelp  = STR_CONFIG_DEPARTURE_SMART_TERMINUS_HELPTEXT

[SDTC_BOOL]
var      = gui.departure_show_all_stops
flags    = SLF_NOT_IN_SAVE | SLF_NO_NETWORK_SYNC
def      = false
str      = STR_CONFIG_DEPARTURE_SHOW_ALL_STOPS
strhelp  = STR_CONFIG_DEPARTURE_SHOW_ALL_STOPS_HELPTEXT

[SDTC_BOOL]
var      = gui.departure_merge_identical
flags    = SLF_NOT_IN_SAVE | SLF_NO_NETWORK_SYNC
def      = false
str      = STR_CONFIG_DEPARTURE_MERGE_IDENTICAL
strhelp  = STR_CONFIG_DEPARTURE_MERGE_IDENTICAL_HELPTEXT

[SDTC_VAR]
var      = gui.departure_conditionals
type     = SLE_UINT8
flags    = SLF_NOT_IN_SAVE | SLF_NO_NETWORK_SYNC
guiflags = SGF_MULTISTRING
def      = 0
min      = 0
max      = 2
str      = STR_CONFIG_DEPARTURE_CONDITIONALS
strval   = STR_CONFIG_DEPARTURE_CONDITIONALS_1
strhelp  = STR_CONFIG_DEPARTURE_CONDITIONALS_HELPTEXT
proc     = RedrawScreen

[SDTC_BOOL]
var      = gui.quick_goto
flags    = SLF_NOT_IN_SAVE | SLF_NO_NETWORK_SYNC
def      = true
str      = STR_CONFIG_SETTING_QUICKGOTO
strhelp  = STR_CONFIG_SETTING_QUICKGOTO_HELPTEXT
cat      = SC_BASIC

[SDTC_VAR]
var      = gui.loading_indicators
type     = SLE_UINT8
flags    = SLF_NOT_IN_SAVE | SLF_NO_NETWORK_SYNC
guiflags = SGF_MULTISTRING
def      = 1
min      = 0
max      = 2
str      = STR_CONFIG_SETTING_LOADING_INDICATORS
strhelp  = STR_CONFIG_SETTING_LOADING_INDICATORS_HELPTEXT
strval   = STR_CONFIG_SETTING_COMPANIES_OFF
proc     = RedrawScreen
cat      = SC_BASIC

[SDTC_VAR]
var      = gui.default_rail_type
type     = SLE_UINT8
flags    = SLF_NOT_IN_SAVE | SLF_NO_NETWORK_SYNC
guiflags = SGF_MULTISTRING
def      = 0
min      = 0
max      = 2
str      = STR_CONFIG_SETTING_DEFAULT_RAIL_TYPE
strhelp  = STR_CONFIG_SETTING_DEFAULT_RAIL_TYPE_HELPTEXT
strval   = STR_CONFIG_SETTING_DEFAULT_RAIL_TYPE_FIRST
cat      = SC_BASIC

[SDTC_VAR]
var      = gui.default_road_type
type     = SLE_UINT8
flags    = SLF_NOT_IN_SAVE | SLF_NO_NETWORK_SYNC
guiflags = SGF_MULTISTRING
def      = 0
min      = 0
max      = 3
str      = STR_CONFIG_SETTING_DEFAULT_ROAD_TYPE
strhelp  = STR_CONFIG_SETTING_DEFAULT_ROAD_TYPE_HELPTEXT
strval   = STR_CONFIG_SETTING_DEFAULT_RAIL_TYPE_FIRST
cat      = SC_BASIC

[SDTC_BOOL]
var      = gui.enable_signal_gui
flags    = SLF_NOT_IN_SAVE | SLF_NO_NETWORK_SYNC
def      = true
str      = STR_CONFIG_SETTING_ENABLE_SIGNAL_GUI
strhelp  = STR_CONFIG_SETTING_ENABLE_SIGNAL_GUI_HELPTEXT
proc     = CloseSignalGUI
cat      = SC_EXPERT

[SDTC_VAR]
var      = gui.coloured_news_year
type     = SLE_INT32
flags    = SLF_NOT_IN_SAVE | SLF_NO_NETWORK_SYNC
def      = 2000
min      = MIN_YEAR
max      = MAX_YEAR
interval = 1
str      = STR_CONFIG_SETTING_COLOURED_NEWS_YEAR
strhelp  = STR_CONFIG_SETTING_COLOURED_NEWS_YEAR_HELPTEXT
strval   = STR_JUST_INT
cat      = SC_EXPERT

[SDTC_VAR]
var      = gui.drag_signals_density
type     = SLE_UINT8
flags    = SLF_NOT_IN_SAVE | SLF_NO_NETWORK_SYNC
def      = 4
min      = 1
max      = 20
str      = STR_CONFIG_SETTING_DRAG_SIGNALS_DENSITY
strhelp  = STR_CONFIG_SETTING_DRAG_SIGNALS_DENSITY_HELPTEXT
strval   = STR_CONFIG_SETTING_DRAG_SIGNALS_DENSITY_VALUE
proc     = DragSignalsDensityChanged
cat      = SC_BASIC

[SDTC_BOOL]
var      = gui.drag_signals_fixed_distance
flags    = SLF_NOT_IN_SAVE | SLF_NO_NETWORK_SYNC
def      = false
str      = STR_CONFIG_SETTING_DRAG_SIGNALS_FIXED_DISTANCE
strhelp  = STR_CONFIG_SETTING_DRAG_SIGNALS_FIXED_DISTANCE_HELPTEXT
cat      = SC_EXPERT

[SDTC_VAR]
var      = gui.semaphore_build_before
type     = SLE_INT32
flags    = SLF_NOT_IN_SAVE | SLF_NO_NETWORK_SYNC
def      = 1950
min      = MIN_YEAR
max      = MAX_YEAR
interval = 1
str      = STR_CONFIG_SETTING_SEMAPHORE_BUILD_BEFORE_DATE
strhelp  = STR_CONFIG_SETTING_SEMAPHORE_BUILD_BEFORE_DATE_HELPTEXT
strval   = STR_JUST_INT
proc     = ResetSignalVariant

[SDTC_BOOL]
var      = gui.vehicle_income_warn
flags    = SLF_NOT_IN_SAVE | SLF_NO_NETWORK_SYNC
def      = true
str      = STR_CONFIG_SETTING_WARN_INCOME_LESS
strhelp  = STR_CONFIG_SETTING_WARN_INCOME_LESS_HELPTEXT
cat      = SC_BASIC

[SDTC_VAR]
var      = gui.order_review_system
type     = SLE_UINT8
flags    = SLF_NOT_IN_SAVE | SLF_NO_NETWORK_SYNC
guiflags = SGF_MULTISTRING
def      = 2
min      = 0
max      = 2
str      = STR_CONFIG_SETTING_ORDER_REVIEW
strhelp  = STR_CONFIG_SETTING_ORDER_REVIEW_HELPTEXT
strval   = STR_CONFIG_SETTING_ORDER_REVIEW_OFF
cat      = SC_BASIC

[SDTC_BOOL]
var      = gui.no_depot_order_warn
flags    = SLF_NOT_IN_SAVE | SLF_NO_NETWORK_SYNC
def      = false
str      = STR_CONFIG_SETTING_WARN_NO_DEPOT_ORDER
strhelp  = STR_CONFIG_SETTING_WARN_NO_DEPOT_ORDER_HELPTEXT

[SDTC_BOOL]
var      = gui.lost_vehicle_warn
flags    = SLF_NOT_IN_SAVE | SLF_NO_NETWORK_SYNC
def      = true
str      = STR_CONFIG_SETTING_WARN_LOST_VEHICLE
strhelp  = STR_CONFIG_SETTING_WARN_LOST_VEHICLE_HELPTEXT

[SDTC_BOOL]
var      = gui.restriction_wait_vehicle_warn
flags    = SLF_NOT_IN_SAVE | SLF_NO_NETWORK_SYNC
def      = false
str      = STR_CONFIG_SETTING_WARN_RESTRICTION_WAIT_VEHICLE
strhelp  = STR_CONFIG_SETTING_WARN_RESTRICTION_WAIT_VEHICLE_HELPTEXT

[SDTC_BOOL]
var      = gui.new_nonstop
flags    = SLF_NOT_IN_SAVE | SLF_NO_NETWORK_SYNC
def      = true
str      = STR_CONFIG_SETTING_NONSTOP_BY_DEFAULT
strhelp  = STR_CONFIG_SETTING_NONSTOP_BY_DEFAULT_HELPTEXT
cat      = SC_BASIC

[SDTC_VAR]
var      = gui.stop_location
type     = SLE_UINT8
flags    = SLF_NOT_IN_SAVE | SLF_NO_NETWORK_SYNC
guiflags = SGF_MULTISTRING
def      = 2
min      = 0
max      = 2
interval = 1
str      = STR_CONFIG_SETTING_STOP_LOCATION
strhelp  = STR_CONFIG_SETTING_STOP_LOCATION_HELPTEXT
strval   = STR_CONFIG_SETTING_STOP_LOCATION_NEAR_END
cat      = SC_BASIC

[SDTC_BOOL]
var      = gui.keep_all_autosave
flags    = SLF_NOT_IN_SAVE | SLF_NO_NETWORK_SYNC
def      = false

[SDTC_BOOL]
var      = gui.autosave_on_exit
flags    = SLF_NOT_IN_SAVE | SLF_NO_NETWORK_SYNC
def      = false
cat      = SC_BASIC

[SDTC_BOOL]
var      = gui.autosave_on_network_disconnect
flags    = SLF_NOT_IN_SAVE | SLF_NO_NETWORK_SYNC
def      = true
str      = STR_CONFIG_SETTING_AUTOSAVE_ON_NETWORK_DISCONNECT
strhelp  = STR_CONFIG_SETTING_AUTOSAVE_ON_NETWORK_DISCONNECT_HELPTEXT
cat      = SC_EXPERT

[SDTC_VAR]
var      = gui.max_num_autosaves
type     = SLE_UINT8
flags    = SLF_NOT_IN_SAVE | SLF_NO_NETWORK_SYNC
def      = 16
min      = 0
max      = 255

[SDTC_OMANY]
var      = gui.savegame_overwrite_confirm
type     = SLE_UINT8
flags    = SLF_NOT_IN_SAVE | SLF_NO_NETWORK_SYNC
str      = STR_CONFIG_SETTING_SAVEGAME_OVERWRITE_CONFIRM
strhelp  = STR_CONFIG_SETTING_SAVEGAME_OVERWRITE_CONFIRM_HELPTEXT
strval   = STR_CONFIG_SETTING_SAVEGAME_OVERWRITE_CONFIRM_DISABLED
guiflags = SGF_MULTISTRING
full     = _savegame_overwrite_confirm
def      = 3
min      = 0
max      = 3

[SDTC_BOOL]
var      = gui.auto_euro
flags    = SLF_NOT_IN_SAVE | SLF_NO_NETWORK_SYNC
def      = true

[SDTC_VAR]
var      = gui.news_message_timeout
type     = SLE_UINT8
flags    = SLF_NOT_IN_SAVE | SLF_NO_NETWORK_SYNC
def      = 2
min      = 1
max      = 255

[SDTC_BOOL]
var      = gui.show_track_reservation
flags    = SLF_NOT_IN_SAVE | SLF_NO_NETWORK_SYNC
def      = true
str      = STR_CONFIG_SETTING_SHOW_TRACK_RESERVATION
strhelp  = STR_CONFIG_SETTING_SHOW_TRACK_RESERVATION_HELPTEXT
proc     = RedrawScreen
cat      = SC_BASIC

[SDTC_VAR]
var      = gui.default_signal_type
type     = SLE_UINT8
flags    = SLF_NOT_IN_SAVE | SLF_NO_NETWORK_SYNC
guiflags = SGF_MULTISTRING
def      = 1
min      = 0
max      = 2
interval = 1
str      = STR_CONFIG_SETTING_DEFAULT_SIGNAL_TYPE
strhelp  = STR_CONFIG_SETTING_DEFAULT_SIGNAL_TYPE_HELPTEXT
strval   = STR_CONFIG_SETTING_DEFAULT_SIGNAL_NORMAL
cat      = SC_BASIC

[SDTC_VAR]
var      = gui.cycle_signal_types
type     = SLE_UINT8
flags    = SLF_NOT_IN_SAVE | SLF_NO_NETWORK_SYNC
guiflags = SGF_MULTISTRING
def      = 2
min      = 0
max      = 2
interval = 1
str      = STR_CONFIG_SETTING_CYCLE_SIGNAL_TYPES
strhelp  = STR_CONFIG_SETTING_CYCLE_SIGNAL_TYPES_HELPTEXT
strval   = STR_CONFIG_SETTING_CYCLE_SIGNAL_NORMAL

[SDTC_VAR]
var      = gui.station_numtracks
type     = SLE_UINT8
flags    = SLF_NOT_IN_SAVE | SLF_NO_NETWORK_SYNC
def      = 1
min      = 1
max      = 7

[SDTC_VAR]
var      = gui.station_platlength
type     = SLE_UINT8
flags    = SLF_NOT_IN_SAVE | SLF_NO_NETWORK_SYNC
def      = 5
min      = 1
max      = 7
cat      = SC_BASIC

[SDTC_BOOL]
var      = gui.station_dragdrop
flags    = SLF_NOT_IN_SAVE | SLF_NO_NETWORK_SYNC
def      = true
cat      = SC_BASIC

[SDTC_BOOL]
var      = gui.station_show_coverage
flags    = SLF_NOT_IN_SAVE | SLF_NO_NETWORK_SYNC
def      = false
cat      = SC_BASIC

[SDTC_BOOL]
var      = gui.persistent_buildingtools
flags    = SLF_NOT_IN_SAVE | SLF_NO_NETWORK_SYNC
def      = true
str      = STR_CONFIG_SETTING_PERSISTENT_BUILDINGTOOLS
strhelp  = STR_CONFIG_SETTING_PERSISTENT_BUILDINGTOOLS_HELPTEXT
cat      = SC_BASIC

[SDTC_BOOL]
var      = gui.expenses_layout
flags    = SLF_NOT_IN_SAVE | SLF_NO_NETWORK_SYNC
def      = true
str      = STR_CONFIG_SETTING_EXPENSES_LAYOUT
strhelp  = STR_CONFIG_SETTING_EXPENSES_LAYOUT_HELPTEXT
proc     = RedrawScreen

[SDTC_VAR]
var      = gui.station_gui_group_order
type     = SLE_UINT8
flags    = SLF_NOT_IN_SAVE | SLF_NO_NETWORK_SYNC
def      = 0
min      = 0
max      = 5
interval = 1

[SDTC_VAR]
var      = gui.station_gui_sort_by
type     = SLE_UINT8
flags    = SLF_NOT_IN_SAVE | SLF_NO_NETWORK_SYNC
def      = 0
min      = 0
max      = 3
interval = 1

[SDTC_VAR]
var      = gui.station_gui_sort_order
type     = SLE_UINT8
flags    = SLF_NOT_IN_SAVE | SLF_NO_NETWORK_SYNC
def      = 0
min      = 0
max      = 1
interval = 1

[SDTC_VAR]
var      = gui.missing_strings_threshold
type     = SLE_UINT8
flags    = SLF_NOT_IN_SAVE | SLF_NO_NETWORK_SYNC
def      = 25
min      = 1
max      = UINT8_MAX
cat      = SC_EXPERT

[SDTC_VAR]
var      = gui.graph_line_thickness
type     = SLE_UINT8
flags    = SLF_NOT_IN_SAVE | SLF_NO_NETWORK_SYNC
def      = 3
min      = 1
max      = 5
str      = STR_CONFIG_SETTING_GRAPH_LINE_THICKNESS
strhelp  = STR_CONFIG_SETTING_GRAPH_LINE_THICKNESS_HELPTEXT
strval   = STR_JUST_COMMA
proc     = RedrawScreen

[SDTC_BOOL]
var      = gui.show_vehicle_route_steps
flags    = SLF_NOT_IN_SAVE | SLF_NO_NETWORK_SYNC
def      = true
str      = STR_CONFIG_SETTING_SHOW_VEHICLE_ROUTE_STEPS
proc     = RedrawScreen

[SDTC_BOOL]
var      = gui.show_train_length_in_details
flags    = SLF_NOT_IN_SAVE | SLF_NO_NETWORK_SYNC
def      = true
str      = STR_CONFIG_SETTING_SHOW_TRAIN_LENGTH_IN_DETAILS
strhelp  = STR_CONFIG_SETTING_SHOW_TRAIN_LENGTH_IN_DETAILS_HELPTEXT
proc     = RedrawScreen
cat      = SC_BASIC

[SDTC_BOOL]
var      = gui.show_train_weight_ratios_in_details
flags    = SLF_NOT_IN_SAVE | SLF_NO_NETWORK_SYNC
def      = false
str      = STR_CONFIG_SETTING_SHOW_TRAIN_WEIGHT_RATIOS_IN_DETAILS
strhelp  = STR_CONFIG_SETTING_SHOW_TRAIN_WEIGHT_RATIOS_IN_DETAILS_HELPTEXT
proc     = RedrawScreen
cat      = SC_EXPERT

[SDTC_BOOL]
var      = gui.show_vehicle_group_in_details
flags    = SLF_NOT_IN_SAVE | SLF_NO_NETWORK_SYNC
def      = true
str      = STR_CONFIG_SETTING_SHOW_VEHICLE_GROUP_IN_DETAILS
strhelp  = STR_CONFIG_SETTING_SHOW_VEHICLE_GROUP_IN_DETAILS_HELPTEXT
proc     = RedrawScreen
cat      = SC_BASIC

[SDTC_BOOL]
var      = gui.show_vehicle_list_company_colour
flags    = SLF_NOT_IN_SAVE | SLF_NO_NETWORK_SYNC
def      = true
str      = STR_CONFIG_SETTING_SHOW_VEHICLE_LIST_COMPANY_COLOUR
strhelp  = STR_CONFIG_SETTING_SHOW_VEHICLE_LIST_COMPANY_COLOUR_HELPTEXT
proc     = RedrawScreen
cat      = SC_BASIC

[SDTC_BOOL]
var      = gui.show_restricted_signal_default
flags    = SLF_NOT_IN_SAVE | SLF_NO_NETWORK_SYNC
def      = false
str      = STR_CONFIG_SETTING_SHOW_RESTRICTED_SIG_DEF
strhelp  = STR_CONFIG_SETTING_SHOW_RESTRICTED_SIG_DEF_HELPTEXT
proc     = RedrawScreen

[SDTC_BOOL]
var      = gui.show_adv_tracerestrict_features
flags    = SLF_NOT_IN_SAVE | SLF_NO_NETWORK_SYNC
def      = false
str      = STR_CONFIG_SETTING_SHOW_ADV_TRACE_RESTRICT_FEATURES
strhelp  = STR_CONFIG_SETTING_SHOW_ADV_TRACE_RESTRICT_FEATURES_HELPTEXT
proc     = RedrawScreen
cat      = SC_EXPERT

[SDTC_BOOL]
var      = gui.show_progsig_ui
flags    = SLF_NOT_IN_SAVE | SLF_NO_NETWORK_SYNC
def      = false
str      = STR_CONFIG_SETTING_SHOW_PROGSIG_FEATURES
strhelp  = STR_CONFIG_SETTING_SHOW_PROGSIG_FEATURES_HELPTEXT
proc     = ProgrammableSignalsShownChanged
cat      = SC_ADVANCED

[SDTC_BOOL]
var      = gui.show_noentrysig_ui
flags    = SLF_NOT_IN_SAVE | SLF_NO_NETWORK_SYNC
def      = false
str      = STR_CONFIG_SETTING_SHOW_NOENTRYSIG_FEATURES
strhelp  = STR_CONFIG_SETTING_SHOW_NOENTRYSIG_FEATURES_HELPTEXT
proc     = ProgrammableSignalsShownChanged
cat      = SC_ADVANCED

[SDTC_BOOL]
var      = gui.show_veh_list_cargo_filter
flags    = SLF_NOT_IN_SAVE | SLF_NO_NETWORK_SYNC
def      = true
str      = STR_CONFIG_SETTING_SHOW_VEH_LIST_CARGO_FILTER
strhelp  = STR_CONFIG_SETTING_SHOW_VEH_LIST_CARGO_FILTER_HELPTEXT
proc     = VehListCargoFilterShownChanged

[SDTC_BOOL]
var      = gui.enable_single_veh_shared_order_gui
flags    = SLF_NOT_IN_SAVE | SLF_NO_NETWORK_SYNC
def      = false
str      = STR_CONFIG_SETTING_ENABLE_SINGLE_VEH_SHARED_ORDER_GUI
strhelp  = STR_CONFIG_SETTING_ENABLE_SINGLE_VEH_SHARED_ORDER_GUI_HELPTEXT
proc     = EnableSingleVehSharedOrderGuiChanged
cat      = SC_EXPERT

[SDTC_BOOL]
var      = gui.show_adv_load_mode_features
flags    = SLF_NOT_IN_SAVE | SLF_NO_NETWORK_SYNC
def      = false
str      = STR_CONFIG_SETTING_SHOW_ADV_LOADING_MODE_FEATURES
strhelp  = STR_CONFIG_SETTING_SHOW_ADV_LOADING_MODE_FEATURES_HELPTEXT
cat      = SC_EXPERT

[SDTC_BOOL]
var      = gui.disable_top_veh_list_mass_actions
flags    = SLF_NOT_IN_SAVE | SLF_NO_NETWORK_SYNC
def      = false
str      = STR_CONFIG_SETTING_DISABLE_TOP_VEH_LIST_MASS_ACTIONS
strhelp  = STR_CONFIG_SETTING_DISABLE_TOP_VEH_LIST_MASS_ACTIONS_HELPTEXT
proc     = RedrawScreen
cat      = SC_EXPERT

[SDTC_BOOL]
var      = gui.adv_sig_bridge_tun_modes
flags    = SLF_NOT_IN_SAVE | SLF_NO_NETWORK_SYNC
def      = false
str      = STR_CONFIG_SETTING_ADV_SIG_BRIDGE_TUN_MODES
strhelp  = STR_CONFIG_SETTING_ADV_SIG_BRIDGE_TUN_MODES_HELPTEXT
cat      = SC_EXPERT

[SDTC_BOOL]
var      = gui.sort_track_types_by_speed
flags    = SLF_NOT_IN_SAVE | SLF_NO_NETWORK_SYNC
def      = false
str      = STR_CONFIG_SETTING_SORT_TRACK_TYPES_BY_SPEED
strhelp  = STR_CONFIG_SETTING_SORT_TRACK_TYPES_BY_SPEED_HELPTEXT
proc     = ChangeTrackTypeSortMode
cat      = SC_EXPERT

[SDTC_BOOL]
var      = gui.show_depot_sell_gui
flags    = SLF_NOT_IN_SAVE | SLF_NO_NETWORK_SYNC
def      = false
str      = STR_CONFIG_SETTING_SHOW_DEPOT_SELL_GUI
strhelp  = STR_CONFIG_SETTING_SHOW_DEPOT_SELL_GUI_HELPTEXT
cat      = SC_EXPERT

[SDTC_BOOL]
var      = gui.open_vehicle_gui_clone_share
flags    = SLF_NOT_IN_SAVE | SLF_NO_NETWORK_SYNC
def      = false
str      = STR_CONFIG_SETTING_OPEN_VEHICLE_GUI_CLONE_SHARE
strhelp  = STR_CONFIG_SETTING_OPEN_VEHICLE_GUI_CLONE_SHARE_HELPTEXT
cat      = SC_EXPERT

[SDTC_BOOL]
var      = gui.show_newgrf_name
flags    = SLF_NOT_IN_SAVE | SLF_NO_NETWORK_SYNC
def      = false
str      = STR_CONFIG_SETTING_SHOW_NEWGRF_NAME
strhelp  = STR_CONFIG_SETTING_SHOW_NEWGRF_NAME_HELPTEXT
proc     = RedrawScreen
cat      = SC_ADVANCED

[SDTC_VAR]
var      = gui.linkgraph_colours
type     = SLE_UINT8
flags    = SLF_NOT_IN_SAVE | SLF_NO_NETWORK_SYNC
guiflags = SGF_MULTISTRING
def      = 0
min      = 0
max      = 3
str      = STR_CONFIG_SETTING_LINKGRAPH_COLOURS
strhelp  = STR_CONFIG_SETTING_LINKGRAPH_COLOURS_HELPTEXT
strval   = STR_CONFIG_SETTING_LINKGRAPH_COLOURS_GREEN_TO_RED
proc     = UpdateLinkgraphColours
cat      = SC_BASIC

[SDTC_VAR]
var      = gui.vehicle_names
type     = SLE_UINT8
flags    = SLF_NOT_IN_SAVE | SLF_NO_NETWORK_SYNC
guiflags = SGF_MULTISTRING
def      = 1
min      = 0
max      = 2
str      = STR_CONFIG_SETTING_VEHICLE_NAMES
strhelp  = STR_CONFIG_SETTING_VEHICLE_NAMES_HELPTEXT
strval   = STR_CONFIG_SETTING_VEHICLE_NAMES_TRADITIONAL
proc     = RedrawScreen
cat      = SC_BASIC

[SDTC_BOOL]
var      = gui.shade_trees_on_slopes
flags    = SLF_NOT_IN_SAVE | SLF_NO_NETWORK_SYNC
def      = true
str      = STR_CONFIG_SETTING_SHADED_TREES_ON_SLOPES
strhelp  = STR_CONFIG_SETTING_SHADED_TREES_ON_SLOPES_HELPTEXT
proc     = RedrawScreen
cat      = SC_BASIC

[SDTC_VAR]
var      = gui.station_rating_tooltip_mode
type     = SLE_UINT8
flags    = SLF_NOT_IN_SAVE | SLF_NO_NETWORK_SYNC
guiflags = SGF_MULTISTRING
def      = 1
min      = 0
max      = 2
str      = STR_CONFIG_SETTING_STATION_RATING_TOOLTIP_MODE
strhelp  = STR_CONFIG_SETTING_STATION_RATING_TOOLTIP_MODE_HELPTEXT
strval   = STR_CONFIG_SETTING_STATION_RATING_TOOLTIP_MODE_OFF

[SDTC_VAR]
var      = gui.demolish_confirm_mode
type     = SLE_UINT8
flags    = SLF_NOT_IN_SAVE | SLF_NO_NETWORK_SYNC
guiflags = SGF_MULTISTRING
def      = 2
min      = 0
max      = 2
str      = STR_CONFIG_SETTING_DEMOLISH_CONFIRM_MODE
strhelp  = STR_CONFIG_SETTING_DEMOLISH_CONFIRM_MODE_HELPTEXT
strval   = STR_CONFIG_SETTING_DEMOLISH_CONFIRM_MODE_OFF
cat      = SC_BASIC

[SDTC_BOOL]
var      = gui.dual_pane_train_purchase_window
flags    = SLF_NOT_IN_SAVE | SLF_NO_NETWORK_SYNC
def      = true
str      = STR_CONFIG_SETTING_DUAL_PANE_TRAIN_PURCHASE_WINDOW
strhelp  = STR_CONFIG_SETTING_DUAL_PANE_TRAIN_PURCHASE_WINDOW_HELPTEXT

; For the dedicated build we'll enable dates in logs by default.
[SDTC_BOOL]
ifdef    = DEDICATED
var      = gui.show_date_in_logs
flags    = SLF_NOT_IN_SAVE | SLF_NO_NETWORK_SYNC
def      = true

[SDTC_BOOL]
ifndef   = DEDICATED
var      = gui.show_date_in_logs
flags    = SLF_NOT_IN_SAVE | SLF_NO_NETWORK_SYNC
def      = false

[SDTC_VAR]
var      = gui.settings_restriction_mode
type     = SLE_UINT8
flags    = SLF_NOT_IN_SAVE | SLF_NO_NETWORK_SYNC
def      = 0
min      = 0
max      = 2

[SDTC_VAR]
var      = gui.developer
type     = SLE_UINT8
flags    = SLF_NOT_IN_SAVE | SLF_NO_NETWORK_SYNC
def      = 1
min      = 0
max      = 2
proc     = DeveloperModeChanged
cat      = SC_EXPERT

[SDTC_BOOL]
var      = gui.newgrf_developer_tools
flags    = SLF_NOT_IN_SAVE | SLF_NO_NETWORK_SYNC
def      = false
proc     = InvalidateNewGRFChangeWindows
cat      = SC_EXPERT

[SDTC_BOOL]
var      = gui.ai_developer_tools
flags    = SLF_NOT_IN_SAVE | SLF_NO_NETWORK_SYNC
def      = false
proc     = InvalidateAISettingsWindow
cat      = SC_EXPERT

[SDTC_BOOL]
var      = gui.scenario_developer
flags    = SLF_NOT_IN_SAVE | SLF_NO_NETWORK_SYNC
def      = false
proc     = InvalidateNewGRFChangeWindows

[SDTC_BOOL]
var      = gui.newgrf_show_old_versions
flags    = SLF_NOT_IN_SAVE | SLF_NO_NETWORK_SYNC
def      = false
cat      = SC_EXPERT

[SDTC_VAR]
var      = gui.newgrf_default_palette
type     = SLE_UINT8
flags    = SLF_NOT_IN_SAVE | SLF_NO_NETWORK_SYNC
guiflags = SGF_MULTISTRING
def      = 1
min      = 0
max      = 1
proc     = UpdateNewGRFConfigPalette
cat      = SC_EXPERT

[SDTC_BOOL]
var      = gui.console_show_unlisted
flags    = SLF_NOT_IN_SAVE | SLF_NO_NETWORK_SYNC
def      = false
cat      = SC_EXPERT

[SDTC_VAR]
var      = gui.console_backlog_timeout
type     = SLE_UINT16
flags    = SLF_NOT_IN_SAVE | SLF_NO_NETWORK_SYNC
def      = 100
min      = 10
max      = 65500

[SDTC_VAR]
var      = gui.console_backlog_length
type     = SLE_UINT16
flags    = SLF_NOT_IN_SAVE | SLF_NO_NETWORK_SYNC
def      = 100
min      = 10
max      = 65500

[SDTC_VAR]
var      = gui.refresh_rate
type     = SLE_UINT16
flags    = SLF_NOT_IN_SAVE | SLF_NO_NETWORK_SYNC
def      = 60
min      = 10
max      = 1000
cat      = SC_EXPERT
startup  = true

[SDTC_VAR]
var      = gui.fast_forward_speed_limit
type     = SLE_UINT16
flags    = SLF_NOT_IN_SAVE | SLF_NO_NETWORK_SYNC
guiflags = SGF_0ISDISABLED | SGF_NO_NETWORK
def      = 2500
min      = 0
max      = 50000
interval = 10
str      = STR_CONFIG_SETTING_FAST_FORWARD_SPEED_LIMIT
strhelp  = STR_CONFIG_SETTING_FAST_FORWARD_SPEED_LIMIT_HELPTEXT
strval   = STR_CONFIG_SETTING_FAST_FORWARD_SPEED_LIMIT_VAL
cat      = SC_BASIC

[SDTC_BOOL]
var      = sound.news_ticker
flags    = SLF_NOT_IN_SAVE | SLF_NO_NETWORK_SYNC
def      = true
str      = STR_CONFIG_SETTING_SOUND_TICKER
strhelp  = STR_CONFIG_SETTING_SOUND_TICKER_HELPTEXT

[SDTC_BOOL]
var      = sound.news_full
flags    = SLF_NOT_IN_SAVE | SLF_NO_NETWORK_SYNC
def      = true
str      = STR_CONFIG_SETTING_SOUND_NEWS
strhelp  = STR_CONFIG_SETTING_SOUND_NEWS_HELPTEXT

[SDTC_BOOL]
var      = sound.new_year
flags    = SLF_NOT_IN_SAVE | SLF_NO_NETWORK_SYNC
def      = true
str      = STR_CONFIG_SETTING_SOUND_NEW_YEAR
strhelp  = STR_CONFIG_SETTING_SOUND_NEW_YEAR_HELPTEXT

[SDTC_BOOL]
var      = sound.confirm
flags    = SLF_NOT_IN_SAVE | SLF_NO_NETWORK_SYNC
def      = true
str      = STR_CONFIG_SETTING_SOUND_CONFIRM
strhelp  = STR_CONFIG_SETTING_SOUND_CONFIRM_HELPTEXT

[SDTC_BOOL]
var      = sound.click_beep
flags    = SLF_NOT_IN_SAVE | SLF_NO_NETWORK_SYNC
def      = true
str      = STR_CONFIG_SETTING_SOUND_CLICK
strhelp  = STR_CONFIG_SETTING_SOUND_CLICK_HELPTEXT

[SDTC_BOOL]
var      = sound.disaster
flags    = SLF_NOT_IN_SAVE | SLF_NO_NETWORK_SYNC
def      = true
str      = STR_CONFIG_SETTING_SOUND_DISASTER
strhelp  = STR_CONFIG_SETTING_SOUND_DISASTER_HELPTEXT

[SDTC_BOOL]
var      = sound.vehicle
flags    = SLF_NOT_IN_SAVE | SLF_NO_NETWORK_SYNC
def      = true
str      = STR_CONFIG_SETTING_SOUND_VEHICLE
strhelp  = STR_CONFIG_SETTING_SOUND_VEHICLE_HELPTEXT

[SDTC_BOOL]
var      = sound.ambient
flags    = SLF_NOT_IN_SAVE | SLF_NO_NETWORK_SYNC
def      = true
str      = STR_CONFIG_SETTING_SOUND_AMBIENT
strhelp  = STR_CONFIG_SETTING_SOUND_AMBIENT_HELPTEXT

[SDTC_VAR]
var      = music.playlist
type     = SLE_UINT8
flags    = SLF_NOT_IN_SAVE | SLF_NO_NETWORK_SYNC
def      = 0
min      = 0
max      = 5
interval = 1
cat      = SC_BASIC

[SDTC_VAR]
var      = music.music_vol
type     = SLE_UINT8
flags    = SLF_NOT_IN_SAVE | SLF_NO_NETWORK_SYNC
def      = 50
min      = 0
max      = 127
interval = 1
cat      = SC_BASIC

[SDTC_VAR]
var      = music.effect_vol
type     = SLE_UINT8
flags    = SLF_NOT_IN_SAVE | SLF_NO_NETWORK_SYNC
def      = 100
min      = 0
max      = 127
interval = 1
cat      = SC_BASIC

[SDTC_LIST]
var      = music.custom_1
type     = SLE_UINT8
flags    = SLF_NOT_IN_SAVE | SLF_NO_NETWORK_SYNC
def      = nullptr
cat      = SC_BASIC

[SDTC_LIST]
var      = music.custom_2
type     = SLE_UINT8
flags    = SLF_NOT_IN_SAVE | SLF_NO_NETWORK_SYNC
def      = nullptr
cat      = SC_BASIC

[SDTC_BOOL]
var      = music.playing
flags    = SLF_NOT_IN_SAVE | SLF_NO_NETWORK_SYNC
def      = true
cat      = SC_BASIC

[SDTC_BOOL]
var      = music.shuffle
flags    = SLF_NOT_IN_SAVE | SLF_NO_NETWORK_SYNC
def      = false
cat      = SC_BASIC

[SDTC_OMANY]
var      = news_display.arrival_player
type     = SLE_UINT8
flags    = SLF_NOT_IN_SAVE | SLF_NO_NETWORK_SYNC
guiflags = SGF_MULTISTRING
def      = 2
max      = 2
full     = _news_display
str      = STR_CONFIG_SETTING_NEWS_ARRIVAL_FIRST_VEHICLE_OWN
strhelp  = STR_CONFIG_SETTING_NEWS_ARRIVAL_FIRST_VEHICLE_OWN_HELPTEXT
strval   = STR_CONFIG_SETTING_NEWS_MESSAGES_OFF

[SDTC_OMANY]
var      = news_display.arrival_other
type     = SLE_UINT8
flags    = SLF_NOT_IN_SAVE | SLF_NO_NETWORK_SYNC
guiflags = SGF_MULTISTRING
def      = 1
max      = 2
full     = _news_display
str      = STR_CONFIG_SETTING_NEWS_ARRIVAL_FIRST_VEHICLE_OTHER
strhelp  = STR_CONFIG_SETTING_NEWS_ARRIVAL_FIRST_VEHICLE_OTHER_HELPTEXT
strval   = STR_CONFIG_SETTING_NEWS_MESSAGES_OFF

[SDTC_OMANY]
var      = news_display.accident
type     = SLE_UINT8
flags    = SLF_NOT_IN_SAVE | SLF_NO_NETWORK_SYNC
guiflags = SGF_MULTISTRING
def      = 2
max      = 2
full     = _news_display
str      = STR_CONFIG_SETTING_NEWS_ACCIDENTS_DISASTERS
strhelp  = STR_CONFIG_SETTING_NEWS_ACCIDENTS_DISASTERS_HELPTEXT
strval   = STR_CONFIG_SETTING_NEWS_MESSAGES_OFF

[SDTC_OMANY]
var      = news_display.company_info
type     = SLE_UINT8
flags    = SLF_NOT_IN_SAVE | SLF_NO_NETWORK_SYNC
guiflags = SGF_MULTISTRING
def      = 2
max      = 2
full     = _news_display
str      = STR_CONFIG_SETTING_NEWS_COMPANY_INFORMATION
strhelp  = STR_CONFIG_SETTING_NEWS_COMPANY_INFORMATION_HELPTEXT
strval   = STR_CONFIG_SETTING_NEWS_MESSAGES_OFF

[SDTC_OMANY]
var      = news_display.open
type     = SLE_UINT8
flags    = SLF_NOT_IN_SAVE | SLF_NO_NETWORK_SYNC
guiflags = SGF_MULTISTRING
def      = 1
max      = 2
full     = _news_display
str      = STR_CONFIG_SETTING_NEWS_INDUSTRY_OPEN
strhelp  = STR_CONFIG_SETTING_NEWS_INDUSTRY_OPEN_HELPTEXT
strval   = STR_CONFIG_SETTING_NEWS_MESSAGES_OFF

[SDTC_OMANY]
var      = news_display.close
type     = SLE_UINT8
flags    = SLF_NOT_IN_SAVE | SLF_NO_NETWORK_SYNC
guiflags = SGF_MULTISTRING
def      = 1
max      = 2
full     = _news_display
str      = STR_CONFIG_SETTING_NEWS_INDUSTRY_CLOSE
strhelp  = STR_CONFIG_SETTING_NEWS_INDUSTRY_CLOSE_HELPTEXT
strval   = STR_CONFIG_SETTING_NEWS_MESSAGES_OFF

[SDTC_OMANY]
var      = news_display.economy
type     = SLE_UINT8
flags    = SLF_NOT_IN_SAVE | SLF_NO_NETWORK_SYNC
guiflags = SGF_MULTISTRING
def      = 2
max      = 2
full     = _news_display
str      = STR_CONFIG_SETTING_NEWS_ECONOMY_CHANGES
strhelp  = STR_CONFIG_SETTING_NEWS_ECONOMY_CHANGES_HELPTEXT
strval   = STR_CONFIG_SETTING_NEWS_MESSAGES_OFF

[SDTC_OMANY]
var      = news_display.production_player
type     = SLE_UINT8
flags    = SLF_NOT_IN_SAVE | SLF_NO_NETWORK_SYNC
guiflags = SGF_MULTISTRING
def      = 1
max      = 2
full     = _news_display
str      = STR_CONFIG_SETTING_NEWS_INDUSTRY_CHANGES_COMPANY
strhelp  = STR_CONFIG_SETTING_NEWS_INDUSTRY_CHANGES_COMPANY_HELPTEXT
strval   = STR_CONFIG_SETTING_NEWS_MESSAGES_OFF

[SDTC_OMANY]
var      = news_display.production_other
type     = SLE_UINT8
flags    = SLF_NOT_IN_SAVE | SLF_NO_NETWORK_SYNC
guiflags = SGF_MULTISTRING
def      = 0
max      = 2
full     = _news_display
str      = STR_CONFIG_SETTING_NEWS_INDUSTRY_CHANGES_OTHER
strhelp  = STR_CONFIG_SETTING_NEWS_INDUSTRY_CHANGES_OTHER_HELPTEXT
strval   = STR_CONFIG_SETTING_NEWS_MESSAGES_OFF

[SDTC_OMANY]
var      = news_display.production_nobody
type     = SLE_UINT8
flags    = SLF_NOT_IN_SAVE | SLF_NO_NETWORK_SYNC
guiflags = SGF_MULTISTRING
def      = 0
max      = 2
full     = _news_display
str      = STR_CONFIG_SETTING_NEWS_INDUSTRY_CHANGES_UNSERVED
strhelp  = STR_CONFIG_SETTING_NEWS_INDUSTRY_CHANGES_UNSERVED_HELPTEXT
strval   = STR_CONFIG_SETTING_NEWS_MESSAGES_OFF

[SDTC_OMANY]
var      = news_display.advice
type     = SLE_UINT8
flags    = SLF_NOT_IN_SAVE | SLF_NO_NETWORK_SYNC
guiflags = SGF_MULTISTRING
def      = 2
max      = 2
full     = _news_display
str      = STR_CONFIG_SETTING_NEWS_ADVICE
strhelp  = STR_CONFIG_SETTING_NEWS_ADVICE_HELPTEXT
strval   = STR_CONFIG_SETTING_NEWS_MESSAGES_OFF

[SDTC_OMANY]
var      = news_display.new_vehicles
type     = SLE_UINT8
flags    = SLF_NOT_IN_SAVE | SLF_NO_NETWORK_SYNC
guiflags = SGF_MULTISTRING
def      = 2
max      = 2
full     = _news_display
str      = STR_CONFIG_SETTING_NEWS_NEW_VEHICLES
strhelp  = STR_CONFIG_SETTING_NEWS_NEW_VEHICLES_HELPTEXT
strval   = STR_CONFIG_SETTING_NEWS_MESSAGES_OFF

[SDTC_OMANY]
var      = news_display.acceptance
type     = SLE_UINT8
flags    = SLF_NOT_IN_SAVE | SLF_NO_NETWORK_SYNC
guiflags = SGF_MULTISTRING
def      = 2
max      = 2
full     = _news_display
str      = STR_CONFIG_SETTING_NEWS_CHANGES_ACCEPTANCE
strhelp  = STR_CONFIG_SETTING_NEWS_CHANGES_ACCEPTANCE_HELPTEXT
strval   = STR_CONFIG_SETTING_NEWS_MESSAGES_OFF

[SDTC_OMANY]
var      = news_display.subsidies
type     = SLE_UINT8
flags    = SLF_NOT_IN_SAVE | SLF_NO_NETWORK_SYNC
guiflags = SGF_MULTISTRING
def      = 1
max      = 2
full     = _news_display
str      = STR_CONFIG_SETTING_NEWS_SUBSIDIES
strhelp  = STR_CONFIG_SETTING_NEWS_SUBSIDIES_HELPTEXT
strval   = STR_CONFIG_SETTING_NEWS_MESSAGES_OFF

[SDTC_OMANY]
var      = news_display.general
type     = SLE_UINT8
flags    = SLF_NOT_IN_SAVE | SLF_NO_NETWORK_SYNC
guiflags = SGF_MULTISTRING
def      = 2
max      = 2
full     = _news_display
str      = STR_CONFIG_SETTING_NEWS_GENERAL_INFORMATION
strhelp  = STR_CONFIG_SETTING_NEWS_GENERAL_INFORMATION_HELPTEXT
strval   = STR_CONFIG_SETTING_NEWS_MESSAGES_OFF

[SDTC_BOOL]
var      = scenario.multiple_buildings
flags    = SLF_NOT_IN_SAVE | SLF_NO_NETWORK_SYNC
def      = false
str      = STR_CONFIG_SETTING_SCENARIO_MULTIPLE_BUILDINGS
strhelp  = STR_CONFIG_SETTING_SCENARIO_MULTIPLE_BUILDINGS_HELPTEXT

[SDTC_BOOL]
var      = scenario.house_ignore_dates
flags    = SLF_NOT_IN_SAVE | SLF_NO_NETWORK_SYNC
def      = false
str      = STR_CONFIG_SETTING_SCENARIO_HOUSE_IGNORE_DATES
strhelp  = STR_CONFIG_SETTING_SCENARIO_HOUSE_IGNORE_DATES_HELPTEXT

[SDTC_VAR]
var      = scenario.house_ignore_zones
type     = SLE_UINT8
flags    = SLF_NOT_IN_SAVE | SLF_NO_NETWORK_SYNC
guiflags = SGF_MULTISTRING
def      = 0
min      = 0
max      = 2
interval = 1
str      = STR_CONFIG_SETTING_SCENARIO_HOUSE_IGNORE_ZONES
strhelp  = STR_CONFIG_SETTING_SCENARIO_HOUSE_IGNORE_ZONES_HELPTEXT
strval   = STR_CONFIG_SETTING_SCENARIO_HOUSE_IGNORE_ZONES_OFF

[SDTC_BOOL]
var      = scenario.house_ignore_grf
flags    = SLF_NOT_IN_SAVE | SLF_NO_NETWORK_SYNC
def      = false
str      = STR_CONFIG_SETTING_SCENARIO_HOUSE_IGNORE_GRF
strhelp  = STR_CONFIG_SETTING_SCENARIO_HOUSE_IGNORE_GRF_HELPTEXT

[SDTC_VAR]
var      = gui.network_chat_box_width_pct
type     = SLE_UINT16
flags    = SLF_NOT_IN_SAVE | SLF_NO_NETWORK_SYNC
def      = 40
min      = 10
max      = 100
cat      = SC_EXPERT

[SDTC_VAR]
var      = gui.network_chat_box_height
type     = SLE_UINT8
flags    = SLF_NOT_IN_SAVE | SLF_NO_NETWORK_SYNC
def      = 25
min      = 5
max      = 255
cat      = SC_EXPERT

[SDTC_VAR]
var      = gui.network_chat_timeout
type     = SLE_UINT16
flags    = SLF_NOT_IN_SAVE | SLF_NO_NETWORK_SYNC
def      = 20
min      = 1
max      = 65535
cat      = SC_EXPERT

[SDTC_VAR]
var      = network.sync_freq
type     = SLE_UINT16
flags    = SLF_NOT_IN_SAVE | SLF_NOT_IN_CONFIG | SLF_NO_NETWORK_SYNC
guiflags = SGF_NETWORK_ONLY
def      = 100
min      = 0
max      = 100
cat      = SC_EXPERT

[SDTC_VAR]
var      = network.frame_freq
type     = SLE_UINT8
flags    = SLF_NOT_IN_SAVE | SLF_NOT_IN_CONFIG | SLF_NO_NETWORK_SYNC
guiflags = SGF_NETWORK_ONLY
def      = 0
min      = 0
max      = 100
cat      = SC_EXPERT

[SDTC_VAR]
var      = network.commands_per_frame
type     = SLE_UINT16
flags    = SLF_NOT_IN_SAVE | SLF_NO_NETWORK_SYNC
guiflags = SGF_NETWORK_ONLY
def      = 2
min      = 1
max      = 65535
cat      = SC_EXPERT

[SDTC_VAR]
var      = network.max_commands_in_queue
type     = SLE_UINT16
flags    = SLF_NOT_IN_SAVE | SLF_NO_NETWORK_SYNC
guiflags = SGF_NETWORK_ONLY
def      = 16
min      = 1
max      = 65535
cat      = SC_EXPERT

[SDTC_VAR]
var      = network.bytes_per_frame
type     = SLE_UINT16
flags    = SLF_NOT_IN_SAVE | SLF_NO_NETWORK_SYNC
guiflags = SGF_NETWORK_ONLY
def      = 8
min      = 1
max      = 65535
cat      = SC_EXPERT

[SDTC_VAR]
var      = network.bytes_per_frame_burst
type     = SLE_UINT16
flags    = SLF_NOT_IN_SAVE | SLF_NO_NETWORK_SYNC
guiflags = SGF_NETWORK_ONLY
def      = 256
min      = 1
max      = 65535
cat      = SC_EXPERT

[SDTC_VAR]
var      = network.max_init_time
type     = SLE_UINT16
flags    = SLF_NOT_IN_SAVE | SLF_NO_NETWORK_SYNC
guiflags = SGF_NETWORK_ONLY
def      = 100
min      = 0
max      = 32000
cat      = SC_EXPERT

[SDTC_VAR]
var      = network.max_join_time
type     = SLE_UINT16
flags    = SLF_NOT_IN_SAVE | SLF_NO_NETWORK_SYNC
guiflags = SGF_NETWORK_ONLY
def      = 500
min      = 0
max      = 32000

[SDTC_VAR]
var      = network.max_download_time
type     = SLE_UINT16
flags    = SLF_NOT_IN_SAVE | SLF_NO_NETWORK_SYNC
guiflags = SGF_NETWORK_ONLY
def      = 1000
min      = 0
max      = 32000

[SDTC_VAR]
var      = network.max_password_time
type     = SLE_UINT16
flags    = SLF_NOT_IN_SAVE | SLF_NO_NETWORK_SYNC
guiflags = SGF_NETWORK_ONLY
def      = 2000
min      = 0
max      = 32000

[SDTC_VAR]
var      = network.max_lag_time
type     = SLE_UINT16
flags    = SLF_NOT_IN_SAVE | SLF_NO_NETWORK_SYNC
guiflags = SGF_NETWORK_ONLY
def      = 500
min      = 0
max      = 32000

[SDTC_BOOL]
var      = network.pause_on_join
flags    = SLF_NOT_IN_SAVE | SLF_NO_NETWORK_SYNC
guiflags = SGF_NETWORK_ONLY
def      = true

[SDTC_VAR]
var      = network.server_port
type     = SLE_UINT16
flags    = SLF_NOT_IN_SAVE | SLF_NO_NETWORK_SYNC
guiflags = SGF_NETWORK_ONLY
def      = NETWORK_DEFAULT_PORT
min      = 0
max      = 65535
cat      = SC_EXPERT

[SDTC_VAR]
var      = network.server_admin_port
type     = SLE_UINT16
flags    = SLF_NOT_IN_SAVE | SLF_NO_NETWORK_SYNC
guiflags = SGF_NETWORK_ONLY
def      = NETWORK_ADMIN_PORT
min      = 0
max      = 65535
cat      = SC_EXPERT

[SDTC_BOOL]
var      = network.server_admin_chat
flags    = SLF_NOT_IN_SAVE | SLF_NO_NETWORK_SYNC
guiflags = SGF_NETWORK_ONLY
def      = true
cat      = SC_EXPERT

[SDTC_BOOL]
var      = network.server_advertise
flags    = SLF_NOT_IN_SAVE | SLF_NO_NETWORK_SYNC
guiflags = SGF_NETWORK_ONLY
def      = false

[SDTC_SSTR]
var      = network.client_name
type     = SLE_STR
length   = NETWORK_CLIENT_NAME_LENGTH
flags    = SLF_NOT_IN_SAVE | SLF_NO_NETWORK_SYNC
def      = nullptr
proc     = UpdateClientName
cat      = SC_BASIC

[SDTC_SSTR]
var      = network.server_password
type     = SLE_STR
length   = NETWORK_PASSWORD_LENGTH
flags    = SLF_NOT_IN_SAVE | SLF_NO_NETWORK_SYNC
guiflags = SGF_NETWORK_ONLY
def      = nullptr
proc     = UpdateServerPassword
cat      = SC_BASIC

[SDTC_SSTR]
var      = network.rcon_password
type     = SLE_STR
length   = NETWORK_PASSWORD_LENGTH
flags    = SLF_NOT_IN_SAVE | SLF_NO_NETWORK_SYNC
guiflags = SGF_NETWORK_ONLY
def      = nullptr
proc     = UpdateRconPassword
cat      = SC_BASIC

[SDTC_SSTR]
var      = network.admin_password
type     = SLE_STR
length   = NETWORK_PASSWORD_LENGTH
flags    = SLF_NOT_IN_SAVE | SLF_NO_NETWORK_SYNC
guiflags = SGF_NETWORK_ONLY
def      = nullptr
cat      = SC_BASIC

[SDTC_SSTR]
var      = network.settings_password
type     = SLE_STR
length   = NETWORK_PASSWORD_LENGTH
flags    = SLF_NOT_IN_SAVE | SLF_NO_NETWORK_SYNC
guiflags = SGF_NETWORK_ONLY
def      = nullptr
proc     = UpdateSettingsPassword
cat      = SC_EXPERT

[SDTC_SSTR]
var      = network.default_company_pass
type     = SLE_STR
length   = NETWORK_PASSWORD_LENGTH
flags    = SLF_NOT_IN_SAVE | SLF_NO_NETWORK_SYNC
def      = nullptr

[SDTC_SSTR]
var      = network.server_name
type     = SLE_STR
length   = NETWORK_NAME_LENGTH
flags    = SLF_NOT_IN_SAVE | SLF_NO_NETWORK_SYNC
guiflags = SGF_NETWORK_ONLY
def      = nullptr
proc     = UpdateClientConfigValues
cat      = SC_BASIC

[SDTC_SSTR]
var      = network.connect_to_ip
type     = SLE_STR
length   = 0
flags    = SLF_NOT_IN_SAVE | SLF_NO_NETWORK_SYNC
def      = nullptr

[SDTC_SSTR]
var      = network.network_id
type     = SLE_STR
length   = NETWORK_SERVER_ID_LENGTH
flags    = SLF_NOT_IN_SAVE | SLF_NO_NETWORK_SYNC
guiflags = SGF_NETWORK_ONLY
def      = nullptr

[SDTC_BOOL]
var      = network.autoclean_companies
flags    = SLF_NOT_IN_SAVE | SLF_NO_NETWORK_SYNC
guiflags = SGF_NETWORK_ONLY
def      = false

[SDTC_VAR]
var      = network.autoclean_unprotected
type     = SLE_UINT8
flags    = SLF_NOT_IN_SAVE | SLF_NO_NETWORK_SYNC
guiflags = SGF_0ISDISABLED | SGF_NETWORK_ONLY
def      = 12
min      = 0
max      = 240

[SDTC_VAR]
var      = network.autoclean_protected
type     = SLE_UINT8
flags    = SLF_NOT_IN_SAVE | SLF_NO_NETWORK_SYNC
guiflags = SGF_0ISDISABLED | SGF_NETWORK_ONLY
def      = 36
min      = 0
max      = 240

[SDTC_VAR]
var      = network.autoclean_novehicles
type     = SLE_UINT8
flags    = SLF_NOT_IN_SAVE | SLF_NO_NETWORK_SYNC
guiflags = SGF_0ISDISABLED | SGF_NETWORK_ONLY
def      = 0
min      = 0
max      = 240

[SDTC_VAR]
var      = network.max_companies
type     = SLE_UINT8
flags    = SLF_NOT_IN_SAVE | SLF_NO_NETWORK_SYNC
guiflags = SGF_NETWORK_ONLY
def      = 15
min      = 1
max      = MAX_COMPANIES
proc     = UpdateClientConfigValues
cat      = SC_BASIC

[SDTC_VAR]
var      = network.max_clients
type     = SLE_UINT8
flags    = SLF_NOT_IN_SAVE | SLF_NO_NETWORK_SYNC
guiflags = SGF_NETWORK_ONLY
def      = 25
min      = 2
max      = MAX_CLIENTS
proc     = UpdateClientConfigValues
cat      = SC_BASIC

[SDTC_VAR]
var      = network.max_spectators
type     = SLE_UINT8
flags    = SLF_NOT_IN_SAVE | SLF_NO_NETWORK_SYNC
guiflags = SGF_NETWORK_ONLY
def      = 15
min      = 0
max      = MAX_CLIENTS
proc     = UpdateClientConfigValues
cat      = SC_BASIC

[SDTC_VAR]
var      = network.restart_game_year
type     = SLE_INT32
flags    = SLF_NOT_IN_SAVE | SLF_NO_NETWORK_SYNC
guiflags = SGF_0ISDISABLED | SGF_NETWORK_ONLY
def      = 0
min      = MIN_YEAR
max      = MAX_YEAR
interval = 1

[SDTC_VAR]
var      = network.min_active_clients
type     = SLE_UINT8
flags    = SLF_NOT_IN_SAVE | SLF_NO_NETWORK_SYNC
guiflags = SGF_NETWORK_ONLY
def      = 0
min      = 0
max      = MAX_CLIENTS

[SDTC_BOOL]
var      = network.reload_cfg
flags    = SLF_NOT_IN_SAVE | SLF_NO_NETWORK_SYNC
guiflags = SGF_NETWORK_ONLY
def      = false
cat      = SC_EXPERT

[SDTC_SSTR]
var      = network.last_joined
type     = SLE_STR
length   = 0
flags    = SLF_NOT_IN_SAVE | SLF_NO_NETWORK_SYNC
def      = """"
cat      = SC_EXPERT

[SDTC_BOOL]
var      = network.no_http_content_downloads
flags    = SLF_NOT_IN_SAVE | SLF_NO_NETWORK_SYNC
def      = false
cat      = SC_EXPERT

; Since the network code (CmdChangeSetting and friends) use the index in this array to decide
; which setting the server is talking about all conditional compilation of this array must be at the
; end. This isn't really the best solution, the settings the server can tell the client about should
; either use a separate array or some other form of identifier.

;
; We might need to emulate a right mouse button on mac
[SDTC_VAR]
ifdef    = __APPLE__
var      = gui.right_mouse_btn_emulation
type     = SLE_UINT8
flags    = SLF_NOT_IN_SAVE | SLF_NO_NETWORK_SYNC
guiflags = SGF_MULTISTRING
def      = 0
min      = 0
max      = 2
str      = STR_CONFIG_SETTING_RIGHT_MOUSE_BTN_EMU
strhelp  = STR_CONFIG_SETTING_RIGHT_MOUSE_BTN_EMU_HELPTEXT
strval   = STR_CONFIG_SETTING_RIGHT_MOUSE_BTN_EMU_COMMAND
<<<<<<< HEAD
cat      = SC_BASIC

[SDT_BOOL]
base     = GameSettings
var      = vehicle.pay_for_repair
def      = true
str      = STR_CONFIG_SETTING_PAY_FOR_REPAIR_VEHICLE
strhelp  = STR_CONFIG_SETTING_PAY_FOR_REPAIR_VEHICLE_HELPTEXT
cat      = SC_EXPERT
extver   = SlXvFeatureTest(XSLFTO_AND, XSLFI_VEHICLE_REPAIR_COST)
patxname = ""vehicle_repair_cost.vehicle.pay_for_repair""

[SDT_VAR]
base     = GameSettings
var      = vehicle.repair_cost
type     = SLE_UINT8
def      = 100
min      = 1
max      = 255
interval = 1
str      = STR_CONFIG_SETTING_REPAIR_COST
strhelp  = STR_CONFIG_SETTING_REPAIR_COST_HELPTEXT
strval   = STR_JUST_INT
cat      = SC_EXPERT
extver   = SlXvFeatureTest(XSLFTO_AND, XSLFI_VEHICLE_REPAIR_COST)
patxname = ""vehicle_repair_cost.vehicle.repair_cost""

[SDT_VAR]
base     = GameSettings
var      = debug.chicken_bits
type     = SLE_UINT32
flags    = SLF_NOT_IN_CONFIG
guiflags = SGF_NO_NEWGAME
def      = 0
min      = 0
max      = 0xFFFFFFFF
cat      = SC_EXPERT
patxname = ""debug.chicken_bits""

[SDT_END]
=======
cat      = SC_BASIC
>>>>>>> cf6b91f3
<|MERGE_RESOLUTION|>--- conflicted
+++ resolved
@@ -143,7 +143,6 @@
 [post-amble]
 };
 [templates]
-<<<<<<< HEAD
 SDTG_BOOL  =  SDTG_BOOL($name,              $flags, $guiflags, $var, $def,                        $str, $strhelp, $strval, $proc, $guiproc, $from, $to,        $cat, $startup, $extver, $patxname),
 SDTG_VAR   =   SDTG_VAR($name,       $type, $flags, $guiflags, $var, $def, $min, $max, $interval, $str, $strhelp, $strval, $proc, $guiproc, $from, $to,        $cat, $startup, $extver, $patxname),
 SDTG_ENUM   = SDTG_ENUM($name,       $type, $flags, $guiflags, $var, $def,                        $str, $strhelp,          $proc, $guiproc, $from, $to,        $cat, $startup, $extver, $patxname, $enumlist),
@@ -160,22 +159,6 @@
 SDT_ENUM   =   SDT_ENUM($base, $var, $type, $flags, $guiflags, $def,                              $str, $strhelp,          $proc, $guiproc, $from, $to,        $cat, $startup, $extver, $patxname, $enumlist),
 SDT_NULL   =   SDT_NULL($length, $from, $to, $extver),
 SDT_XREF     = SDT_XREF(         $from, $to, $extver, $xref, $xrefcvt),
-SDT_END    = SDT_END()
-=======
-SDTG_BOOL  =  SDTG_BOOL($name,              $flags, $guiflags, $var, $def,                        $str, $strhelp, $strval, $proc, $from, $to,        $cat, $extra, $startup),
-SDTG_VAR   =   SDTG_VAR($name,       $type, $flags, $guiflags, $var, $def, $min, $max, $interval, $str, $strhelp, $strval, $proc, $from, $to,        $cat, $extra, $startup),
-SDTG_OMANY = SDTG_OMANY($name,       $type, $flags, $guiflags, $var, $def,       $max, $full,     $str, $strhelp, $strval, $proc, $from, $to,        $cat, $extra, $startup),
-SDTC_BOOL  =  SDTC_BOOL(       $var,        $flags, $guiflags, $def,                              $str, $strhelp, $strval, $proc, $from, $to,        $cat, $extra, $startup),
-SDTC_LIST  =  SDTC_LIST(       $var, $type, $flags, $guiflags, $def,                              $str, $strhelp, $strval, $proc, $from, $to,        $cat, $extra, $startup),
-SDTC_OMANY = SDTC_OMANY(       $var, $type, $flags, $guiflags, $def,             $max, $full,     $str, $strhelp, $strval, $proc, $from, $to,        $cat, $extra, $startup),
-SDTC_SSTR  =  SDTC_SSTR(       $var, $type, $flags, $guiflags, $def,             $length,         $str, $strhelp, $strval, $proc, $from, $to,        $cat, $extra, $startup),
-SDTC_VAR   =   SDTC_VAR(       $var, $type, $flags, $guiflags, $def,       $min, $max, $interval, $str, $strhelp, $strval, $proc, $from, $to,        $cat, $extra, $startup),
-SDT_BOOL   =   SDT_BOOL($base, $var,        $flags, $guiflags, $def,                              $str, $strhelp, $strval, $proc, $from, $to,        $cat, $extra, $startup),
-SDT_OMANY  =  SDT_OMANY($base, $var, $type, $flags, $guiflags, $def,             $max, $full,     $str, $strhelp, $strval, $proc, $from, $to, $load, $cat, $extra, $startup),
-SDT_SSTR   =   SDT_SSTR($base, $var, $type, $flags, $guiflags, $def,                              $str, $strhelp, $strval, $proc, $from, $to,        $cat, $extra, $startup),
-SDT_VAR    =    SDT_VAR($base, $var, $type, $flags, $guiflags, $def,       $min, $max, $interval, $str, $strhelp, $strval, $proc, $from, $to,        $cat, $extra, $startup),
-SDT_NULL   =   SDT_NULL($length, $from, $to),
->>>>>>> cf6b91f3
 
 SDT_LINKGRAPH_PER_CARGO = SDT_ENUM(GameSettings, linkgraph.distribution_per_cargo[$linkgraph_cargo], SLE_UINT8, $flags | SLF_NOT_IN_CONFIG, $guiflags | SGF_NO_NEWGAME, DT_PER_CARGO_DEFAULT, STR_CONFIG_SETTING_DISTRIBUTION_PER_CARGO, STR_CONFIG_SETTING_DISTRIBUTION_PER_CARGO_HELPTEXT, $proc, LinkGraphDistributionSettingGUI, $from, $to, SC_EXPERT, false, SlXvFeatureTest(XSLFTO_AND, XSLFI_LINKGRAPH_MODES), nullptr, _linkgraph_mode_per_cargo),
 
@@ -6418,7 +6401,6 @@
 str      = STR_CONFIG_SETTING_RIGHT_MOUSE_BTN_EMU
 strhelp  = STR_CONFIG_SETTING_RIGHT_MOUSE_BTN_EMU_HELPTEXT
 strval   = STR_CONFIG_SETTING_RIGHT_MOUSE_BTN_EMU_COMMAND
-<<<<<<< HEAD
 cat      = SC_BASIC
 
 [SDT_BOOL]
@@ -6456,9 +6438,4 @@
 min      = 0
 max      = 0xFFFFFFFF
 cat      = SC_EXPERT
-patxname = ""debug.chicken_bits""
-
-[SDT_END]
-=======
-cat      = SC_BASIC
->>>>>>> cf6b91f3
+patxname = ""debug.chicken_bits""