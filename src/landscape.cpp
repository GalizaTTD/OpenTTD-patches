/*
 * This file is part of OpenTTD.
 * OpenTTD is free software; you can redistribute it and/or modify it under the terms of the GNU General Public License as published by the Free Software Foundation, version 2.
 * OpenTTD is distributed in the hope that it will be useful, but WITHOUT ANY WARRANTY; without even the implied warranty of MERCHANTABILITY or FITNESS FOR A PARTICULAR PURPOSE.
 * See the GNU General Public License for more details. You should have received a copy of the GNU General Public License along with OpenTTD. If not, see <http://www.gnu.org/licenses/>.
 */

/** @file landscape.cpp Functions related to the landscape (slopes etc.). */

/** @defgroup SnowLineGroup Snowline functions and data structures */

#include "stdafx.h"
#include "heightmap.h"
#include "clear_map.h"
#include "spritecache.h"
#include "viewport_func.h"
#include "command_func.h"
#include "landscape.h"
#include "void_map.h"
#include "tgp.h"
#include "genworld.h"
#include "fios.h"
#include "date_func.h"
#include "water.h"
#include "effectvehicle_func.h"
#include "landscape_type.h"
#include "animated_tile_func.h"
#include "core/random_func.hpp"
#include "object_base.h"
#include "company_func.h"
#include "tunnelbridge_map.h"
#include "pathfinder/npf/aystar.h"
#include "sl/saveload.h"
#include "framerate_type.h"
#include "town.h"
#include "3rdparty/cpp-btree/btree_set.h"
#include "scope_info.h"
#include "core/ring_buffer.hpp"
#include "network/network_sync.h"
#include <array>
#include <list>
#include <set>

#include "table/strings.h"
#include "table/sprites.h"

#include INCLUDE_FOR_PREFETCH_NTA

#include "safeguards.h"

extern const TileTypeProcs
	_tile_type_clear_procs,
	_tile_type_rail_procs,
	_tile_type_road_procs,
	_tile_type_town_procs,
	_tile_type_trees_procs,
	_tile_type_station_procs,
	_tile_type_water_procs,
	_tile_type_void_procs,
	_tile_type_industry_procs,
	_tile_type_tunnelbridge_procs,
	_tile_type_object_procs;

/**
 * Tile callback functions for each type of tile.
 * @ingroup TileCallbackGroup
 * @see TileType
 */
const TileTypeProcs * const _tile_type_procs[16] = {
	&_tile_type_clear_procs,        ///< Callback functions for MP_CLEAR tiles
	&_tile_type_rail_procs,         ///< Callback functions for MP_RAILWAY tiles
	&_tile_type_road_procs,         ///< Callback functions for MP_ROAD tiles
	&_tile_type_town_procs,         ///< Callback functions for MP_HOUSE tiles
	&_tile_type_trees_procs,        ///< Callback functions for MP_TREES tiles
	&_tile_type_station_procs,      ///< Callback functions for MP_STATION tiles
	&_tile_type_water_procs,        ///< Callback functions for MP_WATER tiles
	&_tile_type_void_procs,         ///< Callback functions for MP_VOID tiles
	&_tile_type_industry_procs,     ///< Callback functions for MP_INDUSTRY tiles
	&_tile_type_tunnelbridge_procs, ///< Callback functions for MP_TUNNELBRIDGE tiles
	&_tile_type_object_procs,       ///< Callback functions for MP_OBJECT tiles
};

/** landscape slope => sprite */
extern const byte _slope_to_sprite_offset[32] = {
	0, 1, 2, 3, 4, 5, 6,  7, 8, 9, 10, 11, 12, 13, 14, 0,
	0, 0, 0, 0, 0, 0, 0, 16, 0, 0,  0, 17,  0, 15, 18, 0,
};

/**
 * Description of the snow line throughout the year.
 *
 * If it is \c nullptr, a static snowline height is used, as set by \c _settings_game.game_creation.snow_line_height.
 * Otherwise it points to a table loaded from a newGRF file that describes the variable snowline.
 * @ingroup SnowLineGroup
 * @see GetSnowLine() GameCreationSettings
 */
static SnowLine *_snow_line = nullptr;

/** The current spring during river generation */
static TileIndex _current_spring = INVALID_TILE;

/** The current estuary during river generation when one river flows into another */
static TileIndex _current_estuary = INVALID_TILE;

/** Whether the current river is a big river that others flow into */
static bool _is_main_river = false;

byte _cached_snowline = 0;
byte _cached_highest_snowline = 0;
byte _cached_lowest_snowline = 0;
byte _cached_tree_placement_highest_snowline = 0;

/**
 * Map 2D viewport or smallmap coordinate to 3D world or tile coordinate.
 * Function takes into account height of tiles and foundations.
 *
 * @param x X viewport 2D coordinate.
 * @param y Y viewport 2D coordinate.
 * @param clamp_to_map Clamp the coordinate outside of the map to the closest, non-void tile within the map.
 * @param[out] clamped Whether coordinates were clamped.
 * @return 3D world coordinate of point visible at the given screen coordinate (3D perspective).
 *
 * @note Inverse of #RemapCoords2 function. Smaller values may get rounded.
 * @see InverseRemapCoords
 */
Point InverseRemapCoords2(int x, int y, bool clamp_to_map, bool *clamped)
{
	if (clamped != nullptr) *clamped = false; // Not clamping yet.

	/* Initial x/y world coordinate is like if the landscape
	 * was completely flat on height 0. */
	Point pt = InverseRemapCoords(x, y);

	const uint min_coord = _settings_game.construction.freeform_edges ? TILE_SIZE : 0;
	const uint max_x = MapMaxX() * TILE_SIZE - 1;
	const uint max_y = MapMaxY() * TILE_SIZE - 1;

	if (clamp_to_map) {
		/* Bring the coordinates near to a valid range. At the top we allow a number
		 * of extra tiles. This is mostly due to the tiles on the north side of
		 * the map possibly being drawn higher due to the extra height levels. */
		int extra_tiles = CeilDiv(_settings_game.construction.map_height_limit * TILE_HEIGHT, TILE_PIXELS);
		Point old_pt = pt;
		pt.x = Clamp(pt.x, -extra_tiles * TILE_SIZE, max_x);
		pt.y = Clamp(pt.y, -extra_tiles * TILE_SIZE, max_y);
		if (clamped != nullptr) *clamped = (pt.x != old_pt.x) || (pt.y != old_pt.y);
	}

	/* Now find the Z-world coordinate by fix point iteration.
	 * This is a bit tricky because the tile height is non-continuous at foundations.
	 * The clicked point should be approached from the back, otherwise there are regions that are not clickable.
	 * (FOUNDATION_HALFTILE_LOWER on SLOPE_STEEP_S hides north halftile completely)
	 * So give it a z-malus of 4 in the first iterations. */
	int z = 0;
	if (clamp_to_map) {
		for (int i = 0; i < 5; i++) z = GetSlopePixelZ(Clamp(pt.x + std::max(z, 4) - 4, min_coord, max_x), Clamp(pt.y + std::max(z, 4) - 4, min_coord, max_y)) / 2;
		for (int m = 3; m > 0; m--) z = GetSlopePixelZ(Clamp(pt.x + std::max(z, m) - m, min_coord, max_x), Clamp(pt.y + std::max(z, m) - m, min_coord, max_y)) / 2;
		for (int i = 0; i < 5; i++) z = GetSlopePixelZ(Clamp(pt.x + z,             min_coord, max_x), Clamp(pt.y + z,             min_coord, max_y)) / 2;
	} else {
		for (int i = 0; i < 5; i++) z = GetSlopePixelZOutsideMap(pt.x + std::max(z, 4) - 4, pt.y + std::max(z, 4) - 4) / 2;
		for (int m = 3; m > 0; m--) z = GetSlopePixelZOutsideMap(pt.x + std::max(z, m) - m, pt.y + std::max(z, m) - m) / 2;
		for (int i = 0; i < 5; i++) z = GetSlopePixelZOutsideMap(pt.x + z,             pt.y + z            ) / 2;
	}

	pt.x += z;
	pt.y += z;
	if (clamp_to_map) {
		Point old_pt = pt;
		pt.x = Clamp(pt.x, min_coord, max_x);
		pt.y = Clamp(pt.y, min_coord, max_y);
		if (clamped != nullptr) *clamped = *clamped || (pt.x != old_pt.x) || (pt.y != old_pt.y);
	}

	return pt;
}

/**
 * Applies a foundation to a slope.
 *
 * @pre      Foundation and slope must be valid combined.
 * @param f  The #Foundation.
 * @param s  The #Slope to modify.
 * @return   Increment to the tile Z coordinate.
 */
uint ApplyFoundationToSlope(Foundation f, Slope *s)
{
	if (!IsFoundation(f)) return 0;

	if (IsLeveledFoundation(f)) {
		uint dz = 1 + (IsSteepSlope(*s) ? 1 : 0);
		*s = SLOPE_FLAT;
		return dz;
	}

	if (f != FOUNDATION_STEEP_BOTH && IsNonContinuousFoundation(f)) {
		*s = HalftileSlope(*s, GetHalftileFoundationCorner(f));
		return 0;
	}

	if (IsSpecialRailFoundation(f)) {
		*s = SlopeWithThreeCornersRaised(OppositeCorner(GetRailFoundationCorner(f)));
		return 0;
	}

	uint dz = IsSteepSlope(*s) ? 1 : 0;
	Corner highest_corner = GetHighestSlopeCorner(*s);

	switch (f) {
		case FOUNDATION_INCLINED_X:
			*s = (((highest_corner == CORNER_W) || (highest_corner == CORNER_S)) ? SLOPE_SW : SLOPE_NE);
			break;

		case FOUNDATION_INCLINED_Y:
			*s = (((highest_corner == CORNER_S) || (highest_corner == CORNER_E)) ? SLOPE_SE : SLOPE_NW);
			break;

		case FOUNDATION_STEEP_LOWER:
			*s = SlopeWithOneCornerRaised(highest_corner);
			break;

		case FOUNDATION_STEEP_BOTH:
			*s = HalftileSlope(SlopeWithOneCornerRaised(highest_corner), highest_corner);
			break;

		default: NOT_REACHED();
	}
	return dz;
}

/**
 * Return world \c Z coordinate of a given point of a tile. Normally this is the
 * Z of the ground/foundation at the given location, but in some cases the
 * ground/foundation can differ from the Z coordinate that the (ground) vehicle
 * passing over it would take. For example when entering a tunnel or bridge.
 *
 * @param x World X coordinate in tile "units".
 * @param y World Y coordinate in tile "units".
 * @param ground_vehicle Whether to get the Z coordinate of the ground vehicle, or the ground.
 * @return World Z coordinate at tile ground (vehicle) level, including slopes and foundations.
 */
int GetSlopePixelZ(int x, int y, bool ground_vehicle)
{
	TileIndex tile = TileVirtXY(x, y);

	return _tile_type_procs[GetTileType(tile)]->get_slope_z_proc(tile, x, y, ground_vehicle);
}

/**
 * Return world \c z coordinate of a given point of a tile,
 * also for tiles outside the map (virtual "black" tiles).
 *
 * @param x World X coordinate in tile "units", may be outside the map.
 * @param y World Y coordinate in tile "units", may be outside the map.
 * @return World Z coordinate at tile ground level, including slopes and foundations.
 */
int GetSlopePixelZOutsideMap(int x, int y)
{
	if (IsInsideBS(x, 0, MapSizeX() * TILE_SIZE) && IsInsideBS(y, 0, MapSizeY() * TILE_SIZE)) {
		return GetSlopePixelZ(x, y, false);
	} else {
		return _tile_type_procs[MP_VOID]->get_slope_z_proc(INVALID_TILE, x, y, false);
	}
}

/**
 * Determine the Z height of a corner relative to TileZ.
 *
 * @pre The slope must not be a halftile slope.
 *
 * @param tileh The slope.
 * @param corner The corner.
 * @return Z position of corner relative to TileZ.
 */
int GetSlopeZInCorner(Slope tileh, Corner corner)
{
	assert(!IsHalftileSlope(tileh));
	return ((tileh & SlopeWithOneCornerRaised(corner)) != 0 ? 1 : 0) + (tileh == SteepSlope(corner) ? 1 : 0);
}

/**
 * Determine the Z height of the corners of a specific tile edge
 *
 * @note If a tile has a non-continuous halftile foundation, a corner can have different heights wrt. its edges.
 *
 * @pre z1 and z2 must be initialized (typ. with TileZ). The corner heights just get added.
 *
 * @param tileh The slope of the tile.
 * @param edge The edge of interest.
 * @param z1 Gets incremented by the height of the first corner of the edge. (near corner wrt. the camera)
 * @param z2 Gets incremented by the height of the second corner of the edge. (far corner wrt. the camera)
 */
void GetSlopePixelZOnEdge(Slope tileh, DiagDirection edge, int *z1, int *z2)
{
	static const Slope corners[4][4] = {
		/*    corner     |          steep slope
		 *  z1      z2   |       z1             z2        */
		{SLOPE_E, SLOPE_N, SLOPE_STEEP_E, SLOPE_STEEP_N}, // DIAGDIR_NE, z1 = E, z2 = N
		{SLOPE_S, SLOPE_E, SLOPE_STEEP_S, SLOPE_STEEP_E}, // DIAGDIR_SE, z1 = S, z2 = E
		{SLOPE_S, SLOPE_W, SLOPE_STEEP_S, SLOPE_STEEP_W}, // DIAGDIR_SW, z1 = S, z2 = W
		{SLOPE_W, SLOPE_N, SLOPE_STEEP_W, SLOPE_STEEP_N}, // DIAGDIR_NW, z1 = W, z2 = N
	};

	int halftile_test = (IsHalftileSlope(tileh) ? SlopeWithOneCornerRaised(GetHalftileSlopeCorner(tileh)) : 0);
	if (halftile_test == corners[edge][0]) *z2 += TILE_HEIGHT; // The slope is non-continuous in z2. z2 is on the upper side.
	if (halftile_test == corners[edge][1]) *z1 += TILE_HEIGHT; // The slope is non-continuous in z1. z1 is on the upper side.

	if ((tileh & corners[edge][0]) != 0) *z1 += TILE_HEIGHT; // z1 is raised
	if ((tileh & corners[edge][1]) != 0) *z2 += TILE_HEIGHT; // z2 is raised
	if (RemoveHalftileSlope(tileh) == corners[edge][2]) *z1 += TILE_HEIGHT; // z1 is highest corner of a steep slope
	if (RemoveHalftileSlope(tileh) == corners[edge][3]) *z2 += TILE_HEIGHT; // z2 is highest corner of a steep slope
}

Slope GetFoundationSlopeFromTileSlope(TileIndex tile, Slope tileh, int *z)
{
	Foundation f = _tile_type_procs[GetTileType(tile)]->get_foundation_proc(tile, tileh);
	uint z_inc = ApplyFoundationToSlope(f, &tileh);
	if (z != nullptr) *z += z_inc;
	return tileh;
}

/**
 * Get slope of a tile on top of a (possible) foundation
 * If a tile does not have a foundation, the function returns the same as GetTileSlope.
 *
 * @param tile The tile of interest.
 * @param z returns the z of the foundation slope. (Can be nullptr, if not needed)
 * @return The slope on top of the foundation.
 */
Slope GetFoundationSlope(TileIndex tile, int *z)
{
	Slope tileh = GetTileSlope(tile, z);
	return GetFoundationSlopeFromTileSlope(tile, tileh, z);
}


bool HasFoundationNW(TileIndex tile, Slope slope_here, uint z_here)
{
	if (IsCustomBridgeHeadTile(tile) && GetTunnelBridgeDirection(tile) == DIAGDIR_NW) return false;

	int z;

	int z_W_here = z_here;
	int z_N_here = z_here;
	GetSlopePixelZOnEdge(slope_here, DIAGDIR_NW, &z_W_here, &z_N_here);

	Slope slope = GetFoundationPixelSlope(TILE_ADDXY(tile, 0, -1), &z);
	int z_W = z;
	int z_N = z;
	GetSlopePixelZOnEdge(slope, DIAGDIR_SE, &z_W, &z_N);

	return (z_N_here > z_N) || (z_W_here > z_W);
}


bool HasFoundationNE(TileIndex tile, Slope slope_here, uint z_here)
{
	if (IsCustomBridgeHeadTile(tile) && GetTunnelBridgeDirection(tile) == DIAGDIR_NE) return false;

	int z;

	int z_E_here = z_here;
	int z_N_here = z_here;
	GetSlopePixelZOnEdge(slope_here, DIAGDIR_NE, &z_E_here, &z_N_here);

	Slope slope = GetFoundationPixelSlope(TILE_ADDXY(tile, -1, 0), &z);
	int z_E = z;
	int z_N = z;
	GetSlopePixelZOnEdge(slope, DIAGDIR_SW, &z_E, &z_N);

	return (z_N_here > z_N) || (z_E_here > z_E);
}

/**
 * Draw foundation \a f at tile \a ti. Updates \a ti.
 * @param ti Tile to draw foundation on
 * @param f  Foundation to draw
 */
void DrawFoundation(TileInfo *ti, Foundation f)
{
	if (!IsFoundation(f)) return;

	/* Two part foundations must be drawn separately */
	assert(f != FOUNDATION_STEEP_BOTH);

	uint sprite_block = 0;
	int z;
	Slope slope = GetFoundationPixelSlope(ti->tile, &z);

	/* Select the needed block of foundations sprites
	 * Block 0: Walls at NW and NE edge
	 * Block 1: Wall  at        NE edge
	 * Block 2: Wall  at NW        edge
	 * Block 3: No walls at NW or NE edge
	 */
	if (!HasFoundationNW(ti->tile, slope, z)) sprite_block += 1;
	if (!HasFoundationNE(ti->tile, slope, z)) sprite_block += 2;

	/* Use the original slope sprites if NW and NE borders should be visible */
	SpriteID leveled_base = (sprite_block == 0 ? (int)SPR_FOUNDATION_BASE : (SPR_SLOPES_VIRTUAL_BASE + sprite_block * SPR_TRKFOUND_BLOCK_SIZE));
	SpriteID inclined_base = SPR_SLOPES_VIRTUAL_BASE + SPR_SLOPES_INCLINED_OFFSET + sprite_block * SPR_TRKFOUND_BLOCK_SIZE;
	SpriteID halftile_base = SPR_HALFTILE_FOUNDATION_BASE + sprite_block * SPR_HALFTILE_BLOCK_SIZE;

	if (IsSteepSlope(ti->tileh)) {
		if (!IsNonContinuousFoundation(f)) {
			/* Lower part of foundation */
			AddSortableSpriteToDraw(
				leveled_base + (ti->tileh & ~SLOPE_STEEP), PAL_NONE, ti->x, ti->y, TILE_SIZE, TILE_SIZE, TILE_HEIGHT - 1, ti->z
			);
		}

		Corner highest_corner = GetHighestSlopeCorner(ti->tileh);
		ti->z += ApplyPixelFoundationToSlope(f, &ti->tileh);

		if (IsInclinedFoundation(f)) {
			/* inclined foundation */
			byte inclined = highest_corner * 2 + (f == FOUNDATION_INCLINED_Y ? 1 : 0);

			AddSortableSpriteToDraw(inclined_base + inclined, PAL_NONE, ti->x, ti->y,
				f == FOUNDATION_INCLINED_X ? TILE_SIZE : 1,
				f == FOUNDATION_INCLINED_Y ? TILE_SIZE : 1,
				TILE_HEIGHT, ti->z
			);
			OffsetGroundSprite(0, 0);
		} else if (IsLeveledFoundation(f)) {
			AddSortableSpriteToDraw(leveled_base + SlopeWithOneCornerRaised(highest_corner), PAL_NONE, ti->x, ti->y, TILE_SIZE, TILE_SIZE, TILE_HEIGHT - 1, ti->z - TILE_HEIGHT);
			OffsetGroundSprite(0, -(int)TILE_HEIGHT);
		} else if (f == FOUNDATION_STEEP_LOWER) {
			/* one corner raised */
			OffsetGroundSprite(0, -(int)TILE_HEIGHT);
		} else {
			/* halftile foundation */
			int x_bb = (((highest_corner == CORNER_W) || (highest_corner == CORNER_S)) ? TILE_SIZE / 2 : 0);
			int y_bb = (((highest_corner == CORNER_S) || (highest_corner == CORNER_E)) ? TILE_SIZE / 2 : 0);

			AddSortableSpriteToDraw(halftile_base + highest_corner, PAL_NONE, ti->x + x_bb, ti->y + y_bb, TILE_SIZE / 2, TILE_SIZE / 2, TILE_HEIGHT - 1, ti->z + TILE_HEIGHT);
			/* Reposition ground sprite back to original position after bounding box change above. This is similar to
			 * RemapCoords() but without zoom scaling. */
			Point pt = {(y_bb - x_bb) * 2, y_bb + x_bb};
			OffsetGroundSprite(-pt.x, -pt.y);
		}
	} else {
		if (IsLeveledFoundation(f)) {
			/* leveled foundation */
			AddSortableSpriteToDraw(leveled_base + ti->tileh, PAL_NONE, ti->x, ti->y, TILE_SIZE, TILE_SIZE, TILE_HEIGHT - 1, ti->z);
			OffsetGroundSprite(0, -(int)TILE_HEIGHT);
		} else if (IsNonContinuousFoundation(f)) {
			/* halftile foundation */
			Corner halftile_corner = GetHalftileFoundationCorner(f);
			int x_bb = (((halftile_corner == CORNER_W) || (halftile_corner == CORNER_S)) ? TILE_SIZE / 2 : 0);
			int y_bb = (((halftile_corner == CORNER_S) || (halftile_corner == CORNER_E)) ? TILE_SIZE / 2 : 0);

			AddSortableSpriteToDraw(halftile_base + halftile_corner, PAL_NONE, ti->x + x_bb, ti->y + y_bb, TILE_SIZE / 2, TILE_SIZE / 2, TILE_HEIGHT - 1, ti->z);
			/* Reposition ground sprite back to original position after bounding box change above. This is similar to
			 * RemapCoords() but without zoom scaling. */
			Point pt = {(y_bb - x_bb) * 2, y_bb + x_bb};
			OffsetGroundSprite(-pt.x, -pt.y);
		} else if (IsSpecialRailFoundation(f)) {
			/* anti-zig-zag foundation */
			SpriteID spr;
			if (ti->tileh == SLOPE_NS || ti->tileh == SLOPE_EW) {
				/* half of leveled foundation under track corner */
				spr = leveled_base + SlopeWithThreeCornersRaised(GetRailFoundationCorner(f));
			} else {
				/* tile-slope = sloped along X/Y, foundation-slope = three corners raised */
				spr = inclined_base + 2 * GetRailFoundationCorner(f) + ((ti->tileh == SLOPE_SW || ti->tileh == SLOPE_NE) ? 1 : 0);
			}
			AddSortableSpriteToDraw(spr, PAL_NONE, ti->x, ti->y, TILE_SIZE, TILE_SIZE, TILE_HEIGHT - 1, ti->z);
			OffsetGroundSprite(0, 0);
		} else {
			/* inclined foundation */
			byte inclined = GetHighestSlopeCorner(ti->tileh) * 2 + (f == FOUNDATION_INCLINED_Y ? 1 : 0);

			AddSortableSpriteToDraw(inclined_base + inclined, PAL_NONE, ti->x, ti->y,
				f == FOUNDATION_INCLINED_X ? TILE_SIZE : 1,
				f == FOUNDATION_INCLINED_Y ? TILE_SIZE : 1,
				TILE_HEIGHT, ti->z
			);
			OffsetGroundSprite(0, 0);
		}
		ti->z += ApplyPixelFoundationToSlope(f, &ti->tileh);
	}
}

void DoClearSquare(TileIndex tile)
{
	/* If the tile can have animation and we clear it, delete it from the animated tile list. */
	if (_tile_type_procs[GetTileType(tile)]->animate_tile_proc != nullptr) DeleteAnimatedTile(tile);

	MakeClear(tile, CLEAR_GRASS, _generating_world ? 3 : 0);
	MarkTileDirtyByTile(tile);
}

/**
 * Returns information about trackdirs and signal states.
 * If there is any trackbit at 'side', return all trackdirbits.
 * For TRANSPORT_ROAD, return no trackbits if there is no roadbit (of given subtype) at given side.
 * @param tile tile to get info about
 * @param mode transport type
 * @param sub_mode for TRANSPORT_ROAD, roadtypes to check
 * @param side side we are entering from, INVALID_DIAGDIR to return all trackbits
 * @return trackdirbits and other info depending on 'mode'
 */
TrackStatus GetTileTrackStatus(TileIndex tile, TransportType mode, uint sub_mode, DiagDirection side)
{
	return _tile_type_procs[GetTileType(tile)]->get_tile_track_status_proc(tile, mode, sub_mode, side);
}

/**
 * Change the owner of a tile
 * @param tile      Tile to change
 * @param old_owner Current owner of the tile
 * @param new_owner New owner of the tile
 */
void ChangeTileOwner(TileIndex tile, Owner old_owner, Owner new_owner)
{
	_tile_type_procs[GetTileType(tile)]->change_tile_owner_proc(tile, old_owner, new_owner);
}

void GetTileDesc(TileIndex tile, TileDesc *td)
{
	_tile_type_procs[GetTileType(tile)]->get_tile_desc_proc(tile, td);
}

/**
 * Has a snow line table already been loaded.
 * @return true if the table has been loaded already.
 * @ingroup SnowLineGroup
 */
bool IsSnowLineSet()
{
	return _snow_line != nullptr;
}

/**
 * Set a variable snow line, as loaded from a newgrf file.
 * @param table the 12 * 32 byte table containing the snowline for each day
 * @ingroup SnowLineGroup
 */
void SetSnowLine(byte table[SNOW_LINE_MONTHS][SNOW_LINE_DAYS])
{
	_snow_line = CallocT<SnowLine>(1);
	_snow_line->lowest_value = 0xFF;
	memcpy(_snow_line->table, table, sizeof(_snow_line->table));

	for (uint i = 0; i < SNOW_LINE_MONTHS; i++) {
		for (uint j = 0; j < SNOW_LINE_DAYS; j++) {
			_snow_line->highest_value = std::max(_snow_line->highest_value, table[i][j]);
			_snow_line->lowest_value = std::min(_snow_line->lowest_value, table[i][j]);
		}
	}

	UpdateCachedSnowLine();
	UpdateCachedSnowLineBounds();
}

/**
 * Get the current snow line, either variable or static.
 * @return the snow line height.
 * @ingroup SnowLineGroup
 */
byte GetSnowLineUncached()
{
	if (_snow_line == nullptr) return _settings_game.game_creation.snow_line_height;

	return _snow_line->table[CalTime::CurMonth()][CalTime::CurDay()];
}

void UpdateCachedSnowLine()
{
	_cached_snowline = GetSnowLineUncached();
}

/**
 * Cache the lowest and highest possible snow line heights, either variable or static.
 * @ingroup SnowLineGroup
 */
void UpdateCachedSnowLineBounds()
{
	_cached_highest_snowline = _snow_line == nullptr ? _settings_game.game_creation.snow_line_height : _snow_line->highest_value;
	_cached_lowest_snowline = _snow_line == nullptr ? _settings_game.game_creation.snow_line_height : _snow_line->lowest_value;

	uint snowline_range = ((_settings_game.construction.trees_around_snow_line_dynamic_range * (HighestSnowLine() - LowestSnowLine())) + 50) / 100;
	_cached_tree_placement_highest_snowline = LowestSnowLine() + snowline_range;
}

/**
 * Clear the variable snow line table and free the memory.
 * @ingroup SnowLineGroup
 */
void ClearSnowLine()
{
	free(_snow_line);
	_snow_line = nullptr;
	UpdateCachedSnowLine();
	UpdateCachedSnowLineBounds();
}

/**
 * Clear a piece of landscape
 * @param tile tile to clear
 * @param flags of operation to conduct
 * @param p1 unused
 * @param p2 unused
 * @param text unused
 * @return the cost of this operation or an error
 */
CommandCost CmdLandscapeClear(TileIndex tile, DoCommandFlag flags, uint32_t p1, uint32_t p2, const char *text)
{
	CommandCost cost(EXPENSES_CONSTRUCTION);
	bool do_clear = false;
	/* Test for stuff which results in water when cleared. Then add the cost to also clear the water. */
	if ((flags & DC_FORCE_CLEAR_TILE) && HasTileWaterClass(tile) && IsTileOnWater(tile) && !IsWaterTile(tile) && !IsCoastTile(tile)) {
		if ((flags & DC_AUTO) && GetWaterClass(tile) == WATER_CLASS_CANAL) return_cmd_error(STR_ERROR_MUST_DEMOLISH_CANAL_FIRST);
		do_clear = true;
		const bool is_canal = GetWaterClass(tile) == WATER_CLASS_CANAL;
		if (!is_canal && _game_mode != GM_EDITOR && !_settings_game.construction.enable_remove_water && !(flags & DC_ALLOW_REMOVE_WATER)) return_cmd_error(STR_ERROR_CAN_T_BUILD_ON_WATER);
		cost.AddCost(is_canal ? _price[PR_CLEAR_CANAL] : _price[PR_CLEAR_WATER]);
	}

	Company *c = (flags & (DC_AUTO | DC_BANKRUPT)) ? nullptr : Company::GetIfValid(_current_company);
	if (c != nullptr && (int)GB(c->clear_limit, 16, 16) < 1) {
		return_cmd_error(STR_ERROR_CLEARING_LIMIT_REACHED);
	}

	if ((flags & DC_TOWN) && !MayTownModifyRoad(tile)) return CMD_ERROR;

	const ClearedObjectArea *coa = FindClearedObject(tile);

	/* If this tile was the first tile which caused object destruction, always
	 * pass it on to the tile_type_proc. That way multiple test runs and the exec run stay consistent. */
	if (coa != nullptr && coa->first_tile != tile) {
		/* If this tile belongs to an object which was already cleared via another tile, pretend it has been
		 * already removed.
		 * However, we need to check stuff, which is not the same for all object tiles. (e.g. being on water or not) */

		/* If a object is removed, it leaves either bare land or water. */
		if ((flags & DC_NO_WATER) && HasTileWaterClass(tile) && IsTileOnWater(tile)) {
			return_cmd_error(STR_ERROR_CAN_T_BUILD_ON_WATER);
		}
	} else {
		cost.AddCost(_tile_type_procs[GetTileType(tile)]->clear_tile_proc(tile, flags));
	}

	if (flags & DC_EXEC) {
		if (c != nullptr) c->clear_limit -= 1 << 16;
		if (do_clear) ForceClearWaterTile(tile);
	}
	return cost;
}

/**
 * Clear a big piece of landscape
 * @param tile end tile of area dragging
 * @param flags of operation to conduct
 * @param p1 start tile of area dragging
 * @param p2 various bitstuffed data.
 *  bit      0: Whether to use the Orthogonal (0) or Diagonal (1) iterator.
 * @param text unused
 * @return the cost of this operation or an error
 */
CommandCost CmdClearArea(TileIndex tile, DoCommandFlag flags, uint32_t p1, uint32_t p2, const char *text)
{
	if (p1 >= MapSize()) return CMD_ERROR;

	Money money = GetAvailableMoneyForCommand();
	CommandCost cost(EXPENSES_CONSTRUCTION);
	CommandCost last_error = CMD_ERROR;
	bool had_success = false;

	const Company *c = (flags & (DC_AUTO | DC_BANKRUPT)) ? nullptr : Company::GetIfValid(_current_company);
	int limit = (c == nullptr ? INT32_MAX : GB(c->clear_limit, 16, 16));

<<<<<<< HEAD
	OrthogonalOrDiagonalTileIterator iter(tile, p1, HasBit(p2, 0));
	for (; *iter != INVALID_TILE; ++iter) {
=======
	if (tile != start_tile) flags |= DC_FORCE_CLEAR_TILE;

	std::unique_ptr<TileIterator> iter = TileIterator::Create(tile, start_tile, diagonal);
	for (; *iter != INVALID_TILE; ++(*iter)) {
>>>>>>> 8bccb580
		TileIndex t = *iter;
		CommandCost ret = DoCommand(t, 0, 0, flags & ~DC_EXEC, CMD_LANDSCAPE_CLEAR);
		if (ret.Failed()) {
			last_error = ret;

			/* We may not clear more tiles. */
			if (c != nullptr && GB(c->clear_limit, 16, 16) < 1) break;
			continue;
		}

		had_success = true;
		if (flags & DC_EXEC) {
			money -= ret.GetCost();
			if (ret.GetCost() > 0 && money < 0) {
				_additional_cash_required = ret.GetCost();
				return cost;
			}
			DoCommand(t, 0, 0, flags, CMD_LANDSCAPE_CLEAR);

			/* draw explosion animation...
			 * Disable explosions when game is paused. Looks silly and blocks the view. */
			if ((t == tile || t == p1) && _pause_mode == PM_UNPAUSED) {
				/* big explosion in two corners, or small explosion for single tiles */
				CreateEffectVehicleAbove(TileX(t) * TILE_SIZE + TILE_SIZE / 2, TileY(t) * TILE_SIZE + TILE_SIZE / 2, 2,
					TileX(tile) == TileX(p1) && TileY(tile) == TileY(p1) ? EV_EXPLOSION_SMALL : EV_EXPLOSION_LARGE
				);
			}
		} else {
			/* When we're at the clearing limit we better bail (unneed) testing as well. */
			if (ret.GetCost() != 0 && --limit <= 0) break;
		}
		cost.AddCost(ret);
	}

	return had_success ? cost : last_error;
}


TileIndex _cur_tileloop_tile;
TileIndex _aux_tileloop_tile;

static uint32_t GetTileLoopFeedback()
{
	/* The pseudorandom sequence of tiles is generated using a Galois linear feedback
	 * shift register (LFSR). This allows a deterministic pseudorandom ordering, but
	 * still with minimal state and fast iteration. */

	/* Maximal length LFSR feedback terms, from 12-bit (for 64x64 maps) to 28-bit (for 16kx16k maps).
	 * Extracted from http://www.ece.cmu.edu/~koopman/lfsr/ */
	static const uint32_t feedbacks[] = {
		0xD8F, 0x1296, 0x2496, 0x4357, 0x8679, 0x1030E, 0x206CD, 0x403FE, 0x807B8, 0x1004B2, 0x2006A8,
		0x4004B2, 0x800B87, 0x10004F3, 0x200072D, 0x40006AE, 0x80009E3,
	};
	static_assert(lengthof(feedbacks) == MAX_MAP_TILES_BITS - 2 * MIN_MAP_SIZE_BITS + 1);
	return feedbacks[MapLogX() + MapLogY() - 2 * MIN_MAP_SIZE_BITS];
}

static std::vector<uint> _tile_loop_counts;

void SetupTileLoopCounts()
{
	_tile_loop_counts.resize(DayLengthFactor());
	if (DayLengthFactor() == 0) return;

	uint64_t count_per_tick_fp16 = (static_cast<uint64_t>(1) << (MapLogX() + MapLogY() + 8)) / DayLengthFactor();
	uint64_t accumulator = 0;
	for (uint &count : _tile_loop_counts) {
		accumulator += count_per_tick_fp16;
		count = static_cast<uint32_t>(accumulator >> 16);
		accumulator &= 0xFFFF;
	}
	if (accumulator > 0) _tile_loop_counts[0]++;
}

/**
 * Gradually iterate over all tiles on the map, calling their TileLoopProcs once every 256 ticks.
 */
void RunTileLoop(bool apply_day_length)
{
	/* We update every tile every 256 ticks, so divide the map size by 2^8 = 256 */
	uint count;
	if (apply_day_length && DayLengthFactor() > 1) {
		count = _tile_loop_counts[TickSkipCounter()];
		if (count == 0) return;
	} else {
		count = 1 << (MapLogX() + MapLogY() - 8);
	}

	PerformanceAccumulator framerate(PFE_GL_LANDSCAPE);

	const uint32_t feedback = GetTileLoopFeedback();

	TileIndex tile = _cur_tileloop_tile;
	/* The LFSR cannot have a zeroed state. */
	dbg_assert(tile != 0);

	SCOPE_INFO_FMT([&], "RunTileLoop: tile: %dx%d", TileX(tile), TileY(tile));

	/* Manually update tile 0 every 256 ticks - the LFSR never iterates over it itself.  */
	if (_tick_counter % 256 == 0) {
		_tile_type_procs[GetTileType(0)]->tile_loop_proc(0);
		count--;
	}

	while (count--) {
		/* Get the next tile in sequence using a Galois LFSR. */
		TileIndex next = (tile >> 1) ^ (-(int32_t)(tile & 1) & feedback);
		if (count > 0) {
			PREFETCH_NTA(&_m[next]);
		}

		_tile_type_procs[GetTileType(tile)]->tile_loop_proc(tile);

		tile = next;
	}

	_cur_tileloop_tile = tile;
	RecordSyncEvent(NSRE_TILE);
}

void RunAuxiliaryTileLoop()
{
	/* At day lengths <= 4, flooding is handled by main tile loop */
	if (DayLengthFactor() <= 4 || (_scaled_tick_counter % 4) != 0) return;

	PerformanceAccumulator framerate(PFE_GL_LANDSCAPE);

	const uint32_t feedback = GetTileLoopFeedback();
	uint count = 1 << (MapLogX() + MapLogY() - 8);
	TileIndex tile = _aux_tileloop_tile;

	while (count--) {
		/* Get the next tile in sequence using a Galois LFSR. */
		TileIndex next = (tile >> 1) ^ (-(int32_t)(tile & 1) & feedback);
		if (count > 0) {
			PREFETCH_NTA(&_m[next]);
		}

		if (IsFloodingTypeTile(tile) && !IsNonFloodingWaterTile(tile)) {
			FloodingBehaviour fb = GetFloodingBehaviour(tile);
			if (fb != FLOOD_NONE) TileLoopWaterFlooding(fb, tile);
		}

		tile = next;
	}

	_aux_tileloop_tile = tile;
	RecordSyncEvent(NSRE_AUX_TILE);
}

void InitializeLandscape()
{
	for (uint y = _settings_game.construction.freeform_edges ? 1 : 0; y < MapMaxY(); y++) {
		for (uint x = _settings_game.construction.freeform_edges ? 1 : 0; x < MapMaxX(); x++) {
			MakeClear(TileXY(x, y), CLEAR_GRASS, 3);
			SetTileHeight(TileXY(x, y), 0);
			SetTropicZone(TileXY(x, y), TROPICZONE_NORMAL);
			ClearBridgeMiddle(TileXY(x, y));
		}
	}

	for (uint x = 0; x < MapSizeX(); x++) MakeVoid(TileXY(x, MapMaxY()));
	for (uint y = 0; y < MapSizeY(); y++) MakeVoid(TileXY(MapMaxX(), y));
}

static const byte _genterrain_tbl_1[5] = { 10, 22, 33, 37, 4  };
static const byte _genterrain_tbl_2[5] = {  0,  0,  0,  0, 33 };

static void GenerateTerrain(int type, uint flag)
{
	uint32_t r = Random();

	/* Choose one of the templates from the graphics file. */
	const Sprite *templ = GetSprite((((r >> 24) * _genterrain_tbl_1[type]) >> 8) + _genterrain_tbl_2[type] + SPR_MAPGEN_BEGIN, SpriteType::MapGen, 0);
	if (templ == nullptr) usererror("Map generator sprites could not be loaded");

	/* Chose a random location to apply the template to. */
	uint x = r & MapMaxX();
	uint y = (r >> MapLogX()) & MapMaxY();

	/* Make sure the template is not too close to the upper edges; bottom edges are checked later. */
	uint edge_distance = 1 + (_settings_game.construction.freeform_edges ? 1 : 0);
	if (x <= edge_distance || y <= edge_distance) return;

	DiagDirection direction = (DiagDirection)GB(r, 22, 2);
	uint w = templ->width;
	uint h = templ->height;

	if (DiagDirToAxis(direction) == AXIS_Y) Swap(w, h);

	const byte *p = templ->data;

	if ((flag & 4) != 0) {
		/* This is only executed in secondary/tertiary loops to generate the terrain for arctic and tropic.
		 * It prevents the templates to be applied to certain parts of the map based on the flags, thus
		 * creating regions with different elevations/topography. */
		uint xw = x * MapSizeY();
		uint yw = y * MapSizeX();
		uint bias = (MapSizeX() + MapSizeY()) * 16;

		switch (flag & 3) {
			default: NOT_REACHED();
			case 0:
				if (xw + yw > MapSize() - bias) return;
				break;

			case 1:
				if (yw < xw + bias) return;
				break;

			case 2:
				if (xw + yw < MapSize() + bias) return;
				break;

			case 3:
				if (xw < yw + bias) return;
				break;
		}
	}

	/* Ensure the template does not overflow at the bottom edges of the map; upper edges were checked before. */
	if (x + w >= MapMaxX()) return;
	if (y + h >= MapMaxY()) return;

	TileIndex tile = TileXY(x, y);

	/* Get the template and overlay in a particular direction over the map's height from the given
	 * origin point (tile), and update the map's height everywhere where the height from the template
	 * is higher than the height of the map. In other words, this only raises the tile heights. */
	switch (direction) {
		default: NOT_REACHED();
		case DIAGDIR_NE:
			do {
				TileIndex tile_cur = tile;

				for (uint w_cur = w; w_cur != 0; --w_cur) {
					if (GB(*p, 0, 4) >= TileHeight(tile_cur)) SetTileHeight(tile_cur, GB(*p, 0, 4));
					p++;
					tile_cur++;
				}
				tile += TileDiffXY(0, 1);
			} while (--h != 0);
			break;

		case DIAGDIR_SE:
			do {
				TileIndex tile_cur = tile;

				for (uint h_cur = h; h_cur != 0; --h_cur) {
					if (GB(*p, 0, 4) >= TileHeight(tile_cur)) SetTileHeight(tile_cur, GB(*p, 0, 4));
					p++;
					tile_cur += TileDiffXY(0, 1);
				}
				tile += TileDiffXY(1, 0);
			} while (--w != 0);
			break;

		case DIAGDIR_SW:
			tile += TileDiffXY(w - 1, 0);
			do {
				TileIndex tile_cur = tile;

				for (uint w_cur = w; w_cur != 0; --w_cur) {
					if (GB(*p, 0, 4) >= TileHeight(tile_cur)) SetTileHeight(tile_cur, GB(*p, 0, 4));
					p++;
					tile_cur--;
				}
				tile += TileDiffXY(0, 1);
			} while (--h != 0);
			break;

		case DIAGDIR_NW:
			tile += TileDiffXY(0, h - 1);
			do {
				TileIndex tile_cur = tile;

				for (uint h_cur = h; h_cur != 0; --h_cur) {
					if (GB(*p, 0, 4) >= TileHeight(tile_cur)) SetTileHeight(tile_cur, GB(*p, 0, 4));
					p++;
					tile_cur -= TileDiffXY(0, 1);
				}
				tile += TileDiffXY(1, 0);
			} while (--w != 0);
			break;
	}
}


#include "table/genland.h"

static std::pair<const Rect16 *, const Rect16 *> GetDesertOrRainforestData()
{
	switch (_settings_game.game_creation.coast_tropics_width) {
		case 0:
			return { _make_desert_or_rainforest_data, endof(_make_desert_or_rainforest_data) };
		case 1:
			return { _make_desert_or_rainforest_data_medium, endof(_make_desert_or_rainforest_data_medium) };
		case 2:
			return { _make_desert_or_rainforest_data_large, endof(_make_desert_or_rainforest_data_large) };
		case 3:
			return { _make_desert_or_rainforest_data_extralarge, endof(_make_desert_or_rainforest_data_extralarge) };
		default:
			NOT_REACHED();
	}
}

template <typename F>
void DesertOrRainforestProcessTiles(const std::pair<const Rect16 *, const Rect16 *> desert_rainforest_data, const Rect16 *&data, TileIndex tile, F handle_tile)
{
	for (data = desert_rainforest_data.first; data != desert_rainforest_data.second; ++data) {
		const Rect16 r = *data;
		for (int16_t x = r.left; x <= r.right; x++) {
			for (int16_t y = r.top; y <= r.bottom; y++) {
				TileIndex t = AddTileIndexDiffCWrap(tile, { x, y });
				if (handle_tile(t)) return;
			}
		}
	}
}

static void CreateDesertOrRainForest(uint desert_tropic_line)
{
	TileIndex update_freq = MapSize() / 4;
	const Rect16 *data;

	const std::pair<const Rect16 *, const Rect16 *> desert_rainforest_data = GetDesertOrRainforestData();

	for (TileIndex tile = 0; tile != MapSize(); ++tile) {
		if ((tile % update_freq) == 0) IncreaseGeneratingWorldProgress(GWP_LANDSCAPE);

		if (!IsValidTile(tile)) continue;

		DesertOrRainforestProcessTiles(desert_rainforest_data, data, tile, [&](TileIndex t) -> bool {
			return (t != INVALID_TILE && (TileHeight(t) >= desert_tropic_line || IsTileType(t, MP_WATER)));
		});
		if (data == desert_rainforest_data.second) {
			SetTropicZone(tile, TROPICZONE_DESERT);
		}
	}

	for (uint i = 0; i != 256; i++) {
		if ((i % 64) == 0) IncreaseGeneratingWorldProgress(GWP_LANDSCAPE);

		RunTileLoop();
	}

	for (TileIndex tile = 0; tile != MapSize(); ++tile) {
		if ((tile % update_freq) == 0) IncreaseGeneratingWorldProgress(GWP_LANDSCAPE);

		if (!IsValidTile(tile)) continue;

		DesertOrRainforestProcessTiles(desert_rainforest_data, data, tile, [&](TileIndex t) -> bool {
			return (t != INVALID_TILE && IsTileType(t, MP_CLEAR) && IsClearGround(t, CLEAR_DESERT));
		});
		if (data == desert_rainforest_data.second) {
			SetTropicZone(tile, TROPICZONE_RAINFOREST);
		}
	}
}

/**
 * Find the spring of a river.
 * @param tile The tile to consider for being the spring.
 * @return True iff it is suitable as a spring.
 */
static bool FindSpring(TileIndex tile, void *)
{
	int referenceHeight;
	if (!IsTileFlat(tile, &referenceHeight) || IsWaterTile(tile)) return false;

	/* In the tropics rivers start in the rainforest. */
	if (_settings_game.game_creation.landscape == LT_TROPIC && GetTropicZone(tile) != TROPICZONE_RAINFOREST && !_settings_game.game_creation.lakes_allowed_in_deserts) return false;

	/* Are there enough higher tiles to warrant a 'spring'? */
	uint num = 0;
	for (int dx = -1; dx <= 1; dx++) {
		for (int dy = -1; dy <= 1; dy++) {
			TileIndex t = TileAddWrap(tile, dx, dy);
			if (t != INVALID_TILE && GetTileMaxZ(t) > referenceHeight) num++;
		}
	}

	if (num < 4) return false;

	if (_settings_game.game_creation.rivers_top_of_hill) {
		/* Are we near the top of a hill? */
		for (int dx = -16; dx <= 16; dx++) {
			for (int dy = -16; dy <= 16; dy++) {
				TileIndex t = TileAddWrap(tile, dx, dy);
				if (t != INVALID_TILE && GetTileMaxZ(t) > referenceHeight + 2) return false;
			}
		}
	}

	return true;
}

struct MakeLakeData {
	TileIndex centre;            ///< Lake centre tile
	uint height;                 ///< Lake height
	int max_distance;            ///< Max radius
	int secondary_axis_scale;    ///< Multiplier for ellipse narrow axis, 16 bit fixed point
	int sin_fp;                  ///< sin of ellipse rotation angle, 16 bit fixed point
	int cos_fp;                  ///< cos of ellipse rotation angle, 16 bit fixed point
};

/**
 * Make a connected lake; fill all tiles in the circular tile search that are connected.
 * @param tile The tile to consider for lake making.
 * @param user_data The height of the lake.
 * @return Always false, so it continues searching.
 */
static bool MakeLake(TileIndex tile, void *user_data)
{
	const MakeLakeData *data = (const MakeLakeData *)user_data;
	if (!IsValidTile(tile) || TileHeight(tile) != data->height || !IsTileFlat(tile)) return false;
	if (_settings_game.game_creation.landscape == LT_TROPIC && GetTropicZone(tile) == TROPICZONE_DESERT && !_settings_game.game_creation.lakes_allowed_in_deserts) return false;

	/* Offset from centre tile */
	const int64_t x_delta = (int)TileX(tile) - (int)TileX(data->centre);
	const int64_t y_delta = (int)TileY(tile) - (int)TileY(data->centre);

	/* Rotate to new coordinate system */
	const int64_t a_delta = (x_delta * data->cos_fp + y_delta * data->sin_fp) >> 8;
	const int64_t b_delta = (-x_delta * data->sin_fp + y_delta * data->cos_fp) >> 8;

	int max_distance = data->max_distance;
	if (max_distance >= 6) {
		/* Vary radius a bit for larger lakes */
		uint coord = (std::abs(x_delta) > std::abs(y_delta)) ? TileY(tile) : TileX(tile);
		static const int8_t offset_fuzz[4] = { 0, 1, 0, -1 };
		max_distance += offset_fuzz[(coord / 3) & 3];
	}

	/* Check if inside ellipse */
	if ((a_delta * a_delta) + ((data->secondary_axis_scale * b_delta * b_delta) >> 16) > ((int64_t)(max_distance * max_distance) << 16)) return false;

	for (DiagDirection d = DIAGDIR_BEGIN; d < DIAGDIR_END; d++) {
		TileIndex t2 = tile + TileOffsByDiagDir(d);
		if (IsWaterTile(t2)) {
			MakeRiver(tile, Random());
			MarkTileDirtyByTile(tile);
			/* Remove desert directly around the river tile. */
			IterateCurvedCircularTileArea(tile, _settings_game.game_creation.lake_tropics_width, RiverModifyDesertZone, nullptr);
			return false;
		}
	}

	return false;
}

/**
 * Check whether a river at begin could (logically) flow down to end.
 * @param begin The origin of the flow.
 * @param end The destination of the flow.
 * @return True iff the water can be flowing down.
 */
static bool FlowsDown(TileIndex begin, TileIndex end)
{
	dbg_assert(DistanceManhattan(begin, end) == 1);

	int heightBegin;
	int heightEnd;
	Slope slopeBegin = GetTileSlope(begin, &heightBegin);
	Slope slopeEnd   = GetTileSlope(end, &heightEnd);

	return heightEnd <= heightBegin &&
			/* Slope either is inclined or flat; rivers don't support other slopes. */
			(slopeEnd == SLOPE_FLAT || IsInclinedSlope(slopeEnd)) &&
			/* Slope continues, then it must be lower... or either end must be flat. */
			((slopeEnd == slopeBegin && heightEnd < heightBegin) || slopeEnd == SLOPE_FLAT || slopeBegin == SLOPE_FLAT);
}

/* AyStar callback for checking whether we reached our destination. */
static int32_t River_EndNodeCheck(const AyStar *aystar, const OpenListNode *current)
{
	return current->path.node.tile == *(TileIndex*)aystar->user_target ? AYSTAR_FOUND_END_NODE : AYSTAR_DONE;
}

/* AyStar callback for getting the cost of the current node. */
static int32_t River_CalculateG(AyStar *aystar, AyStarNode *current, OpenListNode *parent)
{
	return 1 + RandomRange(_settings_game.game_creation.river_route_random);
}

/* AyStar callback for getting the estimated cost to the destination. */
static int32_t River_CalculateH(AyStar *aystar, AyStarNode *current, OpenListNode *parent)
{
	return DistanceManhattan(*(TileIndex*)aystar->user_target, current->tile);
}

/* AyStar callback for getting the neighbouring nodes of the given node. */
static void River_GetNeighbours(AyStar *aystar, OpenListNode *current)
{
	TileIndex tile = current->path.node.tile;

	aystar->num_neighbours = 0;
	for (DiagDirection d = DIAGDIR_BEGIN; d < DIAGDIR_END; d++) {
		TileIndex t2 = tile + TileOffsByDiagDir(d);
		if (IsValidTile(t2) && FlowsDown(tile, t2)) {
			aystar->neighbours[aystar->num_neighbours].tile = t2;
			aystar->neighbours[aystar->num_neighbours].direction = INVALID_TRACKDIR;
			aystar->num_neighbours++;
		}
	}
}

/** Callback to widen a river tile. */
static bool RiverMakeWider(TileIndex tile, void *data)
{
	if (IsValidTile(tile) && !IsWaterTile(tile) && GetTileSlope(tile) == GetTileSlope(*(TileIndex *)data)) {
		MakeRiver(tile, Random());
		/* Remove desert directly around the river tile. */

		MarkTileDirtyByTile(tile);
		IterateCurvedCircularTileArea(tile, _settings_game.game_creation.river_tropics_width, RiverModifyDesertZone, nullptr);
	}
	return false;
}

/* AyStar callback when an route has been found. */
static void River_FoundEndNode(AyStar *aystar, OpenListNode *current)
{
	for (PathNode *path = &current->path; path != nullptr; path = path->parent) {
		TileIndex tile = path->node.tile;
		if (!IsWaterTile(tile)) {
			MakeRiver(tile, Random());

			// Widen river depending on how far we are away from the source.
			const uint current_river_length = DistanceManhattan(_current_spring, path->node.tile);
			const uint long_river_length = _settings_game.game_creation.min_river_length * 4;
			const uint radius = std::min(3u, (current_river_length / (long_river_length / 3u)) + 1u);

			MarkTileDirtyByTile(tile);

			if (_settings_game.game_creation.land_generator != LG_ORIGINAL && _is_main_river && (radius > 1)) {
				CircularTileSearch(&tile, radius + RandomRange(1), RiverMakeWider, (void *)&path->node.tile);
			} else {
				/* Remove desert directly around the river tile. */
				IterateCurvedCircularTileArea(tile, _settings_game.game_creation.river_tropics_width, RiverModifyDesertZone, nullptr);
			}
		}
	}
}

static const uint RIVER_HASH_SIZE = 8; ///< The number of bits the hash for river finding should have.

/**
 * Actually build the river between the begin and end tiles using AyStar.
 * @param begin The begin of the river.
 * @param end The end of the river.
 */
static void BuildRiver(TileIndex begin, TileIndex end)
{
	AyStar finder = {};
	finder.CalculateG = River_CalculateG;
	finder.CalculateH = River_CalculateH;
	finder.GetNeighbours = River_GetNeighbours;
	finder.EndNodeCheck = River_EndNodeCheck;
	finder.FoundEndNode = River_FoundEndNode;
	finder.user_target = &end;
	finder.max_search_nodes = AYSTAR_DEF_MAX_SEARCH_NODES;

	finder.Init(1 << RIVER_HASH_SIZE);

	AyStarNode start;
	start.tile = begin;
	start.direction = INVALID_TRACKDIR;
	finder.AddStartNode(&start, 0);
	finder.Main();
	finder.Free();
}

/**
 * Try to flow the river down from a given begin.
 * @param spring The springing point of the river.
 * @param begin  The begin point we are looking from; somewhere down hill from the spring.
 * @param min_river_length The minimum length for the river.
 * @return True iff a river could/has been built, otherwise false.
 */
static bool FlowRiver(TileIndex spring, TileIndex begin, uint min_river_length)
{
#	define SET_MARK(x) marks.insert(x)
#	define IS_MARKED(x) (marks.find(x) != marks.end())

	uint height = TileHeight(begin);
	if (IsWaterTile(begin))
	{
		if (GetTileZ(begin) == 0) {
			_current_estuary = begin;
			_is_main_river = true;
		}

		return DistanceManhattan(spring, begin) > min_river_length;
	}

	btree::btree_set<TileIndex> marks;
	SET_MARK(begin);

	/* Breadth first search for the closest tile we can flow down to. */
	ring_buffer<TileIndex> queue;
	queue.push_back(begin);

	bool found = false;
	uint count = 0; // Number of tiles considered; to be used for lake location guessing.
	TileIndex end;
	do {
		end = queue.front();
		queue.pop_front();

		uint height2 = TileHeight(end);
		if (IsTileFlat(end) && (height2 < height || (height2 == height && IsWaterTile(end)))) {
			found = true;
			break;
		}

		for (DiagDirection d = DIAGDIR_BEGIN; d < DIAGDIR_END; d++) {
			TileIndex t2 = end + TileOffsByDiagDir(d);
			if (IsValidTile(t2) && !IS_MARKED(t2) && FlowsDown(end, t2)) {
				SET_MARK(t2);
				count++;
				queue.push_back(t2);
			}
		}
	} while (!queue.empty());

	if (found) {
		/* Flow further down hill. */
		found = FlowRiver(spring, end, min_river_length);
	} else if (count > 32 && _settings_game.game_creation.lake_size != 0) {
		/* Maybe we can make a lake. Find the Nth of the considered tiles. */
		TileIndex lakeCenter = 0;
		int i = RandomRange(count - 1) + 1;
		btree::btree_set<TileIndex>::const_iterator cit = marks.begin();
		while (--i) cit++;
		lakeCenter = *cit;

		if (IsValidTile(lakeCenter) &&
				/* A river, or lake, can only be built on flat slopes. */
				IsTileFlat(lakeCenter) &&
				/* We want the lake to be built at the height of the river. */
				TileHeight(begin) == TileHeight(lakeCenter) &&
				/* We don't want the lake at the entry of the valley. */
				lakeCenter != begin &&
				/* We don't want lakes in the desert. */
				(_settings_game.game_creation.landscape != LT_TROPIC || _settings_game.game_creation.lakes_allowed_in_deserts || GetTropicZone(lakeCenter) != TROPICZONE_DESERT) &&
				/* We only want a lake if the river is long enough. */
				DistanceManhattan(spring, lakeCenter) > min_river_length) {
			end = lakeCenter;
			MakeRiver(lakeCenter, Random());
			MarkTileDirtyByTile(lakeCenter);
			/* Remove desert directly around the river tile. */
			IterateCurvedCircularTileArea(lakeCenter, _settings_game.game_creation.river_tropics_width, RiverModifyDesertZone, nullptr);

			// Setting lake size +- 25%
			const auto random_percentage = 75 + RandomRange(50);
			const uint range = ((_settings_game.game_creation.lake_size * random_percentage) / 100) + 3;

			MakeLakeData data;
			data.centre = lakeCenter;
			data.height = height;
			data.max_distance = range / 2;

			/* Square of ratio of ellipse dimensions: 1 to 5 (16 bit fixed point) */
			data.secondary_axis_scale = (1 << 16) + RandomRange(1 << 18);

			/* Range from -1 to 1 (16 bit fixed point) */
			data.sin_fp = RandomRange(1 << 17) - (1 << 16);

			/* sin^2 + cos^2 = 1 */
			data.cos_fp = IntSqrt64(((int64_t)1 << 32) - ((int64_t)data.sin_fp * (int64_t)data.sin_fp));

			CircularTileSearch(&lakeCenter, range, MakeLake, &data);
			/* Call the search a second time so artefacts from going circular in one direction get (mostly) hidden. */
			lakeCenter = end;
			CircularTileSearch(&lakeCenter, range, MakeLake, &data);
			found = true;
		}
	}

	marks.clear();
	if (found) BuildRiver(begin, end);
	return found;
}

/**
 * Actually (try to) create some rivers.
 */
static void CreateRivers()
{
	int amount = _settings_game.game_creation.amount_of_rivers;
	if (amount == 0) return;

	uint wells = ScaleByMapSize(4 << _settings_game.game_creation.amount_of_rivers);
	const uint num_short_rivers = wells - std::max(1u, wells / 10);
	SetGeneratingWorldProgress(GWP_RIVER, wells + 256 / 64); // Include the tile loop calls below.

	for (; wells > num_short_rivers; wells--) {
		IncreaseGeneratingWorldProgress(GWP_RIVER);
		for (int tries = 0; tries < 128; tries++) {
			TileIndex t = RandomTile();
			if (!CircularTileSearch(&t, 8, FindSpring, nullptr)) continue;
			_current_spring = t;
			_is_main_river = false;
			if (FlowRiver(t, t, _settings_game.game_creation.min_river_length * 4)) break;
		}
	}

	for (; wells != 0; wells--) {
		IncreaseGeneratingWorldProgress(GWP_RIVER);
		for (int tries = 0; tries < 128; tries++) {
			TileIndex t = RandomTile();
			if (!CircularTileSearch(&t, 8, FindSpring, nullptr)) continue;
			_current_spring = t;
			_is_main_river = false;
			if (FlowRiver(t, t, _settings_game.game_creation.min_river_length)) break;
		}
	}

	/* Widening rivers may have left some tiles requiring to be watered. */
	ConvertGroundTilesIntoWaterTiles();

	/* Run tile loop to update the ground density. */
	for (uint i = 0; i != 256; i++) {
		if (i % 64 == 0) IncreaseGeneratingWorldProgress(GWP_RIVER);
		RunTileLoop();
	}
}

/**
 * Calculate what height would be needed to cover N% of the landmass.
 *
 * The function allows both snow and desert/tropic line to be calculated. It
 * tries to find the closests height which covers N% of the landmass; it can
 * be below or above it.
 *
 * Tropic has a mechanism where water and tropic tiles in mountains grow
 * inside the desert. To better approximate the requested coverage, this is
 * taken into account via an edge histogram, which tells how many neighbouring
 * tiles are lower than the tiles of that height. The multiplier indicates how
 * severe this has to be taken into account.
 *
 * @param coverage A value between 0 and 100 indicating a percentage of landmass that should be covered.
 * @param edge_multiplier How much effect neighbouring tiles that are of a lower height level have on the score.
 * @return The estimated best height to use to cover N% of the landmass.
 */
static uint CalculateCoverageLine(uint coverage, uint edge_multiplier)
{
	const DiagDirection neighbour_dir[] = {
		DIAGDIR_NE,
		DIAGDIR_SE,
		DIAGDIR_SW,
		DIAGDIR_NW,
	};

	/* Histogram of how many tiles per height level exist. */
	std::array<int, MAX_TILE_HEIGHT + 1> histogram = {};
	/* Histogram of how many neighbour tiles are lower than the tiles of the height level. */
	std::array<int, MAX_TILE_HEIGHT + 1> edge_histogram = {};

	/* Build a histogram of the map height. */
	for (TileIndex tile = 0; tile < MapSize(); tile++) {
		uint h = TileHeight(tile);
		histogram[h]++;

		if (edge_multiplier != 0) {
			/* Check if any of our neighbours is below us. */
			for (auto dir : neighbour_dir) {
				TileIndex neighbour_tile = AddTileIndexDiffCWrap(tile, TileIndexDiffCByDiagDir(dir));
				if (IsValidTile(neighbour_tile) && TileHeight(neighbour_tile) < h) {
					edge_histogram[h]++;
				}
			}
		}
	}

	/* The amount of land we have is the map size minus the first (sea) layer. */
	uint land_tiles = MapSize() - histogram[0];
	int best_score = land_tiles;

	/* Our goal is the coverage amount of the land-mass. */
	int goal_tiles = land_tiles * coverage / 100;

	/* We scan from top to bottom. */
	uint h = MAX_TILE_HEIGHT;
	uint best_h = h;

	int current_tiles = 0;
	for (; h > 0; h--) {
		current_tiles += histogram[h];
		int current_score = goal_tiles - current_tiles;

		/* Tropic grows from water and mountains into the desert. This is a
		 * great visual, but it also means we* need to take into account how
		 * much less desert tiles are being created if we are on this
		 * height-level. We estimate this based on how many neighbouring
		 * tiles are below us for a given length, assuming that is where
		 * tropic is growing from.
		 */
		if (edge_multiplier != 0 && h > 1) {
			/* From water tropic tiles grow for a few tiles land inward. */
			current_score -= edge_histogram[1] * edge_multiplier;
			/* Tropic tiles grow into the desert for a few tiles. */
			current_score -= edge_histogram[h] * edge_multiplier;
		}

		if (std::abs(current_score) < std::abs(best_score)) {
			best_score = current_score;
			best_h = h;
		}

		/* Always scan all height-levels, as h == 1 might give a better
		 * score than any before. This is true for example with 0% desert
		 * coverage. */
	}

	return best_h;
}

/**
 * Calculate the line from which snow begins.
 */
static void CalculateSnowLine()
{
	if (_settings_game.game_creation.climate_threshold_mode == 0) {
		/* We do not have snow sprites on coastal tiles, so never allow "1" as height. */
		_settings_game.game_creation.snow_line_height = std::max(CalculateCoverageLine(_settings_game.game_creation.snow_coverage, 0), 2u);
	}
	UpdateCachedSnowLine();
	UpdateCachedSnowLineBounds();
}

/**
 * Calculate the line (in height) between desert and tropic.
 * @return The height of the line between desert and tropic.
 */
static uint8_t CalculateDesertLine()
{
	if (_settings_game.game_creation.climate_threshold_mode != 0) return _settings_game.game_creation.rainforest_line_height;

	/* CalculateCoverageLine() runs from top to bottom, so we need to invert the coverage. */
	return CalculateCoverageLine(100 - _settings_game.game_creation.desert_coverage, 4);
}

bool GenerateLandscape(byte mode)
{
	/** Number of steps of landscape generation */
	enum GenLandscapeSteps {
		GLS_HEIGHTMAP    =  3, ///< Loading a heightmap
		GLS_TERRAGENESIS =  5, ///< Terragenesis generator
		GLS_ORIGINAL     =  2, ///< Original generator
		GLS_TROPIC       = 12, ///< Extra steps needed for tropic landscape
		GLS_OTHER        =  0, ///< Extra steps for other landscapes
	};
	uint steps = (_settings_game.game_creation.landscape == LT_TROPIC) ? GLS_TROPIC : GLS_OTHER;

	if (mode == GWM_HEIGHTMAP) {
		SetGeneratingWorldProgress(GWP_LANDSCAPE, steps + GLS_HEIGHTMAP);
		if (!LoadHeightmap(_file_to_saveload.detail_ftype, _file_to_saveload.name.c_str())) {
			return false;
		}
		IncreaseGeneratingWorldProgress(GWP_LANDSCAPE);
	} else if (_settings_game.game_creation.land_generator == LG_TERRAGENESIS) {
		SetGeneratingWorldProgress(GWP_LANDSCAPE, steps + GLS_TERRAGENESIS);
		GenerateTerrainPerlin();
	} else {
		SetGeneratingWorldProgress(GWP_LANDSCAPE, steps + GLS_ORIGINAL);
		if (_settings_game.construction.freeform_edges) {
			for (uint x = 0; x < MapSizeX(); x++) MakeVoid(TileXY(x, 0));
			for (uint y = 0; y < MapSizeY(); y++) MakeVoid(TileXY(0, y));
		}
		switch (_settings_game.game_creation.landscape) {
			case LT_ARCTIC: {
				uint32_t r = Random();

				for (uint i = ScaleByMapSize(GB(r, 0, 7) + 950); i != 0; --i) {
					GenerateTerrain(2, 0);
				}

				uint flag = GB(r, 7, 2) | 4;
				for (uint i = ScaleByMapSize(GB(r, 9, 7) + 450); i != 0; --i) {
					GenerateTerrain(4, flag);
				}
				break;
			}

			case LT_TROPIC: {
				uint32_t r = Random();

				for (uint i = ScaleByMapSize(GB(r, 0, 7) + 170); i != 0; --i) {
					GenerateTerrain(0, 0);
				}

				uint flag = GB(r, 7, 2) | 4;
				for (uint i = ScaleByMapSize(GB(r, 9, 8) + 1700); i != 0; --i) {
					GenerateTerrain(0, flag);
				}

				flag ^= 2;

				for (uint i = ScaleByMapSize(GB(r, 17, 7) + 410); i != 0; --i) {
					GenerateTerrain(3, flag);
				}
				break;
			}

			default: {
				uint32_t r = Random();

				assert(_settings_game.difficulty.quantity_sea_lakes != CUSTOM_SEA_LEVEL_NUMBER_DIFFICULTY);
				uint i = ScaleByMapSize(GB(r, 0, 7) + (3 - _settings_game.difficulty.quantity_sea_lakes) * 256 + 100);
				for (; i != 0; --i) {
					/* Make sure we do not overflow. */
					GenerateTerrain(Clamp(_settings_game.difficulty.terrain_type, 0, 3), 0);
				}
				break;
			}
		}
	}

	/* Do not call IncreaseGeneratingWorldProgress() before FixSlopes(),
	 * it allows screen redraw. Drawing of broken slopes crashes the game */
	FixSlopes();
	MarkWholeScreenDirty();
	IncreaseGeneratingWorldProgress(GWP_LANDSCAPE);

	ConvertGroundTilesIntoWaterTiles();
	MarkWholeScreenDirty();
	IncreaseGeneratingWorldProgress(GWP_LANDSCAPE);

	switch (_settings_game.game_creation.landscape) {
		case LT_ARCTIC:
			CalculateSnowLine();
			break;

		case LT_TROPIC: {
			uint desert_tropic_line = CalculateDesertLine();
			CreateDesertOrRainForest(desert_tropic_line);
			break;
		}

		default:
			break;
	}

	CreateRivers();
	return true;
}

void OnTick_Town();
void OnTick_Trees();
void OnTick_Station();
void OnTick_Industry();

void CallLandscapeTick()
{
	{
		PerformanceAccumulator framerate(PFE_GL_LANDSCAPE);

		OnTick_Town();
		RecordSyncEvent(NSRE_TOWN);
		OnTick_Trees();
		RecordSyncEvent(NSRE_TREE);
		OnTick_Station();
		RecordSyncEvent(NSRE_STATION);
		OnTick_Industry();
		RecordSyncEvent(NSRE_INDUSTRY);
	}
}<|MERGE_RESOLUTION|>--- conflicted
+++ resolved
@@ -670,15 +670,10 @@
 	const Company *c = (flags & (DC_AUTO | DC_BANKRUPT)) ? nullptr : Company::GetIfValid(_current_company);
 	int limit = (c == nullptr ? INT32_MAX : GB(c->clear_limit, 16, 16));
 
-<<<<<<< HEAD
+	if (tile != p1) flags |= DC_FORCE_CLEAR_TILE;
+
 	OrthogonalOrDiagonalTileIterator iter(tile, p1, HasBit(p2, 0));
 	for (; *iter != INVALID_TILE; ++iter) {
-=======
-	if (tile != start_tile) flags |= DC_FORCE_CLEAR_TILE;
-
-	std::unique_ptr<TileIterator> iter = TileIterator::Create(tile, start_tile, diagonal);
-	for (; *iter != INVALID_TILE; ++(*iter)) {
->>>>>>> 8bccb580
 		TileIndex t = *iter;
 		CommandCost ret = DoCommand(t, 0, 0, flags & ~DC_EXEC, CMD_LANDSCAPE_CLEAR);
 		if (ret.Failed()) {
