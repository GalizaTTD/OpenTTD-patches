/*
 * This file is part of OpenTTD.
 * OpenTTD is free software; you can redistribute it and/or modify it under the terms of the GNU General Public License as published by the Free Software Foundation, version 2.
 * OpenTTD is distributed in the hope that it will be useful, but WITHOUT ANY WARRANTY; without even the implied warranty of MERCHANTABILITY or FITNESS FOR A PARTICULAR PURPOSE.
 * See the GNU General Public License for more details. You should have received a copy of the GNU General Public License along with OpenTTD. If not, see <http://www.gnu.org/licenses/>.
 */

/** @file direction_type.h Different types to 'show' directions. */

#ifndef DIRECTION_TYPE_H
#define DIRECTION_TYPE_H

#include "core/enum_type.hpp"

/**
 * Defines the 8 directions on the map.
 *
 * This enum defines 8 possible directions which are used for
 * the vehicles in the game. The directions are aligned straight
 * to the viewport, not to the map. So north points to the top of
 * your viewport and not rotated by 45 degrees left or right to get
 * a "north" used in you games.
 */
enum Direction : byte {
	DIR_BEGIN = 0,          ///< Used to iterate
	DIR_N   = 0,            ///< North
	DIR_NE  = 1,            ///< Northeast
	DIR_E   = 2,            ///< East
	DIR_SE  = 3,            ///< Southeast
	DIR_S   = 4,            ///< South
	DIR_SW  = 5,            ///< Southwest
	DIR_W   = 6,            ///< West
	DIR_NW  = 7,            ///< Northwest
	DIR_END,                ///< Used to iterate
	INVALID_DIR = 0xFF,     ///< Flag for an invalid direction
};

/** Allow incrementing of Direction variables */
DECLARE_POSTFIX_INCREMENT(Direction)

/** Define basic enum properties */
template <> struct EnumPropsT<Direction> : MakeEnumPropsT<Direction, byte, DIR_BEGIN, DIR_END, INVALID_DIR, 3> {};


/**
 * Enumeration for the difference between two directions.
 *
 * This enumeration is used to mark differences between
 * two directions. If you get one direction you can align
 * a second direction in 8 different ways. This enumeration
 * only contains 6 of these 8 differences, but the remaining
 * two can be calculated by adding to differences together.
 * This also means you can add two differences together and
 * get the difference you really want to get. The difference
 * of 45 degrees left + the difference of 45 degrees right results in the
 * difference of 0 degrees.
 *
 * @note To get this mentioned addition of direction you must use
 *       modulo DIR_END or use the #ChangeDirDiff(DirDiff, DirDiff) function.
 * @see ChangeDirDiff(DirDiff, DirDiff)
 */
enum DirDiff : byte {
	DIRDIFF_SAME    = 0,    ///< Both directions faces to the same direction
	DIRDIFF_45RIGHT = 1,    ///< Angle of 45 degrees right
	DIRDIFF_90RIGHT = 2,    ///< Angle of 90 degrees right
	DIRDIFF_REVERSE = 4,    ///< One direction is the opposite of the other one
	DIRDIFF_90LEFT  = 6,    ///< Angle of 90 degrees left
	DIRDIFF_45LEFT  = 7,    ///< Angle of 45 degrees left
};


/**
 * Enumeration for diagonal directions.
 *
 * This enumeration is used for the 4 direction of the tile-edges.
 */
enum DiagDirection : byte {
	DIAGDIR_BEGIN = 0,      ///< Used for iterations
	DIAGDIR_NE  = 0,        ///< Northeast, upper right on your monitor
	DIAGDIR_SE  = 1,        ///< Southeast
	DIAGDIR_SW  = 2,        ///< Southwest
	DIAGDIR_NW  = 3,        ///< Northwest
	DIAGDIR_END,            ///< Used for iterations
	INVALID_DIAGDIR = 0xFF, ///< Flag for an invalid DiagDirection
};
DECLARE_POSTFIX_INCREMENT(DiagDirection)
DECLARE_ENUM_AS_ADDABLE(DiagDirection)

/** Define basic enum properties */
template <> struct EnumPropsT<DiagDirection> : MakeEnumPropsT<DiagDirection, byte, DIAGDIR_BEGIN, DIAGDIR_END, INVALID_DIAGDIR, 2> {};


/**
 * Enumeration for the difference between to DiagDirection.
 *
 * As the DiagDirection only contains 4 possible directions the
 * difference between two of these directions can only be in 4 ways.
 * As the DirDiff enumeration the values can be added together and
 * you will get the resulting difference (use modulo DIAGDIR_END).
 *
 * @see DirDiff
 */
enum DiagDirDiff {
	DIAGDIRDIFF_SAME    = 0,        ///< Same directions
	DIAGDIRDIFF_90RIGHT = 1,        ///< 90 degrees right
	DIAGDIRDIFF_REVERSE = 2,        ///< Reverse directions
	DIAGDIRDIFF_90LEFT  = 3,        ///< 90 degrees left
};

/** Allow incrementing of DiagDirDiff variables */
DECLARE_POSTFIX_INCREMENT(DiagDirDiff)


/**
 * Enumeration for the two axis X and Y
 *
 * This enumeration represents the two axis X and Y in the game.
 * The X axis is the one which goes align the north-west edge
 * (and south-east edge). The Y axis must be so the one which goes
 * align the north-east edge (and south-west) edge.
 */
enum Axis : byte {
	AXIS_X = 0,          ///< The X axis
	AXIS_Y = 1,          ///< The y axis
	AXIS_END,            ///< Used for iterations
	INVALID_AXIS = 0xFF, ///< Flag for an invalid Axis
};
<<<<<<< HEAD
/** Helper information for extract tool. */
template <> struct EnumPropsT<Axis> : MakeEnumPropsT<Axis, byte, AXIS_X, AXIS_END, INVALID_AXIS, 1> {};
=======
DECLARE_ENUM_AS_ADDABLE(Axis)
>>>>>>> bb491127

#endif /* DIRECTION_TYPE_H */<|MERGE_RESOLUTION|>--- conflicted
+++ resolved
@@ -125,11 +125,8 @@
 	AXIS_END,            ///< Used for iterations
 	INVALID_AXIS = 0xFF, ///< Flag for an invalid Axis
 };
-<<<<<<< HEAD
 /** Helper information for extract tool. */
 template <> struct EnumPropsT<Axis> : MakeEnumPropsT<Axis, byte, AXIS_X, AXIS_END, INVALID_AXIS, 1> {};
-=======
 DECLARE_ENUM_AS_ADDABLE(Axis)
->>>>>>> bb491127
 
 #endif /* DIRECTION_TYPE_H */