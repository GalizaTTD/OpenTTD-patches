--- conflicted
+++ resolved
@@ -61,11 +61,7 @@
 class GUIList : public std::vector<T> {
 public:
 	using SortFunction = std::conditional_t<std::is_same_v<P, std::nullptr_t>, bool (const T&, const T&), bool (const T&, const T&, const P)>; ///< Signature of sort function.
-<<<<<<< HEAD
-	typedef bool FilterFunction(const T*, F); ///< Signature of filter function.
-=======
 	using FilterFunction = bool(const T*, F); ///< Signature of filter function.
->>>>>>> ef55cc79
 
 protected:
 	std::span<SortFunction * const> sort_func_list;     ///< the sort criteria functions
@@ -114,17 +110,10 @@
 	{};
 
 	/* If sort parameters are used then we require a reference to the params. */
-<<<<<<< HEAD
 	template <typename T_ = T, typename P_ = P, typename _F = F, std::enable_if_t<GUIListParamConfig<P_>::constructor_init>* = nullptr>
 	GUIList(SortParameterReference params) :
-		sort_func_list(nullptr),
-		filter_func_list(nullptr),
-=======
-	template <typename T_ = T, typename P_ = P, typename _F = F, std::enable_if_t<!std::is_same_v<P_, std::nullptr_t>>* = nullptr>
-	GUIList(const P &params) :
 		sort_func_list({}),
 		filter_func_list({}),
->>>>>>> ef55cc79
 		flags(VL_NONE),
 		sort_type(0),
 		filter_type(0),
@@ -353,12 +342,8 @@
 	 */
 	bool Sort()
 	{
-<<<<<<< HEAD
-		dbg_assert(this->sort_func_list != nullptr);
-=======
 		if (this->sort_func_list.empty()) return false;
 		assert(this->sort_type < this->sort_func_list.size());
->>>>>>> ef55cc79
 		return this->Sort(this->sort_func_list[this->sort_type]);
 	}
 
