/*
 * This file is part of OpenTTD.
 * OpenTTD is free software; you can redistribute it and/or modify it under the terms of the GNU General Public License as published by the Free Software Foundation, version 2.
 * OpenTTD is distributed in the hope that it will be useful, but WITHOUT ANY WARRANTY; without even the implied warranty of MERCHANTABILITY or FITNESS FOR A PARTICULAR PURPOSE.
 * See the GNU General Public License for more details. You should have received a copy of the GNU General Public License along with OpenTTD. If not, see <http://www.gnu.org/licenses/>.
 */

/** @file 32bpp_optimized.cpp Implementation of the optimized 32 bpp blitter. */

#include "../stdafx.h"
#include "../zoom_func.h"
#include "../settings_type.h"
#include "32bpp_optimized.hpp"

#include "../safeguards.h"

/** Instantiation of the optimized 32bpp blitter factory. */
static FBlitter_32bppOptimized iFBlitter_32bppOptimized;

/**
 * Draws a sprite to a (screen) buffer. It is templated to allow faster operation.
 *
 * @tparam mode blitter mode
 * @param bp further blitting parameters
 * @param zoom zoom level at which we are drawing
 */
template <BlitterMode mode>
inline void Blitter_32bppOptimized::Draw(const Blitter::BlitterParams *bp, ZoomLevel zoom)
{
	const SpriteData *src = (const SpriteData *)bp->sprite;

	/* src_px : each line begins with uint32 n = 'number of bytes in this line',
	 *          then n times is the Colour struct for this line */
	const Colour *src_px = (const Colour *)(src->data + src->offset[zoom][0]);
	/* src_n  : each line begins with uint32 n = 'number of bytes in this line',
	 *          then interleaved stream of 'm' and 'n' channels. 'm' is remap,
	 *          'n' is number of bytes with the same alpha channel class */
	const uint16 *src_n  = (const uint16 *)(src->data + src->offset[zoom][1]);

	/* skip upper lines in src_px and src_n */
	for (uint i = bp->skip_top; i != 0; i--) {
		src_px = (const Colour *)((const byte *)src_px + *(const uint32 *)src_px);
		src_n = (const uint16 *)((const byte *)src_n + *(const uint32 *)src_n);
	}

	/* skip lines in dst */
	Colour *dst = (Colour *)bp->dst + bp->top * bp->pitch + bp->left;

	/* store so we don't have to access it via bp every time (compiler assumes pointer aliasing) */
	const byte *remap = bp->remap;

	for (int y = 0; y < bp->height; y++) {
		/* next dst line begins here */
		Colour *dst_ln = dst + bp->pitch;

		/* next src line begins here */
		const Colour *src_px_ln = (const Colour *)((const byte *)src_px + *(const uint32 *)src_px);
		src_px++;

		/* next src_n line begins here */
		const uint16 *src_n_ln = (const uint16 *)((const byte *)src_n + *(const uint32 *)src_n);
		src_n += 2;

		/* we will end this line when we reach this point */
		Colour *dst_end = dst + bp->skip_left;

		/* number of pixels with the same alpha channel class */
		uint n;

		while (dst < dst_end) {
			n = *src_n++;

			if (src_px->a == 0) {
				dst += n;
				src_px ++;
				src_n++;
			} else {
				if (dst + n > dst_end) {
					uint d = dst_end - dst;
					src_px += d;
					src_n += d;

					dst = dst_end - bp->skip_left;
					dst_end = dst + bp->width;

					n = std::min(n - d, (uint)bp->width);
					goto draw;
				}
				dst += n;
				src_px += n;
				src_n += n;
			}
		}

		dst -= bp->skip_left;
		dst_end -= bp->skip_left;

		dst_end += bp->width;

		while (dst < dst_end) {
			n = std::min<uint>(*src_n++, dst_end - dst);

			if (src_px->a == 0) {
				dst += n;
				src_px++;
				src_n++;
				continue;
			}

			draw:;

			switch (mode) {
				case BM_COLOUR_REMAP:
				case BM_COLOUR_REMAP_WITH_BRIGHTNESS:
					if (src_px->a == 255) {
						do {
							uint m = *src_n;
							/* In case the m-channel is zero, do not remap this pixel in any way */
							if (m == 0) {
								Colour c = *src_px;
								if (mode == BM_COLOUR_REMAP_WITH_BRIGHTNESS) c = AdjustBrightness(c, DEFAULT_BRIGHTNESS + bp->brightness_adjust);
								*dst = c;
							} else {
								uint r = remap[GB(m, 0, 8)];
								if (r != 0) *dst = this->AdjustBrightness(this->LookupColourInPalette(r), GB(m, 8, 8) + ((mode == BM_COLOUR_REMAP_WITH_BRIGHTNESS) ? bp->brightness_adjust : 0));
							}
							dst++;
							src_px++;
							src_n++;
						} while (--n != 0);
					} else {
						do {
							uint m = *src_n;
							if (m == 0) {
								Colour c = *src_px;
								if (mode == BM_COLOUR_REMAP_WITH_BRIGHTNESS) c = AdjustBrightness(c, DEFAULT_BRIGHTNESS + bp->brightness_adjust);
								*dst = ComposeColourRGBANoCheck(c.r, c.g, c.b, c.a, *dst);
							} else {
								uint r = remap[GB(m, 0, 8)];
								if (r != 0) *dst = ComposeColourPANoCheck(this->AdjustBrightness(this->LookupColourInPalette(r), GB(m, 8, 8) + ((mode == BM_COLOUR_REMAP_WITH_BRIGHTNESS) ? bp->brightness_adjust : 0)), src_px->a, *dst);
							}
							dst++;
							src_px++;
							src_n++;
						} while (--n != 0);
					}
					break;

				case BM_CRASH_REMAP:
					if (src_px->a == 255) {
						do {
							uint m = *src_n;
							if (m == 0) {
								uint8 g = MakeDark(src_px->r, src_px->g, src_px->b);
								*dst = ComposeColourRGBA(g, g, g, src_px->a, *dst);
							} else {
								uint r = remap[GB(m, 0, 8)];
								if (r != 0) *dst = this->AdjustBrightness(this->LookupColourInPalette(r), GB(m, 8, 8));
							}
							dst++;
							src_px++;
							src_n++;
						} while (--n != 0);
					} else {
						do {
							uint m = *src_n;
							if (m == 0) {
								if (src_px->a != 0) {
									uint8 g = MakeDark(src_px->r, src_px->g, src_px->b);
									*dst = ComposeColourRGBA(g, g, g, src_px->a, *dst);
								}
							} else {
								uint r = remap[GB(m, 0, 8)];
								if (r != 0) *dst = ComposeColourPANoCheck(this->AdjustBrightness(this->LookupColourInPalette(r), GB(m, 8, 8)), src_px->a, *dst);
							}
							dst++;
							src_px++;
							src_n++;
						} while (--n != 0);
					}
					break;

				case BM_BLACK_REMAP:
					do {
						*dst = Colour(0, 0, 0);
						dst++;
						src_px++;
						src_n++;
					} while (--n != 0);
					break;

				case BM_TRANSPARENT:
					/* TODO -- We make an assumption here that the remap in fact is transparency, not some colour.
					 *  This is never a problem with the code we produce, but newgrfs can make it fail... or at least:
					 *  we produce a result the newgrf maker didn't expect ;) */

					/* Make the current colour a bit more black, so it looks like this image is transparent */
					src_n += n;
					if (src_px->a == 255) {
						src_px += n;
						do {
							*dst = MakeTransparent(*dst, 3, 4);
							dst++;
						} while (--n != 0);
					} else {
						do {
							*dst = MakeTransparent(*dst, (256 * 4 - src_px->a), 256 * 4);
							dst++;
							src_px++;
						} while (--n != 0);
					}
					break;

				default:
					if (src_px->a == 255) {
						/* faster than memcpy(), n is usually low */
						src_n += n;
						do {
							Colour c = *src_px;
							if (mode == BM_NORMAL_WITH_BRIGHTNESS) c = AdjustBrightness(c, DEFAULT_BRIGHTNESS + bp->brightness_adjust);
							*dst = c;
							dst++;
							src_px++;
						} while (--n != 0);
					} else {
						src_n += n;
						do {
							Colour c = *src_px;
							if (mode == BM_NORMAL_WITH_BRIGHTNESS) c = AdjustBrightness(c, DEFAULT_BRIGHTNESS + bp->brightness_adjust);
							*dst = ComposeColourRGBANoCheck(c.r, c.g, c.b, c.a, *dst);
							dst++;
							src_px++;
						} while (--n != 0);
					}
					break;
			}
		}

		dst = dst_ln;
		src_px = src_px_ln;
		src_n  = src_n_ln;
	}
}

/**
 * Draws a sprite to a (screen) buffer. Calls adequate templated function.
 *
 * @param bp further blitting parameters
 * @param mode blitter mode
 * @param zoom zoom level at which we are drawing
 */
void Blitter_32bppOptimized::Draw(Blitter::BlitterParams *bp, BlitterMode mode, ZoomLevel zoom)
{
	switch (mode) {
		default: NOT_REACHED();
		case BM_NORMAL:       Draw<BM_NORMAL>      (bp, zoom); return;
		case BM_COLOUR_REMAP: Draw<BM_COLOUR_REMAP>(bp, zoom); return;
		case BM_TRANSPARENT:  Draw<BM_TRANSPARENT> (bp, zoom); return;
		case BM_CRASH_REMAP:  Draw<BM_CRASH_REMAP> (bp, zoom); return;
		case BM_BLACK_REMAP:  Draw<BM_BLACK_REMAP> (bp, zoom); return;
		case BM_NORMAL_WITH_BRIGHTNESS:  Draw<BM_NORMAL_WITH_BRIGHTNESS> (bp, zoom); return;
		case BM_COLOUR_REMAP_WITH_BRIGHTNESS:  Draw<BM_COLOUR_REMAP_WITH_BRIGHTNESS> (bp, zoom); return;
	}
}

template <bool Tpal_to_rgb> Sprite *Blitter_32bppOptimized::EncodeInternal(const SpriteLoader::Sprite *sprite, AllocatorProc *allocator)
{
	/* streams of pixels (a, r, g, b channels)
	 *
	 * stored in separated stream so data are always aligned on 4B boundary */
	Colour *dst_px_orig[ZOOM_LVL_COUNT];

	/* interleaved stream of 'm' channel and 'n' channel
	 * 'n' is number of following pixels with the same alpha channel class
	 * there are 3 classes: 0, 255, others
	 *
	 * it has to be stored in one stream so fewer registers are used -
	 * x86 has problems with register allocation even with this solution */
	uint16 *dst_n_orig[ZOOM_LVL_COUNT];

	/* lengths of streams */
	uint32 lengths[ZOOM_LVL_COUNT][2];

	ZoomLevel zoom_min;
	ZoomLevel zoom_max;

	if (sprite->type == ST_FONT) {
		zoom_min = ZOOM_LVL_NORMAL;
		zoom_max = ZOOM_LVL_NORMAL;
	} else {
		zoom_min = _settings_client.gui.zoom_min;
		zoom_max = (ZoomLevel) std::min(_settings_client.gui.zoom_max, ZOOM_LVL_DRAW_SPR);
		if (zoom_max == zoom_min) zoom_max = ZOOM_LVL_DRAW_SPR;
	}

	BlitterSpriteFlags flags = SF_NO_REMAP | SF_NO_ANIM;

	for (ZoomLevel z = zoom_min; z <= zoom_max; z++) {
		const SpriteLoader::Sprite *src_orig = &sprite[z];

		uint size = src_orig->height * src_orig->width;

		dst_px_orig[z] = CallocT<Colour>(size + src_orig->height * 2);
		dst_n_orig[z]  = CallocT<uint16>(size * 2 + src_orig->height * 4 * 2);

		uint32 *dst_px_ln = (uint32 *)dst_px_orig[z];
		uint32 *dst_n_ln  = (uint32 *)dst_n_orig[z];

		const SpriteLoader::CommonPixel *src = (const SpriteLoader::CommonPixel *)src_orig->data;

		for (uint y = src_orig->height; y > 0; y--) {
			Colour *dst_px = (Colour *)(dst_px_ln + 1);
			uint16 *dst_n = (uint16 *)(dst_n_ln + 1);

			uint16 *dst_len = dst_n++;

			uint last = 3;
			int len = 0;

			for (uint x = src_orig->width; x > 0; x--) {
				uint8 a = src->a;
				uint t = a > 0 && a < 255 ? 1 : a;

				if (last != t || len == 65535) {
					if (last != 3) {
						*dst_len = len;
						dst_len = dst_n++;
					}
					len = 0;
				}

				last = t;
				len++;

				if (a != 0) {
					dst_px->a = a;
					if (a != 0 && a != 255) flags |= SF_TRANSLUCENT;
					*dst_n = src->m;
<<<<<<< HEAD
					if (src->m != 0) {
						flags &= ~SF_NO_REMAP;
						if (src->m >= PALETTE_ANIM_START) flags &= ~SF_NO_ANIM;

=======
					if (Tpal_to_rgb && src->m != 0) {
>>>>>>> f30f4b68
						/* Get brightest value */
						uint8 rgb_max = std::max({src->r, src->g, src->b});

						/* Black pixel (8bpp or old 32bpp image), so use default value */
						if (rgb_max == 0) rgb_max = DEFAULT_BRIGHTNESS;
						*dst_n |= rgb_max << 8;

						/* Pre-convert the mapping channel to a RGB value */
						Colour colour = this->AdjustBrightness(this->LookupColourInPalette(src->m), rgb_max);
						dst_px->r = colour.r;
						dst_px->g = colour.g;
						dst_px->b = colour.b;
					} else {
						dst_px->r = src->r;
						dst_px->g = src->g;
						dst_px->b = src->b;
					}
					dst_px++;
					dst_n++;
				} else if (len == 1) {
					dst_px++;
					*dst_n = src->m;
					dst_n++;
				}

				src++;
			}

			if (last != 3) {
				*dst_len = len;
			}

			dst_px = (Colour *)AlignPtr(dst_px, 4);
			dst_n  = (uint16 *)AlignPtr(dst_n, 4);

			*dst_px_ln = (uint8 *)dst_px - (uint8 *)dst_px_ln;
			*dst_n_ln  = (uint8 *)dst_n  - (uint8 *)dst_n_ln;

			dst_px_ln = (uint32 *)dst_px;
			dst_n_ln =  (uint32 *)dst_n;
		}

		lengths[z][0] = (byte *)dst_px_ln - (byte *)dst_px_orig[z]; // all are aligned to 4B boundary
		lengths[z][1] = (byte *)dst_n_ln  - (byte *)dst_n_orig[z];
	}

	uint len = 0; // total length of data
	for (ZoomLevel z = zoom_min; z <= zoom_max; z++) {
		len += lengths[z][0] + lengths[z][1];
	}

	Sprite *dest_sprite = (Sprite *)allocator(sizeof(*dest_sprite) + sizeof(SpriteData) + len);

	dest_sprite->height = sprite->height;
	dest_sprite->width  = sprite->width;
	dest_sprite->x_offs = sprite->x_offs;
	dest_sprite->y_offs = sprite->y_offs;

	SpriteData *dst = (SpriteData *)dest_sprite->data;
	memset(dst, 0, sizeof(*dst));
	/* Store sprite flags. */
	dst->flags = flags;

	for (ZoomLevel z = zoom_min; z <= zoom_max; z++) {
		dst->offset[z][0] = z == zoom_min ? 0 : lengths[z - 1][1] + dst->offset[z - 1][1];
		dst->offset[z][1] = lengths[z][0] + dst->offset[z][0];

		memcpy(dst->data + dst->offset[z][0], dst_px_orig[z], lengths[z][0]);
		memcpy(dst->data + dst->offset[z][1], dst_n_orig[z],  lengths[z][1]);

		free(dst_px_orig[z]);
		free(dst_n_orig[z]);
	}

	return dest_sprite;
}

template Sprite *Blitter_32bppOptimized::EncodeInternal<true>(const SpriteLoader::Sprite *sprite, AllocatorProc *allocator);
template Sprite *Blitter_32bppOptimized::EncodeInternal<false>(const SpriteLoader::Sprite *sprite, AllocatorProc *allocator);

Sprite *Blitter_32bppOptimized::Encode(const SpriteLoader::Sprite *sprite, AllocatorProc *allocator)
{
	return this->EncodeInternal<true>(sprite, allocator);
}<|MERGE_RESOLUTION|>--- conflicted
+++ resolved
@@ -336,14 +336,10 @@
 					dst_px->a = a;
 					if (a != 0 && a != 255) flags |= SF_TRANSLUCENT;
 					*dst_n = src->m;
-<<<<<<< HEAD
-					if (src->m != 0) {
+					if (Tpal_to_rgb && src->m != 0) {
 						flags &= ~SF_NO_REMAP;
 						if (src->m >= PALETTE_ANIM_START) flags &= ~SF_NO_ANIM;
 
-=======
-					if (Tpal_to_rgb && src->m != 0) {
->>>>>>> f30f4b68
 						/* Get brightest value */
 						uint8 rgb_max = std::max({src->r, src->g, src->b});
 
