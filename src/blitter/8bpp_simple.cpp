/*
 * This file is part of OpenTTD.
 * OpenTTD is free software; you can redistribute it and/or modify it under the terms of the GNU General Public License as published by the Free Software Foundation, version 2.
 * OpenTTD is distributed in the hope that it will be useful, but WITHOUT ANY WARRANTY; without even the implied warranty of MERCHANTABILITY or FITNESS FOR A PARTICULAR PURPOSE.
 * See the GNU General Public License for more details. You should have received a copy of the GNU General Public License along with OpenTTD. If not, see <http://www.gnu.org/licenses/>.
 */

/** @file 8bpp_simple.cpp Implementation of the simple 8 bpp blitter. */

#include "../stdafx.h"
#include "../zoom_func.h"
#include "8bpp_simple.hpp"

#include "../safeguards.h"

/** Instantiation of the simple 8bpp blitter factory. */
static FBlitter_8bppSimple iFBlitter_8bppSimple;

void Blitter_8bppSimple::Draw(Blitter::BlitterParams *bp, BlitterMode mode, ZoomLevel zoom)
{
	const uint8_t *src, *src_line;
	uint8_t *dst, *dst_line;

	/* Find where to start reading in the source sprite */
	src_line = (const uint8_t *)bp->sprite + (bp->skip_top * bp->sprite_width + bp->skip_left) * ScaleByZoom(1, zoom);
	dst_line = (uint8_t *)bp->dst + bp->top * bp->pitch + bp->left;

	for (int y = 0; y < bp->height; y++) {
		dst = dst_line;
		dst_line += bp->pitch;

		src = src_line;
		src_line += bp->sprite_width * ScaleByZoom(1, zoom);

		for (int x = 0; x < bp->width; x++) {
			uint colour = 0;

			switch (mode) {
				case BM_COLOUR_REMAP:
				case BM_CRASH_REMAP:
				case BM_COLOUR_REMAP_WITH_BRIGHTNESS:
					colour = bp->remap[*src];
					break;

				case BM_TRANSPARENT:
				case BM_TRANSPARENT_REMAP:
					if (*src != 0) colour = bp->remap[*dst];
					break;

				case BM_BLACK_REMAP:
					if (*src != 0) *dst = 0;
					break;

				default:
					colour = *src;
					break;
			}
			if (colour != 0) *dst = colour;
			dst++;
			src += ScaleByZoom(1, zoom);
		}
	}
}

Sprite *Blitter_8bppSimple::Encode(const SpriteLoader::SpriteCollection &sprite, AllocatorProc *allocator)
{
	Sprite *dest_sprite;
	dest_sprite = (Sprite *)allocator(sizeof(*dest_sprite) + (size_t)sprite[ZOOM_LVL_MIN].height * (size_t)sprite[ZOOM_LVL_MIN].width);

<<<<<<< HEAD
	dest_sprite->height = sprite[ZOOM_LVL_NORMAL].height;
	dest_sprite->width  = sprite[ZOOM_LVL_NORMAL].width;
	dest_sprite->x_offs = sprite[ZOOM_LVL_NORMAL].x_offs;
	dest_sprite->y_offs = sprite[ZOOM_LVL_NORMAL].y_offs;
	dest_sprite->next = nullptr;
	dest_sprite->missing_zoom_levels = 0;
=======
	dest_sprite->height = sprite[ZOOM_LVL_MIN].height;
	dest_sprite->width  = sprite[ZOOM_LVL_MIN].width;
	dest_sprite->x_offs = sprite[ZOOM_LVL_MIN].x_offs;
	dest_sprite->y_offs = sprite[ZOOM_LVL_MIN].y_offs;
>>>>>>> 97bea563

	/* Copy over only the 'remap' channel, as that is what we care about in 8bpp */
	for (int i = 0; i < sprite[ZOOM_LVL_MIN].height * sprite[ZOOM_LVL_MIN].width; i++) {
		dest_sprite->data[i] = sprite[ZOOM_LVL_MIN].data[i].m;
	}

	return dest_sprite;
}<|MERGE_RESOLUTION|>--- conflicted
+++ resolved
@@ -67,19 +67,12 @@
 	Sprite *dest_sprite;
 	dest_sprite = (Sprite *)allocator(sizeof(*dest_sprite) + (size_t)sprite[ZOOM_LVL_MIN].height * (size_t)sprite[ZOOM_LVL_MIN].width);
 
-<<<<<<< HEAD
-	dest_sprite->height = sprite[ZOOM_LVL_NORMAL].height;
-	dest_sprite->width  = sprite[ZOOM_LVL_NORMAL].width;
-	dest_sprite->x_offs = sprite[ZOOM_LVL_NORMAL].x_offs;
-	dest_sprite->y_offs = sprite[ZOOM_LVL_NORMAL].y_offs;
-	dest_sprite->next = nullptr;
-	dest_sprite->missing_zoom_levels = 0;
-=======
 	dest_sprite->height = sprite[ZOOM_LVL_MIN].height;
 	dest_sprite->width  = sprite[ZOOM_LVL_MIN].width;
 	dest_sprite->x_offs = sprite[ZOOM_LVL_MIN].x_offs;
 	dest_sprite->y_offs = sprite[ZOOM_LVL_MIN].y_offs;
->>>>>>> 97bea563
+	dest_sprite->next = nullptr;
+	dest_sprite->missing_zoom_levels = 0;
 
 	/* Copy over only the 'remap' channel, as that is what we care about in 8bpp */
 	for (int i = 0; i < sprite[ZOOM_LVL_MIN].height * sprite[ZOOM_LVL_MIN].width; i++) {
