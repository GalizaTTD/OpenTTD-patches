/* $Id$ */

/*
 * This file is part of OpenTTD.
 * OpenTTD is free software; you can redistribute it and/or modify it under the terms of the GNU General Public License as published by the Free Software Foundation, version 2.
 * OpenTTD is distributed in the hope that it will be useful, but WITHOUT ANY WARRANTY; without even the implied warranty of MERCHANTABILITY or FITNESS FOR A PARTICULAR PURPOSE.
 * See the GNU General Public License for more details. You should have received a copy of the GNU General Public License along with OpenTTD. If not, see <http://www.gnu.org/licenses/>.
 */

/** @file 32bpp_anim.cpp Implementation of the optimized 32 bpp blitter with animation support. */

#include "../stdafx.h"
#include "../video/video_driver.hpp"
#include "../zoom_func.h"
#include "32bpp_anim.hpp"

#include "../table/sprites.h"

#include "../safeguards.h"

/** Instantiation of the 32bpp with animation blitter factory. */
static FBlitter_32bppAnim iFBlitter_32bppAnim;

Blitter_32bppAnim::~Blitter_32bppAnim()
{
	free(this->anim_alloc);
}

template <BlitterMode mode, bool fast_path>
inline void Blitter_32bppAnim::Draw(const Blitter::BlitterParams *bp, ZoomLevel zoom)
{
	const SpriteData *src = (const SpriteData *)bp->sprite;
	const BlitterSpriteFlags sprite_flags = src->flags;

	const Colour *src_px = (const Colour *)(src->data + src->offset[zoom][0]);
	const uint16 *src_n  = (const uint16 *)(src->data + src->offset[zoom][1]);

	for (uint i = bp->skip_top; i != 0; i--) {
		src_px = (const Colour *)((const byte *)src_px + *(const uint32 *)src_px);
		src_n  = (const uint16 *)((const byte *)src_n  + *(const uint32 *)src_n);
	}

	Colour *dst = (Colour *)bp->dst + bp->top * bp->pitch + bp->left;
	uint16 *anim = this->anim_buf + this->ScreenToAnimOffset((uint32 *)bp->dst) + bp->top * this->anim_buf_pitch + bp->left;

	const byte *remap = bp->remap; // store so we don't have to access it via bp everytime
	const int width = bp->width;
	const int pitch = bp->pitch;
	const int anim_pitch = this->anim_buf_pitch;
	const int skip_left = bp->skip_left;
	const int height = bp->height;

	for (int y = 0; y < height; y++) {
		Colour *dst_ln = dst + pitch;
		uint16 *anim_ln = anim + anim_pitch;

		const Colour *src_px_ln = (const Colour *)((const byte *)src_px + *(const uint32 *)src_px);
		src_px++;

		const uint16 *src_n_ln = (const uint16 *)((const byte *)src_n + *(const uint32 *)src_n);
		src_n += 2;

		Colour *dst_end = dst;

		uint n;

		if (!fast_path) {
			dst_end += skip_left;

			while (dst < dst_end) {
				n = *src_n++;

				if (src_px->a == 0) {
					dst += n;
					src_px ++;
					src_n++;

					if (dst > dst_end) anim += dst - dst_end;
				} else {
					if (dst + n > dst_end) {
						uint d = dst_end - dst;
						src_px += d;
						src_n += d;

						dst = dst_end - skip_left;
						dst_end = dst + width;

						n = min<uint>(n - d, (uint)width);
						goto draw;
					}
					dst += n;
					src_px += n;
					src_n += n;
				}
			}

			dst -= skip_left;
			dst_end -= skip_left;
		}

		dst_end += width;

		while (dst < dst_end) {
			if (fast_path) {
				n = *src_n++;
			} else {
				n = min<uint>(*src_n++, (uint)(dst_end - dst));
			}

			if (src_px->a == 0) {
				anim += n;
				dst += n;
				src_px++;
				src_n++;
				continue;
			}

			draw:;

			switch (mode) {
				case BM_COLOUR_REMAP:
					if (src_px->a == 255) {
						do {
							uint m = *src_n;
							/* In case the m-channel is zero, do not remap this pixel in any way */
							if (m == 0) {
								*dst = src_px->data;
								*anim = 0;
							} else {
								uint r = remap[GB(m, 0, 8)];
								*anim = r | (m & 0xFF00);
								if (r != 0) *dst = this->AdjustBrightness(this->LookupColourInPalette(r), GB(m, 8, 8));
							}
							anim++;
							dst++;
							src_px++;
							src_n++;
						} while (--n != 0);
					} else {
						do {
							uint m = *src_n;
							if (m == 0) {
								*dst = ComposeColourRGBANoCheck(src_px->r, src_px->g, src_px->b, src_px->a, *dst);
								*anim = 0;
							} else {
								uint r = remap[GB(m, 0, 8)];
								*anim = 0;
								if (r != 0) *dst = ComposeColourPANoCheck(this->AdjustBrightness(this->LookupColourInPalette(r), GB(m, 8, 8)), src_px->a, *dst);
							}
							anim++;
							dst++;
							src_px++;
							src_n++;
						} while (--n != 0);
					}
					break;

				case BM_CRASH_REMAP:
					if (src_px->a == 255) {
						do {
							uint m = *src_n;
							if (m == 0) {
								uint8 g = MakeDark(src_px->r, src_px->g, src_px->b);
								*dst = ComposeColourRGBA(g, g, g, src_px->a, *dst);
								*anim = 0;
							} else {
								uint r = remap[GB(m, 0, 8)];
								*anim = r | (m & 0xFF00);
								if (r != 0) *dst = this->AdjustBrightness(this->LookupColourInPalette(r), GB(m, 8, 8));
							}
							anim++;
							dst++;
							src_px++;
							src_n++;
						} while (--n != 0);
					} else {
						do {
							uint m = *src_n;
							if (m == 0) {
								if (src_px->a != 0) {
									uint8 g = MakeDark(src_px->r, src_px->g, src_px->b);
									*dst = ComposeColourRGBA(g, g, g, src_px->a, *dst);
									*anim = 0;
								}
							} else {
								uint r = remap[GB(m, 0, 8)];
								*anim = 0;
								if (r != 0) *dst = ComposeColourPANoCheck(this->AdjustBrightness(this->LookupColourInPalette(r), GB(m, 8, 8)), src_px->a, *dst);
							}
							anim++;
							dst++;
							src_px++;
							src_n++;
						} while (--n != 0);
					}
					break;


				case BM_BLACK_REMAP:
					do {
						*dst++ = Colour(0, 0, 0);
						*anim++ = 0;
						src_px++;
						src_n++;
					} while (--n != 0);
					break;

				case BM_TRANSPARENT:
					/* TODO -- We make an assumption here that the remap in fact is transparency, not some colour.
					 *  This is never a problem with the code we produce, but newgrfs can make it fail... or at least:
					 *  we produce a result the newgrf maker didn't expect ;) */

					/* Make the current colour a bit more black, so it looks like this image is transparent */
					src_n += n;
					if (src_px->a == 255) {
						src_px += n;
						do {
							*dst = MakeTransparent(*dst, 3, 4);
							*anim = 0;
							anim++;
							dst++;
						} while (--n != 0);
					} else {
						do {
							*dst = MakeTransparent(*dst, (256 * 4 - src_px->a), 256 * 4);
							*anim = 0;
							anim++;
							dst++;
							src_px++;
						} while (--n != 0);
					}
					break;

				default:
					if (fast_path || (src_px->a == 255 && (sprite_flags & SF_NO_ANIM))) {
						do {
							*anim++ = 0;
							*dst++ = src_px->data;
							src_px++;
							src_n++;
						} while (--n != 0);
					} else if (src_px->a == 255) {
						do {
							/* Compiler assumes pointer aliasing, can't optimise this on its own */
							uint m = GB(*src_n, 0, 8);
							/* Above PALETTE_ANIM_START is palette animation */
							*anim++ = *src_n;
							*dst++ = (m >= PALETTE_ANIM_START) ? this->AdjustBrightness(this->LookupColourInPalette(m), GB(*src_n, 8, 8)) : src_px->data;
							src_px++;
							src_n++;
						} while (--n != 0);
					} else {
						do {
							uint m = GB(*src_n, 0, 8);
							*anim++ = 0;
							if (m >= PALETTE_ANIM_START) {
								*dst = ComposeColourPANoCheck(this->AdjustBrightness(this->LookupColourInPalette(m), GB(*src_n, 8, 8)), src_px->a, *dst);
							} else {
								*dst = ComposeColourRGBANoCheck(src_px->r, src_px->g, src_px->b, src_px->a, *dst);
							}
							dst++;
							src_px++;
							src_n++;
						} while (--n != 0);
					}
					break;
			}
		}

		anim = anim_ln;
		dst = dst_ln;
		src_px = src_px_ln;
		src_n  = src_n_ln;
	}
}

void Blitter_32bppAnim::Draw(Blitter::BlitterParams *bp, BlitterMode mode, ZoomLevel zoom)
{
	if (_screen_disable_anim) {
		/* This means our output is not to the screen, so we can't be doing any animation stuff, so use our parent Draw() */
		Blitter_32bppOptimized::Draw(bp, mode, zoom);
		return;
	}

	const BlitterSpriteFlags sprite_flags = ((const SpriteData *) bp->sprite)->flags;

	switch (mode) {
		default: NOT_REACHED();

		case BM_COLOUR_REMAP:
			if (!(sprite_flags & SF_NO_REMAP)) {
				Draw<BM_COLOUR_REMAP, false>(bp, zoom);
				return;
			}
			/* FALL THROUGH */

		case BM_NORMAL:
			if ((sprite_flags & (SF_NO_ANIM | SF_TRANSLUCENT)) == SF_NO_ANIM &&
					bp->skip_left == 0 && bp->width == UnScaleByZoom(bp->sprite_width, zoom)) {
				Draw<BM_NORMAL, true>(bp, zoom);
			} else {
				Draw<BM_NORMAL, false>(bp, zoom);
			}
			return;

		case BM_TRANSPARENT:  Draw<BM_TRANSPARENT, false> (bp, zoom); return;
		case BM_CRASH_REMAP:  Draw<BM_CRASH_REMAP, false> (bp, zoom); return;
		case BM_BLACK_REMAP:  Draw<BM_BLACK_REMAP, false> (bp, zoom); return;
	}
}

void Blitter_32bppAnim::DrawColourMappingRect(void *dst, int width, int height, PaletteID pal)
{
	if (_screen_disable_anim) {
		/* This means our output is not to the screen, so we can't be doing any animation stuff, so use our parent DrawColourMappingRect() */
		Blitter_32bppOptimized::DrawColourMappingRect(dst, width, height, pal);
		return;
	}

	Colour *udst = (Colour *)dst;
<<<<<<< HEAD
	uint16 *anim;

	anim = this->anim_buf + this->ScreenToAnimOffset((uint32 *)dst);
=======
	uint16 *anim = this->anim_buf + this->ScreenToAnimOffset((uint32 *)dst);
>>>>>>> e1a164b5

	if (pal == PALETTE_TO_TRANSPARENT) {
		do {
			for (int i = 0; i != width; i++) {
				*udst = MakeTransparent(*udst, 154);
				*anim = 0;
				udst++;
				anim++;
			}
			udst = udst - width + _screen.pitch;
			anim = anim - width + this->anim_buf_pitch;
		} while (--height);
		return;
	}
	if (pal == PALETTE_NEWSPAPER) {
		do {
			for (int i = 0; i != width; i++) {
				*udst = MakeGrey(*udst);
				*anim = 0;
				udst++;
				anim++;
			}
			udst = udst - width + _screen.pitch;
			anim = anim - width + this->anim_buf_pitch;
		} while (--height);
		return;
	}

	DEBUG(misc, 0, "32bpp blitter doesn't know how to draw this colour table ('%d')", pal);
}

void Blitter_32bppAnim::SetPixel(void *video, int x, int y, uint8 colour)
{
	*((Colour *)video + x + y * _screen.pitch) = LookupColourInPalette(colour);

	/* Set the colour in the anim-buffer too, if we are rendering to the screen */
	if (_screen_disable_anim) return;
<<<<<<< HEAD
	this->anim_buf[this->ScreenToAnimOffset((uint32 *)video) + x + y * this->anim_buf_pitch] = colour | (DEFAULT_BRIGHTNESS << 8);
}

void Blitter_32bppAnim::DrawLine(void *video, int x, int y, int x2, int y2, int screen_width, int screen_height, uint8 colour, int width, int dash)
{
	const Colour c = LookupColourInPalette(colour);

	if (_screen_disable_anim)  {
		this->DrawLineGeneric(x, y, x2, y2, screen_width, screen_height, width, dash, [&](int x, int y) {
			*((Colour *)video + x + y * _screen.pitch) = c;
		});
	} else {
		uint16 * const offset_anim_buf = this->anim_buf + this->ScreenToAnimOffset((uint32 *)video);
		const uint16 anim_colour = colour | (DEFAULT_BRIGHTNESS << 8);
		this->DrawLineGeneric(x, y, x2, y2, screen_width, screen_height, width, dash, [&](int x, int y) {
			*((Colour *)video + x + y * _screen.pitch) = c;
			offset_anim_buf[x + y * this->anim_buf_pitch] = anim_colour;
		});
	}
}

void Blitter_32bppAnim::SetLine(void *video, int x, int y, uint8 *colours, uint width)
{
	Colour *dst = (Colour *)video + x + y * _screen.pitch;

	if (_screen_disable_anim) {
		do {
			*dst = LookupColourInPalette(*colours);
			dst++;
			colours++;
		} while (--width);
	} else {
		uint16 *dstanim = (uint16 *)(&this->anim_buf[this->ScreenToAnimOffset((uint32 *)video) + x + y * this->anim_buf_pitch]);
		do {
			*dstanim = *colours | (DEFAULT_BRIGHTNESS << 8);
			*dst = LookupColourInPalette(*colours);
			dst++;
			dstanim++;
			colours++;
		} while (--width);
	}
}

void Blitter_32bppAnim::SetLine32(void *video, int x, int y, uint32 *colours, uint width)
{
	Colour *dst = (Colour *)video + x + y * _screen.pitch;

	if (_screen_disable_anim) {
		do {
			*dst = *colours;
			dst++;
			colours++;
		} while (--width);
	} else {
		uint16 *dstanim = (uint16 *)(&this->anim_buf[this->ScreenToAnimOffset((uint32 *)video) + x + y * this->anim_buf_pitch]);
		do {
			*dstanim = 0;
			*dst = *colours;
			dst++;
			dstanim++;
			colours++;
		} while (--width);
	}
=======

	this->anim_buf[this->ScreenToAnimOffset((uint32 *)video) + x + y * this->anim_buf_pitch] = colour | (DEFAULT_BRIGHTNESS << 8);
>>>>>>> e1a164b5
}

void Blitter_32bppAnim::DrawRect(void *video, int width, int height, uint8 colour)
{
	if (_screen_disable_anim) {
		/* This means our output is not to the screen, so we can't be doing any animation stuff, so use our parent DrawRect() */
		Blitter_32bppOptimized::DrawRect(video, width, height, colour);
		return;
	}

	Colour colour32 = LookupColourInPalette(colour);
<<<<<<< HEAD
	uint16 *anim_line;

	anim_line = this->ScreenToAnimOffset((uint32 *)video) + this->anim_buf;
=======
	uint16 *anim_line = this->ScreenToAnimOffset((uint32 *)video) + this->anim_buf;
>>>>>>> e1a164b5

	do {
		Colour *dst = (Colour *)video;
		uint16 *anim = anim_line;

		for (int i = width; i > 0; i--) {
			*dst = colour32;
			/* Set the colour in the anim-buffer too */
			*anim = colour | (DEFAULT_BRIGHTNESS << 8);
			dst++;
			anim++;
		}
		video = (uint32 *)video + _screen.pitch;
		anim_line += this->anim_buf_pitch;
	} while (--height);
}

void Blitter_32bppAnim::CopyFromBuffer(void *video, const void *src, int width, int height)
{
	assert(!_screen_disable_anim);
	assert(video >= _screen.dst_ptr && video <= (uint32 *)_screen.dst_ptr + _screen.width + _screen.height * _screen.pitch);
	Colour *dst = (Colour *)video;
	const uint32 *usrc = (const uint32 *)src;
	uint16 *anim_line = this->ScreenToAnimOffset((uint32 *)video) + this->anim_buf;

	for (; height > 0; height--) {
		/* We need to keep those for palette animation. */
		Colour *dst_pal = dst;
		uint16 *anim_pal = anim_line;

		memcpy(dst, usrc, width * sizeof(uint32));
		usrc += width;
		dst += _screen.pitch;
		/* Copy back the anim-buffer */
		memcpy(anim_line, usrc, width * sizeof(uint16));
		usrc = (const uint32 *)((const uint16 *)usrc + width);
		anim_line += this->anim_buf_pitch;

		/* Okay, it is *very* likely that the image we stored is using
		 * the wrong palette animated colours. There are two things we
		 * can do to fix this. The first is simply reviewing the whole
		 * screen after we copied the buffer, i.e. run PaletteAnimate,
		 * however that forces a full screen redraw which is expensive
		 * for just the cursor. This just copies the implementation of
		 * palette animation, much cheaper though slightly nastier. */
		for (int i = 0; i < width; i++) {
			uint colour = GB(*anim_pal, 0, 8);
			if (colour >= PALETTE_ANIM_START) {
				/* Update this pixel */
				*dst_pal = this->AdjustBrightness(LookupColourInPalette(colour), GB(*anim_pal, 8, 8));
			}
			dst_pal++;
			anim_pal++;
		}
	}
}

void Blitter_32bppAnim::CopyToBuffer(const void *video, void *dst, int width, int height)
{
	assert(!_screen_disable_anim);
	assert(video >= _screen.dst_ptr && video <= (uint32 *)_screen.dst_ptr + _screen.width + _screen.height * _screen.pitch);
	uint32 *udst = (uint32 *)dst;
	const uint32 *src = (const uint32 *)video;

	if (this->anim_buf == NULL) return;

	const uint16 *anim_line = this->ScreenToAnimOffset((const uint32 *)video) + this->anim_buf;

	for (; height > 0; height--) {
		memcpy(udst, src, width * sizeof(uint32));
		src += _screen.pitch;
		udst += width;
		/* Copy the anim-buffer */
		memcpy(udst, anim_line, width * sizeof(uint16));
		udst = (uint32 *)((uint16 *)udst + width);
		anim_line += this->anim_buf_pitch;
	}
}

void Blitter_32bppAnim::ScrollBuffer(void *video, int &left, int &top, int &width, int &height, int scroll_x, int scroll_y)
{
	assert(!_screen_disable_anim);
	assert(video >= _screen.dst_ptr && video <= (uint32 *)_screen.dst_ptr + _screen.width + _screen.height * _screen.pitch);
	uint16 *dst, *src;

	/* We need to scroll the anim-buffer too */
	if (scroll_y > 0) {
		dst = this->anim_buf + left + (top + height - 1) * this->anim_buf_pitch;
		src = dst - scroll_y * this->anim_buf_pitch;

		/* Adjust left & width */
		if (scroll_x >= 0) {
			dst += scroll_x;
		} else {
			src -= scroll_x;
		}

		uint tw = width + (scroll_x >= 0 ? -scroll_x : scroll_x);
		uint th = height - scroll_y;
		for (; th > 0; th--) {
			memcpy(dst, src, tw * sizeof(uint16));
			src -= this->anim_buf_pitch;
			dst -= this->anim_buf_pitch;
		}
	} else {
		/* Calculate pointers */
		dst = this->anim_buf + left + top * this->anim_buf_pitch;
		src = dst - scroll_y * this->anim_buf_pitch;

		/* Adjust left & width */
		if (scroll_x >= 0) {
			dst += scroll_x;
		} else {
			src -= scroll_x;
		}

		/* the y-displacement may be 0 therefore we have to use memmove,
		 * because source and destination may overlap */
		uint tw = width + (scroll_x >= 0 ? -scroll_x : scroll_x);
		uint th = height + scroll_y;
		for (; th > 0; th--) {
			memmove(dst, src, tw * sizeof(uint16));
			src += this->anim_buf_pitch;
			dst += this->anim_buf_pitch;
		}
	}

	Blitter_32bppBase::ScrollBuffer(video, left, top, width, height, scroll_x, scroll_y);
}

int Blitter_32bppAnim::BufferSize(int width, int height)
{
	return width * height * (sizeof(uint32) + sizeof(uint16));
}

void Blitter_32bppAnim::PaletteAnimate(const Palette &palette)
{
	assert(!_screen_disable_anim);

	this->palette = palette;
	/* If first_dirty is 0, it is for 8bpp indication to send the new
	 *  palette. However, only the animation colours might possibly change.
	 *  Especially when going between toyland and non-toyland. */
	assert(this->palette.first_dirty == PALETTE_ANIM_START || this->palette.first_dirty == 0);

	const uint16 *anim = this->anim_buf;
	Colour *dst = (Colour *)_screen.dst_ptr;

	/* Let's walk the anim buffer and try to find the pixels */
	const int width = this->anim_buf_width;
	const int pitch_offset = _screen.pitch - width;
	const int anim_pitch_offset = this->anim_buf_pitch - width;
	for (int y = this->anim_buf_height; y != 0 ; y--) {
		for (int x = width; x != 0 ; x--) {
			uint16 value = *anim;
			uint8 colour = GB(value, 0, 8);
			if (colour >= PALETTE_ANIM_START) {
				/* Update this pixel */
				*dst = this->AdjustBrightness(LookupColourInPalette(colour), GB(value, 8, 8));
			}
			dst++;
			anim++;
		}
		dst += pitch_offset;
		anim += anim_pitch_offset;
	}

	/* Make sure the backend redraws the whole screen */
	VideoDriver::GetInstance()->MakeDirty(0, 0, _screen.width, _screen.height);
}

Blitter::PaletteAnimation Blitter_32bppAnim::UsePaletteAnimation()
{
	return Blitter::PALETTE_ANIMATION_BLITTER;
}

void Blitter_32bppAnim::PostResize()
{
	if (_screen.width != this->anim_buf_width || _screen.height != this->anim_buf_height) {
		/* The size of the screen changed; we can assume we can wipe all data from our buffer */
		free(this->anim_alloc);
<<<<<<< HEAD
		this->anim_buf_height = _screen.height;
		this->anim_buf_width = _screen.width;
=======
		this->anim_buf_width = _screen.width;
		this->anim_buf_height = _screen.height;
>>>>>>> e1a164b5
		this->anim_buf_pitch = (_screen.width + 7) & ~7;
		this->anim_alloc = CallocT<uint16>(this->anim_buf_pitch * this->anim_buf_height + 8);

		/* align buffer to next 16 byte boundary */
		this->anim_buf = reinterpret_cast<uint16 *>((reinterpret_cast<uintptr_t>(this->anim_alloc) + 0xF) & (~0xF));
	}
}<|MERGE_RESOLUTION|>--- conflicted
+++ resolved
@@ -318,13 +318,7 @@
 	}
 
 	Colour *udst = (Colour *)dst;
-<<<<<<< HEAD
-	uint16 *anim;
-
-	anim = this->anim_buf + this->ScreenToAnimOffset((uint32 *)dst);
-=======
 	uint16 *anim = this->anim_buf + this->ScreenToAnimOffset((uint32 *)dst);
->>>>>>> e1a164b5
 
 	if (pal == PALETTE_TO_TRANSPARENT) {
 		do {
@@ -362,7 +356,6 @@
 
 	/* Set the colour in the anim-buffer too, if we are rendering to the screen */
 	if (_screen_disable_anim) return;
-<<<<<<< HEAD
 	this->anim_buf[this->ScreenToAnimOffset((uint32 *)video) + x + y * this->anim_buf_pitch] = colour | (DEFAULT_BRIGHTNESS << 8);
 }
 
@@ -426,10 +419,6 @@
 			colours++;
 		} while (--width);
 	}
-=======
-
-	this->anim_buf[this->ScreenToAnimOffset((uint32 *)video) + x + y * this->anim_buf_pitch] = colour | (DEFAULT_BRIGHTNESS << 8);
->>>>>>> e1a164b5
 }
 
 void Blitter_32bppAnim::DrawRect(void *video, int width, int height, uint8 colour)
@@ -441,13 +430,7 @@
 	}
 
 	Colour colour32 = LookupColourInPalette(colour);
-<<<<<<< HEAD
-	uint16 *anim_line;
-
-	anim_line = this->ScreenToAnimOffset((uint32 *)video) + this->anim_buf;
-=======
 	uint16 *anim_line = this->ScreenToAnimOffset((uint32 *)video) + this->anim_buf;
->>>>>>> e1a164b5
 
 	do {
 		Colour *dst = (Colour *)video;
@@ -629,13 +612,8 @@
 	if (_screen.width != this->anim_buf_width || _screen.height != this->anim_buf_height) {
 		/* The size of the screen changed; we can assume we can wipe all data from our buffer */
 		free(this->anim_alloc);
-<<<<<<< HEAD
-		this->anim_buf_height = _screen.height;
-		this->anim_buf_width = _screen.width;
-=======
 		this->anim_buf_width = _screen.width;
 		this->anim_buf_height = _screen.height;
->>>>>>> e1a164b5
 		this->anim_buf_pitch = (_screen.width + 7) & ~7;
 		this->anim_alloc = CallocT<uint16>(this->anim_buf_pitch * this->anim_buf_height + 8);
 
