--- conflicted
+++ resolved
@@ -1703,11 +1703,7 @@
 				if (this->industries.SortType() == 2) this->industries.ForceResort();
 				break;
 
-<<<<<<< HEAD
-			case IDIWD_FORCE_RESORT:
-=======
 			default:
->>>>>>> 9d5dd893
 				this->industries.ForceResort();
 				break;
 		}
