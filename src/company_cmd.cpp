/*
 * This file is part of OpenTTD.
 * OpenTTD is free software; you can redistribute it and/or modify it under the terms of the GNU General Public License as published by the Free Software Foundation, version 2.
 * OpenTTD is distributed in the hope that it will be useful, but WITHOUT ANY WARRANTY; without even the implied warranty of MERCHANTABILITY or FITNESS FOR A PARTICULAR PURPOSE.
 * See the GNU General Public License for more details. You should have received a copy of the GNU General Public License along with OpenTTD. If not, see <http://www.gnu.org/licenses/>.
 */

/** @file company_cmd.cpp Handling of companies. */

#include "stdafx.h"
#include "company_base.h"
#include "company_func.h"
#include "company_gui.h"
#include "town.h"
#include "news_func.h"
#include "cmd_helper.h"
#include "command_func.h"
#include "network/network.h"
#include "network/network_func.h"
#include "network/network_base.h"
#include "network/network_admin.h"
#include "ai/ai.hpp"
#include "company_manager_face.h"
#include "window_func.h"
#include "strings_func.h"
#include "date_func.h"
#include "sound_func.h"
#include "rail.h"
#include "core/pool_func.hpp"
#include "settings_func.h"
#include "vehicle_base.h"
#include "vehicle_func.h"
#include "smallmap_gui.h"
#include "game/game.hpp"
#include "goal_base.h"
#include "story_base.h"
#include "zoning.h"
#include "tbtr_template_vehicle_func.h"
#include "widgets/statusbar_widget.h"
#include "core/backup_type.hpp"
#include "debug_desync.h"
#include "timer/timer.h"
#include "timer/timer_game_tick.h"
#include "tilehighlight_func.h"

#include "table/strings.h"

#include <vector>

#include "safeguards.h"

void ClearEnginesHiddenFlagOfCompany(CompanyID cid);
void UpdateObjectColours(const Company *c);

CompanyID _local_company;   ///< Company controlled by the human player at this client. Can also be #COMPANY_SPECTATOR.
CompanyID _current_company; ///< Company currently doing an action.
CompanyID _loaded_local_company; ///< Local company in loaded savegame
Colours _company_colours[MAX_COMPANIES];  ///< NOSAVE: can be determined from company structs.
CompanyManagerFace _company_manager_face; ///< for company manager face storage in openttd.cfg
uint _cur_company_tick_index;             ///< used to generate a name for one company that doesn't have a name yet per tick

CompanyMask _saved_PLYP_invalid_mask;
std::vector<uint8> _saved_PLYP_data;

CompanyPool _company_pool("Company"); ///< Pool of companies.
INSTANTIATE_POOL_METHODS(Company)

/**
 * Constructor.
 * @param name_1 Name of the company.
 * @param is_ai  A computer program is running for this company.
 */
Company::Company(uint16 name_1, bool is_ai)
{
	this->name_1 = name_1;
	this->location_of_HQ = INVALID_TILE;
	this->is_ai = is_ai;
	this->terraform_limit = (uint32)_settings_game.construction.terraform_frame_burst << 16;
	this->clear_limit     = _settings_game.construction.clear_frame_burst << 16;
	this->tree_limit      = (uint32)(uint32)_settings_game.construction.tree_frame_burst << 16;
	this->purchase_land_limit = (uint32)_settings_game.construction.purchase_land_frame_burst << 16;
	this->build_object_limit = (uint32)_settings_game.construction.build_object_frame_burst << 16;

	std::fill(this->share_owners.begin(), this->share_owners.end(), INVALID_OWNER);
	InvalidateWindowData(WC_PERFORMANCE_DETAIL, 0, INVALID_COMPANY);
}

/** Destructor. */
Company::~Company()
{
	if (CleaningPool()) return;

	DeleteCompanyWindows(this->index);
	SetBit(_saved_PLYP_invalid_mask, this->index);
}

/**
 * Invalidating some stuff after removing item from the pool.
 * @param index index of deleted item
 */
void Company::PostDestructor(size_t index)
{
	InvalidateWindowData(WC_GRAPH_LEGEND, 0, (int)index);
	InvalidateWindowData(WC_PERFORMANCE_DETAIL, 0, (int)index);
	InvalidateWindowData(WC_COMPANY_LEAGUE, 0, 0);
	InvalidateWindowData(WC_LINKGRAPH_LEGEND, 0);
	/* If the currently shown error message has this company in it, then close it. */
	InvalidateWindowData(WC_ERRMSG, 0);
}

/**
 * Sets the local company and updates the settings that are set on a
 * per-company basis to reflect the core's state in the GUI.
 * @param new_company the new company
 * @pre Company::IsValidID(new_company) || new_company == COMPANY_SPECTATOR || new_company == OWNER_NONE
 */
void SetLocalCompany(CompanyID new_company)
{
	/* company could also be COMPANY_SPECTATOR or OWNER_NONE */
	assert(Company::IsValidID(new_company) || new_company == COMPANY_SPECTATOR || new_company == OWNER_NONE);

	/* If actually changing to another company, several windows need closing */
	bool switching_company = _local_company != new_company;

	/* Delete the chat window, if you were team chatting. */
	if (switching_company) InvalidateWindowData(WC_SEND_NETWORK_MSG, DESTTYPE_TEAM, _local_company);

	assert(IsLocalCompany());

	_current_company = _local_company = new_company;

	if (switching_company) {
		InvalidateWindowClassesData(WC_COMPANY);
		/* Close any construction windows... */
		CloseConstructionWindows();
		ResetObjectToPlace();
	}

	if (switching_company && Company::IsValidID(new_company)) {
		for (Town *town : Town::Iterate()) {
			town->UpdateLabel();
		}
	}

	/* ... and redraw the whole screen. */
	MarkWholeScreenDirty();
	InvalidateWindowClassesData(WC_SIGN_LIST, -1);
	InvalidateWindowClassesData(WC_GOALS_LIST);
	ClearZoningCaches();
}

/**
 * Get the colour for DrawString-subroutines which matches the colour of the company.
 * @param company Company to get the colour of.
 * @return Colour of \a company.
 */
TextColour GetDrawStringCompanyColour(CompanyID company)
{
	if (!Company::IsValidID(company)) return (TextColour)_colour_gradient[COLOUR_WHITE][4] | TC_IS_PALETTE_COLOUR;
	return (TextColour)_colour_gradient[_company_colours[company]][4] | TC_IS_PALETTE_COLOUR;
}

/**
 * Draw the icon of a company.
 * @param c Company that needs its icon drawn.
 * @param x Horizontal coordinate of the icon.
 * @param y Vertical coordinate of the icon.
 */
void DrawCompanyIcon(CompanyID c, int x, int y)
{
	DrawSprite(SPR_COMPANY_ICON, COMPANY_SPRITE_COLOUR(c), x, y);
}

/**
 * Checks whether a company manager's face is a valid encoding.
 * Unused bits are not enforced to be 0.
 * @param cmf the fact to check
 * @return true if and only if the face is valid
 */
static bool IsValidCompanyManagerFace(CompanyManagerFace cmf)
{
	if (!AreCompanyManagerFaceBitsValid(cmf, CMFV_GEN_ETHN, GE_WM)) return false;

	GenderEthnicity ge   = (GenderEthnicity)GetCompanyManagerFaceBits(cmf, CMFV_GEN_ETHN, GE_WM);
	bool has_moustache   = !HasBit(ge, GENDER_FEMALE) && GetCompanyManagerFaceBits(cmf, CMFV_HAS_MOUSTACHE,   ge) != 0;
	bool has_tie_earring = !HasBit(ge, GENDER_FEMALE) || GetCompanyManagerFaceBits(cmf, CMFV_HAS_TIE_EARRING, ge) != 0;
	bool has_glasses     = GetCompanyManagerFaceBits(cmf, CMFV_HAS_GLASSES, ge) != 0;

	if (!AreCompanyManagerFaceBitsValid(cmf, CMFV_EYE_COLOUR, ge)) return false;
	for (CompanyManagerFaceVariable cmfv = CMFV_CHEEKS; cmfv < CMFV_END; cmfv++) {
		switch (cmfv) {
			case CMFV_MOUSTACHE:   if (!has_moustache)   continue; break;
			case CMFV_LIPS:
			case CMFV_NOSE:        if (has_moustache)    continue; break;
			case CMFV_TIE_EARRING: if (!has_tie_earring) continue; break;
			case CMFV_GLASSES:     if (!has_glasses)     continue; break;
			default: break;
		}
		if (!AreCompanyManagerFaceBitsValid(cmf, cmfv, ge)) return false;
	}

	return true;
}

/**
 * Refresh all windows owned by a company.
 * @param company Company that changed, and needs its windows refreshed.
 */
void InvalidateCompanyWindows(const Company *company)
{
	CompanyID cid = company->index;

	if (cid == _local_company) SetWindowWidgetDirty(WC_STATUS_BAR, 0, WID_S_RIGHT);
	SetWindowDirty(WC_FINANCES, cid);
}

/**
 * Verify whether the company can pay the bill.
 * @param[in,out] cost Money to pay, is changed to an error if the company does not have enough money.
 * @return Function returns \c true if the company has enough money, else it returns \c false.
 */
bool CheckCompanyHasMoney(CommandCost &cost)
{
	if (cost.GetCost() > 0) {
		const Company *c = Company::GetIfValid(_current_company);
		if (c != nullptr && cost.GetCost() > c->money) {
			SetDParam(0, cost.GetCost());
			cost.MakeError(STR_ERROR_NOT_ENOUGH_CASH_REQUIRES_CURRENCY);
			return false;
		}
	}
	return true;
}

/**
 * Deduct costs of a command from the money of a company.
 * @param c Company to pay the bill.
 * @param cost Money to pay.
 */
static void SubtractMoneyFromAnyCompany(Company *c, const CommandCost &cost)
{
	if (cost.GetCost() == 0) return;
	assert(cost.GetExpensesType() != INVALID_EXPENSES);

	c->money -= cost.GetCost();
	c->yearly_expenses[0][cost.GetExpensesType()] += cost.GetCost();

	if (HasBit(1 << EXPENSES_TRAIN_REVENUE    |
	           1 << EXPENSES_ROADVEH_REVENUE  |
	           1 << EXPENSES_AIRCRAFT_REVENUE |
	           1 << EXPENSES_SHIP_REVENUE     |
	           1 << EXPENSES_SHARING_INC, cost.GetExpensesType())) {
		c->cur_economy.income -= cost.GetCost();
	} else if (HasBit(1 << EXPENSES_TRAIN_RUN    |
	                  1 << EXPENSES_ROADVEH_RUN  |
	                  1 << EXPENSES_AIRCRAFT_RUN |
	                  1 << EXPENSES_SHIP_RUN     |
	                  1 << EXPENSES_PROPERTY     |
	                  1 << EXPENSES_LOAN_INTEREST |
	                  1 << EXPENSES_SHARING_COST, cost.GetExpensesType())) {
		c->cur_economy.expenses -= cost.GetCost();
	}

	InvalidateCompanyWindows(c);
}

/**
 * Subtract money from the #_current_company, if the company is valid.
 * @param cost Money to pay.
 */
void SubtractMoneyFromCompany(const CommandCost &cost)
{
	Company *c = Company::GetIfValid(_current_company);
	if (c != nullptr) SubtractMoneyFromAnyCompany(c, cost);
}

/**
 * Subtract money from a company, including the money fraction.
 * @param company Company paying the bill.
 * @param cst     Cost of a command.
 */
void SubtractMoneyFromCompanyFract(CompanyID company, const CommandCost &cst)
{
	Company *c = Company::Get(company);
	byte m = c->money_fraction;
	Money cost = cst.GetCost();

	c->money_fraction = m - (byte)cost;
	cost >>= 8;
	if (c->money_fraction > m) cost++;
	if (cost != 0) SubtractMoneyFromAnyCompany(c, CommandCost(cst.GetExpensesType(), cost));
}

static constexpr void UpdateLandscapingLimit(uint32_t &limit, uint64_t per_64k_frames, uint64_t burst)
{
	limit = static_cast<uint32_t>(std::min<uint64_t>(limit + per_64k_frames, burst << 16));
}

/** Update the landscaping limits per company. */
void UpdateLandscapingLimits()
{
	for (Company *c : Company::Iterate()) {
		UpdateLandscapingLimit(c->terraform_limit,     _settings_game.construction.terraform_per_64k_frames,     _settings_game.construction.terraform_frame_burst);
		UpdateLandscapingLimit(c->clear_limit,         _settings_game.construction.clear_per_64k_frames,         _settings_game.construction.clear_frame_burst);
		UpdateLandscapingLimit(c->tree_limit,          _settings_game.construction.tree_per_64k_frames,          _settings_game.construction.tree_frame_burst);
		UpdateLandscapingLimit(c->purchase_land_limit, _settings_game.construction.purchase_land_per_64k_frames, _settings_game.construction.purchase_land_frame_burst);
		UpdateLandscapingLimit(c->build_object_limit,  _settings_game.construction.build_object_per_64k_frames,  _settings_game.construction.build_object_frame_burst);
	}
}

/**
 * Set the right DParams for STR_ERROR_OWNED_BY.
 * @param owner the owner to get the name of.
 * @param tile  optional tile to get the right town.
 * @pre if tile == 0, then owner can't be OWNER_TOWN.
 */
void SetDParamsForOwnedBy(Owner owner, TileIndex tile)
{
	SetDParam(OWNED_BY_OWNER_IN_PARAMETERS_OFFSET, owner);

	if (owner != OWNER_TOWN) {
		if (!Company::IsValidID(owner)) {
			SetDParam(0, STR_COMPANY_SOMEONE);
		} else {
			SetDParam(0, STR_COMPANY_NAME);
			SetDParam(1, owner);
		}
	} else {
		assert(tile != 0);
		const Town *t = ClosestTownFromTile(tile, UINT_MAX);

		SetDParam(0, STR_TOWN_NAME);
		SetDParam(1, t->index);
	}
}


/**
 * Check whether the current owner owns something.
 * If that isn't the case an appropriate error will be given.
 * @param owner the owner of the thing to check.
 * @param tile  optional tile to get the right town.
 * @pre if tile == 0 then the owner can't be OWNER_TOWN.
 * @return A succeeded command iff it's owned by the current company, else a failed command.
 */
CommandCost CheckOwnership(Owner owner, TileIndex tile)
{
	assert(owner < OWNER_END);
	assert(owner != OWNER_TOWN || tile != 0);

	if (owner == _current_company) return CommandCost();

	SetDParamsForOwnedBy(owner, tile);
	return_cmd_error(STR_ERROR_OWNED_BY);
}

/**
 * Check whether the current owner owns the stuff on
 * the given tile.  If that isn't the case an
 * appropriate error will be given.
 * @param tile the tile to check.
 * @return A succeeded command iff it's owned by the current company, else a failed command.
 */
CommandCost CheckTileOwnership(TileIndex tile)
{
	Owner owner = GetTileOwner(tile);

	assert(owner < OWNER_END);

	if (owner == _current_company) return CommandCost();

	/* no need to get the name of the owner unless we're the local company (saves some time) */
	if (IsLocalCompany()) SetDParamsForOwnedBy(owner, tile);
	return_cmd_error(STR_ERROR_OWNED_BY);
}

/**
 * Generate the name of a company from the last build coordinate.
 * @param c Company to give a name.
 */
static void GenerateCompanyName(Company *c)
{
	/* Reserve space for extra unicode character. We need to do this to be able
	 * to detect too long company name. */
	char buffer[(MAX_LENGTH_COMPANY_NAME_CHARS + 1) * MAX_CHAR_LENGTH];

	if (c->name_1 != STR_SV_UNNAMED) return;
	if (c->last_build_coordinate == 0) return;

	Town *t = ClosestTownFromTile(c->last_build_coordinate, UINT_MAX);

	StringID str;
	uint32 strp;
	if (t->name.empty() && IsInsideMM(t->townnametype, SPECSTR_TOWNNAME_START, SPECSTR_TOWNNAME_LAST + 1)) {
		str = t->townnametype - SPECSTR_TOWNNAME_START + SPECSTR_COMPANY_NAME_START;
		strp = t->townnameparts;

verify_name:;
		/* No companies must have this name already */
		for (const Company *cc : Company::Iterate()) {
			if (cc->name_1 == str && cc->name_2 == strp) goto bad_town_name;
		}

		GetString(buffer, str, lastof(buffer));
		if (Utf8StringLength(buffer) >= MAX_LENGTH_COMPANY_NAME_CHARS) goto bad_town_name;

set_name:;
		c->name_1 = str;
		c->name_2 = strp;

		MarkWholeScreenDirty();

		if (c->is_ai) {
			CompanyNewsInformation *cni = new CompanyNewsInformation(c);
			SetDParam(0, STR_NEWS_COMPANY_LAUNCH_TITLE);
			SetDParam(1, STR_NEWS_COMPANY_LAUNCH_DESCRIPTION);
			SetDParamStr(2, cni->company_name);
			SetDParam(3, t->index);
			AddNewsItem(STR_MESSAGE_NEWS_FORMAT, NT_COMPANY_INFO, NF_COMPANY, NR_TILE, c->last_build_coordinate, NR_NONE, UINT32_MAX, cni);
		}
		return;
	}
bad_town_name:;

	if (c->president_name_1 == SPECSTR_PRESIDENT_NAME) {
		str = SPECSTR_ANDCO_NAME;
		strp = c->president_name_2;
		goto set_name;
	} else {
		str = SPECSTR_ANDCO_NAME;
		strp = Random();
		goto verify_name;
	}
}

/** Sorting weights for the company colours. */
static const byte _colour_sort[COLOUR_END] = {2, 2, 3, 2, 3, 2, 3, 2, 3, 2, 2, 2, 3, 1, 1, 1};
/** Similar colours, so we can try to prevent same coloured companies. */
static const Colours _similar_colour[COLOUR_END][2] = {
	{ COLOUR_BLUE,       COLOUR_LIGHT_BLUE }, // COLOUR_DARK_BLUE
	{ COLOUR_GREEN,      COLOUR_DARK_GREEN }, // COLOUR_PALE_GREEN
	{ INVALID_COLOUR,    INVALID_COLOUR    }, // COLOUR_PINK
	{ COLOUR_ORANGE,     INVALID_COLOUR    }, // COLOUR_YELLOW
	{ INVALID_COLOUR,    INVALID_COLOUR    }, // COLOUR_RED
	{ COLOUR_DARK_BLUE,  COLOUR_BLUE       }, // COLOUR_LIGHT_BLUE
	{ COLOUR_PALE_GREEN, COLOUR_DARK_GREEN }, // COLOUR_GREEN
	{ COLOUR_PALE_GREEN, COLOUR_GREEN      }, // COLOUR_DARK_GREEN
	{ COLOUR_DARK_BLUE,  COLOUR_LIGHT_BLUE }, // COLOUR_BLUE
	{ COLOUR_BROWN,      COLOUR_ORANGE     }, // COLOUR_CREAM
	{ COLOUR_PURPLE,     INVALID_COLOUR    }, // COLOUR_MAUVE
	{ COLOUR_MAUVE,      INVALID_COLOUR    }, // COLOUR_PURPLE
	{ COLOUR_YELLOW,     COLOUR_CREAM      }, // COLOUR_ORANGE
	{ COLOUR_CREAM,      INVALID_COLOUR    }, // COLOUR_BROWN
	{ COLOUR_WHITE,      INVALID_COLOUR    }, // COLOUR_GREY
	{ COLOUR_GREY,       INVALID_COLOUR    }, // COLOUR_WHITE
};

/**
 * Generate a company colour.
 * @return Generated company colour.
 */
static Colours GenerateCompanyColour()
{
	Colours colours[COLOUR_END];

	/* Initialize array */
	for (uint i = 0; i < COLOUR_END; i++) colours[i] = (Colours)i;

	/* And randomize it */
	for (uint i = 0; i < 100; i++) {
		uint r = Random();
		Swap(colours[GB(r, 0, 4)], colours[GB(r, 4, 4)]);
	}

	/* Bubble sort it according to the values in table 1 */
	for (uint i = 0; i < COLOUR_END; i++) {
		for (uint j = 1; j < COLOUR_END; j++) {
			if (_colour_sort[colours[j - 1]] < _colour_sort[colours[j]]) {
				Swap(colours[j - 1], colours[j]);
			}
		}
	}

	/* Move the colours that look similar to each company's colour to the side */
	for (const Company *c : Company::Iterate()) {
		Colours pcolour = (Colours)c->colour;

		for (uint i = 0; i < COLOUR_END; i++) {
			if (colours[i] == pcolour) {
				colours[i] = INVALID_COLOUR;
				break;
			}
		}

		for (uint j = 0; j < 2; j++) {
			Colours similar = _similar_colour[pcolour][j];
			if (similar == INVALID_COLOUR) break;

			for (uint i = 1; i < COLOUR_END; i++) {
				if (colours[i - 1] == similar) Swap(colours[i - 1], colours[i]);
			}
		}
	}

	/* Return the first available colour */
	for (uint i = 0; i < COLOUR_END; i++) {
		if (colours[i] != INVALID_COLOUR) return colours[i];
	}

	NOT_REACHED();
}

/**
 * Generate a random president name of a company.
 * @param c Company that needs a new president name.
 */
static void GeneratePresidentName(Company *c)
{
	for (;;) {
restart:;
		c->president_name_2 = Random();
		c->president_name_1 = SPECSTR_PRESIDENT_NAME;

		/* Reserve space for extra unicode character. We need to do this to be able
		 * to detect too long president name. */
		char buffer[(MAX_LENGTH_PRESIDENT_NAME_CHARS + 1) * MAX_CHAR_LENGTH];
		SetDParam(0, c->index);
		GetString(buffer, STR_PRESIDENT_NAME, lastof(buffer));
		if (Utf8StringLength(buffer) >= MAX_LENGTH_PRESIDENT_NAME_CHARS) continue;

		for (const Company *cc : Company::Iterate()) {
			if (c != cc) {
				/* Reserve extra space so even overlength president names can be compared. */
				char buffer2[(MAX_LENGTH_PRESIDENT_NAME_CHARS + 1) * MAX_CHAR_LENGTH];
				SetDParam(0, cc->index);
				GetString(buffer2, STR_PRESIDENT_NAME, lastof(buffer2));
				if (strcmp(buffer2, buffer) == 0) goto restart;
			}
		}
		return;
	}
}

/**
 * Reset the livery schemes to the company's primary colour.
 * This is used on loading games without livery information and on new company start up.
 * @param c Company to reset.
 */
void ResetCompanyLivery(Company *c)
{
	for (LiveryScheme scheme = LS_BEGIN; scheme < LS_END; scheme++) {
		c->livery[scheme].in_use  = 0;
		c->livery[scheme].colour1 = c->colour;
		c->livery[scheme].colour2 = c->colour;
	}

	for (Group *g : Group::Iterate()) {
		if (g->owner == c->index) {
			g->livery.in_use  = 0;
			g->livery.colour1 = c->colour;
			g->livery.colour2 = c->colour;
		}
	}
}

/**
 * Create a new company and sets all company variables default values
 *
 * @param flags oepration flags
 * @param company CompanyID to use for the new company
 * @return the company struct
 */
Company *DoStartupNewCompany(DoStartupNewCompanyFlag flags, CompanyID company)
{
	if (!Company::CanAllocateItem()) return nullptr;

	const bool is_ai = (flags & DSNC_AI);

	/* we have to generate colour before this company is valid */
	Colours colour = GenerateCompanyColour();

	Company *c;
	if (company == INVALID_COMPANY) {
		c = new Company(STR_SV_UNNAMED, is_ai);
	} else {
		if (Company::IsValidID(company)) return nullptr;
		c = new (company) Company(STR_SV_UNNAMED, is_ai);
	}

	c->colour = colour;

	ResetCompanyLivery(c);
	_company_colours[c->index] = (Colours)c->colour;

	/* Scale the initial loan based on the inflation rounded down to the loan interval. The maximum loan has already been inflation adjusted. */
	c->money = c->current_loan = std::min<int64>((INITIAL_LOAN * _economy.inflation_prices >> 16) / LOAN_INTERVAL * LOAN_INTERVAL, _economy.max_loan);

	std::fill(c->share_owners.begin(), c->share_owners.end(), INVALID_OWNER);

	c->avail_railtypes = GetCompanyRailTypes(c->index);
	c->avail_roadtypes = GetCompanyRoadTypes(c->index);
	c->inaugurated_year = _cur_year;

	/* If starting a player company in singleplayer and a favorite company manager face is selected, choose it. Otherwise, use a random face.
	 * In a network game, we'll choose the favorite face later in CmdCompanyCtrl to sync it to all clients. */
	if (_company_manager_face != 0 && !is_ai && !_networking) {
		c->face = _company_manager_face;
	} else {
		RandomCompanyManagerFaceBits(c->face, (GenderEthnicity)Random(), false, _random);
	}

	SetDefaultCompanySettings(c->index);
	ClearEnginesHiddenFlagOfCompany(c->index);

	GeneratePresidentName(c);

	SetWindowDirty(WC_GRAPH_LEGEND, 0);
	InvalidateWindowData(WC_CLIENT_LIST, 0);
	InvalidateWindowData(WC_LINKGRAPH_LEGEND, 0);
	BuildOwnerLegend();
	InvalidateWindowData(WC_SMALLMAP, 0, 1);

	if (is_ai && (!_networking || _network_server)) AI::StartNew(c->index);

	AI::BroadcastNewEvent(new ScriptEventCompanyNew(c->index), c->index);
	Game::NewEvent(new ScriptEventCompanyNew(c->index));

	if (!is_ai && !(flags & DSNC_DURING_LOAD)) UpdateAllTownVirtCoords();

	return c;
}

/** Start a new competitor company if possible. */
TimeoutTimer<TimerGameTick> _new_competitor_timeout(0, []() {
	if (_game_mode == GM_MENU || !AI::CanStartNew()) return;
	if (_networking && Company::GetNumItems() >= _settings_client.network.max_companies) return;

	/* count number of competitors */
	uint8 n = 0;
	for (const Company *c : Company::Iterate()) {
		if (c->is_ai) n++;
	}

	if (n >= _settings_game.difficulty.max_no_competitors) return;

	/* Send a command to all clients to start up a new AI.
	 * Works fine for Multiplayer and Singleplayer */
	DoCommandP(0, CCA_NEW_AI | INVALID_COMPANY << 16, 0, CMD_COMPANY_CTRL);
});

/** Start of a new game. */
void StartupCompanies()
{
	/* Ensure the timeout is aborted, so it doesn't fire based on information of the last game. */
	_new_competitor_timeout.Abort();
}

static void ClearSavedPLYP()
{
	_saved_PLYP_invalid_mask = 0;
	_saved_PLYP_data.clear();
}

/** Initialize the pool of companies. */
void InitializeCompanies()
{
	_cur_company_tick_index = 0;
	ClearSavedPLYP();
}

void UninitializeCompanies()
{
	ClearSavedPLYP();
}

/**
 * May company \a cbig buy company \a csmall?
 * @param cbig   Company buying \a csmall.
 * @param csmall Company getting bought.
 * @return Return \c true if it is allowed.
 */
bool MayCompanyTakeOver(CompanyID cbig, CompanyID csmall)
{
	const Company *c1 = Company::Get(cbig);
	const Company *c2 = Company::Get(csmall);

	/* Do the combined vehicle counts stay within the limits? */
	return c1->group_all[VEH_TRAIN].num_vehicle + c2->group_all[VEH_TRAIN].num_vehicle <= _settings_game.vehicle.max_trains &&
		c1->group_all[VEH_ROAD].num_vehicle     + c2->group_all[VEH_ROAD].num_vehicle     <= _settings_game.vehicle.max_roadveh &&
		c1->group_all[VEH_SHIP].num_vehicle     + c2->group_all[VEH_SHIP].num_vehicle     <= _settings_game.vehicle.max_ships &&
		c1->group_all[VEH_AIRCRAFT].num_vehicle + c2->group_all[VEH_AIRCRAFT].num_vehicle <= _settings_game.vehicle.max_aircraft;
}

/**
 * Handle the bankruptcy take over of a company.
 * Companies going bankrupt will ask the other companies in order of their
 * performance rating, so better performing companies get the 'do you want to
 * merge with Y' question earlier. The question will then stay till either the
 * company has gone bankrupt or got merged with a company.
 *
 * @param c the company that is going bankrupt.
 */
static void HandleBankruptcyTakeover(Company *c)
{
	/* Amount of time out for each company to take over a company;
	 * Timeout is a quarter (3 months of 30 days) divided over the
	 * number of companies. The minimum number of days in a quarter
	 * is 90: 31 in January, 28 in February and 31 in March.
	 * Note that the company going bankrupt can't buy itself. */
	static const int TAKE_OVER_TIMEOUT = 3 * 30 * Ticks::DAY_TICKS / (MAX_COMPANIES - 1);

	assert(c->bankrupt_asked != 0);


	/* We're currently asking some company to buy 'us' */
	if (c->bankrupt_timeout != 0) {
		if (!Company::IsValidID(c->bankrupt_last_asked)) {
			c->bankrupt_timeout = 0;
			return;
		}
		if (_network_server && Company::IsValidHumanID(c->bankrupt_last_asked) && !NetworkCompanyHasClients(c->bankrupt_last_asked)) {
			/* This company can no longer accept the offer as there are no clients connected, decline the offer on the company's behalf */
			Backup<CompanyID> cur_company(_current_company, c->bankrupt_last_asked, FILE_LINE);
			DoCommandP(0, c->index, 0, CMD_DECLINE_BUY_COMPANY | CMD_NO_SHIFT_ESTIMATE);
			cur_company.Restore();
		}
		c->bankrupt_timeout -= MAX_COMPANIES;
		if (c->bankrupt_timeout > 0) return;
		c->bankrupt_timeout = 0;

		return;
	}

	/* Did we ask everyone for bankruptcy? If so, bail out. */
	if (c->bankrupt_asked == MAX_UVALUE(CompanyMask)) return;

	Company *best = nullptr;
	int32 best_performance = -1;

	/* Ask the company with the highest performance history first */
	for (Company *c2 : Company::Iterate()) {
		if ((c2->bankrupt_asked == 0 || (c2->bankrupt_flags & CBRF_SALE_ONLY)) && // Don't ask companies going bankrupt themselves
				!HasBit(c->bankrupt_asked, c2->index) &&
				best_performance < c2->old_economy[1].performance_history &&
				MayCompanyTakeOver(c2->index, c->index)) {
			best_performance = c2->old_economy[1].performance_history;
			best = c2;
		}
	}

	/* Asked all companies? */
	if (best_performance == -1) {
		if (c->bankrupt_flags & CBRF_SALE_ONLY) {
			c->bankrupt_asked = 0;
			CloseWindowById(WC_BUY_COMPANY, c->index);
		} else {
			c->bankrupt_asked = MAX_UVALUE(CompanyMask);
		}
		c->bankrupt_flags = CBRF_NONE;
		return;
	}

	SetBit(c->bankrupt_asked, best->index);
	c->bankrupt_last_asked = best->index;

	c->bankrupt_timeout = TAKE_OVER_TIMEOUT;

	AI::NewEvent(best->index, new ScriptEventCompanyAskMerger(c->index, c->bankrupt_value));
	if (IsInteractiveCompany(best->index)) {
		ShowBuyCompanyDialog(c->index, false);
	} else if ((!_networking || (_network_server && !NetworkCompanyHasClients(best->index))) && !best->is_ai) {
		/* This company can never accept the offer as there are no clients connected, decline the offer on the company's behalf */
		Backup<CompanyID> cur_company(_current_company, best->index, FILE_LINE);
		DoCommandP(0, c->index, 0, CMD_DECLINE_BUY_COMPANY | CMD_NO_SHIFT_ESTIMATE);
		cur_company.Restore();
	}
}

/** Called every tick for updating some company info. */
void OnTick_Companies(bool main_tick)
{
	if (_game_mode == GM_EDITOR) return;

	if (main_tick) {
		Company *c = Company::GetIfValid(_cur_company_tick_index);
		if (c != nullptr) {
			if (c->bankrupt_asked != 0) HandleBankruptcyTakeover(c);
		}
		_cur_company_tick_index = (_cur_company_tick_index + 1) % MAX_COMPANIES;
	}
	for (Company *c : Company::Iterate()) {
		if (c->name_1 != 0) GenerateCompanyName(c);
		if (c->bankrupt_asked != 0 && c->bankrupt_timeout == 0) HandleBankruptcyTakeover(c);
	}

	if (_new_competitor_timeout.HasFired() && _game_mode != GM_MENU && AI::CanStartNew()) {
<<<<<<< HEAD
		int32 timeout = _settings_game.difficulty.competitors_interval * 60 * TICKS_PER_SECOND;
=======
		int32_t timeout = _settings_game.difficulty.competitors_interval * 60 * Ticks::TICKS_PER_SECOND;
>>>>>>> 30eba33f
		/* If the interval is zero, start as many competitors as needed then check every ~10 minutes if a company went bankrupt and needs replacing. */
		if (timeout == 0) {
			/* count number of competitors */
			uint8 n = 0;
			for (const Company *cc : Company::Iterate()) {
				if (cc->is_ai) n++;
			}

			for (auto i = 0; i < _settings_game.difficulty.max_no_competitors; i++) {
				if (_networking && Company::GetNumItems() >= _settings_client.network.max_companies) break;
				if (n++ >= _settings_game.difficulty.max_no_competitors) break;
				DoCommandP(0, CCA_NEW_AI | INVALID_COMPANY << 16, 0, CMD_COMPANY_CTRL);
			}
			timeout = 10 * 60 * Ticks::TICKS_PER_SECOND;
		}
		/* Randomize a bit when the AI is actually going to start; ranges from 87.5% .. 112.5% of indicated value. */
		timeout += ScriptObject::GetRandomizer(OWNER_NONE).Next(timeout / 4) - timeout / 8;

		_new_competitor_timeout.Reset(std::max(1, timeout));
	}
}

/**
 * A year has passed, update the economic data of all companies, and perhaps show the
 * financial overview window of the local company.
 */
void CompaniesYearlyLoop()
{
	/* Copy statistics */
	for (Company *c : Company::Iterate()) {
		/* Move expenses to previous years. */
		std::rotate(std::rbegin(c->yearly_expenses), std::rbegin(c->yearly_expenses) + 1, std::rend(c->yearly_expenses));
		c->yearly_expenses[0] = {};
		SetWindowDirty(WC_FINANCES, c->index);
	}

	if (_settings_client.gui.show_finances && _local_company != COMPANY_SPECTATOR) {
		ShowCompanyFinances(_local_company);
		Company *c = Company::Get(_local_company);
		if (c->num_valid_stat_ent > 5 && c->old_economy[0].performance_history < c->old_economy[4].performance_history) {
			if (_settings_client.sound.new_year) SndPlayFx(SND_01_BAD_YEAR);
		} else {
			if (_settings_client.sound.new_year) SndPlayFx(SND_00_GOOD_YEAR);
		}
	}
}

/**
 * Fill the CompanyNewsInformation struct with the required data.
 * @param c the current company.
 * @param other the other company (use \c nullptr if not relevant).
 */
CompanyNewsInformation::CompanyNewsInformation(const Company *c, const Company *other)
{
	SetDParam(0, c->index);
	this->company_name = GetString(STR_COMPANY_NAME);

	if (other != nullptr) {
		SetDParam(0, other->index);
		this->other_company_name = GetString(STR_COMPANY_NAME);
		c = other;
	}

	SetDParam(0, c->index);
	this->president_name = GetString(STR_PRESIDENT_NAME_MANAGER);

	this->colour = c->colour;
	this->face = c->face;

}

/**
 * Called whenever company related information changes in order to notify admins.
 * @param company The company data changed of.
 */
void CompanyAdminUpdate(const Company *company)
{
	if (_network_server) NetworkAdminCompanyUpdate(company);
}

/**
 * Called whenever a company is removed in order to notify admins.
 * @param company_id The company that was removed.
 * @param reason     The reason the company was removed.
 */
void CompanyAdminRemove(CompanyID company_id, CompanyRemoveReason reason)
{
	if (_network_server) NetworkAdminCompanyRemove(company_id, (AdminCompanyRemoveReason)reason);
}

/**
 * Control the companies: add, delete, etc.
 * @param tile unused
 * @param flags operation to perform
 * @param p1 various functionality
 * - bits 0..15: CompanyCtrlAction
 * - bits 16..23: CompanyID
 * - bits 24..31: CompanyRemoveReason (with CCA_DELETE)
 * @param p2 ClientID
 * @param text unused
 * @return the cost of this operation or an error
 */
CommandCost CmdCompanyCtrl(TileIndex tile, DoCommandFlag flags, uint32 p1, uint32 p2, const char *text)
{
	InvalidateWindowData(WC_COMPANY_LEAGUE, 0, 0);
	CompanyID company_id = (CompanyID)GB(p1, 16, 8);

	switch ((CompanyCtrlAction)GB(p1, 0, 16)) {
		case CCA_NEW: { // Create a new company
			/* This command is only executed in a multiplayer game */
			if (!_networking) return CMD_ERROR;

			/* Has the network client a correct ClientIndex? */
			if (!(flags & DC_EXEC)) return CommandCost();

			ClientID client_id = (ClientID)p2;
			NetworkClientInfo *ci = NetworkClientInfo::GetByClientID(client_id);

			/* Delete multiplayer progress bar */
			CloseWindowById(WC_NETWORK_STATUS_WINDOW, WN_NETWORK_STATUS_WINDOW_JOIN);

			Company *c = DoStartupNewCompany(DSNC_NONE);

			/* A new company could not be created, revert to being a spectator */
			if (c == nullptr) {
				/* We check for "ci != nullptr" as a client could have left by
				 * the time we execute this command. */
				if (_network_server && ci != nullptr) {
					ci->client_playas = COMPANY_SPECTATOR;
					NetworkUpdateClientInfo(ci->client_id);
				}
				break;
			}

			/* This is the client (or non-dedicated server) who wants a new company */
			if (client_id == _network_own_client_id) {
				assert(_local_company == COMPANY_SPECTATOR);
				SetLocalCompany(c->index);
				if (!_settings_client.network.default_company_pass.empty()) {
					NetworkChangeCompanyPassword(_local_company, _settings_client.network.default_company_pass);
				}

				/* In network games, we need to try setting the company manager face here to sync it to all clients.
				 * If a favorite company manager face is selected, choose it. Otherwise, use a random face. */
				if (_company_manager_face != 0) NetworkSendCommand(0, 0, _company_manager_face, 0, CMD_SET_COMPANY_MANAGER_FACE, nullptr, nullptr, _local_company, nullptr);

				/* Now that we have a new company, broadcast our company settings to
				 * all clients so everything is in sync */
				SyncCompanySettings();

				MarkWholeScreenDirty();
			}

			NetworkServerNewCompany(c, ci);
			DEBUG(desync, 1, "new_company: date{%08x; %02x; %02x}, company_id: %u", _date, _date_fract, _tick_skip_counter, c->index);
			break;
		}

		case CCA_NEW_AI: { // Make a new AI company
			if (company_id != INVALID_COMPANY && company_id >= MAX_COMPANIES) return CMD_ERROR;

			/* For network games, company deletion is delayed. */
			if (!_networking && company_id != INVALID_COMPANY && Company::IsValidID(company_id)) return CMD_ERROR;

			if (!(flags & DC_EXEC)) return CommandCost();

			/* For network game, just assume deletion happened. */
			assert(company_id == INVALID_COMPANY || !Company::IsValidID(company_id));

			Company *c = DoStartupNewCompany(DSNC_AI, company_id);
			if (c != nullptr) {
				NetworkServerNewCompany(c, nullptr);
				DEBUG(desync, 1, "new_company_ai: date{%08x; %02x; %02x}, company_id: %u", _date, _date_fract, _tick_skip_counter, c->index);
			}
			break;
		}

		case CCA_DELETE: { // Delete a company
			CompanyRemoveReason reason = (CompanyRemoveReason)GB(p1, 24, 8);
			if (reason >= CRR_END) return CMD_ERROR;

			/* We can't delete the last existing company in singleplayer mode. */
			if (!_networking && Company::GetNumItems() == 1) return CMD_ERROR;

			Company *c = Company::GetIfValid(company_id);
			if (c == nullptr) return CMD_ERROR;

			if (!(flags & DC_EXEC)) return CommandCost();

			DEBUG(desync, 1, "delete_company: date{%08x; %02x; %02x}, company_id: %u, reason: %u", _date, _date_fract, _tick_skip_counter, company_id, reason);

			CompanyNewsInformation *cni = new CompanyNewsInformation(c);

			/* Show the bankrupt news */
			SetDParam(0, STR_NEWS_COMPANY_BANKRUPT_TITLE);
			SetDParam(1, STR_NEWS_COMPANY_BANKRUPT_DESCRIPTION);
			SetDParamStr(2, cni->company_name);
			AddCompanyNewsItem(STR_MESSAGE_NEWS_FORMAT, cni);

			/* Remove the company */
			ChangeOwnershipOfCompanyItems(c->index, INVALID_OWNER);
			if (c->is_ai) AI::Stop(c->index);

			CompanyID c_index = c->index;
			delete c;
			AI::BroadcastNewEvent(new ScriptEventCompanyBankrupt(c_index));
			Game::NewEvent(new ScriptEventCompanyBankrupt(c_index));
			CompanyAdminRemove(c_index, (CompanyRemoveReason)reason);

			if (StoryPage::GetNumItems() == 0 || Goal::GetNumItems() == 0) InvalidateWindowData(WC_MAIN_TOOLBAR, 0);

			InvalidateWindowData(WC_CLIENT_LIST, 0);
			InvalidateWindowClassesData(WC_DEPARTURES_BOARD, 0);

			CheckCaches(true, nullptr, CHECK_CACHE_ALL | CHECK_CACHE_EMIT_LOG);
			break;
		}

		case CCA_SALE: {
			Company *c = Company::GetIfValid(company_id);
			if (c == nullptr) return CMD_ERROR;

			if (!(flags & DC_EXEC)) return CommandCost();

			c->bankrupt_flags |= CBRF_SALE;
			if (c->bankrupt_asked == 0) c->bankrupt_flags |= CBRF_SALE_ONLY;
			c->bankrupt_value = CalculateCompanyValue(c, false);
			c->bankrupt_asked = 1 << c->index; // Don't ask the owner
			c->bankrupt_timeout = 0;
			CloseWindowById(WC_BUY_COMPANY, c->index);
			break;
		}

		default: return CMD_ERROR;
	}

	InvalidateWindowClassesData(WC_GAME_OPTIONS);
	InvalidateWindowClassesData(WC_SCRIPT_SETTINGS);
	InvalidateWindowClassesData(WC_SCRIPT_LIST);

	return CommandCost();
}

/**
 * Change the company manager's face.
 * @param tile unused
 * @param flags operation to perform
 * @param p1 unused
 * @param p2 face bitmasked
 * @param text unused
 * @return the cost of this operation or an error
 */
CommandCost CmdSetCompanyManagerFace(TileIndex tile, DoCommandFlag flags, uint32 p1, uint32 p2, const char *text)
{
	CompanyManagerFace cmf = (CompanyManagerFace)p2;

	if (!IsValidCompanyManagerFace(cmf)) return CMD_ERROR;

	if (flags & DC_EXEC) {
		Company::Get(_current_company)->face = cmf;
		MarkWholeScreenDirty();
	}
	return CommandCost();
}

/**
 * Change the company's company-colour
 * @param tile unused
 * @param flags operation to perform
 * @param p1 bitstuffed:
 * p1 bits 0-7 scheme to set
 * p1 bit 8 set first/second colour
 * @param p2 new colour for vehicles, property, etc.
 * @param text unused
 * @return the cost of this operation or an error
 */
CommandCost CmdSetCompanyColour(TileIndex tile, DoCommandFlag flags, uint32 p1, uint32 p2, const char *text)
{
	Colours colour = Extract<Colours, 0, 8>(p2);
	LiveryScheme scheme = Extract<LiveryScheme, 0, 8>(p1);
	bool second = HasBit(p1, 8);

	if (scheme >= LS_END || (colour >= COLOUR_END && colour != INVALID_COLOUR)) return CMD_ERROR;

	/* Default scheme can't be reset to invalid. */
	if (scheme == LS_DEFAULT && colour == INVALID_COLOUR) return CMD_ERROR;

	Company *c = Company::Get(_current_company);

	/* Ensure no two companies have the same primary colour */
	if (scheme == LS_DEFAULT && !second) {
		for (const Company *cc : Company::Iterate()) {
			if (cc != c && cc->colour == colour) return CMD_ERROR;
		}
	}

	if (flags & DC_EXEC) {
		if (!second) {
			if (scheme != LS_DEFAULT) SB(c->livery[scheme].in_use, 0, 1, colour != INVALID_COLOUR);
			if (colour == INVALID_COLOUR) colour = (Colours)c->livery[LS_DEFAULT].colour1;
			c->livery[scheme].colour1 = colour;

			/* If setting the first colour of the default scheme, adjust the
			 * original and cached company colours too. */
			if (scheme == LS_DEFAULT) {
				for (int i = 1; i < LS_END; i++) {
					if (!HasBit(c->livery[i].in_use, 0)) c->livery[i].colour1 = colour;
				}
				_company_colours[_current_company] = colour;
				c->colour = colour;
				CompanyAdminUpdate(c);
			}
		} else {
			if (scheme != LS_DEFAULT) SB(c->livery[scheme].in_use, 1, 1, colour != INVALID_COLOUR);
			if (colour == INVALID_COLOUR) colour = (Colours)c->livery[LS_DEFAULT].colour2;
			c->livery[scheme].colour2 = colour;

			if (scheme == LS_DEFAULT) {
				for (int i = 1; i < LS_END; i++) {
					if (!HasBit(c->livery[i].in_use, 1)) c->livery[i].colour2 = colour;
				}
			}
		}

		if (c->livery[scheme].in_use != 0) {
			/* If enabling a scheme, set the default scheme to be in use too */
			c->livery[LS_DEFAULT].in_use = 1;
		} else {
			/* Else loop through all schemes to see if any are left enabled.
			 * If not, disable the default scheme too. */
			c->livery[LS_DEFAULT].in_use = 0;
			for (scheme = LS_DEFAULT; scheme < LS_END; scheme++) {
				if (c->livery[scheme].in_use != 0) {
					c->livery[LS_DEFAULT].in_use = 1;
					break;
				}
			}
		}

		ResetVehicleColourMap();
		InvalidateTemplateReplacementImages();
		MarkWholeScreenDirty();

		/* All graph related to companies use the company colour. */
		InvalidateWindowData(WC_INCOME_GRAPH, 0);
		InvalidateWindowData(WC_OPERATING_PROFIT, 0);
		InvalidateWindowData(WC_DELIVERED_CARGO, 0);
		InvalidateWindowData(WC_PERFORMANCE_HISTORY, 0);
		InvalidateWindowData(WC_COMPANY_VALUE, 0);
		InvalidateWindowData(WC_LINKGRAPH_LEGEND, 0);
		/* The smallmap owner view also stores the company colours. */
		BuildOwnerLegend();
		InvalidateWindowData(WC_SMALLMAP, 0, 1);

		extern void MarkAllViewportMapLandscapesDirty();
		MarkAllViewportMapLandscapesDirty();

		/* Company colour data is indirectly cached. */
		for (Vehicle *v : Vehicle::Iterate()) {
			if (v->owner == _current_company) {
				v->InvalidateNewGRFCache();
				v->InvalidateImageCache();
			}
		}

		UpdateObjectColours(c);
	}
	return CommandCost();
}

/**
 * Is the given name in use as name of a company?
 * @param name Name to search.
 * @return \c true if the name us unique (that is, not in use), else \c false.
 */
static bool IsUniqueCompanyName(const char *name)
{
	for (const Company *c : Company::Iterate()) {
		if (!c->name.empty() && c->name == name) return false;
	}

	return true;
}

/**
 * Change the name of the company.
 * @param tile unused
 * @param flags operation to perform
 * @param p1 unused
 * @param p2 unused
 * @param text the new name or an empty string when resetting to the default
 * @return the cost of this operation or an error
 */
CommandCost CmdRenameCompany(TileIndex tile, DoCommandFlag flags, uint32 p1, uint32 p2, const char *text)
{
	bool reset = StrEmpty(text);

	if (!reset) {
		if (Utf8StringLength(text) >= MAX_LENGTH_COMPANY_NAME_CHARS) return CMD_ERROR;
		if (!IsUniqueCompanyName(text)) return_cmd_error(STR_ERROR_NAME_MUST_BE_UNIQUE);
	}

	if (flags & DC_EXEC) {
		Company *c = Company::Get(_current_company);
		if (reset) {
			c->name.clear();
		} else {
			c->name = text;
		}
		MarkWholeScreenDirty();
		CompanyAdminUpdate(c);
	}

	return CommandCost();
}

/**
 * Is the given name in use as president name of a company?
 * @param name Name to search.
 * @return \c true if the name us unique (that is, not in use), else \c false.
 */
static bool IsUniquePresidentName(const char *name)
{
	for (const Company *c : Company::Iterate()) {
		if (!c->president_name.empty() && c->president_name == name) return false;
	}

	return true;
}

/**
 * Change the name of the president.
 * @param tile unused
 * @param flags operation to perform
 * @param p1 unused
 * @param p2 unused
 * @param text the new name or an empty string when resetting to the default
 * @return the cost of this operation or an error
 */
CommandCost CmdRenamePresident(TileIndex tile, DoCommandFlag flags, uint32 p1, uint32 p2, const char *text)
{
	bool reset = StrEmpty(text);

	if (!reset) {
		if (Utf8StringLength(text) >= MAX_LENGTH_PRESIDENT_NAME_CHARS) return CMD_ERROR;
		if (!IsUniquePresidentName(text)) return_cmd_error(STR_ERROR_NAME_MUST_BE_UNIQUE);
	}

	if (flags & DC_EXEC) {
		Company *c = Company::Get(_current_company);

		if (reset) {
			c->president_name.clear();
		} else {
			c->president_name = text;

			if (c->name_1 == STR_SV_UNNAMED && c->name.empty()) {
				char buf[80];

				seprintf(buf, lastof(buf), "%s Transport", text);
				DoCommand(0, 0, 0, DC_EXEC, CMD_RENAME_COMPANY, buf);
			}
		}

		MarkWholeScreenDirty();
		CompanyAdminUpdate(c);
	}

	return CommandCost();
}

/**
 * Get the service interval for the given company and vehicle type.
 * @param c The company, or nullptr for client-default settings.
 * @param type The vehicle type to get the interval for.
 * @return The service interval.
 */
int CompanyServiceInterval(const Company *c, VehicleType type)
{
	const VehicleDefaultSettings *vds = (c == nullptr) ? &_settings_client.company.vehicle : &c->settings.vehicle;
	switch (type) {
		default: NOT_REACHED();
		case VEH_TRAIN:    return vds->servint_trains;
		case VEH_ROAD:     return vds->servint_roadveh;
		case VEH_AIRCRAFT: return vds->servint_aircraft;
		case VEH_SHIP:     return vds->servint_ships;
	}
}

/**
 * Get the default local company after loading a new game
 */
CompanyID GetDefaultLocalCompany()
{
	if (_loaded_local_company < MAX_COMPANIES && Company::IsValidID(_loaded_local_company)) {
		return _loaded_local_company;
	}
	for (CompanyID i = COMPANY_FIRST; i < MAX_COMPANIES; i++) {
		if (Company::IsValidID(i)) return i;
	}
	return COMPANY_FIRST;
}

/**
 * Get total sum of all owned road bits.
 * @return Combined total road road bits.
 */
uint32 CompanyInfrastructure::GetRoadTotal() const
{
	uint32 total = 0;
	for (RoadType rt = ROADTYPE_BEGIN; rt != ROADTYPE_END; rt++) {
		if (RoadTypeIsRoad(rt)) total += this->road[rt];
	}
	return total;
}

/**
 * Get total sum of all owned tram bits.
 * @return Combined total of tram road bits.
 */
uint32 CompanyInfrastructure::GetTramTotal() const
{
	uint32 total = 0;
	for (RoadType rt = ROADTYPE_BEGIN; rt != ROADTYPE_END; rt++) {
		if (RoadTypeIsTram(rt)) total += this->road[rt];
	}
	return total;
}

char *CompanyInfrastructure::Dump(char *buffer, const char *last) const
{
	uint rail_total = 0;
	for (RailType rt = RAILTYPE_BEGIN; rt != RAILTYPE_END; rt++) {
		if (rail[rt]) buffer += seprintf(buffer, last, "Rail: %s: %u\n", GetStringPtr(GetRailTypeInfo(rt)->strings.name), rail[rt]);
		rail_total += rail[rt];
	}
	buffer += seprintf(buffer, last, "Total Rail: %u\n", rail_total);
	buffer += seprintf(buffer, last, "Signal: %u\n", signal);
	for (RoadType rt = ROADTYPE_BEGIN; rt != ROADTYPE_END; rt++) {
		if (road[rt]) buffer += seprintf(buffer, last, "%s: %s: %u\n", RoadTypeIsTram(rt) ? "Tram" : "Road", GetStringPtr(GetRoadTypeInfo(rt)->strings.name), road[rt]);
	}
	buffer += seprintf(buffer, last, "Total Road: %u\n", this->GetRoadTotal());
	buffer += seprintf(buffer, last, "Total Tram: %u\n", this->GetTramTotal());
	buffer += seprintf(buffer, last, "Water: %u\n", water);
	buffer += seprintf(buffer, last, "Station: %u\n", station);
	buffer += seprintf(buffer, last, "Airport: %u\n", airport);

	return buffer;
}<|MERGE_RESOLUTION|>--- conflicted
+++ resolved
@@ -707,7 +707,7 @@
 	 * number of companies. The minimum number of days in a quarter
 	 * is 90: 31 in January, 28 in February and 31 in March.
 	 * Note that the company going bankrupt can't buy itself. */
-	static const int TAKE_OVER_TIMEOUT = 3 * 30 * Ticks::DAY_TICKS / (MAX_COMPANIES - 1);
+	static const int TAKE_OVER_TIMEOUT = 3 * 30 * DAY_TICKS / (MAX_COMPANIES - 1);
 
 	assert(c->bankrupt_asked != 0);
 
@@ -794,11 +794,7 @@
 	}
 
 	if (_new_competitor_timeout.HasFired() && _game_mode != GM_MENU && AI::CanStartNew()) {
-<<<<<<< HEAD
 		int32 timeout = _settings_game.difficulty.competitors_interval * 60 * TICKS_PER_SECOND;
-=======
-		int32_t timeout = _settings_game.difficulty.competitors_interval * 60 * Ticks::TICKS_PER_SECOND;
->>>>>>> 30eba33f
 		/* If the interval is zero, start as many competitors as needed then check every ~10 minutes if a company went bankrupt and needs replacing. */
 		if (timeout == 0) {
 			/* count number of competitors */
@@ -812,7 +808,7 @@
 				if (n++ >= _settings_game.difficulty.max_no_competitors) break;
 				DoCommandP(0, CCA_NEW_AI | INVALID_COMPANY << 16, 0, CMD_COMPANY_CTRL);
 			}
-			timeout = 10 * 60 * Ticks::TICKS_PER_SECOND;
+			timeout = 10 * 60 * TICKS_PER_SECOND;
 		}
 		/* Randomize a bit when the AI is actually going to start; ranges from 87.5% .. 112.5% of indicated value. */
 		timeout += ScriptObject::GetRandomizer(OWNER_NONE).Next(timeout / 4) - timeout / 8;
