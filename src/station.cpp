--- conflicted
+++ resolved
@@ -248,12 +248,8 @@
 	}
 	this->facilities |= new_facility_bit;
 	this->owner = _current_company;
-<<<<<<< HEAD
 	this->build_date = CalTime::CurDate();
-=======
-	this->build_date = TimerGameCalendar::date;
 	SetWindowClassesDirty(WC_VEHICLE_ORDERS);
->>>>>>> 8bccb580
 }
 
 /**
