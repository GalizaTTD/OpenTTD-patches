/*
 * This file is part of OpenTTD.
 * OpenTTD is free software; you can redistribute it and/or modify it under the terms of the GNU General Public License as published by the Free Software Foundation, version 2.
 * OpenTTD is distributed in the hope that it will be useful, but WITHOUT ANY WARRANTY; without even the implied warranty of MERCHANTABILITY or FITNESS FOR A PARTICULAR PURPOSE.
 * See the GNU General Public License for more details. You should have received a copy of the GNU General Public License along with OpenTTD. If not, see <http://www.gnu.org/licenses/>.
 */

/** @file bridge_map.cpp Map accessor functions for bridges. */

#include "stdafx.h"
#include "landscape.h"
#include "tunnelbridge_map.h"
#include "bridge_signal_map.h"
#include "debug.h"
#include "newgrf_newsignals.h"

#include "safeguards.h"


/**
 * Finds the end of a bridge in the specified direction starting at a middle tile
 * @param tile the bridge tile to find the bridge ramp for
 * @param dir  the direction to search in
 */
static TileIndex GetBridgeEnd(TileIndex tile, DiagDirection dir)
{
	TileIndexDiff delta = TileOffsByDiagDir(dir);

	dir = ReverseDiagDir(dir);
	do {
		tile += delta;
	} while (!IsBridgeTile(tile) || GetTunnelBridgeDirection(tile) != dir);

	return tile;
}


/**
 * Finds the northern end of a bridge starting at a middle tile
 * @param t the bridge tile to find the bridge ramp for
 */
TileIndex GetNorthernBridgeEnd(TileIndex t)
{
	return GetBridgeEnd(t, ReverseDiagDir(AxisToDiagDir(GetBridgeAxis(t))));
}


/**
 * Finds the southern end of a bridge starting at a middle tile
 * @param t the bridge tile to find the bridge ramp for
 */
TileIndex GetSouthernBridgeEnd(TileIndex t)
{
	return GetBridgeEnd(t, AxisToDiagDir(GetBridgeAxis(t)));
}


/**
 * Starting at one bridge end finds the other bridge end
 * @param tile the bridge ramp tile to find the other bridge ramp for
 */
TileIndex GetOtherBridgeEnd(TileIndex tile)
{
	assert_tile(IsBridgeTile(tile), tile);
	return GetBridgeEnd(tile, GetTunnelBridgeDirection(tile));
}

/**
 * Get the height ('z') of a bridge.
 * @param t the bridge ramp tile to get the bridge height from
 * @return the height of the bridge.
 */
int GetBridgeHeight(TileIndex t)
{
	auto [tileh, h] = GetTileSlopeZ(t);
	Foundation f = GetBridgeFoundation(tileh, DiagDirToAxis(GetTunnelBridgeDirection(t)));

	/* one height level extra for the ramp */
<<<<<<< HEAD
	return h + 1 + ApplyFoundationToSlope(f, &tileh);
}

std::unordered_map<TileIndex, LongBridgeSignalStorage> _long_bridge_signal_sim_map;

SignalState GetBridgeEntranceSimulatedSignalStateExtended(TileIndex t, uint16_t signal)
{
	const auto it = _long_bridge_signal_sim_map.find(t);
	if (it != _long_bridge_signal_sim_map.end()) {
		const LongBridgeSignalStorage &lbss = it->second;
		uint16_t offset = signal - BRIDGE_M2_SIGNAL_STATE_COUNT;
		uint16_t slot = offset >> 6;
		uint16_t bit = offset & 0x3F;
		if (slot >= lbss.signal_red_bits.size()) return SIGNAL_STATE_GREEN;
		return GB(lbss.signal_red_bits[slot], bit, 1) ? SIGNAL_STATE_RED : SIGNAL_STATE_GREEN;
	} else {
		return SIGNAL_STATE_GREEN;
	}
}

void SetBridgeEntranceSimulatedSignalStateExtended(TileIndex t, uint16_t signal, SignalState state)
{
	LongBridgeSignalStorage &lbss = _long_bridge_signal_sim_map[t];
	uint16_t offset = signal - BRIDGE_M2_SIGNAL_STATE_COUNT;
	uint16_t slot = offset >> 6;
	uint16_t bit = offset & 0x3F;
	if (slot >= lbss.signal_red_bits.size()) lbss.signal_red_bits.resize(slot + 1);
	SB(lbss.signal_red_bits[slot], bit, 1, (uint64_t) ((state == SIGNAL_STATE_RED) ? 1 : 0));
	_m[t].m2 |= BRIDGE_M2_SIGNAL_STATE_EXT_FLAG;
}

bool SetAllBridgeEntranceSimulatedSignalsGreenExtended(TileIndex t)
{
	bool changed = GB(_m[t].m2, BRIDGE_M2_SIGNAL_STATE_OFFSET, BRIDGE_M2_SIGNAL_STATE_COUNT) != 0;
	SB(_m[t].m2, BRIDGE_M2_SIGNAL_STATE_OFFSET, BRIDGE_M2_SIGNAL_STATE_FIELD_SIZE, 0);
	auto it = _long_bridge_signal_sim_map.find(t);
	if (it != _long_bridge_signal_sim_map.end()) {
		LongBridgeSignalStorage &lbss = it->second;
		for (auto &it : lbss.signal_red_bits) {
			if (it != 0) {
				changed = true;
				it = 0;
			}
		}
		_m[t].m2 |= BRIDGE_M2_SIGNAL_STATE_EXT_FLAG;
	}
	return changed;
}

void ClearBridgeEntranceSimulatedSignalsExtended(TileIndex t)
{
	_long_bridge_signal_sim_map.erase(t);
	SB(_m[t].m2, BRIDGE_M2_SIGNAL_STATE_OFFSET, BRIDGE_M2_SIGNAL_STATE_FIELD_SIZE, 0);
}

void ShiftBridgeEntranceSimulatedSignalsExtended(TileIndex t, int shift, uint64_t in)
{
	if (shift > 0) {
		/* shift into array */
		LongBridgeSignalStorage *lbss = nullptr;
		auto it = _long_bridge_signal_sim_map.find(t);
		if (it != _long_bridge_signal_sim_map.end()) {
			lbss = &(it->second);
		} else if (in) {
			lbss = &(_long_bridge_signal_sim_map[t]);
		} else {
			return;
		}
		const size_t orig_size = lbss->signal_red_bits.size();
		size_t i = orig_size;
		auto insert_bits = [&](uint64_t bits, size_t pos) {
			if (bits) {
				if (pos >= lbss->signal_red_bits.size()) lbss->signal_red_bits.resize(pos + 1);
				lbss->signal_red_bits[pos] |= bits;
			}
		};
		while (i) {
			i--;
			uint64_t out = GB(lbss->signal_red_bits[i], 64 - shift, shift);
			lbss->signal_red_bits[i] <<= shift;
			insert_bits(out, i + 1);
		}
		insert_bits(in, 0);
	} else if (shift < 0) {
		/* not implemented yet */
		NOT_REACHED();
	}
}

void ClearBridgeSimulatedSignalMapping()
{
	_long_bridge_signal_sim_map.clear();
}

btree::btree_set<uint32_t> _bridge_signal_style_map;
static_assert(MAX_MAP_TILES_BITS + 4 <= 32);
static_assert(1 << 4 <= MAX_NEW_SIGNAL_STYLES + 1);

void SetBridgeSignalStyle(TileIndex t, uint8_t style)
{
	if (style == 0) {
		/* No style allocated before */
		if (!HasBit(_m[t].m3, 7)) return;

		auto iter = _bridge_signal_style_map.lower_bound(t << 4);
		if (iter != _bridge_signal_style_map.end() && *iter >> 4 == t) _bridge_signal_style_map.erase(iter);
		ClrBit(_m[t].m3, 7);
	} else {
		auto iter = _bridge_signal_style_map.lower_bound(t << 4);
		if (iter != _bridge_signal_style_map.end() && *iter >> 4 == t) iter = _bridge_signal_style_map.erase(iter);
		_bridge_signal_style_map.insert(iter, (t << 4) | style);
		SetBit(_m[t].m3, 7);
	}
}

uint8_t GetBridgeSignalStyleExtended(TileIndex t)
{
	auto iter = _bridge_signal_style_map.lower_bound(t << 4);
	if (iter != _bridge_signal_style_map.end() && *iter >> 4 == t) return (*iter) & 0xF;
	return 0;
}

void ClearBridgeSignalStyleMapping()
{
	_bridge_signal_style_map.clear();
=======
	return h + 1 + ApplyFoundationToSlope(f, tileh);
>>>>>>> ce3d0097
}<|MERGE_RESOLUTION|>--- conflicted
+++ resolved
@@ -76,8 +76,7 @@
 	Foundation f = GetBridgeFoundation(tileh, DiagDirToAxis(GetTunnelBridgeDirection(t)));
 
 	/* one height level extra for the ramp */
-<<<<<<< HEAD
-	return h + 1 + ApplyFoundationToSlope(f, &tileh);
+	return h + 1 + ApplyFoundationToSlope(f, tileh);
 }
 
 std::unordered_map<TileIndex, LongBridgeSignalStorage> _long_bridge_signal_sim_map;
@@ -202,7 +201,4 @@
 void ClearBridgeSignalStyleMapping()
 {
 	_bridge_signal_style_map.clear();
-=======
-	return h + 1 + ApplyFoundationToSlope(f, tileh);
->>>>>>> ce3d0097
 }