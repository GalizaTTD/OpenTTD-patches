--- conflicted
+++ resolved
@@ -1054,8 +1054,7 @@
 				break;
 
 			case WID_SCRD_RELOAD_TOGGLE:
-<<<<<<< HEAD
-				if (script_debug_company == OWNER_DEITY) {
+				if (this->filter.script_debug_company == OWNER_DEITY) {
 					if (UserIsAllowedToChangeGameScript()) {
 						Game::Uninitialize(true);
 						Game::StartNew();
@@ -1064,14 +1063,8 @@
 					break;
 				}
 				/* First kill the company of the AI, then start a new one. This should start the current AI again */
-				DoCommandP(0, CCA_DELETE | script_debug_company << 16 | CRR_MANUAL << 24, 0, CMD_COMPANY_CTRL);
-				DoCommandP(0, CCA_NEW_AI | script_debug_company << 16, 0, CMD_COMPANY_CTRL);
-=======
-				if (this->filter.script_debug_company == OWNER_DEITY) break;
-				/* First kill the company of the AI, then start a new one. This should start the current AI again */
-				Command<CMD_COMPANY_CTRL>::Post(CCA_DELETE, this->filter.script_debug_company, CRR_MANUAL, INVALID_CLIENT_ID);
-				Command<CMD_COMPANY_CTRL>::Post(CCA_NEW_AI, this->filter.script_debug_company, CRR_NONE, INVALID_CLIENT_ID);
->>>>>>> 5cb7a16e
+				DoCommandP(0, CCA_DELETE | this->filter.script_debug_company << 16 | CRR_MANUAL << 24, 0, CMD_COMPANY_CTRL);
+				DoCommandP(0, CCA_NEW_AI | this->filter.script_debug_company << 16, 0, CMD_COMPANY_CTRL);
 				break;
 
 			case WID_SCRD_SETTINGS:
@@ -1193,19 +1186,12 @@
 
 		this->SetWidgetDisabledState(WID_SCRD_SETTINGS, this->filter.script_debug_company == INVALID_COMPANY);
 		extern CompanyID _local_company;
-<<<<<<< HEAD
-		this->SetWidgetDisabledState(WID_SCRD_RELOAD_TOGGLE, script_debug_company == INVALID_COMPANY ||
-			script_debug_company == _local_company || (script_debug_company == OWNER_DEITY && !UserIsAllowedToChangeGameScript()));
-		this->SetWidgetDisabledState(WID_SCRD_CONTINUE_BTN, script_debug_company == INVALID_COMPANY ||
-			(script_debug_company == OWNER_DEITY ? !Game::IsPaused() : !AI::IsPaused(script_debug_company)));
-=======
 		this->SetWidgetDisabledState(WID_SCRD_RELOAD_TOGGLE,
 				this->filter.script_debug_company == INVALID_COMPANY ||
-				this->filter.script_debug_company == OWNER_DEITY ||
-				this->filter.script_debug_company == _local_company);
+				this->filter.script_debug_company == _local_company ||
+				(this->filter.script_debug_company == OWNER_DEITY && !UserIsAllowedToChangeGameScript()));
 		this->SetWidgetDisabledState(WID_SCRD_CONTINUE_BTN, this->filter.script_debug_company == INVALID_COMPANY ||
 			(this->filter.script_debug_company == OWNER_DEITY ? !Game::IsPaused() : !AI::IsPaused(this->filter.script_debug_company)));
->>>>>>> 5cb7a16e
 	}
 
 	void OnResize() override
