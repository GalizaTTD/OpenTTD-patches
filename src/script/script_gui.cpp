/*
 * This file is part of OpenTTD.
 * OpenTTD is free software; you can redistribute it and/or modify it under the terms of the GNU General Public License as published by the Free Software Foundation, version 2.
 * OpenTTD is distributed in the hope that it will be useful, but WITHOUT ANY WARRANTY; without even the implied warranty of MERCHANTABILITY or FITNESS FOR A PARTICULAR PURPOSE.
 * See the GNU General Public License for more details. You should have received a copy of the GNU General Public License along with OpenTTD. If not, see <http://www.gnu.org/licenses/>.
 */

 /** @file script_gui.cpp %Window for configuring the Scripts */

#include "../stdafx.h"
#include "../table/sprites.h"
#include "../error.h"
#include "../settings_gui.h"
#include "../querystring_gui.h"
#include "../stringfilter_type.h"
#include "../company_base.h"
#include "../company_gui.h"
#include "../window_func.h"
#include "../network/network.h"
#include "../widgets/dropdown_func.h"
#include "../hotkeys.h"
#include "../string_func.h"
#include "../settings_type.h"
#include "../command_func.h"

#include "script_gui.h"
#include "script_log.hpp"
#include "script_scanner.hpp"
#include "script_config.hpp"
#include "../ai/ai.hpp"
#include "../ai/ai_config.hpp"
#include "../ai/ai_info.hpp"
#include "../ai/ai_instance.hpp"
#include "../game/game.hpp"
#include "../game/game_config.hpp"
#include "../game/game_info.hpp"
#include "../game/game_instance.hpp"
#include "table/strings.h"

#include "../safeguards.h"


extern bool UserIsAllowedToChangeGameScript();

static ScriptConfig *GetConfig(CompanyID slot)
{
	if (slot == OWNER_DEITY) return GameConfig::GetConfig();
	return AIConfig::GetConfig(slot);
}

/**
 * Window that let you choose an available Script.
 */
struct ScriptListWindow : public Window {
	const ScriptInfoList *info_list;    ///< The list of Scripts.
	int selected;                       ///< The currently selected Script.
	CompanyID slot;                     ///< The company we're selecting a new Script for.
	int line_height;                    ///< Height of a row in the matrix widget.
	Scrollbar *vscroll;                 ///< Cache of the vertical scrollbar.
	bool show_all;                      ///< Whether to show all available versions.

	/**
	 * Constructor for the window.
	 * @param desc The description of the window.
	 * @param slot The company we're changing the Script for.
	 * @param show_all Whether to show all available versions.
	 */
	ScriptListWindow(WindowDesc *desc, CompanyID slot, bool show_all) : Window(desc),
		slot(slot), show_all(show_all)
	{
		if (slot == OWNER_DEITY) {
			this->info_list = this->show_all ? Game::GetInfoList() : Game::GetUniqueInfoList();
		} else {
			this->info_list = this->show_all ? AI::GetInfoList() : AI::GetUniqueInfoList();
		}

		this->CreateNestedTree();
		this->vscroll = this->GetScrollbar(WID_SCRL_SCROLLBAR);
		this->FinishInitNested(); // Initializes 'this->line_height' as side effect.

		this->vscroll->SetCount(this->info_list->size() + 1);

		/* Try if we can find the currently selected AI */
		this->selected = -1;
		if (GetConfig(slot)->HasScript()) {
			ScriptInfo *info = GetConfig(slot)->GetInfo();
			int i = 0;
			for (const auto &item : *this->info_list) {
				if (item.second == info) {
					this->selected = i;
					break;
				}

				i++;
			}
		}
	}

	void SetStringParameters(int widget) const override
	{
		if (widget != WID_SCRL_CAPTION) return;

		SetDParam(0, (this->slot == OWNER_DEITY) ? STR_AI_LIST_CAPTION_GAMESCRIPT : STR_AI_LIST_CAPTION_AI);
	}

	void UpdateWidgetSize(int widget, Dimension *size, const Dimension &padding, Dimension *fill, Dimension *resize) override
	{
		if (widget != WID_SCRL_LIST) return;

		this->line_height = FONT_HEIGHT_NORMAL + padding.height;

		resize->width = 1;
		resize->height = this->line_height;
		size->height = 5 * this->line_height;
	}

	void DrawWidget(const Rect &r, int widget) const override
	{
		switch (widget) {
			case WID_SCRL_LIST: {
				/* Draw a list of all available Scripts. */
				Rect tr = r.Shrink(WidgetDimensions::scaled.matrix);
				/* First AI in the list is hardcoded to random */
				if (this->vscroll->IsVisible(0)) {
					DrawString(tr, this->slot == OWNER_DEITY ? STR_AI_CONFIG_NONE : STR_AI_CONFIG_RANDOM_AI, this->selected == -1 ? TC_WHITE : TC_ORANGE);
					tr.top += this->line_height;
				}
				StringID str = this->show_all ? STR_AI_CONFIG_NAME_VERSION : STR_JUST_RAW_STRING;
				int i = 0;
				for (const auto &item : *this->info_list) {
					i++;
					if (this->vscroll->IsVisible(i)) {
						SetDParamStr(0, item.second->GetName());
						SetDParam(1, item.second->GetVersion());
						DrawString(tr, str, (this->selected == i - 1) ? TC_WHITE : TC_ORANGE);
						tr.top += this->line_height;
					}
				}
				break;
			}
			case WID_SCRL_INFO_BG: {
				ScriptInfo *selected_info = nullptr;
				int i = 0;
				for (const auto &item : *this->info_list) {
					i++;
					if (this->selected == i - 1) selected_info = static_cast<ScriptInfo *>(item.second);
				}
				/* Some info about the currently selected Script. */
				if (selected_info != nullptr) {
					Rect tr = r.Shrink(WidgetDimensions::scaled.frametext, WidgetDimensions::scaled.framerect);
					SetDParamStr(0, selected_info->GetAuthor());
					DrawString(tr, STR_AI_LIST_AUTHOR);
					tr.top += FONT_HEIGHT_NORMAL + WidgetDimensions::scaled.vsep_normal;
					SetDParam(0, selected_info->GetVersion());
					DrawString(tr, STR_AI_LIST_VERSION);
					tr.top += FONT_HEIGHT_NORMAL + WidgetDimensions::scaled.vsep_normal;
					if (selected_info->GetURL() != nullptr) {
						SetDParamStr(0, selected_info->GetURL());
						DrawString(tr, STR_AI_LIST_URL);
						tr.top += FONT_HEIGHT_NORMAL + WidgetDimensions::scaled.vsep_normal;
					}
					SetDParamStr(0, selected_info->GetDescription());
					DrawStringMultiLine(tr, STR_JUST_RAW_STRING, TC_WHITE);
				}
				break;
			}
		}
	}

	/**
	 * Changes the Script of the current slot.
	 */
	void ChangeScript()
	{
		if (_game_mode == GM_NORMAL && slot == OWNER_DEITY) Game::Uninitialize(false);
		if (this->selected == -1) {
			GetConfig(slot)->Change(nullptr);
		} else {
<<<<<<< HEAD
			ScriptInfoList::const_iterator it = this->info_list->begin();
			for (int i = 0; i < this->selected; i++) it++;
			GetConfig(slot)->Change((*it).second->GetName(), (*it).second->GetVersion());
			if (_game_mode == GM_NORMAL && slot == OWNER_DEITY) Game::StartNew();
=======
			ScriptInfoList::const_iterator it = this->info_list->cbegin();
			std::advance(it, this->selected);
			GetConfig(slot)->Change(it->second->GetName(), it->second->GetVersion());
>>>>>>> 3a03a12a
		}
		InvalidateWindowData(WC_GAME_OPTIONS, slot == OWNER_DEITY ? WN_GAME_OPTIONS_GS : WN_GAME_OPTIONS_AI);
		InvalidateWindowClassesData(WC_SCRIPT_SETTINGS);
		DeleteWindowByClass(WC_QUERY_STRING);
		InvalidateWindowClassesData(WC_TEXTFILE);
		if (_game_mode == GM_NORMAL && slot == OWNER_DEITY) {
			InvalidateWindowData(WC_SCRIPT_DEBUG, 0, -1);
			SetWindowClassesDirty(WC_SCRIPT_DEBUG);
		}
	}

	void OnClick(Point pt, int widget, int click_count) override
	{
		switch (widget) {
			case WID_SCRL_LIST: { // Select one of the Scripts
				int sel = this->vscroll->GetScrolledRowFromWidget(pt.y, this, WID_SCRL_LIST) - 1;
				if (sel < (int)this->info_list->size()) {
					this->selected = sel;
					this->SetDirty();
					if (click_count > 1) {
						this->ChangeScript();
						delete this;
					}
				}
				break;
			}

			case WID_SCRL_ACCEPT: {
				this->ChangeScript();
				delete this;
				break;
			}

			case WID_SCRL_CANCEL:
				delete this;
				break;
		}
	}

	void OnResize() override
	{
		this->vscroll->SetCapacityFromWidget(this, WID_SCRL_LIST);
	}

	/**
	 * Some data on this window has become invalid.
	 * @param data Information about the changed data.
	 * @param gui_scope Whether the call is done from GUI scope. You may not do everything when not in GUI scope. See #InvalidateWindowData() for details.
	 */
	void OnInvalidateData(int data = 0, bool gui_scope = true) override
	{
		if (_game_mode == GM_NORMAL && Company::IsValidID(this->slot)) {
			delete this;
			return;
		}

		if (!gui_scope) return;

		this->vscroll->SetCount(this->info_list->size() + 1);

		/* selected goes from -1 .. length of ai list - 1. */
		this->selected = std::min(this->selected, this->vscroll->GetCount() - 2);
	}
};

/** Widgets for the AI list window. */
static const NWidgetPart _nested_script_list_widgets[] = {
	NWidget(NWID_HORIZONTAL),
		NWidget(WWT_CLOSEBOX, COLOUR_MAUVE),
		NWidget(WWT_CAPTION, COLOUR_MAUVE, WID_SCRL_CAPTION), SetDataTip(STR_AI_LIST_CAPTION, STR_TOOLTIP_WINDOW_TITLE_DRAG_THIS),
		NWidget(WWT_DEFSIZEBOX, COLOUR_MAUVE),
	EndContainer(),
	NWidget(NWID_HORIZONTAL),
		NWidget(WWT_MATRIX, COLOUR_MAUVE, WID_SCRL_LIST), SetMinimalSize(188, 112), SetFill(1, 1), SetResize(1, 1), SetMatrixDataTip(1, 0, STR_AI_LIST_TOOLTIP), SetScrollbar(WID_SCRL_SCROLLBAR),
		NWidget(NWID_VSCROLLBAR, COLOUR_MAUVE, WID_SCRL_SCROLLBAR),
	EndContainer(),
	NWidget(WWT_PANEL, COLOUR_MAUVE, WID_SCRL_INFO_BG), SetMinimalTextLines(8, WidgetDimensions::unscaled.framerect.Vertical() + WidgetDimensions::unscaled.vsep_normal * 3), SetResize(1, 0),
	EndContainer(),
	NWidget(NWID_HORIZONTAL),
		NWidget(NWID_HORIZONTAL, NC_EQUALSIZE),
			NWidget(WWT_PUSHTXTBTN, COLOUR_MAUVE, WID_SCRL_ACCEPT), SetResize(1, 0), SetFill(1, 0), SetDataTip(STR_AI_LIST_ACCEPT, STR_AI_LIST_ACCEPT_TOOLTIP),
			NWidget(WWT_PUSHTXTBTN, COLOUR_MAUVE, WID_SCRL_CANCEL), SetResize(1, 0), SetFill(1, 0), SetDataTip(STR_AI_LIST_CANCEL, STR_AI_LIST_CANCEL_TOOLTIP),
		EndContainer(),
		NWidget(WWT_RESIZEBOX, COLOUR_MAUVE),
	EndContainer(),
};

/** Window definition for the ai list window. */
static WindowDesc _script_list_desc(
	WDP_CENTER, "settings_script_list", 200, 234,
	WC_SCRIPT_LIST, WC_NONE,
	0,
	_nested_script_list_widgets, lengthof(_nested_script_list_widgets)
);

/**
 * Open the Script list window to chose a script for the given company slot.
 * @param slot The slot to change the script of.
 * @param show_all Whether to show all available versions.
 */
void ShowScriptListWindow(CompanyID slot, bool show_all)
{
	DeleteWindowByClass(WC_SCRIPT_LIST);
	new ScriptListWindow(&_script_list_desc, slot, show_all);
}


/**
 * Window for settings the parameters of an AI.
 */
struct ScriptSettingsWindow : public Window {
	CompanyID slot;                       ///< The currently show company's setting.
	ScriptConfig *script_config;          ///< The configuration we're modifying.
	int clicked_button;                   ///< The button we clicked.
	bool clicked_increase;                ///< Whether we clicked the increase or decrease button.
	bool clicked_dropdown;                ///< Whether the dropdown is open.
	bool closing_dropdown;                ///< True, if the dropdown list is currently closing.
	GUITimer timeout;                     ///< Timeout for unclicking the button.
	int clicked_row;                      ///< The clicked row of settings.
	int line_height;                      ///< Height of a row in the matrix widget.
	Scrollbar *vscroll;                   ///< Cache of the vertical scrollbar.
	typedef std::vector<const ScriptConfigItem *> VisibleSettingsList; ///< typdef for a vector of script settings
	VisibleSettingsList visible_settings; ///< List of visible AI settings

	/**
	 * Constructor for the window.
	 * @param desc The description of the window.
	 * @param slot The company we're changing the settings for.
	 */
	ScriptSettingsWindow(WindowDesc *desc, CompanyID slot) : Window(desc),
		slot(slot),
		clicked_button(-1),
		clicked_dropdown(false),
		closing_dropdown(false),
		timeout(0)
	{
		this->script_config = GetConfig(slot);

		this->CreateNestedTree();
		this->vscroll = this->GetScrollbar(WID_SCRS_SCROLLBAR);
		this->FinishInitNested(slot);  // Initializes 'this->line_height' as side effect.

		this->RebuildVisibleSettings();
	}

	~ScriptSettingsWindow()
	{
		HideDropDownMenu(this);
	}

	/**
	 * Rebuilds the list of visible settings. AI settings with the flag
	 * AICONFIG_AI_DEVELOPER set will only be visible if the game setting
	 * gui.ai_developer_tools is enabled.
	 */
	void RebuildVisibleSettings()
	{
		visible_settings.clear();

		for (const auto &item : *this->script_config->GetConfigList()) {
			bool no_hide = (item.flags & SCRIPTCONFIG_DEVELOPER) == 0;
			if (no_hide || _settings_client.gui.ai_developer_tools) {
				visible_settings.push_back(&item);
			}
		}

		this->vscroll->SetCount(this->visible_settings.size());
	}

	void SetStringParameters(int widget) const override
	{
		if (widget != WID_SCRS_CAPTION) return;

		SetDParam(0, (this->slot == OWNER_DEITY) ? STR_AI_SETTINGS_CAPTION_GAMESCRIPT : STR_AI_SETTINGS_CAPTION_AI);
	}

	void UpdateWidgetSize(int widget, Dimension *size, const Dimension &padding, Dimension *fill, Dimension *resize) override
	{
		if (widget != WID_SCRS_BACKGROUND) return;

		this->line_height = std::max(SETTING_BUTTON_HEIGHT, FONT_HEIGHT_NORMAL) + padding.height;

		resize->width = 1;
		resize->height = this->line_height;
		size->height = 5 * this->line_height;
	}

	void DrawWidget(const Rect &r, int widget) const override
	{
		if (widget != WID_SCRS_BACKGROUND) return;

		ScriptConfig *config = this->script_config;
		VisibleSettingsList::const_iterator it = this->visible_settings.begin();
		int i = 0;
		for (; !this->vscroll->IsVisible(i); i++) it++;

		Rect ir = r.Shrink(WidgetDimensions::scaled.framerect);
		bool rtl = _current_text_dir == TD_RTL;
		Rect br = ir.WithWidth(SETTING_BUTTON_WIDTH, rtl);
		Rect tr = ir.Indent(SETTING_BUTTON_WIDTH + WidgetDimensions::scaled.hsep_wide, rtl);

		int y = r.top;
		int button_y_offset = (this->line_height - SETTING_BUTTON_HEIGHT) / 2;
		int text_y_offset = (this->line_height - FONT_HEIGHT_NORMAL) / 2;
		for (; this->vscroll->IsVisible(i) && it != visible_settings.end(); i++, it++) {
			const ScriptConfigItem &config_item = **it;
			int current_value = config->GetSetting((config_item).name);
			bool editable = this->IsEditableItem(config_item);

			StringID str;
			TextColour colour;
			uint idx = 0;
			if (config_item.description.empty()) {
				str = STR_JUST_STRING;
				colour = TC_ORANGE;
			} else {
				str = STR_AI_SETTINGS_SETTING;
				colour = TC_LIGHT_BLUE;
				SetDParamStr(idx++, config_item.description);
			}

			if ((config_item.flags & SCRIPTCONFIG_BOOLEAN) != 0) {
				DrawBoolButton(br.left, y + button_y_offset, current_value != 0, editable);
				SetDParam(idx++, current_value == 0 ? STR_CONFIG_SETTING_OFF : STR_CONFIG_SETTING_ON);
			} else {
				if (config_item.complete_labels) {
					DrawDropDownButton(br.left, y + button_y_offset, COLOUR_YELLOW, this->clicked_row == i && clicked_dropdown, editable);
				} else {
					DrawArrowButtons(br.left, y + button_y_offset, COLOUR_YELLOW, (this->clicked_button == i) ? 1 + (this->clicked_increase != rtl) : 0, editable && current_value > config_item.min_value, editable && current_value < config_item.max_value);
				}

				auto config_iterator = config_item.labels.find(current_value);
				if (config_iterator != config_item.labels.end()) {
					SetDParam(idx++, STR_JUST_RAW_STRING);
					SetDParamStr(idx++, config_iterator->second);
				} else {
					SetDParam(idx++, STR_JUST_INT);
					SetDParam(idx++, current_value);
				}
			}

			DrawString(tr.left, tr.right, y + text_y_offset, str, colour);
			y += this->line_height;
		}
	}

	void OnPaint() override
	{
		if (this->closing_dropdown) {
			this->closing_dropdown = false;
			this->clicked_dropdown = false;
		}
		this->DrawWidgets();
	}

	void OnClick(Point pt, int widget, int click_count) override
	{
		switch (widget) {
			case WID_SCRS_BACKGROUND: {
				Rect r = this->GetWidget<NWidgetBase>(widget)->GetCurrentRect().Shrink(WidgetDimensions::scaled.matrix, RectPadding::zero);
				int num = (pt.y - r.top) / this->line_height + this->vscroll->GetPosition();
				if (num >= (int)this->visible_settings.size()) break;

				const ScriptConfigItem &config_item = *this->visible_settings[num];
				if (!this->IsEditableItem(config_item)) return;

				if (this->clicked_row != num) {
					this->DeleteChildWindows(WC_QUERY_STRING);
					HideDropDownMenu(this);
					this->clicked_row = num;
					this->clicked_dropdown = false;
				}

				bool bool_item = (config_item.flags & SCRIPTCONFIG_BOOLEAN) != 0;

				int x = pt.x - r.left;
				if (_current_text_dir == TD_RTL) x = r.Width() - 1 - x;

				/* One of the arrows is clicked (or green/red rect in case of bool value) */
				int old_val = this->script_config->GetSetting(config_item.name);
				if (!bool_item && IsInsideMM(x, 0, SETTING_BUTTON_WIDTH) && config_item.complete_labels) {
					if (this->clicked_dropdown) {
						/* unclick the dropdown */
						HideDropDownMenu(this);
						this->clicked_dropdown = false;
						this->closing_dropdown = false;
					} else {
						int rel_y = (pt.y - r.top) % this->line_height;

						Rect wi_rect;
						wi_rect.left = pt.x - (_current_text_dir == TD_RTL ? SETTING_BUTTON_WIDTH - 1 - x : x);
						wi_rect.right = wi_rect.left + SETTING_BUTTON_WIDTH - 1;
						wi_rect.top = pt.y - rel_y + (this->line_height - SETTING_BUTTON_HEIGHT) / 2;
						wi_rect.bottom = wi_rect.top + SETTING_BUTTON_HEIGHT - 1;

						/* If the mouse is still held but dragged outside of the dropdown list, keep the dropdown open */
						if (pt.y >= wi_rect.top && pt.y <= wi_rect.bottom) {
							this->clicked_dropdown = true;
							this->closing_dropdown = false;

							DropDownList list;
							for (int i = config_item.min_value; i <= config_item.max_value; i++) {
								list.emplace_back(new DropDownListCharStringItem(config_item.labels.find(i)->second, i, false));
							}

							ShowDropDownListAt(this, std::move(list), old_val, -1, wi_rect, COLOUR_ORANGE);
						}
					}
				} else if (IsInsideMM(x, 0, SETTING_BUTTON_WIDTH)) {
					int new_val = old_val;
					if (bool_item) {
						new_val = !new_val;
					} else if (x >= SETTING_BUTTON_WIDTH / 2) {
						/* Increase button clicked */
						new_val += config_item.step_size;
						if (new_val > config_item.max_value) new_val = config_item.max_value;
						this->clicked_increase = true;
					} else {
						/* Decrease button clicked */
						new_val -= config_item.step_size;
						if (new_val < config_item.min_value) new_val = config_item.min_value;
						this->clicked_increase = false;
					}

					if (new_val != old_val) {
						this->script_config->SetSetting(config_item.name, new_val);
						this->clicked_button = num;
						this->timeout.SetInterval(150);
					}
				} else if (!bool_item && !config_item.complete_labels) {
					/* Display a query box so users can enter a custom value. */
					SetDParam(0, old_val);
					ShowQueryString(STR_JUST_INT, STR_CONFIG_SETTING_QUERY_CAPTION, INT32_DIGITS_WITH_SIGN_AND_TERMINATION, this, CS_NUMERAL_SIGNED, QSF_NONE);
				}
				this->SetDirty();
				break;
			}

			case WID_SCRS_ACCEPT:
				delete this;
				break;

			case WID_SCRS_RESET:
				this->script_config->ResetEditableSettings(_game_mode == GM_MENU || ((this->slot != OWNER_DEITY) && !Company::IsValidID(this->slot)));
				this->SetDirty();
				break;
		}
	}

	void OnQueryTextFinished(char *str) override
	{
		if (StrEmpty(str)) return;
		int32 value = atoi(str);

		SetValue(value);
	}

	void OnDropdownSelect(int widget, int index) override
	{
		assert(this->clicked_dropdown);
		SetValue(index);
	}

	void OnDropdownClose(Point pt, int widget, int index, bool instant_close) override
	{
		/* We cannot raise the dropdown button just yet. OnClick needs some hint, whether
		 * the same dropdown button was clicked again, and then not open the dropdown again.
		 * So, we only remember that it was closed, and process it on the next OnPaint, which is
		 * after OnClick. */
		assert(this->clicked_dropdown);
		this->closing_dropdown = true;
		this->SetDirty();
	}

	void OnResize() override
	{
		this->vscroll->SetCapacityFromWidget(this, WID_SCRS_BACKGROUND);
	}

	void OnRealtimeTick(uint delta_ms) override
	{
		if (this->timeout.Elapsed(delta_ms)) {
			this->clicked_button = -1;
			this->SetDirty();
		}
	}

	/**
	 * Some data on this window has become invalid.
	 * @param data Information about the changed data.
	 * @param gui_scope Whether the call is done from GUI scope. You may not do everything when not in GUI scope. See #InvalidateWindowData() for details.
	 */
	void OnInvalidateData(int data = 0, bool gui_scope = true) override
	{
		this->RebuildVisibleSettings();
		HideDropDownMenu(this);
		this->DeleteChildWindows(WC_QUERY_STRING);
	}

private:
	bool IsEditableItem(const ScriptConfigItem &config_item) const
	{
		return _game_mode == GM_MENU
			|| _game_mode == GM_EDITOR
			|| ((this->slot != OWNER_DEITY) && !Company::IsValidID(this->slot))
			|| (config_item.flags & SCRIPTCONFIG_INGAME) != 0
			|| _settings_client.gui.ai_developer_tools;
	}

	void SetValue(int value)
	{
		const ScriptConfigItem &config_item = *this->visible_settings[this->clicked_row];
		if (_game_mode == GM_NORMAL && ((this->slot == OWNER_DEITY) || Company::IsValidID(this->slot)) && (config_item.flags & SCRIPTCONFIG_INGAME) == 0) return;
		this->script_config->SetSetting(config_item.name, value);
		this->SetDirty();
	}
};

/** Widgets for the Script settings window. */
static const NWidgetPart _nested_script_settings_widgets[] = {
	NWidget(NWID_HORIZONTAL),
		NWidget(WWT_CLOSEBOX, COLOUR_MAUVE),
		NWidget(WWT_CAPTION, COLOUR_MAUVE, WID_SCRS_CAPTION), SetDataTip(STR_AI_SETTINGS_CAPTION, STR_TOOLTIP_WINDOW_TITLE_DRAG_THIS),
		NWidget(WWT_DEFSIZEBOX, COLOUR_MAUVE),
	EndContainer(),
	NWidget(NWID_HORIZONTAL),
		NWidget(WWT_MATRIX, COLOUR_MAUVE, WID_SCRS_BACKGROUND), SetMinimalSize(188, 182), SetResize(1, 1), SetFill(1, 0), SetMatrixDataTip(1, 0, STR_NULL), SetScrollbar(WID_SCRS_SCROLLBAR),
		NWidget(NWID_VSCROLLBAR, COLOUR_MAUVE, WID_SCRS_SCROLLBAR),
	EndContainer(),
	NWidget(NWID_HORIZONTAL),
		NWidget(NWID_HORIZONTAL, NC_EQUALSIZE),
			NWidget(WWT_PUSHTXTBTN, COLOUR_MAUVE, WID_SCRS_ACCEPT), SetResize(1, 0), SetFill(1, 0), SetDataTip(STR_AI_SETTINGS_CLOSE, STR_NULL),
			NWidget(WWT_PUSHTXTBTN, COLOUR_MAUVE, WID_SCRS_RESET), SetResize(1, 0), SetFill(1, 0), SetDataTip(STR_AI_SETTINGS_RESET, STR_NULL),
		EndContainer(),
		NWidget(WWT_RESIZEBOX, COLOUR_MAUVE),
	EndContainer(),
};

/** Window definition for the Script settings window. */
static WindowDesc _script_settings_desc(
	WDP_CENTER, "settings_script", 500, 208,
	WC_SCRIPT_SETTINGS, WC_NONE,
	0,
	_nested_script_settings_widgets, lengthof(_nested_script_settings_widgets)
);

/**
 * Open the Script settings window to change the Script settings for a Script.
 * @param slot The CompanyID of the Script to change the settings.
 */
void ShowScriptSettingsWindow(CompanyID slot)
{
	DeleteWindowByClass(WC_SCRIPT_LIST);
	DeleteWindowByClass(WC_SCRIPT_SETTINGS);
	new ScriptSettingsWindow(&_script_settings_desc, slot);
}


/** Window for displaying the textfile of a AI. */
struct ScriptTextfileWindow : public TextfileWindow {
	CompanyID slot; ///< View the textfile of this CompanyID slot.

	ScriptTextfileWindow(TextfileType file_type, CompanyID slot) : TextfileWindow(file_type), slot(slot)
	{
		this->OnInvalidateData();
	}

	void SetStringParameters(int widget) const override
	{
		if (widget == WID_TF_CAPTION) {
			SetDParam(0, (slot == OWNER_DEITY) ? STR_CONTENT_TYPE_GAME_SCRIPT : STR_CONTENT_TYPE_AI);
			SetDParamStr(1, GetConfig(slot)->GetInfo()->GetName());
		}
	}

	void OnInvalidateData(int data = 0, bool gui_scope = true) override
	{
		const char *textfile = GetConfig(slot)->GetTextfile(file_type, slot);
		if (textfile == nullptr) {
			delete this;
		} else {
			this->LoadTextfile(textfile, (slot == OWNER_DEITY) ? GAME_DIR : AI_DIR);
		}
	}
};

/**
 * Open the Script version of the textfile window.
 * @param file_type The type of textfile to display.
 * @param slot The slot the Script is using.
 */
void ShowScriptTextfileWindow(TextfileType file_type, CompanyID slot)
{
	DeleteWindowById(WC_TEXTFILE, file_type);
	new ScriptTextfileWindow(file_type, slot);
}


/**
 * Set the widget colour of a button based on the
 * state of the script. (dead or alive)
 * @param button the button to update.
 * @param dead true if the script is dead, otherwise false.
 * @param paused true if the script is paused, otherwise false.
 * @return true if the colour was changed and the window need to be marked as dirty.
 */
static bool SetScriptButtonColour(NWidgetCore &button, bool dead, bool paused)
{
	/* Dead scripts are indicated with red background and
	 * paused scripts are indicated with yellow background. */
	Colours colour = dead ? COLOUR_RED :
		(paused ? COLOUR_YELLOW : COLOUR_GREY);
	if (button.colour != colour) {
		button.colour = colour;
		return true;
	}
	return false;
}

/**
 * Window with everything an AI prints via ScriptLog.
 */
struct ScriptDebugWindow : public Window {
	static const uint MAX_BREAK_STR_STRING_LENGTH = 256;   ///< Maximum length of the break string.

	static CompanyID script_debug_company;                 ///< The AI that is (was last) being debugged.
	int redraw_timer;                                      ///< Timer for redrawing the window, otherwise it'll happen every tick.
	int last_vscroll_pos;                                  ///< Last position of the scrolling.
	bool autoscroll;                                       ///< Whether automatically scrolling should be enabled or not.
	bool show_break_box;                                   ///< Whether the break/debug box is visible.
	static bool break_check_enabled;                       ///< Stop an AI when it prints a matching string
	static char break_string[MAX_BREAK_STR_STRING_LENGTH]; ///< The string to match to the AI output
	QueryString break_editbox;                             ///< Break editbox
	static StringFilter break_string_filter;               ///< Log filter for break.
	static bool case_sensitive_break_check;                ///< Is the matching done case-sensitive
	int highlight_row;                                     ///< The output row that matches the given string, or -1
	Scrollbar *vscroll;                                    ///< Cache of the vertical scrollbar.

	ScriptLogTypes::LogData &GetLogData() const
	{
		if (script_debug_company == OWNER_DEITY) return Game::GetInstance()->GetLogData();
		return Company::Get(script_debug_company)->ai_instance->GetLogData();
	}

	/**
	 * Check whether the currently selected AI/GS is dead.
	 * @return true if dead.
	 */
	bool IsDead() const
	{
		if (script_debug_company == OWNER_DEITY) {
			GameInstance *game = Game::GetInstance();
			return game == nullptr || game->IsDead();
		}
		return !Company::IsValidAiID(script_debug_company) || Company::Get(script_debug_company)->ai_instance->IsDead();
	}

	/**
	 * Check whether a company is a valid AI company or GS.
	 * @param company Company to check for validity.
	 * @return true if company is valid for debugging.
	 */
	bool IsValidDebugCompany(CompanyID company) const
	{
		switch (company) {
			case INVALID_COMPANY: return false;
			case OWNER_DEITY:     return Game::GetInstance() != nullptr;
			default:              return Company::IsValidAiID(company);
		}
	}

	/**
	 * Ensure that \c script_debug_company refers to a valid AI company or GS, or is set to #INVALID_COMPANY.
	 * If no valid company is selected, it selects the first valid AI or GS if any.
	 */
	void SelectValidDebugCompany()
	{
		/* Check if the currently selected company is still active. */
		if (this->IsValidDebugCompany(script_debug_company)) return;

		script_debug_company = INVALID_COMPANY;

		for (const Company *c : Company::Iterate()) {
			if (c->is_ai) {
				ChangeToScript(c->index);
				return;
			}
		}

		/* If no AI is available, see if there is a game script. */
		if (Game::GetInstance() != nullptr) ChangeToScript(OWNER_DEITY);
	}

	/**
	 * Constructor for the window.
	 * @param desc The description of the window.
	 * @param number The window number (actually unused).
	 */
	ScriptDebugWindow(WindowDesc *desc, WindowNumber number) : Window(desc), break_editbox(MAX_BREAK_STR_STRING_LENGTH)
	{
		this->CreateNestedTree();
		this->vscroll = this->GetScrollbar(WID_SCRD_SCROLLBAR);
		this->show_break_box = _settings_client.gui.ai_developer_tools;
		this->GetWidget<NWidgetStacked>(WID_SCRD_BREAK_STRING_WIDGETS)->SetDisplayedPlane(this->show_break_box ? 0 : SZSP_HORIZONTAL);
		this->FinishInitNested(number);

		if (!this->show_break_box) break_check_enabled = false;

		this->last_vscroll_pos = 0;
		this->autoscroll = true;
		this->highlight_row = -1;

		this->querystrings[WID_SCRD_BREAK_STR_EDIT_BOX] = &this->break_editbox;

		SetWidgetsDisabledState(!this->show_break_box, WID_SCRD_BREAK_STR_ON_OFF_BTN, WID_SCRD_BREAK_STR_EDIT_BOX, WID_SCRD_MATCH_CASE_BTN, WIDGET_LIST_END);

		/* Restore the break string value from static variable */
		this->break_editbox.text.Assign(this->break_string);

		this->SelectValidDebugCompany();
		this->InvalidateData(-1);
	}

	void UpdateWidgetSize(int widget, Dimension *size, const Dimension &padding, Dimension *fill, Dimension *resize) override
	{
		if (widget == WID_SCRD_LOG_PANEL) {
			resize->height = FONT_HEIGHT_NORMAL + WidgetDimensions::scaled.vsep_normal;
			size->height = 14 * resize->height + WidgetDimensions::scaled.framerect.Vertical();
		}
	}

	void OnPaint() override
	{
		this->SelectValidDebugCompany();

		/* Draw standard stuff */
		this->DrawWidgets();

		if (this->IsShaded()) return; // Don't draw anything when the window is shaded.

		bool dirty = false;

		/* Paint the company icons */
		for (CompanyID i = COMPANY_FIRST; i < MAX_COMPANIES; i++) {
			NWidgetCore *button = this->GetWidget<NWidgetCore>(i + WID_SCRD_COMPANY_BUTTON_START);

			bool valid = Company::IsValidAiID(i);

			/* Check whether the validity of the company changed */
			dirty |= (button->IsDisabled() == valid);

			/* Mark dead/paused AIs by setting the background colour. */
			bool dead = valid && Company::Get(i)->ai_instance->IsDead();
			bool paused = valid && Company::Get(i)->ai_instance->IsPaused();
			/* Re-paint if the button was updated.
			 * (note that it is intentional that SetScriptButtonColour is always called) */
			dirty |= SetScriptButtonColour(*button, dead, paused);

			/* Draw company icon only for valid AI companies */
			if (!valid) continue;

			byte offset = (i == script_debug_company) ? 1 : 0;
			DrawCompanyIcon(i, button->pos_x + button->current_x / 2 - 7 + offset, this->GetWidget<NWidgetBase>(WID_SCRD_COMPANY_BUTTON_START + i)->pos_y + 2 + offset);
		}

		/* Set button colour for Game Script. */
		GameInstance *game = Game::GetInstance();
		bool valid = game != nullptr;
		bool dead = valid && game->IsDead();
		bool paused = valid && game->IsPaused();

		NWidgetCore *button = this->GetWidget<NWidgetCore>(WID_SCRD_SCRIPT_GAME);
		dirty |= (button->IsDisabled() == valid) || SetScriptButtonColour(*button, dead, paused);

		if (dirty) this->InvalidateData(-1);

		/* If there are no active companies, don't display anything else. */
		if (script_debug_company == INVALID_COMPANY) return;

		ScriptLogTypes::LogData &log = this->GetLogData();

		int scroll_count = (int)log.size();
		if (this->vscroll->GetCount() != scroll_count) {
			this->vscroll->SetCount(scroll_count);

			/* We need a repaint */
			this->SetWidgetDirty(WID_SCRD_SCROLLBAR);
		}

		if (log.empty()) return;

		/* Detect when the user scrolls the window. Enable autoscroll when the
		 * bottom-most line becomes visible. */
		if (this->last_vscroll_pos != this->vscroll->GetPosition()) {
			this->autoscroll = this->vscroll->GetPosition() + this->vscroll->GetCapacity() >= (int)log.size();
		}
		if (this->autoscroll) {
			if (this->vscroll->SetPosition((int)log.size())) {
				/* We need a repaint */
				this->SetWidgetDirty(WID_SCRD_SCROLLBAR);
				this->SetWidgetDirty(WID_SCRD_LOG_PANEL);
			}
		}
		this->last_vscroll_pos = this->vscroll->GetPosition();
	}

	void SetStringParameters(int widget) const override
	{
		if (widget != WID_SCRD_NAME_TEXT) return;

		if (script_debug_company == OWNER_DEITY) {
			const GameInfo *info = Game::GetInfo();
			assert(info != nullptr);
			SetDParam(0, STR_AI_DEBUG_NAME_AND_VERSION);
			SetDParamStr(1, info->GetName());
			SetDParam(2, info->GetVersion());
		} else if (script_debug_company == INVALID_COMPANY || !Company::IsValidAiID(script_debug_company)) {
			SetDParam(0, STR_EMPTY);
		} else {
			const AIInfo *info = Company::Get(script_debug_company)->ai_info;
			assert(info != nullptr);
			SetDParam(0, STR_AI_DEBUG_NAME_AND_VERSION);
			SetDParamStr(1, info->GetName());
			SetDParam(2, info->GetVersion());
		}
	}

	void DrawWidget(const Rect &r, int widget) const override
	{
		if (script_debug_company == INVALID_COMPANY) return;

		if (widget != WID_SCRD_LOG_PANEL) return;

		ScriptLogTypes::LogData &log = this->GetLogData();
		if (log.empty()) return;

		Rect br = r.Shrink(WidgetDimensions::scaled.bevel);
		Rect tr = r.Shrink(WidgetDimensions::scaled.framerect);
		for (int i = this->vscroll->GetPosition(); this->vscroll->IsVisible(i) && (size_t)i < log.size(); i++) {
			const ScriptLogTypes::LogLine &line = log[i];

			TextColour colour;
			switch (line.type) {
				case ScriptLogTypes::LOG_SQ_INFO:  colour = TC_BLACK;  break;
				case ScriptLogTypes::LOG_SQ_ERROR: colour = TC_WHITE;  break;
				case ScriptLogTypes::LOG_INFO:     colour = TC_BLACK;  break;
				case ScriptLogTypes::LOG_WARNING:  colour = TC_YELLOW; break;
				case ScriptLogTypes::LOG_ERROR:    colour = TC_RED;    break;
				default:                           colour = TC_BLACK;  break;
			}

			/* Check if the current line should be highlighted */
			if (i == this->highlight_row) {
				GfxFillRect(br.left, tr.top, br.right, tr.top + this->resize.step_height - 1, PC_BLACK);
				if (colour == TC_BLACK) colour = TC_WHITE; // Make black text readable by inverting it to white.
			}

			DrawString(tr, line.text, colour, SA_LEFT | SA_FORCE);
			tr.top += this->resize.step_height;
		}
	}

	/**
	 * Change all settings to select another Script.
	 * @param show_ai The new AI to show.
	 */
	void ChangeToScript(CompanyID show_script)
	{
		if (!this->IsValidDebugCompany(show_script)) return;

		script_debug_company = show_script;

		this->highlight_row = -1; // The highlight of one Script make little sense for another Script.

		/* Close AI settings window to prevent confusion */
		DeleteWindowByClass(WC_SCRIPT_SETTINGS);

		this->InvalidateData(-1);

		this->autoscroll = true;
		this->last_vscroll_pos = this->vscroll->GetPosition();
	}

	void OnClick(Point pt, int widget, int click_count) override
	{
		/* Also called for hotkeys, so check for disabledness */
		if (this->IsWidgetDisabled(widget)) return;

		/* Check which button is clicked */
		if (IsInsideMM(widget, WID_SCRD_COMPANY_BUTTON_START, WID_SCRD_COMPANY_BUTTON_END + 1)) {
			ChangeToScript((CompanyID)(widget - WID_SCRD_COMPANY_BUTTON_START));
		}

		switch (widget) {
			case WID_SCRD_SCRIPT_GAME:
				ChangeToScript(OWNER_DEITY);
				break;

			case WID_SCRD_RELOAD_TOGGLE:
				if (script_debug_company == OWNER_DEITY) {
					if (UserIsAllowedToChangeGameScript()) {
						Game::Uninitialize(true);
						Game::StartNew();
						this->InvalidateData(-1);
					}
					break;
				}
				/* First kill the company of the AI, then start a new one. This should start the current AI again */
				DoCommandP(0, CCA_DELETE | script_debug_company << 16 | CRR_MANUAL << 24, 0, CMD_COMPANY_CTRL);
				DoCommandP(0, CCA_NEW_AI | script_debug_company << 16, 0, CMD_COMPANY_CTRL);
				break;

			case WID_SCRD_SETTINGS:
				ShowScriptSettingsWindow(script_debug_company);
				break;

			case WID_SCRD_BREAK_STR_ON_OFF_BTN:
				this->break_check_enabled = !this->break_check_enabled;
				this->InvalidateData(-1);
				break;

			case WID_SCRD_MATCH_CASE_BTN:
				this->case_sensitive_break_check = !this->case_sensitive_break_check;
				this->InvalidateData(-1);
				break;

			case WID_SCRD_CONTINUE_BTN:
				/* Unpause current AI / game script and mark the corresponding script button dirty. */
				if (!this->IsDead()) {
					if (script_debug_company == OWNER_DEITY) {
						Game::Unpause();
					} else {
						AI::Unpause(script_debug_company);
					}
				}

				/* If the last AI/Game Script is unpaused, unpause the game too. */
				if ((_pause_mode & PM_PAUSED_NORMAL) == PM_PAUSED_NORMAL) {
					bool all_unpaused = !Game::IsPaused();
					if (all_unpaused) {
						for (const Company *c : Company::Iterate()) {
							if (c->is_ai && AI::IsPaused(c->index)) {
								all_unpaused = false;
								break;
							}
						}
						if (all_unpaused) {
							/* All scripts have been unpaused => unpause the game. */
							DoCommandP(0, PM_PAUSED_NORMAL, 0, CMD_PAUSE);
						}
					}
				}

				this->highlight_row = -1;
				this->InvalidateData(-1);
				break;
		}
	}

	void OnEditboxChanged(int wid) override
	{
		if (wid != WID_SCRD_BREAK_STR_EDIT_BOX) return;

		/* Save the current string to static member so it can be restored next time the window is opened. */
		strecpy(this->break_string, this->break_editbox.text.buf, lastof(this->break_string));
		break_string_filter.SetFilterTerm(this->break_string);
	}

	/**
	 * Some data on this window has become invalid.
	 * @param data Information about the changed data.
	 *             This is the company ID of the AI/GS which wrote a new log message, or -1 in other cases.
	 * @param gui_scope Whether the call is done from GUI scope. You may not do everything when not in GUI scope. See #InvalidateWindowData() for details.
	 */
	void OnInvalidateData(int data = 0, bool gui_scope = true) override
	{
		/* If the log message is related to the active company tab, check the break string.
		 * This needs to be done in gameloop-scope, so the AI is suspended immediately. */
		if (!gui_scope && data == script_debug_company && this->IsValidDebugCompany(script_debug_company) && this->break_check_enabled && !this->break_string_filter.IsEmpty()) {
			/* Get the log instance of the active company */
			ScriptLogTypes::LogData &log = this->GetLogData();

			if (!log.empty()) {
				this->break_string_filter.ResetState();
				this->break_string_filter.AddLine(log.back().text);
				if (this->break_string_filter.GetState()) {
					/* Pause execution of script. */
					if (!this->IsDead()) {
						if (script_debug_company == OWNER_DEITY) {
							Game::Pause();
						} else {
							AI::Pause(script_debug_company);
						}
					}

					/* Pause the game. */
					if ((_pause_mode & PM_PAUSED_NORMAL) == PM_UNPAUSED) {
						DoCommandP(0, PM_PAUSED_NORMAL, 1, CMD_PAUSE);
					}

					/* Highlight row that matched */
					this->highlight_row = (int)(log.size() - 1);
				}
			}
		}

		if (!gui_scope) return;

		this->SelectValidDebugCompany();

		this->vscroll->SetCount(script_debug_company != INVALID_COMPANY ? this->GetLogData().size() : 0);

		/* Update company buttons */
		for (CompanyID i = COMPANY_FIRST; i < MAX_COMPANIES; i++) {
			this->SetWidgetDisabledState(i + WID_SCRD_COMPANY_BUTTON_START, !Company::IsValidAiID(i));
			this->SetWidgetLoweredState(i + WID_SCRD_COMPANY_BUTTON_START, script_debug_company == i);
		}

		this->SetWidgetDisabledState(WID_SCRD_SCRIPT_GAME, Game::GetGameInstance() == nullptr);
		this->SetWidgetLoweredState(WID_SCRD_SCRIPT_GAME, script_debug_company == OWNER_DEITY);

		this->SetWidgetLoweredState(WID_SCRD_BREAK_STR_ON_OFF_BTN, this->break_check_enabled);
		this->SetWidgetLoweredState(WID_SCRD_MATCH_CASE_BTN, this->case_sensitive_break_check);

		this->SetWidgetDisabledState(WID_SCRD_SETTINGS, script_debug_company == INVALID_COMPANY);
		extern CompanyID _local_company;
		this->SetWidgetDisabledState(WID_SCRD_RELOAD_TOGGLE, script_debug_company == INVALID_COMPANY ||
			script_debug_company == _local_company || (script_debug_company == OWNER_DEITY && !UserIsAllowedToChangeGameScript()));
		this->SetWidgetDisabledState(WID_SCRD_CONTINUE_BTN, script_debug_company == INVALID_COMPANY ||
			(script_debug_company == OWNER_DEITY ? !Game::IsPaused() : !AI::IsPaused(script_debug_company)));
	}

	void OnResize() override
	{
		this->vscroll->SetCapacityFromWidget(this, WID_SCRD_LOG_PANEL, WidgetDimensions::scaled.framerect.Vertical());
	}

	static HotkeyList hotkeys;
};

CompanyID ScriptDebugWindow::script_debug_company = INVALID_COMPANY;
char ScriptDebugWindow::break_string[MAX_BREAK_STR_STRING_LENGTH] = "";
bool ScriptDebugWindow::break_check_enabled = true;
bool ScriptDebugWindow::case_sensitive_break_check = false;
StringFilter ScriptDebugWindow::break_string_filter(&ScriptDebugWindow::case_sensitive_break_check);

/** Make a number of rows with buttons for each company for the Script debug window. */
NWidgetBase *MakeCompanyButtonRowsScriptDebug(int *biggest_index)
{
	return MakeCompanyButtonRows(biggest_index, WID_SCRD_COMPANY_BUTTON_START, WID_SCRD_COMPANY_BUTTON_END, COLOUR_GREY, 8, STR_AI_DEBUG_SELECT_AI_TOOLTIP);
}

/**
 * Handler for global hotkeys of the ScriptDebugWindow.
 * @param hotkey Hotkey
 * @return ES_HANDLED if hotkey was accepted.
 */
static EventState ScriptDebugGlobalHotkeys(int hotkey)
{
	if (_game_mode != GM_NORMAL) return ES_NOT_HANDLED;
	Window *w = ShowScriptDebugWindow(INVALID_COMPANY);
	if (w == nullptr) return ES_NOT_HANDLED;
	return w->OnHotkey(hotkey);
}

static Hotkey scriptdebug_hotkeys[] = {
	Hotkey('1', "company_1", WID_SCRD_COMPANY_BUTTON_START),
	Hotkey('2', "company_2", WID_SCRD_COMPANY_BUTTON_START + 1),
	Hotkey('3', "company_3", WID_SCRD_COMPANY_BUTTON_START + 2),
	Hotkey('4', "company_4", WID_SCRD_COMPANY_BUTTON_START + 3),
	Hotkey('5', "company_5", WID_SCRD_COMPANY_BUTTON_START + 4),
	Hotkey('6', "company_6", WID_SCRD_COMPANY_BUTTON_START + 5),
	Hotkey('7', "company_7", WID_SCRD_COMPANY_BUTTON_START + 6),
	Hotkey('8', "company_8", WID_SCRD_COMPANY_BUTTON_START + 7),
	Hotkey('9', "company_9", WID_SCRD_COMPANY_BUTTON_START + 8),
	Hotkey((uint16)0, "company_10", WID_SCRD_COMPANY_BUTTON_START + 9),
	Hotkey((uint16)0, "company_11", WID_SCRD_COMPANY_BUTTON_START + 10),
	Hotkey((uint16)0, "company_12", WID_SCRD_COMPANY_BUTTON_START + 11),
	Hotkey((uint16)0, "company_13", WID_SCRD_COMPANY_BUTTON_START + 12),
	Hotkey((uint16)0, "company_14", WID_SCRD_COMPANY_BUTTON_START + 13),
	Hotkey((uint16)0, "company_15", WID_SCRD_COMPANY_BUTTON_START + 14),
	Hotkey('S', "settings", WID_SCRD_SETTINGS),
	Hotkey('0', "game_script", WID_SCRD_SCRIPT_GAME),
	Hotkey((uint16)0, "reload", WID_SCRD_RELOAD_TOGGLE),
	Hotkey('B', "break_toggle", WID_SCRD_BREAK_STR_ON_OFF_BTN),
	Hotkey('F', "break_string", WID_SCRD_BREAK_STR_EDIT_BOX),
	Hotkey('C', "match_case", WID_SCRD_MATCH_CASE_BTN),
	Hotkey(WKC_RETURN, "continue", WID_SCRD_CONTINUE_BTN),
	HOTKEY_LIST_END
};
HotkeyList ScriptDebugWindow::hotkeys("aidebug", scriptdebug_hotkeys, ScriptDebugGlobalHotkeys);

/** Widgets for the Script debug window. */
static const NWidgetPart _nested_script_debug_widgets[] = {
	NWidget(NWID_HORIZONTAL),
		NWidget(WWT_CLOSEBOX, COLOUR_GREY),
		NWidget(WWT_CAPTION, COLOUR_GREY), SetDataTip(STR_AI_DEBUG, STR_TOOLTIP_WINDOW_TITLE_DRAG_THIS),
		NWidget(WWT_SHADEBOX, COLOUR_GREY),
		NWidget(WWT_DEFSIZEBOX, COLOUR_GREY),
		NWidget(WWT_STICKYBOX, COLOUR_GREY),
	EndContainer(),
	NWidget(WWT_PANEL, COLOUR_GREY, WID_SCRD_VIEW),
		NWidgetFunction(MakeCompanyButtonRowsScriptDebug), SetPadding(0, 2, 1, 2),
	EndContainer(),
	NWidget(NWID_HORIZONTAL),
		NWidget(WWT_TEXTBTN, COLOUR_GREY, WID_SCRD_SCRIPT_GAME), SetMinimalSize(100, 20), SetResize(1, 0), SetDataTip(STR_AI_GAME_SCRIPT, STR_AI_GAME_SCRIPT_TOOLTIP),
		NWidget(WWT_TEXTBTN, COLOUR_GREY, WID_SCRD_NAME_TEXT), SetFill(1, 0), SetResize(1, 0), SetDataTip(STR_JUST_STRING, STR_AI_DEBUG_NAME_TOOLTIP),
		NWidget(WWT_PUSHTXTBTN, COLOUR_GREY, WID_SCRD_SETTINGS), SetMinimalSize(100, 20), SetDataTip(STR_AI_DEBUG_SETTINGS, STR_AI_DEBUG_SETTINGS_TOOLTIP),
		NWidget(WWT_PUSHTXTBTN, COLOUR_GREY, WID_SCRD_RELOAD_TOGGLE), SetMinimalSize(100, 20), SetDataTip(STR_AI_DEBUG_RELOAD, STR_AI_DEBUG_RELOAD_TOOLTIP),
	EndContainer(),
	NWidget(NWID_HORIZONTAL),
		NWidget(NWID_VERTICAL),
		/* Log panel */
		NWidget(WWT_PANEL, COLOUR_GREY, WID_SCRD_LOG_PANEL), SetMinimalSize(287, 180), SetResize(1, 1), SetScrollbar(WID_SCRD_SCROLLBAR),
		EndContainer(),
		/* Break string widgets */
		NWidget(NWID_SELECTION, INVALID_COLOUR, WID_SCRD_BREAK_STRING_WIDGETS),
			NWidget(NWID_HORIZONTAL),
				NWidget(WWT_IMGBTN_2, COLOUR_GREY, WID_SCRD_BREAK_STR_ON_OFF_BTN), SetFill(0, 1), SetDataTip(SPR_FLAG_VEH_STOPPED, STR_AI_DEBUG_BREAK_STR_ON_OFF_TOOLTIP),
				NWidget(WWT_PANEL, COLOUR_GREY),
					NWidget(NWID_HORIZONTAL),
						NWidget(WWT_LABEL, COLOUR_GREY), SetPadding(2, 2, 2, 4), SetDataTip(STR_AI_DEBUG_BREAK_ON_LABEL, 0x0),
						NWidget(WWT_EDITBOX, COLOUR_GREY, WID_SCRD_BREAK_STR_EDIT_BOX), SetFill(1, 1), SetResize(1, 0), SetPadding(2, 2, 2, 2), SetDataTip(STR_AI_DEBUG_BREAK_STR_OSKTITLE, STR_AI_DEBUG_BREAK_STR_TOOLTIP),
					EndContainer(),
				EndContainer(),
				NWidget(WWT_TEXTBTN, COLOUR_GREY, WID_SCRD_MATCH_CASE_BTN), SetMinimalSize(100, 0), SetFill(0, 1), SetDataTip(STR_AI_DEBUG_MATCH_CASE, STR_AI_DEBUG_MATCH_CASE_TOOLTIP),
				NWidget(WWT_PUSHTXTBTN, COLOUR_GREY, WID_SCRD_CONTINUE_BTN), SetMinimalSize(100, 0), SetFill(0, 1), SetDataTip(STR_AI_DEBUG_CONTINUE, STR_AI_DEBUG_CONTINUE_TOOLTIP),
			EndContainer(),
		EndContainer(),
	EndContainer(),
	NWidget(NWID_VERTICAL),
		NWidget(NWID_VSCROLLBAR, COLOUR_GREY, WID_SCRD_SCROLLBAR),
		NWidget(WWT_RESIZEBOX, COLOUR_GREY),
	EndContainer(),
EndContainer(),
};

/** Window definition for the Script debug window. */
static WindowDesc _script_debug_desc(
	WDP_AUTO, "script_debug", 600, 450,
	WC_SCRIPT_DEBUG, WC_NONE,
	0,
	_nested_script_debug_widgets, lengthof(_nested_script_debug_widgets),
	&ScriptDebugWindow::hotkeys
);

/**
 * Open the Script debug window and select the given company.
 * @param show_company Display debug information about this AI company.
 */
Window *ShowScriptDebugWindow(CompanyID show_company)
{
	if (!_networking || _network_server) {
		ScriptDebugWindow *w = (ScriptDebugWindow *)BringWindowToFrontById(WC_SCRIPT_DEBUG, 0);
		if (w == nullptr) w = new ScriptDebugWindow(&_script_debug_desc, 0);
		if (show_company != INVALID_COMPANY) w->ChangeToScript(show_company);
		return w;
	} else {
		ShowErrorMessage(STR_ERROR_AI_DEBUG_SERVER_ONLY, INVALID_STRING_ID, WL_INFO);
	}

	return nullptr;
}

/**
 * Reset the Script windows to their initial state.
 */
void InitializeScriptGui()
{
	ScriptDebugWindow::script_debug_company = INVALID_COMPANY;
}

/** Open the AI debug window if one of the AI scripts has crashed. */
void ShowScriptDebugWindowIfScriptError()
{
	/* Network clients can't debug AIs. */
	if (_networking && !_network_server) return;

	for (const Company *c : Company::Iterate()) {
		if (c->is_ai && c->ai_instance->IsDead()) {
			ShowScriptDebugWindow(c->index);
			break;
		}
	}

	GameInstance *g = Game::GetGameInstance();
	if (g != nullptr && g->IsDead()) {
		ShowScriptDebugWindow(OWNER_DEITY);
	}
}<|MERGE_RESOLUTION|>--- conflicted
+++ resolved
@@ -176,16 +176,10 @@
 		if (this->selected == -1) {
 			GetConfig(slot)->Change(nullptr);
 		} else {
-<<<<<<< HEAD
-			ScriptInfoList::const_iterator it = this->info_list->begin();
-			for (int i = 0; i < this->selected; i++) it++;
-			GetConfig(slot)->Change((*it).second->GetName(), (*it).second->GetVersion());
-			if (_game_mode == GM_NORMAL && slot == OWNER_DEITY) Game::StartNew();
-=======
 			ScriptInfoList::const_iterator it = this->info_list->cbegin();
 			std::advance(it, this->selected);
 			GetConfig(slot)->Change(it->second->GetName(), it->second->GetVersion());
->>>>>>> 3a03a12a
+			if (_game_mode == GM_NORMAL && slot == OWNER_DEITY) Game::StartNew();
 		}
 		InvalidateWindowData(WC_GAME_OPTIONS, slot == OWNER_DEITY ? WN_GAME_OPTIONS_GS : WN_GAME_OPTIONS_AI);
 		InvalidateWindowClassesData(WC_SCRIPT_SETTINGS);
