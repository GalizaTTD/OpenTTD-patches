--- conflicted
+++ resolved
@@ -51,11 +51,7 @@
 		EnforcePreconditionCustomError(false, ::Utf8StringLength(text) < MAX_LENGTH_TOWN_NAME_CHARS, ScriptError::ERR_PRECONDITION_STRING_TOO_LONG);
 	}
 
-<<<<<<< HEAD
 	return ScriptObject::DoCommand(0, town_id, 0, CMD_RENAME_TOWN, text);
-=======
-	return ScriptObject::Command<CMD_RENAME_TOWN>::Do(town_id, text);
->>>>>>> b52b29b1
 }
 
 /* static */ bool ScriptTown::SetText(TownID town_id, Text *text)
@@ -64,11 +60,7 @@
 
 	EnforcePrecondition(false, IsValidTown(town_id));
 
-<<<<<<< HEAD
-	return ScriptObject::DoCommand(::Town::Get(town_id)->xy, town_id, 0, CMD_TOWN_SET_TEXT, encoded_text);
-=======
-	return ScriptObject::Command<CMD_TOWN_SET_TEXT>::Do(town_id, text != nullptr ? text->GetEncodedText() : std::string{});
->>>>>>> b52b29b1
+	return ScriptObject::DoCommand(::Town::Get(town_id)->xy, town_id, 0, CMD_TOWN_SET_TEXT, text != nullptr ? text->GetEncodedText().c_str() : "");
 }
 
 /* static */ int32 ScriptTown::GetPopulation(TownID town_id)
@@ -310,11 +302,7 @@
 		return false;
 	}
 
-<<<<<<< HEAD
-	return ScriptObject::DoCommand(tile, size | (city ? 1 << 2 : 0) | layout << 3, townnameparts, CMD_FOUND_TOWN, text);
-=======
-	return ScriptObject::Command<CMD_FOUND_TOWN>::Do(tile, (::TownSize)size, city, (::TownLayout)layout, false, townnameparts, text);
->>>>>>> b52b29b1
+	return ScriptObject::DoCommand(tile, size | (city ? 1 << 2 : 0) | layout << 3, townnameparts, CMD_FOUND_TOWN, text.c_str());
 }
 
 /* static */ ScriptTown::TownRating ScriptTown::GetRating(TownID town_id, ScriptCompany::CompanyID company_id)
