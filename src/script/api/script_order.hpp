--- conflicted
+++ resolved
@@ -601,14 +601,10 @@
 	 *         not be compared with map distances
 	 * @see ScriptEngine::GetMaximumOrderDistance and ScriptVehicle::GetMaximumOrderDistance
 	 */
-<<<<<<< HEAD
-	static uint GetOrderDistance(ScriptVehicle::VehicleType vehicle_type, TileIndex origin_tile, TileIndex dest_tile);
+	static SQInteger GetOrderDistance(ScriptVehicle::VehicleType vehicle_type, TileIndex origin_tile, TileIndex dest_tile);
 
 protected:
 	static bool ScriptOrderModifyOrder(VehicleID vehicle_id, VehicleOrderID order_position, uint32 p2, Script_SuspendCallbackProc *callback = nullptr);
-=======
-	static SQInteger GetOrderDistance(ScriptVehicle::VehicleType vehicle_type, TileIndex origin_tile, TileIndex dest_tile);
->>>>>>> ca149447
 };
 DECLARE_ENUM_AS_BIT_SET(ScriptOrder::ScriptOrderFlags)
 
