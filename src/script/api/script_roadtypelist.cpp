/*
 * This file is part of OpenTTD.
 * OpenTTD is free software; you can redistribute it and/or modify it under the terms of the GNU General Public License as published by the Free Software Foundation, version 2.
 * OpenTTD is distributed in the hope that it will be useful, but WITHOUT ANY WARRANTY; without even the implied warranty of MERCHANTABILITY or FITNESS FOR A PARTICULAR PURPOSE.
 * See the GNU General Public License for more details. You should have received a copy of the GNU General Public License along with OpenTTD. If not, see <http://www.gnu.org/licenses/>.
 */

/** @file script_roadtypelist.cpp Implementation of ScriptRoadTypeList and friends. */

#include "../../stdafx.h"
#include "script_roadtypelist.hpp"
#include "../../road_func.h"

#include "../../safeguards.h"

ScriptRoadTypeList::ScriptRoadTypeList(ScriptRoad::RoadTramTypes rtts)
{
	EnforceDeityOrCompanyModeValid_Void();
	CompanyID owner = ScriptObject::GetCompany();
	for (RoadType rt = ROADTYPE_BEGIN; rt != ROADTYPE_END; rt++) {
		if (!HasBit(rtts, GetRoadTramType(rt))) continue;
<<<<<<< HEAD
		if (::HasRoadTypeAvail(ScriptObject::GetCompany(), rt) &&
				!HasBit(GetRoadTypeInfo(rt)->extra_flags, RXTF_NOT_AVAILABLE_AI_GS)) {
			this->AddItem(rt);
		}
=======
		if (::HasRoadTypeAvail(owner, rt)) this->AddItem(rt);
>>>>>>> 623df6b9
	}
}<|MERGE_RESOLUTION|>--- conflicted
+++ resolved
@@ -19,13 +19,9 @@
 	CompanyID owner = ScriptObject::GetCompany();
 	for (RoadType rt = ROADTYPE_BEGIN; rt != ROADTYPE_END; rt++) {
 		if (!HasBit(rtts, GetRoadTramType(rt))) continue;
-<<<<<<< HEAD
-		if (::HasRoadTypeAvail(ScriptObject::GetCompany(), rt) &&
+		if (::HasRoadTypeAvail(owner, rt) &&
 				!HasBit(GetRoadTypeInfo(rt)->extra_flags, RXTF_NOT_AVAILABLE_AI_GS)) {
 			this->AddItem(rt);
 		}
-=======
-		if (::HasRoadTypeAvail(owner, rt)) this->AddItem(rt);
->>>>>>> 623df6b9
 	}
 }