--- conflicted
+++ resolved
@@ -925,11 +925,7 @@
 	 * @param number The windownumber that was clicked.
 	 * @param widget The widget in the window that was clicked.
 	 */
-<<<<<<< HEAD
-	ScriptEventWindowWidgetClick(ScriptWindow::WindowClass window, uint32 number, uint8 widget) :
-=======
 	ScriptEventWindowWidgetClick(ScriptWindow::WindowClass window, uint32_t number, WidgetID widget) :
->>>>>>> 502a52ed
 		ScriptEvent(ET_WINDOW_WIDGET_CLICK),
 		window(window),
 		number(number),
@@ -960,21 +956,12 @@
 	 * Get the number of the widget that was clicked.
 	 * @return The number of the clicked widget.
 	 */
-<<<<<<< HEAD
-	uint8 GetWidgetNumber() { return this->widget; }
-
-private:
-	ScriptWindow::WindowClass window; ///< Window of the click.
-	uint32 number;                    ///< Number of the click.
-	uint8 widget;                     ///< Widget of the click.
-=======
 	int GetWidgetNumber() { return this->widget; }
 
 private:
 	ScriptWindow::WindowClass window; ///< Window of the click.
 	uint32_t number;                  ///< Number of the click.
-	WidgetID widget;                       ///< Widget of the click.
->>>>>>> 502a52ed
+	WidgetID widget;                  ///< Widget of the click.
 };
 
 /**
