/*
 * This file is part of OpenTTD.
 * OpenTTD is free software; you can redistribute it and/or modify it under the terms of the GNU General Public License as published by the Free Software Foundation, version 2.
 * OpenTTD is distributed in the hope that it will be useful, but WITHOUT ANY WARRANTY; without even the implied warranty of MERCHANTABILITY or FITNESS FOR A PARTICULAR PURPOSE.
 * See the GNU General Public License for more details. You should have received a copy of the GNU General Public License along with OpenTTD. If not, see <http://www.gnu.org/licenses/>.
 */

/** @file script_cargolist.cpp Implementation of ScriptCargoList and friends. */

#include "../../stdafx.h"
#include "script_cargolist.hpp"
#include "script_industry.hpp"
#include "script_station.hpp"
#include "../../cargotype.h"
#include "../../industry.h"
#include "../../station_base.h"

#include "../../safeguards.h"

ScriptCargoList::ScriptCargoList()
{
	for (const CargoSpec *cs : CargoSpec::Iterate()) {
		this->AddItem(cs->Index());
	}
}

ScriptCargoList_IndustryAccepting::ScriptCargoList_IndustryAccepting(IndustryID industry_id)
{
	if (!ScriptIndustry::IsValidIndustry(industry_id)) return;

<<<<<<< HEAD
	Industry *ind = ::Industry::Get(industry_id);
	for (size_t i = 0; i < ind->accepts_cargo.size(); i++) {
		CargoID cargo_id = ind->accepts_cargo[i];
		if (cargo_id != INVALID_CARGO) {
			this->AddItem(cargo_id);
=======
	const Industry *ind = ::Industry::Get(industry_id);
	for (const auto &a : ind->accepted) {
		if (::IsValidCargoID(a.cargo)) {
			this->AddItem(a.cargo);
>>>>>>> 7116f143
		}
	}
}

ScriptCargoList_IndustryProducing::ScriptCargoList_IndustryProducing(IndustryID industry_id)
{
	if (!ScriptIndustry::IsValidIndustry(industry_id)) return;

<<<<<<< HEAD
	Industry *ind = ::Industry::Get(industry_id);
	for (size_t i = 0; i < ind->produced_cargo.size(); i++) {
		CargoID cargo_id = ind->produced_cargo[i];
		if (cargo_id != INVALID_CARGO) {
			this->AddItem(cargo_id);
=======
	const Industry *ind = ::Industry::Get(industry_id);
	for (const auto &p : ind->produced) {
		if (::IsValidCargoID(p.cargo)) {
			this->AddItem(p.cargo);
>>>>>>> 7116f143
		}
	}
}

ScriptCargoList_StationAccepting::ScriptCargoList_StationAccepting(StationID station_id)
{
	if (!ScriptStation::IsValidStation(station_id)) return;

	const Station *st = ::Station::Get(station_id);
	for (CargoID i = 0; i < NUM_CARGO; i++) {
		if (HasBit(st->goods[i].status, GoodsEntry::GES_ACCEPTANCE)) this->AddItem(i);
	}
}<|MERGE_RESOLUTION|>--- conflicted
+++ resolved
@@ -28,18 +28,11 @@
 {
 	if (!ScriptIndustry::IsValidIndustry(industry_id)) return;
 
-<<<<<<< HEAD
-	Industry *ind = ::Industry::Get(industry_id);
+	const Industry *ind = ::Industry::Get(industry_id);
 	for (size_t i = 0; i < ind->accepts_cargo.size(); i++) {
 		CargoID cargo_id = ind->accepts_cargo[i];
 		if (cargo_id != INVALID_CARGO) {
 			this->AddItem(cargo_id);
-=======
-	const Industry *ind = ::Industry::Get(industry_id);
-	for (const auto &a : ind->accepted) {
-		if (::IsValidCargoID(a.cargo)) {
-			this->AddItem(a.cargo);
->>>>>>> 7116f143
 		}
 	}
 }
@@ -48,18 +41,11 @@
 {
 	if (!ScriptIndustry::IsValidIndustry(industry_id)) return;
 
-<<<<<<< HEAD
-	Industry *ind = ::Industry::Get(industry_id);
+	const Industry *ind = ::Industry::Get(industry_id);
 	for (size_t i = 0; i < ind->produced_cargo.size(); i++) {
 		CargoID cargo_id = ind->produced_cargo[i];
 		if (cargo_id != INVALID_CARGO) {
 			this->AddItem(cargo_id);
-=======
-	const Industry *ind = ::Industry::Get(industry_id);
-	for (const auto &p : ind->produced) {
-		if (::IsValidCargoID(p.cargo)) {
-			this->AddItem(p.cargo);
->>>>>>> 7116f143
 		}
 	}
 }
