--- conflicted
+++ resolved
@@ -198,11 +198,7 @@
 			DEBUG(grf, 1, "%s returned an invalid station ID for 'AI construction/purchase selection (18)' callback", file->filename.c_str());
 		} else {
 			/* We might have gotten an usable station spec. Try to build it, but if it fails we'll fall back to the original station. */
-<<<<<<< HEAD
-			if (ScriptObject::DoCommandEx(tile, p1, p2 | spec->cls_id, index, CMD_BUILD_RAIL_STATION)) return true;
-=======
-			if (ScriptObject::Command<CMD_BUILD_RAIL_STATION>::Do(tile, (::RailType)GetCurrentRailType(), axis, num_platforms, platform_length, spec->class_index, spec->index, to_join, adjacent)) return true;
->>>>>>> f9017220
+			if (ScriptObject::DoCommandEx(tile, p1, p2 | spec->class_index, spec->index, CMD_BUILD_RAIL_STATION)) return true;
 		}
 	}
 
