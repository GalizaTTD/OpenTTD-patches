--- conflicted
+++ resolved
@@ -50,7 +50,7 @@
 	 */
 	static Date GetCurrentDate();
 
-	static int32 GetDayLengthFactor();
+	static SQInteger GetDayLengthFactor();
 
 	/**
 	 * Get the year of the given date.
@@ -88,21 +88,17 @@
 	 * @api -ai
 	 * @note This uses the clock of the host system, which can skew or be set back. Use with caution.
 	 */
-<<<<<<< HEAD
-	static int32 GetSystemTime();
+	static SQInteger GetSystemTime();
 
 	static bool IsTimeShownInMinutes();
 
-	static int32 GetTicksPerMinute();
+	static SQInteger GetTicksPerMinute();
 
-	static DateTicksScaled GetCurrentScaledDateTicks();
+	static SQInteger GetCurrentScaledDateTicks();
 
-	static int32 GetHour(DateTicksScaled ticks);
+	static SQInteger GetHour(DateTicksScaled ticks);
 
-	static int32 GetMinute(DateTicksScaled ticks);
-=======
-	static SQInteger GetSystemTime();
->>>>>>> ca149447
+	static SQInteger GetMinute(DateTicksScaled ticks);
 };
 
 #endif /* SCRIPT_DATE_HPP */