--- conflicted
+++ resolved
@@ -163,17 +163,15 @@
 
 const std::string ScriptText::GetEncodedText()
 {
+	static char buf[1024];
 	static StringIDList seen_ids;
 	int param_count = 0;
 	seen_ids.clear();
-	std::string result;
-	auto output = std::back_inserter(result);
-	this->_GetEncodedText(output, param_count, seen_ids);
+	this->_GetEncodedText(buf, lastof(buf), param_count, seen_ids);
 	if (param_count > SCRIPT_TEXT_MAX_PARAMETERS) throw Script_FatalError(fmt::format("{}: Too many parameters", GetGameStringName(this->string)));
-	return result;
-}
-
-<<<<<<< HEAD
+	return buf;
+}
+
 void ScriptText::_TextParamError(std::string msg)
 {
 	if (this->GetActiveInstance()->IsTextParamMismatchAllowed()) {
@@ -184,17 +182,14 @@
 }
 
 char *ScriptText::_GetEncodedText(char *p, char *lastofp, int &param_count, StringIDList &seen_ids)
-=======
-void ScriptText::_GetEncodedText(std::back_insert_iterator<std::string> &output, int &param_count, StringIDList &seen_ids)
->>>>>>> 5db4473a
 {
 	const std::string &name = GetGameStringName(this->string);
 
 	if (std::find(seen_ids.begin(), seen_ids.end(), this->string) != seen_ids.end()) throw Script_FatalError(fmt::format("{}: Circular reference detected", name));
 	seen_ids.push_back(this->string);
 
-	Utf8Encode(output, SCC_ENCODED);
-	fmt::format_to(output, "{:X}", this->string);
+	p += Utf8Encode(p, SCC_ENCODED);
+	p += seprintf(p, lastofp, "%X", this->string);
 
 	auto write_param_fallback = [&](int idx) {
 		if (std::holds_alternative<ScriptTextRef>(this->param[idx])) {
@@ -219,7 +214,6 @@
 	int prev_count = -1;
 
 	for (const StringParam &cur_param : params) {
-<<<<<<< HEAD
 		if (cur_idx >= this->paramc) {
 			this->_TextParamError(fmt::format("{}: Not enough parameters", name));
 			break;
@@ -248,48 +242,6 @@
 					p = std::get<ScriptTextRef>(this->param[cur_idx++])->_GetEncodedText(p, lastofp, count, seen_ids);
 					if (count != cur_param.consumes) {
 						this->_TextParamError(fmt::format("{}: Parameter {} substring consumes {}, but expected {} to be consumed", name, cur_idx, count - 1, cur_param.consumes - 1));
-=======
-		if (cur_idx >= this->paramc) throw Script_FatalError(fmt::format("{}: Not enough parameters", name));
-
-		if (prev_string != -1) {
-			/* The previous substring added more parameters than expected, means we will consume them but can't properly validate them. */
-			for (int i = 0; i < cur_param.consumes; i++) {
-				if (prev_idx < prev_count) {
-					ScriptLog::Warning(fmt::format("{}: Parameter {} uses parameter {} from substring {} and cannot be validated", name, param_count + i, prev_idx++, prev_string));
-				} else {
-					/* No more extra parameters, assume SQInteger are expected. */
-					if (cur_idx >= this->paramc) throw Script_FatalError(fmt::format("{}: Not enough parameters", name));
-					if (!std::holds_alternative<SQInteger>(this->param[cur_idx])) throw Script_FatalError(fmt::format("{}: Parameter {} expects an integer", name, param_count + i));
-					fmt::format_to(output, ":{:X}", std::get<SQInteger>(this->param[cur_idx++]));
-				}
-			}
-			if (prev_idx == prev_count) {
-				/* Re-enable validation. */
-				prev_string = -1;
-			}
-		} else {
-			switch (cur_param.type) {
-				case StringParam::RAW_STRING:
-					if (!std::holds_alternative<std::string>(this->param[cur_idx])) throw Script_FatalError(fmt::format("{}: Parameter {} expects a raw string", name, param_count));
-					fmt::format_to(output, ":\"{}\"", std::get<std::string>(this->param[cur_idx++]));
-					break;
-
-				case StringParam::STRING: {
-					if (!std::holds_alternative<ScriptTextRef>(this->param[cur_idx])) throw Script_FatalError(fmt::format("{}: Parameter {} expects a substring", name, param_count));
-					int count = 0;
-					fmt::format_to(output, ":");
-					std::get<ScriptTextRef>(this->param[cur_idx++])->_GetEncodedText(output, count, seen_ids);
-					if (++count != cur_param.consumes) {
-						ScriptLog::Error(fmt::format("{}: Parameter {} substring consumes {}, but expected {} to be consumed", name, param_count, count - 1, cur_param.consumes - 1));
-						/* Fill missing params if needed. */
-						for (int i = count; i < cur_param.consumes; i++) fmt::format_to(output, ":0");
-						/* Disable validation for the extra params if any. */
-						if (count > cur_param.consumes) {
-							prev_string = param_count;
-							prev_idx = cur_param.consumes - 1;
-							prev_count = count - 1;
-						}
->>>>>>> 5db4473a
 					}
 					param_count += count;
 					break;
@@ -320,7 +272,6 @@
 						/* No more extra parameters, assume SQInteger are expected. */
 						if (cur_idx >= this->paramc) throw Script_FatalError(fmt::format("{}: Not enough parameters", name));
 						if (!std::holds_alternative<SQInteger>(this->param[cur_idx])) throw Script_FatalError(fmt::format("{}: Parameter {} expects an integer", name, param_count + i));
-<<<<<<< HEAD
 						p += seprintf(p, lastofp, ":" OTTD_PRINTFHEX64, std::get<SQInteger>(this->param[cur_idx++]));
 					}
 				}
@@ -352,9 +303,6 @@
 							}
 						}
 						break;
-=======
-						fmt::format_to(output, ":{:X}", std::get<SQInteger>(this->param[cur_idx++]));
->>>>>>> 5db4473a
 					}
 
 					default:
@@ -375,6 +323,8 @@
 	}
 
 	seen_ids.pop_back();
+
+	return p;
 }
 
 const std::string Text::GetDecodedText()
