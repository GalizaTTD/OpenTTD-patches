--- conflicted
+++ resolved
@@ -97,11 +97,7 @@
  * Read a byte from the file.
  * @return Read byte.
  */
-<<<<<<< HEAD
-byte RandomAccessFile::ReadByteIntl()
-=======
-uint8_t RandomAccessFile::ReadByte()
->>>>>>> 6c5a8f55
+uint8_t RandomAccessFile::ReadByteIntl()
 {
 	if (this->buffer == this->buffer_end) {
 		this->buffer = this->buffer_start;
@@ -120,13 +116,8 @@
  */
 uint16_t RandomAccessFile::ReadWordIntl()
 {
-<<<<<<< HEAD
-	byte b = this->ReadByteIntl();
+	uint8_t b = this->ReadByteIntl();
 	return (this->ReadByteIntl() << 8) | b;
-=======
-	uint8_t b = this->ReadByte();
-	return (this->ReadByte() << 8) | b;
->>>>>>> 6c5a8f55
 }
 
 /**
