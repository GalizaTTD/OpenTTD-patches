/* $Id$ */

/*
 * This file is part of OpenTTD.
 * OpenTTD is free software; you can redistribute it and/or modify it under the terms of the GNU General Public License as published by the Free Software Foundation, version 2.
 * OpenTTD is distributed in the hope that it will be useful, but WITHOUT ANY WARRANTY; without even the implied warranty of MERCHANTABILITY or FITNESS FOR A PARTICULAR PURPOSE.
 * See the GNU General Public License for more details. You should have received a copy of the GNU General Public License along with OpenTTD. If not, see <http://www.gnu.org/licenses/>.
 */

/** @file rail_cmd.cpp Handling of rail tiles. */

#include "stdafx.h"
#include "cmd_helper.h"
#include "viewport_func.h"
#include "command_func.h"
#include "depot_base.h"
#include "pathfinder/yapf/yapf_cache.h"
#include "newgrf_debug.h"
#include "newgrf_railtype.h"
#include "train.h"
#include "autoslope.h"
#include "water.h"
#include "tunnelbridge_map.h"
#include "vehicle_func.h"
#include "sound_func.h"
#include "tunnelbridge.h"
#include "elrail_func.h"
#include "town.h"
#include "pbs.h"
#include "company_base.h"
#include "core/backup_type.hpp"
#include "date_func.h"
#include "strings_func.h"
#include "company_gui.h"
#include "object_map.h"
#include "tracerestrict.h"
#include "programmable_signals.h"
#include "spritecache.h"

#include "table/strings.h"
#include "table/railtypes.h"
#include "table/track_land.h"

#include "safeguards.h"

/** Helper type for lists/vectors of trains */
typedef SmallVector<Train *, 16> TrainList;

RailtypeInfo _railtypes[RAILTYPE_END];
RailType _sorted_railtypes[RAILTYPE_END];
uint8 _sorted_railtypes_size;
TileIndex _rail_track_endtile; ///< The end of a rail track; as hidden return from the rail build/remove command for GUI purposes.

assert_compile(sizeof(_original_railtypes) <= sizeof(_railtypes));

/** Enum holding the signal offset in the sprite sheet according to the side it is representing. */
enum SignalOffsets {
	SIGNAL_TO_SOUTHWEST,
	SIGNAL_TO_NORTHEAST,
	SIGNAL_TO_SOUTHEAST,
	SIGNAL_TO_NORTHWEST,
	SIGNAL_TO_EAST,
	SIGNAL_TO_WEST,
	SIGNAL_TO_SOUTH,
	SIGNAL_TO_NORTH,
};

/**
 * Reset all rail type information to its default values.
 */
void ResetRailTypes()
{
	memset(_railtypes, 0, sizeof(_railtypes));
	memcpy(_railtypes, _original_railtypes, sizeof(_original_railtypes));
}

void ResolveRailTypeGUISprites(RailtypeInfo *rti)
{
	SpriteID cursors_base = GetCustomRailSprite(rti, INVALID_TILE, RTSG_CURSORS);
	if (cursors_base != 0) {
		rti->gui_sprites.build_ns_rail = cursors_base +  0;
		rti->gui_sprites.build_x_rail  = cursors_base +  1;
		rti->gui_sprites.build_ew_rail = cursors_base +  2;
		rti->gui_sprites.build_y_rail  = cursors_base +  3;
		rti->gui_sprites.auto_rail     = cursors_base +  4;
		rti->gui_sprites.build_depot   = cursors_base +  5;
		rti->gui_sprites.build_tunnel  = cursors_base +  6;
		rti->gui_sprites.convert_rail  = cursors_base +  7;
		rti->cursor.rail_ns   = cursors_base +  8;
		rti->cursor.rail_swne = cursors_base +  9;
		rti->cursor.rail_ew   = cursors_base + 10;
		rti->cursor.rail_nwse = cursors_base + 11;
		rti->cursor.autorail  = cursors_base + 12;
		rti->cursor.depot     = cursors_base + 13;
		rti->cursor.tunnel    = cursors_base + 14;
		rti->cursor.convert   = cursors_base + 15;
	}

	/* Array of default GUI signal sprite numbers. */
	const SpriteID _signal_lookup[2][SIGTYPE_END] = {
		{SPR_IMG_SIGNAL_ELECTRIC_NORM,  SPR_IMG_SIGNAL_ELECTRIC_ENTRY, SPR_IMG_SIGNAL_ELECTRIC_EXIT,
		 SPR_IMG_SIGNAL_ELECTRIC_COMBO, SPR_IMG_SIGNAL_ELECTRIC_PBS,   SPR_IMG_SIGNAL_ELECTRIC_PBS_OWAY,
		 SPR_IMG_SIGNAL_ELECTRIC_PROG},

		{SPR_IMG_SIGNAL_SEMAPHORE_NORM,  SPR_IMG_SIGNAL_SEMAPHORE_ENTRY, SPR_IMG_SIGNAL_SEMAPHORE_EXIT,
		 SPR_IMG_SIGNAL_SEMAPHORE_COMBO, SPR_IMG_SIGNAL_SEMAPHORE_PBS,   SPR_IMG_SIGNAL_SEMAPHORE_PBS_OWAY,
		 SPR_IMG_SIGNAL_SEMAPHORE_PROG},
	};

	for (SignalType type = SIGTYPE_NORMAL; type < SIGTYPE_END; type = (SignalType)(type + 1)) {
		for (SignalVariant var = SIG_ELECTRIC; var <= SIG_SEMAPHORE; var = (SignalVariant)(var + 1)) {
			SpriteID red   = GetCustomSignalSprite(rti, INVALID_TILE, type, var, SIGNAL_STATE_RED, true);
			SpriteID green = GetCustomSignalSprite(rti, INVALID_TILE, type, var, SIGNAL_STATE_GREEN, true);
			rti->gui_sprites.signals[type][var][0] = (red != 0)   ? red + SIGNAL_TO_SOUTH   : _signal_lookup[var][type];
			rti->gui_sprites.signals[type][var][1] = (green != 0) ? green + SIGNAL_TO_SOUTH : _signal_lookup[var][type] + 1;
		}
	}
}

/**
 * Compare railtypes based on their sorting order.
 * @param first  The railtype to compare to.
 * @param second The railtype to compare.
 * @return True iff the first should be sorted before the second.
 */
static int CDECL CompareRailTypes(const RailType *first, const RailType *second)
{
	return GetRailTypeInfo(*first)->sorting_order - GetRailTypeInfo(*second)->sorting_order;
}

/**
 * Resolve sprites of custom rail types
 */
void InitRailTypes()
{
	for (RailType rt = RAILTYPE_BEGIN; rt != RAILTYPE_END; rt++) {
		RailtypeInfo *rti = &_railtypes[rt];
		ResolveRailTypeGUISprites(rti);
	}

	_sorted_railtypes_size = 0;
	for (RailType rt = RAILTYPE_BEGIN; rt != RAILTYPE_END; rt++) {
		if (_railtypes[rt].label != 0) {
			_sorted_railtypes[_sorted_railtypes_size++] = rt;
		}
	}
	QSortT(_sorted_railtypes, _sorted_railtypes_size, CompareRailTypes);
}

/**
 * Allocate a new rail type label
 */
RailType AllocateRailType(RailTypeLabel label)
{
	for (RailType rt = RAILTYPE_BEGIN; rt != RAILTYPE_END; rt++) {
		RailtypeInfo *rti = &_railtypes[rt];

		if (rti->label == 0) {
			/* Set up new rail type */
			memcpy(rti, &_railtypes[RAILTYPE_RAIL], sizeof(*rti));
			rti->label = label;
			/* Clear alternate label list. Can't use Reset() here as that would free
			 * the data pointer of RAILTYPE_RAIL and not our new rail type. */
			new (&rti->alternate_labels) RailTypeLabelList;

			/* Make us compatible with ourself. */
			rti->powered_railtypes    = (RailTypes)(1 << rt);
			rti->compatible_railtypes = (RailTypes)(1 << rt);

			/* We also introduce ourself. */
			rti->introduces_railtypes = (RailTypes)(1 << rt);

			/* Default sort order; order of allocation, but with some
			 * offsets so it's easier for NewGRF to pick a spot without
			 * changing the order of other (original) rail types.
			 * The << is so you can place other railtypes in between the
			 * other railtypes, the 7 is to be able to place something
			 * before the first (default) rail type. */
			rti->sorting_order = rt << 4 | 7;
			return rt;
		}
	}

	return INVALID_RAILTYPE;
}

static const byte _track_sloped_sprites[14] = {
	14, 15, 22, 13,
	 0, 21, 17, 12,
	23,  0, 18, 20,
	19, 16
};


/*         4
 *     ---------
 *    |\       /|
 *    | \    1/ |
 *    |  \   /  |
 *    |   \ /   |
 *  16|    \    |32
 *    |   / \2  |
 *    |  /   \  |
 *    | /     \ |
 *    |/       \|
 *     ---------
 *         8
 */



/* MAP2 byte:    abcd???? => Signal On? Same coding as map3lo
 * MAP3LO byte:  abcd???? => Signal Exists?
 *               a and b are for diagonals, upper and left,
 *               one for each direction. (ie a == NE->SW, b ==
 *               SW->NE, or v.v., I don't know. b and c are
 *               similar for lower and right.
 * MAP2 byte:    ????abcd => Type of ground.
 * MAP3LO byte:  ????abcd => Type of rail.
 * MAP5:         00abcdef => rail
 *               01abcdef => rail w/ signals
 *               10uuuuuu => unused
 *               11uuuudd => rail depot
 */

/**
 * Tests if a vehicle interacts with the specified track.
 * All track bits interact except parallel #TRACK_BIT_HORZ or #TRACK_BIT_VERT.
 *
 * @param tile The tile.
 * @param track The track.
 * @return Succeeded command (no train found), or a failed command (a train was found).
 */
static CommandCost EnsureNoTrainOnTrack(TileIndex tile, Track track)
{
	TrackBits rail_bits = TrackToTrackBits(track);
	return EnsureNoTrainOnTrackBits(tile, rail_bits);
}

/**
 * Check that the new track bits may be built.
 * @param tile %Tile to build on.
 * @param to_build New track bits.
 * @param flags    Flags of the operation.
 * @return Succeeded or failed command.
 */
static CommandCost CheckTrackCombination(TileIndex tile, TrackBits to_build, uint flags)
{
	if (!IsPlainRail(tile)) return_cmd_error(STR_ERROR_IMPOSSIBLE_TRACK_COMBINATION);

	/* So, we have a tile with tracks on it (and possibly signals). Let's see
	 * what tracks first */
	TrackBits current = GetTrackBits(tile); // The current track layout.
	TrackBits future = current | to_build;  // The track layout we want to build.

	/* Are we really building something new? */
	if (current == future) {
		/* Nothing new is being built */
		return_cmd_error(STR_ERROR_ALREADY_BUILT);
	}

	/* Let's see if we may build this */
	if ((flags & DC_NO_RAIL_OVERLAP) || HasSignals(tile)) {
		/* If we are not allowed to overlap (flag is on for ai companies or we have
		 * signals on the tile), check that */
		if (future != TRACK_BIT_HORZ && future != TRACK_BIT_VERT) {
			return_cmd_error((flags & DC_NO_RAIL_OVERLAP) ? STR_ERROR_IMPOSSIBLE_TRACK_COMBINATION : STR_ERROR_MUST_REMOVE_SIGNALS_FIRST);
		}
	}
	/* Normally, we may overlap and any combination is valid */
	return CommandCost();
}


/** Valid TrackBits on a specific (non-steep)-slope without foundation */
static const TrackBits _valid_tracks_without_foundation[15] = {
	TRACK_BIT_ALL,
	TRACK_BIT_RIGHT,
	TRACK_BIT_UPPER,
	TRACK_BIT_X,

	TRACK_BIT_LEFT,
	TRACK_BIT_NONE,
	TRACK_BIT_Y,
	TRACK_BIT_LOWER,

	TRACK_BIT_LOWER,
	TRACK_BIT_Y,
	TRACK_BIT_NONE,
	TRACK_BIT_LEFT,

	TRACK_BIT_X,
	TRACK_BIT_UPPER,
	TRACK_BIT_RIGHT,
};

/** Valid TrackBits on a specific (non-steep)-slope with leveled foundation */
static const TrackBits _valid_tracks_on_leveled_foundation[15] = {
	TRACK_BIT_NONE,
	TRACK_BIT_LEFT,
	TRACK_BIT_LOWER,
	TRACK_BIT_Y | TRACK_BIT_LOWER | TRACK_BIT_LEFT,

	TRACK_BIT_RIGHT,
	TRACK_BIT_ALL,
	TRACK_BIT_X | TRACK_BIT_LOWER | TRACK_BIT_RIGHT,
	TRACK_BIT_ALL,

	TRACK_BIT_UPPER,
	TRACK_BIT_X | TRACK_BIT_UPPER | TRACK_BIT_LEFT,
	TRACK_BIT_ALL,
	TRACK_BIT_ALL,

	TRACK_BIT_Y | TRACK_BIT_UPPER | TRACK_BIT_RIGHT,
	TRACK_BIT_ALL,
	TRACK_BIT_ALL
};

/**
 * Checks if a track combination is valid on a specific slope and returns the needed foundation.
 *
 * @param tileh Tile slope.
 * @param bits  Trackbits.
 * @return Needed foundation or FOUNDATION_INVALID if track/slope combination is not allowed.
 */
Foundation GetRailFoundation(Slope tileh, TrackBits bits)
{
	if (bits == TRACK_BIT_NONE) return FOUNDATION_NONE;

	if (IsSteepSlope(tileh)) {
		/* Test for inclined foundations */
		if (bits == TRACK_BIT_X) return FOUNDATION_INCLINED_X;
		if (bits == TRACK_BIT_Y) return FOUNDATION_INCLINED_Y;

		/* Get higher track */
		Corner highest_corner = GetHighestSlopeCorner(tileh);
		TrackBits higher_track = CornerToTrackBits(highest_corner);

		/* Only higher track? */
		if (bits == higher_track) return HalftileFoundation(highest_corner);

		/* Overlap with higher track? */
		if (TracksOverlap(bits | higher_track)) return FOUNDATION_INVALID;

		/* either lower track or both higher and lower track */
		return ((bits & higher_track) != 0 ? FOUNDATION_STEEP_BOTH : FOUNDATION_STEEP_LOWER);
	} else {
		if ((~_valid_tracks_without_foundation[tileh] & bits) == 0) return FOUNDATION_NONE;

		bool valid_on_leveled = ((~_valid_tracks_on_leveled_foundation[tileh] & bits) == 0);

		Corner track_corner;
		switch (bits) {
			case TRACK_BIT_LEFT:  track_corner = CORNER_W; break;
			case TRACK_BIT_LOWER: track_corner = CORNER_S; break;
			case TRACK_BIT_RIGHT: track_corner = CORNER_E; break;
			case TRACK_BIT_UPPER: track_corner = CORNER_N; break;

			case TRACK_BIT_HORZ:
				if (tileh == SLOPE_N) return HalftileFoundation(CORNER_N);
				if (tileh == SLOPE_S) return HalftileFoundation(CORNER_S);
				return (valid_on_leveled ? FOUNDATION_LEVELED : FOUNDATION_INVALID);

			case TRACK_BIT_VERT:
				if (tileh == SLOPE_W) return HalftileFoundation(CORNER_W);
				if (tileh == SLOPE_E) return HalftileFoundation(CORNER_E);
				return (valid_on_leveled ? FOUNDATION_LEVELED : FOUNDATION_INVALID);

			case TRACK_BIT_X:
				if (IsSlopeWithOneCornerRaised(tileh)) return FOUNDATION_INCLINED_X;
				return (valid_on_leveled ? FOUNDATION_LEVELED : FOUNDATION_INVALID);

			case TRACK_BIT_Y:
				if (IsSlopeWithOneCornerRaised(tileh)) return FOUNDATION_INCLINED_Y;
				return (valid_on_leveled ? FOUNDATION_LEVELED : FOUNDATION_INVALID);

			default:
				return (valid_on_leveled ? FOUNDATION_LEVELED : FOUNDATION_INVALID);
		}
		/* Single diagonal track */

		/* Track must be at least valid on leveled foundation */
		if (!valid_on_leveled) return FOUNDATION_INVALID;

		/* If slope has three raised corners, build leveled foundation */
		if (IsSlopeWithThreeCornersRaised(tileh)) return FOUNDATION_LEVELED;

		/* If neighboured corners of track_corner are lowered, build halftile foundation */
		if ((tileh & SlopeWithThreeCornersRaised(OppositeCorner(track_corner))) == SlopeWithOneCornerRaised(track_corner)) return HalftileFoundation(track_corner);

		/* else special anti-zig-zag foundation */
		return SpecialRailFoundation(track_corner);
	}
}


/**
 * Tests if a track can be build on a tile.
 *
 * @param tileh Tile slope.
 * @param rail_bits Tracks to build.
 * @param existing Tracks already built.
 * @param tile Tile (used for water test)
 * @return Error message or cost for foundation building.
 */
static CommandCost CheckRailSlope(Slope tileh, TrackBits rail_bits, TrackBits existing, TileIndex tile)
{
	/* don't allow building on the lower side of a coast */
	if (GetFloodingBehaviour(tile) != FLOOD_NONE) {
		if (!IsSteepSlope(tileh) && ((~_valid_tracks_on_leveled_foundation[tileh] & (rail_bits | existing)) != 0)) return_cmd_error(STR_ERROR_CAN_T_BUILD_ON_WATER);
	}

	Foundation f_new = GetRailFoundation(tileh, rail_bits | existing);

	/* check track/slope combination */
	if ((f_new == FOUNDATION_INVALID) ||
			((f_new != FOUNDATION_NONE) && (!_settings_game.construction.build_on_slopes))) {
		return_cmd_error(STR_ERROR_LAND_SLOPED_IN_WRONG_DIRECTION);
	}

	Foundation f_old = GetRailFoundation(tileh, existing);
	return CommandCost(EXPENSES_CONSTRUCTION, f_new != f_old ? _price[PR_BUILD_FOUNDATION] : (Money)0);
}

/* Validate functions for rail building */
static inline bool ValParamTrackOrientation(Track track)
{
	return IsValidTrack(track);
}

/**
 * Build a single piece of rail
 * @param tile tile  to build on
 * @param flags operation to perform
 * @param p1 railtype of being built piece (normal, mono, maglev)
 * @param p2 rail track to build
 * @param text unused
 * @return the cost of this operation or an error
 */
CommandCost CmdBuildSingleRail(TileIndex tile, DoCommandFlag flags, uint32 p1, uint32 p2, const char *text)
{
	RailType railtype = Extract<RailType, 0, 5>(p1);
	Track track = Extract<Track, 0, 3>(p2);
	CommandCost cost(EXPENSES_CONSTRUCTION);

	_rail_track_endtile = INVALID_TILE;

	if (!ValParamRailtype(railtype) || !ValParamTrackOrientation(track)) return CMD_ERROR;

	Slope tileh = GetTileSlope(tile);
	TrackBits trackbit = TrackToTrackBits(track);

	switch (GetTileType(tile)) {
		case MP_RAILWAY: {
			CommandCost ret = CheckTileOwnership(tile);
			if (ret.Failed()) return ret;

			if (!IsPlainRail(tile)) return CMD_ERROR;

			if (!IsCompatibleRail(GetRailType(tile), railtype)) return_cmd_error(STR_ERROR_IMPOSSIBLE_TRACK_COMBINATION);

			ret = CheckTrackCombination(tile, trackbit, flags);
			if (ret.Succeeded()) ret = EnsureNoTrainOnTrack(tile, track);
			if (ret.Failed()) {
				if (ret.GetErrorMessage() == STR_ERROR_ALREADY_BUILT) _rail_track_endtile = tile;
				return ret;
			}

			ret = CheckRailSlope(tileh, trackbit, GetTrackBits(tile), tile);
			if (ret.Failed()) return ret;
			cost.AddCost(ret);

			/* If the rail types don't match, try to convert only if engines of
			 * the new rail type are not powered on the present rail type and engines of
			 * the present rail type are powered on the new rail type. */
			if (GetRailType(tile) != railtype && !HasPowerOnRail(railtype, GetRailType(tile))) {
				if (HasPowerOnRail(GetRailType(tile), railtype)) {
					ret = DoCommand(tile, tile, railtype, flags, CMD_CONVERT_RAIL);
					if (ret.Failed()) return ret;
					cost.AddCost(ret);
				} else {
					return CMD_ERROR;
				}
			}

			if (flags & DC_EXEC) {
				SetRailGroundType(tile, RAIL_GROUND_BARREN);
				TrackBits bits = GetTrackBits(tile);
				SetTrackBits(tile, bits | trackbit);
				/* Subtract old infrastructure count. */
				uint pieces = CountBits(bits);
				if (TracksOverlap(bits)) pieces *= pieces;
				Company::Get(GetTileOwner(tile))->infrastructure.rail[GetRailType(tile)] -= pieces;
				/* Add new infrastructure count. */
				pieces = CountBits(bits | trackbit);
				if (TracksOverlap(bits | trackbit)) pieces *= pieces;
				Company::Get(GetTileOwner(tile))->infrastructure.rail[GetRailType(tile)] += pieces;
				DirtyCompanyInfrastructureWindows(GetTileOwner(tile));
			}
			break;
		}

		case MP_ROAD: {
			/* Level crossings may only be built on these slopes */
			if (!HasBit(VALID_LEVEL_CROSSING_SLOPES, tileh)) return_cmd_error(STR_ERROR_LAND_SLOPED_IN_WRONG_DIRECTION);

			CommandCost ret = EnsureNoVehicleOnGround(tile);
			if (ret.Failed()) return ret;

			if (IsNormalRoad(tile)) {
				if (HasRoadWorks(tile)) return_cmd_error(STR_ERROR_ROAD_WORKS_IN_PROGRESS);

				if (GetDisallowedRoadDirections(tile) != DRD_NONE) return_cmd_error(STR_ERROR_CROSSING_ON_ONEWAY_ROAD);

				if (RailNoLevelCrossings(railtype)) return_cmd_error(STR_ERROR_CROSSING_DISALLOWED);

				RoadTypes roadtypes = GetRoadTypes(tile);
				RoadBits road = GetRoadBits(tile, ROADTYPE_ROAD);
				RoadBits tram = GetRoadBits(tile, ROADTYPE_TRAM);
				if ((track == TRACK_X && ((road | tram) & ROAD_X) == 0) ||
						(track == TRACK_Y && ((road | tram) & ROAD_Y) == 0)) {
					Owner road_owner = GetRoadOwner(tile, ROADTYPE_ROAD);
					Owner tram_owner = GetRoadOwner(tile, ROADTYPE_TRAM);
					/* Disallow breaking end-of-line of someone else
					 * so trams can still reverse on this tile. */
					if (Company::IsValidID(tram_owner) && HasExactlyOneBit(tram)) {
						CommandCost ret = CheckOwnership(tram_owner);
						if (ret.Failed()) return ret;
					}
					/* Crossings must always have a road... */
					uint num_new_road_pieces = 2 - CountBits(road);
					if (road == ROAD_NONE) road_owner = _current_company;
					roadtypes |= ROADTYPES_ROAD;
					/* ...but tram is not required. */
					uint num_new_tram_pieces = (tram != ROAD_NONE) ? 2 - CountBits(tram) : 0;

					cost.AddCost((num_new_road_pieces + num_new_tram_pieces) * _price[PR_BUILD_ROAD]);

					if (flags & DC_EXEC) {
						MakeRoadCrossing(tile, road_owner, tram_owner, _current_company, (track == TRACK_X ? AXIS_Y : AXIS_X), railtype, roadtypes, GetTownIndex(tile));
						UpdateLevelCrossing(tile, false);
						Company::Get(_current_company)->infrastructure.rail[railtype] += LEVELCROSSING_TRACKBIT_FACTOR;
						DirtyCompanyInfrastructureWindows(_current_company);
						if (num_new_road_pieces > 0 && Company::IsValidID(road_owner)) {
							Company::Get(road_owner)->infrastructure.road[ROADTYPE_ROAD] += num_new_road_pieces;
							DirtyCompanyInfrastructureWindows(road_owner);
						}
						if (num_new_tram_pieces > 0 && Company::IsValidID(tram_owner)) {
							Company::Get(tram_owner)->infrastructure.road[ROADTYPE_TRAM] += num_new_tram_pieces;
							DirtyCompanyInfrastructureWindows(tram_owner);
						}
					}
					break;
				}
			}

			if (IsLevelCrossing(tile) && GetCrossingRailBits(tile) == trackbit) {
				_rail_track_endtile = tile;
				return_cmd_error(STR_ERROR_ALREADY_BUILT);
			}
			/* FALL THROUGH */
		}

		default: {
			/* Will there be flat water on the lower halftile? */
			bool water_ground = IsTileType(tile, MP_WATER) && IsSlopeWithOneCornerRaised(tileh);

			CommandCost ret = CheckRailSlope(tileh, trackbit, TRACK_BIT_NONE, tile);
			if (ret.Failed()) return ret;
			cost.AddCost(ret);

			ret = DoCommand(tile, 0, 0, flags, CMD_LANDSCAPE_CLEAR);
			if (ret.Failed()) return ret;
			cost.AddCost(ret);

			if (water_ground) {
				cost.AddCost(-_price[PR_CLEAR_WATER]);
				cost.AddCost(_price[PR_CLEAR_ROUGH]);
			}

			if (flags & DC_EXEC) {
				MakeRailNormal(tile, _current_company, trackbit, railtype);
				if (water_ground) SetRailGroundType(tile, RAIL_GROUND_WATER);
				Company::Get(_current_company)->infrastructure.rail[railtype]++;
				DirtyCompanyInfrastructureWindows(_current_company);
			}
			break;
		}
	}

	if (flags & DC_EXEC) {
		MarkTileDirtyByTile(tile);
		AddTrackToSignalBuffer(tile, track, _current_company);
		YapfNotifyTrackLayoutChange(tile, track);
	}

	cost.AddCost(RailBuildCost(railtype));
	_rail_track_endtile = tile;
	return cost;
}

/**
 * Remove a single piece of track
 * @param tile tile to remove track from
 * @param flags operation to perform
 * @param p1 unused
 * @param p2 rail orientation
 * @param text unused
 * @return the cost of this operation or an error
 */
CommandCost CmdRemoveSingleRail(TileIndex tile, DoCommandFlag flags, uint32 p1, uint32 p2, const char *text)
{
	Track track = Extract<Track, 0, 3>(p2);
	CommandCost cost(EXPENSES_CONSTRUCTION);
	bool crossing = false;

	_rail_track_endtile = INVALID_TILE;

	if (!ValParamTrackOrientation(track)) return CMD_ERROR;
	TrackBits trackbit = TrackToTrackBits(track);

	/* Need to read tile owner now because it may change when the rail is removed
	 * Also, in case of floods, _current_company != owner
	 * There may be invalid tiletype even in exec run (when removing long track),
	 * so do not call GetTileOwner(tile) in any case here */
	Owner owner = INVALID_OWNER;

	Train *v = NULL;

	switch (GetTileType(tile)) {
		case MP_ROAD: {
			if (!IsLevelCrossing(tile) || GetCrossingRailBits(tile) != trackbit) return_cmd_error(STR_ERROR_THERE_IS_NO_RAILROAD_TRACK);

			if (_current_company != OWNER_WATER) {
				CommandCost ret = CheckTileOwnership(tile);
				if (ret.Failed()) return ret;
			}

			if (!(flags & DC_BANKRUPT)) {
				CommandCost ret = EnsureNoVehicleOnGround(tile);
				if (ret.Failed()) return ret;
			}

			cost.AddCost(RailClearCost(GetRailType(tile)));

			if (flags & DC_EXEC) {
				if (HasReservedTracks(tile, trackbit)) {
					v = GetTrainForReservation(tile, track);
					if (v != NULL) FreeTrainTrackReservation(v);
				}
				owner = GetTileOwner(tile);
				Company::Get(owner)->infrastructure.rail[GetRailType(tile)] -= LEVELCROSSING_TRACKBIT_FACTOR;
				DirtyCompanyInfrastructureWindows(owner);
				MakeRoadNormal(tile, GetCrossingRoadBits(tile), GetRoadTypes(tile), GetTownIndex(tile), GetRoadOwner(tile, ROADTYPE_ROAD), GetRoadOwner(tile, ROADTYPE_TRAM));
				DeleteNewGRFInspectWindow(GSF_RAILTYPES, tile);
			}
			break;
		}

		case MP_RAILWAY: {
			TrackBits present;
			/* There are no rails present at depots. */
			if (!IsPlainRail(tile)) return_cmd_error(STR_ERROR_THERE_IS_NO_RAILROAD_TRACK);

			if (_current_company != OWNER_WATER) {
				CommandCost ret = CheckTileOwnership(tile);
				if (ret.Failed()) return ret;
			}

			CommandCost ret = EnsureNoTrainOnTrack(tile, track);
			if (ret.Failed()) return ret;

			present = GetTrackBits(tile);
			if ((present & trackbit) == 0) return_cmd_error(STR_ERROR_THERE_IS_NO_RAILROAD_TRACK);
			if (present == (TRACK_BIT_X | TRACK_BIT_Y)) crossing = true;

			cost.AddCost(RailClearCost(GetRailType(tile)));

			/* Charge extra to remove signals on the track, if they are there */
			if (HasSignalOnTrack(tile, track)) {
				if (flags & DC_EXEC) CheckRemoveSignal(tile, track);
				cost.AddCost(DoCommand(tile, track, 0, flags, CMD_REMOVE_SIGNALS));
			}

			if (flags & DC_EXEC) {
				if (HasReservedTracks(tile, trackbit)) {
					v = GetTrainForReservation(tile, track);
					if (v != NULL) FreeTrainTrackReservation(v);
				}

				owner = GetTileOwner(tile);

				/* Subtract old infrastructure count. */
				uint pieces = CountBits(present);
				if (TracksOverlap(present)) pieces *= pieces;
				Company::Get(owner)->infrastructure.rail[GetRailType(tile)] -= pieces;
				/* Add new infrastructure count. */
				present ^= trackbit;
				pieces = CountBits(present);
				if (TracksOverlap(present)) pieces *= pieces;
				Company::Get(owner)->infrastructure.rail[GetRailType(tile)] += pieces;
				DirtyCompanyInfrastructureWindows(owner);

				if (present == 0) {
					Slope tileh = GetTileSlope(tile);
					/* If there is flat water on the lower halftile, convert the tile to shore so the water remains */
					if (GetRailGroundType(tile) == RAIL_GROUND_WATER && IsSlopeWithOneCornerRaised(tileh)) {
						MakeShore(tile);
					} else {
						DoClearSquare(tile);
					}
					DeleteNewGRFInspectWindow(GSF_RAILTYPES, tile);
				} else {
					SetTrackBits(tile, present);
					SetTrackReservation(tile, GetRailReservationTrackBits(tile) & present);
				}
			}
			break;
		}

		default: return_cmd_error(STR_ERROR_THERE_IS_NO_RAILROAD_TRACK);
	}

	if (flags & DC_EXEC) {
		/* if we got that far, 'owner' variable is set correctly */
		assert(Company::IsValidID(owner));

		MarkTileDirtyByTile(tile);
		if (crossing) {
			/* crossing is set when only TRACK_BIT_X and TRACK_BIT_Y are set. As we
			 * are removing one of these pieces, we'll need to update signals for
			 * both directions explicitly, as after the track is removed it won't
			 * 'connect' with the other piece. */
			AddTrackToSignalBuffer(tile, TRACK_X, owner);
			AddTrackToSignalBuffer(tile, TRACK_Y, owner);
			YapfNotifyTrackLayoutChange(tile, TRACK_X);
			YapfNotifyTrackLayoutChange(tile, TRACK_Y);
		} else {
			AddTrackToSignalBuffer(tile, track, owner);
			YapfNotifyTrackLayoutChange(tile, track);
		}

		if (v != NULL) TryPathReserve(v, true);
	}

	_rail_track_endtile = tile;
	return cost;
}


/**
 * Called from water_cmd if a non-flat rail-tile gets flooded and should be converted to shore.
 * The function floods the lower halftile, if the tile has a halftile foundation.
 *
 * @param t The tile to flood.
 * @return true if something was flooded.
 */
bool FloodHalftile(TileIndex t)
{
	assert(IsPlainRailTile(t));

	bool flooded = false;
	if (GetRailGroundType(t) == RAIL_GROUND_WATER) return flooded;

	Slope tileh = GetTileSlope(t);
	TrackBits rail_bits = GetTrackBits(t);

	if (IsSlopeWithOneCornerRaised(tileh)) {
		TrackBits lower_track = CornerToTrackBits(OppositeCorner(GetHighestSlopeCorner(tileh)));

		TrackBits to_remove = lower_track & rail_bits;
		if (to_remove != 0) {
			Backup<CompanyByte> cur_company(_current_company, OWNER_WATER, FILE_LINE);
			flooded = DoCommand(t, 0, FIND_FIRST_BIT(to_remove), DC_EXEC, CMD_REMOVE_SINGLE_RAIL).Succeeded();
			cur_company.Restore();
			if (!flooded) return flooded; // not yet floodable
			rail_bits = rail_bits & ~to_remove;
			if (rail_bits == 0) {
				MakeShore(t);
				MarkTileDirtyByTile(t);
				return flooded;
			}
		}

		if (IsNonContinuousFoundation(GetRailFoundation(tileh, rail_bits))) {
			flooded = true;
			SetRailGroundType(t, RAIL_GROUND_WATER);
			MarkTileDirtyByTile(t);
		}
	} else {
		/* Make shore on steep slopes and 'three-corners-raised'-slopes. */
		if (ApplyFoundationToSlope(GetRailFoundation(tileh, rail_bits), &tileh) == 0) {
			if (IsSteepSlope(tileh) || IsSlopeWithThreeCornersRaised(tileh)) {
				flooded = true;
				SetRailGroundType(t, RAIL_GROUND_WATER);
				MarkTileDirtyByTile(t);
			}
		}
	}
	return flooded;
}

static const TileIndexDiffC _trackdelta[] = {
	{ -1,  0 }, {  0,  1 }, { -1,  0 }, {  0,  1 }, {  1,  0 }, {  0,  1 },
	{  0,  0 },
	{  0,  0 },
	{  1,  0 }, {  0, -1 }, {  0, -1 }, {  1,  0 }, {  0, -1 }, { -1,  0 },
	{  0,  0 },
	{  0,  0 }
};


static CommandCost ValidateAutoDrag(Trackdir *trackdir, TileIndex start, TileIndex end)
{
	int x = TileX(start);
	int y = TileY(start);
	int ex = TileX(end);
	int ey = TileY(end);

	if (!ValParamTrackOrientation(TrackdirToTrack(*trackdir))) return CMD_ERROR;

	/* calculate delta x,y from start to end tile */
	int dx = ex - x;
	int dy = ey - y;

	/* calculate delta x,y for the first direction */
	int trdx = _trackdelta[*trackdir].x;
	int trdy = _trackdelta[*trackdir].y;

	if (!IsDiagonalTrackdir(*trackdir)) {
		trdx += _trackdelta[*trackdir ^ 1].x;
		trdy += _trackdelta[*trackdir ^ 1].y;
	}

	/* validate the direction */
	while ((trdx <= 0 && dx > 0) ||
			(trdx >= 0 && dx < 0) ||
			(trdy <= 0 && dy > 0) ||
			(trdy >= 0 && dy < 0)) {
		if (!HasBit(*trackdir, 3)) { // first direction is invalid, try the other
			SetBit(*trackdir, 3); // reverse the direction
			trdx = -trdx;
			trdy = -trdy;
		} else { // other direction is invalid too, invalid drag
			return CMD_ERROR;
		}
	}

	/* (for diagonal tracks, this is already made sure of by above test), but:
	 * for non-diagonal tracks, check if the start and end tile are on 1 line */
	if (!IsDiagonalTrackdir(*trackdir)) {
		trdx = _trackdelta[*trackdir].x;
		trdy = _trackdelta[*trackdir].y;
		if (abs(dx) != abs(dy) && abs(dx) + abs(trdy) != abs(dy) + abs(trdx)) return CMD_ERROR;
	}

	return CommandCost();
}

/**
 * Build or remove a stretch of railroad tracks.
 * @param tile start tile of drag
 * @param flags operation to perform
 * @param p1 end tile of drag
 * @param p2 various bitstuffed elements
 * - p2 = (bit 0-4) - railroad type normal/maglev (0 = normal, 1 = mono, 2 = maglev), only used for building
 * - p2 = (bit 5-7) - track-orientation, valid values: 0-5 (Track enum)
 * - p2 = (bit 8)   - 0 = build, 1 = remove tracks
 * - p2 = (bit 9)   - 0 = build up to an obstacle, 1 = fail if an obstacle is found (used for AIs).
 * @param text unused
 * @return the cost of this operation or an error
 */
static CommandCost CmdRailTrackHelper(TileIndex tile, DoCommandFlag flags, uint32 p1, uint32 p2, const char *text)
{
	CommandCost total_cost(EXPENSES_CONSTRUCTION);
	RailType railtype = Extract<RailType, 0, 5>(p2);
	Track track = Extract<Track, 5, 3>(p2);
	bool remove = HasBit(p2, 8);
	bool fail_if_obstacle = HasBit(p2, 9);

	_rail_track_endtile = INVALID_TILE;

	if ((!remove && !ValParamRailtype(railtype)) || !ValParamTrackOrientation(track)) return CMD_ERROR;
	if (p1 >= MapSize()) return CMD_ERROR;
	TileIndex end_tile = p1;
	Trackdir trackdir = TrackToTrackdir(track);

	CommandCost ret = ValidateAutoDrag(&trackdir, tile, end_tile);
	if (ret.Failed()) return ret;

	bool had_success = false;
	CommandCost last_error = CMD_ERROR;
	for (;;) {
		TileIndex last_endtile = _rail_track_endtile;
		CommandCost ret = DoCommand(tile, remove ? 0 : railtype, TrackdirToTrack(trackdir), flags, remove ? CMD_REMOVE_SINGLE_RAIL : CMD_BUILD_SINGLE_RAIL);

		if (ret.Failed()) {
			last_error = ret;
			if (_rail_track_endtile == INVALID_TILE) _rail_track_endtile = last_endtile;
			if (last_error.GetErrorMessage() != STR_ERROR_ALREADY_BUILT && !remove) {
				if (fail_if_obstacle) return last_error;
				break;
			}

			/* Ownership errors are more important. */
			if (last_error.GetErrorMessage() == STR_ERROR_OWNED_BY && remove) break;
		} else {
			had_success = true;
			total_cost.AddCost(ret);
		}

		if (tile == end_tile) break;

		tile += ToTileIndexDiff(_trackdelta[trackdir]);

		/* toggle railbit for the non-diagonal tracks */
		if (!IsDiagonalTrackdir(trackdir)) ToggleBit(trackdir, 0);
	}

	if (had_success) return total_cost;
	return last_error;
}

/**
 * Build rail on a stretch of track.
 * Stub for the unified rail builder/remover
 * @param tile start tile of drag
 * @param flags operation to perform
 * @param p1 end tile of drag
 * @param p2 various bitstuffed elements
 * - p2 = (bit 0-4) - railroad type normal/maglev (0 = normal, 1 = mono, 2 = maglev)
 * - p2 = (bit 5-7) - track-orientation, valid values: 0-5 (Track enum)
 * - p2 = (bit 8)   - 0 = build, 1 = remove tracks
 * @param text unused
 * @return the cost of this operation or an error
 * @see CmdRailTrackHelper
 */
CommandCost CmdBuildRailroadTrack(TileIndex tile, DoCommandFlag flags, uint32 p1, uint32 p2, const char *text)
{
	return CmdRailTrackHelper(tile, flags, p1, ClrBit(p2, 8), text);
}

/**
 * Build rail on a stretch of track.
 * Stub for the unified rail builder/remover
 * @param tile start tile of drag
 * @param flags operation to perform
 * @param p1 end tile of drag
 * @param p2 various bitstuffed elements
 * - p2 = (bit 0-4) - railroad type normal/maglev (0 = normal, 1 = mono, 2 = maglev), only used for building
 * - p2 = (bit 5-7) - track-orientation, valid values: 0-5 (Track enum)
 * - p2 = (bit 8)   - 0 = build, 1 = remove tracks
 * @param text unused
 * @return the cost of this operation or an error
 * @see CmdRailTrackHelper
 */
CommandCost CmdRemoveRailroadTrack(TileIndex tile, DoCommandFlag flags, uint32 p1, uint32 p2, const char *text)
{
	return CmdRailTrackHelper(tile, flags, p1, SetBit(p2, 8), text);
}

/**
 * Build a train depot
 * @param tile position of the train depot
 * @param flags operation to perform
 * @param p1 rail type
 * @param p2 bit 0..1 entrance direction (DiagDirection)
 * @param text unused
 * @return the cost of this operation or an error
 *
 * @todo When checking for the tile slope,
 * distinguish between "Flat land required" and "land sloped in wrong direction"
 */
CommandCost CmdBuildTrainDepot(TileIndex tile, DoCommandFlag flags, uint32 p1, uint32 p2, const char *text)
{
	/* check railtype and valid direction for depot (0 through 3), 4 in total */
	RailType railtype = Extract<RailType, 0, 5>(p1);
	if (!ValParamRailtype(railtype)) return CMD_ERROR;

	Slope tileh = GetTileSlope(tile);

	DiagDirection dir = Extract<DiagDirection, 0, 2>(p2);

	/* Prohibit construction if
	 * The tile is non-flat AND
	 * 1) build-on-slopes is disabled
	 * 2) the tile is steep i.e. spans two height levels
	 * 3) the exit points in the wrong direction
	 */

	if (tileh != SLOPE_FLAT && (
				!_settings_game.construction.build_on_slopes ||
				!CanBuildDepotByTileh(dir, tileh)
			)) {
		return_cmd_error(STR_ERROR_FLAT_LAND_REQUIRED);
	}

	CommandCost cost = DoCommand(tile, 0, 0, flags, CMD_LANDSCAPE_CLEAR);
	if (cost.Failed()) return cost;

	if (IsBridgeAbove(tile)) return_cmd_error(STR_ERROR_MUST_DEMOLISH_BRIDGE_FIRST);

	if (!Depot::CanAllocateItem()) return CMD_ERROR;

	if (flags & DC_EXEC) {
		Depot *d = new Depot(tile);
		d->build_date = _date;

		MakeRailDepot(tile, _current_company, d->index, dir, railtype);
		MarkTileDirtyByTile(tile);
		MakeDefaultName(d);

		Company::Get(_current_company)->infrastructure.rail[railtype]++;
		DirtyCompanyInfrastructureWindows(_current_company);

		AddSideToSignalBuffer(tile, INVALID_DIAGDIR, _current_company);
		YapfNotifyTrackLayoutChange(tile, DiagDirToDiagTrack(dir));
	}

	cost.AddCost(_price[PR_BUILD_DEPOT_TRAIN]);
	cost.AddCost(RailBuildCost(railtype));
	return cost;
}

/**
 * Build signals, alternate between double/single, signal/semaphore,
 * pre/exit/combo-signals, and what-else not. If the rail piece does not
 * have any signals, bit 4 (cycle signal-type) is ignored
 * @param tile tile where to build the signals
 * @param flags operation to perform
 * @param p1 various bitstuffed elements
 * - p1 = (bit 0-2) - track-orientation, valid values: 0-5 (Track enum)
 * - p1 = (bit 3)   - 1 = override signal/semaphore, or pre/exit/combo signal or (for bit 7) toggle variant (CTRL-toggle)
 * - p1 = (bit 4)   - 0 = signals, 1 = semaphores
 * - p1 = (bit 5-7) - type of the signal, for valid values see enum SignalType in rail_map.h
 * - p1 = (bit 8)   - convert the present signal type and variant
 * - p1 = (bit 9-14)- cycle through which signal set?
 * - p1 = (bit 15-16)-cycle the signal direction this many times
 * - p1 = (bit 17)  - 1 = don't modify an existing signal but don't fail either, 0 = always set new signal type
 * @param p2 used for CmdBuildManySignals() to copy direction of first signal
 * @param text unused
 * @return the cost of this operation or an error
 * @todo p2 should be replaced by two bits for "along" and "against" the track.
 */
CommandCost CmdBuildSingleSignal(TileIndex tile, DoCommandFlag flags, uint32 p1, uint32 p2, const char *text)
{
	Track track = Extract<Track, 0, 3>(p1);
	bool ctrl_pressed = HasBit(p1, 3); // was the CTRL button pressed
	SignalVariant sigvar = (ctrl_pressed ^ HasBit(p1, 4)) ? SIG_SEMAPHORE : SIG_ELECTRIC; // the signal variant of the new signal
	SignalType sigtype = Extract<SignalType, 5, 3>(p1); // the signal type of the new signal
	bool convert_signal = HasBit(p1, 8); // convert button pressed
	uint num_dir_cycle = GB(p1, 15, 2);

	uint which_signals = GB(p1, 9, 6);

	/* You can only build signals on plain rail tiles or tunnel/bridges, and the selected track must exist */
	if (IsTileType(tile, MP_TUNNELBRIDGE)) {
		if (GetTunnelBridgeTransportType(tile) != TRANSPORT_RAIL) return CMD_ERROR;
		CommandCost ret = EnsureNoTrainOnTrack(GetOtherTunnelBridgeEnd(tile), track);
		if (ret.Failed()) return ret;
		ret = EnsureNoTrainOnTrack(tile, track);
		if (ret.Failed()) return ret;
	} else if (!ValParamTrackOrientation(track) || !IsPlainRailTile(tile) || !HasTrack(tile, track)) {
		return_cmd_error(STR_ERROR_THERE_IS_NO_RAILROAD_TRACK);
	}
	/* Protect against invalid signal copying */
	if (p2 != 0 && (p2 & SignalOnTrack(track)) == 0) return CMD_ERROR;

	CommandCost ret = CheckTileOwnership(tile);
	if (ret.Failed()) return ret;

	CommandCost cost;
	/* handle signals simulation on tunnel/bridge. */
	if (IsTileType(tile, MP_TUNNELBRIDGE)) {
		TileIndex tile_exit = GetOtherTunnelBridgeEnd(tile);
		cost = CommandCost();
		bool flip_variant = false;
		bool is_pbs = (sigtype == SIGTYPE_PBS) || (sigtype == SIGTYPE_PBS_ONEWAY);
		if (!HasWormholeSignals(tile)) { // toggle signal zero costs.
			if (convert_signal) return_cmd_error(STR_ERROR_THERE_ARE_NO_SIGNALS);
			if (p2 != 12) cost = CommandCost(EXPENSES_CONSTRUCTION, _price[PR_BUILD_SIGNALS] * ((GetTunnelBridgeLength(tile, tile_exit) + 4) >> 2)); // minimal 1
		} else {
			if (HasBit(p1, 17)) return CommandCost();
			if ((p2 != 0 && (sigvar == SIG_SEMAPHORE) != IsTunnelBridgeSemaphore(tile)) ||
					(convert_signal && (ctrl_pressed || (sigvar == SIG_SEMAPHORE) != IsTunnelBridgeSemaphore(tile)))) {
				flip_variant = true;
				cost = CommandCost(EXPENSES_CONSTRUCTION, (_price[PR_BUILD_SIGNALS] + _price[PR_CLEAR_SIGNALS]) *
						((GetTunnelBridgeLength(tile, tile_exit) + 4) >> 2)); // minimal 1
			}
		}
		if (flags & DC_EXEC) {
			if (p2 == 0 && HasWormholeSignals(tile)) { // Toggle signal if already signals present.
				if (convert_signal) {
					if (flip_variant) {
						SetTunnelBridgeSemaphore(tile, !IsTunnelBridgeSemaphore(tile));
						SetTunnelBridgeSemaphore(tile_exit, IsTunnelBridgeSemaphore(tile));
					}
					if (!ctrl_pressed) {
						SetTunnelBridgePBS(tile, is_pbs);
						SetTunnelBridgePBS(tile_exit, is_pbs);
					}
				} else if (ctrl_pressed) {
					SetTunnelBridgePBS(tile, !IsTunnelBridgePBS(tile));
					SetTunnelBridgePBS(tile_exit, IsTunnelBridgePBS(tile));
				} else {
					if (IsTunnelBridgeEntrance(tile)) {
						ClrBitTunnelBridgeSignal(tile);
						ClrBitTunnelBridgeExit(tile_exit);
						SetBitTunnelBridgeExit(tile);
						SetBitTunnelBridgeSignal(tile_exit);
					} else {
						ClrBitTunnelBridgeSignal(tile_exit);
						ClrBitTunnelBridgeExit(tile);
						SetBitTunnelBridgeExit(tile_exit);
						SetBitTunnelBridgeSignal(tile);
					}
				}
			} else {
				/* Create one direction tunnel/bridge if required. */
				if (p2 == 0) {
					SetBitTunnelBridgeSignal(tile);
					SetBitTunnelBridgeExit(tile_exit);
				} else if (p2 == 4 || p2 == 8) {
					DiagDirection tbdir = GetTunnelBridgeDirection(tile);
					/* If signal only on one side build accoringly one-way tunnel/bridge. */
					if ((p2 == 8 && (tbdir == DIAGDIR_NE || tbdir == DIAGDIR_SE)) ||
						(p2 == 4 && (tbdir == DIAGDIR_SW || tbdir == DIAGDIR_NW))) {
						ClrBitTunnelBridgeExit(tile);
						ClrBitTunnelBridgeSignal(tile_exit);
						SetBitTunnelBridgeSignal(tile);
						SetBitTunnelBridgeExit(tile_exit);
					} else {
						ClrBitTunnelBridgeSignal(tile);
						ClrBitTunnelBridgeExit(tile_exit);
						SetBitTunnelBridgeSignal(tile_exit);
						SetBitTunnelBridgeExit(tile);
					}
				}
				if (p2 == 0 || p2 == 4 || p2 == 8) {
					SetTunnelBridgeSemaphore(tile, sigvar == SIG_SEMAPHORE);
					SetTunnelBridgeSemaphore(tile_exit, sigvar == SIG_SEMAPHORE);
					SetTunnelBridgePBS(tile, is_pbs);
					SetTunnelBridgePBS(tile_exit, is_pbs);
				}
			}
			if (IsTunnelBridgeExit(tile) && IsTunnelBridgePBS(tile) && !HasTunnelBridgeReservation(tile)) SetTunnelBridgeExitGreen(tile, false);
			if (IsTunnelBridgeExit(tile_exit) && IsTunnelBridgePBS(tile_exit) && !HasTunnelBridgeReservation(tile_exit)) SetTunnelBridgeExitGreen(tile_exit, false);
			MarkBridgeOrTunnelDirty(tile);
			AddSideToSignalBuffer(tile, INVALID_DIAGDIR, GetTileOwner(tile));
			AddSideToSignalBuffer(tile_exit, INVALID_DIAGDIR, GetTileOwner(tile));
			YapfNotifyTrackLayoutChange(tile, track);
			YapfNotifyTrackLayoutChange(tile_exit, track);
		}
		return cost;
	}

	/* See if this is a valid track combination for signals (no overlap) */
	if (TracksOverlap(GetTrackBits(tile))) return_cmd_error(STR_ERROR_NO_SUITABLE_RAILROAD_TRACK);

	/* In case we don't want to change an existing signal, return without error. */
	if (HasBit(p1, 17) && HasSignalOnTrack(tile, track)) return CommandCost();

	/* you can not convert a signal if no signal is on track */
	if (convert_signal && !HasSignalOnTrack(tile, track)) return_cmd_error(STR_ERROR_THERE_ARE_NO_SIGNALS);

	if (!HasSignalOnTrack(tile, track)) {
		/* build new signals */
		cost = CommandCost(EXPENSES_CONSTRUCTION, _price[PR_BUILD_SIGNALS]);
	} else {
		if (p2 != 0 && sigvar != GetSignalVariant(tile, track)) {
			/* convert signals <-> semaphores */
			cost = CommandCost(EXPENSES_CONSTRUCTION, _price[PR_BUILD_SIGNALS] + _price[PR_CLEAR_SIGNALS]);

		} else if (convert_signal) {
			/* convert button pressed */
			if (ctrl_pressed || GetSignalVariant(tile, track) != sigvar) {
				/* convert electric <-> semaphore */
				cost = CommandCost(EXPENSES_CONSTRUCTION, _price[PR_BUILD_SIGNALS] + _price[PR_CLEAR_SIGNALS]);
			} else {
				/* it is free to change signal type: normal-pre-exit-combo */
				cost = CommandCost();
			}

		} else {
			/* it is free to change orientation/pre-exit-combo signals */
			cost = CommandCost();
		}
	}

	if (flags & DC_EXEC) {
		Train *v = NULL;
		/* The new/changed signal could block our path. As this can lead to
		 * stale reservations, we clear the path reservation here and try
		 * to redo it later on. */
		if (HasReservedTracks(tile, TrackToTrackBits(track))) {
			v = GetTrainForReservation(tile, track);
			if (v != NULL) FreeTrainTrackReservation(v);
		}

		if (!HasSignals(tile)) {
			/* there are no signals at all on this tile yet */
			SetHasSignals(tile, true);
			SetSignalStates(tile, 0xF); // all signals are on
			SetPresentSignals(tile, 0); // no signals built by default
			SetSignalType(tile, track, sigtype);
			SetSignalVariant(tile, track, sigvar);
		}

		/* Subtract old signal infrastructure count. */
		Company::Get(GetTileOwner(tile))->infrastructure.signal -= CountBits(GetPresentSignals(tile));

		if (p2 == 0) {
			if (!HasSignalOnTrack(tile, track)) {
				/* build new signals */
				SetPresentSignals(tile, GetPresentSignals(tile) | (IsPbsSignal(sigtype) ? KillFirstBit(SignalOnTrack(track)) : SignalOnTrack(track)));
				SetSignalType(tile, track, sigtype);
				SetSignalVariant(tile, track, sigvar);
				while (num_dir_cycle-- > 0) CycleSignalSide(tile, track);
			} else {
				if (convert_signal) {
					/* convert signal button pressed */
					if (ctrl_pressed) {
						/* toggle the present signal variant: SIG_ELECTRIC <-> SIG_SEMAPHORE */
						SetSignalVariant(tile, track, (GetSignalVariant(tile, track) == SIG_ELECTRIC) ? SIG_SEMAPHORE : SIG_ELECTRIC);
						/* Query current signal type so the check for PBS signals below works. */
						sigtype = GetSignalType(tile, track);
					} else {
						/* convert the present signal to the chosen type and variant */
						if (IsPresignalProgrammable(tile, track))
							FreeSignalProgram(SignalReference(tile, track));
						SetSignalType(tile, track, sigtype);
						SetSignalVariant(tile, track, sigvar);
						if (IsPbsSignal(sigtype) && (GetPresentSignals(tile) & SignalOnTrack(track)) == SignalOnTrack(track)) {
							SetPresentSignals(tile, (GetPresentSignals(tile) & ~SignalOnTrack(track)) | KillFirstBit(SignalOnTrack(track)));
						}
					}

				} else if (ctrl_pressed) {
					/* cycle through signal types */
					sigtype = (SignalType)(GetSignalType(tile, track));
					if(IsProgrammableSignal(sigtype))
						FreeSignalProgram(SignalReference(tile, track));

					sigtype = NextSignalType(sigtype, which_signals);

					SetSignalType(tile, track, sigtype);
					if (IsPbsSignal(sigtype) && (GetPresentSignals(tile) & SignalOnTrack(track)) == SignalOnTrack(track)) {
						SetPresentSignals(tile, (GetPresentSignals(tile) & ~SignalOnTrack(track)) | KillFirstBit(SignalOnTrack(track)));
					}
				} else {
					/* programmable signal dependencies are invalidated when the signal direction is changed */
					CheckRemoveSignal(tile, track);
					/* cycle the signal side: both -> left -> right -> both -> ... */
					CycleSignalSide(tile, track);
					/* Query current signal type so the check for PBS signals below works. */
					sigtype = GetSignalType(tile, track);
				}
			}
		} else {
			/* If CmdBuildManySignals is called with copying signals, just copy the
			 * direction of the first signal given as parameter by CmdBuildManySignals */
			SetPresentSignals(tile, (GetPresentSignals(tile) & ~SignalOnTrack(track)) | (p2 & SignalOnTrack(track)));
			SetSignalVariant(tile, track, sigvar);
			if (IsPresignalProgrammable(tile, track))
				FreeSignalProgram(SignalReference(tile, track));
			SetSignalType(tile, track, sigtype);
		}

		/* Add new signal infrastructure count. */
		Company::Get(GetTileOwner(tile))->infrastructure.signal += CountBits(GetPresentSignals(tile));
		DirtyCompanyInfrastructureWindows(GetTileOwner(tile));

		if (IsPbsSignal(sigtype)) {
			/* PBS signals should show red unless they are on reserved tiles without a train. */
			uint mask = GetPresentSignals(tile) & SignalOnTrack(track);
			SetSignalStates(tile, (GetSignalStates(tile) & ~mask) | ((HasBit(GetRailReservationTrackBits(tile), track) && EnsureNoVehicleOnGround(tile).Succeeded() ? UINT_MAX : 0) & mask));
		}
		MarkTileDirtyByTile(tile, ZOOM_LVL_DRAW_MAP);
		AddTrackToSignalBuffer(tile, track, _current_company);
		YapfNotifyTrackLayoutChange(tile, track);
		if (v != NULL) {
			/* Extend the train's path if it's not stopped or loading, or not at a safe position. */
			if (!(((v->vehstatus & VS_STOPPED) && v->cur_speed == 0) || v->current_order.IsType(OT_LOADING)) ||
					!IsSafeWaitingPosition(v, v->tile, v->GetVehicleTrackdir(), true, _settings_game.pf.forbid_90_deg)) {
				TryPathReserve(v, true);
			}
		}
	}

	return cost;
}

static bool CheckSignalAutoFill(TileIndex &tile, Trackdir &trackdir, int &signal_ctr, bool remove)
{
	tile = AddTileIndexDiffCWrap(tile, _trackdelta[trackdir]);
	if (tile == INVALID_TILE) return false;

	/* Check for track bits on the new tile */
	TrackdirBits trackdirbits = TrackStatusToTrackdirBits(GetTileTrackStatus(tile, TRANSPORT_RAIL, 0));

	if (TracksOverlap(TrackdirBitsToTrackBits(trackdirbits))) return false;
	trackdirbits &= TrackdirReachesTrackdirs(trackdir);

	/* No track bits, must stop */
	if (trackdirbits == TRACKDIR_BIT_NONE) return false;

	/* Get the first track dir */
	trackdir = RemoveFirstTrackdir(&trackdirbits);

	/* Any left? It's a junction so we stop */
	if (trackdirbits != TRACKDIR_BIT_NONE) return false;

	switch (GetTileType(tile)) {
		case MP_RAILWAY:
			if (IsRailDepot(tile)) return false;
			if (!remove && HasSignalOnTrack(tile, TrackdirToTrack(trackdir))) return false;
			signal_ctr++;
			if (IsDiagonalTrackdir(trackdir)) {
				signal_ctr++;
				/* Ensure signal_ctr even so X and Y pieces get signals */
				ClrBit(signal_ctr, 0);
			}
			return true;

		case MP_ROAD:
			if (!IsLevelCrossing(tile)) return false;
			signal_ctr += 2;
			return true;

		case MP_TUNNELBRIDGE: {
			if (!remove && HasWormholeSignals(tile)) return false;
			TileIndex orig_tile = tile; // backup old value

			if (GetTunnelBridgeTransportType(tile) != TRANSPORT_RAIL) return false;
			if (GetTunnelBridgeDirection(tile) != TrackdirToExitdir(trackdir)) return false;

			/* Skip to end of tunnel or bridge
			 * note that tile is a parameter by reference, so it must be updated */
			tile = GetOtherTunnelBridgeEnd(tile);

			signal_ctr += (GetTunnelBridgeLength(orig_tile, tile) + 2) * 2;
			return true;
		}

		default: return false;
	}
}

/**
 * Build many signals by dragging; AutoSignals
 * @param tile start tile of drag
 * @param flags operation to perform
 * @param p1  end tile of drag
 * @param p2 various bitstuffed elements
 * - p2 = (bit  0- 2) - track-orientation, valid values: 0-5 (Track enum)
 * - p2 = (bit  3)    - 1 = override signal/semaphore, or pre/exit/combo signal (CTRL-toggle)
 * - p2 = (bit  4)    - 0 = signals, 1 = semaphores
 * - p2 = (bit  5)    - 0 = build, 1 = remove signals
 * - p2 = (bit  6)    - 0 = selected stretch, 1 = auto fill
 * - p2 = (bit  7- 9) - default signal type
 * - p2 = (bit 10)    - 0 = keep fixed distance, 1 = minimise gaps between signals
 * - p2 = (bit 24-31) - user defined signals_density
 * @param text unused
 * @return the cost of this operation or an error
 */
static CommandCost CmdSignalTrackHelper(TileIndex tile, DoCommandFlag flags, uint32 p1, uint32 p2, const char *text)
{
	CommandCost total_cost(EXPENSES_CONSTRUCTION);
	TileIndex start_tile = tile;

	Track track = Extract<Track, 0, 3>(p2);
	bool mode = HasBit(p2, 3);
	bool semaphores = HasBit(p2, 4);
	bool remove = HasBit(p2, 5);
	bool autofill = HasBit(p2, 6);
	bool minimise_gaps = HasBit(p2, 10);
	byte signal_density = GB(p2, 24, 8);

	if (p1 >= MapSize() || !ValParamTrackOrientation(track)) return CMD_ERROR;
	TileIndex end_tile = p1;
	if (signal_density == 0 || signal_density > 20) return CMD_ERROR;

	if (!IsPlainRailTile(tile)) return_cmd_error(STR_ERROR_THERE_IS_NO_RAILROAD_TRACK);

	/* for vertical/horizontal tracks, double the given signals density
	 * since the original amount will be too dense (shorter tracks) */
	signal_density *= 2;

	Trackdir trackdir = TrackToTrackdir(track);
	CommandCost ret = ValidateAutoDrag(&trackdir, tile, end_tile);
	if (ret.Failed()) return ret;

	track = TrackdirToTrack(trackdir); // trackdir might have changed, keep track in sync
	Trackdir start_trackdir = trackdir;

	/* Must start on a valid track to be able to avoid loops */
	if (!HasTrack(tile, track)) return CMD_ERROR;

	SignalType sigtype = Extract<SignalType, 7, 3>(p2);
	if (sigtype > SIGTYPE_LAST) return CMD_ERROR;

	byte signals;
	/* copy the signal-style of the first rail-piece if existing */
	if (HasSignalOnTrack(tile, track)) {
		signals = GetPresentSignals(tile) & SignalOnTrack(track);
		assert(signals != 0);

		/* copy signal/semaphores style (independent of CTRL) */
		semaphores = GetSignalVariant(tile, track) != SIG_ELECTRIC;

		sigtype = GetSignalType(tile, track);
		/* Don't but copy entry or exit-signal type */
		if (sigtype == SIGTYPE_ENTRY || sigtype == SIGTYPE_EXIT) sigtype = SIGTYPE_NORMAL;
	} else { // no signals exist, drag a two-way signal stretch
		signals = IsPbsSignal(sigtype) ? SignalAlongTrackdir(trackdir) : SignalOnTrack(track);
	}

	byte signal_dir = 0;
	if (signals & SignalAlongTrackdir(trackdir))   SetBit(signal_dir, 0);
	if (signals & SignalAgainstTrackdir(trackdir)) SetBit(signal_dir, 1);

	/* signal_ctr         - amount of tiles already processed
	 * last_used_ctr      - amount of tiles before previously placed signal
	 * signals_density    - setting to put signal on every Nth tile (double space on |, -- tracks)
	 * last_suitable_ctr  - amount of tiles before last possible signal place
	 * last_suitable_tile - last tile where it is possible to place a signal
	 * last_suitable_trackdir - trackdir of the last tile
	 **********
	 * trackdir   - trackdir to build with autorail
	 * semaphores - semaphores or signals
	 * signals    - is there a signal/semaphore on the first tile, copy its style (two-way/single-way)
	 *              and convert all others to semaphore/signal
	 * remove     - 1 remove signals, 0 build signals */
	int signal_ctr = 0;
	int last_used_ctr = INT_MIN; // initially INT_MIN to force building/removing at the first tile
	int last_suitable_ctr = 0;
	TileIndex last_suitable_tile = INVALID_TILE;
	Trackdir last_suitable_trackdir = INVALID_TRACKDIR;
	CommandCost last_error = CMD_ERROR;
	bool had_success = false;
	for (;;) {
		/* only build/remove signals with the specified density */

		if (remove || minimise_gaps || signal_ctr % signal_density == 0 || IsTileType(tile, MP_TUNNELBRIDGE)) {
			uint32 p1 = GB(TrackdirToTrack(trackdir), 0, 3);
			SB(p1, 3, 1, mode);
			SB(p1, 4, 1, semaphores);
			SB(p1, 5, 3, sigtype);
			if (!remove && signal_ctr == 0) SetBit(p1, 17);

			/* Pick the correct orientation for the track direction */
			signals = 0;
			if (HasBit(signal_dir, 0)) signals |= SignalAlongTrackdir(trackdir);
			if (HasBit(signal_dir, 1)) signals |= SignalAgainstTrackdir(trackdir);

			/* Test tiles in between for suitability as well if minimising gaps. */
			bool test_only = !remove && minimise_gaps && signal_ctr < (last_used_ctr + signal_density);
			CommandCost ret = DoCommand(tile, p1, signals, test_only ? flags & ~DC_EXEC : flags, remove ? CMD_REMOVE_SIGNALS : CMD_BUILD_SIGNALS);

			if (ret.Succeeded()) {
				/* Remember last track piece where we can place a signal. */
				last_suitable_ctr = signal_ctr;
				last_suitable_tile = tile;
				last_suitable_trackdir = trackdir;
			} else if (!test_only && last_suitable_tile != INVALID_TILE) {
				/* If a signal can't be placed, place it at the last possible position. */
				SB(p1, 0, 3, TrackdirToTrack(last_suitable_trackdir));
				ClrBit(p1, 17);

				/* Pick the correct orientation for the track direction. */
				signals = 0;
				if (HasBit(signal_dir, 0)) signals |= SignalAlongTrackdir(last_suitable_trackdir);
				if (HasBit(signal_dir, 1)) signals |= SignalAgainstTrackdir(last_suitable_trackdir);

				ret = DoCommand(last_suitable_tile, p1, signals, flags, remove ? CMD_REMOVE_SIGNALS : CMD_BUILD_SIGNALS);
			}

			/* Collect cost. */
			if (!test_only) {
				/* Be user-friendly and try placing signals as much as possible */
				if (ret.Succeeded()) {
					had_success = true;
					if (IsTileType(tile, MP_TUNNELBRIDGE)) {
						if ((!autofill && GetTunnelBridgeDirection(tile) == TrackdirToExitdir(trackdir)) ||
								(autofill && GetTunnelBridgeDirection(tile) != TrackdirToExitdir(trackdir))) {
							total_cost.AddCost(ret);
						}
					} else {
						total_cost.AddCost(ret);
					}
					last_used_ctr = last_suitable_ctr;
					last_suitable_tile = INVALID_TILE;
				} else {
					/* The "No railway" error is the least important one. */
					if (ret.GetErrorMessage() != STR_ERROR_THERE_IS_NO_RAILROAD_TRACK ||
							last_error.GetErrorMessage() == INVALID_STRING_ID) {
						last_error = ret;
					}
				}
			}
		}

		if (autofill) {
			if (!CheckSignalAutoFill(tile, trackdir, signal_ctr, remove)) break;

			/* Prevent possible loops */
			if (tile == start_tile && trackdir == start_trackdir) break;
		} else {
			if (tile == end_tile) break;

			tile += ToTileIndexDiff(_trackdelta[trackdir]);
			signal_ctr++;

			/* toggle railbit for the non-diagonal tracks (|, -- tracks) */
			if (IsDiagonalTrackdir(trackdir)) {
				signal_ctr++;
			} else {
				ToggleBit(trackdir, 0);
			}
		}
	}

	return had_success ? total_cost : last_error;
}

/**
 * Build signals on a stretch of track.
 * Stub for the unified signal builder/remover
 * @param tile start tile of drag
 * @param flags operation to perform
 * @param p1  end tile of drag
 * @param p2 various bitstuffed elements
 * - p2 = (bit  0- 2) - track-orientation, valid values: 0-5 (Track enum)
 * - p2 = (bit  3)    - 1 = override signal/semaphore, or pre/exit/combo signal (CTRL-toggle)
 * - p2 = (bit  4)    - 0 = signals, 1 = semaphores
 * - p2 = (bit  5)    - 0 = build, 1 = remove signals
 * - p2 = (bit  6)    - 0 = selected stretch, 1 = auto fill
 * - p2 = (bit  7- 9) - default signal type
 * - p2 = (bit 24-31) - user defined signals_density
 * @param text unused
 * @return the cost of this operation or an error
 * @see CmdSignalTrackHelper
 */
CommandCost CmdBuildSignalTrack(TileIndex tile, DoCommandFlag flags, uint32 p1, uint32 p2, const char *text)
{
	return CmdSignalTrackHelper(tile, flags, p1, p2, text);
}

/**
 * Remove signals
 * @param tile coordinates where signal is being deleted from
 * @param flags operation to perform
 * @param p1 various bitstuffed elements, only track information is used
 *           - (bit  0- 2) - track-orientation, valid values: 0-5 (Track enum)
 *           - (bit  3)    - override signal/semaphore, or pre/exit/combo signal (CTRL-toggle)
 *           - (bit  4)    - 0 = signals, 1 = semaphores
 * @param p2 unused
 * @param text unused
 * @return the cost of this operation or an error
 */
CommandCost CmdRemoveSingleSignal(TileIndex tile, DoCommandFlag flags, uint32 p1, uint32 p2, const char *text)
{
	Track track = Extract<Track, 0, 3>(p1);
	Money cost = _price[PR_CLEAR_SIGNALS];

	if (IsTileType(tile, MP_TUNNELBRIDGE)) {
		TileIndex end = GetOtherTunnelBridgeEnd(tile);
		if (GetTunnelBridgeTransportType(tile) != TRANSPORT_RAIL) return_cmd_error(STR_ERROR_THERE_IS_NO_RAILROAD_TRACK);
		if (!HasWormholeSignals(tile)) return_cmd_error(STR_ERROR_THERE_ARE_NO_SIGNALS);

		cost *= ((GetTunnelBridgeLength(tile, end) + 4) >> 2);

		CommandCost ret = EnsureNoTrainOnTrack(GetOtherTunnelBridgeEnd(tile), track);
		if (ret.Failed()) return ret;
		ret = EnsureNoTrainOnTrack(tile, track);
		if (ret.Failed()) return ret;
	} else {
		if (!ValParamTrackOrientation(track) || !IsPlainRailTile(tile) || !HasTrack(tile, track)) {
			return_cmd_error(STR_ERROR_THERE_IS_NO_RAILROAD_TRACK);
		}
		if (!HasSignalOnTrack(tile, track)) {
			return_cmd_error(STR_ERROR_THERE_ARE_NO_SIGNALS);
		}
		CommandCost ret = EnsureNoTrainOnTrack(tile, track);
		if (ret.Failed()) return ret;
	}

	/* Only water can remove signals from anyone */
	if (_current_company != OWNER_WATER) {
		CommandCost ret = CheckTileOwnership(tile);
		if (ret.Failed()) return ret;
	}

	/* Do it? */
	if (flags & DC_EXEC) {

		if (HasWormholeSignals(tile)) { // handle tunnel/bridge signals.
			TileIndex end = GetOtherTunnelBridgeEnd(tile);
			ClrBitTunnelBridgeExit(tile);
			ClrBitTunnelBridgeExit(end);
			ClrBitTunnelBridgeSignal(tile);
			ClrBitTunnelBridgeSignal(end);
			_m[tile].m2 = 0;
			_m[end].m2 = 0;
			MarkBridgeOrTunnelDirty(tile);
			AddSideToSignalBuffer(tile, INVALID_DIAGDIR, GetTileOwner(tile));
			AddSideToSignalBuffer(end, INVALID_DIAGDIR, GetTileOwner(tile));
			YapfNotifyTrackLayoutChange(tile, track);
			YapfNotifyTrackLayoutChange(end, track);
			return CommandCost(EXPENSES_CONSTRUCTION, cost);
		}

		Train *v = NULL;
		if (HasReservedTracks(tile, TrackToTrackBits(track))) {
			v = GetTrainForReservation(tile, track);
		} else if (IsPbsSignal(GetSignalType(tile, track))) {
			/* PBS signal, might be the end of a path reservation. */
			Trackdir td = TrackToTrackdir(track);
			for (int i = 0; v == NULL && i < 2; i++, td = ReverseTrackdir(td)) {
				/* Only test the active signal side. */
				if (!HasSignalOnTrackdir(tile, ReverseTrackdir(td))) continue;
				TileIndex next = TileAddByDiagDir(tile, TrackdirToExitdir(td));
				TrackBits tracks = TrackdirBitsToTrackBits(TrackdirReachesTrackdirs(td));
				if (HasReservedTracks(next, tracks)) {
					v = GetTrainForReservation(next, TrackBitsToTrack(GetReservedTrackbits(next) & tracks));
				}
			}
		}
		Company::Get(GetTileOwner(tile))->infrastructure.signal -= CountBits(GetPresentSignals(tile));
		CheckRemoveSignal(tile, track);
		SetPresentSignals(tile, GetPresentSignals(tile) & ~SignalOnTrack(track));
		Company::Get(GetTileOwner(tile))->infrastructure.signal += CountBits(GetPresentSignals(tile));
		DirtyCompanyInfrastructureWindows(GetTileOwner(tile));
		TraceRestrictNotifySignalRemoval(tile, track);

		/* removed last signal from tile? */
		if (GetPresentSignals(tile) == 0) {
			SetSignalStates(tile, 0);
			SetHasSignals(tile, false);
			SetSignalVariant(tile, INVALID_TRACK, SIG_ELECTRIC); // remove any possible semaphores
		}

		AddTrackToSignalBuffer(tile, track, GetTileOwner(tile));
		YapfNotifyTrackLayoutChange(tile, track);
		if (v != NULL) TryPathReserve(v, false);

		MarkTileDirtyByTile(tile, ZOOM_LVL_DRAW_MAP);
	}

	return CommandCost(EXPENSES_CONSTRUCTION, cost);
}

/**
 * Remove signals on a stretch of track.
 * Stub for the unified signal builder/remover
 * @param tile start tile of drag
 * @param flags operation to perform
 * @param p1  end tile of drag
 * @param p2 various bitstuffed elements
 * - p2 = (bit  0- 2) - track-orientation, valid values: 0-5 (Track enum)
 * - p2 = (bit  3)    - 1 = override signal/semaphore, or pre/exit/combo signal (CTRL-toggle)
 * - p2 = (bit  4)    - 0 = signals, 1 = semaphores
 * - p2 = (bit  5)    - 0 = build, 1 = remove signals
 * - p2 = (bit  6)    - 0 = selected stretch, 1 = auto fill
 * - p2 = (bit  7- 9) - default signal type
 * - p2 = (bit 24-31) - user defined signals_density
 * @param text unused
 * @return the cost of this operation or an error
 * @see CmdSignalTrackHelper
 */
CommandCost CmdRemoveSignalTrack(TileIndex tile, DoCommandFlag flags, uint32 p1, uint32 p2, const char *text)
{
	return CmdSignalTrackHelper(tile, flags, p1, SetBit(p2, 5), text); // bit 5 is remove bit
}

/** Update power of train under which is the railtype being converted */
static Vehicle *UpdateTrainPowerProc(Vehicle *v, void *data)
{
	if (v->type != VEH_TRAIN) return NULL;

	TrainList *affected_trains = static_cast<TrainList*>(data);
	affected_trains->Include(Train::From(v)->First());

	return NULL;
}

/**
 * Convert one rail type to the other. You can convert normal rail to
 * monorail/maglev easily or vice-versa.
 * @param tile end tile of rail conversion drag
 * @param flags operation to perform
 * @param p1 start tile of drag
 * @param p2 various bitstuffed elements:
 * - p2 = (bit  0 - 4) new railtype to convert to.
 * - p2 = (bit  5)     build diagonally or not.
 * @param text unused
 * @return the cost of this operation or an error
 */
CommandCost CmdConvertRail(TileIndex tile, DoCommandFlag flags, uint32 p1, uint32 p2, const char *text)
{
	RailType totype = Extract<RailType, 0, 5>(p2);
	TileIndex area_start = p1;
	TileIndex area_end = tile;
	bool diagonal = HasBit(p2, 5);

	if (!ValParamRailtype(totype)) return CMD_ERROR;
	if (area_start >= MapSize()) return CMD_ERROR;

	TrainList affected_trains;

	CommandCost cost(EXPENSES_CONSTRUCTION);
	CommandCost error = CommandCost(STR_ERROR_NO_SUITABLE_RAILROAD_TRACK); // by default, there is no track to convert.

	TileIterator *iter = diagonal ? (TileIterator *)new DiagonalTileIterator(area_start, area_end) : new OrthogonalTileIterator(area_start, area_end);
	for (; (tile = *iter) != INVALID_TILE; ++(*iter)) {
		TileType tt = GetTileType(tile);

		/* Check if there is any track on tile */
		switch (tt) {
			case MP_RAILWAY:
				break;
			case MP_STATION:
				if (!HasStationRail(tile)) continue;
				break;
			case MP_ROAD:
				if (!IsLevelCrossing(tile)) continue;
				if (RailNoLevelCrossings(totype)) {
					error.MakeError(STR_ERROR_CROSSING_DISALLOWED);
					continue;
				}
				break;
			case MP_TUNNELBRIDGE:
				if (GetTunnelBridgeTransportType(tile) != TRANSPORT_RAIL) continue;
				break;
			default: continue;
		}

		/* Original railtype we are converting from */
		RailType type = GetRailType(tile);

		/* Converting to the same type or converting 'hidden' elrail -> rail */
		if (type == totype || (_settings_game.vehicle.disable_elrails && totype == RAILTYPE_RAIL && type == RAILTYPE_ELECTRIC)) continue;

		/* Trying to convert other's rail */
		CommandCost ret = CheckTileOwnership(tile);
		if (ret.Failed()) {
			error = ret;
			continue;
		}

		SmallVector<Train *, 2> vehicles_affected;

		/* Vehicle on the tile when not converting Rail <-> ElRail
		 * Tunnels and bridges have special check later */
		if (tt != MP_TUNNELBRIDGE) {
			if (!IsCompatibleRail(type, totype)) {
				CommandCost ret = EnsureNoVehicleOnGround(tile);
				if (ret.Failed()) {
					error = ret;
					continue;
				}
			}
			if (flags & DC_EXEC) { // we can safely convert, too
				TrackBits reserved = GetReservedTrackbits(tile);
				Track     track;
				while ((track = RemoveFirstTrack(&reserved)) != INVALID_TRACK) {
					Train *v = GetTrainForReservation(tile, track);
					if (v != NULL && !HasPowerOnRail(v->railtype, totype)) {
						/* No power on new rail type, reroute. */
						FreeTrainTrackReservation(v);
						*vehicles_affected.Append() = v;
					}
				}

				/* Update the company infrastructure counters. */
				if (!IsRailStationTile(tile) || !IsStationTileBlocked(tile)) {
					Company *c = Company::Get(GetTileOwner(tile));
					uint num_pieces = IsLevelCrossingTile(tile) ? LEVELCROSSING_TRACKBIT_FACTOR : 1;
					if (IsPlainRailTile(tile)) {
						TrackBits bits = GetTrackBits(tile);
						num_pieces = CountBits(bits);
						if (TracksOverlap(bits)) num_pieces *= num_pieces;
					}
					c->infrastructure.rail[type] -= num_pieces;
					c->infrastructure.rail[totype] += num_pieces;
					DirtyCompanyInfrastructureWindows(c->index);
				}

				SetRailType(tile, totype);
				MarkTileDirtyByTile(tile, ZOOM_LVL_DRAW_MAP);
				/* update power of train on this tile */
				FindVehicleOnPos(tile, &affected_trains, &UpdateTrainPowerProc);
			}
		}

		switch (tt) {
			case MP_RAILWAY:
				switch (GetRailTileType(tile)) {
					case RAIL_TILE_DEPOT:
						if (flags & DC_EXEC) {
							/* notify YAPF about the track layout change */
							YapfNotifyTrackLayoutChange(tile, GetRailDepotTrack(tile));

							/* Update build vehicle window related to this depot */
							InvalidateWindowData(WC_VEHICLE_DEPOT, tile);
							InvalidateWindowData(WC_BUILD_VEHICLE, tile);
						}
						cost.AddCost(RailConvertCost(type, totype));
						break;

					default: // RAIL_TILE_NORMAL, RAIL_TILE_SIGNALS
						if (flags & DC_EXEC) {
							/* notify YAPF about the track layout change */
							TrackBits tracks = GetTrackBits(tile);
							while (tracks != TRACK_BIT_NONE) {
								YapfNotifyTrackLayoutChange(tile, RemoveFirstTrack(&tracks));
							}
						}
						cost.AddCost(RailConvertCost(type, totype) * CountBits(GetTrackBits(tile)));
						break;
				}
				break;

			case MP_TUNNELBRIDGE: {
				TileIndex endtile = GetOtherTunnelBridgeEnd(tile);

				/* If both ends of tunnel/bridge are in the range, do not try to convert twice -
				 * it would cause assert because of different test and exec runs */
				if (endtile < tile) {
					if (diagonal) {
						if (DiagonalTileArea(area_start, area_end).Contains(endtile)) continue;
					} else {
						if (OrthogonalTileArea(area_start, area_end).Contains(endtile)) continue;
					}
				}

				/* When not converting rail <-> el. rail, any vehicle cannot be in tunnel/bridge */
				if (!IsCompatibleRail(GetRailType(tile), totype)) {
					CommandCost ret = TunnelBridgeIsFree(tile, endtile);
					if (ret.Failed()) {
						error = ret;
						continue;
					}
				}

				if (flags & DC_EXEC) {
					Track track = DiagDirToDiagTrack(GetTunnelBridgeDirection(tile));
					if (HasTunnelBridgeReservation(tile)) {
						Train *v = GetTrainForReservation(tile, track);
						if (v != NULL && !HasPowerOnRail(v->railtype, totype)) {
							/* No power on new rail type, reroute. */
							FreeTrainTrackReservation(v);
							*vehicles_affected.Append() = v;
						}
					}

					/* Update the company infrastructure counters. */
					uint num_pieces = (GetTunnelBridgeLength(tile, endtile) + 2) * TUNNELBRIDGE_TRACKBIT_FACTOR;
					Company *c = Company::Get(GetTileOwner(tile));
					c->infrastructure.rail[GetRailType(tile)] -= num_pieces;
					c->infrastructure.rail[totype] += num_pieces;
					DirtyCompanyInfrastructureWindows(c->index);

					SetRailType(tile, totype);
					SetRailType(endtile, totype);

					FindVehicleOnPos(tile, &affected_trains, &UpdateTrainPowerProc);
					FindVehicleOnPos(endtile, &affected_trains, &UpdateTrainPowerProc);

					YapfNotifyTrackLayoutChange(tile, track);
					YapfNotifyTrackLayoutChange(endtile, track);

					if (IsBridge(tile)) {
						MarkBridgeDirty(tile, ZOOM_LVL_DRAW_MAP);
					} else {
						MarkTileDirtyByTile(tile, ZOOM_LVL_DRAW_MAP);
						MarkTileDirtyByTile(endtile, ZOOM_LVL_DRAW_MAP);
					}
				}

				cost.AddCost((GetTunnelBridgeLength(tile, endtile) + 2) * RailConvertCost(type, totype));
				break;
			}

			default: // MP_STATION, MP_ROAD
				if (flags & DC_EXEC) {
					Track track = ((tt == MP_STATION) ? GetRailStationTrack(tile) : GetCrossingRailTrack(tile));
					YapfNotifyTrackLayoutChange(tile, track);
				}

				cost.AddCost(RailConvertCost(type, totype));
				break;
		}

		for (uint i = 0; i < vehicles_affected.Length(); ++i) {
			TryPathReserve(vehicles_affected[i], true);
		}
	}

	if (flags & DC_EXEC) {
		/* Railtype changed, update trains as when entering different track */
		for (Train **v = affected_trains.Begin(); v != affected_trains.End(); v++) {
			(*v)->ConsistChanged(CCF_TRACK);
		}
	}

	delete iter;
	return (cost.GetCost() == 0) ? error : cost;
}

static CommandCost RemoveTrainDepot(TileIndex tile, DoCommandFlag flags)
{
	if (_current_company != OWNER_WATER) {
		CommandCost ret = CheckTileOwnership(tile);
		if (ret.Failed()) return ret;
	}

	CommandCost ret = EnsureNoVehicleOnGround(tile);
	if (ret.Failed()) return ret;

	if (flags & DC_EXEC) {
		/* read variables before the depot is removed */
		DiagDirection dir = GetRailDepotDirection(tile);
		Owner owner = GetTileOwner(tile);
		Train *v = NULL;

		if (HasDepotReservation(tile)) {
			v = GetTrainForReservation(tile, DiagDirToDiagTrack(dir));
			if (v != NULL) FreeTrainTrackReservation(v);
		}

		Company::Get(owner)->infrastructure.rail[GetRailType(tile)]--;
		DirtyCompanyInfrastructureWindows(owner);

		delete Depot::GetByTile(tile);
		DoClearSquare(tile);
		AddSideToSignalBuffer(tile, dir, owner);
		YapfNotifyTrackLayoutChange(tile, DiagDirToDiagTrack(dir));
		if (v != NULL) TryPathReserve(v, true);
	}

	return CommandCost(EXPENSES_CONSTRUCTION, _price[PR_CLEAR_DEPOT_TRAIN]);
}

static CommandCost ClearTile_Track(TileIndex tile, DoCommandFlag flags)
{
	CommandCost cost(EXPENSES_CONSTRUCTION);

	if (flags & DC_AUTO) {
		if (!IsTileOwner(tile, _current_company)) {
			return_cmd_error(STR_ERROR_AREA_IS_OWNED_BY_ANOTHER);
		}

		if (IsPlainRail(tile)) {
			return_cmd_error(STR_ERROR_MUST_REMOVE_RAILROAD_TRACK);
		} else {
			return_cmd_error(STR_ERROR_BUILDING_MUST_BE_DEMOLISHED);
		}
	}

	switch (GetRailTileType(tile)) {
		case RAIL_TILE_SIGNALS:
			if (flags & DC_EXEC) CheckRemoveSignalsFromTile(tile);
			// FALL THROUGH

		case RAIL_TILE_NORMAL: {
			Slope tileh = GetTileSlope(tile);
			/* Is there flat water on the lower halftile that gets cleared expensively? */
			bool water_ground = (GetRailGroundType(tile) == RAIL_GROUND_WATER && IsSlopeWithOneCornerRaised(tileh));

			TrackBits tracks = GetTrackBits(tile);
			while (tracks != TRACK_BIT_NONE) {
				Track track = RemoveFirstTrack(&tracks);
				CommandCost ret = DoCommand(tile, 0, track, flags, CMD_REMOVE_SINGLE_RAIL);
				if (ret.Failed()) return ret;
				cost.AddCost(ret);
			}

			/* When bankrupting, don't make water dirty, there could be a ship on lower halftile.
			 * Same holds for non-companies clearing the tile, e.g. disasters. */
			if (water_ground && !(flags & DC_BANKRUPT) && Company::IsValidID(_current_company)) {
				CommandCost ret = EnsureNoVehicleOnGround(tile);
				if (ret.Failed()) return ret;

				/* The track was removed, and left a coast tile. Now also clear the water. */
				if (flags & DC_EXEC) DoClearSquare(tile);
				cost.AddCost(_price[PR_CLEAR_WATER]);
			}

			return cost;
		}

		case RAIL_TILE_DEPOT:
			return RemoveTrainDepot(tile, flags);

		default:
			return CMD_ERROR;
	}
}

/**
 * Get surface height in point (x,y)
 * On tiles with halftile foundations move (x,y) to a safe point wrt. track
 */
static uint GetSaveSlopeZ(uint x, uint y, Track track)
{
	switch (track) {
		case TRACK_UPPER: x &= ~0xF; y &= ~0xF; break;
		case TRACK_LOWER: x |=  0xF; y |=  0xF; break;
		case TRACK_LEFT:  x |=  0xF; y &= ~0xF; break;
		case TRACK_RIGHT: x &= ~0xF; y |=  0xF; break;
		default: break;
	}
	return GetSlopePixelZ(x, y);
}

static void DrawSingleSignal(TileIndex tile, const RailtypeInfo *rti, Track track, SignalState condition, SignalOffsets image, uint pos)
{
	bool side;
	switch (_settings_game.construction.train_signal_side) {
		case 0:  side = false;                                 break; // left
		case 2:  side = true;                                  break; // right
		default: side = _settings_game.vehicle.road_side != 0; break; // driving side
	}
	static const Point SignalPositions[2][12] = {
		{ // Signals on the left side
		/*  LEFT      LEFT      RIGHT     RIGHT     UPPER     UPPER */
			{ 8,  5}, {14,  1}, { 1, 14}, { 9, 11}, { 1,  0}, { 3, 10},
		/*  LOWER     LOWER     X         X         Y         Y     */
			{11,  4}, {14, 14}, {11,  3}, { 4, 13}, { 3,  4}, {11, 13}
		}, { // Signals on the right side
		/*  LEFT      LEFT      RIGHT     RIGHT     UPPER     UPPER */
			{14,  1}, {12, 10}, { 4,  6}, { 1, 14}, {10,  4}, { 0,  1},
		/*  LOWER     LOWER     X         X         Y         Y     */
			{14, 14}, { 5, 12}, {11, 13}, { 4,  3}, {13,  4}, { 3, 11}
		}
	};

	uint x = TileX(tile) * TILE_SIZE + SignalPositions[side][pos].x;
	uint y = TileY(tile) * TILE_SIZE + SignalPositions[side][pos].y;

	SignalType type       = GetSignalType(tile, track);
	SignalVariant variant = GetSignalVariant(tile, track);

	bool show_restricted = (variant == SIG_ELECTRIC) && IsRestrictedSignal(tile) && (GetExistingTraceRestrictProgram(tile, track) != NULL);

	SpriteID sprite = GetCustomSignalSprite(rti, tile, type, variant, condition);
	bool is_custom_sprite = (sprite != 0);
	if (sprite != 0) {
		sprite += image;
	} else {
		/* Normal electric signals are stored in a different sprite block than all other signals. */
		sprite = (type == SIGTYPE_NORMAL && variant == SIG_ELECTRIC) ? SPR_ORIGINAL_SIGNALS_BASE : SPR_SIGNALS_BASE - 16;
		sprite += type * 16 + variant * 64 + image * 2 + condition + (IsSignalSpritePBS(type) ? 64 : 0);
	}

<<<<<<< HEAD
	if (type == SIGTYPE_PROG && variant == SIG_SEMAPHORE) {
		sprite = SPR_PROGSIGNAL_BASE + image * 2 + condition;
		is_custom_sprite = false;
	} else if (type == SIGTYPE_PROG && variant == SIG_ELECTRIC) {
		sprite = SPR_PROGSIGNAL_BASE + 16 + image * 2 + condition;
		is_custom_sprite = false;
	} else {
		uint origin_slot = GetOriginFileSlot(sprite);
		extern uint _first_user_grf_file_index;
		extern uint _opengfx_grf_file_index;
		if (!is_custom_sprite) is_custom_sprite = origin_slot != _opengfx_grf_file_index && (origin_slot >= _first_user_grf_file_index);
	}
=======
	int origin_slot = GetOriginFileSlot(sprite);
	extern int _first_user_grf_file_index;
	extern int _opengfx_grf_file_index;
	if (!is_custom_sprite) is_custom_sprite = origin_slot != _opengfx_grf_file_index && (origin_slot >= _first_user_grf_file_index);
>>>>>>> fe1fee45

	if (is_custom_sprite && show_restricted && _settings_client.gui.show_restricted_signal_default) {
		/* Use duplicate sprite block, instead of GRF-specified signals */
		sprite = (type == SIGTYPE_NORMAL && variant == SIG_ELECTRIC) ? SPR_DUP_ORIGINAL_SIGNALS_BASE : SPR_DUP_SIGNALS_BASE - 16;
		sprite += type * 16 + variant * 64 + image * 2 + condition + (IsSignalSpritePBS(type) ? 64 : 0);
		is_custom_sprite = false;
	}

	if (!is_custom_sprite && show_restricted) {
		if (type == SIGTYPE_PBS || type == SIGTYPE_PBS_ONEWAY) {
			static const SubSprite lower_part = { -50, -10, 50, 50 };
			static const SubSprite upper_part = { -50, -50, 50, -11 };

			AddSortableSpriteToDraw(sprite, SPR_TRACERESTRICT_BASE, x, y, 1, 1, BB_HEIGHT_UNDER_BRIDGE, GetSaveSlopeZ(x, y, track), false, 0, 0, 0, &lower_part);
			AddSortableSpriteToDraw(sprite,               PAL_NONE, x, y, 1, 1, BB_HEIGHT_UNDER_BRIDGE, GetSaveSlopeZ(x, y, track), false, 0, 0, 0, &upper_part);
		} else {
			AddSortableSpriteToDraw(sprite, SPR_TRACERESTRICT_BASE + 1, x, y, 1, 1, BB_HEIGHT_UNDER_BRIDGE, GetSaveSlopeZ(x, y, track));
		}
	} else {
		AddSortableSpriteToDraw(sprite, PAL_NONE, x, y, 1, 1, BB_HEIGHT_UNDER_BRIDGE, GetSaveSlopeZ(x, y, track));
	}
}

static uint32 _drawtile_track_palette;



/** Offsets for drawing fences */
struct FenceOffset {
	Corner height_ref;  //!< Corner to use height offset from.
	int x_offs;         //!< Bounding box X offset.
	int y_offs;         //!< Bounding box Y offset.
	int x_size;         //!< Bounding box X size.
	int y_size;         //!< Bounding box Y size.
};

/** Offsets for drawing fences */
static FenceOffset _fence_offsets[] = {
	{ CORNER_INVALID,  0,  1, 16,  1 }, // RFO_FLAT_X_NW
	{ CORNER_INVALID,  1,  0,  1, 16 }, // RFO_FLAT_Y_NE
	{ CORNER_W,        8,  8,  1,  1 }, // RFO_FLAT_LEFT
	{ CORNER_N,        8,  8,  1,  1 }, // RFO_FLAT_UPPER
	{ CORNER_INVALID,  0,  1, 16,  1 }, // RFO_SLOPE_SW_NW
	{ CORNER_INVALID,  1,  0,  1, 16 }, // RFO_SLOPE_SE_NE
	{ CORNER_INVALID,  0,  1, 16,  1 }, // RFO_SLOPE_NE_NW
	{ CORNER_INVALID,  1,  0,  1, 16 }, // RFO_SLOPE_NW_NE
	{ CORNER_INVALID,  0, 15, 16,  1 }, // RFO_FLAT_X_SE
	{ CORNER_INVALID, 15,  0,  1, 16 }, // RFO_FLAT_Y_SW
	{ CORNER_E,        8,  8,  1,  1 }, // RFO_FLAT_RIGHT
	{ CORNER_S,        8,  8,  1,  1 }, // RFO_FLAT_LOWER
	{ CORNER_INVALID,  0, 15, 16,  1 }, // RFO_SLOPE_SW_SE
	{ CORNER_INVALID, 15,  0,  1, 16 }, // RFO_SLOPE_SE_SW
	{ CORNER_INVALID,  0, 15, 16,  1 }, // RFO_SLOPE_NE_SE
	{ CORNER_INVALID, 15,  0,  1, 16 }, // RFO_SLOPE_NW_SW
};

/**
 * Draw a track fence.
 * @param ti Tile drawing information.
 * @param base_image First fence sprite.
 * @param num_sprites Number of fence sprites.
 * @param rfo Fence to draw.
 */
static void DrawTrackFence(const TileInfo *ti, SpriteID base_image, uint num_sprites, RailFenceOffset rfo)
{
	int z = ti->z;
	if (_fence_offsets[rfo].height_ref != CORNER_INVALID) {
		z += GetSlopePixelZInCorner(RemoveHalftileSlope(ti->tileh), _fence_offsets[rfo].height_ref);
	}
	AddSortableSpriteToDraw(base_image + (rfo % num_sprites), _drawtile_track_palette,
		ti->x + _fence_offsets[rfo].x_offs,
		ti->y + _fence_offsets[rfo].y_offs,
		_fence_offsets[rfo].x_size,
		_fence_offsets[rfo].y_size,
		4, z);
}

/**
 * Draw fence at NW border matching the tile slope.
 */
static void DrawTrackFence_NW(const TileInfo *ti, SpriteID base_image, uint num_sprites)
{
	RailFenceOffset rfo = RFO_FLAT_X_NW;
	if (ti->tileh & SLOPE_NW) rfo = (ti->tileh & SLOPE_W) ? RFO_SLOPE_SW_NW : RFO_SLOPE_NE_NW;
	DrawTrackFence(ti, base_image, num_sprites, rfo);
}

/**
 * Draw fence at SE border matching the tile slope.
 */
static void DrawTrackFence_SE(const TileInfo *ti, SpriteID base_image, uint num_sprites)
{
	RailFenceOffset rfo = RFO_FLAT_X_SE;
	if (ti->tileh & SLOPE_SE) rfo = (ti->tileh & SLOPE_S) ? RFO_SLOPE_SW_SE : RFO_SLOPE_NE_SE;
	DrawTrackFence(ti, base_image, num_sprites, rfo);
}

/**
 * Draw fence at NE border matching the tile slope.
 */
static void DrawTrackFence_NE(const TileInfo *ti, SpriteID base_image, uint num_sprites)
{
	RailFenceOffset rfo = RFO_FLAT_Y_NE;
	if (ti->tileh & SLOPE_NE) rfo = (ti->tileh & SLOPE_E) ? RFO_SLOPE_SE_NE : RFO_SLOPE_NW_NE;
	DrawTrackFence(ti, base_image, num_sprites, rfo);
}

/**
 * Draw fence at SW border matching the tile slope.
 */
static void DrawTrackFence_SW(const TileInfo *ti, SpriteID base_image, uint num_sprites)
{
	RailFenceOffset rfo = RFO_FLAT_Y_SW;
	if (ti->tileh & SLOPE_SW) rfo = (ti->tileh & SLOPE_S) ? RFO_SLOPE_SE_SW : RFO_SLOPE_NW_SW;
	DrawTrackFence(ti, base_image, num_sprites, rfo);
}

/**
 * Draw track fences.
 * @param ti Tile drawing information.
 * @param rti Rail type information.
 */
static void DrawTrackDetails(const TileInfo *ti, const RailtypeInfo *rti)
{
	/* Base sprite for track fences.
	 * Note: Halftile slopes only have fences on the upper part. */
	uint num_sprites = 0;
	SpriteID base_image = GetCustomRailSprite(rti, ti->tile, RTSG_FENCES, IsHalftileSlope(ti->tileh) ? TCX_UPPER_HALFTILE : TCX_NORMAL, &num_sprites);
	if (base_image == 0) {
		base_image = SPR_TRACK_FENCE_FLAT_X;
		num_sprites = 8;
	}

	assert(num_sprites > 0);

	switch (GetRailGroundType(ti->tile)) {
		case RAIL_GROUND_FENCE_NW:     DrawTrackFence_NW(ti, base_image, num_sprites); break;
		case RAIL_GROUND_FENCE_SE:     DrawTrackFence_SE(ti, base_image, num_sprites); break;
		case RAIL_GROUND_FENCE_SENW:   DrawTrackFence_NW(ti, base_image, num_sprites);
		                               DrawTrackFence_SE(ti, base_image, num_sprites); break;
		case RAIL_GROUND_FENCE_NE:     DrawTrackFence_NE(ti, base_image, num_sprites); break;
		case RAIL_GROUND_FENCE_SW:     DrawTrackFence_SW(ti, base_image, num_sprites); break;
		case RAIL_GROUND_FENCE_NESW:   DrawTrackFence_NE(ti, base_image, num_sprites);
		                               DrawTrackFence_SW(ti, base_image, num_sprites); break;
		case RAIL_GROUND_FENCE_VERT1:  DrawTrackFence(ti, base_image, num_sprites, RFO_FLAT_LEFT);  break;
		case RAIL_GROUND_FENCE_VERT2:  DrawTrackFence(ti, base_image, num_sprites, RFO_FLAT_RIGHT); break;
		case RAIL_GROUND_FENCE_HORIZ1: DrawTrackFence(ti, base_image, num_sprites, RFO_FLAT_UPPER); break;
		case RAIL_GROUND_FENCE_HORIZ2: DrawTrackFence(ti, base_image, num_sprites, RFO_FLAT_LOWER); break;
		case RAIL_GROUND_WATER: {
			Corner track_corner;
			if (IsHalftileSlope(ti->tileh)) {
				/* Steep slope or one-corner-raised slope with halftile foundation */
				track_corner = GetHalftileSlopeCorner(ti->tileh);
			} else {
				/* Three-corner-raised slope */
				track_corner = OppositeCorner(GetHighestSlopeCorner(ComplementSlope(ti->tileh)));
			}
			switch (track_corner) {
				case CORNER_W: DrawTrackFence(ti, base_image, num_sprites, RFO_FLAT_LEFT);  break;
				case CORNER_S: DrawTrackFence(ti, base_image, num_sprites, RFO_FLAT_LOWER); break;
				case CORNER_E: DrawTrackFence(ti, base_image, num_sprites, RFO_FLAT_RIGHT); break;
				case CORNER_N: DrawTrackFence(ti, base_image, num_sprites, RFO_FLAT_UPPER); break;
				default: NOT_REACHED();
			}
			break;
		}
		default: break;
	}
}

/* SubSprite for drawing the track halftile of 'three-corners-raised'-sloped rail sprites. */
static const int INF = 1000; // big number compared to tilesprite size
static const SubSprite _halftile_sub_sprite[4] = {
	{ -INF    , -INF  , 32 - 33, INF     }, // CORNER_W, clip 33 pixels from right
	{ -INF    ,  0 + 7, INF    , INF     }, // CORNER_S, clip 7 pixels from top
	{ -31 + 33, -INF  , INF    , INF     }, // CORNER_E, clip 33 pixels from left
	{ -INF    , -INF  , INF    , 30 - 23 }  // CORNER_N, clip 23 pixels from bottom
};

static inline void DrawTrackSprite(SpriteID sprite, PaletteID pal, const TileInfo *ti, Slope s)
{
	DrawGroundSprite(sprite, pal, NULL, 0, (ti->tileh & s) ? -8 : 0);
}

static void DrawTrackBitsOverlay(TileInfo *ti, TrackBits track, const RailtypeInfo *rti)
{
	RailGroundType rgt = GetRailGroundType(ti->tile);
	Foundation f = GetRailFoundation(ti->tileh, track);
	Corner halftile_corner = CORNER_INVALID;

	if (IsNonContinuousFoundation(f)) {
		/* Save halftile corner */
		halftile_corner = (f == FOUNDATION_STEEP_BOTH ? GetHighestSlopeCorner(ti->tileh) : GetHalftileFoundationCorner(f));
		/* Draw lower part first */
		track &= ~CornerToTrackBits(halftile_corner);
		f = (f == FOUNDATION_STEEP_BOTH ? FOUNDATION_STEEP_LOWER : FOUNDATION_NONE);
	}

	DrawFoundation(ti, f);
	/* DrawFoundation modifies ti */

	/* Draw ground */
	if (rgt == RAIL_GROUND_WATER) {
		if (track != TRACK_BIT_NONE || IsSteepSlope(ti->tileh)) {
			/* three-corner-raised slope or steep slope with track on upper part */
			DrawShoreTile(ti->tileh);
		} else {
			/* single-corner-raised slope with track on upper part */
			DrawGroundSprite(SPR_FLAT_WATER_TILE, PAL_NONE);
		}
	} else {
		SpriteID image;

		switch (rgt) {
			case RAIL_GROUND_BARREN:     image = SPR_FLAT_BARE_LAND;  break;
			case RAIL_GROUND_ICE_DESERT: image = SPR_FLAT_SNOW_DESERT_TILE; break;
			default:                     image = SPR_FLAT_GRASS_TILE; break;
		}

		image += SlopeToSpriteOffset(ti->tileh);

		DrawGroundSprite(image, PAL_NONE);
	}

	SpriteID overlay = GetCustomRailSprite(rti, ti->tile, RTSG_OVERLAY);
	SpriteID ground = GetCustomRailSprite(rti, ti->tile, RTSG_GROUND);
	TrackBits pbs = _settings_client.gui.show_track_reservation ? GetRailReservationTrackBits(ti->tile) : TRACK_BIT_NONE;

	if (track == TRACK_BIT_NONE) {
		/* Half-tile foundation, no track here? */
	} else if (ti->tileh == SLOPE_NW && track == TRACK_BIT_Y) {
		DrawGroundSprite(ground + RTO_SLOPE_NW, PAL_NONE);
		if (pbs != TRACK_BIT_NONE) DrawGroundSprite(overlay + RTO_SLOPE_NW, PALETTE_CRASH);
	} else if (ti->tileh == SLOPE_NE && track == TRACK_BIT_X) {
		DrawGroundSprite(ground + RTO_SLOPE_NE, PAL_NONE);
		if (pbs != TRACK_BIT_NONE) DrawGroundSprite(overlay + RTO_SLOPE_NE, PALETTE_CRASH);
	} else if (ti->tileh == SLOPE_SE && track == TRACK_BIT_Y) {
		DrawGroundSprite(ground + RTO_SLOPE_SE, PAL_NONE);
		if (pbs != TRACK_BIT_NONE) DrawGroundSprite(overlay + RTO_SLOPE_SE, PALETTE_CRASH);
	} else if (ti->tileh == SLOPE_SW && track == TRACK_BIT_X) {
		DrawGroundSprite(ground + RTO_SLOPE_SW, PAL_NONE);
		if (pbs != TRACK_BIT_NONE) DrawGroundSprite(overlay + RTO_SLOPE_SW, PALETTE_CRASH);
	} else {
		switch (track) {
			/* Draw single ground sprite when not overlapping. No track overlay
			 * is necessary for these sprites. */
			case TRACK_BIT_X:     DrawGroundSprite(ground + RTO_X, PAL_NONE); break;
			case TRACK_BIT_Y:     DrawGroundSprite(ground + RTO_Y, PAL_NONE); break;
			case TRACK_BIT_UPPER: DrawTrackSprite(ground + RTO_N, PAL_NONE, ti, SLOPE_N); break;
			case TRACK_BIT_LOWER: DrawTrackSprite(ground + RTO_S, PAL_NONE, ti, SLOPE_S); break;
			case TRACK_BIT_RIGHT: DrawTrackSprite(ground + RTO_E, PAL_NONE, ti, SLOPE_E); break;
			case TRACK_BIT_LEFT:  DrawTrackSprite(ground + RTO_W, PAL_NONE, ti, SLOPE_W); break;
			case TRACK_BIT_CROSS: DrawGroundSprite(ground + RTO_CROSSING_XY, PAL_NONE); break;
			case TRACK_BIT_HORZ:  DrawTrackSprite(ground + RTO_N, PAL_NONE, ti, SLOPE_N);
			                      DrawTrackSprite(ground + RTO_S, PAL_NONE, ti, SLOPE_S); break;
			case TRACK_BIT_VERT:  DrawTrackSprite(ground + RTO_E, PAL_NONE, ti, SLOPE_E);
			                      DrawTrackSprite(ground + RTO_W, PAL_NONE, ti, SLOPE_W); break;

			default:
				/* We're drawing a junction tile */
				if ((track & TRACK_BIT_3WAY_NE) == 0) {
					DrawGroundSprite(ground + RTO_JUNCTION_SW, PAL_NONE);
				} else if ((track & TRACK_BIT_3WAY_SW) == 0) {
					DrawGroundSprite(ground + RTO_JUNCTION_NE, PAL_NONE);
				} else if ((track & TRACK_BIT_3WAY_NW) == 0) {
					DrawGroundSprite(ground + RTO_JUNCTION_SE, PAL_NONE);
				} else if ((track & TRACK_BIT_3WAY_SE) == 0) {
					DrawGroundSprite(ground + RTO_JUNCTION_NW, PAL_NONE);
				} else {
					DrawGroundSprite(ground + RTO_JUNCTION_NSEW, PAL_NONE);
				}

				/* Mask out PBS bits as we shall draw them afterwards anyway. */
				track &= ~pbs;

				/* Draw regular track bits */
				if (track & TRACK_BIT_X)     DrawGroundSprite(overlay + RTO_X, PAL_NONE);
				if (track & TRACK_BIT_Y)     DrawGroundSprite(overlay + RTO_Y, PAL_NONE);
				if (track & TRACK_BIT_UPPER) DrawGroundSprite(overlay + RTO_N, PAL_NONE);
				if (track & TRACK_BIT_LOWER) DrawGroundSprite(overlay + RTO_S, PAL_NONE);
				if (track & TRACK_BIT_RIGHT) DrawGroundSprite(overlay + RTO_E, PAL_NONE);
				if (track & TRACK_BIT_LEFT)  DrawGroundSprite(overlay + RTO_W, PAL_NONE);
		}

		/* Draw reserved track bits */
		if (pbs & TRACK_BIT_X)     DrawGroundSprite(overlay + RTO_X, PALETTE_CRASH);
		if (pbs & TRACK_BIT_Y)     DrawGroundSprite(overlay + RTO_Y, PALETTE_CRASH);
		if (pbs & TRACK_BIT_UPPER) DrawTrackSprite(overlay + RTO_N, PALETTE_CRASH, ti, SLOPE_N);
		if (pbs & TRACK_BIT_LOWER) DrawTrackSprite(overlay + RTO_S, PALETTE_CRASH, ti, SLOPE_S);
		if (pbs & TRACK_BIT_RIGHT) DrawTrackSprite(overlay + RTO_E, PALETTE_CRASH, ti, SLOPE_E);
		if (pbs & TRACK_BIT_LEFT)  DrawTrackSprite(overlay + RTO_W, PALETTE_CRASH, ti, SLOPE_W);
	}

	if (IsValidCorner(halftile_corner)) {
		DrawFoundation(ti, HalftileFoundation(halftile_corner));
		overlay = GetCustomRailSprite(rti, ti->tile, RTSG_OVERLAY, TCX_UPPER_HALFTILE);
		ground = GetCustomRailSprite(rti, ti->tile, RTSG_GROUND, TCX_UPPER_HALFTILE);

		/* Draw higher halftile-overlay: Use the sloped sprites with three corners raised. They probably best fit the lightning. */
		Slope fake_slope = SlopeWithThreeCornersRaised(OppositeCorner(halftile_corner));

		SpriteID image;
		switch (rgt) {
			case RAIL_GROUND_BARREN:     image = SPR_FLAT_BARE_LAND;  break;
			case RAIL_GROUND_ICE_DESERT:
			case RAIL_GROUND_HALF_SNOW:  image = SPR_FLAT_SNOW_DESERT_TILE; break;
			default:                     image = SPR_FLAT_GRASS_TILE; break;
		}

		image += SlopeToSpriteOffset(fake_slope);

		DrawGroundSprite(image, PAL_NONE, &(_halftile_sub_sprite[halftile_corner]));

		track = CornerToTrackBits(halftile_corner);

		int offset;
		switch (track) {
			default: NOT_REACHED();
			case TRACK_BIT_UPPER: offset = RTO_N; break;
			case TRACK_BIT_LOWER: offset = RTO_S; break;
			case TRACK_BIT_RIGHT: offset = RTO_E; break;
			case TRACK_BIT_LEFT:  offset = RTO_W; break;
		}

		DrawTrackSprite(ground + offset, PAL_NONE, ti, fake_slope);
		if (_settings_client.gui.show_track_reservation && HasReservedTracks(ti->tile, track)) {
			DrawTrackSprite(overlay + offset, PALETTE_CRASH, ti, fake_slope);
		}
	}
}

/**
 * Draw ground sprite and track bits
 * @param ti TileInfo
 * @param track TrackBits to draw
 */
static void DrawTrackBits(TileInfo *ti, TrackBits track)
{
	const RailtypeInfo *rti = GetRailTypeInfo(GetRailType(ti->tile));

	if (rti->UsesOverlay()) {
		DrawTrackBitsOverlay(ti, track, rti);
		return;
	}

	RailGroundType rgt = GetRailGroundType(ti->tile);
	Foundation f = GetRailFoundation(ti->tileh, track);
	Corner halftile_corner = CORNER_INVALID;

	if (IsNonContinuousFoundation(f)) {
		/* Save halftile corner */
		halftile_corner = (f == FOUNDATION_STEEP_BOTH ? GetHighestSlopeCorner(ti->tileh) : GetHalftileFoundationCorner(f));
		/* Draw lower part first */
		track &= ~CornerToTrackBits(halftile_corner);
		f = (f == FOUNDATION_STEEP_BOTH ? FOUNDATION_STEEP_LOWER : FOUNDATION_NONE);
	}

	DrawFoundation(ti, f);
	/* DrawFoundation modifies ti */

	SpriteID image;
	PaletteID pal = PAL_NONE;
	const SubSprite *sub = NULL;
	bool junction = false;

	/* Select the sprite to use. */
	if (track == 0) {
		/* Clear ground (only track on halftile foundation) */
		if (rgt == RAIL_GROUND_WATER) {
			if (IsSteepSlope(ti->tileh)) {
				DrawShoreTile(ti->tileh);
				image = 0;
			} else {
				image = SPR_FLAT_WATER_TILE;
			}
		} else {
			switch (rgt) {
				case RAIL_GROUND_BARREN:     image = SPR_FLAT_BARE_LAND;  break;
				case RAIL_GROUND_ICE_DESERT: image = SPR_FLAT_SNOW_DESERT_TILE; break;
				default:                     image = SPR_FLAT_GRASS_TILE; break;
			}
			image += SlopeToSpriteOffset(ti->tileh);
		}
	} else {
		if (ti->tileh != SLOPE_FLAT) {
			/* track on non-flat ground */
			image = _track_sloped_sprites[ti->tileh - 1] + rti->base_sprites.track_y;
		} else {
			/* track on flat ground */
			(image = rti->base_sprites.track_y, track == TRACK_BIT_Y) ||
			(image++,                           track == TRACK_BIT_X) ||
			(image++,                           track == TRACK_BIT_UPPER) ||
			(image++,                           track == TRACK_BIT_LOWER) ||
			(image++,                           track == TRACK_BIT_RIGHT) ||
			(image++,                           track == TRACK_BIT_LEFT) ||
			(image++,                           track == TRACK_BIT_CROSS) ||

			(image = rti->base_sprites.track_ns, track == TRACK_BIT_HORZ) ||
			(image++,                            track == TRACK_BIT_VERT) ||

			(junction = true, false) ||
			(image = rti->base_sprites.ground, (track & TRACK_BIT_3WAY_NE) == 0) ||
			(image++,                          (track & TRACK_BIT_3WAY_SW) == 0) ||
			(image++,                          (track & TRACK_BIT_3WAY_NW) == 0) ||
			(image++,                          (track & TRACK_BIT_3WAY_SE) == 0) ||
			(image++, true);
		}

		switch (rgt) {
			case RAIL_GROUND_BARREN:     pal = PALETTE_TO_BARE_LAND; break;
			case RAIL_GROUND_ICE_DESERT: image += rti->snow_offset;  break;
			case RAIL_GROUND_WATER: {
				/* three-corner-raised slope */
				DrawShoreTile(ti->tileh);
				Corner track_corner = OppositeCorner(GetHighestSlopeCorner(ComplementSlope(ti->tileh)));
				sub = &(_halftile_sub_sprite[track_corner]);
				break;
			}
			default: break;
		}
	}

	if (image != 0) DrawGroundSprite(image, pal, sub);

	/* Draw track pieces individually for junction tiles */
	if (junction) {
		if (track & TRACK_BIT_X)     DrawGroundSprite(rti->base_sprites.single_x, PAL_NONE);
		if (track & TRACK_BIT_Y)     DrawGroundSprite(rti->base_sprites.single_y, PAL_NONE);
		if (track & TRACK_BIT_UPPER) DrawGroundSprite(rti->base_sprites.single_n, PAL_NONE);
		if (track & TRACK_BIT_LOWER) DrawGroundSprite(rti->base_sprites.single_s, PAL_NONE);
		if (track & TRACK_BIT_LEFT)  DrawGroundSprite(rti->base_sprites.single_w, PAL_NONE);
		if (track & TRACK_BIT_RIGHT) DrawGroundSprite(rti->base_sprites.single_e, PAL_NONE);
	}

	/* PBS debugging, draw reserved tracks darker */
	if (_game_mode != GM_MENU && _settings_client.gui.show_track_reservation) {
		/* Get reservation, but mask track on halftile slope */
		TrackBits pbs = GetRailReservationTrackBits(ti->tile) & track;
		if (pbs & TRACK_BIT_X) {
			if (ti->tileh == SLOPE_FLAT || ti->tileh == SLOPE_ELEVATED) {
				DrawGroundSprite(rti->base_sprites.single_x, PALETTE_CRASH);
			} else {
				DrawGroundSprite(_track_sloped_sprites[ti->tileh - 1] + rti->base_sprites.single_sloped - 20, PALETTE_CRASH);
			}
		}
		if (pbs & TRACK_BIT_Y) {
			if (ti->tileh == SLOPE_FLAT || ti->tileh == SLOPE_ELEVATED) {
				DrawGroundSprite(rti->base_sprites.single_y, PALETTE_CRASH);
			} else {
				DrawGroundSprite(_track_sloped_sprites[ti->tileh - 1] + rti->base_sprites.single_sloped - 20, PALETTE_CRASH);
			}
		}
		if (pbs & TRACK_BIT_UPPER) DrawGroundSprite(rti->base_sprites.single_n, PALETTE_CRASH, NULL, 0, ti->tileh & SLOPE_N ? -(int)TILE_HEIGHT : 0);
		if (pbs & TRACK_BIT_LOWER) DrawGroundSprite(rti->base_sprites.single_s, PALETTE_CRASH, NULL, 0, ti->tileh & SLOPE_S ? -(int)TILE_HEIGHT : 0);
		if (pbs & TRACK_BIT_LEFT)  DrawGroundSprite(rti->base_sprites.single_w, PALETTE_CRASH, NULL, 0, ti->tileh & SLOPE_W ? -(int)TILE_HEIGHT : 0);
		if (pbs & TRACK_BIT_RIGHT) DrawGroundSprite(rti->base_sprites.single_e, PALETTE_CRASH, NULL, 0, ti->tileh & SLOPE_E ? -(int)TILE_HEIGHT : 0);
	}

	if (IsValidCorner(halftile_corner)) {
		DrawFoundation(ti, HalftileFoundation(halftile_corner));

		/* Draw higher halftile-overlay: Use the sloped sprites with three corners raised. They probably best fit the lightning. */
		Slope fake_slope = SlopeWithThreeCornersRaised(OppositeCorner(halftile_corner));
		image = _track_sloped_sprites[fake_slope - 1] + rti->base_sprites.track_y;
		pal = PAL_NONE;
		switch (rgt) {
			case RAIL_GROUND_BARREN:     pal = PALETTE_TO_BARE_LAND; break;
			case RAIL_GROUND_ICE_DESERT:
			case RAIL_GROUND_HALF_SNOW:  image += rti->snow_offset;  break; // higher part has snow in this case too
			default: break;
		}
		DrawGroundSprite(image, pal, &(_halftile_sub_sprite[halftile_corner]));

		if (_game_mode != GM_MENU && _settings_client.gui.show_track_reservation && HasReservedTracks(ti->tile, CornerToTrackBits(halftile_corner))) {
			static const byte _corner_to_track_sprite[] = {3, 1, 2, 0};
			DrawGroundSprite(_corner_to_track_sprite[halftile_corner] + rti->base_sprites.single_n, PALETTE_CRASH, NULL, 0, -(int)TILE_HEIGHT);
		}
	}
}

static void DrawSignals(TileIndex tile, TrackBits rails, const RailtypeInfo *rti)
{
#define MAYBE_DRAW_SIGNAL(x, y, z, t) if (IsSignalPresent(tile, x)) DrawSingleSignal(tile, rti, t, GetSingleSignalState(tile, x), y, z)

	if (!(rails & TRACK_BIT_Y)) {
		if (!(rails & TRACK_BIT_X)) {
			if (rails & TRACK_BIT_LEFT) {
				MAYBE_DRAW_SIGNAL(2, SIGNAL_TO_NORTH, 0, TRACK_LEFT);
				MAYBE_DRAW_SIGNAL(3, SIGNAL_TO_SOUTH, 1, TRACK_LEFT);
			}
			if (rails & TRACK_BIT_RIGHT) {
				MAYBE_DRAW_SIGNAL(0, SIGNAL_TO_NORTH, 2, TRACK_RIGHT);
				MAYBE_DRAW_SIGNAL(1, SIGNAL_TO_SOUTH, 3, TRACK_RIGHT);
			}
			if (rails & TRACK_BIT_UPPER) {
				MAYBE_DRAW_SIGNAL(3, SIGNAL_TO_WEST, 4, TRACK_UPPER);
				MAYBE_DRAW_SIGNAL(2, SIGNAL_TO_EAST, 5, TRACK_UPPER);
			}
			if (rails & TRACK_BIT_LOWER) {
				MAYBE_DRAW_SIGNAL(1, SIGNAL_TO_WEST, 6, TRACK_LOWER);
				MAYBE_DRAW_SIGNAL(0, SIGNAL_TO_EAST, 7, TRACK_LOWER);
			}
		} else {
			MAYBE_DRAW_SIGNAL(3, SIGNAL_TO_SOUTHWEST, 8, TRACK_X);
			MAYBE_DRAW_SIGNAL(2, SIGNAL_TO_NORTHEAST, 9, TRACK_X);
		}
	} else {
		MAYBE_DRAW_SIGNAL(3, SIGNAL_TO_SOUTHEAST, 10, TRACK_Y);
		MAYBE_DRAW_SIGNAL(2, SIGNAL_TO_NORTHWEST, 11, TRACK_Y);
	}
}

static void DrawTile_Track(TileInfo *ti)
{
	const RailtypeInfo *rti = GetRailTypeInfo(GetRailType(ti->tile));

	_drawtile_track_palette = COMPANY_SPRITE_COLOUR(GetTileOwner(ti->tile));

	if (IsPlainRail(ti->tile)) {
		TrackBits rails = GetTrackBits(ti->tile);

		DrawTrackBits(ti, rails);

		if (HasBit(_display_opt, DO_FULL_DETAIL)) DrawTrackDetails(ti, rti);

		if (HasCatenaryDrawn(GetRailType(ti->tile))) DrawCatenary(ti);

		if (HasSignals(ti->tile)) DrawSignals(ti->tile, rails, rti);
	} else {
		/* draw depot */
		const DrawTileSprites *dts;
		PaletteID pal = PAL_NONE;
		SpriteID relocation;

		if (ti->tileh != SLOPE_FLAT) DrawFoundation(ti, FOUNDATION_LEVELED);

		if (IsInvisibilitySet(TO_BUILDINGS)) {
			/* Draw rail instead of depot */
			dts = &_depot_invisible_gfx_table[GetRailDepotDirection(ti->tile)];
		} else {
			dts = &_depot_gfx_table[GetRailDepotDirection(ti->tile)];
		}

		SpriteID image;
		if (rti->UsesOverlay()) {
			image = SPR_FLAT_GRASS_TILE;
		} else {
			image = dts->ground.sprite;
			if (image != SPR_FLAT_GRASS_TILE) image += rti->GetRailtypeSpriteOffset();
		}

		/* adjust ground tile for desert
		 * don't adjust for snow, because snow in depots looks weird */
		if (IsSnowRailGround(ti->tile) && _settings_game.game_creation.landscape == LT_TROPIC) {
			if (image != SPR_FLAT_GRASS_TILE) {
				image += rti->snow_offset; // tile with tracks
			} else {
				image = SPR_FLAT_SNOW_DESERT_TILE; // flat ground
			}
		}

		DrawGroundSprite(image, GroundSpritePaletteTransform(image, pal, _drawtile_track_palette));

		if (rti->UsesOverlay()) {
			SpriteID ground = GetCustomRailSprite(rti, ti->tile, RTSG_GROUND);

			switch (GetRailDepotDirection(ti->tile)) {
				case DIAGDIR_NE: if (!IsInvisibilitySet(TO_BUILDINGS)) break; // else FALL THROUGH
				case DIAGDIR_SW: DrawGroundSprite(ground + RTO_X, PAL_NONE); break;
				case DIAGDIR_NW: if (!IsInvisibilitySet(TO_BUILDINGS)) break; // else FALL THROUGH
				case DIAGDIR_SE: DrawGroundSprite(ground + RTO_Y, PAL_NONE); break;
				default: break;
			}

			if (_settings_client.gui.show_track_reservation && HasDepotReservation(ti->tile)) {
				SpriteID overlay = GetCustomRailSprite(rti, ti->tile, RTSG_OVERLAY);

				switch (GetRailDepotDirection(ti->tile)) {
					case DIAGDIR_NE: if (!IsInvisibilitySet(TO_BUILDINGS)) break; // else FALL THROUGH
					case DIAGDIR_SW: DrawGroundSprite(overlay + RTO_X, PALETTE_CRASH); break;
					case DIAGDIR_NW: if (!IsInvisibilitySet(TO_BUILDINGS)) break; // else FALL THROUGH
					case DIAGDIR_SE: DrawGroundSprite(overlay + RTO_Y, PALETTE_CRASH); break;
					default: break;
				}
			}
		} else {
			/* PBS debugging, draw reserved tracks darker */
			if (_game_mode != GM_MENU && _settings_client.gui.show_track_reservation && HasDepotReservation(ti->tile)) {
				switch (GetRailDepotDirection(ti->tile)) {
					case DIAGDIR_NE: if (!IsInvisibilitySet(TO_BUILDINGS)) break; // else FALL THROUGH
					case DIAGDIR_SW: DrawGroundSprite(rti->base_sprites.single_x, PALETTE_CRASH); break;
					case DIAGDIR_NW: if (!IsInvisibilitySet(TO_BUILDINGS)) break; // else FALL THROUGH
					case DIAGDIR_SE: DrawGroundSprite(rti->base_sprites.single_y, PALETTE_CRASH); break;
					default: break;
				}
			}
		}
		int depot_sprite = GetCustomRailSprite(rti, ti->tile, RTSG_DEPOT);
		relocation = depot_sprite != 0 ? depot_sprite - SPR_RAIL_DEPOT_SE_1 : rti->GetRailtypeSpriteOffset();

		if (HasCatenaryDrawn(GetRailType(ti->tile))) DrawCatenary(ti);

		DrawRailTileSeq(ti, dts, TO_BUILDINGS, relocation, 0, _drawtile_track_palette);
	}
	DrawBridgeMiddle(ti);
}

void DrawTrainDepotSprite(int x, int y, int dir, RailType railtype)
{
	const DrawTileSprites *dts = &_depot_gfx_table[dir];
	const RailtypeInfo *rti = GetRailTypeInfo(railtype);
	SpriteID image = rti->UsesOverlay() ? SPR_FLAT_GRASS_TILE : dts->ground.sprite;
	uint32 offset = rti->GetRailtypeSpriteOffset();

	if (image != SPR_FLAT_GRASS_TILE) image += offset;
	PaletteID palette = COMPANY_SPRITE_COLOUR(_local_company);

	DrawSprite(image, PAL_NONE, x, y);

	if (rti->UsesOverlay()) {
		SpriteID ground = GetCustomRailSprite(rti, INVALID_TILE, RTSG_GROUND);

		switch (dir) {
			case DIAGDIR_SW: DrawSprite(ground + RTO_X, PAL_NONE, x, y); break;
			case DIAGDIR_SE: DrawSprite(ground + RTO_Y, PAL_NONE, x, y); break;
			default: break;
		}
	}
	int depot_sprite = GetCustomRailSprite(rti, INVALID_TILE, RTSG_DEPOT);
	if (depot_sprite != 0) offset = depot_sprite - SPR_RAIL_DEPOT_SE_1;

	DrawRailTileSeqInGUI(x, y, dts, offset, 0, palette);
}

static int GetSlopePixelZ_Track(TileIndex tile, uint x, uint y)
{
	if (IsPlainRail(tile)) {
		int z;
		Slope tileh = GetTilePixelSlope(tile, &z);
		if (tileh == SLOPE_FLAT) return z;

		z += ApplyPixelFoundationToSlope(GetRailFoundation(tileh, GetTrackBits(tile)), &tileh);
		return z + GetPartialPixelZ(x & 0xF, y & 0xF, tileh);
	} else {
		return GetTileMaxPixelZ(tile);
	}
}

static Foundation GetFoundation_Track(TileIndex tile, Slope tileh)
{
	return IsPlainRail(tile) ? GetRailFoundation(tileh, GetTrackBits(tile)) : FlatteningFoundation(tileh);
}

static void TileLoop_Track(TileIndex tile)
{
	RailGroundType old_ground = GetRailGroundType(tile);
	RailGroundType new_ground;

	if (old_ground == RAIL_GROUND_WATER) {
		TileLoop_Water(tile);
		return;
	}

	switch (_settings_game.game_creation.landscape) {
		case LT_ARCTIC: {
			int z;
			Slope slope = GetTileSlope(tile, &z);
			bool half = false;

			/* for non-flat track, use lower part of track
			 * in other cases, use the highest part with track */
			if (IsPlainRail(tile)) {
				TrackBits track = GetTrackBits(tile);
				Foundation f = GetRailFoundation(slope, track);

				switch (f) {
					case FOUNDATION_NONE:
						/* no foundation - is the track on the upper side of three corners raised tile? */
						if (IsSlopeWithThreeCornersRaised(slope)) z++;
						break;

					case FOUNDATION_INCLINED_X:
					case FOUNDATION_INCLINED_Y:
						/* sloped track - is it on a steep slope? */
						if (IsSteepSlope(slope)) z++;
						break;

					case FOUNDATION_STEEP_LOWER:
						/* only lower part of steep slope */
						z++;
						break;

					default:
						/* if it is a steep slope, then there is a track on higher part */
						if (IsSteepSlope(slope)) z++;
						z++;
						break;
				}

				half = IsInsideMM(f, FOUNDATION_STEEP_BOTH, FOUNDATION_HALFTILE_N + 1);
			} else {
				/* is the depot on a non-flat tile? */
				if (slope != SLOPE_FLAT) z++;
			}

			/* 'z' is now the lowest part of the highest track bit -
			 * for sloped track, it is 'z' of lower part
			 * for two track bits, it is 'z' of higher track bit
			 * For non-continuous foundations (and STEEP_BOTH), 'half' is set */
			if (z > GetSnowLine()) {
				if (half && z - GetSnowLine() == 1) {
					/* track on non-continuous foundation, lower part is not under snow */
					new_ground = RAIL_GROUND_HALF_SNOW;
				} else {
					new_ground = RAIL_GROUND_ICE_DESERT;
				}
				goto set_ground;
			}
			break;
			}

		case LT_TROPIC:
			if (GetTropicZone(tile) == TROPICZONE_DESERT) {
				new_ground = RAIL_GROUND_ICE_DESERT;
				goto set_ground;
			}
			break;
	}

	new_ground = RAIL_GROUND_GRASS;

	if (IsPlainRail(tile) && old_ground != RAIL_GROUND_BARREN) { // wait until bottom is green
		/* determine direction of fence */
		TrackBits rail = GetTrackBits(tile);

		Owner owner = GetTileOwner(tile);
		byte fences = 0;

		for (DiagDirection d = DIAGDIR_BEGIN; d < DIAGDIR_END; d++) {
			static const TrackBits dir_to_trackbits[DIAGDIR_END] = {TRACK_BIT_3WAY_NE, TRACK_BIT_3WAY_SE, TRACK_BIT_3WAY_SW, TRACK_BIT_3WAY_NW};

			/* Track bit on this edge => no fence. */
			if ((rail & dir_to_trackbits[d]) != TRACK_BIT_NONE) continue;

			TileIndex tile2 = tile + TileOffsByDiagDir(d);

			/* Show fences if it's a house, industry, object, road, tunnelbridge or not owned by us. */
			if (!IsValidTile(tile2) || IsTileType(tile2, MP_HOUSE) || IsTileType(tile2, MP_INDUSTRY) ||
					IsTileType(tile2, MP_ROAD) || (IsTileType(tile2, MP_OBJECT) && !IsObjectType(tile2, OBJECT_OWNED_LAND)) || IsTileType(tile2, MP_TUNNELBRIDGE) || !IsTileOwner(tile2, owner)) {
				fences |= 1 << d;
			}
		}

		switch (fences) {
			case 0: break;
			case (1 << DIAGDIR_NE): new_ground = RAIL_GROUND_FENCE_NE; break;
			case (1 << DIAGDIR_SE): new_ground = RAIL_GROUND_FENCE_SE; break;
			case (1 << DIAGDIR_SW): new_ground = RAIL_GROUND_FENCE_SW; break;
			case (1 << DIAGDIR_NW): new_ground = RAIL_GROUND_FENCE_NW; break;
			case (1 << DIAGDIR_NE) | (1 << DIAGDIR_SW): new_ground = RAIL_GROUND_FENCE_NESW; break;
			case (1 << DIAGDIR_SE) | (1 << DIAGDIR_NW): new_ground = RAIL_GROUND_FENCE_SENW; break;
			case (1 << DIAGDIR_NE) | (1 << DIAGDIR_SE): new_ground = RAIL_GROUND_FENCE_VERT1; break;
			case (1 << DIAGDIR_NE) | (1 << DIAGDIR_NW): new_ground = RAIL_GROUND_FENCE_HORIZ2; break;
			case (1 << DIAGDIR_SE) | (1 << DIAGDIR_SW): new_ground = RAIL_GROUND_FENCE_HORIZ1; break;
			case (1 << DIAGDIR_SW) | (1 << DIAGDIR_NW): new_ground = RAIL_GROUND_FENCE_VERT2; break;
			default: NOT_REACHED();
		}
	}

set_ground:
	if (old_ground != new_ground) {
		SetRailGroundType(tile, new_ground);
		MarkTileDirtyByTile(tile);
	}
}


static TrackStatus GetTileTrackStatus_Track(TileIndex tile, TransportType mode, uint sub_mode, DiagDirection side)
{
	/* Case of half tile slope with water. */
	if (mode == TRANSPORT_WATER && IsPlainRail(tile) && GetRailGroundType(tile) == RAIL_GROUND_WATER && IsSlopeWithOneCornerRaised(GetTileSlope(tile))) {
		TrackBits tb = GetTrackBits(tile);
		switch (tb) {
			default: NOT_REACHED();
			case TRACK_BIT_UPPER: tb = TRACK_BIT_LOWER; break;
			case TRACK_BIT_LOWER: tb = TRACK_BIT_UPPER; break;
			case TRACK_BIT_LEFT:  tb = TRACK_BIT_RIGHT; break;
			case TRACK_BIT_RIGHT: tb = TRACK_BIT_LEFT;  break;
		}
		return CombineTrackStatus(TrackBitsToTrackdirBits(tb), TRACKDIR_BIT_NONE);
	}

	if (mode != TRANSPORT_RAIL) return 0;

	TrackBits trackbits = TRACK_BIT_NONE;
	TrackdirBits red_signals = TRACKDIR_BIT_NONE;

	switch (GetRailTileType(tile)) {
		default: NOT_REACHED();
		case RAIL_TILE_NORMAL:
			trackbits = GetTrackBits(tile);
			break;

		case RAIL_TILE_SIGNALS: {
			trackbits = GetTrackBits(tile);
			byte a = GetPresentSignals(tile);
			uint b = GetSignalStates(tile);

			b &= a;

			/* When signals are not present (in neither direction),
			 * we pretend them to be green. Otherwise, it depends on
			 * the signal type. For signals that are only active from
			 * one side, we set the missing signals explicitly to
			 * `green'. Otherwise, they implicitly become `red'. */
			if (!IsOnewaySignal(tile, TRACK_UPPER) || (a & SignalOnTrack(TRACK_UPPER)) == 0) b |= ~a & SignalOnTrack(TRACK_UPPER);
			if (!IsOnewaySignal(tile, TRACK_LOWER) || (a & SignalOnTrack(TRACK_LOWER)) == 0) b |= ~a & SignalOnTrack(TRACK_LOWER);

			if ((b & 0x8) == 0) red_signals |= (TRACKDIR_BIT_LEFT_N | TRACKDIR_BIT_X_NE | TRACKDIR_BIT_Y_SE | TRACKDIR_BIT_UPPER_E);
			if ((b & 0x4) == 0) red_signals |= (TRACKDIR_BIT_LEFT_S | TRACKDIR_BIT_X_SW | TRACKDIR_BIT_Y_NW | TRACKDIR_BIT_UPPER_W);
			if ((b & 0x2) == 0) red_signals |= (TRACKDIR_BIT_RIGHT_N | TRACKDIR_BIT_LOWER_E);
			if ((b & 0x1) == 0) red_signals |= (TRACKDIR_BIT_RIGHT_S | TRACKDIR_BIT_LOWER_W);

			break;
		}

		case RAIL_TILE_DEPOT: {
			DiagDirection dir = GetRailDepotDirection(tile);

			if (side != INVALID_DIAGDIR && side != dir) break;

			trackbits = DiagDirToDiagTrackBits(dir);
			break;
		}
	}

	return CombineTrackStatus(TrackBitsToTrackdirBits(trackbits), red_signals);
}

static bool ClickTile_Track(TileIndex tile)
{
	if (!IsRailDepot(tile)) return false;

	ShowDepotWindow(tile, VEH_TRAIN);
	return true;
}

static void GetTileDesc_Track(TileIndex tile, TileDesc *td)
{
	const RailtypeInfo *rti = GetRailTypeInfo(GetRailType(tile));
	td->rail_speed = rti->max_speed;
	td->owner[0] = GetTileOwner(tile);
	SetDParamX(td->dparam, 0, rti->strings.name);
	switch (GetRailTileType(tile)) {
		case RAIL_TILE_NORMAL:
			td->str = STR_LAI_RAIL_DESCRIPTION_TRACK;
			break;

		case RAIL_TILE_SIGNALS: {
			static const StringID signal_type[7][7] = {
				{
					STR_LAI_RAIL_DESCRIPTION_TRACK_WITH_NORMAL_SIGNALS,
					STR_LAI_RAIL_DESCRIPTION_TRACK_WITH_NORMAL_PRESIGNALS,
					STR_LAI_RAIL_DESCRIPTION_TRACK_WITH_NORMAL_EXITSIGNALS,
					STR_LAI_RAIL_DESCRIPTION_TRACK_WITH_NORMAL_COMBOSIGNALS,
					STR_LAI_RAIL_DESCRIPTION_TRACK_WITH_NORMAL_PBSSIGNALS,
					STR_LAI_RAIL_DESCRIPTION_TRACK_WITH_NORMAL_NOENTRYSIGNALS,
					STR_LAI_RAIL_DESCRIPTION_TRACK_WITH_NORMAL_PROGSIGNALS
				},
				{
					STR_LAI_RAIL_DESCRIPTION_TRACK_WITH_NORMAL_PRESIGNALS,
					STR_LAI_RAIL_DESCRIPTION_TRACK_WITH_PRESIGNALS,
					STR_LAI_RAIL_DESCRIPTION_TRACK_WITH_PRE_EXITSIGNALS,
					STR_LAI_RAIL_DESCRIPTION_TRACK_WITH_PRE_COMBOSIGNALS,
					STR_LAI_RAIL_DESCRIPTION_TRACK_WITH_PRE_PBSSIGNALS,
					STR_LAI_RAIL_DESCRIPTION_TRACK_WITH_PRE_NOENTRYSIGNALS,
					STR_LAI_RAIL_DESCRIPTION_TRACK_WITH_PRE_PROGSIGNALS
				},
				{
					STR_LAI_RAIL_DESCRIPTION_TRACK_WITH_NORMAL_EXITSIGNALS,
					STR_LAI_RAIL_DESCRIPTION_TRACK_WITH_PRE_EXITSIGNALS,
					STR_LAI_RAIL_DESCRIPTION_TRACK_WITH_EXITSIGNALS,
					STR_LAI_RAIL_DESCRIPTION_TRACK_WITH_EXIT_COMBOSIGNALS,
					STR_LAI_RAIL_DESCRIPTION_TRACK_WITH_EXIT_PBSSIGNALS,
					STR_LAI_RAIL_DESCRIPTION_TRACK_WITH_EXIT_NOENTRYSIGNALS,
					STR_LAI_RAIL_DESCRIPTION_TRACK_WITH_EXIT_PROGSIGNALS
				},
				{
					STR_LAI_RAIL_DESCRIPTION_TRACK_WITH_NORMAL_COMBOSIGNALS,
					STR_LAI_RAIL_DESCRIPTION_TRACK_WITH_PRE_COMBOSIGNALS,
					STR_LAI_RAIL_DESCRIPTION_TRACK_WITH_EXIT_COMBOSIGNALS,
					STR_LAI_RAIL_DESCRIPTION_TRACK_WITH_COMBOSIGNALS,
					STR_LAI_RAIL_DESCRIPTION_TRACK_WITH_COMBO_PBSSIGNALS,
					STR_LAI_RAIL_DESCRIPTION_TRACK_WITH_COMBO_NOENTRYSIGNALS,
					STR_LAI_RAIL_DESCRIPTION_TRACK_WITH_COMBO_PROGSIGNALS
				},
				{
					STR_LAI_RAIL_DESCRIPTION_TRACK_WITH_NORMAL_PBSSIGNALS,
					STR_LAI_RAIL_DESCRIPTION_TRACK_WITH_PRE_PBSSIGNALS,
					STR_LAI_RAIL_DESCRIPTION_TRACK_WITH_EXIT_PBSSIGNALS,
					STR_LAI_RAIL_DESCRIPTION_TRACK_WITH_COMBO_PBSSIGNALS,
					STR_LAI_RAIL_DESCRIPTION_TRACK_WITH_PBSSIGNALS,
					STR_LAI_RAIL_DESCRIPTION_TRACK_WITH_PBS_NOENTRYSIGNALS,
					STR_LAI_RAIL_DESCRIPTION_TRACK_WITH_PBS_PROGSIGNALS
				},
				{
					STR_LAI_RAIL_DESCRIPTION_TRACK_WITH_NORMAL_NOENTRYSIGNALS,
					STR_LAI_RAIL_DESCRIPTION_TRACK_WITH_PRE_NOENTRYSIGNALS,
					STR_LAI_RAIL_DESCRIPTION_TRACK_WITH_EXIT_NOENTRYSIGNALS,
					STR_LAI_RAIL_DESCRIPTION_TRACK_WITH_COMBO_NOENTRYSIGNALS,
					STR_LAI_RAIL_DESCRIPTION_TRACK_WITH_PBS_NOENTRYSIGNALS,
					STR_LAI_RAIL_DESCRIPTION_TRACK_WITH_NOENTRYSIGNALS,
					STR_LAI_RAIL_DESCRIPTION_TRACK_WITH_NOENTRY_PROGSIGNALS
				},
				{
					STR_LAI_RAIL_DESCRIPTION_TRACK_WITH_NORMAL_PROGSIGNALS,
					STR_LAI_RAIL_DESCRIPTION_TRACK_WITH_PRE_PROGSIGNALS,
					STR_LAI_RAIL_DESCRIPTION_TRACK_WITH_EXIT_PROGSIGNALS,
					STR_LAI_RAIL_DESCRIPTION_TRACK_WITH_COMBO_PROGSIGNALS,
					STR_LAI_RAIL_DESCRIPTION_TRACK_WITH_PBS_PROGSIGNALS,
					STR_LAI_RAIL_DESCRIPTION_TRACK_WITH_NOENTRY_PROGSIGNALS,
					STR_LAI_RAIL_DESCRIPTION_TRACK_WITH_PROGSIGNALS
				}
			};

			SignalType primary_signal;
			SignalType secondary_signal;
			if (HasSignalOnTrack(tile, TRACK_UPPER)) {
				primary_signal = GetSignalType(tile, TRACK_UPPER);
				secondary_signal = HasSignalOnTrack(tile, TRACK_LOWER) ? GetSignalType(tile, TRACK_LOWER) : primary_signal;
			} else {
				secondary_signal = primary_signal = GetSignalType(tile, TRACK_LOWER);
			}

			td->str = signal_type[secondary_signal][primary_signal];

			if (IsRestrictedSignal(tile)) {
				SetDParamX(td->dparam, 0, td->str);
				SetDParamX(td->dparam, 1, rti->strings.name);
				td->str = STR_LAI_RAIL_DESCRIPTION_RESTRICTED_SIGNAL;
			}
			break;
		}

		case RAIL_TILE_DEPOT:
			td->str = STR_LAI_RAIL_DESCRIPTION_TRAIN_DEPOT;
			if (_settings_game.vehicle.train_acceleration_model != AM_ORIGINAL) {
				if (td->rail_speed > 0) {
					td->rail_speed = min(td->rail_speed, 61);
				} else {
					td->rail_speed = 61;
				}
			}
			td->build_date = Depot::GetByTile(tile)->build_date;
			break;

		default:
			NOT_REACHED();
	}
}

static void ChangeTileOwner_Track(TileIndex tile, Owner old_owner, Owner new_owner)
{
	if (!IsTileOwner(tile, old_owner)) return;

	if (new_owner != INVALID_OWNER) {
		/* Update company infrastructure counts. No need to dirty windows here, we'll redraw the whole screen anyway. */
		uint num_pieces = 1;
		if (IsPlainRail(tile)) {
			TrackBits bits = GetTrackBits(tile);
			num_pieces = CountBits(bits);
			if (TracksOverlap(bits)) num_pieces *= num_pieces;
		}
		RailType rt = GetRailType(tile);
		Company::Get(old_owner)->infrastructure.rail[rt] -= num_pieces;
		Company::Get(new_owner)->infrastructure.rail[rt] += num_pieces;

		if (HasSignals(tile)) {
			uint num_sigs = CountBits(GetPresentSignals(tile));
			Company::Get(old_owner)->infrastructure.signal -= num_sigs;
			Company::Get(new_owner)->infrastructure.signal += num_sigs;
		}

		SetTileOwner(tile, new_owner);
	} else {
		DoCommand(tile, 0, 0, DC_EXEC | DC_BANKRUPT, CMD_LANDSCAPE_CLEAR);
	}
}

static const byte _fractcoords_behind[4] = { 0x8F, 0x8, 0x80, 0xF8 };
static const byte _fractcoords_enter[4] = { 0x8A, 0x48, 0x84, 0xA8 };
static const int8 _deltacoord_leaveoffset[8] = {
	-1,  0,  1,  0, /* x */
	 0,  1,  0, -1  /* y */
};


/**
 * Compute number of ticks when next wagon will leave a depot.
 * Negative means next wagon should have left depot n ticks before.
 * @param v vehicle outside (leaving) the depot
 * @return number of ticks when the next wagon will leave
 */
int TicksToLeaveDepot(const Train *v)
{
	DiagDirection dir = GetRailDepotDirection(v->tile);
	int length = v->CalcNextVehicleOffset();

	switch (dir) {
		case DIAGDIR_NE: return  ((int)(v->x_pos & 0x0F) - ((_fractcoords_enter[dir] & 0x0F) - (length + 1)));
		case DIAGDIR_SE: return -((int)(v->y_pos & 0x0F) - ((_fractcoords_enter[dir] >> 4)   + (length + 1)));
		case DIAGDIR_SW: return -((int)(v->x_pos & 0x0F) - ((_fractcoords_enter[dir] & 0x0F) + (length + 1)));
		default:
		case DIAGDIR_NW: return  ((int)(v->y_pos & 0x0F) - ((_fractcoords_enter[dir] >> 4)   - (length + 1)));
	}

	return 0; // make compilers happy
}

/**
 * Tile callback routine when vehicle enters tile
 * @see vehicle_enter_tile_proc
 */
static VehicleEnterTileStatus VehicleEnter_Track(Vehicle *u, TileIndex tile, int x, int y)
{
	/* this routine applies only to trains in depot tiles */
	if (u->type != VEH_TRAIN || !IsRailDepotTile(tile)) return VETSB_CONTINUE;

	Train *v = Train::From(u);

	/* depot direction */
	DiagDirection dir = GetRailDepotDirection(tile);

	/* Calculate the point where the following wagon should be activated. */
	int length = v->CalcNextVehicleOffset();

	byte fract_coord_leave =
		((_fractcoords_enter[dir] & 0x0F) + // x
			(length + 1) * _deltacoord_leaveoffset[dir]) +
		(((_fractcoords_enter[dir] >> 4) +  // y
			((length + 1) * _deltacoord_leaveoffset[dir + 4])) << 4);

	byte fract_coord = (x & 0xF) + ((y & 0xF) << 4);

	if (_fractcoords_behind[dir] == fract_coord) {
		/* make sure a train is not entering the tile from behind */
		return VETSB_CANNOT_ENTER;
	} else if (_fractcoords_enter[dir] == fract_coord) {
		if (DiagDirToDir(ReverseDiagDir(dir)) == v->direction) {
			/* enter the depot */
			v->track = TRACK_BIT_DEPOT,
			v->vehstatus |= VS_HIDDEN; // hide it
			v->direction = ReverseDir(v->direction);
			if (v->Next() == NULL) VehicleEnterDepot(v->First());
			v->tile = tile;

			InvalidateWindowData(WC_VEHICLE_DEPOT, v->tile);
			return VETSB_ENTERED_WORMHOLE;
		}
	} else if (fract_coord_leave == fract_coord) {
		if (DiagDirToDir(dir) == v->direction) {
			/* leave the depot? */
			if ((v = v->Next()) != NULL) {
				v->vehstatus &= ~VS_HIDDEN;
				v->track = (DiagDirToAxis(dir) == AXIS_X ? TRACK_BIT_X : TRACK_BIT_Y);
			}
		}
	}

	return VETSB_CONTINUE;
}

/**
 * Tests if autoslope is allowed.
 *
 * @param tile The tile.
 * @param flags Terraform command flags.
 * @param z_old Old TileZ.
 * @param tileh_old Old TileSlope.
 * @param z_new New TileZ.
 * @param tileh_new New TileSlope.
 * @param rail_bits Trackbits.
 */
static CommandCost TestAutoslopeOnRailTile(TileIndex tile, uint flags, int z_old, Slope tileh_old, int z_new, Slope tileh_new, TrackBits rail_bits)
{
	if (!_settings_game.construction.build_on_slopes || !AutoslopeEnabled()) return_cmd_error(STR_ERROR_MUST_REMOVE_RAILROAD_TRACK);

	/* Is the slope-rail_bits combination valid in general? I.e. is it safe to call GetRailFoundation() ? */
	if (CheckRailSlope(tileh_new, rail_bits, TRACK_BIT_NONE, tile).Failed()) return_cmd_error(STR_ERROR_MUST_REMOVE_RAILROAD_TRACK);

	/* Get the slopes on top of the foundations */
	z_old += ApplyFoundationToSlope(GetRailFoundation(tileh_old, rail_bits), &tileh_old);
	z_new += ApplyFoundationToSlope(GetRailFoundation(tileh_new, rail_bits), &tileh_new);

	Corner track_corner;
	switch (rail_bits) {
		case TRACK_BIT_LEFT:  track_corner = CORNER_W; break;
		case TRACK_BIT_LOWER: track_corner = CORNER_S; break;
		case TRACK_BIT_RIGHT: track_corner = CORNER_E; break;
		case TRACK_BIT_UPPER: track_corner = CORNER_N; break;

		/* Surface slope must not be changed */
		default:
			if (z_old != z_new || tileh_old != tileh_new) return_cmd_error(STR_ERROR_MUST_REMOVE_RAILROAD_TRACK);
			return CommandCost(EXPENSES_CONSTRUCTION, _price[PR_BUILD_FOUNDATION]);
	}

	/* The height of the track_corner must not be changed. The rest ensures GetRailFoundation() already. */
	z_old += GetSlopeZInCorner(RemoveHalftileSlope(tileh_old), track_corner);
	z_new += GetSlopeZInCorner(RemoveHalftileSlope(tileh_new), track_corner);
	if (z_old != z_new) return_cmd_error(STR_ERROR_MUST_REMOVE_RAILROAD_TRACK);

	CommandCost cost = CommandCost(EXPENSES_CONSTRUCTION, _price[PR_BUILD_FOUNDATION]);
	/* Make the ground dirty, if surface slope has changed */
	if (tileh_old != tileh_new) {
		/* If there is flat water on the lower halftile add the cost for clearing it */
		if (GetRailGroundType(tile) == RAIL_GROUND_WATER && IsSlopeWithOneCornerRaised(tileh_old)) cost.AddCost(_price[PR_CLEAR_WATER]);
		if ((flags & DC_EXEC) != 0) SetRailGroundType(tile, RAIL_GROUND_BARREN);
	}
	return  cost;
}

/**
 * Test-procedure for HasVehicleOnPos to check for a ship.
 */
static Vehicle *EnsureNoShipProc(Vehicle *v, void *data)
{
	return v->type == VEH_SHIP ? v : NULL;
}

static CommandCost TerraformTile_Track(TileIndex tile, DoCommandFlag flags, int z_new, Slope tileh_new)
{
	int z_old;
	Slope tileh_old = GetTileSlope(tile, &z_old);
	if (IsPlainRail(tile)) {
		TrackBits rail_bits = GetTrackBits(tile);
		/* Is there flat water on the lower halftile that must be cleared expensively? */
		bool was_water = (GetRailGroundType(tile) == RAIL_GROUND_WATER && IsSlopeWithOneCornerRaised(tileh_old));

		/* Allow clearing the water only if there is no ship */
		if (was_water && HasVehicleOnPos(tile, NULL, &EnsureNoShipProc)) return_cmd_error(STR_ERROR_SHIP_IN_THE_WAY);

		/* First test autoslope. However if it succeeds we still have to test the rest, because non-autoslope terraforming is cheaper. */
		CommandCost autoslope_result = TestAutoslopeOnRailTile(tile, flags, z_old, tileh_old, z_new, tileh_new, rail_bits);

		/* When there is only a single horizontal/vertical track, one corner can be terraformed. */
		Corner allowed_corner;
		switch (rail_bits) {
			case TRACK_BIT_RIGHT: allowed_corner = CORNER_W; break;
			case TRACK_BIT_UPPER: allowed_corner = CORNER_S; break;
			case TRACK_BIT_LEFT:  allowed_corner = CORNER_E; break;
			case TRACK_BIT_LOWER: allowed_corner = CORNER_N; break;
			default: return autoslope_result;
		}

		Foundation f_old = GetRailFoundation(tileh_old, rail_bits);

		/* Do not allow terraforming if allowed_corner is part of anti-zig-zag foundations */
		if (tileh_old != SLOPE_NS && tileh_old != SLOPE_EW && IsSpecialRailFoundation(f_old)) return autoslope_result;

		/* Everything is valid, which only changes allowed_corner */
		for (Corner corner = (Corner)0; corner < CORNER_END; corner = (Corner)(corner + 1)) {
			if (allowed_corner == corner) continue;
			if (z_old + GetSlopeZInCorner(tileh_old, corner) != z_new + GetSlopeZInCorner(tileh_new, corner)) return autoslope_result;
		}

		/* Make the ground dirty */
		if ((flags & DC_EXEC) != 0) SetRailGroundType(tile, RAIL_GROUND_BARREN);

		/* allow terraforming */
		return CommandCost(EXPENSES_CONSTRUCTION, was_water ? _price[PR_CLEAR_WATER] : (Money)0);
	} else if (_settings_game.construction.build_on_slopes && AutoslopeEnabled() &&
			AutoslopeCheckForEntranceEdge(tile, z_new, tileh_new, GetRailDepotDirection(tile))) {
		return CommandCost(EXPENSES_CONSTRUCTION, _price[PR_BUILD_FOUNDATION]);
	}
	return DoCommand(tile, 0, 0, flags, CMD_LANDSCAPE_CLEAR);
}


extern const TileTypeProcs _tile_type_rail_procs = {
	DrawTile_Track,           // draw_tile_proc
	GetSlopePixelZ_Track,     // get_slope_z_proc
	ClearTile_Track,          // clear_tile_proc
	NULL,                     // add_accepted_cargo_proc
	GetTileDesc_Track,        // get_tile_desc_proc
	GetTileTrackStatus_Track, // get_tile_track_status_proc
	ClickTile_Track,          // click_tile_proc
	NULL,                     // animate_tile_proc
	TileLoop_Track,           // tile_loop_proc
	ChangeTileOwner_Track,    // change_tile_owner_proc
	NULL,                     // add_produced_cargo_proc
	VehicleEnter_Track,       // vehicle_enter_tile_proc
	GetFoundation_Track,      // get_foundation_proc
	TerraformTile_Track,      // terraform_tile_proc
};<|MERGE_RESOLUTION|>--- conflicted
+++ resolved
@@ -2054,7 +2054,6 @@
 		sprite += type * 16 + variant * 64 + image * 2 + condition + (IsSignalSpritePBS(type) ? 64 : 0);
 	}
 
-<<<<<<< HEAD
 	if (type == SIGTYPE_PROG && variant == SIG_SEMAPHORE) {
 		sprite = SPR_PROGSIGNAL_BASE + image * 2 + condition;
 		is_custom_sprite = false;
@@ -2062,17 +2061,11 @@
 		sprite = SPR_PROGSIGNAL_BASE + 16 + image * 2 + condition;
 		is_custom_sprite = false;
 	} else {
-		uint origin_slot = GetOriginFileSlot(sprite);
-		extern uint _first_user_grf_file_index;
-		extern uint _opengfx_grf_file_index;
+		int origin_slot = GetOriginFileSlot(sprite);
+		extern int _first_user_grf_file_index;
+		extern int _opengfx_grf_file_index;
 		if (!is_custom_sprite) is_custom_sprite = origin_slot != _opengfx_grf_file_index && (origin_slot >= _first_user_grf_file_index);
 	}
-=======
-	int origin_slot = GetOriginFileSlot(sprite);
-	extern int _first_user_grf_file_index;
-	extern int _opengfx_grf_file_index;
-	if (!is_custom_sprite) is_custom_sprite = origin_slot != _opengfx_grf_file_index && (origin_slot >= _first_user_grf_file_index);
->>>>>>> fe1fee45
 
 	if (is_custom_sprite && show_restricted && _settings_client.gui.show_restricted_signal_default) {
 		/* Use duplicate sprite block, instead of GRF-specified signals */
