--- conflicted
+++ resolved
@@ -46,20 +46,12 @@
 	#define TO_LE64(x)   (x)
 #endif /* TTD_ENDIAN == TTD_BIG_ENDIAN */
 
-<<<<<<< HEAD
-static inline uint16 ReadLE16Aligned(const void *x)
-=======
 inline uint16_t ReadLE16Aligned(const void *x)
->>>>>>> 1e56bd1e
 {
 	return FROM_LE16(*(const uint16*)x);
 }
 
-<<<<<<< HEAD
-static inline uint16 ReadLE16Unaligned(const void *x)
-=======
 inline uint16_t ReadLE16Unaligned(const void *x)
->>>>>>> 1e56bd1e
 {
 #if OTTD_ALIGNMENT == 1
 	return ((const byte*)x)[0] | ((const byte*)x)[1] << 8;
