/*
 * This file is part of OpenTTD.
 * OpenTTD is free software; you can redistribute it and/or modify it under the terms of the GNU General Public License as published by the Free Software Foundation, version 2.
 * OpenTTD is distributed in the hope that it will be useful, but WITHOUT ANY WARRANTY; without even the implied warranty of MERCHANTABILITY or FITNESS FOR A PARTICULAR PURPOSE.
 * See the GNU General Public License for more details. You should have received a copy of the GNU General Public License along with OpenTTD. If not, see <http://www.gnu.org/licenses/>.
 */

/** @file console.cpp Handling of the in-game console. */

#include "stdafx.h"
#include "console_internal.h"
#include "network/network.h"
#include "network/network_func.h"
#include "network/network_admin.h"
#include "debug.h"
#include "console_func.h"
#include "settings_type.h"

#include <stdarg.h>

#include "safeguards.h"

static const uint ICON_TOKEN_COUNT = 20;     ///< Maximum number of tokens in one command
static const uint ICON_MAX_RECURSE = 10;     ///< Maximum number of recursion

/* console parser */
/* static */ IConsole::CommandList &IConsole::Commands()
{
	static IConsole::CommandList cmds;
	return cmds;
}

/* static */ IConsole::AliasList &IConsole::Aliases()
{
	static IConsole::AliasList aliases;
	return aliases;
}

FILE *_iconsole_output_file;

void IConsoleInit()
{
	_iconsole_output_file = nullptr;
	_redirect_console_to_client = INVALID_CLIENT_ID;
	_redirect_console_to_admin  = INVALID_ADMIN_ID;

	IConsoleGUIInit();

	IConsoleStdLibRegister();
}

static void IConsoleWriteToLogFile(const char *string)
{
	if (_iconsole_output_file != nullptr) {
		/* if there is an console output file ... also print it there */
		log_prefix prefix_writer;
		const char *header = prefix_writer.GetLogPrefix();
		if ((strlen(header) != 0 && fwrite(header, strlen(header), 1, _iconsole_output_file) != 1) ||
				fwrite(string, strlen(string), 1, _iconsole_output_file) != 1 ||
				fwrite("\n", 1, 1, _iconsole_output_file) != 1) {
			fclose(_iconsole_output_file);
			_iconsole_output_file = nullptr;
			IConsolePrintF(CC_DEFAULT, "cannot write to log file");
		}
	}
}

bool CloseConsoleLogIfActive()
{
	if (_iconsole_output_file != nullptr) {
		IConsolePrintF(CC_DEFAULT, "file output complete");
		fclose(_iconsole_output_file);
		_iconsole_output_file = nullptr;
		return true;
	}

	return false;
}

void IConsoleFree()
{
	IConsoleGUIFree();
	CloseConsoleLogIfActive();
}

/**
 * Handle the printing of text entered into the console or redirected there
 * by any other means. Text can be redirected to other clients in a network game
 * as well as to a logfile. If the network server is a dedicated server, all activities
 * are also logged. All lines to print are added to a temporary buffer which can be
 * used as a history to print them onscreen
 * @param colour_code the colour of the command. Red in case of errors, etc.
 * @param string the message entered or output on the console (notice, error, etc.)
 */
void IConsolePrint(TextColour colour_code, const char *string)
{
	assert(IsValidConsoleColour(colour_code));

	char *str;
	if (_redirect_console_to_client != INVALID_CLIENT_ID) {
		/* Redirect the string to the client */
		NetworkServerSendRcon(_redirect_console_to_client, colour_code, string);
		return;
	}

	if (_redirect_console_to_admin != INVALID_ADMIN_ID) {
		NetworkServerSendAdminRcon(_redirect_console_to_admin, colour_code, string);
		return;
	}

	/* Create a copy of the string, strip it of colours and invalid
	 * characters and (when applicable) assign it to the console buffer */
<<<<<<< HEAD
	str = stredup(string);
	str_strip_colours(str);
	StrMakeValidInPlace(str);
=======
	std::string str = StrMakeValid(string, SVS_NONE);
>>>>>>> 53fa54f8

	if (_network_dedicated) {
		NetworkAdminConsole("console", str);
		fprintf(stdout, "%s%s\n", log_prefix().GetLogPrefix(), str);
		fflush(stdout);
		IConsoleWriteToLogFile(str);
		free(str); // free duplicated string since it's not used anymore
		return;
	}

	IConsoleWriteToLogFile(str);
	IConsoleGUIPrint(colour_code, str);
	free(str);
}

/**
 * Handle the printing of text entered into the console or redirected there
 * by any other means. Uses printf() style format, for more information look
 * at IConsolePrint()
 */
void CDECL IConsolePrintF(TextColour colour_code, const char *format, ...)
{
	assert(IsValidConsoleColour(colour_code));

	va_list va;
	char buf[ICON_MAX_STREAMSIZE];

	va_start(va, format);
	vseprintf(buf, lastof(buf), format, va);
	va_end(va);

	IConsolePrint(colour_code, buf);
}

/**
 * It is possible to print warnings to the console. These are mostly
 * errors or mishaps, but non-fatal. You need at least a level 1 (developer) for
 * debugging messages to show up
 */
void IConsoleWarning(const char *string)
{
	if (_settings_client.gui.developer == 0) return;
	IConsolePrintF(CC_WARNING, "WARNING: %s", string);
}

/**
 * It is possible to print error information to the console. This can include
 * game errors, or errors in general you would want the user to notice
 */
void IConsoleError(const char *string)
{
	IConsolePrintF(CC_ERROR, "ERROR: %s", string);
}

/**
 * Change a string into its number representation. Supports
 * decimal and hexadecimal numbers as well as 'on'/'off' 'true'/'false'
 * @param *value the variable a successful conversion will be put in
 * @param *arg the string to be converted
 * @return Return true on success or false on failure
 */
bool GetArgumentInteger(uint32_t *value, const char *arg)
{
	char *endptr;

	if (strcmp(arg, "on") == 0 || strcmp(arg, "true") == 0) {
		*value = 1;
		return true;
	}
	if (strcmp(arg, "off") == 0 || strcmp(arg, "false") == 0) {
		*value = 0;
		return true;
	}

	*value = std::strtoul(arg, &endptr, 0);
	return arg != endptr;
}

/**
 * Creates a copy of a string with underscores removed from it
 * @param name String to remove the underscores from.
 * @return A copy of \a name, without underscores.
 */
std::string RemoveUnderscores(std::string name)
{
	name.erase(std::remove(name.begin(), name.end(), '_'), name.end());
	return name;
}

/**
 * Register a new command to be used in the console
 * @param name name of the command that will be used
 * @param proc function that will be called upon execution of command
 */
/* static */ void IConsole::CmdRegister(const std::string &name, IConsoleCmdProc *proc, IConsoleHook *hook, bool unlisted)
{
	IConsole::Commands().try_emplace(RemoveUnderscores(name), name, proc, hook, unlisted);
}

/**
 * Find the command pointed to by its string
 * @param name command to be found
 * @return return Cmdstruct of the found command, or nullptr on failure
 */
/* static */ IConsoleCmd *IConsole::CmdGet(const std::string &name)
{
	auto item = IConsole::Commands().find(RemoveUnderscores(name));
	if (item != IConsole::Commands().end()) return &item->second;
	return nullptr;
}

/**
 * Register a an alias for an already existing command in the console
 * @param name name of the alias that will be used
 * @param cmd name of the command that 'name' will be alias of
 */
/* static */ void IConsole::AliasRegister(const std::string &name, const std::string &cmd)
{
	auto result = IConsole::Aliases().try_emplace(RemoveUnderscores(name), name, cmd);
	if (!result.second) IConsoleError("an alias with this name already exists; insertion aborted");
}

/**
 * Find the alias pointed to by its string
 * @param name alias to be found
 * @return return Aliasstruct of the found alias, or nullptr on failure
 */
/* static */ IConsoleAlias *IConsole::AliasGet(const std::string &name)
{
	auto item = IConsole::Aliases().find(RemoveUnderscores(name));
	if (item != IConsole::Aliases().end()) return &item->second;
	return nullptr;
}

/**
 * An alias is just another name for a command, or for more commands
 * Execute it as well.
 * @param *alias is the alias of the command
 * @param tokencount the number of parameters passed
 * @param *tokens are the parameters given to the original command (0 is the first param)
 */
static void IConsoleAliasExec(const IConsoleAlias *alias, byte tokencount, char *tokens[ICON_TOKEN_COUNT], const uint recurse_count)
{
	std::string alias_buffer;

	DEBUG(console, 6, "Requested command is an alias; parsing...");

	if (recurse_count > ICON_MAX_RECURSE) {
		IConsoleError("Too many alias expansions, recursion limit reached. Aborting");
		return;
	}

	for (const char *cmdptr = alias->cmdline.c_str(); *cmdptr != '\0'; cmdptr++) {
		switch (*cmdptr) {
			case '\'': // ' will double for ""
				alias_buffer += '\"';
				break;

			case ';': // Cmd separator; execute previous and start new command
				IConsoleCmdExec(alias_buffer, recurse_count);

				alias_buffer.clear();

				cmdptr++;
				break;

			case '%': // Some or all parameters
				cmdptr++;
				switch (*cmdptr) {
					case '+': { // All parameters separated: "[param 1]" "[param 2]"
						for (uint i = 0; i != tokencount; i++) {
							if (i != 0) alias_buffer += ' ';
							alias_buffer += '\"';
							alias_buffer += tokens[i];
							alias_buffer += '\"';
						}
						break;
					}

					case '!': { // Merge the parameters to one: "[param 1] [param 2] [param 3...]"
						alias_buffer += '\"';
						for (uint i = 0; i != tokencount; i++) {
							if (i != 0) alias_buffer += " ";
							alias_buffer += tokens[i];
						}
						alias_buffer += '\"';
						break;
					}

					default: { // One specific parameter: %A = [param 1] %B = [param 2] ...
						int param = *cmdptr - 'A';

						if (param < 0 || param >= tokencount) {
							IConsoleError("too many or wrong amount of parameters passed to alias, aborting");
							IConsolePrintF(CC_WARNING, "Usage of alias '%s': %s", alias->name.c_str(), alias->cmdline.c_str());
							return;
						}

						alias_buffer += '\"';
						alias_buffer += tokens[param];
						alias_buffer += '\"';
						break;
					}
				}
				break;

			default:
				alias_buffer += *cmdptr;
				break;
		}

		if (alias_buffer.size() >= ICON_MAX_STREAMSIZE - 1) {
			IConsoleError("Requested alias execution would overflow execution buffer");
			return;
		}
	}

	IConsoleCmdExec(alias_buffer, recurse_count);
}

/**
 * Execute a given command passed to us. First chop it up into
 * individual tokens (separated by spaces), then execute it if possible
 * @param command_string string to be parsed and executed
 */
void IConsoleCmdExec(const std::string &command_string, const uint recurse_count)
{
	const char *cmdptr;
	char *tokens[ICON_TOKEN_COUNT], tokenstream[ICON_MAX_STREAMSIZE];
	uint t_index, tstream_i;

	bool longtoken = false;
	bool foundtoken = false;

	if (command_string[0] == '#') return; // comments

	for (cmdptr = command_string.c_str(); *cmdptr != '\0'; cmdptr++) {
		if (!IsValidChar(*cmdptr, CS_ALPHANUMERAL)) {
			IConsolePrintF(CC_ERROR, "Command '%s' contains malformed characters.", command_string.c_str());
			return;
		}
	}

	DEBUG(console, 4, "Executing cmdline: '%s'", command_string.c_str());

	memset(&tokens, 0, sizeof(tokens));
	memset(&tokenstream, 0, sizeof(tokenstream));

	/* 1. Split up commandline into tokens, separated by spaces, commands
	 * enclosed in "" are taken as one token. We can only go as far as the amount
	 * of characters in our stream or the max amount of tokens we can handle */
	for (cmdptr = command_string.c_str(), t_index = 0, tstream_i = 0; *cmdptr != '\0'; cmdptr++) {
		if (tstream_i >= lengthof(tokenstream)) {
			IConsoleError("command line too long");
			return;
		}

		switch (*cmdptr) {
		case ' ': // Token separator
			if (!foundtoken) break;

			if (longtoken) {
				tokenstream[tstream_i] = *cmdptr;
			} else {
				tokenstream[tstream_i] = '\0';
				foundtoken = false;
			}

			tstream_i++;
			break;
		case '"': // Tokens enclosed in "" are one token
			longtoken = !longtoken;
			if (!foundtoken) {
				if (t_index >= lengthof(tokens)) {
					IConsoleError("command line too long");
					return;
				}
				tokens[t_index++] = &tokenstream[tstream_i];
				foundtoken = true;
			}
			break;
		case '\\': // Escape character for ""
			if (cmdptr[1] == '"' && tstream_i + 1 < lengthof(tokenstream)) {
				tokenstream[tstream_i++] = *++cmdptr;
				break;
			}
			FALLTHROUGH;
		default: // Normal character
			tokenstream[tstream_i++] = *cmdptr;

			if (!foundtoken) {
				if (t_index >= lengthof(tokens)) {
					IConsoleError("command line too long");
					return;
				}
				tokens[t_index++] = &tokenstream[tstream_i - 1];
				foundtoken = true;
			}
			break;
		}
	}

	for (uint i = 0; i < lengthof(tokens) && tokens[i] != nullptr; i++) {
		DEBUG(console, 8, "Token %d is: '%s'", i, tokens[i]);
	}

	IConsoleCmdExecTokens(t_index, tokens, recurse_count);
}

/**
 * Execute a given command passed to us as tokens
 * @param cmdstr string to be parsed and executed
 */
void IConsoleCmdExecTokens(uint token_count, char *tokens[], const uint recurse_count)
{
	if (StrEmpty(tokens[0])) return; // don't execute empty commands
	/* 2. Determine type of command (cmd or alias) and execute
	 * First try commands, then aliases. Execute
	 * the found action taking into account its hooking code
	 */
	IConsoleCmd *cmd = IConsole::CmdGet(tokens[0]);
	if (cmd != nullptr) {
		ConsoleHookResult chr = (cmd->hook == nullptr ? CHR_ALLOW : cmd->hook(true));
		switch (chr) {
			case CHR_ALLOW:
				if (!cmd->proc(token_count, tokens)) { // index started with 0
					cmd->proc(0, nullptr); // if command failed, give help
				}
				return;

			case CHR_DISALLOW: return;
			case CHR_HIDE: break;
		}
	}

	token_count--;
	IConsoleAlias *alias = IConsole::AliasGet(tokens[0]);
	if (alias != nullptr) {
		IConsoleAliasExec(alias, token_count, &tokens[1], recurse_count + 1);
		return;
	}

	IConsoleError("command not found");
}<|MERGE_RESOLUTION|>--- conflicted
+++ resolved
@@ -96,7 +96,6 @@
 {
 	assert(IsValidConsoleColour(colour_code));
 
-	char *str;
 	if (_redirect_console_to_client != INVALID_CLIENT_ID) {
 		/* Redirect the string to the client */
 		NetworkServerSendRcon(_redirect_console_to_client, colour_code, string);
@@ -110,26 +109,18 @@
 
 	/* Create a copy of the string, strip it of colours and invalid
 	 * characters and (when applicable) assign it to the console buffer */
-<<<<<<< HEAD
-	str = stredup(string);
-	str_strip_colours(str);
-	StrMakeValidInPlace(str);
-=======
 	std::string str = StrMakeValid(string, SVS_NONE);
->>>>>>> 53fa54f8
 
 	if (_network_dedicated) {
 		NetworkAdminConsole("console", str);
-		fprintf(stdout, "%s%s\n", log_prefix().GetLogPrefix(), str);
+		fprintf(stdout, "%s%s\n", log_prefix().GetLogPrefix(), str.c_str());
 		fflush(stdout);
-		IConsoleWriteToLogFile(str);
-		free(str); // free duplicated string since it's not used anymore
+		IConsoleWriteToLogFile(str.c_str());
 		return;
 	}
 
-	IConsoleWriteToLogFile(str);
-	IConsoleGUIPrint(colour_code, str);
-	free(str);
+	IConsoleWriteToLogFile(str.c_str());
+	IConsoleGUIPrint(colour_code, std::move(str));
 }
 
 /**
