/*
 * This file is part of OpenTTD.
 * OpenTTD is free software; you can redistribute it and/or modify it under the terms of the GNU General Public License as published by the Free Software Foundation, version 2.
 * OpenTTD is distributed in the hope that it will be useful, but WITHOUT ANY WARRANTY; without even the implied warranty of MERCHANTABILITY or FITNESS FOR A PARTICULAR PURPOSE.
 * See the GNU General Public License for more details. You should have received a copy of the GNU General Public License along with OpenTTD. If not, see <http://www.gnu.org/licenses/>.
 */

/** @file newgrf_airport.cpp NewGRF handling of airports. */

#include "stdafx.h"
#include "debug.h"
#include "date_func.h"
#include "newgrf_spritegroup.h"
#include "newgrf_text.h"
#include "station_base.h"
#include "newgrf_class_func.h"
#include "town.h"

#include "safeguards.h"

/**
 * Reset airport classes to their default state.
 * This includes initialising the defaults classes with an empty
 * entry, for standard airports.
 */
template <>
/* static */ void AirportClass::InsertDefaults()
{
	AirportClass::Get(AirportClass::Allocate('SMAL'))->name = STR_AIRPORT_CLASS_SMALL;
	AirportClass::Get(AirportClass::Allocate('LARG'))->name = STR_AIRPORT_CLASS_LARGE;
	AirportClass::Get(AirportClass::Allocate('HUB_'))->name = STR_AIRPORT_CLASS_HUB;
	AirportClass::Get(AirportClass::Allocate('HELI'))->name = STR_AIRPORT_CLASS_HELIPORTS;
}

template <>
bool AirportClass::IsUIAvailable(uint) const
{
	return true;
}

/* Instantiate AirportClass. */
template class NewGRFClass<AirportSpec, AirportClassID, APC_MAX>;


AirportOverrideManager _airport_mngr(NEW_AIRPORT_OFFSET, NUM_AIRPORTS, AT_INVALID);

AirportSpec AirportSpec::specs[NUM_AIRPORTS]; ///< Airport specifications.

/**
 * Retrieve airport spec for the given airport. If an override is available
 *  it is returned.
 * @param type index of airport
 * @return A pointer to the corresponding AirportSpec
 */
/* static */ const AirportSpec *AirportSpec::Get(uint8_t type)
{
	assert(type < lengthof(AirportSpec::specs));
	const AirportSpec *as = &AirportSpec::specs[type];
	if (type >= NEW_AIRPORT_OFFSET && !as->enabled) {
		if (_airport_mngr.GetGRFID(type) == 0) return as;
		uint8_t subst_id = _airport_mngr.GetSubstituteID(type);
		if (subst_id == AT_INVALID) return as;
		as = &AirportSpec::specs[subst_id];
	}
	if (as->grf_prop.override != AT_INVALID) return &AirportSpec::specs[as->grf_prop.override];
	return as;
}

/**
 * Retrieve airport spec for the given airport. Even if an override is
 *  available the base spec is returned.
 * @param type index of airport
 * @return A pointer to the corresponding AirportSpec
 */
/* static */ AirportSpec *AirportSpec::GetWithoutOverride(uint8_t type)
{
	assert(type < lengthof(AirportSpec::specs));
	return &AirportSpec::specs[type];
}

/** Check whether this airport is available to build. */
bool AirportSpec::IsAvailable() const
{
	if (!this->enabled) return false;
	if (CalTime::CurYear() < this->min_year) return false;
	if (_settings_game.station.never_expire_airports) return true;
	return CalTime::CurYear() <= this->max_year;
}

/**
 * Check if the airport would be within the map bounds at the given tile.
 * @param table Selected layout table. This affects airport rotation, and therefore dimensions.
 * @param tile Top corner of the airport.
 * @return true iff the airport would be within the map bounds at the given tile.
 */
bool AirportSpec::IsWithinMapBounds(uint8_t table, TileIndex tile) const
{
	if (table >= this->layouts.size()) return false;

	uint8_t w = this->size_x;
	uint8_t h = this->size_y;
	if (this->layouts[table].rotation == DIR_E || this->layouts[table].rotation == DIR_W) Swap(w, h);

	return TileX(tile) + w < MapSizeX() &&
		TileY(tile) + h < MapSizeY();
}

/**
 * This function initializes the airportspec array.
 */
void AirportSpec::ResetAirports()
{
	extern const AirportSpec _origin_airport_specs[NEW_AIRPORT_OFFSET];

	auto insert = std::copy(std::begin(_origin_airport_specs), std::end(_origin_airport_specs), std::begin(AirportSpec::specs));
	std::fill(insert, std::end(AirportSpec::specs), AirportSpec{});

	_airport_mngr.ResetOverride();
}

/**
 * Tie all airportspecs to their class.
 */
void BindAirportSpecs()
{
	for (int i = 0; i < NUM_AIRPORTS; i++) {
		AirportSpec *as = AirportSpec::GetWithoutOverride(i);
		if (as->enabled) AirportClass::Assign(as);
	}
}


void AirportOverrideManager::SetEntitySpec(AirportSpec *as)
{
	uint8_t airport_id = this->AddEntityID(as->grf_prop.local_id, as->grf_prop.grffile->grfid, as->grf_prop.subst_id);

	if (airport_id == this->invalid_id) {
		grfmsg(1, "Airport.SetEntitySpec: Too many airports allocated. Ignoring.");
		return;
	}

	*AirportSpec::GetWithoutOverride(airport_id) = *as;

	/* Now add the overrides. */
	for (int i = 0; i < this->max_offset; i++) {
		AirportSpec *overridden_as = AirportSpec::GetWithoutOverride(i);

		if (this->entity_overrides[i] != as->grf_prop.local_id || this->grfid_overrides[i] != as->grf_prop.grffile->grfid) continue;

		overridden_as->grf_prop.override = airport_id;
		overridden_as->enabled = false;
		this->entity_overrides[i] = this->invalid_id;
		this->grfid_overrides[i] = 0;
	}
}

<<<<<<< HEAD
/* virtual */ uint32_t AirportScopeResolver::GetVariable(uint16_t variable, uint32_t parameter, GetVariableExtra *extra) const
=======
/* virtual */ uint32_t AirportScopeResolver::GetVariable(uint8_t variable, [[maybe_unused]] uint32_t parameter, bool &available) const
>>>>>>> 5bc3723b
{
	switch (variable) {
		case 0x40: return this->layout;
	}

	if (this->st == nullptr) {
<<<<<<< HEAD
		extra->available = false;
=======
		available = false;
>>>>>>> 5bc3723b
		return UINT_MAX;
	}

	switch (variable) {
		/* Get a variable from the persistent storage */
		case 0x7C: return (this->st->airport.psa != nullptr) ? this->st->airport.psa->GetValue(parameter) : 0;

		case 0xF0: return this->st->facilities;
		case 0xFA: return ClampTo<uint16_t>((this->st->build_date - CalTime::DAYS_TILL_ORIGINAL_BASE_YEAR).base());
	}

	return this->st->GetNewGRFVariable(this->ro, variable, parameter, &(extra->available));
}

GrfSpecFeature AirportResolverObject::GetFeature() const
{
	return GSF_AIRPORTS;
}

uint32_t AirportResolverObject::GetDebugID() const
{
	return AirportSpec::Get(this->airport_scope.airport_id)->grf_prop.local_id;
}

/* virtual */ uint32_t AirportScopeResolver::GetRandomBits() const
{
	return this->st == nullptr ? 0 : this->st->random_bits;
}

/**
 * Store a value into the object's persistent storage.
 * @param pos Position in the persistent storage to use.
 * @param value Value to store.
 */
/* virtual */ void AirportScopeResolver::StorePSA(uint pos, int32_t value)
{
	if (this->st == nullptr) return;

	if (this->st->airport.psa == nullptr) {
		/* There is no need to create a storage if the value is zero. */
		if (value == 0) return;

		/* Create storage on first modification. */
		uint32_t grfid = (this->ro.grffile != nullptr) ? this->ro.grffile->grfid : 0;
		assert(PersistentStorage::CanAllocateItem());
		this->st->airport.psa = new PersistentStorage(grfid, GSF_AIRPORTS, this->st->airport.tile);
	}
	this->st->airport.psa->StoreValue(pos, value);
}

/**
 * Get the town scope associated with a station, if it exists.
 * On the first call, the town scope is created (if possible).
 * @return Town scope, if available.
 */
TownScopeResolver *AirportResolverObject::GetTown()
{
	if (!this->town_scope.has_value()) {
		Town *t = nullptr;
		if (this->airport_scope.st != nullptr) {
			t = this->airport_scope.st->town;
		} else if (this->airport_scope.tile != INVALID_TILE) {
			t = ClosestTownFromTile(this->airport_scope.tile, UINT_MAX);
		}
		if (t == nullptr) return nullptr;
		this->town_scope.emplace(*this, t, this->airport_scope.st == nullptr);
	}
	return &*this->town_scope;
}

/**
 * Constructor of the airport resolver.
 * @param tile %Tile for the callback, only valid for airporttile callbacks.
 * @param st %Station of the airport for which the callback is run, or \c nullptr for build gui.
 * @param airport_id Type of airport for which the callback is run.
 * @param layout Layout of the airport to build.
 * @param callback Callback ID.
 * @param param1 First parameter (var 10) of the callback.
 * @param param2 Second parameter (var 18) of the callback.
 */
AirportResolverObject::AirportResolverObject(TileIndex tile, Station *st, uint8_t airport_id, uint8_t layout,
		CallbackID callback, uint32_t param1, uint32_t param2)
	: ResolverObject(AirportSpec::Get(airport_id)->grf_prop.grffile, callback, param1, param2), airport_scope(*this, tile, st, airport_id, layout)
{
	this->root_spritegroup = AirportSpec::Get(airport_id)->grf_prop.spritegroup[0];
}

SpriteID GetCustomAirportSprite(const AirportSpec *as, uint8_t layout)
{
	AirportResolverObject object(INVALID_TILE, nullptr, as->GetIndex(), layout);
	const SpriteGroup *group = object.Resolve();
	if (group == nullptr) return as->preview_sprite;

	return group->GetResult();
}

uint16_t GetAirportCallback(CallbackID callback, uint32_t param1, uint32_t param2, Station *st, TileIndex tile)
{
	AirportResolverObject object(tile, st, st->airport.type, st->airport.layout, callback, param1, param2);
	return object.ResolveCallback();
}

/**
 * Get a custom text for the airport.
 * @param as The airport type's specification.
 * @param layout The layout index.
 * @param callback The callback to call.
 * @return The custom text.
 */
StringID GetAirportTextCallback(const AirportSpec *as, uint8_t layout, uint16_t callback)
{
	AirportResolverObject object(INVALID_TILE, nullptr, as->GetIndex(), layout, (CallbackID)callback);
	uint16_t cb_res = object.ResolveCallback();
	if (cb_res == CALLBACK_FAILED || cb_res == 0x400) return STR_UNDEFINED;
	if (cb_res > 0x400) {
		ErrorUnknownCallbackResult(as->grf_prop.grffile->grfid, callback, cb_res);
		return STR_UNDEFINED;
	}

	return GetGRFStringID(as->grf_prop.grffile->grfid, 0xD000 + cb_res);
}<|MERGE_RESOLUTION|>--- conflicted
+++ resolved
@@ -154,22 +154,14 @@
 	}
 }
 
-<<<<<<< HEAD
-/* virtual */ uint32_t AirportScopeResolver::GetVariable(uint16_t variable, uint32_t parameter, GetVariableExtra *extra) const
-=======
-/* virtual */ uint32_t AirportScopeResolver::GetVariable(uint8_t variable, [[maybe_unused]] uint32_t parameter, bool &available) const
->>>>>>> 5bc3723b
+/* virtual */ uint32_t AirportScopeResolver::GetVariable(uint16_t variable, uint32_t parameter, GetVariableExtra &extra) const
 {
 	switch (variable) {
 		case 0x40: return this->layout;
 	}
 
 	if (this->st == nullptr) {
-<<<<<<< HEAD
-		extra->available = false;
-=======
-		available = false;
->>>>>>> 5bc3723b
+		extra.available = false;
 		return UINT_MAX;
 	}
 
@@ -181,7 +173,7 @@
 		case 0xFA: return ClampTo<uint16_t>((this->st->build_date - CalTime::DAYS_TILL_ORIGINAL_BASE_YEAR).base());
 	}
 
-	return this->st->GetNewGRFVariable(this->ro, variable, parameter, &(extra->available));
+	return this->st->GetNewGRFVariable(this->ro, variable, parameter, extra.available);
 }
 
 GrfSpecFeature AirportResolverObject::GetFeature() const
