--- conflicted
+++ resolved
@@ -149,17 +149,10 @@
 static int _viewport_sign_maxwidth = 0;
 
 
-<<<<<<< HEAD
-//static const int MAX_TILE_EXTENT_LEFT   = ZOOM_LVL_BASE * TILE_PIXELS;                     ///< Maximum left   extent of tile relative to north corner.
-//static const int MAX_TILE_EXTENT_RIGHT  = ZOOM_LVL_BASE * TILE_PIXELS;                     ///< Maximum right  extent of tile relative to north corner.
-static const int MAX_TILE_EXTENT_TOP    = ZOOM_LVL_BASE * MAX_BUILDING_PIXELS;             ///< Maximum top    extent of tile relative to north corner (not considering bridges).
-static const int MAX_TILE_EXTENT_BOTTOM = ZOOM_LVL_BASE * (TILE_PIXELS + 2 * TILE_HEIGHT); ///< Maximum bottom extent of tile relative to north corner (worst case: #SLOPE_STEEP_N).
-=======
-static const int MAX_TILE_EXTENT_LEFT   = ZOOM_BASE * TILE_PIXELS;                     ///< Maximum left   extent of tile relative to north corner.
-static const int MAX_TILE_EXTENT_RIGHT  = ZOOM_BASE * TILE_PIXELS;                     ///< Maximum right  extent of tile relative to north corner.
+//static const int MAX_TILE_EXTENT_LEFT   = ZOOM_BASE * TILE_PIXELS;                     ///< Maximum left   extent of tile relative to north corner.
+//static const int MAX_TILE_EXTENT_RIGHT  = ZOOM_BASE * TILE_PIXELS;                     ///< Maximum right  extent of tile relative to north corner.
 static const int MAX_TILE_EXTENT_TOP    = ZOOM_BASE * MAX_BUILDING_PIXELS;             ///< Maximum top    extent of tile relative to north corner (not considering bridges).
 static const int MAX_TILE_EXTENT_BOTTOM = ZOOM_BASE * (TILE_PIXELS + 2 * TILE_HEIGHT); ///< Maximum bottom extent of tile relative to north corner (worst case: #SLOPE_STEEP_N).
->>>>>>> 97bea563
 
 struct StringSpriteToDraw {
 	StringID string;
@@ -337,7 +330,7 @@
 		dpi_for_text.top    = UnScaleByZoom(this->dpi.top,    this->dpi.zoom);
 		dpi_for_text.width  = UnScaleByZoom(this->dpi.width,  this->dpi.zoom);
 		dpi_for_text.height = UnScaleByZoom(this->dpi.height, this->dpi.zoom);
-		dpi_for_text.zoom   = ZOOM_LVL_NORMAL;
+		dpi_for_text.zoom   = ZOOM_LVL_MIN;
 		return dpi_for_text;
 	}
 };
@@ -491,10 +484,10 @@
 			_viewport_vehicle_map_redraw_rects.push_back(r);
 		} else {
 			_viewport_vehicle_normal_redraw_rects.push_back({
-				r.left - (MAX_VEHICLE_PIXEL_X * ZOOM_LVL_BASE),
-				r.top - (MAX_VEHICLE_PIXEL_Y * ZOOM_LVL_BASE),
-				r.right + (MAX_VEHICLE_PIXEL_X * ZOOM_LVL_BASE),
-				r.bottom + (MAX_VEHICLE_PIXEL_Y * ZOOM_LVL_BASE),
+				r.left - (MAX_VEHICLE_PIXEL_X * ZOOM_BASE),
+				r.top - (MAX_VEHICLE_PIXEL_Y * ZOOM_BASE),
+				r.right + (MAX_VEHICLE_PIXEL_X * ZOOM_BASE),
+				r.bottom + (MAX_VEHICLE_PIXEL_Y * ZOOM_BASE),
 			});
 		}
 	}
@@ -573,7 +566,7 @@
 		plan_dpi.height = height;
 		plan_dpi.width = width;
 		plan_dpi.pitch = vp->width;
-		plan_dpi.zoom = ZOOM_LVL_NORMAL;
+		plan_dpi.zoom = ZOOM_LVL_MIN;
 		plan_dpi.left = UnScaleByZoomLower(vp->virtual_left, vp->zoom) + x;
 		plan_dpi.top = UnScaleByZoomLower(vp->virtual_top, vp->zoom) + y;
 
@@ -599,7 +592,7 @@
 		overlay_dpi.height = height;
 		overlay_dpi.width = width;
 		overlay_dpi.pitch = vp->width;
-		overlay_dpi.zoom = ZOOM_LVL_NORMAL;
+		overlay_dpi.zoom = ZOOM_LVL_MIN;
 		overlay_dpi.left = UnScaleByZoomLower(vp->virtual_left, vp->zoom) + x;
 		overlay_dpi.top = UnScaleByZoomLower(vp->virtual_top, vp->zoom) + y;
 
@@ -1461,15 +1454,9 @@
 	cs.image = image;
 	cs.pal = pal;
 	cs.sub = sub;
-<<<<<<< HEAD
-	cs.x = scale ? x * ZOOM_LVL_BASE : x;
-	cs.y = scale ? y * ZOOM_LVL_BASE : y;
-	cs.position_mode = position_mode;
-=======
 	cs.x = scale ? x * ZOOM_BASE : x;
 	cs.y = scale ? y * ZOOM_BASE : y;
-	cs.relative = relative;
->>>>>>> 97bea563
+	cs.position_mode = position_mode;
 	cs.next = -1;
 
 	/* Append the sprite to the active ChildSprite list.
@@ -1516,11 +1503,7 @@
 		AddTileSpriteToDraw(image, pal, ti->x, ti->y, ti->z + z_offset, sub, extra_offs_x, extra_offs_y);
 	} else {
 		/* draw on top of foundation */
-<<<<<<< HEAD
-		AddChildSpriteToFoundation(image, pal, sub, foundation_part, extra_offs_x, extra_offs_y - z_offset * ZOOM_LVL_BASE);
-=======
-		AddChildSpriteToFoundation(image, pal, nullptr, foundation_part, extra_offs_x, extra_offs_y - z_offset * ZOOM_BASE);
->>>>>>> 97bea563
+		AddChildSpriteToFoundation(image, pal, sub, foundation_part, extra_offs_x, extra_offs_y - z_offset * ZOOM_BASE);
 	}
 }
 
@@ -2077,29 +2060,16 @@
 	/* Layering order (bottom to top): Town names, signs, stations */
 
 	for (const auto *t : towns) {
-<<<<<<< HEAD
-		ViewportAddString(vdd, dpi, ZOOM_LVL_OUT_16X, &t->cache.sign,
+		ViewportAddString(vdd, dpi, ZOOM_LVL_OUT_4X, &t->cache.sign,
 			STR_VIEWPORT_TOWN_LABEL, STR_VIEWPORT_TOWN_LABEL_TINY, STR_VIEWPORT_TOWN_TINY_BLACK,
 			t->index, t->LabelParam2());
-=======
-		SetDParam(0, t->index);
-		SetDParam(1, t->cache.population);
-		ViewportAddString(dpi, ZOOM_LVL_OUT_4X, &t->cache.sign,
-			_settings_client.gui.population_in_label ? STR_VIEWPORT_TOWN_POP : STR_VIEWPORT_TOWN,
-			STR_VIEWPORT_TOWN_TINY_WHITE, STR_VIEWPORT_TOWN_TINY_BLACK);
->>>>>>> 97bea563
 	}
 
 	/* Do not draw signs nor station names if they are set invisible */
 	if (vdd->IsInvisibilitySet(TO_SIGNS)) return;
 
 	for (const auto *si : signs) {
-<<<<<<< HEAD
-		ViewportAddString(vdd, dpi, ZOOM_LVL_OUT_16X, &si->sign,
-=======
-		SetDParam(0, si->index);
-		ViewportAddString(dpi, ZOOM_LVL_OUT_4X, &si->sign,
->>>>>>> 97bea563
+		ViewportAddString(vdd, dpi, ZOOM_LVL_OUT_4X, &si->sign,
 			STR_WHITE_SIGN,
 			(vdd->IsTransparencySet(TO_SIGNS) || si->owner == OWNER_DEITY) ? STR_VIEWPORT_SIGN_SMALL_WHITE : STR_VIEWPORT_SIGN_SMALL_BLACK, STR_NULL,
 			si->index, 0, (si->owner == OWNER_NONE) ? COLOUR_GREY : (si->owner == OWNER_DEITY ? INVALID_COLOUR : _company_colours[si->owner]));
@@ -2108,20 +2078,12 @@
 	for (const auto *st : stations) {
 		if (Station::IsExpected(st)) {
 			/* Station */
-<<<<<<< HEAD
-			ViewportAddString(vdd, dpi, ZOOM_LVL_OUT_16X, &st->sign,
-=======
-			ViewportAddString(dpi, ZOOM_LVL_OUT_4X, &st->sign,
->>>>>>> 97bea563
+			ViewportAddString(vdd, dpi, ZOOM_LVL_OUT_4X, &st->sign,
 				STR_VIEWPORT_STATION, STR_VIEWPORT_STATION_TINY, STR_NULL,
 				st->index, st->facilities, (st->owner == OWNER_NONE || !st->IsInUse()) ? COLOUR_GREY : _company_colours[st->owner]);
 		} else {
 			/* Waypoint */
-<<<<<<< HEAD
-			ViewportAddString(vdd, dpi, ZOOM_LVL_OUT_16X, &st->sign,
-=======
-			ViewportAddString(dpi, ZOOM_LVL_OUT_4X, &st->sign,
->>>>>>> 97bea563
+			ViewportAddString(vdd, dpi, ZOOM_LVL_OUT_4X, &st->sign,
 				STR_VIEWPORT_WAYPOINT, STR_VIEWPORT_WAYPOINT_TINY, STR_NULL,
 				st->index, st->facilities, (st->owner == OWNER_NONE || !st->IsInUse()) ? COLOUR_GREY : _company_colours[st->owner]);
 		}
@@ -2171,7 +2133,7 @@
 	Rect zoomlevels[ZOOM_LVL_END];
 
 	for (ZoomLevel zoom = ZOOM_LVL_BEGIN; zoom != ZOOM_LVL_END; zoom++) {
-		const ZoomLevel small_from = (maxzoom == ZOOM_LVL_OUT_8X) ? ZOOM_LVL_OUT_8X : ZOOM_LVL_OUT_16X;
+		const ZoomLevel small_from = (maxzoom == ZOOM_LVL_OUT_2X) ? ZOOM_LVL_OUT_2X : ZOOM_LVL_OUT_4X;
 		const int width = (zoom >= small_from) ? this->width_small : this->width_normal ;
 		zoomlevels[zoom].left   = this->center - ScaleByZoom(width / 2 + 1, zoom);
 		zoomlevels[zoom].top    = this->top    - ScaleByZoom(1, zoom);
@@ -2593,17 +2555,8 @@
 					conditional || order->GetConditionVariable() != OCV_UNCONDITIONALLY, depth + 1);
 			if (order->GetConditionVariable() == OCV_UNCONDITIONALLY) return;
 
-<<<<<<< HEAD
 			continue;
 		}
-=======
-	DrawPixelInfo dp = _vd.dpi;
-	ZoomLevel zoom = _vd.dpi.zoom;
-	dp.zoom = ZOOM_LVL_MIN;
-	dp.width = UnScaleByZoom(dp.width, zoom);
-	dp.height = UnScaleByZoom(dp.height, zoom);
-	_cur_dpi = &dp;
->>>>>>> 97bea563
 
 		const TileIndex to_tile = order->GetLocation(veh, veh->type == VEH_AIRCRAFT);
 		if (to_tile == INVALID_TILE) continue;
@@ -2696,8 +2649,8 @@
 		if (from_x < dpi_for_text.left - 1 && to_x < dpi_for_text.left - 1) continue;
 		if (from_x > dpi_for_text.left + dpi_for_text.width + 1 && to_x > dpi_for_text.left + dpi_for_text.width + 1) continue;
 
-		from_pt.y -= GetSlopePixelZ(from_tile_x, from_tile_y) * ZOOM_LVL_BASE;
-		to_pt.y -= GetSlopePixelZ(to_tile_x, to_tile_y) * ZOOM_LVL_BASE;
+		from_pt.y -= GetSlopePixelZ(from_tile_x, from_tile_y) * ZOOM_BASE;
+		to_pt.y -= GetSlopePixelZ(to_tile_x, to_tile_y) * ZOOM_BASE;
 		const int from_y = UnScaleByZoom(from_pt.y, vp->zoom);
 		const int to_y = UnScaleByZoom(to_pt.y, vp->zoom);
 
@@ -2742,7 +2695,7 @@
 	const int x = x_centre - (total_width / 2);
 	if (x >= _cur_dpi->width || (x + total_width) <= 0) return;
 	const uint step_count = list.size() > max_rank_order_type_count ? 1 : (uint)list.size();
-	pt.y -= GetSlopePixelZ(x_pos, y_pos) * ZOOM_LVL_BASE;
+	pt.y -= GetSlopePixelZ(x_pos, y_pos) * ZOOM_BASE;
 	const int char_height = GetCharacterHeight(FS_SMALL) + 1;
 	const int rsth = _vp_route_step_height_top + (int) step_count * char_height + _vp_route_step_height_bottom;
 	const int y = UnScaleByZoomLower(pt.y - _vdd->dpi.top,  _vdd->dpi.zoom) - rsth;
@@ -2811,7 +2764,6 @@
 
 bool ViewportRouteOverlay::PrepareVehicleRouteSteps(const Vehicle *veh)
 {
-<<<<<<< HEAD
 	if (veh == nullptr) return false;
 
 	if (this->route_steps.empty()) {
@@ -2827,10 +2779,6 @@
 				case OT_GOTO_STATION:
 					type = (order->GetNonStopType() & ONSF_NO_STOP_AT_DESTINATION_STATION) != 0 ? RSOT_VIA_STATION : RSOT_GOTO_STATION;
 					break;
-=======
-	/** A tile is 64 pixels in width at 1x zoom; viewport coordinates are in 4x zoom. */
-	constexpr int PIXELS_PER_TILE = TILE_PIXELS * 2 * ZOOM_BASE;
->>>>>>> 97bea563
 
 				case OT_IMPLICIT:
 					type = RSOT_IMPLICIT;
@@ -2934,11 +2882,11 @@
 		ScaleByZoom(plan_dpi->left - 2, vp->zoom),
 		ScaleByZoom(plan_dpi->top - 2, vp->zoom),
 		ScaleByZoom(plan_dpi->left + plan_dpi->width + 2, vp->zoom),
-		ScaleByZoom(plan_dpi->top + plan_dpi->height + 2, vp->zoom) + (int)(ZOOM_LVL_BASE * TILE_HEIGHT * _settings_game.construction.map_height_limit)
+		ScaleByZoom(plan_dpi->top + plan_dpi->height + 2, vp->zoom) + (int)(ZOOM_BASE * TILE_HEIGHT * _settings_game.construction.map_height_limit)
 	};
 
-	const int min_coord_delta = bounds.left / (int)(2 * ZOOM_LVL_BASE * TILE_SIZE);
-	const int max_coord_delta = (bounds.right / (int)(2 * ZOOM_LVL_BASE * TILE_SIZE)) + 1;
+	const int min_coord_delta = bounds.left / (int)(2 * ZOOM_BASE * TILE_SIZE);
+	const int max_coord_delta = (bounds.right / (int)(2 * ZOOM_BASE * TILE_SIZE)) + 1;
 
 	for (Plan *p : Plan::Iterate()) {
 		if (!p->IsVisible()) continue;
@@ -3482,7 +3430,7 @@
 
 static inline TileIndex ViewportMapGetMostSignificantTileType(const Viewport * const vp, const TileIndex from_tile, TileType * const tile_type)
 {
-	if (vp->zoom <= ZOOM_LVL_OUT_128X) {
+	if (vp->zoom <= ZOOM_LVL_OUT_32X) {
 		const TileType ttype = GetTileType(from_tile);
 		/* Store bridges and tunnels. */
 		if (ttype != MP_TUNNELBRIDGE) {
@@ -3502,7 +3450,7 @@
 		return from_tile;
 	}
 
-	const uint8_t length = (vp->zoom - ZOOM_LVL_OUT_128X) * 2;
+	const uint8_t length = (vp->zoom - ZOOM_LVL_OUT_32X) * 2;
 	TileArea tile_area = TileArea(from_tile, length, length);
 	tile_area.ClampToMap();
 
@@ -3799,10 +3747,10 @@
 	const uint line_padding = 2 * (sy & 1);
 	uint       colour_index_base = (sx + line_padding) & 3;
 
-	const  int incr_a = (1 << (vp->zoom - 2)) / ZOOM_LVL_BASE;
-	const  int incr_b = (1 << (vp->zoom - 1)) / ZOOM_LVL_BASE;
-	const  int a = (_vdd->dpi.left >> 2) / ZOOM_LVL_BASE;
-	int        b = (_vdd->dpi.top >> 1) / ZOOM_LVL_BASE;
+	const  int incr_a = (1 << (vp->zoom - 2)) / ZOOM_BASE;
+	const  int incr_b = (1 << (vp->zoom - 1)) / ZOOM_BASE;
+	const  int a = (_vdd->dpi.left >> 2) / ZOOM_BASE;
+	int        b = (_vdd->dpi.top >> 1) / ZOOM_BASE;
 	const  int w = UnScaleByZoom(_vdd->dpi.width, vp->zoom);
 	const  int h = UnScaleByZoom(_vdd->dpi.height, vp->zoom);
 	int        j = 0;
@@ -4032,7 +3980,7 @@
 			overlay_dpi.height = vp->height;
 			overlay_dpi.width = vp->width;
 			overlay_dpi.pitch = vp->width;
-			overlay_dpi.zoom = ZOOM_LVL_NORMAL;
+			overlay_dpi.zoom = ZOOM_LVL_MIN;
 			overlay_dpi.left = UnScaleByZoomLower(vp->virtual_left, vp->zoom);
 			overlay_dpi.top = UnScaleByZoomLower(vp->virtual_top, vp->zoom);
 
@@ -4061,7 +4009,7 @@
 		ViewportMapDrawVehicles(&_vdd->dpi, vp);
 		if (_scrolling_viewport && _settings_client.gui.show_scrolling_viewport_on_map) ViewportMapDrawScrollingViewportBox(vp);
 		if (unlikely(_thd.place_mode == (HT_SPECIAL | HT_MAP) && (_thd.drawstyle & HT_DRAG_MASK) == HT_RECT && _thd.select_proc == DDSP_MEASURE)) ViewportMapDrawSelection(vp);
-		if (vp->zoom < ZOOM_LVL_OUT_256X) ViewportAddKdtreeSigns(_vdd.get(), &_vdd->dpi, true);
+		if (vp->zoom < ZOOM_LVL_OUT_64X) ViewportAddKdtreeSigns(_vdd.get(), &_vdd->dpi, true);
 
 		if (AreAnyPlansVisible()) {
 			if (vp->last_plan_update_number != _plan_update_counter) {
@@ -4074,7 +4022,7 @@
 				plan_dpi.height = vp->height;
 				plan_dpi.width = vp->width;
 				plan_dpi.pitch = vp->width;
-				plan_dpi.zoom = ZOOM_LVL_NORMAL;
+				plan_dpi.zoom = ZOOM_LVL_MIN;
 				plan_dpi.left = UnScaleByZoomLower(vp->virtual_left, vp->zoom);
 				plan_dpi.top = UnScaleByZoomLower(vp->virtual_top, vp->zoom);
 
@@ -4214,7 +4162,7 @@
 			/* translate to window coordinates */
 			DrawPixelInfo dp = vdd->dpi;
 			ZoomLevel zoom = vdd->dpi.zoom;
-			dp.zoom = ZOOM_LVL_NORMAL;
+			dp.zoom = ZOOM_LVL_MIN;
 			dp.width = UnScaleByZoom(dp.width, zoom);
 			dp.height = UnScaleByZoom(dp.height, zoom);
 			dp.left = vdd->offset_x + vp->left;
@@ -4235,7 +4183,7 @@
 {
 	DrawPixelInfo dp = _vdd->dpi;
 	ZoomLevel zoom = _vdd->dpi.zoom;
-	dp.zoom = ZOOM_LVL_NORMAL;
+	dp.zoom = ZOOM_LVL_MIN;
 	dp.width = UnScaleByZoom(dp.width, zoom);
 	dp.height = UnScaleByZoom(dp.height, zoom);
 	_cur_dpi = &dp;
@@ -4286,7 +4234,7 @@
  */
 void ViewportDrawChk(Viewport *vp, int left, int top, int right, int bottom, uint8_t display_flags)
 {
-	if ((vp->zoom < ZOOM_LVL_DRAW_MAP) && ((int64_t)ScaleByZoom(bottom - top, vp->zoom) * (int64_t)ScaleByZoom(right - left, vp->zoom) > (int64_t)(1000000 * ZOOM_LVL_BASE * ZOOM_LVL_BASE))) {
+	if ((vp->zoom < ZOOM_LVL_DRAW_MAP) && ((int64_t)ScaleByZoom(bottom - top, vp->zoom) * (int64_t)ScaleByZoom(right - left, vp->zoom) > (int64_t)(1000000 * ZOOM_BASE * ZOOM_BASE))) {
 		if ((bottom - top) > (right - left)) {
 			int t = (top + bottom) >> 1;
 			ViewportDrawChk(vp, left, top, right, t, display_flags);
@@ -4390,7 +4338,7 @@
 static void ClampSmoothScroll(uint32_t delta_ms, int64_t delta_hi, int64_t delta_lo, int &delta_hi_clamped, int &delta_lo_clamped)
 {
 	/** A tile is 64 pixels in width at 1x zoom; viewport coordinates are in 4x zoom. */
-	constexpr int PIXELS_PER_TILE = TILE_PIXELS * 2 * ZOOM_LVL_BASE;
+	constexpr int PIXELS_PER_TILE = TILE_PIXELS * 2 * ZOOM_BASE;
 
 	assert(delta_hi != 0);
 
@@ -4614,10 +4562,10 @@
 
 /**
  * Mark all viewports that display an area as dirty (in need of repaint).
- * @param left   Left   edge of area to repaint. (viewport coordinates, that is wrt. #ZOOM_LVL_NORMAL)
- * @param top    Top    edge of area to repaint. (viewport coordinates, that is wrt. #ZOOM_LVL_NORMAL)
- * @param right  Right  edge of area to repaint. (viewport coordinates, that is wrt. #ZOOM_LVL_NORMAL)
- * @param bottom Bottom edge of area to repaint. (viewport coordinates, that is wrt. #ZOOM_LVL_NORMAL)
+ * @param left   Left   edge of area to repaint. (viewport coordinates, that is wrt. #ZOOM_LVL_MIN)
+ * @param top    Top    edge of area to repaint. (viewport coordinates, that is wrt. #ZOOM_LVL_MIN)
+ * @param right  Right  edge of area to repaint. (viewport coordinates, that is wrt. #ZOOM_LVL_MIN)
+ * @param bottom Bottom edge of area to repaint. (viewport coordinates, that is wrt. #ZOOM_LVL_MIN)
  * @param flags  To tell if an update is relevant or not (for example, animations in map mode are not)
  * @ingroup dirty
  */
@@ -4744,10 +4692,10 @@
 {
 	Point pt = RemapCoords(TileX(tile) * TILE_SIZE, TileY(tile) * TILE_SIZE, tile_height_override * TILE_HEIGHT);
 	MarkAllViewportsDirty(
-			pt.x - 31  * ZOOM_LVL_BASE,
-			pt.y - 122 * ZOOM_LVL_BASE - ZOOM_LVL_BASE * TILE_HEIGHT * bridge_level_offset,
-			pt.x - 31  * ZOOM_LVL_BASE + 67  * ZOOM_LVL_BASE,
-			pt.y - 122 * ZOOM_LVL_BASE + 154 * ZOOM_LVL_BASE,
+			pt.x - 31  * ZOOM_BASE,
+			pt.y - 122 * ZOOM_BASE - ZOOM_BASE * TILE_HEIGHT * bridge_level_offset,
+			pt.x - 31  * ZOOM_BASE + 67  * ZOOM_BASE,
+			pt.y - 122 * ZOOM_BASE + 154 * ZOOM_BASE,
 			flags
 	);
 }
@@ -4758,7 +4706,7 @@
 	int y = TileY(tile) * TILE_SIZE;
 	Point top = RemapCoords(x, y, GetTileMaxPixelZ(tile));
 	Point bot = RemapCoords(x + TILE_SIZE, y + TILE_SIZE, GetTilePixelZ(tile));
-	MarkAllViewportsDirty(top.x - TILE_PIXELS * ZOOM_LVL_BASE, top.y - TILE_HEIGHT * ZOOM_LVL_BASE, top.x + TILE_PIXELS * ZOOM_LVL_BASE, bot.y, flags);
+	MarkAllViewportsDirty(top.x - TILE_PIXELS * ZOOM_BASE, top.y - TILE_HEIGHT * ZOOM_BASE, top.x + TILE_PIXELS * ZOOM_BASE, bot.y, flags);
 }
 
 void MarkViewportLineDirty(Viewport * const vp, const Point from_pt, const Point to_pt, const int block_radius, ViewportMarkDirtyFlags flags)
@@ -4873,20 +4821,7 @@
 	_vp_focused_window_route_overlay.MarkAllDirty(veh);
 }
 
-<<<<<<< HEAD
 void CheckMarkDirtyViewportRoutePaths(const Vehicle *veh)
-=======
-/**
- * Mark all viewports that display an area as dirty (in need of repaint).
- * @param left   Left   edge of area to repaint. (viewport coordinates, that is wrt. #ZOOM_LVL_MIN)
- * @param top    Top    edge of area to repaint. (viewport coordinates, that is wrt. #ZOOM_LVL_MIN)
- * @param right  Right  edge of area to repaint. (viewport coordinates, that is wrt. #ZOOM_LVL_MIN)
- * @param bottom Bottom edge of area to repaint. (viewport coordinates, that is wrt. #ZOOM_LVL_MIN)
- * @return true if at least one viewport has a dirty block
- * @ingroup dirty
- */
-bool MarkAllViewportsDirty(int left, int top, int right, int bottom)
->>>>>>> 97bea563
 {
 	if (veh == nullptr) return;
 
@@ -4929,18 +4864,9 @@
 
 void ChangeFixedViewportRoutePath(VehicleID from, VehicleID to)
 {
-<<<<<<< HEAD
 	for (auto &it : _vp_fixed_route_overlays) {
 		if (it.veh == from) it.veh = to;
 	}
-=======
-	Point pt = RemapCoords(TileX(tile) * TILE_SIZE, TileY(tile) * TILE_SIZE, tile_height_override * TILE_HEIGHT);
-	MarkAllViewportsDirty(
-			pt.x - MAX_TILE_EXTENT_LEFT,
-			pt.y - MAX_TILE_EXTENT_TOP - ZOOM_BASE * TILE_HEIGHT * bridge_level_offset,
-			pt.x + MAX_TILE_EXTENT_RIGHT,
-			pt.y + MAX_TILE_EXTENT_BOTTOM);
->>>>>>> 97bea563
 }
 
 /**
@@ -5019,22 +4945,15 @@
 			 * tile height/slope affects only the 'y' on-screen coordinate! */
 
 			int l = top.x - TILE_PIXELS * ZOOM_BASE; // 'x' coordinate of left   side of the dirty rectangle
-			int t = top.y;                               // 'y' coordinate of top    side of the dirty rectangle
+			int t = top.y;                           // 'y' coordinate of top    side of the dirty rectangle
 			int r = top.x + TILE_PIXELS * ZOOM_BASE; // 'x' coordinate of right  side of the dirty rectangle
-			int b = bot.y;                               // 'y' coordinate of bottom side of the dirty rectangle
-
-<<<<<<< HEAD
-			static const int OVERLAY_WIDTH = conservative_mode ? 2 << ZOOM_LVL_END : 4 * ZOOM_LVL_BASE; // part of selection sprites is drawn outside the selected area (in particular: terraforming)
+			int b = bot.y;                           // 'y' coordinate of bottom side of the dirty rectangle
+
+			static const int OVERLAY_WIDTH = conservative_mode ? 2 << ZOOM_LVL_END : 4 * ZOOM_BASE; // part of selection sprites is drawn outside the selected area (in particular: terraforming)
 
 			/* For halftile foundations on SLOPE_STEEP_S the sprite extents some more towards the top */
 			ViewportMarkDirtyFlags mode = (_thd.place_mode & HT_MAP) ? VMDF_NOT_LANDSCAPE : VMDF_NOT_MAP_MODE;
-			MarkAllViewportsDirty(l - OVERLAY_WIDTH, t - OVERLAY_WIDTH - TILE_HEIGHT * ZOOM_LVL_BASE, r + OVERLAY_WIDTH, b + OVERLAY_WIDTH, mode);
-=======
-			static const int OVERLAY_WIDTH = 4 * ZOOM_BASE; // part of selection sprites is drawn outside the selected area (in particular: terraforming)
-
-			/* For halftile foundations on SLOPE_STEEP_S the sprite extents some more towards the top */
-			MarkAllViewportsDirty(l - OVERLAY_WIDTH, t - OVERLAY_WIDTH - TILE_HEIGHT * ZOOM_BASE, r + OVERLAY_WIDTH, b + OVERLAY_WIDTH);
->>>>>>> 97bea563
+			MarkAllViewportsDirty(l - OVERLAY_WIDTH, t - OVERLAY_WIDTH - TILE_HEIGHT * ZOOM_BASE, r + OVERLAY_WIDTH, b + OVERLAY_WIDTH, mode);
 
 			/* haven't we reached the topmost tile yet? */
 			if (top_x != x_start) {
