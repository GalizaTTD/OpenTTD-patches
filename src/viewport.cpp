/* $Id$ */

/*
 * This file is part of OpenTTD.
 * OpenTTD is free software; you can redistribute it and/or modify it under the terms of the GNU General Public License as published by the Free Software Foundation, version 2.
 * OpenTTD is distributed in the hope that it will be useful, but WITHOUT ANY WARRANTY; without even the implied warranty of MERCHANTABILITY or FITNESS FOR A PARTICULAR PURPOSE.
 * See the GNU General Public License for more details. You should have received a copy of the GNU General Public License along with OpenTTD. If not, see <http://www.gnu.org/licenses/>.
 */

/**
 * @file viewport.cpp Handling of all viewports.
 *
 * \verbatim
 * The in-game coordinate system looks like this *
 *                                               *
 *                    ^ Z                        *
 *                    |                          *
 *                    |                          *
 *                    |                          *
 *                    |                          *
 *                 /     \                       *
 *              /           \                    *
 *           /                 \                 *
 *        /                       \              *
 *   X <                             > Y         *
 * \endverbatim
 */

/**
 * @defgroup vp_column_row Rows and columns in the viewport
 *
 * Columns are vertical sections of the viewport that are half a tile wide.
 * The origin, i.e. column 0, is through the northern and southern most tile.
 * This means that the column of e.g. Tile(0, 0) and Tile(100, 100) are in
 * column number 0. The negative columns are towards the left of the screen,
 * or towards the west, whereas the positive ones are towards respectively
 * the right and east.
 * With half a tile wide is meant that the next column of tiles directly west
 * or east of the centre line are respectively column -1 and 1. Their tile
 * centers are only half a tile from the center of their adjoining tile when
 * looking only at the X-coordinate.
 *
 * \verbatim
 *        ╳        *
 *       ╱ ╲       *
 *      ╳ 0 ╳      *
 *     ╱ ╲ ╱ ╲     *
 *    ╳-1 ╳ 1 ╳    *
 *   ╱ ╲ ╱ ╲ ╱ ╲   *
 *  ╳-2 ╳ 0 ╳ 2 ╳  *
 *   ╲ ╱ ╲ ╱ ╲ ╱   *
 *    ╳-1 ╳ 1 ╳    *
 *     ╲ ╱ ╲ ╱     *
 *      ╳ 0 ╳      *
 *       ╲ ╱       *
 *        ╳        *
 * \endverbatim
 *
 *
 * Rows are horizontal sections of the viewport, also half a tile wide.
 * This time the northern most tile on the map defines 0 and
 * everything south of that has a positive number.
 */

#include "stdafx.h"
#include "clear_map.h"
#include "tree_map.h"
#include "industry.h"
#include "smallmap_gui.h"
#include "smallmap_colours.h"
#include "table/tree_land.h"
#include "blitter/32bpp_base.hpp"
#include "core/math_func.hpp"
#include "core/smallvec_type.hpp"
#include "landscape.h"
#include "viewport_func.h"
#include "station_base.h"
#include "waypoint_base.h"
#include "town.h"
#include "signs_base.h"
#include "signs_func.h"
#include "plans_base.h"
#include "plans_func.h"
#include "vehicle_base.h"
#include "vehicle_gui.h"
#include "blitter/factory.hpp"
#include "strings_func.h"
#include "zoom_func.h"
#include "vehicle_func.h"
#include "company_func.h"
#include "waypoint_func.h"
#include "window_func.h"
#include "tilehighlight_func.h"
#include "zoning.h"
#include "window_gui.h"
#include "linkgraph/linkgraph_gui.h"
#include "viewport_kdtree.h"
#include "viewport_sprite_sorter.h"
#include "bridge_map.h"
#include "company_base.h"
#include "command_func.h"
#include "network/network_func.h"
#include "framerate_type.h"
#include "depot_base.h"
#include "tunnelbridge_map.h"
#include "gui.h"
#include "core/container_func.hpp"
#include "tunnelbridge_map.h"

#include <map>
#include <vector>
#include <math.h>
#include <algorithm>
#include <tuple>

#include "table/strings.h"
#include "table/string_colours.h"

#include "safeguards.h"

Point _tile_fract_coords;


ViewportSignKdtree _viewport_sign_kdtree(&Kdtree_ViewportSignXYFunc);
static int _viewport_sign_maxwidth = 0;


static const int MAX_TILE_EXTENT_LEFT   = ZOOM_LVL_BASE * TILE_PIXELS;                     ///< Maximum left   extent of tile relative to north corner.
static const int MAX_TILE_EXTENT_RIGHT  = ZOOM_LVL_BASE * TILE_PIXELS;                     ///< Maximum right  extent of tile relative to north corner.
static const int MAX_TILE_EXTENT_TOP    = ZOOM_LVL_BASE * MAX_BUILDING_PIXELS;             ///< Maximum top    extent of tile relative to north corner (not considering bridges).
static const int MAX_TILE_EXTENT_BOTTOM = ZOOM_LVL_BASE * (TILE_PIXELS + 2 * TILE_HEIGHT); ///< Maximum bottom extent of tile relative to north corner (worst case: #SLOPE_STEEP_N).

struct StringSpriteToDraw {
	StringID string;
	Colours colour;
	int32 x;
	int32 y;
	uint64 params[2];
	uint16 width;
};

struct TileSpriteToDraw {
	SpriteID image;
	PaletteID pal;
	const SubSprite *sub;           ///< only draw a rectangular part of the sprite
	int32 x;                        ///< screen X coordinate of sprite
	int32 y;                        ///< screen Y coordinate of sprite
};

struct ChildScreenSpriteToDraw {
	SpriteID image;
	PaletteID pal;
	const SubSprite *sub;           ///< only draw a rectangular part of the sprite
	int32 x;
	int32 y;
	int next;                       ///< next child to draw (-1 at the end)
};

/**
 * Mode of "sprite combining"
 * @see StartSpriteCombine
 */
enum SpriteCombineMode {
	SPRITE_COMBINE_NONE,     ///< Every #AddSortableSpriteToDraw start its own bounding box
	SPRITE_COMBINE_PENDING,  ///< %Sprite combining will start with the next unclipped sprite.
	SPRITE_COMBINE_ACTIVE,   ///< %Sprite combining is active. #AddSortableSpriteToDraw outputs child sprites.
};

typedef std::vector<TileSpriteToDraw> TileSpriteToDrawVector;
typedef std::vector<StringSpriteToDraw> StringSpriteToDrawVector;
typedef std::vector<ParentSpriteToDraw> ParentSpriteToDrawVector;
typedef std::vector<ChildScreenSpriteToDraw> ChildScreenSpriteToDrawVector;

typedef std::vector<std::pair<int, OrderType> > RankOrderTypeList;
typedef std::map<TileIndex, RankOrderTypeList> RouteStepsMap;

const uint max_rank_order_type_count = 10;

enum RailSnapMode {
	RSM_NO_SNAP,
	RSM_SNAP_TO_TILE,
	RSM_SNAP_TO_RAIL,
};

/**
 * Snapping point for a track.
 *
 * Point where a track (rail/road/other) can be snapped to while selecting tracks with polyline
 * tool (HT_POLY). Besides of x/y coordinates expressed in tile "units" it contains a set of
 * allowed line directions.
 */
struct LineSnapPoint : Point {
	uint8 dirs; ///< Allowed line directions, set of #Direction bits.
};

typedef SmallVector<LineSnapPoint, 4> LineSnapPoints; ///< Set of snapping points

/** Coordinates of a polyline track made of 2 connected line segments. */
struct PolylineInfo {
	Point start;           ///< The point where the first segment starts (as given in LineSnapPoint).
	Direction first_dir;   ///< Direction of the first line segment.
	uint first_len;        ///< Length of the first segment - number of track pieces.
	Direction second_dir;  ///< Direction of the second line segment.
	uint second_len;       ///< Length of the second segment - number of track pieces.
};

/** Data structure storing rendering information */
struct ViewportDrawer {
	DrawPixelInfo dpi;

	StringSpriteToDrawVector string_sprites_to_draw;
	TileSpriteToDrawVector tile_sprites_to_draw;
	ParentSpriteToDrawVector parent_sprites_to_draw;
	ParentSpriteToSortVector parent_sprites_to_sort; ///< Parent sprite pointer array used for sorting
	ChildScreenSpriteToDrawVector child_screen_sprites_to_draw;
	TunnelBridgeToMapVector tunnel_to_map;
	TunnelBridgeToMapVector bridge_to_map;

	int *last_child;

	SpriteCombineMode combine_sprites;               ///< Current mode of "sprite combining". @see StartSpriteCombine

	int foundation[FOUNDATION_PART_END];             ///< Foundation sprites (index into parent_sprites_to_draw).
	FoundationPart foundation_part;                  ///< Currently active foundation for ground sprite drawing.
	int *last_foundation_child[FOUNDATION_PART_END]; ///< Tail of ChildSprite list of the foundations. (index into child_screen_sprites_to_draw)
	Point foundation_offset[FOUNDATION_PART_END];    ///< Pixel offset for ground sprites on the foundations.
};

static void MarkViewportDirty(const ViewPort * const vp, int left, int top, int right, int bottom);
static void MarkRouteStepDirty(RouteStepsMap::const_iterator cit);
static void MarkRouteStepDirty(const TileIndex tile, uint order_nr);

static DrawPixelInfo _dpi_for_text;
static ViewportDrawer _vd;

static std::vector<ViewPort *> _viewport_window_cache;

RouteStepsMap _vp_route_steps;
RouteStepsMap _vp_route_steps_last_mark_dirty;
uint _vp_route_step_width = 0;
uint _vp_route_step_height_top = 0;
uint _vp_route_step_height_middle = 0;
uint _vp_route_step_height_bottom = 0;
SubSprite _vp_route_step_subsprite;

struct DrawnPathRouteTileLine {
	TileIndex from_tile;
	TileIndex to_tile;
	bool order_match;

	bool operator==(const DrawnPathRouteTileLine &other) const
	{
		return std::tie(this->from_tile, this->to_tile, this->order_match) == std::tie(other.from_tile, other.to_tile, other.order_match);
	}

	bool operator!=(const DrawnPathRouteTileLine &other) const
	{
		return !(*this == other);
	}

	bool operator<(const DrawnPathRouteTileLine &other) const
	{
		return std::tie(this->from_tile, this->to_tile, this->order_match) < std::tie(other.from_tile, other.to_tile, other.order_match);
	}
};

std::vector<DrawnPathRouteTileLine> _vp_route_paths;
std::vector<DrawnPathRouteTileLine> _vp_route_paths_last_mark_dirty;

static void MarkRoutePathsDirty(const std::vector<DrawnPathRouteTileLine> &lines);

TileHighlightData _thd;
static TileInfo *_cur_ti;
bool _draw_bounding_boxes = false;
bool _draw_dirty_blocks = false;
uint _dirty_block_colour = 0;
static VpSpriteSorter _vp_sprite_sorter = NULL;

const byte *_pal2trsp_remap_ptr = NULL;

static RailSnapMode _rail_snap_mode = RSM_NO_SNAP; ///< Type of rail track snapping (polyline tool).
static LineSnapPoints _tile_snap_points; ///< Tile to which a rail track will be snapped to (polyline tool).
static LineSnapPoints _rail_snap_points; ///< Set of points where a rail track will be snapped to (polyline tool).
static LineSnapPoint _current_snap_lock; ///< Start point and direction at which selected track is locked on currently (while dragging in polyline mode).

static RailSnapMode GetRailSnapMode();
static void SetRailSnapMode(RailSnapMode mode);
static TileIndex GetRailSnapTile();
static void SetRailSnapTile(TileIndex tile);

static Point MapXYZToViewport(const ViewPort *vp, int x, int y, int z)
{
	Point p = RemapCoords(x, y, z);
	p.x -= vp->virtual_width / 2;
	p.y -= vp->virtual_height / 2;
	return p;
}

void DeleteWindowViewport(Window *w)
{
	if (w->viewport == NULL) return;

	container_unordered_remove(_viewport_window_cache, w->viewport);
	delete w->viewport->overlay;
	delete w->viewport;
	w->viewport = NULL;
}

/**
 * Initialize viewport of the window for use.
 * @param w Window to use/display the viewport in
 * @param x Offset of left edge of viewport with respect to left edge window \a w
 * @param y Offset of top edge of viewport with respect to top edge window \a w
 * @param width Width of the viewport
 * @param height Height of the viewport
 * @param follow_flags Flags controlling the viewport.
 *        - If bit 31 is set, the lower 20 bits are the vehicle that the viewport should follow.
 *        - If bit 31 is clear, it is a #TileIndex.
 * @param zoom Zoomlevel to display
 */
void InitializeWindowViewport(Window *w, int x, int y,
	int width, int height, uint32 follow_flags, ZoomLevel zoom)
{
	assert(w->viewport == NULL);

	ViewportData *vp = new ViewportData();

	vp->overlay = NULL;
	vp->left = x + w->left;
	vp->top = y + w->top;
	vp->width = width;
	vp->height = height;

	vp->zoom = static_cast<ZoomLevel>(Clamp(zoom, _settings_client.gui.zoom_min, _settings_client.gui.zoom_max));

	vp->virtual_left = 0;
	vp->virtual_top = 0;
	vp->virtual_width = ScaleByZoom(width, zoom);
	vp->virtual_height = ScaleByZoom(height, zoom);

	vp->map_type = VPMT_BEGIN;

	Point pt;

	if (follow_flags & 0x80000000) {
		const Vehicle *veh;

		vp->follow_vehicle = (VehicleID)(follow_flags & 0xFFFFF);
		veh = Vehicle::Get(vp->follow_vehicle);
		pt = MapXYZToViewport(vp, veh->x_pos, veh->y_pos, veh->z_pos);
		MarkAllRoutePathsDirty(veh);
		MarkAllRouteStepsDirty(veh);
	} else {
		uint x = TileX(follow_flags) * TILE_SIZE;
		uint y = TileY(follow_flags) * TILE_SIZE;

		vp->follow_vehicle = INVALID_VEHICLE;
		pt = MapXYZToViewport(vp, x, y, GetSlopePixelZ(x, y));
	}

	vp->scrollpos_x = pt.x;
	vp->scrollpos_y = pt.y;
	vp->dest_scrollpos_x = pt.x;
	vp->dest_scrollpos_y = pt.y;

	w->viewport = vp;
	_viewport_window_cache.push_back(vp);
}

static Point _vp_move_offs;

static void DoSetViewportPosition(const Window *w, int left, int top, int width, int height)
{
	IncrementWindowUpdateNumber();

	FOR_ALL_WINDOWS_FROM_BACK_FROM(w, w) {
		if (left + width > w->left &&
				w->left + w->width > left &&
				top + height > w->top &&
				w->top + w->height > top) {

			if (left < w->left) {
				DoSetViewportPosition(w, left, top, w->left - left, height);
				DoSetViewportPosition(w, left + (w->left - left), top, width - (w->left - left), height);
				return;
			}

			if (left + width > w->left + w->width) {
				DoSetViewportPosition(w, left, top, (w->left + w->width - left), height);
				DoSetViewportPosition(w, left + (w->left + w->width - left), top, width - (w->left + w->width - left), height);
				return;
			}

			if (top < w->top) {
				DoSetViewportPosition(w, left, top, width, (w->top - top));
				DoSetViewportPosition(w, left, top + (w->top - top), width, height - (w->top - top));
				return;
			}

			if (top + height > w->top + w->height) {
				DoSetViewportPosition(w, left, top, width, (w->top + w->height - top));
				DoSetViewportPosition(w, left, top + (w->top + w->height - top), width, height - (w->top + w->height - top));
				return;
			}

			return;
		}
	}

	{
		int xo = _vp_move_offs.x;
		int yo = _vp_move_offs.y;

		if (abs(xo) >= width || abs(yo) >= height) {
			/* fully_outside */
			RedrawScreenRect(left, top, left + width, top + height);
			return;
		}

		GfxScroll(left, top, width, height, xo, yo);

		if (xo > 0) {
			RedrawScreenRect(left, top, xo + left, top + height);
			left += xo;
			width -= xo;
		} else if (xo < 0) {
			RedrawScreenRect(left + width + xo, top, left + width, top + height);
			width += xo;
		}

		if (yo > 0) {
			RedrawScreenRect(left, top, width + left, top + yo);
		} else if (yo < 0) {
			RedrawScreenRect(left, top + height + yo, width + left, top + height);
		}
	}
}

static void SetViewportPosition(Window *w, int x, int y, bool force_update_overlay)
{
	ViewPort *vp = w->viewport;
	int old_left = vp->virtual_left;
	int old_top = vp->virtual_top;
	int i;
	int left, top, width, height;

	vp->virtual_left = x;
	vp->virtual_top = y;

	if (force_update_overlay || IsViewportOverlayOutsideCachedRegion(w)) RebuildViewportOverlay(w, true);

	/* Viewport is bound to its left top corner, so it must be rounded down (UnScaleByZoomLower)
	 * else glitch described in FS#1412 will happen (offset by 1 pixel with zoom level > NORMAL)
	 */
	old_left = UnScaleByZoomLower(old_left, vp->zoom);
	old_top = UnScaleByZoomLower(old_top, vp->zoom);
	x = UnScaleByZoomLower(x, vp->zoom);
	y = UnScaleByZoomLower(y, vp->zoom);

	old_left -= x;
	old_top -= y;

	if (old_top == 0 && old_left == 0) return;

	_vp_move_offs.x = old_left;
	_vp_move_offs.y = old_top;

	left = vp->left;
	top = vp->top;
	width = vp->width;
	height = vp->height;

	if (left < 0) {
		width += left;
		left = 0;
	}

	i = left + width - _screen.width;
	if (i >= 0) width -= i;

	if (width > 0) {
		if (top < 0) {
			height += top;
			top = 0;
		}

		i = top + height - _screen.height;
		if (i >= 0) height -= i;

		if (height > 0) DoSetViewportPosition((const Window *) w->z_front, left, top, width, height);
	}
}

/**
 * Is a xy position inside the viewport of the window?
 * @param w Window to examine its viewport
 * @param x X coordinate of the xy position
 * @param y Y coordinate of the xy position
 * @return Pointer to the viewport if the xy position is in the viewport of the window,
 *         otherwise \c NULL is returned.
 */
ViewPort *IsPtInWindowViewport(const Window *w, int x, int y)
{
	ViewPort *vp = w->viewport;

	if (vp != NULL &&
			IsInsideMM(x, vp->left, vp->left + vp->width) &&
			IsInsideMM(y, vp->top, vp->top + vp->height))
		return vp;

	return NULL;
}

/**
 * Translate screen coordinate in a viewport to underlying tile coordinate.
 *
 * Returns exact point of the map that is visible in the given place
 * of the viewport (3D perspective), height of tiles and foundations matter.
 *
 * @param vp  Viewport that contains the (\a x, \a y) screen coordinate
 * @param x   Screen x coordinate, distance in pixels from the left edge of viewport frame
 * @param y   Screen y coordinate, distance in pixels from the top edge of viewport frame
 * @param clamp_to_map Clamp the coordinate outside of the map to the closest, non-void tile within the map
 * @return Tile coordinate or (-1, -1) if given x or y is not within viewport frame
 */
Point TranslateXYToTileCoord(const ViewPort *vp, int x, int y, bool clamp_to_map)
{
	if (!IsInsideBS(x, vp->left, vp->width) || !IsInsideBS(y, vp->top, vp->height)) {
		Point pt = { -1, -1 };
		return pt;
	}

	return InverseRemapCoords2(
			ScaleByZoom(x - vp->left, vp->zoom) + vp->virtual_left,
			ScaleByZoom(y - vp->top, vp->zoom) + vp->virtual_top, clamp_to_map);
}

/* When used for zooming, check area below current coordinates (x,y)
 * and return the tile of the zoomed out/in position (zoom_x, zoom_y)
 * when you just want the tile, make x = zoom_x and y = zoom_y */
static Point GetTileFromScreenXY(int x, int y, int zoom_x, int zoom_y)
{
	Window *w;
	ViewPort *vp;
	Point pt;

	if ( (w = FindWindowFromPt(x, y)) != NULL &&
			 (vp = IsPtInWindowViewport(w, x, y)) != NULL)
				return TranslateXYToTileCoord(vp, zoom_x, zoom_y);

	pt.y = pt.x = -1;
	return pt;
}

Point GetTileBelowCursor()
{
	return GetTileFromScreenXY(_cursor.pos.x, _cursor.pos.y, _cursor.pos.x, _cursor.pos.y);
}


Point GetTileZoomCenterWindow(bool in, Window * w)
{
	int x, y;
	ViewPort *vp = w->viewport;

	if (in) {
		x = ((_cursor.pos.x - vp->left) >> 1) + (vp->width >> 2);
		y = ((_cursor.pos.y - vp->top) >> 1) + (vp->height >> 2);
	} else {
		x = vp->width - (_cursor.pos.x - vp->left);
		y = vp->height - (_cursor.pos.y - vp->top);
	}
	/* Get the tile below the cursor and center on the zoomed-out center */
	return GetTileFromScreenXY(_cursor.pos.x, _cursor.pos.y, x + vp->left, y + vp->top);
}

/**
 * Update the status of the zoom-buttons according to the zoom-level
 * of the viewport. This will update their status and invalidate accordingly
 * @param w Window pointer to the window that has the zoom buttons
 * @param vp pointer to the viewport whose zoom-level the buttons represent
 * @param widget_zoom_in widget index for window with zoom-in button
 * @param widget_zoom_out widget index for window with zoom-out button
 */
void HandleZoomMessage(Window *w, const ViewPort *vp, byte widget_zoom_in, byte widget_zoom_out)
{
	w->SetWidgetDisabledState(widget_zoom_in, vp->zoom <= _settings_client.gui.zoom_min);
	w->SetWidgetDirty(widget_zoom_in);

	w->SetWidgetDisabledState(widget_zoom_out, vp->zoom >= _settings_client.gui.zoom_max);
	w->SetWidgetDirty(widget_zoom_out);
}

/**
 * Schedules a tile sprite for drawing.
 *
 * @param image the image to draw.
 * @param pal the provided palette.
 * @param x position x (world coordinates) of the sprite.
 * @param y position y (world coordinates) of the sprite.
 * @param z position z (world coordinates) of the sprite.
 * @param sub Only draw a part of the sprite.
 * @param extra_offs_x Pixel X offset for the sprite position.
 * @param extra_offs_y Pixel Y offset for the sprite position.
 */
static void AddTileSpriteToDraw(SpriteID image, PaletteID pal, int32 x, int32 y, int z, const SubSprite *sub = NULL, int extra_offs_x = 0, int extra_offs_y = 0)
{
	assert((image & SPRITE_MASK) < MAX_SPRITES);

	/*C++17: TileSpriteToDraw &ts = */ _vd.tile_sprites_to_draw.emplace_back();
	TileSpriteToDraw &ts = _vd.tile_sprites_to_draw.back();
	ts.image = image;
	ts.pal = pal;
	ts.sub = sub;
	Point pt = RemapCoords(x, y, z);
	ts.x = pt.x + extra_offs_x;
	ts.y = pt.y + extra_offs_y;
}

/**
 * Adds a child sprite to the active foundation.
 *
 * The pixel offset of the sprite relative to the ParentSprite is the sum of the offset passed to OffsetGroundSprite() and extra_offs_?.
 *
 * @param image the image to draw.
 * @param pal the provided palette.
 * @param sub Only draw a part of the sprite.
 * @param foundation_part Foundation part.
 * @param extra_offs_x Pixel X offset for the sprite position.
 * @param extra_offs_y Pixel Y offset for the sprite position.
 */
static void AddChildSpriteToFoundation(SpriteID image, PaletteID pal, const SubSprite *sub, FoundationPart foundation_part, int extra_offs_x, int extra_offs_y)
{
	assert(IsInsideMM(foundation_part, 0, FOUNDATION_PART_END));
	assert(_vd.foundation[foundation_part] != -1);
	Point offs = _vd.foundation_offset[foundation_part];

	/* Change the active ChildSprite list to the one of the foundation */
	int *old_child = _vd.last_child;
	_vd.last_child = _vd.last_foundation_child[foundation_part];

	AddChildSpriteScreen(image, pal, offs.x + extra_offs_x, offs.y + extra_offs_y, false, sub, false);

	/* Switch back to last ChildSprite list */
	_vd.last_child = old_child;
}

/**
 * Draws a ground sprite at a specific world-coordinate relative to the current tile.
 * If the current tile is drawn on top of a foundation the sprite is added as child sprite to the "foundation"-ParentSprite.
 *
 * @param image the image to draw.
 * @param pal the provided palette.
 * @param x position x (world coordinates) of the sprite relative to current tile.
 * @param y position y (world coordinates) of the sprite relative to current tile.
 * @param z position z (world coordinates) of the sprite relative to current tile.
 * @param sub Only draw a part of the sprite.
 * @param extra_offs_x Pixel X offset for the sprite position.
 * @param extra_offs_y Pixel Y offset for the sprite position.
 */
void DrawGroundSpriteAt(SpriteID image, PaletteID pal, int32 x, int32 y, int z, const SubSprite *sub, int extra_offs_x, int extra_offs_y)
{
	/* Switch to first foundation part, if no foundation was drawn */
	if (_vd.foundation_part == FOUNDATION_PART_NONE) _vd.foundation_part = FOUNDATION_PART_NORMAL;

	if (_vd.foundation[_vd.foundation_part] != -1) {
		Point pt = RemapCoords(x, y, z);
		AddChildSpriteToFoundation(image, pal, sub, _vd.foundation_part, pt.x + extra_offs_x * ZOOM_LVL_BASE, pt.y + extra_offs_y * ZOOM_LVL_BASE);
	} else {
		AddTileSpriteToDraw(image, pal, _cur_ti->x + x, _cur_ti->y + y, _cur_ti->z + z, sub, extra_offs_x * ZOOM_LVL_BASE, extra_offs_y * ZOOM_LVL_BASE);
	}
}

/**
 * Draws a ground sprite for the current tile.
 * If the current tile is drawn on top of a foundation the sprite is added as child sprite to the "foundation"-ParentSprite.
 *
 * @param image the image to draw.
 * @param pal the provided palette.
 * @param sub Only draw a part of the sprite.
 * @param extra_offs_x Pixel X offset for the sprite position.
 * @param extra_offs_y Pixel Y offset for the sprite position.
 */
void DrawGroundSprite(SpriteID image, PaletteID pal, const SubSprite *sub, int extra_offs_x, int extra_offs_y)
{
	DrawGroundSpriteAt(image, pal, 0, 0, 0, sub, extra_offs_x, extra_offs_y);
}

/**
 * Called when a foundation has been drawn for the current tile.
 * Successive ground sprites for the current tile will be drawn as child sprites of the "foundation"-ParentSprite, not as TileSprites.
 *
 * @param x sprite x-offset (screen coordinates) of ground sprites relative to the "foundation"-ParentSprite.
 * @param y sprite y-offset (screen coordinates) of ground sprites relative to the "foundation"-ParentSprite.
 */
void OffsetGroundSprite(int x, int y)
{
	/* Switch to next foundation part */
	switch (_vd.foundation_part) {
		case FOUNDATION_PART_NONE:
			_vd.foundation_part = FOUNDATION_PART_NORMAL;
			break;
		case FOUNDATION_PART_NORMAL:
			_vd.foundation_part = FOUNDATION_PART_HALFTILE;
			break;
		default: NOT_REACHED();
	}

	/* _vd.last_child == NULL if foundation sprite was clipped by the viewport bounds */
	if (_vd.last_child != NULL) _vd.foundation[_vd.foundation_part] = _vd.parent_sprites_to_draw.size() - 1;

	_vd.foundation_offset[_vd.foundation_part].x = x * ZOOM_LVL_BASE;
	_vd.foundation_offset[_vd.foundation_part].y = y * ZOOM_LVL_BASE;
	_vd.last_foundation_child[_vd.foundation_part] = _vd.last_child;
}

/**
 * Adds a child sprite to a parent sprite.
 * In contrast to "AddChildSpriteScreen()" the sprite position is in world coordinates
 *
 * @param image the image to draw.
 * @param pal the provided palette.
 * @param x position x of the sprite.
 * @param y position y of the sprite.
 * @param z position z of the sprite.
 * @param sub Only draw a part of the sprite.
 */
static void AddCombinedSprite(SpriteID image, PaletteID pal, int x, int y, int z, const SubSprite *sub)
{
	Point pt = RemapCoords(x, y, z);
	const Sprite *spr = GetSprite(image & SPRITE_MASK, ST_NORMAL);

	if (pt.x + spr->x_offs >= _vd.dpi.left + _vd.dpi.width ||
			pt.x + spr->x_offs + spr->width <= _vd.dpi.left ||
			pt.y + spr->y_offs >= _vd.dpi.top + _vd.dpi.height ||
			pt.y + spr->y_offs + spr->height <= _vd.dpi.top)
		return;

	const ParentSpriteToDraw &pstd = _vd.parent_sprites_to_draw.back();
	AddChildSpriteScreen(image, pal, pt.x - pstd.left, pt.y - pstd.top, false, sub, false);
}

/**
 * Draw a (transparent) sprite at given coordinates with a given bounding box.
 * The bounding box extends from (x + bb_offset_x, y + bb_offset_y, z + bb_offset_z) to (x + w - 1, y + h - 1, z + dz - 1), both corners included.
 * Bounding boxes with bb_offset_x == w or bb_offset_y == h or bb_offset_z == dz are allowed and produce thin slices.
 *
 * @note Bounding boxes are normally specified with bb_offset_x = bb_offset_y = bb_offset_z = 0. The extent of the bounding box in negative direction is
 *       defined by the sprite offset in the grf file.
 *       However if modifying the sprite offsets is not suitable (e.g. when using existing graphics), the bounding box can be tuned by bb_offset.
 *
 * @pre w >= bb_offset_x, h >= bb_offset_y, dz >= bb_offset_z. Else w, h or dz are ignored.
 *
 * @param image the image to combine and draw,
 * @param pal the provided palette,
 * @param x position X (world) of the sprite,
 * @param y position Y (world) of the sprite,
 * @param w bounding box extent towards positive X (world),
 * @param h bounding box extent towards positive Y (world),
 * @param dz bounding box extent towards positive Z (world),
 * @param z position Z (world) of the sprite,
 * @param transparent if true, switch the palette between the provided palette and the transparent palette,
 * @param bb_offset_x bounding box extent towards negative X (world),
 * @param bb_offset_y bounding box extent towards negative Y (world),
 * @param bb_offset_z bounding box extent towards negative Z (world)
 * @param sub Only draw a part of the sprite.
 */
void AddSortableSpriteToDraw(SpriteID image, PaletteID pal, int x, int y, int w, int h, int dz, int z, bool transparent, int bb_offset_x, int bb_offset_y, int bb_offset_z, const SubSprite *sub)
{
	int32 left, right, top, bottom;

	assert((image & SPRITE_MASK) < MAX_SPRITES);

	/* make the sprites transparent with the right palette */
	if (transparent) {
		SetBit(image, PALETTE_MODIFIER_TRANSPARENT);
		pal = PALETTE_TO_TRANSPARENT;
	}

	if (_vd.combine_sprites == SPRITE_COMBINE_ACTIVE) {
		AddCombinedSprite(image, pal, x, y, z, sub);
		return;
	}

	_vd.last_child = NULL;

	Point pt = RemapCoords(x, y, z);
	int tmp_left, tmp_top, tmp_x = pt.x, tmp_y = pt.y;

	/* Compute screen extents of sprite */
	if (image == SPR_EMPTY_BOUNDING_BOX) {
		left = tmp_left = RemapCoords(x + w          , y + bb_offset_y, z + bb_offset_z).x;
		right           = RemapCoords(x + bb_offset_x, y + h          , z + bb_offset_z).x + 1;
		top  = tmp_top  = RemapCoords(x + bb_offset_x, y + bb_offset_y, z + dz         ).y;
		bottom          = RemapCoords(x + w          , y + h          , z + bb_offset_z).y + 1;
	} else {
		const Sprite *spr = GetSprite(image & SPRITE_MASK, ST_NORMAL);
		left = tmp_left = (pt.x += spr->x_offs);
		right           = (pt.x +  spr->width );
		top  = tmp_top  = (pt.y += spr->y_offs);
		bottom          = (pt.y +  spr->height);
	}

	if (_draw_bounding_boxes && (image != SPR_EMPTY_BOUNDING_BOX)) {
		/* Compute maximal extents of sprite and its bounding box */
		left   = min(left  , RemapCoords(x + w          , y + bb_offset_y, z + bb_offset_z).x);
		right  = max(right , RemapCoords(x + bb_offset_x, y + h          , z + bb_offset_z).x + 1);
		top    = min(top   , RemapCoords(x + bb_offset_x, y + bb_offset_y, z + dz         ).y);
		bottom = max(bottom, RemapCoords(x + w          , y + h          , z + bb_offset_z).y + 1);
	}

	/* Do not add the sprite to the viewport, if it is outside */
	if (left   >= _vd.dpi.left + _vd.dpi.width ||
	    right  <= _vd.dpi.left                 ||
	    top    >= _vd.dpi.top + _vd.dpi.height ||
	    bottom <= _vd.dpi.top) {
		return;
	}

	/*C++17: ParentSpriteToDraw &ps = */ _vd.parent_sprites_to_draw.emplace_back();
	ParentSpriteToDraw &ps = _vd.parent_sprites_to_draw.back();
	ps.x = tmp_x;
	ps.y = tmp_y;

	ps.left = tmp_left;
	ps.top  = tmp_top;

	ps.image = image;
	ps.pal = pal;
	ps.sub = sub;
	ps.xmin = x + bb_offset_x;
	ps.xmax = x + max(bb_offset_x, w) - 1;

	ps.ymin = y + bb_offset_y;
	ps.ymax = y + max(bb_offset_y, h) - 1;

	ps.zmin = z + bb_offset_z;
	ps.zmax = z + max(bb_offset_z, dz) - 1;

	ps.comparison_done = false;
	ps.first_child = -1;

	_vd.last_child = &ps.first_child;

	if (_vd.combine_sprites == SPRITE_COMBINE_PENDING) _vd.combine_sprites = SPRITE_COMBINE_ACTIVE;
}

/**
 * Starts a block of sprites, which are "combined" into a single bounding box.
 *
 * Subsequent calls to #AddSortableSpriteToDraw will be drawn into the same bounding box.
 * That is: The first sprite that is not clipped by the viewport defines the bounding box, and
 * the following sprites will be child sprites to that one.
 *
 * That implies:
 *  - The drawing order is definite. No other sprites will be sorted between those of the block.
 *  - You have to provide a valid bounding box for all sprites,
 *    as you won't know which one is the first non-clipped one.
 *    Preferable you use the same bounding box for all.
 *  - You cannot use #AddChildSpriteScreen inside the block, as its result will be indefinite.
 *
 * The block is terminated by #EndSpriteCombine.
 *
 * You cannot nest "combined" blocks.
 */
void StartSpriteCombine()
{
	assert(_vd.combine_sprites == SPRITE_COMBINE_NONE);
	_vd.combine_sprites = SPRITE_COMBINE_PENDING;
}

/**
 * Terminates a block of sprites started by #StartSpriteCombine.
 * Take a look there for details.
 */
void EndSpriteCombine()
{
	assert(_vd.combine_sprites != SPRITE_COMBINE_NONE);
	_vd.combine_sprites = SPRITE_COMBINE_NONE;
}

/**
 * Check if the parameter "check" is inside the interval between
 * begin and end, including both begin and end.
 * @note Whether \c begin or \c end is the biggest does not matter.
 *       This method will account for that.
 * @param begin The begin of the interval.
 * @param end   The end of the interval.
 * @param check The value to check.
 */
static bool IsInRangeInclusive(int begin, int end, int check)
{
	if (begin > end) Swap(begin, end);
	return begin <= check && check <= end;
}

/**
 * Checks whether a point is inside the selected rectangle given by _thd.size, _thd.pos and _thd.diagonal
 * @param x The x coordinate of the point to be checked.
 * @param y The y coordinate of the point to be checked.
 * @return True if the point is inside the rectangle, else false.
 */
static bool IsInsideSelectedRectangle(int x, int y)
{
	if (!_thd.diagonal) {
		return IsInsideBS(x, _thd.pos.x, _thd.size.x) && IsInsideBS(y, _thd.pos.y, _thd.size.y);
	}

	int dist_a = (_thd.size.x + _thd.size.y);      // Rotated coordinate system for selected rectangle.
	int dist_b = (_thd.size.x - _thd.size.y);      // We don't have to divide by 2. It's all relative!
	int a = ((x - _thd.pos.x) + (y - _thd.pos.y)); // Rotated coordinate system for the point under scrutiny.
	int b = ((x - _thd.pos.x) - (y - _thd.pos.y));

	/* Check if a and b are between 0 and dist_a or dist_b respectively. */
	return IsInRangeInclusive(dist_a, 0, a) && IsInRangeInclusive(dist_b, 0, b);
}

/**
 * Add a child sprite to a parent sprite.
 *
 * @param image the image to draw.
 * @param pal the provided palette.
 * @param x sprite x-offset (screen coordinates) relative to parent sprite.
 * @param y sprite y-offset (screen coordinates) relative to parent sprite.
 * @param transparent if true, switch the palette between the provided palette and the transparent palette,
 * @param sub Only draw a part of the sprite.
 */
void AddChildSpriteScreen(SpriteID image, PaletteID pal, int x, int y, bool transparent, const SubSprite *sub, bool scale)
{
	assert((image & SPRITE_MASK) < MAX_SPRITES);

	/* If the ParentSprite was clipped by the viewport bounds, do not draw the ChildSprites either */
	if (_vd.last_child == NULL) return;

	/* make the sprites transparent with the right palette */
	if (transparent) {
		SetBit(image, PALETTE_MODIFIER_TRANSPARENT);
		pal = PALETTE_TO_TRANSPARENT;
	}

	*_vd.last_child = _vd.child_screen_sprites_to_draw.size();

	/*C++17: ChildScreenSpriteToDraw &cs = */ _vd.child_screen_sprites_to_draw.emplace_back();
	ChildScreenSpriteToDraw &cs = _vd.child_screen_sprites_to_draw.back();
	cs.image = image;
	cs.pal = pal;
	cs.sub = sub;
	cs.x = scale ? x * ZOOM_LVL_BASE : x;
	cs.y = scale ? y * ZOOM_LVL_BASE : y;
	cs.next = -1;

	/* Append the sprite to the active ChildSprite list.
	 * If the active ParentSprite is a foundation, update last_foundation_child as well.
	 * Note: ChildSprites of foundations are NOT sequential in the vector, as selection sprites are added at last. */
	if (_vd.last_foundation_child[0] == _vd.last_child) _vd.last_foundation_child[0] = &cs.next;
	if (_vd.last_foundation_child[1] == _vd.last_child) _vd.last_foundation_child[1] = &cs.next;
	_vd.last_child = &cs.next;
}

static void AddStringToDraw(int x, int y, StringID string, uint64 params_1, uint64 params_2, Colours colour, uint16 width)
{
	assert(width != 0);
	/*C++17: StringSpriteToDraw &ss = */ _vd.string_sprites_to_draw.emplace_back();
	StringSpriteToDraw &ss = _vd.string_sprites_to_draw.back();
	ss.string = string;
	ss.x = x;
	ss.y = y;
	ss.params[0] = params_1;
	ss.params[1] = params_2;
	ss.width = width;
	ss.colour = colour;
}


/**
 * Draws sprites between ground sprite and everything above.
 *
 * The sprite is either drawn as TileSprite or as ChildSprite of the active foundation.
 *
 * @param image the image to draw.
 * @param pal the provided palette.
 * @param ti TileInfo Tile that is being drawn
 * @param z_offset Z offset relative to the groundsprite. Only used for the sprite position, not for sprite sorting.
 * @param foundation_part Foundation part the sprite belongs to.
 * @param sub Sub-section of sprite to draw.
 */
void DrawSelectionSprite(SpriteID image, PaletteID pal, const TileInfo *ti, int z_offset, FoundationPart foundation_part, const SubSprite *sub)
{
	/* FIXME: This is not totally valid for some autorail highlights that extend over the edges of the tile. */
	if (_vd.foundation[foundation_part] == -1) {
		/* draw on real ground */
		AddTileSpriteToDraw(image, pal, ti->x, ti->y, ti->z + z_offset, sub);
	} else {
		/* draw on top of foundation */
		AddChildSpriteToFoundation(image, pal, sub, foundation_part, 0, -z_offset * ZOOM_LVL_BASE);
	}
}

/**
 * Draws a selection rectangle on a tile.
 *
 * @param ti TileInfo Tile that is being drawn
 * @param pal Palette to apply.
 */
void DrawTileSelectionRect(const TileInfo *ti, PaletteID pal)
{
	if (!IsValidTile(ti->tile)) return;

	SpriteID sel;
	if (IsHalftileSlope(ti->tileh)) {
		Corner halftile_corner = GetHalftileSlopeCorner(ti->tileh);
		SpriteID sel2 = SPR_HALFTILE_SELECTION_FLAT + halftile_corner;
		DrawSelectionSprite(sel2, pal, ti, 7 + TILE_HEIGHT, FOUNDATION_PART_HALFTILE);

		Corner opposite_corner = OppositeCorner(halftile_corner);
		if (IsSteepSlope(ti->tileh)) {
			sel = SPR_HALFTILE_SELECTION_DOWN;
		} else {
			sel = ((ti->tileh & SlopeWithOneCornerRaised(opposite_corner)) != 0 ? SPR_HALFTILE_SELECTION_UP : SPR_HALFTILE_SELECTION_FLAT);
		}
		sel += opposite_corner;
	} else {
		sel = SPR_SELECT_TILE + SlopeToSpriteOffset(ti->tileh);
	}
	DrawSelectionSprite(sel, pal, ti, 7, FOUNDATION_PART_NORMAL);
}

static HighLightStyle GetPartOfAutoLine(int px, int py, const Point &selstart, const Point &selend, HighLightStyle dir)
{
	if (!IsInRangeInclusive(selstart.x & ~TILE_UNIT_MASK, selend.x & ~TILE_UNIT_MASK, px)) return HT_DIR_END;
	if (!IsInRangeInclusive(selstart.y & ~TILE_UNIT_MASK, selend.y & ~TILE_UNIT_MASK, py)) return HT_DIR_END;

	px -= selstart.x & ~TILE_UNIT_MASK;
	py -= selstart.y & ~TILE_UNIT_MASK;

	switch (dir) {
		case HT_DIR_X: return (py == 0) ? HT_DIR_X : HT_DIR_END;
		case HT_DIR_Y: return (px == 0) ? HT_DIR_Y : HT_DIR_END;
		case HT_DIR_HU: return (px == -py) ? HT_DIR_HU : (px == -py - (int)TILE_SIZE) ? HT_DIR_HL : HT_DIR_END;
		case HT_DIR_HL: return (px == -py) ? HT_DIR_HL : (px == -py + (int)TILE_SIZE) ? HT_DIR_HU : HT_DIR_END;
		case HT_DIR_VL: return (px ==  py) ? HT_DIR_VL : (px ==  py + (int)TILE_SIZE) ? HT_DIR_VR : HT_DIR_END;
		case HT_DIR_VR: return (px ==  py) ? HT_DIR_VR : (px ==  py - (int)TILE_SIZE) ? HT_DIR_VL : HT_DIR_END;
		default: NOT_REACHED(); break;
	}

	return HT_DIR_END;
}

#include "table/autorail.h"

/**
 * Draws autorail highlights.
 *
 * @param *ti TileInfo Tile that is being drawn
 * @param autorail_type \c HT_DIR_XXX, offset into _AutorailTilehSprite[][]
 * @param pal Palette to use, -1 to autodetect
 */
static void DrawAutorailSelection(const TileInfo *ti, HighLightStyle autorail_type, PaletteID pal = -1)
{
	SpriteID image;
	FoundationPart foundation_part = FOUNDATION_PART_NORMAL;
	int offset;
	bool bridge_head_mode = false;

	if (IsFlatRailBridgeHeadTile(ti->tile)) {
		extern bool IsValidFlatRailBridgeHeadTrackBits(Slope normalised_slope, DiagDirection bridge_direction, TrackBits tracks);

		offset = _AutorailTilehSprite[SLOPE_FLAT][autorail_type];
		const Slope real_tileh = GetTileSlope(ti->tile, nullptr);
		const Slope normalised_tileh = IsSteepSlope(real_tileh) ? SlopeWithOneCornerRaised(GetHighestSlopeCorner(real_tileh)) : real_tileh;
		if (!IsValidFlatRailBridgeHeadTrackBits(normalised_tileh, GetTunnelBridgeDirection(ti->tile), TrackToTrackBits((Track) autorail_type))) {
			offset = -offset;
		}
		if (!IsRailCustomBridgeHead(ti->tile)) {
			bridge_head_mode = true;
		}
	} else {
		Slope autorail_tileh = RemoveHalftileSlope(ti->tileh);
		if (IsHalftileSlope(ti->tileh)) {
			static const HighLightStyle _lower_rail[CORNER_END] = { HT_DIR_VR, HT_DIR_HU, HT_DIR_VL, HT_DIR_HL }; // CORNER_W, CORNER_S, CORNER_E, CORNER_N
			Corner halftile_corner = GetHalftileSlopeCorner(ti->tileh);
			if (autorail_type != _lower_rail[halftile_corner]) {
				foundation_part = FOUNDATION_PART_HALFTILE;
				/* Here we draw the highlights of the "three-corners-raised"-slope. That looks ok to me. */
				autorail_tileh = SlopeWithThreeCornersRaised(OppositeCorner(halftile_corner));
			}
		}
		assert(autorail_type < HT_DIR_END);
		offset = _AutorailTilehSprite[autorail_tileh][autorail_type];
	}

	if (offset >= 0) {
		image = SPR_AUTORAIL_BASE + offset;
		if (pal == (PaletteID)-1) pal = _thd.make_square_red ? PALETTE_SEL_TILE_RED : PAL_NONE;
	} else {
		image = SPR_AUTORAIL_BASE - offset;
		if (pal == (PaletteID)-1) pal = PALETTE_SEL_TILE_RED;
	}

	if (bridge_head_mode) {
		AddSortableSpriteToDraw(image, pal, ti->x, ti->y, 16, 16, 0, ti->z + 15);
	} else {
		DrawSelectionSprite(image, pal, ti, 7, foundation_part);
	}
}

/**
 * Checks if the specified tile is selected and if so draws selection using correct selectionstyle.
 * @param *ti TileInfo Tile that is being drawn
 */
static void DrawTileSelection(const TileInfo *ti)
{
	/* Draw a red error square? */
	bool is_redsq = _thd.redsq == ti->tile;
	if (is_redsq) DrawTileSelectionRect(ti, PALETTE_TILE_RED_PULSATING);

	switch (_thd.drawstyle & HT_DRAG_MASK) {
		default: break; // No tile selection active?

		case HT_RECT:
			if (!is_redsq) {
				if (IsInsideSelectedRectangle(ti->x, ti->y)) {
					DrawTileSelectionRect(ti, _thd.make_square_red ? PALETTE_SEL_TILE_RED : PAL_NONE);
				} else if (_thd.outersize.x > 0 &&
						/* Check if it's inside the outer area? */
						IsInsideBS(ti->x, _thd.pos.x + _thd.offs.x, _thd.size.x + _thd.outersize.x) &&
						IsInsideBS(ti->y, _thd.pos.y + _thd.offs.y, _thd.size.y + _thd.outersize.y)) {
					/* Draw a blue rect. */
					DrawTileSelectionRect(ti, PALETTE_SEL_TILE_BLUE);
				}
			}
			break;

		case HT_POINT:
			if (IsInsideSelectedRectangle(ti->x, ti->y)) {
				/* Figure out the Z coordinate for the single dot. */
				int z = 0;
				FoundationPart foundation_part = FOUNDATION_PART_NORMAL;
				if (ti->tileh & SLOPE_N) {
					z += TILE_HEIGHT;
					if (RemoveHalftileSlope(ti->tileh) == SLOPE_STEEP_N) z += TILE_HEIGHT;
				}
				if (IsHalftileSlope(ti->tileh)) {
					Corner halftile_corner = GetHalftileSlopeCorner(ti->tileh);
					if ((halftile_corner == CORNER_W) || (halftile_corner == CORNER_E)) z += TILE_HEIGHT;
					if (halftile_corner != CORNER_S) {
						foundation_part = FOUNDATION_PART_HALFTILE;
						if (IsSteepSlope(ti->tileh)) z -= TILE_HEIGHT;
					}
				}
				DrawSelectionSprite(_cur_dpi->zoom <= ZOOM_LVL_DETAIL ? SPR_DOT : SPR_DOT_SMALL, PAL_NONE, ti, z, foundation_part);
			}
			break;

		case HT_RAIL:
			if (ti->tile == TileVirtXY(_thd.pos.x, _thd.pos.y)) {
				assert((_thd.drawstyle & HT_DIR_MASK) < HT_DIR_END);
				DrawAutorailSelection(ti, _thd.drawstyle & HT_DIR_MASK);
			}
			break;

		case HT_LINE: {
			HighLightStyle type = GetPartOfAutoLine(ti->x, ti->y, _thd.selstart, _thd.selend, _thd.drawstyle & HT_DIR_MASK);
			if (type < HT_DIR_END) {
				DrawAutorailSelection(ti, type);
			} else if (_thd.dir2 < HT_DIR_END) {
				type = GetPartOfAutoLine(ti->x, ti->y, _thd.selstart2, _thd.selend2, _thd.dir2);
				if (type < HT_DIR_END) DrawAutorailSelection(ti, type, PALETTE_SEL_TILE_BLUE);
			}
			break;
		}
	}
}

/**
 * Returns the y coordinate in the viewport coordinate system where the given
 * tile is painted.
 * @param tile Any tile.
 * @return The viewport y coordinate where the tile is painted.
 */
static int GetViewportY(Point tile)
{
	/* Each increment in X or Y direction moves down by half a tile, i.e. TILE_PIXELS / 2. */
	return (tile.y * (int)(TILE_PIXELS / 2) + tile.x * (int)(TILE_PIXELS / 2) - TilePixelHeightOutsideMap(tile.x, tile.y)) << ZOOM_LVL_SHIFT;
}

/**
 * Add the landscape to the viewport, i.e. all ground tiles and buildings.
 */
static void ViewportAddLandscape()
{
	assert(_vd.dpi.top <= _vd.dpi.top + _vd.dpi.height);
	assert(_vd.dpi.left <= _vd.dpi.left + _vd.dpi.width);

	Point upper_left = InverseRemapCoords(_vd.dpi.left, _vd.dpi.top);
	Point upper_right = InverseRemapCoords(_vd.dpi.left + _vd.dpi.width, _vd.dpi.top);

	/* Transformations between tile coordinates and viewport rows/columns: See vp_column_row
	 *   column = y - x
	 *   row    = x + y
	 *   x      = (row - column) / 2
	 *   y      = (row + column) / 2
	 * Note: (row, columns) pairs are only valid, if they are both even or both odd.
	 */

	/* Columns overlap with neighbouring columns by a half tile.
	 *  - Left column is column of upper_left (rounded down) and one column to the left.
	 *  - Right column is column of upper_right (rounded up) and one column to the right.
	 * Note: Integer-division does not round down for negative numbers, so ensure rounding with another increment/decrement.
	 */
	int left_column = (upper_left.y - upper_left.x) / (int)TILE_SIZE - 2;
	int right_column = (upper_right.y - upper_right.x) / (int)TILE_SIZE + 2;

	int potential_bridge_height = ZOOM_LVL_BASE * TILE_HEIGHT * _settings_game.construction.max_bridge_height;

	/* Rows overlap with neighbouring rows by a half tile.
	 * The first row that could possibly be visible is the row above upper_left (if it is at height 0).
	 * Due to integer-division not rounding down for negative numbers, we need another decrement.
	 */
	int row = (upper_left.x + upper_left.y) / (int)TILE_SIZE - 2;
	bool last_row = false;
	for (; !last_row; row++) {
		last_row = true;
		for (int column = left_column; column <= right_column; column++) {
			/* Valid row/column? */
			if ((row + column) % 2 != 0) continue;

			Point tilecoord;
			tilecoord.x = (row - column) / 2;
			tilecoord.y = (row + column) / 2;
			assert(column == tilecoord.y - tilecoord.x);
			assert(row == tilecoord.y + tilecoord.x);

			TileType tile_type;
			TileInfo tile_info;
			_cur_ti = &tile_info;
			tile_info.x = tilecoord.x * TILE_SIZE; // FIXME tile_info should use signed integers
			tile_info.y = tilecoord.y * TILE_SIZE;

			if (IsInsideBS(tilecoord.x, 0, MapSizeX()) && IsInsideBS(tilecoord.y, 0, MapSizeY())) {
				/* This includes the south border at MapMaxX / MapMaxY. When terraforming we still draw tile selections there. */
				tile_info.tile = TileXY(tilecoord.x, tilecoord.y);
				tile_type = GetTileType(tile_info.tile);
			} else {
				tile_info.tile = INVALID_TILE;
				tile_type = MP_VOID;
			}

			if (tile_type != MP_VOID) {
				/* We are inside the map => paint landscape. */
				tile_info.tileh = GetTilePixelSlope(tile_info.tile, &tile_info.z);
			} else {
				/* We are outside the map => paint black. */
				tile_info.tileh = GetTilePixelSlopeOutsideMap(tilecoord.x, tilecoord.y, &tile_info.z);
			}

			int viewport_y = GetViewportY(tilecoord);

			if (viewport_y + MAX_TILE_EXTENT_BOTTOM < _vd.dpi.top) {
				/* The tile in this column is not visible yet.
				 * Tiles in other columns may be visible, but we need more rows in any case. */
				last_row = false;
				continue;
			}

			int min_visible_height = viewport_y - (_vd.dpi.top + _vd.dpi.height);
			bool tile_visible = min_visible_height <= 0;

			if (tile_type != MP_VOID) {
				/* Is tile with buildings visible? */
				if (min_visible_height < MAX_TILE_EXTENT_TOP) tile_visible = true;

				if (IsBridgeAbove(tile_info.tile)) {
					/* Is the bridge visible? */
					TileIndex bridge_tile = GetNorthernBridgeEnd(tile_info.tile);
					int bridge_height = ZOOM_LVL_BASE * (GetBridgePixelHeight(bridge_tile) - TilePixelHeight(tile_info.tile));
					if (min_visible_height < bridge_height + MAX_TILE_EXTENT_TOP) tile_visible = true;
				}

				/* Would a higher bridge on a more southern tile be visible?
				 * If yes, we need to loop over more rows to possibly find one. */
				if (min_visible_height < potential_bridge_height + MAX_TILE_EXTENT_TOP) last_row = false;
			} else {
				/* Outside of map. If we are on the north border of the map, there may still be a bridge visible,
				 * so we need to loop over more rows to possibly find one. */
				if ((tilecoord.x <= 0 || tilecoord.y <= 0) && min_visible_height < potential_bridge_height + MAX_TILE_EXTENT_TOP) last_row = false;
			}

			if (tile_visible) {
				last_row = false;
				_vd.foundation_part = FOUNDATION_PART_NONE;
				_vd.foundation[0] = -1;
				_vd.foundation[1] = -1;
				_vd.last_foundation_child[0] = NULL;
				_vd.last_foundation_child[1] = NULL;

				_tile_type_procs[tile_type]->draw_tile_proc(&tile_info);
				if (tile_info.tile != INVALID_TILE) {
					DrawTileSelection(&tile_info);
					DrawTileZoning(&tile_info);
				}
			}
		}
	}
}

/**
 * Add a string to draw in the viewport
 * @param dpi current viewport area
 * @param small_from Zoomlevel from when the small font should be used
 * @param sign sign position and dimension
 * @param string_normal String for normal and 2x zoom level
 * @param string_small String for 4x and 8x zoom level
 * @param string_small_shadow Shadow string for 4x and 8x zoom level; or #STR_NULL if no shadow
 * @param colour colour of the sign background; or INVALID_COLOUR if transparent
 */
void ViewportAddString(const DrawPixelInfo *dpi, ZoomLevel small_from, const ViewportSign *sign, StringID string_normal, StringID string_small, StringID string_small_shadow, uint64 params_1, uint64 params_2, Colours colour)
{
	bool small = dpi->zoom >= small_from;

	int left   = dpi->left;
	int top    = dpi->top;
	int right  = left + dpi->width;
	int bottom = top + dpi->height;

	int sign_height     = ScaleByZoom(VPSM_TOP + FONT_HEIGHT_NORMAL + VPSM_BOTTOM, dpi->zoom);
	int sign_half_width = ScaleByZoom((small ? sign->width_small : sign->width_normal) / 2, dpi->zoom);

	if (bottom < sign->top ||
			top   > sign->top + sign_height ||
			right < sign->center - sign_half_width ||
			left  > sign->center + sign_half_width) {
		return;
	}

	if (!small) {
		AddStringToDraw(sign->center - sign_half_width, sign->top, string_normal, params_1, params_2, colour, sign->width_normal);
	} else {
		int shadow_offset = 0;
		if (string_small_shadow != STR_NULL) {
			shadow_offset = 4;
			AddStringToDraw(sign->center - sign_half_width + shadow_offset, sign->top, string_small_shadow, params_1, params_2, INVALID_COLOUR, sign->width_small);
		}
		AddStringToDraw(sign->center - sign_half_width, sign->top - shadow_offset, string_small, params_1, params_2,
				colour, sign->width_small | 0x8000);
	}
}

static Rect ExpandRectWithViewportSignMargins(Rect r, ZoomLevel zoom)
{
	/* Pessimistically always use normal font, but also assume small font is never larger in either dimension */
	const int fh = FONT_HEIGHT_NORMAL;
	const int max_tw = _viewport_sign_maxwidth / 2 + 1;
	const int expand_y = ScaleByZoom(VPSM_TOP + fh + VPSM_BOTTOM, zoom);
	const int expand_x = ScaleByZoom(VPSM_LEFT + max_tw + VPSM_RIGHT, zoom);

	r.left -= expand_x;
	r.right += expand_x;
	r.top -= expand_y;
	r.bottom += expand_y;

	return r;
}

static void ViewportAddKdtreeSigns(DrawPixelInfo *dpi, bool towns_only)
{
	Rect search_rect{ dpi->left, dpi->top, dpi->left + dpi->width, dpi->top + dpi->height };
	search_rect = ExpandRectWithViewportSignMargins(search_rect, dpi->zoom);

	bool show_stations = HasBit(_display_opt, DO_SHOW_STATION_NAMES) && _game_mode != GM_MENU && !towns_only;
	bool show_waypoints = HasBit(_display_opt, DO_SHOW_WAYPOINT_NAMES) && _game_mode != GM_MENU && !towns_only;
	bool show_towns = HasBit(_display_opt, DO_SHOW_TOWN_NAMES) && _game_mode != GM_MENU;
	bool show_signs = HasBit(_display_opt, DO_SHOW_SIGNS) && !IsInvisibilitySet(TO_SIGNS) && !towns_only;
	bool show_competitors = HasBit(_display_opt, DO_SHOW_COMPETITOR_SIGNS) && !towns_only;

	const BaseStation *st;
	const Sign *si;

	/* Collect all the items first and draw afterwards, to ensure layering */
	std::vector<const BaseStation *> stations;
	std::vector<const Town *> towns;
	std::vector<const Sign *> signs;

	_viewport_sign_kdtree.FindContained(search_rect.left, search_rect.top, search_rect.right, search_rect.bottom, [&](const ViewportSignKdtreeItem & item) {
		switch (item.type) {
			case ViewportSignKdtreeItem::VKI_STATION:
				if (!show_stations) break;
				st = BaseStation::Get(item.id.station);

				/* Don't draw if station is owned by another company and competitor station names are hidden. Stations owned by none are never ignored. */
				if (!show_competitors && _local_company != st->owner && st->owner != OWNER_NONE) break;

				stations.push_back(st);
				break;

			case ViewportSignKdtreeItem::VKI_WAYPOINT:
				if (!show_waypoints) break;
				st = BaseStation::Get(item.id.station);

				/* Don't draw if station is owned by another company and competitor station names are hidden. Stations owned by none are never ignored. */
				if (!show_competitors && _local_company != st->owner && st->owner != OWNER_NONE) break;

				stations.push_back(st);
				break;

			case ViewportSignKdtreeItem::VKI_TOWN:
				if (!show_towns) break;
				towns.push_back(Town::Get(item.id.town));
				break;

			case ViewportSignKdtreeItem::VKI_SIGN:
				if (!show_signs) break;
				si = Sign::Get(item.id.sign);

				/* Don't draw if sign is owned by another company and competitor signs should be hidden.
				* Note: It is intentional that also signs owned by OWNER_NONE are hidden. Bankrupt
				* companies can leave OWNER_NONE signs after them. */
				if (!show_competitors && _local_company != si->owner && si->owner != OWNER_DEITY) break;

				signs.push_back(si);
				break;

			default:
				NOT_REACHED();
		}
	});

	/* Layering order (bottom to top): Town names, signs, stations */

	for (const auto *t : towns) {
		ViewportAddString(dpi, ZOOM_LVL_OUT_16X, &t->cache.sign,
			t->Label(), t->SmallLabel(), STR_VIEWPORT_TOWN_TINY_BLACK,
			t->index, t->cache.population);
	}

	for (const auto *si : signs) {
		ViewportAddString(dpi, ZOOM_LVL_OUT_16X, &si->sign,
			STR_WHITE_SIGN,
			(IsTransparencySet(TO_SIGNS) || si->owner == OWNER_DEITY) ? STR_VIEWPORT_SIGN_SMALL_WHITE : STR_VIEWPORT_SIGN_SMALL_BLACK, STR_NULL,
			si->index, 0, (si->owner == OWNER_NONE) ? COLOUR_GREY : (si->owner == OWNER_DEITY ? INVALID_COLOUR : _company_colours[si->owner]));
	}

	for (const auto *st : stations) {
		if (Station::IsExpected(st)) {
			/* Station */
			ViewportAddString(dpi, ZOOM_LVL_OUT_16X, &st->sign,
				STR_VIEWPORT_STATION, STR_VIEWPORT_STATION + 1, STR_NULL,
				st->index, st->facilities, (st->owner == OWNER_NONE || !st->IsInUse()) ? COLOUR_GREY : _company_colours[st->owner]);
		} else {
			/* Waypoint */
			ViewportAddString(dpi, ZOOM_LVL_OUT_16X, &st->sign,
				STR_VIEWPORT_WAYPOINT, STR_VIEWPORT_WAYPOINT + 1, STR_NULL,
				st->index, st->facilities, (st->owner == OWNER_NONE || !st->IsInUse()) ? COLOUR_GREY : _company_colours[st->owner]);
		}
	}
}


/**
 * Update the position of the viewport sign.
 * @param center the (preferred) center of the viewport sign
 * @param top    the new top of the sign
 * @param str    the string to show in the sign
 * @param str_small the string to show when zoomed out. STR_NULL means same as \a str
 */
void ViewportSign::UpdatePosition(int center, int top, StringID str, StringID str_small)
{
	if (this->width_normal != 0) this->MarkDirty();

	this->top = top;

	char buffer[DRAW_STRING_BUFFER];

	GetString(buffer, str, lastof(buffer));
	this->width_normal = VPSM_LEFT + Align(GetStringBoundingBox(buffer).width, 2) + VPSM_RIGHT;
	this->center = center;

	/* zoomed out version */
	if (str_small != STR_NULL) {
		GetString(buffer, str_small, lastof(buffer));
	}
	this->width_small = VPSM_LEFT + Align(GetStringBoundingBox(buffer, FS_SMALL).width, 2) + VPSM_RIGHT;

	this->MarkDirty();
}

/**
 * Mark the sign dirty in all viewports.
 * @param maxzoom Maximum %ZoomLevel at which the text is visible.
 *
 * @ingroup dirty
 */
void ViewportSign::MarkDirty(ZoomLevel maxzoom) const
{
	Rect zoomlevels[ZOOM_LVL_COUNT];

	for (ZoomLevel zoom = ZOOM_LVL_BEGIN; zoom != ZOOM_LVL_END; zoom++) {
		/* FIXME: This doesn't switch to width_small when appropriate. */
		zoomlevels[zoom].left   = this->center - ScaleByZoom(this->width_normal / 2 + 1, zoom);
		zoomlevels[zoom].top    = this->top    - ScaleByZoom(1, zoom);
		zoomlevels[zoom].right  = this->center + ScaleByZoom(this->width_normal / 2 + 1, zoom);
		zoomlevels[zoom].bottom = this->top    + ScaleByZoom(VPSM_TOP + FONT_HEIGHT_NORMAL + VPSM_BOTTOM + 1, zoom);
	}

	for (ViewPort *vp : _viewport_window_cache) {
		if (vp->zoom <= maxzoom) {
			Rect &zl = zoomlevels[vp->zoom];
			MarkViewportDirty(vp, zl.left, zl.top, zl.right, zl.bottom);
		}
	}
}

static void ViewportDrawTileSprites(const TileSpriteToDrawVector *tstdv)
{
	for (const TileSpriteToDraw &ts : *tstdv) {
		DrawSpriteViewport(ts.image, ts.pal, ts.x, ts.y, ts.sub);
	}
}

/** This fallback sprite checker always exists. */
static bool ViewportSortParentSpritesChecker()
{
	return true;
}

/** Sort parent sprites pointer array */
static void ViewportSortParentSprites(ParentSpriteToSortVector *psdv)
{
	auto psdvend = psdv->end();
	auto psd = psdv->begin();
	while (psd != psdvend) {
		ParentSpriteToDraw *ps = *psd;

		if (ps->comparison_done) {
			psd++;
			continue;
		}

		ps->comparison_done = true;

		for (auto psd2 = psd + 1; psd2 != psdvend; psd2++) {
			ParentSpriteToDraw *ps2 = *psd2;

			if (ps2->comparison_done) continue;

			/* Decide which comparator to use, based on whether the bounding
			 * boxes overlap
			 */
			if (ps->xmax >= ps2->xmin && ps->xmin <= ps2->xmax && // overlap in X?
					ps->ymax >= ps2->ymin && ps->ymin <= ps2->ymax && // overlap in Y?
					ps->zmax >= ps2->zmin && ps->zmin <= ps2->zmax) { // overlap in Z?
				/* Use X+Y+Z as the sorting order, so sprites closer to the bottom of
				 * the screen and with higher Z elevation, are drawn in front.
				 * Here X,Y,Z are the coordinates of the "center of mass" of the sprite,
				 * i.e. X=(left+right)/2, etc.
				 * However, since we only care about order, don't actually divide / 2
				 */
				if (ps->xmin + ps->xmax + ps->ymin + ps->ymax + ps->zmin + ps->zmax <=
						ps2->xmin + ps2->xmax + ps2->ymin + ps2->ymax + ps2->zmin + ps2->zmax) {
					continue;
				}
			} else {
				/* We only change the order, if it is definite.
				 * I.e. every single order of X, Y, Z says ps2 is behind ps or they overlap.
				 * That is: If one partial order says ps behind ps2, do not change the order.
				 */
				if (ps->xmax < ps2->xmin ||
						ps->ymax < ps2->ymin ||
						ps->zmax < ps2->zmin) {
					continue;
				}
			}

			/* Move ps2 in front of ps */
			ParentSpriteToDraw *temp = ps2;
			for (auto psd3 = psd2; psd3 > psd; psd3--) {
				*psd3 = *(psd3 - 1);
			}
			*psd = temp;
		}
	}
}

static void ViewportDrawParentSprites(const ParentSpriteToSortVector *psd, const ChildScreenSpriteToDrawVector *csstdv)
{
	for (const ParentSpriteToDraw *ps : *psd) {
		if (ps->image != SPR_EMPTY_BOUNDING_BOX) DrawSpriteViewport(ps->image, ps->pal, ps->x, ps->y, ps->sub);

		int child_idx = ps->first_child;
		while (child_idx >= 0) {
			const ChildScreenSpriteToDraw *cs = csstdv->data() + child_idx;
			child_idx = cs->next;
			DrawSpriteViewport(cs->image, cs->pal, ps->left + cs->x, ps->top + cs->y, cs->sub);
		}
	}
}

/**
 * Draws the bounding boxes of all ParentSprites
 * @param psd Array of ParentSprites
 */
static void ViewportDrawBoundingBoxes(const ParentSpriteToSortVector *psd)
{
	for (const ParentSpriteToDraw *ps : *psd) {
		Point pt1 = RemapCoords(ps->xmax + 1, ps->ymax + 1, ps->zmax + 1); // top front corner
		Point pt2 = RemapCoords(ps->xmin    , ps->ymax + 1, ps->zmax + 1); // top left corner
		Point pt3 = RemapCoords(ps->xmax + 1, ps->ymin    , ps->zmax + 1); // top right corner
		Point pt4 = RemapCoords(ps->xmax + 1, ps->ymax + 1, ps->zmin    ); // bottom front corner

		DrawBox(        pt1.x,         pt1.y,
		        pt2.x - pt1.x, pt2.y - pt1.y,
		        pt3.x - pt1.x, pt3.y - pt1.y,
		        pt4.x - pt1.x, pt4.y - pt1.y);
	}
}

static void ViewportMapStoreBridgeTunnel(const ViewPort * const vp, const TileIndex tile)
{
	extern LegendAndColour _legend_land_owners[NUM_NO_COMPANY_ENTRIES + MAX_COMPANIES + 1];
	extern uint _company_to_list_pos[MAX_COMPANIES];

	/* No need to bother for hidden things */
	const bool tile_is_tunnel = IsTunnel(tile);
	if (tile_is_tunnel) {
		if (!_settings_client.gui.show_tunnels_on_map) return;
	} else {
		if (!_settings_client.gui.show_bridges_on_map) return;
	}
	const Owner o = GetTileOwner(tile);
	if (o < MAX_COMPANIES && !_legend_land_owners[_company_to_list_pos[o]].show_on_map) return;

	/* Check if already stored */
	TunnelBridgeToMapVector * const tbtmv = tile_is_tunnel ? &_vd.tunnel_to_map : &_vd.bridge_to_map;
	TunnelBridgeToMap *tbtm = tbtmv->Begin();
	const TunnelBridgeToMap * const tbtm_end = tbtmv->End();
	while (tbtm != tbtm_end) {
		if (tile == tbtm->from_tile || tile == tbtm->to_tile) return;
		tbtm++;
	}

	/* It's a new one, add it to the list */
	tbtm = tbtmv->Append();
	TileIndex other_end = GetOtherTunnelBridgeEnd(tile);

	/* ensure deterministic ordering, to avoid render flicker */
	if (other_end > tile) {
		tbtm->from_tile = other_end;
		tbtm->to_tile = tile;
	} else {
		tbtm->from_tile = tile;
		tbtm->to_tile = other_end;
	}
}

void ViewportMapClearTunnelCache()
{
	_vd.tunnel_to_map.Clear();
}

void ViewportMapInvalidateTunnelCacheByTile(const TileIndex tile)
{
	TunnelBridgeToMapVector * const tbtmv = &_vd.tunnel_to_map;
	for (TunnelBridgeToMap *tbtm = tbtmv->Begin(); tbtm != tbtmv->End(); tbtm++) {
		if (tbtm->from_tile == tile || tbtm->to_tile == tile) {
			tbtmv->Erase(tbtm);
			tbtm--;
		}
	}
}

/**
 * Draw/colour the blocks that have been redrawn.
 */
static void ViewportDrawDirtyBlocks()
{
	Blitter *blitter = BlitterFactory::GetCurrentBlitter();
	const DrawPixelInfo *dpi = _cur_dpi;
	void *dst;
	int right =  UnScaleByZoom(dpi->width,  dpi->zoom);
	int bottom = UnScaleByZoom(dpi->height, dpi->zoom);

	int colour = _string_colourmap[_dirty_block_colour & 0xF];

	dst = dpi->dst_ptr;

	byte bo = UnScaleByZoom(dpi->left + dpi->top, dpi->zoom) & 1;
	do {
		for (int i = (bo ^= 1); i < right; i += 2) blitter->SetPixel(dst, i, 0, (uint8)colour);
		dst = blitter->MoveTo(dst, 0, 1);
	} while (--bottom > 0);
}

static void ViewportDrawStrings(ZoomLevel zoom, const StringSpriteToDrawVector *sstdv)
{
	for (const StringSpriteToDraw &ss : *sstdv) {
		TextColour colour = TC_BLACK;
		bool small = HasBit(ss.width, 15);
		int w = GB(ss.width, 0, 15);
		int x = UnScaleByZoom(ss.x, zoom);
		int y = UnScaleByZoom(ss.y, zoom);
		int h = VPSM_TOP + (small ? FONT_HEIGHT_SMALL : FONT_HEIGHT_NORMAL) + VPSM_BOTTOM;

		SetDParam(0, ss.params[0]);
		SetDParam(1, ss.params[1]);

		if (ss.colour != INVALID_COLOUR) {
			/* Do not draw signs nor station names if they are set invisible */
			if (IsInvisibilitySet(TO_SIGNS) && ss.string != STR_WHITE_SIGN) continue;

			if (IsTransparencySet(TO_SIGNS) && ss.string != STR_WHITE_SIGN) {
				/* Don't draw the rectangle.
				 * Real colours need the TC_IS_PALETTE_COLOUR flag.
				 * Otherwise colours from _string_colourmap are assumed. */
				colour = (TextColour)_colour_gradient[ss.colour][6] | TC_IS_PALETTE_COLOUR;
			} else {
				/* Draw the rectangle if 'transparent station signs' is off,
				 * or if we are drawing a general text sign (STR_WHITE_SIGN). */
				DrawFrameRect(
					x, y, x + w, y + h, ss.colour,
					IsTransparencySet(TO_SIGNS) ? FR_TRANSPARENT : FR_NONE
				);
			}
		}

		DrawString(x + VPSM_LEFT, x + w - 1 - VPSM_RIGHT, y + VPSM_TOP, ss.string, colour, SA_HOR_CENTER);
	}
}

static inline Vehicle *GetVehicleFromWindow(Window *w)
{
	if (w) {
		WindowClass wc = w->window_class;
		WindowNumber wn = w->window_number;

		if (wc == WC_DROPDOWN_MENU) GetParentWindowInfo(w, wc, wn);

		switch (wc) {
			case WC_VEHICLE_VIEW:
			case WC_VEHICLE_ORDERS:
			case WC_VEHICLE_TIMETABLE:
			case WC_VEHICLE_DETAILS:
			case WC_VEHICLE_REFIT:
			case WC_VEHICLE_CARGO_TYPE_LOAD_ORDERS:
			case WC_VEHICLE_CARGO_TYPE_UNLOAD_ORDERS:
				if (wn != INVALID_VEHICLE) return Vehicle::Get(wn);
				break;
			default:
				break;
		}
	}
	return NULL;
}

static inline TileIndex GetLastValidOrderLocation(const Vehicle *veh)
{
	Order *order;
	TileIndex tmp, result = INVALID_TILE;
	FOR_VEHICLE_ORDERS(veh, order) {
		switch (order->GetType()) {
			case OT_GOTO_STATION:
			case OT_GOTO_WAYPOINT:
			case OT_IMPLICIT:
			case OT_GOTO_DEPOT:
				tmp = order->GetLocation(veh, veh->type == VEH_AIRCRAFT);
				if (tmp != INVALID_TILE) result = tmp;
				break;
			default:
				break;
		}
	}
	return result;
}

static inline Order *GetFinalOrder(const Vehicle *veh, Order *order)
{
	// Use Floyd's cycle-finding algorithm to prevent endless loop
	// due to a cycle formed by confitional orders.
	auto cycle_check = order;

	while (order->IsType(OT_CONDITIONAL)) {
		order = veh->GetOrder(order->GetConditionSkipToOrder());

		if (cycle_check->IsType(OT_CONDITIONAL)) {
			cycle_check = veh->GetOrder(cycle_check->GetConditionSkipToOrder());

			if (cycle_check->IsType(OT_CONDITIONAL)) {
				cycle_check = veh->GetOrder(cycle_check->GetConditionSkipToOrder());
			}
		}

		bool cycle_detected = (order->IsType(OT_CONDITIONAL) && (order == cycle_check));

		if (cycle_detected) return nullptr;
	}

	return order;
}

static bool ViewportMapPrepareVehicleRoute(const Vehicle * const veh)
{
	if (!veh) return false;

	if (_vp_route_paths.size() == 0) {
		TileIndex from_tile = GetLastValidOrderLocation(veh);
		if (from_tile == INVALID_TILE) return false;

		Order *order;
		FOR_VEHICLE_ORDERS(veh, order) {
			Order *final_order = GetFinalOrder(veh, order);
			if (final_order == nullptr) continue;
			const TileIndex to_tile = final_order->GetLocation(veh, veh->type == VEH_AIRCRAFT);
			if (to_tile == INVALID_TILE) continue;

			DrawnPathRouteTileLine path = { from_tile, to_tile, (final_order == order) };
			if (path.from_tile > path.to_tile) std::swap(path.from_tile, path.to_tile);
			_vp_route_paths.push_back(path);

			const OrderType ot = order->GetType();
			if (ot == OT_GOTO_STATION || ot == OT_GOTO_DEPOT || ot == OT_GOTO_WAYPOINT || ot == OT_IMPLICIT) from_tile = to_tile;
		}
		// remove duplicate lines
		std::sort(_vp_route_paths.begin(), _vp_route_paths.end());
		_vp_route_paths.erase(std::unique(_vp_route_paths.begin(), _vp_route_paths.end()), _vp_route_paths.end());
	}
	return true;
}

/** Draw the route of a vehicle. */
static void ViewportMapDrawVehicleRoute(const ViewPort *vp)
{
	const Vehicle *veh = GetVehicleFromWindow(_focused_window);
	if (!veh) {
		if (!_vp_route_paths.empty()) {
			// make sure we remove any leftover paths
			MarkRoutePathsDirty(_vp_route_paths);
			_vp_route_paths.clear();
			_vp_route_paths_last_mark_dirty.clear();
			DEBUG(misc, 1, "ViewportMapDrawVehicleRoute: redrawing dirty paths 0");
		}
		return;
	}

	switch (_settings_client.gui.show_vehicle_route) {
		/* case 0: return; // No */
		case 1: { // Simple
			if (!ViewportMapPrepareVehicleRoute(veh)) {
				if (!_vp_route_paths.empty()) {
					// make sure we remove any leftover paths
					MarkRoutePathsDirty(_vp_route_paths);
					_vp_route_paths.clear();
					DEBUG(misc, 1, "ViewportMapDrawVehicleRoute: redrawing dirty paths 1");
				}
				return;
			}

			DrawPixelInfo *old_dpi = _cur_dpi;
			_cur_dpi = &_dpi_for_text;

			for (const auto &iter : _vp_route_paths) {
				const Point from_pt = RemapCoords2(TileX(iter.from_tile) * TILE_SIZE + TILE_SIZE / 2, TileY(iter.from_tile) * TILE_SIZE + TILE_SIZE / 2);
				const int from_x = UnScaleByZoom(from_pt.x, vp->zoom);
				const int from_y = UnScaleByZoom(from_pt.y, vp->zoom);

				const Point to_pt = RemapCoords2(TileX(iter.to_tile) * TILE_SIZE + TILE_SIZE / 2, TileY(iter.to_tile) * TILE_SIZE + TILE_SIZE / 2);
				const int to_x = UnScaleByZoom(to_pt.x, vp->zoom);
				const int to_y = UnScaleByZoom(to_pt.y, vp->zoom);

				int line_width = 3;
				if (_settings_client.gui.dash_level_of_route_lines == 0) {
					GfxDrawLine(from_x, from_y, to_x, to_y, PC_BLACK, 3, _settings_client.gui.dash_level_of_route_lines);
					line_width = 1;
				}
				GfxDrawLine(from_x, from_y, to_x, to_y, iter.order_match ? PC_WHITE : PC_YELLOW, line_width, _settings_client.gui.dash_level_of_route_lines);
			}

			if (_vp_route_paths_last_mark_dirty != _vp_route_paths) {
				// make sure we're not drawing a partial path
				MarkRoutePathsDirty(_vp_route_paths);
				_vp_route_paths_last_mark_dirty = _vp_route_paths;
				DEBUG(misc, 1, "ViewportMapDrawVehicleRoute: redrawing dirty paths 2");
			}

			_cur_dpi = old_dpi;
			break;
		}
	}
}

static inline void DrawRouteStep(const ViewPort * const vp, const TileIndex tile, const RankOrderTypeList list)
{
	if (tile == INVALID_TILE) return;
	const uint step_count = list.size() > max_rank_order_type_count ? 1 : list.size();
	const Point pt = RemapCoords2(TileX(tile) * TILE_SIZE + TILE_SIZE / 2, TileY(tile) * TILE_SIZE + TILE_SIZE / 2);
	const int x = UnScaleByZoomLower(pt.x - _vd.dpi.left, _vd.dpi.zoom) - (_vp_route_step_width / 2);
	const int char_height = GetCharacterHeight(FS_SMALL) + 1;
	const int rsth = _vp_route_step_height_top + (int) step_count * char_height + _vp_route_step_height_bottom;
	const int y = UnScaleByZoomLower(pt.y - _vd.dpi.top,  _vd.dpi.zoom) - rsth;

	/* Draw the background. */
	DrawSprite(SPR_ROUTE_STEP_TOP, PAL_NONE, _cur_dpi->left + x, _cur_dpi->top + y);
	uint y2 = y + _vp_route_step_height_top;

	for (uint r = step_count; r != 0; r--, y2 += char_height) {
		DrawSprite(SPR_ROUTE_STEP_MIDDLE, PAL_NONE, _cur_dpi->left + x, _cur_dpi->top + y2, &_vp_route_step_subsprite);
	}

	DrawSprite(SPR_ROUTE_STEP_BOTTOM, PAL_NONE, _cur_dpi->left + x, _cur_dpi->top + y2);
	SpriteID s = SPR_ROUTE_STEP_BOTTOM_SHADOW;
	DrawSprite(SetBit(s, PALETTE_MODIFIER_TRANSPARENT), PALETTE_TO_TRANSPARENT, _cur_dpi->left + x, _cur_dpi->top + y2);

	/* Fill with the data. */
	DrawPixelInfo *old_dpi = _cur_dpi;
	y2 = y + _vp_route_step_height_top;
	_cur_dpi = &_dpi_for_text;

	if (list.size() > max_rank_order_type_count) {
		/* Write order overflow item */
		SetDParam(0, list.size());
		DrawString(_dpi_for_text.left + x, _dpi_for_text.left + x + _vp_route_step_width - 1, _dpi_for_text.top + y2,
				STR_VIEWPORT_SHOW_VEHICLE_ROUTE_STEP_OVERFLOW, TC_FROMSTRING, SA_CENTER, false, FS_SMALL);
	} else {
		for (RankOrderTypeList::const_iterator cit = list.begin(); cit != list.end(); cit++, y2 += char_height) {
			bool ok = true;
			switch (cit->second) {
				case OT_GOTO_STATION:
					SetDParam(1, STR_VIEWPORT_SHOW_VEHICLE_ROUTE_STEP_STATION);
					break;
				case OT_GOTO_DEPOT:
					SetDParam(1, STR_VIEWPORT_SHOW_VEHICLE_ROUTE_STEP_DEPOT);
					break;
				case OT_GOTO_WAYPOINT:
					SetDParam(1, STR_VIEWPORT_SHOW_VEHICLE_ROUTE_STEP_WAYPOINT);
					break;
				case OT_IMPLICIT:
					SetDParam(1, STR_VIEWPORT_SHOW_VEHICLE_ROUTE_STEP_IMPLICIT);
					break;
				default: // OT_NOTHING OT_LOADING OT_LEAVESTATION OT_DUMMY OT_CONDITIONAL
					ok = false;
					break;
			}
			if (ok) {
				/* Write order's info */
				SetDParam(0, cit->first);
				DrawString(_dpi_for_text.left + x, _dpi_for_text.left + x + _vp_route_step_width - 1, _dpi_for_text.top + y2,
						STR_VIEWPORT_SHOW_VEHICLE_ROUTE_STEP, TC_FROMSTRING, SA_CENTER, false, FS_SMALL);
			}
		}
	}
	_cur_dpi = old_dpi;
}

static bool ViewportPrepareVehicleRouteSteps(const Vehicle * const veh)
{
	if (!veh) return false;

	if (_vp_route_steps.size() == 0) {
		/* Prepare data. */
		Order *order;
		int order_rank = 0;
		FOR_VEHICLE_ORDERS(veh, order) {
			const TileIndex tile = order->GetLocation(veh, veh->type == VEH_AIRCRAFT);
			order_rank++;
			if (tile == INVALID_TILE) continue;
			_vp_route_steps[tile].push_back(std::pair<int, OrderType>(order_rank, order->GetType()));
		}
	}

	return true;
}

/** Draw the route steps of a vehicle. */
static void ViewportDrawVehicleRouteSteps(const ViewPort * const vp)
{
	const Vehicle * const veh = GetVehicleFromWindow(_focused_window);
	if (veh && ViewportPrepareVehicleRouteSteps(veh)) {
		if (_vp_route_steps != _vp_route_steps_last_mark_dirty) {
			for (RouteStepsMap::const_iterator cit = _vp_route_steps.begin(); cit != _vp_route_steps.end(); cit++) {
				MarkRouteStepDirty(cit);
			}
			_vp_route_steps_last_mark_dirty = _vp_route_steps;
		}
		for (RouteStepsMap::const_iterator cit = _vp_route_steps.begin(); cit != _vp_route_steps.end(); cit++) {
			DrawRouteStep(vp, cit->first, cit->second);
		}
	}
}

void ViewportDrawPlans(const ViewPort *vp)
{
	DrawPixelInfo *old_dpi = _cur_dpi;
	_cur_dpi = &_dpi_for_text;

	Plan *p;
	FOR_ALL_PLANS(p) {
		if (!p->IsVisible()) continue;
		for (PlanLineVector::iterator it = p->lines.begin(); it != p->lines.end(); it++) {
			PlanLine *pl = *it;
			if (!pl->visible) continue;
			for (uint i = 1; i < pl->tiles.size(); i++) {
				const TileIndex from_tile = pl->tiles[i-1];
				const Point from_pt = RemapCoords2(TileX(from_tile) * TILE_SIZE + TILE_SIZE / 2, TileY(from_tile) * TILE_SIZE + TILE_SIZE / 2);
				const int from_x = UnScaleByZoom(from_pt.x, vp->zoom);
				const int from_y = UnScaleByZoom(from_pt.y, vp->zoom);

				const TileIndex to_tile = pl->tiles[i];
				const Point to_pt = RemapCoords2(TileX(to_tile) * TILE_SIZE + TILE_SIZE / 2, TileY(to_tile) * TILE_SIZE + TILE_SIZE / 2);
				const int to_x = UnScaleByZoom(to_pt.x, vp->zoom);
				const int to_y = UnScaleByZoom(to_pt.y, vp->zoom);

				GfxDrawLine(from_x, from_y, to_x, to_y, PC_BLACK, 3);
				if (pl->focused) {
					GfxDrawLine(from_x, from_y, to_x, to_y, PC_RED, 1);
				} else {
					GfxDrawLine(from_x, from_y, to_x, to_y, PC_WHITE, 1);
				}
			}
		}
	}

	if (_current_plan && _current_plan->temp_line->tiles.size() > 1) {
		for (uint i = 1; i < _current_plan->temp_line->tiles.size(); i++) {
			const TileIndex from_tile = _current_plan->temp_line->tiles[i-1];
			const Point from_pt = RemapCoords2(TileX(from_tile) * TILE_SIZE + TILE_SIZE / 2, TileY(from_tile) * TILE_SIZE + TILE_SIZE / 2);
			const int from_x = UnScaleByZoom(from_pt.x, vp->zoom);
			const int from_y = UnScaleByZoom(from_pt.y, vp->zoom);

			const TileIndex to_tile = _current_plan->temp_line->tiles[i];
			const Point to_pt = RemapCoords2(TileX(to_tile) * TILE_SIZE + TILE_SIZE / 2, TileY(to_tile) * TILE_SIZE + TILE_SIZE / 2);
			const int to_x = UnScaleByZoom(to_pt.x, vp->zoom);
			const int to_y = UnScaleByZoom(to_pt.y, vp->zoom);

			GfxDrawLine(from_x, from_y, to_x, to_y, PC_WHITE, 3, 1);
		}
	}

	_cur_dpi = old_dpi;
}

#define SLOPIFY_COLOUR(tile, height, vF, vW, vS, vE, vN, action) { \
	if (show_slope) { \
		const Slope slope = GetTileSlope((tile), (height)); \
		switch (slope) { \
			case SLOPE_FLAT: \
			case SLOPE_ELEVATED: \
				action (vF); break; \
			default: { \
				switch (slope & SLOPE_EW) { \
					case SLOPE_W: action (vW); break; \
					case SLOPE_E: action (vE); break; \
					default:      action (slope & SLOPE_S) ? (vS) : (vN); break; \
				} \
				break; \
			} \
		} \
	} else { \
		action (vF); \
	} \
}
#define RETURN_SLOPIFIED_COLOUR(tile, height, colour, colour_light, colour_dark) SLOPIFY_COLOUR(tile, height, colour, colour_light, colour_dark, colour_dark, colour_light, return)
#define ASSIGN_SLOPIFIED_COLOUR(tile, height, colour, colour_light, colour_dark, to_var) SLOPIFY_COLOUR(tile, height, colour, colour_light, colour_dark, colour_dark, colour_light, to_var =)
#define GET_SLOPE_INDEX(slope_index) SLOPIFY_COLOUR(tile, NULL, 0, 1, 2, 3, 4, slope_index =)

#define COL8TO32(x) _cur_palette.palette[x].data
#define COLOUR_FROM_INDEX(x) ((const uint8 *)&(x))[colour_index]
#define IS32(x) (is_32bpp ? COL8TO32(x) : (x))

/* Variables containing Colour if 32bpp or palette index if 8bpp. */
uint32 _vp_map_vegetation_clear_colours[16][6][8]; ///< [Slope][ClearGround][Multi (see LoadClearGroundMainColours())]
uint32 _vp_map_vegetation_tree_colours[5][MAX_TREE_COUNT_BY_LANDSCAPE]; ///< [TreeGround][max of _tree_count_by_landscape]
uint32 _vp_map_water_colour[5]; ///< [Slope]

static inline uint ViewportMapGetColourIndexMulti(const TileIndex tile, const ClearGround cg)
{
	switch (cg) {
		case CLEAR_GRASS:
		case CLEAR_SNOW:
		case CLEAR_DESERT:
			return GetClearDensity(tile);
		case CLEAR_ROUGH:
			return GB(TileX(tile) ^ TileY(tile), 4, 3);
		case CLEAR_ROCKS:
			return TileHash(TileX(tile), TileY(tile)) & 1;
		case CLEAR_FIELDS:
			return GetFieldType(tile) & 7;
		default: NOT_REACHED();
	}
}

static const ClearGround _treeground_to_clearground[5] = {
	CLEAR_GRASS, // TREE_GROUND_GRASS
	CLEAR_ROUGH, // TREE_GROUND_ROUGH
	CLEAR_SNOW,  // TREE_GROUND_SNOW_DESERT, make it +1 if _settings_game.game_creation.landscape == LT_TROPIC
	CLEAR_GRASS, // TREE_GROUND_SHORE
	CLEAR_SNOW,  // TREE_GROUND_ROUGH_SNOW, make it +1 if _settings_game.game_creation.landscape == LT_TROPIC
};

template <bool is_32bpp, bool show_slope>
static inline uint32 ViewportMapGetColourVegetation(const TileIndex tile, TileType t, const uint colour_index)
{
	uint32 colour;
	switch (t) {
		case MP_CLEAR: {
			Slope slope = show_slope ? (Slope) (GetTileSlope(tile, NULL) & 15) : SLOPE_FLAT;
			uint multi;
			ClearGround cg = GetClearGround(tile);
			if (cg == CLEAR_FIELDS && colour_index & 1) {
				cg = CLEAR_GRASS;
				multi = 1;
			} else multi = ViewportMapGetColourIndexMulti(tile, cg);
			return _vp_map_vegetation_clear_colours[slope][cg][multi];
		}

		case MP_INDUSTRY:
			colour = IsTileForestIndustry(tile) ? (colour_index & 1 ? PC_GREEN : 0x7B) : GREY_SCALE(3);
			break;

		case MP_TREES: {
			const TreeGround tg = GetTreeGround(tile);
			const uint td = GetTreeDensity(tile);
			if (IsTransparencySet(TO_TREES)) {
				ClearGround cg = _treeground_to_clearground[tg];
				if (cg == CLEAR_SNOW && _settings_game.game_creation.landscape == LT_TROPIC) cg = CLEAR_DESERT;
				Slope slope = show_slope ? (Slope) (GetTileSlope(tile, NULL) & 15) : SLOPE_FLAT;
				uint32 ground_colour = _vp_map_vegetation_clear_colours[slope][cg][td];

				if (IsInvisibilitySet(TO_TREES)) {
					/* Like ground. */
					return ground_colour;
				}

				/* Take ground and make it darker. */
				if (is_32bpp) {
					return Blitter_32bppBase::MakeTransparent(ground_colour, 192, 256).data;
				} else {
					/* 8bpp transparent snow trees give blue. Definitely don't want that. Prefer grey. */
					if (cg == CLEAR_SNOW && td > 1) return GREY_SCALE(13 - GetTreeCount(tile));
					return _pal2trsp_remap_ptr[ground_colour];
				}
			} else {
				if (tg == TREE_GROUND_SNOW_DESERT || tg == TREE_GROUND_ROUGH_SNOW) {
					return _vp_map_vegetation_clear_colours[colour_index][_settings_game.game_creation.landscape == LT_TROPIC ? CLEAR_DESERT : CLEAR_SNOW][td];
				} else {
					const uint rnd = min(GetTreeCount(tile) ^ (((tile & 3) ^ (TileY(tile) & 3)) * td), MAX_TREE_COUNT_BY_LANDSCAPE - 1);
					return _vp_map_vegetation_tree_colours[tg][rnd];
				}
			}
		}

		case MP_WATER:
			if (is_32bpp) {
				uint slope_index = 0;
				if (IsTileType(tile, MP_WATER) && GetWaterTileType(tile) != WATER_TILE_COAST) GET_SLOPE_INDEX(slope_index);
				return _vp_map_water_colour[slope_index];
			}
			/* FALL THROUGH */

		default:
			colour = ApplyMask(MKCOLOUR_XXXX(GREY_SCALE(3)), &_smallmap_vehicles_andor[t]);
			colour = COLOUR_FROM_INDEX(colour);
			break;
	}

	if (is_32bpp) {
		return COL8TO32(colour);
	} else {
		if (show_slope) ASSIGN_SLOPIFIED_COLOUR(tile, NULL, colour, _lighten_colour[colour], _darken_colour[colour], colour);
		return colour;
	}
}

template <bool is_32bpp, bool show_slope>
static inline uint32 ViewportMapGetColourIndustries(const TileIndex tile, const TileType t, const uint colour_index)
{
	extern LegendAndColour _legend_from_industries[NUM_INDUSTRYTYPES + 1];
	extern uint _industry_to_list_pos[NUM_INDUSTRYTYPES];
	extern bool _smallmap_show_heightmap;

	TileType t2 = t;
	if (t == MP_INDUSTRY) {
		/* If industry is allowed to be seen, use its colour on the map. */
		const IndustryType it = Industry::GetByTile(tile)->type;
		if (_legend_from_industries[_industry_to_list_pos[it]].show_on_map)
			return IS32(GetIndustrySpec(it)->map_colour);
		/* Otherwise, return the colour which will make it disappear. */
		t2 = IsTileOnWater(tile) ? MP_WATER : MP_CLEAR;
	}

	if (is_32bpp && t2 == MP_WATER) {
		uint slope_index = 0;
		if (t != MP_INDUSTRY && IsTileType(tile, MP_WATER) && GetWaterTileType(tile) != WATER_TILE_COAST) GET_SLOPE_INDEX(slope_index); ///< Ignore industry on water not shown on map.
		return _vp_map_water_colour[slope_index];
	}

	const int h = TileHeight(tile);
	const SmallMapColourScheme * const cs = &_heightmap_schemes[_settings_client.gui.smallmap_land_colour];
	const uint32 colours = ApplyMask(_smallmap_show_heightmap ? cs->height_colours[h] : cs->default_colour, &_smallmap_vehicles_andor[t2]);
	uint32 colour = COLOUR_FROM_INDEX(colours);

	if (show_slope) ASSIGN_SLOPIFIED_COLOUR(tile, NULL, colour, _lighten_colour[colour], _darken_colour[colour], colour);

	return IS32(colour);
}

template <bool is_32bpp, bool show_slope>
static inline uint32 ViewportMapGetColourOwner(const TileIndex tile, TileType t, const uint colour_index)
{
	extern LegendAndColour _legend_land_owners[NUM_NO_COMPANY_ENTRIES + MAX_COMPANIES + 1];
	extern uint _company_to_list_pos[MAX_COMPANIES];

	switch (t) {
		case MP_INDUSTRY: return IS32(PC_DARK_GREY);
		case MP_HOUSE:    return IS32(colour_index & 1 ? PC_DARK_RED : GREY_SCALE(3));
		default:          break;
	}

	const Owner o = GetTileOwner(tile);
	if ((o < MAX_COMPANIES && !_legend_land_owners[_company_to_list_pos[o]].show_on_map) || o == OWNER_NONE || o == OWNER_WATER) {
		if (t == MP_WATER) {
			if (is_32bpp) {
				uint slope_index = 0;
				if (IsTileType(tile, MP_WATER) && GetWaterTileType(tile) != WATER_TILE_COAST) GET_SLOPE_INDEX(slope_index);
				return _vp_map_water_colour[slope_index];
			} else {
				return PC_WATER;
			}
		}

		const int h = TileHeight(tile);
		uint32 colour = COLOUR_FROM_INDEX(_heightmap_schemes[_settings_client.gui.smallmap_land_colour].height_colours[h]);
		if (show_slope) ASSIGN_SLOPIFIED_COLOUR(tile, NULL, colour, _lighten_colour[colour], _darken_colour[colour], colour);
		return IS32(colour);

	} else if (o == OWNER_TOWN) {
		return IS32(t == MP_ROAD ? (colour_index & 1 ? PC_BLACK : GREY_SCALE(3)) : PC_DARK_RED);
	}

	/* Train stations are sometimes hard to spot.
	 * So we give the player a hint by mixing his colour with black. */
	uint32 colour = _legend_land_owners[_company_to_list_pos[o]].colour;
	if (t != MP_STATION) {
		if (show_slope) ASSIGN_SLOPIFIED_COLOUR(tile, NULL, colour, _lighten_colour[colour], _darken_colour[colour], colour);
	} else {
		if (GetStationType(tile) == STATION_RAIL) colour = colour_index & 1 ? colour : PC_BLACK;
	}
	if (is_32bpp) return COL8TO32(colour);
	return colour;
}

static inline void ViewportMapStoreBridgeAboveTile(const ViewPort * const vp, const TileIndex tile)
{
	/* No need to bother for hidden things */
	if (!_settings_client.gui.show_bridges_on_map) return;

	/* Check existing stored bridges */
	TunnelBridgeToMap *tbtm = _vd.bridge_to_map.Begin();
	TunnelBridgeToMap *tbtm_end = _vd.bridge_to_map.End();
	for (; tbtm != tbtm_end; ++tbtm) {
		if (!IsBridge(tbtm->from_tile)) continue;

		TileIndex from = tbtm->from_tile;
		TileIndex to = tbtm->to_tile;
		if (TileX(from) == TileX(to) && TileX(from) == TileX(tile)) {
			if (TileY(from) > TileY(to)) std::swap(from, to);
			if (TileY(from) <= TileY(tile) && TileY(tile) <= TileY(to)) return; /* already covered */
		} else if (TileY(from) == TileY(to) && TileY(from) == TileY(tile)) {
			if (TileX(from) > TileX(to)) std::swap(from, to);
			if (TileX(from) <= TileX(tile) && TileX(tile) <= TileX(to)) return; /* already covered */
		}
	}

	ViewportMapStoreBridgeTunnel(vp, GetSouthernBridgeEnd(tile));
}

static inline TileIndex ViewportMapGetMostSignificantTileType(const ViewPort * const vp, const TileIndex from_tile, TileType * const tile_type)
{
	if (vp->zoom <= ZOOM_LVL_OUT_128X || !_settings_client.gui.viewport_map_scan_surroundings) {
		const TileType ttype = GetTileType(from_tile);
		/* Store bridges and tunnels. */
		if (ttype != MP_TUNNELBRIDGE) {
			*tile_type = ttype;
			if (IsBridgeAbove(from_tile)) ViewportMapStoreBridgeAboveTile(vp, from_tile);
		} else {
			ViewportMapStoreBridgeTunnel(vp, from_tile);
			switch (GetTunnelBridgeTransportType(from_tile)) {
				case TRANSPORT_RAIL:  *tile_type = MP_RAILWAY; break;
				case TRANSPORT_ROAD:  *tile_type = MP_ROAD;    break;
				case TRANSPORT_WATER: *tile_type = MP_WATER;   break;
				default:              NOT_REACHED();           break;
			}
		}
		return from_tile;
	}

	const uint8 length = (vp->zoom - ZOOM_LVL_OUT_128X) * 2;
	TileArea tile_area = TileArea(from_tile, length, length);
	tile_area.ClampToMap();

	/* Find the most important tile of the area. */
	TileIndex result = from_tile;
	uint importance = 0;
	TILE_AREA_LOOP_WITH_PREFETCH(tile, tile_area) {
		const TileType ttype = GetTileType(tile);
		const uint tile_importance = _tiletype_importance[ttype];
		if (tile_importance > importance) {
			importance = tile_importance;
			result = tile;
		}
		if (ttype != MP_TUNNELBRIDGE && IsBridgeAbove(tile)) {
			ViewportMapStoreBridgeAboveTile(vp, tile);
		}
	}

	/* Store bridges and tunnels. */
	*tile_type = GetTileType(result);
	if (*tile_type == MP_TUNNELBRIDGE) {
		ViewportMapStoreBridgeTunnel(vp, result);
		switch (GetTunnelBridgeTransportType(result)) {
			case TRANSPORT_RAIL: *tile_type = MP_RAILWAY; break;
			case TRANSPORT_ROAD: *tile_type = MP_ROAD;    break;
			default:             *tile_type = MP_WATER;   break;
		}
	}

	return result;
}

/** Get the colour of a tile, can be 32bpp RGB or 8bpp palette index. */
template <bool is_32bpp, bool show_slope>
uint32 ViewportMapGetColour(const ViewPort * const vp, uint x, uint y, const uint colour_index)
{
	if (!(IsInsideMM(x, TILE_SIZE, MapMaxX() * TILE_SIZE - 1) &&
		  IsInsideMM(y, TILE_SIZE, MapMaxY() * TILE_SIZE - 1)))
		return 0;

	/* Very approximative but fast way to get the tile when taking Z into account. */
	const TileIndex tile_tmp = TileVirtXY(x, y);
	const uint z = TileHeight(tile_tmp) * 4;
	TileIndex tile = TileVirtXY(x + z, y + z);
	if (tile >= MapSize()) return 0;
	if (_settings_game.construction.freeform_edges) {
		/* tile_tmp and tile must be from the same side,
		 * otherwise it's an approximation erroneous case
		 * that leads to a graphic glitch below south west border.
		 */
		if (TileX(tile_tmp) > (MapSizeX() - (MapSizeX() / 8)))
			if ((TileX(tile_tmp) < (MapSizeX() / 2)) != (TileX(tile) < (MapSizeX() / 2)))
				return 0;
	}
	TileType tile_type = MP_VOID;
	tile = ViewportMapGetMostSignificantTileType(vp, tile, &tile_type);
	if (tile_type == MP_VOID) return 0;

	/* Return the colours. */
	switch (vp->map_type) {
		default:              return ViewportMapGetColourOwner<is_32bpp, show_slope>(tile, tile_type, colour_index);
		case VPMT_INDUSTRY:   return ViewportMapGetColourIndustries<is_32bpp, show_slope>(tile, tile_type, colour_index);
		case VPMT_VEGETATION: return ViewportMapGetColourVegetation<is_32bpp, show_slope>(tile, tile_type, colour_index);
	}
}

/* Taken from http://stereopsis.com/doubleblend.html, PixelBlend() is faster than ComposeColourRGBANoCheck() */
static inline void PixelBlend(uint32 * const d, const uint32 s)
{
	const uint32 a     = (s >> 24) + 1;
	const uint32 dstrb = *d & 0xFF00FF;
	const uint32 dstg  = *d & 0xFF00;
	const uint32 srcrb = s & 0xFF00FF;
	const uint32 srcg  = s & 0xFF00;
	uint32 drb = srcrb - dstrb;
	uint32 dg  =  srcg - dstg;
	drb *= a;
	dg  *= a;
	drb >>= 8;
	dg  >>= 8;
	uint32 rb = (drb + dstrb) & 0xFF00FF;
	uint32 g  = (dg  + dstg) & 0xFF00;
	*d = rb | g;
}

/** Draw the bounding boxes of the scrolling viewport (right-clicked and dragged) */
static void ViewportMapDrawScrollingViewportBox(const ViewPort * const vp)
{
	if (_scrolling_viewport && _scrolling_viewport->viewport) {
		const ViewPort * const vp_scrolling = _scrolling_viewport->viewport;
		if (vp_scrolling->zoom < ZOOM_LVL_DRAW_MAP) {
			/* Check intersection of dpi and vp_scrolling */
			const int mask = ScaleByZoom(-1, vp->zoom);
			const int vp_scrolling_virtual_top_mask = vp_scrolling->virtual_top & mask;
			const int vp_scrolling_virtual_bottom_mask = (vp_scrolling->virtual_top + vp_scrolling->virtual_height) & mask;
			const int t_inter = max(vp_scrolling_virtual_top_mask, _vd.dpi.top);
			const int b_inter = min(vp_scrolling_virtual_bottom_mask, _vd.dpi.top + _vd.dpi.height);
			if (t_inter < b_inter) {
				const int vp_scrolling_virtual_left_mask = vp_scrolling->virtual_left & mask;
				const int vp_scrolling_virtual_right_mask = (vp_scrolling->virtual_left + vp_scrolling->virtual_width) & mask;
				const int l_inter = max(vp_scrolling_virtual_left_mask, _vd.dpi.left);
				const int r_inter = min(vp_scrolling_virtual_right_mask, _vd.dpi.left + _vd.dpi.width);
				if (l_inter < r_inter) {
					/* OK, so we can draw something that tells where the scrolling viewport is */
					Blitter * const blitter = BlitterFactory::GetCurrentBlitter();
					const int w_inter = UnScaleByZoom(r_inter - l_inter, vp->zoom);
					const int h_inter = UnScaleByZoom(b_inter - t_inter, vp->zoom);
					const int x = UnScaleByZoom(l_inter - _vd.dpi.left, vp->zoom);
					const int y = UnScaleByZoom(t_inter - _vd.dpi.top, vp->zoom);

					/* If asked, with 32bpp we can do some blending */
					if (_settings_client.gui.show_scrolling_viewport_on_map >= 2 && blitter->GetScreenDepth() == 32)
						for (int j = y; j < y + h_inter; j++)
							for (int i = x; i < x + w_inter; i++)
								PixelBlend((uint32*) blitter->MoveTo(_vd.dpi.dst_ptr, i, j), 0x40FCFCFC);

					/* Draw area contour */
					if (_settings_client.gui.show_scrolling_viewport_on_map != 2) {
						if (t_inter == vp_scrolling_virtual_top_mask)
							for (int i = x; i < x + w_inter; i += 2)
								blitter->SetPixel(_vd.dpi.dst_ptr, i, y, PC_WHITE);
						if (b_inter == vp_scrolling_virtual_bottom_mask)
							for (int i = x; i < x + w_inter; i += 2)
								blitter->SetPixel(_vd.dpi.dst_ptr, i, y + h_inter, PC_WHITE);
						if (l_inter == vp_scrolling_virtual_left_mask)
							for (int j = y; j < y + h_inter; j += 2)
								blitter->SetPixel(_vd.dpi.dst_ptr, x, j, PC_WHITE);
						if (r_inter == vp_scrolling_virtual_right_mask)
							for (int j = y; j < y + h_inter; j += 2)
								blitter->SetPixel(_vd.dpi.dst_ptr, x + w_inter, j, PC_WHITE);
					}
				}
			}
		}
	}
}

uint32 *_vp_map_line; ///< Buffer for drawing the map of a viewport.

static void ViewportMapDrawBridgeTunnel(const ViewPort * const vp, const TunnelBridgeToMap * const tbtm, const int z,
		const bool is_tunnel, const int w, const int h, Blitter * const blitter)
{
	extern LegendAndColour _legend_land_owners[NUM_NO_COMPANY_ENTRIES + MAX_COMPANIES + 1];
	extern uint _company_to_list_pos[MAX_COMPANIES];

	TileIndex tile = tbtm->from_tile;
	const Owner o = GetTileOwner(tile);
	if (o < MAX_COMPANIES && !_legend_land_owners[_company_to_list_pos[o]].show_on_map) return;

	uint8 colour;
	if (vp->map_type == VPMT_OWNER && _settings_client.gui.use_owner_colour_for_tunnelbridge && o < MAX_COMPANIES) {
		colour = _legend_land_owners[_company_to_list_pos[o]].colour;
		colour = is_tunnel ? _darken_colour[colour] : _lighten_colour[colour];
	} else {
		colour = is_tunnel ? PC_BLACK : PC_VERY_LIGHT_YELLOW;
	}

	TileIndexDiff delta = TileOffsByDiagDir(GetTunnelBridgeDirection(tile));
	for (; tile != tbtm->to_tile; tile += delta) { // For each tile
		const Point pt = RemapCoords(TileX(tile) * TILE_SIZE, TileY(tile) * TILE_SIZE, z);
		const int x = UnScaleByZoomLower(pt.x - _vd.dpi.left, _vd.dpi.zoom);
		if (IsInsideMM(x, 0, w)) {
			const int y = UnScaleByZoomLower(pt.y - _vd.dpi.top, _vd.dpi.zoom);
			if (IsInsideMM(y, 0, h)) blitter->SetPixel(_vd.dpi.dst_ptr, x, y, colour);
		}
	}
}

/** Draw the map on a viewport. */
template <bool is_32bpp, bool show_slope>
void ViewportMapDraw(const ViewPort * const vp)
{
	assert(vp != NULL);
	Blitter * const blitter = BlitterFactory::GetCurrentBlitter();

	SmallMapWindow::RebuildColourIndexIfNecessary();

	/* Index of colour: _green_map_heights[] contains blocks of 4 colours, say ABCD
	 * For a XXXY colour block to render nicely, follow the model:
	 *   line 1: ABCDABCDABCD
	 *   line 2: CDABCDABCDAB
	 *   line 3: ABCDABCDABCD
	 * => colour_index_base's second bit is changed every new line.
	 */
	const  int sx = UnScaleByZoomLower(_vd.dpi.left, _vd.dpi.zoom);
	const  int sy = UnScaleByZoomLower(_vd.dpi.top, _vd.dpi.zoom);
	const uint line_padding = 2 * (sy & 1);
	uint       colour_index_base = (sx + line_padding) & 3;

	const  int incr_a = (1 << (vp->zoom - 2)) / ZOOM_LVL_BASE;
	const  int incr_b = (1 << (vp->zoom - 1)) / ZOOM_LVL_BASE;
	const  int a = (_vd.dpi.left >> 2) / ZOOM_LVL_BASE;
	int        b = (_vd.dpi.top >> 1) / ZOOM_LVL_BASE;
	const  int w = UnScaleByZoom(_vd.dpi.width, vp->zoom);
	const  int h = UnScaleByZoom(_vd.dpi.height, vp->zoom);
	int        j = 0;

	/* Render base map. */
	do { // For each line
		int i = w;
		uint colour_index = colour_index_base;
		colour_index_base ^= 2;
		uint32 *vp_map_line_ptr32 = _vp_map_line;
		uint8 *vp_map_line_ptr8 = (uint8*) _vp_map_line;
		int c = b - a;
		int d = b + a;
		do { // For each pixel of a line
			if (is_32bpp) {
				*vp_map_line_ptr32 = ViewportMapGetColour<is_32bpp, show_slope>(vp, c, d, colour_index);
				vp_map_line_ptr32++;
			} else {
				*vp_map_line_ptr8 = (uint8) ViewportMapGetColour<is_32bpp, show_slope>(vp, c, d, colour_index);
				vp_map_line_ptr8++;
			}
			colour_index = (colour_index + 1) & 3;
			c -= incr_a;
			d += incr_a;
		} while (--i);
		if (is_32bpp) {
			blitter->SetLine32(_vd.dpi.dst_ptr, 0, j, _vp_map_line, w);
		} else {
			blitter->SetLine(_vd.dpi.dst_ptr, 0, j, (uint8*) _vp_map_line, w);
		}
		b += incr_b;
	} while (++j < h);

	/* Render tunnels */
	if (_settings_client.gui.show_tunnels_on_map && _vd.tunnel_to_map.Length() != 0) {
		const TunnelBridgeToMap * const tbtm_end = _vd.tunnel_to_map.End();
		for (const TunnelBridgeToMap *tbtm = _vd.tunnel_to_map.Begin(); tbtm != tbtm_end; tbtm++) { // For each tunnel
			const int tunnel_z = GetTileZ(tbtm->from_tile) * TILE_HEIGHT;
			const Point pt_from = RemapCoords(TileX(tbtm->from_tile) * TILE_SIZE, TileY(tbtm->from_tile) * TILE_SIZE, tunnel_z);
			const Point pt_to = RemapCoords(TileX(tbtm->to_tile) * TILE_SIZE, TileY(tbtm->to_tile) * TILE_SIZE, tunnel_z);

			/* check if tunnel is wholly outside redrawing area */
			const int x_from = UnScaleByZoomLower(pt_from.x - _vd.dpi.left, _vd.dpi.zoom);
			const int x_to = UnScaleByZoomLower(pt_to.x - _vd.dpi.left, _vd.dpi.zoom);
			if ((x_from < 0 && x_to < 0) || (x_from > w && x_to > w)) continue;
			const int y_from = UnScaleByZoomLower(pt_from.y - _vd.dpi.top, _vd.dpi.zoom);
			const int y_to = UnScaleByZoomLower(pt_to.y - _vd.dpi.top, _vd.dpi.zoom);
			if ((y_from < 0 && y_to < 0) || (y_from > h && y_to > h)) continue;

			ViewportMapDrawBridgeTunnel(vp, tbtm, tunnel_z, true, w, h, blitter);
		}
	}

	/* Render bridges */
	if (_settings_client.gui.show_bridges_on_map && _vd.bridge_to_map.Length() != 0) {
		const TunnelBridgeToMap * const tbtm_end = _vd.bridge_to_map.End();
		for (const TunnelBridgeToMap *tbtm = _vd.bridge_to_map.Begin(); tbtm != tbtm_end; tbtm++) { // For each bridge
			ViewportMapDrawBridgeTunnel(vp, tbtm, (GetBridgeHeight(tbtm->from_tile) - 1) * TILE_HEIGHT, false, w, h, blitter);
		}
	}
}

void ViewportDoDraw(const ViewPort *vp, int left, int top, int right, int bottom)
{
	DrawPixelInfo *old_dpi = _cur_dpi;
	_cur_dpi = &_vd.dpi;

	_vd.dpi.zoom = vp->zoom;
	int mask = ScaleByZoom(-1, vp->zoom);

	_vd.combine_sprites = SPRITE_COMBINE_NONE;

	_vd.dpi.width = (right - left) & mask;
	_vd.dpi.height = (bottom - top) & mask;
	_vd.dpi.left = left & mask;
	_vd.dpi.top = top & mask;
	_vd.dpi.pitch = old_dpi->pitch;
	_vd.last_child = NULL;

	int x = UnScaleByZoom(_vd.dpi.left - (vp->virtual_left & mask), vp->zoom) + vp->left;
	int y = UnScaleByZoom(_vd.dpi.top - (vp->virtual_top & mask), vp->zoom) + vp->top;

	_vd.dpi.dst_ptr = BlitterFactory::GetCurrentBlitter()->MoveTo(old_dpi->dst_ptr, x - old_dpi->left, y - old_dpi->top);

	_dpi_for_text        = _vd.dpi;
	_dpi_for_text.left   = UnScaleByZoom(_dpi_for_text.left,   _dpi_for_text.zoom);
	_dpi_for_text.top    = UnScaleByZoom(_dpi_for_text.top,    _dpi_for_text.zoom);
	_dpi_for_text.width  = UnScaleByZoom(_dpi_for_text.width,  _dpi_for_text.zoom);
	_dpi_for_text.height = UnScaleByZoom(_dpi_for_text.height, _dpi_for_text.zoom);
	_dpi_for_text.zoom   = ZOOM_LVL_NORMAL;

	if (vp->zoom >= ZOOM_LVL_DRAW_MAP) {
		/* Here the rendering is like smallmap. */
		if (BlitterFactory::GetCurrentBlitter()->GetScreenDepth() == 32) {
			if (_settings_client.gui.show_slopes_on_viewport_map) ViewportMapDraw<true, true>(vp);
			else ViewportMapDraw<true, false>(vp);
		} else {
			_pal2trsp_remap_ptr = IsTransparencySet(TO_TREES) ? GetNonSprite(GB(PALETTE_TO_TRANSPARENT, 0, PALETTE_WIDTH), ST_RECOLOUR) + 1 : NULL;
			if (_settings_client.gui.show_slopes_on_viewport_map) ViewportMapDraw<false, true>(vp);
			else ViewportMapDraw<false, false>(vp);
		}
		ViewportMapDrawVehicles(&_vd.dpi);
		if (_scrolling_viewport && _settings_client.gui.show_scrolling_viewport_on_map) ViewportMapDrawScrollingViewportBox(vp);
		if (vp->zoom < ZOOM_LVL_OUT_256X) ViewportAddKdtreeSigns(&_vd.dpi, true);
	} else {
		/* Classic rendering. */
		ViewportAddLandscape();
		ViewportAddVehicles(&_vd.dpi);

		ViewportAddKdtreeSigns(&_vd.dpi, false);

		DrawTextEffects(&_vd.dpi);

<<<<<<< HEAD
		if (_vd.tile_sprites_to_draw.Length() != 0) ViewportDrawTileSprites(&_vd.tile_sprites_to_draw);

		ParentSpriteToDraw *psd_end = _vd.parent_sprites_to_draw.End();
		for (ParentSpriteToDraw *it = _vd.parent_sprites_to_draw.Begin(); it != psd_end; it++) {
			*_vd.parent_sprites_to_sort.Append() = it;
		}
=======
	if (_vd.tile_sprites_to_draw.size() != 0) ViewportDrawTileSprites(&_vd.tile_sprites_to_draw);

	for (auto &psd : _vd.parent_sprites_to_draw) {
		_vd.parent_sprites_to_sort.push_back(&psd);
	}
>>>>>>> fdaf67d9

		_vp_sprite_sorter(&_vd.parent_sprites_to_sort);
		ViewportDrawParentSprites(&_vd.parent_sprites_to_sort, &_vd.child_screen_sprites_to_draw);

		if (_draw_bounding_boxes) ViewportDrawBoundingBoxes(&_vd.parent_sprites_to_sort);
	}
	if (_draw_dirty_blocks) ViewportDrawDirtyBlocks();

	DrawPixelInfo dp = _vd.dpi;
	ZoomLevel zoom = _vd.dpi.zoom;
	dp.zoom = ZOOM_LVL_NORMAL;
	dp.width = UnScaleByZoom(dp.width, zoom);
	dp.height = UnScaleByZoom(dp.height, zoom);
	_cur_dpi = &dp;

	if (vp->overlay != NULL && vp->overlay->GetCargoMask() != 0 && vp->overlay->GetCompanyMask() != 0) {
		/* translate to window coordinates */
		dp.left = x;
		dp.top = y;
		vp->overlay->Draw(&dp);
	}

<<<<<<< HEAD
	if (_settings_client.gui.show_vehicle_route) ViewportMapDrawVehicleRoute(vp);
	if (_vd.string_sprites_to_draw.Length() != 0) {
=======
	if (_vd.string_sprites_to_draw.size() != 0) {
>>>>>>> fdaf67d9
		/* translate to world coordinates */
		dp.left = UnScaleByZoom(_vd.dpi.left, zoom);
		dp.top = UnScaleByZoom(_vd.dpi.top, zoom);
		ViewportDrawStrings(zoom, &_vd.string_sprites_to_draw);
	}
	if (_settings_client.gui.show_vehicle_route_steps) ViewportDrawVehicleRouteSteps(vp);
	ViewportDrawPlans(vp);

	_cur_dpi = old_dpi;

<<<<<<< HEAD
	_vd.bridge_to_map.Clear();
	_vd.string_sprites_to_draw.Clear();
	_vd.tile_sprites_to_draw.Clear();
	_vd.parent_sprites_to_draw.Clear();
	_vd.parent_sprites_to_sort.Clear();
	_vd.child_screen_sprites_to_draw.Clear();
=======
	_vd.string_sprites_to_draw.clear();
	_vd.tile_sprites_to_draw.clear();
	_vd.parent_sprites_to_draw.clear();
	_vd.parent_sprites_to_sort.clear();
	_vd.child_screen_sprites_to_draw.clear();
>>>>>>> fdaf67d9
}

/**
 * Make sure we don't draw a too big area at a time.
 * If we do, the sprite sorter will run into major performance problems and the sprite memory may overflow.
 */
static void ViewportDrawChk(const ViewPort *vp, int left, int top, int right, int bottom)
{
	if ((vp->zoom < ZOOM_LVL_DRAW_MAP) && (ScaleByZoom(bottom - top, vp->zoom) * ScaleByZoom(right - left, vp->zoom) > 180000 * ZOOM_LVL_BASE * ZOOM_LVL_BASE)) {
		if ((bottom - top) > (right - left)) {
			int t = (top + bottom) >> 1;
			ViewportDrawChk(vp, left, top, right, t);
			ViewportDrawChk(vp, left, t, right, bottom);
		} else {
			int t = (left + right) >> 1;
			ViewportDrawChk(vp, left, top, t, bottom);
			ViewportDrawChk(vp, t, top, right, bottom);
		}
	} else {
		ViewportDoDraw(vp,
			ScaleByZoom(left - vp->left, vp->zoom) + vp->virtual_left,
			ScaleByZoom(top - vp->top, vp->zoom) + vp->virtual_top,
			ScaleByZoom(right - vp->left, vp->zoom) + vp->virtual_left,
			ScaleByZoom(bottom - vp->top, vp->zoom) + vp->virtual_top
		);
	}
}

static inline void ViewportDraw(const ViewPort *vp, int left, int top, int right, int bottom)
{
	if (right <= vp->left || bottom <= vp->top) return;

	if (left >= vp->left + vp->width) return;

	if (left < vp->left) left = vp->left;
	if (right > vp->left + vp->width) right = vp->left + vp->width;

	if (top >= vp->top + vp->height) return;

	if (top < vp->top) top = vp->top;
	if (bottom > vp->top + vp->height) bottom = vp->top + vp->height;

	ViewportDrawChk(vp, left, top, right, bottom);
}

/**
 * Draw the viewport of this window.
 */
void Window::DrawViewport() const
{
	PerformanceAccumulator framerate(PFE_DRAWWORLD);

	DrawPixelInfo *dpi = _cur_dpi;

	dpi->left += this->left;
	dpi->top += this->top;

	ViewportDraw(this->viewport, dpi->left, dpi->top, dpi->left + dpi->width, dpi->top + dpi->height);

	dpi->left -= this->left;
	dpi->top -= this->top;
}

/**
 * Ensure that a given viewport has a valid scroll position.
 *
 * There must be a visible piece of the map in the center of the viewport.
 * If there isn't, the viewport will be scrolled to nearest such location.
 *
 * @param vp The viewport.
 * @param[in,out] scroll_x Viewport X scroll.
 * @param[in,out] scroll_y Viewport Y scroll.
 */
static inline void ClampViewportToMap(const ViewPort *vp, int *scroll_x, int *scroll_y)
{
	/* Centre of the viewport is hot spot. */
	Point pt = {
		*scroll_x + vp->virtual_width / 2,
		*scroll_y + vp->virtual_height / 2
	};

	/* Find nearest tile that is within borders of the map. */
	bool clamped;
	pt = InverseRemapCoords2(pt.x, pt.y, true, &clamped);

	if (clamped) {
		/* Convert back to viewport coordinates and remove centering. */
		pt = RemapCoords2(pt.x, pt.y);
		*scroll_x = pt.x - vp->virtual_width / 2;
		*scroll_y = pt.y - vp->virtual_height / 2;
	}
}

/**
 * Update the viewport position being displayed.
 * @param w %Window owning the viewport.
 */
void UpdateViewportPosition(Window *w)
{
	const ViewPort *vp = w->viewport;

	if (w->viewport->follow_vehicle != INVALID_VEHICLE) {
		const Vehicle *veh = Vehicle::Get(w->viewport->follow_vehicle);
		Point pt = MapXYZToViewport(vp, veh->x_pos, veh->y_pos, veh->z_pos);

		w->viewport->scrollpos_x = pt.x;
		w->viewport->scrollpos_y = pt.y;
		SetViewportPosition(w, pt.x, pt.y, false);
	} else {
		/* Ensure the destination location is within the map */
		ClampViewportToMap(vp, &w->viewport->dest_scrollpos_x, &w->viewport->dest_scrollpos_y);

		int delta_x = w->viewport->dest_scrollpos_x - w->viewport->scrollpos_x;
		int delta_y = w->viewport->dest_scrollpos_y - w->viewport->scrollpos_y;

		bool update_overlay = false;
		if (delta_x != 0 || delta_y != 0) {
			if (_settings_client.gui.smooth_scroll) {
				int max_scroll = ScaleByMapSize1D(512 * ZOOM_LVL_BASE);
				/* Not at our desired position yet... */
				w->viewport->scrollpos_x += Clamp(DivAwayFromZero(delta_x, 4), -max_scroll, max_scroll);
				w->viewport->scrollpos_y += Clamp(DivAwayFromZero(delta_y, 4), -max_scroll, max_scroll);
			} else {
				w->viewport->scrollpos_x = w->viewport->dest_scrollpos_x;
				w->viewport->scrollpos_y = w->viewport->dest_scrollpos_y;
			}
			update_overlay = (w->viewport->scrollpos_x == w->viewport->dest_scrollpos_x &&
								w->viewport->scrollpos_y == w->viewport->dest_scrollpos_y);
		}

		ClampViewportToMap(vp, &w->viewport->scrollpos_x, &w->viewport->scrollpos_y);

		if (_scrolling_viewport == w) UpdateActiveScrollingViewport(w);

		SetViewportPosition(w, w->viewport->scrollpos_x, w->viewport->scrollpos_y, update_overlay);
	}
}

void UpdateActiveScrollingViewport(Window *w)
{
	if (w && (!_settings_client.gui.show_scrolling_viewport_on_map || w->viewport->zoom >= ZOOM_LVL_DRAW_MAP)) w = nullptr;

	const bool bound_valid = (_scrolling_viewport_bound.left != _scrolling_viewport_bound.right);

	if (!w && !bound_valid) return;

	const int gap = ScaleByZoom(1, ZOOM_LVL_MAX);

	auto get_bounds = [&gap](const ViewportData *vp) -> Rect {
		int lr_low = vp->virtual_left;
		int lr_hi = vp->dest_scrollpos_x;
		if (lr_low > lr_hi) Swap(lr_low, lr_hi);
		int right = lr_hi + vp->virtual_width + gap;

		int tb_low = vp->virtual_top;
		int tb_hi = vp->scrollpos_y;
		if (tb_low > tb_hi) Swap(tb_low, tb_hi);
		int bottom = tb_hi + vp->virtual_height + gap;

		return { lr_low, tb_low, right, bottom };
	};

	if (w && !bound_valid) {
		const Rect bounds = get_bounds(w->viewport);
		MarkAllViewportMapsDirty(bounds.left, bounds.top, bounds.right, bounds.bottom);
		_scrolling_viewport_bound = bounds;
	} else if (!w && bound_valid) {
		const Rect &bounds = _scrolling_viewport_bound;
		MarkAllViewportMapsDirty(bounds.left, bounds.top, bounds.right, bounds.bottom);
		_scrolling_viewport_bound = { 0, 0, 0, 0 };
	} else {
		/* Calculate symmetric difference of two rectangles */
		const Rect a = get_bounds(w->viewport);
		const Rect &b = _scrolling_viewport_bound;
		if (a.left != b.left) MarkAllViewportMapsDirty(min(a.left, b.left) - gap, min(a.top, b.top) - gap, max(a.left, b.left) + gap, max(a.bottom, b.bottom) + gap);
		if (a.top != b.top) MarkAllViewportMapsDirty(min(a.left, b.left) - gap, min(a.top, b.top) - gap, max(a.right, b.right) + gap, max(a.top, b.top) + gap);
		if (a.right != b.right) MarkAllViewportMapsDirty(min(a.right, b.right) - (2 * gap), min(a.top, b.top) - gap, max(a.right, b.right) + gap, max(a.bottom, b.bottom) + gap);
		if (a.bottom != b.bottom) MarkAllViewportMapsDirty(min(a.left, b.left) - gap, min(a.bottom, b.bottom) - (2 * gap), max(a.right, b.right) + gap, max(a.bottom, b.bottom) + gap);
		_scrolling_viewport_bound = a;
	}
}

/**
 * Marks a viewport as dirty for repaint if it displays (a part of) the area the needs to be repainted.
 * @param vp     The viewport to mark as dirty
 * @param left   Left edge of area to repaint
 * @param top    Top edge of area to repaint
 * @param right  Right edge of area to repaint
 * @param bottom Bottom edge of area to repaint
 * @ingroup dirty
 */
static void MarkViewportDirty(const ViewPort * const vp, int left, int top, int right, int bottom)
{
	/* Rounding wrt. zoom-out level */
	right  += (1 << vp->zoom) - 1;
	bottom += (1 << vp->zoom) - 1;

	right -= vp->virtual_left;
	if (right <= 0) return;
	right = min(right, vp->virtual_width);

	bottom -= vp->virtual_top;
	if (bottom <= 0) return;
	bottom = min(bottom, vp->virtual_height);

	left = max(0, left - vp->virtual_left);

	if (left >= vp->virtual_width) return;

	top = max(0, top - vp->virtual_top);

	if (top >= vp->virtual_height) return;

	SetDirtyBlocks(
		UnScaleByZoomLower(left, vp->zoom) + vp->left,
		UnScaleByZoomLower(top, vp->zoom) + vp->top,
		UnScaleByZoom(right, vp->zoom) + vp->left + 1,
		UnScaleByZoom(bottom, vp->zoom) + vp->top + 1
	);
}

/**
 * Mark all viewports that display an area as dirty (in need of repaint).
 * @param left   Left   edge of area to repaint. (viewport coordinates, that is wrt. #ZOOM_LVL_NORMAL)
 * @param top    Top    edge of area to repaint. (viewport coordinates, that is wrt. #ZOOM_LVL_NORMAL)
 * @param right  Right  edge of area to repaint. (viewport coordinates, that is wrt. #ZOOM_LVL_NORMAL)
 * @param bottom Bottom edge of area to repaint. (viewport coordinates, that is wrt. #ZOOM_LVL_NORMAL)
 * @param mark_dirty_if_zoomlevel_is_below To tell if an update is relevant or not (for example, animations in map mode are not)
 * @ingroup dirty
 */
void MarkAllViewportsDirty(int left, int top, int right, int bottom, const ZoomLevel mark_dirty_if_zoomlevel_is_below)
{
	for (const ViewPort * const vp : _viewport_window_cache) {
		if (vp->zoom >= mark_dirty_if_zoomlevel_is_below) continue;
		MarkViewportDirty(vp, left, top, right, bottom);
	}
}

static void MarkRouteStepDirty(RouteStepsMap::const_iterator cit)
{
	const uint size = cit->second.size() > max_rank_order_type_count ? 1 : cit->second.size();
	MarkRouteStepDirty(cit->first, size);
}

static void MarkRouteStepDirty(const TileIndex tile, uint order_nr)
{
	assert(tile != INVALID_TILE);
	const Point pt = RemapCoords2(TileX(tile) * TILE_SIZE + TILE_SIZE / 2, TileY(tile) * TILE_SIZE + TILE_SIZE / 2);
	const int char_height = GetCharacterHeight(FS_SMALL) + 1;
	for (const ViewPort * const vp : _viewport_window_cache) {
		const int half_width = ScaleByZoom((_vp_route_step_width / 2) + 1, vp->zoom);
		const int height = ScaleByZoom(_vp_route_step_height_top + char_height * order_nr + _vp_route_step_height_bottom, vp->zoom);
		MarkViewportDirty(vp, pt.x - half_width, pt.y - height, pt.x + half_width, pt.y);
	}
}

void MarkAllRouteStepsDirty(const Vehicle *veh)
{
	ViewportPrepareVehicleRouteSteps(veh);
	for (RouteStepsMap::const_iterator cit = _vp_route_steps.begin(); cit != _vp_route_steps.end(); cit++) {
		MarkRouteStepDirty(cit);
	}
	_vp_route_steps_last_mark_dirty.swap(_vp_route_steps);
	_vp_route_steps.clear();
}

/**
 * Mark all viewports in map mode that display an area as dirty (in need of repaint).
 * @param left   Left edge of area to repaint
 * @param top    Top edge of area to repaint
 * @param right  Right edge of area to repaint
 * @param bottom Bottom edge of area to repaint
 * @ingroup dirty
 */
void MarkAllViewportMapsDirty(int left, int top, int right, int bottom)
{
	Window *w;
	FOR_ALL_WINDOWS_FROM_BACK(w) {
		const ViewPort *vp = w->viewport;
		if (vp != NULL && vp->zoom >= ZOOM_LVL_DRAW_MAP) {
			assert(vp->width != 0);
			MarkViewportDirty(vp, left, top, right, bottom);
		}
	}
}

void ConstrainAllViewportsZoom()
{
	Window *w;
	FOR_ALL_WINDOWS_FROM_FRONT(w) {
		if (w->viewport == NULL) continue;

		ZoomLevel zoom = static_cast<ZoomLevel>(Clamp(w->viewport->zoom, _settings_client.gui.zoom_min, _settings_client.gui.zoom_max));
		if (zoom != w->viewport->zoom) {
			while (w->viewport->zoom < zoom) DoZoomInOutWindow(ZOOM_OUT, w);
			while (w->viewport->zoom > zoom) DoZoomInOutWindow(ZOOM_IN, w);
		}
	}
}

/**
 * Mark a tile given by its index dirty for repaint.
 * @param tile The tile to mark dirty.
 * @param mark_dirty_if_zoomlevel_is_below To tell if an update is relevant or not (for example, animations in map mode are not).
 * @param bridge_level_offset Height of bridge on tile to also mark dirty. (Height level relative to north corner.)
 * @param tile_height_override Height of the tile (#TileHeight).
 * @ingroup dirty
 */
void MarkTileDirtyByTile(TileIndex tile, const ZoomLevel mark_dirty_if_zoomlevel_is_below, int bridge_level_offset, int tile_height_override)
{
	Point pt = RemapCoords(TileX(tile) * TILE_SIZE, TileY(tile) * TILE_SIZE, tile_height_override * TILE_HEIGHT);
	MarkAllViewportsDirty(
			pt.x - 31  * ZOOM_LVL_BASE,
			pt.y - 122 * ZOOM_LVL_BASE - ZOOM_LVL_BASE * TILE_HEIGHT * bridge_level_offset,
			pt.x - 31  * ZOOM_LVL_BASE + 67  * ZOOM_LVL_BASE,
			pt.y - 122 * ZOOM_LVL_BASE + 154 * ZOOM_LVL_BASE,
			mark_dirty_if_zoomlevel_is_below
	);
}

void MarkTileLineDirty(const TileIndex from_tile, const TileIndex to_tile)
{
	assert(from_tile != INVALID_TILE);
	assert(to_tile != INVALID_TILE);

	const Point from_pt = RemapCoords2(TileX(from_tile) * TILE_SIZE + TILE_SIZE / 2, TileY(from_tile) * TILE_SIZE + TILE_SIZE / 2);
	const Point to_pt = RemapCoords2(TileX(to_tile) * TILE_SIZE + TILE_SIZE / 2, TileY(to_tile) * TILE_SIZE + TILE_SIZE / 2);

	const int block_radius = 20;

	int x1 = from_pt.x / block_radius;
	int y1 = from_pt.y / block_radius;
	const int x2 = to_pt.x / block_radius;
	const int y2 = to_pt.y / block_radius;

	/* http://en.wikipedia.org/wiki/Bresenham%27s_line_algorithm#Simplification */
	const int dx = abs(x2 - x1);
	const int dy = abs(y2 - y1);
	const int sx = (x1 < x2) ? 1 : -1;
	const int sy = (y1 < y2) ? 1 : -1;
	int err = dx - dy;
	for (;;) {
		MarkAllViewportsDirty(
				(x1 - 1) * block_radius,
				(y1 - 1) * block_radius,
				(x1 + 1) * block_radius,
				(y1 + 1) * block_radius,
				ZOOM_LVL_END
		);
		if (x1 == x2 && y1 == y2) break;
		const int e2 = 2 * err;
		if (e2 > -dy) {
			err -= dy;
			x1 += sx;
		}
		if (e2 < dx) {
			err += dx;
			y1 += sy;
		}
	}
}

static void MarkRoutePathsDirty(const std::vector<DrawnPathRouteTileLine> &lines)
{
	for (std::vector<DrawnPathRouteTileLine>::const_iterator it = lines.begin(); it != lines.end(); ++it) {
		MarkTileLineDirty(it->from_tile, it->to_tile);
	}
}

void MarkAllRoutePathsDirty(const Vehicle *veh)
{
	switch (_settings_client.gui.show_vehicle_route) {
		case 0: // No
			return;

		case 1: // Simple
			ViewportMapPrepareVehicleRoute(veh);
			break;
	}
	for (const auto &iter : _vp_route_paths) {
		MarkTileLineDirty(iter.from_tile, iter.to_tile);
	}
	_vp_route_paths_last_mark_dirty.swap(_vp_route_paths);
	_vp_route_paths.clear();
}

void CheckMarkDirtyFocusedRoutePaths(const Vehicle *veh)
{
	const Vehicle *focused_veh = GetVehicleFromWindow(_focused_window);
	if (focused_veh && veh == focused_veh) {
		MarkAllRoutePathsDirty(veh);
		MarkAllRouteStepsDirty(veh);
	}
}

/**
 * Marks the selected tiles as dirty.
 *
 * This function marks the selected tiles as dirty for repaint
 *
 * @ingroup dirty
 */
static void SetSelectionTilesDirty()
{
	int x_size = _thd.size.x;
	int y_size = _thd.size.y;

	if (!_thd.diagonal) { // Selecting in a straight rectangle (or a single square)
		int x_start = _thd.pos.x;
		int y_start = _thd.pos.y;

		if (_thd.outersize.x != 0 || _thd.outersize.y != 0) {
			x_size  += _thd.outersize.x;
			x_start += _thd.offs.x;
			y_size  += _thd.outersize.y;
			y_start += _thd.offs.y;
		}

		x_size -= TILE_SIZE;
		y_size -= TILE_SIZE;

		assert(x_size >= 0);
		assert(y_size >= 0);

		int x_end = Clamp(x_start + x_size, 0, MapSizeX() * TILE_SIZE - TILE_SIZE);
		int y_end = Clamp(y_start + y_size, 0, MapSizeY() * TILE_SIZE - TILE_SIZE);

		x_start = Clamp(x_start, 0, MapSizeX() * TILE_SIZE - TILE_SIZE);
		y_start = Clamp(y_start, 0, MapSizeY() * TILE_SIZE - TILE_SIZE);

		/* make sure everything is multiple of TILE_SIZE */
		assert((x_end | y_end | x_start | y_start) % TILE_SIZE == 0);

		/* How it works:
		 * Suppose we have to mark dirty rectangle of 3x4 tiles:
		 *   x
		 *  xxx
		 * xxxxx
		 *  xxxxx
		 *   xxx
		 *    x
		 * This algorithm marks dirty columns of tiles, so it is done in 3+4-1 steps:
		 * 1)  x     2)  x
		 *    xxx       Oxx
		 *   Oxxxx     xOxxx
		 *    xxxxx     Oxxxx
		 *     xxx       xxx
		 *      x         x
		 * And so forth...
		 */

		int top_x = x_end; // coordinates of top dirty tile
		int top_y = y_start;
		int bot_x = top_x; // coordinates of bottom dirty tile
		int bot_y = top_y;

		do {
			/* topmost dirty point */
			TileIndex top_tile = TileVirtXY(top_x, top_y);
			Point top = RemapCoords(top_x, top_y, GetTileMaxPixelZ(top_tile));

			/* bottommost point */
			TileIndex bottom_tile = TileVirtXY(bot_x, bot_y);
			Point bot = RemapCoords(bot_x + TILE_SIZE, bot_y + TILE_SIZE, GetTilePixelZ(bottom_tile)); // bottommost point

			/* the 'x' coordinate of 'top' and 'bot' is the same (and always in the same distance from tile middle),
			 * tile height/slope affects only the 'y' on-screen coordinate! */

			int l = top.x - TILE_PIXELS * ZOOM_LVL_BASE; // 'x' coordinate of left   side of the dirty rectangle
			int t = top.y;                               // 'y' coordinate of top    side of the dirty rectangle
			int r = top.x + TILE_PIXELS * ZOOM_LVL_BASE; // 'x' coordinate of right  side of the dirty rectangle
			int b = bot.y;                               // 'y' coordinate of bottom side of the dirty rectangle

			static const int OVERLAY_WIDTH = 4 * ZOOM_LVL_BASE; // part of selection sprites is drawn outside the selected area (in particular: terraforming)

			/* For halftile foundations on SLOPE_STEEP_S the sprite extents some more towards the top */
			MarkAllViewportsDirty(l - OVERLAY_WIDTH, t - OVERLAY_WIDTH - TILE_HEIGHT * ZOOM_LVL_BASE, r + OVERLAY_WIDTH, b + OVERLAY_WIDTH);

			/* haven't we reached the topmost tile yet? */
			if (top_x != x_start) {
				top_x -= TILE_SIZE;
			} else {
				top_y += TILE_SIZE;
			}

			/* the way the bottom tile changes is different when we reach the bottommost tile */
			if (bot_y != y_end) {
				bot_y += TILE_SIZE;
			} else {
				bot_x -= TILE_SIZE;
			}
		} while (bot_x >= top_x);
	} else { // Selecting in a 45 degrees rotated (diagonal) rectangle.
		/* a_size, b_size describe a rectangle with rotated coordinates */
		int a_size = x_size + y_size, b_size = x_size - y_size;

		int interval_a = a_size < 0 ? -(int)TILE_SIZE : (int)TILE_SIZE;
		int interval_b = b_size < 0 ? -(int)TILE_SIZE : (int)TILE_SIZE;

		for (int a = -interval_a; a != a_size + interval_a; a += interval_a) {
			for (int b = -interval_b; b != b_size + interval_b; b += interval_b) {
				uint x = (_thd.pos.x + (a + b) / 2) / TILE_SIZE;
				uint y = (_thd.pos.y + (a - b) / 2) / TILE_SIZE;

				if (x < MapMaxX() && y < MapMaxY()) {
					MarkTileDirtyByTile(TileXY(x, y));
				}
			}
		}
	}
}


void SetSelectionRed(bool b)
{
	_thd.make_square_red = b;
	SetSelectionTilesDirty();
}

/**
 * Test whether a sign is below the mouse
 * @param vp the clicked viewport
 * @param x X position of click
 * @param y Y position of click
 * @param sign the sign to check
 * @return true if the sign was hit
 */
static bool CheckClickOnViewportSign(const ViewPort *vp, int x, int y, const ViewportSign *sign)
{
	bool small = (vp->zoom >= ZOOM_LVL_OUT_16X);
	int sign_half_width = ScaleByZoom((small ? sign->width_small : sign->width_normal) / 2, vp->zoom);
	int sign_height = ScaleByZoom(VPSM_TOP + (small ? FONT_HEIGHT_SMALL : FONT_HEIGHT_NORMAL) + VPSM_BOTTOM, vp->zoom);

	return y >= sign->top && y < sign->top + sign_height &&
			x >= sign->center - sign_half_width && x < sign->center + sign_half_width;
}


/**
 * Check whether any viewport sign was clicked, and dispatch the click.
 * @param vp the clicked viewport
 * @param x X position of click
 * @param y Y position of click
 * @return true if the sign was hit
 */
static bool CheckClickOnViewportSign(const ViewPort *vp, int x, int y)
{
	x = ScaleByZoom(x - vp->left, vp->zoom) + vp->virtual_left;
	y = ScaleByZoom(y - vp->top, vp->zoom) + vp->virtual_top;

	Rect search_rect{ x - 1, y - 1, x + 1, y + 1 };
	search_rect = ExpandRectWithViewportSignMargins(search_rect, vp->zoom);

	bool show_stations = HasBit(_display_opt, DO_SHOW_STATION_NAMES) && _game_mode != GM_MENU;
	bool show_waypoints = HasBit(_display_opt, DO_SHOW_WAYPOINT_NAMES) && _game_mode != GM_MENU;
	bool show_towns = HasBit(_display_opt, DO_SHOW_TOWN_NAMES) && _game_mode != GM_MENU;
	bool show_signs = HasBit(_display_opt, DO_SHOW_SIGNS) && !IsInvisibilitySet(TO_SIGNS);
	bool show_competitors = HasBit(_display_opt, DO_SHOW_COMPETITOR_SIGNS);

	/* Topmost of each type that was hit */
	BaseStation *st = NULL, *last_st = NULL;
	Town *t = NULL, *last_t = NULL;
	Sign *si = NULL, *last_si = NULL;

	/* See ViewportAddKdtreeSigns() for details on the search logic */
	_viewport_sign_kdtree.FindContained(search_rect.left, search_rect.top, search_rect.right, search_rect.bottom, [&](const ViewportSignKdtreeItem & item) {
		switch (item.type) {
			case ViewportSignKdtreeItem::VKI_STATION:
				if (!show_stations) break;
				st = BaseStation::Get(item.id.station);
				if (!show_competitors && _local_company != st->owner && st->owner != OWNER_NONE) break;
				if (CheckClickOnViewportSign(vp, x, y, &st->sign)) last_st = st;
				break;

			case ViewportSignKdtreeItem::VKI_WAYPOINT:
				if (!show_waypoints) break;
				st = BaseStation::Get(item.id.station);
				if (!show_competitors && _local_company != st->owner && st->owner != OWNER_NONE) break;
				if (CheckClickOnViewportSign(vp, x, y, &st->sign)) last_st = st;
				break;

			case ViewportSignKdtreeItem::VKI_TOWN:
				if (!show_towns) break;
				t = Town::Get(item.id.town);
				if (CheckClickOnViewportSign(vp, x, y, &t->cache.sign)) last_t = t;
				break;

			case ViewportSignKdtreeItem::VKI_SIGN:
				if (!show_signs) break;
				si = Sign::Get(item.id.sign);
				if (!show_competitors && _local_company != si->owner && si->owner != OWNER_DEITY) break;
				if (CheckClickOnViewportSign(vp, x, y, &si->sign)) last_si = si;
				break;

			default:
				NOT_REACHED();
		}
	});

	/* Select which hit to handle based on priority */
	if (last_st != NULL) {
		if (Station::IsExpected(last_st)) {
			ShowStationViewWindow(last_st->index);
		} else {
			ShowWaypointWindow(Waypoint::From(last_st));
		}
		return true;
	} else if (last_t != NULL) {
		ShowTownViewWindow(last_t->index);
		return true;
	} else if (last_si != NULL) {
		HandleClickOnSign(last_si);
		return true;
	} else {
		return false;
	}
}


ViewportSignKdtreeItem ViewportSignKdtreeItem::MakeStation(StationID id)
{
	ViewportSignKdtreeItem item;
	item.type = VKI_STATION;
	item.id.station = id;

	const Station *st = Station::Get(id);
	Point pt = RemapCoords2(TileX(st->xy) * TILE_SIZE, TileY(st->xy) * TILE_SIZE);

	pt.y -= 32 * ZOOM_LVL_BASE;
	if ((st->facilities & FACIL_AIRPORT) && st->airport.type == AT_OILRIG) pt.y -= 16 * ZOOM_LVL_BASE;

	item.center = pt.x;
	item.top = pt.y;

	/* Assume the sign can be a candidate for drawing, so measure its width */
	_viewport_sign_maxwidth = max<int>(_viewport_sign_maxwidth, st->sign.width_normal);

	return item;
}

ViewportSignKdtreeItem ViewportSignKdtreeItem::MakeWaypoint(StationID id)
{
	ViewportSignKdtreeItem item;
	item.type = VKI_WAYPOINT;
	item.id.station = id;

	const Waypoint *st = Waypoint::Get(id);
	Point pt = RemapCoords2(TileX(st->xy) * TILE_SIZE, TileY(st->xy) * TILE_SIZE);

	pt.y -= 32 * ZOOM_LVL_BASE;

	item.center = pt.x;
	item.top = pt.y;

	/* Assume the sign can be a candidate for drawing, so measure its width */
	_viewport_sign_maxwidth = max<int>(_viewport_sign_maxwidth, st->sign.width_normal);

	return item;
}

ViewportSignKdtreeItem ViewportSignKdtreeItem::MakeTown(TownID id)
{
	ViewportSignKdtreeItem item;
	item.type = VKI_TOWN;
	item.id.town = id;

	const Town *town = Town::Get(id);
	Point pt = RemapCoords2(TileX(town->xy) * TILE_SIZE, TileY(town->xy) * TILE_SIZE);

	pt.y -= 24 * ZOOM_LVL_BASE;

	item.center = pt.x;
	item.top = pt.y;

	/* Assume the sign can be a candidate for drawing, so measure its width */
	_viewport_sign_maxwidth = max<int>(_viewport_sign_maxwidth, town->cache.sign.width_normal);

	return item;
}

ViewportSignKdtreeItem ViewportSignKdtreeItem::MakeSign(SignID id)
{
	ViewportSignKdtreeItem item;
	item.type = VKI_SIGN;
	item.id.sign = id;

	const Sign *sign = Sign::Get(id);
	Point pt = RemapCoords(sign->x, sign->y, sign->z);

	pt.y -= 6 * ZOOM_LVL_BASE;

	item.center = pt.x;
	item.top = pt.y;

	/* Assume the sign can be a candidate for drawing, so measure its width */
	_viewport_sign_maxwidth = max<int>(_viewport_sign_maxwidth, sign->sign.width_normal);

	return item;
}

void RebuildViewportKdtree()
{
	/* Reset biggest size sign seen */
	_viewport_sign_maxwidth = 0;

	std::vector<ViewportSignKdtreeItem> items;
	items.reserve(BaseStation::GetNumItems() + Town::GetNumItems() + Sign::GetNumItems());

	const Station *st;
	FOR_ALL_STATIONS(st) {
		items.push_back(ViewportSignKdtreeItem::MakeStation(st->index));
	}

	const Waypoint *wp;
	FOR_ALL_WAYPOINTS(wp) {
		items.push_back(ViewportSignKdtreeItem::MakeWaypoint(wp->index));
	}

	const Town *town;
	FOR_ALL_TOWNS(town) {
		items.push_back(ViewportSignKdtreeItem::MakeTown(town->index));
	}

	const Sign *sign;
	FOR_ALL_SIGNS(sign) {
		items.push_back(ViewportSignKdtreeItem::MakeSign(sign->index));
	}

	_viewport_sign_kdtree.Build(items.begin(), items.end());
}


static bool CheckClickOnLandscape(const ViewPort *vp, int x, int y)
{
	Point pt = TranslateXYToTileCoord(vp, x, y);

	_tile_fract_coords.x = pt.x & TILE_UNIT_MASK;
	_tile_fract_coords.y = pt.y & TILE_UNIT_MASK;

	if (pt.x != -1) return ClickTile(TileVirtXY(pt.x, pt.y));
	return true;
}

static void PlaceObject()
{
	Point pt;
	Window *w;

	pt = GetTileBelowCursor();
	if (pt.x == -1) return;

	if ((_thd.place_mode & HT_DRAG_MASK) == HT_POINT) {
		pt.x += TILE_SIZE / 2;
		pt.y += TILE_SIZE / 2;
	}

	_tile_fract_coords.x = pt.x & TILE_UNIT_MASK;
	_tile_fract_coords.y = pt.y & TILE_UNIT_MASK;

	w = _thd.GetCallbackWnd();
	if (w != NULL) w->OnPlaceObject(pt, TileVirtXY(pt.x, pt.y));
}

bool HandleViewportDoubleClicked(Window *w, int x, int y)
{
	ViewPort *vp = w->viewport;
	if (vp->zoom < ZOOM_LVL_DRAW_MAP) return false;

	switch (_settings_client.gui.action_when_viewport_map_is_dblclicked) {
		case 0: // Do nothing
			return false;
		case 1: // Zoom in main viewport
			while (vp->zoom != ZOOM_LVL_VIEWPORT)
				ZoomInOrOutToCursorWindow(true, w);
			return true;
		case 2: // Open an extra viewport
			ShowExtraViewPortWindowForTileUnderCursor();
			return true;
		default:
			return false;
	}
}

bool HandleViewportClicked(const ViewPort *vp, int x, int y, bool double_click)
{
	/* No click in smallmap mode except for plan making. */
	if (vp->zoom >= ZOOM_LVL_DRAW_MAP && !(_thd.place_mode == HT_POINT && _thd.select_proc == DDSP_DRAW_PLANLINE)) return true;

	const Vehicle *v = CheckClickOnVehicle(vp, x, y);

	if (_thd.place_mode & HT_VEHICLE) {
		if (v != NULL && VehicleClicked(v)) return true;
	}

	/* Vehicle placement mode already handled above. */
	if ((_thd.place_mode & HT_DRAG_MASK) != HT_NONE) {
		if (_thd.place_mode & HT_POLY) {
			/* In polyline mode double-clicking on a single white line, finishes current polyline.
			 * If however the user double-clicks on a line that has a white and a blue section,
			 * both lines (white and blue) will be constructed consecutively. */
			static bool stop_snap_on_double_click = false;
			if (double_click && stop_snap_on_double_click) {
				SetRailSnapMode(RSM_NO_SNAP);
				return true;
			}
			stop_snap_on_double_click = !(_thd.drawstyle & HT_LINE) || (_thd.dir2 == HT_DIR_END);
		}

		PlaceObject();
		return true;
	}

	if (CheckClickOnViewportSign(vp, x, y)) return true;
	bool result = CheckClickOnLandscape(vp, x, y);

	if (v != NULL) {
		DEBUG(misc, 2, "Vehicle %d (index %d) at %p", v->unitnumber, v->index, v);
		if (IsCompanyBuildableVehicleType(v)) {
			v = v->First();
			WindowClass wc = _thd.GetCallbackWnd()->window_class;
			if (_ctrl_pressed && v->owner == _local_company) {
				StartStopVehicle(v, true);
			} else if (wc != WC_CREATE_TEMPLATE && wc != WC_TEMPLATEGUI_MAIN) {
				ShowVehicleViewWindow(v);
			}
		}
		return true;
	}
	return result;
}

void RebuildViewportOverlay(Window *w, bool incremental)
{
	if (w->viewport->overlay != NULL &&
			w->viewport->overlay->GetCompanyMask() != 0 &&
			w->viewport->overlay->GetCargoMask() != 0) {
		w->viewport->overlay->RebuildCache(incremental);
		if (!incremental) w->SetDirty();
	}
}

bool IsViewportOverlayOutsideCachedRegion(Window *w)
{
	if (w->viewport->overlay != NULL &&
			w->viewport->overlay->GetCompanyMask() != 0 &&
			w->viewport->overlay->GetCargoMask() != 0) {
		return !w->viewport->overlay->CacheStillValid();
	} else {
		return false;
	}
}

/**
 * Scrolls the viewport in a window to a given location.
 * @param x       Desired x location of the map to scroll to (world coordinate).
 * @param y       Desired y location of the map to scroll to (world coordinate).
 * @param z       Desired z location of the map to scroll to (world coordinate). Use \c -1 to scroll to the height of the map at the \a x, \a y location.
 * @param w       %Window containing the viewport.
 * @param instant Jump to the location instead of slowly moving to it.
 * @return Destination of the viewport was changed (to activate other actions when the viewport is already at the desired position).
 */
bool ScrollWindowTo(int x, int y, int z, Window *w, bool instant)
{
	/* The slope cannot be acquired outside of the map, so make sure we are always within the map. */
	if (z == -1) {
		if ( x >= 0 && x <= (int)MapSizeX() * (int)TILE_SIZE - 1
				&& y >= 0 && y <= (int)MapSizeY() * (int)TILE_SIZE - 1) {
			z = GetSlopePixelZ(x, y);
		} else {
			z = TileHeightOutsideMap(x / (int)TILE_SIZE, y / (int)TILE_SIZE);
		}
	}

	Point pt = MapXYZToViewport(w->viewport, x, y, z);
	w->viewport->follow_vehicle = INVALID_VEHICLE;

	if (w->viewport->dest_scrollpos_x == pt.x && w->viewport->dest_scrollpos_y == pt.y) return false;

	if (instant) {
		w->viewport->scrollpos_x = pt.x;
		w->viewport->scrollpos_y = pt.y;
		RebuildViewportOverlay(w, true);
	}

	w->viewport->dest_scrollpos_x = pt.x;
	w->viewport->dest_scrollpos_y = pt.y;
	return true;
}

/**
 * Scrolls the viewport in a window to a given location.
 * @param tile    Desired tile to center on.
 * @param w       %Window containing the viewport.
 * @param instant Jump to the location instead of slowly moving to it.
 * @return Destination of the viewport was changed (to activate other actions when the viewport is already at the desired position).
 */
bool ScrollWindowToTile(TileIndex tile, Window *w, bool instant)
{
	return ScrollWindowTo(TileX(tile) * TILE_SIZE, TileY(tile) * TILE_SIZE, -1, w, instant);
}

/**
 * Scrolls the viewport of the main window to a given location.
 * @param tile    Desired tile to center on.
 * @param instant Jump to the location instead of slowly moving to it.
 * @return Destination of the viewport was changed (to activate other actions when the viewport is already at the desired position).
 */
bool ScrollMainWindowToTile(TileIndex tile, bool instant)
{
	return ScrollMainWindowTo(TileX(tile) * TILE_SIZE + TILE_SIZE / 2, TileY(tile) * TILE_SIZE + TILE_SIZE / 2, -1, instant);
}

/**
 * Set a tile to display a red error square.
 * @param tile Tile that should show the red error square.
 */
void SetRedErrorSquare(TileIndex tile)
{
	TileIndex old;

	old = _thd.redsq;
	_thd.redsq = tile;

	if (tile != old) {
		if (tile != INVALID_TILE) MarkTileDirtyByTile(tile, ZOOM_LVL_DRAW_MAP);
		if (old  != INVALID_TILE) MarkTileDirtyByTile(old, ZOOM_LVL_DRAW_MAP);
	}
}

/**
 * Highlight \a w by \a h tiles at the cursor.
 * @param w Width of the highlighted tiles rectangle.
 * @param h Height of the highlighted tiles rectangle.
 */
void SetTileSelectSize(int w, int h)
{
	_thd.new_size.x = w * TILE_SIZE;
	_thd.new_size.y = h * TILE_SIZE;
	_thd.new_outersize.x = 0;
	_thd.new_outersize.y = 0;
}

void SetTileSelectBigSize(int ox, int oy, int sx, int sy)
{
	_thd.new_offs.x = ox * TILE_SIZE;
	_thd.new_offs.y = oy * TILE_SIZE;
	_thd.new_outersize.x = sx * TILE_SIZE;
	_thd.new_outersize.y = sy * TILE_SIZE;
}

/** returns the best autorail highlight type from map coordinates */
static HighLightStyle GetAutorailHT(int x, int y)
{
	return HT_RAIL | _autorail_piece[x & TILE_UNIT_MASK][y & TILE_UNIT_MASK];
}

/**
 * Reset tile highlighting.
 */
void TileHighlightData::Reset()
{
	this->pos.x = 0;
	this->pos.y = 0;
	this->new_pos.x = 0;
	this->new_pos.y = 0;
}

/**
 * Is the user dragging a 'diagonal rectangle'?
 * @return User is dragging a rotated rectangle.
 */
bool TileHighlightData::IsDraggingDiagonal()
{
	return (this->place_mode & HT_DIAGONAL) != 0 && _ctrl_pressed && _left_button_down;
}

/**
 * Get the window that started the current highlighting.
 * @return The window that requested the current tile highlighting, or \c NULL if not available.
 */
Window *TileHighlightData::GetCallbackWnd()
{
	return FindWindowById(this->window_class, this->window_number);
}

static HighLightStyle CalcPolyrailDrawstyle(Point pt, bool dragging);

static inline void CalcNewPolylineOutersize()
{
	/* use the 'outersize' to mark the second (blue) part of a polyline selection */
	if (_thd.dir2 < HT_DIR_END) {
		/* get bounds of the second part */
		int outer_x1 = _thd.selstart2.x & ~TILE_UNIT_MASK;
		int outer_y1 = _thd.selstart2.y & ~TILE_UNIT_MASK;
		int outer_x2 = _thd.selend2.x & ~TILE_UNIT_MASK;
		int outer_y2 = _thd.selend2.y & ~TILE_UNIT_MASK;
		if (outer_x1 > outer_x2) Swap(outer_x1, outer_x2);
		if (outer_y1 > outer_y2) Swap(outer_y1, outer_y2);
		/* include the first part */
		outer_x1 = min<int>(outer_x1, _thd.new_pos.x);
		outer_y1 = min<int>(outer_y1, _thd.new_pos.y);
		outer_x2 = max<int>(outer_x2, _thd.new_pos.x + _thd.new_size.x - TILE_SIZE);
		outer_y2 = max<int>(outer_y2, _thd.new_pos.y + _thd.new_size.y - TILE_SIZE);
		/* write new values */
		_thd.new_offs.x = outer_x1 - _thd.new_pos.x;
		_thd.new_offs.y = outer_y1 - _thd.new_pos.y;
		_thd.new_outersize.x = outer_x2 - outer_x1 + TILE_SIZE - _thd.new_size.x;
		_thd.new_outersize.y = outer_y2 - outer_y1 + TILE_SIZE - _thd.new_size.y;
	} else {
		_thd.new_offs.x = 0;
		_thd.new_offs.y = 0;
		_thd.new_outersize.x = 0;
		_thd.new_outersize.y = 0;
	}
}

/**
 * Updates tile highlighting for all cases.
 * Uses _thd.selstart and _thd.selend and _thd.place_mode (set elsewhere) to determine _thd.pos and _thd.size
 * Also drawstyle is determined. Uses _thd.new.* as a buffer and calls SetSelectionTilesDirty() twice,
 * Once for the old and once for the new selection.
 * _thd is TileHighlightData, found in viewport.h
 */
void UpdateTileSelection()
{
	int x1;
	int y1;

	HighLightStyle new_drawstyle = HT_NONE;
	bool new_diagonal = false;

	if ((_thd.place_mode & HT_DRAG_MASK) == HT_SPECIAL) {
		x1 = _thd.selend.x;
		y1 = _thd.selend.y;
		if (x1 != -1) {
			int x2 = _thd.selstart.x & ~TILE_UNIT_MASK;
			int y2 = _thd.selstart.y & ~TILE_UNIT_MASK;
			x1 &= ~TILE_UNIT_MASK;
			y1 &= ~TILE_UNIT_MASK;

			if (_thd.IsDraggingDiagonal()) {
				new_diagonal = true;
			} else {
				if (x1 >= x2) Swap(x1, x2);
				if (y1 >= y2) Swap(y1, y2);
			}
			_thd.new_pos.x = x1;
			_thd.new_pos.y = y1;
			_thd.new_size.x = x2 - x1;
			_thd.new_size.y = y2 - y1;
			if (!new_diagonal) {
				_thd.new_size.x += TILE_SIZE;
				_thd.new_size.y += TILE_SIZE;
			}
			new_drawstyle = _thd.next_drawstyle;
		}
	} else if ((_thd.place_mode & HT_DRAG_MASK) != HT_NONE) {
		Point pt = GetTileBelowCursor();
		x1 = pt.x;
		y1 = pt.y;
		if (x1 != -1) {
			switch (_thd.place_mode & HT_DRAG_MASK) {
				case HT_RECT:
					new_drawstyle = HT_RECT;
					break;
				case HT_POINT:
					new_drawstyle = HT_POINT;
					x1 += TILE_SIZE / 2;
					y1 += TILE_SIZE / 2;
					break;
				case HT_RAIL:
				case HT_LINE:
					/* HT_POLY */
					if (_thd.place_mode & HT_POLY) {
						RailSnapMode snap_mode = GetRailSnapMode();
						if (snap_mode == RSM_NO_SNAP ||
								(snap_mode == RSM_SNAP_TO_TILE && GetRailSnapTile() == TileVirtXY(pt.x, pt.y))) {
							new_drawstyle = GetAutorailHT(pt.x, pt.y);
							_thd.new_offs.x = 0;
							_thd.new_offs.y = 0;
							_thd.new_outersize.x = 0;
							_thd.new_outersize.y = 0;
							_thd.dir2 = HT_DIR_END;
						} else {
							new_drawstyle = CalcPolyrailDrawstyle(pt, false);
							if (new_drawstyle != HT_NONE) {
								x1 = _thd.selstart.x & ~TILE_UNIT_MASK;
								y1 = _thd.selstart.y & ~TILE_UNIT_MASK;
								int x2 = _thd.selend.x & ~TILE_UNIT_MASK;
								int y2 = _thd.selend.y & ~TILE_UNIT_MASK;
								if (x1 > x2) Swap(x1, x2);
								if (y1 > y2) Swap(y1, y2);
								_thd.new_pos.x = x1;
								_thd.new_pos.y = y1;
								_thd.new_size.x = x2 - x1 + TILE_SIZE;
								_thd.new_size.y = y2 - y1 + TILE_SIZE;
							}
						}
						break;
					}
					/* HT_RAIL */
					if (_thd.place_mode & HT_RAIL) {
						/* Draw one highlighted tile in any direction */
						new_drawstyle = GetAutorailHT(pt.x, pt.y);
						break;
					}
					/* HT_LINE */
					switch (_thd.place_mode & HT_DIR_MASK) {
						case HT_DIR_X: new_drawstyle = HT_LINE | HT_DIR_X; break;
						case HT_DIR_Y: new_drawstyle = HT_LINE | HT_DIR_Y; break;

						case HT_DIR_HU:
						case HT_DIR_HL:
							new_drawstyle = (pt.x & TILE_UNIT_MASK) + (pt.y & TILE_UNIT_MASK) <= TILE_SIZE ? HT_LINE | HT_DIR_HU : HT_LINE | HT_DIR_HL;
							break;

						case HT_DIR_VL:
						case HT_DIR_VR:
							new_drawstyle = (pt.x & TILE_UNIT_MASK) > (pt.y & TILE_UNIT_MASK) ? HT_LINE | HT_DIR_VL : HT_LINE | HT_DIR_VR;
							break;

						default: NOT_REACHED();
					}
					_thd.selstart.x = x1 & ~TILE_UNIT_MASK;
					_thd.selstart.y = y1 & ~TILE_UNIT_MASK;
					_thd.selend.x = x1;
					_thd.selend.y = y1;
					break;
				default:
					NOT_REACHED();
			}
			_thd.new_pos.x = x1 & ~TILE_UNIT_MASK;
			_thd.new_pos.y = y1 & ~TILE_UNIT_MASK;
		}
	}

	if (new_drawstyle & HT_LINE) CalcNewPolylineOutersize();

	/* redraw selection */
	if (_thd.drawstyle != new_drawstyle ||
			_thd.pos.x != _thd.new_pos.x || _thd.pos.y != _thd.new_pos.y ||
			_thd.size.x != _thd.new_size.x || _thd.size.y != _thd.new_size.y ||
			_thd.offs.x != _thd.new_offs.x || _thd.offs.y != _thd.new_offs.y ||
			_thd.outersize.x != _thd.new_outersize.x ||
			_thd.outersize.y != _thd.new_outersize.y ||
			_thd.diagonal    != new_diagonal) {
		/* Clear the old tile selection? */
		if ((_thd.drawstyle & HT_DRAG_MASK) != HT_NONE) SetSelectionTilesDirty();

		_thd.drawstyle = new_drawstyle;
		_thd.pos = _thd.new_pos;
		_thd.size = _thd.new_size;
		_thd.offs = _thd.new_offs;
		_thd.outersize = _thd.new_outersize;
		_thd.diagonal = new_diagonal;
		_thd.dirty = 0xff;

		/* Draw the new tile selection? */
		if ((new_drawstyle & HT_DRAG_MASK) != HT_NONE) SetSelectionTilesDirty();
	}
}

/**
 * Displays the measurement tooltips when selecting multiple tiles
 * @param str String to be displayed
 * @param paramcount number of params to deal with
 * @param params (optional) up to 5 pieces of additional information that may be added to a tooltip
 * @param close_cond Condition for closing this tooltip.
 */
static inline void ShowMeasurementTooltips(StringID str, uint paramcount, const uint64 params[], TooltipCloseCondition close_cond = TCC_NONE)
{
	if (!_settings_client.gui.measure_tooltip) return;
	GuiShowTooltips(_thd.GetCallbackWnd(), str, paramcount, params, close_cond);
}

static void HideMeasurementTooltips()
{
	DeleteWindowById(WC_TOOLTIPS, 0);
}

/** highlighting tiles while only going over them with the mouse */
void VpStartPlaceSizing(TileIndex tile, ViewportPlaceMethod method, ViewportDragDropSelectionProcess process)
{
	_thd.select_method = method;
	_thd.select_proc   = process;
	_thd.selend.x = TileX(tile) * TILE_SIZE;
	_thd.selstart.x = TileX(tile) * TILE_SIZE;
	_thd.selend.y = TileY(tile) * TILE_SIZE;
	_thd.selstart.y = TileY(tile) * TILE_SIZE;

	/* Needed so several things (road, autoroad, bridges, ...) are placed correctly.
	 * In effect, placement starts from the centre of a tile
	 */
	if (method == VPM_X_OR_Y || method == VPM_FIX_X || method == VPM_FIX_Y) {
		_thd.selend.x += TILE_SIZE / 2;
		_thd.selend.y += TILE_SIZE / 2;
		_thd.selstart.x += TILE_SIZE / 2;
		_thd.selstart.y += TILE_SIZE / 2;
	}

	HighLightStyle others = _thd.place_mode & ~(HT_DRAG_MASK | HT_DIR_MASK);
	if ((_thd.place_mode & HT_DRAG_MASK) == HT_RECT) {
		_thd.place_mode = HT_SPECIAL | others;
		_thd.next_drawstyle = HT_RECT | others;
	} else if (_thd.place_mode & (HT_RAIL | HT_LINE)) {
		_thd.place_mode = HT_SPECIAL | others;
		_thd.next_drawstyle = _thd.drawstyle | others;
		_current_snap_lock.x = -1;
		if ((_thd.place_mode & HT_POLY) != 0 && GetRailSnapMode() == RSM_NO_SNAP) {
			SetRailSnapMode(RSM_SNAP_TO_TILE);
			SetRailSnapTile(tile);
		}
	} else {
		_thd.place_mode = HT_SPECIAL | others;
		_thd.next_drawstyle = HT_POINT | others;
	}
	_special_mouse_mode = WSM_SIZING;
}

void VpSetPlaceSizingLimit(int limit)
{
	_thd.sizelimit = limit;
}

/**
 * Highlights all tiles between a set of two tiles. Used in dock and tunnel placement
 * @param from TileIndex of the first tile to highlight
 * @param to TileIndex of the last tile to highlight
 */
void VpSetPresizeRange(TileIndex from, TileIndex to)
{
	uint64 distance = DistanceManhattan(from, to) + 1;

	_thd.selend.x = TileX(to) * TILE_SIZE;
	_thd.selend.y = TileY(to) * TILE_SIZE;
	_thd.selstart.x = TileX(from) * TILE_SIZE;
	_thd.selstart.y = TileY(from) * TILE_SIZE;
	_thd.next_drawstyle = HT_RECT;

	/* show measurement only if there is any length to speak of */
<<<<<<< HEAD
	if (distance > 1) ShowMeasurementTooltips(STR_MEASURE_LENGTH, 1, &distance, _settings_client.gui.hover_delay_ms == 0 ? TCC_NEXT_LOOP : TCC_HOVER);
=======
	if (distance > 1) {
		ShowMeasurementTooltips(STR_MEASURE_LENGTH, 1, &distance);
	} else {
		HideMeasurementTooltips();
	}
>>>>>>> fdaf67d9
}

static void VpStartPreSizing()
{
	_thd.selend.x = -1;
	_special_mouse_mode = WSM_PRESIZE;
}

/**
 * returns information about the 2x1 piece to be build.
 * The lower bits (0-3) are the track type.
 */
static HighLightStyle Check2x1AutoRail(int mode)
{
	int fxpy = _tile_fract_coords.x + _tile_fract_coords.y;
	int sxpy = (_thd.selend.x & TILE_UNIT_MASK) + (_thd.selend.y & TILE_UNIT_MASK);
	int fxmy = _tile_fract_coords.x - _tile_fract_coords.y;
	int sxmy = (_thd.selend.x & TILE_UNIT_MASK) - (_thd.selend.y & TILE_UNIT_MASK);

	switch (mode) {
		default: NOT_REACHED();
		case 0: // end piece is lower right
			if (fxpy >= 20 && sxpy <= 12) return HT_DIR_HL;
			if (fxmy < -3 && sxmy > 3) return HT_DIR_VR;
			return HT_DIR_Y;

		case 1:
			if (fxmy > 3 && sxmy < -3) return HT_DIR_VL;
			if (fxpy <= 12 && sxpy >= 20) return HT_DIR_HU;
			return HT_DIR_Y;

		case 2:
			if (fxmy > 3 && sxmy < -3) return HT_DIR_VL;
			if (fxpy >= 20 && sxpy <= 12) return HT_DIR_HL;
			return HT_DIR_X;

		case 3:
			if (fxmy < -3 && sxmy > 3) return HT_DIR_VR;
			if (fxpy <= 12 && sxpy >= 20) return HT_DIR_HU;
			return HT_DIR_X;
	}
}

/**
 * Check if the direction of start and end tile should be swapped based on
 * the dragging-style. Default directions are:
 * in the case of a line (HT_RAIL, HT_LINE):  DIR_NE, DIR_NW, DIR_N, DIR_E
 * in the case of a rect (HT_RECT, HT_POINT): DIR_S, DIR_E
 * For example dragging a rectangle area from south to north should be swapped to
 * north-south (DIR_S) to obtain the same results with less code. This is what
 * the return value signifies.
 * @param style HighLightStyle dragging style
 * @param start_tile start tile of drag
 * @param end_tile end tile of drag
 * @return boolean value which when true means start/end should be swapped
 */
static bool SwapDirection(HighLightStyle style, TileIndex start_tile, TileIndex end_tile)
{
	uint start_x = TileX(start_tile);
	uint start_y = TileY(start_tile);
	uint end_x = TileX(end_tile);
	uint end_y = TileY(end_tile);

	switch (style & HT_DRAG_MASK) {
		case HT_RAIL:
		case HT_LINE: return (end_x > start_x || (end_x == start_x && end_y > start_y));

		case HT_RECT:
		case HT_POINT: return (end_x != start_x && end_y < start_y);
		default: NOT_REACHED();
	}

	return false;
}

/**
 * Calculates height difference between one tile and another.
 * Multiplies the result to suit the standard given by #TILE_HEIGHT_STEP.
 *
 * To correctly get the height difference we need the direction we are dragging
 * in, as well as with what kind of tool we are dragging. For example a horizontal
 * autorail tool that starts in bottom and ends at the top of a tile will need the
 * maximum of SW, S and SE, N corners respectively. This is handled by the lookup table below
 * See #_tileoffs_by_dir in map.cpp for the direction enums if you can't figure out the values yourself.
 * @param style      Highlighting style of the drag. This includes direction and style (autorail, rect, etc.)
 * @param distance   Number of tiles dragged, important for horizontal/vertical drags, ignored for others.
 * @param start_tile Start tile of the drag operation.
 * @param end_tile   End tile of the drag operation.
 * @return Height difference between two tiles. The tile measurement tool utilizes this value in its tooltip.
 */
static int CalcHeightdiff(HighLightStyle style, uint distance, TileIndex start_tile, TileIndex end_tile)
{
	bool swap = SwapDirection(style, start_tile, end_tile);
	uint h0, h1; // Start height and end height.

	if (start_tile == end_tile) return 0;
	if (swap) Swap(start_tile, end_tile);

	switch (style & HT_DRAG_MASK) {
		case HT_RECT: {
			static const TileIndexDiffC heightdiff_area_by_dir[] = {
				/* Start */ {1, 0}, /* Dragging east */ {0, 0}, // Dragging south
				/* End   */ {0, 1}, /* Dragging east */ {1, 1}  // Dragging south
			};

			/* In the case of an area we can determine whether we were dragging south or
			 * east by checking the X-coordinates of the tiles */
			byte style_t = (byte)(TileX(end_tile) > TileX(start_tile));
			start_tile = TILE_ADD(start_tile, ToTileIndexDiff(heightdiff_area_by_dir[style_t]));
			end_tile   = TILE_ADD(end_tile, ToTileIndexDiff(heightdiff_area_by_dir[2 + style_t]));
			FALLTHROUGH;
		}

		case HT_POINT:
			h0 = TileHeight(start_tile);
			h1 = TileHeight(end_tile);
			break;
		default: { // All other types, this is mostly only line/autorail
			static const HighLightStyle flip_style_direction[] = {
				HT_DIR_X, HT_DIR_Y, HT_DIR_HL, HT_DIR_HU, HT_DIR_VR, HT_DIR_VL
			};
			static const TileIndexDiffC heightdiff_line_by_dir[] = {
				/* Start */ {1, 0}, {1, 1}, /* HT_DIR_X  */ {0, 1}, {1, 1}, // HT_DIR_Y
				/* Start */ {1, 0}, {0, 0}, /* HT_DIR_HU */ {1, 0}, {1, 1}, // HT_DIR_HL
				/* Start */ {1, 0}, {1, 1}, /* HT_DIR_VL */ {0, 1}, {1, 1}, // HT_DIR_VR

				/* Start */ {0, 1}, {0, 0}, /* HT_DIR_X  */ {1, 0}, {0, 0}, // HT_DIR_Y
				/* End   */ {0, 1}, {0, 0}, /* HT_DIR_HU */ {1, 1}, {0, 1}, // HT_DIR_HL
				/* End   */ {1, 0}, {0, 0}, /* HT_DIR_VL */ {0, 0}, {0, 1}, // HT_DIR_VR
			};

			distance %= 2; // we're only interested if the distance is even or uneven
			style &= HT_DIR_MASK;

			/* To handle autorail, we do some magic to be able to use a lookup table.
			 * Firstly if we drag the other way around, we switch start&end, and if needed
			 * also flip the drag-position. Eg if it was on the left, and the distance is even
			 * that means the end, which is now the start is on the right */
			if (swap && distance == 0) style = flip_style_direction[style];

			/* Use lookup table for start-tile based on HighLightStyle direction */
			byte style_t = style * 2;
			assert(style_t < lengthof(heightdiff_line_by_dir) - 13);
			h0 = TileHeight(TILE_ADD(start_tile, ToTileIndexDiff(heightdiff_line_by_dir[style_t])));
			uint ht = TileHeight(TILE_ADD(start_tile, ToTileIndexDiff(heightdiff_line_by_dir[style_t + 1])));
			h0 = max(h0, ht);

			/* Use lookup table for end-tile based on HighLightStyle direction
			 * flip around side (lower/upper, left/right) based on distance */
			if (distance == 0) style_t = flip_style_direction[style] * 2;
			assert(style_t < lengthof(heightdiff_line_by_dir) - 13);
			h1 = TileHeight(TILE_ADD(end_tile, ToTileIndexDiff(heightdiff_line_by_dir[12 + style_t])));
			ht = TileHeight(TILE_ADD(end_tile, ToTileIndexDiff(heightdiff_line_by_dir[12 + style_t + 1])));
			h1 = max(h1, ht);
			break;
		}
	}

	if (swap) Swap(h0, h1);
	return (int)(h1 - h0) * TILE_HEIGHT_STEP;
}

static void ShowLengthMeasurement(HighLightStyle style, TileIndex start_tile, TileIndex end_tile, TooltipCloseCondition close_cond = TCC_LEFT_CLICK, bool show_single_tile_length = false)
{
	static const StringID measure_strings_length[] = {STR_NULL, STR_MEASURE_LENGTH, STR_MEASURE_LENGTH_HEIGHTDIFF};

	if (_settings_client.gui.measure_tooltip) {
		uint distance = DistanceManhattan(start_tile, end_tile) + 1;
		byte index = 0;
		uint64 params[2];

		if (show_single_tile_length || distance != 1) {
			int heightdiff = CalcHeightdiff(style, distance, start_tile, end_tile);
			/* If we are showing a tooltip for horizontal or vertical drags,
			 * 2 tiles have a length of 1. To bias towards the ceiling we add
			 * one before division. It feels more natural to count 3 lengths as 2 */
			if ((style & HT_DIR_MASK) != HT_DIR_X && (style & HT_DIR_MASK) != HT_DIR_Y) {
				distance = CeilDiv(distance, 2);
			}

			params[index++] = distance;
			if (heightdiff != 0) params[index++] = heightdiff;
		}

		ShowMeasurementTooltips(measure_strings_length[index], index, params, close_cond);
	}
}

/**
 * Check for underflowing the map.
 * @param test  the variable to test for underflowing
 * @param other the other variable to update to keep the line
 * @param mult  the constant to multiply the difference by for \c other
 */
static void CheckUnderflow(int &test, int &other, int mult)
{
	if (test >= 0) return;

	other += mult * test;
	test = 0;
}

/**
 * Check for overflowing the map.
 * @param test  the variable to test for overflowing
 * @param other the other variable to update to keep the line
 * @param max   the maximum value for the \c test variable
 * @param mult  the constant to multiply the difference by for \c other
 */
static void CheckOverflow(int &test, int &other, int max, int mult)
{
	if (test <= max) return;

	other += mult * (test - max);
	test = max;
}

static const uint X_DIRS = (1 << DIR_NE) | (1 << DIR_SW);
static const uint Y_DIRS = (1 << DIR_SE) | (1 << DIR_NW);
static const uint HORZ_DIRS = (1 << DIR_W) | (1 << DIR_E);
static const uint VERT_DIRS = (1 << DIR_N) | (1 << DIR_S);

Trackdir PointDirToTrackdir(const Point &pt, Direction dir)
{
	Trackdir ret;

	if (IsDiagonalDirection(dir)) {
		ret = DiagDirToDiagTrackdir(DirToDiagDir(dir));
	} else {
		int x = pt.x & TILE_UNIT_MASK;
		int y = pt.y & TILE_UNIT_MASK;
		int ns = x + y;
		int we = y - x;
		if (HasBit(HORZ_DIRS, dir)) {
			ret = TrackDirectionToTrackdir(ns < (int)TILE_SIZE ? TRACK_UPPER : TRACK_LOWER, dir);
		} else {
			ret = TrackDirectionToTrackdir(we < 0 ? TRACK_LEFT : TRACK_RIGHT, dir);
		}
	}

	return ret;
}

static bool FindPolyline(const Point &pt, const LineSnapPoint &start, PolylineInfo *ret)
{
	/* relative coordinats of the mouse point (offset against the snap point) */
	int x = pt.x - start.x;
	int y = pt.y - start.y;
	int we = y - x;
	int ns = x + y;

	/* in-tile alignment of the snap point (there are two variants: [0, 8] or [8, 0]) */
	uint align_x = start.x & TILE_UNIT_MASK;
	uint align_y = start.y & TILE_UNIT_MASK;
	assert((align_x == TILE_SIZE / 2 && align_y == 0 && !(start.dirs & X_DIRS)) || (align_x == 0 && align_y == TILE_SIZE / 2 && !(start.dirs & Y_DIRS)));

	/* absolute distance between points (in tiles) */
	uint d_x = abs(RoundDivSU(x < 0 ? x - align_y : x + align_y, TILE_SIZE));
	uint d_y = abs(RoundDivSU(y < 0 ? y - align_x : y + align_x, TILE_SIZE));
	uint d_ns = abs(RoundDivSU(ns, TILE_SIZE));
	uint d_we = abs(RoundDivSU(we, TILE_SIZE));

	/* Find on which quadrant is the mouse point (reltively to the snap point).
	 * Numeration (clockwise like in Direction):
	 * ortho            diag
	 *   \   2   /       2 | 3
	 *     \   /         --+---> [we]
	 *  1    X    3      1 | 0
	 *     /   \           v
	 *  [x]  0  [y]       [ns]          */
	uint ortho_quadrant = 2 * (x < 0) + ((x < 0) != (y < 0)); // implicit cast: false/true --> 0/1
	uint diag_quadrant = 2 * (ns < 0) + ((ns < 0) != (we < 0));

	/* direction from the snap point to the mouse point */
	Direction ortho_line_dir = ChangeDir(DIR_S, (DirDiff)(2 * ortho_quadrant)); // DIR_S is the middle of the ortho quadrant no. 0
	Direction diag_line_dir = ChangeDir(DIR_SE, (DirDiff)(2 * diag_quadrant));  // DIR_SE is the middle of the diag quadrant no. 0
	if (!HasBit(start.dirs, ortho_line_dir) && !HasBit(start.dirs, diag_line_dir)) return false;

	/* length of booth segments of auto line (choosing orthogonal direction first) */
	uint ortho_len = 0, ortho_len2 = 0;
	if (HasBit(start.dirs, ortho_line_dir)) {
		bool is_len_even = (align_x != 0) ? d_x >= d_y : d_x <= d_y;
		ortho_len = 2 * min(d_x, d_y) - (int)is_len_even;
		assert((int)ortho_len >= 0);
		if (d_ns == 0 || d_we == 0) { // just single segment?
			ortho_len++;
		} else {
			ortho_len2 = abs((int)d_x - (int)d_y) + (int)is_len_even;
		}
	}

	/* length of booth segments of auto line (choosing diagonal direction first) */
	uint diag_len = 0, diag_len2 = 0;
	if (HasBit(start.dirs, diag_line_dir)) {
		if (d_x == 0 || d_y == 0) { // just single segment?
			diag_len = d_x + d_y;
		} else {
			diag_len = min(d_ns, d_we);
			diag_len2 = d_x + d_y - diag_len;
		}
	}

	/* choose the best variant */
	if (ortho_len != 0 && diag_len != 0) {
		/* in the first place, choose this line whose first segment ends up closer
		 * to the mouse point (thus the second segment is shorter) */
		int cmp = ortho_len2 - diag_len2;
		/* if equeal, choose the shorter line */
		if (cmp == 0) cmp = ortho_len - diag_len;
		/* finally look at small "units" and choose the line which is closer to the mouse point */
		if (cmp == 0) cmp = min(abs(we), abs(ns)) - min(abs(x), abs(y));
		/* based on comparison, disable one of variants */
		if (cmp > 0) {
			ortho_len = 0;
		} else {
			diag_len = 0;
		}
	}

	/* store results */
	if (ortho_len != 0) {
		ret->first_dir = ortho_line_dir;
		ret->first_len = ortho_len;
		ret->second_dir = (ortho_len2 != 0) ? diag_line_dir : INVALID_DIR;
		ret->second_len = ortho_len2;
	} else if (diag_len != 0) {
		ret->first_dir = diag_line_dir;
		ret->first_len = diag_len;
		ret->second_dir = (diag_len2 != 0) ? ortho_line_dir : INVALID_DIR;
		ret->second_len = diag_len2;
	} else {
		return false;
	}

	ret->start = start;
	return true;
}

/**
 * Calculate squared euclidean distance between two points.
 * @param a the first point
 * @param b the second point
 * @return |b - a| ^ 2
 */
static inline uint SqrDist(const Point &a, const Point &b)
{
	return (b.x - a.x) * (b.x - a.x) + (b.y - a.y) * (b.y - a.y);
}

static LineSnapPoint *FindBestPolyline(const Point &pt, LineSnapPoint *snap_points, uint num_points, PolylineInfo *ret)
{
	/* Find the best polyline (a pair of two lines - the white one and the blue
	 * one) led from any of saved snap points to the mouse cursor. */

	LineSnapPoint *best_snap_point = NULL; // the best polyline we found so far is led from this snap point

	for (int i = 0; i < (int)num_points; i++) {
		/* try to fit a polyline */
		PolylineInfo polyline;
		if (!FindPolyline(pt, snap_points[i], &polyline)) continue; // skip non-matching snap points
		/* check whether we've found a better polyline */
		if (best_snap_point != NULL) {
			/* firstly choose shorter polyline (the one with smaller amount of
			 * track pieces composing booth the white and the blue line) */
			uint cur_len = polyline.first_len + polyline.second_len;
			uint best_len = ret->first_len + ret->second_len;
			if (cur_len > best_len) continue;
			/* secondly choose that polyline which has longer first (white) line */
			if (cur_len == best_len && polyline.first_len < ret->first_len) continue;
			/* finally check euclidean distance to snap points and choose the
			 * one which is closer */
			if (cur_len == best_len && polyline.first_len == ret->first_len && SqrDist(pt, snap_points[i]) >= SqrDist(pt, *best_snap_point)) continue;
		}
		/* save the found polyline */
		*ret = polyline;
		best_snap_point = &snap_points[i];
	}

	return best_snap_point;
}

/** while dragging */
static void CalcRaildirsDrawstyle(int x, int y, int method)
{
	HighLightStyle b;

	int dx = _thd.selstart.x - (_thd.selend.x & ~TILE_UNIT_MASK);
	int dy = _thd.selstart.y - (_thd.selend.y & ~TILE_UNIT_MASK);
	uint w = abs(dx) + TILE_SIZE;
	uint h = abs(dy) + TILE_SIZE;

	if (method & ~(VPM_RAILDIRS | VPM_SIGNALDIRS)) {
		/* We 'force' a selection direction; first four rail buttons. */
		method &= ~(VPM_RAILDIRS | VPM_SIGNALDIRS);
		int raw_dx = _thd.selstart.x - _thd.selend.x;
		int raw_dy = _thd.selstart.y - _thd.selend.y;
		switch (method) {
			case VPM_FIX_X:
				b = HT_LINE | HT_DIR_Y;
				x = _thd.selstart.x;
				break;

			case VPM_FIX_Y:
				b = HT_LINE | HT_DIR_X;
				y = _thd.selstart.y;
				break;

			case VPM_FIX_HORIZONTAL:
				if (dx == -dy) {
					/* We are on a straight horizontal line. Determine the 'rail'
					 * to build based the sub tile location. */
					b = (x & TILE_UNIT_MASK) + (y & TILE_UNIT_MASK) >= TILE_SIZE ? HT_LINE | HT_DIR_HL : HT_LINE | HT_DIR_HU;
				} else {
					/* We are not on a straight line. Determine the rail to build
					 * based on whether we are above or below it. */
					b = dx + dy >= (int)TILE_SIZE ? HT_LINE | HT_DIR_HU : HT_LINE | HT_DIR_HL;

					/* Calculate where a horizontal line through the start point and
					 * a vertical line from the selected end point intersect and
					 * use that point as the end point. */
					int offset = (raw_dx - raw_dy) / 2;
					x = _thd.selstart.x - (offset & ~TILE_UNIT_MASK);
					y = _thd.selstart.y + (offset & ~TILE_UNIT_MASK);

					/* 'Build' the last half rail tile if needed */
					if ((offset & TILE_UNIT_MASK) > (TILE_SIZE / 2)) {
						if (dx + dy >= (int)TILE_SIZE) {
							x += (dx + dy < 0) ? (int)TILE_SIZE : -(int)TILE_SIZE;
						} else {
							y += (dx + dy < 0) ? (int)TILE_SIZE : -(int)TILE_SIZE;
						}
					}

					/* Make sure we do not overflow the map! */
					CheckUnderflow(x, y, 1);
					CheckUnderflow(y, x, 1);
					CheckOverflow(x, y, (MapMaxX() - 1) * TILE_SIZE, 1);
					CheckOverflow(y, x, (MapMaxY() - 1) * TILE_SIZE, 1);
					assert(x >= 0 && y >= 0 && x <= (int)(MapMaxX() * TILE_SIZE) && y <= (int)(MapMaxY() * TILE_SIZE));
				}
				break;

			case VPM_FIX_VERTICAL:
				if (dx == dy) {
					/* We are on a straight vertical line. Determine the 'rail'
					 * to build based the sub tile location. */
					b = (x & TILE_UNIT_MASK) > (y & TILE_UNIT_MASK) ? HT_LINE | HT_DIR_VL : HT_LINE | HT_DIR_VR;
				} else {
					/* We are not on a straight line. Determine the rail to build
					 * based on whether we are left or right from it. */
					b = dx < dy ? HT_LINE | HT_DIR_VL : HT_LINE | HT_DIR_VR;

					/* Calculate where a vertical line through the start point and
					 * a horizontal line from the selected end point intersect and
					 * use that point as the end point. */
					int offset = (raw_dx + raw_dy + (int)TILE_SIZE) / 2;
					x = _thd.selstart.x - (offset & ~TILE_UNIT_MASK);
					y = _thd.selstart.y - (offset & ~TILE_UNIT_MASK);

					/* 'Build' the last half rail tile if needed */
					if ((offset & TILE_UNIT_MASK) > (TILE_SIZE / 2)) {
						if (dx - dy < 0) {
							y += (dx > dy) ? (int)TILE_SIZE : -(int)TILE_SIZE;
						} else {
							x += (dx < dy) ? (int)TILE_SIZE : -(int)TILE_SIZE;
						}
					}

					/* Make sure we do not overflow the map! */
					CheckUnderflow(x, y, -1);
					CheckUnderflow(y, x, -1);
					CheckOverflow(x, y, (MapMaxX() - 1) * TILE_SIZE, -1);
					CheckOverflow(y, x, (MapMaxY() - 1) * TILE_SIZE, -1);
					assert(x >= 0 && y >= 0 && x <= (int)(MapMaxX() * TILE_SIZE) && y <= (int)(MapMaxY() * TILE_SIZE));
				}
				break;

			default:
				NOT_REACHED();
		}
	} else if (TileVirtXY(_thd.selstart.x, _thd.selstart.y) == TileVirtXY(x, y)) { // check if we're only within one tile
		if (method & VPM_RAILDIRS) {
			b = GetAutorailHT(x, y);
		} else { // rect for autosignals on one tile
			b = HT_RECT;
		}
	} else if (h == TILE_SIZE) { // Is this in X direction?
		if (dx == (int)TILE_SIZE) { // 2x1 special handling
			b = (Check2x1AutoRail(3)) | HT_LINE;
		} else if (dx == -(int)TILE_SIZE) {
			b = (Check2x1AutoRail(2)) | HT_LINE;
		} else {
			b = HT_LINE | HT_DIR_X;
		}
		y = _thd.selstart.y;
	} else if (w == TILE_SIZE) { // Or Y direction?
		if (dy == (int)TILE_SIZE) { // 2x1 special handling
			b = (Check2x1AutoRail(1)) | HT_LINE;
		} else if (dy == -(int)TILE_SIZE) { // 2x1 other direction
			b = (Check2x1AutoRail(0)) | HT_LINE;
		} else {
			b = HT_LINE | HT_DIR_Y;
		}
		x = _thd.selstart.x;
	} else if (w > h * 2) { // still count as x dir?
		b = HT_LINE | HT_DIR_X;
		y = _thd.selstart.y;
	} else if (h > w * 2) { // still count as y dir?
		b = HT_LINE | HT_DIR_Y;
		x = _thd.selstart.x;
	} else { // complicated direction
		int d = w - h;
		_thd.selend.x = _thd.selend.x & ~TILE_UNIT_MASK;
		_thd.selend.y = _thd.selend.y & ~TILE_UNIT_MASK;

		/* four cases. */
		if (x > _thd.selstart.x) {
			if (y > _thd.selstart.y) {
				/* south */
				if (d == 0) {
					b = (x & TILE_UNIT_MASK) > (y & TILE_UNIT_MASK) ? HT_LINE | HT_DIR_VL : HT_LINE | HT_DIR_VR;
				} else if (d >= 0) {
					x = _thd.selstart.x + h;
					b = HT_LINE | HT_DIR_VL;
				} else {
					y = _thd.selstart.y + w;
					b = HT_LINE | HT_DIR_VR;
				}
			} else {
				/* west */
				if (d == 0) {
					b = (x & TILE_UNIT_MASK) + (y & TILE_UNIT_MASK) >= TILE_SIZE ? HT_LINE | HT_DIR_HL : HT_LINE | HT_DIR_HU;
				} else if (d >= 0) {
					x = _thd.selstart.x + h;
					b = HT_LINE | HT_DIR_HL;
				} else {
					y = _thd.selstart.y - w;
					b = HT_LINE | HT_DIR_HU;
				}
			}
		} else {
			if (y > _thd.selstart.y) {
				/* east */
				if (d == 0) {
					b = (x & TILE_UNIT_MASK) + (y & TILE_UNIT_MASK) >= TILE_SIZE ? HT_LINE | HT_DIR_HL : HT_LINE | HT_DIR_HU;
				} else if (d >= 0) {
					x = _thd.selstart.x - h;
					b = HT_LINE | HT_DIR_HU;
				} else {
					y = _thd.selstart.y + w;
					b = HT_LINE | HT_DIR_HL;
				}
			} else {
				/* north */
				if (d == 0) {
					b = (x & TILE_UNIT_MASK) > (y & TILE_UNIT_MASK) ? HT_LINE | HT_DIR_VL : HT_LINE | HT_DIR_VR;
				} else if (d >= 0) {
					x = _thd.selstart.x - h;
					b = HT_LINE | HT_DIR_VR;
				} else {
					y = _thd.selstart.y - w;
					b = HT_LINE | HT_DIR_VL;
				}
			}
		}
	}

	_thd.selend.x = x;
	_thd.selend.y = y;
	_thd.dir2 = HT_DIR_END;
	_thd.next_drawstyle = b;

	ShowLengthMeasurement(b, TileVirtXY(_thd.selstart.x, _thd.selstart.y), TileVirtXY(_thd.selend.x, _thd.selend.y));
}

static HighLightStyle CalcPolyrailDrawstyle(Point pt, bool dragging)
{
	RailSnapMode snap_mode = GetRailSnapMode();

	/* are we only within one tile? */
	if (snap_mode == RSM_SNAP_TO_TILE && GetRailSnapTile() == TileVirtXY(pt.x, pt.y)) {
		_thd.selend.x = pt.x;
		_thd.selend.y = pt.y;
		return GetAutorailHT(pt.x, pt.y);
	}

	/* find the best track */
	PolylineInfo line;

	bool lock_snapping = dragging && snap_mode == RSM_SNAP_TO_RAIL;
	if (!lock_snapping) _current_snap_lock.x = -1;

	const LineSnapPoint *snap_point;
	if (_current_snap_lock.x != -1) {
		snap_point = FindBestPolyline(pt, &_current_snap_lock, 1, &line);
	} else if (snap_mode == RSM_SNAP_TO_TILE) {
		snap_point = FindBestPolyline(pt, _tile_snap_points.Begin(), _tile_snap_points.Length(), &line);
	} else {
		assert(snap_mode == RSM_SNAP_TO_RAIL);
		snap_point = FindBestPolyline(pt, _rail_snap_points.Begin(), _rail_snap_points.Length(), &line);
	}

	if (snap_point == NULL) return HT_NONE; // no match

	if (lock_snapping && _current_snap_lock.x == -1) {
		/* lock down the snap point */
		_current_snap_lock = *snap_point;
		_current_snap_lock.dirs &= (1 << line.first_dir) | (1 << ReverseDir(line.first_dir));
	}

	TileIndexDiffC first_dir = TileIndexDiffCByDir(line.first_dir);
	_thd.selstart.x  = line.start.x;
	_thd.selstart.y  = line.start.y;
	_thd.selend.x    = _thd.selstart.x + line.first_len * first_dir.x * (IsDiagonalDirection(line.first_dir) ? TILE_SIZE : TILE_SIZE / 2);
	_thd.selend.y    = _thd.selstart.y + line.first_len * first_dir.y * (IsDiagonalDirection(line.first_dir) ? TILE_SIZE : TILE_SIZE / 2);
	_thd.selstart2.x = _thd.selend.x;
	_thd.selstart2.y = _thd.selend.y;
	_thd.selstart.x  += first_dir.x;
	_thd.selstart.y  += first_dir.y;
	_thd.selend.x    -= first_dir.x;
	_thd.selend.y    -= first_dir.y;
	Trackdir seldir = PointDirToTrackdir(_thd.selstart, line.first_dir);
	_thd.selstart.x  &= ~TILE_UNIT_MASK;
	_thd.selstart.y  &= ~TILE_UNIT_MASK;

	if (line.second_len != 0) {
		TileIndexDiffC second_dir = TileIndexDiffCByDir(line.second_dir);
		_thd.selend2.x   = _thd.selstart2.x + line.second_len * second_dir.x * (IsDiagonalDirection(line.second_dir) ? TILE_SIZE : TILE_SIZE / 2);
		_thd.selend2.y   = _thd.selstart2.y + line.second_len * second_dir.y * (IsDiagonalDirection(line.second_dir) ? TILE_SIZE : TILE_SIZE / 2);
		_thd.selstart2.x += second_dir.x;
		_thd.selstart2.y += second_dir.y;
		_thd.selend2.x   -= second_dir.x;
		_thd.selend2.y   -= second_dir.y;
		Trackdir seldir2 = PointDirToTrackdir(_thd.selstart2, line.second_dir);
		_thd.selstart2.x &= ~TILE_UNIT_MASK;
		_thd.selstart2.y &= ~TILE_UNIT_MASK;
		_thd.dir2 = (HighLightStyle)TrackdirToTrack(seldir2);
	} else {
		_thd.dir2 = HT_DIR_END;
	}

	HighLightStyle ret = HT_LINE | (HighLightStyle)TrackdirToTrack(seldir);
	ShowLengthMeasurement(ret, TileVirtXY(_thd.selstart.x, _thd.selstart.y), TileVirtXY(_thd.selend.x, _thd.selend.y), TCC_HOVER, true);
	return ret;
}

/**
 * Selects tiles while dragging
 * @param x X coordinate of end of selection
 * @param y Y coordinate of end of selection
 * @param method modifies the way tiles are selected. Possible
 * methods are VPM_* in viewport.h
 */
void VpSelectTilesWithMethod(int x, int y, ViewportPlaceMethod method)
{
	int sx, sy;
	HighLightStyle style;

	if (x == -1) {
		_thd.selend.x = -1;
		return;
	}

	if ((_thd.place_mode & HT_POLY) && GetRailSnapMode() != RSM_NO_SNAP) {
		Point pt = { x, y };
		_thd.next_drawstyle = CalcPolyrailDrawstyle(pt, true);
		return;
	}

	/* Special handling of drag in any (8-way) direction */
	if (method & (VPM_RAILDIRS | VPM_SIGNALDIRS)) {
		_thd.selend.x = x;
		_thd.selend.y = y;
		CalcRaildirsDrawstyle(x, y, method);
		return;
	}

	/* Needed so level-land is placed correctly */
	if ((_thd.next_drawstyle & HT_DRAG_MASK) == HT_POINT) {
		x += TILE_SIZE / 2;
		y += TILE_SIZE / 2;
	}

	sx = _thd.selstart.x;
	sy = _thd.selstart.y;

	int limit = 0;

	switch (method) {
		case VPM_X_OR_Y: // drag in X or Y direction
			if (abs(sy - y) < abs(sx - x)) {
				y = sy;
				style = HT_DIR_X;
			} else {
				x = sx;
				style = HT_DIR_Y;
			}
			goto calc_heightdiff_single_direction;

		case VPM_X_LIMITED: // Drag in X direction (limited size).
			limit = (_thd.sizelimit - 1) * TILE_SIZE;
			FALLTHROUGH;

		case VPM_FIX_X: // drag in Y direction
			x = sx;
			style = HT_DIR_Y;
			goto calc_heightdiff_single_direction;

		case VPM_Y_LIMITED: // Drag in Y direction (limited size).
			limit = (_thd.sizelimit - 1) * TILE_SIZE;
			FALLTHROUGH;

		case VPM_FIX_Y: // drag in X direction
			y = sy;
			style = HT_DIR_X;

calc_heightdiff_single_direction:;
			if (limit > 0) {
				x = sx + Clamp(x - sx, -limit, limit);
				y = sy + Clamp(y - sy, -limit, limit);
			}
			/* With current code passing a HT_LINE style to calculate the height
			 * difference is enough. However if/when a point-tool is created
			 * with this method, function should be called with new_style (below)
			 * instead of HT_LINE | style case HT_POINT is handled specially
			 * new_style := (_thd.next_drawstyle & HT_RECT) ? HT_LINE | style : _thd.next_drawstyle; */
			ShowLengthMeasurement(HT_LINE | style, TileVirtXY(sx, sy), TileVirtXY(x, y));
			break;

		case VPM_A_B_LINE: { // drag an A to B line
			TileIndex t0 = TileVirtXY(sx, sy);
			TileIndex t1 = TileVirtXY(x, y);
			uint dx = Delta(TileX(t0), TileX(t1)) + 1;
			uint dy = Delta(TileY(t0), TileY(t1)) + 1;
			byte index = 0;
			uint64 params[5];
			memset( params, 0, sizeof( params ) );

			/* If dragging an area (eg dynamite tool) and it is actually a single
			 * row/column, change the type to 'line' to get proper calculation for height */
			style = (HighLightStyle)_thd.next_drawstyle;
			if (style & HT_RECT) {
				if (dx == 1) {
					style = HT_LINE | HT_DIR_Y;
				} else if (dy == 1) {
					style = HT_LINE | HT_DIR_X;
				}
			}

			int heightdiff = 0;

			if (dx != 1 || dy != 1) {
				heightdiff = CalcHeightdiff(style, 0, t0, t1);
				params[index++] = DistanceManhattan(t0, t1);
				params[index++] = sqrtl(dx * dx + dy * dy); //DistanceSquare does not like big numbers

			} else {
				index += 2;
			}

			params[index++] = DistanceFromEdge(t1);
			params[index++] = GetTileMaxZ(t1) * TILE_HEIGHT_STEP;
			params[index++] = heightdiff;
			//Show always the measurement tooltip
			GuiShowTooltips(_thd.GetCallbackWnd(),STR_MEASURE_DIST_HEIGHTDIFF, index, params, TCC_LEFT_CLICK);
			break;
		}

		case VPM_X_AND_Y_LIMITED: // Drag an X by Y constrained rect area.
			limit = (_thd.sizelimit - 1) * TILE_SIZE;
			x = sx + Clamp(x - sx, -limit, limit);
			y = sy + Clamp(y - sy, -limit, limit);
			FALLTHROUGH;

		case VPM_X_AND_Y: // drag an X by Y area
			if (_settings_client.gui.measure_tooltip) {
				static const StringID measure_strings_area[] = {
					STR_NULL, STR_NULL, STR_MEASURE_AREA, STR_MEASURE_AREA_HEIGHTDIFF
				};

				TileIndex t0 = TileVirtXY(sx, sy);
				TileIndex t1 = TileVirtXY(x, y);
				uint dx = Delta(TileX(t0), TileX(t1)) + 1;
				uint dy = Delta(TileY(t0), TileY(t1)) + 1;
				byte index = 0;
				uint64 params[3];

				/* If dragging an area (eg dynamite tool) and it is actually a single
				 * row/column, change the type to 'line' to get proper calculation for height */
				style = (HighLightStyle)_thd.next_drawstyle;
				if (_thd.IsDraggingDiagonal()) {
					/* Determine the "area" of the diagonal dragged selection.
					 * We assume the area is the number of tiles along the X
					 * edge and the number of tiles along the Y edge. However,
					 * multiplying these two numbers does not give the exact
					 * number of tiles; basically we are counting the black
					 * squares on a chess board and ignore the white ones to
					 * make the tile counts at the edges match up. There is no
					 * other way to make a proper count though.
					 *
					 * First convert to the rotated coordinate system. */
					int dist_x = TileX(t0) - TileX(t1);
					int dist_y = TileY(t0) - TileY(t1);
					int a_max = dist_x + dist_y;
					int b_max = dist_y - dist_x;

					/* Now determine the size along the edge, but due to the
					 * chess board principle this counts double. */
					a_max = abs(a_max + (a_max > 0 ? 2 : -2)) / 2;
					b_max = abs(b_max + (b_max > 0 ? 2 : -2)) / 2;

					/* We get a 1x1 on normal 2x1 rectangles, due to it being
					 * a seen as two sides. As the result for actual building
					 * will be the same as non-diagonal dragging revert to that
					 * behaviour to give it a more normally looking size. */
					if (a_max != 1 || b_max != 1) {
						dx = a_max;
						dy = b_max;
					}
				} else if (style & HT_RECT) {
					if (dx == 1) {
						style = HT_LINE | HT_DIR_Y;
					} else if (dy == 1) {
						style = HT_LINE | HT_DIR_X;
					}
				}

				if (dx != 1 || dy != 1) {
					int heightdiff = CalcHeightdiff(style, 0, t0, t1);

					params[index++] = dx - (style & HT_POINT ? 1 : 0);
					params[index++] = dy - (style & HT_POINT ? 1 : 0);
					if (heightdiff != 0) params[index++] = heightdiff;
				}

				ShowMeasurementTooltips(measure_strings_area[index], index, params);
			}
			break;

		default: NOT_REACHED();
	}

	_thd.selend.x = x;
	_thd.selend.y = y;
	_thd.dir2 = HT_DIR_END;
}

/**
 * Handle the mouse while dragging for placement/resizing.
 * @return State of handling the event.
 */
EventState VpHandlePlaceSizingDrag()
{
	if (_special_mouse_mode != WSM_SIZING) return ES_NOT_HANDLED;

	/* stop drag mode if the window has been closed */
	Window *w = _thd.GetCallbackWnd();
	if (w == NULL) {
		ResetObjectToPlace();
		return ES_HANDLED;
	}

	/* While dragging execute the drag procedure of the corresponding window (mostly VpSelectTilesWithMethod() ).
	 * Do it even if the button is no longer pressed to make sure that OnPlaceDrag was called at least once. */
	w->OnPlaceDrag(_thd.select_method, _thd.select_proc, GetTileBelowCursor());
	if (_left_button_down) return ES_HANDLED;

	/* mouse button released..
	 * keep the selected tool, but reset it to the original mode. */
	_special_mouse_mode = WSM_NONE;
	HighLightStyle others = _thd.place_mode & ~(HT_DRAG_MASK | HT_DIR_MASK);
	if ((_thd.next_drawstyle & HT_DRAG_MASK) == HT_RECT) {
		_thd.place_mode = HT_RECT | others;
	} else if (_thd.select_method & VPM_SIGNALDIRS) {
		_thd.place_mode = HT_RECT | others;
	} else if (_thd.select_method & VPM_RAILDIRS) {
		_thd.place_mode = (_thd.select_method & ~VPM_RAILDIRS ? _thd.next_drawstyle : HT_RAIL) | others;
	} else {
		_thd.place_mode = HT_POINT | others;
	}
	SetTileSelectSize(1, 1);

<<<<<<< HEAD
	if (_thd.place_mode & HT_POLY) {
		if (GetRailSnapMode() == RSM_SNAP_TO_TILE) SetRailSnapMode(RSM_NO_SNAP);
		if (_thd.drawstyle == HT_NONE) return ES_HANDLED;
	}
=======
	HideMeasurementTooltips();
	w->OnPlaceMouseUp(_thd.select_method, _thd.select_proc, _thd.selend, TileVirtXY(_thd.selstart.x, _thd.selstart.y), TileVirtXY(_thd.selend.x, _thd.selend.y));
>>>>>>> fdaf67d9

	w->OnPlaceMouseUp(_thd.select_method, _thd.select_proc, _thd.selend, TileVirtXY(_thd.selstart.x, _thd.selstart.y), TileVirtXY(_thd.selend.x, _thd.selend.y));
	return ES_HANDLED;
}

/**
 * Change the cursor and mouse click/drag handling to a mode for performing special operations like tile area selection, object placement, etc.
 * @param icon New shape of the mouse cursor.
 * @param pal Palette to use.
 * @param mode Mode to perform.
 * @param w %Window requesting the mode change.
 */
void SetObjectToPlaceWnd(CursorID icon, PaletteID pal, HighLightStyle mode, Window *w)
{
	SetObjectToPlace(icon, pal, mode, w->window_class, w->window_number);
}

#include "table/animcursors.h"

/**
 * Change the cursor and mouse click/drag handling to a mode for performing special operations like tile area selection, object placement, etc.
 * @param icon New shape of the mouse cursor.
 * @param pal Palette to use.
 * @param mode Mode to perform.
 * @param window_class %Window class of the window requesting the mode change.
 * @param window_num Number of the window in its class requesting the mode change.
 */
void SetObjectToPlace(CursorID icon, PaletteID pal, HighLightStyle mode, WindowClass window_class, WindowNumber window_num)
{
	if (_thd.window_class != WC_INVALID) {
		/* Undo clicking on button and drag & drop */
		Window *w = _thd.GetCallbackWnd();
		/* Call the abort function, but set the window class to something
		 * that will never be used to avoid infinite loops. Setting it to
		 * the 'next' window class must not be done because recursion into
		 * this function might in some cases reset the newly set object to
		 * place or not properly reset the original selection. */
		_thd.window_class = WC_INVALID;
		if (w != NULL) {
			w->OnPlaceObjectAbort();
			HideMeasurementTooltips();
		}
	}

	/* Mark the old selection dirty, in case the selection shape or colour changes */
	if ((_thd.drawstyle & HT_DRAG_MASK) != HT_NONE) SetSelectionTilesDirty();

	SetTileSelectSize(1, 1);

	_thd.make_square_red = false;

	if (mode == HT_DRAG) { // HT_DRAG is for dragdropping trains in the depot window
		mode = HT_NONE;
		_special_mouse_mode = WSM_DRAGDROP;
	} else {
		_special_mouse_mode = WSM_NONE;
	}

	_thd.place_mode = mode;
	_thd.window_class = window_class;
	_thd.window_number = window_num;

	if ((mode & HT_DRAG_MASK) == HT_SPECIAL) { // special tools, like tunnels or docks start with presizing mode
		VpStartPreSizing();
	}

	if (mode & HT_POLY) {
		SetRailSnapMode((mode & HT_NEW_POLY) == HT_NEW_POLY ? RSM_NO_SNAP : RSM_SNAP_TO_RAIL);
	}

	if ((icon & ANIMCURSOR_FLAG) != 0) {
		SetAnimatedMouseCursor(_animcursors[icon & ~ANIMCURSOR_FLAG]);
	} else {
		SetMouseCursor(icon, pal);
	}

}

/** Reset the cursor and mouse mode handling back to default (normal cursor, only clicking in windows). */
void ResetObjectToPlace()
{
	SetObjectToPlace(SPR_CURSOR_MOUSE, PAL_NONE, HT_NONE, WC_MAIN_WINDOW, 0);
}

ViewportMapType ChangeRenderMode(const ViewPort *vp, bool down) {
	ViewportMapType map_type = vp->map_type;
	if (vp->zoom < ZOOM_LVL_DRAW_MAP) return map_type;
	if (down) {
		return (map_type == VPMT_MIN) ? VPMT_MAX : (ViewportMapType) (map_type - 1);
	} else {
		return (map_type == VPMT_MAX) ? VPMT_MIN : (ViewportMapType) (map_type + 1);
	}
}

Point GetViewportStationMiddle(const ViewPort *vp, const Station *st)
{
	int x = TileX(st->xy) * TILE_SIZE;
	int y = TileY(st->xy) * TILE_SIZE;
	int z = GetSlopePixelZ(Clamp(x, 0, MapSizeX() * TILE_SIZE - 1), Clamp(y, 0, MapSizeY() * TILE_SIZE - 1));

	Point p = RemapCoords(x, y, z);
	p.x = UnScaleByZoom(p.x - vp->virtual_left, vp->zoom) + vp->left;
	p.y = UnScaleByZoom(p.y - vp->virtual_top, vp->zoom) + vp->top;
	return p;
}

/** Helper class for getting the best sprite sorter. */
struct ViewportSSCSS {
	VpSorterChecker fct_checker; ///< The check function.
	VpSpriteSorter fct_sorter;   ///< The sorting function.
};

/** List of sorters ordered from best to worst. */
static ViewportSSCSS _vp_sprite_sorters[] = {
#ifdef WITH_SSE
	{ &ViewportSortParentSpritesSSE41Checker, &ViewportSortParentSpritesSSE41 },
#endif
	{ &ViewportSortParentSpritesChecker, &ViewportSortParentSprites }
};

/** Choose the "best" sprite sorter and set _vp_sprite_sorter. */
void InitializeSpriteSorter()
{
	for (uint i = 0; i < lengthof(_vp_sprite_sorters); i++) {
		if (_vp_sprite_sorters[i].fct_checker()) {
			_vp_sprite_sorter = _vp_sprite_sorters[i].fct_sorter;
			break;
		}
	}
	assert(_vp_sprite_sorter != NULL);
}

/**
 * Scroll players main viewport.
 * @param tile tile to center viewport on
 * @param flags type of operation
 * @param p1 ViewportScrollTarget of scroll target
 * @param p2 company or client id depending on the target
 * @param text unused
 * @return the cost of this operation or an error
 */
CommandCost CmdScrollViewport(TileIndex tile, DoCommandFlag flags, uint32 p1, uint32 p2, const char *text)
{
	if (_current_company != OWNER_DEITY) return CMD_ERROR;
	ViewportScrollTarget target = (ViewportScrollTarget)p1;
	switch (target) {
		case VST_EVERYONE:
			break;
		case VST_COMPANY:
			if (_local_company != (CompanyID)p2) return CommandCost();
			break;
		case VST_CLIENT:
			if (_network_own_client_id != (ClientID)p2) return CommandCost();
			break;
		default:
			return CMD_ERROR;
	}

	if (flags & DC_EXEC) {
		ResetObjectToPlace();
		ScrollMainWindowToTile(tile);
	}
	return CommandCost();
}

static LineSnapPoint LineSnapPointAtRailTrackEndpoint(TileIndex tile, DiagDirection exit_dir, bool bidirectional)
{
	LineSnapPoint ret;
	ret.x = (TILE_SIZE / 2) * (uint)(2 * TileX(tile) + TileIndexDiffCByDiagDir(exit_dir).x + 1);
	ret.y = (TILE_SIZE / 2) * (uint)(2 * TileY(tile) + TileIndexDiffCByDiagDir(exit_dir).y + 1);

	ret.dirs = 0;
	SetBit(ret.dirs, DiagDirToDir(exit_dir));
	SetBit(ret.dirs, ChangeDir(DiagDirToDir(exit_dir), DIRDIFF_45LEFT));
	SetBit(ret.dirs, ChangeDir(DiagDirToDir(exit_dir), DIRDIFF_45RIGHT));
	if (bidirectional) ret.dirs |= ROR<uint8>(ret.dirs, DIRDIFF_REVERSE);

	return ret;
}

/**
 * Store the position of lastly built rail track; for highlighting purposes.
 *
 * In "polyline" highlighting mode, the stored end point will be used as a snapping point for new
 * tracks allowing to place multi-segment polylines.
 *
 * @param start_tile         tile where the track starts
 * @param end_tile           tile where the track ends
 * @param start_track        track piece on the start_tile
 * @param bidirectional_exit whether to allow to highlight next track in any direction; otherwise new track will have to fallow the stored one (usefull when placing tunnels and bridges)
 */
void StoreRailPlacementEndpoints(TileIndex start_tile, TileIndex end_tile, Track start_track, bool bidirectional_exit)
{
	if (start_tile != INVALID_TILE && end_tile != INVALID_TILE) {
		/* calculate trackdirs at booth ends of the track */
		Trackdir exit_trackdir_at_start = TrackToTrackdir(start_track);
		Trackdir exit_trackdir_at_end = ReverseTrackdir(TrackToTrackdir(start_track));
		if (start_tile != end_tile) { // multi-tile case
			/* determine proper direction (pointing outside of the track) */
			uint distance = DistanceManhattan(start_tile, end_tile);
			if (distance > DistanceManhattan(TileAddByDiagDir(start_tile, TrackdirToExitdir(exit_trackdir_at_start)), end_tile)) {
				Swap(exit_trackdir_at_start, exit_trackdir_at_end);
			}
			/* determine proper track on the end tile - switch between upper/lower or left/right based on the length */
			if (distance % 2 != 0) exit_trackdir_at_end = NextTrackdir(exit_trackdir_at_end);
		}

		LineSnapPoint snap_start = LineSnapPointAtRailTrackEndpoint(start_tile, TrackdirToExitdir(exit_trackdir_at_start), bidirectional_exit);
		LineSnapPoint snap_end = LineSnapPointAtRailTrackEndpoint(end_tile, TrackdirToExitdir(exit_trackdir_at_end), bidirectional_exit);
		/* Find if we already had these coordinates before. */
		LineSnapPoint *snap;
		bool had_start = false;
		bool had_end = false;
		for (snap = _rail_snap_points.Begin(); snap != _rail_snap_points.End(); snap++) {
			had_start |= (snap->x == snap_start.x && snap->y == snap_start.y);
			had_end |= (snap->x == snap_end.x && snap->y == snap_end.y);
		}
		/* Create new snap point set. */
		if (had_start && had_end) {
			/* just stop snaping, don't forget snap points */
			SetRailSnapMode(RSM_NO_SNAP);
		} else {
			/* include only new points */
			_rail_snap_points.Clear();
			if (!had_start) *_rail_snap_points.Append() = snap_start;
			if (!had_end) *_rail_snap_points.Append() = snap_end;
			SetRailSnapMode(RSM_SNAP_TO_RAIL);
		}
	}
}

bool CurrentlySnappingRailPlacement()
{
	return (_thd.place_mode & HT_POLY) && GetRailSnapMode() == RSM_SNAP_TO_RAIL;
}

static RailSnapMode GetRailSnapMode()
{
	if (_rail_snap_mode == RSM_SNAP_TO_TILE && _tile_snap_points.Length() == 0) return RSM_NO_SNAP;
	if (_rail_snap_mode == RSM_SNAP_TO_RAIL && _rail_snap_points.Length() == 0) return RSM_NO_SNAP;
	return _rail_snap_mode;
}

static void SetRailSnapMode(RailSnapMode mode)
{
	_rail_snap_mode = mode;

	if ((_thd.place_mode & HT_POLY) && (GetRailSnapMode() == RSM_NO_SNAP)) {
		SetTileSelectSize(1, 1);
	}
}

static TileIndex GetRailSnapTile()
{
	if (_tile_snap_points.Length() == 0) return INVALID_TILE;
	return TileVirtXY(_tile_snap_points[DIAGDIR_NE].x, _tile_snap_points[DIAGDIR_NE].y);
}

static void SetRailSnapTile(TileIndex tile)
{
	_tile_snap_points.Clear();
	if (tile == INVALID_TILE) return;

	for (DiagDirection dir = DIAGDIR_BEGIN; dir < DIAGDIR_END; dir++) {
		LineSnapPoint *point = _tile_snap_points.Append();
		*point = LineSnapPointAtRailTrackEndpoint(tile, dir, false);
		point->dirs = ROR<uint8>(point->dirs, DIRDIFF_REVERSE);
	}
}

void ResetRailPlacementSnapping()
{
	_rail_snap_mode = RSM_NO_SNAP;
	_tile_snap_points.Clear();
	_rail_snap_points.Clear();
	_current_snap_lock.x = -1;
}<|MERGE_RESOLUTION|>--- conflicted
+++ resolved
@@ -193,15 +193,15 @@
 	uint8 dirs; ///< Allowed line directions, set of #Direction bits.
 };
 
-typedef SmallVector<LineSnapPoint, 4> LineSnapPoints; ///< Set of snapping points
+typedef std::vector<LineSnapPoint> LineSnapPoints; ///< Set of snapping points
 
 /** Coordinates of a polyline track made of 2 connected line segments. */
 struct PolylineInfo {
 	Point start;           ///< The point where the first segment starts (as given in LineSnapPoint).
 	Direction first_dir;   ///< Direction of the first line segment.
-	uint first_len;        ///< Length of the first segment - number of track pieces.
+	uint first_len;        ///< size of the first segment - number of track pieces.
 	Direction second_dir;  ///< Direction of the second line segment.
-	uint second_len;       ///< Length of the second segment - number of track pieces.
+	uint second_len;       ///< size of the second segment - number of track pieces.
 };
 
 /** Data structure storing rendering information */
@@ -1631,15 +1631,16 @@
 
 	/* Check if already stored */
 	TunnelBridgeToMapVector * const tbtmv = tile_is_tunnel ? &_vd.tunnel_to_map : &_vd.bridge_to_map;
-	TunnelBridgeToMap *tbtm = tbtmv->Begin();
-	const TunnelBridgeToMap * const tbtm_end = tbtmv->End();
+	TunnelBridgeToMap *tbtm = tbtmv->data();
+	const TunnelBridgeToMap * const tbtm_end = tbtmv->data() + tbtmv->size();
 	while (tbtm != tbtm_end) {
 		if (tile == tbtm->from_tile || tile == tbtm->to_tile) return;
 		tbtm++;
 	}
 
 	/* It's a new one, add it to the list */
-	tbtm = tbtmv->Append();
+	tbtmv->emplace_back();
+	tbtm = &(tbtmv->back());
 	TileIndex other_end = GetOtherTunnelBridgeEnd(tile);
 
 	/* ensure deterministic ordering, to avoid render flicker */
@@ -1654,15 +1655,15 @@
 
 void ViewportMapClearTunnelCache()
 {
-	_vd.tunnel_to_map.Clear();
+	_vd.tunnel_to_map.clear();
 }
 
 void ViewportMapInvalidateTunnelCacheByTile(const TileIndex tile)
 {
 	TunnelBridgeToMapVector * const tbtmv = &_vd.tunnel_to_map;
-	for (TunnelBridgeToMap *tbtm = tbtmv->Begin(); tbtm != tbtmv->End(); tbtm++) {
+	for (auto tbtm = tbtmv->begin(); tbtm != tbtmv->end(); tbtm++) {
 		if (tbtm->from_tile == tile || tbtm->to_tile == tile) {
-			tbtmv->Erase(tbtm);
+			tbtmv->erase(tbtm);
 			tbtm--;
 		}
 	}
@@ -2252,13 +2253,11 @@
 	if (!_settings_client.gui.show_bridges_on_map) return;
 
 	/* Check existing stored bridges */
-	TunnelBridgeToMap *tbtm = _vd.bridge_to_map.Begin();
-	TunnelBridgeToMap *tbtm_end = _vd.bridge_to_map.End();
-	for (; tbtm != tbtm_end; ++tbtm) {
-		if (!IsBridge(tbtm->from_tile)) continue;
-
-		TileIndex from = tbtm->from_tile;
-		TileIndex to = tbtm->to_tile;
+	for (const TunnelBridgeToMap &tbtm : _vd.bridge_to_map) {
+		if (!IsBridge(tbtm.from_tile)) continue;
+
+		TileIndex from = tbtm.from_tile;
+		TileIndex to = tbtm.to_tile;
 		if (TileX(from) == TileX(to) && TileX(from) == TileX(tile)) {
 			if (TileY(from) > TileY(to)) std::swap(from, to);
 			if (TileY(from) <= TileY(tile) && TileY(tile) <= TileY(to)) return; /* already covered */
@@ -2519,12 +2518,11 @@
 	} while (++j < h);
 
 	/* Render tunnels */
-	if (_settings_client.gui.show_tunnels_on_map && _vd.tunnel_to_map.Length() != 0) {
-		const TunnelBridgeToMap * const tbtm_end = _vd.tunnel_to_map.End();
-		for (const TunnelBridgeToMap *tbtm = _vd.tunnel_to_map.Begin(); tbtm != tbtm_end; tbtm++) { // For each tunnel
-			const int tunnel_z = GetTileZ(tbtm->from_tile) * TILE_HEIGHT;
-			const Point pt_from = RemapCoords(TileX(tbtm->from_tile) * TILE_SIZE, TileY(tbtm->from_tile) * TILE_SIZE, tunnel_z);
-			const Point pt_to = RemapCoords(TileX(tbtm->to_tile) * TILE_SIZE, TileY(tbtm->to_tile) * TILE_SIZE, tunnel_z);
+	if (_settings_client.gui.show_tunnels_on_map && _vd.tunnel_to_map.size() != 0) {
+		for (const TunnelBridgeToMap &tbtm : _vd.tunnel_to_map) { // For each tunnel
+			const int tunnel_z = GetTileZ(tbtm.from_tile) * TILE_HEIGHT;
+			const Point pt_from = RemapCoords(TileX(tbtm.from_tile) * TILE_SIZE, TileY(tbtm.from_tile) * TILE_SIZE, tunnel_z);
+			const Point pt_to = RemapCoords(TileX(tbtm.to_tile) * TILE_SIZE, TileY(tbtm.to_tile) * TILE_SIZE, tunnel_z);
 
 			/* check if tunnel is wholly outside redrawing area */
 			const int x_from = UnScaleByZoomLower(pt_from.x - _vd.dpi.left, _vd.dpi.zoom);
@@ -2534,15 +2532,14 @@
 			const int y_to = UnScaleByZoomLower(pt_to.y - _vd.dpi.top, _vd.dpi.zoom);
 			if ((y_from < 0 && y_to < 0) || (y_from > h && y_to > h)) continue;
 
-			ViewportMapDrawBridgeTunnel(vp, tbtm, tunnel_z, true, w, h, blitter);
+			ViewportMapDrawBridgeTunnel(vp, &tbtm, tunnel_z, true, w, h, blitter);
 		}
 	}
 
 	/* Render bridges */
-	if (_settings_client.gui.show_bridges_on_map && _vd.bridge_to_map.Length() != 0) {
-		const TunnelBridgeToMap * const tbtm_end = _vd.bridge_to_map.End();
-		for (const TunnelBridgeToMap *tbtm = _vd.bridge_to_map.Begin(); tbtm != tbtm_end; tbtm++) { // For each bridge
-			ViewportMapDrawBridgeTunnel(vp, tbtm, (GetBridgeHeight(tbtm->from_tile) - 1) * TILE_HEIGHT, false, w, h, blitter);
+	if (_settings_client.gui.show_bridges_on_map && _vd.bridge_to_map.size() != 0) {
+		for (const TunnelBridgeToMap &tbtm : _vd.bridge_to_map) { // For each bridge
+			ViewportMapDrawBridgeTunnel(vp, &tbtm, (GetBridgeHeight(tbtm.from_tile) - 1) * TILE_HEIGHT, false, w, h, blitter);
 		}
 	}
 }
@@ -2598,20 +2595,11 @@
 
 		DrawTextEffects(&_vd.dpi);
 
-<<<<<<< HEAD
-		if (_vd.tile_sprites_to_draw.Length() != 0) ViewportDrawTileSprites(&_vd.tile_sprites_to_draw);
-
-		ParentSpriteToDraw *psd_end = _vd.parent_sprites_to_draw.End();
-		for (ParentSpriteToDraw *it = _vd.parent_sprites_to_draw.Begin(); it != psd_end; it++) {
-			*_vd.parent_sprites_to_sort.Append() = it;
-		}
-=======
-	if (_vd.tile_sprites_to_draw.size() != 0) ViewportDrawTileSprites(&_vd.tile_sprites_to_draw);
-
-	for (auto &psd : _vd.parent_sprites_to_draw) {
-		_vd.parent_sprites_to_sort.push_back(&psd);
-	}
->>>>>>> fdaf67d9
+		if (_vd.tile_sprites_to_draw.size() != 0) ViewportDrawTileSprites(&_vd.tile_sprites_to_draw);
+
+		for (auto &psd : _vd.parent_sprites_to_draw) {
+			_vd.parent_sprites_to_sort.push_back(&psd);
+		}
 
 		_vp_sprite_sorter(&_vd.parent_sprites_to_sort);
 		ViewportDrawParentSprites(&_vd.parent_sprites_to_sort, &_vd.child_screen_sprites_to_draw);
@@ -2634,12 +2622,8 @@
 		vp->overlay->Draw(&dp);
 	}
 
-<<<<<<< HEAD
 	if (_settings_client.gui.show_vehicle_route) ViewportMapDrawVehicleRoute(vp);
-	if (_vd.string_sprites_to_draw.Length() != 0) {
-=======
 	if (_vd.string_sprites_to_draw.size() != 0) {
->>>>>>> fdaf67d9
 		/* translate to world coordinates */
 		dp.left = UnScaleByZoom(_vd.dpi.left, zoom);
 		dp.top = UnScaleByZoom(_vd.dpi.top, zoom);
@@ -2650,20 +2634,12 @@
 
 	_cur_dpi = old_dpi;
 
-<<<<<<< HEAD
-	_vd.bridge_to_map.Clear();
-	_vd.string_sprites_to_draw.Clear();
-	_vd.tile_sprites_to_draw.Clear();
-	_vd.parent_sprites_to_draw.Clear();
-	_vd.parent_sprites_to_sort.Clear();
-	_vd.child_screen_sprites_to_draw.Clear();
-=======
+	_vd.bridge_to_map.clear();
 	_vd.string_sprites_to_draw.clear();
 	_vd.tile_sprites_to_draw.clear();
 	_vd.parent_sprites_to_draw.clear();
 	_vd.parent_sprites_to_sort.clear();
 	_vd.child_screen_sprites_to_draw.clear();
->>>>>>> fdaf67d9
 }
 
 /**
@@ -3904,15 +3880,11 @@
 	_thd.next_drawstyle = HT_RECT;
 
 	/* show measurement only if there is any length to speak of */
-<<<<<<< HEAD
-	if (distance > 1) ShowMeasurementTooltips(STR_MEASURE_LENGTH, 1, &distance, _settings_client.gui.hover_delay_ms == 0 ? TCC_NEXT_LOOP : TCC_HOVER);
-=======
 	if (distance > 1) {
 		ShowMeasurementTooltips(STR_MEASURE_LENGTH, 1, &distance);
 	} else {
 		HideMeasurementTooltips();
 	}
->>>>>>> fdaf67d9
 }
 
 static void VpStartPreSizing()
@@ -4075,7 +4047,7 @@
 	return (int)(h1 - h0) * TILE_HEIGHT_STEP;
 }
 
-static void ShowLengthMeasurement(HighLightStyle style, TileIndex start_tile, TileIndex end_tile, TooltipCloseCondition close_cond = TCC_LEFT_CLICK, bool show_single_tile_length = false)
+static void ShowLengthMeasurement(HighLightStyle style, TileIndex start_tile, TileIndex end_tile, TooltipCloseCondition close_cond = TCC_NONE, bool show_single_tile_length = false)
 {
 	static const StringID measure_strings_length[] = {STR_NULL, STR_MEASURE_LENGTH, STR_MEASURE_LENGTH_HEIGHTDIFF};
 
@@ -4509,10 +4481,10 @@
 	if (_current_snap_lock.x != -1) {
 		snap_point = FindBestPolyline(pt, &_current_snap_lock, 1, &line);
 	} else if (snap_mode == RSM_SNAP_TO_TILE) {
-		snap_point = FindBestPolyline(pt, _tile_snap_points.Begin(), _tile_snap_points.Length(), &line);
+		snap_point = FindBestPolyline(pt, _tile_snap_points.data(), _tile_snap_points.size(), &line);
 	} else {
 		assert(snap_mode == RSM_SNAP_TO_RAIL);
-		snap_point = FindBestPolyline(pt, _rail_snap_points.Begin(), _rail_snap_points.Length(), &line);
+		snap_point = FindBestPolyline(pt, _rail_snap_points.data(), _rail_snap_points.size(), &line);
 	}
 
 	if (snap_point == NULL) return HT_NONE; // no match
@@ -4677,7 +4649,7 @@
 			params[index++] = GetTileMaxZ(t1) * TILE_HEIGHT_STEP;
 			params[index++] = heightdiff;
 			//Show always the measurement tooltip
-			GuiShowTooltips(_thd.GetCallbackWnd(),STR_MEASURE_DIST_HEIGHTDIFF, index, params, TCC_LEFT_CLICK);
+			GuiShowTooltips(_thd.GetCallbackWnd(),STR_MEASURE_DIST_HEIGHTDIFF, index, params, TCC_NONE);
 			break;
 		}
 
@@ -4795,15 +4767,11 @@
 	}
 	SetTileSelectSize(1, 1);
 
-<<<<<<< HEAD
 	if (_thd.place_mode & HT_POLY) {
 		if (GetRailSnapMode() == RSM_SNAP_TO_TILE) SetRailSnapMode(RSM_NO_SNAP);
 		if (_thd.drawstyle == HT_NONE) return ES_HANDLED;
 	}
-=======
 	HideMeasurementTooltips();
-	w->OnPlaceMouseUp(_thd.select_method, _thd.select_proc, _thd.selend, TileVirtXY(_thd.selstart.x, _thd.selstart.y), TileVirtXY(_thd.selend.x, _thd.selend.y));
->>>>>>> fdaf67d9
 
 	w->OnPlaceMouseUp(_thd.select_method, _thd.select_proc, _thd.selend, TileVirtXY(_thd.selstart.x, _thd.selstart.y), TileVirtXY(_thd.selend.x, _thd.selend.y));
 	return ES_HANDLED;
@@ -5014,12 +4982,11 @@
 		LineSnapPoint snap_start = LineSnapPointAtRailTrackEndpoint(start_tile, TrackdirToExitdir(exit_trackdir_at_start), bidirectional_exit);
 		LineSnapPoint snap_end = LineSnapPointAtRailTrackEndpoint(end_tile, TrackdirToExitdir(exit_trackdir_at_end), bidirectional_exit);
 		/* Find if we already had these coordinates before. */
-		LineSnapPoint *snap;
 		bool had_start = false;
 		bool had_end = false;
-		for (snap = _rail_snap_points.Begin(); snap != _rail_snap_points.End(); snap++) {
-			had_start |= (snap->x == snap_start.x && snap->y == snap_start.y);
-			had_end |= (snap->x == snap_end.x && snap->y == snap_end.y);
+		for (const LineSnapPoint &snap : _rail_snap_points) {
+			had_start |= (snap.x == snap_start.x && snap.y == snap_start.y);
+			had_end |= (snap.x == snap_end.x && snap.y == snap_end.y);
 		}
 		/* Create new snap point set. */
 		if (had_start && had_end) {
@@ -5027,9 +4994,9 @@
 			SetRailSnapMode(RSM_NO_SNAP);
 		} else {
 			/* include only new points */
-			_rail_snap_points.Clear();
-			if (!had_start) *_rail_snap_points.Append() = snap_start;
-			if (!had_end) *_rail_snap_points.Append() = snap_end;
+			_rail_snap_points.clear();
+			if (!had_start) _rail_snap_points.push_back(snap_start);
+			if (!had_end) _rail_snap_points.push_back(snap_end);
 			SetRailSnapMode(RSM_SNAP_TO_RAIL);
 		}
 	}
@@ -5042,8 +5009,8 @@
 
 static RailSnapMode GetRailSnapMode()
 {
-	if (_rail_snap_mode == RSM_SNAP_TO_TILE && _tile_snap_points.Length() == 0) return RSM_NO_SNAP;
-	if (_rail_snap_mode == RSM_SNAP_TO_RAIL && _rail_snap_points.Length() == 0) return RSM_NO_SNAP;
+	if (_rail_snap_mode == RSM_SNAP_TO_TILE && _tile_snap_points.size() == 0) return RSM_NO_SNAP;
+	if (_rail_snap_mode == RSM_SNAP_TO_RAIL && _rail_snap_points.size() == 0) return RSM_NO_SNAP;
 	return _rail_snap_mode;
 }
 
@@ -5058,26 +5025,26 @@
 
 static TileIndex GetRailSnapTile()
 {
-	if (_tile_snap_points.Length() == 0) return INVALID_TILE;
+	if (_tile_snap_points.size() == 0) return INVALID_TILE;
 	return TileVirtXY(_tile_snap_points[DIAGDIR_NE].x, _tile_snap_points[DIAGDIR_NE].y);
 }
 
 static void SetRailSnapTile(TileIndex tile)
 {
-	_tile_snap_points.Clear();
+	_tile_snap_points.clear();
 	if (tile == INVALID_TILE) return;
 
 	for (DiagDirection dir = DIAGDIR_BEGIN; dir < DIAGDIR_END; dir++) {
-		LineSnapPoint *point = _tile_snap_points.Append();
-		*point = LineSnapPointAtRailTrackEndpoint(tile, dir, false);
-		point->dirs = ROR<uint8>(point->dirs, DIRDIFF_REVERSE);
+		_tile_snap_points.push_back(LineSnapPointAtRailTrackEndpoint(tile, dir, false));
+		LineSnapPoint &point = _tile_snap_points.back();
+		point.dirs = ROR<uint8>(point.dirs, DIRDIFF_REVERSE);
 	}
 }
 
 void ResetRailPlacementSnapping()
 {
 	_rail_snap_mode = RSM_NO_SNAP;
-	_tile_snap_points.Clear();
-	_rail_snap_points.Clear();
+	_tile_snap_points.clear();
+	_rail_snap_points.clear();
 	_current_snap_lock.x = -1;
 }