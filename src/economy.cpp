--- conflicted
+++ resolved
@@ -1076,37 +1076,10 @@
 /** The industries we've currently brought cargo to. */
 static SmallIndustryList _cargo_delivery_destinations;
 
-<<<<<<< HEAD
 template <class F>
 void ForAcceptingIndustries(const Station *st, CargoID cargo_type, IndustryID source, CompanyID company, F&& f) {
-	for (Industry *ind : st->industries_near) {
-=======
-/**
- * Transfer goods from station to industry.
- * All cargo is delivered to the nearest (Manhattan) industry to the station sign, which is inside the acceptance rectangle and actually accepts the cargo.
- * @param st The station that accepted the cargo
- * @param cargo_type Type of cargo delivered
- * @param num_pieces Amount of cargo delivered
- * @param source The source of the cargo
- * @param company The company delivering the cargo
- * @return actually accepted pieces of cargo
- */
-static uint DeliverGoodsToIndustry(const Station *st, CargoID cargo_type, uint num_pieces, IndustryID source, CompanyID company)
-{
-	/* Find the nearest industrytile to the station sign inside the catchment area, whose industry accepts the cargo.
-	 * This fails in three cases:
-	 *  1) The station accepts the cargo because there are enough houses around it accepting the cargo.
-	 *  2) The industries in the catchment area temporarily reject the cargo, and the daily station loop has not yet updated station acceptance.
-	 *  3) The results of callbacks CBID_INDUSTRY_REFUSE_CARGO and CBID_INDTILE_CARGO_ACCEPTANCE are inconsistent. (documented behaviour)
-	 */
-
-	uint accepted = 0;
-
 	for (const auto &i : st->industries_near) {
-		if (num_pieces == 0) break;
-
 		Industry *ind = i.industry;
->>>>>>> 0d8fbf64
 		if (ind->index == source) continue;
 
 		uint cargo_index;
@@ -1497,13 +1470,8 @@
 	assert(CargoPayment::CanAllocateItem());
 	front_v->cargo_payment = new CargoPayment(front_v);
 
-<<<<<<< HEAD
 	CargoStationIDStackSet next_station = front_v->GetNextStoppingStation();
-	if (front_v->orders.list == nullptr || (front_v->current_order.GetUnloadType() & OUFB_NO_UNLOAD) == 0) {
-=======
-	StationIDStack next_station = front_v->GetNextStoppingStation();
 	if (front_v->orders == nullptr || (front_v->current_order.GetUnloadType() & OUFB_NO_UNLOAD) == 0) {
->>>>>>> 0d8fbf64
 		Station *st = Station::Get(front_v->last_station_visited);
 		for (Vehicle *v = front_v; v != nullptr; v = v->Next()) {
 			if (GetUnloadType(v) & OUFB_NO_UNLOAD) continue;
