--- conflicted
+++ resolved
@@ -174,30 +174,6 @@
 		return has_children;
 	}
 
-<<<<<<< HEAD
-	/** Sort the groups by their name */
-	static int CDECL GroupNameSorter(const Group * const *a, const Group * const *b)
-	{
-		static const Group *last_group[2] = { NULL, NULL };
-		static char         last_name[2][64] = { "", "" };
-
-		if (*a != last_group[0]) {
-			last_group[0] = *a;
-			SetDParam(0, (*a)->index);
-			GetString(last_name[0], STR_GROUP_NAME, lastof(last_name[0]));
-		}
-
-		if (*b != last_group[1]) {
-			last_group[1] = *b;
-			SetDParam(0, (*b)->index);
-			GetString(last_name[1], STR_GROUP_NAME, lastof(last_name[1]));
-		}
-
-		int r = strnatcmp(last_name[0], last_name[1]); // Sort by name (natural sorting).
-		if (r == 0) return (*a)->index - (*b)->index;
-		return r;
-	}
-
 	void ToogleGroupCollapse(GroupID group)
 	{
 		GroupID *item = this->collapsed_groups.Find(group);
@@ -208,8 +184,6 @@
 		}
 	}
 
-=======
->>>>>>> faf8dab1
 	/**
 	 * (Re)Build the group list.
 	 *
