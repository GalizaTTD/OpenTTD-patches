/*
 * This file is part of OpenTTD.
 * OpenTTD is free software; you can redistribute it and/or modify it under the terms of the GNU General Public License as published by the Free Software Foundation, version 2.
 * OpenTTD is distributed in the hope that it will be useful, but WITHOUT ANY WARRANTY; without even the implied warranty of MERCHANTABILITY or FITNESS FOR A PARTICULAR PURPOSE.
 * See the GNU General Public License for more details. You should have received a copy of the GNU General Public License along with OpenTTD. If not, see <http://www.gnu.org/licenses/>.
 */

/** @file grf.cpp Reading graphics data from (New)GRF files. */

#include "../stdafx.h"
#include "../gfx_func.h"
#include "../debug.h"
#include "../settings_type.h"
#include "../strings_func.h"
#include "table/strings.h"
#include "../error.h"
#include "../core/math_func.hpp"
#include "../core/alloc_type.hpp"
#include "../core/bitmath_func.hpp"
#include "../spritecache.h"
#include "grf.hpp"

#include "../safeguards.h"

extern const byte _palmap_w2d[];

/**
 * We found a corrupted sprite. This means that the sprite itself
 * contains invalid data or is too small for the given dimensions.
 * @param file_slot the file the errored sprite is in
 * @param file_pos the location in the file of the errored sprite
 * @param line the line where the error occurs.
 * @return always false (to tell loading the sprite failed)
 */
static bool WarnCorruptSprite(const SpriteFile &file, size_t file_pos, int line)
{
	static byte warning_level = 0;
	if (warning_level == 0) {
		SetDParamStr(0, file.GetSimplifiedFilename());
		ShowErrorMessage(STR_NEWGRF_ERROR_CORRUPT_SPRITE, INVALID_STRING_ID, WL_ERROR);
	}
	DEBUG(sprite, warning_level, "[%i] Loading corrupted sprite from %s at position %i", line, file.GetSimplifiedFilename().c_str(), (int)file_pos);
	warning_level = 6;
	return false;
}

/**
 * Decode the image data of a single sprite.
 * @param[in,out] sprite Filled with the sprite image data.
 * @param file The file with the sprite data.
 * @param file_pos File position.
 * @param sprite_type Type of the sprite we're decoding.
 * @param num Size of the decompressed sprite.
 * @param type Type of the encoded sprite.
 * @param zoom_lvl Requested zoom level.
 * @param colour_fmt Colour format of the sprite.
 * @param container_format Container format of the GRF this sprite is in.
 * @return True if the sprite was successfully loaded.
 */
bool DecodeSingleSprite(SpriteLoader::Sprite *sprite, SpriteFile &file, size_t file_pos, SpriteType sprite_type, int64 num, byte type, ZoomLevel zoom_lvl, byte colour_fmt, byte container_format)
{
	std::unique_ptr<byte[]> dest_orig(new byte[num]);
	byte *dest = dest_orig.get();
	const int64 dest_size = num;

	/* Read the file, which has some kind of compression */
	while (num > 0) {
		int8 code = file.ReadByte();

		if (code >= 0) {
			/* Plain bytes to read */
			int size = (code == 0) ? 0x80 : code;
			num -= size;
			if (num < 0) return WarnCorruptSprite(file, file_pos, __LINE__);
			for (; size > 0; size--) {
				*dest = file.ReadByte();
				dest++;
			}
		} else {
			/* Copy bytes from earlier in the sprite */
			const uint data_offset = ((code & 7) << 8) | file.ReadByte();
			if (dest - data_offset < dest_orig.get()) return WarnCorruptSprite(file, file_pos, __LINE__);
			int size = -(code >> 3);
			num -= size;
			if (num < 0) return WarnCorruptSprite(file, file_pos, __LINE__);
			for (; size > 0; size--) {
				*dest = *(dest - data_offset);
				dest++;
			}
		}
	}

	if (num != 0) return WarnCorruptSprite(file, file_pos, __LINE__);

	sprite->AllocateData(zoom_lvl, static_cast<size_t>(sprite->width) * sprite->height);

	/* Convert colour depth to pixel size. */
	int bpp = 0;
	if (colour_fmt & SCC_RGB)   bpp += 3; // Has RGB data.
	if (colour_fmt & SCC_ALPHA) bpp++;    // Has alpha data.
	if (colour_fmt & SCC_PAL)   bpp++;    // Has palette data.

	/* When there are transparency pixels, this format has another trick.. decode it */
	if (type & 0x08) {
		for (int y = 0; y < sprite->height; y++) {
			bool last_item = false;
			/* Look up in the header-table where the real data is stored for this row */
			int offset;
			if (container_format >= 2 && dest_size > UINT16_MAX) {
				offset = (dest_orig[y * 4 + 3] << 24) | (dest_orig[y * 4 + 2] << 16) | (dest_orig[y * 4 + 1] << 8) | dest_orig[y * 4];
			} else {
				offset = (dest_orig[y * 2 + 1] << 8) | dest_orig[y * 2];
			}

			/* Go to that row */
			dest = dest_orig.get() + offset;

			do {
				if (dest + (container_format >= 2 && sprite->width > 256 ? 4 : 2) > dest_orig.get() + dest_size) {
					return WarnCorruptSprite(file, file_pos, __LINE__);
				}

				SpriteLoader::CommonPixel *data;
				/* Read the header. */
				int length, skip;
				if (container_format >= 2 && sprite->width > 256) {
					/*  0 .. 14  - length
					 *  15       - last_item
					 *  16 .. 31 - transparency bytes */
					last_item = (dest[1] & 0x80) != 0;
					length    = ((dest[1] & 0x7F) << 8) | dest[0];
					skip      = (dest[3] << 8) | dest[2];
					dest += 4;
				} else {
					/*  0 .. 6  - length
					 *  7       - last_item
					 *  8 .. 15 - transparency bytes */
					last_item  = ((*dest) & 0x80) != 0;
					length =  (*dest++) & 0x7F;
					skip   =   *dest++;
				}

				data = &sprite->data[y * sprite->width + skip];

				if (skip + length > sprite->width || dest + length * bpp > dest_orig.get() + dest_size) {
					return WarnCorruptSprite(file, file_pos, __LINE__);
				}

				for (int x = 0; x < length; x++) {
					if (colour_fmt & SCC_RGB) {
						data->r = *dest++;
						data->g = *dest++;
						data->b = *dest++;
					}
					data->a = (colour_fmt & SCC_ALPHA) ? *dest++ : 0xFF;
					if (colour_fmt & SCC_PAL) {
						switch (sprite_type) {
							case ST_NORMAL: data->m = file.NeedsPaletteRemap() ? _palmap_w2d[*dest] : *dest; break;
							case ST_FONT:   data->m = std::min<uint>(*dest, 2u); break;
							default:        data->m = *dest; break;
						}
						/* Magic blue. */
						if (colour_fmt == SCC_PAL && *dest == 0) data->a = 0x00;
						dest++;
					}
					data++;
				}
			} while (!last_item);
		}
	} else {
		int64 sprite_size = static_cast<int64>(sprite->width) * sprite->height * bpp;
		if (dest_size < sprite_size) {
			return WarnCorruptSprite(file, file_pos, __LINE__);
		}

		if (dest_size > sprite_size) {
			static byte warning_level = 0;
<<<<<<< HEAD
			DEBUG(sprite, warning_level, "Ignoring " OTTD_PRINTF64 " unused extra bytes from the sprite from %s at position %i", dest_size - sprite->width * sprite->height * bpp, file.GetSimplifiedFilename().c_str(), (int)file_pos);
=======
			Debug(sprite, warning_level, "Ignoring {} unused extra bytes from the sprite from {} at position {}", dest_size - sprite_size, file.GetSimplifiedFilename(), file_pos);
>>>>>>> 1fb101ea
			warning_level = 6;
		}

		dest = dest_orig.get();

		for (int i = 0; i < sprite->width * sprite->height; i++) {
			byte *pixel = &dest[i * bpp];

			if (colour_fmt & SCC_RGB) {
				sprite->data[i].r = *pixel++;
				sprite->data[i].g = *pixel++;
				sprite->data[i].b = *pixel++;
			}
			sprite->data[i].a = (colour_fmt & SCC_ALPHA) ? *pixel++ : 0xFF;
			if (colour_fmt & SCC_PAL) {
				switch (sprite_type) {
					case ST_NORMAL: sprite->data[i].m = file.NeedsPaletteRemap() ? _palmap_w2d[*pixel] : *pixel; break;
					case ST_FONT:   sprite->data[i].m = std::min<uint>(*pixel, 2u); break;
					default:        sprite->data[i].m = *pixel; break;
				}
				/* Magic blue. */
				if (colour_fmt == SCC_PAL && *pixel == 0) sprite->data[i].a = 0x00;
				pixel++;
			}
		}
	}

	return true;
}

uint8 LoadSpriteV1(SpriteLoader::Sprite *sprite, SpriteFile &file, size_t file_pos, SpriteType sprite_type, bool load_32bpp)
{
	/* Check the requested colour depth. */
	if (load_32bpp) return 0;

	/* Open the right file and go to the correct position */
	file.SeekTo(file_pos, SEEK_SET);

	/* Read the size and type */
	int num = file.ReadWord();
	byte type = file.ReadByte();

	/* Type 0xFF indicates either a colourmap or some other non-sprite info; we do not handle them here */
	if (type == 0xFF) return 0;

	ZoomLevel zoom_lvl = (sprite_type != ST_MAPGEN) ? ZOOM_LVL_OUT_4X : ZOOM_LVL_NORMAL;

	sprite[zoom_lvl].height = file.ReadByte();
	sprite[zoom_lvl].width  = file.ReadWord();
	sprite[zoom_lvl].x_offs = file.ReadWord();
	sprite[zoom_lvl].y_offs = file.ReadWord();
	sprite[zoom_lvl].colours = SCC_PAL;

	if (sprite[zoom_lvl].width > INT16_MAX) {
		WarnCorruptSprite(file, file_pos, __LINE__);
		return 0;
	}

	/* 0x02 indicates it is a compressed sprite, so we can't rely on 'num' to be valid.
	 * In case it is uncompressed, the size is 'num' - 8 (header-size). */
	num = (type & 0x02) ? sprite[zoom_lvl].width * sprite[zoom_lvl].height : num - 8;
	if (num < 0) {
		WarnCorruptSprite(file, file_pos, __LINE__);
		return 0;
	}

	if (DecodeSingleSprite(&sprite[zoom_lvl], file, file_pos, sprite_type, num, type, zoom_lvl, SCC_PAL, 1)) return 1 << zoom_lvl;

	return 0;
}

uint8 LoadSpriteV2(SpriteLoader::Sprite *sprite, SpriteFile &file, size_t file_pos, SpriteType sprite_type, bool load_32bpp, uint count, byte control_flags)
{
	static const ZoomLevel zoom_lvl_map[6] = {ZOOM_LVL_OUT_4X, ZOOM_LVL_NORMAL, ZOOM_LVL_OUT_2X, ZOOM_LVL_OUT_8X, ZOOM_LVL_OUT_16X, ZOOM_LVL_OUT_32X};

	/* Is the sprite not present/stripped in the GRF? */
	if (file_pos == SIZE_MAX) return 0;

	/* Open the right file and go to the correct position */
	file.SeekTo(file_pos, SEEK_SET);

	uint32 id = file.ReadDword();

	uint8 loaded_sprites = 0;
	do {
		int64 num = file.ReadDword();
		size_t start_pos = file.GetPos();
		byte type = file.ReadByte();

		/* Type 0xFF indicates either a colourmap or some other non-sprite info; we do not handle them here. */
		if (type == 0xFF) return 0;

		byte colour = type & SCC_MASK;
		byte zoom = file.ReadByte();

		bool is_wanted_colour_depth = (colour != 0 && (load_32bpp ? colour != SCC_PAL : colour == SCC_PAL));
		bool is_wanted_zoom_lvl;

		if (sprite_type != ST_MAPGEN) {
			if (zoom < lengthof(zoom_lvl_map)) {
				is_wanted_zoom_lvl = true;
				if (_settings_client.gui.sprite_zoom_min >= ZOOM_LVL_OUT_2X &&
						HasBit(control_flags, load_32bpp ? SCCF_ALLOW_ZOOM_MIN_2X_32BPP : SCCF_ALLOW_ZOOM_MIN_2X_PAL) && zoom_lvl_map[zoom] < ZOOM_LVL_OUT_2X) {
					is_wanted_zoom_lvl = false;
				}
				if (_settings_client.gui.sprite_zoom_min >= ZOOM_LVL_OUT_4X &&
						HasBit(control_flags, load_32bpp ? SCCF_ALLOW_ZOOM_MIN_1X_32BPP : SCCF_ALLOW_ZOOM_MIN_1X_PAL) && zoom_lvl_map[zoom] < ZOOM_LVL_OUT_4X) {
					is_wanted_zoom_lvl = false;
				}
			} else {
				is_wanted_zoom_lvl = false;
			}
		} else {
			is_wanted_zoom_lvl = (zoom == 0);
		}

		if (is_wanted_colour_depth && is_wanted_zoom_lvl) {
			ZoomLevel zoom_lvl = (sprite_type != ST_MAPGEN) ? zoom_lvl_map[zoom] : ZOOM_LVL_NORMAL;

			if (HasBit(loaded_sprites, zoom_lvl)) {
				/* We already have this zoom level, skip sprite. */
				DEBUG(sprite, 1, "Ignoring duplicate zoom level sprite %u from %s", id, file.GetSimplifiedFilename().c_str());
				file.SkipBytes(num - 2);
				continue;
			}

			sprite[zoom_lvl].height = file.ReadWord();
			sprite[zoom_lvl].width  = file.ReadWord();
			sprite[zoom_lvl].x_offs = file.ReadWord();
			sprite[zoom_lvl].y_offs = file.ReadWord();

			if (sprite[zoom_lvl].width > INT16_MAX || sprite[zoom_lvl].height > INT16_MAX) {
				WarnCorruptSprite(file, file_pos, __LINE__);
				return 0;
			}

			/* Mask out colour information. */
			type = type & ~SCC_MASK;

			/* Convert colour depth to pixel size. */
			int bpp = 0;
			if (colour & SCC_RGB)   bpp += 3; // Has RGB data.
			if (colour & SCC_ALPHA) bpp++;    // Has alpha data.
			if (colour & SCC_PAL)   bpp++;    // Has palette data.

			sprite[zoom_lvl].colours = (SpriteColourComponent)colour;

			/* For chunked encoding we store the decompressed size in the file,
			 * otherwise we can calculate it from the image dimensions. */
			uint decomp_size = (type & 0x08) ? file.ReadDword() : sprite[zoom_lvl].width * sprite[zoom_lvl].height * bpp;

			bool valid = DecodeSingleSprite(&sprite[zoom_lvl], file, file_pos, sprite_type, decomp_size, type, zoom_lvl, colour, 2);
			if (file.GetPos() != start_pos + num) {
				WarnCorruptSprite(file, file_pos, __LINE__);
				return 0;
			}

			if (valid) SetBit(loaded_sprites, zoom_lvl);
			if (--count == 0) break;
		} else {
			if (--count == 0) break;
			/* Not the wanted zoom level or colour depth, continue searching. */
			file.SkipBytes(num - 2);
		}

	} while (file.ReadDword() == id);

	return loaded_sprites;
}

uint8 SpriteLoaderGrf::LoadSprite(SpriteLoader::Sprite *sprite, SpriteFile &file, size_t file_pos, SpriteType sprite_type, bool load_32bpp, uint count, byte control_flags)
{
	if (this->container_ver >= 2) {
		return LoadSpriteV2(sprite, file, file_pos, sprite_type, load_32bpp, count, control_flags);
	} else {
		return LoadSpriteV1(sprite, file, file_pos, sprite_type, load_32bpp);
	}
}<|MERGE_RESOLUTION|>--- conflicted
+++ resolved
@@ -175,11 +175,7 @@
 
 		if (dest_size > sprite_size) {
 			static byte warning_level = 0;
-<<<<<<< HEAD
-			DEBUG(sprite, warning_level, "Ignoring " OTTD_PRINTF64 " unused extra bytes from the sprite from %s at position %i", dest_size - sprite->width * sprite->height * bpp, file.GetSimplifiedFilename().c_str(), (int)file_pos);
-=======
-			Debug(sprite, warning_level, "Ignoring {} unused extra bytes from the sprite from {} at position {}", dest_size - sprite_size, file.GetSimplifiedFilename(), file_pos);
->>>>>>> 1fb101ea
+			DEBUG(sprite, warning_level, "Ignoring " OTTD_PRINTF64 " unused extra bytes from the sprite from %s at position %i", dest_size - sprite_size, file.GetSimplifiedFilename().c_str(), (int)file_pos);
 			warning_level = 6;
 		}
 
