/*
 * This file is part of OpenTTD.
 * OpenTTD is free software; you can redistribute it and/or modify it under the terms of the GNU General Public License as published by the Free Software Foundation, version 2.
 * OpenTTD is distributed in the hope that it will be useful, but WITHOUT ANY WARRANTY; without even the implied warranty of MERCHANTABILITY or FITNESS FOR A PARTICULAR PURPOSE.
 * See the GNU General Public License for more details. You should have received a copy of the GNU General Public License along with OpenTTD. If not, see <http://www.gnu.org/licenses/>.
 */

/** @file grf.cpp Reading graphics data from (New)GRF files. */

#include "../stdafx.h"
#include "../gfx_func.h"
#include "../debug.h"
#include "../settings_type.h"
#include "../strings_func.h"
#include "table/strings.h"
#include "../error.h"
#include "../core/math_func.hpp"
#include "../core/alloc_type.hpp"
#include "../core/bitmath_func.hpp"
#include "../spritecache.h"
#include "grf.hpp"

#include "../safeguards.h"

extern const uint8_t _palmap_w2d[];

/**
 * We found a corrupted sprite. This means that the sprite itself
 * contains invalid data or is too small for the given dimensions.
 * @param file_slot the file the errored sprite is in
 * @param file_pos the location in the file of the errored sprite
 * @param line the line where the error occurs.
 * @return always false (to tell loading the sprite failed)
 */
static bool WarnCorruptSprite(const SpriteFile &file, size_t file_pos, int line)
{
	static uint8_t warning_level = 0;
	if (warning_level == 0) {
		SetDParamStr(0, file.GetSimplifiedFilename());
		ShowErrorMessage(STR_NEWGRF_ERROR_CORRUPT_SPRITE, INVALID_STRING_ID, WL_ERROR);
	}
	DEBUG(sprite, warning_level, "[%i] Loading corrupted sprite from %s at position %i", line, file.GetSimplifiedFilename().c_str(), (int)file_pos);
	warning_level = 6;
	return false;
}

/**
 * Decode the image data of a single sprite.
 * @param[in,out] sprite Filled with the sprite image data.
 * @param file The file with the sprite data.
 * @param file_pos File position.
 * @param sprite_type Type of the sprite we're decoding.
 * @param num Size of the decompressed sprite.
 * @param type Type of the encoded sprite.
 * @param zoom_lvl Requested zoom level.
 * @param colour_fmt Colour format of the sprite.
 * @param container_format Container format of the GRF this sprite is in.
 * @return True if the sprite was successfully loaded.
 */
bool DecodeSingleSprite(SpriteLoader::Sprite *sprite, SpriteFile &file, size_t file_pos, SpriteType sprite_type, int64_t num, uint8_t type, ZoomLevel zoom_lvl, uint8_t colour_fmt, uint8_t container_format)
{
	/*
	 * Original sprite height was max 255 pixels, with 4x extra zoom => 1020 pixels.
	 * Original maximum width for sprites was 640 pixels, with 4x extra zoom => 2560 pixels.
	 * Now up to 5 bytes per pixel => 1020 * 2560 * 5 => ~ 12.5 MiB.
	 *
	 * So, any sprite data more than 64 MiB is way larger that we would even expect; prevent allocating more memory!
	 */
	if (num < 0 || num > 64 * 1024 * 1024) return WarnCorruptSprite(file, file_pos, __LINE__);

	std::unique_ptr<uint8_t[]> dest_orig(new uint8_t[num]);
	uint8_t *dest = dest_orig.get();
	const int64_t dest_size = num;

	/* Read the file, which has some kind of compression */
	while (num > 0) {
		int8_t code = file.ReadByte();

		if (code >= 0) {
			/* Plain bytes to read */
			int size = (code == 0) ? 0x80 : code;
			num -= size;
			if (num < 0) return WarnCorruptSprite(file, file_pos, __LINE__);
			for (; size > 0; size--) {
				*dest = file.ReadByte();
				dest++;
			}
		} else {
			/* Copy bytes from earlier in the sprite */
			const uint data_offset = ((code & 7) << 8) | file.ReadByte();
			if (dest - data_offset < dest_orig.get()) return WarnCorruptSprite(file, file_pos, __LINE__);
			int size = -(code >> 3);
			num -= size;
			if (num < 0) return WarnCorruptSprite(file, file_pos, __LINE__);
			for (; size > 0; size--) {
				*dest = *(dest - data_offset);
				dest++;
			}
		}
	}

	if (num != 0) return WarnCorruptSprite(file, file_pos, __LINE__);

	sprite->AllocateData(zoom_lvl, static_cast<size_t>(sprite->width) * sprite->height);

	/* Convert colour depth to pixel size. */
	int bpp = 0;
	if (colour_fmt & SCC_RGB)   bpp += 3; // Has RGB data.
	if (colour_fmt & SCC_ALPHA) bpp++;    // Has alpha data.
	if (colour_fmt & SCC_PAL)   bpp++;    // Has palette data.

	/* When there are transparency pixels, this format has another trick.. decode it */
	if (type & 0x08) {
		for (int y = 0; y < sprite->height; y++) {
			bool last_item = false;
			/* Look up in the header-table where the real data is stored for this row */
			int offset;
			if (container_format >= 2 && dest_size > UINT16_MAX) {
				offset = (dest_orig[y * 4 + 3] << 24) | (dest_orig[y * 4 + 2] << 16) | (dest_orig[y * 4 + 1] << 8) | dest_orig[y * 4];
			} else {
				offset = (dest_orig[y * 2 + 1] << 8) | dest_orig[y * 2];
			}

			/* Go to that row */
			dest = dest_orig.get() + offset;

			do {
				if (dest + (container_format >= 2 && sprite->width > 256 ? 4 : 2) > dest_orig.get() + dest_size) {
					return WarnCorruptSprite(file, file_pos, __LINE__);
				}

				SpriteLoader::CommonPixel *data;
				/* Read the header. */
				int length, skip;
				if (container_format >= 2 && sprite->width > 256) {
					/*  0 .. 14  - length
					 *  15       - last_item
					 *  16 .. 31 - transparency bytes */
					last_item = (dest[1] & 0x80) != 0;
					length    = ((dest[1] & 0x7F) << 8) | dest[0];
					skip      = (dest[3] << 8) | dest[2];
					dest += 4;
				} else {
					/*  0 .. 6  - length
					 *  7       - last_item
					 *  8 .. 15 - transparency bytes */
					last_item  = ((*dest) & 0x80) != 0;
					length =  (*dest++) & 0x7F;
					skip   =   *dest++;
				}

				data = &sprite->data[y * sprite->width + skip];

				if (skip + length > sprite->width || dest + length * bpp > dest_orig.get() + dest_size) {
					return WarnCorruptSprite(file, file_pos, __LINE__);
				}

				for (int x = 0; x < length; x++) {
					if (colour_fmt & SCC_RGB) {
						data->r = *dest++;
						data->g = *dest++;
						data->b = *dest++;
					}
					data->a = (colour_fmt & SCC_ALPHA) ? *dest++ : 0xFF;
					if (colour_fmt & SCC_PAL) {
						switch (sprite_type) {
							case SpriteType::Normal: data->m = file.NeedsPaletteRemap() ? _palmap_w2d[*dest] : *dest; break;
							case SpriteType::Font:   data->m = std::min<uint8_t>(*dest, 2u); break;
							default:        data->m = *dest; break;
						}
						/* Magic blue. */
						if (colour_fmt == SCC_PAL && *dest == 0) data->a = 0x00;
						dest++;
					}
					data++;
				}
			} while (!last_item);
		}
	} else {
		int64_t sprite_size = static_cast<int64_t>(sprite->width) * sprite->height * bpp;
		if (dest_size < sprite_size) {
			return WarnCorruptSprite(file, file_pos, __LINE__);
		}

		if (dest_size > sprite_size) {
			static uint8_t warning_level = 0;
			DEBUG(sprite, warning_level, "Ignoring " OTTD_PRINTF64 " unused extra bytes from the sprite from %s at position %i", dest_size - sprite_size, file.GetSimplifiedFilename().c_str(), (int)file_pos);
			warning_level = 6;
		}

		dest = dest_orig.get();

		for (int i = 0; i < sprite->width * sprite->height; i++) {
			uint8_t *pixel = &dest[i * bpp];

			if (colour_fmt & SCC_RGB) {
				sprite->data[i].r = *pixel++;
				sprite->data[i].g = *pixel++;
				sprite->data[i].b = *pixel++;
			}
			sprite->data[i].a = (colour_fmt & SCC_ALPHA) ? *pixel++ : 0xFF;
			if (colour_fmt & SCC_PAL) {
				switch (sprite_type) {
					case SpriteType::Normal: sprite->data[i].m = file.NeedsPaletteRemap() ? _palmap_w2d[*pixel] : *pixel; break;
					case SpriteType::Font:   sprite->data[i].m = std::min<uint8_t>(*pixel, 2u); break;
					default:        sprite->data[i].m = *pixel; break;
				}
				/* Magic blue. */
				if (colour_fmt == SCC_PAL && *pixel == 0) sprite->data[i].a = 0x00;
				pixel++;
			}
		}
	}

	return true;
}

uint8_t LoadSpriteV1(SpriteLoader::SpriteCollection &sprite, SpriteFile &file, size_t file_pos, SpriteType sprite_type, bool load_32bpp)
{
	/* Check the requested colour depth. */
	if (load_32bpp) return 0;

	/* Open the right file and go to the correct position */
	file.SeekTo(file_pos, SEEK_SET);

	/* Read the size and type */
	int num = file.ReadWord();
	uint8_t type = file.ReadByte();

	/* Type 0xFF indicates either a colourmap or some other non-sprite info; we do not handle them here */
	if (type == 0xFF) return 0;

	ZoomLevel zoom_lvl = (sprite_type != SpriteType::MapGen) ? ZOOM_LVL_NORMAL : ZOOM_LVL_MIN;

	sprite[zoom_lvl].height = file.ReadByte();
	sprite[zoom_lvl].width  = file.ReadWord();
	sprite[zoom_lvl].x_offs = file.ReadWord();
	sprite[zoom_lvl].y_offs = file.ReadWord();
	sprite[zoom_lvl].colours = SCC_PAL;

	if (sprite[zoom_lvl].width > INT16_MAX) {
		WarnCorruptSprite(file, file_pos, __LINE__);
		return 0;
	}

	/* 0x02 indicates it is a compressed sprite, so we can't rely on 'num' to be valid.
	 * In case it is uncompressed, the size is 'num' - 8 (header-size). */
	num = (type & 0x02) ? sprite[zoom_lvl].width * sprite[zoom_lvl].height : num - 8;
	if (num < 0) {
		WarnCorruptSprite(file, file_pos, __LINE__);
		return 0;
	}

	if (DecodeSingleSprite(&sprite[zoom_lvl], file, file_pos, sprite_type, num, type, zoom_lvl, SCC_PAL, 1)) return 1 << zoom_lvl;

	return 0;
}

uint8_t LoadSpriteV2(SpriteLoader::SpriteCollection &sprite, SpriteFile &file, size_t file_pos, SpriteType sprite_type, bool load_32bpp, uint count, uint16_t control_flags, uint8_t zoom_levels)
{
	static const ZoomLevel zoom_lvl_map[6] = {ZOOM_LVL_NORMAL, ZOOM_LVL_IN_4X, ZOOM_LVL_IN_2X, ZOOM_LVL_OUT_2X, ZOOM_LVL_OUT_4X, ZOOM_LVL_OUT_8X};

	/* Is the sprite not present/stripped in the GRF? */
	if (file_pos == SIZE_MAX) return 0;

	/* clamp to first 6 zoom levels, as in zoom_lvl_map */
	zoom_levels &= 0x3F;

	uint8_t available_levels = GB(control_flags, load_32bpp ? SCC_32BPP_ZOOM_START : SCC_PAL_ZOOM_START, 6);
	uint8_t skip_levels = 0;
	ZoomLevel zoom_min = sprite_type == SpriteType::Font ? ZOOM_LVL_NORMAL : _settings_client.gui.sprite_zoom_min;

	if (unlikely(sprite_type == SpriteType::MapGen)) {
		available_levels = UINT8_MAX;
		zoom_levels = 0x3F;
	} else if (available_levels != 0) {
		if (zoom_min >= ZOOM_LVL_OUT_2X && (HasBit(available_levels, ZOOM_LVL_OUT_2X) || HasBit(available_levels, ZOOM_LVL_OUT_4X))) {
			ClrBit(available_levels, ZOOM_LVL_NORMAL);
		}
		if (zoom_min >= ZOOM_LVL_OUT_4X && HasBit(available_levels, ZOOM_LVL_OUT_4X)) {
			ClrBit(available_levels, ZOOM_LVL_NORMAL);
			ClrBit(available_levels, ZOOM_LVL_OUT_2X);
		}
		if (zoom_levels == 0) {
			skip_levels = available_levels;
		} else if (zoom_levels != 0x3F) {
			uint8_t keep_levels = 0;
			for (uint8_t bit : SetBitIterator(zoom_levels)) {
				if (HasBit(available_levels, bit)) {
					SetBit(keep_levels, bit);
					continue;
				}

				uint8_t below = ((1 << bit) - 1) & available_levels;
				if (below != 0) {
					SetBit(keep_levels, FindLastBit(below));
				} else {
					SetBit(keep_levels, FindFirstBit<uint8_t>((~below) & available_levels));
				}
			}
			skip_levels = available_levels & (~keep_levels);
		}
	}

	/* Open the right file and go to the correct position */
	file.SeekTo(file_pos, SEEK_SET);

	uint32_t id = file.ReadDword();

	uint8_t loaded_sprites = 0;
	do {
		int64_t num = file.ReadDword();
		size_t start_pos = file.GetPos();
		uint8_t type = file.ReadByte();

		/* Type 0xFF indicates either a colourmap or some other non-sprite info; we do not handle them here. */
		if (type == 0xFF) return 0;

		uint8_t colour = type & SCC_MASK;
		uint8_t zoom = file.ReadByte();

		bool is_wanted_colour_depth = (colour != 0 && (load_32bpp ? colour != SCC_PAL : colour == SCC_PAL));
		bool is_wanted_zoom_lvl;

		if (sprite_type != SpriteType::MapGen) {
			if (zoom < lengthof(zoom_lvl_map)) {
<<<<<<< HEAD
				is_wanted_zoom_lvl = HasBit(available_levels, zoom_lvl_map[zoom]);
=======
				is_wanted_zoom_lvl = true;
				ZoomLevel zoom_min = sprite_type == SpriteType::Font ? ZOOM_LVL_MIN : _settings_client.gui.sprite_zoom_min;
				if (zoom_min >= ZOOM_LVL_IN_2X &&
						HasBit(control_flags, load_32bpp ? SCCF_ALLOW_ZOOM_MIN_2X_32BPP : SCCF_ALLOW_ZOOM_MIN_2X_PAL) && zoom_lvl_map[zoom] < ZOOM_LVL_IN_2X) {
					is_wanted_zoom_lvl = false;
				}
				if (zoom_min >= ZOOM_LVL_NORMAL &&
						HasBit(control_flags, load_32bpp ? SCCF_ALLOW_ZOOM_MIN_1X_32BPP : SCCF_ALLOW_ZOOM_MIN_1X_PAL) && zoom_lvl_map[zoom] < ZOOM_LVL_NORMAL) {
					is_wanted_zoom_lvl = false;
				}
>>>>>>> 97bea563
			} else {
				is_wanted_zoom_lvl = false;
			}
		} else {
			is_wanted_zoom_lvl = (zoom == 0);
		}

		if (is_wanted_colour_depth && is_wanted_zoom_lvl) {
			ZoomLevel zoom_lvl = (sprite_type != SpriteType::MapGen) ? zoom_lvl_map[zoom] : ZOOM_LVL_MIN;

			if (HasBit(loaded_sprites, zoom_lvl)) {
				/* We already have this zoom level, skip sprite. */
				DEBUG(sprite, 1, "Ignoring duplicate zoom level sprite %u from %s", id, file.GetSimplifiedFilename().c_str());
				file.SkipBytes(num - 2);
				continue;
			}

			sprite[zoom_lvl].height = file.ReadWord();
			sprite[zoom_lvl].width  = file.ReadWord();
			sprite[zoom_lvl].x_offs = file.ReadWord();
			sprite[zoom_lvl].y_offs = file.ReadWord();
			sprite[zoom_lvl].colours = (SpriteColourComponent)colour;

			if (sprite[zoom_lvl].width > INT16_MAX || sprite[zoom_lvl].height > INT16_MAX) {
				WarnCorruptSprite(file, file_pos, __LINE__);
				return 0;
			}

			ClrBit(available_levels, zoom_lvl);

			if (HasBit(skip_levels, zoom_lvl)) {
				sprite[zoom_lvl].data = nullptr;
				SetBit(loaded_sprites, zoom_lvl);

				if (available_levels == 0) {
					/* nothing more to do */
					break;
				}

				file.SkipBytes(num - 2 - 8);
				continue;
			}

			/* Mask out colour information. */
			type = type & ~SCC_MASK;

			/* Convert colour depth to pixel size. */
			int bpp = 0;
			if (colour & SCC_RGB)   bpp += 3; // Has RGB data.
			if (colour & SCC_ALPHA) bpp++;    // Has alpha data.
			if (colour & SCC_PAL)   bpp++;    // Has palette data.

			/* For chunked encoding we store the decompressed size in the file,
			 * otherwise we can calculate it from the image dimensions. */
			uint decomp_size = (type & 0x08) ? file.ReadDword() : sprite[zoom_lvl].width * sprite[zoom_lvl].height * bpp;

			bool valid = DecodeSingleSprite(&sprite[zoom_lvl], file, file_pos, sprite_type, decomp_size, type, zoom_lvl, colour, 2);
			if (file.GetPos() != start_pos + num) {
				WarnCorruptSprite(file, file_pos, __LINE__);
				return 0;
			}

			if (valid) SetBit(loaded_sprites, zoom_lvl);
			if (--count == 0) break;
			if (available_levels == 0) {
				/* nothing more to do */
				break;
			}
		} else {
			if (--count == 0) break;
			/* Not the wanted zoom level or colour depth, continue searching. */
			file.SkipBytes(num - 2);
		}

	} while (file.ReadDword() == id);

	return loaded_sprites;
}

uint8_t SpriteLoaderGrf::LoadSprite(SpriteLoader::SpriteCollection &sprite, SpriteFile &file, size_t file_pos, SpriteType sprite_type, bool load_32bpp, uint count, uint16_t control_flags, uint8_t zoom_levels)
{
	if (this->container_ver >= 2) {
		return LoadSpriteV2(sprite, file, file_pos, sprite_type, load_32bpp, count, control_flags, zoom_levels);
	} else {
		return LoadSpriteV1(sprite, file, file_pos, sprite_type, load_32bpp);
	}
}<|MERGE_RESOLUTION|>--- conflicted
+++ resolved
@@ -268,18 +268,18 @@
 
 	uint8_t available_levels = GB(control_flags, load_32bpp ? SCC_32BPP_ZOOM_START : SCC_PAL_ZOOM_START, 6);
 	uint8_t skip_levels = 0;
-	ZoomLevel zoom_min = sprite_type == SpriteType::Font ? ZOOM_LVL_NORMAL : _settings_client.gui.sprite_zoom_min;
+	ZoomLevel zoom_min = sprite_type == SpriteType::Font ? ZOOM_LVL_MIN : _settings_client.gui.sprite_zoom_min;
 
 	if (unlikely(sprite_type == SpriteType::MapGen)) {
 		available_levels = UINT8_MAX;
 		zoom_levels = 0x3F;
 	} else if (available_levels != 0) {
-		if (zoom_min >= ZOOM_LVL_OUT_2X && (HasBit(available_levels, ZOOM_LVL_OUT_2X) || HasBit(available_levels, ZOOM_LVL_OUT_4X))) {
-			ClrBit(available_levels, ZOOM_LVL_NORMAL);
-		}
-		if (zoom_min >= ZOOM_LVL_OUT_4X && HasBit(available_levels, ZOOM_LVL_OUT_4X)) {
-			ClrBit(available_levels, ZOOM_LVL_NORMAL);
-			ClrBit(available_levels, ZOOM_LVL_OUT_2X);
+		if (zoom_min >= ZOOM_LVL_IN_2X && (HasBit(available_levels, ZOOM_LVL_IN_2X) || HasBit(available_levels, ZOOM_LVL_NORMAL))) {
+			ClrBit(available_levels, ZOOM_LVL_IN_4X);
+		}
+		if (zoom_min >= ZOOM_LVL_NORMAL && HasBit(available_levels, ZOOM_LVL_NORMAL)) {
+			ClrBit(available_levels, ZOOM_LVL_IN_4X);
+			ClrBit(available_levels, ZOOM_LVL_IN_2X);
 		}
 		if (zoom_levels == 0) {
 			skip_levels = available_levels;
@@ -324,20 +324,7 @@
 
 		if (sprite_type != SpriteType::MapGen) {
 			if (zoom < lengthof(zoom_lvl_map)) {
-<<<<<<< HEAD
 				is_wanted_zoom_lvl = HasBit(available_levels, zoom_lvl_map[zoom]);
-=======
-				is_wanted_zoom_lvl = true;
-				ZoomLevel zoom_min = sprite_type == SpriteType::Font ? ZOOM_LVL_MIN : _settings_client.gui.sprite_zoom_min;
-				if (zoom_min >= ZOOM_LVL_IN_2X &&
-						HasBit(control_flags, load_32bpp ? SCCF_ALLOW_ZOOM_MIN_2X_32BPP : SCCF_ALLOW_ZOOM_MIN_2X_PAL) && zoom_lvl_map[zoom] < ZOOM_LVL_IN_2X) {
-					is_wanted_zoom_lvl = false;
-				}
-				if (zoom_min >= ZOOM_LVL_NORMAL &&
-						HasBit(control_flags, load_32bpp ? SCCF_ALLOW_ZOOM_MIN_1X_32BPP : SCCF_ALLOW_ZOOM_MIN_1X_PAL) && zoom_lvl_map[zoom] < ZOOM_LVL_NORMAL) {
-					is_wanted_zoom_lvl = false;
-				}
->>>>>>> 97bea563
 			} else {
 				is_wanted_zoom_lvl = false;
 			}
