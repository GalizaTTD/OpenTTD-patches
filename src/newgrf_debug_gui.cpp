/*
 * This file is part of OpenTTD.
 * OpenTTD is free software; you can redistribute it and/or modify it under the terms of the GNU General Public License as published by the Free Software Foundation, version 2.
 * OpenTTD is distributed in the hope that it will be useful, but WITHOUT ANY WARRANTY; without even the implied warranty of MERCHANTABILITY or FITNESS FOR A PARTICULAR PURPOSE.
 * See the GNU General Public License for more details. You should have received a copy of the GNU General Public License along with OpenTTD. If not, see <http://www.gnu.org/licenses/>.
 */

/** @file newgrf_debug_gui.cpp GUIs for debugging NewGRFs. */

#include "stdafx.h"
#include <stdarg.h>
#include <functional>
#include "core/backup_type.hpp"
#include "core/container_func.hpp"
#include "window_gui.h"
#include "window_func.h"
#include "random_access_file_type.h"
#include "spritecache.h"
#include "string_func.h"
#include "strings_func.h"
#include "textbuf_gui.h"
#include "vehicle_gui.h"
#include "zoom_func.h"
#include "scope.h"
#include "debug_settings.h"
#include "viewport_func.h"

#include "engine_base.h"
#include "industry.h"
#include "object_base.h"
#include "station_base.h"
#include "town.h"
#include "vehicle_base.h"
#include "train.h"
#include "roadveh.h"

#include "newgrf_airport.h"
#include "newgrf_airporttiles.h"
#include "newgrf_debug.h"
#include "newgrf_object.h"
#include "newgrf_spritegroup.h"
#include "newgrf_station.h"
#include "newgrf_town.h"
#include "newgrf_railtype.h"
#include "newgrf_industries.h"
#include "newgrf_industrytiles.h"

#include "newgrf_config.h"

#include "widgets/dropdown_type.h"
#include "widgets/newgrf_debug_widget.h"

#include "table/strings.h"

#include <array>
#include <mutex>

#include "safeguards.h"

/** The sprite picker. */
NewGrfDebugSpritePicker _newgrf_debug_sprite_picker;

static std::mutex _newgrf_debug_sprite_picker_draw_mutex;

void NewGrfDebugSpritePicker::DrawingComplete()
{
	std::lock_guard<std::mutex> lock(_newgrf_debug_sprite_picker_draw_mutex);
	this->sprites.swap(this->draw_found_sprites);
	this->draw_found_sprites.clear();
}

void NewGrfDebugSpritePicker::FoundSpriteDuringDrawing(SpriteID sprite)
{
	std::lock_guard<std::mutex> lock(_newgrf_debug_sprite_picker_draw_mutex);
	include(this->draw_found_sprites, sprite);
}

/**
 * Get the feature index related to the window number.
 * @param window_number The window to get the feature index from.
 * @return the feature index
 */
static inline uint GetFeatureIndex(uint window_number)
{
	return GB(window_number, 0, 27);
}

/**
 * Get the window number for the inspect window given a
 * feature and index.
 * @param feature The feature we want to inspect.
 * @param index   The index/identifier of the feature to inspect.
 * @return the InspectWindow (Window)Number
 */
static inline uint GetInspectWindowNumber(GrfSpecFeature feature, uint index)
{
	assert((index >> 27) == 0);
	return (feature << 27) | index;
}

/**
 * The type of a property to show. This is used to
 * provide an appropriate representation in the GUI.
 */
enum NIType {
	NIT_INT,   ///< The property is a simple integer
	NIT_CARGO, ///< The property is a cargo
};

/** Representation of the data from a NewGRF property. */
struct NIProperty {
	const char *name;       ///< A (human readable) name for the property
	ptrdiff_t offset;       ///< Offset of the variable in the class
	uint8_t read_size;      ///< Number of bytes (i.e. byte, word, dword etc)
	uint8_t prop;           ///< The number of the property
	uint8_t type;
};


/**
 * Representation of the available callbacks with
 * information on when they actually apply.
 */
struct NICallback {
	const char *name;    ///< The human readable name of the callback
	ptrdiff_t offset;    ///< Offset of the variable in the class
	uint8_t read_size;   ///< The number of bytes (i.e. byte, word, dword etc) to read
	uint8_t cb_bit;      ///< The bit that needs to be set for this callback to be enabled
	uint16_t cb_id;      ///< The number of the callback
};
/** Mask to show no bit needs to be enabled for the callback. */
static const int CBM_NO_BIT = UINT8_MAX;

enum NIVariableFlags : uint16_t {
	NIVF_NONE                  = 0,
	NIVF_SHOW_PARAMS           = 1 << 0,
};
DECLARE_ENUM_AS_BIT_SET(NIVariableFlags)

/** Representation on the NewGRF variables. */
struct NIVariable {
	const char *name;
	uint16_t var;
	NIVariableFlags flags;
};

struct NIExtraInfoOutput {
	std::function<void(const char *)> print;
	std::function<void(uint)> register_next_line_click_flag_toggle;
	uint32_t flags;
};

/** Helper class to wrap some functionality/queries in. */
class NIHelper {
public:
	/** Silence a warning. */
	virtual ~NIHelper() = default;

	/**
	 * Is the item with the given index inspectable?
	 * @param index the index to check.
	 * @return true iff the index is inspectable.
	 */
	virtual bool IsInspectable(uint index) const = 0;

	/**
	 * Get the parent "window_number" of a given instance.
	 * @param index the instance to get the parent for.
	 * @return the parent's window_number or UINT32_MAX if there is none.
	 */
	virtual uint GetParent(uint index) const = 0;

	/**
	 * Get the instance given an index.
	 * @param index the index to get the instance for.
	 * @return the instance.
	 */
	virtual const void *GetInstance(uint index) const = 0;

	/**
	 * Get (NewGRF) specs given an index.
	 * @param index the index to get the specs for for.
	 * @return the specs.
	 */
	virtual const void *GetSpec(uint index) const = 0;

	/**
	 * Set the string parameters to write the right data for a STRINGn.
	 * @param index the index to get the string parameters for.
	 */
	virtual void SetStringParameters(uint index) const = 0;

	/**
	 * Get the GRFID of the file that includes this item.
	 * @param index index to check.
	 * @return GRFID of the item. 0 means that the item is not inspectable.
	 */
	virtual uint32_t GetGRFID(uint index) const = 0;

	/**
	 * Resolve (action2) variable for a given index.
	 * @param index The (instance) index to resolve the variable for.
	 * @param var   The variable to actually resolve.
	 * @param param The varaction2 0x60+x parameter to pass.
	 * @param avail Return whether the variable is available.
	 * @return The resolved variable's value.
	 */
	virtual uint Resolve(uint index, uint var, uint param, GetVariableExtra *extra) const = 0;

	/**
	 * Used to decide if the PSA needs a parameter or not.
	 * @return True iff this item has a PSA that requires a parameter.
	 */
	virtual bool PSAWithParameter() const
	{
		return false;
	}

	/**
	 * Allows to know the size of the persistent storage.
	 * @param index Index of the item.
	 * @param grfid Parameter for the PSA. Only required for items with parameters.
	 * @return Size of the persistent storage in indices.
	 */
	virtual uint GetPSASize(uint index, uint32_t grfid) const
	{
		return 0;
	}

	/**
	 * Gets the first position of the array containing the persistent storage.
	 * @param index Index of the item.
	 * @param grfid Parameter for the PSA. Only required for items with parameters.
	 * @return Pointer to the first position of the storage array or nullptr if not present.
	 */
	virtual const int32_t *GetPSAFirstPosition(uint index, uint32_t grfid) const
	{
		return nullptr;
	}

	virtual std::vector<uint32_t> GetPSAGRFIDs(uint index) const
	{
		return {};
	}

	virtual void ExtraInfo(uint index, NIExtraInfoOutput &output) const {}
	virtual void SpriteDump(uint index, SpriteGroupDumper &dumper) const {}
	virtual bool ShowExtraInfoOnly(uint index) const { return false; };
	virtual bool ShowExtraInfoIncludingGRFIDOnly(uint index) const { return false; };
	virtual bool ShowSpriteDumpButton(uint index) const { return false; };
	virtual bool ShowOptionsDropDown(uint index) const { return false; }
	virtual void FillOptionsDropDown(uint index, DropDownList &list) const { return; }
	virtual void OnOptionsDropdownSelect(uint index, int selected) const { return; }

protected:
	/**
	 * Helper to make setting the strings easier.
	 * @param string the string to actually draw.
	 * @param index  the (instance) index for the string.
	 */
	void SetSimpleStringParameters(StringID string, uint32_t index) const
	{
		SetDParam(0, string);
		SetDParam(1, index);
	}


	/**
	 * Helper to make setting the strings easier for objects at a specific tile.
	 * @param string the string to draw the object's name
	 * @param index  the (instance) index for the string.
	 * @param tile   the tile the object is at
	 */
	void SetObjectAtStringParameters(StringID string, uint32_t index, TileIndex tile) const
	{
		SetDParam(0, STR_NEWGRF_INSPECT_CAPTION_OBJECT_AT);
		SetDParam(1, string);
		SetDParam(2, index);
		SetDParam(3, tile);
	}
};


/** Container for all information for a given feature. */
struct NIFeature {
	const NIProperty *properties; ///< The properties associated with this feature.
	const NICallback *callbacks;  ///< The callbacks associated with this feature.
	const NIVariable *variables;  ///< The variables associated with this feature.
	const NIHelper   *helper;     ///< The class container all helper functions.
};

/* Load all the NewGRF debug data; externalised as it is just a huge bunch of tables. */
#include "table/newgrf_debug_data.h"

/**
 * Get the feature number related to the window number.
 * @param window_number The window to get the feature number for.
 * @return The feature number.
 */
static inline GrfSpecFeature GetFeatureNum(uint window_number)
{
	return (GrfSpecFeature)GB(window_number, 27, 5);
}

/**
 * Get the NIFeature related to the window number.
 * @param window_number The window to get the NIFeature for.
 * @return the NIFeature, or nullptr is there isn't one.
 */
static inline const NIFeature *GetFeature(uint window_number)
{
	GrfSpecFeature idx = GetFeatureNum(window_number);
	return idx < GSF_FAKE_END ? _nifeatures[idx] : nullptr;
}

/**
 * Get the NIHelper related to the window number.
 * @param window_number The window to get the NIHelper for.
 * @pre GetFeature(window_number) != nullptr
 * @return the NIHelper
 */
static inline const NIHelper *GetFeatureHelper(uint window_number)
{
	return GetFeature(window_number)->helper;
}

/** Window used for inspecting NewGRFs. */
struct NewGRFInspectWindow : Window {
	/** The value for the variable 60 parameters. */
	btree::btree_map<uint16_t, uint32_t> var60params;

	/** GRFID of the caller of this window, 0 if it has no caller. */
	uint32_t caller_grfid;

	/** For ground vehicles: Index in vehicle chain. */
	uint chain_index;

	/** The currently edited parameter, to update the right one. */
	uint16_t current_edit_param;

	Scrollbar *vscroll;

	int32_t first_variable_line_index = 0;
	bool redraw_panel = false;
	bool redraw_scrollbar = false;

	bool auto_refresh = false;
	bool log_console = false;
	bool click_to_mark_mode = false;
	bool sprite_dump = false;
	bool sprite_dump_unopt = false;
	bool sprite_dump_more_details = false;
	bool show_dropdown = false;

	uint32_t extra_info_flags = 0;
	btree::btree_map<int, uint> extra_info_click_flag_toggles;
	btree::btree_map<int, const SpriteGroup *> sprite_group_lines;
	btree::btree_map<int, uint16_t> nfo_line_lines;
	const SpriteGroup *selected_sprite_group = nullptr;
	btree::btree_map<int, uint32_t> highlight_tag_lines;
	btree::btree_set<const SpriteGroup *> collapsed_groups;

	std::array<uint32_t, 6> selected_highlight_tags = {};
	std::array<const SpriteGroup *, 8> marked_groups = {};

	enum DropDownOptions {
		NGIWDDO_GOTO_SPRITE,
		NGIWDDO_CLEAR,
		NGIWDDO_MORE_DETAILS,
		NGIWDDO_CLICK_TO_HIGHLIGHT,
		NGIWDDO_CLICK_TO_MARK,
	};

	/**
	 * Check whether the given variable has a parameter.
	 * @param variable the variable to check.
	 * @return true iff the variable has a parameter.
	 */
	static bool HasVariableParameter(const NIVariable *niv)
	{
		return IsInsideBS(niv->var, 0x60, 0x20) || (niv->flags & NIVF_SHOW_PARAMS);
	}

	/**
	 * Set the GRFID of the item opening this window.
	 * @param grfid GRFID of the item opening this window, or 0 if not opened by other window.
	 */
	void SetCallerGRFID(uint32_t grfid)
	{
		this->caller_grfid = grfid;
		this->SetDirty();
	}

	/**
	 * Check whether this feature has chain index, i.e. refers to ground vehicles.
	 */
	bool HasChainIndex() const
	{
		GrfSpecFeature f = GetFeatureNum(this->window_number);
		return f == GSF_TRAINS || f == GSF_ROADVEHICLES || f == GSF_SHIPS;
	}

	/**
	 * Get the feature index.
	 * @return the feature index
	 */
	uint GetFeatureIndex() const
	{
		uint index = ::GetFeatureIndex(this->window_number);
		if (this->chain_index > 0) {
			assert(this->HasChainIndex());
			const Vehicle *v = Vehicle::Get(index);
			v = v->Move(this->chain_index);
			if (v != nullptr) index = v->index;
		}
		return index;
	}

	/**
	 * Ensure that this->chain_index is in range.
	 */
	void ValidateChainIndex()
	{
		if (this->chain_index == 0) return;

		assert(this->HasChainIndex());

		const Vehicle *v = Vehicle::Get(::GetFeatureIndex(this->window_number));
		v = v->Move(this->chain_index);
		if (v == nullptr) this->chain_index = 0;
	}

	NewGRFInspectWindow(WindowDesc *desc, WindowNumber wno) : Window(desc)
	{
		this->CreateNestedTree();
		this->vscroll = this->GetScrollbar(WID_NGRFI_SCROLLBAR);
		bool show_sprite_dump_button = GetFeatureHelper(wno)->ShowSpriteDumpButton(::GetFeatureIndex(wno));
		bool show_options = GetFeatureHelper(wno)->ShowOptionsDropDown(::GetFeatureIndex(wno));
		this->show_dropdown = show_sprite_dump_button || show_options;
		this->GetWidget<NWidgetStacked>(WID_NGRFI_SPRITE_DUMP_SEL)->SetDisplayedPlane(show_sprite_dump_button ? 0 : SZSP_NONE);
		this->GetWidget<NWidgetStacked>(WID_NGRFI_SPRITE_DUMP_UNOPT_SEL)->SetDisplayedPlane(show_sprite_dump_button ? 0 : SZSP_NONE);
		this->GetWidget<NWidgetStacked>(WID_NGRFI_OPTIONS_SEL)->SetDisplayedPlane(this->show_dropdown ? 0 : SZSP_NONE);
		this->SetWidgetDisabledState(WID_NGRFI_SPRITE_DUMP_UNOPT, true);
		this->SetWidgetDisabledState(WID_NGRFI_SPRITE_DUMP_OPTIONS, !show_sprite_dump_button);
		this->SetWidgetDisabledState(WID_NGRFI_MAIN_OPTIONS, !show_options);
		this->FinishInitNested(wno);

		this->vscroll->SetCount(0);
		this->SetWidgetDisabledState(WID_NGRFI_PARENT, GetFeatureHelper(this->window_number)->GetParent(this->GetFeatureIndex()) == UINT32_MAX);

		this->OnInvalidateData(0, true);
	}

	void SetStringParameters(WidgetID widget) const override
	{
		if (widget != WID_NGRFI_CAPTION) return;

		GetFeatureHelper(this->window_number)->SetStringParameters(this->GetFeatureIndex());
	}

	void UpdateWidgetSize(WidgetID widget, Dimension *size, [[maybe_unused]] const Dimension &padding, [[maybe_unused]] Dimension *fill, [[maybe_unused]] Dimension *resize) override
	{
		switch (widget) {
			case WID_NGRFI_VEH_CHAIN: {
				assert(this->HasChainIndex());
				GrfSpecFeature f = GetFeatureNum(this->window_number);
				if (f == GSF_SHIPS) {
					size->height = GetCharacterHeight(FS_NORMAL) + WidgetDimensions::scaled.framerect.Vertical();
					break;
				}
				size->height = std::max(size->height, GetVehicleImageCellSize((VehicleType)(VEH_TRAIN + (f - GSF_TRAINS)), EIT_IN_DEPOT).height + 2 + WidgetDimensions::scaled.bevel.Vertical());
				break;
			}

			case WID_NGRFI_MAINPANEL:
				resize->height = std::max(11, GetCharacterHeight(FS_NORMAL) + WidgetDimensions::scaled.vsep_normal);
				resize->width  = 1;

				size->height = 5 * resize->height + WidgetDimensions::scaled.frametext.Vertical();
				break;
		}
	}

	/**
	 * Helper function to draw a string (line) in the window.
	 * @param r      The (screen) rectangle we must draw within
	 * @param offset The offset (in lines) we want to draw for
	 * @param format The format string
	 */
	void WARN_FORMAT(4, 5) DrawString(const Rect &r, int offset, const char *format, ...) const
	{
		char buf[1024];

		va_list va;
		va_start(va, format);
		vseprintf(buf, lastof(buf), format, va);
		va_end(va);

		if (this->log_console) DEBUG(misc, 0, "  %s", buf);

		offset -= this->vscroll->GetPosition();
		if (offset < 0 || offset >= this->vscroll->GetCapacity()) return;

		::DrawString(r.Shrink(WidgetDimensions::scaled.frametext).Shrink(0, offset * this->resize.step_height, 0, 0), buf, TC_BLACK);
	}

	void DrawWidget(const Rect &r, WidgetID widget) const override
	{
		switch (widget) {
			case WID_NGRFI_VEH_CHAIN: {
				const Vehicle *v = Vehicle::Get(this->GetFeatureIndex());
				if (GetFeatureNum(this->window_number) == GSF_SHIPS) {
					Rect ir = r.Shrink(WidgetDimensions::scaled.framerect);
					char buffer[64];
					uint count = 0;
					for (const Vehicle *u = v->First(); u != nullptr; u = u->Next()) count++;
					seprintf(buffer, lastof(buffer), "Part %u of %u", this->chain_index + 1, count);
					::DrawString(ir.left, ir.right, ir.top, buffer, TC_BLACK);
					break;
				}
				int total_width = 0;
				int sel_start = 0;
				int sel_end = 0;
				for (const Vehicle *u = v->First(); u != nullptr; u = u->Next()) {
					if (u == v) sel_start = total_width;
					switch (u->type) {
						case VEH_TRAIN: total_width += Train      ::From(u)->GetDisplayImageWidth(); break;
						case VEH_ROAD:  total_width += RoadVehicle::From(u)->GetDisplayImageWidth(); break;
						default: NOT_REACHED();
					}
					if (u == v) sel_end = total_width;
				}

				Rect br = r.Shrink(WidgetDimensions::scaled.bevel);
				int width = br.Width();
				int skip = 0;
				if (total_width > width) {
					int sel_center = (sel_start + sel_end) / 2;
					if (sel_center > width / 2) skip = std::min(total_width - width, sel_center - width / 2);
				}

				GrfSpecFeature f = GetFeatureNum(this->window_number);
				int h = GetVehicleImageCellSize((VehicleType)(VEH_TRAIN + (f - GSF_TRAINS)), EIT_IN_DEPOT).height;
				int y = CenterBounds(br.top, br.bottom, h);
				DrawVehicleImage(v->First(), br, INVALID_VEHICLE, EIT_IN_DETAILS, skip);

				/* Highlight the articulated part (this is different to the whole-vehicle highlighting of DrawVehicleImage */
				if (_current_text_dir == TD_RTL) {
					DrawFrameRect(r.right - sel_end   + skip, y, r.right - sel_start + skip, y + h, COLOUR_WHITE, FR_BORDERONLY);
				} else {
					DrawFrameRect(r.left  + sel_start - skip, y, r.left  + sel_end   - skip, y + h, COLOUR_WHITE, FR_BORDERONLY);
				}
				break;
			}
		}

		if (widget != WID_NGRFI_MAINPANEL) return;

		Rect ir = r.Shrink(WidgetDimensions::scaled.framerect);

		if (this->log_console) {
			GetFeatureHelper(this->window_number)->SetStringParameters(this->GetFeatureIndex());
			std::string buf = GetString(STR_NEWGRF_INSPECT_CAPTION);
			if (!buf.empty()) DEBUG(misc, 0, "*** %s ***", strip_leading_colours(buf));
		}

		uint index = this->GetFeatureIndex();
		const NIFeature *nif  = GetFeature(this->window_number);
		const NIHelper *nih   = nif->helper;
		const void *base      = nih->GetInstance(index);
		const void *base_spec = nih->GetSpec(index);

		int32_t i = 0;

		auto guard = scope_guard([&]() {
			if (this->log_console) {
				const_cast<NewGRFInspectWindow*>(this)->log_console = false;
				DEBUG(misc, 0, "*** END ***");
			}

			const int32_t count = i;
			if (vscroll->GetCount() != count) {
				/* Not nice and certainly a hack, but it beats duplicating
				 * this whole function just to count the actual number of
				 * elements. Especially because they need to be redrawn. */
				const int32_t position = this->vscroll->GetPosition();
				const_cast<NewGRFInspectWindow*>(this)->vscroll->SetCount(count);
				const_cast<NewGRFInspectWindow*>(this)->redraw_scrollbar = true;
				if (position != this->vscroll->GetPosition()) {
					const_cast<NewGRFInspectWindow*>(this)->redraw_panel = true;
				}
			}
		});

		auto line_handler = [&](const char *buf) {
			if (this->log_console) DEBUG(misc, 0, "  %s", buf);

			int offset = i++;
			offset -= this->vscroll->GetPosition();
			if (offset < 0 || offset >= this->vscroll->GetCapacity()) return;

			::DrawString(ir.left, ir.right, ir.top + (offset * this->resize.step_height), buf, TC_BLACK);
		};
		const_cast<NewGRFInspectWindow *>(this)->sprite_group_lines.clear();
		const_cast<NewGRFInspectWindow *>(this)->highlight_tag_lines.clear();
		const_cast<NewGRFInspectWindow *>(this)->nfo_line_lines.clear();
		if (this->sprite_dump) {
			const bool rtl = _current_text_dir == TD_RTL;
			Rect sprite_ir = ir.Indent(WidgetDimensions::scaled.hsep_normal * 3, rtl);

			bool collapsed = false;
			const SpriteGroup *collapse_group = nullptr;
			uint collapse_lines = 0;
			char tmp_buf[256];
			SpriteGroupDumper dumper([&](const SpriteGroup *group, DumpSpriteGroupPrintOp operation, uint32_t highlight_tag, const char *buf) {
				if (this->log_console && operation == DSGPO_PRINT) DEBUG(misc, 0, "  %s", buf);

				if (operation == DSGPO_NFO_LINE) {
					btree::btree_map<int, uint16_t> &lines = const_cast<NewGRFInspectWindow *>(this)->nfo_line_lines;
					auto iter = lines.lower_bound(highlight_tag);
					if (iter != lines.end() && iter->first == (int)highlight_tag) {
						/* Already stored, don't insert again */
					} else {
						lines.insert(iter, std::make_pair<int, uint16_t>(highlight_tag, ClampTo<uint16_t>(i)));
					}
				}

				if (operation == DSGPO_START && !collapsed && this->collapsed_groups.count(group)) {
					collapsed = true;
					collapse_group = group;
					collapse_lines = 0;
				}
				if (operation == DSGPO_END && collapsed && collapse_group == group) {
					seprintf(tmp_buf, lastof(tmp_buf), "%sCOLLAPSED: %u lines omitted", buf, collapse_lines);
					buf = tmp_buf;
					collapsed = false;
					highlight_tag = 0;
					operation = DSGPO_PRINT;
				}

				if (operation != DSGPO_PRINT) return;
				if (collapsed) {
					collapse_lines++;
					return;
				}

				int offset = i++;
				int scroll_offset = offset - this->vscroll->GetPosition();
				if (scroll_offset < 0 || scroll_offset >= this->vscroll->GetCapacity()) return;

				if (group != nullptr) const_cast<NewGRFInspectWindow *>(this)->sprite_group_lines[offset] = group;
				if (highlight_tag != 0) const_cast<NewGRFInspectWindow *>(this)->highlight_tag_lines[offset] = highlight_tag;

				TextColour colour = (this->selected_sprite_group == group && group != nullptr) ? TC_LIGHT_BLUE : TC_BLACK;
				if (highlight_tag != 0) {
					for (uint i = 0; i < std::size(this->selected_highlight_tags); i++) {
						if (this->selected_highlight_tags[i] == highlight_tag) {
							static const TextColour text_colours[] = { TC_YELLOW, TC_GREEN, TC_ORANGE, TC_CREAM, TC_BROWN, TC_RED };
							static_assert(std::tuple_size_v<decltype(this->selected_highlight_tags)> == lengthof(text_colours));
							colour = text_colours[i];
							break;
						}
					}
				}
				if (group != nullptr) {
					for (uint i = 0; i < std::size(this->marked_groups); i++) {
						if (this->marked_groups[i] == group) {
							static const uint8_t mark_colours[] = { PC_YELLOW, PC_GREEN, PC_ORANGE, PC_DARK_BLUE, PC_RED, PC_LIGHT_BLUE, 0xAE /* purple */, 0x6C /* brown */ };
							static_assert(std::tuple_size_v<decltype(this->marked_groups)> == lengthof(mark_colours));
							Rect mark_ir = ir.Indent(WidgetDimensions::scaled.hsep_normal, rtl).WithWidth(WidgetDimensions::scaled.hsep_normal, rtl).Translate(0, (scroll_offset * this->resize.step_height));
							GfxFillRect(mark_ir.left, mark_ir.top, mark_ir.right, mark_ir.top + this->resize.step_height - 1, mark_colours[i]);
							break;
						}
					}
				}
				::DrawString(sprite_ir.left, sprite_ir.right, sprite_ir.top + (scroll_offset * this->resize.step_height), buf, colour);
			});
			dumper.use_shadows = this->sprite_dump_unopt;
			dumper.more_details = this->sprite_dump_more_details;
			nih->SpriteDump(index, dumper);
			return;
		} else {
			NewGRFInspectWindow *this_mutable = const_cast<NewGRFInspectWindow *>(this);
			this_mutable->extra_info_click_flag_toggles.clear();
			auto register_next_line_click_flag_toggle = [this_mutable, &i](uint flag) {
				this_mutable->extra_info_click_flag_toggles[i] = flag;
			};
			NIExtraInfoOutput output { line_handler, register_next_line_click_flag_toggle, this->extra_info_flags };
			nih->ExtraInfo(index, output);
		}

		if (nih->ShowExtraInfoOnly(index)) return;

		uint32_t grfid = nih->GetGRFID(index);
		if (grfid) {
			this->DrawString(r, i++, "GRF:");
			this->DrawString(r, i++, "  ID: %08X", BSWAP32(grfid));
			GRFConfig *grfconfig = GetGRFConfig(grfid);
			if (grfconfig) {
				this->DrawString(r, i++, "  Name: %s", grfconfig->GetName());
				this->DrawString(r, i++, "  File: %s", grfconfig->filename.c_str());
			}
		}

		if (nih->ShowExtraInfoIncludingGRFIDOnly(index)) return;

		const_cast<NewGRFInspectWindow*>(this)->first_variable_line_index = i;

		if (nif->variables != nullptr) {
			this->DrawString(r, i++, "Variables:");
			int prefix_width = 0;
			uint widest_num = 0;
			for (const NIVariable *niv = nif->variables; niv->name != nullptr; niv++) {
				if (niv->var >= 0x100) {
					const char *name = GetExtendedVariableNameById(niv->var);
					if (name != nullptr) {
						char buf[512];
						if (HasVariableParameter(niv)) {
							if (widest_num == 0) widest_num = GetBroadestDigitsValue(2);
							seprintf(buf, lastof(buf), "  %s [%u]: ", name, widest_num);
						} else {
							seprintf(buf, lastof(buf), "  %s: ", name);
						}
						prefix_width = std::max<int>(prefix_width, GetStringBoundingBox(buf).width);
					}
				}
			}
			for (const NIVariable *niv = nif->variables; niv->name != nullptr; niv++) {
				GetVariableExtra extra;
				const bool has_param = HasVariableParameter(niv);
				uint param = 0;
				if (has_param) {
					auto iter = this->var60params.find(niv->var);
					if (iter != this->var60params.end()) param = iter->second;
				}
				uint value = nih->Resolve(index, niv->var, param, &extra);

				if (!extra.available) continue;

				if (niv->var >= 0x100) {
					const char *name = GetExtendedVariableNameById(niv->var);
					if (name != nullptr) {
						char buf[512];
						if (has_param) {
							seprintf(buf, lastof(buf), "  %s [%02X]: ", name, param);
						} else {
							seprintf(buf, lastof(buf), "  %s: ", name);
						}
						if (_current_text_dir == TD_RTL) {
							this->DrawString(r, i++, "%s%08x (%s)", buf, value, niv->name);
						} else {
							if (this->log_console) DEBUG(misc, 0, "  %s%08x (%s)", buf, value, niv->name);

							int offset = i - this->vscroll->GetPosition();
							i++;
							if (offset >= 0 && offset < this->vscroll->GetCapacity()) {
								Rect sr = r.Shrink(WidgetDimensions::scaled.frametext).Shrink(0, offset * this->resize.step_height, 0, 0);
								int edge = ::DrawString(sr.left, sr.right, sr.top, buf, TC_BLACK);
								seprintf(buf, lastof(buf), "%08x (%s)", value, niv->name);
								::DrawString(std::max(edge, sr.left + prefix_width), sr.right, sr.top, buf, TC_BLACK);
							}
						}
					}
					continue;
				}

				if (has_param) {
					this->DrawString(r, i++, "  %02x[%02x]: %08x (%s)", niv->var, param, value, niv->name);
				} else {
					this->DrawString(r, i++, "  %02x: %08x (%s)", niv->var, value, niv->name);
				}
			}
		}

		std::vector<uint32_t> psa_grfids = nih->GetPSAGRFIDs(index);
		for (const uint32_t grfid : psa_grfids) {
			uint psa_size = nih->GetPSASize(index, grfid);
			const int32_t *psa = nih->GetPSAFirstPosition(index, grfid);
			if (psa_size != 0 && psa != nullptr) {
				if (nih->PSAWithParameter()) {
					this->DrawString(r, i++, "Persistent storage [%08X]:", BSWAP32(grfid));
				} else {
					this->DrawString(r, i++, "Persistent storage:");
				}
				assert(psa_size % 4 == 0);
				uint last_non_blank = 0;
				for (uint j = 0; j < psa_size; j++) {
					if (psa[j] != 0) last_non_blank = j + 1;
				}
				const uint psa_limit = (last_non_blank + 3) & ~3;
				for (uint j = 0; j < psa_limit; j += 4, psa += 4) {
					this->DrawString(r, i++, "  %i: %i %i %i %i", j, psa[0], psa[1], psa[2], psa[3]);
				}
				if (last_non_blank != psa_size) {
					this->DrawString(r, i++, "  %i to %i are all 0", psa_limit, psa_size - 1);
				}
			}
		}

		if (nif->properties != nullptr) {
			this->DrawString(r, i++, "Properties:");
			for (const NIProperty *nip = nif->properties; nip->name != nullptr; nip++) {
				const void *ptr = (const uint8_t *)base + nip->offset;
				uint value;
				switch (nip->read_size) {
					case 1: value = *(const uint8_t  *)ptr; break;
					case 2: value = *(const uint16_t *)ptr; break;
					case 4: value = *(const uint32_t *)ptr; break;
					default: NOT_REACHED();
				}

				StringID string;
				SetDParam(0, value);
				switch (nip->type) {
					case NIT_INT:
						string = STR_JUST_INT;
						break;

					case NIT_CARGO:
						string = (value != INVALID_CARGO) ? CargoSpec::Get(value)->name : STR_QUANTITY_N_A;
						break;

					default:
						NOT_REACHED();
				}

				this->DrawString(r, i++, "  %02x: %s (%s)", nip->prop, GetString(string).c_str(), nip->name);
			}
		}

		if (nif->callbacks != nullptr) {
			this->DrawString(r, i++, "Callbacks:");
			for (const NICallback *nic = nif->callbacks; nic->name != nullptr; nic++) {
				if (nic->cb_bit != CBM_NO_BIT) {
					const void *ptr = (const uint8_t *)base_spec + nic->offset;
					uint value;
					switch (nic->read_size) {
						case 1: value = *(const uint8_t  *)ptr; break;
						case 2: value = *(const uint16_t *)ptr; break;
						case 4: value = *(const uint32_t *)ptr; break;
						default: NOT_REACHED();
					}

					if (!HasBit(value, nic->cb_bit)) continue;
					this->DrawString(r, i++, "  %03x: %s", nic->cb_id, nic->name);
				} else {
					this->DrawString(r, i++, "  %03x: %s (unmasked)", nic->cb_id, nic->name);
				}
			}
		}
	}

	bool UnOptimisedSpriteDumpOK() const
	{
		if (_grfs_loaded_with_sg_shadow_enable) return true;

		if (_networking && !_network_server) return false;

		extern uint NetworkClientCount();
		if (_networking && NetworkClientCount() > 1) {
			return false;
		}

		return true;
	}

	template <typename T, typename V>
	void SelectTagArrayItem(T &items, V value)
	{
		for (size_t i = 0; i < items.size(); i++) {
			if (items[i] == value) {
				items[i] = V{};
				return;
			}
		}
		for (size_t i = 0; i < items.size(); i++) {
			if (!items[i]) {
				items[i] = value;
				return;
			}
		}
		items[items.size() - 1] = value;
	}

	void SelectHighlightTag(uint32_t tag)
	{
		this->SelectTagArrayItem(this->selected_highlight_tags, tag);
	}

	void SelectMarkedGroup(const SpriteGroup *group)
	{
		this->SelectTagArrayItem(this->marked_groups, group);
	}

	void OnClick(Point pt, WidgetID widget, int click_count) override
	{
		switch (widget) {
			case WID_NGRFI_PARENT: {
				const NIHelper *nih   = GetFeatureHelper(this->window_number);
				uint index = nih->GetParent(this->GetFeatureIndex());
				::ShowNewGRFInspectWindow(GetFeatureNum(index), ::GetFeatureIndex(index), nih->GetGRFID(this->GetFeatureIndex()));
				break;
			}

			case WID_NGRFI_VEH_PREV:
				if (this->chain_index > 0) {
					this->chain_index--;
					this->InvalidateData();
				}
				break;

			case WID_NGRFI_VEH_NEXT:
				if (this->HasChainIndex()) {
					uint index = this->GetFeatureIndex();
					Vehicle *v = Vehicle::Get(index);
					if (v != nullptr && v->Next() != nullptr) {
						this->chain_index++;
						this->InvalidateData();
					}
				}
				break;

			case WID_NGRFI_MAINPANEL: {
				/* Get the line, make sure it's within the boundaries. */
				int32_t line = this->vscroll->GetScrolledRowFromWidget(pt.y, this, WID_NGRFI_MAINPANEL, WidgetDimensions::scaled.framerect.top);
				if (line == INT32_MAX) return;

				if (this->sprite_dump) {
					if (_ctrl_pressed) {
						uint32_t highlight_tag = 0;
						auto iter = this->highlight_tag_lines.find(line);
						if (iter != this->highlight_tag_lines.end()) highlight_tag = iter->second;
						if (highlight_tag != 0) {
							this->SelectHighlightTag(highlight_tag);
							this->SetWidgetDirty(WID_NGRFI_MAINPANEL);
						}
					} else if (_shift_pressed) {
						const SpriteGroup *group = nullptr;
						auto iter = this->sprite_group_lines.find(line);
						if (iter != this->sprite_group_lines.end()) group = iter->second;
						if (group != nullptr) {
							auto iter = this->collapsed_groups.lower_bound(group);
							if (iter != this->collapsed_groups.end() && *iter == group) {
								this->collapsed_groups.erase(iter);
							} else {
								this->collapsed_groups.insert(iter, group);
							}
							this->SetWidgetDirty(WID_NGRFI_MAINPANEL);
						}
					} else {
						const SpriteGroup *group = nullptr;
						auto iter = this->sprite_group_lines.find(line);
						if (iter != this->sprite_group_lines.end()) group = iter->second;
						if (this->click_to_mark_mode) {
							if (group != nullptr) {
								this->SelectMarkedGroup(group);
								this->SetWidgetDirty(WID_NGRFI_MAINPANEL);
							}
						} else {
							if (group != nullptr || this->selected_sprite_group != nullptr) {
								this->selected_sprite_group = (group == this->selected_sprite_group) ? nullptr : group;
								this->SetWidgetDirty(WID_NGRFI_MAINPANEL);
							}
						}
					}
					return;
				}

				auto iter = this->extra_info_click_flag_toggles.find(line);
				if (iter != this->extra_info_click_flag_toggles.end()) {
					this->extra_info_flags ^= iter->second;
					this->SetDirty();
					return;
				}

				/* Does this feature have variables? */
				const NIFeature *nif  = GetFeature(this->window_number);
				if (nif->variables == nullptr) return;

<<<<<<< HEAD
				if (line < this->first_variable_line_index) return;
				line -= this->first_variable_line_index;
=======
				/* Get the line, make sure it's within the boundaries. */
				int32_t line = this->vscroll->GetScrolledRowFromWidget(pt.y, this, WID_NGRFI_MAINPANEL, WidgetDimensions::scaled.frametext.top);
				if (line == INT32_MAX) return;
>>>>>>> f79ec795

				/* Find the variable related to the line */
				for (const NIVariable *niv = nif->variables; niv->name != nullptr; niv++, line--) {
					if (line != 1) continue; // 1 because of the "Variables:" line

					if (!HasVariableParameter(niv)) break;

					this->current_edit_param = niv->var;
					ShowQueryString(STR_EMPTY, STR_NEWGRF_INSPECT_QUERY_CAPTION, 9, this, CS_HEXADECIMAL, QSF_NONE);
				}
				break;
			}

			case WID_NGRFI_REFRESH: {
				this->auto_refresh = !this->auto_refresh;
				this->SetWidgetLoweredState(WID_NGRFI_REFRESH, this->auto_refresh);
				this->SetWidgetDirty(WID_NGRFI_REFRESH);
				break;
			}

			case WID_NGRFI_LOG_CONSOLE: {
				this->log_console = true;
				this->SetWidgetDirty(WID_NGRFI_MAINPANEL);
				break;
			}

			case WID_NGRFI_DUPLICATE: {
				NewGRFInspectWindow *w = new NewGRFInspectWindow(this->window_desc, this->window_number);
				w->SetCallerGRFID(this->caller_grfid);
				break;
			}

			case WID_NGRFI_SPRITE_DUMP: {
				this->sprite_dump = !this->sprite_dump;
				this->SetWidgetLoweredState(WID_NGRFI_SPRITE_DUMP, this->sprite_dump);
				this->SetWidgetDisabledState(WID_NGRFI_SPRITE_DUMP_UNOPT, !this->sprite_dump || !UnOptimisedSpriteDumpOK());
				if (this->show_dropdown) {
					this->GetWidget<NWidgetStacked>(WID_NGRFI_OPTIONS_SEL)->SetDisplayedPlane(this->sprite_dump ? 1 : 0);
				}
				this->SetWidgetDirty(WID_NGRFI_SPRITE_DUMP);
				this->SetWidgetDirty(WID_NGRFI_SPRITE_DUMP_UNOPT);
				this->SetWidgetDirty(WID_NGRFI_SPRITE_DUMP_OPTIONS);
				this->SetWidgetDirty(WID_NGRFI_MAIN_OPTIONS);
				this->SetWidgetDirty(WID_NGRFI_MAINPANEL);
				this->SetWidgetDirty(WID_NGRFI_SCROLLBAR);
				break;
			}

			case WID_NGRFI_SPRITE_DUMP_UNOPT: {
				if (!this->sprite_dump_unopt) {
					if (!UnOptimisedSpriteDumpOK()) {
						this->SetWidgetDisabledState(WID_NGRFI_SPRITE_DUMP_UNOPT, true);
						this->SetWidgetDirty(WID_NGRFI_SPRITE_DUMP_UNOPT);
						return;
					}
					if (!_grfs_loaded_with_sg_shadow_enable) {
						SetBit(_misc_debug_flags, MDF_NEWGRF_SG_SAVE_RAW);

						ReloadNewGRFData();

						extern void PostCheckNewGRFLoadWarnings();
						PostCheckNewGRFLoadWarnings();
					}
				}
				this->sprite_dump_unopt = !this->sprite_dump_unopt;
				this->SetWidgetLoweredState(WID_NGRFI_SPRITE_DUMP_UNOPT, this->sprite_dump_unopt);
				this->SetWidgetDirty(WID_NGRFI_SPRITE_DUMP_UNOPT);
				this->SetWidgetDirty(WID_NGRFI_MAINPANEL);
				this->SetWidgetDirty(WID_NGRFI_SCROLLBAR);
				break;
			}

			case WID_NGRFI_SPRITE_DUMP_OPTIONS: {
				DropDownList list;
				list.push_back(std::make_unique<DropDownListStringItem>(STR_NEWGRF_INSPECT_SPRITE_DUMP_GOTO, NGIWDDO_GOTO_SPRITE, false));
				list.push_back(std::make_unique<DropDownListStringItem>(STR_NEWGRF_INSPECT_SPRITE_DUMP_CLEAR, NGIWDDO_CLEAR, false));
				list.push_back(std::make_unique<DropDownListDividerItem>(-1, false));
				list.push_back(std::make_unique<DropDownListCheckedItem>(!this->click_to_mark_mode, STR_NEWGRF_INSPECT_SPRITE_DUMP_CLICK_TO_HIGHLIGHT, NGIWDDO_CLICK_TO_HIGHLIGHT, false));
				list.push_back(std::make_unique<DropDownListCheckedItem>(this->click_to_mark_mode, STR_NEWGRF_INSPECT_SPRITE_DUMP_CLICK_TO_MARK, NGIWDDO_CLICK_TO_MARK, false));
				list.push_back(std::make_unique<DropDownListDividerItem>(-1, false));
				list.push_back(std::make_unique<DropDownListCheckedItem>(this->sprite_dump_more_details, STR_NEWGRF_INSPECT_SPRITE_DUMP_MORE_DETAILS, NGIWDDO_MORE_DETAILS, false));

				ShowDropDownList(this, std::move(list), 0, WID_NGRFI_SPRITE_DUMP_OPTIONS, 140);
				break;
			}

			case WID_NGRFI_MAIN_OPTIONS: {
				DropDownList list;
				GetFeatureHelper(this->window_number)->FillOptionsDropDown(this->GetFeatureIndex(), list);
				ShowDropDownList(this, std::move(list), 0, WID_NGRFI_MAIN_OPTIONS, 140);
				break;
			}
		}
	}

	void OnDropdownSelect(WidgetID widget, int index) override
	{
		if (widget == WID_NGRFI_MAIN_OPTIONS) {
			GetFeatureHelper(this->window_number)->OnOptionsDropdownSelect(this->GetFeatureIndex(), index);
			return;
		}

		if (widget != WID_NGRFI_SPRITE_DUMP_OPTIONS) return;

		switch (index) {
			case NGIWDDO_GOTO_SPRITE:
				this->current_edit_param = 0;
				ShowQueryString(STR_EMPTY, STR_SPRITE_ALIGNER_GOTO_CAPTION, 10, this, CS_NUMERAL, QSF_NONE);
				break;
			case NGIWDDO_CLEAR:
				this->selected_highlight_tags.fill(0);
				this->marked_groups.fill(nullptr);
				this->selected_sprite_group = nullptr;
				this->SetDirty();
				break;
			case NGIWDDO_MORE_DETAILS:
				this->sprite_dump_more_details = !this->sprite_dump_more_details;
				this->SetDirty();
				break;
			case NGIWDDO_CLICK_TO_HIGHLIGHT:
				this->click_to_mark_mode = false;
				break;
			case NGIWDDO_CLICK_TO_MARK:
				this->click_to_mark_mode = true;
				this->selected_sprite_group = nullptr;
				this->SetDirty();
				break;
			default:
				break;
		}
	}

	void OnQueryTextFinished(char *str) override
	{
		if (StrEmpty(str)) return;

		if (this->current_edit_param == 0 && this->sprite_dump) {
			auto iter = this->nfo_line_lines.find(atoi(str));
			if (iter != this->nfo_line_lines.end()) {
				this->vscroll->SetPosition(std::min<int>(iter->second, std::max<int>(0, this->vscroll->GetCount() - this->vscroll->GetCapacity())));
				this->SetWidgetDirty(WID_NGRFI_MAINPANEL);
				this->SetWidgetDirty(WID_NGRFI_SCROLLBAR);
			}
		} else if (this->current_edit_param != 0 && !this->sprite_dump) {
			this->var60params[this->current_edit_param] = std::strtol(str, nullptr, 16);
			this->SetDirty();
		}
	}

	void OnResize() override
	{
		this->vscroll->SetCapacityFromWidget(this, WID_NGRFI_MAINPANEL, WidgetDimensions::scaled.frametext.Vertical());
	}

	/**
	 * Some data on this window has become invalid.
	 * @param data Information about the changed data.
	 * @param gui_scope Whether the call is done from GUI scope. You may not do everything when not in GUI scope. See #InvalidateWindowData() for details.
	 */
	void OnInvalidateData([[maybe_unused]] int data = 0, [[maybe_unused]] bool gui_scope = true) override
	{
		if (!gui_scope) return;
		if (this->HasChainIndex()) {
			this->ValidateChainIndex();
			this->SetWidgetDisabledState(WID_NGRFI_VEH_PREV, this->chain_index == 0);
			Vehicle *v = Vehicle::Get(this->GetFeatureIndex());
			this->SetWidgetDisabledState(WID_NGRFI_VEH_NEXT, v == nullptr || v->Next() == nullptr);
		}
	}

	void OnRealtimeTick(uint delta_ms) override
	{
		if (this->auto_refresh) {
			this->SetDirty();
		} else {
			if (this->redraw_panel) this->SetWidgetDirty(WID_NGRFI_MAINPANEL);
			if (this->redraw_scrollbar) this->SetWidgetDirty(WID_NGRFI_SCROLLBAR);
		}
		this->redraw_panel = false;
		this->redraw_scrollbar = false;
	}

	virtual bool OnTooltip(Point pt, WidgetID widget, TooltipCloseCondition close_cond) override
	{
		if (widget == WID_NGRFI_MAINPANEL && this->sprite_dump) {
			_temp_special_strings[0] = GetString(this->click_to_mark_mode ? STR_NEWGRF_INSPECT_SPRITE_DUMP_PANEL_TOOLTIP_MARK : STR_NEWGRF_INSPECT_SPRITE_DUMP_PANEL_TOOLTIP_HIGHLIGHT);
			_temp_special_strings[0] += "\n";
			_temp_special_strings[0] += GetString(STR_NEWGRF_INSPECT_SPRITE_DUMP_PANEL_TOOLTIP_COLLAPSE);
			_temp_special_strings[0] += "\n";
			_temp_special_strings[0] += GetString(STR_NEWGRF_INSPECT_SPRITE_DUMP_PANEL_TOOLTIP_HIGHLIGHT_TEMP);
			GuiShowTooltips(this, SPECSTR_TEMP_START, close_cond);
			return true;
		}

		return false;
	}
};

static constexpr NWidgetPart _nested_newgrf_inspect_chain_widgets[] = {
	NWidget(NWID_HORIZONTAL),
		NWidget(WWT_CLOSEBOX, COLOUR_GREY),
		NWidget(WWT_CAPTION, COLOUR_GREY, WID_NGRFI_CAPTION), SetDataTip(STR_NEWGRF_INSPECT_CAPTION, STR_TOOLTIP_WINDOW_TITLE_DRAG_THIS),
		NWidget(NWID_SELECTION, INVALID_COLOUR, WID_NGRFI_OPTIONS_SEL),
			NWidget(WWT_IMGBTN, COLOUR_GREY, WID_NGRFI_MAIN_OPTIONS), SetDataTip(SPR_ARROW_DOWN, STR_NEWGRF_INSPECT_SPRITE_DUMP_OPTIONS),
			NWidget(WWT_IMGBTN, COLOUR_GREY, WID_NGRFI_SPRITE_DUMP_OPTIONS), SetDataTip(SPR_ARROW_DOWN, STR_NEWGRF_INSPECT_SPRITE_DUMP_OPTIONS),
		EndContainer(),
		NWidget(NWID_SELECTION, INVALID_COLOUR, WID_NGRFI_SPRITE_DUMP_UNOPT_SEL),
			NWidget(WWT_TEXTBTN, COLOUR_GREY, WID_NGRFI_SPRITE_DUMP_UNOPT), SetDataTip(STR_NEWGRF_INSPECT_SPRITE_DUMP_UNOPT, STR_NEWGRF_INSPECT_SPRITE_DUMP_UNOPT_TOOLTIP),
		EndContainer(),
		NWidget(NWID_SELECTION, INVALID_COLOUR, WID_NGRFI_SPRITE_DUMP_SEL),
			NWidget(WWT_TEXTBTN, COLOUR_GREY, WID_NGRFI_SPRITE_DUMP), SetDataTip(STR_NEWGRF_INSPECT_SPRITE_DUMP, STR_NEWGRF_INSPECT_SPRITE_DUMP_TOOLTIP),
		EndContainer(),
		NWidget(WWT_PUSHTXTBTN, COLOUR_GREY, WID_NGRFI_DUPLICATE), SetDataTip(STR_NEWGRF_INSPECT_DUPLICATE, STR_NEWGRF_INSPECT_DUPLICATE_TOOLTIP),
		NWidget(WWT_PUSHTXTBTN, COLOUR_GREY, WID_NGRFI_LOG_CONSOLE), SetDataTip(STR_NEWGRF_INSPECT_LOG_CONSOLE, STR_NEWGRF_INSPECT_LOG_CONSOLE_TOOLTIP),
		NWidget(WWT_TEXTBTN, COLOUR_GREY, WID_NGRFI_REFRESH), SetDataTip(STR_NEWGRF_INSPECT_REFRESH, STR_NEWGRF_INSPECT_REFRESH_TOOLTIP),
		NWidget(WWT_SHADEBOX, COLOUR_GREY),
		NWidget(WWT_DEFSIZEBOX, COLOUR_GREY),
		NWidget(WWT_STICKYBOX, COLOUR_GREY),
	EndContainer(),
	NWidget(WWT_PANEL, COLOUR_GREY),
		NWidget(NWID_HORIZONTAL),
			NWidget(WWT_PUSHARROWBTN, COLOUR_GREY, WID_NGRFI_VEH_PREV), SetDataTip(AWV_DECREASE, STR_NULL),
			NWidget(WWT_PUSHARROWBTN, COLOUR_GREY, WID_NGRFI_VEH_NEXT), SetDataTip(AWV_INCREASE, STR_NULL),
			NWidget(WWT_EMPTY, COLOUR_GREY, WID_NGRFI_VEH_CHAIN), SetFill(1, 0), SetResize(1, 0),
		EndContainer(),
	EndContainer(),
	NWidget(NWID_HORIZONTAL),
		NWidget(WWT_PANEL, COLOUR_GREY, WID_NGRFI_MAINPANEL), SetMinimalSize(300, 0), SetScrollbar(WID_NGRFI_SCROLLBAR), EndContainer(),
		NWidget(NWID_VERTICAL),
			NWidget(NWID_VSCROLLBAR, COLOUR_GREY, WID_NGRFI_SCROLLBAR),
			NWidget(WWT_RESIZEBOX, COLOUR_GREY),
		EndContainer(),
	EndContainer(),
};

static constexpr NWidgetPart _nested_newgrf_inspect_widgets[] = {
	NWidget(NWID_HORIZONTAL),
		NWidget(WWT_CLOSEBOX, COLOUR_GREY),
		NWidget(WWT_CAPTION, COLOUR_GREY, WID_NGRFI_CAPTION), SetDataTip(STR_NEWGRF_INSPECT_CAPTION, STR_TOOLTIP_WINDOW_TITLE_DRAG_THIS),
		NWidget(WWT_PUSHTXTBTN, COLOUR_GREY, WID_NGRFI_PARENT), SetDataTip(STR_NEWGRF_INSPECT_PARENT_BUTTON, STR_NEWGRF_INSPECT_PARENT_TOOLTIP),
		NWidget(NWID_SELECTION, INVALID_COLOUR, WID_NGRFI_OPTIONS_SEL),
			NWidget(WWT_IMGBTN, COLOUR_GREY, WID_NGRFI_MAIN_OPTIONS), SetDataTip(SPR_ARROW_DOWN, STR_NEWGRF_INSPECT_SPRITE_DUMP_OPTIONS),
			NWidget(WWT_IMGBTN, COLOUR_GREY, WID_NGRFI_SPRITE_DUMP_OPTIONS), SetDataTip(SPR_ARROW_DOWN, STR_NEWGRF_INSPECT_SPRITE_DUMP_OPTIONS),
		EndContainer(),
		NWidget(NWID_SELECTION, INVALID_COLOUR, WID_NGRFI_SPRITE_DUMP_UNOPT_SEL),
			NWidget(WWT_TEXTBTN, COLOUR_GREY, WID_NGRFI_SPRITE_DUMP_UNOPT), SetDataTip(STR_NEWGRF_INSPECT_SPRITE_DUMP_UNOPT, STR_NEWGRF_INSPECT_SPRITE_DUMP_UNOPT_TOOLTIP),
		EndContainer(),
		NWidget(NWID_SELECTION, INVALID_COLOUR, WID_NGRFI_SPRITE_DUMP_SEL),
			NWidget(WWT_TEXTBTN, COLOUR_GREY, WID_NGRFI_SPRITE_DUMP), SetDataTip(STR_NEWGRF_INSPECT_SPRITE_DUMP, STR_NEWGRF_INSPECT_SPRITE_DUMP_TOOLTIP),
		EndContainer(),
		NWidget(WWT_PUSHTXTBTN, COLOUR_GREY, WID_NGRFI_DUPLICATE), SetDataTip(STR_NEWGRF_INSPECT_DUPLICATE, STR_NEWGRF_INSPECT_DUPLICATE_TOOLTIP),
		NWidget(WWT_PUSHTXTBTN, COLOUR_GREY, WID_NGRFI_LOG_CONSOLE), SetDataTip(STR_NEWGRF_INSPECT_LOG_CONSOLE, STR_NEWGRF_INSPECT_LOG_CONSOLE_TOOLTIP),
		NWidget(WWT_TEXTBTN, COLOUR_GREY, WID_NGRFI_REFRESH), SetDataTip(STR_NEWGRF_INSPECT_REFRESH, STR_NEWGRF_INSPECT_REFRESH_TOOLTIP),
		NWidget(WWT_SHADEBOX, COLOUR_GREY),
		NWidget(WWT_DEFSIZEBOX, COLOUR_GREY),
		NWidget(WWT_STICKYBOX, COLOUR_GREY),
	EndContainer(),
	NWidget(NWID_HORIZONTAL),
		NWidget(WWT_PANEL, COLOUR_GREY, WID_NGRFI_MAINPANEL), SetMinimalSize(300, 0), SetScrollbar(WID_NGRFI_SCROLLBAR), EndContainer(),
		NWidget(NWID_VERTICAL),
			NWidget(NWID_VSCROLLBAR, COLOUR_GREY, WID_NGRFI_SCROLLBAR),
			NWidget(WWT_RESIZEBOX, COLOUR_GREY),
		EndContainer(),
	EndContainer(),
};

static WindowDesc _newgrf_inspect_chain_desc(__FILE__, __LINE__,
	WDP_AUTO, "newgrf_inspect_chain", 400, 300,
	WC_NEWGRF_INSPECT, WC_NONE,
	0,
	std::begin(_nested_newgrf_inspect_chain_widgets), std::end(_nested_newgrf_inspect_chain_widgets)
);

static WindowDesc _newgrf_inspect_desc(__FILE__, __LINE__,
	WDP_AUTO, "newgrf_inspect", 400, 300,
	WC_NEWGRF_INSPECT, WC_NONE,
	0,
	std::begin(_nested_newgrf_inspect_widgets), std::end(_nested_newgrf_inspect_widgets)
);

/**
 * Show the inspect window for a given feature and index.
 * The index is normally an in-game location/identifier, such
 * as a TileIndex or an IndustryID depending on the feature
 * we want to inspect.
 * @param feature The feature we want to inspect.
 * @param index   The index/identifier of the feature to inspect.
 * @param grfid   GRFID of the item opening this window, or 0 if not opened by other window.
 */
void ShowNewGRFInspectWindow(GrfSpecFeature feature, uint index, const uint32_t grfid)
{
	if (index >= (1 << 27)) return;
	if (!IsNewGRFInspectable(feature, index)) return;

	WindowNumber wno = GetInspectWindowNumber(feature, index);
	WindowDesc *desc = (feature == GSF_TRAINS || feature == GSF_ROADVEHICLES || feature == GSF_SHIPS) ? &_newgrf_inspect_chain_desc : &_newgrf_inspect_desc;
	NewGRFInspectWindow *w = AllocateWindowDescFront<NewGRFInspectWindow>(desc, wno, true);
	w->SetCallerGRFID(grfid);
}

/**
 * Invalidate the inspect window for a given feature and index.
 * The index is normally an in-game location/identifier, such
 * as a TileIndex or an IndustryID depending on the feature
 * we want to inspect.
 * @param feature The feature we want to invalidate the window for.
 * @param index   The index/identifier of the feature to invalidate.
 */
void InvalidateNewGRFInspectWindow(GrfSpecFeature feature, uint index)
{
	if (feature == GSF_INVALID) return;
	if (index >= (1 << 27)) return;

	WindowNumber wno = GetInspectWindowNumber(feature, index);
	InvalidateWindowData(WC_NEWGRF_INSPECT, wno);
}

/**
 * Delete inspect window for a given feature and index.
 * The index is normally an in-game location/identifier, such
 * as a TileIndex or an IndustryID depending on the feature
 * we want to inspect.
 * @param feature The feature we want to delete the window for.
 * @param index   The index/identifier of the feature to delete.
 */
void DeleteNewGRFInspectWindow(GrfSpecFeature feature, uint index)
{
	if (feature == GSF_INVALID) return;
	if (index >= (1 << 27)) return;

	WindowNumber wno = GetInspectWindowNumber(feature, index);
	CloseAllWindowsById(WC_NEWGRF_INSPECT, wno);

	/* Reinitialise the land information window to remove the "debug" sprite if needed.
	 * Note: Since we might be called from a command here, it is important to not execute
	 * the invalidation immediately. The landinfo window tests commands itself. */
	InvalidateWindowData(WC_LAND_INFO, 0, 1);
}

/**
 * Can we inspect the data given a certain feature and index.
 * The index is normally an in-game location/identifier, such
 * as a TileIndex or an IndustryID depending on the feature
 * we want to inspect.
 * @param feature The feature we want to inspect.
 * @param index   The index/identifier of the feature to inspect.
 * @return true if there is something to show.
 */
bool IsNewGRFInspectable(GrfSpecFeature feature, uint index)
{
	if (index >= (1 << 27)) return false;
	const NIFeature *nif = GetFeature(GetInspectWindowNumber(feature, index));
	if (nif == nullptr) return false;
	return nif->helper->IsInspectable(index);
}

/**
 * Get the GrfSpecFeature associated with the tile.
 * @param tile The tile to get the feature from.
 * @return the GrfSpecFeature.
 */
GrfSpecFeature GetGrfSpecFeature(TileIndex tile)
{
	switch (GetTileType(tile)) {
		default:              return GSF_INVALID;
		case MP_CLEAR:
			if (GetRawClearGround(tile) == CLEAR_ROCKS) return GSF_NEWLANDSCAPE;
			return GSF_INVALID;
		case MP_RAILWAY: {
			extern std::vector<const GRFFile *> _new_signals_grfs;
			if (HasSignals(tile) && !_new_signals_grfs.empty()) {
				return GSF_SIGNALS;
			}
			return GSF_RAILTYPES;
		}
		case MP_ROAD:         return IsLevelCrossing(tile) ? GSF_RAILTYPES : GSF_ROADTYPES;
		case MP_HOUSE:        return GSF_HOUSES;
		case MP_INDUSTRY:     return GSF_INDUSTRYTILES;
		case MP_OBJECT:       return GSF_OBJECTS;

		case MP_STATION:
			switch (GetStationType(tile)) {
				case STATION_RAIL:    return GSF_STATIONS;
				case STATION_AIRPORT: return GSF_AIRPORTTILES;

				case STATION_BUS:
				case STATION_TRUCK:
				case STATION_ROADWAYPOINT:
					return GSF_ROADSTOPS;

				default:
					return GSF_INVALID;
			}

		case MP_TUNNELBRIDGE: {
			if (IsTunnelBridgeWithSignalSimulation(tile)) return GSF_SIGNALS;
			return GSF_INVALID;
		}

	}
}

/**
 * Get the GrfSpecFeature associated with the vehicle.
 * @param type The vehicle type to get the feature from.
 * @return the GrfSpecFeature.
 */
GrfSpecFeature GetGrfSpecFeature(VehicleType type)
{
	switch (type) {
		case VEH_TRAIN:    return GSF_TRAINS;
		case VEH_ROAD:     return GSF_ROADVEHICLES;
		case VEH_SHIP:     return GSF_SHIPS;
		case VEH_AIRCRAFT: return GSF_AIRCRAFT;
		default:           return GSF_INVALID;
	}
}



/**** Sprite Aligner ****/

/** Window used for aligning sprites. */
struct SpriteAlignerWindow : Window {
	typedef std::pair<int16_t, int16_t> XyOffs;///< Pair for x and y offsets of the sprite before alignment. First value contains the x offset, second value y offset.

	SpriteID current_sprite;                   ///< The currently shown sprite.
	Scrollbar *vscroll;
	std::map<SpriteID, XyOffs> offs_start_map; ///< Mapping of starting offsets for the sprites which have been aligned in the sprite aligner window.

	static inline ZoomLevel zoom = ZOOM_LVL_END;
	static bool centre;
	static bool crosshair;

	SpriteAlignerWindow(WindowDesc *desc, WindowNumber wno) : Window(desc)
	{
		/* On first opening, set initial zoom to current zoom level. */
		if (SpriteAlignerWindow::zoom == ZOOM_LVL_END) SpriteAlignerWindow::zoom = _gui_zoom;
		SpriteAlignerWindow::zoom = Clamp(SpriteAlignerWindow::zoom, _settings_client.gui.zoom_min, _settings_client.gui.zoom_max);

		this->CreateNestedTree();
		this->vscroll = this->GetScrollbar(WID_SA_SCROLLBAR);
		this->vscroll->SetCount(_newgrf_debug_sprite_picker.sprites.size());
		this->FinishInitNested(wno);

		this->SetWidgetLoweredState(WID_SA_CENTRE, SpriteAlignerWindow::centre);
		this->SetWidgetLoweredState(WID_SA_CROSSHAIR, SpriteAlignerWindow::crosshair);

		/* Oh yes, we assume there is at least one normal sprite! */
		while (GetSpriteType(this->current_sprite) != SpriteType::Normal) this->current_sprite++;

		this->InvalidateData(0, true);
	}

	void SetStringParameters(WidgetID widget) const override
	{
		const Sprite *spr = GetSprite(this->current_sprite, SpriteType::Normal, ZoomMask(ZOOM_LVL_GUI));
		switch (widget) {
			case WID_SA_CAPTION:
				SetDParam(0, this->current_sprite);
				SetDParamStr(1, GetOriginFile(this->current_sprite)->GetSimplifiedFilename());
				break;

			case WID_SA_OFFSETS_ABS:
				SetDParam(0, UnScaleByZoom(spr->x_offs, SpriteAlignerWindow::zoom));
				SetDParam(1, UnScaleByZoom(spr->y_offs, SpriteAlignerWindow::zoom));
				break;

			case WID_SA_OFFSETS_REL: {
				/* Relative offset is new absolute offset - starting absolute offset.
				 * Show 0, 0 as the relative offsets if entry is not in the map (meaning they have not been changed yet).
				 */
				const auto key_offs_pair = this->offs_start_map.find(this->current_sprite);
				if (key_offs_pair != this->offs_start_map.end()) {
					SetDParam(0, UnScaleByZoom(spr->x_offs - key_offs_pair->second.first, SpriteAlignerWindow::zoom));
					SetDParam(1, UnScaleByZoom(spr->y_offs - key_offs_pair->second.second, SpriteAlignerWindow::zoom));
				} else {
					SetDParam(0, 0);
					SetDParam(1, 0);
				}
				break;
			}

			default:
				break;
		}
	}

	void UpdateWidgetSize(WidgetID widget, Dimension *size, [[maybe_unused]] const Dimension &padding, [[maybe_unused]] Dimension *fill, [[maybe_unused]] Dimension *resize) override
	{
		switch (widget) {
			case WID_SA_SPRITE:
				size->height = ScaleGUITrad(200);
				break;
			case WID_SA_LIST:
				SetDParamMaxDigits(0, 6);
				size->width = GetStringBoundingBox(STR_JUST_COMMA).width + padding.width;
				resize->height = GetCharacterHeight(FS_NORMAL) + padding.height;
				resize->width  = 1;
				fill->height = resize->height;
				break;
			default:
				break;
		}
	}

	void DrawWidget(const Rect &r, WidgetID widget) const override
	{
		switch (widget) {
			case WID_SA_SPRITE: {
				/* Center the sprite ourselves */
				const Sprite *spr = GetSprite(this->current_sprite, SpriteType::Normal, ZoomMask(ZOOM_LVL_GUI));
				Rect ir = r.Shrink(WidgetDimensions::scaled.bevel);
				int x;
				int y;
				if (SpriteAlignerWindow::centre) {
					x = -UnScaleByZoom(spr->x_offs, SpriteAlignerWindow::zoom) + (ir.Width() - UnScaleByZoom(spr->width, SpriteAlignerWindow::zoom)) / 2;
					y = -UnScaleByZoom(spr->y_offs, SpriteAlignerWindow::zoom) + (ir.Height() - UnScaleByZoom(spr->height, SpriteAlignerWindow::zoom)) / 2;
				} else {
					x = ir.Width() / 2;
					y = ir.Height() / 2;
				}

				DrawPixelInfo new_dpi;
				if (!FillDrawPixelInfo(&new_dpi, ir)) break;
				AutoRestoreBackup dpi_backup(_cur_dpi, &new_dpi);

				DrawSprite(this->current_sprite, PAL_NONE, x, y, nullptr, SpriteAlignerWindow::zoom);

				Rect outline = {0, 0, UnScaleByZoom(spr->width, SpriteAlignerWindow::zoom) - 1, UnScaleByZoom(spr->height, SpriteAlignerWindow::zoom) - 1};
				outline = outline.Translate(x + UnScaleByZoom(spr->x_offs, SpriteAlignerWindow::zoom), y + UnScaleByZoom(spr->y_offs, SpriteAlignerWindow::zoom));
				DrawRectOutline(outline.Expand(1), PC_LIGHT_BLUE, 1, 1);

				if (SpriteAlignerWindow::crosshair) {
					GfxDrawLine(x, 0, x, ir.Height() - 1, PC_WHITE, 1, 1);
					GfxDrawLine(0, y, ir.Width() - 1, y, PC_WHITE, 1, 1);
				}
				break;
			}

			case WID_SA_LIST: {
				/* Don't redraw sprite list while it is still being filled by picker. */
				if (_newgrf_debug_sprite_picker.mode == SPM_REDRAW) break;

				const NWidgetBase *nwid = this->GetWidget<NWidgetBase>(widget);
				int step_size = nwid->resize_y;

				const std::vector<SpriteID> &list = _newgrf_debug_sprite_picker.sprites;

				Rect ir = r.Shrink(WidgetDimensions::scaled.matrix);
				auto [first, last] = this->vscroll->GetVisibleRangeIterators(list);
				for (auto it = first; it != last; ++it) {
					SetDParam(0, *it);
					DrawString(ir, STR_JUST_COMMA, *it == this->current_sprite ? TC_WHITE : TC_BLACK, SA_RIGHT | SA_FORCE);
					ir.top += step_size;
				}
				break;
			}
		}
	}

	void OnClick([[maybe_unused]] Point pt, WidgetID widget, [[maybe_unused]] int click_count) override
	{
		switch (widget) {
			case WID_SA_PREVIOUS:
				do {
					this->current_sprite = (this->current_sprite == 0 ? GetMaxSpriteID() :  this->current_sprite) - 1;
				} while (GetSpriteType(this->current_sprite) != SpriteType::Normal);
				this->SetDirty();
				break;

			case WID_SA_GOTO:
				ShowQueryString(STR_EMPTY, STR_SPRITE_ALIGNER_GOTO_CAPTION, 7, this, CS_NUMERAL, QSF_NONE);
				break;

			case WID_SA_NEXT:
				do {
					this->current_sprite = (this->current_sprite + 1) % GetMaxSpriteID();
				} while (GetSpriteType(this->current_sprite) != SpriteType::Normal);
				this->SetDirty();
				break;

			case WID_SA_PICKER:
				this->LowerWidget(WID_SA_PICKER);
				_newgrf_debug_sprite_picker.mode = SPM_WAIT_CLICK;
				this->SetDirty();
				break;

			case WID_SA_LIST: {
				auto it = this->vscroll->GetScrolledItemFromWidget(_newgrf_debug_sprite_picker.sprites, pt.y, this, widget);
				if (it != _newgrf_debug_sprite_picker.sprites.end()) {
					SpriteID spr = *it;
					if (GetSpriteType(spr) == SpriteType::Normal) this->current_sprite = spr;
				}
				this->SetDirty();
				break;
			}

			case WID_SA_UP:
			case WID_SA_DOWN:
			case WID_SA_LEFT:
			case WID_SA_RIGHT: {
				/* Make sure that there are no concurrent draw jobs executing */
				ViewportDoDrawProcessAllPending();

				/*
				 * Yes... this is a hack.
				 *
				 * No... I don't think it is useful to make this less of a hack.
				 *
				 * If you want to align sprites, you just need the number. Generally
				 * the sprite caches are big enough to not remove the sprite from the
				 * cache. If that's not the case, just let the NewGRF developer
				 * increase the cache size instead of storing thousands of offsets
				 * for the incredibly small chance that it's actually going to be
				 * used by someone and the sprite cache isn't big enough for that
				 * particular NewGRF developer.
				 */
				Sprite *spr = const_cast<Sprite *>(GetSprite(this->current_sprite, SpriteType::Normal, UINT8_MAX));

				/* Remember the original offsets of the current sprite, if not already in mapping. */
				if (this->offs_start_map.count(this->current_sprite) == 0) {
					this->offs_start_map[this->current_sprite] = XyOffs(spr->x_offs, spr->y_offs);
				}
				int amt = ScaleByZoom(_ctrl_pressed ? 8 : 1, SpriteAlignerWindow::zoom);
				for (Sprite *s = spr; s != nullptr; s = s->next) {
					switch (widget) {
						/* Move eight units at a time if ctrl is pressed. */
						case WID_SA_UP:    s->y_offs -= amt; break;
						case WID_SA_DOWN:  s->y_offs += amt; break;
						case WID_SA_LEFT:  s->x_offs -= amt; break;
						case WID_SA_RIGHT: s->x_offs += amt; break;
					}
				}
				/* Of course, we need to redraw the sprite, but where is it used?
				 * Everywhere is a safe bet. */
				MarkWholeScreenDirty();
				break;
			}

			case WID_SA_RESET_REL:
				/* Reset the starting offsets for the current sprite. */
				this->offs_start_map.erase(this->current_sprite);
				this->SetDirty();
				break;

			case WID_SA_CENTRE:
				SpriteAlignerWindow::centre = !SpriteAlignerWindow::centre;
				this->SetWidgetLoweredState(widget, SpriteAlignerWindow::centre);
				this->SetDirty();
				break;

			case WID_SA_CROSSHAIR:
				SpriteAlignerWindow::crosshair = !SpriteAlignerWindow::crosshair;
				this->SetWidgetLoweredState(widget, SpriteAlignerWindow::crosshair);
				this->SetDirty();
				break;

			default:
				if (IsInsideBS(widget, WID_SA_ZOOM, ZOOM_LVL_SPR_COUNT)) {
					SpriteAlignerWindow::zoom = ZoomLevel(widget - WID_SA_ZOOM);
					this->InvalidateData(0, true);
				}
				break;
		}
	}

	void OnQueryTextFinished(char *str) override
	{
		if (StrEmpty(str)) return;

		this->current_sprite = atoi(str);
		if (this->current_sprite >= GetMaxSpriteID()) this->current_sprite = 0;
		while (GetSpriteType(this->current_sprite) != SpriteType::Normal) {
			this->current_sprite = (this->current_sprite + 1) % GetMaxSpriteID();
		}
		this->SetDirty();
	}

	/**
	 * Some data on this window has become invalid.
	 * @param data Information about the changed data.
	 * @param gui_scope Whether the call is done from GUI scope. You may not do everything when not in GUI scope. See #InvalidateWindowData() for details.
	 */
	void OnInvalidateData([[maybe_unused]] int data = 0, [[maybe_unused]] bool gui_scope = true) override
	{
		if (!gui_scope) return;
		if (data == 1) {
			/* Sprite picker finished */
			this->RaiseWidget(WID_SA_PICKER);
			this->vscroll->SetCount(_newgrf_debug_sprite_picker.sprites.size());
		}

		SpriteAlignerWindow::zoom = Clamp(SpriteAlignerWindow::zoom, _settings_client.gui.zoom_min, _settings_client.gui.zoom_max);
		for (ZoomLevel z = ZOOM_LVL_NORMAL; z < ZOOM_LVL_SPR_COUNT; z++) {
			this->SetWidgetsDisabledState(z < _settings_client.gui.zoom_min || z > _settings_client.gui.zoom_max, WID_SA_ZOOM + z);
			this->SetWidgetsLoweredState(SpriteAlignerWindow::zoom == z, WID_SA_ZOOM + z);
		}
	}

	void OnResize() override
	{
		this->vscroll->SetCapacityFromWidget(this, WID_SA_LIST);
	}
};

bool SpriteAlignerWindow::centre = true;
bool SpriteAlignerWindow::crosshair = true;

static constexpr NWidgetPart _nested_sprite_aligner_widgets[] = {
	NWidget(NWID_HORIZONTAL),
		NWidget(WWT_CLOSEBOX, COLOUR_GREY),
		NWidget(WWT_CAPTION, COLOUR_GREY, WID_SA_CAPTION), SetDataTip(STR_SPRITE_ALIGNER_CAPTION, STR_TOOLTIP_WINDOW_TITLE_DRAG_THIS),
		NWidget(WWT_SHADEBOX, COLOUR_GREY),
		NWidget(WWT_STICKYBOX, COLOUR_GREY),
	EndContainer(),
	NWidget(WWT_PANEL, COLOUR_GREY),
		NWidget(NWID_HORIZONTAL), SetPIP(0, WidgetDimensions::unscaled.hsep_wide, 0), SetPadding(WidgetDimensions::unscaled.sparse_resize),
			NWidget(NWID_VERTICAL), SetPIP(0, WidgetDimensions::unscaled.vsep_sparse, 0),
				NWidget(NWID_HORIZONTAL, NC_EQUALSIZE), SetPIP(0, WidgetDimensions::unscaled.hsep_normal, 0),
					NWidget(WWT_PUSHTXTBTN, COLOUR_GREY, WID_SA_PREVIOUS), SetDataTip(STR_SPRITE_ALIGNER_PREVIOUS_BUTTON, STR_SPRITE_ALIGNER_PREVIOUS_TOOLTIP), SetFill(1, 0), SetResize(1, 0),
					NWidget(WWT_PUSHTXTBTN, COLOUR_GREY, WID_SA_GOTO), SetDataTip(STR_SPRITE_ALIGNER_GOTO_BUTTON, STR_SPRITE_ALIGNER_GOTO_TOOLTIP), SetFill(1, 0), SetResize(1, 0),
					NWidget(WWT_PUSHTXTBTN, COLOUR_GREY, WID_SA_NEXT), SetDataTip(STR_SPRITE_ALIGNER_NEXT_BUTTON, STR_SPRITE_ALIGNER_NEXT_TOOLTIP), SetFill(1, 0), SetResize(1, 0),
				EndContainer(),
				NWidget(NWID_HORIZONTAL),
					NWidget(NWID_SPACER), SetFill(1, 1), SetResize(1, 0),
					NWidget(WWT_PUSHIMGBTN, COLOUR_GREY, WID_SA_UP), SetDataTip(SPR_ARROW_UP, STR_SPRITE_ALIGNER_MOVE_TOOLTIP), SetResize(0, 0), SetMinimalSize(11, 11),
					NWidget(NWID_SPACER), SetFill(1, 1), SetResize(1, 0),
				EndContainer(),
				NWidget(NWID_HORIZONTAL_LTR), SetPIP(0, WidgetDimensions::unscaled.hsep_wide, 0),
					NWidget(NWID_VERTICAL),
						NWidget(NWID_SPACER), SetFill(1, 1), SetResize(0, 1),
						NWidget(WWT_PUSHIMGBTN, COLOUR_GREY, WID_SA_LEFT), SetDataTip(SPR_ARROW_LEFT, STR_SPRITE_ALIGNER_MOVE_TOOLTIP), SetResize(0, 0), SetMinimalSize(11, 11),
						NWidget(NWID_SPACER), SetFill(1, 1), SetResize(0, 1),
					EndContainer(),
					NWidget(WWT_PANEL, COLOUR_DARK_BLUE, WID_SA_SPRITE), SetDataTip(STR_NULL, STR_SPRITE_ALIGNER_SPRITE_TOOLTIP), SetResize(1, 1), SetFill(1, 1),
					EndContainer(),
					NWidget(NWID_VERTICAL),
						NWidget(NWID_SPACER), SetFill(1, 1), SetResize(0, 1),
						NWidget(WWT_PUSHIMGBTN, COLOUR_GREY, WID_SA_RIGHT), SetDataTip(SPR_ARROW_RIGHT, STR_SPRITE_ALIGNER_MOVE_TOOLTIP), SetResize(0, 0), SetMinimalSize(11, 11),
						NWidget(NWID_SPACER), SetFill(1, 1), SetResize(0, 1),
					EndContainer(),
				EndContainer(),
				NWidget(NWID_HORIZONTAL),
					NWidget(NWID_SPACER), SetFill(1, 1), SetResize(1, 0),
					NWidget(WWT_PUSHIMGBTN, COLOUR_GREY, WID_SA_DOWN), SetDataTip(SPR_ARROW_DOWN, STR_SPRITE_ALIGNER_MOVE_TOOLTIP), SetResize(0, 0), SetMinimalSize(11, 11),
					NWidget(NWID_SPACER), SetFill(1, 1), SetResize(1, 0),
				EndContainer(),
				NWidget(WWT_LABEL, COLOUR_GREY, WID_SA_OFFSETS_ABS), SetDataTip(STR_SPRITE_ALIGNER_OFFSETS_ABS, STR_NULL), SetFill(1, 0), SetResize(1, 0),
				NWidget(WWT_LABEL, COLOUR_GREY, WID_SA_OFFSETS_REL), SetDataTip(STR_SPRITE_ALIGNER_OFFSETS_REL, STR_NULL), SetFill(1, 0), SetResize(1, 0),
				NWidget(NWID_HORIZONTAL, NC_EQUALSIZE), SetPIP(0, WidgetDimensions::unscaled.hsep_normal, 0),
					NWidget(WWT_TEXTBTN_2, COLOUR_GREY, WID_SA_CENTRE), SetDataTip(STR_SPRITE_ALIGNER_CENTRE_OFFSET, STR_NULL), SetFill(1, 0), SetResize(1, 0),
					NWidget(WWT_PUSHTXTBTN, COLOUR_GREY, WID_SA_RESET_REL), SetDataTip(STR_SPRITE_ALIGNER_RESET_BUTTON, STR_SPRITE_ALIGNER_RESET_TOOLTIP), SetFill(1, 0), SetResize(1, 0),
					NWidget(WWT_TEXTBTN, COLOUR_GREY, WID_SA_CROSSHAIR), SetDataTip(STR_SPRITE_ALIGNER_CROSSHAIR, STR_NULL), SetFill(1, 0), SetResize(1, 0),
				EndContainer(),
			EndContainer(),
			NWidget(NWID_VERTICAL), SetPIP(0, WidgetDimensions::unscaled.vsep_sparse, 0),
				NWidget(WWT_TEXTBTN, COLOUR_GREY, WID_SA_PICKER), SetDataTip(STR_SPRITE_ALIGNER_PICKER_BUTTON, STR_SPRITE_ALIGNER_PICKER_TOOLTIP), SetFill(1, 0),
				NWidget(NWID_HORIZONTAL),
					NWidget(WWT_MATRIX, COLOUR_GREY, WID_SA_LIST), SetResize(1, 1), SetMatrixDataTip(1, 0, STR_NULL), SetFill(1, 1), SetScrollbar(WID_SA_SCROLLBAR),
					NWidget(NWID_VSCROLLBAR, COLOUR_GREY, WID_SA_SCROLLBAR),
				EndContainer(),
				NWidget(NWID_VERTICAL),
					NWidget(WWT_TEXTBTN, COLOUR_GREY, WID_SA_ZOOM + ZOOM_LVL_NORMAL), SetDataTip(STR_CONFIG_SETTING_ZOOM_LVL_MIN, STR_NULL), SetFill(1, 0),
					NWidget(WWT_TEXTBTN, COLOUR_GREY, WID_SA_ZOOM + ZOOM_LVL_OUT_2X), SetDataTip(STR_CONFIG_SETTING_ZOOM_LVL_IN_2X, STR_NULL), SetFill(1, 0),
					NWidget(WWT_TEXTBTN, COLOUR_GREY, WID_SA_ZOOM + ZOOM_LVL_OUT_4X), SetDataTip(STR_CONFIG_SETTING_ZOOM_LVL_NORMAL, STR_NULL), SetFill(1, 0),
					NWidget(WWT_TEXTBTN, COLOUR_GREY, WID_SA_ZOOM + ZOOM_LVL_OUT_8X), SetDataTip(STR_CONFIG_SETTING_ZOOM_LVL_OUT_2X, STR_NULL), SetFill(1, 0),
					NWidget(WWT_TEXTBTN, COLOUR_GREY, WID_SA_ZOOM + ZOOM_LVL_OUT_16X), SetDataTip(STR_CONFIG_SETTING_ZOOM_LVL_OUT_4X, STR_NULL), SetFill(1, 0),
					NWidget(WWT_TEXTBTN, COLOUR_GREY, WID_SA_ZOOM + ZOOM_LVL_OUT_32X), SetDataTip(STR_CONFIG_SETTING_ZOOM_LVL_OUT_8X, STR_NULL), SetFill(1, 0),
				EndContainer(),
			EndContainer(),
		EndContainer(),
		NWidget(NWID_HORIZONTAL),
			NWidget(NWID_SPACER), SetFill(1, 0), SetResize(1, 0),
			NWidget(WWT_RESIZEBOX, COLOUR_GREY), SetDataTip(RWV_HIDE_BEVEL, STR_TOOLTIP_RESIZE),
		EndContainer(),
	EndContainer(),
};

static WindowDesc _sprite_aligner_desc(__FILE__, __LINE__,
	WDP_AUTO, "sprite_aligner", 400, 300,
	WC_SPRITE_ALIGNER, WC_NONE,
	0,
	std::begin(_nested_sprite_aligner_widgets), std::end(_nested_sprite_aligner_widgets)
);

/**
 * Show the window for aligning sprites.
 */
void ShowSpriteAlignerWindow()
{
	AllocateWindowDescFront<SpriteAlignerWindow>(&_sprite_aligner_desc, 0);
}

const char *GetNewGRFCallbackName(CallbackID cbid)
{
	#define CBID(c) case c: return #c;
	switch (cbid) {
		CBID(CBID_RANDOM_TRIGGER)
		CBID(CBID_VEHICLE_VISUAL_EFFECT)
		CBID(CBID_VEHICLE_LENGTH)
		CBID(CBID_VEHICLE_LOAD_AMOUNT)
		CBID(CBID_STATION_AVAILABILITY)
		CBID(CBID_STATION_SPRITE_LAYOUT)
		CBID(CBID_VEHICLE_REFIT_CAPACITY)
		CBID(CBID_VEHICLE_ARTIC_ENGINE)
		CBID(CBID_HOUSE_ALLOW_CONSTRUCTION)
		CBID(CBID_GENERIC_AI_PURCHASE_SELECTION)
		CBID(CBID_VEHICLE_CARGO_SUFFIX)
		CBID(CBID_HOUSE_ANIMATION_NEXT_FRAME)
		CBID(CBID_HOUSE_ANIMATION_START_STOP)
		CBID(CBID_HOUSE_CONSTRUCTION_STATE_CHANGE)
		CBID(CBID_TRAIN_ALLOW_WAGON_ATTACH)
		CBID(CBID_HOUSE_COLOUR)
		CBID(CBID_HOUSE_CARGO_ACCEPTANCE)
		CBID(CBID_HOUSE_ANIMATION_SPEED)
		CBID(CBID_HOUSE_DESTRUCTION)
		CBID(CBID_INDUSTRY_PROBABILITY)
		CBID(CBID_VEHICLE_ADDITIONAL_TEXT)
		CBID(CBID_STATION_TILE_LAYOUT)
		CBID(CBID_INDTILE_ANIM_START_STOP)
		CBID(CBID_INDTILE_ANIM_NEXT_FRAME)
		CBID(CBID_INDTILE_ANIMATION_SPEED)
		CBID(CBID_INDUSTRY_LOCATION)
		CBID(CBID_INDUSTRY_PRODUCTION_CHANGE)
		CBID(CBID_HOUSE_ACCEPT_CARGO)
		CBID(CBID_INDTILE_CARGO_ACCEPTANCE)
		CBID(CBID_INDTILE_ACCEPT_CARGO)
		CBID(CBID_VEHICLE_COLOUR_MAPPING)
		CBID(CBID_HOUSE_PRODUCE_CARGO)
		CBID(CBID_INDTILE_SHAPE_CHECK)
		CBID(CBID_INDTILE_DRAW_FOUNDATIONS)
		CBID(CBID_VEHICLE_START_STOP_CHECK)
		CBID(CBID_VEHICLE_32DAY_CALLBACK)
		CBID(CBID_VEHICLE_SOUND_EFFECT)
		CBID(CBID_VEHICLE_AUTOREPLACE_SELECTION)
		CBID(CBID_INDUSTRY_MONTHLYPROD_CHANGE)
		CBID(CBID_VEHICLE_MODIFY_PROPERTY)
		CBID(CBID_INDUSTRY_CARGO_SUFFIX)
		CBID(CBID_INDUSTRY_FUND_MORE_TEXT)
		CBID(CBID_CARGO_PROFIT_CALC)
		CBID(CBID_INDUSTRY_WINDOW_MORE_TEXT)
		CBID(CBID_INDUSTRY_SPECIAL_EFFECT)
		CBID(CBID_INDTILE_AUTOSLOPE)
		CBID(CBID_INDUSTRY_REFUSE_CARGO)
		CBID(CBID_STATION_ANIM_START_STOP)
		CBID(CBID_STATION_ANIM_NEXT_FRAME)
		CBID(CBID_STATION_ANIMATION_SPEED)
		CBID(CBID_HOUSE_DENY_DESTRUCTION)
		CBID(CBID_SOUNDS_AMBIENT_EFFECT)
		CBID(CBID_CARGO_STATION_RATING_CALC)
		CBID(CBID_NEW_SIGNALS_SPRITE_DRAW)
		CBID(CBID_CANALS_SPRITE_OFFSET)
		CBID(CBID_HOUSE_WATCHED_CARGO_ACCEPTED)
		CBID(CBID_STATION_LAND_SLOPE_CHECK)
		CBID(CBID_INDUSTRY_DECIDE_COLOUR)
		CBID(CBID_INDUSTRY_INPUT_CARGO_TYPES)
		CBID(CBID_INDUSTRY_OUTPUT_CARGO_TYPES)
		CBID(CBID_HOUSE_CUSTOM_NAME)
		CBID(CBID_HOUSE_DRAW_FOUNDATIONS)
		CBID(CBID_HOUSE_AUTOSLOPE)
		CBID(CBID_AIRPTILE_DRAW_FOUNDATIONS)
		CBID(CBID_AIRPTILE_ANIM_START_STOP)
		CBID(CBID_AIRPTILE_ANIM_NEXT_FRAME)
		CBID(CBID_AIRPTILE_ANIMATION_SPEED)
		CBID(CBID_AIRPORT_ADDITIONAL_TEXT)
		CBID(CBID_AIRPORT_LAYOUT_NAME)
		CBID(CBID_OBJECT_LAND_SLOPE_CHECK)
		CBID(CBID_OBJECT_ANIMATION_NEXT_FRAME)
		CBID(CBID_OBJECT_ANIMATION_START_STOP)
		CBID(CBID_OBJECT_ANIMATION_SPEED)
		CBID(CBID_OBJECT_COLOUR)
		CBID(CBID_OBJECT_FUND_MORE_TEXT)
		CBID(CBID_OBJECT_AUTOSLOPE)
		CBID(CBID_VEHICLE_REFIT_COST)
		CBID(CBID_INDUSTRY_PROD_CHANGE_BUILD)
		CBID(CBID_VEHICLE_SPAWN_VISUAL_EFFECT)
		CBID(CBID_VEHICLE_NAME)
		CBID(XCBID_TOWN_ZONES)
		CBID(XCBID_SHIP_REFIT_PART_NAME)
		default: return nullptr;
	}
}<|MERGE_RESOLUTION|>--- conflicted
+++ resolved
@@ -24,6 +24,7 @@
 #include "scope.h"
 #include "debug_settings.h"
 #include "viewport_func.h"
+#include "dropdown_type.h"
 
 #include "engine_base.h"
 #include "industry.h"
@@ -47,7 +48,6 @@
 
 #include "newgrf_config.h"
 
-#include "widgets/dropdown_type.h"
 #include "widgets/newgrf_debug_widget.h"
 
 #include "table/strings.h"
@@ -977,14 +977,8 @@
 				const NIFeature *nif  = GetFeature(this->window_number);
 				if (nif->variables == nullptr) return;
 
-<<<<<<< HEAD
 				if (line < this->first_variable_line_index) return;
 				line -= this->first_variable_line_index;
-=======
-				/* Get the line, make sure it's within the boundaries. */
-				int32_t line = this->vscroll->GetScrolledRowFromWidget(pt.y, this, WID_NGRFI_MAINPANEL, WidgetDimensions::scaled.frametext.top);
-				if (line == INT32_MAX) return;
->>>>>>> f79ec795
 
 				/* Find the variable related to the line */
 				for (const NIVariable *niv = nif->variables; niv->name != nullptr; niv++, line--) {
