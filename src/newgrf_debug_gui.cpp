--- conflicted
+++ resolved
@@ -208,11 +208,7 @@
 	 * @param avail Return whether the variable is available.
 	 * @return The resolved variable's value.
 	 */
-<<<<<<< HEAD
-	virtual uint Resolve(uint index, uint var, uint param, GetVariableExtra *extra) const = 0;
-=======
-	virtual uint Resolve(uint index, uint var, uint param, bool &avail) const = 0;
->>>>>>> 5bc3723b
+	virtual uint Resolve(uint index, uint var, uint param, GetVariableExtra &extra) const = 0;
 
 	/**
 	 * Used to decide if the PSA needs a parameter or not.
@@ -707,7 +703,6 @@
 			int prefix_width = 0;
 			uint widest_num = 0;
 			for (const NIVariable *niv = nif->variables; niv->name != nullptr; niv++) {
-<<<<<<< HEAD
 				if (niv->var >= 0x100) {
 					const char *name = GetExtendedVariableNameById(niv->var);
 					if (name != nullptr) {
@@ -730,7 +725,7 @@
 					auto iter = this->var60params.find(niv->var);
 					if (iter != this->var60params.end()) param = iter->second;
 				}
-				uint value = nih->Resolve(index, niv->var, param, &extra);
+				uint value = nih->Resolve(index, niv->var, param, extra);
 
 				if (!extra.available) continue;
 
@@ -760,13 +755,6 @@
 					}
 					continue;
 				}
-=======
-				bool avail = true;
-				uint param = HasVariableParameter(niv->var) ? NewGRFInspectWindow::var60params[GetFeatureNum(this->window_number)][niv->var - 0x60] : 0;
-				uint value = nih->Resolve(index, niv->var, param, avail);
-
-				if (!avail) continue;
->>>>>>> 5bc3723b
 
 				if (has_param) {
 					this->DrawString(r, i++, "  %02x[%02x]: %08x (%s)", niv->var, param, value, niv->name);
