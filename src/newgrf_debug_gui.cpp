--- conflicted
+++ resolved
@@ -486,15 +486,7 @@
 		::DrawString(r.Shrink(WidgetDimensions::scaled.frametext).Shrink(0, offset * this->resize.step_height, 0, 0), buf, TC_BLACK);
 	}
 
-<<<<<<< HEAD
 	void DrawWidget(const Rect &r, WidgetID widget) const override
-=======
-	/**
-	 * Helper function to draw the vehicle chain widget.
-	 * @param r The rectangle to draw within.
-	 */
-	void DrawVehicleChainWidget(const Rect &r) const
->>>>>>> 623df6b9
 	{
 		switch (widget) {
 			case WID_NGRFI_VEH_CHAIN: {
@@ -555,15 +547,6 @@
 			DEBUG(misc, 0, "*** %s ***", buf + Utf8EncodedCharLen(buf[0]));
 		}
 
-<<<<<<< HEAD
-=======
-	/**
-	 * Helper function to draw the main panel widget.
-	 * @param r The rectangle to draw within.
-	 */
-	void DrawMainPanelWidget(const Rect &r) const
-	{
->>>>>>> 623df6b9
 		uint index = this->GetFeatureIndex();
 		const NIFeature *nif  = GetFeature(this->window_number);
 		const NIHelper *nih   = nif->helper;
