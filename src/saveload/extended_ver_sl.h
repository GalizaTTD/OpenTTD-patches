/* $Id$ */

/*
 * This file is part of OpenTTD.
 * OpenTTD is free software; you can redistribute it and/or modify it under the terms of the GNU General Public License as published by the Free Software Foundation, version 2.
 * OpenTTD is distributed in the hope that it will be useful, but WITHOUT ANY WARRANTY; without even the implied warranty of MERCHANTABILITY or FITNESS FOR A PARTICULAR PURPOSE.
 * See the GNU General Public License for more details. You should have received a copy of the GNU General Public License along with OpenTTD. If not, see <http://www.gnu.org/licenses/>.
 */

/** @file extended_ver_sl.h Functions/types related to handling save/load extended version info. */

#ifndef EXTENDED_VER_SL_H
#define EXTENDED_VER_SL_H

#include "../core/bitmath_func.hpp"

#include <vector>

/**
 * List of extended features, each feature has its own (16 bit) version
 */
enum SlXvFeatureIndex {
	XSLFI_NULL                          = 0,      ///< Unused value, to indicate that no extended feature test is in use
<<<<<<< HEAD
	XSLFI_TRACE_RESTRICT,                         ///< Trace restrict
	XSLFI_PROG_SIGS,                              ///< programmable signals patch
=======
	XSLFI_ADJACENT_CROSSINGS,                     ///< Adjacent level crossings closure patch
>>>>>>> 09be8afd

	XSLFI_SIZE,                                   ///< Total count of features, including null feature
};

extern uint16 _sl_xv_feature_versions[XSLFI_SIZE];

/**
 * Operator to use when combining traditional savegame number test with an extended feature version test
 */
enum SlXvFeatureTestOperator {
	XSLFTO_OR                           = 0,      ///< Test if traditional savegame version is in bounds OR extended feature is in version bounds
	XSLFTO_AND                                    ///< Test if traditional savegame version is in bounds AND extended feature is in version bounds
};

/**
 * Structure to describe an extended feature version test, and how it combines with a traditional savegame version test
 */
struct SlXvFeatureTest {
	private:
	uint64 value;

	public:
	SlXvFeatureTest()
			: value(0) { }

	SlXvFeatureTest(SlXvFeatureTestOperator op, SlXvFeatureIndex feature, uint16 min_version = 1, uint16 max_version = 0xFFFF)
	{
		this->value = 0;
		SB(this->value, 0, 16, feature);
		SB(this->value, 16, 16, min_version);
		SB(this->value, 32, 16, max_version);
		SB(this->value, 48, 16, op);
	}

	bool IsFeaturePresent(uint16 savegame_version, uint16 savegame_version_from, uint16 savegame_version_to) const;
};

bool SlXvIsFeaturePresent(SlXvFeatureIndex feature, uint16 min_version = 1, uint16 max_version = 0xFFFF);

/**
 * Returns true if @p feature is missing (i.e. has a version of 0)
 */
inline bool SlXvIsFeatureMissing(SlXvFeatureIndex feature)
{
	return !SlXvIsFeaturePresent(feature);
}

/**
 * sub chunk flags, this is saved as-is
 * (XSCF_EXTRA_DATA_PRESENT and XSCF_CHUNK_ID_LIST_PRESENT must only be set by the save code, and read by the load code)
 */
enum SlxiSubChunkFlags {
	XSCF_NULL                     = 0,       ///< zero value
	XSCF_IGNORABLE_UNKNOWN        = 1 << 0,  ///< the loader is free to ignore this without aborting the load if it doesn't know what it is at all
	XSCF_IGNORABLE_VERSION        = 1 << 1,  ///< the loader is free to ignore this without aborting the load if the version is greater than the maximum that can be loaded
	XSCF_EXTRA_DATA_PRESENT       = 1 << 2,  ///< extra data field is present, extra data in some sub-chunk/feature specific format, not used for anything yet
	XSCF_CHUNK_ID_LIST_PRESENT    = 1 << 3,  ///< chunk ID list field is present, list of chunks which this sub-chunk/feature adds to the save game, this can be used to discard the chunks if the feature is unknown
};
DECLARE_ENUM_AS_BIT_SET(SlxiSubChunkFlags)

struct SlxiSubChunkInfo;

typedef uint32 SlxiSubChunkSaveProc(const SlxiSubChunkInfo *info, bool dry_run);  ///< sub chunk save procedure type, must return length and write no data when dry_run is true
typedef void SlxiSubChunkLoadProc(const SlxiSubChunkInfo *info, uint32 length);   ///< sub chunk load procedure, must consume length bytes

/** Handlers and description of chunk. */
struct SlxiSubChunkInfo {
	SlXvFeatureIndex index;                       ///< feature index, this is saved
	SlxiSubChunkFlags flags;                      ///< flags, this is saved
	uint16 save_version;                          ///< version to save
	uint16 max_version;                           ///< maximum version to accept on load
	const char *name;                             ///< feature name, this *IS* saved, so must be globally unique
	SlxiSubChunkSaveProc *save_proc;              ///< save procedure of the sub chunk, this may be NULL in which case no extra chunk data is saved
	SlxiSubChunkLoadProc *load_proc;              ///< load procedure of the sub chunk, this may be NULL in which case the extra chunk data must be missing or of 0 length
	const char *chunk_list;                       ///< this is a list of chunks that this feature uses, which should be written to the savegame, this must be a comma-seperated list of 4-character IDs, with no spaces, or NULL
};

void SlXvResetState();

void SlXvSetCurrentState();

void SlXvCheckSpecialSavegameVersions();

bool SlXvIsChunkDiscardable(uint32 id);

#endif /* EXTENDED_VER_SL_H */<|MERGE_RESOLUTION|>--- conflicted
+++ resolved
@@ -21,12 +21,9 @@
  */
 enum SlXvFeatureIndex {
 	XSLFI_NULL                          = 0,      ///< Unused value, to indicate that no extended feature test is in use
-<<<<<<< HEAD
 	XSLFI_TRACE_RESTRICT,                         ///< Trace restrict
 	XSLFI_PROG_SIGS,                              ///< programmable signals patch
-=======
 	XSLFI_ADJACENT_CROSSINGS,                     ///< Adjacent level crossings closure patch
->>>>>>> 09be8afd
 
 	XSLFI_SIZE,                                   ///< Total count of features, including null feature
 };
