--- conflicted
+++ resolved
@@ -46,7 +46,6 @@
 static const uint32 _sl_xv_slxi_chunk_version = 0;          ///< current version os SLXI chunk
 
 const SlxiSubChunkInfo _sl_xv_sub_chunk_infos[] = {
-<<<<<<< HEAD
 	{ XSLFI_TRACE_RESTRICT,         XSCF_NULL,              2,                                    2, "tracerestrict",         NULL, NULL, "TRRM,TRRP" },
 	{ XSLFI_PROG_SIGS,              XSCF_NULL,              1,                                    1, "programmable_signals",  NULL, NULL, "SPRG"      },
 	{ XSLFI_ADJACENT_CROSSINGS,     XSCF_NULL,              1,                                    1, "adjacent_crossings",    NULL, NULL, NULL        },
@@ -56,9 +55,7 @@
 	{ XSLFI_SIG_TUNNEL_BRIDGE,      XSCF_NULL,              1,                                    1, "signal_tunnel_bridge",  NULL, NULL, NULL        },
 	{ XLSFI_IMPROVED_BREAKDOWNS,    XSCF_NULL,              1,                                    1, "improved_breakdowns",   NULL, NULL, NULL        },
 	{ XSLFI_TT_WAIT_IN_DEPOT,       XSCF_NULL,              1,                                    1, "tt_wait_in_depot",      NULL, NULL, NULL        },
-=======
 	{ XSLFI_AUTO_TIMETABLE,         XSCF_NULL,              1,                                    1, "auto_timetables",       NULL, NULL, NULL        },
->>>>>>> 2e45dac1
 	{ XSLFI_NULL, XSCF_NULL, 0, 0, NULL, NULL, NULL, NULL },// This is the end marker
 };
 
