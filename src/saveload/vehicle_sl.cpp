/* $Id$ */

/*
 * This file is part of OpenTTD.
 * OpenTTD is free software; you can redistribute it and/or modify it under the terms of the GNU General Public License as published by the Free Software Foundation, version 2.
 * OpenTTD is distributed in the hope that it will be useful, but WITHOUT ANY WARRANTY; without even the implied warranty of MERCHANTABILITY or FITNESS FOR A PARTICULAR PURPOSE.
 * See the GNU General Public License for more details. You should have received a copy of the GNU General Public License along with OpenTTD. If not, see <http://www.gnu.org/licenses/>.
 */

/** @file vehicle_sl.cpp Code handling saving and loading of vehicles */

#include "../stdafx.h"
#include "../vehicle_func.h"
#include "../train.h"
#include "../roadveh.h"
#include "../ship.h"
#include "../aircraft.h"
#include "../station_base.h"
#include "../effectvehicle_base.h"
#include "../company_base.h"
#include "../company_func.h"
#include "../disaster_vehicle.h"
#include "../scope_info.h"
#include "../string_func.h"

#include "saveload.h"

#include <map>

#include "../safeguards.h"

/**
 * Link front and rear multiheaded engines to each other
 * This is done when loading a savegame
 */
void ConnectMultiheadedTrains()
{
	Train *v;

	FOR_ALL_TRAINS(v) {
		v->other_multiheaded_part = NULL;
	}

	FOR_ALL_TRAINS(v) {
		if (v->IsFrontEngine() || v->IsFreeWagon()) {
			/* Two ways to associate multiheaded parts to each other:
			 * sequential-matching: Trains shall be arranged to look like <..>..<..>..<..>..
			 * bracket-matching:    Free vehicle chains shall be arranged to look like ..<..<..>..<..>..>..
			 *
			 * Note: Old savegames might contain chains which do not comply with these rules, e.g.
			 *   - the front and read parts have invalid orders
			 *   - different engine types might be combined
			 *   - there might be different amounts of front and rear parts.
			 *
			 * Note: The multiheaded parts need to be matched exactly like they are matched on the server, else desyncs will occur.
			 *   This is why two matching strategies are needed.
			 */

			bool sequential_matching = v->IsFrontEngine();

			for (Train *u = v; u != NULL; u = u->GetNextVehicle()) {
				if (u->other_multiheaded_part != NULL) continue; // we already linked this one

				if (u->IsMultiheaded()) {
					if (!u->IsEngine()) {
						/* we got a rear car without a front car. We will convert it to a front one */
						u->SetEngine();
						u->spritenum--;
					}

					/* Find a matching back part */
					EngineID eid = u->engine_type;
					Train *w;
					if (sequential_matching) {
						for (w = u->GetNextVehicle(); w != NULL; w = w->GetNextVehicle()) {
							if (w->engine_type != eid || w->other_multiheaded_part != NULL || !w->IsMultiheaded()) continue;

							/* we found a car to partner with this engine. Now we will make sure it face the right way */
							if (w->IsEngine()) {
								w->ClearEngine();
								w->spritenum++;
							}
							break;
						}
					} else {
						uint stack_pos = 0;
						for (w = u->GetNextVehicle(); w != NULL; w = w->GetNextVehicle()) {
							if (w->engine_type != eid || w->other_multiheaded_part != NULL || !w->IsMultiheaded()) continue;

							if (w->IsEngine()) {
								stack_pos++;
							} else {
								if (stack_pos == 0) break;
								stack_pos--;
							}
						}
					}

					if (w != NULL) {
						w->other_multiheaded_part = u;
						u->other_multiheaded_part = w;
					} else {
						/* we got a front car and no rear cars. We will fake this one for forget that it should have been multiheaded */
						u->ClearMultiheaded();
					}
				}
			}
		}
	}
}

/**
 *  Converts all trains to the new subtype format introduced in savegame 16.2
 *  It also links multiheaded engines or make them forget they are multiheaded if no suitable partner is found
 */
void ConvertOldMultiheadToNew()
{
	Train *t;
	FOR_ALL_TRAINS(t) SetBit(t->subtype, 7); // indicates that it's the old format and needs to be converted in the next loop

	FOR_ALL_TRAINS(t) {
		if (HasBit(t->subtype, 7) && ((t->subtype & ~0x80) == 0 || (t->subtype & ~0x80) == 4)) {
			for (Train *u = t; u != NULL; u = u->Next()) {
				const RailVehicleInfo *rvi = RailVehInfo(u->engine_type);

				ClrBit(u->subtype, 7);
				switch (u->subtype) {
					case 0: // TS_Front_Engine
						if (rvi->railveh_type == RAILVEH_MULTIHEAD) u->SetMultiheaded();
						u->SetFrontEngine();
						u->SetEngine();
						break;

					case 1: // TS_Artic_Part
						u->subtype = 0;
						u->SetArticulatedPart();
						break;

					case 2: // TS_Not_First
						u->subtype = 0;
						if (rvi->railveh_type == RAILVEH_WAGON) {
							/* normal wagon */
							u->SetWagon();
							break;
						}
						if (rvi->railveh_type == RAILVEH_MULTIHEAD && rvi->image_index == u->spritenum - 1) {
							/* rear end of a multiheaded engine */
							u->SetMultiheaded();
							break;
						}
						if (rvi->railveh_type == RAILVEH_MULTIHEAD) u->SetMultiheaded();
						u->SetEngine();
						break;

					case 4: // TS_Free_Car
						u->subtype = 0;
						u->SetWagon();
						u->SetFreeWagon();
						break;
					default: SlErrorCorrupt("Invalid train subtype");
				}
			}
		}
	}
}


/** need to be called to load aircraft from old version */
void UpdateOldAircraft()
{
	/* set airport_flags to 0 for all airports just to be sure */
	Station *st;
	FOR_ALL_STATIONS(st) {
		st->airport.flags = 0; // reset airport
	}

	Aircraft *a;
	FOR_ALL_AIRCRAFT(a) {
		/* airplane has another vehicle with subtype 4 (shadow), helicopter also has 3 (rotor)
		 * skip those */
		if (a->IsNormalAircraft()) {
			/* airplane in terminal stopped doesn't hurt anyone, so goto next */
			if ((a->vehstatus & VS_STOPPED) && a->state == 0) {
				a->state = HANGAR;
				continue;
			}

			AircraftLeaveHangar(a, a->direction); // make airplane visible if it was in a depot for example
			a->vehstatus &= ~VS_STOPPED; // make airplane moving
			UpdateAircraftCache(a);
			a->cur_speed = a->vcache.cached_max_speed; // so aircraft don't have zero speed while in air
			if (!a->current_order.IsType(OT_GOTO_STATION) && !a->current_order.IsType(OT_GOTO_DEPOT)) {
				/* reset current order so aircraft doesn't have invalid "station-only" order */
				a->current_order.MakeDummy();
			}
			a->state = FLYING;
			AircraftNextAirportPos_and_Order(a); // move it to the entry point of the airport
			GetNewVehiclePosResult gp = GetNewVehiclePos(a);
			a->tile = 0; // aircraft in air is tile=0

			/* correct speed of helicopter-rotors */
			if (a->subtype == AIR_HELICOPTER) a->Next()->Next()->cur_speed = 32;

			/* set new position x,y,z */
			GetAircraftFlightLevelBounds(a, &a->z_pos, NULL);
			SetAircraftPosition(a, gp.x, gp.y, GetAircraftFlightLevel(a));
		}
	}
}

/**
 * Check all vehicles to ensure their engine type is valid
 * for the currently loaded NewGRFs (that includes none...)
 * This only makes a difference if NewGRFs are missing, otherwise
 * all vehicles will be valid. This does not make such a game
 * playable, it only prevents crash.
 */
static void CheckValidVehicles()
{
	size_t total_engines = Engine::GetPoolSize();
	EngineID first_engine[4] = { INVALID_ENGINE, INVALID_ENGINE, INVALID_ENGINE, INVALID_ENGINE };

	Engine *e;
	FOR_ALL_ENGINES_OF_TYPE(e, VEH_TRAIN) { first_engine[VEH_TRAIN] = e->index; break; }
	FOR_ALL_ENGINES_OF_TYPE(e, VEH_ROAD) { first_engine[VEH_ROAD] = e->index; break; }
	FOR_ALL_ENGINES_OF_TYPE(e, VEH_SHIP) { first_engine[VEH_SHIP] = e->index; break; }
	FOR_ALL_ENGINES_OF_TYPE(e, VEH_AIRCRAFT) { first_engine[VEH_AIRCRAFT] = e->index; break; }

	Vehicle *v;
	FOR_ALL_VEHICLES(v) {
		/* Test if engine types match */
		switch (v->type) {
			case VEH_TRAIN:
			case VEH_ROAD:
			case VEH_SHIP:
			case VEH_AIRCRAFT:
				if (v->engine_type >= total_engines || v->type != v->GetEngine()->type) {
					v->engine_type = first_engine[v->type];
				}
				break;

			default:
				break;
		}
	}
}

extern byte _age_cargo_skip_counter; // From misc_sl.cpp

/** Called after load to update coordinates */
void AfterLoadVehicles(bool part_of_load)
{
	Vehicle *v = nullptr;
	SCOPE_INFO_FMT([&v], "AfterLoadVehicles: %s", scope_dumper().VehicleInfo(v));
	FOR_ALL_VEHICLES(v) {
		/* Reinstate the previous pointer */
		if (v->Next() != NULL) v->Next()->previous = v;
		if (v->NextShared() != NULL) v->NextShared()->previous_shared = v;

		if (part_of_load) v->fill_percent_te_id = INVALID_TE_ID;
		v->first = NULL;
		if (v->IsGroundVehicle()) v->GetGroundVehicleCache()->first_engine = INVALID_ENGINE;
	}

	/* AfterLoadVehicles may also be called in case of NewGRF reload, in this
	 * case we may not convert orders again. */
	if (part_of_load) {
		/* Create shared vehicle chain for very old games (pre 5,2) and create
		 * OrderList from shared vehicle chains. For this to work correctly, the
		 * following conditions must be fulfilled:
		 * a) both next_shared and previous_shared are not set for pre 5,2 games
		 * b) both next_shared and previous_shared are set for later games
		 */
		std::map<Order*, OrderList*> mapping;

		FOR_ALL_VEHICLES(v) {
			if (v->orders.old != NULL) {
				if (IsSavegameVersionBefore(SLV_105)) { // Pre-105 didn't save an OrderList
					if (mapping[v->orders.old] == NULL) {
						/* This adds the whole shared vehicle chain for case b */

						/* Creating an OrderList here is safe because the number of vehicles
						 * allowed in these savegames matches the number of OrderLists. As
						 * such each vehicle can get an OrderList and it will (still) fit. */
						assert(OrderList::CanAllocateItem());
						v->orders.list = mapping[v->orders.old] = new OrderList(v->orders.old, v);
					} else {
						v->orders.list = mapping[v->orders.old];
						/* For old games (case a) we must create the shared vehicle chain */
						if (IsSavegameVersionBefore(SLV_5, 2)) {
							v->AddToShared(v->orders.list->GetFirstSharedVehicle());
						}
					}
				} else { // OrderList was saved as such, only recalculate not saved values
					if (v->PreviousShared() == NULL) {
						v->orders.list->Initialize(v->orders.list->first, v);
					}
				}
			}
		}
	}

	FOR_ALL_VEHICLES(v) {
		/* Fill the first pointers */
		if (v->Previous() == NULL) {
			for (Vehicle *u = v; u != NULL; u = u->Next()) {
				u->first = v;
			}
		}
	}

	if (part_of_load) {
		if (IsSavegameVersionBefore(SLV_105)) {
			/* Before 105 there was no order for shared orders, thus it messed up horribly */
			FOR_ALL_VEHICLES(v) {
				if (v->First() != v || v->orders.list != NULL || v->previous_shared != NULL || v->next_shared == NULL) continue;

				/* As above, allocating OrderList here is safe. */
				assert(OrderList::CanAllocateItem());
				v->orders.list = new OrderList(NULL, v);
				for (Vehicle *u = v; u != NULL; u = u->next_shared) {
					u->orders.list = v->orders.list;
				}
			}
		}

		if (IsSavegameVersionBefore(SLV_157)) {
			/* The road vehicle subtype was converted to a flag. */
			RoadVehicle *rv;
			FOR_ALL_ROADVEHICLES(rv) {
				v = rv;
				if (rv->subtype == 0) {
					/* The road vehicle is at the front. */
					rv->SetFrontEngine();
				} else if (rv->subtype == 1) {
					/* The road vehicle is an articulated part. */
					rv->subtype = 0;
					rv->SetArticulatedPart();
				} else {
					SlErrorCorrupt("Invalid road vehicle subtype");
				}
			}
		}

		if (IsSavegameVersionBefore(SLV_160)) {
			/* In some old savegames there might be some "crap" stored. */
			FOR_ALL_VEHICLES(v) {
				if (!v->IsPrimaryVehicle() && v->type != VEH_DISASTER) {
					v->current_order.Free();
					v->unitnumber = 0;
				}
			}
		}

		if (IsSavegameVersionBefore(SLV_162)) {
			/* Set the vehicle-local cargo age counter from the old global counter. */
			FOR_ALL_VEHICLES(v) {
				v->cargo_age_counter = _age_cargo_skip_counter;
			}
		}

		if (IsSavegameVersionBefore(SLV_180)) {
			/* Set service interval flags */
			FOR_ALL_VEHICLES(v) {
				if (!v->IsPrimaryVehicle()) continue;

				const Company *c = Company::Get(v->owner);
				int interval = CompanyServiceInterval(c, v->type);

				v->SetServiceIntervalIsCustom(v->GetServiceInterval() != interval);
				v->SetServiceIntervalIsPercent(c->settings.vehicle.servint_ispercent);
			}
		}

		if (IsSavegameVersionBefore(SLV_SHIP_ROTATION)) {
			/* Ship rotation added */
			Ship *s;
			FOR_ALL_SHIPS(s) {
				s->rotation = s->direction;
			}
		} else {
			Ship *s;
			FOR_ALL_SHIPS(s) {
				if (s->rotation == s->direction) continue;
				/* In case we are rotating on gameload, set the rotation position to
				 * the current position, otherwise the applied workaround offset would
				 * be with respect to 0,0.
				 */
				s->rotation_x_pos = s->x_pos;
				s->rotation_y_pos = s->y_pos;
			}
		}
	}
	v = nullptr;

	CheckValidVehicles();

	FOR_ALL_VEHICLES(v) {
		assert(v->first != NULL);

		v->trip_occupancy = CalcPercentVehicleFilled(v, NULL);

		switch (v->type) {
			case VEH_TRAIN: {
				Train *t = Train::From(v);
				if (t->IsFrontEngine() || t->IsFreeWagon()) {
					t->gcache.last_speed = t->cur_speed; // update displayed train speed
					t->ConsistChanged(CCF_SAVELOAD);
				}
				break;
			}

			case VEH_ROAD: {
				RoadVehicle *rv = RoadVehicle::From(v);
				if (rv->IsFrontEngine()) {
					rv->gcache.last_speed = rv->cur_speed; // update displayed road vehicle speed
					RoadVehUpdateCache(rv);
					if (_settings_game.vehicle.roadveh_acceleration_model != AM_ORIGINAL) {
						rv->CargoChanged();
					}
				}
				break;
			}

			case VEH_SHIP:
				Ship::From(v)->UpdateCache();
				break;

			default: break;
		}
	}

	/* Stop non-front engines */
	if (part_of_load && IsSavegameVersionBefore(SLV_112)) {
		FOR_ALL_VEHICLES(v) {
			if (v->type == VEH_TRAIN) {
				Train *t = Train::From(v);
				if (!t->IsFrontEngine()) {
					if (t->IsEngine()) t->vehstatus |= VS_STOPPED;
					/* cur_speed is now relevant for non-front parts - nonzero breaks
					 * moving-wagons-inside-depot- and autoreplace- code */
					t->cur_speed = 0;
				}
			}
			/* trains weren't stopping gradually in old OTTD versions (and TTO/TTD)
			 * other vehicle types didn't have zero speed while stopped (even in 'recent' OTTD versions) */
			if ((v->vehstatus & VS_STOPPED) && (v->type != VEH_TRAIN || IsSavegameVersionBefore(SLV_2, 1))) {
				v->cur_speed = 0;
			}
		}
	}

	FOR_ALL_VEHICLES(v) {
		switch (v->type) {
			case VEH_ROAD: {
				RoadVehicle *rv = RoadVehicle::From(v);
				rv->roadtype = HasBit(EngInfo(v->First()->engine_type)->misc_flags, EF_ROAD_TRAM) ? ROADTYPE_TRAM : ROADTYPE_ROAD;
				rv->compatible_roadtypes = RoadTypeToRoadTypes(rv->roadtype);
				FALLTHROUGH;
			}

			case VEH_TRAIN:
			case VEH_SHIP:
				v->GetImage(v->direction, EIT_ON_MAP, &v->sprite_seq);
				v->UpdateSpriteSeqBound();
				break;

			case VEH_AIRCRAFT:
				if (Aircraft::From(v)->IsNormalAircraft()) {
					v->GetImage(v->direction, EIT_ON_MAP, &v->sprite_seq);
					v->UpdateSpriteSeqBound();

					/* The plane's shadow will have the same image as the plane, but no colour */
					Vehicle *shadow = v->Next();
					shadow->sprite_seq.CopyWithoutPalette(v->sprite_seq);
					shadow->sprite_seq_bounds = v->sprite_seq_bounds;

					/* In the case of a helicopter we will update the rotor sprites */
					if (v->subtype == AIR_HELICOPTER) {
						Vehicle *rotor = shadow->Next();
						GetRotorImage(Aircraft::From(v), EIT_ON_MAP, &rotor->sprite_seq);
						rotor->UpdateSpriteSeqBound();
					}

					UpdateAircraftCache(Aircraft::From(v), true);
				}
				break;
			default: break;
		}

		v->UpdateDeltaXY();
		v->coord.left = INVALID_COORD;
		v->UpdatePosition();
		v->UpdateViewport(false);
		v->cargo.AssertCountConsistency();
	}
}

bool TrainController(Train *v, Vehicle *nomove, bool reverse = true); // From train_cmd.cpp
void ReverseTrainDirection(Train *v);
void ReverseTrainSwapVeh(Train *v, int l, int r);

/** Fixup old train spacing. */
void FixupTrainLengths()
{
	/* Vehicle center was moved from 4 units behind the front to half the length
	 * behind the front. Move vehicles so they end up on the same spot. */
	Vehicle *v;
	FOR_ALL_VEHICLES(v) {
		if (v->type == VEH_TRAIN && v->IsPrimaryVehicle()) {
			/* The vehicle center is now more to the front depending on vehicle length,
			 * so we need to move all vehicles forward to cover the difference to the
			 * old center, otherwise wagon spacing in trains would be broken upon load. */
			for (Train *u = Train::From(v); u != NULL; u = u->Next()) {
				if (u->track == TRACK_BIT_DEPOT || (u->vehstatus & VS_CRASHED)) continue;

				Train *next = u->Next();

				/* Try to pull the vehicle half its length forward. */
				int diff = (VEHICLE_LENGTH - u->gcache.cached_veh_length) / 2;
				int done;
				for (done = 0; done < diff; done++) {
					if (!TrainController(u, next, false)) break;
				}

				if (next != NULL && done < diff && u->IsFrontEngine()) {
					/* Pulling the front vehicle forwards failed, we either encountered a dead-end
					 * or a red signal. To fix this, we try to move the whole train the required
					 * space backwards and re-do the fix up of the front vehicle. */

					/* Ignore any signals when backtracking. */
					TrainForceProceeding old_tfp = u->force_proceed;
					u->force_proceed = TFP_SIGNAL;

					/* Swap start<>end, start+1<>end-1, ... */
					int r = CountVehiclesInChain(u) - 1; // number of vehicles - 1
					int l = 0;
					do ReverseTrainSwapVeh(u, l++, r--); while (l <= r);

					/* We moved the first vehicle which is now the last. Move it back to the
					 * original position as we will fix up the last vehicle later in the loop. */
					for (int i = 0; i < done; i++) TrainController(u->Last(), NULL);

					/* Move the train backwards to get space for the first vehicle. As the stopping
					 * distance from a line end is rounded up, move the train one unit more to cater
					 * for front vehicles with odd lengths. */
					int moved;
					for (moved = 0; moved < diff + 1; moved++) {
						if (!TrainController(u, NULL, false)) break;
					}

					/* Swap start<>end, start+1<>end-1, ... again. */
					r = CountVehiclesInChain(u) - 1; // number of vehicles - 1
					l = 0;
					do ReverseTrainSwapVeh(u, l++, r--); while (l <= r);

					u->force_proceed = old_tfp;

					/* Tracks are too short to fix the train length. The player has to fix the
					 * train in a depot. Bail out so we don't damage the vehicle chain any more. */
					if (moved < diff + 1) break;

					/* Re-do the correction for the first vehicle. */
					for (done = 0; done < diff; done++) TrainController(u, next, false);

					/* We moved one unit more backwards than needed for even-length front vehicles,
					 * try to move that unit forward again. We don't care if this step fails. */
					TrainController(u, NULL, false);
				}

				/* If the next wagon is still in a depot, check if it shouldn't be outside already. */
				if (next != NULL && next->track == TRACK_BIT_DEPOT) {
					int d = TicksToLeaveDepot(u);
					if (d <= 0) {
						/* Next vehicle should have left the depot already, show it and pull forward. */
						next->vehstatus &= ~VS_HIDDEN;
						next->track = TrackToTrackBits(GetRailDepotTrack(next->tile));
						for (int i = 0; i >= d; i--) TrainController(next, NULL);
					}
				}
			}

			/* Update all cached properties after moving the vehicle chain around. */
			Train::From(v)->ConsistChanged(CCF_TRACK);
		}
	}
}

static uint8  _cargo_days;
static uint16 _cargo_source;
static uint32 _cargo_source_xy;
static uint16 _cargo_count;
static uint16 _cargo_paid_for;
static Money  _cargo_feeder_share;
static uint32 _cargo_loaded_at_xy;

/**
 * Make it possible to make the saveload tables "friends" of other classes.
 * @param vt the vehicle type. Can be VEH_END for the common vehicle description data
 * @return the saveload description
 */
const SaveLoad *GetVehicleDescription(VehicleType vt)
{
	/** Save and load of vehicles */
	static const SaveLoad _common_veh_desc[] = {
		     SLE_VAR(Vehicle, subtype,               SLE_UINT8),

		     SLE_REF(Vehicle, next,                  REF_VEHICLE_OLD),
		 SLE_CONDVAR(Vehicle, name,                  SLE_NAME,                     SL_MIN_VERSION,  SLV_84),
		 SLE_CONDSTR(Vehicle, name,                  SLE_STR | SLF_ALLOW_CONTROL, 0, SLV_84, SL_MAX_VERSION),
		 SLE_CONDVAR(Vehicle, unitnumber,            SLE_FILE_U8  | SLE_VAR_U16,   SL_MIN_VERSION,   SLV_8),
		 SLE_CONDVAR(Vehicle, unitnumber,            SLE_UINT16,                   SLV_8, SL_MAX_VERSION),
		     SLE_VAR(Vehicle, owner,                 SLE_UINT8),
		 SLE_CONDVAR(Vehicle, tile,                  SLE_FILE_U16 | SLE_VAR_U32,   SL_MIN_VERSION,   SLV_6),
		 SLE_CONDVAR(Vehicle, tile,                  SLE_UINT32,                   SLV_6, SL_MAX_VERSION),
		 SLE_CONDVAR(Vehicle, dest_tile,             SLE_FILE_U16 | SLE_VAR_U32,   SL_MIN_VERSION,   SLV_6),
		 SLE_CONDVAR(Vehicle, dest_tile,             SLE_UINT32,                   SLV_6, SL_MAX_VERSION),

		 SLE_CONDVAR(Vehicle, x_pos,                 SLE_FILE_U16 | SLE_VAR_U32,   SL_MIN_VERSION,   SLV_6),
		 SLE_CONDVAR(Vehicle, x_pos,                 SLE_UINT32,                   SLV_6, SL_MAX_VERSION),
		 SLE_CONDVAR(Vehicle, y_pos,                 SLE_FILE_U16 | SLE_VAR_U32,   SL_MIN_VERSION,   SLV_6),
		 SLE_CONDVAR(Vehicle, y_pos,                 SLE_UINT32,                   SLV_6, SL_MAX_VERSION),
		 SLE_CONDVAR(Vehicle, z_pos,                 SLE_FILE_U8  | SLE_VAR_I32,   SL_MIN_VERSION, SLV_164),
		 SLE_CONDVAR(Vehicle, z_pos,                 SLE_INT32,                  SLV_164, SL_MAX_VERSION),
		     SLE_VAR(Vehicle, direction,             SLE_UINT8),

		SLE_CONDNULL(2,                                                            SL_MIN_VERSION,  SLV_58),
		     SLE_VAR(Vehicle, spritenum,             SLE_UINT8),
		SLE_CONDNULL(5,                                                            SL_MIN_VERSION,  SLV_58),
		     SLE_VAR(Vehicle, engine_type,           SLE_UINT16),

		SLE_CONDNULL(2,                                                            SL_MIN_VERSION,  SLV_152),
		     SLE_VAR(Vehicle, cur_speed,             SLE_UINT16),
		     SLE_VAR(Vehicle, subspeed,              SLE_UINT8),
		     SLE_VAR(Vehicle, acceleration,          SLE_UINT8),
		     SLE_VAR(Vehicle, progress,              SLE_UINT8),

		     SLE_VAR(Vehicle, vehstatus,             SLE_UINT8),
		 SLE_CONDVAR(Vehicle, last_station_visited,  SLE_FILE_U8  | SLE_VAR_U16,   SL_MIN_VERSION,   SLV_5),
		 SLE_CONDVAR(Vehicle, last_station_visited,  SLE_UINT16,                   SLV_5, SL_MAX_VERSION),
		 SLE_CONDVAR(Vehicle, last_loading_station,  SLE_UINT16,                 SLV_182, SL_MAX_VERSION),

		     SLE_VAR(Vehicle, cargo_type,            SLE_UINT8),
		 SLE_CONDVAR(Vehicle, cargo_subtype,         SLE_UINT8,                   SLV_35, SL_MAX_VERSION),
		SLEG_CONDVAR(         _cargo_days,           SLE_UINT8,                    SL_MIN_VERSION,  SLV_68),
		SLEG_CONDVAR(         _cargo_source,         SLE_FILE_U8  | SLE_VAR_U16,   SL_MIN_VERSION,   SLV_7),
		SLEG_CONDVAR(         _cargo_source,         SLE_UINT16,                   SLV_7,  SLV_68),
		SLEG_CONDVAR(         _cargo_source_xy,      SLE_UINT32,                  SLV_44,  SLV_68),
		     SLE_VAR(Vehicle, cargo_cap,             SLE_UINT16),
		 SLE_CONDVAR(Vehicle, refit_cap,             SLE_UINT16,                 SLV_182, SL_MAX_VERSION),
		SLEG_CONDVAR(         _cargo_count,          SLE_UINT16,                   SL_MIN_VERSION,  SLV_68),
		SLE_CONDPTRDEQ(Vehicle, cargo.packets,         REF_CARGO_PACKET,            SLV_68, SL_MAX_VERSION),
		 SLE_CONDARR(Vehicle, cargo.action_counts,   SLE_UINT, VehicleCargoList::NUM_MOVE_TO_ACTION, SLV_181, SL_MAX_VERSION),
		 SLE_CONDVAR(Vehicle, cargo_age_counter,     SLE_UINT16,                 SLV_162, SL_MAX_VERSION),

		     SLE_VAR(Vehicle, day_counter,           SLE_UINT8),
		     SLE_VAR(Vehicle, tick_counter,          SLE_UINT8),
		SLE_CONDVAR_X(Vehicle, running_ticks,        SLE_FILE_U8  | SLE_VAR_U16,  SLV_88, SL_MAX_VERSION, SlXvFeatureTest([](uint16 version, bool version_in_range) -> bool {
			return version_in_range && !(SlXvIsFeaturePresent(XSLFI_SPRINGPP, 3) || SlXvIsFeaturePresent(XSLFI_VARIABLE_DAY_LENGTH, 2));
		})),
		SLE_CONDVAR_X(Vehicle, running_ticks,        SLE_UINT16,                  SLV_88, SL_MAX_VERSION, SlXvFeatureTest([](uint16 version, bool version_in_range) -> bool {
			return version_in_range && (SlXvIsFeaturePresent(XSLFI_SPRINGPP, 2) || SlXvIsFeaturePresent(XSLFI_VARIABLE_DAY_LENGTH, 2));
		})),

		     SLE_VAR(Vehicle, cur_implicit_order_index,  SLE_UINT8),
		 SLE_CONDVAR(Vehicle, cur_real_order_index,  SLE_UINT8,                  SLV_158, SL_MAX_VERSION),
		SLE_CONDVAR_X(Vehicle, cur_timetable_order_index, SLE_UINT8,      SL_MIN_VERSION, SL_MAX_VERSION, SlXvFeatureTest(XSLFTO_AND, XSLFI_TIMETABLE_EXTRA)),
		/* num_orders is now part of OrderList and is not saved but counted */
		SLE_CONDNULL(1,                                                            SL_MIN_VERSION, SLV_105),

		/* This next line is for version 4 and prior compatibility.. it temporarily reads
		 type and flags (which were both 4 bits) into type. Later on this is
		 converted correctly */
		 SLE_CONDVAR(Vehicle, current_order.type,    SLE_UINT8,                    SL_MIN_VERSION,   SLV_5),
		 SLE_CONDVAR(Vehicle, current_order.dest,    SLE_FILE_U8  | SLE_VAR_U16,   SL_MIN_VERSION,   SLV_5),

		/* Orders for version 5 and on */
		 SLE_CONDVAR(Vehicle, current_order.type,    SLE_UINT8,                    SLV_5, SL_MAX_VERSION),
		 SLE_CONDVAR(Vehicle, current_order.flags,   SLE_UINT8,                    SLV_5, SL_MAX_VERSION),
		 SLE_CONDVAR(Vehicle, current_order.dest,    SLE_UINT16,                   SLV_5, SL_MAX_VERSION),

		/* Refit in current order */
		 SLE_CONDVAR(Vehicle, current_order.refit_cargo,   SLE_UINT8,             SLV_36, SL_MAX_VERSION),
		SLE_CONDNULL(1,                                                           SLV_36, SLV_182), // refit_subtype

		/* Timetable in current order */
		SLE_CONDVAR_X(Vehicle, current_order.wait_time,    SLE_FILE_U16 | SLE_VAR_U32, SLV_67, SL_MAX_VERSION, SlXvFeatureTest(XSLFTO_AND, XSLFI_TIMETABLE_EXTRA, 0, 5)),
		SLE_CONDVAR_X(Vehicle, current_order.wait_time,    SLE_UINT32,                 SLV_67, SL_MAX_VERSION, SlXvFeatureTest(XSLFTO_AND, XSLFI_TIMETABLE_EXTRA, 6)),
		SLE_CONDVAR_X(Vehicle, current_order.travel_time,  SLE_FILE_U16 | SLE_VAR_U32, SLV_67, SL_MAX_VERSION, SlXvFeatureTest(XSLFTO_AND, XSLFI_TIMETABLE_EXTRA, 0, 5)),
		SLE_CONDVAR_X(Vehicle, current_order.travel_time,  SLE_UINT32,                 SLV_67, SL_MAX_VERSION, SlXvFeatureTest(XSLFTO_AND, XSLFI_TIMETABLE_EXTRA, 6)),
		 SLE_CONDVAR(Vehicle, current_order.max_speed,     SLE_UINT16,           SLV_174, SL_MAX_VERSION),
		 SLE_CONDVAR(Vehicle, timetable_start,       SLE_INT32,                  SLV_129, SL_MAX_VERSION),
		SLE_CONDVAR_X(Vehicle, timetable_start_subticks,   SLE_UINT16,    SL_MIN_VERSION, SL_MAX_VERSION, SlXvFeatureTest(XSLFTO_AND, XSLFI_TIMETABLES_START_TICKS, 2)),

		 SLE_CONDREF(Vehicle, orders,                REF_ORDER,                    SL_MIN_VERSION, SLV_105),
		 SLE_CONDREF(Vehicle, orders,                REF_ORDERLIST,              SLV_105, SL_MAX_VERSION),

		 SLE_CONDVAR(Vehicle, age,                   SLE_FILE_U16 | SLE_VAR_I32,   SL_MIN_VERSION,  SLV_31),
		 SLE_CONDVAR(Vehicle, age,                   SLE_INT32,                   SLV_31, SL_MAX_VERSION),
		 SLE_CONDVAR(Vehicle, max_age,               SLE_FILE_U16 | SLE_VAR_I32,   SL_MIN_VERSION,  SLV_31),
		 SLE_CONDVAR(Vehicle, max_age,               SLE_INT32,                   SLV_31, SL_MAX_VERSION),
		 SLE_CONDVAR(Vehicle, date_of_last_service,  SLE_FILE_U16 | SLE_VAR_I32,   SL_MIN_VERSION,  SLV_31),
		 SLE_CONDVAR(Vehicle, date_of_last_service,  SLE_INT32,                   SLV_31, SL_MAX_VERSION),
		 SLE_CONDVAR(Vehicle, service_interval,      SLE_UINT16,                   SL_MIN_VERSION,  SLV_31),
		 SLE_CONDVAR(Vehicle, service_interval,      SLE_FILE_U32 | SLE_VAR_U16,  SLV_31, SLV_180),
		 SLE_CONDVAR(Vehicle, service_interval,      SLE_UINT16,                 SLV_180, SL_MAX_VERSION),
		     SLE_VAR(Vehicle, reliability,           SLE_UINT16),
		     SLE_VAR(Vehicle, reliability_spd_dec,   SLE_UINT16),
		     SLE_VAR(Vehicle, breakdown_ctr,         SLE_UINT8),
		     SLE_VAR(Vehicle, breakdown_delay,       SLE_UINT8),
		     SLE_VAR(Vehicle, breakdowns_since_last_service, SLE_UINT8),
		     SLE_VAR(Vehicle, breakdown_chance,      SLE_UINT8),
		SLE_CONDVAR_X(Vehicle, breakdown_chance_factor, SLE_UINT8,                 SL_MIN_VERSION, SL_MAX_VERSION, SlXvFeatureTest(XSLFTO_AND, XSLFI_IMPROVED_BREAKDOWNS, 3)),
		SLE_CONDVAR_X(Vehicle, breakdown_type,       SLE_UINT8,                    SL_MIN_VERSION, SL_MAX_VERSION, SlXvFeatureTest(XSLFTO_AND, XSLFI_IMPROVED_BREAKDOWNS)),
		SLE_CONDVAR_X(Vehicle, breakdown_severity,   SLE_UINT8,                    SL_MIN_VERSION, SL_MAX_VERSION, SlXvFeatureTest(XSLFTO_AND, XSLFI_IMPROVED_BREAKDOWNS)),
		 SLE_CONDVAR(Vehicle, build_year,            SLE_FILE_U8 | SLE_VAR_I32,    SL_MIN_VERSION,  SLV_31),
		 SLE_CONDVAR(Vehicle, build_year,            SLE_INT32,                   SLV_31, SL_MAX_VERSION),

		     SLE_VAR(Vehicle, load_unload_ticks,     SLE_UINT16),
		SLEG_CONDVAR(         _cargo_paid_for,       SLE_UINT16,                  SLV_45, SL_MAX_VERSION),
		 SLE_CONDVAR(Vehicle, vehicle_flags,         SLE_FILE_U8 | SLE_VAR_U16,   SLV_40, SLV_180),
		 SLE_CONDVAR(Vehicle, vehicle_flags,         SLE_UINT16,                 SLV_180, SL_MAX_VERSION),

		 SLE_CONDVAR(Vehicle, profit_this_year,      SLE_FILE_I32 | SLE_VAR_I64,   SL_MIN_VERSION,  SLV_65),
		 SLE_CONDVAR(Vehicle, profit_this_year,      SLE_INT64,                   SLV_65, SL_MAX_VERSION),
		 SLE_CONDVAR(Vehicle, profit_last_year,      SLE_FILE_I32 | SLE_VAR_I64,   SL_MIN_VERSION,  SLV_65),
		 SLE_CONDVAR(Vehicle, profit_last_year,      SLE_INT64,                   SLV_65, SL_MAX_VERSION),
		SLE_CONDVAR_X(Vehicle,profit_lifetime,       SLE_INT64,                    SL_MIN_VERSION, SL_MAX_VERSION, SlXvFeatureTest(XSLFTO_AND, XSLFI_VEH_LIFETIME_PROFIT)),
		SLEG_CONDVAR(         _cargo_feeder_share,   SLE_FILE_I32 | SLE_VAR_I64,  SLV_51,  SLV_65),
		SLEG_CONDVAR(         _cargo_feeder_share,   SLE_INT64,                   SLV_65,  SLV_68),
		SLEG_CONDVAR(         _cargo_loaded_at_xy,   SLE_UINT32,                  SLV_51,  SLV_68),
		 SLE_CONDVAR(Vehicle, value,                 SLE_FILE_I32 | SLE_VAR_I64,   SL_MIN_VERSION,  SLV_65),
		 SLE_CONDVAR(Vehicle, value,                 SLE_INT64,                   SLV_65, SL_MAX_VERSION),
		SLE_CONDNULL_X(8,                                                          SL_MIN_VERSION, SL_MAX_VERSION, SlXvFeatureTest(XSLFTO_AND, XSLFI_VEHICLE_REPAIR_COST, 1, 1)),

		 SLE_CONDVAR(Vehicle, random_bits,           SLE_UINT8,                    SLV_2, SL_MAX_VERSION),
		 SLE_CONDVAR(Vehicle, waiting_triggers,      SLE_UINT8,                    SLV_2, SL_MAX_VERSION),

		SLE_CONDREF_X(Vehicle, ahead_separation,     REF_VEHICLE,                  SL_MIN_VERSION, SL_MAX_VERSION, SlXvFeatureTest(XSLFTO_AND, XSLFI_AUTO_TIMETABLE)),
		SLE_CONDREF_X(Vehicle, behind_separation,    REF_VEHICLE,                  SL_MIN_VERSION, SL_MAX_VERSION, SlXvFeatureTest(XSLFTO_AND, XSLFI_AUTO_TIMETABLE)),

		 SLE_CONDREF(Vehicle, next_shared,           REF_VEHICLE,                  SLV_2, SL_MAX_VERSION),
		SLE_CONDNULL(2,                                                            SLV_2,  SLV_69),
		SLE_CONDNULL(4,                                                           SLV_69, SLV_101),

		 SLE_CONDVAR(Vehicle, group_id,              SLE_UINT16,                  SLV_60, SL_MAX_VERSION),

		 SLE_CONDVAR(Vehicle, current_order_time,    SLE_UINT32,                  SLV_67, SL_MAX_VERSION),
		SLE_CONDVAR_X(Vehicle, current_loading_time, SLE_UINT32,                   SL_MIN_VERSION, SL_MAX_VERSION, SlXvFeatureTest(XSLFTO_AND, XSLFI_AUTO_TIMETABLE)),
		SLE_CONDNULL_X(4, SL_MIN_VERSION, SL_MAX_VERSION, SlXvFeatureTest(XSLFTO_AND, XSLFI_SPRINGPP)),
		 SLE_CONDVAR(Vehicle, lateness_counter,      SLE_INT32,                   SLV_67, SL_MAX_VERSION),

		SLE_CONDNULL(10,                                                           SLV_2, SLV_144), // old reserved space

		SLE_CONDNULL_X((8 + 8 + 2 + 2 + 4 + 4 + 1 + 1) * 30, SL_MIN_VERSION, SL_MAX_VERSION, SlXvFeatureTest(XSLFTO_AND, XSLFI_SPRINGPP)),
		SLE_CONDNULL_X((8 + 8 + 2 + 2 + 4 + 4 + 1 + 1) * 70, SL_MIN_VERSION, SL_MAX_VERSION, SlXvFeatureTest(XSLFTO_AND, XSLFI_SPRINGPP, 4)),
		SLE_CONDNULL_X(1, SL_MIN_VERSION, SL_MAX_VERSION, SlXvFeatureTest(XSLFTO_AND, XSLFI_SPRINGPP)),
		SLE_CONDNULL_X(1, SL_MIN_VERSION, SL_MAX_VERSION, SlXvFeatureTest(XSLFTO_AND, XSLFI_SPRINGPP)),
		SLE_CONDNULL_X(2, SL_MIN_VERSION, SL_MAX_VERSION, SlXvFeatureTest(XSLFTO_AND, XSLFI_SPRINGPP)),

		     SLE_END()
	};


	static const SaveLoad _train_desc[] = {
		SLE_WRITEBYTE(Vehicle, type),
		SLE_VEH_INCLUDE(),
		     SLE_VAR(Train, crash_anim_pos,      SLE_UINT16),
		     SLE_VAR(Train, force_proceed,       SLE_UINT8),
		     SLE_VAR(Train, railtype,            SLE_UINT8),
		     SLE_VAR(Train, track,               SLE_UINT8),

		 SLE_CONDVAR(Train, flags,               SLE_FILE_U8  | SLE_VAR_U32,            SLV_2, SLV_100),
		SLE_CONDVAR_X(Train, flags,              SLE_FILE_U16 | SLE_VAR_U32,          SLV_100, SL_MAX_VERSION, SlXvFeatureTest(XSLFTO_AND, XSLFI_TRAIN_FLAGS_EXTRA, 0, 0)),
		SLE_CONDVAR_X(Train, flags,              SLE_UINT32,                   SL_MIN_VERSION, SL_MAX_VERSION, SlXvFeatureTest(XSLFTO_AND, XSLFI_TRAIN_FLAGS_EXTRA, 1)),
		SLE_CONDNULL(2, SLV_2, SLV_60),

		 SLE_CONDVAR(Train, wait_counter,        SLE_UINT16,                 SLV_136, SL_MAX_VERSION),
		 SLE_CONDVAR_X(Train, tunnel_bridge_signal_num, SLE_UINT16,   SL_MIN_VERSION, SL_MAX_VERSION, SlXvFeatureTest(XSLFTO_AND, XSLFI_SIG_TUNNEL_BRIDGE, 5)),

		SLE_CONDNULL(2, SLV_2, SLV_20),
		 SLE_CONDVAR(Train, gv_flags,            SLE_UINT16,                 SLV_139, SL_MAX_VERSION),
		SLE_CONDNULL(11, SLV_2, SLV_144), // old reserved space
		SLE_CONDVAR_X(Train, reverse_distance,    SLE_UINT16,         SL_MIN_VERSION, SL_MAX_VERSION, SlXvFeatureTest(XSLFTO_AND, XSLFI_REVERSE_AT_WAYPOINT)),
		SLE_CONDVAR_X(Train, critical_breakdown_count, SLE_UINT8,     SL_MIN_VERSION, SL_MAX_VERSION, SlXvFeatureTest(XSLFTO_AND, XSLFI_IMPROVED_BREAKDOWNS, 2)),

		     SLE_END()
	};

	static const SaveLoad _roadveh_desc[] = {
		SLE_WRITEBYTE(Vehicle, type),
		SLE_VEH_INCLUDE(),
<<<<<<< HEAD
		     SLE_VAR(RoadVehicle, state,                SLE_UINT8),
		     SLE_VAR(RoadVehicle, frame,                SLE_UINT8),
		     SLE_VAR(RoadVehicle, blocked_ctr,          SLE_UINT16),
		     SLE_VAR(RoadVehicle, overtaking,           SLE_UINT8),
		     SLE_VAR(RoadVehicle, overtaking_ctr,       SLE_UINT8),
		     SLE_VAR(RoadVehicle, crashed_ctr,          SLE_UINT16),
		     SLE_VAR(RoadVehicle, reverse_ctr,          SLE_UINT8),

		SLE_CONDNULL(2,                                                               SLV_6,  SLV_69),
		 SLE_CONDVAR(RoadVehicle, gv_flags,             SLE_UINT16,                 SLV_139, SL_MAX_VERSION),
		SLE_CONDNULL(4,                                                              SLV_69, SLV_131),
		SLE_CONDNULL(2,                                                               SLV_6, SLV_131),
		SLE_CONDNULL(16,                                                              SLV_2, SLV_144), // old reserved space
		SLE_CONDVAR_X(RoadVehicle, critical_breakdown_count, SLE_UINT8,      SL_MIN_VERSION, SL_MAX_VERSION, SlXvFeatureTest(XSLFTO_AND, XSLFI_IMPROVED_BREAKDOWNS, 6)),

		     SLE_END()
=======
		      SLE_VAR(RoadVehicle, state,                SLE_UINT8),
		      SLE_VAR(RoadVehicle, frame,                SLE_UINT8),
		      SLE_VAR(RoadVehicle, blocked_ctr,          SLE_UINT16),
		      SLE_VAR(RoadVehicle, overtaking,           SLE_UINT8),
		      SLE_VAR(RoadVehicle, overtaking_ctr,       SLE_UINT8),
		      SLE_VAR(RoadVehicle, crashed_ctr,          SLE_UINT16),
		      SLE_VAR(RoadVehicle, reverse_ctr,          SLE_UINT8),
		SLE_CONDDEQUE(RoadVehicle, path.td,              SLE_UINT8,                  SLV_ROADVEH_PATH_CACHE, SL_MAX_VERSION),
		SLE_CONDDEQUE(RoadVehicle, path.tile,            SLE_UINT32,                 SLV_ROADVEH_PATH_CACHE, SL_MAX_VERSION),

		 SLE_CONDNULL(2,                                                               SLV_6,  SLV_69),
		  SLE_CONDVAR(RoadVehicle, gv_flags,             SLE_UINT16,                 SLV_139, SL_MAX_VERSION),
		 SLE_CONDNULL(4,                                                              SLV_69, SLV_131),
		 SLE_CONDNULL(2,                                                               SLV_6, SLV_131),
		 SLE_CONDNULL(16,                                                              SLV_2, SLV_144), // old reserved space

		      SLE_END()
>>>>>>> 776fbda3
	};

	static const SaveLoad _ship_desc[] = {
		SLE_WRITEBYTE(Vehicle, type),
		SLE_VEH_INCLUDE(),
		      SLE_VAR(Ship, state,                     SLE_UINT8),
		SLE_CONDDEQUE(Ship, path,                      SLE_UINT8,                  SLV_SHIP_PATH_CACHE, SL_MAX_VERSION),
		  SLE_CONDVAR(Ship, rotation,                  SLE_UINT8,                  SLV_SHIP_ROTATION, SL_MAX_VERSION),

		SLE_CONDNULL(16, SLV_2, SLV_144), // old reserved space

		     SLE_END()
	};

	static const SaveLoad _aircraft_desc[] = {
		SLE_WRITEBYTE(Vehicle, type),
		SLE_VEH_INCLUDE(),
		     SLE_VAR(Aircraft, crashed_counter,       SLE_UINT16),
		     SLE_VAR(Aircraft, pos,                   SLE_UINT8),

		 SLE_CONDVAR(Aircraft, targetairport,         SLE_FILE_U8  | SLE_VAR_U16,   SL_MIN_VERSION, SLV_5),
		 SLE_CONDVAR(Aircraft, targetairport,         SLE_UINT16,                   SLV_5, SL_MAX_VERSION),

		     SLE_VAR(Aircraft, state,                 SLE_UINT8),

		 SLE_CONDVAR(Aircraft, previous_pos,          SLE_UINT8,                    SLV_2, SL_MAX_VERSION),
		 SLE_CONDVAR(Aircraft, last_direction,        SLE_UINT8,                    SLV_2, SL_MAX_VERSION),
		 SLE_CONDVAR(Aircraft, number_consecutive_turns, SLE_UINT8,                 SLV_2, SL_MAX_VERSION),
		 SLE_CONDNULL_X(2, SL_MIN_VERSION, SL_MAX_VERSION, SlXvFeatureTest(XSLFTO_AND, XSLFI_SPRINGPP)),

		 SLE_CONDVAR(Aircraft, turn_counter,          SLE_UINT8,                  SLV_136, SL_MAX_VERSION),
		 SLE_CONDVAR(Aircraft, flags,                 SLE_UINT8,                  SLV_167, SL_MAX_VERSION),

		SLE_CONDNULL(13,                                                           SLV_2, SLV_144), // old reserved space

		     SLE_END()
	};

	static const SaveLoad _special_desc[] = {
		SLE_WRITEBYTE(Vehicle, type),

		     SLE_VAR(Vehicle, subtype,               SLE_UINT8),

		SLE_CONDNULL_X(5, SL_MIN_VERSION, SL_MAX_VERSION, SlXvFeatureTest(XSLFTO_AND, XSLFI_SPRINGPP)),

		 SLE_CONDVAR(Vehicle, tile,                  SLE_FILE_U16 | SLE_VAR_U32,   SL_MIN_VERSION,   SLV_6),
		 SLE_CONDVAR(Vehicle, tile,                  SLE_UINT32,                   SLV_6, SL_MAX_VERSION),

		 SLE_CONDVAR(Vehicle, x_pos,                 SLE_FILE_I16 | SLE_VAR_I32,   SL_MIN_VERSION,   SLV_6),
		 SLE_CONDVAR(Vehicle, x_pos,                 SLE_INT32,                    SLV_6, SL_MAX_VERSION),
		 SLE_CONDVAR(Vehicle, y_pos,                 SLE_FILE_I16 | SLE_VAR_I32,   SL_MIN_VERSION,   SLV_6),
		 SLE_CONDVAR(Vehicle, y_pos,                 SLE_INT32,                    SLV_6, SL_MAX_VERSION),
		 SLE_CONDVAR(Vehicle, z_pos,                 SLE_FILE_U8  | SLE_VAR_I32,   SL_MIN_VERSION, SLV_164),
		 SLE_CONDVAR(Vehicle, z_pos,                 SLE_INT32,                  SLV_164, SL_MAX_VERSION),

		     SLE_VAR(Vehicle, sprite_seq.seq[0].sprite, SLE_FILE_U16 | SLE_VAR_U32),
		SLE_CONDNULL(5,                                                            SL_MIN_VERSION,  SLV_59),
		     SLE_VAR(Vehicle, progress,              SLE_UINT8),
		     SLE_VAR(Vehicle, vehstatus,             SLE_UINT8),

		     SLE_VAR(EffectVehicle, animation_state,    SLE_UINT16),
		     SLE_VAR(EffectVehicle, animation_substate, SLE_UINT8),

		 SLE_CONDVAR(Vehicle, spritenum,             SLE_UINT8,                    SLV_2, SL_MAX_VERSION),

		SLE_CONDNULL(15,                                                           SLV_2, SLV_144), // old reserved space

		     SLE_END()
	};

	static const SaveLoad _disaster_desc[] = {
		SLE_WRITEBYTE(Vehicle, type),

		     SLE_REF(Vehicle, next,                  REF_VEHICLE_OLD),

		     SLE_VAR(Vehicle, subtype,               SLE_UINT8),
		 SLE_CONDVAR(Vehicle, tile,                  SLE_FILE_U16 | SLE_VAR_U32,   SL_MIN_VERSION,   SLV_6),
		 SLE_CONDVAR(Vehicle, tile,                  SLE_UINT32,                   SLV_6, SL_MAX_VERSION),
		 SLE_CONDVAR(Vehicle, dest_tile,             SLE_FILE_U16 | SLE_VAR_U32,   SL_MIN_VERSION,   SLV_6),
		 SLE_CONDVAR(Vehicle, dest_tile,             SLE_UINT32,                   SLV_6, SL_MAX_VERSION),

		 SLE_CONDVAR(Vehicle, x_pos,                 SLE_FILE_I16 | SLE_VAR_I32,   SL_MIN_VERSION,   SLV_6),
		 SLE_CONDVAR(Vehicle, x_pos,                 SLE_INT32,                    SLV_6, SL_MAX_VERSION),
		 SLE_CONDVAR(Vehicle, y_pos,                 SLE_FILE_I16 | SLE_VAR_I32,   SL_MIN_VERSION,   SLV_6),
		 SLE_CONDVAR(Vehicle, y_pos,                 SLE_INT32,                    SLV_6, SL_MAX_VERSION),
		 SLE_CONDVAR(Vehicle, z_pos,                 SLE_FILE_U8  | SLE_VAR_I32,   SL_MIN_VERSION, SLV_164),
		 SLE_CONDVAR(Vehicle, z_pos,                 SLE_INT32,                  SLV_164, SL_MAX_VERSION),
		     SLE_VAR(Vehicle, direction,             SLE_UINT8),

		SLE_CONDNULL(5,                                                            SL_MIN_VERSION,  SLV_58),
		     SLE_VAR(Vehicle, owner,                 SLE_UINT8),
		     SLE_VAR(Vehicle, vehstatus,             SLE_UINT8),
		 SLE_CONDVAR(Vehicle, current_order.dest,    SLE_FILE_U8 | SLE_VAR_U16,    SL_MIN_VERSION,   SLV_5),
		 SLE_CONDVAR(Vehicle, current_order.dest,    SLE_UINT16,                   SLV_5, SL_MAX_VERSION),

		     SLE_VAR(Vehicle, sprite_seq.seq[0].sprite, SLE_FILE_U16 | SLE_VAR_U32),
		 SLE_CONDVAR(Vehicle, age,                   SLE_FILE_U16 | SLE_VAR_I32,   SL_MIN_VERSION,  SLV_31),
		 SLE_CONDVAR(Vehicle, age,                   SLE_INT32,                   SLV_31, SL_MAX_VERSION),
		     SLE_VAR(Vehicle, tick_counter,          SLE_UINT8),

		 SLE_CONDVAR(DisasterVehicle, image_override,            SLE_FILE_U16 | SLE_VAR_U32,   SL_MIN_VERSION, SLV_191),
		 SLE_CONDVAR(DisasterVehicle, image_override,            SLE_UINT32,                 SLV_191, SL_MAX_VERSION),
		 SLE_CONDVAR(DisasterVehicle, big_ufo_destroyer_target,  SLE_FILE_U16 | SLE_VAR_U32,   SL_MIN_VERSION, SLV_191),
		 SLE_CONDVAR(DisasterVehicle, big_ufo_destroyer_target,  SLE_UINT32,                 SLV_191, SL_MAX_VERSION),
		 SLE_CONDNULL_X(2, SL_MIN_VERSION, SL_MAX_VERSION, SlXvFeatureTest(XSLFTO_AND, XSLFI_SPRINGPP)),
		 SLE_CONDVAR(DisasterVehicle, flags,                     SLE_UINT8,                  SLV_194, SL_MAX_VERSION),

		SLE_CONDNULL(16,                                                           SLV_2, SLV_144), // old reserved space

		     SLE_END()
	};


	static const SaveLoad * const _veh_descs[] = {
		_train_desc,
		_roadveh_desc,
		_ship_desc,
		_aircraft_desc,
		_special_desc,
		_disaster_desc,
		_common_veh_desc,
	};

	return _veh_descs[vt];
}

/** Will be called when the vehicles need to be saved. */
static void Save_VEHS()
{
	Vehicle *v;
	/* Write the vehicles */
	FOR_ALL_VEHICLES(v) {
		SlSetArrayIndex(v->index);
		SlObject(v, GetVehicleDescription(v->type));
	}
}

/** Will be called when vehicles need to be loaded. */
void Load_VEHS()
{
	int index;

	_cargo_count = 0;

	while ((index = SlIterateArray()) != -1) {
		Vehicle *v;
		VehicleType vtype = (VehicleType)SlReadByte();

		switch (vtype) {
			case VEH_TRAIN:    v = new (index) Train();           break;
			case VEH_ROAD:     v = new (index) RoadVehicle();     break;
			case VEH_SHIP:     v = new (index) Ship();            break;
			case VEH_AIRCRAFT: v = new (index) Aircraft();        break;
			case VEH_EFFECT:   v = new (index) EffectVehicle();   break;
			case VEH_DISASTER: v = new (index) DisasterVehicle(); break;
			case VEH_INVALID: // Savegame shouldn't contain invalid vehicles
			default: SlErrorCorrupt("Invalid vehicle type");
		}

		SlObject(v, GetVehicleDescription(vtype));

		if (_cargo_count != 0 && IsCompanyBuildableVehicleType(v) && CargoPacket::CanAllocateItem()) {
			/* Don't construct the packet with station here, because that'll fail with old savegames */
			CargoPacket *cp = new CargoPacket(_cargo_count, _cargo_days, _cargo_source, _cargo_source_xy, _cargo_loaded_at_xy, _cargo_feeder_share);
			v->cargo.Append(cp);
		}

		/* Old savegames used 'last_station_visited = 0xFF' */
		if (IsSavegameVersionBefore(SLV_5) && v->last_station_visited == 0xFF) {
			v->last_station_visited = INVALID_STATION;
		}

		if (IsSavegameVersionBefore(SLV_182)) v->last_loading_station = INVALID_STATION;

		if (IsSavegameVersionBefore(SLV_5)) {
			/* Convert the current_order.type (which is a mix of type and flags, because
			 *  in those versions, they both were 4 bits big) to type and flags */
			v->current_order.flags = GB(v->current_order.type, 4, 4);
			v->current_order.type &= 0x0F;
		}

		/* Advanced vehicle lists got added */
		if (IsSavegameVersionBefore(SLV_60)) v->group_id = DEFAULT_GROUP;
	}
}

static void Ptrs_VEHS()
{
	Vehicle *v;
	FOR_ALL_VEHICLES(v) {
		SlObject(v, GetVehicleDescription(v->type));
	}
}

const SaveLoad *GetOrderExtraInfoDescription();

void Save_VEOX()
{
	/* save extended order info for vehicle current order */
	Vehicle *v;
	FOR_ALL_VEHICLES(v) {
		if (v->current_order.extra) {
			SlSetArrayIndex(v->index);
			SlObject(v->current_order.extra.get(), GetOrderExtraInfoDescription());
		}
	}
}

void Load_VEOX()
{
	/* load extended order info for vehicle current order */
	int index;
	while ((index = SlIterateArray()) != -1) {
		Vehicle *v = Vehicle::GetIfValid(index);
		assert(v != NULL);
		v->current_order.AllocExtraInfo();
		SlObject(v->current_order.extra.get(), GetOrderExtraInfoDescription());
	}
}

extern const ChunkHandler _veh_chunk_handlers[] = {
	{ 'VEHS', Save_VEHS, Load_VEHS, Ptrs_VEHS, NULL, CH_SPARSE_ARRAY},
	{ 'VEOX', Save_VEOX, Load_VEOX, NULL,      NULL, CH_SPARSE_ARRAY | CH_LAST},
};<|MERGE_RESOLUTION|>--- conflicted
+++ resolved
@@ -790,24 +790,6 @@
 	static const SaveLoad _roadveh_desc[] = {
 		SLE_WRITEBYTE(Vehicle, type),
 		SLE_VEH_INCLUDE(),
-<<<<<<< HEAD
-		     SLE_VAR(RoadVehicle, state,                SLE_UINT8),
-		     SLE_VAR(RoadVehicle, frame,                SLE_UINT8),
-		     SLE_VAR(RoadVehicle, blocked_ctr,          SLE_UINT16),
-		     SLE_VAR(RoadVehicle, overtaking,           SLE_UINT8),
-		     SLE_VAR(RoadVehicle, overtaking_ctr,       SLE_UINT8),
-		     SLE_VAR(RoadVehicle, crashed_ctr,          SLE_UINT16),
-		     SLE_VAR(RoadVehicle, reverse_ctr,          SLE_UINT8),
-
-		SLE_CONDNULL(2,                                                               SLV_6,  SLV_69),
-		 SLE_CONDVAR(RoadVehicle, gv_flags,             SLE_UINT16,                 SLV_139, SL_MAX_VERSION),
-		SLE_CONDNULL(4,                                                              SLV_69, SLV_131),
-		SLE_CONDNULL(2,                                                               SLV_6, SLV_131),
-		SLE_CONDNULL(16,                                                              SLV_2, SLV_144), // old reserved space
-		SLE_CONDVAR_X(RoadVehicle, critical_breakdown_count, SLE_UINT8,      SL_MIN_VERSION, SL_MAX_VERSION, SlXvFeatureTest(XSLFTO_AND, XSLFI_IMPROVED_BREAKDOWNS, 6)),
-
-		     SLE_END()
-=======
 		      SLE_VAR(RoadVehicle, state,                SLE_UINT8),
 		      SLE_VAR(RoadVehicle, frame,                SLE_UINT8),
 		      SLE_VAR(RoadVehicle, blocked_ctr,          SLE_UINT16),
@@ -823,9 +805,9 @@
 		 SLE_CONDNULL(4,                                                              SLV_69, SLV_131),
 		 SLE_CONDNULL(2,                                                               SLV_6, SLV_131),
 		 SLE_CONDNULL(16,                                                              SLV_2, SLV_144), // old reserved space
+		SLE_CONDVAR_X(RoadVehicle, critical_breakdown_count, SLE_UINT8,       SL_MIN_VERSION, SL_MAX_VERSION, SlXvFeatureTest(XSLFTO_AND, XSLFI_IMPROVED_BREAKDOWNS, 6)),
 
 		      SLE_END()
->>>>>>> 776fbda3
 	};
 
 	static const SaveLoad _ship_desc[] = {
