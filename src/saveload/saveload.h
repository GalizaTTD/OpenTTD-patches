/* $Id$ */

/*
 * This file is part of OpenTTD.
 * OpenTTD is free software; you can redistribute it and/or modify it under the terms of the GNU General Public License as published by the Free Software Foundation, version 2.
 * OpenTTD is distributed in the hope that it will be useful, but WITHOUT ANY WARRANTY; without even the implied warranty of MERCHANTABILITY or FITNESS FOR A PARTICULAR PURPOSE.
 * See the GNU General Public License for more details. You should have received a copy of the GNU General Public License along with OpenTTD. If not, see <http://www.gnu.org/licenses/>.
 */

/** @file saveload.h Functions/types related to saving and loading games. */

#ifndef SAVELOAD_H
#define SAVELOAD_H

#include "../fileio_type.h"
#include "../strings_type.h"
#include "extended_ver_sl.h"

#include <stdarg.h>

/** SaveLoad versions
 * Previous savegame versions, the trunk revision where they were
 * introduced and the released version that had that particular
 * savegame version.
 * Up to savegame version 18 there is a minor version as well.
 *
 * Older entries keep their original numbering.
 *
 * Newer entries should use a descriptive labels, numeric version
 * and PR can be added to comment.
 *
 * Note that this list must not be reordered.
 */
enum SaveLoadVersion : uint16 {
	SL_MIN_VERSION,                         ///< First savegame version

	SLV_1,                                  ///<   1.0         0.1.x, 0.2.x
	SLV_2,                                  /**<   2.0         0.3.0
	                                         *     2.1         0.3.1, 0.3.2 */
	SLV_3,                                  ///<   3.x         lost
	SLV_4,                                  /**<   4.0     1
	                                         *     4.1   122   0.3.3, 0.3.4
	                                         *     4.2  1222   0.3.5
	                                         *     4.3  1417
	                                         *     4.4  1426 */

	SLV_5,                                  /**<   5.0  1429
	                                         *     5.1  1440
	                                         *     5.2  1525   0.3.6 */
	SLV_6,                                  /**<   6.0  1721
	                                         *     6.1  1768 */
	SLV_7,                                  ///<   7.0  1770
	SLV_8,                                  ///<   8.0  1786
	SLV_9,                                  ///<   9.0  1909

	SLV_10,                                 ///<  10.0  2030
	SLV_11,                                 /**<  11.0  2033
	                                         *    11.1  2041 */
	SLV_12,                                 ///<  12.1  2046
	SLV_13,                                 ///<  13.1  2080   0.4.0, 0.4.0.1
	SLV_14,                                 ///<  14.0  2441

	SLV_15,                                 ///<  15.0  2499
	SLV_16,                                 /**<  16.0  2817
	                                         *    16.1  3155 */
	SLV_17,                                 /**<  17.0  3212
	                                         *    17.1  3218 */
	SLV_18,                                 ///<  18    3227
	SLV_19,                                 ///<  19    3396

	SLV_20,                                 ///<  20    3403
	SLV_21,                                 ///<  21    3472   0.4.x
	SLV_22,                                 ///<  22    3726
	SLV_23,                                 ///<  23    3915
	SLV_24,                                 ///<  24    4150

	SLV_25,                                 ///<  25    4259
	SLV_26,                                 ///<  26    4466
	SLV_27,                                 ///<  27    4757
	SLV_28,                                 ///<  28    4987
	SLV_29,                                 ///<  29    5070

	SLV_30,                                 ///<  30    5946
	SLV_31,                                 ///<  31    5999
	SLV_32,                                 ///<  32    6001
	SLV_33,                                 ///<  33    6440
	SLV_34,                                 ///<  34    6455

	SLV_35,                                 ///<  35    6602
	SLV_36,                                 ///<  36    6624
	SLV_37,                                 ///<  37    7182
	SLV_38,                                 ///<  38    7195
	SLV_39,                                 ///<  39    7269

	SLV_40,                                 ///<  40    7326
	SLV_41,                                 ///<  41    7348   0.5.x
	SLV_42,                                 ///<  42    7573
	SLV_43,                                 ///<  43    7642
	SLV_44,                                 ///<  44    8144

	SLV_45,                                 ///<  45    8501
	SLV_46,                                 ///<  46    8705
	SLV_47,                                 ///<  47    8735
	SLV_48,                                 ///<  48    8935
	SLV_49,                                 ///<  49    8969

	SLV_50,                                 ///<  50    8973
	SLV_51,                                 ///<  51    8978
	SLV_52,                                 ///<  52    9066
	SLV_53,                                 ///<  53    9316
	SLV_54,                                 ///<  54    9613

	SLV_55,                                 ///<  55    9638
	SLV_56,                                 ///<  56    9667
	SLV_57,                                 ///<  57    9691
	SLV_58,                                 ///<  58    9762
	SLV_59,                                 ///<  59    9779

	SLV_60,                                 ///<  60    9874
	SLV_61,                                 ///<  61    9892
	SLV_62,                                 ///<  62    9905
	SLV_63,                                 ///<  63    9956
	SLV_64,                                 ///<  64   10006

	SLV_65,                                 ///<  65   10210
	SLV_66,                                 ///<  66   10211
	SLV_67,                                 ///<  67   10236
	SLV_68,                                 ///<  68   10266
	SLV_69,                                 ///<  69   10319

	SLV_70,                                 ///<  70   10541
	SLV_71,                                 ///<  71   10567
	SLV_72,                                 ///<  72   10601
	SLV_73,                                 ///<  73   10903
	SLV_74,                                 ///<  74   11030

	SLV_75,                                 ///<  75   11107
	SLV_76,                                 ///<  76   11139
	SLV_77,                                 ///<  77   11172
	SLV_78,                                 ///<  78   11176
	SLV_79,                                 ///<  79   11188

	SLV_80,                                 ///<  80   11228
	SLV_81,                                 ///<  81   11244
	SLV_82,                                 ///<  82   11410
	SLV_83,                                 ///<  83   11589
	SLV_84,                                 ///<  84   11822

	SLV_85,                                 ///<  85   11874
	SLV_86,                                 ///<  86   12042
	SLV_87,                                 ///<  87   12129
	SLV_88,                                 ///<  88   12134
	SLV_89,                                 ///<  89   12160

	SLV_90,                                 ///<  90   12293
	SLV_91,                                 ///<  91   12347
	SLV_92,                                 ///<  92   12381   0.6.x
	SLV_93,                                 ///<  93   12648
	SLV_94,                                 ///<  94   12816

	SLV_95,                                 ///<  95   12924
	SLV_96,                                 ///<  96   13226
	SLV_97,                                 ///<  97   13256
	SLV_98,                                 ///<  98   13375
	SLV_99,                                 ///<  99   13838

	SLV_100,                                ///< 100   13952
	SLV_101,                                ///< 101   14233
	SLV_102,                                ///< 102   14332
	SLV_103,                                ///< 103   14598
	SLV_104,                                ///< 104   14735

	SLV_105,                                ///< 105   14803
	SLV_106,                                ///< 106   14919
	SLV_107,                                ///< 107   15027
	SLV_108,                                ///< 108   15045
	SLV_109,                                ///< 109   15075

	SLV_110,                                ///< 110   15148
	SLV_111,                                ///< 111   15190
	SLV_112,                                ///< 112   15290
	SLV_113,                                ///< 113   15340
	SLV_114,                                ///< 114   15601

	SLV_115,                                ///< 115   15695
	SLV_116,                                ///< 116   15893   0.7.x
	SLV_117,                                ///< 117   16037
	SLV_118,                                ///< 118   16129
	SLV_119,                                ///< 119   16242

	SLV_120,                                ///< 120   16439
	SLV_121,                                ///< 121   16694
	SLV_122,                                ///< 122   16855
	SLV_123,                                ///< 123   16909
	SLV_124,                                ///< 124   16993

	SLV_125,                                ///< 125   17113
	SLV_126,                                ///< 126   17433
	SLV_127,                                ///< 127   17439
	SLV_128,                                ///< 128   18281
	SLV_129,                                ///< 129   18292

	SLV_130,                                ///< 130   18404
	SLV_131,                                ///< 131   18481
	SLV_132,                                ///< 132   18522
	SLV_133,                                ///< 133   18674
	SLV_134,                                ///< 134   18703

	SLV_135,                                ///< 135   18719
	SLV_136,                                ///< 136   18764
	SLV_137,                                ///< 137   18912
	SLV_138,                                ///< 138   18942   1.0.x
	SLV_139,                                ///< 139   19346

	SLV_140,                                ///< 140   19382
	SLV_141,                                ///< 141   19799
	SLV_142,                                ///< 142   20003
	SLV_143,                                ///< 143   20048
	SLV_144,                                ///< 144   20334

	SLV_145,                                ///< 145   20376
	SLV_146,                                ///< 146   20446
	SLV_147,                                ///< 147   20621
	SLV_148,                                ///< 148   20659
	SLV_149,                                ///< 149   20832

	SLV_150,                                ///< 150   20857
	SLV_151,                                ///< 151   20918
	SLV_152,                                ///< 152   21171
	SLV_153,                                ///< 153   21263
	SLV_154,                                ///< 154   21426

	SLV_155,                                ///< 155   21453
	SLV_156,                                ///< 156   21728
	SLV_157,                                ///< 157   21862
	SLV_158,                                ///< 158   21933
	SLV_159,                                ///< 159   21962

	SLV_160,                                ///< 160   21974   1.1.x
	SLV_161,                                ///< 161   22567
	SLV_162,                                ///< 162   22713
	SLV_163,                                ///< 163   22767
	SLV_164,                                ///< 164   23290

	SLV_165,                                ///< 165   23304
	SLV_166,                                ///< 166   23415
	SLV_167,                                ///< 167   23504
	SLV_168,                                ///< 168   23637
	SLV_169,                                ///< 169   23816

	SLV_170,                                ///< 170   23826
	SLV_171,                                ///< 171   23835
	SLV_172,                                ///< 172   23947
	SLV_173,                                ///< 173   23967   1.2.0-RC1
	SLV_174,                                ///< 174   23973   1.2.x

	SLV_175,                                ///< 175   24136
	SLV_176,                                ///< 176   24446
	SLV_177,                                ///< 177   24619
	SLV_178,                                ///< 178   24789
	SLV_179,                                ///< 179   24810

	SLV_180,                                ///< 180   24998   1.3.x
	SLV_181,                                ///< 181   25012
	SLV_182,                                ///< 182   25115 FS#5492, r25259, r25296 Goal status
	SLV_183,                                ///< 183   25363 Cargodist
	SLV_184,                                ///< 184   25508 Unit localisation split

	SLV_185,                                ///< 185   25620 Storybooks
	SLV_186,                                ///< 186   25833 Objects storage
	SLV_187,                                ///< 187   25899 Linkgraph - restricted flows
	SLV_188,                                ///< 188   26169 FS#5831 Unify RV travel time
	SLV_189,                                ///< 189   26450 Heirarchical vehicle subgroups

	SLV_190,                                ///< 190   26547 Separate order travel and wait times
	SLV_191,                                ///< 191   26636 FS#6026 Fix disaster vehicle storage (No bump)
	                                        ///< 191   26646 FS#6041 Linkgraph - store locations
	SLV_192,                                ///< 192   26700 FS#6066 Fix saving of order backups
	SLV_193,                                ///< 193   26802
	SLV_194,                                ///< 194   26881 v1.5

	SLV_195,                                ///< 195   27572 v1.6.1
	SLV_196,                                ///< 196   27778 v1.7
	SLV_197,                                ///< 197   27978 v1.8
	SLV_198,                                ///< 198  PR#6763 Switch town growth rate and counter to actual game ticks
	SLV_EXTEND_CARGOTYPES,                  ///< 199  PR#6802 Extend cargotypes to 64

	SLV_EXTEND_RAILTYPES,                   ///< 200  PR#6805 Extend railtypes to 64, adding uint16 to map array.
	SLV_EXTEND_PERSISTENT_STORAGE,          ///< 201  PR#6885 Extend NewGRF persistant storages.
	SLV_EXTEND_INDUSTRY_CARGO_SLOTS,        ///< 202  PR#6867 Increase industry cargo slots to 16 in, 16 out
	SLV_SHIP_PATH_CACHE,                    ///< 203  PR#7072 Add path cache for ships
	SLV_SHIP_ROTATION,                      ///< 204  PR#7065 Add extra rotation stages for ships.

	SLV_GROUP_LIVERIES,                     ///< 205  PR#7108 Livery storage change and group liveries.

	SL_MAX_VERSION,                         ///< Highest possible saveload version
};

/** Save or load result codes. */
enum SaveOrLoadResult {
	SL_OK     = 0, ///< completed successfully
	SL_ERROR  = 1, ///< error that was caught before internal structures were modified
	SL_REINIT = 2, ///< error that was caught in the middle of updating game state, need to clear it. (can only happen during load)
};

/** Deals with the type of the savegame, independent of extension */
struct FileToSaveLoad {
	SaveLoadOperation file_op;           ///< File operation to perform.
	DetailedFileType detail_ftype;   ///< Concrete file type (PNG, BMP, old save, etc).
	AbstractFileType abstract_ftype; ///< Abstract type of file (scenario, heightmap, etc).
	char name[MAX_PATH];             ///< Name of the file.
	char title[255];                 ///< Internal name of the game.

	void SetMode(FiosType ft);
	void SetMode(SaveLoadOperation fop, AbstractFileType aft, DetailedFileType dft);
	void SetName(const char *name);
	void SetTitle(const char *title);
};

/** Types of save games. */
enum SavegameType {
	SGT_TTD,    ///< TTD  savegame (can be detected incorrectly)
	SGT_TTDP1,  ///< TTDP savegame ( -//- ) (data at NW border)
	SGT_TTDP2,  ///< TTDP savegame in new format (data at SE border)
	SGT_OTTD,   ///< OTTD savegame
	SGT_TTO,    ///< TTO savegame
	SGT_INVALID = 0xFF, ///< broken savegame (used internally)
};

extern FileToSaveLoad _file_to_saveload;

void GenerateDefaultSaveName(char *buf, const char *last);
void SetSaveLoadError(StringID str);
const char *GetSaveLoadErrorString();
SaveOrLoadResult SaveOrLoad(const char *filename, SaveLoadOperation fop, DetailedFileType dft, Subdirectory sb, bool threaded = true);
void WaitTillSaved();
void ProcessAsyncSaveFinish();
void DoExitSave();

SaveOrLoadResult SaveWithFilter(struct SaveFilter *writer, bool threaded);
SaveOrLoadResult LoadWithFilter(struct LoadFilter *reader);

typedef void ChunkSaveLoadProc();
typedef void AutolengthProc(void *arg);

/** Handlers and description of chunk. */
struct ChunkHandler {
	uint32 id;                          ///< Unique ID (4 letters).
	ChunkSaveLoadProc *save_proc;       ///< Save procedure of the chunk.
	ChunkSaveLoadProc *load_proc;       ///< Load procedure of the chunk.
	ChunkSaveLoadProc *ptrs_proc;       ///< Manipulate pointers in the chunk.
	ChunkSaveLoadProc *load_check_proc; ///< Load procedure for game preview.
	uint32 flags;                       ///< Flags of the chunk. @see ChunkType
};

struct NullStruct {
	byte null;
};

/** Type of reference (#SLE_REF, #SLE_CONDREF). */
enum SLRefType {
	REF_ORDER          =  0, ///< Load/save a reference to an order.
	REF_VEHICLE        =  1, ///< Load/save a reference to a vehicle.
	REF_STATION        =  2, ///< Load/save a reference to a station.
	REF_TOWN           =  3, ///< Load/save a reference to a town.
	REF_VEHICLE_OLD    =  4, ///< Load/save an old-style reference to a vehicle (for pre-4.4 savegames).
	REF_ROADSTOPS      =  5, ///< Load/save a reference to a bus/truck stop.
	REF_ENGINE_RENEWS  =  6, ///< Load/save a reference to an engine renewal (autoreplace).
	REF_CARGO_PACKET   =  7, ///< Load/save a reference to a cargo packet.
	REF_ORDERLIST      =  8, ///< Load/save a reference to an orderlist.
	REF_STORAGE        =  9, ///< Load/save a reference to a persistent storage.
	REF_LINK_GRAPH     = 10, ///< Load/save a reference to a link graph.
	REF_LINK_GRAPH_JOB = 11, ///< Load/save a reference to a link graph job.
};

/** Flags of a chunk. */
enum ChunkType {
	CH_RIFF         =  0,
	CH_ARRAY        =  1,
	CH_SPARSE_ARRAY =  2,
	CH_TYPE_MASK    =  3,
	CH_EXT_HDR      = 15, ///< Extended chunk header
	CH_LAST         =  8, ///< Last chunk in this array.
};

/** Flags for chunk extended headers */
enum SaveLoadChunkExtHeaderFlags {
	SLCEHF_BIG_RIFF           = 1 << 0,  ///< This block uses a 60-bit RIFF chunk size
};
DECLARE_ENUM_AS_BIT_SET(SaveLoadChunkExtHeaderFlags)

/**
 * VarTypes is the general bitmasked magic type that tells us
 * certain characteristics about the variable it refers to. For example
 * SLE_FILE_* gives the size(type) as it would be in the savegame and
 * SLE_VAR_* the size(type) as it is in memory during runtime. These are
 * the first 8 bits (0-3 SLE_FILE, 4-7 SLE_VAR).
 * Bits 8-15 are reserved for various flags as explained below
 */
enum VarTypes {
	/* 4 bits allocated a maximum of 16 types for NumberType */
	SLE_FILE_I8       = 0,
	SLE_FILE_U8       = 1,
	SLE_FILE_I16      = 2,
	SLE_FILE_U16      = 3,
	SLE_FILE_I32      = 4,
	SLE_FILE_U32      = 5,
	SLE_FILE_I64      = 6,
	SLE_FILE_U64      = 7,
	SLE_FILE_STRINGID = 8, ///< StringID offset into strings-array
	SLE_FILE_STRING   = 9,
	/* 6 more possible file-primitives */

	/* 4 bits allocated a maximum of 16 types for NumberType */
	SLE_VAR_BL    =  0 << 4,
	SLE_VAR_I8    =  1 << 4,
	SLE_VAR_U8    =  2 << 4,
	SLE_VAR_I16   =  3 << 4,
	SLE_VAR_U16   =  4 << 4,
	SLE_VAR_I32   =  5 << 4,
	SLE_VAR_U32   =  6 << 4,
	SLE_VAR_I64   =  7 << 4,
	SLE_VAR_U64   =  8 << 4,
	SLE_VAR_NULL  =  9 << 4, ///< useful to write zeros in savegame.
	SLE_VAR_STRB  = 10 << 4, ///< string (with pre-allocated buffer)
	SLE_VAR_STRBQ = 11 << 4, ///< string enclosed in quotes (with pre-allocated buffer)
	SLE_VAR_STR   = 12 << 4, ///< string pointer
	SLE_VAR_STRQ  = 13 << 4, ///< string pointer enclosed in quotes
	SLE_VAR_NAME  = 14 << 4, ///< old custom name to be converted to a char pointer
	/* 1 more possible memory-primitives */

	/* Shortcut values */
	SLE_VAR_CHAR = SLE_VAR_I8,

	/* Default combinations of variables. As savegames change, so can variables
	 * and thus it is possible that the saved value and internal size do not
	 * match and you need to specify custom combo. The defaults are listed here */
	SLE_BOOL         = SLE_FILE_I8  | SLE_VAR_BL,
	SLE_INT8         = SLE_FILE_I8  | SLE_VAR_I8,
	SLE_UINT8        = SLE_FILE_U8  | SLE_VAR_U8,
	SLE_INT16        = SLE_FILE_I16 | SLE_VAR_I16,
	SLE_UINT16       = SLE_FILE_U16 | SLE_VAR_U16,
	SLE_INT32        = SLE_FILE_I32 | SLE_VAR_I32,
	SLE_UINT32       = SLE_FILE_U32 | SLE_VAR_U32,
	SLE_INT64        = SLE_FILE_I64 | SLE_VAR_I64,
	SLE_UINT64       = SLE_FILE_U64 | SLE_VAR_U64,
	SLE_CHAR         = SLE_FILE_I8  | SLE_VAR_CHAR,
	SLE_STRINGID     = SLE_FILE_STRINGID | SLE_VAR_U32,
	SLE_STRINGBUF    = SLE_FILE_STRING   | SLE_VAR_STRB,
	SLE_STRINGBQUOTE = SLE_FILE_STRING   | SLE_VAR_STRBQ,
	SLE_STRING       = SLE_FILE_STRING   | SLE_VAR_STR,
	SLE_STRINGQUOTE  = SLE_FILE_STRING   | SLE_VAR_STRQ,
	SLE_NAME         = SLE_FILE_STRINGID | SLE_VAR_NAME,

	/* Shortcut values */
	SLE_UINT  = SLE_UINT32,
	SLE_INT   = SLE_INT32,
	SLE_STRB  = SLE_STRINGBUF,
	SLE_STRBQ = SLE_STRINGBQUOTE,
	SLE_STR   = SLE_STRING,
	SLE_STRQ  = SLE_STRINGQUOTE,

	/* 8 bits allocated for a maximum of 8 flags
	 * Flags directing saving/loading of a variable */
	SLF_NOT_IN_SAVE     = 1 <<  8, ///< do not save with savegame, basically client-based
	SLF_NOT_IN_CONFIG   = 1 <<  9, ///< do not save to config file
	SLF_NO_NETWORK_SYNC = 1 << 10, ///< do not synchronize over network (but it is saved if SLF_NOT_IN_SAVE is not set)
	SLF_ALLOW_CONTROL   = 1 << 11, ///< allow control codes in the strings
	SLF_ALLOW_NEWLINE   = 1 << 12, ///< allow new lines in the strings
	/* 3 more possible flags */
};

typedef uint32 VarType;

/** Type of data saved. */
enum SaveLoadTypes {
	SL_VAR         =  0, ///< Save/load a variable.
	SL_REF         =  1, ///< Save/load a reference.
	SL_ARR         =  2, ///< Save/load an array.
	SL_STR         =  3, ///< Save/load a string.
	SL_LST         =  4, ///< Save/load a list.
	SL_DEQUE       =  5, ///< Save/load a primitive type deque.
	SL_VEC         =  6, ///< Save/load a vector.
	SL_STDSTR      =  7, ///< Save/load a std::string.

	/* non-normal save-load types */
	SL_WRITEBYTE   =  8,
	SL_VEH_INCLUDE =  9,
	SL_ST_INCLUDE  = 10,

	SL_PTRDEQ      = 13, ///< Save/load a pointer type deque.
	SL_VARVEC      = 14, ///< Save/load a primitive type vector.
	SL_END         = 15
};

typedef byte SaveLoadType; ///< Save/load type. @see SaveLoadTypes

/** SaveLoad type struct. Do NOT use this directly but use the SLE_ macros defined just below! */
struct SaveLoad {
	bool global;         ///< should we load a global variable or a non-global one
	SaveLoadType cmd;    ///< the action to take with the saved/loaded type, All types need different action
	VarType conv;        ///< type of the variable to be saved, int
	uint16 length;       ///< (conditional) length of the variable (eg. arrays) (max array size is 65536 elements)
	SaveLoadVersion version_from; ///< save/load the variable starting from this savegame version
	SaveLoadVersion version_to;   ///< save/load the variable until this savegame version
	/* NOTE: This element either denotes the address of the variable for a global
	 * variable, or the offset within a struct which is then bound to a variable
	 * during runtime. Decision on which one to use is controlled by the function
	 * that is called to save it. address: global=true, offset: global=false */
	void *address;       ///< address of variable OR offset of variable in the struct (max offset is 65536)
	size_t size;         ///< the sizeof size.
	SlXvFeatureTest ext_feature_test;  ///< extended feature test
};

/** Same as #SaveLoad but global variables are used (for better readability); */
typedef SaveLoad SaveLoadGlobVarList;

/**
 * Storage of simple variables, references (pointers), and arrays.
 * @param cmd      Load/save type. @see SaveLoadType
 * @param base     Name of the class or struct containing the variable.
 * @param variable Name of the variable in the class or struct referenced by \a base.
 * @param type     Storage of the data in memory and in the savegame.
 * @param from     First savegame version that has the field.
 * @param to       Last savegame version that has the field.
 * @param extver   SlXvFeatureTest to test (along with from and to) which savegames have the field
 * @note In general, it is better to use one of the SLE_* macros below.
 */
#define SLE_GENERAL_X(cmd, base, variable, type, length, from, to, extver) {false, cmd, type, length, from, to, (void*)cpp_offsetof(base, variable), cpp_sizeof(base, variable), extver}
#define SLE_GENERAL(cmd, base, variable, type, length, from, to) SLE_GENERAL_X(cmd, base, variable, type, length, from, to, SlXvFeatureTest())

/**
 * Storage of a variable in some savegame versions.
 * @param base     Name of the class or struct containing the variable.
 * @param variable Name of the variable in the class or struct referenced by \a base.
 * @param type     Storage of the data in memory and in the savegame.
 * @param from     First savegame version that has the field.
 * @param to       Last savegame version that has the field.
 * @param extver   SlXvFeatureTest to test (along with from and to) which savegames have the field
 */
#define SLE_CONDVAR_X(base, variable, type, from, to, extver) SLE_GENERAL_X(SL_VAR, base, variable, type, 0, from, to, extver)
#define SLE_CONDVAR(base, variable, type, from, to) SLE_CONDVAR_X(base, variable, type, from, to, SlXvFeatureTest())

/**
 * Storage of a reference in some savegame versions.
 * @param base     Name of the class or struct containing the variable.
 * @param variable Name of the variable in the class or struct referenced by \a base.
 * @param type     Type of the reference, a value from #SLRefType.
 * @param from     First savegame version that has the field.
 * @param to       Last savegame version that has the field.
 * @param extver   SlXvFeatureTest to test (along with from and to) which savegames have the field
 */
#define SLE_CONDREF_X(base, variable, type, from, to, extver) SLE_GENERAL_X(SL_REF, base, variable, type, 0, from, to, extver)
#define SLE_CONDREF(base, variable, type, from, to) SLE_CONDREF_X(base, variable, type, from, to, SlXvFeatureTest())

/**
 * Storage of an array in some savegame versions.
 * @param base     Name of the class or struct containing the array.
 * @param variable Name of the variable in the class or struct referenced by \a base.
 * @param type     Storage of the data in memory and in the savegame.
 * @param length   Number of elements in the array.
 * @param from     First savegame version that has the array.
 * @param to       Last savegame version that has the array.
 * @param extver   SlXvFeatureTest to test (along with from and to) which savegames have the field
 */
#define SLE_CONDARR_X(base, variable, type, length, from, to, extver) SLE_GENERAL_X(SL_ARR, base, variable, type, length, from, to, extver)
#define SLE_CONDARR(base, variable, type, length, from, to) SLE_CONDARR_X(base, variable, type, length, from, to, SlXvFeatureTest())

/**
 * Storage of a string in some savegame versions.
 * @param base     Name of the class or struct containing the string.
 * @param variable Name of the variable in the class or struct referenced by \a base.
 * @param type     Storage of the data in memory and in the savegame.
 * @param length   Number of elements in the string (only used for fixed size buffers).
 * @param from     First savegame version that has the string.
 * @param to       Last savegame version that has the string.
 * @param extver   SlXvFeatureTest to test (along with from and to) which savegames have the field
 */
#define SLE_CONDSTR_X(base, variable, type, length, from, to, extver) SLE_GENERAL_X(SL_STR, base, variable, type, length, from, to, extver)
#define SLE_CONDSTR(base, variable, type, length, from, to) SLE_CONDSTR_X(base, variable, type, length, from, to, SlXvFeatureTest())

/**
 * Storage of a std::string in some savegame versions.
 * @param base     Name of the class or struct containing the string.
 * @param variable Name of the variable in the class or struct referenced by \a base.
 * @param type     Storage of the data in memory and in the savegame.
 * @param from     First savegame version that has the string.
 * @param to       Last savegame version that has the string.
 * @param extver   SlXvFeatureTest to test (along with from and to) which savegames have the field
 */
#define SLE_CONDSTDSTR_X(base, variable, type, from, to, extver) SLE_GENERAL_X(SL_STDSTR, base, variable, type, 0, from, to, extver)
#define SLE_CONDSTDSTR(base, variable, type, from, to) SLE_CONDSTDSTR_X(base, variable, type, from, to, SlXvFeatureTest())

/**
 * Storage of a list in some savegame versions.
 * @param base     Name of the class or struct containing the list.
 * @param variable Name of the variable in the class or struct referenced by \a base.
 * @param type     Storage of the data in memory and in the savegame.
 * @param from     First savegame version that has the list.
 * @param to       Last savegame version that has the list.
 * @param extver   SlXvFeatureTest to test (along with from and to) which savegames have the field
 */
#define SLE_CONDLST_X(base, variable, type, from, to, extver) SLE_GENERAL_X(SL_LST, base, variable, type, 0, from, to, extver)
#define SLE_CONDLST(base, variable, type, from, to) SLE_CONDLST_X(base, variable, type, from, to, SlXvFeatureTest())

/**
 * Storage of a deque in some savegame versions.
 * @param base     Name of the class or struct containing the list.
 * @param variable Name of the variable in the class or struct referenced by \a base.
 * @param type     Storage of the data in memory and in the savegame.
 * @param from     First savegame version that has the list.
 * @param to       Last savegame version that has the list.
 * @param extver   SlXvFeatureTest to test (along with from and to) which savegames have the field
 */
#define SLE_CONDPTRDEQ_X(base, variable, type, from, to, extver) SLE_GENERAL_X(SL_PTRDEQ, base, variable, type, 0, from, to, extver)
#define SLE_CONDPTRDEQ(base, variable, type, from, to) SLE_CONDPTRDEQ_X(base, variable, type, from, to, SlXvFeatureTest())

/**
 * Storage of a vector in some savegame versions.
 * @param base     Name of the class or struct containing the list.
 * @param variable Name of the variable in the class or struct referenced by \a base.
 * @param type     Storage of the data in memory and in the savegame.
 * @param from     First savegame version that has the list.
 * @param to       Last savegame version that has the list.
 * @param extver   SlXvFeatureTest to test (along with from and to) which savegames have the field
 */
#define SLE_CONDVEC_X(base, variable, type, from, to, extver) SLE_GENERAL_X(SL_VEC, base, variable, type, 0, from, to, extver)
#define SLE_CONDVEC(base, variable, type, from, to) SLE_CONDVEC_X(base, variable, type, from, to, SlXvFeatureTest())

/**
 * Storage of a variable vector in some savegame versions.
 * @param base     Name of the class or struct containing the list.
 * @param variable Name of the variable in the class or struct referenced by \a base.
 * @param type     Storage of the data in memory and in the savegame.
 * @param from     First savegame version that has the list.
 * @param to       Last savegame version that has the list.
 * @param extver   SlXvFeatureTest to test (along with from and to) which savegames have the field
 */
#define SLE_CONDVARVEC_X(base, variable, type, from, to, extver) SLE_GENERAL_X(SL_VARVEC, base, variable, type, 0, from, to, extver)
#define SLE_CONDVARVEC(base, variable, type, from, to) SLE_CONDVARVEC_X(base, variable, type, from, to, SlXvFeatureTest())

/**
 * Storage of a deque in some savegame versions.
 * @param base     Name of the class or struct containing the list.
 * @param variable Name of the variable in the class or struct referenced by \a base.
 * @param type     Storage of the data in memory and in the savegame.
 * @param from     First savegame version that has the list.
 * @param to       Last savegame version that has the list.
 * @param extver   SlXvFeatureTest to test (along with from and to) which savegames have the field
 */
#define SLE_CONDDEQUE_X(base, variable, type, from, to, extver) SLE_GENERAL_X(SL_DEQUE, base, variable, type, 0, from, to, extver)
#define SLE_CONDDEQUE(base, variable, type, from, to) SLE_CONDDEQUE_X(base, variable, type, from, to, SlXvFeatureTest())

/**
 * Storage of a variable in every version of a savegame.
 * @param base     Name of the class or struct containing the variable.
 * @param variable Name of the variable in the class or struct referenced by \a base.
 * @param type     Storage of the data in memory and in the savegame.
 */
#define SLE_VAR(base, variable, type) SLE_CONDVAR(base, variable, type, SL_MIN_VERSION, SL_MAX_VERSION)

/**
 * Storage of a reference in every version of a savegame.
 * @param base     Name of the class or struct containing the variable.
 * @param variable Name of the variable in the class or struct referenced by \a base.
 * @param type     Type of the reference, a value from #SLRefType.
 */
#define SLE_REF(base, variable, type) SLE_CONDREF(base, variable, type, SL_MIN_VERSION, SL_MAX_VERSION)

/**
 * Storage of an array in every version of a savegame.
 * @param base     Name of the class or struct containing the array.
 * @param variable Name of the variable in the class or struct referenced by \a base.
 * @param type     Storage of the data in memory and in the savegame.
 * @param length   Number of elements in the array.
 */
#define SLE_ARR(base, variable, type, length) SLE_CONDARR(base, variable, type, length, SL_MIN_VERSION, SL_MAX_VERSION)

/**
 * Storage of a string in every savegame version.
 * @param base     Name of the class or struct containing the string.
 * @param variable Name of the variable in the class or struct referenced by \a base.
 * @param type     Storage of the data in memory and in the savegame.
 * @param length   Number of elements in the string (only used for fixed size buffers).
 */
#define SLE_STR(base, variable, type, length) SLE_CONDSTR(base, variable, type, length, SL_MIN_VERSION, SL_MAX_VERSION)

/**
 * Storage of a std::string in every savegame version.
 * @param base     Name of the class or struct containing the string.
 * @param variable Name of the variable in the class or struct referenced by \a base.
 * @param type     Storage of the data in memory and in the savegame.
 */
#define SLE_STDSTR(base, variable, type) SLE_CONDSTDSTR(base, variable, type, 0, SL_MAX_VERSION)

/**
 * Storage of a list in every savegame version.
 * @param base     Name of the class or struct containing the list.
 * @param variable Name of the variable in the class or struct referenced by \a base.
 * @param type     Storage of the data in memory and in the savegame.
 */
#define SLE_LST(base, variable, type) SLE_CONDLST(base, variable, type, SL_MIN_VERSION, SL_MAX_VERSION)

/**
 * Storage of a deque in every savegame version.
 * @param base     Name of the class or struct containing the list.
 * @param variable Name of the variable in the class or struct referenced by \a base.
 * @param type     Storage of the data in memory and in the savegame.
 */
#define SLE_PTRDEQ(base, variable, type) SLE_CONDPTRDEQ(base, variable, type, 0, SL_MAX_VERSION)

/**
 * Storage of a vector in every savegame version.
 * @param base     Name of the class or struct containing the list.
 * @param variable Name of the variable in the class or struct referenced by \a base.
 * @param type     Storage of the data in memory and in the savegame.
 */
#define SLE_VEC(base, variable, type) SLE_CONDVEC(base, variable, type, 0, SL_MAX_VERSION)

/**
 * Empty space in every savegame version.
 * @param length Length of the empty space.
 */
#define SLE_NULL(length) SLE_CONDNULL(length, SL_MIN_VERSION, SL_MAX_VERSION)

/**
 * Empty space in some savegame versions.
 * @param length Length of the empty space.
 * @param from   First savegame version that has the empty space.
 * @param to     Last savegame version that has the empty space.
 * @param extver SlXvFeatureTest to test (along with from and to) which savegames have empty space
 */
#define SLE_CONDNULL_X(length, from, to, extver) SLE_CONDARR_X(NullStruct, null, SLE_FILE_U8 | SLE_VAR_NULL | SLF_NOT_IN_CONFIG, length, from, to, extver)
#define SLE_CONDNULL(length, from, to) SLE_CONDNULL_X(length, from, to, SlXvFeatureTest())

/** Translate values ingame to different values in the savegame and vv. */
#define SLE_WRITEBYTE(base, variable) SLE_GENERAL(SL_WRITEBYTE, base, variable, 0, 0, SL_MIN_VERSION, SL_MAX_VERSION)

<<<<<<< HEAD
#define SLE_VEH_INCLUDE() {false, SL_VEH_INCLUDE, 0, 0, 0, SL_MAX_VERSION, NULL, 0, SlXvFeatureTest()}
#define SLE_ST_INCLUDE() {false, SL_ST_INCLUDE, 0, 0, 0, SL_MAX_VERSION, NULL, 0, SlXvFeatureTest()}

/** End marker of a struct/class save or load. */
#define SLE_END() {false, SL_END, 0, 0, 0, 0, NULL, 0, SlXvFeatureTest()}
=======
#define SLE_VEH_INCLUDE() {false, SL_VEH_INCLUDE, 0, 0, SL_MIN_VERSION, SL_MAX_VERSION, NULL, 0}
#define SLE_ST_INCLUDE() {false, SL_ST_INCLUDE, 0, 0, SL_MIN_VERSION, SL_MAX_VERSION, NULL, 0}

/** End marker of a struct/class save or load. */
#define SLE_END() {false, SL_END, 0, 0, SL_MIN_VERSION, SL_MIN_VERSION, NULL, 0}
>>>>>>> 09c62d69

/**
 * Storage of global simple variables, references (pointers), and arrays.
 * @param cmd      Load/save type. @see SaveLoadType
 * @param variable Name of the global variable.
 * @param type     Storage of the data in memory and in the savegame.
 * @param from     First savegame version that has the field.
 * @param to       Last savegame version that has the field.
 * @param extver   SlXvFeatureTest to test (along with from and to) which savegames have the field
 * @note In general, it is better to use one of the SLEG_* macros below.
 */
#define SLEG_GENERAL_X(cmd, variable, type, length, from, to, extver) {true, cmd, type, length, from, to, (void*)&variable, sizeof(variable), extver}
#define SLEG_GENERAL(cmd, variable, type, length, from, to) SLEG_GENERAL_X(cmd, variable, type, length, from, to, SlXvFeatureTest())

/**
 * Storage of a global variable in some savegame versions.
 * @param variable Name of the global variable.
 * @param type     Storage of the data in memory and in the savegame.
 * @param from     First savegame version that has the field.
 * @param to       Last savegame version that has the field.
 * @param extver   SlXvFeatureTest to test (along with from and to) which savegames have the field
 */
#define SLEG_CONDVAR_X(variable, type, from, to, extver) SLEG_GENERAL_X(SL_VAR, variable, type, 0, from, to, extver)
#define SLEG_CONDVAR(variable, type, from, to) SLEG_CONDVAR_X(variable, type, from, to, SlXvFeatureTest())

/**
 * Storage of a global reference in some savegame versions.
 * @param variable Name of the global variable.
 * @param type     Storage of the data in memory and in the savegame.
 * @param from     First savegame version that has the field.
 * @param to       Last savegame version that has the field.
 * @param extver   SlXvFeatureTest to test (along with from and to) which savegames have the field
 */
#define SLEG_CONDREF_X(variable, type, from, to, extver) SLEG_GENERAL_X(SL_REF, variable, type, 0, from, to, extver)
#define SLEG_CONDREF(variable, type, from, to) SLEG_CONDREF_X(variable, type, from, to, SlXvFeatureTest())

/**
 * Storage of a global array in some savegame versions.
 * @param variable Name of the global variable.
 * @param type     Storage of the data in memory and in the savegame.
 * @param length   Number of elements in the array.
 * @param from     First savegame version that has the array.
 * @param to       Last savegame version that has the array.
 * @param extver   SlXvFeatureTest to test (along with from and to) which savegames have the field
 */
#define SLEG_CONDARR_X(variable, type, length, from, to, extver) SLEG_GENERAL_X(SL_ARR, variable, type, length, from, to, extver)
#define SLEG_CONDARR(variable, type, length, from, to) SLEG_CONDARR_X(variable, type, length, from, to, SlXvFeatureTest())

/**
 * Storage of a global string in some savegame versions.
 * @param variable Name of the global variable.
 * @param type     Storage of the data in memory and in the savegame.
 * @param length   Number of elements in the string (only used for fixed size buffers).
 * @param from     First savegame version that has the string.
 * @param to       Last savegame version that has the string.
 * @param extver   SlXvFeatureTest to test (along with from and to) which savegames have the field
 */
#define SLEG_CONDSTR_X(variable, type, length, from, to, extver) SLEG_GENERAL_X(SL_STR, variable, type, length, from, to, extver)
#define SLEG_CONDSTR(variable, type, length, from, to) SLEG_CONDSTR_X(variable, type, length, from, to, SlXvFeatureTest())

/**
 * Storage of a global list in some savegame versions.
 * @param variable Name of the global variable.
 * @param type     Storage of the data in memory and in the savegame.
 * @param from     First savegame version that has the list.
 * @param to       Last savegame version that has the list.
 * @param extver   SlXvFeatureTest to test (along with from and to) which savegames have the field
 */
#define SLEG_CONDLST_X(variable, type, from, to, extver) SLEG_GENERAL_X(SL_LST, variable, type, 0, from, to, extver)
#define SLEG_CONDLST(variable, type, from, to) SLEG_CONDLST_X(variable, type, from, to, SlXvFeatureTest())

/**
 * Storage of a global deque in some savegame versions.
 * @param variable Name of the global variable.
 * @param type     Storage of the data in memory and in the savegame.
 * @param from     First savegame version that has the list.
 * @param to       Last savegame version that has the list.
 * @param extver   SlXvFeatureTest to test (along with from and to) which savegames have the field
 */
#define SLEG_CONDPTRDEQ_X(variable, type, from, to, extver) SLEG_GENERAL_X(SL_PTRDEQ, variable, type, 0, from, to, extver)
#define SLEG_CONDPTRDEQ(variable, type, from, to) SLEG_CONDPTRDEQ_X(variable, type, from, to, SlXvFeatureTest())

/**
 * Storage of a global vector in some savegame versions.
 * @param variable Name of the global variable.
 * @param type     Storage of the data in memory and in the savegame.
 * @param from     First savegame version that has the list.
 * @param to       Last savegame version that has the list.
 * @param extver   SlXvFeatureTest to test (along with from and to) which savegames have the field
 */
#define SLEG_CONDVEC_X(variable, type, from, to, extver) SLEG_GENERAL_X(SL_VEC, variable, type, 0, from, to, extver)
#define SLEG_CONDVEC(variable, type, from, to) SLEG_CONDVEC_X(variable, type, from, to, SlXvFeatureTest())

/**
 * Storage of a global variable in every savegame version.
 * @param variable Name of the global variable.
 * @param type     Storage of the data in memory and in the savegame.
 */
#define SLEG_VAR(variable, type) SLEG_CONDVAR(variable, type, SL_MIN_VERSION, SL_MAX_VERSION)

/**
 * Storage of a global reference in every savegame version.
 * @param variable Name of the global variable.
 * @param type     Storage of the data in memory and in the savegame.
 */
#define SLEG_REF(variable, type) SLEG_CONDREF(variable, type, SL_MIN_VERSION, SL_MAX_VERSION)

/**
 * Storage of a global array in every savegame version.
 * @param variable Name of the global variable.
 * @param type     Storage of the data in memory and in the savegame.
 */
#define SLEG_ARR(variable, type) SLEG_CONDARR(variable, type, lengthof(variable), SL_MIN_VERSION, SL_MAX_VERSION)

/**
 * Storage of a global string in every savegame version.
 * @param variable Name of the global variable.
 * @param type     Storage of the data in memory and in the savegame.
 */
#define SLEG_STR(variable, type) SLEG_CONDSTR(variable, type, sizeof(variable), SL_MIN_VERSION, SL_MAX_VERSION)

/**
 * Storage of a global list in every savegame version.
 * @param variable Name of the global variable.
 * @param type     Storage of the data in memory and in the savegame.
 */
#define SLEG_LST(variable, type) SLEG_CONDLST(variable, type, SL_MIN_VERSION, SL_MAX_VERSION)

/**
 * Storage of a global deque in every savegame version.
 * @param variable Name of the global variable.
 * @param type     Storage of the data in memory and in the savegame.
 */
#define SLEG_PTRDEQ(variable, type) SLEG_CONDPTRDEQ(variable, type, 0, SL_MAX_VERSION)

/**
 * Storage of a global vector in every savegame version.
 * @param variable Name of the global variable.
 * @param type     Storage of the data in memory and in the savegame.
 */
#define SLEG_VEC(variable, type) SLEG_CONDVEC(variable, type, 0, SL_MAX_VERSION)

/**
 * Empty global space in some savegame versions.
 * @param length Length of the empty space.
 * @param from   First savegame version that has the empty space.
 * @param to     Last savegame version that has the empty space.
 * @param extver SlXvFeatureTest to test (along with from and to) which savegames have empty space
 */
#define SLEG_CONDNULL(length, from, to) {true, SL_ARR, SLE_FILE_U8 | SLE_VAR_NULL | SLF_NOT_IN_CONFIG, length, from, to, (void*)NULL, SlXvFeatureTest()}

/** End marker of global variables save or load. */
<<<<<<< HEAD
#define SLEG_END() {true, SL_END, 0, 0, 0, 0, NULL, 0, SlXvFeatureTest()}
=======
#define SLEG_END() {true, SL_END, 0, 0, SL_MIN_VERSION, SL_MIN_VERSION, NULL, 0}
>>>>>>> 09c62d69

/**
 * Checks whether the savegame is below \a major.\a minor.
 * @param major Major number of the version to check against.
 * @param minor Minor number of the version to check against. If \a minor is 0 or not specified, only the major number is checked.
 * @return Savegame version is earlier than the specified version.
 */
static inline bool IsSavegameVersionBefore(SaveLoadVersion major, byte minor = 0)
{
	extern SaveLoadVersion _sl_version;
	extern byte            _sl_minor_version;
	return _sl_version < major || (minor > 0 && _sl_version == major && _sl_minor_version < minor);
}

/**
 * Checks if some version from/to combination falls within the range of the
 * active savegame version.
 * @param version_from Inclusive savegame version lower bound.
 * @param version_to   Exclusive savegame version upper bound. SL_MAX_VERSION if no upper bound.
 * @return Active savegame version falls within the given range.
 */
<<<<<<< HEAD
static inline bool SlIsObjectCurrentlyValid(uint16 version_from, uint16 version_to, SlXvFeatureTest ext_feature_test)
{
	extern const uint16 SAVEGAME_VERSION;
	if (!ext_feature_test.IsFeaturePresent(SAVEGAME_VERSION, version_from, version_to)) return false;
=======
static inline bool SlIsObjectCurrentlyValid(SaveLoadVersion version_from, SaveLoadVersion version_to)
{
	extern const SaveLoadVersion SAVEGAME_VERSION;
	if (SAVEGAME_VERSION < version_from || SAVEGAME_VERSION >= version_to) return false;
>>>>>>> 09c62d69

	return true;
}

/**
 * Get the NumberType of a setting. This describes the integer type
 * as it is represented in memory
 * @param type VarType holding information about the variable-type
 * @return the SLE_VAR_* part of a variable-type description
 */
static inline VarType GetVarMemType(VarType type)
{
	return type & 0xF0; // GB(type, 4, 4) << 4;
}

/**
 * Get the FileType of a setting. This describes the integer type
 * as it is represented in a savegame/file
 * @param type VarType holding information about the file-type
 * @return the SLE_FILE_* part of a variable-type description
 */
static inline VarType GetVarFileType(VarType type)
{
	return type & 0xF; // GB(type, 0, 4);
}

/**
 * Check if the given saveload type is a numeric type.
 * @param conv the type to check
 * @return True if it's a numeric type.
 */
static inline bool IsNumericType(VarType conv)
{
	return GetVarMemType(conv) <= SLE_VAR_U64;
}

/**
 * Get the address of the variable. Which one to pick depends on the object
 * pointer. If it is NULL we are dealing with global variables so the address
 * is taken. If non-null only the offset is stored in the union and we need
 * to add this to the address of the object
 */
static inline void *GetVariableAddress(const void *object, const SaveLoad *sld)
{
	return const_cast<byte *>((const byte*)(sld->global ? NULL : object) + (ptrdiff_t)sld->address);
}

int64 ReadValue(const void *ptr, VarType conv);
void WriteValue(void *ptr, VarType conv, int64 val);

void SlSetArrayIndex(uint index);
int SlIterateArray();

void SlAutolength(AutolengthProc *proc, void *arg);
size_t SlGetFieldLength();
void SlSetLength(size_t length);
size_t SlCalcObjMemberLength(const void *object, const SaveLoad *sld);
size_t SlCalcObjLength(const void *object, const SaveLoad *sld);

byte SlReadByte();
void SlWriteByte(byte b);

int SlReadUint16();
uint32 SlReadUint32();
uint64 SlReadUint64();

void SlWriteUint16(uint16 v);
void SlWriteUint32(uint32 v);
void SlWriteUint64(uint64 v);

void SlSkipBytes(size_t length);

size_t SlGetBytesRead();
size_t SlGetBytesWritten();

void SlGlobList(const SaveLoadGlobVarList *sldg);
void SlArray(void *array, size_t length, VarType conv);
void SlObject(void *object, const SaveLoad *sld);
bool SlObjectMember(void *object, const SaveLoad *sld);
void NORETURN SlError(StringID string, const char *extra_msg = NULL, bool already_malloced = false);
void NORETURN SlErrorCorrupt(const char *msg, bool already_malloced = false);
void NORETURN CDECL SlErrorFmt(StringID string, const char *msg, ...) WARN_FORMAT(2, 3);
void NORETURN CDECL SlErrorCorruptFmt(const char *msg, ...) WARN_FORMAT(1, 2);

bool SaveloadCrashWithMissingNewGRFs();

extern char _savegame_format[8];
extern bool _do_autosave;

#endif /* SAVELOAD_H */<|MERGE_RESOLUTION|>--- conflicted
+++ resolved
@@ -691,7 +691,7 @@
  * @param variable Name of the variable in the class or struct referenced by \a base.
  * @param type     Storage of the data in memory and in the savegame.
  */
-#define SLE_STDSTR(base, variable, type) SLE_CONDSTDSTR(base, variable, type, 0, SL_MAX_VERSION)
+#define SLE_STDSTR(base, variable, type) SLE_CONDSTDSTR(base, variable, type, SL_MIN_VERSION, SL_MAX_VERSION)
 
 /**
  * Storage of a list in every savegame version.
@@ -707,7 +707,7 @@
  * @param variable Name of the variable in the class or struct referenced by \a base.
  * @param type     Storage of the data in memory and in the savegame.
  */
-#define SLE_PTRDEQ(base, variable, type) SLE_CONDPTRDEQ(base, variable, type, 0, SL_MAX_VERSION)
+#define SLE_PTRDEQ(base, variable, type) SLE_CONDPTRDEQ(base, variable, type, SL_MIN_VERSION, SL_MAX_VERSION)
 
 /**
  * Storage of a vector in every savegame version.
@@ -715,7 +715,7 @@
  * @param variable Name of the variable in the class or struct referenced by \a base.
  * @param type     Storage of the data in memory and in the savegame.
  */
-#define SLE_VEC(base, variable, type) SLE_CONDVEC(base, variable, type, 0, SL_MAX_VERSION)
+#define SLE_VEC(base, variable, type) SLE_CONDVEC(base, variable, type, SL_MIN_VERSION, SL_MAX_VERSION)
 
 /**
  * Empty space in every savegame version.
@@ -736,19 +736,11 @@
 /** Translate values ingame to different values in the savegame and vv. */
 #define SLE_WRITEBYTE(base, variable) SLE_GENERAL(SL_WRITEBYTE, base, variable, 0, 0, SL_MIN_VERSION, SL_MAX_VERSION)
 
-<<<<<<< HEAD
-#define SLE_VEH_INCLUDE() {false, SL_VEH_INCLUDE, 0, 0, 0, SL_MAX_VERSION, NULL, 0, SlXvFeatureTest()}
-#define SLE_ST_INCLUDE() {false, SL_ST_INCLUDE, 0, 0, 0, SL_MAX_VERSION, NULL, 0, SlXvFeatureTest()}
+#define SLE_VEH_INCLUDE() {false, SL_VEH_INCLUDE, 0, 0, SL_MIN_VERSION, SL_MAX_VERSION, NULL, 0, SlXvFeatureTest()}
+#define SLE_ST_INCLUDE() {false, SL_ST_INCLUDE, 0, 0, SL_MIN_VERSION, SL_MAX_VERSION, NULL, 0, SlXvFeatureTest()}
 
 /** End marker of a struct/class save or load. */
-#define SLE_END() {false, SL_END, 0, 0, 0, 0, NULL, 0, SlXvFeatureTest()}
-=======
-#define SLE_VEH_INCLUDE() {false, SL_VEH_INCLUDE, 0, 0, SL_MIN_VERSION, SL_MAX_VERSION, NULL, 0}
-#define SLE_ST_INCLUDE() {false, SL_ST_INCLUDE, 0, 0, SL_MIN_VERSION, SL_MAX_VERSION, NULL, 0}
-
-/** End marker of a struct/class save or load. */
-#define SLE_END() {false, SL_END, 0, 0, SL_MIN_VERSION, SL_MIN_VERSION, NULL, 0}
->>>>>>> 09c62d69
+#define SLE_END() {false, SL_END, 0, 0, SL_MIN_VERSION, SL_MIN_VERSION, NULL, 0, SlXvFeatureTest()}
 
 /**
  * Storage of global simple variables, references (pointers), and arrays.
@@ -882,14 +874,14 @@
  * @param variable Name of the global variable.
  * @param type     Storage of the data in memory and in the savegame.
  */
-#define SLEG_PTRDEQ(variable, type) SLEG_CONDPTRDEQ(variable, type, 0, SL_MAX_VERSION)
+#define SLEG_PTRDEQ(variable, type) SLEG_CONDPTRDEQ(variable, type, SL_MIN_VERSION, SL_MAX_VERSION)
 
 /**
  * Storage of a global vector in every savegame version.
  * @param variable Name of the global variable.
  * @param type     Storage of the data in memory and in the savegame.
  */
-#define SLEG_VEC(variable, type) SLEG_CONDVEC(variable, type, 0, SL_MAX_VERSION)
+#define SLEG_VEC(variable, type) SLEG_CONDVEC(variable, type, SL_MIN_VERSION, SL_MAX_VERSION)
 
 /**
  * Empty global space in some savegame versions.
@@ -901,11 +893,7 @@
 #define SLEG_CONDNULL(length, from, to) {true, SL_ARR, SLE_FILE_U8 | SLE_VAR_NULL | SLF_NOT_IN_CONFIG, length, from, to, (void*)NULL, SlXvFeatureTest()}
 
 /** End marker of global variables save or load. */
-<<<<<<< HEAD
-#define SLEG_END() {true, SL_END, 0, 0, 0, 0, NULL, 0, SlXvFeatureTest()}
-=======
-#define SLEG_END() {true, SL_END, 0, 0, SL_MIN_VERSION, SL_MIN_VERSION, NULL, 0}
->>>>>>> 09c62d69
+#define SLEG_END() {true, SL_END, 0, 0, SL_MIN_VERSION, SL_MIN_VERSION, NULL, 0, SlXvFeatureTest()}
 
 /**
  * Checks whether the savegame is below \a major.\a minor.
@@ -927,17 +915,10 @@
  * @param version_to   Exclusive savegame version upper bound. SL_MAX_VERSION if no upper bound.
  * @return Active savegame version falls within the given range.
  */
-<<<<<<< HEAD
-static inline bool SlIsObjectCurrentlyValid(uint16 version_from, uint16 version_to, SlXvFeatureTest ext_feature_test)
-{
-	extern const uint16 SAVEGAME_VERSION;
-	if (!ext_feature_test.IsFeaturePresent(SAVEGAME_VERSION, version_from, version_to)) return false;
-=======
-static inline bool SlIsObjectCurrentlyValid(SaveLoadVersion version_from, SaveLoadVersion version_to)
+static inline bool SlIsObjectCurrentlyValid(SaveLoadVersion version_from, SaveLoadVersion version_to, SlXvFeatureTest ext_feature_test)
 {
 	extern const SaveLoadVersion SAVEGAME_VERSION;
-	if (SAVEGAME_VERSION < version_from || SAVEGAME_VERSION >= version_to) return false;
->>>>>>> 09c62d69
+	if (!ext_feature_test.IsFeaturePresent(SAVEGAME_VERSION, version_from, version_to)) return false;
 
 	return true;
 }
