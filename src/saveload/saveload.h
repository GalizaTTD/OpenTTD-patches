--- conflicted
+++ resolved
@@ -21,7 +21,7 @@
 #include <list>
 
 extern SaveLoadVersion _sl_version;
-extern byte            _sl_minor_version;
+extern uint8_t         _sl_minor_version;
 extern const SaveLoadVersion SAVEGAME_VERSION;
 extern const SaveLoadVersion MAX_LOAD_SAVEGAME_VERSION;
 
@@ -863,11 +863,6 @@
  */
 inline bool IsSavegameVersionBefore(SaveLoadVersion major, uint8_t minor = 0)
 {
-<<<<<<< HEAD
-=======
-	extern SaveLoadVersion _sl_version;
-	extern uint8_t            _sl_minor_version;
->>>>>>> 6c5a8f55
 	return _sl_version < major || (minor > 0 && _sl_version == major && _sl_minor_version < minor);
 }
 
@@ -916,12 +911,6 @@
 size_t SlCalcObjMemberLength(const void *object, const SaveLoad &sld);
 size_t SlCalcObjLength(const void *object, const SaveLoadTable &slt);
 
-<<<<<<< HEAD
-=======
-uint8_t SlReadByte();
-void SlWriteByte(uint8_t b);
-
->>>>>>> 6c5a8f55
 void SlGlobList(const SaveLoadTable &slt);
 void SlCopy(void *object, size_t length, VarType conv);
 std::vector<SaveLoad> SlTableHeader(const SaveLoadTable &slt);
