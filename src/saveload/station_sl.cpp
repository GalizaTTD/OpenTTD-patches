--- conflicted
+++ resolved
@@ -280,12 +280,8 @@
 		 SLE_CONDVAR(GoodsEntry, node,                 SLE_UINT16,                SLV_183, SL_MAX_VERSION),
 		SLEG_CONDVAR(            _num_flows,           SLE_UINT32,                SLV_183, SL_MAX_VERSION),
 		 SLE_CONDVAR(GoodsEntry, max_waiting_cargo,    SLE_UINT32,                SLV_183, SL_MAX_VERSION),
-<<<<<<< HEAD
 		 SLE_CONDNULL_X(4, SL_MIN_VERSION, SL_MAX_VERSION, SlXvFeatureTest(XSLFTO_AND, XSLFI_JOKERPP)),
 		SLE_CONDVAR_X(GoodsEntry, last_vehicle_type,   SLE_UINT8,          SL_MIN_VERSION, SL_MAX_VERSION, SlXvFeatureTest(XSLFTO_AND, XSLFI_ST_LAST_VEH_TYPE, 1)),
-		SLE_END()
-=======
->>>>>>> f8dd5dd0
 	};
 
 	return goods_desc;
@@ -295,12 +291,7 @@
 
 static const SaveLoad _cargo_list_desc[] = {
 	SLE_VAR(StationCargoPair, first,  SLE_UINT16),
-<<<<<<< HEAD
 	SLE_PTRDEQ(StationCargoPair, second, REF_CARGO_PACKET),
-	SLE_END()
-=======
-	SLE_LST(StationCargoPair, second, REF_CARGO_PACKET),
->>>>>>> f8dd5dd0
 };
 
 /**
@@ -457,13 +448,8 @@
 	      SLE_VEC(Station, loading_vehicles,           REF_VEHICLE),
 	  SLE_CONDVAR(Station, always_accepted,            SLE_FILE_U32 | SLE_VAR_U64, SLV_127, SLV_EXTEND_CARGOTYPES),
 	  SLE_CONDVAR(Station, always_accepted,            SLE_UINT64,                 SLV_EXTEND_CARGOTYPES, SL_MAX_VERSION),
-<<<<<<< HEAD
 	  SLE_CONDNULL_X(32 * 24, SL_MIN_VERSION, SL_MAX_VERSION, SlXvFeatureTest(XSLFTO_AND, XSLFI_JOKERPP, SL_JOKER_1_22)),
 	SLE_CONDVAR_X(Station, station_cargo_history_cargoes, SLE_UINT64,                  SL_MIN_VERSION, SL_MAX_VERSION, SlXvFeatureTest(XSLFTO_AND, XSLFI_STATION_CARGO_HISTORY)),
-
-	      SLE_END()
-=======
->>>>>>> f8dd5dd0
 };
 
 static const SaveLoad _waypoint_desc[] = {
@@ -510,20 +496,16 @@
 static void RealSave_STNN(BaseStation *bst)
 {
 	bool waypoint = (bst->facilities & FACIL_WAYPOINT) != 0;
-<<<<<<< HEAD
-	SlObjectSaveFiltered(bst, waypoint ? _filtered_waypoint_desc.data() : _filtered_station_desc.data());
+	SlObjectSaveFiltered(bst, waypoint ? SaveLoadTable(_filtered_waypoint_desc) : SaveLoadTable(_filtered_station_desc));
 
 	MemoryDumper *dumper = MemoryDumper::GetCurrent();
-=======
-	SlObject(bst, waypoint ? SaveLoadTable(_waypoint_desc) : SaveLoadTable(_station_desc));
->>>>>>> f8dd5dd0
 
 	if (!waypoint) {
 		Station *st = Station::From(bst);
 		for (CargoID i = 0; i < NUM_CARGO; i++) {
 			_num_dests = (uint32)st->goods[i].cargo.Packets()->MapSize();
 			_num_flows = (uint32)st->goods[i].flows.size();
-			SlObjectSaveFiltered(&st->goods[i], _filtered_goods_desc.data());
+			SlObjectSaveFiltered(&st->goods[i], _filtered_goods_desc);
 			for (FlowStatMap::const_iterator outer_it(st->goods[i].flows.begin()); outer_it != st->goods[i].flows.end(); ++outer_it) {
 				uint32 sum_shares = 0;
 				FlowSaveLoad flow;
@@ -566,7 +548,7 @@
 	}
 
 	for (uint i = 0; i < bst->num_specs; i++) {
-		SlObjectSaveFiltered(&bst->speclist[i], _filtered_station_speclist_desc.data());
+		SlObjectSaveFiltered(&bst->speclist[i], _filtered_station_speclist_desc);
 	}
 }
 
@@ -595,11 +577,7 @@
 		bool waypoint = (SlReadByte() & FACIL_WAYPOINT) != 0;
 
 		BaseStation *bst = waypoint ? (BaseStation *)new (index) Waypoint() : new (index) Station();
-<<<<<<< HEAD
-		SlObjectLoadFiltered(bst, waypoint ? _filtered_waypoint_desc.data() : _filtered_station_desc.data());
-=======
-		SlObject(bst, waypoint ? SaveLoadTable(_waypoint_desc) : SaveLoadTable(_station_desc));
->>>>>>> f8dd5dd0
+		SlObjectLoadFiltered(bst, waypoint ? SaveLoadTable(_filtered_waypoint_desc) : SaveLoadTable(_filtered_station_desc));
 
 		if (!waypoint) {
 			Station *st = Station::From(bst);
@@ -613,7 +591,7 @@
 			}
 
 			for (CargoID i = 0; i < num_cargo; i++) {
-				SlObjectLoadFiltered(&st->goods[i], _filtered_goods_desc.data());
+				SlObjectLoadFiltered(&st->goods[i], _filtered_goods_desc);
 				StationID prev_source = INVALID_STATION;
 				if (SlXvIsFeaturePresent(XSLFI_FLOW_STAT_FLAGS)) {
 					for (uint32 j = 0; j < _num_flows; ++j) {
@@ -691,7 +669,7 @@
 			/* Allocate speclist memory when loading a game */
 			bst->speclist = CallocT<StationSpecList>(bst->num_specs);
 			for (uint i = 0; i < bst->num_specs; i++) {
-				SlObjectLoadFiltered(&bst->speclist[i], _filtered_station_speclist_desc.data());
+				SlObjectLoadFiltered(&bst->speclist[i], _filtered_station_speclist_desc);
 			}
 		}
 	}
@@ -705,7 +683,7 @@
 	SetupDescs_STNN();
 
 	if (!IsSavegameVersionBefore(SLV_183)) {
-		assert(_filtered_goods_desc[0].cmd == SL_END);
+		assert(_filtered_goods_desc.size() == 0);
 	}
 
 	uint num_cargo = IsSavegameVersionBefore(SLV_EXTEND_CARGOTYPES) ? 32 : NUM_CARGO;
@@ -714,7 +692,7 @@
 			GoodsEntry *ge = &st->goods[i];
 			if (IsSavegameVersionBefore(SLV_183) && SlXvIsFeatureMissing(XSLFI_CHILLPP)) {
 				SwapPackets(ge);
-				SlObjectPtrOrNullFiltered(ge, _filtered_goods_desc.data());
+				SlObjectPtrOrNullFiltered(ge, _filtered_goods_desc);
 				SwapPackets(ge);
 			} else {
 				//SlObject(ge, GetGoodsDesc());
@@ -723,11 +701,11 @@
 				}
 			}
 		}
-		SlObjectPtrOrNullFiltered(st, _filtered_station_desc.data());
+		SlObjectPtrOrNullFiltered(st, _filtered_station_desc);
 	}
 
 	for (Waypoint *wp : Waypoint::Iterate()) {
-		SlObjectPtrOrNullFiltered(wp, _filtered_waypoint_desc.data());
+		SlObjectPtrOrNullFiltered(wp, _filtered_waypoint_desc);
 	}
 }
 
@@ -736,7 +714,7 @@
 	SetupDescs_ROADSTOP();
 	for (RoadStop *rs : RoadStop::Iterate()) {
 		SlSetArrayIndex(rs->index);
-		SlObjectSaveFiltered(rs, _filtered_roadstop_desc.data());
+		SlObjectSaveFiltered(rs, _filtered_roadstop_desc);
 	}
 }
 
@@ -747,7 +725,7 @@
 	while ((index = SlIterateArray()) != -1) {
 		RoadStop *rs = new (index) RoadStop(INVALID_TILE);
 
-		SlObjectLoadFiltered(rs, _filtered_roadstop_desc.data());
+		SlObjectLoadFiltered(rs, _filtered_roadstop_desc);
 	}
 }
 
@@ -755,7 +733,7 @@
 {
 	SetupDescs_ROADSTOP();
 	for (RoadStop *rs : RoadStop::Iterate()) {
-		SlObjectPtrOrNullFiltered(rs, _filtered_roadstop_desc.data());
+		SlObjectPtrOrNullFiltered(rs, _filtered_roadstop_desc);
 	}
 }
 
