--- conflicted
+++ resolved
@@ -298,31 +298,17 @@
 
 static const ChunkHandler map_chunk_handlers[] = {
 	{ 'MAPS', Save_MAPS, Load_MAPS, nullptr, Check_MAPS, CH_RIFF },
-<<<<<<< HEAD
-	{ 'MAPT', nullptr,      Load_MAPT, nullptr, nullptr,       CH_RIFF },
-	{ 'MAPH', nullptr,      Load_MAPH, nullptr, Check_MAPH,    CH_RIFF },
-	{ 'MAPO', nullptr,      Load_MAP1, nullptr, nullptr,       CH_RIFF },
-	{ 'MAP2', nullptr,      Load_MAP2, nullptr, nullptr,       CH_RIFF },
-	{ 'M3LO', nullptr,      Load_MAP3, nullptr, nullptr,       CH_RIFF },
-	{ 'M3HI', nullptr,      Load_MAP4, nullptr, nullptr,       CH_RIFF },
-	{ 'MAP5', nullptr,      Load_MAP5, nullptr, nullptr,       CH_RIFF },
-	{ 'MAPE', nullptr,      Load_MAP6, nullptr, nullptr,       CH_RIFF },
-	{ 'MAP7', nullptr,      Load_MAP7, nullptr, nullptr,       CH_RIFF },
-	{ 'MAP8', nullptr,      Load_MAP8, nullptr, nullptr,       CH_RIFF },
-	{ 'WMAP', Save_WMAP,    Load_WMAP, nullptr, nullptr,       CH_RIFF | CH_LAST },
+	{ 'MAPT', nullptr,   Load_MAPT, nullptr, nullptr,    CH_RIFF },
+	{ 'MAPH', nullptr,   Load_MAPH, nullptr, Check_MAPH, CH_RIFF },
+	{ 'MAPO', nullptr,   Load_MAP1, nullptr, nullptr,    CH_RIFF },
+	{ 'MAP2', nullptr,   Load_MAP2, nullptr, nullptr,    CH_RIFF },
+	{ 'M3LO', nullptr,   Load_MAP3, nullptr, nullptr,    CH_RIFF },
+	{ 'M3HI', nullptr,   Load_MAP4, nullptr, nullptr,    CH_RIFF },
+	{ 'MAP5', nullptr,   Load_MAP5, nullptr, nullptr,    CH_RIFF },
+	{ 'MAPE', nullptr,   Load_MAP6, nullptr, nullptr,    CH_RIFF },
+	{ 'MAP7', nullptr,   Load_MAP7, nullptr, nullptr,    CH_RIFF },
+	{ 'MAP8', nullptr,   Load_MAP8, nullptr, nullptr,    CH_RIFF },
+	{ 'WMAP', Save_WMAP, Load_WMAP, nullptr, nullptr,    CH_RIFF },
 };
-=======
-	{ 'MAPT', Save_MAPT, Load_MAPT, nullptr, nullptr,    CH_RIFF },
-	{ 'MAPH', Save_MAPH, Load_MAPH, nullptr, nullptr,    CH_RIFF },
-	{ 'MAPO', Save_MAP1, Load_MAP1, nullptr, nullptr,    CH_RIFF },
-	{ 'MAP2', Save_MAP2, Load_MAP2, nullptr, nullptr,    CH_RIFF },
-	{ 'M3LO', Save_MAP3, Load_MAP3, nullptr, nullptr,    CH_RIFF },
-	{ 'M3HI', Save_MAP4, Load_MAP4, nullptr, nullptr,    CH_RIFF },
-	{ 'MAP5', Save_MAP5, Load_MAP5, nullptr, nullptr,    CH_RIFF },
-	{ 'MAPE', Save_MAP6, Load_MAP6, nullptr, nullptr,    CH_RIFF },
-	{ 'MAP7', Save_MAP7, Load_MAP7, nullptr, nullptr,    CH_RIFF },
-	{ 'MAP8', Save_MAP8, Load_MAP8, nullptr, nullptr,    CH_RIFF },
-};
-
-extern const ChunkHandlerTable _map_chunk_handlers(map_chunk_handlers);
->>>>>>> 7572603c
+
+extern const ChunkHandlerTable _map_chunk_handlers(map_chunk_handlers);