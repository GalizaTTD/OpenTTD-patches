--- conflicted
+++ resolved
@@ -308,14 +308,9 @@
 		int index;
 		while ((index = SlIterateArray()) != -1) {
 			Company *c = new (index) Company();
-<<<<<<< HEAD
 			SetDefaultCompanySettings(c->index);
 			SlObject((CompanyProperties *)c, slt);
-			_company_colours[index] = (Colours)c->colour;
-=======
-			SlObject(c, slt);
 			_company_colours[index] = c->colour;
->>>>>>> 419f48df
 		}
 	}
 
