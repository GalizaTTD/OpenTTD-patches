--- conflicted
+++ resolved
@@ -3238,7 +3238,20 @@
 #endif
 	}
 
-<<<<<<< HEAD
+	if (IsSavegameVersionBefore(198)) {
+		/* Convert towns growth_rate and grow_counter to ticks */
+		Town *t;
+		FOR_ALL_TOWNS(t) {
+			/* 0x8000 = TOWN_GROWTH_RATE_CUSTOM previously */
+			if (t->growth_rate & 0x8000) SetBit(t->flags, TOWN_CUSTOM_GROWTH);
+			if (t->growth_rate != TOWN_GROWTH_RATE_NONE) {
+				t->growth_rate = TownTicksToGameTicks(t->growth_rate & ~0x8000);
+			}
+			/* Add t->index % TOWN_GROWTH_TICKS to spread growth across ticks. */
+			t->grow_counter = TownTicksToGameTicks(t->grow_counter) + t->index % TOWN_GROWTH_TICKS;
+		}
+	}
+
 	if (SlXvIsFeatureMissing(XSLFI_TIMETABLES_START_TICKS)) {
 		// savegame timetable start is in days, but we want it in ticks, fix it up
 		Vehicle *v;
@@ -3366,19 +3379,6 @@
 			if (IsBridgeTile(t) && GetTunnelBridgeTransportType(t) == TRANSPORT_ROAD) {
 				SB(_m[t].m2, 0, 8, 0);
 			}
-=======
-	if (IsSavegameVersionBefore(198)) {
-		/* Convert towns growth_rate and grow_counter to ticks */
-		Town *t;
-		FOR_ALL_TOWNS(t) {
-			/* 0x8000 = TOWN_GROWTH_RATE_CUSTOM previously */
-			if (t->growth_rate & 0x8000) SetBit(t->flags, TOWN_CUSTOM_GROWTH);
-			if (t->growth_rate != TOWN_GROWTH_RATE_NONE) {
-				t->growth_rate = TownTicksToGameTicks(t->growth_rate & ~0x8000);
-			}
-			/* Add t->index % TOWN_GROWTH_TICKS to spread growth across ticks. */
-			t->grow_counter = TownTicksToGameTicks(t->grow_counter) + t->index % TOWN_GROWTH_TICKS;
->>>>>>> 228f8fba
 		}
 	}
 
