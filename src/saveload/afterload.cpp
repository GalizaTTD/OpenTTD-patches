/* $Id$ */

/*
 * This file is part of OpenTTD.
 * OpenTTD is free software; you can redistribute it and/or modify it under the terms of the GNU General Public License as published by the Free Software Foundation, version 2.
 * OpenTTD is distributed in the hope that it will be useful, but WITHOUT ANY WARRANTY; without even the implied warranty of MERCHANTABILITY or FITNESS FOR A PARTICULAR PURPOSE.
 * See the GNU General Public License for more details. You should have received a copy of the GNU General Public License along with OpenTTD. If not, see <http://www.gnu.org/licenses/>.
 */

/** @file afterload.cpp Code updating data after game load */

#include "../stdafx.h"
#include "../void_map.h"
#include "../signs_base.h"
#include "../depot_base.h"
#include "../tunnel_base.h"
#include "../fios.h"
#include "../gamelog_internal.h"
#include "../network/network.h"
#include "../network/network_func.h"
#include "../gfxinit.h"
#include "../viewport_func.h"
#include "../industry.h"
#include "../clear_map.h"
#include "../vehicle_func.h"
#include "../string_func.h"
#include "../date_func.h"
#include "../roadveh.h"
#include "../train.h"
#include "../station_base.h"
#include "../waypoint_base.h"
#include "../roadstop_base.h"
#include "../dock_base.h"
#include "../tunnelbridge_map.h"
#include "../pathfinder/yapf/yapf_cache.h"
#include "../elrail_func.h"
#include "../signs_func.h"
#include "../aircraft.h"
#include "../object_map.h"
#include "../object_base.h"
#include "../tree_map.h"
#include "../company_func.h"
#include "../road_cmd.h"
#include "../ai/ai.hpp"
#include "../ai/ai_gui.hpp"
#include "../town.h"
#include "../economy_base.h"
#include "../animated_tile_func.h"
#include "../subsidy_base.h"
#include "../subsidy_func.h"
#include "../newgrf.h"
#include "../engine_func.h"
#include "../rail_gui.h"
#include "../core/backup_type.hpp"
#include "../core/mem_func.hpp"
#include "../smallmap_gui.h"
#include "../news_func.h"
#include "../order_backup.h"
#include "../error.h"
#include "../disaster_vehicle.h"
#include "../tracerestrict.h"
#include "../tunnel_map.h"
#include "../bridge_signal_map.h"


#include "saveload_internal.h"

#include <signal.h>
#include <algorithm>

#include "../safeguards.h"

extern Company *DoStartupNewCompany(bool is_ai, CompanyID company = INVALID_COMPANY);

/**
 * Makes a tile canal or water depending on the surroundings.
 *
 * Must only be used for converting old savegames. Use WaterClass now.
 *
 * This as for example docks and shipdepots do not store
 * whether the tile used to be canal or 'normal' water.
 * @param t the tile to change.
 * @param include_invalid_water_class Also consider WATER_CLASS_INVALID, i.e. industry tiles on land
 */
void SetWaterClassDependingOnSurroundings(TileIndex t, bool include_invalid_water_class)
{
	/* If the slope is not flat, we always assume 'land' (if allowed). Also for one-corner-raised-shores.
	 * Note: Wrt. autosloping under industry tiles this is the most fool-proof behaviour. */
	if (!IsTileFlat(t)) {
		if (include_invalid_water_class) {
			SetWaterClass(t, WATER_CLASS_INVALID);
			return;
		} else {
			SlErrorCorrupt("Invalid water class for dry tile");
		}
	}

	/* Mark tile dirty in all cases */
	MarkTileDirtyByTile(t);

	if (TileX(t) == 0 || TileY(t) == 0 || TileX(t) == MapMaxX() - 1 || TileY(t) == MapMaxY() - 1) {
		/* tiles at map borders are always WATER_CLASS_SEA */
		SetWaterClass(t, WATER_CLASS_SEA);
		return;
	}

	bool has_water = false;
	bool has_canal = false;
	bool has_river = false;

	for (DiagDirection dir = DIAGDIR_BEGIN; dir < DIAGDIR_END; dir++) {
		TileIndex neighbour = TileAddByDiagDir(t, dir);
		switch (GetTileType(neighbour)) {
			case MP_WATER:
				/* clear water and shipdepots have already a WaterClass associated */
				if (IsCoast(neighbour)) {
					has_water = true;
				} else if (!IsLock(neighbour)) {
					switch (GetWaterClass(neighbour)) {
						case WATER_CLASS_SEA:   has_water = true; break;
						case WATER_CLASS_CANAL: has_canal = true; break;
						case WATER_CLASS_RIVER: has_river = true; break;
						default: SlErrorCorrupt("Invalid water class for tile");
					}
				}
				break;

			case MP_RAILWAY:
				/* Shore or flooded halftile */
				has_water |= (GetRailGroundType(neighbour) == RAIL_GROUND_WATER);
				break;

			case MP_TREES:
				/* trees on shore */
				has_water |= (GB(_m[neighbour].m2, 4, 2) == TREE_GROUND_SHORE);
				break;

			default: break;
		}
	}

	if (!has_water && !has_canal && !has_river && include_invalid_water_class) {
		SetWaterClass(t, WATER_CLASS_INVALID);
		return;
	}

	if (has_river && !has_canal) {
		SetWaterClass(t, WATER_CLASS_RIVER);
	} else if (has_canal || !has_water) {
		SetWaterClass(t, WATER_CLASS_CANAL);
	} else {
		SetWaterClass(t, WATER_CLASS_SEA);
	}
}

static void ConvertTownOwner()
{
	for (TileIndex tile = 0; tile != MapSize(); tile++) {
		switch (GetTileType(tile)) {
			case MP_ROAD:
				if (GB(_m[tile].m5, 4, 2) == ROAD_TILE_CROSSING && HasBit(_m[tile].m3, 7)) {
					_m[tile].m3 = OWNER_TOWN;
				}
				FALLTHROUGH;

			case MP_TUNNELBRIDGE:
				if (_m[tile].m1 & 0x80) SetTileOwner(tile, OWNER_TOWN);
				break;

			default: break;
		}
	}
}

/* since savegame version 4.1, exclusive transport rights are stored at towns */
static void UpdateExclusiveRights()
{
	Town *t;

	FOR_ALL_TOWNS(t) {
		t->exclusivity = INVALID_COMPANY;
	}

	/* FIXME old exclusive rights status is not being imported (stored in s->blocked_months_obsolete)
	 *   could be implemented this way:
	 * 1.) Go through all stations
	 *     Build an array town_blocked[ town_id ][ company_id ]
	 *     that stores if at least one station in that town is blocked for a company
	 * 2.) Go through that array, if you find a town that is not blocked for
	 *     one company, but for all others, then give him exclusivity.
	 */
}

static const byte convert_currency[] = {
	 0,  1, 12,  8,  3,
	10, 14, 19,  4,  5,
	 9, 11, 13,  6, 17,
	16, 22, 21,  7, 15,
	18,  2, 20,
};

/* since savegame version 4.2 the currencies are arranged differently */
static void UpdateCurrencies()
{
	_settings_game.locale.currency = convert_currency[_settings_game.locale.currency];
}

/* Up to revision 1413 the invisible tiles at the southern border have not been
 * MP_VOID, even though they should have. This is fixed by this function
 */
static void UpdateVoidTiles()
{
	uint i;

	for (i = 0; i < MapMaxY(); ++i) MakeVoid(i * MapSizeX() + MapMaxX());
	for (i = 0; i < MapSizeX(); ++i) MakeVoid(MapSizeX() * MapMaxY() + i);
}

static inline RailType UpdateRailType(RailType rt, RailType min)
{
	return rt >= min ? (RailType)(rt + 1): rt;
}

/**
 * Update the viewport coordinates of all signs.
 */
void UpdateAllVirtCoords()
{
	UpdateAllStationVirtCoords();
	UpdateAllSignVirtCoords();
	UpdateAllTownVirtCoords();
}

/**
 * Initialization of the windows and several kinds of caches.
 * This is not done directly in AfterLoadGame because these
 * functions require that all saveload conversions have been
 * done. As people tend to add savegame conversion stuff after
 * the intialization of the windows and caches quite some bugs
 * had been made.
 * Moving this out of there is both cleaner and less bug-prone.
 */
static void InitializeWindowsAndCaches()
{
	/* Initialize windows */
	ResetWindowSystem();
	SetupColoursAndInitialWindow();

	/* Update coordinates of the signs. */
	UpdateAllVirtCoords();
	ResetViewportAfterLoadGame();

	Company *c;
	FOR_ALL_COMPANIES(c) {
		/* For each company, verify (while loading a scenario) that the inauguration date is the current year and set it
		 * accordingly if it is not the case.  No need to set it on companies that are not been used already,
		 * thus the MIN_YEAR (which is really nothing more than Zero, initialized value) test */
		if (_file_to_saveload.abstract_ftype == FT_SCENARIO && c->inaugurated_year != MIN_YEAR) {
			c->inaugurated_year = _cur_year;
		}
	}

	/* Count number of objects per type */
	Object *o;
	FOR_ALL_OBJECTS(o) {
		Object::IncTypeCount(o->type);
	}

	/* Identify owners of persistent storage arrays */
	Industry *i;
	FOR_ALL_INDUSTRIES(i) {
		if (i->psa != NULL) {
			i->psa->feature = GSF_INDUSTRIES;
			i->psa->tile = i->location.tile;
		}
	}
	Station *s;
	FOR_ALL_STATIONS(s) {
		if (s->airport.psa != NULL) {
			s->airport.psa->feature = GSF_AIRPORTS;
			s->airport.psa->tile = s->airport.tile;
		}
	}
	Town *t;
	FOR_ALL_TOWNS(t) {
		for (std::list<PersistentStorage *>::iterator it = t->psa_list.begin(); it != t->psa_list.end(); ++it) {
			(*it)->feature = GSF_FAKE_TOWNS;
			(*it)->tile = t->xy;
		}
	}

	RecomputePrices();

	GroupStatistics::UpdateAfterLoad();

	Station::RecomputeIndustriesNearForAll();
	RebuildSubsidisedSourceAndDestinationCache();

	/* Towns have a noise controlled number of airports system
	 * So each airport's noise value must be added to the town->noise_reached value
	 * Reset each town's noise_reached value to '0' before. */
	UpdateAirportsNoise();

	CheckTrainsLengths();
	ShowNewGRFError();
	ShowAIDebugWindowIfAIError();

	/* Rebuild the smallmap list of owners. */
	BuildOwnerLegend();
}

#ifdef WITH_SIGACTION
static struct sigaction _prev_segfault;
static struct sigaction _prev_abort;
static struct sigaction _prev_fpe;

static void CDECL HandleSavegameLoadCrash(int signum, siginfo_t *si, void *context);
#else
typedef void (CDECL *SignalHandlerPointer)(int);
static SignalHandlerPointer _prev_segfault = NULL;
static SignalHandlerPointer _prev_abort    = NULL;
static SignalHandlerPointer _prev_fpe      = NULL;

static void CDECL HandleSavegameLoadCrash(int signum);
#endif

/**
 * Replaces signal handlers of SIGSEGV and SIGABRT
 * and stores pointers to original handlers in memory.
 */
static void SetSignalHandlers()
{
#ifdef WITH_SIGACTION
	struct sigaction sa;
	memset(&sa, 0, sizeof(sa));
	sa.sa_flags = SA_SIGINFO | SA_RESTART;
	sigemptyset(&sa.sa_mask);
	sa.sa_sigaction = HandleSavegameLoadCrash;
	sigaction(SIGSEGV, &sa, &_prev_segfault);
	sigaction(SIGABRT, &sa, &_prev_abort);
	sigaction(SIGFPE,  &sa, &_prev_fpe);
#else
	_prev_segfault = signal(SIGSEGV, HandleSavegameLoadCrash);
	_prev_abort    = signal(SIGABRT, HandleSavegameLoadCrash);
	_prev_fpe      = signal(SIGFPE,  HandleSavegameLoadCrash);
#endif
}

/**
 * Resets signal handlers back to original handlers.
 */
static void ResetSignalHandlers()
{
#ifdef WITH_SIGACTION
	sigaction(SIGSEGV, &_prev_segfault, NULL);
	sigaction(SIGABRT, &_prev_abort, NULL);
	sigaction(SIGFPE,  &_prev_fpe, NULL);
#else
	signal(SIGSEGV, _prev_segfault);
	signal(SIGABRT, _prev_abort);
	signal(SIGFPE,  _prev_fpe);
#endif
}

/**
 * Try to find the overridden GRF identifier of the given GRF.
 * @param c the GRF to get the 'previous' version of.
 * @return the GRF identifier or \a c if none could be found.
 */
static const GRFIdentifier *GetOverriddenIdentifier(const GRFConfig *c)
{
	const LoggedAction *la = &_gamelog_action[_gamelog_actions - 1];
	if (la->at != GLAT_LOAD) return &c->ident;

	const LoggedChange *lcend = &la->change[la->changes];
	for (const LoggedChange *lc = la->change; lc != lcend; lc++) {
		if (lc->ct == GLCT_GRFCOMPAT && lc->grfcompat.grfid == c->ident.grfid) return &lc->grfcompat;
	}

	return &c->ident;
}

/** Was the saveload crash because of missing NewGRFs? */
static bool _saveload_crash_with_missing_newgrfs = false;

/**
 * Did loading the savegame cause a crash? If so,
 * were NewGRFs missing?
 * @return when the saveload crashed due to missing NewGRFs.
 */
bool SaveloadCrashWithMissingNewGRFs()
{
	return _saveload_crash_with_missing_newgrfs;
}

/**
 * Signal handler used to give a user a more useful report for crashes during
 * the savegame loading process; especially when there's problems with the
 * NewGRFs that are required by the savegame.
 * @param signum received signal
 */
#ifdef WITH_SIGACTION
static void CDECL HandleSavegameLoadCrash(int signum, siginfo_t *si, void *context)
#else
static void CDECL HandleSavegameLoadCrash(int signum)
#endif
{
	ResetSignalHandlers();

	char buffer[8192];
	char *p = buffer;
	p += seprintf(p, lastof(buffer), "Loading your savegame caused OpenTTD to crash.\n");

	for (const GRFConfig *c = _grfconfig; !_saveload_crash_with_missing_newgrfs && c != NULL; c = c->next) {
		_saveload_crash_with_missing_newgrfs = HasBit(c->flags, GCF_COMPATIBLE) || c->status == GCS_NOT_FOUND;
	}

	if (_saveload_crash_with_missing_newgrfs) {
		p += seprintf(p, lastof(buffer),
			"This is most likely caused by a missing NewGRF or a NewGRF that\n"
			"has been loaded as replacement for a missing NewGRF. OpenTTD\n"
			"cannot easily determine whether a replacement NewGRF is of a newer\n"
			"or older version.\n"
			"It will load a NewGRF with the same GRF ID as the missing NewGRF.\n"
			"This means that if the author makes incompatible NewGRFs with the\n"
			"same GRF ID OpenTTD cannot magically do the right thing. In most\n"
			"cases OpenTTD will load the savegame and not crash, but this is an\n"
			"exception.\n"
			"Please load the savegame with the appropriate NewGRFs installed.\n"
			"The missing/compatible NewGRFs are:\n");

		for (const GRFConfig *c = _grfconfig; c != NULL; c = c->next) {
			if (HasBit(c->flags, GCF_COMPATIBLE)) {
				const GRFIdentifier *replaced = GetOverriddenIdentifier(c);
				char buf[40];
				md5sumToString(buf, lastof(buf), replaced->md5sum);
				p += seprintf(p, lastof(buffer), "NewGRF %08X (checksum %s) not found.\n  Loaded NewGRF \"%s\" with same GRF ID instead.\n", BSWAP32(c->ident.grfid), buf, c->filename);
			}
			if (c->status == GCS_NOT_FOUND) {
				char buf[40];
				md5sumToString(buf, lastof(buf), c->ident.md5sum);
				p += seprintf(p, lastof(buffer), "NewGRF %08X (%s) not found; checksum %s.\n", BSWAP32(c->ident.grfid), c->filename, buf);
			}
		}
	} else {
		p += seprintf(p, lastof(buffer),
			"This is probably caused by a corruption in the savegame.\n"
			"Please file a bug report and attach this savegame.\n");
	}

	ShowInfo(buffer);

#ifdef WITH_SIGACTION
	struct sigaction call;
#else
	SignalHandlerPointer call = NULL;
#endif
	switch (signum) {
		case SIGSEGV: call = _prev_segfault; break;
		case SIGABRT: call = _prev_abort; break;
		case SIGFPE:  call = _prev_fpe; break;
		default: NOT_REACHED();
	}
#ifdef WITH_SIGACTION
	if (call.sa_flags & SA_SIGINFO) {
		if (call.sa_sigaction != NULL) call.sa_sigaction(signum, si, context);
	} else {
		if (call.sa_handler != NULL) call.sa_handler(signum);
	}
#else
	if (call != NULL) call(signum);
#endif

}

/**
 * Tries to change owner of this rail tile to a valid owner. In very old versions it could happen that
 * a rail track had an invalid owner. When conversion isn't possible, track is removed.
 * @param t tile to update
 */
static void FixOwnerOfRailTrack(TileIndex t)
{
	assert(!Company::IsValidID(GetTileOwner(t)) && (IsLevelCrossingTile(t) || IsPlainRailTile(t)));

	/* remove leftover rail piece from crossing (from very old savegames) */
	Train *v = NULL, *w;
	FOR_ALL_TRAINS(w) {
		if (w->tile == t) {
			v = w;
			break;
		}
	}

	if (v != NULL) {
		/* when there is a train on crossing (it could happen in TTD), set owner of crossing to train owner */
		SetTileOwner(t, v->owner);
		return;
	}

	/* try to find any connected rail */
	for (DiagDirection dd = DIAGDIR_BEGIN; dd < DIAGDIR_END; dd++) {
		TileIndex tt = t + TileOffsByDiagDir(dd);
		if (GetTileTrackStatus(t, TRANSPORT_RAIL, 0, dd) != 0 &&
				GetTileTrackStatus(tt, TRANSPORT_RAIL, 0, ReverseDiagDir(dd)) != 0 &&
				Company::IsValidID(GetTileOwner(tt))) {
			SetTileOwner(t, GetTileOwner(tt));
			return;
		}
	}

	if (IsLevelCrossingTile(t)) {
		/* else change the crossing to normal road (road vehicles won't care) */
		MakeRoadNormal(t, GetCrossingRoadBits(t), GetRoadTypes(t), GetTownIndex(t),
			GetRoadOwner(t, ROADTYPE_ROAD), GetRoadOwner(t, ROADTYPE_TRAM));
		return;
	}

	/* if it's not a crossing, make it clean land */
	MakeClear(t, CLEAR_GRASS, 0);
}

/**
 * Fixes inclination of a vehicle. Older OpenTTD versions didn't update the bits correctly.
 * @param v vehicle
 * @param dir vehicle's direction, or # INVALID_DIR if it can be ignored
 * @return inclination bits to set
 */
static uint FixVehicleInclination(Vehicle *v, Direction dir)
{
	/* Compute place where this vehicle entered the tile */
	int entry_x = v->x_pos;
	int entry_y = v->y_pos;
	switch (dir) {
		case DIR_NE: entry_x |= TILE_UNIT_MASK; break;
		case DIR_NW: entry_y |= TILE_UNIT_MASK; break;
		case DIR_SW: entry_x &= ~TILE_UNIT_MASK; break;
		case DIR_SE: entry_y &= ~TILE_UNIT_MASK; break;
		case INVALID_DIR: break;
		default: NOT_REACHED();
	}
	byte entry_z = GetSlopePixelZ(entry_x, entry_y);

	/* Compute middle of the tile. */
	int middle_x = (v->x_pos & ~TILE_UNIT_MASK) + TILE_SIZE / 2;
	int middle_y = (v->y_pos & ~TILE_UNIT_MASK) + TILE_SIZE / 2;
	byte middle_z = GetSlopePixelZ(middle_x, middle_y);

	/* middle_z == entry_z, no height change. */
	if (middle_z == entry_z) return 0;

	/* middle_z < entry_z, we are going downwards. */
	if (middle_z < entry_z) return 1U << GVF_GOINGDOWN_BIT;

	/* middle_z > entry_z, we are going upwards. */
	return 1U << GVF_GOINGUP_BIT;
}

/**
 * Checks for the possibility that a bridge may be on this tile
 * These are in fact all the tile types on which a bridge can be found
 * @param t The tile to analyze
 * @return True if a bridge might have been present prior to savegame 194.
 */
static inline bool MayHaveBridgeAbove(TileIndex t)
{
	return IsTileType(t, MP_CLEAR) || IsTileType(t, MP_RAILWAY) || IsTileType(t, MP_ROAD) ||
			IsTileType(t, MP_WATER) || IsTileType(t, MP_TUNNELBRIDGE) || IsTileType(t, MP_OBJECT);
}

TileIndex GetOtherTunnelBridgeEndOld(TileIndex tile)
{
	DiagDirection dir = GetTunnelBridgeDirection(tile);
	TileIndexDiff delta = TileOffsByDiagDir(dir);
	int z = GetTileZ(tile);

	dir = ReverseDiagDir(dir);
	do {
		tile += delta;
	} while (
		!IsTunnelTile(tile) ||
		GetTunnelBridgeDirection(tile) != dir ||
		GetTileZ(tile) != z
	);

	return tile;
}


/**
 * Perform a (large) amount of savegame conversion *magic* in order to
 * load older savegames and to fill the caches for various purposes.
 * @return True iff conversion went without a problem.
 */
bool AfterLoadGame()
{
	SetSignalHandlers();

	TileIndex map_size = MapSize();

	extern TileIndex _cur_tileloop_tile; // From landscape.cpp.
	/* The LFSR used in RunTileLoop iteration cannot have a zeroed state, make it non-zeroed. */
	if (_cur_tileloop_tile == 0) _cur_tileloop_tile = 1;

	if (IsSavegameVersionBefore(98)) GamelogOldver();

	GamelogTestRevision();
	GamelogTestMode();

	if (IsSavegameVersionBefore(98)) GamelogGRFAddList(_grfconfig);

	if (IsSavegameVersionBefore(119)) {
		_pause_mode = (_pause_mode == 2) ? PM_PAUSED_NORMAL : PM_UNPAUSED;
	} else if (_network_dedicated && (_pause_mode & PM_PAUSED_ERROR) != 0) {
		DEBUG(net, 0, "The loading savegame was paused due to an error state.");
		DEBUG(net, 0, "  The savegame cannot be used for multiplayer!");
		/* Restore the signals */
		ResetSignalHandlers();
		return false;
	} else if (!_networking || _network_server) {
		/* If we are in single player, i.e. not networking, and loading the
		 * savegame or we are loading the savegame as network server we do
		 * not want to be bothered by being paused because of the automatic
		 * reason of a network server, e.g. joining clients or too few
		 * active clients. Note that resetting these values for a network
		 * client are very bad because then the client is going to execute
		 * the game loop when the server is not, i.e. it desyncs. */
		_pause_mode &= ~PMB_PAUSED_NETWORK;
	}

	/* In very old versions, size of train stations was stored differently.
	 * They had swapped width and height if station was built along the Y axis.
	 * TTO and TTD used 3 bits for width/height, while OpenTTD used 4.
	 * Because the data stored by TTDPatch are unusable for rail stations > 7x7,
	 * recompute the width and height. Doing this unconditionally for all old
	 * savegames simplifies the code. */
	if (IsSavegameVersionBefore(2)) {
		Station *st;
		FOR_ALL_STATIONS(st) {
			st->train_station.w = st->train_station.h = 0;
		}
		for (TileIndex t = 0; t < map_size; t++) {
			if (!IsTileType(t, MP_STATION)) continue;
			if (_m[t].m5 > 7) continue; // is it a rail station tile?
			st = Station::Get(_m[t].m2);
			assert(st->train_station.tile != 0);
			int dx = TileX(t) - TileX(st->train_station.tile);
			int dy = TileY(t) - TileY(st->train_station.tile);
			assert(dx >= 0 && dy >= 0);
			st->train_station.w = max<uint>(st->train_station.w, dx + 1);
			st->train_station.h = max<uint>(st->train_station.h, dy + 1);
		}
	}

	if (IsSavegameVersionBefore(194) && SlXvIsFeatureMissing(XSLFI_HEIGHT_8_BIT)) {
		_settings_game.construction.max_heightlevel = 15;

		/* In old savegame versions, the heightlevel was coded in bits 0..3 of the type field */
		for (TileIndex t = 0; t < map_size; t++) {
			_m[t].height = GB(_m[t].type, 0, 4);
			SB(_m[t].type, 0, 2, GB(_me[t].m6, 0, 2));
			SB(_me[t].m6, 0, 2, 0);
			if (MayHaveBridgeAbove(t)) {
				SB(_m[t].type, 2, 2, GB(_me[t].m6, 6, 2));
				SB(_me[t].m6, 6, 2, 0);
			} else {
				SB(_m[t].type, 2, 2, 0);
			}
		}
	} else if (SlXvIsFeaturePresent(XSLFI_HEIGHT_8_BIT)) {
		for (TileIndex t = 0; t < map_size; t++) {
			SB(_m[t].type, 0, 2, GB(_me[t].m6, 0, 2));
			SB(_me[t].m6, 0, 2, 0);
			if (MayHaveBridgeAbove(t)) {
				SB(_m[t].type, 2, 2, GB(_me[t].m6, 6, 2));
				SB(_me[t].m6, 6, 2, 0);
			} else {
				SB(_m[t].type, 2, 2, 0);
			}
		}
	}

	/* in version 2.1 of the savegame, town owner was unified. */
	if (IsSavegameVersionBefore(2, 1)) ConvertTownOwner();

	/* from version 4.1 of the savegame, exclusive rights are stored at towns */
	if (IsSavegameVersionBefore(4, 1)) UpdateExclusiveRights();

	/* from version 4.2 of the savegame, currencies are in a different order */
	if (IsSavegameVersionBefore(4, 2)) UpdateCurrencies();

	/* In old version there seems to be a problem that water is owned by
	 * OWNER_NONE, not OWNER_WATER.. I can't replicate it for the current
	 * (4.3) version, so I just check when versions are older, and then
	 * walk through the whole map.. */
	if (IsSavegameVersionBefore(4, 3)) {
		for (TileIndex t = 0; t < map_size; t++) {
			if (IsTileType(t, MP_WATER) && GetTileOwner(t) >= MAX_COMPANIES) {
				SetTileOwner(t, OWNER_WATER);
			}
		}
	}

	if (IsSavegameVersionBefore(84)) {
		Company *c;
		FOR_ALL_COMPANIES(c) {
			c->name = CopyFromOldName(c->name_1);
			if (c->name != NULL) c->name_1 = STR_SV_UNNAMED;
			c->president_name = CopyFromOldName(c->president_name_1);
			if (c->president_name != NULL) c->president_name_1 = SPECSTR_PRESIDENT_NAME;
		}

		Station *st;
		FOR_ALL_STATIONS(st) {
			st->name = CopyFromOldName(st->string_id);
			/* generating new name would be too much work for little effect, use the station name fallback */
			if (st->name != NULL) st->string_id = STR_SV_STNAME_FALLBACK;
		}

		Town *t;
		FOR_ALL_TOWNS(t) {
			t->name = CopyFromOldName(t->townnametype);
			if (t->name != NULL) t->townnametype = SPECSTR_TOWNNAME_START + _settings_game.game_creation.town_name;
		}
	}

	/* From this point the old names array is cleared. */
	ResetOldNames();

	if (IsSavegameVersionBefore(106)) {
		/* no station is determined by 'tile == INVALID_TILE' now (instead of '0') */
		Station *st;
		FOR_ALL_STATIONS(st) {
			if (st->airport.tile       == 0) st->airport.tile       = INVALID_TILE;
			if (st->dock_station.tile  == 0) st->dock_station.tile  = INVALID_TILE;
			if (st->train_station.tile == 0) st->train_station.tile = INVALID_TILE;
		}

		/* the same applies to Company::location_of_HQ */
		Company *c;
		FOR_ALL_COMPANIES(c) {
			if (c->location_of_HQ == 0 || (IsSavegameVersionBefore(4) && c->location_of_HQ == 0xFFFF)) {
				c->location_of_HQ = INVALID_TILE;
			}
		}
	}

	/* convert road side to my format. */
	if (_settings_game.vehicle.road_side) _settings_game.vehicle.road_side = 1;

	/* Check if all NewGRFs are present, we are very strict in MP mode */
	GRFListCompatibility gcf_res = IsGoodGRFConfigList(_grfconfig);
	for (GRFConfig *c = _grfconfig; c != NULL; c = c->next) {
		if (c->status == GCS_NOT_FOUND) {
			GamelogGRFRemove(c->ident.grfid);
		} else if (HasBit(c->flags, GCF_COMPATIBLE)) {
			GamelogGRFCompatible(&c->ident);
		}
	}

	if (_networking && gcf_res != GLC_ALL_GOOD) {
		SetSaveLoadError(STR_NETWORK_ERROR_CLIENT_NEWGRF_MISMATCH);
		/* Restore the signals */
		ResetSignalHandlers();
		return false;
	}

	/* The value of _date_fract got divided, so make sure that old games are converted correctly. */
	if (IsSavegameVersionBefore(11, 1) || (IsSavegameVersionBefore(147) && _date_fract > DAY_TICKS)) _date_fract /= 885;

	if (SlXvIsFeaturePresent(XSLFI_SPRINGPP)) {
		assert(_settings_game.economy.day_length_factor >= 1);
		_tick_skip_counter = _date_fract % _settings_game.economy.day_length_factor;
		_date_fract /= _settings_game.economy.day_length_factor;
		assert(_date_fract < DAY_TICKS);
		assert(_tick_skip_counter < _settings_game.economy.day_length_factor);
	}

	/* Set day length factor to 1 if loading a pre day length savegame */
	if (SlXvIsFeatureMissing(XSLFI_VARIABLE_DAY_LENGTH) && SlXvIsFeatureMissing(XSLFI_SPRINGPP)) {
		_settings_game.economy.day_length_factor = 1;
	}

	/* Update current year
	 * must be done before loading sprites as some newgrfs check it */
	SetDate(_date, _date_fract);

	/*
	 * Force the old behaviour for compatibility reasons with old savegames. As new
	 * settings can only be loaded from new savegames loading old savegames with new
	 * versions of OpenTTD will normally initialize settings newer than the savegame
	 * version with "new game" defaults which the player can define to their liking.
	 * For some settings we override that to keep the behaviour the same as when the
	 * game was saved.
	 *
	 * Note that there is no non-stop in here. This is because the setting could have
	 * either value in TTDPatch. To convert it properly the user has to make sure the
	 * right value has been chosen in the settings. Otherwise we will be converting
	 * it incorrectly in half of the times without a means to correct that.
	 */
	if (IsSavegameVersionBefore(4, 2)) _settings_game.station.modified_catchment = false;
	if (IsSavegameVersionBefore(6, 1)) _settings_game.pf.forbid_90_deg = false;
	if (IsSavegameVersionBefore(21))   _settings_game.vehicle.train_acceleration_model = 0;
	if (IsSavegameVersionBefore(90))   _settings_game.vehicle.plane_speed = 4;
	if (IsSavegameVersionBefore(95))   _settings_game.vehicle.dynamic_engines = 0;
	if (IsSavegameVersionBefore(96))   _settings_game.economy.station_noise_level = false;
	if (IsSavegameVersionBefore(133)) {
		_settings_game.vehicle.train_slope_steepness = 3;
	}
	if (IsSavegameVersionBefore(134))  _settings_game.economy.feeder_payment_share = 75;
	if (IsSavegameVersionBefore(138))  _settings_game.vehicle.plane_crashes = 2;
	if (IsSavegameVersionBefore(139)) {
		_settings_game.vehicle.roadveh_acceleration_model = 0;
		_settings_game.vehicle.roadveh_slope_steepness = 7;
	}
	if (IsSavegameVersionBefore(143))  _settings_game.economy.allow_town_level_crossings = true;
	if (IsSavegameVersionBefore(159)) {
		_settings_game.vehicle.max_train_length = 50;
		_settings_game.construction.max_bridge_length = 64;
		_settings_game.construction.max_tunnel_length = 64;
	}
	if (IsSavegameVersionBefore(166))  _settings_game.economy.infrastructure_maintenance = false;
	if (IsSavegameVersionBefore(183)) {
		_settings_game.linkgraph.distribution_pax = DT_MANUAL;
		_settings_game.linkgraph.distribution_mail = DT_MANUAL;
		_settings_game.linkgraph.distribution_armoured = DT_MANUAL;
		_settings_game.linkgraph.distribution_default = DT_MANUAL;
	}

	/* Load the sprites */
	GfxLoadSprites();
	LoadStringWidthTable();

	/* Copy temporary data to Engine pool */
	CopyTempEngineData();

	/* Connect front and rear engines of multiheaded trains and converts
	 * subtype to the new format */
	if (IsSavegameVersionBefore(17, 1)) ConvertOldMultiheadToNew();

	/* Connect front and rear engines of multiheaded trains */
	ConnectMultiheadedTrains();

	/* Fix the CargoPackets *and* fix the caches of CargoLists.
	 * If this isn't done before Stations and especially Vehicles are
	 * running their AfterLoad we might get in trouble. In the case of
	 * vehicles we could give the wrong (cached) count of items in a
	 * vehicle which causes different results when getting their caches
	 * filled; and that could eventually lead to desyncs. */
	CargoPacket::AfterLoad();

	/* Oilrig was moved from id 15 to 9. We have to do this conversion
	 * here as AfterLoadVehicles can check it indirectly via the newgrf
	 * code. */
	if (IsSavegameVersionBefore(139)) {
		Station *st;
		FOR_ALL_STATIONS(st) {
			if (st->airport.tile != INVALID_TILE && st->airport.type == 15) {
				st->airport.type = AT_OILRIG;
			}
		}
	}


	if (SlXvIsFeaturePresent(XSLFI_SPRINGPP)) {
		/*
		 * Reject huge airports
		 * Annoyingly SpringPP v2.0.102 has a bug where it uses the same ID for AT_INTERCONTINENTAL2 and AT_OILRIG.
		 * Do this here as AfterLoadVehicles might also check it indirectly via the newgrf code.
		 */
		Station *st;
		FOR_ALL_STATIONS(st) {
			if (st->airport.tile == INVALID_TILE) continue;
			StringID err = INVALID_STRING_ID;
			if (st->airport.type == 9) {
				if (st->dock_station.tile != INVALID_TILE && IsOilRig(st->dock_station.tile)) {
					/* this airport is probably an oil rig, not a huge airport */
				} else {
					err = STR_GAME_SAVELOAD_ERROR_HUGE_AIRPORTS_PRESENT;
				}
				st->airport.type = AT_OILRIG;
			} else if (st->airport.type == 10) {
				err = STR_GAME_SAVELOAD_ERROR_HUGE_AIRPORTS_PRESENT;
			}
			if (err != INVALID_STRING_ID) {
				SetSaveLoadError(err);
				/* Restore the signals */
				ResetSignalHandlers();
				return false;
			}
		}
	}

	if (SlXvIsFeaturePresent(XSLFI_SPRINGPP, 1, 1)) {
		/*
		 * Reject helicopters aproaching oil rigs using the wrong aircraft movement data
		 * Annoyingly SpringPP v2.0.102 has a bug where it uses the same ID for AT_INTERCONTINENTAL2 and AT_OILRIG
		 * Do this here as AfterLoadVehicles can also check it indirectly via the newgrf code.
		 */
		Aircraft *v;
		FOR_ALL_AIRCRAFT(v) {
			Station *st = GetTargetAirportIfValid(v);
			if (st != NULL && ((st->dock_station.tile != INVALID_TILE && IsOilRig(st->dock_station.tile)) || st->airport.type == AT_OILRIG)) {
				/* aircraft is on approach to an oil rig, bail out now */
				SetSaveLoadError(STR_GAME_SAVELOAD_ERROR_HELI_OILRIG_BUG);
				/* Restore the signals */
				ResetSignalHandlers();
				return false;
			}
		}
	}

	/* Update all vehicles */
	AfterLoadVehicles(true);

	/* Update template vehicles */
	AfterLoadTemplateVehicles();

	/* Make sure there is an AI attached to an AI company */
	{
		Company *c;
		FOR_ALL_COMPANIES(c) {
			if (c->is_ai && c->ai_instance == NULL) AI::StartNew(c->index);
		}
	}

	/* make sure there is a town in the game */
	if (_game_mode == GM_NORMAL && Town::GetNumItems() == 0) {
		SetSaveLoadError(STR_ERROR_NO_TOWN_IN_SCENARIO);
		/* Restore the signals */
		ResetSignalHandlers();
		return false;
	}

	/* The void tiles on the southern border used to belong to a wrong class (pre 4.3).
	 * This problem appears in savegame version 21 too, see r3455. But after loading the
	 * savegame and saving again, the buggy map array could be converted to new savegame
	 * version. It didn't show up before r12070. */
	if (IsSavegameVersionBefore(87)) UpdateVoidTiles();

	/* If Load Scenario / New (Scenario) Game is used,
	 *  a company does not exist yet. So create one here.
	 * 1 exception: network-games. Those can have 0 companies
	 *   But this exception is not true for non-dedicated network servers! */
	if (!Company::IsValidID(COMPANY_FIRST) && (!_networking || (_networking && _network_server && !_network_dedicated))) {
		DoStartupNewCompany(false);
		Company *c = Company::Get(COMPANY_FIRST);
		c->settings = _settings_client.company;
	}

	/* Fix the cache for cargo payments. */
	CargoPayment *cp;
	FOR_ALL_CARGO_PAYMENTS(cp) {
		cp->front->cargo_payment = cp;
		cp->current_station = cp->front->last_station_visited;
	}

	if (IsSavegameVersionBefore(72)) {
		/* Locks in very old savegames had OWNER_WATER as owner */
		for (TileIndex t = 0; t < MapSize(); t++) {
			switch (GetTileType(t)) {
				default: break;

				case MP_WATER:
					if (GetWaterTileType(t) == WATER_TILE_LOCK && GetTileOwner(t) == OWNER_WATER) SetTileOwner(t, OWNER_NONE);
					break;

				case MP_STATION: {
					if (HasBit(_me[t].m6, 3)) SetBit(_me[t].m6, 2);
					StationGfx gfx = GetStationGfx(t);
					StationType st;
					if (       IsInsideMM(gfx,   0,   8)) { // Rail station
						st = STATION_RAIL;
						SetStationGfx(t, gfx - 0);
					} else if (IsInsideMM(gfx,   8,  67)) { // Airport
						st = STATION_AIRPORT;
						SetStationGfx(t, gfx - 8);
					} else if (IsInsideMM(gfx,  67,  71)) { // Truck
						st = STATION_TRUCK;
						SetStationGfx(t, gfx - 67);
					} else if (IsInsideMM(gfx,  71,  75)) { // Bus
						st = STATION_BUS;
						SetStationGfx(t, gfx - 71);
					} else if (gfx == 75) {                 // Oil rig
						st = STATION_OILRIG;
						SetStationGfx(t, gfx - 75);
					} else if (IsInsideMM(gfx,  76,  82)) { // Dock
						st = STATION_DOCK;
						SetStationGfx(t, gfx - 76);
					} else if (gfx == 82) {                 // Buoy
						st = STATION_BUOY;
						SetStationGfx(t, gfx - 82);
					} else if (IsInsideMM(gfx,  83, 168)) { // Extended airport
						st = STATION_AIRPORT;
						SetStationGfx(t, gfx - 83 + 67 - 8);
					} else if (IsInsideMM(gfx, 168, 170)) { // Drive through truck
						st = STATION_TRUCK;
						SetStationGfx(t, gfx - 168 + GFX_TRUCK_BUS_DRIVETHROUGH_OFFSET);
					} else if (IsInsideMM(gfx, 170, 172)) { // Drive through bus
						st = STATION_BUS;
						SetStationGfx(t, gfx - 170 + GFX_TRUCK_BUS_DRIVETHROUGH_OFFSET);
					} else {
						/* Restore the signals */
						ResetSignalHandlers();
						return false;
					}
					SB(_me[t].m6, 3, 3, st);
					break;
				}
			}
		}
	}

	if (SlXvIsFeatureMissing(XSLFI_MULTIPLE_DOCKS)) {
		/* Dock type has changed. */
		Station *st;
		FOR_ALL_STATIONS(st) {
			if (st->dock_station.tile == INVALID_TILE) continue;
			assert(Dock::CanAllocateItem());
			if (IsOilRig(st->dock_station.tile)) {
				/* Set dock station tile to dest tile instead of station. */
				st->docks = new Dock(st->dock_station.tile, st->dock_station.tile + ToTileIndexDiff({ 1, 0 }));
			} else if (IsDock(st->dock_station.tile)) {
				/* A normal two-tiles dock. */
				st->docks = new Dock(st->dock_station.tile, TileAddByDiagDir(st->dock_station.tile, GetDockDirection(st->dock_station.tile)));
			} else if (IsBuoy(st->dock_station.tile)) {
				/* A buoy. */
			} else {
				NOT_REACHED();
			}
		}
	}

	for (TileIndex t = 0; t < map_size; t++) {
		switch (GetTileType(t)) {
			case MP_STATION: {
				BaseStation *bst = BaseStation::GetByTile(t);

				/* Set up station spread */
				bst->rect.BeforeAddTile(t, StationRect::ADD_FORCE);

				/* Waypoints don't have road stops/oil rigs in the old format */
				if (!Station::IsExpected(bst)) break;
				Station *st = Station::From(bst);

				switch (GetStationType(t)) {
					case STATION_TRUCK:
					case STATION_BUS:
						if (IsSavegameVersionBefore(6)) {
							/* Before version 5 you could not have more than 250 stations.
							 * Version 6 adds large maps, so you could only place 253*253
							 * road stops on a map (no freeform edges) = 64009. So, yes
							 * someone could in theory create such a full map to trigger
							 * this assertion, it's safe to assume that's only something
							 * theoretical and does not happen in normal games. */
							assert(RoadStop::CanAllocateItem());

							/* From this version on there can be multiple road stops of the
							 * same type per station. Convert the existing stops to the new
							 * internal data structure. */
							RoadStop *rs = new RoadStop(t);

							RoadStop **head =
								IsTruckStop(t) ? &st->truck_stops : &st->bus_stops;
							*head = rs;
						}
						break;

					case STATION_OILRIG: {
						/* Very old savegames sometimes have phantom oil rigs, i.e.
						 * an oil rig which got shut down, but not completely removed from
						 * the map
						 */
						TileIndex t1 = TILE_ADDXY(t, 0, 1);
						if (IsTileType(t1, MP_INDUSTRY) &&
								GetIndustryGfx(t1) == GFX_OILRIG_1) {
							/* The internal encoding of oil rigs was changed twice.
							 * It was 3 (till 2.2) and later 5 (till 5.1).
							 * Setting it unconditionally does not hurt.
							 */
							Station::GetByTile(t)->airport.type = AT_OILRIG;
						} else {
							DeleteOilRig(t);
						}
						break;
					}

					default: break;
				}
				break;
			}

			default: break;
		}
	}

	/* In version 2.2 of the savegame, we have new airports, so status of all aircraft is reset.
	 * This has to be called after the oilrig airport_type update above ^^^ ! */
	if (IsSavegameVersionBefore(2, 2)) UpdateOldAircraft();

	/* In version 6.1 we put the town index in the map-array. To do this, we need
	 *  to use m2 (16bit big), so we need to clean m2, and that is where this is
	 *  all about ;) */
	if (IsSavegameVersionBefore(6, 1)) {
		for (TileIndex t = 0; t < map_size; t++) {
			switch (GetTileType(t)) {
				case MP_HOUSE:
					_m[t].m4 = _m[t].m2;
					SetTownIndex(t, CalcClosestTownFromTile(t)->index);
					break;

				case MP_ROAD:
					_m[t].m4 |= (_m[t].m2 << 4);
					if ((GB(_m[t].m5, 4, 2) == ROAD_TILE_CROSSING ? (Owner)_m[t].m3 : GetTileOwner(t)) == OWNER_TOWN) {
						SetTownIndex(t, CalcClosestTownFromTile(t)->index);
					} else {
						SetTownIndex(t, 0);
					}
					break;

				default: break;
			}
		}
	}

	/* Force the freeform edges to false for old savegames. */
	if (IsSavegameVersionBefore(111)) {
		_settings_game.construction.freeform_edges = false;
	}

	/* From version 9.0, we update the max passengers of a town (was sometimes negative
	 *  before that. */
	if (IsSavegameVersionBefore(9)) {
		Town *t;
		FOR_ALL_TOWNS(t) UpdateTownMaxPass(t);
	}

	/* From version 16.0, we included autorenew on engines, which are now saved, but
	 *  of course, we do need to initialize them for older savegames. */
	if (IsSavegameVersionBefore(16)) {
		Company *c;
		FOR_ALL_COMPANIES(c) {
			c->engine_renew_list            = NULL;
			c->settings.engine_renew        = false;
			c->settings.engine_renew_months = 6;
			c->settings.engine_renew_money  = 100000;
		}

		/* When loading a game, _local_company is not yet set to the correct value.
		 * However, in a dedicated server we are a spectator, so nothing needs to
		 * happen. In case we are not a dedicated server, the local company always
		 * becomes company 0, unless we are in the scenario editor where all the
		 * companies are 'invalid'.
		 */
		c = Company::GetIfValid(COMPANY_FIRST);
		if (!_network_dedicated && c != NULL) {
			c->settings = _settings_client.company;
		}
	}

	if (IsSavegameVersionBefore(48)) {
		for (TileIndex t = 0; t < map_size; t++) {
			switch (GetTileType(t)) {
				case MP_RAILWAY:
					if (IsPlainRail(t)) {
						/* Swap ground type and signal type for plain rail tiles, so the
						 * ground type uses the same bits as for depots and waypoints. */
						uint tmp = GB(_m[t].m4, 0, 4);
						SB(_m[t].m4, 0, 4, GB(_m[t].m2, 0, 4));
						SB(_m[t].m2, 0, 4, tmp);
					} else if (HasBit(_m[t].m5, 2)) {
						/* Split waypoint and depot rail type and remove the subtype. */
						ClrBit(_m[t].m5, 2);
						ClrBit(_m[t].m5, 6);
					}
					break;

				case MP_ROAD:
					/* Swap m3 and m4, so the track type for rail crossings is the
					 * same as for normal rail. */
					Swap(_m[t].m3, _m[t].m4);
					break;

				default: break;
			}
		}
	}

	if (IsSavegameVersionBefore(61)) {
		/* Added the RoadType */
		bool old_bridge = IsSavegameVersionBefore(42);
		for (TileIndex t = 0; t < map_size; t++) {
			switch (GetTileType(t)) {
				case MP_ROAD:
					SB(_m[t].m5, 6, 2, GB(_m[t].m5, 4, 2));
					switch (GetRoadTileType(t)) {
						default: SlErrorCorrupt("Invalid road tile type");
						case ROAD_TILE_NORMAL:
							SB(_m[t].m4, 0, 4, GB(_m[t].m5, 0, 4));
							SB(_m[t].m4, 4, 4, 0);
							SB(_me[t].m6, 2, 4, 0);
							break;
						case ROAD_TILE_CROSSING:
							SB(_m[t].m4, 5, 2, GB(_m[t].m5, 2, 2));
							break;
						case ROAD_TILE_DEPOT:    break;
					}
					SetRoadTypes(t, ROADTYPES_ROAD);
					break;

				case MP_STATION:
					if (IsRoadStop(t)) SetRoadTypes(t, ROADTYPES_ROAD);
					break;

				case MP_TUNNELBRIDGE:
					/* Middle part of "old" bridges */
					if (old_bridge && IsBridge(t) && HasBit(_m[t].m5, 6)) break;
					if (((old_bridge && IsBridge(t)) ? (TransportType)GB(_m[t].m5, 1, 2) : GetTunnelBridgeTransportType(t)) == TRANSPORT_ROAD) {
						SetRoadTypes(t, ROADTYPES_ROAD);
					}
					break;

				default: break;
			}
		}
	}

	if (IsSavegameVersionBefore(114)) {
		bool fix_roadtypes = !IsSavegameVersionBefore(61);
		bool old_bridge = IsSavegameVersionBefore(42);

		for (TileIndex t = 0; t < map_size; t++) {
			switch (GetTileType(t)) {
				case MP_ROAD:
					if (fix_roadtypes) SetRoadTypes(t, (RoadTypes)GB(_me[t].m7, 5, 3));
					SB(_me[t].m7, 5, 1, GB(_m[t].m3, 7, 1)); // snow/desert
					switch (GetRoadTileType(t)) {
						default: SlErrorCorrupt("Invalid road tile type");
						case ROAD_TILE_NORMAL:
							SB(_me[t].m7, 0, 4, GB(_m[t].m3, 0, 4));  // road works
							SB(_me[t].m6, 3, 3, GB(_m[t].m3, 4, 3));  // ground
							SB(_m[t].m3, 0, 4, GB(_m[t].m4, 4, 4));   // tram bits
							SB(_m[t].m3, 4, 4, GB(_m[t].m5, 0, 4));   // tram owner
							SB(_m[t].m5, 0, 4, GB(_m[t].m4, 0, 4));   // road bits
							break;

						case ROAD_TILE_CROSSING:
							SB(_me[t].m7, 0, 5, GB(_m[t].m4, 0, 5));  // road owner
							SB(_me[t].m6, 3, 3, GB(_m[t].m3, 4, 3));  // ground
							SB(_m[t].m3, 4, 4, GB(_m[t].m5, 0, 4));   // tram owner
							SB(_m[t].m5, 0, 1, GB(_m[t].m4, 6, 1));   // road axis
							SB(_m[t].m5, 5, 1, GB(_m[t].m4, 5, 1));   // crossing state
							break;

						case ROAD_TILE_DEPOT:
							break;
					}
					if (!IsRoadDepot(t) && !HasTownOwnedRoad(t)) {
						const Town *town = CalcClosestTownFromTile(t);
						if (town != NULL) SetTownIndex(t, town->index);
					}
					_m[t].m4 = 0;
					break;

				case MP_STATION:
					if (!IsRoadStop(t)) break;

					if (fix_roadtypes) SetRoadTypes(t, (RoadTypes)GB(_m[t].m3, 0, 3));
					SB(_me[t].m7, 0, 5, HasBit(_me[t].m6, 2) ? OWNER_TOWN : GetTileOwner(t));
					SB(_m[t].m3, 4, 4, _m[t].m1);
					_m[t].m4 = 0;
					break;

				case MP_TUNNELBRIDGE:
					if (old_bridge && IsBridge(t) && HasBit(_m[t].m5, 6)) break;
					if (((old_bridge && IsBridge(t)) ? (TransportType)GB(_m[t].m5, 1, 2) : GetTunnelBridgeTransportType(t)) == TRANSPORT_ROAD) {
						if (fix_roadtypes) SetRoadTypes(t, (RoadTypes)GB(_m[t].m3, 0, 3));

						Owner o = GetTileOwner(t);
						SB(_me[t].m7, 0, 5, o); // road owner
						SB(_m[t].m3, 4, 4, o == OWNER_NONE ? OWNER_TOWN : o); // tram owner
					}
					SB(_me[t].m6, 2, 4, GB(_m[t].m2, 4, 4)); // bridge type
					SB(_me[t].m7, 5, 1, GB(_m[t].m4, 7, 1)); // snow/desert

					_m[t].m2 = 0;
					_m[t].m4 = 0;
					break;

				default: break;
			}
		}
	}

	if (IsSavegameVersionBefore(42)) {
		Vehicle *v;

		for (TileIndex t = 0; t < map_size; t++) {
			if (MayHaveBridgeAbove(t)) ClearBridgeMiddle(t);
			if (IsBridgeTile(t)) {
				if (HasBit(_m[t].m5, 6)) { // middle part
					Axis axis = (Axis)GB(_m[t].m5, 0, 1);

					if (HasBit(_m[t].m5, 5)) { // transport route under bridge?
						if (GB(_m[t].m5, 3, 2) == TRANSPORT_RAIL) {
							MakeRailNormal(
								t,
								GetTileOwner(t),
								axis == AXIS_X ? TRACK_BIT_Y : TRACK_BIT_X,
								GetRailType(t)
							);
						} else {
							TownID town = IsTileOwner(t, OWNER_TOWN) ? ClosestTownFromTile(t, UINT_MAX)->index : 0;

							MakeRoadNormal(
								t,
								axis == AXIS_X ? ROAD_Y : ROAD_X,
								ROADTYPES_ROAD,
								town,
								GetTileOwner(t), OWNER_NONE
							);
						}
					} else {
						if (GB(_m[t].m5, 3, 2) == 0) {
							MakeClear(t, CLEAR_GRASS, 3);
						} else {
							if (!IsTileFlat(t)) {
								MakeShore(t);
							} else {
								if (GetTileOwner(t) == OWNER_WATER) {
									MakeSea(t);
								} else {
									MakeCanal(t, GetTileOwner(t), Random());
								}
							}
						}
					}
					SetBridgeMiddle(t, axis);
				} else { // ramp
					Axis axis = (Axis)GB(_m[t].m5, 0, 1);
					uint north_south = GB(_m[t].m5, 5, 1);
					DiagDirection dir = ReverseDiagDir(XYNSToDiagDir(axis, north_south));
					TransportType type = (TransportType)GB(_m[t].m5, 1, 2);

					_m[t].m5 = 1 << 7 | type << 2 | dir;
				}
			}
		}

		FOR_ALL_VEHICLES(v) {
			if (!v->IsGroundVehicle()) continue;
			if (IsBridgeTile(v->tile)) {
				DiagDirection dir = GetTunnelBridgeDirection(v->tile);

				if (dir != DirToDiagDir(v->direction)) continue;
				switch (dir) {
					default: SlErrorCorrupt("Invalid vehicle direction");
					case DIAGDIR_NE: if ((v->x_pos & 0xF) !=  0)            continue; break;
					case DIAGDIR_SE: if ((v->y_pos & 0xF) != TILE_SIZE - 1) continue; break;
					case DIAGDIR_SW: if ((v->x_pos & 0xF) != TILE_SIZE - 1) continue; break;
					case DIAGDIR_NW: if ((v->y_pos & 0xF) !=  0)            continue; break;
				}
			} else if (v->z_pos > GetSlopePixelZ(v->x_pos, v->y_pos)) {
				v->tile = GetNorthernBridgeEnd(v->tile);
			} else {
				continue;
			}
			if (v->type == VEH_TRAIN) {
				Train::From(v)->track = TRACK_BIT_WORMHOLE;
			} else {
				RoadVehicle::From(v)->state = RVSB_WORMHOLE;
			}
		}
	}

	/* Railtype moved from m3 to m8 in version 200. */
	if (IsSavegameVersionBefore(200)) {
		const bool has_extra_bit = SlXvIsFeaturePresent(XSLFI_MORE_RAIL_TYPES, 1, 1);
		auto update_railtype = [&](TileIndex t) {
			uint rt = GB(_m[t].m3, 0, 4);
			if (has_extra_bit) rt |= (GB(_m[t].m1, 7, 1) << 4);
			SetRailType(t, (RailType)rt);
		};
		for (TileIndex t = 0; t < map_size; t++) {
			switch (GetTileType(t)) {
				case MP_RAILWAY:
					update_railtype(t);
					break;

				case MP_ROAD:
					if (IsLevelCrossing(t)) {
						update_railtype(t);
					}
					break;

				case MP_STATION:
					if (HasStationRail(t)) {
						update_railtype(t);
					}
					break;

				case MP_TUNNELBRIDGE:
					if (GetTunnelBridgeTransportType(t) == TRANSPORT_RAIL) {
						update_railtype(t);
					}
					break;

				default:
					break;
			}
		}
	}

	if (SlXvIsFeatureMissing(XSLFI_DUAL_RAIL_TYPES)) {
		/* Introduced dual rail types. */
		for (TileIndex t = 0; t < map_size; t++) {
			if (IsPlainRailTile(t) || (IsRailTunnelBridgeTile(t) && IsBridge(t))) {
				SetSecondaryRailType(t, GetRailType(t));
			}
		}
	}

	if (SlXvIsFeaturePresent(XSLFI_SIG_TUNNEL_BRIDGE, 1, 6)) {
		/* m2 signal state bit allocation has shrunk */
		for (TileIndex t = 0; t < map_size; t++) {
			if (IsTileType(t, MP_TUNNELBRIDGE) && GetTunnelBridgeTransportType(t) == TRANSPORT_RAIL && IsBridge(t) && IsTunnelBridgeSignalSimulationEntrance(t)) {
				extern void ShiftBridgeEntranceSimulatedSignalsExtended(TileIndex t, int shift, uint64 in);
				const uint shift = 15 - BRIDGE_M2_SIGNAL_STATE_COUNT;
				ShiftBridgeEntranceSimulatedSignalsExtended(t, shift, GB(_m[t].m2, BRIDGE_M2_SIGNAL_STATE_COUNT, shift));
				SB(_m[t].m2, 0, 15, GB(_m[t].m2, 0, 15) << shift);
			}
		}
	}

	if (!SlXvIsFeaturePresent(XSLFI_CUSTOM_BRIDGE_HEADS, 2)) {
		/* change map bits for rail bridge heads */
		for (TileIndex t = 0; t < map_size; t++) {
			if (IsBridgeTile(t) && GetTunnelBridgeTransportType(t) == TRANSPORT_RAIL) {
				SetCustomBridgeHeadTrackBits(t, DiagDirToDiagTrackBits(GetTunnelBridgeDirection(t)));
				SetBridgeReservationTrackBits(t, HasBit(_m[t].m5, 4) ? DiagDirToDiagTrackBits(GetTunnelBridgeDirection(t)) : TRACK_BIT_NONE);
				ClrBit(_m[t].m5, 4);
			}
		}
	}

	/* Elrails got added in rev 24 */
	if (IsSavegameVersionBefore(24)) {
		RailType min_rail = RAILTYPE_ELECTRIC;

		Train *v;
		FOR_ALL_TRAINS(v) {
			RailType rt = RailVehInfo(v->engine_type)->railtype;

			v->railtype = rt;
			if (rt == RAILTYPE_ELECTRIC) min_rail = RAILTYPE_RAIL;
		}

		/* .. so we convert the entire map from normal to elrail (so maintain "fairness") */
		for (TileIndex t = 0; t < map_size; t++) {
			switch (GetTileType(t)) {
				case MP_RAILWAY:
					SetRailType(t, UpdateRailType(GetRailType(t), min_rail));
					break;

				case MP_ROAD:
					if (IsLevelCrossing(t)) {
						SetRailType(t, UpdateRailType(GetRailType(t), min_rail));
					}
					break;

				case MP_STATION:
					if (HasStationRail(t)) {
						SetRailType(t, UpdateRailType(GetRailType(t), min_rail));
					}
					break;

				case MP_TUNNELBRIDGE:
					if (GetTunnelBridgeTransportType(t) == TRANSPORT_RAIL) {
						SetRailType(t, UpdateRailType(GetRailType(t), min_rail));
					}
					break;

				default:
					break;
			}
		}

		FOR_ALL_TRAINS(v) {
			if (v->IsFrontEngine() || v->IsFreeWagon()) v->ConsistChanged(CCF_TRACK);
		}

	}

	/* In version 16.1 of the savegame a company can decide if trains, which get
	 * replaced, shall keep their old length. In all prior versions, just default
	 * to false */
	if (IsSavegameVersionBefore(16, 1)) {
		Company *c;
		FOR_ALL_COMPANIES(c) c->settings.renew_keep_length = false;
	}

	if (IsSavegameVersionBefore(123)) {
		/* Waypoints became subclasses of stations ... */
		MoveWaypointsToBaseStations();
		/* ... and buoys were moved to waypoints. */
		MoveBuoysToWaypoints();
	}

	/* From version 15, we moved a semaphore bit from bit 2 to bit 3 in m4, making
	 *  room for PBS. Now in version 21 move it back :P. */
	if (IsSavegameVersionBefore(21) && !IsSavegameVersionBefore(15)) {
		for (TileIndex t = 0; t < map_size; t++) {
			switch (GetTileType(t)) {
				case MP_RAILWAY:
					if (HasSignals(t)) {
						/* Original signal type/variant was stored in m4 but since saveload
						 * version 48 they are in m2. The bits has been already moved to m2
						 * (see the code somewhere above) so don't use m4, use m2 instead. */

						/* convert PBS signals to combo-signals */
						if (HasBit(_m[t].m2, 2)) SB(_m[t].m2, 0, 2, SIGTYPE_COMBO);

						/* move the signal variant back */
						SB(_m[t].m2, 2, 1, HasBit(_m[t].m2, 3) ? SIG_SEMAPHORE : SIG_ELECTRIC);
						ClrBit(_m[t].m2, 3);
					}

					/* Clear PBS reservation on track */
					if (!IsRailDepotTile(t)) {
						SB(_m[t].m4, 4, 4, 0);
					} else {
						ClrBit(_m[t].m3, 6);
					}
					break;

				case MP_STATION: // Clear PBS reservation on station
					ClrBit(_m[t].m3, 6);
					break;

				default: break;
			}
		}
	}

	if (IsSavegameVersionBefore(25)) {
		RoadVehicle *rv;
		FOR_ALL_ROADVEHICLES(rv) {
			rv->vehstatus &= ~0x40;
		}
	}

	if (IsSavegameVersionBefore(26)) {
		Station *st;
		FOR_ALL_STATIONS(st) {
			for (CargoID c = 0; c < NUM_CARGO; c++) {
				st->goods[c].last_vehicle_type = VEH_INVALID;
			}
		}
	}

	YapfNotifyTrackLayoutChange(INVALID_TILE, INVALID_TRACK);

	if (IsSavegameVersionBefore(34)) {
		Company *c;
		FOR_ALL_COMPANIES(c) ResetCompanyLivery(c);
	}

	Company *c;
	FOR_ALL_COMPANIES(c) {
		c->avail_railtypes = GetCompanyRailtypes(c->index);
		c->avail_roadtypes = GetCompanyRoadtypes(c->index);
	}

	if (!IsSavegameVersionBefore(27)) AfterLoadStations();

	/* Time starts at 0 instead of 1920.
	 * Account for this in older games by adding an offset */
	if (IsSavegameVersionBefore(31)) {
		Station *st;
		Waypoint *wp;
		Engine *e;
		Industry *i;
		Vehicle *v;

		_date += DAYS_TILL_ORIGINAL_BASE_YEAR;
		_cur_year += ORIGINAL_BASE_YEAR;

		FOR_ALL_STATIONS(st)  st->build_date      += DAYS_TILL_ORIGINAL_BASE_YEAR;
		FOR_ALL_WAYPOINTS(wp) wp->build_date      += DAYS_TILL_ORIGINAL_BASE_YEAR;
		FOR_ALL_ENGINES(e)    e->intro_date       += DAYS_TILL_ORIGINAL_BASE_YEAR;
		FOR_ALL_COMPANIES(c)  c->inaugurated_year += ORIGINAL_BASE_YEAR;
		FOR_ALL_INDUSTRIES(i) i->last_prod_year   += ORIGINAL_BASE_YEAR;

		FOR_ALL_VEHICLES(v) {
			v->date_of_last_service += DAYS_TILL_ORIGINAL_BASE_YEAR;
			v->build_year += ORIGINAL_BASE_YEAR;
		}
	}

	/* From 32 on we save the industry who made the farmland.
	 *  To give this prettiness to old savegames, we remove all farmfields and
	 *  plant new ones. */
	if (IsSavegameVersionBefore(32)) {
		Industry *i;

		for (TileIndex t = 0; t < map_size; t++) {
			if (IsTileType(t, MP_CLEAR) && IsClearGround(t, CLEAR_FIELDS)) {
				/* remove fields */
				MakeClear(t, CLEAR_GRASS, 3);
			}
		}

		FOR_ALL_INDUSTRIES(i) {
			uint j;

			if (GetIndustrySpec(i->type)->behaviour & INDUSTRYBEH_PLANT_ON_BUILT) {
				for (j = 0; j != 50; j++) PlantRandomFarmField(i);
			}
		}
	}

	/* Setting no refit flags to all orders in savegames from before refit in orders were added */
	if (IsSavegameVersionBefore(36)) {
		Order *order;
		Vehicle *v;

		FOR_ALL_ORDERS(order) {
			order->SetRefit(CT_NO_REFIT);
		}

		FOR_ALL_VEHICLES(v) {
			v->current_order.SetRefit(CT_NO_REFIT);
		}
	}

	/* from version 38 we have optional elrails, since we cannot know the
	 * preference of a user, let elrails enabled; it can be disabled manually */
	if (IsSavegameVersionBefore(38)) _settings_game.vehicle.disable_elrails = false;
	/* do the same as when elrails were enabled/disabled manually just now */
	SettingsDisableElrail(_settings_game.vehicle.disable_elrails);
	InitializeRailGUI();

	/* From version 53, the map array was changed for house tiles to allow
	 * space for newhouses grf features. A new byte, m7, was also added. */
	if (IsSavegameVersionBefore(53)) {
		for (TileIndex t = 0; t < map_size; t++) {
			if (IsTileType(t, MP_HOUSE)) {
				if (GB(_m[t].m3, 6, 2) != TOWN_HOUSE_COMPLETED) {
					/* Move the construction stage from m3[7..6] to m5[5..4].
					 * The construction counter does not have to move. */
					SB(_m[t].m5, 3, 2, GB(_m[t].m3, 6, 2));
					SB(_m[t].m3, 6, 2, 0);

					/* The "house is completed" bit is now in m6[2]. */
					SetHouseCompleted(t, false);
				} else {
					/* The "lift has destination" bit has been moved from
					 * m5[7] to m7[0]. */
					SB(_me[t].m7, 0, 1, HasBit(_m[t].m5, 7));
					ClrBit(_m[t].m5, 7);

					/* The "lift is moving" bit has been removed, as it does
					 * the same job as the "lift has destination" bit. */
					ClrBit(_m[t].m1, 7);

					/* The position of the lift goes from m1[7..0] to m6[7..2],
					 * making m1 totally free, now. The lift position does not
					 * have to be a full byte since the maximum value is 36. */
					SetLiftPosition(t, GB(_m[t].m1, 0, 6 ));

					_m[t].m1 = 0;
					_m[t].m3 = 0;
					SetHouseCompleted(t, true);
				}
			}
		}
	}

	/* Check and update house and town values */
	UpdateHousesAndTowns();

	if (IsSavegameVersionBefore(43)) {
		for (TileIndex t = 0; t < map_size; t++) {
			if (IsTileType(t, MP_INDUSTRY)) {
				switch (GetIndustryGfx(t)) {
					case GFX_POWERPLANT_SPARKS:
						_m[t].m3 = GB(_m[t].m1, 2, 5);
						break;

					case GFX_OILWELL_ANIMATED_1:
					case GFX_OILWELL_ANIMATED_2:
					case GFX_OILWELL_ANIMATED_3:
						_m[t].m3 = GB(_m[t].m1, 0, 2);
						break;

					case GFX_COAL_MINE_TOWER_ANIMATED:
					case GFX_COPPER_MINE_TOWER_ANIMATED:
					case GFX_GOLD_MINE_TOWER_ANIMATED:
						 _m[t].m3 = _m[t].m1;
						 break;

					default: // No animation states to change
						break;
				}
			}
		}
	}

	if (IsSavegameVersionBefore(45)) {
		Vehicle *v;
		/* Originally just the fact that some cargo had been paid for was
		 * stored to stop people cheating and cashing in several times. This
		 * wasn't enough though as it was cleared when the vehicle started
		 * loading again, even if it didn't actually load anything, so now the
		 * amount that has been paid is stored. */
		FOR_ALL_VEHICLES(v) {
			ClrBit(v->vehicle_flags, 2);
		}
	}

	/* Buoys do now store the owner of the previous water tile, which can never
	 * be OWNER_NONE. So replace OWNER_NONE with OWNER_WATER. */
	if (IsSavegameVersionBefore(46)) {
		Waypoint *wp;
		FOR_ALL_WAYPOINTS(wp) {
			if ((wp->facilities & FACIL_DOCK) != 0 && IsTileOwner(wp->xy, OWNER_NONE) && TileHeight(wp->xy) == 0) SetTileOwner(wp->xy, OWNER_WATER);
		}
	}

	if (IsSavegameVersionBefore(50)) {
		Aircraft *v;
		/* Aircraft units changed from 8 mph to 1 km-ish/h */
		FOR_ALL_AIRCRAFT(v) {
			if (v->subtype <= AIR_AIRCRAFT) {
				const AircraftVehicleInfo *avi = AircraftVehInfo(v->engine_type);
				v->cur_speed *= 128;
				v->cur_speed /= 10;
				v->acceleration = avi->acceleration;
			}
		}
	}

	if (IsSavegameVersionBefore(49)) FOR_ALL_COMPANIES(c) c->face = ConvertFromOldCompanyManagerFace(c->face);

	if (IsSavegameVersionBefore(52)) {
		for (TileIndex t = 0; t < map_size; t++) {
			if (IsTileType(t, MP_OBJECT) && _m[t].m5 == OBJECT_STATUE) {
				_m[t].m2 = CalcClosestTownFromTile(t)->index;
			}
		}
	}

	/* A setting containing the proportion of towns that grow twice as
	 * fast was added in version 54. From version 56 this is now saved in the
	 * town as cities can be built specifically in the scenario editor. */
	if (IsSavegameVersionBefore(56)) {
		Town *t;

		FOR_ALL_TOWNS(t) {
			if (_settings_game.economy.larger_towns != 0 && (t->index % _settings_game.economy.larger_towns) == 0) {
				t->larger_town = true;
			}
		}
	}

	if (IsSavegameVersionBefore(57)) {
		Vehicle *v;
		/* Added a FIFO queue of vehicles loading at stations */
		FOR_ALL_VEHICLES(v) {
			if ((v->type != VEH_TRAIN || Train::From(v)->IsFrontEngine()) &&  // for all locs
					!(v->vehstatus & (VS_STOPPED | VS_CRASHED)) && // not stopped or crashed
					v->current_order.IsType(OT_LOADING)) {         // loading
				Station::Get(v->last_station_visited)->loading_vehicles.push_back(v);

				/* The loading finished flag is *only* set when actually completely
				 * finished. Because the vehicle is loading, it is not finished. */
				ClrBit(v->vehicle_flags, VF_LOADING_FINISHED);
			}
		}
	} else if (IsSavegameVersionBefore(59)) {
		/* For some reason non-loading vehicles could be in the station's loading vehicle list */

		Station *st;
		FOR_ALL_STATIONS(st) {
			st->loading_vehicles.erase(std::remove_if(st->loading_vehicles.begin(), st->loading_vehicles.end(),
				[](Vehicle *v) {
					return !v->current_order.IsType(OT_LOADING);
				}), st->loading_vehicles.end());
		}
	}

	if (IsSavegameVersionBefore(58)) {
		/* Setting difficulty industry_density other than zero get bumped to +1
		 * since a new option (very low at position 1) has been added */
		if (_settings_game.difficulty.industry_density > 0) {
			_settings_game.difficulty.industry_density++;
		}

		/* Same goes for number of towns, although no test is needed, just an increment */
		_settings_game.difficulty.number_towns++;
	}

	if (IsSavegameVersionBefore(64)) {
		/* Since now we allow different signal types and variants on a single tile.
		 * Move signal states to m4 to make room and clone the signal type/variant. */
		for (TileIndex t = 0; t < map_size; t++) {
			if (IsTileType(t, MP_RAILWAY) && HasSignals(t)) {
				/* move signal states */
				SetSignalStates(t, GB(_m[t].m2, 4, 4));
				SB(_m[t].m2, 4, 4, 0);
				/* clone signal type and variant */
				SB(_m[t].m2, 4, 3, GB(_m[t].m2, 0, 3));
			}
		}
	}

	if (IsSavegameVersionBefore(69)) {
		/* In some old savegames a bit was cleared when it should not be cleared */
		RoadVehicle *rv;
		FOR_ALL_ROADVEHICLES(rv) {
			if (rv->state == 250 || rv->state == 251) {
				SetBit(rv->state, 2);
			}
		}
	}

	if (IsSavegameVersionBefore(70)) {
		/* Added variables to support newindustries */
		Industry *i;
		FOR_ALL_INDUSTRIES(i) i->founder = OWNER_NONE;
	}

	/* From version 82, old style canals (above sealevel (0), WATER owner) are no longer supported.
	    Replace the owner for those by OWNER_NONE. */
	if (IsSavegameVersionBefore(82)) {
		for (TileIndex t = 0; t < map_size; t++) {
			if (IsTileType(t, MP_WATER) &&
					GetWaterTileType(t) == WATER_TILE_CLEAR &&
					GetTileOwner(t) == OWNER_WATER &&
					TileHeight(t) != 0) {
				SetTileOwner(t, OWNER_NONE);
			}
		}
	}

	/*
	 * Add the 'previous' owner to the ship depots so we can reset it with
	 * the correct values when it gets destroyed. This prevents that
	 * someone can remove canals owned by somebody else and it prevents
	 * making floods using the removal of ship depots.
	 */
	if (IsSavegameVersionBefore(83)) {
		for (TileIndex t = 0; t < map_size; t++) {
			if (IsShipDepotTile(t)) {
				_m[t].m4 = (TileHeight(t) == 0) ? OWNER_WATER : OWNER_NONE;
			}
		}
	}

	if (IsSavegameVersionBefore(74)) {
		Station *st;
		FOR_ALL_STATIONS(st) {
			for (CargoID c = 0; c < NUM_CARGO; c++) {
				st->goods[c].last_speed = 0;
				if (st->goods[c].cargo.AvailableCount() != 0) SetBit(st->goods[c].status, GoodsEntry::GES_RATING);
			}
		}
	}

	if (IsSavegameVersionBefore(78)) {
		Industry *i;
		uint j;
		FOR_ALL_INDUSTRIES(i) {
			const IndustrySpec *indsp = GetIndustrySpec(i->type);
			for (j = 0; j < lengthof(i->produced_cargo); j++) {
				i->produced_cargo[j] = indsp->produced_cargo[j];
			}
			for (j = 0; j < lengthof(i->accepts_cargo); j++) {
				i->accepts_cargo[j] = indsp->accepts_cargo[j];
			}
		}
	}

	/* Before version 81, the density of grass was always stored as zero, and
	 * grassy trees were always drawn fully grassy. Furthermore, trees on rough
	 * land used to have zero density, now they have full density. Therefore,
	 * make all grassy/rough land trees have a density of 3. */
	if (IsSavegameVersionBefore(81)) {
		for (TileIndex t = 0; t < map_size; t++) {
			if (GetTileType(t) == MP_TREES) {
				TreeGround groundType = (TreeGround)GB(_m[t].m2, 4, 2);
				if (groundType != TREE_GROUND_SNOW_DESERT) SB(_m[t].m2, 6, 2, 3);
			}
		}
	}


	if (IsSavegameVersionBefore(93)) {
		/* Rework of orders. */
		Order *order;
		FOR_ALL_ORDERS(order) order->ConvertFromOldSavegame();

		Vehicle *v;
		FOR_ALL_VEHICLES(v) {
			if (v->orders.list != NULL && v->orders.list->GetFirstOrder() != NULL && v->orders.list->GetFirstOrder()->IsType(OT_NOTHING)) {
				v->orders.list->FreeChain();
				v->orders.list = NULL;
			}

			v->current_order.ConvertFromOldSavegame();
			if (v->type == VEH_ROAD && v->IsPrimaryVehicle() && v->FirstShared() == v) {
				FOR_VEHICLE_ORDERS(v, order) order->SetNonStopType(ONSF_NO_STOP_AT_INTERMEDIATE_STATIONS);
			}
		}
	} else if (IsSavegameVersionBefore(94)) {
		/* Unload and transfer are now mutual exclusive. */
		Order *order;
		FOR_ALL_ORDERS(order) {
			if ((order->GetUnloadType() & (OUFB_UNLOAD | OUFB_TRANSFER)) == (OUFB_UNLOAD | OUFB_TRANSFER)) {
				order->SetUnloadType(OUFB_TRANSFER);
				order->SetLoadType(OLFB_NO_LOAD);
			}
		}

		Vehicle *v;
		FOR_ALL_VEHICLES(v) {
			if ((v->current_order.GetUnloadType() & (OUFB_UNLOAD | OUFB_TRANSFER)) == (OUFB_UNLOAD | OUFB_TRANSFER)) {
				v->current_order.SetUnloadType(OUFB_TRANSFER);
				v->current_order.SetLoadType(OLFB_NO_LOAD);
			}
		}
	}

	if (IsSavegameVersionBefore(84)) {
		/* Set all share owners to INVALID_COMPANY for
		 * 1) all inactive companies
		 *     (when inactive companies were stored in the savegame - TTD, TTDP and some
		 *      *really* old revisions of OTTD; else it is already set in InitializeCompanies())
		 * 2) shares that are owned by inactive companies or self
		 *     (caused by cheating clients in earlier revisions) */
		FOR_ALL_COMPANIES(c) {
			for (uint i = 0; i < 4; i++) {
				CompanyID company = c->share_owners[i];
				if (company == INVALID_COMPANY) continue;
				if (!Company::IsValidID(company) || company == c->index) c->share_owners[i] = INVALID_COMPANY;
			}
		}
	}

	/* The water class was moved/unified. */
	if (IsSavegameVersionBefore(146)) {
		for (TileIndex t = 0; t < map_size; t++) {
			switch (GetTileType(t)) {
				case MP_STATION:
					switch (GetStationType(t)) {
						case STATION_OILRIG:
						case STATION_DOCK:
						case STATION_BUOY:
							SetWaterClass(t, (WaterClass)GB(_m[t].m3, 0, 2));
							SB(_m[t].m3, 0, 2, 0);
							break;

						default:
							SetWaterClass(t, WATER_CLASS_INVALID);
							break;
					}
					break;

				case MP_WATER:
					SetWaterClass(t, (WaterClass)GB(_m[t].m3, 0, 2));
					SB(_m[t].m3, 0, 2, 0);
					break;

				case MP_OBJECT:
					SetWaterClass(t, WATER_CLASS_INVALID);
					break;

				default:
					/* No water class. */
					break;
			}
		}
	}

	if (IsSavegameVersionBefore(86)) {
		for (TileIndex t = 0; t < map_size; t++) {
			/* Move river flag and update canals to use water class */
			if (IsTileType(t, MP_WATER)) {
				if (GetWaterClass(t) != WATER_CLASS_RIVER) {
					if (IsWater(t)) {
						Owner o = GetTileOwner(t);
						if (o == OWNER_WATER) {
							MakeSea(t);
						} else {
							MakeCanal(t, o, Random());
						}
					} else if (IsShipDepot(t)) {
						Owner o = (Owner)_m[t].m4; // Original water owner
						SetWaterClass(t, o == OWNER_WATER ? WATER_CLASS_SEA : WATER_CLASS_CANAL);
					}
				}
			}
		}

		/* Update locks, depots, docks and buoys to have a water class based
		 * on its neighbouring tiles. Done after river and canal updates to
		 * ensure neighbours are correct. */
		for (TileIndex t = 0; t < map_size; t++) {
			if (!IsTileFlat(t)) continue;

			if (IsTileType(t, MP_WATER) && IsLock(t)) SetWaterClassDependingOnSurroundings(t, false);
			if (IsTileType(t, MP_STATION) && (IsDock(t) || IsBuoy(t))) SetWaterClassDependingOnSurroundings(t, false);
		}
	}

	if (IsSavegameVersionBefore(87)) {
		for (TileIndex t = 0; t < map_size; t++) {
			/* skip oil rigs at borders! */
			if ((IsTileType(t, MP_WATER) || IsBuoyTile(t)) &&
					(TileX(t) == 0 || TileY(t) == 0 || TileX(t) == MapMaxX() - 1 || TileY(t) == MapMaxY() - 1)) {
				/* Some version 86 savegames have wrong water class at map borders (under buoy, or after removing buoy).
				 * This conversion has to be done before buoys with invalid owner are removed. */
				SetWaterClass(t, WATER_CLASS_SEA);
			}

			if (IsBuoyTile(t) || IsDriveThroughStopTile(t) || IsTileType(t, MP_WATER)) {
				Owner o = GetTileOwner(t);
				if (o < MAX_COMPANIES && !Company::IsValidID(o)) {
					Backup<CompanyByte> cur_company(_current_company, o, FILE_LINE);
					ChangeTileOwner(t, o, INVALID_OWNER);
					cur_company.Restore();
				}
				if (IsBuoyTile(t)) {
					/* reset buoy owner to OWNER_NONE in the station struct
					 * (even if it is owned by active company) */
					Waypoint::GetByTile(t)->owner = OWNER_NONE;
				}
			} else if (IsTileType(t, MP_ROAD)) {
				/* works for all RoadTileType */
				for (RoadType rt = ROADTYPE_ROAD; rt < ROADTYPE_END; rt++) {
					/* update even non-existing road types to update tile owner too */
					Owner o = GetRoadOwner(t, rt);
					if (o < MAX_COMPANIES && !Company::IsValidID(o)) SetRoadOwner(t, rt, OWNER_NONE);
				}
				if (IsLevelCrossing(t)) {
					if (!Company::IsValidID(GetTileOwner(t))) FixOwnerOfRailTrack(t);
				}
			} else if (IsPlainRailTile(t)) {
				if (!Company::IsValidID(GetTileOwner(t))) FixOwnerOfRailTrack(t);
			}
		}

		/* Convert old PF settings to new */
		if (_settings_game.pf.yapf.rail_use_yapf || IsSavegameVersionBefore(28)) {
			_settings_game.pf.pathfinder_for_trains = VPF_YAPF;
		} else {
			_settings_game.pf.pathfinder_for_trains = VPF_NPF;
		}

		if (_settings_game.pf.yapf.road_use_yapf || IsSavegameVersionBefore(28)) {
			_settings_game.pf.pathfinder_for_roadvehs = VPF_YAPF;
		} else {
			_settings_game.pf.pathfinder_for_roadvehs = VPF_NPF;
		}

		if (_settings_game.pf.yapf.ship_use_yapf) {
			_settings_game.pf.pathfinder_for_ships = VPF_YAPF;
		} else {
			_settings_game.pf.pathfinder_for_ships = (_settings_game.pf.new_pathfinding_all ? VPF_NPF : VPF_OPF);
		}
	}

	if (IsSavegameVersionBefore(88)) {
		/* Profits are now with 8 bit fract */
		Vehicle *v;
		FOR_ALL_VEHICLES(v) {
			v->profit_this_year <<= 8;
			v->profit_last_year <<= 8;
			v->running_ticks = 0;
		}
	}

	if (IsSavegameVersionBefore(91)) {
		/* Increase HouseAnimationFrame from 5 to 7 bits */
		for (TileIndex t = 0; t < map_size; t++) {
			if (IsTileType(t, MP_HOUSE) && GetHouseType(t) >= NEW_HOUSE_OFFSET) {
				SB(_me[t].m6, 2, 6, GB(_me[t].m6, 3, 5));
				SB(_m[t].m3, 5, 1, 0);
			}
		}
	}

	if (IsSavegameVersionBefore(62)) {
		/* Remove all trams from savegames without tram support.
		 * There would be trams without tram track under causing crashes sooner or later. */
		RoadVehicle *v;
		FOR_ALL_ROADVEHICLES(v) {
			if (v->First() == v && HasBit(EngInfo(v->engine_type)->misc_flags, EF_ROAD_TRAM)) {
				ShowErrorMessage(STR_WARNING_LOADGAME_REMOVED_TRAMS, INVALID_STRING_ID, WL_CRITICAL);
				delete v;
			}
		}
	}

	if (IsSavegameVersionBefore(99)) {
		for (TileIndex t = 0; t < map_size; t++) {
			/* Set newly introduced WaterClass of industry tiles */
			if (IsTileType(t, MP_STATION) && IsOilRig(t)) {
				SetWaterClassDependingOnSurroundings(t, true);
			}
			if (IsTileType(t, MP_INDUSTRY)) {
				if ((GetIndustrySpec(GetIndustryType(t))->behaviour & INDUSTRYBEH_BUILT_ONWATER) != 0) {
					SetWaterClassDependingOnSurroundings(t, true);
				} else {
					SetWaterClass(t, WATER_CLASS_INVALID);
				}
			}

			/* Replace "house construction year" with "house age" */
			if (IsTileType(t, MP_HOUSE) && IsHouseCompleted(t)) {
				_m[t].m5 = Clamp(_cur_year - (_m[t].m5 + ORIGINAL_BASE_YEAR), 0, 0xFF);
			}
		}
	}

	/* Tunnel pool has to be initiated before reservations. */
	if (SlXvIsFeatureMissing(XSLFI_CHUNNEL)) {
		for (TileIndex t = 0; t < map_size; t++) {
			if (IsTunnelTile(t)) {
				DiagDirection dir = GetTunnelBridgeDirection(t);
				if (dir == DIAGDIR_SE || dir == DIAGDIR_SW) {
					TileIndex start_tile = t;
					TileIndex end_tile = GetOtherTunnelBridgeEndOld(start_tile);

					if (!Tunnel::CanAllocateItem()) {
						SetSaveLoadError(STR_ERROR_TUNNEL_TOO_MANY);
						/* Restore the signals */
						ResetSignalHandlers();
						return false;
					}

					const Tunnel *t = new Tunnel(start_tile, end_tile, TileHeight(start_tile), false);

					SetTunnelIndex(start_tile, t->index);
					SetTunnelIndex(end_tile, t->index);
				}
			}
		}
	}

	/* Move the signal variant back up one bit for PBS. We don't convert the old PBS
	 * format here, as an old layout wouldn't work properly anyway. To be safe, we
	 * clear any possible PBS reservations as well. */
	if (IsSavegameVersionBefore(100)) {
		for (TileIndex t = 0; t < map_size; t++) {
			switch (GetTileType(t)) {
				case MP_RAILWAY:
					if (HasSignals(t)) {
						/* move the signal variant */
						SetSignalVariant(t, TRACK_UPPER, HasBit(_m[t].m2, 2) ? SIG_SEMAPHORE : SIG_ELECTRIC);
						SetSignalVariant(t, TRACK_LOWER, HasBit(_m[t].m2, 6) ? SIG_SEMAPHORE : SIG_ELECTRIC);
						ClrBit(_m[t].m2, 2);
						ClrBit(_m[t].m2, 6);
					}

					/* Clear PBS reservation on track */
					if (IsRailDepot(t)) {
						SetDepotReservation(t, false);
					} else {
						SetTrackReservation(t, TRACK_BIT_NONE);
					}
					break;

				case MP_ROAD: // Clear PBS reservation on crossing
					if (IsLevelCrossing(t)) SetCrossingReservation(t, false);
					break;

				case MP_STATION: // Clear PBS reservation on station
					if (HasStationRail(t)) SetRailStationReservation(t, false);
					break;

				case MP_TUNNELBRIDGE: // Clear PBS reservation on tunnels/bridges
					if (GetTunnelBridgeTransportType(t) == TRANSPORT_RAIL) UnreserveAcrossRailTunnelBridge(t);
					break;

				default: break;
			}
		}
	}

	/* Reserve all tracks trains are currently on. */
	if (IsSavegameVersionBefore(101)) {
		const Train *t;
		FOR_ALL_TRAINS(t) {
			if (t->First() == t) t->ReserveTrackUnderConsist();
		}
	}

	if (IsSavegameVersionBefore(102)) {
		for (TileIndex t = 0; t < map_size; t++) {
			/* Now all crossings should be in correct state */
			if (IsLevelCrossingTile(t)) UpdateLevelCrossing(t, false);
		}
	}

	if (IsSavegameVersionBefore(103)) {
		/* Non-town-owned roads now store the closest town */
		UpdateNearestTownForRoadTiles(false);

		/* signs with invalid owner left from older savegames */
		Sign *si;
		FOR_ALL_SIGNS(si) {
			if (si->owner != OWNER_NONE && !Company::IsValidID(si->owner)) si->owner = OWNER_NONE;
		}

		/* Station can get named based on an industry type, but the current ones
		 * are not, so mark them as if they are not named by an industry. */
		Station *st;
		FOR_ALL_STATIONS(st) {
			st->indtype = IT_INVALID;
		}
	}

	if (IsSavegameVersionBefore(104)) {
		Aircraft *a;
		FOR_ALL_AIRCRAFT(a) {
			/* Set engine_type of shadow and rotor */
			if (!a->IsNormalAircraft()) {
				a->engine_type = a->First()->engine_type;
			}
		}

		/* More companies ... */
		Company *c;
		FOR_ALL_COMPANIES(c) {
			if (c->bankrupt_asked == 0xFF) c->bankrupt_asked = 0xFFFF;
		}

		Engine *e;
		FOR_ALL_ENGINES(e) {
			if (e->company_avail == 0xFF) e->company_avail = 0xFFFF;
		}

		Town *t;
		FOR_ALL_TOWNS(t) {
			if (t->have_ratings == 0xFF) t->have_ratings = 0xFFFF;
			for (uint i = 8; i != MAX_COMPANIES; i++) t->ratings[i] = RATING_INITIAL;
		}
	}

	if (IsSavegameVersionBefore(112)) {
		for (TileIndex t = 0; t < map_size; t++) {
			/* Check for HQ bit being set, instead of using map accessor,
			 * since we've already changed it code-wise */
			if (IsTileType(t, MP_OBJECT) && HasBit(_m[t].m5, 7)) {
				/* Move size and part identification of HQ out of the m5 attribute,
				 * on new locations */
				_m[t].m3 = GB(_m[t].m5, 0, 5);
				_m[t].m5 = OBJECT_HQ;
			}
		}
	}
	if (IsSavegameVersionBefore(144)) {
		for (TileIndex t = 0; t < map_size; t++) {
			if (!IsTileType(t, MP_OBJECT)) continue;

			/* Reordering/generalisation of the object bits. */
			ObjectType type = _m[t].m5;
			SB(_me[t].m6, 2, 4, type == OBJECT_HQ ? GB(_m[t].m3, 2, 3) : 0);
			_m[t].m3 = type == OBJECT_HQ ? GB(_m[t].m3, 1, 1) | GB(_m[t].m3, 0, 1) << 4 : 0;

			/* Make sure those bits are clear as well! */
			_m[t].m4 = 0;
			_me[t].m7 = 0;
		}
	}

	if (IsSavegameVersionBefore(147) && Object::GetNumItems() == 0) {
		/* Make real objects for object tiles. */
		for (TileIndex t = 0; t < map_size; t++) {
			if (!IsTileType(t, MP_OBJECT)) continue;

			if (Town::GetNumItems() == 0) {
				/* No towns, so remove all objects! */
				DoClearSquare(t);
			} else {
				uint offset = _m[t].m3;

				/* Also move the animation state. */
				_m[t].m3 = GB(_me[t].m6, 2, 4);
				SB(_me[t].m6, 2, 4, 0);

				if (offset == 0) {
					/* No offset, so make the object. */
					ObjectType type = _m[t].m5;
					int size = type == OBJECT_HQ ? 2 : 1;

					if (!Object::CanAllocateItem()) {
						/* Nice... you managed to place 64k lighthouses and
						 * antennae on the map... boohoo. */
						SlError(STR_ERROR_TOO_MANY_OBJECTS);
					}

					Object *o = new Object();
					o->location.tile = t;
					o->location.w    = size;
					o->location.h    = size;
					o->build_date    = _date;
					o->town          = type == OBJECT_STATUE ? Town::Get(_m[t].m2) : CalcClosestTownFromTile(t, UINT_MAX);
					_m[t].m2 = o->index;
					Object::IncTypeCount(type);
				} else {
					/* We're at an offset, so get the ID from our "root". */
					TileIndex northern_tile = t - TileXY(GB(offset, 0, 4), GB(offset, 4, 4));
					assert_tile(IsTileType(northern_tile, MP_OBJECT), northern_tile);
					_m[t].m2 = _m[northern_tile].m2;
				}
			}
		}
	}

	if (IsSavegameVersionBefore(113)) {
		/* allow_town_roads is added, set it if town_layout wasn't TL_NO_ROADS */
		if (_settings_game.economy.town_layout == 0) { // was TL_NO_ROADS
			_settings_game.economy.allow_town_roads = false;
			_settings_game.economy.town_layout = TL_BETTER_ROADS;
		} else {
			_settings_game.economy.allow_town_roads = true;
			_settings_game.economy.town_layout = _settings_game.economy.town_layout - 1;
		}

		/* Initialize layout of all towns. Older versions were using different
		 * generator for random town layout, use it if needed. */
		Town *t;
		FOR_ALL_TOWNS(t) {
			if (_settings_game.economy.town_layout != TL_RANDOM) {
				t->layout = _settings_game.economy.town_layout;
				continue;
			}

			/* Use old layout randomizer code */
			byte layout = TileHash(TileX(t->xy), TileY(t->xy)) % 6;
			switch (layout) {
				default: break;
				case 5: layout = 1; break;
				case 0: layout = 2; break;
			}
			t->layout = layout - 1;
		}
	}

	if (IsSavegameVersionBefore(114)) {
		/* There could be (deleted) stations with invalid owner, set owner to OWNER NONE.
		 * The conversion affects oil rigs and buoys too, but it doesn't matter as
		 * they have st->owner == OWNER_NONE already. */
		Station *st;
		FOR_ALL_STATIONS(st) {
			if (!Company::IsValidID(st->owner)) st->owner = OWNER_NONE;
		}
	}

	/* Trains could now stop in a specific location. */
	if (IsSavegameVersionBefore(117)) {
		Order *o;
		FOR_ALL_ORDERS(o) {
			if (o->IsType(OT_GOTO_STATION)) o->SetStopLocation(OSL_PLATFORM_FAR_END);
		}
	}

	if (IsSavegameVersionBefore(120)) {
		extern VehicleDefaultSettings _old_vds;
		Company *c;
		FOR_ALL_COMPANIES(c) {
			c->settings.vehicle = _old_vds;
		}
	}

	if (IsSavegameVersionBefore(121)) {
		/* Delete small ufos heading for non-existing vehicles */
		Vehicle *v;
		FOR_ALL_DISASTERVEHICLES(v) {
			if (v->subtype == 2 /* ST_SMALL_UFO */ && v->current_order.GetDestination() != 0) {
				const Vehicle *u = Vehicle::GetIfValid(v->dest_tile);
				if (u == NULL || u->type != VEH_ROAD || !RoadVehicle::From(u)->IsFrontEngine()) {
					delete v;
				}
			}
		}

		/* We didn't store cargo payment yet, so make them for vehicles that are
		 * currently at a station and loading/unloading. If they don't get any
		 * payment anymore they just removed in the next load/unload cycle.
		 * However, some 0.7 versions might have cargo payment. For those we just
		 * add cargopayment for the vehicles that don't have it.
		 */
		Station *st;
		FOR_ALL_STATIONS(st) {
			for (Vehicle *v : st->loading_vehicles) {
				/* There are always as many CargoPayments as Vehicles. We need to make the
				 * assert() in Pool::GetNew() happy by calling CanAllocateItem(). */
				assert_compile(CargoPaymentPool::MAX_SIZE == VehiclePool::MAX_SIZE);
				assert(CargoPayment::CanAllocateItem());
				if (v->cargo_payment == NULL) v->cargo_payment = new CargoPayment(v);
			}
		}
	}

	if (IsSavegameVersionBefore(122)) {
		/* Animated tiles would sometimes not be actually animated or
		 * in case of old savegames duplicate. */

		extern SmallVector<TileIndex, 256> _animated_tiles;

		for (TileIndex *tile = _animated_tiles.Begin(); tile < _animated_tiles.End(); /* Nothing */) {
			/* Remove if tile is not animated */
			bool remove = _tile_type_procs[GetTileType(*tile)]->animate_tile_proc == NULL;

			/* and remove if duplicate */
			for (TileIndex *j = _animated_tiles.Begin(); !remove && j < tile; j++) {
				remove = *tile == *j;
			}

			if (remove) {
				DeleteAnimatedTile(*tile);
			} else {
				tile++;
			}
		}
	}

	if (IsSavegameVersionBefore(124) && !IsSavegameVersionBefore(1)) {
		/* The train station tile area was added, but for really old (TTDPatch) it's already valid. */
		Waypoint *wp;
		FOR_ALL_WAYPOINTS(wp) {
			if (wp->facilities & FACIL_TRAIN) {
				wp->train_station.tile = wp->xy;
				wp->train_station.w = 1;
				wp->train_station.h = 1;
			} else {
				wp->train_station.tile = INVALID_TILE;
				wp->train_station.w = 0;
				wp->train_station.h = 0;
			}
		}
	}

	if (IsSavegameVersionBefore(125)) {
		/* Convert old subsidies */
		Subsidy *s;
		FOR_ALL_SUBSIDIES(s) {
			if (s->remaining < 12) {
				/* Converting nonawarded subsidy */
				s->remaining = 12 - s->remaining; // convert "age" to "remaining"
				s->awarded = INVALID_COMPANY; // not awarded to anyone
				const CargoSpec *cs = CargoSpec::Get(s->cargo_type);
				switch (cs->town_effect) {
					case TE_PASSENGERS:
					case TE_MAIL:
						/* Town -> Town */
						s->src_type = s->dst_type = ST_TOWN;
						if (Town::IsValidID(s->src) && Town::IsValidID(s->dst)) continue;
						break;
					case TE_GOODS:
					case TE_FOOD:
						/* Industry -> Town */
						s->src_type = ST_INDUSTRY;
						s->dst_type = ST_TOWN;
						if (Industry::IsValidID(s->src) && Town::IsValidID(s->dst)) continue;
						break;
					default:
						/* Industry -> Industry */
						s->src_type = s->dst_type = ST_INDUSTRY;
						if (Industry::IsValidID(s->src) && Industry::IsValidID(s->dst)) continue;
						break;
				}
			} else {
				/* Do our best for awarded subsidies. The original source or destination industry
				 * can't be determined anymore for awarded subsidies, so invalidate them.
				 * Town -> Town subsidies are converted using simple heuristic */
				s->remaining = 24 - s->remaining; // convert "age of awarded subsidy" to "remaining"
				const CargoSpec *cs = CargoSpec::Get(s->cargo_type);
				switch (cs->town_effect) {
					case TE_PASSENGERS:
					case TE_MAIL: {
						/* Town -> Town */
						const Station *ss = Station::GetIfValid(s->src);
						const Station *sd = Station::GetIfValid(s->dst);
						if (ss != NULL && sd != NULL && ss->owner == sd->owner &&
								Company::IsValidID(ss->owner)) {
							s->src_type = s->dst_type = ST_TOWN;
							s->src = ss->town->index;
							s->dst = sd->town->index;
							s->awarded = ss->owner;
							continue;
						}
						break;
					}
					default:
						break;
				}
			}
			/* Awarded non-town subsidy or invalid source/destination, invalidate */
			delete s;
		}
	}

	if (IsSavegameVersionBefore(126)) {
		/* Recompute inflation based on old unround loan limit
		 * Note: Max loan is 500000. With an inflation of 4% across 170 years
		 *       that results in a max loan of about 0.7 * 2^31.
		 *       So taking the 16 bit fractional part into account there are plenty of bits left
		 *       for unmodified savegames ...
		 */
		uint64 aimed_inflation = (_economy.old_max_loan_unround << 16 | _economy.old_max_loan_unround_fract) / _settings_game.difficulty.max_loan;

		/* ... well, just clamp it then. */
		if (aimed_inflation > MAX_INFLATION) aimed_inflation = MAX_INFLATION;

		/* Simulate the inflation, so we also get the payment inflation */
		while (_economy.inflation_prices < aimed_inflation) {
			if (AddInflation(false)) break;
		}
	}

	if (IsSavegameVersionBefore(128)) {
		const Depot *d;
		FOR_ALL_DEPOTS(d) {
			_m[d->xy].m2 = d->index;
			if (IsTileType(d->xy, MP_WATER)) _m[GetOtherShipDepotTile(d->xy)].m2 = d->index;
		}
	}

	/* The behaviour of force_proceed has been changed. Now
	 * it counts signals instead of some random time out. */
	if (IsSavegameVersionBefore(131)) {
		Train *t;
		FOR_ALL_TRAINS(t) {
			if (t->force_proceed != TFP_NONE) {
				t->force_proceed = TFP_STUCK;
			}
		}
	}

	/* The bits for the tree ground and tree density have
	 * been swapped (m2 bits 7..6 and 5..4. */
	if (IsSavegameVersionBefore(135)) {
		for (TileIndex t = 0; t < map_size; t++) {
			if (IsTileType(t, MP_CLEAR)) {
				if (GetRawClearGround(t) == CLEAR_SNOW) {
					SetClearGroundDensity(t, CLEAR_GRASS, GetClearDensity(t));
					SetBit(_m[t].m3, 4);
				} else {
					ClrBit(_m[t].m3, 4);
				}
			}
			if (IsTileType(t, MP_TREES)) {
				uint density = GB(_m[t].m2, 6, 2);
				uint ground = GB(_m[t].m2, 4, 2);
				uint counter = GB(_m[t].m2, 0, 4);
				_m[t].m2 = ground << 6 | density << 4 | counter;
			}
		}
	}

	/* Wait counter and load/unload ticks got split. */
	if (IsSavegameVersionBefore(136)) {
		Aircraft *a;
		FOR_ALL_AIRCRAFT(a) {
			a->turn_counter = a->current_order.IsType(OT_LOADING) ? 0 : a->load_unload_ticks;
		}

		Train *t;
		FOR_ALL_TRAINS(t) {
			t->wait_counter = t->current_order.IsType(OT_LOADING) ? 0 : t->load_unload_ticks;
		}
	}

	/* Airport tile animation uses animation frame instead of other graphics id */
	if (IsSavegameVersionBefore(137)) {
		struct AirportTileConversion {
			byte old_start;
			byte num_frames;
		};
		static const AirportTileConversion atc[] = {
			{31,  12}, // APT_RADAR_GRASS_FENCE_SW
			{50,   4}, // APT_GRASS_FENCE_NE_FLAG
			{62,   2}, // 1 unused tile
			{66,  12}, // APT_RADAR_FENCE_SW
			{78,  12}, // APT_RADAR_FENCE_NE
			{101, 10}, // 9 unused tiles
			{111,  8}, // 7 unused tiles
			{119, 15}, // 14 unused tiles (radar)
			{140,  4}, // APT_GRASS_FENCE_NE_FLAG_2
		};
		for (TileIndex t = 0; t < map_size; t++) {
			if (IsAirportTile(t)) {
				StationGfx old_gfx = GetStationGfx(t);
				byte offset = 0;
				for (uint i = 0; i < lengthof(atc); i++) {
					if (old_gfx < atc[i].old_start) {
						SetStationGfx(t, old_gfx - offset);
						break;
					}
					if (old_gfx < atc[i].old_start + atc[i].num_frames) {
						SetAnimationFrame(t, old_gfx - atc[i].old_start);
						SetStationGfx(t, atc[i].old_start - offset);
						break;
					}
					offset += atc[i].num_frames - 1;
				}
			}
		}
	}

	if (IsSavegameVersionBefore(140)) {
		Station *st;
		FOR_ALL_STATIONS(st) {
			if (st->airport.tile != INVALID_TILE) {
				st->airport.w = st->airport.GetSpec()->size_x;
				st->airport.h = st->airport.GetSpec()->size_y;
			}
		}
	}

	if (IsSavegameVersionBefore(141)) {
		for (TileIndex t = 0; t < map_size; t++) {
			/* Reset tropic zone for VOID tiles, they shall not have any. */
			if (IsTileType(t, MP_VOID)) SetTropicZone(t, TROPICZONE_NORMAL);
		}

		/* We need to properly number/name the depots.
		 * The first step is making sure none of the depots uses the
		 * 'default' names, after that we can assign the names. */
		Depot *d;
		FOR_ALL_DEPOTS(d) d->town_cn = UINT16_MAX;

		FOR_ALL_DEPOTS(d) MakeDefaultName(d);
	}

	if (IsSavegameVersionBefore(142)) {
		Depot *d;
		FOR_ALL_DEPOTS(d) d->build_date = _date;
	}

	if (SlXvIsFeatureMissing(XSLFI_INFRA_SHARING)) {
		Company *c;
		FOR_ALL_COMPANIES(c) {
			/* yearly_expenses has 3*15 entries now, saveload code gave us 3*13.
			 * Move the old data to the right place in the new array and clear the new data.
			 * The move has to be done in reverse order (first 2, then 1). */
			MemMoveT(&c->yearly_expenses[2][0], &c->yearly_expenses[1][11], 13);
			MemMoveT(&c->yearly_expenses[1][0], &c->yearly_expenses[0][13], 13);
			/* Clear the old location of just-moved data, so sharing income/expenses is set to 0 */
			MemSetT(&c->yearly_expenses[0][13], 0, 2);
			MemSetT(&c->yearly_expenses[1][13], 0, 2);
		}
	}

	/* In old versions it was possible to remove an airport while a plane was
	 * taking off or landing. This gives all kind of problems when building
	 * another airport in the same station so we don't allow that anymore.
	 * For old savegames with such aircraft we just throw them in the air and
	 * treat the aircraft like they were flying already. */
	if (IsSavegameVersionBefore(146)) {
		Aircraft *v;
		FOR_ALL_AIRCRAFT(v) {
			if (!v->IsNormalAircraft()) continue;
			Station *st = GetTargetAirportIfValid(v);
			if (st == NULL && v->state != FLYING) {
				v->state = FLYING;
				UpdateAircraftCache(v);
				AircraftNextAirportPos_and_Order(v);
				/* get aircraft back on running altitude */
				if ((v->vehstatus & VS_CRASHED) == 0) {
					GetAircraftFlightLevelBounds(v, &v->z_pos, NULL);
					SetAircraftPosition(v, v->x_pos, v->y_pos, GetAircraftFlightLevel(v));
				}
			}
		}
	}

	/* Move the animation frame to the same location (m7) for all objects. */
	if (IsSavegameVersionBefore(147)) {
		for (TileIndex t = 0; t < map_size; t++) {
			switch (GetTileType(t)) {
				case MP_HOUSE:
					if (GetHouseType(t) >= NEW_HOUSE_OFFSET) {
						uint per_proc = _me[t].m7;
						_me[t].m7 = GB(_me[t].m6, 2, 6) | (GB(_m[t].m3, 5, 1) << 6);
						SB(_m[t].m3, 5, 1, 0);
						SB(_me[t].m6, 2, 6, min(per_proc, 63));
					}
					break;

				case MP_INDUSTRY: {
					uint rand = _me[t].m7;
					_me[t].m7 = _m[t].m3;
					_m[t].m3 = rand;
					break;
				}

				case MP_OBJECT:
					_me[t].m7 = _m[t].m3;
					_m[t].m3 = 0;
					break;

				default:
					/* For stations/airports it's already at m7 */
					break;
			}
		}
	}

	/* Add (random) colour to all objects. */
	if (IsSavegameVersionBefore(148)) {
		Object *o;
		FOR_ALL_OBJECTS(o) {
			Owner owner = GetTileOwner(o->location.tile);
			o->colour = (owner == OWNER_NONE) ? Random() & 0xF : Company::Get(owner)->livery->colour1;
		}
	}

	if (IsSavegameVersionBefore(149)) {
		for (TileIndex t = 0; t < map_size; t++) {
			if (!IsTileType(t, MP_STATION)) continue;
			if (!IsBuoy(t) && !IsOilRig(t) && !(IsDock(t) && IsTileFlat(t))) {
				SetWaterClass(t, WATER_CLASS_INVALID);
			}
		}

		/* Waypoints with custom name may have a non-unique town_cn,
		 * renumber those. First set all affected waypoints to the
		 * highest possible number to get them numbered in the
		 * order they have in the pool. */
		Waypoint *wp;
		FOR_ALL_WAYPOINTS(wp) {
			if (wp->name != NULL) wp->town_cn = UINT16_MAX;
		}

		FOR_ALL_WAYPOINTS(wp) {
			if (wp->name != NULL) MakeDefaultName(wp);
		}
	}

	if (IsSavegameVersionBefore(152)) {
		_industry_builder.Reset(); // Initialize industry build data.

		/* The moment vehicles go from hidden to visible changed. This means
		 * that vehicles don't always get visible anymore causing things to
		 * get messed up just after loading the savegame. This fixes that. */
		Vehicle *v;
		FOR_ALL_VEHICLES(v) {
			/* Not all vehicle types can be inside a tunnel. Furthermore,
			 * testing IsTunnelTile() for invalid tiles causes a crash. */
			if (!v->IsGroundVehicle()) continue;

			/* Is the vehicle in a tunnel? */
			if (!IsTunnelTile(v->tile)) continue;

			/* Is the vehicle actually at a tunnel entrance/exit? */
			TileIndex vtile = TileVirtXY(v->x_pos, v->y_pos);
			if (!IsTunnelTile(vtile)) continue;

			/* Are we actually in this tunnel? Or maybe a lower tunnel? */
			if (GetSlopePixelZ(v->x_pos, v->y_pos) != v->z_pos) continue;

			/* What way are we going? */
			const DiagDirection dir = GetTunnelBridgeDirection(vtile);
			const DiagDirection vdir = DirToDiagDir(v->direction);

			/* Have we passed the visibility "switch" state already? */
			byte pos = (DiagDirToAxis(vdir) == AXIS_X ? v->x_pos : v->y_pos) & TILE_UNIT_MASK;
			byte frame = (vdir == DIAGDIR_NE || vdir == DIAGDIR_NW) ? TILE_SIZE - 1 - pos : pos;
			extern const byte _tunnel_visibility_frame[DIAGDIR_END];

			/* Should the vehicle be hidden or not? */
			bool hidden;
			if (dir == vdir) { // Entering tunnel
				hidden = frame >= _tunnel_visibility_frame[dir];
				v->tile = vtile;
			} else if (dir == ReverseDiagDir(vdir)) { // Leaving tunnel
				hidden = frame < TILE_SIZE - _tunnel_visibility_frame[dir];
				/* v->tile changes at the moment when the vehicle leaves the tunnel. */
				v->tile = hidden ? GetOtherTunnelBridgeEndOld(vtile) : vtile;
			} else {
				/* We could get here in two cases:
				 * - for road vehicles, it is reversing at the end of the tunnel
				 * - it is crashed in the tunnel entry (both train or RV destroyed by UFO)
				 * Whatever case it is, do not change anything and use the old values.
				 * Especially changing RV's state would break its reversing in the middle. */
				continue;
			}

			if (hidden) {
				v->vehstatus |= VS_HIDDEN;

				switch (v->type) {
					case VEH_TRAIN: Train::From(v)->track       = TRACK_BIT_WORMHOLE; break;
					case VEH_ROAD:  RoadVehicle::From(v)->state = RVSB_WORMHOLE;      break;
					default: NOT_REACHED();
				}
			} else {
				v->vehstatus &= ~VS_HIDDEN;

				switch (v->type) {
					case VEH_TRAIN: Train::From(v)->track       = DiagDirToDiagTrackBits(vdir); break;
					case VEH_ROAD:  RoadVehicle::From(v)->state = DiagDirToDiagTrackdir(vdir); RoadVehicle::From(v)->frame = frame; break;
					default: NOT_REACHED();
				}
			}
		}
	}

	if (IsSavegameVersionBefore(153)) {
		RoadVehicle *rv;
		FOR_ALL_ROADVEHICLES(rv) {
			if (rv->state == RVSB_IN_DEPOT || rv->state == RVSB_WORMHOLE) continue;

			bool loading = rv->current_order.IsType(OT_LOADING) || rv->current_order.IsType(OT_LEAVESTATION);
			if (HasBit(rv->state, RVS_IN_ROAD_STOP)) {
				extern const byte _road_stop_stop_frame[];
				SB(rv->state, RVS_ENTERED_STOP, 1, loading || rv->frame > _road_stop_stop_frame[rv->state - RVSB_IN_ROAD_STOP + (_settings_game.vehicle.road_side << RVS_DRIVE_SIDE)]);
			} else if (HasBit(rv->state, RVS_IN_DT_ROAD_STOP)) {
				SB(rv->state, RVS_ENTERED_STOP, 1, loading || rv->frame > RVC_DRIVE_THROUGH_STOP_FRAME);
			}
		}
	}

	if (IsSavegameVersionBefore(156)) {
		/* The train's pathfinder lost flag got moved. */
		Train *t;
		FOR_ALL_TRAINS(t) {
			if (!HasBit(t->flags, 5)) continue;

			ClrBit(t->flags, 5);
			SetBit(t->vehicle_flags, VF_PATHFINDER_LOST);
		}

		/* Introduced terraform/clear limits. */
		Company *c;
		FOR_ALL_COMPANIES(c) {
			c->terraform_limit = _settings_game.construction.terraform_frame_burst << 16;
			c->clear_limit     = _settings_game.construction.clear_frame_burst << 16;
		}
	}

	if (IsSavegameVersionBefore(158)) {
		Vehicle *v;
		FOR_ALL_VEHICLES(v) {
			switch (v->type) {
				case VEH_TRAIN: {
					Train *t = Train::From(v);

					/* Clear old GOINGUP / GOINGDOWN flags.
					 * It was changed in savegame version 139, but savegame
					 * version 158 doesn't use these bits, so it doesn't hurt
					 * to clear them unconditionally. */
					ClrBit(t->flags, 1);
					ClrBit(t->flags, 2);

					/* Clear both bits first. */
					ClrBit(t->gv_flags, GVF_GOINGUP_BIT);
					ClrBit(t->gv_flags, GVF_GOINGDOWN_BIT);

					/* Crashed vehicles can't be going up/down. */
					if (t->vehstatus & VS_CRASHED) break;

					/* Only X/Y tracks can be sloped. */
					if (t->track != TRACK_BIT_X && t->track != TRACK_BIT_Y) break;

					t->gv_flags |= FixVehicleInclination(t, t->direction);
					break;
				}
				case VEH_ROAD: {
					RoadVehicle *rv = RoadVehicle::From(v);
					ClrBit(rv->gv_flags, GVF_GOINGUP_BIT);
					ClrBit(rv->gv_flags, GVF_GOINGDOWN_BIT);

					/* Crashed vehicles can't be going up/down. */
					if (rv->vehstatus & VS_CRASHED) break;

					if (rv->state == RVSB_IN_DEPOT || rv->state == RVSB_WORMHOLE) break;

					TrackStatus ts = GetTileTrackStatus(rv->tile, TRANSPORT_ROAD, rv->compatible_roadtypes);
					TrackBits trackbits = TrackStatusToTrackBits(ts);

					/* Only X/Y tracks can be sloped. */
					if (trackbits != TRACK_BIT_X && trackbits != TRACK_BIT_Y) break;

					Direction dir = rv->direction;

					/* Test if we are reversing. */
					Axis a = trackbits == TRACK_BIT_X ? AXIS_X : AXIS_Y;
					if (AxisToDirection(a) != dir &&
							AxisToDirection(a) != ReverseDir(dir)) {
						/* When reversing, the road vehicle is on the edge of the tile,
						 * so it can be safely compared to the middle of the tile. */
						dir = INVALID_DIR;
					}

					rv->gv_flags |= FixVehicleInclination(rv, dir);
					break;
				}
				case VEH_SHIP:
					break;

				default:
					continue;
			}

			if (IsBridgeTile(v->tile) && TileVirtXY(v->x_pos, v->y_pos) == v->tile) {
				/* In old versions, z_pos was 1 unit lower on bridge heads.
				 * However, this invalid state could be converted to new savegames
				 * by loading and saving the game in a new version. */
				v->z_pos = GetSlopePixelZ(v->x_pos, v->y_pos);
				DiagDirection dir = GetTunnelBridgeDirection(v->tile);
				if (v->type == VEH_TRAIN && !(v->vehstatus & VS_CRASHED) &&
						v->direction != DiagDirToDir(dir)) {
					/* If the train has left the bridge, it shouldn't have
					 * track == TRACK_BIT_WORMHOLE - this could happen
					 * when the train was reversed while on the last "tick"
					 * on the ramp before leaving the ramp to the bridge. */
					Train::From(v)->track = DiagDirToDiagTrackBits(dir);
				}
			}

			/* If the vehicle is really above v->tile (not in a wormhole),
			 * it should have set v->z_pos correctly. */
			assert(v->tile != TileVirtXY(v->x_pos, v->y_pos) || v->z_pos == GetSlopePixelZ(v->x_pos, v->y_pos));
		}

		/* Fill Vehicle::cur_real_order_index */
		FOR_ALL_VEHICLES(v) {
			if (!v->IsPrimaryVehicle()) continue;

			/* Older versions are less strict with indices being in range and fix them on the fly */
			if (v->cur_implicit_order_index >= v->GetNumOrders()) v->cur_implicit_order_index = 0;

			v->cur_real_order_index = v->cur_implicit_order_index;
			v->UpdateRealOrderIndex();
		}
	}

	if (IsSavegameVersionBefore(159)) {
		/* If the savegame is old (before version 100), then the value of 255
		 * for these settings did not mean "disabled". As such everything
		 * before then did reverse.
		 * To simplify stuff we disable all turning around or we do not
		 * disable anything at all. So, if some reversing was disabled we
		 * will keep reversing disabled, otherwise it'll be turned on. */
		_settings_game.pf.reverse_at_signals = IsSavegameVersionBefore(100) || (_settings_game.pf.wait_oneway_signal != 255 && _settings_game.pf.wait_twoway_signal != 255 && _settings_game.pf.wait_for_pbs_path != 255);

		Train *t;
		FOR_ALL_TRAINS(t) {
			_settings_game.vehicle.max_train_length = max<uint8>(_settings_game.vehicle.max_train_length, CeilDiv(t->gcache.cached_total_length, TILE_SIZE));
		}
	}

	if (IsSavegameVersionBefore(160)) {
		/* Setting difficulty industry_density other than zero get bumped to +1
		 * since a new option (minimal at position 1) has been added */
		if (_settings_game.difficulty.industry_density > 0) {
			_settings_game.difficulty.industry_density++;
		}
	}

	if (IsSavegameVersionBefore(161)) {
		/* Before savegame version 161, persistent storages were not stored in a pool. */

		if (!IsSavegameVersionBefore(76)) {
			Industry *ind;
			FOR_ALL_INDUSTRIES(ind) {
				assert(ind->psa != NULL);

				/* Check if the old storage was empty. */
				bool is_empty = true;
				for (uint i = 0; i < sizeof(ind->psa->storage); i++) {
					if (ind->psa->GetValue(i) != 0) {
						is_empty = false;
						break;
					}
				}

				if (!is_empty) {
					ind->psa->grfid = _industry_mngr.GetGRFID(ind->type);
				} else {
					delete ind->psa;
					ind->psa = NULL;
				}
			}
		}

		if (!IsSavegameVersionBefore(145)) {
			Station *st;
			FOR_ALL_STATIONS(st) {
				if (!(st->facilities & FACIL_AIRPORT)) continue;
				assert(st->airport.psa != NULL);

				/* Check if the old storage was empty. */
				bool is_empty = true;
				for (uint i = 0; i < sizeof(st->airport.psa->storage); i++) {
					if (st->airport.psa->GetValue(i) != 0) {
						is_empty = false;
						break;
					}
				}

				if (!is_empty) {
					st->airport.psa->grfid = _airport_mngr.GetGRFID(st->airport.type);
				} else {
					delete st->airport.psa;
					st->airport.psa = NULL;

				}
			}
		}
	}

	/* This triggers only when old snow_lines were copied into the snow_line_height. */
	if (IsSavegameVersionBefore(164) && _settings_game.game_creation.snow_line_height >= MIN_SNOWLINE_HEIGHT * TILE_HEIGHT) {
		_settings_game.game_creation.snow_line_height /= TILE_HEIGHT;
	}

	if (IsSavegameVersionBefore(164) && !IsSavegameVersionBefore(32)) {
		/* We store 4 fences in the field tiles instead of only SE and SW. */
		for (TileIndex t = 0; t < map_size; t++) {
			if (!IsTileType(t, MP_CLEAR) && !IsTileType(t, MP_TREES)) continue;
			if (IsTileType(t, MP_CLEAR) && IsClearGround(t, CLEAR_FIELDS)) continue;
			uint fence = GB(_m[t].m4, 5, 3);
			if (fence != 0 && IsTileType(TILE_ADDXY(t, 1, 0), MP_CLEAR) && IsClearGround(TILE_ADDXY(t, 1, 0), CLEAR_FIELDS)) {
				SetFence(TILE_ADDXY(t, 1, 0), DIAGDIR_NE, fence);
			}
			fence = GB(_m[t].m4, 2, 3);
			if (fence != 0 && IsTileType(TILE_ADDXY(t, 0, 1), MP_CLEAR) && IsClearGround(TILE_ADDXY(t, 0, 1), CLEAR_FIELDS)) {
				SetFence(TILE_ADDXY(t, 0, 1), DIAGDIR_NW, fence);
			}
			SB(_m[t].m4, 2, 3, 0);
			SB(_m[t].m4, 5, 3, 0);
		}
	}

	/* The center of train vehicles was changed, fix up spacing. */
	if (IsSavegameVersionBefore(164)) FixupTrainLengths();

	if (IsSavegameVersionBefore(165)) {
		Town *t;

		FOR_ALL_TOWNS(t) {
			/* Set the default cargo requirement for town growth */
			switch (_settings_game.game_creation.landscape) {
				case LT_ARCTIC:
					if (FindFirstCargoWithTownEffect(TE_FOOD) != NULL) t->goal[TE_FOOD] = TOWN_GROWTH_WINTER;
					break;

				case LT_TROPIC:
					if (FindFirstCargoWithTownEffect(TE_FOOD) != NULL) t->goal[TE_FOOD] = TOWN_GROWTH_DESERT;
					if (FindFirstCargoWithTownEffect(TE_WATER) != NULL) t->goal[TE_WATER] = TOWN_GROWTH_DESERT;
					break;
			}
		}
	}

	if (IsSavegameVersionBefore(165)) {
		/* Adjust zoom level to account for new levels */
		_saved_scrollpos_zoom = _saved_scrollpos_zoom + ZOOM_LVL_SHIFT;
		_saved_scrollpos_x *= ZOOM_LVL_BASE;
		_saved_scrollpos_y *= ZOOM_LVL_BASE;
	}

	/* When any NewGRF has been changed the availability of some vehicles might
	 * have been changed too. e->company_avail must be set to 0 in that case
	 * which is done by StartupEngines(). */
	if (gcf_res != GLC_ALL_GOOD) StartupEngines();

	if (IsSavegameVersionBefore(166)) {
		/* Update cargo acceptance map of towns. */
		for (TileIndex t = 0; t < map_size; t++) {
			if (!IsTileType(t, MP_HOUSE)) continue;
			Town::Get(GetTownIndex(t))->cargo_accepted.Add(t);
		}

		Town *town;
		FOR_ALL_TOWNS(town) {
			UpdateTownCargoes(town);
		}
	}

	/* Set some breakdown-related variables to the correct values. */
	if (SlXvIsFeatureMissing(XSLFI_IMPROVED_BREAKDOWNS)) {
		Train *v;
		FOR_ALL_TRAINS(v) {
			if (v->IsFrontEngine()) {
				if (v->breakdown_ctr == 1) SetBit(v->flags, VRF_BREAKDOWN_STOPPED);
			} else if (v->IsEngine() || v->IsMultiheaded()) {
				/** Non-front engines could have a reliability of 0.
				 * Set it to the reliability of the front engine or the maximum, whichever is lower. */
				const Engine *e = Engine::Get(v->engine_type);
				v->reliability_spd_dec = e->reliability_spd_dec;
				v->reliability = min(v->First()->reliability, e->reliability);
			}
		}
	}
	if (!SlXvIsFeaturePresent(XSLFI_IMPROVED_BREAKDOWNS, 3)) {
		Vehicle *v;
		FOR_ALL_VEHICLES(v) {
			switch(v->type) {
				case VEH_TRAIN:
				case VEH_ROAD:
					v->breakdown_chance_factor = 128;
					break;

				case VEH_SHIP:
					v->breakdown_chance_factor = 64;
					break;

				case VEH_AIRCRAFT:
					v->breakdown_chance_factor = Clamp(64 + (AircraftVehInfo(v->engine_type)->max_speed >> 3), 0, 255);
					v->breakdown_severity = 40;
					break;

				default:
					break;
			}
		}
	}
	if (!SlXvIsFeaturePresent(XSLFI_IMPROVED_BREAKDOWNS, 4)) {
		Vehicle *v;
		FOR_ALL_VEHICLES(v) {
			switch(v->type) {
				case VEH_AIRCRAFT:
					if (v->breakdown_type == BREAKDOWN_AIRCRAFT_SPEED && v->breakdown_severity == 0) {
						v->breakdown_severity = max(1, min(v->vcache.cached_max_speed >> 4, 255));
					}
					break;

				default:
					break;
			}
		}
	}
	if (SlXvIsFeatureMissing(XSLFI_CONSIST_BREAKDOWN_FLAG)) {
		Train *v;
		FOR_ALL_TRAINS(v) {
			if (v->breakdown_ctr != 0 && (v->IsEngine() || v->IsMultiheaded())) {
				SetBit(v->First()->flags, VRF_CONSIST_BREAKDOWN);
			}
		}
	}

	/* The road owner of standard road stops was not properly accounted for. */
	if (IsSavegameVersionBefore(172)) {
		for (TileIndex t = 0; t < map_size; t++) {
			if (!IsStandardRoadStopTile(t)) continue;
			Owner o = GetTileOwner(t);
			SetRoadOwner(t, ROADTYPE_ROAD, o);
			SetRoadOwner(t, ROADTYPE_TRAM, o);
		}
	}

	if (IsSavegameVersionBefore(175)) {
		/* Introduced tree planting limit. */
		Company *c;
		FOR_ALL_COMPANIES(c) c->tree_limit = _settings_game.construction.tree_frame_burst << 16;
	}

	if (IsSavegameVersionBefore(177)) {
		/* Fix too high inflation rates */
		if (_economy.inflation_prices > MAX_INFLATION) _economy.inflation_prices = MAX_INFLATION;
		if (_economy.inflation_payment > MAX_INFLATION) _economy.inflation_payment = MAX_INFLATION;

		/* We have to convert the quarters of bankruptcy into months of bankruptcy */
		FOR_ALL_COMPANIES(c) {
			c->months_of_bankruptcy = 3 * c->months_of_bankruptcy;
		}
	}

	if (IsSavegameVersionBefore(178)) {
		extern uint8 _old_diff_level;
		/* Initialise script settings profile */
		_settings_game.script.settings_profile = IsInsideMM(_old_diff_level, SP_BEGIN, SP_END) ? _old_diff_level : (uint)SP_MEDIUM;
	}

	if (IsSavegameVersionBefore(182)) {
		Aircraft *v;
		/* Aircraft acceleration variable was bonkers */
		FOR_ALL_AIRCRAFT(v) {
			if (v->subtype <= AIR_AIRCRAFT) {
				const AircraftVehicleInfo *avi = AircraftVehInfo(v->engine_type);
				v->acceleration = avi->acceleration;
			}
		}

		/* Blocked tiles could be reserved due to a bug, which causes
		 * other places to assert upon e.g. station reconstruction. */
		for (TileIndex t = 0; t < map_size; t++) {
			if (HasStationTileRail(t) && IsStationTileBlocked(t)) {
				SetRailStationReservation(t, false);
			}
		}
	}

	if (IsSavegameVersionBefore(184)) {
		/* The global units configuration is split up in multiple configurations. */
		extern uint8 _old_units;
		_settings_game.locale.units_velocity = Clamp(_old_units, 0, 2);
		_settings_game.locale.units_power    = Clamp(_old_units, 0, 2);
		_settings_game.locale.units_weight   = Clamp(_old_units, 1, 2);
		_settings_game.locale.units_volume   = Clamp(_old_units, 1, 2);
		_settings_game.locale.units_force    = 2;
		_settings_game.locale.units_height   = Clamp(_old_units, 0, 2);
	}

	if (IsSavegameVersionBefore(186)) {
		/* Move ObjectType from map to pool */
		for (TileIndex t = 0; t < map_size; t++) {
			if (IsTileType(t, MP_OBJECT)) {
				Object *o = Object::Get(_m[t].m2);
				o->type = _m[t].m5;
				_m[t].m5 = 0; // zero upper bits of (now bigger) ObjectID
			}
		}
	}

	if (SlXvIsFeaturePresent(XSLFI_SPRINGPP)) {
		// re-arrange vehicle_flags
		Vehicle *v;
		FOR_ALL_VEHICLES(v) {
			SB(v->vehicle_flags, VF_AUTOMATE_TIMETABLE, 1, GB(v->vehicle_flags, 6, 1));
			SB(v->vehicle_flags, VF_STOP_LOADING, 4, GB(v->vehicle_flags, 7, 4));
		}
	}

	if (IsSavegameVersionBefore(188)) {
		/* Fix articulated road vehicles.
		 * Some curves were shorter than other curves.
		 * Now they have the same length, but that means that trailing articulated parts will
		 * take longer to go through the curve than the parts in front which already left the courve.
		 * So, make articulated parts catch up. */
		RoadVehicle *v;
		bool roadside = _settings_game.vehicle.road_side == 1;
		SmallVector<uint, 16> skip_frames;
		FOR_ALL_ROADVEHICLES(v) {
			if (!v->IsFrontEngine()) continue;
			skip_frames.Clear();
			TileIndex prev_tile = v->tile;
			uint prev_tile_skip = 0;
			uint cur_skip = 0;
			for (RoadVehicle *u = v; u != NULL; u = u->Next()) {
				if (u->tile != prev_tile) {
					prev_tile_skip = cur_skip;
					prev_tile = u->tile;
				} else {
					cur_skip = prev_tile_skip;
				}

				uint *this_skip = skip_frames.Append();
				*this_skip = prev_tile_skip;

				/* The following 3 curves now take longer than before */
				switch (u->state) {
					case 2:
						cur_skip++;
						if (u->frame <= (roadside ? 9 : 5)) *this_skip = cur_skip;
						break;

					case 4:
						cur_skip++;
						if (u->frame <= (roadside ? 5 : 9)) *this_skip = cur_skip;
						break;

					case 5:
						cur_skip++;
						if (u->frame <= (roadside ? 4 : 2)) *this_skip = cur_skip;
						break;

					default:
						break;
				}
			}
			while (cur_skip > skip_frames[0]) {
				RoadVehicle *u = v;
				RoadVehicle *prev = NULL;
				for (uint *it = skip_frames.Begin(); it != skip_frames.End(); ++it, prev = u, u = u->Next()) {
					extern bool IndividualRoadVehicleController(RoadVehicle *v, const RoadVehicle *prev);
					if (*it >= cur_skip) IndividualRoadVehicleController(u, prev);
				}
				cur_skip--;
			}
		}
	}

	if (SlXvIsFeatureMissing(XSLFI_REVERSE_AT_WAYPOINT)) {
		Train *t;
		FOR_ALL_TRAINS(t) {
			t->reverse_distance = 0;
		}
	}

	/*
	 * Only keep order-backups for network clients (and when replaying).
	 * If we are a network server or not networking, then we just loaded a previously
	 * saved-by-server savegame. There are no clients with a backup, so clear it.
	 * Furthermore before savegame version 192 the actual content was always corrupt.
	 */
	if (!_networking || _network_server || IsSavegameVersionBefore(192)) {
#ifndef DEBUG_DUMP_COMMANDS
		/* Note: We cannot use CleanPool since that skips part of the destructor
		 * and then leaks un-reachable Orders in the order pool. */
		OrderBackup *ob;
		FOR_ALL_ORDER_BACKUPS(ob) {
			delete ob;
		}
#endif
	}

	if (IsSavegameVersionBefore(198)) {
		/* Convert towns growth_rate and grow_counter to ticks */
		Town *t;
		FOR_ALL_TOWNS(t) {
			/* 0x8000 = TOWN_GROWTH_RATE_CUSTOM previously */
			if (t->growth_rate & 0x8000) SetBit(t->flags, TOWN_CUSTOM_GROWTH);
			if (t->growth_rate != TOWN_GROWTH_RATE_NONE) {
				t->growth_rate = TownTicksToGameTicks(t->growth_rate & ~0x8000);
			}
			/* Add t->index % TOWN_GROWTH_TICKS to spread growth across ticks. */
			t->grow_counter = TownTicksToGameTicks(t->grow_counter) + t->index % TOWN_GROWTH_TICKS;
		}
	}

	if (IsSavegameVersionBefore(202)) {
		/* Make sure added industry cargo slots are cleared */
		Industry *i;
		FOR_ALL_INDUSTRIES(i) {
			for (size_t ci = 2; ci < lengthof(i->produced_cargo); ci++) {
				i->produced_cargo[ci] = CT_INVALID;
				i->produced_cargo_waiting[ci] = 0;
				i->production_rate[ci] = 0;
				i->last_month_production[ci] = 0;
				i->last_month_transported[ci] = 0;
				i->last_month_pct_transported[ci] = 0;
				i->this_month_production[ci] = 0;
				i->this_month_transported[ci] = 0;
			}
			for (size_t ci = 3; ci < lengthof(i->accepts_cargo); ci++) {
				i->accepts_cargo[ci] = CT_INVALID;
				i->incoming_cargo_waiting[ci] = 0;
			}
			/* Make sure last_cargo_accepted_at is copied to elements for every valid input cargo.
			 * The loading routine should put the original singular value into the first array element. */
			for (size_t ci = 0; ci < lengthof(i->accepts_cargo); ci++) {
				if (i->accepts_cargo[ci] != CT_INVALID) {
					i->last_cargo_accepted_at[ci] = i->last_cargo_accepted_at[0];
				} else {
					i->last_cargo_accepted_at[ci] = 0;
				}
			}
		}
	}

<<<<<<< HEAD
	if (SlXvIsFeatureMissing(XSLFI_TIMETABLES_START_TICKS)) {
		// savegame timetable start is in days, but we want it in ticks, fix it up
		Vehicle *v;
		FOR_ALL_VEHICLES(v) {
			if (v->timetable_start != 0) {
				v->timetable_start *= DAY_TICKS;
			}
		}
	}
	if (!SlXvIsFeaturePresent(XSLFI_TIMETABLES_START_TICKS, 2)) {
		Vehicle *v;
		FOR_ALL_VEHICLES(v) {
			v->timetable_start_subticks = 0;
		}
	}

	if (SlXvIsFeaturePresent(XSLFI_SPRINGPP, 1, 1)) {
		/*
		 * Cost scaling changes:
		 * SpringPP v2.0.102 divides all prices by the difficulty factor, effectively making things about 8 times cheaper.
		 * Adjust the inflation factor to compensate for this, as otherwise the game is unplayable on load if inflation has been running for a while.
		 * To avoid making things too cheap, clamp the price inflation factor to no lower than the payment inflation factor.
		 */

		DEBUG(sl, 3, "Inflation prices: %f", _economy.inflation_prices / 65536.0);
		DEBUG(sl, 3, "Inflation payments: %f", _economy.inflation_payment / 65536.0);

		_economy.inflation_prices >>= 3;
		if (_economy.inflation_prices < _economy.inflation_payment) {
			_economy.inflation_prices = _economy.inflation_payment;
		}

		DEBUG(sl, 3, "New inflation prices: %f", _economy.inflation_prices / 65536.0);
	}

	if (SlXvIsFeaturePresent(XSLFI_MIGHT_USE_PAX_SIGNALS) || SlXvIsFeatureMissing(XSLFI_TRACE_RESTRICT)) {
		for (TileIndex t = 0; t < map_size; t++) {
			if (HasStationTileRail(t)) {
				/* clear station PAX bit */
				ClrBit(_me[t].m6, 6);
			}
			if (IsTileType(t, MP_RAILWAY) && HasSignals(t)) {
				/*
				 * tracerestrict uses same bit as 1st PAX signals bit
				 * only conditionally clear the bit, don't bother checking for whether to set it
				 */
				if (IsRestrictedSignal(t)) {
					TraceRestrictSetIsSignalRestrictedBit(t);
				}

				/* clear 2nd signal PAX bit */
				ClrBit(_m[t].m2, 13);
			}
		}
	}

	if (SlXvIsFeaturePresent(XSLFI_TRAFFIC_LIGHTS)) {
		/* remove traffic lights */
		for (TileIndex t = 0; t < map_size; t++) {
			if (IsTileType(t, MP_ROAD) && (GetRoadTileType(t) == ROAD_TILE_NORMAL)) {
				DeleteAnimatedTile(t);
				ClrBit(_me[t].m7, 4);
			}
		}
	}

	if (SlXvIsFeaturePresent(XSLFI_RAIL_AGEING)) {
		/* remove rail aging data */
		for (TileIndex t = 0; t < map_size; t++) {
			if (IsPlainRailTile(t)) {
				SB(_me[t].m7, 0, 8, 0);
			}
		}
	}

	if (SlXvIsFeaturePresent(XSLFI_SPRINGPP)) {
		/* convert wait for cargo orders to ordinary load if possible */
		Order *order;
		FOR_ALL_ORDERS(order) {
			if (order->GetLoadType() == static_cast<OrderLoadFlags>(1)) order->SetLoadType(OLF_LOAD_IF_POSSIBLE);
		}
	}

	if (SlXvIsFeaturePresent(XSLFI_SIG_TUNNEL_BRIDGE, 1, 1)) {
		/* set the semaphore bit to match what it would have been in v1 */
		/* clear the PBS bit, update the end signal state */
		for (TileIndex t = 0; t < map_size; t++) {
			if (IsTileType(t, MP_TUNNELBRIDGE) && GetTunnelBridgeTransportType(t) == TRANSPORT_RAIL && IsTunnelBridgeWithSignalSimulation(t)) {
				SetTunnelBridgeSemaphore(t, _cur_year < _settings_client.gui.semaphore_build_before);
				SetTunnelBridgePBS(t, false);
				UpdateSignalsOnSegment(t, INVALID_DIAGDIR, GetTileOwner(t));
			}
		}
	}
	if (SlXvIsFeaturePresent(XSLFI_SIG_TUNNEL_BRIDGE, 1, 2)) {
		/* red/green signal state bit for tunnel entrances moved
		 * to no longer re-use signalled tunnel exit bit
		 */
		for (TileIndex t = 0; t < map_size; t++) {
			if (IsTileType(t, MP_TUNNELBRIDGE) && GetTunnelBridgeTransportType(t) == TRANSPORT_RAIL && IsTunnelBridgeWithSignalSimulation(t)) {
				if (HasBit(_m[t].m5, 5)) {
					/* signalled tunnel entrance */
					SignalState state = HasBit(_m[t].m5, 6) ? SIGNAL_STATE_RED : SIGNAL_STATE_GREEN;
					ClrBit(_m[t].m5, 6);
					SetTunnelBridgeEntranceSignalState(t, state);
				}
			}
		}
	}
	if (SlXvIsFeaturePresent(XSLFI_SIG_TUNNEL_BRIDGE, 1, 4)) {
		/* load_unload_ticks --> tunnel_bridge_signal_num */
		Train *t;
		FOR_ALL_TRAINS(t) {
			TileIndex tile = t->tile;
			if (IsTileType(tile, MP_TUNNELBRIDGE) && GetTunnelBridgeTransportType(tile) == TRANSPORT_RAIL && IsTunnelBridgeWithSignalSimulation(tile)) {
				t->tunnel_bridge_signal_num = t->load_unload_ticks;
				t->load_unload_ticks = 0;
			}
		}
	}
	if (SlXvIsFeaturePresent(XSLFI_SIG_TUNNEL_BRIDGE, 1, 5)) {
		/* entrance and exit signal red/green states now have separate bits */
		for (TileIndex t = 0; t < map_size; t++) {
			if (IsTileType(t, MP_TUNNELBRIDGE) && GetTunnelBridgeTransportType(t) == TRANSPORT_RAIL && IsTunnelBridgeSignalSimulationExit(t)) {
				SetTunnelBridgeExitSignalState(t, HasBit(_me[t].m6, 0) ? SIGNAL_STATE_GREEN : SIGNAL_STATE_RED);
			}
		}
	}

	if (SlXvIsFeatureMissing(XSLFI_CUSTOM_BRIDGE_HEADS)) {
		/* ensure that previously unused custom bridge-head bits are cleared */
		for (TileIndex t = 0; t < map_size; t++) {
			if (IsBridgeTile(t) && GetTunnelBridgeTransportType(t) == TRANSPORT_ROAD) {
				SB(_m[t].m2, 0, 8, 0);
			}
		}
=======
	if (IsSavegameVersionBefore(203)) {
		/* Generate a random id for savegames that didn't have one */
		/* We keep id 0 for old savegames that don't have an id */
		_settings_game.game_creation.generation_unique_id = _interactive_random.Next(UINT32_MAX-1) + 1; /* Generates between [1;UINT32_MAX] */
>>>>>>> 5d8b9de4
	}

	/* Station acceptance is some kind of cache */
	if (IsSavegameVersionBefore(127)) {
		Station *st;
		FOR_ALL_STATIONS(st) UpdateStationAcceptance(st, false);
	}

	// setting moved from game settings to company settings
	if (SlXvIsFeaturePresent(XSLFI_ORDER_OCCUPANCY, 1, 1)) {
		Company *c;
		FOR_ALL_COMPANIES(c) {
			c->settings.order_occupancy_smoothness = _settings_game.order.old_occupancy_smoothness;
		}
	}

	/* Set lifetime vehicle profit to 0 if lifetime profit feature is missing */
	if (SlXvIsFeatureMissing(XSLFI_VEH_LIFETIME_PROFIT)) {
		Vehicle *v;
		FOR_ALL_VEHICLES(v) v->profit_lifetime = 0;
	}

	if (SlXvIsFeaturePresent(XSLFI_AUTO_TIMETABLE, 1, 3)) {
		Vehicle *v;
		FOR_ALL_VEHICLES(v) SB(v->vehicle_flags, VF_TIMETABLE_SEPARATION, 1, _settings_game.order.old_timetable_separation);
	}

	/* Set 0.1 increment town cargo scale factor setting from old 1 increment setting */
	if (!SlXvIsFeaturePresent(XSLFI_TOWN_CARGO_ADJ, 2)) {
		_settings_game.economy.town_cargo_scale_factor = _settings_game.economy.old_town_cargo_factor * 10;
	}

	/* Set day length factor to 1 if loading a pre day length savegame */
	if (SlXvIsFeatureMissing(XSLFI_VARIABLE_DAY_LENGTH) && SlXvIsFeatureMissing(XSLFI_SPRINGPP)) {
		_settings_game.economy.day_length_factor = 1;
	}

	if (SlXvIsFeatureMissing(XSLFI_SAFER_CROSSINGS)) {
		for (TileIndex t = 0; t < map_size; t++) {
			if (IsLevelCrossingTile(t)) {
				SetCrossingOccupiedByRoadVehicle(t, EnsureNoRoadVehicleOnGround(t).Failed());
			}
		}
	}

	if (SlXvIsFeatureMissing(XSLFI_TIMETABLE_EXTRA)) {
		Vehicle *v;
		FOR_ALL_VEHICLES(v) {
			v->cur_timetable_order_index = v->GetNumManualOrders() > 0 ? v->cur_real_order_index : INVALID_VEH_ORDER_ID;
		}
		OrderBackup *bckup;
		FOR_ALL_ORDER_BACKUPS(bckup) {
			bckup->cur_timetable_order_index = INVALID_VEH_ORDER_ID;
		}
		Order *order;
		FOR_ALL_ORDERS(order) {
			if (order->IsType(OT_CONDITIONAL)) {
				if (order->GetTravelTime() != 0) {
					DEBUG(sl, 1, "Fixing: order->GetTravelTime() != 0, %u", order->GetTravelTime());
					order->SetTravelTime(0);
				}
			}
		}
		OrderList *order_list;
		FOR_ALL_ORDER_LISTS(order_list) {
			order_list->DebugCheckSanity();
		}
	}

	if (SlXvIsFeaturePresent(XSLFI_TRAIN_THROUGH_LOAD, 0, 1)) {
		Vehicle *v;
		FOR_ALL_VEHICLES(v) {
			if (v->cargo_payment == nullptr) {
				for (Vehicle *u = v; u != NULL; u = u->Next()) {
					if (HasBit(v->vehicle_flags, VF_CARGO_UNLOADING)) ClrBit(v->vehicle_flags, VF_CARGO_UNLOADING);
				}
			}
		}
	}

	if (SlXvIsFeatureMissing(XSLFI_BUY_LAND_RATE_LIMIT)) {
		/* Introduced land purchasing limit. */
		Company *c;
		FOR_ALL_COMPANIES(c) c->purchase_land_limit = _settings_game.construction.purchase_land_frame_burst << 16;
	}

	if (SlXvIsFeaturePresent(XSLFI_MORE_COND_ORDERS, 1, 1)) {
		Order *order;
		FOR_ALL_ORDERS(order) {
			// Insertion of OCV_MAX_RELIABILITY between OCV_REMAINING_LIFETIME and OCV_CARGO_WAITING
			if (order->IsType(OT_CONDITIONAL) && order->GetConditionVariable() > OCV_REMAINING_LIFETIME) {
				order->SetConditionVariable(static_cast<OrderConditionVariable>((uint)order->GetConditionVariable() + 1));
			}
		}
	}

	if (SlXvIsFeatureMissing(XSLFI_CONSIST_SPEED_RD_FLAG)) {
		Train *t;
		FOR_ALL_TRAINS(t) {
			if ((t->track & TRACK_BIT_WORMHOLE && !(t->vehstatus & VS_HIDDEN)) || t->track == TRACK_BIT_DEPOT) {
				SetBit(t->First()->flags, VRF_CONSIST_SPEED_REDUCTION);
			}
		}
	}

	/* Road stops is 'only' updating some caches */
	AfterLoadRoadStops();
	AfterLoadLabelMaps();
	AfterLoadCompanyStats();
	AfterLoadStoryBook();

	GamelogPrintDebug(1);

	InitializeWindowsAndCaches();
	/* Restore the signals */
	ResetSignalHandlers();

	AfterLoadLinkGraphs();

	AfterLoadTraceRestrict();
	AfterLoadTemplateVehiclesUpdateImage();

	/* Show this message last to avoid covering up an error message if we bail out part way */
	switch (gcf_res) {
		case GLC_COMPATIBLE: ShowErrorMessage(STR_NEWGRF_COMPATIBLE_LOAD_WARNING, INVALID_STRING_ID, WL_CRITICAL); break;
		case GLC_NOT_FOUND:  ShowErrorMessage(STR_NEWGRF_DISABLED_WARNING, INVALID_STRING_ID, WL_CRITICAL); _pause_mode = PM_PAUSED_ERROR; break;
		default: break;
	}

	return true;
}

/**
 * Reload all NewGRF files during a running game. This is a cut-down
 * version of AfterLoadGame().
 * XXX - We need to reset the vehicle position hash because with a non-empty
 * hash AfterLoadVehicles() will loop infinitely. We need AfterLoadVehicles()
 * to recalculate vehicle data as some NewGRF vehicle sets could have been
 * removed or added and changed statistics
 */
void ReloadNewGRFData()
{
	RailTypeLabel rail_type_label_map[RAILTYPE_END];
	for (RailType rt = RAILTYPE_BEGIN; rt != RAILTYPE_END; rt++) {
		rail_type_label_map[rt] = GetRailTypeInfo(rt)->label;
	}

	/* reload grf data */
	GfxLoadSprites();
	LoadStringWidthTable();
	RecomputePrices();
	/* reload vehicles */
	ResetVehicleHash();
	AfterLoadVehicles(false);
	StartupEngines();
	GroupStatistics::UpdateAfterLoad();
	/* update station graphics */
	AfterLoadStations();
	/* Update company statistics. */
	AfterLoadCompanyStats();
	/* Check and update house and town values */
	UpdateHousesAndTowns();
	/* Delete news referring to no longer existing entities */
	DeleteInvalidEngineNews();
	/* Update livery selection windows */
	for (CompanyID i = COMPANY_FIRST; i < MAX_COMPANIES; i++) InvalidateWindowData(WC_COMPANY_COLOUR, i);
	/* Update company infrastructure counts. */
	InvalidateWindowClassesData(WC_COMPANY_INFRASTRUCTURE);
	/* redraw the whole screen */
	MarkWholeScreenDirty();
	CheckTrainsLengths();
	AfterLoadTemplateVehiclesUpdateImage();

	RailType rail_type_translate_map[RAILTYPE_END];
	for (RailType old_type = RAILTYPE_BEGIN; old_type != RAILTYPE_END; old_type++) {
		RailType new_type = GetRailTypeByLabel(rail_type_label_map[old_type]);
		rail_type_translate_map[old_type] = (new_type == INVALID_RAILTYPE) ? RAILTYPE_RAIL : new_type;
	}

	/* Restore correct railtype for all rail tiles.*/
	const TileIndex map_size = MapSize();
	for (TileIndex t = 0; t < map_size; t++) {
		if (GetTileType(t) == MP_RAILWAY ||
				IsLevelCrossingTile(t) ||
				IsRailStationTile(t) ||
				IsRailWaypointTile(t) ||
				IsRailTunnelBridgeTile(t)) {
			SetRailType(t, rail_type_translate_map[GetRailType(t)]);
		}
	}
}<|MERGE_RESOLUTION|>--- conflicted
+++ resolved
@@ -3356,7 +3356,6 @@
 		}
 	}
 
-<<<<<<< HEAD
 	if (SlXvIsFeatureMissing(XSLFI_TIMETABLES_START_TICKS)) {
 		// savegame timetable start is in days, but we want it in ticks, fix it up
 		Vehicle *v;
@@ -3493,12 +3492,6 @@
 				SB(_m[t].m2, 0, 8, 0);
 			}
 		}
-=======
-	if (IsSavegameVersionBefore(203)) {
-		/* Generate a random id for savegames that didn't have one */
-		/* We keep id 0 for old savegames that don't have an id */
-		_settings_game.game_creation.generation_unique_id = _interactive_random.Next(UINT32_MAX-1) + 1; /* Generates between [1;UINT32_MAX] */
->>>>>>> 5d8b9de4
 	}
 
 	/* Station acceptance is some kind of cache */
@@ -3602,6 +3595,12 @@
 				SetBit(t->First()->flags, VRF_CONSIST_SPEED_REDUCTION);
 			}
 		}
+	}
+
+	if (SlXvIsFeatureMissing(XSLFI_SAVEGAME_UNIQUE_ID)) {
+		/* Generate a random id for savegames that didn't have one */
+		/* We keep id 0 for old savegames that don't have an id */
+		_settings_game.game_creation.generation_unique_id = _interactive_random.Next(UINT32_MAX-1) + 1; /* Generates between [1;UINT32_MAX] */
 	}
 
 	/* Road stops is 'only' updating some caches */
