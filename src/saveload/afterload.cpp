/* $Id$ */

/*
 * This file is part of OpenTTD.
 * OpenTTD is free software; you can redistribute it and/or modify it under the terms of the GNU General Public License as published by the Free Software Foundation, version 2.
 * OpenTTD is distributed in the hope that it will be useful, but WITHOUT ANY WARRANTY; without even the implied warranty of MERCHANTABILITY or FITNESS FOR A PARTICULAR PURPOSE.
 * See the GNU General Public License for more details. You should have received a copy of the GNU General Public License along with OpenTTD. If not, see <http://www.gnu.org/licenses/>.
 */

/** @file afterload.cpp Code updating data after game load */

#include "../stdafx.h"
#include "../void_map.h"
#include "../signs_base.h"
#include "../depot_base.h"
#include "../tunnel_base.h"
#include "../fios.h"
#include "../gamelog_internal.h"
#include "../network/network.h"
#include "../network/network_func.h"
#include "../gfxinit.h"
#include "../viewport_func.h"
#include "../industry.h"
#include "../clear_map.h"
#include "../vehicle_func.h"
#include "../string_func.h"
#include "../date_func.h"
#include "../roadveh.h"
#include "../train.h"
#include "../station_base.h"
#include "../waypoint_base.h"
#include "../roadstop_base.h"
#include "../dock_base.h"
#include "../tunnelbridge_map.h"
#include "../pathfinder/yapf/yapf_cache.h"
#include "../elrail_func.h"
#include "../signs_func.h"
#include "../aircraft.h"
#include "../object_map.h"
#include "../object_base.h"
#include "../tree_map.h"
#include "../company_func.h"
#include "../road_cmd.h"
#include "../ai/ai.hpp"
#include "../ai/ai_gui.hpp"
#include "../town.h"
#include "../economy_base.h"
#include "../animated_tile_func.h"
#include "../subsidy_base.h"
#include "../subsidy_func.h"
#include "../newgrf.h"
#include "../engine_func.h"
#include "../rail_gui.h"
#include "../core/backup_type.hpp"
#include "../core/mem_func.hpp"
#include "../smallmap_gui.h"
#include "../news_func.h"
#include "../order_backup.h"
#include "../error.h"
#include "../disaster_vehicle.h"
#include "../tracerestrict.h"
#include "../tunnel_map.h"
#include "../bridge_signal_map.h"


#include "saveload_internal.h"

#include <signal.h>
#include <algorithm>

#include "../safeguards.h"

extern Company *DoStartupNewCompany(bool is_ai, CompanyID company = INVALID_COMPANY);

/**
 * Makes a tile canal or water depending on the surroundings.
 *
 * Must only be used for converting old savegames. Use WaterClass now.
 *
 * This as for example docks and shipdepots do not store
 * whether the tile used to be canal or 'normal' water.
 * @param t the tile to change.
 * @param include_invalid_water_class Also consider WATER_CLASS_INVALID, i.e. industry tiles on land
 */
void SetWaterClassDependingOnSurroundings(TileIndex t, bool include_invalid_water_class)
{
	/* If the slope is not flat, we always assume 'land' (if allowed). Also for one-corner-raised-shores.
	 * Note: Wrt. autosloping under industry tiles this is the most fool-proof behaviour. */
	if (!IsTileFlat(t)) {
		if (include_invalid_water_class) {
			SetWaterClass(t, WATER_CLASS_INVALID);
			return;
		} else {
			SlErrorCorrupt("Invalid water class for dry tile");
		}
	}

	/* Mark tile dirty in all cases */
	MarkTileDirtyByTile(t);

	if (TileX(t) == 0 || TileY(t) == 0 || TileX(t) == MapMaxX() - 1 || TileY(t) == MapMaxY() - 1) {
		/* tiles at map borders are always WATER_CLASS_SEA */
		SetWaterClass(t, WATER_CLASS_SEA);
		return;
	}

	bool has_water = false;
	bool has_canal = false;
	bool has_river = false;

	for (DiagDirection dir = DIAGDIR_BEGIN; dir < DIAGDIR_END; dir++) {
		TileIndex neighbour = TileAddByDiagDir(t, dir);
		switch (GetTileType(neighbour)) {
			case MP_WATER:
				/* clear water and shipdepots have already a WaterClass associated */
				if (IsCoast(neighbour)) {
					has_water = true;
				} else if (!IsLock(neighbour)) {
					switch (GetWaterClass(neighbour)) {
						case WATER_CLASS_SEA:   has_water = true; break;
						case WATER_CLASS_CANAL: has_canal = true; break;
						case WATER_CLASS_RIVER: has_river = true; break;
						default: SlErrorCorrupt("Invalid water class for tile");
					}
				}
				break;

			case MP_RAILWAY:
				/* Shore or flooded halftile */
				has_water |= (GetRailGroundType(neighbour) == RAIL_GROUND_WATER);
				break;

			case MP_TREES:
				/* trees on shore */
				has_water |= (GB(_m[neighbour].m2, 4, 2) == TREE_GROUND_SHORE);
				break;

			default: break;
		}
	}

	if (!has_water && !has_canal && !has_river && include_invalid_water_class) {
		SetWaterClass(t, WATER_CLASS_INVALID);
		return;
	}

	if (has_river && !has_canal) {
		SetWaterClass(t, WATER_CLASS_RIVER);
	} else if (has_canal || !has_water) {
		SetWaterClass(t, WATER_CLASS_CANAL);
	} else {
		SetWaterClass(t, WATER_CLASS_SEA);
	}
}

static void ConvertTownOwner()
{
	for (TileIndex tile = 0; tile != MapSize(); tile++) {
		switch (GetTileType(tile)) {
			case MP_ROAD:
				if (GB(_m[tile].m5, 4, 2) == ROAD_TILE_CROSSING && HasBit(_m[tile].m3, 7)) {
					_m[tile].m3 = OWNER_TOWN;
				}
				FALLTHROUGH;

			case MP_TUNNELBRIDGE:
				if (_m[tile].m1 & 0x80) SetTileOwner(tile, OWNER_TOWN);
				break;

			default: break;
		}
	}
}

/* since savegame version 4.1, exclusive transport rights are stored at towns */
static void UpdateExclusiveRights()
{
	Town *t;

	FOR_ALL_TOWNS(t) {
		t->exclusivity = INVALID_COMPANY;
	}

	/* FIXME old exclusive rights status is not being imported (stored in s->blocked_months_obsolete)
	 *   could be implemented this way:
	 * 1.) Go through all stations
	 *     Build an array town_blocked[ town_id ][ company_id ]
	 *     that stores if at least one station in that town is blocked for a company
	 * 2.) Go through that array, if you find a town that is not blocked for
	 *     one company, but for all others, then give him exclusivity.
	 */
}

static const byte convert_currency[] = {
	 0,  1, 12,  8,  3,
	10, 14, 19,  4,  5,
	 9, 11, 13,  6, 17,
	16, 22, 21,  7, 15,
	18,  2, 20,
};

/* since savegame version 4.2 the currencies are arranged differently */
static void UpdateCurrencies()
{
	_settings_game.locale.currency = convert_currency[_settings_game.locale.currency];
}

/* Up to revision 1413 the invisible tiles at the southern border have not been
 * MP_VOID, even though they should have. This is fixed by this function
 */
static void UpdateVoidTiles()
{
	uint i;

	for (i = 0; i < MapMaxY(); ++i) MakeVoid(i * MapSizeX() + MapMaxX());
	for (i = 0; i < MapSizeX(); ++i) MakeVoid(MapSizeX() * MapMaxY() + i);
}

static inline RailType UpdateRailType(RailType rt, RailType min)
{
	return rt >= min ? (RailType)(rt + 1): rt;
}

/**
 * Update the viewport coordinates of all signs.
 */
void UpdateAllVirtCoords()
{
	UpdateAllStationVirtCoords();
	UpdateAllSignVirtCoords();
	UpdateAllTownVirtCoords();
}

/**
 * Initialization of the windows and several kinds of caches.
 * This is not done directly in AfterLoadGame because these
 * functions require that all saveload conversions have been
 * done. As people tend to add savegame conversion stuff after
 * the intialization of the windows and caches quite some bugs
 * had been made.
 * Moving this out of there is both cleaner and less bug-prone.
 */
static void InitializeWindowsAndCaches()
{
	/* Initialize windows */
	ResetWindowSystem();
	SetupColoursAndInitialWindow();

	/* Update coordinates of the signs. */
	UpdateAllVirtCoords();
	ResetViewportAfterLoadGame();

	Company *c;
	FOR_ALL_COMPANIES(c) {
		/* For each company, verify (while loading a scenario) that the inauguration date is the current year and set it
		 * accordingly if it is not the case.  No need to set it on companies that are not been used already,
		 * thus the MIN_YEAR (which is really nothing more than Zero, initialized value) test */
		if (_file_to_saveload.abstract_ftype == FT_SCENARIO && c->inaugurated_year != MIN_YEAR) {
			c->inaugurated_year = _cur_year;
		}
	}

	/* Count number of objects per type */
	Object *o;
	FOR_ALL_OBJECTS(o) {
		Object::IncTypeCount(o->type);
	}

	/* Identify owners of persistent storage arrays */
	Industry *i;
	FOR_ALL_INDUSTRIES(i) {
		if (i->psa != NULL) {
			i->psa->feature = GSF_INDUSTRIES;
			i->psa->tile = i->location.tile;
		}
	}
	Station *s;
	FOR_ALL_STATIONS(s) {
		if (s->airport.psa != NULL) {
			s->airport.psa->feature = GSF_AIRPORTS;
			s->airport.psa->tile = s->airport.tile;
		}
	}
	Town *t;
	FOR_ALL_TOWNS(t) {
		for (std::list<PersistentStorage *>::iterator it = t->psa_list.begin(); it != t->psa_list.end(); ++it) {
			(*it)->feature = GSF_FAKE_TOWNS;
			(*it)->tile = t->xy;
		}
	}

	RecomputePrices();

	GroupStatistics::UpdateAfterLoad();

	Station::RecomputeIndustriesNearForAll();
	RebuildSubsidisedSourceAndDestinationCache();

	/* Towns have a noise controlled number of airports system
	 * So each airport's noise value must be added to the town->noise_reached value
	 * Reset each town's noise_reached value to '0' before. */
	UpdateAirportsNoise();

	CheckTrainsLengths();
	ShowNewGRFError();
	ShowAIDebugWindowIfAIError();

	/* Rebuild the smallmap list of owners. */
	BuildOwnerLegend();
}

#ifdef WITH_SIGACTION
static struct sigaction _prev_segfault;
static struct sigaction _prev_abort;
static struct sigaction _prev_fpe;

static void CDECL HandleSavegameLoadCrash(int signum, siginfo_t *si, void *context);
#else
typedef void (CDECL *SignalHandlerPointer)(int);
static SignalHandlerPointer _prev_segfault = NULL;
static SignalHandlerPointer _prev_abort    = NULL;
static SignalHandlerPointer _prev_fpe      = NULL;

static void CDECL HandleSavegameLoadCrash(int signum);
#endif

/**
 * Replaces signal handlers of SIGSEGV and SIGABRT
 * and stores pointers to original handlers in memory.
 */
static void SetSignalHandlers()
{
#ifdef WITH_SIGACTION
	struct sigaction sa;
	memset(&sa, 0, sizeof(sa));
	sa.sa_flags = SA_SIGINFO | SA_RESTART;
	sigemptyset(&sa.sa_mask);
	sa.sa_sigaction = HandleSavegameLoadCrash;
	sigaction(SIGSEGV, &sa, &_prev_segfault);
	sigaction(SIGABRT, &sa, &_prev_abort);
	sigaction(SIGFPE,  &sa, &_prev_fpe);
#else
	_prev_segfault = signal(SIGSEGV, HandleSavegameLoadCrash);
	_prev_abort    = signal(SIGABRT, HandleSavegameLoadCrash);
	_prev_fpe      = signal(SIGFPE,  HandleSavegameLoadCrash);
#endif
}

/**
 * Resets signal handlers back to original handlers.
 */
static void ResetSignalHandlers()
{
#ifdef WITH_SIGACTION
	sigaction(SIGSEGV, &_prev_segfault, NULL);
	sigaction(SIGABRT, &_prev_abort, NULL);
	sigaction(SIGFPE,  &_prev_fpe, NULL);
#else
	signal(SIGSEGV, _prev_segfault);
	signal(SIGABRT, _prev_abort);
	signal(SIGFPE,  _prev_fpe);
#endif
}

/**
 * Try to find the overridden GRF identifier of the given GRF.
 * @param c the GRF to get the 'previous' version of.
 * @return the GRF identifier or \a c if none could be found.
 */
static const GRFIdentifier *GetOverriddenIdentifier(const GRFConfig *c)
{
	const LoggedAction *la = &_gamelog_action[_gamelog_actions - 1];
	if (la->at != GLAT_LOAD) return &c->ident;

	const LoggedChange *lcend = &la->change[la->changes];
	for (const LoggedChange *lc = la->change; lc != lcend; lc++) {
		if (lc->ct == GLCT_GRFCOMPAT && lc->grfcompat.grfid == c->ident.grfid) return &lc->grfcompat;
	}

	return &c->ident;
}

/** Was the saveload crash because of missing NewGRFs? */
static bool _saveload_crash_with_missing_newgrfs = false;

/**
 * Did loading the savegame cause a crash? If so,
 * were NewGRFs missing?
 * @return when the saveload crashed due to missing NewGRFs.
 */
bool SaveloadCrashWithMissingNewGRFs()
{
	return _saveload_crash_with_missing_newgrfs;
}

/**
 * Signal handler used to give a user a more useful report for crashes during
 * the savegame loading process; especially when there's problems with the
 * NewGRFs that are required by the savegame.
 * @param signum received signal
 */
#ifdef WITH_SIGACTION
static void CDECL HandleSavegameLoadCrash(int signum, siginfo_t *si, void *context)
#else
static void CDECL HandleSavegameLoadCrash(int signum)
#endif
{
	ResetSignalHandlers();

	char buffer[8192];
	char *p = buffer;
	p += seprintf(p, lastof(buffer), "Loading your savegame caused OpenTTD to crash.\n");

	for (const GRFConfig *c = _grfconfig; !_saveload_crash_with_missing_newgrfs && c != NULL; c = c->next) {
		_saveload_crash_with_missing_newgrfs = HasBit(c->flags, GCF_COMPATIBLE) || c->status == GCS_NOT_FOUND;
	}

	if (_saveload_crash_with_missing_newgrfs) {
		p += seprintf(p, lastof(buffer),
			"This is most likely caused by a missing NewGRF or a NewGRF that\n"
			"has been loaded as replacement for a missing NewGRF. OpenTTD\n"
			"cannot easily determine whether a replacement NewGRF is of a newer\n"
			"or older version.\n"
			"It will load a NewGRF with the same GRF ID as the missing NewGRF.\n"
			"This means that if the author makes incompatible NewGRFs with the\n"
			"same GRF ID OpenTTD cannot magically do the right thing. In most\n"
			"cases OpenTTD will load the savegame and not crash, but this is an\n"
			"exception.\n"
			"Please load the savegame with the appropriate NewGRFs installed.\n"
			"The missing/compatible NewGRFs are:\n");

		for (const GRFConfig *c = _grfconfig; c != NULL; c = c->next) {
			if (HasBit(c->flags, GCF_COMPATIBLE)) {
				const GRFIdentifier *replaced = GetOverriddenIdentifier(c);
				char buf[40];
				md5sumToString(buf, lastof(buf), replaced->md5sum);
				p += seprintf(p, lastof(buffer), "NewGRF %08X (checksum %s) not found.\n  Loaded NewGRF \"%s\" with same GRF ID instead.\n", BSWAP32(c->ident.grfid), buf, c->filename);
			}
			if (c->status == GCS_NOT_FOUND) {
				char buf[40];
				md5sumToString(buf, lastof(buf), c->ident.md5sum);
				p += seprintf(p, lastof(buffer), "NewGRF %08X (%s) not found; checksum %s.\n", BSWAP32(c->ident.grfid), c->filename, buf);
			}
		}
	} else {
		p += seprintf(p, lastof(buffer),
			"This is probably caused by a corruption in the savegame.\n"
			"Please file a bug report and attach this savegame.\n");
	}

	ShowInfo(buffer);

#ifdef WITH_SIGACTION
	struct sigaction call;
#else
	SignalHandlerPointer call = NULL;
#endif
	switch (signum) {
		case SIGSEGV: call = _prev_segfault; break;
		case SIGABRT: call = _prev_abort; break;
		case SIGFPE:  call = _prev_fpe; break;
		default: NOT_REACHED();
	}
#ifdef WITH_SIGACTION
	if (call.sa_flags & SA_SIGINFO) {
		if (call.sa_sigaction != NULL) call.sa_sigaction(signum, si, context);
	} else {
		if (call.sa_handler != NULL) call.sa_handler(signum);
	}
#else
	if (call != NULL) call(signum);
#endif

}

/**
 * Tries to change owner of this rail tile to a valid owner. In very old versions it could happen that
 * a rail track had an invalid owner. When conversion isn't possible, track is removed.
 * @param t tile to update
 */
static void FixOwnerOfRailTrack(TileIndex t)
{
	assert(!Company::IsValidID(GetTileOwner(t)) && (IsLevelCrossingTile(t) || IsPlainRailTile(t)));

	/* remove leftover rail piece from crossing (from very old savegames) */
	Train *v = NULL, *w;
	FOR_ALL_TRAINS(w) {
		if (w->tile == t) {
			v = w;
			break;
		}
	}

	if (v != NULL) {
		/* when there is a train on crossing (it could happen in TTD), set owner of crossing to train owner */
		SetTileOwner(t, v->owner);
		return;
	}

	/* try to find any connected rail */
	for (DiagDirection dd = DIAGDIR_BEGIN; dd < DIAGDIR_END; dd++) {
		TileIndex tt = t + TileOffsByDiagDir(dd);
		if (GetTileTrackStatus(t, TRANSPORT_RAIL, 0, dd) != 0 &&
				GetTileTrackStatus(tt, TRANSPORT_RAIL, 0, ReverseDiagDir(dd)) != 0 &&
				Company::IsValidID(GetTileOwner(tt))) {
			SetTileOwner(t, GetTileOwner(tt));
			return;
		}
	}

	if (IsLevelCrossingTile(t)) {
		/* else change the crossing to normal road (road vehicles won't care) */
		MakeRoadNormal(t, GetCrossingRoadBits(t), GetRoadTypes(t), GetTownIndex(t),
			GetRoadOwner(t, ROADTYPE_ROAD), GetRoadOwner(t, ROADTYPE_TRAM));
		return;
	}

	/* if it's not a crossing, make it clean land */
	MakeClear(t, CLEAR_GRASS, 0);
}

/**
 * Fixes inclination of a vehicle. Older OpenTTD versions didn't update the bits correctly.
 * @param v vehicle
 * @param dir vehicle's direction, or # INVALID_DIR if it can be ignored
 * @return inclination bits to set
 */
static uint FixVehicleInclination(Vehicle *v, Direction dir)
{
	/* Compute place where this vehicle entered the tile */
	int entry_x = v->x_pos;
	int entry_y = v->y_pos;
	switch (dir) {
		case DIR_NE: entry_x |= TILE_UNIT_MASK; break;
		case DIR_NW: entry_y |= TILE_UNIT_MASK; break;
		case DIR_SW: entry_x &= ~TILE_UNIT_MASK; break;
		case DIR_SE: entry_y &= ~TILE_UNIT_MASK; break;
		case INVALID_DIR: break;
		default: NOT_REACHED();
	}
	byte entry_z = GetSlopePixelZ(entry_x, entry_y);

	/* Compute middle of the tile. */
	int middle_x = (v->x_pos & ~TILE_UNIT_MASK) + TILE_SIZE / 2;
	int middle_y = (v->y_pos & ~TILE_UNIT_MASK) + TILE_SIZE / 2;
	byte middle_z = GetSlopePixelZ(middle_x, middle_y);

	/* middle_z == entry_z, no height change. */
	if (middle_z == entry_z) return 0;

	/* middle_z < entry_z, we are going downwards. */
	if (middle_z < entry_z) return 1U << GVF_GOINGDOWN_BIT;

	/* middle_z > entry_z, we are going upwards. */
	return 1U << GVF_GOINGUP_BIT;
}

/**
 * Checks for the possibility that a bridge may be on this tile
 * These are in fact all the tile types on which a bridge can be found
 * @param t The tile to analyze
 * @return True if a bridge might have been present prior to savegame 194.
 */
static inline bool MayHaveBridgeAbove(TileIndex t)
{
	return IsTileType(t, MP_CLEAR) || IsTileType(t, MP_RAILWAY) || IsTileType(t, MP_ROAD) ||
			IsTileType(t, MP_WATER) || IsTileType(t, MP_TUNNELBRIDGE) || IsTileType(t, MP_OBJECT);
}

TileIndex GetOtherTunnelBridgeEndOld(TileIndex tile)
{
	DiagDirection dir = GetTunnelBridgeDirection(tile);
	TileIndexDiff delta = TileOffsByDiagDir(dir);
	int z = GetTileZ(tile);

	dir = ReverseDiagDir(dir);
	do {
		tile += delta;
	} while (
		!IsTunnelTile(tile) ||
		GetTunnelBridgeDirection(tile) != dir ||
		GetTileZ(tile) != z
	);

	return tile;
}


/**
 * Perform a (large) amount of savegame conversion *magic* in order to
 * load older savegames and to fill the caches for various purposes.
 * @return True iff conversion went without a problem.
 */
bool AfterLoadGame()
{
	SetSignalHandlers();

	TileIndex map_size = MapSize();

	extern TileIndex _cur_tileloop_tile; // From landscape.cpp.
	/* The LFSR used in RunTileLoop iteration cannot have a zeroed state, make it non-zeroed. */
	if (_cur_tileloop_tile == 0) _cur_tileloop_tile = 1;

	if (IsSavegameVersionBefore(98)) GamelogOldver();

	GamelogTestRevision();
	GamelogTestMode();

	if (IsSavegameVersionBefore(98)) GamelogGRFAddList(_grfconfig);

	if (IsSavegameVersionBefore(119)) {
		_pause_mode = (_pause_mode == 2) ? PM_PAUSED_NORMAL : PM_UNPAUSED;
	} else if (_network_dedicated && (_pause_mode & PM_PAUSED_ERROR) != 0) {
		DEBUG(net, 0, "The loading savegame was paused due to an error state.");
		DEBUG(net, 0, "  The savegame cannot be used for multiplayer!");
		/* Restore the signals */
		ResetSignalHandlers();
		return false;
	} else if (!_networking || _network_server) {
		/* If we are in single player, i.e. not networking, and loading the
		 * savegame or we are loading the savegame as network server we do
		 * not want to be bothered by being paused because of the automatic
		 * reason of a network server, e.g. joining clients or too few
		 * active clients. Note that resetting these values for a network
		 * client are very bad because then the client is going to execute
		 * the game loop when the server is not, i.e. it desyncs. */
		_pause_mode &= ~PMB_PAUSED_NETWORK;
	}

	/* In very old versions, size of train stations was stored differently.
	 * They had swapped width and height if station was built along the Y axis.
	 * TTO and TTD used 3 bits for width/height, while OpenTTD used 4.
	 * Because the data stored by TTDPatch are unusable for rail stations > 7x7,
	 * recompute the width and height. Doing this unconditionally for all old
	 * savegames simplifies the code. */
	if (IsSavegameVersionBefore(2)) {
		Station *st;
		FOR_ALL_STATIONS(st) {
			st->train_station.w = st->train_station.h = 0;
		}
		for (TileIndex t = 0; t < map_size; t++) {
			if (!IsTileType(t, MP_STATION)) continue;
			if (_m[t].m5 > 7) continue; // is it a rail station tile?
			st = Station::Get(_m[t].m2);
			assert(st->train_station.tile != 0);
			int dx = TileX(t) - TileX(st->train_station.tile);
			int dy = TileY(t) - TileY(st->train_station.tile);
			assert(dx >= 0 && dy >= 0);
			st->train_station.w = max<uint>(st->train_station.w, dx + 1);
			st->train_station.h = max<uint>(st->train_station.h, dy + 1);
		}
	}

	if (IsSavegameVersionBefore(194) && SlXvIsFeatureMissing(XSLFI_HEIGHT_8_BIT)) {
		_settings_game.construction.max_heightlevel = 15;

		/* In old savegame versions, the heightlevel was coded in bits 0..3 of the type field */
		for (TileIndex t = 0; t < map_size; t++) {
			_m[t].height = GB(_m[t].type, 0, 4);
			SB(_m[t].type, 0, 2, GB(_me[t].m6, 0, 2));
			SB(_me[t].m6, 0, 2, 0);
			if (MayHaveBridgeAbove(t)) {
				SB(_m[t].type, 2, 2, GB(_me[t].m6, 6, 2));
				SB(_me[t].m6, 6, 2, 0);
			} else {
				SB(_m[t].type, 2, 2, 0);
			}
		}
	} else if (SlXvIsFeaturePresent(XSLFI_HEIGHT_8_BIT)) {
		for (TileIndex t = 0; t < map_size; t++) {
			SB(_m[t].type, 0, 2, GB(_me[t].m6, 0, 2));
			SB(_me[t].m6, 0, 2, 0);
			if (MayHaveBridgeAbove(t)) {
				SB(_m[t].type, 2, 2, GB(_me[t].m6, 6, 2));
				SB(_me[t].m6, 6, 2, 0);
			} else {
				SB(_m[t].type, 2, 2, 0);
			}
		}
	}

	/* in version 2.1 of the savegame, town owner was unified. */
	if (IsSavegameVersionBefore(2, 1)) ConvertTownOwner();

	/* from version 4.1 of the savegame, exclusive rights are stored at towns */
	if (IsSavegameVersionBefore(4, 1)) UpdateExclusiveRights();

	/* from version 4.2 of the savegame, currencies are in a different order */
	if (IsSavegameVersionBefore(4, 2)) UpdateCurrencies();

	/* In old version there seems to be a problem that water is owned by
	 * OWNER_NONE, not OWNER_WATER.. I can't replicate it for the current
	 * (4.3) version, so I just check when versions are older, and then
	 * walk through the whole map.. */
	if (IsSavegameVersionBefore(4, 3)) {
		for (TileIndex t = 0; t < map_size; t++) {
			if (IsTileType(t, MP_WATER) && GetTileOwner(t) >= MAX_COMPANIES) {
				SetTileOwner(t, OWNER_WATER);
			}
		}
	}

	if (IsSavegameVersionBefore(84)) {
		Company *c;
		FOR_ALL_COMPANIES(c) {
			c->name = CopyFromOldName(c->name_1);
			if (c->name != NULL) c->name_1 = STR_SV_UNNAMED;
			c->president_name = CopyFromOldName(c->president_name_1);
			if (c->president_name != NULL) c->president_name_1 = SPECSTR_PRESIDENT_NAME;
		}

		Station *st;
		FOR_ALL_STATIONS(st) {
			st->name = CopyFromOldName(st->string_id);
			/* generating new name would be too much work for little effect, use the station name fallback */
			if (st->name != NULL) st->string_id = STR_SV_STNAME_FALLBACK;
		}

		Town *t;
		FOR_ALL_TOWNS(t) {
			t->name = CopyFromOldName(t->townnametype);
			if (t->name != NULL) t->townnametype = SPECSTR_TOWNNAME_START + _settings_game.game_creation.town_name;
		}
	}

	/* From this point the old names array is cleared. */
	ResetOldNames();

	if (IsSavegameVersionBefore(106)) {
		/* no station is determined by 'tile == INVALID_TILE' now (instead of '0') */
		Station *st;
		FOR_ALL_STATIONS(st) {
			if (st->airport.tile       == 0) st->airport.tile       = INVALID_TILE;
			if (st->dock_station.tile  == 0) st->dock_station.tile  = INVALID_TILE;
			if (st->train_station.tile == 0) st->train_station.tile = INVALID_TILE;
		}

		/* the same applies to Company::location_of_HQ */
		Company *c;
		FOR_ALL_COMPANIES(c) {
			if (c->location_of_HQ == 0 || (IsSavegameVersionBefore(4) && c->location_of_HQ == 0xFFFF)) {
				c->location_of_HQ = INVALID_TILE;
			}
		}
	}

	/* convert road side to my format. */
	if (_settings_game.vehicle.road_side) _settings_game.vehicle.road_side = 1;

	/* Check if all NewGRFs are present, we are very strict in MP mode */
	GRFListCompatibility gcf_res = IsGoodGRFConfigList(_grfconfig);
	for (GRFConfig *c = _grfconfig; c != NULL; c = c->next) {
		if (c->status == GCS_NOT_FOUND) {
			GamelogGRFRemove(c->ident.grfid);
		} else if (HasBit(c->flags, GCF_COMPATIBLE)) {
			GamelogGRFCompatible(&c->ident);
		}
	}

	if (_networking && gcf_res != GLC_ALL_GOOD) {
		SetSaveLoadError(STR_NETWORK_ERROR_CLIENT_NEWGRF_MISMATCH);
		/* Restore the signals */
		ResetSignalHandlers();
		return false;
	}

	/* The value of _date_fract got divided, so make sure that old games are converted correctly. */
	if (IsSavegameVersionBefore(11, 1) || (IsSavegameVersionBefore(147) && _date_fract > DAY_TICKS)) _date_fract /= 885;

	if (SlXvIsFeaturePresent(XSLFI_SPRINGPP)) {
		assert(_settings_game.economy.day_length_factor >= 1);
		_tick_skip_counter = _date_fract % _settings_game.economy.day_length_factor;
		_date_fract /= _settings_game.economy.day_length_factor;
		assert(_date_fract < DAY_TICKS);
		assert(_tick_skip_counter < _settings_game.economy.day_length_factor);
	}

	/* Set day length factor to 1 if loading a pre day length savegame */
	if (SlXvIsFeatureMissing(XSLFI_VARIABLE_DAY_LENGTH) && SlXvIsFeatureMissing(XSLFI_SPRINGPP)) {
		_settings_game.economy.day_length_factor = 1;
	}

	/* Update current year
	 * must be done before loading sprites as some newgrfs check it */
	SetDate(_date, _date_fract);

	/*
	 * Force the old behaviour for compatibility reasons with old savegames. As new
	 * settings can only be loaded from new savegames loading old savegames with new
	 * versions of OpenTTD will normally initialize settings newer than the savegame
	 * version with "new game" defaults which the player can define to their liking.
	 * For some settings we override that to keep the behaviour the same as when the
	 * game was saved.
	 *
	 * Note that there is no non-stop in here. This is because the setting could have
	 * either value in TTDPatch. To convert it properly the user has to make sure the
	 * right value has been chosen in the settings. Otherwise we will be converting
	 * it incorrectly in half of the times without a means to correct that.
	 */
	if (IsSavegameVersionBefore(4, 2)) _settings_game.station.modified_catchment = false;
	if (IsSavegameVersionBefore(6, 1)) _settings_game.pf.forbid_90_deg = false;
	if (IsSavegameVersionBefore(21))   _settings_game.vehicle.train_acceleration_model = 0;
	if (IsSavegameVersionBefore(90))   _settings_game.vehicle.plane_speed = 4;
	if (IsSavegameVersionBefore(95))   _settings_game.vehicle.dynamic_engines = 0;
	if (IsSavegameVersionBefore(96))   _settings_game.economy.station_noise_level = false;
	if (IsSavegameVersionBefore(133)) {
		_settings_game.vehicle.train_slope_steepness = 3;
	}
	if (IsSavegameVersionBefore(134))  _settings_game.economy.feeder_payment_share = 75;
	if (IsSavegameVersionBefore(138))  _settings_game.vehicle.plane_crashes = 2;
	if (IsSavegameVersionBefore(139)) {
		_settings_game.vehicle.roadveh_acceleration_model = 0;
		_settings_game.vehicle.roadveh_slope_steepness = 7;
	}
	if (IsSavegameVersionBefore(143))  _settings_game.economy.allow_town_level_crossings = true;
	if (IsSavegameVersionBefore(159)) {
		_settings_game.vehicle.max_train_length = 50;
		_settings_game.construction.max_bridge_length = 64;
		_settings_game.construction.max_tunnel_length = 64;
	}
	if (IsSavegameVersionBefore(166))  _settings_game.economy.infrastructure_maintenance = false;
	if (IsSavegameVersionBefore(183)) {
		_settings_game.linkgraph.distribution_pax = DT_MANUAL;
		_settings_game.linkgraph.distribution_mail = DT_MANUAL;
		_settings_game.linkgraph.distribution_armoured = DT_MANUAL;
		_settings_game.linkgraph.distribution_default = DT_MANUAL;
	}

	/* Load the sprites */
	GfxLoadSprites();
	LoadStringWidthTable();

	/* Copy temporary data to Engine pool */
	CopyTempEngineData();

	/* Connect front and rear engines of multiheaded trains and converts
	 * subtype to the new format */
	if (IsSavegameVersionBefore(17, 1)) ConvertOldMultiheadToNew();

	/* Connect front and rear engines of multiheaded trains */
	ConnectMultiheadedTrains();

	/* Fix the CargoPackets *and* fix the caches of CargoLists.
	 * If this isn't done before Stations and especially Vehicles are
	 * running their AfterLoad we might get in trouble. In the case of
	 * vehicles we could give the wrong (cached) count of items in a
	 * vehicle which causes different results when getting their caches
	 * filled; and that could eventually lead to desyncs. */
	CargoPacket::AfterLoad();

	/* Oilrig was moved from id 15 to 9. We have to do this conversion
	 * here as AfterLoadVehicles can check it indirectly via the newgrf
	 * code. */
	if (IsSavegameVersionBefore(139)) {
		Station *st;
		FOR_ALL_STATIONS(st) {
			if (st->airport.tile != INVALID_TILE && st->airport.type == 15) {
				st->airport.type = AT_OILRIG;
			}
		}
	}


	if (SlXvIsFeaturePresent(XSLFI_SPRINGPP)) {
		/*
		 * Reject huge airports
		 * Annoyingly SpringPP v2.0.102 has a bug where it uses the same ID for AT_INTERCONTINENTAL2 and AT_OILRIG.
		 * Do this here as AfterLoadVehicles might also check it indirectly via the newgrf code.
		 */
		Station *st;
		FOR_ALL_STATIONS(st) {
			if (st->airport.tile == INVALID_TILE) continue;
			StringID err = INVALID_STRING_ID;
			if (st->airport.type == 9) {
				if (st->dock_station.tile != INVALID_TILE && IsOilRig(st->dock_station.tile)) {
					/* this airport is probably an oil rig, not a huge airport */
				} else {
					err = STR_GAME_SAVELOAD_ERROR_HUGE_AIRPORTS_PRESENT;
				}
				st->airport.type = AT_OILRIG;
			} else if (st->airport.type == 10) {
				err = STR_GAME_SAVELOAD_ERROR_HUGE_AIRPORTS_PRESENT;
			}
			if (err != INVALID_STRING_ID) {
				SetSaveLoadError(err);
				/* Restore the signals */
				ResetSignalHandlers();
				return false;
			}
		}
	}

	if (SlXvIsFeaturePresent(XSLFI_SPRINGPP, 1, 1)) {
		/*
		 * Reject helicopters aproaching oil rigs using the wrong aircraft movement data
		 * Annoyingly SpringPP v2.0.102 has a bug where it uses the same ID for AT_INTERCONTINENTAL2 and AT_OILRIG
		 * Do this here as AfterLoadVehicles can also check it indirectly via the newgrf code.
		 */
		Aircraft *v;
		FOR_ALL_AIRCRAFT(v) {
			Station *st = GetTargetAirportIfValid(v);
			if (st != NULL && ((st->dock_station.tile != INVALID_TILE && IsOilRig(st->dock_station.tile)) || st->airport.type == AT_OILRIG)) {
				/* aircraft is on approach to an oil rig, bail out now */
				SetSaveLoadError(STR_GAME_SAVELOAD_ERROR_HELI_OILRIG_BUG);
				/* Restore the signals */
				ResetSignalHandlers();
				return false;
			}
		}
	}

	/* Update all vehicles */
	AfterLoadVehicles(true);

	/* Update template vehicles */
	AfterLoadTemplateVehicles();

	/* Make sure there is an AI attached to an AI company */
	{
		Company *c;
		FOR_ALL_COMPANIES(c) {
			if (c->is_ai && c->ai_instance == NULL) AI::StartNew(c->index);
		}
	}

	/* make sure there is a town in the game */
	if (_game_mode == GM_NORMAL && Town::GetNumItems() == 0) {
		SetSaveLoadError(STR_ERROR_NO_TOWN_IN_SCENARIO);
		/* Restore the signals */
		ResetSignalHandlers();
		return false;
	}

	/* The void tiles on the southern border used to belong to a wrong class (pre 4.3).
	 * This problem appears in savegame version 21 too, see r3455. But after loading the
	 * savegame and saving again, the buggy map array could be converted to new savegame
	 * version. It didn't show up before r12070. */
	if (IsSavegameVersionBefore(87)) UpdateVoidTiles();

	/* If Load Scenario / New (Scenario) Game is used,
	 *  a company does not exist yet. So create one here.
	 * 1 exception: network-games. Those can have 0 companies
	 *   But this exception is not true for non-dedicated network servers! */
	if (!Company::IsValidID(COMPANY_FIRST) && (!_networking || (_networking && _network_server && !_network_dedicated))) {
		DoStartupNewCompany(false);
		Company *c = Company::Get(COMPANY_FIRST);
		c->settings = _settings_client.company;
	}

	/* Fix the cache for cargo payments. */
	CargoPayment *cp;
	FOR_ALL_CARGO_PAYMENTS(cp) {
		cp->front->cargo_payment = cp;
		cp->current_station = cp->front->last_station_visited;
	}

	if (IsSavegameVersionBefore(72)) {
		/* Locks in very old savegames had OWNER_WATER as owner */
		for (TileIndex t = 0; t < MapSize(); t++) {
			switch (GetTileType(t)) {
				default: break;

				case MP_WATER:
					if (GetWaterTileType(t) == WATER_TILE_LOCK && GetTileOwner(t) == OWNER_WATER) SetTileOwner(t, OWNER_NONE);
					break;

				case MP_STATION: {
					if (HasBit(_me[t].m6, 3)) SetBit(_me[t].m6, 2);
					StationGfx gfx = GetStationGfx(t);
					StationType st;
					if (       IsInsideMM(gfx,   0,   8)) { // Rail station
						st = STATION_RAIL;
						SetStationGfx(t, gfx - 0);
					} else if (IsInsideMM(gfx,   8,  67)) { // Airport
						st = STATION_AIRPORT;
						SetStationGfx(t, gfx - 8);
					} else if (IsInsideMM(gfx,  67,  71)) { // Truck
						st = STATION_TRUCK;
						SetStationGfx(t, gfx - 67);
					} else if (IsInsideMM(gfx,  71,  75)) { // Bus
						st = STATION_BUS;
						SetStationGfx(t, gfx - 71);
					} else if (gfx == 75) {                 // Oil rig
						st = STATION_OILRIG;
						SetStationGfx(t, gfx - 75);
					} else if (IsInsideMM(gfx,  76,  82)) { // Dock
						st = STATION_DOCK;
						SetStationGfx(t, gfx - 76);
					} else if (gfx == 82) {                 // Buoy
						st = STATION_BUOY;
						SetStationGfx(t, gfx - 82);
					} else if (IsInsideMM(gfx,  83, 168)) { // Extended airport
						st = STATION_AIRPORT;
						SetStationGfx(t, gfx - 83 + 67 - 8);
					} else if (IsInsideMM(gfx, 168, 170)) { // Drive through truck
						st = STATION_TRUCK;
						SetStationGfx(t, gfx - 168 + GFX_TRUCK_BUS_DRIVETHROUGH_OFFSET);
					} else if (IsInsideMM(gfx, 170, 172)) { // Drive through bus
						st = STATION_BUS;
						SetStationGfx(t, gfx - 170 + GFX_TRUCK_BUS_DRIVETHROUGH_OFFSET);
					} else {
						/* Restore the signals */
						ResetSignalHandlers();
						return false;
					}
					SB(_me[t].m6, 3, 3, st);
					break;
				}
			}
		}
	}

	if (SlXvIsFeatureMissing(XSLFI_MULTIPLE_DOCKS)) {
		/* Dock type has changed. */
		Station *st;
		FOR_ALL_STATIONS(st) {
			if (st->dock_station.tile == INVALID_TILE) continue;
			assert(Dock::CanAllocateItem());
			if (IsOilRig(st->dock_station.tile)) {
				/* Set dock station tile to dest tile instead of station. */
				st->docks = new Dock(st->dock_station.tile, st->dock_station.tile + ToTileIndexDiff({ 1, 0 }));
			} else if (IsDock(st->dock_station.tile)) {
				/* A normal two-tiles dock. */
				st->docks = new Dock(st->dock_station.tile, TileAddByDiagDir(st->dock_station.tile, GetDockDirection(st->dock_station.tile)));
			} else if (IsBuoy(st->dock_station.tile)) {
				/* A buoy. */
			} else {
				NOT_REACHED();
			}
		}
	}

	for (TileIndex t = 0; t < map_size; t++) {
		switch (GetTileType(t)) {
			case MP_STATION: {
				BaseStation *bst = BaseStation::GetByTile(t);

				/* Set up station spread */
				bst->rect.BeforeAddTile(t, StationRect::ADD_FORCE);

				/* Waypoints don't have road stops/oil rigs in the old format */
				if (!Station::IsExpected(bst)) break;
				Station *st = Station::From(bst);

				switch (GetStationType(t)) {
					case STATION_TRUCK:
					case STATION_BUS:
						if (IsSavegameVersionBefore(6)) {
							/* Before version 5 you could not have more than 250 stations.
							 * Version 6 adds large maps, so you could only place 253*253
							 * road stops on a map (no freeform edges) = 64009. So, yes
							 * someone could in theory create such a full map to trigger
							 * this assertion, it's safe to assume that's only something
							 * theoretical and does not happen in normal games. */
							assert(RoadStop::CanAllocateItem());

							/* From this version on there can be multiple road stops of the
							 * same type per station. Convert the existing stops to the new
							 * internal data structure. */
							RoadStop *rs = new RoadStop(t);

							RoadStop **head =
								IsTruckStop(t) ? &st->truck_stops : &st->bus_stops;
							*head = rs;
						}
						break;

					case STATION_OILRIG: {
						/* Very old savegames sometimes have phantom oil rigs, i.e.
						 * an oil rig which got shut down, but not completely removed from
						 * the map
						 */
						TileIndex t1 = TILE_ADDXY(t, 0, 1);
						if (IsTileType(t1, MP_INDUSTRY) &&
								GetIndustryGfx(t1) == GFX_OILRIG_1) {
							/* The internal encoding of oil rigs was changed twice.
							 * It was 3 (till 2.2) and later 5 (till 5.1).
							 * Setting it unconditionally does not hurt.
							 */
							Station::GetByTile(t)->airport.type = AT_OILRIG;
						} else {
							DeleteOilRig(t);
						}
						break;
					}

					default: break;
				}
				break;
			}

			default: break;
		}
	}

	/* In version 2.2 of the savegame, we have new airports, so status of all aircraft is reset.
	 * This has to be called after the oilrig airport_type update above ^^^ ! */
	if (IsSavegameVersionBefore(2, 2)) UpdateOldAircraft();

	/* In version 6.1 we put the town index in the map-array. To do this, we need
	 *  to use m2 (16bit big), so we need to clean m2, and that is where this is
	 *  all about ;) */
	if (IsSavegameVersionBefore(6, 1)) {
		for (TileIndex t = 0; t < map_size; t++) {
			switch (GetTileType(t)) {
				case MP_HOUSE:
					_m[t].m4 = _m[t].m2;
					SetTownIndex(t, CalcClosestTownFromTile(t)->index);
					break;

				case MP_ROAD:
					_m[t].m4 |= (_m[t].m2 << 4);
					if ((GB(_m[t].m5, 4, 2) == ROAD_TILE_CROSSING ? (Owner)_m[t].m3 : GetTileOwner(t)) == OWNER_TOWN) {
						SetTownIndex(t, CalcClosestTownFromTile(t)->index);
					} else {
						SetTownIndex(t, 0);
					}
					break;

				default: break;
			}
		}
	}

	/* Force the freeform edges to false for old savegames. */
	if (IsSavegameVersionBefore(111)) {
		_settings_game.construction.freeform_edges = false;
	}

	/* From version 9.0, we update the max passengers of a town (was sometimes negative
	 *  before that. */
	if (IsSavegameVersionBefore(9)) {
		Town *t;
		FOR_ALL_TOWNS(t) UpdateTownMaxPass(t);
	}

	/* From version 16.0, we included autorenew on engines, which are now saved, but
	 *  of course, we do need to initialize them for older savegames. */
	if (IsSavegameVersionBefore(16)) {
		Company *c;
		FOR_ALL_COMPANIES(c) {
			c->engine_renew_list            = NULL;
			c->settings.engine_renew        = false;
			c->settings.engine_renew_months = 6;
			c->settings.engine_renew_money  = 100000;
		}

		/* When loading a game, _local_company is not yet set to the correct value.
		 * However, in a dedicated server we are a spectator, so nothing needs to
		 * happen. In case we are not a dedicated server, the local company always
		 * becomes company 0, unless we are in the scenario editor where all the
		 * companies are 'invalid'.
		 */
		c = Company::GetIfValid(COMPANY_FIRST);
		if (!_network_dedicated && c != NULL) {
			c->settings = _settings_client.company;
		}
	}

	if (IsSavegameVersionBefore(48)) {
		for (TileIndex t = 0; t < map_size; t++) {
			switch (GetTileType(t)) {
				case MP_RAILWAY:
					if (IsPlainRail(t)) {
						/* Swap ground type and signal type for plain rail tiles, so the
						 * ground type uses the same bits as for depots and waypoints. */
						uint tmp = GB(_m[t].m4, 0, 4);
						SB(_m[t].m4, 0, 4, GB(_m[t].m2, 0, 4));
						SB(_m[t].m2, 0, 4, tmp);
					} else if (HasBit(_m[t].m5, 2)) {
						/* Split waypoint and depot rail type and remove the subtype. */
						ClrBit(_m[t].m5, 2);
						ClrBit(_m[t].m5, 6);
					}
					break;

				case MP_ROAD:
					/* Swap m3 and m4, so the track type for rail crossings is the
					 * same as for normal rail. */
					Swap(_m[t].m3, _m[t].m4);
					break;

				default: break;
			}
		}
	}

	if (IsSavegameVersionBefore(61)) {
		/* Added the RoadType */
		bool old_bridge = IsSavegameVersionBefore(42);
		for (TileIndex t = 0; t < map_size; t++) {
			switch (GetTileType(t)) {
				case MP_ROAD:
					SB(_m[t].m5, 6, 2, GB(_m[t].m5, 4, 2));
					switch (GetRoadTileType(t)) {
						default: SlErrorCorrupt("Invalid road tile type");
						case ROAD_TILE_NORMAL:
							SB(_m[t].m4, 0, 4, GB(_m[t].m5, 0, 4));
							SB(_m[t].m4, 4, 4, 0);
							SB(_me[t].m6, 2, 4, 0);
							break;
						case ROAD_TILE_CROSSING:
							SB(_m[t].m4, 5, 2, GB(_m[t].m5, 2, 2));
							break;
						case ROAD_TILE_DEPOT:    break;
					}
					SetRoadTypes(t, ROADTYPES_ROAD);
					break;

				case MP_STATION:
					if (IsRoadStop(t)) SetRoadTypes(t, ROADTYPES_ROAD);
					break;

				case MP_TUNNELBRIDGE:
					/* Middle part of "old" bridges */
					if (old_bridge && IsBridge(t) && HasBit(_m[t].m5, 6)) break;
					if (((old_bridge && IsBridge(t)) ? (TransportType)GB(_m[t].m5, 1, 2) : GetTunnelBridgeTransportType(t)) == TRANSPORT_ROAD) {
						SetRoadTypes(t, ROADTYPES_ROAD);
					}
					break;

				default: break;
			}
		}
	}

	if (IsSavegameVersionBefore(114)) {
		bool fix_roadtypes = !IsSavegameVersionBefore(61);
		bool old_bridge = IsSavegameVersionBefore(42);

		for (TileIndex t = 0; t < map_size; t++) {
			switch (GetTileType(t)) {
				case MP_ROAD:
					if (fix_roadtypes) SetRoadTypes(t, (RoadTypes)GB(_me[t].m7, 5, 3));
					SB(_me[t].m7, 5, 1, GB(_m[t].m3, 7, 1)); // snow/desert
					switch (GetRoadTileType(t)) {
						default: SlErrorCorrupt("Invalid road tile type");
						case ROAD_TILE_NORMAL:
							SB(_me[t].m7, 0, 4, GB(_m[t].m3, 0, 4));  // road works
							SB(_me[t].m6, 3, 3, GB(_m[t].m3, 4, 3));  // ground
							SB(_m[t].m3, 0, 4, GB(_m[t].m4, 4, 4));   // tram bits
							SB(_m[t].m3, 4, 4, GB(_m[t].m5, 0, 4));   // tram owner
							SB(_m[t].m5, 0, 4, GB(_m[t].m4, 0, 4));   // road bits
							break;

						case ROAD_TILE_CROSSING:
							SB(_me[t].m7, 0, 5, GB(_m[t].m4, 0, 5));  // road owner
							SB(_me[t].m6, 3, 3, GB(_m[t].m3, 4, 3));  // ground
							SB(_m[t].m3, 4, 4, GB(_m[t].m5, 0, 4));   // tram owner
							SB(_m[t].m5, 0, 1, GB(_m[t].m4, 6, 1));   // road axis
							SB(_m[t].m5, 5, 1, GB(_m[t].m4, 5, 1));   // crossing state
							break;

						case ROAD_TILE_DEPOT:
							break;
					}
					if (!IsRoadDepot(t) && !HasTownOwnedRoad(t)) {
						const Town *town = CalcClosestTownFromTile(t);
						if (town != NULL) SetTownIndex(t, town->index);
					}
					_m[t].m4 = 0;
					break;

				case MP_STATION:
					if (!IsRoadStop(t)) break;

					if (fix_roadtypes) SetRoadTypes(t, (RoadTypes)GB(_m[t].m3, 0, 3));
					SB(_me[t].m7, 0, 5, HasBit(_me[t].m6, 2) ? OWNER_TOWN : GetTileOwner(t));
					SB(_m[t].m3, 4, 4, _m[t].m1);
					_m[t].m4 = 0;
					break;

				case MP_TUNNELBRIDGE:
					if (old_bridge && IsBridge(t) && HasBit(_m[t].m5, 6)) break;
					if (((old_bridge && IsBridge(t)) ? (TransportType)GB(_m[t].m5, 1, 2) : GetTunnelBridgeTransportType(t)) == TRANSPORT_ROAD) {
						if (fix_roadtypes) SetRoadTypes(t, (RoadTypes)GB(_m[t].m3, 0, 3));

						Owner o = GetTileOwner(t);
						SB(_me[t].m7, 0, 5, o); // road owner
						SB(_m[t].m3, 4, 4, o == OWNER_NONE ? OWNER_TOWN : o); // tram owner
					}
					SB(_me[t].m6, 2, 4, GB(_m[t].m2, 4, 4)); // bridge type
					SB(_me[t].m7, 5, 1, GB(_m[t].m4, 7, 1)); // snow/desert

					_m[t].m2 = 0;
					_m[t].m4 = 0;
					break;

				default: break;
			}
		}
	}

	if (IsSavegameVersionBefore(42)) {
		Vehicle *v;

		for (TileIndex t = 0; t < map_size; t++) {
			if (MayHaveBridgeAbove(t)) ClearBridgeMiddle(t);
			if (IsBridgeTile(t)) {
				if (HasBit(_m[t].m5, 6)) { // middle part
					Axis axis = (Axis)GB(_m[t].m5, 0, 1);

					if (HasBit(_m[t].m5, 5)) { // transport route under bridge?
						if (GB(_m[t].m5, 3, 2) == TRANSPORT_RAIL) {
							MakeRailNormal(
								t,
								GetTileOwner(t),
								axis == AXIS_X ? TRACK_BIT_Y : TRACK_BIT_X,
								GetRailType(t)
							);
						} else {
							TownID town = IsTileOwner(t, OWNER_TOWN) ? ClosestTownFromTile(t, UINT_MAX)->index : 0;

							MakeRoadNormal(
								t,
								axis == AXIS_X ? ROAD_Y : ROAD_X,
								ROADTYPES_ROAD,
								town,
								GetTileOwner(t), OWNER_NONE
							);
						}
					} else {
						if (GB(_m[t].m5, 3, 2) == 0) {
							MakeClear(t, CLEAR_GRASS, 3);
						} else {
							if (!IsTileFlat(t)) {
								MakeShore(t);
							} else {
								if (GetTileOwner(t) == OWNER_WATER) {
									MakeSea(t);
								} else {
									MakeCanal(t, GetTileOwner(t), Random());
								}
							}
						}
					}
					SetBridgeMiddle(t, axis);
				} else { // ramp
					Axis axis = (Axis)GB(_m[t].m5, 0, 1);
					uint north_south = GB(_m[t].m5, 5, 1);
					DiagDirection dir = ReverseDiagDir(XYNSToDiagDir(axis, north_south));
					TransportType type = (TransportType)GB(_m[t].m5, 1, 2);

					_m[t].m5 = 1 << 7 | type << 2 | dir;
				}
			}
		}

		FOR_ALL_VEHICLES(v) {
			if (!v->IsGroundVehicle()) continue;
			if (IsBridgeTile(v->tile)) {
				DiagDirection dir = GetTunnelBridgeDirection(v->tile);

				if (dir != DirToDiagDir(v->direction)) continue;
				switch (dir) {
					default: SlErrorCorrupt("Invalid vehicle direction");
					case DIAGDIR_NE: if ((v->x_pos & 0xF) !=  0)            continue; break;
					case DIAGDIR_SE: if ((v->y_pos & 0xF) != TILE_SIZE - 1) continue; break;
					case DIAGDIR_SW: if ((v->x_pos & 0xF) != TILE_SIZE - 1) continue; break;
					case DIAGDIR_NW: if ((v->y_pos & 0xF) !=  0)            continue; break;
				}
			} else if (v->z_pos > GetSlopePixelZ(v->x_pos, v->y_pos)) {
				v->tile = GetNorthernBridgeEnd(v->tile);
			} else {
				continue;
			}
			if (v->type == VEH_TRAIN) {
				Train::From(v)->track = TRACK_BIT_WORMHOLE;
			} else {
				RoadVehicle::From(v)->state = RVSB_WORMHOLE;
			}
		}
	}

	/* Railtype moved from m3 to m8 in version 200. */
	if (IsSavegameVersionBefore(200)) {
		const bool has_extra_bit = SlXvIsFeaturePresent(XSLFI_MORE_RAIL_TYPES, 1, 1);
		auto update_railtype = [&](TileIndex t) {
			uint rt = GB(_m[t].m3, 0, 4);
			if (has_extra_bit) rt |= (GB(_m[t].m1, 7, 1) << 4);
			SetRailType(t, (RailType)rt);
		};
		for (TileIndex t = 0; t < map_size; t++) {
			switch (GetTileType(t)) {
				case MP_RAILWAY:
					update_railtype(t);
					break;

				case MP_ROAD:
					if (IsLevelCrossing(t)) {
						update_railtype(t);
					}
					break;

				case MP_STATION:
					if (HasStationRail(t)) {
						update_railtype(t);
					}
					break;

				case MP_TUNNELBRIDGE:
					if (GetTunnelBridgeTransportType(t) == TRANSPORT_RAIL) {
						update_railtype(t);
					}
					break;

				default:
					break;
			}
		}
	}

	if (SlXvIsFeatureMissing(XSLFI_DUAL_RAIL_TYPES)) {
		/* Introduced dual rail types. */
		for (TileIndex t = 0; t < map_size; t++) {
			if (IsPlainRailTile(t) || (IsRailTunnelBridgeTile(t) && IsBridge(t))) {
				SetSecondaryRailType(t, GetRailType(t));
			}
		}
	}

	if (SlXvIsFeaturePresent(XSLFI_SIG_TUNNEL_BRIDGE, 1, 6)) {
		/* m2 signal state bit allocation has shrunk */
		for (TileIndex t = 0; t < map_size; t++) {
			if (IsTileType(t, MP_TUNNELBRIDGE) && GetTunnelBridgeTransportType(t) == TRANSPORT_RAIL && IsBridge(t) && IsTunnelBridgeSignalSimulationEntrance(t)) {
				extern void ShiftBridgeEntranceSimulatedSignalsExtended(TileIndex t, int shift, uint64 in);
				const uint shift = 15 - BRIDGE_M2_SIGNAL_STATE_COUNT;
				ShiftBridgeEntranceSimulatedSignalsExtended(t, shift, GB(_m[t].m2, BRIDGE_M2_SIGNAL_STATE_COUNT, shift));
				SB(_m[t].m2, 0, 15, GB(_m[t].m2, 0, 15) << shift);
			}
		}
	}

	if (!SlXvIsFeaturePresent(XSLFI_CUSTOM_BRIDGE_HEADS, 2)) {
		/* change map bits for rail bridge heads */
		for (TileIndex t = 0; t < map_size; t++) {
			if (IsBridgeTile(t) && GetTunnelBridgeTransportType(t) == TRANSPORT_RAIL) {
				SetCustomBridgeHeadTrackBits(t, DiagDirToDiagTrackBits(GetTunnelBridgeDirection(t)));
				SetBridgeReservationTrackBits(t, HasBit(_m[t].m5, 4) ? DiagDirToDiagTrackBits(GetTunnelBridgeDirection(t)) : TRACK_BIT_NONE);
				ClrBit(_m[t].m5, 4);
			}
		}
	}

	/* Elrails got added in rev 24 */
	if (IsSavegameVersionBefore(24)) {
		RailType min_rail = RAILTYPE_ELECTRIC;

		Train *v;
		FOR_ALL_TRAINS(v) {
			RailType rt = RailVehInfo(v->engine_type)->railtype;

			v->railtype = rt;
			if (rt == RAILTYPE_ELECTRIC) min_rail = RAILTYPE_RAIL;
		}

		/* .. so we convert the entire map from normal to elrail (so maintain "fairness") */
		for (TileIndex t = 0; t < map_size; t++) {
			switch (GetTileType(t)) {
				case MP_RAILWAY:
					SetRailType(t, UpdateRailType(GetRailType(t), min_rail));
					break;

				case MP_ROAD:
					if (IsLevelCrossing(t)) {
						SetRailType(t, UpdateRailType(GetRailType(t), min_rail));
					}
					break;

				case MP_STATION:
					if (HasStationRail(t)) {
						SetRailType(t, UpdateRailType(GetRailType(t), min_rail));
					}
					break;

				case MP_TUNNELBRIDGE:
					if (GetTunnelBridgeTransportType(t) == TRANSPORT_RAIL) {
						SetRailType(t, UpdateRailType(GetRailType(t), min_rail));
					}
					break;

				default:
					break;
			}
		}

		FOR_ALL_TRAINS(v) {
			if (v->IsFrontEngine() || v->IsFreeWagon()) v->ConsistChanged(CCF_TRACK);
		}

	}

	/* In version 16.1 of the savegame a company can decide if trains, which get
	 * replaced, shall keep their old length. In all prior versions, just default
	 * to false */
	if (IsSavegameVersionBefore(16, 1)) {
		Company *c;
		FOR_ALL_COMPANIES(c) c->settings.renew_keep_length = false;
	}

	if (IsSavegameVersionBefore(123)) {
		/* Waypoints became subclasses of stations ... */
		MoveWaypointsToBaseStations();
		/* ... and buoys were moved to waypoints. */
		MoveBuoysToWaypoints();
	}

	/* From version 15, we moved a semaphore bit from bit 2 to bit 3 in m4, making
	 *  room for PBS. Now in version 21 move it back :P. */
	if (IsSavegameVersionBefore(21) && !IsSavegameVersionBefore(15)) {
		for (TileIndex t = 0; t < map_size; t++) {
			switch (GetTileType(t)) {
				case MP_RAILWAY:
					if (HasSignals(t)) {
						/* Original signal type/variant was stored in m4 but since saveload
						 * version 48 they are in m2. The bits has been already moved to m2
						 * (see the code somewhere above) so don't use m4, use m2 instead. */

						/* convert PBS signals to combo-signals */
						if (HasBit(_m[t].m2, 2)) SB(_m[t].m2, 0, 2, SIGTYPE_COMBO);

						/* move the signal variant back */
						SB(_m[t].m2, 2, 1, HasBit(_m[t].m2, 3) ? SIG_SEMAPHORE : SIG_ELECTRIC);
						ClrBit(_m[t].m2, 3);
					}

					/* Clear PBS reservation on track */
					if (!IsRailDepotTile(t)) {
						SB(_m[t].m4, 4, 4, 0);
					} else {
						ClrBit(_m[t].m3, 6);
					}
					break;

				case MP_STATION: // Clear PBS reservation on station
					ClrBit(_m[t].m3, 6);
					break;

				default: break;
			}
		}
	}

	if (IsSavegameVersionBefore(25)) {
		RoadVehicle *rv;
		FOR_ALL_ROADVEHICLES(rv) {
			rv->vehstatus &= ~0x40;
		}
	}

	if (IsSavegameVersionBefore(26)) {
		Station *st;
		FOR_ALL_STATIONS(st) {
			for (CargoID c = 0; c < NUM_CARGO; c++) {
				st->goods[c].last_vehicle_type = VEH_INVALID;
			}
		}
	}

	YapfNotifyTrackLayoutChange(INVALID_TILE, INVALID_TRACK);

	if (IsSavegameVersionBefore(34)) {
		Company *c;
		FOR_ALL_COMPANIES(c) ResetCompanyLivery(c);
	}

	Company *c;
	FOR_ALL_COMPANIES(c) {
		c->avail_railtypes = GetCompanyRailtypes(c->index);
		c->avail_roadtypes = GetCompanyRoadtypes(c->index);
	}

	if (!IsSavegameVersionBefore(27)) AfterLoadStations();

	/* Time starts at 0 instead of 1920.
	 * Account for this in older games by adding an offset */
	if (IsSavegameVersionBefore(31)) {
		Station *st;
		Waypoint *wp;
		Engine *e;
		Industry *i;
		Vehicle *v;

		_date += DAYS_TILL_ORIGINAL_BASE_YEAR;
		_cur_year += ORIGINAL_BASE_YEAR;

		FOR_ALL_STATIONS(st)  st->build_date      += DAYS_TILL_ORIGINAL_BASE_YEAR;
		FOR_ALL_WAYPOINTS(wp) wp->build_date      += DAYS_TILL_ORIGINAL_BASE_YEAR;
		FOR_ALL_ENGINES(e)    e->intro_date       += DAYS_TILL_ORIGINAL_BASE_YEAR;
		FOR_ALL_COMPANIES(c)  c->inaugurated_year += ORIGINAL_BASE_YEAR;
		FOR_ALL_INDUSTRIES(i) i->last_prod_year   += ORIGINAL_BASE_YEAR;

		FOR_ALL_VEHICLES(v) {
			v->date_of_last_service += DAYS_TILL_ORIGINAL_BASE_YEAR;
			v->build_year += ORIGINAL_BASE_YEAR;
		}
	}

	/* From 32 on we save the industry who made the farmland.
	 *  To give this prettiness to old savegames, we remove all farmfields and
	 *  plant new ones. */
	if (IsSavegameVersionBefore(32)) {
		Industry *i;

		for (TileIndex t = 0; t < map_size; t++) {
			if (IsTileType(t, MP_CLEAR) && IsClearGround(t, CLEAR_FIELDS)) {
				/* remove fields */
				MakeClear(t, CLEAR_GRASS, 3);
			}
		}

		FOR_ALL_INDUSTRIES(i) {
			uint j;

			if (GetIndustrySpec(i->type)->behaviour & INDUSTRYBEH_PLANT_ON_BUILT) {
				for (j = 0; j != 50; j++) PlantRandomFarmField(i);
			}
		}
	}

	/* Setting no refit flags to all orders in savegames from before refit in orders were added */
	if (IsSavegameVersionBefore(36)) {
		Order *order;
		Vehicle *v;

		FOR_ALL_ORDERS(order) {
			order->SetRefit(CT_NO_REFIT);
		}

		FOR_ALL_VEHICLES(v) {
			v->current_order.SetRefit(CT_NO_REFIT);
		}
	}

	/* from version 38 we have optional elrails, since we cannot know the
	 * preference of a user, let elrails enabled; it can be disabled manually */
	if (IsSavegameVersionBefore(38)) _settings_game.vehicle.disable_elrails = false;
	/* do the same as when elrails were enabled/disabled manually just now */
	SettingsDisableElrail(_settings_game.vehicle.disable_elrails);
	InitializeRailGUI();

	/* From version 53, the map array was changed for house tiles to allow
	 * space for newhouses grf features. A new byte, m7, was also added. */
	if (IsSavegameVersionBefore(53)) {
		for (TileIndex t = 0; t < map_size; t++) {
			if (IsTileType(t, MP_HOUSE)) {
				if (GB(_m[t].m3, 6, 2) != TOWN_HOUSE_COMPLETED) {
					/* Move the construction stage from m3[7..6] to m5[5..4].
					 * The construction counter does not have to move. */
					SB(_m[t].m5, 3, 2, GB(_m[t].m3, 6, 2));
					SB(_m[t].m3, 6, 2, 0);

					/* The "house is completed" bit is now in m6[2]. */
					SetHouseCompleted(t, false);
				} else {
					/* The "lift has destination" bit has been moved from
					 * m5[7] to m7[0]. */
					SB(_me[t].m7, 0, 1, HasBit(_m[t].m5, 7));
					ClrBit(_m[t].m5, 7);

					/* The "lift is moving" bit has been removed, as it does
					 * the same job as the "lift has destination" bit. */
					ClrBit(_m[t].m1, 7);

					/* The position of the lift goes from m1[7..0] to m6[7..2],
					 * making m1 totally free, now. The lift position does not
					 * have to be a full byte since the maximum value is 36. */
					SetLiftPosition(t, GB(_m[t].m1, 0, 6 ));

					_m[t].m1 = 0;
					_m[t].m3 = 0;
					SetHouseCompleted(t, true);
				}
			}
		}
	}

	/* Check and update house and town values */
	UpdateHousesAndTowns();

	if (IsSavegameVersionBefore(43)) {
		for (TileIndex t = 0; t < map_size; t++) {
			if (IsTileType(t, MP_INDUSTRY)) {
				switch (GetIndustryGfx(t)) {
					case GFX_POWERPLANT_SPARKS:
						_m[t].m3 = GB(_m[t].m1, 2, 5);
						break;

					case GFX_OILWELL_ANIMATED_1:
					case GFX_OILWELL_ANIMATED_2:
					case GFX_OILWELL_ANIMATED_3:
						_m[t].m3 = GB(_m[t].m1, 0, 2);
						break;

					case GFX_COAL_MINE_TOWER_ANIMATED:
					case GFX_COPPER_MINE_TOWER_ANIMATED:
					case GFX_GOLD_MINE_TOWER_ANIMATED:
						 _m[t].m3 = _m[t].m1;
						 break;

					default: // No animation states to change
						break;
				}
			}
		}
	}

	if (IsSavegameVersionBefore(45)) {
		Vehicle *v;
		/* Originally just the fact that some cargo had been paid for was
		 * stored to stop people cheating and cashing in several times. This
		 * wasn't enough though as it was cleared when the vehicle started
		 * loading again, even if it didn't actually load anything, so now the
		 * amount that has been paid is stored. */
		FOR_ALL_VEHICLES(v) {
			ClrBit(v->vehicle_flags, 2);
		}
	}

	/* Buoys do now store the owner of the previous water tile, which can never
	 * be OWNER_NONE. So replace OWNER_NONE with OWNER_WATER. */
	if (IsSavegameVersionBefore(46)) {
		Waypoint *wp;
		FOR_ALL_WAYPOINTS(wp) {
			if ((wp->facilities & FACIL_DOCK) != 0 && IsTileOwner(wp->xy, OWNER_NONE) && TileHeight(wp->xy) == 0) SetTileOwner(wp->xy, OWNER_WATER);
		}
	}

	if (IsSavegameVersionBefore(50)) {
		Aircraft *v;
		/* Aircraft units changed from 8 mph to 1 km-ish/h */
		FOR_ALL_AIRCRAFT(v) {
			if (v->subtype <= AIR_AIRCRAFT) {
				const AircraftVehicleInfo *avi = AircraftVehInfo(v->engine_type);
				v->cur_speed *= 128;
				v->cur_speed /= 10;
				v->acceleration = avi->acceleration;
			}
		}
	}

	if (IsSavegameVersionBefore(49)) FOR_ALL_COMPANIES(c) c->face = ConvertFromOldCompanyManagerFace(c->face);

	if (IsSavegameVersionBefore(52)) {
		for (TileIndex t = 0; t < map_size; t++) {
			if (IsTileType(t, MP_OBJECT) && _m[t].m5 == OBJECT_STATUE) {
				_m[t].m2 = CalcClosestTownFromTile(t)->index;
			}
		}
	}

	/* A setting containing the proportion of towns that grow twice as
	 * fast was added in version 54. From version 56 this is now saved in the
	 * town as cities can be built specifically in the scenario editor. */
	if (IsSavegameVersionBefore(56)) {
		Town *t;

		FOR_ALL_TOWNS(t) {
			if (_settings_game.economy.larger_towns != 0 && (t->index % _settings_game.economy.larger_towns) == 0) {
				t->larger_town = true;
			}
		}
	}

	if (IsSavegameVersionBefore(57)) {
		Vehicle *v;
		/* Added a FIFO queue of vehicles loading at stations */
		FOR_ALL_VEHICLES(v) {
			if ((v->type != VEH_TRAIN || Train::From(v)->IsFrontEngine()) &&  // for all locs
					!(v->vehstatus & (VS_STOPPED | VS_CRASHED)) && // not stopped or crashed
					v->current_order.IsType(OT_LOADING)) {         // loading
				Station::Get(v->last_station_visited)->loading_vehicles.push_back(v);

				/* The loading finished flag is *only* set when actually completely
				 * finished. Because the vehicle is loading, it is not finished. */
				ClrBit(v->vehicle_flags, VF_LOADING_FINISHED);
			}
		}
	} else if (IsSavegameVersionBefore(59)) {
		/* For some reason non-loading vehicles could be in the station's loading vehicle list */

		Station *st;
		FOR_ALL_STATIONS(st) {
			st->loading_vehicles.erase(std::remove_if(st->loading_vehicles.begin(), st->loading_vehicles.end(),
				[](Vehicle *v) {
					return !v->current_order.IsType(OT_LOADING);
				}), st->loading_vehicles.end());
		}
	}

	if (IsSavegameVersionBefore(58)) {
		/* Setting difficulty industry_density other than zero get bumped to +1
		 * since a new option (very low at position 1) has been added */
		if (_settings_game.difficulty.industry_density > 0) {
			_settings_game.difficulty.industry_density++;
		}

		/* Same goes for number of towns, although no test is needed, just an increment */
		_settings_game.difficulty.number_towns++;
	}

	if (IsSavegameVersionBefore(64)) {
		/* Since now we allow different signal types and variants on a single tile.
		 * Move signal states to m4 to make room and clone the signal type/variant. */
		for (TileIndex t = 0; t < map_size; t++) {
			if (IsTileType(t, MP_RAILWAY) && HasSignals(t)) {
				/* move signal states */
				SetSignalStates(t, GB(_m[t].m2, 4, 4));
				SB(_m[t].m2, 4, 4, 0);
				/* clone signal type and variant */
				SB(_m[t].m2, 4, 3, GB(_m[t].m2, 0, 3));
			}
		}
	}

	if (IsSavegameVersionBefore(69)) {
		/* In some old savegames a bit was cleared when it should not be cleared */
		RoadVehicle *rv;
		FOR_ALL_ROADVEHICLES(rv) {
			if (rv->state == 250 || rv->state == 251) {
				SetBit(rv->state, 2);
			}
		}
	}

	if (IsSavegameVersionBefore(70)) {
		/* Added variables to support newindustries */
		Industry *i;
		FOR_ALL_INDUSTRIES(i) i->founder = OWNER_NONE;
	}

	/* From version 82, old style canals (above sealevel (0), WATER owner) are no longer supported.
	    Replace the owner for those by OWNER_NONE. */
	if (IsSavegameVersionBefore(82)) {
		for (TileIndex t = 0; t < map_size; t++) {
			if (IsTileType(t, MP_WATER) &&
					GetWaterTileType(t) == WATER_TILE_CLEAR &&
					GetTileOwner(t) == OWNER_WATER &&
					TileHeight(t) != 0) {
				SetTileOwner(t, OWNER_NONE);
			}
		}
	}

	/*
	 * Add the 'previous' owner to the ship depots so we can reset it with
	 * the correct values when it gets destroyed. This prevents that
	 * someone can remove canals owned by somebody else and it prevents
	 * making floods using the removal of ship depots.
	 */
	if (IsSavegameVersionBefore(83)) {
		for (TileIndex t = 0; t < map_size; t++) {
			if (IsShipDepotTile(t)) {
				_m[t].m4 = (TileHeight(t) == 0) ? OWNER_WATER : OWNER_NONE;
			}
		}
	}

	if (IsSavegameVersionBefore(74)) {
		Station *st;
		FOR_ALL_STATIONS(st) {
			for (CargoID c = 0; c < NUM_CARGO; c++) {
				st->goods[c].last_speed = 0;
				if (st->goods[c].cargo.AvailableCount() != 0) SetBit(st->goods[c].status, GoodsEntry::GES_RATING);
			}
		}
	}

	if (IsSavegameVersionBefore(78)) {
		Industry *i;
		uint j;
		FOR_ALL_INDUSTRIES(i) {
			const IndustrySpec *indsp = GetIndustrySpec(i->type);
			for (j = 0; j < lengthof(i->produced_cargo); j++) {
				i->produced_cargo[j] = indsp->produced_cargo[j];
			}
			for (j = 0; j < lengthof(i->accepts_cargo); j++) {
				i->accepts_cargo[j] = indsp->accepts_cargo[j];
			}
		}
	}

	/* Before version 81, the density of grass was always stored as zero, and
	 * grassy trees were always drawn fully grassy. Furthermore, trees on rough
	 * land used to have zero density, now they have full density. Therefore,
	 * make all grassy/rough land trees have a density of 3. */
	if (IsSavegameVersionBefore(81)) {
		for (TileIndex t = 0; t < map_size; t++) {
			if (GetTileType(t) == MP_TREES) {
				TreeGround groundType = (TreeGround)GB(_m[t].m2, 4, 2);
				if (groundType != TREE_GROUND_SNOW_DESERT) SB(_m[t].m2, 6, 2, 3);
			}
		}
	}


	if (IsSavegameVersionBefore(93)) {
		/* Rework of orders. */
		Order *order;
		FOR_ALL_ORDERS(order) order->ConvertFromOldSavegame();

		Vehicle *v;
		FOR_ALL_VEHICLES(v) {
			if (v->orders.list != NULL && v->orders.list->GetFirstOrder() != NULL && v->orders.list->GetFirstOrder()->IsType(OT_NOTHING)) {
				v->orders.list->FreeChain();
				v->orders.list = NULL;
			}

			v->current_order.ConvertFromOldSavegame();
			if (v->type == VEH_ROAD && v->IsPrimaryVehicle() && v->FirstShared() == v) {
				FOR_VEHICLE_ORDERS(v, order) order->SetNonStopType(ONSF_NO_STOP_AT_INTERMEDIATE_STATIONS);
			}
		}
	} else if (IsSavegameVersionBefore(94)) {
		/* Unload and transfer are now mutual exclusive. */
		Order *order;
		FOR_ALL_ORDERS(order) {
			if ((order->GetUnloadType() & (OUFB_UNLOAD | OUFB_TRANSFER)) == (OUFB_UNLOAD | OUFB_TRANSFER)) {
				order->SetUnloadType(OUFB_TRANSFER);
				order->SetLoadType(OLFB_NO_LOAD);
			}
		}

		Vehicle *v;
		FOR_ALL_VEHICLES(v) {
			if ((v->current_order.GetUnloadType() & (OUFB_UNLOAD | OUFB_TRANSFER)) == (OUFB_UNLOAD | OUFB_TRANSFER)) {
				v->current_order.SetUnloadType(OUFB_TRANSFER);
				v->current_order.SetLoadType(OLFB_NO_LOAD);
			}
		}
	}

	if (IsSavegameVersionBefore(84)) {
		/* Set all share owners to INVALID_COMPANY for
		 * 1) all inactive companies
		 *     (when inactive companies were stored in the savegame - TTD, TTDP and some
		 *      *really* old revisions of OTTD; else it is already set in InitializeCompanies())
		 * 2) shares that are owned by inactive companies or self
		 *     (caused by cheating clients in earlier revisions) */
		FOR_ALL_COMPANIES(c) {
			for (uint i = 0; i < 4; i++) {
				CompanyID company = c->share_owners[i];
				if (company == INVALID_COMPANY) continue;
				if (!Company::IsValidID(company) || company == c->index) c->share_owners[i] = INVALID_COMPANY;
			}
		}
	}

	/* The water class was moved/unified. */
	if (IsSavegameVersionBefore(146)) {
		for (TileIndex t = 0; t < map_size; t++) {
			switch (GetTileType(t)) {
				case MP_STATION:
					switch (GetStationType(t)) {
						case STATION_OILRIG:
						case STATION_DOCK:
						case STATION_BUOY:
							SetWaterClass(t, (WaterClass)GB(_m[t].m3, 0, 2));
							SB(_m[t].m3, 0, 2, 0);
							break;

						default:
							SetWaterClass(t, WATER_CLASS_INVALID);
							break;
					}
					break;

				case MP_WATER:
					SetWaterClass(t, (WaterClass)GB(_m[t].m3, 0, 2));
					SB(_m[t].m3, 0, 2, 0);
					break;

				case MP_OBJECT:
					SetWaterClass(t, WATER_CLASS_INVALID);
					break;

				default:
					/* No water class. */
					break;
			}
		}
	}

	if (IsSavegameVersionBefore(86)) {
		for (TileIndex t = 0; t < map_size; t++) {
			/* Move river flag and update canals to use water class */
			if (IsTileType(t, MP_WATER)) {
				if (GetWaterClass(t) != WATER_CLASS_RIVER) {
					if (IsWater(t)) {
						Owner o = GetTileOwner(t);
						if (o == OWNER_WATER) {
							MakeSea(t);
						} else {
							MakeCanal(t, o, Random());
						}
					} else if (IsShipDepot(t)) {
						Owner o = (Owner)_m[t].m4; // Original water owner
						SetWaterClass(t, o == OWNER_WATER ? WATER_CLASS_SEA : WATER_CLASS_CANAL);
					}
				}
			}
		}

		/* Update locks, depots, docks and buoys to have a water class based
		 * on its neighbouring tiles. Done after river and canal updates to
		 * ensure neighbours are correct. */
		for (TileIndex t = 0; t < map_size; t++) {
			if (!IsTileFlat(t)) continue;

			if (IsTileType(t, MP_WATER) && IsLock(t)) SetWaterClassDependingOnSurroundings(t, false);
			if (IsTileType(t, MP_STATION) && (IsDock(t) || IsBuoy(t))) SetWaterClassDependingOnSurroundings(t, false);
		}
	}

	if (IsSavegameVersionBefore(87)) {
		for (TileIndex t = 0; t < map_size; t++) {
			/* skip oil rigs at borders! */
			if ((IsTileType(t, MP_WATER) || IsBuoyTile(t)) &&
					(TileX(t) == 0 || TileY(t) == 0 || TileX(t) == MapMaxX() - 1 || TileY(t) == MapMaxY() - 1)) {
				/* Some version 86 savegames have wrong water class at map borders (under buoy, or after removing buoy).
				 * This conversion has to be done before buoys with invalid owner are removed. */
				SetWaterClass(t, WATER_CLASS_SEA);
			}

			if (IsBuoyTile(t) || IsDriveThroughStopTile(t) || IsTileType(t, MP_WATER)) {
				Owner o = GetTileOwner(t);
				if (o < MAX_COMPANIES && !Company::IsValidID(o)) {
					Backup<CompanyByte> cur_company(_current_company, o, FILE_LINE);
					ChangeTileOwner(t, o, INVALID_OWNER);
					cur_company.Restore();
				}
				if (IsBuoyTile(t)) {
					/* reset buoy owner to OWNER_NONE in the station struct
					 * (even if it is owned by active company) */
					Waypoint::GetByTile(t)->owner = OWNER_NONE;
				}
			} else if (IsTileType(t, MP_ROAD)) {
				/* works for all RoadTileType */
				for (RoadType rt = ROADTYPE_ROAD; rt < ROADTYPE_END; rt++) {
					/* update even non-existing road types to update tile owner too */
					Owner o = GetRoadOwner(t, rt);
					if (o < MAX_COMPANIES && !Company::IsValidID(o)) SetRoadOwner(t, rt, OWNER_NONE);
				}
				if (IsLevelCrossing(t)) {
					if (!Company::IsValidID(GetTileOwner(t))) FixOwnerOfRailTrack(t);
				}
			} else if (IsPlainRailTile(t)) {
				if (!Company::IsValidID(GetTileOwner(t))) FixOwnerOfRailTrack(t);
			}
		}

		/* Convert old PF settings to new */
		if (_settings_game.pf.yapf.rail_use_yapf || IsSavegameVersionBefore(28)) {
			_settings_game.pf.pathfinder_for_trains = VPF_YAPF;
		} else {
			_settings_game.pf.pathfinder_for_trains = VPF_NPF;
		}

		if (_settings_game.pf.yapf.road_use_yapf || IsSavegameVersionBefore(28)) {
			_settings_game.pf.pathfinder_for_roadvehs = VPF_YAPF;
		} else {
			_settings_game.pf.pathfinder_for_roadvehs = VPF_NPF;
		}

		if (_settings_game.pf.yapf.ship_use_yapf) {
			_settings_game.pf.pathfinder_for_ships = VPF_YAPF;
		} else {
			_settings_game.pf.pathfinder_for_ships = (_settings_game.pf.new_pathfinding_all ? VPF_NPF : VPF_OPF);
		}
	}

	if (IsSavegameVersionBefore(88)) {
		/* Profits are now with 8 bit fract */
		Vehicle *v;
		FOR_ALL_VEHICLES(v) {
			v->profit_this_year <<= 8;
			v->profit_last_year <<= 8;
			v->running_ticks = 0;
		}
	}

	if (IsSavegameVersionBefore(91)) {
		/* Increase HouseAnimationFrame from 5 to 7 bits */
		for (TileIndex t = 0; t < map_size; t++) {
			if (IsTileType(t, MP_HOUSE) && GetHouseType(t) >= NEW_HOUSE_OFFSET) {
				SB(_me[t].m6, 2, 6, GB(_me[t].m6, 3, 5));
				SB(_m[t].m3, 5, 1, 0);
			}
		}
	}

	if (IsSavegameVersionBefore(62)) {
		/* Remove all trams from savegames without tram support.
		 * There would be trams without tram track under causing crashes sooner or later. */
		RoadVehicle *v;
		FOR_ALL_ROADVEHICLES(v) {
			if (v->First() == v && HasBit(EngInfo(v->engine_type)->misc_flags, EF_ROAD_TRAM)) {
				ShowErrorMessage(STR_WARNING_LOADGAME_REMOVED_TRAMS, INVALID_STRING_ID, WL_CRITICAL);
				delete v;
			}
		}
	}

	if (IsSavegameVersionBefore(99)) {
		for (TileIndex t = 0; t < map_size; t++) {
			/* Set newly introduced WaterClass of industry tiles */
			if (IsTileType(t, MP_STATION) && IsOilRig(t)) {
				SetWaterClassDependingOnSurroundings(t, true);
			}
			if (IsTileType(t, MP_INDUSTRY)) {
				if ((GetIndustrySpec(GetIndustryType(t))->behaviour & INDUSTRYBEH_BUILT_ONWATER) != 0) {
					SetWaterClassDependingOnSurroundings(t, true);
				} else {
					SetWaterClass(t, WATER_CLASS_INVALID);
				}
			}

			/* Replace "house construction year" with "house age" */
			if (IsTileType(t, MP_HOUSE) && IsHouseCompleted(t)) {
				_m[t].m5 = Clamp(_cur_year - (_m[t].m5 + ORIGINAL_BASE_YEAR), 0, 0xFF);
			}
		}
	}

	/* Tunnel pool has to be initiated before reservations. */
	if (SlXvIsFeatureMissing(XSLFI_CHUNNEL)) {
		for (TileIndex t = 0; t < map_size; t++) {
			if (IsTunnelTile(t)) {
				DiagDirection dir = GetTunnelBridgeDirection(t);
				if (dir == DIAGDIR_SE || dir == DIAGDIR_SW) {
					TileIndex start_tile = t;
					TileIndex end_tile = GetOtherTunnelBridgeEndOld(start_tile);

					if (!Tunnel::CanAllocateItem()) {
						SetSaveLoadError(STR_ERROR_TUNNEL_TOO_MANY);
						/* Restore the signals */
						ResetSignalHandlers();
						return false;
					}

					const Tunnel *t = new Tunnel(start_tile, end_tile, TileHeight(start_tile), false);

					SetTunnelIndex(start_tile, t->index);
					SetTunnelIndex(end_tile, t->index);
				}
			}
		}
	}

	/* Move the signal variant back up one bit for PBS. We don't convert the old PBS
	 * format here, as an old layout wouldn't work properly anyway. To be safe, we
	 * clear any possible PBS reservations as well. */
	if (IsSavegameVersionBefore(100)) {
		for (TileIndex t = 0; t < map_size; t++) {
			switch (GetTileType(t)) {
				case MP_RAILWAY:
					if (HasSignals(t)) {
						/* move the signal variant */
						SetSignalVariant(t, TRACK_UPPER, HasBit(_m[t].m2, 2) ? SIG_SEMAPHORE : SIG_ELECTRIC);
						SetSignalVariant(t, TRACK_LOWER, HasBit(_m[t].m2, 6) ? SIG_SEMAPHORE : SIG_ELECTRIC);
						ClrBit(_m[t].m2, 2);
						ClrBit(_m[t].m2, 6);
					}

					/* Clear PBS reservation on track */
					if (IsRailDepot(t)) {
						SetDepotReservation(t, false);
					} else {
						SetTrackReservation(t, TRACK_BIT_NONE);
					}
					break;

				case MP_ROAD: // Clear PBS reservation on crossing
					if (IsLevelCrossing(t)) SetCrossingReservation(t, false);
					break;

				case MP_STATION: // Clear PBS reservation on station
					if (HasStationRail(t)) SetRailStationReservation(t, false);
					break;

				case MP_TUNNELBRIDGE: // Clear PBS reservation on tunnels/bridges
					if (GetTunnelBridgeTransportType(t) == TRANSPORT_RAIL) UnreserveAcrossRailTunnelBridge(t);
					break;

				default: break;
			}
		}
	}

	/* Reserve all tracks trains are currently on. */
	if (IsSavegameVersionBefore(101)) {
		const Train *t;
		FOR_ALL_TRAINS(t) {
			if (t->First() == t) t->ReserveTrackUnderConsist();
		}
	}

	if (IsSavegameVersionBefore(102)) {
		for (TileIndex t = 0; t < map_size; t++) {
			/* Now all crossings should be in correct state */
			if (IsLevelCrossingTile(t)) UpdateLevelCrossing(t, false);
		}
	}

	if (IsSavegameVersionBefore(103)) {
		/* Non-town-owned roads now store the closest town */
		UpdateNearestTownForRoadTiles(false);

		/* signs with invalid owner left from older savegames */
		Sign *si;
		FOR_ALL_SIGNS(si) {
			if (si->owner != OWNER_NONE && !Company::IsValidID(si->owner)) si->owner = OWNER_NONE;
		}

		/* Station can get named based on an industry type, but the current ones
		 * are not, so mark them as if they are not named by an industry. */
		Station *st;
		FOR_ALL_STATIONS(st) {
			st->indtype = IT_INVALID;
		}
	}

	if (IsSavegameVersionBefore(104)) {
		Aircraft *a;
		FOR_ALL_AIRCRAFT(a) {
			/* Set engine_type of shadow and rotor */
			if (!a->IsNormalAircraft()) {
				a->engine_type = a->First()->engine_type;
			}
		}

		/* More companies ... */
		Company *c;
		FOR_ALL_COMPANIES(c) {
			if (c->bankrupt_asked == 0xFF) c->bankrupt_asked = 0xFFFF;
		}

		Engine *e;
		FOR_ALL_ENGINES(e) {
			if (e->company_avail == 0xFF) e->company_avail = 0xFFFF;
		}

		Town *t;
		FOR_ALL_TOWNS(t) {
			if (t->have_ratings == 0xFF) t->have_ratings = 0xFFFF;
			for (uint i = 8; i != MAX_COMPANIES; i++) t->ratings[i] = RATING_INITIAL;
		}
	}

	if (IsSavegameVersionBefore(112)) {
		for (TileIndex t = 0; t < map_size; t++) {
			/* Check for HQ bit being set, instead of using map accessor,
			 * since we've already changed it code-wise */
			if (IsTileType(t, MP_OBJECT) && HasBit(_m[t].m5, 7)) {
				/* Move size and part identification of HQ out of the m5 attribute,
				 * on new locations */
				_m[t].m3 = GB(_m[t].m5, 0, 5);
				_m[t].m5 = OBJECT_HQ;
			}
		}
	}
	if (IsSavegameVersionBefore(144)) {
		for (TileIndex t = 0; t < map_size; t++) {
			if (!IsTileType(t, MP_OBJECT)) continue;

			/* Reordering/generalisation of the object bits. */
			ObjectType type = _m[t].m5;
			SB(_me[t].m6, 2, 4, type == OBJECT_HQ ? GB(_m[t].m3, 2, 3) : 0);
			_m[t].m3 = type == OBJECT_HQ ? GB(_m[t].m3, 1, 1) | GB(_m[t].m3, 0, 1) << 4 : 0;

			/* Make sure those bits are clear as well! */
			_m[t].m4 = 0;
			_me[t].m7 = 0;
		}
	}

	if (IsSavegameVersionBefore(147) && Object::GetNumItems() == 0) {
		/* Make real objects for object tiles. */
		for (TileIndex t = 0; t < map_size; t++) {
			if (!IsTileType(t, MP_OBJECT)) continue;

			if (Town::GetNumItems() == 0) {
				/* No towns, so remove all objects! */
				DoClearSquare(t);
			} else {
				uint offset = _m[t].m3;

				/* Also move the animation state. */
				_m[t].m3 = GB(_me[t].m6, 2, 4);
				SB(_me[t].m6, 2, 4, 0);

				if (offset == 0) {
					/* No offset, so make the object. */
					ObjectType type = _m[t].m5;
					int size = type == OBJECT_HQ ? 2 : 1;

					if (!Object::CanAllocateItem()) {
						/* Nice... you managed to place 64k lighthouses and
						 * antennae on the map... boohoo. */
						SlError(STR_ERROR_TOO_MANY_OBJECTS);
					}

					Object *o = new Object();
					o->location.tile = t;
					o->location.w    = size;
					o->location.h    = size;
					o->build_date    = _date;
					o->town          = type == OBJECT_STATUE ? Town::Get(_m[t].m2) : CalcClosestTownFromTile(t, UINT_MAX);
					_m[t].m2 = o->index;
					Object::IncTypeCount(type);
				} else {
					/* We're at an offset, so get the ID from our "root". */
					TileIndex northern_tile = t - TileXY(GB(offset, 0, 4), GB(offset, 4, 4));
					assert_tile(IsTileType(northern_tile, MP_OBJECT), northern_tile);
					_m[t].m2 = _m[northern_tile].m2;
				}
			}
		}
	}

	if (IsSavegameVersionBefore(113)) {
		/* allow_town_roads is added, set it if town_layout wasn't TL_NO_ROADS */
		if (_settings_game.economy.town_layout == 0) { // was TL_NO_ROADS
			_settings_game.economy.allow_town_roads = false;
			_settings_game.economy.town_layout = TL_BETTER_ROADS;
		} else {
			_settings_game.economy.allow_town_roads = true;
			_settings_game.economy.town_layout = _settings_game.economy.town_layout - 1;
		}

		/* Initialize layout of all towns. Older versions were using different
		 * generator for random town layout, use it if needed. */
		Town *t;
		FOR_ALL_TOWNS(t) {
			if (_settings_game.economy.town_layout != TL_RANDOM) {
				t->layout = _settings_game.economy.town_layout;
				continue;
			}

			/* Use old layout randomizer code */
			byte layout = TileHash(TileX(t->xy), TileY(t->xy)) % 6;
			switch (layout) {
				default: break;
				case 5: layout = 1; break;
				case 0: layout = 2; break;
			}
			t->layout = layout - 1;
		}
	}

	if (IsSavegameVersionBefore(114)) {
		/* There could be (deleted) stations with invalid owner, set owner to OWNER NONE.
		 * The conversion affects oil rigs and buoys too, but it doesn't matter as
		 * they have st->owner == OWNER_NONE already. */
		Station *st;
		FOR_ALL_STATIONS(st) {
			if (!Company::IsValidID(st->owner)) st->owner = OWNER_NONE;
		}
	}

	/* Trains could now stop in a specific location. */
	if (IsSavegameVersionBefore(117)) {
		Order *o;
		FOR_ALL_ORDERS(o) {
			if (o->IsType(OT_GOTO_STATION)) o->SetStopLocation(OSL_PLATFORM_FAR_END);
		}
	}

	if (IsSavegameVersionBefore(120)) {
		extern VehicleDefaultSettings _old_vds;
		Company *c;
		FOR_ALL_COMPANIES(c) {
			c->settings.vehicle = _old_vds;
		}
	}

	if (IsSavegameVersionBefore(121)) {
		/* Delete small ufos heading for non-existing vehicles */
		Vehicle *v;
		FOR_ALL_DISASTERVEHICLES(v) {
			if (v->subtype == 2 /* ST_SMALL_UFO */ && v->current_order.GetDestination() != 0) {
				const Vehicle *u = Vehicle::GetIfValid(v->dest_tile);
				if (u == NULL || u->type != VEH_ROAD || !RoadVehicle::From(u)->IsFrontEngine()) {
					delete v;
				}
			}
		}

		/* We didn't store cargo payment yet, so make them for vehicles that are
		 * currently at a station and loading/unloading. If they don't get any
		 * payment anymore they just removed in the next load/unload cycle.
		 * However, some 0.7 versions might have cargo payment. For those we just
		 * add cargopayment for the vehicles that don't have it.
		 */
		Station *st;
		FOR_ALL_STATIONS(st) {
			for (Vehicle *v : st->loading_vehicles) {
				/* There are always as many CargoPayments as Vehicles. We need to make the
				 * assert() in Pool::GetNew() happy by calling CanAllocateItem(). */
				assert_compile(CargoPaymentPool::MAX_SIZE == VehiclePool::MAX_SIZE);
				assert(CargoPayment::CanAllocateItem());
				if (v->cargo_payment == NULL) v->cargo_payment = new CargoPayment(v);
			}
		}
	}

	if (IsSavegameVersionBefore(122)) {
		/* Animated tiles would sometimes not be actually animated or
		 * in case of old savegames duplicate. */

		extern SmallVector<TileIndex, 256> _animated_tiles;

		for (TileIndex *tile = _animated_tiles.Begin(); tile < _animated_tiles.End(); /* Nothing */) {
			/* Remove if tile is not animated */
			bool remove = _tile_type_procs[GetTileType(*tile)]->animate_tile_proc == NULL;

			/* and remove if duplicate */
			for (TileIndex *j = _animated_tiles.Begin(); !remove && j < tile; j++) {
				remove = *tile == *j;
			}

			if (remove) {
				DeleteAnimatedTile(*tile);
			} else {
				tile++;
			}
		}
	}

	if (IsSavegameVersionBefore(124) && !IsSavegameVersionBefore(1)) {
		/* The train station tile area was added, but for really old (TTDPatch) it's already valid. */
		Waypoint *wp;
		FOR_ALL_WAYPOINTS(wp) {
			if (wp->facilities & FACIL_TRAIN) {
				wp->train_station.tile = wp->xy;
				wp->train_station.w = 1;
				wp->train_station.h = 1;
			} else {
				wp->train_station.tile = INVALID_TILE;
				wp->train_station.w = 0;
				wp->train_station.h = 0;
			}
		}
	}

	if (IsSavegameVersionBefore(125)) {
		/* Convert old subsidies */
		Subsidy *s;
		FOR_ALL_SUBSIDIES(s) {
			if (s->remaining < 12) {
				/* Converting nonawarded subsidy */
				s->remaining = 12 - s->remaining; // convert "age" to "remaining"
				s->awarded = INVALID_COMPANY; // not awarded to anyone
				const CargoSpec *cs = CargoSpec::Get(s->cargo_type);
				switch (cs->town_effect) {
					case TE_PASSENGERS:
					case TE_MAIL:
						/* Town -> Town */
						s->src_type = s->dst_type = ST_TOWN;
						if (Town::IsValidID(s->src) && Town::IsValidID(s->dst)) continue;
						break;
					case TE_GOODS:
					case TE_FOOD:
						/* Industry -> Town */
						s->src_type = ST_INDUSTRY;
						s->dst_type = ST_TOWN;
						if (Industry::IsValidID(s->src) && Town::IsValidID(s->dst)) continue;
						break;
					default:
						/* Industry -> Industry */
						s->src_type = s->dst_type = ST_INDUSTRY;
						if (Industry::IsValidID(s->src) && Industry::IsValidID(s->dst)) continue;
						break;
				}
			} else {
				/* Do our best for awarded subsidies. The original source or destination industry
				 * can't be determined anymore for awarded subsidies, so invalidate them.
				 * Town -> Town subsidies are converted using simple heuristic */
				s->remaining = 24 - s->remaining; // convert "age of awarded subsidy" to "remaining"
				const CargoSpec *cs = CargoSpec::Get(s->cargo_type);
				switch (cs->town_effect) {
					case TE_PASSENGERS:
					case TE_MAIL: {
						/* Town -> Town */
						const Station *ss = Station::GetIfValid(s->src);
						const Station *sd = Station::GetIfValid(s->dst);
						if (ss != NULL && sd != NULL && ss->owner == sd->owner &&
								Company::IsValidID(ss->owner)) {
							s->src_type = s->dst_type = ST_TOWN;
							s->src = ss->town->index;
							s->dst = sd->town->index;
							s->awarded = ss->owner;
							continue;
						}
						break;
					}
					default:
						break;
				}
			}
			/* Awarded non-town subsidy or invalid source/destination, invalidate */
			delete s;
		}
	}

	if (IsSavegameVersionBefore(126)) {
		/* Recompute inflation based on old unround loan limit
		 * Note: Max loan is 500000. With an inflation of 4% across 170 years
		 *       that results in a max loan of about 0.7 * 2^31.
		 *       So taking the 16 bit fractional part into account there are plenty of bits left
		 *       for unmodified savegames ...
		 */
		uint64 aimed_inflation = (_economy.old_max_loan_unround << 16 | _economy.old_max_loan_unround_fract) / _settings_game.difficulty.max_loan;

		/* ... well, just clamp it then. */
		if (aimed_inflation > MAX_INFLATION) aimed_inflation = MAX_INFLATION;

		/* Simulate the inflation, so we also get the payment inflation */
		while (_economy.inflation_prices < aimed_inflation) {
			if (AddInflation(false)) break;
		}
	}

	if (IsSavegameVersionBefore(128)) {
		const Depot *d;
		FOR_ALL_DEPOTS(d) {
			_m[d->xy].m2 = d->index;
			if (IsTileType(d->xy, MP_WATER)) _m[GetOtherShipDepotTile(d->xy)].m2 = d->index;
		}
	}

	/* The behaviour of force_proceed has been changed. Now
	 * it counts signals instead of some random time out. */
	if (IsSavegameVersionBefore(131)) {
		Train *t;
		FOR_ALL_TRAINS(t) {
			if (t->force_proceed != TFP_NONE) {
				t->force_proceed = TFP_STUCK;
			}
		}
	}

	/* The bits for the tree ground and tree density have
	 * been swapped (m2 bits 7..6 and 5..4. */
	if (IsSavegameVersionBefore(135)) {
		for (TileIndex t = 0; t < map_size; t++) {
			if (IsTileType(t, MP_CLEAR)) {
				if (GetRawClearGround(t) == CLEAR_SNOW) {
					SetClearGroundDensity(t, CLEAR_GRASS, GetClearDensity(t));
					SetBit(_m[t].m3, 4);
				} else {
					ClrBit(_m[t].m3, 4);
				}
			}
			if (IsTileType(t, MP_TREES)) {
				uint density = GB(_m[t].m2, 6, 2);
				uint ground = GB(_m[t].m2, 4, 2);
				uint counter = GB(_m[t].m2, 0, 4);
				_m[t].m2 = ground << 6 | density << 4 | counter;
			}
		}
	}

	/* Wait counter and load/unload ticks got split. */
	if (IsSavegameVersionBefore(136)) {
		Aircraft *a;
		FOR_ALL_AIRCRAFT(a) {
			a->turn_counter = a->current_order.IsType(OT_LOADING) ? 0 : a->load_unload_ticks;
		}

		Train *t;
		FOR_ALL_TRAINS(t) {
			t->wait_counter = t->current_order.IsType(OT_LOADING) ? 0 : t->load_unload_ticks;
		}
	}

	/* Airport tile animation uses animation frame instead of other graphics id */
	if (IsSavegameVersionBefore(137)) {
		struct AirportTileConversion {
			byte old_start;
			byte num_frames;
		};
		static const AirportTileConversion atc[] = {
			{31,  12}, // APT_RADAR_GRASS_FENCE_SW
			{50,   4}, // APT_GRASS_FENCE_NE_FLAG
			{62,   2}, // 1 unused tile
			{66,  12}, // APT_RADAR_FENCE_SW
			{78,  12}, // APT_RADAR_FENCE_NE
			{101, 10}, // 9 unused tiles
			{111,  8}, // 7 unused tiles
			{119, 15}, // 14 unused tiles (radar)
			{140,  4}, // APT_GRASS_FENCE_NE_FLAG_2
		};
		for (TileIndex t = 0; t < map_size; t++) {
			if (IsAirportTile(t)) {
				StationGfx old_gfx = GetStationGfx(t);
				byte offset = 0;
				for (uint i = 0; i < lengthof(atc); i++) {
					if (old_gfx < atc[i].old_start) {
						SetStationGfx(t, old_gfx - offset);
						break;
					}
					if (old_gfx < atc[i].old_start + atc[i].num_frames) {
						SetAnimationFrame(t, old_gfx - atc[i].old_start);
						SetStationGfx(t, atc[i].old_start - offset);
						break;
					}
					offset += atc[i].num_frames - 1;
				}
			}
		}
	}

	if (IsSavegameVersionBefore(140)) {
		Station *st;
		FOR_ALL_STATIONS(st) {
			if (st->airport.tile != INVALID_TILE) {
				st->airport.w = st->airport.GetSpec()->size_x;
				st->airport.h = st->airport.GetSpec()->size_y;
			}
		}
	}

	if (IsSavegameVersionBefore(141)) {
		for (TileIndex t = 0; t < map_size; t++) {
			/* Reset tropic zone for VOID tiles, they shall not have any. */
			if (IsTileType(t, MP_VOID)) SetTropicZone(t, TROPICZONE_NORMAL);
		}

		/* We need to properly number/name the depots.
		 * The first step is making sure none of the depots uses the
		 * 'default' names, after that we can assign the names. */
		Depot *d;
		FOR_ALL_DEPOTS(d) d->town_cn = UINT16_MAX;

		FOR_ALL_DEPOTS(d) MakeDefaultName(d);
	}

	if (IsSavegameVersionBefore(142)) {
		Depot *d;
		FOR_ALL_DEPOTS(d) d->build_date = _date;
	}

	if (SlXvIsFeatureMissing(XSLFI_INFRA_SHARING)) {
		Company *c;
		FOR_ALL_COMPANIES(c) {
			/* yearly_expenses has 3*15 entries now, saveload code gave us 3*13.
			 * Move the old data to the right place in the new array and clear the new data.
			 * The move has to be done in reverse order (first 2, then 1). */
			MemMoveT(&c->yearly_expenses[2][0], &c->yearly_expenses[1][11], 13);
			MemMoveT(&c->yearly_expenses[1][0], &c->yearly_expenses[0][13], 13);
			/* Clear the old location of just-moved data, so sharing income/expenses is set to 0 */
			MemSetT(&c->yearly_expenses[0][13], 0, 2);
			MemSetT(&c->yearly_expenses[1][13], 0, 2);
		}
	}

	/* In old versions it was possible to remove an airport while a plane was
	 * taking off or landing. This gives all kind of problems when building
	 * another airport in the same station so we don't allow that anymore.
	 * For old savegames with such aircraft we just throw them in the air and
	 * treat the aircraft like they were flying already. */
	if (IsSavegameVersionBefore(146)) {
		Aircraft *v;
		FOR_ALL_AIRCRAFT(v) {
			if (!v->IsNormalAircraft()) continue;
			Station *st = GetTargetAirportIfValid(v);
			if (st == NULL && v->state != FLYING) {
				v->state = FLYING;
				UpdateAircraftCache(v);
				AircraftNextAirportPos_and_Order(v);
				/* get aircraft back on running altitude */
				if ((v->vehstatus & VS_CRASHED) == 0) {
					GetAircraftFlightLevelBounds(v, &v->z_pos, NULL);
					SetAircraftPosition(v, v->x_pos, v->y_pos, GetAircraftFlightLevel(v));
				}
			}
		}
	}

	/* Move the animation frame to the same location (m7) for all objects. */
	if (IsSavegameVersionBefore(147)) {
		for (TileIndex t = 0; t < map_size; t++) {
			switch (GetTileType(t)) {
				case MP_HOUSE:
					if (GetHouseType(t) >= NEW_HOUSE_OFFSET) {
						uint per_proc = _me[t].m7;
						_me[t].m7 = GB(_me[t].m6, 2, 6) | (GB(_m[t].m3, 5, 1) << 6);
						SB(_m[t].m3, 5, 1, 0);
						SB(_me[t].m6, 2, 6, min(per_proc, 63));
					}
					break;

				case MP_INDUSTRY: {
					uint rand = _me[t].m7;
					_me[t].m7 = _m[t].m3;
					_m[t].m3 = rand;
					break;
				}

				case MP_OBJECT:
					_me[t].m7 = _m[t].m3;
					_m[t].m3 = 0;
					break;

				default:
					/* For stations/airports it's already at m7 */
					break;
			}
		}
	}

	/* Add (random) colour to all objects. */
	if (IsSavegameVersionBefore(148)) {
		Object *o;
		FOR_ALL_OBJECTS(o) {
			Owner owner = GetTileOwner(o->location.tile);
			o->colour = (owner == OWNER_NONE) ? Random() & 0xF : Company::Get(owner)->livery->colour1;
		}
	}

	if (IsSavegameVersionBefore(149)) {
		for (TileIndex t = 0; t < map_size; t++) {
			if (!IsTileType(t, MP_STATION)) continue;
			if (!IsBuoy(t) && !IsOilRig(t) && !(IsDock(t) && IsTileFlat(t))) {
				SetWaterClass(t, WATER_CLASS_INVALID);
			}
		}

		/* Waypoints with custom name may have a non-unique town_cn,
		 * renumber those. First set all affected waypoints to the
		 * highest possible number to get them numbered in the
		 * order they have in the pool. */
		Waypoint *wp;
		FOR_ALL_WAYPOINTS(wp) {
			if (wp->name != NULL) wp->town_cn = UINT16_MAX;
		}

		FOR_ALL_WAYPOINTS(wp) {
			if (wp->name != NULL) MakeDefaultName(wp);
		}
	}

	if (IsSavegameVersionBefore(152)) {
		_industry_builder.Reset(); // Initialize industry build data.

		/* The moment vehicles go from hidden to visible changed. This means
		 * that vehicles don't always get visible anymore causing things to
		 * get messed up just after loading the savegame. This fixes that. */
		Vehicle *v;
		FOR_ALL_VEHICLES(v) {
			/* Not all vehicle types can be inside a tunnel. Furthermore,
			 * testing IsTunnelTile() for invalid tiles causes a crash. */
			if (!v->IsGroundVehicle()) continue;

			/* Is the vehicle in a tunnel? */
			if (!IsTunnelTile(v->tile)) continue;

			/* Is the vehicle actually at a tunnel entrance/exit? */
			TileIndex vtile = TileVirtXY(v->x_pos, v->y_pos);
			if (!IsTunnelTile(vtile)) continue;

			/* Are we actually in this tunnel? Or maybe a lower tunnel? */
			if (GetSlopePixelZ(v->x_pos, v->y_pos) != v->z_pos) continue;

			/* What way are we going? */
			const DiagDirection dir = GetTunnelBridgeDirection(vtile);
			const DiagDirection vdir = DirToDiagDir(v->direction);

			/* Have we passed the visibility "switch" state already? */
			byte pos = (DiagDirToAxis(vdir) == AXIS_X ? v->x_pos : v->y_pos) & TILE_UNIT_MASK;
			byte frame = (vdir == DIAGDIR_NE || vdir == DIAGDIR_NW) ? TILE_SIZE - 1 - pos : pos;
			extern const byte _tunnel_visibility_frame[DIAGDIR_END];

			/* Should the vehicle be hidden or not? */
			bool hidden;
			if (dir == vdir) { // Entering tunnel
				hidden = frame >= _tunnel_visibility_frame[dir];
				v->tile = vtile;
			} else if (dir == ReverseDiagDir(vdir)) { // Leaving tunnel
				hidden = frame < TILE_SIZE - _tunnel_visibility_frame[dir];
				/* v->tile changes at the moment when the vehicle leaves the tunnel. */
				v->tile = hidden ? GetOtherTunnelBridgeEndOld(vtile) : vtile;
			} else {
				/* We could get here in two cases:
				 * - for road vehicles, it is reversing at the end of the tunnel
				 * - it is crashed in the tunnel entry (both train or RV destroyed by UFO)
				 * Whatever case it is, do not change anything and use the old values.
				 * Especially changing RV's state would break its reversing in the middle. */
				continue;
			}

			if (hidden) {
				v->vehstatus |= VS_HIDDEN;

				switch (v->type) {
					case VEH_TRAIN: Train::From(v)->track       = TRACK_BIT_WORMHOLE; break;
					case VEH_ROAD:  RoadVehicle::From(v)->state = RVSB_WORMHOLE;      break;
					default: NOT_REACHED();
				}
			} else {
				v->vehstatus &= ~VS_HIDDEN;

				switch (v->type) {
					case VEH_TRAIN: Train::From(v)->track       = DiagDirToDiagTrackBits(vdir); break;
					case VEH_ROAD:  RoadVehicle::From(v)->state = DiagDirToDiagTrackdir(vdir); RoadVehicle::From(v)->frame = frame; break;
					default: NOT_REACHED();
				}
			}
		}
	}

	if (IsSavegameVersionBefore(153)) {
		RoadVehicle *rv;
		FOR_ALL_ROADVEHICLES(rv) {
			if (rv->state == RVSB_IN_DEPOT || rv->state == RVSB_WORMHOLE) continue;

			bool loading = rv->current_order.IsType(OT_LOADING) || rv->current_order.IsType(OT_LEAVESTATION);
			if (HasBit(rv->state, RVS_IN_ROAD_STOP)) {
				extern const byte _road_stop_stop_frame[];
				SB(rv->state, RVS_ENTERED_STOP, 1, loading || rv->frame > _road_stop_stop_frame[rv->state - RVSB_IN_ROAD_STOP + (_settings_game.vehicle.road_side << RVS_DRIVE_SIDE)]);
			} else if (HasBit(rv->state, RVS_IN_DT_ROAD_STOP)) {
				SB(rv->state, RVS_ENTERED_STOP, 1, loading || rv->frame > RVC_DRIVE_THROUGH_STOP_FRAME);
			}
		}
	}

	if (IsSavegameVersionBefore(156)) {
		/* The train's pathfinder lost flag got moved. */
		Train *t;
		FOR_ALL_TRAINS(t) {
			if (!HasBit(t->flags, 5)) continue;

			ClrBit(t->flags, 5);
			SetBit(t->vehicle_flags, VF_PATHFINDER_LOST);
		}

		/* Introduced terraform/clear limits. */
		Company *c;
		FOR_ALL_COMPANIES(c) {
			c->terraform_limit = _settings_game.construction.terraform_frame_burst << 16;
			c->clear_limit     = _settings_game.construction.clear_frame_burst << 16;
		}
	}

	if (IsSavegameVersionBefore(158)) {
		Vehicle *v;
		FOR_ALL_VEHICLES(v) {
			switch (v->type) {
				case VEH_TRAIN: {
					Train *t = Train::From(v);

					/* Clear old GOINGUP / GOINGDOWN flags.
					 * It was changed in savegame version 139, but savegame
					 * version 158 doesn't use these bits, so it doesn't hurt
					 * to clear them unconditionally. */
					ClrBit(t->flags, 1);
					ClrBit(t->flags, 2);

					/* Clear both bits first. */
					ClrBit(t->gv_flags, GVF_GOINGUP_BIT);
					ClrBit(t->gv_flags, GVF_GOINGDOWN_BIT);

					/* Crashed vehicles can't be going up/down. */
					if (t->vehstatus & VS_CRASHED) break;

					/* Only X/Y tracks can be sloped. */
					if (t->track != TRACK_BIT_X && t->track != TRACK_BIT_Y) break;

					t->gv_flags |= FixVehicleInclination(t, t->direction);
					break;
				}
				case VEH_ROAD: {
					RoadVehicle *rv = RoadVehicle::From(v);
					ClrBit(rv->gv_flags, GVF_GOINGUP_BIT);
					ClrBit(rv->gv_flags, GVF_GOINGDOWN_BIT);

					/* Crashed vehicles can't be going up/down. */
					if (rv->vehstatus & VS_CRASHED) break;

					if (rv->state == RVSB_IN_DEPOT || rv->state == RVSB_WORMHOLE) break;

					TrackStatus ts = GetTileTrackStatus(rv->tile, TRANSPORT_ROAD, rv->compatible_roadtypes);
					TrackBits trackbits = TrackStatusToTrackBits(ts);

					/* Only X/Y tracks can be sloped. */
					if (trackbits != TRACK_BIT_X && trackbits != TRACK_BIT_Y) break;

					Direction dir = rv->direction;

					/* Test if we are reversing. */
					Axis a = trackbits == TRACK_BIT_X ? AXIS_X : AXIS_Y;
					if (AxisToDirection(a) != dir &&
							AxisToDirection(a) != ReverseDir(dir)) {
						/* When reversing, the road vehicle is on the edge of the tile,
						 * so it can be safely compared to the middle of the tile. */
						dir = INVALID_DIR;
					}

					rv->gv_flags |= FixVehicleInclination(rv, dir);
					break;
				}
				case VEH_SHIP:
					break;

				default:
					continue;
			}

			if (IsBridgeTile(v->tile) && TileVirtXY(v->x_pos, v->y_pos) == v->tile) {
				/* In old versions, z_pos was 1 unit lower on bridge heads.
				 * However, this invalid state could be converted to new savegames
				 * by loading and saving the game in a new version. */
				v->z_pos = GetSlopePixelZ(v->x_pos, v->y_pos);
				DiagDirection dir = GetTunnelBridgeDirection(v->tile);
				if (v->type == VEH_TRAIN && !(v->vehstatus & VS_CRASHED) &&
						v->direction != DiagDirToDir(dir)) {
					/* If the train has left the bridge, it shouldn't have
					 * track == TRACK_BIT_WORMHOLE - this could happen
					 * when the train was reversed while on the last "tick"
					 * on the ramp before leaving the ramp to the bridge. */
					Train::From(v)->track = DiagDirToDiagTrackBits(dir);
				}
			}

			/* If the vehicle is really above v->tile (not in a wormhole),
			 * it should have set v->z_pos correctly. */
			assert(v->tile != TileVirtXY(v->x_pos, v->y_pos) || v->z_pos == GetSlopePixelZ(v->x_pos, v->y_pos));
		}

		/* Fill Vehicle::cur_real_order_index */
		FOR_ALL_VEHICLES(v) {
			if (!v->IsPrimaryVehicle()) continue;

			/* Older versions are less strict with indices being in range and fix them on the fly */
			if (v->cur_implicit_order_index >= v->GetNumOrders()) v->cur_implicit_order_index = 0;

			v->cur_real_order_index = v->cur_implicit_order_index;
			v->UpdateRealOrderIndex();
		}
	}

	if (IsSavegameVersionBefore(159)) {
		/* If the savegame is old (before version 100), then the value of 255
		 * for these settings did not mean "disabled". As such everything
		 * before then did reverse.
		 * To simplify stuff we disable all turning around or we do not
		 * disable anything at all. So, if some reversing was disabled we
		 * will keep reversing disabled, otherwise it'll be turned on. */
		_settings_game.pf.reverse_at_signals = IsSavegameVersionBefore(100) || (_settings_game.pf.wait_oneway_signal != 255 && _settings_game.pf.wait_twoway_signal != 255 && _settings_game.pf.wait_for_pbs_path != 255);

		Train *t;
		FOR_ALL_TRAINS(t) {
			_settings_game.vehicle.max_train_length = max<uint8>(_settings_game.vehicle.max_train_length, CeilDiv(t->gcache.cached_total_length, TILE_SIZE));
		}
	}

	if (IsSavegameVersionBefore(160)) {
		/* Setting difficulty industry_density other than zero get bumped to +1
		 * since a new option (minimal at position 1) has been added */
		if (_settings_game.difficulty.industry_density > 0) {
			_settings_game.difficulty.industry_density++;
		}
	}

	if (IsSavegameVersionBefore(161)) {
		/* Before savegame version 161, persistent storages were not stored in a pool. */

		if (!IsSavegameVersionBefore(76)) {
			Industry *ind;
			FOR_ALL_INDUSTRIES(ind) {
				assert(ind->psa != NULL);

				/* Check if the old storage was empty. */
				bool is_empty = true;
				for (uint i = 0; i < sizeof(ind->psa->storage); i++) {
					if (ind->psa->GetValue(i) != 0) {
						is_empty = false;
						break;
					}
				}

				if (!is_empty) {
					ind->psa->grfid = _industry_mngr.GetGRFID(ind->type);
				} else {
					delete ind->psa;
					ind->psa = NULL;
				}
			}
		}

		if (!IsSavegameVersionBefore(145)) {
			Station *st;
			FOR_ALL_STATIONS(st) {
				if (!(st->facilities & FACIL_AIRPORT)) continue;
				assert(st->airport.psa != NULL);

				/* Check if the old storage was empty. */
				bool is_empty = true;
				for (uint i = 0; i < sizeof(st->airport.psa->storage); i++) {
					if (st->airport.psa->GetValue(i) != 0) {
						is_empty = false;
						break;
					}
				}

				if (!is_empty) {
					st->airport.psa->grfid = _airport_mngr.GetGRFID(st->airport.type);
				} else {
					delete st->airport.psa;
					st->airport.psa = NULL;

				}
			}
		}
	}

	/* This triggers only when old snow_lines were copied into the snow_line_height. */
	if (IsSavegameVersionBefore(164) && _settings_game.game_creation.snow_line_height >= MIN_SNOWLINE_HEIGHT * TILE_HEIGHT) {
		_settings_game.game_creation.snow_line_height /= TILE_HEIGHT;
	}

	if (IsSavegameVersionBefore(164) && !IsSavegameVersionBefore(32)) {
		/* We store 4 fences in the field tiles instead of only SE and SW. */
		for (TileIndex t = 0; t < map_size; t++) {
			if (!IsTileType(t, MP_CLEAR) && !IsTileType(t, MP_TREES)) continue;
			if (IsTileType(t, MP_CLEAR) && IsClearGround(t, CLEAR_FIELDS)) continue;
			uint fence = GB(_m[t].m4, 5, 3);
			if (fence != 0 && IsTileType(TILE_ADDXY(t, 1, 0), MP_CLEAR) && IsClearGround(TILE_ADDXY(t, 1, 0), CLEAR_FIELDS)) {
				SetFence(TILE_ADDXY(t, 1, 0), DIAGDIR_NE, fence);
			}
			fence = GB(_m[t].m4, 2, 3);
			if (fence != 0 && IsTileType(TILE_ADDXY(t, 0, 1), MP_CLEAR) && IsClearGround(TILE_ADDXY(t, 0, 1), CLEAR_FIELDS)) {
				SetFence(TILE_ADDXY(t, 0, 1), DIAGDIR_NW, fence);
			}
			SB(_m[t].m4, 2, 3, 0);
			SB(_m[t].m4, 5, 3, 0);
		}
	}

	/* The center of train vehicles was changed, fix up spacing. */
	if (IsSavegameVersionBefore(164)) FixupTrainLengths();

	if (IsSavegameVersionBefore(165)) {
		Town *t;

		FOR_ALL_TOWNS(t) {
			/* Set the default cargo requirement for town growth */
			switch (_settings_game.game_creation.landscape) {
				case LT_ARCTIC:
					if (FindFirstCargoWithTownEffect(TE_FOOD) != NULL) t->goal[TE_FOOD] = TOWN_GROWTH_WINTER;
					break;

				case LT_TROPIC:
					if (FindFirstCargoWithTownEffect(TE_FOOD) != NULL) t->goal[TE_FOOD] = TOWN_GROWTH_DESERT;
					if (FindFirstCargoWithTownEffect(TE_WATER) != NULL) t->goal[TE_WATER] = TOWN_GROWTH_DESERT;
					break;
			}
		}
	}

	if (IsSavegameVersionBefore(165)) {
		/* Adjust zoom level to account for new levels */
		_saved_scrollpos_zoom = _saved_scrollpos_zoom + ZOOM_LVL_SHIFT;
		_saved_scrollpos_x *= ZOOM_LVL_BASE;
		_saved_scrollpos_y *= ZOOM_LVL_BASE;
	}

	/* When any NewGRF has been changed the availability of some vehicles might
	 * have been changed too. e->company_avail must be set to 0 in that case
	 * which is done by StartupEngines(). */
	if (gcf_res != GLC_ALL_GOOD) StartupEngines();

	if (IsSavegameVersionBefore(166)) {
		/* Update cargo acceptance map of towns. */
		for (TileIndex t = 0; t < map_size; t++) {
			if (!IsTileType(t, MP_HOUSE)) continue;
			Town::Get(GetTownIndex(t))->cargo_accepted.Add(t);
		}

		Town *town;
		FOR_ALL_TOWNS(town) {
			UpdateTownCargoes(town);
		}
	}

	/* Set some breakdown-related variables to the correct values. */
	if (SlXvIsFeatureMissing(XSLFI_IMPROVED_BREAKDOWNS)) {
		Train *v;
		FOR_ALL_TRAINS(v) {
			if (v->IsFrontEngine()) {
				if (v->breakdown_ctr == 1) SetBit(v->flags, VRF_BREAKDOWN_STOPPED);
			} else if (v->IsEngine() || v->IsMultiheaded()) {
				/** Non-front engines could have a reliability of 0.
				 * Set it to the reliability of the front engine or the maximum, whichever is lower. */
				const Engine *e = Engine::Get(v->engine_type);
				v->reliability_spd_dec = e->reliability_spd_dec;
				v->reliability = min(v->First()->reliability, e->reliability);
			}
		}
	}
	if (!SlXvIsFeaturePresent(XSLFI_IMPROVED_BREAKDOWNS, 3)) {
		Vehicle *v;
		FOR_ALL_VEHICLES(v) {
			switch(v->type) {
				case VEH_TRAIN:
				case VEH_ROAD:
					v->breakdown_chance_factor = 128;
					break;

				case VEH_SHIP:
					v->breakdown_chance_factor = 64;
					break;

				case VEH_AIRCRAFT:
					v->breakdown_chance_factor = Clamp(64 + (AircraftVehInfo(v->engine_type)->max_speed >> 3), 0, 255);
					v->breakdown_severity = 40;
					break;

				default:
					break;
			}
		}
	}
	if (!SlXvIsFeaturePresent(XSLFI_IMPROVED_BREAKDOWNS, 4)) {
		Vehicle *v;
		FOR_ALL_VEHICLES(v) {
			switch(v->type) {
				case VEH_AIRCRAFT:
					if (v->breakdown_type == BREAKDOWN_AIRCRAFT_SPEED && v->breakdown_severity == 0) {
						v->breakdown_severity = max(1, min(v->vcache.cached_max_speed >> 4, 255));
					}
					break;

				default:
					break;
			}
		}
	}

	/* The road owner of standard road stops was not properly accounted for. */
	if (IsSavegameVersionBefore(172)) {
		for (TileIndex t = 0; t < map_size; t++) {
			if (!IsStandardRoadStopTile(t)) continue;
			Owner o = GetTileOwner(t);
			SetRoadOwner(t, ROADTYPE_ROAD, o);
			SetRoadOwner(t, ROADTYPE_TRAM, o);
		}
	}

	if (IsSavegameVersionBefore(175)) {
		/* Introduced tree planting limit. */
		Company *c;
		FOR_ALL_COMPANIES(c) c->tree_limit = _settings_game.construction.tree_frame_burst << 16;
	}

	if (IsSavegameVersionBefore(177)) {
		/* Fix too high inflation rates */
		if (_economy.inflation_prices > MAX_INFLATION) _economy.inflation_prices = MAX_INFLATION;
		if (_economy.inflation_payment > MAX_INFLATION) _economy.inflation_payment = MAX_INFLATION;

		/* We have to convert the quarters of bankruptcy into months of bankruptcy */
		FOR_ALL_COMPANIES(c) {
			c->months_of_bankruptcy = 3 * c->months_of_bankruptcy;
		}
	}

	if (IsSavegameVersionBefore(178)) {
		extern uint8 _old_diff_level;
		/* Initialise script settings profile */
		_settings_game.script.settings_profile = IsInsideMM(_old_diff_level, SP_BEGIN, SP_END) ? _old_diff_level : (uint)SP_MEDIUM;
	}

	if (IsSavegameVersionBefore(182)) {
		Aircraft *v;
		/* Aircraft acceleration variable was bonkers */
		FOR_ALL_AIRCRAFT(v) {
			if (v->subtype <= AIR_AIRCRAFT) {
				const AircraftVehicleInfo *avi = AircraftVehInfo(v->engine_type);
				v->acceleration = avi->acceleration;
			}
		}

		/* Blocked tiles could be reserved due to a bug, which causes
		 * other places to assert upon e.g. station reconstruction. */
		for (TileIndex t = 0; t < map_size; t++) {
			if (HasStationTileRail(t) && IsStationTileBlocked(t)) {
				SetRailStationReservation(t, false);
			}
		}
	}

	if (IsSavegameVersionBefore(184)) {
		/* The global units configuration is split up in multiple configurations. */
		extern uint8 _old_units;
		_settings_game.locale.units_velocity = Clamp(_old_units, 0, 2);
		_settings_game.locale.units_power    = Clamp(_old_units, 0, 2);
		_settings_game.locale.units_weight   = Clamp(_old_units, 1, 2);
		_settings_game.locale.units_volume   = Clamp(_old_units, 1, 2);
		_settings_game.locale.units_force    = 2;
		_settings_game.locale.units_height   = Clamp(_old_units, 0, 2);
	}

	if (IsSavegameVersionBefore(186)) {
		/* Move ObjectType from map to pool */
		for (TileIndex t = 0; t < map_size; t++) {
			if (IsTileType(t, MP_OBJECT)) {
				Object *o = Object::Get(_m[t].m2);
				o->type = _m[t].m5;
				_m[t].m5 = 0; // zero upper bits of (now bigger) ObjectID
			}
		}
	}

	if (SlXvIsFeaturePresent(XSLFI_SPRINGPP)) {
		// re-arrange vehicle_flags
		Vehicle *v;
		FOR_ALL_VEHICLES(v) {
			SB(v->vehicle_flags, VF_AUTOMATE_TIMETABLE, 1, GB(v->vehicle_flags, 6, 1));
			SB(v->vehicle_flags, VF_STOP_LOADING, 4, GB(v->vehicle_flags, 7, 4));
		}
	}

	if (IsSavegameVersionBefore(188)) {
		/* Fix articulated road vehicles.
		 * Some curves were shorter than other curves.
		 * Now they have the same length, but that means that trailing articulated parts will
		 * take longer to go through the curve than the parts in front which already left the courve.
		 * So, make articulated parts catch up. */
		RoadVehicle *v;
		bool roadside = _settings_game.vehicle.road_side == 1;
		SmallVector<uint, 16> skip_frames;
		FOR_ALL_ROADVEHICLES(v) {
			if (!v->IsFrontEngine()) continue;
			skip_frames.Clear();
			TileIndex prev_tile = v->tile;
			uint prev_tile_skip = 0;
			uint cur_skip = 0;
			for (RoadVehicle *u = v; u != NULL; u = u->Next()) {
				if (u->tile != prev_tile) {
					prev_tile_skip = cur_skip;
					prev_tile = u->tile;
				} else {
					cur_skip = prev_tile_skip;
				}

				uint *this_skip = skip_frames.Append();
				*this_skip = prev_tile_skip;

				/* The following 3 curves now take longer than before */
				switch (u->state) {
					case 2:
						cur_skip++;
						if (u->frame <= (roadside ? 9 : 5)) *this_skip = cur_skip;
						break;

					case 4:
						cur_skip++;
						if (u->frame <= (roadside ? 5 : 9)) *this_skip = cur_skip;
						break;

					case 5:
						cur_skip++;
						if (u->frame <= (roadside ? 4 : 2)) *this_skip = cur_skip;
						break;

					default:
						break;
				}
			}
			while (cur_skip > skip_frames[0]) {
				RoadVehicle *u = v;
				RoadVehicle *prev = NULL;
				for (uint *it = skip_frames.Begin(); it != skip_frames.End(); ++it, prev = u, u = u->Next()) {
					extern bool IndividualRoadVehicleController(RoadVehicle *v, const RoadVehicle *prev);
					if (*it >= cur_skip) IndividualRoadVehicleController(u, prev);
				}
				cur_skip--;
			}
		}
	}

	if (SlXvIsFeatureMissing(XSLFI_REVERSE_AT_WAYPOINT)) {
		Train *t;
		FOR_ALL_TRAINS(t) {
			t->reverse_distance = 0;
		}
	}

	/*
	 * Only keep order-backups for network clients (and when replaying).
	 * If we are a network server or not networking, then we just loaded a previously
	 * saved-by-server savegame. There are no clients with a backup, so clear it.
	 * Furthermore before savegame version 192 the actual content was always corrupt.
	 */
	if (!_networking || _network_server || IsSavegameVersionBefore(192)) {
#ifndef DEBUG_DUMP_COMMANDS
		/* Note: We cannot use CleanPool since that skips part of the destructor
		 * and then leaks un-reachable Orders in the order pool. */
		OrderBackup *ob;
		FOR_ALL_ORDER_BACKUPS(ob) {
			delete ob;
		}
#endif
	}

	if (IsSavegameVersionBefore(198)) {
		/* Convert towns growth_rate and grow_counter to ticks */
		Town *t;
		FOR_ALL_TOWNS(t) {
			/* 0x8000 = TOWN_GROWTH_RATE_CUSTOM previously */
			if (t->growth_rate & 0x8000) SetBit(t->flags, TOWN_CUSTOM_GROWTH);
			if (t->growth_rate != TOWN_GROWTH_RATE_NONE) {
				t->growth_rate = TownTicksToGameTicks(t->growth_rate & ~0x8000);
			}
			/* Add t->index % TOWN_GROWTH_TICKS to spread growth across ticks. */
			t->grow_counter = TownTicksToGameTicks(t->grow_counter) + t->index % TOWN_GROWTH_TICKS;
		}
	}

	if (IsSavegameVersionBefore(202)) {
		/* Make sure added industry cargo slots are cleared */
		Industry *i;
		FOR_ALL_INDUSTRIES(i) {
			for (size_t ci = 2; ci < lengthof(i->produced_cargo); ci++) {
				i->produced_cargo[ci] = CT_INVALID;
				i->produced_cargo_waiting[ci] = 0;
				i->production_rate[ci] = 0;
				i->last_month_production[ci] = 0;
				i->last_month_transported[ci] = 0;
				i->last_month_pct_transported[ci] = 0;
				i->this_month_production[ci] = 0;
				i->this_month_transported[ci] = 0;
			}
			for (size_t ci = 3; ci < lengthof(i->accepts_cargo); ci++) {
				i->accepts_cargo[ci] = CT_INVALID;
				i->incoming_cargo_waiting[ci] = 0;
			}
			/* Make sure last_cargo_accepted_at is copied to elements for every valid input cargo.
			 * The loading routine should put the original singular value into the first array element. */
			for (size_t ci = 0; ci < lengthof(i->accepts_cargo); ci++) {
				if (i->accepts_cargo[ci] != CT_INVALID) {
					i->last_cargo_accepted_at[ci] = i->last_cargo_accepted_at[0];
				} else {
					i->last_cargo_accepted_at[ci] = 0;
				}
			}
		}
	}

<<<<<<< HEAD
	if (SlXvIsFeatureMissing(XSLFI_TIMETABLES_START_TICKS)) {
		// savegame timetable start is in days, but we want it in ticks, fix it up
		Vehicle *v;
		FOR_ALL_VEHICLES(v) {
			if (v->timetable_start != 0) {
				v->timetable_start *= DAY_TICKS;
			}
		}
	}
	if (!SlXvIsFeaturePresent(XSLFI_TIMETABLES_START_TICKS, 2)) {
		Vehicle *v;
		FOR_ALL_VEHICLES(v) {
			v->timetable_start_subticks = 0;
		}
	}

	if (SlXvIsFeaturePresent(XSLFI_SPRINGPP, 1, 1)) {
		/*
		 * Cost scaling changes:
		 * SpringPP v2.0.102 divides all prices by the difficulty factor, effectively making things about 8 times cheaper.
		 * Adjust the inflation factor to compensate for this, as otherwise the game is unplayable on load if inflation has been running for a while.
		 * To avoid making things too cheap, clamp the price inflation factor to no lower than the payment inflation factor.
		 */

		DEBUG(sl, 3, "Inflation prices: %f", _economy.inflation_prices / 65536.0);
		DEBUG(sl, 3, "Inflation payments: %f", _economy.inflation_payment / 65536.0);

		_economy.inflation_prices >>= 3;
		if (_economy.inflation_prices < _economy.inflation_payment) {
			_economy.inflation_prices = _economy.inflation_payment;
		}

		DEBUG(sl, 3, "New inflation prices: %f", _economy.inflation_prices / 65536.0);
	}

	if (SlXvIsFeaturePresent(XSLFI_MIGHT_USE_PAX_SIGNALS) || SlXvIsFeatureMissing(XSLFI_TRACE_RESTRICT)) {
		for (TileIndex t = 0; t < map_size; t++) {
			if (HasStationTileRail(t)) {
				/* clear station PAX bit */
				ClrBit(_me[t].m6, 6);
			}
			if (IsTileType(t, MP_RAILWAY) && HasSignals(t)) {
				/*
				 * tracerestrict uses same bit as 1st PAX signals bit
				 * only conditionally clear the bit, don't bother checking for whether to set it
				 */
				if (IsRestrictedSignal(t)) {
					TraceRestrictSetIsSignalRestrictedBit(t);
				}

				/* clear 2nd signal PAX bit */
				ClrBit(_m[t].m2, 13);
			}
		}
	}

	if (SlXvIsFeaturePresent(XSLFI_TRAFFIC_LIGHTS)) {
		/* remove traffic lights */
		for (TileIndex t = 0; t < map_size; t++) {
			if (IsTileType(t, MP_ROAD) && (GetRoadTileType(t) == ROAD_TILE_NORMAL)) {
				DeleteAnimatedTile(t);
				ClrBit(_me[t].m7, 4);
			}
		}
	}

	if (SlXvIsFeaturePresent(XSLFI_RAIL_AGEING)) {
		/* remove rail aging data */
		for (TileIndex t = 0; t < map_size; t++) {
			if (IsPlainRailTile(t)) {
				SB(_me[t].m7, 0, 8, 0);
			}
		}
	}

	if (SlXvIsFeaturePresent(XSLFI_SPRINGPP)) {
		/* convert wait for cargo orders to ordinary load if possible */
		Order *order;
		FOR_ALL_ORDERS(order) {
			if (order->GetLoadType() == static_cast<OrderLoadFlags>(1)) order->SetLoadType(OLF_LOAD_IF_POSSIBLE);
		}
	}

	if (SlXvIsFeaturePresent(XSLFI_SIG_TUNNEL_BRIDGE, 1, 1)) {
		/* set the semaphore bit to match what it would have been in v1 */
		/* clear the PBS bit, update the end signal state */
		for (TileIndex t = 0; t < map_size; t++) {
			if (IsTileType(t, MP_TUNNELBRIDGE) && GetTunnelBridgeTransportType(t) == TRANSPORT_RAIL && IsTunnelBridgeWithSignalSimulation(t)) {
				SetTunnelBridgeSemaphore(t, _cur_year < _settings_client.gui.semaphore_build_before);
				SetTunnelBridgePBS(t, false);
				UpdateSignalsOnSegment(t, INVALID_DIAGDIR, GetTileOwner(t));
			}
		}
	}
	if (SlXvIsFeaturePresent(XSLFI_SIG_TUNNEL_BRIDGE, 1, 2)) {
		/* red/green signal state bit for tunnel entrances moved
		 * to no longer re-use signalled tunnel exit bit
		 */
		for (TileIndex t = 0; t < map_size; t++) {
			if (IsTileType(t, MP_TUNNELBRIDGE) && GetTunnelBridgeTransportType(t) == TRANSPORT_RAIL && IsTunnelBridgeWithSignalSimulation(t)) {
				if (HasBit(_m[t].m5, 5)) {
					/* signalled tunnel entrance */
					SignalState state = HasBit(_m[t].m5, 6) ? SIGNAL_STATE_RED : SIGNAL_STATE_GREEN;
					ClrBit(_m[t].m5, 6);
					SetTunnelBridgeEntranceSignalState(t, state);
				}
			}
		}
	}
	if (SlXvIsFeaturePresent(XSLFI_SIG_TUNNEL_BRIDGE, 1, 4)) {
		/* load_unload_ticks --> tunnel_bridge_signal_num */
		Train *t;
		FOR_ALL_TRAINS(t) {
			TileIndex tile = t->tile;
			if (IsTileType(tile, MP_TUNNELBRIDGE) && GetTunnelBridgeTransportType(tile) == TRANSPORT_RAIL && IsTunnelBridgeWithSignalSimulation(tile)) {
				t->tunnel_bridge_signal_num = t->load_unload_ticks;
				t->load_unload_ticks = 0;
			}
		}
	}
	if (SlXvIsFeaturePresent(XSLFI_SIG_TUNNEL_BRIDGE, 1, 5)) {
		/* entrance and exit signal red/green states now have separate bits */
		for (TileIndex t = 0; t < map_size; t++) {
			if (IsTileType(t, MP_TUNNELBRIDGE) && GetTunnelBridgeTransportType(t) == TRANSPORT_RAIL && IsTunnelBridgeSignalSimulationExit(t)) {
				SetTunnelBridgeExitSignalState(t, HasBit(_me[t].m6, 0) ? SIGNAL_STATE_GREEN : SIGNAL_STATE_RED);
			}
		}
	}

	if (SlXvIsFeatureMissing(XSLFI_CUSTOM_BRIDGE_HEADS)) {
		/* ensure that previously unused custom bridge-head bits are cleared */
		for (TileIndex t = 0; t < map_size; t++) {
			if (IsBridgeTile(t) && GetTunnelBridgeTransportType(t) == TRANSPORT_ROAD) {
				SB(_m[t].m2, 0, 8, 0);
=======
	if (SlXvIsFeaturePresent(XSLFI_MORE_COND_ORDERS, 1, 1)) {
		Order *order;
		FOR_ALL_ORDERS(order) {
			// Insertion of OCV_MAX_RELIABILITY between OCV_REMAINING_LIFETIME and OCV_CARGO_WAITING
			if (order->IsType(OT_CONDITIONAL) && order->GetConditionVariable() > OCV_REMAINING_LIFETIME) {
				order->SetConditionVariable(static_cast<OrderConditionVariable>((uint)order->GetConditionVariable() + 1));
>>>>>>> 635c7ca2
			}
		}
	}

	/* Station acceptance is some kind of cache */
	if (IsSavegameVersionBefore(127)) {
		Station *st;
		FOR_ALL_STATIONS(st) UpdateStationAcceptance(st, false);
	}

	// setting moved from game settings to company settings
	if (SlXvIsFeaturePresent(XSLFI_ORDER_OCCUPANCY, 1, 1)) {
		Company *c;
		FOR_ALL_COMPANIES(c) {
			c->settings.order_occupancy_smoothness = _settings_game.order.old_occupancy_smoothness;
		}
	}

	/* Set lifetime vehicle profit to 0 if lifetime profit feature is missing */
	if (SlXvIsFeatureMissing(XSLFI_VEH_LIFETIME_PROFIT)) {
		Vehicle *v;
		FOR_ALL_VEHICLES(v) v->profit_lifetime = 0;
	}

	if (SlXvIsFeaturePresent(XSLFI_AUTO_TIMETABLE, 1, 3)) {
		Vehicle *v;
		FOR_ALL_VEHICLES(v) SB(v->vehicle_flags, VF_TIMETABLE_SEPARATION, 1, _settings_game.order.old_timetable_separation);
	}

	/* Set 0.1 increment town cargo scale factor setting from old 1 increment setting */
	if (!SlXvIsFeaturePresent(XSLFI_TOWN_CARGO_ADJ, 2)) {
		_settings_game.economy.town_cargo_scale_factor = _settings_game.economy.old_town_cargo_factor * 10;
	}

	/* Set day length factor to 1 if loading a pre day length savegame */
	if (SlXvIsFeatureMissing(XSLFI_VARIABLE_DAY_LENGTH) && SlXvIsFeatureMissing(XSLFI_SPRINGPP)) {
		_settings_game.economy.day_length_factor = 1;
	}

	if (SlXvIsFeatureMissing(XSLFI_SAFER_CROSSINGS)) {
		for (TileIndex t = 0; t < map_size; t++) {
			if (IsLevelCrossingTile(t)) {
				SetCrossingOccupiedByRoadVehicle(t, EnsureNoRoadVehicleOnGround(t).Failed());
			}
		}
	}

	if (SlXvIsFeatureMissing(XSLFI_TIMETABLE_EXTRA)) {
		Vehicle *v;
		FOR_ALL_VEHICLES(v) {
			v->cur_timetable_order_index = v->GetNumManualOrders() > 0 ? v->cur_real_order_index : INVALID_VEH_ORDER_ID;
		}
		OrderBackup *bckup;
		FOR_ALL_ORDER_BACKUPS(bckup) {
			bckup->cur_timetable_order_index = INVALID_VEH_ORDER_ID;
		}
		Order *order;
		FOR_ALL_ORDERS(order) {
			if (order->IsType(OT_CONDITIONAL)) {
				if (order->GetTravelTime() != 0) {
					DEBUG(sl, 1, "Fixing: order->GetTravelTime() != 0, %u", order->GetTravelTime());
					order->SetTravelTime(0);
				}
			}
		}
		OrderList *order_list;
		FOR_ALL_ORDER_LISTS(order_list) {
			order_list->DebugCheckSanity();
		}
	}

	if (SlXvIsFeaturePresent(XSLFI_TRAIN_THROUGH_LOAD, 0, 1)) {
		Vehicle *v;
		FOR_ALL_VEHICLES(v) {
			if (v->cargo_payment == nullptr) {
				for (Vehicle *u = v; u != NULL; u = u->Next()) {
					if (HasBit(v->vehicle_flags, VF_CARGO_UNLOADING)) ClrBit(v->vehicle_flags, VF_CARGO_UNLOADING);
				}
			}
		}
	}

	if (SlXvIsFeatureMissing(XSLFI_BUY_LAND_RATE_LIMIT)) {
		/* Introduced land purchasing limit. */
		Company *c;
		FOR_ALL_COMPANIES(c) c->purchase_land_limit = _settings_game.construction.purchase_land_frame_burst << 16;
	}

	/* Road stops is 'only' updating some caches */
	AfterLoadRoadStops();
	AfterLoadLabelMaps();
	AfterLoadCompanyStats();
	AfterLoadStoryBook();

	GamelogPrintDebug(1);

	InitializeWindowsAndCaches();
	/* Restore the signals */
	ResetSignalHandlers();

	AfterLoadLinkGraphs();

	AfterLoadTraceRestrict();
	AfterLoadTemplateVehiclesUpdateImage();

	/* Show this message last to avoid covering up an error message if we bail out part way */
	switch (gcf_res) {
		case GLC_COMPATIBLE: ShowErrorMessage(STR_NEWGRF_COMPATIBLE_LOAD_WARNING, INVALID_STRING_ID, WL_CRITICAL); break;
		case GLC_NOT_FOUND:  ShowErrorMessage(STR_NEWGRF_DISABLED_WARNING, INVALID_STRING_ID, WL_CRITICAL); _pause_mode = PM_PAUSED_ERROR; break;
		default: break;
	}

	return true;
}

/**
 * Reload all NewGRF files during a running game. This is a cut-down
 * version of AfterLoadGame().
 * XXX - We need to reset the vehicle position hash because with a non-empty
 * hash AfterLoadVehicles() will loop infinitely. We need AfterLoadVehicles()
 * to recalculate vehicle data as some NewGRF vehicle sets could have been
 * removed or added and changed statistics
 */
void ReloadNewGRFData()
{
	RailTypeLabel rail_type_label_map[RAILTYPE_END];
	for (RailType rt = RAILTYPE_BEGIN; rt != RAILTYPE_END; rt++) {
		rail_type_label_map[rt] = GetRailTypeInfo(rt)->label;
	}

	/* reload grf data */
	GfxLoadSprites();
	LoadStringWidthTable();
	RecomputePrices();
	/* reload vehicles */
	ResetVehicleHash();
	AfterLoadVehicles(false);
	StartupEngines();
	GroupStatistics::UpdateAfterLoad();
	/* update station graphics */
	AfterLoadStations();
	/* Update company statistics. */
	AfterLoadCompanyStats();
	/* Check and update house and town values */
	UpdateHousesAndTowns();
	/* Delete news referring to no longer existing entities */
	DeleteInvalidEngineNews();
	/* Update livery selection windows */
	for (CompanyID i = COMPANY_FIRST; i < MAX_COMPANIES; i++) InvalidateWindowData(WC_COMPANY_COLOUR, i);
	/* Update company infrastructure counts. */
	InvalidateWindowClassesData(WC_COMPANY_INFRASTRUCTURE);
	/* redraw the whole screen */
	MarkWholeScreenDirty();
	CheckTrainsLengths();
	AfterLoadTemplateVehiclesUpdateImage();

	RailType rail_type_translate_map[RAILTYPE_END];
	for (RailType old_type = RAILTYPE_BEGIN; old_type != RAILTYPE_END; old_type++) {
		RailType new_type = GetRailTypeByLabel(rail_type_label_map[old_type]);
		rail_type_translate_map[old_type] = (new_type == INVALID_RAILTYPE) ? RAILTYPE_RAIL : new_type;
	}

	/* Restore correct railtype for all rail tiles.*/
	const TileIndex map_size = MapSize();
	for (TileIndex t = 0; t < map_size; t++) {
		if (GetTileType(t) == MP_RAILWAY ||
				IsLevelCrossingTile(t) ||
				IsRailStationTile(t) ||
				IsRailWaypointTile(t) ||
				IsRailTunnelBridgeTile(t)) {
			SetRailType(t, rail_type_translate_map[GetRailType(t)]);
		}
	}
}<|MERGE_RESOLUTION|>--- conflicted
+++ resolved
@@ -3348,7 +3348,6 @@
 		}
 	}
 
-<<<<<<< HEAD
 	if (SlXvIsFeatureMissing(XSLFI_TIMETABLES_START_TICKS)) {
 		// savegame timetable start is in days, but we want it in ticks, fix it up
 		Vehicle *v;
@@ -3483,100 +3482,102 @@
 		for (TileIndex t = 0; t < map_size; t++) {
 			if (IsBridgeTile(t) && GetTunnelBridgeTransportType(t) == TRANSPORT_ROAD) {
 				SB(_m[t].m2, 0, 8, 0);
-=======
+			}
+		}
+	}
+
+	/* Station acceptance is some kind of cache */
+	if (IsSavegameVersionBefore(127)) {
+		Station *st;
+		FOR_ALL_STATIONS(st) UpdateStationAcceptance(st, false);
+	}
+
+	// setting moved from game settings to company settings
+	if (SlXvIsFeaturePresent(XSLFI_ORDER_OCCUPANCY, 1, 1)) {
+		Company *c;
+		FOR_ALL_COMPANIES(c) {
+			c->settings.order_occupancy_smoothness = _settings_game.order.old_occupancy_smoothness;
+		}
+	}
+
+	/* Set lifetime vehicle profit to 0 if lifetime profit feature is missing */
+	if (SlXvIsFeatureMissing(XSLFI_VEH_LIFETIME_PROFIT)) {
+		Vehicle *v;
+		FOR_ALL_VEHICLES(v) v->profit_lifetime = 0;
+	}
+
+	if (SlXvIsFeaturePresent(XSLFI_AUTO_TIMETABLE, 1, 3)) {
+		Vehicle *v;
+		FOR_ALL_VEHICLES(v) SB(v->vehicle_flags, VF_TIMETABLE_SEPARATION, 1, _settings_game.order.old_timetable_separation);
+	}
+
+	/* Set 0.1 increment town cargo scale factor setting from old 1 increment setting */
+	if (!SlXvIsFeaturePresent(XSLFI_TOWN_CARGO_ADJ, 2)) {
+		_settings_game.economy.town_cargo_scale_factor = _settings_game.economy.old_town_cargo_factor * 10;
+	}
+
+	/* Set day length factor to 1 if loading a pre day length savegame */
+	if (SlXvIsFeatureMissing(XSLFI_VARIABLE_DAY_LENGTH) && SlXvIsFeatureMissing(XSLFI_SPRINGPP)) {
+		_settings_game.economy.day_length_factor = 1;
+	}
+
+	if (SlXvIsFeatureMissing(XSLFI_SAFER_CROSSINGS)) {
+		for (TileIndex t = 0; t < map_size; t++) {
+			if (IsLevelCrossingTile(t)) {
+				SetCrossingOccupiedByRoadVehicle(t, EnsureNoRoadVehicleOnGround(t).Failed());
+			}
+		}
+	}
+
+	if (SlXvIsFeatureMissing(XSLFI_TIMETABLE_EXTRA)) {
+		Vehicle *v;
+		FOR_ALL_VEHICLES(v) {
+			v->cur_timetable_order_index = v->GetNumManualOrders() > 0 ? v->cur_real_order_index : INVALID_VEH_ORDER_ID;
+		}
+		OrderBackup *bckup;
+		FOR_ALL_ORDER_BACKUPS(bckup) {
+			bckup->cur_timetable_order_index = INVALID_VEH_ORDER_ID;
+		}
+		Order *order;
+		FOR_ALL_ORDERS(order) {
+			if (order->IsType(OT_CONDITIONAL)) {
+				if (order->GetTravelTime() != 0) {
+					DEBUG(sl, 1, "Fixing: order->GetTravelTime() != 0, %u", order->GetTravelTime());
+					order->SetTravelTime(0);
+				}
+			}
+		}
+		OrderList *order_list;
+		FOR_ALL_ORDER_LISTS(order_list) {
+			order_list->DebugCheckSanity();
+		}
+	}
+
+	if (SlXvIsFeaturePresent(XSLFI_TRAIN_THROUGH_LOAD, 0, 1)) {
+		Vehicle *v;
+		FOR_ALL_VEHICLES(v) {
+			if (v->cargo_payment == nullptr) {
+				for (Vehicle *u = v; u != NULL; u = u->Next()) {
+					if (HasBit(v->vehicle_flags, VF_CARGO_UNLOADING)) ClrBit(v->vehicle_flags, VF_CARGO_UNLOADING);
+				}
+			}
+		}
+	}
+
+	if (SlXvIsFeatureMissing(XSLFI_BUY_LAND_RATE_LIMIT)) {
+		/* Introduced land purchasing limit. */
+		Company *c;
+		FOR_ALL_COMPANIES(c) c->purchase_land_limit = _settings_game.construction.purchase_land_frame_burst << 16;
+	}
+
 	if (SlXvIsFeaturePresent(XSLFI_MORE_COND_ORDERS, 1, 1)) {
 		Order *order;
 		FOR_ALL_ORDERS(order) {
 			// Insertion of OCV_MAX_RELIABILITY between OCV_REMAINING_LIFETIME and OCV_CARGO_WAITING
 			if (order->IsType(OT_CONDITIONAL) && order->GetConditionVariable() > OCV_REMAINING_LIFETIME) {
 				order->SetConditionVariable(static_cast<OrderConditionVariable>((uint)order->GetConditionVariable() + 1));
->>>>>>> 635c7ca2
-			}
-		}
-	}
-
-	/* Station acceptance is some kind of cache */
-	if (IsSavegameVersionBefore(127)) {
-		Station *st;
-		FOR_ALL_STATIONS(st) UpdateStationAcceptance(st, false);
-	}
-
-	// setting moved from game settings to company settings
-	if (SlXvIsFeaturePresent(XSLFI_ORDER_OCCUPANCY, 1, 1)) {
-		Company *c;
-		FOR_ALL_COMPANIES(c) {
-			c->settings.order_occupancy_smoothness = _settings_game.order.old_occupancy_smoothness;
-		}
-	}
-
-	/* Set lifetime vehicle profit to 0 if lifetime profit feature is missing */
-	if (SlXvIsFeatureMissing(XSLFI_VEH_LIFETIME_PROFIT)) {
-		Vehicle *v;
-		FOR_ALL_VEHICLES(v) v->profit_lifetime = 0;
-	}
-
-	if (SlXvIsFeaturePresent(XSLFI_AUTO_TIMETABLE, 1, 3)) {
-		Vehicle *v;
-		FOR_ALL_VEHICLES(v) SB(v->vehicle_flags, VF_TIMETABLE_SEPARATION, 1, _settings_game.order.old_timetable_separation);
-	}
-
-	/* Set 0.1 increment town cargo scale factor setting from old 1 increment setting */
-	if (!SlXvIsFeaturePresent(XSLFI_TOWN_CARGO_ADJ, 2)) {
-		_settings_game.economy.town_cargo_scale_factor = _settings_game.economy.old_town_cargo_factor * 10;
-	}
-
-	/* Set day length factor to 1 if loading a pre day length savegame */
-	if (SlXvIsFeatureMissing(XSLFI_VARIABLE_DAY_LENGTH) && SlXvIsFeatureMissing(XSLFI_SPRINGPP)) {
-		_settings_game.economy.day_length_factor = 1;
-	}
-
-	if (SlXvIsFeatureMissing(XSLFI_SAFER_CROSSINGS)) {
-		for (TileIndex t = 0; t < map_size; t++) {
-			if (IsLevelCrossingTile(t)) {
-				SetCrossingOccupiedByRoadVehicle(t, EnsureNoRoadVehicleOnGround(t).Failed());
-			}
-		}
-	}
-
-	if (SlXvIsFeatureMissing(XSLFI_TIMETABLE_EXTRA)) {
-		Vehicle *v;
-		FOR_ALL_VEHICLES(v) {
-			v->cur_timetable_order_index = v->GetNumManualOrders() > 0 ? v->cur_real_order_index : INVALID_VEH_ORDER_ID;
-		}
-		OrderBackup *bckup;
-		FOR_ALL_ORDER_BACKUPS(bckup) {
-			bckup->cur_timetable_order_index = INVALID_VEH_ORDER_ID;
-		}
-		Order *order;
-		FOR_ALL_ORDERS(order) {
-			if (order->IsType(OT_CONDITIONAL)) {
-				if (order->GetTravelTime() != 0) {
-					DEBUG(sl, 1, "Fixing: order->GetTravelTime() != 0, %u", order->GetTravelTime());
-					order->SetTravelTime(0);
-				}
-			}
-		}
-		OrderList *order_list;
-		FOR_ALL_ORDER_LISTS(order_list) {
-			order_list->DebugCheckSanity();
-		}
-	}
-
-	if (SlXvIsFeaturePresent(XSLFI_TRAIN_THROUGH_LOAD, 0, 1)) {
-		Vehicle *v;
-		FOR_ALL_VEHICLES(v) {
-			if (v->cargo_payment == nullptr) {
-				for (Vehicle *u = v; u != NULL; u = u->Next()) {
-					if (HasBit(v->vehicle_flags, VF_CARGO_UNLOADING)) ClrBit(v->vehicle_flags, VF_CARGO_UNLOADING);
-				}
-			}
-		}
-	}
-
-	if (SlXvIsFeatureMissing(XSLFI_BUY_LAND_RATE_LIMIT)) {
-		/* Introduced land purchasing limit. */
-		Company *c;
-		FOR_ALL_COMPANIES(c) c->purchase_land_limit = _settings_game.construction.purchase_land_frame_burst << 16;
+			}
+		}
 	}
 
 	/* Road stops is 'only' updating some caches */
