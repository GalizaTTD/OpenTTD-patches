/* $Id$ */

/*
 * This file is part of OpenTTD.
 * OpenTTD is free software; you can redistribute it and/or modify it under the terms of the GNU General Public License as published by the Free Software Foundation, version 2.
 * OpenTTD is distributed in the hope that it will be useful, but WITHOUT ANY WARRANTY; without even the implied warranty of MERCHANTABILITY or FITNESS FOR A PARTICULAR PURPOSE.
 * See the GNU General Public License for more details. You should have received a copy of the GNU General Public License along with OpenTTD. If not, see <http://www.gnu.org/licenses/>.
 */

/**
 * @file saveload.cpp
 * All actions handling saving and loading goes on in this file. The general actions
 * are as follows for saving a game (loading is analogous):
 * <ol>
 * <li>initialize the writer by creating a temporary memory-buffer for it
 * <li>go through all to-be saved elements, each 'chunk' (#ChunkHandler) prefixed by a label
 * <li>use their description array (#SaveLoad) to know what elements to save and in what version
 *    of the game it was active (used when loading)
 * <li>write all data byte-by-byte to the temporary buffer so it is endian-safe
 * <li>when the buffer is full; flush it to the output (eg save to file) (_sl.buf, _sl.bufp, _sl.bufe)
 * <li>repeat this until everything is done, and flush any remaining output to file
 * </ol>
 */
#include "../stdafx.h"
#include "../debug.h"
#include "../station_base.h"
#include "../thread/thread.h"
#include "../town.h"
#include "../network/network.h"
#include "../window_func.h"
#include "../strings_func.h"
#include "../core/endian_func.hpp"
#include "../vehicle_base.h"
#include "../company_func.h"
#include "../date_func.h"
#include "../autoreplace_base.h"
#include "../roadstop_base.h"
#include "../linkgraph/linkgraph.h"
#include "../linkgraph/linkgraphjob.h"
#include "../statusbar_gui.h"
#include "../fileio_func.h"
#include "../gamelog.h"
#include "../string_func.h"
#include "../fios.h"
#include "../error.h"

#include "../tbtr_template_vehicle.h"

#include "table/strings.h"

#include "saveload_internal.h"
#include "saveload_filter.h"
#include "extended_ver_sl.h"

#include "../safeguards.h"

#include <vector>

/*
 * Previous savegame versions, the trunk revision where they were
 * introduced and the released version that had that particular
 * savegame version.
 * Up to savegame version 18 there is a minor version as well.
 *
 *    1.0         0.1.x, 0.2.x
 *    2.0         0.3.0
 *    2.1         0.3.1, 0.3.2
 *    3.x         lost
 *    4.0     1
 *    4.1   122   0.3.3, 0.3.4
 *    4.2  1222   0.3.5
 *    4.3  1417
 *    4.4  1426
 *    5.0  1429
 *    5.1  1440
 *    5.2  1525   0.3.6
 *    6.0  1721
 *    6.1  1768
 *    7.0  1770
 *    8.0  1786
 *    9.0  1909
 *   10.0  2030
 *   11.0  2033
 *   11.1  2041
 *   12.1  2046
 *   13.1  2080   0.4.0, 0.4.0.1
 *   14.0  2441
 *   15.0  2499
 *   16.0  2817
 *   16.1  3155
 *   17.0  3212
 *   17.1  3218
 *   18    3227
 *   19    3396
 *   20    3403
 *   21    3472   0.4.x
 *   22    3726
 *   23    3915
 *   24    4150
 *   25    4259
 *   26    4466
 *   27    4757
 *   28    4987
 *   29    5070
 *   30    5946
 *   31    5999
 *   32    6001
 *   33    6440
 *   34    6455
 *   35    6602
 *   36    6624
 *   37    7182
 *   38    7195
 *   39    7269
 *   40    7326
 *   41    7348   0.5.x
 *   42    7573
 *   43    7642
 *   44    8144
 *   45    8501
 *   46    8705
 *   47    8735
 *   48    8935
 *   49    8969
 *   50    8973
 *   51    8978
 *   52    9066
 *   53    9316
 *   54    9613
 *   55    9638
 *   56    9667
 *   57    9691
 *   58    9762
 *   59    9779
 *   60    9874
 *   61    9892
 *   62    9905
 *   63    9956
 *   64   10006
 *   65   10210
 *   66   10211
 *   67   10236
 *   68   10266
 *   69   10319
 *   70   10541
 *   71   10567
 *   72   10601
 *   73   10903
 *   74   11030
 *   75   11107
 *   76   11139
 *   77   11172
 *   78   11176
 *   79   11188
 *   80   11228
 *   81   11244
 *   82   11410
 *   83   11589
 *   84   11822
 *   85   11874
 *   86   12042
 *   87   12129
 *   88   12134
 *   89   12160
 *   90   12293
 *   91   12347
 *   92   12381   0.6.x
 *   93   12648
 *   94   12816
 *   95   12924
 *   96   13226
 *   97   13256
 *   98   13375
 *   99   13838
 *  100   13952
 *  101   14233
 *  102   14332
 *  103   14598
 *  104   14735
 *  105   14803
 *  106   14919
 *  107   15027
 *  108   15045
 *  109   15075
 *  110   15148
 *  111   15190
 *  112   15290
 *  113   15340
 *  114   15601
 *  115   15695
 *  116   15893   0.7.x
 *  117   16037
 *  118   16129
 *  119   16242
 *  120   16439
 *  121   16694
 *  122   16855
 *  123   16909
 *  124   16993
 *  125   17113
 *  126   17433
 *  127   17439
 *  128   18281
 *  129   18292
 *  130   18404
 *  131   18481
 *  132   18522
 *  133   18674
 *  134   18703
 *  135   18719
 *  136   18764
 *  137   18912
 *  138   18942   1.0.x
 *  139   19346
 *  140   19382
 *  141   19799
 *  142   20003
 *  143   20048
 *  144   20334
 *  145   20376
 *  146   20446
 *  147   20621
 *  148   20659
 *  149   20832
 *  150   20857
 *  151   20918
 *  152   21171
 *  153   21263
 *  154   21426
 *  155   21453
 *  156   21728
 *  157   21862
 *  158   21933
 *  159   21962
 *  160   21974   1.1.x
 *  161   22567
 *  162   22713
 *  163   22767
 *  164   23290
 *  165   23304
 *  166   23415
 *  167   23504
 *  168   23637
 *  169   23816
 *  170   23826
 *  171   23835
 *  172   23947
 *  173   23967   1.2.0-RC1
 *  174   23973   1.2.x
 *  175   24136
 *  176   24446
 *  177   24619
 *  178   24789
 *  179   24810
 *  180   24998   1.3.x
 *  181   25012
 *  182   25296
 *  183   25363
 *  184   25508
 *  185   25620
 *  186   25833
 *  187   25899
 *  188   26169   1.4.x
 *  189   26450
 *  190   26547
 *  191   26646
 *  192   26700
 *  193   26802
 *  194   26881   1.5.x, 1.6.0
 *  195   27572   1.6.x
 */
extern const uint16 SAVEGAME_VERSION = 195; ///< Current savegame version of OpenTTD.
const uint16 SAVEGAME_VERSION_EXT = 0x8000; ///< Savegame extension indicator mask

SavegameType _savegame_type; ///< type of savegame we are loading
FileToSaveLoad _file_to_saveload; ///< File to save or load in the openttd loop.

uint32 _ttdp_version;     ///< version of TTDP savegame (if applicable)
uint16 _sl_version;       ///< the major savegame version identifier
byte   _sl_minor_version; ///< the minor savegame version, DO NOT USE!
char _savegame_format[8]; ///< how to compress savegames
bool _do_autosave;        ///< are we doing an autosave at the moment?

extern bool _sl_is_ext_version;

/** What are we currently doing? */
enum SaveLoadAction {
	SLA_LOAD,        ///< loading
	SLA_SAVE,        ///< saving
	SLA_PTRS,        ///< fixing pointers
	SLA_NULL,        ///< null all pointers (on loading error)
	SLA_LOAD_CHECK,  ///< partial loading into #_load_check_data
};

enum NeedLength {
	NL_NONE = 0,       ///< not working in NeedLength mode
	NL_WANTLENGTH = 1, ///< writing length and data
	NL_CALCLENGTH = 2, ///< need to calculate the length
};

/** Save in chunks of 128 KiB. */
static const size_t MEMORY_CHUNK_SIZE = 128 * 1024;

/** A buffer for reading (and buffering) savegame data. */
struct ReadBuffer {
	byte buf[MEMORY_CHUNK_SIZE]; ///< Buffer we're going to read from.
	byte *bufp;                  ///< Location we're at reading the buffer.
	byte *bufe;                  ///< End of the buffer we can read from.
	LoadFilter *reader;          ///< The filter used to actually read.
	size_t read;                 ///< The amount of read bytes so far from the filter.

	/**
	 * Initialise our variables.
	 * @param reader The filter to actually read data.
	 */
	ReadBuffer(LoadFilter *reader) : bufp(NULL), bufe(NULL), reader(reader), read(0)
	{
	}

	inline byte ReadByte()
	{
		if (this->bufp == this->bufe) {
			size_t len = this->reader->Read(this->buf, lengthof(this->buf));
			if (len == 0) SlErrorCorrupt("Unexpected end of chunk");

			this->read += len;
			this->bufp = this->buf;
			this->bufe = this->buf + len;
		}

		return *this->bufp++;
	}

	/**
	 * Get the size of the memory dump made so far.
	 * @return The size.
	 */
	size_t GetSize() const
	{
		return this->read - (this->bufe - this->bufp);
	}
};


/** Container for dumping the savegame (quickly) to memory. */
struct MemoryDumper {
	AutoFreeSmallVector<byte *, 16> blocks; ///< Buffer with blocks of allocated memory.
	byte *buf;                              ///< Buffer we're going to write to.
	byte *bufe;                             ///< End of the buffer we write to.

	/** Initialise our variables. */
	MemoryDumper() : buf(NULL), bufe(NULL)
	{
	}

	/**
	 * Write a single byte into the dumper.
	 * @param b The byte to write.
	 */
	inline void WriteByte(byte b)
	{
		/* Are we at the end of this chunk? */
		if (this->buf == this->bufe) {
			this->buf = CallocT<byte>(MEMORY_CHUNK_SIZE);
			*this->blocks.Append() = this->buf;
			this->bufe = this->buf + MEMORY_CHUNK_SIZE;
		}

		*this->buf++ = b;
	}

	/**
	 * Flush this dumper into a writer.
	 * @param writer The filter we want to use.
	 */
	void Flush(SaveFilter *writer)
	{
		uint i = 0;
		size_t t = this->GetSize();

		while (t > 0) {
			size_t to_write = min(MEMORY_CHUNK_SIZE, t);

			writer->Write(this->blocks[i++], to_write);
			t -= to_write;
		}

		writer->Finish();
	}

	/**
	 * Get the size of the memory dump made so far.
	 * @return The size.
	 */
	size_t GetSize() const
	{
		return this->blocks.Length() * MEMORY_CHUNK_SIZE - (this->bufe - this->buf);
	}
};

/** The saveload struct, containing reader-writer functions, buffer, version, etc. */
struct SaveLoadParams {
	SaveLoadAction action;               ///< are we doing a save or a load atm.
	NeedLength need_length;              ///< working in NeedLength (Autolength) mode?
	byte block_mode;                     ///< ???
	bool error;                          ///< did an error occur or not

	size_t obj_len;                      ///< the length of the current object we are busy with
	int array_index, last_array_index;   ///< in the case of an array, the current and last positions

	MemoryDumper *dumper;                ///< Memory dumper to write the savegame to.
	SaveFilter *sf;                      ///< Filter to write the savegame to.

	ReadBuffer *reader;                  ///< Savegame reading buffer.
	LoadFilter *lf;                      ///< Filter to read the savegame from.

	StringID error_str;                  ///< the translatable error message to show
	char *extra_msg;                     ///< the error message

	byte ff_state;                       ///< The state of fast-forward when saving started.
	bool saveinprogress;                 ///< Whether there is currently a save in progress.
};

static SaveLoadParams _sl; ///< Parameters used for/at saveload.

/* these define the chunks */
extern const ChunkHandler _version_ext_chunk_handlers[];
extern const ChunkHandler _gamelog_chunk_handlers[];
extern const ChunkHandler _map_chunk_handlers[];
extern const ChunkHandler _misc_chunk_handlers[];
extern const ChunkHandler _name_chunk_handlers[];
extern const ChunkHandler _cheat_chunk_handlers[] ;
extern const ChunkHandler _setting_chunk_handlers[];
extern const ChunkHandler _company_chunk_handlers[];
extern const ChunkHandler _engine_chunk_handlers[];
extern const ChunkHandler _veh_chunk_handlers[];
extern const ChunkHandler _waypoint_chunk_handlers[];
extern const ChunkHandler _depot_chunk_handlers[];
extern const ChunkHandler _order_chunk_handlers[];
extern const ChunkHandler _town_chunk_handlers[];
extern const ChunkHandler _sign_chunk_handlers[];
extern const ChunkHandler _station_chunk_handlers[];
extern const ChunkHandler _industry_chunk_handlers[];
extern const ChunkHandler _economy_chunk_handlers[];
extern const ChunkHandler _subsidy_chunk_handlers[];
extern const ChunkHandler _cargomonitor_chunk_handlers[];
extern const ChunkHandler _goal_chunk_handlers[];
extern const ChunkHandler _story_page_chunk_handlers[];
extern const ChunkHandler _ai_chunk_handlers[];
extern const ChunkHandler _game_chunk_handlers[];
extern const ChunkHandler _animated_tile_chunk_handlers[];
extern const ChunkHandler _newgrf_chunk_handlers[];
extern const ChunkHandler _group_chunk_handlers[];
extern const ChunkHandler _cargopacket_chunk_handlers[];
extern const ChunkHandler _autoreplace_chunk_handlers[];
extern const ChunkHandler _labelmaps_chunk_handlers[];
extern const ChunkHandler _linkgraph_chunk_handlers[];
extern const ChunkHandler _airport_chunk_handlers[];
extern const ChunkHandler _object_chunk_handlers[];
extern const ChunkHandler _persistent_storage_chunk_handlers[];
extern const ChunkHandler _trace_restrict_chunk_handlers[];
extern const ChunkHandler _signal_chunk_handlers[];
extern const ChunkHandler _plan_chunk_handlers[];
extern const ChunkHandler _template_replacement_chunk_handlers[];
extern const ChunkHandler _template_vehicle_chunk_handlers[];

/** Array of all chunks in a savegame, \c NULL terminated. */
static const ChunkHandler * const _chunk_handlers[] = {
	_version_ext_chunk_handlers,            // this should be first, such that it is saved first, as when loading it affects the loading of subsequent chunks
	_gamelog_chunk_handlers,
	_map_chunk_handlers,
	_misc_chunk_handlers,
	_name_chunk_handlers,
	_cheat_chunk_handlers,
	_setting_chunk_handlers,
	_veh_chunk_handlers,
	_waypoint_chunk_handlers,
	_depot_chunk_handlers,
	_order_chunk_handlers,
	_industry_chunk_handlers,
	_economy_chunk_handlers,
	_subsidy_chunk_handlers,
	_cargomonitor_chunk_handlers,
	_goal_chunk_handlers,
	_story_page_chunk_handlers,
	_engine_chunk_handlers,
	_town_chunk_handlers,
	_sign_chunk_handlers,
	_station_chunk_handlers,
	_company_chunk_handlers,
	_ai_chunk_handlers,
	_game_chunk_handlers,
	_animated_tile_chunk_handlers,
	_newgrf_chunk_handlers,
	_group_chunk_handlers,
	_cargopacket_chunk_handlers,
	_autoreplace_chunk_handlers,
	_labelmaps_chunk_handlers,
	_linkgraph_chunk_handlers,
	_airport_chunk_handlers,
	_object_chunk_handlers,
	_persistent_storage_chunk_handlers,
	_trace_restrict_chunk_handlers,
	_signal_chunk_handlers,
	_plan_chunk_handlers,
	_template_replacement_chunk_handlers,
	_template_vehicle_chunk_handlers,
	NULL,
};

/**
 * Iterate over all chunk handlers.
 * @param ch the chunk handler iterator
 */
#define FOR_ALL_CHUNK_HANDLERS(ch) \
	for (const ChunkHandler * const *chsc = _chunk_handlers; *chsc != NULL; chsc++) \
		for (const ChunkHandler *ch = *chsc; ch != NULL; ch = (ch->flags & CH_LAST) ? NULL : ch + 1)

/** Null all pointers (convert index -> NULL) */
static void SlNullPointers()
{
	_sl.action = SLA_NULL;

	/* We don't want any savegame conversion code to run
	 * during NULLing; especially those that try to get
	 * pointers from other pools. */
	_sl_version = SAVEGAME_VERSION;
	SlXvSetCurrentState();

	DEBUG(sl, 1, "Nulling pointers");

	FOR_ALL_CHUNK_HANDLERS(ch) {
		if (ch->ptrs_proc != NULL) {
			DEBUG(sl, 2, "Nulling pointers for %c%c%c%c", ch->id >> 24, ch->id >> 16, ch->id >> 8, ch->id);
			ch->ptrs_proc();
		}
	}

	DEBUG(sl, 1, "All pointers nulled");

	assert(_sl.action == SLA_NULL);
}

/**
 * Error handler. Sets everything up to show an error message and to clean
 * up the mess of a partial savegame load.
 * @param string The translatable error message to show.
 * @param extra_msg An extra error message coming from one of the APIs.
 * @note This function does never return as it throws an exception to
 *       break out of all the saveload code.
 */
void NORETURN SlError(StringID string, const char *extra_msg, bool already_malloced)
{
	char *str = NULL;
	if (extra_msg != NULL) {
		str = already_malloced ? const_cast<char *>(extra_msg) : stredup(extra_msg);
	}

	/* Distinguish between loading into _load_check_data vs. normal save/load. */
	if (_sl.action == SLA_LOAD_CHECK) {
		_load_check_data.error = string;
		free(_load_check_data.error_data);
		_load_check_data.error_data = str;
	} else {
		_sl.error_str = string;
		free(_sl.extra_msg);
		_sl.extra_msg = str;
	}

	/* We have to NULL all pointers here; we might be in a state where
	 * the pointers are actually filled with indices, which means that
	 * when we access them during cleaning the pool dereferences of
	 * those indices will be made with segmentation faults as result. */
	if (_sl.action == SLA_LOAD || _sl.action == SLA_PTRS) SlNullPointers();
	throw std::exception();
}

/**
 * As SlError, except that it takes a format string and additional parameters
 */
void NORETURN CDECL SlErrorFmt(StringID string, const char *msg, ...)
{
	va_list va;
	va_start(va, msg);
	char *str = str_vfmt(msg, va);
	va_end(va);
	SlError(string, str, true);
}

/**
 * Error handler for corrupt savegames. Sets everything up to show the
 * error message and to clean up the mess of a partial savegame load.
 * @param msg Location the corruption has been spotted.
 * @note This function does never return as it throws an exception to
 *       break out of all the saveload code.
 */
void NORETURN SlErrorCorrupt(const char *msg, bool already_malloced)
{
	SlError(STR_GAME_SAVELOAD_ERROR_BROKEN_SAVEGAME, msg, already_malloced);
}

/**
 * As SlErrorCorruptFmt, except that it takes a format string and additional parameters
 */
void NORETURN CDECL SlErrorCorruptFmt(const char *msg, ...)
{
	va_list va;
	va_start(va, msg);
	char *str = str_vfmt(msg, va);
	va_end(va);
	SlError(STR_GAME_SAVELOAD_ERROR_BROKEN_SAVEGAME, str, true);
}


typedef void (*AsyncSaveFinishProc)();                ///< Callback for when the savegame loading is finished.
static AsyncSaveFinishProc _async_save_finish = NULL; ///< Callback to call when the savegame loading is finished.
static ThreadObject *_save_thread;                    ///< The thread we're using to compress and write a savegame

/**
 * Called by save thread to tell we finished saving.
 * @param proc The callback to call when saving is done.
 */
static void SetAsyncSaveFinish(AsyncSaveFinishProc proc)
{
	if (_exit_game) return;
	while (_async_save_finish != NULL) CSleep(10);

	_async_save_finish = proc;
}

/**
 * Handle async save finishes.
 */
void ProcessAsyncSaveFinish()
{
	if (_async_save_finish == NULL) return;

	_async_save_finish();

	_async_save_finish = NULL;

	if (_save_thread != NULL) {
		_save_thread->Join();
		delete _save_thread;
		_save_thread = NULL;
	}
}

/**
 * Wrapper for reading a byte from the buffer.
 * @return The read byte.
 */
byte SlReadByte()
{
	return _sl.reader->ReadByte();
}

/**
 * Wrapper for writing a byte to the dumper.
 * @param b The byte to write.
 */
void SlWriteByte(byte b)
{
	_sl.dumper->WriteByte(b);
}

/**
 * Returns number of bytes read so far
 * May only be called during a load/load check action
 */
size_t SlGetBytesRead()
{
	assert(_sl.action == SLA_LOAD || _sl.action == SLA_LOAD_CHECK);
	return _sl.reader->GetSize();
}

/**
 * Returns number of bytes written so far
 * May only be called during a save action
 */
size_t SlGetBytesWritten()
{
	assert(_sl.action == SLA_SAVE);
	return _sl.dumper->GetSize();
}

/**
 * Read in the header descriptor of an object or an array.
 * If the highest bit is set (7), then the index is bigger than 127
 * elements, so use the next byte to read in the real value.
 * The actual value is then both bytes added with the first shifted
 * 8 bits to the left, and dropping the highest bit (which only indicated a big index).
 * x = ((x & 0x7F) << 8) + SlReadByte();
 * @return Return the value of the index
 */
static uint SlReadSimpleGamma()
{
	uint i = SlReadByte();
	if (HasBit(i, 7)) {
		i &= ~0x80;
		if (HasBit(i, 6)) {
			i &= ~0x40;
			if (HasBit(i, 5)) {
				i &= ~0x20;
				if (HasBit(i, 4)) {
					i &= ~0x10;
					if (HasBit(i, 3)) {
						SlErrorCorrupt("Unsupported gamma");
					}
					i = SlReadByte(); // 32 bits only.
				}
				i = (i << 8) | SlReadByte();
			}
			i = (i << 8) | SlReadByte();
		}
		i = (i << 8) | SlReadByte();
	}
	return i;
}

/**
 * Write the header descriptor of an object or an array.
 * If the element is bigger than 127, use 2 bytes for saving
 * and use the highest byte of the first written one as a notice
 * that the length consists of 2 bytes, etc.. like this:
 * 0xxxxxxx
 * 10xxxxxx xxxxxxxx
 * 110xxxxx xxxxxxxx xxxxxxxx
 * 1110xxxx xxxxxxxx xxxxxxxx xxxxxxxx
 * 11110--- xxxxxxxx xxxxxxxx xxxxxxxx xxxxxxxx
 * We could extend the scheme ad infinum to support arbitrarily
 * large chunks, but as sizeof(size_t) == 4 is still very common
 * we don't support anything above 32 bits. That's why in the last
 * case the 3 most significant bits are unused.
 * @param i Index being written
 */

static void SlWriteSimpleGamma(size_t i)
{
	if (i >= (1 << 7)) {
		if (i >= (1 << 14)) {
			if (i >= (1 << 21)) {
				if (i >= (1 << 28)) {
					assert(i <= UINT32_MAX); // We can only support 32 bits for now.
					SlWriteByte((byte)(0xF0));
					SlWriteByte((byte)(i >> 24));
				} else {
					SlWriteByte((byte)(0xE0 | (i >> 24)));
				}
				SlWriteByte((byte)(i >> 16));
			} else {
				SlWriteByte((byte)(0xC0 | (i >> 16)));
			}
			SlWriteByte((byte)(i >> 8));
		} else {
			SlWriteByte((byte)(0x80 | (i >> 8)));
		}
	}
	SlWriteByte((byte)i);
}

/** Return how many bytes used to encode a gamma value */
static inline uint SlGetGammaLength(size_t i)
{
	return 1 + (i >= (1 << 7)) + (i >= (1 << 14)) + (i >= (1 << 21)) + (i >= (1 << 28));
}

static inline uint SlReadSparseIndex()
{
	return SlReadSimpleGamma();
}

static inline void SlWriteSparseIndex(uint index)
{
	SlWriteSimpleGamma(index);
}

static inline uint SlReadArrayLength()
{
	return SlReadSimpleGamma();
}

static inline void SlWriteArrayLength(size_t length)
{
	SlWriteSimpleGamma(length);
}

static inline uint SlGetArrayLength(size_t length)
{
	return SlGetGammaLength(length);
}

/**
 * Return the size in bytes of a certain type of normal/atomic variable
 * as it appears in memory. See VarTypes
 * @param conv VarType type of variable that is used for calculating the size
 * @return Return the size of this type in bytes
 */
static inline uint SlCalcConvMemLen(VarType conv)
{
	static const byte conv_mem_size[] = {1, 1, 1, 2, 2, 4, 4, 8, 8, 0};
	byte length = GB(conv, 4, 4);

	switch (length << 4) {
		case SLE_VAR_STRB:
		case SLE_VAR_STRBQ:
		case SLE_VAR_STR:
		case SLE_VAR_STRQ:
			return SlReadArrayLength();

		default:
			assert(length < lengthof(conv_mem_size));
			return conv_mem_size[length];
	}
}

/**
 * Return the size in bytes of a certain type of normal/atomic variable
 * as it appears in a saved game. See VarTypes
 * @param conv VarType type of variable that is used for calculating the size
 * @return Return the size of this type in bytes
 */
static inline byte SlCalcConvFileLen(VarType conv)
{
	static const byte conv_file_size[] = {1, 1, 2, 2, 4, 4, 8, 8, 2};
	byte length = GB(conv, 0, 4);
	assert(length < lengthof(conv_file_size));
	return conv_file_size[length];
}

/** Return the size in bytes of a reference (pointer) */
static inline size_t SlCalcRefLen()
{
	return IsSavegameVersionBefore(69) ? 2 : 4;
}

void SlSetArrayIndex(uint index)
{
	_sl.need_length = NL_WANTLENGTH;
	_sl.array_index = index;
}

static size_t _next_offs;

/**
 * Iterate through the elements of an array and read the whole thing
 * @return The index of the object, or -1 if we have reached the end of current block
 */
int SlIterateArray()
{
	int index;

	/* After reading in the whole array inside the loop
	 * we must have read in all the data, so we must be at end of current block. */
	if (_next_offs != 0 && _sl.reader->GetSize() != _next_offs) SlErrorCorrupt("Invalid chunk size");

	for (;;) {
		uint length = SlReadArrayLength();
		if (length == 0) {
			_next_offs = 0;
			return -1;
		}

		_sl.obj_len = --length;
		_next_offs = _sl.reader->GetSize() + length;

		switch (_sl.block_mode) {
			case CH_SPARSE_ARRAY: index = (int)SlReadSparseIndex(); break;
			case CH_ARRAY:        index = _sl.array_index++; break;
			default:
				DEBUG(sl, 0, "SlIterateArray error");
				return -1; // error
		}

		if (length != 0) return index;
	}
}

/**
 * Skip an array or sparse array
 */
void SlSkipArray()
{
	while (SlIterateArray() != -1) {
		SlSkipBytes(_next_offs - _sl.reader->GetSize());
	}
}

/**
 * Sets the length of either a RIFF object or the number of items in an array.
 * This lets us load an object or an array of arbitrary size
 * @param length The length of the sought object/array
 */
void SlSetLength(size_t length)
{
	assert(_sl.action == SLA_SAVE);

	switch (_sl.need_length) {
		case NL_WANTLENGTH:
			_sl.need_length = NL_NONE;
			switch (_sl.block_mode) {
				case CH_RIFF:
					/* Ugly encoding of >16M RIFF chunks
					 * The lower 24 bits are normal
					 * The uppermost 4 bits are bits 24:27
					 *
					 * If we have more than 28 bits, use an extra uint32 and
					 * signal this using the extended chunk header */
					assert(length < (1LL << 32));
					if (length >= (1 << 28)) {
						/* write out extended chunk header */
						SlWriteByte(CH_EXT_HDR);
						SlWriteUint32(static_cast<uint32>(SLCEHF_BIG_RIFF));
					}
					SlWriteUint32((uint32)((length & 0xFFFFFF) | ((length >> 24) << 28)));
					if (length >= (1 << 28)) {
						SlWriteUint32(length >> 28);
					}
					break;
				case CH_ARRAY:
					assert(_sl.last_array_index <= _sl.array_index);
					while (++_sl.last_array_index <= _sl.array_index) {
						SlWriteArrayLength(1);
					}
					SlWriteArrayLength(length + 1);
					break;
				case CH_SPARSE_ARRAY:
					SlWriteArrayLength(length + 1 + SlGetArrayLength(_sl.array_index)); // Also include length of sparse index.
					SlWriteSparseIndex(_sl.array_index);
					break;
				default: NOT_REACHED();
			}
			break;

		case NL_CALCLENGTH:
			_sl.obj_len += (int)length;
			break;

		default: NOT_REACHED();
	}
}

/**
 * Save/Load bytes. These do not need to be converted to Little/Big Endian
 * so directly write them or read them to/from file
 * @param ptr The source or destination of the object being manipulated
 * @param length number of bytes this fast CopyBytes lasts
 */
static void SlCopyBytes(void *ptr, size_t length)
{
	byte *p = (byte *)ptr;

	switch (_sl.action) {
		case SLA_LOAD_CHECK:
		case SLA_LOAD:
			for (; length != 0; length--) *p++ = SlReadByte();
			break;
		case SLA_SAVE:
			for (; length != 0; length--) SlWriteByte(*p++);
			break;
		default: NOT_REACHED();
	}
}

/** Get the length of the current object */
size_t SlGetFieldLength()
{
	return _sl.obj_len;
}

/**
 * Return a signed-long version of the value of a setting
 * @param ptr pointer to the variable
 * @param conv type of variable, can be a non-clean
 * type, eg one with other flags because it is parsed
 * @return returns the value of the pointer-setting
 */
int64 ReadValue(const void *ptr, VarType conv)
{
	switch (GetVarMemType(conv)) {
		case SLE_VAR_BL:  return (*(const bool *)ptr != 0);
		case SLE_VAR_I8:  return *(const int8  *)ptr;
		case SLE_VAR_U8:  return *(const byte  *)ptr;
		case SLE_VAR_I16: return *(const int16 *)ptr;
		case SLE_VAR_U16: return *(const uint16*)ptr;
		case SLE_VAR_I32: return *(const int32 *)ptr;
		case SLE_VAR_U32: return *(const uint32*)ptr;
		case SLE_VAR_I64: return *(const int64 *)ptr;
		case SLE_VAR_U64: return *(const uint64*)ptr;
		case SLE_VAR_NULL:return 0;
		default: NOT_REACHED();
	}
}

/**
 * Write the value of a setting
 * @param ptr pointer to the variable
 * @param conv type of variable, can be a non-clean type, eg
 *             with other flags. It is parsed upon read
 * @param val the new value being given to the variable
 */
void WriteValue(void *ptr, VarType conv, int64 val)
{
	switch (GetVarMemType(conv)) {
		case SLE_VAR_BL:  *(bool  *)ptr = (val != 0);  break;
		case SLE_VAR_I8:  *(int8  *)ptr = val; break;
		case SLE_VAR_U8:  *(byte  *)ptr = val; break;
		case SLE_VAR_I16: *(int16 *)ptr = val; break;
		case SLE_VAR_U16: *(uint16*)ptr = val; break;
		case SLE_VAR_I32: *(int32 *)ptr = val; break;
		case SLE_VAR_U32: *(uint32*)ptr = val; break;
		case SLE_VAR_I64: *(int64 *)ptr = val; break;
		case SLE_VAR_U64: *(uint64*)ptr = val; break;
		case SLE_VAR_NAME: *(char**)ptr = CopyFromOldName(val); break;
		case SLE_VAR_NULL: break;
		default: NOT_REACHED();
	}
}

/**
 * Handle all conversion and typechecking of variables here.
 * In the case of saving, read in the actual value from the struct
 * and then write them to file, endian safely. Loading a value
 * goes exactly the opposite way
 * @param ptr The object being filled/read
 * @param conv VarType type of the current element of the struct
 */
static void SlSaveLoadConv(void *ptr, VarType conv)
{
	switch (_sl.action) {
		case SLA_SAVE: {
			int64 x = ReadValue(ptr, conv);

			/* Write the value to the file and check if its value is in the desired range */
			switch (GetVarFileType(conv)) {
				case SLE_FILE_I8: assert(x >= -128 && x <= 127);     SlWriteByte(x);break;
				case SLE_FILE_U8: assert(x >= 0 && x <= 255);        SlWriteByte(x);break;
				case SLE_FILE_I16:assert(x >= -32768 && x <= 32767); SlWriteUint16(x);break;
				case SLE_FILE_STRINGID:
				case SLE_FILE_U16:assert(x >= 0 && x <= 65535);      SlWriteUint16(x);break;
				case SLE_FILE_I32:
				case SLE_FILE_U32:                                   SlWriteUint32((uint32)x);break;
				case SLE_FILE_I64:
				case SLE_FILE_U64:                                   SlWriteUint64(x);break;
				default: NOT_REACHED();
			}
			break;
		}
		case SLA_LOAD_CHECK:
		case SLA_LOAD: {
			int64 x;
			/* Read a value from the file */
			switch (GetVarFileType(conv)) {
				case SLE_FILE_I8:  x = (int8  )SlReadByte();   break;
				case SLE_FILE_U8:  x = (byte  )SlReadByte();   break;
				case SLE_FILE_I16: x = (int16 )SlReadUint16(); break;
				case SLE_FILE_U16: x = (uint16)SlReadUint16(); break;
				case SLE_FILE_I32: x = (int32 )SlReadUint32(); break;
				case SLE_FILE_U32: x = (uint32)SlReadUint32(); break;
				case SLE_FILE_I64: x = (int64 )SlReadUint64(); break;
				case SLE_FILE_U64: x = (uint64)SlReadUint64(); break;
				case SLE_FILE_STRINGID: x = RemapOldStringID((uint16)SlReadUint16()); break;
				default: NOT_REACHED();
			}

			/* Write The value to the struct. These ARE endian safe. */
			WriteValue(ptr, conv, x);
			break;
		}
		case SLA_PTRS: break;
		case SLA_NULL: break;
		default: NOT_REACHED();
	}
}

/**
 * Calculate the net length of a string. This is in almost all cases
 * just strlen(), but if the string is not properly terminated, we'll
 * resort to the maximum length of the buffer.
 * @param ptr pointer to the stringbuffer
 * @param length maximum length of the string (buffer). If -1 we don't care
 * about a maximum length, but take string length as it is.
 * @return return the net length of the string
 */
static inline size_t SlCalcNetStringLen(const char *ptr, size_t length)
{
	if (ptr == NULL) return 0;
	return min(strlen(ptr), length - 1);
}

/**
 * Calculate the gross length of the string that it
 * will occupy in the savegame. This includes the real length, returned
 * by SlCalcNetStringLen and the length that the index will occupy.
 * @param ptr pointer to the stringbuffer
 * @param length maximum length of the string (buffer size, etc.)
 * @param conv type of data been used
 * @return return the gross length of the string
 */
static inline size_t SlCalcStringLen(const void *ptr, size_t length, VarType conv)
{
	size_t len;
	const char *str;

	switch (GetVarMemType(conv)) {
		default: NOT_REACHED();
		case SLE_VAR_STR:
		case SLE_VAR_STRQ:
			str = *(const char * const *)ptr;
			len = SIZE_MAX;
			break;
		case SLE_VAR_STRB:
		case SLE_VAR_STRBQ:
			str = (const char *)ptr;
			len = length;
			break;
	}

	len = SlCalcNetStringLen(str, len);
	return len + SlGetArrayLength(len); // also include the length of the index
}

/**
 * Save/Load a string.
 * @param ptr the string being manipulated
 * @param length of the string (full length)
 * @param conv must be SLE_FILE_STRING
 */
static void SlString(void *ptr, size_t length, VarType conv)
{
	switch (_sl.action) {
		case SLA_SAVE: {
			size_t len;
			switch (GetVarMemType(conv)) {
				default: NOT_REACHED();
				case SLE_VAR_STRB:
				case SLE_VAR_STRBQ:
					len = SlCalcNetStringLen((char *)ptr, length);
					break;
				case SLE_VAR_STR:
				case SLE_VAR_STRQ:
					ptr = *(char **)ptr;
					len = SlCalcNetStringLen((char *)ptr, SIZE_MAX);
					break;
			}

			SlWriteArrayLength(len);
			SlCopyBytes(ptr, len);
			break;
		}
		case SLA_LOAD_CHECK:
		case SLA_LOAD: {
			size_t len = SlReadArrayLength();

			switch (GetVarMemType(conv)) {
				default: NOT_REACHED();
				case SLE_VAR_STRB:
				case SLE_VAR_STRBQ:
					if (len >= length) {
						DEBUG(sl, 1, "String length in savegame is bigger than buffer, truncating");
						SlCopyBytes(ptr, length);
						SlSkipBytes(len - length);
						len = length - 1;
					} else {
						SlCopyBytes(ptr, len);
					}
					break;
				case SLE_VAR_STR:
				case SLE_VAR_STRQ: // Malloc'd string, free previous incarnation, and allocate
					free(*(char **)ptr);
					if (len == 0) {
						*(char **)ptr = NULL;
						return;
					} else {
						*(char **)ptr = MallocT<char>(len + 1); // terminating '\0'
						ptr = *(char **)ptr;
						SlCopyBytes(ptr, len);
					}
					break;
			}

			((char *)ptr)[len] = '\0'; // properly terminate the string
			StringValidationSettings settings = SVS_REPLACE_WITH_QUESTION_MARK;
			if ((conv & SLF_ALLOW_CONTROL) != 0) {
				settings = settings | SVS_ALLOW_CONTROL_CODE;
				if (IsSavegameVersionBefore(169)) {
					str_fix_scc_encoded((char *)ptr, (char *)ptr + len);
				}
			}
			if ((conv & SLF_ALLOW_NEWLINE) != 0) {
				settings = settings | SVS_ALLOW_NEWLINE;
			}
			str_validate((char *)ptr, (char *)ptr + len, settings);
			break;
		}
		case SLA_PTRS: break;
		case SLA_NULL: break;
		default: NOT_REACHED();
	}
}

/**
 * Return the size in bytes of a certain type of atomic array
 * @param length The length of the array counted in elements
 * @param conv VarType type of the variable that is used in calculating the size
 */
static inline size_t SlCalcArrayLen(size_t length, VarType conv)
{
	return SlCalcConvFileLen(conv) * length;
}

/**
 * Save/Load an array.
 * @param array The array being manipulated
 * @param length The length of the array in elements
 * @param conv VarType type of the atomic array (int, byte, uint64, etc.)
 */
void SlArray(void *array, size_t length, VarType conv)
{
	if (_sl.action == SLA_PTRS || _sl.action == SLA_NULL) return;

	/* Automatically calculate the length? */
	if (_sl.need_length != NL_NONE) {
		SlSetLength(SlCalcArrayLen(length, conv));
		/* Determine length only? */
		if (_sl.need_length == NL_CALCLENGTH) return;
	}

	/* NOTICE - handle some buggy stuff, in really old versions everything was saved
	 * as a byte-type. So detect this, and adjust array size accordingly */
	if (_sl.action != SLA_SAVE && _sl_version == 0) {
		/* all arrays except difficulty settings */
		if (conv == SLE_INT16 || conv == SLE_UINT16 || conv == SLE_STRINGID ||
				conv == SLE_INT32 || conv == SLE_UINT32) {
			SlCopyBytes(array, length * SlCalcConvFileLen(conv));
			return;
		}
		/* used for conversion of Money 32bit->64bit */
		if (conv == (SLE_FILE_I32 | SLE_VAR_I64)) {
			for (uint i = 0; i < length; i++) {
				((int64*)array)[i] = (int32)BSWAP32(SlReadUint32());
			}
			return;
		}
	}

	/* If the size of elements is 1 byte both in file and memory, no special
	 * conversion is needed, use specialized copy-copy function to speed up things */
	if (conv == SLE_INT8 || conv == SLE_UINT8) {
		SlCopyBytes(array, length);
	} else {
		byte *a = (byte*)array;
		byte mem_size = SlCalcConvMemLen(conv);

		for (; length != 0; length --) {
			SlSaveLoadConv(a, conv);
			a += mem_size; // get size
		}
	}
}


/**
 * Pointers cannot be saved to a savegame, so this functions gets
 * the index of the item, and if not available, it hussles with
 * pointers (looks really bad :()
 * Remember that a NULL item has value 0, and all
 * indices have +1, so vehicle 0 is saved as index 1.
 * @param obj The object that we want to get the index of
 * @param rt SLRefType type of the object the index is being sought of
 * @return Return the pointer converted to an index of the type pointed to
 */
static size_t ReferenceToInt(const void *obj, SLRefType rt)
{
	assert(_sl.action == SLA_SAVE);

	if (obj == NULL) return 0;

	switch (rt) {
		case REF_VEHICLE_OLD: // Old vehicles we save as new ones
		case REF_VEHICLE:   return ((const  Vehicle*)obj)->index + 1;
		case REF_TEMPLATE_VEHICLE: return ((const TemplateVehicle*)obj)->index + 1;
		case REF_STATION:   return ((const  Station*)obj)->index + 1;
		case REF_TOWN:      return ((const     Town*)obj)->index + 1;
		case REF_ORDER:     return ((const    Order*)obj)->index + 1;
		case REF_ROADSTOPS: return ((const RoadStop*)obj)->index + 1;
		case REF_ENGINE_RENEWS:  return ((const       EngineRenew*)obj)->index + 1;
		case REF_CARGO_PACKET:   return ((const       CargoPacket*)obj)->index + 1;
		case REF_ORDERLIST:      return ((const         OrderList*)obj)->index + 1;
		case REF_STORAGE:        return ((const PersistentStorage*)obj)->index + 1;
		case REF_LINK_GRAPH:     return ((const         LinkGraph*)obj)->index + 1;
		case REF_LINK_GRAPH_JOB: return ((const      LinkGraphJob*)obj)->index + 1;
		default: NOT_REACHED();
	}
}

/**
 * Pointers cannot be loaded from a savegame, so this function
 * gets the index from the savegame and returns the appropriate
 * pointer from the already loaded base.
 * Remember that an index of 0 is a NULL pointer so all indices
 * are +1 so vehicle 0 is saved as 1.
 * @param index The index that is being converted to a pointer
 * @param rt SLRefType type of the object the pointer is sought of
 * @return Return the index converted to a pointer of any type
 */
static void *IntToReference(size_t index, SLRefType rt)
{
	assert_compile(sizeof(size_t) <= sizeof(void *));

	assert(_sl.action == SLA_PTRS);

	/* After version 4.3 REF_VEHICLE_OLD is saved as REF_VEHICLE,
	 * and should be loaded like that */
	if (rt == REF_VEHICLE_OLD && !IsSavegameVersionBefore(4, 4)) {
		rt = REF_VEHICLE;
	}

	/* No need to look up NULL pointers, just return immediately */
	if (index == (rt == REF_VEHICLE_OLD ? 0xFFFF : 0)) return NULL;

	/* Correct index. Old vehicles were saved differently:
	 * invalid vehicle was 0xFFFF, now we use 0x0000 for everything invalid. */
	if (rt != REF_VEHICLE_OLD) index--;

	switch (rt) {
		case REF_ORDERLIST:
			if (OrderList::IsValidID(index)) return OrderList::Get(index);
			SlErrorCorrupt("Referencing invalid OrderList");

		case REF_ORDER:
			if (Order::IsValidID(index)) return Order::Get(index);
			/* in old versions, invalid order was used to mark end of order list */
			if (IsSavegameVersionBefore(5, 2)) return NULL;
			SlErrorCorrupt("Referencing invalid Order");

		case REF_VEHICLE_OLD:
		case REF_VEHICLE:
			if (Vehicle::IsValidID(index)) return Vehicle::Get(index);
			SlErrorCorrupt("Referencing invalid Vehicle");

		case REF_TEMPLATE_VEHICLE:
			if (TemplateVehicle::IsValidID(index)) return TemplateVehicle::Get(index);
			SlErrorCorrupt("Referencing invalid TemplateVehicle");

		case REF_STATION:
			if (Station::IsValidID(index)) return Station::Get(index);
			SlErrorCorrupt("Referencing invalid Station");

		case REF_TOWN:
			if (Town::IsValidID(index)) return Town::Get(index);
			SlErrorCorrupt("Referencing invalid Town");

		case REF_ROADSTOPS:
			if (RoadStop::IsValidID(index)) return RoadStop::Get(index);
			SlErrorCorrupt("Referencing invalid RoadStop");

		case REF_ENGINE_RENEWS:
			if (EngineRenew::IsValidID(index)) return EngineRenew::Get(index);
			SlErrorCorrupt("Referencing invalid EngineRenew");

		case REF_CARGO_PACKET:
			if (CargoPacket::IsValidID(index)) return CargoPacket::Get(index);
			SlErrorCorrupt("Referencing invalid CargoPacket");

		case REF_STORAGE:
			if (PersistentStorage::IsValidID(index)) return PersistentStorage::Get(index);
			SlErrorCorrupt("Referencing invalid PersistentStorage");

		case REF_LINK_GRAPH:
			if (LinkGraph::IsValidID(index)) return LinkGraph::Get(index);
			SlErrorCorrupt("Referencing invalid LinkGraph");

		case REF_LINK_GRAPH_JOB:
			if (LinkGraphJob::IsValidID(index)) return LinkGraphJob::Get(index);
			SlErrorCorrupt("Referencing invalid LinkGraphJob");

		default: NOT_REACHED();
	}
}

/**
 * Return the size in bytes of a list
 * @param list The std::list to find the size of
 */
static inline size_t SlCalcListLen(const void *list)
{
	const std::list<void *> *l = (const std::list<void *> *) list;

	int type_size = IsSavegameVersionBefore(69) ? 2 : 4;
	/* Each entry is saved as type_size bytes, plus type_size bytes are used for the length
	 * of the list */
	return l->size() * type_size + type_size;
}


/**
 * Save/Load a list.
 * @param list The list being manipulated
 * @param conv SLRefType type of the list (Vehicle *, Station *, etc)
 */
static void SlList(void *list, SLRefType conv)
{
	/* Automatically calculate the length? */
	if (_sl.need_length != NL_NONE) {
		SlSetLength(SlCalcListLen(list));
		/* Determine length only? */
		if (_sl.need_length == NL_CALCLENGTH) return;
	}

	typedef std::list<void *> PtrList;
	PtrList *l = (PtrList *)list;

	switch (_sl.action) {
		case SLA_SAVE: {
			SlWriteUint32((uint32)l->size());

			PtrList::iterator iter;
			for (iter = l->begin(); iter != l->end(); ++iter) {
				void *ptr = *iter;
				SlWriteUint32((uint32)ReferenceToInt(ptr, conv));
			}
			break;
		}
		case SLA_LOAD_CHECK:
		case SLA_LOAD: {
			size_t length = IsSavegameVersionBefore(69) ? SlReadUint16() : SlReadUint32();

			/* Load each reference and push to the end of the list */
			for (size_t i = 0; i < length; i++) {
				size_t data = IsSavegameVersionBefore(69) ? SlReadUint16() : SlReadUint32();
				l->push_back((void *)data);
			}
			break;
		}
		case SLA_PTRS: {
			PtrList temp = *l;

			l->clear();
			PtrList::iterator iter;
			for (iter = temp.begin(); iter != temp.end(); ++iter) {
				void *ptr = IntToReference((size_t)*iter, conv);
				l->push_back(ptr);
			}
			break;
		}
		case SLA_NULL:
			l->clear();
			break;
		default: NOT_REACHED();
	}
}


/** Are we going to save this object or not? */
static inline bool SlIsObjectValidInSavegame(const SaveLoad *sld)
{
	if (!sld->ext_feature_test.IsFeaturePresent(_sl_version, sld->version_from, sld->version_to)) return false;
	if (sld->conv & SLF_NOT_IN_SAVE) return false;

	return true;
}

/**
 * Are we going to load this variable when loading a savegame or not?
 * @note If the variable is skipped it is skipped in the savegame
 * bytestream itself as well, so there is no need to skip it somewhere else
 */
static inline bool SlSkipVariableOnLoad(const SaveLoad *sld)
{
	if ((sld->conv & SLF_NO_NETWORK_SYNC) && _sl.action != SLA_SAVE && _networking && !_network_server) {
		SlSkipBytes(SlCalcConvMemLen(sld->conv) * sld->length);
		return true;
	}

	return false;
}

/**
 * Calculate the size of an object.
 * @param object to be measured
 * @param sld The SaveLoad description of the object so we know how to manipulate it
 * @return size of given object
 */
size_t SlCalcObjLength(const void *object, const SaveLoad *sld)
{
	size_t length = 0;

	/* Need to determine the length and write a length tag. */
	for (; sld->cmd != SL_END; sld++) {
		length += SlCalcObjMemberLength(object, sld);
	}
	return length;
}

size_t SlCalcObjMemberLength(const void *object, const SaveLoad *sld)
{
	assert(_sl.action == SLA_SAVE);

	switch (sld->cmd) {
		case SL_VAR:
		case SL_REF:
		case SL_ARR:
		case SL_STR:
		case SL_LST:
			/* CONDITIONAL saveload types depend on the savegame version */
			if (!SlIsObjectValidInSavegame(sld)) break;

			switch (sld->cmd) {
				case SL_VAR: return SlCalcConvFileLen(sld->conv);
				case SL_REF: return SlCalcRefLen();
				case SL_ARR: return SlCalcArrayLen(sld->length, sld->conv);
				case SL_STR: return SlCalcStringLen(GetVariableAddress(object, sld), sld->length, sld->conv);
				case SL_LST: return SlCalcListLen(GetVariableAddress(object, sld));
				default: NOT_REACHED();
			}
			break;
		case SL_WRITEBYTE: return 1; // a byte is logically of size 1
		case SL_VEH_INCLUDE: return SlCalcObjLength(object, GetVehicleDescription(VEH_END));
		case SL_ST_INCLUDE: return SlCalcObjLength(object, GetBaseStationDescription());
		default: NOT_REACHED();
	}
	return 0;
}

/**
 * Check whether the variable size of the variable in the saveload configuration
 * matches with the actual variable size.
 * @param sld The saveload configuration to test.
 */
static bool IsVariableSizeRight(const SaveLoad *sld)
{
	switch (sld->cmd) {
		case SL_VAR:
			switch (GetVarMemType(sld->conv)) {
				case SLE_VAR_BL:
					return sld->size == sizeof(bool);
				case SLE_VAR_I8:
				case SLE_VAR_U8:
					return sld->size == sizeof(int8);
				case SLE_VAR_I16:
				case SLE_VAR_U16:
					return sld->size == sizeof(int16);
				case SLE_VAR_I32:
				case SLE_VAR_U32:
					return sld->size == sizeof(int32);
				case SLE_VAR_I64:
				case SLE_VAR_U64:
					return sld->size == sizeof(int64);
				default:
					return sld->size == sizeof(void *);
			}
		case SL_REF:
			/* These should all be pointer sized. */
			return sld->size == sizeof(void *);

		case SL_STR:
			/* These should be pointer sized, or fixed array. */
			return sld->size == sizeof(void *) || sld->size == sld->length;

		default:
			return true;
	}
}

bool SlObjectMember(void *ptr, const SaveLoad *sld)
{
	assert(IsVariableSizeRight(sld));

	VarType conv = GB(sld->conv, 0, 8);
	switch (sld->cmd) {
		case SL_VAR:
		case SL_REF:
		case SL_ARR:
		case SL_STR:
		case SL_LST:
			/* CONDITIONAL saveload types depend on the savegame version */
			if (!SlIsObjectValidInSavegame(sld)) return false;
			if (SlSkipVariableOnLoad(sld)) return false;

			switch (sld->cmd) {
				case SL_VAR: SlSaveLoadConv(ptr, conv); break;
				case SL_REF: // Reference variable, translate
					switch (_sl.action) {
						case SLA_SAVE:
							SlWriteUint32((uint32)ReferenceToInt(*(void **)ptr, (SLRefType)conv));
							break;
						case SLA_LOAD_CHECK:
						case SLA_LOAD:
							*(size_t *)ptr = IsSavegameVersionBefore(69) ? SlReadUint16() : SlReadUint32();
							break;
						case SLA_PTRS:
							*(void **)ptr = IntToReference(*(size_t *)ptr, (SLRefType)conv);
							break;
						case SLA_NULL:
							*(void **)ptr = NULL;
							break;
						default: NOT_REACHED();
					}
					break;
				case SL_ARR: SlArray(ptr, sld->length, conv); break;
				case SL_STR: SlString(ptr, sld->length, sld->conv); break;
				case SL_LST: SlList(ptr, (SLRefType)conv); break;
				default: NOT_REACHED();
			}
			break;

		/* SL_WRITEBYTE translates a value of a variable to another one upon
		 * saving or loading.
		 * XXX - variable renaming abuse
		 * game_value: the value of the variable ingame is abused by sld->version_from
		 * file_value: the value of the variable in the savegame is abused by sld->version_to */
		case SL_WRITEBYTE:
			switch (_sl.action) {
				case SLA_SAVE: SlWriteByte(sld->version_to); break;
				case SLA_LOAD_CHECK:
				case SLA_LOAD: *(byte *)ptr = sld->version_from; break;
				case SLA_PTRS: break;
				case SLA_NULL: break;
				default: NOT_REACHED();
			}
			break;

		/* SL_VEH_INCLUDE loads common code for vehicles */
		case SL_VEH_INCLUDE:
			SlObject(ptr, GetVehicleDescription(VEH_END));
			break;

		case SL_ST_INCLUDE:
			SlObject(ptr, GetBaseStationDescription());
			break;

		default: NOT_REACHED();
	}
	return true;
}

/**
 * Main SaveLoad function.
 * @param object The object that is being saved or loaded
 * @param sld The SaveLoad description of the object so we know how to manipulate it
 */
void SlObject(void *object, const SaveLoad *sld)
{
	/* Automatically calculate the length? */
	if (_sl.need_length != NL_NONE) {
		SlSetLength(SlCalcObjLength(object, sld));
		if (_sl.need_length == NL_CALCLENGTH) return;
	}

	for (; sld->cmd != SL_END; sld++) {
		void *ptr = sld->global ? sld->address : GetVariableAddress(object, sld);
		SlObjectMember(ptr, sld);
	}
}

/**
 * Save or Load (a list of) global variables
 * @param sldg The global variable that is being loaded or saved
 */
void SlGlobList(const SaveLoadGlobVarList *sldg)
{
	SlObject(NULL, (const SaveLoad*)sldg);
}

/**
 * Do something of which I have no idea what it is :P
 * @param proc The callback procedure that is called
 * @param arg The variable that will be used for the callback procedure
 */
void SlAutolength(AutolengthProc *proc, void *arg)
{
	size_t offs;

	assert(_sl.action == SLA_SAVE);

	/* Tell it to calculate the length */
	_sl.need_length = NL_CALCLENGTH;
	_sl.obj_len = 0;
	proc(arg);

	/* Setup length */
	_sl.need_length = NL_WANTLENGTH;
	SlSetLength(_sl.obj_len);

	offs = _sl.dumper->GetSize() + _sl.obj_len;

	/* And write the stuff */
	proc(arg);

	if (offs != _sl.dumper->GetSize()) SlErrorCorrupt("Invalid chunk size");
}

/*
 * Notes on extended chunk header:
 *
 * If the chunk type is CH_EXT_HDR (15), then a u32 flags field follows.
 * This flag field may define additional fields which follow the flags field in future.
 * The standard chunk header follows, though it my be modified by the flags field.
 * At present SLCEHF_BIG_RIFF increases the RIFF size limit to a theoretical 60 bits,
 * by adding a further u32 field for the high bits after the existing RIFF size field.
 */

/**
 * Load a chunk of data (eg vehicles, stations, etc.)
 * @param ch The chunkhandler that will be used for the operation
 */
static void SlLoadChunk(const ChunkHandler *ch)
{
	byte m = SlReadByte();
	size_t len;
	size_t endoffs;

	_sl.block_mode = m;
	_sl.obj_len = 0;

	SaveLoadChunkExtHeaderFlags ext_flags = static_cast<SaveLoadChunkExtHeaderFlags>(0);
	if ((m & 0xF) == CH_EXT_HDR) {
		ext_flags = static_cast<SaveLoadChunkExtHeaderFlags>(SlReadUint32());

		/* read in real header */
		m = SlReadByte();
		_sl.block_mode = m;
	}

	switch (m) {
		case CH_ARRAY:
			_sl.array_index = 0;
			ch->load_proc();
			if (_next_offs != 0) SlErrorCorrupt("Invalid array length");
			break;
		case CH_SPARSE_ARRAY:
			ch->load_proc();
			if (_next_offs != 0) SlErrorCorrupt("Invalid array length");
			break;
		default:
			if ((m & 0xF) == CH_RIFF) {
				/* Read length */
				len = (SlReadByte() << 16) | ((m >> 4) << 24);
				len += SlReadUint16();
<<<<<<< HEAD
				if (SlXvIsFeaturePresent(XSLFI_RIFF_HEADER_60_BIT)) {
					if (len != 0) {
						SlErrorCorrupt("RIFF chunk too large");
					}
					len = SlReadUint32();
				}
=======
>>>>>>> a3d0fc58
				if (ext_flags & SLCEHF_BIG_RIFF) {
					len |= SlReadUint32() << 28;
				}

				_sl.obj_len = len;
				endoffs = _sl.reader->GetSize() + len;
				ch->load_proc();
				if (_sl.reader->GetSize() != endoffs) SlErrorCorrupt("Invalid chunk size");
			} else {
				SlErrorCorrupt("Invalid chunk type");
			}
			break;
	}
}

/**
 * Load a chunk of data for checking savegames.
 * If the chunkhandler is NULL, the chunk is skipped.
 * @param ch The chunkhandler that will be used for the operation, this may be NULL
 */
static void SlLoadCheckChunk(const ChunkHandler *ch)
{
	byte m = SlReadByte();
	size_t len;
	size_t endoffs;

	_sl.block_mode = m;
	_sl.obj_len = 0;

	SaveLoadChunkExtHeaderFlags ext_flags = static_cast<SaveLoadChunkExtHeaderFlags>(0);
	if ((m & 0xF) == CH_EXT_HDR) {
		ext_flags = static_cast<SaveLoadChunkExtHeaderFlags>(SlReadUint32());

		/* read in real header */
		m = SlReadByte();
		_sl.block_mode = m;
	}

	switch (m) {
		case CH_ARRAY:
			_sl.array_index = 0;
			if (ext_flags) {
				SlErrorCorruptFmt("CH_ARRAY does not take chunk header extension flags: 0x%X", ext_flags);
			}
			if (ch && ch->load_check_proc) {
				ch->load_check_proc();
			} else {
				SlSkipArray();
			}
			break;
		case CH_SPARSE_ARRAY:
			if (ext_flags) {
				SlErrorCorruptFmt("CH_SPARSE_ARRAY does not take chunk header extension flags: 0x%X", ext_flags);
			}
			if (ch && ch->load_check_proc) {
				ch->load_check_proc();
			} else {
				SlSkipArray();
			}
			break;
		default:
			if ((m & 0xF) == CH_RIFF) {
				if (ext_flags != (ext_flags & SLCEHF_BIG_RIFF)) {
					SlErrorCorruptFmt("Unknown chunk header extension flags for CH_RIFF: 0x%X", ext_flags);
				}
				/* Read length */
				len = (SlReadByte() << 16) | ((m >> 4) << 24);
				len += SlReadUint16();
<<<<<<< HEAD
				if (SlXvIsFeaturePresent(XSLFI_RIFF_HEADER_60_BIT)) {
					if (len != 0) {
						SlErrorCorrupt("RIFF chunk too large");
					}
					len = SlReadUint32();
					if (ext_flags & SLCEHF_BIG_RIFF) SlErrorCorrupt("XSLFI_RIFF_HEADER_60_BIT and SLCEHF_BIG_RIFF both present");
				}
=======
>>>>>>> a3d0fc58
				if (ext_flags & SLCEHF_BIG_RIFF) {
					uint64 full_len = len | (static_cast<uint64>(SlReadUint32()) << 28);
					if (full_len >= (1LL << 32)) {
						SlErrorCorrupt("Chunk size too large: " OTTD_PRINTFHEX64, full_len);
					}
					len = static_cast<size_t>(full_len);
				}
				_sl.obj_len = len;
				endoffs = _sl.reader->GetSize() + len;
				if (ch && ch->load_check_proc) {
					ch->load_check_proc();
				} else {
					SlSkipBytes(len);
				}
				if (_sl.reader->GetSize() != endoffs) SlErrorCorrupt("Invalid chunk size");
			} else {
				SlErrorCorrupt("Invalid chunk type");
			}
			break;
	}
}

/**
 * Save a chunk of data (eg. vehicles, stations, etc.). Each chunk is
 * prefixed by an ID identifying it, followed by data, and terminator where appropriate
 * @param ch The chunkhandler that will be used for the operation
 */
static void SlSaveChunk(const ChunkHandler *ch)
{
	ChunkSaveLoadProc *proc = ch->save_proc;

	/* Don't save any chunk information if there is no save handler. */
	if (proc == NULL) return;

	SlWriteUint32(ch->id);
	DEBUG(sl, 2, "Saving chunk %c%c%c%c", ch->id >> 24, ch->id >> 16, ch->id >> 8, ch->id);

	_sl.block_mode = ch->flags & CH_TYPE_MASK;
	switch (ch->flags & CH_TYPE_MASK) {
		case CH_RIFF:
			_sl.need_length = NL_WANTLENGTH;
			proc();
			break;
		case CH_ARRAY:
			_sl.last_array_index = 0;
			SlWriteByte(CH_ARRAY);
			proc();
			SlWriteArrayLength(0); // Terminate arrays
			break;
		case CH_SPARSE_ARRAY:
			SlWriteByte(CH_SPARSE_ARRAY);
			proc();
			SlWriteArrayLength(0); // Terminate arrays
			break;
		default: NOT_REACHED();
	}
}

/** Save all chunks */
static void SlSaveChunks()
{
	FOR_ALL_CHUNK_HANDLERS(ch) {
		SlSaveChunk(ch);
	}

	/* Terminator */
	SlWriteUint32(0);
}

/**
 * Find the ChunkHandler that will be used for processing the found
 * chunk in the savegame or in memory
 * @param id the chunk in question
 * @return returns the appropriate chunkhandler
 */
static const ChunkHandler *SlFindChunkHandler(uint32 id)
{
	FOR_ALL_CHUNK_HANDLERS(ch) if (ch->id == id) return ch;
	return NULL;
}

/** Load all chunks */
static void SlLoadChunks()
{
	uint32 id;
	const ChunkHandler *ch;

	for (id = SlReadUint32(); id != 0; id = SlReadUint32()) {
		DEBUG(sl, 2, "Loading chunk %c%c%c%c", id >> 24, id >> 16, id >> 8, id);

		ch = SlFindChunkHandler(id);
		if (ch == NULL) {
			if (SlXvIsChunkDiscardable(id)) {
				DEBUG(sl, 1, "Discarding chunk %c%c%c%c", id >> 24, id >> 16, id >> 8, id);
				SlLoadCheckChunk(NULL);
			} else {
				SlErrorCorrupt("Unknown chunk type");
			}
		} else {
			SlLoadChunk(ch);
		}
	}
}

/** Load all chunks for savegame checking */
static void SlLoadCheckChunks()
{
	uint32 id;
	const ChunkHandler *ch;

	for (id = SlReadUint32(); id != 0; id = SlReadUint32()) {
		DEBUG(sl, 2, "Loading chunk %c%c%c%c", id >> 24, id >> 16, id >> 8, id);

		ch = SlFindChunkHandler(id);
		if (ch == NULL && !SlXvIsChunkDiscardable(id)) SlErrorCorrupt("Unknown chunk type");
		SlLoadCheckChunk(ch);
	}
}

/** Fix all pointers (convert index -> pointer) */
static void SlFixPointers()
{
	_sl.action = SLA_PTRS;

	DEBUG(sl, 1, "Fixing pointers");

	FOR_ALL_CHUNK_HANDLERS(ch) {
		if (ch->ptrs_proc != NULL) {
			DEBUG(sl, 2, "Fixing pointers for %c%c%c%c", ch->id >> 24, ch->id >> 16, ch->id >> 8, ch->id);
			ch->ptrs_proc();
		}
	}

	DEBUG(sl, 1, "All pointers fixed");

	assert(_sl.action == SLA_PTRS);
}


/** Yes, simply reading from a file. */
struct FileReader : LoadFilter {
	FILE *file; ///< The file to read from.
	long begin; ///< The begin of the file.

	/**
	 * Create the file reader, so it reads from a specific file.
	 * @param file The file to read from.
	 */
	FileReader(FILE *file) : LoadFilter(NULL), file(file), begin(ftell(file))
	{
	}

	/** Make sure everything is cleaned up. */
	~FileReader()
	{
		if (this->file != NULL) fclose(this->file);
		this->file = NULL;

		/* Make sure we don't double free. */
		_sl.sf = NULL;
	}

	/* virtual */ size_t Read(byte *buf, size_t size)
	{
		/* We're in the process of shutting down, i.e. in "failure" mode. */
		if (this->file == NULL) return 0;

		return fread(buf, 1, size, this->file);
	}

	/* virtual */ void Reset()
	{
		clearerr(this->file);
		if (fseek(this->file, this->begin, SEEK_SET)) {
			DEBUG(sl, 1, "Could not reset the file reading");
		}
	}
};

/** Yes, simply writing to a file. */
struct FileWriter : SaveFilter {
	FILE *file; ///< The file to write to.

	/**
	 * Create the file writer, so it writes to a specific file.
	 * @param file The file to write to.
	 */
	FileWriter(FILE *file) : SaveFilter(NULL), file(file)
	{
	}

	/** Make sure everything is cleaned up. */
	~FileWriter()
	{
		this->Finish();

		/* Make sure we don't double free. */
		_sl.sf = NULL;
	}

	/* virtual */ void Write(byte *buf, size_t size)
	{
		/* We're in the process of shutting down, i.e. in "failure" mode. */
		if (this->file == NULL) return;

		if (fwrite(buf, 1, size, this->file) != size) SlError(STR_GAME_SAVELOAD_ERROR_FILE_NOT_WRITEABLE);
	}

	/* virtual */ void Finish()
	{
		if (this->file != NULL) fclose(this->file);
		this->file = NULL;
	}
};

/*******************************************
 ********** START OF LZO CODE **************
 *******************************************/

#ifdef WITH_LZO
#include <lzo/lzo1x.h>

/** Buffer size for the LZO compressor */
static const uint LZO_BUFFER_SIZE = 8192;

/** Filter using LZO compression. */
struct LZOLoadFilter : LoadFilter {
	/**
	 * Initialise this filter.
	 * @param chain The next filter in this chain.
	 */
	LZOLoadFilter(LoadFilter *chain) : LoadFilter(chain)
	{
		if (lzo_init() != LZO_E_OK) SlError(STR_GAME_SAVELOAD_ERROR_BROKEN_INTERNAL_ERROR, "cannot initialize decompressor");
	}

	/* virtual */ size_t Read(byte *buf, size_t ssize)
	{
		assert(ssize >= LZO_BUFFER_SIZE);

		/* Buffer size is from the LZO docs plus the chunk header size. */
		byte out[LZO_BUFFER_SIZE + LZO_BUFFER_SIZE / 16 + 64 + 3 + sizeof(uint32) * 2];
		uint32 tmp[2];
		uint32 size;
		lzo_uint len;

		/* Read header*/
		if (this->chain->Read((byte*)tmp, sizeof(tmp)) != sizeof(tmp)) SlError(STR_GAME_SAVELOAD_ERROR_FILE_NOT_READABLE, "File read failed");

		/* Check if size is bad */
		((uint32*)out)[0] = size = tmp[1];

		if (_sl_version != 0) {
			tmp[0] = TO_BE32(tmp[0]);
			size = TO_BE32(size);
		}

		if (size >= sizeof(out)) SlErrorCorrupt("Inconsistent size");

		/* Read block */
		if (this->chain->Read(out + sizeof(uint32), size) != size) SlError(STR_GAME_SAVELOAD_ERROR_FILE_NOT_READABLE);

		/* Verify checksum */
		if (tmp[0] != lzo_adler32(0, out, size + sizeof(uint32))) SlErrorCorrupt("Bad checksum");

		/* Decompress */
		lzo1x_decompress_safe(out + sizeof(uint32) * 1, size, buf, &len, NULL);
		return len;
	}
};

/** Filter using LZO compression. */
struct LZOSaveFilter : SaveFilter {
	/**
	 * Initialise this filter.
	 * @param chain             The next filter in this chain.
	 * @param compression_level The requested level of compression.
	 */
	LZOSaveFilter(SaveFilter *chain, byte compression_level) : SaveFilter(chain)
	{
		if (lzo_init() != LZO_E_OK) SlError(STR_GAME_SAVELOAD_ERROR_BROKEN_INTERNAL_ERROR, "cannot initialize compressor");
	}

	/* virtual */ void Write(byte *buf, size_t size)
	{
		const lzo_bytep in = buf;
		/* Buffer size is from the LZO docs plus the chunk header size. */
		byte out[LZO_BUFFER_SIZE + LZO_BUFFER_SIZE / 16 + 64 + 3 + sizeof(uint32) * 2];
		byte wrkmem[LZO1X_1_MEM_COMPRESS];
		lzo_uint outlen;

		do {
			/* Compress up to LZO_BUFFER_SIZE bytes at once. */
			lzo_uint len = size > LZO_BUFFER_SIZE ? LZO_BUFFER_SIZE : (lzo_uint)size;
			lzo1x_1_compress(in, len, out + sizeof(uint32) * 2, &outlen, wrkmem);
			((uint32*)out)[1] = TO_BE32((uint32)outlen);
			((uint32*)out)[0] = TO_BE32(lzo_adler32(0, out + sizeof(uint32), outlen + sizeof(uint32)));
			this->chain->Write(out, outlen + sizeof(uint32) * 2);

			/* Move to next data chunk. */
			size -= len;
			in += len;
		} while (size > 0);
	}
};

#endif /* WITH_LZO */

/*********************************************
 ******** START OF NOCOMP CODE (uncompressed)*
 *********************************************/

/** Filter without any compression. */
struct NoCompLoadFilter : LoadFilter {
	/**
	 * Initialise this filter.
	 * @param chain The next filter in this chain.
	 */
	NoCompLoadFilter(LoadFilter *chain) : LoadFilter(chain)
	{
	}

	/* virtual */ size_t Read(byte *buf, size_t size)
	{
		return this->chain->Read(buf, size);
	}
};

/** Filter without any compression. */
struct NoCompSaveFilter : SaveFilter {
	/**
	 * Initialise this filter.
	 * @param chain             The next filter in this chain.
	 * @param compression_level The requested level of compression.
	 */
	NoCompSaveFilter(SaveFilter *chain, byte compression_level) : SaveFilter(chain)
	{
	}

	/* virtual */ void Write(byte *buf, size_t size)
	{
		this->chain->Write(buf, size);
	}
};

/********************************************
 ********** START OF ZLIB CODE **************
 ********************************************/

#if defined(WITH_ZLIB)
#include <zlib.h>

/** Filter using Zlib compression. */
struct ZlibLoadFilter : LoadFilter {
	z_stream z;                        ///< Stream state we are reading from.
	byte fread_buf[MEMORY_CHUNK_SIZE]; ///< Buffer for reading from the file.

	/**
	 * Initialise this filter.
	 * @param chain The next filter in this chain.
	 */
	ZlibLoadFilter(LoadFilter *chain) : LoadFilter(chain)
	{
		memset(&this->z, 0, sizeof(this->z));
		if (inflateInit(&this->z) != Z_OK) SlError(STR_GAME_SAVELOAD_ERROR_BROKEN_INTERNAL_ERROR, "cannot initialize decompressor");
	}

	/** Clean everything up. */
	~ZlibLoadFilter()
	{
		inflateEnd(&this->z);
	}

	/* virtual */ size_t Read(byte *buf, size_t size)
	{
		this->z.next_out  = buf;
		this->z.avail_out = (uint)size;

		do {
			/* read more bytes from the file? */
			if (this->z.avail_in == 0) {
				this->z.next_in = this->fread_buf;
				this->z.avail_in = (uint)this->chain->Read(this->fread_buf, sizeof(this->fread_buf));
			}

			/* inflate the data */
			int r = inflate(&this->z, 0);
			if (r == Z_STREAM_END) break;

			if (r != Z_OK) SlError(STR_GAME_SAVELOAD_ERROR_BROKEN_INTERNAL_ERROR, "inflate() failed");
		} while (this->z.avail_out != 0);

		return size - this->z.avail_out;
	}
};

/** Filter using Zlib compression. */
struct ZlibSaveFilter : SaveFilter {
	z_stream z; ///< Stream state we are writing to.

	/**
	 * Initialise this filter.
	 * @param chain             The next filter in this chain.
	 * @param compression_level The requested level of compression.
	 */
	ZlibSaveFilter(SaveFilter *chain, byte compression_level) : SaveFilter(chain)
	{
		memset(&this->z, 0, sizeof(this->z));
		if (deflateInit(&this->z, compression_level) != Z_OK) SlError(STR_GAME_SAVELOAD_ERROR_BROKEN_INTERNAL_ERROR, "cannot initialize compressor");
	}

	/** Clean up what we allocated. */
	~ZlibSaveFilter()
	{
		deflateEnd(&this->z);
	}

	/**
	 * Helper loop for writing the data.
	 * @param p    The bytes to write.
	 * @param len  Amount of bytes to write.
	 * @param mode Mode for deflate.
	 */
	void WriteLoop(byte *p, size_t len, int mode)
	{
		byte buf[MEMORY_CHUNK_SIZE]; // output buffer
		uint n;
		this->z.next_in = p;
		this->z.avail_in = (uInt)len;
		do {
			this->z.next_out = buf;
			this->z.avail_out = sizeof(buf);

			/**
			 * For the poor next soul who sees many valgrind warnings of the
			 * "Conditional jump or move depends on uninitialised value(s)" kind:
			 * According to the author of zlib it is not a bug and it won't be fixed.
			 * http://groups.google.com/group/comp.compression/browse_thread/thread/b154b8def8c2a3ef/cdf9b8729ce17ee2
			 * [Mark Adler, Feb 24 2004, 'zlib-1.2.1 valgrind warnings' in the newsgroup comp.compression]
			 */
			int r = deflate(&this->z, mode);

			/* bytes were emitted? */
			if ((n = sizeof(buf) - this->z.avail_out) != 0) {
				this->chain->Write(buf, n);
			}
			if (r == Z_STREAM_END) break;

			if (r != Z_OK) SlError(STR_GAME_SAVELOAD_ERROR_BROKEN_INTERNAL_ERROR, "zlib returned error code");
		} while (this->z.avail_in || !this->z.avail_out);
	}

	/* virtual */ void Write(byte *buf, size_t size)
	{
		this->WriteLoop(buf, size, 0);
	}

	/* virtual */ void Finish()
	{
		this->WriteLoop(NULL, 0, Z_FINISH);
		this->chain->Finish();
	}
};

#endif /* WITH_ZLIB */

/********************************************
 ********** START OF LZMA CODE **************
 ********************************************/

#if defined(WITH_LZMA)
#include <lzma.h>

/**
 * Have a copy of an initialised LZMA stream. We need this as it's
 * impossible to "re"-assign LZMA_STREAM_INIT to a variable in some
 * compilers, i.e. LZMA_STREAM_INIT can't be used to set something.
 * This var has to be used instead.
 */
static const lzma_stream _lzma_init = LZMA_STREAM_INIT;

/** Filter without any compression. */
struct LZMALoadFilter : LoadFilter {
	lzma_stream lzma;                  ///< Stream state that we are reading from.
	byte fread_buf[MEMORY_CHUNK_SIZE]; ///< Buffer for reading from the file.

	/**
	 * Initialise this filter.
	 * @param chain The next filter in this chain.
	 */
	LZMALoadFilter(LoadFilter *chain) : LoadFilter(chain), lzma(_lzma_init)
	{
		/* Allow saves up to 256 MB uncompressed */
		if (lzma_auto_decoder(&this->lzma, 1 << 28, 0) != LZMA_OK) SlError(STR_GAME_SAVELOAD_ERROR_BROKEN_INTERNAL_ERROR, "cannot initialize decompressor");
	}

	/** Clean everything up. */
	~LZMALoadFilter()
	{
		lzma_end(&this->lzma);
	}

	/* virtual */ size_t Read(byte *buf, size_t size)
	{
		this->lzma.next_out  = buf;
		this->lzma.avail_out = size;

		do {
			/* read more bytes from the file? */
			if (this->lzma.avail_in == 0) {
				this->lzma.next_in  = this->fread_buf;
				this->lzma.avail_in = this->chain->Read(this->fread_buf, sizeof(this->fread_buf));
			}

			/* inflate the data */
			lzma_ret r = lzma_code(&this->lzma, LZMA_RUN);
			if (r == LZMA_STREAM_END) break;
			if (r != LZMA_OK) SlError(STR_GAME_SAVELOAD_ERROR_BROKEN_INTERNAL_ERROR, "liblzma returned error code");
		} while (this->lzma.avail_out != 0);

		return size - this->lzma.avail_out;
	}
};

/** Filter using LZMA compression. */
struct LZMASaveFilter : SaveFilter {
	lzma_stream lzma; ///< Stream state that we are writing to.

	/**
	 * Initialise this filter.
	 * @param chain             The next filter in this chain.
	 * @param compression_level The requested level of compression.
	 */
	LZMASaveFilter(SaveFilter *chain, byte compression_level) : SaveFilter(chain), lzma(_lzma_init)
	{
		if (lzma_easy_encoder(&this->lzma, compression_level, LZMA_CHECK_CRC32) != LZMA_OK) SlError(STR_GAME_SAVELOAD_ERROR_BROKEN_INTERNAL_ERROR, "cannot initialize compressor");
	}

	/** Clean up what we allocated. */
	~LZMASaveFilter()
	{
		lzma_end(&this->lzma);
	}

	/**
	 * Helper loop for writing the data.
	 * @param p      The bytes to write.
	 * @param len    Amount of bytes to write.
	 * @param action Action for lzma_code.
	 */
	void WriteLoop(byte *p, size_t len, lzma_action action)
	{
		byte buf[MEMORY_CHUNK_SIZE]; // output buffer
		size_t n;
		this->lzma.next_in = p;
		this->lzma.avail_in = len;
		do {
			this->lzma.next_out = buf;
			this->lzma.avail_out = sizeof(buf);

			lzma_ret r = lzma_code(&this->lzma, action);

			/* bytes were emitted? */
			if ((n = sizeof(buf) - this->lzma.avail_out) != 0) {
				this->chain->Write(buf, n);
			}
			if (r == LZMA_STREAM_END) break;
			if (r != LZMA_OK) SlError(STR_GAME_SAVELOAD_ERROR_BROKEN_INTERNAL_ERROR, "liblzma returned error code");
		} while (this->lzma.avail_in || !this->lzma.avail_out);
	}

	/* virtual */ void Write(byte *buf, size_t size)
	{
		this->WriteLoop(buf, size, LZMA_RUN);
	}

	/* virtual */ void Finish()
	{
		this->WriteLoop(NULL, 0, LZMA_FINISH);
		this->chain->Finish();
	}
};

#endif /* WITH_LZMA */

/*******************************************
 ************* END OF CODE *****************
 *******************************************/

/** The format for a reader/writer type of a savegame */
struct SaveLoadFormat {
	const char *name;                     ///< name of the compressor/decompressor (debug-only)
	uint32 tag;                           ///< the 4-letter tag by which it is identified in the savegame

	LoadFilter *(*init_load)(LoadFilter *chain);                    ///< Constructor for the load filter.
	SaveFilter *(*init_write)(SaveFilter *chain, byte compression); ///< Constructor for the save filter.

	byte min_compression;                 ///< the minimum compression level of this format
	byte default_compression;             ///< the default compression level of this format
	byte max_compression;                 ///< the maximum compression level of this format
};

/** The different saveload formats known/understood by OpenTTD. */
static const SaveLoadFormat _saveload_formats[] = {
#if defined(WITH_LZO)
	/* Roughly 75% larger than zlib level 6 at only ~7% of the CPU usage. */
	{"lzo",    TO_BE32X('OTTD'), CreateLoadFilter<LZOLoadFilter>,    CreateSaveFilter<LZOSaveFilter>,    0, 0, 0},
#else
	{"lzo",    TO_BE32X('OTTD'), NULL,                               NULL,                               0, 0, 0},
#endif
	/* Roughly 5 times larger at only 1% of the CPU usage over zlib level 6. */
	{"none",   TO_BE32X('OTTN'), CreateLoadFilter<NoCompLoadFilter>, CreateSaveFilter<NoCompSaveFilter>, 0, 0, 0},
#if defined(WITH_ZLIB)
	/* After level 6 the speed reduction is significant (1.5x to 2.5x slower per level), but the reduction in filesize is
	 * fairly insignificant (~1% for each step). Lower levels become ~5-10% bigger by each level than level 6 while level
	 * 1 is "only" 3 times as fast. Level 0 results in uncompressed savegames at about 8 times the cost of "none". */
	{"zlib",   TO_BE32X('OTTZ'), CreateLoadFilter<ZlibLoadFilter>,   CreateSaveFilter<ZlibSaveFilter>,   0, 6, 9},
#else
	{"zlib",   TO_BE32X('OTTZ'), NULL,                               NULL,                               0, 0, 0},
#endif
#if defined(WITH_LZMA)
	/* Level 2 compression is speed wise as fast as zlib level 6 compression (old default), but results in ~10% smaller saves.
	 * Higher compression levels are possible, and might improve savegame size by up to 25%, but are also up to 10 times slower.
	 * The next significant reduction in file size is at level 4, but that is already 4 times slower. Level 3 is primarily 50%
	 * slower while not improving the filesize, while level 0 and 1 are faster, but don't reduce savegame size much.
	 * It's OTTX and not e.g. OTTL because liblzma is part of xz-utils and .tar.xz is preferred over .tar.lzma. */
	{"lzma",   TO_BE32X('OTTX'), CreateLoadFilter<LZMALoadFilter>,   CreateSaveFilter<LZMASaveFilter>,   0, 2, 9},
#else
	{"lzma",   TO_BE32X('OTTX'), NULL,                               NULL,                               0, 0, 0},
#endif
};

/**
 * Return the savegameformat of the game. Whether it was created with ZLIB compression
 * uncompressed, or another type
 * @param s Name of the savegame format. If NULL it picks the first available one
 * @param compression_level Output for telling what compression level we want.
 * @return Pointer to SaveLoadFormat struct giving all characteristics of this type of savegame
 */
static const SaveLoadFormat *GetSavegameFormat(char *s, byte *compression_level)
{
	const SaveLoadFormat *def = lastof(_saveload_formats);

	/* find default savegame format, the highest one with which files can be written */
	while (!def->init_write) def--;

	if (!StrEmpty(s)) {
		/* Get the ":..." of the compression level out of the way */
		char *complevel = strrchr(s, ':');
		if (complevel != NULL) *complevel = '\0';

		for (const SaveLoadFormat *slf = &_saveload_formats[0]; slf != endof(_saveload_formats); slf++) {
			if (slf->init_write != NULL && strcmp(s, slf->name) == 0) {
				*compression_level = slf->default_compression;
				if (complevel != NULL) {
					/* There is a compression level in the string.
					 * First restore the : we removed to do proper name matching,
					 * then move the the begin of the actual version. */
					*complevel = ':';
					complevel++;

					/* Get the version and determine whether all went fine. */
					char *end;
					long level = strtol(complevel, &end, 10);
					if (end == complevel || level != Clamp(level, slf->min_compression, slf->max_compression)) {
						SetDParamStr(0, complevel);
						ShowErrorMessage(STR_CONFIG_ERROR, STR_CONFIG_ERROR_INVALID_SAVEGAME_COMPRESSION_LEVEL, WL_CRITICAL);
					} else {
						*compression_level = level;
					}
				}
				return slf;
			}
		}

		SetDParamStr(0, s);
		SetDParamStr(1, def->name);
		ShowErrorMessage(STR_CONFIG_ERROR, STR_CONFIG_ERROR_INVALID_SAVEGAME_COMPRESSION_ALGORITHM, WL_CRITICAL);

		/* Restore the string by adding the : back */
		if (complevel != NULL) *complevel = ':';
	}
	*compression_level = def->default_compression;
	return def;
}

/* actual loader/saver function */
void InitializeGame(uint size_x, uint size_y, bool reset_date, bool reset_settings);
extern bool AfterLoadGame();
extern bool LoadOldSaveGame(const char *file);

/**
 * Clear/free saveload state.
 */
static inline void ClearSaveLoadState()
{
	delete _sl.dumper;
	_sl.dumper = NULL;

	delete _sl.sf;
	_sl.sf = NULL;

	delete _sl.reader;
	_sl.reader = NULL;

	delete _sl.lf;
	_sl.lf = NULL;
}

/**
 * Update the gui accordingly when starting saving
 * and set locks on saveload. Also turn off fast-forward cause with that
 * saving takes Aaaaages
 */
static void SaveFileStart()
{
	_sl.ff_state = _fast_forward;
	_fast_forward = 0;
	SetMouseCursorBusy(true);

	InvalidateWindowData(WC_STATUS_BAR, 0, SBI_SAVELOAD_START);
	_sl.saveinprogress = true;
}

/** Update the gui accordingly when saving is done and release locks on saveload. */
static void SaveFileDone()
{
	if (_game_mode != GM_MENU) _fast_forward = _sl.ff_state;
	SetMouseCursorBusy(false);

	InvalidateWindowData(WC_STATUS_BAR, 0, SBI_SAVELOAD_FINISH);
	_sl.saveinprogress = false;
}

/** Set the error message from outside of the actual loading/saving of the game (AfterLoadGame and friends) */
void SetSaveLoadError(StringID str)
{
	_sl.error_str = str;
}

/** Get the string representation of the error message */
const char *GetSaveLoadErrorString()
{
	SetDParam(0, _sl.error_str);
	SetDParamStr(1, _sl.extra_msg);

	static char err_str[512];
	GetString(err_str, _sl.action == SLA_SAVE ? STR_ERROR_GAME_SAVE_FAILED : STR_ERROR_GAME_LOAD_FAILED, lastof(err_str));
	return err_str;
}

/** Show a gui message when saving has failed */
static void SaveFileError()
{
	SetDParamStr(0, GetSaveLoadErrorString());
	ShowErrorMessage(STR_JUST_RAW_STRING, INVALID_STRING_ID, WL_ERROR);
	SaveFileDone();
}

/**
 * We have written the whole game into memory, _memory_savegame, now find
 * and appropriate compressor and start writing to file.
 */
static SaveOrLoadResult SaveFileToDisk(bool threaded)
{
	try {
		byte compression;
		const SaveLoadFormat *fmt = GetSavegameFormat(_savegame_format, &compression);

		/* We have written our stuff to memory, now write it to file! */
		uint32 hdr[2] = { fmt->tag, TO_BE32((SAVEGAME_VERSION | SAVEGAME_VERSION_EXT) << 16) };
		_sl.sf->Write((byte*)hdr, sizeof(hdr));

		_sl.sf = fmt->init_write(_sl.sf, compression);
		_sl.dumper->Flush(_sl.sf);

		ClearSaveLoadState();

		if (threaded) SetAsyncSaveFinish(SaveFileDone);

		return SL_OK;
	} catch (...) {
		ClearSaveLoadState();

		AsyncSaveFinishProc asfp = SaveFileDone;

		/* We don't want to shout when saving is just
		 * cancelled due to a client disconnecting. */
		if (_sl.error_str != STR_NETWORK_ERROR_LOSTCONNECTION) {
			/* Skip the "colour" character */
			DEBUG(sl, 0, "%s", GetSaveLoadErrorString() + 3);
			asfp = SaveFileError;
		}

		if (threaded) {
			SetAsyncSaveFinish(asfp);
		} else {
			asfp();
		}
		return SL_ERROR;
	}
}

/** Thread run function for saving the file to disk. */
static void SaveFileToDiskThread(void *arg)
{
	SaveFileToDisk(true);
}

void WaitTillSaved()
{
	if (_save_thread == NULL) return;

	_save_thread->Join();
	delete _save_thread;
	_save_thread = NULL;

	/* Make sure every other state is handled properly as well. */
	ProcessAsyncSaveFinish();
}

/**
 * Actually perform the saving of the savegame.
 * General tactics is to first save the game to memory, then write it to file
 * using the writer, either in threaded mode if possible, or single-threaded.
 * @param writer   The filter to write the savegame to.
 * @param threaded Whether to try to perform the saving asynchronously.
 * @return Return the result of the action. #SL_OK or #SL_ERROR
 */
static SaveOrLoadResult DoSave(SaveFilter *writer, bool threaded)
{
	assert(!_sl.saveinprogress);

	_sl.dumper = new MemoryDumper();
	_sl.sf = writer;

	_sl_version = SAVEGAME_VERSION;
	SlXvSetCurrentState();

	SaveViewportBeforeSaveGame();
	SlSaveChunks();

	SaveFileStart();
	if (!threaded || !ThreadObject::New(&SaveFileToDiskThread, NULL, &_save_thread, "ottd:savegame")) {
		if (threaded) DEBUG(sl, 1, "Cannot create savegame thread, reverting to single-threaded mode...");

		SaveOrLoadResult result = SaveFileToDisk(false);
		SaveFileDone();

		return result;
	}

	return SL_OK;
}

/**
 * Save the game using a (writer) filter.
 * @param writer   The filter to write the savegame to.
 * @param threaded Whether to try to perform the saving asynchronously.
 * @return Return the result of the action. #SL_OK or #SL_ERROR
 */
SaveOrLoadResult SaveWithFilter(SaveFilter *writer, bool threaded)
{
	try {
		_sl.action = SLA_SAVE;
		return DoSave(writer, threaded);
	} catch (...) {
		ClearSaveLoadState();
		return SL_ERROR;
	}
}

/**
 * Actually perform the loading of a "non-old" savegame.
 * @param reader     The filter to read the savegame from.
 * @param load_check Whether to perform the checking ("preview") or actually load the game.
 * @return Return the result of the action. #SL_OK or #SL_REINIT ("unload" the game)
 */
static SaveOrLoadResult DoLoad(LoadFilter *reader, bool load_check)
{
	_sl.lf = reader;

	if (load_check) {
		/* Clear previous check data */
		_load_check_data.Clear();
		/* Mark SL_LOAD_CHECK as supported for this savegame. */
		_load_check_data.checkable = true;
	}

	SlXvResetState();

	uint32 hdr[2];
	if (_sl.lf->Read((byte*)hdr, sizeof(hdr)) != sizeof(hdr)) SlError(STR_GAME_SAVELOAD_ERROR_FILE_NOT_READABLE);

	/* see if we have any loader for this type. */
	const SaveLoadFormat *fmt = _saveload_formats;
	for (;;) {
		/* No loader found, treat as version 0 and use LZO format */
		if (fmt == endof(_saveload_formats)) {
			DEBUG(sl, 0, "Unknown savegame type, trying to load it as the buggy format");
			_sl.lf->Reset();
			_sl_version = 0;
			_sl_minor_version = 0;
			SlXvResetState();

			/* Try to find the LZO savegame format; it uses 'OTTD' as tag. */
			fmt = _saveload_formats;
			for (;;) {
				if (fmt == endof(_saveload_formats)) {
					/* Who removed LZO support? Bad bad boy! */
					NOT_REACHED();
				}
				if (fmt->tag == TO_BE32X('OTTD')) break;
				fmt++;
			}
			break;
		}

		if (fmt->tag == hdr[0]) {
			/* check version number */
			_sl_version = TO_BE32(hdr[1]) >> 16;
			/* Minor is not used anymore from version 18.0, but it is still needed
			 * in versions before that (4 cases) which can't be removed easy.
			 * Therefore it is loaded, but never saved (or, it saves a 0 in any scenario). */
			_sl_minor_version = (TO_BE32(hdr[1]) >> 8) & 0xFF;

			if (_sl_version & SAVEGAME_VERSION_EXT) {
				_sl_version &= ~SAVEGAME_VERSION_EXT;
				_sl_is_ext_version = true;
			} else {
				SlXvCheckSpecialSavegameVersions();
			}

			DEBUG(sl, 1, "Loading savegame version %d%s", _sl_version, _sl_is_ext_version ? " (extended)" : "");

			/* Is the version higher than the current? */
			if (_sl_version > SAVEGAME_VERSION) SlError(STR_GAME_SAVELOAD_ERROR_TOO_NEW_SAVEGAME);
			break;
		}

		fmt++;
	}

	/* loader for this savegame type is not implemented? */
	if (fmt->init_load == NULL) {
		char err_str[64];
		seprintf(err_str, lastof(err_str), "Loader for '%s' is not available.", fmt->name);
		SlError(STR_GAME_SAVELOAD_ERROR_BROKEN_INTERNAL_ERROR, err_str);
	}

	_sl.lf = fmt->init_load(_sl.lf);
	_sl.reader = new ReadBuffer(_sl.lf);
	_next_offs = 0;

	if (!load_check) {
		/* Old maps were hardcoded to 256x256 and thus did not contain
		 * any mapsize information. Pre-initialize to 256x256 to not to
		 * confuse old games */
		InitializeGame(256, 256, true, true);

		GamelogReset();

		if (IsSavegameVersionBefore(4)) {
			/*
			 * NewGRFs were introduced between 0.3,4 and 0.3.5, which both
			 * shared savegame version 4. Anything before that 'obviously'
			 * does not have any NewGRFs. Between the introduction and
			 * savegame version 41 (just before 0.5) the NewGRF settings
			 * were not stored in the savegame and they were loaded by
			 * using the settings from the main menu.
			 * So, to recap:
			 * - savegame version  <  4:  do not load any NewGRFs.
			 * - savegame version >= 41:  load NewGRFs from savegame, which is
			 *                            already done at this stage by
			 *                            overwriting the main menu settings.
			 * - other savegame versions: use main menu settings.
			 *
			 * This means that users *can* crash savegame version 4..40
			 * savegames if they set incompatible NewGRFs in the main menu,
			 * but can't crash anymore for savegame version < 4 savegames.
			 *
			 * Note: this is done here because AfterLoadGame is also called
			 * for TTO/TTD/TTDP savegames which have their own NewGRF logic.
			 */
			ClearGRFConfigList(&_grfconfig);
		}
	}

	if (load_check) {
		/* Load chunks into _load_check_data.
		 * No pools are loaded. References are not possible, and thus do not need resolving. */
		SlLoadCheckChunks();
	} else {
		/* Load chunks and resolve references */
		SlLoadChunks();
		SlFixPointers();
	}

	ClearSaveLoadState();

	_savegame_type = SGT_OTTD;

	if (load_check) {
		/* The only part from AfterLoadGame() we need */
		_load_check_data.grf_compatibility = IsGoodGRFConfigList(_load_check_data.grfconfig);
	} else {
		GamelogStartAction(GLAT_LOAD);

		/* After loading fix up savegame for any internal changes that
		 * might have occurred since then. If it fails, load back the old game. */
		if (!AfterLoadGame()) {
			GamelogStopAction();
			return SL_REINIT;
		}

		GamelogStopAction();
	}

	SlXvSetCurrentState();

	return SL_OK;
}

/**
 * Load the game using a (reader) filter.
 * @param reader   The filter to read the savegame from.
 * @return Return the result of the action. #SL_OK or #SL_REINIT ("unload" the game)
 */
SaveOrLoadResult LoadWithFilter(LoadFilter *reader)
{
	try {
		_sl.action = SLA_LOAD;
		return DoLoad(reader, false);
	} catch (...) {
		ClearSaveLoadState();
		return SL_REINIT;
	}
}

/**
 * Main Save or Load function where the high-level saveload functions are
 * handled. It opens the savegame, selects format and checks versions
 * @param filename The name of the savegame being created/loaded
 * @param mode Save or load mode. Load can also be a TTD(Patch) game. Use #SL_LOAD, #SL_OLD_LOAD, #SL_LOAD_CHECK, or #SL_SAVE.
 * @param sb The sub directory to save the savegame in
 * @param threaded True when threaded saving is allowed
 * @return Return the result of the action. #SL_OK, #SL_ERROR, or #SL_REINIT ("unload" the game)
 */
SaveOrLoadResult SaveOrLoad(const char *filename, SaveLoadOperation fop, DetailedFileType dft, Subdirectory sb, bool threaded)
{
	/* An instance of saving is already active, so don't go saving again */
	if (_sl.saveinprogress && fop == SLO_SAVE && dft == DFT_GAME_FILE && threaded) {
		/* if not an autosave, but a user action, show error message */
		if (!_do_autosave) ShowErrorMessage(STR_ERROR_SAVE_STILL_IN_PROGRESS, INVALID_STRING_ID, WL_ERROR);
		return SL_OK;
	}
	WaitTillSaved();

	try {
		/* Load a TTDLX or TTDPatch game */
		if (fop == SLO_LOAD && dft == DFT_OLD_GAME_FILE) {
			InitializeGame(256, 256, true, true); // set a mapsize of 256x256 for TTDPatch games or it might get confused

			/* TTD/TTO savegames have no NewGRFs, TTDP savegame have them
			 * and if so a new NewGRF list will be made in LoadOldSaveGame.
			 * Note: this is done here because AfterLoadGame is also called
			 * for OTTD savegames which have their own NewGRF logic. */
			ClearGRFConfigList(&_grfconfig);
			GamelogReset();
			if (!LoadOldSaveGame(filename)) return SL_REINIT;
			_sl_version = 0;
			_sl_minor_version = 0;
			SlXvResetState();
			GamelogStartAction(GLAT_LOAD);
			if (!AfterLoadGame()) {
				GamelogStopAction();
				return SL_REINIT;
			}
			GamelogStopAction();
			SlXvSetCurrentState();
			return SL_OK;
		}

		assert(dft == DFT_GAME_FILE);
		switch (fop) {
			case SLO_CHECK:
				_sl.action = SLA_LOAD_CHECK;
				break;

			case SLO_LOAD:
				_sl.action = SLA_LOAD;
				break;

			case SLO_SAVE:
				_sl.action = SLA_SAVE;
				break;

			default: NOT_REACHED();
		}

		FILE *fh = (fop == SLO_SAVE) ? FioFOpenFile(filename, "wb", sb) : FioFOpenFile(filename, "rb", sb);

		/* Make it a little easier to load savegames from the console */
		if (fh == NULL && fop != SLO_SAVE) fh = FioFOpenFile(filename, "rb", SAVE_DIR);
		if (fh == NULL && fop != SLO_SAVE) fh = FioFOpenFile(filename, "rb", BASE_DIR);
		if (fh == NULL && fop != SLO_SAVE) fh = FioFOpenFile(filename, "rb", SCENARIO_DIR);

		if (fh == NULL) {
			SlError(fop == SLO_SAVE ? STR_GAME_SAVELOAD_ERROR_FILE_NOT_WRITEABLE : STR_GAME_SAVELOAD_ERROR_FILE_NOT_READABLE);
		}

<<<<<<< HEAD
		if (mode == SL_SAVE) { // SAVE game
			DEBUG(desync, 1, "save: %08x; %02x; %02X; %s", _date, _date_fract, _tick_skip_counter, filename);
=======
		if (fop == SLO_SAVE) { // SAVE game
			DEBUG(desync, 1, "save: %08x; %02x; %s", _date, _date_fract, filename);
>>>>>>> a3d0fc58
			if (_network_server || !_settings_client.gui.threaded_saves) threaded = false;

			return DoSave(new FileWriter(fh), threaded);
		}

		/* LOAD game */
		assert(fop == SLO_LOAD || fop == SLO_CHECK);
		DEBUG(desync, 1, "load: %s", filename);
		return DoLoad(new FileReader(fh), fop == SLO_CHECK);
	} catch (...) {
		/* This code may be executed both for old and new save games. */
		ClearSaveLoadState();

		/* Skip the "colour" character */
		if (fop != SLO_CHECK) DEBUG(sl, 0, "%s", GetSaveLoadErrorString() + 3);

		/* A saver/loader exception!! reinitialize all variables to prevent crash! */
		return (fop == SLO_LOAD) ? SL_REINIT : SL_ERROR;
	}
}

/** Do a save when exiting the game (_settings_client.gui.autosave_on_exit) */
void DoExitSave()
{
	SaveOrLoad("exit.sav", SLO_SAVE, DFT_GAME_FILE, AUTOSAVE_DIR);
}

/**
 * Fill the buffer with the default name for a savegame *or* screenshot.
 * @param buf the buffer to write to.
 * @param last the last element in the buffer.
 */
void GenerateDefaultSaveName(char *buf, const char *last)
{
	/* Check if we have a name for this map, which is the name of the first
	 * available company. When there's no company available we'll use
	 * 'Spectator' as "company" name. */
	CompanyID cid = _local_company;
	if (!Company::IsValidID(cid)) {
		const Company *c;
		FOR_ALL_COMPANIES(c) {
			cid = c->index;
			break;
		}
	}

	SetDParam(0, cid);

	/* Insert current date */
	switch (_settings_client.gui.date_format_in_default_names) {
		case 0: SetDParam(1, STR_JUST_DATE_LONG); break;
		case 1: SetDParam(1, STR_JUST_DATE_TINY); break;
		case 2: SetDParam(1, STR_JUST_DATE_ISO); break;
		default: NOT_REACHED();
	}
	SetDParam(2, _date);

	/* Get the correct string (special string for when there's not company) */
	GetString(buf, !Company::IsValidID(cid) ? STR_SAVEGAME_NAME_SPECTATOR : STR_SAVEGAME_NAME_DEFAULT, last);
	SanitizeFilename(buf);
}

/**
 * Set the mode and file type of the file to save or load based on the type of file entry at the file system.
 * @param ft Type of file entry of the file system.
 */
void FileToSaveLoad::SetMode(FiosType ft)
{
	this->SetMode(SLO_LOAD, GetAbstractFileType(ft), GetDetailedFileType(ft));
}

/**
 * Set the mode and file type of the file to save or load.
 * @param fop File operation being performed.
 * @param aft Abstract file type.
 * @param dft Detailed file type.
 */
void FileToSaveLoad::SetMode(SaveLoadOperation fop, AbstractFileType aft, DetailedFileType dft)
{
	if (aft == FT_INVALID || aft == FT_NONE) {
		this->file_op = SLO_INVALID;
		this->detail_ftype = DFT_INVALID;
		this->abstract_ftype = FT_INVALID;
		return;
	}

	this->file_op = fop;
	this->detail_ftype = dft;
	this->abstract_ftype = aft;
}

/**
 * Set the name of the file.
 * @param name Name of the file.
 */
void FileToSaveLoad::SetName(const char *name)
{
	strecpy(this->name, name, lastof(this->name));
}

/**
 * Set the title of the file.
 * @param title Title of the file.
 */
void FileToSaveLoad::SetTitle(const char *title)
{
	strecpy(this->title, title, lastof(this->title));
}

#if 0
/**
 * Function to get the type of the savegame by looking at the file header.
 * NOTICE: Not used right now, but could be used if extensions of savegames are garbled
 * @param file Savegame to be checked
 * @return SL_OLD_LOAD or SL_LOAD of the file
 */
int GetSavegameType(char *file)
{
	const SaveLoadFormat *fmt;
	uint32 hdr;
	FILE *f;
	int mode = SL_OLD_LOAD;

	f = fopen(file, "rb");
	if (fread(&hdr, sizeof(hdr), 1, f) != 1) {
		DEBUG(sl, 0, "Savegame is obsolete or invalid format");
		mode = SL_LOAD; // don't try to get filename, just show name as it is written
	} else {
		/* see if we have any loader for this type. */
		for (fmt = _saveload_formats; fmt != endof(_saveload_formats); fmt++) {
			if (fmt->tag == hdr) {
				mode = SL_LOAD; // new type of savegame
				break;
			}
		}
	}

	fclose(f);
	return mode;
}
#endif<|MERGE_RESOLUTION|>--- conflicted
+++ resolved
@@ -1738,15 +1738,12 @@
 				/* Read length */
 				len = (SlReadByte() << 16) | ((m >> 4) << 24);
 				len += SlReadUint16();
-<<<<<<< HEAD
 				if (SlXvIsFeaturePresent(XSLFI_RIFF_HEADER_60_BIT)) {
 					if (len != 0) {
 						SlErrorCorrupt("RIFF chunk too large");
 					}
 					len = SlReadUint32();
 				}
-=======
->>>>>>> a3d0fc58
 				if (ext_flags & SLCEHF_BIG_RIFF) {
 					len |= SlReadUint32() << 28;
 				}
@@ -1815,7 +1812,6 @@
 				/* Read length */
 				len = (SlReadByte() << 16) | ((m >> 4) << 24);
 				len += SlReadUint16();
-<<<<<<< HEAD
 				if (SlXvIsFeaturePresent(XSLFI_RIFF_HEADER_60_BIT)) {
 					if (len != 0) {
 						SlErrorCorrupt("RIFF chunk too large");
@@ -1823,8 +1819,6 @@
 					len = SlReadUint32();
 					if (ext_flags & SLCEHF_BIG_RIFF) SlErrorCorrupt("XSLFI_RIFF_HEADER_60_BIT and SLCEHF_BIG_RIFF both present");
 				}
-=======
->>>>>>> a3d0fc58
 				if (ext_flags & SLCEHF_BIG_RIFF) {
 					uint64 full_len = len | (static_cast<uint64>(SlReadUint32()) << 28);
 					if (full_len >= (1LL << 32)) {
@@ -2936,13 +2930,8 @@
 			SlError(fop == SLO_SAVE ? STR_GAME_SAVELOAD_ERROR_FILE_NOT_WRITEABLE : STR_GAME_SAVELOAD_ERROR_FILE_NOT_READABLE);
 		}
 
-<<<<<<< HEAD
-		if (mode == SL_SAVE) { // SAVE game
+		if (fop == SLO_SAVE) { // SAVE game
 			DEBUG(desync, 1, "save: %08x; %02x; %02X; %s", _date, _date_fract, _tick_skip_counter, filename);
-=======
-		if (fop == SLO_SAVE) { // SAVE game
-			DEBUG(desync, 1, "save: %08x; %02x; %s", _date, _date_fract, filename);
->>>>>>> a3d0fc58
 			if (_network_server || !_settings_client.gui.threaded_saves) threaded = false;
 
 			return DoSave(new FileWriter(fh), threaded);
