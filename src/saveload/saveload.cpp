/* $Id$ */

/*
 * This file is part of OpenTTD.
 * OpenTTD is free software; you can redistribute it and/or modify it under the terms of the GNU General Public License as published by the Free Software Foundation, version 2.
 * OpenTTD is distributed in the hope that it will be useful, but WITHOUT ANY WARRANTY; without even the implied warranty of MERCHANTABILITY or FITNESS FOR A PARTICULAR PURPOSE.
 * See the GNU General Public License for more details. You should have received a copy of the GNU General Public License along with OpenTTD. If not, see <http://www.gnu.org/licenses/>.
 */

/**
 * @file saveload.cpp
 * All actions handling saving and loading goes on in this file. The general actions
 * are as follows for saving a game (loading is analogous):
 * <ol>
 * <li>initialize the writer by creating a temporary memory-buffer for it
 * <li>go through all to-be saved elements, each 'chunk' (#ChunkHandler) prefixed by a label
 * <li>use their description array (#SaveLoad) to know what elements to save and in what version
 *    of the game it was active (used when loading)
 * <li>write all data byte-by-byte to the temporary buffer so it is endian-safe
 * <li>when the buffer is full; flush it to the output (eg save to file) (_sl.buf, _sl.bufp, _sl.bufe)
 * <li>repeat this until everything is done, and flush any remaining output to file
 * </ol>
 */
#include "../stdafx.h"
#include "../debug.h"
#include "../station_base.h"
#include "../dock_base.h"
#include "../thread/thread.h"
#include "../town.h"
#include "../network/network.h"
#include "../window_func.h"
#include "../strings_func.h"
#include "../core/endian_func.hpp"
#include "../vehicle_base.h"
#include "../company_func.h"
#include "../date_func.h"
#include "../autoreplace_base.h"
#include "../roadstop_base.h"
#include "../linkgraph/linkgraph.h"
#include "../linkgraph/linkgraphjob.h"
#include "../statusbar_gui.h"
#include "../fileio_func.h"
#include "../gamelog.h"
#include "../string_func.h"
#include "../string_func_extra.h"
#include "../fios.h"
#include "../error.h"

#include "../tbtr_template_vehicle.h"

#include "table/strings.h"

#include "saveload_internal.h"
#include "saveload_filter.h"
#include "saveload_buffer.h"
#include "extended_ver_sl.h"

#include "../safeguards.h"

#include <deque>
#include <vector>

/*
 * Previous savegame versions, the trunk revision where they were
 * introduced and the released version that had that particular
 * savegame version.
 * Up to savegame version 18 there is a minor version as well.
 *
 *    1.0         0.1.x, 0.2.x
 *    2.0         0.3.0
 *    2.1         0.3.1, 0.3.2
 *    3.x         lost
 *    4.0     1
 *    4.1   122   0.3.3, 0.3.4
 *    4.2  1222   0.3.5
 *    4.3  1417
 *    4.4  1426
 *    5.0  1429
 *    5.1  1440
 *    5.2  1525   0.3.6
 *    6.0  1721
 *    6.1  1768
 *    7.0  1770
 *    8.0  1786
 *    9.0  1909
 *   10.0  2030
 *   11.0  2033
 *   11.1  2041
 *   12.1  2046
 *   13.1  2080   0.4.0, 0.4.0.1
 *   14.0  2441
 *   15.0  2499
 *   16.0  2817
 *   16.1  3155
 *   17.0  3212
 *   17.1  3218
 *   18    3227
 *   19    3396
 *   20    3403
 *   21    3472   0.4.x
 *   22    3726
 *   23    3915
 *   24    4150
 *   25    4259
 *   26    4466
 *   27    4757
 *   28    4987
 *   29    5070
 *   30    5946
 *   31    5999
 *   32    6001
 *   33    6440
 *   34    6455
 *   35    6602
 *   36    6624
 *   37    7182
 *   38    7195
 *   39    7269
 *   40    7326
 *   41    7348   0.5.x
 *   42    7573
 *   43    7642
 *   44    8144
 *   45    8501
 *   46    8705
 *   47    8735
 *   48    8935
 *   49    8969
 *   50    8973
 *   51    8978
 *   52    9066
 *   53    9316
 *   54    9613
 *   55    9638
 *   56    9667
 *   57    9691
 *   58    9762
 *   59    9779
 *   60    9874
 *   61    9892
 *   62    9905
 *   63    9956
 *   64   10006
 *   65   10210
 *   66   10211
 *   67   10236
 *   68   10266
 *   69   10319
 *   70   10541
 *   71   10567
 *   72   10601
 *   73   10903
 *   74   11030
 *   75   11107
 *   76   11139
 *   77   11172
 *   78   11176
 *   79   11188
 *   80   11228
 *   81   11244
 *   82   11410
 *   83   11589
 *   84   11822
 *   85   11874
 *   86   12042
 *   87   12129
 *   88   12134
 *   89   12160
 *   90   12293
 *   91   12347
 *   92   12381   0.6.x
 *   93   12648
 *   94   12816
 *   95   12924
 *   96   13226
 *   97   13256
 *   98   13375
 *   99   13838
 *  100   13952
 *  101   14233
 *  102   14332
 *  103   14598
 *  104   14735
 *  105   14803
 *  106   14919
 *  107   15027
 *  108   15045
 *  109   15075
 *  110   15148
 *  111   15190
 *  112   15290
 *  113   15340
 *  114   15601
 *  115   15695
 *  116   15893   0.7.x
 *  117   16037
 *  118   16129
 *  119   16242
 *  120   16439
 *  121   16694
 *  122   16855
 *  123   16909
 *  124   16993
 *  125   17113
 *  126   17433
 *  127   17439
 *  128   18281
 *  129   18292
 *  130   18404
 *  131   18481
 *  132   18522
 *  133   18674
 *  134   18703
 *  135   18719
 *  136   18764
 *  137   18912
 *  138   18942   1.0.x
 *  139   19346
 *  140   19382
 *  141   19799
 *  142   20003
 *  143   20048
 *  144   20334
 *  145   20376
 *  146   20446
 *  147   20621
 *  148   20659
 *  149   20832
 *  150   20857
 *  151   20918
 *  152   21171
 *  153   21263
 *  154   21426
 *  155   21453
 *  156   21728
 *  157   21862
 *  158   21933
 *  159   21962
 *  160   21974   1.1.x
 *  161   22567
 *  162   22713
 *  163   22767
 *  164   23290
 *  165   23304
 *  166   23415
 *  167   23504
 *  168   23637
 *  169   23816
 *  170   23826
 *  171   23835
 *  172   23947
 *  173   23967   1.2.0-RC1
 *  174   23973   1.2.x
 *  175   24136
 *  176   24446
 *  177   24619
 *  178   24789
 *  179   24810
 *  180   24998   1.3.x
 *  181   25012
 *  182   25296
 *  183   25363
 *  184   25508
 *  185   25620
 *  186   25833
 *  187   25899
 *  188   26169   1.4.x
 *  189   26450
 *  190   26547
 *  191   26646
 *  192   26700
 *  193   26802
 *  194   26881   1.5.x, 1.6.0
 *  195   27572   1.6.x
 *  196   27778   1.7.x
 *  197   27978   1.8.x
 *  198
 *  199
 *  200   #6805   Extend railtypes to 64, adding uint16 to map array.
 */
<<<<<<< HEAD
extern const uint16 SAVEGAME_VERSION = 199; ///< Current savegame version of OpenTTD.
const uint16 SAVEGAME_VERSION_EXT = 0x8000; ///< Savegame extension indicator mask
=======
extern const uint16 SAVEGAME_VERSION = 200; ///< Current savegame version of OpenTTD.
>>>>>>> bf8d7df7

SavegameType _savegame_type; ///< type of savegame we are loading
FileToSaveLoad _file_to_saveload; ///< File to save or load in the openttd loop.

uint32 _ttdp_version;     ///< version of TTDP savegame (if applicable)
uint16 _sl_version;       ///< the major savegame version identifier
byte   _sl_minor_version; ///< the minor savegame version, DO NOT USE!
char _savegame_format[8]; ///< how to compress savegames
bool _do_autosave;        ///< are we doing an autosave at the moment?

extern bool _sl_is_ext_version;

/** What are we currently doing? */
enum SaveLoadAction {
	SLA_LOAD,        ///< loading
	SLA_SAVE,        ///< saving
	SLA_PTRS,        ///< fixing pointers
	SLA_NULL,        ///< null all pointers (on loading error)
	SLA_LOAD_CHECK,  ///< partial loading into #_load_check_data
};

enum NeedLength {
	NL_NONE = 0,       ///< not working in NeedLength mode
	NL_WANTLENGTH = 1, ///< writing length and data
};

void ReadBuffer::SkipBytesSlowPath(size_t bytes)
{
	bytes -= (this->bufe - this->bufp);
	while (true) {
		size_t len = this->reader->Read(this->buf, lengthof(this->buf));
		if (len == 0) SlErrorCorrupt("Unexpected end of chunk");
		this->read += len;
		if (len >= bytes) {
			this->bufp = this->buf + bytes;
			this->bufe = this->buf + len;
			return;
		} else {
			bytes -= len;
		}
	}
}

void ReadBuffer::AcquireBytes()
{
	size_t remainder = this->bufe - this->bufp;
	if (remainder) {
		memmove(this->buf, this->bufp, remainder);
	}
	size_t len = this->reader->Read(this->buf + remainder, lengthof(this->buf) - remainder);
	if (len == 0) SlErrorCorrupt("Unexpected end of chunk");

	this->read += len;
	this->bufp = this->buf;
	this->bufe = this->buf + remainder + len;
}

void MemoryDumper::FinaliseBlock()
{
	assert(this->saved_buf == nullptr);
	if (!this->blocks.empty()) {
		size_t s = MEMORY_CHUNK_SIZE - (this->bufe - this->buf);
		this->blocks.back().size = s;
		this->completed_block_bytes += s;
	}
	this->buf = this->bufe = nullptr;
}

void MemoryDumper::AllocateBuffer()
{
	if (this->saved_buf) {
		const size_t offset = this->buf - this->autolen_buf;
		const size_t size = (this->autolen_buf_end - this->autolen_buf) * 2;
		this->autolen_buf = ReallocT<byte>(this->autolen_buf, size);
		this->autolen_buf_end = this->autolen_buf + size;
		this->buf = this->autolen_buf + offset;
		this->bufe = this->autolen_buf_end;
		return;
	}
	this->FinaliseBlock();
	this->buf = CallocT<byte>(MEMORY_CHUNK_SIZE);
	this->blocks.emplace_back(this->buf);
	this->bufe = this->buf + MEMORY_CHUNK_SIZE;
}

/**
 * Flush this dumper into a writer.
 * @param writer The filter we want to use.
 */
void MemoryDumper::Flush(SaveFilter *writer)
{
	this->FinaliseBlock();

	uint block_count = this->blocks.size();
	for (uint i = 0; i < block_count; i++) {
		writer->Write(this->blocks[i].data, this->blocks[i].size);
	}

	writer->Finish();
}

void MemoryDumper::StartAutoLength()
{
	assert(this->saved_buf == nullptr);

	this->saved_buf = this->buf;
	this->saved_bufe = this->bufe;
	this->buf = this->autolen_buf;
	this->bufe = this->autolen_buf_end;
}

std::pair<byte *, size_t> MemoryDumper::StopAutoLength()
{
	assert(this->saved_buf != nullptr);
	auto res = std::make_pair(this->autolen_buf, this->buf - this->autolen_buf);

	this->buf = this->saved_buf;
	this->bufe = this->saved_bufe;
	this->saved_buf = this->saved_bufe = nullptr;
	return res;
}

/**
 * Get the size of the memory dump made so far.
 * @return The size.
 */
size_t MemoryDumper::GetSize() const
{
	assert(this->saved_buf == nullptr);
	return this->completed_block_bytes + (this->bufe ? (MEMORY_CHUNK_SIZE - (this->bufe - this->buf)) : 0);
}

/** The saveload struct, containing reader-writer functions, buffer, version, etc. */
struct SaveLoadParams {
	SaveLoadAction action;               ///< are we doing a save or a load atm.
	NeedLength need_length;              ///< working in NeedLength (Autolength) mode?
	byte block_mode;                     ///< ???
	bool error;                          ///< did an error occur or not

	size_t obj_len;                      ///< the length of the current object we are busy with
	int array_index, last_array_index;   ///< in the case of an array, the current and last positions

	MemoryDumper *dumper;                ///< Memory dumper to write the savegame to.
	SaveFilter *sf;                      ///< Filter to write the savegame to.

	ReadBuffer *reader;                  ///< Savegame reading buffer.
	LoadFilter *lf;                      ///< Filter to read the savegame from.

	StringID error_str;                  ///< the translatable error message to show
	char *extra_msg;                     ///< the error message

	byte ff_state;                       ///< The state of fast-forward when saving started.
	bool saveinprogress;                 ///< Whether there is currently a save in progress.
};

static SaveLoadParams _sl; ///< Parameters used for/at saveload.

ReadBuffer *ReadBuffer::GetCurrent()
{
	return _sl.reader;
}

MemoryDumper *MemoryDumper::GetCurrent()
{
	return _sl.dumper;
}

/* these define the chunks */
extern const ChunkHandler _version_ext_chunk_handlers[];
extern const ChunkHandler _gamelog_chunk_handlers[];
extern const ChunkHandler _map_chunk_handlers[];
extern const ChunkHandler _misc_chunk_handlers[];
extern const ChunkHandler _name_chunk_handlers[];
extern const ChunkHandler _cheat_chunk_handlers[] ;
extern const ChunkHandler _setting_chunk_handlers[];
extern const ChunkHandler _company_chunk_handlers[];
extern const ChunkHandler _engine_chunk_handlers[];
extern const ChunkHandler _veh_chunk_handlers[];
extern const ChunkHandler _waypoint_chunk_handlers[];
extern const ChunkHandler _depot_chunk_handlers[];
extern const ChunkHandler _order_chunk_handlers[];
extern const ChunkHandler _town_chunk_handlers[];
extern const ChunkHandler _sign_chunk_handlers[];
extern const ChunkHandler _station_chunk_handlers[];
extern const ChunkHandler _industry_chunk_handlers[];
extern const ChunkHandler _economy_chunk_handlers[];
extern const ChunkHandler _subsidy_chunk_handlers[];
extern const ChunkHandler _cargomonitor_chunk_handlers[];
extern const ChunkHandler _goal_chunk_handlers[];
extern const ChunkHandler _story_page_chunk_handlers[];
extern const ChunkHandler _ai_chunk_handlers[];
extern const ChunkHandler _game_chunk_handlers[];
extern const ChunkHandler _animated_tile_chunk_handlers[];
extern const ChunkHandler _newgrf_chunk_handlers[];
extern const ChunkHandler _group_chunk_handlers[];
extern const ChunkHandler _cargopacket_chunk_handlers[];
extern const ChunkHandler _autoreplace_chunk_handlers[];
extern const ChunkHandler _labelmaps_chunk_handlers[];
extern const ChunkHandler _linkgraph_chunk_handlers[];
extern const ChunkHandler _airport_chunk_handlers[];
extern const ChunkHandler _object_chunk_handlers[];
extern const ChunkHandler _persistent_storage_chunk_handlers[];
extern const ChunkHandler _trace_restrict_chunk_handlers[];
extern const ChunkHandler _signal_chunk_handlers[];
extern const ChunkHandler _plan_chunk_handlers[];
extern const ChunkHandler _template_replacement_chunk_handlers[];
extern const ChunkHandler _template_vehicle_chunk_handlers[];
extern const ChunkHandler _bridge_signal_chunk_handlers[];
extern const ChunkHandler _tunnel_chunk_handlers[];

/** Array of all chunks in a savegame, \c NULL terminated. */
static const ChunkHandler * const _chunk_handlers[] = {
	_version_ext_chunk_handlers,            // this should be first, such that it is saved first, as when loading it affects the loading of subsequent chunks
	_gamelog_chunk_handlers,
	_map_chunk_handlers,
	_misc_chunk_handlers,
	_name_chunk_handlers,
	_cheat_chunk_handlers,
	_setting_chunk_handlers,
	_veh_chunk_handlers,
	_waypoint_chunk_handlers,
	_depot_chunk_handlers,
	_order_chunk_handlers,
	_industry_chunk_handlers,
	_economy_chunk_handlers,
	_subsidy_chunk_handlers,
	_cargomonitor_chunk_handlers,
	_goal_chunk_handlers,
	_story_page_chunk_handlers,
	_engine_chunk_handlers,
	_town_chunk_handlers,
	_sign_chunk_handlers,
	_station_chunk_handlers,
	_company_chunk_handlers,
	_ai_chunk_handlers,
	_game_chunk_handlers,
	_animated_tile_chunk_handlers,
	_newgrf_chunk_handlers,
	_group_chunk_handlers,
	_cargopacket_chunk_handlers,
	_autoreplace_chunk_handlers,
	_labelmaps_chunk_handlers,
	_linkgraph_chunk_handlers,
	_airport_chunk_handlers,
	_object_chunk_handlers,
	_persistent_storage_chunk_handlers,
	_trace_restrict_chunk_handlers,
	_signal_chunk_handlers,
	_plan_chunk_handlers,
	_template_replacement_chunk_handlers,
	_template_vehicle_chunk_handlers,
	_bridge_signal_chunk_handlers,
	_tunnel_chunk_handlers,
	NULL,
};

/**
 * Iterate over all chunk handlers.
 * @param ch the chunk handler iterator
 */
#define FOR_ALL_CHUNK_HANDLERS(ch) \
	for (const ChunkHandler * const *chsc = _chunk_handlers; *chsc != NULL; chsc++) \
		for (const ChunkHandler *ch = *chsc; ch != NULL; ch = (ch->flags & CH_LAST) ? NULL : ch + 1)

/** Null all pointers (convert index -> NULL) */
static void SlNullPointers()
{
	_sl.action = SLA_NULL;

	/* We don't want any savegame conversion code to run
	 * during NULLing; especially those that try to get
	 * pointers from other pools. */
	_sl_version = SAVEGAME_VERSION;
	SlXvSetCurrentState();

	DEBUG(sl, 1, "Nulling pointers");

	FOR_ALL_CHUNK_HANDLERS(ch) {
		if (ch->ptrs_proc != NULL) {
			DEBUG(sl, 2, "Nulling pointers for %c%c%c%c", ch->id >> 24, ch->id >> 16, ch->id >> 8, ch->id);
			ch->ptrs_proc();
		}
	}

	DEBUG(sl, 1, "All pointers nulled");

	assert(_sl.action == SLA_NULL);
}

/**
 * Error handler. Sets everything up to show an error message and to clean
 * up the mess of a partial savegame load.
 * @param string The translatable error message to show.
 * @param extra_msg An extra error message coming from one of the APIs.
 * @note This function does never return as it throws an exception to
 *       break out of all the saveload code.
 */
void NORETURN SlError(StringID string, const char *extra_msg, bool already_malloced)
{
	char *str = NULL;
	if (extra_msg != NULL) {
		str = already_malloced ? const_cast<char *>(extra_msg) : stredup(extra_msg);
	}

	/* Distinguish between loading into _load_check_data vs. normal save/load. */
	if (_sl.action == SLA_LOAD_CHECK) {
		_load_check_data.error = string;
		free(_load_check_data.error_data);
		_load_check_data.error_data = str;
	} else {
		_sl.error_str = string;
		free(_sl.extra_msg);
		_sl.extra_msg = str;
	}

	/* We have to NULL all pointers here; we might be in a state where
	 * the pointers are actually filled with indices, which means that
	 * when we access them during cleaning the pool dereferences of
	 * those indices will be made with segmentation faults as result. */
	if (_sl.action == SLA_LOAD || _sl.action == SLA_PTRS) SlNullPointers();
	throw std::exception();
}

/**
 * As SlError, except that it takes a format string and additional parameters
 */
void NORETURN CDECL SlErrorFmt(StringID string, const char *msg, ...)
{
	va_list va;
	va_start(va, msg);
	char *str = str_vfmt(msg, va);
	va_end(va);
	SlError(string, str, true);
}

/**
 * Error handler for corrupt savegames. Sets everything up to show the
 * error message and to clean up the mess of a partial savegame load.
 * @param msg Location the corruption has been spotted.
 * @note This function does never return as it throws an exception to
 *       break out of all the saveload code.
 */
void NORETURN SlErrorCorrupt(const char *msg, bool already_malloced)
{
	SlError(STR_GAME_SAVELOAD_ERROR_BROKEN_SAVEGAME, msg, already_malloced);
}

/**
 * As SlErrorCorruptFmt, except that it takes a format string and additional parameters
 */
void NORETURN CDECL SlErrorCorruptFmt(const char *msg, ...)
{
	va_list va;
	va_start(va, msg);
	char *str = str_vfmt(msg, va);
	va_end(va);
	SlError(STR_GAME_SAVELOAD_ERROR_BROKEN_SAVEGAME, str, true);
}


typedef void (*AsyncSaveFinishProc)();                ///< Callback for when the savegame loading is finished.
static AsyncSaveFinishProc _async_save_finish = NULL; ///< Callback to call when the savegame loading is finished.
static ThreadObject *_save_thread;                    ///< The thread we're using to compress and write a savegame

/**
 * Called by save thread to tell we finished saving.
 * @param proc The callback to call when saving is done.
 */
static void SetAsyncSaveFinish(AsyncSaveFinishProc proc)
{
	if (_exit_game) return;
	while (_async_save_finish != NULL) CSleep(10);

	_async_save_finish = proc;
}

/**
 * Handle async save finishes.
 */
void ProcessAsyncSaveFinish()
{
	if (_async_save_finish == NULL) return;

	_async_save_finish();

	_async_save_finish = NULL;

	if (_save_thread != NULL) {
		_save_thread->Join();
		delete _save_thread;
		_save_thread = NULL;
	}
}

/**
 * Wrapper for reading a byte from the buffer.
 * @return The read byte.
 */
byte SlReadByte()
{
	return _sl.reader->ReadByte();
}

/**
 * Read in bytes from the file/data structure but don't do
 * anything with them, discarding them in effect
 * @param length The amount of bytes that is being treated this way
 */
void SlSkipBytes(size_t length)
{
	return _sl.reader->SkipBytes(length);
}

int SlReadUint16()
{
	_sl.reader->CheckBytes(2);
	return _sl.reader->RawReadUint16();
}

uint32 SlReadUint32()
{
	_sl.reader->CheckBytes(4);
	return _sl.reader->RawReadUint32();
}

uint64 SlReadUint64()
{
	_sl.reader->CheckBytes(8);
	return _sl.reader->RawReadUint64();
}

/**
 * Wrapper for writing a byte to the dumper.
 * @param b The byte to write.
 */
void SlWriteByte(byte b)
{
	_sl.dumper->WriteByte(b);
}

void SlWriteUint16(uint16 v)
{
	_sl.dumper->CheckBytes(2);
	_sl.dumper->RawWriteUint16(v);
}

void SlWriteUint32(uint32 v)
{
	_sl.dumper->CheckBytes(4);
	_sl.dumper->RawWriteUint32(v);
}

void SlWriteUint64(uint64 v)
{
	_sl.dumper->CheckBytes(8);
	_sl.dumper->RawWriteUint64(v);
}

/**
 * Returns number of bytes read so far
 * May only be called during a load/load check action
 */
size_t SlGetBytesRead()
{
	assert(_sl.action == SLA_LOAD || _sl.action == SLA_LOAD_CHECK);
	return _sl.reader->GetSize();
}

/**
 * Returns number of bytes written so far
 * May only be called during a save action
 */
size_t SlGetBytesWritten()
{
	assert(_sl.action == SLA_SAVE);
	return _sl.dumper->GetSize();
}

/**
 * Read in the header descriptor of an object or an array.
 * If the highest bit is set (7), then the index is bigger than 127
 * elements, so use the next byte to read in the real value.
 * The actual value is then both bytes added with the first shifted
 * 8 bits to the left, and dropping the highest bit (which only indicated a big index).
 * x = ((x & 0x7F) << 8) + SlReadByte();
 * @return Return the value of the index
 */
static uint SlReadSimpleGamma()
{
	uint i = SlReadByte();
	if (HasBit(i, 7)) {
		i &= ~0x80;
		if (HasBit(i, 6)) {
			i &= ~0x40;
			if (HasBit(i, 5)) {
				i &= ~0x20;
				if (HasBit(i, 4)) {
					i &= ~0x10;
					if (HasBit(i, 3)) {
						SlErrorCorrupt("Unsupported gamma");
					}
					i = SlReadByte(); // 32 bits only.
				}
				i = (i << 8) | SlReadByte();
			}
			i = (i << 8) | SlReadByte();
		}
		i = (i << 8) | SlReadByte();
	}
	return i;
}

/**
 * Write the header descriptor of an object or an array.
 * If the element is bigger than 127, use 2 bytes for saving
 * and use the highest byte of the first written one as a notice
 * that the length consists of 2 bytes, etc.. like this:
 * 0xxxxxxx
 * 10xxxxxx xxxxxxxx
 * 110xxxxx xxxxxxxx xxxxxxxx
 * 1110xxxx xxxxxxxx xxxxxxxx xxxxxxxx
 * 11110--- xxxxxxxx xxxxxxxx xxxxxxxx xxxxxxxx
 * We could extend the scheme ad infinum to support arbitrarily
 * large chunks, but as sizeof(size_t) == 4 is still very common
 * we don't support anything above 32 bits. That's why in the last
 * case the 3 most significant bits are unused.
 * @param i Index being written
 */

static void SlWriteSimpleGamma(size_t i)
{
	if (i >= (1 << 7)) {
		if (i >= (1 << 14)) {
			if (i >= (1 << 21)) {
				if (i >= (1 << 28)) {
					assert(i <= UINT32_MAX); // We can only support 32 bits for now.
					SlWriteByte((byte)(0xF0));
					SlWriteByte((byte)(i >> 24));
				} else {
					SlWriteByte((byte)(0xE0 | (i >> 24)));
				}
				SlWriteByte((byte)(i >> 16));
			} else {
				SlWriteByte((byte)(0xC0 | (i >> 16)));
			}
			SlWriteByte((byte)(i >> 8));
		} else {
			SlWriteByte((byte)(0x80 | (i >> 8)));
		}
	}
	SlWriteByte((byte)i);
}

/** Return how many bytes used to encode a gamma value */
static inline uint SlGetGammaLength(size_t i)
{
	return 1 + (i >= (1 << 7)) + (i >= (1 << 14)) + (i >= (1 << 21)) + (i >= (1 << 28));
}

static inline uint SlReadSparseIndex()
{
	return SlReadSimpleGamma();
}

static inline void SlWriteSparseIndex(uint index)
{
	SlWriteSimpleGamma(index);
}

static inline uint SlReadArrayLength()
{
	return SlReadSimpleGamma();
}

static inline void SlWriteArrayLength(size_t length)
{
	SlWriteSimpleGamma(length);
}

static inline uint SlGetArrayLength(size_t length)
{
	return SlGetGammaLength(length);
}

/**
 * Return the size in bytes of a certain type of normal/atomic variable
 * as it appears in memory. See VarTypes
 * @param conv VarType type of variable that is used for calculating the size
 * @return Return the size of this type in bytes
 */
static inline uint SlCalcConvMemLen(VarType conv)
{
	static const byte conv_mem_size[] = {1, 1, 1, 2, 2, 4, 4, 8, 8, 0};
	byte length = GB(conv, 4, 4);

	switch (length << 4) {
		case SLE_VAR_STRB:
		case SLE_VAR_STRBQ:
		case SLE_VAR_STR:
		case SLE_VAR_STRQ:
			return SlReadArrayLength();

		default:
			assert(length < lengthof(conv_mem_size));
			return conv_mem_size[length];
	}
}

/**
 * Return the size in bytes of a certain type of normal/atomic variable
 * as it appears in a saved game. See VarTypes
 * @param conv VarType type of variable that is used for calculating the size
 * @return Return the size of this type in bytes
 */
static inline byte SlCalcConvFileLen(VarType conv)
{
	static const byte conv_file_size[] = {1, 1, 2, 2, 4, 4, 8, 8, 2};
	byte length = GB(conv, 0, 4);
	assert(length < lengthof(conv_file_size));
	return conv_file_size[length];
}

/** Return the size in bytes of a reference (pointer) */
static inline size_t SlCalcRefLen()
{
	return IsSavegameVersionBefore(69) ? 2 : 4;
}

void SlSetArrayIndex(uint index)
{
	_sl.need_length = NL_WANTLENGTH;
	_sl.array_index = index;
}

static size_t _next_offs;

/**
 * Iterate through the elements of an array and read the whole thing
 * @return The index of the object, or -1 if we have reached the end of current block
 */
int SlIterateArray()
{
	int index;

	/* After reading in the whole array inside the loop
	 * we must have read in all the data, so we must be at end of current block. */
	if (_next_offs != 0 && _sl.reader->GetSize() != _next_offs) SlErrorCorrupt("Invalid chunk size");

	for (;;) {
		uint length = SlReadArrayLength();
		if (length == 0) {
			_next_offs = 0;
			return -1;
		}

		_sl.obj_len = --length;
		_next_offs = _sl.reader->GetSize() + length;

		switch (_sl.block_mode) {
			case CH_SPARSE_ARRAY: index = (int)SlReadSparseIndex(); break;
			case CH_ARRAY:        index = _sl.array_index++; break;
			default:
				DEBUG(sl, 0, "SlIterateArray error");
				return -1; // error
		}

		if (length != 0) return index;
	}
}

/**
 * Skip an array or sparse array
 */
void SlSkipArray()
{
	while (SlIterateArray() != -1) {
		SlSkipBytes(_next_offs - _sl.reader->GetSize());
	}
}

/**
 * Sets the length of either a RIFF object or the number of items in an array.
 * This lets us load an object or an array of arbitrary size
 * @param length The length of the sought object/array
 */
void SlSetLength(size_t length)
{
	assert(_sl.action == SLA_SAVE);

	switch (_sl.need_length) {
		case NL_WANTLENGTH:
			_sl.need_length = NL_NONE;
			switch (_sl.block_mode) {
				case CH_RIFF:
					/* Ugly encoding of >16M RIFF chunks
					 * The lower 24 bits are normal
					 * The uppermost 4 bits are bits 24:27
					 *
					 * If we have more than 28 bits, use an extra uint32 and
					 * signal this using the extended chunk header */
					assert(length < (1LL << 32));
					if (length >= (1 << 28)) {
						/* write out extended chunk header */
						SlWriteByte(CH_EXT_HDR);
						SlWriteUint32(static_cast<uint32>(SLCEHF_BIG_RIFF));
					}
					SlWriteUint32((uint32)((length & 0xFFFFFF) | ((length >> 24) << 28)));
					if (length >= (1 << 28)) {
						SlWriteUint32(length >> 28);
					}
					break;
				case CH_ARRAY:
					assert(_sl.last_array_index <= _sl.array_index);
					while (++_sl.last_array_index <= _sl.array_index) {
						SlWriteArrayLength(1);
					}
					SlWriteArrayLength(length + 1);
					break;
				case CH_SPARSE_ARRAY:
					SlWriteArrayLength(length + 1 + SlGetArrayLength(_sl.array_index)); // Also include length of sparse index.
					SlWriteSparseIndex(_sl.array_index);
					break;
				default: NOT_REACHED();
			}
			break;

		default: NOT_REACHED();
	}
}

/**
 * Save/Load bytes. These do not need to be converted to Little/Big Endian
 * so directly write them or read them to/from file
 * @param ptr The source or destination of the object being manipulated
 * @param length number of bytes this fast CopyBytes lasts
 */
static void SlCopyBytes(void *ptr, size_t length)
{
	byte *p = (byte *)ptr;

	switch (_sl.action) {
		case SLA_LOAD_CHECK:
		case SLA_LOAD:
			_sl.reader->CopyBytes(p, length);
			break;
		case SLA_SAVE:
			_sl.dumper->CopyBytes(p, length);
			break;
		default: NOT_REACHED();
	}
}

/** Get the length of the current object */
size_t SlGetFieldLength()
{
	return _sl.obj_len;
}

/**
 * Return a signed-long version of the value of a setting
 * @param ptr pointer to the variable
 * @param conv type of variable, can be a non-clean
 * type, eg one with other flags because it is parsed
 * @return returns the value of the pointer-setting
 */
int64 ReadValue(const void *ptr, VarType conv)
{
	switch (GetVarMemType(conv)) {
		case SLE_VAR_BL:  return (*(const bool *)ptr != 0);
		case SLE_VAR_I8:  return *(const int8  *)ptr;
		case SLE_VAR_U8:  return *(const byte  *)ptr;
		case SLE_VAR_I16: return *(const int16 *)ptr;
		case SLE_VAR_U16: return *(const uint16*)ptr;
		case SLE_VAR_I32: return *(const int32 *)ptr;
		case SLE_VAR_U32: return *(const uint32*)ptr;
		case SLE_VAR_I64: return *(const int64 *)ptr;
		case SLE_VAR_U64: return *(const uint64*)ptr;
		case SLE_VAR_NULL:return 0;
		default: NOT_REACHED();
	}
}

/**
 * Write the value of a setting
 * @param ptr pointer to the variable
 * @param conv type of variable, can be a non-clean type, eg
 *             with other flags. It is parsed upon read
 * @param val the new value being given to the variable
 */
void WriteValue(void *ptr, VarType conv, int64 val)
{
	switch (GetVarMemType(conv)) {
		case SLE_VAR_BL:  *(bool  *)ptr = (val != 0);  break;
		case SLE_VAR_I8:  *(int8  *)ptr = val; break;
		case SLE_VAR_U8:  *(byte  *)ptr = val; break;
		case SLE_VAR_I16: *(int16 *)ptr = val; break;
		case SLE_VAR_U16: *(uint16*)ptr = val; break;
		case SLE_VAR_I32: *(int32 *)ptr = val; break;
		case SLE_VAR_U32: *(uint32*)ptr = val; break;
		case SLE_VAR_I64: *(int64 *)ptr = val; break;
		case SLE_VAR_U64: *(uint64*)ptr = val; break;
		case SLE_VAR_NAME: *(char**)ptr = CopyFromOldName(val); break;
		case SLE_VAR_NULL: break;
		default: NOT_REACHED();
	}
}

/**
 * Handle all conversion and typechecking of variables here.
 * In the case of saving, read in the actual value from the struct
 * and then write them to file, endian safely. Loading a value
 * goes exactly the opposite way
 * @param ptr The object being filled/read
 * @param conv VarType type of the current element of the struct
 */
static void SlSaveLoadConv(void *ptr, VarType conv)
{
	switch (_sl.action) {
		case SLA_SAVE: {
			int64 x = ReadValue(ptr, conv);

			/* Write the value to the file and check if its value is in the desired range */
			switch (GetVarFileType(conv)) {
				case SLE_FILE_I8: assert(x >= -128 && x <= 127);     SlWriteByte(x);break;
				case SLE_FILE_U8: assert(x >= 0 && x <= 255);        SlWriteByte(x);break;
				case SLE_FILE_I16:assert(x >= -32768 && x <= 32767); SlWriteUint16(x);break;
				case SLE_FILE_STRINGID:
				case SLE_FILE_U16:assert(x >= 0 && x <= 65535);      SlWriteUint16(x);break;
				case SLE_FILE_I32:
				case SLE_FILE_U32:                                   SlWriteUint32((uint32)x);break;
				case SLE_FILE_I64:
				case SLE_FILE_U64:                                   SlWriteUint64(x);break;
				default: NOT_REACHED();
			}
			break;
		}
		case SLA_LOAD_CHECK:
		case SLA_LOAD: {
			int64 x;
			/* Read a value from the file */
			switch (GetVarFileType(conv)) {
				case SLE_FILE_I8:  x = (int8  )SlReadByte();   break;
				case SLE_FILE_U8:  x = (byte  )SlReadByte();   break;
				case SLE_FILE_I16: x = (int16 )SlReadUint16(); break;
				case SLE_FILE_U16: x = (uint16)SlReadUint16(); break;
				case SLE_FILE_I32: x = (int32 )SlReadUint32(); break;
				case SLE_FILE_U32: x = (uint32)SlReadUint32(); break;
				case SLE_FILE_I64: x = (int64 )SlReadUint64(); break;
				case SLE_FILE_U64: x = (uint64)SlReadUint64(); break;
				case SLE_FILE_STRINGID: x = RemapOldStringID((uint16)SlReadUint16()); break;
				default: NOT_REACHED();
			}

			/* Write The value to the struct. These ARE endian safe. */
			WriteValue(ptr, conv, x);
			break;
		}
		case SLA_PTRS: break;
		case SLA_NULL: break;
		default: NOT_REACHED();
	}
}

/**
 * Calculate the net length of a string. This is in almost all cases
 * just strlen(), but if the string is not properly terminated, we'll
 * resort to the maximum length of the buffer.
 * @param ptr pointer to the stringbuffer
 * @param length maximum length of the string (buffer). If -1 we don't care
 * about a maximum length, but take string length as it is.
 * @return return the net length of the string
 */
static inline size_t SlCalcNetStringLen(const char *ptr, size_t length)
{
	if (ptr == NULL) return 0;
	return min(strlen(ptr), length - 1);
}

/**
 * Calculate the gross length of the std::string that it
 * will occupy in the savegame. This includes the real length,
 * and the length that the index will occupy.
 * @param str reference to the std::string
 * @return return the gross length of the string
 */
static inline size_t SlCalcStdStrLen(const std::string &str)
{
	return str.size() + SlGetArrayLength(str.size()); // also include the length of the index
}

/**
 * Calculate the gross length of the string that it
 * will occupy in the savegame. This includes the real length, returned
 * by SlCalcNetStringLen and the length that the index will occupy.
 * @param ptr pointer to the stringbuffer
 * @param length maximum length of the string (buffer size, etc.)
 * @param conv type of data been used
 * @return return the gross length of the string
 */
static inline size_t SlCalcStringLen(const void *ptr, size_t length, VarType conv)
{
	size_t len;
	const char *str;

	switch (GetVarMemType(conv)) {
		default: NOT_REACHED();
		case SLE_VAR_STR:
		case SLE_VAR_STRQ:
			str = *(const char * const *)ptr;
			len = SIZE_MAX;
			break;
		case SLE_VAR_STRB:
		case SLE_VAR_STRBQ:
			str = (const char *)ptr;
			len = length;
			break;
	}

	len = SlCalcNetStringLen(str, len);
	return len + SlGetArrayLength(len); // also include the length of the index
}

/**
 * Save/Load a string.
 * @param ptr the string being manipulated
 * @param length of the string (full length)
 * @param conv must be SLE_FILE_STRING
 */
static void SlString(void *ptr, size_t length, VarType conv)
{
	switch (_sl.action) {
		case SLA_SAVE: {
			size_t len;
			switch (GetVarMemType(conv)) {
				default: NOT_REACHED();
				case SLE_VAR_STRB:
				case SLE_VAR_STRBQ:
					len = SlCalcNetStringLen((char *)ptr, length);
					break;
				case SLE_VAR_STR:
				case SLE_VAR_STRQ:
					ptr = *(char **)ptr;
					len = SlCalcNetStringLen((char *)ptr, SIZE_MAX);
					break;
			}

			SlWriteArrayLength(len);
			SlCopyBytes(ptr, len);
			break;
		}
		case SLA_LOAD_CHECK:
		case SLA_LOAD: {
			size_t len = SlReadArrayLength();

			switch (GetVarMemType(conv)) {
				default: NOT_REACHED();
				case SLE_VAR_STRB:
				case SLE_VAR_STRBQ:
					if (len >= length) {
						DEBUG(sl, 1, "String length in savegame is bigger than buffer, truncating");
						SlCopyBytes(ptr, length);
						SlSkipBytes(len - length);
						len = length - 1;
					} else {
						SlCopyBytes(ptr, len);
					}
					break;
				case SLE_VAR_STR:
				case SLE_VAR_STRQ: // Malloc'd string, free previous incarnation, and allocate
					free(*(char **)ptr);
					if (len == 0) {
						*(char **)ptr = NULL;
						return;
					} else {
						*(char **)ptr = MallocT<char>(len + 1); // terminating '\0'
						ptr = *(char **)ptr;
						SlCopyBytes(ptr, len);
					}
					break;
			}

			((char *)ptr)[len] = '\0'; // properly terminate the string
			StringValidationSettings settings = SVS_REPLACE_WITH_QUESTION_MARK;
			if ((conv & SLF_ALLOW_CONTROL) != 0) {
				settings = settings | SVS_ALLOW_CONTROL_CODE;
				if (IsSavegameVersionBefore(169)) {
					str_fix_scc_encoded((char *)ptr, (char *)ptr + len);
				}
			}
			if ((conv & SLF_ALLOW_NEWLINE) != 0) {
				settings = settings | SVS_ALLOW_NEWLINE;
			}
			str_validate((char *)ptr, (char *)ptr + len, settings);
			break;
		}
		case SLA_PTRS: break;
		case SLA_NULL: break;
		default: NOT_REACHED();
	}
}

/**
 * Save/Load a std::string.
 * @param ptr the std::string being manipulated
 * @param conv must be SLE_FILE_STRING
 */
static void SlStdString(std::string &str, VarType conv)
{
	switch (_sl.action) {
		case SLA_SAVE: {
			SlWriteArrayLength(str.size());
			SlCopyBytes(const_cast<char *>(str.data()), str.size());
			break;
		}
		case SLA_LOAD_CHECK:
		case SLA_LOAD: {
			size_t len = SlReadArrayLength();
			str.resize(len);
			SlCopyBytes(const_cast<char *>(str.c_str()), len);

			StringValidationSettings settings = SVS_REPLACE_WITH_QUESTION_MARK;
			if ((conv & SLF_ALLOW_CONTROL) != 0) {
				settings = settings | SVS_ALLOW_CONTROL_CODE;
			}
			if ((conv & SLF_ALLOW_NEWLINE) != 0) {
				settings = settings | SVS_ALLOW_NEWLINE;
			}
			str_validate(str, settings);
			break;
		}
		case SLA_PTRS: break;
		case SLA_NULL: break;
		default: NOT_REACHED();
	}
}

/**
 * Return the size in bytes of a certain type of atomic array
 * @param length The length of the array counted in elements
 * @param conv VarType type of the variable that is used in calculating the size
 */
static inline size_t SlCalcArrayLen(size_t length, VarType conv)
{
	return SlCalcConvFileLen(conv) * length;
}

/**
 * Save/Load an array.
 * @param array The array being manipulated
 * @param length The length of the array in elements
 * @param conv VarType type of the atomic array (int, byte, uint64, etc.)
 */
void SlArray(void *array, size_t length, VarType conv)
{
	if (_sl.action == SLA_PTRS || _sl.action == SLA_NULL) return;

	/* Automatically calculate the length? */
	if (_sl.need_length != NL_NONE) {
		SlSetLength(SlCalcArrayLen(length, conv));
	}

	/* NOTICE - handle some buggy stuff, in really old versions everything was saved
	 * as a byte-type. So detect this, and adjust array size accordingly */
	if (_sl.action != SLA_SAVE && _sl_version == 0) {
		/* all arrays except difficulty settings */
		if (conv == SLE_INT16 || conv == SLE_UINT16 || conv == SLE_STRINGID ||
				conv == SLE_INT32 || conv == SLE_UINT32) {
			SlCopyBytes(array, length * SlCalcConvFileLen(conv));
			return;
		}
		/* used for conversion of Money 32bit->64bit */
		if (conv == (SLE_FILE_I32 | SLE_VAR_I64)) {
			for (uint i = 0; i < length; i++) {
				((int64*)array)[i] = (int32)BSWAP32(SlReadUint32());
			}
			return;
		}
	}

	/* If the size of elements is 1 byte both in file and memory, no special
	 * conversion is needed, use specialized copy-copy function to speed up things */
	if (conv == SLE_INT8 || conv == SLE_UINT8) {
		SlCopyBytes(array, length);
	} else {
		byte *a = (byte*)array;
		byte mem_size = SlCalcConvMemLen(conv);

		for (; length != 0; length --) {
			SlSaveLoadConv(a, conv);
			a += mem_size; // get size
		}
	}
}


/**
 * Pointers cannot be saved to a savegame, so this functions gets
 * the index of the item, and if not available, it hussles with
 * pointers (looks really bad :()
 * Remember that a NULL item has value 0, and all
 * indices have +1, so vehicle 0 is saved as index 1.
 * @param obj The object that we want to get the index of
 * @param rt SLRefType type of the object the index is being sought of
 * @return Return the pointer converted to an index of the type pointed to
 */
static size_t ReferenceToInt(const void *obj, SLRefType rt)
{
	assert(_sl.action == SLA_SAVE);

	if (obj == NULL) return 0;

	switch (rt) {
		case REF_VEHICLE_OLD: // Old vehicles we save as new ones
		case REF_VEHICLE:   return ((const  Vehicle*)obj)->index + 1;
		case REF_TEMPLATE_VEHICLE: return ((const TemplateVehicle*)obj)->index + 1;
		case REF_STATION:   return ((const  Station*)obj)->index + 1;
		case REF_TOWN:      return ((const     Town*)obj)->index + 1;
		case REF_ORDER:     return ((const    Order*)obj)->index + 1;
		case REF_ROADSTOPS: return ((const RoadStop*)obj)->index + 1;
		case REF_ENGINE_RENEWS:  return ((const       EngineRenew*)obj)->index + 1;
		case REF_CARGO_PACKET:   return ((const       CargoPacket*)obj)->index + 1;
		case REF_ORDERLIST:      return ((const         OrderList*)obj)->index + 1;
		case REF_STORAGE:        return ((const PersistentStorage*)obj)->index + 1;
		case REF_LINK_GRAPH:     return ((const         LinkGraph*)obj)->index + 1;
		case REF_LINK_GRAPH_JOB: return ((const      LinkGraphJob*)obj)->index + 1;
		case REF_DOCKS:          return ((const              Dock*)obj)->index + 1;
		default: NOT_REACHED();
	}
}

/**
 * Pointers cannot be loaded from a savegame, so this function
 * gets the index from the savegame and returns the appropriate
 * pointer from the already loaded base.
 * Remember that an index of 0 is a NULL pointer so all indices
 * are +1 so vehicle 0 is saved as 1.
 * @param index The index that is being converted to a pointer
 * @param rt SLRefType type of the object the pointer is sought of
 * @return Return the index converted to a pointer of any type
 */
static void *IntToReference(size_t index, SLRefType rt)
{
	assert_compile(sizeof(size_t) <= sizeof(void *));

	assert(_sl.action == SLA_PTRS);

	/* After version 4.3 REF_VEHICLE_OLD is saved as REF_VEHICLE,
	 * and should be loaded like that */
	if (rt == REF_VEHICLE_OLD && !IsSavegameVersionBefore(4, 4)) {
		rt = REF_VEHICLE;
	}

	/* No need to look up NULL pointers, just return immediately */
	if (index == (rt == REF_VEHICLE_OLD ? 0xFFFF : 0)) return NULL;

	/* Correct index. Old vehicles were saved differently:
	 * invalid vehicle was 0xFFFF, now we use 0x0000 for everything invalid. */
	if (rt != REF_VEHICLE_OLD) index--;

	switch (rt) {
		case REF_ORDERLIST:
			if (OrderList::IsValidID(index)) return OrderList::Get(index);
			SlErrorCorrupt("Referencing invalid OrderList");

		case REF_ORDER:
			if (Order::IsValidID(index)) return Order::Get(index);
			/* in old versions, invalid order was used to mark end of order list */
			if (IsSavegameVersionBefore(5, 2)) return NULL;
			SlErrorCorrupt("Referencing invalid Order");

		case REF_VEHICLE_OLD:
		case REF_VEHICLE:
			if (Vehicle::IsValidID(index)) return Vehicle::Get(index);
			SlErrorCorrupt("Referencing invalid Vehicle");

		case REF_TEMPLATE_VEHICLE:
			if (TemplateVehicle::IsValidID(index)) return TemplateVehicle::Get(index);
			SlErrorCorrupt("Referencing invalid TemplateVehicle");

		case REF_STATION:
			if (Station::IsValidID(index)) return Station::Get(index);
			SlErrorCorrupt("Referencing invalid Station");

		case REF_TOWN:
			if (Town::IsValidID(index)) return Town::Get(index);
			SlErrorCorrupt("Referencing invalid Town");

		case REF_ROADSTOPS:
			if (RoadStop::IsValidID(index)) return RoadStop::Get(index);
			SlErrorCorrupt("Referencing invalid RoadStop");

		case REF_DOCKS:
			if (Dock::IsValidID(index)) return Dock::Get(index);
			SlErrorCorrupt("Referencing invalid Dock");

		case REF_ENGINE_RENEWS:
			if (EngineRenew::IsValidID(index)) return EngineRenew::Get(index);
			SlErrorCorrupt("Referencing invalid EngineRenew");

		case REF_CARGO_PACKET:
			if (CargoPacket::IsValidID(index)) return CargoPacket::Get(index);
			SlErrorCorrupt("Referencing invalid CargoPacket");

		case REF_STORAGE:
			if (PersistentStorage::IsValidID(index)) return PersistentStorage::Get(index);
			SlErrorCorrupt("Referencing invalid PersistentStorage");

		case REF_LINK_GRAPH:
			if (LinkGraph::IsValidID(index)) return LinkGraph::Get(index);
			SlErrorCorrupt("Referencing invalid LinkGraph");

		case REF_LINK_GRAPH_JOB:
			if (LinkGraphJob::IsValidID(index)) return LinkGraphJob::Get(index);
			SlErrorCorrupt("Referencing invalid LinkGraphJob");

		default: NOT_REACHED();
	}
}

/**
 * Return the size in bytes of a list
 * @param list The std::list to find the size of
 */
 template<typename PtrList>
static inline size_t SlCalcListLen(const void *list)
{
	const PtrList *l = (const PtrList *) list;

	int type_size = IsSavegameVersionBefore(69) ? 2 : 4;
	/* Each entry is saved as type_size bytes, plus type_size bytes are used for the length
	 * of the list */
	return l->size() * type_size + type_size;
}

/**
 * Return the size in bytes of a list
 * @param list The std::list to find the size of
 */
 template<typename PtrList>
static inline size_t SlCalcVarListLen(const void *list, size_t item_size)
{
	const PtrList *l = (const PtrList *) list;
	/* Each entry is saved as item_size bytes, plus 4 bytes are used for the length
	 * of the list */
	return l->size() * item_size + 4;
}

/**
 * Save/Load a list.
 * @param list The list being manipulated
 * @param conv SLRefType type of the list (Vehicle *, Station *, etc)
 */
template<typename PtrList>
static void SlList(void *list, SLRefType conv)
{
	/* Automatically calculate the length? */
	if (_sl.need_length != NL_NONE) {
		SlSetLength(SlCalcListLen<PtrList>(list));
	}

	PtrList *l = (PtrList *)list;

	switch (_sl.action) {
		case SLA_SAVE: {
			SlWriteUint32((uint32)l->size());

			typename PtrList::iterator iter;
			for (iter = l->begin(); iter != l->end(); ++iter) {
				void *ptr = *iter;
				SlWriteUint32((uint32)ReferenceToInt(ptr, conv));
			}
			break;
		}
		case SLA_LOAD_CHECK:
		case SLA_LOAD: {
			size_t length = IsSavegameVersionBefore(69) ? SlReadUint16() : SlReadUint32();

			/* Load each reference and push to the end of the list */
			for (size_t i = 0; i < length; i++) {
				size_t data = IsSavegameVersionBefore(69) ? SlReadUint16() : SlReadUint32();
				l->push_back((void *)data);
			}
			break;
		}
		case SLA_PTRS: {
			PtrList temp = *l;

			l->clear();
			typename PtrList::iterator iter;
			for (iter = temp.begin(); iter != temp.end(); ++iter) {
				void *ptr = IntToReference((size_t)*iter, conv);
				l->push_back(ptr);
			}
			break;
		}
		case SLA_NULL:
			l->clear();
			break;
		default: NOT_REACHED();
	}
}

/**
 * Save/Load a list.
 * @param list The list being manipulated
 * @param conv VarType type of the list
 */
template<typename PtrList>
static void SlVarList(void *list, VarType conv)
{
	const size_t size_len = SlCalcConvMemLen(conv);
	/* Automatically calculate the length? */
	if (_sl.need_length != NL_NONE) {
		SlSetLength(SlCalcVarListLen<PtrList>(list, size_len));
	}

	PtrList *l = (PtrList *)list;

	switch (_sl.action) {
		case SLA_SAVE: {
			SlWriteUint32((uint32)l->size());

			typename PtrList::iterator iter;
			for (iter = l->begin(); iter != l->end(); ++iter) {
				SlSaveLoadConv(&(*iter), conv);
			}
			break;
		}
		case SLA_LOAD_CHECK:
		case SLA_LOAD: {
			size_t length = SlReadUint32();
			l->resize(length);

			typename PtrList::iterator iter;
			iter = l->begin();

			for (size_t i = 0; i < length; i++) {
				SlSaveLoadConv(&(*iter), conv);
				++iter;
			}
			break;
		}
		case SLA_PTRS: break;
		case SLA_NULL:
			l->clear();
			break;
		default: NOT_REACHED();
	}
}

/** Are we going to save this object or not? */
static inline bool SlIsObjectValidInSavegame(const SaveLoad *sld)
{
	if (!sld->ext_feature_test.IsFeaturePresent(_sl_version, sld->version_from, sld->version_to)) return false;
	if (sld->conv & SLF_NOT_IN_SAVE) return false;

	return true;
}

/**
 * Are we going to load this variable when loading a savegame or not?
 * @note If the variable is skipped it is skipped in the savegame
 * bytestream itself as well, so there is no need to skip it somewhere else
 */
static inline bool SlSkipVariableOnLoad(const SaveLoad *sld)
{
	if ((sld->conv & SLF_NO_NETWORK_SYNC) && _sl.action != SLA_SAVE && _networking && !_network_server) {
		SlSkipBytes(SlCalcConvMemLen(sld->conv) * sld->length);
		return true;
	}

	return false;
}

/**
 * Calculate the size of an object.
 * @param object to be measured
 * @param sld The SaveLoad description of the object so we know how to manipulate it
 * @return size of given object
 */
size_t SlCalcObjLength(const void *object, const SaveLoad *sld)
{
	size_t length = 0;

	/* Need to determine the length and write a length tag. */
	for (; sld->cmd != SL_END; sld++) {
		length += SlCalcObjMemberLength(object, sld);
	}
	return length;
}

size_t SlCalcObjMemberLength(const void *object, const SaveLoad *sld)
{
	assert(_sl.action == SLA_SAVE);

	switch (sld->cmd) {
		case SL_VAR:
		case SL_REF:
		case SL_ARR:
		case SL_STR:
		case SL_LST:
		case SL_DEQ:
		case SL_VEC:
		case SL_STDSTR:
		case SL_VARVEC:
			/* CONDITIONAL saveload types depend on the savegame version */
			if (!SlIsObjectValidInSavegame(sld)) break;

			switch (sld->cmd) {
				case SL_VAR: return SlCalcConvFileLen(sld->conv);
				case SL_REF: return SlCalcRefLen();
				case SL_ARR: return SlCalcArrayLen(sld->length, sld->conv);
				case SL_STR: return SlCalcStringLen(GetVariableAddress(object, sld), sld->length, sld->conv);
				case SL_LST: return SlCalcListLen<std::list<void *>>(GetVariableAddress(object, sld));
				case SL_DEQ: return SlCalcListLen<std::deque<void *>>(GetVariableAddress(object, sld));
				case SL_VEC: return SlCalcListLen<std::vector<void *>>(GetVariableAddress(object, sld));
				case SL_VARVEC: {
					const size_t size_len = SlCalcConvMemLen(sld->conv);
					switch (size_len) {
						case 1: return SlCalcVarListLen<std::vector<byte>>(GetVariableAddress(object, sld), 1);
						case 2: return SlCalcVarListLen<std::vector<uint16>>(GetVariableAddress(object, sld), 2);
						case 4: return SlCalcVarListLen<std::vector<uint32>>(GetVariableAddress(object, sld), 4);
						case 8: return SlCalcVarListLen<std::vector<uint64>>(GetVariableAddress(object, sld), 8);
						default: NOT_REACHED();
					}
				}
				case SL_STDSTR: return SlCalcStdStrLen(*static_cast<std::string *>(GetVariableAddress(object, sld)));
				default: NOT_REACHED();
			}
			break;
		case SL_WRITEBYTE: return 1; // a byte is logically of size 1
		case SL_VEH_INCLUDE: return SlCalcObjLength(object, GetVehicleDescription(VEH_END));
		case SL_ST_INCLUDE: return SlCalcObjLength(object, GetBaseStationDescription());
		default: NOT_REACHED();
	}
	return 0;
}

#ifdef OTTD_ASSERT

/**
 * Check whether the variable size of the variable in the saveload configuration
 * matches with the actual variable size.
 * @param sld The saveload configuration to test.
 */
static bool IsVariableSizeRight(const SaveLoad *sld)
{
	switch (sld->cmd) {
		case SL_VAR:
			switch (GetVarMemType(sld->conv)) {
				case SLE_VAR_BL:
					return sld->size == sizeof(bool);
				case SLE_VAR_I8:
				case SLE_VAR_U8:
					return sld->size == sizeof(int8);
				case SLE_VAR_I16:
				case SLE_VAR_U16:
					return sld->size == sizeof(int16);
				case SLE_VAR_I32:
				case SLE_VAR_U32:
					return sld->size == sizeof(int32);
				case SLE_VAR_I64:
				case SLE_VAR_U64:
					return sld->size == sizeof(int64);
				default:
					return sld->size == sizeof(void *);
			}
		case SL_REF:
			/* These should all be pointer sized. */
			return sld->size == sizeof(void *);

		case SL_STR:
			/* These should be pointer sized, or fixed array. */
			return sld->size == sizeof(void *) || sld->size == sld->length;

		case SL_STDSTR:
			return sld->size == sizeof(std::string);

		default:
			return true;
	}
}

#endif /* OTTD_ASSERT */

bool SlObjectMember(void *ptr, const SaveLoad *sld)
{
#ifdef OTTD_ASSERT
	assert(IsVariableSizeRight(sld));
#endif

	VarType conv = GB(sld->conv, 0, 8);
	switch (sld->cmd) {
		case SL_VAR:
		case SL_REF:
		case SL_ARR:
		case SL_STR:
		case SL_LST:
		case SL_DEQ:
		case SL_VEC:
		case SL_STDSTR:
		case SL_VARVEC:
			/* CONDITIONAL saveload types depend on the savegame version */
			if (!SlIsObjectValidInSavegame(sld)) return false;
			if (SlSkipVariableOnLoad(sld)) return false;

			switch (sld->cmd) {
				case SL_VAR: SlSaveLoadConv(ptr, conv); break;
				case SL_REF: // Reference variable, translate
					switch (_sl.action) {
						case SLA_SAVE:
							SlWriteUint32((uint32)ReferenceToInt(*(void **)ptr, (SLRefType)conv));
							break;
						case SLA_LOAD_CHECK:
						case SLA_LOAD:
							*(size_t *)ptr = IsSavegameVersionBefore(69) ? SlReadUint16() : SlReadUint32();
							break;
						case SLA_PTRS:
							*(void **)ptr = IntToReference(*(size_t *)ptr, (SLRefType)conv);
							break;
						case SLA_NULL:
							*(void **)ptr = NULL;
							break;
						default: NOT_REACHED();
					}
					break;
				case SL_ARR: SlArray(ptr, sld->length, conv); break;
				case SL_STR: SlString(ptr, sld->length, sld->conv); break;
				case SL_LST: SlList<std::list<void *>>(ptr, (SLRefType)conv); break;
				case SL_DEQ: SlList<std::deque<void *>>(ptr, (SLRefType)conv); break;
				case SL_VEC: SlList<std::vector<void *>>(ptr, (SLRefType)conv); break;
				case SL_VARVEC: {
					const size_t size_len = SlCalcConvMemLen(sld->conv);
					switch (size_len) {
						case 1: SlVarList<std::vector<byte>>(ptr, conv); break;
						case 2: SlVarList<std::vector<uint16>>(ptr, conv); break;
						case 4: SlVarList<std::vector<uint32>>(ptr, conv); break;
						case 8: SlVarList<std::vector<uint64>>(ptr, conv); break;
						default: NOT_REACHED();
					}
					break;
				}
				case SL_STDSTR: SlStdString(*static_cast<std::string *>(ptr), sld->conv); break;
				default: NOT_REACHED();
			}
			break;

		/* SL_WRITEBYTE translates a value of a variable to another one upon
		 * saving or loading.
		 * XXX - variable renaming abuse
		 * game_value: the value of the variable ingame is abused by sld->version_from
		 * file_value: the value of the variable in the savegame is abused by sld->version_to */
		case SL_WRITEBYTE:
			switch (_sl.action) {
				case SLA_SAVE: SlWriteByte(sld->version_to); break;
				case SLA_LOAD_CHECK:
				case SLA_LOAD: *(byte *)ptr = sld->version_from; break;
				case SLA_PTRS: break;
				case SLA_NULL: break;
				default: NOT_REACHED();
			}
			break;

		/* SL_VEH_INCLUDE loads common code for vehicles */
		case SL_VEH_INCLUDE:
			SlObject(ptr, GetVehicleDescription(VEH_END));
			break;

		case SL_ST_INCLUDE:
			SlObject(ptr, GetBaseStationDescription());
			break;

		default: NOT_REACHED();
	}
	return true;
}

/**
 * Main SaveLoad function.
 * @param object The object that is being saved or loaded
 * @param sld The SaveLoad description of the object so we know how to manipulate it
 */
void SlObject(void *object, const SaveLoad *sld)
{
	/* Automatically calculate the length? */
	if (_sl.need_length != NL_NONE) {
		SlSetLength(SlCalcObjLength(object, sld));
	}

	for (; sld->cmd != SL_END; sld++) {
		void *ptr = sld->global ? sld->address : GetVariableAddress(object, sld);
		SlObjectMember(ptr, sld);
	}
}

/**
 * Save or Load (a list of) global variables
 * @param sldg The global variable that is being loaded or saved
 */
void SlGlobList(const SaveLoadGlobVarList *sldg)
{
	SlObject(NULL, (const SaveLoad*)sldg);
}

/**
 * Do something of which I have no idea what it is :P
 * @param proc The callback procedure that is called
 * @param arg The variable that will be used for the callback procedure
 */
void SlAutolength(AutolengthProc *proc, void *arg)
{
	assert(_sl.action == SLA_SAVE);
	assert(_sl.need_length == NL_WANTLENGTH);

	_sl.need_length = NL_NONE;
	_sl.dumper->StartAutoLength();
	proc(arg);
	auto result = _sl.dumper->StopAutoLength();
	/* Setup length */
	_sl.need_length = NL_WANTLENGTH;
	SlSetLength(result.second);
	_sl.dumper->CopyBytes(result.first, result.second);
}

/*
 * Notes on extended chunk header:
 *
 * If the chunk type is CH_EXT_HDR (15), then a u32 flags field follows.
 * This flag field may define additional fields which follow the flags field in future.
 * The standard chunk header follows, though it my be modified by the flags field.
 * At present SLCEHF_BIG_RIFF increases the RIFF size limit to a theoretical 60 bits,
 * by adding a further u32 field for the high bits after the existing RIFF size field.
 */

/**
 * Load a chunk of data (eg vehicles, stations, etc.)
 * @param ch The chunkhandler that will be used for the operation
 */
static void SlLoadChunk(const ChunkHandler *ch)
{
	byte m = SlReadByte();
	size_t len;
	size_t endoffs;

	_sl.block_mode = m;
	_sl.obj_len = 0;

	SaveLoadChunkExtHeaderFlags ext_flags = static_cast<SaveLoadChunkExtHeaderFlags>(0);
	if ((m & 0xF) == CH_EXT_HDR) {
		ext_flags = static_cast<SaveLoadChunkExtHeaderFlags>(SlReadUint32());

		/* read in real header */
		m = SlReadByte();
		_sl.block_mode = m;
	}

	switch (m) {
		case CH_ARRAY:
			_sl.array_index = 0;
			ch->load_proc();
			if (_next_offs != 0) SlErrorCorrupt("Invalid array length");
			break;
		case CH_SPARSE_ARRAY:
			ch->load_proc();
			if (_next_offs != 0) SlErrorCorrupt("Invalid array length");
			break;
		default:
			if ((m & 0xF) == CH_RIFF) {
				/* Read length */
				len = (SlReadByte() << 16) | ((m >> 4) << 24);
				len += SlReadUint16();
				if (SlXvIsFeaturePresent(XSLFI_RIFF_HEADER_60_BIT)) {
					if (len != 0) {
						SlErrorCorrupt("RIFF chunk too large");
					}
					len = SlReadUint32();
				}
				if (ext_flags & SLCEHF_BIG_RIFF) {
					len |= SlReadUint32() << 28;
				}

				_sl.obj_len = len;
				endoffs = _sl.reader->GetSize() + len;
				ch->load_proc();
				if (_sl.reader->GetSize() != endoffs) SlErrorCorrupt("Invalid chunk size");
			} else {
				SlErrorCorrupt("Invalid chunk type");
			}
			break;
	}
}

/**
 * Load a chunk of data for checking savegames.
 * If the chunkhandler is NULL, the chunk is skipped.
 * @param ch The chunkhandler that will be used for the operation, this may be NULL
 */
static void SlLoadCheckChunk(const ChunkHandler *ch)
{
	byte m = SlReadByte();
	size_t len;
	size_t endoffs;

	_sl.block_mode = m;
	_sl.obj_len = 0;

	SaveLoadChunkExtHeaderFlags ext_flags = static_cast<SaveLoadChunkExtHeaderFlags>(0);
	if ((m & 0xF) == CH_EXT_HDR) {
		ext_flags = static_cast<SaveLoadChunkExtHeaderFlags>(SlReadUint32());

		/* read in real header */
		m = SlReadByte();
		_sl.block_mode = m;
	}

	switch (m) {
		case CH_ARRAY:
			_sl.array_index = 0;
			if (ext_flags) {
				SlErrorCorruptFmt("CH_ARRAY does not take chunk header extension flags: 0x%X", ext_flags);
			}
			if (ch && ch->load_check_proc) {
				ch->load_check_proc();
			} else {
				SlSkipArray();
			}
			break;
		case CH_SPARSE_ARRAY:
			if (ext_flags) {
				SlErrorCorruptFmt("CH_SPARSE_ARRAY does not take chunk header extension flags: 0x%X", ext_flags);
			}
			if (ch && ch->load_check_proc) {
				ch->load_check_proc();
			} else {
				SlSkipArray();
			}
			break;
		default:
			if ((m & 0xF) == CH_RIFF) {
				if (ext_flags != (ext_flags & SLCEHF_BIG_RIFF)) {
					SlErrorCorruptFmt("Unknown chunk header extension flags for CH_RIFF: 0x%X", ext_flags);
				}
				/* Read length */
				len = (SlReadByte() << 16) | ((m >> 4) << 24);
				len += SlReadUint16();
				if (SlXvIsFeaturePresent(XSLFI_RIFF_HEADER_60_BIT)) {
					if (len != 0) {
						SlErrorCorrupt("RIFF chunk too large");
					}
					len = SlReadUint32();
					if (ext_flags & SLCEHF_BIG_RIFF) SlErrorCorrupt("XSLFI_RIFF_HEADER_60_BIT and SLCEHF_BIG_RIFF both present");
				}
				if (ext_flags & SLCEHF_BIG_RIFF) {
					uint64 full_len = len | (static_cast<uint64>(SlReadUint32()) << 28);
					if (full_len >= (1LL << 32)) {
						SlErrorCorrupt("Chunk size too large: " OTTD_PRINTFHEX64, full_len);
					}
					len = static_cast<size_t>(full_len);
				}
				_sl.obj_len = len;
				endoffs = _sl.reader->GetSize() + len;
				if (ch && ch->load_check_proc) {
					ch->load_check_proc();
				} else {
					SlSkipBytes(len);
				}
				if (_sl.reader->GetSize() != endoffs) SlErrorCorrupt("Invalid chunk size");
			} else {
				SlErrorCorrupt("Invalid chunk type");
			}
			break;
	}
}

/**
 * Save a chunk of data (eg. vehicles, stations, etc.). Each chunk is
 * prefixed by an ID identifying it, followed by data, and terminator where appropriate
 * @param ch The chunkhandler that will be used for the operation
 */
static void SlSaveChunk(const ChunkHandler *ch)
{
	ChunkSaveLoadProc *proc = ch->save_proc;

	/* Don't save any chunk information if there is no save handler. */
	if (proc == NULL) return;

	SlWriteUint32(ch->id);
	DEBUG(sl, 2, "Saving chunk %c%c%c%c", ch->id >> 24, ch->id >> 16, ch->id >> 8, ch->id);

	size_t written = 0;
	if (_debug_sl_level >= 3) written = SlGetBytesWritten();

	_sl.block_mode = ch->flags & CH_TYPE_MASK;
	switch (ch->flags & CH_TYPE_MASK) {
		case CH_RIFF:
			_sl.need_length = NL_WANTLENGTH;
			proc();
			break;
		case CH_ARRAY:
			_sl.last_array_index = 0;
			SlWriteByte(CH_ARRAY);
			proc();
			SlWriteArrayLength(0); // Terminate arrays
			break;
		case CH_SPARSE_ARRAY:
			SlWriteByte(CH_SPARSE_ARRAY);
			proc();
			SlWriteArrayLength(0); // Terminate arrays
			break;
		default: NOT_REACHED();
	}

	DEBUG(sl, 3, "Saved chunk %c%c%c%c (" PRINTF_SIZE " bytes)", ch->id >> 24, ch->id >> 16, ch->id >> 8, ch->id, SlGetBytesWritten() - written);
}

/** Save all chunks */
static void SlSaveChunks()
{
	FOR_ALL_CHUNK_HANDLERS(ch) {
		SlSaveChunk(ch);
	}

	/* Terminator */
	SlWriteUint32(0);
}

/**
 * Find the ChunkHandler that will be used for processing the found
 * chunk in the savegame or in memory
 * @param id the chunk in question
 * @return returns the appropriate chunkhandler
 */
static const ChunkHandler *SlFindChunkHandler(uint32 id)
{
	FOR_ALL_CHUNK_HANDLERS(ch) if (ch->id == id) return ch;
	return NULL;
}

/** Load all chunks */
static void SlLoadChunks()
{
	uint32 id;
	const ChunkHandler *ch;

	for (id = SlReadUint32(); id != 0; id = SlReadUint32()) {
		DEBUG(sl, 2, "Loading chunk %c%c%c%c", id >> 24, id >> 16, id >> 8, id);
		size_t read = 0;
		if (_debug_sl_level >= 3) read = SlGetBytesRead();

		ch = SlFindChunkHandler(id);
		if (ch == NULL) {
			if (SlXvIsChunkDiscardable(id)) {
				DEBUG(sl, 1, "Discarding chunk %c%c%c%c", id >> 24, id >> 16, id >> 8, id);
				SlLoadCheckChunk(NULL);
			} else {
				SlErrorCorrupt("Unknown chunk type");
			}
		} else {
			SlLoadChunk(ch);
		}
		DEBUG(sl, 3, "Loaded chunk %c%c%c%c (" PRINTF_SIZE " bytes)", id >> 24, id >> 16, id >> 8, id, SlGetBytesRead() - read);
	}
}

/** Load all chunks for savegame checking */
static void SlLoadCheckChunks()
{
	uint32 id;
	const ChunkHandler *ch;

	for (id = SlReadUint32(); id != 0; id = SlReadUint32()) {
		DEBUG(sl, 2, "Loading chunk %c%c%c%c", id >> 24, id >> 16, id >> 8, id);
		size_t read = 0;
		if (_debug_sl_level >= 3) read = SlGetBytesRead();

		ch = SlFindChunkHandler(id);
		if (ch == NULL && !SlXvIsChunkDiscardable(id)) SlErrorCorrupt("Unknown chunk type");
		SlLoadCheckChunk(ch);
		DEBUG(sl, 3, "Loaded chunk %c%c%c%c (" PRINTF_SIZE " bytes)", id >> 24, id >> 16, id >> 8, id, SlGetBytesRead() - read);
	}
}

/** Fix all pointers (convert index -> pointer) */
static void SlFixPointers()
{
	_sl.action = SLA_PTRS;

	DEBUG(sl, 1, "Fixing pointers");

	FOR_ALL_CHUNK_HANDLERS(ch) {
		if (ch->ptrs_proc != NULL) {
			DEBUG(sl, 2, "Fixing pointers for %c%c%c%c", ch->id >> 24, ch->id >> 16, ch->id >> 8, ch->id);
			ch->ptrs_proc();
		}
	}

	DEBUG(sl, 1, "All pointers fixed");

	assert(_sl.action == SLA_PTRS);
}


/** Yes, simply reading from a file. */
struct FileReader : LoadFilter {
	FILE *file; ///< The file to read from.
	long begin; ///< The begin of the file.

	/**
	 * Create the file reader, so it reads from a specific file.
	 * @param file The file to read from.
	 */
	FileReader(FILE *file) : LoadFilter(NULL), file(file), begin(ftell(file))
	{
	}

	/** Make sure everything is cleaned up. */
	~FileReader()
	{
		if (this->file != NULL) fclose(this->file);
		this->file = NULL;

		/* Make sure we don't double free. */
		_sl.sf = NULL;
	}

	/* virtual */ size_t Read(byte *buf, size_t size)
	{
		/* We're in the process of shutting down, i.e. in "failure" mode. */
		if (this->file == NULL) return 0;

		return fread(buf, 1, size, this->file);
	}

	/* virtual */ void Reset()
	{
		clearerr(this->file);
		if (fseek(this->file, this->begin, SEEK_SET)) {
			DEBUG(sl, 1, "Could not reset the file reading");
		}
	}
};

/** Yes, simply writing to a file. */
struct FileWriter : SaveFilter {
	FILE *file; ///< The file to write to.

	/**
	 * Create the file writer, so it writes to a specific file.
	 * @param file The file to write to.
	 */
	FileWriter(FILE *file) : SaveFilter(NULL), file(file)
	{
	}

	/** Make sure everything is cleaned up. */
	~FileWriter()
	{
		this->Finish();

		/* Make sure we don't double free. */
		_sl.sf = NULL;
	}

	/* virtual */ void Write(byte *buf, size_t size)
	{
		/* We're in the process of shutting down, i.e. in "failure" mode. */
		if (this->file == NULL) return;

		if (fwrite(buf, 1, size, this->file) != size) SlError(STR_GAME_SAVELOAD_ERROR_FILE_NOT_WRITEABLE);
	}

	/* virtual */ void Finish()
	{
		if (this->file != NULL) fclose(this->file);
		this->file = NULL;
	}
};

/*******************************************
 ********** START OF LZO CODE **************
 *******************************************/

#ifdef WITH_LZO
#include <lzo/lzo1x.h>

/** Buffer size for the LZO compressor */
static const uint LZO_BUFFER_SIZE = 8192;

/** Filter using LZO compression. */
struct LZOLoadFilter : LoadFilter {
	/**
	 * Initialise this filter.
	 * @param chain The next filter in this chain.
	 */
	LZOLoadFilter(LoadFilter *chain) : LoadFilter(chain)
	{
		if (lzo_init() != LZO_E_OK) SlError(STR_GAME_SAVELOAD_ERROR_BROKEN_INTERNAL_ERROR, "cannot initialize decompressor");
	}

	/* virtual */ size_t Read(byte *buf, size_t ssize)
	{
		assert(ssize >= LZO_BUFFER_SIZE);

		/* Buffer size is from the LZO docs plus the chunk header size. */
		byte out[LZO_BUFFER_SIZE + LZO_BUFFER_SIZE / 16 + 64 + 3 + sizeof(uint32) * 2];
		uint32 tmp[2];
		uint32 size;
		lzo_uint len = ssize;

		/* Read header*/
		if (this->chain->Read((byte*)tmp, sizeof(tmp)) != sizeof(tmp)) SlError(STR_GAME_SAVELOAD_ERROR_FILE_NOT_READABLE, "File read failed");

		/* Check if size is bad */
		((uint32*)out)[0] = size = tmp[1];

		if (_sl_version != 0) {
			tmp[0] = TO_BE32(tmp[0]);
			size = TO_BE32(size);
		}

		if (size >= sizeof(out)) SlErrorCorrupt("Inconsistent size");

		/* Read block */
		if (this->chain->Read(out + sizeof(uint32), size) != size) SlError(STR_GAME_SAVELOAD_ERROR_FILE_NOT_READABLE);

		/* Verify checksum */
		if (tmp[0] != lzo_adler32(0, out, size + sizeof(uint32))) SlErrorCorrupt("Bad checksum");

		/* Decompress */
		int ret = lzo1x_decompress_safe(out + sizeof(uint32) * 1, size, buf, &len, NULL);
		if (ret != LZO_E_OK) SlError(STR_GAME_SAVELOAD_ERROR_FILE_NOT_READABLE);
		return len;
	}
};

/** Filter using LZO compression. */
struct LZOSaveFilter : SaveFilter {
	/**
	 * Initialise this filter.
	 * @param chain             The next filter in this chain.
	 * @param compression_level The requested level of compression.
	 */
	LZOSaveFilter(SaveFilter *chain, byte compression_level) : SaveFilter(chain)
	{
		if (lzo_init() != LZO_E_OK) SlError(STR_GAME_SAVELOAD_ERROR_BROKEN_INTERNAL_ERROR, "cannot initialize compressor");
	}

	/* virtual */ void Write(byte *buf, size_t size)
	{
		const lzo_bytep in = buf;
		/* Buffer size is from the LZO docs plus the chunk header size. */
		byte out[LZO_BUFFER_SIZE + LZO_BUFFER_SIZE / 16 + 64 + 3 + sizeof(uint32) * 2];
		byte wrkmem[LZO1X_1_MEM_COMPRESS];
		lzo_uint outlen;

		do {
			/* Compress up to LZO_BUFFER_SIZE bytes at once. */
			lzo_uint len = size > LZO_BUFFER_SIZE ? LZO_BUFFER_SIZE : (lzo_uint)size;
			lzo1x_1_compress(in, len, out + sizeof(uint32) * 2, &outlen, wrkmem);
			((uint32*)out)[1] = TO_BE32((uint32)outlen);
			((uint32*)out)[0] = TO_BE32(lzo_adler32(0, out + sizeof(uint32), outlen + sizeof(uint32)));
			this->chain->Write(out, outlen + sizeof(uint32) * 2);

			/* Move to next data chunk. */
			size -= len;
			in += len;
		} while (size > 0);
	}
};

#endif /* WITH_LZO */

/*********************************************
 ******** START OF NOCOMP CODE (uncompressed)*
 *********************************************/

/** Filter without any compression. */
struct NoCompLoadFilter : LoadFilter {
	/**
	 * Initialise this filter.
	 * @param chain The next filter in this chain.
	 */
	NoCompLoadFilter(LoadFilter *chain) : LoadFilter(chain)
	{
	}

	/* virtual */ size_t Read(byte *buf, size_t size)
	{
		return this->chain->Read(buf, size);
	}
};

/** Filter without any compression. */
struct NoCompSaveFilter : SaveFilter {
	/**
	 * Initialise this filter.
	 * @param chain             The next filter in this chain.
	 * @param compression_level The requested level of compression.
	 */
	NoCompSaveFilter(SaveFilter *chain, byte compression_level) : SaveFilter(chain)
	{
	}

	/* virtual */ void Write(byte *buf, size_t size)
	{
		this->chain->Write(buf, size);
	}
};

/********************************************
 ********** START OF ZLIB CODE **************
 ********************************************/

#if defined(WITH_ZLIB)
#include <zlib.h>

/** Filter using Zlib compression. */
struct ZlibLoadFilter : LoadFilter {
	z_stream z;                        ///< Stream state we are reading from.
	byte fread_buf[MEMORY_CHUNK_SIZE]; ///< Buffer for reading from the file.

	/**
	 * Initialise this filter.
	 * @param chain The next filter in this chain.
	 */
	ZlibLoadFilter(LoadFilter *chain) : LoadFilter(chain)
	{
		memset(&this->z, 0, sizeof(this->z));
		if (inflateInit(&this->z) != Z_OK) SlError(STR_GAME_SAVELOAD_ERROR_BROKEN_INTERNAL_ERROR, "cannot initialize decompressor");
	}

	/** Clean everything up. */
	~ZlibLoadFilter()
	{
		inflateEnd(&this->z);
	}

	/* virtual */ size_t Read(byte *buf, size_t size)
	{
		this->z.next_out  = buf;
		this->z.avail_out = (uint)size;

		do {
			/* read more bytes from the file? */
			if (this->z.avail_in == 0) {
				this->z.next_in = this->fread_buf;
				this->z.avail_in = (uint)this->chain->Read(this->fread_buf, sizeof(this->fread_buf));
			}

			/* inflate the data */
			int r = inflate(&this->z, 0);
			if (r == Z_STREAM_END) break;

			if (r != Z_OK) SlError(STR_GAME_SAVELOAD_ERROR_BROKEN_INTERNAL_ERROR, "inflate() failed");
		} while (this->z.avail_out != 0);

		return size - this->z.avail_out;
	}
};

/** Filter using Zlib compression. */
struct ZlibSaveFilter : SaveFilter {
	z_stream z; ///< Stream state we are writing to.

	/**
	 * Initialise this filter.
	 * @param chain             The next filter in this chain.
	 * @param compression_level The requested level of compression.
	 */
	ZlibSaveFilter(SaveFilter *chain, byte compression_level) : SaveFilter(chain)
	{
		memset(&this->z, 0, sizeof(this->z));
		if (deflateInit(&this->z, compression_level) != Z_OK) SlError(STR_GAME_SAVELOAD_ERROR_BROKEN_INTERNAL_ERROR, "cannot initialize compressor");
	}

	/** Clean up what we allocated. */
	~ZlibSaveFilter()
	{
		deflateEnd(&this->z);
	}

	/**
	 * Helper loop for writing the data.
	 * @param p    The bytes to write.
	 * @param len  Amount of bytes to write.
	 * @param mode Mode for deflate.
	 */
	void WriteLoop(byte *p, size_t len, int mode)
	{
		byte buf[MEMORY_CHUNK_SIZE]; // output buffer
		uint n;
		this->z.next_in = p;
		this->z.avail_in = (uInt)len;
		do {
			this->z.next_out = buf;
			this->z.avail_out = sizeof(buf);

			/**
			 * For the poor next soul who sees many valgrind warnings of the
			 * "Conditional jump or move depends on uninitialised value(s)" kind:
			 * According to the author of zlib it is not a bug and it won't be fixed.
			 * http://groups.google.com/group/comp.compression/browse_thread/thread/b154b8def8c2a3ef/cdf9b8729ce17ee2
			 * [Mark Adler, Feb 24 2004, 'zlib-1.2.1 valgrind warnings' in the newsgroup comp.compression]
			 */
			int r = deflate(&this->z, mode);

			/* bytes were emitted? */
			if ((n = sizeof(buf) - this->z.avail_out) != 0) {
				this->chain->Write(buf, n);
			}
			if (r == Z_STREAM_END) break;

			if (r != Z_OK) SlError(STR_GAME_SAVELOAD_ERROR_BROKEN_INTERNAL_ERROR, "zlib returned error code");
		} while (this->z.avail_in || !this->z.avail_out);
	}

	/* virtual */ void Write(byte *buf, size_t size)
	{
		this->WriteLoop(buf, size, 0);
	}

	/* virtual */ void Finish()
	{
		this->WriteLoop(NULL, 0, Z_FINISH);
		this->chain->Finish();
	}
};

#endif /* WITH_ZLIB */

/********************************************
 ********** START OF LZMA CODE **************
 ********************************************/

#if defined(WITH_LZMA)
#include <lzma.h>

/**
 * Have a copy of an initialised LZMA stream. We need this as it's
 * impossible to "re"-assign LZMA_STREAM_INIT to a variable in some
 * compilers, i.e. LZMA_STREAM_INIT can't be used to set something.
 * This var has to be used instead.
 */
static const lzma_stream _lzma_init = LZMA_STREAM_INIT;

/** Filter without any compression. */
struct LZMALoadFilter : LoadFilter {
	lzma_stream lzma;                  ///< Stream state that we are reading from.
	byte fread_buf[MEMORY_CHUNK_SIZE]; ///< Buffer for reading from the file.

	/**
	 * Initialise this filter.
	 * @param chain The next filter in this chain.
	 */
	LZMALoadFilter(LoadFilter *chain) : LoadFilter(chain), lzma(_lzma_init)
	{
		/* Allow saves up to 256 MB uncompressed */
		if (lzma_auto_decoder(&this->lzma, 1 << 28, 0) != LZMA_OK) SlError(STR_GAME_SAVELOAD_ERROR_BROKEN_INTERNAL_ERROR, "cannot initialize decompressor");
	}

	/** Clean everything up. */
	~LZMALoadFilter()
	{
		lzma_end(&this->lzma);
	}

	/* virtual */ size_t Read(byte *buf, size_t size)
	{
		this->lzma.next_out  = buf;
		this->lzma.avail_out = size;

		do {
			/* read more bytes from the file? */
			if (this->lzma.avail_in == 0) {
				this->lzma.next_in  = this->fread_buf;
				this->lzma.avail_in = this->chain->Read(this->fread_buf, sizeof(this->fread_buf));
			}

			/* inflate the data */
			lzma_ret r = lzma_code(&this->lzma, LZMA_RUN);
			if (r == LZMA_STREAM_END) break;
			if (r != LZMA_OK) SlError(STR_GAME_SAVELOAD_ERROR_BROKEN_INTERNAL_ERROR, "liblzma returned error code");
		} while (this->lzma.avail_out != 0);

		return size - this->lzma.avail_out;
	}
};

/** Filter using LZMA compression. */
struct LZMASaveFilter : SaveFilter {
	lzma_stream lzma; ///< Stream state that we are writing to.

	/**
	 * Initialise this filter.
	 * @param chain             The next filter in this chain.
	 * @param compression_level The requested level of compression.
	 */
	LZMASaveFilter(SaveFilter *chain, byte compression_level) : SaveFilter(chain), lzma(_lzma_init)
	{
		if (lzma_easy_encoder(&this->lzma, compression_level, LZMA_CHECK_CRC32) != LZMA_OK) SlError(STR_GAME_SAVELOAD_ERROR_BROKEN_INTERNAL_ERROR, "cannot initialize compressor");
	}

	/** Clean up what we allocated. */
	~LZMASaveFilter()
	{
		lzma_end(&this->lzma);
	}

	/**
	 * Helper loop for writing the data.
	 * @param p      The bytes to write.
	 * @param len    Amount of bytes to write.
	 * @param action Action for lzma_code.
	 */
	void WriteLoop(byte *p, size_t len, lzma_action action)
	{
		byte buf[MEMORY_CHUNK_SIZE]; // output buffer
		size_t n;
		this->lzma.next_in = p;
		this->lzma.avail_in = len;
		do {
			this->lzma.next_out = buf;
			this->lzma.avail_out = sizeof(buf);

			lzma_ret r = lzma_code(&this->lzma, action);

			/* bytes were emitted? */
			if ((n = sizeof(buf) - this->lzma.avail_out) != 0) {
				this->chain->Write(buf, n);
			}
			if (r == LZMA_STREAM_END) break;
			if (r != LZMA_OK) SlError(STR_GAME_SAVELOAD_ERROR_BROKEN_INTERNAL_ERROR, "liblzma returned error code");
		} while (this->lzma.avail_in || !this->lzma.avail_out);
	}

	/* virtual */ void Write(byte *buf, size_t size)
	{
		this->WriteLoop(buf, size, LZMA_RUN);
	}

	/* virtual */ void Finish()
	{
		this->WriteLoop(NULL, 0, LZMA_FINISH);
		this->chain->Finish();
	}
};

#endif /* WITH_LZMA */

/*******************************************
 ************* END OF CODE *****************
 *******************************************/

/** The format for a reader/writer type of a savegame */
struct SaveLoadFormat {
	const char *name;                     ///< name of the compressor/decompressor (debug-only)
	uint32 tag;                           ///< the 4-letter tag by which it is identified in the savegame

	LoadFilter *(*init_load)(LoadFilter *chain);                    ///< Constructor for the load filter.
	SaveFilter *(*init_write)(SaveFilter *chain, byte compression); ///< Constructor for the save filter.

	byte min_compression;                 ///< the minimum compression level of this format
	byte default_compression;             ///< the default compression level of this format
	byte max_compression;                 ///< the maximum compression level of this format
};

/** The different saveload formats known/understood by OpenTTD. */
static const SaveLoadFormat _saveload_formats[] = {
#if defined(WITH_LZO)
	/* Roughly 75% larger than zlib level 6 at only ~7% of the CPU usage. */
	{"lzo",    TO_BE32X('OTTD'), CreateLoadFilter<LZOLoadFilter>,    CreateSaveFilter<LZOSaveFilter>,    0, 0, 0},
#else
	{"lzo",    TO_BE32X('OTTD'), NULL,                               NULL,                               0, 0, 0},
#endif
	/* Roughly 5 times larger at only 1% of the CPU usage over zlib level 6. */
	{"none",   TO_BE32X('OTTN'), CreateLoadFilter<NoCompLoadFilter>, CreateSaveFilter<NoCompSaveFilter>, 0, 0, 0},
#if defined(WITH_ZLIB)
	/* After level 6 the speed reduction is significant (1.5x to 2.5x slower per level), but the reduction in filesize is
	 * fairly insignificant (~1% for each step). Lower levels become ~5-10% bigger by each level than level 6 while level
	 * 1 is "only" 3 times as fast. Level 0 results in uncompressed savegames at about 8 times the cost of "none". */
	{"zlib",   TO_BE32X('OTTZ'), CreateLoadFilter<ZlibLoadFilter>,   CreateSaveFilter<ZlibSaveFilter>,   0, 6, 9},
#else
	{"zlib",   TO_BE32X('OTTZ'), NULL,                               NULL,                               0, 0, 0},
#endif
#if defined(WITH_LZMA)
	/* Level 2 compression is speed wise as fast as zlib level 6 compression (old default), but results in ~10% smaller saves.
	 * Higher compression levels are possible, and might improve savegame size by up to 25%, but are also up to 10 times slower.
	 * The next significant reduction in file size is at level 4, but that is already 4 times slower. Level 3 is primarily 50%
	 * slower while not improving the filesize, while level 0 and 1 are faster, but don't reduce savegame size much.
	 * It's OTTX and not e.g. OTTL because liblzma is part of xz-utils and .tar.xz is preferred over .tar.lzma. */
	{"lzma",   TO_BE32X('OTTX'), CreateLoadFilter<LZMALoadFilter>,   CreateSaveFilter<LZMASaveFilter>,   0, 2, 9},
#else
	{"lzma",   TO_BE32X('OTTX'), NULL,                               NULL,                               0, 0, 0},
#endif
};

/**
 * Return the savegameformat of the game. Whether it was created with ZLIB compression
 * uncompressed, or another type
 * @param s Name of the savegame format. If NULL it picks the first available one
 * @param compression_level Output for telling what compression level we want.
 * @return Pointer to SaveLoadFormat struct giving all characteristics of this type of savegame
 */
static const SaveLoadFormat *GetSavegameFormat(char *s, byte *compression_level)
{
	const SaveLoadFormat *def = lastof(_saveload_formats);

	/* find default savegame format, the highest one with which files can be written */
	while (!def->init_write) def--;

	if (!StrEmpty(s)) {
		/* Get the ":..." of the compression level out of the way */
		char *complevel = strrchr(s, ':');
		if (complevel != NULL) *complevel = '\0';

		for (const SaveLoadFormat *slf = &_saveload_formats[0]; slf != endof(_saveload_formats); slf++) {
			if (slf->init_write != NULL && strcmp(s, slf->name) == 0) {
				*compression_level = slf->default_compression;
				if (complevel != NULL) {
					/* There is a compression level in the string.
					 * First restore the : we removed to do proper name matching,
					 * then move the the begin of the actual version. */
					*complevel = ':';
					complevel++;

					/* Get the version and determine whether all went fine. */
					char *end;
					long level = strtol(complevel, &end, 10);
					if (end == complevel || level != Clamp(level, slf->min_compression, slf->max_compression)) {
						SetDParamStr(0, complevel);
						ShowErrorMessage(STR_CONFIG_ERROR, STR_CONFIG_ERROR_INVALID_SAVEGAME_COMPRESSION_LEVEL, WL_CRITICAL);
					} else {
						*compression_level = level;
					}
				}
				return slf;
			}
		}

		SetDParamStr(0, s);
		SetDParamStr(1, def->name);
		ShowErrorMessage(STR_CONFIG_ERROR, STR_CONFIG_ERROR_INVALID_SAVEGAME_COMPRESSION_ALGORITHM, WL_CRITICAL);

		/* Restore the string by adding the : back */
		if (complevel != NULL) *complevel = ':';
	}
	*compression_level = def->default_compression;
	return def;
}

/* actual loader/saver function */
void InitializeGame(uint size_x, uint size_y, bool reset_date, bool reset_settings);
extern bool AfterLoadGame();
extern bool LoadOldSaveGame(const char *file);

/**
 * Clear/free saveload state.
 */
static inline void ClearSaveLoadState()
{
	delete _sl.dumper;
	_sl.dumper = NULL;

	delete _sl.sf;
	_sl.sf = NULL;

	delete _sl.reader;
	_sl.reader = NULL;

	delete _sl.lf;
	_sl.lf = NULL;
}

/**
 * Update the gui accordingly when starting saving
 * and set locks on saveload. Also turn off fast-forward cause with that
 * saving takes Aaaaages
 */
static void SaveFileStart()
{
	_sl.ff_state = _fast_forward;
	_fast_forward = 0;
	SetMouseCursorBusy(true);

	InvalidateWindowData(WC_STATUS_BAR, 0, SBI_SAVELOAD_START);
	_sl.saveinprogress = true;
}

/** Update the gui accordingly when saving is done and release locks on saveload. */
static void SaveFileDone()
{
	if (_game_mode != GM_MENU) _fast_forward = _sl.ff_state;
	SetMouseCursorBusy(false);

	InvalidateWindowData(WC_STATUS_BAR, 0, SBI_SAVELOAD_FINISH);
	_sl.saveinprogress = false;
}

/** Set the error message from outside of the actual loading/saving of the game (AfterLoadGame and friends) */
void SetSaveLoadError(StringID str)
{
	_sl.error_str = str;
}

/** Get the string representation of the error message */
const char *GetSaveLoadErrorString()
{
	SetDParam(0, _sl.error_str);
	SetDParamStr(1, _sl.extra_msg);

	static char err_str[512];
	GetString(err_str, _sl.action == SLA_SAVE ? STR_ERROR_GAME_SAVE_FAILED : STR_ERROR_GAME_LOAD_FAILED, lastof(err_str));
	return err_str;
}

/** Show a gui message when saving has failed */
static void SaveFileError()
{
	SetDParamStr(0, GetSaveLoadErrorString());
	ShowErrorMessage(STR_JUST_RAW_STRING, INVALID_STRING_ID, WL_ERROR);
	SaveFileDone();
}

/**
 * We have written the whole game into memory, _memory_savegame, now find
 * and appropriate compressor and start writing to file.
 */
static SaveOrLoadResult SaveFileToDisk(bool threaded)
{
	try {
		byte compression;
		const SaveLoadFormat *fmt = GetSavegameFormat(_savegame_format, &compression);

		/* We have written our stuff to memory, now write it to file! */
		uint32 hdr[2] = { fmt->tag, TO_BE32((uint32) (SAVEGAME_VERSION | SAVEGAME_VERSION_EXT) << 16) };
		_sl.sf->Write((byte*)hdr, sizeof(hdr));

		_sl.sf = fmt->init_write(_sl.sf, compression);
		_sl.dumper->Flush(_sl.sf);

		ClearSaveLoadState();

		if (threaded) SetAsyncSaveFinish(SaveFileDone);

		return SL_OK;
	} catch (...) {
		ClearSaveLoadState();

		AsyncSaveFinishProc asfp = SaveFileDone;

		/* We don't want to shout when saving is just
		 * cancelled due to a client disconnecting. */
		if (_sl.error_str != STR_NETWORK_ERROR_LOSTCONNECTION) {
			/* Skip the "colour" character */
			DEBUG(sl, 0, "%s", GetSaveLoadErrorString() + 3);
			asfp = SaveFileError;
		}

		if (threaded) {
			SetAsyncSaveFinish(asfp);
		} else {
			asfp();
		}
		return SL_ERROR;
	}
}

/** Thread run function for saving the file to disk. */
static void SaveFileToDiskThread(void *arg)
{
	SaveFileToDisk(true);
}

void WaitTillSaved()
{
	if (_save_thread == NULL) return;

	_save_thread->Join();
	delete _save_thread;
	_save_thread = NULL;

	/* Make sure every other state is handled properly as well. */
	ProcessAsyncSaveFinish();
}

/**
 * Actually perform the saving of the savegame.
 * General tactics is to first save the game to memory, then write it to file
 * using the writer, either in threaded mode if possible, or single-threaded.
 * @param writer   The filter to write the savegame to.
 * @param threaded Whether to try to perform the saving asynchronously.
 * @return Return the result of the action. #SL_OK or #SL_ERROR
 */
static SaveOrLoadResult DoSave(SaveFilter *writer, bool threaded)
{
	assert(!_sl.saveinprogress);

	_sl.dumper = new MemoryDumper();
	_sl.sf = writer;

	_sl_version = SAVEGAME_VERSION;
	SlXvSetCurrentState();

	SaveViewportBeforeSaveGame();
	SlSaveChunks();

	SaveFileStart();
	if (!threaded || !ThreadObject::New(&SaveFileToDiskThread, NULL, &_save_thread, "ottd:savegame")) {
		if (threaded) DEBUG(sl, 1, "Cannot create savegame thread, reverting to single-threaded mode...");

		SaveOrLoadResult result = SaveFileToDisk(false);
		SaveFileDone();

		return result;
	}

	return SL_OK;
}

/**
 * Save the game using a (writer) filter.
 * @param writer   The filter to write the savegame to.
 * @param threaded Whether to try to perform the saving asynchronously.
 * @return Return the result of the action. #SL_OK or #SL_ERROR
 */
SaveOrLoadResult SaveWithFilter(SaveFilter *writer, bool threaded)
{
	try {
		_sl.action = SLA_SAVE;
		return DoSave(writer, threaded);
	} catch (...) {
		ClearSaveLoadState();
		return SL_ERROR;
	}
}

/**
 * Actually perform the loading of a "non-old" savegame.
 * @param reader     The filter to read the savegame from.
 * @param load_check Whether to perform the checking ("preview") or actually load the game.
 * @return Return the result of the action. #SL_OK or #SL_REINIT ("unload" the game)
 */
static SaveOrLoadResult DoLoad(LoadFilter *reader, bool load_check)
{
	_sl.lf = reader;

	if (load_check) {
		/* Clear previous check data */
		_load_check_data.Clear();
		/* Mark SL_LOAD_CHECK as supported for this savegame. */
		_load_check_data.checkable = true;
	}

	SlXvResetState();

	uint32 hdr[2];
	if (_sl.lf->Read((byte*)hdr, sizeof(hdr)) != sizeof(hdr)) SlError(STR_GAME_SAVELOAD_ERROR_FILE_NOT_READABLE);

	/* see if we have any loader for this type. */
	const SaveLoadFormat *fmt = _saveload_formats;
	for (;;) {
		/* No loader found, treat as version 0 and use LZO format */
		if (fmt == endof(_saveload_formats)) {
			DEBUG(sl, 0, "Unknown savegame type, trying to load it as the buggy format");
			_sl.lf->Reset();
			_sl_version = 0;
			_sl_minor_version = 0;
			SlXvResetState();

			/* Try to find the LZO savegame format; it uses 'OTTD' as tag. */
			fmt = _saveload_formats;
			for (;;) {
				if (fmt == endof(_saveload_formats)) {
					/* Who removed LZO support? Bad bad boy! */
					NOT_REACHED();
				}
				if (fmt->tag == TO_BE32X('OTTD')) break;
				fmt++;
			}
			break;
		}

		if (fmt->tag == hdr[0]) {
			/* check version number */
			_sl_version = TO_BE32(hdr[1]) >> 16;
			/* Minor is not used anymore from version 18.0, but it is still needed
			 * in versions before that (4 cases) which can't be removed easy.
			 * Therefore it is loaded, but never saved (or, it saves a 0 in any scenario). */
			_sl_minor_version = (TO_BE32(hdr[1]) >> 8) & 0xFF;

			if (_sl_version & SAVEGAME_VERSION_EXT) {
				_sl_version &= ~SAVEGAME_VERSION_EXT;
				_sl_is_ext_version = true;
			} else {
				SlXvCheckSpecialSavegameVersions();
			}

			DEBUG(sl, 1, "Loading savegame version %d%s", _sl_version, _sl_is_ext_version ? " (extended)" : "");

			/* Is the version higher than the current? */
			if (_sl_version > SAVEGAME_VERSION) SlError(STR_GAME_SAVELOAD_ERROR_TOO_NEW_SAVEGAME);
			break;
		}

		fmt++;
	}

	/* loader for this savegame type is not implemented? */
	if (fmt->init_load == NULL) {
		char err_str[64];
		seprintf(err_str, lastof(err_str), "Loader for '%s' is not available.", fmt->name);
		SlError(STR_GAME_SAVELOAD_ERROR_BROKEN_INTERNAL_ERROR, err_str);
	}

	_sl.lf = fmt->init_load(_sl.lf);
	_sl.reader = new ReadBuffer(_sl.lf);
	_next_offs = 0;

	if (!load_check) {
		/* Old maps were hardcoded to 256x256 and thus did not contain
		 * any mapsize information. Pre-initialize to 256x256 to not to
		 * confuse old games */
		InitializeGame(256, 256, true, true);

		GamelogReset();

		if (IsSavegameVersionBefore(4)) {
			/*
			 * NewGRFs were introduced between 0.3,4 and 0.3.5, which both
			 * shared savegame version 4. Anything before that 'obviously'
			 * does not have any NewGRFs. Between the introduction and
			 * savegame version 41 (just before 0.5) the NewGRF settings
			 * were not stored in the savegame and they were loaded by
			 * using the settings from the main menu.
			 * So, to recap:
			 * - savegame version  <  4:  do not load any NewGRFs.
			 * - savegame version >= 41:  load NewGRFs from savegame, which is
			 *                            already done at this stage by
			 *                            overwriting the main menu settings.
			 * - other savegame versions: use main menu settings.
			 *
			 * This means that users *can* crash savegame version 4..40
			 * savegames if they set incompatible NewGRFs in the main menu,
			 * but can't crash anymore for savegame version < 4 savegames.
			 *
			 * Note: this is done here because AfterLoadGame is also called
			 * for TTO/TTD/TTDP savegames which have their own NewGRF logic.
			 */
			ClearGRFConfigList(&_grfconfig);
		}
	}

	if (load_check) {
		/* Load chunks into _load_check_data.
		 * No pools are loaded. References are not possible, and thus do not need resolving. */
		SlLoadCheckChunks();
	} else {
		/* Load chunks and resolve references */
		SlLoadChunks();
		SlFixPointers();
	}

	ClearSaveLoadState();

	_savegame_type = SGT_OTTD;

	if (load_check) {
		/* The only part from AfterLoadGame() we need */
		_load_check_data.grf_compatibility = IsGoodGRFConfigList(_load_check_data.grfconfig);
	} else {
		GamelogStartAction(GLAT_LOAD);

		/* After loading fix up savegame for any internal changes that
		 * might have occurred since then. If it fails, load back the old game. */
		if (!AfterLoadGame()) {
			GamelogStopAction();
			return SL_REINIT;
		}

		GamelogStopAction();
		SlXvSetCurrentState();
	}

	return SL_OK;
}

/**
 * Load the game using a (reader) filter.
 * @param reader   The filter to read the savegame from.
 * @return Return the result of the action. #SL_OK or #SL_REINIT ("unload" the game)
 */
SaveOrLoadResult LoadWithFilter(LoadFilter *reader)
{
	try {
		_sl.action = SLA_LOAD;
		return DoLoad(reader, false);
	} catch (...) {
		ClearSaveLoadState();
		return SL_REINIT;
	}
}

/**
 * Main Save or Load function where the high-level saveload functions are
 * handled. It opens the savegame, selects format and checks versions
 * @param filename The name of the savegame being created/loaded
 * @param mode Save or load mode. Load can also be a TTD(Patch) game. Use #SL_LOAD, #SL_OLD_LOAD, #SL_LOAD_CHECK, or #SL_SAVE.
 * @param sb The sub directory to save the savegame in
 * @param threaded True when threaded saving is allowed
 * @return Return the result of the action. #SL_OK, #SL_ERROR, or #SL_REINIT ("unload" the game)
 */
SaveOrLoadResult SaveOrLoad(const char *filename, SaveLoadOperation fop, DetailedFileType dft, Subdirectory sb, bool threaded)
{
	/* An instance of saving is already active, so don't go saving again */
	if (_sl.saveinprogress && fop == SLO_SAVE && dft == DFT_GAME_FILE && threaded) {
		/* if not an autosave, but a user action, show error message */
		if (!_do_autosave) ShowErrorMessage(STR_ERROR_SAVE_STILL_IN_PROGRESS, INVALID_STRING_ID, WL_ERROR);
		return SL_OK;
	}
	WaitTillSaved();

	try {
		/* Load a TTDLX or TTDPatch game */
		if (fop == SLO_LOAD && dft == DFT_OLD_GAME_FILE) {
			InitializeGame(256, 256, true, true); // set a mapsize of 256x256 for TTDPatch games or it might get confused

			/* TTD/TTO savegames have no NewGRFs, TTDP savegame have them
			 * and if so a new NewGRF list will be made in LoadOldSaveGame.
			 * Note: this is done here because AfterLoadGame is also called
			 * for OTTD savegames which have their own NewGRF logic. */
			ClearGRFConfigList(&_grfconfig);
			GamelogReset();
			if (!LoadOldSaveGame(filename)) return SL_REINIT;
			_sl_version = 0;
			_sl_minor_version = 0;
			SlXvResetState();
			GamelogStartAction(GLAT_LOAD);
			if (!AfterLoadGame()) {
				GamelogStopAction();
				return SL_REINIT;
			}
			GamelogStopAction();
			SlXvSetCurrentState();
			return SL_OK;
		}

		assert(dft == DFT_GAME_FILE);
		switch (fop) {
			case SLO_CHECK:
				_sl.action = SLA_LOAD_CHECK;
				break;

			case SLO_LOAD:
				_sl.action = SLA_LOAD;
				break;

			case SLO_SAVE:
				_sl.action = SLA_SAVE;
				break;

			default: NOT_REACHED();
		}

		FILE *fh = (fop == SLO_SAVE) ? FioFOpenFile(filename, "wb", sb) : FioFOpenFile(filename, "rb", sb);

		/* Make it a little easier to load savegames from the console */
		if (fh == NULL && fop != SLO_SAVE) fh = FioFOpenFile(filename, "rb", SAVE_DIR);
		if (fh == NULL && fop != SLO_SAVE) fh = FioFOpenFile(filename, "rb", BASE_DIR);
		if (fh == NULL && fop != SLO_SAVE) fh = FioFOpenFile(filename, "rb", SCENARIO_DIR);

		if (fh == NULL) {
			SlError(fop == SLO_SAVE ? STR_GAME_SAVELOAD_ERROR_FILE_NOT_WRITEABLE : STR_GAME_SAVELOAD_ERROR_FILE_NOT_READABLE);
		}

		if (fop == SLO_SAVE) { // SAVE game
			DEBUG(desync, 1, "save: date{%08x; %02x; %02x}; %s", _date, _date_fract, _tick_skip_counter, filename);
			if (_network_server || !_settings_client.gui.threaded_saves) threaded = false;

			return DoSave(new FileWriter(fh), threaded);
		}

		/* LOAD game */
		assert(fop == SLO_LOAD || fop == SLO_CHECK);
		DEBUG(desync, 1, "load: %s", filename);
		return DoLoad(new FileReader(fh), fop == SLO_CHECK);
	} catch (...) {
		/* This code may be executed both for old and new save games. */
		ClearSaveLoadState();

		/* Skip the "colour" character */
		if (fop != SLO_CHECK) DEBUG(sl, 0, "%s", GetSaveLoadErrorString() + 3);

		/* A saver/loader exception!! reinitialize all variables to prevent crash! */
		return (fop == SLO_LOAD) ? SL_REINIT : SL_ERROR;
	}
}

/** Do a save when exiting the game (_settings_client.gui.autosave_on_exit) */
void DoExitSave()
{
	SaveOrLoad("exit.sav", SLO_SAVE, DFT_GAME_FILE, AUTOSAVE_DIR);
}

/**
 * Fill the buffer with the default name for a savegame *or* screenshot.
 * @param buf the buffer to write to.
 * @param last the last element in the buffer.
 */
void GenerateDefaultSaveName(char *buf, const char *last)
{
	/* Check if we have a name for this map, which is the name of the first
	 * available company. When there's no company available we'll use
	 * 'Spectator' as "company" name. */
	CompanyID cid = _local_company;
	if (!Company::IsValidID(cid)) {
		const Company *c;
		FOR_ALL_COMPANIES(c) {
			cid = c->index;
			break;
		}
	}

	SetDParam(0, cid);

	/* Insert current date */
	switch (_settings_client.gui.date_format_in_default_names) {
		case 0: SetDParam(1, STR_JUST_DATE_LONG); break;
		case 1: SetDParam(1, STR_JUST_DATE_TINY); break;
		case 2: SetDParam(1, STR_JUST_DATE_ISO); break;
		default: NOT_REACHED();
	}
	SetDParam(2, _date);

	/* Get the correct string (special string for when there's not company) */
	GetString(buf, !Company::IsValidID(cid) ? STR_SAVEGAME_NAME_SPECTATOR : STR_SAVEGAME_NAME_DEFAULT, last);
	SanitizeFilename(buf);
}

/**
 * Set the mode and file type of the file to save or load based on the type of file entry at the file system.
 * @param ft Type of file entry of the file system.
 */
void FileToSaveLoad::SetMode(FiosType ft)
{
	this->SetMode(SLO_LOAD, GetAbstractFileType(ft), GetDetailedFileType(ft));
}

/**
 * Set the mode and file type of the file to save or load.
 * @param fop File operation being performed.
 * @param aft Abstract file type.
 * @param dft Detailed file type.
 */
void FileToSaveLoad::SetMode(SaveLoadOperation fop, AbstractFileType aft, DetailedFileType dft)
{
	if (aft == FT_INVALID || aft == FT_NONE) {
		this->file_op = SLO_INVALID;
		this->detail_ftype = DFT_INVALID;
		this->abstract_ftype = FT_INVALID;
		return;
	}

	this->file_op = fop;
	this->detail_ftype = dft;
	this->abstract_ftype = aft;
}

/**
 * Set the name of the file.
 * @param name Name of the file.
 */
void FileToSaveLoad::SetName(const char *name)
{
	strecpy(this->name, name, lastof(this->name));
}

/**
 * Set the title of the file.
 * @param title Title of the file.
 */
void FileToSaveLoad::SetTitle(const char *title)
{
	strecpy(this->title, title, lastof(this->title));
}

#if 0
/**
 * Function to get the type of the savegame by looking at the file header.
 * NOTICE: Not used right now, but could be used if extensions of savegames are garbled
 * @param file Savegame to be checked
 * @return SL_OLD_LOAD or SL_LOAD of the file
 */
int GetSavegameType(char *file)
{
	const SaveLoadFormat *fmt;
	uint32 hdr;
	FILE *f;
	int mode = SL_OLD_LOAD;

	f = fopen(file, "rb");
	if (fread(&hdr, sizeof(hdr), 1, f) != 1) {
		DEBUG(sl, 0, "Savegame is obsolete or invalid format");
		mode = SL_LOAD; // don't try to get filename, just show name as it is written
	} else {
		/* see if we have any loader for this type. */
		for (fmt = _saveload_formats; fmt != endof(_saveload_formats); fmt++) {
			if (fmt->tag == hdr) {
				mode = SL_LOAD; // new type of savegame
				break;
			}
		}
	}

	fclose(f);
	return mode;
}
#endif<|MERGE_RESOLUTION|>--- conflicted
+++ resolved
@@ -278,12 +278,8 @@
  *  199
  *  200   #6805   Extend railtypes to 64, adding uint16 to map array.
  */
-<<<<<<< HEAD
-extern const uint16 SAVEGAME_VERSION = 199; ///< Current savegame version of OpenTTD.
+extern const uint16 SAVEGAME_VERSION = 200; ///< Current savegame version of OpenTTD.
 const uint16 SAVEGAME_VERSION_EXT = 0x8000; ///< Savegame extension indicator mask
-=======
-extern const uint16 SAVEGAME_VERSION = 200; ///< Current savegame version of OpenTTD.
->>>>>>> bf8d7df7
 
 SavegameType _savegame_type; ///< type of savegame we are loading
 FileToSaveLoad _file_to_saveload; ///< File to save or load in the openttd loop.
