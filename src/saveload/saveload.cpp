--- conflicted
+++ resolved
@@ -267,12 +267,8 @@
  *  194   26881   1.5.x, 1.6.0
  *  195   27572   1.6.x
  */
-<<<<<<< HEAD
-extern const uint16 SAVEGAME_VERSION = 194; ///< Current savegame version of OpenTTD.
+extern const uint16 SAVEGAME_VERSION = 195; ///< Current savegame version of OpenTTD.
 const uint16 SAVEGAME_VERSION_EXT = 0x8000; ///< Savegame extension indicator mask
-=======
-extern const uint16 SAVEGAME_VERSION = 195; ///< Current savegame version of OpenTTD.
->>>>>>> f4699624
 
 SavegameType _savegame_type; ///< type of savegame we are loading
 
