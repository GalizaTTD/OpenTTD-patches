--- conflicted
+++ resolved
@@ -456,14 +456,11 @@
 extern const ChunkHandler _airport_chunk_handlers[];
 extern const ChunkHandler _object_chunk_handlers[];
 extern const ChunkHandler _persistent_storage_chunk_handlers[];
-<<<<<<< HEAD
 extern const ChunkHandler _trace_restrict_chunk_handlers[];
 extern const ChunkHandler _signal_chunk_handlers[];
 extern const ChunkHandler _plan_chunk_handlers[];
-=======
 extern const ChunkHandler _template_replacement_chunk_handlers[];
 extern const ChunkHandler _template_vehicle_chunk_handlers[];
->>>>>>> 99509acd
 
 /** Array of all chunks in a savegame, \c NULL terminated. */
 static const ChunkHandler * const _chunk_handlers[] = {
@@ -501,14 +498,11 @@
 	_airport_chunk_handlers,
 	_object_chunk_handlers,
 	_persistent_storage_chunk_handlers,
-<<<<<<< HEAD
 	_trace_restrict_chunk_handlers,
 	_signal_chunk_handlers,
 	_plan_chunk_handlers,
-=======
 	_template_replacement_chunk_handlers,
 	_template_vehicle_chunk_handlers,
->>>>>>> 99509acd
 	NULL,
 };
 
@@ -599,7 +593,6 @@
  *       break out of all the saveload code.
  */
 void NORETURN SlErrorCorrupt(const char *msg, bool already_malloced)
-<<<<<<< HEAD
 {
 	SlError(STR_GAME_SAVELOAD_ERROR_BROKEN_SAVEGAME, msg, already_malloced);
 }
@@ -609,17 +602,6 @@
  */
 void NORETURN CDECL SlErrorCorruptFmt(const char *msg, ...)
 {
-=======
-{
-	SlError(STR_GAME_SAVELOAD_ERROR_BROKEN_SAVEGAME, msg, already_malloced);
-}
-
-/**
- * As SlErrorCorruptFmt, except that it takes a format string and additional parameters
- */
-void NORETURN CDECL SlErrorCorruptFmt(const char *msg, ...)
-{
->>>>>>> 99509acd
 	va_list va;
 	va_start(va, msg);
 	char *str = str_vfmt(msg, va);
@@ -1754,15 +1736,12 @@
 				/* Read length */
 				len = (SlReadByte() << 16) | ((m >> 4) << 24);
 				len += SlReadUint16();
-<<<<<<< HEAD
 				if (SlXvIsFeaturePresent(XSLFI_RIFF_HEADER_60_BIT)) {
 					if (len != 0) {
 						SlErrorCorrupt("RIFF chunk too large");
 					}
 					len = SlReadUint32();
 				}
-=======
->>>>>>> 99509acd
 				if (ext_flags & SLCEHF_BIG_RIFF) {
 					len |= SlReadUint32() << 28;
 				}
@@ -1831,7 +1810,6 @@
 				/* Read length */
 				len = (SlReadByte() << 16) | ((m >> 4) << 24);
 				len += SlReadUint16();
-<<<<<<< HEAD
 				if (SlXvIsFeaturePresent(XSLFI_RIFF_HEADER_60_BIT)) {
 					if (len != 0) {
 						SlErrorCorrupt("RIFF chunk too large");
@@ -1839,8 +1817,6 @@
 					len = SlReadUint32();
 					if (ext_flags & SLCEHF_BIG_RIFF) SlErrorCorrupt("XSLFI_RIFF_HEADER_60_BIT and SLCEHF_BIG_RIFF both present");
 				}
-=======
->>>>>>> 99509acd
 				if (ext_flags & SLCEHF_BIG_RIFF) {
 					uint64 full_len = len | (static_cast<uint64>(SlReadUint32()) << 28);
 					if (full_len >= (1LL << 32)) {
