--- conflicted
+++ resolved
@@ -75,20 +75,12 @@
 	SLEG_CONDVAR(_date,                   SLE_INT32,                  SLV_31, SL_MAX_VERSION),
 	    SLEG_VAR(_date_fract,             SLE_UINT16),
 	    SLEG_VAR(_tick_counter,           SLE_UINT16),
-<<<<<<< HEAD
-	SLEG_CONDVAR_X(_tick_skip_counter,    SLE_UINT8,                   0, SL_MAX_VERSION, SlXvFeatureTest(XSLFTO_AND, XSLFI_VARIABLE_DAY_LENGTH)),
-	SLE_CONDNULL(2, 0, 156), // _vehicle_id_ctr_day
-	SLEG_CONDVAR(_age_cargo_skip_counter, SLE_UINT8,                   0, 161),
-	SLE_CONDNULL(1, 0, 45),
-	SLEG_CONDVAR(_cur_tileloop_tile,      SLE_FILE_U16 | SLE_VAR_U32,  0, 5),
-	SLEG_CONDVAR(_cur_tileloop_tile,      SLE_UINT32,                  6, SL_MAX_VERSION),
-=======
+	SLEG_CONDVAR_X(_tick_skip_counter,    SLE_UINT8,                   SL_MIN_VERSION, SL_MAX_VERSION, SlXvFeatureTest(XSLFTO_AND, XSLFI_VARIABLE_DAY_LENGTH)),
 	SLE_CONDNULL(2, SL_MIN_VERSION, SLV_157), // _vehicle_id_ctr_day
 	SLEG_CONDVAR(_age_cargo_skip_counter, SLE_UINT8,                   SL_MIN_VERSION, SLV_162),
 	SLE_CONDNULL(1, SL_MIN_VERSION, SLV_46),
 	SLEG_CONDVAR(_cur_tileloop_tile,      SLE_FILE_U16 | SLE_VAR_U32,  SL_MIN_VERSION, SLV_6),
 	SLEG_CONDVAR(_cur_tileloop_tile,      SLE_UINT32,                  SLV_6, SL_MAX_VERSION),
->>>>>>> 46b5b015
 	    SLEG_VAR(_disaster_delay,         SLE_UINT16),
 	SLE_CONDNULL(2, SL_MIN_VERSION, SLV_120),
 	    SLEG_VAR(_random.state[0],        SLE_UINT32),
@@ -109,20 +101,12 @@
 	SLEG_CONDVAR(_load_check_data.current_date,  SLE_INT32,                  SLV_31, SL_MAX_VERSION),
 	    SLE_NULL(2),                       // _date_fract
 	    SLE_NULL(2),                       // _tick_counter
-<<<<<<< HEAD
-	SLE_CONDNULL_X(1, 0, SL_MAX_VERSION, SlXvFeatureTest(XSLFTO_AND, XSLFI_VARIABLE_DAY_LENGTH)), // _tick_skip_counter
-	SLE_CONDNULL(2, 0, 156),               // _vehicle_id_ctr_day
-	SLE_CONDNULL(1, 0, 161),               // _age_cargo_skip_counter
-	SLE_CONDNULL(1, 0, 45),
-	SLE_CONDNULL(2, 0, 5),                 // _cur_tileloop_tile
-	SLE_CONDNULL(4, 6, SL_MAX_VERSION),    // _cur_tileloop_tile
-=======
+	SLE_CONDNULL_X(1, SL_MIN_VERSION, SL_MAX_VERSION, SlXvFeatureTest(XSLFTO_AND, XSLFI_VARIABLE_DAY_LENGTH)), // _tick_skip_counter
 	SLE_CONDNULL(2, SL_MIN_VERSION, SLV_157),               // _vehicle_id_ctr_day
 	SLE_CONDNULL(1, SL_MIN_VERSION, SLV_162),               // _age_cargo_skip_counter
 	SLE_CONDNULL(1, SL_MIN_VERSION, SLV_46),
 	SLE_CONDNULL(2, SL_MIN_VERSION, SLV_6),                 // _cur_tileloop_tile
 	SLE_CONDNULL(4, SLV_6, SL_MAX_VERSION),    // _cur_tileloop_tile
->>>>>>> 46b5b015
 	    SLE_NULL(2),                       // _disaster_delay
 	SLE_CONDNULL(2, SL_MIN_VERSION, SLV_120),
 	    SLE_NULL(4),                       // _random.state[0]
