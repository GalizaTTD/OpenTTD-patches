--- conflicted
+++ resolved
@@ -13,15 +13,11 @@
 #include "../landscape.h"
 #include "../subsidy_func.h"
 #include "../strings_func.h"
-#include "../tilematrix_type.hpp"
 
 #include "saveload.h"
 #include "newgrf_sl.h"
 
 #include "../safeguards.h"
-
-/* TODO: Remove acceptance matrix from the savegame completely. */
-typedef TileMatrix<CargoTypes, 4> AcceptanceMatrix;
 
 /**
  * Rebuild all the cached variables of towns.
@@ -52,14 +48,6 @@
 	/* Update the population and num_house dependent values */
 	for (Town *town : Town::Iterate()) {
 		UpdateTownRadius(town);
-<<<<<<< HEAD
-		if (cargo_update_required) {
-			UpdateTownCargoes(town);
-		} else {
-			UpdateTownCargoTotal(town);
-		}
-=======
->>>>>>> 7fd7b515
 	}
 }
 
@@ -278,19 +266,6 @@
 	Load_NewGRFMapping(_house_mngr);
 }
 
-const SaveLoad *GetTileMatrixDesc()
-{
-	/* Here due to private member vars. */
-	static const SaveLoad _tilematrix_desc[] = {
-		SLE_VAR(AcceptanceMatrix, area.tile, SLE_UINT32),
-		SLE_VAR(AcceptanceMatrix, area.w,    SLE_UINT16),
-		SLE_VAR(AcceptanceMatrix, area.h,    SLE_UINT16),
-		SLE_END()
-	};
-
-	return _tilematrix_desc;
-}
-
 static void RealSave_Town(Town *t)
 {
 	SlObjectSaveFiltered(t, _filtered_town_desc.data());
@@ -302,19 +277,10 @@
 		SlObjectSaveFiltered(&t->received[i], _filtered_town_received_desc.data());
 	}
 
-<<<<<<< HEAD
-	SlObjectSaveFiltered(&t->cargo_accepted, GetTileMatrixDesc()); // GetTileMatrixDesc() has no conditionals
-	if (t->cargo_accepted.area.w != 0) {
-		uint arr_len = t->cargo_accepted.area.w / AcceptanceMatrix::GRID * t->cargo_accepted.area.h / AcceptanceMatrix::GRID;
-		SlArray(t->cargo_accepted.data, arr_len, SLE_UINT64);
-	}
-=======
-	if (IsSavegameVersionBefore(SLV_166)) return;
-
 	/* Write an empty matrix to avoid bumping savegame version. */
-	AcceptanceMatrix dummy;
-	SlObject(&dummy, GetTileMatrixDesc());
->>>>>>> 7fd7b515
+	SlWriteUint32(0); // tile
+	SlWriteUint16(0); // w
+	SlWriteUint16(0); // h
 }
 
 static void Save_TOWN()
@@ -353,34 +319,13 @@
 			SlErrorCorrupt("Invalid town name generator");
 		}
 
-<<<<<<< HEAD
-		if (!IsSavegameVersionBefore(SLV_166) && SlXvIsFeatureMissing(XSLFI_TOWN_CARGO_MATRIX)) {
+		if (!IsSavegameVersionBefore(SLV_166) || SlXvIsFeaturePresent(XSLFI_TOWN_CARGO_MATRIX)) {
 			SlSkipBytes(4); // tile
 			uint16 w = SlReadUint16();
 			uint16 h = SlReadUint16();
 			if (w != 0) {
-				SlSkipBytes(4 * (w / 4 * h / 4));
-			}
-		}
-		if (SlXvIsFeaturePresent(XSLFI_TOWN_CARGO_MATRIX)) {
-			SlObjectLoadFiltered(&t->cargo_accepted, GetTileMatrixDesc()); // GetTileMatrixDesc() has no conditionals
-			if (t->cargo_accepted.area.w != 0) {
-				uint arr_len = t->cargo_accepted.area.w / AcceptanceMatrix::GRID * t->cargo_accepted.area.h / AcceptanceMatrix::GRID;
-				t->cargo_accepted.data = MallocT<CargoTypes>(arr_len);
-				SlArray(t->cargo_accepted.data, arr_len, SLE_UINT64);
-			}
-			/* Rebuild total cargo acceptance. */
-			UpdateTownCargoTotal(t);
-=======
-		if (IsSavegameVersionBefore(SLV_166)) continue;
-
-		/* Discard acceptance matrix to avoid bumping savegame version. */
-		AcceptanceMatrix dummy;
-		SlObject(&dummy, GetTileMatrixDesc());
-		if (dummy.area.w != 0) {
-			uint arr_len = dummy.area.w / AcceptanceMatrix::GRID * dummy.area.h / AcceptanceMatrix::GRID;
-			for (arr_len *= 4; arr_len != 0; arr_len--) SlReadByte();
->>>>>>> 7fd7b515
+				SlSkipBytes((SlXvIsFeaturePresent(XSLFI_TOWN_CARGO_MATRIX) ? 8 : 4) * (w / 4 * h / 4));
+			}
 		}
 	}
 }
