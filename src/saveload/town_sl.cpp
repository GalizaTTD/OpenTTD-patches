/*
 * This file is part of OpenTTD.
 * OpenTTD is free software; you can redistribute it and/or modify it under the terms of the GNU General Public License as published by the Free Software Foundation, version 2.
 * OpenTTD is distributed in the hope that it will be useful, but WITHOUT ANY WARRANTY; without even the implied warranty of MERCHANTABILITY or FITNESS FOR A PARTICULAR PURPOSE.
 * See the GNU General Public License for more details. You should have received a copy of the GNU General Public License along with OpenTTD. If not, see <http://www.gnu.org/licenses/>.
 */

/** @file town_sl.cpp Code handling saving and loading of towns and houses */

#include "../stdafx.h"

#include "saveload.h"
#include "compat/town_sl_compat.h"

#include "newgrf_sl.h"
#include "../newgrf_house.h"
#include "../town.h"
#include "../landscape.h"
#include "../subsidy_func.h"
#include "../strings_func.h"

#include "../safeguards.h"

<<<<<<< HEAD
namespace upstream_sl {
=======
/**
 * Rebuild all the cached variables of towns.
 */
void RebuildTownCaches()
{
	InitializeBuildingCounts();
	RebuildTownKdtree();

	/* Reset town population and num_houses */
	for (Town *town : Town::Iterate()) {
		town->cache.population = 0;
		town->cache.num_houses = 0;
	}

	for (TileIndex t = 0; t < Map::Size(); t++) {
		if (!IsTileType(t, MP_HOUSE)) continue;
>>>>>>> 115ac262

typedef TileMatrix<CargoTypes, 4> AcceptanceMatrix;

class SlTownSupplied : public DefaultSaveLoadHandler<SlTownSupplied, Town> {
public:
	inline static const SaveLoad description[] = {
		SLE_CONDVAR(TransportedCargoStat<uint32_t>, old_max, SLE_UINT32, SLV_165, SL_MAX_VERSION),
		SLE_CONDVAR(TransportedCargoStat<uint32_t>, new_max, SLE_UINT32, SLV_165, SL_MAX_VERSION),
		SLE_CONDVAR(TransportedCargoStat<uint32_t>, old_act, SLE_UINT32, SLV_165, SL_MAX_VERSION),
		SLE_CONDVAR(TransportedCargoStat<uint32_t>, new_act, SLE_UINT32, SLV_165, SL_MAX_VERSION),
	};
	inline const static SaveLoadCompatTable compat_description = _town_supplied_sl_compat;

	/**
	 * Get the number of cargoes used by this savegame version.
	 * @return The number of cargoes used by this savegame version.
	 */
	size_t GetNumCargo() const
	{
		if (IsSavegameVersionBefore(SLV_EXTEND_CARGOTYPES)) return 32;
		if (IsSavegameVersionBefore(SLV_SAVELOAD_LIST_LENGTH)) return NUM_CARGO;
		/* Read from the savegame how long the list is. */
		return SlGetStructListLength(NUM_CARGO);
	}

	void Save(Town *t) const override
	{
		SlSetStructListLength(std::size(t->supplied));
		for (auto &supplied : t->supplied) {
			SlObject(&supplied, this->GetDescription());
		}
	}

	void Load(Town *t) const override
	{
		size_t num_cargo = this->GetNumCargo();
		for (size_t i = 0; i < num_cargo; i++) {
			SlObject(&t->supplied[i], this->GetLoadDescription());
		}
	}
};

class SlTownReceived : public DefaultSaveLoadHandler<SlTownReceived, Town> {
public:
	inline static const SaveLoad description[] = {
		SLE_CONDVAR(TransportedCargoStat<uint16_t>, old_max, SLE_UINT16, SLV_165, SL_MAX_VERSION),
		SLE_CONDVAR(TransportedCargoStat<uint16_t>, new_max, SLE_UINT16, SLV_165, SL_MAX_VERSION),
		SLE_CONDVAR(TransportedCargoStat<uint16_t>, old_act, SLE_UINT16, SLV_165, SL_MAX_VERSION),
		SLE_CONDVAR(TransportedCargoStat<uint16_t>, new_act, SLE_UINT16, SLV_165, SL_MAX_VERSION),
	};
	inline const static SaveLoadCompatTable compat_description = _town_received_sl_compat;

	void Save(Town *t) const override
	{
		SlSetStructListLength(std::size(t->received));
		for (auto &received : t->received) {
			SlObject(&received, this->GetDescription());
		}
	}

	void Load(Town *t) const override
	{
		size_t length = IsSavegameVersionBefore(SLV_SAVELOAD_LIST_LENGTH) ? static_cast<size_t>(TAE_END) : SlGetStructListLength(TAE_END);
		for (size_t i = 0; i < length; i++) {
			SlObject(&t->received[i], this->GetLoadDescription());
		}
	}
};

class SlTownAcceptanceMatrix : public DefaultSaveLoadHandler<SlTownAcceptanceMatrix, Town> {
private:
	/** Compatibility struct with just enough of TileMatrix to facilitate loading. */
	struct AcceptanceMatrix {
		TileArea area;
		static const uint GRID = 4;
	};
public:
	inline static const SaveLoad description[] = {
		SLE_VAR(AcceptanceMatrix, area.tile, SLE_UINT32),
		SLE_VAR(AcceptanceMatrix, area.w,    SLE_UINT16),
		SLE_VAR(AcceptanceMatrix, area.h,    SLE_UINT16),
	};
	inline const static SaveLoadCompatTable compat_description = _town_acceptance_matrix_sl_compat;

	void Load(Town *) const override
	{
		/* Discard now unused acceptance matrix. */
		AcceptanceMatrix dummy;
		SlObject(&dummy, this->GetLoadDescription());
		if (dummy.area.w != 0) {
			uint arr_len = dummy.area.w / AcceptanceMatrix::GRID * dummy.area.h / AcceptanceMatrix::GRID;
			SlSkipBytes(4 * arr_len);
		}
	}
};

static const SaveLoad _town_desc[] = {
	SLE_CONDVAR(Town, xy,                    SLE_FILE_U16 | SLE_VAR_U32, SL_MIN_VERSION, SLV_6),
	SLE_CONDVAR(Town, xy,                    SLE_UINT32,                 SLV_6, SL_MAX_VERSION),

	SLE_CONDVAR(Town, townnamegrfid,         SLE_UINT32, SLV_66, SL_MAX_VERSION),
	    SLE_VAR(Town, townnametype,          SLE_UINT16),
	    SLE_VAR(Town, townnameparts,         SLE_UINT32),
	SLE_CONDSTR(Town, name,                  SLE_STR | SLF_ALLOW_CONTROL, 0, SLV_84, SL_MAX_VERSION),

	    SLE_VAR(Town, flags,                 SLE_UINT8),
	SLE_CONDVAR(Town, statues,               SLE_FILE_U8  | SLE_VAR_U16, SL_MIN_VERSION, SLV_104),
	SLE_CONDVAR(Town, statues,               SLE_UINT16,               SLV_104, SL_MAX_VERSION),

	SLE_CONDVAR(Town, have_ratings,          SLE_FILE_U8  | SLE_VAR_U16, SL_MIN_VERSION, SLV_104),
	SLE_CONDVAR(Town, have_ratings,          SLE_UINT16,               SLV_104, SL_MAX_VERSION),
	SLE_CONDARR(Town, ratings,               SLE_INT16, 8,               SL_MIN_VERSION, SLV_104),
	SLE_CONDARR(Town, ratings,               SLE_INT16, MAX_COMPANIES, SLV_104, SL_MAX_VERSION),
	SLE_CONDARR(Town, unwanted,              SLE_INT8,  8,               SLV_4, SLV_104),
	SLE_CONDARR(Town, unwanted,              SLE_INT8,  MAX_COMPANIES, SLV_104, SL_MAX_VERSION),

	/* Slots 0 and 2 are passengers and mail respectively for old saves. */
	SLE_CONDVARNAME(Town, supplied[0].old_max, "supplied[CT_PASSENGERS].old_max", SLE_FILE_U16 | SLE_VAR_U32, SL_MIN_VERSION, SLV_9),
	SLE_CONDVARNAME(Town, supplied[0].old_max, "supplied[CT_PASSENGERS].old_max", SLE_UINT32,                 SLV_9, SLV_165),
	SLE_CONDVARNAME(Town, supplied[2].old_max,       "supplied[CT_MAIL].old_max",       SLE_FILE_U16 | SLE_VAR_U32, SL_MIN_VERSION, SLV_9),
	SLE_CONDVARNAME(Town, supplied[2].old_max,       "supplied[CT_MAIL].old_max",       SLE_UINT32,                 SLV_9, SLV_165),
	SLE_CONDVARNAME(Town, supplied[0].new_max, "supplied[CT_PASSENGERS].new_max", SLE_FILE_U16 | SLE_VAR_U32, SL_MIN_VERSION, SLV_9),
	SLE_CONDVARNAME(Town, supplied[0].new_max, "supplied[CT_PASSENGERS].new_max", SLE_UINT32,                 SLV_9, SLV_165),
	SLE_CONDVARNAME(Town, supplied[2].new_max,       "supplied[CT_MAIL].new_max",       SLE_FILE_U16 | SLE_VAR_U32, SL_MIN_VERSION, SLV_9),
	SLE_CONDVARNAME(Town, supplied[2].new_max,       "supplied[CT_MAIL].new_max",       SLE_UINT32,                 SLV_9, SLV_165),
	SLE_CONDVARNAME(Town, supplied[0].old_act, "supplied[CT_PASSENGERS].old_act", SLE_FILE_U16 | SLE_VAR_U32, SL_MIN_VERSION, SLV_9),
	SLE_CONDVARNAME(Town, supplied[0].old_act, "supplied[CT_PASSENGERS].old_act", SLE_UINT32,                 SLV_9, SLV_165),
	SLE_CONDVARNAME(Town, supplied[2].old_act,       "supplied[CT_MAIL].old_act",       SLE_FILE_U16 | SLE_VAR_U32, SL_MIN_VERSION, SLV_9),
	SLE_CONDVARNAME(Town, supplied[2].old_act,       "supplied[CT_MAIL].old_act",       SLE_UINT32,                 SLV_9, SLV_165),
	SLE_CONDVARNAME(Town, supplied[0].new_act, "supplied[CT_PASSENGERS].new_act", SLE_FILE_U16 | SLE_VAR_U32, SL_MIN_VERSION, SLV_9),
	SLE_CONDVARNAME(Town, supplied[0].new_act, "supplied[CT_PASSENGERS].new_act", SLE_UINT32,                 SLV_9, SLV_165),
	SLE_CONDVARNAME(Town, supplied[2].new_act,       "supplied[CT_MAIL].new_act",       SLE_FILE_U16 | SLE_VAR_U32, SL_MIN_VERSION, SLV_9),
	SLE_CONDVARNAME(Town, supplied[2].new_act,       "supplied[CT_MAIL].new_act",       SLE_UINT32,                 SLV_9, SLV_165),

	SLE_CONDVARNAME(Town, received[TAE_FOOD].old_act,  "received[TE_FOOD].old_act",  SLE_UINT16,                 SL_MIN_VERSION, SLV_165),
	SLE_CONDVARNAME(Town, received[TAE_WATER].old_act, "received[TE_WATER].old_act", SLE_UINT16,                 SL_MIN_VERSION, SLV_165),
	SLE_CONDVARNAME(Town, received[TAE_FOOD].new_act,  "received[TE_FOOD].new_act",  SLE_UINT16,                 SL_MIN_VERSION, SLV_165),
	SLE_CONDVARNAME(Town, received[TAE_WATER].new_act, "received[TE_WATER].new_act", SLE_UINT16,                 SL_MIN_VERSION, SLV_165),

	SLE_CONDARR(Town, goal, SLE_UINT32, NUM_TAE, SLV_165, SL_MAX_VERSION),

	SLE_CONDSSTR(Town, text,                 SLE_STR | SLF_ALLOW_CONTROL, SLV_168, SL_MAX_VERSION),

	SLE_CONDVAR(Town, time_until_rebuild,    SLE_FILE_U8 | SLE_VAR_U16,  SL_MIN_VERSION, SLV_54),
	SLE_CONDVAR(Town, time_until_rebuild,    SLE_UINT16,                SLV_54, SL_MAX_VERSION),
	SLE_CONDVAR(Town, grow_counter,          SLE_FILE_U8 | SLE_VAR_U16,  SL_MIN_VERSION, SLV_54),
	SLE_CONDVAR(Town, grow_counter,          SLE_UINT16,                SLV_54, SL_MAX_VERSION),
	SLE_CONDVAR(Town, growth_rate,           SLE_FILE_U8 | SLE_VAR_I16,  SL_MIN_VERSION, SLV_54),
	SLE_CONDVAR(Town, growth_rate,           SLE_FILE_I16 | SLE_VAR_U16, SLV_54, SLV_165),
	SLE_CONDVAR(Town, growth_rate,           SLE_UINT16,                 SLV_165, SL_MAX_VERSION),

	    SLE_VAR(Town, fund_buildings_months, SLE_UINT8),
	    SLE_VAR(Town, road_build_months,     SLE_UINT8),

	SLE_CONDVAR(Town, exclusivity,           SLE_UINT8,                  SLV_2, SL_MAX_VERSION),
	SLE_CONDVAR(Town, exclusive_counter,     SLE_UINT8,                  SLV_2, SL_MAX_VERSION),

	SLE_CONDVAR(Town, larger_town,           SLE_BOOL,                  SLV_56, SL_MAX_VERSION),
	SLE_CONDVAR(Town, layout,                SLE_UINT8,                SLV_113, SL_MAX_VERSION),

	SLE_CONDREFLIST(Town, psa_list,          REF_STORAGE,              SLV_161, SL_MAX_VERSION),

	SLEG_CONDSTRUCTLIST("supplied", SlTownSupplied,                    SLV_165, SL_MAX_VERSION),
	SLEG_CONDSTRUCTLIST("received", SlTownReceived,                    SLV_165, SL_MAX_VERSION),
	SLEG_CONDSTRUCTLIST("acceptance_matrix", SlTownAcceptanceMatrix,   SLV_166, SLV_REMOVE_TOWN_CARGO_CACHE),
};

struct HIDSChunkHandler : NewGRFMappingChunkHandler {
	HIDSChunkHandler() : NewGRFMappingChunkHandler('HIDS', _house_mngr) {}
};

struct CITYChunkHandler : ChunkHandler {
	CITYChunkHandler() : ChunkHandler('CITY', CH_TABLE) {}

	void Save() const override
	{
		SlTableHeader(_town_desc);

		for (Town *t : Town::Iterate()) {
			SlSetArrayIndex(t->index);
			SlObject(t, _town_desc);
		}
	}

	void Load() const override
	{
		const std::vector<SaveLoad> slt = SlCompatTableHeader(_town_desc, _town_sl_compat);

		int index;

		while ((index = SlIterateArray()) != -1) {
			Town *t = new (index) Town();
			SlObject(t, slt);

			if (t->townnamegrfid == 0 && !IsInsideMM(t->townnametype, SPECSTR_TOWNNAME_START, SPECSTR_TOWNNAME_LAST + 1) && GetStringTab(t->townnametype) != TEXT_TAB_OLD_CUSTOM) {
				SlErrorCorrupt("Invalid town name generator");
			}
		}
	}

	void FixPointers() const override
	{
		if (IsSavegameVersionBefore(SLV_161)) return;

		for (Town *t : Town::Iterate()) {
			SlObject(t, _town_desc);
		}
	}
};

static const HIDSChunkHandler HIDS;
static const CITYChunkHandler CITY;
static const ChunkHandlerRef town_chunk_handlers[] = {
	HIDS,
	CITY,
};

extern const ChunkHandlerTable _town_chunk_handlers(town_chunk_handlers);

}<|MERGE_RESOLUTION|>--- conflicted
+++ resolved
@@ -21,28 +21,7 @@
 
 #include "../safeguards.h"
 
-<<<<<<< HEAD
 namespace upstream_sl {
-=======
-/**
- * Rebuild all the cached variables of towns.
- */
-void RebuildTownCaches()
-{
-	InitializeBuildingCounts();
-	RebuildTownKdtree();
-
-	/* Reset town population and num_houses */
-	for (Town *town : Town::Iterate()) {
-		town->cache.population = 0;
-		town->cache.num_houses = 0;
-	}
-
-	for (TileIndex t = 0; t < Map::Size(); t++) {
-		if (!IsTileType(t, MP_HOUSE)) continue;
->>>>>>> 115ac262
-
-typedef TileMatrix<CargoTypes, 4> AcceptanceMatrix;
 
 class SlTownSupplied : public DefaultSaveLoadHandler<SlTownSupplied, Town> {
 public:
