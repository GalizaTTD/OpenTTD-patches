/*
 * This file is part of OpenTTD.
 * OpenTTD is free software; you can redistribute it and/or modify it under the terms of the GNU General Public License as published by the Free Software Foundation, version 2.
 * OpenTTD is distributed in the hope that it will be useful, but WITHOUT ANY WARRANTY; without even the implied warranty of MERCHANTABILITY or FITNESS FOR A PARTICULAR PURPOSE.
 * See the GNU General Public License for more details. You should have received a copy of the GNU General Public License along with OpenTTD. If not, see <http://www.gnu.org/licenses/>.
 */

/** @file town_sl.cpp Code handling saving and loading of towns and houses */

#include "../stdafx.h"
#include "../newgrf_house.h"
#include "../town.h"
#include "../landscape.h"
#include "../subsidy_func.h"
#include "../strings_func.h"

#include "saveload.h"
#include "newgrf_sl.h"

#include "../safeguards.h"

/**
 * Rebuild all the cached variables of towns.
 */
void RebuildTownCaches(bool cargo_update_required)
{
	InitializeBuildingCounts();
	RebuildTownKdtree();

	/* Reset town population and num_houses */
	for (Town *town : Town::Iterate()) {
		town->cache.population = 0;
		town->cache.num_houses = 0;
	}

	for (TileIndex t = 0; t < MapSize(); t++) {
		if (!IsTileType(t, MP_HOUSE)) continue;

		HouseID house_id = GetHouseType(t);
		Town *town = Town::GetByTile(t);
		IncreaseBuildingCount(town, house_id);
		if (IsHouseCompleted(t)) town->cache.population += HouseSpec::Get(house_id)->population;

		/* Increase the number of houses for every house, but only once. */
		if (GetHouseNorthPart(house_id) == 0) town->cache.num_houses++;
	}

	/* Update the population and num_house dependent values */
	for (Town *town : Town::Iterate()) {
		UpdateTownRadius(town);
		if (cargo_update_required) {
			UpdateTownCargoes(town);
		} else {
			UpdateTownCargoTotal(town);
		}
	}
	UpdateTownCargoBitmap();
}

/**
 * Check and update town and house values.
 *
 * Checked are the HouseIDs. Updated are the
 * town population the number of houses per
 * town, the town radius and the max passengers
 * of the town.
 */
void UpdateHousesAndTowns(bool cargo_update_required)
{
	for (TileIndex t = 0; t < MapSize(); t++) {
		if (!IsTileType(t, MP_HOUSE)) continue;

		HouseID house_id = GetCleanHouseType(t);
		if (!HouseSpec::Get(house_id)->enabled && house_id >= NEW_HOUSE_OFFSET) {
			/* The specs for this type of house are not available any more, so
			 * replace it with the substitute original house type. */
			house_id = _house_mngr.GetSubstituteID(house_id);
			SetHouseType(t, house_id);
			cargo_update_required = true;
		}
	}

	/* Check for cases when a NewGRF has set a wrong house substitute type. */
	for (TileIndex t = 0; t < MapSize(); t++) {
		if (!IsTileType(t, MP_HOUSE)) continue;

		HouseID house_type = GetCleanHouseType(t);
		TileIndex north_tile = t + GetHouseNorthPart(house_type); // modifies 'house_type'!
		if (t == north_tile) {
			const HouseSpec *hs = HouseSpec::Get(house_type);
			bool valid_house = true;
			if (hs->building_flags & TILE_SIZE_2x1) {
				TileIndex tile = t + TileDiffXY(1, 0);
				if (!IsTileType(tile, MP_HOUSE) || GetCleanHouseType(tile) != house_type + 1) valid_house = false;
			} else if (hs->building_flags & TILE_SIZE_1x2) {
				TileIndex tile = t + TileDiffXY(0, 1);
				if (!IsTileType(tile, MP_HOUSE) || GetCleanHouseType(tile) != house_type + 1) valid_house = false;
			} else if (hs->building_flags & TILE_SIZE_2x2) {
				TileIndex tile = t + TileDiffXY(0, 1);
				if (!IsTileType(tile, MP_HOUSE) || GetCleanHouseType(tile) != house_type + 1) valid_house = false;
				tile = t + TileDiffXY(1, 0);
				if (!IsTileType(tile, MP_HOUSE) || GetCleanHouseType(tile) != house_type + 2) valid_house = false;
				tile = t + TileDiffXY(1, 1);
				if (!IsTileType(tile, MP_HOUSE) || GetCleanHouseType(tile) != house_type + 3) valid_house = false;
			}
			/* If not all tiles of this house are present remove the house.
			 * The other tiles will get removed later in this loop because
			 * their north tile is not the correct type anymore. */
			if (!valid_house) {
				DoClearSquare(t);
				cargo_update_required = true;
			}
		} else if (!IsTileType(north_tile, MP_HOUSE) || GetCleanHouseType(north_tile) != house_type) {
			/* This tile should be part of a multi-tile building but the
			 * north tile of this house isn't on the map. */
			DoClearSquare(t);
			cargo_update_required = true;
		}
	}

	RebuildTownCaches(cargo_update_required);
}

/** Save and load of towns. */
static const SaveLoad _town_desc[] = {
	SLE_CONDVAR(Town, xy,                    SLE_FILE_U16 | SLE_VAR_U32, SL_MIN_VERSION, SLV_6),
	SLE_CONDVAR(Town, xy,                    SLE_UINT32,                 SLV_6, SL_MAX_VERSION),

	SLE_CONDNULL(2, SL_MIN_VERSION, SLV_3),                   ///< population, no longer in use
	SLE_CONDNULL(4, SLV_3, SLV_85),                  ///< population, no longer in use
	SLE_CONDNULL(2, SL_MIN_VERSION, SLV_92),                  ///< num_houses, no longer in use

	SLE_CONDVAR(Town, townnamegrfid,         SLE_UINT32, SLV_66, SL_MAX_VERSION),
	    SLE_VAR(Town, townnametype,          SLE_UINT16),
	    SLE_VAR(Town, townnameparts,         SLE_UINT32),
	SLE_CONDSTR(Town, name,                  SLE_STR | SLF_ALLOW_CONTROL, 0, SLV_84, SL_MAX_VERSION),

	    SLE_VAR(Town, flags,                 SLE_UINT8),
	SLE_CONDVAR(Town, statues,               SLE_FILE_U8  | SLE_VAR_U16, SL_MIN_VERSION, SLV_104),
	SLE_CONDVAR(Town, statues,               SLE_UINT16,               SLV_104, SL_MAX_VERSION),

	SLE_CONDNULL(1, SL_MIN_VERSION, SLV_2),                   ///< sort_index, no longer in use

	SLE_CONDVAR(Town, have_ratings,          SLE_FILE_U8  | SLE_VAR_U16, SL_MIN_VERSION, SLV_104),
	SLE_CONDVAR(Town, have_ratings,          SLE_UINT16,               SLV_104, SL_MAX_VERSION),
	SLE_CONDARR(Town, ratings,               SLE_INT16, 8,               SL_MIN_VERSION, SLV_104),
	SLE_CONDARR(Town, ratings,               SLE_INT16, MAX_COMPANIES, SLV_104, SL_MAX_VERSION),
	SLE_CONDNULL_X(MAX_COMPANIES, SL_MIN_VERSION, SL_MAX_VERSION, SlXvFeatureTest(XSLFTO_AND, XSLFI_SPRINGPP)),
	/* failed bribe attempts are stored since savegame format 4 */
	SLE_CONDARR(Town, unwanted,              SLE_INT8,  8,               SLV_4, SLV_104),
	SLE_CONDARR(Town, unwanted,              SLE_INT8,  MAX_COMPANIES, SLV_104, SL_MAX_VERSION),

	SLE_CONDVAR(Town, supplied[CT_PASSENGERS].old_max, SLE_FILE_U16 | SLE_VAR_U32, SL_MIN_VERSION, SLV_9),
	SLE_CONDVAR(Town, supplied[CT_MAIL].old_max,       SLE_FILE_U16 | SLE_VAR_U32, SL_MIN_VERSION, SLV_9),
	SLE_CONDVAR(Town, supplied[CT_PASSENGERS].new_max, SLE_FILE_U16 | SLE_VAR_U32, SL_MIN_VERSION, SLV_9),
	SLE_CONDVAR(Town, supplied[CT_MAIL].new_max,       SLE_FILE_U16 | SLE_VAR_U32, SL_MIN_VERSION, SLV_9),
	SLE_CONDVAR(Town, supplied[CT_PASSENGERS].old_act, SLE_FILE_U16 | SLE_VAR_U32, SL_MIN_VERSION, SLV_9),
	SLE_CONDVAR(Town, supplied[CT_MAIL].old_act,       SLE_FILE_U16 | SLE_VAR_U32, SL_MIN_VERSION, SLV_9),
	SLE_CONDVAR(Town, supplied[CT_PASSENGERS].new_act, SLE_FILE_U16 | SLE_VAR_U32, SL_MIN_VERSION, SLV_9),
	SLE_CONDVAR(Town, supplied[CT_MAIL].new_act,       SLE_FILE_U16 | SLE_VAR_U32, SL_MIN_VERSION, SLV_9),

	SLE_CONDNULL_X(4, SL_MIN_VERSION, SL_MAX_VERSION, SlXvFeatureTest(XSLFTO_AND, XSLFI_CHILLPP, SL_CHILLPP_232)),
	SLE_CONDVAR(Town, supplied[CT_PASSENGERS].old_max, SLE_UINT32,                 SLV_9, SLV_165),
	SLE_CONDNULL_X(4, SL_MIN_VERSION, SL_MAX_VERSION, SlXvFeatureTest(XSLFTO_AND, XSLFI_CHILLPP, SL_CHILLPP_232)),
	SLE_CONDVAR(Town, supplied[CT_MAIL].old_max,       SLE_UINT32,                 SLV_9, SLV_165),
	SLE_CONDNULL_X(8, SL_MIN_VERSION, SL_MAX_VERSION, SlXvFeatureTest(XSLFTO_AND, XSLFI_CHILLPP, SL_CHILLPP_232)),
	SLE_CONDVAR(Town, supplied[CT_PASSENGERS].new_max, SLE_UINT32,                 SLV_9, SLV_165),
	SLE_CONDNULL_X(4, SL_MIN_VERSION, SL_MAX_VERSION, SlXvFeatureTest(XSLFTO_AND, XSLFI_CHILLPP, SL_CHILLPP_232)),
	SLE_CONDVAR(Town, supplied[CT_MAIL].new_max,       SLE_UINT32,                 SLV_9, SLV_165),
	SLE_CONDNULL_X(8, SL_MIN_VERSION, SL_MAX_VERSION, SlXvFeatureTest(XSLFTO_AND, XSLFI_CHILLPP, SL_CHILLPP_232)),
	SLE_CONDVAR(Town, supplied[CT_PASSENGERS].old_act, SLE_UINT32,                 SLV_9, SLV_165),
	SLE_CONDNULL_X(4, SL_MIN_VERSION, SL_MAX_VERSION, SlXvFeatureTest(XSLFTO_AND, XSLFI_CHILLPP, SL_CHILLPP_232)),
	SLE_CONDVAR(Town, supplied[CT_MAIL].old_act,       SLE_UINT32,                 SLV_9, SLV_165),
	SLE_CONDNULL_X(4, SL_MIN_VERSION, SL_MAX_VERSION, SlXvFeatureTest(XSLFTO_AND, XSLFI_CHILLPP, SL_CHILLPP_232)),
	SLE_CONDVAR(Town, supplied[CT_PASSENGERS].new_act, SLE_UINT32,                 SLV_9, SLV_165),
	SLE_CONDNULL_X(4, SL_MIN_VERSION, SL_MAX_VERSION, SlXvFeatureTest(XSLFTO_AND, XSLFI_CHILLPP, SL_CHILLPP_232)),
	SLE_CONDVAR(Town, supplied[CT_MAIL].new_act,       SLE_UINT32,                 SLV_9, SLV_165),

	SLE_CONDNULL(2, SL_MIN_VERSION, SLV_164),                 ///< pct_pass_transported / pct_mail_transported, now computed on the fly
	SLE_CONDNULL_X(3, SL_MIN_VERSION, SL_MAX_VERSION, SlXvFeatureTest(XSLFTO_AND, XSLFI_CHILLPP, SL_CHILLPP_232)),

	SLE_CONDVAR(Town, received[TE_FOOD].old_act,       SLE_UINT16,                 SL_MIN_VERSION, SLV_165),
	SLE_CONDVAR(Town, received[TE_WATER].old_act,      SLE_UINT16,                 SL_MIN_VERSION, SLV_165),
	SLE_CONDNULL_X(2, SL_MIN_VERSION, SL_MAX_VERSION, SlXvFeatureTest(XSLFTO_AND, XSLFI_CHILLPP, SL_CHILLPP_232)),
	SLE_CONDVAR(Town, received[TE_FOOD].new_act,       SLE_UINT16,                 SL_MIN_VERSION, SLV_165),
	SLE_CONDVAR(Town, received[TE_WATER].new_act,      SLE_UINT16,                 SL_MIN_VERSION, SLV_165),
	SLE_CONDNULL_X(2, SL_MIN_VERSION, SL_MAX_VERSION, SlXvFeatureTest(XSLFTO_AND, XSLFI_CHILLPP, SL_CHILLPP_232)),

	SLE_CONDARR(Town, goal, SLE_UINT32, NUM_TE, SLV_165, SL_MAX_VERSION),

	SLE_CONDSTR(Town, text,                  SLE_STR | SLF_ALLOW_CONTROL, 0, SLV_168, SL_MAX_VERSION),

	SLE_CONDVAR(Town, time_until_rebuild,    SLE_FILE_U8 | SLE_VAR_U16,  SL_MIN_VERSION, SLV_54),
	SLE_CONDVAR(Town, grow_counter,          SLE_FILE_U8 | SLE_VAR_U16,  SL_MIN_VERSION, SLV_54),
	SLE_CONDVAR(Town, growth_rate,           SLE_FILE_U8 | SLE_VAR_I16,  SL_MIN_VERSION, SLV_54),

	SLE_CONDNULL_X(2, SL_MIN_VERSION, SL_MAX_VERSION, SlXvFeatureTest(XSLFTO_AND, XSLFI_JOKERPP)),
	SLE_CONDVAR(Town, time_until_rebuild,    SLE_UINT16,                SLV_54, SL_MAX_VERSION),
	SLE_CONDNULL_X(2, SL_MIN_VERSION, SL_MAX_VERSION, SlXvFeatureTest(XSLFTO_AND, XSLFI_JOKERPP, SL_JOKER_1_26)),
	SLE_CONDVAR(Town, grow_counter,          SLE_UINT16,                SLV_54, SL_MAX_VERSION),

	SLE_CONDVAR(Town, growth_rate,           SLE_FILE_I16 | SLE_VAR_U16, SLV_54, SLV_165),
	SLE_CONDNULL_X(2, SL_MIN_VERSION, SL_MAX_VERSION, SlXvFeatureTest(XSLFTO_AND, XSLFI_JOKERPP, SL_JOKER_1_26)),
	SLE_CONDVAR(Town, growth_rate,           SLE_UINT16,                 SLV_165, SL_MAX_VERSION),

	    SLE_VAR(Town, fund_buildings_months, SLE_UINT8),
	    SLE_VAR(Town, road_build_months,     SLE_UINT8),

	SLE_CONDVAR(Town, exclusivity,           SLE_UINT8,                  SLV_2, SL_MAX_VERSION),
	SLE_CONDNULL_X(1, SL_MIN_VERSION, SL_MAX_VERSION, SlXvFeatureTest(XSLFTO_AND, XSLFI_CHILLPP, SL_CHILLPP_232)),
	SLE_CONDVAR(Town, exclusive_counter,     SLE_UINT8,                  SLV_2, SL_MAX_VERSION),

	SLE_CONDVAR(Town, larger_town,           SLE_BOOL,                  SLV_56, SL_MAX_VERSION),
	SLE_CONDVAR(Town, layout,                SLE_UINT8,                SLV_113, SL_MAX_VERSION),

	SLE_CONDLST(Town, psa_list,            REF_STORAGE,                SLV_161, SL_MAX_VERSION),

	SLE_CONDVAR(Town, cargo_produced,        SLE_FILE_U32 | SLE_VAR_U64, SLV_166, SLV_EXTEND_CARGOTYPES),
	SLE_CONDVAR(Town, cargo_produced,        SLE_UINT64,                 SLV_EXTEND_CARGOTYPES, SL_MAX_VERSION),

	/* reserve extra space in savegame here. (currently 30 bytes) */
	SLE_CONDNULL(30, SLV_2, SL_MAX_VERSION),

	SLE_END()
};

static const SaveLoad _town_supplied_desc[] = {
	SLE_CONDVAR(TransportedCargoStat<uint32>, old_max, SLE_UINT32, SLV_165, SL_MAX_VERSION),
	SLE_CONDVAR(TransportedCargoStat<uint32>, new_max, SLE_UINT32, SLV_165, SL_MAX_VERSION),
	SLE_CONDVAR(TransportedCargoStat<uint32>, old_act, SLE_UINT32, SLV_165, SL_MAX_VERSION),
	SLE_CONDVAR(TransportedCargoStat<uint32>, new_act, SLE_UINT32, SLV_165, SL_MAX_VERSION),

	SLE_END()
};

static const SaveLoad _town_received_desc[] = {
	SLE_CONDVAR(TransportedCargoStat<uint16>, old_max, SLE_UINT16, SLV_165, SL_MAX_VERSION),
	SLE_CONDVAR(TransportedCargoStat<uint16>, new_max, SLE_UINT16, SLV_165, SL_MAX_VERSION),
	SLE_CONDVAR(TransportedCargoStat<uint16>, old_act, SLE_UINT16, SLV_165, SL_MAX_VERSION),
	SLE_CONDVAR(TransportedCargoStat<uint16>, new_act, SLE_UINT16, SLV_165, SL_MAX_VERSION),

	SLE_END()
};

static const SaveLoad _town_received_desc_spp[] = {
	SLE_CONDVAR(TransportedCargoStat<uint16>, old_max, SLE_FILE_U32 | SLE_VAR_U16, SLV_165, SL_MAX_VERSION),
	SLE_CONDVAR(TransportedCargoStat<uint16>, new_max, SLE_FILE_U32 | SLE_VAR_U16, SLV_165, SL_MAX_VERSION),
	SLE_CONDVAR(TransportedCargoStat<uint16>, old_act, SLE_FILE_U32 | SLE_VAR_U16, SLV_165, SL_MAX_VERSION),
	SLE_CONDVAR(TransportedCargoStat<uint16>, new_act, SLE_FILE_U32 | SLE_VAR_U16, SLV_165, SL_MAX_VERSION),

	SLE_END()
};

std::vector<SaveLoad> _filtered_town_desc;
std::vector<SaveLoad> _filtered_town_supplied_desc;
std::vector<SaveLoad> _filtered_town_received_desc;

static void SetupDescs_TOWN()
{
	_filtered_town_desc = SlFilterObject(_town_desc);
	_filtered_town_supplied_desc = SlFilterObject(_town_supplied_desc);
	_filtered_town_received_desc = SlFilterObject(_town_received_desc);
}

static void Save_HIDS()
{
	Save_NewGRFMapping(_house_mngr);
}

static void Load_HIDS()
{
	Load_NewGRFMapping(_house_mngr);
}

const SaveLoad *GetTileMatrixDesc()
{
	/* Here due to private member vars. */
	static const SaveLoad _tilematrix_desc[] = {
		SLE_VAR(AcceptanceMatrix, area.tile, SLE_UINT32),
		SLE_VAR(AcceptanceMatrix, area.w,    SLE_UINT16),
		SLE_VAR(AcceptanceMatrix, area.h,    SLE_UINT16),
		SLE_END()
	};

	return _tilematrix_desc;
}

static void RealSave_Town(Town *t)
{
	SlObjectSaveFiltered(t, _filtered_town_desc.data());

	for (CargoID i = 0; i < NUM_CARGO; i++) {
		SlObjectSaveFiltered(&t->supplied[i], _filtered_town_supplied_desc.data());
	}
	for (int i = TE_BEGIN; i < NUM_TE; i++) {
		SlObjectSaveFiltered(&t->received[i], _filtered_town_received_desc.data());
	}

	SlObjectSaveFiltered(&t->cargo_accepted, GetTileMatrixDesc()); // GetTileMatrixDesc() has no conditionals
	if (t->cargo_accepted.area.w != 0) {
		uint arr_len = t->cargo_accepted.area.w / AcceptanceMatrix::GRID * t->cargo_accepted.area.h / AcceptanceMatrix::GRID;
		SlArray(t->cargo_accepted.data, arr_len, SLE_UINT64);
	}
}

static void Save_TOWN()
{
<<<<<<< HEAD
	SetupDescs_TOWN();
	Town *t;
	FOR_ALL_TOWNS(t) {
=======
	for (Town *t : Town::Iterate()) {
>>>>>>> 5b52f259
		SlSetArrayIndex(t->index);
		SlAutolength((AutolengthProc*)RealSave_Town, t);
	}
}

static void Load_TOWN()
{
	SetupDescs_TOWN();
	int index;
	uint num_cargo = IsSavegameVersionBefore(SLV_EXTEND_CARGOTYPES) ? 32 : NUM_CARGO;

	while ((index = SlIterateArray()) != -1) {
		Town *t = new (index) Town();
		SlObjectLoadFiltered(t, _filtered_town_desc.data());

		for (CargoID i = 0; i < num_cargo; i++) {
			SlObjectLoadFiltered(&t->supplied[i], _filtered_town_supplied_desc.data());
		}
		if (SlXvIsFeaturePresent(XSLFI_SPRINGPP)) {
			for (int i = TE_BEGIN; i < NUM_TE; i++) {
				SlObject(&t->received[i], _town_received_desc_spp);
			}
		} else {
			for (int i = TE_BEGIN; i < NUM_TE; i++) {
				SlObjectLoadFiltered(&t->received[i], _filtered_town_received_desc.data());
			}
		}

		if (t->townnamegrfid == 0 && !IsInsideMM(t->townnametype, SPECSTR_TOWNNAME_START, SPECSTR_TOWNNAME_LAST + 1) && GetStringTab(t->townnametype) != TEXT_TAB_OLD_CUSTOM) {
			SlErrorCorrupt("Invalid town name generator");
		}

		if (!IsSavegameVersionBefore(SLV_166) && SlXvIsFeatureMissing(XSLFI_TOWN_CARGO_MATRIX)) {
			SlSkipBytes(4); // tile
			uint16 w = SlReadUint16();
			uint16 h = SlReadUint16();
			if (w != 0) {
				SlSkipBytes(4 * (w / 4 * h / 4));
			}
		}
		if (SlXvIsFeaturePresent(XSLFI_TOWN_CARGO_MATRIX)) {
			SlObjectLoadFiltered(&t->cargo_accepted, GetTileMatrixDesc()); // GetTileMatrixDesc() has no conditionals
			if (t->cargo_accepted.area.w != 0) {
				uint arr_len = t->cargo_accepted.area.w / AcceptanceMatrix::GRID * t->cargo_accepted.area.h / AcceptanceMatrix::GRID;
				t->cargo_accepted.data = MallocT<CargoTypes>(arr_len);
				SlArray(t->cargo_accepted.data, arr_len, SLE_UINT64);
			}
			/* Rebuild total cargo acceptance. */
			UpdateTownCargoTotal(t);
		}
	}
}

/** Fix pointers when loading town data. */
static void Ptrs_TOWN()
{
	/* Don't run when savegame version lower than 161. */
	if (IsSavegameVersionBefore(SLV_161)) return;

<<<<<<< HEAD
	SetupDescs_TOWN();
	Town *t;
	FOR_ALL_TOWNS(t) {
		SlObjectPtrOrNullFiltered(t, _filtered_town_desc.data());
=======
	for (Town *t : Town::Iterate()) {
		SlObject(t, _town_desc);
>>>>>>> 5b52f259
	}
}

/** Chunk handler for towns. */
extern const ChunkHandler _town_chunk_handlers[] = {
	{ 'HIDS', Save_HIDS, Load_HIDS, nullptr,   nullptr, CH_ARRAY },
	{ 'CITY', Save_TOWN, Load_TOWN, Ptrs_TOWN, nullptr, CH_ARRAY | CH_LAST},
};<|MERGE_RESOLUTION|>--- conflicted
+++ resolved
@@ -305,13 +305,8 @@
 
 static void Save_TOWN()
 {
-<<<<<<< HEAD
 	SetupDescs_TOWN();
-	Town *t;
-	FOR_ALL_TOWNS(t) {
-=======
 	for (Town *t : Town::Iterate()) {
->>>>>>> 5b52f259
 		SlSetArrayIndex(t->index);
 		SlAutolength((AutolengthProc*)RealSave_Town, t);
 	}
@@ -371,15 +366,9 @@
 	/* Don't run when savegame version lower than 161. */
 	if (IsSavegameVersionBefore(SLV_161)) return;
 
-<<<<<<< HEAD
 	SetupDescs_TOWN();
-	Town *t;
-	FOR_ALL_TOWNS(t) {
+	for (Town *t : Town::Iterate()) {
 		SlObjectPtrOrNullFiltered(t, _filtered_town_desc.data());
-=======
-	for (Town *t : Town::Iterate()) {
-		SlObject(t, _town_desc);
->>>>>>> 5b52f259
 	}
 }
 
