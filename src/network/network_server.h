--- conflicted
+++ resolved
@@ -31,6 +31,7 @@
 	std::string peer_public_key; ///< The public key of our client.
 
 	NetworkRecvStatus Receive_CLIENT_JOIN(Packet &p) override;
+	NetworkRecvStatus Receive_CLIENT_IDENTIFY(Packet &p) override;
 	NetworkRecvStatus Receive_CLIENT_GAME_INFO(Packet &p) override;
 	NetworkRecvStatus Receive_CLIENT_AUTH_RESPONSE(Packet &p) override;
 	NetworkRecvStatus Receive_CLIENT_COMPANY_PASSWORD(Packet &p) override;
@@ -65,11 +66,8 @@
 	/** Status of a client */
 	enum ClientStatus {
 		STATUS_INACTIVE,      ///< The client is not connected nor active.
-<<<<<<< HEAD
-=======
 		STATUS_AUTH_GAME,     ///< The client is authorizing with game (server) password.
 		STATUS_IDENTIFY,      ///< The client is identifying itself.
->>>>>>> 4af089b9
 		STATUS_NEWGRFS_CHECK, ///< The client is checking NewGRFs.
 		STATUS_AUTH_COMPANY,  ///< The client is authorizing with company password.
 		STATUS_AUTHORIZED,    ///< The client is authorized.
@@ -157,12 +155,8 @@
 		return "server";
 	}
 
-<<<<<<< HEAD
 	const char *GetClientIP();
-=======
-	const std::string &GetClientIP();
 	std::string_view GetPeerPublicKey() const { return this->peer_public_key; }
->>>>>>> 4af089b9
 
 	static ServerNetworkGameSocketHandler *GetByClientID(ClientID client_id);
 };
