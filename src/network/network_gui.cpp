/*
 * This file is part of OpenTTD.
 * OpenTTD is free software; you can redistribute it and/or modify it under the terms of the GNU General Public License as published by the Free Software Foundation, version 2.
 * OpenTTD is distributed in the hope that it will be useful, but WITHOUT ANY WARRANTY; without even the implied warranty of MERCHANTABILITY or FITNESS FOR A PARTICULAR PURPOSE.
 * See the GNU General Public License for more details. You should have received a copy of the GNU General Public License along with OpenTTD. If not, see <http://www.gnu.org/licenses/>.
 */

/** @file network_gui.cpp Implementation of the Network related GUIs. */

#include "../stdafx.h"
#include "../strings_func.h"
#include "../date_func.h"
#include "../fios.h"
#include "network_client.h"
#include "network_gui.h"
#include "network_gamelist.h"
#include "network.h"
#include "network_base.h"
#include "network_content.h"
#include "network_server.h"
#include "network_coordinator.h"
#include "network_survey.h"
#include "../gui.h"
#include "network_udp.h"
#include "../window_func.h"
#include "../gfx_func.h"
#include "../dropdown_type.h"
#include "../dropdown_func.h"
#include "../querystring_gui.h"
#include "../sortlist_type.h"
#include "../company_func.h"
#include "../command_func.h"
#include "../core/geometry_func.hpp"
#include "../genworld.h"
#include "../map_type.h"
#include "../newgrf.h"
#include "../error.h"
#include "../guitimer_func.h"
#include "../zoom_func.h"
#include "../sprite.h"
#include "../settings_internal.h"
#include "../textfile_gui.h"
#include "../timer/timer_game_tick.h"

#include "../widgets/network_widget.h"

#include "table/strings.h"
#include "../table/sprites.h"

#include "../stringfilter_type.h"

#ifdef __EMSCRIPTEN__
#	include <emscripten.h>
#endif

#include <map>

#include "../safeguards.h"

static void ShowNetworkStartServerWindow();

static const int NETWORK_LIST_REFRESH_DELAY = 30; ///< Time, in seconds, between updates of the network list.

static ClientID _admin_client_id = INVALID_CLIENT_ID; ///< For what client a confirmation window is open.
static CompanyID _admin_company_id = INVALID_COMPANY; ///< For what company a confirmation window is open.

/**
 * Update the network new window because a new server is
 * found on the network.
 */
void UpdateNetworkGameWindow()
{
	InvalidateWindowData(WC_NETWORK_WINDOW, WN_NETWORK_WINDOW_GAME, 0);
}

static DropDownList BuildVisibilityDropDownList()
{
	DropDownList list;

	list.push_back(MakeDropDownListStringItem(STR_NETWORK_SERVER_VISIBILITY_LOCAL, SERVER_GAME_TYPE_LOCAL));
	list.push_back(MakeDropDownListStringItem(STR_NETWORK_SERVER_VISIBILITY_INVITE_ONLY, SERVER_GAME_TYPE_INVITE_ONLY));
	list.push_back(MakeDropDownListStringItem(STR_NETWORK_SERVER_VISIBILITY_PUBLIC, SERVER_GAME_TYPE_PUBLIC));

	return list;
}

typedef GUIList<NetworkGameList*, std::nullptr_t, StringFilter&> GUIGameServerList;
typedef int ServerListPosition;
static const ServerListPosition SLP_INVALID = -1;

/** Full blown container to make it behave exactly as we want :) */
class NWidgetServerListHeader : public NWidgetContainer {
	static const uint MINIMUM_NAME_WIDTH_BEFORE_NEW_HEADER = 150; ///< Minimum width before adding a new header
public:
	NWidgetServerListHeader() : NWidgetContainer(NWID_HORIZONTAL)
	{
		auto leaf = std::make_unique<NWidgetLeaf>(WWT_PUSHTXTBTN, COLOUR_WHITE, WID_NG_NAME, STR_NETWORK_SERVER_LIST_GAME_NAME, STR_NETWORK_SERVER_LIST_GAME_NAME_TOOLTIP);
		leaf->SetResize(1, 0);
		leaf->SetFill(1, 0);
		this->Add(std::move(leaf));

		this->Add(std::make_unique<NWidgetLeaf>(WWT_PUSHTXTBTN, COLOUR_WHITE, WID_NG_CLIENTS, STR_NETWORK_SERVER_LIST_CLIENTS_CAPTION, STR_NETWORK_SERVER_LIST_CLIENTS_CAPTION_TOOLTIP));
		this->Add(std::make_unique<NWidgetLeaf>(WWT_PUSHTXTBTN, COLOUR_WHITE, WID_NG_MAPSIZE, STR_NETWORK_SERVER_LIST_MAP_SIZE_CAPTION, STR_NETWORK_SERVER_LIST_MAP_SIZE_CAPTION_TOOLTIP));
		this->Add(std::make_unique<NWidgetLeaf>(WWT_PUSHTXTBTN, COLOUR_WHITE, WID_NG_DATE, STR_NETWORK_SERVER_LIST_DATE_CAPTION, STR_NETWORK_SERVER_LIST_DATE_CAPTION_TOOLTIP));
		this->Add(std::make_unique<NWidgetLeaf>(WWT_PUSHTXTBTN, COLOUR_WHITE, WID_NG_YEARS, STR_NETWORK_SERVER_LIST_PLAY_TIME_CAPTION, STR_NETWORK_SERVER_LIST_PLAY_TIME_CAPTION_TOOLTIP));

		leaf = std::make_unique<NWidgetLeaf>(WWT_PUSHTXTBTN, COLOUR_WHITE, WID_NG_INFO, STR_EMPTY, STR_NETWORK_SERVER_LIST_INFO_ICONS_TOOLTIP);
		leaf->SetMinimalSize(14 + GetSpriteSize(SPR_LOCK, nullptr, ZOOM_LVL_NORMAL).width
		                        + GetSpriteSize(SPR_BLOT, nullptr, ZOOM_LVL_NORMAL).width, 12);
		leaf->SetFill(0, 1);
		this->Add(std::move(leaf));
	}

	void SetupSmallestSize(Window *w) override
	{
		this->smallest_y = 0; // Biggest child.
		this->fill_x = 1;
		this->fill_y = 0;
		this->resize_x = 1; // We only resize in this direction
		this->resize_y = 0; // We never resize in this direction

		/* First initialise some variables... */
		for (const auto &child_wid : this->children) {
			child_wid->SetupSmallestSize(w);
			this->smallest_y = std::max(this->smallest_y, child_wid->smallest_y + child_wid->padding.Vertical());
		}

		/* ... then in a second pass make sure the 'current' sizes are set. Won't change for most widgets. */
		for (const auto &child_wid : this->children) {
			child_wid->current_x = child_wid->smallest_x;
			child_wid->current_y = this->smallest_y;
		}

		this->smallest_x = this->children.front()->smallest_x + this->children.back()->smallest_x; // First and last are always shown, rest not
	}

	void AssignSizePosition(SizingType sizing, int x, int y, uint given_width, uint given_height, bool rtl) override
	{
		assert(given_width >= this->smallest_x && given_height >= this->smallest_y);

		this->pos_x = x;
		this->pos_y = y;
		this->current_x = given_width;
		this->current_y = given_height;

		given_width -= this->children.back()->smallest_x;
		/* The first and last widget are always visible, determine which other should be visible */
		if (this->children.size() > 2) {
			auto first = std::next(std::begin(this->children));
			auto last = std::prev(std::end(this->children));
			for (auto it = first; it != last; ++it) {
				auto &child_wid = *it;
				if (given_width > ScaleGUITrad(MINIMUM_NAME_WIDTH_BEFORE_NEW_HEADER) + child_wid->smallest_x && (*std::prev(it))->current_x != 0) {
					given_width -= child_wid->smallest_x;
					child_wid->current_x = child_wid->smallest_x; /* Make visible. */
				} else {
					child_wid->current_x = 0; /* Make invisible. */
				}
			}
		}

		/* All remaining space goes to the first (name) widget */
		this->children.front()->current_x = given_width;

		/* Now assign the widgets to their rightful place */
		uint position = 0; // Place to put next child relative to origin of the container.
		auto assign_position = [&](const std::unique_ptr<NWidgetBase> &child_wid) {
			if (child_wid->current_x != 0) {
				child_wid->AssignSizePosition(sizing, x + position, y, child_wid->current_x, this->current_y, rtl);
				position += child_wid->current_x;
			}
		};

		if (rtl) {
			std::for_each(std::rbegin(this->children), std::rend(this->children), assign_position);
		} else {
			std::for_each(std::begin(this->children), std::end(this->children), assign_position);
		}
	}
};

class NetworkGameWindow : public Window {
protected:
	/* Runtime saved values */
	static Listing last_sorting;

	/* Constants for sorting servers */
	static GUIGameServerList::SortFunction * const sorter_funcs[];
	static GUIGameServerList::FilterFunction * const filter_funcs[];

	NetworkGameList *server;        ///< Selected server.
	NetworkGameList *last_joined;   ///< The last joined server.
	GUIGameServerList servers;      ///< List with game servers.
	ServerListPosition list_pos;    ///< Position of the selected server.
	Scrollbar *vscroll;             ///< Vertical scrollbar of the list of servers.
	QueryString name_editbox;       ///< Client name editbox.
	QueryString filter_editbox;     ///< Editbox for filter on servers.
	GUITimer requery_timer;         ///< Timer for network requery.
	bool searched_internet = false; ///< Did we ever press "Search Internet" button?

	int lock_offset; ///< Left offset for lock icon.
	int blot_offset; ///< Left offset for green/yellow/red compatibility icon.
	int flag_offset; ///< Left offset for language flag icon.

	/**
	 * (Re)build the GUI network game list (a.k.a. this->servers) as some
	 * major change has occurred. It ensures appropriate filtering and
	 * sorting, if both or either one is enabled.
	 */
	void BuildGUINetworkGameList()
	{
		if (!this->servers.NeedRebuild()) return;

		/* Create temporary array of games to use for listing */
		this->servers.clear();

		bool found_current_server = false;
		bool found_last_joined = false;
		for (NetworkGameList *ngl = _network_game_list; ngl != nullptr; ngl = ngl->next) {
			this->servers.push_back(ngl);
			if (ngl == this->server) {
				found_current_server = true;
			}
			if (ngl == this->last_joined) {
				found_last_joined = true;
			}
		}
		/* A refresh can cause the current server to be delete; so unselect. */
		if (!found_last_joined) {
			this->last_joined = nullptr;
		}
		if (!found_current_server) {
			this->server = nullptr;
			this->list_pos = SLP_INVALID;
		}

		/* Apply the filter condition immediately, if a search string has been provided. */
		StringFilter sf;
		sf.SetFilterTerm(this->filter_editbox.text.buf);

		if (!sf.IsEmpty()) {
			this->servers.SetFilterState(true);
			this->servers.Filter(sf);
		} else {
			this->servers.SetFilterState(false);
		}

		this->servers.shrink_to_fit();
		this->servers.RebuildDone();
		this->vscroll->SetCount(this->servers.size());

		/* Sort the list of network games as requested. */
		this->servers.Sort();
		this->UpdateListPos();
	}

	/** Sort servers by name. */
	static bool NGameNameSorter(NetworkGameList * const &a, NetworkGameList * const &b)
	{
		int r = StrNaturalCompare(a->info.server_name, b->info.server_name, true); // Sort by name (natural sorting).
		if (r == 0) r = a->connection_string.compare(b->connection_string);

		return r < 0;
	}

	/**
	 * Sort servers by the amount of clients online on a
	 * server. If the two servers have the same amount, the one with the
	 * higher maximum is preferred.
	 */
	static bool NGameClientSorter(NetworkGameList * const &a, NetworkGameList * const &b)
	{
		/* Reverse as per default we are interested in most-clients first */
		int r = a->info.clients_on - b->info.clients_on;

		if (r == 0) r = a->info.clients_max - b->info.clients_max;
		if (r == 0) return NGameNameSorter(a, b);

		return r < 0;
	}

	/** Sort servers by map size */
	static bool NGameMapSizeSorter(NetworkGameList * const &a, NetworkGameList * const &b)
	{
		/* Sort by the area of the map. */
		int r = (a->info.map_height) * (a->info.map_width) - (b->info.map_height) * (b->info.map_width);

		if (r == 0) r = a->info.map_width - b->info.map_width;
		return (r != 0) ? r < 0 : NGameClientSorter(a, b);
	}

	/** Sort servers by calendar date. */
	static bool NGameCalendarDateSorter(NetworkGameList * const &a, NetworkGameList * const &b)
	{
		auto r = a->info.calendar_date - b->info.calendar_date;
		return (r != 0) ? r < 0 : NGameClientSorter(a, b);
	}

	/** Sort servers by the number of ticks the game is running. */
	static bool NGameTicksPlayingSorter(NetworkGameList * const &a, NetworkGameList * const &b)
	{
		if (a->info.ticks_playing == b->info.ticks_playing) {
			return NGameClientSorter(a, b);
		}
		return a->info.ticks_playing < b->info.ticks_playing;
	}

	/**
	 * Sort servers by joinability. If both servers are the
	 * same, prefer the non-passworded server first.
	 */
	static bool NGameAllowedSorter(NetworkGameList * const &a, NetworkGameList * const &b)
	{
		/* The servers we do not know anything about (the ones that did not reply) should be at the bottom) */
		int r = a->info.server_revision.empty() - b->info.server_revision.empty();

		/* Reverse default as we are interested in version-compatible clients first */
		if (r == 0) r = b->info.version_compatible - a->info.version_compatible;
		/* The version-compatible ones are then sorted with NewGRF compatible first, incompatible last */
		if (r == 0) r = b->info.compatible - a->info.compatible;
		/* Passworded servers should be below unpassworded servers */
		if (r == 0) r = a->info.use_password - b->info.use_password;

		/* Finally sort on the number of clients of the server in reverse order. */
		return (r != 0) ? r < 0 : NGameClientSorter(b, a);
	}

	/** Sort the server list */
	void SortNetworkGameList()
	{
		if (this->servers.Sort()) this->UpdateListPos();
	}

	/** Set this->list_pos to match this->server */
	void UpdateListPos()
	{
		this->list_pos = SLP_INVALID;
		for (uint i = 0; i != this->servers.size(); i++) {
			if (this->servers[i] == this->server) {
				this->list_pos = i;
				break;
			}
		}
	}

	static bool NGameSearchFilter(NetworkGameList * const *item, StringFilter &sf)
	{
		assert(item != nullptr);
		assert((*item) != nullptr);

		sf.ResetState();
		sf.AddLine((*item)->info.server_name);
		return sf.GetState();
	}

	/**
	 * Draw a single server line.
	 * @param cur_item  the server to draw.
	 * @param y         from where to draw?
	 * @param highlight does the line need to be highlighted?
	 */
	void DrawServerLine(const NetworkGameList *cur_item, int y, bool highlight) const
	{
		Rect name = this->GetWidget<NWidgetBase>(WID_NG_NAME)->GetCurrentRect();
		Rect info = this->GetWidget<NWidgetBase>(WID_NG_INFO)->GetCurrentRect();

		/* show highlighted item with a different colour */
		if (highlight) {
			Rect r = {std::min(name.left, info.left), y, std::max(name.right, info.right), y + (int)this->resize.step_height - 1};
			GfxFillRect(r.Shrink(WidgetDimensions::scaled.bevel), PC_GREY);
		}

		/* offsets to vertically centre text and icons */
		int text_y_offset = (this->resize.step_height - GetCharacterHeight(FS_NORMAL)) / 2 + 1;
		int icon_y_offset = (this->resize.step_height - GetSpriteSize(SPR_BLOT).height) / 2;
		int lock_y_offset = (this->resize.step_height - GetSpriteSize(SPR_LOCK).height) / 2;

		name = name.Shrink(WidgetDimensions::scaled.framerect);
		DrawString(name.left, name.right, y + text_y_offset, cur_item->info.server_name, TC_BLACK);

		/* only draw details if the server is online */
		if (cur_item->status == NGLS_ONLINE) {
			if (const NWidgetBase *nwid = this->GetWidget<NWidgetBase>(WID_NG_CLIENTS); nwid->current_x != 0) {
				Rect clients = nwid->GetCurrentRect();
				SetDParam(0, cur_item->info.clients_on);
				SetDParam(1, cur_item->info.clients_max);
				SetDParam(2, cur_item->info.companies_on);
				SetDParam(3, cur_item->info.companies_max);
				DrawString(clients.left, clients.right, y + text_y_offset, STR_NETWORK_SERVER_LIST_GENERAL_ONLINE, TC_FROMSTRING, SA_HOR_CENTER);
			}

			if (const NWidgetBase *nwid = this->GetWidget<NWidgetBase>(WID_NG_MAPSIZE); nwid->current_x != 0) {
				/* map size */
				Rect mapsize = nwid->GetCurrentRect();
				SetDParam(0, cur_item->info.map_width);
				SetDParam(1, cur_item->info.map_height);
				DrawString(mapsize.left, mapsize.right, y + text_y_offset, STR_NETWORK_SERVER_LIST_MAP_SIZE_SHORT, TC_FROMSTRING, SA_HOR_CENTER);
			}

			if (const NWidgetBase *nwid = this->GetWidget<NWidgetBase>(WID_NG_DATE); nwid->current_x != 0) {
				/* current date */
				Rect date = nwid->GetCurrentRect();
				CalTime::YearMonthDay ymd = CalTime::ConvertDateToYMD(cur_item->info.calendar_date);
				SetDParam(0, ymd.year);
				DrawString(date.left, date.right, y + text_y_offset, STR_JUST_INT, TC_BLACK, SA_HOR_CENTER);
			}

			if (const NWidgetBase *nwid = this->GetWidget<NWidgetBase>(WID_NG_YEARS); nwid->current_x != 0) {
				/* play time */
				Rect years = nwid->GetCurrentRect();
				const auto play_time = cur_item->info.ticks_playing / TICKS_PER_SECOND;
				SetDParam(0, play_time / 60 / 60);
				SetDParam(1, (play_time / 60) % 60);
				DrawString(years.left, years.right, y + text_y_offset, STR_NETWORK_SERVER_LIST_PLAY_TIME_SHORT, TC_BLACK, SA_HOR_CENTER);
			}

			/* draw a lock if the server is password protected */
			if (cur_item->info.use_password) DrawSprite(SPR_LOCK, PAL_NONE, info.left + this->lock_offset, y + lock_y_offset);

			/* draw red or green icon, depending on compatibility with server */
			DrawSprite(SPR_BLOT, (cur_item->info.compatible ? PALETTE_TO_GREEN : (cur_item->info.version_compatible ? PALETTE_TO_YELLOW : PALETTE_TO_RED)), info.left + this->blot_offset, y + icon_y_offset + 1);
		}
	}

	/**
	 * Scroll the list up or down to the currently selected server.
	 * If the server is below the currently displayed servers, it will
	 * scroll down an amount so that the server appears at the bottom.
	 * If the server is above the currently displayed servers, it will
	 * scroll up so that the server appears at the top.
	 */
	void ScrollToSelectedServer()
	{
		if (this->list_pos == SLP_INVALID) return; // no server selected
		this->vscroll->ScrollTowards(this->list_pos);
	}

public:
	NetworkGameWindow(WindowDesc *desc) : Window(desc), name_editbox(NETWORK_CLIENT_NAME_LENGTH), filter_editbox(120)
	{
		this->list_pos = SLP_INVALID;
		this->server = nullptr;

		this->CreateNestedTree();
		this->vscroll = this->GetScrollbar(WID_NG_SCROLLBAR);
		this->FinishInitNested(WN_NETWORK_WINDOW_GAME);

		this->querystrings[WID_NG_CLIENT] = &this->name_editbox;
		this->name_editbox.text.Assign(_settings_client.network.client_name);

		this->querystrings[WID_NG_FILTER] = &this->filter_editbox;
		this->filter_editbox.cancel_button = QueryString::ACTION_CLEAR;
		this->SetFocusedWidget(WID_NG_FILTER);

		/* As the Game Coordinator doesn't support "websocket" servers yet, we
		 * let "os/emscripten/pre.js" hardcode a list of servers people can
		 * join. This means the serverlist is curated for now, but it is the
		 * best we can offer. */
#ifdef __EMSCRIPTEN__
		EM_ASM(if (window["openttd_server_list"]) openttd_server_list());
#endif

		this->last_joined = NetworkAddServer(_settings_client.network.last_joined, false);
		this->server = this->last_joined;

		this->requery_timer.SetInterval(NETWORK_LIST_REFRESH_DELAY * 1000);

		this->servers.SetListing(this->last_sorting);
		this->servers.SetSortFuncs(this->sorter_funcs);
		this->servers.SetFilterFuncs(this->filter_funcs);
		this->servers.ForceRebuild();
	}

	void Close(int data = 0) override
	{
		this->last_sorting = this->servers.GetListing();
		this->Window::Close();
	}

	void OnInit() override
	{
		this->lock_offset = ScaleGUITrad(5);
		this->blot_offset = this->lock_offset + ScaleGUITrad(3) + GetSpriteSize(SPR_LOCK).width;
		this->flag_offset = this->blot_offset + ScaleGUITrad(2) + GetSpriteSize(SPR_BLOT).width;
	}

	void UpdateWidgetSize(WidgetID widget, Dimension &size, [[maybe_unused]] const Dimension &padding, [[maybe_unused]] Dimension &fill, [[maybe_unused]] Dimension &resize) override
	{
		switch (widget) {
			case WID_NG_MATRIX:
				resize.height = std::max(GetSpriteSize(SPR_BLOT).height, (uint)GetCharacterHeight(FS_NORMAL)) + padding.height;
				fill.height = resize.height;
				size.height = 12 * resize.height;
				break;

			case WID_NG_LASTJOINED:
				size.height = std::max(GetSpriteSize(SPR_BLOT).height, (uint)GetCharacterHeight(FS_NORMAL)) + WidgetDimensions::scaled.matrix.Vertical();
				break;

			case WID_NG_LASTJOINED_SPACER:
				size.width = NWidgetScrollbar::GetVerticalDimension().width;
				break;

			case WID_NG_NAME:
				size.width += 2 * Window::SortButtonWidth(); // Make space for the arrow
				break;

			case WID_NG_CLIENTS:
				size.width += 2 * Window::SortButtonWidth(); // Make space for the arrow
				SetDParamMaxValue(0, MAX_CLIENTS);
				SetDParamMaxValue(1, MAX_CLIENTS);
				SetDParamMaxValue(2, MAX_COMPANIES);
				SetDParamMaxValue(3, MAX_COMPANIES);
				size = maxdim(size, GetStringBoundingBox(STR_NETWORK_SERVER_LIST_GENERAL_ONLINE));
				break;

			case WID_NG_MAPSIZE:
				size.width += 2 * Window::SortButtonWidth(); // Make space for the arrow
				SetDParamMaxValue(0, MAX_MAP_SIZE);
				SetDParamMaxValue(1, MAX_MAP_SIZE);
				size = maxdim(size, GetStringBoundingBox(STR_NETWORK_SERVER_LIST_MAP_SIZE_SHORT));
				break;

			case WID_NG_DATE:
			case WID_NG_YEARS:
				size.width += 2 * Window::SortButtonWidth(); // Make space for the arrow
				SetDParamMaxValue(0, 5);
				size = maxdim(size, GetStringBoundingBox(STR_JUST_INT));
				break;
		}
	}

	void DrawWidget(const Rect &r, WidgetID widget) const override
	{
		switch (widget) {
			case WID_NG_MATRIX: {
				uint16_t y = r.top;

				auto [first, last] = this->vscroll->GetVisibleRangeIterators(this->servers);
				for (auto it = first; it != last; ++it) {
					const NetworkGameList *ngl = *it;
					this->DrawServerLine(ngl, y, ngl == this->server);
					y += this->resize.step_height;
				}
				break;
			}

			case WID_NG_LASTJOINED:
				/* Draw the last joined server, if any */
				if (this->last_joined != nullptr) this->DrawServerLine(this->last_joined, r.top, this->last_joined == this->server);
				break;

			case WID_NG_DETAILS:
				this->DrawDetails(r);
				break;

			case WID_NG_NAME:
			case WID_NG_CLIENTS:
			case WID_NG_MAPSIZE:
			case WID_NG_DATE:
			case WID_NG_YEARS:
			case WID_NG_INFO:
				if (widget - WID_NG_NAME == this->servers.SortType()) this->DrawSortButtonState(widget, this->servers.IsDescSortOrder() ? SBS_DOWN : SBS_UP);
				break;
		}
	}


	void OnPaint() override
	{
		if (this->servers.NeedRebuild()) {
			this->BuildGUINetworkGameList();
		}
		if (this->servers.NeedResort()) {
			this->SortNetworkGameList();
		}

		NetworkGameList *sel = this->server;
		/* 'Refresh' button invisible if no server selected */
		this->SetWidgetDisabledState(WID_NG_REFRESH, sel == nullptr);
		/* 'Join' button disabling conditions */
		this->SetWidgetDisabledState(WID_NG_JOIN, sel == nullptr || // no Selected Server
				sel->status != NGLS_ONLINE || // Server offline
				sel->info.clients_on >= sel->info.clients_max || // Server full
				!sel->info.compatible); // Revision mismatch

		this->SetWidgetLoweredState(WID_NG_REFRESH, sel != nullptr && sel->refreshing);

		/* 'NewGRF Settings' button invisible if no NewGRF is used */
		bool changed = false;
		changed |= this->GetWidget<NWidgetStacked>(WID_NG_NEWGRF_SEL)->SetDisplayedPlane(sel == nullptr || sel->status != NGLS_ONLINE || sel->info.grfconfig == nullptr ? SZSP_NONE : 0);
		changed |= this->GetWidget<NWidgetStacked>(WID_NG_NEWGRF_MISSING_SEL)->SetDisplayedPlane(sel == nullptr || sel->status != NGLS_ONLINE || sel->info.grfconfig == nullptr || !sel->info.version_compatible || sel->info.compatible ? SZSP_NONE : 0);
		if (changed) {
			this->ReInit();
			return;
		}

#ifdef __EMSCRIPTEN__
		this->SetWidgetDisabledState(WID_NG_SEARCH_INTERNET, true);
		this->SetWidgetDisabledState(WID_NG_SEARCH_LAN, true);
		this->SetWidgetDisabledState(WID_NG_ADD, true);
		this->SetWidgetDisabledState(WID_NG_START, true);
#endif

		this->DrawWidgets();
	}

	StringID GetHeaderString() const
	{
		if (this->server == nullptr) return STR_NETWORK_SERVER_LIST_GAME_INFO;
		switch (this->server->status) {
			case NGLS_OFFLINE: return STR_NETWORK_SERVER_LIST_SERVER_OFFLINE;
			case NGLS_ONLINE: return STR_NETWORK_SERVER_LIST_GAME_INFO;
			case NGLS_FULL: return STR_NETWORK_SERVER_LIST_SERVER_FULL;
			case NGLS_BANNED: return STR_NETWORK_SERVER_LIST_SERVER_BANNED;
			case NGLS_TOO_OLD: return STR_NETWORK_SERVER_LIST_SERVER_TOO_OLD;
			default: NOT_REACHED();
		}
	}

	void DrawDetails(const Rect &r) const
	{
		NetworkGameList *sel = this->server;

		Rect tr = r.Shrink(WidgetDimensions::scaled.frametext);
		StringID header_msg = this->GetHeaderString();
		int header_height = GetStringHeight(header_msg, tr.Width()) +
				(sel == nullptr ? 0 : GetStringHeight(sel->info.server_name, tr.Width())) +
				WidgetDimensions::scaled.frametext.Vertical();

		/* Height for the title banner */
		Rect hr = r.WithHeight(header_height).Shrink(WidgetDimensions::scaled.frametext);
		tr.top += header_height;

		/* Draw the right menu */
		/* Create the nice grayish rectangle at the details top */
		GfxFillRect(r.WithHeight(header_height).Shrink(WidgetDimensions::scaled.bevel), PC_DARK_BLUE);
		hr.top = DrawStringMultiLine(hr, header_msg, TC_FROMSTRING, SA_HOR_CENTER);
		if (sel == nullptr) return;

		hr.top = DrawStringMultiLine(hr, sel->info.server_name, TC_ORANGE, SA_HOR_CENTER); // game name
		if (sel->status != NGLS_ONLINE) {
			tr.top = DrawStringMultiLine(tr, header_msg, TC_FROMSTRING, SA_HOR_CENTER);
		} else { // show game info
			SetDParam(0, sel->info.clients_on);
			SetDParam(1, sel->info.clients_max);
			SetDParam(2, sel->info.companies_on);
			SetDParam(3, sel->info.companies_max);
			tr.top = DrawStringMultiLine(tr, STR_NETWORK_SERVER_LIST_CLIENTS);

			SetDParam(0, STR_CLIMATE_TEMPERATE_LANDSCAPE + sel->info.landscape);
			tr.top = DrawStringMultiLine(tr, STR_NETWORK_SERVER_LIST_LANDSCAPE); // landscape

			SetDParam(0, sel->info.map_width);
			SetDParam(1, sel->info.map_height);
			tr.top = DrawStringMultiLine(tr, STR_NETWORK_SERVER_LIST_MAP_SIZE); // map size

			SetDParamStr(0, sel->info.server_revision);
			tr.top = DrawStringMultiLine(tr, STR_NETWORK_SERVER_LIST_SERVER_VERSION); // server version

			SetDParamStr(0, sel->connection_string);
			StringID invite_or_address = sel->connection_string.starts_with("+") ? STR_NETWORK_SERVER_LIST_INVITE_CODE : STR_NETWORK_SERVER_LIST_SERVER_ADDRESS;
			tr.top = DrawStringMultiLine(tr, invite_or_address); // server address / invite code

			SetDParam(0, sel->info.calendar_start);
			tr.top = DrawStringMultiLine(tr, STR_NETWORK_SERVER_LIST_START_DATE); // start date

			SetDParam(0, sel->info.calendar_date);
			tr.top = DrawStringMultiLine(tr, STR_NETWORK_SERVER_LIST_CURRENT_DATE); // current date

			const auto play_time = sel->info.ticks_playing / TICKS_PER_SECOND;
			SetDParam(0, play_time / 60 / 60);
			SetDParam(1, (play_time / 60) % 60);
			tr.top = DrawStringMultiLine(tr, STR_NETWORK_SERVER_LIST_PLAY_TIME); // play time

			if (sel->info.gamescript_version != -1) {
				SetDParamStr(0, sel->info.gamescript_name);
				SetDParam(1, sel->info.gamescript_version);
				tr.top = DrawStringMultiLine(tr, STR_NETWORK_SERVER_LIST_GAMESCRIPT); // gamescript name and version
			}

			tr.top += WidgetDimensions::scaled.vsep_wide;

			if (!sel->info.compatible) {
				DrawStringMultiLine(tr, sel->info.version_compatible ? STR_NETWORK_SERVER_LIST_GRF_MISMATCH : STR_NETWORK_SERVER_LIST_VERSION_MISMATCH, TC_FROMSTRING, SA_HOR_CENTER); // server mismatch
			} else if (sel->info.clients_on == sel->info.clients_max) {
				/* Show: server full, when clients_on == max_clients */
				DrawStringMultiLine(tr, STR_NETWORK_SERVER_LIST_SERVER_FULL, TC_FROMSTRING, SA_HOR_CENTER); // server full
			} else if (sel->info.use_password) {
				DrawStringMultiLine(tr, STR_NETWORK_SERVER_LIST_PASSWORD, TC_FROMSTRING, SA_HOR_CENTER); // password warning
			}
		}
	}

	void OnClick([[maybe_unused]] Point pt, WidgetID widget, [[maybe_unused]] int click_count) override
	{
		switch (widget) {
			case WID_NG_CANCEL: // Cancel button
				CloseWindowById(WC_NETWORK_WINDOW, WN_NETWORK_WINDOW_GAME);
				break;

			case WID_NG_NAME:    // Sort by name
			case WID_NG_CLIENTS: // Sort by connected clients
			case WID_NG_MAPSIZE: // Sort by map size
			case WID_NG_DATE:    // Sort by date
			case WID_NG_YEARS:   // Sort by years
			case WID_NG_INFO:    // Connectivity (green dot)
				if (this->servers.SortType() == widget - WID_NG_NAME) {
					this->servers.ToggleSortOrder();
					if (this->list_pos != SLP_INVALID) this->list_pos = (ServerListPosition)this->servers.size() - this->list_pos - 1;
				} else {
					this->servers.SetSortType(widget - WID_NG_NAME);
					this->servers.ForceResort();
					this->SortNetworkGameList();
				}
				this->ScrollToSelectedServer();
				this->SetDirty();
				break;

			case WID_NG_MATRIX: { // Show available network games
				auto it = this->vscroll->GetScrolledItemFromWidget(this->servers, pt.y, this, WID_NG_MATRIX);
				this->server = (it != this->servers.end()) ? *it : nullptr;
				this->list_pos = (server == nullptr) ? SLP_INVALID : it - this->servers.begin();
				this->SetDirty();

				/* FIXME the disabling should go into some InvalidateData, which is called instead of the SetDirty */
				if (click_count > 1 && !this->IsWidgetDisabled(WID_NG_JOIN)) this->OnClick(pt, WID_NG_JOIN, 1);
				break;
			}

			case WID_NG_LASTJOINED: {
				if (this->last_joined != nullptr) {
					this->server = this->last_joined;

					/* search the position of the newly selected server */
					this->UpdateListPos();
					this->ScrollToSelectedServer();
					this->SetDirty();

					/* FIXME the disabling should go into some InvalidateData, which is called instead of the SetDirty */
					if (click_count > 1 && !this->IsWidgetDisabled(WID_NG_JOIN)) this->OnClick(pt, WID_NG_JOIN, 1);
				}
				break;
			}

			case WID_NG_SEARCH_INTERNET:
				_network_coordinator_client.GetListing();
				this->searched_internet = true;
				break;

			case WID_NG_SEARCH_LAN:
				NetworkUDPSearchGame();
				break;

			case WID_NG_ADD: // Add a server
				SetDParamStr(0, _settings_client.network.connect_to_ip);
				ShowQueryString(
					STR_JUST_RAW_STRING,
					STR_NETWORK_SERVER_LIST_ENTER_SERVER_ADDRESS,
					NETWORK_HOSTNAME_PORT_LENGTH,  // maximum number of characters including '\0'
					this, CS_ALPHANUMERAL, QSF_ACCEPT_UNCHANGED);
				break;

			case WID_NG_START: // Start server
				ShowNetworkStartServerWindow();
				break;

			case WID_NG_JOIN: // Join Game
				if (this->server != nullptr) {
					NetworkClientConnectGame(this->server->connection_string, COMPANY_SPECTATOR);
				}
				break;

			case WID_NG_REFRESH: // Refresh
				if (this->server != nullptr && !this->server->refreshing) NetworkQueryServer(this->server->connection_string);
				break;

			case WID_NG_NEWGRF: // NewGRF Settings
				if (this->server != nullptr) ShowNewGRFSettings(false, false, false, &this->server->info.grfconfig);
				break;

			case WID_NG_NEWGRF_MISSING: // Find missing content online
				if (this->server != nullptr) ShowMissingContentWindow(this->server->info.grfconfig);
				break;
		}
	}

	/**
	 * Some data on this window has become invalid.
	 * @param data Information about the changed data.
	 * @param gui_scope Whether the call is done from GUI scope. You may not do everything when not in GUI scope. See #InvalidateWindowData() for details.
	 */
	void OnInvalidateData([[maybe_unused]] int data = 0, [[maybe_unused]] bool gui_scope = true) override
	{
		this->servers.ForceRebuild();
		this->SetDirty();
	}

	EventState OnKeyPress(char32_t key, uint16_t keycode) override
	{
		EventState state = ES_NOT_HANDLED;

		/* handle up, down, pageup, pagedown, home and end */
		if (this->vscroll->UpdateListPositionOnKeyPress(this->list_pos, keycode) == ES_HANDLED) {
			if (this->list_pos == SLP_INVALID) return ES_HANDLED;

			this->server = this->servers[this->list_pos];

			/* Scroll to the new server if it is outside the current range. */
			this->ScrollToSelectedServer();

			/* redraw window */
			this->SetDirty();
			return ES_HANDLED;
		}

		if (this->server != nullptr) {
			if (keycode == WKC_DELETE) { // Press 'delete' to remove servers
				NetworkGameListRemoveItem(this->server);
				if (this->server == this->last_joined) this->last_joined = nullptr;
				this->server = nullptr;
				this->list_pos = SLP_INVALID;
			}
		}

		return state;
	}

	void OnEditboxChanged(WidgetID wid) override
	{
		switch (wid) {
			case WID_NG_FILTER: {
				this->servers.ForceRebuild();
				this->BuildGUINetworkGameList();
				this->ScrollToSelectedServer();
				this->SetDirty();
				break;
			}

			case WID_NG_CLIENT:
				/* Validation of the name will happen once the user tries to join or start a game, as getting
				 * error messages while typing (e.g. when you clear the name) defeats the purpose of the check. */
				_settings_client.network.client_name = this->name_editbox.text.buf;
				break;
		}
	}

	void OnQueryTextFinished(char *str) override
	{
		if (!StrEmpty(str)) {
			_settings_client.network.connect_to_ip = str;
			NetworkAddServer(str);
			NetworkRebuildHostList();
		}
	}

	void OnResize() override
	{
		this->vscroll->SetCapacityFromWidget(this, WID_NG_MATRIX);
	}

	void OnRealtimeTick(uint delta_ms) override
	{
		if (!this->searched_internet) return;
		if (!this->requery_timer.Elapsed(delta_ms)) return;
		this->requery_timer.SetInterval(NETWORK_LIST_REFRESH_DELAY * 1000);

		_network_coordinator_client.GetListing();
	}
};

Listing NetworkGameWindow::last_sorting = {false, 5};
GUIGameServerList::SortFunction * const NetworkGameWindow::sorter_funcs[] = {
	&NGameNameSorter,
	&NGameClientSorter,
	&NGameMapSizeSorter,
	&NGameCalendarDateSorter,
	&NGameTicksPlayingSorter,
	&NGameAllowedSorter
};

GUIGameServerList::FilterFunction * const NetworkGameWindow::filter_funcs[] = {
	&NGameSearchFilter
};

static std::unique_ptr<NWidgetBase> MakeResizableHeader()
{
	return std::make_unique<NWidgetServerListHeader>();
}

static constexpr NWidgetPart _nested_network_game_widgets[] = {
	/* TOP */
	NWidget(NWID_HORIZONTAL),
		NWidget(WWT_CLOSEBOX, COLOUR_LIGHT_BLUE),
		NWidget(WWT_CAPTION, COLOUR_LIGHT_BLUE), SetDataTip(STR_NETWORK_SERVER_LIST_CAPTION, STR_TOOLTIP_WINDOW_TITLE_DRAG_THIS),
		NWidget(WWT_DEFSIZEBOX, COLOUR_LIGHT_BLUE),
	EndContainer(),
	NWidget(WWT_PANEL, COLOUR_LIGHT_BLUE, WID_NG_MAIN),
		NWidget(NWID_VERTICAL), SetPIP(0, WidgetDimensions::unscaled.vsep_wide, 0), SetPadding(WidgetDimensions::unscaled.sparse_resize),
			NWidget(NWID_HORIZONTAL), SetPIP(0, WidgetDimensions::unscaled.hsep_wide, 0),
				/* LEFT SIDE */
				NWidget(NWID_VERTICAL), SetPIP(0, WidgetDimensions::unscaled.vsep_wide, 0),
					NWidget(NWID_HORIZONTAL), SetPIP(0, WidgetDimensions::unscaled.hsep_normal, 0),
						NWidget(WWT_TEXT, COLOUR_LIGHT_BLUE, WID_NG_FILTER_LABEL), SetDataTip(STR_LIST_FILTER_TITLE, STR_NULL),
						NWidget(WWT_EDITBOX, COLOUR_LIGHT_BLUE, WID_NG_FILTER), SetMinimalSize(251, 12), SetFill(1, 0), SetResize(1, 0),
											SetDataTip(STR_LIST_FILTER_OSKTITLE, STR_LIST_FILTER_TOOLTIP),
					EndContainer(),
					NWidget(NWID_HORIZONTAL),
						NWidget(NWID_VERTICAL),
							NWidgetFunction(MakeResizableHeader),
							NWidget(WWT_MATRIX, COLOUR_LIGHT_BLUE, WID_NG_MATRIX), SetResize(1, 1), SetFill(1, 0),
												SetMatrixDataTip(1, 0, STR_NETWORK_SERVER_LIST_CLICK_GAME_TO_SELECT), SetScrollbar(WID_NG_SCROLLBAR),
						EndContainer(),
						NWidget(NWID_VSCROLLBAR, COLOUR_LIGHT_BLUE, WID_NG_SCROLLBAR),
					EndContainer(),
					NWidget(NWID_VERTICAL),
						NWidget(WWT_TEXT, COLOUR_LIGHT_BLUE, WID_NG_LASTJOINED_LABEL), SetFill(1, 0),
											SetDataTip(STR_NETWORK_SERVER_LIST_LAST_JOINED_SERVER, STR_NULL), SetResize(1, 0),
						NWidget(NWID_HORIZONTAL),
							NWidget(WWT_PANEL, COLOUR_LIGHT_BLUE, WID_NG_LASTJOINED), SetFill(1, 0), SetResize(1, 0),
												SetDataTip(0x0, STR_NETWORK_SERVER_LIST_CLICK_TO_SELECT_LAST),
							EndContainer(),
							NWidget(WWT_EMPTY, INVALID_COLOUR, WID_NG_LASTJOINED_SPACER), SetFill(0, 0),
						EndContainer(),
					EndContainer(),
				EndContainer(),
				/* RIGHT SIDE */
				NWidget(NWID_VERTICAL), SetPIP(0, WidgetDimensions::unscaled.vsep_wide, 0),
					NWidget(NWID_HORIZONTAL), SetPIP(0, WidgetDimensions::unscaled.hsep_normal, 0),
						NWidget(WWT_TEXT, COLOUR_LIGHT_BLUE, WID_NG_CLIENT_LABEL), SetDataTip(STR_NETWORK_SERVER_LIST_PLAYER_NAME, STR_NULL),
						NWidget(WWT_EDITBOX, COLOUR_LIGHT_BLUE, WID_NG_CLIENT), SetMinimalSize(151, 12), SetFill(1, 0), SetResize(1, 0),
											SetDataTip(STR_NETWORK_SERVER_LIST_PLAYER_NAME_OSKTITLE, STR_NETWORK_SERVER_LIST_ENTER_NAME_TOOLTIP),
					EndContainer(),
					NWidget(NWID_VERTICAL, NC_EQUALSIZE), SetPIP(0, WidgetDimensions::unscaled.vsep_sparse, 0),
						NWidget(WWT_PANEL, COLOUR_LIGHT_BLUE, WID_NG_DETAILS), SetMinimalSize(140, 0), SetMinimalTextLines(15, 0), SetResize(0, 1),
						EndContainer(),
						NWidget(NWID_VERTICAL, NC_EQUALSIZE),
							NWidget(NWID_SELECTION, INVALID_COLOUR, WID_NG_NEWGRF_MISSING_SEL),
								NWidget(WWT_PUSHTXTBTN, COLOUR_WHITE, WID_NG_NEWGRF_MISSING), SetFill(1, 0), SetDataTip(STR_NEWGRF_SETTINGS_FIND_MISSING_CONTENT_BUTTON, STR_NEWGRF_SETTINGS_FIND_MISSING_CONTENT_TOOLTIP),
							EndContainer(),
							NWidget(NWID_SELECTION, INVALID_COLOUR, WID_NG_NEWGRF_SEL),
								NWidget(WWT_PUSHTXTBTN, COLOUR_WHITE, WID_NG_NEWGRF), SetFill(1, 0), SetDataTip(STR_INTRO_NEWGRF_SETTINGS, STR_NULL),
							EndContainer(),
							NWidget(NWID_HORIZONTAL, NC_EQUALSIZE),
								NWidget(WWT_PUSHTXTBTN, COLOUR_WHITE, WID_NG_JOIN), SetFill(1, 0), SetDataTip(STR_NETWORK_SERVER_LIST_JOIN_GAME, STR_NULL),
								NWidget(WWT_PUSHTXTBTN, COLOUR_WHITE, WID_NG_REFRESH), SetFill(1, 0), SetDataTip(STR_NETWORK_SERVER_LIST_REFRESH, STR_NETWORK_SERVER_LIST_REFRESH_TOOLTIP),
							EndContainer(),
						EndContainer(),
					EndContainer(),
				EndContainer(),
			EndContainer(),
			/* BOTTOM */
			NWidget(NWID_HORIZONTAL, NC_EQUALSIZE), SetPIP(0, WidgetDimensions::unscaled.hsep_wide, 0),
				NWidget(WWT_PUSHTXTBTN, COLOUR_WHITE, WID_NG_SEARCH_INTERNET), SetResize(1, 0), SetFill(1, 0), SetDataTip(STR_NETWORK_SERVER_LIST_SEARCH_SERVER_INTERNET, STR_NETWORK_SERVER_LIST_SEARCH_SERVER_INTERNET_TOOLTIP),
				NWidget(WWT_PUSHTXTBTN, COLOUR_WHITE, WID_NG_SEARCH_LAN), SetResize(1, 0), SetFill(1, 0), SetDataTip(STR_NETWORK_SERVER_LIST_SEARCH_SERVER_LAN, STR_NETWORK_SERVER_LIST_SEARCH_SERVER_LAN_TOOLTIP),
				NWidget(WWT_PUSHTXTBTN, COLOUR_WHITE, WID_NG_ADD), SetResize(1, 0), SetFill(1, 0), SetDataTip(STR_NETWORK_SERVER_LIST_ADD_SERVER, STR_NETWORK_SERVER_LIST_ADD_SERVER_TOOLTIP),
				NWidget(WWT_PUSHTXTBTN, COLOUR_WHITE, WID_NG_START), SetResize(1, 0), SetFill(1, 0), SetDataTip(STR_NETWORK_SERVER_LIST_START_SERVER, STR_NETWORK_SERVER_LIST_START_SERVER_TOOLTIP),
				NWidget(WWT_PUSHTXTBTN, COLOUR_WHITE, WID_NG_CANCEL), SetResize(1, 0), SetFill(1, 0), SetDataTip(STR_BUTTON_CANCEL, STR_NULL),
			EndContainer(),
		EndContainer(),
		/* Resize button. */
		NWidget(NWID_HORIZONTAL),
			NWidget(NWID_SPACER), SetFill(1, 0), SetResize(1, 0),
			NWidget(WWT_RESIZEBOX, COLOUR_LIGHT_BLUE), SetDataTip(RWV_HIDE_BEVEL, STR_TOOLTIP_RESIZE),
		EndContainer(),
	EndContainer(),
};

static WindowDesc _network_game_window_desc(__FILE__, __LINE__,
	WDP_CENTER, "list_servers", 1000, 730,
	WC_NETWORK_WINDOW, WC_NONE,
	WDF_NETWORK,
	std::begin(_nested_network_game_widgets), std::end(_nested_network_game_widgets)
);

void ShowNetworkGameWindow()
{
	static bool first = true;
	CloseWindowById(WC_NETWORK_WINDOW, WN_NETWORK_WINDOW_START);

	/* Only show once */
	if (first) {
		first = false;
		/* Add all servers from the config file to our list. */
		for (const auto &iter : _network_host_list) {
			NetworkAddServer(iter);
		}
	}

	new NetworkGameWindow(&_network_game_window_desc);
}

struct NetworkStartServerWindow : public Window {
	WidgetID widget_id;          ///< The widget that has the pop-up input menu
	QueryString name_editbox;    ///< Server name editbox.

	NetworkStartServerWindow(WindowDesc *desc) : Window(desc), name_editbox(NETWORK_NAME_LENGTH)
	{
		this->InitNested(WN_NETWORK_WINDOW_START);

		this->querystrings[WID_NSS_GAMENAME] = &this->name_editbox;
		this->name_editbox.text.Assign(_settings_client.network.server_name);

		this->SetFocusedWidget(WID_NSS_GAMENAME);
	}

	void SetStringParameters(WidgetID widget) const override
	{
		switch (widget) {
			case WID_NSS_CONNTYPE_BTN:
				SetDParam(0, STR_NETWORK_SERVER_VISIBILITY_LOCAL + _settings_client.network.server_game_type);
				break;

			case WID_NSS_CLIENTS_TXT:
				SetDParam(0, _settings_client.network.max_clients);
				break;

			case WID_NSS_COMPANIES_TXT:
				SetDParam(0, _settings_client.network.max_companies);
				break;
		}
	}

	void UpdateWidgetSize(WidgetID widget, Dimension &size, [[maybe_unused]] const Dimension &padding, [[maybe_unused]] Dimension &fill, [[maybe_unused]] Dimension &resize) override
	{
		switch (widget) {
			case WID_NSS_CONNTYPE_BTN:
				size = maxdim(maxdim(GetStringBoundingBox(STR_NETWORK_SERVER_VISIBILITY_LOCAL), GetStringBoundingBox(STR_NETWORK_SERVER_VISIBILITY_PUBLIC)), GetStringBoundingBox(STR_NETWORK_SERVER_VISIBILITY_INVITE_ONLY));
				size.width += padding.width;
				size.height += padding.height;
				break;
		}
	}

	void DrawWidget(const Rect &r, WidgetID widget) const override
	{
		switch (widget) {
			case WID_NSS_SETPWD:
				/* If password is set, draw red '*' next to 'Set password' button. */
				if (!_settings_client.network.server_password.empty()) DrawString(r.right + WidgetDimensions::scaled.framerect.left, this->width - WidgetDimensions::scaled.framerect.right, r.top, "*", TC_RED);
		}
	}

	void OnClick([[maybe_unused]] Point pt, WidgetID widget, [[maybe_unused]] int click_count) override
	{
		switch (widget) {
			case WID_NSS_CANCEL: // Cancel button
				ShowNetworkGameWindow();
				break;

			case WID_NSS_SETPWD: // Set password button
				this->widget_id = WID_NSS_SETPWD;
				SetDParamStr(0, _settings_client.network.server_password);
				ShowQueryString(STR_JUST_RAW_STRING, STR_NETWORK_START_SERVER_SET_PASSWORD, NETWORK_PASSWORD_LENGTH, this, CS_ALPHANUMERAL, QSF_NONE);
				break;

			case WID_NSS_CONNTYPE_BTN: // Connection type
				ShowDropDownList(this, BuildVisibilityDropDownList(), _settings_client.network.server_game_type, WID_NSS_CONNTYPE_BTN);
				break;

			case WID_NSS_CLIENTS_BTND:    case WID_NSS_CLIENTS_BTNU:    // Click on up/down button for number of clients
			case WID_NSS_COMPANIES_BTND:  case WID_NSS_COMPANIES_BTNU:  // Click on up/down button for number of companies
				/* Don't allow too fast scrolling. */
				if (!(this->flags & WF_TIMEOUT) || this->timeout_timer <= 1) {
					this->HandleButtonClick(widget);
					this->SetDirty();
					switch (widget) {
						default: NOT_REACHED();
						case WID_NSS_CLIENTS_BTND: case WID_NSS_CLIENTS_BTNU:
							_settings_client.network.max_clients    = Clamp(_settings_client.network.max_clients    + widget - WID_NSS_CLIENTS_TXT,    2, MAX_CLIENTS);
							break;
						case WID_NSS_COMPANIES_BTND: case WID_NSS_COMPANIES_BTNU:
							_settings_client.network.max_companies  = Clamp(_settings_client.network.max_companies  + widget - WID_NSS_COMPANIES_TXT,  1, MAX_COMPANIES);
							break;
					}
				}
				_left_button_clicked = false;
				break;

			case WID_NSS_CLIENTS_TXT:    // Click on number of clients
				this->widget_id = WID_NSS_CLIENTS_TXT;
				SetDParam(0, _settings_client.network.max_clients);
				ShowQueryString(STR_JUST_INT, STR_NETWORK_START_SERVER_NUMBER_OF_CLIENTS,    4, this, CS_NUMERAL, QSF_NONE);
				break;

			case WID_NSS_COMPANIES_TXT:  // Click on number of companies
				this->widget_id = WID_NSS_COMPANIES_TXT;
				SetDParam(0, _settings_client.network.max_companies);
				ShowQueryString(STR_JUST_INT, STR_NETWORK_START_SERVER_NUMBER_OF_COMPANIES,  3, this, CS_NUMERAL, QSF_NONE);
				break;

			case WID_NSS_GENERATE_GAME: // Start game
				if (!CheckServerName()) return;
				_is_network_server = true;
				if (_ctrl_pressed) {
					StartNewGameWithoutGUI(GENERATE_NEW_SEED);
				} else {
					ShowGenerateLandscape();
				}
				break;

			case WID_NSS_LOAD_GAME:
				if (!CheckServerName()) return;
				_is_network_server = true;
				ShowSaveLoadDialog(FT_SAVEGAME, SLO_LOAD);
				break;

			case WID_NSS_PLAY_SCENARIO:
				if (!CheckServerName()) return;
				_is_network_server = true;
				ShowSaveLoadDialog(FT_SCENARIO, SLO_LOAD);
				break;

			case WID_NSS_PLAY_HEIGHTMAP:
				if (!CheckServerName()) return;
				_is_network_server = true;
				ShowSaveLoadDialog(FT_HEIGHTMAP, SLO_LOAD);
				break;
		}
	}

	void OnDropdownSelect(WidgetID widget, int index) override
	{
		switch (widget) {
			case WID_NSS_CONNTYPE_BTN:
				_settings_client.network.server_game_type = (ServerGameType)index;
				break;
			default:
				NOT_REACHED();
		}

		this->SetDirty();
	}

	bool CheckServerName()
	{
		std::string str = this->name_editbox.text.buf;
		if (!NetworkValidateServerName(str)) return false;

		SetSettingValue(GetSettingFromName("network.server_name")->AsStringSetting(), str);
		return true;
	}

	void OnTimeout() override
	{
		this->RaiseWidgetsWhenLowered(WID_NSS_CLIENTS_BTND, WID_NSS_CLIENTS_BTNU, WID_NSS_COMPANIES_BTND, WID_NSS_COMPANIES_BTNU);
	}

	void OnQueryTextFinished(char *str) override
	{
		if (str == nullptr) return;

		if (this->widget_id == WID_NSS_SETPWD) {
			_settings_client.network.server_password = str;
		} else {
			int32_t value = atoi(str);
			this->SetWidgetDirty(this->widget_id);
			switch (this->widget_id) {
				default: NOT_REACHED();
				case WID_NSS_CLIENTS_TXT:    _settings_client.network.max_clients    = Clamp(value, 2, MAX_CLIENTS); break;
				case WID_NSS_COMPANIES_TXT:  _settings_client.network.max_companies  = Clamp(value, 1, MAX_COMPANIES); break;
			}
		}

		this->SetDirty();
	}
};

static constexpr NWidgetPart _nested_network_start_server_window_widgets[] = {
	NWidget(NWID_HORIZONTAL),
		NWidget(WWT_CLOSEBOX, COLOUR_LIGHT_BLUE),
		NWidget(WWT_CAPTION, COLOUR_LIGHT_BLUE), SetDataTip(STR_NETWORK_START_SERVER_CAPTION, STR_TOOLTIP_WINDOW_TITLE_DRAG_THIS),
	EndContainer(),
	NWidget(WWT_PANEL, COLOUR_LIGHT_BLUE, WID_NSS_BACKGROUND),
		NWidget(NWID_VERTICAL), SetPIP(0, WidgetDimensions::unscaled.vsep_wide, 0), SetPadding(WidgetDimensions::unscaled.sparse),
			NWidget(NWID_VERTICAL), SetPIP(0, WidgetDimensions::unscaled.vsep_sparse, 0),
				NWidget(NWID_VERTICAL), SetPIP(0, WidgetDimensions::unscaled.vsep_normal, 0),
					/* Game name widgets */
					NWidget(WWT_TEXT, COLOUR_LIGHT_BLUE, WID_NSS_GAMENAME_LABEL), SetFill(1, 0), SetDataTip(STR_NETWORK_START_SERVER_NEW_GAME_NAME, STR_NULL),
					NWidget(WWT_EDITBOX, COLOUR_LIGHT_BLUE, WID_NSS_GAMENAME), SetMinimalSize(10, 12), SetFill(1, 0), SetDataTip(STR_NETWORK_START_SERVER_NEW_GAME_NAME_OSKTITLE, STR_NETWORK_START_SERVER_NEW_GAME_NAME_TOOLTIP),
				EndContainer(),

				NWidget(NWID_HORIZONTAL, NC_EQUALSIZE), SetPIP(0, WidgetDimensions::unscaled.hsep_wide, 0),
					NWidget(NWID_VERTICAL), SetPIP(0, WidgetDimensions::unscaled.vsep_normal, 0),
						NWidget(WWT_TEXT, COLOUR_LIGHT_BLUE, WID_NSS_CONNTYPE_LABEL), SetFill(1, 0), SetDataTip(STR_NETWORK_START_SERVER_VISIBILITY_LABEL, STR_NULL),
						NWidget(WWT_DROPDOWN, COLOUR_LIGHT_BLUE, WID_NSS_CONNTYPE_BTN), SetFill(1, 0), SetDataTip(STR_JUST_STRING, STR_NETWORK_START_SERVER_VISIBILITY_TOOLTIP),
					EndContainer(),
					NWidget(NWID_VERTICAL), SetPIP(0, WidgetDimensions::unscaled.vsep_normal, 0),
						NWidget(NWID_SPACER), SetFill(1, 1),
						NWidget(WWT_PUSHTXTBTN, COLOUR_WHITE, WID_NSS_SETPWD), SetFill(1, 0), SetDataTip(STR_NETWORK_START_SERVER_SET_PASSWORD, STR_NETWORK_START_SERVER_PASSWORD_TOOLTIP),
					EndContainer(),
				EndContainer(),

				NWidget(NWID_HORIZONTAL, NC_EQUALSIZE), SetPIP(0, WidgetDimensions::unscaled.hsep_wide, 0),
					NWidget(NWID_VERTICAL), SetPIP(0, WidgetDimensions::unscaled.vsep_normal, 0),
						NWidget(WWT_TEXT, COLOUR_LIGHT_BLUE, WID_NSS_CLIENTS_LABEL), SetFill(1, 0), SetDataTip(STR_NETWORK_START_SERVER_NUMBER_OF_CLIENTS, STR_NULL),
						NWidget(NWID_HORIZONTAL),
							NWidget(WWT_IMGBTN, COLOUR_LIGHT_BLUE, WID_NSS_CLIENTS_BTND), SetMinimalSize(12, 12), SetFill(0, 1), SetDataTip(SPR_ARROW_DOWN, STR_NETWORK_START_SERVER_NUMBER_OF_CLIENTS_TOOLTIP),
							NWidget(WWT_PUSHTXTBTN, COLOUR_LIGHT_BLUE, WID_NSS_CLIENTS_TXT), SetFill(1, 0), SetDataTip(STR_NETWORK_START_SERVER_CLIENTS_SELECT, STR_NETWORK_START_SERVER_NUMBER_OF_CLIENTS_TOOLTIP),
							NWidget(WWT_IMGBTN, COLOUR_LIGHT_BLUE, WID_NSS_CLIENTS_BTNU), SetMinimalSize(12, 12), SetFill(0, 1), SetDataTip(SPR_ARROW_UP, STR_NETWORK_START_SERVER_NUMBER_OF_CLIENTS_TOOLTIP),
						EndContainer(),
					EndContainer(),

					NWidget(NWID_VERTICAL), SetPIP(0, WidgetDimensions::unscaled.vsep_normal, 0),
						NWidget(WWT_TEXT, COLOUR_LIGHT_BLUE, WID_NSS_COMPANIES_LABEL), SetFill(1, 0), SetDataTip(STR_NETWORK_START_SERVER_NUMBER_OF_COMPANIES, STR_NULL),
						NWidget(NWID_HORIZONTAL),
							NWidget(WWT_IMGBTN, COLOUR_LIGHT_BLUE, WID_NSS_COMPANIES_BTND), SetMinimalSize(12, 12), SetFill(0, 1), SetDataTip(SPR_ARROW_DOWN, STR_NETWORK_START_SERVER_NUMBER_OF_COMPANIES_TOOLTIP),
							NWidget(WWT_PUSHTXTBTN, COLOUR_LIGHT_BLUE, WID_NSS_COMPANIES_TXT), SetFill(1, 0), SetDataTip(STR_NETWORK_START_SERVER_COMPANIES_SELECT, STR_NETWORK_START_SERVER_NUMBER_OF_COMPANIES_TOOLTIP),
							NWidget(WWT_IMGBTN, COLOUR_LIGHT_BLUE, WID_NSS_COMPANIES_BTNU), SetMinimalSize(12, 12), SetFill(0, 1), SetDataTip(SPR_ARROW_UP, STR_NETWORK_START_SERVER_NUMBER_OF_COMPANIES_TOOLTIP),
						EndContainer(),
					EndContainer(),
				EndContainer(),
			EndContainer(),

			NWidget(NWID_VERTICAL), SetPIP(0, WidgetDimensions::unscaled.vsep_sparse, 0),
				/* 'generate game' and 'load game' buttons */
				NWidget(NWID_HORIZONTAL, NC_EQUALSIZE), SetPIP(0, WidgetDimensions::unscaled.hsep_wide, 0),
					NWidget(WWT_PUSHTXTBTN, COLOUR_WHITE, WID_NSS_GENERATE_GAME), SetDataTip(STR_INTRO_NEW_GAME, STR_INTRO_TOOLTIP_NEW_GAME), SetFill(1, 0),
					NWidget(WWT_PUSHTXTBTN, COLOUR_WHITE, WID_NSS_LOAD_GAME), SetDataTip(STR_INTRO_LOAD_GAME, STR_INTRO_TOOLTIP_LOAD_GAME), SetFill(1, 0),
				EndContainer(),

				/* 'play scenario' and 'play heightmap' buttons */
				NWidget(NWID_HORIZONTAL, NC_EQUALSIZE), SetPIP(0, WidgetDimensions::unscaled.hsep_wide, 0),
					NWidget(WWT_PUSHTXTBTN, COLOUR_WHITE, WID_NSS_PLAY_SCENARIO), SetDataTip(STR_INTRO_PLAY_SCENARIO, STR_INTRO_TOOLTIP_PLAY_SCENARIO), SetFill(1, 0),
					NWidget(WWT_PUSHTXTBTN, COLOUR_WHITE, WID_NSS_PLAY_HEIGHTMAP), SetDataTip(STR_INTRO_PLAY_HEIGHTMAP, STR_INTRO_TOOLTIP_PLAY_HEIGHTMAP), SetFill(1, 0),
				EndContainer(),
			EndContainer(),

			NWidget(NWID_HORIZONTAL), SetPIPRatio(1, 0, 1),
				NWidget(WWT_PUSHTXTBTN, COLOUR_WHITE, WID_NSS_CANCEL), SetDataTip(STR_BUTTON_CANCEL, STR_NULL), SetMinimalSize(128, 12),
			EndContainer(),
		EndContainer(),
	EndContainer(),
};

static WindowDesc _network_start_server_window_desc(__FILE__, __LINE__,
	WDP_CENTER, nullptr, 0, 0,
	WC_NETWORK_WINDOW, WC_NONE,
	WDF_NETWORK,
	std::begin(_nested_network_start_server_window_widgets), std::end(_nested_network_start_server_window_widgets)
);

static void ShowNetworkStartServerWindow()
{
	if (!NetworkValidateOurClientName()) return;

	CloseWindowById(WC_NETWORK_WINDOW, WN_NETWORK_WINDOW_GAME);

	new NetworkStartServerWindow(&_network_start_server_window_desc);
}

/* The window below gives information about the connected clients
 * and also makes able to kick them (if server) and stuff like that. */

extern void DrawCompanyIcon(CompanyID cid, int x, int y);

static constexpr NWidgetPart _nested_client_list_widgets[] = {
	NWidget(NWID_HORIZONTAL),
		NWidget(WWT_CLOSEBOX, COLOUR_GREY),
		NWidget(WWT_CAPTION, COLOUR_GREY), SetDataTip(STR_NETWORK_CLIENT_LIST_CAPTION, STR_TOOLTIP_WINDOW_TITLE_DRAG_THIS),
		NWidget(WWT_DEFSIZEBOX, COLOUR_GREY),
		NWidget(WWT_STICKYBOX, COLOUR_GREY),
	EndContainer(),
	NWidget(WWT_PANEL, COLOUR_GREY),
		NWidget(WWT_FRAME, COLOUR_GREY), SetDataTip(STR_NETWORK_CLIENT_LIST_SERVER, STR_NULL), SetPadding(4, 4, 0, 4), SetPIP(0, 2, 0),
			NWidget(NWID_HORIZONTAL), SetPIP(0, 3, 0),
				NWidget(WWT_TEXT, COLOUR_GREY), SetDataTip(STR_NETWORK_CLIENT_LIST_SERVER_NAME, STR_NULL),
				NWidget(NWID_SPACER), SetMinimalSize(10, 0),
				NWidget(WWT_TEXT, COLOUR_GREY, WID_CL_SERVER_NAME), SetFill(1, 0), SetResize(1, 0), SetDataTip(STR_JUST_RAW_STRING, STR_NETWORK_CLIENT_LIST_SERVER_NAME_TOOLTIP), SetAlignment(SA_VERT_CENTER | SA_RIGHT),
				NWidget(WWT_PUSHIMGBTN, COLOUR_GREY, WID_CL_SERVER_NAME_EDIT), SetMinimalSize(12, 14), SetDataTip(SPR_RENAME, STR_NETWORK_CLIENT_LIST_SERVER_NAME_EDIT_TOOLTIP),
			EndContainer(),
			NWidget(NWID_SELECTION, INVALID_COLOUR, WID_CL_SERVER_SELECTOR),
				NWidget(NWID_VERTICAL),
					NWidget(NWID_HORIZONTAL), SetPIP(0, 3, 0),
						NWidget(WWT_TEXT, COLOUR_GREY), SetDataTip(STR_NETWORK_CLIENT_LIST_SERVER_VISIBILITY, STR_NULL),
						NWidget(NWID_SPACER), SetMinimalSize(10, 0), SetFill(1, 0), SetResize(1, 0),
						NWidget(WWT_DROPDOWN, COLOUR_GREY, WID_CL_SERVER_VISIBILITY), SetDataTip(STR_JUST_STRING, STR_NETWORK_CLIENT_LIST_SERVER_VISIBILITY_TOOLTIP),
					EndContainer(),
					NWidget(NWID_HORIZONTAL), SetPIP(0, 3, 0),
						NWidget(WWT_TEXT, COLOUR_GREY), SetDataTip(STR_NETWORK_CLIENT_LIST_SERVER_INVITE_CODE, STR_NULL),
						NWidget(NWID_SPACER), SetMinimalSize(10, 0),
						NWidget(WWT_TEXT, COLOUR_GREY, WID_CL_SERVER_INVITE_CODE), SetFill(1, 0), SetResize(1, 0), SetDataTip(STR_JUST_RAW_STRING, STR_NETWORK_CLIENT_LIST_SERVER_INVITE_CODE_TOOLTIP), SetAlignment(SA_VERT_CENTER | SA_RIGHT),
					EndContainer(),
					NWidget(NWID_HORIZONTAL), SetPIP(0, 3, 0),
						NWidget(WWT_TEXT, COLOUR_GREY), SetDataTip(STR_NETWORK_CLIENT_LIST_SERVER_CONNECTION_TYPE, STR_NULL),
						NWidget(NWID_SPACER), SetMinimalSize(10, 0),
						NWidget(WWT_TEXT, COLOUR_GREY, WID_CL_SERVER_CONNECTION_TYPE), SetFill(1, 0), SetResize(1, 0), SetDataTip(STR_JUST_STRING, STR_NETWORK_CLIENT_LIST_SERVER_CONNECTION_TYPE_TOOLTIP), SetAlignment(SA_VERT_CENTER | SA_RIGHT),
					EndContainer(),
				EndContainer(),
			EndContainer(),
		EndContainer(),
		NWidget(WWT_FRAME, COLOUR_GREY), SetDataTip(STR_NETWORK_CLIENT_LIST_PLAYER, STR_NULL), SetPadding(4, 4, 4, 4), SetPIP(0, 2, 0),
			NWidget(NWID_HORIZONTAL), SetPIP(0, 3, 0),
				NWidget(WWT_TEXT, COLOUR_GREY), SetDataTip(STR_NETWORK_CLIENT_LIST_PLAYER_NAME, STR_NULL),
				NWidget(NWID_SPACER), SetMinimalSize(10, 0),
				NWidget(WWT_TEXT, COLOUR_GREY, WID_CL_CLIENT_NAME), SetFill(1, 0), SetResize(1, 0), SetDataTip(STR_JUST_RAW_STRING, STR_NETWORK_CLIENT_LIST_PLAYER_NAME_TOOLTIP), SetAlignment(SA_VERT_CENTER | SA_RIGHT),
				NWidget(WWT_PUSHIMGBTN, COLOUR_GREY, WID_CL_CLIENT_NAME_EDIT), SetMinimalSize(12, 14), SetDataTip(SPR_RENAME, STR_NETWORK_CLIENT_LIST_PLAYER_NAME_EDIT_TOOLTIP),
			EndContainer(),
		EndContainer(),
	EndContainer(),
	NWidget(NWID_HORIZONTAL),
		NWidget(NWID_VERTICAL),
			NWidget(WWT_MATRIX, COLOUR_GREY, WID_CL_MATRIX), SetMinimalSize(180, 0), SetResize(1, 1), SetFill(1, 1), SetMatrixDataTip(1, 0, STR_NULL), SetScrollbar(WID_CL_SCROLLBAR),
			NWidget(WWT_PANEL, COLOUR_GREY),
				NWidget(WWT_TEXT, COLOUR_GREY, WID_CL_CLIENT_COMPANY_COUNT), SetFill(1, 0), SetResize(1, 0), SetPadding(2, 1, 2, 1), SetAlignment(SA_CENTER), SetDataTip(STR_NETWORK_CLIENT_LIST_CLIENT_COMPANY_COUNT, STR_NETWORK_CLIENT_LIST_CLIENT_COMPANY_COUNT_TOOLTIP),
			EndContainer(),
		EndContainer(),
		NWidget(NWID_VERTICAL),
			NWidget(NWID_VSCROLLBAR, COLOUR_GREY, WID_CL_SCROLLBAR),
			NWidget(WWT_RESIZEBOX, COLOUR_GREY),
		EndContainer(),
	EndContainer(),
};

static WindowDesc _client_list_desc(__FILE__, __LINE__,
	WDP_AUTO, "list_clients", 220, 300,
	WC_CLIENT_LIST, WC_NONE,
	WDF_NETWORK,
	std::begin(_nested_client_list_widgets), std::end(_nested_client_list_widgets)
);

/**
 * The possibly entries in a DropDown for an admin.
 * Client and companies are mixed; they just have to be unique.
 */
enum DropDownAdmin {
	DD_CLIENT_ADMIN_KICK,
	DD_CLIENT_ADMIN_BAN,
	DD_COMPANY_ADMIN_RESET,
	DD_COMPANY_ADMIN_UNLOCK,
};

/**
 * Callback function for admin command to kick client.
 * @param confirmed Iff the user pressed Yes.
 */
static void AdminClientKickCallback(Window *, bool confirmed)
{
	if (confirmed) NetworkServerKickClient(_admin_client_id, {});
}

/**
 * Callback function for admin command to ban client.
 * @param confirmed Iff the user pressed Yes.
 */
static void AdminClientBanCallback(Window *, bool confirmed)
{
	if (confirmed) NetworkServerKickOrBanIP(_admin_client_id, true, {});
}

/**
 * Callback function for admin command to reset company.
 * @param confirmed Iff the user pressed Yes.
 */
static void AdminCompanyResetCallback(Window *, bool confirmed)
{
	if (confirmed) {
		if (NetworkCompanyHasClients(_admin_company_id)) return;
		DoCommandP(0, CCA_DELETE | _admin_company_id << 16 | CRR_MANUAL << 24, 0, CMD_COMPANY_CTRL);
	}
}

/**
 * Callback function for admin command to unlock company.
 * @param confirmed Iff the user pressed Yes.
 */
static void AdminCompanyUnlockCallback(Window *, bool confirmed)
{
	if (confirmed) NetworkServerSetCompanyPassword(_admin_company_id, "", false);
}

/**
 * Button shown for either a company or client in the client-list.
 *
 * These buttons are dynamic and strongly depends on which company/client
 * what buttons are available. This class allows dynamically creating them
 * as the current Widget system does not.
 */
class ButtonCommon {
public:
	SpriteID sprite;   ///< The sprite to use on the button.
	StringID tooltip;  ///< The tooltip of the button.
	Colours colour;    ///< The colour of the button.
	bool disabled;     ///< Is the button disabled?
	uint height;       ///< Calculated height of the button.
	uint width;        ///< Calculated width of the button.

	ButtonCommon(SpriteID sprite, StringID tooltip, Colours colour, bool disabled = false) :
		sprite(sprite),
		tooltip(tooltip),
		colour(colour),
		disabled(disabled)
	{
		Dimension d = GetSpriteSize(sprite);
		this->height = d.height + WidgetDimensions::scaled.framerect.Vertical();
		this->width = d.width + WidgetDimensions::scaled.framerect.Horizontal();
	}
	virtual ~ButtonCommon() = default;

	/**
	 * OnClick handler for when the button is pressed.
	 */
	virtual void OnClick(struct NetworkClientListWindow *w, Point pt) = 0;
};

/**
 * Template version of Button, with callback support.
 */
template<typename T>
class Button : public ButtonCommon {
private:
	typedef void (*ButtonCallback)(struct NetworkClientListWindow *w, Point pt, T id); ///< Callback function to call on click.
	T id;                 ///< ID this button belongs to.
	ButtonCallback proc;  ///< Callback proc to call when button is pressed.

public:
	Button(SpriteID sprite, StringID tooltip, Colours colour, T id, ButtonCallback proc, bool disabled = false) :
		ButtonCommon(sprite, tooltip, colour, disabled),
		id(id),
		proc(proc)
	{
		assert(proc != nullptr);
	}

	void OnClick(struct NetworkClientListWindow *w, Point pt) override
	{
		if (this->disabled) return;

		this->proc(w, pt, this->id);
	}
};

using CompanyButton = Button<CompanyID>;
using ClientButton = Button<ClientID>;

/**
 * Main handle for clientlist
 */
struct NetworkClientListWindow : Window {
private:
	ClientListWidgets query_widget; ///< During a query this tracks what widget caused the query.
	CompanyID join_company; ///< During query for company password, this stores what company we wanted to join.

	ClientID dd_client_id; ///< During admin dropdown, track which client this was for.
	CompanyID dd_company_id; ///< During admin dropdown, track which company this was for.

	Scrollbar *vscroll; ///< Vertical scrollbar of this window.
	uint line_height; ///< Current lineheight of each entry in the matrix.
	uint line_count; ///< Amount of lines in the matrix.
	int hover_index; ///< Index of the current line we are hovering over, or -1 if none.
	int player_self_index; ///< The line the current player is on.
	int player_host_index; ///< The line the host is on.

	std::map<uint, std::vector<std::unique_ptr<ButtonCommon>>> buttons; ///< Per line which buttons are available.

	/**
	 * Chat button on a Company is clicked.
	 * @param w The instance of this window.
	 * @param pt The point where this button was clicked.
	 * @param company_id The company this button was assigned to.
	 */
	static void OnClickCompanyChat([[maybe_unused]] NetworkClientListWindow *w, [[maybe_unused]] Point pt, CompanyID company_id)
	{
		ShowNetworkChatQueryWindow(DESTTYPE_TEAM, company_id);
	}

	/**
	 * Join button on a Company is clicked.
	 * @param w The instance of this window.
	 * @param pt The point where this button was clicked.
	 * @param company_id The company this button was assigned to.
	 */
	static void OnClickCompanyJoin([[maybe_unused]] NetworkClientListWindow *w, [[maybe_unused]] Point pt, CompanyID company_id)
	{
		if (_network_server) {
			NetworkServerDoMove(CLIENT_ID_SERVER, company_id);
			MarkWholeScreenDirty();
		} else if (NetworkCompanyIsPassworded(company_id)) {
			w->query_widget = WID_CL_COMPANY_JOIN;
			w->join_company = company_id;
			ShowQueryString(STR_EMPTY, STR_NETWORK_NEED_COMPANY_PASSWORD_CAPTION, NETWORK_PASSWORD_LENGTH, w, CS_ALPHANUMERAL, QSF_PASSWORD);
		} else {
			NetworkClientRequestMove(company_id);
		}
	}

	/**
	 * Crete new company button is clicked.
	 * @param w The instance of this window.
	 * @param pt The point where this button was clicked.
	 */
	static void OnClickCompanyNew([[maybe_unused]] NetworkClientListWindow *w, [[maybe_unused]] Point pt, CompanyID)
	{
		if (_network_server) {
			DoCommandP(0, CCA_NEW, _network_own_client_id, CMD_COMPANY_CTRL);
		} else {
			NetworkSendCommand(0, CCA_NEW, 0, 0, CMD_COMPANY_CTRL, nullptr, nullptr, _local_company, nullptr);
		}
	}

	/**
	 * Admin button on a Client is clicked.
	 * @param w The instance of this window.
	 * @param pt The point where this button was clicked.
	 * @param client_id The client this button was assigned to.
	 */
	static void OnClickClientAdmin([[maybe_unused]] NetworkClientListWindow *w, [[maybe_unused]] Point pt, ClientID client_id)
	{
		DropDownList list;
		list.push_back(MakeDropDownListStringItem(STR_NETWORK_CLIENT_LIST_ADMIN_CLIENT_KICK, DD_CLIENT_ADMIN_KICK));
		list.push_back(MakeDropDownListStringItem(STR_NETWORK_CLIENT_LIST_ADMIN_CLIENT_BAN, DD_CLIENT_ADMIN_BAN));

		Rect wi_rect;
		wi_rect.left   = pt.x;
		wi_rect.right  = pt.x;
		wi_rect.top    = pt.y;
		wi_rect.bottom = pt.y;

		w->dd_client_id = client_id;
		ShowDropDownListAt(w, std::move(list), -1, WID_CL_MATRIX, wi_rect, COLOUR_GREY, DDMF_INSTANT_CLOSE);
	}

	/**
	 * Admin button on a Company is clicked.
	 * @param w The instance of this window.
	 * @param pt The point where this button was clicked.
	 * @param company_id The company this button was assigned to.
	 */
	static void OnClickCompanyAdmin([[maybe_unused]] NetworkClientListWindow *w, [[maybe_unused]] Point pt, CompanyID company_id)
	{
		DropDownList list;
		list.push_back(MakeDropDownListStringItem(STR_NETWORK_CLIENT_LIST_ADMIN_COMPANY_RESET, DD_COMPANY_ADMIN_RESET, NetworkCompanyHasClients(company_id)));
		list.push_back(MakeDropDownListStringItem(STR_NETWORK_CLIENT_LIST_ADMIN_COMPANY_UNLOCK, DD_COMPANY_ADMIN_UNLOCK, !NetworkCompanyIsPassworded(company_id)));

		Rect wi_rect;
		wi_rect.left   = pt.x;
		wi_rect.right  = pt.x;
		wi_rect.top    = pt.y;
		wi_rect.bottom = pt.y;

		w->dd_company_id = company_id;
		ShowDropDownListAt(w, std::move(list), -1, WID_CL_MATRIX, wi_rect, COLOUR_GREY, DDMF_INSTANT_CLOSE);
	}
	/**
	 * Chat button on a Client is clicked.
	 * @param w The instance of this window.
	 * @param pt The point where this button was clicked.
	 * @param client_id The client this button was assigned to.
	 */
	static void OnClickClientChat([[maybe_unused]] NetworkClientListWindow *w, [[maybe_unused]] Point pt, ClientID client_id)
	{
		ShowNetworkChatQueryWindow(DESTTYPE_CLIENT, client_id);
	}

	/**
	 * Part of RebuildList() to create the information for a single company.
	 * @param company_id The company to build the list for.
	 * @param client_playas The company the client is joined as.
	 */
	void RebuildListCompany(CompanyID company_id, CompanyID client_playas)
	{
		ButtonCommon *chat_button = new CompanyButton(SPR_CHAT, company_id == COMPANY_SPECTATOR ? STR_NETWORK_CLIENT_LIST_CHAT_SPECTATOR_TOOLTIP : STR_NETWORK_CLIENT_LIST_CHAT_COMPANY_TOOLTIP, COLOUR_ORANGE, company_id, &NetworkClientListWindow::OnClickCompanyChat);

		if (_network_server) this->buttons[line_count].push_back(std::make_unique<CompanyButton>(SPR_ADMIN, STR_NETWORK_CLIENT_LIST_ADMIN_COMPANY_TOOLTIP, COLOUR_RED, company_id, &NetworkClientListWindow::OnClickCompanyAdmin, company_id == COMPANY_SPECTATOR));
		this->buttons[line_count].emplace_back(chat_button);
		if (client_playas != company_id) this->buttons[line_count].push_back(std::make_unique<CompanyButton>(SPR_JOIN, STR_NETWORK_CLIENT_LIST_JOIN_TOOLTIP, COLOUR_ORANGE, company_id, &NetworkClientListWindow::OnClickCompanyJoin, company_id != COMPANY_SPECTATOR && Company::Get(company_id)->is_ai));

		this->line_count += 1;

		bool has_players = false;
		for (const NetworkClientInfo *ci : NetworkClientInfo::Iterate()) {
			if (ci->client_playas != company_id) continue;
			has_players = true;

			if (_network_server) this->buttons[line_count].push_back(std::make_unique<ClientButton>(SPR_ADMIN, STR_NETWORK_CLIENT_LIST_ADMIN_CLIENT_TOOLTIP, COLOUR_RED, ci->client_id, &NetworkClientListWindow::OnClickClientAdmin, _network_own_client_id == ci->client_id));
			if (_network_own_client_id != ci->client_id) this->buttons[line_count].push_back(std::make_unique<ClientButton>(SPR_CHAT, STR_NETWORK_CLIENT_LIST_CHAT_CLIENT_TOOLTIP, COLOUR_ORANGE, ci->client_id, &NetworkClientListWindow::OnClickClientChat));

			if (ci->client_id == _network_own_client_id) {
				this->player_self_index = this->line_count;
			} else if (ci->client_id == CLIENT_ID_SERVER) {
				this->player_host_index = this->line_count;
			}

			this->line_count += 1;
		}

		/* Disable the chat button when there are players in this company. */
		chat_button->disabled = !has_players;
	}

	/**
	 * Rebuild the list, meaning: calculate the lines needed and what buttons go on which line.
	 */
	void RebuildList()
	{
		const NetworkClientInfo *own_ci = NetworkClientInfo::GetByClientID(_network_own_client_id);
		CompanyID client_playas = own_ci == nullptr ? COMPANY_SPECTATOR : own_ci->client_playas;

		this->buttons.clear();
		this->line_count = 0;
		this->player_host_index = -1;
		this->player_self_index = -1;

		/* As spectator, show a line to create a new company. */
		if (client_playas == COMPANY_SPECTATOR && !NetworkMaxCompaniesReached()) {
			this->buttons[line_count].push_back(std::make_unique<CompanyButton>(SPR_JOIN, STR_NETWORK_CLIENT_LIST_NEW_COMPANY_TOOLTIP, COLOUR_ORANGE, COMPANY_SPECTATOR, &NetworkClientListWindow::OnClickCompanyNew));
			this->line_count += 1;
		}

		if (client_playas != COMPANY_SPECTATOR) {
			this->RebuildListCompany(client_playas, client_playas);
		}

		/* Companies */
		for (const Company *c : Company::Iterate()) {
			if (c->index == client_playas) continue;

			this->RebuildListCompany(c->index, client_playas);
		}

		/* Spectators */
		this->RebuildListCompany(COMPANY_SPECTATOR, client_playas);

		this->vscroll->SetCount(this->line_count);
	}

	/**
	 * Get the button at a specific point on the WID_CL_MATRIX.
	 * @param pt The point to look for a button.
	 * @return The button or a nullptr if there was none.
	 */
	ButtonCommon *GetButtonAtPoint(Point pt)
	{
		uint index = this->vscroll->GetScrolledRowFromWidget(pt.y, this, WID_CL_MATRIX);
		Rect matrix = this->GetWidget<NWidgetBase>(WID_CL_MATRIX)->GetCurrentRect().Shrink(WidgetDimensions::scaled.framerect);

		bool rtl = _current_text_dir == TD_RTL;
		uint x = rtl ? matrix.left : matrix.right;

		/* Find the buttons for this row. */
		auto button_find = this->buttons.find(index);
		if (button_find == this->buttons.end()) return nullptr;

		/* Check if we want to display a tooltip for any of the buttons. */
		for (auto &button : button_find->second) {
			uint left = rtl ? x : x - button->width;
			uint right = rtl ? x + button->width : x;

			if (IsInsideMM(pt.x, left, right)) {
				return button.get();
			}

			int width = button->width + WidgetDimensions::scaled.framerect.Horizontal();
			x += rtl ? width : -width;
		}

		return nullptr;
	}

public:
	NetworkClientListWindow(WindowDesc *desc, WindowNumber window_number) :
			Window(desc),
			hover_index(-1),
			player_self_index(-1),
			player_host_index(-1)
	{
		this->CreateNestedTree();
		this->vscroll = this->GetScrollbar(WID_CL_SCROLLBAR);
		this->OnInvalidateData();
		this->FinishInitNested(window_number);
	}

	void OnInit() override
	{
		RebuildList();
	}

	void OnInvalidateData([[maybe_unused]] int data = 0, [[maybe_unused]] bool gui_scope = true) override
	{
		this->RebuildList();

		/* Currently server information is not sync'd to clients, so we cannot show it on clients. */
		this->GetWidget<NWidgetStacked>(WID_CL_SERVER_SELECTOR)->SetDisplayedPlane(_network_server ? 0 : SZSP_HORIZONTAL);
		this->SetWidgetDisabledState(WID_CL_SERVER_NAME_EDIT, !_network_server);
	}

	void UpdateWidgetSize(WidgetID widget, Dimension &size, [[maybe_unused]] const Dimension &padding, [[maybe_unused]] Dimension &fill, [[maybe_unused]] Dimension &resize) override
	{
		switch (widget) {
			case WID_CL_SERVER_NAME:
			case WID_CL_CLIENT_NAME:
				if (widget == WID_CL_SERVER_NAME) {
					SetDParamStr(0, _network_server ? _settings_client.network.server_name : _network_server_name);
				} else {
					const NetworkClientInfo *own_ci = NetworkClientInfo::GetByClientID(_network_own_client_id);
					SetDParamStr(0, own_ci != nullptr ? own_ci->client_name : _settings_client.network.client_name);
				}
				size = GetStringBoundingBox(STR_JUST_RAW_STRING);
				size.width = std::min(size.width, static_cast<uint>(ScaleGUITrad(200))); // By default, don't open the window too wide.
				break;

			case WID_CL_SERVER_VISIBILITY:
				size = maxdim(maxdim(GetStringBoundingBox(STR_NETWORK_SERVER_VISIBILITY_LOCAL), GetStringBoundingBox(STR_NETWORK_SERVER_VISIBILITY_PUBLIC)), GetStringBoundingBox(STR_NETWORK_SERVER_VISIBILITY_INVITE_ONLY));
				size.width += padding.width;
				size.height += padding.height;
				break;

			case WID_CL_MATRIX: {
				uint height = std::max({GetSpriteSize(SPR_COMPANY_ICON).height, GetSpriteSize(SPR_JOIN).height, GetSpriteSize(SPR_ADMIN).height, GetSpriteSize(SPR_CHAT).height});
				height += WidgetDimensions::scaled.framerect.Vertical();
				this->line_height = std::max(height, (uint)GetCharacterHeight(FS_NORMAL)) + padding.height;

				resize.width = 1;
				resize.height = this->line_height;
				fill.height = this->line_height;
				size.height = std::max(size.height, 5 * this->line_height);
				break;
			}
		}
	}

	void OnResize() override
	{
		this->vscroll->SetCapacityFromWidget(this, WID_CL_MATRIX);
	}

	void SetStringParameters(WidgetID widget) const override
	{
		switch (widget) {
			case WID_CL_SERVER_NAME:
				SetDParamStr(0, _network_server ? _settings_client.network.server_name : _network_server_name);
				break;

			case WID_CL_SERVER_VISIBILITY:
				SetDParam(0, STR_NETWORK_SERVER_VISIBILITY_LOCAL + _settings_client.network.server_game_type);
				break;

			case WID_CL_SERVER_INVITE_CODE: {
				static std::string empty = {};
				SetDParamStr(0, _network_server_connection_type == CONNECTION_TYPE_UNKNOWN ? empty : _network_server_invite_code);
				break;
			}

			case WID_CL_SERVER_CONNECTION_TYPE:
				SetDParam(0, STR_NETWORK_CLIENT_LIST_SERVER_CONNECTION_TYPE_UNKNOWN + _network_server_connection_type);
				break;

			case WID_CL_CLIENT_NAME: {
				const NetworkClientInfo *own_ci = NetworkClientInfo::GetByClientID(_network_own_client_id);
				SetDParamStr(0, own_ci != nullptr ? own_ci->client_name : _settings_client.network.client_name);
				break;
			}

			case WID_CL_CLIENT_COMPANY_COUNT:
				SetDParam(0, NetworkClientInfo::GetNumItems());
				SetDParam(1, Company::GetNumItems());
				SetDParam(2, NetworkMaxCompaniesAllowed());
				break;
		}
	}

	void OnClick([[maybe_unused]] Point pt, WidgetID widget, [[maybe_unused]] int click_count) override
	{
		switch (widget) {
			case WID_CL_SERVER_NAME_EDIT:
				if (!_network_server) break;

				this->query_widget = WID_CL_SERVER_NAME_EDIT;
				SetDParamStr(0, _settings_client.network.server_name);
				ShowQueryString(STR_JUST_RAW_STRING, STR_NETWORK_CLIENT_LIST_SERVER_NAME_QUERY_CAPTION, NETWORK_NAME_LENGTH, this, CS_ALPHANUMERAL, QSF_LEN_IN_CHARS);
				break;

			case WID_CL_CLIENT_NAME_EDIT: {
				const NetworkClientInfo *own_ci = NetworkClientInfo::GetByClientID(_network_own_client_id);
				this->query_widget = WID_CL_CLIENT_NAME_EDIT;
				SetDParamStr(0, own_ci != nullptr ? own_ci->client_name : _settings_client.network.client_name);
				ShowQueryString(STR_JUST_RAW_STRING, STR_NETWORK_CLIENT_LIST_PLAYER_NAME_QUERY_CAPTION, NETWORK_CLIENT_NAME_LENGTH, this, CS_ALPHANUMERAL, QSF_LEN_IN_CHARS);
				break;
			}
			case WID_CL_SERVER_VISIBILITY:
				if (!_network_server) break;

				ShowDropDownList(this, BuildVisibilityDropDownList(), _settings_client.network.server_game_type, WID_CL_SERVER_VISIBILITY);
				break;

			case WID_CL_MATRIX: {
				ButtonCommon *button = this->GetButtonAtPoint(pt);
				if (button == nullptr) break;

				button->OnClick(this, pt);
				break;
			}
		}
	}

	bool OnTooltip([[maybe_unused]] Point pt, WidgetID widget, TooltipCloseCondition close_cond) override
	{
		switch (widget) {
			case WID_CL_MATRIX: {
				int index = this->vscroll->GetScrolledRowFromWidget(pt.y, this, WID_CL_MATRIX);

				bool rtl = _current_text_dir == TD_RTL;
				Rect matrix = this->GetWidget<NWidgetBase>(WID_CL_MATRIX)->GetCurrentRect().Shrink(WidgetDimensions::scaled.framerect);

				Dimension d = GetSpriteSize(SPR_COMPANY_ICON);
				uint text_left  = matrix.left  + (rtl ? 0 : d.width + WidgetDimensions::scaled.hsep_wide);
				uint text_right = matrix.right - (rtl ? d.width + WidgetDimensions::scaled.hsep_wide : 0);

				Dimension d2 = GetSpriteSize(SPR_PLAYER_SELF);
				uint offset_x = WidgetDimensions::scaled.hsep_indent - d2.width - ScaleGUITrad(3);

				uint player_icon_x = rtl ? text_right - offset_x - d2.width : text_left + offset_x;

				if (IsInsideMM(pt.x, player_icon_x, player_icon_x + d2.width)) {
					if (index == this->player_self_index) {
						GuiShowTooltips(this, STR_NETWORK_CLIENT_LIST_PLAYER_ICON_SELF_TOOLTIP, close_cond);
						return true;
					} else if (index == this->player_host_index) {
						GuiShowTooltips(this, STR_NETWORK_CLIENT_LIST_PLAYER_ICON_HOST_TOOLTIP, close_cond);
						return true;
					}
				}

				ButtonCommon *button = this->GetButtonAtPoint(pt);
				if (button == nullptr) return false;

				GuiShowTooltips(this, button->tooltip, close_cond);
				return true;
			};
		}

		return false;
	}

	void OnDropdownClose(Point pt, WidgetID widget, int index, bool instant_close) override
	{
		/* If you close the dropdown outside the list, don't take any action. */
		if (widget == WID_CL_MATRIX) return;

		Window::OnDropdownClose(pt, widget, index, instant_close);
	}

	void OnDropdownSelect(WidgetID widget, int index) override
	{
		switch (widget) {
			case WID_CL_SERVER_VISIBILITY:
				if (!_network_server) break;

				_settings_client.network.server_game_type = (ServerGameType)index;
				NetworkUpdateServerGameType();
				break;

			case WID_CL_MATRIX: {
				StringID text = STR_NULL;
				QueryCallbackProc *callback = nullptr;

				switch (index) {
					case DD_CLIENT_ADMIN_KICK:
						_admin_client_id = this->dd_client_id;
						text = STR_NETWORK_CLIENT_LIST_ASK_CLIENT_KICK;
						callback = AdminClientKickCallback;
						SetDParamStr(0, NetworkClientInfo::GetByClientID(_admin_client_id)->client_name);
						break;

					case DD_CLIENT_ADMIN_BAN:
						_admin_client_id = this->dd_client_id;
						text = STR_NETWORK_CLIENT_LIST_ASK_CLIENT_BAN;
						callback = AdminClientBanCallback;
						SetDParamStr(0, NetworkClientInfo::GetByClientID(_admin_client_id)->client_name);
						break;

					case DD_COMPANY_ADMIN_RESET:
						_admin_company_id = this->dd_company_id;
						text = STR_NETWORK_CLIENT_LIST_ASK_COMPANY_RESET;
						callback = AdminCompanyResetCallback;
						SetDParam(0, _admin_company_id);
						break;

					case DD_COMPANY_ADMIN_UNLOCK:
						_admin_company_id = this->dd_company_id;
						text = STR_NETWORK_CLIENT_LIST_ASK_COMPANY_UNLOCK;
						callback = AdminCompanyUnlockCallback;
						SetDParam(0, _admin_company_id);
						break;

					default:
						NOT_REACHED();
				}

				assert(text != STR_NULL);
				assert(callback != nullptr);

				/* Always ask confirmation for all admin actions. */
				ShowQuery(STR_NETWORK_CLIENT_LIST_ASK_CAPTION, text, this, callback);

				break;
			}

			default:
				NOT_REACHED();
		}

		this->SetDirty();
	}

	void OnQueryTextFinished(char *str) override
	{
		if (str == nullptr) return;

		switch (this->query_widget) {
			default: NOT_REACHED();

			case WID_CL_SERVER_NAME_EDIT: {
				if (!_network_server) break;

				SetSettingValue(GetSettingFromName("network.server_name")->AsStringSetting(), str);
				this->InvalidateData();
				break;
			}

			case WID_CL_CLIENT_NAME_EDIT: {
				SetSettingValue(GetSettingFromName("network.client_name")->AsStringSetting(), str);
				this->InvalidateData();
				break;
			}

			case WID_CL_COMPANY_JOIN:
				NetworkClientRequestMove(this->join_company, str);
				break;
		}
	}

	/**
	 * Draw the buttons for a single line in the matrix.
	 *
	 * The x-position in RTL is the most left or otherwise the most right pixel
	 * we can draw the buttons from.
	 *
	 * @param x The x-position to start with the buttons. Updated during this function.
	 * @param y The y-position to start with the buttons.
	 * @param buttons The buttons to draw.
	 */
	void DrawButtons(int &x, uint y, const std::vector<std::unique_ptr<ButtonCommon>> &buttons) const
	{
		Rect r;

		for (auto &button : buttons) {
			bool rtl = _current_text_dir == TD_RTL;

			int offset = (this->line_height - button->height) / 2;
			r.left = rtl ? x : x - button->width + 1;
			r.right = rtl ? x + button->width - 1 : x;
			r.top = y + offset;
			r.bottom = r.top + button->height - 1;

			DrawFrameRect(r, button->colour, FR_NONE);
			DrawSprite(button->sprite, PAL_NONE, r.left + WidgetDimensions::scaled.framerect.left, r.top + WidgetDimensions::scaled.framerect.top);
			if (button->disabled) {
				GfxFillRect(r.Shrink(WidgetDimensions::scaled.bevel), GetColourGradient(button->colour, SHADE_DARKER), FILLRECT_CHECKER);
			}

			int width = button->width + WidgetDimensions::scaled.hsep_normal;
			x += rtl ? width : -width;
		}
	}

	/**
	 * Draw a company and its clients on the matrix.
	 * @param company_id The company to draw.
	 * @param r The rect to draw within.
	 * @param line The Nth line we are drawing. Updated during this function.
	 */
	void DrawCompany(CompanyID company_id, const Rect &r, uint &line) const
	{
		bool rtl = _current_text_dir == TD_RTL;
		int text_y_offset = CenterBounds(0, this->line_height, GetCharacterHeight(FS_NORMAL));

		Dimension d = GetSpriteSize(SPR_COMPANY_ICON);
		int offset = CenterBounds(0, this->line_height, d.height);

		uint line_start = this->vscroll->GetPosition();
		uint line_end = line_start + this->vscroll->GetCapacity();

		uint y = r.top + (this->line_height * (line - line_start));

		/* Draw the company line (if in range of scrollbar). */
		if (IsInsideMM(line, line_start, line_end)) {
			int icon_left = r.WithWidth(d.width, rtl).left;
			Rect tr = r.Indent(d.width + WidgetDimensions::scaled.hsep_normal, rtl);
			int &x = rtl ? tr.left : tr.right;

			/* If there are buttons for this company, draw them. */
			auto button_find = this->buttons.find(line);
			if (button_find != this->buttons.end()) {
				this->DrawButtons(x, y, button_find->second);
			}

			if (company_id == COMPANY_SPECTATOR) {
				DrawSprite(SPR_COMPANY_ICON, PALETTE_TO_GREY, icon_left, y + offset);
				DrawString(tr.left, tr.right, y + text_y_offset, STR_NETWORK_CLIENT_LIST_SPECTATORS, TC_SILVER);
			} else if (company_id == COMPANY_NEW_COMPANY) {
				DrawSprite(SPR_COMPANY_ICON, PALETTE_TO_GREY, icon_left, y + offset);
				DrawString(tr.left, tr.right, y + text_y_offset, STR_NETWORK_CLIENT_LIST_NEW_COMPANY, TC_WHITE);
			} else {
				DrawCompanyIcon(company_id, icon_left, y + offset);

				SetDParam(0, company_id);
				SetDParam(1, company_id);
				DrawString(tr.left, tr.right, y + text_y_offset, STR_COMPANY_NAME, TC_SILVER);
			}
		}

		y += this->line_height;
		line++;

		for (const NetworkClientInfo *ci : NetworkClientInfo::Iterate()) {
			if (ci->client_playas != company_id) continue;

			/* Draw the player line (if in range of scrollbar). */
			if (IsInsideMM(line, line_start, line_end)) {
				Rect tr = r.Indent(WidgetDimensions::scaled.hsep_indent, rtl);

				/* If there are buttons for this client, draw them. */
				auto button_find = this->buttons.find(line);
				if (button_find != this->buttons.end()) {
					int &x = rtl ? tr.left : tr.right;
					this->DrawButtons(x, y, button_find->second);
				}

				SpriteID player_icon = 0;
				if (ci->client_id == _network_own_client_id) {
					player_icon = SPR_PLAYER_SELF;
				} else if (ci->client_id == CLIENT_ID_SERVER) {
					player_icon = SPR_PLAYER_HOST;
				}

				if (player_icon != 0) {
					Dimension d2 = GetSpriteSize(player_icon);
					int offset_y = CenterBounds(0, this->line_height, d2.height);
					DrawSprite(player_icon, PALETTE_TO_GREY, rtl ? tr.right - d2.width : tr.left, y + offset_y);
					tr = tr.Indent(d2.width + WidgetDimensions::scaled.hsep_normal, rtl);
				}

				SetDParamStr(0, ci->client_name);
				DrawString(tr.left, tr.right, y + text_y_offset, STR_JUST_RAW_STRING, TC_BLACK);
			}

			y += this->line_height;
			line++;
		}
	}

	void DrawWidget(const Rect &r, WidgetID widget) const override
	{
		switch (widget) {
			case WID_CL_MATRIX: {
				Rect ir = r.Shrink(WidgetDimensions::scaled.framerect, RectPadding::zero);
				uint line = 0;

				if (this->hover_index >= 0) {
					Rect br = r.WithHeight(this->line_height).Translate(0, this->hover_index * this->line_height);
					GfxFillRect(br.Shrink(WidgetDimensions::scaled.bevel), GREY_SCALE(9));
				}

				NetworkClientInfo *own_ci = NetworkClientInfo::GetByClientID(_network_own_client_id);
				CompanyID client_playas = own_ci == nullptr ? COMPANY_SPECTATOR : own_ci->client_playas;

				if (client_playas == COMPANY_SPECTATOR && !NetworkMaxCompaniesReached()) {
					this->DrawCompany(COMPANY_NEW_COMPANY, ir, line);
				}

				if (client_playas != COMPANY_SPECTATOR) {
					this->DrawCompany(client_playas, ir, line);
				}

				for (const Company *c : Company::Iterate()) {
					if (client_playas == c->index) continue;
					this->DrawCompany(c->index, ir, line);
				}

				/* Spectators */
				this->DrawCompany(COMPANY_SPECTATOR, ir, line);

				break;
			}
		}
	}

	void OnMouseOver([[maybe_unused]] Point pt, WidgetID widget) override
	{
		if (widget != WID_CL_MATRIX) {
			if (this->hover_index != -1) {
				this->hover_index = -1;
				this->SetWidgetDirty(WID_CL_MATRIX);
			}
		} else {
			int index = this->GetRowFromWidget(pt.y, widget, 0, -1);
			if (index != this->hover_index) {
				this->hover_index = index;
				this->SetWidgetDirty(WID_CL_MATRIX);
			}
		}
	}
};

void ShowClientList()
{
	AllocateWindowDescFront<NetworkClientListWindow>(&_client_list_desc, 0);
}

NetworkJoinStatus _network_join_status; ///< The status of joining.
uint8_t _network_join_waiting;          ///< The number of clients waiting in front of us.
uint32_t _network_join_bytes;           ///< The number of bytes we already downloaded.
uint32_t _network_join_bytes_total;     ///< The total number of bytes to download.

struct NetworkJoinStatusWindow : Window {
	std::shared_ptr<NetworkAuthenticationPasswordRequest> request;

	NetworkJoinStatusWindow(WindowDesc *desc) : Window(desc)
	{
		this->parent = FindWindowById(WC_NETWORK_WINDOW, WN_NETWORK_WINDOW_GAME);
		this->InitNested(WN_NETWORK_STATUS_WINDOW_JOIN);
	}

	void DrawWidget(const Rect &r, WidgetID widget) const override
	{
		switch (widget) {
			case WID_NJS_PROGRESS_BAR: {
				/* Draw the % complete with a bar and a text */
				DrawFrameRect(r, COLOUR_GREY, FR_BORDERONLY | FR_LOWERED);
				Rect ir = r.Shrink(WidgetDimensions::scaled.bevel);
				uint8_t progress; // used for progress bar
				switch (_network_join_status) {
					case NETWORK_JOIN_STATUS_CONNECTING:
					case NETWORK_JOIN_STATUS_AUTHORIZING:
					case NETWORK_JOIN_STATUS_GETTING_COMPANY_INFO:
						progress = 10; // first two stages 10%
						break;
					case NETWORK_JOIN_STATUS_WAITING:
						progress = 15; // third stage is 15%
						break;
					case NETWORK_JOIN_STATUS_DOWNLOADING:
						if (_network_join_bytes_total == 0) {
							progress = 15; // We don't have the final size yet; the server is still compressing!
							break;
						}
						[[fallthrough]];

					default: // Waiting is 15%, so the resting receivement of map is maximum 70%
						progress = 15 + _network_join_bytes * (100 - 15) / _network_join_bytes_total;
						break;
				}
				DrawFrameRect(ir.WithWidth(ir.Width() * progress / 100, false), COLOUR_MAUVE, FR_NONE);
				DrawString(ir.left, ir.right, CenterBounds(ir.top, ir.bottom, GetCharacterHeight(FS_NORMAL)), STR_NETWORK_CONNECTING_1 + _network_join_status, TC_FROMSTRING, SA_HOR_CENTER);
				break;
			}

			case WID_NJS_PROGRESS_TEXT:
				switch (_network_join_status) {
					case NETWORK_JOIN_STATUS_WAITING:
						SetDParam(0, _network_join_waiting);
						DrawStringMultiLine(r, STR_NETWORK_CONNECTING_WAITING, TC_FROMSTRING, SA_CENTER);
						break;
					case NETWORK_JOIN_STATUS_DOWNLOADING:
						SetDParam(0, _network_join_bytes);
						SetDParam(1, _network_join_bytes_total);
						DrawStringMultiLine(r, _network_join_bytes_total == 0 ? STR_NETWORK_CONNECTING_DOWNLOADING_1 : STR_NETWORK_CONNECTING_DOWNLOADING_2, TC_FROMSTRING, SA_CENTER);
						break;
					default:
						break;
				}
				break;
		}
	}

	void UpdateWidgetSize(WidgetID widget, Dimension &size, [[maybe_unused]] const Dimension &padding, [[maybe_unused]] Dimension &fill, [[maybe_unused]] Dimension &resize) override
	{
		switch (widget) {
			case WID_NJS_PROGRESS_BAR:
				/* Account for the statuses */
				for (uint i = 0; i < NETWORK_JOIN_STATUS_END; i++) {
					size = maxdim(size, GetStringBoundingBox(STR_NETWORK_CONNECTING_1 + i));
				}
				/* For the number of waiting (other) players */
				SetDParamMaxValue(0, MAX_CLIENTS);
				size = maxdim(size, GetStringBoundingBox(STR_NETWORK_CONNECTING_WAITING));
				/* We need some spacing for the 'border' */
				size.height += WidgetDimensions::scaled.frametext.Horizontal();
				size.width  += WidgetDimensions::scaled.frametext.Vertical();
				break;

			case WID_NJS_PROGRESS_TEXT:
				/* Account for downloading ~ 10 MiB */
				SetDParamMaxDigits(0, 8);
				SetDParamMaxDigits(1, 8);
				size = maxdim(size, GetStringBoundingBox(STR_NETWORK_CONNECTING_DOWNLOADING_1));
				size = maxdim(size, GetStringBoundingBox(STR_NETWORK_CONNECTING_DOWNLOADING_1));
				break;
		}
	}

	void OnClick([[maybe_unused]] Point pt, WidgetID widget, [[maybe_unused]] int click_count) override
	{
		if (widget == WID_NJS_CANCELOK) { // Disconnect button
			NetworkDisconnect();
			SwitchToMode(SM_MENU);
			ShowNetworkGameWindow();
		}
	}

	void OnQueryTextFinished(char *str) override
	{
		if (StrEmpty(str) || this->request == nullptr) {
			NetworkDisconnect();
			return;
		}

		this->request->Reply(str);
	}
};

static constexpr NWidgetPart _nested_network_join_status_window_widgets[] = {
	NWidget(WWT_CAPTION, COLOUR_GREY), SetDataTip(STR_NETWORK_CONNECTING_CAPTION, STR_TOOLTIP_WINDOW_TITLE_DRAG_THIS),
	NWidget(WWT_PANEL, COLOUR_GREY),
		NWidget(NWID_VERTICAL), SetPIP(0, WidgetDimensions::unscaled.vsep_wide, 0), SetPadding(WidgetDimensions::unscaled.modalpopup),
			NWidget(WWT_EMPTY, INVALID_COLOUR, WID_NJS_PROGRESS_BAR), SetFill(1, 0),
			NWidget(WWT_EMPTY, INVALID_COLOUR, WID_NJS_PROGRESS_TEXT), SetFill(1, 0), SetMinimalSize(350, 0),
			NWidget(WWT_PUSHTXTBTN, COLOUR_WHITE, WID_NJS_CANCELOK), SetMinimalSize(101, 12), SetDataTip(STR_NETWORK_CONNECTION_DISCONNECT, STR_NULL), SetFill(1, 0),
		EndContainer(),
	EndContainer(),
};

static WindowDesc _network_join_status_window_desc(__FILE__, __LINE__,
	WDP_CENTER, nullptr, 0, 0,
	WC_NETWORK_STATUS_WINDOW, WC_NONE,
	WDF_MODAL | WDF_NETWORK,
	std::begin(_nested_network_join_status_window_widgets), std::end(_nested_network_join_status_window_widgets)
);

void ShowJoinStatusWindow()
{
	CloseWindowById(WC_NETWORK_STATUS_WINDOW, WN_NETWORK_STATUS_WINDOW_JOIN);
	new NetworkJoinStatusWindow(&_network_join_status_window_desc);
}

void ShowNetworkNeedPassword(NetworkPasswordType npt, std::shared_ptr<NetworkAuthenticationPasswordRequest> request)
{
	NetworkJoinStatusWindow *w = dynamic_cast<NetworkJoinStatusWindow *>(FindWindowById(WC_NETWORK_STATUS_WINDOW, WN_NETWORK_STATUS_WINDOW_JOIN));
	if (w == nullptr) return;
	w->request = request;

	StringID caption;
	switch (npt) {
		default: NOT_REACHED();
		case NETWORK_GAME_PASSWORD:    caption = STR_NETWORK_NEED_GAME_PASSWORD_CAPTION; break;
		case NETWORK_COMPANY_PASSWORD: caption = STR_NETWORK_NEED_COMPANY_PASSWORD_CAPTION; break;
	}
	ShowQueryString(STR_EMPTY, caption, NETWORK_PASSWORD_LENGTH, w, CS_ALPHANUMERAL, QSF_PASSWORD);
}

struct NetworkCompanyPasswordWindow : public Window {
	QueryString password_editbox; ///< Password editbox.

	NetworkCompanyPasswordWindow(WindowDesc *desc, Window *parent) : Window(desc), password_editbox(NETWORK_PASSWORD_LENGTH)
	{
		this->InitNested(0);
		this->parent = parent;
		this->querystrings[WID_NCP_PASSWORD] = &this->password_editbox;
		this->password_editbox.cancel_button = WID_NCP_CANCEL;
		this->password_editbox.ok_button = WID_NCP_OK;
		this->SetFocusedWidget(WID_NCP_PASSWORD);
	}

	void OnResize() override
	{
		bool changed = false;

		auto nwid = this->GetWidget<NWidgetResizeBase>(WID_NCP_WARNING);
		changed |= nwid->UpdateVerticalSize(GetStringHeight(STR_WARNING_PASSWORD_SECURITY, nwid->current_x));

<<<<<<< HEAD
		if (changed) this->ReInit(0, 0, this->flags & WF_CENTERED);
=======
	void UpdateWidgetSize(WidgetID widget, Dimension &size, [[maybe_unused]] const Dimension &padding, [[maybe_unused]] Dimension &fill, [[maybe_unused]] Dimension &resize) override
	{
		if (widget == WID_NCP_WARNING) {
			size = this->warning_size;
		}
>>>>>>> 90ca3515
	}

	void DrawWidget(const Rect &r, WidgetID widget) const override
	{
		if (widget != WID_NCP_WARNING) return;

		DrawStringMultiLine(r, STR_WARNING_PASSWORD_SECURITY, TC_FROMSTRING, SA_CENTER);
	}

	void OnOk()
	{
		if (this->IsWidgetLowered(WID_NCP_SAVE_AS_DEFAULT_PASSWORD)) {
			_settings_client.network.default_company_pass = this->password_editbox.text.buf;
		}

		NetworkChangeCompanyPassword(_local_company, this->password_editbox.text.buf);
	}

	void OnClick([[maybe_unused]] Point pt, WidgetID widget, [[maybe_unused]] int click_count) override
	{
		switch (widget) {
			case WID_NCP_OK:
				this->OnOk();
				[[fallthrough]];

			case WID_NCP_CANCEL:
				this->Close();
				break;

			case WID_NCP_SAVE_AS_DEFAULT_PASSWORD:
				this->ToggleWidgetLoweredState(WID_NCP_SAVE_AS_DEFAULT_PASSWORD);
				this->SetDirty();
				break;
		}
	}
};

static constexpr NWidgetPart _nested_network_company_password_window_widgets[] = {
	NWidget(NWID_HORIZONTAL),
		NWidget(WWT_CLOSEBOX, COLOUR_GREY),
		NWidget(WWT_CAPTION, COLOUR_GREY), SetDataTip(STR_COMPANY_PASSWORD_CAPTION, STR_TOOLTIP_WINDOW_TITLE_DRAG_THIS),
	EndContainer(),
	NWidget(WWT_PANEL, COLOUR_GREY, WID_NCP_BACKGROUND),
		NWidget(NWID_VERTICAL), SetPIP(0, WidgetDimensions::unscaled.vsep_wide, 0), SetPadding(WidgetDimensions::unscaled.frametext),
			NWidget(NWID_HORIZONTAL), SetPIP(0, WidgetDimensions::unscaled.hsep_normal, 0),
				NWidget(WWT_TEXT, COLOUR_GREY, WID_NCP_LABEL), SetDataTip(STR_COMPANY_VIEW_PASSWORD, STR_NULL),
				NWidget(WWT_EDITBOX, COLOUR_GREY, WID_NCP_PASSWORD), SetFill(1, 0), SetMinimalSize(194, 0), SetDataTip(STR_COMPANY_VIEW_SET_PASSWORD, STR_NULL),
			EndContainer(),
			NWidget(NWID_HORIZONTAL), SetPIP(0, WidgetDimensions::unscaled.hsep_normal, 0),
				NWidget(NWID_SPACER), SetFill(1, 0),
				NWidget(WWT_TEXTBTN, COLOUR_GREY, WID_NCP_SAVE_AS_DEFAULT_PASSWORD), SetMinimalSize(194, 0),
											SetDataTip(STR_COMPANY_PASSWORD_MAKE_DEFAULT, STR_COMPANY_PASSWORD_MAKE_DEFAULT_TOOLTIP),
			EndContainer(),
		EndContainer(),
	EndContainer(),
	NWidget(WWT_PANEL, COLOUR_GREY),
		NWidget(WWT_EMPTY, INVALID_COLOUR, WID_NCP_WARNING), SetPadding(WidgetDimensions::unscaled.frametext),
	EndContainer(),
	NWidget(NWID_HORIZONTAL, NC_EQUALSIZE),
		NWidget(WWT_PUSHTXTBTN, COLOUR_GREY, WID_NCP_CANCEL), SetFill(1, 0), SetDataTip(STR_BUTTON_CANCEL, STR_COMPANY_PASSWORD_CANCEL),
		NWidget(WWT_PUSHTXTBTN, COLOUR_GREY, WID_NCP_OK), SetFill(1, 0), SetDataTip(STR_BUTTON_OK, STR_COMPANY_PASSWORD_OK),
	EndContainer(),
};

static WindowDesc _network_company_password_window_desc(__FILE__, __LINE__,
	WDP_AUTO, nullptr, 0, 0,
	WC_COMPANY_PASSWORD_WINDOW, WC_NONE,
	WDF_NETWORK,
	std::begin(_nested_network_company_password_window_widgets), std::end(_nested_network_company_password_window_widgets)
);

void ShowNetworkCompanyPasswordWindow(Window *parent)
{
	CloseWindowById(WC_COMPANY_PASSWORD_WINDOW, 0);

	new NetworkCompanyPasswordWindow(&_network_company_password_window_desc, parent);
}

/**
 * Window used for asking the user if he is okay using a relay server.
 */
struct NetworkAskRelayWindow : public Window {
	std::string server_connection_string; ///< The game server we want to connect to.
	std::string relay_connection_string;  ///< The relay server we want to connect to.
	std::string token;                    ///< The token for this connection.

	NetworkAskRelayWindow(WindowDesc *desc, Window *parent, const std::string &server_connection_string, const std::string &relay_connection_string, const std::string &token) :
		Window(desc),
		server_connection_string(server_connection_string),
		relay_connection_string(relay_connection_string),
		token(token)
	{
		this->parent = parent;
		this->InitNested(0);
	}

	void Close(int data = 0) override
	{
		if (data == NRWCD_UNHANDLED) _network_coordinator_client.ConnectFailure(this->token, 0);
		this->Window::Close();
	}

	void UpdateWidgetSize(WidgetID widget, Dimension &size, [[maybe_unused]] const Dimension &padding, [[maybe_unused]] Dimension &fill, [[maybe_unused]] Dimension &resize) override
	{
		if (widget == WID_NAR_TEXT) {
			size = GetStringBoundingBox(STR_NETWORK_ASK_RELAY_TEXT);
		}
	}

	void DrawWidget(const Rect &r, WidgetID widget) const override
	{
		if (widget == WID_NAR_TEXT) {
			DrawStringMultiLine(r, STR_NETWORK_ASK_RELAY_TEXT, TC_FROMSTRING, SA_CENTER);
		}
	}

	void FindWindowPlacementAndResize([[maybe_unused]] int def_width, [[maybe_unused]] int def_height) override
	{
		/* Position query window over the calling window, ensuring it's within screen bounds. */
		this->left = Clamp(parent->left + (parent->width / 2) - (this->width / 2), 0, _screen.width - this->width);
		this->top = Clamp(parent->top + (parent->height / 2) - (this->height / 2), 0, _screen.height - this->height);
		this->SetDirty();
	}

	void SetStringParameters(WidgetID widget) const override
	{
		switch (widget) {
			case WID_NAR_TEXT:
				SetDParamStr(0, this->server_connection_string);
				SetDParamStr(1, this->relay_connection_string);
				break;
		}
	}

	void OnClick([[maybe_unused]] Point pt, WidgetID widget, [[maybe_unused]] int click_count) override
	{
		switch (widget) {
			case WID_NAR_NO:
				_network_coordinator_client.ConnectFailure(this->token, 0);
				this->Close(NRWCD_HANDLED);
				break;

			case WID_NAR_YES_ONCE:
				_network_coordinator_client.StartTurnConnection(this->token);
				this->Close(NRWCD_HANDLED);
				break;

			case WID_NAR_YES_ALWAYS:
				_settings_client.network.use_relay_service = URS_ALLOW;
				_network_coordinator_client.StartTurnConnection(this->token);
				this->Close(NRWCD_HANDLED);
				break;
		}
	}
};

static constexpr NWidgetPart _nested_network_ask_relay_widgets[] = {
	NWidget(NWID_HORIZONTAL),
		NWidget(WWT_CLOSEBOX, COLOUR_RED),
		NWidget(WWT_CAPTION, COLOUR_RED, WID_NAR_CAPTION), SetDataTip(STR_NETWORK_ASK_RELAY_CAPTION, STR_NULL),
	EndContainer(),
	NWidget(WWT_PANEL, COLOUR_RED),
		NWidget(NWID_VERTICAL), SetPIP(0, WidgetDimensions::unscaled.vsep_wide, 0), SetPadding(WidgetDimensions::unscaled.modalpopup),
			NWidget(WWT_TEXT, COLOUR_RED, WID_NAR_TEXT), SetAlignment(SA_HOR_CENTER), SetFill(1, 1),
			NWidget(NWID_HORIZONTAL, NC_EQUALSIZE), SetPIP(0, WidgetDimensions::unscaled.hsep_wide, 0),
				NWidget(WWT_PUSHTXTBTN, COLOUR_YELLOW, WID_NAR_NO), SetMinimalSize(71, 12), SetFill(1, 1), SetDataTip(STR_NETWORK_ASK_RELAY_NO, STR_NULL),
				NWidget(WWT_PUSHTXTBTN, COLOUR_YELLOW, WID_NAR_YES_ONCE), SetMinimalSize(71, 12), SetFill(1, 1), SetDataTip(STR_NETWORK_ASK_RELAY_YES_ONCE, STR_NULL),
				NWidget(WWT_PUSHTXTBTN, COLOUR_YELLOW, WID_NAR_YES_ALWAYS), SetMinimalSize(71, 12), SetFill(1, 1), SetDataTip(STR_NETWORK_ASK_RELAY_YES_ALWAYS, STR_NULL),
			EndContainer(),
		EndContainer(),
	EndContainer(),
};

static WindowDesc _network_ask_relay_desc(__FILE__, __LINE__,
	WDP_CENTER, nullptr, 0, 0,
	WC_NETWORK_ASK_RELAY, WC_NONE,
	WDF_MODAL | WDF_NETWORK,
	std::begin(_nested_network_ask_relay_widgets), std::end(_nested_network_ask_relay_widgets)
);

/**
 * Show a modal confirmation window with "no" / "yes, once" / "yes, always" buttons.
 * @param server_connection_string The game server we want to connect to.
 * @param relay_connection_string The relay server we want to connect to.
 * @param token The token for this connection.
 */
void ShowNetworkAskRelay(const std::string &server_connection_string, const std::string &relay_connection_string, const std::string &token)
{
	CloseWindowByClass(WC_NETWORK_ASK_RELAY, NRWCD_HANDLED);

	Window *parent = GetMainWindow();
	new NetworkAskRelayWindow(&_network_ask_relay_desc, parent, server_connection_string, relay_connection_string, token);
}

/**
 * Window used for asking if the user wants to participate in the automated survey.
 */
struct NetworkAskSurveyWindow : public Window {
	NetworkAskSurveyWindow(WindowDesc *desc, Window *parent) :
		Window(desc)
	{
		this->parent = parent;
		this->InitNested(0);
	}

	void UpdateWidgetSize(WidgetID widget, Dimension &size, [[maybe_unused]] const Dimension &padding, [[maybe_unused]] Dimension &fill, [[maybe_unused]] Dimension &resize) override
	{
		if (widget == WID_NAS_TEXT) {
			size = GetStringBoundingBox(STR_NETWORK_ASK_SURVEY_TEXT);
		}
	}

	void DrawWidget(const Rect &r, WidgetID widget) const override
	{
		if (widget == WID_NAS_TEXT) {
			DrawStringMultiLine(r, STR_NETWORK_ASK_SURVEY_TEXT, TC_BLACK, SA_CENTER);
		}
	}

	void FindWindowPlacementAndResize([[maybe_unused]] int def_width, [[maybe_unused]] int def_height) override
	{
		/* Position query window over the calling window, ensuring it's within screen bounds. */
		this->left = Clamp(parent->left + (parent->width / 2) - (this->width / 2), 0, _screen.width - this->width);
		this->top = Clamp(parent->top + (parent->height / 2) - (this->height / 2), 0, _screen.height - this->height);
		this->SetDirty();
	}

	void OnClick([[maybe_unused]] Point pt, WidgetID widget, [[maybe_unused]] int click_count) override
	{
		switch (widget) {
			case WID_NAS_PREVIEW:
				ShowSurveyResultTextfileWindow();
				break;

			case WID_NAS_LINK:
				OpenBrowser(NETWORK_SURVEY_DETAILS_LINK);
				break;

			case WID_NAS_NO:
				_settings_client.network.participate_survey = PS_NO;
				this->Close();
				break;

			case WID_NAS_YES:
				_settings_client.network.participate_survey = PS_YES;
				this->Close();
				break;
		}
	}
};

static constexpr NWidgetPart _nested_network_ask_survey_widgets[] = {
	NWidget(NWID_HORIZONTAL),
		NWidget(WWT_CLOSEBOX, COLOUR_GREY),
		NWidget(WWT_CAPTION, COLOUR_GREY, WID_NAS_CAPTION), SetDataTip(STR_NETWORK_ASK_SURVEY_CAPTION, STR_NULL),
	EndContainer(),
	NWidget(WWT_PANEL, COLOUR_GREY),
		NWidget(NWID_VERTICAL), SetPIP(0, WidgetDimensions::unscaled.vsep_wide, 0), SetPadding(WidgetDimensions::unscaled.modalpopup),
			NWidget(WWT_TEXT, COLOUR_GREY, WID_NAS_TEXT), SetAlignment(SA_HOR_CENTER), SetFill(1, 1),
			NWidget(NWID_HORIZONTAL, NC_EQUALSIZE), SetPIP(0, WidgetDimensions::unscaled.hsep_wide, 0),
				NWidget(WWT_PUSHTXTBTN, COLOUR_WHITE, WID_NAS_PREVIEW), SetMinimalSize(71, 12), SetFill(1, 1), SetDataTip(STR_NETWORK_ASK_SURVEY_PREVIEW, STR_NULL),
				NWidget(WWT_PUSHTXTBTN, COLOUR_WHITE, WID_NAS_LINK), SetMinimalSize(71, 12), SetFill(1, 1), SetDataTip(STR_NETWORK_ASK_SURVEY_LINK, STR_NULL),
			EndContainer(),
			NWidget(NWID_HORIZONTAL, NC_EQUALSIZE), SetPIP(0, WidgetDimensions::unscaled.hsep_wide, 0),
				NWidget(WWT_PUSHTXTBTN, COLOUR_GREY, WID_NAS_NO), SetMinimalSize(71, 12), SetFill(1, 1), SetDataTip(STR_NETWORK_ASK_SURVEY_NO, STR_NULL),
				NWidget(WWT_PUSHTXTBTN, COLOUR_GREY, WID_NAS_YES), SetMinimalSize(71, 12), SetFill(1, 1), SetDataTip(STR_NETWORK_ASK_SURVEY_YES, STR_NULL),
			EndContainer(),
		EndContainer(),
	EndContainer(),
};

static WindowDesc _network_ask_survey_desc(__FILE__, __LINE__,
	WDP_CENTER, nullptr, 0, 0,
	WC_NETWORK_ASK_SURVEY, WC_NONE,
	WDF_MODAL,
	std::begin(_nested_network_ask_survey_widgets), std::end(_nested_network_ask_survey_widgets)
);

/**
 * Show a modal confirmation window with "no" / "preview" / "yes" buttons.
 */
void ShowNetworkAskSurvey()
{
	/* If we can't send a survey, don't ask the question. */
	if constexpr (!NetworkSurveyHandler::IsSurveyPossible()) return;

	CloseWindowByClass(WC_NETWORK_ASK_SURVEY);

	Window *parent = GetMainWindow();
	new NetworkAskSurveyWindow(&_network_ask_survey_desc, parent);
}

/** Window for displaying the textfile of a survey result. */
struct SurveyResultTextfileWindow : public TextfileWindow {
	const GRFConfig *grf_config; ///< View the textfile of this GRFConfig.

	SurveyResultTextfileWindow(TextfileType file_type) : TextfileWindow(file_type)
	{
		this->ConstructWindow();

		auto result = _survey.CreatePayload(NetworkSurveyHandler::Reason::PREVIEW, true);
		this->LoadText(result);
		this->InvalidateData();
	}
};

void ShowSurveyResultTextfileWindow()
{
	CloseWindowById(WC_TEXTFILE, TFT_SURVEY_RESULT);
	new SurveyResultTextfileWindow(TFT_SURVEY_RESULT);
}<|MERGE_RESOLUTION|>--- conflicted
+++ resolved
@@ -2278,15 +2278,7 @@
 		auto nwid = this->GetWidget<NWidgetResizeBase>(WID_NCP_WARNING);
 		changed |= nwid->UpdateVerticalSize(GetStringHeight(STR_WARNING_PASSWORD_SECURITY, nwid->current_x));
 
-<<<<<<< HEAD
 		if (changed) this->ReInit(0, 0, this->flags & WF_CENTERED);
-=======
-	void UpdateWidgetSize(WidgetID widget, Dimension &size, [[maybe_unused]] const Dimension &padding, [[maybe_unused]] Dimension &fill, [[maybe_unused]] Dimension &resize) override
-	{
-		if (widget == WID_NCP_WARNING) {
-			size = this->warning_size;
-		}
->>>>>>> 90ca3515
 	}
 
 	void DrawWidget(const Rect &r, WidgetID widget) const override
