/*
 * This file is part of OpenTTD.
 * OpenTTD is free software; you can redistribute it and/or modify it under the terms of the GNU General Public License as published by the Free Software Foundation, version 2.
 * OpenTTD is distributed in the hope that it will be useful, but WITHOUT ANY WARRANTY; without even the implied warranty of MERCHANTABILITY or FITNESS FOR A PARTICULAR PURPOSE.
 * See the GNU General Public License for more details. You should have received a copy of the GNU General Public License along with OpenTTD. If not, see <http://www.gnu.org/licenses/>.
 */

/** @file network_server.cpp Server part of the network protocol. */

#include "../stdafx.h"
#include "../strings_func.h"
#include "../date_func.h"
#include "core/network_game_info.h"
#include "network_admin.h"
#include "network_server.h"
#include "network_udp.h"
#include "network_base.h"
#include "../console_func.h"
#include "../company_base.h"
#include "../command_func.h"
#include "../sl/saveload.h"
#include "../sl/saveload_filter.h"
#include "../station_base.h"
#include "../genworld.h"
#include "../company_func.h"
#include "../company_gui.h"
#include "../roadveh.h"
#include "../order_backup.h"
#include "../core/pool_func.hpp"
#include "../core/random_func.hpp"
#include "../rev.h"
#include "../timer/timer.h"
#include "../timer/timer_game_realtime.h"
#include "../crashlog.h"
#include "../3rdparty/monocypher/monocypher.h"
#include <mutex>
#include <condition_variable>
#include <tuple>

#include "../safeguards.h"


/* This file handles all the server-commands */

DECLARE_POSTFIX_INCREMENT(ClientID)
/** The identifier counter for new clients (is never decreased) */
static ClientID _network_client_id = CLIENT_ID_FIRST;

/** Make very sure the preconditions given in network_type.h are actually followed */
static_assert(MAX_CLIENT_SLOTS > MAX_CLIENTS);
/** Yes... */
static_assert(NetworkClientSocketPool::MAX_SIZE == MAX_CLIENT_SLOTS);

/** The pool with clients. */
NetworkClientSocketPool _networkclientsocket_pool("NetworkClientSocket");
INSTANTIATE_POOL_METHODS(NetworkClientSocket)

/** Instantiate the listen sockets. */
template SocketList TCPListenHandler<ServerNetworkGameSocketHandler, PACKET_SERVER_FULL, PACKET_SERVER_BANNED>::sockets;

static NetworkAuthenticationDefaultPasswordProvider _password_provider(_settings_client.network.server_password); ///< Provides the password validation for the game's password.
static NetworkAuthenticationDefaultAuthorizedKeyHandler _authorized_key_handler(_settings_client.network.server_authorized_keys); ///< Provides the authorized key handling for the game authentication.
static NetworkAuthenticationDefaultAuthorizedKeyHandler _rcon_authorized_key_handler(_settings_client.network.rcon_authorized_keys); ///< Provides the authorized key validation for rcon.


/** Writing a savegame directly to a number of packets. */
struct PacketWriter : SaveFilter {
	ServerNetworkGameSocketHandler *cs; ///< Socket we are associated with.
	std::unique_ptr<Packet> current;    ///< The packet we're currently writing to.
	size_t total_size;                  ///< Total size of the compressed savegame.
	std::vector<std::unique_ptr<Packet>> packets; ///< Packet queue of the savegame; send these "slowly" to the client.
	std::unique_ptr<Packet> map_size_packet; ///< Map size packet, fast tracked to the client
	std::mutex mutex;                   ///< Mutex for making threaded saving safe.
	std::condition_variable exit_sig;   ///< Signal for threaded destruction of this packet writer.

	/**
	 * Create the packet writer.
	 * @param cs The socket handler we're making the packets for.
	 */
	PacketWriter(ServerNetworkGameSocketHandler *cs) : SaveFilter(nullptr), cs(cs), total_size(0)
	{
	}

	/** Make sure everything is cleaned up. */
	~PacketWriter()
	{
		std::unique_lock<std::mutex> lock(this->mutex);

		if (this->cs != nullptr) this->exit_sig.wait(lock);

		/* This must all wait until the Destroy function is called. */

		this->packets.clear();
		this->map_size_packet.reset();
		this->current.reset();
	}

	/**
	 * Begin the destruction of this packet writer. It can happen in two ways:
	 * in the first case the client disconnected while saving the map. In this
	 * case the saving has not finished and killed this PacketWriter. In that
	 * case we simply set cs to nullptr, triggering the appending to fail due to
	 * the connection problem and eventually triggering the destructor. In the
	 * second case the destructor is already called, and it is waiting for our
	 * signal which we will send. Only then the packets will be removed by the
	 * destructor.
	 */
	void Destroy()
	{
		std::unique_lock<std::mutex> lock(this->mutex);

		this->cs = nullptr;

		this->exit_sig.notify_all();
		lock.unlock();

		/* Make sure the saving is completely cancelled. Yes,
		 * we need to handle the save finish as well as the
		 * next connection might just be requesting a map. */
		WaitTillSaved();
	}

	/**
	 * Transfer all packets from here to the network's queue while holding
	 * the lock on our mutex.
	 * @return True iff the last packet of the map has been sent.
	 */
	bool TransferToNetworkQueue()
	{
		std::lock_guard<std::mutex> lock(this->mutex);

		if (this->map_size_packet) {
			/* Don't queue the PACKET_SERVER_MAP_SIZE before the corresponding PACKET_SERVER_MAP_BEGIN */
			this->cs->SendPrependPacket(std::move(this->map_size_packet), PACKET_SERVER_MAP_BEGIN);
		}
		bool last_packet = false;
		for (auto &p : this->packets) {
			if (p->GetPacketType() == PACKET_SERVER_MAP_DONE) last_packet = true;
			this->cs->SendPacket(std::move(p));

		}
		this->packets.clear();

		return last_packet;
	}

	void Write(uint8_t *buf, size_t size) override
	{
		std::lock_guard<std::mutex> lock(this->mutex);

		/* We want to abort the saving when the socket is closed. */
		if (this->cs == nullptr) SlError(STR_NETWORK_ERROR_LOSTCONNECTION);

		if (this->current == nullptr) this->current = std::make_unique<Packet>(PACKET_SERVER_MAP_DATA, TCP_MTU);

		uint8_t *bufe = buf + size;
		while (buf != bufe) {
			size_t written = this->current->Send_binary_until_full(buf, bufe);
			buf += written;

			if (!this->current->CanWriteToPacket(1)) {
				this->packets.push_back(std::move(this->current));
				if (buf != bufe) this->current = std::make_unique<Packet>(PACKET_SERVER_MAP_DATA, TCP_MTU);
			}
		}

		this->total_size += size;
	}

	void Finish() override
	{
		std::lock_guard<std::mutex> lock(this->mutex);

		/* We want to abort the saving when the socket is closed. */
		if (this->cs == nullptr) SlError(STR_NETWORK_ERROR_LOSTCONNECTION);

		/* Make sure the last packet is flushed. */
		if (this->current != nullptr) this->packets.push_back(std::move(this->current));

		/* Add a packet stating that this is the end to the queue. */
		this->packets.push_back(std::make_unique<Packet>(PACKET_SERVER_MAP_DONE));

		/* Fast-track the size to the client. */
		this->map_size_packet.reset(new Packet(PACKET_SERVER_MAP_SIZE, TCP_MTU));
		this->map_size_packet->Send_uint32((uint32_t)this->total_size);
	}
};


/**
 * Create a new socket for the server side of the game connection.
 * @param s The socket to connect with.
 */
ServerNetworkGameSocketHandler::ServerNetworkGameSocketHandler(SOCKET s) : NetworkGameSocketHandler(s)
{
	this->status = STATUS_INACTIVE;
	this->client_id = _network_client_id++;
	this->receive_limit = _settings_client.network.bytes_per_frame_burst;

	/* The Socket and Info pools need to be the same in size. After all,
	 * each Socket will be associated with at most one Info object. As
	 * such if the Socket was allocated the Info object can as well. */
	static_assert(NetworkClientSocketPool::MAX_SIZE == NetworkClientInfoPool::MAX_SIZE);
}

/**
 * Clear everything related to this client.
 */
ServerNetworkGameSocketHandler::~ServerNetworkGameSocketHandler()
{
	delete this->GetInfo();

	if (_redirect_console_to_client == this->client_id) _redirect_console_to_client = INVALID_CLIENT_ID;
	OrderBackup::ResetUser(this->client_id);

	extern void RemoveVirtualTrainsOfUser(uint32_t user);
	RemoveVirtualTrainsOfUser(this->client_id);

	if (this->savegame != nullptr) {
		this->savegame->Destroy();
		this->savegame = nullptr;
	}

	InvalidateWindowData(WC_CLIENT_LIST, 0);
}

bool ServerNetworkGameSocketHandler::ParseKeyPasswordPacket(Packet &p, NetworkSharedSecrets &ss, const std::string &password, std::string *payload, size_t length)
{
	std::array<uint8_t, 32> client_pub_key;
	std::array<uint8_t, 24> nonce;
	std::array<uint8_t, 16> mac;
	p.Recv_binary(client_pub_key);
	p.Recv_binary(nonce);
	p.Recv_binary(mac);

	const NetworkGameKeys &keys = this->GetKeys();

	std::array<uint8_t, 32> shared_secret; // Shared secret
	crypto_x25519(shared_secret.data(), keys.x25519_priv_key.data(), client_pub_key.data());
	if (std::all_of(shared_secret.begin(), shared_secret.end(), [](auto v) { return v == 0; })) {
		/* Secret is all 0 because public key is all 0, just reject it */
		return false;
	}

	crypto_blake2b_ctx ctx;
	crypto_blake2b_init  (&ctx, ss.shared_data.size());
	crypto_blake2b_update(&ctx, shared_secret.data(),          shared_secret.size());       // Shared secret
	crypto_blake2b_update(&ctx, client_pub_key.data(),         client_pub_key.size());      // Client pub key
	crypto_blake2b_update(&ctx, keys.x25519_pub_key.data(),    keys.x25519_pub_key.size()); // Server pub key
	crypto_blake2b_update(&ctx, (const uint8_t *)password.data(), password.size());         // Password
	crypto_blake2b_final (&ctx, ss.shared_data.data());

	/* NetworkSharedSecrets::shared_data now contains 2 keys worth of hash, first key is used for up direction, second key for down direction (if any) */

	crypto_wipe(shared_secret.data(), shared_secret.size());

	std::vector<uint8_t> message = p.Recv_binary(p.RemainingBytesToTransfer());
	if (message.size() < 8) return false;
	if ((message.size() == 8) != (payload == nullptr)) {
		/* Payload expected but not present, or vice versa, just give up */
		return false;
	}

	/* Decrypt in place, use first half of hash as key */
	static_assert(std::tuple_size<decltype(ss.shared_data)>::value == 64);
	if (crypto_aead_unlock(message.data(), mac.data(), ss.shared_data.data(), nonce.data(), client_pub_key.data(), client_pub_key.size(), message.data(), message.size()) == 0) {
		SubPacketDeserialiser spd(p, message);
		uint64_t message_id = spd.Recv_uint64();
		if (message_id < this->min_key_message_id) {
			/* ID has not increased monotonically, reject the message */
			return false;
		}
		this->min_key_message_id = message_id + 1;
		if (payload != nullptr) {
			*payload = spd.Recv_string(length);
		}
		return true;
	}

	return false;
}

std::unique_ptr<Packet> ServerNetworkGameSocketHandler::ReceivePacket()
{
	/* Only allow receiving when we have some buffer free; this value
	 * can go negative, but eventually it will become positive again. */
	if (this->receive_limit <= 0) return nullptr;

	/* We can receive a packet, so try that and if needed account for
	 * the amount of received data. */
	std::unique_ptr<Packet> p = this->NetworkTCPSocketHandler::ReceivePacket();
	if (p != nullptr) this->receive_limit -= p->Size();
	return p;
}

NetworkRecvStatus ServerNetworkGameSocketHandler::CloseConnection(NetworkRecvStatus status)
{
	assert(status != NETWORK_RECV_STATUS_OKAY);
	/*
	 * Sending a message just before leaving the game calls cs->SendPackets.
	 * This might invoke this function, which means that when we close the
	 * connection after cs->SendPackets we will close an already closed
	 * connection. This handles that case gracefully without having to make
	 * that code any more complex or more aware of the validity of the socket.
	 */
	if (this->IsPendingDeletion() || this->sock == INVALID_SOCKET) return status;

	if (status != NETWORK_RECV_STATUS_CLIENT_QUIT && status != NETWORK_RECV_STATUS_SERVER_ERROR && !this->HasClientQuit() && this->status >= STATUS_AUTHORIZED) {
		/* We did not receive a leave message from this client... */
		char client_name[NETWORK_CLIENT_NAME_LENGTH];

		this->GetClientName(client_name, lastof(client_name));

		NetworkTextMessage(NETWORK_ACTION_LEAVE, CC_DEFAULT, false, client_name, "", STR_NETWORK_ERROR_CLIENT_CONNECTION_LOST);

		/* Inform other clients of this... strange leaving ;) */
		for (NetworkClientSocket *new_cs : NetworkClientSocket::Iterate()) {
			if (new_cs->status > STATUS_AUTHORIZED && this != new_cs) {
				new_cs->SendErrorQuit(this->client_id, NETWORK_ERROR_CONNECTION_LOST);
			}
		}
	}

	/* If we were transfering a map to this client, stop the savegame creation
	 * process and queue the next client to receive the map. */
	if (this->status == STATUS_MAP) {
		/* Ensure the saving of the game is stopped too. */
		this->savegame->Destroy();
		this->savegame = nullptr;

		this->CheckNextClientToSendMap(this);
	}

	NetworkAdminClientError(this->client_id, NETWORK_ERROR_CONNECTION_LOST);
	DEBUG(net, 3, "[%s] Client #%u closed connection", ServerNetworkGameSocketHandler::GetName(), this->client_id);

	/* We just lost one client :( */
	if (this->status >= STATUS_AUTHORIZED) _network_game_info.clients_on--;
	extern uint8_t _network_clients_connected;
	_network_clients_connected--;

	this->SendPackets(true);

	this->DeferDeletion();

	return status;
}

/**
 * Whether an connection is allowed or not at this moment.
 * @return true if the connection is allowed.
 */
/* static */ bool ServerNetworkGameSocketHandler::AllowConnection()
{
	extern uint8_t _network_clients_connected;
	bool accept = _network_clients_connected < MAX_CLIENTS;

	/* We can't go over the MAX_CLIENTS limit here. However, the
	 * pool must have place for all clients and ourself. */
	static_assert(NetworkClientSocketPool::MAX_SIZE == MAX_CLIENTS + 1);
	assert(!accept || ServerNetworkGameSocketHandler::CanAllocateItem());
	return accept;
}

/** Send the packets for the server sockets. */
/* static */ void ServerNetworkGameSocketHandler::Send()
{
	for (NetworkClientSocket *cs : NetworkClientSocket::Iterate()) {
		if (cs->writable) {
			if (cs->status == STATUS_CLOSE_PENDING) {
				SendPacketsState send_state = cs->SendPackets(true);
				if (send_state == SPS_CLOSED) {
					cs->CloseConnection(NETWORK_RECV_STATUS_CLIENT_QUIT);
				} else if (send_state != SPS_PARTLY_SENT && send_state != SPS_NONE_SENT) {
					ShutdownSocket(cs->sock, true, false, 2);
				}
			} else if (cs->SendPackets() != SPS_CLOSED && cs->status == STATUS_MAP) {
				/* This client is in the middle of a map-send, call the function for that */
				cs->SendMap();
			}
		}
	}
}

static void NetworkHandleCommandQueue(NetworkClientSocket *cs);

/***********
 * Sending functions
 ************/

/**
 * Send the client information about a client.
 * @param ci The client to send information about.
 */
NetworkRecvStatus ServerNetworkGameSocketHandler::SendClientInfo(NetworkClientInfo *ci)
{
	if (ci->client_id != INVALID_CLIENT_ID) {
		auto p = std::make_unique<Packet>(PACKET_SERVER_CLIENT_INFO, TCP_MTU);
		p->Send_uint32(ci->client_id);
		p->Send_uint8 (ci->client_playas);
		p->Send_string(ci->client_name);

		this->SendPacket(std::move(p));
	}
	return NETWORK_RECV_STATUS_OKAY;
}

/** Send the client information about the server. */
NetworkRecvStatus ServerNetworkGameSocketHandler::SendGameInfo()
{
	auto p = std::make_unique<Packet>(PACKET_SERVER_GAME_INFO, TCP_MTU);
	SerializeNetworkGameInfo(*p, GetCurrentNetworkServerGameInfo());

	this->SendPacket(std::move(p));

	return NETWORK_RECV_STATUS_OKAY;
}

NetworkRecvStatus ServerNetworkGameSocketHandler::SendGameInfoExtended(PacketGameType reply_type, uint16_t flags, uint16_t version)
{
	auto p = std::make_unique<Packet>(reply_type, TCP_MTU);
	SerializeNetworkGameInfoExtended(*p, GetCurrentNetworkServerGameInfo(), flags, version);

	this->SendPacket(std::move(p));

	return NETWORK_RECV_STATUS_OKAY;
}

/**
 * Send an error to the client, and close its connection.
 * @param error The error to disconnect for.
 * @param reason In case of kicking a client, specifies the reason for kicking the client.
 */
NetworkRecvStatus ServerNetworkGameSocketHandler::SendError(NetworkErrorCode error, const std::string &reason)
{
	auto p = std::make_unique<Packet>(PACKET_SERVER_ERROR, TCP_MTU);

	p->Send_uint8(error);
	if (!reason.empty()) p->Send_string(reason);
	this->SendPacket(std::move(p));

	StringID strid = GetNetworkErrorMsg(error);

	/* Only send when the current client was in game */
	if (this->status > STATUS_AUTHORIZED) {
		char client_name[NETWORK_CLIENT_NAME_LENGTH];

		this->GetClientName(client_name, lastof(client_name));

		DEBUG(net, 1, "'%s' made an error and has been disconnected: %s", client_name, GetString(strid).c_str());

		if (error == NETWORK_ERROR_KICKED && !reason.empty()) {
			NetworkTextMessage(NETWORK_ACTION_KICKED, CC_DEFAULT, false, client_name, reason, strid);
		} else {
			NetworkTextMessage(NETWORK_ACTION_LEAVE, CC_DEFAULT, false, client_name, "", strid);
		}

		for (NetworkClientSocket *new_cs : NetworkClientSocket::Iterate()) {
			if (new_cs->status >= STATUS_AUTHORIZED && new_cs != this) {
				/* Some errors we filter to a more general error. Clients don't have to know the real
				 *  reason a joining failed. */
				if (error == NETWORK_ERROR_NOT_AUTHORIZED || error == NETWORK_ERROR_NOT_EXPECTED || error == NETWORK_ERROR_WRONG_REVISION) {
					error = NETWORK_ERROR_ILLEGAL_PACKET;
				}
				new_cs->SendErrorQuit(this->client_id, error);
			}
		}

		NetworkAdminClientError(this->client_id, error);
	} else {
		DEBUG(net, 1, "Client %d made an error and has been disconnected: %s", this->client_id, GetString(strid).c_str());
	}

	/* The client made a mistake, so drop the connection now! */
	return this->CloseConnection(NETWORK_RECV_STATUS_SERVER_ERROR);
}

NetworkRecvStatus ServerNetworkGameSocketHandler::SendDesyncLog(const std::string &log)
{
	for (size_t offset = 0; offset < log.size();) {
		auto p = std::make_unique<Packet>(PACKET_SERVER_DESYNC_LOG, TCP_MTU);
		size_t size = std::min<size_t>(log.size() - offset, TCP_MTU - 2 - p->Size());
		p->Send_uint16(static_cast<uint16_t>(size));
		p->Send_binary((const uint8_t *)(log.data() + offset), size);
		this->SendPacket(std::move(p));

		offset += size;
	}
	return NETWORK_RECV_STATUS_OKAY;
}

/** Send the check for the NewGRFs. */
NetworkRecvStatus ServerNetworkGameSocketHandler::SendNewGRFCheck()
{
	auto p = std::make_unique<Packet>(PACKET_SERVER_CHECK_NEWGRFS, TCP_MTU);

	/* Invalid packet when status is anything but STATUS_INACTIVE. */
	if (this->status != STATUS_INACTIVE) return this->CloseConnection(NETWORK_RECV_STATUS_MALFORMED_PACKET);

	this->status = STATUS_NEWGRFS_CHECK;

	if (_grfconfig == nullptr) {
		/* There are no NewGRFs, continue with the company password. */
		return this->SendNeedCompanyPassword();
	}

	p->Send_uint32(GetGRFConfigListNonStaticCount(_grfconfig));
	for (const GRFConfig *c = _grfconfig; c != nullptr; c = c->next) {
		if (!HasBit(c->flags, GCF_STATIC)) SerializeGRFIdentifier(*p, c->ident);
	}

	this->SendPacket(std::move(p));
	return NETWORK_RECV_STATUS_OKAY;
}

/** Request the game password. */
NetworkRecvStatus ServerNetworkGameSocketHandler::SendAuthRequest()
{
<<<<<<< HEAD
	/* Invalid packet when status is anything but STATUS_NEWGRFS_CHECK. */
	if (this->status != STATUS_NEWGRFS_CHECK) return this->CloseConnection(NETWORK_RECV_STATUS_MALFORMED_PACKET);
=======
	Debug(net, 9, "client[{}] SendAuthRequest()", this->client_id);

	/* Invalid packet when status is anything but STATUS_INACTIVE or STATUS_AUTH_GAME. */
	if (this->status != STATUS_INACTIVE && status != STATUS_AUTH_GAME) return this->CloseConnection(NETWORK_RECV_STATUS_MALFORMED_PACKET);
>>>>>>> 4af089b9

	this->status = STATUS_AUTH_GAME;

	/* Reset 'lag' counters */
	this->last_frame = this->last_frame_server = _frame_counter;

<<<<<<< HEAD
	const NetworkGameKeys &keys = this->GetKeys();

	auto p = std::make_unique<Packet>(PACKET_SERVER_NEED_GAME_PASSWORD, TCP_MTU);
	static_assert(std::tuple_size<decltype(keys.x25519_pub_key)>::value == 32);
	p->Send_binary(keys.x25519_pub_key);
	p->Send_string(_settings_client.network.network_id);
=======
	if (this->authentication_handler == nullptr) {
		this->authentication_handler = NetworkAuthenticationServerHandler::Create(&_password_provider, &_authorized_key_handler);
	}

	auto p = std::make_unique<Packet>(this, PACKET_SERVER_AUTH_REQUEST);
	this->authentication_handler->SendRequest(*p);

	this->SendPacket(std::move(p));
	return NETWORK_RECV_STATUS_OKAY;
}

/** Notify the client that the authentication has completed and tell that for the remainder of this socket encryption is enabled. */
NetworkRecvStatus ServerNetworkGameSocketHandler::SendEnableEncryption()
{
	Debug(net, 9, "client[{}] SendEnableEncryption()", this->client_id);

	/* Invalid packet when status is anything but STATUS_AUTH_GAME. */
	if (this->status != STATUS_AUTH_GAME) return this->CloseConnection(NETWORK_RECV_STATUS_MALFORMED_PACKET);

	auto p = std::make_unique<Packet>(this, PACKET_SERVER_ENABLE_ENCRYPTION);
>>>>>>> 4af089b9
	this->SendPacket(std::move(p));
	return NETWORK_RECV_STATUS_OKAY;
}

/** Request the company password. */
NetworkRecvStatus ServerNetworkGameSocketHandler::SendNeedCompanyPassword()
{
<<<<<<< HEAD
	/* Invalid packet when status is anything but STATUS_AUTH_GAME. */
	if (this->status != STATUS_AUTH_GAME) return this->CloseConnection(NETWORK_RECV_STATUS_MALFORMED_PACKET);
=======
	Debug(net, 9, "client[{}] SendNeedCompanyPassword()", this->client_id);

	/* Invalid packet when status is anything but STATUS_NEWGRFS_CHECK. */
	if (this->status != STATUS_NEWGRFS_CHECK) return this->CloseConnection(NETWORK_RECV_STATUS_MALFORMED_PACKET);
>>>>>>> 4af089b9

	this->status = STATUS_AUTH_COMPANY;

	NetworkClientInfo *ci = this->GetInfo();
	if (!Company::IsValidID(ci->client_playas) || _network_company_states[ci->client_playas].password.empty()) {
		return this->SendWelcome();
	}

	/* Reset 'lag' counters */
	this->last_frame = this->last_frame_server = _frame_counter;

	auto p = std::make_unique<Packet>(PACKET_SERVER_NEED_COMPANY_PASSWORD, TCP_MTU);
	p->Send_uint32(_settings_game.game_creation.generation_seed);
	p->Send_string(_network_company_server_id);
	this->SendPacket(std::move(p));
	return NETWORK_RECV_STATUS_OKAY;
}

/** Send the client a welcome message with some basic information. */
NetworkRecvStatus ServerNetworkGameSocketHandler::SendWelcome()
{
	/* Invalid packet when status is anything but STATUS_AUTH_COMPANY. */
	if (this->status != STATUS_AUTH_COMPANY) return this->CloseConnection(NETWORK_RECV_STATUS_MALFORMED_PACKET);

	this->status = STATUS_AUTHORIZED;

	/* Reset 'lag' counters */
	this->last_frame = this->last_frame_server = _frame_counter;

	_network_game_info.clients_on++;

	const NetworkGameKeys &keys = this->GetKeys();

	auto p = std::make_unique<Packet>(PACKET_SERVER_WELCOME, TCP_MTU);
	p->Send_uint32(this->client_id);
	p->Send_uint32(_settings_game.game_creation.generation_seed);
	static_assert(std::tuple_size<decltype(keys.x25519_pub_key)>::value == 32);
	p->Send_binary(keys.x25519_pub_key);
	p->Send_string(_settings_client.network.network_id);
	p->Send_string(_network_company_server_id);
	this->SendPacket(std::move(p));

	/* Transmit info about all the active clients */
	for (NetworkClientSocket *new_cs : NetworkClientSocket::Iterate()) {
		if (new_cs != this && new_cs->status >= STATUS_AUTHORIZED) {
			this->SendClientInfo(new_cs->GetInfo());
		}
	}
	/* Also send the info of the server */
	return this->SendClientInfo(NetworkClientInfo::GetByClientID(CLIENT_ID_SERVER));
}

/** Tell the client that its put in a waiting queue. */
NetworkRecvStatus ServerNetworkGameSocketHandler::SendWait()
{
	int waiting = 1; // current player getting the map counts as 1

	/* Count how many clients are waiting in the queue, in front of you! */
	for (NetworkClientSocket *new_cs : NetworkClientSocket::Iterate()) {
		if (new_cs->status != STATUS_MAP_WAIT) continue;
		if (new_cs->GetInfo()->join_date < this->GetInfo()->join_date || (new_cs->GetInfo()->join_date == this->GetInfo()->join_date && new_cs->client_id < this->client_id)) waiting++;
	}

	auto p = std::make_unique<Packet>(PACKET_SERVER_WAIT, TCP_MTU);
	p->Send_uint8(waiting);
	this->SendPacket(std::move(p));
	return NETWORK_RECV_STATUS_OKAY;
}

void ServerNetworkGameSocketHandler::CheckNextClientToSendMap(NetworkClientSocket *ignore_cs)
{
	/* Find the best candidate for joining, i.e. the first joiner. */
	NetworkClientSocket *best = nullptr;
	for (NetworkClientSocket *new_cs : NetworkClientSocket::Iterate()) {
		if (ignore_cs == new_cs) continue;

		if (new_cs->status == STATUS_MAP_WAIT) {
			if (best == nullptr || best->GetInfo()->join_date > new_cs->GetInfo()->join_date || (best->GetInfo()->join_date == new_cs->GetInfo()->join_date && best->client_id > new_cs->client_id)) {
				best = new_cs;
			}
		}
	}

	/* Is there someone else to join? */
	if (best != nullptr) {
		/* Let the first start joining. */
		best->status = STATUS_AUTHORIZED;
		best->SendMap();

		/* And update the rest. */
		for (NetworkClientSocket *new_cs : NetworkClientSocket::Iterate()) {
			if (new_cs->status == STATUS_MAP_WAIT) new_cs->SendWait();
		}
	}
}

/** This sends the map to the client */
NetworkRecvStatus ServerNetworkGameSocketHandler::SendMap()
{
	if (this->status < STATUS_AUTHORIZED) {
		/* Illegal call, return error and ignore the packet */
		return this->SendError(NETWORK_ERROR_NOT_AUTHORIZED);
	}

	if (this->status == STATUS_AUTHORIZED) {
		WaitTillSaved();
		this->savegame = std::make_shared<PacketWriter>(this);

		/* Now send the _frame_counter and how many packets are coming */
		auto p = std::make_unique<Packet>(PACKET_SERVER_MAP_BEGIN, TCP_MTU);
		p->Send_uint32(_frame_counter);
		this->SendPacket(std::move(p));

		NetworkSyncCommandQueue(this);
		this->status = STATUS_MAP;
		/* Mark the start of download */
		this->last_frame = _frame_counter;
		this->last_frame_server = _frame_counter;

		/* Make a dump of the current game */
		SaveModeFlags flags = SMF_NET_SERVER;
		if (this->supports_zstd) flags |= SMF_ZSTD_OK;
		if (SaveWithFilter(this->savegame, true, flags) != SL_OK) usererror("network savedump failed");
	}

	if (this->status == STATUS_MAP) {
		bool last_packet = this->savegame->TransferToNetworkQueue();
		if (last_packet) {
			/* Done reading, make sure saving is done as well */
			this->savegame->Destroy();
			this->savegame = nullptr;

			/* Set the status to DONE_MAP, no we will wait for the client
			 *  to send it is ready (maybe that happens like never ;)) */
			this->status = STATUS_DONE_MAP;

			this->CheckNextClientToSendMap();
		}
	}
	return NETWORK_RECV_STATUS_OKAY;
}

/**
 * Tell that a client joined.
 * @param client_id The client that joined.
 */
NetworkRecvStatus ServerNetworkGameSocketHandler::SendJoin(ClientID client_id)
{
	auto p = std::make_unique<Packet>(PACKET_SERVER_JOIN, TCP_MTU);

	p->Send_uint32(client_id);

	this->SendPacket(std::move(p));
	return NETWORK_RECV_STATUS_OKAY;
}

/** Tell the client that they may run to a particular frame. */
NetworkRecvStatus ServerNetworkGameSocketHandler::SendFrame()
{
	auto p = std::make_unique<Packet>(PACKET_SERVER_FRAME, TCP_MTU);
	p->Send_uint32(_frame_counter);
	p->Send_uint32(_frame_counter_max);
#ifdef ENABLE_NETWORK_SYNC_EVERY_FRAME
	p->Send_uint32(_sync_seed_1);
	p->Send_uint64(_sync_state_checksum);
#endif

	/* If token equals 0, we need to make a new token and send that. */
	if (this->last_token == 0) {
		this->last_token = InteractiveRandomRange(UINT8_MAX - 1) + 1;
		p->Send_uint8(this->last_token);
	}

	this->SendPacket(std::move(p));
	return NETWORK_RECV_STATUS_OKAY;
}

/** Request the client to sync. */
NetworkRecvStatus ServerNetworkGameSocketHandler::SendSync()
{
	auto p = std::make_unique<Packet>(PACKET_SERVER_SYNC, TCP_MTU);
	p->Send_uint32(_frame_counter);
	p->Send_uint32(_sync_seed_1);

	p->Send_uint64(_sync_state_checksum);
	this->SendPacket(std::move(p));
	return NETWORK_RECV_STATUS_OKAY;
}

/**
 * Send a command to the client to execute.
 * @param cp The command to send.
 */
NetworkRecvStatus ServerNetworkGameSocketHandler::SendCommand(const CommandPacket &cp)
{
	auto p = std::make_unique<Packet>(PACKET_SERVER_COMMAND, TCP_MTU);

	this->NetworkGameSocketHandler::SendCommand(*p, cp);
	p->Send_uint32(cp.frame);
	p->Send_bool  (cp.my_cmd);

	this->SendPacket(std::move(p));
	return NETWORK_RECV_STATUS_OKAY;
}

/**
 * Send a chat message.
 * @param action The action associated with the message.
 * @param client_id The origin of the chat message.
 * @param self_send Whether we did send the message.
 * @param msg The actual message.
 * @param data Arbitrary extra data.
 */
NetworkRecvStatus ServerNetworkGameSocketHandler::SendChat(NetworkAction action, ClientID client_id, bool self_send, const std::string &msg, NetworkTextMessageData data)
{
	if (this->status < STATUS_PRE_ACTIVE) return NETWORK_RECV_STATUS_OKAY;

	auto p = std::make_unique<Packet>(PACKET_SERVER_CHAT, TCP_MTU);

	p->Send_uint8 (action);
	p->Send_uint32(client_id);
	p->Send_bool  (self_send);
	p->Send_string(msg);
	data.send(*p);

	this->SendPacket(std::move(p));
	return NETWORK_RECV_STATUS_OKAY;
}

/**
 * Send a chat message from external source.
 * @param source Name of the source this message came from.
 * @param colour TextColour to use for the message.
 * @param user Name of the user who sent the messsage.
 * @param msg The actual message.
 */
NetworkRecvStatus ServerNetworkGameSocketHandler::SendExternalChat(const std::string &source, TextColour colour, const std::string &user, const std::string &msg)
{
	if (this->status < STATUS_PRE_ACTIVE) return NETWORK_RECV_STATUS_OKAY;

	auto p = std::make_unique<Packet>(PACKET_SERVER_EXTERNAL_CHAT, TCP_MTU);

	p->Send_string(source);
	p->Send_uint16(colour);
	p->Send_string(user);
	p->Send_string(msg);

	this->SendPacket(std::move(p));
	return NETWORK_RECV_STATUS_OKAY;
}

/**
 * Tell the client another client quit with an error.
 * @param client_id The client that quit.
 * @param errorno The reason the client quit.
 */
NetworkRecvStatus ServerNetworkGameSocketHandler::SendErrorQuit(ClientID client_id, NetworkErrorCode errorno)
{
	auto p = std::make_unique<Packet>(PACKET_SERVER_ERROR_QUIT, TCP_MTU);

	p->Send_uint32(client_id);
	p->Send_uint8 (errorno);

	this->SendPacket(std::move(p));
	return NETWORK_RECV_STATUS_OKAY;
}

/**
 * Tell the client another client quit.
 * @param client_id The client that quit.
 */
NetworkRecvStatus ServerNetworkGameSocketHandler::SendQuit(ClientID client_id)
{
	auto p = std::make_unique<Packet>(PACKET_SERVER_QUIT, TCP_MTU);

	p->Send_uint32(client_id);

	this->SendPacket(std::move(p));
	return NETWORK_RECV_STATUS_OKAY;
}

/** Tell the client we're shutting down. */
NetworkRecvStatus ServerNetworkGameSocketHandler::SendShutdown()
{
	auto p = std::make_unique<Packet>(PACKET_SERVER_SHUTDOWN, TCP_MTU);
	this->SendPacket(std::move(p));
	return NETWORK_RECV_STATUS_OKAY;
}

/** Tell the client we're starting a new game. */
NetworkRecvStatus ServerNetworkGameSocketHandler::SendNewGame()
{
	auto p = std::make_unique<Packet>(PACKET_SERVER_NEWGAME, TCP_MTU);
	this->SendPacket(std::move(p));
	return NETWORK_RECV_STATUS_OKAY;
}

/**
 * Send the result of a console action.
 * @param colour The colour of the result.
 * @param command The command that was executed.
 */
NetworkRecvStatus ServerNetworkGameSocketHandler::SendRConResult(uint16_t colour, const std::string &command)
{
	assert(this->rcon_reply_key != nullptr);

	std::vector<uint8_t> message;
	BufferSerialiser buffer(message);
	buffer.Send_uint16(colour);
	buffer.Send_string(command);

	/* Message authentication code */
	std::array<uint8_t, 16> mac;

	/* Use only once per key: random */
	std::array<uint8_t, 24> nonce;
	RandomBytesWithFallback(nonce);

	/* Encrypt in place, use first half of hash as key */
	crypto_aead_lock(message.data(), mac.data(), this->rcon_reply_key, nonce.data(), nullptr, 0, message.data(), message.size());

	auto p = std::make_unique<Packet>(PACKET_SERVER_RCON, TCP_MTU);
	static_assert(nonce.size() == 24);
	static_assert(mac.size() == 16);
	p->Send_binary(nonce);
	p->Send_binary(mac);
	p->Send_binary(message);

	this->SendPacket(std::move(p));
	return NETWORK_RECV_STATUS_OKAY;
}

/**
 * Send a deny result of a console action.
 */
NetworkRecvStatus ServerNetworkGameSocketHandler::SendRConDenied()
{
	auto p = std::make_unique<Packet>(PACKET_SERVER_RCON, TCP_MTU);
	this->SendPacket(std::move(p));
	return NETWORK_RECV_STATUS_OKAY;
}

/**
 * Tell that a client moved to another company.
 * @param client_id The client that moved.
 * @param company_id The company the client moved to.
 */
NetworkRecvStatus ServerNetworkGameSocketHandler::SendMove(ClientID client_id, CompanyID company_id)
{
	auto p = std::make_unique<Packet>(PACKET_SERVER_MOVE, TCP_MTU);

	p->Send_uint32(client_id);
	p->Send_uint8(company_id);
	this->SendPacket(std::move(p));
	return NETWORK_RECV_STATUS_OKAY;
}

/** Send an update about the company password states. */
NetworkRecvStatus ServerNetworkGameSocketHandler::SendCompanyUpdate()
{
	auto p = std::make_unique<Packet>(PACKET_SERVER_COMPANY_UPDATE, TCP_MTU);

	static_assert(sizeof(_network_company_passworded) <= sizeof(uint16_t));
	p->Send_uint16(_network_company_passworded);
	this->SendPacket(std::move(p));
	return NETWORK_RECV_STATUS_OKAY;
}

/** Send an update about the max company/spectator counts. */
NetworkRecvStatus ServerNetworkGameSocketHandler::SendConfigUpdate()
{
	auto p = std::make_unique<Packet>(PACKET_SERVER_CONFIG_UPDATE, TCP_MTU);

	p->Send_uint8(_settings_client.network.max_companies);
	p->Send_string(_settings_client.network.server_name);
	this->SendPacket(std::move(p));
	return NETWORK_RECV_STATUS_OKAY;
}

NetworkRecvStatus ServerNetworkGameSocketHandler::SendSettingsAccessUpdate(bool ok)
{
	auto p = std::make_unique<Packet>(PACKET_SERVER_SETTINGS_ACCESS, TCP_MTU);
	p->Send_bool(ok);
	this->SendPacket(std::move(p));
	return NETWORK_RECV_STATUS_OKAY;
}


/***********
 * Receiving functions
 ************/

NetworkRecvStatus ServerNetworkGameSocketHandler::Receive_CLIENT_GAME_INFO(Packet &p)
{
	if (p.CanReadFromPacket(9) && p.Recv_uint32() == FIND_SERVER_EXTENDED_TOKEN) {
		PacketGameType reply_type = (PacketGameType)p.Recv_uint8();
		uint16_t flags = p.Recv_uint16();
		uint16_t version = p.Recv_uint16();
		return this->SendGameInfoExtended(reply_type, flags, version);
	} else {
		return this->SendGameInfo();
	}
}

NetworkRecvStatus ServerNetworkGameSocketHandler::Receive_CLIENT_NEWGRFS_CHECKED(Packet &)
{
	if (this->status != STATUS_NEWGRFS_CHECK) {
		/* Illegal call, return error and ignore the packet */
		return this->SendError(NETWORK_ERROR_NOT_EXPECTED);
	}

<<<<<<< HEAD
	return this->SendNeedGamePassword();
=======
	Debug(net, 9, "client[{}] Receive_CLIENT_NEWGRFS_CHECKED()", this->client_id);

	return this->SendNeedCompanyPassword();
>>>>>>> 4af089b9
}

NetworkRecvStatus ServerNetworkGameSocketHandler::Receive_CLIENT_JOIN(Packet &p)
{
	if (this->status != STATUS_INACTIVE) {
		/* Illegal call, return error and ignore the packet */
		return this->SendError(NETWORK_ERROR_NOT_EXPECTED);
	}

	if (_network_game_info.clients_on >= _settings_client.network.max_clients) {
		/* Turns out we are full. Inform the user about this. */
		return this->SendError(NETWORK_ERROR_FULL);
	}

	std::string client_revision = p.Recv_string(NETWORK_REVISION_LENGTH);
	uint32_t newgrf_version = p.Recv_uint32();

	/* Check if the client has revision control enabled */
	if (!IsNetworkCompatibleVersion(client_revision.c_str()) || _openttd_newgrf_version != newgrf_version) {
		/* Different revisions!! */
		return this->SendError(NETWORK_ERROR_WRONG_REVISION);
	}

<<<<<<< HEAD
=======
	return this->SendAuthRequest();
}

NetworkRecvStatus ServerNetworkGameSocketHandler::Receive_CLIENT_IDENTIFY(Packet &p)
{
	if (this->status != STATUS_IDENTIFY) return this->SendError(NETWORK_ERROR_NOT_EXPECTED);

	Debug(net, 9, "client[{}] Receive_CLIENT_IDENTIFY()", this->client_id);

>>>>>>> 4af089b9
	std::string client_name = p.Recv_string(NETWORK_CLIENT_NAME_LENGTH);
	CompanyID playas = (Owner)p.Recv_uint8();

	if (this->HasClientQuit()) return NETWORK_RECV_STATUS_CLIENT_QUIT;

	/* join another company does not affect these values */
	switch (playas) {
		case COMPANY_NEW_COMPANY: // New company
			if (Company::GetNumItems() >= _settings_client.network.max_companies) {
				return this->SendError(NETWORK_ERROR_FULL);
			}
			break;
		case COMPANY_SPECTATOR: // Spectator
			break;
		default: // Join another company (companies 1-8 (index 0-7))
			if (!Company::IsValidHumanID(playas)) {
				return this->SendError(NETWORK_ERROR_COMPANY_MISMATCH);
			}
			break;
	}

	if (!NetworkIsValidClientName(client_name)) {
		/* An invalid client name was given. However, the client ensures the name
		 * is valid before it is sent over the network, so something went horribly
		 * wrong. This is probably someone trying to troll us. */
		return this->SendError(NETWORK_ERROR_INVALID_CLIENT_NAME);
	}

	if (!NetworkMakeClientNameUnique(client_name)) { // Change name if duplicate
		/* We could not create a name for this client */
		return this->SendError(NETWORK_ERROR_NAME_IN_USE);
	}

	assert(NetworkClientInfo::CanAllocateItem());
	NetworkClientInfo *ci = new NetworkClientInfo(this->client_id);
	this->SetInfo(ci);
	ci->join_date = EconTime::CurDate();
	ci->join_date_fract = EconTime::CurDateFract();
	ci->join_tick_skip_counter = TickSkipCounter();
	ci->join_frame = _frame_counter;
	ci->client_name = client_name;
	ci->client_playas = playas;
	DEBUG(desync, 1, "client: %s; client: %02x; company: %02x", debug_date_dumper().HexDate(), (int)ci->index, (int)ci->client_playas);

	/* Make sure companies to which people try to join are not autocleaned */
	if (Company::IsValidID(playas)) _network_company_states[playas].months_empty = 0;

	return this->SendNewGRFCheck();
}

static NetworkErrorCode GetErrorForAuthenticationMethod(NetworkAuthenticationMethod method)
{
	switch (method) {
		case NETWORK_AUTH_METHOD_X25519_PAKE:
			return NETWORK_ERROR_WRONG_PASSWORD;
		case NETWORK_AUTH_METHOD_X25519_AUTHORIZED_KEY:
			return NETWORK_ERROR_NOT_ON_ALLOW_LIST;

		default:
			NOT_REACHED();
	}
}

NetworkRecvStatus ServerNetworkGameSocketHandler::Receive_CLIENT_AUTH_RESPONSE(Packet &p)
{
	if (this->status != STATUS_AUTH_GAME) {
		return this->SendError(NETWORK_ERROR_NOT_EXPECTED);
	}

<<<<<<< HEAD
	/* Check game password. Allow joining if we cleared the password meanwhile */
	if (!_settings_client.network.server_password.empty()) {
		NetworkSharedSecrets ss;
		if (!this->ParseKeyPasswordPacket(p, ss, _settings_client.network.server_password, nullptr, 0)) {
			/* Password is invalid */
			return this->SendError(NETWORK_ERROR_WRONG_PASSWORD);
		}
=======
	Debug(net, 9, "client[{}] Receive_CLIENT_AUTH_RESPONSE()", this->client_id);

	auto authentication_method = this->authentication_handler->GetAuthenticationMethod();
	switch (this->authentication_handler->ReceiveResponse(p)) {
		case NetworkAuthenticationServerHandler::AUTHENTICATED:
			break;

		case NetworkAuthenticationServerHandler::RETRY_NEXT_METHOD:
			return this->SendAuthRequest();

		case NetworkAuthenticationServerHandler::NOT_AUTHENTICATED:
		default:
			return this->SendError(GetErrorForAuthenticationMethod(authentication_method));
>>>>>>> 4af089b9
	}

	NetworkRecvStatus status = this->SendEnableEncryption();
	if (status != NETWORK_RECV_STATUS_OKAY) return status;

	this->peer_public_key = this->authentication_handler->GetPeerPublicKey();
	this->receive_encryption_handler = this->authentication_handler->CreateClientToServerEncryptionHandler();
	this->send_encryption_handler = this->authentication_handler->CreateServerToClientEncryptionHandler();
	this->authentication_handler = nullptr;

	Debug(net, 9, "client[{}] status = IDENTIFY", this->client_id);
	this->status = STATUS_IDENTIFY;

	/* Reset 'lag' counters */
	this->last_frame = this->last_frame_server = _frame_counter;

	return NETWORK_RECV_STATUS_OKAY;
}

NetworkRecvStatus ServerNetworkGameSocketHandler::Receive_CLIENT_COMPANY_PASSWORD(Packet &p)
{
	if (this->status != STATUS_AUTH_COMPANY) {
		return this->SendError(NETWORK_ERROR_NOT_EXPECTED);
	}

	std::string password = p.Recv_string(NETWORK_PASSWORD_LENGTH);

	/* Check company password. Allow joining if we cleared the password meanwhile.
	 * Also, check the company is still valid - client could be moved to spectators
	 * in the middle of the authorization process */
	CompanyID playas = this->GetInfo()->client_playas;
	if (Company::IsValidID(playas) && !_network_company_states[playas].password.empty() &&
			_network_company_states[playas].password.compare(password) != 0) {
		/* Password is invalid */
		return this->SendError(NETWORK_ERROR_WRONG_PASSWORD);
	}

	return this->SendWelcome();
}

NetworkRecvStatus ServerNetworkGameSocketHandler::Receive_CLIENT_SETTINGS_PASSWORD(Packet &p)
{
	if (this->status != STATUS_ACTIVE) {
		/* Illegal call, return error and ignore the packet */
		return this->SendError(NETWORK_ERROR_NOT_EXPECTED);
	}

	NetworkSharedSecrets ss;

	/* Check settings password. Deny if no password is set */
	if (!p.CanReadFromPacket(1)) {
		if (this->settings_authed) DEBUG(net, 0, "[settings-ctrl] client-id %d deauthed", this->client_id);
		this->settings_authed = false;
	} else if (_settings_client.network.settings_password.empty() ||
			!this->ParseKeyPasswordPacket(p, ss, _settings_client.network.settings_password, nullptr, 0)) {
		DEBUG(net, 0, "[settings-ctrl] wrong password from client-id %d", this->client_id);
		NetworkServerSendRconDenied(this->client_id);
		this->settings_authed = false;
		NetworkRecvStatus status = this->HandleAuthFailure(this->settings_auth_failures);
		if (status != NETWORK_RECV_STATUS_OKAY) return status;
	} else {
		DEBUG(net, 0, "[settings-ctrl] client-id %d", this->client_id);
		this->settings_authed = true;
		this->settings_auth_failures = 0;
	}

	return this->SendSettingsAccessUpdate(this->settings_authed);
}

NetworkRecvStatus ServerNetworkGameSocketHandler::Receive_CLIENT_GETMAP(Packet &p)
{
	/* The client was never joined.. so this is impossible, right?
	 *  Ignore the packet, give the client a warning, and close the connection */
	if (this->status < STATUS_AUTHORIZED || this->HasClientQuit()) {
		return this->SendError(NETWORK_ERROR_NOT_AUTHORIZED);
	}

	this->supports_zstd = p.Recv_bool();

	/* Check if someone else is receiving the map */
	for (NetworkClientSocket *new_cs : NetworkClientSocket::Iterate()) {
		if (new_cs->status == STATUS_MAP) {
			/* Tell the new client to wait */
			this->status = STATUS_MAP_WAIT;
			return this->SendWait();
		}
	}

	/* We receive a request to upload the map.. give it to the client! */
	return this->SendMap();
}

NetworkRecvStatus ServerNetworkGameSocketHandler::Receive_CLIENT_MAP_OK(Packet &)
{
	/* Client has the map, now start syncing */
	if (this->status == STATUS_DONE_MAP && !this->HasClientQuit()) {
		char client_name[NETWORK_CLIENT_NAME_LENGTH];

		this->GetClientName(client_name, lastof(client_name));

		NetworkTextMessage(NETWORK_ACTION_JOIN, CC_DEFAULT, false, client_name, "", this->client_id);
		InvalidateWindowData(WC_CLIENT_LIST, 0);

		DEBUG(net, 3, "[%s] Client #%u (%s) joined as %s", ServerNetworkGameSocketHandler::GetName(), this->client_id, this->GetClientIP(), client_name);

		/* Mark the client as pre-active, and wait for an ACK
		 *  so we know it is done loading and in sync with us */
		this->status = STATUS_PRE_ACTIVE;
		NetworkHandleCommandQueue(this);
		this->SendFrame();
		this->SendSync();

		/* This is the frame the client receives
		 *  we need it later on to make sure the client is not too slow */
		this->last_frame = _frame_counter;
		this->last_frame_server = _frame_counter;

		for (NetworkClientSocket *new_cs : NetworkClientSocket::Iterate()) {
			if (new_cs->status >= STATUS_AUTHORIZED) {
				new_cs->SendClientInfo(this->GetInfo());
				new_cs->SendJoin(this->client_id);
			}
		}

		NetworkAdminClientInfo(this, true);

		/* also update the new client with our max values */
		this->SendConfigUpdate();

		/* quickly update the syncing client with company details */
		NetworkRecvStatus status = this->SendCompanyUpdate();

		this->ShrinkToFitSendQueue();

		return status;
	}

	/* Wrong status for this packet, give a warning to client, and close connection */
	return this->SendError(NETWORK_ERROR_NOT_EXPECTED);
}

/**
 * The client has done a command and wants us to handle it
 * @param p the packet in which the command was sent
 */
NetworkRecvStatus ServerNetworkGameSocketHandler::Receive_CLIENT_COMMAND(Packet &p)
{
	/* The client was never joined.. so this is impossible, right?
	 *  Ignore the packet, give the client a warning, and close the connection */
	if (this->status < STATUS_DONE_MAP || this->HasClientQuit()) {
		return this->SendError(NETWORK_ERROR_NOT_EXPECTED);
	}

	if (this->incoming_queue.size() >= _settings_client.network.max_commands_in_queue) {
		return this->SendError(NETWORK_ERROR_TOO_MANY_COMMANDS);
	}

	CommandPacket cp;
	const char *err = this->ReceiveCommand(p, cp);

	if (this->HasClientQuit()) return NETWORK_RECV_STATUS_CLIENT_QUIT;

	NetworkClientInfo *ci = this->GetInfo();

	if (err != nullptr) {
		IConsolePrintF(CC_ERROR, "WARNING: %s from client %d (IP: %s).", err, ci->client_id, this->GetClientIP());
		return this->SendError(NETWORK_ERROR_NOT_EXPECTED);
	}


	if ((GetCommandFlags(cp.cmd) & (CMD_SERVER | CMD_SERVER_NS)) && ci->client_id != CLIENT_ID_SERVER && !this->settings_authed) {
		IConsolePrintF(CC_ERROR, "WARNING: server only command %u from client %u (IP: %s), kicking...", cp.cmd & CMD_ID_MASK, ci->client_id, this->GetClientIP());
		return this->SendError(NETWORK_ERROR_KICKED);
	}

	if ((GetCommandFlags(cp.cmd) & CMD_SPECTATOR) == 0 && !Company::IsValidID(cp.company) && ci->client_id != CLIENT_ID_SERVER && !this->settings_authed) {
		IConsolePrintF(CC_ERROR, "WARNING: spectator (client: %u, IP: %s) issued non-spectator command %u, kicking...", ci->client_id, this->GetClientIP(), cp.cmd & CMD_ID_MASK);
		return this->SendError(NETWORK_ERROR_KICKED);
	}

	/**
	 * Only CMD_COMPANY_CTRL is always allowed, for the rest, playas needs
	 * to match the company in the packet. If it doesn't, the client has done
	 * something pretty naughty (or a bug), and will be kicked
	 */
	if (!(cp.cmd == CMD_COMPANY_CTRL && cp.p1 == 0 && ci->client_playas == COMPANY_NEW_COMPANY) && ci->client_playas != cp.company &&
			!((GetCommandFlags(cp.cmd) & (CMD_SERVER | CMD_SERVER_NS)) && this->settings_authed)) {
		IConsolePrintF(CC_ERROR, "WARNING: client %d (IP: %s) tried to execute a command as company %d, kicking...",
		               ci->client_playas + 1, this->GetClientIP(), cp.company + 1);
		return this->SendError(NETWORK_ERROR_COMPANY_MISMATCH);
	}

	if (cp.cmd == CMD_COMPANY_CTRL) {
		if (cp.p1 != 0 || cp.company != COMPANY_SPECTATOR) {
			return this->SendError(NETWORK_ERROR_CHEATER);
		}

		/* Check if we are full - else it's possible for spectators to send a CMD_COMPANY_CTRL and the company is created regardless of max_companies! */
		if (Company::GetNumItems() >= _settings_client.network.max_companies) {
			NetworkServerSendChat(NETWORK_ACTION_SERVER_MESSAGE, DESTTYPE_CLIENT, ci->client_id, "cannot create new company, server full", CLIENT_ID_SERVER);
			return NETWORK_RECV_STATUS_OKAY;
		}
	}

	if (GetCommandFlags(cp.cmd) & CMD_CLIENT_ID) cp.p2 = this->client_id;
	cp.client_id = this->client_id;

	this->incoming_queue.push_back(std::move(cp));
	return NETWORK_RECV_STATUS_OKAY;
}

NetworkRecvStatus ServerNetworkGameSocketHandler::Receive_CLIENT_ERROR(Packet &p)
{
	/* This packets means a client noticed an error and is reporting this
	 *  to us. Display the error and report it to the other clients */
	char client_name[NETWORK_CLIENT_NAME_LENGTH];
	NetworkErrorCode errorno = (NetworkErrorCode)p.Recv_uint8();
	NetworkRecvStatus rx_status = p.CanReadFromPacket(1) ? (NetworkRecvStatus)p.Recv_uint8() : NETWORK_RECV_STATUS_OKAY;
	int8_t status = p.CanReadFromPacket(1) ? (int8_t)p.Recv_uint8() : -1;
	PacketGameType last_pkt_type = p.CanReadFromPacket(1) ? (PacketGameType)p.Recv_uint8() : PACKET_END;

	/* The client was never joined.. thank the client for the packet, but ignore it */
	if (this->status < STATUS_DONE_MAP || this->HasClientQuit()) {
		DEBUG(net, 2, "non-joined client %d reported an error and is closing its connection (%s) (%d, %d, %d)", this->client_id, GetString(GetNetworkErrorMsg(errorno)).c_str(), rx_status, status, last_pkt_type);
		return this->CloseConnection(NETWORK_RECV_STATUS_CLIENT_QUIT);
	}

	this->GetClientName(client_name, lastof(client_name));

	StringID strid = GetNetworkErrorMsg(errorno);

	DEBUG(net, 1, "'%s' reported an error and is closing its connection (%s) (%d, %d, %d)", client_name, GetString(strid).c_str(), rx_status, status, last_pkt_type);

	NetworkTextMessage(NETWORK_ACTION_LEAVE, CC_DEFAULT, false, client_name, "", strid);

	for (NetworkClientSocket *new_cs : NetworkClientSocket::Iterate()) {
		if (new_cs->status >= STATUS_AUTHORIZED) {
			new_cs->SendErrorQuit(this->client_id, errorno);
		}
	}

	NetworkAdminClientError(this->client_id, errorno);

	if (errorno == NETWORK_ERROR_DESYNC) {
		std::string server_desync_log;
		DesyncExtraInfo info;
		info.client_name = client_name;
		info.client_id = this->client_id;
		info.desync_frame_info = std::move(this->desync_frame_info);
		CrashLog::DesyncCrashLog(&(this->desync_log), &server_desync_log, info);
		this->SendDesyncLog(server_desync_log);

		// decrease the sync frequency for this point onwards
		_settings_client.network.sync_freq = std::min<uint16_t>(_settings_client.network.sync_freq, 16);

		// have the server and all clients run some sanity checks
		NetworkSendCommand(0, 0, 0, 0, CMD_DESYNC_CHECK, nullptr, nullptr, _local_company, nullptr);

		SendPacketsState send_state = this->SendPackets(true);
		if (send_state != SPS_CLOSED) {
			this->status = STATUS_CLOSE_PENDING;
			return NETWORK_RECV_STATUS_OKAY;
		}
	}
	return this->CloseConnection(NETWORK_RECV_STATUS_CLIENT_QUIT);
}

NetworkRecvStatus ServerNetworkGameSocketHandler::Receive_CLIENT_DESYNC_LOG(Packet &p)
{
	uint size = p.Recv_uint16();
	this->desync_log.resize(this->desync_log.size() + size);
	p.Recv_binary((uint8_t *)(this->desync_log.data() + this->desync_log.size() - size), size);
	DEBUG(net, 2, "Received %u bytes of client desync log", size);
	this->receive_limit += p.Size();
	return NETWORK_RECV_STATUS_OKAY;
}

NetworkRecvStatus ServerNetworkGameSocketHandler::Receive_CLIENT_DESYNC_MSG(Packet &p)
{
	EconTime::Date date = p.Recv_uint32();
	EconTime::DateFract date_fract = p.Recv_uint16();
	uint8_t tick_skip_counter = p.Recv_uint8();
	std::string msg;
	p.Recv_string(msg);
	DEBUG(desync, 0, "Client-id %d desync msg: %s", this->client_id, msg.c_str());
	extern void LogRemoteDesyncMsg(EconTime::Date date, EconTime::DateFract date_fract, uint8_t tick_skip_counter, uint32_t src_id, std::string msg);
	LogRemoteDesyncMsg(date, date_fract, tick_skip_counter, this->client_id, std::move(msg));
	return NETWORK_RECV_STATUS_OKAY;
}

NetworkRecvStatus ServerNetworkGameSocketHandler::Receive_CLIENT_DESYNC_SYNC_DATA(Packet &p)
{
	uint32_t frame_count = p.Recv_uint32();

	DEBUG(net, 2, "Received desync sync data: %u frames", frame_count);

	if (frame_count == 0 || _network_sync_record_counts.empty()) return NETWORK_RECV_STATUS_OKAY;

	size_t record_count_offset = 0;
	size_t record_offset = 0;
	for (uint i = 0; i < frame_count; i++) {
		uint32_t item_count = p.Recv_uint32();
		if (item_count == 0) continue;
		uint32_t local_item_count = 0;
		uint32_t frame = 0;
		NetworkSyncRecordEvents event = NSRE_BEGIN;
		for (uint j = 0; j < item_count; j++) {
			if (j == 0) {
				frame = p.Recv_uint32();
				while (_network_sync_records[record_offset].frame != frame) {
					if (record_count_offset == _network_sync_record_counts.size()) {
						return NETWORK_RECV_STATUS_OKAY;
					}
					record_offset += _network_sync_record_counts[record_count_offset];
					record_count_offset++;
				}
				local_item_count = _network_sync_record_counts[record_count_offset];
			} else {
				event = (NetworkSyncRecordEvents)p.Recv_uint32();
			}
			uint32_t seed_1 = p.Recv_uint32();
			uint64_t state_checksum = p.Recv_uint64();
			if (j == local_item_count) {
				this->desync_frame_info = stdstr_fmt("Desync subframe count mismatch: extra client record: %08X, %s", frame, GetSyncRecordEventName(event));
				return NETWORK_RECV_STATUS_OKAY;
			}

			const NetworkSyncRecord &record = _network_sync_records[record_offset + j];
			if (j != 0 && record.frame != event) {
				this->desync_frame_info = stdstr_fmt("Desync subframe event mismatch: %08X, client: %s != server: %s",
						frame, GetSyncRecordEventName(event), GetSyncRecordEventName((NetworkSyncRecordEvents)record.frame));
				return NETWORK_RECV_STATUS_OKAY;
			}
			if (seed_1 != record.seed_1 || state_checksum != record.state_checksum) {
				this->desync_frame_info = stdstr_fmt("Desync subframe mismatch: %08X, %s%s%s",
						frame, GetSyncRecordEventName(event), (seed_1 != record.seed_1) ? ", seed" : "", (state_checksum != record.state_checksum) ? ", state checksum" : "");
				return NETWORK_RECV_STATUS_OKAY;
			}
		}
		if (local_item_count > item_count) {
			const NetworkSyncRecord &record = _network_sync_records[record_offset + item_count];
			this->desync_frame_info = stdstr_fmt("Desync subframe count mismatch: extra server record: %08X, %s", frame, GetSyncRecordEventName((NetworkSyncRecordEvents)record.frame));
			return NETWORK_RECV_STATUS_OKAY;
		}
	}

	return NETWORK_RECV_STATUS_OKAY;
}

NetworkRecvStatus ServerNetworkGameSocketHandler::Receive_CLIENT_QUIT(Packet &p)
{
	/* The client wants to leave. Display this and report it to the other
	 *  clients. */
	char client_name[NETWORK_CLIENT_NAME_LENGTH];

	/* The client was never joined.. thank the client for the packet, but ignore it */
	if (this->status < STATUS_DONE_MAP || this->HasClientQuit()) {
		return this->CloseConnection(NETWORK_RECV_STATUS_CLIENT_QUIT);
	}

	this->GetClientName(client_name, lastof(client_name));

	NetworkTextMessage(NETWORK_ACTION_LEAVE, CC_DEFAULT, false, client_name, "", STR_NETWORK_MESSAGE_CLIENT_LEAVING);

	for (NetworkClientSocket *new_cs : NetworkClientSocket::Iterate()) {
		if (new_cs->status >= STATUS_AUTHORIZED && new_cs != this) {
			new_cs->SendQuit(this->client_id);
		}
	}

	NetworkAdminClientQuit(this->client_id);

	return this->CloseConnection(NETWORK_RECV_STATUS_CLIENT_QUIT);
}

NetworkRecvStatus ServerNetworkGameSocketHandler::Receive_CLIENT_ACK(Packet &p)
{
	if (this->status < STATUS_AUTHORIZED) {
		/* Illegal call, return error and ignore the packet */
		return this->SendError(NETWORK_ERROR_NOT_AUTHORIZED);
	}

	uint32_t frame = p.Recv_uint32();

	/* The client is trying to catch up with the server */
	if (this->status == STATUS_PRE_ACTIVE) {
		/* The client is not yet caught up? */
		if (frame + DAY_TICKS < _frame_counter) return NETWORK_RECV_STATUS_OKAY;

		/* Now it is! Unpause the game */
		this->status = STATUS_ACTIVE;
		this->last_token_frame = _frame_counter;

		/* Execute script for, e.g. MOTD */
		IConsoleCmdExec("exec scripts/on_server_connect.scr 0");
	}

	/* Get, and validate the token. */
	uint8_t token = p.Recv_uint8();
	if (token == this->last_token) {
		/* We differentiate between last_token_frame and last_frame so the lag
		 * test uses the actual lag of the client instead of the lag for getting
		 * the token back and forth; after all, the token is only sent every
		 * time we receive a PACKET_CLIENT_ACK, after which we will send a new
		 * token to the client. If the lag would be one day, then we would not
		 * be sending the new token soon enough for the new daily scheduled
		 * PACKET_CLIENT_ACK. This would then register the lag of the client as
		 * two days, even when it's only a single day. */
		this->last_token_frame = _frame_counter;
		/* Request a new token. */
		this->last_token = 0;
	}

	/* The client received the frame, make note of it */
	this->last_frame = frame;
	/* With those 2 values we can calculate the lag realtime */
	this->last_frame_server = _frame_counter;
	return NETWORK_RECV_STATUS_OKAY;
}


/**
 * Send an actual chat message.
 * @param action The action that's performed.
 * @param desttype The type of destination.
 * @param dest The actual destination index.
 * @param msg The actual message.
 * @param from_id The origin of the message.
 * @param data Arbitrary data.
 * @param from_admin Whether the origin is an admin or not.
 */
void NetworkServerSendChat(NetworkAction action, DestType desttype, int dest, const std::string &msg, ClientID from_id, NetworkTextMessageData data, bool from_admin)
{
	const NetworkClientInfo *ci, *ci_own, *ci_to;

	switch (desttype) {
		case DESTTYPE_CLIENT:
			/* Are we sending to the server? */
			if ((ClientID)dest == CLIENT_ID_SERVER) {
				ci = NetworkClientInfo::GetByClientID(from_id);
				/* Display the text locally, and that is it */
				if (ci != nullptr) {
					NetworkTextMessage(action, GetDrawStringCompanyColour(ci->client_playas), false, ci->client_name, msg, data);

					if (_settings_client.network.server_admin_chat) {
						NetworkAdminChat(action, desttype, from_id, msg, data, from_admin);
					}
				}
			} else {
				/* Else find the client to send the message to */
				for (NetworkClientSocket *cs : NetworkClientSocket::Iterate()) {
					if (cs->client_id == (ClientID)dest) {
						cs->SendChat(action, from_id, false, msg, data);
						break;
					}
				}
			}

			/* Display the message locally (so you know you have sent it) */
			if (from_id != (ClientID)dest) {
				if (from_id == CLIENT_ID_SERVER) {
					ci = NetworkClientInfo::GetByClientID(from_id);
					ci_to = NetworkClientInfo::GetByClientID((ClientID)dest);
					if (ci != nullptr && ci_to != nullptr) {
						NetworkTextMessage(action, GetDrawStringCompanyColour(ci->client_playas), true, ci_to->client_name, msg, data);
					}
				} else {
					for (NetworkClientSocket *cs : NetworkClientSocket::Iterate()) {
						if (cs->client_id == from_id) {
							cs->SendChat(action, (ClientID)dest, true, msg, data);
							break;
						}
					}
				}
			}
			break;
		case DESTTYPE_TEAM: {
			/* If this is false, the message is already displayed on the client who sent it. */
			bool show_local = true;
			/* Find all clients that belong to this company */
			ci_to = nullptr;
			for (NetworkClientSocket *cs : NetworkClientSocket::Iterate()) {
				ci = cs->GetInfo();
				if (ci != nullptr && ci->client_playas == (CompanyID)dest) {
					cs->SendChat(action, from_id, false, msg, data);
					if (cs->client_id == from_id) show_local = false;
					ci_to = ci; // Remember a client that is in the company for company-name
				}
			}

			/* if the server can read it, let the admin network read it, too. */
			if (_local_company == (CompanyID)dest && _settings_client.network.server_admin_chat) {
				NetworkAdminChat(action, desttype, from_id, msg, data, from_admin);
			}

			ci = NetworkClientInfo::GetByClientID(from_id);
			ci_own = NetworkClientInfo::GetByClientID(CLIENT_ID_SERVER);
			if (ci != nullptr && ci_own != nullptr && ci_own->client_playas == dest) {
				NetworkTextMessage(action, GetDrawStringCompanyColour(ci->client_playas), false, ci->client_name, msg, data);
				if (from_id == CLIENT_ID_SERVER) show_local = false;
				ci_to = ci_own;
			}

			/* There is no such client */
			if (ci_to == nullptr) break;

			/* Display the message locally (so you know you have sent it) */
			if (ci != nullptr && show_local) {
				if (from_id == CLIENT_ID_SERVER) {
					StringID str = Company::IsValidID(ci_to->client_playas) ? STR_COMPANY_NAME : STR_NETWORK_SPECTATORS;
					SetDParam(0, ci_to->client_playas);
					std::string name = GetString(str);
					NetworkTextMessage(action, GetDrawStringCompanyColour(ci_own->client_playas), true, name, msg, data);
				} else {
					for (NetworkClientSocket *cs : NetworkClientSocket::Iterate()) {
						if (cs->client_id == from_id) {
							cs->SendChat(action, ci_to->client_id, true, msg, data);
						}
					}
				}
			}
			break;
		}
		default:
			DEBUG(net, 1, "Received unknown chat destination type %d; doing broadcast instead", desttype);
			[[fallthrough]];

		case DESTTYPE_BROADCAST:
		case DESTTYPE_BROADCAST_SS:
			for (NetworkClientSocket *cs : NetworkClientSocket::Iterate()) {
				cs->SendChat(action, from_id, (desttype == DESTTYPE_BROADCAST_SS && from_id == cs->client_id), msg, data);
			}

			NetworkAdminChat(action, desttype, from_id, msg, data, from_admin);

			ci = NetworkClientInfo::GetByClientID(from_id);
			if (ci != nullptr) {
				NetworkTextMessage(action, GetDrawStringCompanyColour(ci->client_playas),
						(desttype == DESTTYPE_BROADCAST_SS && from_id == CLIENT_ID_SERVER), ci->client_name, msg, data);
			}
			break;
	}
}

/**
 * Send a chat message from external source.
 * @param source Name of the source this message came from.
 * @param colour TextColour to use for the message.
 * @param user Name of the user who sent the messsage.
 * @param msg The actual message.
 */
void NetworkServerSendExternalChat(const std::string &source, TextColour colour, const std::string &user, const std::string &msg)
{
	for (NetworkClientSocket *cs : NetworkClientSocket::Iterate()) {
		cs->SendExternalChat(source, colour, user, msg);
	}
	NetworkTextMessage(NETWORK_ACTION_EXTERNAL_CHAT, colour, false, user, msg, {}, source.c_str());
}

NetworkRecvStatus ServerNetworkGameSocketHandler::Receive_CLIENT_CHAT(Packet &p)
{
	if (this->status < STATUS_PRE_ACTIVE) {
		/* Illegal call, return error and ignore the packet */
		return this->SendError(NETWORK_ERROR_NOT_AUTHORIZED);
	}

	NetworkAction action = (NetworkAction)p.Recv_uint8();
	DestType desttype = (DestType)p.Recv_uint8();
	int dest = p.Recv_uint32();

	std::string msg = p.Recv_string(NETWORK_CHAT_LENGTH);
	NetworkTextMessageData data;
	data.recv(p);

	NetworkClientInfo *ci = this->GetInfo();
	switch (action) {
		case NETWORK_ACTION_GIVE_MONEY:
			if (!Company::IsValidID(ci->client_playas)) break;
			[[fallthrough]];
		case NETWORK_ACTION_CHAT:
		case NETWORK_ACTION_CHAT_CLIENT:
		case NETWORK_ACTION_CHAT_COMPANY:
			NetworkServerSendChat(action, desttype, dest, msg, this->client_id, data);
			break;
		default:
			IConsolePrintF(CC_ERROR, "WARNING: invalid chat action from client %d (IP: %s).", ci->client_id, this->GetClientIP());
			return this->SendError(NETWORK_ERROR_NOT_EXPECTED);
	}
	return NETWORK_RECV_STATUS_OKAY;
}

NetworkRecvStatus ServerNetworkGameSocketHandler::Receive_CLIENT_SET_PASSWORD(Packet &p)
{
	if (this->status != STATUS_ACTIVE) {
		/* Illegal call, return error and ignore the packet */
		return this->SendError(NETWORK_ERROR_NOT_EXPECTED);
	}

	std::string password = p.Recv_string(NETWORK_PASSWORD_LENGTH);
	const NetworkClientInfo *ci = this->GetInfo();

	NetworkServerSetCompanyPassword(ci->client_playas, password);
	return NETWORK_RECV_STATUS_OKAY;
}

NetworkRecvStatus ServerNetworkGameSocketHandler::Receive_CLIENT_SET_NAME(Packet &p)
{
	if (this->status != STATUS_ACTIVE) {
		/* Illegal call, return error and ignore the packet */
		return this->SendError(NETWORK_ERROR_NOT_EXPECTED);
	}

	NetworkClientInfo *ci;

	std::string client_name = p.Recv_string(NETWORK_CLIENT_NAME_LENGTH);
	ci = this->GetInfo();

	if (this->HasClientQuit()) return NETWORK_RECV_STATUS_CLIENT_QUIT;

	if (ci != nullptr) {
		if (!NetworkIsValidClientName(client_name)) {
			/* An invalid client name was given. However, the client ensures the name
			 * is valid before it is sent over the network, so something went horribly
			 * wrong. This is probably someone trying to troll us. */
			return this->SendError(NETWORK_ERROR_INVALID_CLIENT_NAME);
		}

		/* Display change */
		if (NetworkMakeClientNameUnique(client_name)) {
			NetworkTextMessage(NETWORK_ACTION_NAME_CHANGE, CC_DEFAULT, false, ci->client_name, client_name);
			ci->client_name = client_name;
			NetworkUpdateClientInfo(ci->client_id);
		}
	}
	return NETWORK_RECV_STATUS_OKAY;
}

NetworkRecvStatus ServerNetworkGameSocketHandler::Receive_CLIENT_RCON(Packet &p)
{
	if (this->status != STATUS_ACTIVE) return this->SendError(NETWORK_ERROR_NOT_EXPECTED);

<<<<<<< HEAD
	if (_settings_client.network.rcon_password.empty()) {
		NetworkServerSendRconDenied(this->client_id);
		return this->HandleAuthFailure(this->rcon_auth_failures);
	}

	std::string command;
	NetworkSharedSecrets ss;
	if (!this->ParseKeyPasswordPacket(p, ss, _settings_client.network.rcon_password, &command, NETWORK_RCONCOMMAND_LENGTH)) {
		DEBUG(net, 0, "[rcon] wrong password from client-id %d", this->client_id);
		NetworkServerSendRconDenied(this->client_id);
		return this->HandleAuthFailure(this->rcon_auth_failures);
=======
	Debug(net, 9, "client[{}] Receive_CLIENT_RCON()", this->client_id);

	std::string password = p.Recv_string(NETWORK_PASSWORD_LENGTH);
	std::string command = p.Recv_string(NETWORK_RCONCOMMAND_LENGTH);

	if (_rcon_authorized_key_handler.IsAllowed(this->peer_public_key)) {
		/* We are allowed, nothing more to validate. */
	} else if (_settings_client.network.rcon_password.empty()) {
		return NETWORK_RECV_STATUS_OKAY;
	} else if (_settings_client.network.rcon_password.compare(password) != 0) {
		Debug(net, 1, "[rcon] Wrong password from client-id {}", this->client_id);
		return NETWORK_RECV_STATUS_OKAY;
>>>>>>> 4af089b9
	}

	DEBUG(net, 3, "[rcon] Client-id %d executed: %s", this->client_id, command.c_str());

	_redirect_console_to_client = this->client_id;
	this->rcon_reply_key = ss.shared_data.data() + 32; /* second key */
	IConsoleCmdExec(command);
	_redirect_console_to_client = INVALID_CLIENT_ID;
	this->rcon_auth_failures = 0;
	this->rcon_reply_key = nullptr;
	return NETWORK_RECV_STATUS_OKAY;
}

NetworkRecvStatus ServerNetworkGameSocketHandler::Receive_CLIENT_MOVE(Packet &p)
{
	if (this->status != STATUS_ACTIVE) return this->SendError(NETWORK_ERROR_NOT_EXPECTED);

	CompanyID company_id = (Owner)p.Recv_uint8();

	/* Check if the company is valid, we don't allow moving to AI companies */
	if (company_id != COMPANY_SPECTATOR && !Company::IsValidHumanID(company_id)) return NETWORK_RECV_STATUS_OKAY;

	/* Check if we require a password for this company */
	if (company_id != COMPANY_SPECTATOR && !_network_company_states[company_id].password.empty()) {
		/* we need a password from the client - should be in this packet */
		std::string password = p.Recv_string(NETWORK_PASSWORD_LENGTH);

		/* Incorrect password sent, return! */
		if (_network_company_states[company_id].password.compare(password) != 0) {
			DEBUG(net, 2, "Wrong password from client-id #%d for company #%d", this->client_id, company_id + 1);
			return NETWORK_RECV_STATUS_OKAY;
		}
	}

	/* if we get here we can move the client */
	NetworkServerDoMove(this->client_id, company_id);
	return NETWORK_RECV_STATUS_OKAY;
}

NetworkRecvStatus ServerNetworkGameSocketHandler::HandleAuthFailure(uint &failure_count)
{
	failure_count++;
	if (_settings_client.network.max_auth_failures != 0 && failure_count >= _settings_client.network.max_auth_failures) {
		DEBUG(net, 0, "Kicked client-id #%d due to too many failed authentication attempts", this->client_id);
		return this->SendError(NETWORK_ERROR_KICKED);
	} else {
		return NETWORK_RECV_STATUS_OKAY;
	}
}

const char *ServerNetworkGameSocketHandler::GetClientStatusName(ClientStatus status)
{
	static const char* _client_status_names[] {
		"INACTIVE",
		"NEWGRFS_CHECK",
		"AUTH_GAME",
		"AUTH_COMPANY",
		"AUTHORIZED",
		"MAP_WAIT",
		"MAP",
		"DONE_MAP",
		"PRE_ACTIVE",
		"ACTIVE",
		"CLOSE_PENDING",
	};
	static_assert(lengthof(_client_status_names) == STATUS_END);
	return status < STATUS_END ? _client_status_names[status] : "[invalid status]";
}

std::string ServerNetworkGameSocketHandler::GetDebugInfo() const
{
	return stdstr_fmt("status: %d (%s)", this->status, GetClientStatusName(this->status));
}

/**
 * Populate the company stats.
 * @param stats the stats to update
 */
void NetworkPopulateCompanyStats(NetworkCompanyStats *stats)
{
	memset(stats, 0, sizeof(*stats) * MAX_COMPANIES);

	/* Go through all vehicles and count the type of vehicles */
	for (const Vehicle *v : Vehicle::IterateFrontOnly()) {
		if (!Company::IsValidID(v->owner) || !v->IsPrimaryVehicle() || HasBit(v->subtype, GVSF_VIRTUAL)) continue;
		uint8_t type = 0;
		switch (v->type) {
			case VEH_TRAIN: type = NETWORK_VEH_TRAIN; break;
			case VEH_ROAD: type = RoadVehicle::From(v)->IsBus() ? NETWORK_VEH_BUS : NETWORK_VEH_LORRY; break;
			case VEH_AIRCRAFT: type = NETWORK_VEH_PLANE; break;
			case VEH_SHIP: type = NETWORK_VEH_SHIP; break;
			default: continue;
		}
		stats[v->owner].num_vehicle[type]++;
	}

	/* Go through all stations and count the types of stations */
	for (const Station *s : Station::Iterate()) {
		if (Company::IsValidID(s->owner)) {
			NetworkCompanyStats *npi = &stats[s->owner];

			if (s->facilities & FACIL_TRAIN)      npi->num_station[NETWORK_VEH_TRAIN]++;
			if (s->facilities & FACIL_TRUCK_STOP) npi->num_station[NETWORK_VEH_LORRY]++;
			if (s->facilities & FACIL_BUS_STOP)   npi->num_station[NETWORK_VEH_BUS]++;
			if (s->facilities & FACIL_AIRPORT)    npi->num_station[NETWORK_VEH_PLANE]++;
			if (s->facilities & FACIL_DOCK)       npi->num_station[NETWORK_VEH_SHIP]++;
		}
	}
}

/**
 * Send updated client info of a particular client.
 * @param client_id The client to send it for.
 */
void NetworkUpdateClientInfo(ClientID client_id)
{
	NetworkClientInfo *ci = NetworkClientInfo::GetByClientID(client_id);

	if (ci == nullptr) return;

	DEBUG(desync, 1, "client: %s; client: %02x; company: %02x", debug_date_dumper().HexDate(), client_id, (int)ci->client_playas);

	for (NetworkClientSocket *cs : NetworkClientSocket::Iterate()) {
		if (cs->status >= ServerNetworkGameSocketHandler::STATUS_AUTHORIZED) {
			cs->SendClientInfo(ci);
		}
	}

	NetworkAdminClientUpdate(ci);
}

/** Check if the server has autoclean_companies activated
 * Two things happen:
 *     1) If a company is not protected, it is closed after 1 year (for example)
 *     2) If a company is protected, protection is disabled after 3 years (for example)
 *          (and item 1. happens a year later)
 */
static void NetworkAutoCleanCompanies()
{
	CompanyMask has_clients = 0;
	CompanyMask has_vehicles = 0;

	if (!_settings_client.network.autoclean_companies) return;

	/* Detect the active companies */
	for (const NetworkClientInfo *ci : NetworkClientInfo::Iterate()) {
		if (Company::IsValidID(ci->client_playas)) SetBit(has_clients, ci->client_playas);
	}

	if (!_network_dedicated) {
		const NetworkClientInfo *ci = NetworkClientInfo::GetByClientID(CLIENT_ID_SERVER);
		assert(ci != nullptr);
		if (Company::IsValidID(ci->client_playas)) SetBit(has_clients, ci->client_playas);
	}

	if (_settings_client.network.autoclean_novehicles != 0) {
		for (const Company *c : Company::Iterate()) {
			if (std::any_of(std::begin(c->group_all), std::end(c->group_all), [](const GroupStatistics &gs) { return gs.num_vehicle != 0; })) SetBit(has_vehicles, c->index);
		}
	}

	/* Go through all the companies */
	for (const Company *c : Company::Iterate()) {
		/* Skip the non-active once */
		if (c->is_ai) continue;

		if (!HasBit(has_clients, c->index)) {
			/* The company is empty for one month more */
			_network_company_states[c->index].months_empty++;

			/* Is the company empty for autoclean_unprotected-months, and is there no protection? */
			if (_settings_client.network.autoclean_unprotected != 0 && _network_company_states[c->index].months_empty > _settings_client.network.autoclean_unprotected && _network_company_states[c->index].password.empty()) {
				/* Shut the company down */
				DoCommandP(0, CCA_DELETE | c->index << 16 | CRR_AUTOCLEAN << 24, 0, CMD_COMPANY_CTRL);
				IConsolePrintF(CC_DEFAULT, "Auto-cleaned company #%d with no password", c->index + 1);
			}
			/* Is the company empty for autoclean_protected-months, and there is a protection? */
			if (_settings_client.network.autoclean_protected != 0 && _network_company_states[c->index].months_empty > _settings_client.network.autoclean_protected && !_network_company_states[c->index].password.empty()) {
				/* Unprotect the company */
				_network_company_states[c->index].password.clear();
				IConsolePrintF(CC_DEFAULT, "Auto-removed protection from company #%d", c->index + 1);
				_network_company_states[c->index].months_empty = 0;
				NetworkServerUpdateCompanyPassworded(c->index, false);
			}
			/* Is the company empty for autoclean_novehicles-months, and has no vehicles? */
			if (_settings_client.network.autoclean_novehicles != 0 && _network_company_states[c->index].months_empty > _settings_client.network.autoclean_novehicles && !HasBit(has_vehicles, c->index)) {
				/* Shut the company down */
				DoCommandP(0, CCA_DELETE | c->index << 16 | CRR_AUTOCLEAN << 24, 0, CMD_COMPANY_CTRL);
				IConsolePrintF(CC_DEFAULT, "Auto-cleaned company #%d with no vehicles", c->index + 1);
			}
		} else {
			/* It is not empty, reset the date */
			_network_company_states[c->index].months_empty = 0;
		}
	}
}

/**
 * Check whether a name is unique, and otherwise try to make it unique.
 * @param new_name The name to check/modify.
 * @return True if an unique name was achieved.
 */
bool NetworkMakeClientNameUnique(std::string &name)
{
	bool is_name_unique = false;
	std::string original_name = name;

	for (uint number = 1; !is_name_unique && number <= MAX_CLIENTS; number++) {  // Something's really wrong when there're more names than clients
		is_name_unique = true;
		for (const NetworkClientInfo *ci : NetworkClientInfo::Iterate()) {
			if (ci->client_name == name) {
				/* Name already in use */
				is_name_unique = false;
				break;
			}
		}
		/* Check if it is the same as the server-name */
		const NetworkClientInfo *ci = NetworkClientInfo::GetByClientID(CLIENT_ID_SERVER);
		if (ci != nullptr) {
			if (ci->client_name == name) is_name_unique = false; // name already in use
		}

		if (!is_name_unique) {
			/* Try a new name (<name> #1, <name> #2, and so on) */
			name = original_name + " #" + std::to_string(number);

			/* The constructed client name is larger than the limit,
			 * so... bail out as no valid name can be created. */
			if (name.size() >= NETWORK_CLIENT_NAME_LENGTH) return false;
		}
	}

	return is_name_unique;
}

/**
 * Change the client name of the given client
 * @param client_id the client to change the name of
 * @param new_name the new name for the client
 * @return true iff the name was changed
 */
bool NetworkServerChangeClientName(ClientID client_id, const std::string &new_name)
{
	/* Check if the name's already in use */
	for (NetworkClientInfo *ci : NetworkClientInfo::Iterate()) {
		if (ci->client_name.compare(new_name) == 0) return false;
	}

	NetworkClientInfo *ci = NetworkClientInfo::GetByClientID(client_id);
	if (ci == nullptr) return false;

	NetworkTextMessage(NETWORK_ACTION_NAME_CHANGE, CC_DEFAULT, true, ci->client_name, new_name);

	ci->client_name = new_name;

	NetworkUpdateClientInfo(client_id);
	return true;
}

/**
 * Set/Reset a company password on the server end.
 * @param company_id ID of the company the password should be changed for.
 * @param password The new password.
 * @param already_hashed Is the given password already hashed?
 */
void NetworkServerSetCompanyPassword(CompanyID company_id, const std::string &password, bool already_hashed)
{
	if (!Company::IsValidHumanID(company_id)) return;

	if (already_hashed) {
		_network_company_states[company_id].password = password;
	} else {
		_network_company_states[company_id].password = GenerateCompanyPasswordHash(password, _network_company_server_id, _settings_game.game_creation.generation_seed);
	}

	NetworkServerUpdateCompanyPassworded(company_id, !_network_company_states[company_id].password.empty());
}

/**
 * Handle the command-queue of a socket.
 * @param cs The socket to handle the queue for.
 */
static void NetworkHandleCommandQueue(NetworkClientSocket *cs)
{
	for (auto &cp : cs->outgoing_queue) cs->SendCommand(cp);
	cs->outgoing_queue.clear();
}

/**
 * This is called every tick if this is a _network_server
 * @param send_frame Whether to send the frame to the clients.
 */
void NetworkServer_Tick(bool send_frame)
{
#ifndef ENABLE_NETWORK_SYNC_EVERY_FRAME
	bool send_sync = false;
#endif

#ifndef ENABLE_NETWORK_SYNC_EVERY_FRAME
	if (_frame_counter >= _last_sync_frame + _settings_client.network.sync_freq) {
		_last_sync_frame = _frame_counter;
		send_sync = true;
	}
#endif

	/* Now we are done with the frame, inform the clients that they can
	 *  do their frame! */
	for (NetworkClientSocket *cs : NetworkClientSocket::Iterate()) {
		/* We allow a number of bytes per frame, but only to the burst amount
		 * to be available for packet receiving at any particular time. */
		cs->receive_limit = std::min<size_t>(cs->receive_limit + _settings_client.network.bytes_per_frame,
				_settings_client.network.bytes_per_frame_burst);

		/* Check if the speed of the client is what we can expect from a client */
		uint lag = NetworkCalculateLag(cs);
		switch (cs->status) {
			case NetworkClientSocket::STATUS_ACTIVE:
				if (lag > _settings_client.network.max_lag_time) {
					/* Client did still not report in within the specified limit. */
					IConsolePrintF(CC_ERROR, cs->last_packet + std::chrono::milliseconds(lag * MILLISECONDS_PER_TICK) > std::chrono::steady_clock::now() ?
							/* A packet was received in the last three game days, so the client is likely lagging behind. */
								"Client #%d (IP: %s) is dropped because the client's game state is more than %d ticks behind" :
							/* No packet was received in the last three game days; sounds like a lost connection. */
								"Client #%d (IP: %s) is dropped because the client did not respond for more than %d ticks",
							cs->client_id, cs->GetClientIP(), lag);
					cs->SendError(NETWORK_ERROR_TIMEOUT_COMPUTER);
					continue;
				}

				/* Report once per time we detect the lag, and only when we
				 * received a packet in the last 2 seconds. If we
				 * did not receive a packet, then the client is not just
				 * slow, but the connection is likely severed. Mentioning
				 * frame_freq is not useful in this case. */
				if (lag > (uint)DAY_TICKS && cs->lag_test == 0 && cs->last_packet + std::chrono::seconds(2) > std::chrono::steady_clock::now()) {
					IConsolePrintF(CC_WARNING, "[%d] Client #%d is slow, try increasing [network.]frame_freq to a higher value!", _frame_counter, cs->client_id);
					cs->lag_test = 1;
				}

				if (cs->last_frame_server - cs->last_token_frame >= _settings_client.network.max_lag_time) {
					/* This is a bad client! It didn't send the right token back within time. */
					IConsolePrintF(CC_ERROR, "Client #%d is dropped because it fails to send valid acks", cs->client_id);
					cs->SendError(NETWORK_ERROR_TIMEOUT_COMPUTER);
					continue;
				}
				break;

			case NetworkClientSocket::STATUS_INACTIVE:
			case NetworkClientSocket::STATUS_NEWGRFS_CHECK:
			case NetworkClientSocket::STATUS_AUTHORIZED:
				/* NewGRF check and authorized states should be handled almost instantly.
				 * So give them some lee-way, likewise for the query with inactive. */
				if (lag > _settings_client.network.max_init_time) {
					IConsolePrintF(CC_ERROR, "Client #%d is dropped because it took longer than %d ticks to start the joining process", cs->client_id, _settings_client.network.max_init_time);
					cs->SendError(NETWORK_ERROR_TIMEOUT_COMPUTER);
					continue;
				}
				break;

			case NetworkClientSocket::STATUS_MAP_WAIT:
				/* Send every two seconds a packet to the client, to make sure
				 * it knows the server is still there; just someone else is
				 * still receiving the map. */
				if (std::chrono::steady_clock::now() > cs->last_packet + std::chrono::seconds(2)) {
					cs->SendWait();
					/* We need to reset the timer, as otherwise we will be
					 * spamming the client. Strictly speaking this variable
					 * tracks when we last received a packet from the client,
					 * but as it is waiting, it will not send us any till we
					 * start sending them data. */
					cs->last_packet = std::chrono::steady_clock::now();
				}
				break;

			case NetworkClientSocket::STATUS_MAP:
				/* Downloading the map... this is the amount of time since starting the saving. */
				if (lag > _settings_client.network.max_download_time) {
					IConsolePrintF(CC_ERROR, "Client #%d is dropped because it took longer than %d ticks to download the map", cs->client_id, _settings_client.network.max_download_time);
					cs->SendError(NETWORK_ERROR_TIMEOUT_MAP);
					continue;
				}
				break;

			case NetworkClientSocket::STATUS_DONE_MAP:
			case NetworkClientSocket::STATUS_PRE_ACTIVE:
				/* The map has been sent, so this is for loading the map and syncing up. */
				if (lag > _settings_client.network.max_join_time) {
					IConsolePrintF(CC_ERROR, "Client #%d is dropped because it took longer than %d ticks to join", cs->client_id, _settings_client.network.max_join_time);
					cs->SendError(NETWORK_ERROR_TIMEOUT_JOIN);
					continue;
				}
				break;

			case NetworkClientSocket::STATUS_AUTH_GAME:
			case NetworkClientSocket::STATUS_AUTH_COMPANY:
				/* These don't block? */
				if (lag > _settings_client.network.max_password_time) {
					IConsolePrintF(CC_ERROR, "Client #%d is dropped because it took longer than %d ticks to enter the password", cs->client_id, _settings_client.network.max_password_time);
					cs->SendError(NETWORK_ERROR_TIMEOUT_PASSWORD);
					continue;
				}
				break;

			case NetworkClientSocket::STATUS_CLOSE_PENDING:
				/* This is an internal state where we do not wait
				 * on the client to move to a different state. */
				break;

			case NetworkClientSocket::STATUS_END:
				/* Bad server/code. */
				NOT_REACHED();
		}

		if (cs->status >= NetworkClientSocket::STATUS_PRE_ACTIVE && cs->status != NetworkClientSocket::STATUS_CLOSE_PENDING) {
			/* Check if we can send command, and if we have anything in the queue */
			NetworkHandleCommandQueue(cs);

			/* Send an updated _frame_counter_max to the client */
			if (send_frame) cs->SendFrame();

#ifndef ENABLE_NETWORK_SYNC_EVERY_FRAME
			/* Send a sync-check packet */
			if (send_sync) cs->SendSync();
#endif
		}
	}
}

/** Helper function to restart the map. */
static void NetworkRestartMap()
{
	_settings_newgame.game_creation.generation_seed = GENERATE_NEW_SEED;
	switch (_file_to_saveload.abstract_ftype) {
		case FT_SAVEGAME:
		case FT_SCENARIO:
			_switch_mode = SM_LOAD_GAME;
			break;

		case FT_HEIGHTMAP:
			_switch_mode = SM_START_HEIGHTMAP;
			break;

		default:
			_switch_mode = SM_NEWGAME;
	}
}

/** Timer to restart a network server automatically based on real-time hours played. Initialized at zero to disable until settings are loaded. */
static IntervalTimer<TimerGameRealtime> _network_restart_map_timer({std::chrono::hours::zero(), TimerGameRealtime::UNPAUSED}, [](auto)
{
	if (!_network_server) return;

	/* If setting is 0, this feature is disabled. */
	if (_settings_client.network.restart_hours == 0) return;

	DEBUG(net, 3, "Auto-restarting map: %d hours played", _settings_client.network.restart_hours);
	NetworkRestartMap();
});

/**
 * Reset the automatic network restart time interval.
 * @param reset Whether to reset the timer to zero.
 */
void ChangeNetworkRestartTime(bool reset)
{
	if (!_network_server) return;

	_network_restart_map_timer.SetInterval({ std::chrono::hours(_settings_client.network.restart_hours), TimerGameRealtime::UNPAUSED }, reset);
}

/** Check if we want to restart the map based on the year. */
static void NetworkCheckRestartMapYear()
{
	/* If setting is 0, this feature is disabled. */
	if (_settings_client.network.restart_game_year == 0) return;

	if (CalTime::CurYear() >= _settings_client.network.restart_game_year) {
		DEBUG(net, 3, "Auto-restarting map: year %d reached", CalTime::CurYear().base());
		NetworkRestartMap();
	}
}

/** Yearly "callback". Called whenever the year changes. */
void NetworkServerCalendarYearlyLoop()
{
	NetworkCheckRestartMapYear();
}

/** Yearly "callback". Called whenever the year changes. */
void NetworkServerEconomyYearlyLoop()
{
	NetworkAdminUpdate(ADMIN_FREQUENCY_ANUALLY);
}

/** Monthly "callback". Called whenever the month changes. */
void NetworkServerEconomyMonthlyLoop()
{
	NetworkAutoCleanCompanies();
	NetworkAdminUpdate(ADMIN_FREQUENCY_MONTHLY);
	if ((CalTime::CurMonth() % 3) == 0) NetworkAdminUpdate(ADMIN_FREQUENCY_QUARTERLY);
}

/** Daily "callback". Called whenever the date changes. */
void NetworkServerEconomyDailyLoop()
{
	NetworkAdminUpdate(ADMIN_FREQUENCY_DAILY);
	if ((CalTime::CurDate().base() % 7) == 3) NetworkAdminUpdate(ADMIN_FREQUENCY_WEEKLY);
}

/**
 * Get the IP address/hostname of the connected client.
 * @return The IP address.
 */
const char *ServerNetworkGameSocketHandler::GetClientIP()
{
	return this->client_address.GetHostname();
}

/** Show the status message of all clients on the console. */
void NetworkServerShowStatusToConsole()
{
	static const char * const stat_str[] = {
		"inactive",
<<<<<<< HEAD
=======
		"authorizing (server password)",
		"identifing client",
>>>>>>> 4af089b9
		"checking NewGRFs",
		"authorizing (company password)",
		"authorized",
		"waiting",
		"loading map",
		"map done",
		"ready",
		"active",
		"close pending"
	};
	static_assert(lengthof(stat_str) == NetworkClientSocket::STATUS_END);

	for (NetworkClientSocket *cs : NetworkClientSocket::Iterate()) {
		NetworkClientInfo *ci = cs->GetInfo();
		if (ci == nullptr) continue;
		uint lag = NetworkCalculateLag(cs);
		const char *status;

		status = (cs->status < (ptrdiff_t)lengthof(stat_str) ? stat_str[cs->status] : "unknown");
		IConsolePrintF(CC_INFO, "Client #%1d  name: '%s'  status: '%s'  frame-lag: %3d  company: %1d  IP: %s",
			cs->client_id, ci->client_name.c_str(), status, lag,
			ci->client_playas + (Company::IsValidID(ci->client_playas) ? 1 : 0),
			cs->GetClientIP());
	}
}

/**
 * Send Config Update
 */
void NetworkServerSendConfigUpdate()
{
	for (NetworkClientSocket *cs : NetworkClientSocket::Iterate()) {
		if (cs->status >= NetworkClientSocket::STATUS_PRE_ACTIVE) cs->SendConfigUpdate();
	}
}

/** Update the server's NetworkServerGameInfo due to changes in settings. */
void NetworkServerUpdateGameInfo()
{
	if (_network_server) FillStaticNetworkServerGameInfo();
}

/**
 * Tell that a particular company is (not) passworded.
 * @param company_id The company that got/removed the password.
 * @param passworded Whether the password was received or removed.
 */
void NetworkServerUpdateCompanyPassworded(CompanyID company_id, bool passworded)
{
	if (NetworkCompanyIsPassworded(company_id) == passworded) return;

	SB(_network_company_passworded, company_id, 1, !!passworded);
	SetWindowClassesDirty(WC_COMPANY);

	for (NetworkClientSocket *cs : NetworkClientSocket::Iterate()) {
		if (cs->status >= NetworkClientSocket::STATUS_PRE_ACTIVE) cs->SendCompanyUpdate();
	}

	NetworkAdminCompanyUpdate(Company::GetIfValid(company_id));
}

/**
 * Handle the tid-bits of moving a client from one company to another.
 * @param client_id id of the client we want to move.
 * @param company_id id of the company we want to move the client to.
 * @return void
 */
void NetworkServerDoMove(ClientID client_id, CompanyID company_id)
{
	/* Only allow non-dedicated servers and normal clients to be moved */
	if (client_id == CLIENT_ID_SERVER && _network_dedicated) return;

	NetworkClientInfo *ci = NetworkClientInfo::GetByClientID(client_id);
	assert(ci != nullptr);

	/* No need to waste network resources if the client is in the company already! */
	if (ci->client_playas == company_id) return;

	ci->client_playas = company_id;

	if (client_id == CLIENT_ID_SERVER) {
		SetLocalCompany(company_id);
	} else {
		NetworkClientSocket *cs = NetworkClientSocket::GetByClientID(client_id);
		/* When the company isn't authorized we can't move them yet. */
		if (cs->status < NetworkClientSocket::STATUS_AUTHORIZED) return;
		cs->SendMove(client_id, company_id);
	}

	/* announce the client's move */
	NetworkUpdateClientInfo(client_id);

	NetworkAction action = (company_id == COMPANY_SPECTATOR) ? NETWORK_ACTION_COMPANY_SPECTATOR : NETWORK_ACTION_COMPANY_JOIN;
	NetworkServerSendChat(action, DESTTYPE_BROADCAST, 0, "", client_id, company_id + 1);

	InvalidateWindowData(WC_CLIENT_LIST, 0);
}

/**
 * Send an rcon reply to the client.
 * @param client_id The identifier of the client.
 * @param colour_code The colour of the text.
 * @param string The actual reply.
 */
void NetworkServerSendRcon(ClientID client_id, TextColour colour_code, const std::string &string)
{
	NetworkClientSocket::GetByClientID(client_id)->SendRConResult(colour_code, string);
}

/**
 * Send an rcon reply to the client.
 * @param client_id The identifier of the client.
 * @param colour_code The colour of the text.
 * @param string The actual reply.
 */
void NetworkServerSendRconDenied(ClientID client_id)
{
	NetworkClientSocket::GetByClientID(client_id)->SendRConDenied();
}

/**
 * Kick a single client.
 * @param client_id The client to kick.
 * @param reason In case of kicking a client, specifies the reason for kicking the client.
 */
void NetworkServerKickClient(ClientID client_id, const std::string &reason)
{
	if (client_id == CLIENT_ID_SERVER) return;
	NetworkClientSocket::GetByClientID(client_id)->SendError(NETWORK_ERROR_KICKED, reason);
}

/**
 * Ban, or kick, everyone joined from the given client's IP.
 * @param client_id The client to check for.
 * @param ban Whether to ban or kick.
 * @param reason In case of kicking a client, specifies the reason for kicking the client.
 */
uint NetworkServerKickOrBanIP(ClientID client_id, bool ban, const std::string &reason)
{
	return NetworkServerKickOrBanIP(NetworkClientSocket::GetByClientID(client_id)->GetClientIP(), ban, reason);
}

/**
 * Kick or ban someone based on an IP address.
 * @param ip The IP address/range to ban/kick.
 * @param ban Whether to ban or just kick.
 * @param reason In case of kicking a client, specifies the reason for kicking the client.
 */
uint NetworkServerKickOrBanIP(const std::string &ip, bool ban, const std::string &reason)
{
	/* Add address to ban-list */
	if (ban) {
		bool contains = false;
		for (const auto &iter : _network_ban_list) {
			if (iter == ip) {
				contains = true;
				break;
			}
		}
		if (!contains) _network_ban_list.emplace_back(ip);
	}

	uint n = 0;

	/* There can be multiple clients with the same IP, kick them all but don't kill the server,
	 * or the client doing the rcon. The latter can't be kicked because kicking frees closes
	 * and subsequently free the connection related instances, which we would be reading from
	 * and writing to after returning. So we would read or write data from freed memory up till
	 * the segfault triggers. */
	for (NetworkClientSocket *cs : NetworkClientSocket::Iterate()) {
		if (cs->client_id == CLIENT_ID_SERVER) continue;
		if (cs->client_id == _redirect_console_to_client) continue;
		if (cs->client_address.IsInNetmask(ip.c_str())) {
			NetworkServerKickClient(cs->client_id, reason);
			n++;
		}
	}

	return n;
}

/**
 * Check whether a particular company has clients.
 * @param company The company to check.
 * @return True if at least one client is joined to the company.
 */
bool NetworkCompanyHasClients(CompanyID company)
{
	for (const NetworkClientInfo *ci : NetworkClientInfo::Iterate()) {
		if (ci->client_playas == company) return true;
	}
	return false;
}


/**
 * Get the name of the client, if the user did not send it yet, Client ID is used.
 * @param client_name The variable to write the name to.
 * @param last        The pointer to the last element of the destination buffer
 */
void ServerNetworkGameSocketHandler::GetClientName(char *client_name, const char *last) const
{
	const NetworkClientInfo *ci = this->GetInfo();

	if (ci == nullptr || ci->client_name.empty()) {
		seprintf(client_name, last, "Client #%4d", this->client_id);
	} else {
		strecpy(client_name, ci->client_name.c_str(), last);
	}
}

/**
 * Print all the clients to the console
 */
void NetworkPrintClients()
{
	for (NetworkClientInfo *ci : NetworkClientInfo::Iterate()) {
		if (_network_server) {
			IConsolePrintF(CC_INFO, "Client #%1d  name: '%s'  company: %1d  IP: %s",
					ci->client_id,
					ci->client_name.c_str(),
					ci->client_playas + (Company::IsValidID(ci->client_playas) ? 1 : 0),
					ci->client_id == CLIENT_ID_SERVER ? "server" : NetworkClientSocket::GetByClientID(ci->client_id)->GetClientIP());
		} else {
			IConsolePrintF(CC_INFO, "Client #%1d  name: '%s'  company: %1d",
					ci->client_id,
					ci->client_name.c_str(),
					ci->client_playas + (Company::IsValidID(ci->client_playas) ? 1 : 0));
		}
	}
}

/**
 * Get the public key of the client with the given id.
 * @param client_id The id of the client.
 * @return View of the public key, which is empty when the client does not exist.
 */
std::string_view NetworkGetPublicKeyOfClient(ClientID client_id)
{
	auto socket = NetworkClientSocket::GetByClientID(client_id);
	return socket == nullptr ? "" : socket->GetPeerPublicKey();
}


/**
 * Perform all the server specific administration of a new company.
 * @param c  The newly created company; can't be nullptr.
 * @param ci The client information of the client that made the company; can be nullptr.
 */
void NetworkServerNewCompany(const Company *c, NetworkClientInfo *ci)
{
	assert(c != nullptr);

	if (!_network_server) return;

	_network_company_states[c->index].months_empty = 0;
	_network_company_states[c->index].password.clear();
	NetworkServerUpdateCompanyPassworded(c->index, false);

	if (ci != nullptr) {
		/* ci is nullptr when replaying, or for AIs. In neither case there is a client. */
		ci->client_playas = c->index;
		NetworkUpdateClientInfo(ci->client_id);
		NetworkSendCommand(0, 0, 0, 0, CMD_RENAME_PRESIDENT, nullptr, ci->client_name.c_str(), c->index, nullptr);
	}

	if (ci != nullptr) {
		/* ci is nullptr when replaying, or for AIs. In neither case there is a client.
		   We need to send Admin port update here so that they first know about the new company
		   and then learn about a possibly joining client (see FS#6025) */
		NetworkServerSendChat(NETWORK_ACTION_COMPANY_NEW, DESTTYPE_BROADCAST, 0, "", ci->client_id, c->index + 1);
	}
}

char *NetworkServerDumpClients(char *buffer, const char *last)
{
	for (NetworkClientInfo *ci : NetworkClientInfo::Iterate()) {
		buffer += seprintf(buffer, last, "  #%d: name: '%s', company: %u",
				ci->client_id,
				ci->client_name.c_str(),
				ci->client_playas);
		if (ci->join_date != 0) {
			EconTime::YearMonthDay ymd = EconTime::ConvertDateToYMD(ci->join_date);
			buffer += seprintf(buffer, last, ", joined: %4i-%02i-%02i, %i, %i, frame: %08X",
					ymd.year.base(), ymd.month + 1, ymd.day, ci->join_date_fract, ci->join_tick_skip_counter, ci->join_frame);
		}
		buffer += seprintf(buffer, last, "\n");
	}
	return buffer;
}<|MERGE_RESOLUTION|>--- conflicted
+++ resolved
@@ -151,7 +151,7 @@
 		/* We want to abort the saving when the socket is closed. */
 		if (this->cs == nullptr) SlError(STR_NETWORK_ERROR_LOSTCONNECTION);
 
-		if (this->current == nullptr) this->current = std::make_unique<Packet>(PACKET_SERVER_MAP_DATA, TCP_MTU);
+		if (this->current == nullptr) this->current = std::make_unique<Packet>(this->cs, PACKET_SERVER_MAP_DATA, TCP_MTU);
 
 		uint8_t *bufe = buf + size;
 		while (buf != bufe) {
@@ -160,7 +160,7 @@
 
 			if (!this->current->CanWriteToPacket(1)) {
 				this->packets.push_back(std::move(this->current));
-				if (buf != bufe) this->current = std::make_unique<Packet>(PACKET_SERVER_MAP_DATA, TCP_MTU);
+				if (buf != bufe) this->current = std::make_unique<Packet>(this->cs, PACKET_SERVER_MAP_DATA, TCP_MTU);
 			}
 		}
 
@@ -178,10 +178,10 @@
 		if (this->current != nullptr) this->packets.push_back(std::move(this->current));
 
 		/* Add a packet stating that this is the end to the queue. */
-		this->packets.push_back(std::make_unique<Packet>(PACKET_SERVER_MAP_DONE));
+		this->packets.push_back(std::make_unique<Packet>(this->cs, PACKET_SERVER_MAP_DONE));
 
 		/* Fast-track the size to the client. */
-		this->map_size_packet.reset(new Packet(PACKET_SERVER_MAP_SIZE, TCP_MTU));
+		this->map_size_packet.reset(new Packet(this->cs, PACKET_SERVER_MAP_SIZE, TCP_MTU));
 		this->map_size_packet->Send_uint32((uint32_t)this->total_size);
 	}
 };
@@ -395,7 +395,7 @@
 NetworkRecvStatus ServerNetworkGameSocketHandler::SendClientInfo(NetworkClientInfo *ci)
 {
 	if (ci->client_id != INVALID_CLIENT_ID) {
-		auto p = std::make_unique<Packet>(PACKET_SERVER_CLIENT_INFO, TCP_MTU);
+		auto p = std::make_unique<Packet>(this, PACKET_SERVER_CLIENT_INFO, TCP_MTU);
 		p->Send_uint32(ci->client_id);
 		p->Send_uint8 (ci->client_playas);
 		p->Send_string(ci->client_name);
@@ -408,7 +408,7 @@
 /** Send the client information about the server. */
 NetworkRecvStatus ServerNetworkGameSocketHandler::SendGameInfo()
 {
-	auto p = std::make_unique<Packet>(PACKET_SERVER_GAME_INFO, TCP_MTU);
+	auto p = std::make_unique<Packet>(this, PACKET_SERVER_GAME_INFO, TCP_MTU);
 	SerializeNetworkGameInfo(*p, GetCurrentNetworkServerGameInfo());
 
 	this->SendPacket(std::move(p));
@@ -418,7 +418,7 @@
 
 NetworkRecvStatus ServerNetworkGameSocketHandler::SendGameInfoExtended(PacketGameType reply_type, uint16_t flags, uint16_t version)
 {
-	auto p = std::make_unique<Packet>(reply_type, TCP_MTU);
+	auto p = std::make_unique<Packet>(this, reply_type, TCP_MTU);
 	SerializeNetworkGameInfoExtended(*p, GetCurrentNetworkServerGameInfo(), flags, version);
 
 	this->SendPacket(std::move(p));
@@ -433,7 +433,7 @@
  */
 NetworkRecvStatus ServerNetworkGameSocketHandler::SendError(NetworkErrorCode error, const std::string &reason)
 {
-	auto p = std::make_unique<Packet>(PACKET_SERVER_ERROR, TCP_MTU);
+	auto p = std::make_unique<Packet>(this, PACKET_SERVER_ERROR, TCP_MTU);
 
 	p->Send_uint8(error);
 	if (!reason.empty()) p->Send_string(reason);
@@ -478,7 +478,7 @@
 NetworkRecvStatus ServerNetworkGameSocketHandler::SendDesyncLog(const std::string &log)
 {
 	for (size_t offset = 0; offset < log.size();) {
-		auto p = std::make_unique<Packet>(PACKET_SERVER_DESYNC_LOG, TCP_MTU);
+		auto p = std::make_unique<Packet>(this, PACKET_SERVER_DESYNC_LOG, TCP_MTU);
 		size_t size = std::min<size_t>(log.size() - offset, TCP_MTU - 2 - p->Size());
 		p->Send_uint16(static_cast<uint16_t>(size));
 		p->Send_binary((const uint8_t *)(log.data() + offset), size);
@@ -492,10 +492,8 @@
 /** Send the check for the NewGRFs. */
 NetworkRecvStatus ServerNetworkGameSocketHandler::SendNewGRFCheck()
 {
-	auto p = std::make_unique<Packet>(PACKET_SERVER_CHECK_NEWGRFS, TCP_MTU);
-
-	/* Invalid packet when status is anything but STATUS_INACTIVE. */
-	if (this->status != STATUS_INACTIVE) return this->CloseConnection(NETWORK_RECV_STATUS_MALFORMED_PACKET);
+	/* Invalid packet when status is anything but STATUS_IDENTIFY. */
+	if (this->status != STATUS_IDENTIFY) return this->CloseConnection(NETWORK_RECV_STATUS_MALFORMED_PACKET);
 
 	this->status = STATUS_NEWGRFS_CHECK;
 
@@ -504,6 +502,7 @@
 		return this->SendNeedCompanyPassword();
 	}
 
+	auto p = std::make_unique<Packet>(this, PACKET_SERVER_CHECK_NEWGRFS, TCP_MTU);
 	p->Send_uint32(GetGRFConfigListNonStaticCount(_grfconfig));
 	for (const GRFConfig *c = _grfconfig; c != nullptr; c = c->next) {
 		if (!HasBit(c->flags, GCF_STATIC)) SerializeGRFIdentifier(*p, c->ident);
@@ -516,66 +515,41 @@
 /** Request the game password. */
 NetworkRecvStatus ServerNetworkGameSocketHandler::SendAuthRequest()
 {
-<<<<<<< HEAD
+	/* Invalid packet when status is anything but STATUS_INACTIVE or STATUS_AUTH_GAME. */
+	if (this->status != STATUS_INACTIVE && status != STATUS_AUTH_GAME) return this->CloseConnection(NETWORK_RECV_STATUS_MALFORMED_PACKET);
+
+	this->status = STATUS_AUTH_GAME;
+
+	/* Reset 'lag' counters */
+	this->last_frame = this->last_frame_server = _frame_counter;
+
+	if (this->authentication_handler == nullptr) {
+		this->authentication_handler = NetworkAuthenticationServerHandler::Create(&_password_provider, &_authorized_key_handler);
+	}
+
+	auto p = std::make_unique<Packet>(this, PACKET_SERVER_AUTH_REQUEST, TCP_MTU);
+	this->authentication_handler->SendRequest(*p);
+
+	this->SendPacket(std::move(p));
+	return NETWORK_RECV_STATUS_OKAY;
+}
+
+/** Notify the client that the authentication has completed and tell that for the remainder of this socket encryption is enabled. */
+NetworkRecvStatus ServerNetworkGameSocketHandler::SendEnableEncryption()
+{
+	/* Invalid packet when status is anything but STATUS_AUTH_GAME. */
+	if (this->status != STATUS_AUTH_GAME) return this->CloseConnection(NETWORK_RECV_STATUS_MALFORMED_PACKET);
+
+	auto p = std::make_unique<Packet>(this, PACKET_SERVER_ENABLE_ENCRYPTION, TCP_MTU);
+	this->SendPacket(std::move(p));
+	return NETWORK_RECV_STATUS_OKAY;
+}
+
+/** Request the company password. */
+NetworkRecvStatus ServerNetworkGameSocketHandler::SendNeedCompanyPassword()
+{
 	/* Invalid packet when status is anything but STATUS_NEWGRFS_CHECK. */
 	if (this->status != STATUS_NEWGRFS_CHECK) return this->CloseConnection(NETWORK_RECV_STATUS_MALFORMED_PACKET);
-=======
-	Debug(net, 9, "client[{}] SendAuthRequest()", this->client_id);
-
-	/* Invalid packet when status is anything but STATUS_INACTIVE or STATUS_AUTH_GAME. */
-	if (this->status != STATUS_INACTIVE && status != STATUS_AUTH_GAME) return this->CloseConnection(NETWORK_RECV_STATUS_MALFORMED_PACKET);
->>>>>>> 4af089b9
-
-	this->status = STATUS_AUTH_GAME;
-
-	/* Reset 'lag' counters */
-	this->last_frame = this->last_frame_server = _frame_counter;
-
-<<<<<<< HEAD
-	const NetworkGameKeys &keys = this->GetKeys();
-
-	auto p = std::make_unique<Packet>(PACKET_SERVER_NEED_GAME_PASSWORD, TCP_MTU);
-	static_assert(std::tuple_size<decltype(keys.x25519_pub_key)>::value == 32);
-	p->Send_binary(keys.x25519_pub_key);
-	p->Send_string(_settings_client.network.network_id);
-=======
-	if (this->authentication_handler == nullptr) {
-		this->authentication_handler = NetworkAuthenticationServerHandler::Create(&_password_provider, &_authorized_key_handler);
-	}
-
-	auto p = std::make_unique<Packet>(this, PACKET_SERVER_AUTH_REQUEST);
-	this->authentication_handler->SendRequest(*p);
-
-	this->SendPacket(std::move(p));
-	return NETWORK_RECV_STATUS_OKAY;
-}
-
-/** Notify the client that the authentication has completed and tell that for the remainder of this socket encryption is enabled. */
-NetworkRecvStatus ServerNetworkGameSocketHandler::SendEnableEncryption()
-{
-	Debug(net, 9, "client[{}] SendEnableEncryption()", this->client_id);
-
-	/* Invalid packet when status is anything but STATUS_AUTH_GAME. */
-	if (this->status != STATUS_AUTH_GAME) return this->CloseConnection(NETWORK_RECV_STATUS_MALFORMED_PACKET);
-
-	auto p = std::make_unique<Packet>(this, PACKET_SERVER_ENABLE_ENCRYPTION);
->>>>>>> 4af089b9
-	this->SendPacket(std::move(p));
-	return NETWORK_RECV_STATUS_OKAY;
-}
-
-/** Request the company password. */
-NetworkRecvStatus ServerNetworkGameSocketHandler::SendNeedCompanyPassword()
-{
-<<<<<<< HEAD
-	/* Invalid packet when status is anything but STATUS_AUTH_GAME. */
-	if (this->status != STATUS_AUTH_GAME) return this->CloseConnection(NETWORK_RECV_STATUS_MALFORMED_PACKET);
-=======
-	Debug(net, 9, "client[{}] SendNeedCompanyPassword()", this->client_id);
-
-	/* Invalid packet when status is anything but STATUS_NEWGRFS_CHECK. */
-	if (this->status != STATUS_NEWGRFS_CHECK) return this->CloseConnection(NETWORK_RECV_STATUS_MALFORMED_PACKET);
->>>>>>> 4af089b9
 
 	this->status = STATUS_AUTH_COMPANY;
 
@@ -587,7 +561,7 @@
 	/* Reset 'lag' counters */
 	this->last_frame = this->last_frame_server = _frame_counter;
 
-	auto p = std::make_unique<Packet>(PACKET_SERVER_NEED_COMPANY_PASSWORD, TCP_MTU);
+	auto p = std::make_unique<Packet>(this, PACKET_SERVER_NEED_COMPANY_PASSWORD, TCP_MTU);
 	p->Send_uint32(_settings_game.game_creation.generation_seed);
 	p->Send_string(_network_company_server_id);
 	this->SendPacket(std::move(p));
@@ -609,7 +583,7 @@
 
 	const NetworkGameKeys &keys = this->GetKeys();
 
-	auto p = std::make_unique<Packet>(PACKET_SERVER_WELCOME, TCP_MTU);
+	auto p = std::make_unique<Packet>(this, PACKET_SERVER_WELCOME, TCP_MTU);
 	p->Send_uint32(this->client_id);
 	p->Send_uint32(_settings_game.game_creation.generation_seed);
 	static_assert(std::tuple_size<decltype(keys.x25519_pub_key)>::value == 32);
@@ -639,7 +613,7 @@
 		if (new_cs->GetInfo()->join_date < this->GetInfo()->join_date || (new_cs->GetInfo()->join_date == this->GetInfo()->join_date && new_cs->client_id < this->client_id)) waiting++;
 	}
 
-	auto p = std::make_unique<Packet>(PACKET_SERVER_WAIT, TCP_MTU);
+	auto p = std::make_unique<Packet>(this, PACKET_SERVER_WAIT, TCP_MTU);
 	p->Send_uint8(waiting);
 	this->SendPacket(std::move(p));
 	return NETWORK_RECV_STATUS_OKAY;
@@ -685,7 +659,7 @@
 		this->savegame = std::make_shared<PacketWriter>(this);
 
 		/* Now send the _frame_counter and how many packets are coming */
-		auto p = std::make_unique<Packet>(PACKET_SERVER_MAP_BEGIN, TCP_MTU);
+		auto p = std::make_unique<Packet>(this, PACKET_SERVER_MAP_BEGIN, TCP_MTU);
 		p->Send_uint32(_frame_counter);
 		this->SendPacket(std::move(p));
 
@@ -724,7 +698,7 @@
  */
 NetworkRecvStatus ServerNetworkGameSocketHandler::SendJoin(ClientID client_id)
 {
-	auto p = std::make_unique<Packet>(PACKET_SERVER_JOIN, TCP_MTU);
+	auto p = std::make_unique<Packet>(this, PACKET_SERVER_JOIN, TCP_MTU);
 
 	p->Send_uint32(client_id);
 
@@ -735,7 +709,7 @@
 /** Tell the client that they may run to a particular frame. */
 NetworkRecvStatus ServerNetworkGameSocketHandler::SendFrame()
 {
-	auto p = std::make_unique<Packet>(PACKET_SERVER_FRAME, TCP_MTU);
+	auto p = std::make_unique<Packet>(this, PACKET_SERVER_FRAME, TCP_MTU);
 	p->Send_uint32(_frame_counter);
 	p->Send_uint32(_frame_counter_max);
 #ifdef ENABLE_NETWORK_SYNC_EVERY_FRAME
@@ -756,7 +730,7 @@
 /** Request the client to sync. */
 NetworkRecvStatus ServerNetworkGameSocketHandler::SendSync()
 {
-	auto p = std::make_unique<Packet>(PACKET_SERVER_SYNC, TCP_MTU);
+	auto p = std::make_unique<Packet>(this, PACKET_SERVER_SYNC, TCP_MTU);
 	p->Send_uint32(_frame_counter);
 	p->Send_uint32(_sync_seed_1);
 
@@ -771,7 +745,7 @@
  */
 NetworkRecvStatus ServerNetworkGameSocketHandler::SendCommand(const CommandPacket &cp)
 {
-	auto p = std::make_unique<Packet>(PACKET_SERVER_COMMAND, TCP_MTU);
+	auto p = std::make_unique<Packet>(this, PACKET_SERVER_COMMAND, TCP_MTU);
 
 	this->NetworkGameSocketHandler::SendCommand(*p, cp);
 	p->Send_uint32(cp.frame);
@@ -793,7 +767,7 @@
 {
 	if (this->status < STATUS_PRE_ACTIVE) return NETWORK_RECV_STATUS_OKAY;
 
-	auto p = std::make_unique<Packet>(PACKET_SERVER_CHAT, TCP_MTU);
+	auto p = std::make_unique<Packet>(this, PACKET_SERVER_CHAT, TCP_MTU);
 
 	p->Send_uint8 (action);
 	p->Send_uint32(client_id);
@@ -816,7 +790,7 @@
 {
 	if (this->status < STATUS_PRE_ACTIVE) return NETWORK_RECV_STATUS_OKAY;
 
-	auto p = std::make_unique<Packet>(PACKET_SERVER_EXTERNAL_CHAT, TCP_MTU);
+	auto p = std::make_unique<Packet>(this, PACKET_SERVER_EXTERNAL_CHAT, TCP_MTU);
 
 	p->Send_string(source);
 	p->Send_uint16(colour);
@@ -834,7 +808,7 @@
  */
 NetworkRecvStatus ServerNetworkGameSocketHandler::SendErrorQuit(ClientID client_id, NetworkErrorCode errorno)
 {
-	auto p = std::make_unique<Packet>(PACKET_SERVER_ERROR_QUIT, TCP_MTU);
+	auto p = std::make_unique<Packet>(this, PACKET_SERVER_ERROR_QUIT, TCP_MTU);
 
 	p->Send_uint32(client_id);
 	p->Send_uint8 (errorno);
@@ -849,7 +823,7 @@
  */
 NetworkRecvStatus ServerNetworkGameSocketHandler::SendQuit(ClientID client_id)
 {
-	auto p = std::make_unique<Packet>(PACKET_SERVER_QUIT, TCP_MTU);
+	auto p = std::make_unique<Packet>(this, PACKET_SERVER_QUIT, TCP_MTU);
 
 	p->Send_uint32(client_id);
 
@@ -860,7 +834,7 @@
 /** Tell the client we're shutting down. */
 NetworkRecvStatus ServerNetworkGameSocketHandler::SendShutdown()
 {
-	auto p = std::make_unique<Packet>(PACKET_SERVER_SHUTDOWN, TCP_MTU);
+	auto p = std::make_unique<Packet>(this, PACKET_SERVER_SHUTDOWN, TCP_MTU);
 	this->SendPacket(std::move(p));
 	return NETWORK_RECV_STATUS_OKAY;
 }
@@ -868,7 +842,7 @@
 /** Tell the client we're starting a new game. */
 NetworkRecvStatus ServerNetworkGameSocketHandler::SendNewGame()
 {
-	auto p = std::make_unique<Packet>(PACKET_SERVER_NEWGAME, TCP_MTU);
+	auto p = std::make_unique<Packet>(this, PACKET_SERVER_NEWGAME, TCP_MTU);
 	this->SendPacket(std::move(p));
 	return NETWORK_RECV_STATUS_OKAY;
 }
@@ -894,10 +868,10 @@
 	std::array<uint8_t, 24> nonce;
 	RandomBytesWithFallback(nonce);
 
-	/* Encrypt in place, use first half of hash as key */
+	/* Encrypt in place */
 	crypto_aead_lock(message.data(), mac.data(), this->rcon_reply_key, nonce.data(), nullptr, 0, message.data(), message.size());
 
-	auto p = std::make_unique<Packet>(PACKET_SERVER_RCON, TCP_MTU);
+	auto p = std::make_unique<Packet>(this, PACKET_SERVER_RCON, TCP_MTU);
 	static_assert(nonce.size() == 24);
 	static_assert(mac.size() == 16);
 	p->Send_binary(nonce);
@@ -913,7 +887,7 @@
  */
 NetworkRecvStatus ServerNetworkGameSocketHandler::SendRConDenied()
 {
-	auto p = std::make_unique<Packet>(PACKET_SERVER_RCON, TCP_MTU);
+	auto p = std::make_unique<Packet>(this, PACKET_SERVER_RCON, TCP_MTU);
 	this->SendPacket(std::move(p));
 	return NETWORK_RECV_STATUS_OKAY;
 }
@@ -925,7 +899,7 @@
  */
 NetworkRecvStatus ServerNetworkGameSocketHandler::SendMove(ClientID client_id, CompanyID company_id)
 {
-	auto p = std::make_unique<Packet>(PACKET_SERVER_MOVE, TCP_MTU);
+	auto p = std::make_unique<Packet>(this, PACKET_SERVER_MOVE, TCP_MTU);
 
 	p->Send_uint32(client_id);
 	p->Send_uint8(company_id);
@@ -936,7 +910,7 @@
 /** Send an update about the company password states. */
 NetworkRecvStatus ServerNetworkGameSocketHandler::SendCompanyUpdate()
 {
-	auto p = std::make_unique<Packet>(PACKET_SERVER_COMPANY_UPDATE, TCP_MTU);
+	auto p = std::make_unique<Packet>(this, PACKET_SERVER_COMPANY_UPDATE, TCP_MTU);
 
 	static_assert(sizeof(_network_company_passworded) <= sizeof(uint16_t));
 	p->Send_uint16(_network_company_passworded);
@@ -947,7 +921,7 @@
 /** Send an update about the max company/spectator counts. */
 NetworkRecvStatus ServerNetworkGameSocketHandler::SendConfigUpdate()
 {
-	auto p = std::make_unique<Packet>(PACKET_SERVER_CONFIG_UPDATE, TCP_MTU);
+	auto p = std::make_unique<Packet>(this, PACKET_SERVER_CONFIG_UPDATE, TCP_MTU);
 
 	p->Send_uint8(_settings_client.network.max_companies);
 	p->Send_string(_settings_client.network.server_name);
@@ -957,7 +931,7 @@
 
 NetworkRecvStatus ServerNetworkGameSocketHandler::SendSettingsAccessUpdate(bool ok)
 {
-	auto p = std::make_unique<Packet>(PACKET_SERVER_SETTINGS_ACCESS, TCP_MTU);
+	auto p = std::make_unique<Packet>(this, PACKET_SERVER_SETTINGS_ACCESS, TCP_MTU);
 	p->Send_bool(ok);
 	this->SendPacket(std::move(p));
 	return NETWORK_RECV_STATUS_OKAY;
@@ -987,13 +961,7 @@
 		return this->SendError(NETWORK_ERROR_NOT_EXPECTED);
 	}
 
-<<<<<<< HEAD
-	return this->SendNeedGamePassword();
-=======
-	Debug(net, 9, "client[{}] Receive_CLIENT_NEWGRFS_CHECKED()", this->client_id);
-
 	return this->SendNeedCompanyPassword();
->>>>>>> 4af089b9
 }
 
 NetworkRecvStatus ServerNetworkGameSocketHandler::Receive_CLIENT_JOIN(Packet &p)
@@ -1017,8 +985,6 @@
 		return this->SendError(NETWORK_ERROR_WRONG_REVISION);
 	}
 
-<<<<<<< HEAD
-=======
 	return this->SendAuthRequest();
 }
 
@@ -1026,9 +992,6 @@
 {
 	if (this->status != STATUS_IDENTIFY) return this->SendError(NETWORK_ERROR_NOT_EXPECTED);
 
-	Debug(net, 9, "client[{}] Receive_CLIENT_IDENTIFY()", this->client_id);
-
->>>>>>> 4af089b9
 	std::string client_name = p.Recv_string(NETWORK_CLIENT_NAME_LENGTH);
 	CompanyID playas = (Owner)p.Recv_uint8();
 
@@ -1098,17 +1061,6 @@
 		return this->SendError(NETWORK_ERROR_NOT_EXPECTED);
 	}
 
-<<<<<<< HEAD
-	/* Check game password. Allow joining if we cleared the password meanwhile */
-	if (!_settings_client.network.server_password.empty()) {
-		NetworkSharedSecrets ss;
-		if (!this->ParseKeyPasswordPacket(p, ss, _settings_client.network.server_password, nullptr, 0)) {
-			/* Password is invalid */
-			return this->SendError(NETWORK_ERROR_WRONG_PASSWORD);
-		}
-=======
-	Debug(net, 9, "client[{}] Receive_CLIENT_AUTH_RESPONSE()", this->client_id);
-
 	auto authentication_method = this->authentication_handler->GetAuthenticationMethod();
 	switch (this->authentication_handler->ReceiveResponse(p)) {
 		case NetworkAuthenticationServerHandler::AUTHENTICATED:
@@ -1120,7 +1072,6 @@
 		case NetworkAuthenticationServerHandler::NOT_AUTHENTICATED:
 		default:
 			return this->SendError(GetErrorForAuthenticationMethod(authentication_method));
->>>>>>> 4af089b9
 	}
 
 	NetworkRecvStatus status = this->SendEnableEncryption();
@@ -1131,7 +1082,6 @@
 	this->send_encryption_handler = this->authentication_handler->CreateServerToClientEncryptionHandler();
 	this->authentication_handler = nullptr;
 
-	Debug(net, 9, "client[{}] status = IDENTIFY", this->client_id);
 	this->status = STATUS_IDENTIFY;
 
 	/* Reset 'lag' counters */
@@ -1762,32 +1712,28 @@
 {
 	if (this->status != STATUS_ACTIVE) return this->SendError(NETWORK_ERROR_NOT_EXPECTED);
 
-<<<<<<< HEAD
-	if (_settings_client.network.rcon_password.empty()) {
-		NetworkServerSendRconDenied(this->client_id);
-		return this->HandleAuthFailure(this->rcon_auth_failures);
-	}
-
 	std::string command;
 	NetworkSharedSecrets ss;
-	if (!this->ParseKeyPasswordPacket(p, ss, _settings_client.network.rcon_password, &command, NETWORK_RCONCOMMAND_LENGTH)) {
-		DEBUG(net, 0, "[rcon] wrong password from client-id %d", this->client_id);
-		NetworkServerSendRconDenied(this->client_id);
-		return this->HandleAuthFailure(this->rcon_auth_failures);
-=======
-	Debug(net, 9, "client[{}] Receive_CLIENT_RCON()", this->client_id);
-
-	std::string password = p.Recv_string(NETWORK_PASSWORD_LENGTH);
-	std::string command = p.Recv_string(NETWORK_RCONCOMMAND_LENGTH);
-
+	bool done = false;
 	if (_rcon_authorized_key_handler.IsAllowed(this->peer_public_key)) {
-		/* We are allowed, nothing more to validate. */
-	} else if (_settings_client.network.rcon_password.empty()) {
-		return NETWORK_RECV_STATUS_OKAY;
-	} else if (_settings_client.network.rcon_password.compare(password) != 0) {
-		Debug(net, 1, "[rcon] Wrong password from client-id {}", this->client_id);
-		return NETWORK_RECV_STATUS_OKAY;
->>>>>>> 4af089b9
+		/* We are allowed, try to handle using '*' password */
+		size_t saved_pos = p.GetDeserialisationPosition();
+		if (this->ParseKeyPasswordPacket(p, ss, "*", &command, NETWORK_RCONCOMMAND_LENGTH)) {
+			done = true;
+		} else {
+			p.GetDeserialisationPosition() = saved_pos;
+		}
+	}
+	if (!done) {
+		if (_settings_client.network.rcon_password.empty()) {
+			NetworkServerSendRconDenied(this->client_id);
+			return this->HandleAuthFailure(this->rcon_auth_failures);
+		}
+		if (!this->ParseKeyPasswordPacket(p, ss, _settings_client.network.rcon_password, &command, NETWORK_RCONCOMMAND_LENGTH)) {
+			DEBUG(net, 0, "[rcon] wrong password from client-id %d", this->client_id);
+			NetworkServerSendRconDenied(this->client_id);
+			return this->HandleAuthFailure(this->rcon_auth_failures);
+		}
 	}
 
 	DEBUG(net, 3, "[rcon] Client-id %d executed: %s", this->client_id, command.c_str());
@@ -1842,8 +1788,9 @@
 {
 	static const char* _client_status_names[] {
 		"INACTIVE",
+		"AUTH_GAME",
+		"IDENTIFY",
 		"NEWGRFS_CHECK",
-		"AUTH_GAME",
 		"AUTH_COMPANY",
 		"AUTHORIZED",
 		"MAP_WAIT",
@@ -2136,6 +2083,7 @@
 				break;
 
 			case NetworkClientSocket::STATUS_INACTIVE:
+			case NetworkClientSocket::STATUS_IDENTIFY:
 			case NetworkClientSocket::STATUS_NEWGRFS_CHECK:
 			case NetworkClientSocket::STATUS_AUTHORIZED:
 				/* NewGRF check and authorized states should be handled almost instantly.
@@ -2311,11 +2259,8 @@
 {
 	static const char * const stat_str[] = {
 		"inactive",
-<<<<<<< HEAD
-=======
 		"authorizing (server password)",
 		"identifing client",
->>>>>>> 4af089b9
 		"checking NewGRFs",
 		"authorizing (company password)",
 		"authorized",
