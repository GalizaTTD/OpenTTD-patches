/*
 * This file is part of OpenTTD.
 * OpenTTD is free software; you can redistribute it and/or modify it under the terms of the GNU General Public License as published by the Free Software Foundation, version 2.
 * OpenTTD is distributed in the hope that it will be useful, but WITHOUT ANY WARRANTY; without even the implied warranty of MERCHANTABILITY or FITNESS FOR A PARTICULAR PURPOSE.
 * See the GNU General Public License for more details. You should have received a copy of the GNU General Public License along with OpenTTD. If not, see <http://www.gnu.org/licenses/>.
 */

/** @file network_server.cpp Server part of the network protocol. */

#include "../stdafx.h"
#include "../strings_func.h"
#include "../date_func.h"
#include "core/network_game_info.h"
#include "network_admin.h"
#include "network_server.h"
#include "network_udp.h"
#include "network_base.h"
#include "../console_func.h"
#include "../company_base.h"
#include "../command_func.h"
#include "../sl/saveload.h"
#include "../sl/saveload_filter.h"
#include "../station_base.h"
#include "../genworld.h"
#include "../company_func.h"
#include "../company_gui.h"
#include "../roadveh.h"
#include "../order_backup.h"
#include "../core/pool_func.hpp"
#include "../core/random_func.hpp"
#include "../rev.h"
#include "../timer/timer.h"
#include "../timer/timer_game_realtime.h"
#include "../crashlog.h"
#include "../3rdparty/monocypher/monocypher.h"
#include <mutex>
#include <condition_variable>
#include <tuple>

#include "../safeguards.h"


/* This file handles all the server-commands */

DECLARE_POSTFIX_INCREMENT(ClientID)
/** The identifier counter for new clients (is never decreased) */
static ClientID _network_client_id = CLIENT_ID_FIRST;

/** Make very sure the preconditions given in network_type.h are actually followed */
static_assert(MAX_CLIENT_SLOTS > MAX_CLIENTS);
/** Yes... */
static_assert(NetworkClientSocketPool::MAX_SIZE == MAX_CLIENT_SLOTS);

/** The pool with clients. */
NetworkClientSocketPool _networkclientsocket_pool("NetworkClientSocket");
INSTANTIATE_POOL_METHODS(NetworkClientSocket)

/** Instantiate the listen sockets. */
template SocketList TCPListenHandler<ServerNetworkGameSocketHandler, PACKET_SERVER_FULL, PACKET_SERVER_BANNED>::sockets;

static NetworkAuthenticationDefaultPasswordProvider _password_provider(_settings_client.network.server_password); ///< Provides the password validation for the game's password.
static NetworkAuthenticationDefaultAuthorizedKeyHandler _authorized_key_handler(_settings_client.network.server_authorized_keys); ///< Provides the authorized key handling for the game authentication.
static NetworkAuthenticationDefaultAuthorizedKeyHandler _rcon_authorized_key_handler(_settings_client.network.rcon_authorized_keys); ///< Provides the authorized key validation for rcon.
static NetworkAuthenticationDefaultAuthorizedKeyHandler _settings_authorized_key_handler(_settings_client.network.settings_authorized_keys); ///< Provides the authorized key validation for settings access.


/** Writing a savegame directly to a number of packets. */
struct PacketWriter : SaveFilter {
	ServerNetworkGameSocketHandler *cs; ///< Socket we are associated with.
	std::unique_ptr<Packet> current;    ///< The packet we're currently writing to.
	size_t total_size;                  ///< Total size of the compressed savegame.
	std::vector<std::unique_ptr<Packet>> packets; ///< Packet queue of the savegame; send these "slowly" to the client.
	std::unique_ptr<Packet> map_size_packet; ///< Map size packet, fast tracked to the client
	std::mutex mutex;                   ///< Mutex for making threaded saving safe.
	std::condition_variable exit_sig;   ///< Signal for threaded destruction of this packet writer.

	/**
	 * Create the packet writer.
	 * @param cs The socket handler we're making the packets for.
	 */
	PacketWriter(ServerNetworkGameSocketHandler *cs) : SaveFilter(nullptr), cs(cs), total_size(0)
	{
	}

	/** Make sure everything is cleaned up. */
	~PacketWriter()
	{
		std::unique_lock<std::mutex> lock(this->mutex);

		if (this->cs != nullptr) this->exit_sig.wait(lock);

		/* This must all wait until the Destroy function is called. */

		this->packets.clear();
		this->map_size_packet.reset();
		this->current.reset();
	}

	/**
	 * Begin the destruction of this packet writer. It can happen in two ways:
	 * in the first case the client disconnected while saving the map. In this
	 * case the saving has not finished and killed this PacketWriter. In that
	 * case we simply set cs to nullptr, triggering the appending to fail due to
	 * the connection problem and eventually triggering the destructor. In the
	 * second case the destructor is already called, and it is waiting for our
	 * signal which we will send. Only then the packets will be removed by the
	 * destructor.
	 */
	void Destroy()
	{
		std::unique_lock<std::mutex> lock(this->mutex);

		this->cs = nullptr;

		this->exit_sig.notify_all();
		lock.unlock();

		/* Make sure the saving is completely cancelled. Yes,
		 * we need to handle the save finish as well as the
		 * next connection might just be requesting a map. */
		WaitTillSaved();
	}

	/**
	 * Transfer all packets from here to the network's queue while holding
	 * the lock on our mutex.
	 * @return True iff the last packet of the map has been sent.
	 */
	bool TransferToNetworkQueue()
	{
		std::lock_guard<std::mutex> lock(this->mutex);

		if (this->map_size_packet) {
			/* Don't queue the PACKET_SERVER_MAP_SIZE before the corresponding PACKET_SERVER_MAP_BEGIN */
			this->cs->SendPrependPacket(std::move(this->map_size_packet), PACKET_SERVER_MAP_BEGIN);
		}
		bool last_packet = false;
		for (auto &p : this->packets) {
			if (p->GetPacketType() == PACKET_SERVER_MAP_DONE) last_packet = true;
			this->cs->SendPacket(std::move(p));

		}
		this->packets.clear();

		return last_packet;
	}

	void Write(uint8_t *buf, size_t size) override
	{
		std::lock_guard<std::mutex> lock(this->mutex);

		/* We want to abort the saving when the socket is closed. */
		if (this->cs == nullptr) SlError(STR_NETWORK_ERROR_LOSTCONNECTION);

		if (this->current == nullptr) this->current = std::make_unique<Packet>(this->cs, PACKET_SERVER_MAP_DATA, TCP_MTU);

		uint8_t *bufe = buf + size;
		while (buf != bufe) {
			size_t written = this->current->Send_binary_until_full(buf, bufe);
			buf += written;

			if (!this->current->CanWriteToPacket(1)) {
				this->packets.push_back(std::move(this->current));
				if (buf != bufe) this->current = std::make_unique<Packet>(this->cs, PACKET_SERVER_MAP_DATA, TCP_MTU);
			}
		}

		this->total_size += size;
	}

	void Finish() override
	{
		std::lock_guard<std::mutex> lock(this->mutex);

		/* We want to abort the saving when the socket is closed. */
		if (this->cs == nullptr) SlError(STR_NETWORK_ERROR_LOSTCONNECTION);

		/* Make sure the last packet is flushed. */
		if (this->current != nullptr) this->packets.push_back(std::move(this->current));

		/* Add a packet stating that this is the end to the queue. */
		this->packets.push_back(std::make_unique<Packet>(this->cs, PACKET_SERVER_MAP_DONE));

		/* Fast-track the size to the client. */
		this->map_size_packet.reset(new Packet(this->cs, PACKET_SERVER_MAP_SIZE, TCP_MTU));
		this->map_size_packet->Send_uint32((uint32_t)this->total_size);
	}
};


/**
 * Create a new socket for the server side of the game connection.
 * @param s The socket to connect with.
 */
ServerNetworkGameSocketHandler::ServerNetworkGameSocketHandler(SOCKET s) : NetworkGameSocketHandler(s)
{
	this->status = STATUS_INACTIVE;
	this->client_id = _network_client_id++;
	this->receive_limit = _settings_client.network.bytes_per_frame_burst;

	/* The Socket and Info pools need to be the same in size. After all,
	 * each Socket will be associated with at most one Info object. As
	 * such if the Socket was allocated the Info object can as well. */
	static_assert(NetworkClientSocketPool::MAX_SIZE == NetworkClientInfoPool::MAX_SIZE);
}

/**
 * Clear everything related to this client.
 */
ServerNetworkGameSocketHandler::~ServerNetworkGameSocketHandler()
{
	delete this->GetInfo();

	if (_redirect_console_to_client == this->client_id) _redirect_console_to_client = INVALID_CLIENT_ID;
	OrderBackup::ResetUser(this->client_id);

	extern void RemoveVirtualTrainsOfUser(uint32_t user);
	RemoveVirtualTrainsOfUser(this->client_id);

	if (this->savegame != nullptr) {
		this->savegame->Destroy();
		this->savegame = nullptr;
	}

	InvalidateWindowData(WC_CLIENT_LIST, 0);
}

bool ServerNetworkGameSocketHandler::ParseKeyPasswordPacket(Packet &p, NetworkSharedSecrets &ss, const std::string &password, std::string *payload, size_t length)
{
	std::array<uint8_t, 32> client_pub_key;
	std::array<uint8_t, 24> nonce;
	std::array<uint8_t, 16> mac;
	p.Recv_binary(client_pub_key);
	p.Recv_binary(nonce);
	p.Recv_binary(mac);

	const NetworkGameKeys &keys = this->GetKeys();

	std::array<uint8_t, 32> shared_secret; // Shared secret
	crypto_x25519(shared_secret.data(), keys.x25519_priv_key.data(), client_pub_key.data());
	if (std::all_of(shared_secret.begin(), shared_secret.end(), [](auto v) { return v == 0; })) {
		/* Secret is all 0 because public key is all 0, just reject it */
		return false;
	}

	crypto_blake2b_ctx ctx;
	crypto_blake2b_init  (&ctx, ss.shared_data.size());
	crypto_blake2b_update(&ctx, shared_secret.data(),          shared_secret.size());       // Shared secret
	crypto_blake2b_update(&ctx, client_pub_key.data(),         client_pub_key.size());      // Client pub key
	crypto_blake2b_update(&ctx, keys.x25519_pub_key.data(),    keys.x25519_pub_key.size()); // Server pub key
	crypto_blake2b_update(&ctx, (const uint8_t *)password.data(), password.size());         // Password
	crypto_blake2b_final (&ctx, ss.shared_data.data());

	/* NetworkSharedSecrets::shared_data now contains 2 keys worth of hash, first key is used for up direction, second key for down direction (if any) */

	crypto_wipe(shared_secret.data(), shared_secret.size());

	std::vector<uint8_t> message = p.Recv_binary(p.RemainingBytesToTransfer());
	if (message.size() < 8) return false;
	if ((message.size() == 8) != (payload == nullptr)) {
		/* Payload expected but not present, or vice versa, just give up */
		return false;
	}

	/* Decrypt in place, use first half of hash as key */
	static_assert(std::tuple_size<decltype(ss.shared_data)>::value == 64);
	if (crypto_aead_unlock(message.data(), mac.data(), ss.shared_data.data(), nonce.data(), client_pub_key.data(), client_pub_key.size(), message.data(), message.size()) == 0) {
		SubPacketDeserialiser spd(p, message);
		uint64_t message_id = spd.Recv_uint64();
		if (message_id < this->min_key_message_id) {
			/* ID has not increased monotonically, reject the message */
			return false;
		}
		this->min_key_message_id = message_id + 1;
		if (payload != nullptr) {
			*payload = spd.Recv_string(length);
		}
		return true;
	}

	return false;
}

std::unique_ptr<Packet> ServerNetworkGameSocketHandler::ReceivePacket()
{
	/* Only allow receiving when we have some buffer free; this value
	 * can go negative, but eventually it will become positive again. */
	if (this->receive_limit <= 0) return nullptr;

	/* We can receive a packet, so try that and if needed account for
	 * the amount of received data. */
	std::unique_ptr<Packet> p = this->NetworkTCPSocketHandler::ReceivePacket();
	if (p != nullptr) this->receive_limit -= p->Size();
	return p;
}

NetworkRecvStatus ServerNetworkGameSocketHandler::CloseConnection(NetworkRecvStatus status)
{
	assert(status != NETWORK_RECV_STATUS_OKAY);
	/*
	 * Sending a message just before leaving the game calls cs->SendPackets.
	 * This might invoke this function, which means that when we close the
	 * connection after cs->SendPackets we will close an already closed
	 * connection. This handles that case gracefully without having to make
	 * that code any more complex or more aware of the validity of the socket.
	 */
	if (this->IsPendingDeletion() || this->sock == INVALID_SOCKET) return status;

	if (status != NETWORK_RECV_STATUS_CLIENT_QUIT && status != NETWORK_RECV_STATUS_SERVER_ERROR && !this->HasClientQuit() && this->status >= STATUS_AUTHORIZED) {
		/* We did not receive a leave message from this client... */
		char client_name[NETWORK_CLIENT_NAME_LENGTH];

		this->GetClientName(client_name, lastof(client_name));

		NetworkTextMessage(NETWORK_ACTION_LEAVE, CC_DEFAULT, false, client_name, "", STR_NETWORK_ERROR_CLIENT_CONNECTION_LOST);

		/* Inform other clients of this... strange leaving ;) */
		for (NetworkClientSocket *new_cs : NetworkClientSocket::Iterate()) {
			if (new_cs->status >= STATUS_AUTHORIZED && this != new_cs) {
				new_cs->SendErrorQuit(this->client_id, NETWORK_ERROR_CONNECTION_LOST);
			}
		}
	}

	/* If we were transfering a map to this client, stop the savegame creation
	 * process and queue the next client to receive the map. */
	if (this->status == STATUS_MAP) {
		/* Ensure the saving of the game is stopped too. */
		this->savegame->Destroy();
		this->savegame = nullptr;

		this->CheckNextClientToSendMap(this);
	}

	NetworkAdminClientError(this->client_id, NETWORK_ERROR_CONNECTION_LOST);
	DEBUG(net, 3, "[%s] Client #%u closed connection", ServerNetworkGameSocketHandler::GetName(), this->client_id);

	/* We just lost one client :( */
	if (this->status >= STATUS_AUTHORIZED) _network_game_info.clients_on--;
	extern uint8_t _network_clients_connected;
	_network_clients_connected--;

	this->SendPackets(true);

	this->DeferDeletion();

	return status;
}

/**
 * Whether an connection is allowed or not at this moment.
 * @return true if the connection is allowed.
 */
/* static */ bool ServerNetworkGameSocketHandler::AllowConnection()
{
	extern uint8_t _network_clients_connected;
	bool accept = _network_clients_connected < MAX_CLIENTS;

	/* We can't go over the MAX_CLIENTS limit here. However, the
	 * pool must have place for all clients and ourself. */
	static_assert(NetworkClientSocketPool::MAX_SIZE == MAX_CLIENTS + 1);
	assert(!accept || ServerNetworkGameSocketHandler::CanAllocateItem());
	return accept;
}

/** Send the packets for the server sockets. */
/* static */ void ServerNetworkGameSocketHandler::Send()
{
	for (NetworkClientSocket *cs : NetworkClientSocket::Iterate()) {
		if (cs->writable) {
			if (cs->status == STATUS_CLOSE_PENDING) {
				SendPacketsState send_state = cs->SendPackets(true);
				if (send_state == SPS_CLOSED) {
					cs->CloseConnection(NETWORK_RECV_STATUS_CLIENT_QUIT);
				} else if (send_state != SPS_PARTLY_SENT && send_state != SPS_NONE_SENT) {
					ShutdownSocket(cs->sock, true, false, 2);
				}
			} else if (cs->SendPackets() != SPS_CLOSED && cs->status == STATUS_MAP) {
				/* This client is in the middle of a map-send, call the function for that */
				cs->SendMap();
			}
		}
	}
}

static void NetworkHandleCommandQueue(NetworkClientSocket *cs);

/***********
 * Sending functions
 ************/

/**
 * Send the client information about a client.
 * @param ci The client to send information about.
 */
NetworkRecvStatus ServerNetworkGameSocketHandler::SendClientInfo(NetworkClientInfo *ci)
{
	if (ci->client_id != INVALID_CLIENT_ID) {
		auto p = std::make_unique<Packet>(this, PACKET_SERVER_CLIENT_INFO, TCP_MTU);
		p->Send_uint32(ci->client_id);
		p->Send_uint8 (ci->client_playas);
		p->Send_string(ci->client_name);

		this->SendPacket(std::move(p));
	}
	return NETWORK_RECV_STATUS_OKAY;
}

/** Send the client information about the server. */
NetworkRecvStatus ServerNetworkGameSocketHandler::SendGameInfo()
{
	auto p = std::make_unique<Packet>(this, PACKET_SERVER_GAME_INFO, TCP_MTU);
	SerializeNetworkGameInfo(*p, GetCurrentNetworkServerGameInfo());

	this->SendPacket(std::move(p));

	return NETWORK_RECV_STATUS_OKAY;
}

NetworkRecvStatus ServerNetworkGameSocketHandler::SendGameInfoExtended(PacketGameType reply_type, uint16_t flags, uint16_t version)
{
	auto p = std::make_unique<Packet>(this, reply_type, TCP_MTU);
	SerializeNetworkGameInfoExtended(*p, GetCurrentNetworkServerGameInfo(), flags, version);

	this->SendPacket(std::move(p));

	return NETWORK_RECV_STATUS_OKAY;
}

/**
 * Send an error to the client, and close its connection.
 * @param error The error to disconnect for.
 * @param reason In case of kicking a client, specifies the reason for kicking the client.
 */
NetworkRecvStatus ServerNetworkGameSocketHandler::SendError(NetworkErrorCode error, const std::string &reason)
{
	auto p = std::make_unique<Packet>(this, PACKET_SERVER_ERROR, TCP_MTU);

	p->Send_uint8(error);
	if (!reason.empty()) p->Send_string(reason);
	this->SendPacket(std::move(p));

	StringID strid = GetNetworkErrorMsg(error);

	/* Only send when the current client was in game */
<<<<<<< HEAD
	if (this->status > STATUS_AUTHORIZED) {
		char client_name[NETWORK_CLIENT_NAME_LENGTH];

		this->GetClientName(client_name, lastof(client_name));
=======
	if (this->status >= STATUS_AUTHORIZED) {
		std::string client_name = this->GetClientName();
>>>>>>> f79ec795

		DEBUG(net, 1, "'%s' made an error and has been disconnected: %s", client_name, GetString(strid).c_str());

		if (error == NETWORK_ERROR_KICKED && !reason.empty()) {
			NetworkTextMessage(NETWORK_ACTION_KICKED, CC_DEFAULT, false, client_name, reason, strid);
		} else {
			NetworkTextMessage(NETWORK_ACTION_LEAVE, CC_DEFAULT, false, client_name, "", strid);
		}

		for (NetworkClientSocket *new_cs : NetworkClientSocket::Iterate()) {
			if (new_cs->status >= STATUS_AUTHORIZED && new_cs != this) {
				/* Some errors we filter to a more general error. Clients don't have to know the real
				 *  reason a joining failed. */
				if (error == NETWORK_ERROR_NOT_AUTHORIZED || error == NETWORK_ERROR_NOT_EXPECTED || error == NETWORK_ERROR_WRONG_REVISION) {
					error = NETWORK_ERROR_ILLEGAL_PACKET;
				}
				new_cs->SendErrorQuit(this->client_id, error);
			}
		}

		NetworkAdminClientError(this->client_id, error);
	} else {
		DEBUG(net, 1, "Client %d made an error and has been disconnected: %s", this->client_id, GetString(strid).c_str());
	}

	/* The client made a mistake, so drop the connection now! */
	return this->CloseConnection(NETWORK_RECV_STATUS_SERVER_ERROR);
}

NetworkRecvStatus ServerNetworkGameSocketHandler::SendDesyncLog(const std::string &log)
{
	for (size_t offset = 0; offset < log.size();) {
		auto p = std::make_unique<Packet>(this, PACKET_SERVER_DESYNC_LOG, TCP_MTU);
		size_t size = std::min<size_t>(log.size() - offset, TCP_MTU - 2 - p->Size());
		p->Send_uint16(static_cast<uint16_t>(size));
		p->Send_binary((const uint8_t *)(log.data() + offset), size);
		this->SendPacket(std::move(p));

		offset += size;
	}
	return NETWORK_RECV_STATUS_OKAY;
}

/** Send the check for the NewGRFs. */
NetworkRecvStatus ServerNetworkGameSocketHandler::SendNewGRFCheck()
{
	/* Invalid packet when status is anything but STATUS_IDENTIFY. */
	if (this->status != STATUS_IDENTIFY) return this->CloseConnection(NETWORK_RECV_STATUS_MALFORMED_PACKET);

	this->status = STATUS_NEWGRFS_CHECK;

	if (_grfconfig == nullptr) {
		/* There are no NewGRFs, continue with the company password. */
		return this->SendNeedCompanyPassword();
	}

	auto p = std::make_unique<Packet>(this, PACKET_SERVER_CHECK_NEWGRFS, TCP_MTU);
	p->Send_uint32(GetGRFConfigListNonStaticCount(_grfconfig));
	for (const GRFConfig *c = _grfconfig; c != nullptr; c = c->next) {
		if (!HasBit(c->flags, GCF_STATIC)) SerializeGRFIdentifier(*p, c->ident);
	}

	this->SendPacket(std::move(p));
	return NETWORK_RECV_STATUS_OKAY;
}

/** Request the game password. */
NetworkRecvStatus ServerNetworkGameSocketHandler::SendAuthRequest()
{
	/* Invalid packet when status is anything but STATUS_INACTIVE or STATUS_AUTH_GAME. */
	if (this->status != STATUS_INACTIVE && status != STATUS_AUTH_GAME) return this->CloseConnection(NETWORK_RECV_STATUS_MALFORMED_PACKET);

	this->status = STATUS_AUTH_GAME;

	/* Reset 'lag' counters */
	this->last_frame = this->last_frame_server = _frame_counter;

	if (this->authentication_handler == nullptr) {
		this->authentication_handler = NetworkAuthenticationServerHandler::Create(&_password_provider, &_authorized_key_handler);
	}

	auto p = std::make_unique<Packet>(this, PACKET_SERVER_AUTH_REQUEST, TCP_MTU);
	this->authentication_handler->SendRequest(*p);

	this->SendPacket(std::move(p));
	return NETWORK_RECV_STATUS_OKAY;
}

/** Notify the client that the authentication has completed and tell that for the remainder of this socket encryption is enabled. */
NetworkRecvStatus ServerNetworkGameSocketHandler::SendEnableEncryption()
{
	/* Invalid packet when status is anything but STATUS_AUTH_GAME. */
	if (this->status != STATUS_AUTH_GAME) return this->CloseConnection(NETWORK_RECV_STATUS_MALFORMED_PACKET);

<<<<<<< HEAD
	auto p = std::make_unique<Packet>(this, PACKET_SERVER_ENABLE_ENCRYPTION, TCP_MTU);
=======
	auto p = std::make_unique<Packet>(this, PACKET_SERVER_ENABLE_ENCRYPTION);
	this->authentication_handler->SendEnableEncryption(*p);
>>>>>>> f79ec795
	this->SendPacket(std::move(p));
	return NETWORK_RECV_STATUS_OKAY;
}

/** Request the company password. */
NetworkRecvStatus ServerNetworkGameSocketHandler::SendNeedCompanyPassword()
{
	/* Invalid packet when status is anything but STATUS_NEWGRFS_CHECK. */
	if (this->status != STATUS_NEWGRFS_CHECK) return this->CloseConnection(NETWORK_RECV_STATUS_MALFORMED_PACKET);

	this->status = STATUS_AUTH_COMPANY;

	NetworkClientInfo *ci = this->GetInfo();
	if (!Company::IsValidID(ci->client_playas) || _network_company_states[ci->client_playas].password.empty()) {
		return this->SendWelcome();
	}

	/* Reset 'lag' counters */
	this->last_frame = this->last_frame_server = _frame_counter;

	auto p = std::make_unique<Packet>(this, PACKET_SERVER_NEED_COMPANY_PASSWORD, TCP_MTU);
	p->Send_uint32(_settings_game.game_creation.generation_seed);
	p->Send_string(_network_company_server_id);
	this->SendPacket(std::move(p));
	return NETWORK_RECV_STATUS_OKAY;
}

/** Send the client a welcome message with some basic information. */
NetworkRecvStatus ServerNetworkGameSocketHandler::SendWelcome()
{
	/* Invalid packet when status is anything but STATUS_AUTH_COMPANY. */
	if (this->status != STATUS_AUTH_COMPANY) return this->CloseConnection(NETWORK_RECV_STATUS_MALFORMED_PACKET);

	this->status = STATUS_AUTHORIZED;

	/* Reset 'lag' counters */
	this->last_frame = this->last_frame_server = _frame_counter;

	_network_game_info.clients_on++;

	const NetworkGameKeys &keys = this->GetKeys();

	auto p = std::make_unique<Packet>(this, PACKET_SERVER_WELCOME, TCP_MTU);
	p->Send_uint32(this->client_id);
	p->Send_uint32(_settings_game.game_creation.generation_seed);
	static_assert(std::tuple_size<decltype(keys.x25519_pub_key)>::value == 32);
	p->Send_binary(keys.x25519_pub_key);
	p->Send_string(_settings_client.network.network_id);
	p->Send_string(_network_company_server_id);
	this->SendPacket(std::move(p));

	/* Transmit info about all the active clients */
	for (NetworkClientSocket *new_cs : NetworkClientSocket::Iterate()) {
		if (new_cs != this && new_cs->status >= STATUS_AUTHORIZED) {
			this->SendClientInfo(new_cs->GetInfo());
		}
	}
	/* Also send the info of the server */
	return this->SendClientInfo(NetworkClientInfo::GetByClientID(CLIENT_ID_SERVER));
}

/** Tell the client that its put in a waiting queue. */
NetworkRecvStatus ServerNetworkGameSocketHandler::SendWait()
{
	int waiting = 1; // current player getting the map counts as 1

	/* Count how many clients are waiting in the queue, in front of you! */
	for (NetworkClientSocket *new_cs : NetworkClientSocket::Iterate()) {
		if (new_cs->status != STATUS_MAP_WAIT) continue;
		if (new_cs->GetInfo()->join_date < this->GetInfo()->join_date || (new_cs->GetInfo()->join_date == this->GetInfo()->join_date && new_cs->client_id < this->client_id)) waiting++;
	}

	auto p = std::make_unique<Packet>(this, PACKET_SERVER_WAIT, TCP_MTU);
	p->Send_uint8(waiting);
	this->SendPacket(std::move(p));
	return NETWORK_RECV_STATUS_OKAY;
}

void ServerNetworkGameSocketHandler::CheckNextClientToSendMap(NetworkClientSocket *ignore_cs)
{
	/* Find the best candidate for joining, i.e. the first joiner. */
	NetworkClientSocket *best = nullptr;
	for (NetworkClientSocket *new_cs : NetworkClientSocket::Iterate()) {
		if (ignore_cs == new_cs) continue;

		if (new_cs->status == STATUS_MAP_WAIT) {
			if (best == nullptr || best->GetInfo()->join_date > new_cs->GetInfo()->join_date || (best->GetInfo()->join_date == new_cs->GetInfo()->join_date && best->client_id > new_cs->client_id)) {
				best = new_cs;
			}
		}
	}

	/* Is there someone else to join? */
	if (best != nullptr) {
		/* Let the first start joining. */
		best->status = STATUS_AUTHORIZED;
		best->SendMap();

		/* And update the rest. */
		for (NetworkClientSocket *new_cs : NetworkClientSocket::Iterate()) {
			if (new_cs->status == STATUS_MAP_WAIT) new_cs->SendWait();
		}
	}
}

/** This sends the map to the client */
NetworkRecvStatus ServerNetworkGameSocketHandler::SendMap()
{
	if (this->status < STATUS_AUTHORIZED) {
		/* Illegal call, return error and ignore the packet */
		return this->SendError(NETWORK_ERROR_NOT_AUTHORIZED);
	}

	if (this->status == STATUS_AUTHORIZED) {
		WaitTillSaved();
		this->savegame = std::make_shared<PacketWriter>(this);

		/* Now send the _frame_counter and how many packets are coming */
		auto p = std::make_unique<Packet>(this, PACKET_SERVER_MAP_BEGIN, TCP_MTU);
		p->Send_uint32(_frame_counter);
		this->SendPacket(std::move(p));

		NetworkSyncCommandQueue(this);
		this->status = STATUS_MAP;
		/* Mark the start of download */
		this->last_frame = _frame_counter;
		this->last_frame_server = _frame_counter;

		/* Make a dump of the current game */
		SaveModeFlags flags = SMF_NET_SERVER;
		if (this->supports_zstd) flags |= SMF_ZSTD_OK;
		if (SaveWithFilter(this->savegame, true, flags) != SL_OK) usererror("network savedump failed");
	}

	if (this->status == STATUS_MAP) {
		bool last_packet = this->savegame->TransferToNetworkQueue();
		if (last_packet) {
			/* Done reading, make sure saving is done as well */
			this->savegame->Destroy();
			this->savegame = nullptr;

			/* Set the status to DONE_MAP, no we will wait for the client
			 *  to send it is ready (maybe that happens like never ;)) */
			this->status = STATUS_DONE_MAP;

			this->CheckNextClientToSendMap();
		}
	}
	return NETWORK_RECV_STATUS_OKAY;
}

/**
 * Tell that a client joined.
 * @param client_id The client that joined.
 */
NetworkRecvStatus ServerNetworkGameSocketHandler::SendJoin(ClientID client_id)
{
	auto p = std::make_unique<Packet>(this, PACKET_SERVER_JOIN, TCP_MTU);

	p->Send_uint32(client_id);

	this->SendPacket(std::move(p));
	return NETWORK_RECV_STATUS_OKAY;
}

/** Tell the client that they may run to a particular frame. */
NetworkRecvStatus ServerNetworkGameSocketHandler::SendFrame()
{
	auto p = std::make_unique<Packet>(this, PACKET_SERVER_FRAME, TCP_MTU);
	p->Send_uint32(_frame_counter);
	p->Send_uint32(_frame_counter_max);
#ifdef ENABLE_NETWORK_SYNC_EVERY_FRAME
	p->Send_uint32(_sync_seed_1);
	p->Send_uint64(_sync_state_checksum);
#endif

	/* If token equals 0, we need to make a new token and send that. */
	if (this->last_token == 0) {
		this->last_token = InteractiveRandomRange(UINT8_MAX - 1) + 1;
		p->Send_uint8(this->last_token);
	}

	this->SendPacket(std::move(p));
	return NETWORK_RECV_STATUS_OKAY;
}

/** Request the client to sync. */
NetworkRecvStatus ServerNetworkGameSocketHandler::SendSync()
{
	auto p = std::make_unique<Packet>(this, PACKET_SERVER_SYNC, TCP_MTU);
	p->Send_uint32(_frame_counter);
	p->Send_uint32(_sync_seed_1);

	p->Send_uint64(_sync_state_checksum);
	this->SendPacket(std::move(p));
	return NETWORK_RECV_STATUS_OKAY;
}

/**
 * Send a command to the client to execute.
 * @param cp The command to send.
 */
NetworkRecvStatus ServerNetworkGameSocketHandler::SendCommand(const CommandPacket &cp)
{
	auto p = std::make_unique<Packet>(this, PACKET_SERVER_COMMAND, TCP_MTU);

	this->NetworkGameSocketHandler::SendCommand(*p, cp);
	p->Send_uint32(cp.frame);
	p->Send_bool  (cp.my_cmd);

	this->SendPacket(std::move(p));
	return NETWORK_RECV_STATUS_OKAY;
}

/**
 * Send a chat message.
 * @param action The action associated with the message.
 * @param client_id The origin of the chat message.
 * @param self_send Whether we did send the message.
 * @param msg The actual message.
 * @param data Arbitrary extra data.
 */
NetworkRecvStatus ServerNetworkGameSocketHandler::SendChat(NetworkAction action, ClientID client_id, bool self_send, const std::string &msg, NetworkTextMessageData data)
{
	if (this->status < STATUS_PRE_ACTIVE) return NETWORK_RECV_STATUS_OKAY;

	auto p = std::make_unique<Packet>(this, PACKET_SERVER_CHAT, TCP_MTU);

	p->Send_uint8 (action);
	p->Send_uint32(client_id);
	p->Send_bool  (self_send);
	p->Send_string(msg);
	data.send(*p);

	this->SendPacket(std::move(p));
	return NETWORK_RECV_STATUS_OKAY;
}

/**
 * Send a chat message from external source.
 * @param source Name of the source this message came from.
 * @param colour TextColour to use for the message.
 * @param user Name of the user who sent the messsage.
 * @param msg The actual message.
 */
NetworkRecvStatus ServerNetworkGameSocketHandler::SendExternalChat(const std::string &source, TextColour colour, const std::string &user, const std::string &msg)
{
	if (this->status < STATUS_PRE_ACTIVE) return NETWORK_RECV_STATUS_OKAY;

	auto p = std::make_unique<Packet>(this, PACKET_SERVER_EXTERNAL_CHAT, TCP_MTU);

	p->Send_string(source);
	p->Send_uint16(colour);
	p->Send_string(user);
	p->Send_string(msg);

	this->SendPacket(std::move(p));
	return NETWORK_RECV_STATUS_OKAY;
}

/**
 * Tell the client another client quit with an error.
 * @param client_id The client that quit.
 * @param errorno The reason the client quit.
 */
NetworkRecvStatus ServerNetworkGameSocketHandler::SendErrorQuit(ClientID client_id, NetworkErrorCode errorno)
{
	auto p = std::make_unique<Packet>(this, PACKET_SERVER_ERROR_QUIT, TCP_MTU);

	p->Send_uint32(client_id);
	p->Send_uint8 (errorno);

	this->SendPacket(std::move(p));
	return NETWORK_RECV_STATUS_OKAY;
}

/**
 * Tell the client another client quit.
 * @param client_id The client that quit.
 */
NetworkRecvStatus ServerNetworkGameSocketHandler::SendQuit(ClientID client_id)
{
	auto p = std::make_unique<Packet>(this, PACKET_SERVER_QUIT, TCP_MTU);

	p->Send_uint32(client_id);

	this->SendPacket(std::move(p));
	return NETWORK_RECV_STATUS_OKAY;
}

/** Tell the client we're shutting down. */
NetworkRecvStatus ServerNetworkGameSocketHandler::SendShutdown()
{
	auto p = std::make_unique<Packet>(this, PACKET_SERVER_SHUTDOWN, TCP_MTU);
	this->SendPacket(std::move(p));
	return NETWORK_RECV_STATUS_OKAY;
}

/** Tell the client we're starting a new game. */
NetworkRecvStatus ServerNetworkGameSocketHandler::SendNewGame()
{
	auto p = std::make_unique<Packet>(this, PACKET_SERVER_NEWGAME, TCP_MTU);
	this->SendPacket(std::move(p));
	return NETWORK_RECV_STATUS_OKAY;
}

/**
 * Send the result of a console action.
 * @param colour The colour of the result.
 * @param command The command that was executed.
 */
NetworkRecvStatus ServerNetworkGameSocketHandler::SendRConResult(uint16_t colour, const std::string &command)
{
	assert(this->rcon_reply_key != nullptr);

	std::vector<uint8_t> message;
	BufferSerialiser buffer(message);
	buffer.Send_uint16(colour);
	buffer.Send_string(command);

	/* Message authentication code */
	std::array<uint8_t, 16> mac;

	/* Use only once per key: random */
	std::array<uint8_t, 24> nonce;
	RandomBytesWithFallback(nonce);

	/* Encrypt in place */
	crypto_aead_lock(message.data(), mac.data(), this->rcon_reply_key, nonce.data(), nullptr, 0, message.data(), message.size());

	auto p = std::make_unique<Packet>(this, PACKET_SERVER_RCON, TCP_MTU);
	static_assert(nonce.size() == 24);
	static_assert(mac.size() == 16);
	p->Send_binary(nonce);
	p->Send_binary(mac);
	p->Send_binary(message);

	this->SendPacket(std::move(p));
	return NETWORK_RECV_STATUS_OKAY;
}

/**
 * Send a deny result of a console action.
 */
NetworkRecvStatus ServerNetworkGameSocketHandler::SendRConDenied()
{
	auto p = std::make_unique<Packet>(this, PACKET_SERVER_RCON, TCP_MTU);
	this->SendPacket(std::move(p));
	return NETWORK_RECV_STATUS_OKAY;
}

/**
 * Tell that a client moved to another company.
 * @param client_id The client that moved.
 * @param company_id The company the client moved to.
 */
NetworkRecvStatus ServerNetworkGameSocketHandler::SendMove(ClientID client_id, CompanyID company_id)
{
	auto p = std::make_unique<Packet>(this, PACKET_SERVER_MOVE, TCP_MTU);

	p->Send_uint32(client_id);
	p->Send_uint8(company_id);
	this->SendPacket(std::move(p));
	return NETWORK_RECV_STATUS_OKAY;
}

/** Send an update about the company password states. */
NetworkRecvStatus ServerNetworkGameSocketHandler::SendCompanyUpdate()
{
	auto p = std::make_unique<Packet>(this, PACKET_SERVER_COMPANY_UPDATE, TCP_MTU);

	static_assert(sizeof(_network_company_passworded) <= sizeof(uint16_t));
	p->Send_uint16(_network_company_passworded);
	this->SendPacket(std::move(p));
	return NETWORK_RECV_STATUS_OKAY;
}

/** Send an update about the max company/spectator counts. */
NetworkRecvStatus ServerNetworkGameSocketHandler::SendConfigUpdate()
{
	auto p = std::make_unique<Packet>(this, PACKET_SERVER_CONFIG_UPDATE, TCP_MTU);

	p->Send_uint8(_settings_client.network.max_companies);
	p->Send_string(_settings_client.network.server_name);
	this->SendPacket(std::move(p));
	return NETWORK_RECV_STATUS_OKAY;
}

NetworkRecvStatus ServerNetworkGameSocketHandler::SendSettingsAccessUpdate(bool ok)
{
	auto p = std::make_unique<Packet>(this, PACKET_SERVER_SETTINGS_ACCESS, TCP_MTU);
	p->Send_bool(ok);
	this->SendPacket(std::move(p));
	return NETWORK_RECV_STATUS_OKAY;
}


/***********
 * Receiving functions
 ************/

NetworkRecvStatus ServerNetworkGameSocketHandler::Receive_CLIENT_GAME_INFO(Packet &p)
{
	if (p.CanReadFromPacket(9) && p.Recv_uint32() == FIND_SERVER_EXTENDED_TOKEN) {
		PacketGameType reply_type = (PacketGameType)p.Recv_uint8();
		uint16_t flags = p.Recv_uint16();
		uint16_t version = p.Recv_uint16();
		return this->SendGameInfoExtended(reply_type, flags, version);
	} else {
		return this->SendGameInfo();
	}
}

NetworkRecvStatus ServerNetworkGameSocketHandler::Receive_CLIENT_NEWGRFS_CHECKED(Packet &)
{
	if (this->status != STATUS_NEWGRFS_CHECK) {
		/* Illegal call, return error and ignore the packet */
		return this->SendError(NETWORK_ERROR_NOT_EXPECTED);
	}

	return this->SendNeedCompanyPassword();
}

NetworkRecvStatus ServerNetworkGameSocketHandler::Receive_CLIENT_JOIN(Packet &p)
{
	if (this->status != STATUS_INACTIVE) {
		/* Illegal call, return error and ignore the packet */
		return this->SendError(NETWORK_ERROR_NOT_EXPECTED);
	}

	if (_network_game_info.clients_on >= _settings_client.network.max_clients) {
		/* Turns out we are full. Inform the user about this. */
		return this->SendError(NETWORK_ERROR_FULL);
	}

	std::string client_revision = p.Recv_string(NETWORK_REVISION_LENGTH);
	uint32_t newgrf_version = p.Recv_uint32();

	/* Check if the client has revision control enabled */
	if (!IsNetworkCompatibleVersion(client_revision.c_str()) || _openttd_newgrf_version != newgrf_version) {
		/* Different revisions!! */
		return this->SendError(NETWORK_ERROR_WRONG_REVISION);
	}

	return this->SendAuthRequest();
}

NetworkRecvStatus ServerNetworkGameSocketHandler::Receive_CLIENT_IDENTIFY(Packet &p)
{
	if (this->status != STATUS_IDENTIFY) return this->SendError(NETWORK_ERROR_NOT_EXPECTED);

	std::string client_name = p.Recv_string(NETWORK_CLIENT_NAME_LENGTH);
	CompanyID playas = (Owner)p.Recv_uint8();

	if (this->HasClientQuit()) return NETWORK_RECV_STATUS_CLIENT_QUIT;

	/* join another company does not affect these values */
	switch (playas) {
		case COMPANY_NEW_COMPANY: // New company
			if (Company::GetNumItems() >= _settings_client.network.max_companies) {
				return this->SendError(NETWORK_ERROR_FULL);
			}
			break;
		case COMPANY_SPECTATOR: // Spectator
			break;
		default: // Join another company (companies 1-8 (index 0-7))
			if (!Company::IsValidHumanID(playas)) {
				return this->SendError(NETWORK_ERROR_COMPANY_MISMATCH);
			}
			break;
	}

	if (!NetworkIsValidClientName(client_name)) {
		/* An invalid client name was given. However, the client ensures the name
		 * is valid before it is sent over the network, so something went horribly
		 * wrong. This is probably someone trying to troll us. */
		return this->SendError(NETWORK_ERROR_INVALID_CLIENT_NAME);
	}

	if (!NetworkMakeClientNameUnique(client_name)) { // Change name if duplicate
		/* We could not create a name for this client */
		return this->SendError(NETWORK_ERROR_NAME_IN_USE);
	}

	assert(NetworkClientInfo::CanAllocateItem());
	NetworkClientInfo *ci = new NetworkClientInfo(this->client_id);
	this->SetInfo(ci);
	ci->join_date = EconTime::CurDate();
	ci->join_date_fract = EconTime::CurDateFract();
	ci->join_tick_skip_counter = TickSkipCounter();
	ci->join_frame = _frame_counter;
	ci->client_name = client_name;
	ci->client_playas = playas;
	DEBUG(desync, 1, "client: %s; client: %02x; company: %02x", debug_date_dumper().HexDate(), (int)ci->index, (int)ci->client_playas);

	/* Make sure companies to which people try to join are not autocleaned */
	Company *c = Company::GetIfValid(playas);
	if (c != nullptr) c->months_empty = 0;

	return this->SendNewGRFCheck();
}

static NetworkErrorCode GetErrorForAuthenticationMethod(NetworkAuthenticationMethod method)
{
	switch (method) {
		case NETWORK_AUTH_METHOD_X25519_PAKE:
			return NETWORK_ERROR_WRONG_PASSWORD;
		case NETWORK_AUTH_METHOD_X25519_AUTHORIZED_KEY:
			return NETWORK_ERROR_NOT_ON_ALLOW_LIST;

		default:
			NOT_REACHED();
	}
}

NetworkRecvStatus ServerNetworkGameSocketHandler::Receive_CLIENT_AUTH_RESPONSE(Packet &p)
{
	if (this->status != STATUS_AUTH_GAME) {
		return this->SendError(NETWORK_ERROR_NOT_EXPECTED);
	}

	auto authentication_method = this->authentication_handler->GetAuthenticationMethod();
	switch (this->authentication_handler->ReceiveResponse(p)) {
		case NetworkAuthenticationServerHandler::AUTHENTICATED:
			break;

		case NetworkAuthenticationServerHandler::RETRY_NEXT_METHOD:
			return this->SendAuthRequest();

		case NetworkAuthenticationServerHandler::NOT_AUTHENTICATED:
		default:
			return this->SendError(GetErrorForAuthenticationMethod(authentication_method));
	}

	NetworkRecvStatus status = this->SendEnableEncryption();
	if (status != NETWORK_RECV_STATUS_OKAY) return status;

	this->peer_public_key = this->authentication_handler->GetPeerPublicKey();
	this->receive_encryption_handler = this->authentication_handler->CreateClientToServerEncryptionHandler();
	this->send_encryption_handler = this->authentication_handler->CreateServerToClientEncryptionHandler();
	this->authentication_handler = nullptr;

	this->status = STATUS_IDENTIFY;

	/* Reset 'lag' counters */
	this->last_frame = this->last_frame_server = _frame_counter;

	return NETWORK_RECV_STATUS_OKAY;
}

NetworkRecvStatus ServerNetworkGameSocketHandler::Receive_CLIENT_COMPANY_PASSWORD(Packet &p)
{
	if (this->status != STATUS_AUTH_COMPANY) {
		return this->SendError(NETWORK_ERROR_NOT_EXPECTED);
	}

	std::string password = p.Recv_string(NETWORK_PASSWORD_LENGTH);

	/* Check company password. Allow joining if we cleared the password meanwhile.
	 * Also, check the company is still valid - client could be moved to spectators
	 * in the middle of the authorization process */
	CompanyID playas = this->GetInfo()->client_playas;
	if (Company::IsValidID(playas) && !_network_company_states[playas].password.empty() &&
			_network_company_states[playas].password.compare(password) != 0) {
		/* Password is invalid */
		return this->SendError(NETWORK_ERROR_WRONG_PASSWORD);
	}

	return this->SendWelcome();
}

NetworkRecvStatus ServerNetworkGameSocketHandler::Receive_CLIENT_SETTINGS_PASSWORD(Packet &p)
{
	if (this->status != STATUS_ACTIVE) {
		/* Illegal call, return error and ignore the packet */
		return this->SendError(NETWORK_ERROR_NOT_EXPECTED);
	}

	NetworkSharedSecrets ss;

	/* Check settings password. Deny if no password is set */
	if (!p.CanReadFromPacket(1)) {
		if (this->settings_authed) DEBUG(net, 0, "[settings-ctrl] client-id %d deauthed", this->client_id);
		this->settings_authed = false;
	} else if (_settings_authorized_key_handler.IsAllowed(this->peer_public_key)) {
		/* Public key in allow list */
		DEBUG(net, 0, "[settings-ctrl] client-id %d (pubkey)", this->client_id);
		this->settings_authed = true;
		this->settings_auth_failures = 0;
	} else if (_settings_client.network.settings_password.empty() ||
			!this->ParseKeyPasswordPacket(p, ss, _settings_client.network.settings_password, nullptr, 0)) {
		DEBUG(net, 0, "[settings-ctrl] wrong password from client-id %d", this->client_id);
		NetworkServerSendRconDenied(this->client_id);
		this->settings_authed = false;
		NetworkRecvStatus status = this->HandleAuthFailure(this->settings_auth_failures);
		if (status != NETWORK_RECV_STATUS_OKAY) return status;
	} else {
		DEBUG(net, 0, "[settings-ctrl] client-id %d", this->client_id);
		this->settings_authed = true;
		this->settings_auth_failures = 0;
	}

	return this->SendSettingsAccessUpdate(this->settings_authed);
}

NetworkRecvStatus ServerNetworkGameSocketHandler::Receive_CLIENT_GETMAP(Packet &p)
{
	/* The client was never joined.. so this is impossible, right?
	 *  Ignore the packet, give the client a warning, and close the connection */
	if (this->status < STATUS_AUTHORIZED || this->HasClientQuit()) {
		return this->SendError(NETWORK_ERROR_NOT_AUTHORIZED);
	}

	this->supports_zstd = p.Recv_bool();

	/* Check if someone else is receiving the map */
	for (NetworkClientSocket *new_cs : NetworkClientSocket::Iterate()) {
		if (new_cs->status == STATUS_MAP) {
			/* Tell the new client to wait */
			this->status = STATUS_MAP_WAIT;
			return this->SendWait();
		}
	}

	/* We receive a request to upload the map.. give it to the client! */
	return this->SendMap();
}

NetworkRecvStatus ServerNetworkGameSocketHandler::Receive_CLIENT_MAP_OK(Packet &)
{
	/* Client has the map, now start syncing */
	if (this->status == STATUS_DONE_MAP && !this->HasClientQuit()) {
		char client_name[NETWORK_CLIENT_NAME_LENGTH];

		this->GetClientName(client_name, lastof(client_name));

		NetworkTextMessage(NETWORK_ACTION_JOIN, CC_DEFAULT, false, client_name, "", this->client_id);
		InvalidateWindowData(WC_CLIENT_LIST, 0);

		DEBUG(net, 3, "[%s] Client #%u (%s) joined as %s", ServerNetworkGameSocketHandler::GetName(), this->client_id, this->GetClientIP(), client_name);

		/* Mark the client as pre-active, and wait for an ACK
		 *  so we know it is done loading and in sync with us */
		this->status = STATUS_PRE_ACTIVE;
		NetworkHandleCommandQueue(this);
		this->SendFrame();
		this->SendSync();

		/* This is the frame the client receives
		 *  we need it later on to make sure the client is not too slow */
		this->last_frame = _frame_counter;
		this->last_frame_server = _frame_counter;

		for (NetworkClientSocket *new_cs : NetworkClientSocket::Iterate()) {
			if (new_cs->status >= STATUS_AUTHORIZED) {
				new_cs->SendClientInfo(this->GetInfo());
				new_cs->SendJoin(this->client_id);
			}
		}

		NetworkAdminClientInfo(this, true);

		/* also update the new client with our max values */
		this->SendConfigUpdate();

		/* quickly update the syncing client with company details */
		NetworkRecvStatus status = this->SendCompanyUpdate();

		this->ShrinkToFitSendQueue();

		return status;
	}

	/* Wrong status for this packet, give a warning to client, and close connection */
	return this->SendError(NETWORK_ERROR_NOT_EXPECTED);
}

/**
 * The client has done a command and wants us to handle it
 * @param p the packet in which the command was sent
 */
NetworkRecvStatus ServerNetworkGameSocketHandler::Receive_CLIENT_COMMAND(Packet &p)
{
	/* The client was never joined.. so this is impossible, right?
	 *  Ignore the packet, give the client a warning, and close the connection */
	if (this->status < STATUS_DONE_MAP || this->HasClientQuit()) {
		return this->SendError(NETWORK_ERROR_NOT_EXPECTED);
	}

	if (this->incoming_queue.size() >= _settings_client.network.max_commands_in_queue) {
		return this->SendError(NETWORK_ERROR_TOO_MANY_COMMANDS);
	}

	CommandPacket cp;
	const char *err = this->ReceiveCommand(p, cp);

	if (this->HasClientQuit()) return NETWORK_RECV_STATUS_CLIENT_QUIT;

	NetworkClientInfo *ci = this->GetInfo();

	if (err != nullptr) {
		IConsolePrintF(CC_ERROR, "WARNING: %s from client %d (IP: %s).", err, ci->client_id, this->GetClientIP());
		return this->SendError(NETWORK_ERROR_NOT_EXPECTED);
	}


	if ((GetCommandFlags(cp.cmd) & (CMD_SERVER | CMD_SERVER_NS)) && ci->client_id != CLIENT_ID_SERVER && !this->settings_authed) {
		IConsolePrintF(CC_ERROR, "WARNING: server only command %u from client %u (IP: %s), kicking...", cp.cmd & CMD_ID_MASK, ci->client_id, this->GetClientIP());
		return this->SendError(NETWORK_ERROR_KICKED);
	}

	if ((GetCommandFlags(cp.cmd) & CMD_SPECTATOR) == 0 && !Company::IsValidID(cp.company) && ci->client_id != CLIENT_ID_SERVER && !this->settings_authed) {
		IConsolePrintF(CC_ERROR, "WARNING: spectator (client: %u, IP: %s) issued non-spectator command %u, kicking...", ci->client_id, this->GetClientIP(), cp.cmd & CMD_ID_MASK);
		return this->SendError(NETWORK_ERROR_KICKED);
	}

	/**
	 * Only CMD_COMPANY_CTRL is always allowed, for the rest, playas needs
	 * to match the company in the packet. If it doesn't, the client has done
	 * something pretty naughty (or a bug), and will be kicked
	 */
	if (!(cp.cmd == CMD_COMPANY_CTRL && cp.p1 == 0 && ci->client_playas == COMPANY_NEW_COMPANY) && ci->client_playas != cp.company &&
			!((GetCommandFlags(cp.cmd) & (CMD_SERVER | CMD_SERVER_NS)) && this->settings_authed)) {
		IConsolePrintF(CC_ERROR, "WARNING: client %d (IP: %s) tried to execute a command as company %d, kicking...",
		               ci->client_playas + 1, this->GetClientIP(), cp.company + 1);
		return this->SendError(NETWORK_ERROR_COMPANY_MISMATCH);
	}

	if (cp.cmd == CMD_COMPANY_CTRL) {
		if (cp.p1 != 0 || cp.company != COMPANY_SPECTATOR) {
			return this->SendError(NETWORK_ERROR_CHEATER);
		}

		/* Check if we are full - else it's possible for spectators to send a CMD_COMPANY_CTRL and the company is created regardless of max_companies! */
		if (Company::GetNumItems() >= _settings_client.network.max_companies) {
			NetworkServerSendChat(NETWORK_ACTION_SERVER_MESSAGE, DESTTYPE_CLIENT, ci->client_id, "cannot create new company, server full", CLIENT_ID_SERVER);
			return NETWORK_RECV_STATUS_OKAY;
		}
	}

	if (GetCommandFlags(cp.cmd) & CMD_CLIENT_ID) cp.p2 = this->client_id;
	cp.client_id = this->client_id;

	this->incoming_queue.push_back(std::move(cp));
	return NETWORK_RECV_STATUS_OKAY;
}

NetworkRecvStatus ServerNetworkGameSocketHandler::Receive_CLIENT_ERROR(Packet &p)
{
	/* This packets means a client noticed an error and is reporting this
	 *  to us. Display the error and report it to the other clients */
	char client_name[NETWORK_CLIENT_NAME_LENGTH];
	NetworkErrorCode errorno = (NetworkErrorCode)p.Recv_uint8();
	NetworkRecvStatus rx_status = p.CanReadFromPacket(1) ? (NetworkRecvStatus)p.Recv_uint8() : NETWORK_RECV_STATUS_OKAY;
	int8_t status = p.CanReadFromPacket(1) ? (int8_t)p.Recv_uint8() : -1;
	PacketGameType last_pkt_type = p.CanReadFromPacket(1) ? (PacketGameType)p.Recv_uint8() : PACKET_END;

	/* The client was never joined.. thank the client for the packet, but ignore it */
	if (this->status < STATUS_DONE_MAP || this->HasClientQuit()) {
		DEBUG(net, 2, "non-joined client %d reported an error and is closing its connection (%s) (%d, %d, %d)", this->client_id, GetString(GetNetworkErrorMsg(errorno)).c_str(), rx_status, status, last_pkt_type);
		return this->CloseConnection(NETWORK_RECV_STATUS_CLIENT_QUIT);
	}

	this->GetClientName(client_name, lastof(client_name));

	StringID strid = GetNetworkErrorMsg(errorno);

	DEBUG(net, 1, "'%s' reported an error and is closing its connection (%s) (%d, %d, %d)", client_name, GetString(strid).c_str(), rx_status, status, last_pkt_type);

	NetworkTextMessage(NETWORK_ACTION_LEAVE, CC_DEFAULT, false, client_name, "", strid);

	for (NetworkClientSocket *new_cs : NetworkClientSocket::Iterate()) {
		if (new_cs->status >= STATUS_AUTHORIZED) {
			new_cs->SendErrorQuit(this->client_id, errorno);
		}
	}

	NetworkAdminClientError(this->client_id, errorno);

	if (errorno == NETWORK_ERROR_DESYNC) {
		std::string server_desync_log;
		DesyncExtraInfo info;
		info.client_name = client_name;
		info.client_id = this->client_id;
		info.desync_frame_info = std::move(this->desync_frame_info);
		CrashLog::DesyncCrashLog(&(this->desync_log), &server_desync_log, info);
		this->SendDesyncLog(server_desync_log);

		// decrease the sync frequency for this point onwards
		_settings_client.network.sync_freq = std::min<uint16_t>(_settings_client.network.sync_freq, 16);

		// have the server and all clients run some sanity checks
		NetworkSendCommand(0, 0, 0, 0, CMD_DESYNC_CHECK, nullptr, nullptr, _local_company, nullptr);

		SendPacketsState send_state = this->SendPackets(true);
		if (send_state != SPS_CLOSED) {
			this->status = STATUS_CLOSE_PENDING;
			return NETWORK_RECV_STATUS_OKAY;
		}
	}
	return this->CloseConnection(NETWORK_RECV_STATUS_CLIENT_QUIT);
}

NetworkRecvStatus ServerNetworkGameSocketHandler::Receive_CLIENT_DESYNC_LOG(Packet &p)
{
	uint size = p.Recv_uint16();
	this->desync_log.resize(this->desync_log.size() + size);
	p.Recv_binary((uint8_t *)(this->desync_log.data() + this->desync_log.size() - size), size);
	DEBUG(net, 2, "Received %u bytes of client desync log", size);
	this->receive_limit += p.Size();
	return NETWORK_RECV_STATUS_OKAY;
}

NetworkRecvStatus ServerNetworkGameSocketHandler::Receive_CLIENT_DESYNC_MSG(Packet &p)
{
	EconTime::Date date = p.Recv_uint32();
	EconTime::DateFract date_fract = p.Recv_uint16();
	uint8_t tick_skip_counter = p.Recv_uint8();
	std::string msg;
	p.Recv_string(msg);
	DEBUG(desync, 0, "Client-id %d desync msg: %s", this->client_id, msg.c_str());
	extern void LogRemoteDesyncMsg(EconTime::Date date, EconTime::DateFract date_fract, uint8_t tick_skip_counter, uint32_t src_id, std::string msg);
	LogRemoteDesyncMsg(date, date_fract, tick_skip_counter, this->client_id, std::move(msg));
	return NETWORK_RECV_STATUS_OKAY;
}

NetworkRecvStatus ServerNetworkGameSocketHandler::Receive_CLIENT_DESYNC_SYNC_DATA(Packet &p)
{
	uint32_t frame_count = p.Recv_uint32();

	DEBUG(net, 2, "Received desync sync data: %u frames", frame_count);

	if (frame_count == 0 || _network_sync_record_counts.empty()) return NETWORK_RECV_STATUS_OKAY;

	size_t record_count_offset = 0;
	size_t record_offset = 0;
	for (uint i = 0; i < frame_count; i++) {
		uint32_t item_count = p.Recv_uint32();
		if (item_count == 0) continue;
		uint32_t local_item_count = 0;
		uint32_t frame = 0;
		NetworkSyncRecordEvents event = NSRE_BEGIN;
		for (uint j = 0; j < item_count; j++) {
			if (j == 0) {
				frame = p.Recv_uint32();
				while (_network_sync_records[record_offset].frame != frame) {
					if (record_count_offset == _network_sync_record_counts.size()) {
						return NETWORK_RECV_STATUS_OKAY;
					}
					record_offset += _network_sync_record_counts[record_count_offset];
					record_count_offset++;
				}
				local_item_count = _network_sync_record_counts[record_count_offset];
			} else {
				event = (NetworkSyncRecordEvents)p.Recv_uint32();
			}
			uint32_t seed_1 = p.Recv_uint32();
			uint64_t state_checksum = p.Recv_uint64();
			if (j == local_item_count) {
				this->desync_frame_info = stdstr_fmt("Desync subframe count mismatch: extra client record: %08X, %s", frame, GetSyncRecordEventName(event));
				return NETWORK_RECV_STATUS_OKAY;
			}

			const NetworkSyncRecord &record = _network_sync_records[record_offset + j];
			if (j != 0 && record.frame != event) {
				this->desync_frame_info = stdstr_fmt("Desync subframe event mismatch: %08X, client: %s != server: %s",
						frame, GetSyncRecordEventName(event), GetSyncRecordEventName((NetworkSyncRecordEvents)record.frame));
				return NETWORK_RECV_STATUS_OKAY;
			}
			if (seed_1 != record.seed_1 || state_checksum != record.state_checksum) {
				this->desync_frame_info = stdstr_fmt("Desync subframe mismatch: %08X, %s%s%s",
						frame, GetSyncRecordEventName(event), (seed_1 != record.seed_1) ? ", seed" : "", (state_checksum != record.state_checksum) ? ", state checksum" : "");
				return NETWORK_RECV_STATUS_OKAY;
			}
		}
		if (local_item_count > item_count) {
			const NetworkSyncRecord &record = _network_sync_records[record_offset + item_count];
			this->desync_frame_info = stdstr_fmt("Desync subframe count mismatch: extra server record: %08X, %s", frame, GetSyncRecordEventName((NetworkSyncRecordEvents)record.frame));
			return NETWORK_RECV_STATUS_OKAY;
		}
	}

	return NETWORK_RECV_STATUS_OKAY;
}

NetworkRecvStatus ServerNetworkGameSocketHandler::Receive_CLIENT_QUIT(Packet &p)
{
	/* The client wants to leave. Display this and report it to the other
	 *  clients. */
	char client_name[NETWORK_CLIENT_NAME_LENGTH];

	/* The client was never joined.. thank the client for the packet, but ignore it */
	if (this->status < STATUS_DONE_MAP || this->HasClientQuit()) {
		return this->CloseConnection(NETWORK_RECV_STATUS_CLIENT_QUIT);
	}

	this->GetClientName(client_name, lastof(client_name));

	NetworkTextMessage(NETWORK_ACTION_LEAVE, CC_DEFAULT, false, client_name, "", STR_NETWORK_MESSAGE_CLIENT_LEAVING);

	for (NetworkClientSocket *new_cs : NetworkClientSocket::Iterate()) {
		if (new_cs->status >= STATUS_AUTHORIZED && new_cs != this) {
			new_cs->SendQuit(this->client_id);
		}
	}

	NetworkAdminClientQuit(this->client_id);

	return this->CloseConnection(NETWORK_RECV_STATUS_CLIENT_QUIT);
}

NetworkRecvStatus ServerNetworkGameSocketHandler::Receive_CLIENT_ACK(Packet &p)
{
	if (this->status < STATUS_AUTHORIZED) {
		/* Illegal call, return error and ignore the packet */
		return this->SendError(NETWORK_ERROR_NOT_AUTHORIZED);
	}

	uint32_t frame = p.Recv_uint32();

	/* The client is trying to catch up with the server */
	if (this->status == STATUS_PRE_ACTIVE) {
		/* The client is not yet caught up? */
		if (frame + DAY_TICKS < _frame_counter) return NETWORK_RECV_STATUS_OKAY;

		/* Now it is! Unpause the game */
		this->status = STATUS_ACTIVE;
		this->last_token_frame = _frame_counter;

		/* Execute script for, e.g. MOTD */
		IConsoleCmdExec("exec scripts/on_server_connect.scr 0");
	}

	/* Get, and validate the token. */
	uint8_t token = p.Recv_uint8();
	if (token == this->last_token) {
		/* We differentiate between last_token_frame and last_frame so the lag
		 * test uses the actual lag of the client instead of the lag for getting
		 * the token back and forth; after all, the token is only sent every
		 * time we receive a PACKET_CLIENT_ACK, after which we will send a new
		 * token to the client. If the lag would be one day, then we would not
		 * be sending the new token soon enough for the new daily scheduled
		 * PACKET_CLIENT_ACK. This would then register the lag of the client as
		 * two days, even when it's only a single day. */
		this->last_token_frame = _frame_counter;
		/* Request a new token. */
		this->last_token = 0;
	}

	/* The client received the frame, make note of it */
	this->last_frame = frame;
	/* With those 2 values we can calculate the lag realtime */
	this->last_frame_server = _frame_counter;
	return NETWORK_RECV_STATUS_OKAY;
}


/**
 * Send an actual chat message.
 * @param action The action that's performed.
 * @param desttype The type of destination.
 * @param dest The actual destination index.
 * @param msg The actual message.
 * @param from_id The origin of the message.
 * @param data Arbitrary data.
 * @param from_admin Whether the origin is an admin or not.
 */
void NetworkServerSendChat(NetworkAction action, DestType desttype, int dest, const std::string &msg, ClientID from_id, NetworkTextMessageData data, bool from_admin)
{
	const NetworkClientInfo *ci, *ci_own, *ci_to;

	switch (desttype) {
		case DESTTYPE_CLIENT:
			/* Are we sending to the server? */
			if ((ClientID)dest == CLIENT_ID_SERVER) {
				ci = NetworkClientInfo::GetByClientID(from_id);
				/* Display the text locally, and that is it */
				if (ci != nullptr) {
					NetworkTextMessage(action, GetDrawStringCompanyColour(ci->client_playas), false, ci->client_name, msg, data);

					if (_settings_client.network.server_admin_chat) {
						NetworkAdminChat(action, desttype, from_id, msg, data, from_admin);
					}
				}
			} else {
				/* Else find the client to send the message to */
				for (NetworkClientSocket *cs : NetworkClientSocket::Iterate()) {
					if (cs->client_id == (ClientID)dest && cs->status >= ServerNetworkGameSocketHandler::STATUS_AUTHORIZED) {
						cs->SendChat(action, from_id, false, msg, data);
						break;
					}
				}
			}

			/* Display the message locally (so you know you have sent it) */
			if (from_id != (ClientID)dest) {
				if (from_id == CLIENT_ID_SERVER) {
					ci = NetworkClientInfo::GetByClientID(from_id);
					ci_to = NetworkClientInfo::GetByClientID((ClientID)dest);
					if (ci != nullptr && ci_to != nullptr) {
						NetworkTextMessage(action, GetDrawStringCompanyColour(ci->client_playas), true, ci_to->client_name, msg, data);
					}
				} else {
					for (NetworkClientSocket *cs : NetworkClientSocket::Iterate()) {
						if (cs->client_id == from_id && cs->status >= ServerNetworkGameSocketHandler::STATUS_AUTHORIZED) {
							cs->SendChat(action, (ClientID)dest, true, msg, data);
							break;
						}
					}
				}
			}
			break;
		case DESTTYPE_TEAM: {
			/* If this is false, the message is already displayed on the client who sent it. */
			bool show_local = true;
			/* Find all clients that belong to this company */
			ci_to = nullptr;
			for (NetworkClientSocket *cs : NetworkClientSocket::Iterate()) {
				ci = cs->GetInfo();
				if (ci != nullptr && ci->client_playas == (CompanyID)dest && cs->status >= ServerNetworkGameSocketHandler::STATUS_AUTHORIZED) {
					cs->SendChat(action, from_id, false, msg, data);
					if (cs->client_id == from_id) show_local = false;
					ci_to = ci; // Remember a client that is in the company for company-name
				}
			}

			/* if the server can read it, let the admin network read it, too. */
			if (_local_company == (CompanyID)dest && _settings_client.network.server_admin_chat) {
				NetworkAdminChat(action, desttype, from_id, msg, data, from_admin);
			}

			ci = NetworkClientInfo::GetByClientID(from_id);
			ci_own = NetworkClientInfo::GetByClientID(CLIENT_ID_SERVER);
			if (ci != nullptr && ci_own != nullptr && ci_own->client_playas == dest) {
				NetworkTextMessage(action, GetDrawStringCompanyColour(ci->client_playas), false, ci->client_name, msg, data);
				if (from_id == CLIENT_ID_SERVER) show_local = false;
				ci_to = ci_own;
			}

			/* There is no such client */
			if (ci_to == nullptr) break;

			/* Display the message locally (so you know you have sent it) */
			if (ci != nullptr && show_local) {
				if (from_id == CLIENT_ID_SERVER) {
					StringID str = Company::IsValidID(ci_to->client_playas) ? STR_COMPANY_NAME : STR_NETWORK_SPECTATORS;
					SetDParam(0, ci_to->client_playas);
					std::string name = GetString(str);
					NetworkTextMessage(action, GetDrawStringCompanyColour(ci_own->client_playas), true, name, msg, data);
				} else {
					for (NetworkClientSocket *cs : NetworkClientSocket::Iterate()) {
						if (cs->client_id == from_id && cs->status >= ServerNetworkGameSocketHandler::STATUS_AUTHORIZED) {
							cs->SendChat(action, ci_to->client_id, true, msg, data);
						}
					}
				}
			}
			break;
		}
		default:
			DEBUG(net, 1, "Received unknown chat destination type %d; doing broadcast instead", desttype);
			[[fallthrough]];

		case DESTTYPE_BROADCAST:
		case DESTTYPE_BROADCAST_SS:
			for (NetworkClientSocket *cs : NetworkClientSocket::Iterate()) {
<<<<<<< HEAD
				cs->SendChat(action, from_id, (desttype == DESTTYPE_BROADCAST_SS && from_id == cs->client_id), msg, data);
=======
				if (cs->status >= ServerNetworkGameSocketHandler::STATUS_AUTHORIZED) cs->SendChat(action, from_id, false, msg, data);
>>>>>>> f79ec795
			}

			NetworkAdminChat(action, desttype, from_id, msg, data, from_admin);

			ci = NetworkClientInfo::GetByClientID(from_id);
			if (ci != nullptr) {
				NetworkTextMessage(action, GetDrawStringCompanyColour(ci->client_playas),
						(desttype == DESTTYPE_BROADCAST_SS && from_id == CLIENT_ID_SERVER), ci->client_name, msg, data);
			}
			break;
	}
}

/**
 * Send a chat message from external source.
 * @param source Name of the source this message came from.
 * @param colour TextColour to use for the message.
 * @param user Name of the user who sent the messsage.
 * @param msg The actual message.
 */
void NetworkServerSendExternalChat(const std::string &source, TextColour colour, const std::string &user, const std::string &msg)
{
	for (NetworkClientSocket *cs : NetworkClientSocket::Iterate()) {
		if (cs->status >= ServerNetworkGameSocketHandler::STATUS_AUTHORIZED) cs->SendExternalChat(source, colour, user, msg);
	}
	NetworkTextMessage(NETWORK_ACTION_EXTERNAL_CHAT, colour, false, user, msg, {}, source.c_str());
}

NetworkRecvStatus ServerNetworkGameSocketHandler::Receive_CLIENT_CHAT(Packet &p)
{
	if (this->status < STATUS_PRE_ACTIVE) {
		/* Illegal call, return error and ignore the packet */
		return this->SendError(NETWORK_ERROR_NOT_AUTHORIZED);
	}

	NetworkAction action = (NetworkAction)p.Recv_uint8();
	DestType desttype = (DestType)p.Recv_uint8();
	int dest = p.Recv_uint32();

	std::string msg = p.Recv_string(NETWORK_CHAT_LENGTH);
	NetworkTextMessageData data;
	data.recv(p);

	NetworkClientInfo *ci = this->GetInfo();
	switch (action) {
		case NETWORK_ACTION_GIVE_MONEY:
			if (!Company::IsValidID(ci->client_playas)) break;
			[[fallthrough]];
		case NETWORK_ACTION_CHAT:
		case NETWORK_ACTION_CHAT_CLIENT:
		case NETWORK_ACTION_CHAT_COMPANY:
			NetworkServerSendChat(action, desttype, dest, msg, this->client_id, data);
			break;
		default:
			IConsolePrintF(CC_ERROR, "WARNING: invalid chat action from client %d (IP: %s).", ci->client_id, this->GetClientIP());
			return this->SendError(NETWORK_ERROR_NOT_EXPECTED);
	}
	return NETWORK_RECV_STATUS_OKAY;
}

NetworkRecvStatus ServerNetworkGameSocketHandler::Receive_CLIENT_SET_PASSWORD(Packet &p)
{
	if (this->status != STATUS_ACTIVE) {
		/* Illegal call, return error and ignore the packet */
		return this->SendError(NETWORK_ERROR_NOT_EXPECTED);
	}

	std::string password = p.Recv_string(NETWORK_PASSWORD_LENGTH);
	const NetworkClientInfo *ci = this->GetInfo();

	NetworkServerSetCompanyPassword(ci->client_playas, password);
	return NETWORK_RECV_STATUS_OKAY;
}

NetworkRecvStatus ServerNetworkGameSocketHandler::Receive_CLIENT_SET_NAME(Packet &p)
{
	if (this->status != STATUS_ACTIVE) {
		/* Illegal call, return error and ignore the packet */
		return this->SendError(NETWORK_ERROR_NOT_EXPECTED);
	}

	NetworkClientInfo *ci;

	std::string client_name = p.Recv_string(NETWORK_CLIENT_NAME_LENGTH);
	ci = this->GetInfo();

	if (this->HasClientQuit()) return NETWORK_RECV_STATUS_CLIENT_QUIT;

	if (ci != nullptr) {
		if (!NetworkIsValidClientName(client_name)) {
			/* An invalid client name was given. However, the client ensures the name
			 * is valid before it is sent over the network, so something went horribly
			 * wrong. This is probably someone trying to troll us. */
			return this->SendError(NETWORK_ERROR_INVALID_CLIENT_NAME);
		}

		/* Display change */
		if (NetworkMakeClientNameUnique(client_name)) {
			NetworkTextMessage(NETWORK_ACTION_NAME_CHANGE, CC_DEFAULT, false, ci->client_name, client_name);
			ci->client_name = client_name;
			NetworkUpdateClientInfo(ci->client_id);
		}
	}
	return NETWORK_RECV_STATUS_OKAY;
}

NetworkRecvStatus ServerNetworkGameSocketHandler::Receive_CLIENT_RCON(Packet &p)
{
	if (this->status != STATUS_ACTIVE) return this->SendError(NETWORK_ERROR_NOT_EXPECTED);

	std::string command;
	NetworkSharedSecrets ss;
	bool done = false;
	if (_rcon_authorized_key_handler.IsAllowed(this->peer_public_key)) {
		/* We are allowed, try to handle using '*' password */
		size_t saved_pos = p.GetDeserialisationPosition();
		if (this->ParseKeyPasswordPacket(p, ss, "*", &command, NETWORK_RCONCOMMAND_LENGTH)) {
			done = true;
		} else {
			p.GetDeserialisationPosition() = saved_pos;
		}
	}
	if (!done) {
		if (_settings_client.network.rcon_password.empty()) {
			NetworkServerSendRconDenied(this->client_id);
			return this->HandleAuthFailure(this->rcon_auth_failures);
		}
		if (!this->ParseKeyPasswordPacket(p, ss, _settings_client.network.rcon_password, &command, NETWORK_RCONCOMMAND_LENGTH)) {
			DEBUG(net, 0, "[rcon] wrong password from client-id %d", this->client_id);
			NetworkServerSendRconDenied(this->client_id);
			return this->HandleAuthFailure(this->rcon_auth_failures);
		}
	}

	DEBUG(net, 3, "[rcon] Client-id %d executed: %s", this->client_id, command.c_str());

	_redirect_console_to_client = this->client_id;
	this->rcon_reply_key = ss.shared_data.data() + 32; /* second key */
	IConsoleCmdExec(command);
	_redirect_console_to_client = INVALID_CLIENT_ID;
	this->rcon_auth_failures = 0;
	this->rcon_reply_key = nullptr;
	return NETWORK_RECV_STATUS_OKAY;
}

NetworkRecvStatus ServerNetworkGameSocketHandler::Receive_CLIENT_MOVE(Packet &p)
{
	if (this->status != STATUS_ACTIVE) return this->SendError(NETWORK_ERROR_NOT_EXPECTED);

	CompanyID company_id = (Owner)p.Recv_uint8();

	/* Check if the company is valid, we don't allow moving to AI companies */
	if (company_id != COMPANY_SPECTATOR && !Company::IsValidHumanID(company_id)) return NETWORK_RECV_STATUS_OKAY;

	/* Check if we require a password for this company */
	if (company_id != COMPANY_SPECTATOR && !_network_company_states[company_id].password.empty()) {
		/* we need a password from the client - should be in this packet */
		std::string password = p.Recv_string(NETWORK_PASSWORD_LENGTH);

		/* Incorrect password sent, return! */
		if (_network_company_states[company_id].password.compare(password) != 0) {
			DEBUG(net, 2, "Wrong password from client-id #%d for company #%d", this->client_id, company_id + 1);
			return NETWORK_RECV_STATUS_OKAY;
		}
	}

	/* if we get here we can move the client */
	NetworkServerDoMove(this->client_id, company_id);
	return NETWORK_RECV_STATUS_OKAY;
}

NetworkRecvStatus ServerNetworkGameSocketHandler::HandleAuthFailure(uint &failure_count)
{
	failure_count++;
	if (_settings_client.network.max_auth_failures != 0 && failure_count >= _settings_client.network.max_auth_failures) {
		DEBUG(net, 0, "Kicked client-id #%d due to too many failed authentication attempts", this->client_id);
		return this->SendError(NETWORK_ERROR_KICKED);
	} else {
		return NETWORK_RECV_STATUS_OKAY;
	}
}

const char *ServerNetworkGameSocketHandler::GetClientStatusName(ClientStatus status)
{
	static const char* _client_status_names[] {
		"INACTIVE",
		"AUTH_GAME",
		"IDENTIFY",
		"NEWGRFS_CHECK",
		"AUTH_COMPANY",
		"AUTHORIZED",
		"MAP_WAIT",
		"MAP",
		"DONE_MAP",
		"PRE_ACTIVE",
		"ACTIVE",
		"CLOSE_PENDING",
	};
	static_assert(lengthof(_client_status_names) == STATUS_END);
	return status < STATUS_END ? _client_status_names[status] : "[invalid status]";
}

std::string ServerNetworkGameSocketHandler::GetDebugInfo() const
{
	return stdstr_fmt("status: %d (%s)", this->status, GetClientStatusName(this->status));
}

/**
 * Populate the company stats.
 * @param stats the stats to update
 */
void NetworkPopulateCompanyStats(NetworkCompanyStats *stats)
{
	memset(stats, 0, sizeof(*stats) * MAX_COMPANIES);

	/* Go through all vehicles and count the type of vehicles */
	for (const Vehicle *v : Vehicle::IterateFrontOnly()) {
		if (!Company::IsValidID(v->owner) || !v->IsPrimaryVehicle() || HasBit(v->subtype, GVSF_VIRTUAL)) continue;
		uint8_t type = 0;
		switch (v->type) {
			case VEH_TRAIN: type = NETWORK_VEH_TRAIN; break;
			case VEH_ROAD: type = RoadVehicle::From(v)->IsBus() ? NETWORK_VEH_BUS : NETWORK_VEH_LORRY; break;
			case VEH_AIRCRAFT: type = NETWORK_VEH_PLANE; break;
			case VEH_SHIP: type = NETWORK_VEH_SHIP; break;
			default: continue;
		}
		stats[v->owner].num_vehicle[type]++;
	}

	/* Go through all stations and count the types of stations */
	for (const Station *s : Station::Iterate()) {
		if (Company::IsValidID(s->owner)) {
			NetworkCompanyStats *npi = &stats[s->owner];

			if (s->facilities & FACIL_TRAIN)      npi->num_station[NETWORK_VEH_TRAIN]++;
			if (s->facilities & FACIL_TRUCK_STOP) npi->num_station[NETWORK_VEH_LORRY]++;
			if (s->facilities & FACIL_BUS_STOP)   npi->num_station[NETWORK_VEH_BUS]++;
			if (s->facilities & FACIL_AIRPORT)    npi->num_station[NETWORK_VEH_PLANE]++;
			if (s->facilities & FACIL_DOCK)       npi->num_station[NETWORK_VEH_SHIP]++;
		}
	}
}

/**
 * Send updated client info of a particular client.
 * @param client_id The client to send it for.
 */
void NetworkUpdateClientInfo(ClientID client_id)
{
	NetworkClientInfo *ci = NetworkClientInfo::GetByClientID(client_id);

	if (ci == nullptr) return;

	DEBUG(desync, 1, "client: %s; client: %02x; company: %02x", debug_date_dumper().HexDate(), client_id, (int)ci->client_playas);

	for (NetworkClientSocket *cs : NetworkClientSocket::Iterate()) {
		if (cs->status >= ServerNetworkGameSocketHandler::STATUS_AUTHORIZED) {
			cs->SendClientInfo(ci);
		}
	}

	NetworkAdminClientUpdate(ci);
}

/** Check if the server has autoclean_companies activated
 * Two things happen:
 *     1) If a company is not protected, it is closed after 1 year (for example)
 *     2) If a company is protected, protection is disabled after 3 years (for example)
 *          (and item 1. happens a year later)
 */
static void NetworkAutoCleanCompanies()
{
	CompanyMask has_clients = 0;
	CompanyMask has_vehicles = 0;

	if (!_settings_client.network.autoclean_companies) return;

	/* Detect the active companies */
	for (const NetworkClientInfo *ci : NetworkClientInfo::Iterate()) {
		if (Company::IsValidID(ci->client_playas)) SetBit(has_clients, ci->client_playas);
	}

	if (!_network_dedicated) {
		const NetworkClientInfo *ci = NetworkClientInfo::GetByClientID(CLIENT_ID_SERVER);
		assert(ci != nullptr);
		if (Company::IsValidID(ci->client_playas)) SetBit(has_clients, ci->client_playas);
	}

	if (_settings_client.network.autoclean_novehicles != 0) {
		for (const Company *c : Company::Iterate()) {
			if (std::any_of(std::begin(c->group_all), std::end(c->group_all), [](const GroupStatistics &gs) { return gs.num_vehicle != 0; })) SetBit(has_vehicles, c->index);
		}
	}

	/* Go through all the companies */
	for (Company *c : Company::Iterate()) {
		/* Skip the non-active once */
		if (c->is_ai) continue;

		if (!HasBit(has_clients, c->index)) {
			/* The company is empty for one month more */
			if (c->months_empty != std::numeric_limits<decltype(c->months_empty)>::max()) c->months_empty++;

			/* Is the company empty for autoclean_unprotected-months, and is there no protection? */
			if (_settings_client.network.autoclean_unprotected != 0 && c->months_empty > _settings_client.network.autoclean_unprotected && _network_company_states[c->index].password.empty()) {
				/* Shut the company down */
				DoCommandP(0, CCA_DELETE | c->index << 16 | CRR_AUTOCLEAN << 24, 0, CMD_COMPANY_CTRL);
				IConsolePrintF(CC_DEFAULT, "Auto-cleaned company #%d with no password", c->index + 1);
			}
			/* Is the company empty for autoclean_protected-months, and there is a protection? */
			if (_settings_client.network.autoclean_protected != 0 && c->months_empty > _settings_client.network.autoclean_protected && !_network_company_states[c->index].password.empty()) {
				/* Unprotect the company */
				_network_company_states[c->index].password.clear();
<<<<<<< HEAD
				IConsolePrintF(CC_DEFAULT, "Auto-removed protection from company #%d", c->index + 1);
				_network_company_states[c->index].months_empty = 0;
=======
				IConsolePrint(CC_INFO, "Auto-removed protection from company #{}.", c->index + 1);
				c->months_empty = 0;
>>>>>>> f79ec795
				NetworkServerUpdateCompanyPassworded(c->index, false);
			}
			/* Is the company empty for autoclean_novehicles-months, and has no vehicles? */
			if (_settings_client.network.autoclean_novehicles != 0 && c->months_empty > _settings_client.network.autoclean_novehicles && !HasBit(has_vehicles, c->index)) {
				/* Shut the company down */
				DoCommandP(0, CCA_DELETE | c->index << 16 | CRR_AUTOCLEAN << 24, 0, CMD_COMPANY_CTRL);
				IConsolePrintF(CC_DEFAULT, "Auto-cleaned company #%d with no vehicles", c->index + 1);
			}
		} else {
			/* It is not empty, reset the date */
			c->months_empty = 0;
		}
	}
}

/**
 * Check whether a name is unique, and otherwise try to make it unique.
 * @param new_name The name to check/modify.
 * @return True if an unique name was achieved.
 */
bool NetworkMakeClientNameUnique(std::string &name)
{
	bool is_name_unique = false;
	std::string original_name = name;

	for (uint number = 1; !is_name_unique && number <= MAX_CLIENTS; number++) {  // Something's really wrong when there're more names than clients
		is_name_unique = true;
		for (const NetworkClientInfo *ci : NetworkClientInfo::Iterate()) {
			if (ci->client_name == name) {
				/* Name already in use */
				is_name_unique = false;
				break;
			}
		}
		/* Check if it is the same as the server-name */
		const NetworkClientInfo *ci = NetworkClientInfo::GetByClientID(CLIENT_ID_SERVER);
		if (ci != nullptr) {
			if (ci->client_name == name) is_name_unique = false; // name already in use
		}

		if (!is_name_unique) {
			/* Try a new name (<name> #1, <name> #2, and so on) */
			name = original_name + " #" + std::to_string(number);

			/* The constructed client name is larger than the limit,
			 * so... bail out as no valid name can be created. */
			if (name.size() >= NETWORK_CLIENT_NAME_LENGTH) return false;
		}
	}

	return is_name_unique;
}

/**
 * Change the client name of the given client
 * @param client_id the client to change the name of
 * @param new_name the new name for the client
 * @return true iff the name was changed
 */
bool NetworkServerChangeClientName(ClientID client_id, const std::string &new_name)
{
	/* Check if the name's already in use */
	for (NetworkClientInfo *ci : NetworkClientInfo::Iterate()) {
		if (ci->client_name.compare(new_name) == 0) return false;
	}

	NetworkClientInfo *ci = NetworkClientInfo::GetByClientID(client_id);
	if (ci == nullptr) return false;

	NetworkTextMessage(NETWORK_ACTION_NAME_CHANGE, CC_DEFAULT, true, ci->client_name, new_name);

	ci->client_name = new_name;

	NetworkUpdateClientInfo(client_id);
	return true;
}

/**
 * Set/Reset a company password on the server end.
 * @param company_id ID of the company the password should be changed for.
 * @param password The new password.
 * @param already_hashed Is the given password already hashed?
 */
void NetworkServerSetCompanyPassword(CompanyID company_id, const std::string &password, bool already_hashed)
{
	if (!Company::IsValidHumanID(company_id)) return;

	if (already_hashed) {
		_network_company_states[company_id].password = password;
	} else {
		_network_company_states[company_id].password = GenerateCompanyPasswordHash(password, _network_company_server_id, _settings_game.game_creation.generation_seed);
	}

	NetworkServerUpdateCompanyPassworded(company_id, !_network_company_states[company_id].password.empty());
}

/**
 * Handle the command-queue of a socket.
 * @param cs The socket to handle the queue for.
 */
static void NetworkHandleCommandQueue(NetworkClientSocket *cs)
{
	for (auto &cp : cs->outgoing_queue) cs->SendCommand(cp);
	cs->outgoing_queue.clear();
}

/**
 * This is called every tick if this is a _network_server
 * @param send_frame Whether to send the frame to the clients.
 */
void NetworkServer_Tick(bool send_frame)
{
#ifndef ENABLE_NETWORK_SYNC_EVERY_FRAME
	bool send_sync = false;
#endif

#ifndef ENABLE_NETWORK_SYNC_EVERY_FRAME
	if (_frame_counter >= _last_sync_frame + _settings_client.network.sync_freq) {
		_last_sync_frame = _frame_counter;
		send_sync = true;
	}
#endif

	/* Now we are done with the frame, inform the clients that they can
	 *  do their frame! */
	for (NetworkClientSocket *cs : NetworkClientSocket::Iterate()) {
		/* We allow a number of bytes per frame, but only to the burst amount
		 * to be available for packet receiving at any particular time. */
		cs->receive_limit = std::min<size_t>(cs->receive_limit + _settings_client.network.bytes_per_frame,
				_settings_client.network.bytes_per_frame_burst);

		/* Check if the speed of the client is what we can expect from a client */
		uint lag = NetworkCalculateLag(cs);
		switch (cs->status) {
			case NetworkClientSocket::STATUS_ACTIVE:
				if (lag > _settings_client.network.max_lag_time) {
					/* Client did still not report in within the specified limit. */
					IConsolePrintF(CC_ERROR, cs->last_packet + std::chrono::milliseconds(lag * MILLISECONDS_PER_TICK) > std::chrono::steady_clock::now() ?
							/* A packet was received in the last three game days, so the client is likely lagging behind. */
								"Client #%d (IP: %s) is dropped because the client's game state is more than %d ticks behind" :
							/* No packet was received in the last three game days; sounds like a lost connection. */
								"Client #%d (IP: %s) is dropped because the client did not respond for more than %d ticks",
							cs->client_id, cs->GetClientIP(), lag);
					cs->SendError(NETWORK_ERROR_TIMEOUT_COMPUTER);
					continue;
				}

				/* Report once per time we detect the lag, and only when we
				 * received a packet in the last 2 seconds. If we
				 * did not receive a packet, then the client is not just
				 * slow, but the connection is likely severed. Mentioning
				 * frame_freq is not useful in this case. */
				if (lag > (uint)DAY_TICKS && cs->lag_test == 0 && cs->last_packet + std::chrono::seconds(2) > std::chrono::steady_clock::now()) {
					IConsolePrintF(CC_WARNING, "[%d] Client #%d is slow, try increasing [network.]frame_freq to a higher value!", _frame_counter, cs->client_id);
					cs->lag_test = 1;
				}

				if (cs->last_frame_server - cs->last_token_frame >= _settings_client.network.max_lag_time) {
					/* This is a bad client! It didn't send the right token back within time. */
					IConsolePrintF(CC_ERROR, "Client #%d is dropped because it fails to send valid acks", cs->client_id);
					cs->SendError(NETWORK_ERROR_TIMEOUT_COMPUTER);
					continue;
				}
				break;

			case NetworkClientSocket::STATUS_INACTIVE:
			case NetworkClientSocket::STATUS_IDENTIFY:
			case NetworkClientSocket::STATUS_NEWGRFS_CHECK:
			case NetworkClientSocket::STATUS_AUTHORIZED:
				/* NewGRF check and authorized states should be handled almost instantly.
				 * So give them some lee-way, likewise for the query with inactive. */
				if (lag > _settings_client.network.max_init_time) {
					IConsolePrintF(CC_ERROR, "Client #%d is dropped because it took longer than %d ticks to start the joining process", cs->client_id, _settings_client.network.max_init_time);
					cs->SendError(NETWORK_ERROR_TIMEOUT_COMPUTER);
					continue;
				}
				break;

			case NetworkClientSocket::STATUS_MAP_WAIT:
				/* Send every two seconds a packet to the client, to make sure
				 * it knows the server is still there; just someone else is
				 * still receiving the map. */
				if (std::chrono::steady_clock::now() > cs->last_packet + std::chrono::seconds(2)) {
					cs->SendWait();
					/* We need to reset the timer, as otherwise we will be
					 * spamming the client. Strictly speaking this variable
					 * tracks when we last received a packet from the client,
					 * but as it is waiting, it will not send us any till we
					 * start sending them data. */
					cs->last_packet = std::chrono::steady_clock::now();
				}
				break;

			case NetworkClientSocket::STATUS_MAP:
				/* Downloading the map... this is the amount of time since starting the saving. */
				if (lag > _settings_client.network.max_download_time) {
					IConsolePrintF(CC_ERROR, "Client #%d is dropped because it took longer than %d ticks to download the map", cs->client_id, _settings_client.network.max_download_time);
					cs->SendError(NETWORK_ERROR_TIMEOUT_MAP);
					continue;
				}
				break;

			case NetworkClientSocket::STATUS_DONE_MAP:
			case NetworkClientSocket::STATUS_PRE_ACTIVE:
				/* The map has been sent, so this is for loading the map and syncing up. */
				if (lag > _settings_client.network.max_join_time) {
					IConsolePrintF(CC_ERROR, "Client #%d is dropped because it took longer than %d ticks to join", cs->client_id, _settings_client.network.max_join_time);
					cs->SendError(NETWORK_ERROR_TIMEOUT_JOIN);
					continue;
				}
				break;

			case NetworkClientSocket::STATUS_AUTH_GAME:
			case NetworkClientSocket::STATUS_AUTH_COMPANY:
				/* These don't block? */
				if (lag > _settings_client.network.max_password_time) {
					IConsolePrintF(CC_ERROR, "Client #%d is dropped because it took longer than %d ticks to enter the password", cs->client_id, _settings_client.network.max_password_time);
					cs->SendError(NETWORK_ERROR_TIMEOUT_PASSWORD);
					continue;
				}
				break;

			case NetworkClientSocket::STATUS_CLOSE_PENDING:
				/* This is an internal state where we do not wait
				 * on the client to move to a different state. */
				break;

			case NetworkClientSocket::STATUS_END:
				/* Bad server/code. */
				NOT_REACHED();
		}

		if (cs->status >= NetworkClientSocket::STATUS_PRE_ACTIVE && cs->status != NetworkClientSocket::STATUS_CLOSE_PENDING) {
			/* Check if we can send command, and if we have anything in the queue */
			NetworkHandleCommandQueue(cs);

			/* Send an updated _frame_counter_max to the client */
			if (send_frame) cs->SendFrame();

#ifndef ENABLE_NETWORK_SYNC_EVERY_FRAME
			/* Send a sync-check packet */
			if (send_sync) cs->SendSync();
#endif
		}
	}
}

/** Helper function to restart the map. */
static void NetworkRestartMap()
{
	_settings_newgame.game_creation.generation_seed = GENERATE_NEW_SEED;
	switch (_file_to_saveload.abstract_ftype) {
		case FT_SAVEGAME:
		case FT_SCENARIO:
			_switch_mode = SM_LOAD_GAME;
			break;

		case FT_HEIGHTMAP:
			_switch_mode = SM_START_HEIGHTMAP;
			break;

		default:
			_switch_mode = SM_NEWGAME;
	}
}

/** Timer to restart a network server automatically based on real-time hours played. Initialized at zero to disable until settings are loaded. */
static IntervalTimer<TimerGameRealtime> _network_restart_map_timer({std::chrono::hours::zero(), TimerGameRealtime::UNPAUSED}, [](auto)
{
	if (!_network_server) return;

	/* If setting is 0, this feature is disabled. */
	if (_settings_client.network.restart_hours == 0) return;

	DEBUG(net, 3, "Auto-restarting map: %d hours played", _settings_client.network.restart_hours);
	NetworkRestartMap();
});

/**
 * Reset the automatic network restart time interval.
 * @param reset Whether to reset the timer to zero.
 */
void ChangeNetworkRestartTime(bool reset)
{
	if (!_network_server) return;

	_network_restart_map_timer.SetInterval({ std::chrono::hours(_settings_client.network.restart_hours), TimerGameRealtime::UNPAUSED }, reset);
}

/** Check if we want to restart the map based on the year. */
static void NetworkCheckRestartMapYear()
{
	/* If setting is 0, this feature is disabled. */
	if (_settings_client.network.restart_game_year == 0) return;

	if (CalTime::CurYear() >= _settings_client.network.restart_game_year) {
		DEBUG(net, 3, "Auto-restarting map: year %d reached", CalTime::CurYear().base());
		NetworkRestartMap();
	}
}

/** Yearly "callback". Called whenever the year changes. */
void NetworkServerCalendarYearlyLoop()
{
	NetworkCheckRestartMapYear();
}

/** Yearly "callback". Called whenever the year changes. */
void NetworkServerEconomyYearlyLoop()
{
	NetworkAdminUpdate(ADMIN_FREQUENCY_ANUALLY);
}

/** Monthly "callback". Called whenever the month changes. */
void NetworkServerEconomyMonthlyLoop()
{
	NetworkAutoCleanCompanies();
	NetworkAdminUpdate(ADMIN_FREQUENCY_MONTHLY);
	if ((CalTime::CurMonth() % 3) == 0) NetworkAdminUpdate(ADMIN_FREQUENCY_QUARTERLY);
}

/** Daily "callback". Called whenever the date changes. */
void NetworkServerEconomyDailyLoop()
{
	NetworkAdminUpdate(ADMIN_FREQUENCY_DAILY);
	if ((CalTime::CurDate().base() % 7) == 3) NetworkAdminUpdate(ADMIN_FREQUENCY_WEEKLY);
}

/**
 * Get the IP address/hostname of the connected client.
 * @return The IP address.
 */
const char *ServerNetworkGameSocketHandler::GetClientIP()
{
	return this->client_address.GetHostname();
}

/** Show the status message of all clients on the console. */
void NetworkServerShowStatusToConsole()
{
	static const char * const stat_str[] = {
		"inactive",
		"authorizing (server password)",
		"identifing client",
		"checking NewGRFs",
		"authorizing (company password)",
		"authorized",
		"waiting",
		"loading map",
		"map done",
		"ready",
		"active",
		"close pending"
	};
	static_assert(lengthof(stat_str) == NetworkClientSocket::STATUS_END);

	for (NetworkClientSocket *cs : NetworkClientSocket::Iterate()) {
		NetworkClientInfo *ci = cs->GetInfo();
		if (ci == nullptr) continue;
		uint lag = NetworkCalculateLag(cs);
		const char *status;

		status = (cs->status < (ptrdiff_t)lengthof(stat_str) ? stat_str[cs->status] : "unknown");
		IConsolePrintF(CC_INFO, "Client #%1d  name: '%s'  status: '%s'  frame-lag: %3d  company: %1d  IP: %s",
			cs->client_id, ci->client_name.c_str(), status, lag,
			ci->client_playas + (Company::IsValidID(ci->client_playas) ? 1 : 0),
			cs->GetClientIP());
	}
}

/**
 * Send Config Update
 */
void NetworkServerSendConfigUpdate()
{
	for (NetworkClientSocket *cs : NetworkClientSocket::Iterate()) {
		if (cs->status >= NetworkClientSocket::STATUS_PRE_ACTIVE) cs->SendConfigUpdate();
	}
}

/** Update the server's NetworkServerGameInfo due to changes in settings. */
void NetworkServerUpdateGameInfo()
{
	if (_network_server) FillStaticNetworkServerGameInfo();
}

/**
 * Tell that a particular company is (not) passworded.
 * @param company_id The company that got/removed the password.
 * @param passworded Whether the password was received or removed.
 */
void NetworkServerUpdateCompanyPassworded(CompanyID company_id, bool passworded)
{
	if (NetworkCompanyIsPassworded(company_id) == passworded) return;

	SB(_network_company_passworded, company_id, 1, !!passworded);
	SetWindowClassesDirty(WC_COMPANY);

	for (NetworkClientSocket *cs : NetworkClientSocket::Iterate()) {
		if (cs->status >= NetworkClientSocket::STATUS_PRE_ACTIVE) cs->SendCompanyUpdate();
	}

	NetworkAdminCompanyUpdate(Company::GetIfValid(company_id));
}

/**
 * Handle the tid-bits of moving a client from one company to another.
 * @param client_id id of the client we want to move.
 * @param company_id id of the company we want to move the client to.
 * @return void
 */
void NetworkServerDoMove(ClientID client_id, CompanyID company_id)
{
	/* Only allow non-dedicated servers and normal clients to be moved */
	if (client_id == CLIENT_ID_SERVER && _network_dedicated) return;

	NetworkClientInfo *ci = NetworkClientInfo::GetByClientID(client_id);
	assert(ci != nullptr);

	/* No need to waste network resources if the client is in the company already! */
	if (ci->client_playas == company_id) return;

	ci->client_playas = company_id;

	if (client_id == CLIENT_ID_SERVER) {
		SetLocalCompany(company_id);
	} else {
		NetworkClientSocket *cs = NetworkClientSocket::GetByClientID(client_id);
		/* When the company isn't authorized we can't move them yet. */
		if (cs->status < NetworkClientSocket::STATUS_AUTHORIZED) return;
		cs->SendMove(client_id, company_id);
	}

	/* announce the client's move */
	NetworkUpdateClientInfo(client_id);

	NetworkAction action = (company_id == COMPANY_SPECTATOR) ? NETWORK_ACTION_COMPANY_SPECTATOR : NETWORK_ACTION_COMPANY_JOIN;
	NetworkServerSendChat(action, DESTTYPE_BROADCAST, 0, "", client_id, company_id + 1);

	InvalidateWindowData(WC_CLIENT_LIST, 0);
}

/**
 * Send an rcon reply to the client.
 * @param client_id The identifier of the client.
 * @param colour_code The colour of the text.
 * @param string The actual reply.
 */
void NetworkServerSendRcon(ClientID client_id, TextColour colour_code, const std::string &string)
{
	NetworkClientSocket::GetByClientID(client_id)->SendRConResult(colour_code, string);
}

/**
 * Send an rcon reply to the client.
 * @param client_id The identifier of the client.
 * @param colour_code The colour of the text.
 * @param string The actual reply.
 */
void NetworkServerSendRconDenied(ClientID client_id)
{
	NetworkClientSocket::GetByClientID(client_id)->SendRConDenied();
}

/**
 * Kick a single client.
 * @param client_id The client to kick.
 * @param reason In case of kicking a client, specifies the reason for kicking the client.
 */
void NetworkServerKickClient(ClientID client_id, const std::string &reason)
{
	if (client_id == CLIENT_ID_SERVER) return;
	NetworkClientSocket::GetByClientID(client_id)->SendError(NETWORK_ERROR_KICKED, reason);
}

/**
 * Ban, or kick, everyone joined from the given client's IP.
 * @param client_id The client to check for.
 * @param ban Whether to ban or kick.
 * @param reason In case of kicking a client, specifies the reason for kicking the client.
 */
uint NetworkServerKickOrBanIP(ClientID client_id, bool ban, const std::string &reason)
{
	return NetworkServerKickOrBanIP(NetworkClientSocket::GetByClientID(client_id)->GetClientIP(), ban, reason);
}

/**
 * Kick or ban someone based on an IP address.
 * @param ip The IP address/range to ban/kick.
 * @param ban Whether to ban or just kick.
 * @param reason In case of kicking a client, specifies the reason for kicking the client.
 */
uint NetworkServerKickOrBanIP(const std::string &ip, bool ban, const std::string &reason)
{
	/* Add address to ban-list */
	if (ban) {
		bool contains = false;
		for (const auto &iter : _network_ban_list) {
			if (iter == ip) {
				contains = true;
				break;
			}
		}
		if (!contains) _network_ban_list.emplace_back(ip);
	}

	uint n = 0;

	/* There can be multiple clients with the same IP, kick them all but don't kill the server,
	 * or the client doing the rcon. The latter can't be kicked because kicking frees closes
	 * and subsequently free the connection related instances, which we would be reading from
	 * and writing to after returning. So we would read or write data from freed memory up till
	 * the segfault triggers. */
	for (NetworkClientSocket *cs : NetworkClientSocket::Iterate()) {
		if (cs->client_id == CLIENT_ID_SERVER) continue;
		if (cs->client_id == _redirect_console_to_client) continue;
		if (cs->client_address.IsInNetmask(ip.c_str())) {
			NetworkServerKickClient(cs->client_id, reason);
			n++;
		}
	}

	return n;
}

/**
 * Check whether a particular company has clients.
 * @param company The company to check.
 * @return True if at least one client is joined to the company.
 */
bool NetworkCompanyHasClients(CompanyID company)
{
	for (const NetworkClientInfo *ci : NetworkClientInfo::Iterate()) {
		if (ci->client_playas == company) return true;
	}
	return false;
}


/**
 * Get the name of the client, if the user did not send it yet, Client ID is used.
 * @param client_name The variable to write the name to.
 * @param last        The pointer to the last element of the destination buffer
 */
void ServerNetworkGameSocketHandler::GetClientName(char *client_name, const char *last) const
{
	const NetworkClientInfo *ci = this->GetInfo();

	if (ci == nullptr || ci->client_name.empty()) {
		seprintf(client_name, last, "Client #%4d", this->client_id);
	} else {
		strecpy(client_name, ci->client_name.c_str(), last);
	}
}

/**
 * Print all the clients to the console
 */
void NetworkPrintClients()
{
	for (NetworkClientInfo *ci : NetworkClientInfo::Iterate()) {
		if (_network_server) {
			IConsolePrintF(CC_INFO, "Client #%1d  name: '%s'  company: %1d  IP: %s",
					ci->client_id,
					ci->client_name.c_str(),
					ci->client_playas + (Company::IsValidID(ci->client_playas) ? 1 : 0),
					ci->client_id == CLIENT_ID_SERVER ? "server" : NetworkClientSocket::GetByClientID(ci->client_id)->GetClientIP());
		} else {
			IConsolePrintF(CC_INFO, "Client #%1d  name: '%s'  company: %1d",
					ci->client_id,
					ci->client_name.c_str(),
					ci->client_playas + (Company::IsValidID(ci->client_playas) ? 1 : 0));
		}
	}
}

/**
 * Get the public key of the client with the given id.
 * @param client_id The id of the client.
 * @return View of the public key, which is empty when the client does not exist.
 */
std::string_view NetworkGetPublicKeyOfClient(ClientID client_id)
{
	auto socket = NetworkClientSocket::GetByClientID(client_id);
	return socket == nullptr ? "" : socket->GetPeerPublicKey();
}


/**
 * Perform all the server specific administration of a new company.
 * @param c  The newly created company; can't be nullptr.
 * @param ci The client information of the client that made the company; can be nullptr.
 */
void NetworkServerNewCompany(const Company *c, NetworkClientInfo *ci)
{
	assert(c != nullptr);

	if (!_network_server) return;

	_network_company_states[c->index].password.clear();
	NetworkServerUpdateCompanyPassworded(c->index, false);

	if (ci != nullptr) {
		/* ci is nullptr when replaying, or for AIs. In neither case there is a client. */
		ci->client_playas = c->index;
		NetworkUpdateClientInfo(ci->client_id);
		NetworkSendCommand(0, 0, 0, 0, CMD_RENAME_PRESIDENT, nullptr, ci->client_name.c_str(), c->index, nullptr);
	}

	if (ci != nullptr) {
		/* ci is nullptr when replaying, or for AIs. In neither case there is a client.
		   We need to send Admin port update here so that they first know about the new company
		   and then learn about a possibly joining client (see FS#6025) */
		NetworkServerSendChat(NETWORK_ACTION_COMPANY_NEW, DESTTYPE_BROADCAST, 0, "", ci->client_id, c->index + 1);
	}
}

char *NetworkServerDumpClients(char *buffer, const char *last)
{
	for (NetworkClientInfo *ci : NetworkClientInfo::Iterate()) {
		buffer += seprintf(buffer, last, "  #%d: name: '%s', company: %u",
				ci->client_id,
				ci->client_name.c_str(),
				ci->client_playas);
		if (ci->join_date != 0) {
			EconTime::YearMonthDay ymd = EconTime::ConvertDateToYMD(ci->join_date);
			buffer += seprintf(buffer, last, ", joined: %4i-%02i-%02i, %i, %i, frame: %08X",
					ymd.year.base(), ymd.month + 1, ymd.day, ci->join_date_fract, ci->join_tick_skip_counter, ci->join_frame);
		}
		buffer += seprintf(buffer, last, "\n");
	}
	return buffer;
}<|MERGE_RESOLUTION|>--- conflicted
+++ resolved
@@ -443,15 +443,10 @@
 	StringID strid = GetNetworkErrorMsg(error);
 
 	/* Only send when the current client was in game */
-<<<<<<< HEAD
-	if (this->status > STATUS_AUTHORIZED) {
+	if (this->status >= STATUS_AUTHORIZED) {
 		char client_name[NETWORK_CLIENT_NAME_LENGTH];
 
 		this->GetClientName(client_name, lastof(client_name));
-=======
-	if (this->status >= STATUS_AUTHORIZED) {
-		std::string client_name = this->GetClientName();
->>>>>>> f79ec795
 
 		DEBUG(net, 1, "'%s' made an error and has been disconnected: %s", client_name, GetString(strid).c_str());
 
@@ -546,12 +541,8 @@
 	/* Invalid packet when status is anything but STATUS_AUTH_GAME. */
 	if (this->status != STATUS_AUTH_GAME) return this->CloseConnection(NETWORK_RECV_STATUS_MALFORMED_PACKET);
 
-<<<<<<< HEAD
 	auto p = std::make_unique<Packet>(this, PACKET_SERVER_ENABLE_ENCRYPTION, TCP_MTU);
-=======
-	auto p = std::make_unique<Packet>(this, PACKET_SERVER_ENABLE_ENCRYPTION);
 	this->authentication_handler->SendEnableEncryption(*p);
->>>>>>> f79ec795
 	this->SendPacket(std::move(p));
 	return NETWORK_RECV_STATUS_OKAY;
 }
@@ -1618,11 +1609,7 @@
 		case DESTTYPE_BROADCAST:
 		case DESTTYPE_BROADCAST_SS:
 			for (NetworkClientSocket *cs : NetworkClientSocket::Iterate()) {
-<<<<<<< HEAD
-				cs->SendChat(action, from_id, (desttype == DESTTYPE_BROADCAST_SS && from_id == cs->client_id), msg, data);
-=======
-				if (cs->status >= ServerNetworkGameSocketHandler::STATUS_AUTHORIZED) cs->SendChat(action, from_id, false, msg, data);
->>>>>>> f79ec795
+				if (cs->status >= ServerNetworkGameSocketHandler::STATUS_AUTHORIZED) cs->SendChat(action, from_id, (desttype == DESTTYPE_BROADCAST_SS && from_id == cs->client_id), msg, data);
 			}
 
 			NetworkAdminChat(action, desttype, from_id, msg, data, from_admin);
@@ -1936,13 +1923,8 @@
 			if (_settings_client.network.autoclean_protected != 0 && c->months_empty > _settings_client.network.autoclean_protected && !_network_company_states[c->index].password.empty()) {
 				/* Unprotect the company */
 				_network_company_states[c->index].password.clear();
-<<<<<<< HEAD
 				IConsolePrintF(CC_DEFAULT, "Auto-removed protection from company #%d", c->index + 1);
-				_network_company_states[c->index].months_empty = 0;
-=======
-				IConsolePrint(CC_INFO, "Auto-removed protection from company #{}.", c->index + 1);
 				c->months_empty = 0;
->>>>>>> f79ec795
 				NetworkServerUpdateCompanyPassworded(c->index, false);
 			}
 			/* Is the company empty for autoclean_novehicles-months, and has no vehicles? */
