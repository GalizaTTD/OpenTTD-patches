--- conflicted
+++ resolved
@@ -1871,16 +1871,8 @@
 	}
 
 	if (_settings_client.network.autoclean_novehicles != 0) {
-<<<<<<< HEAD
-		memset(vehicles_in_company, 0, sizeof(vehicles_in_company));
-
-		for (const Vehicle *v : Vehicle::Iterate()) {
-			if (!Company::IsValidID(v->owner) || !v->IsPrimaryVehicle() || HasBit(v->subtype, GVSF_VIRTUAL)) continue;
-			vehicles_in_company[v->owner]++;
-=======
 		for (const Company *c : Company::Iterate()) {
 			if (std::any_of(std::begin(c->group_all), std::end(c->group_all), [](const GroupStatistics &gs) { return gs.num_vehicle != 0; })) SetBit(has_vehicles, c->index);
->>>>>>> 7a510604
 		}
 	}
 
