--- conflicted
+++ resolved
@@ -1260,18 +1260,11 @@
 
 #ifdef DEBUG_DUMP_COMMANDS
 		/* Loading of the debug commands from -ddesync>=1 */
-<<<<<<< HEAD
-		static FILE *f = FioFOpenFile("commands.log", "rb", SAVE_DIR);
+		static auto f = FioFOpenFile("commands.log", "rb", SAVE_DIR);
 		static EconTime::Date next_date = 0;
 		static uint next_date_fract;
 		static uint next_tick_skip_counter;
 		static std::unique_ptr<CommandPacket> cp;
-=======
-		static auto f = FioFOpenFile("commands.log", "rb", SAVE_DIR);
-		static TimerGameEconomy::Date next_date(0);
-		static uint32_t next_date_fract;
-		static CommandPacket *cp = nullptr;
->>>>>>> c813b2b4
 		static bool check_sync_state = false;
 		static uint32_t sync_state[2];
 		if (!f.has_value() && next_date == 0) {
@@ -1279,13 +1272,8 @@
 			next_date = 1;
 		}
 
-<<<<<<< HEAD
-		while (f != nullptr && !feof(f)) {
+		while (f.has_value() && !feof(*f)) {
 			if (EconTime::CurDate() == next_date && EconTime::CurDateFract() == next_date_fract && TickSkipCounter() == next_tick_skip_counter) {
-=======
-		while (f.has_value() && !feof(*f)) {
-			if (TimerGameEconomy::date == next_date && TimerGameEconomy::date_fract == next_date_fract) {
->>>>>>> c813b2b4
 				if (cp != nullptr) {
 					NetworkSendCommand(cp->tile, cp->p1, cp->p2, cp->p3, cp->cmd & ~CMD_FLAGS_MASK, nullptr, cp->text.c_str(), cp->company, cp->aux_data.get());
 					Debug(net, 0, "injecting: {}; {:02x}; {:06x}; {:08x}; {:08x}; {:016x} {:08x}; \"{}\"{} ({})",
@@ -1313,13 +1301,8 @@
 
 			if (cp != nullptr || check_sync_state) break;
 
-<<<<<<< HEAD
 			static char buff[65536];
-			if (fgets(buff, lengthof(buff), f) == nullptr) break;
-=======
-			char buff[4096];
 			if (fgets(buff, lengthof(buff), *f) == nullptr) break;
->>>>>>> c813b2b4
 
 			char *p = buff;
 			/* Ignore the "[date time] " part of the message */
