--- conflicted
+++ resolved
@@ -224,12 +224,10 @@
 /* This puts a text-message to the console, or in the future, the chat-box,
  *  (to keep it all a bit more general)
  * If 'self_send' is true, this is the client who is sending the message */
-<<<<<<< HEAD
-void NetworkTextMessage(NetworkAction action, TextColour colour, bool self_send, const char *name, const char *str, NetworkTextMessageData data)
-=======
-void NetworkTextMessage(NetworkAction action, TextColour colour, bool self_send, const std::string &name, const std::string &str, int64 data)
->>>>>>> ac99a381
-{
+void NetworkTextMessage(NetworkAction action, TextColour colour, bool self_send, const std::string &name, const std::string &str, NetworkTextMessageData data)
+{
+	SetDParamStr(0, name);
+
 	char message_src[256];
 	StringID strid;
 	switch (action) {
@@ -258,10 +256,9 @@
 		case NETWORK_ACTION_NAME_CHANGE:    strid = STR_NETWORK_MESSAGE_NAME_CHANGE; break;
 
 		case NETWORK_ACTION_GIVE_MONEY: {
-			SetDParamStr(0, name);
 			SetDParam(1, data.auxdata >> 16);
 			GetString(message_src, STR_NETWORK_MESSAGE_MONEY_GIVE_SRC_DESCRIPTION, lastof(message_src));
-			name = message_src;
+			SetDParamStr(0, message_src);
 
 			extern byte GetCurrentGrfLangID();
 			byte lang_id = GetCurrentGrfLangID();
@@ -283,7 +280,6 @@
 	}
 
 	char message[1024];
-	SetDParamStr(0, name);
 	SetDParamStr(1, str);
 	SetDParam(2, data.data);
 
