/*
 * This file is part of OpenTTD.
 * OpenTTD is free software; you can redistribute it and/or modify it under the terms of the GNU General Public License as published by the Free Software Foundation, version 2.
 * OpenTTD is distributed in the hope that it will be useful, but WITHOUT ANY WARRANTY; without even the implied warranty of MERCHANTABILITY or FITNESS FOR A PARTICULAR PURPOSE.
 * See the GNU General Public License for more details. You should have received a copy of the GNU General Public License along with OpenTTD. If not, see <http://www.gnu.org/licenses/>.
 */

/** @file network.cpp Base functions for networking support. */

#include "../stdafx.h"

#include "../strings_func.h"
#include "../command_func.h"
#include "../date_func.h"
#include "network_admin.h"
#include "network_client.h"
#include "network_query.h"
#include "network_server.h"
#include "network_content.h"
#include "network_udp.h"
#include "network_gamelist.h"
#include "network_base.h"
#include "network_coordinator.h"
#include "core/udp.h"
#include "core/host.h"
#include "network_gui.h"
#include "../console_func.h"
#include "../3rdparty/md5/md5.h"
#include "../core/random_func.hpp"
#include "../window_func.h"
#include "../company_func.h"
#include "../company_base.h"
#include "../landscape_type.h"
#include "../rev.h"
#include "../core/pool_func.hpp"
#include "../gfx_func.h"
#include "../error.h"
#include "../core/checksum_func.hpp"
#include "../string_func.h"
#include "../string_func_extra.h"
#include "../core/serialisation.hpp"
#include "../3rdparty/monocypher/monocypher.h"
#include "../settings_internal.h"
#include <sstream>
#include <iomanip>
#include <tuple>

#ifdef DEBUG_DUMP_COMMANDS
#include "../fileio_func.h"
#include "../command_aux.h"
#include "../3rdparty/nlohmann/json.hpp"
#include <charconv>
/** When running the server till the wait point, run as fast as we can! */
bool _ddc_fastforward = true;
#endif /* DEBUG_DUMP_COMMANDS */

#include "../safeguards.h"

/** Make sure both pools have the same size. */
static_assert(NetworkClientInfoPool::MAX_SIZE == NetworkClientSocketPool::MAX_SIZE);

/** The pool with client information. */
NetworkClientInfoPool _networkclientinfo_pool("NetworkClientInfo");
INSTANTIATE_POOL_METHODS(NetworkClientInfo)

bool _networking;                                       ///< are we in networking mode?
bool _network_server;                                   ///< network-server is active
bool _network_available;                                ///< is network mode available?
bool _network_dedicated;                                ///< are we a dedicated server?
bool _is_network_server;                                ///< Does this client wants to be a network-server?
bool _network_settings_access;                          ///< Can this client change server settings?
NetworkCompanyState *_network_company_states = nullptr; ///< Statistics about some companies.
std::string _network_company_server_id;                 ///< Server ID string used for company passwords
std::array<uint8_t, 16> _network_company_password_storage_token; ///< Non-secret token for storage of company passwords in savegames
std::array<uint8_t, 32> _network_company_password_storage_key;   ///< Key for storage of company passwords in savegames
ClientID _network_own_client_id;                        ///< Our client identifier.
ClientID _redirect_console_to_client;                   ///< If not invalid, redirect the console output to a client.
uint8_t _network_reconnect;                             ///< Reconnect timeout
StringList _network_bind_list;                          ///< The addresses to bind on.
StringList _network_host_list;                          ///< The servers we know.
StringList _network_ban_list;                           ///< The banned clients.
uint32_t _frame_counter_server;                         ///< The frame_counter of the server, if in network-mode
uint32_t _frame_counter_max;                            ///< To where we may go with our clients
uint32_t _frame_counter;                                ///< The current frame.
uint32_t _last_sync_frame;                              ///< Used in the server to store the last time a sync packet was sent to clients.
NetworkAddressList _broadcast_list;                     ///< List of broadcast addresses.
uint32_t _sync_seed_1;                                  ///< Seed to compare during sync checks.
uint64_t _sync_state_checksum;                          ///< State checksum to compare during sync checks.
uint32_t _sync_frame;                                   ///< The frame to perform the sync check.
EconTime::Date   _last_sync_date;                       ///< The game date of the last successfully received sync frame
EconTime::DateFract _last_sync_date_fract;              ///< "
uint8_t  _last_sync_tick_skip_counter;                  ///< "
uint32_t _last_sync_frame_counter;                      ///< "
bool _network_first_time;                               ///< Whether we have finished joining or not.
CompanyMask _network_company_passworded;                ///< Bitmask of the password status of all companies.

ring_buffer<NetworkSyncRecord> _network_sync_records;
ring_buffer<uint> _network_sync_record_counts;
bool _record_sync_records = false;

static_assert((int)NETWORK_COMPANY_NAME_LENGTH == MAX_LENGTH_COMPANY_NAME_CHARS * MAX_CHAR_LENGTH);

/** The amount of clients connected */
uint8_t _network_clients_connected = 0;

extern std::string GenerateUid(std::string_view subject);

/**
 * Return whether there is any client connected or trying to connect at all.
 * @return whether we have any client activity
 */
bool HasClients()
{
	return !NetworkClientSocket::Iterate().empty();
}

/**
 * Basically a client is leaving us right now.
 */
NetworkClientInfo::~NetworkClientInfo()
{
	/* Delete the chat window, if you were chatting with this client. */
	InvalidateWindowData(WC_SEND_NETWORK_MSG, DESTTYPE_CLIENT, this->client_id);
}

/**
 * Return the CI given it's client-identifier
 * @param client_id the ClientID to search for
 * @return return a pointer to the corresponding NetworkClientInfo struct or nullptr when not found
 */
/* static */ NetworkClientInfo *NetworkClientInfo::GetByClientID(ClientID client_id)
{
	for (NetworkClientInfo *ci : NetworkClientInfo::Iterate()) {
		if (ci->client_id == client_id) return ci;
	}

	return nullptr;
}

/**
 * Return the client state given it's client-identifier
 * @param client_id the ClientID to search for
 * @return return a pointer to the corresponding NetworkClientSocket struct or nullptr when not found
 */
/* static */ ServerNetworkGameSocketHandler *ServerNetworkGameSocketHandler::GetByClientID(ClientID client_id)
{
	for (NetworkClientSocket *cs : NetworkClientSocket::Iterate()) {
		if (cs->client_id == client_id) return cs;
	}

	return nullptr;
}

uint8_t NetworkSpectatorCount()
{
	uint8_t count = 0;

	for (const NetworkClientInfo *ci : NetworkClientInfo::Iterate()) {
		if (ci->client_playas == COMPANY_SPECTATOR) count++;
	}

	/* Don't count a dedicated server as spectator */
	if (_network_dedicated) count--;

	return count;
}

uint NetworkClientCount() {
	return (uint)NetworkClientInfo::GetNumItems();
}

/**
 * Change the company password of a given company.
 * @param company_id ID of the company the password should be changed for.
 * @param password The unhashed password we like to set ('*' or '' resets the password)
 * @return The password.
 */
std::string NetworkChangeCompanyPassword(CompanyID company_id, std::string password)
{
	if (password.compare("*") == 0) password = "";

	if (_network_server) {
		NetworkServerSetCompanyPassword(company_id, password, false);
	} else {
		NetworkClientSetCompanyPassword(password);
	}

	return password;
}

/**
 * Hash the given password using server ID and game seed.
 * @param password Password to hash.
 * @param password_server_id Server ID.
 * @param password_game_seed Game seed.
 * @return The hashed password.
 */
std::string GenerateCompanyPasswordHash(const std::string &password, const std::string &password_server_id, uint32_t password_game_seed)
{
	if (password.empty()) return password;

	size_t password_length = password.size();
	size_t password_server_id_length = password_server_id.size();

	std::ostringstream salted_password;
	/* Add the password with the server's ID and game seed as the salt. */
	for (uint i = 0; i < NETWORK_SERVER_ID_LENGTH - 1; i++) {
		char password_char = (i < password_length ? password[i] : 0);
		char server_id_char = (i < password_server_id_length ? password_server_id[i] : 0);
		char seed_char = password_game_seed >> (i % 32);
		salted_password << (char)(password_char ^ server_id_char ^ seed_char); // Cast needed, otherwise interpreted as integer to format
	}

	Md5 checksum;
	MD5Hash digest;

	/* Generate the MD5 hash */
	std::string salted_password_string = salted_password.str();
	checksum.Append(salted_password_string.data(), salted_password_string.size());
	checksum.Finish(digest);

	return FormatArrayAsHex(digest);
}

/**
 * Hash the given password using server ID and game seed.
 * @param password Password to hash.
 * @param password_server_id Server ID.
 * @param password_game_seed Game seed.
 * @return The hashed password.
 */
std::vector<uint8_t> GenerateGeneralPasswordHash(const std::string &password, const std::string &password_server_id, uint64_t password_game_seed)
{
	if (password.empty()) return {};

	std::vector<byte> data;
	data.reserve(password_server_id.size() + password.size() + 10);
	BufferSerialiser buffer(data);

	buffer.Send_uint64(password_game_seed);
	buffer.Send_string(password_server_id);
	buffer.Send_string(password);

	std::vector<byte> output;
	output.resize(64);
	crypto_blake2b(output.data(), output.size(), data.data(), data.size());

	return output;
}

/**
 * Check if the company we want to join requires a password.
 * @param company_id id of the company we want to check the 'passworded' flag for.
 * @return true if the company requires a password.
 */
bool NetworkCompanyIsPassworded(CompanyID company_id)
{
	return _networking && company_id < MAX_COMPANIES && HasBit(_network_company_passworded, company_id);
}

/* This puts a text-message to the console, or in the future, the chat-box,
 *  (to keep it all a bit more general)
 * If 'self_send' is true, this is the client who is sending the message */
void NetworkTextMessage(NetworkAction action, TextColour colour, bool self_send, const std::string &name, const std::string &str, NetworkTextMessageData data, const char *data_str)
{
	SetDParamStr(0, name);

	StringID strid;
	switch (action) {
		case NETWORK_ACTION_SERVER_MESSAGE:
			/* Ignore invalid messages */
			strid = STR_NETWORK_SERVER_MESSAGE;
			colour = CC_DEFAULT;
			break;
		case NETWORK_ACTION_COMPANY_SPECTATOR:
			colour = CC_DEFAULT;
			strid = STR_NETWORK_MESSAGE_CLIENT_COMPANY_SPECTATE;
			break;
		case NETWORK_ACTION_COMPANY_JOIN:
			colour = CC_DEFAULT;
			strid = STR_NETWORK_MESSAGE_CLIENT_COMPANY_JOIN;
			break;
		case NETWORK_ACTION_COMPANY_NEW:
			colour = CC_DEFAULT;
			strid = STR_NETWORK_MESSAGE_CLIENT_COMPANY_NEW;
			break;
		case NETWORK_ACTION_JOIN:
			/* Show the Client ID for the server but not for the client. */
			strid = _network_server ? STR_NETWORK_MESSAGE_CLIENT_JOINED_ID :  STR_NETWORK_MESSAGE_CLIENT_JOINED;
			break;
		case NETWORK_ACTION_LEAVE:          strid = STR_NETWORK_MESSAGE_CLIENT_LEFT; break;
		case NETWORK_ACTION_NAME_CHANGE:    strid = STR_NETWORK_MESSAGE_NAME_CHANGE; break;

		case NETWORK_ACTION_GIVE_MONEY: {
			SetDParam(1, data.auxdata >> 16);
			SetDParamStr(0, GetString(STR_NETWORK_MESSAGE_MONEY_GIVE_SRC_DESCRIPTION));

			extern byte GetCurrentGrfLangID();
			byte lang_id = GetCurrentGrfLangID();
			bool use_specific_string = lang_id <= 2 || lang_id == 0x15 || lang_id == 0x3A || lang_id == 0x3D; // English, German, Korean, Czech
			if (use_specific_string && self_send) {
				strid = STR_NETWORK_MESSAGE_GAVE_MONEY_AWAY;
			} else if (use_specific_string && (CompanyID) (data.auxdata & 0xFFFF) == _local_company) {
				strid = STR_NETWORK_MESSAGE_GIVE_MONEY_RECEIVE;
			} else {
				strid = STR_NETWORK_MESSAGE_GIVE_MONEY;
			}
			break;
		}

		case NETWORK_ACTION_CHAT_COMPANY:   strid = self_send ? STR_NETWORK_CHAT_TO_COMPANY : STR_NETWORK_CHAT_COMPANY; break;
		case NETWORK_ACTION_CHAT_CLIENT:    strid = self_send ? STR_NETWORK_CHAT_TO_CLIENT  : STR_NETWORK_CHAT_CLIENT;  break;
		case NETWORK_ACTION_KICKED:         strid = STR_NETWORK_MESSAGE_KICKED; break;
		case NETWORK_ACTION_EXTERNAL_CHAT:  strid = STR_NETWORK_CHAT_EXTERNAL; break;
		default:                            strid = STR_NETWORK_CHAT_ALL; break;
	}

	std::string message;
	StringBuilder builder(message);
	SetDParamStr(1, str);
	SetDParam(2, data.data);
	SetDParamStr(3, data_str);

	/* All of these strings start with "***". These characters are interpreted as both left-to-right and
	 * right-to-left characters depending on the context. As the next text might be an user's name, the
	 * user name's characters will influence the direction of the "***" instead of the language setting
	 * of the game. Manually set the direction of the "***" by inserting a text-direction marker. */
	builder.Utf8Encode(_current_text_dir == TD_LTR ? CHAR_TD_LRM : CHAR_TD_RLM);
	GetString(builder, strid);

	DEBUG(desync, 1, "msg: %s; %s", debug_date_dumper().HexDate(), message.c_str());
	IConsolePrintF(colour, "%s", message.c_str());
	NetworkAddChatMessage(colour, _settings_client.gui.network_chat_timeout, message.c_str());
}

/* Calculate the frame-lag of a client */
uint NetworkCalculateLag(const NetworkClientSocket *cs)
{
	int lag = cs->last_frame_server - cs->last_frame;
	/* This client has missed their ACK packet after 1 DAY_TICKS..
	 *  so we increase their lag for every frame that passes!
	 * The packet can be out by a max of _net_frame_freq */
	if (cs->last_frame_server + DAY_TICKS + _settings_client.network.frame_freq < _frame_counter) {
		lag += _frame_counter - (cs->last_frame_server + DAY_TICKS + _settings_client.network.frame_freq);
	}
	return lag;
}


/* There was a non-recoverable error, drop back to the main menu with a nice
 *  error */
void ShowNetworkError(StringID error_string)
{
	_switch_mode = SM_MENU;
	ShowErrorMessage(error_string, INVALID_STRING_ID, WL_CRITICAL);
}

/**
 * Retrieve the string id of an internal error number
 * @param err NetworkErrorCode
 * @return the StringID
 */
StringID GetNetworkErrorMsg(NetworkErrorCode err)
{
	/* List of possible network errors, used by
	 * PACKET_SERVER_ERROR and PACKET_CLIENT_ERROR */
	static const StringID network_error_strings[] = {
		STR_NETWORK_ERROR_CLIENT_GENERAL,
		STR_NETWORK_ERROR_CLIENT_DESYNC,
		STR_NETWORK_ERROR_CLIENT_SAVEGAME,
		STR_NETWORK_ERROR_CLIENT_CONNECTION_LOST,
		STR_NETWORK_ERROR_CLIENT_PROTOCOL_ERROR,
		STR_NETWORK_ERROR_CLIENT_NEWGRF_MISMATCH,
		STR_NETWORK_ERROR_CLIENT_NOT_AUTHORIZED,
		STR_NETWORK_ERROR_CLIENT_NOT_EXPECTED,
		STR_NETWORK_ERROR_CLIENT_WRONG_REVISION,
		STR_NETWORK_ERROR_CLIENT_NAME_IN_USE,
		STR_NETWORK_ERROR_CLIENT_WRONG_PASSWORD,
		STR_NETWORK_ERROR_CLIENT_COMPANY_MISMATCH,
		STR_NETWORK_ERROR_CLIENT_KICKED,
		STR_NETWORK_ERROR_CLIENT_CHEATER,
		STR_NETWORK_ERROR_CLIENT_SERVER_FULL,
		STR_NETWORK_ERROR_CLIENT_TOO_MANY_COMMANDS,
		STR_NETWORK_ERROR_CLIENT_TIMEOUT_PASSWORD,
		STR_NETWORK_ERROR_CLIENT_TIMEOUT_COMPUTER,
		STR_NETWORK_ERROR_CLIENT_TIMEOUT_MAP,
		STR_NETWORK_ERROR_CLIENT_TIMEOUT_JOIN,
		STR_NETWORK_ERROR_CLIENT_INVALID_CLIENT_NAME,
	};
	static_assert(lengthof(network_error_strings) == NETWORK_ERROR_END);

	if (err >= (ptrdiff_t)lengthof(network_error_strings)) err = NETWORK_ERROR_GENERAL;

	return network_error_strings[err];
}

/**
 * Handle the pause mode change so we send the right messages to the chat.
 * @param prev_mode The previous pause mode.
 * @param changed_mode The pause mode that got changed.
 */
void NetworkHandlePauseChange(PauseMode prev_mode, PauseMode changed_mode)
{
	if (!_networking) return;

	switch (changed_mode) {
		case PM_PAUSED_NORMAL:
		case PM_PAUSED_JOIN:
		case PM_PAUSED_GAME_SCRIPT:
		case PM_PAUSED_ACTIVE_CLIENTS:
		case PM_PAUSED_LINK_GRAPH: {
			bool changed = ((_pause_mode == PM_UNPAUSED) != (prev_mode == PM_UNPAUSED));
			bool paused = (_pause_mode != PM_UNPAUSED);
			if (!paused && !changed) return;

			StringID str;
			if (!changed) {
				int i = -1;

				if ((_pause_mode & PM_PAUSED_NORMAL) != PM_UNPAUSED)         SetDParam(++i, STR_NETWORK_SERVER_MESSAGE_GAME_REASON_MANUAL);
				if ((_pause_mode & PM_PAUSED_JOIN) != PM_UNPAUSED)           SetDParam(++i, STR_NETWORK_SERVER_MESSAGE_GAME_REASON_CONNECTING_CLIENTS);
				if ((_pause_mode & PM_PAUSED_GAME_SCRIPT) != PM_UNPAUSED)    SetDParam(++i, STR_NETWORK_SERVER_MESSAGE_GAME_REASON_GAME_SCRIPT);
				if ((_pause_mode & PM_PAUSED_ACTIVE_CLIENTS) != PM_UNPAUSED) SetDParam(++i, STR_NETWORK_SERVER_MESSAGE_GAME_REASON_NOT_ENOUGH_PLAYERS);
				if ((_pause_mode & PM_PAUSED_LINK_GRAPH) != PM_UNPAUSED)     SetDParam(++i, STR_NETWORK_SERVER_MESSAGE_GAME_REASON_LINK_GRAPH);
				str = STR_NETWORK_SERVER_MESSAGE_GAME_STILL_PAUSED_1 + i;
			} else {
				switch (changed_mode) {
					case PM_PAUSED_NORMAL:         SetDParam(0, STR_NETWORK_SERVER_MESSAGE_GAME_REASON_MANUAL); break;
					case PM_PAUSED_JOIN:           SetDParam(0, STR_NETWORK_SERVER_MESSAGE_GAME_REASON_CONNECTING_CLIENTS); break;
					case PM_PAUSED_GAME_SCRIPT:    SetDParam(0, STR_NETWORK_SERVER_MESSAGE_GAME_REASON_GAME_SCRIPT); break;
					case PM_PAUSED_ACTIVE_CLIENTS: SetDParam(0, STR_NETWORK_SERVER_MESSAGE_GAME_REASON_NOT_ENOUGH_PLAYERS); break;
					case PM_PAUSED_LINK_GRAPH:     SetDParam(0, STR_NETWORK_SERVER_MESSAGE_GAME_REASON_LINK_GRAPH); break;
					default: NOT_REACHED();
				}
				str = paused ? STR_NETWORK_SERVER_MESSAGE_GAME_PAUSED : STR_NETWORK_SERVER_MESSAGE_GAME_UNPAUSED;
			}

			NetworkTextMessage(NETWORK_ACTION_SERVER_MESSAGE, CC_DEFAULT, false, "", GetString(str));
			break;
		}

		default:
			return;
	}
}


/**
 * Helper function for the pause checkers. If pause is true and the
 * current pause mode isn't set the game will be paused, if it it false
 * and the pause mode is set the game will be unpaused. In the other
 * cases nothing happens to the pause state.
 * @param pause whether we'd like to pause
 * @param pm the mode which we would like to pause with
 */
static void CheckPauseHelper(bool pause, PauseMode pm)
{
	if (pause == ((_pause_mode & pm) != PM_UNPAUSED)) return;

	DoCommandP(0, pm, pause ? 1 : 0, CMD_PAUSE);
}

/**
 * Counts the number of active clients connected.
 * It has to be in STATUS_ACTIVE and not a spectator
 * @return number of active clients
 */
static uint NetworkCountActiveClients()
{
	uint count = 0;

	for (const NetworkClientSocket *cs : NetworkClientSocket::Iterate()) {
		if (cs->status != NetworkClientSocket::STATUS_ACTIVE) continue;
		if (!Company::IsValidID(cs->GetInfo()->client_playas)) continue;
		count++;
	}

	return count;
}

/**
 * Check if the minimum number of active clients has been reached and pause or unpause the game as appropriate
 */
static void CheckMinActiveClients()
{
	if ((_pause_mode & PM_PAUSED_ERROR) != PM_UNPAUSED ||
			!_network_dedicated ||
			(_settings_client.network.min_active_clients == 0 && (_pause_mode & PM_PAUSED_ACTIVE_CLIENTS) == PM_UNPAUSED)) {
		return;
	}
	CheckPauseHelper(NetworkCountActiveClients() < _settings_client.network.min_active_clients, PM_PAUSED_ACTIVE_CLIENTS);
}

/**
 * Checks whether there is a joining client
 * @return true iff one client is joining (but not authorizing)
 */
static bool NetworkHasJoiningClient()
{
	for (const NetworkClientSocket *cs : NetworkClientSocket::Iterate()) {
		if (cs->status >= NetworkClientSocket::STATUS_AUTHORIZED && cs->status < NetworkClientSocket::STATUS_ACTIVE) return true;
	}

	return false;
}

/**
 * Check whether we should pause on join
 */
static void CheckPauseOnJoin()
{
	if ((_pause_mode & PM_PAUSED_ERROR) != PM_UNPAUSED ||
			(!_settings_client.network.pause_on_join && (_pause_mode & PM_PAUSED_JOIN) == PM_UNPAUSED)) {
		return;
	}
	CheckPauseHelper(NetworkHasJoiningClient(), PM_PAUSED_JOIN);
}

/**
 * Parse the company part ("#company" postfix) of a connecting string.
 * @param connection_string The string with the connection data.
 * @param company_id        The company ID to set, if available.
 * @return A std::string_view into the connection string without the company part.
 */
std::string_view ParseCompanyFromConnectionString(const std::string &connection_string, CompanyID *company_id)
{
	std::string_view ip = connection_string;
	if (company_id == nullptr) return ip;

	size_t offset = ip.find_last_of('#');
	if (offset != std::string::npos) {
		std::string_view company_string = ip.substr(offset + 1);
		ip = ip.substr(0, offset);

		uint8_t company_value;
		bool success = IntFromChars(company_string.data(), company_string.data() + company_string.size(), company_value);
		if (success) {
			if (company_value != COMPANY_NEW_COMPANY && company_value != COMPANY_SPECTATOR) {
				if (company_value > MAX_COMPANIES || company_value == 0) {
					*company_id = COMPANY_SPECTATOR;
				} else {
					/* "#1" means the first company, which has index 0. */
					*company_id = (CompanyID)(company_value - 1);
				}
			} else {
				*company_id = (CompanyID)company_value;
			}
		}
	}

	return ip;
}

/**
 * Converts a string to ip/port/company
 *  Format: IP:port#company
 *
 * Returns the IP part as a string view into the passed string. This view is
 * valid as long the passed connection string is valid. If there is no port
 * present in the connection string, the port reference will not be touched.
 * When there is no company ID present in the connection string or company_id
 * is nullptr, then company ID will not be touched.
 *
 * @param connection_string The string with the connection data.
 * @param port              The port reference to set.
 * @param company_id        The company ID to set, if available.
 * @return A std::string_view into the connection string with the (IP) address part.
 */
std::string_view ParseFullConnectionString(const std::string &connection_string, uint16_t &port, CompanyID *company_id)
{
	std::string_view ip = ParseCompanyFromConnectionString(connection_string, company_id);

	size_t port_offset = ip.find_last_of(':');
	size_t ipv6_close = ip.find_last_of(']');
	if (port_offset != std::string::npos && (ipv6_close == std::string::npos || ipv6_close < port_offset)) {
		std::string_view port_string = ip.substr(port_offset + 1);
		ip = ip.substr(0, port_offset);
		IntFromChars(port_string.data(), port_string.data() + port_string.size(), port);
	}
	return ip;
}

/**
 * Normalize a connection string. That is, ensure there is a port in the string.
 * @param connection_string The connection string to normalize.
 * @param default_port The port to use if none is given.
 * @return The normalized connection string.
 */
std::string NormalizeConnectionString(const std::string &connection_string, uint16_t default_port)
{
	uint16_t port = default_port;
	std::string_view ip = ParseFullConnectionString(connection_string, port);
	return std::string(ip) + ":" + std::to_string(port);
}

/**
 * Convert a string containing either "hostname" or "hostname:ip" to a
 * NetworkAddress.
 *
 * @param connection_string The string to parse.
 * @param default_port The default port to set port to if not in connection_string.
 * @return A valid NetworkAddress of the parsed information.
 */
NetworkAddress ParseConnectionString(const std::string &connection_string, uint16_t default_port)
{
	uint16_t port = default_port;
	std::string_view ip = ParseFullConnectionString(connection_string, port);
	return NetworkAddress(ip, port);
}

/**
 * Handle the accepting of a connection to the server.
 * @param s The socket of the new connection.
 * @param address The address of the peer.
 */
/* static */ void ServerNetworkGameSocketHandler::AcceptConnection(SOCKET s, const NetworkAddress &address)
{
	/* Register the login */
	_network_clients_connected++;

	ServerNetworkGameSocketHandler *cs = new ServerNetworkGameSocketHandler(s);
	cs->client_address = address; // Save the IP of the client

	InvalidateWindowData(WC_CLIENT_LIST, 0);
}

/**
 * Resets the pools used for network clients, and the admin pool if needed.
 * @param close_admins Whether the admin pool has to be cleared as well.
 */
static void InitializeNetworkPools(bool close_admins = true)
{
	PoolBase::Clean(PT_NCLIENT | (close_admins ? PT_NADMIN : PT_NONE));
}

/**
 * Close current connections.
 * @param close_admins Whether the admin connections have to be closed as well.
 */
void NetworkClose(bool close_admins)
{
	if (_network_server) {
		if (close_admins) {
			for (ServerNetworkAdminSocketHandler *as : ServerNetworkAdminSocketHandler::Iterate()) {
				as->CloseConnection(true);
			}
		}

		for (NetworkClientSocket *cs : NetworkClientSocket::Iterate()) {
			cs->CloseConnection(NETWORK_RECV_STATUS_CLIENT_QUIT);
		}
		ServerNetworkGameSocketHandler::CloseListeners();
		ServerNetworkAdminSocketHandler::CloseListeners();

		_network_coordinator_client.CloseConnection();
	} else {
		if (MyClient::my_client != nullptr) {
			MyClient::SendQuit();
			MyClient::my_client->CloseConnection(NETWORK_RECV_STATUS_CLIENT_QUIT);
		}

		_network_coordinator_client.CloseAllConnections();
	}
	NetworkGameSocketHandler::ProcessDeferredDeletions();

	TCPConnecter::KillAll();

	_networking = false;
	_network_server = false;

	NetworkFreeLocalCommandQueue();

	delete[] _network_company_states;
	_network_company_states = nullptr;
	_network_company_server_id.clear();
	_network_company_passworded = 0;

	InitializeNetworkPools(close_admins);

	_network_sync_records.clear();
	_network_sync_records.shrink_to_fit();
	_network_sync_record_counts.clear();
	_network_sync_record_counts.shrink_to_fit();
}

/* Initializes the network (cleans sockets and stuff) */
static void NetworkInitialize(bool close_admins = true)
{
	InitializeNetworkPools(close_admins);

	_sync_frame = 0;
	_network_first_time = true;

	_network_reconnect = 0;

	_last_sync_date = 0;
	_last_sync_date_fract = 0;
	_last_sync_tick_skip_counter = 0;
	_last_sync_frame_counter = 0;
}

/** Non blocking connection to query servers for their game info. */
class TCPQueryConnecter : public TCPServerConnecter {
private:
	std::string connection_string;

public:
	TCPQueryConnecter(const std::string &connection_string) : TCPServerConnecter(connection_string, NETWORK_DEFAULT_PORT), connection_string(connection_string) {}

	void OnFailure() override
	{
		NetworkGameList *item = NetworkGameListAddItem(connection_string);
		item->status = NGLS_OFFLINE;
		item->refreshing = false;

		UpdateNetworkGameWindow();
	}

	void OnConnect(SOCKET s) override
	{
		QueryNetworkGameSocketHandler::QueryServer(s, this->connection_string);
	}
};

/**
 * Query a server to fetch the game-info.
 * @param connection_string the address to query.
 */
void NetworkQueryServer(const std::string &connection_string)
{
	if (!_network_available) return;

	/* Mark the entry as refreshing, so the GUI can show the refresh is pending. */
	NetworkGameList *item = NetworkGameListAddItem(connection_string);
	item->refreshing = true;

	TCPConnecter::Create<TCPQueryConnecter>(connection_string);
}

/**
 * Validates an address entered as a string and adds the server to
 * the list. If you use this function, the games will be marked
 * as manually added.
 * @param connection_string The IP:port of the server to add.
 * @param manually Whether the enter should be marked as manual added.
 * @param never_expire Whether the entry can expire (removed when no longer found in the public listing).
 * @return The entry on the game list.
 */
NetworkGameList *NetworkAddServer(const std::string &connection_string, bool manually, bool never_expire)
{
	if (connection_string.empty()) return nullptr;

	/* Ensure the item already exists in the list */
	NetworkGameList *item = NetworkGameListAddItem(connection_string);
	if (item->info.server_name.empty()) {
		ClearGRFConfigList(&item->info.grfconfig);
		item->info.server_name = connection_string;

		UpdateNetworkGameWindow();

		NetworkQueryServer(connection_string);
	}

	if (manually) item->manually = true;
	if (never_expire) item->version = INT32_MAX;

	return item;
}

/**
 * Get the addresses to bind to.
 * @param addresses the list to write to.
 * @param port the port to bind to.
 */
void GetBindAddresses(NetworkAddressList *addresses, uint16_t port)
{
	for (const auto &iter : _network_bind_list) {
		addresses->emplace_back(iter.c_str(), port);
	}

	/* No address, so bind to everything. */
	if (addresses->empty()) {
		addresses->emplace_back("", port);
	}
}

/* Generates the list of manually added hosts from NetworkGameList and
 * dumps them into the array _network_host_list. This array is needed
 * by the function that generates the config file. */
void NetworkRebuildHostList()
{
	_network_host_list.clear();

	for (NetworkGameList *item = _network_game_list; item != nullptr; item = item->next) {
		if (item->manually) _network_host_list.emplace_back(item->connection_string);
	}
}

/** Non blocking connection create to actually connect to servers */
class TCPClientConnecter : public TCPServerConnecter {
private:
	std::string connection_string;

public:
	TCPClientConnecter(const std::string &connection_string) : TCPServerConnecter(connection_string, NETWORK_DEFAULT_PORT), connection_string(connection_string) {}

	void OnFailure() override
	{
		ShowNetworkError(STR_NETWORK_ERROR_NOCONNECTION);
	}

	void OnConnect(SOCKET s) override
	{
		_networking = true;
		_network_own_client_id = ClientID{};
		new ClientNetworkGameSocketHandler(s, this->connection_string);
		IConsoleCmdExec("exec scripts/on_client.scr 0");
		NetworkClient_Connected();
	}
};

/**
 * Join a client to the server at with the given connection string.
 * The default for the passwords is \c nullptr. When the server or company needs a
 * password and none is given, the user is asked to enter the password in the GUI.
 * This function will return false whenever some information required to join is not
 * correct such as the company number or the client's name, or when there is not
 * networking avalabile at all. If the function returns false the connection with
 * the existing server is not disconnected.
 * It will return true when it starts the actual join process, i.e. when it
 * actually shows the join status window.
 *
 * @param connection_string     The IP address, port and company number to join as.
 * @param default_company       The company number to join as when none is given.
 * @param join_server_password  The password for the server.
 * @param join_company_password The password for the company.
 * @return Whether the join has started.
 */
bool NetworkClientConnectGame(const std::string &connection_string, CompanyID default_company, const std::string &join_server_password, const std::string &join_company_password)
{
	CompanyID join_as = default_company;
	std::string resolved_connection_string = ServerAddress::Parse(connection_string, NETWORK_DEFAULT_PORT, &join_as).connection_string;

	if (!_network_available) return false;
	if (!NetworkValidateOurClientName()) return false;

	_network_join.connection_string = resolved_connection_string;
	_network_join.company = join_as;
	_network_join.server_password = join_server_password;
	_network_join.company_password = join_company_password;

	if (_game_mode == GM_MENU) {
		/* From the menu we can immediately continue with the actual join. */
		NetworkClientJoinGame();
	} else {
		/* When already playing a game, first go back to the main menu. This
		 * disconnects the user from the current game, meaning we can safely
		 * load in the new. After all, there is little point in continueing to
		 * play on a server if we are connecting to another one.
		 */
		_switch_mode = SM_JOIN_GAME;
	}
	return true;
}

/**
 * Actually perform the joining to the server. Use #NetworkClientConnectGame
 * when you want to connect to a specific server/company. This function
 * assumes _network_join is already fully set up.
 */
void NetworkClientJoinGame()
{
	NetworkDisconnect();
	NetworkInitialize();

	_settings_client.network.last_joined = _network_join.connection_string;
	_network_join_status = NETWORK_JOIN_STATUS_CONNECTING;
	ShowJoinStatusWindow();

	TCPConnecter::Create<TCPClientConnecter>(_network_join.connection_string);
}

static void NetworkInitGameInfo()
{
	FillStaticNetworkServerGameInfo();
	/* The server is a client too */
	_network_game_info.clients_on = _network_dedicated ? 0 : 1;

	/* There should be always space for the server. */
	assert(NetworkClientInfo::CanAllocateItem());
	NetworkClientInfo *ci = new NetworkClientInfo(CLIENT_ID_SERVER);
	ci->client_playas = _network_dedicated ? COMPANY_SPECTATOR : GetDefaultLocalCompany();

	ci->client_name = _settings_client.network.client_name;
}

/**
 * Trim the given server name in place, i.e. remove leading and trailing spaces.
 * After the trim check whether the server name is not empty.
 * When the server name is empty a GUI error message is shown telling the
 * user to set the servername and this function returns false.
 *
 * @param server_name The server name to validate. It will be trimmed of leading
 *                    and trailing spaces.
 * @return True iff the server name is valid.
 */
bool NetworkValidateServerName(std::string &server_name)
{
	StrTrimInPlace(server_name);
	if (!server_name.empty()) return true;

	ShowErrorMessage(STR_NETWORK_ERROR_BAD_SERVER_NAME, INVALID_STRING_ID, WL_ERROR);
	return false;
}

/**
 * Check whether the client and server name are set, for a dedicated server and if not set them to some default
 * value and tell the user to change this as soon as possible.
 * If the saved name is the default value, then the user is told to override  this value too.
 * This is only meant dedicated servers, as for the other servers the GUI ensures a name has been entered.
 */
static void CheckClientAndServerName()
{
	static const std::string fallback_client_name = "Unnamed Client";
	StrTrimInPlace(_settings_client.network.client_name);
	if (_settings_client.network.client_name.empty() || _settings_client.network.client_name.compare(fallback_client_name) == 0) {
		DEBUG(net, 1, "No \"client_name\" has been set, using \"%s\" instead. Please set this now using the \"name <new name>\" command", fallback_client_name.c_str());
		_settings_client.network.client_name = fallback_client_name;
	}

	static const std::string fallback_server_name = "Unnamed Server";
	StrTrimInPlace(_settings_client.network.server_name);
	if (_settings_client.network.server_name.empty() || _settings_client.network.server_name.compare(fallback_server_name) == 0) {
		DEBUG(net, 1, "No \"server_name\" has been set, using \"%s\" instead. Please set this now using the \"server_name <new name>\" command", fallback_server_name.c_str());
		_settings_client.network.server_name = fallback_server_name;
	}
}

bool NetworkServerStart()
{
	if (!_network_available) return false;

	/* Call the pre-scripts */
	IConsoleCmdExec("exec scripts/pre_server.scr 0");
	if (_network_dedicated) IConsoleCmdExec("exec scripts/pre_dedicated.scr 0");

	/* Check for the client and server names to be set, but only after the scripts had a chance to set them.*/
	if (_network_dedicated) CheckClientAndServerName();

	NetworkDisconnect(false);
	NetworkInitialize(false);
	NetworkUDPInitialize();
	DEBUG(net, 5, "Starting listeners for clients");
	if (!ServerNetworkGameSocketHandler::Listen(_settings_client.network.server_port)) return false;

	/* Only listen for admins when the password isn't empty. */
	if (!_settings_client.network.admin_password.empty()) {
		DEBUG(net, 5, "Starting listeners for admins");
		if (!ServerNetworkAdminSocketHandler::Listen(_settings_client.network.server_admin_port)) return false;
	}

	/* Try to start UDP-server */
	DEBUG(net, 5, "Starting listeners for incoming server queries");
	NetworkUDPServerListen();

	_network_company_states = new NetworkCompanyState[MAX_COMPANIES];
	_network_company_server_id = NetworkGenerateRandomKeyString(16);
	_network_server = true;
	_networking = true;
	_frame_counter = 0;
	_frame_counter_server = 0;
	_frame_counter_max = 0;
	_last_sync_frame = 0;
	_network_own_client_id = CLIENT_ID_SERVER;

	_network_sync_records.clear();
	_network_sync_record_counts.clear();
	_record_sync_records = false;

	_network_clients_connected = 0;
	_network_company_passworded = 0;

	NetworkInitGameInfo();

	if (_settings_client.network.server_game_type != SERVER_GAME_TYPE_LOCAL) {
		_network_coordinator_client.Register();
	}

	/* execute server initialization script */
	IConsoleCmdExec("exec scripts/on_server.scr 0");
	/* if the server is dedicated ... add some other script */
	if (_network_dedicated) IConsoleCmdExec("exec scripts/on_dedicated.scr 0");

	/* welcome possibly still connected admins - this can only happen on a dedicated server. */
	if (_network_dedicated) ServerNetworkAdminSocketHandler::WelcomeAll();

	return true;
}

/* The server is rebooting...
 * The only difference with NetworkDisconnect, is the packets that is sent */
void NetworkReboot()
{
	if (_network_server) {
		for (NetworkClientSocket *cs : NetworkClientSocket::Iterate()) {
			cs->SendNewGame();
			cs->SendPackets();
		}

		for (ServerNetworkAdminSocketHandler *as : ServerNetworkAdminSocketHandler::IterateActive()) {
			as->SendNewGame();
			as->SendPackets();
		}
	}

	/* For non-dedicated servers we have to kick the admins as we are not
	 * certain that we will end up in a new network game. */
	NetworkClose(!_network_dedicated);
}

/**
 * We want to disconnect from the host/clients.
 * @param close_admins Whether the admin sockets need to be closed as well.
 */
void NetworkDisconnect(bool close_admins)
{
	if (_network_server) {
		for (NetworkClientSocket *cs : NetworkClientSocket::Iterate()) {
			cs->SendShutdown();
			cs->SendPackets();
		}

		if (close_admins) {
			for (ServerNetworkAdminSocketHandler *as : ServerNetworkAdminSocketHandler::IterateActive()) {
				as->SendShutdown();
				as->SendPackets();
			}
		}
	}

	CloseWindowById(WC_NETWORK_STATUS_WINDOW, WN_NETWORK_STATUS_WINDOW_JOIN);

	NetworkClose(close_admins);

	/* Reinitialize the UDP stack, i.e. close all existing connections. */
	NetworkUDPInitialize();
}

/**
 * The setting server_game_type was updated; possibly we need to take some
 * action.
 */
void NetworkUpdateServerGameType()
{
	if (!_networking) return;

	switch (_settings_client.network.server_game_type) {
		case SERVER_GAME_TYPE_LOCAL:
			_network_coordinator_client.CloseConnection();
			break;

		case SERVER_GAME_TYPE_INVITE_ONLY:
		case SERVER_GAME_TYPE_PUBLIC:
			_network_coordinator_client.Register();
			break;

		default:
			NOT_REACHED();
	}
}

/**
 * Receives something from the network.
 * @return true if everything went fine, false when the connection got closed.
 */
static bool NetworkReceive()
{
	bool result;
	if (_network_server) {
		ServerNetworkAdminSocketHandler::Receive();
		result = ServerNetworkGameSocketHandler::Receive();
	} else {
		result = ClientNetworkGameSocketHandler::Receive();
	}
	NetworkGameSocketHandler::ProcessDeferredDeletions();
	return result;
}

/* This sends all buffered commands (if possible) */
static void NetworkSend()
{
	if (_network_server) {
		ServerNetworkAdminSocketHandler::Send();
		ServerNetworkGameSocketHandler::Send();
	} else {
		ClientNetworkGameSocketHandler::Send();
	}
	NetworkGameSocketHandler::ProcessDeferredDeletions();
}

/**
 * We have to do some (simple) background stuff that runs normally,
 * even when we are not in multiplayer. For example stuff needed
 * for finding servers or downloading content.
 */
void NetworkBackgroundLoop()
{
	_network_content_client.SendReceive();
	_network_coordinator_client.SendReceive();
	TCPConnecter::CheckCallbacks();
	NetworkHTTPSocketHandler::HTTPReceive();
	QueryNetworkGameSocketHandler::SendReceive();
	NetworkGameSocketHandler::ProcessDeferredDeletions();

	NetworkBackgroundUDPLoop();
}

void RecordSyncEventData(NetworkSyncRecordEvents event)
{
	_network_sync_records.push_back({ event, _random.state[0], _state_checksum.state });
}

const char *GetSyncRecordEventName(NetworkSyncRecordEvents event)
{
	static const char *names[] = {
		"BEGIN",
		"CMD",
		"AUX_TILE",
		"TILE",
		"TOWN",
		"TREE",
		"STATION",
		"INDUSTRY",
		"PRE_DATES",
		"PRE_COMPANY_STATE",
		"VEH_PERIODIC",
		"VEH_LOAD_UNLOAD",
		"VEH_EFFECT",
		"VEH_TRAIN",
		"VEH_ROAD",
		"VEH_AIR",
		"VEH_SHIP",
		"VEH_OTHER",
		"VEH_SELL",
		"VEH_TBTR",
		"VEH_AUTOREPLACE",
		"VEH_REPAIR",
		"FRAME_DONE"
	};
	static_assert(lengthof(names) == NSRE_LAST);
	if (event < NSRE_LAST) return names[event];
	return "???";
}

/* The main loop called from ttd.c
 *  Here we also have to do StateGameLoop if needed! */
void NetworkGameLoop()
{
	if (!_networking) return;

	if (!NetworkReceive()) return;

	if (_network_server) {
		/* Log the sync state to check for in-syncedness of replays. */
		if (EconTime::CurDateFract() == 0 && TickSkipCounter() == 0) {
			/* We don't want to log multiple times if paused. */
			static EconTime::Date last_log;
			if (last_log != EconTime::CurDate()) {
				DEBUG(desync, 2, "sync: %s; %08x; %08x", debug_date_dumper().HexDate(), _random.state[0], _random.state[1]);
				last_log = EconTime::CurDate();
			}
		}

#ifdef DEBUG_DUMP_COMMANDS
		/* Loading of the debug commands from -ddesync>=1 */
		static FILE *f = FioFOpenFile("commands.log", "rb", SAVE_DIR);
		static EconTime::Date next_date = 0;
		static uint next_date_fract;
		static uint next_tick_skip_counter;
		static std::unique_ptr<CommandPacket> cp;
		static bool check_sync_state = false;
		static uint32_t sync_state[2];
		if (f == nullptr && next_date == 0) {
			DEBUG(desync, 0, "Cannot open commands.log");
			next_date = 1;
		}

		while (f != nullptr && !feof(f)) {
			if (EconTime::CurDate() == next_date && EconTime::CurDateFract() == next_date_fract) {
				if (cp != nullptr) {
					NetworkSendCommand(cp->tile, cp->p1, cp->p2, cp->p3, cp->cmd & ~CMD_FLAGS_MASK, nullptr, cp->text.c_str(), cp->company, cp->aux_data.get());
					DEBUG(net, 0, "injecting: %s; %02x; %06x; %08x; %08x; " OTTD_PRINTFHEX64PAD " %08x; \"%s\"%s (%s)",
							debug_date_dumper().HexDate(), (int)_current_company, cp->tile, cp->p1, cp->p2, cp->p3, cp->cmd, cp->text.c_str(), cp->aux_data != nullptr ? " (aux data present)" : "", GetCommandName(cp->cmd));
					cp.reset();
				}
				if (check_sync_state) {
					if (sync_state[0] == _random.state[0] && sync_state[1] == _random.state[1]) {
						DEBUG(net, 0, "sync check: %s; match", debug_date_dumper().HexDate());
					} else {
						DEBUG(net, 0, "sync check: %s; mismatch expected {%08x, %08x}, got {%08x, %08x}",
									debug_date_dumper().HexDate(), sync_state[0], sync_state[1], _random.state[0], _random.state[1]);
						NOT_REACHED();
					}
					check_sync_state = false;
				}
			}

			if (cp != nullptr || check_sync_state) break;

			static char buff[65536];
			if (fgets(buff, lengthof(buff), f) == nullptr) break;

			char *p = buff;
			/* Ignore the "[date time] " part of the message */
			if (*p == '[') {
				p = strchr(p, ']');
				if (p == nullptr) break;
				p += 2;
			}

			if (strncmp(p, "cmd: ", 5) == 0
#ifdef DEBUG_FAILED_DUMP_COMMANDS
				|| strncmp(p, "cmdf: ", 6) == 0
#endif
				) {
				p += 5;
				if (*p == ' ') p++;
				cp.reset(new CommandPacket());
				int company;
				int offset;
				int ret = sscanf(p, "date{%x; %x; %x}; company: %x; tile: %x (%*u x %*u); p1: %x; p2: %x; p3: " OTTD_PRINTFHEX64 "; cmd: %x; %n\"",
						&next_date.edit_base(), &next_date_fract, &next_tick_skip_counter, &company, &cp->tile, &cp->p1, &cp->p2, &cp->p3, &cp->cmd, &offset);
				assert(ret == 9);
				cp->company = (CompanyID)company;
<<<<<<< HEAD

				const char *text_start = p + offset;
				const char *text_end = text_start + 1;
				while (*text_end != 0) {
					char current = *text_end;
					text_end++;
					if (current == '"') break;
					if (current == '\\' && *text_end != 0) {
						text_end++;
					}
				}
				auto json = nlohmann::json::parse(text_start, text_end, nullptr, false);
				if (json.is_string()) {
					cp->text = json.get<std::string>();
				}

				const char *aux_str = text_end;
				while (*aux_str != 0 && *aux_str != '<') aux_str++;

				if (aux_str[0] == '<' && aux_str[1] != '>') {
					auto aux = std::make_unique<CommandAuxiliarySerialised>();
					for (const char *data = aux_str + 1; data[0] != 0 && data[1] != 0 && data[0] != '>'; data += 2) {
						byte e = 0;
						std::from_chars(data, data + 2, e, 16);
						aux->serialised_data.emplace_back(e);
					}
					cp->aux_data = std::move(aux);
				} else {
					cp->aux_data = nullptr;
=======
				cp->cmd = (Commands)cmd;

				/* Parse command data. */
				std::vector<uint8_t> args;
				size_t arg_len = strlen(buffer);
				for (size_t i = 0; i + 1 < arg_len; i += 2) {
					uint8_t e = 0;
					std::from_chars(buffer + i, buffer + i + 2, e, 16);
					args.emplace_back(e);
>>>>>>> 6c5a8f55
				}
			} else if (strncmp(p, "join: ", 6) == 0) {
				/* Manually insert a pause when joining; this way the client can join at the exact right time. */
				int ret = sscanf(p + 6, "date{%x; %x; %x}", &next_date.edit_base(), &next_date_fract, &next_tick_skip_counter);
				assert(ret == 3);
				DEBUG(net, 0, "injecting pause for join at %s; please join when paused", debug_date_dumper().HexDate(next_date, next_date_fract, next_tick_skip_counter));
				cp.reset(new CommandPacket());
				cp->tile = 0;
				cp->company = COMPANY_SPECTATOR;
				cp->cmd = CMD_PAUSE;
				cp->p1 = PM_PAUSED_NORMAL;
				cp->p2 = 1;
				cp->p3 = 0;
				cp->callback = nullptr;
				cp->aux_data = nullptr;
				_ddc_fastforward = false;
			} else if (strncmp(p, "sync: ", 6) == 0) {
				int ret = sscanf(p + 6, "date{%x; %x; %x}; %x; %x", &next_date.edit_base(), &next_date_fract, &next_tick_skip_counter, &sync_state[0], &sync_state[1]);
				assert(ret == 5);
				check_sync_state = true;
			} else if (strncmp(p, "msg: ", 5) == 0 || strncmp(p, "client: ", 8) == 0 ||
						strncmp(p, "load: ", 6) == 0 || strncmp(p, "save: ", 6) == 0 ||
						strncmp(p, "new_company: ", 13) == 0 || strncmp(p, "new_company_ai: ", 16) == 0 ||
						strncmp(p, "buy_company: ", 13) == 0 || strncmp(p, "delete_company: ", 16) == 0) {
				/* A message that is not very important to the log playback, but part of the log. */
#ifndef DEBUG_FAILED_DUMP_COMMANDS
			} else if (strncmp(p, "cmdf: ", 6) == 0) {
				DEBUG(desync, 0, "Skipping replay of failed command: %s", p + 6);
#endif
			} else {
				/* Can't parse a line; what's wrong here? */
				DEBUG(desync, 0, "Trying to parse: %s", p);
				NOT_REACHED();
			}
		}
		if (f != nullptr && feof(f)) {
			DEBUG(desync, 0, "End of commands.log");
			fclose(f);
			f = nullptr;
		}
#endif /* DEBUG_DUMP_COMMANDS */
		if (_frame_counter >= _frame_counter_max) {
			/* Only check for active clients just before we're going to send out
			 * the commands so we don't send multiple pause/unpause commands when
			 * the frame_freq is more than 1 tick. Same with distributing commands. */
			CheckPauseOnJoin();
			CheckMinActiveClients();
			NetworkDistributeCommands();
		}

		bool send_frame = false;

		/* We first increase the _frame_counter */
		_frame_counter++;
		/* Update max-frame-counter */
		if (_frame_counter > _frame_counter_max) {
			_frame_counter_max = _frame_counter + _settings_client.network.frame_freq;
			send_frame = true;
		}

		const size_t total_sync_records = _network_sync_records.size();
		_network_sync_records.push_back({ _frame_counter, _random.state[0], _state_checksum.state });
		_record_sync_records = true;

		NetworkExecuteLocalCommandQueue();
		if (_pause_countdown > 0 && --_pause_countdown == 0) DoCommandP(0, PM_PAUSED_NORMAL, 1, CMD_PAUSE);

		/* Then we make the frame */
		StateGameLoop();

		_sync_seed_1 = _random.state[0];
		_sync_state_checksum = _state_checksum.state;

		_network_sync_records.push_back({ NSRE_FRAME_DONE, _random.state[0], _state_checksum.state });
		_network_sync_record_counts.push_back((uint)(_network_sync_records.size() - total_sync_records));
		_record_sync_records = false;
		if (_network_sync_record_counts.size() >= 256) {
			/* Remove records from start of queue */
			_network_sync_records.erase(_network_sync_records.begin(), _network_sync_records.begin() + _network_sync_record_counts[0]);
			_network_sync_record_counts.pop_front();
		}

		NetworkServer_Tick(send_frame);
	} else {
		/* Client */

		/* Make sure we are at the frame were the server is (quick-frames) */
		if (_frame_counter_server > _frame_counter) {
			/* Run a number of frames; when things go bad, get out. */
			while (_frame_counter_server > _frame_counter) {
				if (!ClientNetworkGameSocketHandler::GameLoop()) return;
			}
		} else {
			/* Else, keep on going till _frame_counter_max */
			if (_frame_counter_max > _frame_counter) {
				/* Run one frame; if things went bad, get out. */
				if (!ClientNetworkGameSocketHandler::GameLoop()) return;
			}
		}
	}

	NetworkSend();
}

static void NetworkGenerateServerId()
{
	_settings_client.network.network_id = GenerateUid("OpenTTD Server ID");
}

std::string NetworkGenerateRandomKeyString(uint bytes)
{
	uint8_t *key = AllocaM(uint8_t, bytes);
	RandomBytesWithFallback({ key, bytes });

	return FormatArrayAsHex({key, bytes});
}

/** This tries to launch the network for a given OS */
void NetworkStartUp()
{
	DEBUG(net, 3, "Starting network");

	/* Network is available */
	_network_available = NetworkCoreInitialize();
	_network_dedicated = false;

	/* Generate an server id when there is none yet */
	if (_settings_client.network.network_id.empty()) NetworkGenerateServerId();

	if (_settings_client.network.company_password_storage_token.empty() || _settings_client.network.company_password_storage_secret.empty()) {
		SetSettingValue(GetSettingFromName("network.company_password_storage_token")->AsStringSetting(), NetworkGenerateRandomKeyString(16));
		SetSettingValue(GetSettingFromName("network.company_password_storage_secret")->AsStringSetting(), NetworkGenerateRandomKeyString(32));
	}

	_network_game_info = {};

	NetworkInitialize();
	NetworkUDPInitialize();
	DEBUG(net, 3, "Network online, multiplayer available");
	NetworkFindBroadcastIPs(&_broadcast_list);
	NetworkHTTPInitialize();
}

/** This shuts the network down */
void NetworkShutDown()
{
	NetworkDisconnect();
	NetworkHTTPUninitialize();
	NetworkUDPClose();

	DEBUG(net, 3, "Shutting down network");

	_network_available = false;

	NetworkCoreShutdown();
}

void NetworkGameKeys::Initialise()
{
	assert(!this->inited);

	this->inited = true;

	static_assert(std::tuple_size<decltype(NetworkGameKeys::x25519_priv_key)>::value == 32);
	static_assert(std::tuple_size<decltype(NetworkGameKeys::x25519_pub_key)>::value == 32);
	RandomBytesWithFallback(this->x25519_priv_key);
	crypto_x25519_public_key(this->x25519_pub_key.data(), this->x25519_priv_key.data());
}

NetworkSharedSecrets::~NetworkSharedSecrets()
{
	static_assert(sizeof(*this) == 64);
	crypto_wipe(this, sizeof(*this));
}

#ifdef __EMSCRIPTEN__
extern "C" {

void CDECL em_openttd_add_server(const char *connection_string)
{
	NetworkAddServer(connection_string, false, true);
}

}
#endif<|MERGE_RESOLUTION|>--- conflicted
+++ resolved
@@ -233,7 +233,7 @@
 {
 	if (password.empty()) return {};
 
-	std::vector<byte> data;
+	std::vector<uint8_t> data;
 	data.reserve(password_server_id.size() + password.size() + 10);
 	BufferSerialiser buffer(data);
 
@@ -241,7 +241,7 @@
 	buffer.Send_string(password_server_id);
 	buffer.Send_string(password);
 
-	std::vector<byte> output;
+	std::vector<uint8_t> output;
 	output.resize(64);
 	crypto_blake2b(output.data(), output.size(), data.data(), data.size());
 
@@ -295,8 +295,8 @@
 			SetDParam(1, data.auxdata >> 16);
 			SetDParamStr(0, GetString(STR_NETWORK_MESSAGE_MONEY_GIVE_SRC_DESCRIPTION));
 
-			extern byte GetCurrentGrfLangID();
-			byte lang_id = GetCurrentGrfLangID();
+			extern uint8_t GetCurrentGrfLangID();
+			uint8_t lang_id = GetCurrentGrfLangID();
 			bool use_specific_string = lang_id <= 2 || lang_id == 0x15 || lang_id == 0x3A || lang_id == 0x3D; // English, German, Korean, Czech
 			if (use_specific_string && self_send) {
 				strid = STR_NETWORK_MESSAGE_GAVE_MONEY_AWAY;
@@ -1232,7 +1232,6 @@
 						&next_date.edit_base(), &next_date_fract, &next_tick_skip_counter, &company, &cp->tile, &cp->p1, &cp->p2, &cp->p3, &cp->cmd, &offset);
 				assert(ret == 9);
 				cp->company = (CompanyID)company;
-<<<<<<< HEAD
 
 				const char *text_start = p + offset;
 				const char *text_end = text_start + 1;
@@ -1255,24 +1254,13 @@
 				if (aux_str[0] == '<' && aux_str[1] != '>') {
 					auto aux = std::make_unique<CommandAuxiliarySerialised>();
 					for (const char *data = aux_str + 1; data[0] != 0 && data[1] != 0 && data[0] != '>'; data += 2) {
-						byte e = 0;
+						uint8_t e = 0;
 						std::from_chars(data, data + 2, e, 16);
 						aux->serialised_data.emplace_back(e);
 					}
 					cp->aux_data = std::move(aux);
 				} else {
 					cp->aux_data = nullptr;
-=======
-				cp->cmd = (Commands)cmd;
-
-				/* Parse command data. */
-				std::vector<uint8_t> args;
-				size_t arg_len = strlen(buffer);
-				for (size_t i = 0; i + 1 < arg_len; i += 2) {
-					uint8_t e = 0;
-					std::from_chars(buffer + i, buffer + i + 2, e, 16);
-					args.emplace_back(e);
->>>>>>> 6c5a8f55
 				}
 			} else if (strncmp(p, "join: ", 6) == 0) {
 				/* Manually insert a pause when joining; this way the client can join at the exact right time. */
