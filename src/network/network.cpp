--- conflicted
+++ resolved
@@ -939,17 +939,11 @@
 				if (*p == ' ') p++;
 				cp.reset(new CommandPacket());
 				int company;
-<<<<<<< HEAD
 				cp->text.resize(MAX_CMD_TEXT_LENGTH);
-				assert_compile(MAX_CMD_TEXT_LENGTH > 8192);
+				static_assert(MAX_CMD_TEXT_LENGTH > 8192);
 				int ret = sscanf(p, "date{%x; %x; %x}; company: %x; tile: %x (%*u x %*u); p1: %x; p2: %x; p3: " OTTD_PRINTFHEX64 "; cmd: %x; \"%8192[^\"]\"",
 						&next_date, &next_date_fract, &next_tick_skip_counter, &company, &cp->tile, &cp->p1, &cp->p2, &cp->p3, &cp->cmd, const_cast<char *>(cp->text.c_str()));
 				/* There are 10 pieces of data to read, however the last is a
-=======
-				static_assert(sizeof(cp->text) == 128);
-				int ret = sscanf(p, "%x; %x; %x; %x; %x; %x; %x; \"%127[^\"]\"", &next_date, &next_date_fract, &company, &cp->tile, &cp->p1, &cp->p2, &cp->cmd, cp->text);
-				/* There are 8 pieces of data to read, however the last is a
->>>>>>> 0f91cb04
 				 * string that might or might not exist. Ignore it if that
 				 * string misses because in 99% of the time it's not used. */
 				assert(ret == 10 || ret == 9);
