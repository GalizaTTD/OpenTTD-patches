/*
 * This file is part of OpenTTD.
 * OpenTTD is free software; you can redistribute it and/or modify it under the terms of the GNU General Public License as published by the Free Software Foundation, version 2.
 * OpenTTD is distributed in the hope that it will be useful, but WITHOUT ANY WARRANTY; without even the implied warranty of MERCHANTABILITY or FITNESS FOR A PARTICULAR PURPOSE.
 * See the GNU General Public License for more details. You should have received a copy of the GNU General Public License along with OpenTTD. If not, see <http://www.gnu.org/licenses/>.
 */

/**
 * @file tcp_admin.h Basic functions to receive and send TCP packets to and from the admin network.
 */

#ifndef NETWORK_CORE_TCP_ADMIN_H
#define NETWORK_CORE_TCP_ADMIN_H

#include "os_abstraction.h"
#include "tcp.h"
#include "../network_type.h"
#include "../../core/pool_type.hpp"

/**
 * Enum with types of TCP packets specific to the admin network.
 * This protocol may only be extended to ensure stability.
 */
enum PacketAdminType : uint8_t {
	ADMIN_PACKET_ADMIN_JOIN,             ///< The admin announces and authenticates itself to the server using an unsecured passwords.
	ADMIN_PACKET_ADMIN_QUIT,             ///< The admin tells the server that it is quitting.
	ADMIN_PACKET_ADMIN_UPDATE_FREQUENCY, ///< The admin tells the server the update frequency of a particular piece of information.
	ADMIN_PACKET_ADMIN_POLL,             ///< The admin explicitly polls for a piece of information.
	ADMIN_PACKET_ADMIN_CHAT,             ///< The admin sends a chat message to be distributed.
	ADMIN_PACKET_ADMIN_RCON,             ///< The admin sends a remote console command.
	ADMIN_PACKET_ADMIN_GAMESCRIPT,       ///< The admin sends a JSON string for the GameScript.
	ADMIN_PACKET_ADMIN_PING,             ///< The admin sends a ping to the server, expecting a ping-reply (PONG) packet.
	ADMIN_PACKET_ADMIN_EXTERNAL_CHAT,    ///< The admin sends a chat message from external source.
	ADMIN_PACKET_ADMIN_JOIN_SECURE,      ///< The admin announces and starts a secure authentication handshake.
	ADMIN_PACKET_ADMIN_AUTH_RESPONSE,    ///< The admin responds to the authentication request.

	ADMIN_PACKET_SERVER_FULL = 100,      ///< The server tells the admin it cannot accept the admin.
	ADMIN_PACKET_SERVER_BANNED,          ///< The server tells the admin it is banned.
	ADMIN_PACKET_SERVER_ERROR,           ///< The server tells the admin an error has occurred.
	ADMIN_PACKET_SERVER_PROTOCOL,        ///< The server tells the admin its protocol version.
	ADMIN_PACKET_SERVER_WELCOME,         ///< The server welcomes the admin to a game.
	ADMIN_PACKET_SERVER_NEWGAME,         ///< The server tells the admin its going to start a new game.
	ADMIN_PACKET_SERVER_SHUTDOWN,        ///< The server tells the admin its shutting down.

	ADMIN_PACKET_SERVER_DATE,            ///< The server tells the admin what the current game date is.
	ADMIN_PACKET_SERVER_CLIENT_JOIN,     ///< The server tells the admin that a client has joined.
	ADMIN_PACKET_SERVER_CLIENT_INFO,     ///< The server gives the admin information about a client.
	ADMIN_PACKET_SERVER_CLIENT_UPDATE,   ///< The server gives the admin an information update on a client.
	ADMIN_PACKET_SERVER_CLIENT_QUIT,     ///< The server tells the admin that a client quit.
	ADMIN_PACKET_SERVER_CLIENT_ERROR,    ///< The server tells the admin that a client caused an error.
	ADMIN_PACKET_SERVER_COMPANY_NEW,     ///< The server tells the admin that a new company has started.
	ADMIN_PACKET_SERVER_COMPANY_INFO,    ///< The server gives the admin information about a company.
	ADMIN_PACKET_SERVER_COMPANY_UPDATE,  ///< The server gives the admin an information update on a company.
	ADMIN_PACKET_SERVER_COMPANY_REMOVE,  ///< The server tells the admin that a company was removed.
	ADMIN_PACKET_SERVER_COMPANY_ECONOMY, ///< The server gives the admin some economy related company information.
	ADMIN_PACKET_SERVER_COMPANY_STATS,   ///< The server gives the admin some statistics about a company.
	ADMIN_PACKET_SERVER_CHAT,            ///< The server received a chat message and relays it.
	ADMIN_PACKET_SERVER_RCON,            ///< The server's reply to a remove console command.
	ADMIN_PACKET_SERVER_CONSOLE,         ///< The server gives the admin the data that got printed to its console.
	ADMIN_PACKET_SERVER_CMD_NAMES,       ///< The server sends out the names of the DoCommands to the admins.
	ADMIN_PACKET_SERVER_CMD_LOGGING,     ///< The server gives the admin copies of incoming command packets.
	ADMIN_PACKET_SERVER_GAMESCRIPT,      ///< The server gives the admin information from the GameScript in JSON.
	ADMIN_PACKET_SERVER_RCON_END,        ///< The server indicates that the remote console command has completed.
	ADMIN_PACKET_SERVER_PONG,            ///< The server replies to a ping request from the admin.
<<<<<<< HEAD
=======
	ADMIN_PACKET_SERVER_CMD_LOGGING,     ///< The server gives the admin copies of incoming command packets.
	ADMIN_PACKET_SERVER_AUTH_REQUEST,    ///< The server gives the admin the used authentication method and required parameters.
	ADMIN_PACKET_SERVER_ENABLE_ENCRYPTION, ///< The server tells that authentication has completed and requests to enable encryption with the keys of the last \c ADMIN_PACKET_ADMIN_AUTH_RESPONSE.
>>>>>>> 86e32631

	INVALID_ADMIN_PACKET = 0xFF,         ///< An invalid marker for admin packets.
};

/** Status of an admin. */
enum AdminStatus {
	ADMIN_STATUS_INACTIVE,      ///< The admin is not connected nor active.
	ADMIN_STATUS_AUTHENTICATE,  ///< The admin is connected and working on authentication.
	ADMIN_STATUS_ACTIVE,        ///< The admin is active.
	ADMIN_STATUS_END,           ///< Must ALWAYS be on the end of this list!! (period)
};

/** Update types an admin can register a frequency for */
enum AdminUpdateType {
	ADMIN_UPDATE_DATE,            ///< Updates about the date of the game.
	ADMIN_UPDATE_CLIENT_INFO,     ///< Updates about the information of clients.
	ADMIN_UPDATE_COMPANY_INFO,    ///< Updates about the generic information of companies.
	ADMIN_UPDATE_COMPANY_ECONOMY, ///< Updates about the economy of companies.
	ADMIN_UPDATE_COMPANY_STATS,   ///< Updates about the statistics of companies.
	ADMIN_UPDATE_CHAT,            ///< The admin would like to have chat messages.
	ADMIN_UPDATE_CONSOLE,         ///< The admin would like to have console messages.
	ADMIN_UPDATE_CMD_NAMES,       ///< The admin would like a list of all DoCommand names.
	ADMIN_UPDATE_CMD_LOGGING,     ///< The admin would like to have DoCommand information.
	ADMIN_UPDATE_GAMESCRIPT,      ///< The admin would like to have gamescript messages.
	ADMIN_UPDATE_END,             ///< Must ALWAYS be on the end of this list!! (period)
};

/** Update frequencies an admin can register. */
enum AdminUpdateFrequency {
	ADMIN_FREQUENCY_POLL      = 0x01, ///< The admin can poll this.
	ADMIN_FREQUENCY_DAILY     = 0x02, ///< The admin gets information about this on a daily basis.
	ADMIN_FREQUENCY_WEEKLY    = 0x04, ///< The admin gets information about this on a weekly basis.
	ADMIN_FREQUENCY_MONTHLY   = 0x08, ///< The admin gets information about this on a monthly basis.
	ADMIN_FREQUENCY_QUARTERLY = 0x10, ///< The admin gets information about this on a quarterly basis.
	ADMIN_FREQUENCY_ANUALLY   = 0x20, ///< The admin gets information about this on a yearly basis.
	ADMIN_FREQUENCY_AUTOMATIC = 0x40, ///< The admin gets information about this when it changes.
};
DECLARE_ENUM_AS_BIT_SET(AdminUpdateFrequency)

/** Reasons for removing a company - communicated to admins. */
enum AdminCompanyRemoveReason {
	ADMIN_CRR_MANUAL,    ///< The company is manually removed.
	ADMIN_CRR_AUTOCLEAN, ///< The company is removed due to autoclean.
	ADMIN_CRR_BANKRUPT,  ///< The company went belly-up.

	ADMIN_CRR_END,       ///< Sentinel for end.
};

/** Main socket handler for admin related connections. */
class NetworkAdminSocketHandler : public NetworkTCPSocketHandler {
protected:
	std::string admin_name;    ///< Name of the admin.
	std::string admin_version; ///< Version string of the admin.
	AdminStatus status;        ///< Status of this admin.

	NetworkRecvStatus ReceiveInvalidPacket(PacketAdminType type);

	/**
	 * Join the admin network using an unsecured password exchange:
	 * string  Unsecured password the server is expecting for this network.
	 * string  Name of the application being used to connect.
	 * string  Version string of the application being used to connect.
	 * @param p The packet that was just received.
	 * @return The state the network should have.
	 */
	virtual NetworkRecvStatus Receive_ADMIN_JOIN(Packet &p);

	/**
	 * Notification to the server that this admin is quitting.
	 * @param p The packet that was just received.
	 * @return The state the network should have.
	 */
	virtual NetworkRecvStatus Receive_ADMIN_QUIT(Packet &p);

	/**
	 * Register updates to be sent at certain frequencies (as announced in the PROTOCOL packet):
	 * uint16_t  Update type (see #AdminUpdateType). Note integer type - see "Certain Packet Information" in docs/admin_network.md.
	 * uint16_t  Update frequency (see #AdminUpdateFrequency), setting #ADMIN_FREQUENCY_POLL is always ignored.
	 * @param p The packet that was just received.
	 * @return The state the network should have.
	 */
	virtual NetworkRecvStatus Receive_ADMIN_UPDATE_FREQUENCY(Packet &p);

	/**
	 * Poll the server for certain updates, an invalid poll (e.g. not existent id) gets silently dropped:
	 * uint8_t   #AdminUpdateType the server should answer for, only if #AdminUpdateFrequency #ADMIN_FREQUENCY_POLL is advertised in the PROTOCOL packet. Note integer type - see "Certain Packet Information" in docs/admin_network.md.
	 * uint32_t  ID relevant to the packet type, e.g.
	 *          - the client ID for #ADMIN_UPDATE_CLIENT_INFO. Use UINT32_MAX to show all clients.
	 *          - the company ID for #ADMIN_UPDATE_COMPANY_INFO. Use UINT32_MAX to show all companies.
	 * @param p The packet that was just received.
	 * @return The state the network should have.
	 */
	virtual NetworkRecvStatus Receive_ADMIN_POLL(Packet &p);

	/**
	 * Send chat as the server:
	 * uint8_t   Action such as NETWORK_ACTION_CHAT_CLIENT (see #NetworkAction).
	 * uint8_t   Destination type such as DESTTYPE_BROADCAST (see #DestType).
	 * uint32_t  ID of the destination such as company or client id.
	 * string  Message.
	 * @param p The packet that was just received.
	 * @return The state the network should have.
	 */
	virtual NetworkRecvStatus Receive_ADMIN_CHAT(Packet &p);

	/**
	 * Send chat from the external source:
	 * string    Name of the source this message came from.
	 * uint16_t  TextColour to use for the message.
	 * string    Name of the user who sent the messsage.
	 * string    Message.
	 * @param p The packet that was just received.
	 * @return The state the network should have.
	 */
	virtual NetworkRecvStatus Receive_ADMIN_EXTERNAL_CHAT(Packet &p);

	/**
	 * Execute a command on the servers console:
	 * string  Command to be executed.
	 * @param p The packet that was just received.
	 * @return The state the network should have.
	 */
	virtual NetworkRecvStatus Receive_ADMIN_RCON(Packet &p);

	/**
	 * Send a JSON string to the current active GameScript.
	 * json  JSON string for the GameScript.
	 * @param p The packet that was just received.
	 * @return The state the network should have.
	 */
	virtual NetworkRecvStatus Receive_ADMIN_GAMESCRIPT(Packet &p);

	/**
	 * Ping the server, requiring the server to reply with a pong packet.
	 * uint32_t Integer value to pass to the server, which is quoted in the reply.
	 * @param p The packet that was just received.
	 * @return The state the network should have.
	 */
	virtual NetworkRecvStatus Receive_ADMIN_PING(Packet &p);

	/**
	 * Join the admin network using a secure authentication method:
	 * string Name of the application being used to connect.
	 * string Version string of the application being used to connect.
	 * uint16_t Bitmask of supported authentication methods. See \c NetworkAuthenticationMethod for the supported methods.
	 *
	 * The server will determine which of the authentication methods supplied by the client will be used.
	 * When there is no supported authentication method, an \c ADMIN_PACKET_SERVER_ERROR packet will be
	 * sent with \c NETWORK_ERROR_NO_AUTHENTICATION_METHOD_AVAILABLE as error.
	 * @param p The packet that was just received.
	 * @return The state the network should have.
	 */
	virtual NetworkRecvStatus Receive_ADMIN_JOIN_SECURE(Packet &p);

	/**
	 * Admin responds to \c ADMIN_PACKET_SERVER_AUTH_REQUEST with the appropriate
	 * data given the agreed upon \c NetworkAuthenticationMethod.
	 * With \c NETWORK_AUTH_METHOD_X25519_PAKE and \c NETWORK_AUTH_METHOD_X25519_AUTHORIZED_KEY:
	 *   32 * uint8_t Public key of the client.
	 *   16 * uint8_t Message authentication code (mac).
	 *    8 * uint8_t Encrypted message of the authentication (just random bytes).
	 * @param p The packet that was just received.
	 * @return The state the network should have.
	 */
	virtual NetworkRecvStatus Receive_ADMIN_AUTH_RESPONSE(Packet &p);

	/**
	 * The server is full (connection gets closed).
	 * @param p The packet that was just received.
	 * @return The state the network should have.
	 */
	virtual NetworkRecvStatus Receive_SERVER_FULL(Packet &p);

	/**
	 * The source IP address is banned (connection gets closed).
	 * @param p The packet that was just received.
	 * @return The state the network should have.
	 */
	virtual NetworkRecvStatus Receive_SERVER_BANNED(Packet &p);

	/**
	 * An error was caused by this admin connection (connection gets closed).
	 * uint8_t  NetworkErrorCode the error caused.
	 * @param p The packet that was just received.
	 * @return The state the network should have.
	 */
	virtual NetworkRecvStatus Receive_SERVER_ERROR(Packet &p);

	/**
	 * Inform a just joined admin about the protocol specifics:
	 * uint8_t   Protocol version.
	 * bool      Further protocol data follows (repeats through all update packet types).
	 * uint16_t  Update packet type.
	 * uint16_t  Frequencies allowed for this update packet (bitwise).
	 * @param p The packet that was just received.
	 * @return The state the network should have.
	 */
	virtual NetworkRecvStatus Receive_SERVER_PROTOCOL(Packet &p);

	/**
	 * Welcome a connected admin to the game:
	 * string    Name of the Server.
	 * string    OpenTTD version string.
	 * bool      Server is dedicated.
	 * string    Name of the Map.
	 * uint32_t  Random seed of the Map.
	 * uint8_t   Landscape of the Map.
	 * uint32_t  Start date of the Map.
	 * uint16_t  Map width.
	 * uint16_t  Map height.
	 * @param p The packet that was just received.
	 * @return The state the network should have.
	 */
	virtual NetworkRecvStatus Receive_SERVER_WELCOME(Packet &p);

	/**
	 * Notification about a newgame.
	 * @param p The packet that was just received.
	 * @return The state the network should have.
	 */
	virtual NetworkRecvStatus Receive_SERVER_NEWGAME(Packet &p);

	/**
	 * Notification about the server shutting down.
	 * @param p The packet that was just received.
	 * @return The state the network should have.
	 */
	virtual NetworkRecvStatus Receive_SERVER_SHUTDOWN(Packet &p);

	/**
	 * Send the current date of the game:
	 * uint32_t  Current game date.
	 * @param p The packet that was just received.
	 * @return The state the network should have.
	 */
	virtual NetworkRecvStatus Receive_SERVER_DATE(Packet &p);

	/**
	 * Notification of a new client:
	 * uint32_t  ID of the new client.
	 * @param p The packet that was just received.
	 * @return The state the network should have.
	 */
	virtual NetworkRecvStatus Receive_SERVER_CLIENT_JOIN(Packet &p);

	/**
	 * Client information of a specific client:
	 * uint32_t  ID of the client.
	 * string    Network address of the client.
	 * string    Name of the client.
	 * uint8_t   Language of the client.
	 * uint32_t  Date the client joined the game.
	 * uint8_t   ID of the company the client is playing as (255 for spectators).
	 * @param p The packet that was just received.
	 * @return The state the network should have.
	 */
	virtual NetworkRecvStatus Receive_SERVER_CLIENT_INFO(Packet &p);

	/**
	 * Client update details on a specific client (e.g. after rename or move):
	 * uint32_t  ID of the client.
	 * string    Name of the client.
	 * uint8_t   ID of the company the client is playing as (255 for spectators).
	 * @param p The packet that was just received.
	 * @return The state the network should have.
	 */
	virtual NetworkRecvStatus Receive_SERVER_CLIENT_UPDATE(Packet &p);

	/**
	 * Notification about a client leaving the game.
	 * uint32_t  ID of the client that just left.
	 * @param p The packet that was just received.
	 * @return The state the network should have.
	 */
	virtual NetworkRecvStatus Receive_SERVER_CLIENT_QUIT(Packet &p);

	/**
	 * Notification about a client error (and thus the clients disconnection).
	 * uint32_t  ID of the client that made the error.
	 * uint8_t   Error the client made (see NetworkErrorCode).
	 * @param p The packet that was just received.
	 * @return The state the network should have.
	 */
	virtual NetworkRecvStatus Receive_SERVER_CLIENT_ERROR(Packet &p);

	/**
	 * Notification of a new company:
	 * uint8_t   ID of the new company.
	 * @param p The packet that was just received.
	 * @return The state the network should have.
	 */
	virtual NetworkRecvStatus Receive_SERVER_COMPANY_NEW(Packet &p);

	/**
	 * Company information on a specific company:
	 * uint8_t   ID of the company.
	 * string    Name of the company.
	 * string    Name of the companies manager.
	 * uint8_t   Main company colour.
	 * bool      Company is password protected.
	 * uint32_t  Year the company was inaugurated.
	 * bool      Company is an AI.
	 * @param p The packet that was just received.
	 * @return The state the network should have.
	 */
	virtual NetworkRecvStatus Receive_SERVER_COMPANY_INFO(Packet &p);

	/**
	 * Company information of a specific company:
	 * uint8_t   ID of the company.
	 * string    Name of the company.
	 * string    Name of the companies manager.
	 * uint8_t   Main company colour.
	 * bool      Company is password protected.
	 * uint8_t   Quarters of bankruptcy.
	 * uint8_t   Owner of share 1.
	 * uint8_t   Owner of share 2.
	 * uint8_t   Owner of share 3.
	 * uint8_t   Owner of share 4.
	 * @param p The packet that was just received.
	 * @return The state the network should have.
	 */
	virtual NetworkRecvStatus Receive_SERVER_COMPANY_UPDATE(Packet &p);

	/**
	 * Notification about a removed company (e.g. due to bankruptcy).
	 * uint8_t   ID of the company.
	 * uint8_t   Reason for being removed (see #AdminCompanyRemoveReason).
	 * @param p The packet that was just received.
	 * @return The state the network should have.
	 */
	virtual NetworkRecvStatus Receive_SERVER_COMPANY_REMOVE(Packet &p);

	/**
	 * Economy update of a specific company:
	 * uint8_t   ID of the company.
	 * uint64_t  Money.
	 * uint64_t  Loan.
	 * int64_t   Income.
	 * uint16_t  Delivered cargo (this quarter).
	 * uint64_t  Company value (last quarter).
	 * uint16_t  Performance (last quarter).
	 * uint16_t  Delivered cargo (last quarter).
	 * uint64_t  Company value (previous quarter).
	 * uint16_t  Performance (previous quarter).
	 * uint16_t  Delivered cargo (previous quarter).
	 * @param p The packet that was just received.
	 * @return The state the network should have.
	 */
	virtual NetworkRecvStatus Receive_SERVER_COMPANY_ECONOMY(Packet &p);

	/**
	 * Company statistics on stations and vehicles:
	 * uint8_t   ID of the company.
	 * uint16_t  Number of trains.
	 * uint16_t  Number of lorries.
	 * uint16_t  Number of busses.
	 * uint16_t  Number of planes.
	 * uint16_t  Number of ships.
	 * uint16_t  Number of train stations.
	 * uint16_t  Number of lorry stations.
	 * uint16_t  Number of bus stops.
	 * uint16_t  Number of airports and heliports.
	 * uint16_t  Number of harbours.
	 * @param p The packet that was just received.
	 * @return The state the network should have.
	 */
	virtual NetworkRecvStatus Receive_SERVER_COMPANY_STATS(Packet &p);

	/**
	 * Send chat from the game into the admin network:
	 * uint8_t   Action such as NETWORK_ACTION_CHAT_CLIENT (see #NetworkAction).
	 * uint8_t   Destination type such as DESTTYPE_BROADCAST (see #DestType).
	 * uint32_t  ID of the client who sent this message.
	 * string    Message.
	 * uint64_t  Money (only when it is a 'give money' action).
	 * @param p The packet that was just received.
	 * @return The state the network should have.
	 */
	virtual NetworkRecvStatus Receive_SERVER_CHAT(Packet &p);

	/**
	 * Result of an rcon command:
	 * uint16_t  Colour as it would be used on the server or a client.
	 * string    Output of the executed command.
	 * @param p The packet that was just received.
	 * @return The state the network should have.
	 */
	virtual NetworkRecvStatus Receive_SERVER_RCON(Packet &p);

	/**
	 * Send what would be printed on the server's console also into the admin network.
	 * string  The origin of the text, e.g. "console" for console, or "net" for network related (debug) messages.
	 * string  Text as found on the console of the server.
	 * @param p The packet that was just received.
	 * @return The state the network should have.
	 */
	virtual NetworkRecvStatus Receive_SERVER_CONSOLE(Packet &p);

	/**
	 * Send DoCommand names to the bot upon request only.
	 * Multiple of these packets can follow each other in order to provide
	 * all known DoCommand names.
	 *
	 * NOTICE: Data provided with this packet is not stable and will not be
	 *         treated as such. Do not rely on IDs or names to be constant
	 *         across different versions / revisions of OpenTTD.
	 *         Data provided in this packet is for logging purposes only.
	 *
	 * These three fields are repeated until the packet is full:
	 * bool      Data to follow.
	 * uint16_t  ID of the DoCommand.
	 * string    Name of DoCommand.
	 * @param p The packet that was just received.
	 * @return The state the network should have.
	 */
	virtual NetworkRecvStatus Receive_SERVER_CMD_NAMES(Packet &p);

	/**
	 * Send incoming command packets to the admin network.
	 * This is for logging purposes only.
	 *
	 * NOTICE: Data provided with this packet is not stable and will not be
	 *         treated as such. Do not rely on IDs or names to be constant
	 *         across different versions / revisions of OpenTTD.
	 *         Data provided in this packet is for logging purposes only.
	 *
	 * uint32_t  ID of the client sending the command.
	 * uint8_t   ID of the company (0..MAX_COMPANIES-1).
	 * uint16_t  ID of the command.
	 * uint32_t  P1 (variable data passed to the command).
	 * uint32_t  P2 (variable data passed to the command).
	 * uint32_t  Tile where this is taking place.
	 * string    Text passed to the command.
	 * uint32_t  Frame of execution.
	 * @param p The packet that was just received.
	 * @return The state the network should have.
	 */
	virtual NetworkRecvStatus Receive_SERVER_CMD_LOGGING(Packet &p);

	/**
	 * Server requests authentication challenge from the admin.
	 * uint8_t The chosen authentication method from \c NetworkAuthenticationMethod.
	 * With \c NETWORK_AUTH_METHOD_X25519_PAKE and \c NETWORK_AUTH_METHOD_X25519_AUTHORIZED_KEY:
	 *   32 * uint8_t Public key of the server.
	 *   24 * uint8_t Nonce to use for the encryption.
	 * @param p The packet that was just received.
	 * @return The state the network should have.
	 */
	virtual NetworkRecvStatus Receive_SERVER_AUTH_REQUEST(Packet &p);

	/**
	 * Indication to the client that authentication is complete and encryption has to be used from here on forward.
	 * The encryption uses the shared keys generated by the last AUTH_REQUEST key exchange.
	 * 24 * uint8_t Nonce for encrypted connection.
	 * @param p The packet that was just received.
	 */
	virtual NetworkRecvStatus Receive_SERVER_ENABLE_ENCRYPTION(Packet &p);

	/**
	 * Send a ping-reply (pong) to the admin that sent us the ping packet.
	 * uint32_t  Integer identifier - should be the same as read from the admins ping packet.
	 * @param p The packet that was just received.
	 * @return The state the network should have.
	 */
	virtual NetworkRecvStatus Receive_SERVER_PONG(Packet &p);

	/**
	 * Notify the admin connection that the rcon command has finished.
	 * string The command as requested by the admin connection.
	 * @param p The packet that was just received.
	 * @return The state the network should have.
	 */
	virtual NetworkRecvStatus Receive_SERVER_RCON_END(Packet &p);

	NetworkRecvStatus HandlePacket(Packet &p);
public:
	NetworkRecvStatus CloseConnection(bool error = true) override;

	NetworkAdminSocketHandler(SOCKET s);

	NetworkRecvStatus ReceivePackets();

	/**
	 * Get the status of the admin.
	 * @return The status of the admin.
	 */
	AdminStatus GetAdminStatus() const
	{
		return this->status;
	}
};

#endif /* NETWORK_CORE_TCP_ADMIN_H */<|MERGE_RESOLUTION|>--- conflicted
+++ resolved
@@ -58,16 +58,13 @@
 	ADMIN_PACKET_SERVER_RCON,            ///< The server's reply to a remove console command.
 	ADMIN_PACKET_SERVER_CONSOLE,         ///< The server gives the admin the data that got printed to its console.
 	ADMIN_PACKET_SERVER_CMD_NAMES,       ///< The server sends out the names of the DoCommands to the admins.
-	ADMIN_PACKET_SERVER_CMD_LOGGING,     ///< The server gives the admin copies of incoming command packets.
+	ADMIN_PACKET_SERVER_CMD_LOGGING_OLD, ///< Used to be the type ID of \c ADMIN_PACKET_SERVER_CMD_LOGGING in \c NETWORK_GAME_ADMIN_VERSION 1.
 	ADMIN_PACKET_SERVER_GAMESCRIPT,      ///< The server gives the admin information from the GameScript in JSON.
 	ADMIN_PACKET_SERVER_RCON_END,        ///< The server indicates that the remote console command has completed.
 	ADMIN_PACKET_SERVER_PONG,            ///< The server replies to a ping request from the admin.
-<<<<<<< HEAD
-=======
 	ADMIN_PACKET_SERVER_CMD_LOGGING,     ///< The server gives the admin copies of incoming command packets.
 	ADMIN_PACKET_SERVER_AUTH_REQUEST,    ///< The server gives the admin the used authentication method and required parameters.
 	ADMIN_PACKET_SERVER_ENABLE_ENCRYPTION, ///< The server tells that authentication has completed and requests to enable encryption with the keys of the last \c ADMIN_PACKET_ADMIN_AUTH_RESPONSE.
->>>>>>> 86e32631
 
 	INVALID_ADMIN_PACKET = 0xFF,         ///< An invalid marker for admin packets.
 };
