/*
 * This file is part of OpenTTD.
 * OpenTTD is free software; you can redistribute it and/or modify it under the terms of the GNU General Public License as published by the Free Software Foundation, version 2.
 * OpenTTD is distributed in the hope that it will be useful, but WITHOUT ANY WARRANTY; without even the implied warranty of MERCHANTABILITY or FITNESS FOR A PARTICULAR PURPOSE.
 * See the GNU General Public License for more details. You should have received a copy of the GNU General Public License along with OpenTTD. If not, see <http://www.gnu.org/licenses/>.
 */

/**
 * @file packet.h Basic functions to create, fill and read packets.
 */

#ifndef NETWORK_CORE_PACKET_H
#define NETWORK_CORE_PACKET_H

#include "os_abstraction.h"
#include "config.h"
#include "core.h"
#include "../../string_type.h"
#include "../../core/serialisation.hpp"
#include <string>
#include <functional>
#include <limits>
#include <vector>

typedef uint16_t PacketSize; ///< Size of the whole packet.
typedef uint8_t  PacketType; ///< Identifier for the packet

/**
 * Internal entity of a packet. As everything is sent as a packet,
 * all network communication will need to call the functions that
 * populate the packet.
 * Every packet can be at most a limited number bytes set in the
 * constructor. Overflowing this limit will give an assertion when
 * sending (i.e. writing) the packet. Reading past the size of the
 * packet when receiving will return all 0 values and "" in case of
 * the string.
 *
 * --- Points of attention ---
 *  - all > 1 byte integral values are written in little endian,
 *    unless specified otherwise.
 *      Thus, 0x01234567 would be sent as {0x67, 0x45, 0x23, 0x01}.
 *  - all sent strings are of variable length and terminated by a '\0'.
 *      Thus, the length of the strings is not sent.
 *  - years that are leap years in the 'days since X' to 'date' calculations:
 *     (year % 4 == 0) and ((year % 100 != 0) or (year % 400 == 0))
 */
struct Packet : public BufferSerialisationHelper<Packet>, public BufferDeserialisationHelper<Packet> {
private:
	/** The current read/write position in the packet */
	PacketSize pos;
	/** The buffer of this packet. */
	std::vector<byte> buffer;
	/** The limit for the packet size. */
	size_t limit;

	/** Socket we're associated with. */
	NetworkSocketHandler *cs;

public:
	Packet(NetworkSocketHandler *cs, size_t limit, size_t initial_read_size = sizeof(PacketSize));
	Packet(PacketType type, size_t limit = COMPAT_MTU);

<<<<<<< HEAD
	void ResetState(PacketType type);

=======
>>>>>>> b085f610
	/* Sending/writing of packets */
	void PrepareToSend();

	std::vector<byte> &GetSerialisationBuffer() { return this->buffer; }
	size_t GetSerialisationLimit() const { return this->limit; }

	const byte *GetDeserialisationBuffer() const { return this->buffer.data(); }
	size_t GetDeserialisationBufferSize() const { return this->buffer.size(); }
	PacketSize &GetDeserialisationPosition() { return this->pos; }
	bool CanDeserialiseBytes(size_t bytes_to_read, bool raise_error) { return this->CanReadFromPacket(bytes_to_read, raise_error); }

	bool CanWriteToPacket(size_t bytes_to_write);

	void WriteAtOffset_uint16(size_t offset, uint16_t);

	/* Reading/receiving of packets */
	size_t ReadRawPacketSize() const;
	bool HasPacketSizeData() const;
	bool ParsePacketSize();
	size_t Size() const;
	void PrepareToRead();
	PacketType GetPacketType() const;

	bool CanReadFromPacket(size_t bytes_to_read, bool close_connection = false);

	size_t RemainingBytesToTransfer() const;

	const byte *GetBufferData() const { return this->buffer.data(); }
	PacketSize GetRawPos() const { return this->pos; }
	void ReserveBuffer(size_t size) { this->buffer.reserve(size); }

	/**
	 * Transfer data from the packet to the given function. It starts reading at the
	 * position the last transfer stopped.
	 * See Packet::TransferIn for more information about transferring data to functions.
	 * @param transfer_function The function to pass the buffer as second parameter and the
	 *                          amount to write as third parameter. It returns the amount that
	 *                          was written or -1 upon errors.
	 * @param limit             The maximum amount of bytes to transfer.
	 * @param destination       The first parameter of the transfer function.
	 * @param args              The fourth and further parameters to the transfer function, if any.
	 * @return The return value of the transfer_function.
	 */
	template <
		typename A = size_t, ///< The type for the amount to be passed, so it can be cast to the right type.
		typename F,          ///< The type of the function.
		typename D,          ///< The type of the destination.
		typename ... Args>   ///< The types of the remaining arguments to the function.
	ssize_t TransferOutWithLimit(F transfer_function, size_t limit, D destination, Args&& ... args)
	{
		size_t amount = std::min(this->RemainingBytesToTransfer(), limit);
		if (amount == 0) return 0;

		assert(this->pos < this->buffer.size());
		assert(this->pos + amount <= this->buffer.size());
		/* Making buffer a char means casting a lot in the Recv/Send functions. */
		const char *output_buffer = reinterpret_cast<const char*>(this->buffer.data() + this->pos);
		ssize_t bytes = transfer_function(destination, output_buffer, static_cast<A>(amount), std::forward<Args>(args)...);
		if (bytes > 0) this->pos += bytes;
		return bytes;
	}

	/**
	 * Transfer data from the packet to the given function. It starts reading at the
	 * position the last transfer stopped.
	 * See Packet::TransferIn for more information about transferring data to functions.
	 * @param transfer_function The function to pass the buffer as second parameter and the
	 *                          amount to write as third parameter. It returns the amount that
	 *                          was written or -1 upon errors.
	 * @param destination       The first parameter of the transfer function.
	 * @param args              The fourth and further parameters to the transfer function, if any.
	 * @tparam A    The type for the amount to be passed, so it can be cast to the right type.
	 * @tparam F    The type of the transfer_function.
	 * @tparam D    The type of the destination.
	 * @tparam Args The types of the remaining arguments to the function.
	 * @return The return value of the transfer_function.
	 */
	template <typename A = size_t, typename F, typename D, typename ... Args>
	ssize_t TransferOut(F transfer_function, D destination, Args&& ... args)
	{
		return TransferOutWithLimit<A>(transfer_function, std::numeric_limits<size_t>::max(), destination, std::forward<Args>(args)...);
	}

	/**
	 * Transfer data from the given function into the packet. It starts writing at the
	 * position the last transfer stopped.
	 *
	 * Examples of functions that can be used to transfer data into a packet are TCP's
	 * recv and UDP's recvfrom functions. They will directly write their data into the
	 * packet without an intermediate buffer.
	 * Examples of functions that can be used to transfer data from a packet are TCP's
	 * send and UDP's sendto functions. They will directly read the data from the packet's
	 * buffer without an intermediate buffer.
	 * These are functions are special in a sense as even though the packet can send or
	 * receive an amount of data, those functions can say they only processed a smaller
	 * amount, so special handling is required to keep the position pointers correct.
	 * Most of these transfer functions are in the form function(source, buffer, amount, ...),
	 * so the template of this function will assume that as the base parameter order.
	 *
	 * This will attempt to write all the remaining bytes into the packet. It updates the
	 * position based on how many bytes were actually written by the called transfer_function.
	 * @param transfer_function The function to pass the buffer as second parameter and the
	 *                          amount to read as third parameter. It returns the amount that
	 *                          was read or -1 upon errors.
	 * @param source            The first parameter of the transfer function.
	 * @param args              The fourth and further parameters to the transfer function, if any.
	 * @tparam A    The type for the amount to be passed, so it can be cast to the right type.
	 * @tparam F    The type of the transfer_function.
	 * @tparam S    The type of the source.
	 * @tparam Args The types of the remaining arguments to the function.
	 * @return The return value of the transfer_function.
	 */
	template <typename A = size_t, typename F, typename S, typename ... Args>
	ssize_t TransferIn(F transfer_function, S source, Args&& ... args)
	{
		size_t amount = this->RemainingBytesToTransfer();
		if (amount == 0) return 0;

		assert(this->pos < this->buffer.size());
		assert(this->pos + amount <= this->buffer.size());
		/* Making buffer a char means casting a lot in the Recv/Send functions. */
		char *input_buffer = reinterpret_cast<char*>(this->buffer.data() + this->pos);
		ssize_t bytes = transfer_function(source, input_buffer, static_cast<A>(amount), std::forward<Args>(args)...);
		if (bytes > 0) this->pos += bytes;
		return bytes;
	}

	NetworkSocketHandler *GetParentSocket() { return this->cs; }
};

struct SubPacketDeserialiser : public BufferDeserialisationHelper<SubPacketDeserialiser> {
	NetworkSocketHandler *cs;
	const byte *data;
	size_t size;
	PacketSize pos;

	SubPacketDeserialiser(Packet *p, const byte *data, size_t size, PacketSize pos = 0) : cs(p->GetParentSocket()), data(data), size(size), pos(pos) {}
	SubPacketDeserialiser(Packet *p, const std::vector<byte> &buffer, PacketSize pos = 0) : cs(p->GetParentSocket()), data(buffer.data()), size(buffer.size()), pos(pos) {}

	const byte *GetDeserialisationBuffer() const { return this->data; }
	size_t GetDeserialisationBufferSize() const { return this->size; }
	PacketSize &GetDeserialisationPosition() { return this->pos; }
	bool CanDeserialiseBytes(size_t bytes_to_read, bool raise_error);
};

#endif /* NETWORK_CORE_PACKET_H */<|MERGE_RESOLUTION|>--- conflicted
+++ resolved
@@ -60,11 +60,8 @@
 	Packet(NetworkSocketHandler *cs, size_t limit, size_t initial_read_size = sizeof(PacketSize));
 	Packet(PacketType type, size_t limit = COMPAT_MTU);
 
-<<<<<<< HEAD
 	void ResetState(PacketType type);
 
-=======
->>>>>>> b085f610
 	/* Sending/writing of packets */
 	void PrepareToSend();
 
@@ -201,8 +198,8 @@
 	size_t size;
 	PacketSize pos;
 
-	SubPacketDeserialiser(Packet *p, const byte *data, size_t size, PacketSize pos = 0) : cs(p->GetParentSocket()), data(data), size(size), pos(pos) {}
-	SubPacketDeserialiser(Packet *p, const std::vector<byte> &buffer, PacketSize pos = 0) : cs(p->GetParentSocket()), data(buffer.data()), size(buffer.size()), pos(pos) {}
+	SubPacketDeserialiser(Packet &p, const byte *data, size_t size, PacketSize pos = 0) : cs(p.GetParentSocket()), data(data), size(size), pos(pos) {}
+	SubPacketDeserialiser(Packet &p, const std::vector<byte> &buffer, PacketSize pos = 0) : cs(p.GetParentSocket()), data(buffer.data()), size(buffer.size()), pos(pos) {}
 
 	const byte *GetDeserialisationBuffer() const { return this->data; }
 	size_t GetDeserialisationBufferSize() const { return this->size; }
