/*
 * This file is part of OpenTTD.
 * OpenTTD is free software; you can redistribute it and/or modify it under the terms of the GNU General Public License as published by the Free Software Foundation, version 2.
 * OpenTTD is distributed in the hope that it will be useful, but WITHOUT ANY WARRANTY; without even the implied warranty of MERCHANTABILITY or FITNESS FOR A PARTICULAR PURPOSE.
 * See the GNU General Public License for more details. You should have received a copy of the GNU General Public License along with OpenTTD. If not, see <http://www.gnu.org/licenses/>.
 */

/**
 * @file packet.h Basic functions to create, fill and read packets.
 */

#ifndef NETWORK_CORE_PACKET_H
#define NETWORK_CORE_PACKET_H

#include "os_abstraction.h"
#include "config.h"
#include "core.h"
#include "../../string_type.h"
#include "../../core/serialisation.hpp"
#include <string>
#include <functional>
#include <limits>
#include <vector>

typedef uint16_t PacketSize; ///< Size of the whole packet.
typedef uint8_t  PacketType; ///< Identifier for the packet

/**
 * Internal entity of a packet. As everything is sent as a packet,
 * all network communication will need to call the functions that
 * populate the packet.
 * Every packet can be at most a limited number bytes set in the
 * constructor. Overflowing this limit will give an assertion when
 * sending (i.e. writing) the packet. Reading past the size of the
 * packet when receiving will return all 0 values and "" in case of
 * the string.
 *
 * --- Points of attention ---
 *  - all > 1 byte integral values are written in little endian,
 *    unless specified otherwise.
 *      Thus, 0x01234567 would be sent as {0x67, 0x45, 0x23, 0x01}.
 *  - all sent strings are of variable length and terminated by a '\0'.
 *      Thus, the length of the strings is not sent.
 *  - years that are leap years in the 'days since X' to 'date' calculations:
 *     (year % 4 == 0) and ((year % 100 != 0) or (year % 400 == 0))
 */
<<<<<<< HEAD
struct Packet : public BufferSerialisationHelper<Packet>, public BufferDeserialisationHelper<Packet> {
=======
struct Packet {
	static constexpr size_t EncodedLengthOfPacketSize() { return sizeof(PacketSize); }
	static constexpr size_t EncodedLengthOfPacketType() { return sizeof(PacketType); }
>>>>>>> 4af089b9
private:
	/** The current read/write position in the packet */
	PacketSize pos;
	/** The buffer of this packet. */
	std::vector<uint8_t> buffer;
	/** The limit for the packet size. */
	size_t limit;

	/** Socket we're associated with. */
	NetworkSocketHandler *cs;

public:
<<<<<<< HEAD
	Packet(NetworkSocketHandler *cs, size_t limit, size_t initial_read_size = sizeof(PacketSize));
	Packet(PacketType type, size_t limit = COMPAT_MTU);

	void ResetState(PacketType type);
=======
	Packet(NetworkSocketHandler *cs, size_t limit, size_t initial_read_size = EncodedLengthOfPacketSize());
	Packet(NetworkSocketHandler *cs, PacketType type, size_t limit = COMPAT_MTU);
>>>>>>> 4af089b9

	/* Sending/writing of packets */
	void PrepareToSend();

	std::vector<uint8_t> &GetSerialisationBuffer() { return this->buffer; }
	size_t GetSerialisationLimit() const { return this->limit; }

	const uint8_t *GetDeserialisationBuffer() const { return this->buffer.data(); }
	size_t GetDeserialisationBufferSize() const { return this->buffer.size(); }
	PacketSize &GetDeserialisationPosition() { return this->pos; }
	bool CanDeserialiseBytes(size_t bytes_to_read, bool raise_error) { return this->CanReadFromPacket(bytes_to_read, raise_error); }

	bool CanWriteToPacket(size_t bytes_to_write);

	void WriteAtOffset_uint16(size_t offset, uint16_t);

	/* Reading/receiving of packets */
	size_t ReadRawPacketSize() const;
	bool HasPacketSizeData() const;
	bool ParsePacketSize();
	size_t Size() const;
	[[nodiscard]] bool PrepareToRead();
	PacketType GetPacketType() const;

	bool CanReadFromPacket(size_t bytes_to_read, bool close_connection = false);

	size_t RemainingBytesToTransfer() const;

	const uint8_t *GetBufferData() const { return this->buffer.data(); }
	PacketSize GetRawPos() const { return this->pos; }
	void ReserveBuffer(size_t size) { this->buffer.reserve(size); }

	/**
	 * Transfer data from the packet to the given function. It starts reading at the
	 * position the last transfer stopped.
	 * See Packet::TransferIn for more information about transferring data to functions.
	 * @param transfer_function The function to pass the buffer as second parameter and the
	 *                          amount to write as third parameter. It returns the amount that
	 *                          was written or -1 upon errors.
	 * @param limit             The maximum amount of bytes to transfer.
	 * @param destination       The first parameter of the transfer function.
	 * @param args              The fourth and further parameters to the transfer function, if any.
	 * @return The return value of the transfer_function.
	 */
	template <
		typename A = size_t, ///< The type for the amount to be passed, so it can be cast to the right type.
		typename F,          ///< The type of the function.
		typename D,          ///< The type of the destination.
		typename ... Args>   ///< The types of the remaining arguments to the function.
	ssize_t TransferOutWithLimit(F transfer_function, size_t limit, D destination, Args&& ... args)
	{
		size_t amount = std::min(this->RemainingBytesToTransfer(), limit);
		if (amount == 0) return 0;

		assert(this->pos < this->buffer.size());
		assert(this->pos + amount <= this->buffer.size());
		/* Making buffer a char means casting a lot in the Recv/Send functions. */
		const char *output_buffer = reinterpret_cast<const char*>(this->buffer.data() + this->pos);
		ssize_t bytes = transfer_function(destination, output_buffer, static_cast<A>(amount), std::forward<Args>(args)...);
		if (bytes > 0) this->pos += bytes;
		return bytes;
	}

	/**
	 * Transfer data from the packet to the given function. It starts reading at the
	 * position the last transfer stopped.
	 * See Packet::TransferIn for more information about transferring data to functions.
	 * @param transfer_function The function to pass the buffer as second parameter and the
	 *                          amount to write as third parameter. It returns the amount that
	 *                          was written or -1 upon errors.
	 * @param destination       The first parameter of the transfer function.
	 * @param args              The fourth and further parameters to the transfer function, if any.
	 * @tparam A    The type for the amount to be passed, so it can be cast to the right type.
	 * @tparam F    The type of the transfer_function.
	 * @tparam D    The type of the destination.
	 * @tparam Args The types of the remaining arguments to the function.
	 * @return The return value of the transfer_function.
	 */
	template <typename A = size_t, typename F, typename D, typename ... Args>
	ssize_t TransferOut(F transfer_function, D destination, Args&& ... args)
	{
		return TransferOutWithLimit<A>(transfer_function, std::numeric_limits<size_t>::max(), destination, std::forward<Args>(args)...);
	}

	/**
	 * Transfer data from the given function into the packet. It starts writing at the
	 * position the last transfer stopped.
	 *
	 * Examples of functions that can be used to transfer data into a packet are TCP's
	 * recv and UDP's recvfrom functions. They will directly write their data into the
	 * packet without an intermediate buffer.
	 * Examples of functions that can be used to transfer data from a packet are TCP's
	 * send and UDP's sendto functions. They will directly read the data from the packet's
	 * buffer without an intermediate buffer.
	 * These are functions are special in a sense as even though the packet can send or
	 * receive an amount of data, those functions can say they only processed a smaller
	 * amount, so special handling is required to keep the position pointers correct.
	 * Most of these transfer functions are in the form function(source, buffer, amount, ...),
	 * so the template of this function will assume that as the base parameter order.
	 *
	 * This will attempt to write all the remaining bytes into the packet. It updates the
	 * position based on how many bytes were actually written by the called transfer_function.
	 * @param transfer_function The function to pass the buffer as second parameter and the
	 *                          amount to read as third parameter. It returns the amount that
	 *                          was read or -1 upon errors.
	 * @param source            The first parameter of the transfer function.
	 * @param args              The fourth and further parameters to the transfer function, if any.
	 * @tparam A    The type for the amount to be passed, so it can be cast to the right type.
	 * @tparam F    The type of the transfer_function.
	 * @tparam S    The type of the source.
	 * @tparam Args The types of the remaining arguments to the function.
	 * @return The return value of the transfer_function.
	 */
	template <typename A = size_t, typename F, typename S, typename ... Args>
	ssize_t TransferIn(F transfer_function, S source, Args&& ... args)
	{
		size_t amount = this->RemainingBytesToTransfer();
		if (amount == 0) return 0;

		assert(this->pos < this->buffer.size());
		assert(this->pos + amount <= this->buffer.size());
		/* Making buffer a char means casting a lot in the Recv/Send functions. */
		char *input_buffer = reinterpret_cast<char*>(this->buffer.data() + this->pos);
		ssize_t bytes = transfer_function(source, input_buffer, static_cast<A>(amount), std::forward<Args>(args)...);
		if (bytes > 0) this->pos += bytes;
		return bytes;
	}

	NetworkSocketHandler *GetParentSocket() { return this->cs; }
};

struct SubPacketDeserialiser : public BufferDeserialisationHelper<SubPacketDeserialiser> {
	NetworkSocketHandler *cs;
	const uint8_t *data;
	size_t size;
	PacketSize pos;

	SubPacketDeserialiser(Packet &p, const uint8_t *data, size_t size, PacketSize pos = 0) : cs(p.GetParentSocket()), data(data), size(size), pos(pos) {}
	SubPacketDeserialiser(Packet &p, const std::vector<uint8_t> &buffer, PacketSize pos = 0) : cs(p.GetParentSocket()), data(buffer.data()), size(buffer.size()), pos(pos) {}

	const uint8_t *GetDeserialisationBuffer() const { return this->data; }
	size_t GetDeserialisationBufferSize() const { return this->size; }
	PacketSize &GetDeserialisationPosition() { return this->pos; }
	bool CanDeserialiseBytes(size_t bytes_to_read, bool raise_error);
};

#endif /* NETWORK_CORE_PACKET_H */<|MERGE_RESOLUTION|>--- conflicted
+++ resolved
@@ -44,13 +44,10 @@
  *  - years that are leap years in the 'days since X' to 'date' calculations:
  *     (year % 4 == 0) and ((year % 100 != 0) or (year % 400 == 0))
  */
-<<<<<<< HEAD
 struct Packet : public BufferSerialisationHelper<Packet>, public BufferDeserialisationHelper<Packet> {
-=======
-struct Packet {
 	static constexpr size_t EncodedLengthOfPacketSize() { return sizeof(PacketSize); }
 	static constexpr size_t EncodedLengthOfPacketType() { return sizeof(PacketType); }
->>>>>>> 4af089b9
+
 private:
 	/** The current read/write position in the packet */
 	PacketSize pos;
@@ -63,15 +60,11 @@
 	NetworkSocketHandler *cs;
 
 public:
-<<<<<<< HEAD
-	Packet(NetworkSocketHandler *cs, size_t limit, size_t initial_read_size = sizeof(PacketSize));
-	Packet(PacketType type, size_t limit = COMPAT_MTU);
+	struct ReadTag{};
+	Packet(ReadTag tag, NetworkSocketHandler *cs, size_t limit, size_t initial_read_size = EncodedLengthOfPacketSize());
+	Packet(NetworkSocketHandler *cs, PacketType type, size_t limit = COMPAT_MTU);
 
 	void ResetState(PacketType type);
-=======
-	Packet(NetworkSocketHandler *cs, size_t limit, size_t initial_read_size = EncodedLengthOfPacketSize());
-	Packet(NetworkSocketHandler *cs, PacketType type, size_t limit = COMPAT_MTU);
->>>>>>> 4af089b9
 
 	/* Sending/writing of packets */
 	void PrepareToSend();
@@ -200,6 +193,21 @@
 		return bytes;
 	}
 
+	/**
+	 * Send as many of the bytes as possible in the packet. This can mean
+	 * that it is possible that not all bytes are sent. To cope with this
+	 * the function returns the span of bytes that were not sent.
+	 * @param span The span describing the range of bytes to send.
+	 * @return The span of bytes that were not written.
+	 */
+	std::span<const uint8_t> Send_bytes(const std::span<const uint8_t> span)
+	{
+		size_t amount = this->Send_binary_until_full(span.data(), span.data() + span.size());
+		return span.subspan(amount);
+	}
+
+	size_t Recv_bytes(std::span<uint8_t> span);
+
 	NetworkSocketHandler *GetParentSocket() { return this->cs; }
 };
 
