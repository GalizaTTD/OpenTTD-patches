/*
 * This file is part of OpenTTD.
 * OpenTTD is free software; you can redistribute it and/or modify it under the terms of the GNU General Public License as published by the Free Software Foundation, version 2.
 * OpenTTD is distributed in the hope that it will be useful, but WITHOUT ANY WARRANTY; without even the implied warranty of MERCHANTABILITY or FITNESS FOR A PARTICULAR PURPOSE.
 * See the GNU General Public License for more details. You should have received a copy of the GNU General Public License along with OpenTTD. If not, see <http://www.gnu.org/licenses/>.
 */

/**
 * @file packet.cpp Basic functions to create, fill and read packets.
 */

#include "../../stdafx.h"
#include "../../string_func.h"
#include "../../string_func_extra.h"
#include "../../command_type.h"

#include "packet.h"

#include "../../safeguards.h"

/**
 * Create a packet that is used to read from a network socket.
 * @param cs                The socket handler associated with the socket we are reading from.
 * @param limit             The maximum size of packets to accept.
 * @param initial_read_size The initial amount of data to transfer from the socket into the
 *                          packet. This defaults to just the required bytes to determine the
 *                          packet's size. That default is the wanted for streams such as TCP
 *                          as you do not want to read data of the next packet yet. For UDP
 *                          you need to read the whole packet at once otherwise you might
 *                          loose some the data of the packet, so there you pass the maximum
 *                          size for the packet you expect from the network.
 */
Packet::Packet(Packet::ReadTag tag, NetworkSocketHandler *cs, size_t limit, size_t initial_read_size) : pos(0), limit(limit)
{
	assert(cs != nullptr);

	this->cs = cs;
	this->buffer.resize(initial_read_size);
}

/**
 * Creates a packet to send
 * @param type  The type of the packet to send
 * @param limit The maximum number of bytes the packet may have. Default is COMPAT_MTU.
 *              Be careful of compatibility with older clients/servers when changing
 *              the limit as it might break things if the other side is not expecting
 *              much larger packets than what they support.
 */
Packet::Packet(NetworkSocketHandler *cs, PacketType type, size_t limit) : pos(0), limit(limit), cs(cs)
{
	this->ResetState(type);
}

void Packet::ResetState(PacketType type)
{
	this->buffer.clear();
	this->tx_packet_type = type;

	/* Allocate space for the the size so we can write that in just before sending the packet. */
	size_t size = EncodedLengthOfPacketSize();
	if (cs != nullptr && cs->send_encryption_handler != nullptr) {
		/* Allocate some space for the message authentication code of the encryption. */
		size += cs->send_encryption_handler->MACSize();
		this->encyption_pending = true;
	} else {
		this->encyption_pending = false;
	}
	assert(this->CanWriteToPacket(size));
	this->buffer.resize(size, 0);

	this->Send_uint8(type);
}

/**
 * Writes the packet size from the raw packet from packet->size
 */
void Packet::PrepareForSendQueue()
{
	/* Prevent this to be called twice and for packets that have been received. */
	assert(this->buffer[0] == 0 && this->buffer[1] == 0);

	this->buffer[0] = GB(this->Size(), 0, 8);
	this->buffer[1] = GB(this->Size(), 8, 8);

	this->pos = 0; // We start reading from here
	this->buffer.shrink_to_fit();
}

void Packet::PreSendEncryption()
{
	this->encyption_pending = false;
	size_t offset = EncodedLengthOfPacketSize();
	size_t mac_size = cs->send_encryption_handler->MACSize();
	size_t message_offset = offset + mac_size;
	cs->send_encryption_handler->Encrypt(std::span(&this->buffer[offset], mac_size), std::span(&this->buffer[message_offset], this->buffer.size() - message_offset));
}

/**
 * Is it safe to write to the packet, i.e. didn't we run over the buffer?
 * @param bytes_to_write The amount of bytes we want to try to write.
 * @return True iff the given amount of bytes can be written to the packet.
 */
bool Packet::CanWriteToPacket(size_t bytes_to_write)
{
	return this->Size() + bytes_to_write <= this->limit;
}

void Packet::WriteAtOffset_uint16(size_t offset, uint16_t data)
{
	assert(offset + 1 < this->buffer.size());
	this->buffer[offset]     = GB(data, 0, 8);
	this->buffer[offset + 1] = GB(data, 8, 8);
}



/*
 * Receiving commands
 * Again, the next couple of functions are endian-safe
 *  see the comment before Send_bool for more info.
 */


/**
 * Is it safe to read from the packet, i.e. didn't we run over the buffer?
 * In case \c close_connection is true, the connection will be closed when one would
 * overrun the buffer. When it is false, the connection remains untouched.
 * @param bytes_to_read    The amount of bytes we want to try to read.
 * @param close_connection Whether to close the connection if one cannot read that amount.
 * @return True if that is safe, otherwise false.
 */
bool Packet::CanReadFromPacket(size_t bytes_to_read, bool close_connection)
{
	/* Don't allow reading from a quit client/client who send bad data */
	if (this->cs->HasClientQuit()) return false;

	/* Check if variable is within packet-size */
	if (this->pos + bytes_to_read > this->Size()) {
		if (close_connection) this->cs->NetworkSocketHandler::MarkClosed();
		return false;
	}

	return true;
}

/**
 * Check whether the packet, given the position of the "write" pointer, has read
 * enough of the packet to contain its size.
 * @return True iff there is enough data in the packet to contain the packet's size.
 */
bool Packet::HasPacketSizeData() const
{
	return this->pos >= EncodedLengthOfPacketSize();
}

/**
 * Get the number of bytes in the packet.
 * When sending a packet this is the size of the data up to that moment.
 * When receiving a packet (before PrepareToRead) this is the allocated size for the data to be read.
 * When reading a packet (after PrepareToRead) this is the full size of the packet.
 * @return The packet's size.
 */
size_t Packet::Size() const
{
	return this->buffer.size();
}

size_t Packet::ReadRawPacketSize() const
{
	return (size_t)this->buffer[0] + ((size_t)this->buffer[1] << 8);
}

/**
 * Reads the packet size from the raw packet and stores it in the packet->size
 * @return True iff the packet size seems plausible.
 */
bool Packet::ParsePacketSize()
{
<<<<<<< HEAD
	assert(this->cs != nullptr);
	size_t size = (size_t)this->buffer[0];
	size       += (size_t)this->buffer[1] << 8;
=======
	size_t size = static_cast<size_t>(this->buffer[0]);
	size       += static_cast<size_t>(this->buffer[1]) << 8;
>>>>>>> 91217705

	/* If the size of the packet is less than the bytes required for the size and type of
	 * the packet, or more than the allowed limit, then something is wrong with the packet.
	 * In those cases the packet can generally be regarded as containing garbage data. */
	if (size < EncodedLengthOfPacketSize() + EncodedLengthOfPacketType() || size > this->limit) return false;

	this->buffer.resize(size);
	this->pos = static_cast<PacketSize>(EncodedLengthOfPacketSize());
	return true;
}

/**
 * Prepares the packet so it can be read
 * @return True when the packet was valid, otherwise false.
 */
bool Packet::PrepareToRead()
{
	/* Put the position on the right place */
	this->pos = static_cast<PacketSize>(EncodedLengthOfPacketSize());

	if (cs == nullptr || cs->receive_encryption_handler == nullptr) return true;

	size_t mac_size = cs->receive_encryption_handler->MACSize();
	if (this->buffer.size() <= pos + mac_size) return false;

	bool valid = cs->receive_encryption_handler->Decrypt(std::span(&this->buffer[pos], mac_size), std::span(&this->buffer[pos + mac_size], this->buffer.size() - pos - mac_size));
	this->pos += static_cast<PacketSize>(mac_size);
	return valid;
}

/**
 * Get the \c PacketType from this packet.
 * @return The packet type.
 */
PacketType Packet::GetPacketType() const
{
	assert(this->Size() >= EncodedLengthOfPacketSize() + EncodedLengthOfPacketType());
	size_t offset = EncodedLengthOfPacketSize();
	if (cs != nullptr && cs->send_encryption_handler != nullptr) offset += cs->send_encryption_handler->MACSize();
	return static_cast<PacketType>(buffer[offset]);
}

/**
 * Get the amount of bytes that are still available for the Transfer functions.
 * @return The number of bytes that still have to be transfered.
 */
size_t Packet::RemainingBytesToTransfer() const
{
	return this->Size() - this->pos;
}

/**
 * Extract at most the length of the span bytes from the packet into the span.
 * @param span The span to write the bytes to.
 * @return The number of bytes that were actually read.
 */
size_t Packet::Recv_bytes(std::span<uint8_t> span)
{
	auto tranfer_to_span = [](std::span<uint8_t> destination, const char *source, size_t amount) {
		size_t to_copy = std::min(amount, destination.size());
		std::copy(source, source + to_copy, destination.data());
		return to_copy;
	};

	return this->TransferOut(tranfer_to_span, span);
}

bool SubPacketDeserialiser::CanDeserialiseBytes(size_t bytes_to_read, bool raise_error)
{
	if (this->pos + bytes_to_read > this->size) {
		if (raise_error) this->cs->NetworkSocketHandler::MarkClosed();
		return false;
	}

	return true;
}<|MERGE_RESOLUTION|>--- conflicted
+++ resolved
@@ -176,14 +176,9 @@
  */
 bool Packet::ParsePacketSize()
 {
-<<<<<<< HEAD
 	assert(this->cs != nullptr);
-	size_t size = (size_t)this->buffer[0];
-	size       += (size_t)this->buffer[1] << 8;
-=======
 	size_t size = static_cast<size_t>(this->buffer[0]);
 	size       += static_cast<size_t>(this->buffer[1]) << 8;
->>>>>>> 91217705
 
 	/* If the size of the packet is less than the bytes required for the size and type of
 	 * the packet, or more than the allowed limit, then something is wrong with the packet.
