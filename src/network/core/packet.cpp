--- conflicted
+++ resolved
@@ -29,72 +29,32 @@
  *                          loose some the data of the packet, so there you pass the maximum
  *                          size for the packet you expect from the network.
  */
-Packet::Packet(NetworkSocketHandler *cs, size_t initial_read_size) : next(nullptr), pos(0)
+Packet::Packet(NetworkSocketHandler *cs, size_t initial_read_size) : pos(0)
 {
 	assert(cs != nullptr);
 
-<<<<<<< HEAD
-	this->cs     = cs;
-	this->pos    = 0; // We start reading from here
-	this->size   = 0;
-	this->buffer = MallocT<byte>(SHRT_MAX);
-=======
 	this->cs = cs;
 	this->buffer.resize(initial_read_size);
->>>>>>> 75386873
 }
 
 /**
  * Creates a packet to send
  * @param type of the packet to send
  */
-Packet::Packet(PacketType type) : next(nullptr), pos(0), cs(nullptr)
-{
-<<<<<<< HEAD
-	this->buffer = MallocT<byte>(SHRT_MAX);
+Packet::Packet(PacketType type) : pos(0), cs(nullptr)
+{
 	this->ResetState(type);
-=======
+}
+
+void Packet::ResetState(PacketType type)
+{
+	this->cs = nullptr;
+	this->buffer.clear();
+
 	/* Allocate space for the the size so we can write that in just before sending the packet. */
 	this->Send_uint16(0);
 	this->Send_uint8(type);
->>>>>>> 75386873
-}
-
-/**
- * Add the given Packet to the end of the queue of packets.
- * @param queue  The pointer to the begin of the queue.
- * @param packet The packet to append to the queue.
- */
-/* static */ void Packet::AddToQueue(Packet **queue, Packet *packet)
-{
-	while (*queue != nullptr) queue = &(*queue)->next;
-	*queue = packet;
-}
-
-void Packet::ResetState(PacketType type)
-{
-	this->cs                   = nullptr;
-
-	/* Skip the size so we can write that in before sending the packet */
-	this->pos                  = 0;
-	this->size                 = sizeof(PacketSize);
-	this->buffer[this->size++] = type;
-}
-
-/**
- * Pop the packet from the begin of the queue and set the
- * begin of the queue to the second element in the queue.
- * @param queue  The pointer to the begin of the queue.
- * @return The Packet that used to be a the begin of the queue.
- */
-/* static */ Packet *Packet::PopFromQueue(Packet **queue)
-{
-	Packet *p = *queue;
-	*queue = p->next;
-	p->next = nullptr;
-	return p;
-}
-
+}
 
 /**
  * Writes the packet size from the raw packet from packet->size
@@ -117,7 +77,7 @@
  */
 bool Packet::CanWriteToPacket(size_t bytes_to_write)
 {
-	return this->Size() + bytes_to_write < SEND_MTU;
+	return this->Size() + bytes_to_write < SHRT_MAX;
 }
 
 /*
@@ -147,13 +107,8 @@
  */
 void Packet::Send_uint8(uint8 data)
 {
-<<<<<<< HEAD
-	assert(this->size < SHRT_MAX - sizeof(data));
-	this->buffer[this->size++] = data;
-=======
 	assert(this->CanWriteToPacket(sizeof(data)));
 	this->buffer.emplace_back(data);
->>>>>>> 75386873
 }
 
 /**
@@ -162,15 +117,11 @@
  */
 void Packet::Send_uint16(uint16 data)
 {
-<<<<<<< HEAD
-	assert(this->size < SHRT_MAX - sizeof(data));
-	this->buffer[this->size++] = GB(data, 0, 8);
-	this->buffer[this->size++] = GB(data, 8, 8);
-=======
 	assert(this->CanWriteToPacket(sizeof(data)));
-	this->buffer.emplace_back(GB(data, 0, 8));
-	this->buffer.emplace_back(GB(data, 8, 8));
->>>>>>> 75386873
+	this->buffer.insert(this->buffer.end(), {
+		(uint8)GB(data,  0, 8),
+		(uint8)GB(data,  8, 8),
+	});
 }
 
 /**
@@ -179,19 +130,13 @@
  */
 void Packet::Send_uint32(uint32 data)
 {
-<<<<<<< HEAD
-	assert(this->size < SHRT_MAX - sizeof(data));
-	this->buffer[this->size++] = GB(data,  0, 8);
-	this->buffer[this->size++] = GB(data,  8, 8);
-	this->buffer[this->size++] = GB(data, 16, 8);
-	this->buffer[this->size++] = GB(data, 24, 8);
-=======
 	assert(this->CanWriteToPacket(sizeof(data)));
-	this->buffer.emplace_back(GB(data,  0, 8));
-	this->buffer.emplace_back(GB(data,  8, 8));
-	this->buffer.emplace_back(GB(data, 16, 8));
-	this->buffer.emplace_back(GB(data, 24, 8));
->>>>>>> 75386873
+	this->buffer.insert(this->buffer.end(), {
+		(uint8)GB(data,  0, 8),
+		(uint8)GB(data,  8, 8),
+		(uint8)GB(data, 16, 8),
+		(uint8)GB(data, 24, 8),
+	});
 }
 
 /**
@@ -200,27 +145,17 @@
  */
 void Packet::Send_uint64(uint64 data)
 {
-<<<<<<< HEAD
-	assert(this->size < SHRT_MAX - sizeof(data));
-	this->buffer[this->size++] = GB(data,  0, 8);
-	this->buffer[this->size++] = GB(data,  8, 8);
-	this->buffer[this->size++] = GB(data, 16, 8);
-	this->buffer[this->size++] = GB(data, 24, 8);
-	this->buffer[this->size++] = GB(data, 32, 8);
-	this->buffer[this->size++] = GB(data, 40, 8);
-	this->buffer[this->size++] = GB(data, 48, 8);
-	this->buffer[this->size++] = GB(data, 56, 8);
-=======
 	assert(this->CanWriteToPacket(sizeof(data)));
-	this->buffer.emplace_back(GB(data,  0, 8));
-	this->buffer.emplace_back(GB(data,  8, 8));
-	this->buffer.emplace_back(GB(data, 16, 8));
-	this->buffer.emplace_back(GB(data, 24, 8));
-	this->buffer.emplace_back(GB(data, 32, 8));
-	this->buffer.emplace_back(GB(data, 40, 8));
-	this->buffer.emplace_back(GB(data, 48, 8));
-	this->buffer.emplace_back(GB(data, 56, 8));
->>>>>>> 75386873
+	this->buffer.insert(this->buffer.end(), {
+		(uint8)GB(data,  0, 8),
+		(uint8)GB(data,  8, 8),
+		(uint8)GB(data, 16, 8),
+		(uint8)GB(data, 24, 8),
+		(uint8)GB(data, 32, 8),
+		(uint8)GB(data, 40, 8),
+		(uint8)GB(data, 48, 8),
+		(uint8)GB(data, 56, 8),
+	});
 }
 
 /**
@@ -231,25 +166,6 @@
 void Packet::Send_string(const char *data)
 {
 	assert(data != nullptr);
-<<<<<<< HEAD
-	/* The <= *is* valid due to the fact that we are comparing sizes and not the index. */
-	assert(this->size + strlen(data) + 1 <= SHRT_MAX);
-	while ((this->buffer[this->size++] = *data++) != '\0') {}
-}
-
-/**
- * Sends a binary data over the network.
- * @param data The data to send
- */
-void Packet::Send_binary(const char *data, const size_t size)
-{
-	assert(data != nullptr);
-	assert(this->size + size <= SHRT_MAX);
-	memcpy(&this->buffer[this->size], data, size);
-	this->size += (PacketSize) size;
-}
-
-=======
 	/* Length of the string + 1 for the '\0' termination. */
 	assert(this->CanWriteToPacket(strlen(data) + 1));
 	while (this->buffer.emplace_back(*data++) != '\0') {}
@@ -265,11 +181,22 @@
  */
 size_t Packet::Send_bytes(const byte *begin, const byte *end)
 {
-	size_t amount = std::min<size_t>(end - begin, SEND_MTU - this->Size());
+	size_t amount = std::min<size_t>(end - begin, SHRT_MAX - this->Size());
 	this->buffer.insert(this->buffer.end(), begin, begin + amount);
 	return amount;
 }
->>>>>>> 75386873
+
+/**
+ * Sends a binary data over the network.
+ * @param data The data to send
+ */
+void Packet::Send_binary(const char *data, const size_t size)
+{
+	assert(data != nullptr);
+	assert(this->CanWriteToPacket(size));
+	this->buffer.insert(this->buffer.end(), data, data + size);
+}
+
 
 /*
  * Receiving commands
@@ -279,14 +206,6 @@
 
 
 /**
-<<<<<<< HEAD
- * Is it safe to read from the packet, i.e. didn't we run over the buffer ?
- * @param bytes_to_read The amount of bytes we want to try to read.
- * @param non_fatal True if a false return value is considered non-fatal, and will not raise an error.
- * @return True if that is safe, otherwise false.
- */
-bool Packet::CanReadFromPacket(uint bytes_to_read, bool non_fatal)
-=======
  * Is it safe to read from the packet, i.e. didn't we run over the buffer?
  * In case \c close_connection is true, the connection will be closed when one would
  * overrun the buffer. When it is false, the connection remains untouched.
@@ -295,19 +214,13 @@
  * @return True if that is safe, otherwise false.
  */
 bool Packet::CanReadFromPacket(size_t bytes_to_read, bool close_connection)
->>>>>>> 75386873
 {
 	/* Don't allow reading from a quit client/client who send bad data */
 	if (this->cs->HasClientQuit()) return false;
 
 	/* Check if variable is within packet-size */
-<<<<<<< HEAD
-	if (this->pos + bytes_to_read > this->size) {
-		if (!non_fatal) this->cs->NetworkSocketHandler::CloseConnection();
-=======
 	if (this->pos + bytes_to_read > this->Size()) {
 		if (close_connection) this->cs->NetworkSocketHandler::CloseConnection();
->>>>>>> 75386873
 		return false;
 	}
 
@@ -336,30 +249,29 @@
 	return this->buffer.size();
 }
 
+size_t Packet::ReadRawPacketSize() const
+{
+	return (size_t)this->buffer[0] + ((size_t)this->buffer[1] << 8);
+}
+
 /**
  * Reads the packet size from the raw packet and stores it in the packet->size
  * @return True iff the packet size seems plausible.
  */
 bool Packet::ParsePacketSize()
 {
-<<<<<<< HEAD
 	assert(this->cs != nullptr);
-	this->size  = (PacketSize)this->buffer[0];
-	this->size += (PacketSize)this->buffer[1] << 8;
-=======
-	assert(this->cs != nullptr && this->next == nullptr);
 	size_t size = (size_t)this->buffer[0];
 	size       += (size_t)this->buffer[1] << 8;
 
 	/* If the size of the packet is less than the bytes required for the size and type of
 	 * the packet, or more than the allowed limit, then something is wrong with the packet.
 	 * In those cases the packet can generally be regarded as containing garbage data. */
-	if (size < sizeof(PacketSize) + sizeof(PacketType) || size > SEND_MTU) return false;
+	if (size < sizeof(PacketSize) + sizeof(PacketType)) return false;
 
 	this->buffer.resize(size);
 	this->pos = sizeof(PacketSize);
 	return true;
->>>>>>> 75386873
 }
 
 /**
@@ -488,7 +400,15 @@
 }
 
 /**
-<<<<<<< HEAD
+ * Get the amount of bytes that are still available for the Transfer functions.
+ * @return The number of bytes that still have to be transfered.
+ */
+size_t Packet::RemainingBytesToTransfer() const
+{
+	return this->Size() - this->pos;
+}
+
+/**
  * Reads a string till it finds a '\0' in the stream.
  * @param buffer The buffer to put the data into.
  * @param settings The string validation settings.
@@ -498,8 +418,8 @@
 	/* Don't allow reading from a closed socket */
 	if (cs->HasClientQuit()) return;
 
-	size_t length = ttd_strnlen((const char *)(this->buffer + this->pos), this->size - this->pos - 1);
-	buffer.assign((const char *)(this->buffer + this->pos), length);
+	size_t length = ttd_strnlen((const char *)(this->buffer.data() + this->pos), this->Size() - this->pos - 1);
+	buffer.assign((const char *)(this->buffer.data() + this->pos), length);
 	this->pos += length + 1;
 	str_validate_inplace(buffer, settings);
 }
@@ -511,7 +431,7 @@
  */
 void Packet::Recv_binary(char *buffer, size_t size)
 {
-	if (!this->CanReadFromPacket(size)) return;
+	if (!this->CanReadFromPacket(size, true)) return;
 
 	memcpy(buffer, &this->buffer[this->pos], size);
 	this->pos += (PacketSize) size;
@@ -524,16 +444,8 @@
  */
 void Packet::Recv_binary(std::string &buffer, size_t size)
 {
-	if (!this->CanReadFromPacket(size)) return;
+	if (!this->CanReadFromPacket(size, true)) return;
 
 	buffer.assign((const char *) &this->buffer[this->pos], size);
 	this->pos += (PacketSize) size;
-=======
- * Get the amount of bytes that are still available for the Transfer functions.
- * @return The number of bytes that still have to be transfered.
- */
-size_t Packet::RemainingBytesToTransfer() const
-{
-	return this->Size() - this->pos;
->>>>>>> 75386873
 }