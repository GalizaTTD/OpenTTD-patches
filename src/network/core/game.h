--- conflicted
+++ resolved
@@ -55,10 +55,4 @@
 	byte map_set;                                   ///< Graphical set
 };
 
-<<<<<<< HEAD
-#endif /* ENABLE_NETWORK */
-=======
-const char * GetNetworkRevisionString();
->>>>>>> fdaf67d9
-
 #endif /* NETWORK_CORE_GAME_H */