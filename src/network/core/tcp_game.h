/*
 * This file is part of OpenTTD.
 * OpenTTD is free software; you can redistribute it and/or modify it under the terms of the GNU General Public License as published by the Free Software Foundation, version 2.
 * OpenTTD is distributed in the hope that it will be useful, but WITHOUT ANY WARRANTY; without even the implied warranty of MERCHANTABILITY or FITNESS FOR A PARTICULAR PURPOSE.
 * See the GNU General Public License for more details. You should have received a copy of the GNU General Public License along with OpenTTD. If not, see <http://www.gnu.org/licenses/>.
 */

/**
 * @file tcp_game.h Basic functions to receive and send TCP packets for game purposes.
 */

#ifndef NETWORK_CORE_TCP_GAME_H
#define NETWORK_CORE_TCP_GAME_H

#include "os_abstraction.h"
#include "tcp.h"
#include "../network_type.h"
#include "../../core/pool_type.hpp"
#include "../../core/ring_buffer.hpp"
#include <memory>
#include <chrono>

/**
 * Enum with all types of TCP packets.
 * For the exact meaning, look at #NetworkGameSocketHandler.
 */
enum PacketGameType : uint8_t {
	/*
	 * These first four pair of packets (thus eight in
	 * total) must remain in this order for backward
	 * and forward compatibility between clients that
	 * are trying to join directly.
	 */

	/* Packets sent by socket accepting code without ever constructing a client socket instance. */
	PACKET_SERVER_FULL,                  ///< The server is full and has no place for you.
	PACKET_SERVER_BANNED,                ///< The server has banned you.

	/* Packets used by the client to join and an error message when the revision is wrong. */
	PACKET_CLIENT_JOIN,                  ///< The client telling the server it wants to join.
	PACKET_SERVER_ERROR,                 ///< Server sending an error message to the client.

	/* Unused packet types, formerly used for the pre-game lobby. */
	PACKET_CLIENT_UNUSED,                ///< Unused.
	PACKET_SERVER_UNUSED,                ///< Unused.

	/* Packets used to get the game info. */
	PACKET_SERVER_GAME_INFO,             ///< Information about the server.
	PACKET_CLIENT_GAME_INFO,             ///< Request information about the server.

	/*
	 * Packets after here assume that the client
	 * and server are running the same version. As
	 * such ordering is unimportant from here on.
	 *
	 * The following is the remainder of the packets
	 * sent as part of authenticating and getting
	 * the map and other important data.
	 */

<<<<<<< HEAD
	PACKET_SERVER_GAME_INFO_EXTENDED,    ///< Information about the server (extended). Note that the server should not use this ID directly.
=======
	/* After the join step, the first perform game authentication and enabling encryption. */
	PACKET_SERVER_AUTH_REQUEST,          ///< The server requests the client to authenticate using a number of methods.
	PACKET_CLIENT_AUTH_RESPONSE,         ///< The client responds to the authentication request.
	PACKET_SERVER_ENABLE_ENCRYPTION,     ///< The server tells that authentication has completed and requests to enable encryption with the keys of the last \c PACKET_CLIENT_AUTH_RESPONSE.

	/* After the authentication is done, the next step is identification. */
	PACKET_CLIENT_IDENTIFY,              ///< Client telling the server the client's name and requested company.
>>>>>>> 4af089b9

	/* After the join step, the first is checking NewGRFs. */
	PACKET_SERVER_CHECK_NEWGRFS,         ///< Server sends NewGRF IDs and MD5 checksums for the client to check.
	PACKET_CLIENT_NEWGRFS_CHECKED,       ///< Client acknowledges that it has all required NewGRFs.

	/* Checking the company passwords. */
	PACKET_SERVER_NEED_COMPANY_PASSWORD, ///< Server requests the (hashed) company password.
	PACKET_CLIENT_COMPANY_PASSWORD,      ///< Client sends the (hashed) company password.
	PACKET_CLIENT_SETTINGS_PASSWORD,     ///< Client sends the (hashed) settings password.
	PACKET_SERVER_SETTINGS_ACCESS,       ///< Server sends the settings access state.

	/* The server welcomes the authenticated client and sends information of other clients. */
	PACKET_SERVER_WELCOME,               ///< Server welcomes you and gives you your #ClientID.
	PACKET_SERVER_CLIENT_INFO,           ///< Server sends you information about a client.

	/* Getting the savegame/map. */
	PACKET_CLIENT_GETMAP,                ///< Client requests the actual map.
	PACKET_SERVER_WAIT,                  ///< Server tells the client there are some people waiting for the map as well.
	PACKET_SERVER_MAP_BEGIN,             ///< Server tells the client that it is beginning to send the map.
	PACKET_SERVER_MAP_SIZE,              ///< Server tells the client what the (compressed) size of the map is.
	PACKET_SERVER_MAP_DATA,              ///< Server sends bits of the map to the client.
	PACKET_SERVER_MAP_DONE,              ///< Server tells it has just sent the last bits of the map to the client.
	PACKET_CLIENT_MAP_OK,                ///< Client tells the server that it received the whole map.

	PACKET_SERVER_JOIN,                  ///< Tells clients that a new client has joined.

	/*
	 * At this moment the client has the map and
	 * the client is fully authenticated. Now the
	 * normal communication starts.
	 */

	/* Game progress monitoring. */
	PACKET_SERVER_FRAME,                 ///< Server tells the client what frame it is in, and thus to where the client may progress.
	PACKET_CLIENT_ACK,                   ///< The client tells the server which frame it has executed.
	PACKET_SERVER_SYNC,                  ///< Server tells the client what the random state should be.

	/* Sending commands around. */
	PACKET_CLIENT_COMMAND,               ///< Client executed a command and sends it to the server.
	PACKET_SERVER_COMMAND,               ///< Server distributes a command to (all) the clients.

	/* Human communication! */
	PACKET_CLIENT_CHAT,                  ///< Client said something that should be distributed.
	PACKET_SERVER_CHAT,                  ///< Server distributing the message of a client (or itself).
	PACKET_SERVER_EXTERNAL_CHAT,         ///< Server distributing the message from external source.

	/* Remote console. */
	PACKET_CLIENT_RCON,                  ///< Client asks the server to execute some command.
	PACKET_SERVER_RCON,                  ///< Response of the executed command on the server.

	/* Moving a client.*/
	PACKET_CLIENT_MOVE,                  ///< A client would like to be moved to another company.
	PACKET_SERVER_MOVE,                  ///< Server tells everyone that someone is moved to another company.

	/* Configuration updates. */
	PACKET_CLIENT_SET_PASSWORD,          ///< A client (re)sets its company's password.
	PACKET_CLIENT_SET_NAME,              ///< A client changes its name.
	PACKET_SERVER_COMPANY_UPDATE,        ///< Information (password) of a company changed.
	PACKET_SERVER_CONFIG_UPDATE,         ///< Some network configuration important to the client changed.

	/* A server quitting this game. */
	PACKET_SERVER_NEWGAME,               ///< The server is preparing to start a new game.
	PACKET_SERVER_SHUTDOWN,              ///< The server is shutting down.

	/* A client quitting. */
	PACKET_CLIENT_QUIT,                  ///< A client tells the server it is going to quit.
	PACKET_SERVER_QUIT,                  ///< A server tells that a client has quit.
	PACKET_CLIENT_ERROR,                 ///< A client reports an error to the server.
	PACKET_SERVER_ERROR_QUIT,            ///< A server tells that a client has hit an error and did quit.
	PACKET_CLIENT_DESYNC_LOG,            ///< A client reports a desync log
	PACKET_SERVER_DESYNC_LOG,            ///< A server reports a desync log
	PACKET_CLIENT_DESYNC_MSG,            ///< A client reports a desync message
	PACKET_CLIENT_DESYNC_SYNC_DATA,      ///< A client reports desync sync data

	PACKET_END,                          ///< Must ALWAYS be on the end of this list!! (period)
};

const char *GetPacketTypeName(PacketGameType type);

/** Packet that wraps a command */
struct CommandPacket;

/**
 * A "queue" of CommandPackets.
 * Not a std::queue because, when paused, some commands remain on the queue.
 * In other words, you do not always pop the first element from this queue.
 */
using CommandQueue = ring_buffer<CommandPacket>;

/** Base socket handler for all TCP sockets */
class NetworkGameSocketHandler : public NetworkTCPSocketHandler {
/* TODO: rewrite into a proper class */
private:
	NetworkClientInfo *info;          ///< Client info related to this socket
	bool is_pending_deletion = false; ///< Whether this socket is pending deletion

protected:
	bool ignore_close = false;
	NetworkRecvStatus ReceiveInvalidPacket(PacketGameType type);

	/**
	 * Notification that the server is full.
	 * @param p The packet that was just received.
	 */
	virtual NetworkRecvStatus Receive_SERVER_FULL(Packet &p);

	/**
	 * Notification that the client trying to join is banned.
	 * @param p The packet that was just received.
	 */
	virtual NetworkRecvStatus Receive_SERVER_BANNED(Packet &p);

	/**
	 * Try to join the server:
	 * string  OpenTTD revision (norev0000 if no revision).
	 * string  Name of the client (max NETWORK_NAME_LENGTH).
	 * uint8_t ID of the company to play as (1..MAX_COMPANIES).
	 * uint8_t ID of the clients Language.
	 * @param p The packet that was just received.
	 */
	virtual NetworkRecvStatus Receive_CLIENT_JOIN(Packet &p);

	/**
	 * The client made an error:
	 * uint8_t Error code caused (see NetworkErrorCode).
	 * @param p The packet that was just received.
	 */
	virtual NetworkRecvStatus Receive_SERVER_ERROR(Packet &p);

	/**
	 * Request game information.
	 * @param p The packet that was just received.
	 */
	virtual NetworkRecvStatus Receive_CLIENT_GAME_INFO(Packet &p);

	/**
	 * Sends information about the game.
	 * Serialized NetworkGameInfo. See game_info.h for details.
	 * @param p The packet that was just received.
	 */
	virtual NetworkRecvStatus Receive_SERVER_GAME_INFO(Packet &p);

	/**
	 * Sends information about the game (extended).
	 * Serialized NetworkGameInfo. See game_info.h for details.
	 * @param p The packet that was just received.
	 */
	virtual NetworkRecvStatus Receive_SERVER_GAME_INFO_EXTENDED(Packet &p);

	/**
	 * Send information about a client:
	 * uint32_t  ID of the client (always unique on a server. 1 = server, 0 is invalid).
	 * uint8_t   ID of the company the client is playing as (255 for spectators).
	 * string    Name of the client.
	 * @param p The packet that was just received.
	 */
	virtual NetworkRecvStatus Receive_SERVER_CLIENT_INFO(Packet &p);

	/**
	 * Indication to the client that it needs to authenticate:
	 * bool Whether to use the password in the key exchange.
	 * 32 * uint8_t Public key of the server.
	 * 24 * uint8_t Nonce for the key exchange.
	 * @param p The packet that was just received.
	 */
	virtual NetworkRecvStatus Receive_SERVER_AUTH_REQUEST(Packet &p);

	/**
	 * Indication to the client that the server needs a company password:
	 * uint32_t  Generation seed.
	 * string    Network ID of the server.
	 * @param p The packet that was just received.
	 */
	virtual NetworkRecvStatus Receive_SERVER_NEED_COMPANY_PASSWORD(Packet &p);

	/**
<<<<<<< HEAD
	 * Send a password to the server to authorize:
	 * uint8_t   Password type (see NetworkPasswordType).
	 * string    The password.
=======
	 * Send the response to the authentication request:
	 * 32 * uint8_t Public key of the client.
	 *  8 * uint8_t Random message that got encoded and signed.
	 * 16 * uint8_t Message authentication code.
	 * @param p The packet that was just received.
	 */
	virtual NetworkRecvStatus Receive_CLIENT_AUTH_RESPONSE(Packet &p);

	/**
	 * Indication to the client that authentication is complete and encryption has to be used from here on forward.
>>>>>>> 4af089b9
	 * @param p The packet that was just received.
	 */
	virtual NetworkRecvStatus Receive_SERVER_ENABLE_ENCRYPTION(Packet &p);

	/**
	 * Send a password to the server to authorize
	 * uint8_t   Password type (see NetworkPasswordType).
	 * string    The password.
	 * @param p The packet that was just received.
	 */
	virtual NetworkRecvStatus Receive_CLIENT_COMPANY_PASSWORD(Packet &p);

	/**
	 * Send a password to the server to authorize
	 * uint8_t   Password type (see NetworkPasswordType).
	 * string    The password.
	 * @param p The packet that was just received.
	 */
	virtual NetworkRecvStatus Receive_CLIENT_SETTINGS_PASSWORD(Packet &p);

	/**
	 * Indication to the client that the setting access state has changed
	 * bool setting access state
	 * @param p The packet that was just received.
	 */
	virtual NetworkRecvStatus Receive_SERVER_SETTINGS_ACCESS(Packet &p);

	/**
	 * The client is joined and ready to receive their map:
	 * uint32_t  Own client ID.
	 * uint32_t  Generation seed.
	 * string    Network ID of the server.
	 * @param p The packet that was just received.
	 */
	virtual NetworkRecvStatus Receive_SERVER_WELCOME(Packet &p);

	/**
	 * Request the map from the server.
	 * uint32_t  NewGRF version (release versions of OpenTTD only).
	 * @param p The packet that was just received.
	 */
	virtual NetworkRecvStatus Receive_CLIENT_GETMAP(Packet &p);

	/**
	 * Notification that another client is currently receiving the map:
	 * uint8_t   Number of clients waiting in front of you.
	 * @param p The packet that was just received.
	 */
	virtual NetworkRecvStatus Receive_SERVER_WAIT(Packet &p);

	/**
	 * Sends that the server will begin with sending the map to the client:
	 * uint32_t  Current frame.
	 * @param p The packet that was just received.
	 */
	virtual NetworkRecvStatus Receive_SERVER_MAP_BEGIN(Packet &p);

	/**
	 * Sends the size of the map to the client.
	 * uint32_t  Size of the (compressed) map (in bytes).
	 * @param p The packet that was just received.
	 */
	virtual NetworkRecvStatus Receive_SERVER_MAP_SIZE(Packet &p);

	/**
	 * Sends the data of the map to the client:
	 * Contains a part of the map (until max size of packet).
	 * @param p The packet that was just received.
	 */
	virtual NetworkRecvStatus Receive_SERVER_MAP_DATA(Packet &p);

	/**
	 * Sends that all data of the map are sent to the client:
	 * @param p The packet that was just received.
	 */
	virtual NetworkRecvStatus Receive_SERVER_MAP_DONE(Packet &p);

	/**
	 * Tell the server that we are done receiving/loading the map.
	 * @param p The packet that was just received.
	 */
	virtual NetworkRecvStatus Receive_CLIENT_MAP_OK(Packet &p);

	/**
	 * A client joined (PACKET_CLIENT_MAP_OK), what usually directly follows is a PACKET_SERVER_CLIENT_INFO:
	 * uint32_t  ID of the client that just joined the game.
	 * @param p The packet that was just received.
	 */
	virtual NetworkRecvStatus Receive_SERVER_JOIN(Packet &p);

	/**
	 * Sends the current frame counter to the client:
	 * uint32_t  Frame counter
	 * uint32_t  Frame counter max (how far may the client walk before the server?)
	 * uint32_t  General seed 1 (dependent on compile settings, not default).
	 * uint32_t  General seed 2 (dependent on compile settings, not default).
	 * uint8_t   Random token to validate the client is actually listening (only occasionally present).
	 * @param p The packet that was just received.
	 */
	virtual NetworkRecvStatus Receive_SERVER_FRAME(Packet &p);

	/**
	 * Sends a sync-check to the client:
	 * uint32_t  Frame counter.
	 * uint32_t  General seed 1.
	 * uint32_t  General seed 2 (dependent on compile settings, not default).
	 * @param p The packet that was just received.
	 */
	virtual NetworkRecvStatus Receive_SERVER_SYNC(Packet &p);

	/**
	 * Tell the server we are done with this frame:
	 * uint32_t  Current frame counter of the client.
	 * uint8_t   The random token that the server sent in the PACKET_SERVER_FRAME packet.
	 * @param p The packet that was just received.
	 */
	virtual NetworkRecvStatus Receive_CLIENT_ACK(Packet &p);

	/**
	 * Send a DoCommand to the Server:
	 * uint8_t   ID of the company (0..MAX_COMPANIES-1).
	 * uint32_t  ID of the command (see command.h).
	 * uint32_t  P1 (free variables used in DoCommand).
	 * uint32_t  P2
	 * uint32_t  Tile where this is taking place.
	 * string    Text.
	 * uint8_t   ID of the callback.
	 * @param p The packet that was just received.
	 */
	virtual NetworkRecvStatus Receive_CLIENT_COMMAND(Packet &p);

	/**
	 * Sends a DoCommand to the client:
	 * uint8_t   ID of the company (0..MAX_COMPANIES-1).
	 * uint32_t  ID of the command (see command.h).
	 * uint32_t  P1 (free variable used in DoCommand).
	 * uint32_t  P2.
	 * uint32_t  Tile where this is taking place.
	 * string    Text.
	 * uint8_t   ID of the callback.
	 * uint32_t  Frame of execution.
	 * @param p The packet that was just received.
	 */
	virtual NetworkRecvStatus Receive_SERVER_COMMAND(Packet &p);

	/**
	 * Sends a chat-packet to the server:
	 * uint8_t   ID of the action (see NetworkAction).
	 * uint8_t   ID of the destination type (see DestType).
	 * uint32_t  ID of the client or company (destination of the chat).
	 * string    Message (max NETWORK_CHAT_LENGTH).
	 * uint64_t  data (used e.g. for 'give money' actions).
	 * @param p The packet that was just received.
	 */
	virtual NetworkRecvStatus Receive_CLIENT_CHAT(Packet &p);

	/**
	 * Sends a chat-packet to the client:
	 * uint8_t   ID of the action (see NetworkAction).
	 * uint32_t  ID of the client (origin of the chat).
	 * string    Message (max NETWORK_CHAT_LENGTH).
	 * uint64_t  data (used e.g. for 'give money' actions).
	 * @param p The packet that was just received.
	 */
	virtual NetworkRecvStatus Receive_SERVER_CHAT(Packet &p);

	/**
	 * Sends a chat-packet for external source to the client:
	 * string    Name of the source this message came from.
	 * uint16_t  TextColour to use for the message.
	 * string    Name of the user who sent the messsage.
	 * string    Message (max NETWORK_CHAT_LENGTH).
	 * @param p The packet that was just received.
	 */
	virtual NetworkRecvStatus Receive_SERVER_EXTERNAL_CHAT(Packet &p);

	/**
	 * Set the password for the clients current company:
	 * string  The password.
	 * @param p The packet that was just received.
	 */
	virtual NetworkRecvStatus Receive_CLIENT_SET_PASSWORD(Packet &p);

	/**
	 * Gives the client a new name:
	 * string  New name of the client.
	 * @param p The packet that was just received.
	 */
	virtual NetworkRecvStatus Receive_CLIENT_SET_NAME(Packet &p);

	/**
	 * The client is quitting the game.
	 * @param p The packet that was just received.
	 */
	virtual NetworkRecvStatus Receive_CLIENT_QUIT(Packet &p);

	/**
	 * The client made an error and is quitting the game.
	 * uint8_t   Error of the code caused (see NetworkErrorCode).
	 * @param p The packet that was just received.
	 */
	virtual NetworkRecvStatus Receive_CLIENT_ERROR(Packet &p);
	virtual NetworkRecvStatus Receive_CLIENT_DESYNC_LOG(Packet &p);
	virtual NetworkRecvStatus Receive_SERVER_DESYNC_LOG(Packet &p);
	virtual NetworkRecvStatus Receive_CLIENT_DESYNC_MSG(Packet &p);
	virtual NetworkRecvStatus Receive_CLIENT_DESYNC_SYNC_DATA(Packet &p);

	/**
	 * Notification that a client left the game:
	 * uint32_t  ID of the client.
	 * @param p The packet that was just received.
	 */
	virtual NetworkRecvStatus Receive_SERVER_QUIT(Packet &p);

	/**
	 * Inform all clients that one client made an error and thus has quit/been disconnected:
	 * uint32_t  ID of the client that caused the error.
	 * uint8_t   Code of the error caused (see NetworkErrorCode).
	 * @param p The packet that was just received.
	 */
	virtual NetworkRecvStatus Receive_SERVER_ERROR_QUIT(Packet &p);

	/**
	 * Let the clients know that the server is closing.
	 * @param p The packet that was just received.
	 */
	virtual NetworkRecvStatus Receive_SERVER_SHUTDOWN(Packet &p);

	/**
	 * Let the clients know that the server is loading a new map.
	 * @param p The packet that was just received.
	 */
	virtual NetworkRecvStatus Receive_SERVER_NEWGAME(Packet &p);

	/**
	 * Send the result of an issues RCon command back to the client:
	 * uint16_t  Colour code.
	 * string  Output of the RCon command
	 * @param p The packet that was just received.
	 */
	virtual NetworkRecvStatus Receive_SERVER_RCON(Packet &p);

	/**
	 * Send an RCon command to the server:
	 * string  RCon password.
	 * string  Command to be executed.
	 * @param p The packet that was just received.
	 */
	virtual NetworkRecvStatus Receive_CLIENT_RCON(Packet &p);

	/**
	 * Sends information about all used GRFs to the client:
	 * uint8_t   Amount of GRFs (the following data is repeated this many times, i.e. per GRF data).
	 * uint32_t  GRF ID
	 * 16 * uint8_t   MD5 checksum of the GRF
	 * @param p The packet that was just received.
	 */
	virtual NetworkRecvStatus Receive_SERVER_CHECK_NEWGRFS(Packet &p);

	/**
	 * Tell the server that we have the required GRFs
	 * @param p The packet that was just received.
	 */
	virtual NetworkRecvStatus Receive_CLIENT_NEWGRFS_CHECKED(Packet &p);

	/**
	 * Move a client from one company into another:
	 * uint32_t  ID of the client.
	 * uint8_t   ID of the new company.
	 * @param p The packet that was just received.
	 */
	virtual NetworkRecvStatus Receive_SERVER_MOVE(Packet &p);

	/**
	 * Request the server to move this client into another company:
	 * uint8_t ID of the company the client wants to join.
	 * string  Password, if the company is password protected.
	 * @param p The packet that was just received.
	 */
	virtual NetworkRecvStatus Receive_CLIENT_MOVE(Packet &p);

	/**
	 * Update the clients knowledge of which company is password protected:
	 * uint16_t  Bitwise representation of each company
	 * @param p The packet that was just received.
	 */
	virtual NetworkRecvStatus Receive_SERVER_COMPANY_UPDATE(Packet &p);

	/**
	 * Update the clients knowledge of the max settings:
	 * uint8_t   Maximum number of companies allowed.
	 * uint8_t   Maximum number of spectators allowed.
	 * @param p The packet that was just received.
	 */
	virtual NetworkRecvStatus Receive_SERVER_CONFIG_UPDATE(Packet &p);

	NetworkRecvStatus HandlePacket(Packet &p);

	NetworkGameSocketHandler(SOCKET s);
public:
	ClientID client_id;            ///< Client identifier
	uint32_t last_frame;           ///< Last frame we have executed
	uint32_t last_frame_server;    ///< Last frame the server has executed
	CommandQueue incoming_queue;   ///< The command-queue awaiting handling
	std::chrono::steady_clock::time_point last_packet; ///< Time we received the last frame.
	PacketGameType last_pkt_type;  ///< Last received packet type

	NetworkRecvStatus CloseConnection(bool error = true) override;

	/**
	 * Close the network connection due to the given status.
	 * @param status The reason the connection got closed.
	 */
	virtual NetworkRecvStatus CloseConnection(NetworkRecvStatus status) = 0;
	virtual ~NetworkGameSocketHandler() = default;

	/**
	 * Sets the client info for this socket handler.
	 * @param info The new client info.
	 */
	inline void SetInfo(NetworkClientInfo *info)
	{
		assert(info != nullptr && this->info == nullptr);
		this->info = info;
	}

	/**
	 * Gets the client info of this socket handler.
	 * @return The client info.
	 */
	inline NetworkClientInfo *GetInfo() const
	{
		return this->info;
	}

	NetworkRecvStatus ReceivePackets();

	const char *ReceiveCommand(Packet &p, CommandPacket &cp);
	void SendCommand(Packet &p, const CommandPacket &cp);

	virtual std::string GetDebugInfo() const;
	virtual void LogSentPacket(const Packet &pkt) override;

	bool IsPendingDeletion() const { return this->is_pending_deletion; }

	void DeferDeletion();
	static void ProcessDeferredDeletions();
};

#endif /* NETWORK_CORE_TCP_GAME_H */<|MERGE_RESOLUTION|>--- conflicted
+++ resolved
@@ -58,9 +58,8 @@
 	 * the map and other important data.
 	 */
 
-<<<<<<< HEAD
 	PACKET_SERVER_GAME_INFO_EXTENDED,    ///< Information about the server (extended). Note that the server should not use this ID directly.
-=======
+
 	/* After the join step, the first perform game authentication and enabling encryption. */
 	PACKET_SERVER_AUTH_REQUEST,          ///< The server requests the client to authenticate using a number of methods.
 	PACKET_CLIENT_AUTH_RESPONSE,         ///< The client responds to the authentication request.
@@ -68,7 +67,6 @@
 
 	/* After the authentication is done, the next step is identification. */
 	PACKET_CLIENT_IDENTIFY,              ///< Client telling the server the client's name and requested company.
->>>>>>> 4af089b9
 
 	/* After the join step, the first is checking NewGRFs. */
 	PACKET_SERVER_CHECK_NEWGRFS,         ///< Server sends NewGRF IDs and MD5 checksums for the client to check.
@@ -228,6 +226,14 @@
 	virtual NetworkRecvStatus Receive_SERVER_CLIENT_INFO(Packet &p);
 
 	/**
+	 * The client tells the server about the identity of the client:
+	 * string  Name of the client (max NETWORK_NAME_LENGTH).
+	 * uint8_t ID of the company to play as (1..MAX_COMPANIES).
+	 * @param p The packet that was just received.
+	 */
+	virtual NetworkRecvStatus Receive_CLIENT_IDENTIFY(Packet &p);
+
+	/**
 	 * Indication to the client that it needs to authenticate:
 	 * bool Whether to use the password in the key exchange.
 	 * 32 * uint8_t Public key of the server.
@@ -245,11 +251,6 @@
 	virtual NetworkRecvStatus Receive_SERVER_NEED_COMPANY_PASSWORD(Packet &p);
 
 	/**
-<<<<<<< HEAD
-	 * Send a password to the server to authorize:
-	 * uint8_t   Password type (see NetworkPasswordType).
-	 * string    The password.
-=======
 	 * Send the response to the authentication request:
 	 * 32 * uint8_t Public key of the client.
 	 *  8 * uint8_t Random message that got encoded and signed.
@@ -260,7 +261,6 @@
 
 	/**
 	 * Indication to the client that authentication is complete and encryption has to be used from here on forward.
->>>>>>> 4af089b9
 	 * @param p The packet that was just received.
 	 */
 	virtual NetworkRecvStatus Receive_SERVER_ENABLE_ENCRYPTION(Packet &p);
