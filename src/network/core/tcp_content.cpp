/*
 * This file is part of OpenTTD.
 * OpenTTD is free software; you can redistribute it and/or modify it under the terms of the GNU General Public License as published by the Free Software Foundation, version 2.
 * OpenTTD is distributed in the hope that it will be useful, but WITHOUT ANY WARRANTY; without even the implied warranty of MERCHANTABILITY or FITNESS FOR A PARTICULAR PURPOSE.
 * See the GNU General Public License for more details. You should have received a copy of the GNU General Public License along with OpenTTD. If not, see <http://www.gnu.org/licenses/>.
 */

/**
 * @file tcp_content.cpp Basic functions to receive and send Content packets.
 */

#include "../../stdafx.h"
#ifndef OPENTTD_MSU
#include "../../textfile_gui.h"
#include "../../newgrf_config.h"
#include "../../base_media_base.h"
#include "../../ai/ai.hpp"
#include "../../game/game.hpp"
#include "../../fios.h"
#endif /* OPENTTD_MSU */
#include "tcp_content.h"

#include "../../safeguards.h"

/** Clear everything in the struct */
ContentInfo::ContentInfo()
{
	memset(this, 0, sizeof(*this));
}

/** Free everything allocated */
ContentInfo::~ContentInfo()
{
	free(this->dependencies);
	free(this->tags);
}

/**
 * Copy data from other #ContentInfo and take ownership of allocated stuff.
 * @param other Source to copy from. #dependencies and #tags will be NULLed.
 */
void ContentInfo::TransferFrom(ContentInfo *other)
{
	if (other != this) {
		free(this->dependencies);
		free(this->tags);
		memcpy(this, other, sizeof(ContentInfo));
		other->dependencies = nullptr;
		other->tags = nullptr;
	}
}

/**
 * Get the size of the data as send over the network.
 * @return the size.
 */
size_t ContentInfo::Size() const
{
	size_t len = 0;
	for (uint i = 0; i < this->tag_count; i++) len += strlen(this->tags[i]) + 1;

	/* The size is never larger than the content info size plus the size of the
	 * tags and dependencies */
	return sizeof(*this) +
			sizeof(this->dependency_count) +
			sizeof(*this->dependencies) * this->dependency_count;
}

/**
 * Is the state either selected or autoselected?
 * @return true iff that's the case
 */
bool ContentInfo::IsSelected() const
{
	switch (this->state) {
		case ContentInfo::SELECTED:
		case ContentInfo::AUTOSELECTED:
		case ContentInfo::ALREADY_HERE:
			return true;

		default:
			return false;
	}
}

/**
 * Is the information from this content info valid?
 * @return true iff it's valid
 */
bool ContentInfo::IsValid() const
{
	return this->state < ContentInfo::INVALID && this->type >= CONTENT_TYPE_BEGIN && this->type < CONTENT_TYPE_END;
}

#ifndef OPENTTD_MSU
/**
 * Search a textfile file next to this file in the content list.
 * @param type The type of the textfile to search for.
 * @return The filename for the textfile, \c nullptr otherwise.
 */
const char *ContentInfo::GetTextfile(TextfileType type) const
{
	if (this->state == INVALID) return nullptr;
	const char *tmp;
	switch (this->type) {
		default: NOT_REACHED();
		case CONTENT_TYPE_AI:
			tmp = AI::GetScannerInfo()->FindMainScript(this, true);
			break;
		case CONTENT_TYPE_AI_LIBRARY:
			tmp = AI::GetScannerLibrary()->FindMainScript(this, true);
			break;
		case CONTENT_TYPE_GAME:
			tmp = Game::GetScannerInfo()->FindMainScript(this, true);
			break;
		case CONTENT_TYPE_GAME_LIBRARY:
			tmp = Game::GetScannerLibrary()->FindMainScript(this, true);
			break;
		case CONTENT_TYPE_NEWGRF: {
			const GRFConfig *gc = FindGRFConfig(BSWAP32(this->unique_id), FGCM_EXACT, this->md5sum);
			tmp = gc != nullptr ? gc->filename : nullptr;
			break;
		}
		case CONTENT_TYPE_BASE_GRAPHICS:
			tmp = TryGetBaseSetFile(this, true, BaseGraphics::GetAvailableSets());
			break;
		case CONTENT_TYPE_BASE_SOUNDS:
			tmp = TryGetBaseSetFile(this, true, BaseSounds::GetAvailableSets());
			break;
		case CONTENT_TYPE_BASE_MUSIC:
			tmp = TryGetBaseSetFile(this, true, BaseMusic::GetAvailableSets());
			break;
		case CONTENT_TYPE_SCENARIO:
		case CONTENT_TYPE_HEIGHTMAP:
			extern const char *FindScenario(const ContentInfo *ci, bool md5sum);
			tmp = FindScenario(this, true);
			break;
	}
	if (tmp == nullptr) return nullptr;
	return ::GetTextfile(type, GetContentInfoSubDir(this->type), tmp);
}
#endif /* OPENTTD_MSU */

void NetworkContentSocketHandler::Close()
{
	CloseConnection();
	if (this->sock == INVALID_SOCKET) return;

	closesocket(this->sock);
	this->sock = INVALID_SOCKET;
}

/**
 * Handle the given packet, i.e. pass it to the right
 * parser receive command.
 * @param p the packet to handle
 * @return true if we should immediately handle further packets, false otherwise
 */
bool NetworkContentSocketHandler::HandlePacket(Packet *p)
{
	PacketContentType type = (PacketContentType)p->Recv_uint8();

	switch (this->HasClientQuit() ? PACKET_CONTENT_END : type) {
		case PACKET_CONTENT_CLIENT_INFO_LIST:      return this->Receive_CLIENT_INFO_LIST(p);
		case PACKET_CONTENT_CLIENT_INFO_ID:        return this->Receive_CLIENT_INFO_ID(p);
		case PACKET_CONTENT_CLIENT_INFO_EXTID:     return this->Receive_CLIENT_INFO_EXTID(p);
		case PACKET_CONTENT_CLIENT_INFO_EXTID_MD5: return this->Receive_CLIENT_INFO_EXTID_MD5(p);
		case PACKET_CONTENT_SERVER_INFO:           return this->Receive_SERVER_INFO(p);
		case PACKET_CONTENT_CLIENT_CONTENT:        return this->Receive_CLIENT_CONTENT(p);
		case PACKET_CONTENT_SERVER_CONTENT:        return this->Receive_SERVER_CONTENT(p);

		default:
			if (this->HasClientQuit()) {
<<<<<<< HEAD
				DEBUG(net, 0, "[tcp/content] received invalid packet type %d from %s", type, NetworkAddressDumper().GetAddressAsString(&(this->client_addr)));
			} else {
				DEBUG(net, 0, "[tcp/content] received illegal packet from %s", NetworkAddressDumper().GetAddressAsString(&(this->client_addr)));
=======
				DEBUG(net, 0, "[tcp/content] received invalid packet type %d", type);
			} else {
				DEBUG(net, 0, "[tcp/content] received illegal packet");
>>>>>>> fe3cd185
			}
			return false;
	}
}

/**
 * Receive a packet at TCP level
 * @return Whether at least one packet was received.
 */
bool NetworkContentSocketHandler::ReceivePackets()
{
	/*
	 * We read only a few of the packets. This as receiving packets can be expensive
	 * due to the re-resolving of the parent/child relations and checking the toggle
	 * state of all bits. We cannot do this all in one go, as we want to show the
	 * user what we already received. Otherwise, it can take very long before any
	 * progress is shown to the end user that something has been received.
	 * It is also the case that we request extra content from the content server in
	 * case there is an unknown (in the content list) piece of content. These will
	 * come in after the main lists have been requested. As a result, we won't be
	 * getting everything reliably in one batch. Thus, we need to make subsequent
	 * updates in that case as well.
	 *
	 * As a result, we simple handle an arbitrary number of packets in one cycle,
	 * and let the rest be handled in subsequent cycles. These are ran, almost,
	 * immediately after this cycle so in speed it does not matter much, except
	 * that the user inferface will appear better responding.
	 *
	 * What arbitrary number to choose is the ultimate question though.
	 */
	std::unique_ptr<Packet> p;
	static const int MAX_PACKETS_TO_RECEIVE = 42;
	int i = MAX_PACKETS_TO_RECEIVE;
	while (--i != 0 && (p = this->ReceivePacket()) != nullptr) {
		bool cont = this->HandlePacket(p.get());
		if (!cont) return true;
	}

	return i != MAX_PACKETS_TO_RECEIVE - 1;
}


/**
 * Helper for logging receiving invalid packets.
 * @param type The received packet type.
 * @return Always false, as it's an error.
 */
bool NetworkContentSocketHandler::ReceiveInvalidPacket(PacketContentType type)
{
<<<<<<< HEAD
	DEBUG(net, 0, "[tcp/content] received illegal packet type %d from %s", type, NetworkAddressDumper().GetAddressAsString(&(this->client_addr)));
=======
	DEBUG(net, 0, "[tcp/content] received illegal packet type %d", type);
>>>>>>> fe3cd185
	return false;
}

bool NetworkContentSocketHandler::Receive_CLIENT_INFO_LIST(Packet *p) { return this->ReceiveInvalidPacket(PACKET_CONTENT_CLIENT_INFO_LIST); }
bool NetworkContentSocketHandler::Receive_CLIENT_INFO_ID(Packet *p) { return this->ReceiveInvalidPacket(PACKET_CONTENT_CLIENT_INFO_ID); }
bool NetworkContentSocketHandler::Receive_CLIENT_INFO_EXTID(Packet *p) { return this->ReceiveInvalidPacket(PACKET_CONTENT_CLIENT_INFO_EXTID); }
bool NetworkContentSocketHandler::Receive_CLIENT_INFO_EXTID_MD5(Packet *p) { return this->ReceiveInvalidPacket(PACKET_CONTENT_CLIENT_INFO_EXTID_MD5); }
bool NetworkContentSocketHandler::Receive_SERVER_INFO(Packet *p) { return this->ReceiveInvalidPacket(PACKET_CONTENT_SERVER_INFO); }
bool NetworkContentSocketHandler::Receive_CLIENT_CONTENT(Packet *p) { return this->ReceiveInvalidPacket(PACKET_CONTENT_CLIENT_CONTENT); }
bool NetworkContentSocketHandler::Receive_SERVER_CONTENT(Packet *p) { return this->ReceiveInvalidPacket(PACKET_CONTENT_SERVER_CONTENT); }

#ifndef OPENTTD_MSU
/**
 * Helper to get the subdirectory a #ContentInfo is located in.
 * @param type The type of content.
 * @return The subdirectory the content is located in.
 */
Subdirectory GetContentInfoSubDir(ContentType type)
{
	switch (type) {
		default: return NO_DIRECTORY;
		case CONTENT_TYPE_AI:           return AI_DIR;
		case CONTENT_TYPE_AI_LIBRARY:   return AI_LIBRARY_DIR;
		case CONTENT_TYPE_GAME:         return GAME_DIR;
		case CONTENT_TYPE_GAME_LIBRARY: return GAME_LIBRARY_DIR;
		case CONTENT_TYPE_NEWGRF:       return NEWGRF_DIR;

		case CONTENT_TYPE_BASE_GRAPHICS:
		case CONTENT_TYPE_BASE_SOUNDS:
		case CONTENT_TYPE_BASE_MUSIC:
			return BASESET_DIR;

		case CONTENT_TYPE_SCENARIO:     return SCENARIO_DIR;
		case CONTENT_TYPE_HEIGHTMAP:    return HEIGHTMAP_DIR;
	}
}
#endif /* OPENTTD_MSU */<|MERGE_RESOLUTION|>--- conflicted
+++ resolved
@@ -171,15 +171,9 @@
 
 		default:
 			if (this->HasClientQuit()) {
-<<<<<<< HEAD
-				DEBUG(net, 0, "[tcp/content] received invalid packet type %d from %s", type, NetworkAddressDumper().GetAddressAsString(&(this->client_addr)));
-			} else {
-				DEBUG(net, 0, "[tcp/content] received illegal packet from %s", NetworkAddressDumper().GetAddressAsString(&(this->client_addr)));
-=======
 				DEBUG(net, 0, "[tcp/content] received invalid packet type %d", type);
 			} else {
 				DEBUG(net, 0, "[tcp/content] received illegal packet");
->>>>>>> fe3cd185
 			}
 			return false;
 	}
@@ -229,11 +223,7 @@
  */
 bool NetworkContentSocketHandler::ReceiveInvalidPacket(PacketContentType type)
 {
-<<<<<<< HEAD
-	DEBUG(net, 0, "[tcp/content] received illegal packet type %d from %s", type, NetworkAddressDumper().GetAddressAsString(&(this->client_addr)));
-=======
 	DEBUG(net, 0, "[tcp/content] received illegal packet type %d", type);
->>>>>>> fe3cd185
 	return false;
 }
 
