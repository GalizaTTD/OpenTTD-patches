--- conflicted
+++ resolved
@@ -157,15 +157,9 @@
 	 */
 	_network_game_info.companies_on  = (byte)Company::GetNumItems();
 	_network_game_info.spectators_on = NetworkSpectatorCount();
-<<<<<<< HEAD
 	_network_game_info.calendar_date = CalTime::CurDate();
 	_network_game_info.ticks_playing = _scaled_tick_counter;
-	return &_network_game_info;
-=======
-	_network_game_info.calendar_date = TimerGameCalendar::date;
-	_network_game_info.ticks_playing = TimerGameTick::counter;
 	return _network_game_info;
->>>>>>> b085f610
 }
 
 /**
@@ -233,11 +227,7 @@
 		for (c = info.grfconfig; c != nullptr; c = c->next) {
 			if (!HasBit(c->flags, GCF_STATIC)) count++;
 		}
-<<<<<<< HEAD
-		p->Send_uint8(ClampTo<uint8_t>(std::min<uint>(count, NETWORK_MAX_GRF_COUNT))); // Send number of GRFs
-=======
-		p.Send_uint8 (count); // Send number of GRFs
->>>>>>> b085f610
+		p.Send_uint8(ClampTo<uint8_t>(std::min<uint>(count, NETWORK_MAX_GRF_COUNT))); // Send number of GRFs
 
 		/* Send actual GRF Identifications */
 		for (c = info.grfconfig; c != nullptr; c = c->next) {
@@ -258,37 +248,24 @@
 	p.Send_uint8 (info.clients_max); // Used to be max-spectators
 
 	/* NETWORK_GAME_INFO_VERSION = 1 */
-<<<<<<< HEAD
-	p->Send_string(info->server_name);
-	p->Send_string(info->server_revision);
-	p->Send_bool  (info->use_password);
-	p->Send_uint8 (info->clients_max);
-	p->Send_uint8 (info->clients_on);
-	p->Send_uint8 (info->spectators_on);
-
-	auto encode_map_size = [&](uint32_t in) -> uint16_t {
-		if (in < UINT16_MAX) {
-			return in;
-		} else {
-			return 65000 + FindFirstBit(in);
-		}
-	};
-	p->Send_uint16(encode_map_size(info->map_width));
-	p->Send_uint16(encode_map_size(info->map_height));
-	p->Send_uint8 (info->landscape);
-	p->Send_bool  (info->dedicated);
-=======
 	p.Send_string(info.server_name);
 	p.Send_string(info.server_revision);
 	p.Send_bool  (info.use_password);
 	p.Send_uint8 (info.clients_max);
 	p.Send_uint8 (info.clients_on);
 	p.Send_uint8 (info.spectators_on);
-	p.Send_uint16(info.map_width);
-	p.Send_uint16(info.map_height);
+
+	auto encode_map_size = [&](uint32_t in) -> uint16_t {
+		if (in < UINT16_MAX) {
+			return in;
+		} else {
+			return 65000 + FindFirstBit(in);
+		}
+	};
+	p.Send_uint16(encode_map_size(info.map_width));
+	p.Send_uint16(encode_map_size(info.map_height));
 	p.Send_uint8 (info.landscape);
 	p.Send_bool  (info.dedicated);
->>>>>>> b085f610
 }
 
 /**
@@ -296,36 +273,36 @@
  * @param p    the packet to write the data to
  * @param info the NetworkGameInfo struct to serialize
  */
-void SerializeNetworkGameInfoExtended(Packet *p, const NetworkServerGameInfo *info, uint16_t flags, uint16_t version, bool send_newgrf_names)
+void SerializeNetworkGameInfoExtended(Packet &p, const NetworkServerGameInfo &info, uint16_t flags, uint16_t version, bool send_newgrf_names)
 {
 	version = std::max<uint16_t>(version, 1); // Version 1 is the max supported
 
-	p->Send_uint8(version); // version num
-
-	p->Send_uint32(info->calendar_date.base());
-	p->Send_uint32(info->calendar_start.base());
-	p->Send_uint8 (info->companies_max);
-	p->Send_uint8 (info->companies_on);
-	p->Send_uint8 (info->clients_max); // Used to be max-spectators
-	p->Send_string(info->server_name);
-	p->Send_string(info->server_revision);
-	p->Send_uint8 (0); // Used to be server-lang.
-	p->Send_bool  (info->use_password);
-	p->Send_uint8 (info->clients_max);
-	p->Send_uint8 (info->clients_on);
-	p->Send_uint8 (info->spectators_on);
-	p->Send_string(""); // Used to be map-name.
-	p->Send_uint32(info->map_width);
-	p->Send_uint32(info->map_height);
-	p->Send_uint8 (info->landscape);
-	p->Send_bool  (info->dedicated);
+	p.Send_uint8(version); // version num
+
+	p.Send_uint32(info.calendar_date.base());
+	p.Send_uint32(info.calendar_start.base());
+	p.Send_uint8 (info.companies_max);
+	p.Send_uint8 (info.companies_on);
+	p.Send_uint8 (info.clients_max); // Used to be max-spectators
+	p.Send_string(info.server_name);
+	p.Send_string(info.server_revision);
+	p.Send_uint8 (0); // Used to be server-lang.
+	p.Send_bool  (info.use_password);
+	p.Send_uint8 (info.clients_max);
+	p.Send_uint8 (info.clients_on);
+	p.Send_uint8 (info.spectators_on);
+	p.Send_string(""); // Used to be map-name.
+	p.Send_uint32(info.map_width);
+	p.Send_uint32(info.map_height);
+	p.Send_uint8 (info.landscape);
+	p.Send_bool  (info.dedicated);
 
 	if (version >= 1) {
 		GameInfo *game_info = Game::GetInfo();
-		p->Send_uint32(game_info == nullptr ? -1 : (uint32_t)game_info->GetVersion());
-		p->Send_string(game_info == nullptr ? "" : game_info->GetName());
-
-		p->Send_uint8(send_newgrf_names ? NST_GRFID_MD5_NAME : NST_GRFID_MD5);
+		p.Send_uint32(game_info == nullptr ? -1 : (uint32_t)game_info->GetVersion());
+		p.Send_string(game_info == nullptr ? "" : game_info->GetName());
+
+		p.Send_uint8(send_newgrf_names ? NST_GRFID_MD5_NAME : NST_GRFID_MD5);
 	}
 
 	{
@@ -337,17 +314,17 @@
 		uint count = 0;
 
 		/* Count number of GRFs to send information about */
-		for (c = info->grfconfig; c != nullptr; c = c->next) {
+		for (c = info.grfconfig; c != nullptr; c = c->next) {
 			if (!HasBit(c->flags, GCF_STATIC)) count++;
 		}
-		p->Send_uint32(count); // Send number of GRFs
+		p.Send_uint32(count); // Send number of GRFs
 
 		/* Send actual GRF Identifications */
-		for (c = info->grfconfig; c != nullptr; c = c->next) {
+		for (c = info.grfconfig; c != nullptr; c = c->next) {
 			if (HasBit(c->flags, GCF_STATIC)) continue;
 
-			SerializeGRFIdentifier(p, &c->ident);
-			if (send_newgrf_names && version >= 1) p->Send_string(c->GetName());
+			SerializeGRFIdentifier(p, c->ident);
+			if (send_newgrf_names && version >= 1) p.Send_string(c->GetName());
 		}
 	}
 }
@@ -359,13 +336,9 @@
  */
 void DeserializeNetworkGameInfo(Packet &p, NetworkGameInfo &info, const GameInfoNewGRFLookupTable *newgrf_lookup_table)
 {
-<<<<<<< HEAD
 	static const CalTime::Date MAX_DATE = CalTime::ConvertYMDToDate(CalTime::MAX_YEAR, 11, 31); // December is month 11
 
-	byte game_info_version = p->Recv_uint8();
-=======
 	byte game_info_version = p.Recv_uint8();
->>>>>>> b085f610
 	NewGRFSerializationType newgrf_serialisation = NST_GRFID_MD5;
 
 	/*
@@ -435,13 +408,8 @@
 		}
 
 		case 3:
-<<<<<<< HEAD
-			info->calendar_date  = Clamp(p->Recv_uint32(), 0, MAX_DATE.base());
-			info->calendar_start = Clamp(p->Recv_uint32(), 0, MAX_DATE.base());
-=======
-			info.calendar_date = Clamp(p.Recv_uint32(), 0, CalendarTime::MAX_DATE.base());
-			info.calendar_start = Clamp(p.Recv_uint32(), 0, CalendarTime::MAX_DATE.base());
->>>>>>> b085f610
+			info.calendar_date  = Clamp(p.Recv_uint32(), 0, MAX_DATE.base());
+			info.calendar_start = Clamp(p.Recv_uint32(), 0, MAX_DATE.base());
 			[[fallthrough]];
 
 		case 2:
@@ -459,11 +427,10 @@
 			info.clients_on     = p.Recv_uint8 ();
 			info.spectators_on  = p.Recv_uint8 ();
 			if (game_info_version < 3) { // 16 bits dates got scrapped and are read earlier
-<<<<<<< HEAD
-				info->calendar_date  = p->Recv_uint16() + CalTime::DAYS_TILL_ORIGINAL_BASE_YEAR;
-				info->calendar_start = p->Recv_uint16() + CalTime::DAYS_TILL_ORIGINAL_BASE_YEAR;
+				info.calendar_date  = p.Recv_uint16() + CalTime::DAYS_TILL_ORIGINAL_BASE_YEAR;
+				info.calendar_start = p.Recv_uint16() + CalTime::DAYS_TILL_ORIGINAL_BASE_YEAR;
 			}
-			if (game_info_version < 6) while (p->Recv_uint8() != 0) {} // Used to contain the map-name.
+			if (game_info_version < 6) while (p.Recv_uint8() != 0) {} // Used to contain the map-name.
 
 			auto decode_map_size = [&](uint16_t in) -> uint32_t {
 				if (in >= 65000) {
@@ -472,21 +439,11 @@
 					return in;
 				}
 			};
-			info->map_width      = decode_map_size(p->Recv_uint16());
-			info->map_height     = decode_map_size(p->Recv_uint16());
-
-			info->landscape      = p->Recv_uint8 ();
-			info->dedicated      = p->Recv_bool  ();
-=======
-				info.calendar_date = p.Recv_uint16() + CalendarTime::DAYS_TILL_ORIGINAL_BASE_YEAR;
-				info.calendar_start = p.Recv_uint16() + CalendarTime::DAYS_TILL_ORIGINAL_BASE_YEAR;
-			}
-			if (game_info_version < 6) while (p.Recv_uint8() != 0) {} // Used to contain the map-name.
-			info.map_width      = p.Recv_uint16();
-			info.map_height     = p.Recv_uint16();
+			info.map_width      = decode_map_size(p.Recv_uint16());
+			info.map_height     = decode_map_size(p.Recv_uint16());
+
 			info.landscape      = p.Recv_uint8 ();
 			info.dedicated      = p.Recv_bool  ();
->>>>>>> b085f610
 
 			if (info.landscape >= NUM_LANDSCAPE) info.landscape = 0;
 	}
@@ -497,46 +454,46 @@
  * @param p    the packet to read the data from
  * @param info the NetworkGameInfo to deserialize into
  */
-void DeserializeNetworkGameInfoExtended(Packet *p, NetworkGameInfo *info)
+void DeserializeNetworkGameInfoExtended(Packet &p, NetworkGameInfo &info)
 {
 	static const CalTime::Date MAX_DATE = CalTime::ConvertYMDToDate(CalTime::MAX_YEAR, 11, 31); // December is month 11
 
-	const uint8_t version = p->Recv_uint8();
+	const uint8_t version = p.Recv_uint8();
 	if (version > SERVER_GAME_INFO_EXTENDED_MAX_VERSION) return; // Unknown version
 
 	NewGRFSerializationType newgrf_serialisation = NST_GRFID_MD5;
 
-	info->calendar_date  = Clamp(p->Recv_uint32(), 0, MAX_DATE.base());
-	info->calendar_start = Clamp(p->Recv_uint32(), 0, MAX_DATE.base());
-	info->companies_max  = p->Recv_uint8 ();
-	info->companies_on   = p->Recv_uint8 ();
-	p->Recv_uint8(); // Used to contain max-spectators.
-	info->server_name = p->Recv_string(NETWORK_NAME_LENGTH);
-	info->server_revision = p->Recv_string(NETWORK_LONG_REVISION_LENGTH);
-	p->Recv_uint8 (); // Used to contain server-lang.
-	info->use_password   = p->Recv_bool  ();
-	info->clients_max    = p->Recv_uint8 ();
-	info->clients_on     = p->Recv_uint8 ();
-	info->spectators_on  = p->Recv_uint8 ();
-	while (p->Recv_uint8() != 0) {} // Used to contain the map-name.
-	info->map_width      = p->Recv_uint32();
-	info->map_height     = p->Recv_uint32();
-	info->landscape      = p->Recv_uint8 ();
-	if (info->landscape >= NUM_LANDSCAPE) info->landscape = 0;
-	info->dedicated      = p->Recv_bool  ();
+	info.calendar_date  = Clamp(p.Recv_uint32(), 0, MAX_DATE.base());
+	info.calendar_start = Clamp(p.Recv_uint32(), 0, MAX_DATE.base());
+	info.companies_max  = p.Recv_uint8 ();
+	info.companies_on   = p.Recv_uint8 ();
+	p.Recv_uint8(); // Used to contain max-spectators.
+	info.server_name = p.Recv_string(NETWORK_NAME_LENGTH);
+	info.server_revision = p.Recv_string(NETWORK_LONG_REVISION_LENGTH);
+	p.Recv_uint8 (); // Used to contain server-lang.
+	info.use_password   = p.Recv_bool  ();
+	info.clients_max    = p.Recv_uint8 ();
+	info.clients_on     = p.Recv_uint8 ();
+	info.spectators_on  = p.Recv_uint8 ();
+	while (p.Recv_uint8() != 0) {} // Used to contain the map-name.
+	info.map_width      = p.Recv_uint32();
+	info.map_height     = p.Recv_uint32();
+	info.landscape      = p.Recv_uint8 ();
+	if (info.landscape >= NUM_LANDSCAPE) info.landscape = 0;
+	info.dedicated      = p.Recv_bool  ();
 
 	if (version >= 1) {
-		info->gamescript_version = (int)p->Recv_uint32();
-		info->gamescript_name = p->Recv_string(NETWORK_NAME_LENGTH);
-
-		newgrf_serialisation = (NewGRFSerializationType)p->Recv_uint8();
+		info.gamescript_version = (int)p.Recv_uint32();
+		info.gamescript_name = p.Recv_string(NETWORK_NAME_LENGTH);
+
+		newgrf_serialisation = (NewGRFSerializationType)p.Recv_uint8();
 		if (newgrf_serialisation >= NST_END) return;
 	}
 
 	{
-		GRFConfig **dst = &info->grfconfig;
+		GRFConfig **dst = &info.grfconfig;
 		uint i;
-		uint num_grfs = p->Recv_uint32();
+		uint num_grfs = p.Recv_uint32();
 
 		/* Broken/bad data. It cannot have that many NewGRFs. */
 		if (num_grfs > MAX_NON_STATIC_GRF_COUNT) return;
@@ -545,11 +502,11 @@
 			NamedGRFIdentifier grf;
 			switch (newgrf_serialisation) {
 				case NST_GRFID_MD5:
-					DeserializeGRFIdentifier(p, &grf.ident);
+					DeserializeGRFIdentifier(p, grf.ident);
 					break;
 
 				case NST_GRFID_MD5_NAME:
-					DeserializeGRFIdentifierWithName(p, &grf);
+					DeserializeGRFIdentifierWithName(p, grf);
 					break;
 
 				case NST_LOOKUP_ID: {
@@ -557,7 +514,6 @@
 					return;
 				}
 
-<<<<<<< HEAD
 				default:
 					NOT_REACHED();
 			}
@@ -570,11 +526,6 @@
 			*dst = c;
 			dst = &c->next;
 		}
-=======
-	/* For older servers, estimate the ticks running based on the calendar date. */
-	if (game_info_version < 7) {
-		info.ticks_playing = static_cast<uint64_t>(std::max(0, info.calendar_date.base() - info.calendar_start.base())) * Ticks::DAY_TICKS;
->>>>>>> b085f610
 	}
 }
 
