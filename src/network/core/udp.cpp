--- conflicted
+++ resolved
@@ -88,24 +88,25 @@
 
 	const uint MTU = short_mtu ? SEND_MTU_SHORT : SEND_MTU;
 
-	if (p->size > MTU) {
+	if (p->Size() > MTU) {
 		p->PrepareToSend();
 
 		uint64 token = this->fragment_token++;
 		const uint PAYLOAD_MTU = MTU - (1 + 2 + 8 + 1 + 1 + 2);
 
-		const uint8 frag_count = (p->size + PAYLOAD_MTU - 1) / PAYLOAD_MTU;
+		const size_t packet_size = p->Size();
+		const uint8 frag_count = (packet_size + PAYLOAD_MTU - 1) / PAYLOAD_MTU;
 
 		Packet frag(PACKET_UDP_EX_MULTI);
 		uint8 current_frag = 0;
 		uint16 offset = 0;
-		while (offset < p->size) {
-			uint16 payload_size = std::min<uint>(PAYLOAD_MTU, p->size - offset);
+		while (offset < packet_size) {
+			uint16 payload_size = std::min<uint>(PAYLOAD_MTU, packet_size - offset);
 			frag.Send_uint64(token);
 			frag.Send_uint8 (current_frag);
 			frag.Send_uint8 (frag_count);
 			frag.Send_uint16 (payload_size);
-			frag.Send_binary((const char *) p->buffer + offset, payload_size);
+			frag.Send_binary((const char *) p->GetBufferData() + offset, payload_size);
 			current_frag++;
 			offset += payload_size;
 			this->SendPacket(&frag, recv, all, broadcast, short_mtu);
@@ -134,13 +135,8 @@
 		}
 
 		/* Send the buffer */
-<<<<<<< HEAD
-		int res = sendto(s.second, (const char*)p->buffer, p->size, 0, (const struct sockaddr *)send.GetAddress(), send.GetAddressLength());
-		DEBUG(net, 7, "[udp] sendto(%s)", NetworkAddressDumper().GetAddressAsString(&send));
-=======
 		ssize_t res = p->TransferOut<int>(sendto, s.second, 0, (const struct sockaddr *)send.GetAddress(), send.GetAddressLength());
-		DEBUG(net, 7, "[udp] sendto(%s)", send.GetAddressAsString().c_str());
->>>>>>> 75386873
+		DEBUG(net, 7, "[udp] sendto(%s)",  NetworkAddressDumper().GetAddressAsString(&send));
 
 		/* Check for any errors, but ignore it otherwise */
 		if (res == -1) DEBUG(net, 1, "[udp] sendto(%s) failed with: %i", NetworkAddressDumper().GetAddressAsString(&send), GET_LAST_ERROR());
@@ -177,13 +173,8 @@
 
 			/* If the size does not match the packet must be corrupted.
 			 * Otherwise it will be marked as corrupted later on. */
-<<<<<<< HEAD
-			if (nbytes != p.size) {
-				DEBUG(net, 1, "received a packet with mismatching size from %s, (%u, %u)", NetworkAddressDumper().GetAddressAsString(&address), nbytes, p.size);
-=======
 			if (!p.ParsePacketSize() || (size_t)nbytes != p.Size()) {
-				DEBUG(net, 1, "received a packet with mismatching size from %s", address.GetAddressAsString().c_str());
->>>>>>> 75386873
+				DEBUG(net, 1, "received a packet with mismatching size from %s, (%u, %u)", NetworkAddressDumper().GetAddressAsString(&address), (uint)nbytes, (uint)p.Size());
 				continue;
 			}
 			p.PrepareToRead();
@@ -503,7 +494,7 @@
 	time_t cur_time = time(nullptr);
 
 	auto add_to_fragment = [&](FragmentSet &fs) {
-		fs.fragments[index].assign((const char *) p->buffer + p->pos, payload_size);
+		fs.fragments[index].assign((const char *) p->GetBufferData() + p->GetRawPos(), payload_size);
 
 		uint total_payload = 0;
 		for (auto &frag : fs.fragments) {
@@ -515,17 +506,19 @@
 		DEBUG(net, 6, "[udp] merged multi-part packet from %s: " OTTD_PRINTFHEX64 ", %u bytes",
 				NetworkAddressDumper().GetAddressAsString(client_addr), token, total_payload);
 
-		Packet merged(this);
+		Packet merged(this, 0);
+		merged.ReserveBuffer(total_payload);
 		for (auto &frag : fs.fragments) {
 			merged.Send_binary(frag.data(), frag.size());
 		}
+		merged.ParsePacketSize();
 		merged.PrepareToRead();
 
 		/* If the size does not match the packet must be corrupted.
 		 * Otherwise it will be marked as corrupted later on. */
-		if (total_payload != merged.size) {
+		if (total_payload != merged.ReadRawPacketSize()) {
 			DEBUG(net, 1, "received an extended packet with mismatching size from %s, (%u, %u)",
-					NetworkAddressDumper().GetAddressAsString(client_addr), total_payload, merged.size);
+					NetworkAddressDumper().GetAddressAsString(client_addr), (uint)total_payload, (uint)merged.ReadRawPacketSize());
 		} else {
 			this->HandleUDPPacket(&merged, client_addr);
 		}
