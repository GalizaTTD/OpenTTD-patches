--- conflicted
+++ resolved
@@ -32,16 +32,12 @@
 	 */
 	BaseNetworkContentDownloadStatusWindow(WindowDesc *desc);
 
-<<<<<<< HEAD
 	/**
 	 * Free everything associated with this window.
 	 */
 	~BaseNetworkContentDownloadStatusWindow();
 
-=======
-	void Close() override;
 	void UpdateWidgetSize(int widget, Dimension *size, const Dimension &padding, Dimension *fill, Dimension *resize) override;
->>>>>>> 1c82200e
 	void DrawWidget(const Rect &r, int widget) const override;
 	void OnDownloadProgress(const ContentInfo *ci, int bytes) override;
 };
