/*
 * This file is part of OpenTTD.
 * OpenTTD is free software; you can redistribute it and/or modify it under the terms of the GNU General Public License as published by the Free Software Foundation, version 2.
 * OpenTTD is distributed in the hope that it will be useful, but WITHOUT ANY WARRANTY; without even the implied warranty of MERCHANTABILITY or FITNESS FOR A PARTICULAR PURPOSE.
 * See the GNU General Public License for more details. You should have received a copy of the GNU General Public License along with OpenTTD. If not, see <http://www.gnu.org/licenses/>.
 */

/** @file network_command.cpp Command handling over network connections. */

#include "../stdafx.h"
#include "network_admin.h"
#include "network_client.h"
#include "network_server.h"
#include "../command_func.h"
#include "../command_aux.h"
#include "../company_func.h"
#include "../settings_type.h"

#include "../safeguards.h"

/** Table with all the callbacks we'll use for conversion*/
static CommandCallback * const _callback_table[] = {
	/* 0x00 */ nullptr,
	/* 0x01 */ CcBuildPrimaryVehicle,
	/* 0x02 */ CcBuildAirport,
	/* 0x03 */ CcBuildBridge,
	/* 0x04 */ CcPlaySound_CONSTRUCTION_WATER,
	/* 0x05 */ CcBuildDocks,
	/* 0x06 */ CcFoundTown,
	/* 0x07 */ CcBuildRoadTunnel,
	/* 0x08 */ CcBuildRailTunnel,
	/* 0x09 */ CcBuildWagon,
	/* 0x0A */ CcRoadDepot,
	/* 0x0B */ CcRailDepot,
	/* 0x0C */ CcPlaceSign,
	/* 0x0D */ CcPlaySound_EXPLOSION,
	/* 0x0E */ CcPlaySound_CONSTRUCTION_OTHER,
	/* 0x0F */ CcPlaySound_CONSTRUCTION_RAIL,
	/* 0x10 */ CcStation,
	/* 0x11 */ CcTerraform,
	/* 0x12 */ CcAI,
	/* 0x13 */ CcCloneVehicle,
	/* 0x14 */ CcGiveMoney,
	/* 0x15 */ CcCreateGroup,
	/* 0x16 */ CcFoundRandomTown,
	/* 0x17 */ CcRoadStop,
	/* 0x18 */ CcBuildIndustry,
	/* 0x19 */ CcStartStopVehicle,
	/* 0x1A */ CcGame,
	/* 0x1B */ CcAddVehicleNewGroup,
	/* 0x1C */ CcAddPlan,
	/* 0x1D */ CcSetVirtualTrain,
	/* 0x1E */ CcVirtualTrainWagonsMoved,
	/* 0x1F */ CcDeleteVirtualTrain,
	/* 0x20 */ CcAddVirtualEngine,
	/* 0x21 */ CcMoveNewVirtualEngine,
	/* 0x22 */ CcAddNewSchDispatchSchedule,
	/* 0x23 */ CcSwapSchDispatchSchedules,
};

/** Local queue of packets waiting for handling. */
static CommandQueue _local_wait_queue;
/** Local queue of packets waiting for execution. */
static CommandQueue _local_execution_queue;

/**
 * Prepare a DoCommand to be send over the network
 * @param tile The tile to perform a command on (see #CommandProc)
 * @param p1 Additional data for the command (see #CommandProc)
 * @param p2 Additional data for the command (see #CommandProc)
 * @param p3 Additional data for the command (see #CommandProc)
 * @param cmd The command to execute (a CMD_* value)
 * @param callback A callback function to call after the command is finished
 * @param text The text to pass
 * @param company The company that wants to send the command
 * @param aux_data Auxiliary command data
 */
void NetworkSendCommand(TileIndex tile, uint32_t p1, uint32_t p2, uint64_t p3, uint32_t cmd, CommandCallback *callback, const char *text, CompanyID company, const CommandAuxiliaryBase *aux_data)
{
	assert((cmd & CMD_FLAGS_MASK) == 0);

	CommandPacket c;
	c.company  = company;
	c.tile     = tile;
	c.p1       = p1;
	c.p2       = p2;
	c.p3       = p3;
	c.cmd      = cmd;
	c.callback = callback;
	if (aux_data != nullptr) c.aux_data.reset(aux_data->Clone());

	if (text != nullptr) {
		c.text.assign(text);
	} else {
		c.text.clear();
	}

	if (_network_server) {
		/* If we are the server, we queue the command in our 'special' queue.
		 *   In theory, we could execute the command right away, but then the
		 *   client on the server can do everything 1 tick faster than others.
		 *   So to keep the game fair, we delay the command with 1 tick
		 *   which gives about the same speed as most clients.
		 */
		c.frame = _frame_counter_max + 1;
		c.my_cmd = true;

		_local_wait_queue.push_back(std::move(c));
		return;
	}

	c.frame = 0; // The client can't tell which frame, so just make it 0

	/* Clients send their command to the server and forget all about the packet */
	MyClient::SendCommand(c);
}

/**
 * Sync our local command queue to the command queue of the given
 * socket. This is needed for the case where we receive a command
 * before saving the game for a joining client, but without the
 * execution of those commands. Not syncing those commands means
 * that the client will never get them and as such will be in a
 * desynced state from the time it started with joining.
 * @param cs The client to sync the queue to.
 */
void NetworkSyncCommandQueue(NetworkClientSocket *cs)
{
	for (CommandPacket &p : _local_execution_queue) {
		CommandPacket &c = cs->outgoing_queue.emplace_back(p);
		c.callback = nullptr;
	}
}

/**
 * Execute all commands on the local command queue that ought to be executed this frame.
 */
void NetworkExecuteLocalCommandQueue()
{
	extern ClientID _cmd_client_id;
	assert(IsLocalCompany());

	CommandQueue &queue = (_network_server ? _local_execution_queue : ClientNetworkGameSocketHandler::my_client->incoming_queue);

	bool record_sync_event = false;
	auto cp = queue.begin();
	for (; cp != queue.end(); cp++) {
		/* The queue is always in order, which means
		 * that the first element will be executed first. */
		if (_frame_counter < cp->frame) break;

		if (_frame_counter > cp->frame) {
			/* If we reach here, it means for whatever reason, we've already executed
			 * past the command we need to execute. */
			error("[net] Trying to execute a packet in the past!");
		}

		/* We can execute this command */
		_current_company = cp->company;
		_cmd_client_id = cp->client_id;
		cp->cmd |= CMD_NETWORK_COMMAND;
		DoCommandP(&(*cp), cp->my_cmd);

		record_sync_event = true;
	}
	queue.erase(queue.begin(), cp);

	/* Local company may have changed, so we should not restore the old value */
	_current_company = _local_company;
	_cmd_client_id = INVALID_CLIENT_ID;

	if (record_sync_event) RecordSyncEvent(NSRE_CMD);
}

/**
 * Free the local command queues.
 */
void NetworkFreeLocalCommandQueue()
{
	_local_wait_queue.clear();
	_local_execution_queue.clear();
}

/**
 * "Send" a particular CommandPacket to all clients.
 * @param cp    The command that has to be distributed.
 * @param owner The client that owns the command,
 */
static void DistributeCommandPacket(CommandPacket &cp, const NetworkClientSocket *owner)
{
	CommandCallback *callback = cp.callback;
	cp.frame = _frame_counter_max + 1;

	for (NetworkClientSocket *cs : NetworkClientSocket::Iterate()) {
		if (cs->status >= NetworkClientSocket::STATUS_MAP) {
			/* Callbacks are only send back to the client who sent them in the
			 *  first place. This filters that out. */
			cp.callback = (cs != owner) ? nullptr : callback;
			cp.my_cmd = (cs == owner);
			cs->outgoing_queue.push_back(cp);
		}
	}

	cp.callback = (nullptr != owner) ? nullptr : callback;
	cp.my_cmd = (nullptr == owner);
	_local_execution_queue.push_back(cp);
}

/**
 * "Send" a particular CommandQueue to all clients.
 * @param queue The queue of commands that has to be distributed.
 * @param owner The client that owns the commands,
 */
static void DistributeQueue(CommandQueue &queue, const NetworkClientSocket *owner)
{
#ifdef DEBUG_DUMP_COMMANDS
	/* When replaying we do not want this limitation. */
	int to_go = UINT16_MAX;
#else
	int to_go = _settings_client.network.commands_per_frame;
	if (owner == nullptr) {
		/* This is the server, use the commands_per_frame_server setting if higher */
		to_go = std::max<int>(to_go, _settings_client.network.commands_per_frame_server);
	}
#endif

	/* Not technically the most performant way, but consider clients rarely click more than once per tick. */
	for (auto cp = queue.begin(); cp != queue.end(); /* removing some items */) {
		/* Do not distribute commands when paused and the command is not allowed while paused. */
		if (_pause_mode != PM_UNPAUSED && !IsCommandAllowedWhilePaused(cp->cmd)) {
			++cp;
			continue;
		}

		/* Limit the number of commands per client per tick. */
		if (--to_go < 0) break;

		DistributeCommandPacket(*cp, owner);
		NetworkAdminCmdLogging(owner, *cp);
		cp = queue.erase(cp);
	}
}

/** Distribute the commands of ourself and the clients. */
void NetworkDistributeCommands()
{
	/* First send the server's commands. */
	DistributeQueue(_local_wait_queue, nullptr);

	/* Then send the queues of the others. */
	for (NetworkClientSocket *cs : NetworkClientSocket::Iterate()) {
		DistributeQueue(cs->incoming_queue, cs);
	}
}

/**
 * Receives a command from the network.
 * @param p the packet to read from.
 * @param cp the struct to write the data to.
 * @return an error message. When nullptr there has been no error.
 */
const char *NetworkGameSocketHandler::ReceiveCommand(Packet &p, CommandPacket &cp)
{
	cp.company = (CompanyID)p.Recv_uint8();
	cp.cmd     = p.Recv_uint32();
	if (!IsValidCommand(cp.cmd))               return "invalid command";
	if (GetCommandFlags(cp.cmd) & CMD_OFFLINE) return "single-player only command";
	if ((cp.cmd & CMD_FLAGS_MASK) != 0)        return "invalid command flag";

	cp.p1      = p.Recv_uint32();
	cp.p2      = p.Recv_uint32();
	cp.p3      = p.Recv_uint64();
	cp.tile    = p.Recv_uint32();

	StringValidationSettings settings = (!_network_server && GetCommandFlags(cp.cmd) & CMD_STR_CTRL) != 0 ? SVS_ALLOW_CONTROL_CODE | SVS_REPLACE_WITH_QUESTION_MARK : SVS_REPLACE_WITH_QUESTION_MARK;
	p.Recv_string(cp.text, settings);

<<<<<<< HEAD
	byte callback = p.Recv_uint8();
	if (callback >= lengthof(_callback_table))  return "invalid callback";
=======
	uint8_t callback = p.Recv_uint8();
	if (callback >= _callback_table.size() || _cmd_dispatch[cp.cmd].Unpack[callback] == nullptr)  return "invalid callback";
>>>>>>> 6c5a8f55

	cp.callback = _callback_table[callback];

	uint16_t aux_data_size = p.Recv_uint16();
	if (aux_data_size > 0 && p.CanReadFromPacket(aux_data_size, true)) {
		CommandAuxiliarySerialised *aux_data = new CommandAuxiliarySerialised();
		cp.aux_data.reset(aux_data);
		aux_data->serialised_data.resize(aux_data_size);
		p.Recv_binary((aux_data->serialised_data.data()), aux_data_size);
	}

	return nullptr;
}

/**
 * Sends a command over the network.
 * @param p the packet to send it in.
 * @param cp the packet to actually send.
 */
void NetworkGameSocketHandler::SendCommand(Packet &p, const CommandPacket &cp)
{
	p.Send_uint8 (cp.company);
	p.Send_uint32(cp.cmd);
	p.Send_uint32(cp.p1);
	p.Send_uint32(cp.p2);
	p.Send_uint64(cp.p3);
	p.Send_uint32(cp.tile);
	p.Send_string(cp.text.c_str());

	byte callback = 0;
	while (callback < lengthof(_callback_table) && _callback_table[callback] != cp.callback) {
		callback++;
	}

	if (callback == lengthof(_callback_table)) {
		DEBUG(net, 0, "Unknown callback for command; no callback sent (command: %d)", cp.cmd);
		callback = 0; // _callback_table[0] == nullptr
	}
	p.Send_uint8 (callback);

	size_t aux_data_size_pos = p.Size();
	p.Send_uint16(0);
	if (cp.aux_data != nullptr) {
		CommandSerialisationBuffer serialiser(p.GetSerialisationBuffer(), p.GetSerialisationLimit());
		cp.aux_data->Serialise(serialiser);
		p.WriteAtOffset_uint16(aux_data_size_pos, (uint16_t)(p.Size() - aux_data_size_pos - 2));
	}
}<|MERGE_RESOLUTION|>--- conflicted
+++ resolved
@@ -275,13 +275,8 @@
 	StringValidationSettings settings = (!_network_server && GetCommandFlags(cp.cmd) & CMD_STR_CTRL) != 0 ? SVS_ALLOW_CONTROL_CODE | SVS_REPLACE_WITH_QUESTION_MARK : SVS_REPLACE_WITH_QUESTION_MARK;
 	p.Recv_string(cp.text, settings);
 
-<<<<<<< HEAD
-	byte callback = p.Recv_uint8();
+	uint8_t callback = p.Recv_uint8();
 	if (callback >= lengthof(_callback_table))  return "invalid callback";
-=======
-	uint8_t callback = p.Recv_uint8();
-	if (callback >= _callback_table.size() || _cmd_dispatch[cp.cmd].Unpack[callback] == nullptr)  return "invalid callback";
->>>>>>> 6c5a8f55
 
 	cp.callback = _callback_table[callback];
 
@@ -311,7 +306,7 @@
 	p.Send_uint32(cp.tile);
 	p.Send_string(cp.text.c_str());
 
-	byte callback = 0;
+	uint8_t callback = 0;
 	while (callback < lengthof(_callback_table) && _callback_table[callback] != cp.callback) {
 		callback++;
 	}
