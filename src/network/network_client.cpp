--- conflicted
+++ resolved
@@ -29,7 +29,7 @@
 #include "network_gamelist.h"
 #include "../core/backup_type.hpp"
 #include "../thread.h"
-<<<<<<< HEAD
+#include "../social_integration.h"
 #include "../crashlog.h"
 #include "../core/checksum_func.hpp"
 #include "../core/alloc_func.hpp"
@@ -38,9 +38,6 @@
 #include "../3rdparty/monocypher/monocypher.h"
 
 #include <tuple>
-=======
-#include "../social_integration.h"
->>>>>>> 461d69a8
 
 #include "table/strings.h"
 
@@ -336,7 +333,6 @@
 				if (_sync_state_checksum != _state_checksum.state) info.flags |= DesyncExtraInfo::DEIF_STATE;
 
 				ShowNetworkError(STR_NETWORK_ERROR_DESYNC);
-<<<<<<< HEAD
 				DEBUG(desync, 1, "sync_err: %s {%x, " OTTD_PRINTFHEX64 "} != {%x, " OTTD_PRINTFHEX64 "}",
 						debug_date_dumper().HexDate(), _sync_seed_1, _sync_state_checksum, _random.state[0], _state_checksum.state);
 				DEBUG(net, 0, "Sync error detected!");
@@ -348,10 +344,6 @@
 				CrashLog::DesyncCrashLog(nullptr, &desync_log, info);
 				my_client->SendDesyncLog(desync_log);
 				my_client->SendDesyncSyncData();
-=======
-				Debug(desync, 1, "sync_err: {:08x}; {:02x}", TimerGameEconomy::date, TimerGameEconomy::date_fract);
-				Debug(net, 0, "Sync error detected");
->>>>>>> 461d69a8
 				my_client->ClientError(NETWORK_RECV_STATUS_DESYNC);
 				CrashLog::WriteDesyncSavegame(desync_log.c_str(), deferred_save.name_buffer.c_str());
 				return false;
@@ -1092,7 +1084,7 @@
 		SetLocalCompany(_network_join.company);
 	}
 
-	SocialIntegration::EventEnterMultiplayer(Map::SizeX(), Map::SizeY());
+	SocialIntegration::EventEnterMultiplayer(MapSizeX(), MapSizeY());
 
 	return NETWORK_RECV_STATUS_OKAY;
 }
