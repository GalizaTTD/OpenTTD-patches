--- conflicted
+++ resolved
@@ -150,13 +150,9 @@
  * Create a new socket for the client side of the game connection.
  * @param s The socket to connect with.
  */
-<<<<<<< HEAD
-ClientNetworkGameSocketHandler::ClientNetworkGameSocketHandler (SOCKET s)
-	: NetworkGameSocketHandler (s),
-	  savegame (nullptr), token (0), status (STATUS_INACTIVE)
-=======
-ClientNetworkGameSocketHandler::ClientNetworkGameSocketHandler(SOCKET s, NetworkAddress address) : NetworkGameSocketHandler(s), address(address), savegame(nullptr), status(STATUS_INACTIVE)
->>>>>>> 8228021a
+ClientNetworkGameSocketHandler::ClientNetworkGameSocketHandler (SOCKET s, NetworkAddress address)
+	: NetworkGameSocketHandler(s),
+	  address(address), savegame(nullptr), token(0), status(STATUS_INACTIVE)
 {
 	assert(ClientNetworkGameSocketHandler::my_client == nullptr);
 	ClientNetworkGameSocketHandler::my_client = this;
@@ -326,16 +322,11 @@
 				if (_sync_seed_2 != _random.state[1]) info.flags |= DesyncExtraInfo::DEIF_RAND2;
 				info.flags |= DesyncExtraInfo::DEIF_DBL_RAND;
 #endif
-<<<<<<< HEAD
 				if (_sync_state_checksum != _state_checksum.state) info.flags |= DesyncExtraInfo::DEIF_STATE;
 
-				NetworkError(STR_NETWORK_ERROR_DESYNC);
+				ShowNetworkError(STR_NETWORK_ERROR_DESYNC);
 				DEBUG(desync, 1, "sync_err: date{%08x; %02x; %02x} {%x, " OTTD_PRINTFHEX64 "} != {%x, " OTTD_PRINTFHEX64 "}"
 						, _date, _date_fract, _tick_skip_counter, _sync_seed_1, _sync_state_checksum, _random.state[0], _state_checksum.state);
-=======
-				ShowNetworkError(STR_NETWORK_ERROR_DESYNC);
-				DEBUG(desync, 1, "sync_err: %08x; %02x", _date, _date_fract);
->>>>>>> 8228021a
 				DEBUG(net, 0, "Sync error detected!");
 
 				std::string desync_log;
@@ -414,10 +405,7 @@
  */
 NetworkRecvStatus ClientNetworkGameSocketHandler::SendInformationQuery(bool request_company_info)
 {
-<<<<<<< HEAD
-	my_client->status = STATUS_COMPANY_INFO;
-	_network_join_status = NETWORK_JOIN_STATUS_GETTING_COMPANY_INFO;
-	SetWindowDirty(WC_NETWORK_STATUS_WINDOW, WN_NETWORK_STATUS_WINDOW_JOIN);
+	my_client->status = STATUS_GAME_INFO;
 
 	Packet *p = new Packet(PACKET_CLIENT_GAME_INFO);
 	p->Send_uint32(FIND_SERVER_EXTENDED_TOKEN);
@@ -426,11 +414,6 @@
 	p->Send_uint16(0); // version
 	my_client->SendPacket(p);
 
-	my_client->SendPacket(new Packet(PACKET_CLIENT_COMPANY_INFO));
-=======
-	my_client->status = STATUS_GAME_INFO;
-	my_client->SendPacket(new Packet(PACKET_CLIENT_GAME_INFO));
-
 	if (request_company_info) {
 		my_client->status = STATUS_COMPANY_INFO;
 		_network_join_status = NETWORK_JOIN_STATUS_GETTING_COMPANY_INFO;
@@ -438,7 +421,6 @@
 
 		my_client->SendPacket(new Packet(PACKET_CLIENT_COMPANY_INFO));
 	}
->>>>>>> 8228021a
 
 	return NETWORK_RECV_STATUS_OKAY;
 }
@@ -961,15 +943,11 @@
 	if (this->status < STATUS_JOIN || this->status >= STATUS_AUTH_GAME) return NETWORK_RECV_STATUS_MALFORMED_PACKET;
 	this->status = STATUS_AUTH_GAME;
 
-<<<<<<< HEAD
 	_server_password_game_seed = p->Recv_uint32();
 	p->Recv_string(_password_server_id, sizeof(_password_server_id));
 	if (this->HasClientQuit()) return NETWORK_RECV_STATUS_MALFORMED_PACKET;
 
-	const char *password = _network_join_server_password;
-=======
 	const char *password = _network_join.server_password;
->>>>>>> 8228021a
 	if (!StrEmpty(password)) {
 		return SendGamePassword(password);
 	}
@@ -1456,6 +1434,7 @@
 {
 	static const char* _server_status_names[] {
 		"INACTIVE",
+		"GAME_INFO",
 		"COMPANY_INFO",
 		"JOIN",
 		"NEWGRFS_CHECK",
