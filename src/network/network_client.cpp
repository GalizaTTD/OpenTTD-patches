--- conflicted
+++ resolved
@@ -141,13 +141,8 @@
 	if (!ClientNetworkGameSocketHandler::EmergencySavePossible()) return;
 
 	const char *filename = "netsave.sav";
-<<<<<<< HEAD
 	DEBUG(net, 0, "Client: Performing emergency save (%s)", filename);
 	SaveOrLoad(filename, SLO_SAVE, DFT_GAME_FILE, AUTOSAVE_DIR, false, SMF_ZSTD_OK);
-=======
-	DEBUG(net, 3, "Performing emergency save: %s", filename);
-	SaveOrLoad(filename, SLO_SAVE, DFT_GAME_FILE, AUTOSAVE_DIR, false);
->>>>>>> 86741ad4
 }
 
 
@@ -195,13 +190,9 @@
 	if (this->sock == INVALID_SOCKET) return status;
 	if (this->status == STATUS_CLOSING) return status;
 
-<<<<<<< HEAD
-	DEBUG(net, 1, "Shutting down client connection %d", this->client_id);
+	DEBUG(net, 3, "Shutting down client connection %d", this->client_id);
 
 	SetBlocking(this->sock);
-=======
-	DEBUG(net, 3, "Closed client connection %d", this->client_id);
->>>>>>> 86741ad4
 
 	this->SendPackets(true);
 
@@ -334,7 +325,6 @@
 				if (_sync_state_checksum != _state_checksum.state) info.flags |= DesyncExtraInfo::DEIF_STATE;
 
 				ShowNetworkError(STR_NETWORK_ERROR_DESYNC);
-<<<<<<< HEAD
 				DEBUG(desync, 1, "sync_err: date{%08x; %02x; %02x} {%x, " OTTD_PRINTFHEX64 "} != {%x, " OTTD_PRINTFHEX64 "}"
 						, _date, _date_fract, _tick_skip_counter, _sync_seed_1, _sync_state_checksum, _random.state[0], _state_checksum.state);
 				DEBUG(net, 0, "Sync error detected!");
@@ -343,10 +333,6 @@
 				info.log_file = &(my_client->desync_log_file);
 				CrashLog::DesyncCrashLog(nullptr, &desync_log, info);
 				my_client->SendDesyncLog(desync_log);
-=======
-				DEBUG(desync, 1, "sync_err: %08x; %02x", _date, _date_fract);
-				DEBUG(net, 0, "Sync error detected");
->>>>>>> 86741ad4
 				my_client->ClientError(NETWORK_RECV_STATUS_DESYNC);
 				return false;
 			}
@@ -556,7 +542,7 @@
 /** Send a chat-packet over the network */
 NetworkRecvStatus ClientNetworkGameSocketHandler::SendChat(NetworkAction action, DestType type, int dest, const char *msg, NetworkTextMessageData data)
 {
-	if (!my_client) return NETWORK_RECV_STATUS_CONN_LOST;
+	if (!my_client) return NETWORK_RECV_STATUS_CLIENT_QUIT;
 	Packet *p = new Packet(PACKET_CLIENT_CHAT, SHRT_MAX);
 
 	p->Send_uint8 (action);
