/*
 * This file is part of OpenTTD.
 * OpenTTD is free software; you can redistribute it and/or modify it under the terms of the GNU General Public License as published by the Free Software Foundation, version 2.
 * OpenTTD is distributed in the hope that it will be useful, but WITHOUT ANY WARRANTY; without even the implied warranty of MERCHANTABILITY or FITNESS FOR A PARTICULAR PURPOSE.
 * See the GNU General Public License for more details. You should have received a copy of the GNU General Public License along with OpenTTD. If not, see <http://www.gnu.org/licenses/>.
 */

/** @file openttd.cpp Functions related to starting OpenTTD. */

#include "stdafx.h"

#include "blitter/factory.hpp"
#include "sound/sound_driver.hpp"
#include "music/music_driver.hpp"
#include "video/video_driver.hpp"
#include "mixer.h"

#include "fontcache.h"
#include "error.h"
#include "gui.h"

#include "base_media_base.h"
#include "saveload/saveload.h"
#include "company_func.h"
#include "command_func.h"
#include "news_func.h"
#include "fios.h"
#include "aircraft.h"
#include "roadveh.h"
#include "train.h"
#include "ship.h"
#include "console_func.h"
#include "screenshot.h"
#include "network/network.h"
#include "network/network_func.h"
#include "ai/ai.hpp"
#include "ai/ai_config.hpp"
#include "settings_func.h"
#include "genworld.h"
#include "progress.h"
#include "strings_func.h"
#include "date_func.h"
#include "vehicle_func.h"
#include "gamelog.h"
#include "animated_tile_func.h"
#include "roadstop_base.h"
#include "elrail_func.h"
#include "rev.h"
#include "highscore.h"
#include "station_base.h"
#include "crashlog.h"
#include "engine_func.h"
#include "core/random_func.hpp"
#include "rail_gui.h"
#include "road_gui.h"
#include "core/backup_type.hpp"
#include "hotkeys.h"
#include "newgrf.h"
#include "newgrf_commons.h"
#include "misc/getoptdata.h"
#include "game/game.hpp"
#include "game/game_config.hpp"
#include "town.h"
#include "subsidy_func.h"
#include "gfx_layout.h"
#include "viewport_func.h"
#include "viewport_sprite_sorter.h"
#include "framerate_type.h"
#include "programmable_signals.h"
#include "smallmap_gui.h"
#include "viewport_func.h"
#include "thread.h"
#include "bridge_signal_map.h"
#include "zoning.h"
#include "cargopacket.h"
#include "tbtr_template_vehicle.h"
#include "string_func_extra.h"
#include "industry.h"
#include "network/network_gui.h"
#include "cargopacket.h"
#include "core/checksum_func.hpp"
#include "tbtr_template_vehicle_func.h"
#include "debug_settings.h"
#include "debug_desync.h"
#include "event_logs.h"
#include "tunnelbridge.h"
#include "worker_thread.h"

#include "linkgraph/linkgraphschedule.h"
#include "tracerestrict.h"

#include <mutex>
#if defined(__MINGW32__)
#include "3rdparty/mingw-std-threads/mingw.mutex.h"
#endif

#include <stdarg.h>
#include <system_error>

#include "safeguards.h"

#ifdef __EMSCRIPTEN__
#	include <emscripten.h>
#	include <emscripten/html5.h>
#endif

void CallLandscapeTick();
void IncreaseDate();
void DoPaletteAnimations();
void MusicLoop();
void ResetMusic();
void CallWindowGameTickEvent();
bool HandleBootstrap();
void OnTick_Companies(bool main_tick);

<<<<<<< HEAD
=======
extern void AfterLoadCompanyStats();
extern Company *DoStartupNewCompany(bool is_ai, CompanyID company = INVALID_COMPANY);
extern void OSOpenBrowser(const char *url);
extern void RebuildTownCaches();
>>>>>>> 09f7f32b
extern void ShowOSErrorBox(const char *buf, bool system);
extern std::string _config_file;

bool _save_config = false;
bool _request_newgrf_scan = false;
NewGRFScanCallback *_request_newgrf_scan_callback = nullptr;

SimpleChecksum64 _state_checksum;

/**
 * Error handling for fatal user errors.
 * @param s the string to print.
 * @note Does NEVER return.
 */
void CDECL usererror(const char *s, ...)
{
	va_list va;
	char buf[512];

	va_start(va, s);
	vseprintf(buf, lastof(buf), s, va);
	va_end(va);

	ShowOSErrorBox(buf, false);
	if (VideoDriver::GetInstance() != nullptr) VideoDriver::GetInstance()->Stop();

#ifdef __EMSCRIPTEN__
	emscripten_exit_pointerlock();
	/* In effect, the game ends here. As emscripten_set_main_loop() caused
	 * the stack to be unwound, the code after MainLoop() in
	 * openttd_main() is never executed. */
	EM_ASM(if (window["openttd_syncfs"]) openttd_syncfs());
	EM_ASM(if (window["openttd_abort"]) openttd_abort());
#endif

	exit(1);
}

/**
 * Error handling for fatal non-user errors.
 * @param s the string to print.
 * @note Does NEVER return.
 */
void CDECL error(const char *s, ...)
{
	va_list va;
	char buf[2048];

	va_start(va, s);
	vseprintf(buf, lastof(buf), s, va);
	va_end(va);

	if (VideoDriver::GetInstance() == nullptr || VideoDriver::GetInstance()->HasGUI()) {
		ShowOSErrorBox(buf, true);
	}

	/* Set the error message for the crash log and then invoke it. */
	CrashLog::SetErrorMessage(buf);
	abort();
}

void CDECL assert_msg_error(int line, const char *file, const char *expr, const char *extra, const char *str, ...)
{
	va_list va;
	char buf[2048];

	char *b = buf;
	b += seprintf(b, lastof(buf), "Assertion failed at line %i of %s: %s\n\t", line, file, expr);

	if (extra != nullptr) {
		b += seprintf(b, lastof(buf), "%s\n\t", extra);
	}

	va_start(va, str);
	vseprintf(b, lastof(buf), str, va);
	va_end(va);

	ShowOSErrorBox(buf, true);

	/* Set the error message for the crash log and then invoke it. */
	CrashLog::SetErrorMessage(buf);
	abort();
}

const char *assert_tile_info(uint32 tile) {
	static char buffer[128];
	DumpTileInfo(buffer, lastof(buffer), tile);
	return buffer;
}

/**
 * Shows some information on the console/a popup box depending on the OS.
 * @param str the text to show.
 */
void CDECL ShowInfoF(const char *str, ...)
{
	va_list va;
	char buf[1024];
	va_start(va, str);
	vseprintf(buf, lastof(buf), str, va);
	va_end(va);
	ShowInfo(buf);
}

/**
 * Show the help message when someone passed a wrong parameter.
 */
static void ShowHelp()
{
	char buf[8192];
	char *p = buf;

	p += seprintf(p, lastof(buf), "OpenTTD %s\n", _openttd_revision);
	p = strecpy(p,
		"\n"
		"\n"
		"Command line options:\n"
		"  -v drv              = Set video driver (see below)\n"
		"  -s drv              = Set sound driver (see below)\n"
		"  -m drv              = Set music driver (see below)\n"
		"  -b drv              = Set the blitter to use (see below)\n"
		"  -r res              = Set resolution (for instance 800x600)\n"
		"  -h                  = Display this help text\n"
		"  -t year             = Set starting year\n"
		"  -d [[fac=]lvl[,...]]= Debug mode\n"
		"  -e                  = Start Editor\n"
		"  -g [savegame]       = Start new/save game immediately\n"
		"  -G seed             = Set random seed\n"
		"  -n [ip:port#company]= Join network game\n"
		"  -p password         = Password to join server\n"
		"  -P password         = Password to join company\n"
		"  -D [ip][:port]      = Start dedicated server\n"
		"  -l ip[:port]        = Redirect DEBUG()\n"
#if !defined(_WIN32)
		"  -f                  = Fork into the background (dedicated only)\n"
#endif
		"  -I graphics_set     = Force the graphics set (see below)\n"
		"  -S sounds_set       = Force the sounds set (see below)\n"
		"  -M music_set        = Force the music set (see below)\n"
		"  -c config_file      = Use 'config_file' instead of 'openttd.cfg'\n"
		"  -x                  = Never save configuration changes to disk\n"
		"  -X                  = Don't use global folders to search for files\n"
		"  -q savegame         = Write some information about the savegame and exit\n"
		"  -Q                  = Don't scan for/load NewGRF files on startup\n"
		"  -QQ                 = Disable NewGRF scanning/loading entirely\n"
		"  -Z                  = Write detailed version information and exit\n"
		"\n",
		lastof(buf)
	);

	/* List the graphics packs */
	p = BaseGraphics::GetSetsList(p, lastof(buf));

	/* List the sounds packs */
	p = BaseSounds::GetSetsList(p, lastof(buf));

	/* List the music packs */
	p = BaseMusic::GetSetsList(p, lastof(buf));

	/* List the drivers */
	p = DriverFactoryBase::GetDriversInfo(p, lastof(buf));

	/* List the blitters */
	p = BlitterFactory::GetBlittersInfo(p, lastof(buf));

	/* List the debug facilities. */
	p = DumpDebugFacilityNames(p, lastof(buf));

	/* We need to initialize the AI, so it finds the AIs */
	AI::Initialize();
	const std::string ai_list = AI::GetConsoleList(true);
	p = strecpy(p, ai_list.c_str(), lastof(buf));
	AI::Uninitialize(true);

	/* We need to initialize the GameScript, so it finds the GSs */
	Game::Initialize();
	const std::string game_list = Game::GetConsoleList(true);
	p = strecpy(p, game_list.c_str(), lastof(buf));
	Game::Uninitialize(true);

	/* ShowInfo put output to stderr, but version information should go
	 * to stdout; this is the only exception */
#if !defined(_WIN32)
	printf("%s\n", buf);
#else
	ShowInfo(buf);
#endif
}

static void WriteSavegameInfo(const char *name)
{
	extern SaveLoadVersion _sl_version;
	extern std::string _sl_xv_version_label;
	uint32 last_ottd_rev = 0;
	byte ever_modified = 0;
	bool removed_newgrfs = false;

	GamelogInfo(_load_check_data.gamelog_action, _load_check_data.gamelog_actions, &last_ottd_rev, &ever_modified, &removed_newgrfs);

	char buf[65536];
	char *p = buf;
	p += seprintf(p, lastof(buf), "Name:         %s\n", name);
	const char *type = "";
	extern bool _sl_is_faked_ext;
	extern bool _sl_is_ext_version;
	if (_sl_is_faked_ext) {
		type = " (fake extended)";
	} else if (_sl_is_ext_version) {
		type = " (extended)";
	}
	p += seprintf(p, lastof(buf), "Savegame ver: %d%s\n", _sl_version, type);
	if (!_sl_xv_version_label.empty()) {
		p += seprintf(p, lastof(buf), "    Version label: %s\n", _sl_xv_version_label.c_str());
	}
	for (size_t i = 0; i < XSLFI_SIZE; i++) {
		if (_sl_xv_feature_versions[i] > 0) {
			p += seprintf(p, lastof(buf), "    Feature: %s = %d\n", SlXvGetFeatureName((SlXvFeatureIndex) i), _sl_xv_feature_versions[i]);
		}
	}
	p += seprintf(p, lastof(buf), "NewGRF ver:   0x%08X\n", last_ottd_rev);
	p += seprintf(p, lastof(buf), "Modified:     %d\n", ever_modified);

	if (removed_newgrfs) {
		p += seprintf(p, lastof(buf), "NewGRFs have been removed\n");
	}

	p = strecpy(p, "NewGRFs:\n", lastof(buf));
	if (_load_check_data.HasNewGrfs()) {
		for (GRFConfig *c = _load_check_data.grfconfig; c != nullptr; c = c->next) {
			char md5sum[33];
			md5sumToString(md5sum, lastof(md5sum), HasBit(c->flags, GCF_COMPATIBLE) ? c->original_md5sum : c->ident.md5sum);
			p += seprintf(p, lastof(buf), "%08X %s %s\n", c->ident.grfid, md5sum, c->filename);
		}
	}

	/* ShowInfo put output to stderr, but version information should go
	 * to stdout; this is the only exception */
#if !defined(_WIN32)
	printf("%s\n", buf);
#else
	ShowInfo(buf);
#endif
}

static void WriteSavegameDebugData(const char *name)
{
	char *buf = MallocT<char>(4096);
	char *buflast = buf + 4095;
	char *p = buf;
	auto bump_size = [&]() {
		size_t offset = p - buf;
		size_t new_size = buflast - buf + 1 + 4096;
		buf = ReallocT<char>(buf, new_size);
		buflast = buf + new_size - 1;
		p = buf + offset;
	};
	p += seprintf(p, buflast, "Name:         %s\n", name);
	if (_load_check_data.debug_log_data.size()) {
		p += seprintf(p, buflast, "%u bytes of debug log data in savegame\n", (uint) _load_check_data.debug_log_data.size());
		std::string buffer = _load_check_data.debug_log_data;
		ProcessLineByLine(buffer.data(), [&](const char *line) {
			if (buflast - p <= 1024) bump_size();
			p += seprintf(p, buflast, "> %s\n", line);
		});
	} else {
		p += seprintf(p, buflast, "No debug log data in savegame\n");
	}
	if (_load_check_data.debug_config_data.size()) {
		p += seprintf(p, buflast, "%u bytes of debug config data in savegame\n", (uint) _load_check_data.debug_config_data.size());
		std::string buffer = _load_check_data.debug_config_data;
		ProcessLineByLine(buffer.data(), [&](const char *line) {
			if (buflast - p <= 1024) bump_size();
			p += seprintf(p, buflast, "> %s\n", line);
		});
	} else {
		p += seprintf(p, buflast, "No debug config data in savegame\n");
	}

	/* ShowInfo put output to stderr, but version information should go
	 * to stdout; this is the only exception */
#if !defined(_WIN32)
	printf("%s\n", buf);
#else
	ShowInfo(buf);
#endif
	free(buf);
}


/**
 * Extract the resolution from the given string and store
 * it in the 'res' parameter.
 * @param res variable to store the resolution in.
 * @param s   the string to decompose.
 */
static void ParseResolution(Dimension *res, const char *s)
{
	const char *t = strchr(s, 'x');
	if (t == nullptr) {
		ShowInfoF("Invalid resolution '%s'", s);
		return;
	}

	res->width  = std::max(strtoul(s, nullptr, 0), 64UL);
	res->height = std::max(strtoul(t + 1, nullptr, 0), 64UL);
}


/**
 * Uninitializes drivers, frees allocated memory, cleans pools, ...
 * Generally, prepares the game for shutting down
 */
static void ShutdownGame()
{
	IConsoleFree();

	if (_network_available) NetworkShutDown(); // Shut down the network and close any open connections

	DriverFactoryBase::ShutdownDrivers();

	UnInitWindowSystem();

	/* stop the scripts */
	AI::Uninitialize(false);
	Game::Uninitialize(false);

	/* Uninitialize variables that are allocated dynamically */
	GamelogReset();

	LinkGraphSchedule::Clear();
	ClearTraceRestrictMapping();
	ClearBridgeSimulatedSignalMapping();
	ClearBridgeSignalStyleMapping();
	ClearCargoPacketDeferredPayments();
	PoolBase::Clean(PT_ALL);

	FreeSignalPrograms();
	FreeSignalDependencies();

	extern void ClearNewSignalStyleMapping();
	ClearNewSignalStyleMapping();

	extern void ClearAllSignalSpeedRestrictions();
	ClearAllSignalSpeedRestrictions();

	ClearZoningCaches();
	ClearOrderDestinationRefcountMap();

	/* No NewGRFs were loaded when it was still bootstrapping. */
	if (_game_mode != GM_BOOTSTRAP) ResetNewGRFData();

	UninitFontCache();

	ViewportMapClearTunnelCache();
	InvalidateVehicleTickCaches();
	ClearVehicleTickCaches();
	InvalidateTemplateReplacementImages();
	ClearCommandLog();
	ClearCommandQueue();
	ClearSpecialEventsLog();
	ClearDesyncMsgLog();

	extern void UninitializeCompanies();
	UninitializeCompanies();

	_loaded_local_company = COMPANY_SPECTATOR;
	_game_events_since_load = (GameEventFlags) 0;
	_game_events_overall = (GameEventFlags) 0;
	_game_load_cur_date_ymd = { 0, 0, 0 };
	_game_load_date_fract = 0;
	_game_load_tick_skip_counter = 0;
	_game_load_time = 0;
	_extra_aspects = 0;
	_aspect_cfg_hash = 0;
	InitGRFGlobalVars();
	_loadgame_DBGL_data.clear();
	_loadgame_DBGC_data.clear();
}

/**
 * Load the introduction game.
 * @param load_newgrfs Whether to load the NewGRFs or not.
 */
static void LoadIntroGame(bool load_newgrfs = true)
{
	UnshowCriticalError();
	for (Window *w : Window::IterateFromFront()) {
		delete w;
	}

	_game_mode = GM_MENU;

	if (load_newgrfs) ResetGRFConfig(false);

	/* Setup main window */
	ResetWindowSystem();
	SetupColoursAndInitialWindow();

	/* Load the default opening screen savegame */
	if (SaveOrLoad("opntitle.dat", SLO_LOAD, DFT_GAME_FILE, BASESET_DIR) != SL_OK) {
		GenerateWorld(GWM_EMPTY, 64, 64); // if failed loading, make empty world.
		SetLocalCompany(COMPANY_SPECTATOR);
	} else {
		SetLocalCompany(COMPANY_FIRST);
	}

	FixTitleGameZoom();
	_pause_mode = PM_UNPAUSED;
	_pause_countdown = 0;
	_cursor.fix_at = false;

	CheckForMissingGlyphs();

	MusicLoop(); // ensure music is correct
}

void MakeNewgameSettingsLive()
{
	for (CompanyID c = COMPANY_FIRST; c < MAX_COMPANIES; c++) {
		if (_settings_game.ai_config[c] != nullptr) {
			delete _settings_game.ai_config[c];
		}
	}
	if (_settings_game.game_config != nullptr) {
		delete _settings_game.game_config;
	}

	/* Copy newgame settings to active settings.
	 * Also initialise old settings needed for savegame conversion. */
	_settings_game = _settings_newgame;
	_settings_time = _settings_game.game_time = _settings_client.gui;
	_old_vds = _settings_client.company.vehicle;

	for (CompanyID c = COMPANY_FIRST; c < MAX_COMPANIES; c++) {
		_settings_game.ai_config[c] = nullptr;
		if (_settings_newgame.ai_config[c] != nullptr) {
			_settings_game.ai_config[c] = new AIConfig(_settings_newgame.ai_config[c]);
			if (!AIConfig::GetConfig(c, AIConfig::SSS_FORCE_GAME)->HasScript()) {
				AIConfig::GetConfig(c, AIConfig::SSS_FORCE_GAME)->Change(nullptr);
			}
		}
	}
	_settings_game.game_config = nullptr;
	if (_settings_newgame.game_config != nullptr) {
		_settings_game.game_config = new GameConfig(_settings_newgame.game_config);
	}
}

void OpenBrowser(const char *url)
{
	/* Make sure we only accept urls that are sure to open a browser. */
	if (strstr(url, "http://") != url && strstr(url, "https://") != url) return;

	OSOpenBrowser(url);
}

/** Callback structure of statements to be executed after the NewGRF scan. */
struct AfterNewGRFScan : NewGRFScanCallback {
	Year startyear = INVALID_YEAR;              ///< The start year.
	uint32 generation_seed = GENERATE_NEW_SEED; ///< Seed for the new game.
	std::string dedicated_host;                 ///< Hostname for the dedicated server.
	uint16 dedicated_port = 0;                  ///< Port for the dedicated server.
	std::string connection_string;              ///< Information about the server to connect to
	std::string join_server_password;           ///< The password to join the server with.
	std::string join_company_password;          ///< The password to join the company with.
	bool save_config = true;                    ///< The save config setting.

	/**
	 * Create a new callback.
	 */
	AfterNewGRFScan()
	{
		/* Visual C++ 2015 fails compiling this line (AfterNewGRFScan::generation_seed undefined symbol)
		 * if it's placed outside a member function, directly in the struct body. */
		static_assert(sizeof(generation_seed) == sizeof(_settings_game.game_creation.generation_seed));
	}

	virtual void OnNewGRFsScanned()
	{
		ResetGRFConfig(false);

		TarScanner::DoScan(TarScanner::SCENARIO);

		AI::Initialize();
		Game::Initialize();

		/* We want the new (correct) NewGRF count to survive the loading. */
		uint last_newgrf_count = _settings_client.gui.last_newgrf_count;
		LoadFromConfig();
		_settings_client.gui.last_newgrf_count = last_newgrf_count;
		/* Since the default for the palette might have changed due to
		 * reading the configuration file, recalculate that now. */
		UpdateNewGRFConfigPalette();

		Game::Uninitialize(true);
		AI::Uninitialize(true);
		LoadFromHighScore();
		LoadHotkeysFromConfig();
		WindowDesc::LoadFromConfig();

		/* We have loaded the config, so we may possibly save it. */
		_save_config = save_config;

		/* restore saved music and effects volumes */
		MusicDriver::GetInstance()->SetVolume(_settings_client.music.music_vol);
		SetEffectVolume(_settings_client.music.effect_vol);

		if (startyear != INVALID_YEAR) IConsoleSetSetting("game_creation.starting_year", startyear);
		if (generation_seed != GENERATE_NEW_SEED) _settings_newgame.game_creation.generation_seed = generation_seed;

		if (!dedicated_host.empty()) {
			_network_bind_list.clear();
			_network_bind_list.emplace_back(dedicated_host);
		}
		if (dedicated_port != 0) _settings_client.network.server_port = dedicated_port;

		/* initialize the ingame console */
		IConsoleInit();
		InitializeGUI();
		IConsoleCmdExec("exec scripts/autoexec.scr 0");

		/* Make sure _settings is filled with _settings_newgame if we switch to a game directly */
		if (_switch_mode != SM_NONE) MakeNewgameSettingsLive();

		if (_network_available && !connection_string.empty()) {
			LoadIntroGame();
			_switch_mode = SM_NONE;

			NetworkClientConnectGame(connection_string, COMPANY_NEW_COMPANY, join_server_password, join_company_password);
		}

		/* After the scan we're not used anymore. */
		delete this;
	}
};

#if defined(UNIX)
extern void DedicatedFork();
#endif

/** Options of OpenTTD. */
static const OptionData _options[] = {
	 GETOPT_SHORT_VALUE('I'),
	 GETOPT_SHORT_VALUE('S'),
	 GETOPT_SHORT_VALUE('M'),
	 GETOPT_SHORT_VALUE('m'),
	 GETOPT_SHORT_VALUE('s'),
	 GETOPT_SHORT_VALUE('v'),
	 GETOPT_SHORT_VALUE('b'),
	GETOPT_SHORT_OPTVAL('D'),
	GETOPT_SHORT_OPTVAL('n'),
	 GETOPT_SHORT_VALUE('l'),
	 GETOPT_SHORT_VALUE('p'),
	 GETOPT_SHORT_VALUE('P'),
#if !defined(_WIN32)
	 GETOPT_SHORT_NOVAL('f'),
#endif
	 GETOPT_SHORT_VALUE('r'),
	 GETOPT_SHORT_VALUE('t'),
	GETOPT_SHORT_OPTVAL('d'),
	 GETOPT_SHORT_NOVAL('e'),
	GETOPT_SHORT_OPTVAL('g'),
	 GETOPT_SHORT_VALUE('G'),
	 GETOPT_SHORT_VALUE('c'),
	 GETOPT_SHORT_NOVAL('x'),
	 GETOPT_SHORT_NOVAL('X'),
	 GETOPT_SHORT_VALUE('q'),
	 GETOPT_SHORT_VALUE('K'),
	 GETOPT_SHORT_NOVAL('h'),
	 GETOPT_SHORT_NOVAL('Q'),
	 GETOPT_SHORT_VALUE('J'),
	 GETOPT_SHORT_NOVAL('Z'),
	GETOPT_END()
};

/**
 * Main entry point for this lovely game.
 * @param argc The number of arguments passed to this game.
 * @param argv The values of the arguments.
 * @return 0 when there is no error.
 */
int openttd_main(int argc, char *argv[])
{
	SetSelfAsMainThread();
	PerThreadSetup();
	SlXvSetStaticCurrentVersions();
	std::string musicdriver;
	std::string sounddriver;
	std::string videodriver;
	std::string blitter;
	std::string graphics_set;
	std::string sounds_set;
	std::string music_set;
	Dimension resolution = {0, 0};
	std::unique_ptr<AfterNewGRFScan> scanner(new AfterNewGRFScan());
	bool dedicated = false;
	char *debuglog_conn = nullptr;
	bool only_local_path = false;

	extern bool _dedicated_forks;
	_dedicated_forks = false;

	_game_mode = GM_MENU;
	_switch_mode = SM_MENU;

	GetOptData mgo(argc - 1, argv + 1, _options);
	int ret = 0;

	int i;
	while ((i = mgo.GetOpt()) != -1) {
		switch (i) {
		case 'I': graphics_set = mgo.opt; break;
		case 'S': sounds_set = mgo.opt; break;
		case 'M': music_set = mgo.opt; break;
		case 'm': musicdriver = mgo.opt; break;
		case 's': sounddriver = mgo.opt; break;
		case 'v': videodriver = mgo.opt; break;
		case 'b': blitter = mgo.opt; break;
		case 'D':
			musicdriver = "null";
			sounddriver = "null";
			videodriver = "dedicated";
			blitter = "null";
			dedicated = true;
			SetDebugString("net=3", ShowInfo);
			if (mgo.opt != nullptr) {
				scanner->dedicated_host = ParseFullConnectionString(mgo.opt, scanner->dedicated_port);
			}
			break;
		case 'f': _dedicated_forks = true; break;
		case 'n':
			scanner->connection_string = mgo.opt; // optional IP:port#company parameter
			break;
		case 'l':
			debuglog_conn = mgo.opt;
			break;
		case 'p':
			scanner->join_server_password = mgo.opt;
			break;
		case 'P':
			scanner->join_company_password = mgo.opt;
			break;
		case 'r': ParseResolution(&resolution, mgo.opt); break;
		case 't': scanner->startyear = atoi(mgo.opt); break;
		case 'd': {
#if defined(_WIN32)
				CreateConsole();
#endif
				if (mgo.opt != nullptr) SetDebugString(mgo.opt, ShowInfo);
				break;
			}
		case 'e': _switch_mode = (_switch_mode == SM_LOAD_GAME || _switch_mode == SM_LOAD_SCENARIO ? SM_LOAD_SCENARIO : SM_EDITOR); break;
		case 'g':
			if (mgo.opt != nullptr) {
				_file_to_saveload.SetName(mgo.opt);
				bool is_scenario = _switch_mode == SM_EDITOR || _switch_mode == SM_LOAD_SCENARIO;
				_switch_mode = is_scenario ? SM_LOAD_SCENARIO : SM_LOAD_GAME;
				_file_to_saveload.SetMode(SLO_LOAD, is_scenario ? FT_SCENARIO : FT_SAVEGAME, DFT_GAME_FILE);

				/* if the file doesn't exist or it is not a valid savegame, let the saveload code show an error */
				auto t = _file_to_saveload.name.find_last_of('.');
				if (t != std::string::npos) {
					FiosType ft = FiosGetSavegameListCallback(SLO_LOAD, _file_to_saveload.name, _file_to_saveload.name.substr(t).c_str(), nullptr, nullptr);
					if (ft != FIOS_TYPE_INVALID) _file_to_saveload.SetMode(ft);
				}

				break;
			}

			_switch_mode = SM_NEWGAME;
			/* Give a random map if no seed has been given */
			if (scanner->generation_seed == GENERATE_NEW_SEED) {
				scanner->generation_seed = InteractiveRandom();
			}
			break;
		case 'q':
		case 'K': {
			DeterminePaths(argv[0], only_local_path);
			if (StrEmpty(mgo.opt)) {
				ret = 1;
				return ret;
			}

			char title[80];
			title[0] = '\0';
			FiosGetSavegameListCallback(SLO_LOAD, mgo.opt, strrchr(mgo.opt, '.'), title, lastof(title));

			_load_check_data.Clear();
			if (i == 'K') _load_check_data.want_debug_data = true;
			_load_check_data.want_grf_compatibility = false;
			SaveOrLoadResult res = SaveOrLoad(mgo.opt, SLO_CHECK, DFT_GAME_FILE, SAVE_DIR, false);
			if (res != SL_OK || _load_check_data.HasErrors()) {
				fprintf(stderr, "Failed to open savegame\n");
				if (_load_check_data.HasErrors()) {
					InitializeLanguagePacks(); // A language pack is needed for GetString()
					char buf[256];
					SetDParamStr(0, _load_check_data.error_data);
					GetString(buf, _load_check_data.error, lastof(buf));
					fprintf(stderr, "%s\n", buf);
				}
				return ret;
			}

			if (i == 'q') {
				WriteSavegameInfo(title);
			} else {
				WriteSavegameDebugData(title);
			}
			return ret;
		}
		case 'Q': {
			extern int _skip_all_newgrf_scanning;
			_skip_all_newgrf_scanning += 1;
			break;
		}
		case 'G': scanner->generation_seed = strtoul(mgo.opt, nullptr, 10); break;
		case 'c': _config_file = mgo.opt; break;
		case 'x': scanner->save_config = false; break;
		case 'J': _quit_after_days = Clamp(atoi(mgo.opt), 0, INT_MAX); break;
		case 'Z': {
			CrashLog::VersionInfoLog();
			return ret;
		}
		case 'X': only_local_path = true; break;
		case 'h':
			i = -2; // Force printing of help.
			break;
		}
		if (i == -2) break;
	}

	if (i == -2 || mgo.numleft > 0) {
		/* Either the user typed '-h', they made an error, or they added unrecognized command line arguments.
		 * In all cases, print the help, and exit.
		 *
		 * The next two functions are needed to list the graphics sets. We can't do them earlier
		 * because then we cannot show it on the debug console as that hasn't been configured yet. */
		DeterminePaths(argv[0], only_local_path);
		TarScanner::DoScan(TarScanner::BASESET);
		BaseGraphics::FindSets();
		BaseSounds::FindSets();
		BaseMusic::FindSets();
		ShowHelp();
		return ret;
	}

	DeterminePaths(argv[0], only_local_path);
	TarScanner::DoScan(TarScanner::BASESET);

	if (dedicated) DEBUG(net, 3, "Starting dedicated server, version %s", _openttd_revision);
	if (_dedicated_forks && !dedicated) _dedicated_forks = false;

#if defined(UNIX)
	/* We must fork here, or we'll end up without some resources we need (like sockets) */
	if (_dedicated_forks) DedicatedFork();
#endif

	LoadFromConfig(true);

	if (resolution.width != 0) _cur_resolution = resolution;

	/* Limit width times height times bytes per pixel to fit a 32 bit
	 * integer, This way all internal drawing routines work correctly.
	 * A resolution that has one component as 0 is treated as a marker to
	 * auto-detect a good window size. */
	_cur_resolution.width  = std::min(_cur_resolution.width, UINT16_MAX / 2u);
	_cur_resolution.height = std::min(_cur_resolution.height, UINT16_MAX / 2u);

	/* Assume the cursor starts within the game as not all video drivers
	 * get an event that the cursor is within the window when it is opened.
	 * Saying the cursor is there makes no visible difference as it would
	 * just be out of the bounds of the window. */
	_cursor.in_window = true;

	/* enumerate language files */
	InitializeLanguagePacks();

	/* Initialize the font cache */
	InitFontCache(false);

	/* This must be done early, since functions use the SetWindowDirty* calls */
	InitWindowSystem();

	BaseGraphics::FindSets();
	if (graphics_set.empty() && !BaseGraphics::ini_set.empty()) graphics_set = BaseGraphics::ini_set;
	if (!BaseGraphics::SetSet(graphics_set)) {
		if (!graphics_set.empty()) {
			BaseGraphics::SetSet({});

			ErrorMessageData msg(STR_CONFIG_ERROR, STR_CONFIG_ERROR_INVALID_BASE_GRAPHICS_NOT_FOUND);
			msg.SetDParamStr(0, graphics_set);
			ScheduleErrorMessage(msg);
		}
	}

	/* Initialize game palette */
	GfxInitPalettes();

	DEBUG(misc, 1, "Loading blitter...");
	if (blitter.empty() && !_ini_blitter.empty()) blitter = _ini_blitter;
	_blitter_autodetected = blitter.empty();
	/* Activate the initial blitter.
	 * This is only some initial guess, after NewGRFs have been loaded SwitchNewGRFBlitter may switch to a different one.
	 *  - Never guess anything, if the user specified a blitter. (_blitter_autodetected)
	 *  - Use 32bpp blitter if baseset or 8bpp-support settings says so.
	 *  - Use 8bpp blitter otherwise.
	 */
	if (!_blitter_autodetected ||
			(_support8bpp != S8BPP_NONE && (BaseGraphics::GetUsedSet() == nullptr || BaseGraphics::GetUsedSet()->blitter == BLT_8BPP)) ||
			BlitterFactory::SelectBlitter("32bpp-anim") == nullptr) {
		if (BlitterFactory::SelectBlitter(blitter) == nullptr) {
			blitter.empty() ?
				usererror("Failed to autoprobe blitter") :
				usererror("Failed to select requested blitter '%s'; does it exist?", blitter.c_str());
		}
	}

	if (videodriver.empty() && !_ini_videodriver.empty()) videodriver = _ini_videodriver;
	DriverFactoryBase::SelectDriver(videodriver, Driver::DT_VIDEO);

	InitializeSpriteSorter();

	/* Initialize the zoom level of the screen to normal */
	_screen.zoom = ZOOM_LVL_NORMAL;

	/* The video driver is now selected, now initialise GUI zoom */
	AdjustGUIZoom(AGZM_STARTUP);

	NetworkStartUp(); // initialize network-core

	if (debuglog_conn != nullptr && _network_available) {
		NetworkStartDebugLog(debuglog_conn);
	}

	if (!HandleBootstrap()) {
		ShutdownGame();
		return ret;
	}

	VideoDriver::GetInstance()->ClaimMousePointer();

	/* initialize screenshot formats */
	InitializeScreenshotFormats();

	BaseSounds::FindSets();
	if (sounds_set.empty() && !BaseSounds::ini_set.empty()) sounds_set = BaseSounds::ini_set;
	if (!BaseSounds::SetSet(sounds_set)) {
		if (sounds_set.empty() || !BaseSounds::SetSet({})) {
			usererror("Failed to find a sounds set. Please acquire a sounds set for OpenTTD. See section 1.4 of README.md.");
		} else {
			ErrorMessageData msg(STR_CONFIG_ERROR, STR_CONFIG_ERROR_INVALID_BASE_SOUNDS_NOT_FOUND);
			msg.SetDParamStr(0, sounds_set);
			ScheduleErrorMessage(msg);
		}
	}

	BaseMusic::FindSets();
	if (music_set.empty() && !BaseMusic::ini_set.empty()) music_set = BaseMusic::ini_set;
	if (!BaseMusic::SetSet(music_set)) {
		if (music_set.empty() || !BaseMusic::SetSet({})) {
			usererror("Failed to find a music set. Please acquire a music set for OpenTTD. See section 1.4 of README.md.");
		} else {
			ErrorMessageData msg(STR_CONFIG_ERROR, STR_CONFIG_ERROR_INVALID_BASE_MUSIC_NOT_FOUND);
			msg.SetDParamStr(0, music_set);
			ScheduleErrorMessage(msg);
		}
	}

	if (sounddriver.empty() && !_ini_sounddriver.empty()) sounddriver = _ini_sounddriver;
	DriverFactoryBase::SelectDriver(sounddriver, Driver::DT_SOUND);

	if (musicdriver.empty() && !_ini_musicdriver.empty()) musicdriver = _ini_musicdriver;
	DriverFactoryBase::SelectDriver(musicdriver, Driver::DT_MUSIC);

	GenerateWorld(GWM_EMPTY, 64, 64); // Make the viewport initialization happy
	LoadIntroGame(false);

	CheckForMissingGlyphs();

	/* ScanNewGRFFiles now has control over the scanner. */
	RequestNewGRFScan(scanner.release());

	_general_worker_pool.Start("ottd:worker", 8);

	VideoDriver::GetInstance()->MainLoop();

	_general_worker_pool.Stop();

	WaitTillSaved();

	/* only save config if we have to */
	if (_save_config) {
		SaveToConfig();
		SaveHotkeysToConfig();
		WindowDesc::SaveToConfig();
		SaveToHighScore();
	}

	/* Reset windowing system, stop drivers, free used memory, ... */
	ShutdownGame();
	return ret;
}

void HandleExitGameRequest()
{
	if (_game_mode == GM_MENU || _game_mode == GM_BOOTSTRAP) { // do not ask to quit on the main screen
		_exit_game = true;
	} else if (_settings_client.gui.autosave_on_exit) {
		DoExitSave();
		_exit_game = true;
	} else {
		AskExitGame();
	}
}

/**
 * Triggers everything required to set up a saved scenario for a new game.
 */
static void OnStartScenario()
{
	/* Reset engine pool to simplify changing engine NewGRFs in scenario editor. */
	EngineOverrideManager::ResetToCurrentNewGRFConfig();

	/* Make sure all industries were built "this year", to avoid too early closures. (#9918) */
	for (Industry *i : Industry::Iterate()) {
		i->last_prod_year = _cur_year;
	}
}

/**
 * Triggers everything that should be triggered when starting a game.
 * @param dedicated_server Whether this is a dedicated server or not.
 */
static void OnStartGame(bool dedicated_server)
{
	/* Update the local company for a loaded game. It is either always
	 * a company or in the case of a dedicated server a spectator */
	if (_network_server && !dedicated_server) {
		NetworkServerDoMove(CLIENT_ID_SERVER, GetDefaultLocalCompany());
	} else {
		SetLocalCompany(dedicated_server ? COMPANY_SPECTATOR : GetDefaultLocalCompany());
	}
	if (_ctrl_pressed && !dedicated_server) {
		DoCommandP(0, PM_PAUSED_NORMAL, 1, CMD_PAUSE);
	}
	/* Update the static game info to set the values from the new game. */
	NetworkServerUpdateGameInfo();
	/* Execute the game-start script */
	IConsoleCmdExec("exec scripts/game_start.scr 0");
}

static void MakeNewGameDone()
{
	SettingsDisableElrail(_settings_game.vehicle.disable_elrails);

	extern void PostCheckNewGRFLoadWarnings();
	PostCheckNewGRFLoadWarnings();

	/* In a dedicated server, the server does not play */
	if (!VideoDriver::GetInstance()->HasGUI()) {
		OnStartGame(true);
		if (_settings_client.gui.pause_on_newgame) DoCommandP(0, PM_PAUSED_NORMAL, 1, CMD_PAUSE);
		return;
	}

	/* Create a single company */
	DoStartupNewCompany(DSNC_NONE);

	Company *c = Company::Get(COMPANY_FIRST);
	c->settings = _settings_client.company;

	/* Overwrite color from settings if needed
	 * COLOUR_END corresponds to Random colour */
	if (_settings_client.gui.starting_colour != COLOUR_END) {
		c->colour = _settings_client.gui.starting_colour;
		ResetCompanyLivery(c);
		_company_colours[c->index] = (Colours)c->colour;
		BuildOwnerLegend();
	}

	OnStartGame(false);

	InitializeRailGUI();
	InitializeRoadGUI();

	/* We are the server, we start a new company (not dedicated),
	 * so set the default password *if* needed. */
	if (_network_server && !_settings_client.network.default_company_pass.empty()) {
		NetworkChangeCompanyPassword(_local_company, _settings_client.network.default_company_pass);
	}

	if (_settings_client.gui.pause_on_newgame) DoCommandP(0, PM_PAUSED_NORMAL, 1, CMD_PAUSE);

	CheckEngines();
	CheckIndustries();
	MarkWholeScreenDirty();

	if (_network_server && !_network_dedicated) ShowClientList();
}

/*
 * Too large size may be stored in settings (especially if switching between between OpenTTD
 * versions with different map size limits), we have to check if it is valid before generating world.
 * Simple separate checking of X and Y map sizes is not enough, as their sum is what counts for the limit.
 * Check the size and decrease the larger of the sizes till the size is in limit.
 */
static void FixConfigMapSize()
{
	while (_settings_game.game_creation.map_x + _settings_game.game_creation.map_y > MAX_MAP_TILES_BITS) {
		/* Repeat reducing larger of X/Y dimensions until the map size is within allowable limits */
		if (_settings_game.game_creation.map_x > _settings_game.game_creation.map_y) {
			_settings_game.game_creation.map_x--;
		} else {
			_settings_game.game_creation.map_y--;
		}
	}
}

static void MakeNewGame(bool from_heightmap, bool reset_settings)
{
	_game_mode = GM_NORMAL;
	if (!from_heightmap) {
		/* "reload" command needs to know what mode we were in. */
		_file_to_saveload.SetMode(SLO_INVALID, FT_INVALID, DFT_INVALID);
	}

	ResetGRFConfig(true);

	GenerateWorldSetCallback(&MakeNewGameDone);
	FixConfigMapSize();
	GenerateWorld(from_heightmap ? GWM_HEIGHTMAP : GWM_NEWGAME, 1 << _settings_game.game_creation.map_x, 1 << _settings_game.game_creation.map_y, reset_settings);
}

static void MakeNewEditorWorldDone()
{
	SetLocalCompany(OWNER_NONE);

	extern void PostCheckNewGRFLoadWarnings();
	PostCheckNewGRFLoadWarnings();
}

static void MakeNewEditorWorld()
{
	_game_mode = GM_EDITOR;
	/* "reload" command needs to know what mode we were in. */
	_file_to_saveload.SetMode(SLO_INVALID, FT_INVALID, DFT_INVALID);

	ResetGRFConfig(true);

	GenerateWorldSetCallback(&MakeNewEditorWorldDone);
	FixConfigMapSize();
	GenerateWorld(GWM_EMPTY, 1 << _settings_game.game_creation.map_x, 1 << _settings_game.game_creation.map_y);
}

/**
 * Load the specified savegame but on error do different things.
 * If loading fails due to corrupt savegame, bad version, etc. go back to
 * a previous correct state. In the menu for example load the intro game again.
 * @param filename file to be loaded
 * @param fop mode of loading, always SLO_LOAD
 * @param newgm switch to this mode of loading fails due to some unknown error
 * @param subdir default directory to look for filename, set to 0 if not needed
 * @param lf Load filter to use, if nullptr: use filename + subdir.
 * @param error_detail Optional string to fill with detaied error information.
 */
bool SafeLoad(const std::string &filename, SaveLoadOperation fop, DetailedFileType dft, GameMode newgm, Subdirectory subdir,
		struct LoadFilter *lf = nullptr, std::string *error_detail = nullptr)
{
	assert(fop == SLO_LOAD);
	assert(dft == DFT_GAME_FILE || (lf == nullptr && dft == DFT_OLD_GAME_FILE));
	GameMode ogm = _game_mode;

	_game_mode = newgm;

	switch (lf == nullptr ? SaveOrLoad(filename, fop, dft, subdir) : LoadWithFilter(lf)) {
		case SL_OK: return true;

		case SL_REINIT:
			if (error_detail != nullptr) *error_detail = GetSaveLoadErrorString();
			if (_network_dedicated) {
				/*
				 * We need to reinit a network map...
				 * We can't simply load the intro game here as that game has many
				 * special cases which make clients desync immediately. So we fall
				 * back to just generating a new game with the current settings.
				 */
				DEBUG(net, 0, "Loading game failed, so a new (random) game will be started");
				MakeNewGame(false, true);
				return false;
			}
			if (_network_server) {
				/* We can't load the intro game as server, so disconnect first. */
				NetworkDisconnect();
			}

			switch (ogm) {
				default:
				case GM_MENU:   LoadIntroGame();      break;
				case GM_EDITOR: MakeNewEditorWorld(); break;
			}
			return false;

		default:
			if (error_detail != nullptr) *error_detail = GetSaveLoadErrorString();
			_game_mode = ogm;
			return false;
	}
}

void SwitchToMode(SwitchMode new_mode)
{
	/* If we are saving something, the network stays in its current state */
	if (new_mode != SM_SAVE_GAME) {
		/* If the network is active, make it not-active */
		if (_networking) {
			if (_network_server && (new_mode == SM_LOAD_GAME || new_mode == SM_NEWGAME || new_mode == SM_RESTARTGAME)) {
				NetworkReboot();
			} else {
				NetworkDisconnect();
			}
		}

		/* If we are a server, we restart the server */
		if (_is_network_server) {
			/* But not if we are going to the menu */
			if (new_mode != SM_MENU) {
				/* check if we should reload the config */
				if (_settings_client.network.reload_cfg) {
					LoadFromConfig();
					MakeNewgameSettingsLive();
					ResetGRFConfig(false);
				}
				NetworkServerStart();
			} else {
				/* This client no longer wants to be a network-server */
				_is_network_server = false;
			}
		}
	}

	/* Make sure all AI controllers are gone at quitting game */
	if (new_mode != SM_SAVE_GAME) AI::KillAll();

	switch (new_mode) {
		case SM_EDITOR: // Switch to scenario editor
			MakeNewEditorWorld();
			break;

		case SM_RELOADGAME: // Reload with what-ever started the game
			if (_file_to_saveload.abstract_ftype == FT_SAVEGAME || _file_to_saveload.abstract_ftype == FT_SCENARIO) {
				/* Reload current savegame/scenario */
				_switch_mode = _game_mode == GM_EDITOR ? SM_LOAD_SCENARIO : SM_LOAD_GAME;
				SwitchToMode(_switch_mode);
				break;
			} else if (_file_to_saveload.abstract_ftype == FT_HEIGHTMAP) {
				/* Restart current heightmap */
				_switch_mode = _game_mode == GM_EDITOR ? SM_LOAD_HEIGHTMAP : SM_RESTART_HEIGHTMAP;
				SwitchToMode(_switch_mode);
				break;
			}

			MakeNewGame(false, new_mode == SM_NEWGAME);
			break;

		case SM_RESTARTGAME: // Restart --> 'Random game' with current settings
		case SM_NEWGAME: // New Game --> 'Random game'
			MakeNewGame(false, new_mode == SM_NEWGAME);
			break;

		case SM_LOAD_GAME: { // Load game, Play Scenario
			ResetGRFConfig(true);
			ResetWindowSystem();

			if (!SafeLoad(_file_to_saveload.name, _file_to_saveload.file_op, _file_to_saveload.detail_ftype, GM_NORMAL, NO_DIRECTORY)) {
				SetDParamStr(0, GetSaveLoadErrorString());
				ShowErrorMessage(STR_JUST_RAW_STRING, INVALID_STRING_ID, WL_ERROR);
			} else {
				if (_file_to_saveload.abstract_ftype == FT_SCENARIO) {
					OnStartScenario();
				}
				OnStartGame(_network_dedicated);
				/* Decrease pause counter (was increased from opening load dialog) */
				DoCommandP(0, PM_PAUSED_SAVELOAD, 0, CMD_PAUSE);
			}
			break;
		}

		case SM_RESTART_HEIGHTMAP: // Load a heightmap and start a new game from it with current settings
		case SM_START_HEIGHTMAP: // Load a heightmap and start a new game from it
			MakeNewGame(true, new_mode == SM_START_HEIGHTMAP);
			break;

		case SM_LOAD_HEIGHTMAP: // Load heightmap from scenario editor
			SetLocalCompany(OWNER_NONE);

			FixConfigMapSize();
			GenerateWorld(GWM_HEIGHTMAP, 1 << _settings_game.game_creation.map_x, 1 << _settings_game.game_creation.map_y);
			MarkWholeScreenDirty();
			break;

		case SM_LOAD_SCENARIO: { // Load scenario from scenario editor
			if (SafeLoad(_file_to_saveload.name, _file_to_saveload.file_op, _file_to_saveload.detail_ftype, GM_EDITOR, NO_DIRECTORY)) {
				SetLocalCompany(OWNER_NONE);
				_settings_newgame.game_creation.starting_year = _cur_year;
				/* Cancel the saveload pausing */
				DoCommandP(0, PM_PAUSED_SAVELOAD, 0, CMD_PAUSE);
			} else {
				SetDParamStr(0, GetSaveLoadErrorString());
				ShowErrorMessage(STR_JUST_RAW_STRING, INVALID_STRING_ID, WL_ERROR);
			}
			break;
		}

		case SM_JOIN_GAME: // Join a multiplayer game
			LoadIntroGame();
			NetworkClientJoinGame();
			break;

		case SM_MENU: // Switch to game intro menu
			LoadIntroGame();
			if (BaseSounds::ini_set.empty() && BaseSounds::GetUsedSet()->fallback && SoundDriver::GetInstance()->HasOutput()) {
				ShowErrorMessage(STR_WARNING_FALLBACK_SOUNDSET, INVALID_STRING_ID, WL_CRITICAL);
				BaseSounds::ini_set = BaseSounds::GetUsedSet()->name;
			}
			break;

		case SM_SAVE_GAME: // Save game.
			/* Make network saved games on pause compatible to singleplayer mode */
			if (SaveOrLoad(_file_to_saveload.name, SLO_SAVE, DFT_GAME_FILE, NO_DIRECTORY) != SL_OK) {
				SetDParamStr(0, GetSaveLoadErrorString());
				ShowErrorMessage(STR_JUST_RAW_STRING, INVALID_STRING_ID, WL_ERROR);
			} else {
				DeleteWindowById(WC_SAVELOAD, 0);
			}
			break;

		case SM_SAVE_HEIGHTMAP: // Save heightmap.
			MakeHeightmapScreenshot(_file_to_saveload.name.c_str());
			DeleteWindowById(WC_SAVELOAD, 0);
			break;

		case SM_GENRANDLAND: // Generate random land within scenario editor
			SetLocalCompany(OWNER_NONE);
			FixConfigMapSize();
			GenerateWorld(GWM_RANDOM, 1 << _settings_game.game_creation.map_x, 1 << _settings_game.game_creation.map_y);
			/* XXX: set date */
			MarkWholeScreenDirty();
			break;

		default: NOT_REACHED();
	}

	SmallMapWindow::RebuildColourIndexIfNecessary();
}

void WriteVehicleInfo(char *&p, const char *last, const Vehicle *u, const Vehicle *v, uint length)
{
	p += seprintf(p, last, ": type %i, vehicle %i (%i), company %i, unit number %i, wagon %i, engine: ",
			(int)u->type, u->index, v->index, (int)u->owner, v->unitnumber, length);
	SetDParam(0, u->engine_type);
	p = GetString(p, STR_ENGINE_NAME, last);
	uint32 grfid = u->GetGRFID();
	if (grfid) {
		p += seprintf(p, last, ", GRF: %08X", BSWAP32(grfid));
		GRFConfig *grfconfig = GetGRFConfig(grfid);
		if (grfconfig) {
			p += seprintf(p, last, ", %s, %s", grfconfig->GetName(), grfconfig->filename);
		}
	}
}

static bool SignalInfraTotalMatches()
{
	std::array<int, MAX_COMPANIES> old_signal_totals = {};
	for (const Company *c : Company::Iterate()) {
		old_signal_totals[c->index] = c->infrastructure.signal;
	}

	std::array<int, MAX_COMPANIES> new_signal_totals = {};
	for (TileIndex tile = 0; tile < MapSize(); tile++) {
		switch (GetTileType(tile)) {
			case MP_RAILWAY:
				if (HasSignals(tile)) {
					const Company *c = Company::GetIfValid(GetTileOwner(tile));
					if (c != nullptr) new_signal_totals[c->index] += CountBits(GetPresentSignals(tile));
				}
				break;

			case MP_TUNNELBRIDGE: {
				/* Only count the tunnel/bridge if we're on the northern end tile. */
				DiagDirection dir = GetTunnelBridgeDirection(tile);
				if (dir == DIAGDIR_NE || dir == DIAGDIR_NW) break;

				if (IsTunnelBridgeWithSignalSimulation(tile)) {
					const Company *c = Company::GetIfValid(GetTileOwner(tile));
					if (c != nullptr) new_signal_totals[c->index] += GetTunnelBridgeSignalSimulationSignalCount(tile, GetOtherTunnelBridgeEnd(tile));
				}
				break;
			}

			default:
				break;
		}
	}

	return old_signal_totals == new_signal_totals;
}

/**
 * Check the validity of some of the caches.
 * Especially in the sense of desyncs between
 * the cached value and what the value would
 * be when calculated from the 'base' data.
 */
void CheckCaches(bool force_check, std::function<void(const char *)> log, CheckCachesFlags flags)
{
<<<<<<< HEAD
	if (!force_check) {
		int desync_level = _debug_desync_level;
=======
	/* Return here so it is easy to add checks that are run
	 * always to aid testing of caches. */
	if (_debug_desync_level <= 1) return;

	/* Check the town caches. */
	std::vector<TownCache> old_town_caches;
	for (const Town *t : Town::Iterate()) {
		old_town_caches.push_back(t->cache);
	}

	RebuildTownCaches();
	RebuildSubsidisedSourceAndDestinationCache();
>>>>>>> 09f7f32b

		if (unlikely(HasChickenBit(DCBF_DESYNC_CHECK_PERIODIC)) && desync_level < 1) {
			desync_level = 1;
			if (HasChickenBit(DCBF_DESYNC_CHECK_NO_GENERAL)) flags &= ~CHECK_CACHE_GENERAL;
		}
		if (unlikely(HasChickenBit(DCBF_DESYNC_CHECK_PERIODIC_SIGNALS)) && desync_level < 2 && _scaled_date_ticks % 256 == 0) {
			if (!SignalInfraTotalMatches()) desync_level = 2;
		}

		/* Return here so it is easy to add checks that are run
		 * always to aid testing of caches. */
		if (desync_level < 1) return;

		if (desync_level == 1 && _scaled_date_ticks % 500 != 0) return;
	}

	std::vector<std::string> saved_messages;
	if (flags & CHECK_CACHE_EMIT_LOG) {
		log = [&saved_messages](const char *str) {
			saved_messages.emplace_back(str);
		};
	}

<<<<<<< HEAD
	char cclog_buffer[1024];
#define CCLOG(...) { \
	seprintf(cclog_buffer, lastof(cclog_buffer), __VA_ARGS__); \
	DEBUG(desync, 0, "%s", cclog_buffer); \
	if (log) { \
		log(cclog_buffer); \
	} else { \
		LogDesyncMsg(cclog_buffer); \
	} \
}
=======
	AfterLoadCompanyStats();
>>>>>>> 09f7f32b

	auto output_veh_info = [&](char *&p, const Vehicle *u, const Vehicle *v, uint length) {
		WriteVehicleInfo(p, lastof(cclog_buffer), u, v, length);
	};

#define CCLOGV(...) { \
	char *p = cclog_buffer + seprintf(cclog_buffer, lastof(cclog_buffer), __VA_ARGS__); \
	output_veh_info(p, u, v, length); \
	DEBUG(desync, 0, "%s", cclog_buffer); \
	if (log) { \
		log(cclog_buffer); \
	} else { \
		LogDesyncMsg(cclog_buffer); \
	} \
}

	if (flags & CHECK_CACHE_GENERAL) {
		/* Check the town caches. */
		std::vector<TownCache> old_town_caches;
		std::vector<StationList> old_town_stations_nears;
		for (const Town *t : Town::Iterate()) {
			old_town_caches.push_back(t->cache);
			old_town_stations_nears.push_back(t->stations_near);
		}

		std::vector<IndustryList> old_station_industries_nears;
		std::vector<BitmapTileArea> old_station_catchment_tiles;
		std::vector<uint> old_station_tiles;
		for (Station *st : Station::Iterate()) {
			old_station_industries_nears.push_back(st->industries_near);
			old_station_catchment_tiles.push_back(st->catchment_tiles);
			old_station_tiles.push_back(st->station_tiles);
		}

		std::vector<StationList> old_industry_stations_nears;
		for (Industry *ind : Industry::Iterate()) {
			old_industry_stations_nears.push_back(ind->stations_near);
		}

		extern void RebuildTownCaches(bool cargo_update_required, bool old_map_position);
		RebuildTownCaches(false, false);
		RebuildSubsidisedSourceAndDestinationCache();

		Station::RecomputeCatchmentForAll();

		uint i = 0;
		for (Town *t : Town::Iterate()) {
			if (old_town_caches[i].num_houses != t->cache.num_houses) {
				CCLOG("town cache num_houses mismatch: town %i, (old size: %u, new size: %u)", (int)t->index, old_town_caches[i].num_houses, t->cache.num_houses);
			}
			if (old_town_caches[i].population != t->cache.population) {
				CCLOG("town cache population mismatch: town %i, (old size: %u, new size: %u)", (int)t->index, old_town_caches[i].population, t->cache.population);
			}
			if (old_town_caches[i].part_of_subsidy != t->cache.part_of_subsidy) {
				CCLOG("town cache population mismatch: town %i, (old size: %u, new size: %u)", (int)t->index, old_town_caches[i].part_of_subsidy, t->cache.part_of_subsidy);
			}
			if (MemCmpT(old_town_caches[i].squared_town_zone_radius, t->cache.squared_town_zone_radius, lengthof(t->cache.squared_town_zone_radius)) != 0) {
				CCLOG("town cache squared_town_zone_radius mismatch: town %i", (int)t->index);
			}
			if (MemCmpT(&old_town_caches[i].building_counts, &t->cache.building_counts) != 0) {
				CCLOG("town cache building_counts mismatch: town %i", (int)t->index);
			}
			if (old_town_stations_nears[i] != t->stations_near) {
				CCLOG("town stations_near mismatch: town %i, (old size: %u, new size: %u)", (int)t->index, (uint)old_town_stations_nears[i].size(), (uint)t->stations_near.size());
			}
			i++;
		}
		i = 0;
		for (Station *st : Station::Iterate()) {
			if (old_station_industries_nears[i] != st->industries_near) {
				CCLOG("station industries_near mismatch: st %i, (old size: %u, new size: %u)", (int)st->index, (uint)old_station_industries_nears[i].size(), (uint)st->industries_near.size());
			}
			if (!(old_station_catchment_tiles[i] == st->catchment_tiles)) {
				CCLOG("station catchment_tiles mismatch: st %i", (int)st->index);
			}
			if (!(old_station_tiles[i] == st->station_tiles)) {
				CCLOG("station station_tiles mismatch: st %i, (old: %u, new: %u)", (int)st->index, old_station_tiles[i], st->station_tiles);
			}
			i++;
		}
		i = 0;
		for (Industry *ind : Industry::Iterate()) {
			if (old_industry_stations_nears[i] != ind->stations_near) {
				CCLOG("industry stations_near mismatch: ind %i, (old size: %u, new size: %u)", (int)ind->index, (uint)old_industry_stations_nears[i].size(), (uint)ind->stations_near.size());
			}
			StationList stlist;
			if (ind->neutral_station != nullptr && !_settings_game.station.serve_neutral_industries) {
				stlist.insert(ind->neutral_station);
				if (ind->stations_near != stlist) {
					CCLOG("industry neutral station stations_near mismatch: ind %i, (recalc size: %u, neutral size: %u)", (int)ind->index, (uint)ind->stations_near.size(), (uint)stlist.size());
				}
			} else {
				ForAllStationsAroundTiles(ind->location, [ind, &stlist](Station *st, TileIndex tile) {
					if (!IsTileType(tile, MP_INDUSTRY) || GetIndustryIndex(tile) != ind->index) return false;
					stlist.insert(st);
					return true;
				});
				if (ind->stations_near != stlist) {
					CCLOG("industry FindStationsAroundTiles mismatch: ind %i, (recalc size: %u, find size: %u)", (int)ind->index, (uint)ind->stations_near.size(), (uint)stlist.size());
				}
			}
			i++;
		}
	}

<<<<<<< HEAD
	if (flags & CHECK_CACHE_INFRA_TOTALS) {
		/* Check company infrastructure cache. */
		std::vector<CompanyInfrastructure> old_infrastructure;
		for (const Company *c : Company::Iterate()) old_infrastructure.push_back(c->infrastructure);

		extern void AfterLoadCompanyStats();
		AfterLoadCompanyStats();

		uint i = 0;
		for (const Company *c : Company::Iterate()) {
			if (MemCmpT(old_infrastructure.data() + i, &c->infrastructure) != 0) {
				CCLOG("infrastructure cache mismatch: company %i", (int)c->index);
				char buffer[4096];
				old_infrastructure[i].Dump(buffer, lastof(buffer));
				CCLOG("Previous:");
				ProcessLineByLine(buffer, [&](const char *line) {
					CCLOG("  %s", line);
				});
				c->infrastructure.Dump(buffer, lastof(buffer));
				CCLOG("Recalculated:");
				ProcessLineByLine(buffer, [&](const char *line) {
					CCLOG("  %s", line);
				});
				if (old_infrastructure[i].signal != c->infrastructure.signal && _network_server && !HasChickenBit(DCBF_DESYNC_CHECK_PERIODIC_SIGNALS)) {
					DoCommandP(0, 0, _settings_game.debug.chicken_bits | (1 << DCBF_DESYNC_CHECK_PERIODIC_SIGNALS), CMD_CHANGE_SETTING, nullptr, "debug.chicken_bits");
				}
=======
	for (Vehicle *v : Vehicle::Iterate()) {
		if (v != v->First() || v->vehstatus & VS_CRASHED || !v->IsPrimaryVehicle()) continue;

		uint length = 0;
		for (const Vehicle *u = v; u != nullptr; u = u->Next()) length++;

		NewGRFCache        *grf_cache = CallocT<NewGRFCache>(length);
		VehicleCache       *veh_cache = CallocT<VehicleCache>(length);
		GroundVehicleCache *gro_cache = CallocT<GroundVehicleCache>(length);
		TrainCache         *tra_cache = CallocT<TrainCache>(length);

		length = 0;
		for (const Vehicle *u = v; u != nullptr; u = u->Next()) {
			FillNewGRFVehicleCache(u);
			grf_cache[length] = u->grf_cache;
			veh_cache[length] = u->vcache;
			switch (u->type) {
				case VEH_TRAIN:
					gro_cache[length] = Train::From(u)->gcache;
					tra_cache[length] = Train::From(u)->tcache;
					break;
				case VEH_ROAD:
					gro_cache[length] = RoadVehicle::From(u)->gcache;
					break;
				default:
					break;
>>>>>>> 09f7f32b
			}
			i++;
		}
	}

	if (flags & CHECK_CACHE_GENERAL) {
		/* Strict checking of the road stop cache entries */
		for (const RoadStop *rs : RoadStop::Iterate()) {
			if (IsStandardRoadStopTile(rs->xy)) continue;

			assert(rs->GetEntry(DIAGDIR_NE) != rs->GetEntry(DIAGDIR_NW));
			rs->GetEntry(DIAGDIR_NE)->CheckIntegrity(rs);
			rs->GetEntry(DIAGDIR_NW)->CheckIntegrity(rs);
		}

		for (Vehicle *v : Vehicle::Iterate()) {
			extern bool ValidateVehicleTileHash(const Vehicle *v);
			if (!ValidateVehicleTileHash(v)) {
				CCLOG("vehicle tile hash mismatch: type %i, vehicle %i, company %i, unit number %i", (int)v->type, v->index, (int)v->owner, v->unitnumber);
			}

			extern void FillNewGRFVehicleCache(const Vehicle *v);
			if (v != v->First() || v->vehstatus & VS_CRASHED || !v->IsPrimaryVehicle()) continue;

			uint length = 0;
			for (const Vehicle *u = v; u != nullptr; u = u->Next()) {
				if (u->IsGroundVehicle() && (HasBit(u->GetGroundVehicleFlags(), GVF_GOINGUP_BIT) || HasBit(u->GetGroundVehicleFlags(), GVF_GOINGDOWN_BIT)) && u->GetGroundVehicleCache()->cached_slope_resistance && HasBit(v->vcache.cached_veh_flags, VCF_GV_ZERO_SLOPE_RESIST)) {
					CCLOGV("VCF_GV_ZERO_SLOPE_RESIST set incorrectly (1)");
				}
				if (u->type == VEH_TRAIN && u->breakdown_ctr != 0 && !HasBit(Train::From(v)->flags, VRF_CONSIST_BREAKDOWN) && (Train::From(u)->IsEngine() || Train::From(u)->IsMultiheaded())) {
					CCLOGV("VRF_CONSIST_BREAKDOWN incorrectly not set");
				}
				if (u->type == VEH_TRAIN && ((Train::From(u)->track & TRACK_BIT_WORMHOLE && !(Train::From(u)->vehstatus & VS_HIDDEN)) || Train::From(u)->track == TRACK_BIT_DEPOT) && !HasBit(Train::From(v)->flags, VRF_CONSIST_SPEED_REDUCTION)) {
					CCLOGV("VRF_CONSIST_SPEED_REDUCTION incorrectly not set");
				}
				length++;
			}

			NewGRFCache        *grf_cache = CallocT<NewGRFCache>(length);
			VehicleCache       *veh_cache = CallocT<VehicleCache>(length);
			GroundVehicleCache *gro_cache = CallocT<GroundVehicleCache>(length);
			AircraftCache      *air_cache = CallocT<AircraftCache>(length);
			TrainCache         *tra_cache = CallocT<TrainCache>(length);
			Vehicle           **veh_old   = CallocT<Vehicle *>(length);

			length = 0;
			for (const Vehicle *u = v; u != nullptr; u = u->Next()) {
				FillNewGRFVehicleCache(u);
				grf_cache[length] = u->grf_cache;
				veh_cache[length] = u->vcache;
				switch (u->type) {
					case VEH_TRAIN:
						gro_cache[length] = Train::From(u)->gcache;
						tra_cache[length] = Train::From(u)->tcache;
						veh_old[length] = CallocT<Train>(1);
						memcpy((void *) veh_old[length], (const void *) Train::From(u), sizeof(Train));
						break;
					case VEH_ROAD:
						gro_cache[length] = RoadVehicle::From(u)->gcache;
						veh_old[length] = CallocT<RoadVehicle>(1);
						memcpy((void *) veh_old[length], (const void *) RoadVehicle::From(u), sizeof(RoadVehicle));
						break;
					case VEH_AIRCRAFT:
						air_cache[length] = Aircraft::From(u)->acache;
						veh_old[length] = CallocT<Aircraft>(1);
						memcpy((void *) veh_old[length], (const void *) Aircraft::From(u), sizeof(Aircraft));
						break;
					default:
						veh_old[length] = CallocT<Vehicle>(1);
						memcpy((void *) veh_old[length], (const void *) u, sizeof(Vehicle));
						break;
				}
				length++;
			}

			switch (v->type) {
				case VEH_TRAIN:    Train::From(v)->ConsistChanged(CCF_TRACK); break;
				case VEH_ROAD:     RoadVehUpdateCache(RoadVehicle::From(v)); break;
				case VEH_AIRCRAFT: UpdateAircraftCache(Aircraft::From(v));   break;
				case VEH_SHIP:     Ship::From(v)->UpdateCache();             break;
				default: break;
			}

			length = 0;
			for (const Vehicle *u = v; u != nullptr; u = u->Next()) {
				FillNewGRFVehicleCache(u);
				if (memcmp(&grf_cache[length], &u->grf_cache, sizeof(NewGRFCache)) != 0) {
					CCLOGV("newgrf cache mismatch");
				}
				if (veh_cache[length].cached_max_speed != u->vcache.cached_max_speed || veh_cache[length].cached_cargo_age_period != u->vcache.cached_cargo_age_period ||
						veh_cache[length].cached_vis_effect != u->vcache.cached_vis_effect || HasBit(veh_cache[length].cached_veh_flags ^ u->vcache.cached_veh_flags, VCF_LAST_VISUAL_EFFECT)) {
					CCLOGV("vehicle cache mismatch: %c%c%c%c",
							veh_cache[length].cached_max_speed != u->vcache.cached_max_speed ? 'm' : '-',
							veh_cache[length].cached_cargo_age_period != u->vcache.cached_cargo_age_period ? 'c' : '-',
							veh_cache[length].cached_vis_effect != u->vcache.cached_vis_effect ? 'v' : '-',
							HasBit(veh_cache[length].cached_veh_flags ^ u->vcache.cached_veh_flags, VCF_LAST_VISUAL_EFFECT) ? 'l' : '-');
				}
				if (u->IsGroundVehicle() && (HasBit(u->GetGroundVehicleFlags(), GVF_GOINGUP_BIT) || HasBit(u->GetGroundVehicleFlags(), GVF_GOINGDOWN_BIT)) && u->GetGroundVehicleCache()->cached_slope_resistance && HasBit(v->vcache.cached_veh_flags, VCF_GV_ZERO_SLOPE_RESIST)) {
					CCLOGV("VCF_GV_ZERO_SLOPE_RESIST set incorrectly (2)");
				}
				if (veh_old[length]->acceleration != u->acceleration) {
					CCLOGV("acceleration mismatch");
				}
				if (veh_old[length]->breakdown_chance != u->breakdown_chance) {
					CCLOGV("breakdown_chance mismatch");
				}
				if (veh_old[length]->breakdown_ctr != u->breakdown_ctr) {
					CCLOGV("breakdown_ctr mismatch");
				}
				if (veh_old[length]->breakdown_delay != u->breakdown_delay) {
					CCLOGV("breakdown_delay mismatch");
				}
				if (veh_old[length]->breakdowns_since_last_service != u->breakdowns_since_last_service) {
					CCLOGV("breakdowns_since_last_service mismatch");
				}
				if (veh_old[length]->breakdown_severity != u->breakdown_severity) {
					CCLOGV("breakdown_severity mismatch");
				}
				if (veh_old[length]->breakdown_type != u->breakdown_type) {
					CCLOGV("breakdown_type mismatch");
				}
				if (veh_old[length]->vehicle_flags != u->vehicle_flags) {
					CCLOGV("vehicle_flags mismatch");
				}
				auto print_gv_cache_diff = [&](const char *vtype, const GroundVehicleCache &a, const GroundVehicleCache &b) {
					CCLOGV("%s ground vehicle cache mismatch: %c%c%c%c%c%c%c%c%c%c",
							vtype,
							a.cached_weight != b.cached_weight ? 'w' : '-',
							a.cached_slope_resistance != b.cached_slope_resistance ? 'r' : '-',
							a.cached_max_te != b.cached_max_te ? 't' : '-',
							a.cached_axle_resistance != b.cached_axle_resistance ? 'a' : '-',
							a.cached_max_track_speed != b.cached_max_track_speed ? 's' : '-',
							a.cached_power != b.cached_power ? 'p' : '-',
							a.cached_air_drag != b.cached_air_drag ? 'd' : '-',
							a.cached_total_length != b.cached_total_length ? 'l' : '-',
							a.first_engine != b.first_engine ? 'e' : '-',
							a.cached_veh_length != b.cached_veh_length ? 'L' : '-');
				};
				switch (u->type) {
					case VEH_TRAIN:
						if (memcmp(&gro_cache[length], &Train::From(u)->gcache, sizeof(GroundVehicleCache)) != 0) {
							print_gv_cache_diff("train", gro_cache[length], Train::From(u)->gcache);
						}
						if (memcmp(&tra_cache[length], &Train::From(u)->tcache, sizeof(TrainCache)) != 0) {
							CCLOGV("train cache mismatch: %c%c%c%c%c%c%c%c%c%c%c",
									tra_cache[length].cached_override != Train::From(u)->tcache.cached_override ? 'o' : '-',
									tra_cache[length].cached_curve_speed_mod != Train::From(u)->tcache.cached_curve_speed_mod ? 'C' : '-',
									tra_cache[length].cached_tflags != Train::From(u)->tcache.cached_tflags ? 'f' : '-',
									tra_cache[length].cached_num_engines != Train::From(u)->tcache.cached_num_engines ? 'e' : '-',
									tra_cache[length].cached_centre_mass != Train::From(u)->tcache.cached_centre_mass ? 'm' : '-',
									tra_cache[length].cached_braking_length != Train::From(u)->tcache.cached_braking_length ? 'b' : '-',
									tra_cache[length].cached_veh_weight != Train::From(u)->tcache.cached_veh_weight ? 'w' : '-',
									tra_cache[length].cached_uncapped_decel != Train::From(u)->tcache.cached_uncapped_decel ? 'D' : '-',
									tra_cache[length].cached_deceleration != Train::From(u)->tcache.cached_deceleration ? 'd' : '-',
									tra_cache[length].user_def_data != Train::From(u)->tcache.user_def_data ? 'u' : '-',
									tra_cache[length].cached_max_curve_speed != Train::From(u)->tcache.cached_max_curve_speed ? 'c' : '-');
						}
						if (Train::From(veh_old[length])->railtype != Train::From(u)->railtype) {
							CCLOGV("railtype mismatch");
						}
						if (Train::From(veh_old[length])->compatible_railtypes != Train::From(u)->compatible_railtypes) {
							CCLOGV("compatible_railtypes mismatch");
						}
						if (Train::From(veh_old[length])->flags != Train::From(u)->flags) {
							CCLOGV("train flags mismatch");
						}
						break;
					case VEH_ROAD:
						if (memcmp(&gro_cache[length], &RoadVehicle::From(u)->gcache, sizeof(GroundVehicleCache)) != 0) {
							print_gv_cache_diff("road vehicle", gro_cache[length], Train::From(u)->gcache);
						}
						break;
					case VEH_AIRCRAFT:
						if (memcmp(&air_cache[length], &Aircraft::From(u)->acache, sizeof(AircraftCache)) != 0) {
							CCLOGV("Aircraft vehicle cache mismatch: %c%c",
									air_cache[length].cached_max_range != Aircraft::From(u)->acache.cached_max_range ? 'r' : '-',
									air_cache[length].cached_max_range_sqr != Aircraft::From(u)->acache.cached_max_range_sqr ? 's' : '-');
						}
						break;
					default:
						break;
				}
				free(veh_old[length]);
				length++;
			}

			free(grf_cache);
			free(veh_cache);
			free(gro_cache);
			free(air_cache);
			free(tra_cache);
			free(veh_old);
		}

		/* Check whether the caches are still valid */
		for (Vehicle *v : Vehicle::Iterate()) {
			byte buff[sizeof(VehicleCargoList)];
			memcpy(buff, &v->cargo, sizeof(VehicleCargoList));
			v->cargo.InvalidateCache();
			assert(memcmp(&v->cargo, buff, sizeof(VehicleCargoList)) == 0);
		}

		for (Station *st : Station::Iterate()) {
			for (CargoID c = 0; c < NUM_CARGO; c++) {
				byte buff[sizeof(StationCargoList)];
				memcpy(buff, &st->goods[c].cargo, sizeof(StationCargoList));
				st->goods[c].cargo.InvalidateCache();
				assert(memcmp(&st->goods[c].cargo, buff, sizeof(StationCargoList)) == 0);
			}

			/* Check docking tiles */
			TileArea ta;
			std::map<TileIndex, bool> docking_tiles;
			for (TileIndex tile : st->docking_station) {
				ta.Add(tile);
				docking_tiles[tile] = IsDockingTile(tile);
			}
			UpdateStationDockingTiles(st);
			if (ta.tile != st->docking_station.tile || ta.w != st->docking_station.w || ta.h != st->docking_station.h) {
				CCLOG("station docking mismatch: station %i, company %i, prev: (%X, %u, %u), recalc: (%X, %u, %u)",
						st->index, (int)st->owner, ta.tile, ta.w, ta.h, st->docking_station.tile, st->docking_station.w, st->docking_station.h);
			}
			for (TileIndex tile : ta) {
				if (docking_tiles[tile] != IsDockingTile(tile)) {
					CCLOG("docking tile mismatch: tile %i", (int)tile);
				}
			}
		}

		for (OrderList *order_list : OrderList::Iterate()) {
			order_list->DebugCheckSanity();
		}

		extern void ValidateVehicleTickCaches();
		ValidateVehicleTickCaches();

		for (Vehicle *v : Vehicle::Iterate()) {
			if (v->Previous()) assert_msg(v->Previous()->Next() == v, "%u", v->index);
			if (v->Next()) assert_msg(v->Next()->Previous() == v, "%u", v->index);
		}
		for (const TemplateVehicle *tv : TemplateVehicle::Iterate()) {
			if (tv->Prev()) assert_msg(tv->Prev()->Next() == tv, "%u", tv->index);
			if (tv->Next()) assert_msg(tv->Next()->Prev() == tv, "%u", tv->index);
		}

		if (!TraceRestrictSlot::ValidateVehicleIndex()) CCLOG("Trace restrict slot vehicle index validation failed");
		TraceRestrictSlot::ValidateSlotOccupants(log);

		if (!CargoPacket::ValidateDeferredCargoPayments()) CCLOG("Cargo packets deferred payments validation failed");

		if (_order_destination_refcount_map_valid) {
			btree::btree_map<uint32, uint32> saved_order_destination_refcount_map = std::move(_order_destination_refcount_map);
			for (auto iter = saved_order_destination_refcount_map.begin(); iter != saved_order_destination_refcount_map.end();) {
				if (iter->second == 0) {
					iter = saved_order_destination_refcount_map.erase(iter);
				} else {
					++iter;
				}
			}
			IntialiseOrderDestinationRefcountMap();
			if (saved_order_destination_refcount_map != _order_destination_refcount_map) CCLOG("Order destination refcount map mismatch");
		} else {
			CCLOG("Order destination refcount map not valid");
		}
	}

	if ((flags & CHECK_CACHE_EMIT_LOG) && !saved_messages.empty()) {
		InconsistencyExtraInfo info;
		info.check_caches_result = std::move(saved_messages);
		CrashLog::InconsistencyLog(info);
		for (std::string &str : info.check_caches_result) {
			LogDesyncMsg(std::move(str));
		}
	}

#undef CCLOGV
#undef CCLOG
}

/**
 * Network-safe forced desync check.
 * @param tile unused
 * @param flags operation to perform
 * @param p1 unused
 * @param p2 unused
 * @param text unused
 * @return the cost of this operation or an error
 */
CommandCost CmdDesyncCheck(TileIndex tile, DoCommandFlag flags, uint32 p1, uint32 p2, const char *text)
{
	if (flags & DC_EXEC) {
		CheckCaches(true, nullptr, CHECK_CACHE_ALL | CHECK_CACHE_EMIT_LOG);
	}

	return CommandCost();
}

/**
 * State controlling game loop.
 * The state must not be changed from anywhere but here.
 * That check is enforced in DoCommand.
 */
void StateGameLoop()
{
	if (!_networking || _network_server) {
		StateGameLoop_LinkGraphPauseControl();
	}

	/* Don't execute the state loop during pause or when modal windows are open. */
	if (_pause_mode != PM_UNPAUSED || HasModalProgress()) {
		PerformanceMeasurer::Paused(PFE_GAMELOOP);
		PerformanceMeasurer::Paused(PFE_GL_ECONOMY);
		PerformanceMeasurer::Paused(PFE_GL_TRAINS);
		PerformanceMeasurer::Paused(PFE_GL_ROADVEHS);
		PerformanceMeasurer::Paused(PFE_GL_SHIPS);
		PerformanceMeasurer::Paused(PFE_GL_AIRCRAFT);
		PerformanceMeasurer::Paused(PFE_GL_LANDSCAPE);

		if (!HasModalProgress()) UpdateLandscapingLimits();
#ifndef DEBUG_DUMP_COMMANDS
		Game::GameLoop();
#endif
		return;
	}

	PerformanceMeasurer framerate(PFE_GAMELOOP);
	PerformanceAccumulator::Reset(PFE_GL_LANDSCAPE);

	Layouter::ReduceLineCache();

	if (_game_mode == GM_EDITOR) {
		BasePersistentStorageArray::SwitchMode(PSM_ENTER_GAMELOOP);
		RunTileLoop();
		CallVehicleTicks();
		CallLandscapeTick();
		BasePersistentStorageArray::SwitchMode(PSM_LEAVE_GAMELOOP);
		UpdateLandscapingLimits();

		CallWindowGameTickEvent();
		NewsLoop();
	} else {
		if (_debug_desync_level > 2 && _tick_skip_counter == 0 && _date_fract == 0 && (_date & 0x1F) == 0) {
			/* Save the desync savegame if needed. */
			char name[MAX_PATH];
			seprintf(name, lastof(name), "dmp_cmds_%08x_%08x.sav", _settings_game.game_creation.generation_seed, _date);
			SaveOrLoad(name, SLO_SAVE, DFT_GAME_FILE, AUTOSAVE_DIR, false);
		}

		CheckCaches(false, nullptr, CHECK_CACHE_ALL | CHECK_CACHE_EMIT_LOG);

		/* All these actions has to be done from OWNER_NONE
		 *  for multiplayer compatibility */
		Backup<CompanyID> cur_company(_current_company, OWNER_NONE, FILE_LINE);

		BasePersistentStorageArray::SwitchMode(PSM_ENTER_GAMELOOP);
		_tick_skip_counter++;
		_scaled_tick_counter++;
		_scaled_date_ticks++;   // This must update in lock-step with _tick_skip_counter, such that it always matches what SetScaledTickVariables would return.

		if (_settings_client.gui.autosave == 6 && !(_game_mode == GM_MENU || _game_mode == GM_BOOTSTRAP) &&
				(_scaled_date_ticks % (_settings_client.gui.autosave_custom_minutes * (60000 / MILLISECONDS_PER_TICK))) == 0) {
			_do_autosave = true;
			_check_special_modes = true;
			SetWindowDirty(WC_STATUS_BAR, 0);
		}

		RunAuxiliaryTileLoop();
		if (_tick_skip_counter < _settings_game.economy.day_length_factor) {
			AnimateAnimatedTiles();
			CallVehicleTicks();
			OnTick_Companies(false);
		} else {
			_tick_skip_counter = 0;
			IncreaseDate();
			AnimateAnimatedTiles();
			RunTileLoop();
			CallVehicleTicks();
			CallLandscapeTick();
			OnTick_Companies(true);
		}
		BasePersistentStorageArray::SwitchMode(PSM_LEAVE_GAMELOOP);

#ifndef DEBUG_DUMP_COMMANDS
		{
			PerformanceMeasurer script_framerate(PFE_ALLSCRIPTS);
			AI::GameLoop();
			Game::GameLoop();
		}
#endif
		UpdateLandscapingLimits();

		CallWindowGameTickEvent();
		NewsLoop();

		if (_networking) {
			for (Company *c : Company::Iterate()) {
				DEBUG_UPDATESTATECHECKSUM("Company: %u, Money: " OTTD_PRINTF64, c->index, (int64)c->money);
				UpdateStateChecksum(c->money);

				for (uint i = 0; i < ROADTYPE_END; i++) {
					DEBUG_UPDATESTATECHECKSUM("Company: %u, road[%u]: %u", c->index, i, c->infrastructure.road[i]);
					UpdateStateChecksum(c->infrastructure.road[i]);
				}

				for (uint i = 0; i < RAILTYPE_END; i++) {
					DEBUG_UPDATESTATECHECKSUM("Company: %u, rail[%u]: %u", c->index, i, c->infrastructure.rail[i]);
					UpdateStateChecksum(c->infrastructure.rail[i]);
				}

				DEBUG_UPDATESTATECHECKSUM("Company: %u, signal: %u, water: %u, station: %u, airport: %u",
						c->index, c->infrastructure.signal, c->infrastructure.water, c->infrastructure.station, c->infrastructure.airport);
				UpdateStateChecksum(c->infrastructure.signal);
				UpdateStateChecksum(c->infrastructure.water);
				UpdateStateChecksum(c->infrastructure.station);
				UpdateStateChecksum(c->infrastructure.airport);
			}
		}
		cur_company.Restore();
	}
	if (_extra_aspects > 0) FlushDeferredAspectUpdates();

	if (_pause_countdown > 0 && --_pause_countdown == 0) {
		_pause_mode = PM_PAUSED_NORMAL;
		SetWindowDirty(WC_MAIN_TOOLBAR, 0);
	}

	dbg_assert(IsLocalCompany());
}

FiosNumberedSaveName &GetAutoSaveFiosNumberedSaveName()
{
	static FiosNumberedSaveName _autosave_ctr("autosave");
	return _autosave_ctr;
}

/**
 * Create an autosave. The default name is "autosave#.sav". However with
 * the setting 'keep_all_autosave' the name defaults to company-name + date
 */
static void DoAutosave()
{
	DoAutoOrNetsave(GetAutoSaveFiosNumberedSaveName(), true);
}

/**
 * Request a new NewGRF scan. This will be executed on the next game-tick.
 * This is mostly needed to ensure NewGRF scans (which are blocking) are
 * done in the game-thread, and not in the draw-thread (which most often
 * triggers this request).
 * @param callback Optional callback to call when NewGRF scan is completed.
 * @return True when the NewGRF scan was actually requested, false when the scan was already running.
 */
bool RequestNewGRFScan(NewGRFScanCallback *callback)
{
	if (_request_newgrf_scan) return false;

	_request_newgrf_scan = true;
	_request_newgrf_scan_callback = callback;
	return true;
}

void GameLoopSpecial()
{
	/* autosave game? */
	if (_do_autosave) {
		DoAutosave();
		_do_autosave = false;
		SetWindowDirty(WC_STATUS_BAR, 0);
	}

	extern std::string _switch_baseset;
	if (!_switch_baseset.empty()) {
		if (BaseGraphics::GetUsedSet()->name != _switch_baseset) {
			BaseGraphics::SetSet(_switch_baseset);

			ReloadNewGRFData();
		}
		_switch_baseset.clear();
	}

	_check_special_modes = false;
}

void GameLoop()
{
	if (_game_mode == GM_BOOTSTRAP) {
		/* Check for UDP stuff */
		if (_network_available) NetworkBackgroundLoop();
		return;
	}

	if (_request_newgrf_scan) {
		ScanNewGRFFiles(_request_newgrf_scan_callback);
		_request_newgrf_scan = false;
		_request_newgrf_scan_callback = nullptr;
		/* In case someone closed the game during our scan, don't do anything else. */
		if (_exit_game) return;
	}

	ProcessAsyncSaveFinish();

	if (unlikely(_check_special_modes)) GameLoopSpecial();

	/* switch game mode? */
	if (_switch_mode != SM_NONE && !HasModalProgress()) {
		SwitchToMode(_switch_mode);
		_switch_mode = SM_NONE;
	}

	IncreaseSpriteLRU();

	/* Check for UDP stuff */
	if (_network_available) NetworkBackgroundLoop();

	DebugSendRemoteMessages();

	if (_networking && !HasModalProgress()) {
		/* Multiplayer */
		NetworkGameLoop();
	} else {
		if (_network_reconnect > 0 && --_network_reconnect == 0) {
			/* This means that we want to reconnect to the last host
			 * We do this here, because it means that the network is really closed */
			NetworkClientConnectGame(_settings_client.network.last_joined, COMPANY_SPECTATOR);
		}
		/* Singleplayer */
		StateGameLoop();
	}
	ExecuteCommandQueue();

	if (!_pause_mode && HasBit(_display_opt, DO_FULL_ANIMATION)) {
		extern std::mutex _cur_palette_mutex;
		std::lock_guard<std::mutex> lock_state(_cur_palette_mutex);
		DoPaletteAnimations();
	}

	SoundDriver::GetInstance()->MainLoop();
	MusicLoop();
}<|MERGE_RESOLUTION|>--- conflicted
+++ resolved
@@ -113,13 +113,10 @@
 bool HandleBootstrap();
 void OnTick_Companies(bool main_tick);
 
-<<<<<<< HEAD
-=======
 extern void AfterLoadCompanyStats();
 extern Company *DoStartupNewCompany(bool is_ai, CompanyID company = INVALID_COMPANY);
 extern void OSOpenBrowser(const char *url);
-extern void RebuildTownCaches();
->>>>>>> 09f7f32b
+extern void RebuildTownCaches(bool cargo_update_required, bool old_map_position);
 extern void ShowOSErrorBox(const char *buf, bool system);
 extern std::string _config_file;
 
@@ -1436,23 +1433,8 @@
  */
 void CheckCaches(bool force_check, std::function<void(const char *)> log, CheckCachesFlags flags)
 {
-<<<<<<< HEAD
 	if (!force_check) {
 		int desync_level = _debug_desync_level;
-=======
-	/* Return here so it is easy to add checks that are run
-	 * always to aid testing of caches. */
-	if (_debug_desync_level <= 1) return;
-
-	/* Check the town caches. */
-	std::vector<TownCache> old_town_caches;
-	for (const Town *t : Town::Iterate()) {
-		old_town_caches.push_back(t->cache);
-	}
-
-	RebuildTownCaches();
-	RebuildSubsidisedSourceAndDestinationCache();
->>>>>>> 09f7f32b
 
 		if (unlikely(HasChickenBit(DCBF_DESYNC_CHECK_PERIODIC)) && desync_level < 1) {
 			desync_level = 1;
@@ -1476,7 +1458,6 @@
 		};
 	}
 
-<<<<<<< HEAD
 	char cclog_buffer[1024];
 #define CCLOG(...) { \
 	seprintf(cclog_buffer, lastof(cclog_buffer), __VA_ARGS__); \
@@ -1487,9 +1468,6 @@
 		LogDesyncMsg(cclog_buffer); \
 	} \
 }
-=======
-	AfterLoadCompanyStats();
->>>>>>> 09f7f32b
 
 	auto output_veh_info = [&](char *&p, const Vehicle *u, const Vehicle *v, uint length) {
 		WriteVehicleInfo(p, lastof(cclog_buffer), u, v, length);
@@ -1529,7 +1507,6 @@
 			old_industry_stations_nears.push_back(ind->stations_near);
 		}
 
-		extern void RebuildTownCaches(bool cargo_update_required, bool old_map_position);
 		RebuildTownCaches(false, false);
 		RebuildSubsidisedSourceAndDestinationCache();
 
@@ -1595,13 +1572,11 @@
 		}
 	}
 
-<<<<<<< HEAD
 	if (flags & CHECK_CACHE_INFRA_TOTALS) {
 		/* Check company infrastructure cache. */
 		std::vector<CompanyInfrastructure> old_infrastructure;
 		for (const Company *c : Company::Iterate()) old_infrastructure.push_back(c->infrastructure);
 
-		extern void AfterLoadCompanyStats();
 		AfterLoadCompanyStats();
 
 		uint i = 0;
@@ -1622,34 +1597,6 @@
 				if (old_infrastructure[i].signal != c->infrastructure.signal && _network_server && !HasChickenBit(DCBF_DESYNC_CHECK_PERIODIC_SIGNALS)) {
 					DoCommandP(0, 0, _settings_game.debug.chicken_bits | (1 << DCBF_DESYNC_CHECK_PERIODIC_SIGNALS), CMD_CHANGE_SETTING, nullptr, "debug.chicken_bits");
 				}
-=======
-	for (Vehicle *v : Vehicle::Iterate()) {
-		if (v != v->First() || v->vehstatus & VS_CRASHED || !v->IsPrimaryVehicle()) continue;
-
-		uint length = 0;
-		for (const Vehicle *u = v; u != nullptr; u = u->Next()) length++;
-
-		NewGRFCache        *grf_cache = CallocT<NewGRFCache>(length);
-		VehicleCache       *veh_cache = CallocT<VehicleCache>(length);
-		GroundVehicleCache *gro_cache = CallocT<GroundVehicleCache>(length);
-		TrainCache         *tra_cache = CallocT<TrainCache>(length);
-
-		length = 0;
-		for (const Vehicle *u = v; u != nullptr; u = u->Next()) {
-			FillNewGRFVehicleCache(u);
-			grf_cache[length] = u->grf_cache;
-			veh_cache[length] = u->vcache;
-			switch (u->type) {
-				case VEH_TRAIN:
-					gro_cache[length] = Train::From(u)->gcache;
-					tra_cache[length] = Train::From(u)->tcache;
-					break;
-				case VEH_ROAD:
-					gro_cache[length] = RoadVehicle::From(u)->gcache;
-					break;
-				default:
-					break;
->>>>>>> 09f7f32b
 			}
 			i++;
 		}
