--- conflicted
+++ resolved
@@ -741,34 +741,18 @@
 #if !defined(_WIN32)
 	options.push_back({ .type = ODF_HAS_VALUE, .id = 'f', .shortname = 'f' });
 #endif
-<<<<<<< HEAD
-	 GETOPT_SHORT_VALUE('r'),
-	 GETOPT_SHORT_VALUE('t'),
-	GETOPT_SHORT_OPTVAL('d'),
-	 GETOPT_SHORT_NOVAL('e'),
-	GETOPT_SHORT_OPTVAL('g'),
-	 GETOPT_SHORT_VALUE('G'),
-	 GETOPT_SHORT_VALUE('c'),
-	 GETOPT_SHORT_NOVAL('x'),
-	 GETOPT_SHORT_NOVAL('X'),
-	 GETOPT_SHORT_VALUE('q'),
-	 GETOPT_SHORT_VALUE('K'),
-	 GETOPT_SHORT_NOVAL('h'),
-	 GETOPT_SHORT_NOVAL('Q'),
-	 GETOPT_SHORT_VALUE('J'),
-	 GETOPT_SHORT_NOVAL('Z'),
-	GETOPT_END()
-};
-=======
 
 	/* Options with an optional parameter. */
 	for (char c : "Ddg") options.push_back({ .type = ODF_OPTIONAL_VALUE, .id = c, .shortname = c });
 
 	/* Options without a parameter. */
 	for (char c : "QXehx") options.push_back({ .type = ODF_NO_VALUE, .id = c, .shortname = c });
+
+	/* Non-upstream options */
+	for (char c : "KJZ") options.push_back({ .type = ODF_HAS_VALUE, .id = c, .shortname = c });
+
 	return options;
 }
->>>>>>> 3316b274
 
 /**
  * Main entry point for this lovely game.
