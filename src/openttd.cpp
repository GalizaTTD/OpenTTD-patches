--- conflicted
+++ resolved
@@ -652,11 +652,7 @@
 		MusicDriver::GetInstance()->SetVolume(_settings_client.music.music_vol);
 		SetEffectVolume(_settings_client.music.effect_vol);
 
-<<<<<<< HEAD
 		if (startyear != INVALID_YEAR) IConsoleSetSetting("game_creation.starting_year", startyear);
-=======
-		if (startyear != CalendarTime::INVALID_YEAR) IConsoleSetSetting("game_creation.starting_year", startyear.base());
->>>>>>> ab535c0a
 		if (generation_seed != GENERATE_NEW_SEED) _settings_newgame.game_creation.generation_seed = generation_seed;
 
 		if (!dedicated_host.empty()) {
@@ -2110,11 +2106,7 @@
 		CallWindowGameTickEvent();
 		NewsLoop();
 	} else {
-<<<<<<< HEAD
 		if (_debug_desync_level > 2 && _tick_skip_counter == 0 && _date_fract == 0 && (_date & 0x1F) == 0) {
-=======
-		if (_debug_desync_level > 2 && TimerGameCalendar::date_fract == 0 && (TimerGameCalendar::date.base() & 0x1F) == 0) {
->>>>>>> ab535c0a
 			/* Save the desync savegame if needed. */
 			char name[MAX_PATH];
 			seprintf(name, lastof(name), "dmp_cmds_%08x_%08x.sav", _settings_game.game_creation.generation_seed, _date);
@@ -2289,7 +2281,7 @@
 	extern std::string _switch_baseset;
 	if (!_switch_baseset.empty()) {
 		if (BaseGraphics::GetUsedSet()->name != _switch_baseset) {
-			BaseGraphics::SetSet(_switch_baseset);
+			BaseGraphics::SetSetByName(_switch_baseset);
 
 			ReloadNewGRFData();
 		}
