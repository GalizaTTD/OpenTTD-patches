/*
 * This file is part of OpenTTD.
 * OpenTTD is free software; you can redistribute it and/or modify it under the terms of the GNU General Public License as published by the Free Software Foundation, version 2.
 * OpenTTD is distributed in the hope that it will be useful, but WITHOUT ANY WARRANTY; without even the implied warranty of MERCHANTABILITY or FITNESS FOR A PARTICULAR PURPOSE.
 * See the GNU General Public License for more details. You should have received a copy of the GNU General Public License along with OpenTTD. If not, see <http://www.gnu.org/licenses/>.
 */

/** @file order_cmd.cpp Handling of orders. */

#include "stdafx.h"
#include "debug.h"
#include "cmd_helper.h"
#include "command_func.h"
#include "company_func.h"
#include "news_func.h"
#include "strings_func.h"
#include "timetable.h"
#include "station_base.h"
#include "station_map.h"
#include "station_func.h"
#include "map_func.h"
#include "cargotype.h"
#include "vehicle_func.h"
#include "depot_base.h"
#include "core/bitmath_func.hpp"
#include "core/pool_func.hpp"
#include "core/random_func.hpp"
#include "aircraft.h"
#include "roadveh.h"
#include "station_base.h"
#include "waypoint_base.h"
#include "company_base.h"
#include "infrastructure_func.h"
#include "order_backup.h"
#include "cheat_type.h"
#include "viewport_func.h"
#include "order_cmd.h"
#include "vehiclelist.h"
#include "tracerestrict.h"
#include "train.h"
#include "date_func.h"

#include "table/strings.h"

#include "safeguards.h"

/* DestinationID must be at least as large as every these below, because it can
 * be any of them
 */
static_assert(sizeof(DestinationID) >= sizeof(DepotID));
static_assert(sizeof(DestinationID) >= sizeof(StationID));

OrderPool _order_pool("Order");
INSTANTIATE_POOL_METHODS(Order)
OrderListPool _orderlist_pool("OrderList");
INSTANTIATE_POOL_METHODS(OrderList)

btree::btree_map<uint32, uint32> _order_destination_refcount_map;
bool _order_destination_refcount_map_valid = false;

CommandCost CmdInsertOrderIntl(DoCommandFlag flags, Vehicle *v, VehicleOrderID sel_ord, const Order &new_order, bool allow_load_by_cargo_type);

void IntialiseOrderDestinationRefcountMap()
{
	ClearOrderDestinationRefcountMap();
	for (const Vehicle *v : Vehicle::Iterate()) {
		if (v != v->FirstShared()) continue;
		for(const Order *order : v->Orders()) {
			if (order->IsType(OT_GOTO_STATION) || order->IsType(OT_GOTO_WAYPOINT) || order->IsType(OT_IMPLICIT)) {
				_order_destination_refcount_map[OrderDestinationRefcountMapKey(order->GetDestination(), v->owner, order->GetType(), v->type)]++;
			}
		}
	}
	_order_destination_refcount_map_valid = true;
}

void ClearOrderDestinationRefcountMap()
{
	_order_destination_refcount_map.clear();
	_order_destination_refcount_map_valid = false;
}

void UpdateOrderDestinationRefcount(const Order *order, VehicleType type, Owner owner, int delta)
{
	if (order->IsType(OT_GOTO_STATION) || order->IsType(OT_GOTO_WAYPOINT) || order->IsType(OT_IMPLICIT)) {
		_order_destination_refcount_map[OrderDestinationRefcountMapKey(order->GetDestination(), owner, order->GetType(), type)] += delta;
	}
}

/** Clean everything up. */
Order::~Order()
{
	if (CleaningPool()) return;

	/* We can visit oil rigs and buoys that are not our own. They will be shown in
	 * the list of stations. So, we need to invalidate that window if needed. */
	if (this->IsType(OT_GOTO_STATION) || this->IsType(OT_GOTO_WAYPOINT)) {
		BaseStation *bs = BaseStation::GetIfValid(this->GetDestination());
		if (bs != nullptr && bs->owner == OWNER_NONE) InvalidateWindowClassesData(WC_STATION_LIST, 0);
	}
}

/**
 * 'Free' the order
 * @note ONLY use on "current_order" vehicle orders!
 */
void Order::Free()
{
	this->type  = OT_NOTHING;
	this->flags = 0;
	this->dest  = 0;
	this->next  = nullptr;
	DeAllocExtraInfo();
}

/**
 * Makes this order a Go To Station order.
 * @param destination the station to go to.
 */
void Order::MakeGoToStation(StationID destination)
{
	this->type = OT_GOTO_STATION;
	this->flags = 0;
	this->dest = destination;
}

/**
 * Makes this order a Go To Depot order.
 * @param destination   the depot to go to.
 * @param order         is this order a 'default' order, or an overridden vehicle order?
 * @param non_stop_type how to get to the depot?
 * @param action        what to do in the depot?
 * @param cargo         the cargo type to change to.
 */
void Order::MakeGoToDepot(DepotID destination, OrderDepotTypeFlags order, OrderNonStopFlags non_stop_type, OrderDepotActionFlags action, CargoID cargo)
{
	this->type = OT_GOTO_DEPOT;
	this->SetDepotOrderType(order);
	this->SetDepotActionType(action);
	this->SetNonStopType(non_stop_type);
	this->dest = destination;
	this->SetRefit(cargo);
}

/**
 * Makes this order a Go To Waypoint order.
 * @param destination the waypoint to go to.
 */
void Order::MakeGoToWaypoint(StationID destination)
{
	this->type = OT_GOTO_WAYPOINT;
	this->flags = 0;
	this->dest = destination;
}

/**
 * Makes this order a Loading order.
 * @param ordered is this an ordered stop?
 */
void Order::MakeLoading(bool ordered)
{
	this->type = OT_LOADING;
	if (!ordered) this->flags = 0;
}

/**
 * Update the jump counter, for percent probability
 * conditional orders
 *
 * Not that jump_counter is signed and may become
 * negative when a jump has been taken
 *
 * @param percent the jump chance in %.
 * @param dry_run whether this is a dry-run, so do not execute side-effects
 *
 * @return true if the jump should be taken
 */
bool Order::UpdateJumpCounter(byte percent, bool dry_run)
{
	const int8 jump_counter = this->GetJumpCounter();
	if (dry_run) return jump_counter >= 0;
	if (jump_counter >= 0) {
		this->SetJumpCounter(jump_counter + (percent - 100));
		return true;
	}
	this->SetJumpCounter(jump_counter + percent);
	return false;
}

/**
 * Makes this order a Leave Station order.
 */
void Order::MakeLeaveStation()
{
	this->type = OT_LEAVESTATION;
	this->flags = 0;
}

/**
 * Makes this order a Dummy order.
 */
void Order::MakeDummy()
{
	this->type = OT_DUMMY;
	this->flags = 0;
}

/**
 * Makes this order an conditional order.
 * @param order the order to jump to.
 */
void Order::MakeConditional(VehicleOrderID order)
{
	this->type = OT_CONDITIONAL;
	this->flags = order;
	this->dest = 0;
}

/**
 * Makes this order an implicit order.
 * @param destination the station to go to.
 */
void Order::MakeImplicit(StationID destination)
{
	this->type = OT_IMPLICIT;
	this->dest = destination;
}

void Order::MakeWaiting()
{
	this->type = OT_WAITING;
}

void Order::MakeLoadingAdvance(StationID destination)
{
	this->type = OT_LOADING_ADVANCE;
	this->dest = destination;
}

void Order::MakeReleaseSlot()
{
	this->type = OT_RELEASE_SLOT;
	this->dest = INVALID_TRACE_RESTRICT_SLOT_ID;
}

void Order::MakeChangeCounter()
{
	this->type = OT_COUNTER;
	this->dest = INVALID_TRACE_RESTRICT_COUNTER_ID;
	this->flags = 0;
}

/**
 * Make this depot/station order also a refit order.
 * @param cargo   the cargo type to change to.
 * @pre IsType(OT_GOTO_DEPOT) || IsType(OT_GOTO_STATION).
 */
void Order::SetRefit(CargoID cargo)
{
	this->refit_cargo = cargo;
}

/**
 * Does this order have the same type, flags and destination?
 * @param other the second order to compare to.
 * @return true if the type, flags and destination match.
 */
bool Order::Equals(const Order &other) const
{
	/* In case of go to nearest depot orders we need "only" compare the flags
	 * with the other and not the nearest depot order bit or the actual
	 * destination because those get clear/filled in during the order
	 * evaluation. If we do not do this the order will continuously be seen as
	 * a different order and it will try to find a "nearest depot" every tick. */
	if ((this->IsType(OT_GOTO_DEPOT) && this->type == other.type) &&
			((this->GetDepotActionType() & ODATFB_NEAREST_DEPOT) != 0 ||
			 (other.GetDepotActionType() & ODATFB_NEAREST_DEPOT) != 0)) {
		return this->GetDepotOrderType() == other.GetDepotOrderType() &&
				(this->GetDepotActionType() & ~ODATFB_NEAREST_DEPOT) == (other.GetDepotActionType() & ~ODATFB_NEAREST_DEPOT);
	}

	return this->type == other.type && this->flags == other.flags && this->dest == other.dest;
}

/**
 * Pack this order into a 64 bits integer, or actually only
 * the type, flags and destination.
 * @return the packed representation.
 * @note unpacking is done in the constructor.
 */
uint64 Order::Pack() const
{
	return ((uint64) this->dest) << 24 | ((uint64) this->flags) << 8 | ((uint64) this->type);
}

/**
 * Pack this order into a 16 bits integer as close to the TTD
 * representation as possible.
 * @return the TTD-like packed representation.
 */
uint16 Order::MapOldOrder() const
{
	uint16 order = this->GetType();
	switch (this->type) {
		case OT_GOTO_STATION:
			if (this->GetUnloadType() & OUFB_UNLOAD) SetBit(order, 5);
			if (this->GetLoadType() & OLFB_FULL_LOAD) SetBit(order, 6);
			if (this->GetNonStopType() & ONSF_NO_STOP_AT_INTERMEDIATE_STATIONS) SetBit(order, 7);
			order |= GB(this->GetDestination(), 0, 8) << 8;
			break;
		case OT_GOTO_DEPOT:
			if (!(this->GetDepotOrderType() & ODTFB_PART_OF_ORDERS)) SetBit(order, 6);
			SetBit(order, 7);
			order |= GB(this->GetDestination(), 0, 8) << 8;
			break;
		case OT_LOADING:
			if (this->GetLoadType() & OLFB_FULL_LOAD) SetBit(order, 6);
			break;
	}
	return order;
}

/**
 * Create an order based on a packed representation of that order.
 * @param packed the packed representation.
 */
Order::Order(uint64 packed)
{
	this->type    = (OrderType)GB(packed,  0,  8);
	this->flags   = GB(packed,  8,  16);
	this->dest    = GB(packed, 24, 16);
	this->extra   = nullptr;
	this->next    = nullptr;
	this->refit_cargo   = CT_NO_REFIT;
	this->occupancy     = 0;
	this->wait_time     = 0;
	this->travel_time   = 0;
	this->max_speed     = UINT16_MAX;
}

/**
 *
 * Updates the widgets of a vehicle which contains the order-data
 *
 */
void InvalidateVehicleOrder(const Vehicle *v, int data)
{
	SetWindowDirty(WC_VEHICLE_VIEW, v->index);
	SetWindowDirty(WC_SCHDISPATCH_SLOTS, v->index);

	if (data != 0) {
		/* Calls SetDirty() too */
		InvalidateWindowData(WC_VEHICLE_ORDERS,    v->index, data);
		InvalidateWindowData(WC_VEHICLE_TIMETABLE, v->index, data);
		return;
	}

	SetWindowDirty(WC_VEHICLE_ORDERS,    v->index);
	SetWindowDirty(WC_VEHICLE_TIMETABLE, v->index);
}

/**
 *
 * Assign data to an order (from another order)
 *   This function makes sure that the index is maintained correctly
 * @param other the data to copy (except next pointer).
 *
 */
void Order::AssignOrder(const Order &other)
{
	this->type  = other.type;
	this->flags = other.flags;
	this->dest  = other.dest;

	this->refit_cargo   = other.refit_cargo;

	this->wait_time   = other.wait_time;

	this->travel_time = other.travel_time;
	this->max_speed   = other.max_speed;

	if (other.extra != nullptr && (this->GetUnloadType() == OUFB_CARGO_TYPE_UNLOAD || this->GetLoadType() == OLFB_CARGO_TYPE_LOAD || other.extra->xdata != 0 || other.extra->xflags != 0 || other.extra->dispatch_index != 0)) {
		this->AllocExtraInfo();
		*(this->extra) = *(other.extra);
	} else {
		this->DeAllocExtraInfo();
	}
}

void Order::AllocExtraInfo()
{
	if (!this->extra) {
		this->extra.reset(new OrderExtraInfo());
	}
}

void Order::DeAllocExtraInfo()
{
	this->extra.reset();
}

void CargoStationIDStackSet::FillNextStoppingStation(const Vehicle *v, const OrderList *o, const Order *first, uint hops)
{
	this->more.clear();
	this->first = o->GetNextStoppingStation(v, ALL_CARGOTYPES, first, hops);
	if (this->first.cargo_mask != ALL_CARGOTYPES) {
		CargoTypes have_cargoes = this->first.cargo_mask;
		do {
			this->more.push_back(o->GetNextStoppingStation(v, ~have_cargoes, first, hops));
			have_cargoes |= this->more.back().cargo_mask;
		} while (have_cargoes != ALL_CARGOTYPES);
	}
}

void OrderList::ReindexOrderList()
{
	this->order_index.clear();
	for (Order *o = this->first; o != nullptr; o = o->next) {
		this->order_index.push_back(o);
	}
}

bool OrderList::CheckOrderListIndexing() const
{
	uint idx = 0;
	for (Order *o = this->first; o != nullptr; o = o->next, idx++) {
		if (idx >= this->order_index.size()) return false;
		if (this->order_index[idx] != o) return false;
	}
	return idx == this->order_index.size();
}

/**
 * Recomputes everything.
 * @param chain first order in the chain
 * @param v one of vehicle that is using this orderlist
 */
void OrderList::Initialize(Order *chain, Vehicle *v)
{
	this->first = chain;
	this->first_shared = v;

	this->num_manual_orders = 0;
	this->num_vehicles = 1;
	this->timetable_duration = 0;
	this->total_duration = 0;
	this->order_index.clear();

	VehicleType type = v->type;
	Owner owner = v->owner;

	for (Order *o = this->first; o != nullptr; o = o->next) {
		if (!o->IsType(OT_IMPLICIT)) ++this->num_manual_orders;
		if (!o->IsType(OT_CONDITIONAL)) {
			this->timetable_duration += o->GetTimetabledWait() + o->GetTimetabledTravel();
			this->total_duration += o->GetWaitTime() + o->GetTravelTime();
		}
		this->order_index.push_back(o);
		RegisterOrderDestination(o, type, owner);
	}

	for (Vehicle *u = this->first_shared->PreviousShared(); u != nullptr; u = u->PreviousShared()) {
		++this->num_vehicles;
		this->first_shared = u;
	}

	for (const Vehicle *u = v->NextShared(); u != nullptr; u = u->NextShared()) ++this->num_vehicles;
}

/**
 * Recomputes Timetable duration.
 * Split out into a separate function so it can be used by afterload.
 */
void OrderList::RecalculateTimetableDuration()
{
	this->timetable_duration = 0;
	for (Order *o = this->first; o != nullptr; o = o->next) {
		if (!o->IsType(OT_CONDITIONAL)) {
			this->timetable_duration += o->GetTimetabledWait() + o->GetTimetabledTravel();
		}
	}
}

/**
 * Free a complete order chain.
 * @param keep_orderlist If this is true only delete the orders, otherwise also delete the OrderList.
 * @note do not use on "current_order" vehicle orders!
 */
void OrderList::FreeChain(bool keep_orderlist)
{
	Order *next;
	VehicleType type = this->GetFirstSharedVehicle()->type;
	Owner owner = this->GetFirstSharedVehicle()->owner;
	for (Order *o = this->first; o != nullptr; o = next) {
		UnregisterOrderDestination(o, type, owner);
		next = o->next;
		delete o;
	}

	if (keep_orderlist) {
		this->first = nullptr;
		this->num_manual_orders = 0;
		this->timetable_duration = 0;
		this->order_index.clear();
	} else {
		delete this;
	}
}

/**
 * Get a certain order of the order chain.
 * @param index zero-based index of the order within the chain.
 * @return the order at position index.
 */
Order *OrderList::GetOrderAt(int index) const
{
	if (index < 0 || (uint) index >= this->order_index.size()) return nullptr;
	return this->order_index[index];
}

Order *OrderList::GetOrderAtFromList(int index) const
{
	if (index < 0) return nullptr;

	Order *order = this->first;

	while (order != nullptr && index-- > 0) {
		order = order->next;
	}
	return order;
}

/**
 * Get the index of an order of the order chain, or INVALID_VEH_ORDER_ID.
 * @param order order to get the index of.
 * @return the position index of the given order, or INVALID_VEH_ORDER_ID.
 */
VehicleOrderID OrderList::GetIndexOfOrder(const Order *order) const
{
	for (VehicleOrderID index = 0; index < this->order_index.size(); index++) {
		if (this->order_index[index] == order) return index;
	}
	return INVALID_VEH_ORDER_ID;
}

/**
 * Get the next order which will make the given vehicle stop at a station
 * or refit at a depot or evaluate a non-trivial condition.
 * @param next The order to start looking at.
 * @param hops The number of orders we have already looked at.
 * @param cargo_mask The bit set of cargoes that the we are looking at, this may be reduced to indicate the set of cargoes that the result is valid for. This may be 0 to ignore cargo types entirely.
 * @return Either of
 *         \li a station order
 *         \li a refitting depot order
 *         \li a non-trivial conditional order
 *         \li nullptr  if the vehicle won't stop anymore.
 */
const Order *OrderList::GetNextDecisionNode(const Order *next, uint hops, CargoTypes &cargo_mask) const
{
	if (hops > std::min<uint>(64, this->GetNumOrders()) || next == nullptr) return nullptr;

	if (next->IsType(OT_CONDITIONAL)) {
		if (next->GetConditionVariable() != OCV_UNCONDITIONALLY) return next;

		/* We can evaluate trivial conditions right away. They're conceptually
		 * the same as regular order progression. */
		return this->GetNextDecisionNode(
				this->GetOrderAt(next->GetConditionSkipToOrder()),
				hops + 1, cargo_mask);
	}

	if (next->IsType(OT_GOTO_DEPOT)) {
		if (next->GetDepotActionType() & ODATFB_HALT) return nullptr;
		if (next->IsRefit()) return next;
	}

	bool can_load_or_unload = false;
	if ((next->IsType(OT_GOTO_STATION) || next->IsType(OT_IMPLICIT)) &&
			(next->GetNonStopType() & ONSF_NO_STOP_AT_DESTINATION_STATION) == 0) {
		if (cargo_mask == 0) {
			can_load_or_unload = true;
		} else if (next->GetUnloadType() == OUFB_CARGO_TYPE_UNLOAD || next->GetLoadType() == OLFB_CARGO_TYPE_LOAD) {
			/* This is a cargo-specific load/unload order.
			 * If the first cargo is both a no-load and no-unload order, skip it.
			 * Drop cargoes which don't match the first one. */
			can_load_or_unload = CargoMaskValueFilter<bool>(cargo_mask, [&](CargoID cargo) {
				return ((next->GetCargoLoadType(cargo) & OLFB_NO_LOAD) == 0 || (next->GetCargoUnloadType(cargo) & OUFB_NO_UNLOAD) == 0);
			});
		} else if ((next->GetLoadType() & OLFB_NO_LOAD) == 0 || (next->GetUnloadType() & OUFB_NO_UNLOAD) == 0) {
			can_load_or_unload = true;
		}
	}

	if (!can_load_or_unload) {
		return this->GetNextDecisionNode(this->GetNext(next), hops + 1, cargo_mask);
	}

	return next;
}

/**
 * Recursively determine the next deterministic station to stop at.
 * @param v The vehicle we're looking at.
 * @param CargoTypes cargo_mask Bit-set of the cargo IDs of interest. This may be 0 to ignore cargo types entirely.
 * @param first Order to start searching at or nullptr to start at cur_implicit_order_index + 1.
 * @param hops Number of orders we have already looked at.
 * @return A CargoMaskedStationIDStack of the cargo mask the result is valid for, and the next stopping station or INVALID_STATION.
 * @pre The vehicle is currently loading and v->last_station_visited is meaningful.
 * @note This function may draw a random number. Don't use it from the GUI.
 */
CargoMaskedStationIDStack OrderList::GetNextStoppingStation(const Vehicle *v, CargoTypes cargo_mask, const Order *first, uint hops) const
{
	const Order *next = first;
	if (first == nullptr) {
		next = this->GetOrderAt(v->cur_implicit_order_index);
		if (next == nullptr) {
			next = this->GetFirstOrder();
			if (next == nullptr) return CargoMaskedStationIDStack(cargo_mask, INVALID_STATION);
		} else {
			/* GetNext never returns nullptr if there is a valid station in the list.
			 * As the given "next" is already valid and a station in the list, we
			 * don't have to check for nullptr here. */
			next = this->GetNext(next);
			assert(next != nullptr);
		}
	}

	do {
		next = this->GetNextDecisionNode(next, ++hops, cargo_mask);

		/* Resolve possibly nested conditionals by estimation. */
		while (next != nullptr && next->IsType(OT_CONDITIONAL)) {
			/* We return both options of conditional orders. */
			const Order *skip_to = this->GetNextDecisionNode(
					this->GetOrderAt(next->GetConditionSkipToOrder()), hops, cargo_mask);
			const Order *advance = this->GetNextDecisionNode(
					this->GetNext(next), hops, cargo_mask);
			if (advance == nullptr || advance == first || skip_to == advance) {
				next = (skip_to == first) ? nullptr : skip_to;
			} else if (skip_to == nullptr || skip_to == first) {
				next = (advance == first) ? nullptr : advance;
			} else {
				CargoMaskedStationIDStack st1 = this->GetNextStoppingStation(v, cargo_mask, skip_to, hops);
				cargo_mask &= st1.cargo_mask;
				CargoMaskedStationIDStack st2 = this->GetNextStoppingStation(v, cargo_mask, advance, hops);
				st1.cargo_mask &= st2.cargo_mask;
				while (!st2.station.IsEmpty()) st1.station.Push(st2.station.Pop());
				return st1;
			}
			++hops;
		}

		if (next == nullptr) return CargoMaskedStationIDStack(cargo_mask, INVALID_STATION);

		/* Don't return a next stop if the vehicle has to unload everything. */
		if ((next->IsType(OT_GOTO_STATION) || next->IsType(OT_IMPLICIT)) &&
				next->GetDestination() == v->last_station_visited && cargo_mask != 0) {
			/* This is a cargo-specific load/unload order.
			 * Don't return a next stop if first cargo has transfer or unload set.
			 * Drop cargoes which don't match the first one. */
			bool invalid = CargoMaskValueFilter<bool>(cargo_mask, [&](CargoID cargo) {
				return ((next->GetCargoUnloadType(cargo) & (OUFB_TRANSFER | OUFB_UNLOAD)) != 0);
			});
			if (invalid) return CargoMaskedStationIDStack(cargo_mask, INVALID_STATION);
		}
	} while (next->IsType(OT_GOTO_DEPOT) || next->IsType(OT_RELEASE_SLOT) || next->IsType(OT_COUNTER) || next->GetDestination() == v->last_station_visited);

	return CargoMaskedStationIDStack(cargo_mask, next->GetDestination());
}

/**
 * Insert a new order into the order chain.
 * @param new_order is the order to insert into the chain.
 * @param index is the position where the order is supposed to be inserted.
 */
void OrderList::InsertOrderAt(Order *new_order, int index)
{
	if (this->first == nullptr) {
		this->first = new_order;
	} else {
		if (index == 0) {
			/* Insert as first or only order */
			new_order->next = this->first;
			this->first = new_order;
		} else if (index >= this->GetNumOrders()) {
			/* index is after the last order, add it to the end */
			this->GetLastOrder()->next = new_order;
		} else {
			/* Put the new order in between */
			Order *order = this->GetOrderAt(index - 1);
			new_order->next = order->next;
			order->next = new_order;
		}
	}
	if (!new_order->IsType(OT_IMPLICIT)) ++this->num_manual_orders;
	if (!new_order->IsType(OT_CONDITIONAL)) {
		this->timetable_duration += new_order->GetTimetabledWait() + new_order->GetTimetabledTravel();
		this->total_duration += new_order->GetWaitTime() + new_order->GetTravelTime();
	}
	RegisterOrderDestination(new_order, this->GetFirstSharedVehicle()->type, this->GetFirstSharedVehicle()->owner);
	this->ReindexOrderList();

	/* We can visit oil rigs and buoys that are not our own. They will be shown in
	 * the list of stations. So, we need to invalidate that window if needed. */
	if (new_order->IsType(OT_GOTO_STATION) || new_order->IsType(OT_GOTO_WAYPOINT)) {
		BaseStation *bs = BaseStation::Get(new_order->GetDestination());
		if (bs->owner == OWNER_NONE) InvalidateWindowClassesData(WC_STATION_LIST, 0);
	}

}


/**
 * Remove an order from the order list and delete it.
 * @param index is the position of the order which is to be deleted.
 */
void OrderList::DeleteOrderAt(int index)
{
	if (index >= this->GetNumOrders()) return;

	Order *to_remove;

	if (index == 0) {
		to_remove = this->first;
		this->first = to_remove->next;
	} else {
		Order *prev = GetOrderAt(index - 1);
		to_remove = prev->next;
		prev->next = to_remove->next;
	}
	if (!to_remove->IsType(OT_IMPLICIT)) --this->num_manual_orders;
	if (!to_remove->IsType(OT_CONDITIONAL)) {
		this->timetable_duration -= (to_remove->GetTimetabledWait() + to_remove->GetTimetabledTravel());
		this->total_duration -= (to_remove->GetWaitTime() + to_remove->GetTravelTime());
	}
	UnregisterOrderDestination(to_remove, this->GetFirstSharedVehicle()->type, this->GetFirstSharedVehicle()->owner);
	delete to_remove;
	this->ReindexOrderList();
}

/**
 * Move an order to another position within the order list.
 * @param from is the zero-based position of the order to move.
 * @param to is the zero-based position where the order is moved to.
 */
void OrderList::MoveOrder(int from, int to)
{
	if (from >= this->GetNumOrders() || to >= this->GetNumOrders() || from == to) return;

	Order *moving_one;

	/* Take the moving order out of the pointer-chain */
	if (from == 0) {
		moving_one = this->first;
		this->first = moving_one->next;
	} else {
		Order *one_before = GetOrderAtFromList(from - 1);
		moving_one = one_before->next;
		one_before->next = moving_one->next;
	}

	/* Insert the moving_order again in the pointer-chain */
	if (to == 0) {
		moving_one->next = this->first;
		this->first = moving_one;
	} else {
		Order *one_before = GetOrderAtFromList(to - 1);
		moving_one->next = one_before->next;
		one_before->next = moving_one;
	}
	this->ReindexOrderList();
}

/**
 * Removes the vehicle from the shared order list.
 * @note This is supposed to be called when the vehicle is still in the chain
 * @param v vehicle to remove from the list
 */
void OrderList::RemoveVehicle(Vehicle *v)
{
	--this->num_vehicles;
	if (v == this->first_shared) this->first_shared = v->NextShared();
}

/**
 * Checks whether a vehicle is part of the shared vehicle chain.
 * @param v is the vehicle to search in the shared vehicle chain.
 */
bool OrderList::IsVehicleInSharedOrdersList(const Vehicle *v) const
{
	for (const Vehicle *v_shared = this->first_shared; v_shared != nullptr; v_shared = v_shared->NextShared()) {
		if (v_shared == v) return true;
	}

	return false;
}

/**
 * Gets the position of the given vehicle within the shared order vehicle list.
 * @param v is the vehicle of which to get the position
 * @return position of v within the shared vehicle chain.
 */
int OrderList::GetPositionInSharedOrderList(const Vehicle *v) const
{
	int count = 0;
	for (const Vehicle *v_shared = v->PreviousShared(); v_shared != nullptr; v_shared = v_shared->PreviousShared()) count++;
	return count;
}

/**
 * Checks whether all orders of the list have a filled timetable.
 * @return whether all orders have a filled timetable.
 */
bool OrderList::IsCompleteTimetable() const
{
	for (VehicleOrderID index = 0; index < this->order_index.size(); index++) {
		const Order *o = this->order_index[index];
		/* Implicit orders are, by definition, not timetabled. */
		if (o->IsType(OT_IMPLICIT)) continue;
		if (!o->IsCompletelyTimetabled()) return false;
	}
	return true;
}

/**
 * Checks for internal consistency of order list. Triggers assertion if something is wrong.
 */
void OrderList::DebugCheckSanity() const
{
	VehicleOrderID check_num_orders = 0;
	VehicleOrderID check_num_manual_orders = 0;
	uint check_num_vehicles = 0;
	Ticks check_timetable_duration = 0;
	Ticks check_total_duration = 0;

	DEBUG(misc, 6, "Checking OrderList %hu for sanity...", this->index);

	for (const Order *o = this->first; o != nullptr; o = o->next) {
		assert(this->order_index.size() > check_num_orders);
		assert(o == this->order_index[check_num_orders]);
		++check_num_orders;
		if (!o->IsType(OT_IMPLICIT)) ++check_num_manual_orders;
		if (!o->IsType(OT_CONDITIONAL)) {
			check_timetable_duration += o->GetTimetabledWait() + o->GetTimetabledTravel();
			check_total_duration += o->GetWaitTime() + o->GetTravelTime();
		}
	}
	assert_msg(this->GetNumOrders() == check_num_orders, "%u, %u", (uint) this->GetNumOrders(), check_num_orders);
	assert_msg(this->num_manual_orders == check_num_manual_orders, "%u, %u", this->num_manual_orders, check_num_manual_orders);
	assert_msg(this->timetable_duration == check_timetable_duration, "%u, %u", this->timetable_duration, check_timetable_duration);
	assert_msg(this->total_duration == check_total_duration, "%u, %u", this->total_duration, check_total_duration);

	for (const Vehicle *v = this->first_shared; v != nullptr; v = v->NextShared()) {
		++check_num_vehicles;
		assert_msg(v->orders == this, "%p, %p", v->orders, this);
	}
	assert_msg(this->num_vehicles == check_num_vehicles, "%u, %u", this->num_vehicles, check_num_vehicles);
	DEBUG(misc, 6, "... detected %u orders (%u manual), %u vehicles, %i timetabled, %i total",
			(uint)this->GetNumOrders(), (uint)this->num_manual_orders,
			this->num_vehicles, this->timetable_duration, this->total_duration);
	assert(this->CheckOrderListIndexing());
}

/**
 * Checks whether the order goes to a station or not, i.e. whether the
 * destination is a station
 * @param v the vehicle to check for
 * @param o the order to check
 * @return true if the destination is a station
 */
static inline bool OrderGoesToStation(const Vehicle *v, const Order *o)
{
	return o->IsType(OT_GOTO_STATION) ||
			(v->type == VEH_AIRCRAFT && o->IsType(OT_GOTO_DEPOT) && !(o->GetDepotActionType() & ODATFB_NEAREST_DEPOT) && o->GetDestination() != INVALID_STATION);
}

/**
 * Checks whether the order goes to a road depot
 * @param v the vehicle to check for
 * @param o the order to check
 * @return true if the destination is a road depot
 */
static inline bool OrderGoesToRoadDepot(const Vehicle *v, const Order *o)
{
	return (v->type == VEH_ROAD) && o->IsType(OT_GOTO_DEPOT) && !(o->GetDepotActionType() & ODATFB_NEAREST_DEPOT);
}

/**
 * Delete all news items regarding defective orders about a vehicle
 * This could kill still valid warnings (for example about void order when just
 * another order gets added), but assume the company will notice the problems,
 * when they're changing the orders.
 */
static void DeleteOrderWarnings(const Vehicle *v)
{
	DeleteVehicleNews(v->index, STR_NEWS_VEHICLE_HAS_TOO_FEW_ORDERS);
	DeleteVehicleNews(v->index, STR_NEWS_VEHICLE_HAS_VOID_ORDER);
	DeleteVehicleNews(v->index, STR_NEWS_VEHICLE_HAS_DUPLICATE_ENTRY);
	DeleteVehicleNews(v->index, STR_NEWS_VEHICLE_HAS_INVALID_ENTRY);
	DeleteVehicleNews(v->index, STR_NEWS_VEHICLE_NO_DEPOT_ORDER);
	DeleteVehicleNews(v->index, STR_NEWS_PLANE_USES_TOO_SHORT_RUNWAY);
}

/**
 * Returns a tile somewhat representing the order destination (not suitable for pathfinding).
 * @param v The vehicle to get the location for.
 * @param airport Get the airport tile and not the station location for aircraft.
 * @return destination of order, or INVALID_TILE if none.
 */
TileIndex Order::GetLocation(const Vehicle *v, bool airport) const
{
	switch (this->GetType()) {
		case OT_GOTO_WAYPOINT:
		case OT_GOTO_STATION:
		case OT_IMPLICIT:
			if (airport && v->type == VEH_AIRCRAFT) return Station::Get(this->GetDestination())->airport.tile;
			return BaseStation::Get(this->GetDestination())->xy;

		case OT_GOTO_DEPOT:
			if (this->GetDepotActionType() & ODATFB_NEAREST_DEPOT) return INVALID_TILE;
			if (this->GetDestination() == INVALID_DEPOT) return INVALID_TILE;
			return (v->type == VEH_AIRCRAFT) ? Station::Get(this->GetDestination())->xy : Depot::Get(this->GetDestination())->xy;

		default:
			return INVALID_TILE;
	}
}

/**
 * Get the distance between two orders of a vehicle. Conditional orders are resolved
 * and the bigger distance of the two order branches is returned.
 * @param prev Origin order.
 * @param cur Destination order.
 * @param v The vehicle to get the distance for.
 * @param conditional_depth Internal param for resolving conditional orders.
 * @return Maximum distance between the two orders.
 */
uint GetOrderDistance(const Order *prev, const Order *cur, const Vehicle *v, int conditional_depth)
{
	if (cur->IsType(OT_CONDITIONAL)) {
		if (conditional_depth > std::min<int>(64, v->GetNumOrders())) return 0;

		conditional_depth++;

		int dist1 = GetOrderDistance(prev, v->GetOrder(cur->GetConditionSkipToOrder()), v, conditional_depth);
		int dist2 = GetOrderDistance(prev, cur->next == nullptr ? v->orders->GetFirstOrder() : cur->next, v, conditional_depth);
		return std::max(dist1, dist2);
	}

	TileIndex prev_tile = prev->GetLocation(v, true);
	TileIndex cur_tile = cur->GetLocation(v, true);
	if (prev_tile == INVALID_TILE || cur_tile == INVALID_TILE) return 0;
	return v->type == VEH_AIRCRAFT ? DistanceSquare(prev_tile, cur_tile) : DistanceManhattan(prev_tile, cur_tile);
}

/**
 * Add an order to the orderlist of a vehicle.
 * @param tile unused
 * @param flags operation to perform
 * @param p1 various bitstuffed elements
 * - p1 = (bit  0 - 19) - ID of the vehicle
 * @param p2 various bitstuffed elements
 *  - p2 = (bit 0 - 15) - the selected order (if any). If the last order is given,
 *                        the order will be inserted before that one
 * @param p3 packed order to insert
 * @param text unused
 * @return the cost of this operation or an error
 */
CommandCost CmdInsertOrder(TileIndex tile, DoCommandFlag flags, uint32 p1, uint32 p2, uint64 p3, const char *text, const CommandAuxiliaryBase *aux_data)
{
	VehicleID veh          = GB(p1,  0, 20);
	VehicleOrderID sel_ord = GB(p2,  0, 16);
	Order new_order(p3);

	return CmdInsertOrderIntl(flags, Vehicle::GetIfValid(veh), sel_ord, new_order, false);
}

/**
 * Duplicate an order in the orderlist of a vehicle.
 * @param tile unused
 * @param flags operation to perform
 * @param p1 various bitstuffed elements
 * - p1 = (bit  0 - 19) - ID of the vehicle
 * @param p2 various bitstuffed elements
 *  - p2 = (bit 0 - 15) - The order to duplicate
 * @param text unused
 * @return the cost of this operation or an error
 */
CommandCost CmdDuplicateOrder(TileIndex tile, DoCommandFlag flags, uint32 p1, uint32 p2, const char *text)
{
	VehicleID veh_id = GB(p1, 0, 20);
	VehicleOrderID sel_ord = GB(p2, 0, 16);

	Vehicle *v = Vehicle::GetIfValid(veh_id);

	if (v == nullptr || !v->IsPrimaryVehicle()) return CMD_ERROR;

	CommandCost ret = CheckOwnership(v->owner);
	if (ret.Failed()) return ret;

	if (sel_ord >= v->GetNumOrders()) return CMD_ERROR;

	const Order *src_order = v->GetOrder(sel_ord);
	if (src_order == nullptr) return CMD_ERROR;

	Order new_order;
	new_order.AssignOrder(*src_order);
	const bool wait_fixed = new_order.IsWaitFixed();
	const bool wait_timetabled = wait_fixed && new_order.IsWaitTimetabled();
	new_order.SetWaitTimetabled(false);
	new_order.SetTravelTimetabled(false);
	new_order.SetTravelTime(0);
	new_order.SetTravelFixed(false);
	CommandCost cost = CmdInsertOrderIntl(flags, v, sel_ord + 1, new_order, true);
	if (cost.Failed()) return cost;
	if (flags & DC_EXEC) {
		Order *order = v->orders->GetOrderAt(sel_ord + 1);
		order->SetRefit(new_order.GetRefitCargo());
		order->SetMaxSpeed(new_order.GetMaxSpeed());
		if (wait_fixed) {
			extern void SetOrderFixedWaitTime(Vehicle *v, VehicleOrderID order_number, uint32 wait_time, bool wait_timetabled);
			SetOrderFixedWaitTime(v, sel_ord + 1, new_order.GetWaitTime(), wait_timetabled);
		}
	}
	new_order.Free();
	return CommandCost();
}

CommandCost CmdInsertOrderIntl(DoCommandFlag flags, Vehicle *v, VehicleOrderID sel_ord, const Order &new_order, bool allow_load_by_cargo_type) {
	if (v == nullptr || !v->IsPrimaryVehicle()) return CMD_ERROR;

	CommandCost ret = CheckOwnership(v->owner);
	if (ret.Failed()) return ret;

	/* Check if the inserted order is to the correct destination (owner, type),
	 * and has the correct flags if any */
	switch (new_order.GetType()) {
		case OT_GOTO_STATION: {
			const Station *st = Station::GetIfValid(new_order.GetDestination());
			if (st == nullptr) return CMD_ERROR;

			if (st->owner != OWNER_NONE) {
				CommandCost ret = CheckInfraUsageAllowed(v->type, st->owner);
				if (ret.Failed()) return ret;
			}

			if (!CanVehicleUseStation(v, st)) return CommandCost::DualErrorMessage(STR_ERROR_CAN_T_ADD_ORDER, GetVehicleCannotUseStationReason(v, st));
			for (Vehicle *u = v->FirstShared(); u != nullptr; u = u->NextShared()) {
				if (!CanVehicleUseStation(u, st)) return CommandCost::DualErrorMessage(STR_ERROR_CAN_T_ADD_ORDER_SHARED, GetVehicleCannotUseStationReason(u, st));
			}

			/* Non stop only allowed for ground vehicles. */
			if (new_order.GetNonStopType() != ONSF_STOP_EVERYWHERE && !v->IsGroundVehicle()) return CMD_ERROR;
			if (_settings_game.order.nonstop_only && !(new_order.GetNonStopType() & ONSF_NO_STOP_AT_INTERMEDIATE_STATIONS) && v->IsGroundVehicle()) return CMD_ERROR;

			/* Filter invalid load/unload types. */
			switch (new_order.GetLoadType()) {
				case OLF_LOAD_IF_POSSIBLE: case OLFB_FULL_LOAD: case OLF_FULL_LOAD_ANY: case OLFB_NO_LOAD: break;
				case OLFB_CARGO_TYPE_LOAD:
					if (allow_load_by_cargo_type) break;
					return CMD_ERROR;
				default: return CMD_ERROR;
			}
			switch (new_order.GetUnloadType()) {
				case OUF_UNLOAD_IF_POSSIBLE: case OUFB_UNLOAD: case OUFB_TRANSFER: case OUFB_NO_UNLOAD: break;
				case OUFB_CARGO_TYPE_UNLOAD:
					if (allow_load_by_cargo_type) break;
					return CMD_ERROR;
				default: return CMD_ERROR;
			}

			/* Filter invalid stop locations */
			switch (new_order.GetStopLocation()) {
				case OSL_PLATFORM_NEAR_END:
				case OSL_PLATFORM_MIDDLE:
				case OSL_PLATFORM_THROUGH:
					if (v->type != VEH_TRAIN) return CMD_ERROR;
					FALLTHROUGH;

				case OSL_PLATFORM_FAR_END:
					break;

				default:
					return CMD_ERROR;
			}

			break;
		}

		case OT_GOTO_DEPOT: {
			if ((new_order.GetDepotActionType() & ODATFB_NEAREST_DEPOT) == 0) {
				if (v->type == VEH_AIRCRAFT) {
					const Station *st = Station::GetIfValid(new_order.GetDestination());

					if (st == nullptr) return CMD_ERROR;

					CommandCost ret = CheckInfraUsageAllowed(v->type, st->owner);
					if (ret.Failed()) return ret;

					if (!CanVehicleUseStation(v, st) || !st->airport.HasHangar()) {
						return CMD_ERROR;
					}
				} else {
					const Depot *dp = Depot::GetIfValid(new_order.GetDestination());

					if (dp == nullptr) return CMD_ERROR;

					CommandCost ret = CheckInfraUsageAllowed(v->type, GetTileOwner(dp->xy), dp->xy);
					if (ret.Failed()) return ret;

					switch (v->type) {
						case VEH_TRAIN:
							if (!IsRailDepotTile(dp->xy)) return CMD_ERROR;
							break;

						case VEH_ROAD:
							if (!IsRoadDepotTile(dp->xy)) return CMD_ERROR;
							if ((GetPresentRoadTypes(dp->xy) & RoadVehicle::From(v)->compatible_roadtypes) == 0) return CMD_ERROR;
							break;

						case VEH_SHIP:
							if (!IsShipDepotTile(dp->xy)) return CMD_ERROR;
							break;

						default: return CMD_ERROR;
					}
				}
			}

			if (new_order.GetNonStopType() != ONSF_STOP_EVERYWHERE && !v->IsGroundVehicle()) return CMD_ERROR;
			if (_settings_game.order.nonstop_only && !(new_order.GetNonStopType() & ONSF_NO_STOP_AT_INTERMEDIATE_STATIONS) && v->IsGroundVehicle()) return CMD_ERROR;
			if (new_order.GetDepotOrderType() & ~(ODTFB_PART_OF_ORDERS | ((new_order.GetDepotOrderType() & ODTFB_PART_OF_ORDERS) != 0 ? ODTFB_SERVICE : 0))) return CMD_ERROR;
			if (new_order.GetDepotActionType() & ~(ODATFB_HALT | ODATFB_SELL | ODATFB_NEAREST_DEPOT)) return CMD_ERROR;
			if ((new_order.GetDepotOrderType() & ODTFB_SERVICE) && (new_order.GetDepotActionType() & ODATFB_HALT)) return CMD_ERROR;
			break;
		}

		case OT_GOTO_WAYPOINT: {
			const Waypoint *wp = Waypoint::GetIfValid(new_order.GetDestination());
			if (wp == nullptr) return CMD_ERROR;

			switch (v->type) {
				default: return CMD_ERROR;

				case VEH_TRAIN: {
					if (!(wp->facilities & FACIL_TRAIN)) return CommandCost::DualErrorMessage(STR_ERROR_CAN_T_ADD_ORDER, STR_ERROR_NO_RAIL_WAYPOINT);

					CommandCost ret = CheckInfraUsageAllowed(v->type, wp->owner);
					if (ret.Failed()) return ret;
					break;
				}

				case VEH_ROAD: {
					if (!(wp->facilities & FACIL_BUS_STOP) || !(wp->facilities & FACIL_TRUCK_STOP)) return CommandCost::DualErrorMessage(STR_ERROR_CAN_T_ADD_ORDER, STR_ERROR_NO_ROAD_WAYPOINT);

					CommandCost ret = CheckInfraUsageAllowed(v->type, wp->owner);
					if (ret.Failed()) return ret;
					break;
				}

				case VEH_SHIP:
					if (!(wp->facilities & FACIL_DOCK)) return CommandCost::DualErrorMessage(STR_ERROR_CAN_T_ADD_ORDER, STR_ERROR_NO_BUOY);
					if (wp->owner != OWNER_NONE) {
						CommandCost ret = CheckInfraUsageAllowed(v->type, wp->owner);
						if (ret.Failed()) return ret;
					}
					break;
			}

			/* Order flags can be any of the following for waypoints:
			 * [non-stop]
			 * non-stop orders (if any) are only valid for trains/RVs */
			if (new_order.GetNonStopType() != ONSF_STOP_EVERYWHERE && !v->IsGroundVehicle()) return CMD_ERROR;
			if (_settings_game.order.nonstop_only && !(new_order.GetNonStopType() & ONSF_NO_STOP_AT_INTERMEDIATE_STATIONS) && v->IsGroundVehicle()) return CMD_ERROR;
			break;
		}

		case OT_CONDITIONAL: {
			VehicleOrderID skip_to = new_order.GetConditionSkipToOrder();
			if (skip_to != 0 && skip_to >= v->GetNumOrders()) return CMD_ERROR; // Always allow jumping to the first (even when there is no order).
			if (new_order.GetConditionVariable() >= OCV_END) return CMD_ERROR;

			OrderConditionComparator occ = new_order.GetConditionComparator();
			if (occ >= OCC_END) return CMD_ERROR;
			switch (new_order.GetConditionVariable()) {
				case OCV_SLOT_OCCUPANCY:
				case OCV_VEH_IN_SLOT: {
					TraceRestrictSlotID slot = new_order.GetXData();
					if (slot != INVALID_TRACE_RESTRICT_SLOT_ID) {
						if (!TraceRestrictSlot::IsValidID(slot)) return CMD_ERROR;
						if (new_order.GetConditionVariable() == OCV_VEH_IN_SLOT && TraceRestrictSlot::Get(slot)->vehicle_type != v->type) return CMD_ERROR;
					}
					switch (occ) {
						case OCC_IS_TRUE:
						case OCC_IS_FALSE:
							break;

						case OCC_EQUALS:
						case OCC_NOT_EQUALS:
							if (new_order.GetConditionVariable() != OCV_VEH_IN_SLOT) return CMD_ERROR;
							break;

						default:
							return CMD_ERROR;
					}
					break;
				}

				case OCV_CARGO_LOAD_PERCENTAGE:
					if (!CargoSpec::Get(new_order.GetConditionValue())->IsValid()) return CMD_ERROR;
					if (new_order.GetXData() > 100) return CMD_ERROR;
					if (occ == OCC_IS_TRUE || occ == OCC_IS_FALSE) return CMD_ERROR;
					break;

				case OCV_CARGO_WAITING_AMOUNT:
					if (!CargoSpec::Get(new_order.GetConditionValue())->IsValid()) return CMD_ERROR;
					if (occ == OCC_IS_TRUE || occ == OCC_IS_FALSE) return CMD_ERROR;
					break;

				case OCV_CARGO_WAITING:
				case OCV_CARGO_ACCEPTANCE:
					if (!CargoSpec::Get(new_order.GetConditionValue())->IsValid()) return CMD_ERROR;
					/* FALL THROUGH */

				case OCV_REQUIRES_SERVICE:
					if (occ != OCC_IS_TRUE && occ != OCC_IS_FALSE) return CMD_ERROR;
					break;

				case OCV_UNCONDITIONALLY:
					if (occ != OCC_EQUALS) return CMD_ERROR;
					if (new_order.GetConditionValue() != 0) return CMD_ERROR;
					break;

				case OCV_FREE_PLATFORMS:
					if (v->type != VEH_TRAIN) return CMD_ERROR;
					if (occ == OCC_IS_TRUE || occ == OCC_IS_FALSE) return CMD_ERROR;
					break;

				case OCV_PERCENT:
					if (occ != OCC_EQUALS) return CMD_ERROR;
					/* FALL THROUGH */
				case OCV_LOAD_PERCENTAGE:
				case OCV_RELIABILITY:
					if (new_order.GetConditionValue() > 100) return CMD_ERROR;
					FALLTHROUGH;

				default:
					if (occ == OCC_IS_TRUE || occ == OCC_IS_FALSE) return CMD_ERROR;
					break;
			}
			break;
		}

		case OT_RELEASE_SLOT: {
			TraceRestrictSlotID data = new_order.GetDestination();
			if (data != INVALID_TRACE_RESTRICT_SLOT_ID) {
				const TraceRestrictSlot *slot = TraceRestrictSlot::GetIfValid(data);
				if (slot == nullptr || slot->vehicle_type != v->type) return CMD_ERROR;
			}
			break;
		}

		case OT_COUNTER: {
			TraceRestrictCounterID data = new_order.GetDestination();
			if (data != INVALID_TRACE_RESTRICT_COUNTER_ID) {
				const TraceRestrictCounter *ctr = TraceRestrictCounter::GetIfValid(data);
				if (ctr == nullptr) return CMD_ERROR;
			}
			break;
		}

		default: return CMD_ERROR;
	}

	if (sel_ord > v->GetNumOrders()) return CMD_ERROR;

	if (v->GetNumOrders() >= MAX_VEH_ORDER_ID) return_cmd_error(STR_ERROR_TOO_MANY_ORDERS);
	if (!Order::CanAllocateItem()) return_cmd_error(STR_ERROR_NO_MORE_SPACE_FOR_ORDERS);
	if (v->orders == nullptr && !OrderList::CanAllocateItem()) return_cmd_error(STR_ERROR_NO_MORE_SPACE_FOR_ORDERS);

	if (flags & DC_EXEC) {
		Order *new_o = new Order();
		new_o->AssignOrder(new_order);
		InsertOrder(v, new_o, sel_ord);
		CheckMarkDirtyFocusedRoutePaths(v);
	}

	return CommandCost();
}

/**
 * Insert a new order but skip the validation.
 * @param v       The vehicle to insert the order to.
 * @param new_o   The new order.
 * @param sel_ord The position the order should be inserted at.
 */
void InsertOrder(Vehicle *v, Order *new_o, VehicleOrderID sel_ord)
{
	/* Create new order and link in list */
	if (v->orders == nullptr) {
		v->orders = new OrderList(new_o, v);
	} else {
		v->orders->InsertOrderAt(new_o, sel_ord);
	}

	Vehicle *u = v->FirstShared();
	DeleteOrderWarnings(u);
	for (; u != nullptr; u = u->NextShared()) {
		assert(v->orders == u->orders);

		/* If there is added an order before the current one, we need
		 * to update the selected order. We do not change implicit/real order indices though.
		 * If the new order is between the current implicit order and real order, the implicit order will
		 * later skip the inserted order. */
		if (sel_ord <= u->cur_real_order_index) {
			uint cur = u->cur_real_order_index + 1;
			/* Check if we don't go out of bound */
			if (cur < u->GetNumOrders()) {
				u->cur_real_order_index = cur;
			}
		}
		if (sel_ord == u->cur_implicit_order_index && u->IsGroundVehicle()) {
			/* We are inserting an order just before the current implicit order.
			 * We do not know whether we will reach current implicit or the newly inserted order first.
			 * So, disable creation of implicit orders until we are on track again. */
			uint16 &gv_flags = u->GetGroundVehicleFlags();
			SetBit(gv_flags, GVF_SUPPRESS_IMPLICIT_ORDERS);
		}
		if (sel_ord <= u->cur_implicit_order_index) {
			uint cur = u->cur_implicit_order_index + 1;
			/* Check if we don't go out of bound */
			if (cur < u->GetNumOrders()) {
				u->cur_implicit_order_index = cur;
			}
		}
		if (u->cur_timetable_order_index != INVALID_VEH_ORDER_ID && sel_ord <= u->cur_timetable_order_index) {
			uint cur = u->cur_timetable_order_index + 1;
			/* Check if we don't go out of bound */
			if (cur < u->GetNumOrders()) {
				u->cur_timetable_order_index = cur;
			}
		}
		/* Update any possible open window of the vehicle */
		InvalidateVehicleOrder(u, INVALID_VEH_ORDER_ID | (sel_ord << 16));
	}

	/* As we insert an order, the order to skip to will be 'wrong'. */
	VehicleOrderID cur_order_id = 0;
	for (Order *order : v->Orders()) {
		if (order->IsType(OT_CONDITIONAL)) {
			VehicleOrderID order_id = order->GetConditionSkipToOrder();
			if (order_id >= sel_ord) {
				order->SetConditionSkipToOrder(order_id + 1);
			}
			if (order_id == cur_order_id) {
				order->SetConditionSkipToOrder((order_id + 1) % v->GetNumOrders());
			}
		}
		cur_order_id++;
	}

	/* Make sure to rebuild the whole list */
	InvalidateWindowClassesData(GetWindowClassForVehicleType(v->type), 0);
	InvalidateWindowClassesData(WC_DEPARTURES_BOARD, 0);
}

/**
 * Declone an order-list
 * @param *dst delete the orders of this vehicle
 * @param flags execution flags
 */
static CommandCost DecloneOrder(Vehicle *dst, DoCommandFlag flags)
{
	if (flags & DC_EXEC) {
		/* Clear cheduled dispatch flag if any */
		if (HasBit(dst->vehicle_flags, VF_SCHEDULED_DISPATCH)) {
			ClrBit(dst->vehicle_flags, VF_SCHEDULED_DISPATCH);
		}

		DeleteVehicleOrders(dst);
		InvalidateVehicleOrder(dst, VIWD_REMOVE_ALL_ORDERS);
		InvalidateWindowClassesData(GetWindowClassForVehicleType(dst->type), 0);
		InvalidateWindowClassesData(WC_DEPARTURES_BOARD, 0);
		CheckMarkDirtyFocusedRoutePaths(dst);
	}
	return CommandCost();
}

/**
 * Get the first cargoID that points to a valid cargo (usually 0)
 */
static CargoID GetFirstValidCargo()
{
	for (CargoID i = 0; i < NUM_CARGO; i++) {
		if (CargoSpec::Get(i)->IsValid()) return i;
	}
	/* No cargos defined -> 'Houston, we have a problem!' */
	NOT_REACHED();
}

/**
 * Delete an order from the orderlist of a vehicle.
 * @param tile unused
 * @param flags operation to perform
 * @param p1 the ID of the vehicle
 * @param p2 the order to delete
 * @param text unused
 * @return the cost of this operation or an error
 */
CommandCost CmdDeleteOrder(TileIndex tile, DoCommandFlag flags, uint32 p1, uint32 p2, const char *text)
{
	VehicleID veh_id = GB(p1, 0, 20);
	VehicleOrderID sel_ord = GB(p2, 0, 16);

	Vehicle *v = Vehicle::GetIfValid(veh_id);

	if (v == nullptr || !v->IsPrimaryVehicle()) return CMD_ERROR;

	CommandCost ret = CheckOwnership(v->owner);
	if (ret.Failed()) return ret;

	/* If we did not select an order, we maybe want to de-clone the orders */
	if (sel_ord >= v->GetNumOrders()) return DecloneOrder(v, flags);

	if (v->GetOrder(sel_ord) == nullptr) return CMD_ERROR;

	if (flags & DC_EXEC) {
		DeleteOrder(v, sel_ord);
		CheckMarkDirtyFocusedRoutePaths(v);
	}
	return CommandCost();
}

/**
 * Cancel the current loading order of the vehicle as the order was deleted.
 * @param v the vehicle
 */
static void CancelLoadingDueToDeletedOrder(Vehicle *v)
{
	if (v->current_order.IsType(OT_LOADING_ADVANCE)) {
		SetBit(v->vehicle_flags, VF_LOADING_FINISHED);
		return;
	}

	assert(v->current_order.IsType(OT_LOADING));
	/* NON-stop flag is misused to see if a train is in a station that is
	 * on its order list or not */
	v->current_order.SetNonStopType(ONSF_STOP_EVERYWHERE);
	/* When full loading, "cancel" that order so the vehicle doesn't
	 * stay indefinitely at this station anymore. */
	if (v->current_order.GetLoadType() & OLFB_FULL_LOAD) v->current_order.SetLoadType(OLF_LOAD_IF_POSSIBLE);
}

/**
 * Delete an order but skip the parameter validation.
 * @param v       The vehicle to delete the order from.
 * @param sel_ord The id of the order to be deleted.
 */
void DeleteOrder(Vehicle *v, VehicleOrderID sel_ord)
{
	v->orders->DeleteOrderAt(sel_ord);

	Vehicle *u = v->FirstShared();
	DeleteOrderWarnings(u);
	for (; u != nullptr; u = u->NextShared()) {
		assert(v->orders == u->orders);

		if (sel_ord == u->cur_real_order_index && u->current_order.IsAnyLoadingType()) {
			CancelLoadingDueToDeletedOrder(u);
		}

		if (sel_ord < u->cur_real_order_index) {
			u->cur_real_order_index--;
		} else if (sel_ord == u->cur_real_order_index) {
			u->UpdateRealOrderIndex();
		}

		if (sel_ord < u->cur_implicit_order_index) {
			u->cur_implicit_order_index--;
		} else if (sel_ord == u->cur_implicit_order_index) {
			/* Make sure the index is valid */
			if (u->cur_implicit_order_index >= u->GetNumOrders()) u->cur_implicit_order_index = 0;

			/* Skip non-implicit orders for the implicit-order-index (e.g. if the current implicit order was deleted */
			while (u->cur_implicit_order_index != u->cur_real_order_index && !u->GetOrder(u->cur_implicit_order_index)->IsType(OT_IMPLICIT)) {
				u->cur_implicit_order_index++;
				if (u->cur_implicit_order_index >= u->GetNumOrders()) u->cur_implicit_order_index = 0;
			}
		}

		if (u->cur_timetable_order_index != INVALID_VEH_ORDER_ID) {
			if (sel_ord < u->cur_timetable_order_index) {
				u->cur_timetable_order_index--;
			} else if (sel_ord == u->cur_timetable_order_index) {
				u->cur_timetable_order_index = INVALID_VEH_ORDER_ID;
			}
		}

		/* Update any possible open window of the vehicle */
		InvalidateVehicleOrder(u, sel_ord | (INVALID_VEH_ORDER_ID << 16));
	}

	/* As we delete an order, the order to skip to will be 'wrong'. */
	VehicleOrderID cur_order_id = 0;
	for (Order *order : v->Orders()) {
		if (order->IsType(OT_CONDITIONAL)) {
			VehicleOrderID order_id = order->GetConditionSkipToOrder();
			if (order_id >= sel_ord) {
				order_id = std::max(order_id - 1, 0);
			}
			if (order_id == cur_order_id) {
				order_id = (order_id + 1) % v->GetNumOrders();
			}
			order->SetConditionSkipToOrder(order_id);
		}
		cur_order_id++;
	}

	InvalidateWindowClassesData(GetWindowClassForVehicleType(v->type), 0);
	InvalidateWindowClassesData(WC_DEPARTURES_BOARD, 0);
}

/**
 * Goto order of order-list.
 * @param tile unused
 * @param flags operation to perform
 * @param p1 The ID of the vehicle which order is skipped
 * @param p2 the selected order to which we want to skip
 * @param text unused
 * @return the cost of this operation or an error
 */
CommandCost CmdSkipToOrder(TileIndex tile, DoCommandFlag flags, uint32 p1, uint32 p2, const char *text)
{
	VehicleID veh_id = GB(p1, 0, 20);
	VehicleOrderID sel_ord = GB(p2, 0, 16);

	Vehicle *v = Vehicle::GetIfValid(veh_id);

	if (v == nullptr || !v->IsPrimaryVehicle() || sel_ord == v->cur_implicit_order_index || sel_ord >= v->GetNumOrders() || v->GetNumOrders() < 2) return CMD_ERROR;

	CommandCost ret = CheckOwnership(v->owner);
	if (ret.Failed()) return ret;

	if (flags & DC_EXEC) {
		if (v->current_order.IsAnyLoadingType()) v->LeaveStation();
		if (v->current_order.IsType(OT_WAITING)) v->HandleWaiting(true);

		if (v->type == VEH_TRAIN) {
			for (Train *u = Train::From(v); u != nullptr; u = u->Next()) {
				ClrBit(u->flags, VRF_BEYOND_PLATFORM_END);
			}
		}

		v->cur_implicit_order_index = v->cur_real_order_index = sel_ord;
		v->UpdateRealOrderIndex();
		v->cur_timetable_order_index = INVALID_VEH_ORDER_ID;

		InvalidateVehicleOrder(v, VIWD_MODIFY_ORDERS);

		v->ClearSeparation();
		if (HasBit(v->vehicle_flags, VF_TIMETABLE_SEPARATION)) ClrBit(v->vehicle_flags, VF_TIMETABLE_STARTED);

		/* We have an aircraft/ship, they have a mini-schedule, so update them all */
		if (v->type == VEH_AIRCRAFT || v->type == VEH_SHIP) DirtyVehicleListWindowForVehicle(v);
	}

	return CommandCost();
}

/**
 * Move an order inside the orderlist
 * @param tile unused
 * @param flags operation to perform
 * @param p1 the ID of the vehicle
 * @param p2 order to move and target
 *           bit 0-15  : the order to move
 *           bit 16-31 : the target order
 * @param text unused
 * @return the cost of this operation or an error
 * @note The target order will move one place down in the orderlist
 *  if you move the order upwards else it'll move it one place down
 */
CommandCost CmdMoveOrder(TileIndex tile, DoCommandFlag flags, uint32 p1, uint32 p2, const char *text)
{
	VehicleID veh = GB(p1, 0, 20);
	VehicleOrderID moving_order = GB(p2,  0, 16);
	VehicleOrderID target_order = GB(p2, 16, 16);

	Vehicle *v = Vehicle::GetIfValid(veh);
	if (v == nullptr || !v->IsPrimaryVehicle()) return CMD_ERROR;

	CommandCost ret = CheckOwnership(v->owner);
	if (ret.Failed()) return ret;

	/* Don't make senseless movements */
	if (moving_order >= v->GetNumOrders() || target_order >= v->GetNumOrders() ||
			moving_order == target_order || v->GetNumOrders() <= 1) return CMD_ERROR;

	Order *moving_one = v->GetOrder(moving_order);
	/* Don't move an empty order */
	if (moving_one == nullptr) return CMD_ERROR;

	if (flags & DC_EXEC) {
		v->orders->MoveOrder(moving_order, target_order);

		/* Update shared list */
		Vehicle *u = v->FirstShared();

		DeleteOrderWarnings(u);

		for (; u != nullptr; u = u->NextShared()) {
			/* Update the current order.
			 * There are multiple ways to move orders, which result in cur_implicit_order_index
			 * and cur_real_order_index to not longer make any sense. E.g. moving another
			 * real order between them.
			 *
			 * Basically one could choose to preserve either of them, but not both.
			 * While both ways are suitable in this or that case from a human point of view, neither
			 * of them makes really sense.
			 * However, from an AI point of view, preserving cur_real_order_index is the most
			 * predictable and transparent behaviour.
			 *
			 * With that decision it basically does not matter what we do to cur_implicit_order_index.
			 * If we change orders between the implicit- and real-index, the implicit orders are mostly likely
			 * completely out-dated anyway. So, keep it simple and just keep cur_implicit_order_index as well.
			 * The worst which can happen is that a lot of implicit orders are removed when reaching current_order.
			 */
			if (u->cur_real_order_index == moving_order) {
				u->cur_real_order_index = target_order;
			} else if (u->cur_real_order_index > moving_order && u->cur_real_order_index <= target_order) {
				u->cur_real_order_index--;
			} else if (u->cur_real_order_index < moving_order && u->cur_real_order_index >= target_order) {
				u->cur_real_order_index++;
			}

			if (u->cur_implicit_order_index == moving_order) {
				u->cur_implicit_order_index = target_order;
			} else if (u->cur_implicit_order_index > moving_order && u->cur_implicit_order_index <= target_order) {
				u->cur_implicit_order_index--;
			} else if (u->cur_implicit_order_index < moving_order && u->cur_implicit_order_index >= target_order) {
				u->cur_implicit_order_index++;
			}

			u->cur_timetable_order_index = INVALID_VEH_ORDER_ID;

			assert(v->orders == u->orders);
			/* Update any possible open window of the vehicle */
			InvalidateVehicleOrder(u, moving_order | (target_order << 16));
		}

		/* As we move an order, the order to skip to will be 'wrong'. */
		for (Order *order : v->Orders()) {
			if (order->IsType(OT_CONDITIONAL)) {
				VehicleOrderID order_id = order->GetConditionSkipToOrder();
				if (order_id == moving_order) {
					order_id = target_order;
				} else if (order_id > moving_order && order_id <= target_order) {
					order_id--;
				} else if (order_id < moving_order && order_id >= target_order) {
					order_id++;
				}
				order->SetConditionSkipToOrder(order_id);
			}
		}

		/* Make sure to rebuild the whole list */
		InvalidateWindowClassesData(GetWindowClassForVehicleType(v->type), 0);
		CheckMarkDirtyFocusedRoutePaths(v);
	}

	return CommandCost();
}

/**
 * Reverse an orderlist
 * @param tile unused
 * @param flags operation to perform
 * @param p1 the ID of the vehicle
 * @param p2 subcommand
 *        0: reverse whole order list
 *        1: append reversed order list
 * @param text unused
 * @return the cost of this operation or an error
 */
CommandCost CmdReverseOrderList(TileIndex tile, DoCommandFlag flags, uint32 p1, uint32 p2, const char *text)
{
	VehicleID veh = GB(p1, 0, 20);

	Vehicle *v = Vehicle::GetIfValid(veh);
	if (v == nullptr || !v->IsPrimaryVehicle()) return CMD_ERROR;

	uint order_count = v->GetNumOrders();

	switch (p2) {
		case 0: {
			if (order_count < 2) return CMD_ERROR;
			uint max_order = order_count - 1;
			for (uint i = 0; i < max_order; i++) {
				CommandCost cost = DoCommand(tile, p1, max_order | (i << 16), flags, CMD_MOVE_ORDER);
				if (cost.Failed()) return cost;
			}
			break;
		}

		case 1: {
			if (order_count < 3) return CMD_ERROR;
			uint max_order = order_count - 1;
			if (((order_count * 2) - 2) > MAX_VEH_ORDER_ID) return_cmd_error(STR_ERROR_TOO_MANY_ORDERS);
			if (!Order::CanAllocateItem(order_count - 2)) return_cmd_error(STR_ERROR_NO_MORE_SPACE_FOR_ORDERS);
			for (uint i = 0; i < order_count; i++) {
				if (v->GetOrder(i)->IsType(OT_CONDITIONAL)) return CMD_ERROR;
			}
			for (uint i = 1; i < max_order; i++) {
				Order new_order;
				new_order.AssignOrder(*v->GetOrder(i));
				const bool wait_fixed = new_order.IsWaitFixed();
				const bool wait_timetabled = wait_fixed && new_order.IsWaitTimetabled();
				new_order.SetWaitTimetabled(false);
				new_order.SetTravelTimetabled(false);
				new_order.SetTravelTime(0);
				new_order.SetTravelFixed(false);
				CommandCost cost = CmdInsertOrderIntl(flags, v, order_count, new_order, true);
				if (cost.Failed()) return cost;
				if (flags & DC_EXEC) {
					Order *order = v->orders->GetOrderAt(order_count);
					order->SetRefit(new_order.GetRefitCargo());
					order->SetMaxSpeed(new_order.GetMaxSpeed());
					if (wait_fixed) {
						extern void SetOrderFixedWaitTime(Vehicle *v, VehicleOrderID order_number, uint32 wait_time, bool wait_timetabled);
						SetOrderFixedWaitTime(v, order_count, new_order.GetWaitTime(), wait_timetabled);
					}
				}
				new_order.Free();
			}
			break;
		};

		default:
			return CMD_ERROR;
	}

	return CommandCost();
}

/**
 * Modify an order in the orderlist of a vehicle.
 * @param tile unused
 * @param flags operation to perform
 * @param p1 various bitstuffed elements
 * - p1 = (bit  0  - 19) - ID of the vehicle
 * @param p2 various bitstuffed elements
 *  - p2 = (bit 0  -  7) - what data to modify (@see ModifyOrderFlags)
 *  - p2 = (bit 8  - 23) - the data to modify
 *  - p2 = (bit 24 - 31) - a CargoID for cargo type orders (MOF_CARGO_TYPE_UNLOAD or MOF_CARGO_TYPE_LOAD)
 * @param p3 various bitstuffed elements
 *  - p3 = (bit 0  - 15) - the selected order (if any). If the last order is given,
 *                         the order will be inserted before that one
 * @param text unused
 * @return the cost of this operation or an error
 */
CommandCost CmdModifyOrder(TileIndex tile, DoCommandFlag flags, uint32 p1, uint32 p2, uint64 p3, const char *text, const CommandAuxiliaryBase *aux_data)
{
	VehicleOrderID sel_ord = GB(p3,  0, 16);
	VehicleID veh          = GB(p1,  0, 20);
	ModifyOrderFlags mof   = Extract<ModifyOrderFlags, 0, 8>(p2);
	uint16 data            = GB(p2,  8, 16);
	CargoID cargo_id       = (mof == MOF_CARGO_TYPE_UNLOAD || mof == MOF_CARGO_TYPE_LOAD) ? (CargoID) GB(p2, 24, 8) : (CargoID) CT_INVALID;

	if (mof >= MOF_END) return CMD_ERROR;

	Vehicle *v = Vehicle::GetIfValid(veh);
	if (v == nullptr || !v->IsPrimaryVehicle()) return CMD_ERROR;

	CommandCost ret = CheckOwnership(v->owner);
	if (ret.Failed()) return ret;

	/* Is it a valid order? */
	if (sel_ord >= v->GetNumOrders()) return CMD_ERROR;

	Order *order = v->GetOrder(sel_ord);
	switch (order->GetType()) {
		case OT_GOTO_STATION:
			if (mof != MOF_NON_STOP && mof != MOF_STOP_LOCATION && mof != MOF_UNLOAD && mof != MOF_LOAD && mof != MOF_CARGO_TYPE_UNLOAD && mof != MOF_CARGO_TYPE_LOAD && mof != MOF_RV_TRAVEL_DIR) return CMD_ERROR;
			break;

		case OT_GOTO_DEPOT:
			if (mof != MOF_NON_STOP && mof != MOF_DEPOT_ACTION) return CMD_ERROR;
			break;

		case OT_GOTO_WAYPOINT:
			if (mof != MOF_NON_STOP && mof != MOF_WAYPOINT_FLAGS && mof != MOF_RV_TRAVEL_DIR) return CMD_ERROR;
			break;

		case OT_CONDITIONAL:
			if (mof != MOF_COND_VARIABLE && mof != MOF_COND_COMPARATOR && mof != MOF_COND_VALUE && mof != MOF_COND_VALUE_2 && mof != MOF_COND_VALUE_3 && mof != MOF_COND_DESTINATION) return CMD_ERROR;
			break;

		case OT_RELEASE_SLOT:
			if (mof != MOF_SLOT) return CMD_ERROR;
			break;

		case OT_COUNTER:
			if (mof != MOF_COUNTER_ID && mof != MOF_COUNTER_OP && mof != MOF_COUNTER_VALUE) return CMD_ERROR;
			break;

		default:
			return CMD_ERROR;
	}

	switch (mof) {
		default: NOT_REACHED();

		case MOF_NON_STOP:
			if (!v->IsGroundVehicle()) return CMD_ERROR;
			if (data >= ONSF_END) return CMD_ERROR;
			if (data == order->GetNonStopType()) return CMD_ERROR;
			if (_settings_game.order.nonstop_only && !(data & ONSF_NO_STOP_AT_INTERMEDIATE_STATIONS) && v->IsGroundVehicle()) return CMD_ERROR;
			break;

		case MOF_STOP_LOCATION:
			if (v->type != VEH_TRAIN) return CMD_ERROR;
			if (data >= OSL_END) return CMD_ERROR;
			break;

		case MOF_CARGO_TYPE_UNLOAD:
			if (cargo_id >= NUM_CARGO && cargo_id != CT_INVALID) return CMD_ERROR;
			if (data == OUFB_CARGO_TYPE_UNLOAD) return CMD_ERROR;
			/* FALL THROUGH */
		case MOF_UNLOAD:
			if (order->GetNonStopType() & ONSF_NO_STOP_AT_DESTINATION_STATION) return CMD_ERROR;
			if ((data & ~(OUFB_UNLOAD | OUFB_TRANSFER | OUFB_NO_UNLOAD | OUFB_CARGO_TYPE_UNLOAD)) != 0) return CMD_ERROR;
			/* Unload and no-unload are mutual exclusive and so are transfer and no unload. */
			if (data != 0 && (data & OUFB_CARGO_TYPE_UNLOAD) == 0 && ((data & (OUFB_UNLOAD | OUFB_TRANSFER)) != 0) == ((data & OUFB_NO_UNLOAD) != 0)) return CMD_ERROR;
			/* Cargo-type-unload exclude all the other flags. */
			if ((data & OUFB_CARGO_TYPE_UNLOAD) != 0 && data != OUFB_CARGO_TYPE_UNLOAD) return CMD_ERROR;
			if (data == order->GetUnloadType()) return CMD_ERROR;
			break;

		case MOF_CARGO_TYPE_LOAD:
			if (cargo_id >= NUM_CARGO && cargo_id != CT_INVALID) return CMD_ERROR;
			if (data == OLFB_CARGO_TYPE_LOAD || data == OLF_FULL_LOAD_ANY) return CMD_ERROR;
			/* FALL THROUGH */
		case MOF_LOAD:
			if (order->GetNonStopType() & ONSF_NO_STOP_AT_DESTINATION_STATION) return CMD_ERROR;
			if ((data > OLFB_NO_LOAD && data != OLFB_CARGO_TYPE_LOAD) || data == 1) return CMD_ERROR;
			if (data == order->GetLoadType()) return CMD_ERROR;
			break;

		case MOF_DEPOT_ACTION:
			if (data >= DA_END) return CMD_ERROR;
			break;

		case MOF_COND_VARIABLE:
			if (data == OCV_FREE_PLATFORMS && v->type != VEH_TRAIN) return CMD_ERROR;
			if (data >= OCV_END) return CMD_ERROR;
			break;

		case MOF_COND_COMPARATOR:
			if (data >= OCC_END) return CMD_ERROR;
			switch (order->GetConditionVariable()) {
				case OCV_UNCONDITIONALLY:
				case OCV_PERCENT:
					return CMD_ERROR;

				case OCV_REQUIRES_SERVICE:
				case OCV_CARGO_ACCEPTANCE:
				case OCV_CARGO_WAITING:
				case OCV_SLOT_OCCUPANCY:
				case OCV_DISPATCH_SLOT:
					if (data != OCC_IS_TRUE && data != OCC_IS_FALSE) return CMD_ERROR;
					break;

				case OCV_VEH_IN_SLOT: {
					if (data != OCC_IS_TRUE && data != OCC_IS_FALSE && data != OCC_EQUALS && data != OCC_NOT_EQUALS) return CMD_ERROR;
					const TraceRestrictSlot *slot = TraceRestrictSlot::GetIfValid(order->GetXData());
					if (slot != nullptr && slot->vehicle_type != v->type) return CMD_ERROR;
					break;
				}

				case OCV_TIMETABLE:
					if (data == OCC_IS_TRUE || data == OCC_IS_FALSE || data == OCC_EQUALS || data == OCC_NOT_EQUALS) return CMD_ERROR;
					break;

				default:
					if (data == OCC_IS_TRUE || data == OCC_IS_FALSE) return CMD_ERROR;
					break;
			}
			break;

		case MOF_COND_VALUE:
			switch (order->GetConditionVariable()) {
				case OCV_UNCONDITIONALLY:
				case OCV_REQUIRES_SERVICE:
					return CMD_ERROR;

				case OCV_LOAD_PERCENTAGE:
				case OCV_RELIABILITY:
				case OCV_PERCENT:
				case OCV_CARGO_LOAD_PERCENTAGE:
					if (data > 100) return CMD_ERROR;
					break;

				case OCV_SLOT_OCCUPANCY:
					if (data != INVALID_TRACE_RESTRICT_SLOT_ID && !TraceRestrictSlot::IsValidID(data)) return CMD_ERROR;
					break;

				case OCV_VEH_IN_SLOT:
					if (data != INVALID_TRACE_RESTRICT_SLOT_ID && !TraceRestrictSlot::IsValidID(data)) return CMD_ERROR;
					if (data != INVALID_TRACE_RESTRICT_SLOT_ID && TraceRestrictSlot::Get(data)->vehicle_type != v->type) return CMD_ERROR;
					break;

				case OCV_CARGO_ACCEPTANCE:
				case OCV_CARGO_WAITING:
					if (!(data < NUM_CARGO && CargoSpec::Get(data)->IsValid())) return CMD_ERROR;
					break;

				case OCV_CARGO_WAITING_AMOUNT:
				case OCV_COUNTER_VALUE:
				case OCV_TIME_DATE:
				case OCV_TIMETABLE:
				case OCV_DISPATCH_SLOT:
					break;

				default:
					if (data > 2047) return CMD_ERROR;
					break;
			}
			break;

		case MOF_COND_VALUE_2:
			switch (order->GetConditionVariable()) {
				case OCV_CARGO_LOAD_PERCENTAGE:
				case OCV_CARGO_WAITING_AMOUNT:
					if (!(data < NUM_CARGO && CargoSpec::Get(data)->IsValid())) return CMD_ERROR;
					break;

				case OCV_COUNTER_VALUE:
					if (data != INVALID_TRACE_RESTRICT_COUNTER_ID && !TraceRestrictCounter::IsValidID(data)) return CMD_ERROR;
					break;

				case OCV_TIME_DATE:
					if (data >= TRTDVF_END) return CMD_ERROR;
					break;

				case OCV_TIMETABLE:
					if (data >= OTCM_END) return CMD_ERROR;
					break;

				case OCV_DISPATCH_SLOT:
					if (data >= OSDSCM_END) return CMD_ERROR;
					break;

				default:
					return CMD_ERROR;
			}
			break;

		case MOF_COND_VALUE_3:
			switch (order->GetConditionVariable()) {
				case OCV_CARGO_WAITING_AMOUNT:
					if (!(data == NEW_STATION || Station::GetIfValid(data) != nullptr)) return CMD_ERROR;
					break;

				default:
					return CMD_ERROR;
			}
			break;

		case MOF_COND_DESTINATION:
			if (data >= v->GetNumOrders() || data == sel_ord) return CMD_ERROR;
			break;

		case MOF_WAYPOINT_FLAGS:
			if (data != (data & OWF_REVERSE)) return CMD_ERROR;
			break;

		case MOF_SLOT:
			if (data != INVALID_TRACE_RESTRICT_SLOT_ID) {
				const TraceRestrictSlot *slot = TraceRestrictSlot::GetIfValid(data);
				if (slot == nullptr || slot->vehicle_type != v->type) return CMD_ERROR;
			}
			break;

		case MOF_RV_TRAVEL_DIR:
			if (v->type != VEH_ROAD) return CMD_ERROR;
			if (data >= DIAGDIR_END && data != INVALID_DIAGDIR) return CMD_ERROR;
			break;

		case MOF_COUNTER_ID:
			if (data != INVALID_TRACE_RESTRICT_COUNTER_ID) {
				const TraceRestrictCounter *ctr = TraceRestrictCounter::GetIfValid(data);
				if (ctr == nullptr) return CMD_ERROR;
			}
			break;

		case MOF_COUNTER_OP:
			if (data != TRCCOF_INCREASE && data != TRCCOF_DECREASE && data != TRCCOF_SET) {
				return CMD_ERROR;
			}
			break;

		case MOF_COUNTER_VALUE:
			break;
	}

	if (flags & DC_EXEC) {
		switch (mof) {
			case MOF_NON_STOP:
				order->SetNonStopType((OrderNonStopFlags)data);
				if (data & ONSF_NO_STOP_AT_DESTINATION_STATION) {
					order->SetRefit(CT_NO_REFIT);
					order->SetLoadType(OLF_LOAD_IF_POSSIBLE);
					order->SetUnloadType(OUF_UNLOAD_IF_POSSIBLE);
					if (order->IsWaitTimetabled() || order->GetWaitTime() > 0) {
						DoCommandEx(tile, v->index | (MTF_WAIT_TIME << 28) | (1 << 31), 0, p3, flags, CMD_CHANGE_TIMETABLE);
					}
					if (order->IsScheduledDispatchOrder(false)) {
						DoCommandEx(tile, v->index | (MTF_ASSIGN_SCHEDULE << 28), -1, p3, flags, CMD_CHANGE_TIMETABLE);
					}
				}
				break;

			case MOF_STOP_LOCATION:
				order->SetStopLocation((OrderStopLocation)data);
				break;

			case MOF_UNLOAD:
				order->SetUnloadType((OrderUnloadFlags)data);
				break;

			case MOF_CARGO_TYPE_UNLOAD:
				if (cargo_id == CT_INVALID) {
					for (CargoID i = 0; i < NUM_CARGO; i++) {
						order->SetUnloadType((OrderUnloadFlags)data, i);
					}
				} else {
					order->SetUnloadType((OrderUnloadFlags)data, cargo_id);
				}
				break;

			case MOF_LOAD:
				order->SetLoadType((OrderLoadFlags)data);
				if (data & OLFB_NO_LOAD) order->SetRefit(CT_NO_REFIT);
				break;

			case MOF_CARGO_TYPE_LOAD:
				if (cargo_id == CT_INVALID) {
					for (CargoID i = 0; i < NUM_CARGO; i++) {
						order->SetLoadType((OrderLoadFlags)data, i);
					}
				} else {
					order->SetLoadType((OrderLoadFlags)data, cargo_id);
				}
				break;

			case MOF_DEPOT_ACTION: {
				OrderDepotActionFlags base_order_action_type = order->GetDepotActionType() & ~(ODATFB_HALT | ODATFB_SELL);
				switch (data) {
					case DA_ALWAYS_GO:
						order->SetDepotOrderType((OrderDepotTypeFlags)(order->GetDepotOrderType() & ~ODTFB_SERVICE));
						order->SetDepotActionType((OrderDepotActionFlags)(base_order_action_type));
						break;

					case DA_SERVICE:
						order->SetDepotOrderType((OrderDepotTypeFlags)(order->GetDepotOrderType() | ODTFB_SERVICE));
						order->SetDepotActionType((OrderDepotActionFlags)(base_order_action_type));
						order->SetRefit(CT_NO_REFIT);
						break;

					case DA_STOP:
						order->SetDepotOrderType((OrderDepotTypeFlags)(order->GetDepotOrderType() & ~ODTFB_SERVICE));
						order->SetDepotActionType((OrderDepotActionFlags)(base_order_action_type | ODATFB_HALT));
						order->SetRefit(CT_NO_REFIT);
						break;

					case DA_SELL:
						order->SetDepotOrderType((OrderDepotTypeFlags)(order->GetDepotOrderType() & ~ODTFB_SERVICE));
						order->SetDepotActionType((OrderDepotActionFlags)(base_order_action_type | ODATFB_HALT | ODATFB_SELL));
						order->SetRefit(CT_NO_REFIT);
						break;

					default:
						NOT_REACHED();
				}
				break;
			}

			case MOF_COND_VARIABLE: {
				/* Check whether old conditional variable had a cargo as value */
				bool old_var_was_cargo = (order->GetConditionVariable() == OCV_CARGO_ACCEPTANCE || order->GetConditionVariable() == OCV_CARGO_WAITING
						|| order->GetConditionVariable() == OCV_CARGO_LOAD_PERCENTAGE || order->GetConditionVariable() == OCV_CARGO_WAITING_AMOUNT);
				bool old_var_was_slot = (order->GetConditionVariable() == OCV_SLOT_OCCUPANCY || order->GetConditionVariable() == OCV_VEH_IN_SLOT);
				bool old_var_was_counter = (order->GetConditionVariable() == OCV_COUNTER_VALUE);
				bool old_var_was_time = (order->GetConditionVariable() == OCV_TIME_DATE);
				bool old_var_was_tt = (order->GetConditionVariable() == OCV_TIMETABLE);
				order->SetConditionVariable((OrderConditionVariable)data);

				OrderConditionComparator occ = order->GetConditionComparator();
				switch (order->GetConditionVariable()) {
					case OCV_UNCONDITIONALLY:
						order->SetConditionComparator(OCC_EQUALS);
						order->SetConditionValue(0);
						break;

					case OCV_SLOT_OCCUPANCY:
					case OCV_VEH_IN_SLOT:
						if (!old_var_was_slot) {
							order->GetXDataRef() = INVALID_TRACE_RESTRICT_SLOT_ID;
						} else if (order->GetConditionVariable() == OCV_VEH_IN_SLOT && order->GetXData() != INVALID_TRACE_RESTRICT_SLOT_ID && TraceRestrictSlot::Get(order->GetXData())->vehicle_type != v->type) {
							order->GetXDataRef() = INVALID_TRACE_RESTRICT_SLOT_ID;
						}
						if (occ != OCC_IS_TRUE && occ != OCC_IS_FALSE) order->SetConditionComparator(OCC_IS_TRUE);
						break;

					case OCV_COUNTER_VALUE:
						if (!old_var_was_counter) order->GetXDataRef() = INVALID_TRACE_RESTRICT_COUNTER_ID << 16;
						if (occ == OCC_IS_TRUE || occ == OCC_IS_FALSE) order->SetConditionComparator(OCC_EQUALS);
						break;

					case OCV_TIME_DATE:
						if (!old_var_was_time) order->GetXDataRef() = 0;
						if (occ == OCC_IS_TRUE || occ == OCC_IS_FALSE) order->SetConditionComparator(OCC_EQUALS);
						break;

					case OCV_TIMETABLE:
						if (!old_var_was_tt) {
							order->SetConditionValue(0);
							order->GetXDataRef() = 0;
						}
						if (occ == OCC_IS_TRUE || occ == OCC_IS_FALSE || occ == OCC_EQUALS || occ == OCC_NOT_EQUALS) order->SetConditionComparator(OCC_LESS_THAN);
						break;

					case OCV_CARGO_ACCEPTANCE:
					case OCV_CARGO_WAITING:
						if (!old_var_was_cargo) order->SetConditionValue((uint16) GetFirstValidCargo());
						if (occ != OCC_IS_TRUE && occ != OCC_IS_FALSE) order->SetConditionComparator(OCC_IS_TRUE);
						break;
					case OCV_CARGO_LOAD_PERCENTAGE:
					case OCV_CARGO_WAITING_AMOUNT:
						if (!old_var_was_cargo) order->SetConditionValue((uint16) GetFirstValidCargo());
						order->GetXDataRef() = 0;
						order->SetConditionComparator(OCC_EQUALS);
						break;
					case OCV_REQUIRES_SERVICE:
						if (old_var_was_cargo || old_var_was_slot) order->SetConditionValue(0);
						if (occ != OCC_IS_TRUE && occ != OCC_IS_FALSE) order->SetConditionComparator(OCC_IS_TRUE);
						order->SetConditionValue(0);
						break;
					case OCV_DISPATCH_SLOT:
						if (occ != OCC_IS_TRUE && occ != OCC_IS_FALSE) order->SetConditionComparator(OCC_IS_TRUE);
						order->SetConditionValue(0);
						order->GetXDataRef() = UINT16_MAX;
						break;

					case OCV_PERCENT:
						order->SetConditionComparator(OCC_EQUALS);
						/* FALL THROUGH */
					case OCV_LOAD_PERCENTAGE:
					case OCV_RELIABILITY:
						if (order->GetConditionValue() > 100) order->SetConditionValue(100);
						FALLTHROUGH;

					default:
						if (old_var_was_cargo || old_var_was_slot || old_var_was_counter || old_var_was_time || old_var_was_tt) order->SetConditionValue(0);
						if (occ == OCC_IS_TRUE || occ == OCC_IS_FALSE) order->SetConditionComparator(OCC_EQUALS);
						break;
				}
				break;
			}

			case MOF_COND_COMPARATOR:
				order->SetConditionComparator((OrderConditionComparator)data);
				break;

			case MOF_COND_VALUE:
				switch (order->GetConditionVariable()) {
					case OCV_SLOT_OCCUPANCY:
					case OCV_CARGO_LOAD_PERCENTAGE:
					case OCV_TIME_DATE:
					case OCV_TIMETABLE:
						order->GetXDataRef() = data;
						break;

					case OCV_VEH_IN_SLOT:
						order->GetXDataRef() = data;
						if (data != INVALID_TRACE_RESTRICT_SLOT_ID && TraceRestrictSlot::Get(data)->vehicle_type != v->type) {
							if (order->GetConditionComparator() == OCC_EQUALS) order->SetConditionComparator(OCC_IS_TRUE);
							if (order->GetConditionComparator() == OCC_NOT_EQUALS) order->SetConditionComparator(OCC_IS_FALSE);
						}
						break;

					case OCV_CARGO_WAITING_AMOUNT:
					case OCV_COUNTER_VALUE:
					case OCV_DISPATCH_SLOT:
						SB(order->GetXDataRef(), 0, 16, data);
						break;

					default:
						order->SetConditionValue(data);
						break;
				}
				break;

			case MOF_COND_VALUE_2:
				switch (order->GetConditionVariable()) {
					case OCV_COUNTER_VALUE:
						SB(order->GetXDataRef(), 16, 16, data);
						break;

					default:
						order->SetConditionValue(data);
						break;
				}
				break;

			case MOF_COND_VALUE_3:
				SB(order->GetXDataRef(), 16, 16, data + 2);
				break;

			case MOF_COND_DESTINATION:
				order->SetConditionSkipToOrder(data);
				break;

			case MOF_WAYPOINT_FLAGS:
				order->SetWaypointFlags((OrderWaypointFlags)data);
				break;

			case MOF_SLOT:
			case MOF_COUNTER_ID:
				order->SetDestination(data);
				break;

			case MOF_RV_TRAVEL_DIR:
				order->SetRoadVehTravelDirection((DiagDirection)data);
				break;

			case MOF_COUNTER_OP:
				order->SetCounterOperation(data);
				break;

			case MOF_COUNTER_VALUE:
				order->GetXDataRef() = data;
				break;

			default: NOT_REACHED();
		}

		/* Update the windows and full load flags, also for vehicles that share the same order list */
		Vehicle *u = v->FirstShared();
		DeleteOrderWarnings(u);
		for (; u != nullptr; u = u->NextShared()) {
			/* Toggle u->current_order "Full load" flag if it changed.
			 * However, as the same flag is used for depot orders, check
			 * whether we are not going to a depot as there are three
			 * cases where the full load flag can be active and only
			 * one case where the flag is used for depot orders. In the
			 * other cases for the OrderType the flags are not used,
			 * so do not care and those orders should not be active
			 * when this function is called.
			 */
			if (sel_ord == u->cur_real_order_index &&
					(u->current_order.IsType(OT_GOTO_STATION) || u->current_order.IsAnyLoadingType())) {
				if (u->current_order.GetLoadType() != order->GetLoadType()) {
					u->current_order.SetLoadType(order->GetLoadType());
				}
				if (u->current_order.GetUnloadType() != order->GetUnloadType()) {
					u->current_order.SetUnloadType(order->GetUnloadType());
				}
				switch (mof) {
					case MOF_CARGO_TYPE_UNLOAD:
						if (cargo_id == CT_INVALID) {
							for (CargoID i = 0; i < NUM_CARGO; i++) {
								u->current_order.SetUnloadType((OrderUnloadFlags)data, i);
							}
						} else {
							u->current_order.SetUnloadType((OrderUnloadFlags)data, cargo_id);
						}
						break;

					case MOF_CARGO_TYPE_LOAD:
						if (cargo_id == CT_INVALID) {
							for (CargoID i = 0; i < NUM_CARGO; i++) {
								u->current_order.SetLoadType((OrderLoadFlags)data, i);
							}
						} else {
							u->current_order.SetLoadType((OrderLoadFlags)data, cargo_id);
						}
						break;

					default:
						break;
				}
			}
			if (mof == MOF_RV_TRAVEL_DIR && sel_ord == u->cur_real_order_index &&
					(u->current_order.IsType(OT_GOTO_STATION) || u->current_order.IsType(OT_GOTO_WAYPOINT))) {
				u->current_order.SetRoadVehTravelDirection((DiagDirection)data);
			}
			InvalidateVehicleOrder(u, VIWD_MODIFY_ORDERS);
		}
		CheckMarkDirtyFocusedRoutePaths(v);
	}

	return CommandCost();
}

/**
 * Check if an aircraft has enough range for an order list.
 * @param v_new Aircraft to check.
 * @param v_order Vehicle currently holding the order list.
 * @param first First order in the source order list.
 * @return True if the aircraft has enough range for the orders, false otherwise.
 */
static bool CheckAircraftOrderDistance(const Aircraft *v_new, const Vehicle *v_order, const Order *first)
{
	if (first == nullptr || v_new->acache.cached_max_range == 0) return true;

	/* Iterate over all orders to check the distance between all
	 * 'goto' orders and their respective next order (of any type). */
	for (const Order *o = first; o != nullptr; o = o->next) {
		switch (o->GetType()) {
			case OT_GOTO_STATION:
			case OT_GOTO_DEPOT:
			case OT_GOTO_WAYPOINT:
				/* If we don't have a next order, we've reached the end and must check the first order instead. */
				if (GetOrderDistance(o, o->next != nullptr ? o->next : first, v_order) > v_new->acache.cached_max_range_sqr) return false;
				break;

			default: break;
		}
	}

	return true;
}

static void CheckAdvanceVehicleOrdersAfterClone(Vehicle *v, DoCommandFlag flags)
{
	const Company *owner = Company::GetIfValid(v->owner);
	if (!owner || !owner->settings.advance_order_on_clone || !v->IsInDepot() || !IsDepotTile(v->tile)) return;

	std::vector<VehicleOrderID> target_orders;

	const int order_count = v->GetNumOrders();
	if (v->type == VEH_AIRCRAFT) {
		for (VehicleOrderID idx = 0; idx < order_count; idx++) {
			const Order *o = v->GetOrder(idx);
			if (o->IsType(OT_GOTO_STATION) && o->GetDestination() == GetStationIndex(v->tile)) {
				target_orders.push_back(idx);
			}
		}
	} else if (GetDepotVehicleType(v->tile) == v->type) {
		for (VehicleOrderID idx = 0; idx < order_count; idx++) {
			const Order *o = v->GetOrder(idx);
			if (o->IsType(OT_GOTO_DEPOT) && o->GetDestination() == GetDepotIndex(v->tile)) {
				target_orders.push_back(idx + 1 < order_count ? idx + 1 : 0);
			}
		}
	}
	if (target_orders.empty()) return;

	VehicleOrderID skip_to = target_orders[v->unitnumber % target_orders.size()];
	DoCommand(v->tile, v->index, skip_to, flags, CMD_SKIP_TO_ORDER);
}

static bool ShouldResetOrderIndicesOnOrderCopy(const Vehicle *src, const Vehicle *dst)
{
	const int num_orders = src->GetNumOrders();
	if (dst->GetNumOrders() != num_orders) return true;

	for (int i = 0; i < num_orders; i++) {
		if (!src->GetOrder(i)->Equals(*dst->GetOrder(i))) return true;
	}
	return false;
}

/**
 * Clone/share/copy an order-list of another vehicle.
 * @param tile unused
 * @param flags operation to perform
 * @param p1 various bitstuffed elements
 * - p1 = (bit  0-19) - destination vehicle to clone orders to
 * - p1 = (bit 30-31) - action to perform
 * @param p2 source vehicle to clone orders from, if any (none for CO_UNSHARE)
 * @param text unused
 * @return the cost of this operation or an error
 */
CommandCost CmdCloneOrder(TileIndex tile, DoCommandFlag flags, uint32 p1, uint32 p2, const char *text)
{
	VehicleID veh_src = GB(p2, 0, 20);
	VehicleID veh_dst = GB(p1, 0, 20);

	Vehicle *dst = Vehicle::GetIfValid(veh_dst);
	if (dst == nullptr || !dst->IsPrimaryVehicle()) return CMD_ERROR;

	CommandCost ret = CheckOwnership(dst->owner);
	if (ret.Failed()) return ret;

	switch (GB(p1, 30, 2)) {
		case CO_SHARE: {
			Vehicle *src = Vehicle::GetIfValid(veh_src);

			/* Sanity checks */
			if (src == nullptr || !src->IsPrimaryVehicle() || dst->type != src->type || dst == src) return CMD_ERROR;

			CommandCost ret = CheckOwnership(src->owner);
			if (ret.Failed()) return ret;

			/* Trucks can't share orders with busses (and visa versa) */
			if (src->type == VEH_ROAD && RoadVehicle::From(src)->IsBus() != RoadVehicle::From(dst)->IsBus()) {
				return CMD_ERROR;
			}

			/* Is the vehicle already in the shared list? */
			if (src->FirstShared() == dst->FirstShared()) return CMD_ERROR;

			for (const Order *order : src->Orders()) {
				if (OrderGoesToStation(dst, order)) {
					/* Allow copying unreachable destinations if they were already unreachable for the source.
					 * This is basically to allow cloning / autorenewing / autoreplacing vehicles, while the stations
					 * are temporarily invalid due to reconstruction. */
					const Station *st = Station::Get(order->GetDestination());
					if (CanVehicleUseStation(src, st) && !CanVehicleUseStation(dst, st)) {
						return_cmd_error(STR_ERROR_CAN_T_COPY_SHARE_ORDER);
					}
				}
				if (OrderGoesToRoadDepot(dst, order)) {
					const Depot *dp = Depot::GetIfValid(order->GetDestination());
					if (!dp || (GetPresentRoadTypes(dp->xy) & RoadVehicle::From(dst)->compatible_roadtypes) == 0) {
						return_cmd_error(STR_ERROR_CAN_T_COPY_SHARE_ORDER);
					}
				}
			}

			/* Check for aircraft range limits. */
			if (dst->type == VEH_AIRCRAFT && !CheckAircraftOrderDistance(Aircraft::From(dst), src, src->GetFirstOrder())) {
				return_cmd_error(STR_ERROR_AIRCRAFT_NOT_ENOUGH_RANGE);
			}

			if (src->orders == nullptr && !OrderList::CanAllocateItem()) {
				return_cmd_error(STR_ERROR_NO_MORE_SPACE_FOR_ORDERS);
			}

			if (flags & DC_EXEC) {
				/* If the destination vehicle had a OrderList, destroy it.
				 * We reset the order indices, if the new orders are different.
				 * (We mainly do this to keep the order indices valid and in range.) */
				DeleteVehicleOrders(dst, false, ShouldResetOrderIndicesOnOrderCopy(src, dst));

				dst->orders = src->orders;

				/* Link this vehicle in the shared-list */
				dst->AddToShared(src);


				/* Set automation bit if target has it. */
				if (HasBit(src->vehicle_flags, VF_AUTOMATE_TIMETABLE)) {
					SetBit(dst->vehicle_flags, VF_AUTOMATE_TIMETABLE);
				} else {
					ClrBit(dst->vehicle_flags, VF_AUTOMATE_TIMETABLE);
				}
				/* Set auto separation bit if target has it. */
				if (HasBit(src->vehicle_flags, VF_TIMETABLE_SEPARATION)) {
					SetBit(dst->vehicle_flags, VF_TIMETABLE_SEPARATION);
				} else {
					ClrBit(dst->vehicle_flags, VF_TIMETABLE_SEPARATION);
				}
				/* Set manual dispatch bit if target has it. */
				if (HasBit(src->vehicle_flags, VF_SCHEDULED_DISPATCH)) {
					SetBit(dst->vehicle_flags, VF_SCHEDULED_DISPATCH);
				} else {
					ClrBit(dst->vehicle_flags, VF_SCHEDULED_DISPATCH);
				}
				ClrBit(dst->vehicle_flags, VF_AUTOFILL_TIMETABLE);
				ClrBit(dst->vehicle_flags, VF_AUTOFILL_PRES_WAIT_TIME);

				dst->ClearSeparation();
				if (HasBit(dst->vehicle_flags, VF_TIMETABLE_SEPARATION)) ClrBit(dst->vehicle_flags, VF_TIMETABLE_STARTED);

				InvalidateVehicleOrder(dst, VIWD_REMOVE_ALL_ORDERS);
				InvalidateVehicleOrder(src, VIWD_MODIFY_ORDERS);


				InvalidateWindowClassesData(GetWindowClassForVehicleType(dst->type), 0);
				InvalidateWindowClassesData(WC_DEPARTURES_BOARD, 0);
				CheckMarkDirtyFocusedRoutePaths(dst);

				CheckAdvanceVehicleOrdersAfterClone(dst, flags);
			}
			break;
		}

		case CO_COPY: {
			Vehicle *src = Vehicle::GetIfValid(veh_src);

			/* Sanity checks */
			if (src == nullptr || !src->IsPrimaryVehicle() || dst->type != src->type || dst == src) return CMD_ERROR;

			CommandCost ret = CheckOwnership(src->owner);
			if (ret.Failed()) return ret;

			/* Trucks can't copy all the orders from busses (and visa versa),
			 * and neither can helicopters and aircraft. */
			for (const Order *order : src->Orders()) {
				if (OrderGoesToStation(dst, order) &&
						!CanVehicleUseStation(dst, Station::Get(order->GetDestination()))) {
					return_cmd_error(STR_ERROR_CAN_T_COPY_SHARE_ORDER);
				}
				if (OrderGoesToRoadDepot(dst, order)) {
					const Depot *dp = Depot::GetIfValid(order->GetDestination());
					if (!dp || (GetPresentRoadTypes(dp->xy) & RoadVehicle::From(dst)->compatible_roadtypes) == 0) {
						return_cmd_error(STR_ERROR_CAN_T_COPY_SHARE_ORDER);
					}
				}
			}

			/* Check for aircraft range limits. */
			if (dst->type == VEH_AIRCRAFT && !CheckAircraftOrderDistance(Aircraft::From(dst), src, src->GetFirstOrder())) {
				return_cmd_error(STR_ERROR_AIRCRAFT_NOT_ENOUGH_RANGE);
			}

			/* make sure there are orders available */
			if (!Order::CanAllocateItem(src->GetNumOrders()) || !OrderList::CanAllocateItem()) {
				return_cmd_error(STR_ERROR_NO_MORE_SPACE_FOR_ORDERS);
			}

			if (flags & DC_EXEC) {
				Order *first = nullptr;
				Order **order_dst;

				/* If the destination vehicle had an order list, destroy the chain but keep the OrderList.
				 * We only the order indices, if the new orders are different.
				 * (We mainly do this to keep the order indices valid and in range.) */
				DeleteVehicleOrders(dst, true, ShouldResetOrderIndicesOnOrderCopy(src, dst));

				order_dst = &first;
				for (const Order *order : src->Orders()) {
					*order_dst = new Order();
					(*order_dst)->AssignOrder(*order);
					order_dst = &(*order_dst)->next;
				}
				if (dst->orders == nullptr) {
					dst->orders = new OrderList(first, dst);
				} else {
					assert(dst->orders->GetFirstOrder() == nullptr);
					assert(!dst->orders->IsShared());
					delete dst->orders;
					assert(OrderList::CanAllocateItem());
					dst->orders = new OrderList(first, dst);
				}

				/* Copy over scheduled dispatch data */
				assert(dst->orders != nullptr);
				if (src->orders != nullptr) {
					dst->orders->GetScheduledDispatchScheduleSet() = src->orders->GetScheduledDispatchScheduleSet();
				}

				/* Set automation bit if target has it. */
				if (HasBit(src->vehicle_flags, VF_AUTOMATE_TIMETABLE)) {
					SetBit(dst->vehicle_flags, VF_AUTOMATE_TIMETABLE);
					ClrBit(dst->vehicle_flags, VF_AUTOFILL_TIMETABLE);
					ClrBit(dst->vehicle_flags, VF_AUTOFILL_PRES_WAIT_TIME);
				} else {
					ClrBit(dst->vehicle_flags, VF_AUTOMATE_TIMETABLE);
				}
				/* Set auto separation bit if target has it. */
				if (HasBit(src->vehicle_flags, VF_TIMETABLE_SEPARATION)) {
					SetBit(dst->vehicle_flags, VF_TIMETABLE_SEPARATION);
				} else {
					ClrBit(dst->vehicle_flags, VF_TIMETABLE_SEPARATION);
				}
				/* Set manual dispatch bit if target has it. */
				if (HasBit(src->vehicle_flags, VF_SCHEDULED_DISPATCH)) {
					SetBit(dst->vehicle_flags, VF_SCHEDULED_DISPATCH);
				} else {
					ClrBit(dst->vehicle_flags, VF_SCHEDULED_DISPATCH);
				}

				InvalidateVehicleOrder(dst, VIWD_REMOVE_ALL_ORDERS);

				InvalidateWindowClassesData(GetWindowClassForVehicleType(dst->type), 0);
				InvalidateWindowClassesData(WC_DEPARTURES_BOARD, 0);
				CheckMarkDirtyFocusedRoutePaths(dst);

				CheckAdvanceVehicleOrdersAfterClone(dst, flags);
			}
			break;
		}

		case CO_UNSHARE: return DecloneOrder(dst, flags);
		default: return CMD_ERROR;
	}

	return CommandCost();
}

/**
 * Add/remove refit orders from an order
 * @param tile Not used
 * @param flags operation to perform
 * @param p1 VehicleIndex of the vehicle having the order
 * @param p2 bitmask
 *   - bit 0-7 CargoID
 *   - bit 16-31 number of order to modify
 * @param text unused
 * @return the cost of this operation or an error
 */
CommandCost CmdOrderRefit(TileIndex tile, DoCommandFlag flags, uint32 p1, uint32 p2, const char *text)
{
	VehicleID veh = GB(p1, 0, 20);
	VehicleOrderID order_number  = GB(p2, 16, 16);
	CargoID cargo = GB(p2, 0, 8);

	if (cargo >= NUM_CARGO && cargo != CT_NO_REFIT && cargo != CT_AUTO_REFIT) return CMD_ERROR;

	const Vehicle *v = Vehicle::GetIfValid(veh);
	if (v == nullptr || !v->IsPrimaryVehicle()) return CMD_ERROR;

	CommandCost ret = CheckOwnership(v->owner);
	if (ret.Failed()) return ret;

	Order *order = v->GetOrder(order_number);
	if (order == nullptr) return CMD_ERROR;

	/* Automatic refit cargo is only supported for goto station orders. */
	if (cargo == CT_AUTO_REFIT && !order->IsType(OT_GOTO_STATION)) return CMD_ERROR;

	if (order->GetLoadType() & OLFB_NO_LOAD) return CMD_ERROR;

	if (flags & DC_EXEC) {
		order->SetRefit(cargo);

		/* Make the depot order an 'always go' order. */
		if (cargo != CT_NO_REFIT && order->IsType(OT_GOTO_DEPOT)) {
			order->SetDepotOrderType((OrderDepotTypeFlags)(order->GetDepotOrderType() & ~ODTFB_SERVICE));
			order->SetDepotActionType((OrderDepotActionFlags)(order->GetDepotActionType() & ~(ODATFB_HALT | ODATFB_SELL)));
		}

		for (Vehicle *u = v->FirstShared(); u != nullptr; u = u->NextShared()) {
			/* Update any possible open window of the vehicle */
			InvalidateVehicleOrder(u, VIWD_MODIFY_ORDERS);

			/* If the vehicle already got the current depot set as current order, then update current order as well */
			if (u->cur_real_order_index == order_number && (u->current_order.GetDepotOrderType() & ODTFB_PART_OF_ORDERS)) {
				u->current_order.SetRefit(cargo);
			}
		}
		CheckMarkDirtyFocusedRoutePaths(v);
	}

	return CommandCost();
}


/**
 *
 * Check the orders of a vehicle, to see if there are invalid orders and stuff
 *
 */
void CheckOrders(const Vehicle *v)
{
	/* Does the user wants us to check things? */
	if (_settings_client.gui.order_review_system == 0) return;

	/* Do nothing for crashed vehicles */
	if (v->vehstatus & VS_CRASHED) return;

	/* Do nothing for stopped vehicles if setting is '1' */
	if (_settings_client.gui.order_review_system == 1 && (v->vehstatus & VS_STOPPED)) return;

	/* do nothing we we're not the first vehicle in a share-chain */
	if (v->FirstShared() != v) return;

	/* Only check every 20 days, so that we don't flood the message log */
	/* The check is skipped entirely in case the current vehicle is virtual (a.k.a a 'template train') */
	if (v->owner == _local_company && v->day_counter % 20 == 0 && !HasBit(v->subtype, GVSF_VIRTUAL)) {
		StringID message = INVALID_STRING_ID;

		/* Check the order list */
		int n_st = 0;
		bool has_depot_order = false;

		for (const Order *order : v->Orders()) {
			/* Dummy order? */
			if (order->IsType(OT_DUMMY)) {
				message = STR_NEWS_VEHICLE_HAS_VOID_ORDER;
				break;
			}
			/* Does station have a load-bay for this vehicle? */
			if (order->IsType(OT_GOTO_STATION)) {
				const Station *st = Station::Get(order->GetDestination());

				n_st++;
				if (!CanVehicleUseStation(v, st)) {
					message = STR_NEWS_VEHICLE_HAS_INVALID_ENTRY;
				} else if (v->type == VEH_AIRCRAFT &&
							(AircraftVehInfo(v->engine_type)->subtype & AIR_FAST) &&
							(st->airport.GetFTA()->flags & AirportFTAClass::SHORT_STRIP) &&
							!_cheats.no_jetcrash.value &&
							message == INVALID_STRING_ID) {
					message = STR_NEWS_PLANE_USES_TOO_SHORT_RUNWAY;
				}
			}
			if (order->IsType(OT_GOTO_DEPOT)) {
				has_depot_order = true;
			}
		}

		/* Check if the last and the first order are the same */
		if (v->GetNumOrders() > 1) {
			const Order *last = v->GetLastOrder();

			if (v->orders->GetFirstOrder()->Equals(*last)) {
				message = STR_NEWS_VEHICLE_HAS_DUPLICATE_ENTRY;
			}
		}

		/* Do we only have 1 station in our order list? */
		if (n_st < 2 && message == INVALID_STRING_ID) message = STR_NEWS_VEHICLE_HAS_TOO_FEW_ORDERS;

#ifndef NDEBUG
		if (v->orders != nullptr) v->orders->DebugCheckSanity();
#endif

		if (message == INVALID_STRING_ID && !has_depot_order && v->type != VEH_AIRCRAFT) {
			if (_settings_client.gui.no_depot_order_warn == 1 ||
					(_settings_client.gui.no_depot_order_warn == 2 && _settings_game.difficulty.vehicle_breakdowns != 0)) {
				message = STR_NEWS_VEHICLE_NO_DEPOT_ORDER;
			}
		}

		/* We don't have a problem */
		if (message == INVALID_STRING_ID) return;

		SetDParam(0, v->index);
		AddVehicleAdviceNewsItem(message, v->index);
	}
}

/**
 * Removes an order from all vehicles. Triggers when, say, a station is removed.
 * @param type The type of the order (OT_GOTO_[STATION|DEPOT|WAYPOINT]).
 * @param destination The destination. Can be a StationID, DepotID or WaypointID.
 * @param hangar Only used for airports in the destination.
 *               When false, remove airport and hangar orders.
 *               When true, remove either airport or hangar order.
 */
void RemoveOrderFromAllVehicles(OrderType type, DestinationID destination, bool hangar)
{
	/* Aircraft have StationIDs for depot orders and never use DepotIDs
	 * This fact is handled specially below
	 */

	/* Go through all vehicles */
	for (Vehicle *v : Vehicle::Iterate()) {
		Order *order = &v->current_order;
		if ((v->type == VEH_AIRCRAFT && order->IsType(OT_GOTO_DEPOT) && !hangar ? OT_GOTO_STATION : order->GetType()) == type &&
				(!hangar || v->type == VEH_AIRCRAFT) && v->current_order.GetDestination() == destination) {
			order->MakeDummy();
			SetWindowDirty(WC_VEHICLE_VIEW, v->index);
		}

		/* order list */
		if (v->FirstShared() != v) continue;

		RemoveVehicleOrdersIf(v, [&](const Order *o) {
			OrderType ot = o->GetType();
			if (ot == OT_GOTO_DEPOT && (o->GetDepotActionType() & ODATFB_NEAREST_DEPOT) != 0) return false;
			if (ot == OT_GOTO_DEPOT && hangar && v->type != VEH_AIRCRAFT) return false; // Not an aircraft? Can't have a hangar order.
			if (ot == OT_IMPLICIT || (v->type == VEH_AIRCRAFT && ot == OT_GOTO_DEPOT && !hangar)) ot = OT_GOTO_STATION;
			return (ot == type && o->GetDestination() == destination);
		});
	}

	OrderBackup::RemoveOrder(type, destination, hangar);
}

/**
 * Checks if a vehicle has a depot in its order list.
 * @return True iff at least one order is a depot order.
 */
bool Vehicle::HasDepotOrder() const
{
	for (const Order *order : this->Orders()) {
		if (order->IsType(OT_GOTO_DEPOT)) return true;
	}

	return false;
}

/**
 * Delete all orders from a vehicle
 * @param v                   Vehicle whose orders to reset
 * @param keep_orderlist      If true, do not free the order list, only empty it.
 * @param reset_order_indices If true, reset cur_implicit_order_index and cur_real_order_index
 *                            and cancel the current full load order (if the vehicle is loading).
 *                            If false, _you_ have to make sure the order indices are valid after
 *                            your messing with them!
 */
void DeleteVehicleOrders(Vehicle *v, bool keep_orderlist, bool reset_order_indices)
{
	DeleteOrderWarnings(v);
	InvalidateWindowClassesData(WC_DEPARTURES_BOARD, 0);

	if (v->IsOrderListShared()) {
		/* Remove ourself from the shared order list. */
		v->RemoveFromShared();
		v->orders = nullptr;
	} else {
		DeleteWindowById(GetWindowClassForVehicleType(v->type), VehicleListIdentifier(VL_SHARED_ORDERS, v->type, v->owner, v->index).Pack());
		if (v->orders != nullptr) {
			/* Remove the orders */
			v->orders->FreeChain(keep_orderlist);
			if (!keep_orderlist) v->orders = nullptr;
		}
	}

	if (reset_order_indices) {
		v->cur_implicit_order_index = v->cur_real_order_index = 0;
		v->cur_timetable_order_index = INVALID_VEH_ORDER_ID;
		if (v->current_order.IsAnyLoadingType()) {
			CancelLoadingDueToDeletedOrder(v);
		}
	}
}

/**
 * Clamp the service interval to the correct min/max. The actual min/max values
 * depend on whether it's in percent or days.
 * @param interval proposed service interval
 * @return Clamped service interval
 */
uint16 GetServiceIntervalClamped(uint interval, bool ispercent)
{
	return ispercent ? Clamp(interval, MIN_SERVINT_PERCENT, MAX_SERVINT_PERCENT) : Clamp(interval, MIN_SERVINT_DAYS, MAX_SERVINT_DAYS);
}

/**
 *
 * Check if a vehicle has any valid orders
 *
 * @return false if there are no valid orders
 * @note Conditional orders are not considered valid destination orders
 *
 */
static bool CheckForValidOrders(const Vehicle *v)
{
	for (const Order *order : v->Orders()) {
		switch (order->GetType()) {
			case OT_GOTO_STATION:
			case OT_GOTO_DEPOT:
			case OT_GOTO_WAYPOINT:
				return true;

			default:
				break;
		}
	}

	return false;
}

/**
 * Compare the variable and value based on the given comparator.
 */
bool OrderConditionCompare(OrderConditionComparator occ, int variable, int value)
{
	switch (occ) {
		case OCC_EQUALS:      return variable == value;
		case OCC_NOT_EQUALS:  return variable != value;
		case OCC_LESS_THAN:   return variable <  value;
		case OCC_LESS_EQUALS: return variable <= value;
		case OCC_MORE_THAN:   return variable >  value;
		case OCC_MORE_EQUALS: return variable >= value;
		case OCC_IS_TRUE:     return variable != 0;
		case OCC_IS_FALSE:    return variable == 0;
		default: NOT_REACHED();
	}
}

/* Get the number of free (train) platforms in a station.
 * @param st_id The StationID of the station.
 * @return The number of free train platforms.
 */
static uint16 GetFreeStationPlatforms(StationID st_id)
{
	assert(Station::IsValidID(st_id));
	const Station *st = Station::Get(st_id);
	if (!(st->facilities & FACIL_TRAIN)) return 0;
	bool is_free;
	TileIndex t2;
	uint16 counter = 0;
	for (TileIndex t1 : st->train_station) {
		if (st->TileBelongsToRailStation(t1)) {
			/* We only proceed if this tile is a track tile and the north(-east/-west) end of the platform */
			if (IsCompatibleTrainStationTile(t1 + TileOffsByDiagDir(GetRailStationAxis(t1) == AXIS_X ? DIAGDIR_NE : DIAGDIR_NW), t1) || IsStationTileBlocked(t1)) continue;
			is_free = true;
			t2 = t1;
			do {
				if (GetStationReservationTrackBits(t2)) {
					is_free = false;
					break;
				}
				t2 += TileOffsByDiagDir(GetRailStationAxis(t1) == AXIS_X ? DIAGDIR_SW : DIAGDIR_SE);
			} while (IsCompatibleTrainStationTile(t2, t1));
			if (is_free) counter++;
		}
	}
	return counter;
}

bool EvaluateDispatchSlotConditionalOrder(const Order *order, const Vehicle *v, DateTicksScaled date_time, bool *predicted)
{
	uint schedule_index = GB(order->GetXData(), 0, 16);
	if (schedule_index >= v->orders->GetScheduledDispatchScheduleCount()) return false;
	const DispatchSchedule &sched = v->orders->GetDispatchScheduleByIndex(schedule_index);
	if (sched.GetScheduledDispatch().size() == 0) return false;

	if (predicted != nullptr) *predicted = true;

	int32 offset;
	if (order->GetConditionValue() & 2) {
		int32 last = sched.GetScheduledDispatchLastDispatch();
		if (last < 0) {
			last += sched.GetScheduledDispatchDuration() * (1 + (-last / sched.GetScheduledDispatchDuration()));
		}
		offset = last % sched.GetScheduledDispatchDuration();
	} else {
		extern DateTicksScaled GetScheduledDispatchTime(const DispatchSchedule &ds, DateTicksScaled leave_time);
		DateTicksScaled slot = GetScheduledDispatchTime(sched, _scaled_date_ticks);
		offset = (slot - sched.GetScheduledDispatchStartTick()) % sched.GetScheduledDispatchDuration();
	}

	bool value;
	if (order->GetConditionValue() & 1) {
		value = (offset == (int)sched.GetScheduledDispatch().back());
	} else {
		value = (offset == (int)sched.GetScheduledDispatch().front());
	}

	return OrderConditionCompare(order->GetConditionComparator(), value, 0);
}

/** Gets the next 'real' station in the order list
 * @param v the vehicle in question
 * @param order the current (conditional) order
 * @return the StationID of the next valid station in the order list, or INVALID_STATION if there is none.
 */
static StationID GetNextRealStation(const Vehicle *v, const Order *order)
{
	const uint max = std::min<uint>(64, v->GetNumOrders());
	for (uint i = 0; i < max; i++) {
		if (order->IsType(OT_GOTO_STATION) && Station::IsValidID(order->GetDestination())) return order->GetDestination();

		order = (order->next != nullptr) ? order->next : v->GetFirstOrder();
	}
	return INVALID_STATION;
}

static std::vector<TraceRestrictSlotID> _pco_deferred_slot_acquires;
static std::vector<TraceRestrictSlotID> _pco_deferred_slot_releases;
static btree::btree_map<TraceRestrictCounterID, int32> _pco_deferred_counter_values;
static btree::btree_map<Order *, int8> _pco_deferred_original_percent_cond;

/**
 * Process a conditional order and determine the next order.
 * @param order the order the vehicle currently has
 * @param v the vehicle to update
 * @param mode whether this is a dry-run so do not execute side-effects, or if side-effects are deferred
 * @return index of next order to jump to, or INVALID_VEH_ORDER_ID to use the next order
 */
VehicleOrderID ProcessConditionalOrder(const Order *order, const Vehicle *v, ProcessConditionalOrderMode mode)
{
	if (order->GetType() != OT_CONDITIONAL) return INVALID_VEH_ORDER_ID;

	bool skip_order = false;
	OrderConditionComparator occ = order->GetConditionComparator();
	uint16 value = order->GetConditionValue();

	// OrderConditionCompare ignores the last parameter for occ == OCC_IS_TRUE or occ == OCC_IS_FALSE.
	switch (order->GetConditionVariable()) {
		case OCV_LOAD_PERCENTAGE:    skip_order = OrderConditionCompare(occ, CalcPercentVehicleFilled(v, nullptr), value); break;
		case OCV_CARGO_LOAD_PERCENTAGE: skip_order = OrderConditionCompare(occ, CalcPercentVehicleFilledOfCargo(v, (CargoType) value), order->GetXData()); break;
		case OCV_RELIABILITY:        skip_order = OrderConditionCompare(occ, ToPercent16(v->reliability),       value); break;
		case OCV_MAX_RELIABILITY:    skip_order = OrderConditionCompare(occ, ToPercent16(v->GetEngine()->reliability),   value); break;
		case OCV_MAX_SPEED:          skip_order = OrderConditionCompare(occ, v->GetDisplayMaxSpeed() * 10 / 16, value); break;
		case OCV_AGE:                skip_order = OrderConditionCompare(occ, v->age / DAYS_IN_LEAP_YEAR,        value); break;
		case OCV_REQUIRES_SERVICE:   skip_order = OrderConditionCompare(occ, v->NeedsServicing(),               value); break;
		case OCV_UNCONDITIONALLY:    skip_order = true; break;
		case OCV_CARGO_WAITING: {
			StationID next_station = GetNextRealStation(v, order);
			if (Station::IsValidID(next_station)) skip_order = OrderConditionCompare(occ, (Station::Get(next_station)->goods[value].cargo.AvailableCount() > 0), value);
			break;
		}
		case OCV_CARGO_WAITING_AMOUNT: {
			StationID next_station = GetNextRealStation(v, order);
			if (Station::IsValidID(next_station)) {
				if (GB(order->GetXData(), 16, 16) == 0) {
					skip_order = OrderConditionCompare(occ, Station::Get(next_station)->goods[value].cargo.AvailableCount(), GB(order->GetXData(), 0, 16));
				} else {
					skip_order = OrderConditionCompare(occ, Station::Get(next_station)->goods[value].cargo.AvailableViaCount(GB(order->GetXData(), 16, 16) - 2), GB(order->GetXData(), 0, 16));
				}
			}
			break;
		}
		case OCV_CARGO_ACCEPTANCE: {
			StationID next_station = GetNextRealStation(v, order);
			if (Station::IsValidID(next_station)) skip_order = OrderConditionCompare(occ, HasBit(Station::Get(next_station)->goods[value].status, GoodsEntry::GES_ACCEPTANCE), value);
			break;
		}
		case OCV_SLOT_OCCUPANCY: {
			TraceRestrictSlotID slot_id = order->GetXData();
			TraceRestrictSlot* slot = TraceRestrictSlot::GetIfValid(slot_id);
			if (slot != nullptr) {
				size_t count = slot->occupants.size();
				if (mode == PCO_DEFERRED) {
					if (find_index(_pco_deferred_slot_releases, slot_id) >= 0 && slot->IsOccupant(v->index)) {
						count--;
					} else if (find_index(_pco_deferred_slot_acquires, slot_id) >= 0 && !slot->IsOccupant(v->index)) {
						count++;
					}
				}
				skip_order = OrderConditionCompare(occ, count >= slot->max_occupancy, value);
			}
			break;
		}
		case OCV_VEH_IN_SLOT: {
			TraceRestrictSlotID slot_id = order->GetXData();
			TraceRestrictSlot* slot = TraceRestrictSlot::GetIfValid(slot_id);
			if (slot != nullptr) {
				bool occupant = slot->IsOccupant(v->index);
				if (mode == PCO_DEFERRED) {
					if (occupant && find_index(_pco_deferred_slot_releases, slot_id) >= 0) {
						occupant = false;
					} else if (!occupant && find_index(_pco_deferred_slot_acquires, slot_id) >= 0) {
						occupant = true;
					}
				}
				if (occ == OCC_EQUALS || occ == OCC_NOT_EQUALS) {
					if (!occupant && mode == PCO_EXEC) {
						occupant = slot->Occupy(v->index);
					}
					if (!occupant && mode == PCO_DEFERRED) {
						occupant = slot->OccupyDryRun(v->index);
						if (occupant) {
							include(_pco_deferred_slot_acquires, slot_id);
							container_unordered_remove(_pco_deferred_slot_releases, slot_id);
						}
					}
					occ = (occ == OCC_EQUALS) ? OCC_IS_TRUE : OCC_IS_FALSE;
				}
				skip_order = OrderConditionCompare(occ, occupant, value);
			}
			break;
		}
		case OCV_FREE_PLATFORMS: {
			StationID next_station = GetNextRealStation(v, order);
			if (Station::IsValidID(next_station)) skip_order = OrderConditionCompare(occ, GetFreeStationPlatforms(next_station), value);
			break;
		}
		case OCV_PERCENT: {
			/* get a non-const reference to the current order */
			Order *ord = const_cast<Order *>(order);
			if (mode == PCO_DEFERRED) {
				_pco_deferred_original_percent_cond.insert({ ord, ord->GetJumpCounter() });
			}
			skip_order = ord->UpdateJumpCounter((byte)value, mode == PCO_DRY_RUN);
			break;
		}
		case OCV_REMAINING_LIFETIME: skip_order = OrderConditionCompare(occ, std::max(v->max_age - v->age + DAYS_IN_LEAP_YEAR - 1, 0) / DAYS_IN_LEAP_YEAR, value); break;
		case OCV_COUNTER_VALUE: {
			const TraceRestrictCounter* ctr = TraceRestrictCounter::GetIfValid(GB(order->GetXData(), 16, 16));
			if (ctr != nullptr) {
				int32 value = ctr->value;
				if (mode == PCO_DEFERRED) {
					auto iter = _pco_deferred_counter_values.find(ctr->index);
					if (iter != _pco_deferred_counter_values.end()) value = iter->second;
				}
				skip_order = OrderConditionCompare(occ, value, GB(order->GetXData(), 0, 16));
			}
			break;
		}
		case OCV_TIME_DATE: {
			skip_order = OrderConditionCompare(occ, GetTraceRestrictTimeDateValue(static_cast<TraceRestrictTimeDateValueField>(value)), order->GetXData());
			break;
		}
		case OCV_TIMETABLE: {
			int tt_value = 0;
			switch (static_cast<OrderTimetableConditionMode>(value)) {
				case OTCM_LATENESS:
					tt_value = v->lateness_counter;
					break;

				case OTCM_EARLINESS:
					tt_value = -v->lateness_counter;
					break;

				default:
					break;
			}
			skip_order = OrderConditionCompare(occ, tt_value, order->GetXData());
			break;
		}
		case OCV_DISPATCH_SLOT: {
			skip_order = EvaluateDispatchSlotConditionalOrder(order, v, _scaled_date_ticks, nullptr);
			break;
		}
		default: NOT_REACHED();
	}

	return skip_order ? order->GetConditionSkipToOrder() : (VehicleOrderID)INVALID_VEH_ORDER_ID;
}

/* FlushAdvanceOrderIndexDeferred must be called after calling this */
VehicleOrderID AdvanceOrderIndexDeferred(const Vehicle *v, VehicleOrderID index)
{
	int depth = 0;
	++index;

	do {
		/* Wrap around. */
		if (index >= v->GetNumOrders()) index = 0;

		Order *order = v->GetOrder(index);
		assert(order != nullptr);

		switch (order->GetType()) {
			case OT_GOTO_DEPOT:
				if ((order->GetDepotOrderType() & ODTFB_SERVICE) && !v->NeedsServicing()) {
					break;
				} else {
					return index;
				}

			case OT_RELEASE_SLOT:
				if (TraceRestrictSlot::IsValidID(order->GetDestination())) {
					include(_pco_deferred_slot_releases, order->GetDestination());
					container_unordered_remove(_pco_deferred_slot_acquires, order->GetDestination());
				}
				break;

			case OT_COUNTER: {
				const TraceRestrictCounter* ctr = TraceRestrictCounter::GetIfValid(order->GetDestination());
				if (ctr != nullptr) {
					auto result = _pco_deferred_counter_values.insert(std::make_pair(ctr->index, ctr->value));
					result.first->second = TraceRestrictCounter::ApplyValue(result.first->second, static_cast<TraceRestrictCounterCondOpField>(order->GetCounterOperation()), order->GetXData());
				}
				break;
			}

			case OT_CONDITIONAL: {
				VehicleOrderID next = ProcessConditionalOrder(order, v, PCO_DEFERRED);
				if (next != INVALID_VEH_ORDER_ID) {
					depth++;
					index = next;
					/* Don't increment next, so no break here. */
					continue;
				}
				break;
			}

			default:
				return index;
		}
		/* Don't increment inside the while because otherwise conditional
		 * orders can lead to an infinite loop. */
		++index;
		depth++;
	} while (depth < v->GetNumOrders());

	/* Wrap around. */
	if (index >= v->GetNumOrders()) index = 0;

	return index;
}

void FlushAdvanceOrderIndexDeferred(const Vehicle *v, bool apply)
{
	if (apply) {
		for (TraceRestrictSlotID slot : _pco_deferred_slot_acquires) {
			TraceRestrictSlot::Get(slot)->Occupy(v->index);
		}
		for (TraceRestrictSlotID slot : _pco_deferred_slot_releases) {
			TraceRestrictSlot::Get(slot)->Vacate(v->index);
		}
		for (auto item : _pco_deferred_counter_values) {
			TraceRestrictCounter::Get(item.first)->UpdateValue(item.second);
		}
	} else {
		for (auto item : _pco_deferred_original_percent_cond) {
			item.first->SetJumpCounter(item.second);
		}
	}

	_pco_deferred_slot_acquires.clear();
	_pco_deferred_slot_releases.clear();
	_pco_deferred_counter_values.clear();
	_pco_deferred_original_percent_cond.clear();
}

/**
 * Update the vehicle's destination tile from an order.
 * @param order the order the vehicle currently has
 * @param v the vehicle to update
 * @param conditional_depth the depth (amount of steps) to go with conditional orders. This to prevent infinite loops.
 * @param pbs_look_ahead Whether we are forecasting orders for pbs reservations in advance. If true, the order indices must not be modified.
 */
bool UpdateOrderDest(Vehicle *v, const Order *order, int conditional_depth, bool pbs_look_ahead)
{
	if (conditional_depth > std::min<int>(64, v->GetNumOrders())) {
		v->current_order.Free();
		v->SetDestTile(0);
		return false;
	}

	switch (order->GetType()) {
		case OT_GOTO_STATION:
			v->SetDestTile(v->GetOrderStationLocation(order->GetDestination()));
			return true;

		case OT_GOTO_DEPOT:
			if ((order->GetDepotOrderType() & ODTFB_SERVICE) && !v->NeedsServicing()) {
				assert(!pbs_look_ahead);
				UpdateVehicleTimetable(v, true);
				v->IncrementRealOrderIndex();
				break;
			}

			if (v->current_order.GetDepotActionType() & ODATFB_NEAREST_DEPOT) {
				/* We need to search for the nearest depot (hangar). */
				ClosestDepot closestDepot = v->FindClosestDepot();

				if (closestDepot.found) {
					/* PBS reservations cannot reverse */
					if (pbs_look_ahead && closestDepot.reverse) return false;

					v->SetDestTile(closestDepot.location);
					v->current_order.SetDestination(closestDepot.destination);

					/* If there is no depot in front, reverse automatically (trains only) */
<<<<<<< HEAD
					if (v->type == VEH_TRAIN && reverse) DoCommand(v->tile, v->index, 0, DC_EXEC, CMD_REVERSE_TRAIN_DIRECTION);
=======
					if (v->type == VEH_TRAIN && closestDepot.reverse) Command<CMD_REVERSE_TRAIN_DIRECTION>::Do(DC_EXEC, v->index, false);
>>>>>>> 8f350c9a

					if (v->type == VEH_AIRCRAFT) {
						Aircraft *a = Aircraft::From(v);
						if (a->state == FLYING && a->targetairport != closestDepot.destination) {
							/* The aircraft is now heading for a different hangar than the next in the orders */
							extern void AircraftNextAirportPos_and_Order(Aircraft *a);
							AircraftNextAirportPos_and_Order(a);
						}
					}
					return true;
				}

				/* If there is no depot, we cannot help PBS either. */
				if (pbs_look_ahead) return false;

				UpdateVehicleTimetable(v, true);
				v->IncrementRealOrderIndex();
			} else {
				if (v->type != VEH_AIRCRAFT) {
					v->SetDestTile(Depot::Get(order->GetDestination())->xy);
				} else {
					Aircraft *a = Aircraft::From(v);
					DestinationID destination = a->current_order.GetDestination();
					if (a->targetairport != destination) {
						/* The aircraft is now heading for a different hangar than the next in the orders */
						a->SetDestTile(a->GetOrderStationLocation(destination));
					}
				}
				return true;
			}
			break;

		case OT_GOTO_WAYPOINT:
			v->SetDestTile(Waypoint::Get(order->GetDestination())->xy);
			return true;

		case OT_CONDITIONAL: {
			assert(!pbs_look_ahead);
			VehicleOrderID next_order = ProcessConditionalOrder(order, v);
			if (next_order != INVALID_VEH_ORDER_ID) {
				/* Jump to next_order. cur_implicit_order_index becomes exactly that order,
				 * cur_real_order_index might come after next_order. */
				UpdateVehicleTimetable(v, false);
				v->cur_implicit_order_index = v->cur_real_order_index = next_order;
				v->UpdateRealOrderIndex();
				v->cur_timetable_order_index = v->GetIndexOfOrder(order);

				/* Disable creation of implicit orders.
				 * When inserting them we do not know that we would have to make the conditional orders point to them. */
				if (v->IsGroundVehicle()) {
					uint16 &gv_flags = v->GetGroundVehicleFlags();
					SetBit(gv_flags, GVF_SUPPRESS_IMPLICIT_ORDERS);
				}
			} else {
				v->cur_timetable_order_index = INVALID_VEH_ORDER_ID;
				UpdateVehicleTimetable(v, true);
				v->IncrementRealOrderIndex();
			}
			break;
		}

		case OT_RELEASE_SLOT:
			assert(!pbs_look_ahead);
			if (order->GetDestination() != INVALID_TRACE_RESTRICT_SLOT_ID) {
				TraceRestrictSlot *slot = TraceRestrictSlot::GetIfValid(order->GetDestination());
				if (slot != nullptr) slot->Vacate(v->index);
			}
			UpdateVehicleTimetable(v, true);
			v->IncrementRealOrderIndex();
			break;

		case OT_COUNTER:
			assert(!pbs_look_ahead);
			if (order->GetDestination() != INVALID_TRACE_RESTRICT_COUNTER_ID) {
				TraceRestrictCounter *ctr = TraceRestrictCounter::GetIfValid(order->GetDestination());
				if (ctr != nullptr) {
					ctr->ApplyUpdate(static_cast<TraceRestrictCounterCondOpField>(order->GetCounterOperation()), order->GetXData());
				}
			}
			UpdateVehicleTimetable(v, true);
			v->IncrementRealOrderIndex();
			break;

		default:
			v->SetDestTile(0);
			return false;
	}

	assert(v->cur_implicit_order_index < v->GetNumOrders());
	assert(v->cur_real_order_index < v->GetNumOrders());

	/* Get the current order */
	order = v->GetOrder(v->cur_real_order_index);
	if (order != nullptr && order->IsType(OT_IMPLICIT)) {
		assert(v->GetNumManualOrders() == 0);
		order = nullptr;
	}

	if (order == nullptr) {
		v->current_order.Free();
		v->SetDestTile(0);
		return false;
	}

	v->current_order = *order;
	return UpdateOrderDest(v, order, conditional_depth + 1, pbs_look_ahead);
}

/**
 * Handle the orders of a vehicle and determine the next place
 * to go to if needed.
 * @param v the vehicle to do this for.
 * @return true *if* the vehicle is eligible for reversing
 *              (basically only when leaving a station).
 */
bool ProcessOrders(Vehicle *v)
{
	switch (v->current_order.GetType()) {
		case OT_GOTO_DEPOT:
			/* Let a depot order in the orderlist interrupt. */
			if (!(v->current_order.GetDepotOrderType() & ODTFB_PART_OF_ORDERS)) return false;
			break;

		case OT_LOADING:
			return false;

		case OT_LOADING_ADVANCE:
			return false;

		case OT_WAITING:
			return false;

		case OT_LEAVESTATION:
			if (v->type != VEH_AIRCRAFT) return false;
			break;

		default: break;
	}

	/**
	 * Reversing because of order change is allowed only just after leaving a
	 * station (and the difficulty setting to allowed, of course)
	 * this can be detected because only after OT_LEAVESTATION, current_order
	 * will be reset to nothing. (That also happens if no order, but in that case
	 * it won't hit the point in code where may_reverse is checked)
	 */
	bool may_reverse = v->current_order.IsType(OT_NOTHING);

	ClrBit(v->vehicle_flags, VF_COND_ORDER_WAIT);

	/* Check if we've reached a 'via' destination. */
	if (((v->current_order.IsType(OT_GOTO_STATION) && (v->current_order.GetNonStopType() & ONSF_NO_STOP_AT_DESTINATION_STATION)) ||
			(v->current_order.IsType(OT_GOTO_WAYPOINT) && !v->current_order.IsWaitTimetabled())) &&
			IsTileType(v->tile, MP_STATION) &&
			v->current_order.GetDestination() == GetStationIndex(v->tile)) {
		v->DeleteUnreachedImplicitOrders();
		/* We set the last visited station here because we do not want
		 * the train to stop at this 'via' station if the next order
		 * is a no-non-stop order; in that case not setting the last
		 * visited station will cause the vehicle to still stop. */
		v->last_station_visited = v->current_order.GetDestination();
		UpdateVehicleTimetable(v, true);
		v->IncrementImplicitOrderIndex();
	}

	/* Get the current order */
	assert(v->cur_implicit_order_index == 0 || v->cur_implicit_order_index < v->GetNumOrders());
	v->UpdateRealOrderIndex();

	const Order *order = v->GetOrder(v->cur_real_order_index);
	if (order != nullptr && order->IsType(OT_IMPLICIT)) {
		assert(v->GetNumManualOrders() == 0);
		order = nullptr;
	}

	/* If no order, do nothing. */
	if (order == nullptr || (v->type == VEH_AIRCRAFT && !CheckForValidOrders(v))) {
		if (v->type == VEH_AIRCRAFT) {
			/* Aircraft do something vastly different here, so handle separately */
			extern void HandleMissingAircraftOrders(Aircraft *v);
			HandleMissingAircraftOrders(Aircraft::From(v));
			return false;
		}

		v->current_order.Free();
		v->SetDestTile(0);
		return false;
	}

	/* If it is unchanged, keep it. */
	if (order->Equals(v->current_order) && (v->type == VEH_AIRCRAFT || v->dest_tile != 0) &&
			(v->type != VEH_SHIP || !order->IsType(OT_GOTO_STATION) || Station::Get(order->GetDestination())->HasFacilities(FACIL_DOCK))) {
		return false;
	}

	/* Otherwise set it, and determine the destination tile. */
	v->current_order = *order;

	InvalidateVehicleOrder(v, VIWD_MODIFY_ORDERS);
	switch (v->type) {
		default:
			NOT_REACHED();

		case VEH_ROAD:
		case VEH_TRAIN:
			break;

		case VEH_AIRCRAFT:
		case VEH_SHIP:
			DirtyVehicleListWindowForVehicle(v);
			break;
	}

	return UpdateOrderDest(v, order) && may_reverse;
}

/**
 * Check whether the given vehicle should stop at the given station
 * based on this order and the non-stop settings.
 * @param last_station_visited the last visited station.
 * @param station the station to stop at.
 * @param waypoint if station is a waypoint.
 * @return true if the vehicle should stop.
 */
bool Order::ShouldStopAtStation(StationID last_station_visited, StationID station, bool waypoint) const
{
	if (waypoint) return this->IsType(OT_GOTO_WAYPOINT) && this->dest == station && this->IsWaitTimetabled();
	if (this->IsType(OT_LOADING_ADVANCE) && this->dest == station) return true;
	bool is_dest_station = this->IsType(OT_GOTO_STATION) && this->dest == station;

	return (!this->IsType(OT_GOTO_DEPOT) || (this->GetDepotOrderType() & ODTFB_PART_OF_ORDERS) != 0) &&
			(last_station_visited != station) && // Do stop only when we've not just been there
			/* Finally do stop when there is no non-stop flag set for this type of station. */
			!(this->GetNonStopType() & (is_dest_station ? ONSF_NO_STOP_AT_DESTINATION_STATION : ONSF_NO_STOP_AT_INTERMEDIATE_STATIONS));
}

/**
 * Check whether the given vehicle should stop at the given station
 * based on this order and the non-stop settings.
 * @param v       the vehicle that might be stopping.
 * @param station the station to stop at.
 * @param waypoint if station is a waypoint.
 * @return true if the vehicle should stop.
 */
bool Order::ShouldStopAtStation(const Vehicle *v, StationID station, bool waypoint) const
{
	return this->ShouldStopAtStation(v->last_station_visited, station, waypoint);
}

/**
 * A vehicle can leave the current station with cargo if:
 * 1. it can load cargo here OR
 * 2a. it could leave the last station with cargo AND
 * 2b. it doesn't have to unload all cargo here.
 */
bool Order::CanLeaveWithCargo(bool has_cargo, CargoID cargo) const
{
	return (this->GetCargoLoadType(cargo) & OLFB_NO_LOAD) == 0 || (has_cargo &&
			(this->GetCargoUnloadType(cargo) & (OUFB_UNLOAD | OUFB_TRANSFER)) == 0);
}

/**
 * Mass change the target of an order.
 * This implemented by adding a new order and if that succeeds deleting the previous one.
 * @param tile unused
 * @param flags operation to perform
 * @param p1 various bitstuffed elements
 * - p1 = (bit  0 - 15) - The destination ID to change from
 * - p1 = (bit 16 - 18) - The vehicle type
 * - p1 = (bit 20 - 23) - The order type
 * - p1 = (bit 24 - 31) - Cargo filter
 * @param p2 various bitstuffed elements
  * - p2 = (bit  0 - 15) - The destination ID to change to
 * @param text unused
 * @return the cost of this operation or an error
 */
CommandCost CmdMassChangeOrder(TileIndex tile, DoCommandFlag flags, uint32 p1, uint32 p2, const char *text)
{
	DestinationID from_dest = GB(p1, 0, 16);
	VehicleType vehtype = Extract<VehicleType, 16, 3>(p1);
	OrderType order_type = (OrderType) GB(p1, 20, 4);
	CargoID cargo_filter = GB(p1, 24, 8);
	DestinationID to_dest = GB(p2, 0, 16);

	if (flags & DC_EXEC) {
		for (Vehicle *v : Vehicle::Iterate()) {
			if (v->type == vehtype && v->IsPrimaryVehicle() && CheckOwnership(v->owner).Succeeded() && VehicleCargoFilter(v, cargo_filter)) {
				int index = 0;
				bool changed = false;

				for(Order *order : v->Orders()) {
					if (order->GetDestination() == from_dest && order->IsType(order_type) &&
							!(order_type == OT_GOTO_DEPOT && order->GetDepotActionType() & ODATFB_NEAREST_DEPOT)) {
						Order new_order;
						new_order.AssignOrder(*order);
						new_order.SetDestination(to_dest);
						const bool wait_fixed = new_order.IsWaitFixed();
						const bool wait_timetabled = wait_fixed && new_order.IsWaitTimetabled();
						new_order.SetWaitTimetabled(false);
						new_order.SetTravelTimetabled(false);
						if (CmdInsertOrderIntl(flags, v, index + 1, new_order, true).Succeeded()) {
							DoCommand(0, v->index, index, flags, CMD_DELETE_ORDER);

							order = v->orders->GetOrderAt(index);
							order->SetRefit(new_order.GetRefitCargo());
							order->SetMaxSpeed(new_order.GetMaxSpeed());
							if (wait_fixed) {
								extern void SetOrderFixedWaitTime(Vehicle *v, VehicleOrderID order_number, uint32 wait_time, bool wait_timetabled);
								SetOrderFixedWaitTime(v, index, new_order.GetWaitTime(), wait_timetabled);
							}
							changed = true;
						}

						new_order.Free();
					}
					index++;
				}
				if (changed) CheckMarkDirtyFocusedRoutePaths(v);
			}
		}
	}
	return CommandCost();
}

void ShiftOrderDates(int interval)
{
	for (OrderList *orderlist : OrderList::Iterate()) {
		for (DispatchSchedule &ds : orderlist->GetScheduledDispatchScheduleSet()) {
			if (ds.GetScheduledDispatchStartDatePart() >= 0) {
				ds.SetScheduledDispatchStartDate(ds.GetScheduledDispatchStartDatePart() + interval, ds.GetScheduledDispatchStartDateFractPart());
			}
		}
	}

	SetWindowClassesDirty(WC_VEHICLE_ORDERS);
	SetWindowClassesDirty(WC_VEHICLE_TIMETABLE);
	SetWindowClassesDirty(WC_SCHDISPATCH_SLOTS);
	InvalidateWindowClassesData(WC_DEPARTURES_BOARD, 0);
}

const char *GetOrderTypeName(OrderType order_type)
{
	static const char *names[] = {
		"OT_NOTHING",
		"OT_GOTO_STATION",
		"OT_GOTO_DEPOT",
		"OT_LOADING",
		"OT_LEAVESTATION",
		"OT_DUMMY",
		"OT_GOTO_WAYPOINT",
		"OT_CONDITIONAL",
		"OT_IMPLICIT",
		"OT_WAITING",
		"OT_LOADING_ADVANCE",
		"OT_RELEASE_SLOT",
		"OT_COUNTER",
	};
	static_assert(lengthof(names) == OT_END);
	if (order_type < OT_END) return names[order_type];
	return "???";
}<|MERGE_RESOLUTION|>--- conflicted
+++ resolved
@@ -3236,11 +3236,7 @@
 					v->current_order.SetDestination(closestDepot.destination);
 
 					/* If there is no depot in front, reverse automatically (trains only) */
-<<<<<<< HEAD
-					if (v->type == VEH_TRAIN && reverse) DoCommand(v->tile, v->index, 0, DC_EXEC, CMD_REVERSE_TRAIN_DIRECTION);
-=======
-					if (v->type == VEH_TRAIN && closestDepot.reverse) Command<CMD_REVERSE_TRAIN_DIRECTION>::Do(DC_EXEC, v->index, false);
->>>>>>> 8f350c9a
+					if (v->type == VEH_TRAIN && closestDepot.reverse) DoCommand(v->tile, v->index, 0, DC_EXEC, CMD_REVERSE_TRAIN_DIRECTION);
 
 					if (v->type == VEH_AIRCRAFT) {
 						Aircraft *a = Aircraft::From(v);
