--- conflicted
+++ resolved
@@ -2554,9 +2554,8 @@
  */
 bool Order::CanLeaveWithCargo(bool has_cargo, CargoID cargo) const
 {
-<<<<<<< HEAD
-	return (this->GetLoadType() & OLFB_NO_LOAD) == 0 || (has_cargo &&
-			(this->GetUnloadType() & (OUFB_UNLOAD | OUFB_TRANSFER)) == 0);
+	return (this->GetCargoLoadType(cargo) & OLFB_NO_LOAD) == 0 || (has_cargo &&
+			(this->GetCargoUnloadType(cargo) & (OUFB_UNLOAD | OUFB_TRANSFER)) == 0);
 }
 
 /**
@@ -2611,8 +2610,4 @@
 		}
 	}
 	return CommandCost();
-=======
-	return (this->GetCargoLoadType(cargo) & OLFB_NO_LOAD) == 0 || (has_cargo &&
-			(this->GetCargoUnloadType(cargo) & (OUFB_UNLOAD | OUFB_TRANSFER)) == 0);
->>>>>>> bc04b07f
 }