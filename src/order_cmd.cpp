/*
 * This file is part of OpenTTD.
 * OpenTTD is free software; you can redistribute it and/or modify it under the terms of the GNU General Public License as published by the Free Software Foundation, version 2.
 * OpenTTD is distributed in the hope that it will be useful, but WITHOUT ANY WARRANTY; without even the implied warranty of MERCHANTABILITY or FITNESS FOR A PARTICULAR PURPOSE.
 * See the GNU General Public License for more details. You should have received a copy of the GNU General Public License along with OpenTTD. If not, see <http://www.gnu.org/licenses/>.
 */

/** @file order_cmd.cpp Handling of orders. */

#include "stdafx.h"
#include "debug.h"
#include "cmd_helper.h"
#include "command_func.h"
#include "company_func.h"
#include "news_func.h"
#include "strings_func.h"
#include "timetable.h"
#include "station_base.h"
#include "station_map.h"
#include "station_func.h"
#include "map_func.h"
#include "cargotype.h"
#include "vehicle_func.h"
#include "depot_base.h"
#include "core/bitmath_func.hpp"
#include "core/container_func.hpp"
#include "core/pool_func.hpp"
#include "core/random_func.hpp"
#include "aircraft.h"
#include "roadveh.h"
#include "station_base.h"
#include "waypoint_base.h"
#include "company_base.h"
#include "infrastructure_func.h"
#include "order_backup.h"
#include "cheat_type.h"
#include "viewport_func.h"
#include "order_cmd.h"
#include "vehiclelist.h"
#include "tracerestrict.h"
#include "train.h"
#include "date_func.h"

#include "table/strings.h"

#include "3rdparty/robin_hood/robin_hood.h"

#include "safeguards.h"

/* DestinationID must be at least as large as every these below, because it can
 * be any of them
 */
static_assert(sizeof(DestinationID) >= sizeof(DepotID));
static_assert(sizeof(DestinationID) >= sizeof(StationID));

OrderPool _order_pool("Order");
INSTANTIATE_POOL_METHODS(Order)
OrderListPool _orderlist_pool("OrderList");
INSTANTIATE_POOL_METHODS(OrderList)

btree::btree_map<uint32_t, uint32_t> _order_destination_refcount_map;
bool _order_destination_refcount_map_valid = false;

CommandCost CmdInsertOrderIntl(DoCommandFlag flags, Vehicle *v, VehicleOrderID sel_ord, const Order &new_order, bool allow_load_by_cargo_type);

void IntialiseOrderDestinationRefcountMap()
{
	ClearOrderDestinationRefcountMap();
	for (const Vehicle *v : Vehicle::IterateFrontOnly()) {
		if (v != v->FirstShared()) continue;
		for (const Order *order : v->Orders()) {
			if (order->IsType(OT_GOTO_STATION) || order->IsType(OT_GOTO_WAYPOINT) || order->IsType(OT_IMPLICIT)) {
				_order_destination_refcount_map[OrderDestinationRefcountMapKey(order->GetDestination(), v->owner, order->GetType(), v->type)]++;
			}
		}
	}
	_order_destination_refcount_map_valid = true;
}

void ClearOrderDestinationRefcountMap()
{
	_order_destination_refcount_map.clear();
	_order_destination_refcount_map_valid = false;
}

void UpdateOrderDestinationRefcount(const Order *order, VehicleType type, Owner owner, int delta)
{
	if (order->IsType(OT_GOTO_STATION) || order->IsType(OT_GOTO_WAYPOINT) || order->IsType(OT_IMPLICIT)) {
		_order_destination_refcount_map[OrderDestinationRefcountMapKey(order->GetDestination(), owner, order->GetType(), type)] += delta;
	}
}

/** Clean everything up. */
Order::~Order()
{
	if (CleaningPool()) return;

	/* We can visit oil rigs and buoys that are not our own. They will be shown in
	 * the list of stations. So, we need to invalidate that window if needed. */
	if (this->IsType(OT_GOTO_STATION) || this->IsType(OT_GOTO_WAYPOINT)) {
		BaseStation *bs = BaseStation::GetIfValid(this->GetDestination());
		if (bs != nullptr && bs->owner == OWNER_NONE) InvalidateWindowClassesData(WC_STATION_LIST, 0);
	}
}

/**
 * 'Free' the order
 * @note ONLY use on "current_order" vehicle orders!
 */
void Order::Free()
{
	this->type  = OT_NOTHING;
	this->flags = 0;
	this->dest  = 0;
	this->next  = nullptr;
	DeAllocExtraInfo();
}

/**
 * Makes this order a Go To Station order.
 * @param destination the station to go to.
 */
void Order::MakeGoToStation(StationID destination)
{
	this->type = OT_GOTO_STATION;
	this->flags = 0;
	this->dest = destination;
}

/**
 * Makes this order a Go To Depot order.
 * @param destination   the depot to go to.
 * @param order         is this order a 'default' order, or an overridden vehicle order?
 * @param non_stop_type how to get to the depot?
 * @param action        what to do in the depot?
 * @param cargo         the cargo type to change to.
 */
void Order::MakeGoToDepot(DepotID destination, OrderDepotTypeFlags order, OrderNonStopFlags non_stop_type, OrderDepotActionFlags action, CargoID cargo)
{
	this->type = OT_GOTO_DEPOT;
	this->SetDepotOrderType(order);
	this->SetDepotActionType(action);
	this->SetNonStopType(non_stop_type);
	this->dest = destination;
	this->SetRefit(cargo);
}

/**
 * Makes this order a Go To Waypoint order.
 * @param destination the waypoint to go to.
 */
void Order::MakeGoToWaypoint(StationID destination)
{
	this->type = OT_GOTO_WAYPOINT;
	this->flags = 0;
	this->dest = destination;
}

/**
 * Makes this order a Loading order.
 * @param ordered is this an ordered stop?
 */
void Order::MakeLoading(bool ordered)
{
	this->type = OT_LOADING;
	if (!ordered) this->flags = 0;
}

/**
 * Update the jump counter, for percent probability
 * conditional orders
 *
 * Not that jump_counter is signed and may become
 * negative when a jump has been taken
 *
 * @param percent the jump chance in %.
 * @param dry_run whether this is a dry-run, so do not execute side-effects
 *
 * @return true if the jump should be taken
 */
bool Order::UpdateJumpCounter(byte percent, bool dry_run)
{
	const int8_t jump_counter = this->GetJumpCounter();
	if (dry_run) return jump_counter >= 0;
	if (jump_counter >= 0) {
		this->SetJumpCounter(jump_counter + (percent - 100));
		return true;
	}
	this->SetJumpCounter(jump_counter + percent);
	return false;
}

/**
 * Makes this order a Leave Station order.
 */
void Order::MakeLeaveStation()
{
	this->type = OT_LEAVESTATION;
	this->flags = 0;
}

/**
 * Makes this order a Dummy order.
 */
void Order::MakeDummy()
{
	this->type = OT_DUMMY;
	this->flags = 0;
}

/**
 * Makes this order an conditional order.
 * @param order the order to jump to.
 */
void Order::MakeConditional(VehicleOrderID order)
{
	this->type = OT_CONDITIONAL;
	this->flags = order;
	this->dest = 0;
}

/**
 * Makes this order an implicit order.
 * @param destination the station to go to.
 */
void Order::MakeImplicit(StationID destination)
{
	this->type = OT_IMPLICIT;
	this->dest = destination;
}

void Order::MakeWaiting()
{
	const bool wait_timetabled = this->IsWaitTimetabled();
	this->type = OT_WAITING;
	this->SetWaitTimetabled(wait_timetabled);
}

void Order::MakeLoadingAdvance(StationID destination)
{
	this->type = OT_LOADING_ADVANCE;
	this->dest = destination;
}

void Order::MakeReleaseSlot()
{
	this->type = OT_SLOT;
	this->dest = INVALID_TRACE_RESTRICT_SLOT_ID;
	this->flags = OSST_RELEASE;
}

void Order::MakeTryAcquireSlot()
{
	this->type = OT_SLOT;
	this->dest = INVALID_TRACE_RESTRICT_SLOT_ID;
	this->flags = OSST_TRY_ACQUIRE;
}

void Order::MakeChangeCounter()
{
	this->type = OT_COUNTER;
	this->dest = INVALID_TRACE_RESTRICT_COUNTER_ID;
	this->flags = 0;
}

void Order::MakeLabel(OrderLabelSubType subtype)
{
	this->type = OT_LABEL;
	this->flags = subtype;
}

/**
 * Make this depot/station order also a refit order.
 * @param cargo   the cargo type to change to.
 * @pre IsType(OT_GOTO_DEPOT) || IsType(OT_GOTO_STATION).
 */
void Order::SetRefit(CargoID cargo)
{
	this->refit_cargo = cargo;
}

/**
 * Does this order have the same type, flags and destination?
 * @param other the second order to compare to.
 * @return true if the type, flags and destination match.
 */
bool Order::Equals(const Order &other) const
{
	/* In case of go to nearest depot orders we need "only" compare the flags
	 * with the other and not the nearest depot order bit or the actual
	 * destination because those get clear/filled in during the order
	 * evaluation. If we do not do this the order will continuously be seen as
	 * a different order and it will try to find a "nearest depot" every tick. */
	if ((this->IsType(OT_GOTO_DEPOT) && this->type == other.type) &&
			((this->GetDepotActionType() & ODATFB_NEAREST_DEPOT) != 0 ||
			 (other.GetDepotActionType() & ODATFB_NEAREST_DEPOT) != 0)) {
		return this->GetDepotOrderType() == other.GetDepotOrderType() &&
				(this->GetDepotActionType() & ~ODATFB_NEAREST_DEPOT) == (other.GetDepotActionType() & ~ODATFB_NEAREST_DEPOT);
	}

	return this->type == other.type && this->flags == other.flags && this->dest == other.dest;
}

/**
 * Pack this order into a 64 bits integer, or actually only
 * the type, flags and destination.
 * @return the packed representation.
 * @note unpacking is done in the constructor.
 */
uint64_t Order::Pack() const
{
	return ((uint64_t) this->dest) << 24 | ((uint64_t) this->flags) << 8 | ((uint64_t) this->type);
}

/**
 * Pack this order into a 16 bits integer as close to the TTD
 * representation as possible.
 * @return the TTD-like packed representation.
 */
uint16_t Order::MapOldOrder() const
{
	uint16_t order = this->GetType();
	switch (this->type) {
		case OT_GOTO_STATION:
			if (this->GetUnloadType() & OUFB_UNLOAD) SetBit(order, 5);
			if (this->GetLoadType() & OLFB_FULL_LOAD) SetBit(order, 6);
			if (this->GetNonStopType() & ONSF_NO_STOP_AT_INTERMEDIATE_STATIONS) SetBit(order, 7);
			order |= GB(this->GetDestination(), 0, 8) << 8;
			break;
		case OT_GOTO_DEPOT:
			if (!(this->GetDepotOrderType() & ODTFB_PART_OF_ORDERS)) SetBit(order, 6);
			SetBit(order, 7);
			order |= GB(this->GetDestination(), 0, 8) << 8;
			break;
		case OT_LOADING:
			if (this->GetLoadType() & OLFB_FULL_LOAD) SetBit(order, 6);
			break;
	}
	return order;
}

/**
 * Create an order based on a packed representation of that order.
 * @param packed the packed representation.
 */
Order::Order(uint64_t packed)
{
	this->type    = (OrderType)GB(packed,  0,  8);
	this->flags   = GB(packed,  8,  16);
	this->dest    = GB(packed, 24, 16);
	this->extra   = nullptr;
	this->next    = nullptr;
	this->refit_cargo   = CARGO_NO_REFIT;
	this->occupancy     = 0;
	this->wait_time     = 0;
	this->travel_time   = 0;
	this->max_speed     = UINT16_MAX;
}

/**
 *
 * Updates the widgets of a vehicle which contains the order-data
 *
 */
void InvalidateVehicleOrder(const Vehicle *v, int data)
{
	SetWindowDirty(WC_VEHICLE_VIEW, v->index);
	SetWindowDirty(WC_SCHDISPATCH_SLOTS, v->index);

	if (data != 0) {
		/* Calls SetDirty() too */
		InvalidateWindowData(WC_VEHICLE_ORDERS,    v->index, data);
		InvalidateWindowData(WC_VEHICLE_TIMETABLE, v->index, data);
		return;
	}

	SetWindowDirty(WC_VEHICLE_ORDERS,    v->index);
	SetWindowDirty(WC_VEHICLE_TIMETABLE, v->index);
}

const char *Order::GetLabelText() const
{
	assert(this->IsType(OT_LABEL) && this->GetLabelSubType() == OLST_TEXT);
	if (this->extra == nullptr) return "";
	const char *text = (const char *)(this->extra->cargo_type_flags);
	if (ttd_strnlen(text, lengthof(this->extra->cargo_type_flags)) == lengthof(this->extra->cargo_type_flags)) {
		/* Not null terminated, give up */
		return "";
	}
	return text;
}

void Order::SetLabelText(const char *text)
{
	assert(this->IsType(OT_LABEL) && this->GetLabelSubType() == OLST_TEXT);
	this->CheckExtraInfoAlloced();
	strecpy((char *)(this->extra->cargo_type_flags), text, (char *)(lastof(this->extra->cargo_type_flags)));
}

/**
 *
 * Assign data to an order (from another order)
 *   This function makes sure that the index is maintained correctly
 * @param other the data to copy (except next pointer).
 *
 */
void Order::AssignOrder(const Order &other)
{
	this->type  = other.type;
	this->flags = other.flags;
	this->dest  = other.dest;

	this->refit_cargo   = other.refit_cargo;

	this->wait_time   = other.wait_time;

	this->travel_time = other.travel_time;
	this->max_speed   = other.max_speed;

	if (other.extra != nullptr && (this->GetUnloadType() == OUFB_CARGO_TYPE_UNLOAD || this->GetLoadType() == OLFB_CARGO_TYPE_LOAD
			|| (this->IsType(OT_LABEL) && this->GetLabelSubType() == OLST_TEXT)
			|| other.extra->xdata != 0 || other.extra->xdata2 != 0 || other.extra->xflags != 0 || other.extra->dispatch_index != 0 || other.extra->colour != 0)) {
		this->AllocExtraInfo();
		*(this->extra) = *(other.extra);
	} else {
		this->DeAllocExtraInfo();
	}
}

void Order::AllocExtraInfo()
{
	if (!this->extra) {
		this->extra.reset(new OrderExtraInfo());
	}
}

void Order::DeAllocExtraInfo()
{
	this->extra.reset();
}

void CargoStationIDStackSet::FillNextStoppingStation(const Vehicle *v, const OrderList *o, const Order *first, uint hops)
{
	this->more.clear();
	this->first = o->GetNextStoppingStation(v, ALL_CARGOTYPES, first, hops);
	if (this->first.cargo_mask != ALL_CARGOTYPES) {
		CargoTypes have_cargoes = this->first.cargo_mask;
		do {
			this->more.push_back(o->GetNextStoppingStation(v, ~have_cargoes, first, hops));
			have_cargoes |= this->more.back().cargo_mask;
		} while (have_cargoes != ALL_CARGOTYPES);
	}
}

void OrderList::ReindexOrderList()
{
	this->order_index.clear();
	for (Order *o = this->first; o != nullptr; o = o->next) {
		this->order_index.push_back(o);
	}
}

bool OrderList::CheckOrderListIndexing() const
{
	uint idx = 0;
	for (Order *o = this->first; o != nullptr; o = o->next, idx++) {
		if (idx >= this->order_index.size()) return false;
		if (this->order_index[idx] != o) return false;
	}
	return idx == this->order_index.size();
}

/**
 * Recomputes everything.
 * @param chain first order in the chain
 * @param v one of vehicle that is using this orderlist
 */
void OrderList::Initialize(Order *chain, Vehicle *v)
{
	this->first = chain;
	this->first_shared = v;

	this->num_manual_orders = 0;
	this->num_vehicles = 1;
	this->timetable_duration = 0;
	this->total_duration = 0;
	this->order_index.clear();

	VehicleType type = v->type;
	Owner owner = v->owner;

	for (Order *o = this->first; o != nullptr; o = o->next) {
		if (!o->IsType(OT_IMPLICIT)) ++this->num_manual_orders;
		if (!o->IsType(OT_CONDITIONAL)) {
			this->timetable_duration += o->GetTimetabledWait() + o->GetTimetabledTravel();
			this->total_duration += o->GetWaitTime() + o->GetTravelTime();
		}
		this->order_index.push_back(o);
		RegisterOrderDestination(o, type, owner);
	}

	for (Vehicle *u = this->first_shared->PreviousShared(); u != nullptr; u = u->PreviousShared()) {
		++this->num_vehicles;
		this->first_shared = u;
	}

	for (const Vehicle *u = v->NextShared(); u != nullptr; u = u->NextShared()) ++this->num_vehicles;
}

/**
 * Recomputes Timetable duration.
 * Split out into a separate function so it can be used by afterload.
 */
void OrderList::RecalculateTimetableDuration()
{
	this->timetable_duration = 0;
	for (Order *o = this->first; o != nullptr; o = o->next) {
		if (!o->IsType(OT_CONDITIONAL)) {
			this->timetable_duration += o->GetTimetabledWait() + o->GetTimetabledTravel();
		}
	}
}

/**
 * Free a complete order chain.
 * @param keep_orderlist If this is true only delete the orders, otherwise also delete the OrderList.
 * @note do not use on "current_order" vehicle orders!
 */
void OrderList::FreeChain(bool keep_orderlist)
{
	Order *next;
	VehicleType type = this->GetFirstSharedVehicle()->type;
	Owner owner = this->GetFirstSharedVehicle()->owner;
	for (Order *o = this->first; o != nullptr; o = next) {
		UnregisterOrderDestination(o, type, owner);
		next = o->next;
		delete o;
	}

	if (keep_orderlist) {
		this->first = nullptr;
		this->num_manual_orders = 0;
		this->timetable_duration = 0;
		this->order_index.clear();
	} else {
		delete this;
	}
}

/**
 * Get a certain order of the order chain.
 * @param index zero-based index of the order within the chain.
 * @return the order at position index.
 */
Order *OrderList::GetOrderAt(int index) const
{
	if (index < 0 || (uint) index >= this->order_index.size()) return nullptr;
	return this->order_index[index];
}

Order *OrderList::GetOrderAtFromList(int index) const
{
	if (index < 0) return nullptr;

	Order *order = this->first;

	while (order != nullptr && index-- > 0) {
		order = order->next;
	}
	return order;
}

/**
 * Get the index of an order of the order chain, or INVALID_VEH_ORDER_ID.
 * @param order order to get the index of.
 * @return the position index of the given order, or INVALID_VEH_ORDER_ID.
 */
VehicleOrderID OrderList::GetIndexOfOrder(const Order *order) const
{
	for (VehicleOrderID index = 0; index < (VehicleOrderID)this->order_index.size(); index++) {
		if (this->order_index[index] == order) return index;
	}
	return INVALID_VEH_ORDER_ID;
}

/**
 * Get the next order which will make the given vehicle stop at a station
 * or refit at a depot or evaluate a non-trivial condition.
 * @param next The order to start looking at.
 * @param hops The number of orders we have already looked at.
 * @param cargo_mask The bit set of cargoes that the we are looking at, this may be reduced to indicate the set of cargoes that the result is valid for. This may be 0 to ignore cargo types entirely.
 * @return Either of
 *         \li a station order
 *         \li a refitting depot order
 *         \li a non-trivial conditional order
 *         \li nullptr  if the vehicle won't stop anymore.
 */
const Order *OrderList::GetNextDecisionNode(const Order *next, uint hops, CargoTypes &cargo_mask) const
{
	if (hops > std::min<uint>(64, this->GetNumOrders()) || next == nullptr) return nullptr;

	if (next->IsType(OT_CONDITIONAL)) {
		if (next->GetConditionVariable() != OCV_UNCONDITIONALLY) return next;

		/* We can evaluate trivial conditions right away. They're conceptually
		 * the same as regular order progression. */
		return this->GetNextDecisionNode(
				this->GetOrderAt(next->GetConditionSkipToOrder()),
				hops + 1, cargo_mask);
	}

	if (next->IsType(OT_GOTO_DEPOT)) {
		if ((next->GetDepotActionType() & ODATFB_HALT) != 0) return nullptr;
		if (next->IsRefit()) return next;
	}

	bool can_load_or_unload = false;
	if ((next->IsType(OT_GOTO_STATION) || next->IsType(OT_IMPLICIT)) &&
			(next->GetNonStopType() & ONSF_NO_STOP_AT_DESTINATION_STATION) == 0) {
		if (cargo_mask == 0) {
			can_load_or_unload = true;
		} else if (next->GetUnloadType() == OUFB_CARGO_TYPE_UNLOAD || next->GetLoadType() == OLFB_CARGO_TYPE_LOAD) {
			/* This is a cargo-specific load/unload order.
			 * If the first cargo is both a no-load and no-unload order, skip it.
			 * Drop cargoes which don't match the first one. */
			can_load_or_unload = CargoMaskValueFilter<bool>(cargo_mask, [&](CargoID cargo) {
				return ((next->GetCargoLoadType(cargo) & OLFB_NO_LOAD) == 0 || (next->GetCargoUnloadType(cargo) & OUFB_NO_UNLOAD) == 0);
			});
		} else if ((next->GetLoadType() & OLFB_NO_LOAD) == 0 || (next->GetUnloadType() & OUFB_NO_UNLOAD) == 0) {
			can_load_or_unload = true;
		}
	}

	if (!can_load_or_unload) {
		return this->GetNextDecisionNode(this->GetNext(next), hops + 1, cargo_mask);
	}

	return next;
}

/**
 * Recursively determine the next deterministic station to stop at.
 * @param v The vehicle we're looking at.
 * @param CargoTypes cargo_mask Bit-set of the cargo IDs of interest. This may be 0 to ignore cargo types entirely.
 * @param first Order to start searching at or nullptr to start at cur_implicit_order_index + 1.
 * @param hops Number of orders we have already looked at.
 * @return A CargoMaskedStationIDStack of the cargo mask the result is valid for, and the next stopping station or INVALID_STATION.
 * @pre The vehicle is currently loading and v->last_station_visited is meaningful.
 * @note This function may draw a random number. Don't use it from the GUI.
 */
CargoMaskedStationIDStack OrderList::GetNextStoppingStation(const Vehicle *v, CargoTypes cargo_mask, const Order *first, uint hops) const
{
	static robin_hood::unordered_flat_set<const Order *> seen_conditional_branches;
	if (hops == 0) {
		seen_conditional_branches.clear();
	}

	const Order *next = first;
	if (first == nullptr) {
		next = this->GetOrderAt(v->cur_implicit_order_index);
		if (next == nullptr) {
			next = this->GetFirstOrder();
			if (next == nullptr) return CargoMaskedStationIDStack(cargo_mask, INVALID_STATION);
		} else {
			/* GetNext never returns nullptr if there is a valid station in the list.
			 * As the given "next" is already valid and a station in the list, we
			 * don't have to check for nullptr here. */
			next = this->GetNext(next);
			assert(next != nullptr);
		}
	}

	do {
		next = this->GetNextDecisionNode(next, ++hops, cargo_mask);

		/* Resolve possibly nested conditionals by estimation. */
		while (next != nullptr && next->IsType(OT_CONDITIONAL)) {
			if (!seen_conditional_branches.insert(next).second) {
				/* Already handled this branch */
				return CargoMaskedStationIDStack(cargo_mask, INVALID_STATION);
			}
			/* We return both options of conditional orders. */
			const Order *skip_to = this->GetNextDecisionNode(
					this->GetOrderAt(next->GetConditionSkipToOrder()), hops, cargo_mask);
			const Order *advance = this->GetNextDecisionNode(
					this->GetNext(next), hops, cargo_mask);
			auto seen_target = [&](const Order *target) -> bool {
				return target->IsType(OT_CONDITIONAL) && seen_conditional_branches.contains(target);
			};
			if (advance == nullptr || advance == first || skip_to == advance || seen_target(advance)) {
				next = (skip_to == first) ? nullptr : skip_to;
			} else if (skip_to == nullptr || skip_to == first || seen_target(skip_to)) {
				next = (advance == first) ? nullptr : advance;
			} else {
				CargoMaskedStationIDStack st1 = this->GetNextStoppingStation(v, cargo_mask, skip_to, hops);
				cargo_mask &= st1.cargo_mask;
				CargoMaskedStationIDStack st2 = this->GetNextStoppingStation(v, cargo_mask, advance, hops);
				st1.cargo_mask &= st2.cargo_mask;
				while (!st2.station.IsEmpty()) st1.station.Push(st2.station.Pop());
				return st1;
			}
			++hops;
		}

		if (next == nullptr) return CargoMaskedStationIDStack(cargo_mask, INVALID_STATION);

		/* Don't return a next stop if the vehicle has to unload everything. */
		if ((next->IsType(OT_GOTO_STATION) || next->IsType(OT_IMPLICIT)) &&
				next->GetDestination() == v->last_station_visited && cargo_mask != 0) {
			/* This is a cargo-specific load/unload order.
			 * Don't return a next stop if first cargo has transfer or unload set.
			 * Drop cargoes which don't match the first one. */
			bool invalid = CargoMaskValueFilter<bool>(cargo_mask, [&](CargoID cargo) {
				return ((next->GetCargoUnloadType(cargo) & (OUFB_TRANSFER | OUFB_UNLOAD)) != 0);
			});
			if (invalid) return CargoMaskedStationIDStack(cargo_mask, INVALID_STATION);
		}
	} while (next->IsType(OT_GOTO_DEPOT) || next->IsType(OT_SLOT) || next->IsType(OT_COUNTER) || next->IsType(OT_DUMMY) || next->IsType(OT_LABEL)
			|| (next->IsBaseStationOrder() && next->GetDestination() == v->last_station_visited));

	return CargoMaskedStationIDStack(cargo_mask, next->GetDestination());
}

/**
 * Insert a new order into the order chain.
 * @param new_order is the order to insert into the chain.
 * @param index is the position where the order is supposed to be inserted.
 */
void OrderList::InsertOrderAt(Order *new_order, int index)
{
	if (this->first == nullptr) {
		this->first = new_order;
	} else {
		if (index == 0) {
			/* Insert as first or only order */
			new_order->next = this->first;
			this->first = new_order;
		} else if (index >= this->GetNumOrders()) {
			/* index is after the last order, add it to the end */
			this->GetLastOrder()->next = new_order;
		} else {
			/* Put the new order in between */
			Order *order = this->GetOrderAt(index - 1);
			new_order->next = order->next;
			order->next = new_order;
		}
	}
	if (!new_order->IsType(OT_IMPLICIT)) ++this->num_manual_orders;
	if (!new_order->IsType(OT_CONDITIONAL)) {
		this->timetable_duration += new_order->GetTimetabledWait() + new_order->GetTimetabledTravel();
		this->total_duration += new_order->GetWaitTime() + new_order->GetTravelTime();
	}
	RegisterOrderDestination(new_order, this->GetFirstSharedVehicle()->type, this->GetFirstSharedVehicle()->owner);
	this->ReindexOrderList();

	/* We can visit oil rigs and buoys that are not our own. They will be shown in
	 * the list of stations. So, we need to invalidate that window if needed. */
	if (new_order->IsType(OT_GOTO_STATION) || new_order->IsType(OT_GOTO_WAYPOINT)) {
		BaseStation *bs = BaseStation::Get(new_order->GetDestination());
		if (bs->owner == OWNER_NONE) InvalidateWindowClassesData(WC_STATION_LIST, 0);
	}

}


/**
 * Remove an order from the order list and delete it.
 * @param index is the position of the order which is to be deleted.
 */
void OrderList::DeleteOrderAt(int index)
{
	if (index >= this->GetNumOrders()) return;

	Order *to_remove;

	if (index == 0) {
		to_remove = this->first;
		this->first = to_remove->next;
	} else {
		Order *prev = GetOrderAt(index - 1);
		to_remove = prev->next;
		prev->next = to_remove->next;
	}
	if (!to_remove->IsType(OT_IMPLICIT)) --this->num_manual_orders;
	if (!to_remove->IsType(OT_CONDITIONAL)) {
		this->timetable_duration -= (to_remove->GetTimetabledWait() + to_remove->GetTimetabledTravel());
		this->total_duration -= (to_remove->GetWaitTime() + to_remove->GetTravelTime());
	}
	UnregisterOrderDestination(to_remove, this->GetFirstSharedVehicle()->type, this->GetFirstSharedVehicle()->owner);
	delete to_remove;
	this->ReindexOrderList();
}

/**
 * Move an order to another position within the order list.
 * @param from is the zero-based position of the order to move.
 * @param to is the zero-based position where the order is moved to.
 */
void OrderList::MoveOrder(int from, int to)
{
	if (from >= this->GetNumOrders() || to >= this->GetNumOrders() || from == to) return;

	Order *moving_one;

	/* Take the moving order out of the pointer-chain */
	if (from == 0) {
		moving_one = this->first;
		this->first = moving_one->next;
	} else {
		Order *one_before = GetOrderAtFromList(from - 1);
		moving_one = one_before->next;
		one_before->next = moving_one->next;
	}

	/* Insert the moving_order again in the pointer-chain */
	if (to == 0) {
		moving_one->next = this->first;
		this->first = moving_one;
	} else {
		Order *one_before = GetOrderAtFromList(to - 1);
		moving_one->next = one_before->next;
		one_before->next = moving_one;
	}
	this->ReindexOrderList();
}

/**
 * Removes the vehicle from the shared order list.
 * @note This is supposed to be called when the vehicle is still in the chain
 * @param v vehicle to remove from the list
 */
void OrderList::RemoveVehicle(Vehicle *v)
{
	--this->num_vehicles;
	if (v == this->first_shared) this->first_shared = v->NextShared();
}

/**
 * Checks whether all orders of the list have a filled timetable.
 * @return whether all orders have a filled timetable.
 */
bool OrderList::IsCompleteTimetable() const
{
	for (VehicleOrderID index = 0; index < (VehicleOrderID)this->order_index.size(); index++) {
		const Order *o = this->order_index[index];
		/* Implicit orders are, by definition, not timetabled. */
		if (o->IsType(OT_IMPLICIT)) continue;
		if (!o->IsCompletelyTimetabled()) return false;
	}
	return true;
}

#ifdef WITH_ASSERT
/**
 * Checks for internal consistency of order list. Triggers assertion if something is wrong.
 */
void OrderList::DebugCheckSanity() const
{
	VehicleOrderID check_num_orders = 0;
	VehicleOrderID check_num_manual_orders = 0;
	uint check_num_vehicles = 0;
	Ticks check_timetable_duration = 0;
	Ticks check_total_duration = 0;

	DEBUG(misc, 6, "Checking OrderList %hu for sanity...", this->index);

	for (const Order *o = this->first; o != nullptr; o = o->next) {
		assert(this->order_index.size() > check_num_orders);
		assert(o == this->order_index[check_num_orders]);
		++check_num_orders;
		if (!o->IsType(OT_IMPLICIT)) ++check_num_manual_orders;
		if (!o->IsType(OT_CONDITIONAL)) {
			check_timetable_duration += o->GetTimetabledWait() + o->GetTimetabledTravel();
			check_total_duration += o->GetWaitTime() + o->GetTravelTime();
		}
	}
	assert_msg(this->GetNumOrders() == check_num_orders, "%u, %u", (uint) this->GetNumOrders(), check_num_orders);
	assert_msg(this->num_manual_orders == check_num_manual_orders, "%u, %u", this->num_manual_orders, check_num_manual_orders);
	assert_msg(this->timetable_duration == check_timetable_duration, "%u, %u", this->timetable_duration, check_timetable_duration);
	assert_msg(this->total_duration == check_total_duration, "%u, %u", this->total_duration, check_total_duration);

	for (const Vehicle *v = this->first_shared; v != nullptr; v = v->NextShared()) {
		++check_num_vehicles;
		assert_msg(v->orders == this, "%p, %p", v->orders, this);
	}
	assert_msg(this->num_vehicles == check_num_vehicles, "%u, %u", this->num_vehicles, check_num_vehicles);
	DEBUG(misc, 6, "... detected %u orders (%u manual), %u vehicles, %i timetabled, %i total",
			(uint)this->GetNumOrders(), (uint)this->num_manual_orders,
			this->num_vehicles, this->timetable_duration, this->total_duration);
	assert(this->CheckOrderListIndexing());
}
#endif

/**
 * Checks whether the order goes to a station or not, i.e. whether the
 * destination is a station
 * @param v the vehicle to check for
 * @param o the order to check
 * @return true if the destination is a station
 */
static inline bool OrderGoesToStation(const Vehicle *v, const Order *o)
{
	return o->IsType(OT_GOTO_STATION) ||
			(v->type == VEH_AIRCRAFT && o->IsType(OT_GOTO_DEPOT) && !(o->GetDepotActionType() & ODATFB_NEAREST_DEPOT) && o->GetDestination() != INVALID_STATION);
}

/**
 * Checks whether the order goes to a road depot
 * @param v the vehicle to check for
 * @param o the order to check
 * @return true if the destination is a road depot
 */
static inline bool OrderGoesToRoadDepot(const Vehicle *v, const Order *o)
{
	return (v->type == VEH_ROAD) && o->IsType(OT_GOTO_DEPOT) && !(o->GetDepotActionType() & ODATFB_NEAREST_DEPOT);
}

/**
 * Delete all news items regarding defective orders about a vehicle
 * This could kill still valid warnings (for example about void order when just
 * another order gets added), but assume the company will notice the problems,
 * when they're changing the orders.
 */
static void DeleteOrderWarnings(const Vehicle *v)
{
	DeleteVehicleNews(v->index, STR_NEWS_VEHICLE_HAS_TOO_FEW_ORDERS);
	DeleteVehicleNews(v->index, STR_NEWS_VEHICLE_HAS_VOID_ORDER);
	DeleteVehicleNews(v->index, STR_NEWS_VEHICLE_HAS_DUPLICATE_ENTRY);
	DeleteVehicleNews(v->index, STR_NEWS_VEHICLE_HAS_INVALID_ENTRY);
	DeleteVehicleNews(v->index, STR_NEWS_VEHICLE_NO_DEPOT_ORDER);
	DeleteVehicleNews(v->index, STR_NEWS_PLANE_USES_TOO_SHORT_RUNWAY);
}

/**
 * Returns a tile somewhat representing the order destination (not suitable for pathfinding).
 * @param v The vehicle to get the location for.
 * @param airport Get the airport tile and not the station location for aircraft.
 * @return destination of order, or INVALID_TILE if none.
 */
TileIndex Order::GetLocation(const Vehicle *v, bool airport) const
{
	switch (this->GetType()) {
		case OT_GOTO_WAYPOINT:
		case OT_GOTO_STATION:
		case OT_IMPLICIT:
			if (airport && v->type == VEH_AIRCRAFT) return Station::Get(this->GetDestination())->airport.tile;
			return BaseStation::Get(this->GetDestination())->xy;

		case OT_GOTO_DEPOT:
			if (this->GetDepotActionType() & ODATFB_NEAREST_DEPOT) return INVALID_TILE;
			if (this->GetDestination() == INVALID_DEPOT) return INVALID_TILE;
			return (v->type == VEH_AIRCRAFT) ? Station::Get(this->GetDestination())->xy : Depot::Get(this->GetDestination())->xy;

		default:
			return INVALID_TILE;
	}
}

/**
 * Get the distance between two orders of a vehicle. Conditional orders are resolved
 * and the bigger distance of the two order branches is returned.
 * @param prev Origin order.
 * @param cur Destination order.
 * @param v The vehicle to get the distance for.
 * @param conditional_depth Internal param for resolving conditional orders.
 * @return Maximum distance between the two orders.
 */
uint GetOrderDistance(const Order *prev, const Order *cur, const Vehicle *v, int conditional_depth)
{
	if (cur->IsType(OT_CONDITIONAL)) {
		if (conditional_depth > std::min<int>(64, v->GetNumOrders())) return 0;

		conditional_depth++;

		int dist1 = GetOrderDistance(prev, v->GetOrder(cur->GetConditionSkipToOrder()), v, conditional_depth);
		int dist2 = GetOrderDistance(prev, cur->next == nullptr ? v->orders->GetFirstOrder() : cur->next, v, conditional_depth);
		return std::max(dist1, dist2);
	}

	TileIndex prev_tile = prev->GetLocation(v, true);
	TileIndex cur_tile = cur->GetLocation(v, true);
	if (prev_tile == INVALID_TILE || cur_tile == INVALID_TILE) return 0;
	return v->type == VEH_AIRCRAFT ? DistanceSquare(prev_tile, cur_tile) : DistanceManhattan(prev_tile, cur_tile);
}

/**
 * Add an order to the orderlist of a vehicle.
 * @param tile unused
 * @param flags operation to perform
 * @param p1 various bitstuffed elements
 * - p1 = (bit  0 - 19) - ID of the vehicle
 * @param p2 various bitstuffed elements
 *  - p2 = (bit 0 - 15) - the selected order (if any). If the last order is given,
 *                        the order will be inserted before that one
 * @param p3 packed order to insert
 * @param text unused
 * @return the cost of this operation or an error
 */
CommandCost CmdInsertOrder(TileIndex tile, DoCommandFlag flags, uint32_t p1, uint32_t p2, uint64_t p3, const char *text, const CommandAuxiliaryBase *aux_data)
{
	VehicleID veh          = GB(p1,  0, 20);
	VehicleOrderID sel_ord = GB(p2,  0, 16);
	Order new_order(p3);

	return CmdInsertOrderIntl(flags, Vehicle::GetIfValid(veh), sel_ord, new_order, false);
}

/**
 * Duplicate an order in the orderlist of a vehicle.
 * @param tile unused
 * @param flags operation to perform
 * @param p1 various bitstuffed elements
 * - p1 = (bit  0 - 19) - ID of the vehicle
 * @param p2 various bitstuffed elements
 *  - p2 = (bit 0 - 15) - The order to duplicate
 * @param text unused
 * @return the cost of this operation or an error
 */
CommandCost CmdDuplicateOrder(TileIndex tile, DoCommandFlag flags, uint32_t p1, uint32_t p2, const char *text)
{
	VehicleID veh_id = GB(p1, 0, 20);
	VehicleOrderID sel_ord = GB(p2, 0, 16);

	Vehicle *v = Vehicle::GetIfValid(veh_id);

	if (v == nullptr || !v->IsPrimaryVehicle()) return CMD_ERROR;

	CommandCost ret = CheckOwnership(v->owner);
	if (ret.Failed()) return ret;

	if (sel_ord >= v->GetNumOrders()) return CMD_ERROR;

	const Order *src_order = v->GetOrder(sel_ord);
	if (src_order == nullptr) return CMD_ERROR;

	Order new_order;
	new_order.AssignOrder(*src_order);
	const bool wait_fixed = new_order.IsWaitFixed();
	const bool wait_timetabled = wait_fixed && new_order.IsWaitTimetabled();
	new_order.SetWaitTimetabled(false);
	new_order.SetTravelTimetabled(false);
	new_order.SetTravelTime(0);
	new_order.SetTravelFixed(false);
	CommandCost cost = CmdInsertOrderIntl(flags, v, sel_ord + 1, new_order, true);
	if (cost.Failed()) return cost;
	if (flags & DC_EXEC) {
		Order *order = v->orders->GetOrderAt(sel_ord + 1);
		order->SetRefit(new_order.GetRefitCargo());
		order->SetMaxSpeed(new_order.GetMaxSpeed());
		if (wait_fixed) {
			extern void SetOrderFixedWaitTime(Vehicle *v, VehicleOrderID order_number, uint32_t wait_time, bool wait_timetabled);
			SetOrderFixedWaitTime(v, sel_ord + 1, new_order.GetWaitTime(), wait_timetabled);
		}
	}
	new_order.Free();
	return CommandCost();
}

CommandCost CmdInsertOrderIntl(DoCommandFlag flags, Vehicle *v, VehicleOrderID sel_ord, const Order &new_order, bool allow_load_by_cargo_type) {
	if (v == nullptr || !v->IsPrimaryVehicle()) return CMD_ERROR;

	CommandCost ret = CheckOwnership(v->owner);
	if (ret.Failed()) return ret;

	/* Check if the inserted order is to the correct destination (owner, type),
	 * and has the correct flags if any */
	switch (new_order.GetType()) {
		case OT_GOTO_STATION: {
			const Station *st = Station::GetIfValid(new_order.GetDestination());
			if (st == nullptr) return CMD_ERROR;

			if (st->owner != OWNER_NONE) {
				CommandCost ret = CheckInfraUsageAllowed(v->type, st->owner);
				if (ret.Failed()) return ret;
			}

			if (!CanVehicleUseStation(v, st)) return CommandCost::DualErrorMessage(STR_ERROR_CAN_T_ADD_ORDER, GetVehicleCannotUseStationReason(v, st));
			for (Vehicle *u = v->FirstShared(); u != nullptr; u = u->NextShared()) {
				if (!CanVehicleUseStation(u, st)) return CommandCost::DualErrorMessage(STR_ERROR_CAN_T_ADD_ORDER_SHARED, GetVehicleCannotUseStationReason(u, st));
			}

			/* Non stop only allowed for ground vehicles. */
			if (new_order.GetNonStopType() != ONSF_STOP_EVERYWHERE && !v->IsGroundVehicle()) return CMD_ERROR;
			if (_settings_game.order.nonstop_only && !(new_order.GetNonStopType() & ONSF_NO_STOP_AT_INTERMEDIATE_STATIONS) && v->IsGroundVehicle()) return CMD_ERROR;

			/* Filter invalid load/unload types. */
			switch (new_order.GetLoadType()) {
				case OLFB_CARGO_TYPE_LOAD:
					if (allow_load_by_cargo_type) break;
					return CMD_ERROR;

				case OLF_LOAD_IF_POSSIBLE:
				case OLFB_NO_LOAD:
					break;

				case OLFB_FULL_LOAD:
				case OLF_FULL_LOAD_ANY:
					if (v->HasUnbunchingOrder()) return_cmd_error(STR_ERROR_UNBUNCHING_NO_FULL_LOAD);
					break;

				default:
					return CMD_ERROR;
			}
			switch (new_order.GetUnloadType()) {
				case OUF_UNLOAD_IF_POSSIBLE: case OUFB_UNLOAD: case OUFB_TRANSFER: case OUFB_NO_UNLOAD: break;
				case OUFB_CARGO_TYPE_UNLOAD:
					if (allow_load_by_cargo_type) break;
					return CMD_ERROR;
				default: return CMD_ERROR;
			}

			/* Filter invalid stop locations */
			switch (new_order.GetStopLocation()) {
				case OSL_PLATFORM_NEAR_END:
				case OSL_PLATFORM_MIDDLE:
				case OSL_PLATFORM_THROUGH:
					if (v->type != VEH_TRAIN) return CMD_ERROR;
					[[fallthrough]];

				case OSL_PLATFORM_FAR_END:
					break;

				default:
					return CMD_ERROR;
			}

			break;
		}

		case OT_GOTO_DEPOT: {
			if ((new_order.GetDepotActionType() & ODATFB_NEAREST_DEPOT) == 0) {
				if (v->type == VEH_AIRCRAFT) {
					const Station *st = Station::GetIfValid(new_order.GetDestination());

					if (st == nullptr) return CMD_ERROR;

					CommandCost ret = CheckInfraUsageAllowed(v->type, st->owner);
					if (ret.Failed()) return ret;

					if (!CanVehicleUseStation(v, st) || !st->airport.HasHangar()) {
						return CMD_ERROR;
					}
				} else {
					const Depot *dp = Depot::GetIfValid(new_order.GetDestination());

					if (dp == nullptr) return CMD_ERROR;

					CommandCost ret = CheckInfraUsageAllowed(v->type, GetTileOwner(dp->xy), dp->xy);
					if (ret.Failed()) return ret;

					switch (v->type) {
						case VEH_TRAIN:
							if (!IsRailDepotTile(dp->xy)) return CMD_ERROR;
							break;

						case VEH_ROAD:
							if (!IsRoadDepotTile(dp->xy)) return CMD_ERROR;
							if ((GetPresentRoadTypes(dp->xy) & RoadVehicle::From(v)->compatible_roadtypes) == 0) return CMD_ERROR;
							break;

						case VEH_SHIP:
							if (!IsShipDepotTile(dp->xy)) return CMD_ERROR;
							break;

						default: return CMD_ERROR;
					}
				}
			}

			if (new_order.GetNonStopType() != ONSF_STOP_EVERYWHERE && !v->IsGroundVehicle()) return CMD_ERROR;
			if (_settings_game.order.nonstop_only && !(new_order.GetNonStopType() & ONSF_NO_STOP_AT_INTERMEDIATE_STATIONS) && v->IsGroundVehicle()) return CMD_ERROR;
			if (new_order.GetDepotOrderType() & ~(ODTFB_PART_OF_ORDERS | ((new_order.GetDepotOrderType() & ODTFB_PART_OF_ORDERS) != 0 ? ODTFB_SERVICE : 0))) return CMD_ERROR;
<<<<<<< HEAD
			if (new_order.GetDepotActionType() & ~(ODATFB_HALT | ODATFB_SELL | ODATFB_NEAREST_DEPOT)) return CMD_ERROR;
			if ((new_order.GetDepotOrderType() & ODTFB_SERVICE) && (new_order.GetDepotActionType() & ODATFB_HALT)) return CMD_ERROR;
=======
			if (new_order.GetDepotActionType() & ~(ODATFB_HALT | ODATFB_NEAREST_DEPOT | ODATFB_UNBUNCH)) return CMD_ERROR;

			/* Vehicles cannot have a "service if needed" order that also has a depot action. */
			if ((new_order.GetDepotOrderType() & ODTFB_SERVICE) && (new_order.GetDepotActionType() & (ODATFB_HALT | ODATFB_UNBUNCH))) return CMD_ERROR;

			/* Check if we're allowed to have a new unbunching order. */
			if ((new_order.GetDepotActionType() & ODATFB_UNBUNCH)) {
				if (v->HasFullLoadOrder()) return CommandCost(STR_ERROR_CAN_T_ADD_ORDER, STR_ERROR_UNBUNCHING_NO_UNBUNCHING_FULL_LOAD);
				if (v->HasUnbunchingOrder()) return CommandCost(STR_ERROR_CAN_T_ADD_ORDER, STR_ERROR_UNBUNCHING_ONLY_ONE_ALLOWED);
				if (v->HasConditionalOrder()) return CommandCost(STR_ERROR_CAN_T_ADD_ORDER, STR_ERROR_UNBUNCHING_NO_UNBUNCHING_CONDITIONAL);
			}
>>>>>>> 1addeddc
			break;
		}

		case OT_GOTO_WAYPOINT: {
			const Waypoint *wp = Waypoint::GetIfValid(new_order.GetDestination());
			if (wp == nullptr) return CMD_ERROR;

			switch (v->type) {
				default: return CMD_ERROR;

				case VEH_TRAIN: {
					if (!(wp->facilities & FACIL_TRAIN)) return CommandCost::DualErrorMessage(STR_ERROR_CAN_T_ADD_ORDER, STR_ERROR_NO_RAIL_WAYPOINT);

					CommandCost ret = CheckInfraUsageAllowed(v->type, wp->owner);
					if (ret.Failed()) return ret;
					break;
				}

				case VEH_ROAD: {
					if (!(wp->facilities & FACIL_BUS_STOP) || !(wp->facilities & FACIL_TRUCK_STOP)) return CommandCost::DualErrorMessage(STR_ERROR_CAN_T_ADD_ORDER, STR_ERROR_NO_ROAD_WAYPOINT);

					CommandCost ret = CheckInfraUsageAllowed(v->type, wp->owner);
					if (ret.Failed()) return ret;
					break;
				}

				case VEH_SHIP:
					if (!(wp->facilities & FACIL_DOCK)) return CommandCost::DualErrorMessage(STR_ERROR_CAN_T_ADD_ORDER, STR_ERROR_NO_BUOY);
					if (wp->owner != OWNER_NONE) {
						CommandCost ret = CheckInfraUsageAllowed(v->type, wp->owner);
						if (ret.Failed()) return ret;
					}
					break;
			}

			/* Order flags can be any of the following for waypoints:
			 * [non-stop]
			 * non-stop orders (if any) are only valid for trains/RVs */
			if (new_order.GetNonStopType() != ONSF_STOP_EVERYWHERE && !v->IsGroundVehicle()) return CMD_ERROR;
			if (_settings_game.order.nonstop_only && !(new_order.GetNonStopType() & ONSF_NO_STOP_AT_INTERMEDIATE_STATIONS) && v->IsGroundVehicle()) return CMD_ERROR;
			break;
		}

		case OT_CONDITIONAL: {
			VehicleOrderID skip_to = new_order.GetConditionSkipToOrder();
			if (skip_to != 0 && skip_to >= v->GetNumOrders()) return CMD_ERROR; // Always allow jumping to the first (even when there is no order).
			if (new_order.GetConditionVariable() >= OCV_END) return CMD_ERROR;
			if (v->HasUnbunchingOrder()) return_cmd_error(STR_ERROR_UNBUNCHING_NO_CONDITIONAL);

			OrderConditionComparator occ = new_order.GetConditionComparator();
			if (occ >= OCC_END) return CMD_ERROR;
			switch (new_order.GetConditionVariable()) {
				case OCV_SLOT_OCCUPANCY:
				case OCV_VEH_IN_SLOT: {
					TraceRestrictSlotID slot = new_order.GetXData();
					if (slot != INVALID_TRACE_RESTRICT_SLOT_ID) {
						if (!TraceRestrictSlot::IsValidID(slot)) return CMD_ERROR;
						if (new_order.GetConditionVariable() == OCV_VEH_IN_SLOT && TraceRestrictSlot::Get(slot)->vehicle_type != v->type) return CMD_ERROR;
					}
					switch (occ) {
						case OCC_IS_TRUE:
						case OCC_IS_FALSE:
						case OCC_EQUALS:
						case OCC_NOT_EQUALS:
							break;

						default:
							return CMD_ERROR;
					}
					break;
				}

				case OCV_CARGO_LOAD_PERCENTAGE:
					if (!CargoSpec::Get(new_order.GetConditionValue())->IsValid()) return CMD_ERROR;
					if (new_order.GetXData() > 100) return CMD_ERROR;
					if (occ == OCC_IS_TRUE || occ == OCC_IS_FALSE) return CMD_ERROR;
					break;

				case OCV_CARGO_WAITING_AMOUNT:
					if (!CargoSpec::Get(new_order.GetConditionValue())->IsValid()) return CMD_ERROR;
					if (occ == OCC_IS_TRUE || occ == OCC_IS_FALSE) return CMD_ERROR;
					break;

				case OCV_CARGO_WAITING:
				case OCV_CARGO_ACCEPTANCE:
					if (!CargoSpec::Get(new_order.GetConditionValue())->IsValid()) return CMD_ERROR;
					/* FALL THROUGH */

				case OCV_REQUIRES_SERVICE:
					if (occ != OCC_IS_TRUE && occ != OCC_IS_FALSE) return CMD_ERROR;
					break;

				case OCV_UNCONDITIONALLY:
					if (occ != OCC_EQUALS) return CMD_ERROR;
					if (new_order.GetConditionValue() != 0) return CMD_ERROR;
					break;

				case OCV_FREE_PLATFORMS:
					if (v->type != VEH_TRAIN) return CMD_ERROR;
					if (occ == OCC_IS_TRUE || occ == OCC_IS_FALSE) return CMD_ERROR;
					break;

				case OCV_PERCENT:
					if (occ != OCC_EQUALS) return CMD_ERROR;
					/* FALL THROUGH */
				case OCV_LOAD_PERCENTAGE:
				case OCV_RELIABILITY:
					if (new_order.GetConditionValue() > 100) return CMD_ERROR;
					[[fallthrough]];

				default:
					if (occ == OCC_IS_TRUE || occ == OCC_IS_FALSE) return CMD_ERROR;
					break;
			}
			break;
		}

		case OT_SLOT: {
			TraceRestrictSlotID data = new_order.GetDestination();
			if (data != INVALID_TRACE_RESTRICT_SLOT_ID) {
				const TraceRestrictSlot *slot = TraceRestrictSlot::GetIfValid(data);
				if (slot == nullptr || slot->vehicle_type != v->type) return CMD_ERROR;
			}
			switch (new_order.GetSlotSubType()) {
				case OSST_RELEASE:
				case OSST_TRY_ACQUIRE:
					break;

				default:
					return CMD_ERROR;
			}
			break;
		}

		case OT_COUNTER: {
			TraceRestrictCounterID data = new_order.GetDestination();
			if (data != INVALID_TRACE_RESTRICT_COUNTER_ID) {
				const TraceRestrictCounter *ctr = TraceRestrictCounter::GetIfValid(data);
				if (ctr == nullptr) return CMD_ERROR;
			}
			break;
		}

		case OT_LABEL: {
			switch (new_order.GetLabelSubType()) {
				case OLST_TEXT:
					break;

				case OLST_DEPARTURES_VIA:
				case OLST_DEPARTURES_REMOVE_VIA: {
					const BaseStation *st = BaseStation::GetIfValid(new_order.GetDestination());
					if (st == nullptr) return CMD_ERROR;

					if (st->owner != OWNER_NONE) {
						CommandCost ret = CheckInfraUsageAllowed(v->type, st->owner);
						if (ret.Failed()) return ret;
					}
					break;
				}

				default:
					return CMD_ERROR;
			}
			break;
		}

		default: return CMD_ERROR;
	}

	if (sel_ord > v->GetNumOrders()) return CMD_ERROR;

	if (v->GetNumOrders() >= MAX_VEH_ORDER_ID) return_cmd_error(STR_ERROR_TOO_MANY_ORDERS);
	if (!Order::CanAllocateItem()) return_cmd_error(STR_ERROR_NO_MORE_SPACE_FOR_ORDERS);
	if (v->orders == nullptr && !OrderList::CanAllocateItem()) return_cmd_error(STR_ERROR_NO_MORE_SPACE_FOR_ORDERS);

	if (flags & DC_EXEC) {
		Order *new_o = new Order();
		new_o->AssignOrder(new_order);
		InsertOrder(v, new_o, sel_ord);
		CheckMarkDirtyViewportRoutePaths(v);
	}

	return CommandCost();
}

/**
 * Insert a new order but skip the validation.
 * @param v       The vehicle to insert the order to.
 * @param new_o   The new order.
 * @param sel_ord The position the order should be inserted at.
 */
void InsertOrder(Vehicle *v, Order *new_o, VehicleOrderID sel_ord)
{
	/* Create new order and link in list */
	if (v->orders == nullptr) {
		v->orders = new OrderList(new_o, v);
	} else {
		v->orders->InsertOrderAt(new_o, sel_ord);
	}

	Vehicle *u = v->FirstShared();
	DeleteOrderWarnings(u);
	for (; u != nullptr; u = u->NextShared()) {
		assert(v->orders == u->orders);

		/* If there is added an order before the current one, we need
		 * to update the selected order. We do not change implicit/real order indices though.
		 * If the new order is between the current implicit order and real order, the implicit order will
		 * later skip the inserted order. */
		if (sel_ord <= u->cur_real_order_index) {
			uint cur = u->cur_real_order_index + 1;
			/* Check if we don't go out of bound */
			if (cur < u->GetNumOrders()) {
				u->cur_real_order_index = cur;
			}
		}
		if (sel_ord == u->cur_implicit_order_index && u->IsGroundVehicle()) {
			/* We are inserting an order just before the current implicit order.
			 * We do not know whether we will reach current implicit or the newly inserted order first.
			 * So, disable creation of implicit orders until we are on track again. */
			uint16_t &gv_flags = u->GetGroundVehicleFlags();
			SetBit(gv_flags, GVF_SUPPRESS_IMPLICIT_ORDERS);
		}
		if (sel_ord <= u->cur_implicit_order_index) {
			uint cur = u->cur_implicit_order_index + 1;
			/* Check if we don't go out of bound */
			if (cur < u->GetNumOrders()) {
				u->cur_implicit_order_index = cur;
			}
		}

		if (u->cur_timetable_order_index != INVALID_VEH_ORDER_ID && sel_ord <= u->cur_timetable_order_index) {
			uint cur = u->cur_timetable_order_index + 1;
			/* Check if we don't go out of bound */
			if (cur < u->GetNumOrders()) {
				u->cur_timetable_order_index = cur;
			}
		}

		/* Unbunching data is no longer valid. */
		u->ResetDepotUnbunching();

		/* Update any possible open window of the vehicle */
		InvalidateVehicleOrder(u, INVALID_VEH_ORDER_ID | (sel_ord << 16));
	}

	/* As we insert an order, the order to skip to will be 'wrong'. */
	VehicleOrderID cur_order_id = 0;
	for (Order *order : v->Orders()) {
		if (order->IsType(OT_CONDITIONAL)) {
			VehicleOrderID order_id = order->GetConditionSkipToOrder();
			if (order_id >= sel_ord) {
				order->SetConditionSkipToOrder(order_id + 1);
			}
			if (order_id == cur_order_id) {
				order->SetConditionSkipToOrder((order_id + 1) % v->GetNumOrders());
			}
		}
		cur_order_id++;
	}

	/* Make sure to rebuild the whole list */
	InvalidateWindowClassesData(GetWindowClassForVehicleType(v->type), 0);
	InvalidateWindowClassesData(WC_DEPARTURES_BOARD, 0);
}

/**
 * Declone an order-list
 * @param *dst delete the orders of this vehicle
 * @param flags execution flags
 */
static CommandCost DecloneOrder(Vehicle *dst, DoCommandFlag flags)
{
	if (flags & DC_EXEC) {
		/* Clear scheduled dispatch flag if any */
		if (HasBit(dst->vehicle_flags, VF_SCHEDULED_DISPATCH)) {
			ClrBit(dst->vehicle_flags, VF_SCHEDULED_DISPATCH);
		}

		DeleteVehicleOrders(dst);
		InvalidateVehicleOrder(dst, VIWD_REMOVE_ALL_ORDERS);
		InvalidateWindowClassesData(GetWindowClassForVehicleType(dst->type), 0);
		InvalidateWindowClassesData(WC_DEPARTURES_BOARD, 0);
		CheckMarkDirtyViewportRoutePaths(dst);
	}
	return CommandCost();
}

/**
 * Get the first cargoID that points to a valid cargo (usually 0)
 */
static CargoID GetFirstValidCargo()
{
	for (CargoID i = 0; i < NUM_CARGO; i++) {
		if (CargoSpec::Get(i)->IsValid()) return i;
	}
	/* No cargos defined -> 'Houston, we have a problem!' */
	NOT_REACHED();
}

/**
 * Delete an order from the orderlist of a vehicle.
 * @param tile unused
 * @param flags operation to perform
 * @param p1 the ID of the vehicle
 * @param p2 the order to delete
 * @param text unused
 * @return the cost of this operation or an error
 */
CommandCost CmdDeleteOrder(TileIndex tile, DoCommandFlag flags, uint32_t p1, uint32_t p2, const char *text)
{
	VehicleID veh_id = GB(p1, 0, 20);
	VehicleOrderID sel_ord = GB(p2, 0, 16);

	Vehicle *v = Vehicle::GetIfValid(veh_id);

	if (v == nullptr || !v->IsPrimaryVehicle()) return CMD_ERROR;

	CommandCost ret = CheckOwnership(v->owner);
	if (ret.Failed()) return ret;

	/* If we did not select an order, we maybe want to de-clone the orders */
	if (sel_ord >= v->GetNumOrders()) return DecloneOrder(v, flags);

	if (v->GetOrder(sel_ord) == nullptr) return CMD_ERROR;

	if (flags & DC_EXEC) {
		DeleteOrder(v, sel_ord);
		CheckMarkDirtyViewportRoutePaths(v);
	}
	return CommandCost();
}

/**
 * Cancel the current loading order of the vehicle as the order was deleted.
 * @param v the vehicle
 */
static void CancelLoadingDueToDeletedOrder(Vehicle *v)
{
	if (v->current_order.IsType(OT_LOADING_ADVANCE)) {
		SetBit(v->vehicle_flags, VF_LOADING_FINISHED);
		return;
	}

	assert(v->current_order.IsType(OT_LOADING));
	/* NON-stop flag is misused to see if a train is in a station that is
	 * on its order list or not */
	v->current_order.SetNonStopType(ONSF_STOP_EVERYWHERE);
	/* When full loading, "cancel" that order so the vehicle doesn't
	 * stay indefinitely at this station anymore. */
	if (v->current_order.GetLoadType() & OLFB_FULL_LOAD) v->current_order.SetLoadType(OLF_LOAD_IF_POSSIBLE);
}

/**
 * Delete an order but skip the parameter validation.
 * @param v       The vehicle to delete the order from.
 * @param sel_ord The id of the order to be deleted.
 */
void DeleteOrder(Vehicle *v, VehicleOrderID sel_ord)
{
	v->orders->DeleteOrderAt(sel_ord);

	Vehicle *u = v->FirstShared();
	DeleteOrderWarnings(u);
	for (; u != nullptr; u = u->NextShared()) {
		assert(v->orders == u->orders);

		if (sel_ord == u->cur_real_order_index && u->current_order.IsAnyLoadingType()) {
			CancelLoadingDueToDeletedOrder(u);
		}

		if (sel_ord < u->cur_real_order_index) {
			u->cur_real_order_index--;
		} else if (sel_ord == u->cur_real_order_index) {
			u->UpdateRealOrderIndex();
		}

		if (sel_ord < u->cur_implicit_order_index) {
			u->cur_implicit_order_index--;
		} else if (sel_ord == u->cur_implicit_order_index) {
			/* Make sure the index is valid */
			if (u->cur_implicit_order_index >= u->GetNumOrders()) u->cur_implicit_order_index = 0;

			/* Skip non-implicit orders for the implicit-order-index (e.g. if the current implicit order was deleted */
			while (u->cur_implicit_order_index != u->cur_real_order_index && !u->GetOrder(u->cur_implicit_order_index)->IsType(OT_IMPLICIT)) {
				u->cur_implicit_order_index++;
				if (u->cur_implicit_order_index >= u->GetNumOrders()) u->cur_implicit_order_index = 0;
			}
		}
		/* Unbunching data is no longer valid. */
		u->ResetDepotUnbunching();

		if (u->cur_timetable_order_index != INVALID_VEH_ORDER_ID) {
			if (sel_ord < u->cur_timetable_order_index) {
				u->cur_timetable_order_index--;
			} else if (sel_ord == u->cur_timetable_order_index) {
				u->cur_timetable_order_index = INVALID_VEH_ORDER_ID;
			}
		}

		/* Update any possible open window of the vehicle */
		InvalidateVehicleOrder(u, sel_ord | (INVALID_VEH_ORDER_ID << 16));
	}

	/* As we delete an order, the order to skip to will be 'wrong'. */
	VehicleOrderID cur_order_id = 0;
	for (Order *order : v->Orders()) {
		if (order->IsType(OT_CONDITIONAL)) {
			VehicleOrderID order_id = order->GetConditionSkipToOrder();
			if (order_id >= sel_ord) {
				order_id = std::max(order_id - 1, 0);
			}
			if (order_id == cur_order_id) {
				order_id = (order_id + 1) % v->GetNumOrders();
			}
			order->SetConditionSkipToOrder(order_id);
		}
		cur_order_id++;
	}

	InvalidateWindowClassesData(GetWindowClassForVehicleType(v->type), 0);
	InvalidateWindowClassesData(WC_DEPARTURES_BOARD, 0);
}

/**
 * Goto order of order-list.
 * @param tile unused
 * @param flags operation to perform
 * @param p1 The ID of the vehicle which order is skipped
 * @param p2 the selected order to which we want to skip
 * @param text unused
 * @return the cost of this operation or an error
 */
CommandCost CmdSkipToOrder(TileIndex tile, DoCommandFlag flags, uint32_t p1, uint32_t p2, const char *text)
{
	VehicleID veh_id = GB(p1, 0, 20);
	VehicleOrderID sel_ord = GB(p2, 0, 16);

	Vehicle *v = Vehicle::GetIfValid(veh_id);

	if (v == nullptr || !v->IsPrimaryVehicle() || sel_ord == v->cur_implicit_order_index || sel_ord >= v->GetNumOrders() || v->GetNumOrders() < 2) return CMD_ERROR;

	CommandCost ret = CheckOwnership(v->owner);
	if (ret.Failed()) return ret;

	if (flags & DC_EXEC) {
		if (v->current_order.IsAnyLoadingType()) v->LeaveStation();
		if (v->current_order.IsType(OT_WAITING)) v->HandleWaiting(true);

		if (v->type == VEH_TRAIN) {
			for (Train *u = Train::From(v); u != nullptr; u = u->Next()) {
				ClrBit(u->flags, VRF_BEYOND_PLATFORM_END);
			}
		}

		v->cur_implicit_order_index = v->cur_real_order_index = sel_ord;
		v->UpdateRealOrderIndex();
		v->cur_timetable_order_index = INVALID_VEH_ORDER_ID;

		/* Unbunching data is no longer valid. */
		v->ResetDepotUnbunching();

		InvalidateVehicleOrder(v, VIWD_MODIFY_ORDERS);

		v->ClearSeparation();
		if (HasBit(v->vehicle_flags, VF_TIMETABLE_SEPARATION)) ClrBit(v->vehicle_flags, VF_TIMETABLE_STARTED);

		/* We have an aircraft/ship, they have a mini-schedule, so update them all */
		if (v->type == VEH_AIRCRAFT || v->type == VEH_SHIP) DirtyVehicleListWindowForVehicle(v);
	}

	return CommandCost();
}

/**
 * Move an order inside the orderlist
 * @param tile unused
 * @param flags operation to perform
 * @param p1 the ID of the vehicle
 * @param p2 order to move and target
 *           bit 0-15  : the order to move
 *           bit 16-31 : the target order
 * @param text unused
 * @return the cost of this operation or an error
 * @note The target order will move one place down in the orderlist
 *  if you move the order upwards else it'll move it one place down
 */
CommandCost CmdMoveOrder(TileIndex tile, DoCommandFlag flags, uint32_t p1, uint32_t p2, const char *text)
{
	VehicleID veh = GB(p1, 0, 20);
	VehicleOrderID moving_order = GB(p2,  0, 16);
	VehicleOrderID target_order = GB(p2, 16, 16);

	Vehicle *v = Vehicle::GetIfValid(veh);
	if (v == nullptr || !v->IsPrimaryVehicle()) return CMD_ERROR;

	CommandCost ret = CheckOwnership(v->owner);
	if (ret.Failed()) return ret;

	/* Don't make senseless movements */
	if (moving_order >= v->GetNumOrders() || target_order >= v->GetNumOrders() ||
			moving_order == target_order || v->GetNumOrders() <= 1) return CMD_ERROR;

	Order *moving_one = v->GetOrder(moving_order);
	/* Don't move an empty order */
	if (moving_one == nullptr) return CMD_ERROR;

	if (flags & DC_EXEC) {
		v->orders->MoveOrder(moving_order, target_order);

		/* Update shared list */
		Vehicle *u = v->FirstShared();

		DeleteOrderWarnings(u);

		for (; u != nullptr; u = u->NextShared()) {
			/* Update the current order.
			 * There are multiple ways to move orders, which result in cur_implicit_order_index
			 * and cur_real_order_index to not longer make any sense. E.g. moving another
			 * real order between them.
			 *
			 * Basically one could choose to preserve either of them, but not both.
			 * While both ways are suitable in this or that case from a human point of view, neither
			 * of them makes really sense.
			 * However, from an AI point of view, preserving cur_real_order_index is the most
			 * predictable and transparent behaviour.
			 *
			 * With that decision it basically does not matter what we do to cur_implicit_order_index.
			 * If we change orders between the implicit- and real-index, the implicit orders are mostly likely
			 * completely out-dated anyway. So, keep it simple and just keep cur_implicit_order_index as well.
			 * The worst which can happen is that a lot of implicit orders are removed when reaching current_order.
			 */
			if (u->cur_real_order_index == moving_order) {
				u->cur_real_order_index = target_order;
			} else if (u->cur_real_order_index > moving_order && u->cur_real_order_index <= target_order) {
				u->cur_real_order_index--;
			} else if (u->cur_real_order_index < moving_order && u->cur_real_order_index >= target_order) {
				u->cur_real_order_index++;
			}

			if (u->cur_implicit_order_index == moving_order) {
				u->cur_implicit_order_index = target_order;
			} else if (u->cur_implicit_order_index > moving_order && u->cur_implicit_order_index <= target_order) {
				u->cur_implicit_order_index--;
			} else if (u->cur_implicit_order_index < moving_order && u->cur_implicit_order_index >= target_order) {
				u->cur_implicit_order_index++;
			}
			/* Unbunching data is no longer valid. */
			u->ResetDepotUnbunching();


			u->cur_timetable_order_index = INVALID_VEH_ORDER_ID;

			assert(v->orders == u->orders);
			/* Update any possible open window of the vehicle */
			InvalidateVehicleOrder(u, moving_order | (target_order << 16));
		}

		/* As we move an order, the order to skip to will be 'wrong'. */
		for (Order *order : v->Orders()) {
			if (order->IsType(OT_CONDITIONAL)) {
				VehicleOrderID order_id = order->GetConditionSkipToOrder();
				if (order_id == moving_order) {
					order_id = target_order;
				} else if (order_id > moving_order && order_id <= target_order) {
					order_id--;
				} else if (order_id < moving_order && order_id >= target_order) {
					order_id++;
				}
				order->SetConditionSkipToOrder(order_id);
			}
		}

		/* Make sure to rebuild the whole list */
		InvalidateWindowClassesData(GetWindowClassForVehicleType(v->type), 0);
		CheckMarkDirtyViewportRoutePaths(v);
	}

	return CommandCost();
}

/**
 * Reverse an orderlist
 * @param tile unused
 * @param flags operation to perform
 * @param p1 the ID of the vehicle
 * @param p2 subcommand
 *        0: reverse whole order list
 *        1: append reversed order list
 * @param text unused
 * @return the cost of this operation or an error
 */
CommandCost CmdReverseOrderList(TileIndex tile, DoCommandFlag flags, uint32_t p1, uint32_t p2, const char *text)
{
	VehicleID veh = GB(p1, 0, 20);

	Vehicle *v = Vehicle::GetIfValid(veh);
	if (v == nullptr || !v->IsPrimaryVehicle()) return CMD_ERROR;

	uint order_count = v->GetNumOrders();

	switch (p2) {
		case 0: {
			if (order_count < 2) return CMD_ERROR;
			uint max_order = order_count - 1;
			for (uint i = 0; i < max_order; i++) {
				CommandCost cost = DoCommand(tile, p1, max_order | (i << 16), flags, CMD_MOVE_ORDER);
				if (cost.Failed()) return cost;
			}
			break;
		}

		case 1: {
			if (order_count < 3) return CMD_ERROR;
			uint max_order = order_count - 1;
			if (((order_count * 2) - 2) > MAX_VEH_ORDER_ID) return_cmd_error(STR_ERROR_TOO_MANY_ORDERS);
			if (!Order::CanAllocateItem(order_count - 2)) return_cmd_error(STR_ERROR_NO_MORE_SPACE_FOR_ORDERS);
			for (uint i = 0; i < order_count; i++) {
				if (v->GetOrder(i)->IsType(OT_CONDITIONAL)) return CMD_ERROR;
			}
			for (uint i = 1; i < max_order; i++) {
				Order new_order;
				new_order.AssignOrder(*v->GetOrder(i));
				const bool wait_fixed = new_order.IsWaitFixed();
				const bool wait_timetabled = wait_fixed && new_order.IsWaitTimetabled();
				new_order.SetWaitTimetabled(false);
				new_order.SetTravelTimetabled(false);
				new_order.SetTravelTime(0);
				new_order.SetTravelFixed(false);
				CommandCost cost = CmdInsertOrderIntl(flags, v, order_count, new_order, true);
				if (cost.Failed()) return cost;
				if (flags & DC_EXEC) {
					Order *order = v->orders->GetOrderAt(order_count);
					order->SetRefit(new_order.GetRefitCargo());
					order->SetMaxSpeed(new_order.GetMaxSpeed());
					if (wait_fixed) {
						extern void SetOrderFixedWaitTime(Vehicle *v, VehicleOrderID order_number, uint32_t wait_time, bool wait_timetabled);
						SetOrderFixedWaitTime(v, order_count, new_order.GetWaitTime(), wait_timetabled);
					}
				}
				new_order.Free();
			}
			break;
		};

		default:
			return CMD_ERROR;
	}

	return CommandCost();
}

/**
 * Modify an order in the orderlist of a vehicle.
 * @param tile unused
 * @param flags operation to perform
 * @param p1 various bitstuffed elements
 * - p1 = (bit  0  - 19) - ID of the vehicle
 * @param p2 various bitstuffed elements
 *  - p2 = (bit 0  -  7) - what data to modify (@see ModifyOrderFlags)
 *  - p2 = (bit 8  - 23) - the data to modify
 *  - p2 = (bit 24 - 31) - a CargoID for cargo type orders (MOF_CARGO_TYPE_UNLOAD or MOF_CARGO_TYPE_LOAD)
 * @param p3 various bitstuffed elements
 *  - p3 = (bit 0  - 15) - the selected order (if any). If the last order is given,
 *                         the order will be inserted before that one
 * @param text unused
 * @return the cost of this operation or an error
 */
CommandCost CmdModifyOrder(TileIndex tile, DoCommandFlag flags, uint32_t p1, uint32_t p2, uint64_t p3, const char *text, const CommandAuxiliaryBase *aux_data)
{
	VehicleOrderID sel_ord = GB(p3,  0, 16);
	VehicleID veh          = GB(p1,  0, 20);
	ModifyOrderFlags mof   = Extract<ModifyOrderFlags, 0, 8>(p2);
	uint16_t data          = GB(p2,  8, 16);
	CargoID cargo_id       = (mof == MOF_CARGO_TYPE_UNLOAD || mof == MOF_CARGO_TYPE_LOAD) ? (CargoID) GB(p2, 24, 8) : (CargoID) INVALID_CARGO;

	if (mof >= MOF_END) return CMD_ERROR;

	Vehicle *v = Vehicle::GetIfValid(veh);
	if (v == nullptr || !v->IsPrimaryVehicle()) return CMD_ERROR;

	CommandCost ret = CheckOwnership(v->owner);
	if (ret.Failed()) return ret;

	/* Is it a valid order? */
	if (sel_ord >= v->GetNumOrders()) return CMD_ERROR;

	Order *order = v->GetOrder(sel_ord);
	assert(order != nullptr);
	if (mof == MOF_COLOUR) {
		if (order->GetType() == OT_IMPLICIT) return CMD_ERROR;
	} else {
		switch (order->GetType()) {
			case OT_GOTO_STATION:
				if (mof != MOF_NON_STOP && mof != MOF_STOP_LOCATION && mof != MOF_UNLOAD && mof != MOF_LOAD && mof != MOF_CARGO_TYPE_UNLOAD && mof != MOF_CARGO_TYPE_LOAD && mof != MOF_RV_TRAVEL_DIR) return CMD_ERROR;
				break;

			case OT_GOTO_DEPOT:
				if (mof != MOF_NON_STOP && mof != MOF_DEPOT_ACTION) return CMD_ERROR;
				break;

			case OT_GOTO_WAYPOINT:
				if (mof != MOF_NON_STOP && mof != MOF_WAYPOINT_FLAGS && mof != MOF_RV_TRAVEL_DIR) return CMD_ERROR;
				break;

			case OT_CONDITIONAL:
				if (mof != MOF_COND_VARIABLE && mof != MOF_COND_COMPARATOR && mof != MOF_COND_VALUE && mof != MOF_COND_VALUE_2 && mof != MOF_COND_VALUE_3 && mof != MOF_COND_DESTINATION && mof != MOF_COND_STATION_ID) return CMD_ERROR;
				break;

			case OT_SLOT:
				if (mof != MOF_SLOT) return CMD_ERROR;
				break;

			case OT_COUNTER:
				if (mof != MOF_COUNTER_ID && mof != MOF_COUNTER_OP && mof != MOF_COUNTER_VALUE) return CMD_ERROR;
				break;

			case OT_LABEL:
				if (order->GetLabelSubType() == OLST_TEXT) {
					if (mof != MOF_LABEL_TEXT) return CMD_ERROR;
				} else if (IsDeparturesOrderLabelSubType(order->GetLabelSubType())) {
					if (mof != MOF_DEPARTURES_SUBTYPE) return CMD_ERROR;
				} else {
					return CMD_ERROR;
				}
				break;

			default:
				return CMD_ERROR;
		}
	}

	switch (mof) {
		default: NOT_REACHED();

		case MOF_NON_STOP:
			if (!v->IsGroundVehicle()) return CMD_ERROR;
			if (data >= ONSF_END) return CMD_ERROR;
			if (data == order->GetNonStopType()) return CMD_ERROR;
			if (_settings_game.order.nonstop_only && !(data & ONSF_NO_STOP_AT_INTERMEDIATE_STATIONS) && v->IsGroundVehicle()) return CMD_ERROR;
			break;

		case MOF_STOP_LOCATION:
			if (v->type != VEH_TRAIN) return CMD_ERROR;
			if (data >= OSL_END) return CMD_ERROR;
			break;

		case MOF_CARGO_TYPE_UNLOAD:
			if (cargo_id >= NUM_CARGO && cargo_id != INVALID_CARGO) return CMD_ERROR;
			if (data == OUFB_CARGO_TYPE_UNLOAD) return CMD_ERROR;
			/* FALL THROUGH */
		case MOF_UNLOAD:
			if (order->GetNonStopType() & ONSF_NO_STOP_AT_DESTINATION_STATION) return CMD_ERROR;
			if ((data & ~(OUFB_UNLOAD | OUFB_TRANSFER | OUFB_NO_UNLOAD | OUFB_CARGO_TYPE_UNLOAD)) != 0) return CMD_ERROR;
			/* Unload and no-unload are mutual exclusive and so are transfer and no unload. */
			if (data != 0 && (data & OUFB_CARGO_TYPE_UNLOAD) == 0 && ((data & (OUFB_UNLOAD | OUFB_TRANSFER)) != 0) == ((data & OUFB_NO_UNLOAD) != 0)) return CMD_ERROR;
			/* Cargo-type-unload exclude all the other flags. */
			if ((data & OUFB_CARGO_TYPE_UNLOAD) != 0 && data != OUFB_CARGO_TYPE_UNLOAD) return CMD_ERROR;
			if (data == order->GetUnloadType()) return CMD_ERROR;
			break;

		case MOF_CARGO_TYPE_LOAD:
			if (cargo_id >= NUM_CARGO && cargo_id != INVALID_CARGO) return CMD_ERROR;
			if (data == OLFB_CARGO_TYPE_LOAD || data == OLF_FULL_LOAD_ANY) return CMD_ERROR;
			/* FALL THROUGH */
		case MOF_LOAD:
			if (order->GetNonStopType() & ONSF_NO_STOP_AT_DESTINATION_STATION) return CMD_ERROR;
			if ((data > OLFB_NO_LOAD && data != OLFB_CARGO_TYPE_LOAD) || data == 1) return CMD_ERROR;
			if (data == order->GetLoadType()) return CMD_ERROR;
			if ((data & (OLFB_FULL_LOAD | OLF_FULL_LOAD_ANY)) && v->HasUnbunchingOrder()) return_cmd_error(STR_ERROR_UNBUNCHING_NO_FULL_LOAD);
			break;

		case MOF_DEPOT_ACTION:
			if (data >= DA_END) return CMD_ERROR;

			/* Check if we are allowed to add unbunching. We are always allowed to remove it. */
			if (data == DA_UNBUNCH) {
				/* Only one unbunching order is allowed in a vehicle's orders. If this order already has an unbunching action, no error is needed. */
				if (v->HasUnbunchingOrder() && !(order->GetDepotActionType() & ODATFB_UNBUNCH)) return_cmd_error(STR_ERROR_UNBUNCHING_ONLY_ONE_ALLOWED);
<<<<<<< HEAD
				if (HasBit(v->vehicle_flags, VF_SCHEDULED_DISPATCH)) return_cmd_error(STR_ERROR_UNBUNCHING_NO_UNBUNCHING_SCHED_DISPATCH);
				if (HasBit(v->vehicle_flags, VF_TIMETABLE_SEPARATION)) return_cmd_error(STR_ERROR_UNBUNCHING_NO_UNBUNCHING_AUTO_SEPARATION);
				for (Order *o : v->Orders()) {
					/* We don't allow unbunching if the vehicle has a conditional order. */
					if (o->IsType(OT_CONDITIONAL)) return_cmd_error(STR_ERROR_UNBUNCHING_NO_UNBUNCHING_CONDITIONAL);
					/* We don't allow unbunching if the vehicle has a full load order. */
					if (o->IsType(OT_GOTO_STATION) && o->GetLoadType() & (OLFB_FULL_LOAD | OLF_FULL_LOAD_ANY)) return_cmd_error(STR_ERROR_UNBUNCHING_NO_UNBUNCHING_FULL_LOAD);
					if (o->IsType(OT_GOTO_STATION) && o->GetLoadType() == OLFB_CARGO_TYPE_LOAD) {
						for (CargoID cid = 0; cid < NUM_CARGO; cid++) {
							if (o->GetCargoLoadType(cid) & (OLFB_FULL_LOAD | OLF_FULL_LOAD_ANY)) return_cmd_error(STR_ERROR_UNBUNCHING_NO_UNBUNCHING_FULL_LOAD);
						}
					}
				}
=======
				/* We don't allow unbunching if the vehicle has a conditional order. */
				if (v->HasConditionalOrder()) return_cmd_error(STR_ERROR_UNBUNCHING_NO_UNBUNCHING_CONDITIONAL);
				/* We don't allow unbunching if the vehicle has a full load order. */
				if (v->HasFullLoadOrder()) return_cmd_error(STR_ERROR_UNBUNCHING_NO_UNBUNCHING_FULL_LOAD);
>>>>>>> 1addeddc
			}
			break;

		case MOF_COND_VARIABLE:
			if (data == OCV_FREE_PLATFORMS && v->type != VEH_TRAIN) return CMD_ERROR;
			if (data >= OCV_END) return CMD_ERROR;
			break;

		case MOF_COND_COMPARATOR:
			if (data >= OCC_END) return CMD_ERROR;
			switch (order->GetConditionVariable()) {
				case OCV_UNCONDITIONALLY:
				case OCV_PERCENT:
					return CMD_ERROR;

				case OCV_REQUIRES_SERVICE:
				case OCV_CARGO_ACCEPTANCE:
				case OCV_CARGO_WAITING:
				case OCV_DISPATCH_SLOT:
					if (data != OCC_IS_TRUE && data != OCC_IS_FALSE) return CMD_ERROR;
					break;

				case OCV_SLOT_OCCUPANCY:
					if (data != OCC_IS_TRUE && data != OCC_IS_FALSE && data != OCC_EQUALS && data != OCC_NOT_EQUALS) return CMD_ERROR;
					break;

				case OCV_VEH_IN_SLOT: {
					if (data != OCC_IS_TRUE && data != OCC_IS_FALSE && data != OCC_EQUALS && data != OCC_NOT_EQUALS) return CMD_ERROR;
					const TraceRestrictSlot *slot = TraceRestrictSlot::GetIfValid(order->GetXData());
					if (slot != nullptr && slot->vehicle_type != v->type) return CMD_ERROR;
					break;
				}

				case OCV_TIMETABLE:
					if (data == OCC_IS_TRUE || data == OCC_IS_FALSE || data == OCC_EQUALS || data == OCC_NOT_EQUALS) return CMD_ERROR;
					break;

				default:
					if (data == OCC_IS_TRUE || data == OCC_IS_FALSE) return CMD_ERROR;
					break;
			}
			break;

		case MOF_COND_VALUE:
			switch (order->GetConditionVariable()) {
				case OCV_UNCONDITIONALLY:
				case OCV_REQUIRES_SERVICE:
					return CMD_ERROR;

				case OCV_LOAD_PERCENTAGE:
				case OCV_RELIABILITY:
				case OCV_PERCENT:
				case OCV_CARGO_LOAD_PERCENTAGE:
					if (data > 100) return CMD_ERROR;
					break;

				case OCV_SLOT_OCCUPANCY:
					if (data != INVALID_TRACE_RESTRICT_SLOT_ID && !TraceRestrictSlot::IsValidID(data)) return CMD_ERROR;
					break;

				case OCV_VEH_IN_SLOT:
					if (data != INVALID_TRACE_RESTRICT_SLOT_ID && !TraceRestrictSlot::IsValidID(data)) return CMD_ERROR;
					if (data != INVALID_TRACE_RESTRICT_SLOT_ID && TraceRestrictSlot::Get(data)->vehicle_type != v->type) return CMD_ERROR;
					break;

				case OCV_CARGO_ACCEPTANCE:
				case OCV_CARGO_WAITING:
					if (!(data < NUM_CARGO && CargoSpec::Get(data)->IsValid())) return CMD_ERROR;
					break;

				case OCV_CARGO_WAITING_AMOUNT:
				case OCV_COUNTER_VALUE:
				case OCV_TIME_DATE:
				case OCV_TIMETABLE:
					break;

				default:
					if (data > 2047) return CMD_ERROR;
					break;
			}
			break;

		case MOF_COND_VALUE_2:
			switch (order->GetConditionVariable()) {
				case OCV_CARGO_LOAD_PERCENTAGE:
				case OCV_CARGO_WAITING_AMOUNT:
					if (!(data < NUM_CARGO && CargoSpec::Get(data)->IsValid())) return CMD_ERROR;
					break;

				case OCV_COUNTER_VALUE:
					if (data != INVALID_TRACE_RESTRICT_COUNTER_ID && !TraceRestrictCounter::IsValidID(data)) return CMD_ERROR;
					break;

				case OCV_TIME_DATE:
					if (data >= TRTDVF_END) return CMD_ERROR;
					break;

				case OCV_TIMETABLE:
					if (data >= OTCM_END) return CMD_ERROR;
					break;

				case OCV_DISPATCH_SLOT:
					if (data != UINT16_MAX && data >= v->orders->GetScheduledDispatchScheduleCount()) {
						return CMD_ERROR;
					}
					break;

				default:
					return CMD_ERROR;
			}
			break;

		case MOF_COND_VALUE_3:
			switch (order->GetConditionVariable()) {
				case OCV_CARGO_WAITING_AMOUNT:
					if (!(data == NEW_STATION || Station::GetIfValid(data) != nullptr)) return CMD_ERROR;
					if (GB(order->GetXData2(), 0, 16) - 1 == data) return CMD_ERROR;
					break;

				default:
					return CMD_ERROR;
			}
			break;

		case MOF_COND_STATION_ID:
			if (ConditionVariableHasStationID(order->GetConditionVariable())) {
				if (Station::GetIfValid(data) == nullptr) return CMD_ERROR;
			} else {
				return CMD_ERROR;
			}
			break;

		case MOF_COND_DESTINATION:
			if (data >= v->GetNumOrders() || data == sel_ord) return CMD_ERROR;
			break;

		case MOF_WAYPOINT_FLAGS:
			if (data != (data & OWF_REVERSE)) return CMD_ERROR;
			break;

		case MOF_SLOT:
			if (data != INVALID_TRACE_RESTRICT_SLOT_ID) {
				const TraceRestrictSlot *slot = TraceRestrictSlot::GetIfValid(data);
				if (slot == nullptr || slot->vehicle_type != v->type) return CMD_ERROR;
			}
			break;

		case MOF_RV_TRAVEL_DIR:
			if (v->type != VEH_ROAD) return CMD_ERROR;
			if (data >= DIAGDIR_END && data != INVALID_DIAGDIR) return CMD_ERROR;
			break;

		case MOF_COUNTER_ID:
			if (data != INVALID_TRACE_RESTRICT_COUNTER_ID) {
				const TraceRestrictCounter *ctr = TraceRestrictCounter::GetIfValid(data);
				if (ctr == nullptr) return CMD_ERROR;
			}
			break;

		case MOF_COUNTER_OP:
			if (data != TRCCOF_INCREASE && data != TRCCOF_DECREASE && data != TRCCOF_SET) {
				return CMD_ERROR;
			}
			break;

		case MOF_COUNTER_VALUE:
			break;

		case MOF_COLOUR:
			if (data >= COLOUR_END && data != INVALID_COLOUR) {
				return CMD_ERROR;
			}
			break;

		case MOF_LABEL_TEXT:
			break;

		case MOF_DEPARTURES_SUBTYPE:
			if (!IsDeparturesOrderLabelSubType(static_cast<OrderLabelSubType>(data))) {
				return CMD_ERROR;
			}
			break;
	}

	if (flags & DC_EXEC) {
		switch (mof) {
			case MOF_NON_STOP:
				order->SetNonStopType((OrderNonStopFlags)data);
				if (data & ONSF_NO_STOP_AT_DESTINATION_STATION) {
					order->SetRefit(CARGO_NO_REFIT);
					order->SetLoadType(OLF_LOAD_IF_POSSIBLE);
					order->SetUnloadType(OUF_UNLOAD_IF_POSSIBLE);
					if (order->IsWaitTimetabled() || order->GetWaitTime() > 0) {
						DoCommandEx(tile, v->index | (MTF_WAIT_TIME << 28) | (1 << 31), 0, p3, flags, CMD_CHANGE_TIMETABLE);
					}
					if (order->IsScheduledDispatchOrder(false)) {
						DoCommandEx(tile, v->index | (MTF_ASSIGN_SCHEDULE << 28), -1, p3, flags, CMD_CHANGE_TIMETABLE);
					}
				}
				break;

			case MOF_STOP_LOCATION:
				order->SetStopLocation((OrderStopLocation)data);
				break;

			case MOF_UNLOAD:
				order->SetUnloadType((OrderUnloadFlags)data);
				break;

			case MOF_CARGO_TYPE_UNLOAD:
				if (cargo_id == INVALID_CARGO) {
					for (CargoID i = 0; i < NUM_CARGO; i++) {
						order->SetUnloadType((OrderUnloadFlags)data, i);
					}
				} else {
					order->SetUnloadType((OrderUnloadFlags)data, cargo_id);
				}
				break;

			case MOF_LOAD:
				order->SetLoadType((OrderLoadFlags)data);
				if (data & OLFB_NO_LOAD) order->SetRefit(CARGO_NO_REFIT);
				break;

			case MOF_CARGO_TYPE_LOAD:
				if (cargo_id == INVALID_CARGO) {
					for (CargoID i = 0; i < NUM_CARGO; i++) {
						order->SetLoadType((OrderLoadFlags)data, i);
					}
				} else {
					order->SetLoadType((OrderLoadFlags)data, cargo_id);
				}
				break;

			case MOF_DEPOT_ACTION: {
				OrderDepotActionFlags base_order_action_type = order->GetDepotActionType() & ~(ODATFB_HALT | ODATFB_SELL | ODATFB_UNBUNCH);
				switch (data) {
					case DA_ALWAYS_GO:
						order->SetDepotOrderType((OrderDepotTypeFlags)(order->GetDepotOrderType() & ~ODTFB_SERVICE));
						order->SetDepotActionType((OrderDepotActionFlags)(base_order_action_type));
						break;

					case DA_SERVICE:
						order->SetDepotOrderType((OrderDepotTypeFlags)(order->GetDepotOrderType() | ODTFB_SERVICE));
						order->SetDepotActionType((OrderDepotActionFlags)(base_order_action_type));
						order->SetRefit(CARGO_NO_REFIT);
						break;

					case DA_STOP:
						order->SetDepotOrderType((OrderDepotTypeFlags)(order->GetDepotOrderType() & ~ODTFB_SERVICE));
						order->SetDepotActionType((OrderDepotActionFlags)(base_order_action_type | ODATFB_HALT));
						order->SetRefit(CARGO_NO_REFIT);
						break;

					case DA_SELL:
						order->SetDepotOrderType((OrderDepotTypeFlags)(order->GetDepotOrderType() & ~ODTFB_SERVICE));
						order->SetDepotActionType((OrderDepotActionFlags)(base_order_action_type | ODATFB_HALT | ODATFB_SELL));
						order->SetRefit(CARGO_NO_REFIT);
						break;

					case DA_UNBUNCH:
						order->SetDepotOrderType((OrderDepotTypeFlags)(order->GetDepotOrderType() & ~ODTFB_SERVICE));
						order->SetDepotActionType((OrderDepotActionFlags)(base_order_action_type | ODATFB_UNBUNCH));
						break;

					default:
						NOT_REACHED();
				}
				break;
			}

			case MOF_COND_VARIABLE: {
				/* Check whether old conditional variable had a cargo as value */
				OrderConditionVariable old_condition = order->GetConditionVariable();
				bool old_var_was_cargo = (order->GetConditionVariable() == OCV_CARGO_ACCEPTANCE || order->GetConditionVariable() == OCV_CARGO_WAITING
						|| order->GetConditionVariable() == OCV_CARGO_LOAD_PERCENTAGE || order->GetConditionVariable() == OCV_CARGO_WAITING_AMOUNT);
				bool old_var_was_slot = (order->GetConditionVariable() == OCV_SLOT_OCCUPANCY || order->GetConditionVariable() == OCV_VEH_IN_SLOT);
				bool old_var_was_counter = (order->GetConditionVariable() == OCV_COUNTER_VALUE);
				bool old_var_was_time = (order->GetConditionVariable() == OCV_TIME_DATE);
				bool old_var_was_tt = (order->GetConditionVariable() == OCV_TIMETABLE);
				order->SetConditionVariable((OrderConditionVariable)data);

				OrderConditionComparator occ = order->GetConditionComparator();
				switch (order->GetConditionVariable()) {
					case OCV_UNCONDITIONALLY:
						order->SetConditionComparator(OCC_EQUALS);
						order->SetConditionValue(0);
						break;

					case OCV_SLOT_OCCUPANCY:
					case OCV_VEH_IN_SLOT:
						if (!old_var_was_slot) {
							order->GetXDataRef() = INVALID_TRACE_RESTRICT_SLOT_ID;
						} else if (order->GetConditionVariable() == OCV_VEH_IN_SLOT && order->GetXData() != INVALID_TRACE_RESTRICT_SLOT_ID && TraceRestrictSlot::Get(order->GetXData())->vehicle_type != v->type) {
							order->GetXDataRef() = INVALID_TRACE_RESTRICT_SLOT_ID;
						}
						if (old_condition != order->GetConditionVariable()) order->SetConditionComparator(OCC_IS_TRUE);
						break;

					case OCV_COUNTER_VALUE:
						if (!old_var_was_counter) order->GetXDataRef() = INVALID_TRACE_RESTRICT_COUNTER_ID << 16;
						if (occ == OCC_IS_TRUE || occ == OCC_IS_FALSE) order->SetConditionComparator(OCC_EQUALS);
						break;

					case OCV_TIME_DATE:
						if (!old_var_was_time) {
							order->SetConditionValue(0);
							order->GetXDataRef() = 0;
						}
						if (occ == OCC_IS_TRUE || occ == OCC_IS_FALSE) order->SetConditionComparator(OCC_EQUALS);
						break;

					case OCV_TIMETABLE:
						if (!old_var_was_tt) {
							order->SetConditionValue(0);
							order->GetXDataRef() = 0;
						}
						if (occ == OCC_IS_TRUE || occ == OCC_IS_FALSE || occ == OCC_EQUALS || occ == OCC_NOT_EQUALS) order->SetConditionComparator(OCC_LESS_THAN);
						break;

					case OCV_CARGO_ACCEPTANCE:
					case OCV_CARGO_WAITING:
						if (!old_var_was_cargo) order->SetConditionValue((uint16_t) GetFirstValidCargo());
						if (occ != OCC_IS_TRUE && occ != OCC_IS_FALSE) order->SetConditionComparator(OCC_IS_TRUE);
						break;
					case OCV_CARGO_LOAD_PERCENTAGE:
					case OCV_CARGO_WAITING_AMOUNT:
						if (!old_var_was_cargo) order->SetConditionValue((uint16_t) GetFirstValidCargo());
						order->GetXDataRef() = 0;
						order->SetConditionComparator(OCC_EQUALS);
						break;
					case OCV_REQUIRES_SERVICE:
						if (old_var_was_cargo || old_var_was_slot) order->SetConditionValue(0);
						if (occ != OCC_IS_TRUE && occ != OCC_IS_FALSE) order->SetConditionComparator(OCC_IS_TRUE);
						order->SetConditionValue(0);
						break;
					case OCV_DISPATCH_SLOT:
						if (occ != OCC_IS_TRUE && occ != OCC_IS_FALSE) order->SetConditionComparator(OCC_IS_TRUE);
						order->SetConditionValue(0);
						order->GetXDataRef() = UINT16_MAX;
						break;

					case OCV_PERCENT:
						order->SetConditionComparator(OCC_EQUALS);
						/* FALL THROUGH */
					case OCV_LOAD_PERCENTAGE:
					case OCV_RELIABILITY:
						if (order->GetConditionValue() > 100) order->SetConditionValue(100);
						[[fallthrough]];

					default:
						if (old_var_was_cargo || old_var_was_slot || old_var_was_counter || old_var_was_time || old_var_was_tt) order->SetConditionValue(0);
						if (occ == OCC_IS_TRUE || occ == OCC_IS_FALSE) order->SetConditionComparator(OCC_EQUALS);
						break;
				}
				break;
			}

			case MOF_COND_COMPARATOR:
				order->SetConditionComparator((OrderConditionComparator)data);
				break;

			case MOF_COND_VALUE:
				switch (order->GetConditionVariable()) {
					case OCV_SLOT_OCCUPANCY:
					case OCV_CARGO_LOAD_PERCENTAGE:
					case OCV_TIME_DATE:
					case OCV_TIMETABLE:
						order->GetXDataRef() = data;
						break;

					case OCV_VEH_IN_SLOT:
						order->GetXDataRef() = data;
						if (data != INVALID_TRACE_RESTRICT_SLOT_ID && TraceRestrictSlot::Get(data)->vehicle_type != v->type) {
							if (order->GetConditionComparator() == OCC_EQUALS) order->SetConditionComparator(OCC_IS_TRUE);
							if (order->GetConditionComparator() == OCC_NOT_EQUALS) order->SetConditionComparator(OCC_IS_FALSE);
						}
						break;

					case OCV_CARGO_WAITING_AMOUNT:
					case OCV_COUNTER_VALUE:
						SB(order->GetXDataRef(), 0, 16, data);
						break;

					default:
						order->SetConditionValue(data);
						break;
				}
				break;

			case MOF_COND_VALUE_2:
				switch (order->GetConditionVariable()) {
					case OCV_COUNTER_VALUE:
						SB(order->GetXDataRef(), 16, 16, data);
						break;

					case OCV_DISPATCH_SLOT:
						SB(order->GetXDataRef(), 0, 16, data);
						break;

					default:
						order->SetConditionValue(data);
						break;
				}
				break;

			case MOF_COND_VALUE_3:
				SB(order->GetXDataRef(), 16, 16, data + 2);
				break;

			case MOF_COND_STATION_ID:
				SB(order->GetXData2Ref(), 0, 16, data + 1);
				if (order->GetConditionVariable() == OCV_CARGO_WAITING_AMOUNT && data == GB(order->GetXData(), 16, 16) - 2) {
					/* Clear via if station is set to the same ID */
					SB(order->GetXDataRef(), 16, 16, 0);
				}
				break;

			case MOF_COND_DESTINATION:
				order->SetConditionSkipToOrder(data);
				break;

			case MOF_WAYPOINT_FLAGS:
				order->SetWaypointFlags((OrderWaypointFlags)data);
				break;

			case MOF_SLOT:
			case MOF_COUNTER_ID:
				order->SetDestination(data);
				break;

			case MOF_RV_TRAVEL_DIR:
				order->SetRoadVehTravelDirection((DiagDirection)data);
				break;

			case MOF_COUNTER_OP:
				order->SetCounterOperation(data);
				break;

			case MOF_COUNTER_VALUE:
				order->GetXDataRef() = data;
				break;

			case MOF_COLOUR:
				order->SetColour((Colours)data);
				break;

			case MOF_LABEL_TEXT:
				order->SetLabelText(text == nullptr ? "" : text);
				break;

			case MOF_DEPARTURES_SUBTYPE:
				order->SetLabelSubType(static_cast<OrderLabelSubType>(data));
				break;

			default: NOT_REACHED();
		}

		/* Update the windows and full load flags, also for vehicles that share the same order list */
		Vehicle *u = v->FirstShared();
		DeleteOrderWarnings(u);
		for (; u != nullptr; u = u->NextShared()) {
			/* Toggle u->current_order "Full load" flag if it changed.
			 * However, as the same flag is used for depot orders, check
			 * whether we are not going to a depot as there are three
			 * cases where the full load flag can be active and only
			 * one case where the flag is used for depot orders. In the
			 * other cases for the OrderType the flags are not used,
			 * so do not care and those orders should not be active
			 * when this function is called.
			 */
			if (sel_ord == u->cur_real_order_index &&
					(u->current_order.IsType(OT_GOTO_STATION) || u->current_order.IsAnyLoadingType())) {
				if (u->current_order.GetLoadType() != order->GetLoadType()) {
					u->current_order.SetLoadType(order->GetLoadType());
				}
				if (u->current_order.GetUnloadType() != order->GetUnloadType()) {
					u->current_order.SetUnloadType(order->GetUnloadType());
				}
				switch (mof) {
					case MOF_CARGO_TYPE_UNLOAD:
						if (cargo_id == INVALID_CARGO) {
							for (CargoID i = 0; i < NUM_CARGO; i++) {
								u->current_order.SetUnloadType((OrderUnloadFlags)data, i);
							}
						} else {
							u->current_order.SetUnloadType((OrderUnloadFlags)data, cargo_id);
						}
						break;

					case MOF_CARGO_TYPE_LOAD:
						if (cargo_id == INVALID_CARGO) {
							for (CargoID i = 0; i < NUM_CARGO; i++) {
								u->current_order.SetLoadType((OrderLoadFlags)data, i);
							}
						} else {
							u->current_order.SetLoadType((OrderLoadFlags)data, cargo_id);
						}
						break;

					default:
						break;
				}
			}
			if (mof == MOF_RV_TRAVEL_DIR && sel_ord == u->cur_real_order_index &&
					(u->current_order.IsType(OT_GOTO_STATION) || u->current_order.IsType(OT_GOTO_WAYPOINT))) {
				u->current_order.SetRoadVehTravelDirection((DiagDirection)data);
			}

			/* Unbunching data is no longer valid. */
			u->ResetDepotUnbunching();

			InvalidateVehicleOrder(u, VIWD_MODIFY_ORDERS);
		}
		CheckMarkDirtyViewportRoutePaths(v);
	}

	return CommandCost();
}

/**
 * Check if an aircraft has enough range for an order list.
 * @param v_new Aircraft to check.
 * @param v_order Vehicle currently holding the order list.
 * @param first First order in the source order list.
 * @return True if the aircraft has enough range for the orders, false otherwise.
 */
static bool CheckAircraftOrderDistance(const Aircraft *v_new, const Vehicle *v_order, const Order *first)
{
	if (first == nullptr || v_new->acache.cached_max_range == 0) return true;

	/* Iterate over all orders to check the distance between all
	 * 'goto' orders and their respective next order (of any type). */
	for (const Order *o = first; o != nullptr; o = o->next) {
		switch (o->GetType()) {
			case OT_GOTO_STATION:
			case OT_GOTO_DEPOT:
			case OT_GOTO_WAYPOINT:
				/* If we don't have a next order, we've reached the end and must check the first order instead. */
				if (GetOrderDistance(o, o->next != nullptr ? o->next : first, v_order) > v_new->acache.cached_max_range_sqr) return false;
				break;

			default: break;
		}
	}

	return true;
}

static void CheckAdvanceVehicleOrdersAfterClone(Vehicle *v, DoCommandFlag flags)
{
	const Company *owner = Company::GetIfValid(v->owner);
	if (!owner || !owner->settings.advance_order_on_clone || !v->IsInDepot() || !IsDepotTile(v->tile)) return;

	std::vector<VehicleOrderID> target_orders;

	const int order_count = v->GetNumOrders();
	if (v->type == VEH_AIRCRAFT) {
		for (VehicleOrderID idx = 0; idx < order_count; idx++) {
			const Order *o = v->GetOrder(idx);
			if (o->IsType(OT_GOTO_STATION) && o->GetDestination() == GetStationIndex(v->tile)) {
				target_orders.push_back(idx);
			}
		}
	} else if (GetDepotVehicleType(v->tile) == v->type) {
		for (VehicleOrderID idx = 0; idx < order_count; idx++) {
			const Order *o = v->GetOrder(idx);
			if (o->IsType(OT_GOTO_DEPOT) && o->GetDestination() == GetDepotIndex(v->tile)) {
				target_orders.push_back(idx + 1 < order_count ? idx + 1 : 0);
			}
		}
	}
	if (target_orders.empty()) return;

	VehicleOrderID skip_to = target_orders[v->unitnumber % target_orders.size()];
	DoCommand(v->tile, v->index, skip_to, flags, CMD_SKIP_TO_ORDER);
}

static bool ShouldResetOrderIndicesOnOrderCopy(const Vehicle *src, const Vehicle *dst)
{
	const int num_orders = src->GetNumOrders();
	if (dst->GetNumOrders() != num_orders) return true;

	for (int i = 0; i < num_orders; i++) {
		if (!src->GetOrder(i)->Equals(*dst->GetOrder(i))) return true;
	}
	return false;
}

/**
 * Clone/share/copy an order-list of another vehicle.
 * @param tile unused
 * @param flags operation to perform
 * @param p1 various bitstuffed elements
 * - p1 = (bit  0-19) - destination vehicle to clone orders to
 * - p1 = (bit 30-31) - action to perform
 * @param p2 source vehicle to clone orders from, if any (none for CO_UNSHARE)
 * @param text unused
 * @return the cost of this operation or an error
 */
CommandCost CmdCloneOrder(TileIndex tile, DoCommandFlag flags, uint32_t p1, uint32_t p2, const char *text)
{
	VehicleID veh_src = GB(p2, 0, 20);
	VehicleID veh_dst = GB(p1, 0, 20);

	Vehicle *dst = Vehicle::GetIfValid(veh_dst);
	if (dst == nullptr || !dst->IsPrimaryVehicle()) return CMD_ERROR;

	CommandCost ret = CheckOwnership(dst->owner);
	if (ret.Failed()) return ret;

	switch (GB(p1, 30, 2)) {
		case CO_SHARE: {
			Vehicle *src = Vehicle::GetIfValid(veh_src);

			/* Sanity checks */
			if (src == nullptr || !src->IsPrimaryVehicle() || dst->type != src->type || dst == src) return CMD_ERROR;

			ret = CheckOwnership(src->owner);
			if (ret.Failed()) return ret;

			/* Trucks can't share orders with busses (and visa versa) */
			if (src->type == VEH_ROAD && RoadVehicle::From(src)->IsBus() != RoadVehicle::From(dst)->IsBus()) {
				return CMD_ERROR;
			}

			/* Is the vehicle already in the shared list? */
			if (src->FirstShared() == dst->FirstShared()) return CMD_ERROR;

			for (const Order *order : src->Orders()) {
				if (OrderGoesToStation(dst, order)) {
					/* Allow copying unreachable destinations if they were already unreachable for the source.
					 * This is basically to allow cloning / autorenewing / autoreplacing vehicles, while the stations
					 * are temporarily invalid due to reconstruction. */
					const Station *st = Station::Get(order->GetDestination());
					if (CanVehicleUseStation(src, st) && !CanVehicleUseStation(dst, st)) {
						return CommandCost::DualErrorMessage(STR_ERROR_CAN_T_COPY_SHARE_ORDER, GetVehicleCannotUseStationReason(dst, st));
					}
				}
				if (OrderGoesToRoadDepot(dst, order)) {
					const Depot *dp = Depot::GetIfValid(order->GetDestination());
					if (dp != nullptr && (GetPresentRoadTypes(dp->xy) & RoadVehicle::From(dst)->compatible_roadtypes) == 0) {
						return CommandCost::DualErrorMessage(STR_ERROR_CAN_T_COPY_SHARE_ORDER, RoadTypeIsTram(RoadVehicle::From(dst)->roadtype) ? STR_ERROR_NO_STOP_COMPATIBLE_TRAM_TYPE : STR_ERROR_NO_STOP_COMPATIBLE_ROAD_TYPE);
					}
				}
			}

			/* Check for aircraft range limits. */
			if (dst->type == VEH_AIRCRAFT && !CheckAircraftOrderDistance(Aircraft::From(dst), src, src->GetFirstOrder())) {
				return_cmd_error(STR_ERROR_AIRCRAFT_NOT_ENOUGH_RANGE);
			}

			if (src->orders == nullptr && !OrderList::CanAllocateItem()) {
				return_cmd_error(STR_ERROR_NO_MORE_SPACE_FOR_ORDERS);
			}

			if (flags & DC_EXEC) {
				/* If the destination vehicle had a OrderList, destroy it.
				 * We reset the order indices, if the new orders are different.
				 * (We mainly do this to keep the order indices valid and in range.) */
				DeleteVehicleOrders(dst, false, ShouldResetOrderIndicesOnOrderCopy(src, dst));

				dst->orders = src->orders;

				/* Link this vehicle in the shared-list */
				dst->AddToShared(src);


				/* Set automation bit if target has it. */
				if (HasBit(src->vehicle_flags, VF_AUTOMATE_TIMETABLE)) {
					SetBit(dst->vehicle_flags, VF_AUTOMATE_TIMETABLE);
				} else {
					ClrBit(dst->vehicle_flags, VF_AUTOMATE_TIMETABLE);
				}
				/* Set auto separation bit if target has it. */
				if (HasBit(src->vehicle_flags, VF_TIMETABLE_SEPARATION)) {
					SetBit(dst->vehicle_flags, VF_TIMETABLE_SEPARATION);
				} else {
					ClrBit(dst->vehicle_flags, VF_TIMETABLE_SEPARATION);
				}
				/* Set manual dispatch bit if target has it. */
				if (HasBit(src->vehicle_flags, VF_SCHEDULED_DISPATCH)) {
					SetBit(dst->vehicle_flags, VF_SCHEDULED_DISPATCH);
				} else {
					ClrBit(dst->vehicle_flags, VF_SCHEDULED_DISPATCH);
				}
				ClrBit(dst->vehicle_flags, VF_AUTOFILL_TIMETABLE);
				ClrBit(dst->vehicle_flags, VF_AUTOFILL_PRES_WAIT_TIME);

				dst->ClearSeparation();
				if (HasBit(dst->vehicle_flags, VF_TIMETABLE_SEPARATION)) ClrBit(dst->vehicle_flags, VF_TIMETABLE_STARTED);

				InvalidateVehicleOrder(dst, VIWD_REMOVE_ALL_ORDERS);
				InvalidateVehicleOrder(src, VIWD_MODIFY_ORDERS);


				InvalidateWindowClassesData(GetWindowClassForVehicleType(dst->type), 0);
				InvalidateWindowClassesData(WC_DEPARTURES_BOARD, 0);
				CheckMarkDirtyViewportRoutePaths(dst);

				CheckAdvanceVehicleOrdersAfterClone(dst, flags);
			}
			break;
		}

		case CO_COPY: {
			Vehicle *src = Vehicle::GetIfValid(veh_src);

			/* Sanity checks */
			if (src == nullptr || !src->IsPrimaryVehicle() || dst->type != src->type || dst == src) return CMD_ERROR;

			ret = CheckOwnership(src->owner);
			if (ret.Failed()) return ret;

			/* Trucks can't copy all the orders from busses (and visa versa),
			 * and neither can helicopters and aircraft. */
			for (const Order *order : src->Orders()) {
				if (OrderGoesToStation(dst, order)) {
					const Station *st = Station::Get(order->GetDestination());
					if (!CanVehicleUseStation(dst, st)) {
						return CommandCost::DualErrorMessage(STR_ERROR_CAN_T_COPY_SHARE_ORDER, GetVehicleCannotUseStationReason(dst, st));
					}
				}
				if (OrderGoesToRoadDepot(dst, order)) {
					const Depot *dp = Depot::GetIfValid(order->GetDestination());
					if (dp != nullptr && (GetPresentRoadTypes(dp->xy) & RoadVehicle::From(dst)->compatible_roadtypes) == 0) {
						return CommandCost::DualErrorMessage(STR_ERROR_CAN_T_COPY_SHARE_ORDER, RoadTypeIsTram(RoadVehicle::From(dst)->roadtype) ? STR_ERROR_NO_STOP_COMPATIBLE_TRAM_TYPE : STR_ERROR_NO_STOP_COMPATIBLE_ROAD_TYPE);
					}
				}
			}

			/* Check for aircraft range limits. */
			if (dst->type == VEH_AIRCRAFT && !CheckAircraftOrderDistance(Aircraft::From(dst), src, src->GetFirstOrder())) {
				return_cmd_error(STR_ERROR_AIRCRAFT_NOT_ENOUGH_RANGE);
			}

			/* make sure there are orders available */
			if (!Order::CanAllocateItem(src->GetNumOrders()) || !OrderList::CanAllocateItem()) {
				return_cmd_error(STR_ERROR_NO_MORE_SPACE_FOR_ORDERS);
			}

			if (flags & DC_EXEC) {
				Order *first = nullptr;
				Order **order_dst;

				/* If the destination vehicle had an order list, destroy the chain but keep the OrderList.
				 * We only the order indices, if the new orders are different.
				 * (We mainly do this to keep the order indices valid and in range.) */
				DeleteVehicleOrders(dst, true, ShouldResetOrderIndicesOnOrderCopy(src, dst));

				order_dst = &first;
				for (const Order *order : src->Orders()) {
					*order_dst = new Order();
					(*order_dst)->AssignOrder(*order);
					order_dst = &(*order_dst)->next;
				}
				if (dst->orders == nullptr) {
					dst->orders = new OrderList(first, dst);
				} else {
					assert(dst->orders->GetFirstOrder() == nullptr);
					assert(!dst->orders->IsShared());
					delete dst->orders;
					assert(OrderList::CanAllocateItem());
					dst->orders = new OrderList(first, dst);
				}

				/* Copy over scheduled dispatch data */
				assert(dst->orders != nullptr);
				if (src->orders != nullptr) {
					dst->orders->GetScheduledDispatchScheduleSet() = src->orders->GetScheduledDispatchScheduleSet();
				}

				/* Set automation bit if target has it. */
				if (HasBit(src->vehicle_flags, VF_AUTOMATE_TIMETABLE)) {
					SetBit(dst->vehicle_flags, VF_AUTOMATE_TIMETABLE);
					ClrBit(dst->vehicle_flags, VF_AUTOFILL_TIMETABLE);
					ClrBit(dst->vehicle_flags, VF_AUTOFILL_PRES_WAIT_TIME);
				} else {
					ClrBit(dst->vehicle_flags, VF_AUTOMATE_TIMETABLE);
				}
				/* Set auto separation bit if target has it. */
				if (HasBit(src->vehicle_flags, VF_TIMETABLE_SEPARATION)) {
					SetBit(dst->vehicle_flags, VF_TIMETABLE_SEPARATION);
				} else {
					ClrBit(dst->vehicle_flags, VF_TIMETABLE_SEPARATION);
				}
				/* Set manual dispatch bit if target has it. */
				if (HasBit(src->vehicle_flags, VF_SCHEDULED_DISPATCH)) {
					SetBit(dst->vehicle_flags, VF_SCHEDULED_DISPATCH);
				} else {
					ClrBit(dst->vehicle_flags, VF_SCHEDULED_DISPATCH);
				}

				InvalidateVehicleOrder(dst, VIWD_REMOVE_ALL_ORDERS);

				InvalidateWindowClassesData(GetWindowClassForVehicleType(dst->type), 0);
				InvalidateWindowClassesData(WC_DEPARTURES_BOARD, 0);
				CheckMarkDirtyViewportRoutePaths(dst);

				CheckAdvanceVehicleOrdersAfterClone(dst, flags);
			}
			break;
		}

		case CO_UNSHARE: return DecloneOrder(dst, flags);
		default: return CMD_ERROR;
	}

	return CommandCost();
}

/**
 * Add/remove refit orders from an order
 * @param tile Not used
 * @param flags operation to perform
 * @param p1 VehicleIndex of the vehicle having the order
 * @param p2 bitmask
 *   - bit 0-7 CargoID
 *   - bit 16-31 number of order to modify
 * @param text unused
 * @return the cost of this operation or an error
 */
CommandCost CmdOrderRefit(TileIndex tile, DoCommandFlag flags, uint32_t p1, uint32_t p2, const char *text)
{
	VehicleID veh = GB(p1, 0, 20);
	VehicleOrderID order_number  = GB(p2, 16, 16);
	CargoID cargo = GB(p2, 0, 8);

	if (cargo >= NUM_CARGO && cargo != CARGO_NO_REFIT && cargo != CARGO_AUTO_REFIT) return CMD_ERROR;

	const Vehicle *v = Vehicle::GetIfValid(veh);
	if (v == nullptr || !v->IsPrimaryVehicle()) return CMD_ERROR;

	CommandCost ret = CheckOwnership(v->owner);
	if (ret.Failed()) return ret;

	Order *order = v->GetOrder(order_number);
	if (order == nullptr) return CMD_ERROR;

	/* Automatic refit cargo is only supported for goto station orders. */
	if (cargo == CARGO_AUTO_REFIT && !order->IsType(OT_GOTO_STATION)) return CMD_ERROR;

	if (order->GetLoadType() & OLFB_NO_LOAD) return CMD_ERROR;

	if (flags & DC_EXEC) {
		order->SetRefit(cargo);

		/* Make the depot order an 'always go' order. */
		if (cargo != CARGO_NO_REFIT && order->IsType(OT_GOTO_DEPOT)) {
			order->SetDepotOrderType((OrderDepotTypeFlags)(order->GetDepotOrderType() & ~ODTFB_SERVICE));
			order->SetDepotActionType((OrderDepotActionFlags)(order->GetDepotActionType() & ~(ODATFB_HALT | ODATFB_SELL)));
		}

		for (Vehicle *u = v->FirstShared(); u != nullptr; u = u->NextShared()) {
			/* Update any possible open window of the vehicle */
			InvalidateVehicleOrder(u, VIWD_MODIFY_ORDERS);

			/* If the vehicle already got the current depot set as current order, then update current order as well */
			if (u->cur_real_order_index == order_number && (u->current_order.GetDepotOrderType() & ODTFB_PART_OF_ORDERS)) {
				u->current_order.SetRefit(cargo);
			}
		}
		CheckMarkDirtyViewportRoutePaths(v);
	}

	return CommandCost();
}


/**
 *
 * Check the orders of a vehicle, to see if there are invalid orders and stuff
 *
 */
void CheckOrders(const Vehicle *v)
{
	/* Does the user wants us to check things? */
	if (_settings_client.gui.order_review_system == 0) return;

	/* Do nothing for crashed vehicles */
	if (v->vehstatus & VS_CRASHED) return;

	/* Do nothing for stopped vehicles if setting is '1' */
	if (_settings_client.gui.order_review_system == 1 && (v->vehstatus & VS_STOPPED)) return;

	/* do nothing we we're not the first vehicle in a share-chain */
	if (v->FirstShared() != v) return;

	/* Only check every 20 days, so that we don't flood the message log */
	/* The check is skipped entirely in case the current vehicle is virtual (a.k.a a 'template train') */
	if (v->owner == _local_company && v->day_counter % 20 == 0 && !HasBit(v->subtype, GVSF_VIRTUAL)) {
		StringID message = INVALID_STRING_ID;

		/* Check the order list */
		int n_st = 0;
		bool has_depot_order = false;

		for (const Order *order : v->Orders()) {
			/* Dummy order? */
			if (order->IsType(OT_DUMMY)) {
				message = STR_NEWS_VEHICLE_HAS_VOID_ORDER;
				break;
			}
			/* Does station have a load-bay for this vehicle? */
			if (order->IsType(OT_GOTO_STATION)) {
				const Station *st = Station::Get(order->GetDestination());

				n_st++;
				if (!CanVehicleUseStation(v, st)) {
					message = STR_NEWS_VEHICLE_HAS_INVALID_ENTRY;
				} else if (v->type == VEH_AIRCRAFT &&
							(AircraftVehInfo(v->engine_type)->subtype & AIR_FAST) &&
							(st->airport.GetFTA()->flags & AirportFTAClass::SHORT_STRIP) &&
							!_cheats.no_jetcrash.value &&
							message == INVALID_STRING_ID) {
					message = STR_NEWS_PLANE_USES_TOO_SHORT_RUNWAY;
				}
			}
			if (order->IsType(OT_GOTO_DEPOT)) {
				has_depot_order = true;
			}
		}

		/* Check if the last and the first order are the same */
		if (v->GetNumOrders() > 1) {
			const Order *last = v->GetLastOrder();

			if (v->orders->GetFirstOrder()->Equals(*last)) {
				message = STR_NEWS_VEHICLE_HAS_DUPLICATE_ENTRY;
			}
		}

		/* Do we only have 1 station in our order list? */
		if (n_st < 2 && message == INVALID_STRING_ID) message = STR_NEWS_VEHICLE_HAS_TOO_FEW_ORDERS;

#ifdef WITH_ASSERT
		if (v->orders != nullptr) v->orders->DebugCheckSanity();
#endif

		if (message == INVALID_STRING_ID && !has_depot_order && v->type != VEH_AIRCRAFT) {
			if (_settings_client.gui.no_depot_order_warn == 1 ||
					(_settings_client.gui.no_depot_order_warn == 2 && _settings_game.difficulty.vehicle_breakdowns != 0)) {
				message = STR_NEWS_VEHICLE_NO_DEPOT_ORDER;
			}
		}

		/* We don't have a problem */
		if (message == INVALID_STRING_ID) return;

		SetDParam(0, v->index);
		AddVehicleAdviceNewsItem(message, v->index);
	}
}

static bool _remove_order_from_all_vehicles_batch = false;
std::vector<uint32_t> _remove_order_from_all_vehicles_depots;

static bool IsBatchRemoveOrderDepotRemoved(DestinationID destination)
{
	if (static_cast<size_t>(destination / 32) >= _remove_order_from_all_vehicles_depots.size()) return false;

	return HasBit(_remove_order_from_all_vehicles_depots[destination / 32], destination % 32);
}

void StartRemoveOrderFromAllVehiclesBatch()
{
	assert(_remove_order_from_all_vehicles_batch == false);
	_remove_order_from_all_vehicles_batch = true;
}

void StopRemoveOrderFromAllVehiclesBatch()
{
	assert(_remove_order_from_all_vehicles_batch == true);
	_remove_order_from_all_vehicles_batch = false;

	/* Go through all vehicles */
	for (Vehicle *v : Vehicle::IterateFrontOnly()) {
		if (v->type == VEH_AIRCRAFT) continue;

		Order *order = &v->current_order;
		if (order->IsType(OT_GOTO_DEPOT) && IsBatchRemoveOrderDepotRemoved(order->GetDestination())) {
			order->MakeDummy();
			SetWindowDirty(WC_VEHICLE_VIEW, v->index);
		}

		/* order list */
		if (v->FirstShared() != v) continue;

		RemoveVehicleOrdersIf(v, [&](const Order *o) {
			OrderType ot = o->GetType();
			if (ot != OT_GOTO_DEPOT) return false;
			if ((o->GetDepotActionType() & ODATFB_NEAREST_DEPOT) != 0) return false;
			return IsBatchRemoveOrderDepotRemoved(o->GetDestination());
		});
	}

	_remove_order_from_all_vehicles_depots.clear();
}

/**
 * Removes an order from all vehicles. Triggers when, say, a station is removed.
 * @param type The type of the order (OT_GOTO_[STATION|DEPOT|WAYPOINT]).
 * @param destination The destination. Can be a StationID, DepotID or WaypointID.
 * @param hangar Only used for airports in the destination.
 *               When false, remove airport and hangar orders.
 *               When true, remove either airport or hangar order.
 */
void RemoveOrderFromAllVehicles(OrderType type, DestinationID destination, bool hangar)
{
	if (destination == ((type == OT_GOTO_DEPOT) ? (DestinationID)INVALID_DEPOT : (DestinationID)INVALID_STATION)) return;

	OrderBackup::RemoveOrder(type, destination, hangar);

	if (_remove_order_from_all_vehicles_batch && type == OT_GOTO_DEPOT && !hangar) {
		std::vector<uint32_t> &ids = _remove_order_from_all_vehicles_depots;
		uint32_t word_idx = destination / 32;
		if (word_idx >= ids.size()) ids.resize(word_idx + 1);
		SetBit(ids[word_idx], destination % 32);
		return;
	}

	/* Aircraft have StationIDs for depot orders and never use DepotIDs
	 * This fact is handled specially below
	 */

	/* Go through all vehicles */
	for (Vehicle *v : Vehicle::IterateFrontOnly()) {
		Order *order = &v->current_order;
		if ((v->type == VEH_AIRCRAFT && order->IsType(OT_GOTO_DEPOT) && !hangar ? OT_GOTO_STATION : order->GetType()) == type &&
				(!hangar || v->type == VEH_AIRCRAFT) && order->GetDestination() == destination) {
			order->MakeDummy();
			SetWindowDirty(WC_VEHICLE_VIEW, v->index);
		}

		/* order list */
		if (v->FirstShared() != v) continue;

		RemoveVehicleOrdersIf(v, [&](const Order *o) {
			OrderType ot = o->GetType();
			if (ot == OT_CONDITIONAL) {
				if (type == OT_GOTO_STATION && o->GetConditionVariable() == OCV_CARGO_WAITING_AMOUNT) {
					if (GB(order->GetXData(), 16, 16) - 2 == destination) SB(order->GetXDataRef(), 16, 16, INVALID_STATION + 2);
				}
				if (type == OT_GOTO_STATION && ConditionVariableHasStationID(o->GetConditionVariable())) {
					if (GB(order->GetXData2(), 0, 16) - 1 == destination) SB(order->GetXData2Ref(), 0, 16, INVALID_STATION + 1);
				}
				return false;
			}
			if (ot == OT_GOTO_DEPOT && (o->GetDepotActionType() & ODATFB_NEAREST_DEPOT) != 0) return false;
			if (ot == OT_GOTO_DEPOT && hangar && v->type != VEH_AIRCRAFT) return false; // Not an aircraft? Can't have a hangar order.
			if (ot == OT_IMPLICIT || (v->type == VEH_AIRCRAFT && ot == OT_GOTO_DEPOT && !hangar)) ot = OT_GOTO_STATION;
			if (ot == OT_LABEL && IsDestinationOrderLabelSubType(o->GetLabelSubType()) && (type == OT_GOTO_STATION || type == OT_GOTO_WAYPOINT) && o->GetDestination() == destination) return true;
			return (ot == type && o->GetDestination() == destination);
		});
	}
}

/**
 * Checks if a vehicle has a depot in its order list.
 * @return True iff at least one order is a depot order.
 */
bool Vehicle::HasDepotOrder() const
{
	for (const Order *order : this->Orders()) {
		if (order->IsType(OT_GOTO_DEPOT)) return true;
	}

	return false;
}

/**
 * Delete all orders from a vehicle
 * @param v                   Vehicle whose orders to reset
 * @param keep_orderlist      If true, do not free the order list, only empty it.
 * @param reset_order_indices If true, reset cur_implicit_order_index and cur_real_order_index
 *                            and cancel the current full load order (if the vehicle is loading).
 *                            If false, _you_ have to make sure the order indices are valid after
 *                            your messing with them!
 */
void DeleteVehicleOrders(Vehicle *v, bool keep_orderlist, bool reset_order_indices)
{
	DeleteOrderWarnings(v);
	InvalidateWindowClassesData(WC_DEPARTURES_BOARD, 0);

	if (v->IsOrderListShared()) {
		/* Remove ourself from the shared order list. */
		v->RemoveFromShared();
		v->orders = nullptr;
	} else {
		CloseWindowById(GetWindowClassForVehicleType(v->type), VehicleListIdentifier(VL_SHARED_ORDERS, v->type, v->owner, v->index).Pack());
		if (v->orders != nullptr) {
			/* Remove the orders */
			v->orders->FreeChain(keep_orderlist);
			if (!keep_orderlist) v->orders = nullptr;
		}
	}

	/* Unbunching data is no longer valid. */
	v->ResetDepotUnbunching();

	if (reset_order_indices) {
		v->cur_implicit_order_index = v->cur_real_order_index = 0;
		v->cur_timetable_order_index = INVALID_VEH_ORDER_ID;
		if (v->current_order.IsAnyLoadingType()) {
			CancelLoadingDueToDeletedOrder(v);
		}
	}
}

/**
 * Clamp the service interval to the correct min/max. The actual min/max values
 * depend on whether it's in days, minutes, or percent.
 * @param interval The proposed service interval.
 * @param ispercent Whether the interval is a percent.
 * @return The service interval clamped to use the chosen units.
 */
uint16_t GetServiceIntervalClamped(int interval, bool ispercent)
{
	/* Service intervals are in percents. */
	if (ispercent) return Clamp(interval, MIN_SERVINT_PERCENT, MAX_SERVINT_PERCENT);

	/* Service intervals are in minutes. */
	if (EconTime::UsingWallclockUnits(_game_mode == GM_MENU)) return Clamp(interval, MIN_SERVINT_MINUTES, MAX_SERVINT_MINUTES);

	/* Service intervals are in days. */
	return Clamp(interval, MIN_SERVINT_DAYS, MAX_SERVINT_DAYS);
}

/**
 *
 * Check if a vehicle has any valid orders
 *
 * @return false if there are no valid orders
 * @note Conditional orders are not considered valid destination orders
 *
 */
static bool CheckForValidOrders(const Vehicle *v)
{
	for (const Order *order : v->Orders()) {
		switch (order->GetType()) {
			case OT_GOTO_STATION:
			case OT_GOTO_DEPOT:
			case OT_GOTO_WAYPOINT:
				return true;

			default:
				break;
		}
	}

	return false;
}

/**
 * Compare the variable and value based on the given comparator.
 */
bool OrderConditionCompare(OrderConditionComparator occ, int variable, int value)
{
	switch (occ) {
		case OCC_EQUALS:      return variable == value;
		case OCC_NOT_EQUALS:  return variable != value;
		case OCC_LESS_THAN:   return variable <  value;
		case OCC_LESS_EQUALS: return variable <= value;
		case OCC_MORE_THAN:   return variable >  value;
		case OCC_MORE_EQUALS: return variable >= value;
		case OCC_IS_TRUE:     return variable != 0;
		case OCC_IS_FALSE:    return variable == 0;
		default: NOT_REACHED();
	}
}

/* Get the number of free (train) platforms in a station.
 * @param st_id The StationID of the station.
 * @return The number of free train platforms.
 */
static uint16_t GetFreeStationPlatforms(StationID st_id)
{
	assert(Station::IsValidID(st_id));
	const Station *st = Station::Get(st_id);
	if (!(st->facilities & FACIL_TRAIN)) return 0;
	bool is_free;
	TileIndex t2;
	uint16_t counter = 0;
	for (TileIndex t1 : st->train_station) {
		if (st->TileBelongsToRailStation(t1)) {
			/* We only proceed if this tile is a track tile and the north(-east/-west) end of the platform */
			if (IsCompatibleTrainStationTile(t1 + TileOffsByDiagDir(GetRailStationAxis(t1) == AXIS_X ? DIAGDIR_NE : DIAGDIR_NW), t1) || IsStationTileBlocked(t1)) continue;
			is_free = true;
			t2 = t1;
			do {
				if (GetStationReservationTrackBits(t2)) {
					is_free = false;
					break;
				}
				t2 += TileOffsByDiagDir(GetRailStationAxis(t1) == AXIS_X ? DIAGDIR_SW : DIAGDIR_SE);
			} while (IsCompatibleTrainStationTile(t2, t1));
			if (is_free) counter++;
		}
	}
	return counter;
}

bool EvaluateDispatchSlotConditionalOrder(const Order *order, const Vehicle *v, StateTicks state_ticks, bool *predicted)
{
	uint schedule_index = GB(order->GetXData(), 0, 16);
	if (schedule_index >= v->orders->GetScheduledDispatchScheduleCount()) return false;
	const DispatchSchedule &sched = v->orders->GetDispatchScheduleByIndex(schedule_index);
	if (sched.GetScheduledDispatch().size() == 0) return false;

	if (predicted != nullptr) *predicted = true;

	int32_t offset;
	if (HasBit(order->GetConditionValue(), ODCB_LAST_DISPATCHED)) {
		int32_t last = sched.GetScheduledDispatchLastDispatch();
		if (last == INVALID_SCHEDULED_DISPATCH_OFFSET) {
			/* No last dispatched */
			return OrderConditionCompare(order->GetConditionComparator(), 0, 0);
		}
		if (last < 0) {
			last += sched.GetScheduledDispatchDuration() * (1 + (-last / sched.GetScheduledDispatchDuration()));
		}
		offset = last % sched.GetScheduledDispatchDuration();
	} else {
		StateTicks slot = GetScheduledDispatchTime(sched, state_ticks);
		offset = (slot - sched.GetScheduledDispatchStartTick()).base() % sched.GetScheduledDispatchDuration();
	}

	bool value = false;
	switch ((OrderDispatchConditionModes)GB(order->GetConditionValue(), ODCB_MODE_START, ODCB_MODE_COUNT)) {
		case ODCM_FIRST_LAST:
			if (HasBit(order->GetConditionValue(), ODFLCB_LAST_SLOT)) {
				value = (offset == (int32_t)sched.GetScheduledDispatch().back().offset);
			} else {
				value = (offset == (int32_t)sched.GetScheduledDispatch().front().offset);
			}
			break;

		case OCDM_TAG: {
			uint8_t tag = (uint8_t)GB(order->GetConditionValue(), ODFLCB_TAG_START, ODFLCB_TAG_COUNT);
			for (const DispatchSlot &slot : sched.GetScheduledDispatch()) {
				if (offset == (int32_t)slot.offset) {
					value = HasBit(slot.flags, DispatchSlot::SDSF_FIRST_TAG + tag);
					break;
				}
			}
			break;
		}
	}

	return OrderConditionCompare(order->GetConditionComparator(), value ? 1 : 0, 0);
}

static std::vector<TraceRestrictSlotID> _pco_deferred_slot_acquires;
static std::vector<TraceRestrictSlotID> _pco_deferred_slot_releases;
static btree::btree_map<TraceRestrictCounterID, int32_t> _pco_deferred_counter_values;
static btree::btree_map<Order *, int8_t> _pco_deferred_original_percent_cond;

static bool ExecuteVehicleInSlotOrderCondition(const Vehicle *v, TraceRestrictSlot *slot, ProcessConditionalOrderMode mode, bool acquire)
{
	bool occupant = slot->IsOccupant(v->index);
	if (mode == PCO_DEFERRED) {
		if (occupant && find_index(_pco_deferred_slot_releases, slot->index) >= 0) {
			occupant = false;
		} else if (!occupant && find_index(_pco_deferred_slot_acquires, slot->index) >= 0) {
			occupant = true;
		}
	}
	if (acquire) {
		if (!occupant && mode == PCO_EXEC) {
			occupant = slot->Occupy(v);
		}
		if (!occupant && mode == PCO_DEFERRED) {
			occupant = slot->OccupyDryRun(v->index);
			if (occupant) {
				include(_pco_deferred_slot_acquires, slot->index);
				container_unordered_remove(_pco_deferred_slot_releases, slot->index);
			}
		}
	}
	return occupant;
}

/**
 * Process a conditional order and determine the next order.
 * @param order the order the vehicle currently has
 * @param v the vehicle to update
 * @param mode whether this is a dry-run so do not execute side-effects, or if side-effects are deferred
 * @return index of next order to jump to, or INVALID_VEH_ORDER_ID to use the next order
 */
VehicleOrderID ProcessConditionalOrder(const Order *order, const Vehicle *v, ProcessConditionalOrderMode mode)
{
	if (order->GetType() != OT_CONDITIONAL) return INVALID_VEH_ORDER_ID;

	bool skip_order = false;
	OrderConditionComparator occ = order->GetConditionComparator();
	uint16_t value = order->GetConditionValue();

	// OrderConditionCompare ignores the last parameter for occ == OCC_IS_TRUE or occ == OCC_IS_FALSE.
	switch (order->GetConditionVariable()) {
		case OCV_LOAD_PERCENTAGE:    skip_order = OrderConditionCompare(occ, CalcPercentVehicleFilled(v, nullptr), value); break;
		case OCV_CARGO_LOAD_PERCENTAGE: skip_order = OrderConditionCompare(occ, CalcPercentVehicleFilledOfCargo(v, (CargoID)value), order->GetXData()); break;
		case OCV_RELIABILITY:        skip_order = OrderConditionCompare(occ, ToPercent16(v->reliability),       value); break;
		case OCV_MAX_RELIABILITY:    skip_order = OrderConditionCompare(occ, ToPercent16(v->GetEngine()->reliability),   value); break;
		case OCV_MAX_SPEED:          skip_order = OrderConditionCompare(occ, v->GetDisplayMaxSpeed() * 10 / 16, value); break;
		case OCV_AGE:                skip_order = OrderConditionCompare(occ, DateDeltaToYearDelta(v->age).base(), value); break;
		case OCV_REQUIRES_SERVICE:   skip_order = OrderConditionCompare(occ, v->NeedsServicing(),               value); break;
		case OCV_UNCONDITIONALLY:    skip_order = true; break;
		case OCV_CARGO_WAITING: {
			StationID next_station = GB(order->GetXData2(), 0, 16) - 1;
			if (Station::IsValidID(next_station)) skip_order = OrderConditionCompare(occ, (Station::Get(next_station)->goods[value].CargoAvailableCount() > 0), value);
			break;
		}
		case OCV_CARGO_WAITING_AMOUNT: {
			StationID next_station = GB(order->GetXData2(), 0, 16) - 1;
			if (Station::IsValidID(next_station)) {
				if (GB(order->GetXData(), 16, 16) == 0) {
					skip_order = OrderConditionCompare(occ, Station::Get(next_station)->goods[value].CargoAvailableCount(), GB(order->GetXData(), 0, 16));
				} else {
					skip_order = OrderConditionCompare(occ, Station::Get(next_station)->goods[value].CargoAvailableViaCount(GB(order->GetXData(), 16, 16) - 2), GB(order->GetXData(), 0, 16));
				}
			}
			break;
		}
		case OCV_CARGO_ACCEPTANCE: {
			StationID next_station = GB(order->GetXData2(), 0, 16) - 1;
			if (Station::IsValidID(next_station)) skip_order = OrderConditionCompare(occ, HasBit(Station::Get(next_station)->goods[value].status, GoodsEntry::GES_ACCEPTANCE), value);
			break;
		}
		case OCV_SLOT_OCCUPANCY: {
			TraceRestrictSlotID slot_id = order->GetXData();
			TraceRestrictSlot* slot = TraceRestrictSlot::GetIfValid(slot_id);
			if (slot != nullptr) {
				size_t count = slot->occupants.size();
				if (mode == PCO_DEFERRED) {
					if (find_index(_pco_deferred_slot_releases, slot_id) >= 0 && slot->IsOccupant(v->index)) {
						count--;
					} else if (find_index(_pco_deferred_slot_acquires, slot_id) >= 0 && !slot->IsOccupant(v->index)) {
						count++;
					}
				}
				bool result;
				if (occ == OCC_EQUALS || occ == OCC_NOT_EQUALS) {
					occ = (occ == OCC_EQUALS) ? OCC_IS_TRUE : OCC_IS_FALSE;
					result = (count == 0);
				} else {
					result = (count >= slot->max_occupancy);
				}
				skip_order = OrderConditionCompare(occ, result, value);
			}
			break;
		}
		case OCV_VEH_IN_SLOT: {
			TraceRestrictSlot *slot = TraceRestrictSlot::GetIfValid(order->GetXData());
			if (slot != nullptr) {
				bool acquire = false;
				if (occ == OCC_EQUALS || occ == OCC_NOT_EQUALS) {
					acquire = true;
					occ = (occ == OCC_EQUALS) ? OCC_IS_TRUE : OCC_IS_FALSE;
				}
				bool occupant = ExecuteVehicleInSlotOrderCondition(v, slot, mode, acquire);
				skip_order = OrderConditionCompare(occ, occupant, value);
			}
			break;
		}
		case OCV_FREE_PLATFORMS: {
			StationID next_station = GB(order->GetXData2(), 0, 16) - 1;
			if (Station::IsValidID(next_station)) skip_order = OrderConditionCompare(occ, GetFreeStationPlatforms(next_station), value);
			break;
		}
		case OCV_PERCENT: {
			/* get a non-const reference to the current order */
			Order *ord = const_cast<Order *>(order);
			if (mode == PCO_DEFERRED) {
				_pco_deferred_original_percent_cond.insert({ ord, ord->GetJumpCounter() });
			}
			skip_order = ord->UpdateJumpCounter((byte)value, mode == PCO_DRY_RUN);
			break;
		}
		case OCV_REMAINING_LIFETIME: skip_order = OrderConditionCompare(occ, std::max(DateDeltaToYearDelta(v->max_age - v->age + DAYS_IN_LEAP_YEAR - 1).base(), 0), value); break;
		case OCV_COUNTER_VALUE: {
			const TraceRestrictCounter* ctr = TraceRestrictCounter::GetIfValid(GB(order->GetXData(), 16, 16));
			if (ctr != nullptr) {
				int32_t value = ctr->value;
				if (mode == PCO_DEFERRED) {
					auto iter = _pco_deferred_counter_values.find(ctr->index);
					if (iter != _pco_deferred_counter_values.end()) value = iter->second;
				}
				skip_order = OrderConditionCompare(occ, value, GB(order->GetXData(), 0, 16));
			}
			break;
		}
		case OCV_TIME_DATE: {
			skip_order = OrderConditionCompare(occ, GetTraceRestrictTimeDateValue(static_cast<TraceRestrictTimeDateValueField>(value)), order->GetXData());
			break;
		}
		case OCV_TIMETABLE: {
			int tt_value = 0;
			switch (static_cast<OrderTimetableConditionMode>(value)) {
				case OTCM_LATENESS:
					tt_value = v->lateness_counter;
					break;

				case OTCM_EARLINESS:
					tt_value = -v->lateness_counter;
					break;

				default:
					break;
			}
			skip_order = OrderConditionCompare(occ, tt_value, order->GetXData());
			break;
		}
		case OCV_DISPATCH_SLOT: {
			skip_order = EvaluateDispatchSlotConditionalOrder(order, v, _state_ticks, nullptr);
			break;
		}
		default: NOT_REACHED();
	}

	return skip_order ? order->GetConditionSkipToOrder() : (VehicleOrderID)INVALID_VEH_ORDER_ID;
}

/* FlushAdvanceOrderIndexDeferred must be called after calling this */
VehicleOrderID AdvanceOrderIndexDeferred(const Vehicle *v, VehicleOrderID index)
{
	int depth = 0;
	++index;

	do {
		/* Wrap around. */
		if (index >= v->GetNumOrders()) index = 0;

		Order *order = v->GetOrder(index);
		assert(order != nullptr);

		switch (order->GetType()) {
			case OT_GOTO_DEPOT:
				if ((order->GetDepotOrderType() & ODTFB_SERVICE) && !v->NeedsServicing()) {
					break;
				} else {
					return index;
				}

			case OT_SLOT:
				if (TraceRestrictSlot::IsValidID(order->GetDestination())) {
					switch (order->GetSlotSubType()) {
						case OSST_RELEASE:
							include(_pco_deferred_slot_releases, order->GetDestination());
							container_unordered_remove(_pco_deferred_slot_acquires, order->GetDestination());
							break;
						case OSST_TRY_ACQUIRE:
							ExecuteVehicleInSlotOrderCondition(v, TraceRestrictSlot::Get(order->GetDestination()), PCO_DEFERRED, true);
							break;
					}
				}
				break;

			case OT_COUNTER: {
				const TraceRestrictCounter* ctr = TraceRestrictCounter::GetIfValid(order->GetDestination());
				if (ctr != nullptr) {
					auto result = _pco_deferred_counter_values.insert(std::make_pair(ctr->index, ctr->value));
					result.first->second = TraceRestrictCounter::ApplyValue(result.first->second, static_cast<TraceRestrictCounterCondOpField>(order->GetCounterOperation()), order->GetXData());
				}
				break;
			}

			case OT_CONDITIONAL: {
				VehicleOrderID next = ProcessConditionalOrder(order, v, PCO_DEFERRED);
				if (next != INVALID_VEH_ORDER_ID) {
					depth++;
					index = next;
					/* Don't increment next, so no break here. */
					continue;
				}
				break;
			}

			case OT_DUMMY:
			case OT_LABEL:
				break;

			default:
				return index;
		}
		/* Don't increment inside the while because otherwise conditional
		 * orders can lead to an infinite loop. */
		++index;
		depth++;
	} while (depth < v->GetNumOrders());

	/* Wrap around. */
	if (index >= v->GetNumOrders()) index = 0;

	return index;
}

void FlushAdvanceOrderIndexDeferred(const Vehicle *v, bool apply)
{
	if (apply) {
		for (TraceRestrictSlotID slot : _pco_deferred_slot_acquires) {
			TraceRestrictSlot::Get(slot)->Occupy(v);
		}
		for (TraceRestrictSlotID slot : _pco_deferred_slot_releases) {
			TraceRestrictSlot::Get(slot)->Vacate(v);
		}
		for (auto item : _pco_deferred_counter_values) {
			TraceRestrictCounter::Get(item.first)->UpdateValue(item.second);
		}
	} else {
		for (auto item : _pco_deferred_original_percent_cond) {
			item.first->SetJumpCounter(item.second);
		}
	}

	_pco_deferred_slot_acquires.clear();
	_pco_deferred_slot_releases.clear();
	_pco_deferred_counter_values.clear();
	_pco_deferred_original_percent_cond.clear();
}

/**
 * Update the vehicle's destination tile from an order.
 * @param order the order the vehicle currently has
 * @param v the vehicle to update
 * @param conditional_depth the depth (amount of steps) to go with conditional orders. This to prevent infinite loops.
 * @param pbs_look_ahead Whether we are forecasting orders for pbs reservations in advance. If true, the order indices must not be modified.
 */
bool UpdateOrderDest(Vehicle *v, const Order *order, int conditional_depth, bool pbs_look_ahead)
{
	if (conditional_depth > std::min<int>(64, v->GetNumOrders())) {
		v->current_order.Free();
		v->SetDestTile(0);
		return false;
	}

	switch (order->GetType()) {
		case OT_GOTO_STATION:
			v->SetDestTile(v->GetOrderStationLocation(order->GetDestination()));
			return true;

		case OT_GOTO_DEPOT:
			if ((order->GetDepotOrderType() & ODTFB_SERVICE) && !v->NeedsServicing()) {
				assert(!pbs_look_ahead);
				UpdateVehicleTimetable(v, true);
				v->IncrementRealOrderIndex();
				break;
			}

			if (v->current_order.GetDepotActionType() & ODATFB_NEAREST_DEPOT) {
				/* If the vehicle can't find its destination, delay its next search.
				 * In case many vehicles are in this state, use the vehicle index to spread out pathfinder calls. */
				if (v->dest_tile == 0 && (_state_ticks.base() & 0x3F) != (v->index & 0x3F)) break;

				/* We need to search for the nearest depot (hangar). */
				ClosestDepot closestDepot = v->FindClosestDepot();

				if (closestDepot.found) {
					/* PBS reservations cannot reverse */
					if (pbs_look_ahead && closestDepot.reverse) return false;

					v->SetDestTile(closestDepot.location);
					v->current_order.SetDestination(closestDepot.destination);

					/* If there is no depot in front, reverse automatically (trains only) */
					if (v->type == VEH_TRAIN && closestDepot.reverse) DoCommand(v->tile, v->index, 0, DC_EXEC, CMD_REVERSE_TRAIN_DIRECTION);

					if (v->type == VEH_AIRCRAFT) {
						Aircraft *a = Aircraft::From(v);
						if (a->state == FLYING && a->targetairport != closestDepot.destination) {
							/* The aircraft is now heading for a different hangar than the next in the orders */
							AircraftNextAirportPos_and_Order(a);
						}
					}
					return true;
				}

				/* If there is no depot, we cannot help PBS either. */
				if (pbs_look_ahead) return false;

				UpdateVehicleTimetable(v, true);
				v->IncrementRealOrderIndex();
			} else {
				if (v->type != VEH_AIRCRAFT) {
					v->SetDestTile(Depot::Get(order->GetDestination())->xy);
				} else {
					Aircraft *a = Aircraft::From(v);
					DestinationID destination = a->current_order.GetDestination();
					if (a->targetairport != destination) {
						/* The aircraft is now heading for a different hangar than the next in the orders */
						a->SetDestTile(a->GetOrderStationLocation(destination));
					}
				}
				return true;
			}
			break;

		case OT_GOTO_WAYPOINT:
			v->SetDestTile(Waypoint::Get(order->GetDestination())->xy);
			return true;

		case OT_CONDITIONAL: {
			assert(!pbs_look_ahead);
			VehicleOrderID next_order = ProcessConditionalOrder(order, v);
			if (next_order != INVALID_VEH_ORDER_ID) {
				/* Jump to next_order. cur_implicit_order_index becomes exactly that order,
				 * cur_real_order_index might come after next_order. */
				UpdateVehicleTimetable(v, false);
				v->cur_implicit_order_index = v->cur_real_order_index = next_order;
				v->UpdateRealOrderIndex();
				v->cur_timetable_order_index = v->GetIndexOfOrder(order);

				/* Disable creation of implicit orders.
				 * When inserting them we do not know that we would have to make the conditional orders point to them. */
				if (v->IsGroundVehicle()) {
					uint16_t &gv_flags = v->GetGroundVehicleFlags();
					SetBit(gv_flags, GVF_SUPPRESS_IMPLICIT_ORDERS);
				}
			} else {
				v->cur_timetable_order_index = INVALID_VEH_ORDER_ID;
				UpdateVehicleTimetable(v, true);
				v->IncrementRealOrderIndex();
			}
			break;
		}

		case OT_SLOT:
			assert(!pbs_look_ahead);
			if (order->GetDestination() != INVALID_TRACE_RESTRICT_SLOT_ID) {
				TraceRestrictSlot *slot = TraceRestrictSlot::GetIfValid(order->GetDestination());
				if (slot != nullptr) {
					switch (order->GetSlotSubType()) {
						case OSST_RELEASE:
							slot->Vacate(v);
							break;
						case OSST_TRY_ACQUIRE:
							slot->Occupy(v);
							break;
					}
				}
			}
			UpdateVehicleTimetable(v, true);
			v->IncrementRealOrderIndex();
			break;

		case OT_COUNTER:
			assert(!pbs_look_ahead);
			if (order->GetDestination() != INVALID_TRACE_RESTRICT_COUNTER_ID) {
				TraceRestrictCounter *ctr = TraceRestrictCounter::GetIfValid(order->GetDestination());
				if (ctr != nullptr) {
					ctr->ApplyUpdate(static_cast<TraceRestrictCounterCondOpField>(order->GetCounterOperation()), order->GetXData());
				}
			}
			UpdateVehicleTimetable(v, true);
			v->IncrementRealOrderIndex();
			break;

		case OT_DUMMY:
		case OT_LABEL:
			assert(!pbs_look_ahead);
			UpdateVehicleTimetable(v, true);
			v->IncrementRealOrderIndex();
			break;

		default:
			v->SetDestTile(0);
			return false;
	}

	assert(v->cur_implicit_order_index < v->GetNumOrders());
	assert(v->cur_real_order_index < v->GetNumOrders());

	/* Get the current order */
	order = v->GetOrder(v->cur_real_order_index);
	if (order != nullptr && order->IsType(OT_IMPLICIT)) {
		assert(v->GetNumManualOrders() == 0);
		order = nullptr;
	}

	if (order == nullptr) {
		v->current_order.Free();
		v->SetDestTile(0);
		return false;
	}

	v->current_order = *order;
	return UpdateOrderDest(v, order, conditional_depth + 1, pbs_look_ahead);
}

/**
 * Handle the orders of a vehicle and determine the next place
 * to go to if needed.
 * @param v the vehicle to do this for.
 * @return true *if* the vehicle is eligible for reversing
 *              (basically only when leaving a station).
 */
bool ProcessOrders(Vehicle *v)
{
	switch (v->current_order.GetType()) {
		case OT_GOTO_DEPOT:
			/* Let a depot order in the orderlist interrupt. */
			if (!(v->current_order.GetDepotOrderType() & ODTFB_PART_OF_ORDERS)) return false;
			break;

		case OT_LOADING:
			return false;

		case OT_LOADING_ADVANCE:
			return false;

		case OT_WAITING:
			return false;

		case OT_LEAVESTATION:
			if (v->type != VEH_AIRCRAFT) return false;
			break;

		default: break;
	}

	/**
	 * Reversing because of order change is allowed only just after leaving a
	 * station (and the difficulty setting to allowed, of course)
	 * this can be detected because only after OT_LEAVESTATION, current_order
	 * will be reset to nothing. (That also happens if no order, but in that case
	 * it won't hit the point in code where may_reverse is checked)
	 */
	bool may_reverse = v->current_order.IsType(OT_NOTHING);

	ClrBit(v->vehicle_flags, VF_COND_ORDER_WAIT);

	/* Check if we've reached a 'via' destination. */
	if (((v->current_order.IsType(OT_GOTO_STATION) && (v->current_order.GetNonStopType() & ONSF_NO_STOP_AT_DESTINATION_STATION)) ||
			(v->current_order.IsType(OT_GOTO_WAYPOINT) && !v->current_order.IsWaitTimetabled())) &&
			IsTileType(v->tile, MP_STATION) &&
			v->current_order.GetDestination() == GetStationIndex(v->tile)) {
		v->DeleteUnreachedImplicitOrders();
		/* We set the last visited station here because we do not want
		 * the train to stop at this 'via' station if the next order
		 * is a no-non-stop order; in that case not setting the last
		 * visited station will cause the vehicle to still stop. */
		v->last_station_visited = v->current_order.GetDestination();
		UpdateVehicleTimetable(v, true);
		v->IncrementImplicitOrderIndex();
	}

	/* Get the current order */
	assert(v->cur_implicit_order_index == 0 || v->cur_implicit_order_index < v->GetNumOrders());
	v->UpdateRealOrderIndex();

	const Order *order = v->GetOrder(v->cur_real_order_index);
	if (order != nullptr && order->IsType(OT_IMPLICIT)) {
		assert(v->GetNumManualOrders() == 0);
		order = nullptr;
	}

	/* If no order, do nothing. */
	if (order == nullptr || (v->type == VEH_AIRCRAFT && !CheckForValidOrders(v))) {
		if (v->type == VEH_AIRCRAFT) {
			/* Aircraft do something vastly different here, so handle separately */
			HandleMissingAircraftOrders(Aircraft::From(v));
			return false;
		}

		v->current_order.Free();
		v->SetDestTile(0);
		return false;
	}

	/* If it is unchanged, keep it. */
	if (order->Equals(v->current_order) && (v->type == VEH_AIRCRAFT || v->dest_tile != 0) &&
			(v->type != VEH_SHIP || !order->IsType(OT_GOTO_STATION) || Station::Get(order->GetDestination())->HasFacilities(FACIL_DOCK))) {
		return false;
	}

	/* Otherwise set it, and determine the destination tile. */
	v->current_order = *order;

	InvalidateVehicleOrder(v, VIWD_MODIFY_ORDERS);
	switch (v->type) {
		default:
			NOT_REACHED();

		case VEH_ROAD:
		case VEH_TRAIN:
			break;

		case VEH_AIRCRAFT:
		case VEH_SHIP:
			DirtyVehicleListWindowForVehicle(v);
			break;
	}

	return UpdateOrderDest(v, order) && may_reverse;
}

bool Order::UseOccupancyValueForAverage() const
{
	if (this->GetOccupancy() == 0) return false;
	if (this->GetOccupancy() > 1) return true;

	if (this->IsType(OT_GOTO_STATION)) {
		OrderUnloadFlags unload_type = this->GetUnloadType();
		if ((unload_type == OUFB_TRANSFER || unload_type == OUFB_UNLOAD) && this->GetLoadType() == OLFB_NO_LOAD) return false;
	}

	return true;
}

/**
 * Check whether the given vehicle should stop at the given station
 * based on this order and the non-stop settings.
 * @param last_station_visited the last visited station.
 * @param station the station to stop at.
 * @param waypoint if station is a waypoint.
 * @return true if the vehicle should stop.
 */
bool Order::ShouldStopAtStation(StationID last_station_visited, StationID station, bool waypoint) const
{
	if (waypoint) return this->IsType(OT_GOTO_WAYPOINT) && this->dest == station && this->IsWaitTimetabled();
	if (this->IsType(OT_LOADING_ADVANCE) && this->dest == station) return true;
	bool is_dest_station = this->IsType(OT_GOTO_STATION) && this->dest == station;

	return (!this->IsType(OT_GOTO_DEPOT) || (this->GetDepotOrderType() & ODTFB_PART_OF_ORDERS) != 0) &&
			(last_station_visited != station) && // Do stop only when we've not just been there
			/* Finally do stop when there is no non-stop flag set for this type of station. */
			!(this->GetNonStopType() & (is_dest_station ? ONSF_NO_STOP_AT_DESTINATION_STATION : ONSF_NO_STOP_AT_INTERMEDIATE_STATIONS));
}

/**
 * Check whether the given vehicle should stop at the given station
 * based on this order and the non-stop settings.
 * @param v       the vehicle that might be stopping.
 * @param station the station to stop at.
 * @param waypoint if station is a waypoint.
 * @return true if the vehicle should stop.
 */
bool Order::ShouldStopAtStation(const Vehicle *v, StationID station, bool waypoint) const
{
	return this->ShouldStopAtStation(v->last_station_visited, station, waypoint);
}

/**
 * A vehicle can leave the current station with cargo if:
 * 1. it can load cargo here OR
 * 2a. it could leave the last station with cargo AND
 * 2b. it doesn't have to unload all cargo here.
 */
bool Order::CanLeaveWithCargo(bool has_cargo, CargoID cargo) const
{
	return (this->GetCargoLoadType(cargo) & OLFB_NO_LOAD) == 0 || (has_cargo &&
			(this->GetCargoUnloadType(cargo) & (OUFB_UNLOAD | OUFB_TRANSFER)) == 0);
}

/**
 * Mass change the target of an order.
 * This implemented by adding a new order and if that succeeds deleting the previous one.
 * @param tile unused
 * @param flags operation to perform
 * @param p1 various bitstuffed elements
 * - p1 = (bit  0 - 15) - The destination ID to change from
 * - p1 = (bit 16 - 18) - The vehicle type
 * - p1 = (bit 20 - 23) - The order type
 * - p1 = (bit 24 - 31) - Cargo filter
 * @param p2 various bitstuffed elements
  * - p2 = (bit  0 - 15) - The destination ID to change to
 * @param text unused
 * @return the cost of this operation or an error
 */
CommandCost CmdMassChangeOrder(TileIndex tile, DoCommandFlag flags, uint32_t p1, uint32_t p2, const char *text)
{
	DestinationID from_dest = GB(p1, 0, 16);
	VehicleType vehtype = Extract<VehicleType, 16, 3>(p1);
	OrderType order_type = (OrderType) GB(p1, 20, 4);
	CargoID cargo_filter = GB(p1, 24, 8);
	DestinationID to_dest = GB(p2, 0, 16);

	if (flags & DC_EXEC) {
		for (Vehicle *v : Vehicle::IterateTypeFrontOnly(vehtype)) {
			if (v->IsPrimaryVehicle() && CheckOwnership(v->owner).Succeeded() && VehicleCargoFilter(v, cargo_filter)) {
				int index = 0;
				bool changed = false;

				for (Order *order : v->Orders()) {
					if (order->GetDestination() == from_dest && order->IsType(order_type) &&
							!(order_type == OT_GOTO_DEPOT && order->GetDepotActionType() & ODATFB_NEAREST_DEPOT)) {
						Order new_order;
						new_order.AssignOrder(*order);
						new_order.SetDestination(to_dest);
						const bool wait_fixed = new_order.IsWaitFixed();
						const bool wait_timetabled = wait_fixed && new_order.IsWaitTimetabled();
						new_order.SetWaitTimetabled(false);
						new_order.SetTravelTimetabled(false);
						if (CmdInsertOrderIntl(flags, v, index + 1, new_order, true).Succeeded()) {
							DoCommand(0, v->index, index, flags, CMD_DELETE_ORDER);

							order = v->orders->GetOrderAt(index);
							order->SetRefit(new_order.GetRefitCargo());
							order->SetMaxSpeed(new_order.GetMaxSpeed());
							if (wait_fixed) {
								extern void SetOrderFixedWaitTime(Vehicle *v, VehicleOrderID order_number, uint32_t wait_time, bool wait_timetabled);
								SetOrderFixedWaitTime(v, index, new_order.GetWaitTime(), wait_timetabled);
							}
							changed = true;
						}

						new_order.Free();
					}
					index++;
				}
				if (changed) CheckMarkDirtyViewportRoutePaths(v);
			}
		}
	}
	return CommandCost();
}

void UpdateOrderUIOnDateChange()
{
	SetWindowClassesDirty(WC_VEHICLE_ORDERS);
	SetWindowClassesDirty(WC_VEHICLE_TIMETABLE);
	SetWindowClassesDirty(WC_SCHDISPATCH_SLOTS);
	InvalidateWindowClassesData(WC_DEPARTURES_BOARD, 0);
}

const char *GetOrderTypeName(OrderType order_type)
{
	static const char *names[] = {
		"OT_NOTHING",
		"OT_GOTO_STATION",
		"OT_GOTO_DEPOT",
		"OT_LOADING",
		"OT_LEAVESTATION",
		"OT_DUMMY",
		"OT_GOTO_WAYPOINT",
		"OT_CONDITIONAL",
		"OT_IMPLICIT",
		"OT_WAITING",
		"OT_LOADING_ADVANCE",
		"OT_SLOT",
		"OT_COUNTER",
		"OT_LABEL",
	};
	static_assert(lengthof(names) == OT_END);
	if (order_type < OT_END) return names[order_type];
	return "???";
}<|MERGE_RESOLUTION|>--- conflicted
+++ resolved
@@ -1170,22 +1170,17 @@
 			if (new_order.GetNonStopType() != ONSF_STOP_EVERYWHERE && !v->IsGroundVehicle()) return CMD_ERROR;
 			if (_settings_game.order.nonstop_only && !(new_order.GetNonStopType() & ONSF_NO_STOP_AT_INTERMEDIATE_STATIONS) && v->IsGroundVehicle()) return CMD_ERROR;
 			if (new_order.GetDepotOrderType() & ~(ODTFB_PART_OF_ORDERS | ((new_order.GetDepotOrderType() & ODTFB_PART_OF_ORDERS) != 0 ? ODTFB_SERVICE : 0))) return CMD_ERROR;
-<<<<<<< HEAD
-			if (new_order.GetDepotActionType() & ~(ODATFB_HALT | ODATFB_SELL | ODATFB_NEAREST_DEPOT)) return CMD_ERROR;
-			if ((new_order.GetDepotOrderType() & ODTFB_SERVICE) && (new_order.GetDepotActionType() & ODATFB_HALT)) return CMD_ERROR;
-=======
-			if (new_order.GetDepotActionType() & ~(ODATFB_HALT | ODATFB_NEAREST_DEPOT | ODATFB_UNBUNCH)) return CMD_ERROR;
+			if (new_order.GetDepotActionType() & ~(ODATFB_HALT | ODATFB_SELL | ODATFB_NEAREST_DEPOT | ODATFB_UNBUNCH)) return CMD_ERROR;
 
 			/* Vehicles cannot have a "service if needed" order that also has a depot action. */
 			if ((new_order.GetDepotOrderType() & ODTFB_SERVICE) && (new_order.GetDepotActionType() & (ODATFB_HALT | ODATFB_UNBUNCH))) return CMD_ERROR;
 
 			/* Check if we're allowed to have a new unbunching order. */
 			if ((new_order.GetDepotActionType() & ODATFB_UNBUNCH)) {
-				if (v->HasFullLoadOrder()) return CommandCost(STR_ERROR_CAN_T_ADD_ORDER, STR_ERROR_UNBUNCHING_NO_UNBUNCHING_FULL_LOAD);
-				if (v->HasUnbunchingOrder()) return CommandCost(STR_ERROR_CAN_T_ADD_ORDER, STR_ERROR_UNBUNCHING_ONLY_ONE_ALLOWED);
-				if (v->HasConditionalOrder()) return CommandCost(STR_ERROR_CAN_T_ADD_ORDER, STR_ERROR_UNBUNCHING_NO_UNBUNCHING_CONDITIONAL);
-			}
->>>>>>> 1addeddc
+				if (v->HasFullLoadOrder()) return CommandCost::DualErrorMessage(STR_ERROR_CAN_T_ADD_ORDER, STR_ERROR_UNBUNCHING_NO_UNBUNCHING_FULL_LOAD);
+				if (v->HasUnbunchingOrder()) return CommandCost::DualErrorMessage(STR_ERROR_CAN_T_ADD_ORDER, STR_ERROR_UNBUNCHING_ONLY_ONE_ALLOWED);
+				if (v->HasConditionalOrder()) return CommandCost::DualErrorMessage(STR_ERROR_CAN_T_ADD_ORDER, STR_ERROR_UNBUNCHING_NO_UNBUNCHING_CONDITIONAL);
+			}
 			break;
 		}
 
@@ -1965,26 +1960,14 @@
 			if (data == DA_UNBUNCH) {
 				/* Only one unbunching order is allowed in a vehicle's orders. If this order already has an unbunching action, no error is needed. */
 				if (v->HasUnbunchingOrder() && !(order->GetDepotActionType() & ODATFB_UNBUNCH)) return_cmd_error(STR_ERROR_UNBUNCHING_ONLY_ONE_ALLOWED);
-<<<<<<< HEAD
+
 				if (HasBit(v->vehicle_flags, VF_SCHEDULED_DISPATCH)) return_cmd_error(STR_ERROR_UNBUNCHING_NO_UNBUNCHING_SCHED_DISPATCH);
 				if (HasBit(v->vehicle_flags, VF_TIMETABLE_SEPARATION)) return_cmd_error(STR_ERROR_UNBUNCHING_NO_UNBUNCHING_AUTO_SEPARATION);
-				for (Order *o : v->Orders()) {
-					/* We don't allow unbunching if the vehicle has a conditional order. */
-					if (o->IsType(OT_CONDITIONAL)) return_cmd_error(STR_ERROR_UNBUNCHING_NO_UNBUNCHING_CONDITIONAL);
-					/* We don't allow unbunching if the vehicle has a full load order. */
-					if (o->IsType(OT_GOTO_STATION) && o->GetLoadType() & (OLFB_FULL_LOAD | OLF_FULL_LOAD_ANY)) return_cmd_error(STR_ERROR_UNBUNCHING_NO_UNBUNCHING_FULL_LOAD);
-					if (o->IsType(OT_GOTO_STATION) && o->GetLoadType() == OLFB_CARGO_TYPE_LOAD) {
-						for (CargoID cid = 0; cid < NUM_CARGO; cid++) {
-							if (o->GetCargoLoadType(cid) & (OLFB_FULL_LOAD | OLF_FULL_LOAD_ANY)) return_cmd_error(STR_ERROR_UNBUNCHING_NO_UNBUNCHING_FULL_LOAD);
-						}
-					}
-				}
-=======
+
 				/* We don't allow unbunching if the vehicle has a conditional order. */
 				if (v->HasConditionalOrder()) return_cmd_error(STR_ERROR_UNBUNCHING_NO_UNBUNCHING_CONDITIONAL);
 				/* We don't allow unbunching if the vehicle has a full load order. */
 				if (v->HasFullLoadOrder()) return_cmd_error(STR_ERROR_UNBUNCHING_NO_UNBUNCHING_FULL_LOAD);
->>>>>>> 1addeddc
 			}
 			break;
 
