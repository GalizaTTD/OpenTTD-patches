/*
 * This file is part of OpenTTD.
 * OpenTTD is free software; you can redistribute it and/or modify it under the terms of the GNU General Public License as published by the Free Software Foundation, version 2.
 * OpenTTD is distributed in the hope that it will be useful, but WITHOUT ANY WARRANTY; without even the implied warranty of MERCHANTABILITY or FITNESS FOR A PARTICULAR PURPOSE.
 * See the GNU General Public License for more details. You should have received a copy of the GNU General Public License along with OpenTTD. If not, see <http://www.gnu.org/licenses/>.
 */

/** @file order_cmd.cpp Handling of orders. */

#include "stdafx.h"
#include "debug.h"
#include "cmd_helper.h"
#include "command_func.h"
#include "company_func.h"
#include "news_func.h"
#include "strings_func.h"
#include "timetable.h"
#include "station_base.h"
#include "station_map.h"
#include "station_func.h"
#include "map_func.h"
#include "cargotype.h"
#include "vehicle_func.h"
#include "depot_base.h"
#include "core/bitmath_func.hpp"
#include "core/container_func.hpp"
#include "core/pool_func.hpp"
#include "core/random_func.hpp"
#include "aircraft.h"
#include "roadveh.h"
#include "station_base.h"
#include "waypoint_base.h"
#include "company_base.h"
#include "infrastructure_func.h"
#include "order_backup.h"
#include "cheat_type.h"
#include "viewport_func.h"
#include "order_cmd.h"
#include "vehiclelist.h"
#include "tracerestrict.h"
#include "train.h"
#include "date_func.h"

#include "table/strings.h"

#include "3rdparty/robin_hood/robin_hood.h"

#include "safeguards.h"

/* DestinationID must be at least as large as every these below, because it can
 * be any of them
 */
static_assert(sizeof(DestinationID) >= sizeof(DepotID));
static_assert(sizeof(DestinationID) >= sizeof(StationID));

OrderPool _order_pool("Order");
INSTANTIATE_POOL_METHODS(Order)
OrderListPool _orderlist_pool("OrderList");
INSTANTIATE_POOL_METHODS(OrderList)

btree::btree_map<uint32_t, uint32_t> _order_destination_refcount_map;
bool _order_destination_refcount_map_valid = false;

CommandCost CmdInsertOrderIntl(DoCommandFlag flags, Vehicle *v, VehicleOrderID sel_ord, const Order &new_order, bool allow_load_by_cargo_type);

void IntialiseOrderDestinationRefcountMap()
{
	ClearOrderDestinationRefcountMap();
	for (const Vehicle *v : Vehicle::Iterate()) {
		if (v != v->FirstShared()) continue;
		for(const Order *order : v->Orders()) {
			if (order->IsType(OT_GOTO_STATION) || order->IsType(OT_GOTO_WAYPOINT) || order->IsType(OT_IMPLICIT)) {
				_order_destination_refcount_map[OrderDestinationRefcountMapKey(order->GetDestination(), v->owner, order->GetType(), v->type)]++;
			}
		}
	}
	_order_destination_refcount_map_valid = true;
}

void ClearOrderDestinationRefcountMap()
{
	_order_destination_refcount_map.clear();
	_order_destination_refcount_map_valid = false;
}

void UpdateOrderDestinationRefcount(const Order *order, VehicleType type, Owner owner, int delta)
{
	if (order->IsType(OT_GOTO_STATION) || order->IsType(OT_GOTO_WAYPOINT) || order->IsType(OT_IMPLICIT)) {
		_order_destination_refcount_map[OrderDestinationRefcountMapKey(order->GetDestination(), owner, order->GetType(), type)] += delta;
	}
}

/** Clean everything up. */
Order::~Order()
{
	if (CleaningPool()) return;

	/* We can visit oil rigs and buoys that are not our own. They will be shown in
	 * the list of stations. So, we need to invalidate that window if needed. */
	if (this->IsType(OT_GOTO_STATION) || this->IsType(OT_GOTO_WAYPOINT)) {
		BaseStation *bs = BaseStation::GetIfValid(this->GetDestination());
		if (bs != nullptr && bs->owner == OWNER_NONE) InvalidateWindowClassesData(WC_STATION_LIST, 0);
	}
}

/**
 * 'Free' the order
 * @note ONLY use on "current_order" vehicle orders!
 */
void Order::Free()
{
	this->type  = OT_NOTHING;
	this->flags = 0;
	this->dest  = 0;
	this->next  = nullptr;
	DeAllocExtraInfo();
}

/**
 * Makes this order a Go To Station order.
 * @param destination the station to go to.
 */
void Order::MakeGoToStation(StationID destination)
{
	this->type = OT_GOTO_STATION;
	this->flags = 0;
	this->dest = destination;
}

/**
 * Makes this order a Go To Depot order.
 * @param destination   the depot to go to.
 * @param order         is this order a 'default' order, or an overridden vehicle order?
 * @param non_stop_type how to get to the depot?
 * @param action        what to do in the depot?
 * @param cargo         the cargo type to change to.
 */
void Order::MakeGoToDepot(DepotID destination, OrderDepotTypeFlags order, OrderNonStopFlags non_stop_type, OrderDepotActionFlags action, CargoID cargo)
{
	this->type = OT_GOTO_DEPOT;
	this->SetDepotOrderType(order);
	this->SetDepotActionType(action);
	this->SetNonStopType(non_stop_type);
	this->dest = destination;
	this->SetRefit(cargo);
}

/**
 * Makes this order a Go To Waypoint order.
 * @param destination the waypoint to go to.
 */
void Order::MakeGoToWaypoint(StationID destination)
{
	this->type = OT_GOTO_WAYPOINT;
	this->flags = 0;
	this->dest = destination;
}

/**
 * Makes this order a Loading order.
 * @param ordered is this an ordered stop?
 */
void Order::MakeLoading(bool ordered)
{
	this->type = OT_LOADING;
	if (!ordered) this->flags = 0;
}

/**
 * Update the jump counter, for percent probability
 * conditional orders
 *
 * Not that jump_counter is signed and may become
 * negative when a jump has been taken
 *
 * @param percent the jump chance in %.
 * @param dry_run whether this is a dry-run, so do not execute side-effects
 *
 * @return true if the jump should be taken
 */
bool Order::UpdateJumpCounter(byte percent, bool dry_run)
{
	const int8_t jump_counter = this->GetJumpCounter();
	if (dry_run) return jump_counter >= 0;
	if (jump_counter >= 0) {
		this->SetJumpCounter(jump_counter + (percent - 100));
		return true;
	}
	this->SetJumpCounter(jump_counter + percent);
	return false;
}

/**
 * Makes this order a Leave Station order.
 */
void Order::MakeLeaveStation()
{
	this->type = OT_LEAVESTATION;
	this->flags = 0;
}

/**
 * Makes this order a Dummy order.
 */
void Order::MakeDummy()
{
	this->type = OT_DUMMY;
	this->flags = 0;
}

/**
 * Makes this order an conditional order.
 * @param order the order to jump to.
 */
void Order::MakeConditional(VehicleOrderID order)
{
	this->type = OT_CONDITIONAL;
	this->flags = order;
	this->dest = 0;
}

/**
 * Makes this order an implicit order.
 * @param destination the station to go to.
 */
void Order::MakeImplicit(StationID destination)
{
	this->type = OT_IMPLICIT;
	this->dest = destination;
}

void Order::MakeWaiting()
{
	this->type = OT_WAITING;
}

void Order::MakeLoadingAdvance(StationID destination)
{
	this->type = OT_LOADING_ADVANCE;
	this->dest = destination;
}

void Order::MakeReleaseSlot()
{
	this->type = OT_SLOT;
	this->dest = INVALID_TRACE_RESTRICT_SLOT_ID;
	this->flags = OSST_RELEASE;
}

void Order::MakeTryAcquireSlot()
{
	this->type = OT_SLOT;
	this->dest = INVALID_TRACE_RESTRICT_SLOT_ID;
	this->flags = OSST_TRY_ACQUIRE;
}

void Order::MakeChangeCounter()
{
	this->type = OT_COUNTER;
	this->dest = INVALID_TRACE_RESTRICT_COUNTER_ID;
	this->flags = 0;
}

void Order::MakeLabel(OrderLabelSubType subtype)
{
	this->type = OT_LABEL;
	this->flags = subtype;
}

/**
 * Make this depot/station order also a refit order.
 * @param cargo   the cargo type to change to.
 * @pre IsType(OT_GOTO_DEPOT) || IsType(OT_GOTO_STATION).
 */
void Order::SetRefit(CargoID cargo)
{
	this->refit_cargo = cargo;
}

/**
 * Does this order have the same type, flags and destination?
 * @param other the second order to compare to.
 * @return true if the type, flags and destination match.
 */
bool Order::Equals(const Order &other) const
{
	/* In case of go to nearest depot orders we need "only" compare the flags
	 * with the other and not the nearest depot order bit or the actual
	 * destination because those get clear/filled in during the order
	 * evaluation. If we do not do this the order will continuously be seen as
	 * a different order and it will try to find a "nearest depot" every tick. */
	if ((this->IsType(OT_GOTO_DEPOT) && this->type == other.type) &&
			((this->GetDepotActionType() & ODATFB_NEAREST_DEPOT) != 0 ||
			 (other.GetDepotActionType() & ODATFB_NEAREST_DEPOT) != 0)) {
		return this->GetDepotOrderType() == other.GetDepotOrderType() &&
				(this->GetDepotActionType() & ~ODATFB_NEAREST_DEPOT) == (other.GetDepotActionType() & ~ODATFB_NEAREST_DEPOT);
	}

	return this->type == other.type && this->flags == other.flags && this->dest == other.dest;
}

/**
 * Pack this order into a 64 bits integer, or actually only
 * the type, flags and destination.
 * @return the packed representation.
 * @note unpacking is done in the constructor.
 */
uint64_t Order::Pack() const
{
	return ((uint64_t) this->dest) << 24 | ((uint64_t) this->flags) << 8 | ((uint64_t) this->type);
}

/**
 * Pack this order into a 16 bits integer as close to the TTD
 * representation as possible.
 * @return the TTD-like packed representation.
 */
uint16_t Order::MapOldOrder() const
{
	uint16_t order = this->GetType();
	switch (this->type) {
		case OT_GOTO_STATION:
			if (this->GetUnloadType() & OUFB_UNLOAD) SetBit(order, 5);
			if (this->GetLoadType() & OLFB_FULL_LOAD) SetBit(order, 6);
			if (this->GetNonStopType() & ONSF_NO_STOP_AT_INTERMEDIATE_STATIONS) SetBit(order, 7);
			order |= GB(this->GetDestination(), 0, 8) << 8;
			break;
		case OT_GOTO_DEPOT:
			if (!(this->GetDepotOrderType() & ODTFB_PART_OF_ORDERS)) SetBit(order, 6);
			SetBit(order, 7);
			order |= GB(this->GetDestination(), 0, 8) << 8;
			break;
		case OT_LOADING:
			if (this->GetLoadType() & OLFB_FULL_LOAD) SetBit(order, 6);
			break;
	}
	return order;
}

/**
 * Create an order based on a packed representation of that order.
 * @param packed the packed representation.
 */
Order::Order(uint64_t packed)
{
	this->type    = (OrderType)GB(packed,  0,  8);
	this->flags   = GB(packed,  8,  16);
	this->dest    = GB(packed, 24, 16);
	this->extra   = nullptr;
	this->next    = nullptr;
	this->refit_cargo   = CARGO_NO_REFIT;
	this->occupancy     = 0;
	this->wait_time     = 0;
	this->travel_time   = 0;
	this->max_speed     = UINT16_MAX;
}

/**
 *
 * Updates the widgets of a vehicle which contains the order-data
 *
 */
void InvalidateVehicleOrder(const Vehicle *v, int data)
{
	SetWindowDirty(WC_VEHICLE_VIEW, v->index);
	SetWindowDirty(WC_SCHDISPATCH_SLOTS, v->index);

	if (data != 0) {
		/* Calls SetDirty() too */
		InvalidateWindowData(WC_VEHICLE_ORDERS,    v->index, data);
		InvalidateWindowData(WC_VEHICLE_TIMETABLE, v->index, data);
		return;
	}

	SetWindowDirty(WC_VEHICLE_ORDERS,    v->index);
	SetWindowDirty(WC_VEHICLE_TIMETABLE, v->index);
}

const char *Order::GetLabelText() const
{
	assert(this->IsType(OT_LABEL) && this->GetLabelSubType() == OLST_TEXT);
	if (this->extra == nullptr) return "";
	const char *text = (const char *)(this->extra->cargo_type_flags);
	if (ttd_strnlen(text, lengthof(this->extra->cargo_type_flags)) == lengthof(this->extra->cargo_type_flags)) {
		/* Not null terminated, give up */
		return "";
	}
	return text;
}

void Order::SetLabelText(const char *text)
{
	assert(this->IsType(OT_LABEL) && this->GetLabelSubType() == OLST_TEXT);
	this->CheckExtraInfoAlloced();
	strecpy((char *)(this->extra->cargo_type_flags), text, (char *)(lastof(this->extra->cargo_type_flags)));
}

/**
 *
 * Assign data to an order (from another order)
 *   This function makes sure that the index is maintained correctly
 * @param other the data to copy (except next pointer).
 *
 */
void Order::AssignOrder(const Order &other)
{
	this->type  = other.type;
	this->flags = other.flags;
	this->dest  = other.dest;

	this->refit_cargo   = other.refit_cargo;

	this->wait_time   = other.wait_time;

	this->travel_time = other.travel_time;
	this->max_speed   = other.max_speed;

	if (other.extra != nullptr && (this->GetUnloadType() == OUFB_CARGO_TYPE_UNLOAD || this->GetLoadType() == OLFB_CARGO_TYPE_LOAD
			|| (this->IsType(OT_LABEL) && this->GetLabelSubType() == OLST_TEXT)
			|| other.extra->xdata != 0 || other.extra->xdata2 != 0 || other.extra->xflags != 0 || other.extra->dispatch_index != 0 || other.extra->colour != 0)) {
		this->AllocExtraInfo();
		*(this->extra) = *(other.extra);
	} else {
		this->DeAllocExtraInfo();
	}
}

void Order::AllocExtraInfo()
{
	if (!this->extra) {
		this->extra.reset(new OrderExtraInfo());
	}
}

void Order::DeAllocExtraInfo()
{
	this->extra.reset();
}

void CargoStationIDStackSet::FillNextStoppingStation(const Vehicle *v, const OrderList *o, const Order *first, uint hops)
{
	this->more.clear();
	this->first = o->GetNextStoppingStation(v, ALL_CARGOTYPES, first, hops);
	if (this->first.cargo_mask != ALL_CARGOTYPES) {
		CargoTypes have_cargoes = this->first.cargo_mask;
		do {
			this->more.push_back(o->GetNextStoppingStation(v, ~have_cargoes, first, hops));
			have_cargoes |= this->more.back().cargo_mask;
		} while (have_cargoes != ALL_CARGOTYPES);
	}
}

void OrderList::ReindexOrderList()
{
	this->order_index.clear();
	for (Order *o = this->first; o != nullptr; o = o->next) {
		this->order_index.push_back(o);
	}
}

bool OrderList::CheckOrderListIndexing() const
{
	uint idx = 0;
	for (Order *o = this->first; o != nullptr; o = o->next, idx++) {
		if (idx >= this->order_index.size()) return false;
		if (this->order_index[idx] != o) return false;
	}
	return idx == this->order_index.size();
}

/**
 * Recomputes everything.
 * @param chain first order in the chain
 * @param v one of vehicle that is using this orderlist
 */
void OrderList::Initialize(Order *chain, Vehicle *v)
{
	this->first = chain;
	this->first_shared = v;

	this->num_manual_orders = 0;
	this->num_vehicles = 1;
	this->timetable_duration = 0;
	this->total_duration = 0;
	this->order_index.clear();

	VehicleType type = v->type;
	Owner owner = v->owner;

	for (Order *o = this->first; o != nullptr; o = o->next) {
		if (!o->IsType(OT_IMPLICIT)) ++this->num_manual_orders;
		if (!o->IsType(OT_CONDITIONAL)) {
			this->timetable_duration += o->GetTimetabledWait() + o->GetTimetabledTravel();
			this->total_duration += o->GetWaitTime() + o->GetTravelTime();
		}
		this->order_index.push_back(o);
		RegisterOrderDestination(o, type, owner);
	}

	for (Vehicle *u = this->first_shared->PreviousShared(); u != nullptr; u = u->PreviousShared()) {
		++this->num_vehicles;
		this->first_shared = u;
	}

	for (const Vehicle *u = v->NextShared(); u != nullptr; u = u->NextShared()) ++this->num_vehicles;
}

/**
 * Recomputes Timetable duration.
 * Split out into a separate function so it can be used by afterload.
 */
void OrderList::RecalculateTimetableDuration()
{
	this->timetable_duration = 0;
	for (Order *o = this->first; o != nullptr; o = o->next) {
		if (!o->IsType(OT_CONDITIONAL)) {
			this->timetable_duration += o->GetTimetabledWait() + o->GetTimetabledTravel();
		}
	}
}

/**
 * Free a complete order chain.
 * @param keep_orderlist If this is true only delete the orders, otherwise also delete the OrderList.
 * @note do not use on "current_order" vehicle orders!
 */
void OrderList::FreeChain(bool keep_orderlist)
{
	Order *next;
	VehicleType type = this->GetFirstSharedVehicle()->type;
	Owner owner = this->GetFirstSharedVehicle()->owner;
	for (Order *o = this->first; o != nullptr; o = next) {
		UnregisterOrderDestination(o, type, owner);
		next = o->next;
		delete o;
	}

	if (keep_orderlist) {
		this->first = nullptr;
		this->num_manual_orders = 0;
		this->timetable_duration = 0;
		this->order_index.clear();
	} else {
		delete this;
	}
}

/**
 * Get a certain order of the order chain.
 * @param index zero-based index of the order within the chain.
 * @return the order at position index.
 */
Order *OrderList::GetOrderAt(int index) const
{
	if (index < 0 || (uint) index >= this->order_index.size()) return nullptr;
	return this->order_index[index];
}

Order *OrderList::GetOrderAtFromList(int index) const
{
	if (index < 0) return nullptr;

	Order *order = this->first;

	while (order != nullptr && index-- > 0) {
		order = order->next;
	}
	return order;
}

/**
 * Get the index of an order of the order chain, or INVALID_VEH_ORDER_ID.
 * @param order order to get the index of.
 * @return the position index of the given order, or INVALID_VEH_ORDER_ID.
 */
VehicleOrderID OrderList::GetIndexOfOrder(const Order *order) const
{
	for (VehicleOrderID index = 0; index < (VehicleOrderID)this->order_index.size(); index++) {
		if (this->order_index[index] == order) return index;
	}
	return INVALID_VEH_ORDER_ID;
}

/**
 * Get the next order which will make the given vehicle stop at a station
 * or refit at a depot or evaluate a non-trivial condition.
 * @param next The order to start looking at.
 * @param hops The number of orders we have already looked at.
 * @param cargo_mask The bit set of cargoes that the we are looking at, this may be reduced to indicate the set of cargoes that the result is valid for. This may be 0 to ignore cargo types entirely.
 * @return Either of
 *         \li a station order
 *         \li a refitting depot order
 *         \li a non-trivial conditional order
 *         \li nullptr  if the vehicle won't stop anymore.
 */
const Order *OrderList::GetNextDecisionNode(const Order *next, uint hops, CargoTypes &cargo_mask) const
{
	if (hops > std::min<uint>(64, this->GetNumOrders()) || next == nullptr) return nullptr;

	if (next->IsType(OT_CONDITIONAL)) {
		if (next->GetConditionVariable() != OCV_UNCONDITIONALLY) return next;

		/* We can evaluate trivial conditions right away. They're conceptually
		 * the same as regular order progression. */
		return this->GetNextDecisionNode(
				this->GetOrderAt(next->GetConditionSkipToOrder()),
				hops + 1, cargo_mask);
	}

	if (next->IsType(OT_GOTO_DEPOT)) {
		if (next->GetDepotActionType() & ODATFB_HALT) return nullptr;
		if (next->IsRefit()) return next;
	}

	bool can_load_or_unload = false;
	if ((next->IsType(OT_GOTO_STATION) || next->IsType(OT_IMPLICIT)) &&
			(next->GetNonStopType() & ONSF_NO_STOP_AT_DESTINATION_STATION) == 0) {
		if (cargo_mask == 0) {
			can_load_or_unload = true;
		} else if (next->GetUnloadType() == OUFB_CARGO_TYPE_UNLOAD || next->GetLoadType() == OLFB_CARGO_TYPE_LOAD) {
			/* This is a cargo-specific load/unload order.
			 * If the first cargo is both a no-load and no-unload order, skip it.
			 * Drop cargoes which don't match the first one. */
			can_load_or_unload = CargoMaskValueFilter<bool>(cargo_mask, [&](CargoID cargo) {
				return ((next->GetCargoLoadType(cargo) & OLFB_NO_LOAD) == 0 || (next->GetCargoUnloadType(cargo) & OUFB_NO_UNLOAD) == 0);
			});
		} else if ((next->GetLoadType() & OLFB_NO_LOAD) == 0 || (next->GetUnloadType() & OUFB_NO_UNLOAD) == 0) {
			can_load_or_unload = true;
		}
	}

	if (!can_load_or_unload) {
		return this->GetNextDecisionNode(this->GetNext(next), hops + 1, cargo_mask);
	}

	return next;
}

/**
 * Recursively determine the next deterministic station to stop at.
 * @param v The vehicle we're looking at.
 * @param CargoTypes cargo_mask Bit-set of the cargo IDs of interest. This may be 0 to ignore cargo types entirely.
 * @param first Order to start searching at or nullptr to start at cur_implicit_order_index + 1.
 * @param hops Number of orders we have already looked at.
 * @return A CargoMaskedStationIDStack of the cargo mask the result is valid for, and the next stopping station or INVALID_STATION.
 * @pre The vehicle is currently loading and v->last_station_visited is meaningful.
 * @note This function may draw a random number. Don't use it from the GUI.
 */
CargoMaskedStationIDStack OrderList::GetNextStoppingStation(const Vehicle *v, CargoTypes cargo_mask, const Order *first, uint hops) const
{
	static robin_hood::unordered_flat_set<const Order *> seen_conditional_branches;
	if (hops == 0) {
		seen_conditional_branches.clear();
	}

	const Order *next = first;
	if (first == nullptr) {
		next = this->GetOrderAt(v->cur_implicit_order_index);
		if (next == nullptr) {
			next = this->GetFirstOrder();
			if (next == nullptr) return CargoMaskedStationIDStack(cargo_mask, INVALID_STATION);
		} else {
			/* GetNext never returns nullptr if there is a valid station in the list.
			 * As the given "next" is already valid and a station in the list, we
			 * don't have to check for nullptr here. */
			next = this->GetNext(next);
			assert(next != nullptr);
		}
	}

	do {
		next = this->GetNextDecisionNode(next, ++hops, cargo_mask);

		/* Resolve possibly nested conditionals by estimation. */
		while (next != nullptr && next->IsType(OT_CONDITIONAL)) {
			if (!seen_conditional_branches.insert(next).second) {
				/* Already handled this branch */
				return CargoMaskedStationIDStack(cargo_mask, INVALID_STATION);
			}
			/* We return both options of conditional orders. */
			const Order *skip_to = this->GetNextDecisionNode(
					this->GetOrderAt(next->GetConditionSkipToOrder()), hops, cargo_mask);
			const Order *advance = this->GetNextDecisionNode(
					this->GetNext(next), hops, cargo_mask);
			auto seen_target = [&](const Order *target) -> bool {
				return target->IsType(OT_CONDITIONAL) && seen_conditional_branches.contains(target);
			};
			if (advance == nullptr || advance == first || skip_to == advance || seen_target(advance)) {
				next = (skip_to == first) ? nullptr : skip_to;
			} else if (skip_to == nullptr || skip_to == first || seen_target(skip_to)) {
				next = (advance == first) ? nullptr : advance;
			} else {
				CargoMaskedStationIDStack st1 = this->GetNextStoppingStation(v, cargo_mask, skip_to, hops);
				cargo_mask &= st1.cargo_mask;
				CargoMaskedStationIDStack st2 = this->GetNextStoppingStation(v, cargo_mask, advance, hops);
				st1.cargo_mask &= st2.cargo_mask;
				while (!st2.station.IsEmpty()) st1.station.Push(st2.station.Pop());
				return st1;
			}
			++hops;
		}

		if (next == nullptr) return CargoMaskedStationIDStack(cargo_mask, INVALID_STATION);

		/* Don't return a next stop if the vehicle has to unload everything. */
		if ((next->IsType(OT_GOTO_STATION) || next->IsType(OT_IMPLICIT)) &&
				next->GetDestination() == v->last_station_visited && cargo_mask != 0) {
			/* This is a cargo-specific load/unload order.
			 * Don't return a next stop if first cargo has transfer or unload set.
			 * Drop cargoes which don't match the first one. */
			bool invalid = CargoMaskValueFilter<bool>(cargo_mask, [&](CargoID cargo) {
				return ((next->GetCargoUnloadType(cargo) & (OUFB_TRANSFER | OUFB_UNLOAD)) != 0);
			});
			if (invalid) return CargoMaskedStationIDStack(cargo_mask, INVALID_STATION);
		}
	} while (next->IsType(OT_GOTO_DEPOT) || next->IsType(OT_SLOT) || next->IsType(OT_COUNTER) || next->IsType(OT_DUMMY) || next->IsType(OT_LABEL)
			|| (next->IsBaseStationOrder() && next->GetDestination() == v->last_station_visited));

	return CargoMaskedStationIDStack(cargo_mask, next->GetDestination());
}

/**
 * Insert a new order into the order chain.
 * @param new_order is the order to insert into the chain.
 * @param index is the position where the order is supposed to be inserted.
 */
void OrderList::InsertOrderAt(Order *new_order, int index)
{
	if (this->first == nullptr) {
		this->first = new_order;
	} else {
		if (index == 0) {
			/* Insert as first or only order */
			new_order->next = this->first;
			this->first = new_order;
		} else if (index >= this->GetNumOrders()) {
			/* index is after the last order, add it to the end */
			this->GetLastOrder()->next = new_order;
		} else {
			/* Put the new order in between */
			Order *order = this->GetOrderAt(index - 1);
			new_order->next = order->next;
			order->next = new_order;
		}
	}
	if (!new_order->IsType(OT_IMPLICIT)) ++this->num_manual_orders;
	if (!new_order->IsType(OT_CONDITIONAL)) {
		this->timetable_duration += new_order->GetTimetabledWait() + new_order->GetTimetabledTravel();
		this->total_duration += new_order->GetWaitTime() + new_order->GetTravelTime();
	}
	RegisterOrderDestination(new_order, this->GetFirstSharedVehicle()->type, this->GetFirstSharedVehicle()->owner);
	this->ReindexOrderList();

	/* We can visit oil rigs and buoys that are not our own. They will be shown in
	 * the list of stations. So, we need to invalidate that window if needed. */
	if (new_order->IsType(OT_GOTO_STATION) || new_order->IsType(OT_GOTO_WAYPOINT)) {
		BaseStation *bs = BaseStation::Get(new_order->GetDestination());
		if (bs->owner == OWNER_NONE) InvalidateWindowClassesData(WC_STATION_LIST, 0);
	}

}


/**
 * Remove an order from the order list and delete it.
 * @param index is the position of the order which is to be deleted.
 */
void OrderList::DeleteOrderAt(int index)
{
	if (index >= this->GetNumOrders()) return;

	Order *to_remove;

	if (index == 0) {
		to_remove = this->first;
		this->first = to_remove->next;
	} else {
		Order *prev = GetOrderAt(index - 1);
		to_remove = prev->next;
		prev->next = to_remove->next;
	}
	if (!to_remove->IsType(OT_IMPLICIT)) --this->num_manual_orders;
	if (!to_remove->IsType(OT_CONDITIONAL)) {
		this->timetable_duration -= (to_remove->GetTimetabledWait() + to_remove->GetTimetabledTravel());
		this->total_duration -= (to_remove->GetWaitTime() + to_remove->GetTravelTime());
	}
	UnregisterOrderDestination(to_remove, this->GetFirstSharedVehicle()->type, this->GetFirstSharedVehicle()->owner);
	delete to_remove;
	this->ReindexOrderList();
}

/**
 * Move an order to another position within the order list.
 * @param from is the zero-based position of the order to move.
 * @param to is the zero-based position where the order is moved to.
 */
void OrderList::MoveOrder(int from, int to)
{
	if (from >= this->GetNumOrders() || to >= this->GetNumOrders() || from == to) return;

	Order *moving_one;

	/* Take the moving order out of the pointer-chain */
	if (from == 0) {
		moving_one = this->first;
		this->first = moving_one->next;
	} else {
		Order *one_before = GetOrderAtFromList(from - 1);
		moving_one = one_before->next;
		one_before->next = moving_one->next;
	}

	/* Insert the moving_order again in the pointer-chain */
	if (to == 0) {
		moving_one->next = this->first;
		this->first = moving_one;
	} else {
		Order *one_before = GetOrderAtFromList(to - 1);
		moving_one->next = one_before->next;
		one_before->next = moving_one;
	}
	this->ReindexOrderList();
}

/**
 * Removes the vehicle from the shared order list.
 * @note This is supposed to be called when the vehicle is still in the chain
 * @param v vehicle to remove from the list
 */
void OrderList::RemoveVehicle(Vehicle *v)
{
	--this->num_vehicles;
	if (v == this->first_shared) this->first_shared = v->NextShared();
}

/**
 * Checks whether all orders of the list have a filled timetable.
 * @return whether all orders have a filled timetable.
 */
bool OrderList::IsCompleteTimetable() const
{
	for (VehicleOrderID index = 0; index < (VehicleOrderID)this->order_index.size(); index++) {
		const Order *o = this->order_index[index];
		/* Implicit orders are, by definition, not timetabled. */
		if (o->IsType(OT_IMPLICIT)) continue;
		if (!o->IsCompletelyTimetabled()) return false;
	}
	return true;
}

#ifdef WITH_ASSERT
/**
 * Checks for internal consistency of order list. Triggers assertion if something is wrong.
 */
void OrderList::DebugCheckSanity() const
{
	VehicleOrderID check_num_orders = 0;
	VehicleOrderID check_num_manual_orders = 0;
	uint check_num_vehicles = 0;
	Ticks check_timetable_duration = 0;
	Ticks check_total_duration = 0;

	DEBUG(misc, 6, "Checking OrderList %hu for sanity...", this->index);

	for (const Order *o = this->first; o != nullptr; o = o->next) {
		assert(this->order_index.size() > check_num_orders);
		assert(o == this->order_index[check_num_orders]);
		++check_num_orders;
		if (!o->IsType(OT_IMPLICIT)) ++check_num_manual_orders;
		if (!o->IsType(OT_CONDITIONAL)) {
			check_timetable_duration += o->GetTimetabledWait() + o->GetTimetabledTravel();
			check_total_duration += o->GetWaitTime() + o->GetTravelTime();
		}
	}
	assert_msg(this->GetNumOrders() == check_num_orders, "%u, %u", (uint) this->GetNumOrders(), check_num_orders);
	assert_msg(this->num_manual_orders == check_num_manual_orders, "%u, %u", this->num_manual_orders, check_num_manual_orders);
	assert_msg(this->timetable_duration == check_timetable_duration, "%u, %u", this->timetable_duration, check_timetable_duration);
	assert_msg(this->total_duration == check_total_duration, "%u, %u", this->total_duration, check_total_duration);

	for (const Vehicle *v = this->first_shared; v != nullptr; v = v->NextShared()) {
		++check_num_vehicles;
		assert_msg(v->orders == this, "%p, %p", v->orders, this);
	}
	assert_msg(this->num_vehicles == check_num_vehicles, "%u, %u", this->num_vehicles, check_num_vehicles);
	DEBUG(misc, 6, "... detected %u orders (%u manual), %u vehicles, %i timetabled, %i total",
			(uint)this->GetNumOrders(), (uint)this->num_manual_orders,
			this->num_vehicles, this->timetable_duration, this->total_duration);
	assert(this->CheckOrderListIndexing());
}
#endif

/**
 * Checks whether the order goes to a station or not, i.e. whether the
 * destination is a station
 * @param v the vehicle to check for
 * @param o the order to check
 * @return true if the destination is a station
 */
static inline bool OrderGoesToStation(const Vehicle *v, const Order *o)
{
	return o->IsType(OT_GOTO_STATION) ||
			(v->type == VEH_AIRCRAFT && o->IsType(OT_GOTO_DEPOT) && !(o->GetDepotActionType() & ODATFB_NEAREST_DEPOT) && o->GetDestination() != INVALID_STATION);
}

/**
 * Checks whether the order goes to a road depot
 * @param v the vehicle to check for
 * @param o the order to check
 * @return true if the destination is a road depot
 */
static inline bool OrderGoesToRoadDepot(const Vehicle *v, const Order *o)
{
	return (v->type == VEH_ROAD) && o->IsType(OT_GOTO_DEPOT) && !(o->GetDepotActionType() & ODATFB_NEAREST_DEPOT);
}

/**
 * Delete all news items regarding defective orders about a vehicle
 * This could kill still valid warnings (for example about void order when just
 * another order gets added), but assume the company will notice the problems,
 * when they're changing the orders.
 */
static void DeleteOrderWarnings(const Vehicle *v)
{
	DeleteVehicleNews(v->index, STR_NEWS_VEHICLE_HAS_TOO_FEW_ORDERS);
	DeleteVehicleNews(v->index, STR_NEWS_VEHICLE_HAS_VOID_ORDER);
	DeleteVehicleNews(v->index, STR_NEWS_VEHICLE_HAS_DUPLICATE_ENTRY);
	DeleteVehicleNews(v->index, STR_NEWS_VEHICLE_HAS_INVALID_ENTRY);
	DeleteVehicleNews(v->index, STR_NEWS_VEHICLE_NO_DEPOT_ORDER);
	DeleteVehicleNews(v->index, STR_NEWS_PLANE_USES_TOO_SHORT_RUNWAY);
}

/**
 * Returns a tile somewhat representing the order destination (not suitable for pathfinding).
 * @param v The vehicle to get the location for.
 * @param airport Get the airport tile and not the station location for aircraft.
 * @return destination of order, or INVALID_TILE if none.
 */
TileIndex Order::GetLocation(const Vehicle *v, bool airport) const
{
	switch (this->GetType()) {
		case OT_GOTO_WAYPOINT:
		case OT_GOTO_STATION:
		case OT_IMPLICIT:
			if (airport && v->type == VEH_AIRCRAFT) return Station::Get(this->GetDestination())->airport.tile;
			return BaseStation::Get(this->GetDestination())->xy;

		case OT_GOTO_DEPOT:
			if (this->GetDepotActionType() & ODATFB_NEAREST_DEPOT) return INVALID_TILE;
			if (this->GetDestination() == INVALID_DEPOT) return INVALID_TILE;
			return (v->type == VEH_AIRCRAFT) ? Station::Get(this->GetDestination())->xy : Depot::Get(this->GetDestination())->xy;

		default:
			return INVALID_TILE;
	}
}

/**
 * Get the distance between two orders of a vehicle. Conditional orders are resolved
 * and the bigger distance of the two order branches is returned.
 * @param prev Origin order.
 * @param cur Destination order.
 * @param v The vehicle to get the distance for.
 * @param conditional_depth Internal param for resolving conditional orders.
 * @return Maximum distance between the two orders.
 */
uint GetOrderDistance(const Order *prev, const Order *cur, const Vehicle *v, int conditional_depth)
{
	if (cur->IsType(OT_CONDITIONAL)) {
		if (conditional_depth > std::min<int>(64, v->GetNumOrders())) return 0;

		conditional_depth++;

		int dist1 = GetOrderDistance(prev, v->GetOrder(cur->GetConditionSkipToOrder()), v, conditional_depth);
		int dist2 = GetOrderDistance(prev, cur->next == nullptr ? v->orders->GetFirstOrder() : cur->next, v, conditional_depth);
		return std::max(dist1, dist2);
	}

	TileIndex prev_tile = prev->GetLocation(v, true);
	TileIndex cur_tile = cur->GetLocation(v, true);
	if (prev_tile == INVALID_TILE || cur_tile == INVALID_TILE) return 0;
	return v->type == VEH_AIRCRAFT ? DistanceSquare(prev_tile, cur_tile) : DistanceManhattan(prev_tile, cur_tile);
}

/**
 * Add an order to the orderlist of a vehicle.
 * @param tile unused
 * @param flags operation to perform
 * @param p1 various bitstuffed elements
 * - p1 = (bit  0 - 19) - ID of the vehicle
 * @param p2 various bitstuffed elements
 *  - p2 = (bit 0 - 15) - the selected order (if any). If the last order is given,
 *                        the order will be inserted before that one
 * @param p3 packed order to insert
 * @param text unused
 * @return the cost of this operation or an error
 */
CommandCost CmdInsertOrder(TileIndex tile, DoCommandFlag flags, uint32_t p1, uint32_t p2, uint64_t p3, const char *text, const CommandAuxiliaryBase *aux_data)
{
	VehicleID veh          = GB(p1,  0, 20);
	VehicleOrderID sel_ord = GB(p2,  0, 16);
	Order new_order(p3);

	return CmdInsertOrderIntl(flags, Vehicle::GetIfValid(veh), sel_ord, new_order, false);
}

/**
 * Duplicate an order in the orderlist of a vehicle.
 * @param tile unused
 * @param flags operation to perform
 * @param p1 various bitstuffed elements
 * - p1 = (bit  0 - 19) - ID of the vehicle
 * @param p2 various bitstuffed elements
 *  - p2 = (bit 0 - 15) - The order to duplicate
 * @param text unused
 * @return the cost of this operation or an error
 */
CommandCost CmdDuplicateOrder(TileIndex tile, DoCommandFlag flags, uint32_t p1, uint32_t p2, const char *text)
{
	VehicleID veh_id = GB(p1, 0, 20);
	VehicleOrderID sel_ord = GB(p2, 0, 16);

	Vehicle *v = Vehicle::GetIfValid(veh_id);

	if (v == nullptr || !v->IsPrimaryVehicle()) return CMD_ERROR;

	CommandCost ret = CheckOwnership(v->owner);
	if (ret.Failed()) return ret;

	if (sel_ord >= v->GetNumOrders()) return CMD_ERROR;

	const Order *src_order = v->GetOrder(sel_ord);
	if (src_order == nullptr) return CMD_ERROR;

	Order new_order;
	new_order.AssignOrder(*src_order);
	const bool wait_fixed = new_order.IsWaitFixed();
	const bool wait_timetabled = wait_fixed && new_order.IsWaitTimetabled();
	new_order.SetWaitTimetabled(false);
	new_order.SetTravelTimetabled(false);
	new_order.SetTravelTime(0);
	new_order.SetTravelFixed(false);
	CommandCost cost = CmdInsertOrderIntl(flags, v, sel_ord + 1, new_order, true);
	if (cost.Failed()) return cost;
	if (flags & DC_EXEC) {
		Order *order = v->orders->GetOrderAt(sel_ord + 1);
		order->SetRefit(new_order.GetRefitCargo());
		order->SetMaxSpeed(new_order.GetMaxSpeed());
		if (wait_fixed) {
			extern void SetOrderFixedWaitTime(Vehicle *v, VehicleOrderID order_number, uint32_t wait_time, bool wait_timetabled);
			SetOrderFixedWaitTime(v, sel_ord + 1, new_order.GetWaitTime(), wait_timetabled);
		}
	}
	new_order.Free();
	return CommandCost();
}

CommandCost CmdInsertOrderIntl(DoCommandFlag flags, Vehicle *v, VehicleOrderID sel_ord, const Order &new_order, bool allow_load_by_cargo_type) {
	if (v == nullptr || !v->IsPrimaryVehicle()) return CMD_ERROR;

	CommandCost ret = CheckOwnership(v->owner);
	if (ret.Failed()) return ret;

	/* Check if the inserted order is to the correct destination (owner, type),
	 * and has the correct flags if any */
	switch (new_order.GetType()) {
		case OT_GOTO_STATION: {
			const Station *st = Station::GetIfValid(new_order.GetDestination());
			if (st == nullptr) return CMD_ERROR;

			if (st->owner != OWNER_NONE) {
				CommandCost ret = CheckInfraUsageAllowed(v->type, st->owner);
				if (ret.Failed()) return ret;
			}

			if (!CanVehicleUseStation(v, st)) return CommandCost::DualErrorMessage(STR_ERROR_CAN_T_ADD_ORDER, GetVehicleCannotUseStationReason(v, st));
			for (Vehicle *u = v->FirstShared(); u != nullptr; u = u->NextShared()) {
				if (!CanVehicleUseStation(u, st)) return CommandCost::DualErrorMessage(STR_ERROR_CAN_T_ADD_ORDER_SHARED, GetVehicleCannotUseStationReason(u, st));
			}

			/* Non stop only allowed for ground vehicles. */
			if (new_order.GetNonStopType() != ONSF_STOP_EVERYWHERE && !v->IsGroundVehicle()) return CMD_ERROR;
			if (_settings_game.order.nonstop_only && !(new_order.GetNonStopType() & ONSF_NO_STOP_AT_INTERMEDIATE_STATIONS) && v->IsGroundVehicle()) return CMD_ERROR;

			/* Filter invalid load/unload types. */
			switch (new_order.GetLoadType()) {
<<<<<<< HEAD
				case OLF_LOAD_IF_POSSIBLE: case OLFB_FULL_LOAD: case OLF_FULL_LOAD_ANY: case OLFB_NO_LOAD: break;
				case OLFB_CARGO_TYPE_LOAD:
					if (allow_load_by_cargo_type) break;
					return CMD_ERROR;
				default: return CMD_ERROR;
=======
				case OLF_LOAD_IF_POSSIBLE:
				case OLFB_NO_LOAD:
					break;

				case OLFB_FULL_LOAD:
				case OLF_FULL_LOAD_ANY:
					if (v->HasUnbunchingOrder()) return_cmd_error(STR_ERROR_UNBUNCHING_NO_FULL_LOAD);
					break;

				default:
					return CMD_ERROR;
>>>>>>> 22eed961
			}
			switch (new_order.GetUnloadType()) {
				case OUF_UNLOAD_IF_POSSIBLE: case OUFB_UNLOAD: case OUFB_TRANSFER: case OUFB_NO_UNLOAD: break;
				case OUFB_CARGO_TYPE_UNLOAD:
					if (allow_load_by_cargo_type) break;
					return CMD_ERROR;
				default: return CMD_ERROR;
			}

			/* Filter invalid stop locations */
			switch (new_order.GetStopLocation()) {
				case OSL_PLATFORM_NEAR_END:
				case OSL_PLATFORM_MIDDLE:
				case OSL_PLATFORM_THROUGH:
					if (v->type != VEH_TRAIN) return CMD_ERROR;
					[[fallthrough]];

				case OSL_PLATFORM_FAR_END:
					break;

				default:
					return CMD_ERROR;
			}

			break;
		}

		case OT_GOTO_DEPOT: {
			if ((new_order.GetDepotActionType() & ODATFB_NEAREST_DEPOT) == 0) {
				if (v->type == VEH_AIRCRAFT) {
					const Station *st = Station::GetIfValid(new_order.GetDestination());

					if (st == nullptr) return CMD_ERROR;

					CommandCost ret = CheckInfraUsageAllowed(v->type, st->owner);
					if (ret.Failed()) return ret;

					if (!CanVehicleUseStation(v, st) || !st->airport.HasHangar()) {
						return CMD_ERROR;
					}
				} else {
					const Depot *dp = Depot::GetIfValid(new_order.GetDestination());

					if (dp == nullptr) return CMD_ERROR;

					CommandCost ret = CheckInfraUsageAllowed(v->type, GetTileOwner(dp->xy), dp->xy);
					if (ret.Failed()) return ret;

					switch (v->type) {
						case VEH_TRAIN:
							if (!IsRailDepotTile(dp->xy)) return CMD_ERROR;
							break;

						case VEH_ROAD:
							if (!IsRoadDepotTile(dp->xy)) return CMD_ERROR;
							if ((GetPresentRoadTypes(dp->xy) & RoadVehicle::From(v)->compatible_roadtypes) == 0) return CMD_ERROR;
							break;

						case VEH_SHIP:
							if (!IsShipDepotTile(dp->xy)) return CMD_ERROR;
							break;

						default: return CMD_ERROR;
					}
				}
			}

			if (new_order.GetNonStopType() != ONSF_STOP_EVERYWHERE && !v->IsGroundVehicle()) return CMD_ERROR;
			if (_settings_game.order.nonstop_only && !(new_order.GetNonStopType() & ONSF_NO_STOP_AT_INTERMEDIATE_STATIONS) && v->IsGroundVehicle()) return CMD_ERROR;
			if (new_order.GetDepotOrderType() & ~(ODTFB_PART_OF_ORDERS | ((new_order.GetDepotOrderType() & ODTFB_PART_OF_ORDERS) != 0 ? ODTFB_SERVICE : 0))) return CMD_ERROR;
			if (new_order.GetDepotActionType() & ~(ODATFB_HALT | ODATFB_SELL | ODATFB_NEAREST_DEPOT)) return CMD_ERROR;
			if ((new_order.GetDepotOrderType() & ODTFB_SERVICE) && (new_order.GetDepotActionType() & ODATFB_HALT)) return CMD_ERROR;
			break;
		}

		case OT_GOTO_WAYPOINT: {
			const Waypoint *wp = Waypoint::GetIfValid(new_order.GetDestination());
			if (wp == nullptr) return CMD_ERROR;

			switch (v->type) {
				default: return CMD_ERROR;

				case VEH_TRAIN: {
					if (!(wp->facilities & FACIL_TRAIN)) return CommandCost::DualErrorMessage(STR_ERROR_CAN_T_ADD_ORDER, STR_ERROR_NO_RAIL_WAYPOINT);

					CommandCost ret = CheckInfraUsageAllowed(v->type, wp->owner);
					if (ret.Failed()) return ret;
					break;
				}

				case VEH_ROAD: {
					if (!(wp->facilities & FACIL_BUS_STOP) || !(wp->facilities & FACIL_TRUCK_STOP)) return CommandCost::DualErrorMessage(STR_ERROR_CAN_T_ADD_ORDER, STR_ERROR_NO_ROAD_WAYPOINT);

					CommandCost ret = CheckInfraUsageAllowed(v->type, wp->owner);
					if (ret.Failed()) return ret;
					break;
				}

				case VEH_SHIP:
					if (!(wp->facilities & FACIL_DOCK)) return CommandCost::DualErrorMessage(STR_ERROR_CAN_T_ADD_ORDER, STR_ERROR_NO_BUOY);
					if (wp->owner != OWNER_NONE) {
						CommandCost ret = CheckInfraUsageAllowed(v->type, wp->owner);
						if (ret.Failed()) return ret;
					}
					break;
			}

			/* Order flags can be any of the following for waypoints:
			 * [non-stop]
			 * non-stop orders (if any) are only valid for trains/RVs */
			if (new_order.GetNonStopType() != ONSF_STOP_EVERYWHERE && !v->IsGroundVehicle()) return CMD_ERROR;
			if (_settings_game.order.nonstop_only && !(new_order.GetNonStopType() & ONSF_NO_STOP_AT_INTERMEDIATE_STATIONS) && v->IsGroundVehicle()) return CMD_ERROR;
			break;
		}

		case OT_CONDITIONAL: {
			VehicleOrderID skip_to = new_order.GetConditionSkipToOrder();
			if (skip_to != 0 && skip_to >= v->GetNumOrders()) return CMD_ERROR; // Always allow jumping to the first (even when there is no order).
			if (new_order.GetConditionVariable() >= OCV_END) return CMD_ERROR;
			if (v->HasUnbunchingOrder()) return_cmd_error(STR_ERROR_UNBUNCHING_NO_CONDITIONAL);

			OrderConditionComparator occ = new_order.GetConditionComparator();
			if (occ >= OCC_END) return CMD_ERROR;
			switch (new_order.GetConditionVariable()) {
				case OCV_SLOT_OCCUPANCY:
				case OCV_VEH_IN_SLOT: {
					TraceRestrictSlotID slot = new_order.GetXData();
					if (slot != INVALID_TRACE_RESTRICT_SLOT_ID) {
						if (!TraceRestrictSlot::IsValidID(slot)) return CMD_ERROR;
						if (new_order.GetConditionVariable() == OCV_VEH_IN_SLOT && TraceRestrictSlot::Get(slot)->vehicle_type != v->type) return CMD_ERROR;
					}
					switch (occ) {
						case OCC_IS_TRUE:
						case OCC_IS_FALSE:
						case OCC_EQUALS:
						case OCC_NOT_EQUALS:
							break;

						default:
							return CMD_ERROR;
					}
					break;
				}

				case OCV_CARGO_LOAD_PERCENTAGE:
					if (!CargoSpec::Get(new_order.GetConditionValue())->IsValid()) return CMD_ERROR;
					if (new_order.GetXData() > 100) return CMD_ERROR;
					if (occ == OCC_IS_TRUE || occ == OCC_IS_FALSE) return CMD_ERROR;
					break;

				case OCV_CARGO_WAITING_AMOUNT:
					if (!CargoSpec::Get(new_order.GetConditionValue())->IsValid()) return CMD_ERROR;
					if (occ == OCC_IS_TRUE || occ == OCC_IS_FALSE) return CMD_ERROR;
					break;

				case OCV_CARGO_WAITING:
				case OCV_CARGO_ACCEPTANCE:
					if (!CargoSpec::Get(new_order.GetConditionValue())->IsValid()) return CMD_ERROR;
					/* FALL THROUGH */

				case OCV_REQUIRES_SERVICE:
					if (occ != OCC_IS_TRUE && occ != OCC_IS_FALSE) return CMD_ERROR;
					break;

				case OCV_UNCONDITIONALLY:
					if (occ != OCC_EQUALS) return CMD_ERROR;
					if (new_order.GetConditionValue() != 0) return CMD_ERROR;
					break;

				case OCV_FREE_PLATFORMS:
					if (v->type != VEH_TRAIN) return CMD_ERROR;
					if (occ == OCC_IS_TRUE || occ == OCC_IS_FALSE) return CMD_ERROR;
					break;

				case OCV_PERCENT:
					if (occ != OCC_EQUALS) return CMD_ERROR;
					/* FALL THROUGH */
				case OCV_LOAD_PERCENTAGE:
				case OCV_RELIABILITY:
					if (new_order.GetConditionValue() > 100) return CMD_ERROR;
					[[fallthrough]];

				default:
					if (occ == OCC_IS_TRUE || occ == OCC_IS_FALSE) return CMD_ERROR;
					break;
			}
			break;
		}

		case OT_SLOT: {
			TraceRestrictSlotID data = new_order.GetDestination();
			if (data != INVALID_TRACE_RESTRICT_SLOT_ID) {
				const TraceRestrictSlot *slot = TraceRestrictSlot::GetIfValid(data);
				if (slot == nullptr || slot->vehicle_type != v->type) return CMD_ERROR;
			}
			switch (new_order.GetSlotSubType()) {
				case OSST_RELEASE:
				case OSST_TRY_ACQUIRE:
					break;

				default:
					return CMD_ERROR;
			}
			break;
		}

		case OT_COUNTER: {
			TraceRestrictCounterID data = new_order.GetDestination();
			if (data != INVALID_TRACE_RESTRICT_COUNTER_ID) {
				const TraceRestrictCounter *ctr = TraceRestrictCounter::GetIfValid(data);
				if (ctr == nullptr) return CMD_ERROR;
			}
			break;
		}

		case OT_LABEL: {
			switch (new_order.GetLabelSubType()) {
				case OLST_TEXT:
					break;

				case OLST_DEPARTURES_VIA:
				case OLST_DEPARTURES_REMOVE_VIA: {
					const BaseStation *st = BaseStation::GetIfValid(new_order.GetDestination());
					if (st == nullptr) return CMD_ERROR;

					if (st->owner != OWNER_NONE) {
						CommandCost ret = CheckInfraUsageAllowed(v->type, st->owner);
						if (ret.Failed()) return ret;
					}
					break;
				}

				default:
					return CMD_ERROR;
			}
			break;
		}

		default: return CMD_ERROR;
	}

	if (sel_ord > v->GetNumOrders()) return CMD_ERROR;

	if (v->GetNumOrders() >= MAX_VEH_ORDER_ID) return_cmd_error(STR_ERROR_TOO_MANY_ORDERS);
	if (!Order::CanAllocateItem()) return_cmd_error(STR_ERROR_NO_MORE_SPACE_FOR_ORDERS);
	if (v->orders == nullptr && !OrderList::CanAllocateItem()) return_cmd_error(STR_ERROR_NO_MORE_SPACE_FOR_ORDERS);

	if (flags & DC_EXEC) {
		Order *new_o = new Order();
		new_o->AssignOrder(new_order);
		InsertOrder(v, new_o, sel_ord);
		CheckMarkDirtyViewportRoutePaths(v);
	}

	return CommandCost();
}

/**
 * Insert a new order but skip the validation.
 * @param v       The vehicle to insert the order to.
 * @param new_o   The new order.
 * @param sel_ord The position the order should be inserted at.
 */
void InsertOrder(Vehicle *v, Order *new_o, VehicleOrderID sel_ord)
{
	/* Create new order and link in list */
	if (v->orders == nullptr) {
		v->orders = new OrderList(new_o, v);
	} else {
		v->orders->InsertOrderAt(new_o, sel_ord);
	}

	Vehicle *u = v->FirstShared();
	DeleteOrderWarnings(u);
	for (; u != nullptr; u = u->NextShared()) {
		assert(v->orders == u->orders);

		/* If there is added an order before the current one, we need
		 * to update the selected order. We do not change implicit/real order indices though.
		 * If the new order is between the current implicit order and real order, the implicit order will
		 * later skip the inserted order. */
		if (sel_ord <= u->cur_real_order_index) {
			uint cur = u->cur_real_order_index + 1;
			/* Check if we don't go out of bound */
			if (cur < u->GetNumOrders()) {
				u->cur_real_order_index = cur;
			}
		}
		if (sel_ord == u->cur_implicit_order_index && u->IsGroundVehicle()) {
			/* We are inserting an order just before the current implicit order.
			 * We do not know whether we will reach current implicit or the newly inserted order first.
			 * So, disable creation of implicit orders until we are on track again. */
			uint16_t &gv_flags = u->GetGroundVehicleFlags();
			SetBit(gv_flags, GVF_SUPPRESS_IMPLICIT_ORDERS);
		}
		if (sel_ord <= u->cur_implicit_order_index) {
			uint cur = u->cur_implicit_order_index + 1;
			/* Check if we don't go out of bound */
			if (cur < u->GetNumOrders()) {
				u->cur_implicit_order_index = cur;
			}
		}
<<<<<<< HEAD
		if (u->cur_timetable_order_index != INVALID_VEH_ORDER_ID && sel_ord <= u->cur_timetable_order_index) {
			uint cur = u->cur_timetable_order_index + 1;
			/* Check if we don't go out of bound */
			if (cur < u->GetNumOrders()) {
				u->cur_timetable_order_index = cur;
			}
		}
=======
		/* Unbunching data is no longer valid. */
		u->ResetDepotUnbunching();

>>>>>>> 22eed961
		/* Update any possible open window of the vehicle */
		InvalidateVehicleOrder(u, INVALID_VEH_ORDER_ID | (sel_ord << 16));
	}

	/* As we insert an order, the order to skip to will be 'wrong'. */
	VehicleOrderID cur_order_id = 0;
	for (Order *order : v->Orders()) {
		if (order->IsType(OT_CONDITIONAL)) {
			VehicleOrderID order_id = order->GetConditionSkipToOrder();
			if (order_id >= sel_ord) {
				order->SetConditionSkipToOrder(order_id + 1);
			}
			if (order_id == cur_order_id) {
				order->SetConditionSkipToOrder((order_id + 1) % v->GetNumOrders());
			}
		}
		cur_order_id++;
	}

	/* Make sure to rebuild the whole list */
	InvalidateWindowClassesData(GetWindowClassForVehicleType(v->type), 0);
	InvalidateWindowClassesData(WC_DEPARTURES_BOARD, 0);
}

/**
 * Declone an order-list
 * @param *dst delete the orders of this vehicle
 * @param flags execution flags
 */
static CommandCost DecloneOrder(Vehicle *dst, DoCommandFlag flags)
{
	if (flags & DC_EXEC) {
		/* Clear scheduled dispatch flag if any */
		if (HasBit(dst->vehicle_flags, VF_SCHEDULED_DISPATCH)) {
			ClrBit(dst->vehicle_flags, VF_SCHEDULED_DISPATCH);
		}

		DeleteVehicleOrders(dst);
		InvalidateVehicleOrder(dst, VIWD_REMOVE_ALL_ORDERS);
		InvalidateWindowClassesData(GetWindowClassForVehicleType(dst->type), 0);
		InvalidateWindowClassesData(WC_DEPARTURES_BOARD, 0);
		CheckMarkDirtyViewportRoutePaths(dst);
	}
	return CommandCost();
}

/**
 * Get the first cargoID that points to a valid cargo (usually 0)
 */
static CargoID GetFirstValidCargo()
{
	for (CargoID i = 0; i < NUM_CARGO; i++) {
		if (CargoSpec::Get(i)->IsValid()) return i;
	}
	/* No cargos defined -> 'Houston, we have a problem!' */
	NOT_REACHED();
}

/**
 * Delete an order from the orderlist of a vehicle.
 * @param tile unused
 * @param flags operation to perform
 * @param p1 the ID of the vehicle
 * @param p2 the order to delete
 * @param text unused
 * @return the cost of this operation or an error
 */
CommandCost CmdDeleteOrder(TileIndex tile, DoCommandFlag flags, uint32_t p1, uint32_t p2, const char *text)
{
	VehicleID veh_id = GB(p1, 0, 20);
	VehicleOrderID sel_ord = GB(p2, 0, 16);

	Vehicle *v = Vehicle::GetIfValid(veh_id);

	if (v == nullptr || !v->IsPrimaryVehicle()) return CMD_ERROR;

	CommandCost ret = CheckOwnership(v->owner);
	if (ret.Failed()) return ret;

	/* If we did not select an order, we maybe want to de-clone the orders */
	if (sel_ord >= v->GetNumOrders()) return DecloneOrder(v, flags);

	if (v->GetOrder(sel_ord) == nullptr) return CMD_ERROR;

	if (flags & DC_EXEC) {
		DeleteOrder(v, sel_ord);
		CheckMarkDirtyViewportRoutePaths(v);
	}
	return CommandCost();
}

/**
 * Cancel the current loading order of the vehicle as the order was deleted.
 * @param v the vehicle
 */
static void CancelLoadingDueToDeletedOrder(Vehicle *v)
{
	if (v->current_order.IsType(OT_LOADING_ADVANCE)) {
		SetBit(v->vehicle_flags, VF_LOADING_FINISHED);
		return;
	}

	assert(v->current_order.IsType(OT_LOADING));
	/* NON-stop flag is misused to see if a train is in a station that is
	 * on its order list or not */
	v->current_order.SetNonStopType(ONSF_STOP_EVERYWHERE);
	/* When full loading, "cancel" that order so the vehicle doesn't
	 * stay indefinitely at this station anymore. */
	if (v->current_order.GetLoadType() & OLFB_FULL_LOAD) v->current_order.SetLoadType(OLF_LOAD_IF_POSSIBLE);
}

/**
 * Delete an order but skip the parameter validation.
 * @param v       The vehicle to delete the order from.
 * @param sel_ord The id of the order to be deleted.
 */
void DeleteOrder(Vehicle *v, VehicleOrderID sel_ord)
{
	v->orders->DeleteOrderAt(sel_ord);

	Vehicle *u = v->FirstShared();
	DeleteOrderWarnings(u);
	for (; u != nullptr; u = u->NextShared()) {
		assert(v->orders == u->orders);

		if (sel_ord == u->cur_real_order_index && u->current_order.IsAnyLoadingType()) {
			CancelLoadingDueToDeletedOrder(u);
		}

		if (sel_ord < u->cur_real_order_index) {
			u->cur_real_order_index--;
		} else if (sel_ord == u->cur_real_order_index) {
			u->UpdateRealOrderIndex();
		}

		if (sel_ord < u->cur_implicit_order_index) {
			u->cur_implicit_order_index--;
		} else if (sel_ord == u->cur_implicit_order_index) {
			/* Make sure the index is valid */
			if (u->cur_implicit_order_index >= u->GetNumOrders()) u->cur_implicit_order_index = 0;

			/* Skip non-implicit orders for the implicit-order-index (e.g. if the current implicit order was deleted */
			while (u->cur_implicit_order_index != u->cur_real_order_index && !u->GetOrder(u->cur_implicit_order_index)->IsType(OT_IMPLICIT)) {
				u->cur_implicit_order_index++;
				if (u->cur_implicit_order_index >= u->GetNumOrders()) u->cur_implicit_order_index = 0;
			}
		}
		/* Unbunching data is no longer valid. */
		u->ResetDepotUnbunching();

		if (u->cur_timetable_order_index != INVALID_VEH_ORDER_ID) {
			if (sel_ord < u->cur_timetable_order_index) {
				u->cur_timetable_order_index--;
			} else if (sel_ord == u->cur_timetable_order_index) {
				u->cur_timetable_order_index = INVALID_VEH_ORDER_ID;
			}
		}

		/* Update any possible open window of the vehicle */
		InvalidateVehicleOrder(u, sel_ord | (INVALID_VEH_ORDER_ID << 16));
	}

	/* As we delete an order, the order to skip to will be 'wrong'. */
	VehicleOrderID cur_order_id = 0;
	for (Order *order : v->Orders()) {
		if (order->IsType(OT_CONDITIONAL)) {
			VehicleOrderID order_id = order->GetConditionSkipToOrder();
			if (order_id >= sel_ord) {
				order_id = std::max(order_id - 1, 0);
			}
			if (order_id == cur_order_id) {
				order_id = (order_id + 1) % v->GetNumOrders();
			}
			order->SetConditionSkipToOrder(order_id);
		}
		cur_order_id++;
	}

	InvalidateWindowClassesData(GetWindowClassForVehicleType(v->type), 0);
	InvalidateWindowClassesData(WC_DEPARTURES_BOARD, 0);
}

/**
 * Goto order of order-list.
 * @param tile unused
 * @param flags operation to perform
 * @param p1 The ID of the vehicle which order is skipped
 * @param p2 the selected order to which we want to skip
 * @param text unused
 * @return the cost of this operation or an error
 */
CommandCost CmdSkipToOrder(TileIndex tile, DoCommandFlag flags, uint32_t p1, uint32_t p2, const char *text)
{
	VehicleID veh_id = GB(p1, 0, 20);
	VehicleOrderID sel_ord = GB(p2, 0, 16);

	Vehicle *v = Vehicle::GetIfValid(veh_id);

	if (v == nullptr || !v->IsPrimaryVehicle() || sel_ord == v->cur_implicit_order_index || sel_ord >= v->GetNumOrders() || v->GetNumOrders() < 2) return CMD_ERROR;

	CommandCost ret = CheckOwnership(v->owner);
	if (ret.Failed()) return ret;

	if (flags & DC_EXEC) {
		if (v->current_order.IsAnyLoadingType()) v->LeaveStation();
		if (v->current_order.IsType(OT_WAITING)) v->HandleWaiting(true);

		if (v->type == VEH_TRAIN) {
			for (Train *u = Train::From(v); u != nullptr; u = u->Next()) {
				ClrBit(u->flags, VRF_BEYOND_PLATFORM_END);
			}
		}

		v->cur_implicit_order_index = v->cur_real_order_index = sel_ord;
		v->UpdateRealOrderIndex();
		v->cur_timetable_order_index = INVALID_VEH_ORDER_ID;

		/* Unbunching data is no longer valid. */
		v->ResetDepotUnbunching();

		InvalidateVehicleOrder(v, VIWD_MODIFY_ORDERS);

		v->ClearSeparation();
		if (HasBit(v->vehicle_flags, VF_TIMETABLE_SEPARATION)) ClrBit(v->vehicle_flags, VF_TIMETABLE_STARTED);

		/* We have an aircraft/ship, they have a mini-schedule, so update them all */
		if (v->type == VEH_AIRCRAFT || v->type == VEH_SHIP) DirtyVehicleListWindowForVehicle(v);
	}

	return CommandCost();
}

/**
 * Move an order inside the orderlist
 * @param tile unused
 * @param flags operation to perform
 * @param p1 the ID of the vehicle
 * @param p2 order to move and target
 *           bit 0-15  : the order to move
 *           bit 16-31 : the target order
 * @param text unused
 * @return the cost of this operation or an error
 * @note The target order will move one place down in the orderlist
 *  if you move the order upwards else it'll move it one place down
 */
CommandCost CmdMoveOrder(TileIndex tile, DoCommandFlag flags, uint32_t p1, uint32_t p2, const char *text)
{
	VehicleID veh = GB(p1, 0, 20);
	VehicleOrderID moving_order = GB(p2,  0, 16);
	VehicleOrderID target_order = GB(p2, 16, 16);

	Vehicle *v = Vehicle::GetIfValid(veh);
	if (v == nullptr || !v->IsPrimaryVehicle()) return CMD_ERROR;

	CommandCost ret = CheckOwnership(v->owner);
	if (ret.Failed()) return ret;

	/* Don't make senseless movements */
	if (moving_order >= v->GetNumOrders() || target_order >= v->GetNumOrders() ||
			moving_order == target_order || v->GetNumOrders() <= 1) return CMD_ERROR;

	Order *moving_one = v->GetOrder(moving_order);
	/* Don't move an empty order */
	if (moving_one == nullptr) return CMD_ERROR;

	if (flags & DC_EXEC) {
		v->orders->MoveOrder(moving_order, target_order);

		/* Update shared list */
		Vehicle *u = v->FirstShared();

		DeleteOrderWarnings(u);

		for (; u != nullptr; u = u->NextShared()) {
			/* Update the current order.
			 * There are multiple ways to move orders, which result in cur_implicit_order_index
			 * and cur_real_order_index to not longer make any sense. E.g. moving another
			 * real order between them.
			 *
			 * Basically one could choose to preserve either of them, but not both.
			 * While both ways are suitable in this or that case from a human point of view, neither
			 * of them makes really sense.
			 * However, from an AI point of view, preserving cur_real_order_index is the most
			 * predictable and transparent behaviour.
			 *
			 * With that decision it basically does not matter what we do to cur_implicit_order_index.
			 * If we change orders between the implicit- and real-index, the implicit orders are mostly likely
			 * completely out-dated anyway. So, keep it simple and just keep cur_implicit_order_index as well.
			 * The worst which can happen is that a lot of implicit orders are removed when reaching current_order.
			 */
			if (u->cur_real_order_index == moving_order) {
				u->cur_real_order_index = target_order;
			} else if (u->cur_real_order_index > moving_order && u->cur_real_order_index <= target_order) {
				u->cur_real_order_index--;
			} else if (u->cur_real_order_index < moving_order && u->cur_real_order_index >= target_order) {
				u->cur_real_order_index++;
			}

			if (u->cur_implicit_order_index == moving_order) {
				u->cur_implicit_order_index = target_order;
			} else if (u->cur_implicit_order_index > moving_order && u->cur_implicit_order_index <= target_order) {
				u->cur_implicit_order_index--;
			} else if (u->cur_implicit_order_index < moving_order && u->cur_implicit_order_index >= target_order) {
				u->cur_implicit_order_index++;
			}
			/* Unbunching data is no longer valid. */
			u->ResetDepotUnbunching();


			u->cur_timetable_order_index = INVALID_VEH_ORDER_ID;

			assert(v->orders == u->orders);
			/* Update any possible open window of the vehicle */
			InvalidateVehicleOrder(u, moving_order | (target_order << 16));
		}

		/* As we move an order, the order to skip to will be 'wrong'. */
		for (Order *order : v->Orders()) {
			if (order->IsType(OT_CONDITIONAL)) {
				VehicleOrderID order_id = order->GetConditionSkipToOrder();
				if (order_id == moving_order) {
					order_id = target_order;
				} else if (order_id > moving_order && order_id <= target_order) {
					order_id--;
				} else if (order_id < moving_order && order_id >= target_order) {
					order_id++;
				}
				order->SetConditionSkipToOrder(order_id);
			}
		}

		/* Make sure to rebuild the whole list */
		InvalidateWindowClassesData(GetWindowClassForVehicleType(v->type), 0);
		CheckMarkDirtyViewportRoutePaths(v);
	}

	return CommandCost();
}

/**
 * Reverse an orderlist
 * @param tile unused
 * @param flags operation to perform
 * @param p1 the ID of the vehicle
 * @param p2 subcommand
 *        0: reverse whole order list
 *        1: append reversed order list
 * @param text unused
 * @return the cost of this operation or an error
 */
CommandCost CmdReverseOrderList(TileIndex tile, DoCommandFlag flags, uint32_t p1, uint32_t p2, const char *text)
{
	VehicleID veh = GB(p1, 0, 20);

	Vehicle *v = Vehicle::GetIfValid(veh);
	if (v == nullptr || !v->IsPrimaryVehicle()) return CMD_ERROR;

	uint order_count = v->GetNumOrders();

	switch (p2) {
		case 0: {
			if (order_count < 2) return CMD_ERROR;
			uint max_order = order_count - 1;
			for (uint i = 0; i < max_order; i++) {
				CommandCost cost = DoCommand(tile, p1, max_order | (i << 16), flags, CMD_MOVE_ORDER);
				if (cost.Failed()) return cost;
			}
			break;
		}

		case 1: {
			if (order_count < 3) return CMD_ERROR;
			uint max_order = order_count - 1;
			if (((order_count * 2) - 2) > MAX_VEH_ORDER_ID) return_cmd_error(STR_ERROR_TOO_MANY_ORDERS);
			if (!Order::CanAllocateItem(order_count - 2)) return_cmd_error(STR_ERROR_NO_MORE_SPACE_FOR_ORDERS);
			for (uint i = 0; i < order_count; i++) {
				if (v->GetOrder(i)->IsType(OT_CONDITIONAL)) return CMD_ERROR;
			}
			for (uint i = 1; i < max_order; i++) {
				Order new_order;
				new_order.AssignOrder(*v->GetOrder(i));
				const bool wait_fixed = new_order.IsWaitFixed();
				const bool wait_timetabled = wait_fixed && new_order.IsWaitTimetabled();
				new_order.SetWaitTimetabled(false);
				new_order.SetTravelTimetabled(false);
				new_order.SetTravelTime(0);
				new_order.SetTravelFixed(false);
				CommandCost cost = CmdInsertOrderIntl(flags, v, order_count, new_order, true);
				if (cost.Failed()) return cost;
				if (flags & DC_EXEC) {
					Order *order = v->orders->GetOrderAt(order_count);
					order->SetRefit(new_order.GetRefitCargo());
					order->SetMaxSpeed(new_order.GetMaxSpeed());
					if (wait_fixed) {
						extern void SetOrderFixedWaitTime(Vehicle *v, VehicleOrderID order_number, uint32_t wait_time, bool wait_timetabled);
						SetOrderFixedWaitTime(v, order_count, new_order.GetWaitTime(), wait_timetabled);
					}
				}
				new_order.Free();
			}
			break;
		};

		default:
			return CMD_ERROR;
	}

	return CommandCost();
}

/**
 * Modify an order in the orderlist of a vehicle.
 * @param tile unused
 * @param flags operation to perform
 * @param p1 various bitstuffed elements
 * - p1 = (bit  0  - 19) - ID of the vehicle
 * @param p2 various bitstuffed elements
 *  - p2 = (bit 0  -  7) - what data to modify (@see ModifyOrderFlags)
 *  - p2 = (bit 8  - 23) - the data to modify
 *  - p2 = (bit 24 - 31) - a CargoID for cargo type orders (MOF_CARGO_TYPE_UNLOAD or MOF_CARGO_TYPE_LOAD)
 * @param p3 various bitstuffed elements
 *  - p3 = (bit 0  - 15) - the selected order (if any). If the last order is given,
 *                         the order will be inserted before that one
 * @param text unused
 * @return the cost of this operation or an error
 */
CommandCost CmdModifyOrder(TileIndex tile, DoCommandFlag flags, uint32_t p1, uint32_t p2, uint64_t p3, const char *text, const CommandAuxiliaryBase *aux_data)
{
	VehicleOrderID sel_ord = GB(p3,  0, 16);
	VehicleID veh          = GB(p1,  0, 20);
	ModifyOrderFlags mof   = Extract<ModifyOrderFlags, 0, 8>(p2);
	uint16_t data          = GB(p2,  8, 16);
	CargoID cargo_id       = (mof == MOF_CARGO_TYPE_UNLOAD || mof == MOF_CARGO_TYPE_LOAD) ? (CargoID) GB(p2, 24, 8) : (CargoID) INVALID_CARGO;

	if (mof >= MOF_END) return CMD_ERROR;

	Vehicle *v = Vehicle::GetIfValid(veh);
	if (v == nullptr || !v->IsPrimaryVehicle()) return CMD_ERROR;

	CommandCost ret = CheckOwnership(v->owner);
	if (ret.Failed()) return ret;

	/* Is it a valid order? */
	if (sel_ord >= v->GetNumOrders()) return CMD_ERROR;

	Order *order = v->GetOrder(sel_ord);
	assert(order != nullptr);
	if (mof == MOF_COLOUR) {
		if (order->GetType() == OT_IMPLICIT) return CMD_ERROR;
	} else {
		switch (order->GetType()) {
			case OT_GOTO_STATION:
				if (mof != MOF_NON_STOP && mof != MOF_STOP_LOCATION && mof != MOF_UNLOAD && mof != MOF_LOAD && mof != MOF_CARGO_TYPE_UNLOAD && mof != MOF_CARGO_TYPE_LOAD && mof != MOF_RV_TRAVEL_DIR) return CMD_ERROR;
				break;

			case OT_GOTO_DEPOT:
				if (mof != MOF_NON_STOP && mof != MOF_DEPOT_ACTION) return CMD_ERROR;
				break;

			case OT_GOTO_WAYPOINT:
				if (mof != MOF_NON_STOP && mof != MOF_WAYPOINT_FLAGS && mof != MOF_RV_TRAVEL_DIR) return CMD_ERROR;
				break;

			case OT_CONDITIONAL:
				if (mof != MOF_COND_VARIABLE && mof != MOF_COND_COMPARATOR && mof != MOF_COND_VALUE && mof != MOF_COND_VALUE_2 && mof != MOF_COND_VALUE_3 && mof != MOF_COND_DESTINATION && mof != MOF_COND_STATION_ID) return CMD_ERROR;
				break;

			case OT_SLOT:
				if (mof != MOF_SLOT) return CMD_ERROR;
				break;

			case OT_COUNTER:
				if (mof != MOF_COUNTER_ID && mof != MOF_COUNTER_OP && mof != MOF_COUNTER_VALUE) return CMD_ERROR;
				break;

			case OT_LABEL:
				if (order->GetLabelSubType() == OLST_TEXT) {
					if (mof != MOF_LABEL_TEXT) return CMD_ERROR;
				} else if (IsDeparturesOrderLabelSubType(order->GetLabelSubType())) {
					if (mof != MOF_DEPARTURES_SUBTYPE) return CMD_ERROR;
				} else {
					return CMD_ERROR;
				}
				break;

			default:
				return CMD_ERROR;
		}
	}

	switch (mof) {
		default: NOT_REACHED();

		case MOF_NON_STOP:
			if (!v->IsGroundVehicle()) return CMD_ERROR;
			if (data >= ONSF_END) return CMD_ERROR;
			if (data == order->GetNonStopType()) return CMD_ERROR;
			if (_settings_game.order.nonstop_only && !(data & ONSF_NO_STOP_AT_INTERMEDIATE_STATIONS) && v->IsGroundVehicle()) return CMD_ERROR;
			break;

		case MOF_STOP_LOCATION:
			if (v->type != VEH_TRAIN) return CMD_ERROR;
			if (data >= OSL_END) return CMD_ERROR;
			break;

		case MOF_CARGO_TYPE_UNLOAD:
			if (cargo_id >= NUM_CARGO && cargo_id != INVALID_CARGO) return CMD_ERROR;
			if (data == OUFB_CARGO_TYPE_UNLOAD) return CMD_ERROR;
			/* FALL THROUGH */
		case MOF_UNLOAD:
			if (order->GetNonStopType() & ONSF_NO_STOP_AT_DESTINATION_STATION) return CMD_ERROR;
			if ((data & ~(OUFB_UNLOAD | OUFB_TRANSFER | OUFB_NO_UNLOAD | OUFB_CARGO_TYPE_UNLOAD)) != 0) return CMD_ERROR;
			/* Unload and no-unload are mutual exclusive and so are transfer and no unload. */
			if (data != 0 && (data & OUFB_CARGO_TYPE_UNLOAD) == 0 && ((data & (OUFB_UNLOAD | OUFB_TRANSFER)) != 0) == ((data & OUFB_NO_UNLOAD) != 0)) return CMD_ERROR;
			/* Cargo-type-unload exclude all the other flags. */
			if ((data & OUFB_CARGO_TYPE_UNLOAD) != 0 && data != OUFB_CARGO_TYPE_UNLOAD) return CMD_ERROR;
			if (data == order->GetUnloadType()) return CMD_ERROR;
			break;

		case MOF_CARGO_TYPE_LOAD:
			if (cargo_id >= NUM_CARGO && cargo_id != INVALID_CARGO) return CMD_ERROR;
			if (data == OLFB_CARGO_TYPE_LOAD || data == OLF_FULL_LOAD_ANY) return CMD_ERROR;
			/* FALL THROUGH */
		case MOF_LOAD:
			if (order->GetNonStopType() & ONSF_NO_STOP_AT_DESTINATION_STATION) return CMD_ERROR;
			if ((data > OLFB_NO_LOAD && data != OLFB_CARGO_TYPE_LOAD) || data == 1) return CMD_ERROR;
			if (data == order->GetLoadType()) return CMD_ERROR;
			if ((data & (OLFB_FULL_LOAD | OLF_FULL_LOAD_ANY)) && v->HasUnbunchingOrder()) return_cmd_error(STR_ERROR_UNBUNCHING_NO_FULL_LOAD);
			break;

		case MOF_DEPOT_ACTION:
			if (data >= DA_END) return CMD_ERROR;
			/* The vehicle must always go to the depot (not just if it needs servicing) in order to unbunch there. */
			if ((data == DA_SERVICE) && (order->GetDepotActionType() & ODATFB_UNBUNCH)) return_cmd_error(STR_ERROR_UNBUNCHING_NO_SERVICE_IF_NEEDED);

			/* Check if we are allowed to add unbunching. We are always allowed to remove it. */
			if (data == DA_UNBUNCH) {
				/* Only one unbunching order is allowed in a vehicle's orders. If this order already has an unbunching action, no error is needed. */
				if (v->HasUnbunchingOrder() && !(order->GetDepotActionType() & ODATFB_UNBUNCH)) return_cmd_error(STR_ERROR_UNBUNCHING_ONLY_ONE_ALLOWED);
				for (Order *o : v->Orders()) {
					/* We don't allow unbunching if the vehicle has a conditional order. */
					if (o->IsType(OT_CONDITIONAL)) return_cmd_error(STR_ERROR_UNBUNCHING_NO_UNBUNCHING_CONDITIONAL);
					/* We don't allow unbunching if the vehicle has a full load order. */
					if (o->IsType(OT_GOTO_STATION) && o->GetLoadType() & (OLFB_FULL_LOAD | OLF_FULL_LOAD_ANY)) return_cmd_error(STR_ERROR_UNBUNCHING_NO_UNBUNCHING_FULL_LOAD);
					/* The vehicle must always go to the depot (not just if it needs servicing) in order to unbunch there. */
					if (o->IsType(OT_GOTO_DEPOT) && o->GetDepotOrderType() & ODTFB_SERVICE) return_cmd_error(STR_ERROR_UNBUNCHING_NO_SERVICE_IF_NEEDED);
				}
			}
			break;

		case MOF_COND_VARIABLE:
			if (data == OCV_FREE_PLATFORMS && v->type != VEH_TRAIN) return CMD_ERROR;
			if (data >= OCV_END) return CMD_ERROR;
			break;

		case MOF_COND_COMPARATOR:
			if (data >= OCC_END) return CMD_ERROR;
			switch (order->GetConditionVariable()) {
				case OCV_UNCONDITIONALLY:
				case OCV_PERCENT:
					return CMD_ERROR;

				case OCV_REQUIRES_SERVICE:
				case OCV_CARGO_ACCEPTANCE:
				case OCV_CARGO_WAITING:
				case OCV_DISPATCH_SLOT:
					if (data != OCC_IS_TRUE && data != OCC_IS_FALSE) return CMD_ERROR;
					break;

				case OCV_SLOT_OCCUPANCY:
					if (data != OCC_IS_TRUE && data != OCC_IS_FALSE && data != OCC_EQUALS && data != OCC_NOT_EQUALS) return CMD_ERROR;
					break;

				case OCV_VEH_IN_SLOT: {
					if (data != OCC_IS_TRUE && data != OCC_IS_FALSE && data != OCC_EQUALS && data != OCC_NOT_EQUALS) return CMD_ERROR;
					const TraceRestrictSlot *slot = TraceRestrictSlot::GetIfValid(order->GetXData());
					if (slot != nullptr && slot->vehicle_type != v->type) return CMD_ERROR;
					break;
				}

				case OCV_TIMETABLE:
					if (data == OCC_IS_TRUE || data == OCC_IS_FALSE || data == OCC_EQUALS || data == OCC_NOT_EQUALS) return CMD_ERROR;
					break;

				default:
					if (data == OCC_IS_TRUE || data == OCC_IS_FALSE) return CMD_ERROR;
					break;
			}
			break;

		case MOF_COND_VALUE:
			switch (order->GetConditionVariable()) {
				case OCV_UNCONDITIONALLY:
				case OCV_REQUIRES_SERVICE:
					return CMD_ERROR;

				case OCV_LOAD_PERCENTAGE:
				case OCV_RELIABILITY:
				case OCV_PERCENT:
				case OCV_CARGO_LOAD_PERCENTAGE:
					if (data > 100) return CMD_ERROR;
					break;

				case OCV_SLOT_OCCUPANCY:
					if (data != INVALID_TRACE_RESTRICT_SLOT_ID && !TraceRestrictSlot::IsValidID(data)) return CMD_ERROR;
					break;

				case OCV_VEH_IN_SLOT:
					if (data != INVALID_TRACE_RESTRICT_SLOT_ID && !TraceRestrictSlot::IsValidID(data)) return CMD_ERROR;
					if (data != INVALID_TRACE_RESTRICT_SLOT_ID && TraceRestrictSlot::Get(data)->vehicle_type != v->type) return CMD_ERROR;
					break;

				case OCV_CARGO_ACCEPTANCE:
				case OCV_CARGO_WAITING:
					if (!(data < NUM_CARGO && CargoSpec::Get(data)->IsValid())) return CMD_ERROR;
					break;

				case OCV_CARGO_WAITING_AMOUNT:
				case OCV_COUNTER_VALUE:
				case OCV_TIME_DATE:
				case OCV_TIMETABLE:
					break;

				default:
					if (data > 2047) return CMD_ERROR;
					break;
			}
			break;

		case MOF_COND_VALUE_2:
			switch (order->GetConditionVariable()) {
				case OCV_CARGO_LOAD_PERCENTAGE:
				case OCV_CARGO_WAITING_AMOUNT:
					if (!(data < NUM_CARGO && CargoSpec::Get(data)->IsValid())) return CMD_ERROR;
					break;

				case OCV_COUNTER_VALUE:
					if (data != INVALID_TRACE_RESTRICT_COUNTER_ID && !TraceRestrictCounter::IsValidID(data)) return CMD_ERROR;
					break;

				case OCV_TIME_DATE:
					if (data >= TRTDVF_END) return CMD_ERROR;
					break;

				case OCV_TIMETABLE:
					if (data >= OTCM_END) return CMD_ERROR;
					break;

				case OCV_DISPATCH_SLOT:
					if (data != UINT16_MAX && data >= v->orders->GetScheduledDispatchScheduleCount()) {
						return CMD_ERROR;
					}
					break;

				default:
					return CMD_ERROR;
			}
			break;

		case MOF_COND_VALUE_3:
			switch (order->GetConditionVariable()) {
				case OCV_CARGO_WAITING_AMOUNT:
					if (!(data == NEW_STATION || Station::GetIfValid(data) != nullptr)) return CMD_ERROR;
					if (GB(order->GetXData2(), 0, 16) - 1 == data) return CMD_ERROR;
					break;

				default:
					return CMD_ERROR;
			}
			break;

		case MOF_COND_STATION_ID:
			if (ConditionVariableHasStationID(order->GetConditionVariable())) {
				if (Station::GetIfValid(data) == nullptr) return CMD_ERROR;
			} else {
				return CMD_ERROR;
			}
			break;

		case MOF_COND_DESTINATION:
			if (data >= v->GetNumOrders() || data == sel_ord) return CMD_ERROR;
			break;

		case MOF_WAYPOINT_FLAGS:
			if (data != (data & OWF_REVERSE)) return CMD_ERROR;
			break;

		case MOF_SLOT:
			if (data != INVALID_TRACE_RESTRICT_SLOT_ID) {
				const TraceRestrictSlot *slot = TraceRestrictSlot::GetIfValid(data);
				if (slot == nullptr || slot->vehicle_type != v->type) return CMD_ERROR;
			}
			break;

		case MOF_RV_TRAVEL_DIR:
			if (v->type != VEH_ROAD) return CMD_ERROR;
			if (data >= DIAGDIR_END && data != INVALID_DIAGDIR) return CMD_ERROR;
			break;

		case MOF_COUNTER_ID:
			if (data != INVALID_TRACE_RESTRICT_COUNTER_ID) {
				const TraceRestrictCounter *ctr = TraceRestrictCounter::GetIfValid(data);
				if (ctr == nullptr) return CMD_ERROR;
			}
			break;

		case MOF_COUNTER_OP:
			if (data != TRCCOF_INCREASE && data != TRCCOF_DECREASE && data != TRCCOF_SET) {
				return CMD_ERROR;
			}
			break;

		case MOF_COUNTER_VALUE:
			break;

		case MOF_COLOUR:
			if (data >= COLOUR_END && data != INVALID_COLOUR) {
				return CMD_ERROR;
			}
			break;

		case MOF_LABEL_TEXT:
			break;

		case MOF_DEPARTURES_SUBTYPE:
			if (!IsDeparturesOrderLabelSubType(static_cast<OrderLabelSubType>(data))) {
				return CMD_ERROR;
			}
			break;
	}

	if (flags & DC_EXEC) {
		switch (mof) {
			case MOF_NON_STOP:
				order->SetNonStopType((OrderNonStopFlags)data);
				if (data & ONSF_NO_STOP_AT_DESTINATION_STATION) {
					order->SetRefit(CARGO_NO_REFIT);
					order->SetLoadType(OLF_LOAD_IF_POSSIBLE);
					order->SetUnloadType(OUF_UNLOAD_IF_POSSIBLE);
					if (order->IsWaitTimetabled() || order->GetWaitTime() > 0) {
						DoCommandEx(tile, v->index | (MTF_WAIT_TIME << 28) | (1 << 31), 0, p3, flags, CMD_CHANGE_TIMETABLE);
					}
					if (order->IsScheduledDispatchOrder(false)) {
						DoCommandEx(tile, v->index | (MTF_ASSIGN_SCHEDULE << 28), -1, p3, flags, CMD_CHANGE_TIMETABLE);
					}
				}
				break;

			case MOF_STOP_LOCATION:
				order->SetStopLocation((OrderStopLocation)data);
				break;

			case MOF_UNLOAD:
				order->SetUnloadType((OrderUnloadFlags)data);
				break;

			case MOF_CARGO_TYPE_UNLOAD:
				if (cargo_id == INVALID_CARGO) {
					for (CargoID i = 0; i < NUM_CARGO; i++) {
						order->SetUnloadType((OrderUnloadFlags)data, i);
					}
				} else {
					order->SetUnloadType((OrderUnloadFlags)data, cargo_id);
				}
				break;

			case MOF_LOAD:
				order->SetLoadType((OrderLoadFlags)data);
				if (data & OLFB_NO_LOAD) order->SetRefit(CARGO_NO_REFIT);
				break;

			case MOF_CARGO_TYPE_LOAD:
				if (cargo_id == INVALID_CARGO) {
					for (CargoID i = 0; i < NUM_CARGO; i++) {
						order->SetLoadType((OrderLoadFlags)data, i);
					}
				} else {
					order->SetLoadType((OrderLoadFlags)data, cargo_id);
				}
				break;

			case MOF_DEPOT_ACTION: {
				OrderDepotActionFlags base_order_action_type = order->GetDepotActionType() & ~(ODATFB_HALT | ODATFB_SELL);
				switch (data) {
					case DA_ALWAYS_GO:
						order->SetDepotOrderType((OrderDepotTypeFlags)(order->GetDepotOrderType() & ~ODTFB_SERVICE));
<<<<<<< HEAD
						order->SetDepotActionType((OrderDepotActionFlags)(base_order_action_type));
=======
						order->SetDepotActionType((OrderDepotActionFlags)(order->GetDepotActionType() & ~ODATFB_HALT));
						order->SetDepotActionType((OrderDepotActionFlags)(order->GetDepotActionType() & ~ODATFB_UNBUNCH));
>>>>>>> 22eed961
						break;

					case DA_SERVICE:
						order->SetDepotOrderType((OrderDepotTypeFlags)(order->GetDepotOrderType() | ODTFB_SERVICE));
						order->SetDepotActionType((OrderDepotActionFlags)(base_order_action_type));
						order->SetRefit(CARGO_NO_REFIT);
						break;

					case DA_STOP:
						order->SetDepotOrderType((OrderDepotTypeFlags)(order->GetDepotOrderType() & ~ODTFB_SERVICE));
<<<<<<< HEAD
						order->SetDepotActionType((OrderDepotActionFlags)(base_order_action_type | ODATFB_HALT));
						order->SetRefit(CARGO_NO_REFIT);
						break;

					case DA_SELL:
						order->SetDepotOrderType((OrderDepotTypeFlags)(order->GetDepotOrderType() & ~ODTFB_SERVICE));
						order->SetDepotActionType((OrderDepotActionFlags)(base_order_action_type | ODATFB_HALT | ODATFB_SELL));
=======
						order->SetDepotActionType((OrderDepotActionFlags)(order->GetDepotActionType() & ~ODATFB_UNBUNCH));
						order->SetDepotActionType((OrderDepotActionFlags)(order->GetDepotActionType() | ODATFB_HALT));
>>>>>>> 22eed961
						order->SetRefit(CARGO_NO_REFIT);
						break;

					case DA_UNBUNCH:
						order->SetDepotOrderType((OrderDepotTypeFlags)(order->GetDepotOrderType() & ~ODTFB_SERVICE));
						order->SetDepotActionType((OrderDepotActionFlags)(order->GetDepotActionType() & ~ODATFB_HALT));
						order->SetDepotActionType((OrderDepotActionFlags)(order->GetDepotActionType() | ODATFB_UNBUNCH));
						break;

					default:
						NOT_REACHED();
				}
				break;
			}

			case MOF_COND_VARIABLE: {
				/* Check whether old conditional variable had a cargo as value */
				OrderConditionVariable old_condition = order->GetConditionVariable();
				bool old_var_was_cargo = (order->GetConditionVariable() == OCV_CARGO_ACCEPTANCE || order->GetConditionVariable() == OCV_CARGO_WAITING
						|| order->GetConditionVariable() == OCV_CARGO_LOAD_PERCENTAGE || order->GetConditionVariable() == OCV_CARGO_WAITING_AMOUNT);
				bool old_var_was_slot = (order->GetConditionVariable() == OCV_SLOT_OCCUPANCY || order->GetConditionVariable() == OCV_VEH_IN_SLOT);
				bool old_var_was_counter = (order->GetConditionVariable() == OCV_COUNTER_VALUE);
				bool old_var_was_time = (order->GetConditionVariable() == OCV_TIME_DATE);
				bool old_var_was_tt = (order->GetConditionVariable() == OCV_TIMETABLE);
				order->SetConditionVariable((OrderConditionVariable)data);

				OrderConditionComparator occ = order->GetConditionComparator();
				switch (order->GetConditionVariable()) {
					case OCV_UNCONDITIONALLY:
						order->SetConditionComparator(OCC_EQUALS);
						order->SetConditionValue(0);
						break;

					case OCV_SLOT_OCCUPANCY:
					case OCV_VEH_IN_SLOT:
						if (!old_var_was_slot) {
							order->GetXDataRef() = INVALID_TRACE_RESTRICT_SLOT_ID;
						} else if (order->GetConditionVariable() == OCV_VEH_IN_SLOT && order->GetXData() != INVALID_TRACE_RESTRICT_SLOT_ID && TraceRestrictSlot::Get(order->GetXData())->vehicle_type != v->type) {
							order->GetXDataRef() = INVALID_TRACE_RESTRICT_SLOT_ID;
						}
						if (old_condition != order->GetConditionVariable()) order->SetConditionComparator(OCC_IS_TRUE);
						break;

					case OCV_COUNTER_VALUE:
						if (!old_var_was_counter) order->GetXDataRef() = INVALID_TRACE_RESTRICT_COUNTER_ID << 16;
						if (occ == OCC_IS_TRUE || occ == OCC_IS_FALSE) order->SetConditionComparator(OCC_EQUALS);
						break;

					case OCV_TIME_DATE:
						if (!old_var_was_time) {
							order->SetConditionValue(0);
							order->GetXDataRef() = 0;
						}
						if (occ == OCC_IS_TRUE || occ == OCC_IS_FALSE) order->SetConditionComparator(OCC_EQUALS);
						break;

					case OCV_TIMETABLE:
						if (!old_var_was_tt) {
							order->SetConditionValue(0);
							order->GetXDataRef() = 0;
						}
						if (occ == OCC_IS_TRUE || occ == OCC_IS_FALSE || occ == OCC_EQUALS || occ == OCC_NOT_EQUALS) order->SetConditionComparator(OCC_LESS_THAN);
						break;

					case OCV_CARGO_ACCEPTANCE:
					case OCV_CARGO_WAITING:
						if (!old_var_was_cargo) order->SetConditionValue((uint16_t) GetFirstValidCargo());
						if (occ != OCC_IS_TRUE && occ != OCC_IS_FALSE) order->SetConditionComparator(OCC_IS_TRUE);
						break;
					case OCV_CARGO_LOAD_PERCENTAGE:
					case OCV_CARGO_WAITING_AMOUNT:
						if (!old_var_was_cargo) order->SetConditionValue((uint16_t) GetFirstValidCargo());
						order->GetXDataRef() = 0;
						order->SetConditionComparator(OCC_EQUALS);
						break;
					case OCV_REQUIRES_SERVICE:
						if (old_var_was_cargo || old_var_was_slot) order->SetConditionValue(0);
						if (occ != OCC_IS_TRUE && occ != OCC_IS_FALSE) order->SetConditionComparator(OCC_IS_TRUE);
						order->SetConditionValue(0);
						break;
					case OCV_DISPATCH_SLOT:
						if (occ != OCC_IS_TRUE && occ != OCC_IS_FALSE) order->SetConditionComparator(OCC_IS_TRUE);
						order->SetConditionValue(0);
						order->GetXDataRef() = UINT16_MAX;
						break;

					case OCV_PERCENT:
						order->SetConditionComparator(OCC_EQUALS);
						/* FALL THROUGH */
					case OCV_LOAD_PERCENTAGE:
					case OCV_RELIABILITY:
						if (order->GetConditionValue() > 100) order->SetConditionValue(100);
						[[fallthrough]];

					default:
						if (old_var_was_cargo || old_var_was_slot || old_var_was_counter || old_var_was_time || old_var_was_tt) order->SetConditionValue(0);
						if (occ == OCC_IS_TRUE || occ == OCC_IS_FALSE) order->SetConditionComparator(OCC_EQUALS);
						break;
				}
				break;
			}

			case MOF_COND_COMPARATOR:
				order->SetConditionComparator((OrderConditionComparator)data);
				break;

			case MOF_COND_VALUE:
				switch (order->GetConditionVariable()) {
					case OCV_SLOT_OCCUPANCY:
					case OCV_CARGO_LOAD_PERCENTAGE:
					case OCV_TIME_DATE:
					case OCV_TIMETABLE:
						order->GetXDataRef() = data;
						break;

					case OCV_VEH_IN_SLOT:
						order->GetXDataRef() = data;
						if (data != INVALID_TRACE_RESTRICT_SLOT_ID && TraceRestrictSlot::Get(data)->vehicle_type != v->type) {
							if (order->GetConditionComparator() == OCC_EQUALS) order->SetConditionComparator(OCC_IS_TRUE);
							if (order->GetConditionComparator() == OCC_NOT_EQUALS) order->SetConditionComparator(OCC_IS_FALSE);
						}
						break;

					case OCV_CARGO_WAITING_AMOUNT:
					case OCV_COUNTER_VALUE:
						SB(order->GetXDataRef(), 0, 16, data);
						break;

					default:
						order->SetConditionValue(data);
						break;
				}
				break;

			case MOF_COND_VALUE_2:
				switch (order->GetConditionVariable()) {
					case OCV_COUNTER_VALUE:
						SB(order->GetXDataRef(), 16, 16, data);
						break;

					case OCV_DISPATCH_SLOT:
						SB(order->GetXDataRef(), 0, 16, data);
						break;

					default:
						order->SetConditionValue(data);
						break;
				}
				break;

			case MOF_COND_VALUE_3:
				SB(order->GetXDataRef(), 16, 16, data + 2);
				break;

			case MOF_COND_STATION_ID:
				SB(order->GetXData2Ref(), 0, 16, data + 1);
				if (order->GetConditionVariable() == OCV_CARGO_WAITING_AMOUNT && data == GB(order->GetXData(), 16, 16) - 2) {
					/* Clear via if station is set to the same ID */
					SB(order->GetXDataRef(), 16, 16, 0);
				}
				break;

			case MOF_COND_DESTINATION:
				order->SetConditionSkipToOrder(data);
				break;

			case MOF_WAYPOINT_FLAGS:
				order->SetWaypointFlags((OrderWaypointFlags)data);
				break;

			case MOF_SLOT:
			case MOF_COUNTER_ID:
				order->SetDestination(data);
				break;

			case MOF_RV_TRAVEL_DIR:
				order->SetRoadVehTravelDirection((DiagDirection)data);
				break;

			case MOF_COUNTER_OP:
				order->SetCounterOperation(data);
				break;

			case MOF_COUNTER_VALUE:
				order->GetXDataRef() = data;
				break;

			case MOF_COLOUR:
				order->SetColour((Colours)data);
				break;

			case MOF_LABEL_TEXT:
				order->SetLabelText(text == nullptr ? "" : text);
				break;

			case MOF_DEPARTURES_SUBTYPE:
				order->SetLabelSubType(static_cast<OrderLabelSubType>(data));
				break;

			default: NOT_REACHED();
		}

		/* Update the windows and full load flags, also for vehicles that share the same order list */
		Vehicle *u = v->FirstShared();
		DeleteOrderWarnings(u);
		for (; u != nullptr; u = u->NextShared()) {
			/* Toggle u->current_order "Full load" flag if it changed.
			 * However, as the same flag is used for depot orders, check
			 * whether we are not going to a depot as there are three
			 * cases where the full load flag can be active and only
			 * one case where the flag is used for depot orders. In the
			 * other cases for the OrderType the flags are not used,
			 * so do not care and those orders should not be active
			 * when this function is called.
			 */
			if (sel_ord == u->cur_real_order_index &&
					(u->current_order.IsType(OT_GOTO_STATION) || u->current_order.IsAnyLoadingType())) {
				if (u->current_order.GetLoadType() != order->GetLoadType()) {
					u->current_order.SetLoadType(order->GetLoadType());
				}
				if (u->current_order.GetUnloadType() != order->GetUnloadType()) {
					u->current_order.SetUnloadType(order->GetUnloadType());
				}
				switch (mof) {
					case MOF_CARGO_TYPE_UNLOAD:
						if (cargo_id == INVALID_CARGO) {
							for (CargoID i = 0; i < NUM_CARGO; i++) {
								u->current_order.SetUnloadType((OrderUnloadFlags)data, i);
							}
						} else {
							u->current_order.SetUnloadType((OrderUnloadFlags)data, cargo_id);
						}
						break;

					case MOF_CARGO_TYPE_LOAD:
						if (cargo_id == INVALID_CARGO) {
							for (CargoID i = 0; i < NUM_CARGO; i++) {
								u->current_order.SetLoadType((OrderLoadFlags)data, i);
							}
						} else {
							u->current_order.SetLoadType((OrderLoadFlags)data, cargo_id);
						}
						break;

					default:
						break;
				}
			}
			if (mof == MOF_RV_TRAVEL_DIR && sel_ord == u->cur_real_order_index &&
					(u->current_order.IsType(OT_GOTO_STATION) || u->current_order.IsType(OT_GOTO_WAYPOINT))) {
				u->current_order.SetRoadVehTravelDirection((DiagDirection)data);
			}

			/* Unbunching data is no longer valid. */
			u->ResetDepotUnbunching();

			InvalidateVehicleOrder(u, VIWD_MODIFY_ORDERS);
		}
		CheckMarkDirtyViewportRoutePaths(v);
	}

	return CommandCost();
}

/**
 * Check if an aircraft has enough range for an order list.
 * @param v_new Aircraft to check.
 * @param v_order Vehicle currently holding the order list.
 * @param first First order in the source order list.
 * @return True if the aircraft has enough range for the orders, false otherwise.
 */
static bool CheckAircraftOrderDistance(const Aircraft *v_new, const Vehicle *v_order, const Order *first)
{
	if (first == nullptr || v_new->acache.cached_max_range == 0) return true;

	/* Iterate over all orders to check the distance between all
	 * 'goto' orders and their respective next order (of any type). */
	for (const Order *o = first; o != nullptr; o = o->next) {
		switch (o->GetType()) {
			case OT_GOTO_STATION:
			case OT_GOTO_DEPOT:
			case OT_GOTO_WAYPOINT:
				/* If we don't have a next order, we've reached the end and must check the first order instead. */
				if (GetOrderDistance(o, o->next != nullptr ? o->next : first, v_order) > v_new->acache.cached_max_range_sqr) return false;
				break;

			default: break;
		}
	}

	return true;
}

static void CheckAdvanceVehicleOrdersAfterClone(Vehicle *v, DoCommandFlag flags)
{
	const Company *owner = Company::GetIfValid(v->owner);
	if (!owner || !owner->settings.advance_order_on_clone || !v->IsInDepot() || !IsDepotTile(v->tile)) return;

	std::vector<VehicleOrderID> target_orders;

	const int order_count = v->GetNumOrders();
	if (v->type == VEH_AIRCRAFT) {
		for (VehicleOrderID idx = 0; idx < order_count; idx++) {
			const Order *o = v->GetOrder(idx);
			if (o->IsType(OT_GOTO_STATION) && o->GetDestination() == GetStationIndex(v->tile)) {
				target_orders.push_back(idx);
			}
		}
	} else if (GetDepotVehicleType(v->tile) == v->type) {
		for (VehicleOrderID idx = 0; idx < order_count; idx++) {
			const Order *o = v->GetOrder(idx);
			if (o->IsType(OT_GOTO_DEPOT) && o->GetDestination() == GetDepotIndex(v->tile)) {
				target_orders.push_back(idx + 1 < order_count ? idx + 1 : 0);
			}
		}
	}
	if (target_orders.empty()) return;

	VehicleOrderID skip_to = target_orders[v->unitnumber % target_orders.size()];
	DoCommand(v->tile, v->index, skip_to, flags, CMD_SKIP_TO_ORDER);
}

static bool ShouldResetOrderIndicesOnOrderCopy(const Vehicle *src, const Vehicle *dst)
{
	const int num_orders = src->GetNumOrders();
	if (dst->GetNumOrders() != num_orders) return true;

	for (int i = 0; i < num_orders; i++) {
		if (!src->GetOrder(i)->Equals(*dst->GetOrder(i))) return true;
	}
	return false;
}

/**
 * Clone/share/copy an order-list of another vehicle.
 * @param tile unused
 * @param flags operation to perform
 * @param p1 various bitstuffed elements
 * - p1 = (bit  0-19) - destination vehicle to clone orders to
 * - p1 = (bit 30-31) - action to perform
 * @param p2 source vehicle to clone orders from, if any (none for CO_UNSHARE)
 * @param text unused
 * @return the cost of this operation or an error
 */
CommandCost CmdCloneOrder(TileIndex tile, DoCommandFlag flags, uint32_t p1, uint32_t p2, const char *text)
{
	VehicleID veh_src = GB(p2, 0, 20);
	VehicleID veh_dst = GB(p1, 0, 20);

	Vehicle *dst = Vehicle::GetIfValid(veh_dst);
	if (dst == nullptr || !dst->IsPrimaryVehicle()) return CMD_ERROR;

	CommandCost ret = CheckOwnership(dst->owner);
	if (ret.Failed()) return ret;

	switch (GB(p1, 30, 2)) {
		case CO_SHARE: {
			Vehicle *src = Vehicle::GetIfValid(veh_src);

			/* Sanity checks */
			if (src == nullptr || !src->IsPrimaryVehicle() || dst->type != src->type || dst == src) return CMD_ERROR;

			ret = CheckOwnership(src->owner);
			if (ret.Failed()) return ret;

			/* Trucks can't share orders with busses (and visa versa) */
			if (src->type == VEH_ROAD && RoadVehicle::From(src)->IsBus() != RoadVehicle::From(dst)->IsBus()) {
				return CMD_ERROR;
			}

			/* Is the vehicle already in the shared list? */
			if (src->FirstShared() == dst->FirstShared()) return CMD_ERROR;

			for (const Order *order : src->Orders()) {
				if (OrderGoesToStation(dst, order)) {
					/* Allow copying unreachable destinations if they were already unreachable for the source.
					 * This is basically to allow cloning / autorenewing / autoreplacing vehicles, while the stations
					 * are temporarily invalid due to reconstruction. */
					const Station *st = Station::Get(order->GetDestination());
					if (CanVehicleUseStation(src, st) && !CanVehicleUseStation(dst, st)) {
						return CommandCost::DualErrorMessage(STR_ERROR_CAN_T_COPY_SHARE_ORDER, GetVehicleCannotUseStationReason(dst, st));
					}
				}
				if (OrderGoesToRoadDepot(dst, order)) {
					const Depot *dp = Depot::GetIfValid(order->GetDestination());
					if (dp != nullptr && (GetPresentRoadTypes(dp->xy) & RoadVehicle::From(dst)->compatible_roadtypes) == 0) {
						return CommandCost::DualErrorMessage(STR_ERROR_CAN_T_COPY_SHARE_ORDER, RoadTypeIsTram(RoadVehicle::From(dst)->roadtype) ? STR_ERROR_NO_STOP_COMPATIBLE_TRAM_TYPE : STR_ERROR_NO_STOP_COMPATIBLE_ROAD_TYPE);
					}
				}
			}

			/* Check for aircraft range limits. */
			if (dst->type == VEH_AIRCRAFT && !CheckAircraftOrderDistance(Aircraft::From(dst), src, src->GetFirstOrder())) {
				return_cmd_error(STR_ERROR_AIRCRAFT_NOT_ENOUGH_RANGE);
			}

			if (src->orders == nullptr && !OrderList::CanAllocateItem()) {
				return_cmd_error(STR_ERROR_NO_MORE_SPACE_FOR_ORDERS);
			}

			if (flags & DC_EXEC) {
				/* If the destination vehicle had a OrderList, destroy it.
				 * We reset the order indices, if the new orders are different.
				 * (We mainly do this to keep the order indices valid and in range.) */
				DeleteVehicleOrders(dst, false, ShouldResetOrderIndicesOnOrderCopy(src, dst));

				dst->orders = src->orders;

				/* Link this vehicle in the shared-list */
				dst->AddToShared(src);


				/* Set automation bit if target has it. */
				if (HasBit(src->vehicle_flags, VF_AUTOMATE_TIMETABLE)) {
					SetBit(dst->vehicle_flags, VF_AUTOMATE_TIMETABLE);
				} else {
					ClrBit(dst->vehicle_flags, VF_AUTOMATE_TIMETABLE);
				}
				/* Set auto separation bit if target has it. */
				if (HasBit(src->vehicle_flags, VF_TIMETABLE_SEPARATION)) {
					SetBit(dst->vehicle_flags, VF_TIMETABLE_SEPARATION);
				} else {
					ClrBit(dst->vehicle_flags, VF_TIMETABLE_SEPARATION);
				}
				/* Set manual dispatch bit if target has it. */
				if (HasBit(src->vehicle_flags, VF_SCHEDULED_DISPATCH)) {
					SetBit(dst->vehicle_flags, VF_SCHEDULED_DISPATCH);
				} else {
					ClrBit(dst->vehicle_flags, VF_SCHEDULED_DISPATCH);
				}
				ClrBit(dst->vehicle_flags, VF_AUTOFILL_TIMETABLE);
				ClrBit(dst->vehicle_flags, VF_AUTOFILL_PRES_WAIT_TIME);

				dst->ClearSeparation();
				if (HasBit(dst->vehicle_flags, VF_TIMETABLE_SEPARATION)) ClrBit(dst->vehicle_flags, VF_TIMETABLE_STARTED);

				InvalidateVehicleOrder(dst, VIWD_REMOVE_ALL_ORDERS);
				InvalidateVehicleOrder(src, VIWD_MODIFY_ORDERS);


				InvalidateWindowClassesData(GetWindowClassForVehicleType(dst->type), 0);
				InvalidateWindowClassesData(WC_DEPARTURES_BOARD, 0);
				CheckMarkDirtyViewportRoutePaths(dst);

				CheckAdvanceVehicleOrdersAfterClone(dst, flags);
			}
			break;
		}

		case CO_COPY: {
			Vehicle *src = Vehicle::GetIfValid(veh_src);

			/* Sanity checks */
			if (src == nullptr || !src->IsPrimaryVehicle() || dst->type != src->type || dst == src) return CMD_ERROR;

			ret = CheckOwnership(src->owner);
			if (ret.Failed()) return ret;

			/* Trucks can't copy all the orders from busses (and visa versa),
			 * and neither can helicopters and aircraft. */
			for (const Order *order : src->Orders()) {
				if (OrderGoesToStation(dst, order)) {
					const Station *st = Station::Get(order->GetDestination());
					if (!CanVehicleUseStation(dst, st)) {
						return CommandCost::DualErrorMessage(STR_ERROR_CAN_T_COPY_SHARE_ORDER, GetVehicleCannotUseStationReason(dst, st));
					}
				}
				if (OrderGoesToRoadDepot(dst, order)) {
					const Depot *dp = Depot::GetIfValid(order->GetDestination());
					if (dp != nullptr && (GetPresentRoadTypes(dp->xy) & RoadVehicle::From(dst)->compatible_roadtypes) == 0) {
						return CommandCost::DualErrorMessage(STR_ERROR_CAN_T_COPY_SHARE_ORDER, RoadTypeIsTram(RoadVehicle::From(dst)->roadtype) ? STR_ERROR_NO_STOP_COMPATIBLE_TRAM_TYPE : STR_ERROR_NO_STOP_COMPATIBLE_ROAD_TYPE);
					}
				}
			}

			/* Check for aircraft range limits. */
			if (dst->type == VEH_AIRCRAFT && !CheckAircraftOrderDistance(Aircraft::From(dst), src, src->GetFirstOrder())) {
				return_cmd_error(STR_ERROR_AIRCRAFT_NOT_ENOUGH_RANGE);
			}

			/* make sure there are orders available */
			if (!Order::CanAllocateItem(src->GetNumOrders()) || !OrderList::CanAllocateItem()) {
				return_cmd_error(STR_ERROR_NO_MORE_SPACE_FOR_ORDERS);
			}

			if (flags & DC_EXEC) {
				Order *first = nullptr;
				Order **order_dst;

				/* If the destination vehicle had an order list, destroy the chain but keep the OrderList.
				 * We only the order indices, if the new orders are different.
				 * (We mainly do this to keep the order indices valid and in range.) */
				DeleteVehicleOrders(dst, true, ShouldResetOrderIndicesOnOrderCopy(src, dst));

				order_dst = &first;
				for (const Order *order : src->Orders()) {
					*order_dst = new Order();
					(*order_dst)->AssignOrder(*order);
					order_dst = &(*order_dst)->next;
				}
				if (dst->orders == nullptr) {
					dst->orders = new OrderList(first, dst);
				} else {
					assert(dst->orders->GetFirstOrder() == nullptr);
					assert(!dst->orders->IsShared());
					delete dst->orders;
					assert(OrderList::CanAllocateItem());
					dst->orders = new OrderList(first, dst);
				}

				/* Copy over scheduled dispatch data */
				assert(dst->orders != nullptr);
				if (src->orders != nullptr) {
					dst->orders->GetScheduledDispatchScheduleSet() = src->orders->GetScheduledDispatchScheduleSet();
				}

				/* Set automation bit if target has it. */
				if (HasBit(src->vehicle_flags, VF_AUTOMATE_TIMETABLE)) {
					SetBit(dst->vehicle_flags, VF_AUTOMATE_TIMETABLE);
					ClrBit(dst->vehicle_flags, VF_AUTOFILL_TIMETABLE);
					ClrBit(dst->vehicle_flags, VF_AUTOFILL_PRES_WAIT_TIME);
				} else {
					ClrBit(dst->vehicle_flags, VF_AUTOMATE_TIMETABLE);
				}
				/* Set auto separation bit if target has it. */
				if (HasBit(src->vehicle_flags, VF_TIMETABLE_SEPARATION)) {
					SetBit(dst->vehicle_flags, VF_TIMETABLE_SEPARATION);
				} else {
					ClrBit(dst->vehicle_flags, VF_TIMETABLE_SEPARATION);
				}
				/* Set manual dispatch bit if target has it. */
				if (HasBit(src->vehicle_flags, VF_SCHEDULED_DISPATCH)) {
					SetBit(dst->vehicle_flags, VF_SCHEDULED_DISPATCH);
				} else {
					ClrBit(dst->vehicle_flags, VF_SCHEDULED_DISPATCH);
				}

				InvalidateVehicleOrder(dst, VIWD_REMOVE_ALL_ORDERS);

				InvalidateWindowClassesData(GetWindowClassForVehicleType(dst->type), 0);
				InvalidateWindowClassesData(WC_DEPARTURES_BOARD, 0);
				CheckMarkDirtyViewportRoutePaths(dst);

				CheckAdvanceVehicleOrdersAfterClone(dst, flags);
			}
			break;
		}

		case CO_UNSHARE: return DecloneOrder(dst, flags);
		default: return CMD_ERROR;
	}

	return CommandCost();
}

/**
 * Add/remove refit orders from an order
 * @param tile Not used
 * @param flags operation to perform
 * @param p1 VehicleIndex of the vehicle having the order
 * @param p2 bitmask
 *   - bit 0-7 CargoID
 *   - bit 16-31 number of order to modify
 * @param text unused
 * @return the cost of this operation or an error
 */
CommandCost CmdOrderRefit(TileIndex tile, DoCommandFlag flags, uint32_t p1, uint32_t p2, const char *text)
{
	VehicleID veh = GB(p1, 0, 20);
	VehicleOrderID order_number  = GB(p2, 16, 16);
	CargoID cargo = GB(p2, 0, 8);

	if (cargo >= NUM_CARGO && cargo != CARGO_NO_REFIT && cargo != CARGO_AUTO_REFIT) return CMD_ERROR;

	const Vehicle *v = Vehicle::GetIfValid(veh);
	if (v == nullptr || !v->IsPrimaryVehicle()) return CMD_ERROR;

	CommandCost ret = CheckOwnership(v->owner);
	if (ret.Failed()) return ret;

	Order *order = v->GetOrder(order_number);
	if (order == nullptr) return CMD_ERROR;

	/* Automatic refit cargo is only supported for goto station orders. */
	if (cargo == CARGO_AUTO_REFIT && !order->IsType(OT_GOTO_STATION)) return CMD_ERROR;

	if (order->GetLoadType() & OLFB_NO_LOAD) return CMD_ERROR;

	if (flags & DC_EXEC) {
		order->SetRefit(cargo);

		/* Make the depot order an 'always go' order. */
		if (cargo != CARGO_NO_REFIT && order->IsType(OT_GOTO_DEPOT)) {
			order->SetDepotOrderType((OrderDepotTypeFlags)(order->GetDepotOrderType() & ~ODTFB_SERVICE));
			order->SetDepotActionType((OrderDepotActionFlags)(order->GetDepotActionType() & ~(ODATFB_HALT | ODATFB_SELL)));
		}

		for (Vehicle *u = v->FirstShared(); u != nullptr; u = u->NextShared()) {
			/* Update any possible open window of the vehicle */
			InvalidateVehicleOrder(u, VIWD_MODIFY_ORDERS);

			/* If the vehicle already got the current depot set as current order, then update current order as well */
			if (u->cur_real_order_index == order_number && (u->current_order.GetDepotOrderType() & ODTFB_PART_OF_ORDERS)) {
				u->current_order.SetRefit(cargo);
			}
		}
		CheckMarkDirtyViewportRoutePaths(v);
	}

	return CommandCost();
}


/**
 *
 * Check the orders of a vehicle, to see if there are invalid orders and stuff
 *
 */
void CheckOrders(const Vehicle *v)
{
	/* Does the user wants us to check things? */
	if (_settings_client.gui.order_review_system == 0) return;

	/* Do nothing for crashed vehicles */
	if (v->vehstatus & VS_CRASHED) return;

	/* Do nothing for stopped vehicles if setting is '1' */
	if (_settings_client.gui.order_review_system == 1 && (v->vehstatus & VS_STOPPED)) return;

	/* do nothing we we're not the first vehicle in a share-chain */
	if (v->FirstShared() != v) return;

	/* Only check every 20 days, so that we don't flood the message log */
	/* The check is skipped entirely in case the current vehicle is virtual (a.k.a a 'template train') */
	if (v->owner == _local_company && v->day_counter % 20 == 0 && !HasBit(v->subtype, GVSF_VIRTUAL)) {
		StringID message = INVALID_STRING_ID;

		/* Check the order list */
		int n_st = 0;
		bool has_depot_order = false;

		for (const Order *order : v->Orders()) {
			/* Dummy order? */
			if (order->IsType(OT_DUMMY)) {
				message = STR_NEWS_VEHICLE_HAS_VOID_ORDER;
				break;
			}
			/* Does station have a load-bay for this vehicle? */
			if (order->IsType(OT_GOTO_STATION)) {
				const Station *st = Station::Get(order->GetDestination());

				n_st++;
				if (!CanVehicleUseStation(v, st)) {
					message = STR_NEWS_VEHICLE_HAS_INVALID_ENTRY;
				} else if (v->type == VEH_AIRCRAFT &&
							(AircraftVehInfo(v->engine_type)->subtype & AIR_FAST) &&
							(st->airport.GetFTA()->flags & AirportFTAClass::SHORT_STRIP) &&
							!_cheats.no_jetcrash.value &&
							message == INVALID_STRING_ID) {
					message = STR_NEWS_PLANE_USES_TOO_SHORT_RUNWAY;
				}
			}
			if (order->IsType(OT_GOTO_DEPOT)) {
				has_depot_order = true;
			}
		}

		/* Check if the last and the first order are the same */
		if (v->GetNumOrders() > 1) {
			const Order *last = v->GetLastOrder();

			if (v->orders->GetFirstOrder()->Equals(*last)) {
				message = STR_NEWS_VEHICLE_HAS_DUPLICATE_ENTRY;
			}
		}

		/* Do we only have 1 station in our order list? */
		if (n_st < 2 && message == INVALID_STRING_ID) message = STR_NEWS_VEHICLE_HAS_TOO_FEW_ORDERS;

#ifdef WITH_ASSERT
		if (v->orders != nullptr) v->orders->DebugCheckSanity();
#endif

		if (message == INVALID_STRING_ID && !has_depot_order && v->type != VEH_AIRCRAFT) {
			if (_settings_client.gui.no_depot_order_warn == 1 ||
					(_settings_client.gui.no_depot_order_warn == 2 && _settings_game.difficulty.vehicle_breakdowns != 0)) {
				message = STR_NEWS_VEHICLE_NO_DEPOT_ORDER;
			}
		}

		/* We don't have a problem */
		if (message == INVALID_STRING_ID) return;

		SetDParam(0, v->index);
		AddVehicleAdviceNewsItem(message, v->index);
	}
}

/**
 * Removes an order from all vehicles. Triggers when, say, a station is removed.
 * @param type The type of the order (OT_GOTO_[STATION|DEPOT|WAYPOINT]).
 * @param destination The destination. Can be a StationID, DepotID or WaypointID.
 * @param hangar Only used for airports in the destination.
 *               When false, remove airport and hangar orders.
 *               When true, remove either airport or hangar order.
 */
void RemoveOrderFromAllVehicles(OrderType type, DestinationID destination, bool hangar)
{
	/* Aircraft have StationIDs for depot orders and never use DepotIDs
	 * This fact is handled specially below
	 */

	/* Go through all vehicles */
	for (Vehicle *v : Vehicle::Iterate()) {
		Order *order = &v->current_order;
		if ((v->type == VEH_AIRCRAFT && order->IsType(OT_GOTO_DEPOT) && !hangar ? OT_GOTO_STATION : order->GetType()) == type &&
				(!hangar || v->type == VEH_AIRCRAFT) && order->GetDestination() == destination) {
			order->MakeDummy();
			SetWindowDirty(WC_VEHICLE_VIEW, v->index);
		}

		/* order list */
		if (v->FirstShared() != v) continue;

		RemoveVehicleOrdersIf(v, [&](const Order *o) {
			OrderType ot = o->GetType();
			if (ot == OT_CONDITIONAL) {
				if (type == OT_GOTO_STATION && o->GetConditionVariable() == OCV_CARGO_WAITING_AMOUNT) {
					if (GB(order->GetXData(), 16, 16) - 2 == destination) SB(order->GetXDataRef(), 16, 16, INVALID_STATION + 2);
				}
				if (type == OT_GOTO_STATION && ConditionVariableHasStationID(o->GetConditionVariable())) {
					if (GB(order->GetXData2(), 0, 16) - 1 == destination) SB(order->GetXData2Ref(), 0, 16, INVALID_STATION + 1);
				}
				return false;
			}
			if (ot == OT_GOTO_DEPOT && (o->GetDepotActionType() & ODATFB_NEAREST_DEPOT) != 0) return false;
			if (ot == OT_GOTO_DEPOT && hangar && v->type != VEH_AIRCRAFT) return false; // Not an aircraft? Can't have a hangar order.
			if (ot == OT_IMPLICIT || (v->type == VEH_AIRCRAFT && ot == OT_GOTO_DEPOT && !hangar)) ot = OT_GOTO_STATION;
			if (ot == OT_LABEL && IsDestinationOrderLabelSubType(o->GetLabelSubType()) && (type == OT_GOTO_STATION || type == OT_GOTO_WAYPOINT) && o->GetDestination() == destination) return true;
			return (ot == type && o->GetDestination() == destination);
		});
	}

	OrderBackup::RemoveOrder(type, destination, hangar);
}

/**
 * Checks if a vehicle has a depot in its order list.
 * @return True iff at least one order is a depot order.
 */
bool Vehicle::HasDepotOrder() const
{
	for (const Order *order : this->Orders()) {
		if (order->IsType(OT_GOTO_DEPOT)) return true;
	}

	return false;
}

/**
 * Delete all orders from a vehicle
 * @param v                   Vehicle whose orders to reset
 * @param keep_orderlist      If true, do not free the order list, only empty it.
 * @param reset_order_indices If true, reset cur_implicit_order_index and cur_real_order_index
 *                            and cancel the current full load order (if the vehicle is loading).
 *                            If false, _you_ have to make sure the order indices are valid after
 *                            your messing with them!
 */
void DeleteVehicleOrders(Vehicle *v, bool keep_orderlist, bool reset_order_indices)
{
	DeleteOrderWarnings(v);
	InvalidateWindowClassesData(WC_DEPARTURES_BOARD, 0);

	if (v->IsOrderListShared()) {
		/* Remove ourself from the shared order list. */
		v->RemoveFromShared();
		v->orders = nullptr;
	} else {
		CloseWindowById(GetWindowClassForVehicleType(v->type), VehicleListIdentifier(VL_SHARED_ORDERS, v->type, v->owner, v->index).Pack());
		if (v->orders != nullptr) {
			/* Remove the orders */
			v->orders->FreeChain(keep_orderlist);
			if (!keep_orderlist) v->orders = nullptr;
		}
	}

	/* Unbunching data is no longer valid. */
	v->ResetDepotUnbunching();

	if (reset_order_indices) {
		v->cur_implicit_order_index = v->cur_real_order_index = 0;
		v->cur_timetable_order_index = INVALID_VEH_ORDER_ID;
		if (v->current_order.IsAnyLoadingType()) {
			CancelLoadingDueToDeletedOrder(v);
		}
	}
}

/**
 * Clamp the service interval to the correct min/max. The actual min/max values
 * depend on whether it's in days, minutes, or percent.
 * @param interval The proposed service interval.
 * @param ispercent Whether the interval is a percent.
 * @return The service interval clamped to use the chosen units.
 */
uint16_t GetServiceIntervalClamped(int interval, bool ispercent)
{
	/* Service intervals are in percents. */
	if (ispercent) return Clamp(interval, MIN_SERVINT_PERCENT, MAX_SERVINT_PERCENT);

	/* Service intervals are in minutes. */
	if (EconTime::UsingWallclockUnits(_game_mode == GM_MENU)) return Clamp(interval, MIN_SERVINT_MINUTES, MAX_SERVINT_MINUTES);

	/* Service intervals are in days. */
	return Clamp(interval, MIN_SERVINT_DAYS, MAX_SERVINT_DAYS);
}

/**
 *
 * Check if a vehicle has any valid orders
 *
 * @return false if there are no valid orders
 * @note Conditional orders are not considered valid destination orders
 *
 */
static bool CheckForValidOrders(const Vehicle *v)
{
	for (const Order *order : v->Orders()) {
		switch (order->GetType()) {
			case OT_GOTO_STATION:
			case OT_GOTO_DEPOT:
			case OT_GOTO_WAYPOINT:
				return true;

			default:
				break;
		}
	}

	return false;
}

/**
 * Compare the variable and value based on the given comparator.
 */
bool OrderConditionCompare(OrderConditionComparator occ, int variable, int value)
{
	switch (occ) {
		case OCC_EQUALS:      return variable == value;
		case OCC_NOT_EQUALS:  return variable != value;
		case OCC_LESS_THAN:   return variable <  value;
		case OCC_LESS_EQUALS: return variable <= value;
		case OCC_MORE_THAN:   return variable >  value;
		case OCC_MORE_EQUALS: return variable >= value;
		case OCC_IS_TRUE:     return variable != 0;
		case OCC_IS_FALSE:    return variable == 0;
		default: NOT_REACHED();
	}
}

/* Get the number of free (train) platforms in a station.
 * @param st_id The StationID of the station.
 * @return The number of free train platforms.
 */
static uint16_t GetFreeStationPlatforms(StationID st_id)
{
	assert(Station::IsValidID(st_id));
	const Station *st = Station::Get(st_id);
	if (!(st->facilities & FACIL_TRAIN)) return 0;
	bool is_free;
	TileIndex t2;
	uint16_t counter = 0;
	for (TileIndex t1 : st->train_station) {
		if (st->TileBelongsToRailStation(t1)) {
			/* We only proceed if this tile is a track tile and the north(-east/-west) end of the platform */
			if (IsCompatibleTrainStationTile(t1 + TileOffsByDiagDir(GetRailStationAxis(t1) == AXIS_X ? DIAGDIR_NE : DIAGDIR_NW), t1) || IsStationTileBlocked(t1)) continue;
			is_free = true;
			t2 = t1;
			do {
				if (GetStationReservationTrackBits(t2)) {
					is_free = false;
					break;
				}
				t2 += TileOffsByDiagDir(GetRailStationAxis(t1) == AXIS_X ? DIAGDIR_SW : DIAGDIR_SE);
			} while (IsCompatibleTrainStationTile(t2, t1));
			if (is_free) counter++;
		}
	}
	return counter;
}

bool EvaluateDispatchSlotConditionalOrder(const Order *order, const Vehicle *v, StateTicks state_ticks, bool *predicted)
{
	uint schedule_index = GB(order->GetXData(), 0, 16);
	if (schedule_index >= v->orders->GetScheduledDispatchScheduleCount()) return false;
	const DispatchSchedule &sched = v->orders->GetDispatchScheduleByIndex(schedule_index);
	if (sched.GetScheduledDispatch().size() == 0) return false;

	if (predicted != nullptr) *predicted = true;

	int32_t offset;
	if (HasBit(order->GetConditionValue(), ODCB_LAST_DISPATCHED)) {
		int32_t last = sched.GetScheduledDispatchLastDispatch();
		if (last == INVALID_SCHEDULED_DISPATCH_OFFSET) {
			/* No last dispatched */
			return OrderConditionCompare(order->GetConditionComparator(), 0, 0);
		}
		if (last < 0) {
			last += sched.GetScheduledDispatchDuration() * (1 + (-last / sched.GetScheduledDispatchDuration()));
		}
		offset = last % sched.GetScheduledDispatchDuration();
	} else {
		StateTicks slot = GetScheduledDispatchTime(sched, state_ticks);
		offset = (slot - sched.GetScheduledDispatchStartTick()).base() % sched.GetScheduledDispatchDuration();
	}

	bool value = false;
	switch ((OrderDispatchConditionModes)GB(order->GetConditionValue(), ODCB_MODE_START, ODCB_MODE_COUNT)) {
		case ODCM_FIRST_LAST:
			if (HasBit(order->GetConditionValue(), ODFLCB_LAST_SLOT)) {
				value = (offset == (int32_t)sched.GetScheduledDispatch().back().offset);
			} else {
				value = (offset == (int32_t)sched.GetScheduledDispatch().front().offset);
			}
			break;

		case OCDM_TAG: {
			uint8_t tag = (uint8_t)GB(order->GetConditionValue(), ODFLCB_TAG_START, ODFLCB_TAG_COUNT);
			for (const DispatchSlot &slot : sched.GetScheduledDispatch()) {
				if (offset == (int32_t)slot.offset) {
					value = HasBit(slot.flags, DispatchSlot::SDSF_FIRST_TAG + tag);
					break;
				}
			}
			break;
		}
	}

	return OrderConditionCompare(order->GetConditionComparator(), value ? 1 : 0, 0);
}

static std::vector<TraceRestrictSlotID> _pco_deferred_slot_acquires;
static std::vector<TraceRestrictSlotID> _pco_deferred_slot_releases;
static btree::btree_map<TraceRestrictCounterID, int32_t> _pco_deferred_counter_values;
static btree::btree_map<Order *, int8_t> _pco_deferred_original_percent_cond;

static bool ExecuteVehicleInSlotOrderCondition(const Vehicle *v, TraceRestrictSlot *slot, ProcessConditionalOrderMode mode, bool acquire)
{
	bool occupant = slot->IsOccupant(v->index);
	if (mode == PCO_DEFERRED) {
		if (occupant && find_index(_pco_deferred_slot_releases, slot->index) >= 0) {
			occupant = false;
		} else if (!occupant && find_index(_pco_deferred_slot_acquires, slot->index) >= 0) {
			occupant = true;
		}
	}
	if (acquire) {
		if (!occupant && mode == PCO_EXEC) {
			occupant = slot->Occupy(v);
		}
		if (!occupant && mode == PCO_DEFERRED) {
			occupant = slot->OccupyDryRun(v->index);
			if (occupant) {
				include(_pco_deferred_slot_acquires, slot->index);
				container_unordered_remove(_pco_deferred_slot_releases, slot->index);
			}
		}
	}
	return occupant;
}

/**
 * Process a conditional order and determine the next order.
 * @param order the order the vehicle currently has
 * @param v the vehicle to update
 * @param mode whether this is a dry-run so do not execute side-effects, or if side-effects are deferred
 * @return index of next order to jump to, or INVALID_VEH_ORDER_ID to use the next order
 */
VehicleOrderID ProcessConditionalOrder(const Order *order, const Vehicle *v, ProcessConditionalOrderMode mode)
{
	if (order->GetType() != OT_CONDITIONAL) return INVALID_VEH_ORDER_ID;

	bool skip_order = false;
	OrderConditionComparator occ = order->GetConditionComparator();
	uint16_t value = order->GetConditionValue();

	// OrderConditionCompare ignores the last parameter for occ == OCC_IS_TRUE or occ == OCC_IS_FALSE.
	switch (order->GetConditionVariable()) {
		case OCV_LOAD_PERCENTAGE:    skip_order = OrderConditionCompare(occ, CalcPercentVehicleFilled(v, nullptr), value); break;
		case OCV_CARGO_LOAD_PERCENTAGE: skip_order = OrderConditionCompare(occ, CalcPercentVehicleFilledOfCargo(v, (CargoType) value), order->GetXData()); break;
		case OCV_RELIABILITY:        skip_order = OrderConditionCompare(occ, ToPercent16(v->reliability),       value); break;
		case OCV_MAX_RELIABILITY:    skip_order = OrderConditionCompare(occ, ToPercent16(v->GetEngine()->reliability),   value); break;
		case OCV_MAX_SPEED:          skip_order = OrderConditionCompare(occ, v->GetDisplayMaxSpeed() * 10 / 16, value); break;
		case OCV_AGE:                skip_order = OrderConditionCompare(occ, DateDeltaToYearDelta(v->age).base(), value); break;
		case OCV_REQUIRES_SERVICE:   skip_order = OrderConditionCompare(occ, v->NeedsServicing(),               value); break;
		case OCV_UNCONDITIONALLY:    skip_order = true; break;
		case OCV_CARGO_WAITING: {
			StationID next_station = GB(order->GetXData2(), 0, 16) - 1;
			if (Station::IsValidID(next_station)) skip_order = OrderConditionCompare(occ, (Station::Get(next_station)->goods[value].CargoAvailableCount() > 0), value);
			break;
		}
		case OCV_CARGO_WAITING_AMOUNT: {
			StationID next_station = GB(order->GetXData2(), 0, 16) - 1;
			if (Station::IsValidID(next_station)) {
				if (GB(order->GetXData(), 16, 16) == 0) {
					skip_order = OrderConditionCompare(occ, Station::Get(next_station)->goods[value].CargoAvailableCount(), GB(order->GetXData(), 0, 16));
				} else {
					skip_order = OrderConditionCompare(occ, Station::Get(next_station)->goods[value].CargoAvailableViaCount(GB(order->GetXData(), 16, 16) - 2), GB(order->GetXData(), 0, 16));
				}
			}
			break;
		}
		case OCV_CARGO_ACCEPTANCE: {
			StationID next_station = GB(order->GetXData2(), 0, 16) - 1;
			if (Station::IsValidID(next_station)) skip_order = OrderConditionCompare(occ, HasBit(Station::Get(next_station)->goods[value].status, GoodsEntry::GES_ACCEPTANCE), value);
			break;
		}
		case OCV_SLOT_OCCUPANCY: {
			TraceRestrictSlotID slot_id = order->GetXData();
			TraceRestrictSlot* slot = TraceRestrictSlot::GetIfValid(slot_id);
			if (slot != nullptr) {
				size_t count = slot->occupants.size();
				if (mode == PCO_DEFERRED) {
					if (find_index(_pco_deferred_slot_releases, slot_id) >= 0 && slot->IsOccupant(v->index)) {
						count--;
					} else if (find_index(_pco_deferred_slot_acquires, slot_id) >= 0 && !slot->IsOccupant(v->index)) {
						count++;
					}
				}
				bool result;
				if (occ == OCC_EQUALS || occ == OCC_NOT_EQUALS) {
					occ = (occ == OCC_EQUALS) ? OCC_IS_TRUE : OCC_IS_FALSE;
					result = (count == 0);
				} else {
					result = (count >= slot->max_occupancy);
				}
				skip_order = OrderConditionCompare(occ, result, value);
			}
			break;
		}
		case OCV_VEH_IN_SLOT: {
			TraceRestrictSlot *slot = TraceRestrictSlot::GetIfValid(order->GetXData());
			if (slot != nullptr) {
				bool acquire = false;
				if (occ == OCC_EQUALS || occ == OCC_NOT_EQUALS) {
					acquire = true;
					occ = (occ == OCC_EQUALS) ? OCC_IS_TRUE : OCC_IS_FALSE;
				}
				bool occupant = ExecuteVehicleInSlotOrderCondition(v, slot, mode, acquire);
				skip_order = OrderConditionCompare(occ, occupant, value);
			}
			break;
		}
		case OCV_FREE_PLATFORMS: {
			StationID next_station = GB(order->GetXData2(), 0, 16) - 1;
			if (Station::IsValidID(next_station)) skip_order = OrderConditionCompare(occ, GetFreeStationPlatforms(next_station), value);
			break;
		}
		case OCV_PERCENT: {
			/* get a non-const reference to the current order */
			Order *ord = const_cast<Order *>(order);
			if (mode == PCO_DEFERRED) {
				_pco_deferred_original_percent_cond.insert({ ord, ord->GetJumpCounter() });
			}
			skip_order = ord->UpdateJumpCounter((byte)value, mode == PCO_DRY_RUN);
			break;
		}
		case OCV_REMAINING_LIFETIME: skip_order = OrderConditionCompare(occ, std::max(DateDeltaToYearDelta(v->max_age - v->age + DAYS_IN_LEAP_YEAR - 1).base(), 0), value); break;
		case OCV_COUNTER_VALUE: {
			const TraceRestrictCounter* ctr = TraceRestrictCounter::GetIfValid(GB(order->GetXData(), 16, 16));
			if (ctr != nullptr) {
				int32_t value = ctr->value;
				if (mode == PCO_DEFERRED) {
					auto iter = _pco_deferred_counter_values.find(ctr->index);
					if (iter != _pco_deferred_counter_values.end()) value = iter->second;
				}
				skip_order = OrderConditionCompare(occ, value, GB(order->GetXData(), 0, 16));
			}
			break;
		}
		case OCV_TIME_DATE: {
			skip_order = OrderConditionCompare(occ, GetTraceRestrictTimeDateValue(static_cast<TraceRestrictTimeDateValueField>(value)), order->GetXData());
			break;
		}
		case OCV_TIMETABLE: {
			int tt_value = 0;
			switch (static_cast<OrderTimetableConditionMode>(value)) {
				case OTCM_LATENESS:
					tt_value = v->lateness_counter;
					break;

				case OTCM_EARLINESS:
					tt_value = -v->lateness_counter;
					break;

				default:
					break;
			}
			skip_order = OrderConditionCompare(occ, tt_value, order->GetXData());
			break;
		}
		case OCV_DISPATCH_SLOT: {
			skip_order = EvaluateDispatchSlotConditionalOrder(order, v, _state_ticks, nullptr);
			break;
		}
		default: NOT_REACHED();
	}

	return skip_order ? order->GetConditionSkipToOrder() : (VehicleOrderID)INVALID_VEH_ORDER_ID;
}

/* FlushAdvanceOrderIndexDeferred must be called after calling this */
VehicleOrderID AdvanceOrderIndexDeferred(const Vehicle *v, VehicleOrderID index)
{
	int depth = 0;
	++index;

	do {
		/* Wrap around. */
		if (index >= v->GetNumOrders()) index = 0;

		Order *order = v->GetOrder(index);
		assert(order != nullptr);

		switch (order->GetType()) {
			case OT_GOTO_DEPOT:
				if ((order->GetDepotOrderType() & ODTFB_SERVICE) && !v->NeedsServicing()) {
					break;
				} else {
					return index;
				}

			case OT_SLOT:
				if (TraceRestrictSlot::IsValidID(order->GetDestination())) {
					switch (order->GetSlotSubType()) {
						case OSST_RELEASE:
							include(_pco_deferred_slot_releases, order->GetDestination());
							container_unordered_remove(_pco_deferred_slot_acquires, order->GetDestination());
							break;
						case OSST_TRY_ACQUIRE:
							ExecuteVehicleInSlotOrderCondition(v, TraceRestrictSlot::Get(order->GetDestination()), PCO_DEFERRED, true);
							break;
					}
				}
				break;

			case OT_COUNTER: {
				const TraceRestrictCounter* ctr = TraceRestrictCounter::GetIfValid(order->GetDestination());
				if (ctr != nullptr) {
					auto result = _pco_deferred_counter_values.insert(std::make_pair(ctr->index, ctr->value));
					result.first->second = TraceRestrictCounter::ApplyValue(result.first->second, static_cast<TraceRestrictCounterCondOpField>(order->GetCounterOperation()), order->GetXData());
				}
				break;
			}

			case OT_CONDITIONAL: {
				VehicleOrderID next = ProcessConditionalOrder(order, v, PCO_DEFERRED);
				if (next != INVALID_VEH_ORDER_ID) {
					depth++;
					index = next;
					/* Don't increment next, so no break here. */
					continue;
				}
				break;
			}

			case OT_DUMMY:
			case OT_LABEL:
				break;

			default:
				return index;
		}
		/* Don't increment inside the while because otherwise conditional
		 * orders can lead to an infinite loop. */
		++index;
		depth++;
	} while (depth < v->GetNumOrders());

	/* Wrap around. */
	if (index >= v->GetNumOrders()) index = 0;

	return index;
}

void FlushAdvanceOrderIndexDeferred(const Vehicle *v, bool apply)
{
	if (apply) {
		for (TraceRestrictSlotID slot : _pco_deferred_slot_acquires) {
			TraceRestrictSlot::Get(slot)->Occupy(v);
		}
		for (TraceRestrictSlotID slot : _pco_deferred_slot_releases) {
			TraceRestrictSlot::Get(slot)->Vacate(v);
		}
		for (auto item : _pco_deferred_counter_values) {
			TraceRestrictCounter::Get(item.first)->UpdateValue(item.second);
		}
	} else {
		for (auto item : _pco_deferred_original_percent_cond) {
			item.first->SetJumpCounter(item.second);
		}
	}

	_pco_deferred_slot_acquires.clear();
	_pco_deferred_slot_releases.clear();
	_pco_deferred_counter_values.clear();
	_pco_deferred_original_percent_cond.clear();
}

/**
 * Update the vehicle's destination tile from an order.
 * @param order the order the vehicle currently has
 * @param v the vehicle to update
 * @param conditional_depth the depth (amount of steps) to go with conditional orders. This to prevent infinite loops.
 * @param pbs_look_ahead Whether we are forecasting orders for pbs reservations in advance. If true, the order indices must not be modified.
 */
bool UpdateOrderDest(Vehicle *v, const Order *order, int conditional_depth, bool pbs_look_ahead)
{
	if (conditional_depth > std::min<int>(64, v->GetNumOrders())) {
		v->current_order.Free();
		v->SetDestTile(0);
		return false;
	}

	switch (order->GetType()) {
		case OT_GOTO_STATION:
			v->SetDestTile(v->GetOrderStationLocation(order->GetDestination()));
			return true;

		case OT_GOTO_DEPOT:
			if ((order->GetDepotOrderType() & ODTFB_SERVICE) && !v->NeedsServicing()) {
				assert(!pbs_look_ahead);
				UpdateVehicleTimetable(v, true);
				v->IncrementRealOrderIndex();
				break;
			}

			if (v->current_order.GetDepotActionType() & ODATFB_NEAREST_DEPOT) {
				/* If the vehicle can't find its destination, delay its next search.
				 * In case many vehicles are in this state, use the vehicle index to spread out pathfinder calls. */
				if (v->dest_tile == 0 && (_state_ticks.base() & 0x3F) != (v->index & 0x3F)) break;

				/* We need to search for the nearest depot (hangar). */
				ClosestDepot closestDepot = v->FindClosestDepot();

				if (closestDepot.found) {
					/* PBS reservations cannot reverse */
					if (pbs_look_ahead && closestDepot.reverse) return false;

					v->SetDestTile(closestDepot.location);
					v->current_order.SetDestination(closestDepot.destination);

					/* If there is no depot in front, reverse automatically (trains only) */
					if (v->type == VEH_TRAIN && closestDepot.reverse) DoCommand(v->tile, v->index, 0, DC_EXEC, CMD_REVERSE_TRAIN_DIRECTION);

					if (v->type == VEH_AIRCRAFT) {
						Aircraft *a = Aircraft::From(v);
						if (a->state == FLYING && a->targetairport != closestDepot.destination) {
							/* The aircraft is now heading for a different hangar than the next in the orders */
							AircraftNextAirportPos_and_Order(a);
						}
					}
					return true;
				}

				/* If there is no depot, we cannot help PBS either. */
				if (pbs_look_ahead) return false;

				UpdateVehicleTimetable(v, true);
				v->IncrementRealOrderIndex();
			} else {
				if (v->type != VEH_AIRCRAFT) {
					v->SetDestTile(Depot::Get(order->GetDestination())->xy);
				} else {
					Aircraft *a = Aircraft::From(v);
					DestinationID destination = a->current_order.GetDestination();
					if (a->targetairport != destination) {
						/* The aircraft is now heading for a different hangar than the next in the orders */
						a->SetDestTile(a->GetOrderStationLocation(destination));
					}
				}
				return true;
			}
			break;

		case OT_GOTO_WAYPOINT:
			v->SetDestTile(Waypoint::Get(order->GetDestination())->xy);
			return true;

		case OT_CONDITIONAL: {
			assert(!pbs_look_ahead);
			VehicleOrderID next_order = ProcessConditionalOrder(order, v);
			if (next_order != INVALID_VEH_ORDER_ID) {
				/* Jump to next_order. cur_implicit_order_index becomes exactly that order,
				 * cur_real_order_index might come after next_order. */
				UpdateVehicleTimetable(v, false);
				v->cur_implicit_order_index = v->cur_real_order_index = next_order;
				v->UpdateRealOrderIndex();
				v->cur_timetable_order_index = v->GetIndexOfOrder(order);

				/* Disable creation of implicit orders.
				 * When inserting them we do not know that we would have to make the conditional orders point to them. */
				if (v->IsGroundVehicle()) {
					uint16_t &gv_flags = v->GetGroundVehicleFlags();
					SetBit(gv_flags, GVF_SUPPRESS_IMPLICIT_ORDERS);
				}
			} else {
				v->cur_timetable_order_index = INVALID_VEH_ORDER_ID;
				UpdateVehicleTimetable(v, true);
				v->IncrementRealOrderIndex();
			}
			break;
		}

		case OT_SLOT:
			assert(!pbs_look_ahead);
			if (order->GetDestination() != INVALID_TRACE_RESTRICT_SLOT_ID) {
				TraceRestrictSlot *slot = TraceRestrictSlot::GetIfValid(order->GetDestination());
				if (slot != nullptr) {
					switch (order->GetSlotSubType()) {
						case OSST_RELEASE:
							slot->Vacate(v);
							break;
						case OSST_TRY_ACQUIRE:
							slot->Occupy(v);
							break;
					}
				}
			}
			UpdateVehicleTimetable(v, true);
			v->IncrementRealOrderIndex();
			break;

		case OT_COUNTER:
			assert(!pbs_look_ahead);
			if (order->GetDestination() != INVALID_TRACE_RESTRICT_COUNTER_ID) {
				TraceRestrictCounter *ctr = TraceRestrictCounter::GetIfValid(order->GetDestination());
				if (ctr != nullptr) {
					ctr->ApplyUpdate(static_cast<TraceRestrictCounterCondOpField>(order->GetCounterOperation()), order->GetXData());
				}
			}
			UpdateVehicleTimetable(v, true);
			v->IncrementRealOrderIndex();
			break;

		case OT_DUMMY:
		case OT_LABEL:
			assert(!pbs_look_ahead);
			UpdateVehicleTimetable(v, true);
			v->IncrementRealOrderIndex();
			break;

		default:
			v->SetDestTile(0);
			return false;
	}

	assert(v->cur_implicit_order_index < v->GetNumOrders());
	assert(v->cur_real_order_index < v->GetNumOrders());

	/* Get the current order */
	order = v->GetOrder(v->cur_real_order_index);
	if (order != nullptr && order->IsType(OT_IMPLICIT)) {
		assert(v->GetNumManualOrders() == 0);
		order = nullptr;
	}

	if (order == nullptr) {
		v->current_order.Free();
		v->SetDestTile(0);
		return false;
	}

	v->current_order = *order;
	return UpdateOrderDest(v, order, conditional_depth + 1, pbs_look_ahead);
}

/**
 * Handle the orders of a vehicle and determine the next place
 * to go to if needed.
 * @param v the vehicle to do this for.
 * @return true *if* the vehicle is eligible for reversing
 *              (basically only when leaving a station).
 */
bool ProcessOrders(Vehicle *v)
{
	switch (v->current_order.GetType()) {
		case OT_GOTO_DEPOT:
			/* Let a depot order in the orderlist interrupt. */
			if (!(v->current_order.GetDepotOrderType() & ODTFB_PART_OF_ORDERS)) return false;
			break;

		case OT_LOADING:
			return false;

		case OT_LOADING_ADVANCE:
			return false;

		case OT_WAITING:
			return false;

		case OT_LEAVESTATION:
			if (v->type != VEH_AIRCRAFT) return false;
			break;

		default: break;
	}

	/**
	 * Reversing because of order change is allowed only just after leaving a
	 * station (and the difficulty setting to allowed, of course)
	 * this can be detected because only after OT_LEAVESTATION, current_order
	 * will be reset to nothing. (That also happens if no order, but in that case
	 * it won't hit the point in code where may_reverse is checked)
	 */
	bool may_reverse = v->current_order.IsType(OT_NOTHING);

	ClrBit(v->vehicle_flags, VF_COND_ORDER_WAIT);

	/* Check if we've reached a 'via' destination. */
	if (((v->current_order.IsType(OT_GOTO_STATION) && (v->current_order.GetNonStopType() & ONSF_NO_STOP_AT_DESTINATION_STATION)) ||
			(v->current_order.IsType(OT_GOTO_WAYPOINT) && !v->current_order.IsWaitTimetabled())) &&
			IsTileType(v->tile, MP_STATION) &&
			v->current_order.GetDestination() == GetStationIndex(v->tile)) {
		v->DeleteUnreachedImplicitOrders();
		/* We set the last visited station here because we do not want
		 * the train to stop at this 'via' station if the next order
		 * is a no-non-stop order; in that case not setting the last
		 * visited station will cause the vehicle to still stop. */
		v->last_station_visited = v->current_order.GetDestination();
		UpdateVehicleTimetable(v, true);
		v->IncrementImplicitOrderIndex();
	}

	/* Get the current order */
	assert(v->cur_implicit_order_index == 0 || v->cur_implicit_order_index < v->GetNumOrders());
	v->UpdateRealOrderIndex();

	const Order *order = v->GetOrder(v->cur_real_order_index);
	if (order != nullptr && order->IsType(OT_IMPLICIT)) {
		assert(v->GetNumManualOrders() == 0);
		order = nullptr;
	}

	/* If no order, do nothing. */
	if (order == nullptr || (v->type == VEH_AIRCRAFT && !CheckForValidOrders(v))) {
		if (v->type == VEH_AIRCRAFT) {
			/* Aircraft do something vastly different here, so handle separately */
			HandleMissingAircraftOrders(Aircraft::From(v));
			return false;
		}

		v->current_order.Free();
		v->SetDestTile(0);
		return false;
	}

	/* If it is unchanged, keep it. */
	if (order->Equals(v->current_order) && (v->type == VEH_AIRCRAFT || v->dest_tile != 0) &&
			(v->type != VEH_SHIP || !order->IsType(OT_GOTO_STATION) || Station::Get(order->GetDestination())->HasFacilities(FACIL_DOCK))) {
		return false;
	}

	/* Otherwise set it, and determine the destination tile. */
	v->current_order = *order;

	InvalidateVehicleOrder(v, VIWD_MODIFY_ORDERS);
	switch (v->type) {
		default:
			NOT_REACHED();

		case VEH_ROAD:
		case VEH_TRAIN:
			break;

		case VEH_AIRCRAFT:
		case VEH_SHIP:
			DirtyVehicleListWindowForVehicle(v);
			break;
	}

	return UpdateOrderDest(v, order) && may_reverse;
}

bool Order::UseOccupancyValueForAverage() const
{
	if (this->GetOccupancy() == 0) return false;
	if (this->GetOccupancy() > 1) return true;

	if (this->IsType(OT_GOTO_STATION)) {
		OrderUnloadFlags unload_type = this->GetUnloadType();
		if ((unload_type == OUFB_TRANSFER || unload_type == OUFB_UNLOAD) && this->GetLoadType() == OLFB_NO_LOAD) return false;
	}

	return true;
}

/**
 * Check whether the given vehicle should stop at the given station
 * based on this order and the non-stop settings.
 * @param last_station_visited the last visited station.
 * @param station the station to stop at.
 * @param waypoint if station is a waypoint.
 * @return true if the vehicle should stop.
 */
bool Order::ShouldStopAtStation(StationID last_station_visited, StationID station, bool waypoint) const
{
	if (waypoint) return this->IsType(OT_GOTO_WAYPOINT) && this->dest == station && this->IsWaitTimetabled();
	if (this->IsType(OT_LOADING_ADVANCE) && this->dest == station) return true;
	bool is_dest_station = this->IsType(OT_GOTO_STATION) && this->dest == station;

	return (!this->IsType(OT_GOTO_DEPOT) || (this->GetDepotOrderType() & ODTFB_PART_OF_ORDERS) != 0) &&
			(last_station_visited != station) && // Do stop only when we've not just been there
			/* Finally do stop when there is no non-stop flag set for this type of station. */
			!(this->GetNonStopType() & (is_dest_station ? ONSF_NO_STOP_AT_DESTINATION_STATION : ONSF_NO_STOP_AT_INTERMEDIATE_STATIONS));
}

/**
 * Check whether the given vehicle should stop at the given station
 * based on this order and the non-stop settings.
 * @param v       the vehicle that might be stopping.
 * @param station the station to stop at.
 * @param waypoint if station is a waypoint.
 * @return true if the vehicle should stop.
 */
bool Order::ShouldStopAtStation(const Vehicle *v, StationID station, bool waypoint) const
{
	return this->ShouldStopAtStation(v->last_station_visited, station, waypoint);
}

/**
 * A vehicle can leave the current station with cargo if:
 * 1. it can load cargo here OR
 * 2a. it could leave the last station with cargo AND
 * 2b. it doesn't have to unload all cargo here.
 */
bool Order::CanLeaveWithCargo(bool has_cargo, CargoID cargo) const
{
	return (this->GetCargoLoadType(cargo) & OLFB_NO_LOAD) == 0 || (has_cargo &&
			(this->GetCargoUnloadType(cargo) & (OUFB_UNLOAD | OUFB_TRANSFER)) == 0);
}

/**
 * Mass change the target of an order.
 * This implemented by adding a new order and if that succeeds deleting the previous one.
 * @param tile unused
 * @param flags operation to perform
 * @param p1 various bitstuffed elements
 * - p1 = (bit  0 - 15) - The destination ID to change from
 * - p1 = (bit 16 - 18) - The vehicle type
 * - p1 = (bit 20 - 23) - The order type
 * - p1 = (bit 24 - 31) - Cargo filter
 * @param p2 various bitstuffed elements
  * - p2 = (bit  0 - 15) - The destination ID to change to
 * @param text unused
 * @return the cost of this operation or an error
 */
CommandCost CmdMassChangeOrder(TileIndex tile, DoCommandFlag flags, uint32_t p1, uint32_t p2, const char *text)
{
	DestinationID from_dest = GB(p1, 0, 16);
	VehicleType vehtype = Extract<VehicleType, 16, 3>(p1);
	OrderType order_type = (OrderType) GB(p1, 20, 4);
	CargoID cargo_filter = GB(p1, 24, 8);
	DestinationID to_dest = GB(p2, 0, 16);

	if (flags & DC_EXEC) {
		for (Vehicle *v : Vehicle::Iterate()) {
			if (v->type == vehtype && v->IsPrimaryVehicle() && CheckOwnership(v->owner).Succeeded() && VehicleCargoFilter(v, cargo_filter)) {
				int index = 0;
				bool changed = false;

				for (Order *order : v->Orders()) {
					if (order->GetDestination() == from_dest && order->IsType(order_type) &&
							!(order_type == OT_GOTO_DEPOT && order->GetDepotActionType() & ODATFB_NEAREST_DEPOT)) {
						Order new_order;
						new_order.AssignOrder(*order);
						new_order.SetDestination(to_dest);
						const bool wait_fixed = new_order.IsWaitFixed();
						const bool wait_timetabled = wait_fixed && new_order.IsWaitTimetabled();
						new_order.SetWaitTimetabled(false);
						new_order.SetTravelTimetabled(false);
						if (CmdInsertOrderIntl(flags, v, index + 1, new_order, true).Succeeded()) {
							DoCommand(0, v->index, index, flags, CMD_DELETE_ORDER);

							order = v->orders->GetOrderAt(index);
							order->SetRefit(new_order.GetRefitCargo());
							order->SetMaxSpeed(new_order.GetMaxSpeed());
							if (wait_fixed) {
								extern void SetOrderFixedWaitTime(Vehicle *v, VehicleOrderID order_number, uint32_t wait_time, bool wait_timetabled);
								SetOrderFixedWaitTime(v, index, new_order.GetWaitTime(), wait_timetabled);
							}
							changed = true;
						}

						new_order.Free();
					}
					index++;
				}
				if (changed) CheckMarkDirtyViewportRoutePaths(v);
			}
		}
	}
	return CommandCost();
}

void UpdateOrderUIOnDateChange()
{
	SetWindowClassesDirty(WC_VEHICLE_ORDERS);
	SetWindowClassesDirty(WC_VEHICLE_TIMETABLE);
	SetWindowClassesDirty(WC_SCHDISPATCH_SLOTS);
	InvalidateWindowClassesData(WC_DEPARTURES_BOARD, 0);
}

const char *GetOrderTypeName(OrderType order_type)
{
	static const char *names[] = {
		"OT_NOTHING",
		"OT_GOTO_STATION",
		"OT_GOTO_DEPOT",
		"OT_LOADING",
		"OT_LEAVESTATION",
		"OT_DUMMY",
		"OT_GOTO_WAYPOINT",
		"OT_CONDITIONAL",
		"OT_IMPLICIT",
		"OT_WAITING",
		"OT_LOADING_ADVANCE",
		"OT_SLOT",
		"OT_COUNTER",
		"OT_LABEL",
	};
	static_assert(lengthof(names) == OT_END);
	if (order_type < OT_END) return names[order_type];
	return "???";
}<|MERGE_RESOLUTION|>--- conflicted
+++ resolved
@@ -1083,13 +1083,10 @@
 
 			/* Filter invalid load/unload types. */
 			switch (new_order.GetLoadType()) {
-<<<<<<< HEAD
-				case OLF_LOAD_IF_POSSIBLE: case OLFB_FULL_LOAD: case OLF_FULL_LOAD_ANY: case OLFB_NO_LOAD: break;
 				case OLFB_CARGO_TYPE_LOAD:
 					if (allow_load_by_cargo_type) break;
 					return CMD_ERROR;
-				default: return CMD_ERROR;
-=======
+
 				case OLF_LOAD_IF_POSSIBLE:
 				case OLFB_NO_LOAD:
 					break;
@@ -1101,7 +1098,6 @@
 
 				default:
 					return CMD_ERROR;
->>>>>>> 22eed961
 			}
 			switch (new_order.GetUnloadType()) {
 				case OUF_UNLOAD_IF_POSSIBLE: case OUFB_UNLOAD: case OUFB_TRANSFER: case OUFB_NO_UNLOAD: break;
@@ -1404,7 +1400,7 @@
 				u->cur_implicit_order_index = cur;
 			}
 		}
-<<<<<<< HEAD
+
 		if (u->cur_timetable_order_index != INVALID_VEH_ORDER_ID && sel_ord <= u->cur_timetable_order_index) {
 			uint cur = u->cur_timetable_order_index + 1;
 			/* Check if we don't go out of bound */
@@ -1412,11 +1408,10 @@
 				u->cur_timetable_order_index = cur;
 			}
 		}
-=======
+
 		/* Unbunching data is no longer valid. */
 		u->ResetDepotUnbunching();
 
->>>>>>> 22eed961
 		/* Update any possible open window of the vehicle */
 		InvalidateVehicleOrder(u, INVALID_VEH_ORDER_ID | (sel_ord << 16));
 	}
@@ -1949,8 +1944,6 @@
 
 		case MOF_DEPOT_ACTION:
 			if (data >= DA_END) return CMD_ERROR;
-			/* The vehicle must always go to the depot (not just if it needs servicing) in order to unbunch there. */
-			if ((data == DA_SERVICE) && (order->GetDepotActionType() & ODATFB_UNBUNCH)) return_cmd_error(STR_ERROR_UNBUNCHING_NO_SERVICE_IF_NEEDED);
 
 			/* Check if we are allowed to add unbunching. We are always allowed to remove it. */
 			if (data == DA_UNBUNCH) {
@@ -1961,8 +1954,10 @@
 					if (o->IsType(OT_CONDITIONAL)) return_cmd_error(STR_ERROR_UNBUNCHING_NO_UNBUNCHING_CONDITIONAL);
 					/* We don't allow unbunching if the vehicle has a full load order. */
 					if (o->IsType(OT_GOTO_STATION) && o->GetLoadType() & (OLFB_FULL_LOAD | OLF_FULL_LOAD_ANY)) return_cmd_error(STR_ERROR_UNBUNCHING_NO_UNBUNCHING_FULL_LOAD);
-					/* The vehicle must always go to the depot (not just if it needs servicing) in order to unbunch there. */
-					if (o->IsType(OT_GOTO_DEPOT) && o->GetDepotOrderType() & ODTFB_SERVICE) return_cmd_error(STR_ERROR_UNBUNCHING_NO_SERVICE_IF_NEEDED);
+
+					if (o->IsType(OT_GOTO_STATION) && o->GetLoadType() == OLFB_CARGO_TYPE_LOAD) {
+
+					}
 				}
 			}
 			break;
@@ -2199,16 +2194,11 @@
 				break;
 
 			case MOF_DEPOT_ACTION: {
-				OrderDepotActionFlags base_order_action_type = order->GetDepotActionType() & ~(ODATFB_HALT | ODATFB_SELL);
+				OrderDepotActionFlags base_order_action_type = order->GetDepotActionType() & ~(ODATFB_HALT | ODATFB_SELL | ODATFB_UNBUNCH);
 				switch (data) {
 					case DA_ALWAYS_GO:
 						order->SetDepotOrderType((OrderDepotTypeFlags)(order->GetDepotOrderType() & ~ODTFB_SERVICE));
-<<<<<<< HEAD
 						order->SetDepotActionType((OrderDepotActionFlags)(base_order_action_type));
-=======
-						order->SetDepotActionType((OrderDepotActionFlags)(order->GetDepotActionType() & ~ODATFB_HALT));
-						order->SetDepotActionType((OrderDepotActionFlags)(order->GetDepotActionType() & ~ODATFB_UNBUNCH));
->>>>>>> 22eed961
 						break;
 
 					case DA_SERVICE:
@@ -2219,7 +2209,6 @@
 
 					case DA_STOP:
 						order->SetDepotOrderType((OrderDepotTypeFlags)(order->GetDepotOrderType() & ~ODTFB_SERVICE));
-<<<<<<< HEAD
 						order->SetDepotActionType((OrderDepotActionFlags)(base_order_action_type | ODATFB_HALT));
 						order->SetRefit(CARGO_NO_REFIT);
 						break;
@@ -2227,17 +2216,12 @@
 					case DA_SELL:
 						order->SetDepotOrderType((OrderDepotTypeFlags)(order->GetDepotOrderType() & ~ODTFB_SERVICE));
 						order->SetDepotActionType((OrderDepotActionFlags)(base_order_action_type | ODATFB_HALT | ODATFB_SELL));
-=======
-						order->SetDepotActionType((OrderDepotActionFlags)(order->GetDepotActionType() & ~ODATFB_UNBUNCH));
-						order->SetDepotActionType((OrderDepotActionFlags)(order->GetDepotActionType() | ODATFB_HALT));
->>>>>>> 22eed961
 						order->SetRefit(CARGO_NO_REFIT);
 						break;
 
 					case DA_UNBUNCH:
 						order->SetDepotOrderType((OrderDepotTypeFlags)(order->GetDepotOrderType() & ~ODTFB_SERVICE));
-						order->SetDepotActionType((OrderDepotActionFlags)(order->GetDepotActionType() & ~ODATFB_HALT));
-						order->SetDepotActionType((OrderDepotActionFlags)(order->GetDepotActionType() | ODATFB_UNBUNCH));
+						order->SetDepotActionType((OrderDepotActionFlags)(base_order_action_type | ODATFB_UNBUNCH));
 						break;
 
 					default:
