/*
 * This file is part of OpenTTD.
 * OpenTTD is free software; you can redistribute it and/or modify it under the terms of the GNU General Public License as published by the Free Software Foundation, version 2.
 * OpenTTD is distributed in the hope that it will be useful, but WITHOUT ANY WARRANTY; without even the implied warranty of MERCHANTABILITY or FITNESS FOR A PARTICULAR PURPOSE.
 * See the GNU General Public License for more details. You should have received a copy of the GNU General Public License along with OpenTTD. If not, see <http://www.gnu.org/licenses/>.
 */

/** @file order_cmd.cpp Handling of orders. */

#include "stdafx.h"
#include "debug.h"
#include "cmd_helper.h"
#include "command_func.h"
#include "company_func.h"
#include "news_func.h"
#include "strings_func.h"
#include "timetable.h"
#include "station_base.h"
#include "station_map.h"
#include "station_func.h"
#include "map_func.h"
#include "cargotype.h"
#include "vehicle_func.h"
#include "depot_base.h"
#include "core/bitmath_func.hpp"
#include "core/pool_func.hpp"
#include "core/random_func.hpp"
#include "aircraft.h"
#include "roadveh.h"
#include "station_base.h"
#include "waypoint_base.h"
#include "company_base.h"
#include "infrastructure_func.h"
#include "order_backup.h"
#include "cheat_type.h"
#include "viewport_func.h"
#include "order_cmd.h"
#include "vehiclelist.h"
#include "tracerestrict.h"

#include "table/strings.h"

#include "safeguards.h"

/* DestinationID must be at least as large as every these below, because it can
 * be any of them
 */
static_assert(sizeof(DestinationID) >= sizeof(DepotID));
static_assert(sizeof(DestinationID) >= sizeof(StationID));

OrderPool _order_pool("Order");
INSTANTIATE_POOL_METHODS(Order)
OrderListPool _orderlist_pool("OrderList");
INSTANTIATE_POOL_METHODS(OrderList)

btree::btree_map<uint32, uint32> _order_destination_refcount_map;
bool _order_destination_refcount_map_valid = false;

CommandCost CmdInsertOrderIntl(DoCommandFlag flags, Vehicle *v, VehicleOrderID sel_ord, const Order &new_order, bool allow_load_by_cargo_type);

void IntialiseOrderDestinationRefcountMap()
{
	ClearOrderDestinationRefcountMap();
	for (const Vehicle *v : Vehicle::Iterate()) {
		if (v != v->FirstShared()) continue;
		for(const Order *order : v->Orders()) {
			if (order->IsType(OT_GOTO_STATION) || order->IsType(OT_GOTO_WAYPOINT) || order->IsType(OT_IMPLICIT)) {
				_order_destination_refcount_map[OrderDestinationRefcountMapKey(order->GetDestination(), v->owner, order->GetType(), v->type)]++;
			}
		}
	}
	_order_destination_refcount_map_valid = true;
}

void ClearOrderDestinationRefcountMap()
{
	_order_destination_refcount_map.clear();
	_order_destination_refcount_map_valid = false;
}

void UpdateOrderDestinationRefcount(const Order *order, VehicleType type, Owner owner, int delta)
{
	if (order->IsType(OT_GOTO_STATION) || order->IsType(OT_GOTO_WAYPOINT) || order->IsType(OT_IMPLICIT)) {
		_order_destination_refcount_map[OrderDestinationRefcountMapKey(order->GetDestination(), owner, order->GetType(), type)] += delta;
	}
}

/** Clean everything up. */
Order::~Order()
{
	if (CleaningPool()) return;

	/* We can visit oil rigs and buoys that are not our own. They will be shown in
	 * the list of stations. So, we need to invalidate that window if needed. */
	if (this->IsType(OT_GOTO_STATION) || this->IsType(OT_GOTO_WAYPOINT)) {
		BaseStation *bs = BaseStation::GetIfValid(this->GetDestination());
		if (bs != nullptr && bs->owner == OWNER_NONE) InvalidateWindowClassesData(WC_STATION_LIST, 0);
	}
}

/**
 * 'Free' the order
 * @note ONLY use on "current_order" vehicle orders!
 */
void Order::Free()
{
	this->type  = OT_NOTHING;
	this->flags = 0;
	this->dest  = 0;
	this->next  = nullptr;
	DeAllocExtraInfo();
}

/**
 * Makes this order a Go To Station order.
 * @param destination the station to go to.
 */
void Order::MakeGoToStation(StationID destination)
{
	this->type = OT_GOTO_STATION;
	this->flags = 0;
	this->dest = destination;
}

/**
 * Makes this order a Go To Depot order.
 * @param destination   the depot to go to.
 * @param order         is this order a 'default' order, or an overridden vehicle order?
 * @param non_stop_type how to get to the depot?
 * @param action        what to do in the depot?
 * @param cargo         the cargo type to change to.
 */
void Order::MakeGoToDepot(DepotID destination, OrderDepotTypeFlags order, OrderNonStopFlags non_stop_type, OrderDepotActionFlags action, CargoID cargo)
{
	this->type = OT_GOTO_DEPOT;
	this->SetDepotOrderType(order);
	this->SetDepotActionType(action);
	this->SetNonStopType(non_stop_type);
	this->dest = destination;
	this->SetRefit(cargo);
}

/**
 * Makes this order a Go To Waypoint order.
 * @param destination the waypoint to go to.
 */
void Order::MakeGoToWaypoint(StationID destination)
{
	this->type = OT_GOTO_WAYPOINT;
	this->flags = 0;
	this->dest = destination;
}

/**
 * Makes this order a Loading order.
 * @param ordered is this an ordered stop?
 */
void Order::MakeLoading(bool ordered)
{
	this->type = OT_LOADING;
	if (!ordered) this->flags = 0;
}

/**
 * Update the jump counter, for percent probability
 * conditional orders
 *
 * Not that jump_counter is signed and may become
 * negative when a jump has been taken
 *
 * @param percent the jump chance in %.
 * @param dry_run whether this is a dry-run, so do not execute side-effects
 *
 * @return true if the jump should be taken
 */
bool Order::UpdateJumpCounter(byte percent, bool dry_run)
{
	const int8 jump_counter = this->GetJumpCounter();
	if (dry_run) return jump_counter >= 0;
	if (jump_counter >= 0) {
		this->SetJumpCounter(jump_counter + (percent - 100));
		return true;
	}
	this->SetJumpCounter(jump_counter + percent);
	return false;
}

/**
 * Makes this order a Leave Station order.
 */
void Order::MakeLeaveStation()
{
	this->type = OT_LEAVESTATION;
	this->flags = 0;
}

/**
 * Makes this order a Dummy order.
 */
void Order::MakeDummy()
{
	this->type = OT_DUMMY;
	this->flags = 0;
}

/**
 * Makes this order an conditional order.
 * @param order the order to jump to.
 */
void Order::MakeConditional(VehicleOrderID order)
{
	this->type = OT_CONDITIONAL;
	this->flags = order;
	this->dest = 0;
}

/**
 * Makes this order an implicit order.
 * @param destination the station to go to.
 */
void Order::MakeImplicit(StationID destination)
{
	this->type = OT_IMPLICIT;
	this->dest = destination;
}

void Order::MakeWaiting()
{
	this->type = OT_WAITING;
}

void Order::MakeLoadingAdvance(StationID destination)
{
	this->type = OT_LOADING_ADVANCE;
	this->dest = destination;
}

/**
 * Make this depot/station order also a refit order.
 * @param cargo   the cargo type to change to.
 * @pre IsType(OT_GOTO_DEPOT) || IsType(OT_GOTO_STATION).
 */
void Order::SetRefit(CargoID cargo)
{
	this->refit_cargo = cargo;
}

/**
 * Does this order have the same type, flags and destination?
 * @param other the second order to compare to.
 * @return true if the type, flags and destination match.
 */
bool Order::Equals(const Order &other) const
{
	/* In case of go to nearest depot orders we need "only" compare the flags
	 * with the other and not the nearest depot order bit or the actual
	 * destination because those get clear/filled in during the order
	 * evaluation. If we do not do this the order will continuously be seen as
	 * a different order and it will try to find a "nearest depot" every tick. */
	if ((this->IsType(OT_GOTO_DEPOT) && this->type == other.type) &&
			((this->GetDepotActionType() & ODATFB_NEAREST_DEPOT) != 0 ||
			 (other.GetDepotActionType() & ODATFB_NEAREST_DEPOT) != 0)) {
		return this->GetDepotOrderType() == other.GetDepotOrderType() &&
				(this->GetDepotActionType() & ~ODATFB_NEAREST_DEPOT) == (other.GetDepotActionType() & ~ODATFB_NEAREST_DEPOT);
	}

	return this->type == other.type && this->flags == other.flags && this->dest == other.dest;
}

/**
 * Pack this order into a 64 bits integer, or actually only
 * the type, flags and destination.
 * @return the packed representation.
 * @note unpacking is done in the constructor.
 */
uint64 Order::Pack() const
{
	return ((uint64) this->dest) << 24 | ((uint64) this->flags) << 8 | ((uint64) this->type);
}

/**
 * Pack this order into a 16 bits integer as close to the TTD
 * representation as possible.
 * @return the TTD-like packed representation.
 */
uint16 Order::MapOldOrder() const
{
	uint16 order = this->GetType();
	switch (this->type) {
		case OT_GOTO_STATION:
			if (this->GetUnloadType() & OUFB_UNLOAD) SetBit(order, 5);
			if (this->GetLoadType() & OLFB_FULL_LOAD) SetBit(order, 6);
			if (this->GetNonStopType() & ONSF_NO_STOP_AT_INTERMEDIATE_STATIONS) SetBit(order, 7);
			order |= GB(this->GetDestination(), 0, 8) << 8;
			break;
		case OT_GOTO_DEPOT:
			if (!(this->GetDepotOrderType() & ODTFB_PART_OF_ORDERS)) SetBit(order, 6);
			SetBit(order, 7);
			order |= GB(this->GetDestination(), 0, 8) << 8;
			break;
		case OT_LOADING:
			if (this->GetLoadType() & OLFB_FULL_LOAD) SetBit(order, 6);
			break;
	}
	return order;
}

/**
 * Create an order based on a packed representation of that order.
 * @param packed the packed representation.
 */
Order::Order(uint64 packed)
{
	this->type    = (OrderType)GB(packed,  0,  8);
	this->flags   = GB(packed,  8,  16);
	this->dest    = GB(packed, 24, 16);
	this->extra   = nullptr;
	this->next    = nullptr;
	this->refit_cargo   = CT_NO_REFIT;
	this->occupancy     = 0;
	this->wait_time     = 0;
	this->travel_time   = 0;
	this->max_speed     = UINT16_MAX;
}

/**
 *
 * Updates the widgets of a vehicle which contains the order-data
 *
 */
void InvalidateVehicleOrder(const Vehicle *v, int data)
{
	SetWindowDirty(WC_VEHICLE_VIEW, v->index);

	if (data != 0) {
		/* Calls SetDirty() too */
		InvalidateWindowData(WC_VEHICLE_ORDERS,    v->index, data);
		InvalidateWindowData(WC_VEHICLE_TIMETABLE, v->index, data);
		return;
	}

	SetWindowDirty(WC_VEHICLE_ORDERS,    v->index);
	SetWindowDirty(WC_VEHICLE_TIMETABLE, v->index);
}

/**
 *
 * Assign data to an order (from another order)
 *   This function makes sure that the index is maintained correctly
 * @param other the data to copy (except next pointer).
 *
 */
void Order::AssignOrder(const Order &other)
{
	this->type  = other.type;
	this->flags = other.flags;
	this->dest  = other.dest;

	this->refit_cargo   = other.refit_cargo;

	this->wait_time   = other.wait_time;

	this->travel_time = other.travel_time;
	this->max_speed   = other.max_speed;

	if (other.extra != nullptr && (this->GetUnloadType() == OUFB_CARGO_TYPE_UNLOAD || this->GetLoadType() == OLFB_CARGO_TYPE_LOAD || other.extra->xdata != 0 || other.extra->xflags != 0)) {
		this->AllocExtraInfo();
		*(this->extra) = *(other.extra);
	} else {
		this->DeAllocExtraInfo();
	}
}

void Order::AllocExtraInfo()
{
	if (!this->extra) {
		this->extra.reset(new OrderExtraInfo());
	}
}

void Order::DeAllocExtraInfo()
{
	this->extra.reset();
}

void CargoStationIDStackSet::FillNextStoppingStation(const Vehicle *v, const OrderList *o, const Order *first, uint hops)
{
	this->more.clear();
	this->first = o->GetNextStoppingStation(v, ALL_CARGOTYPES, first, hops);
	if (this->first.cargo_mask != ALL_CARGOTYPES) {
		CargoTypes have_cargoes = this->first.cargo_mask;
		do {
			this->more.push_back(o->GetNextStoppingStation(v, ~have_cargoes, first, hops));
			have_cargoes |= this->more.back().cargo_mask;
		} while (have_cargoes != ALL_CARGOTYPES);
	}
}

void OrderList::ReindexOrderList()
{
	this->order_index.clear();
	for (Order *o = this->first; o != nullptr; o = o->next) {
		this->order_index.push_back(o);
	}
}

bool OrderList::CheckOrderListIndexing() const
{
	uint idx = 0;
	for (Order *o = this->first; o != nullptr; o = o->next, idx++) {
		if (idx >= this->order_index.size()) return false;
		if (this->order_index[idx] != o) return false;
	}
	return idx == this->order_index.size();
}

/**
 * Recomputes everything.
 * @param chain first order in the chain
 * @param v one of vehicle that is using this orderlist
 */
void OrderList::Initialize(Order *chain, Vehicle *v)
{
	this->first = chain;
	this->first_shared = v;

	this->num_manual_orders = 0;
	this->num_vehicles = 1;
	this->timetable_duration = 0;
	this->total_duration = 0;
	this->order_index.clear();

	VehicleType type = v->type;
	Owner owner = v->owner;

	for (Order *o = this->first; o != nullptr; o = o->next) {
		if (!o->IsType(OT_IMPLICIT)) ++this->num_manual_orders;
		if (!o->IsType(OT_CONDITIONAL)) {
			this->timetable_duration += o->GetTimetabledWait() + o->GetTimetabledTravel();
			this->total_duration += o->GetWaitTime() + o->GetTravelTime();
		}
		this->order_index.push_back(o);
		RegisterOrderDestination(o, type, owner);
	}

	for (Vehicle *u = this->first_shared->PreviousShared(); u != nullptr; u = u->PreviousShared()) {
		++this->num_vehicles;
		this->first_shared = u;
	}

	for (const Vehicle *u = v->NextShared(); u != nullptr; u = u->NextShared()) ++this->num_vehicles;
}

/**
 * Recomputes Timetable duration.
 * Split out into a separate function so it can be used by afterload.
 */
void OrderList::RecalculateTimetableDuration()
{
	this->timetable_duration = 0;
	for (Order *o = this->first; o != nullptr; o = o->next) {
		if (!o->IsType(OT_CONDITIONAL)) {
			this->timetable_duration += o->GetTimetabledWait() + o->GetTimetabledTravel();
		}
	}
}

/**
 * Free a complete order chain.
 * @param keep_orderlist If this is true only delete the orders, otherwise also delete the OrderList.
 * @note do not use on "current_order" vehicle orders!
 */
void OrderList::FreeChain(bool keep_orderlist)
{
	Order *next;
	VehicleType type = this->GetFirstSharedVehicle()->type;
	Owner owner = this->GetFirstSharedVehicle()->owner;
	for (Order *o = this->first; o != nullptr; o = next) {
		UnregisterOrderDestination(o, type, owner);
		next = o->next;
		delete o;
	}

	if (keep_orderlist) {
		this->first = nullptr;
		this->num_manual_orders = 0;
		this->timetable_duration = 0;
		this->order_index.clear();
	} else {
		delete this;
	}
}

/**
 * Get a certain order of the order chain.
 * @param index zero-based index of the order within the chain.
 * @return the order at position index.
 */
Order *OrderList::GetOrderAt(int index) const
{
	if (index < 0 || (uint) index >= this->order_index.size()) return nullptr;
	return this->order_index[index];
}

Order *OrderList::GetOrderAtFromList(int index) const
{
	if (index < 0) return nullptr;

	Order *order = this->first;

	while (order != nullptr && index-- > 0) {
		order = order->next;
	}
	return order;
}

/**
 * Get the index of an order of the order chain, or INVALID_VEH_ORDER_ID.
 * @param order order to get the index of.
 * @return the position index of the given order, or INVALID_VEH_ORDER_ID.
 */
VehicleOrderID OrderList::GetIndexOfOrder(const Order *order) const
{
	for (VehicleOrderID index = 0; index < this->order_index.size(); index++) {
		if (this->order_index[index] == order) return index;
	}
	return INVALID_VEH_ORDER_ID;
}

/**
 * Get the next order which will make the given vehicle stop at a station
 * or refit at a depot or evaluate a non-trivial condition.
 * @param next The order to start looking at.
 * @param hops The number of orders we have already looked at.
 * @param cargo_mask The bit set of cargoes that the we are looking at, this may be reduced to indicate the set of cargoes that the result is valid for. This may be 0 to ignore cargo types entirely.
 * @return Either of
 *         \li a station order
 *         \li a refitting depot order
 *         \li a non-trivial conditional order
 *         \li nullptr  if the vehicle won't stop anymore.
 */
const Order *OrderList::GetNextDecisionNode(const Order *next, uint hops, CargoTypes &cargo_mask) const
{
	if (hops > min<uint>(64, this->GetNumOrders()) || next == nullptr) return nullptr;

	if (next->IsType(OT_CONDITIONAL)) {
		if (next->GetConditionVariable() != OCV_UNCONDITIONALLY) return next;

		/* We can evaluate trivial conditions right away. They're conceptually
		 * the same as regular order progression. */
		return this->GetNextDecisionNode(
				this->GetOrderAt(next->GetConditionSkipToOrder()),
				hops + 1, cargo_mask);
	}

	if (next->IsType(OT_GOTO_DEPOT)) {
		if (next->GetDepotActionType() & ODATFB_HALT) return nullptr;
		if (next->IsRefit()) return next;
	}

	bool can_load_or_unload = false;
	if ((next->IsType(OT_GOTO_STATION) || next->IsType(OT_IMPLICIT)) &&
			(next->GetNonStopType() & ONSF_NO_STOP_AT_DESTINATION_STATION) == 0) {
		if (cargo_mask == 0) {
			can_load_or_unload = true;
		} else if (next->GetUnloadType() == OUFB_CARGO_TYPE_UNLOAD || next->GetLoadType() == OLFB_CARGO_TYPE_LOAD) {
			/* This is a cargo-specific load/unload order.
			 * If the first cargo is both a no-load and no-unload order, skip it.
			 * Drop cargoes which don't match the first one. */
			can_load_or_unload = CargoMaskValueFilter<bool>(cargo_mask, [&](CargoID cargo) {
				return ((next->GetCargoLoadType(cargo) & OLFB_NO_LOAD) == 0 || (next->GetCargoUnloadType(cargo) & OUFB_NO_UNLOAD) == 0);
			});
		} else if ((next->GetLoadType() & OLFB_NO_LOAD) == 0 || (next->GetUnloadType() & OUFB_NO_UNLOAD) == 0) {
			can_load_or_unload = true;
		}
	}

	if (!can_load_or_unload) {
		return this->GetNextDecisionNode(this->GetNext(next), hops + 1, cargo_mask);
	}

	return next;
}

/**
 * Recursively determine the next deterministic station to stop at.
 * @param v The vehicle we're looking at.
 * @param CargoTypes cargo_mask Bit-set of the cargo IDs of interest. This may be 0 to ignore cargo types entirely.
 * @param first Order to start searching at or nullptr to start at cur_implicit_order_index + 1.
 * @param hops Number of orders we have already looked at.
 * @return A CargoMaskedStationIDStack of the cargo mask the result is valid for, and the next stopping station or INVALID_STATION.
 * @pre The vehicle is currently loading and v->last_station_visited is meaningful.
 * @note This function may draw a random number. Don't use it from the GUI.
 */
CargoMaskedStationIDStack OrderList::GetNextStoppingStation(const Vehicle *v, CargoTypes cargo_mask, const Order *first, uint hops) const
{
	const Order *next = first;
	if (first == nullptr) {
		next = this->GetOrderAt(v->cur_implicit_order_index);
		if (next == nullptr) {
			next = this->GetFirstOrder();
			if (next == nullptr) return CargoMaskedStationIDStack(cargo_mask, INVALID_STATION);
		} else {
			/* GetNext never returns nullptr if there is a valid station in the list.
			 * As the given "next" is already valid and a station in the list, we
			 * don't have to check for nullptr here. */
			next = this->GetNext(next);
			assert(next != nullptr);
		}
	}

	do {
		next = this->GetNextDecisionNode(next, ++hops, cargo_mask);

		/* Resolve possibly nested conditionals by estimation. */
		while (next != nullptr && next->IsType(OT_CONDITIONAL)) {
			/* We return both options of conditional orders. */
			const Order *skip_to = this->GetNextDecisionNode(
					this->GetOrderAt(next->GetConditionSkipToOrder()), hops, cargo_mask);
			const Order *advance = this->GetNextDecisionNode(
					this->GetNext(next), hops, cargo_mask);
			if (advance == nullptr || advance == first || skip_to == advance) {
				next = (skip_to == first) ? nullptr : skip_to;
			} else if (skip_to == nullptr || skip_to == first) {
				next = (advance == first) ? nullptr : advance;
			} else {
				CargoMaskedStationIDStack st1 = this->GetNextStoppingStation(v, cargo_mask, skip_to, hops);
				cargo_mask &= st1.cargo_mask;
				CargoMaskedStationIDStack st2 = this->GetNextStoppingStation(v, cargo_mask, advance, hops);
				st1.cargo_mask &= st2.cargo_mask;
				while (!st2.station.IsEmpty()) st1.station.Push(st2.station.Pop());
				return st1;
			}
			++hops;
		}

		if (next == nullptr) return CargoMaskedStationIDStack(cargo_mask, INVALID_STATION);

		/* Don't return a next stop if the vehicle has to unload everything. */
		if ((next->IsType(OT_GOTO_STATION) || next->IsType(OT_IMPLICIT)) &&
				next->GetDestination() == v->last_station_visited && cargo_mask != 0) {
			/* This is a cargo-specific load/unload order.
			 * Don't return a next stop if first cargo has transfer or unload set.
			 * Drop cargoes which don't match the first one. */
			bool invalid = CargoMaskValueFilter<bool>(cargo_mask, [&](CargoID cargo) {
				return ((next->GetCargoUnloadType(cargo) & (OUFB_TRANSFER | OUFB_UNLOAD)) != 0);
			});
			if (invalid) return CargoMaskedStationIDStack(cargo_mask, INVALID_STATION);
		}
	} while (next->IsType(OT_GOTO_DEPOT) || next->GetDestination() == v->last_station_visited);

	return CargoMaskedStationIDStack(cargo_mask, next->GetDestination());
}

/**
 * Insert a new order into the order chain.
 * @param new_order is the order to insert into the chain.
 * @param index is the position where the order is supposed to be inserted.
 */
void OrderList::InsertOrderAt(Order *new_order, int index)
{
	if (this->first == nullptr) {
		this->first = new_order;
	} else {
		if (index == 0) {
			/* Insert as first or only order */
			new_order->next = this->first;
			this->first = new_order;
		} else if (index >= this->GetNumOrders()) {
			/* index is after the last order, add it to the end */
			this->GetLastOrder()->next = new_order;
		} else {
			/* Put the new order in between */
			Order *order = this->GetOrderAt(index - 1);
			new_order->next = order->next;
			order->next = new_order;
		}
	}
	if (!new_order->IsType(OT_IMPLICIT)) ++this->num_manual_orders;
	if (!new_order->IsType(OT_CONDITIONAL)) {
		this->timetable_duration += new_order->GetTimetabledWait() + new_order->GetTimetabledTravel();
		this->total_duration += new_order->GetWaitTime() + new_order->GetTravelTime();
	}
	RegisterOrderDestination(new_order, this->GetFirstSharedVehicle()->type, this->GetFirstSharedVehicle()->owner);
	this->ReindexOrderList();

	/* We can visit oil rigs and buoys that are not our own. They will be shown in
	 * the list of stations. So, we need to invalidate that window if needed. */
	if (new_order->IsType(OT_GOTO_STATION) || new_order->IsType(OT_GOTO_WAYPOINT)) {
		BaseStation *bs = BaseStation::Get(new_order->GetDestination());
		if (bs->owner == OWNER_NONE) InvalidateWindowClassesData(WC_STATION_LIST, 0);
	}

}


/**
 * Remove an order from the order list and delete it.
 * @param index is the position of the order which is to be deleted.
 */
void OrderList::DeleteOrderAt(int index)
{
	if (index >= this->GetNumOrders()) return;

	Order *to_remove;

	if (index == 0) {
		to_remove = this->first;
		this->first = to_remove->next;
	} else {
		Order *prev = GetOrderAt(index - 1);
		to_remove = prev->next;
		prev->next = to_remove->next;
	}
	if (!to_remove->IsType(OT_IMPLICIT)) --this->num_manual_orders;
	if (!to_remove->IsType(OT_CONDITIONAL)) {
		this->timetable_duration -= (to_remove->GetTimetabledWait() + to_remove->GetTimetabledTravel());
		this->total_duration -= (to_remove->GetWaitTime() + to_remove->GetTravelTime());
	}
	UnregisterOrderDestination(to_remove, this->GetFirstSharedVehicle()->type, this->GetFirstSharedVehicle()->owner);
	delete to_remove;
	this->ReindexOrderList();
}

/**
 * Move an order to another position within the order list.
 * @param from is the zero-based position of the order to move.
 * @param to is the zero-based position where the order is moved to.
 */
void OrderList::MoveOrder(int from, int to)
{
	if (from >= this->GetNumOrders() || to >= this->GetNumOrders() || from == to) return;

	Order *moving_one;

	/* Take the moving order out of the pointer-chain */
	if (from == 0) {
		moving_one = this->first;
		this->first = moving_one->next;
	} else {
		Order *one_before = GetOrderAtFromList(from - 1);
		moving_one = one_before->next;
		one_before->next = moving_one->next;
	}

	/* Insert the moving_order again in the pointer-chain */
	if (to == 0) {
		moving_one->next = this->first;
		this->first = moving_one;
	} else {
		Order *one_before = GetOrderAtFromList(to - 1);
		moving_one->next = one_before->next;
		one_before->next = moving_one;
	}
	this->ReindexOrderList();
}

/**
 * Removes the vehicle from the shared order list.
 * @note This is supposed to be called when the vehicle is still in the chain
 * @param v vehicle to remove from the list
 */
void OrderList::RemoveVehicle(Vehicle *v)
{
	--this->num_vehicles;
	if (v == this->first_shared) this->first_shared = v->NextShared();
}

/**
 * Checks whether a vehicle is part of the shared vehicle chain.
 * @param v is the vehicle to search in the shared vehicle chain.
 */
bool OrderList::IsVehicleInSharedOrdersList(const Vehicle *v) const
{
	for (const Vehicle *v_shared = this->first_shared; v_shared != nullptr; v_shared = v_shared->NextShared()) {
		if (v_shared == v) return true;
	}

	return false;
}

/**
 * Gets the position of the given vehicle within the shared order vehicle list.
 * @param v is the vehicle of which to get the position
 * @return position of v within the shared vehicle chain.
 */
int OrderList::GetPositionInSharedOrderList(const Vehicle *v) const
{
	int count = 0;
	for (const Vehicle *v_shared = v->PreviousShared(); v_shared != nullptr; v_shared = v_shared->PreviousShared()) count++;
	return count;
}

/**
 * Checks whether all orders of the list have a filled timetable.
 * @return whether all orders have a filled timetable.
 */
bool OrderList::IsCompleteTimetable() const
{
	for (VehicleOrderID index = 0; index < this->order_index.size(); index++) {
		const Order *o = this->order_index[index];
		/* Implicit orders are, by definition, not timetabled. */
		if (o->IsType(OT_IMPLICIT)) continue;
		if (!o->IsCompletelyTimetabled()) return false;
	}
	return true;
}

/**
 * Checks for internal consistency of order list. Triggers assertion if something is wrong.
 */
void OrderList::DebugCheckSanity() const
{
	VehicleOrderID check_num_orders = 0;
	VehicleOrderID check_num_manual_orders = 0;
	uint check_num_vehicles = 0;
	Ticks check_timetable_duration = 0;
	Ticks check_total_duration = 0;

	DEBUG(misc, 6, "Checking OrderList %hu for sanity...", this->index);

	for (const Order *o = this->first; o != nullptr; o = o->next) {
		assert(this->order_index.size() > check_num_orders);
		assert(o == this->order_index[check_num_orders]);
		++check_num_orders;
		if (!o->IsType(OT_IMPLICIT)) ++check_num_manual_orders;
		if (!o->IsType(OT_CONDITIONAL)) {
			check_timetable_duration += o->GetTimetabledWait() + o->GetTimetabledTravel();
			check_total_duration += o->GetWaitTime() + o->GetTravelTime();
		}
	}
	assert_msg(this->GetNumOrders() == check_num_orders, "%u, %u", (uint) this->GetNumOrders(), check_num_orders);
	assert_msg(this->num_manual_orders == check_num_manual_orders, "%u, %u", this->num_manual_orders, check_num_manual_orders);
	assert_msg(this->timetable_duration == check_timetable_duration, "%u, %u", this->timetable_duration, check_timetable_duration);
	assert_msg(this->total_duration == check_total_duration, "%u, %u", this->total_duration, check_total_duration);

	for (const Vehicle *v = this->first_shared; v != nullptr; v = v->NextShared()) {
		++check_num_vehicles;
		assert_msg(v->orders.list == this, "%p, %p", v->orders.list, this);
	}
	assert_msg(this->num_vehicles == check_num_vehicles, "%u, %u", this->num_vehicles, check_num_vehicles);
	DEBUG(misc, 6, "... detected %u orders (%u manual), %u vehicles, %i timetabled, %i total",
			(uint)this->GetNumOrders(), (uint)this->num_manual_orders,
			this->num_vehicles, this->timetable_duration, this->total_duration);
	assert(this->CheckOrderListIndexing());
}

/**
 * Checks whether the order goes to a station or not, i.e. whether the
 * destination is a station
 * @param v the vehicle to check for
 * @param o the order to check
 * @return true if the destination is a station
 */
static inline bool OrderGoesToStation(const Vehicle *v, const Order *o)
{
	return o->IsType(OT_GOTO_STATION) ||
			(v->type == VEH_AIRCRAFT && o->IsType(OT_GOTO_DEPOT) && !(o->GetDepotActionType() & ODATFB_NEAREST_DEPOT));
}

/**
 * Checks whether the order goes to a road depot
 * @param v the vehicle to check for
 * @param o the order to check
 * @return true if the destination is a road depot
 */
static inline bool OrderGoesToRoadDepot(const Vehicle *v, const Order *o)
{
	return (v->type == VEH_ROAD) && o->IsType(OT_GOTO_DEPOT) && !(o->GetDepotActionType() & ODATFB_NEAREST_DEPOT);
}

/**
 * Delete all news items regarding defective orders about a vehicle
 * This could kill still valid warnings (for example about void order when just
 * another order gets added), but assume the company will notice the problems,
 * when (s)he's changing the orders.
 */
static void DeleteOrderWarnings(const Vehicle *v)
{
	DeleteVehicleNews(v->index, STR_NEWS_VEHICLE_HAS_TOO_FEW_ORDERS);
	DeleteVehicleNews(v->index, STR_NEWS_VEHICLE_HAS_VOID_ORDER);
	DeleteVehicleNews(v->index, STR_NEWS_VEHICLE_HAS_DUPLICATE_ENTRY);
	DeleteVehicleNews(v->index, STR_NEWS_VEHICLE_HAS_INVALID_ENTRY);
	DeleteVehicleNews(v->index, STR_NEWS_VEHICLE_NO_DEPOT_ORDER);
	DeleteVehicleNews(v->index, STR_NEWS_PLANE_USES_TOO_SHORT_RUNWAY);
}

/**
 * Returns a tile somewhat representing the order destination (not suitable for pathfinding).
 * @param v The vehicle to get the location for.
 * @param airport Get the airport tile and not the station location for aircraft.
 * @return destination of order, or INVALID_TILE if none.
 */
TileIndex Order::GetLocation(const Vehicle *v, bool airport) const
{
	switch (this->GetType()) {
		case OT_GOTO_WAYPOINT:
		case OT_GOTO_STATION:
		case OT_IMPLICIT:
			if (airport && v->type == VEH_AIRCRAFT) return Station::Get(this->GetDestination())->airport.tile;
			return BaseStation::Get(this->GetDestination())->xy;

		case OT_GOTO_DEPOT:
			if ((this->GetDepotActionType() & ODATFB_NEAREST_DEPOT) != 0) return INVALID_TILE;
			return (v->type == VEH_AIRCRAFT) ? Station::Get(this->GetDestination())->xy : Depot::Get(this->GetDestination())->xy;

		default:
			return INVALID_TILE;
	}
}

/**
 * Get the distance between two orders of a vehicle. Conditional orders are resolved
 * and the bigger distance of the two order branches is returned.
 * @param prev Origin order.
 * @param cur Destination order.
 * @param v The vehicle to get the distance for.
 * @param conditional_depth Internal param for resolving conditional orders.
 * @return Maximum distance between the two orders.
 */
uint GetOrderDistance(const Order *prev, const Order *cur, const Vehicle *v, int conditional_depth)
{
	if (cur->IsType(OT_CONDITIONAL)) {
		if (conditional_depth > min<int>(64, v->GetNumOrders())) return 0;

		conditional_depth++;

		int dist1 = GetOrderDistance(prev, v->GetOrder(cur->GetConditionSkipToOrder()), v, conditional_depth);
		int dist2 = GetOrderDistance(prev, cur->next == nullptr ? v->orders.list->GetFirstOrder() : cur->next, v, conditional_depth);
		return std::max(dist1, dist2);
	}

	TileIndex prev_tile = prev->GetLocation(v, true);
	TileIndex cur_tile = cur->GetLocation(v, true);
	if (prev_tile == INVALID_TILE || cur_tile == INVALID_TILE) return 0;
	return v->type == VEH_AIRCRAFT ? DistanceSquare(prev_tile, cur_tile) : DistanceManhattan(prev_tile, cur_tile);
}

/**
 * Add an order to the orderlist of a vehicle.
 * @param tile unused
 * @param flags operation to perform
 * @param p1 various bitstuffed elements
 * - p1 = (bit  0 - 19) - ID of the vehicle
 * @param p2 various bitstuffed elements
 *  - p2 = (bit 0 - 15) - the selected order (if any). If the last order is given,
 *                        the order will be inserted before that one
 * @param p3 packed order to insert
 * @param text unused
 * @return the cost of this operation or an error
 */
CommandCost CmdInsertOrder(TileIndex tile, DoCommandFlag flags, uint32 p1, uint32 p2, uint64 p3, const char *text, uint32 binary_length)
{
	VehicleID veh          = GB(p1,  0, 20);
	VehicleOrderID sel_ord = GB(p2,  0, 16);
	Order new_order(p3);

	return CmdInsertOrderIntl(flags, Vehicle::GetIfValid(veh), sel_ord, new_order, false);
}

CommandCost CmdInsertOrderIntl(DoCommandFlag flags, Vehicle *v, VehicleOrderID sel_ord, const Order &new_order, bool allow_load_by_cargo_type) {
	if (v == nullptr || !v->IsPrimaryVehicle()) return CMD_ERROR;

	CommandCost ret = CheckOwnership(v->owner);
	if (ret.Failed()) return ret;

	/* Check if the inserted order is to the correct destination (owner, type),
	 * and has the correct flags if any */
	switch (new_order.GetType()) {
		case OT_GOTO_STATION: {
			const Station *st = Station::GetIfValid(new_order.GetDestination());
			if (st == nullptr) return CMD_ERROR;

			if (st->owner != OWNER_NONE) {
				CommandCost ret = CheckInfraUsageAllowed(v->type, st->owner);
				if (ret.Failed()) return ret;
			}

			if (!CanVehicleUseStation(v, st)) return_cmd_error(STR_ERROR_CAN_T_ADD_ORDER);
			for (Vehicle *u = v->FirstShared(); u != nullptr; u = u->NextShared()) {
				if (!CanVehicleUseStation(u, st)) return_cmd_error(STR_ERROR_CAN_T_ADD_ORDER_SHARED);
			}

			/* Non stop only allowed for ground vehicles. */
			if (new_order.GetNonStopType() != ONSF_STOP_EVERYWHERE && !v->IsGroundVehicle()) return CMD_ERROR;
			if (_settings_game.order.nonstop_only && !(new_order.GetNonStopType() & ONSF_NO_STOP_AT_INTERMEDIATE_STATIONS) && v->IsGroundVehicle()) return CMD_ERROR;

			/* Filter invalid load/unload types. */
			switch (new_order.GetLoadType()) {
				case OLF_LOAD_IF_POSSIBLE: case OLFB_FULL_LOAD: case OLF_FULL_LOAD_ANY: case OLFB_NO_LOAD: break;
				case OLFB_CARGO_TYPE_LOAD:
					if (allow_load_by_cargo_type) break;
					return CMD_ERROR;
				default: return CMD_ERROR;
			}
			switch (new_order.GetUnloadType()) {
				case OUF_UNLOAD_IF_POSSIBLE: case OUFB_UNLOAD: case OUFB_TRANSFER: case OUFB_NO_UNLOAD: break;
				case OUFB_CARGO_TYPE_UNLOAD:
					if (allow_load_by_cargo_type) break;
					return CMD_ERROR;
				default: return CMD_ERROR;
			}

			/* Filter invalid stop locations */
			switch (new_order.GetStopLocation()) {
				case OSL_PLATFORM_NEAR_END:
				case OSL_PLATFORM_MIDDLE:
				case OSL_PLATFORM_THROUGH:
					if (v->type != VEH_TRAIN) return CMD_ERROR;
					FALLTHROUGH;

				case OSL_PLATFORM_FAR_END:
					break;

				default:
					return CMD_ERROR;
			}

			break;
		}

		case OT_GOTO_DEPOT: {
			if ((new_order.GetDepotActionType() & ODATFB_NEAREST_DEPOT) == 0) {
				if (v->type == VEH_AIRCRAFT) {
					const Station *st = Station::GetIfValid(new_order.GetDestination());

					if (st == nullptr) return CMD_ERROR;

					CommandCost ret = CheckInfraUsageAllowed(v->type, st->owner);
					if (ret.Failed()) return ret;

					if (!CanVehicleUseStation(v, st) || !st->airport.HasHangar()) {
						return CMD_ERROR;
					}
				} else {
					const Depot *dp = Depot::GetIfValid(new_order.GetDestination());

					if (dp == nullptr) return CMD_ERROR;

					CommandCost ret = CheckInfraUsageAllowed(v->type, GetTileOwner(dp->xy), dp->xy);
					if (ret.Failed()) return ret;

					switch (v->type) {
						case VEH_TRAIN:
							if (!IsRailDepotTile(dp->xy)) return CMD_ERROR;
							break;

						case VEH_ROAD:
							if (!IsRoadDepotTile(dp->xy)) return CMD_ERROR;
							if ((GetRoadTypes(dp->xy) & RoadVehicle::From(v)->compatible_roadtypes) == 0) return CMD_ERROR;
							break;

						case VEH_SHIP:
							if (!IsShipDepotTile(dp->xy)) return CMD_ERROR;
							break;

						default: return CMD_ERROR;
					}
				}
			}

			if (new_order.GetNonStopType() != ONSF_STOP_EVERYWHERE && !v->IsGroundVehicle()) return CMD_ERROR;
			if (_settings_game.order.nonstop_only && !(new_order.GetNonStopType() & ONSF_NO_STOP_AT_INTERMEDIATE_STATIONS) && v->IsGroundVehicle()) return CMD_ERROR;
			if (new_order.GetDepotOrderType() & ~(ODTFB_PART_OF_ORDERS | ((new_order.GetDepotOrderType() & ODTFB_PART_OF_ORDERS) != 0 ? ODTFB_SERVICE : 0))) return CMD_ERROR;
			if (new_order.GetDepotActionType() & ~(ODATFB_HALT | ODATFB_SELL | ODATFB_NEAREST_DEPOT)) return CMD_ERROR;
			if ((new_order.GetDepotOrderType() & ODTFB_SERVICE) && (new_order.GetDepotActionType() & ODATFB_HALT)) return CMD_ERROR;
			break;
		}

		case OT_GOTO_WAYPOINT: {
			const Waypoint *wp = Waypoint::GetIfValid(new_order.GetDestination());
			if (wp == nullptr) return CMD_ERROR;

			switch (v->type) {
				default: return CMD_ERROR;

				case VEH_TRAIN: {
					if (!(wp->facilities & FACIL_TRAIN)) return_cmd_error(STR_ERROR_CAN_T_ADD_ORDER);

					CommandCost ret = CheckInfraUsageAllowed(v->type, wp->owner);
					if (ret.Failed()) return ret;
					break;
				}

				case VEH_SHIP:
					if (!(wp->facilities & FACIL_DOCK)) return_cmd_error(STR_ERROR_CAN_T_ADD_ORDER);
					if (wp->owner != OWNER_NONE) {
						CommandCost ret = CheckInfraUsageAllowed(v->type, wp->owner);
						if (ret.Failed()) return ret;
					}
					break;
			}

			/* Order flags can be any of the following for waypoints:
			 * [non-stop]
			 * non-stop orders (if any) are only valid for trains */
			if (new_order.GetNonStopType() != ONSF_STOP_EVERYWHERE && v->type != VEH_TRAIN) return CMD_ERROR;
			if (_settings_game.order.nonstop_only && !(new_order.GetNonStopType() & ONSF_NO_STOP_AT_INTERMEDIATE_STATIONS) && v->type == VEH_TRAIN) return CMD_ERROR;
			break;
		}

		case OT_CONDITIONAL: {
			VehicleOrderID skip_to = new_order.GetConditionSkipToOrder();
			if (skip_to != 0 && skip_to >= v->GetNumOrders()) return CMD_ERROR; // Always allow jumping to the first (even when there is no order).
			if (new_order.GetConditionVariable() >= OCV_END) return CMD_ERROR;

			OrderConditionComparator occ = new_order.GetConditionComparator();
			if (occ >= OCC_END) return CMD_ERROR;
			switch (new_order.GetConditionVariable()) {
				case OCV_SLOT_OCCUPANCY:
				case OCV_TRAIN_IN_SLOT: {
					if (v->type != VEH_TRAIN) return CMD_ERROR;
					TraceRestrictSlotID slot = new_order.GetXData();
					if (slot != INVALID_TRACE_RESTRICT_SLOT_ID && !TraceRestrictSlot::IsValidID(slot)) return CMD_ERROR;
					switch (occ) {
						case OCC_IS_TRUE:
						case OCC_IS_FALSE:
							break;

						case OCC_EQUALS:
						case OCC_NOT_EQUALS:
							if (new_order.GetConditionVariable() != OCV_TRAIN_IN_SLOT) return CMD_ERROR;
							break;

						default:
							return CMD_ERROR;
					}
					break;
				}

				case OCV_CARGO_LOAD_PERCENTAGE:
					if (!CargoSpec::Get(new_order.GetConditionValue())->IsValid()) return CMD_ERROR;
					if (new_order.GetXData() > 100) return CMD_ERROR;
					if (occ == OCC_IS_TRUE || occ == OCC_IS_FALSE) return CMD_ERROR;
					break;

				case OCV_CARGO_WAITING_AMOUNT:
					if (!CargoSpec::Get(new_order.GetConditionValue())->IsValid()) return CMD_ERROR;
					if (occ == OCC_IS_TRUE || occ == OCC_IS_FALSE) return CMD_ERROR;
					break;

				case OCV_CARGO_WAITING:
				case OCV_CARGO_ACCEPTANCE:
					if (!CargoSpec::Get(new_order.GetConditionValue())->IsValid()) return CMD_ERROR;
					/* FALL THROUGH */

				case OCV_REQUIRES_SERVICE:
					if (occ != OCC_IS_TRUE && occ != OCC_IS_FALSE) return CMD_ERROR;
					break;

				case OCV_UNCONDITIONALLY:
					if (occ != OCC_EQUALS) return CMD_ERROR;
					if (new_order.GetConditionValue() != 0) return CMD_ERROR;
					break;

				case OCV_FREE_PLATFORMS:
					if (v->type != VEH_TRAIN) return CMD_ERROR;
					if (occ == OCC_IS_TRUE || occ == OCC_IS_FALSE) return CMD_ERROR;
					break;

				case OCV_PERCENT:
					if (occ != OCC_EQUALS) return CMD_ERROR;
					/* FALL THROUGH */
				case OCV_LOAD_PERCENTAGE:
				case OCV_RELIABILITY:
					if (new_order.GetConditionValue() > 100) return CMD_ERROR;
					FALLTHROUGH;

				default:
					if (occ == OCC_IS_TRUE || occ == OCC_IS_FALSE) return CMD_ERROR;
					break;
			}
			break;
		}

		default: return CMD_ERROR;
	}

	if (sel_ord > v->GetNumOrders()) return CMD_ERROR;

	if (v->GetNumOrders() >= MAX_VEH_ORDER_ID) return_cmd_error(STR_ERROR_TOO_MANY_ORDERS);
	if (!Order::CanAllocateItem()) return_cmd_error(STR_ERROR_NO_MORE_SPACE_FOR_ORDERS);
	if (v->orders.list == nullptr && !OrderList::CanAllocateItem()) return_cmd_error(STR_ERROR_NO_MORE_SPACE_FOR_ORDERS);

	if (flags & DC_EXEC) {
		Order *new_o = new Order();
		new_o->AssignOrder(new_order);
		InsertOrder(v, new_o, sel_ord);
		CheckMarkDirtyFocusedRoutePaths(v);
	}

	return CommandCost();
}

/**
 * Insert a new order but skip the validation.
 * @param v       The vehicle to insert the order to.
 * @param new_o   The new order.
 * @param sel_ord The position the order should be inserted at.
 */
void InsertOrder(Vehicle *v, Order *new_o, VehicleOrderID sel_ord)
{
	/* Create new order and link in list */
	if (v->orders.list == nullptr) {
		v->orders.list = new OrderList(new_o, v);
	} else {
		v->orders.list->InsertOrderAt(new_o, sel_ord);
	}

	Vehicle *u = v->FirstShared();
	DeleteOrderWarnings(u);
	for (; u != nullptr; u = u->NextShared()) {
		assert(v->orders.list == u->orders.list);

		/* If there is added an order before the current one, we need
		 * to update the selected order. We do not change implicit/real order indices though.
		 * If the new order is between the current implicit order and real order, the implicit order will
		 * later skip the inserted order. */
		if (sel_ord <= u->cur_real_order_index) {
			uint cur = u->cur_real_order_index + 1;
			/* Check if we don't go out of bound */
			if (cur < u->GetNumOrders()) {
				u->cur_real_order_index = cur;
			}
		}
		if (sel_ord == u->cur_implicit_order_index && u->IsGroundVehicle()) {
			/* We are inserting an order just before the current implicit order.
			 * We do not know whether we will reach current implicit or the newly inserted order first.
			 * So, disable creation of implicit orders until we are on track again. */
			uint16 &gv_flags = u->GetGroundVehicleFlags();
			SetBit(gv_flags, GVF_SUPPRESS_IMPLICIT_ORDERS);
		}
		if (sel_ord <= u->cur_implicit_order_index) {
			uint cur = u->cur_implicit_order_index + 1;
			/* Check if we don't go out of bound */
			if (cur < u->GetNumOrders()) {
				u->cur_implicit_order_index = cur;
			}
		}
		if (u->cur_timetable_order_index != INVALID_VEH_ORDER_ID && sel_ord <= u->cur_timetable_order_index) {
			uint cur = u->cur_timetable_order_index + 1;
			/* Check if we don't go out of bound */
			if (cur < u->GetNumOrders()) {
				u->cur_timetable_order_index = cur;
			}
		}
		/* Update any possible open window of the vehicle */
		InvalidateVehicleOrder(u, INVALID_VEH_ORDER_ID | (sel_ord << 16));
	}

	/* As we insert an order, the order to skip to will be 'wrong'. */
	VehicleOrderID cur_order_id = 0;
	for (Order *order : v->Orders()) {
		if (order->IsType(OT_CONDITIONAL)) {
			VehicleOrderID order_id = order->GetConditionSkipToOrder();
			if (order_id >= sel_ord) {
				order->SetConditionSkipToOrder(order_id + 1);
			}
			if (order_id == cur_order_id) {
				order->SetConditionSkipToOrder((order_id + 1) % v->GetNumOrders());
			}
		}
		cur_order_id++;
	}

	/* Make sure to rebuild the whole list */
	InvalidateWindowClassesData(GetWindowClassForVehicleType(v->type), 0);
	InvalidateWindowClassesData(WC_DEPARTURES_BOARD, 0);
}

/**
 * Declone an order-list
 * @param *dst delete the orders of this vehicle
 * @param flags execution flags
 */
static CommandCost DecloneOrder(Vehicle *dst, DoCommandFlag flags)
{
	if (flags & DC_EXEC) {
		/* Clear cheduled dispatch flag if any */
		if (HasBit(dst->vehicle_flags, VF_SCHEDULED_DISPATCH)) {
			ClrBit(dst->vehicle_flags, VF_SCHEDULED_DISPATCH);
		}

		DeleteVehicleOrders(dst);
		InvalidateVehicleOrder(dst, VIWD_REMOVE_ALL_ORDERS);
		InvalidateWindowClassesData(GetWindowClassForVehicleType(dst->type), 0);
		InvalidateWindowClassesData(WC_DEPARTURES_BOARD, 0);
		CheckMarkDirtyFocusedRoutePaths(dst);
	}
	return CommandCost();
}

/**
 * Get the first cargoID that points to a valid cargo (usually 0)
 */
static CargoID GetFirstValidCargo()
{
	for (CargoID i = 0; i < NUM_CARGO; i++) {
		if (CargoSpec::Get(i)->IsValid()) return i;
	}
	/* No cargos defined -> 'Houston, we have a problem!' */
	NOT_REACHED();
}

/**
 * Delete an order from the orderlist of a vehicle.
 * @param tile unused
 * @param flags operation to perform
 * @param p1 the ID of the vehicle
 * @param p2 the order to delete
 * @param text unused
 * @return the cost of this operation or an error
 */
CommandCost CmdDeleteOrder(TileIndex tile, DoCommandFlag flags, uint32 p1, uint32 p2, const char *text)
{
	VehicleID veh_id = GB(p1, 0, 20);
	VehicleOrderID sel_ord = GB(p2, 0, 16);

	Vehicle *v = Vehicle::GetIfValid(veh_id);

	if (v == nullptr || !v->IsPrimaryVehicle()) return CMD_ERROR;

	CommandCost ret = CheckOwnership(v->owner);
	if (ret.Failed()) return ret;

	/* If we did not select an order, we maybe want to de-clone the orders */
	if (sel_ord >= v->GetNumOrders()) return DecloneOrder(v, flags);

	if (v->GetOrder(sel_ord) == nullptr) return CMD_ERROR;

	if (flags & DC_EXEC) {
		DeleteOrder(v, sel_ord);
		CheckMarkDirtyFocusedRoutePaths(v);
	}
	return CommandCost();
}

/**
 * Cancel the current loading order of the vehicle as the order was deleted.
 * @param v the vehicle
 */
static void CancelLoadingDueToDeletedOrder(Vehicle *v)
{
	if (v->current_order.IsType(OT_LOADING_ADVANCE)) {
		SetBit(v->vehicle_flags, VF_LOADING_FINISHED);
		return;
	}

	assert(v->current_order.IsType(OT_LOADING));
	/* NON-stop flag is misused to see if a train is in a station that is
	 * on his order list or not */
	v->current_order.SetNonStopType(ONSF_STOP_EVERYWHERE);
	/* When full loading, "cancel" that order so the vehicle doesn't
	 * stay indefinitely at this station anymore. */
	if (v->current_order.GetLoadType() & OLFB_FULL_LOAD) v->current_order.SetLoadType(OLF_LOAD_IF_POSSIBLE);
}

/**
 * Delete an order but skip the parameter validation.
 * @param v       The vehicle to delete the order from.
 * @param sel_ord The id of the order to be deleted.
 */
void DeleteOrder(Vehicle *v, VehicleOrderID sel_ord)
{
	v->orders.list->DeleteOrderAt(sel_ord);

	Vehicle *u = v->FirstShared();
	DeleteOrderWarnings(u);
	for (; u != nullptr; u = u->NextShared()) {
		assert(v->orders.list == u->orders.list);

		if (sel_ord == u->cur_real_order_index && u->current_order.IsAnyLoadingType()) {
			CancelLoadingDueToDeletedOrder(u);
		}

		if (sel_ord < u->cur_real_order_index) {
			u->cur_real_order_index--;
		} else if (sel_ord == u->cur_real_order_index) {
			u->UpdateRealOrderIndex();
		}

		if (sel_ord < u->cur_implicit_order_index) {
			u->cur_implicit_order_index--;
		} else if (sel_ord == u->cur_implicit_order_index) {
			/* Make sure the index is valid */
			if (u->cur_implicit_order_index >= u->GetNumOrders()) u->cur_implicit_order_index = 0;

			/* Skip non-implicit orders for the implicit-order-index (e.g. if the current implicit order was deleted */
			while (u->cur_implicit_order_index != u->cur_real_order_index && !u->GetOrder(u->cur_implicit_order_index)->IsType(OT_IMPLICIT)) {
				u->cur_implicit_order_index++;
				if (u->cur_implicit_order_index >= u->GetNumOrders()) u->cur_implicit_order_index = 0;
			}
		}

		if (u->cur_timetable_order_index != INVALID_VEH_ORDER_ID) {
			if (sel_ord < u->cur_timetable_order_index) {
				u->cur_timetable_order_index--;
			} else if (sel_ord == u->cur_timetable_order_index) {
				u->cur_timetable_order_index = INVALID_VEH_ORDER_ID;
			}
		}

		/* Update any possible open window of the vehicle */
		InvalidateVehicleOrder(u, sel_ord | (INVALID_VEH_ORDER_ID << 16));
	}

	/* As we delete an order, the order to skip to will be 'wrong'. */
	VehicleOrderID cur_order_id = 0;
	for (Order *order : v->Orders()) {
		if (order->IsType(OT_CONDITIONAL)) {
			VehicleOrderID order_id = order->GetConditionSkipToOrder();
			if (order_id >= sel_ord) {
				order_id = std::max(order_id - 1, 0);
			}
			if (order_id == cur_order_id) {
				order_id = (order_id + 1) % v->GetNumOrders();
			}
			order->SetConditionSkipToOrder(order_id);
		}
		cur_order_id++;
	}

	InvalidateWindowClassesData(GetWindowClassForVehicleType(v->type), 0);
	InvalidateWindowClassesData(WC_DEPARTURES_BOARD, 0);
}

/**
 * Goto order of order-list.
 * @param tile unused
 * @param flags operation to perform
 * @param p1 The ID of the vehicle which order is skipped
 * @param p2 the selected order to which we want to skip
 * @param text unused
 * @return the cost of this operation or an error
 */
CommandCost CmdSkipToOrder(TileIndex tile, DoCommandFlag flags, uint32 p1, uint32 p2, const char *text)
{
	VehicleID veh_id = GB(p1, 0, 20);
	VehicleOrderID sel_ord = GB(p2, 0, 16);

	Vehicle *v = Vehicle::GetIfValid(veh_id);

	if (v == nullptr || !v->IsPrimaryVehicle() || sel_ord == v->cur_implicit_order_index || sel_ord >= v->GetNumOrders() || v->GetNumOrders() < 2) return CMD_ERROR;

	CommandCost ret = CheckOwnership(v->owner);
	if (ret.Failed()) return ret;

	if (flags & DC_EXEC) {
		if (v->current_order.IsAnyLoadingType()) v->LeaveStation();
		if (v->current_order.IsType(OT_WAITING)) v->HandleWaiting(true);

		v->cur_implicit_order_index = v->cur_real_order_index = sel_ord;
		v->UpdateRealOrderIndex();
		v->cur_timetable_order_index = INVALID_VEH_ORDER_ID;

		InvalidateVehicleOrder(v, VIWD_MODIFY_ORDERS);

		v->ClearSeparation();
		if (HasBit(v->vehicle_flags, VF_TIMETABLE_SEPARATION)) ClrBit(v->vehicle_flags, VF_TIMETABLE_STARTED);
	}

	/* We have an aircraft/ship, they have a mini-schedule, so update them all */
	if (v->type == VEH_AIRCRAFT || v->type == VEH_SHIP) DirtyVehicleListWindowForVehicle(v);

	return CommandCost();
}

/**
 * Move an order inside the orderlist
 * @param tile unused
 * @param flags operation to perform
 * @param p1 the ID of the vehicle
 * @param p2 order to move and target
 *           bit 0-15  : the order to move
 *           bit 16-31 : the target order
 * @param text unused
 * @return the cost of this operation or an error
 * @note The target order will move one place down in the orderlist
 *  if you move the order upwards else it'll move it one place down
 */
CommandCost CmdMoveOrder(TileIndex tile, DoCommandFlag flags, uint32 p1, uint32 p2, const char *text)
{
	VehicleID veh = GB(p1, 0, 20);
	VehicleOrderID moving_order = GB(p2,  0, 16);
	VehicleOrderID target_order = GB(p2, 16, 16);

	Vehicle *v = Vehicle::GetIfValid(veh);
	if (v == nullptr || !v->IsPrimaryVehicle()) return CMD_ERROR;

	CommandCost ret = CheckOwnership(v->owner);
	if (ret.Failed()) return ret;

	/* Don't make senseless movements */
	if (moving_order >= v->GetNumOrders() || target_order >= v->GetNumOrders() ||
			moving_order == target_order || v->GetNumOrders() <= 1) return CMD_ERROR;

	Order *moving_one = v->GetOrder(moving_order);
	/* Don't move an empty order */
	if (moving_one == nullptr) return CMD_ERROR;

	if (flags & DC_EXEC) {
		v->orders.list->MoveOrder(moving_order, target_order);

		/* Update shared list */
		Vehicle *u = v->FirstShared();

		DeleteOrderWarnings(u);

		for (; u != nullptr; u = u->NextShared()) {
			/* Update the current order.
			 * There are multiple ways to move orders, which result in cur_implicit_order_index
			 * and cur_real_order_index to not longer make any sense. E.g. moving another
			 * real order between them.
			 *
			 * Basically one could choose to preserve either of them, but not both.
			 * While both ways are suitable in this or that case from a human point of view, neither
			 * of them makes really sense.
			 * However, from an AI point of view, preserving cur_real_order_index is the most
			 * predictable and transparent behaviour.
			 *
			 * With that decision it basically does not matter what we do to cur_implicit_order_index.
			 * If we change orders between the implicit- and real-index, the implicit orders are mostly likely
			 * completely out-dated anyway. So, keep it simple and just keep cur_implicit_order_index as well.
			 * The worst which can happen is that a lot of implicit orders are removed when reaching current_order.
			 */
			if (u->cur_real_order_index == moving_order) {
				u->cur_real_order_index = target_order;
			} else if (u->cur_real_order_index > moving_order && u->cur_real_order_index <= target_order) {
				u->cur_real_order_index--;
			} else if (u->cur_real_order_index < moving_order && u->cur_real_order_index >= target_order) {
				u->cur_real_order_index++;
			}

			if (u->cur_implicit_order_index == moving_order) {
				u->cur_implicit_order_index = target_order;
			} else if (u->cur_implicit_order_index > moving_order && u->cur_implicit_order_index <= target_order) {
				u->cur_implicit_order_index--;
			} else if (u->cur_implicit_order_index < moving_order && u->cur_implicit_order_index >= target_order) {
				u->cur_implicit_order_index++;
			}

			u->cur_timetable_order_index = INVALID_VEH_ORDER_ID;

			assert(v->orders.list == u->orders.list);
			/* Update any possible open window of the vehicle */
			InvalidateVehicleOrder(u, moving_order | (target_order << 16));
		}

		/* As we move an order, the order to skip to will be 'wrong'. */
		for (Order *order : v->Orders()) {
			if (order->IsType(OT_CONDITIONAL)) {
				VehicleOrderID order_id = order->GetConditionSkipToOrder();
				if (order_id == moving_order) {
					order_id = target_order;
				} else if (order_id > moving_order && order_id <= target_order) {
					order_id--;
				} else if (order_id < moving_order && order_id >= target_order) {
					order_id++;
				}
				order->SetConditionSkipToOrder(order_id);
			}
		}

		/* Make sure to rebuild the whole list */
		InvalidateWindowClassesData(GetWindowClassForVehicleType(v->type), 0);
		CheckMarkDirtyFocusedRoutePaths(v);
	}

	return CommandCost();
}

/**
 * Reverse an orderlist
 * @param tile unused
 * @param flags operation to perform
 * @param p1 the ID of the vehicle
 * @param p2 subcommand
 *        0: reverse whole order list
 *        1: append reversed order list
 * @param text unused
 * @return the cost of this operation or an error
 */
CommandCost CmdReverseOrderList(TileIndex tile, DoCommandFlag flags, uint32 p1, uint32 p2, const char *text)
{
	VehicleID veh = GB(p1, 0, 20);

	Vehicle *v = Vehicle::GetIfValid(veh);
	if (v == nullptr || !v->IsPrimaryVehicle()) return CMD_ERROR;

	uint order_count = v->GetNumOrders();

	switch (p2) {
		case 0: {
			if (order_count < 2) return CMD_ERROR;
			uint max_order = order_count - 1;
			for (uint i = 0; i < max_order; i++) {
				CommandCost cost = DoCommand(tile, p1, max_order | (i << 16), flags, CMD_MOVE_ORDER);
				if (cost.Failed()) return cost;
			}
			break;
		}

		case 1: {
			if (order_count < 3) return CMD_ERROR;
			uint max_order = order_count - 1;
			if (((order_count * 2) - 2) > MAX_VEH_ORDER_ID) return_cmd_error(STR_ERROR_TOO_MANY_ORDERS);
			if (!Order::CanAllocateItem(order_count - 2)) return_cmd_error(STR_ERROR_NO_MORE_SPACE_FOR_ORDERS);
			for (uint i = 0; i < order_count; i++) {
				if (v->GetOrder(i)->IsType(OT_CONDITIONAL)) return CMD_ERROR;
			}
			for (uint i = 1; i < max_order; i++) {
				Order new_order;
				new_order.AssignOrder(*v->GetOrder(i));
				const bool wait_fixed = new_order.IsWaitFixed();
				const bool wait_timetabled = wait_fixed && new_order.IsWaitTimetabled();
				new_order.SetWaitTimetabled(false);
				new_order.SetTravelTimetabled(false);
				new_order.SetTravelTime(0);
				new_order.SetTravelFixed(false);
				CommandCost cost = CmdInsertOrderIntl(flags, v, order_count, new_order, true);
				if (cost.Failed()) return cost;
				if (flags & DC_EXEC) {
					Order *order = v->orders.list->GetOrderAt(order_count);
					order->SetRefit(new_order.GetRefitCargo());
					order->SetMaxSpeed(new_order.GetMaxSpeed());
					if (wait_fixed) {
						extern void SetOrderFixedWaitTime(Vehicle *v, VehicleOrderID order_number, uint32 wait_time, bool wait_timetabled);
						SetOrderFixedWaitTime(v, order_count, new_order.GetWaitTime(), wait_timetabled);
					}
				}
				new_order.Free();
			}
			break;
		};

		default:
			return CMD_ERROR;
	}

	return CommandCost();
}

/**
 * Modify an order in the orderlist of a vehicle.
 * @param tile unused
 * @param flags operation to perform
 * @param p1 various bitstuffed elements
 * - p1 = (bit  0 - 19) - ID of the vehicle
 * @param p2 various bitstuffed elements
 *  - p2 = (bit 0 -  3) - what data to modify (@see ModifyOrderFlags)
 *  - p2 = (bit 4 - 19) - the data to modify
 *  - p2 = (bit 20 - 27) - a CargoID for cargo type orders (MOF_CARGO_TYPE_UNLOAD or MOF_CARGO_TYPE_LOAD)
 * @param p3 various bitstuffed elements
 *  - p3 = (bit 0 - 15) - the selected order (if any). If the last order is given,
 *                        the order will be inserted before that one
 * @param text unused
 * @return the cost of this operation or an error
 */
CommandCost CmdModifyOrder(TileIndex tile, DoCommandFlag flags, uint32 p1, uint32 p2, uint64 p3, const char *text, uint32 binary_length)
{
	VehicleOrderID sel_ord = GB(p3,  0, 16);
	VehicleID veh          = GB(p1,  0, 20);
	ModifyOrderFlags mof   = Extract<ModifyOrderFlags, 0, 4>(p2);
	uint16 data            = GB(p2,  4, 16);
	CargoID cargo_id       = (mof == MOF_CARGO_TYPE_UNLOAD || mof == MOF_CARGO_TYPE_LOAD) ? (CargoID) GB(p2, 20, 8) : (CargoID) CT_INVALID;

	if (mof >= MOF_END) return CMD_ERROR;

	Vehicle *v = Vehicle::GetIfValid(veh);
	if (v == nullptr || !v->IsPrimaryVehicle()) return CMD_ERROR;

	CommandCost ret = CheckOwnership(v->owner);
	if (ret.Failed()) return ret;

	/* Is it a valid order? */
	if (sel_ord >= v->GetNumOrders()) return CMD_ERROR;

	Order *order = v->GetOrder(sel_ord);
	switch (order->GetType()) {
		case OT_GOTO_STATION:
			if (mof != MOF_NON_STOP && mof != MOF_STOP_LOCATION && mof != MOF_UNLOAD && mof != MOF_LOAD && mof != MOF_CARGO_TYPE_UNLOAD && mof != MOF_CARGO_TYPE_LOAD) return CMD_ERROR;
			break;

		case OT_GOTO_DEPOT:
			if (mof != MOF_NON_STOP && mof != MOF_DEPOT_ACTION) return CMD_ERROR;
			break;

		case OT_GOTO_WAYPOINT:
			if (mof != MOF_NON_STOP && mof != MOF_WAYPOINT_FLAGS) return CMD_ERROR;
			break;

		case OT_CONDITIONAL:
			if (mof != MOF_COND_VARIABLE && mof != MOF_COND_COMPARATOR && mof != MOF_COND_VALUE && mof != MOF_COND_VALUE_2 && mof != MOF_COND_VALUE_3 && mof != MOF_COND_DESTINATION) return CMD_ERROR;
			break;

		default:
			return CMD_ERROR;
	}

	switch (mof) {
		default: NOT_REACHED();

		case MOF_NON_STOP:
			if (!v->IsGroundVehicle()) return CMD_ERROR;
			if (data >= ONSF_END) return CMD_ERROR;
			if (data == order->GetNonStopType()) return CMD_ERROR;
			if (_settings_game.order.nonstop_only && !(data & ONSF_NO_STOP_AT_INTERMEDIATE_STATIONS) && v->IsGroundVehicle()) return CMD_ERROR;
			break;

		case MOF_STOP_LOCATION:
			if (v->type != VEH_TRAIN) return CMD_ERROR;
			if (data >= OSL_END) return CMD_ERROR;
			break;

		case MOF_CARGO_TYPE_UNLOAD:
			if (cargo_id >= NUM_CARGO && cargo_id != CT_INVALID) return CMD_ERROR;
			if (data == OUFB_CARGO_TYPE_UNLOAD) return CMD_ERROR;
			/* FALL THROUGH */
		case MOF_UNLOAD:
			if (order->GetNonStopType() & ONSF_NO_STOP_AT_DESTINATION_STATION) return CMD_ERROR;
			if ((data & ~(OUFB_UNLOAD | OUFB_TRANSFER | OUFB_NO_UNLOAD | OUFB_CARGO_TYPE_UNLOAD)) != 0) return CMD_ERROR;
			/* Unload and no-unload are mutual exclusive and so are transfer and no unload. */
			if (data != 0 && (data & OUFB_CARGO_TYPE_UNLOAD) == 0 && ((data & (OUFB_UNLOAD | OUFB_TRANSFER)) != 0) == ((data & OUFB_NO_UNLOAD) != 0)) return CMD_ERROR;
			/* Cargo-type-unload exclude all the other flags. */
			if ((data & OUFB_CARGO_TYPE_UNLOAD) != 0 && data != OUFB_CARGO_TYPE_UNLOAD) return CMD_ERROR;
			if (data == order->GetUnloadType()) return CMD_ERROR;
			break;

		case MOF_CARGO_TYPE_LOAD:
			if (cargo_id >= NUM_CARGO && cargo_id != CT_INVALID) return CMD_ERROR;
			if (data == OLFB_CARGO_TYPE_LOAD || data == OLF_FULL_LOAD_ANY) return CMD_ERROR;
			/* FALL THROUGH */
		case MOF_LOAD:
			if (order->GetNonStopType() & ONSF_NO_STOP_AT_DESTINATION_STATION) return CMD_ERROR;
			if ((data > OLFB_NO_LOAD && data != OLFB_CARGO_TYPE_LOAD) || data == 1) return CMD_ERROR;
			if (data == order->GetLoadType()) return CMD_ERROR;
			break;

		case MOF_DEPOT_ACTION:
			if (data >= DA_END) return CMD_ERROR;
			break;

		case MOF_COND_VARIABLE:
			if (data == OCV_FREE_PLATFORMS && v->type != VEH_TRAIN) return CMD_ERROR;
			if (data == OCV_SLOT_OCCUPANCY && v->type != VEH_TRAIN) return CMD_ERROR;
			if (data == OCV_TRAIN_IN_SLOT && v->type != VEH_TRAIN) return CMD_ERROR;
			if (data == OCV_COUNTER_VALUE && v->type != VEH_TRAIN) return CMD_ERROR;
			if (data >= OCV_END) return CMD_ERROR;
			break;

		case MOF_COND_COMPARATOR:
			if (data >= OCC_END) return CMD_ERROR;
			switch (order->GetConditionVariable()) {
				case OCV_UNCONDITIONALLY:
				case OCV_PERCENT:
					return CMD_ERROR;

				case OCV_REQUIRES_SERVICE:
				case OCV_CARGO_ACCEPTANCE:
				case OCV_CARGO_WAITING:
				case OCV_SLOT_OCCUPANCY:
					if (data != OCC_IS_TRUE && data != OCC_IS_FALSE) return CMD_ERROR;
					break;

				case OCV_TRAIN_IN_SLOT:
					if (data != OCC_IS_TRUE && data != OCC_IS_FALSE && data != OCC_EQUALS && data != OCC_NOT_EQUALS) return CMD_ERROR;
					break;

				default:
					if (data == OCC_IS_TRUE || data == OCC_IS_FALSE) return CMD_ERROR;
					break;
			}
			break;

		case MOF_COND_VALUE:
			switch (order->GetConditionVariable()) {
				case OCV_UNCONDITIONALLY:
				case OCV_REQUIRES_SERVICE:
					return CMD_ERROR;

				case OCV_LOAD_PERCENTAGE:
				case OCV_RELIABILITY:
				case OCV_PERCENT:
				case OCV_CARGO_LOAD_PERCENTAGE:
					if (data > 100) return CMD_ERROR;
					break;

				case OCV_SLOT_OCCUPANCY:
				case OCV_TRAIN_IN_SLOT:
					if (data != INVALID_TRACE_RESTRICT_SLOT_ID && !TraceRestrictSlot::IsValidID(data)) return CMD_ERROR;
					break;

				case OCV_CARGO_ACCEPTANCE:
				case OCV_CARGO_WAITING:
					if (!(data < NUM_CARGO && CargoSpec::Get(data)->IsValid())) return CMD_ERROR;
					break;

				case OCV_CARGO_WAITING_AMOUNT:
				case OCV_COUNTER_VALUE:
					if (data >= (1 << 16)) return CMD_ERROR;
					break;

				default:
					if (data > 2047) return CMD_ERROR;
					break;
			}
			break;

		case MOF_COND_VALUE_2:
			switch (order->GetConditionVariable()) {
				case OCV_CARGO_LOAD_PERCENTAGE:
				case OCV_CARGO_WAITING_AMOUNT:
					if (!(data < NUM_CARGO && CargoSpec::Get(data)->IsValid())) return CMD_ERROR;
					break;

				case OCV_COUNTER_VALUE:
					if (data != INVALID_TRACE_RESTRICT_COUNTER_ID && !TraceRestrictCounter::IsValidID(data)) return CMD_ERROR;
					break;

				default:
					return CMD_ERROR;
			}
			break;

		case MOF_COND_VALUE_3:
			switch (order->GetConditionVariable()) {
				case OCV_CARGO_WAITING_AMOUNT:
					if (!(data == NEW_STATION || Station::GetIfValid(data) != nullptr)) return CMD_ERROR;
					break;

				default:
					return CMD_ERROR;
			}
			break;

		case MOF_COND_DESTINATION:
			if (data >= v->GetNumOrders()) return CMD_ERROR;
			break;

		case MOF_WAYPOINT_FLAGS:
			if (data != (data & OWF_REVERSE)) return CMD_ERROR;
			break;
	}

	if (flags & DC_EXEC) {
		switch (mof) {
			case MOF_NON_STOP:
				order->SetNonStopType((OrderNonStopFlags)data);
				if (data & ONSF_NO_STOP_AT_DESTINATION_STATION) {
					order->SetRefit(CT_NO_REFIT);
					order->SetLoadType(OLF_LOAD_IF_POSSIBLE);
					order->SetUnloadType(OUF_UNLOAD_IF_POSSIBLE);
				}
				break;

			case MOF_STOP_LOCATION:
				order->SetStopLocation((OrderStopLocation)data);
				break;

			case MOF_UNLOAD:
				order->SetUnloadType((OrderUnloadFlags)data);
				break;

			case MOF_CARGO_TYPE_UNLOAD:
				if (cargo_id == CT_INVALID) {
					for (CargoID i = 0; i < NUM_CARGO; i++) {
						order->SetUnloadType((OrderUnloadFlags)data, i);
					}
				} else {
					order->SetUnloadType((OrderUnloadFlags)data, cargo_id);
				}
				break;

			case MOF_LOAD:
				order->SetLoadType((OrderLoadFlags)data);
				if (data & OLFB_NO_LOAD) order->SetRefit(CT_NO_REFIT);
				break;

			case MOF_CARGO_TYPE_LOAD:
				if (cargo_id == CT_INVALID) {
					for (CargoID i = 0; i < NUM_CARGO; i++) {
						order->SetLoadType((OrderLoadFlags)data, i);
					}
				} else {
					order->SetLoadType((OrderLoadFlags)data, cargo_id);
				}
				break;

			case MOF_DEPOT_ACTION: {
				OrderDepotActionFlags base_order_action_type = order->GetDepotActionType() & ~(ODATFB_HALT | ODATFB_SELL);
				switch (data) {
					case DA_ALWAYS_GO:
						order->SetDepotOrderType((OrderDepotTypeFlags)(order->GetDepotOrderType() & ~ODTFB_SERVICE));
						order->SetDepotActionType((OrderDepotActionFlags)(base_order_action_type));
						break;

					case DA_SERVICE:
						order->SetDepotOrderType((OrderDepotTypeFlags)(order->GetDepotOrderType() | ODTFB_SERVICE));
						order->SetDepotActionType((OrderDepotActionFlags)(base_order_action_type));
						order->SetRefit(CT_NO_REFIT);
						break;

					case DA_STOP:
						order->SetDepotOrderType((OrderDepotTypeFlags)(order->GetDepotOrderType() & ~ODTFB_SERVICE));
						order->SetDepotActionType((OrderDepotActionFlags)(base_order_action_type | ODATFB_HALT));
						order->SetRefit(CT_NO_REFIT);
						break;

					case DA_SELL:
						order->SetDepotOrderType((OrderDepotTypeFlags)(order->GetDepotOrderType() & ~ODTFB_SERVICE));
						order->SetDepotActionType((OrderDepotActionFlags)(base_order_action_type | ODATFB_HALT | ODATFB_SELL));
						order->SetRefit(CT_NO_REFIT);
						break;

					default:
						NOT_REACHED();
				}
				break;
			}

			case MOF_COND_VARIABLE: {
				/* Check whether old conditional variable had a cargo as value */
				bool old_var_was_cargo = (order->GetConditionVariable() == OCV_CARGO_ACCEPTANCE || order->GetConditionVariable() == OCV_CARGO_WAITING
						|| order->GetConditionVariable() == OCV_CARGO_LOAD_PERCENTAGE || order->GetConditionVariable() == OCV_CARGO_WAITING_AMOUNT);
				bool old_var_was_slot = (order->GetConditionVariable() == OCV_SLOT_OCCUPANCY || order->GetConditionVariable() == OCV_TRAIN_IN_SLOT);
				bool old_var_was_counter = (order->GetConditionVariable() == OCV_COUNTER_VALUE);
				order->SetConditionVariable((OrderConditionVariable)data);

				OrderConditionComparator occ = order->GetConditionComparator();
				switch (order->GetConditionVariable()) {
					case OCV_UNCONDITIONALLY:
						order->SetConditionComparator(OCC_EQUALS);
						order->SetConditionValue(0);
						break;

					case OCV_SLOT_OCCUPANCY:
					case OCV_TRAIN_IN_SLOT:
						if (!old_var_was_slot) order->GetXDataRef() = INVALID_TRACE_RESTRICT_SLOT_ID;
						if (occ != OCC_IS_TRUE && occ != OCC_IS_FALSE) order->SetConditionComparator(OCC_IS_TRUE);
						break;

					case OCV_COUNTER_VALUE:
						if (!old_var_was_counter) order->GetXDataRef() = INVALID_TRACE_RESTRICT_COUNTER_ID << 16;
						if (occ == OCC_IS_TRUE || occ == OCC_IS_FALSE) order->SetConditionComparator(OCC_EQUALS);
						break;

					case OCV_CARGO_ACCEPTANCE:
					case OCV_CARGO_WAITING:
						if (!old_var_was_cargo) order->SetConditionValue((uint16) GetFirstValidCargo());
						if (occ != OCC_IS_TRUE && occ != OCC_IS_FALSE) order->SetConditionComparator(OCC_IS_TRUE);
						break;
					case OCV_CARGO_LOAD_PERCENTAGE:
					case OCV_CARGO_WAITING_AMOUNT:
						if (!old_var_was_cargo) order->SetConditionValue((uint16) GetFirstValidCargo());
						order->GetXDataRef() = 0;
						order->SetConditionComparator(OCC_EQUALS);
						break;
					case OCV_REQUIRES_SERVICE:
						if (old_var_was_cargo || old_var_was_slot) order->SetConditionValue(0);
						if (occ != OCC_IS_TRUE && occ != OCC_IS_FALSE) order->SetConditionComparator(OCC_IS_TRUE);
						order->SetConditionValue(0);
						break;

					case OCV_PERCENT:
						order->SetConditionComparator(OCC_EQUALS);
						/* FALL THROUGH */
					case OCV_LOAD_PERCENTAGE:
					case OCV_RELIABILITY:
						if (order->GetConditionValue() > 100) order->SetConditionValue(100);
						FALLTHROUGH;

					default:
						if (old_var_was_cargo || old_var_was_slot || old_var_was_counter) order->SetConditionValue(0);
						if (occ == OCC_IS_TRUE || occ == OCC_IS_FALSE) order->SetConditionComparator(OCC_EQUALS);
						break;
				}
				break;
			}

			case MOF_COND_COMPARATOR:
				order->SetConditionComparator((OrderConditionComparator)data);
				break;

			case MOF_COND_VALUE:
				switch (order->GetConditionVariable()) {
					case OCV_SLOT_OCCUPANCY:
					case OCV_TRAIN_IN_SLOT:
					case OCV_CARGO_LOAD_PERCENTAGE:
						order->GetXDataRef() = data;
						break;

					case OCV_CARGO_WAITING_AMOUNT:
					case OCV_COUNTER_VALUE:
						SB(order->GetXDataRef(), 0, 16, data);
						break;

					default:
						order->SetConditionValue(data);
						break;
				}
				break;

			case MOF_COND_VALUE_2:
				switch (order->GetConditionVariable()) {
					case OCV_COUNTER_VALUE:
						SB(order->GetXDataRef(), 16, 16, data);
						break;

					default:
						order->SetConditionValue(data);
						break;
				}
				break;

			case MOF_COND_VALUE_3:
				SB(order->GetXDataRef(), 16, 16, data + 2);
				break;

			case MOF_COND_DESTINATION:
				order->SetConditionSkipToOrder(data);
				break;

			case MOF_WAYPOINT_FLAGS:
				order->SetWaypointFlags((OrderWaypointFlags)data);
				break;

			default: NOT_REACHED();
		}

		/* Update the windows and full load flags, also for vehicles that share the same order list */
		Vehicle *u = v->FirstShared();
		DeleteOrderWarnings(u);
		for (; u != nullptr; u = u->NextShared()) {
			/* Toggle u->current_order "Full load" flag if it changed.
			 * However, as the same flag is used for depot orders, check
			 * whether we are not going to a depot as there are three
			 * cases where the full load flag can be active and only
			 * one case where the flag is used for depot orders. In the
			 * other cases for the OrderType the flags are not used,
			 * so do not care and those orders should not be active
			 * when this function is called.
			 */
			if (sel_ord == u->cur_real_order_index &&
					(u->current_order.IsType(OT_GOTO_STATION) || u->current_order.IsAnyLoadingType())) {
				if (u->current_order.GetLoadType() != order->GetLoadType()) {
					u->current_order.SetLoadType(order->GetLoadType());
				}
				if (u->current_order.GetUnloadType() != order->GetUnloadType()) {
					u->current_order.SetUnloadType(order->GetUnloadType());
				}
				switch (mof) {
					case MOF_CARGO_TYPE_UNLOAD:
						if (cargo_id == CT_INVALID) {
							for (CargoID i = 0; i < NUM_CARGO; i++) {
								u->current_order.SetUnloadType((OrderUnloadFlags)data, i);
							}
						} else {
							u->current_order.SetUnloadType((OrderUnloadFlags)data, cargo_id);
						}
						break;

					case MOF_CARGO_TYPE_LOAD:
						if (cargo_id == CT_INVALID) {
							for (CargoID i = 0; i < NUM_CARGO; i++) {
								u->current_order.SetLoadType((OrderLoadFlags)data, i);
							}
						} else {
							u->current_order.SetLoadType((OrderLoadFlags)data, cargo_id);
						}
						break;

					default:
						break;
				}
			}
			InvalidateVehicleOrder(u, VIWD_MODIFY_ORDERS);
		}
		CheckMarkDirtyFocusedRoutePaths(v);
	}

	return CommandCost();
}

/**
 * Check if an aircraft has enough range for an order list.
 * @param v_new Aircraft to check.
 * @param v_order Vehicle currently holding the order list.
 * @param first First order in the source order list.
 * @return True if the aircraft has enough range for the orders, false otherwise.
 */
static bool CheckAircraftOrderDistance(const Aircraft *v_new, const Vehicle *v_order, const Order *first)
{
	if (first == nullptr || v_new->acache.cached_max_range == 0) return true;

	/* Iterate over all orders to check the distance between all
	 * 'goto' orders and their respective next order (of any type). */
	for (const Order *o = first; o != nullptr; o = o->next) {
		switch (o->GetType()) {
			case OT_GOTO_STATION:
			case OT_GOTO_DEPOT:
			case OT_GOTO_WAYPOINT:
				/* If we don't have a next order, we've reached the end and must check the first order instead. */
				if (GetOrderDistance(o, o->next != nullptr ? o->next : first, v_order) > v_new->acache.cached_max_range_sqr) return false;
				break;

			default: break;
		}
	}

	return true;
}

static void CheckAdvanceVehicleOrdersAfterClone(Vehicle *v, DoCommandFlag flags)
{
	const Company *owner = Company::GetIfValid(v->owner);
	if (!owner || !owner->settings.advance_order_on_clone || !v->IsInDepot() || !IsDepotTile(v->tile)) return;

	std::vector<VehicleOrderID> target_orders;

	const int order_count = v->GetNumOrders();
	if (v->type == VEH_AIRCRAFT) {
		for (VehicleOrderID idx = 0; idx < order_count; idx++) {
			const Order *o = v->GetOrder(idx);
			if (o->IsType(OT_GOTO_STATION) && o->GetDestination() == GetStationIndex(v->tile)) {
				target_orders.push_back(idx);
			}
		}
	} else if (GetDepotVehicleType(v->tile) == v->type) {
		for (VehicleOrderID idx = 0; idx < order_count; idx++) {
			const Order *o = v->GetOrder(idx);
			if (o->IsType(OT_GOTO_DEPOT) && o->GetDestination() == GetDepotIndex(v->tile)) {
				target_orders.push_back(idx + 1 < order_count ? idx + 1 : 0);
			}
		}
	}
	if (target_orders.empty()) return;

	VehicleOrderID skip_to = target_orders[v->unitnumber % target_orders.size()];
	DoCommand(v->tile, v->index, skip_to, flags, CMD_SKIP_TO_ORDER);
}

static bool ShouldResetOrderIndicesOnOrderCopy(const Vehicle *src, const Vehicle *dst)
{
	const int num_orders = src->GetNumOrders();
	if (dst->GetNumOrders() != num_orders) return true;

	for (int i = 0; i < num_orders; i++) {
		if (!src->GetOrder(i)->Equals(*dst->GetOrder(i))) return true;
	}
	return false;
}

/**
 * Clone/share/copy an order-list of another vehicle.
 * @param tile unused
 * @param flags operation to perform
 * @param p1 various bitstuffed elements
 * - p1 = (bit  0-19) - destination vehicle to clone orders to
 * - p1 = (bit 30-31) - action to perform
 * @param p2 source vehicle to clone orders from, if any (none for CO_UNSHARE)
 * @param text unused
 * @return the cost of this operation or an error
 */
CommandCost CmdCloneOrder(TileIndex tile, DoCommandFlag flags, uint32 p1, uint32 p2, const char *text)
{
	VehicleID veh_src = GB(p2, 0, 20);
	VehicleID veh_dst = GB(p1, 0, 20);

	Vehicle *dst = Vehicle::GetIfValid(veh_dst);
	if (dst == nullptr || !dst->IsPrimaryVehicle()) return CMD_ERROR;

	CommandCost ret = CheckOwnership(dst->owner);
	if (ret.Failed()) return ret;

	switch (GB(p1, 30, 2)) {
		case CO_SHARE: {
			Vehicle *src = Vehicle::GetIfValid(veh_src);

			/* Sanity checks */
			if (src == nullptr || !src->IsPrimaryVehicle() || dst->type != src->type || dst == src) return CMD_ERROR;

			CommandCost ret = CheckOwnership(src->owner);
			if (ret.Failed()) return ret;

			/* Trucks can't share orders with busses (and visa versa) */
			if (src->type == VEH_ROAD && RoadVehicle::From(src)->IsBus() != RoadVehicle::From(dst)->IsBus()) {
				return CMD_ERROR;
			}

			/* Is the vehicle already in the shared list? */
			if (src->FirstShared() == dst->FirstShared()) return CMD_ERROR;

			for (const Order *order : src->Orders()) {
				if (OrderGoesToStation(dst, order)) {
					/* Allow copying unreachable destinations if they were already unreachable for the source.
					 * This is basically to allow cloning / autorenewing / autoreplacing vehicles, while the stations
					 * are temporarily invalid due to reconstruction. */
					const Station *st = Station::Get(order->GetDestination());
					if (CanVehicleUseStation(src, st) && !CanVehicleUseStation(dst, st)) {
						return_cmd_error(STR_ERROR_CAN_T_COPY_SHARE_ORDER);
					}
				}
				if (OrderGoesToRoadDepot(dst, order)) {
					const Depot *dp = Depot::GetIfValid(order->GetDestination());
					if (!dp || (GetRoadTypes(dp->xy) & RoadVehicle::From(dst)->compatible_roadtypes) == 0) {
						return_cmd_error(STR_ERROR_CAN_T_COPY_SHARE_ORDER);
					}
				}
			}

			/* Check for aircraft range limits. */
			if (dst->type == VEH_AIRCRAFT && !CheckAircraftOrderDistance(Aircraft::From(dst), src, src->GetFirstOrder())) {
				return_cmd_error(STR_ERROR_AIRCRAFT_NOT_ENOUGH_RANGE);
			}

			if (src->orders.list == nullptr && !OrderList::CanAllocateItem()) {
				return_cmd_error(STR_ERROR_NO_MORE_SPACE_FOR_ORDERS);
			}

			if (flags & DC_EXEC) {
				/* If the destination vehicle had a OrderList, destroy it.
				 * We reset the order indices, if the new orders are different.
				 * (We mainly do this to keep the order indices valid and in range.) */
				DeleteVehicleOrders(dst, false, ShouldResetOrderIndicesOnOrderCopy(src, dst));

				dst->orders.list = src->orders.list;

				/* Link this vehicle in the shared-list */
				dst->AddToShared(src);


				/* Set automation bit if target has it. */
				if (HasBit(src->vehicle_flags, VF_AUTOMATE_TIMETABLE)) {
					SetBit(dst->vehicle_flags, VF_AUTOMATE_TIMETABLE);
				} else {
					ClrBit(dst->vehicle_flags, VF_AUTOMATE_TIMETABLE);
				}
				/* Set auto separation bit if target has it. */
				if (HasBit(src->vehicle_flags, VF_TIMETABLE_SEPARATION)) {
					SetBit(dst->vehicle_flags, VF_TIMETABLE_SEPARATION);
				} else {
					ClrBit(dst->vehicle_flags, VF_TIMETABLE_SEPARATION);
				}
				/* Set manual dispatch bit if target has it. */
				if (HasBit(src->vehicle_flags, VF_SCHEDULED_DISPATCH)) {
					SetBit(dst->vehicle_flags, VF_SCHEDULED_DISPATCH);
				} else {
					ClrBit(dst->vehicle_flags, VF_SCHEDULED_DISPATCH);
				}
				ClrBit(dst->vehicle_flags, VF_AUTOFILL_TIMETABLE);
				ClrBit(dst->vehicle_flags, VF_AUTOFILL_PRES_WAIT_TIME);

				dst->ClearSeparation();
				if (HasBit(dst->vehicle_flags, VF_TIMETABLE_SEPARATION)) ClrBit(dst->vehicle_flags, VF_TIMETABLE_STARTED);

				InvalidateVehicleOrder(dst, VIWD_REMOVE_ALL_ORDERS);
				InvalidateVehicleOrder(src, VIWD_MODIFY_ORDERS);


				InvalidateWindowClassesData(GetWindowClassForVehicleType(dst->type), 0);
				InvalidateWindowClassesData(WC_DEPARTURES_BOARD, 0);
				CheckMarkDirtyFocusedRoutePaths(dst);

				CheckAdvanceVehicleOrdersAfterClone(dst, flags);
			}
			break;
		}

		case CO_COPY: {
			Vehicle *src = Vehicle::GetIfValid(veh_src);

			/* Sanity checks */
			if (src == nullptr || !src->IsPrimaryVehicle() || dst->type != src->type || dst == src) return CMD_ERROR;

			CommandCost ret = CheckOwnership(src->owner);
			if (ret.Failed()) return ret;

			/* Trucks can't copy all the orders from busses (and visa versa),
			 * and neither can helicopters and aircraft. */
			for (const Order *order : src->Orders()) {
				if (OrderGoesToStation(dst, order) &&
						!CanVehicleUseStation(dst, Station::Get(order->GetDestination()))) {
					return_cmd_error(STR_ERROR_CAN_T_COPY_SHARE_ORDER);
				}
				if (OrderGoesToRoadDepot(dst, order)) {
					const Depot *dp = Depot::GetIfValid(order->GetDestination());
					if (!dp || (GetRoadTypes(dp->xy) & RoadVehicle::From(dst)->compatible_roadtypes) == 0) {
						return_cmd_error(STR_ERROR_CAN_T_COPY_SHARE_ORDER);
					}
				}
			}

			/* Check for aircraft range limits. */
			if (dst->type == VEH_AIRCRAFT && !CheckAircraftOrderDistance(Aircraft::From(dst), src, src->GetFirstOrder())) {
				return_cmd_error(STR_ERROR_AIRCRAFT_NOT_ENOUGH_RANGE);
			}

			/* make sure there are orders available */
			if (!Order::CanAllocateItem(src->GetNumOrders()) || !OrderList::CanAllocateItem()) {
				return_cmd_error(STR_ERROR_NO_MORE_SPACE_FOR_ORDERS);
			}

			if (flags & DC_EXEC) {
				Order *first = nullptr;
				Order **order_dst;

				/* If the destination vehicle had an order list, destroy the chain but keep the OrderList.
				 * We only the order indices, if the new orders are different.
				 * (We mainly do this to keep the order indices valid and in range.) */
				DeleteVehicleOrders(dst, true, ShouldResetOrderIndicesOnOrderCopy(src, dst));

				order_dst = &first;
				for (const Order *order : src->Orders()) {
					*order_dst = new Order();
					(*order_dst)->AssignOrder(*order);
					order_dst = &(*order_dst)->next;
				}
				if (dst->orders.list == nullptr) {
					dst->orders.list = new OrderList(first, dst);
				} else {
					assert(dst->orders.list->GetFirstOrder() == nullptr);
					assert(!dst->orders.list->IsShared());
					delete dst->orders.list;
					assert(OrderList::CanAllocateItem());
					dst->orders.list = new OrderList(first, dst);
				}

				/* Copy over scheduled dispatch data */
				assert(dst->orders.list != nullptr);
				if (src->orders.list != nullptr) {
					dst->orders.list->SetScheduledDispatchDuration(src->orders.list->GetScheduledDispatchDuration());
					dst->orders.list->SetScheduledDispatchDelay(src->orders.list->GetScheduledDispatchDelay());
					dst->orders.list->SetScheduledDispatchStartDate(src->orders.list->GetScheduledDispatchStartDatePart(),
							src->orders.list->GetScheduledDispatchStartDateFractPart());
					dst->orders.list->SetScheduledDispatchLastDispatch(0);
					dst->orders.list->SetScheduledDispatch(src->orders.list->GetScheduledDispatch());
				}

				/* Set automation bit if target has it. */
				if (HasBit(src->vehicle_flags, VF_AUTOMATE_TIMETABLE)) {
					SetBit(dst->vehicle_flags, VF_AUTOMATE_TIMETABLE);
					ClrBit(dst->vehicle_flags, VF_AUTOFILL_TIMETABLE);
					ClrBit(dst->vehicle_flags, VF_AUTOFILL_PRES_WAIT_TIME);
				} else {
					ClrBit(dst->vehicle_flags, VF_AUTOMATE_TIMETABLE);
				}
				/* Set auto separation bit if target has it. */
				if (HasBit(src->vehicle_flags, VF_TIMETABLE_SEPARATION)) {
					SetBit(dst->vehicle_flags, VF_TIMETABLE_SEPARATION);
				} else {
					ClrBit(dst->vehicle_flags, VF_TIMETABLE_SEPARATION);
				}
				/* Set manual dispatch bit if target has it. */
				if (HasBit(src->vehicle_flags, VF_SCHEDULED_DISPATCH)) {
					SetBit(dst->vehicle_flags, VF_SCHEDULED_DISPATCH);
				} else {
					ClrBit(dst->vehicle_flags, VF_SCHEDULED_DISPATCH);
				}

				InvalidateVehicleOrder(dst, VIWD_REMOVE_ALL_ORDERS);

				InvalidateWindowClassesData(GetWindowClassForVehicleType(dst->type), 0);
				InvalidateWindowClassesData(WC_DEPARTURES_BOARD, 0);
				CheckMarkDirtyFocusedRoutePaths(dst);

				CheckAdvanceVehicleOrdersAfterClone(dst, flags);
			}
			break;
		}

		case CO_UNSHARE: return DecloneOrder(dst, flags);
		default: return CMD_ERROR;
	}

	return CommandCost();
}

/**
 * Add/remove refit orders from an order
 * @param tile Not used
 * @param flags operation to perform
 * @param p1 VehicleIndex of the vehicle having the order
 * @param p2 bitmask
 *   - bit 0-7 CargoID
 *   - bit 16-31 number of order to modify
 * @param text unused
 * @return the cost of this operation or an error
 */
CommandCost CmdOrderRefit(TileIndex tile, DoCommandFlag flags, uint32 p1, uint32 p2, const char *text)
{
	VehicleID veh = GB(p1, 0, 20);
	VehicleOrderID order_number  = GB(p2, 16, 16);
	CargoID cargo = GB(p2, 0, 8);

	if (cargo >= NUM_CARGO && cargo != CT_NO_REFIT && cargo != CT_AUTO_REFIT) return CMD_ERROR;

	const Vehicle *v = Vehicle::GetIfValid(veh);
	if (v == nullptr || !v->IsPrimaryVehicle()) return CMD_ERROR;

	CommandCost ret = CheckOwnership(v->owner);
	if (ret.Failed()) return ret;

	Order *order = v->GetOrder(order_number);
	if (order == nullptr) return CMD_ERROR;

	/* Automatic refit cargo is only supported for goto station orders. */
	if (cargo == CT_AUTO_REFIT && !order->IsType(OT_GOTO_STATION)) return CMD_ERROR;

	if (order->GetLoadType() & OLFB_NO_LOAD) return CMD_ERROR;

	if (flags & DC_EXEC) {
		order->SetRefit(cargo);

		/* Make the depot order an 'always go' order. */
		if (cargo != CT_NO_REFIT && order->IsType(OT_GOTO_DEPOT)) {
			order->SetDepotOrderType((OrderDepotTypeFlags)(order->GetDepotOrderType() & ~ODTFB_SERVICE));
			order->SetDepotActionType((OrderDepotActionFlags)(order->GetDepotActionType() & ~(ODATFB_HALT | ODATFB_SELL)));
		}

		for (Vehicle *u = v->FirstShared(); u != nullptr; u = u->NextShared()) {
			/* Update any possible open window of the vehicle */
			InvalidateVehicleOrder(u, VIWD_MODIFY_ORDERS);

			/* If the vehicle already got the current depot set as current order, then update current order as well */
			if (u->cur_real_order_index == order_number && (u->current_order.GetDepotOrderType() & ODTFB_PART_OF_ORDERS)) {
				u->current_order.SetRefit(cargo);
			}
		}
		CheckMarkDirtyFocusedRoutePaths(v);
	}

	return CommandCost();
}


/**
 *
 * Check the orders of a vehicle, to see if there are invalid orders and stuff
 *
 */
void CheckOrders(const Vehicle *v)
{
	/* Does the user wants us to check things? */
	if (_settings_client.gui.order_review_system == 0) return;

	/* Do nothing for crashed vehicles */
	if (v->vehstatus & VS_CRASHED) return;

	/* Do nothing for stopped vehicles if setting is '1' */
	if (_settings_client.gui.order_review_system == 1 && (v->vehstatus & VS_STOPPED)) return;

	/* do nothing we we're not the first vehicle in a share-chain */
	if (v->FirstShared() != v) return;

	/* Only check every 20 days, so that we don't flood the message log */
	/* The check is skipped entirely in case the current vehicle is virtual (a.k.a a 'template train') */
	if (v->owner == _local_company && v->day_counter % 20 == 0 && !HasBit(v->subtype, GVSF_VIRTUAL)) {
		StringID message = INVALID_STRING_ID;

		/* Check the order list */
		int n_st = 0;
		bool has_depot_order = false;

		for (const Order *order : v->Orders()) {
			/* Dummy order? */
			if (order->IsType(OT_DUMMY)) {
				message = STR_NEWS_VEHICLE_HAS_VOID_ORDER;
				break;
			}
			/* Does station have a load-bay for this vehicle? */
			if (order->IsType(OT_GOTO_STATION)) {
				const Station *st = Station::Get(order->GetDestination());

				n_st++;
				if (!CanVehicleUseStation(v, st)) {
					message = STR_NEWS_VEHICLE_HAS_INVALID_ENTRY;
				} else if (v->type == VEH_AIRCRAFT &&
							(AircraftVehInfo(v->engine_type)->subtype & AIR_FAST) &&
							(st->airport.GetFTA()->flags & AirportFTAClass::SHORT_STRIP) &&
							!_cheats.no_jetcrash.value &&
							message == INVALID_STRING_ID) {
					message = STR_NEWS_PLANE_USES_TOO_SHORT_RUNWAY;
				}
			}
			if (order->IsType(OT_GOTO_DEPOT)) {
				has_depot_order = true;
			}
		}

		/* Check if the last and the first order are the same */
		if (v->GetNumOrders() > 1) {
			const Order *last = v->GetLastOrder();

			if (v->orders.list->GetFirstOrder()->Equals(*last)) {
				message = STR_NEWS_VEHICLE_HAS_DUPLICATE_ENTRY;
			}
		}

		/* Do we only have 1 station in our order list? */
		if (n_st < 2 && message == INVALID_STRING_ID) message = STR_NEWS_VEHICLE_HAS_TOO_FEW_ORDERS;

#ifndef NDEBUG
		if (v->orders.list != nullptr) v->orders.list->DebugCheckSanity();
#endif

		if (message == INVALID_STRING_ID && !has_depot_order && v->type != VEH_AIRCRAFT && _settings_client.gui.no_depot_order_warn) message = STR_NEWS_VEHICLE_NO_DEPOT_ORDER;

		/* We don't have a problem */
		if (message == INVALID_STRING_ID) return;

		SetDParam(0, v->index);
		AddVehicleAdviceNewsItem(message, v->index);
	}
}

/**
 * Removes an order from all vehicles. Triggers when, say, a station is removed.
 * @param type The type of the order (OT_GOTO_[STATION|DEPOT|WAYPOINT]).
 * @param destination The destination. Can be a StationID, DepotID or WaypointID.
 * @param hangar Only used for airports in the destination.
 *               When false, remove airport and hangar orders.
 *               When true, remove either airport or hangar order.
 */
void RemoveOrderFromAllVehicles(OrderType type, DestinationID destination, bool hangar)
{
	/* Aircraft have StationIDs for depot orders and never use DepotIDs
	 * This fact is handled specially below
	 */

	/* Go through all vehicles */
	for (Vehicle *v : Vehicle::Iterate()) {
		Order *order = &v->current_order;
		if ((v->type == VEH_AIRCRAFT && order->IsType(OT_GOTO_DEPOT) && !hangar ? OT_GOTO_STATION : order->GetType()) == type &&
				(!hangar || v->type == VEH_AIRCRAFT) && v->current_order.GetDestination() == destination) {
			order->MakeDummy();
			SetWindowDirty(WC_VEHICLE_VIEW, v->index);
		}

		/* order list */
		if (v->FirstShared() != v) continue;

		RemoveVehicleOrdersIf(v, [&](const Order *o) {
			OrderType ot = o->GetType();
			if (ot == OT_GOTO_DEPOT && (o->GetDepotActionType() & ODATFB_NEAREST_DEPOT) != 0) return false;
			if (ot == OT_GOTO_DEPOT && hangar && v->type != VEH_AIRCRAFT) return false; // Not an aircraft? Can't have a hangar order.
			if (ot == OT_IMPLICIT || (v->type == VEH_AIRCRAFT && ot == OT_GOTO_DEPOT && !hangar)) ot = OT_GOTO_STATION;
			return (ot == type && o->GetDestination() == destination);
		});
	}

	OrderBackup::RemoveOrder(type, destination, hangar);
}

/**
 * Checks if a vehicle has a depot in its order list.
 * @return True iff at least one order is a depot order.
 */
bool Vehicle::HasDepotOrder() const
{
	for (const Order *order : this->Orders()) {
		if (order->IsType(OT_GOTO_DEPOT)) return true;
	}

	return false;
}

/**
 * Delete all orders from a vehicle
 * @param v                   Vehicle whose orders to reset
 * @param keep_orderlist      If true, do not free the order list, only empty it.
 * @param reset_order_indices If true, reset cur_implicit_order_index and cur_real_order_index
 *                            and cancel the current full load order (if the vehicle is loading).
 *                            If false, _you_ have to make sure the order indices are valid after
 *                            your messing with them!
 */
void DeleteVehicleOrders(Vehicle *v, bool keep_orderlist, bool reset_order_indices)
{
	DeleteOrderWarnings(v);
	InvalidateWindowClassesData(WC_DEPARTURES_BOARD, 0);

	if (v->IsOrderListShared()) {
		/* Remove ourself from the shared order list. */
		v->RemoveFromShared();
		v->orders.list = nullptr;
	} else {
		DeleteWindowById(GetWindowClassForVehicleType(v->type), VehicleListIdentifier(VL_SHARED_ORDERS, v->type, v->owner, v->index).Pack());
		if (v->orders.list != nullptr) {
			/* Remove the orders */
			v->orders.list->FreeChain(keep_orderlist);
			if (!keep_orderlist) v->orders.list = nullptr;
		}
	}

	if (reset_order_indices) {
		v->cur_implicit_order_index = v->cur_real_order_index = 0;
		v->cur_timetable_order_index = INVALID_VEH_ORDER_ID;
		if (v->current_order.IsAnyLoadingType()) {
			CancelLoadingDueToDeletedOrder(v);
		}
	}
}

/**
 * Clamp the service interval to the correct min/max. The actual min/max values
 * depend on whether it's in percent or days.
 * @param interval proposed service interval
 * @return Clamped service interval
 */
uint16 GetServiceIntervalClamped(uint interval, bool ispercent)
{
	return ispercent ? Clamp(interval, MIN_SERVINT_PERCENT, MAX_SERVINT_PERCENT) : Clamp(interval, MIN_SERVINT_DAYS, MAX_SERVINT_DAYS);
}

/**
 *
 * Check if a vehicle has any valid orders
 *
 * @return false if there are no valid orders
 * @note Conditional orders are not considered valid destination orders
 *
 */
static bool CheckForValidOrders(const Vehicle *v)
{
	for (const Order *order : v->Orders()) {
		switch (order->GetType()) {
			case OT_GOTO_STATION:
			case OT_GOTO_DEPOT:
			case OT_GOTO_WAYPOINT:
				return true;

			default:
				break;
		}
	}

	return false;
}

/**
 * Compare the variable and value based on the given comparator.
 */
static bool OrderConditionCompare(OrderConditionComparator occ, int variable, int value)
{
	switch (occ) {
		case OCC_EQUALS:      return variable == value;
		case OCC_NOT_EQUALS:  return variable != value;
		case OCC_LESS_THAN:   return variable <  value;
		case OCC_LESS_EQUALS: return variable <= value;
		case OCC_MORE_THAN:   return variable >  value;
		case OCC_MORE_EQUALS: return variable >= value;
		case OCC_IS_TRUE:     return variable != 0;
		case OCC_IS_FALSE:    return variable == 0;
		default: NOT_REACHED();
	}
}

/* Get the number of free (train) platforms in a station.
 * @param st_id The StationID of the station.
 * @return The number of free train platforms.
 */
static uint16 GetFreeStationPlatforms(StationID st_id)
{
	assert(Station::IsValidID(st_id));
	const Station *st = Station::Get(st_id);
	if (!(st->facilities & FACIL_TRAIN)) return 0;
	bool is_free;
	TileIndex t2;
	uint16 counter = 0;
	TILE_AREA_LOOP(t1, st->train_station) {
		if (st->TileBelongsToRailStation(t1)) {
			/* We only proceed if this tile is a track tile and the north(-east/-west) end of the platform */
			if (IsCompatibleTrainStationTile(t1 + TileOffsByDiagDir(GetRailStationAxis(t1) == AXIS_X ? DIAGDIR_NE : DIAGDIR_NW), t1) || IsStationTileBlocked(t1)) continue;
			is_free = true;
			t2 = t1;
			do {
				if (GetStationReservationTrackBits(t2)) {
					is_free = false;
					break;
				}
				t2 += TileOffsByDiagDir(GetRailStationAxis(t1) == AXIS_X ? DIAGDIR_SW : DIAGDIR_SE);
			} while (IsCompatibleTrainStationTile(t2, t1));
			if (is_free) counter++;
		}
	}
	return counter;
}

/** Gets the next 'real' station in the order list
 * @param v the vehicle in question
 * @param order the current (conditional) order
 * @return the StationID of the next valid station in the order list, or INVALID_STATION if there is none.
 */
static StationID GetNextRealStation(const Vehicle *v, const Order *order, int conditional_depth = 0)
{
	if (order->IsType(OT_GOTO_STATION)) {
		if (Station::IsValidID(order->GetDestination())) return order->GetDestination();
	}
	//nothing conditional about this
	if (conditional_depth > min<int>(64, v->GetNumOrders())) return INVALID_STATION;
	return GetNextRealStation(v, (order->next != nullptr) ? order->next : v->GetFirstOrder(), ++conditional_depth);
}

/**
 * Process a conditional order and determine the next order.
 * @param order the order the vehicle currently has
 * @param v the vehicle to update
 * @param dry_run whether this is a dry-run, so do not execute side-effects
 * @return index of next order to jump to, or INVALID_VEH_ORDER_ID to use the next order
 */
VehicleOrderID ProcessConditionalOrder(const Order *order, const Vehicle *v, bool dry_run)
{
	if (order->GetType() != OT_CONDITIONAL) return INVALID_VEH_ORDER_ID;

	bool skip_order = false;
	OrderConditionComparator occ = order->GetConditionComparator();
	uint16 value = order->GetConditionValue();

	// OrderConditionCompare ignores the last parameter for occ == OCC_IS_TRUE or occ == OCC_IS_FALSE.
	switch (order->GetConditionVariable()) {
		case OCV_LOAD_PERCENTAGE:    skip_order = OrderConditionCompare(occ, CalcPercentVehicleFilled(v, nullptr), value); break;
		case OCV_CARGO_LOAD_PERCENTAGE: skip_order = OrderConditionCompare(occ, CalcPercentVehicleFilledOfCargo(v, (CargoType) value), order->GetXData()); break;
		case OCV_RELIABILITY:        skip_order = OrderConditionCompare(occ, ToPercent16(v->reliability),       value); break;
		case OCV_MAX_RELIABILITY:    skip_order = OrderConditionCompare(occ, ToPercent16(v->GetEngine()->reliability),   value); break;
		case OCV_MAX_SPEED:          skip_order = OrderConditionCompare(occ, v->GetDisplayMaxSpeed() * 10 / 16, value); break;
		case OCV_AGE:                skip_order = OrderConditionCompare(occ, v->age / DAYS_IN_LEAP_YEAR,        value); break;
		case OCV_REQUIRES_SERVICE:   skip_order = OrderConditionCompare(occ, v->NeedsServicing(),               value); break;
		case OCV_UNCONDITIONALLY:    skip_order = true; break;
<<<<<<< HEAD
		case OCV_CARGO_WAITING: {
			StationID next_station = GetNextRealStation(v, order);
			if (Station::IsValidID(next_station)) skip_order = OrderConditionCompare(occ, (Station::Get(next_station)->goods[value].cargo.AvailableCount() > 0), value);
			break;
		}
		case OCV_CARGO_WAITING_AMOUNT: {
			StationID next_station = GetNextRealStation(v, order);
			if (Station::IsValidID(next_station)) {
				if (GB(order->GetXData(), 16, 16) == 0) {
					skip_order = OrderConditionCompare(occ, Station::Get(next_station)->goods[value].cargo.AvailableCount(), GB(order->GetXData(), 0, 16));
				} else {
					skip_order = OrderConditionCompare(occ, Station::Get(next_station)->goods[value].cargo.AvailableViaCount(GB(order->GetXData(), 16, 16) - 2), GB(order->GetXData(), 0, 16));
				}
			}
			break;
		}
		case OCV_CARGO_ACCEPTANCE: {
			StationID next_station = GetNextRealStation(v, order);
			if (Station::IsValidID(next_station)) skip_order = OrderConditionCompare(occ, HasBit(Station::Get(next_station)->goods[value].status, GoodsEntry::GES_ACCEPTANCE), value);
			break;
		}
		case OCV_SLOT_OCCUPANCY: {
			const TraceRestrictSlot* slot = TraceRestrictSlot::GetIfValid(order->GetXData());
			if (slot != nullptr) skip_order = OrderConditionCompare(occ, slot->occupants.size() >= slot->max_occupancy, value);
			break;
		}
		case OCV_TRAIN_IN_SLOT: {
			TraceRestrictSlot* slot = TraceRestrictSlot::GetIfValid(order->GetXData());
			bool occupant = slot->IsOccupant(v->index);
			if (occ == OCC_EQUALS || occ == OCC_NOT_EQUALS) {
				if (!occupant && !dry_run) {
					occupant = slot->Occupy(v->index);
				}
				occ = (occ == OCC_EQUALS) ? OCC_IS_TRUE : OCC_IS_FALSE;
			}
			if (slot != nullptr) skip_order = OrderConditionCompare(occ, occupant, value);
			break;
		}
		case OCV_FREE_PLATFORMS: {
			StationID next_station = GetNextRealStation(v, order);
			if (Station::IsValidID(next_station)) skip_order = OrderConditionCompare(occ, GetFreeStationPlatforms(next_station), value);
			break;
		}
		case OCV_PERCENT: {
			/* get a non-const reference to the current order */
			Order *ord = const_cast<Order *>(order);
			skip_order = ord->UpdateJumpCounter((byte)value, dry_run);
			break;
		}
		case OCV_REMAINING_LIFETIME: skip_order = OrderConditionCompare(occ, max(v->max_age - v->age + DAYS_IN_LEAP_YEAR - 1, 0) / DAYS_IN_LEAP_YEAR, value); break;
		case OCV_COUNTER_VALUE: {
			const TraceRestrictCounter* ctr = TraceRestrictCounter::GetIfValid(GB(order->GetXData(), 16, 16));
			if (ctr != nullptr) skip_order = OrderConditionCompare(occ, ctr->value, GB(order->GetXData(), 0, 16));
			break;
		}
=======
		case OCV_REMAINING_LIFETIME: skip_order = OrderConditionCompare(occ, std::max(v->max_age - v->age + DAYS_IN_LEAP_YEAR - 1, 0) / DAYS_IN_LEAP_YEAR, value); break;
>>>>>>> cd36e171
		default: NOT_REACHED();
	}

	return skip_order ? order->GetConditionSkipToOrder() : (VehicleOrderID)INVALID_VEH_ORDER_ID;
}

/**
 * Update the vehicle's destination tile from an order.
 * @param order the order the vehicle currently has
 * @param v the vehicle to update
 * @param conditional_depth the depth (amount of steps) to go with conditional orders. This to prevent infinite loops.
 * @param pbs_look_ahead Whether we are forecasting orders for pbs reservations in advance. If true, the order indices must not be modified.
 */
bool UpdateOrderDest(Vehicle *v, const Order *order, int conditional_depth, bool pbs_look_ahead)
{
	if (conditional_depth > min<int>(64, v->GetNumOrders())) {
		v->current_order.Free();
		v->SetDestTile(0);
		return false;
	}

	switch (order->GetType()) {
		case OT_GOTO_STATION:
			v->SetDestTile(v->GetOrderStationLocation(order->GetDestination()));
			return true;

		case OT_GOTO_DEPOT:
			if ((order->GetDepotOrderType() & ODTFB_SERVICE) && !v->NeedsServicing()) {
				assert(!pbs_look_ahead);
				UpdateVehicleTimetable(v, true);
				v->IncrementRealOrderIndex();
				break;
			}

			if (v->current_order.GetDepotActionType() & ODATFB_NEAREST_DEPOT) {
				/* We need to search for the nearest depot (hangar). */
				TileIndex location;
				DestinationID destination;
				bool reverse;

				if (v->FindClosestDepot(&location, &destination, &reverse)) {
					/* PBS reservations cannot reverse */
					if (pbs_look_ahead && reverse) return false;

					v->SetDestTile(location);
					v->current_order.MakeGoToDepot(destination, v->current_order.GetDepotOrderType(), v->current_order.GetNonStopType(), (OrderDepotActionFlags)(v->current_order.GetDepotActionType() & ~ODATFB_NEAREST_DEPOT), v->current_order.GetRefitCargo());

					/* If there is no depot in front, reverse automatically (trains only) */
					if (v->type == VEH_TRAIN && reverse) DoCommand(v->tile, v->index, 0, DC_EXEC, CMD_REVERSE_TRAIN_DIRECTION);

					if (v->type == VEH_AIRCRAFT) {
						Aircraft *a = Aircraft::From(v);
						if (a->state == FLYING && a->targetairport != destination) {
							/* The aircraft is now heading for a different hangar than the next in the orders */
							extern void AircraftNextAirportPos_and_Order(Aircraft *a);
							AircraftNextAirportPos_and_Order(a);
						}
					}
					return true;
				}

				/* If there is no depot, we cannot help PBS either. */
				if (pbs_look_ahead) return false;

				UpdateVehicleTimetable(v, true);
				v->IncrementRealOrderIndex();
			} else {
				if (v->type != VEH_AIRCRAFT) {
					v->SetDestTile(Depot::Get(order->GetDestination())->xy);
				} else {
					Aircraft *a = Aircraft::From(v);
					DestinationID destination = a->current_order.GetDestination();
					if (a->targetairport != destination) {
						/* The aircraft is now heading for a different hangar than the next in the orders */
						a->SetDestTile(a->GetOrderStationLocation(destination));
					}
				}
				return true;
			}
			break;

		case OT_GOTO_WAYPOINT:
			v->SetDestTile(Waypoint::Get(order->GetDestination())->xy);
			return true;

		case OT_CONDITIONAL: {
			assert(!pbs_look_ahead);
			VehicleOrderID next_order = ProcessConditionalOrder(order, v);
			if (next_order != INVALID_VEH_ORDER_ID) {
				/* Jump to next_order. cur_implicit_order_index becomes exactly that order,
				 * cur_real_order_index might come after next_order. */
				UpdateVehicleTimetable(v, false);
				v->cur_implicit_order_index = v->cur_real_order_index = next_order;
				v->UpdateRealOrderIndex();
				v->cur_timetable_order_index = v->GetIndexOfOrder(order);

				/* Disable creation of implicit orders.
				 * When inserting them we do not know that we would have to make the conditional orders point to them. */
				if (v->IsGroundVehicle()) {
					uint16 &gv_flags = v->GetGroundVehicleFlags();
					SetBit(gv_flags, GVF_SUPPRESS_IMPLICIT_ORDERS);
				}
			} else {
				v->cur_timetable_order_index = INVALID_VEH_ORDER_ID;
				UpdateVehicleTimetable(v, true);
				v->IncrementRealOrderIndex();
			}
			break;
		}

		default:
			v->SetDestTile(0);
			return false;
	}

	assert(v->cur_implicit_order_index < v->GetNumOrders());
	assert(v->cur_real_order_index < v->GetNumOrders());

	/* Get the current order */
	order = v->GetOrder(v->cur_real_order_index);
	if (order != nullptr && order->IsType(OT_IMPLICIT)) {
		assert(v->GetNumManualOrders() == 0);
		order = nullptr;
	}

	if (order == nullptr) {
		v->current_order.Free();
		v->SetDestTile(0);
		return false;
	}

	v->current_order = *order;
	return UpdateOrderDest(v, order, conditional_depth + 1, pbs_look_ahead);
}

/**
 * Handle the orders of a vehicle and determine the next place
 * to go to if needed.
 * @param v the vehicle to do this for.
 * @return true *if* the vehicle is eligible for reversing
 *              (basically only when leaving a station).
 */
bool ProcessOrders(Vehicle *v)
{
	switch (v->current_order.GetType()) {
		case OT_GOTO_DEPOT:
			/* Let a depot order in the orderlist interrupt. */
			if (!(v->current_order.GetDepotOrderType() & ODTFB_PART_OF_ORDERS)) return false;
			break;

		case OT_LOADING:
			return false;

		case OT_LOADING_ADVANCE:
			return false;

		case OT_WAITING:
			return false;

		case OT_LEAVESTATION:
			if (v->type != VEH_AIRCRAFT) return false;
			break;

		default: break;
	}

	/**
	 * Reversing because of order change is allowed only just after leaving a
	 * station (and the difficulty setting to allowed, of course)
	 * this can be detected because only after OT_LEAVESTATION, current_order
	 * will be reset to nothing. (That also happens if no order, but in that case
	 * it won't hit the point in code where may_reverse is checked)
	 */
	bool may_reverse = v->current_order.IsType(OT_NOTHING);

	/* Check if we've reached a 'via' destination. */
	if (((v->current_order.IsType(OT_GOTO_STATION) && (v->current_order.GetNonStopType() & ONSF_NO_STOP_AT_DESTINATION_STATION)) ||
			(v->current_order.IsType(OT_GOTO_WAYPOINT) && !v->current_order.IsWaitTimetabled())) &&
			IsTileType(v->tile, MP_STATION) &&
			v->current_order.GetDestination() == GetStationIndex(v->tile)) {
		v->DeleteUnreachedImplicitOrders();
		/* We set the last visited station here because we do not want
		 * the train to stop at this 'via' station if the next order
		 * is a no-non-stop order; in that case not setting the last
		 * visited station will cause the vehicle to still stop. */
		v->last_station_visited = v->current_order.GetDestination();
		UpdateVehicleTimetable(v, true);
		v->IncrementImplicitOrderIndex();
	}

	/* Get the current order */
	assert(v->cur_implicit_order_index == 0 || v->cur_implicit_order_index < v->GetNumOrders());
	v->UpdateRealOrderIndex();

	const Order *order = v->GetOrder(v->cur_real_order_index);
	if (order != nullptr && order->IsType(OT_IMPLICIT)) {
		assert(v->GetNumManualOrders() == 0);
		order = nullptr;
	}

	/* If no order, do nothing. */
	if (order == nullptr || (v->type == VEH_AIRCRAFT && !CheckForValidOrders(v))) {
		if (v->type == VEH_AIRCRAFT) {
			/* Aircraft do something vastly different here, so handle separately */
			extern void HandleMissingAircraftOrders(Aircraft *v);
			HandleMissingAircraftOrders(Aircraft::From(v));
			return false;
		}

		v->current_order.Free();
		v->SetDestTile(0);
		return false;
	}

	/* If it is unchanged, keep it. */
	if (order->Equals(v->current_order) && (v->type == VEH_AIRCRAFT || v->dest_tile != 0) &&
			(v->type != VEH_SHIP || !order->IsType(OT_GOTO_STATION) || Station::Get(order->GetDestination())->HasFacilities(FACIL_DOCK))) {
		return false;
	}

	/* Otherwise set it, and determine the destination tile. */
	v->current_order = *order;

	InvalidateVehicleOrder(v, VIWD_MODIFY_ORDERS);
	switch (v->type) {
		default:
			NOT_REACHED();

		case VEH_ROAD:
		case VEH_TRAIN:
			break;

		case VEH_AIRCRAFT:
		case VEH_SHIP:
			DirtyVehicleListWindowForVehicle(v);
			break;
	}

	return UpdateOrderDest(v, order) && may_reverse;
}

/**
 * Check whether the given vehicle should stop at the given station
 * based on this order and the non-stop settings.
 * @param v       the vehicle that might be stopping.
 * @param station the station to stop at.
 * @param waypoint if station is a waypoint.
 * @return true if the vehicle should stop.
 */
bool Order::ShouldStopAtStation(const Vehicle *v, StationID station, bool waypoint) const
{
	if (waypoint) return this->IsType(OT_GOTO_WAYPOINT) && this->dest == station && this->IsWaitTimetabled();
	if (this->IsType(OT_LOADING_ADVANCE) && this->dest == station) return true;
	bool is_dest_station = this->IsType(OT_GOTO_STATION) && this->dest == station;

	return (!this->IsType(OT_GOTO_DEPOT) || (this->GetDepotOrderType() & ODTFB_PART_OF_ORDERS) != 0) &&
			(v == nullptr || v->last_station_visited != station) && // Do stop only when we've not just been there
			/* Finally do stop when there is no non-stop flag set for this type of station. */
			!(this->GetNonStopType() & (is_dest_station ? ONSF_NO_STOP_AT_DESTINATION_STATION : ONSF_NO_STOP_AT_INTERMEDIATE_STATIONS));
}

/**
 * A vehicle can leave the current station with cargo if:
 * 1. it can load cargo here OR
 * 2a. it could leave the last station with cargo AND
 * 2b. it doesn't have to unload all cargo here.
 */
bool Order::CanLeaveWithCargo(bool has_cargo, CargoID cargo) const
{
	return (this->GetCargoLoadType(cargo) & OLFB_NO_LOAD) == 0 || (has_cargo &&
			(this->GetCargoUnloadType(cargo) & (OUFB_UNLOAD | OUFB_TRANSFER)) == 0);
}

/**
 * Mass change the target of an order.
 * This implemented by adding a new order and if that succeeds deleting the previous one.
 * @param tile unused
 * @param flags operation to perform
 * @param p1 various bitstuffed elements
 * - p1 = (bit  0 - 15) - The destination ID to change from
 * - p1 = (bit 16 - 18) - The vehicle type
 * - p1 = (bit 20 - 23) - The order type
 * @param p2 various bitstuffed elements
  * - p2 = (bit  0 - 15) - The destination ID to change to
 * @param text unused
 * @return the cost of this operation or an error
 */
CommandCost CmdMassChangeOrder(TileIndex tile, DoCommandFlag flags, uint32 p1, uint32 p2, const char *text)
{
	DestinationID from_dest = GB(p1, 0, 16);
	VehicleType vehtype = Extract<VehicleType, 16, 3>(p1);
	OrderType order_type = (OrderType) GB(p1, 20, 4);
	DestinationID to_dest = GB(p2, 0, 16);

	if (flags & DC_EXEC) {
		for (Vehicle *v : Vehicle::Iterate()) {
			if (v->type == vehtype && v->IsPrimaryVehicle() && CheckOwnership(v->owner).Succeeded()) {
				int index = 0;
				bool changed = false;

				for(Order *order : v->Orders()) {
					if (order->GetDestination() == from_dest && order->IsType(order_type) &&
							!(order_type == OT_GOTO_DEPOT && order->GetDepotActionType() & ODATFB_NEAREST_DEPOT)) {
						Order new_order;
						new_order.AssignOrder(*order);
						new_order.SetDestination(to_dest);
						const bool wait_fixed = new_order.IsWaitFixed();
						const bool wait_timetabled = wait_fixed && new_order.IsWaitTimetabled();
						new_order.SetWaitTimetabled(false);
						new_order.SetTravelTimetabled(false);
						if (CmdInsertOrderIntl(flags, v, index + 1, new_order, true).Succeeded()) {
							DoCommand(0, v->index, index, flags, CMD_DELETE_ORDER);

							order = v->orders.list->GetOrderAt(index);
							order->SetRefit(new_order.GetRefitCargo());
							order->SetMaxSpeed(new_order.GetMaxSpeed());
							if (wait_fixed) {
								extern void SetOrderFixedWaitTime(Vehicle *v, VehicleOrderID order_number, uint32 wait_time, bool wait_timetabled);
								SetOrderFixedWaitTime(v, index, new_order.GetWaitTime(), wait_timetabled);
							}
							changed = true;
						}

						new_order.Free();
					}
					index++;
				}
				if (changed) CheckMarkDirtyFocusedRoutePaths(v);
			}
		}
	}
	return CommandCost();
}

void ShiftOrderDates(int interval)
{
	for (OrderList *orderlist : OrderList::Iterate()) {
		if (orderlist->GetScheduledDispatchStartDatePart() >= 0) {
			orderlist->SetScheduledDispatchStartDate(orderlist->GetScheduledDispatchStartDatePart() + interval, orderlist->GetScheduledDispatchStartDateFractPart());
		}
	}

	SetWindowClassesDirty(WC_VEHICLE_ORDERS);
	SetWindowClassesDirty(WC_VEHICLE_TIMETABLE);
	SetWindowClassesDirty(WC_SCHDISPATCH_SLOTS);
	InvalidateWindowClassesData(WC_DEPARTURES_BOARD, 0);
}<|MERGE_RESOLUTION|>--- conflicted
+++ resolved
@@ -541,7 +541,7 @@
  */
 const Order *OrderList::GetNextDecisionNode(const Order *next, uint hops, CargoTypes &cargo_mask) const
 {
-	if (hops > min<uint>(64, this->GetNumOrders()) || next == nullptr) return nullptr;
+	if (hops > std::min<uint>(64, this->GetNumOrders()) || next == nullptr) return nullptr;
 
 	if (next->IsType(OT_CONDITIONAL)) {
 		if (next->GetConditionVariable() != OCV_UNCONDITIONALLY) return next;
@@ -921,7 +921,7 @@
 uint GetOrderDistance(const Order *prev, const Order *cur, const Vehicle *v, int conditional_depth)
 {
 	if (cur->IsType(OT_CONDITIONAL)) {
-		if (conditional_depth > min<int>(64, v->GetNumOrders())) return 0;
+		if (conditional_depth > std::min<int>(64, v->GetNumOrders())) return 0;
 
 		conditional_depth++;
 
@@ -2696,7 +2696,7 @@
 		if (Station::IsValidID(order->GetDestination())) return order->GetDestination();
 	}
 	//nothing conditional about this
-	if (conditional_depth > min<int>(64, v->GetNumOrders())) return INVALID_STATION;
+	if (conditional_depth > std::min<int>(64, v->GetNumOrders())) return INVALID_STATION;
 	return GetNextRealStation(v, (order->next != nullptr) ? order->next : v->GetFirstOrder(), ++conditional_depth);
 }
 
@@ -2725,7 +2725,6 @@
 		case OCV_AGE:                skip_order = OrderConditionCompare(occ, v->age / DAYS_IN_LEAP_YEAR,        value); break;
 		case OCV_REQUIRES_SERVICE:   skip_order = OrderConditionCompare(occ, v->NeedsServicing(),               value); break;
 		case OCV_UNCONDITIONALLY:    skip_order = true; break;
-<<<<<<< HEAD
 		case OCV_CARGO_WAITING: {
 			StationID next_station = GetNextRealStation(v, order);
 			if (Station::IsValidID(next_station)) skip_order = OrderConditionCompare(occ, (Station::Get(next_station)->goods[value].cargo.AvailableCount() > 0), value);
@@ -2775,15 +2774,12 @@
 			skip_order = ord->UpdateJumpCounter((byte)value, dry_run);
 			break;
 		}
-		case OCV_REMAINING_LIFETIME: skip_order = OrderConditionCompare(occ, max(v->max_age - v->age + DAYS_IN_LEAP_YEAR - 1, 0) / DAYS_IN_LEAP_YEAR, value); break;
+		case OCV_REMAINING_LIFETIME: skip_order = OrderConditionCompare(occ, std::max(v->max_age - v->age + DAYS_IN_LEAP_YEAR - 1, 0) / DAYS_IN_LEAP_YEAR, value); break;
 		case OCV_COUNTER_VALUE: {
 			const TraceRestrictCounter* ctr = TraceRestrictCounter::GetIfValid(GB(order->GetXData(), 16, 16));
 			if (ctr != nullptr) skip_order = OrderConditionCompare(occ, ctr->value, GB(order->GetXData(), 0, 16));
 			break;
 		}
-=======
-		case OCV_REMAINING_LIFETIME: skip_order = OrderConditionCompare(occ, std::max(v->max_age - v->age + DAYS_IN_LEAP_YEAR - 1, 0) / DAYS_IN_LEAP_YEAR, value); break;
->>>>>>> cd36e171
 		default: NOT_REACHED();
 	}
 
@@ -2799,7 +2795,7 @@
  */
 bool UpdateOrderDest(Vehicle *v, const Order *order, int conditional_depth, bool pbs_look_ahead)
 {
-	if (conditional_depth > min<int>(64, v->GetNumOrders())) {
+	if (conditional_depth > std::min<int>(64, v->GetNumOrders())) {
 		v->current_order.Free();
 		v->SetDestTile(0);
 		return false;
