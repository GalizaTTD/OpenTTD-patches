--- conflicted
+++ resolved
@@ -32,7 +32,7 @@
 	INVALID_ROADTYPE = 63,   ///< flag for invalid roadtype
 };
 DECLARE_POSTFIX_INCREMENT(RoadType)
-template <> struct EnumPropsT<RoadType> : MakeEnumPropsT<RoadType, byte, ROADTYPE_BEGIN, ROADTYPE_END, INVALID_ROADTYPE, 6> {};
+template <> struct EnumPropsT<RoadType> : MakeEnumPropsT<RoadType, uint8_t, ROADTYPE_BEGIN, ROADTYPE_END, INVALID_ROADTYPE, 6> {};
 
 /**
  * The different roadtypes we support, but then a bitmask of them.
@@ -71,19 +71,6 @@
 	ROAD_END  = ROAD_ALL + 1,        ///< Out-of-range roadbits, used for iterations
 };
 DECLARE_ENUM_AS_BIT_SET(RoadBits)
-<<<<<<< HEAD
-template <> struct EnumPropsT<RoadBits> : MakeEnumPropsT<RoadBits, byte, ROAD_NONE, ROAD_END, ROAD_NONE, 4> {};
-=======
-
-/** Which directions are disallowed ? */
-enum DisallowedRoadDirections : uint8_t {
-	DRD_NONE,       ///< None of the directions are disallowed
-	DRD_SOUTHBOUND, ///< All southbound traffic is disallowed
-	DRD_NORTHBOUND, ///< All northbound traffic is disallowed
-	DRD_BOTH,       ///< All directions are disallowed
-	DRD_END,        ///< Sentinel
-};
-DECLARE_ENUM_AS_BIT_SET(DisallowedRoadDirections)
->>>>>>> 6c5a8f55
+template <> struct EnumPropsT<RoadBits> : MakeEnumPropsT<RoadBits, uint8_t, ROAD_NONE, ROAD_END, ROAD_NONE, 4> {};
 
 #endif /* ROAD_TYPE_H */