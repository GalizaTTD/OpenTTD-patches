/*
 * This file is part of OpenTTD.
 * OpenTTD is free software; you can redistribute it and/or modify it under the terms of the GNU General Public License as published by the Free Software Foundation, version 2.
 * OpenTTD is distributed in the hope that it will be useful, but WITHOUT ANY WARRANTY; without even the implied warranty of MERCHANTABILITY or FITNESS FOR A PARTICULAR PURPOSE.
 * See the GNU General Public License for more details. You should have received a copy of the GNU General Public License along with OpenTTD. If not, see <http://www.gnu.org/licenses/>.
 */

/** @file economy_base.h Base classes related to the economy. */

#ifndef ECONOMY_BASE_H
#define ECONOMY_BASE_H

#include "cargopacket.h"
#include "company_type.h"

/** Type of pool to store cargo payments in; little over 1 million. */
typedef Pool<CargoPayment, CargoPaymentID, 512, 0xFF000> CargoPaymentPool;
/** The actual pool to store cargo payments in. */
extern CargoPaymentPool _cargo_payment_pool;

/**
 * Helper class to perform the cargo payment.
 */
struct CargoPayment : CargoPaymentPool::PoolItem<&_cargo_payment_pool> {
	/* CargoPaymentID index member of CargoPaymentPool is 4 bytes. */
	StationID current_station; ///< NOSAVE: The current station
	CargoID ct; ///< NOSAVE: The currently handled cargo type
	Company *owner; ///< NOSAVE: The owner of the vehicle

	Vehicle *front;        ///< The front vehicle to do the payment of
	Money route_profit;    ///< The amount of money to add/remove from the bank account
	Money visual_profit;   ///< The visual profit to show
	Money visual_transfer; ///< The transfer credits to be shown

	/** Constructor for pool saveload */
	CargoPayment() {}
	CargoPayment(Vehicle *front);
	~CargoPayment();

<<<<<<< HEAD
	Money PayTransfer(CargoPacket *cp, uint count, TileIndex current_tile);
	void PayFinalDelivery(CargoPacket *cp, uint count, TileIndex current_tile);
=======
	Money PayTransfer(const CargoPacket *cp, uint count, TileIndex current_tile);
	void PayFinalDelivery(const CargoPacket *cp, uint count, TileIndex current_tile);
>>>>>>> 30eba33f

	/**
	 * Sets the currently handled cargo type.
	 * @param ct the cargo type to handle from now on.
	 */
	void SetCargo(CargoID ct) { this->ct = ct; }
};

#endif /* ECONOMY_BASE_H */<|MERGE_RESOLUTION|>--- conflicted
+++ resolved
@@ -37,13 +37,8 @@
 	CargoPayment(Vehicle *front);
 	~CargoPayment();
 
-<<<<<<< HEAD
 	Money PayTransfer(CargoPacket *cp, uint count, TileIndex current_tile);
 	void PayFinalDelivery(CargoPacket *cp, uint count, TileIndex current_tile);
-=======
-	Money PayTransfer(const CargoPacket *cp, uint count, TileIndex current_tile);
-	void PayFinalDelivery(const CargoPacket *cp, uint count, TileIndex current_tile);
->>>>>>> 30eba33f
 
 	/**
 	 * Sets the currently handled cargo type.
