/*
 * This file is part of OpenTTD.
 * OpenTTD is free software; you can redistribute it and/or modify it under the terms of the GNU General Public License as published by the Free Software Foundation, version 2.
 * OpenTTD is distributed in the hope that it will be useful, but WITHOUT ANY WARRANTY; without even the implied warranty of MERCHANTABILITY or FITNESS FOR A PARTICULAR PURPOSE.
 * See the GNU General Public License for more details. You should have received a copy of the GNU General Public License along with OpenTTD. If not, see <http://www.gnu.org/licenses/>.
 */

/** @file sound.cpp Handling of playing sounds. */

#include "stdafx.h"
#include "landscape.h"
#include "mixer.h"
#include "newgrf_sound.h"
#include "random_access_file_type.h"
#include "window_gui.h"
#include "vehicle_base.h"

/* The type of set we're replacing */
#define SET_TYPE "sounds"
#include "base_media_func.h"

#include "safeguards.h"

static SoundEntry _original_sounds[ORIGINAL_SAMPLE_COUNT];

static void OpenBankFile(const std::string &filename)
{
	/**
	 * The sound file for the original sounds, i.e. those not defined/overridden by a NewGRF.
	 * Needs to be kept alive during the game as _original_sounds[n].file refers to this.
	 */
	static std::unique_ptr<RandomAccessFile> original_sound_file;

	memset(_original_sounds, 0, sizeof(_original_sounds));

	/* If there is no sound file (nosound set), don't load anything */
	if (filename.empty()) return;

	original_sound_file.reset(new RandomAccessFile(filename, BASESET_DIR));
	size_t pos = original_sound_file->GetPos();
	uint count = original_sound_file->ReadDword();

	/* The new format has the highest bit always set */
	bool new_format = HasBit(count, 31);
	ClrBit(count, 31);
	count /= 8;

	/* Simple check for the correct number of original sounds. */
	if (count != ORIGINAL_SAMPLE_COUNT) {
		/* Corrupt sample data? Just leave the allocated memory as those tell
		 * there is no sound to play (size = 0 due to calloc). Not allocating
		 * the memory disables valid NewGRFs that replace sounds. */
		DEBUG(sound, 6, "Incorrect number of sounds in '%s', ignoring.", filename.c_str());
		return;
	}

	original_sound_file->SeekTo(pos, SEEK_SET);

	for (uint i = 0; i != ORIGINAL_SAMPLE_COUNT; i++) {
		_original_sounds[i].file = original_sound_file.get();
		_original_sounds[i].file_offset = GB(original_sound_file->ReadDword(), 0, 31) + pos;
		_original_sounds[i].file_size = original_sound_file->ReadDword();
	}

	for (uint i = 0; i != ORIGINAL_SAMPLE_COUNT; i++) {
		SoundEntry *sound = &_original_sounds[i];
		char name[255];

		original_sound_file->SeekTo(sound->file_offset, SEEK_SET);

		/* Check for special case, see else case */
		original_sound_file->ReadBlock(name, original_sound_file->ReadByte()); // Read the name of the sound
		if (new_format || strcmp(name, "Corrupt sound") != 0) {
			original_sound_file->SeekTo(12, SEEK_CUR); // Skip past RIFF header

			/* Read riff tags */
			for (;;) {
				uint32_t tag = original_sound_file->ReadDword();
				uint32_t size = original_sound_file->ReadDword();

				if (tag == ' tmf') {
					original_sound_file->ReadWord();                          // wFormatTag
					sound->channels = original_sound_file->ReadWord();        // wChannels
					sound->rate     = original_sound_file->ReadDword();       // samples per second
					if (!new_format) sound->rate = 11025;                      // seems like all old samples should be played at this rate.
					original_sound_file->ReadDword();                         // avg bytes per second
					original_sound_file->ReadWord();                          // alignment
					sound->bits_per_sample = original_sound_file->ReadByte(); // bits per sample
					original_sound_file->SeekTo(size - (2 + 2 + 4 + 4 + 2 + 1), SEEK_CUR);
				} else if (tag == 'atad') {
					sound->file_size = size;
					sound->file = original_sound_file.get();
					sound->file_offset = original_sound_file->GetPos();
					break;
				} else {
					sound->file_size = 0;
					break;
				}
			}
		} else {
			/*
			 * Special case for the jackhammer sound
			 * (name in sample.cat is "Corrupt sound")
			 * It's no RIFF file, but raw PCM data
			 */
			sound->channels = 1;
			sound->rate = 11025;
			sound->bits_per_sample = 8;
			sound->file = original_sound_file.get();
			sound->file_offset = original_sound_file->GetPos();
		}
	}
}

static bool SetBankSource(MixerChannel *mc, const SoundEntry *sound)
{
	assert(sound != nullptr);

	/* Check for valid sound size. */
	if (sound->file_size == 0 || sound->file_size > ((size_t)-1) - 2) return false;

	if (!(sound->bits_per_sample == 8 || sound->bits_per_sample == 16)) {
		DEBUG(sound, 0, "SetBankSource: Incorrect bits_per_sample: %u", sound->bits_per_sample);
		return false;
	}
	if (sound->channels != 1) {
		DEBUG(sound, 0, "SetBankSource: Incorrect number of channels: %u", sound->channels);
		return false;
	}
	if (sound->rate == 0) {
		DEBUG(sound, 0, "SetBankSource: Incorrect rate: %u", sound->rate);
		return false;
	}

	int8_t *mem = MallocT<int8_t>(sound->file_size + 2);
	/* Add two extra bytes so rate conversion can read these
	 * without reading out of its input buffer. */
	mem[sound->file_size    ] = 0;
	mem[sound->file_size + 1] = 0;

	RandomAccessFile *file = sound->file;
	file->SeekTo(sound->file_offset, SEEK_SET);
	file->ReadBlock(mem, sound->file_size);

	/* 16-bit PCM WAV files should be signed by default */
	if (sound->bits_per_sample == 8) {
		for (uint i = 0; i != sound->file_size; i++) {
			mem[i] += -128; // Convert unsigned sound data to signed
		}
	}

#if TTD_ENDIAN == TTD_BIG_ENDIAN
	if (sound->bits_per_sample == 16) {
		uint num_samples = sound->file_size / 2;
		int16_t *samples = (int16_t *)mem;
		for (uint i = 0; i < num_samples; i++) {
			samples[i] = BSWAP16(samples[i]);
		}
	}
#endif

	assert(sound->bits_per_sample == 8 || sound->bits_per_sample == 16);
	assert(sound->channels == 1);
	assert(sound->file_size != 0 && sound->rate != 0);

	MxSetChannelRawSrc(mc, mem, sound->file_size, sound->rate, sound->bits_per_sample == 16);

	return true;
}

void InitializeSound()
{
	DEBUG(sound, 1, "Loading sound effects...");
	OpenBankFile(BaseSounds::GetUsedSet()->files->filename);
}

/* Low level sound player */
static void StartSound(SoundID sound_id, float pan, uint volume)
{
	if (volume == 0) return;

	SoundEntry *sound = GetSound(sound_id);
	if (sound == nullptr) return;

	/* NewGRF sound that wasn't loaded yet? */
	if (sound->rate == 0 && sound->file != nullptr) {
		if (!LoadNewGRFSound(sound)) {
			/* Mark as invalid. */
			sound->file = nullptr;
			return;
		}
	}

	/* Empty sound? */
	if (sound->rate == 0) return;

	MixerChannel *mc = MxAllocateChannel();
	if (mc == nullptr) return;

	if (!SetBankSource(mc, sound)) return;

	/* Apply the sound effect's own volume. */
	volume = sound->volume * volume;

	MxSetChannelVolume(mc, volume, pan);
	MxActivateChannel(mc);
}


<<<<<<< HEAD
static const byte _vol_factor_by_zoom[] = {255, 255, 255, 190, 134, 87, 10, 1, 1, 1};
=======
static const uint8_t _vol_factor_by_zoom[] = {255, 255, 255, 190, 134, 87};
>>>>>>> 6c5a8f55
static_assert(lengthof(_vol_factor_by_zoom) == ZOOM_LVL_END);

static const uint8_t _sound_base_vol[] = {
	128,  90, 128, 128, 128, 128, 128, 128,
	128,  90,  90, 128, 128, 128, 128, 128,
	128, 128, 128,  80, 128, 128, 128, 128,
	128, 128, 128, 128, 128, 128, 128, 128,
	128, 128,  90,  90,  90, 128,  90, 128,
	128,  90, 128, 128, 128,  90, 128, 128,
	128, 128, 128, 128,  90, 128, 128, 128,
	128,  90, 128, 128, 128, 128, 128, 128,
	128, 128,  90,  90,  90, 128, 128, 128,
	 90,
};

static const uint8_t _sound_idx[] = {
	 2,  3,  4,  5,  6,  7,  8,  9,
	10, 11, 12, 13, 14, 15, 16, 17,
	18, 19, 20, 21, 22, 23, 24, 25,
	26, 27, 28, 29, 30, 31, 32, 33,
	34, 35, 36, 37, 38, 39, 40,  0,
	 1, 41, 42, 43, 44, 45, 46, 47,
	48, 49, 50, 51, 52, 53, 54, 55,
	56, 57, 58, 59, 60, 61, 62, 63,
	64, 65, 66, 67, 68, 69, 70, 71,
	72,
};

void SndCopyToPool()
{
	SoundEntry *sound = AllocateSound(ORIGINAL_SAMPLE_COUNT);
	for (uint i = 0; i < ORIGINAL_SAMPLE_COUNT; i++) {
		sound[i] = _original_sounds[_sound_idx[i]];
		sound[i].volume = _sound_base_vol[i];
		sound[i].priority = 0;
	}
}

/**
 * Decide 'where' (between left and right speaker) to play the sound effect.
 * Note: Callers must determine if sound effects are enabled. This plays a sound regardless of the setting.
 * @param sound Sound effect to play
 * @param left   Left edge of virtual coordinates where the sound is produced
 * @param right  Right edge of virtual coordinates where the sound is produced
 * @param top    Top edge of virtual coordinates where the sound is produced
 * @param bottom Bottom edge of virtual coordinates where the sound is produced
 */
static void SndPlayScreenCoordFx(SoundID sound, int left, int right, int top, int bottom)
{
	/* Iterate from back, so that main viewport is checked first */
	for (const Window *w : Window::IterateFromBack()) {
		const Viewport *vp = w->viewport;

		if (vp != nullptr &&
				left < vp->virtual_left + vp->virtual_width && right > vp->virtual_left &&
				top < vp->virtual_top + vp->virtual_height && bottom > vp->virtual_top) {
			int screen_x = (left + right) / 2 - vp->virtual_left;
			int width = (vp->virtual_width == 0 ? 1 : vp->virtual_width);
			float panning = (float)screen_x / width;

			StartSound(
				sound,
				panning,
				_vol_factor_by_zoom[vp->zoom]
			);
			return;
		}
	}
}

void SndPlayTileFx(SoundID sound, TileIndex tile)
{
	if (_settings_client.music.effect_vol == 0) return;

	/* emits sound from center of the tile */
	int x = std::min(MapMaxX() - 1, TileX(tile)) * TILE_SIZE + TILE_SIZE / 2;
	int y = std::min(MapMaxY() - 1, TileY(tile)) * TILE_SIZE - TILE_SIZE / 2;
	int z = (y < 0 ? 0 : GetSlopePixelZ(x, y));
	Point pt = RemapCoords(x, y, z);
	y += 2 * TILE_SIZE;
	Point pt2 = RemapCoords(x, y, GetSlopePixelZ(x, y));
	SndPlayScreenCoordFx(sound, pt.x, pt2.x, pt.y, pt2.y);
}

void SndPlayVehicleFx(SoundID sound, const Vehicle *v)
{
	if (_settings_client.music.effect_vol == 0) return;

	SndPlayScreenCoordFx(sound,
		v->coord.left, v->coord.right,
		v->coord.top, v->coord.bottom
	);
}

void SndPlayFx(SoundID sound)
{
	StartSound(sound, 0.5, UINT8_MAX);
}

INSTANTIATE_BASE_MEDIA_METHODS(BaseMedia<SoundsSet>, SoundsSet)

/** Names corresponding to the sound set's files */
static const char * const _sound_file_names[] = { "samples" };


template <class T, size_t Tnum_files, bool Tsearch_in_tars>
/* static */ const char * const *BaseSet<T, Tnum_files, Tsearch_in_tars>::file_names = _sound_file_names;

template <class Tbase_set>
/* static */ const char *BaseMedia<Tbase_set>::GetExtension()
{
	return ".obs"; // OpenTTD Base Sounds
}

template <class Tbase_set>
/* static */ bool BaseMedia<Tbase_set>::DetermineBestSet()
{
	if (BaseMedia<Tbase_set>::used_set != nullptr) return true;

	const Tbase_set *best = nullptr;
	for (const Tbase_set *c = BaseMedia<Tbase_set>::available_sets; c != nullptr; c = c->next) {
		/* Skip unusable sets */
		if (c->GetNumMissing() != 0) continue;

		if (best == nullptr ||
				(best->fallback && !c->fallback) ||
				best->valid_files < c->valid_files ||
				(best->valid_files == c->valid_files &&
					(best->shortname == c->shortname && best->version < c->version))) {
			best = c;
		}
	}

	BaseMedia<Tbase_set>::used_set = best;
	return BaseMedia<Tbase_set>::used_set != nullptr;
}
<|MERGE_RESOLUTION|>--- conflicted
+++ resolved
@@ -207,11 +207,7 @@
 }
 
 
-<<<<<<< HEAD
-static const byte _vol_factor_by_zoom[] = {255, 255, 255, 190, 134, 87, 10, 1, 1, 1};
-=======
-static const uint8_t _vol_factor_by_zoom[] = {255, 255, 255, 190, 134, 87};
->>>>>>> 6c5a8f55
+static const uint8_t _vol_factor_by_zoom[] = {255, 255, 255, 190, 134, 87, 10, 1, 1, 1};
 static_assert(lengthof(_vol_factor_by_zoom) == ZOOM_LVL_END);
 
 static const uint8_t _sound_base_vol[] = {
