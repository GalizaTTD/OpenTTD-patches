/*
 * This file is part of OpenTTD.
 * OpenTTD is free software; you can redistribute it and/or modify it under the terms of the GNU General Public License as published by the Free Software Foundation, version 2.
 * OpenTTD is distributed in the hope that it will be useful, but WITHOUT ANY WARRANTY; without even the implied warranty of MERCHANTABILITY or FITNESS FOR A PARTICULAR PURPOSE.
 * See the GNU General Public License for more details. You should have received a copy of the GNU General Public License along with OpenTTD. If not, see <http://www.gnu.org/licenses/>.
 */

/** @file industrytype.h %Industry type specs. */

#ifndef INDUSTRYTYPE_H
#define INDUSTRYTYPE_H

#include "map_type.h"
#include "slope_type.h"
#include "industry_type.h"
#include "landscape_type.h"
#include "cargo_type.h"
#include "newgrf_animation_type.h"
#include "newgrf_commons.h"
#include <array>
#include <vector>
#include <variant>

/** Available types of industry lifetimes. */
enum IndustryLifeType {
	INDUSTRYLIFE_BLACK_HOLE =      0, ///< Like power plants and banks
	INDUSTRYLIFE_EXTRACTIVE = 1 << 0, ///< Like mines
	INDUSTRYLIFE_ORGANIC    = 1 << 1, ///< Like forests
	INDUSTRYLIFE_PROCESSING = 1 << 2, ///< Like factories
};

/**
 * Available procedures to check whether an industry may build at a given location.
 * @see CheckNewIndustryProc, _check_new_industry_procs[]
 */
enum CheckProc {
	CHECK_NOTHING,    ///< Always succeeds.
	CHECK_FOREST,     ///< %Industry should be build above snow-line in arctic climate.
	CHECK_REFINERY,   ///< %Industry should be positioned near edge of the map.
	CHECK_FARM,       ///< %Industry should be below snow-line in arctic.
	CHECK_PLANTATION, ///< %Industry should NOT be in the desert.
	CHECK_WATER,      ///< %Industry should be in the desert.
	CHECK_LUMBERMILL, ///< %Industry should be in the rain forest.
	CHECK_BUBBLEGEN,  ///< %Industry should be in low land.
	CHECK_OIL_RIG,    ///< Industries at sea should be positioned near edge of the map.
	CHECK_END,        ///< End marker of the industry check procedures.
};

/** How was the industry created */
enum IndustryConstructionType {
	ICT_UNKNOWN,          ///< in previous game version or without newindustries activated
	ICT_NORMAL_GAMEPLAY,  ///< either by user or random creation process
	ICT_MAP_GENERATION,   ///< during random map creation
	ICT_SCENARIO_EDITOR,  ///< while editing a scenario
};

/** Various industry behaviours mostly to represent original TTD specialities */
enum IndustryBehaviour {
	INDUSTRYBEH_NONE                  =      0,
	INDUSTRYBEH_PLANT_FIELDS          = 1 << 0,  ///< periodically plants fields around itself (temp and arctic farms)
	INDUSTRYBEH_CUT_TREES             = 1 << 1,  ///< cuts trees and produce first output cargo from them (lumber mill)
	INDUSTRYBEH_BUILT_ONWATER         = 1 << 2,  ///< is built on water (oil rig)
	INDUSTRYBEH_TOWN1200_MORE         = 1 << 3,  ///< can only be built in towns larger than 1200 inhabitants (temperate bank)
	INDUSTRYBEH_ONLY_INTOWN           = 1 << 4,  ///< can only be built in towns (arctic/tropic banks, water tower)
	INDUSTRYBEH_ONLY_NEARTOWN         = 1 << 5,  ///< is always built near towns (toy shop)
	INDUSTRYBEH_PLANT_ON_BUILT        = 1 << 6,  ///< Fields are planted around when built (all farms)
	INDUSTRYBEH_DONT_INCR_PROD        = 1 << 7,  ///< do not increase production (oil wells) in the temperate climate
	INDUSTRYBEH_BEFORE_1950           = 1 << 8,  ///< can only be built before 1950 (oil wells)
	INDUSTRYBEH_AFTER_1960            = 1 << 9,  ///< can only be built after 1960 (oil rigs)
	INDUSTRYBEH_AI_AIRSHIP_ROUTES     = 1 << 10, ///< ai will attempt to establish air/ship routes to this industry (oil rig)
	INDUSTRYBEH_AIRPLANE_ATTACKS      = 1 << 11, ///< can be exploded by a military airplane (oil refinery)
	INDUSTRYBEH_CHOPPER_ATTACKS       = 1 << 12, ///< can be exploded by a military helicopter (factory)
	INDUSTRYBEH_CAN_SUBSIDENCE        = 1 << 13, ///< can cause a subsidence (coal mine, shaft that collapses)
	/* The following flags are only used for newindustries and do no represent any normal behaviour */
	INDUSTRYBEH_PROD_MULTI_HNDLING    = 1 << 14, ///< Automatic production multiplier handling
	INDUSTRYBEH_PRODCALLBACK_RANDOM   = 1 << 15, ///< Production callback needs random bits in var 10
	INDUSTRYBEH_NOBUILT_MAPCREATION   = 1 << 16, ///< Do not force one instance of this type to appear on map generation
	INDUSTRYBEH_CANCLOSE_LASTINSTANCE = 1 << 17, ///< Allow closing down the last instance of this type
	INDUSTRYBEH_CARGOTYPES_UNLIMITED  = 1 << 18, ///< Allow produced/accepted cargoes callbacks to supply more than 2 and 3 types
	INDUSTRYBEH_NO_PAX_PROD_CLAMP     = 1 << 19, ///< Do not clamp production of passengers. (smooth economy only)
};
DECLARE_ENUM_AS_BIT_SET(IndustryBehaviour)

/** Flags for miscellaneous industry tile specialities */
enum IndustryTileSpecialFlags {
	INDTILE_SPECIAL_NONE                  = 0,
	INDTILE_SPECIAL_NEXTFRAME_RANDOMBITS  = 1 << 0, ///< Callback 0x26 needs random bits
	INDTILE_SPECIAL_ACCEPTS_ALL_CARGO     = 1 << 1, ///< Tile always accepts all cargoes the associated industry accepts
};
DECLARE_ENUM_AS_BIT_SET(IndustryTileSpecialFlags)

/** Definition of one tile in an industry tile layout */
struct IndustryTileLayoutTile {
	TileIndexDiffC ti;
	IndustryGfx gfx;
};

/** A complete tile layout for an industry is a list of tiles */
using IndustryTileLayout = std::vector<IndustryTileLayoutTile>;

/**
 * Defines the data structure for constructing industry.
 */
struct IndustrySpec {
	std::vector<IndustryTileLayout> layouts;    ///< List of possible tile layouts for the industry
	std::vector<uint64_t> layout_anim_masks;    ///< Animation inhibit masks for tile layouts for the industry
	uint8_t cost_multiplier;                    ///< Base construction cost multiplier.
	uint32_t removal_cost_multiplier;           ///< Base removal cost multiplier.
	uint32_t prospecting_chance;                ///< Chance prospecting succeeds
	IndustryType conflicting[3];                ///< Industries this industry cannot be close to
	uint8_t check_proc;                         ///< Index to a procedure to check for conflicting circumstances
	std::array<CargoID, INDUSTRY_NUM_OUTPUTS> produced_cargo{};
	std::array<std::variant<CargoLabel, MixedCargoType>, INDUSTRY_NUM_OUTPUTS> produced_cargo_label{};
	std::array<uint8_t, INDUSTRY_NUM_OUTPUTS> production_rate{};
	/**
	 * minimum amount of cargo transported to the stations.
	 * If the waiting cargo is less than this number, no cargo is moved to it.
	 */
	uint8_t minimal_cargo;
	std::array<CargoID, INDUSTRY_NUM_INPUTS> accepts_cargo{}; ///< 16 accepted cargoes.
	std::array<std::variant<CargoLabel, MixedCargoType>, INDUSTRY_NUM_INPUTS> accepts_cargo_label{};
	uint16_t input_cargo_multiplier[INDUSTRY_NUM_INPUTS][INDUSTRY_NUM_OUTPUTS]; ///< Input cargo multipliers (multiply amount of incoming cargo for the produced cargoes)
	IndustryLifeType life_type;                 ///< This is also known as Industry production flag, in newgrf specs
	uint8_t climate_availability;               ///< Bitmask, giving landscape enums as bit position
	IndustryBehaviour behaviour;                ///< How this industry will behave, and how others entities can use it
	uint8_t map_colour;                         ///< colour used for the small map
	StringID name;                              ///< Displayed name of the industry
	StringID new_industry_text;                 ///< Message appearing when the industry is built
	StringID closure_text;                      ///< Message appearing when the industry closes
	StringID production_up_text;                ///< Message appearing when the industry's production is increasing
	StringID production_down_text;              ///< Message appearing when the industry's production is decreasing
	StringID station_name;                      ///< Default name for nearby station
<<<<<<< HEAD
	uint8_t appear_ingame[NUM_LANDSCAPE];       ///< Probability of appearance in game
	uint8_t appear_creation[NUM_LANDSCAPE];     ///< Probability of appearance during map creation
	uint8_t number_of_sounds;                   ///< Number of sounds available in the sounds array
	const uint8_t *random_sounds;               ///< array of random sounds.
	/* Newgrf data */
	uint16_t callback_mask;                     ///< Bitmask of industry callbacks that have to be called
	uint8_t cleanup_flag;                       ///< flags indicating which data should be freed upon cleaning up
=======
	uint8_t appear_ingame[NUM_LANDSCAPE];          ///< Probability of appearance in game
	uint8_t appear_creation[NUM_LANDSCAPE];        ///< Probability of appearance during map creation
	/* Newgrf data */
	uint16_t callback_mask;                       ///< Bitmask of industry callbacks that have to be called
>>>>>>> 115ac262
	bool enabled;                               ///< entity still available (by default true).newgrf can disable it, though
	GRFFileProps grf_prop;                      ///< properties related to the grf file
	std::vector<uint8_t> random_sounds; ///< Random sounds;

	bool IsRawIndustry() const;
	bool IsProcessingIndustry() const;
	Money GetConstructionCost() const;
	Money GetRemovalCost() const;
	bool UsesOriginalEconomy() const;
};

/**
 * Defines the data structure of each individual tile of an industry.
 * @note A tile can at most accept 3 types of cargo, even if an industry as a whole can accept more types.
 */
struct IndustryTileSpec {
	std::array<CargoID, INDUSTRY_NUM_INPUTS> accepts_cargo; ///< Cargo accepted by this tile
	std::array<std::variant<CargoLabel, MixedCargoType>, INDUSTRY_NUM_INPUTS> accepts_cargo_label;
	std::array<int8_t, INDUSTRY_NUM_INPUTS> acceptance;     ///< Level of acceptance per cargo type (signed, may be negative!)
	Slope slopes_refused;                 ///< slope pattern on which this tile cannot be built
	uint8_t anim_production;              ///< Animation frame to start when goods are produced
	uint8_t anim_next;                    ///< Next frame in an animation
	/**
	 * When true, the tile has to be drawn using the animation
	 * state instead of the construction state
	 */
	bool anim_state;
	/* Newgrf data */
	uint8_t callback_mask;                  ///< Bitmask of industry tile callbacks that have to be called
	AnimationInfo animation;                ///< Information about the animation (is it looping, how many loops etc)
	IndustryTileSpecialFlags special_flags; ///< Bitmask of extra flags used by the tile
	bool enabled;                           ///< entity still available (by default true).newgrf can disable it, though
	GRFFileProps grf_prop;                  ///< properties related to the grf file
};

/* industry_cmd.cpp*/
const IndustrySpec *GetIndustrySpec(IndustryType thistype);    ///< Array of industries data
const IndustryTileSpec *GetIndustryTileSpec(IndustryGfx gfx);  ///< Array of industry tiles data
void ResetIndustries();

/* writable arrays of specs */
extern IndustrySpec _industry_specs[NUM_INDUSTRYTYPES];
extern IndustryTileSpec _industry_tile_specs[NUM_INDUSTRYTILES];

/* industry_gui.cpp */
void SortIndustryTypes();
/* Industry types sorted alphabetically by name. */
extern std::array<IndustryType, NUM_INDUSTRYTYPES> _sorted_industry_types;

/**
 * Do industry gfx ID translation for NewGRFs.
 * @param gfx the type to get the override for.
 * @return the gfx to actually work with.
 */
inline IndustryGfx GetTranslatedIndustryTileID(IndustryGfx gfx)
{
	/* the 0xFF should be GFX_WATERTILE_SPECIALCHECK but for reasons of include mess,
	 * we'll simplify the writing.
	 * Basically, the first test is required since the GFX_WATERTILE_SPECIALCHECK value
	 * will never be assigned as a tile index and is only required in order to do some
	 * tests while building the industry (as in WATER REQUIRED */
	if (gfx != 0xFF) {
		dbg_assert(gfx < INVALID_INDUSTRYTILE);
		const IndustryTileSpec *it = &_industry_tile_specs[gfx];
		return it->grf_prop.override == INVALID_INDUSTRYTILE ? gfx : it->grf_prop.override;
	} else {
		return gfx;
	}
}

static const uint8_t IT_INVALID = 255;

#endif /* INDUSTRYTYPE_H */<|MERGE_RESOLUTION|>--- conflicted
+++ resolved
@@ -130,23 +130,13 @@
 	StringID production_up_text;                ///< Message appearing when the industry's production is increasing
 	StringID production_down_text;              ///< Message appearing when the industry's production is decreasing
 	StringID station_name;                      ///< Default name for nearby station
-<<<<<<< HEAD
 	uint8_t appear_ingame[NUM_LANDSCAPE];       ///< Probability of appearance in game
 	uint8_t appear_creation[NUM_LANDSCAPE];     ///< Probability of appearance during map creation
-	uint8_t number_of_sounds;                   ///< Number of sounds available in the sounds array
-	const uint8_t *random_sounds;               ///< array of random sounds.
 	/* Newgrf data */
 	uint16_t callback_mask;                     ///< Bitmask of industry callbacks that have to be called
-	uint8_t cleanup_flag;                       ///< flags indicating which data should be freed upon cleaning up
-=======
-	uint8_t appear_ingame[NUM_LANDSCAPE];          ///< Probability of appearance in game
-	uint8_t appear_creation[NUM_LANDSCAPE];        ///< Probability of appearance during map creation
-	/* Newgrf data */
-	uint16_t callback_mask;                       ///< Bitmask of industry callbacks that have to be called
->>>>>>> 115ac262
 	bool enabled;                               ///< entity still available (by default true).newgrf can disable it, though
 	GRFFileProps grf_prop;                      ///< properties related to the grf file
-	std::vector<uint8_t> random_sounds; ///< Random sounds;
+	std::vector<uint8_t> random_sounds;         ///< Random sounds;
 
 	bool IsRawIndustry() const;
 	bool IsProcessingIndustry() const;
