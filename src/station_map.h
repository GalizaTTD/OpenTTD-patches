/*
 * This file is part of OpenTTD.
 * OpenTTD is free software; you can redistribute it and/or modify it under the terms of the GNU General Public License as published by the Free Software Foundation, version 2.
 * OpenTTD is distributed in the hope that it will be useful, but WITHOUT ANY WARRANTY; without even the implied warranty of MERCHANTABILITY or FITNESS FOR A PARTICULAR PURPOSE.
 * See the GNU General Public License for more details. You should have received a copy of the GNU General Public License along with OpenTTD. If not, see <http://www.gnu.org/licenses/>.
 */

/** @file station_map.h Maps accessors for stations. */

#ifndef STATION_MAP_H
#define STATION_MAP_H

#include "rail_map.h"
#include "road_map.h"
#include "water_map.h"
#include "station_func.h"
#include "rail.h"
#include "road.h"

typedef uint8_t StationGfx; ///< Index of station graphics. @see _station_display_datas

/**
 * Get StationID from a tile
 * @param t Tile to query station ID from
 * @pre IsTileType(t, MP_STATION)
 * @return Station ID of the station at \a t
 */
inline StationID GetStationIndex(TileIndex t)
{
	dbg_assert_tile(IsTileType(t, MP_STATION), t);
	return (StationID)_m[t].m2;
}


static const int GFX_DOCK_BASE_WATER_PART          =  4; ///< The offset for the water parts.
static const int GFX_TRUCK_BUS_DRIVETHROUGH_OFFSET =  4; ///< The offset for the drive through parts.

/**
 * Get the station type of this tile
 * @param t the tile to query
 * @pre IsTileType(t, MP_STATION)
 * @return the station type
 */
inline StationType GetStationType(TileIndex t)
{
	dbg_assert_tile(IsTileType(t, MP_STATION), t);
	return (StationType)GB(_me[t].m6, 3, 4);
}

/**
 * Get the road stop type of this tile
 * @param t the tile to query
 * @pre GetStationType(t) == STATION_TRUCK || GetStationType(t) == STATION_BUS
 * @return the road stop type
 */
inline RoadStopType GetRoadStopType(TileIndex t)
{
	dbg_assert_tile(GetStationType(t) == STATION_TRUCK || GetStationType(t) == STATION_BUS, t);
	return GetStationType(t) == STATION_TRUCK ? ROADSTOP_TRUCK : ROADSTOP_BUS;
}

/**
 * Get the station graphics of this tile
 * @param t the tile to query
 * @pre IsTileType(t, MP_STATION)
 * @return the station graphics
 */
inline StationGfx GetStationGfx(TileIndex t)
{
	dbg_assert_tile(IsTileType(t, MP_STATION), t);
	return _m[t].m5;
}

/**
 * Set the station graphics of this tile
 * @param t the tile to update
 * @param gfx the new graphics
 * @pre IsTileType(t, MP_STATION)
 */
inline void SetStationGfx(TileIndex t, StationGfx gfx)
{
	dbg_assert_tile(IsTileType(t, MP_STATION), t);
	_m[t].m5 = gfx;
}

/**
 * Is this station tile a rail station?
 * @param t the tile to get the information from
 * @pre IsTileType(t, MP_STATION)
 * @return true if and only if the tile is a rail station
 */
inline bool IsRailStation(TileIndex t)
{
	return GetStationType(t) == STATION_RAIL;
}

/**
 * Is this tile a station tile and a rail station?
 * @param t the tile to get the information from
 * @return true if and only if the tile is a rail station
 */
inline bool IsRailStationTile(TileIndex t)
{
	return IsTileType(t, MP_STATION) && IsRailStation(t);
}

/**
 * Is this station tile a rail waypoint?
 * @param t the tile to get the information from
 * @pre IsTileType(t, MP_STATION)
 * @return true if and only if the tile is a rail waypoint
 */
inline bool IsRailWaypoint(TileIndex t)
{
	return GetStationType(t) == STATION_WAYPOINT;
}

/**
 * Is this tile a station tile and a rail waypoint?
 * @param t the tile to get the information from
 * @return true if and only if the tile is a rail waypoint
 */
inline bool IsRailWaypointTile(TileIndex t)
{
	return IsTileType(t, MP_STATION) && IsRailWaypoint(t);
}

/**
 * Has this station tile a rail? In other words, is this station
 * tile a rail station or rail waypoint?
 * @param t the tile to check
 * @pre IsTileType(t, MP_STATION)
 * @return true if and only if the tile has rail
 */
inline bool HasStationRail(TileIndex t)
{
	return IsRailStation(t) || IsRailWaypoint(t);
}

/**
 * Has this station tile a rail? In other words, is this station
 * tile a rail station or rail waypoint?
 * @param t the tile to check
 * @return true if and only if the tile is a station tile and has rail
 */
inline bool HasStationTileRail(TileIndex t)
{
	return IsTileType(t, MP_STATION) && HasStationRail(t);
}

/**
 * Is this station tile an airport?
 * @param t the tile to get the information from
 * @pre IsTileType(t, MP_STATION)
 * @return true if and only if the tile is an airport
 */
inline bool IsAirport(TileIndex t)
{
	return GetStationType(t) == STATION_AIRPORT;
}

/**
 * Is this tile a station tile and an airport tile?
 * @param t the tile to get the information from
 * @return true if and only if the tile is an airport
 */
inline bool IsAirportTile(TileIndex t)
{
	return IsTileType(t, MP_STATION) && IsAirport(t);
}

bool IsHangar(TileIndex t);

/**
 * Is the station at \a t a truck stop?
 * @param t Tile to check
 * @pre IsTileType(t, MP_STATION)
 * @return \c true if station is a truck stop, \c false otherwise
 */
inline bool IsTruckStop(TileIndex t)
{
	return GetStationType(t) == STATION_TRUCK;
}

/**
 * Is the station at \a t a bus stop?
 * @param t Tile to check
 * @pre IsTileType(t, MP_STATION)
 * @return \c true if station is a bus stop, \c false otherwise
 */
inline bool IsBusStop(TileIndex t)
{
	return GetStationType(t) == STATION_BUS;
}

/**
 * Is the station at \a t a road waypoint?
 * @param t Tile to check
 * @pre IsTileType(t, MP_STATION)
 * @return \c true if station is a road waypoint, \c false otherwise
 */
inline bool IsRoadWaypoint(TileIndex t)
{
	return GetStationType(t) == STATION_ROADWAYPOINT;
}

/**
 * Is this tile a station tile and a road waypoint?
 * @param t the tile to get the information from
 * @return true if and only if the tile is a road waypoint
 */
inline bool IsRoadWaypointTile(TileIndex t)
{
	return IsTileType(t, MP_STATION) && IsRoadWaypoint(t);
}

/**
 * Is the station at \a t a road station?
 * @param t Tile to check
 * @pre IsTileType(t, MP_STATION)
 * @return \c true if station at the tile is a bus stop, truck stop \c false otherwise
 */
inline bool IsStationRoadStop(TileIndex t)
{
	dbg_assert_tile(IsTileType(t, MP_STATION), t);
	return IsTruckStop(t) || IsBusStop(t);
}

/**
 * Is tile \a t a road stop station?
 * @param t Tile to check
 * @return \c true if the tile is a station tile and a road stop
 */
inline bool IsStationRoadStopTile(TileIndex t)
{
	return IsTileType(t, MP_STATION) && IsStationRoadStop(t);
}

/**
 * Is the station at \a t a road station?
 * @param t Tile to check
 * @pre IsTileType(t, MP_STATION)
 * @return \c true if station at the tile is a bus stop, truck stop or road waypoint, \c false otherwise
 */
inline bool IsAnyRoadStop(TileIndex t)
{
	dbg_assert_tile(IsTileType(t, MP_STATION), t);
	return IsTruckStop(t) || IsBusStop(t) || IsRoadWaypoint(t);
}

/**
 * Is tile \a t a road stop station?
 * @param t Tile to check
 * @return \c true if the tile is a station tile and a road stop
 */
inline bool IsAnyRoadStopTile(TileIndex t)
{
	return IsTileType(t, MP_STATION) && IsAnyRoadStop(t);
}

/**
 * Is tile \a t a bay (non-drive through) road stop station?
 * @param t Tile to check
 * @return \c true if the tile is a station tile and a bay road stop
 */
inline bool IsBayRoadStopTile(TileIndex t)
{
	return IsAnyRoadStopTile(t) && GetStationGfx(t) < GFX_TRUCK_BUS_DRIVETHROUGH_OFFSET;
}

/**
 * Is tile \a t a drive through road stop station?
 * @param t Tile to check
 * @return \c true if the tile is a station tile and a drive through road stop
 */
inline bool IsDriveThroughStopTile(TileIndex t)
{
	return IsAnyRoadStopTile(t) && GetStationGfx(t) >= GFX_TRUCK_BUS_DRIVETHROUGH_OFFSET;
}

/**
 * Gets the disallowed directions
 * @param t the tile to get the directions from
 * @return the disallowed directions
 */
inline DisallowedRoadDirections GetDriveThroughStopDisallowedRoadDirections(TileIndex t)
{
	dbg_assert_tile(IsDriveThroughStopTile(t), t);
	return (DisallowedRoadDirections)GB(_m[t].m3, 0, 2);
}

/**
 * Sets the disallowed directions
 * @param t   the tile to set the directions for
 * @param drd the disallowed directions
 */
inline void SetDriveThroughStopDisallowedRoadDirections(TileIndex t, DisallowedRoadDirections drd)
{
	dbg_assert_tile(IsDriveThroughStopTile(t), t);
	dbg_assert(drd < DRD_END);
	SB(_m[t].m3, 0, 2, drd);
}

/**
 * Get the decorations of a road waypoint.
 * @param tile The tile to query.
 * @return The road decoration of the tile.
 */
inline Roadside GetRoadWaypointRoadside(TileIndex tile)
{
	dbg_assert_tile(IsRoadWaypointTile(tile), tile);
	return (Roadside)GB(_m[tile].m3, 2, 2);
}

/**
 * Set the decorations of a road waypoint.
 * @param tile The tile to change.
 * @param s    The new road decoration of the tile.
 */
inline void SetRoadWaypointRoadside(TileIndex tile, Roadside s)
{
	dbg_assert_tile(IsRoadWaypointTile(tile), tile);
	SB(_m[tile].m3, 2, 2, s);
}

/**
 * Check if a road waypoint tile has snow/desert.
 * @param t The tile to query.
 * @return True if the tile has snow/desert.
 */
inline bool IsRoadWaypointOnSnowOrDesert(TileIndex t)
{
	dbg_assert_tile(IsRoadWaypointTile(t), t);
	return HasBit(_me[t].m8, 15);
}

/**
 * Toggle the snow/desert state of a road waypoint tile.
 * @param t The tile to change.
 */
inline void ToggleRoadWaypointOnSnowOrDesert(TileIndex t)
{
	dbg_assert_tile(IsRoadWaypointTile(t), t);
	ToggleBit(_me[t].m8, 15);
}

StationGfx GetTranslatedAirportTileID(StationGfx gfx);

/**
 * Get the station graphics of this airport tile
 * @param t the tile to query
 * @pre IsAirport(t)
 * @return the station graphics
 */
inline StationGfx GetAirportGfx(TileIndex t)
{
	dbg_assert_tile(IsAirport(t), t);
	return GetTranslatedAirportTileID(GetStationGfx(t));
}

/**
 * Gets the direction the road stop entrance points towards.
 * @param t the tile of the road stop
 * @pre IsAnyRoadStopTile(t)
 * @return the direction of the entrance
 */
inline DiagDirection GetRoadStopDir(TileIndex t)
{
	StationGfx gfx = GetStationGfx(t);
	dbg_assert_tile(IsAnyRoadStopTile(t), t);
	if (gfx < GFX_TRUCK_BUS_DRIVETHROUGH_OFFSET) {
		return (DiagDirection)(gfx);
	} else {
		return (DiagDirection)(gfx - GFX_TRUCK_BUS_DRIVETHROUGH_OFFSET);
	}
}

/**
 * Is tile \a t part of an oilrig?
 * @param t Tile to check
 * @pre IsTileType(t, MP_STATION)
 * @return \c true if the tile is an oilrig tile
 */
inline bool IsOilRig(TileIndex t)
{
	return GetStationType(t) == STATION_OILRIG;
}

/**
 * Is tile \a t a dock tile?
 * @param t Tile to check
 * @pre IsTileType(t, MP_STATION)
 * @return \c true if the tile is a dock
 */
inline bool IsDock(TileIndex t)
{
	return GetStationType(t) == STATION_DOCK;
}

/**
 * Is tile \a t a dock tile?
 * @param t Tile to check
 * @return \c true if the tile is a dock
 */
inline bool IsDockTile(TileIndex t)
{
	return IsTileType(t, MP_STATION) && GetStationType(t) == STATION_DOCK;
}

/**
 * Is tile \a t a buoy tile?
 * @param t Tile to check
 * @pre IsTileType(t, MP_STATION)
 * @return \c true if the tile is a buoy
 */
inline bool IsBuoy(TileIndex t)
{
	return GetStationType(t) == STATION_BUOY;
}

/**
 * Is tile \a t a buoy tile?
 * @param t Tile to check
 * @return \c true if the tile is a buoy
 */
inline bool IsBuoyTile(TileIndex t)
{
	return IsTileType(t, MP_STATION) && IsBuoy(t);
}

/**
 * Is tile \a t an hangar tile?
 * @param t Tile to check
 * @return \c true if the tile is an hangar
 */
inline bool IsHangarTile(TileIndex t)
{
	return IsTileType(t, MP_STATION) && IsHangar(t);
}

/**
 * Is tile \a t a blocked tile?
 * @pre HasStationRail(t)
 * @param t Tile to check
 * @return \c true if the tile is blocked
 */
inline bool IsStationTileBlocked(TileIndex t)
{
	assert(HasStationRail(t));
	return HasBit(_me[t].m6, 0);
}

/**
 * Set the blocked state of the rail station
 * @pre HasStationRail(t)
 * @param t the station tile
 * @param b the blocked state
 */
inline void SetStationTileBlocked(TileIndex t, bool b)
{
	assert(HasStationRail(t));
	SB(_me[t].m6, 0, 1, b ? 1 : 0);
}

/**
 * Can tile \a t have catenary wires?
 * @pre HasStationRail(t)
 * @param t Tile to check
 * @return \c true if the tile can have catenary wires
 */
inline bool CanStationTileHaveWires(TileIndex t)
{
	assert(HasStationRail(t));
	return HasBit(_me[t].m6, 1);
}

/**
 * Set the catenary wires state of the rail station
 * @pre HasStationRail(t)
 * @param t the station tile
 * @param b the catenary wires state
 */
inline void SetStationTileHaveWires(TileIndex t, bool b)
{
	assert(HasStationRail(t));
	SB(_me[t].m6, 1, 1, b ? 1 : 0);
}

/**
 * Can tile \a t have catenary pylons?
 * @pre HasStationRail(t)
 * @param t Tile to check
 * @return \c true if the tile can have catenary pylons
 */
inline bool CanStationTileHavePylons(TileIndex t)
{
	assert(HasStationRail(t));
	return HasBit(_me[t].m6, 7);
}

/**
 * Set the catenary pylon state of the rail station
 * @pre HasStationRail(t)
 * @param t the station tile
 * @param b the catenary pylons state
 */
inline void SetStationTileHavePylons(TileIndex t, bool b)
{
	assert(HasStationRail(t));
	SB(_me[t].m6, 7, 1, b ? 1 : 0);
}

/**
 * Get the rail direction of a rail station.
 * @param t Tile to query
 * @pre HasStationRail(t)
 * @return The direction of the rails on tile \a t.
 */
inline Axis GetRailStationAxis(TileIndex t)
{
	dbg_assert_tile(HasStationRail(t), t);
	return HasBit(GetStationGfx(t), 0) ? AXIS_Y : AXIS_X;
}

/**
 * Get the rail track of a rail station tile.
 * @param t Tile to query
 * @pre HasStationRail(t)
 * @return The rail track of the rails on tile \a t.
 */
inline Track GetRailStationTrack(TileIndex t)
{
	return AxisToTrack(GetRailStationAxis(t));
}

/**
 * Get the trackbits of a rail station tile.
 * @param t Tile to query
 * @pre HasStationRail(t)
 * @return The trackbits of the rails on tile \a t.
 */
inline TrackBits GetRailStationTrackBits(TileIndex t)
{
	return AxisToTrackBits(GetRailStationAxis(t));
}

/**
 * Check if a tile is a valid continuation to a railstation tile.
 * The tile \a test_tile is a valid continuation to \a station_tile, if all of the following are true:
 * \li \a test_tile is a rail station tile
 * \li the railtype of \a test_tile is compatible with the railtype of \a station_tile
 * \li the tracks on \a test_tile and \a station_tile are in the same direction
 * \li both tiles belong to the same station
 * \li \a test_tile is not blocked (@see IsStationTileBlocked)
 * @param test_tile Tile to test
 * @param station_tile Station tile to compare with
 * @pre IsRailStationTile(station_tile)
 * @return true if the two tiles are compatible
 */
inline bool IsCompatibleTrainStationTile(TileIndex test_tile, TileIndex station_tile)
{
	dbg_assert_tile(IsRailStationTile(station_tile), station_tile);
	return IsRailStationTile(test_tile) && !IsStationTileBlocked(test_tile) &&
			IsCompatibleRail(GetRailType(test_tile), GetRailType(station_tile)) &&
			GetRailStationAxis(test_tile) == GetRailStationAxis(station_tile) &&
			GetStationIndex(test_tile) == GetStationIndex(station_tile);
}

/**
 * Get the reservation state of the rail station
 * @pre HasStationRail(t)
 * @param t the station tile
 * @return reservation state
 */
inline bool HasStationReservation(TileIndex t)
{
	dbg_assert_tile(HasStationRail(t), t);
	return HasBit(_me[t].m6, 2);
}

/**
 * Set the reservation state of the rail station
 * @pre HasStationRail(t)
 * @param t the station tile
 * @param b the reservation state
 */
inline void SetRailStationReservation(TileIndex t, bool b)
{
	dbg_assert_tile(HasStationRail(t), t);
	SB(_me[t].m6, 2, 1, b ? 1 : 0);
}

/**
 * Get the reserved track bits for a waypoint
 * @pre HasStationRail(t)
 * @param t the tile
 * @return reserved track bits
 */
inline TrackBits GetStationReservationTrackBits(TileIndex t)
{
	return HasStationReservation(t) ? GetRailStationTrackBits(t) : TRACK_BIT_NONE;
}

/**
 * Get the direction of a dock.
 * @param t Tile to query
 * @pre IsDock(t)
 * @pre \a t is the land part of the dock
 * @return The direction of the dock on tile \a t.
 */
inline DiagDirection GetDockDirection(TileIndex t)
{
	StationGfx gfx = GetStationGfx(t);
	dbg_assert_tile(IsDock(t) && gfx < GFX_DOCK_BASE_WATER_PART, t);
	return (DiagDirection)(gfx);
}

/**
 * Check whether a dock tile is the tile on water.
 */
inline bool IsDockWaterPart(TileIndex t)
{
	assert(IsDockTile(t));
	StationGfx gfx = GetStationGfx(t);
	return gfx >= GFX_DOCK_BASE_WATER_PART;
}

/**
 * Is there a custom rail station spec on this tile?
 * @param t Tile to query
 * @pre HasStationTileRail(t)
 * @return True if this station is part of a newgrf station.
 */
inline bool IsCustomStationSpecIndex(TileIndex t)
{
	dbg_assert_tile(HasStationTileRail(t), t);
	return _m[t].m4 != 0;
}

/**
 * Set the custom station spec for this tile.
 * @param t Tile to set the stationspec of.
 * @param specindex The new spec.
 * @pre HasStationTileRail(t)
 */
<<<<<<< HEAD
inline void SetCustomStationSpecIndex(TileIndex t, byte specindex)
=======
inline void SetCustomStationSpecIndex(Tile t, uint8_t specindex)
>>>>>>> 6c5a8f55
{
	dbg_assert_tile(HasStationTileRail(t), t);
	_m[t].m4 = specindex;
}

/**
 * Get the custom station spec for this tile.
 * @param t Tile to query
 * @pre HasStationTileRail(t)
 * @return The custom station spec of this tile.
 */
inline uint GetCustomStationSpecIndex(TileIndex t)
{
	dbg_assert_tile(HasStationTileRail(t), t);
	return _m[t].m4;
}

/**
 * Is there a custom road stop spec on this tile?
 * @param t Tile to query
 * @pre IsAnyRoadStopTile(t)
 * @return True if this station is part of a newgrf station.
 */
inline bool IsCustomRoadStopSpecIndex(TileIndex t)
{
	dbg_assert_tile(IsAnyRoadStopTile(t), t);
	return GB(_me[t].m8, 0, 6) != 0;
}

/**
 * Set the custom road stop spec for this tile.
 * @param t Tile to set the stationspec of.
 * @param specindex The new spec.
 * @pre IsAnyRoadStopTile(t)
 */
<<<<<<< HEAD
inline void SetCustomRoadStopSpecIndex(TileIndex t, byte specindex)
=======
inline void SetCustomRoadStopSpecIndex(Tile t, uint8_t specindex)
>>>>>>> 6c5a8f55
{
	dbg_assert_tile(IsAnyRoadStopTile(t), t);
	SB(_me[t].m8, 0, 6, specindex);
}

/**
 * Get the custom road stop spec for this tile.
 * @param t Tile to query
 * @pre IsAnyRoadStopTile(t)
 * @return The custom station spec of this tile.
 */
inline uint GetCustomRoadStopSpecIndex(TileIndex t)
{
	dbg_assert_tile(IsAnyRoadStopTile(t), t);
	return GB(_me[t].m8, 0, 6);
}

/**
 * Set the random bits for a station tile.
 * @param t Tile to set random bits for.
 * @param random_bits The random bits.
 * @pre IsTileType(t, MP_STATION)
 */
<<<<<<< HEAD
inline void SetStationTileRandomBits(TileIndex t, byte random_bits)
=======
inline void SetStationTileRandomBits(Tile t, uint8_t random_bits)
>>>>>>> 6c5a8f55
{
	dbg_assert_tile(IsTileType(t, MP_STATION), t);
	SB(_m[t].m3, 4, 4, random_bits);
}

/**
 * Get the random bits of a station tile.
 * @param t Tile to query
 * @pre IsTileType(t, MP_STATION)
 * @return The random bits for this station tile.
 */
<<<<<<< HEAD
inline byte GetStationTileRandomBits(TileIndex t)
=======
inline uint8_t GetStationTileRandomBits(Tile t)
>>>>>>> 6c5a8f55
{
	dbg_assert_tile(IsTileType(t, MP_STATION), t);
	return GB(_m[t].m3, 4, 4);
}

/**
 * Make the given tile a station tile.
 * @param t the tile to make a station tile
 * @param o the owner of the station
 * @param sid the station to which this tile belongs
 * @param st the type this station tile
 * @param section the StationGfx to be used for this tile
 * @param wc The water class of the station
 */
<<<<<<< HEAD
inline void MakeStation(TileIndex t, Owner o, StationID sid, StationType st, byte section, WaterClass wc = WATER_CLASS_INVALID)
=======
inline void MakeStation(Tile t, Owner o, StationID sid, StationType st, uint8_t section, WaterClass wc = WATER_CLASS_INVALID)
>>>>>>> 6c5a8f55
{
	SetTileType(t, MP_STATION);
	SetTileOwner(t, o);
	SetWaterClass(t, wc);
	SetDockingTile(t, false);
	_m[t].m2 = sid;
	_m[t].m3 = 0;
	_m[t].m4 = 0;
	_m[t].m5 = section;
	SB(_me[t].m6, 2, 1, 0);
	SB(_me[t].m6, 3, 4, st);
	_me[t].m7 = 0;
	_me[t].m8 = 0;
}

/**
 * Make the given tile a rail station tile.
 * @param t the tile to make a rail station tile
 * @param o the owner of the station
 * @param sid the station to which this tile belongs
 * @param a the axis of this tile
 * @param section the StationGfx to be used for this tile
 * @param rt the railtype of this tile
 */
<<<<<<< HEAD
inline void MakeRailStation(TileIndex t, Owner o, StationID sid, Axis a, byte section, RailType rt)
=======
inline void MakeRailStation(Tile t, Owner o, StationID sid, Axis a, uint8_t section, RailType rt)
>>>>>>> 6c5a8f55
{
	MakeStation(t, o, sid, STATION_RAIL, section + a);
	SetRailType(t, rt);
	SetRailStationReservation(t, false);
}

/**
 * Make the given tile a rail waypoint tile.
 * @param t the tile to make a rail waypoint
 * @param o the owner of the waypoint
 * @param sid the waypoint to which this tile belongs
 * @param a the axis of this tile
 * @param section the StationGfx to be used for this tile
 * @param rt the railtype of this tile
 */
<<<<<<< HEAD
inline void MakeRailWaypoint(TileIndex t, Owner o, StationID sid, Axis a, byte section, RailType rt)
=======
inline void MakeRailWaypoint(Tile t, Owner o, StationID sid, Axis a, uint8_t section, RailType rt)
>>>>>>> 6c5a8f55
{
	MakeStation(t, o, sid, STATION_WAYPOINT, section + a);
	SetRailType(t, rt);
	SetRailStationReservation(t, false);
}

/**
 * Make the given tile a roadstop tile.
 * @param t the tile to make a roadstop
 * @param o the owner of the roadstop
 * @param sid the station to which this tile belongs
 * @param rst the type of roadstop to make this tile
 * @param road_rt the road roadtype on this tile
 * @param tram_rt the tram roadtype on this tile
 * @param d the direction of the roadstop
 */
inline void MakeRoadStop(TileIndex t, Owner o, StationID sid, RoadStopType rst, RoadType road_rt, RoadType tram_rt, DiagDirection d)
{
	MakeStation(t, o, sid, (rst == ROADSTOP_BUS ? STATION_BUS : STATION_TRUCK), d);
	SetRoadTypes(t, road_rt, tram_rt);
	SetRoadOwner(t, RTT_ROAD, o);
	SetRoadOwner(t, RTT_TRAM, o);
}

/**
 * Make the given tile a drivethrough roadstop tile.
 * @param t the tile to make a roadstop
 * @param station the owner of the roadstop
 * @param road the owner of the road
 * @param tram the owner of the tram
 * @param sid the station to which this tile belongs
 * @param rst the type of roadstop to make this tile
 * @param road_rt the road roadtype on this tile
 * @param tram_rt the tram roadtype on this tile
 * @param a the direction of the roadstop
 */
inline void MakeDriveThroughRoadStop(TileIndex t, Owner station, Owner road, Owner tram, StationID sid, StationType rst, RoadType road_rt, RoadType tram_rt, Axis a)
{
	MakeStation(t, station, sid, rst, GFX_TRUCK_BUS_DRIVETHROUGH_OFFSET + a);
	SetRoadTypes(t, road_rt, tram_rt);
	SetRoadOwner(t, RTT_ROAD, road);
	SetRoadOwner(t, RTT_TRAM, tram);
}

/**
 * Make the given tile an airport tile.
 * @param t the tile to make a airport
 * @param o the owner of the airport
 * @param sid the station to which this tile belongs
 * @param section the StationGfx to be used for this tile
 * @param wc the type of water on this tile
 */
<<<<<<< HEAD
inline void MakeAirport(TileIndex t, Owner o, StationID sid, byte section, WaterClass wc)
=======
inline void MakeAirport(Tile t, Owner o, StationID sid, uint8_t section, WaterClass wc)
>>>>>>> 6c5a8f55
{
	MakeStation(t, o, sid, STATION_AIRPORT, section, wc);
}

/**
 * Make the given tile a buoy tile.
 * @param t the tile to make a buoy
 * @param sid the station to which this tile belongs
 * @param wc the type of water on this tile
 */
inline void MakeBuoy(TileIndex t, StationID sid, WaterClass wc)
{
	/* Make the owner of the buoy tile the same as the current owner of the
	 * water tile. In this way, we can reset the owner of the water to its
	 * original state when the buoy gets removed. */
	MakeStation(t, GetTileOwner(t), sid, STATION_BUOY, 0, wc);
}

/**
 * Make the given tile a dock tile.
 * @param t the tile to make a dock
 * @param o the owner of the dock
 * @param sid the station to which this tile belongs
 * @param d the direction of the dock
 * @param wc the type of water on this tile
 */
inline void MakeDock(TileIndex t, Owner o, StationID sid, DiagDirection d, WaterClass wc)
{
	MakeStation(t, o, sid, STATION_DOCK, d);
	MakeStation(t + TileOffsByDiagDir(d), o, sid, STATION_DOCK, GFX_DOCK_BASE_WATER_PART + DiagDirToAxis(d), wc);
}

/**
 * Make the given tile an oilrig tile.
 * @param t the tile to make an oilrig
 * @param sid the station to which this tile belongs
 * @param wc the type of water on this tile
 */
inline void MakeOilrig(TileIndex t, StationID sid, WaterClass wc)
{
	MakeStation(t, OWNER_NONE, sid, STATION_OILRIG, 0, wc);
}

#endif /* STATION_MAP_H */<|MERGE_RESOLUTION|>--- conflicted
+++ resolved
@@ -643,11 +643,7 @@
  * @param specindex The new spec.
  * @pre HasStationTileRail(t)
  */
-<<<<<<< HEAD
-inline void SetCustomStationSpecIndex(TileIndex t, byte specindex)
-=======
-inline void SetCustomStationSpecIndex(Tile t, uint8_t specindex)
->>>>>>> 6c5a8f55
+inline void SetCustomStationSpecIndex(TileIndex t, uint8_t specindex)
 {
 	dbg_assert_tile(HasStationTileRail(t), t);
 	_m[t].m4 = specindex;
@@ -683,11 +679,7 @@
  * @param specindex The new spec.
  * @pre IsAnyRoadStopTile(t)
  */
-<<<<<<< HEAD
-inline void SetCustomRoadStopSpecIndex(TileIndex t, byte specindex)
-=======
-inline void SetCustomRoadStopSpecIndex(Tile t, uint8_t specindex)
->>>>>>> 6c5a8f55
+inline void SetCustomRoadStopSpecIndex(TileIndex t, uint8_t specindex)
 {
 	dbg_assert_tile(IsAnyRoadStopTile(t), t);
 	SB(_me[t].m8, 0, 6, specindex);
@@ -711,11 +703,7 @@
  * @param random_bits The random bits.
  * @pre IsTileType(t, MP_STATION)
  */
-<<<<<<< HEAD
-inline void SetStationTileRandomBits(TileIndex t, byte random_bits)
-=======
-inline void SetStationTileRandomBits(Tile t, uint8_t random_bits)
->>>>>>> 6c5a8f55
+inline void SetStationTileRandomBits(TileIndex t, uint8_t random_bits)
 {
 	dbg_assert_tile(IsTileType(t, MP_STATION), t);
 	SB(_m[t].m3, 4, 4, random_bits);
@@ -727,11 +715,7 @@
  * @pre IsTileType(t, MP_STATION)
  * @return The random bits for this station tile.
  */
-<<<<<<< HEAD
-inline byte GetStationTileRandomBits(TileIndex t)
-=======
-inline uint8_t GetStationTileRandomBits(Tile t)
->>>>>>> 6c5a8f55
+inline uint8_t GetStationTileRandomBits(TileIndex t)
 {
 	dbg_assert_tile(IsTileType(t, MP_STATION), t);
 	return GB(_m[t].m3, 4, 4);
@@ -746,11 +730,7 @@
  * @param section the StationGfx to be used for this tile
  * @param wc The water class of the station
  */
-<<<<<<< HEAD
-inline void MakeStation(TileIndex t, Owner o, StationID sid, StationType st, byte section, WaterClass wc = WATER_CLASS_INVALID)
-=======
-inline void MakeStation(Tile t, Owner o, StationID sid, StationType st, uint8_t section, WaterClass wc = WATER_CLASS_INVALID)
->>>>>>> 6c5a8f55
+inline void MakeStation(TileIndex t, Owner o, StationID sid, StationType st, uint8_t section, WaterClass wc = WATER_CLASS_INVALID)
 {
 	SetTileType(t, MP_STATION);
 	SetTileOwner(t, o);
@@ -775,11 +755,7 @@
  * @param section the StationGfx to be used for this tile
  * @param rt the railtype of this tile
  */
-<<<<<<< HEAD
-inline void MakeRailStation(TileIndex t, Owner o, StationID sid, Axis a, byte section, RailType rt)
-=======
-inline void MakeRailStation(Tile t, Owner o, StationID sid, Axis a, uint8_t section, RailType rt)
->>>>>>> 6c5a8f55
+inline void MakeRailStation(TileIndex t, Owner o, StationID sid, Axis a, uint8_t section, RailType rt)
 {
 	MakeStation(t, o, sid, STATION_RAIL, section + a);
 	SetRailType(t, rt);
@@ -795,11 +771,7 @@
  * @param section the StationGfx to be used for this tile
  * @param rt the railtype of this tile
  */
-<<<<<<< HEAD
-inline void MakeRailWaypoint(TileIndex t, Owner o, StationID sid, Axis a, byte section, RailType rt)
-=======
-inline void MakeRailWaypoint(Tile t, Owner o, StationID sid, Axis a, uint8_t section, RailType rt)
->>>>>>> 6c5a8f55
+inline void MakeRailWaypoint(TileIndex t, Owner o, StationID sid, Axis a, uint8_t section, RailType rt)
 {
 	MakeStation(t, o, sid, STATION_WAYPOINT, section + a);
 	SetRailType(t, rt);
@@ -852,11 +824,7 @@
  * @param section the StationGfx to be used for this tile
  * @param wc the type of water on this tile
  */
-<<<<<<< HEAD
-inline void MakeAirport(TileIndex t, Owner o, StationID sid, byte section, WaterClass wc)
-=======
-inline void MakeAirport(Tile t, Owner o, StationID sid, uint8_t section, WaterClass wc)
->>>>>>> 6c5a8f55
+inline void MakeAirport(TileIndex t, Owner o, StationID sid, uint8_t section, WaterClass wc)
 {
 	MakeStation(t, o, sid, STATION_AIRPORT, section, wc);
 }
