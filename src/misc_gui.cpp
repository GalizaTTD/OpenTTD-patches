/* $Id$ */

/*
 * This file is part of OpenTTD.
 * OpenTTD is free software; you can redistribute it and/or modify it under the terms of the GNU General Public License as published by the Free Software Foundation, version 2.
 * OpenTTD is distributed in the hope that it will be useful, but WITHOUT ANY WARRANTY; without even the implied warranty of MERCHANTABILITY or FITNESS FOR A PARTICULAR PURPOSE.
 * See the GNU General Public License for more details. You should have received a copy of the GNU General Public License along with OpenTTD. If not, see <http://www.gnu.org/licenses/>.
 */

/** @file misc_gui.cpp GUIs for a number of misc windows. */

#include "stdafx.h"
#include "debug.h"
#include "core/flexarray.h"
#include "landscape.h"
#include "error.h"
#include "gui.h"
#include "command_func.h"
#include "company_func.h"
#include "town.h"
#include "string.h"
#include "company_base.h"
#include "texteff.hpp"
#include "strings_func.h"
#include "window_func.h"
#include "querystring_gui.h"
#include "core/geometry_func.hpp"
#include "newgrf_debug.h"
#include "map/slope.h"
#include "zoom_func.h"

#include "widgets/misc_widget.h"

#include "table/strings.h"

/** Method to open the OSK. */
enum OskActivation {
	OSKA_DISABLED,           ///< The OSK shall not be activated at all.
	OSKA_DOUBLE_CLICK,       ///< Double click on the edit box opens OSK.
	OSKA_SINGLE_CLICK,       ///< Single click after focus click opens OSK.
	OSKA_IMMEDIATELY,        ///< Focusing click already opens OSK.
};


static const NWidgetPart _nested_land_info_widgets[] = {
	NWidget(NWID_HORIZONTAL),
		NWidget(WWT_CLOSEBOX, COLOUR_GREY),
		NWidget(WWT_CAPTION, COLOUR_GREY), SetDataTip(STR_LAND_AREA_INFORMATION_CAPTION, STR_TOOLTIP_WINDOW_TITLE_DRAG_THIS),
		NWidget(WWT_DEBUGBOX, COLOUR_GREY),
	EndContainer(),
	NWidget(WWT_PANEL, COLOUR_GREY, WID_LI_BACKGROUND), EndContainer(),
};

static WindowDesc::Prefs _land_info_prefs ("land_info");

static const WindowDesc _land_info_desc(
	WDP_AUTO, 0, 0,
	WC_LAND_INFO, WC_NONE,
	0,
	_nested_land_info_widgets, lengthof(_nested_land_info_widgets),
	&_land_info_prefs
);

class LandInfoWindow : public Window {
	static const uint LAND_INFO_CENTERED_LINES = 32; ///< Up to 32 centered lines (arbitrary limit)

	static const uint LAND_INFO_LINE_BUFF_SIZE = 512;

public:
	char landinfo_data[LAND_INFO_CENTERED_LINES][LAND_INFO_LINE_BUFF_SIZE];
	sstring<LAND_INFO_LINE_BUFF_SIZE> landinfo_multicenter;
	TileIndex tile;

	void DrawWidget (BlitArea *dpi, const Rect &r, int widget) const OVERRIDE
	{
		if (widget != WID_LI_BACKGROUND) return;

		uint y = r.top + WD_TEXTPANEL_TOP;
		for (uint i = 0; i < LAND_INFO_CENTERED_LINES; i++) {
			if (StrEmpty(this->landinfo_data[i])) break;

			DrawString (dpi, r.left + WD_FRAMETEXT_LEFT, r.right - WD_FRAMETEXT_RIGHT, y, this->landinfo_data[i], i == 0 ? TC_LIGHT_BLUE : TC_FROMSTRING, SA_HOR_CENTER);
			y += FONT_HEIGHT_NORMAL + WD_PAR_VSEP_NORMAL;
			if (i == 0) y += 4;
		}

		if (!this->landinfo_multicenter.empty()) {
			SetDParamStr(0, this->landinfo_multicenter.c_str());
			DrawStringMultiLine (dpi, r.left + WD_FRAMETEXT_LEFT, r.right - WD_FRAMETEXT_RIGHT, y, r.bottom - WD_TEXTPANEL_BOTTOM, STR_JUST_RAW_STRING, TC_FROMSTRING, SA_CENTER);
		}
	}

	virtual void UpdateWidgetSize(int widget, Dimension *size, const Dimension &padding, Dimension *fill, Dimension *resize)
	{
		if (widget != WID_LI_BACKGROUND) return;

		size->height = WD_TEXTPANEL_TOP + WD_TEXTPANEL_BOTTOM;
		for (uint i = 0; i < LAND_INFO_CENTERED_LINES; i++) {
			if (StrEmpty(this->landinfo_data[i])) break;

			uint width = GetStringBoundingBox(this->landinfo_data[i]).width + WD_FRAMETEXT_LEFT + WD_FRAMETEXT_RIGHT;
			size->width = max(size->width, width);

			size->height += FONT_HEIGHT_NORMAL + WD_PAR_VSEP_NORMAL;
			if (i == 0) size->height += 4;
		}

		if (!this->landinfo_multicenter.empty()) {
			uint width = GetStringBoundingBox(this->landinfo_multicenter.c_str()).width + WD_FRAMETEXT_LEFT + WD_FRAMETEXT_RIGHT;
			size->width = max(size->width, min(300u, width));
			SetDParamStr(0, this->landinfo_multicenter.c_str());
			size->height += GetStringHeight(STR_JUST_RAW_STRING, size->width - WD_FRAMETEXT_LEFT - WD_FRAMETEXT_RIGHT);
		}
	}

	LandInfoWindow(TileIndex tile) : Window(&_land_info_desc), tile(tile)
	{
		memset (this->landinfo_data, 0, sizeof(this->landinfo_data));

		this->InitNested();

#if defined(_DEBUG)
#	define LANDINFOD_LEVEL 0
#else
#	define LANDINFOD_LEVEL 1
#endif
		DEBUG(misc, LANDINFOD_LEVEL, "TILE: %#x (%i,%i)", tile, TileX(tile), TileY(tile));
		DEBUG(misc, LANDINFOD_LEVEL, "ht = %#x", _mth[tile].height);
		DEBUG(misc, LANDINFOD_LEVEL, "zb = %#x", _mth[tile].zb);
		DEBUG(misc, LANDINFOD_LEVEL, "m0 = %#x", _mc[tile].m0);
		DEBUG(misc, LANDINFOD_LEVEL, "m1 = %#x", _mc[tile].m1);
		DEBUG(misc, LANDINFOD_LEVEL, "m2 = %#x", _mc[tile].m2);
		DEBUG(misc, LANDINFOD_LEVEL, "m3 = %#x", _mc[tile].m3);
		DEBUG(misc, LANDINFOD_LEVEL, "m4 = %#x", _mc[tile].m4);
		DEBUG(misc, LANDINFOD_LEVEL, "m5 = %#x", _mc[tile].m5);
		DEBUG(misc, LANDINFOD_LEVEL, "m7 = %#x", _mc[tile].m7);
#undef LANDINFOD_LEVEL
	}

	virtual void OnInit()
	{
		Town *t = LocalAuthorityTownFromTile(tile);

		/* Because build_date is not set yet in every TileDesc, we make sure it is empty */
		TileDesc td;

		td.build_date = INVALID_DATE;

		/* Most tiles have only one owner, but
		 *  - drivethrough roadstops can be build on town owned roads (up to 2 owners) and
		 *  - roads can have up to four owners (railroad, road, tram, 3rd-roadtype "highway").
		 */
		td.owner_type[0] = STR_LAND_AREA_INFORMATION_OWNER; // At least one owner is displayed, though it might be "N/A".
		td.owner_type[1] = STR_NULL;       // STR_NULL results in skipping the owner
		td.owner_type[2] = STR_NULL;
		td.owner_type[3] = STR_NULL;
		td.owner[0] = OWNER_NONE;
		td.owner[1] = OWNER_NONE;
		td.owner[2] = OWNER_NONE;
		td.owner[3] = OWNER_NONE;

		td.station_class = STR_NULL;
		td.station_name = STR_NULL;
		td.airport_class = STR_NULL;
		td.airport_name = STR_NULL;
		td.airport_tile_name = STR_NULL;
		td.rail[0].type = STR_NULL;
		td.rail[0].speed = 0;
		td.rail[1].type = STR_NULL;
		td.rail[1].speed = 0;
		td.road_speed = 0;

		td.grf = NULL;

		CargoArray acceptance;
		AddAcceptedCargo(tile, acceptance, NULL);
		GetTileDesc(tile, &td);

		uint line_nr = 0;

		/* Tiletype */
<<<<<<< HEAD
		SetDParam(0, td.dparam[0]);
		SetDParam(1, td.dparam[1]);
=======
		SetDParam (0, td.dparam);
>>>>>>> 7ac50225
		GetString (this->landinfo_data[line_nr++], td.str);

		/* Up to four owners */
		for (uint i = 0; i < 4; i++) {
			if (td.owner_type[i] == STR_NULL) continue;

			SetDParam(0, STR_LAND_AREA_INFORMATION_OWNER_N_A);
			if (td.owner[i] != OWNER_NONE && td.owner[i] != OWNER_WATER) GetNameOfOwner(td.owner[i], tile);
			GetString (this->landinfo_data[line_nr++], td.owner_type[i]);
		}

		/* Cost to clear/revenue when cleared */
		StringID str = STR_LAND_AREA_INFORMATION_COST_TO_CLEAR_N_A;
		Company *c = Company::GetIfValid(_local_company);
		if (c != NULL) {
			Money old_money = c->money;
			c->money = INT64_MAX;
			assert(_current_company == _local_company);
			CommandCost costclear = DoCommand(tile, 0, 0, DC_NONE, CMD_LANDSCAPE_CLEAR);
			c->money = old_money;
			if (costclear.Succeeded()) {
				Money cost = costclear.GetCost();
				if (cost < 0) {
					cost = -cost; // Negate negative cost to a positive revenue
					str = STR_LAND_AREA_INFORMATION_REVENUE_WHEN_CLEARED;
				} else {
					str = STR_LAND_AREA_INFORMATION_COST_TO_CLEAR;
				}
				SetDParam(0, cost);
			}
		}
		GetString (this->landinfo_data[line_nr++], str);

		/* Location */
		char tmp[16];
		bstrfmt (tmp, "0x%.4X", tile);
		SetDParam(0, TileX(tile));
		SetDParam(1, TileY(tile));
		SetDParam(2, GetTileZ(tile));
		SetDParamStr(3, tmp);
		GetString (this->landinfo_data[line_nr++], STR_LAND_AREA_INFORMATION_LANDINFO_COORDS);

		/* Local authority */
		SetDParam(0, STR_LAND_AREA_INFORMATION_LOCAL_AUTHORITY_NONE);
		if (t != NULL) {
			SetDParam(0, STR_TOWN_NAME);
			SetDParam(1, t->index);
		}
		GetString (this->landinfo_data[line_nr++], STR_LAND_AREA_INFORMATION_LOCAL_AUTHORITY);

		/* Build date */
		if (td.build_date != INVALID_DATE) {
			SetDParam(0, td.build_date);
			GetString (this->landinfo_data[line_nr++], STR_LAND_AREA_INFORMATION_BUILD_DATE);
		}

		/* Station class */
		if (td.station_class != STR_NULL) {
			SetDParam(0, td.station_class);
			GetString (this->landinfo_data[line_nr++], STR_LAND_AREA_INFORMATION_STATION_CLASS);
		}

		/* Station type name */
		if (td.station_name != STR_NULL) {
			SetDParam(0, td.station_name);
			GetString (this->landinfo_data[line_nr++], STR_LAND_AREA_INFORMATION_STATION_TYPE);
		}

		/* Airport class */
		if (td.airport_class != STR_NULL) {
			SetDParam(0, td.airport_class);
			GetString (this->landinfo_data[line_nr++], STR_LAND_AREA_INFORMATION_AIRPORT_CLASS);
		}

		/* Airport name */
		if (td.airport_name != STR_NULL) {
			SetDParam(0, td.airport_name);
			GetString (this->landinfo_data[line_nr++], STR_LAND_AREA_INFORMATION_AIRPORT_NAME);
		}

		/* Airport tile name */
		if (td.airport_tile_name != STR_NULL) {
			SetDParam(0, td.airport_tile_name);
			GetString (this->landinfo_data[line_nr++], STR_LAND_AREA_INFORMATION_AIRPORTTILE_NAME);
		}

		for (uint i = 0; i < 2; i++) {
			/* Rail type name */
			if (td.rail[i].type != STR_NULL) {
				SetDParam (0, td.rail[i].type);
				GetString (this->landinfo_data[line_nr++], STR_LANG_AREA_INFORMATION_RAIL_TYPE);
			}

			/* Rail speed limit */
			if (td.rail[i].speed != 0) {
				SetDParam (0, td.rail[i].speed);
				GetString (this->landinfo_data[line_nr++], STR_LANG_AREA_INFORMATION_RAIL_SPEED_LIMIT);
			}
		}

		/* Road speed limit */
		if (td.road_speed != 0) {
			SetDParam(0, td.road_speed);
			GetString (this->landinfo_data[line_nr++], STR_LANG_AREA_INFORMATION_ROAD_SPEED_LIMIT);
		}

		/* NewGRF name */
		if (td.grf != NULL) {
			SetDParamStr(0, td.grf);
			GetString (this->landinfo_data[line_nr++], STR_LAND_AREA_INFORMATION_NEWGRF_NAME);
		}

		assert(line_nr < LAND_INFO_CENTERED_LINES);

		/* Mark last line empty */
		this->landinfo_data[line_nr][0] = '\0';

		/* Cargo acceptance is displayed in a extra multiline */
		GetString (&this->landinfo_multicenter, STR_LAND_AREA_INFORMATION_CARGO_ACCEPTED);
		bool found = false;

		for (CargoID i = 0; i < NUM_CARGO; ++i) {
			if (acceptance[i] > 0) {
				/* Add a comma between each item. */
				if (found) this->landinfo_multicenter.append (", ");
				found = true;

				/* If the accepted value is less than 8, show it in 1/8:ths */
				if (acceptance[i] < 8) {
					SetDParam(0, acceptance[i]);
					SetDParam(1, CargoSpec::Get(i)->name);
					AppendString (&this->landinfo_multicenter, STR_LAND_AREA_INFORMATION_CARGO_EIGHTS);
				} else {
					AppendString (&this->landinfo_multicenter, CargoSpec::Get(i)->name);
				}
			}
		}
		if (!found) this->landinfo_multicenter.clear();
	}

	virtual bool IsNewGRFInspectable() const
	{
		return ::IsNewGRFInspectable(GetGrfSpecFeature(this->tile), this->tile);
	}

	virtual void ShowNewGRFInspectWindow() const
	{
		::ShowNewGRFInspectWindow(GetGrfSpecFeature(this->tile), this->tile);
	}

	/**
	 * Some data on this window has become invalid.
	 * @param data Information about the changed data.
	 * @param gui_scope Whether the call is done from GUI scope. You may not do everything when not in GUI scope. See #InvalidateWindowData() for details.
	 */
	virtual void OnInvalidateData(int data = 0, bool gui_scope = true)
	{
		if (!gui_scope) return;
		switch (data) {
			case 1:
				/* ReInit, "debug" sprite might have changed */
				this->ReInit();
				break;
		}
	}
};

/**
 * Show land information window.
 * @param tile The tile to show information about.
 */
void ShowLandInfo(TileIndex tile)
{
	DeleteWindowById(WC_LAND_INFO, 0);
	new LandInfoWindow(tile);
}

static const NWidgetPart _nested_about_widgets[] = {
	NWidget(NWID_HORIZONTAL),
		NWidget(WWT_CLOSEBOX, COLOUR_GREY),
		NWidget(WWT_CAPTION, COLOUR_GREY), SetDataTip(STR_ABOUT_OPENTTD, STR_TOOLTIP_WINDOW_TITLE_DRAG_THIS),
	EndContainer(),
	NWidget(WWT_PANEL, COLOUR_GREY), SetPIP(4, 2, 4),
		NWidget(WWT_LABEL, COLOUR_GREY), SetDataTip(STR_ABOUT_ORIGINAL_COPYRIGHT, STR_NULL),
		NWidget(WWT_LABEL, COLOUR_GREY), SetDataTip(STR_ABOUT_VERSION, STR_NULL),
		NWidget(WWT_FRAME, COLOUR_GREY), SetPadding(0, 5, 1, 5),
			NWidget(WWT_EMPTY, INVALID_COLOUR, WID_A_SCROLLING_TEXT),
		EndContainer(),
		NWidget(WWT_LABEL, COLOUR_GREY, WID_A_WEBSITE), SetDataTip(STR_BLACK_RAW_STRING, STR_NULL),
		NWidget(WWT_LABEL, COLOUR_GREY), SetDataTip(STR_ABOUT_COPYRIGHT_OPENTTD, STR_NULL),
	EndContainer(),
};

static const WindowDesc _about_desc(
	WDP_CENTER, 0, 0,
	WC_GAME_OPTIONS, WC_NONE,
	0,
	_nested_about_widgets, lengthof(_nested_about_widgets)
);

static const char * const _credits[] = {
	"Original design by Chris Sawyer",
	"Original graphics by Simon Foster",
	"",
	"The OpenTTD team (in alphabetical order):",
	"  Albert Hofkamp (Alberth) - GUI expert (since 0.7)",
	"  Matthijs Kooijman (blathijs) - Pathfinder-guru, Debian port (since 0.3)",
	"  Ulf Hermann (fonsinchen) - Cargo Distribution (since 1.3)",
	"  Christoph Elsenhans (frosch) - General coding (since 0.6)",
	"  Lo\xC3\xAF""c Guilloux (glx) - General / Windows Expert (since 0.4.5)",
	"  Michael Lutz (michi_cc) - Path based signals (since 0.7)",
	"  Owen Rudge (orudge) - Forum host, OS/2 port (since 0.1)",
	"  Peter Nelson (peter1138) - Spiritual descendant from NewGRF gods (since 0.4.5)",
	"  Ingo von Borstel (planetmaker) - General, Support (since 1.1)",
	"  Remko Bijker (Rubidium) - Lead coder and way more (since 0.4.5)",
	"  Jos\xC3\xA9 Soler (Terkhen) - General coding (since 1.0)",
	"  Leif Linse (Zuu) - AI/Game Script (since 1.2)",
	"",
	"Inactive Developers:",
	"  Jean-Fran\xC3\xA7ois Claeys (Belugas) - GUI, NewGRF and more (0.4.5 - 1.0)",
	"  Bjarni Corfitzen (Bjarni) - MacOSX port, coder and vehicles (0.3 - 0.7)",
	"  Victor Fischer (Celestar) - Programming everywhere you need him to (0.3 - 0.6)",
	"  Jaroslav Mazanec (KUDr) - YAPG (Yet Another Pathfinder God) ;) (0.4.5 - 0.6)",
	"  Jonathan Coome (Maedhros) - High priest of the NewGRF Temple (0.5 - 0.6)",
	"  Attila B\xC3\xA1n (MiHaMiX) - Developer WebTranslator 1 and 2 (0.3 - 0.5)",
	"  Zden\xC4\x9Bk Sojka (SmatZ) - Bug finder and fixer (0.6 - 1.3)",
	"  Christoph Mallon (Tron) - Programmer, code correctness police (0.3 - 0.5)",
	"  Patric Stout (TrueBrain) - NoAI, NoGo, Network (0.3 - 1.2), sys op (active)",
	"  Thijs Marinussen (Yexo) - AI Framework, General (0.6 - 1.3)",
	"",
	"Retired Developers:",
	"  Tam\xC3\xA1s Farag\xC3\xB3 (Darkvater) - Ex-Lead coder (0.3 - 0.5)",
	"  Dominik Scherer (dominik81) - Lead programmer, GUI expert (0.3 - 0.3)",
	"  Emil Djupfeld (egladil) - MacOSX (0.4.5 - 0.6)",
	"  Simon Sasburg (HackyKid) - Many bugfixes (0.4 - 0.4.5)",
	"  Ludvig Strigeus (ludde) - Original author of OpenTTD, main coder (0.1 - 0.3)",
	"  Cian Duffy (MYOB) - BeOS port / manual writing (0.1 - 0.3)",
	"  Petr Baudi\xC5\xA1 (pasky) - Many patches, NewGRF support (0.3 - 0.3)",
	"  Benedikt Br\xC3\xBCggemeier (skidd13) - Bug fixer and code reworker (0.6 - 0.7)",
	"  Serge Paquet (vurlix) - 2nd contributor after ludde (0.1 - 0.3)",
	"",
	"Special thanks go out to:",
	"  Josef Drexler - For his great work on TTDPatch",
	"  Marcin Grzegorczyk - Track foundations and for describing TTD internals",
	"  Stefan Mei\xC3\x9Fner (sign_de) - For his work on the console",
	"  Mike Ragsdale - OpenTTD installer",
	"  Christian Rosentreter (tokai) - MorphOS / AmigaOS port",
	"  Richard Kempton (richK) - additional airports, initial TGP implementation",
	"",
	"  Alberto Demichelis - Squirrel scripting language \xC2\xA9 2003-2008",
	"  L. Peter Deutsch - MD5 implementation \xC2\xA9 1999, 2000, 2002",
	"  Michael Blunck - Pre-signals and semaphores \xC2\xA9 2003",
	"  George - Canal/Lock graphics \xC2\xA9 2003-2004",
	"  Andrew Parkhouse (andythenorth) - River graphics",
	"  David Dallaston (Pikka) - Tram tracks",
	"  All Translators - Who made OpenTTD a truly international game",
	"  Bug Reporters - Without whom OpenTTD would still be full of bugs!",
	"",
	"",
	"And last but not least:",
	"  Chris Sawyer - For an amazing game!"
};

struct AboutWindow : public Window {
	int text_position;                       ///< The top of the scrolling text
	byte counter;                            ///< Used to scroll the text every 5 ticks
	int line_height;                         ///< The height of a single line
	static const int num_visible_lines = 19; ///< The number of lines visible simultaneously

	AboutWindow() : Window (&_about_desc),
		text_position (0), counter (5), line_height (0)
	{
		this->InitNested(WN_GAME_OPTIONS_ABOUT);

		this->text_position = this->GetWidget<NWidgetBase>(WID_A_SCROLLING_TEXT)->pos_y + this->GetWidget<NWidgetBase>(WID_A_SCROLLING_TEXT)->current_y;
	}

	virtual void SetStringParameters(int widget) const
	{
		if (widget == WID_A_WEBSITE) SetDParamStr(0, "Website: http://www.openttd.org");
	}

	virtual void UpdateWidgetSize(int widget, Dimension *size, const Dimension &padding, Dimension *fill, Dimension *resize)
	{
		if (widget != WID_A_SCROLLING_TEXT) return;

		this->line_height = FONT_HEIGHT_NORMAL;

		Dimension d;
		d.height = this->line_height * num_visible_lines;

		d.width = 0;
		for (uint i = 0; i < lengthof(_credits); i++) {
			d.width = max(d.width, GetStringBoundingBox(_credits[i]).width);
		}
		*size = maxdim(*size, d);
	}

	void DrawWidget (BlitArea *dpi, const Rect &r, int widget) const OVERRIDE
	{
		if (widget != WID_A_SCROLLING_TEXT) return;

		int y = this->text_position;

		/* Show all scrolling _credits */
		for (uint i = 0; i < lengthof(_credits); i++) {
			if (y >= r.top + 7 && y < r.bottom - this->line_height) {
				DrawString (dpi, r.left, r.right, y, _credits[i], TC_BLACK, SA_LEFT | SA_FORCE);
			}
			y += this->line_height;
		}
	}

	virtual void OnTick()
	{
		if (--this->counter == 0) {
			this->counter = 5;
			this->text_position--;
			/* If the last text has scrolled start a new from the start */
			if (this->text_position < (int)(this->GetWidget<NWidgetBase>(WID_A_SCROLLING_TEXT)->pos_y - lengthof(_credits) * this->line_height)) {
				this->text_position = this->GetWidget<NWidgetBase>(WID_A_SCROLLING_TEXT)->pos_y + this->GetWidget<NWidgetBase>(WID_A_SCROLLING_TEXT)->current_y;
			}
			this->SetDirty();
		}
	}
};

void ShowAboutWindow()
{
	DeleteWindowByClass(WC_GAME_OPTIONS);
	new AboutWindow();
}

/**
 * Display estimated costs.
 * @param cost Estimated cost (or income if negative).
 * @param x    X position of the notification window.
 * @param y    Y position of the notification window.
 */
void ShowEstimatedCostOrIncome(Money cost, int x, int y)
{
	StringID msg = STR_MESSAGE_ESTIMATED_COST;

	if (cost < 0) {
		cost = -cost;
		msg = STR_MESSAGE_ESTIMATED_INCOME;
	}
	SetDParam(0, cost);
	ShowErrorMessage(msg, INVALID_STRING_ID, WL_INFO, x, y);
}

/**
 * Display animated income or costs on the map.
 * @param x    World X position of the animation location.
 * @param y    World Y position of the animation location.
 * @param z    World Z position of the animation location.
 * @param cost Estimated cost (or income if negative).
 */
void ShowCostOrIncomeAnimation(int x, int y, int z, Money cost)
{
	Point pt = RemapCoords(x, y, z);
	StringID msg = STR_INCOME_FLOAT_COST;

	if (cost < 0) {
		cost = -cost;
		msg = STR_INCOME_FLOAT_INCOME;
	}
	SetDParam(0, cost);
	AddTextEffect(msg, pt.x, pt.y, DAY_TICKS, TE_RISING);
}

/**
 * Display animated feeder income.
 * @param x        World X position of the animation location.
 * @param y        World Y position of the animation location.
 * @param z        World Z position of the animation location.
 * @param transfer Estimated feeder income.
 * @param income   Real income from goods being delivered to their final destination.
 */
void ShowFeederIncomeAnimation(int x, int y, int z, Money transfer, Money income)
{
	Point pt = RemapCoords(x, y, z);

	SetDParam(0, transfer);
	if (income == 0) {
		AddTextEffect(STR_FEEDER, pt.x, pt.y, DAY_TICKS, TE_RISING);
	} else {
		StringID msg = STR_FEEDER_COST;
		if (income < 0) {
			income = -income;
			msg = STR_FEEDER_INCOME;
		}
		SetDParam(1, income);
		AddTextEffect(msg, pt.x, pt.y, DAY_TICKS, TE_RISING);
	}
}

/**
 * Display vehicle loading indicators.
 * @param x       World X position of the animation location.
 * @param y       World Y position of the animation location.
 * @param z       World Z position of the animation location.
 * @param percent Estimated feeder income.
 * @param string  String which is drawn on the map.
 * @return        TextEffectID to be used for future updates of the loading indicators.
 */
TextEffectID ShowFillingPercent(int x, int y, int z, uint8 percent, StringID string)
{
	Point pt = RemapCoords(x, y, z);

	assert(string != STR_NULL);

	SetDParam(0, percent);
	return AddTextEffect(string, pt.x, pt.y, 0, TE_STATIC);
}

/**
 * Update vehicle loading indicators.
 * @param te_id   TextEffectID to be updated.
 * @param string  String which is printed.
 */
void UpdateFillingPercent(TextEffectID te_id, uint8 percent, StringID string)
{
	assert(string != STR_NULL);

	SetDParam(0, percent);
	UpdateTextEffect(te_id, string);
}

/**
 * Hide vehicle loading indicators.
 * @param *te_id TextEffectID which is supposed to be hidden.
 */
void HideFillingPercent(TextEffectID *te_id)
{
	if (*te_id == INVALID_TE_ID) return;

	RemoveTextEffect(*te_id);
	*te_id = INVALID_TE_ID;
}

static const NWidgetPart _nested_tooltips_widgets[] = {
	NWidget(WWT_PANEL, COLOUR_GREY, WID_TT_BACKGROUND), SetMinimalSize(200, 32), EndContainer(),
};

static const WindowDesc _tool_tips_desc(
	WDP_MANUAL, 0, 0, // Coordinates and sizes are not used,
	WC_TOOLTIPS, WC_NONE,
	WDF_NO_FOCUS,
	_nested_tooltips_widgets, lengthof(_nested_tooltips_widgets)
);

/** Window for displaying a tooltip. */
struct TooltipsWindow : public Window
{
	StringID string_id;               ///< String to display as tooltip.
	byte paramcount;                  ///< Number of string parameters in #string_id.
	uint64 params[5];                 ///< The string parameters.
	TooltipCloseCondition close_cond; ///< Condition for closing the window.

	TooltipsWindow (Window *parent, StringID str, uint paramcount, const uint64 params[], TooltipCloseCondition close_tooltip)
		: Window (&_tool_tips_desc), string_id (str),
		  paramcount (paramcount), close_cond (close_tooltip)
	{
		this->parent = parent;
		assert_compile(sizeof(this->params[0]) == sizeof(params[0]));
		assert(paramcount <= lengthof(this->params));
		memcpy(this->params, params, sizeof(this->params[0]) * paramcount);

		this->InitNested();

		CLRBITS(this->flags, WF_WHITE_BORDER);
	}

	virtual Point OnInitialPosition(int16 sm_width, int16 sm_height, int window_number)
	{
		/* Find the free screen space between the main toolbar at the top, and the statusbar at the bottom.
		 * Add a fixed distance 2 so the tooltip floats free from both bars.
		 */
		int scr_top = GetMainViewTop() + 2;
		int scr_bot = GetMainViewBottom() - 2;

		Point pt;

		/* Correctly position the tooltip position, watch out for window and cursor size
		 * Clamp value to below main toolbar and above statusbar. If tooltip would
		 * go below window, flip it so it is shown above the cursor */
		pt.y = Clamp(_cursor.pos.y + _cursor.total_size.y + _cursor.total_offs.y + 5, scr_top, scr_bot);
		if (pt.y + sm_height > scr_bot) pt.y = min(_cursor.pos.y + _cursor.total_offs.y - 5, scr_bot) - sm_height;
		pt.x = sm_width >= _screen_width ? 0 : Clamp (_cursor.pos.x - (sm_width >> 1), 0, _screen_width - sm_width);

		return pt;
	}

	virtual void UpdateWidgetSize(int widget, Dimension *size, const Dimension &padding, Dimension *fill, Dimension *resize)
	{
		/* There is only one widget. */
		for (uint i = 0; i != this->paramcount; i++) SetDParam(i, this->params[i]);

		size->width  = min(GetStringBoundingBox(this->string_id).width, ScaleGUITrad(194));
		size->height = GetStringHeight(this->string_id, size->width);

		/* Increase slightly to have some space around the box. */
		size->width  += 2 + WD_FRAMERECT_LEFT + WD_FRAMERECT_RIGHT;
		size->height += 2 + WD_FRAMERECT_TOP + WD_FRAMERECT_BOTTOM;
	}

	void DrawWidget (BlitArea *dpi, const Rect &r, int widget) const OVERRIDE
	{
		/* There is only one widget. */
		GfxFillRect (dpi, r.left, r.top, r.right, r.bottom, PC_BLACK);
		GfxFillRect (dpi, r.left + 1, r.top + 1, r.right - 1, r.bottom - 1, PC_LIGHT_YELLOW);

		for (uint arg = 0; arg < this->paramcount; arg++) {
			SetDParam(arg, this->params[arg]);
		}
		DrawStringMultiLine (dpi, r.left + WD_FRAMERECT_LEFT, r.right - WD_FRAMERECT_RIGHT, r.top + WD_FRAMERECT_TOP, r.bottom - WD_FRAMERECT_BOTTOM, this->string_id, TC_FROMSTRING, SA_CENTER);
	}

	virtual void OnMouseLoop()
	{
		/* Always close tooltips when the cursor is not in our window. */
		if (!_cursor.in_window) {
			this->Delete();
			return;
		}

		/* We can show tooltips while dragging tools. These are shown as long as
		 * we are dragging the tool. Normal tooltips work with hover or rmb. */
		switch (this->close_cond) {
			case TCC_RIGHT_CLICK: if (!_right_button_down) this->Delete(); break;
			case TCC_LEFT_CLICK: if (!_left_button_down) this->Delete(); break;
			case TCC_HOVER: if (!_mouse_hovering) this->Delete(); break;
		}
	}
};

/**
 * Shows a tooltip
 * @param parent The window this tooltip is related to.
 * @param str String to be displayed
 * @param paramcount number of params to deal with
 * @param params (optional) up to 5 pieces of additional information that may be added to a tooltip
 * @param use_left_mouse_button close the tooltip when the left (true) or right (false) mouse button is released
 */
void GuiShowTooltips(Window *parent, StringID str, uint paramcount, const uint64 params[], TooltipCloseCondition close_tooltip)
{
	DeleteWindowById(WC_TOOLTIPS, 0);

	if (str == STR_NULL) return;

	new TooltipsWindow(parent, str, paramcount, params, close_tooltip);
}

void QueryString::HandleEditBox(Window *w, int wid)
{
	if (w->IsWidgetGloballyFocused(wid) && this->HandleCaret()) {
		w->SetWidgetDirty(wid);

		/* For the OSK also invalidate the parent window */
		if (w->window_class == WC_OSK) w->InvalidateData();
	}
}

void QueryString::DrawEditBox (BlitArea *area, const Window *w, int wid) const
{
	const NWidgetLeaf *wi = w->GetWidget<NWidgetLeaf>(wid);

	assert((wi->type & WWT_MASK) == WWT_EDITBOX);

	bool rtl = _current_text_dir == TD_RTL;
	Dimension sprite_size = GetSpriteSize(rtl ? SPR_IMG_DELETE_RIGHT : SPR_IMG_DELETE_LEFT);
	int clearbtn_width = sprite_size.width + WD_IMGBTN_LEFT + WD_IMGBTN_RIGHT;

	int clearbtn_left  = wi->pos_x + (rtl ? 0 : wi->current_x - clearbtn_width);
	int clearbtn_right = wi->pos_x + (rtl ? clearbtn_width : wi->current_x) - 1;
	int left   = wi->pos_x + (rtl ? clearbtn_width : 0);
	int right  = wi->pos_x + (rtl ? wi->current_x : wi->current_x - clearbtn_width) - 1;

	int top    = wi->pos_y;
	int bottom = wi->pos_y + wi->current_y - 1;

	DrawFrameRect (area, clearbtn_left, top, clearbtn_right, bottom, wi->colour, wi->IsLowered() ? FR_LOWERED : FR_NONE);
	DrawSprite (area, rtl ? SPR_IMG_DELETE_RIGHT : SPR_IMG_DELETE_LEFT, PAL_NONE, clearbtn_left + WD_IMGBTN_LEFT, (top + bottom + 1 - sprite_size.height) / 2);
	if (this->empty()) GfxFillRect (area, clearbtn_left + 1, top + 1, clearbtn_right - 1, bottom - 1, _colour_gradient[wi->colour & 0xF][2], FILLRECT_CHECKER);

	DrawFrameRect (area, left, top, right, bottom, wi->colour, FR_LOWERED | FR_DARKENED);
	GfxFillRect (area, left + 1, top + 1, right - 1, bottom - 1, PC_BLACK);

	/* Limit the drawing of the string inside the widget boundaries */
	BlitArea dpi;
	if (!InitBlitArea (area, &dpi, left + WD_FRAMERECT_LEFT, top + WD_FRAMERECT_TOP, right - left - WD_FRAMERECT_RIGHT, bottom - top - WD_FRAMERECT_BOTTOM)) return;

	/* We will take the current widget length as maximum width, with a small
	 * space reserved at the end for the caret to show */
	int delta = min(0, (right - left) - this->pixels - 10);

	if (this->caretxoffs + delta < 0) delta = -this->caretxoffs;

	/* If we have a marked area, draw a background highlight. */
	if (this->marklength != 0) GfxFillRect (&dpi, delta + this->markxoffs, 0, delta + this->markxoffs + this->marklength - 1, bottom - top, PC_GREY);

	DrawString (&dpi, delta, this->pixels, 0, this->GetText(), TC_YELLOW);
	bool focussed = w->IsWidgetGloballyFocused(wid) || IsOSKOpenedFor(w, wid);
	if (focussed && this->caret) {
		int caret_width = GetStringBoundingBox("_").width;
		DrawString (&dpi, this->caretxoffs + delta, this->caretxoffs + delta + caret_width, 0, "_", TC_WHITE);
	}
}

/**
 * Get the current caret position.
 * @param w Window the edit box is in.
 * @param wid Widget index.
 * @return Top-left location of the caret, relative to the window.
 */
Point QueryString::GetCaretPosition(const Window *w, int wid) const
{
	const NWidgetLeaf *wi = w->GetWidget<NWidgetLeaf>(wid);

	assert((wi->type & WWT_MASK) == WWT_EDITBOX);

	bool rtl = _current_text_dir == TD_RTL;
	Dimension sprite_size = GetSpriteSize(rtl ? SPR_IMG_DELETE_RIGHT : SPR_IMG_DELETE_LEFT);
	int clearbtn_width = sprite_size.width + WD_IMGBTN_LEFT + WD_IMGBTN_RIGHT;

	int left   = wi->pos_x + (rtl ? clearbtn_width : 0);
	int right  = wi->pos_x + (rtl ? wi->current_x : wi->current_x - clearbtn_width) - 1;

	/* Clamp caret position to be inside out current width. */
	int delta = min(0, (right - left) - this->pixels - 10);
	if (this->caretxoffs + delta < 0) delta = -this->caretxoffs;

	Point pt = {left + WD_FRAMERECT_LEFT + this->caretxoffs + delta, (int)wi->pos_y + WD_FRAMERECT_TOP};
	return pt;
}

/**
 * Get the bounding rectangle for a range of the query string.
 * @param w Window the edit box is in.
 * @param wid Widget index.
 * @param from Start of the string range.
 * @param to End of the string range.
 * @return Rectangle encompassing the string range, relative to the window.
 */
Rect QueryString::GetBoundingRect(const Window *w, int wid, const char *from, const char *to) const
{
	const NWidgetLeaf *wi = w->GetWidget<NWidgetLeaf>(wid);

	assert((wi->type & WWT_MASK) == WWT_EDITBOX);

	bool rtl = _current_text_dir == TD_RTL;
	Dimension sprite_size = GetSpriteSize(rtl ? SPR_IMG_DELETE_RIGHT : SPR_IMG_DELETE_LEFT);
	int clearbtn_width = sprite_size.width + WD_IMGBTN_LEFT + WD_IMGBTN_RIGHT;

	int left   = wi->pos_x + (rtl ? clearbtn_width : 0);
	int right  = wi->pos_x + (rtl ? wi->current_x : wi->current_x - clearbtn_width) - 1;

	int top    = wi->pos_y + WD_FRAMERECT_TOP;
	int bottom = wi->pos_y + wi->current_y - 1 - WD_FRAMERECT_BOTTOM;

	/* Clamp caret position to be inside our current width. */
	int delta = min(0, (right - left) - this->pixels - 10);
	if (this->caretxoffs + delta < 0) delta = -this->caretxoffs;

	/* Get location of first and last character. */
	int x1, x2;
	this->GetCharPositions (from, &x1, to, &x2);

	Rect r = { Clamp (left + x1 + delta + WD_FRAMERECT_LEFT, left, right), top, Clamp (left + x2 + delta + WD_FRAMERECT_LEFT, left, right - WD_FRAMERECT_RIGHT), bottom };

	return r;
}

/**
 * Get the character that is rendered at a position.
 * @param w Window the edit box is in.
 * @param wid Widget index.
 * @param pt Position to test.
 * @return Pointer to the character at the position or NULL if no character is at the position.
 */
const char *QueryString::GetCharAtPosition(const Window *w, int wid, const Point &pt) const
{
	const NWidgetLeaf *wi = w->GetWidget<NWidgetLeaf>(wid);

	assert((wi->type & WWT_MASK) == WWT_EDITBOX);

	bool rtl = _current_text_dir == TD_RTL;
	Dimension sprite_size = GetSpriteSize(rtl ? SPR_IMG_DELETE_RIGHT : SPR_IMG_DELETE_LEFT);
	int clearbtn_width = sprite_size.width + WD_IMGBTN_LEFT + WD_IMGBTN_RIGHT;

	int left   = wi->pos_x + (rtl ? clearbtn_width : 0);
	int right  = wi->pos_x + (rtl ? wi->current_x : wi->current_x - clearbtn_width) - 1;

	int top    = wi->pos_y + WD_FRAMERECT_TOP;
	int bottom = wi->pos_y + wi->current_y - 1 - WD_FRAMERECT_BOTTOM;

	if (!IsInsideMM(pt.y, top, bottom)) return NULL;

	/* Clamp caret position to be inside our current width. */
	int delta = min(0, (right - left) - this->pixels - 10);
	if (this->caretxoffs + delta < 0) delta = -this->caretxoffs;

	return this->Textbuf::GetCharAtPosition (pt.x - delta - left);
}

void QueryString::ClickEditBox(Window *w, Point pt, int wid, int click_count, bool focus_changed)
{
	const NWidgetLeaf *wi = w->GetWidget<NWidgetLeaf>(wid);

	assert((wi->type & WWT_MASK) == WWT_EDITBOX);

	bool rtl = _current_text_dir == TD_RTL;
	int clearbtn_width = GetSpriteSize(rtl ? SPR_IMG_DELETE_RIGHT : SPR_IMG_DELETE_LEFT).width;

	int clearbtn_left  = wi->pos_x + (rtl ? 0 : wi->current_x - clearbtn_width);

	if (IsInsideBS(pt.x, clearbtn_left, clearbtn_width)) {
		if (!this->empty()) {
			this->DeleteAll();
			w->HandleButtonClick(wid);
			w->OnEditboxChanged(wid);
		}
		return;
	}

	if (w->window_class != WC_OSK && _settings_client.gui.osk_activation != OSKA_DISABLED &&
		(!focus_changed || _settings_client.gui.osk_activation == OSKA_IMMEDIATELY) &&
		(click_count == 2 || _settings_client.gui.osk_activation != OSKA_DOUBLE_CLICK)) {
		/* Open the OSK window */
		ShowOnScreenKeyboard(w, wid);
	}
}

/** Class for the string query window. */
struct QueryStringWindow : public Window, FlexArray<char>
{
	QueryString editbox;    ///< Editbox.
	QueryStringFlags flags; ///< Flags controlling behaviour of the window.
	char data[];            ///< Editbox buffer.

private:
	QueryStringWindow (StringID str, StringID caption, uint max_bytes, uint max_chars, const WindowDesc *desc, Window *parent, CharSetFilter afilter, QueryStringFlags flags) :
		Window (desc), editbox (max_bytes, this->data, max_chars), flags (QSF_NONE)
	{
		GetString (&this->editbox, str);
		this->editbox.validate (SVS_NONE);
		this->editbox.UpdateSize();

		if ((flags & QSF_ACCEPT_UNCHANGED) == 0) this->editbox.orig.reset (xstrdup (this->editbox.buffer));

		this->querystrings[WID_QS_TEXT] = &this->editbox;
		this->editbox.caption = caption;
		this->editbox.cancel_button = WID_QS_CANCEL;
		this->editbox.ok_button = WID_QS_OK;
		this->editbox.afilter = afilter;
		this->flags = flags;

		this->InitNested(WN_QUERY_STRING);

		this->parent = parent;

		this->SetFocusedWidget(WID_QS_TEXT);
	}

public:
	static QueryStringWindow *create (StringID str, StringID caption,
		uint max_bytes, uint max_chars, const WindowDesc *desc,
		Window *parent, CharSetFilter afilter, QueryStringFlags flags)
	{
		return new (max_bytes) QueryStringWindow (str, caption,
			max_bytes, max_chars, desc, parent, afilter, flags);
	}

	virtual void UpdateWidgetSize(int widget, Dimension *size, const Dimension &padding, Dimension *fill, Dimension *resize)
	{
		if (widget == WID_QS_DEFAULT && (this->flags & QSF_ENABLE_DEFAULT) == 0) {
			/* We don't want this widget to show! */
			fill->width = 0;
			resize->width = 0;
			size->width = 0;
		}
	}

	virtual void SetStringParameters(int widget) const
	{
		if (widget == WID_QS_CAPTION) SetDParam(0, this->editbox.caption);
	}

	void OnOk()
	{
		if (!this->editbox.orig || strcmp (this->editbox.c_str(), this->editbox.orig.get()) != 0) {
			/* If the parent is NULL, the editbox is handled by general function
			 * HandleOnEditText */
			if (this->parent != NULL) {
				this->parent->OnQueryTextFinished(this->editbox.buffer);
			} else {
				HandleOnEditText(this->editbox.c_str());
			}
			this->editbox.handled = true;
		}
	}

	virtual void OnClick(Point pt, int widget, int click_count)
	{
		switch (widget) {
			case WID_QS_DEFAULT:
				this->editbox.DeleteAll();
				/* FALL THROUGH */
			case WID_QS_OK:
				this->OnOk();
				/* FALL THROUGH */
			case WID_QS_CANCEL:
				this->Delete();
				break;
		}
	}

	void OnDelete (void) FINAL_OVERRIDE
	{
		if (!this->editbox.handled && this->parent != NULL) {
			Window *parent = this->parent;
			this->parent = NULL; // so parent doesn't try to delete us again
			parent->OnQueryTextFinished(NULL);
		}
	}
};

static const NWidgetPart _nested_query_string_widgets[] = {
	NWidget(NWID_HORIZONTAL),
		NWidget(WWT_CLOSEBOX, COLOUR_GREY),
		NWidget(WWT_CAPTION, COLOUR_GREY, WID_QS_CAPTION), SetDataTip(STR_WHITE_STRING, STR_NULL),
	EndContainer(),
	NWidget(WWT_PANEL, COLOUR_GREY),
		NWidget(WWT_EDITBOX, COLOUR_GREY, WID_QS_TEXT), SetMinimalSize(256, 12), SetFill(1, 1), SetPadding(2, 2, 2, 2),
	EndContainer(),
	NWidget(NWID_HORIZONTAL, NC_EQUALSIZE),
		NWidget(WWT_TEXTBTN, COLOUR_GREY, WID_QS_DEFAULT), SetMinimalSize(87, 12), SetFill(1, 1), SetDataTip(STR_BUTTON_DEFAULT, STR_NULL),
		NWidget(WWT_TEXTBTN, COLOUR_GREY, WID_QS_CANCEL), SetMinimalSize(86, 12), SetFill(1, 1), SetDataTip(STR_BUTTON_CANCEL, STR_NULL),
		NWidget(WWT_TEXTBTN, COLOUR_GREY, WID_QS_OK), SetMinimalSize(87, 12), SetFill(1, 1), SetDataTip(STR_BUTTON_OK, STR_NULL),
	EndContainer(),
};

static WindowDesc::Prefs _query_string_prefs ("query_string");

static const WindowDesc _query_string_desc(
	WDP_CENTER, 0, 0,
	WC_QUERY_STRING, WC_NONE,
	0,
	_nested_query_string_widgets, lengthof(_nested_query_string_widgets),
	&_query_string_prefs
);

/**
 * Show a query popup window with a textbox in it.
 * @param str StringID for the text shown in the textbox
 * @param caption StringID of text shown in caption of querywindow
 * @param maxsize maximum size in bytes or characters (including terminating '\0') depending on flags
 * @param parent pointer to a Window that will handle the events (ok/cancel) of this
 *        window. If NULL, results are handled by global function HandleOnEditText
 * @param afilter filters out unwanted character input
 * @param flags various flags, @see QueryStringFlags
 */
void ShowQueryString(StringID str, StringID caption, uint maxsize, Window *parent, CharSetFilter afilter, QueryStringFlags flags)
{
	DeleteWindowByClass(WC_QUERY_STRING);
	QueryStringWindow::create (str, caption,
		((flags & QSF_LEN_IN_CHARS) ? MAX_CHAR_LENGTH : 1) * maxsize,
		maxsize, &_query_string_desc, parent, afilter, flags);
}

/**
 * Window used for asking the user a YES/NO question.
 */
struct QueryWindow : public Window {
	QueryCallbackProc *proc; ///< callback function executed on closing of popup. Window* points to parent, bool is true if 'yes' clicked, false otherwise
	uint64 params[10];       ///< local copy of _decode_parameters
	StringID message;        ///< message shown for query window
	StringID caption;        ///< title of window

	QueryWindow (const WindowDesc *desc, StringID caption, StringID message, Window *parent, QueryCallbackProc *callback)
		: Window (desc), proc (callback),
		  message (message), caption (caption)
	{
		/* Create a backup of the variadic arguments to strings because it will be
		 * overridden pretty often. We will copy these back for drawing */
		CopyOutDParam(this->params, 0, lengthof(this->params));

		this->InitNested(WN_CONFIRM_POPUP_QUERY);

		this->parent = parent;
		this->left = parent->left + (parent->width / 2) - (this->width / 2);
		this->top = parent->top + (parent->height / 2) - (this->height / 2);
	}

	void OnDelete (void) FINAL_OVERRIDE
	{
		if (this->proc != NULL) this->proc(this->parent, false);
	}

	virtual void SetStringParameters(int widget) const
	{
		switch (widget) {
			case WID_Q_CAPTION:
				CopyInDParam(1, this->params, lengthof(this->params));
				SetDParam(0, this->caption);
				break;

			case WID_Q_TEXT:
				CopyInDParam(0, this->params, lengthof(this->params));
				break;
		}
	}

	virtual void UpdateWidgetSize(int widget, Dimension *size, const Dimension &padding, Dimension *fill, Dimension *resize)
	{
		if (widget != WID_Q_TEXT) return;

		uint w = size->width;
		size->width  = w + WD_FRAMETEXT_LEFT + WD_FRAMETEXT_RIGHT;
		size->height = GetStringHeight (this->message, w) + WD_FRAMERECT_TOP + WD_FRAMERECT_BOTTOM;
	}

	void DrawWidget (BlitArea *dpi, const Rect &r, int widget) const OVERRIDE
	{
		if (widget != WID_Q_TEXT) return;

		DrawStringMultiLine (dpi, r.left + WD_FRAMETEXT_LEFT, r.right - WD_FRAMETEXT_RIGHT, r.top + WD_FRAMERECT_TOP, r.bottom - WD_FRAMERECT_BOTTOM,
				this->message, TC_FROMSTRING, SA_CENTER);
	}

	virtual void OnClick(Point pt, int widget, int click_count)
	{
		switch (widget) {
			case WID_Q_YES: {
				/* in the Generate New World window, clicking 'Yes' causes
				 * DeleteNonVitalWindows() to be called - we shouldn't be in a window then */
				QueryCallbackProc *proc = this->proc;
				Window *parent = this->parent;
				/* Prevent the destructor calling the callback function */
				this->proc = NULL;
				this->Delete();
				if (proc != NULL) {
					proc(parent, true);
					proc = NULL;
				}
				break;
			}
			case WID_Q_NO:
				this->Delete();
				break;
		}
	}

	virtual EventState OnKeyPress(WChar key, uint16 keycode)
	{
		/* ESC closes the window, Enter confirms the action */
		switch (keycode) {
			case WKC_RETURN:
			case WKC_NUM_ENTER:
				if (this->proc != NULL) {
					this->proc(this->parent, true);
					this->proc = NULL;
				}
				/* FALL THROUGH */
			case WKC_ESC:
				this->Delete();
				return ES_HANDLED;
		}
		return ES_NOT_HANDLED;
	}
};

static const NWidgetPart _nested_query_widgets[] = {
	NWidget(NWID_HORIZONTAL),
		NWidget(WWT_CLOSEBOX, COLOUR_RED),
		NWidget(WWT_CAPTION, COLOUR_RED, WID_Q_CAPTION), SetDataTip(STR_JUST_STRING, STR_NULL),
	EndContainer(),
	NWidget(WWT_PANEL, COLOUR_RED), SetPIP(8, 15, 8),
		NWidget(WWT_TEXT, COLOUR_RED, WID_Q_TEXT), SetMinimalSize(200, 12),
		NWidget(NWID_HORIZONTAL, NC_EQUALSIZE), SetPIP(20, 29, 20),
			NWidget(WWT_PUSHTXTBTN, COLOUR_YELLOW, WID_Q_NO), SetMinimalSize(71, 12), SetFill(1, 1), SetDataTip(STR_QUIT_NO, STR_NULL),
			NWidget(WWT_PUSHTXTBTN, COLOUR_YELLOW, WID_Q_YES), SetMinimalSize(71, 12), SetFill(1, 1), SetDataTip(STR_QUIT_YES, STR_NULL),
		EndContainer(),
	EndContainer(),
};

static const WindowDesc _query_desc(
	WDP_CENTER, 0, 0,
	WC_CONFIRM_POPUP_QUERY, WC_NONE,
	WDF_MODAL,
	_nested_query_widgets, lengthof(_nested_query_widgets)
);

/**
 * Show a modal confirmation window with standard 'yes' and 'no' buttons
 * The window is aligned to the centre of its parent.
 * @param caption string shown as window caption
 * @param message string that will be shown for the window
 * @param parent pointer to parent window, if this pointer is NULL the parent becomes
 * the main window WC_MAIN_WINDOW
 * @param callback callback function pointer to set in the window descriptor
 */
void ShowQuery(StringID caption, StringID message, Window *parent, QueryCallbackProc *callback)
{
	if (parent == NULL) parent = FindWindowById(WC_MAIN_WINDOW, 0);

	Window *w;
	FOR_ALL_WINDOWS_FROM_BACK(w) {
		if (w->window_class != WC_CONFIRM_POPUP_QUERY) continue;

		QueryWindow *qw = (QueryWindow *)w;
		if (qw->parent != parent || qw->proc != callback) continue;

		qw->Delete();
		break;
	}

	new QueryWindow(&_query_desc, caption, message, parent, callback);
}<|MERGE_RESOLUTION|>--- conflicted
+++ resolved
@@ -179,12 +179,7 @@
 		uint line_nr = 0;
 
 		/* Tiletype */
-<<<<<<< HEAD
-		SetDParam(0, td.dparam[0]);
-		SetDParam(1, td.dparam[1]);
-=======
 		SetDParam (0, td.dparam);
->>>>>>> 7ac50225
 		GetString (this->landinfo_data[line_nr++], td.str);
 
 		/* Up to four owners */
