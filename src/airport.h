/*
 * This file is part of OpenTTD.
 * OpenTTD is free software; you can redistribute it and/or modify it under the terms of the GNU General Public License as published by the Free Software Foundation, version 2.
 * OpenTTD is distributed in the hope that it will be useful, but WITHOUT ANY WARRANTY; without even the implied warranty of MERCHANTABILITY or FITNESS FOR A PARTICULAR PURPOSE.
 * See the GNU General Public License for more details. You should have received a copy of the GNU General Public License along with OpenTTD. If not, see <http://www.gnu.org/licenses/>.
 */

/** @file airport.h Various declarations for airports */

#ifndef AIRPORT_H
#define AIRPORT_H

#include "direction_type.h"
#include "tile_type.h"

/** Some airport-related constants */
static const uint MAX_TERMINALS =   8;                       ///< maximum number of terminals per airport
static const uint MAX_HELIPADS  =   3;                       ///< maximum number of helipads per airport
static const uint MAX_ELEMENTS  = 255;                       ///< maximum number of aircraft positions at airport

static const uint NUM_AIRPORTTILES_PER_GRF = 255;            ///< Number of airport tiles per NewGRF; limited to 255 to allow extending Action3 with an extended byte later on.

static const uint NUM_AIRPORTTILES       = 256;              ///< Total number of airport tiles.
static const uint NEW_AIRPORTTILE_OFFSET = 74;               ///< offset of first newgrf airport tile
static const uint INVALID_AIRPORTTILE    = NUM_AIRPORTTILES; ///< id for an invalid airport tile

/** Airport types */
enum AirportTypes {
	AT_SMALL           =   0, ///< Small airport.
	AT_LARGE           =   1, ///< Large airport.
	AT_HELIPORT        =   2, ///< Heli port.
	AT_METROPOLITAN    =   3, ///< Metropolitan airport.
	AT_INTERNATIONAL   =   4, ///< International airport.
	AT_COMMUTER        =   5, ///< Commuter airport.
	AT_HELIDEPOT       =   6, ///< Heli depot.
	AT_INTERCON        =   7, ///< Intercontinental airport.
	AT_HELISTATION     =   8, ///< Heli station airport.
	AT_OILRIG          =   9, ///< Oilrig airport.
	NEW_AIRPORT_OFFSET =  10, ///< Number of the first newgrf airport.
	NUM_AIRPORTS_PER_GRF = 128, ///< Maximal number of airports per NewGRF.
	NUM_AIRPORTS       = 128, ///< Maximal number of airports in total.
	AT_INVALID         = 254, ///< Invalid airport.
	AT_DUMMY           = 255, ///< Dummy airport.
};

/** Flags for airport movement data. */
enum AirportMovingDataFlags {
	AMED_NOSPDCLAMP = 1 << 0, ///< No speed restrictions.
	AMED_TAKEOFF    = 1 << 1, ///< Takeoff movement.
	AMED_SLOWTURN   = 1 << 2, ///< Turn slowly (mostly used in the air).
	AMED_LAND       = 1 << 3, ///< Landing onto landing strip.
	AMED_EXACTPOS   = 1 << 4, ///< Go exactly to the destination coordinates.
	AMED_BRAKE      = 1 << 5, ///< Taxiing at the airport.
	AMED_HELI_RAISE = 1 << 6, ///< Helicopter take-off.
	AMED_HELI_LOWER = 1 << 7, ///< Helicopter landing.
	AMED_HOLD       = 1 << 8, ///< Holding pattern movement (above the airport).
};

/** Movement States on Airports (headings target) */
enum AirportMovementStates {
	TO_ALL         =   0, ///< Go in this direction for every target.
	HANGAR         =   1, ///< Heading for hangar.
	TERM1          =   2, ///< Heading for terminal 1.
	TERM2          =   3, ///< Heading for terminal 2.
	TERM3          =   4, ///< Heading for terminal 3.
	TERM4          =   5, ///< Heading for terminal 4.
	TERM5          =   6, ///< Heading for terminal 5.
	TERM6          =   7, ///< Heading for terminal 6.
	HELIPAD1       =   8, ///< Heading for helipad 1.
	HELIPAD2       =   9, ///< Heading for helipad 2.
	TAKEOFF        =  10, ///< Airplane wants to leave the airport.
	STARTTAKEOFF   =  11, ///< Airplane has arrived at a runway for take-off.
	ENDTAKEOFF     =  12, ///< Airplane has reached end-point of the take-off runway.
	HELITAKEOFF    =  13, ///< Helicopter wants to leave the airport.
	FLYING         =  14, ///< %Vehicle is flying in the air.
	LANDING        =  15, ///< Airplane wants to land.
	ENDLANDING     =  16, ///< Airplane wants to finish landing.
	HELILANDING    =  17, ///< Helicopter wants to land.
	HELIENDLANDING =  18, ///< Helicopter wants to finish landing.
	TERM7          =  19, ///< Heading for terminal 7.
	TERM8          =  20, ///< Heading for terminal 8.
	HELIPAD3       =  21, ///< Heading for helipad 3.
	MAX_HEADINGS   =  21, ///< Last valid target to head for.
	TERMGROUP      = 255, ///< Aircraft is looking for a free terminal in a terminalgroup.
};

/** Movement Blocks on Airports blocks (eg_airport_flags). */
static const uint64_t
	TERM1_block              = 1ULL <<  0, ///< Block belonging to terminal 1.
	TERM2_block              = 1ULL <<  1, ///< Block belonging to terminal 2.
	TERM3_block              = 1ULL <<  2, ///< Block belonging to terminal 3.
	TERM4_block              = 1ULL <<  3, ///< Block belonging to terminal 4.
	TERM5_block              = 1ULL <<  4, ///< Block belonging to terminal 5.
	TERM6_block              = 1ULL <<  5, ///< Block belonging to terminal 6.
	HELIPAD1_block           = 1ULL <<  6, ///< Block belonging to helipad 1.
	HELIPAD2_block           = 1ULL <<  7, ///< Block belonging to helipad 2.
	RUNWAY_IN_OUT_block      = 1ULL <<  8,
	RUNWAY_IN_block          = 1ULL <<  8,
	AIRPORT_BUSY_block       = 1ULL <<  8,
	RUNWAY_OUT_block         = 1ULL <<  9,
	TAXIWAY_BUSY_block       = 1ULL << 10,
	OUT_WAY_block            = 1ULL << 11,
	IN_WAY_block             = 1ULL << 12,
	AIRPORT_ENTRANCE_block   = 1ULL << 13,
	TERM_GROUP1_block        = 1ULL << 14,
	TERM_GROUP2_block        = 1ULL << 15,
	HANGAR2_AREA_block       = 1ULL << 16,
	TERM_GROUP2_ENTER1_block = 1ULL << 17,
	TERM_GROUP2_ENTER2_block = 1ULL << 18,
	TERM_GROUP2_EXIT1_block  = 1ULL << 19,
	TERM_GROUP2_EXIT2_block  = 1ULL << 20,
	PRE_HELIPAD_block        = 1ULL << 21,

	/* blocks for new airports */
	TERM7_block              = 1ULL << 22, ///< Block belonging to terminal 7.
	TERM8_block              = 1ULL << 23, ///< Block belonging to terminal 8.
	HELIPAD3_block           = 1ULL << 24, ///< Block belonging to helipad 3.
	HANGAR1_AREA_block       = 1ULL << 26,
	OUT_WAY2_block           = 1ULL << 27,
	IN_WAY2_block            = 1ULL << 28,
	RUNWAY_IN2_block         = 1ULL << 29,
	RUNWAY_OUT2_block        = 1ULL << 10, ///< @note re-uses #TAXIWAY_BUSY_block
	HELIPAD_GROUP_block      = 1ULL << 13, ///< @note re-uses #AIRPORT_ENTRANCE_block
	OUT_WAY_block2           = 1ULL << 31,
	/* end of new blocks */

	NOTHING_block            = 1ULL << 30,
	AIRPORT_CLOSED_block     = 1ULL << 63; ///< Dummy block for indicating a closed airport.

/** A single location on an airport where aircraft can move to. */
struct AirportMovingData {
	int16_t x;           ///< x-coordinate of the destination.
	int16_t y;           ///< y-coordinate of the destination.
	uint16_t flag;       ///< special flags when moving towards the destination.
	Direction direction; ///< Direction to turn the aircraft after reaching the destination.
};

AirportMovingData RotateAirportMovingData(const AirportMovingData *orig, Direction rotation, uint num_tiles_x, uint num_tiles_y);

struct AirportFTAbuildup;

/** Finite sTate mAchine (FTA) of an airport. */
struct AirportFTAClass {
public:
	/** Bitmask of airport flags. */
	enum Flags {
		AIRPLANES   = 0x1,                     ///< Can planes land on this airport type?
		HELICOPTERS = 0x2,                     ///< Can helicopters land on this airport type?
		ALL         = AIRPLANES | HELICOPTERS, ///< Mask to check for both planes and helicopters.
		SHORT_STRIP = 0x4,                     ///< This airport has a short landing strip, dangerous for fast aircraft.
	};

	AirportFTAClass(
		const AirportMovingData *moving_data,
		const uint8_t *terminals,
		const uint8_t num_helipads,
		const uint8_t *entry_points,
		Flags flags,
		const AirportFTAbuildup *apFA,
		uint8_t delta_z
	);

	~AirportFTAClass();

	/**
	 * Get movement data at a position.
	 * @param position Element number to get movement data about.
	 * @return Pointer to the movement data.
	 */
	const AirportMovingData *MovingData(uint8_t position) const
	{
		assert(position < nofelements);
		return &moving_data[position];
	}

	const AirportMovingData *moving_data; ///< Movement data.
	struct AirportFTA *layout;            ///< state machine for airport
	const uint8_t *terminals;                ///< %Array with the number of terminal groups, followed by the number of terminals in each group.
	const uint8_t num_helipads;              ///< Number of helipads on this airport. When 0 helicopters will go to normal terminals.
	Flags flags;                          ///< Flags for this airport type.
	uint8_t nofelements;                     ///< number of positions the airport consists of
	const uint8_t *entry_points;             ///< when an airplane arrives at this airport, enter it at position entry_point, index depends on direction
	uint8_t delta_z;                         ///< Z adjustment for helicopter pads
};

DECLARE_ENUM_AS_BIT_SET(AirportFTAClass::Flags)


/** Internal structure used in openttd - Finite sTate mAchine --> FTA */
struct AirportFTA {
	AirportFTA *next;        ///< possible extra movement choices from this position
<<<<<<< HEAD
	uint64_t block;          ///< 64 bit blocks (st->airport.flags), should be enough for the most complex airports
	byte position;           ///< the position that an airplane is at
	byte next_position;      ///< next position from this position
	byte heading;            ///< heading (current orders), guiding an airplane to its target on an airport
=======
	uint64_t block;            ///< 64 bit blocks (st->airport.flags), should be enough for the most complex airports
	uint8_t position;           ///< the position that an airplane is at
	uint8_t next_position;      ///< next position from this position
	uint8_t heading;            ///< heading (current orders), guiding an airplane to its target on an airport
>>>>>>> 6c5a8f55
};

const AirportFTAClass *GetAirport(const uint8_t airport_type);
uint8_t GetVehiclePosOnBuild(TileIndex hangar_tile);

#endif /* AIRPORT_H */<|MERGE_RESOLUTION|>--- conflicted
+++ resolved
@@ -175,12 +175,12 @@
 
 	const AirportMovingData *moving_data; ///< Movement data.
 	struct AirportFTA *layout;            ///< state machine for airport
-	const uint8_t *terminals;                ///< %Array with the number of terminal groups, followed by the number of terminals in each group.
-	const uint8_t num_helipads;              ///< Number of helipads on this airport. When 0 helicopters will go to normal terminals.
+	const uint8_t *terminals;             ///< %Array with the number of terminal groups, followed by the number of terminals in each group.
+	const uint8_t num_helipads;           ///< Number of helipads on this airport. When 0 helicopters will go to normal terminals.
 	Flags flags;                          ///< Flags for this airport type.
-	uint8_t nofelements;                     ///< number of positions the airport consists of
-	const uint8_t *entry_points;             ///< when an airplane arrives at this airport, enter it at position entry_point, index depends on direction
-	uint8_t delta_z;                         ///< Z adjustment for helicopter pads
+	uint8_t nofelements;                  ///< number of positions the airport consists of
+	const uint8_t *entry_points;          ///< when an airplane arrives at this airport, enter it at position entry_point, index depends on direction
+	uint8_t delta_z;                      ///< Z adjustment for helicopter pads
 };
 
 DECLARE_ENUM_AS_BIT_SET(AirportFTAClass::Flags)
@@ -189,17 +189,10 @@
 /** Internal structure used in openttd - Finite sTate mAchine --> FTA */
 struct AirportFTA {
 	AirportFTA *next;        ///< possible extra movement choices from this position
-<<<<<<< HEAD
 	uint64_t block;          ///< 64 bit blocks (st->airport.flags), should be enough for the most complex airports
-	byte position;           ///< the position that an airplane is at
-	byte next_position;      ///< next position from this position
-	byte heading;            ///< heading (current orders), guiding an airplane to its target on an airport
-=======
-	uint64_t block;            ///< 64 bit blocks (st->airport.flags), should be enough for the most complex airports
-	uint8_t position;           ///< the position that an airplane is at
-	uint8_t next_position;      ///< next position from this position
-	uint8_t heading;            ///< heading (current orders), guiding an airplane to its target on an airport
->>>>>>> 6c5a8f55
+	uint8_t position;        ///< the position that an airplane is at
+	uint8_t next_position;   ///< next position from this position
+	uint8_t heading;         ///< heading (current orders), guiding an airplane to its target on an airport
 };
 
 const AirportFTAClass *GetAirport(const uint8_t airport_type);
