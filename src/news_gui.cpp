--- conflicted
+++ resolved
@@ -1142,11 +1142,7 @@
 
 			/* Months are off-by-one, so it's actually 8. Not using
 			 * month 12 because the 1 is usually less wide. */
-<<<<<<< HEAD
 			SetDParam(0, ConvertYMDToDate(ORIGINAL_MAX_YEAR, 7, 30));
-=======
-			SetDParam(0, TimerGameCalendar::ConvertYMDToDate(CalendarTime::ORIGINAL_MAX_YEAR, 7, 30));
->>>>>>> 30eba33f
 			this->date_width = GetStringBoundingBox(STR_JUST_DATE_TINY).width + WidgetDimensions::scaled.hsep_wide;
 
 			size->height = 4 * resize->height + WidgetDimensions::scaled.framerect.Vertical(); // At least 4 lines are visible.
