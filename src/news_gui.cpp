/*
 * This file is part of OpenTTD.
 * OpenTTD is free software; you can redistribute it and/or modify it under the terms of the GNU General Public License as published by the Free Software Foundation, version 2.
 * OpenTTD is distributed in the hope that it will be useful, but WITHOUT ANY WARRANTY; without even the implied warranty of MERCHANTABILITY or FITNESS FOR A PARTICULAR PURPOSE.
 * See the GNU General Public License for more details. You should have received a copy of the GNU General Public License along with OpenTTD. If not, see <http://www.gnu.org/licenses/>.
 */

/** @file news_gui.cpp GUI functions related to news messages. */

#include "stdafx.h"
#include "gui.h"
#include "viewport_func.h"
#include "strings_func.h"
#include "window_func.h"
#include "date_func.h"
#include "vehicle_base.h"
#include "vehicle_func.h"
#include "vehicle_gui.h"
#include "roadveh.h"
#include "station_base.h"
#include "industry.h"
#include "town.h"
#include "sound_func.h"
#include "string_func.h"
#include "statusbar_gui.h"
#include "company_manager_face.h"
#include "company_func.h"
#include "engine_base.h"
#include "engine_gui.h"
#include "core/geometry_func.hpp"
#include "command_func.h"
#include "company_base.h"
#include "settings_internal.h"
#include "guitimer_func.h"
#include "group_gui.h"
#include "zoom_func.h"

#include "widgets/news_widget.h"

#include "table/strings.h"

#include "safeguards.h"

static const uint MIN_NEWS_AMOUNT = 30; ///< preferred minimum amount of news messages.
static const uint MAX_NEWS_AMOUNT = 1U << 10; ///< Do not exceed this number of news messages.

static NewsContainer _news; ///< List of news, with newest items at the start.

/**
 * Forced news item.
 * Users can force an item by accessing the history or "last message".
 * If the message being shown was forced by the user, an iterater is stored
 * in _forced_news. Otherwise, \a _forced_news variable is the end of \a _news.
 */
static NewsIterator _forced_news = std::end(_news);

/** Current news item (last item shown regularly). */
static NewsIterator _current_news = std::end(_news);

/** Current status bar news item. */
static NewsIterator _statusbar_news = std::end(_news);

/**
 * Get pointer to the current status bar news item.
 * @return Pointer to the current status bar news item, or nullptr if there is none.
 */
const NewsItem *GetStatusbarNews()
{
	return (_statusbar_news == std::end(_news)) ? nullptr : &*_statusbar_news;
}

/**
 * Get read-only reference to all news items.
 * @return Read-only reference to all news items.
 */
const NewsContainer &GetNews()
{
	return _news;
}

/**
 * Get the position a news-reference is referencing.
 * @param reftype The type of reference.
 * @param ref     The reference.
 * @return A tile for the referenced object, or INVALID_TILE if none.
 */
static TileIndex GetReferenceTile(NewsReferenceType reftype, uint32_t ref)
{
	switch (reftype) {
		case NR_TILE:     return (TileIndex)ref;
		case NR_STATION:  return BaseStation::Get((StationID)ref)->xy;
		case NR_INDUSTRY: return Industry::Get((IndustryID)ref)->location.tile + TileDiffXY(1, 1);
		case NR_TOWN:     return Town::Get((TownID)ref)->xy;
		default:          return INVALID_TILE;
	}
}

/* Normal news items. */
static constexpr NWidgetPart _nested_normal_news_widgets[] = {
	NWidget(WWT_PANEL, COLOUR_WHITE, WID_N_PANEL),
		NWidget(NWID_HORIZONTAL), SetPadding(1, 1, 0, 1),
			NWidget(WWT_CLOSEBOX, COLOUR_WHITE, WID_N_CLOSEBOX), SetPadding(0, 0, 0, 1),
			NWidget(NWID_SPACER), SetFill(1, 0),
			NWidget(NWID_VERTICAL),
				NWidget(WWT_LABEL, COLOUR_WHITE, WID_N_DATE), SetDataTip(STR_JUST_DATE_LONG, STR_NULL), SetTextStyle(TC_BLACK, FS_SMALL),
				NWidget(NWID_SPACER), SetFill(0, 1),
			EndContainer(),
		EndContainer(),
		NWidget(WWT_EMPTY, COLOUR_WHITE, WID_N_MESSAGE), SetMinimalSize(428, 154), SetPadding(0, 5, 1, 5),
	EndContainer(),
};

static WindowDesc _normal_news_desc(__FILE__, __LINE__,
	WDP_MANUAL, nullptr, 0, 0,
	WC_NEWS_WINDOW, WC_NONE,
	0,
	std::begin(_nested_normal_news_widgets), std::end(_nested_normal_news_widgets)
);

/* New vehicles news items. */
static constexpr NWidgetPart _nested_vehicle_news_widgets[] = {
	NWidget(WWT_PANEL, COLOUR_WHITE, WID_N_PANEL),
		NWidget(NWID_HORIZONTAL), SetPadding(1, 1, 0, 1),
			NWidget(NWID_VERTICAL),
				NWidget(WWT_CLOSEBOX, COLOUR_WHITE, WID_N_CLOSEBOX), SetPadding(0, 0, 0, 1),
				NWidget(NWID_SPACER), SetFill(0, 1),
			EndContainer(),
			NWidget(WWT_LABEL, COLOUR_WHITE, WID_N_VEH_TITLE), SetFill(1, 1), SetMinimalSize(419, 55), SetDataTip(STR_EMPTY, STR_NULL),
		EndContainer(),
		NWidget(WWT_PANEL, COLOUR_WHITE, WID_N_VEH_BKGND), SetPadding(0, 25, 1, 25),
			NWidget(NWID_VERTICAL),
				NWidget(WWT_EMPTY, INVALID_COLOUR, WID_N_VEH_NAME), SetMinimalSize(369, 33), SetFill(1, 0),
				NWidget(WWT_EMPTY, INVALID_COLOUR, WID_N_VEH_SPR),  SetMinimalSize(369, 32), SetFill(1, 0),
				NWidget(WWT_EMPTY, INVALID_COLOUR, WID_N_VEH_INFO), SetMinimalSize(369, 46), SetFill(1, 0),
			EndContainer(),
		EndContainer(),
	EndContainer(),
};

static WindowDesc _vehicle_news_desc(__FILE__, __LINE__,
	WDP_MANUAL, nullptr, 0, 0,
	WC_NEWS_WINDOW, WC_NONE,
	0,
	std::begin(_nested_vehicle_news_widgets), std::end(_nested_vehicle_news_widgets)
);

/* Company news items. */
static constexpr NWidgetPart _nested_company_news_widgets[] = {
	NWidget(WWT_PANEL, COLOUR_WHITE, WID_N_PANEL),
		NWidget(NWID_HORIZONTAL), SetPadding(1, 1, 0, 1),
			NWidget(NWID_VERTICAL),
				NWidget(WWT_CLOSEBOX, COLOUR_WHITE, WID_N_CLOSEBOX), SetPadding(0, 0, 0, 1),
				NWidget(NWID_SPACER), SetFill(0, 1),
			EndContainer(),
			NWidget(WWT_LABEL, COLOUR_WHITE, WID_N_TITLE), SetFill(1, 1), SetMinimalSize(410, 20), SetDataTip(STR_EMPTY, STR_NULL),
		EndContainer(),
		NWidget(NWID_HORIZONTAL), SetPadding(0, 1, 1, 1),
			NWidget(NWID_VERTICAL),
				NWidget(WWT_EMPTY, COLOUR_WHITE, WID_N_MGR_FACE), SetMinimalSize(93, 119), SetPadding(2, 6, 2, 1),
				NWidget(WWT_EMPTY, COLOUR_WHITE, WID_N_MGR_NAME), SetMinimalSize(93, 24), SetPadding(0, 0, 0, 1),
				NWidget(NWID_SPACER), SetFill(0, 1),
			EndContainer(),
			NWidget(WWT_EMPTY, COLOUR_WHITE, WID_N_COMPANY_MSG), SetFill(1, 1), SetMinimalSize(328, 150),
		EndContainer(),
	EndContainer(),
};

static WindowDesc _company_news_desc(__FILE__, __LINE__,
	WDP_MANUAL, nullptr, 0, 0,
	WC_NEWS_WINDOW, WC_NONE,
	0,
	std::begin(_nested_company_news_widgets), std::end(_nested_company_news_widgets)
);

/* Thin news items. */
static constexpr NWidgetPart _nested_thin_news_widgets[] = {
	NWidget(WWT_PANEL, COLOUR_WHITE, WID_N_PANEL),
		NWidget(NWID_HORIZONTAL), SetPadding(1, 1, 0, 1),
			NWidget(WWT_CLOSEBOX, COLOUR_WHITE, WID_N_CLOSEBOX), SetPadding(0, 0, 0, 1),
			NWidget(NWID_SPACER), SetFill(1, 0),
			NWidget(NWID_VERTICAL),
				NWidget(WWT_LABEL, COLOUR_WHITE, WID_N_DATE), SetDataTip(STR_JUST_DATE_LONG, STR_NULL), SetTextStyle(TC_BLACK, FS_SMALL),
				NWidget(NWID_SPACER), SetFill(0, 1),
			EndContainer(),
		EndContainer(),
		NWidget(WWT_EMPTY, COLOUR_WHITE, WID_N_MESSAGE), SetMinimalSize(428, 48), SetFill(1, 0), SetPadding(0, 5, 0, 5),
		NWidget(NWID_VIEWPORT, INVALID_COLOUR, WID_N_VIEWPORT), SetMinimalSize(426, 70), SetPadding(1, 2, 2, 2),
	EndContainer(),
};

static WindowDesc _thin_news_desc(__FILE__, __LINE__,
	WDP_MANUAL, nullptr, 0, 0,
	WC_NEWS_WINDOW, WC_NONE,
	0,
	std::begin(_nested_thin_news_widgets), std::end(_nested_thin_news_widgets)
);

/* Small news items. */
static constexpr NWidgetPart _nested_small_news_widgets[] = {
	/* Caption + close box. The caption is no WWT_CAPTION as the window shall not be moveable and so on. */
	NWidget(NWID_HORIZONTAL),
		NWidget(WWT_CLOSEBOX, COLOUR_LIGHT_BLUE, WID_N_CLOSEBOX),
		NWidget(WWT_EMPTY, COLOUR_LIGHT_BLUE, WID_N_CAPTION), SetFill(1, 0),
		NWidget(WWT_TEXTBTN, COLOUR_LIGHT_BLUE, WID_N_SHOW_GROUP), SetMinimalSize(14, 11), SetResize(1, 0),
				SetDataTip(STR_NULL /* filled in later */, STR_NEWS_SHOW_VEHICLE_GROUP_TOOLTIP),
	EndContainer(),

	/* Main part */
	NWidget(WWT_PANEL, COLOUR_LIGHT_BLUE, WID_N_HEADLINE),
		NWidget(WWT_INSET, COLOUR_LIGHT_BLUE, WID_N_INSET), SetPadding(2, 2, 2, 2),
			NWidget(NWID_VIEWPORT, INVALID_COLOUR, WID_N_VIEWPORT), SetMinimalSize(274, 47), SetFill(1, 0),
		EndContainer(),
		NWidget(WWT_EMPTY, COLOUR_WHITE, WID_N_MESSAGE), SetMinimalSize(275, 20), SetFill(1, 0), SetPadding(0, 5, 0, 5),
	EndContainer(),
};

static WindowDesc _small_news_desc(__FILE__, __LINE__,
	WDP_MANUAL, nullptr, 0, 0,
	WC_NEWS_WINDOW, WC_NONE,
	0,
	std::begin(_nested_small_news_widgets), std::end(_nested_small_news_widgets)
);

/**
 * Window layouts for news items.
 */
static WindowDesc *_news_window_layout[] = {
	&_thin_news_desc,    ///< NF_THIN
	&_small_news_desc,   ///< NF_SMALL
	&_normal_news_desc,  ///< NF_NORMAL
	&_vehicle_news_desc, ///< NF_VEHICLE
	&_company_news_desc, ///< NF_COMPANY
};

WindowDesc *GetNewsWindowLayout(NewsFlag flags)
{
	uint layout = GB(flags, NFB_WINDOW_LAYOUT, NFB_WINDOW_LAYOUT_COUNT);
	assert(layout < lengthof(_news_window_layout));
	return _news_window_layout[layout];
}

/**
 * Per-NewsType data
 */
static NewsTypeData _news_type_data[] = {
	/*            name,                           age, sound,          */
	NewsTypeData("news_display.arrival_player",    60, SND_1D_APPLAUSE ),  ///< NT_ARRIVAL_COMPANY
	NewsTypeData("news_display.arrival_other",     60, SND_1D_APPLAUSE ),  ///< NT_ARRIVAL_OTHER
	NewsTypeData("news_display.accident",          90, SND_BEGIN       ),  ///< NT_ACCIDENT
	NewsTypeData("news_display.accident_other",    90, SND_BEGIN       ),  ///< NT_ACCIDENT_OTHER
	NewsTypeData("news_display.company_info",      60, SND_BEGIN       ),  ///< NT_COMPANY_INFO
	NewsTypeData("news_display.open",              90, SND_BEGIN       ),  ///< NT_INDUSTRY_OPEN
	NewsTypeData("news_display.close",             90, SND_BEGIN       ),  ///< NT_INDUSTRY_CLOSE
	NewsTypeData("news_display.economy",           30, SND_BEGIN       ),  ///< NT_ECONOMY
	NewsTypeData("news_display.production_player", 30, SND_BEGIN       ),  ///< NT_INDUSTRY_COMPANY
	NewsTypeData("news_display.production_other",  30, SND_BEGIN       ),  ///< NT_INDUSTRY_OTHER
	NewsTypeData("news_display.production_nobody", 30, SND_BEGIN       ),  ///< NT_INDUSTRY_NOBODY
	NewsTypeData("news_display.advice",           150, SND_BEGIN       ),  ///< NT_ADVICE
	NewsTypeData("news_display.new_vehicles",      30, SND_1E_NEW_ENGINE), ///< NT_NEW_VEHICLES
	NewsTypeData("news_display.acceptance",        90, SND_BEGIN       ),  ///< NT_ACCEPTANCE
	NewsTypeData("news_display.subsidies",        180, SND_BEGIN       ),  ///< NT_SUBSIDIES
	NewsTypeData("news_display.general",           60, SND_BEGIN       ),  ///< NT_GENERAL
};

static_assert(lengthof(_news_type_data) == NT_END);

/**
 * Return the news display option.
 * @return display options
 */
NewsDisplay NewsTypeData::GetDisplay() const
{
	const SettingDesc *sd = GetSettingFromName(this->name);
	assert(sd != nullptr && sd->IsIntSetting());
	return (NewsDisplay)sd->AsIntSetting()->Read(nullptr);
}

/** Window class displaying a news item. */
struct NewsWindow : Window {
	uint16_t chat_height;   ///< Height of the chat window.
	uint16_t status_height; ///< Height of the status bar window
	const NewsItem *ni;   ///< News item to display.
	static int duration;  ///< Remaining time for showing the current news message (may only be access while a news item is displayed).

	static const uint TIMER_INTERVAL = 210; ///< Scrolling interval, scaled by line text line height. This value chosen to maintain the 15ms at normal zoom.
	GUITimer timer;

	NewsWindow(WindowDesc *desc, const NewsItem *ni) : Window(desc), ni(ni)
	{
		NewsWindow::duration = 16650;
		const Window *w = FindWindowByClass(WC_SEND_NETWORK_MSG);
		this->chat_height = (w != nullptr) ? w->height : 0;
		this->status_height = FindWindowById(WC_STATUS_BAR, 0)->height;

		this->flags |= WF_DISABLE_VP_SCROLL;

		this->CreateNestedTree();

		/* For company news with a face we have a separate headline in param[0] */
		if (desc == &_company_news_desc) this->GetWidget<NWidgetCore>(WID_N_TITLE)->widget_data = this->ni->params[0].data;

		NWidgetCore *nwid = this->GetWidget<NWidgetCore>(WID_N_SHOW_GROUP);
		if (ni->reftype1 == NR_VEHICLE && nwid != nullptr) {
			const Vehicle *v = Vehicle::Get(ni->ref1);
			switch (v->type) {
				case VEH_TRAIN:
					nwid->widget_data = STR_TRAIN;
					break;
				case VEH_ROAD:
					nwid->widget_data = RoadVehicle::From(v)->IsBus() ? STR_BUS : STR_LORRY;
					break;
				case VEH_SHIP:
					nwid->widget_data = STR_SHIP;
					break;
				case VEH_AIRCRAFT:
					nwid->widget_data = STR_PLANE;
					break;
				default:
					break; // Do nothing
			}
		}

		this->FinishInitNested(0);

		/* Initialize viewport if it exists. */
		NWidgetViewport *nvp = this->GetWidget<NWidgetViewport>(WID_N_VIEWPORT);
		if (nvp != nullptr) {
			nvp->InitializeViewport(this, ni->reftype1 == NR_VEHICLE ? 0x80000000 | ni->ref1 : GetReferenceTile(ni->reftype1, ni->ref1), ScaleZoomGUI(ZOOM_LVL_NEWS));
			if (this->ni->flags & NF_NO_TRANSPARENT) nvp->disp_flags |= ND_NO_TRANSPARENCY;
			if ((this->ni->flags & NF_INCOLOUR) == 0) {
				nvp->disp_flags |= ND_SHADE_GREY;
			} else if (this->ni->flags & NF_SHADE) {
				nvp->disp_flags |= ND_SHADE_DIMMED;
			}
		}

		PositionNewsMessage(this);
	}

	void OnInit() override
	{
		this->timer.SetInterval(TIMER_INTERVAL / GetCharacterHeight(FS_NORMAL));
	}

	void DrawNewsBorder(const Rect &r) const
	{
		Rect ir = r.Shrink(WidgetDimensions::scaled.bevel);
		GfxFillRect(ir, PC_WHITE);

		ir = ir.Expand(1);
		GfxFillRect( r.left,   r.top,    ir.left,   r.bottom, PC_BLACK);
		GfxFillRect(ir.right,  r.top,     r.right,  r.bottom, PC_BLACK);
		GfxFillRect( r.left,   r.top,     r.right, ir.top,    PC_BLACK);
		GfxFillRect( r.left,  ir.bottom,  r.right,  r.bottom, PC_BLACK);
	}

	Point OnInitialPosition(int16_t sm_width, int16_t sm_height, int window_number) override
	{
		Point pt = { 0, _screen.height };
		return pt;
	}

	void UpdateWidgetSize(WidgetID widget, Dimension *size, [[maybe_unused]] const Dimension &padding, [[maybe_unused]] Dimension *fill, [[maybe_unused]] Dimension *resize) override
	{
		StringID str = STR_NULL;
		switch (widget) {
			case WID_N_CAPTION: {
				/* Caption is not a real caption (so that the window cannot be moved)
				 * thus it doesn't get the default sizing of a caption. */
				Dimension d2 = GetStringBoundingBox(STR_NEWS_MESSAGE_CAPTION);
				d2.height += WidgetDimensions::scaled.captiontext.Vertical();
				*size = maxdim(*size, d2);
				return;
			}

			case WID_N_MGR_FACE:
				*size = maxdim(*size, GetScaledSpriteSize(SPR_GRADIENT));
				break;

			case WID_N_MGR_NAME:
				SetDParamStr(0, static_cast<const CompanyNewsInformation *>(this->ni->data.get())->president_name);
				str = STR_JUST_RAW_STRING;
				break;

			case WID_N_MESSAGE:
				CopyInDParam(this->ni->params);
				str = this->ni->string_id;
				break;

			case WID_N_COMPANY_MSG:
				str = this->GetCompanyMessageString();
				break;

			case WID_N_VEH_NAME:
			case WID_N_VEH_TITLE:
				str = this->GetNewVehicleMessageString(widget);
				break;

			case WID_N_VEH_INFO: {
				assert(this->ni->reftype1 == NR_ENGINE);
				EngineID engine = this->ni->ref1;
				str = GetEngineInfoString(engine);
				break;
			}

			case WID_N_SHOW_GROUP:
				if (this->ni->reftype1 == NR_VEHICLE) {
					Dimension d2 = GetStringBoundingBox(this->GetWidget<NWidgetCore>(WID_N_SHOW_GROUP)->widget_data);
					d2.height += WidgetDimensions::scaled.captiontext.Vertical();
					d2.width += WidgetDimensions::scaled.captiontext.Horizontal();
					*size = d2;
				} else {
					/* Hide 'Show group window' button if this news is not about a vehicle. */
					size->width = 0;
					size->height = 0;
					resize->width = 0;
					resize->height = 0;
					fill->width = 0;
					fill->height = 0;
				}
				return;

			default:
				return; // Do nothing
		}

		/* Update minimal size with length of the multi-line string. */
		Dimension d = *size;
		d.width = (d.width >= padding.width) ? d.width - padding.width : 0;
		d.height = (d.height >= padding.height) ? d.height - padding.height : 0;
		d = GetStringMultiLineBoundingBox(str, d);
		d.width += padding.width;
		d.height += padding.height;
		*size = maxdim(*size, d);
	}

	void SetStringParameters(WidgetID widget) const override
	{
		if (widget == WID_N_DATE) SetDParam(0, this->ni->date);
	}

	void DrawWidget(const Rect &r, WidgetID widget) const override
	{
		switch (widget) {
			case WID_N_CAPTION:
				DrawCaption(r, COLOUR_LIGHT_BLUE, this->owner, TC_FROMSTRING, STR_NEWS_MESSAGE_CAPTION, SA_CENTER, FS_NORMAL);
				break;

			case WID_N_PANEL:
				this->DrawNewsBorder(r);
				break;

			case WID_N_MESSAGE:
				CopyInDParam(this->ni->params);
				DrawStringMultiLine(r.left, r.right, r.top, r.bottom, this->ni->string_id, TC_FROMSTRING, SA_CENTER);
				break;

			case WID_N_MGR_FACE: {
				const CompanyNewsInformation *cni = static_cast<const CompanyNewsInformation*>(this->ni->data.get());
				DrawCompanyManagerFace(cni->face, cni->colour, r);
				GfxFillRect(r.left, r.top, r.right, r.bottom, PALETTE_NEWSPAPER, FILLRECT_RECOLOUR);
				break;
			}
			case WID_N_MGR_NAME: {
				const CompanyNewsInformation *cni = static_cast<const CompanyNewsInformation*>(this->ni->data.get());
				SetDParamStr(0, cni->president_name);
				DrawStringMultiLine(r.left, r.right, r.top, r.bottom, STR_JUST_RAW_STRING, TC_FROMSTRING, SA_CENTER);
				break;
			}
			case WID_N_COMPANY_MSG:
				DrawStringMultiLine(r.left, r.right, r.top, r.bottom, this->GetCompanyMessageString(), TC_FROMSTRING, SA_CENTER);
				break;

			case WID_N_VEH_BKGND:
				GfxFillRect(r.left, r.top, r.right, r.bottom, PC_GREY);
				break;

			case WID_N_VEH_NAME:
			case WID_N_VEH_TITLE:
				DrawStringMultiLine(r.left, r.right, r.top, r.bottom, this->GetNewVehicleMessageString(widget), TC_FROMSTRING, SA_CENTER);
				break;

			case WID_N_VEH_SPR: {
				assert(this->ni->reftype1 == NR_ENGINE);
				EngineID engine = this->ni->ref1;
				DrawVehicleEngine(r.left, r.right, CenterBounds(r.left, r.right, 0), CenterBounds(r.top, r.bottom, 0), engine, GetEnginePalette(engine, _local_company), EIT_PREVIEW);
				GfxFillRect(r.left, r.top, r.right, r.bottom, PALETTE_NEWSPAPER, FILLRECT_RECOLOUR);
				break;
			}
			case WID_N_VEH_INFO: {
				assert(this->ni->reftype1 == NR_ENGINE);
				EngineID engine = this->ni->ref1;
				DrawStringMultiLine(r.left, r.right, r.top, r.bottom, GetEngineInfoString(engine), TC_FROMSTRING, SA_CENTER);
				break;
			}
		}
	}

	void OnClick([[maybe_unused]] Point pt, WidgetID widget, [[maybe_unused]] int click_count) override
	{
		switch (widget) {
			case WID_N_CLOSEBOX:
				NewsWindow::duration = 0;
				this->Close();
				_forced_news = std::end(_news);
				break;

			case WID_N_CAPTION:
				if (this->ni->reftype1 == NR_VEHICLE) {
					const Vehicle *v = Vehicle::Get(this->ni->ref1);
					ShowVehicleViewWindow(v);
				}
				break;

			case WID_N_VIEWPORT:
				break; // Ignore clicks

			case WID_N_SHOW_GROUP:
				if (this->ni->reftype1 == NR_VEHICLE) {
					const Vehicle *v = Vehicle::Get(this->ni->ref1);
					ShowCompanyGroupForVehicle(v);
				}
				break;
			default:
				if (this->ni->reftype1 == NR_VEHICLE) {
					const Vehicle *v = Vehicle::Get(this->ni->ref1);
					ScrollMainWindowTo(v->x_pos, v->y_pos, v->z_pos);
				} else {
					TileIndex tile1 = GetReferenceTile(this->ni->reftype1, this->ni->ref1);
					TileIndex tile2 = GetReferenceTile(this->ni->reftype2, this->ni->ref2);
					if (_ctrl_pressed) {
						if (tile1 != INVALID_TILE) ShowExtraViewportWindow(tile1);
						if (tile2 != INVALID_TILE) ShowExtraViewportWindow(tile2);
					} else {
						if ((tile1 == INVALID_TILE || !ScrollMainWindowToTile(tile1)) && tile2 != INVALID_TILE) {
							ScrollMainWindowToTile(tile2);
						}
					}
				}
				break;
		}
	}

	void OnResize() override
	{
		if (this->viewport != nullptr) {
			NWidgetViewport *nvp = this->GetWidget<NWidgetViewport>(WID_N_VIEWPORT);
			nvp->UpdateViewportCoordinates(this);

			if (ni->reftype1 != NR_VEHICLE) {
				ScrollWindowToTile(GetReferenceTile(ni->reftype1, ni->ref1), this, true); // Re-center viewport.
			}
		}
	}

	/**
	 * Some data on this window has become invalid.
	 * @param data Information about the changed data.
	 * @param gui_scope Whether the call is done from GUI scope. You may not do everything when not in GUI scope. See #InvalidateWindowData() for details.
	 */
	void OnInvalidateData([[maybe_unused]] int data = 0, [[maybe_unused]] bool gui_scope = true) override
	{
		if (!gui_scope) return;
		/* The chatbar has notified us that is was either created or closed */
		int newtop = this->top + this->chat_height - data;
		this->chat_height = data;
		this->SetWindowTop(newtop);
	}

	void OnRealtimeTick([[maybe_unused]] uint delta_ms) override
	{
		int count = this->timer.CountElapsed(delta_ms);
		if (count > 0) {
			/* Scroll up newsmessages from the bottom */
			int newtop = std::max(this->top - 2 * count, _screen.height - this->height - this->status_height - this->chat_height);
			this->SetWindowTop(newtop);
		}

		/* Decrement the news timer. We don't need to action an elapsed event here,
		 * so no need to use TimerElapsed(). */
		if (NewsWindow::duration > 0) NewsWindow::duration -= delta_ms;
	}

private:
	/**
	 * Moves the window to a new #top coordinate. Makes screen dirty where needed.
	 * @param newtop new top coordinate
	 */
	void SetWindowTop(int newtop)
	{
		if (this->top == newtop) return;

		int mintop = std::min(newtop, this->top);
		int maxtop = std::max(newtop, this->top);
		this->top = newtop;
		if (this->viewport != nullptr) {
			NWidgetViewport *nvp = this->GetWidget<NWidgetViewport>(WID_N_VIEWPORT);
			nvp->UpdateViewportCoordinates(this);
		}

		SetDirtyBlocks(this->left, mintop, this->left + this->width, maxtop + this->height);
	}

	StringID GetCompanyMessageString() const
	{
		/* Company news with a face have a separate headline, so the normal message is shifted by two params */
		CopyInDParam(std::span(this->ni->params.data() + 2, this->ni->params.size() - 2));
		return this->ni->params[1].data;
	}

	StringID GetNewVehicleMessageString(WidgetID widget) const
	{
		assert(this->ni->reftype1 == NR_ENGINE);
		EngineID engine = this->ni->ref1;

		switch (widget) {
			case WID_N_VEH_TITLE:
				SetDParam(0, GetEngineCategoryName(engine));
				return STR_NEWS_NEW_VEHICLE_NOW_AVAILABLE;

			case WID_N_VEH_NAME:
				SetDParam(0, PackEngineNameDParam(engine, EngineNameContext::PreviewNews));
				return STR_NEWS_NEW_VEHICLE_TYPE;

			default:
				NOT_REACHED();
		}
	}
};

/* static */ int NewsWindow::duration = 0; // Instance creation.

/** Open up an own newspaper window for the news item */
static void ShowNewspaper(const NewsItem *ni)
{
	SoundFx sound = _news_type_data[ni->type].sound;
	if (sound != 0 && _settings_client.sound.news_full) SndPlayFx(sound);

	new NewsWindow(GetNewsWindowLayout(ni->flags), ni);
}

/** Show news item in the ticker */
static void ShowTicker(NewsIterator ni)
{
	if (_settings_client.sound.news_ticker) SndPlayFx(SND_16_NEWS_TICKER);

	_statusbar_news = ni;
	InvalidateWindowData(WC_STATUS_BAR, 0, SBI_SHOW_TICKER);
}

/** Initialize the news-items data structures */
void InitNewsItemStructs()
{
	_news.clear();
	_forced_news = std::end(_news);
	_current_news = std::end(_news);
	_statusbar_news = std::end(_news);
	NewsWindow::duration = 0;
}

/**
 * Are we ready to show another ticker item?
 * Only if nothing is in the newsticker is displayed
 */
static bool ReadyForNextTickerItem()
{
	const NewsItem *ni = GetStatusbarNews();
	if (ni == nullptr) return true;

	/* Ticker message
	 * Check if the status bar message is still being displayed? */
	return !IsNewsTickerShown();
}

/**
 * Are we ready to show another news item?
 * Only if no newspaper is displayed
 */
static bool ReadyForNextNewsItem()
{
	if (_forced_news == std::end(_news) && _current_news == std::end(_news)) return true;

	/* neither newsticker nor newspaper are running */
	return (NewsWindow::duration <= 0 || FindWindowById(WC_NEWS_WINDOW, 0) == nullptr);
}

/** Move to the next ticker item */
static void MoveToNextTickerItem()
{
	assert(!std::empty(_news));

	/* There is no status bar, so no reason to show news;
	 * especially important with the end game screen when
	 * there is no status bar but possible news. */
	if (FindWindowById(WC_STATUS_BAR, 0) == nullptr) return;

	/* if we're not at the latest item, then move on */
	while (_statusbar_news != std::begin(_news)) {
		--_statusbar_news;
		const NewsType type = _statusbar_news->type;

		/* check the date, don't show too old items */
<<<<<<< HEAD
		if (_scaled_tick_counter - ni->creation_tick > _news_type_data[type].age * DAY_TICKS) continue;
=======
		if (TimerGameEconomy::date - _news_type_data[type].age > _statusbar_news->economy_date) continue;
>>>>>>> 97bea563

		switch (_news_type_data[type].GetDisplay()) {
			default: NOT_REACHED();
			case ND_OFF: // Off - show nothing only a small reminder in the status bar
				InvalidateWindowData(WC_STATUS_BAR, 0, SBI_SHOW_REMINDER);
				return;

			case ND_SUMMARY: // Summary - show ticker
				ShowTicker(_statusbar_news);
				return;

			case ND_FULL: // Full - show newspaper, skipped here
				break;;
		}
	}
}

/** Move to the next news item */
static void MoveToNextNewsItem()
{
	assert(!std::empty(_news));

	/* There is no status bar, so no reason to show news;
	 * especially important with the end game screen when
	 * there is no status bar but possible news. */
	if (FindWindowById(WC_STATUS_BAR, 0) == nullptr) return;

	CloseWindowById(WC_NEWS_WINDOW, 0); // close the newspapers window if shown
	_forced_news = std::end(_news);

	/* if we're not at the latest item, then move on */
	while (_current_news != std::begin(_news)) {
		--_current_news;
		const NewsType type = _current_news->type;

		/* check the date, don't show too old items */
<<<<<<< HEAD
		if (_scaled_tick_counter - ni->creation_tick > _news_type_data[type].age * DAY_TICKS) continue;
=======
		if (TimerGameEconomy::date - _news_type_data[type].age > _current_news->economy_date) continue;
>>>>>>> 97bea563

		switch (_news_type_data[type].GetDisplay()) {
			default: NOT_REACHED();
			case ND_OFF: // Off - show nothing only a small reminder in the status bar, skipped here
				break;

			case ND_SUMMARY: // Summary - show ticker, skipped here
				break;;

			case ND_FULL: // Full - show newspaper
				ShowNewspaper(&*_current_news);
				return;
		}
	}
}

/** Delete a news item from the queue */
static std::list<NewsItem>::iterator DeleteNewsItem(std::list<NewsItem>::iterator ni)
{
	if (_forced_news == ni || _current_news == ni) {
		/* When we're the current news, go to the previous item first;
		 * we just possibly made that the last news item. */
		if (_current_news == ni) _current_news = (_current_news == std::begin(_news)) ? std::end(_news) : std::prev(_current_news);

		/* About to remove the currently forced item (shown as newspapers) ||
		 * about to remove the currently displayed item (newspapers) */
		MoveToNextNewsItem();
	}

	if (_statusbar_news == ni) {
		/* When we're the current news, go to the previous item first;
		 * we just possibly made that the last news item. */
		 if (_statusbar_news == ni) _statusbar_news = (_statusbar_news == std::begin(_news)) ? std::end(_news) : std::prev(_statusbar_news);

		/* About to remove the currently displayed item (ticker, or just a reminder) */
		InvalidateWindowData(WC_STATUS_BAR, 0, SBI_NEWS_DELETED); // invalidate the statusbar
		MoveToNextTickerItem();
	}

	/* Delete the news from the news queue. */
	return _news.erase(ni);
}

/**
 * Create a new newsitem to be shown.
 * @param string_id String to display.
 * @param type      The type of news.
 * @param flags     Flags related to how to display the news.
 * @param reftype1  Type of ref1.
 * @param ref1      Reference 1 to some object: Used for a possible viewport, scrolling after clicking on the news, and for deleting the news when the object is deleted.
 * @param reftype2  Type of ref2.
 * @param ref2      Reference 2 to some object: Used for scrolling after clicking on the news, and for deleting the news when the object is deleted.
 * @param data      Pointer to data that must be released once the news message is cleared.
 *
 * @see NewsSubtype
 */
NewsItem::NewsItem(StringID string_id, NewsType type, NewsFlag flags, NewsReferenceType reftype1, uint32_t ref1, NewsReferenceType reftype2, uint32_t ref2, const NewsAllocatedData *data) :
	string_id(string_id), date(CalTime::CurDate()), creation_tick(_scaled_tick_counter), type(type), flags(flags), reftype1(reftype1), reftype2(reftype2), ref1(ref1), ref2(ref2), data(data)
{
	/* show this news message in colour? */
	if (CalTime::CurYear() >= _settings_client.gui.coloured_news_year) this->flags |= NF_INCOLOUR;
	CopyOutDParam(this->params, 10);
}

/**
 * Add a new newsitem to be shown.
 * @param string String to display
 * @param type news category
 * @param flags display flags for the news
 * @param reftype1 Type of ref1
 * @param ref1     Reference 1 to some object: Used for a possible viewport, scrolling after clicking on the news, and for deleting the news when the object is deleted.
 * @param reftype2 Type of ref2
 * @param ref2     Reference 2 to some object: Used for scrolling after clicking on the news, and for deleting the news when the object is deleted.
 * @param data     Pointer to data that must be released once the news message is cleared.
 *
 * @see NewsSubtype
 */
void AddNewsItem(StringID string, NewsType type, NewsFlag flags, NewsReferenceType reftype1, uint32_t ref1, NewsReferenceType reftype2, uint32_t ref2, const NewsAllocatedData *data)
{
	if (_game_mode == GM_MENU) return;

	/* Create new news item node */
	_news.emplace_front(string, type, flags, reftype1, ref1, reftype2, ref2, data);

	/* Keep the number of stored news items to a managable number */
	if (std::size(_news) > MAX_NEWS_AMOUNT) {
		DeleteNewsItem(std::prev(std::end(_news)));
	}

	InvalidateWindowData(WC_MESSAGE_HISTORY, 0);
}

/**
 * Create a new custom news item.
 * @param tile unused
 * @param flags type of operation
 * @param p1 various bitstuffed elements
 * - p1 = (bit  0 -  7) - NewsType of the message.
 * - p1 = (bit  8 - 15) - NewsReferenceType of first reference.
 * - p1 = (bit 16 - 23) - Company this news message is for.
 * @param p2 First reference of the news message.
 * @param text The text of the news message.
 * @return the cost of this operation or an error
 */
CommandCost CmdCustomNewsItem(TileIndex tile, DoCommandFlag flags, uint32_t p1, uint32_t p2, const char *text)
{
	if (_current_company != OWNER_DEITY) return CMD_ERROR;

	NewsType type = (NewsType)GB(p1, 0, 8);
	NewsReferenceType reftype1 = (NewsReferenceType)GB(p1, 8, 8);
	CompanyID company = (CompanyID)GB(p1, 16, 8);

	if (company != INVALID_OWNER && !Company::IsValidID(company)) return CMD_ERROR;
	if (type >= NT_END) return CMD_ERROR;
	if (StrEmpty(text)) return CMD_ERROR;

	switch (reftype1) {
		case NR_NONE: break;
		case NR_TILE:
			if (!IsValidTile(p2)) return CMD_ERROR;
			break;

		case NR_VEHICLE:
			if (!Vehicle::IsValidID(p2)) return CMD_ERROR;
			break;

		case NR_STATION:
			if (!Station::IsValidID(p2)) return CMD_ERROR;
			break;

		case NR_INDUSTRY:
			if (!Industry::IsValidID(p2)) return CMD_ERROR;
			break;

		case NR_TOWN:
			if (!Town::IsValidID(p2)) return CMD_ERROR;
			break;

		case NR_ENGINE:
			if (!Engine::IsValidID(p2)) return CMD_ERROR;
			break;

		default: return CMD_ERROR;
	}

	if (company != INVALID_OWNER && company != _local_company) return CommandCost();

	if (flags & DC_EXEC) {
		NewsStringData *news = new NewsStringData(text);
		SetDParamStr(0, news->string);
		AddNewsItem(STR_NEWS_CUSTOM_ITEM, type, NF_NORMAL, reftype1, p2, NR_NONE, UINT32_MAX, news);
	}

	return CommandCost();
}

/**
 * Delete news items by predicate, and invalidate the message history if necessary.
 * @tparam Tmin Stop if the number of news items remaining reaches \a min items.
 * @tparam Tpredicate Condition for a news item to be deleted.
 */
template <size_t Tmin = 0, class Tpredicate>
void DeleteNews(Tpredicate predicate)
{
	bool dirty = false;
	for (auto it = std::rbegin(_news); it != std::rend(_news); /* nothing */) {
		if constexpr (Tmin > 0) {
			if (std::size(_news) <= Tmin) break;
		}
		if (predicate(*it)) {
			it = std::make_reverse_iterator(DeleteNewsItem(std::prev(it.base())));
			dirty = true;
		} else {
			++it;
		}
	}
	if (dirty) InvalidateWindowData(WC_MESSAGE_HISTORY, 0);
}

/**
 * Delete a news item type about a vehicle.
 * When the news item type is INVALID_STRING_ID all news about the vehicle gets deleted.
 * @param vid  The vehicle to remove the news for.
 * @param news The news type to remove.
 */
void DeleteVehicleNews(VehicleID vid, StringID news)
{
	DeleteNews([&](const auto &ni) {
		return ((ni.reftype1 == NR_VEHICLE && ni.ref1 == vid) || (ni.reftype2 == NR_VEHICLE && ni.ref2 == vid)) && (news == INVALID_STRING_ID || ni.string_id == news);
	});
}

/**
 * Remove news regarding given station so there are no 'unknown station now accepts Mail'
 * or 'First train arrived at unknown station' news items.
 * @param sid station to remove news about
 */
void DeleteStationNews(StationID sid)
{
	DeleteNews([&](const auto &ni) {
		return (ni.reftype1 == NR_STATION && ni.ref1 == sid) || (ni.reftype2 == NR_STATION && ni.ref2 == sid);
	});
}

/**
 * Remove news regarding given industry
 * @param iid industry to remove news about
 */
void DeleteIndustryNews(IndustryID iid)
{
	DeleteNews([&](const auto &ni) {
		return (ni.reftype1 == NR_INDUSTRY && ni.ref1 == iid) || (ni.reftype2 == NR_INDUSTRY && ni.ref2 == iid);
	});
}

/**
 * Remove engine announcements for invalid engines.
 */
void DeleteInvalidEngineNews()
{
	DeleteNews([](const auto &ni) {
		return (ni.reftype1 == NR_ENGINE && (!Engine::IsValidID(ni.ref1) || !Engine::Get(ni.ref1)->IsEnabled())) ||
				(ni.reftype2 == NR_ENGINE && (!Engine::IsValidID(ni.ref2) || !Engine::Get(ni.ref2)->IsEnabled()));
	});
}

static void RemoveOldNewsItems()
{
<<<<<<< HEAD
	NewsItem *next;
	for (NewsItem *cur = _oldest_news; _total_news > MIN_NEWS_AMOUNT && cur != nullptr; cur = next) {
		next = cur->next;
		if (_scaled_tick_counter - cur->creation_tick > (uint)(_news_type_data[cur->type].age * _settings_client.gui.news_message_timeout * DAY_TICKS)) DeleteNewsItem(cur);
	}
=======
	DeleteNews<MIN_NEWS_AMOUNT>([](const auto &ni) {
		return TimerGameEconomy::date - _news_type_data[ni.type].age * _settings_client.gui.news_message_timeout > ni.economy_date;
	});
>>>>>>> 97bea563
}

/**
 * Report a change in vehicle IDs (due to autoreplace) to affected vehicle news.
 * @note Viewports of currently displayed news is changed via #ChangeVehicleViewports
 * @param from_index the old vehicle ID
 * @param to_index the new vehicle ID
 */
void ChangeVehicleNews(VehicleID from_index, VehicleID to_index)
{
	for (auto &ni : _news) {
		if (ni.reftype1 == NR_VEHICLE && ni.ref1 == from_index) ni.ref1 = to_index;
		if (ni.reftype2 == NR_VEHICLE && ni.ref2 == from_index) ni.ref2 = to_index;
		if (ni.flags & NF_VEHICLE_PARAM0 && ni.params[0].data == from_index) ni.params[0] = to_index;
	}
}

void NewsLoop()
{
	/* no news item yet */
	if (std::empty(_news)) return;

	static uint8_t _last_clean_month = 0;

	if (_last_clean_month != EconTime::CurMonth()) {
		RemoveOldNewsItems();
		_last_clean_month = EconTime::CurMonth();
	}

	if (ReadyForNextTickerItem()) MoveToNextTickerItem();
	if (ReadyForNextNewsItem()) MoveToNextNewsItem();
}

/** Do a forced show of a specific message */
static void ShowNewsMessage(NewsIterator ni)
{
	assert(!std::empty(_news));

	/* Delete the news window */
	CloseWindowById(WC_NEWS_WINDOW, 0);

	/* setup forced news item */
	_forced_news = ni;

	if (_forced_news != std::end(_news)) {
		CloseWindowById(WC_NEWS_WINDOW, 0);
		ShowNewspaper(&*ni);
	}
}

/**
 * Close active news message window
 * @return true if a window was closed.
 */
bool HideActiveNewsMessage()
{
	NewsWindow *w = (NewsWindow*)FindWindowById(WC_NEWS_WINDOW, 0);
	if (w == nullptr) return false;
	w->Close();
	return true;
}

/** Show previous news item */
void ShowLastNewsMessage()
{
	if (std::empty(_news)) return;

	NewsIterator ni;
	if (_forced_news == std::end(_news)) {
		/* Not forced any news yet, show the current one, unless a news window is
		 * open (which can only be the current one), then show the previous item */
		if (_current_news == std::end(_news)) {
			/* No news were shown yet resp. the last shown one was already deleted.
			 * Treat this as if _forced_news reached the oldest news; so, wrap around and start anew with the latest. */
			ni = std::begin(_news);
		} else {
			const Window *w = FindWindowById(WC_NEWS_WINDOW, 0);
			ni = (w == nullptr || (std::next(_current_news) == std::end(_news))) ? _current_news : std::next(_current_news);
		}
	} else if (std::next(_forced_news) == std::end(_news)) {
		/* We have reached the oldest news, start anew with the latest */
		ni = std::begin(_news);
	} else {
		/* 'Scrolling' through news history show each one in turn */
		ni = std::next(_forced_news);
	}
	bool wrap = false;
	for (;;) {
		if (_news_type_data[ni->type].GetDisplay() != ND_OFF) {
			ShowNewsMessage(ni);
			break;
		}

		++ni;
		if (ni == std::end(_news)) {
			if (wrap) break;
			/* We have reached the oldest news, start anew with the latest */
			ni = std::begin(_news);
			wrap = true;
		}
	}
}


/**
 * Draw an unformatted news message truncated to a maximum length. If
 * length exceeds maximum length it will be postfixed by '...'
 * @param left  the left most location for the string
 * @param right the right most location for the string
 * @param y position of the string
 * @param colour the colour the string will be shown in
 * @param *ni NewsItem being printed
 */
static void DrawNewsString(uint left, uint right, int y, TextColour colour, const NewsItem *ni)
{
	CopyInDParam(ni->params);

	/* Get the string, replaces newlines with spaces and remove control codes from the string. */
	std::string message = StrMakeValid(GetString(ni->string_id), SVS_REPLACE_TAB_CR_NL_WITH_SPACE);

	/* Truncate and show string; postfixed by '...' if necessary */
	DrawString(left, right, y, message, colour);
}

struct MessageHistoryWindow : Window {
	int line_height; /// < Height of a single line in the news history window including spacing.
	int date_width;  /// < Width needed for the date part.

	Scrollbar *vscroll;

	MessageHistoryWindow(WindowDesc *desc) : Window(desc)
	{
		this->CreateNestedTree();
		this->vscroll = this->GetScrollbar(WID_MH_SCROLLBAR);
		this->FinishInitNested(); // Initializes 'this->line_height' and 'this->date_width'.
		this->OnInvalidateData(0);
	}

	void UpdateWidgetSize(WidgetID widget, Dimension *size, [[maybe_unused]] const Dimension &padding, [[maybe_unused]] Dimension *fill, [[maybe_unused]] Dimension *resize) override
	{
		if (widget == WID_MH_BACKGROUND) {
			this->line_height = GetCharacterHeight(FS_NORMAL) + WidgetDimensions::scaled.vsep_normal;
			resize->height = this->line_height;

			/* Months are off-by-one, so it's actually 8. Not using
			 * month 12 because the 1 is usually less wide. */
			SetDParam(0, CalTime::ConvertYMDToDate(CalTime::ORIGINAL_MAX_YEAR, 7, 30));
			this->date_width = GetStringBoundingBox(STR_JUST_DATE_TINY).width + WidgetDimensions::scaled.hsep_wide;

			size->height = 4 * resize->height + WidgetDimensions::scaled.framerect.Vertical(); // At least 4 lines are visible.
			size->width = std::max(200u, size->width); // At least 200 pixels wide.
		}
	}

	void DrawWidget(const Rect &r, WidgetID widget) const override
	{
		if (widget != WID_MH_BACKGROUND || std::empty(_news)) return;

		/* Fill the widget with news items. */
		bool rtl = _current_text_dir == TD_RTL;
		Rect news = r.Shrink(WidgetDimensions::scaled.framerect).Indent(this->date_width + WidgetDimensions::scaled.hsep_wide, rtl);
		Rect date = r.Shrink(WidgetDimensions::scaled.framerect).WithWidth(this->date_width, rtl);
		int y = news.top;

		auto [first, last] = this->vscroll->GetVisibleRangeIterators(_news);
		for (auto ni = first; ni != last; ++ni) {
			SetDParam(0, ni->date);
			DrawString(date.left, date.right, y, STR_JUST_DATE_TINY, TC_WHITE);

			DrawNewsString(news.left, news.right, y, TC_WHITE, &*ni);
			y += this->line_height;
		}
	}

	/**
	 * Some data on this window has become invalid.
	 * @param data Information about the changed data.
	 * @param gui_scope Whether the call is done from GUI scope. You may not do everything when not in GUI scope. See #InvalidateWindowData() for details.
	 */
	void OnInvalidateData([[maybe_unused]] int data = 0, [[maybe_unused]] bool gui_scope = true) override
	{
		if (!gui_scope) return;
		this->vscroll->SetCount(std::size(_news));
	}

	void OnClick([[maybe_unused]] Point pt, WidgetID widget, [[maybe_unused]] int click_count) override
	{
		if (widget == WID_MH_BACKGROUND) {
			/* Scheduled window invalidations currently occur after the input loop, which means the scrollbar count
			 * could be invalid, so ensure it's correct now. Potentially this means that item clicked on might be
			 * different as well. */
			this->vscroll->SetCount(std::size(_news));
			auto ni = this->vscroll->GetScrolledItemFromWidget(_news, pt.y, this, widget);
			if (ni == std::end(_news)) return;

			ShowNewsMessage(ni);
		}
	}

	void OnResize() override
	{
		this->vscroll->SetCapacityFromWidget(this, WID_MH_BACKGROUND);
	}
};

static constexpr NWidgetPart _nested_message_history[] = {
	NWidget(NWID_HORIZONTAL),
		NWidget(WWT_CLOSEBOX, COLOUR_BROWN),
		NWidget(WWT_CAPTION, COLOUR_BROWN), SetDataTip(STR_MESSAGE_HISTORY, STR_TOOLTIP_WINDOW_TITLE_DRAG_THIS),
		NWidget(WWT_SHADEBOX, COLOUR_BROWN),
		NWidget(WWT_DEFSIZEBOX, COLOUR_BROWN),
		NWidget(WWT_STICKYBOX, COLOUR_BROWN),
	EndContainer(),

	NWidget(NWID_HORIZONTAL),
		NWidget(WWT_PANEL, COLOUR_BROWN, WID_MH_BACKGROUND), SetMinimalSize(200, 125), SetDataTip(0x0, STR_MESSAGE_HISTORY_TOOLTIP), SetResize(1, 12), SetScrollbar(WID_MH_SCROLLBAR),
		EndContainer(),
		NWidget(NWID_VERTICAL),
			NWidget(NWID_VSCROLLBAR, COLOUR_BROWN, WID_MH_SCROLLBAR),
			NWidget(WWT_RESIZEBOX, COLOUR_BROWN),
		EndContainer(),
	EndContainer(),
};

static WindowDesc _message_history_desc(__FILE__, __LINE__,
	WDP_AUTO, "list_news", 400, 140,
	WC_MESSAGE_HISTORY, WC_NONE,
	0,
	std::begin(_nested_message_history), std::end(_nested_message_history)
);

/** Display window with news messages history */
void ShowMessageHistory()
{
	CloseWindowById(WC_MESSAGE_HISTORY, 0);
	new MessageHistoryWindow(&_message_history_desc);
}<|MERGE_RESOLUTION|>--- conflicted
+++ resolved
@@ -700,11 +700,7 @@
 		const NewsType type = _statusbar_news->type;
 
 		/* check the date, don't show too old items */
-<<<<<<< HEAD
-		if (_scaled_tick_counter - ni->creation_tick > _news_type_data[type].age * DAY_TICKS) continue;
-=======
-		if (TimerGameEconomy::date - _news_type_data[type].age > _statusbar_news->economy_date) continue;
->>>>>>> 97bea563
+		if (_scaled_tick_counter - _statusbar_news->creation_tick > _news_type_data[type].age * DAY_TICKS) continue;
 
 		switch (_news_type_data[type].GetDisplay()) {
 			default: NOT_REACHED();
@@ -741,11 +737,7 @@
 		const NewsType type = _current_news->type;
 
 		/* check the date, don't show too old items */
-<<<<<<< HEAD
-		if (_scaled_tick_counter - ni->creation_tick > _news_type_data[type].age * DAY_TICKS) continue;
-=======
-		if (TimerGameEconomy::date - _news_type_data[type].age > _current_news->economy_date) continue;
->>>>>>> 97bea563
+		if (_scaled_tick_counter - _current_news->creation_tick > _news_type_data[type].age * DAY_TICKS) continue;
 
 		switch (_news_type_data[type].GetDisplay()) {
 			default: NOT_REACHED();
@@ -974,17 +966,9 @@
 
 static void RemoveOldNewsItems()
 {
-<<<<<<< HEAD
-	NewsItem *next;
-	for (NewsItem *cur = _oldest_news; _total_news > MIN_NEWS_AMOUNT && cur != nullptr; cur = next) {
-		next = cur->next;
-		if (_scaled_tick_counter - cur->creation_tick > (uint)(_news_type_data[cur->type].age * _settings_client.gui.news_message_timeout * DAY_TICKS)) DeleteNewsItem(cur);
-	}
-=======
 	DeleteNews<MIN_NEWS_AMOUNT>([](const auto &ni) {
-		return TimerGameEconomy::date - _news_type_data[ni.type].age * _settings_client.gui.news_message_timeout > ni.economy_date;
+		return _scaled_tick_counter - ni.creation_tick > (uint)(_news_type_data[ni.type].age * _settings_client.gui.news_message_timeout * DAY_TICKS);
 	});
->>>>>>> 97bea563
 }
 
 /**
