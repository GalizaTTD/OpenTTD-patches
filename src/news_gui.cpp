/*
 * This file is part of OpenTTD.
 * OpenTTD is free software; you can redistribute it and/or modify it under the terms of the GNU General Public License as published by the Free Software Foundation, version 2.
 * OpenTTD is distributed in the hope that it will be useful, but WITHOUT ANY WARRANTY; without even the implied warranty of MERCHANTABILITY or FITNESS FOR A PARTICULAR PURPOSE.
 * See the GNU General Public License for more details. You should have received a copy of the GNU General Public License along with OpenTTD. If not, see <http://www.gnu.org/licenses/>.
 */

/** @file news_gui.cpp GUI functions related to news messages. */

#include "stdafx.h"
#include "gui.h"
#include "viewport_func.h"
#include "strings_func.h"
#include "window_func.h"
#include "date_func.h"
#include "vehicle_base.h"
#include "vehicle_func.h"
#include "vehicle_gui.h"
#include "roadveh.h"
#include "station_base.h"
#include "industry.h"
#include "town.h"
#include "sound_func.h"
#include "string_func.h"
#include "statusbar_gui.h"
#include "company_manager_face.h"
#include "company_func.h"
#include "engine_base.h"
#include "engine_gui.h"
#include "core/geometry_func.hpp"
#include "command_func.h"
#include "company_base.h"
#include "settings_internal.h"
#include "guitimer_func.h"
#include "group_gui.h"
#include "zoom_func.h"
<<<<<<< HEAD
=======
#include "news_cmd.h"
#include "news_func.h"
#include "timer/timer.h"
#include "timer/timer_window.h"
#include "timer/timer_game_calendar.h"
>>>>>>> c813b2b4

#include "widgets/news_widget.h"

#include "table/strings.h"

#include "safeguards.h"

static const uint MIN_NEWS_AMOUNT = 30; ///< preferred minimum amount of news messages.
static const uint MAX_NEWS_AMOUNT = 1U << 10; ///< Do not exceed this number of news messages.

static NewsContainer _news; ///< List of news, with newest items at the start.

/**
 * Forced news item.
 * Users can force an item by accessing the history or "last message".
 * If the message being shown was forced by the user, an iterater is stored
 * in _forced_news. Otherwise, \a _forced_news variable is the end of \a _news.
 */
static NewsIterator _forced_news = std::end(_news);

/** Current news item (last item shown regularly). */
static NewsIterator _current_news = std::end(_news);

/** Current status bar news item. */
static NewsIterator _statusbar_news = std::end(_news);

/**
 * Get pointer to the current status bar news item.
 * @return Pointer to the current status bar news item, or nullptr if there is none.
 */
const NewsItem *GetStatusbarNews()
{
	return (_statusbar_news == std::end(_news)) ? nullptr : &*_statusbar_news;
}

/**
 * Get read-only reference to all news items.
 * @return Read-only reference to all news items.
 */
const NewsContainer &GetNews()
{
	return _news;
}

/**
 * Get the position a news-reference is referencing.
 * @param reftype The type of reference.
 * @param ref     The reference.
 * @return A tile for the referenced object, or INVALID_TILE if none.
 */
static TileIndex GetReferenceTile(NewsReferenceType reftype, uint32_t ref)
{
	switch (reftype) {
		case NR_TILE:     return (TileIndex)ref;
		case NR_STATION:  return BaseStation::Get((StationID)ref)->xy;
		case NR_INDUSTRY: return Industry::Get((IndustryID)ref)->location.tile + TileDiffXY(1, 1);
		case NR_TOWN:     return Town::Get((TownID)ref)->xy;
		default:          return INVALID_TILE;
	}
}

/* Normal news items. */
static constexpr NWidgetPart _nested_normal_news_widgets[] = {
	NWidget(WWT_PANEL, COLOUR_WHITE, WID_N_PANEL),
		NWidget(NWID_HORIZONTAL), SetPadding(1, 1, 0, 1),
			NWidget(WWT_CLOSEBOX, COLOUR_WHITE, WID_N_CLOSEBOX), SetPadding(0, 0, 0, 1),
			NWidget(NWID_SPACER), SetFill(1, 0),
			NWidget(NWID_VERTICAL),
				NWidget(WWT_LABEL, COLOUR_WHITE, WID_N_DATE), SetDataTip(STR_JUST_DATE_LONG, STR_NULL), SetTextStyle(TC_BLACK, FS_SMALL),
				NWidget(NWID_SPACER), SetFill(0, 1),
			EndContainer(),
		EndContainer(),
		NWidget(WWT_EMPTY, COLOUR_WHITE, WID_N_MESSAGE), SetMinimalSize(428, 154), SetPadding(0, 5, 1, 5),
	EndContainer(),
};

static WindowDesc _normal_news_desc(__FILE__, __LINE__,
	WDP_MANUAL, nullptr, 0, 0,
	WC_NEWS_WINDOW, WC_NONE,
	0,
	_nested_normal_news_widgets
);

/* New vehicles news items. */
static constexpr NWidgetPart _nested_vehicle_news_widgets[] = {
	NWidget(WWT_PANEL, COLOUR_WHITE, WID_N_PANEL),
		NWidget(NWID_HORIZONTAL), SetPadding(1, 1, 0, 1),
			NWidget(NWID_VERTICAL),
				NWidget(WWT_CLOSEBOX, COLOUR_WHITE, WID_N_CLOSEBOX), SetPadding(0, 0, 0, 1),
				NWidget(NWID_SPACER), SetFill(0, 1),
			EndContainer(),
			NWidget(WWT_LABEL, COLOUR_WHITE, WID_N_VEH_TITLE), SetFill(1, 1), SetMinimalSize(419, 55), SetDataTip(STR_EMPTY, STR_NULL),
		EndContainer(),
		NWidget(WWT_PANEL, COLOUR_WHITE, WID_N_VEH_BKGND), SetPadding(0, 25, 1, 25),
			NWidget(NWID_VERTICAL),
				NWidget(WWT_EMPTY, INVALID_COLOUR, WID_N_VEH_NAME), SetMinimalSize(369, 33), SetFill(1, 0),
				NWidget(WWT_EMPTY, INVALID_COLOUR, WID_N_VEH_SPR),  SetMinimalSize(369, 32), SetFill(1, 0),
				NWidget(WWT_EMPTY, INVALID_COLOUR, WID_N_VEH_INFO), SetMinimalSize(369, 46), SetFill(1, 0),
			EndContainer(),
		EndContainer(),
	EndContainer(),
};

static WindowDesc _vehicle_news_desc(__FILE__, __LINE__,
	WDP_MANUAL, nullptr, 0, 0,
	WC_NEWS_WINDOW, WC_NONE,
	0,
	_nested_vehicle_news_widgets
);

/* Company news items. */
static constexpr NWidgetPart _nested_company_news_widgets[] = {
	NWidget(WWT_PANEL, COLOUR_WHITE, WID_N_PANEL),
		NWidget(NWID_HORIZONTAL), SetPadding(1, 1, 0, 1),
			NWidget(NWID_VERTICAL),
				NWidget(WWT_CLOSEBOX, COLOUR_WHITE, WID_N_CLOSEBOX), SetPadding(0, 0, 0, 1),
				NWidget(NWID_SPACER), SetFill(0, 1),
			EndContainer(),
			NWidget(WWT_LABEL, COLOUR_WHITE, WID_N_TITLE), SetFill(1, 1), SetMinimalSize(410, 20), SetDataTip(STR_EMPTY, STR_NULL),
		EndContainer(),
		NWidget(NWID_HORIZONTAL), SetPadding(0, 1, 1, 1),
			NWidget(NWID_VERTICAL),
				NWidget(WWT_EMPTY, COLOUR_WHITE, WID_N_MGR_FACE), SetMinimalSize(93, 119), SetPadding(2, 6, 2, 1),
				NWidget(WWT_EMPTY, COLOUR_WHITE, WID_N_MGR_NAME), SetMinimalSize(93, 24), SetPadding(0, 0, 0, 1),
				NWidget(NWID_SPACER), SetFill(0, 1),
			EndContainer(),
			NWidget(WWT_EMPTY, COLOUR_WHITE, WID_N_COMPANY_MSG), SetFill(1, 1), SetMinimalSize(328, 150),
		EndContainer(),
	EndContainer(),
};

static WindowDesc _company_news_desc(__FILE__, __LINE__,
	WDP_MANUAL, nullptr, 0, 0,
	WC_NEWS_WINDOW, WC_NONE,
	0,
	_nested_company_news_widgets
);

/* Thin news items. */
static constexpr NWidgetPart _nested_thin_news_widgets[] = {
	NWidget(WWT_PANEL, COLOUR_WHITE, WID_N_PANEL),
		NWidget(NWID_HORIZONTAL), SetPadding(1, 1, 0, 1),
			NWidget(WWT_CLOSEBOX, COLOUR_WHITE, WID_N_CLOSEBOX), SetPadding(0, 0, 0, 1),
			NWidget(NWID_SPACER), SetFill(1, 0),
			NWidget(NWID_VERTICAL),
				NWidget(WWT_LABEL, COLOUR_WHITE, WID_N_DATE), SetDataTip(STR_JUST_DATE_LONG, STR_NULL), SetTextStyle(TC_BLACK, FS_SMALL),
				NWidget(NWID_SPACER), SetFill(0, 1),
			EndContainer(),
		EndContainer(),
		NWidget(WWT_EMPTY, COLOUR_WHITE, WID_N_MESSAGE), SetMinimalSize(428, 48), SetFill(1, 0), SetPadding(0, 5, 0, 5),
		NWidget(NWID_VIEWPORT, INVALID_COLOUR, WID_N_VIEWPORT), SetMinimalSize(426, 70), SetPadding(1, 2, 2, 2),
	EndContainer(),
};

static WindowDesc _thin_news_desc(__FILE__, __LINE__,
	WDP_MANUAL, nullptr, 0, 0,
	WC_NEWS_WINDOW, WC_NONE,
	0,
	_nested_thin_news_widgets
);

/* Small news items. */
static constexpr NWidgetPart _nested_small_news_widgets[] = {
	/* Caption + close box. The caption is no WWT_CAPTION as the window shall not be moveable and so on. */
	NWidget(NWID_HORIZONTAL),
		NWidget(WWT_CLOSEBOX, COLOUR_LIGHT_BLUE, WID_N_CLOSEBOX),
		NWidget(WWT_EMPTY, COLOUR_LIGHT_BLUE, WID_N_CAPTION), SetFill(1, 0),
		NWidget(WWT_TEXTBTN, COLOUR_LIGHT_BLUE, WID_N_SHOW_GROUP), SetAspect(WidgetDimensions::ASPECT_VEHICLE_ICON), SetResize(1, 0),
				SetDataTip(STR_NULL /* filled in later */, STR_NEWS_SHOW_VEHICLE_GROUP_TOOLTIP),
	EndContainer(),

	/* Main part */
	NWidget(WWT_PANEL, COLOUR_LIGHT_BLUE, WID_N_HEADLINE),
		NWidget(WWT_INSET, COLOUR_LIGHT_BLUE, WID_N_INSET), SetPadding(2, 2, 2, 2),
			NWidget(NWID_VIEWPORT, INVALID_COLOUR, WID_N_VIEWPORT), SetMinimalSize(274, 47), SetFill(1, 0),
		EndContainer(),
		NWidget(WWT_EMPTY, COLOUR_WHITE, WID_N_MESSAGE), SetMinimalSize(275, 20), SetFill(1, 0), SetPadding(0, 5, 0, 5),
	EndContainer(),
};

static WindowDesc _small_news_desc(__FILE__, __LINE__,
	WDP_MANUAL, nullptr, 0, 0,
	WC_NEWS_WINDOW, WC_NONE,
	0,
	_nested_small_news_widgets
);

/**
 * Window layouts for news items.
 */
static WindowDesc *_news_window_layout[] = {
	&_thin_news_desc,    ///< NF_THIN
	&_small_news_desc,   ///< NF_SMALL
	&_normal_news_desc,  ///< NF_NORMAL
	&_vehicle_news_desc, ///< NF_VEHICLE
	&_company_news_desc, ///< NF_COMPANY
};

WindowDesc &GetNewsWindowLayout(NewsFlag flags)
{
	uint layout = GB(flags, NFB_WINDOW_LAYOUT, NFB_WINDOW_LAYOUT_COUNT);
	assert(layout < lengthof(_news_window_layout));
	return *_news_window_layout[layout];
}

/**
 * Per-NewsType data
 */
static NewsTypeData _news_type_data[] = {
	/*            name,                           age, sound,          */
	NewsTypeData("news_display.arrival_player",    60, SND_1D_APPLAUSE ),  ///< NT_ARRIVAL_COMPANY
	NewsTypeData("news_display.arrival_other",     60, SND_1D_APPLAUSE ),  ///< NT_ARRIVAL_OTHER
	NewsTypeData("news_display.accident",          90, SND_BEGIN       ),  ///< NT_ACCIDENT
	NewsTypeData("news_display.accident_other",    90, SND_BEGIN       ),  ///< NT_ACCIDENT_OTHER
	NewsTypeData("news_display.company_info",      60, SND_BEGIN       ),  ///< NT_COMPANY_INFO
	NewsTypeData("news_display.open",              90, SND_BEGIN       ),  ///< NT_INDUSTRY_OPEN
	NewsTypeData("news_display.close",             90, SND_BEGIN       ),  ///< NT_INDUSTRY_CLOSE
	NewsTypeData("news_display.economy",           30, SND_BEGIN       ),  ///< NT_ECONOMY
	NewsTypeData("news_display.production_player", 30, SND_BEGIN       ),  ///< NT_INDUSTRY_COMPANY
	NewsTypeData("news_display.production_other",  30, SND_BEGIN       ),  ///< NT_INDUSTRY_OTHER
	NewsTypeData("news_display.production_nobody", 30, SND_BEGIN       ),  ///< NT_INDUSTRY_NOBODY
	NewsTypeData("news_display.advice",           150, SND_BEGIN       ),  ///< NT_ADVICE
	NewsTypeData("news_display.new_vehicles",      30, SND_1E_NEW_ENGINE), ///< NT_NEW_VEHICLES
	NewsTypeData("news_display.acceptance",        90, SND_BEGIN       ),  ///< NT_ACCEPTANCE
	NewsTypeData("news_display.subsidies",        180, SND_BEGIN       ),  ///< NT_SUBSIDIES
	NewsTypeData("news_display.general",           60, SND_BEGIN       ),  ///< NT_GENERAL
};

static_assert(lengthof(_news_type_data) == NT_END);

/**
 * Return the news display option.
 * @return display options
 */
NewsDisplay NewsTypeData::GetDisplay() const
{
	const SettingDesc *sd = GetSettingFromName(this->name);
	assert(sd != nullptr && sd->IsIntSetting());
	return (NewsDisplay)sd->AsIntSetting()->Read(nullptr);
}

/** Window class displaying a news item. */
struct NewsWindow : Window {
	uint16_t chat_height;   ///< Height of the chat window.
	uint16_t status_height; ///< Height of the status bar window
	const NewsItem *ni;   ///< News item to display.
	static int duration;  ///< Remaining time for showing the current news message (may only be access while a news item is displayed).

	static const uint TIMER_INTERVAL = 210; ///< Scrolling interval, scaled by line text line height. This value chosen to maintain the 15ms at normal zoom.
	GUITimer timer;

	NewsWindow(WindowDesc &desc, const NewsItem *ni) : Window(desc), ni(ni)
	{
		NewsWindow::duration = 16650;
		const Window *w = FindWindowByClass(WC_SEND_NETWORK_MSG);
		this->chat_height = (w != nullptr) ? w->height : 0;
		this->status_height = FindWindowById(WC_STATUS_BAR, 0)->height;

		this->flags |= WF_DISABLE_VP_SCROLL;

		this->CreateNestedTree();

		/* For company news with a face we have a separate headline in param[0] */
		if (&desc == &_company_news_desc) this->GetWidget<NWidgetCore>(WID_N_TITLE)->widget_data = std::get<uint64_t>(this->ni->params[0]);

		NWidgetCore *nwid = this->GetWidget<NWidgetCore>(WID_N_SHOW_GROUP);
		if (ni->reftype1 == NR_VEHICLE && nwid != nullptr) {
			const Vehicle *v = Vehicle::Get(ni->ref1);
			switch (v->type) {
				case VEH_TRAIN:
					nwid->widget_data = STR_TRAIN;
					break;
				case VEH_ROAD:
					nwid->widget_data = RoadVehicle::From(v)->IsBus() ? STR_BUS : STR_LORRY;
					break;
				case VEH_SHIP:
					nwid->widget_data = STR_SHIP;
					break;
				case VEH_AIRCRAFT:
					nwid->widget_data = STR_PLANE;
					break;
				default:
					break; // Do nothing
			}
		}

		this->FinishInitNested(0);

		/* Initialize viewport if it exists. */
		NWidgetViewport *nvp = this->GetWidget<NWidgetViewport>(WID_N_VIEWPORT);
		if (nvp != nullptr) {
			nvp->InitializeViewport(this, ni->reftype1 == NR_VEHICLE ? 0x80000000 | ni->ref1 : GetReferenceTile(ni->reftype1, ni->ref1), ScaleZoomGUI(ZOOM_LVL_NEWS));
			if (this->ni->flags & NF_NO_TRANSPARENT) nvp->disp_flags |= ND_NO_TRANSPARENCY;
			if ((this->ni->flags & NF_INCOLOUR) == 0) {
				nvp->disp_flags |= ND_SHADE_GREY;
			} else if (this->ni->flags & NF_SHADE) {
				nvp->disp_flags |= ND_SHADE_DIMMED;
			}
		}

		PositionNewsMessage(this);
	}

	void OnInit() override
	{
		this->timer.SetInterval(TIMER_INTERVAL / GetCharacterHeight(FS_NORMAL));
	}

	void DrawNewsBorder(const Rect &r) const
	{
		Rect ir = r.Shrink(WidgetDimensions::scaled.bevel);
		GfxFillRect(ir, PC_WHITE);

		ir = ir.Expand(1);
		GfxFillRect( r.left,   r.top,    ir.left,   r.bottom, PC_BLACK);
		GfxFillRect(ir.right,  r.top,     r.right,  r.bottom, PC_BLACK);
		GfxFillRect( r.left,   r.top,     r.right, ir.top,    PC_BLACK);
		GfxFillRect( r.left,  ir.bottom,  r.right,  r.bottom, PC_BLACK);
	}

	Point OnInitialPosition(int16_t sm_width, int16_t sm_height, int window_number) override
	{
		Point pt = { 0, _screen.height };
		return pt;
	}

	void UpdateWidgetSize(WidgetID widget, Dimension &size, [[maybe_unused]] const Dimension &padding, [[maybe_unused]] Dimension &fill, [[maybe_unused]] Dimension &resize) override
	{
		StringID str = STR_NULL;
		switch (widget) {
			case WID_N_CAPTION: {
				/* Caption is not a real caption (so that the window cannot be moved)
				 * thus it doesn't get the default sizing of a caption. */
				Dimension d2 = GetStringBoundingBox(STR_NEWS_MESSAGE_CAPTION);
				d2.height += WidgetDimensions::scaled.captiontext.Vertical();
				size = maxdim(size, d2);
				return;
			}

			case WID_N_MGR_FACE:
				size = maxdim(size, GetScaledSpriteSize(SPR_GRADIENT));
				break;

			case WID_N_MGR_NAME:
				SetDParamStr(0, static_cast<const CompanyNewsInformation *>(this->ni->data.get())->president_name);
				str = STR_JUST_RAW_STRING;
				break;

			case WID_N_MESSAGE:
				CopyInDParam(this->ni->params);
				str = this->ni->string_id;
				break;

			case WID_N_COMPANY_MSG:
				str = this->GetCompanyMessageString();
				break;

			case WID_N_VEH_NAME:
			case WID_N_VEH_TITLE:
				str = this->GetNewVehicleMessageString(widget);
				break;

			case WID_N_VEH_INFO: {
				assert(this->ni->reftype1 == NR_ENGINE);
				EngineID engine = this->ni->ref1;
				str = GetEngineInfoString(engine);
				break;
			}

			case WID_N_SHOW_GROUP:
				if (this->ni->reftype1 == NR_VEHICLE) {
					Dimension d2 = GetStringBoundingBox(this->GetWidget<NWidgetCore>(WID_N_SHOW_GROUP)->widget_data);
					d2.height += WidgetDimensions::scaled.captiontext.Vertical();
					d2.width += WidgetDimensions::scaled.captiontext.Horizontal();
					size = d2;
				} else {
					/* Hide 'Show group window' button if this news is not about a vehicle. */
					size.width = 0;
					size.height = 0;
					resize.width = 0;
					resize.height = 0;
					fill.width = 0;
					fill.height = 0;
				}
				return;

			default:
				return; // Do nothing
		}

		/* Update minimal size with length of the multi-line string. */
		Dimension d = size;
		d.width = (d.width >= padding.width) ? d.width - padding.width : 0;
		d.height = (d.height >= padding.height) ? d.height - padding.height : 0;
		d = GetStringMultiLineBoundingBox(str, d);
		d.width += padding.width;
		d.height += padding.height;
		size = maxdim(size, d);
	}

	void SetStringParameters(WidgetID widget) const override
	{
		if (widget == WID_N_DATE) SetDParam(0, this->ni->date);
	}

	void DrawWidget(const Rect &r, WidgetID widget) const override
	{
		switch (widget) {
			case WID_N_CAPTION:
				DrawCaption(r, COLOUR_LIGHT_BLUE, this->owner, TC_FROMSTRING, STR_NEWS_MESSAGE_CAPTION, SA_CENTER, FS_NORMAL);
				break;

			case WID_N_PANEL:
				this->DrawNewsBorder(r);
				break;

			case WID_N_MESSAGE:
				CopyInDParam(this->ni->params);
				DrawStringMultiLine(r.left, r.right, r.top, r.bottom, this->ni->string_id, TC_FROMSTRING, SA_CENTER);
				break;

			case WID_N_MGR_FACE: {
				const CompanyNewsInformation *cni = static_cast<const CompanyNewsInformation*>(this->ni->data.get());
				DrawCompanyManagerFace(cni->face, cni->colour, r);
				GfxFillRect(r.left, r.top, r.right, r.bottom, PALETTE_NEWSPAPER, FILLRECT_RECOLOUR);
				break;
			}
			case WID_N_MGR_NAME: {
				const CompanyNewsInformation *cni = static_cast<const CompanyNewsInformation*>(this->ni->data.get());
				SetDParamStr(0, cni->president_name);
				DrawStringMultiLine(r.left, r.right, r.top, r.bottom, STR_JUST_RAW_STRING, TC_FROMSTRING, SA_CENTER);
				break;
			}
			case WID_N_COMPANY_MSG:
				DrawStringMultiLine(r.left, r.right, r.top, r.bottom, this->GetCompanyMessageString(), TC_FROMSTRING, SA_CENTER);
				break;

			case WID_N_VEH_BKGND:
				GfxFillRect(r.left, r.top, r.right, r.bottom, PC_GREY);
				break;

			case WID_N_VEH_NAME:
			case WID_N_VEH_TITLE:
				DrawStringMultiLine(r.left, r.right, r.top, r.bottom, this->GetNewVehicleMessageString(widget), TC_FROMSTRING, SA_CENTER);
				break;

			case WID_N_VEH_SPR: {
				assert(this->ni->reftype1 == NR_ENGINE);
				EngineID engine = this->ni->ref1;
				DrawVehicleEngine(r.left, r.right, CenterBounds(r.left, r.right, 0), CenterBounds(r.top, r.bottom, 0), engine, GetEnginePalette(engine, _local_company), EIT_PREVIEW);
				GfxFillRect(r.left, r.top, r.right, r.bottom, PALETTE_NEWSPAPER, FILLRECT_RECOLOUR);
				break;
			}
			case WID_N_VEH_INFO: {
				assert(this->ni->reftype1 == NR_ENGINE);
				EngineID engine = this->ni->ref1;
				DrawStringMultiLine(r.left, r.right, r.top, r.bottom, GetEngineInfoString(engine), TC_FROMSTRING, SA_CENTER);
				break;
			}
		}
	}

	void OnClick([[maybe_unused]] Point pt, WidgetID widget, [[maybe_unused]] int click_count) override
	{
		switch (widget) {
			case WID_N_CLOSEBOX:
				NewsWindow::duration = 0;
				this->Close();
				_forced_news = std::end(_news);
				break;

			case WID_N_CAPTION:
				if (this->ni->reftype1 == NR_VEHICLE) {
					const Vehicle *v = Vehicle::Get(this->ni->ref1);
					ShowVehicleViewWindow(v);
				}
				break;

			case WID_N_VIEWPORT:
				break; // Ignore clicks

			case WID_N_SHOW_GROUP:
				if (this->ni->reftype1 == NR_VEHICLE) {
					const Vehicle *v = Vehicle::Get(this->ni->ref1);
					ShowCompanyGroupForVehicle(v);
				}
				break;
			default:
				if (this->ni->reftype1 == NR_VEHICLE) {
					const Vehicle *v = Vehicle::Get(this->ni->ref1);
					ScrollMainWindowTo(v->x_pos, v->y_pos, v->z_pos);
				} else {
					TileIndex tile1 = GetReferenceTile(this->ni->reftype1, this->ni->ref1);
					TileIndex tile2 = GetReferenceTile(this->ni->reftype2, this->ni->ref2);
					if (_ctrl_pressed) {
						if (tile1 != INVALID_TILE) ShowExtraViewportWindow(tile1);
						if (tile2 != INVALID_TILE) ShowExtraViewportWindow(tile2);
					} else {
						if ((tile1 == INVALID_TILE || !ScrollMainWindowToTile(tile1)) && tile2 != INVALID_TILE) {
							ScrollMainWindowToTile(tile2);
						}
					}
				}
				break;
		}
	}

	void OnResize() override
	{
		if (this->viewport != nullptr) {
			NWidgetViewport *nvp = this->GetWidget<NWidgetViewport>(WID_N_VIEWPORT);
			nvp->UpdateViewportCoordinates(this);

			if (ni->reftype1 != NR_VEHICLE) {
				ScrollWindowToTile(GetReferenceTile(ni->reftype1, ni->ref1), this, true); // Re-center viewport.
			}
		}
	}

	/**
	 * Some data on this window has become invalid.
	 * @param data Information about the changed data.
	 * @param gui_scope Whether the call is done from GUI scope. You may not do everything when not in GUI scope. See #InvalidateWindowData() for details.
	 */
	void OnInvalidateData([[maybe_unused]] int data = 0, [[maybe_unused]] bool gui_scope = true) override
	{
		if (!gui_scope) return;
		/* The chatbar has notified us that is was either created or closed */
		int newtop = this->top + this->chat_height - data;
		this->chat_height = data;
		this->SetWindowTop(newtop);
	}

	void OnRealtimeTick([[maybe_unused]] uint delta_ms) override
	{
		int count = this->timer.CountElapsed(delta_ms);
		if (count > 0) {
			/* Scroll up newsmessages from the bottom */
			int newtop = std::max(this->top - 2 * count, _screen.height - this->height - this->status_height - this->chat_height);
			this->SetWindowTop(newtop);
		}

		/* Decrement the news timer. We don't need to action an elapsed event here,
		 * so no need to use TimerElapsed(). */
		if (NewsWindow::duration > 0) NewsWindow::duration -= delta_ms;
	}

private:
	/**
	 * Moves the window to a new #top coordinate. Makes screen dirty where needed.
	 * @param newtop new top coordinate
	 */
	void SetWindowTop(int newtop)
	{
		if (this->top == newtop) return;

		int mintop = std::min(newtop, this->top);
		int maxtop = std::max(newtop, this->top);
		this->top = newtop;
		if (this->viewport != nullptr) {
			NWidgetViewport *nvp = this->GetWidget<NWidgetViewport>(WID_N_VIEWPORT);
			nvp->UpdateViewportCoordinates(this);
		}

		SetDirtyBlocks(this->left, mintop, this->left + this->width, maxtop + this->height);
	}

	StringID GetCompanyMessageString() const
	{
		/* Company news with a face have a separate headline, so the normal message is shifted by two params */
		CopyInDParam(std::span(this->ni->params.data() + 2, this->ni->params.size() - 2));
		return std::get<uint64_t>(this->ni->params[1]);
	}

	StringID GetNewVehicleMessageString(WidgetID widget) const
	{
		assert(this->ni->reftype1 == NR_ENGINE);
		EngineID engine = this->ni->ref1;

		switch (widget) {
			case WID_N_VEH_TITLE:
				SetDParam(0, GetEngineCategoryName(engine));
				return STR_NEWS_NEW_VEHICLE_NOW_AVAILABLE;

			case WID_N_VEH_NAME:
				SetDParam(0, PackEngineNameDParam(engine, EngineNameContext::PreviewNews));
				return STR_NEWS_NEW_VEHICLE_TYPE;

			default:
				NOT_REACHED();
		}
	}
};

/* static */ int NewsWindow::duration = 0; // Instance creation.

/** Open up an own newspaper window for the news item */
static void ShowNewspaper(const NewsItem *ni)
{
	SoundFx sound = _news_type_data[ni->type].sound;
	if (sound != 0 && _settings_client.sound.news_full) SndPlayFx(sound);

	new NewsWindow(GetNewsWindowLayout(ni->flags), ni);
}

/** Show news item in the ticker */
static void ShowTicker(NewsIterator ni)
{
	if (_settings_client.sound.news_ticker) SndPlayFx(SND_16_NEWS_TICKER);

	_statusbar_news = ni;
	InvalidateWindowData(WC_STATUS_BAR, 0, SBI_SHOW_TICKER);
}

/** Initialize the news-items data structures */
void InitNewsItemStructs()
{
	_news.clear();
	_forced_news = std::end(_news);
	_current_news = std::end(_news);
	_statusbar_news = std::end(_news);
	NewsWindow::duration = 0;
}

/**
 * Are we ready to show another ticker item?
 * Only if nothing is in the newsticker is displayed
 */
static bool ReadyForNextTickerItem()
{
	const NewsItem *ni = GetStatusbarNews();
	if (ni == nullptr) return true;

	/* Ticker message
	 * Check if the status bar message is still being displayed? */
	return !IsNewsTickerShown();
}

/**
 * Are we ready to show another news item?
 * Only if no newspaper is displayed
 */
static bool ReadyForNextNewsItem()
{
	if (_forced_news == std::end(_news) && _current_news == std::end(_news)) return true;

	/* neither newsticker nor newspaper are running */
	return (NewsWindow::duration <= 0 || FindWindowById(WC_NEWS_WINDOW, 0) == nullptr);
}

/** Move to the next ticker item */
static void MoveToNextTickerItem()
{
	/* There is no status bar, so no reason to show news;
	 * especially important with the end game screen when
	 * there is no status bar but possible news. */
	if (FindWindowById(WC_STATUS_BAR, 0) == nullptr) return;

	/* No news to move to. */
	if (std::empty(_news)) return;

	/* if we're not at the latest item, then move on */
	while (_statusbar_news != std::begin(_news)) {
		--_statusbar_news;
		const NewsType type = _statusbar_news->type;

		/* check the date, don't show too old items */
		if (_scaled_tick_counter - _statusbar_news->creation_tick > _news_type_data[type].age * DAY_TICKS) continue;

		switch (_news_type_data[type].GetDisplay()) {
			default: NOT_REACHED();
			case ND_OFF: // Off - show nothing only a small reminder in the status bar
				InvalidateWindowData(WC_STATUS_BAR, 0, SBI_SHOW_REMINDER);
				return;

			case ND_SUMMARY: // Summary - show ticker
				ShowTicker(_statusbar_news);
				return;

			case ND_FULL: // Full - show newspaper, skipped here
				break;;
		}
	}
}

/** Move to the next news item */
static void MoveToNextNewsItem()
{
	/* There is no status bar, so no reason to show news;
	 * especially important with the end game screen when
	 * there is no status bar but possible news. */
	if (FindWindowById(WC_STATUS_BAR, 0) == nullptr) return;

	CloseWindowById(WC_NEWS_WINDOW, 0); // close the newspapers window if shown
	_forced_news = std::end(_news);

	/* No news to move to. */
	if (std::empty(_news)) return;

	/* if we're not at the latest item, then move on */
	while (_current_news != std::begin(_news)) {
		--_current_news;
		const NewsType type = _current_news->type;

		/* check the date, don't show too old items */
		if (_scaled_tick_counter - _current_news->creation_tick > _news_type_data[type].age * DAY_TICKS) continue;

		switch (_news_type_data[type].GetDisplay()) {
			default: NOT_REACHED();
			case ND_OFF: // Off - show nothing only a small reminder in the status bar, skipped here
				break;

			case ND_SUMMARY: // Summary - show ticker, skipped here
				break;;

			case ND_FULL: // Full - show newspaper
				ShowNewspaper(&*_current_news);
				return;
		}
	}
}

/** Delete a news item from the queue */
static std::list<NewsItem>::iterator DeleteNewsItem(std::list<NewsItem>::iterator ni)
{
	bool updateCurrentNews = (_forced_news == ni || _current_news == ni);
	bool updateStatusbarNews = (_statusbar_news == ni);

	if (updateCurrentNews) {
		/* When we're the current news, go to the next older item first;
		 * we just possibly made that the last news item. */
		if (_current_news == ni) ++_current_news;
		if (_forced_news == ni) _forced_news = std::end(_news);
	}

	if (updateStatusbarNews) {
		/* When we're the current news, go to the next older item first;
		 * we just possibly made that the last news item. */
		++_statusbar_news;
	}

	/* Delete the news from the news queue. */
	ni = _news.erase(ni);

	if (updateCurrentNews) {
		/* About to remove the currently forced item (shown as newspapers) ||
		 * about to remove the currently displayed item (newspapers) */
		MoveToNextNewsItem();
	}

	if (updateStatusbarNews) {
		/* About to remove the currently displayed item (ticker, or just a reminder) */
		InvalidateWindowData(WC_STATUS_BAR, 0, SBI_NEWS_DELETED); // invalidate the statusbar
		MoveToNextTickerItem();
	}

	return ni;
}

/**
 * Create a new newsitem to be shown.
 * @param string_id String to display.
 * @param type      The type of news.
 * @param flags     Flags related to how to display the news.
 * @param reftype1  Type of ref1.
 * @param ref1      Reference 1 to some object: Used for a possible viewport, scrolling after clicking on the news, and for deleting the news when the object is deleted.
 * @param reftype2  Type of ref2.
 * @param ref2      Reference 2 to some object: Used for scrolling after clicking on the news, and for deleting the news when the object is deleted.
 * @param data      Pointer to data that must be released once the news message is cleared.
 *
 * @see NewsSubtype
 */
NewsItem::NewsItem(StringID string_id, NewsType type, NewsFlag flags, NewsReferenceType reftype1, uint32_t ref1, NewsReferenceType reftype2, uint32_t ref2, const NewsAllocatedData *data) :
	string_id(string_id), date(CalTime::CurDate()), creation_tick(_scaled_tick_counter), type(type), flags(flags), reftype1(reftype1), reftype2(reftype2), ref1(ref1), ref2(ref2), data(data)
{
	/* show this news message in colour? */
	if (CalTime::CurYear() >= _settings_client.gui.coloured_news_year) this->flags |= NF_INCOLOUR;
	CopyOutDParam(this->params, 10);
}

/**
 * Add a new newsitem to be shown.
 * @param string String to display
 * @param type news category
 * @param flags display flags for the news
 * @param reftype1 Type of ref1
 * @param ref1     Reference 1 to some object: Used for a possible viewport, scrolling after clicking on the news, and for deleting the news when the object is deleted.
 * @param reftype2 Type of ref2
 * @param ref2     Reference 2 to some object: Used for scrolling after clicking on the news, and for deleting the news when the object is deleted.
 * @param data     Pointer to data that must be released once the news message is cleared.
 *
 * @see NewsSubtype
 */
void AddNewsItem(StringID string, NewsType type, NewsFlag flags, NewsReferenceType reftype1, uint32_t ref1, NewsReferenceType reftype2, uint32_t ref2, const NewsAllocatedData *data)
{
	if (_game_mode == GM_MENU) return;

	/* Create new news item node */
	_news.emplace_front(string, type, flags, reftype1, ref1, reftype2, ref2, data);

	/* Keep the number of stored news items to a managable number */
	if (std::size(_news) > MAX_NEWS_AMOUNT) {
		DeleteNewsItem(std::prev(std::end(_news)));
	}

	InvalidateWindowData(WC_MESSAGE_HISTORY, 0);
}

/**
 * Create a new custom news item.
 * @param tile unused
 * @param flags type of operation
 * @param p1 various bitstuffed elements
 * - p1 = (bit  0 -  7) - NewsType of the message.
 * - p1 = (bit  8 - 15) - NewsReferenceType of first reference.
 * - p1 = (bit 16 - 23) - Company this news message is for.
 * @param p2 First reference of the news message.
 * @param text The text of the news message.
 * @return the cost of this operation or an error
 */
CommandCost CmdCustomNewsItem(TileIndex tile, DoCommandFlag flags, uint32_t p1, uint32_t p2, const char *text)
{
	if (_current_company != OWNER_DEITY) return CMD_ERROR;

	NewsType type = (NewsType)GB(p1, 0, 8);
	NewsReferenceType reftype1 = (NewsReferenceType)GB(p1, 8, 8);
	CompanyID company = (CompanyID)GB(p1, 16, 8);

	if (company != INVALID_OWNER && !Company::IsValidID(company)) return CMD_ERROR;
	if (type >= NT_END) return CMD_ERROR;
	if (StrEmpty(text)) return CMD_ERROR;

	switch (reftype1) {
		case NR_NONE: break;
		case NR_TILE:
			if (!IsValidTile(p2)) return CMD_ERROR;
			break;

		case NR_VEHICLE:
			if (!Vehicle::IsValidID(p2)) return CMD_ERROR;
			break;

		case NR_STATION:
			if (!Station::IsValidID(p2)) return CMD_ERROR;
			break;

		case NR_INDUSTRY:
			if (!Industry::IsValidID(p2)) return CMD_ERROR;
			break;

		case NR_TOWN:
			if (!Town::IsValidID(p2)) return CMD_ERROR;
			break;

		case NR_ENGINE:
			if (!Engine::IsValidID(p2)) return CMD_ERROR;
			break;

		default: return CMD_ERROR;
	}

	if (company != INVALID_OWNER && company != _local_company) return CommandCost();

	if (flags & DC_EXEC) {
<<<<<<< HEAD
		NewsStringData *news = new NewsStringData(text);
		SetDParamStr(0, news->string);
		AddNewsItem(STR_NEWS_CUSTOM_ITEM, type, NF_NORMAL, reftype1, p2, NR_NONE, UINT32_MAX, news);
=======
		SetDParamStr(0, text);
		AddNewsItem(STR_NEWS_CUSTOM_ITEM, type, NF_NORMAL, reftype1, reference, NR_NONE, UINT32_MAX);
>>>>>>> c813b2b4
	}

	return CommandCost();
}

/**
 * Delete news items by predicate, and invalidate the message history if necessary.
 * @tparam Tmin Stop if the number of news items remaining reaches \a min items.
 * @tparam Tpredicate Condition for a news item to be deleted.
 */
template <size_t Tmin = 0, class Tpredicate>
void DeleteNews(Tpredicate predicate)
{
	bool dirty = false;
	for (auto it = std::rbegin(_news); it != std::rend(_news); /* nothing */) {
		if constexpr (Tmin > 0) {
			if (std::size(_news) <= Tmin) break;
		}
		if (predicate(*it)) {
			it = std::make_reverse_iterator(DeleteNewsItem(std::prev(it.base())));
			dirty = true;
		} else {
			++it;
		}
	}
	if (dirty) InvalidateWindowData(WC_MESSAGE_HISTORY, 0);
}

/**
 * Delete a news item type about a vehicle.
 * When the news item type is INVALID_STRING_ID all news about the vehicle gets deleted.
 * @param vid  The vehicle to remove the news for.
 * @param news The news type to remove.
 */
void DeleteVehicleNews(VehicleID vid, StringID news)
{
	DeleteNews([&](const auto &ni) {
		return ((ni.reftype1 == NR_VEHICLE && ni.ref1 == vid) || (ni.reftype2 == NR_VEHICLE && ni.ref2 == vid)) && (news == INVALID_STRING_ID || ni.string_id == news);
	});
}

/**
 * Remove news regarding given station so there are no 'unknown station now accepts Mail'
 * or 'First train arrived at unknown station' news items.
 * @param sid station to remove news about
 */
void DeleteStationNews(StationID sid)
{
	DeleteNews([&](const auto &ni) {
		return (ni.reftype1 == NR_STATION && ni.ref1 == sid) || (ni.reftype2 == NR_STATION && ni.ref2 == sid);
	});
}

/**
 * Remove news regarding given industry
 * @param iid industry to remove news about
 */
void DeleteIndustryNews(IndustryID iid)
{
	DeleteNews([&](const auto &ni) {
		return (ni.reftype1 == NR_INDUSTRY && ni.ref1 == iid) || (ni.reftype2 == NR_INDUSTRY && ni.ref2 == iid);
	});
}

/**
 * Remove engine announcements for invalid engines.
 */
void DeleteInvalidEngineNews()
{
	DeleteNews([](const auto &ni) {
		return (ni.reftype1 == NR_ENGINE && (!Engine::IsValidID(ni.ref1) || !Engine::Get(ni.ref1)->IsEnabled())) ||
				(ni.reftype2 == NR_ENGINE && (!Engine::IsValidID(ni.ref2) || !Engine::Get(ni.ref2)->IsEnabled()));
	});
}

static void RemoveOldNewsItems()
{
	DeleteNews<MIN_NEWS_AMOUNT>([](const auto &ni) {
		return _scaled_tick_counter - ni.creation_tick > (uint)(_news_type_data[ni.type].age * _settings_client.gui.news_message_timeout * DAY_TICKS);
	});
}

/**
 * Report a change in vehicle IDs (due to autoreplace) to affected vehicle news.
 * @note Viewports of currently displayed news is changed via #ChangeVehicleViewports
 * @param from_index the old vehicle ID
 * @param to_index the new vehicle ID
 */
void ChangeVehicleNews(VehicleID from_index, VehicleID to_index)
{
	for (auto &ni : _news) {
		if (ni.reftype1 == NR_VEHICLE && ni.ref1 == from_index) ni.ref1 = to_index;
		if (ni.reftype2 == NR_VEHICLE && ni.ref2 == from_index) ni.ref2 = to_index;
		if (ni.flags & NF_VEHICLE_PARAM0 && std::get<uint64_t>(ni.params[0]) == from_index) ni.params[0] = to_index;
	}
}

void NewsLoop()
{
	/* no news item yet */
	if (std::empty(_news)) return;

	static uint8_t _last_clean_month = 0;

	if (_last_clean_month != EconTime::CurMonth()) {
		RemoveOldNewsItems();
		_last_clean_month = EconTime::CurMonth();
	}

	if (ReadyForNextTickerItem()) MoveToNextTickerItem();
	if (ReadyForNextNewsItem()) MoveToNextNewsItem();
}

/** Do a forced show of a specific message */
static void ShowNewsMessage(NewsIterator ni)
{
	assert(!std::empty(_news));

	/* Delete the news window */
	CloseWindowById(WC_NEWS_WINDOW, 0);

	/* setup forced news item */
	_forced_news = ni;

	if (_forced_news != std::end(_news)) {
		CloseWindowById(WC_NEWS_WINDOW, 0);
		ShowNewspaper(&*ni);
	}
}

/**
 * Close active news message window
 * @return true if a window was closed.
 */
bool HideActiveNewsMessage()
{
	NewsWindow *w = dynamic_cast<NewsWindow *>(FindWindowById(WC_NEWS_WINDOW, 0));
	if (w == nullptr) return false;
	w->Close();
	return true;
}

/** Show previous news item */
void ShowLastNewsMessage()
{
	if (std::empty(_news)) return;

	NewsIterator ni;
	if (_forced_news == std::end(_news)) {
		/* Not forced any news yet, show the current one, unless a news window is
		 * open (which can only be the current one), then show the previous item */
		if (_current_news == std::end(_news)) {
			/* No news were shown yet resp. the last shown one was already deleted.
			 * Treat this as if _forced_news reached the oldest news; so, wrap around and start anew with the latest. */
			ni = std::begin(_news);
		} else {
			const Window *w = FindWindowById(WC_NEWS_WINDOW, 0);
			ni = (w == nullptr || (std::next(_current_news) == std::end(_news))) ? _current_news : std::next(_current_news);
		}
	} else if (std::next(_forced_news) == std::end(_news)) {
		/* We have reached the oldest news, start anew with the latest */
		ni = std::begin(_news);
	} else {
		/* 'Scrolling' through news history show each one in turn */
		ni = std::next(_forced_news);
	}
	bool wrap = false;
	for (;;) {
		if (_news_type_data[ni->type].GetDisplay() != ND_OFF) {
			ShowNewsMessage(ni);
			break;
		}

		++ni;
		if (ni == std::end(_news)) {
			if (wrap) break;
			/* We have reached the oldest news, start anew with the latest */
			ni = std::begin(_news);
			wrap = true;
		}
	}
}


/**
 * Draw an unformatted news message truncated to a maximum length. If
 * length exceeds maximum length it will be postfixed by '...'
 * @param left  the left most location for the string
 * @param right the right most location for the string
 * @param y position of the string
 * @param colour the colour the string will be shown in
 * @param *ni NewsItem being printed
 */
static void DrawNewsString(uint left, uint right, int y, TextColour colour, const NewsItem *ni)
{
	CopyInDParam(ni->params);

	/* Get the string, replaces newlines with spaces and remove control codes from the string. */
	std::string message = StrMakeValid(GetString(ni->string_id), SVS_REPLACE_TAB_CR_NL_WITH_SPACE);

	/* Truncate and show string; postfixed by '...' if necessary */
	DrawString(left, right, y, message, colour);
}

struct MessageHistoryWindow : Window {
	int line_height; /// < Height of a single line in the news history window including spacing.
	int date_width;  /// < Width needed for the date part.

	Scrollbar *vscroll;

	MessageHistoryWindow(WindowDesc &desc) : Window(desc)
	{
		this->CreateNestedTree();
		this->vscroll = this->GetScrollbar(WID_MH_SCROLLBAR);
		this->FinishInitNested(); // Initializes 'this->line_height' and 'this->date_width'.
		this->OnInvalidateData(0);
	}

	void UpdateWidgetSize(WidgetID widget, Dimension &size, [[maybe_unused]] const Dimension &padding, [[maybe_unused]] Dimension &fill, [[maybe_unused]] Dimension &resize) override
	{
		if (widget == WID_MH_BACKGROUND) {
			this->line_height = GetCharacterHeight(FS_NORMAL) + WidgetDimensions::scaled.vsep_normal;
			resize.height = this->line_height;

			/* Months are off-by-one, so it's actually 8. Not using
			 * month 12 because the 1 is usually less wide. */
			SetDParam(0, CalTime::ConvertYMDToDate(CalTime::ORIGINAL_MAX_YEAR, 7, 30));
			this->date_width = GetStringBoundingBox(STR_JUST_DATE_TINY).width + WidgetDimensions::scaled.hsep_wide;

			size.height = 4 * resize.height + WidgetDimensions::scaled.framerect.Vertical(); // At least 4 lines are visible.
			size.width = std::max(200u, size.width); // At least 200 pixels wide.
		}
	}

	void DrawWidget(const Rect &r, WidgetID widget) const override
	{
		if (widget != WID_MH_BACKGROUND || std::empty(_news)) return;

		/* Fill the widget with news items. */
		bool rtl = _current_text_dir == TD_RTL;
		Rect news = r.Shrink(WidgetDimensions::scaled.framerect).Indent(this->date_width + WidgetDimensions::scaled.hsep_wide, rtl);
		Rect date = r.Shrink(WidgetDimensions::scaled.framerect).WithWidth(this->date_width, rtl);
		int y = news.top;

		auto [first, last] = this->vscroll->GetVisibleRangeIterators(_news);
		for (auto ni = first; ni != last; ++ni) {
			SetDParam(0, ni->date);
			DrawString(date.left, date.right, y, STR_JUST_DATE_TINY, TC_WHITE);

			DrawNewsString(news.left, news.right, y, TC_WHITE, &*ni);
			y += this->line_height;
		}
	}

	/**
	 * Some data on this window has become invalid.
	 * @param data Information about the changed data.
	 * @param gui_scope Whether the call is done from GUI scope. You may not do everything when not in GUI scope. See #InvalidateWindowData() for details.
	 */
	void OnInvalidateData([[maybe_unused]] int data = 0, [[maybe_unused]] bool gui_scope = true) override
	{
		if (!gui_scope) return;
		this->vscroll->SetCount(std::size(_news));
	}

	void OnClick([[maybe_unused]] Point pt, WidgetID widget, [[maybe_unused]] int click_count) override
	{
		if (widget == WID_MH_BACKGROUND) {
			/* Scheduled window invalidations currently occur after the input loop, which means the scrollbar count
			 * could be invalid, so ensure it's correct now. Potentially this means that item clicked on might be
			 * different as well. */
			this->vscroll->SetCount(std::size(_news));
			auto ni = this->vscroll->GetScrolledItemFromWidget(_news, pt.y, this, widget, WidgetDimensions::scaled.framerect.top);
			if (ni == std::end(_news)) return;

			ShowNewsMessage(ni);
		}
	}

	void OnResize() override
	{
		this->vscroll->SetCapacityFromWidget(this, WID_MH_BACKGROUND, WidgetDimensions::scaled.framerect.Vertical());
	}
};

static constexpr NWidgetPart _nested_message_history[] = {
	NWidget(NWID_HORIZONTAL),
		NWidget(WWT_CLOSEBOX, COLOUR_BROWN),
		NWidget(WWT_CAPTION, COLOUR_BROWN), SetDataTip(STR_MESSAGE_HISTORY, STR_TOOLTIP_WINDOW_TITLE_DRAG_THIS),
		NWidget(WWT_SHADEBOX, COLOUR_BROWN),
		NWidget(WWT_DEFSIZEBOX, COLOUR_BROWN),
		NWidget(WWT_STICKYBOX, COLOUR_BROWN),
	EndContainer(),

	NWidget(NWID_HORIZONTAL),
		NWidget(WWT_PANEL, COLOUR_BROWN, WID_MH_BACKGROUND), SetMinimalSize(200, 125), SetDataTip(0x0, STR_MESSAGE_HISTORY_TOOLTIP), SetResize(1, 12), SetScrollbar(WID_MH_SCROLLBAR),
		EndContainer(),
		NWidget(NWID_VERTICAL),
			NWidget(NWID_VSCROLLBAR, COLOUR_BROWN, WID_MH_SCROLLBAR),
			NWidget(WWT_RESIZEBOX, COLOUR_BROWN),
		EndContainer(),
	EndContainer(),
};

static WindowDesc _message_history_desc(__FILE__, __LINE__,
	WDP_AUTO, "list_news", 400, 140,
	WC_MESSAGE_HISTORY, WC_NONE,
	0,
	_nested_message_history
);

/** Display window with news messages history */
void ShowMessageHistory()
{
	CloseWindowById(WC_MESSAGE_HISTORY, 0);
	new MessageHistoryWindow(_message_history_desc);
}<|MERGE_RESOLUTION|>--- conflicted
+++ resolved
@@ -34,14 +34,7 @@
 #include "guitimer_func.h"
 #include "group_gui.h"
 #include "zoom_func.h"
-<<<<<<< HEAD
-=======
-#include "news_cmd.h"
 #include "news_func.h"
-#include "timer/timer.h"
-#include "timer/timer_window.h"
-#include "timer/timer_game_calendar.h"
->>>>>>> c813b2b4
 
 #include "widgets/news_widget.h"
 
@@ -305,7 +298,7 @@
 		this->CreateNestedTree();
 
 		/* For company news with a face we have a separate headline in param[0] */
-		if (&desc == &_company_news_desc) this->GetWidget<NWidgetCore>(WID_N_TITLE)->widget_data = std::get<uint64_t>(this->ni->params[0]);
+		if (&desc == &_company_news_desc) this->GetWidget<NWidgetCore>(WID_N_TITLE)->widget_data = this->ni->params[0].data;
 
 		NWidgetCore *nwid = this->GetWidget<NWidgetCore>(WID_N_SHOW_GROUP);
 		if (ni->reftype1 == NR_VEHICLE && nwid != nullptr) {
@@ -613,7 +606,7 @@
 	{
 		/* Company news with a face have a separate headline, so the normal message is shifted by two params */
 		CopyInDParam(std::span(this->ni->params.data() + 2, this->ni->params.size() - 2));
-		return std::get<uint64_t>(this->ni->params[1]);
+		return this->ni->params[1].data;
 	}
 
 	StringID GetNewVehicleMessageString(WidgetID widget) const
@@ -906,14 +899,8 @@
 	if (company != INVALID_OWNER && company != _local_company) return CommandCost();
 
 	if (flags & DC_EXEC) {
-<<<<<<< HEAD
-		NewsStringData *news = new NewsStringData(text);
-		SetDParamStr(0, news->string);
-		AddNewsItem(STR_NEWS_CUSTOM_ITEM, type, NF_NORMAL, reftype1, p2, NR_NONE, UINT32_MAX, news);
-=======
 		SetDParamStr(0, text);
-		AddNewsItem(STR_NEWS_CUSTOM_ITEM, type, NF_NORMAL, reftype1, reference, NR_NONE, UINT32_MAX);
->>>>>>> c813b2b4
+		AddNewsItem(STR_NEWS_CUSTOM_ITEM, type, NF_NORMAL, reftype1, p2, NR_NONE, UINT32_MAX);
 	}
 
 	return CommandCost();
@@ -1007,7 +994,7 @@
 	for (auto &ni : _news) {
 		if (ni.reftype1 == NR_VEHICLE && ni.ref1 == from_index) ni.ref1 = to_index;
 		if (ni.reftype2 == NR_VEHICLE && ni.ref2 == from_index) ni.ref2 = to_index;
-		if (ni.flags & NF_VEHICLE_PARAM0 && std::get<uint64_t>(ni.params[0]) == from_index) ni.params[0] = to_index;
+		if (ni.flags & NF_VEHICLE_PARAM0 && ni.params[0].data == from_index) ni.params[0] = to_index;
 	}
 }
 
