--- conflicted
+++ resolved
@@ -140,30 +140,19 @@
  * Buses, trucks and trams belong to this class.
  */
 struct RoadVehicle final : public GroundVehicle<RoadVehicle, VEH_ROAD> {
-<<<<<<< HEAD
-	byte state;             ///< @see RoadVehicleStates
-	byte frame;
-	uint16_t blocked_ctr;
-	byte overtaking;        ///< Set to #RVSB_DRIVE_SIDE when overtaking, otherwise 0.
-	byte overtaking_ctr;    ///< The length of the current overtake attempt.
-	std::unique_ptr<RoadVehPathCache> cached_path; ///< Cached path.
-	RoadTypes compatible_roadtypes; ///< Roadtypes this consist is powered on.
-	uint16_t crashed_ctr;   ///< Animation counter when the vehicle has crashed. @see RoadVehIsCrashed
-	byte reverse_ctr;
-	byte critical_breakdown_count;  ///< Counter for the number of critical breakdowns since last service
-	uint8_t rvflags;                ///< Road vehicle flags
-=======
-	RoadVehPathCache path;  ///< Cached path.
-	uint8_t state;             ///< @see RoadVehicleStates
+	uint8_t state;                                 ///< @see RoadVehicleStates
 	uint8_t frame;
 	uint16_t blocked_ctr;
-	uint8_t overtaking;        ///< Set to #RVSB_DRIVE_SIDE when overtaking, otherwise 0.
-	uint8_t overtaking_ctr;    ///< The length of the current overtake attempt.
-	uint16_t crashed_ctr;     ///< Animation counter when the vehicle has crashed. @see RoadVehIsCrashed
+	uint8_t overtaking;                            ///< Set to #RVSB_DRIVE_SIDE when overtaking, otherwise 0.
+	uint8_t overtaking_ctr;                        ///< The length of the current overtake attempt.
+	std::unique_ptr<RoadVehPathCache> cached_path; ///< Cached path.
+	RoadTypes compatible_roadtypes;                ///< Roadtypes this consist is powered on.
+	uint16_t crashed_ctr;                          ///< Animation counter when the vehicle has crashed. @see RoadVehIsCrashed
 	uint8_t reverse_ctr;
->>>>>>> 6c5a8f55
-
-	RoadType roadtype;              ///< Roadtype of this vehicle.
+	uint8_t critical_breakdown_count;              ///< Counter for the number of critical breakdowns since last service
+	uint8_t rvflags;                               ///< Road vehicle flags
+
+	RoadType roadtype;                             ///< Roadtype of this vehicle.
 
 	/** We don't want GCC to zero our struct! It already is zeroed and has an index! */
 	RoadVehicle() : GroundVehicleBase() {}
@@ -218,7 +207,7 @@
 		return RV_OVERTAKE_TIMEOUT + (this->gcache.cached_total_length / 2) - (VEHICLE_LENGTH / 2);
 	}
 
-	void SetRoadVehicleOvertaking(byte overtaking);
+	void SetRoadVehicleOvertaking(uint8_t overtaking);
 
 	inline RoadVehPathCache &GetOrCreatePathCache()
 	{
