--- conflicted
+++ resolved
@@ -67,11 +67,7 @@
 		this->Close();
 	}
 
-<<<<<<< HEAD
 	EventState OnKeyPress(WChar key, uint16 keycode) override
-=======
-	EventState OnKeyPress([[maybe_unused]] char32_t key, uint16_t keycode) override
->>>>>>> 077b08bb
 	{
 		/* All keys are 'handled' by this window but we want to make
 		 * sure that 'quit' still works correctly. Not handling the
