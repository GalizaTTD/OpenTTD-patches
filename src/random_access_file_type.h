/*
 * This file is part of OpenTTD.
 * OpenTTD is free software; you can redistribute it and/or modify it under the terms of the GNU General Public License as published by the Free Software Foundation, version 2.
 * OpenTTD is distributed in the hope that it will be useful, but WITHOUT ANY WARRANTY; without even the implied warranty of MERCHANTABILITY or FITNESS FOR A PARTICULAR PURPOSE.
 * See the GNU General Public License for more details. You should have received a copy of the GNU General Public License along with OpenTTD. If not, see <http://www.gnu.org/licenses/>.
 */

 /** @file random_access_file_type.h Class related to random access to files. */

#ifndef RANDOM_ACCESS_FILE_TYPE_H
#define RANDOM_ACCESS_FILE_TYPE_H

#include "fileio_type.h"
#include "core/endian_func.hpp"
#include <string>

/**
 * A file from which bytes, words and double words are read in (potentially) a random order.
 *
 * This is mostly intended to be used for things that can be read from GRFs when needed, so
 * the graphics but also the sounds. This also ties into the spritecache as it uses these
 * files to load the sprites from when needed.
 */
class RandomAccessFile {
	/** The number of bytes to allocate for the buffer. */
	static constexpr int BUFFER_SIZE = 4096;

	std::string filename;            ///< Full name of the file; relative path to subdir plus the extension of the file.
	std::string simplified_filename; ///< Simplified lowecase name of the file; only the name, no path or extension.

	FILE *file_handle;               ///< File handle of the open file.
	size_t pos;                      ///< Position in the file of the end of the read buffer.

	uint8_t *buffer;                    ///< Current position within the local buffer.
	uint8_t *buffer_end;                ///< Last valid byte of buffer.
	uint8_t buffer_start[BUFFER_SIZE];  ///< Local buffer when read from file.

	byte ReadByteIntl();
	uint16_t ReadWordIntl();
	uint32_t ReadDwordIntl();

public:
	RandomAccessFile(const std::string &filename, Subdirectory subdir);
	RandomAccessFile(const RandomAccessFile&) = delete;
	void operator=(const RandomAccessFile&) = delete;

	virtual ~RandomAccessFile();

	const std::string &GetFilename() const;
	const std::string &GetSimplifiedFilename() const;

	size_t GetPos() const;
	void SeekTo(size_t pos, int mode);

<<<<<<< HEAD
	inline byte ReadByte()
	{
		if (likely(this->buffer != this->buffer_end)) return *this->buffer++;
		return this->ReadByteIntl();
	}

	inline uint16_t ReadWord()
	{
		if (likely(this->buffer + 1 < this->buffer_end)) {
#if OTTD_ALIGNMENT == 0
			uint16_t x = FROM_LE16(*((const unaligned_uint16 *) this->buffer));
#else
			uint16_t x = ((uint16_t)this->buffer[1] << 8) | this->buffer[0];
#endif
			this->buffer += 2;
			return x;
		}
		return this->ReadWordIntl();
	}

	inline uint32_t ReadDword()
	{
		if (likely(this->buffer + 3 < this->buffer_end)) {
#if OTTD_ALIGNMENT == 0
			uint32_t x = FROM_LE32(*((const unaligned_uint32 *) this->buffer));
#else
			uint32_t x = ((uint32_t)this->buffer[3] << 24) | ((uint32_t)this->buffer[2] << 16) | ((uint32_t)this->buffer[1] << 8) | this->buffer[0];
#endif
			this->buffer += 4;
			return x;
		}
		return this->ReadDwordIntl();
	}
=======
	uint8_t ReadByte();
	uint16_t ReadWord();
	uint32_t ReadDword();
>>>>>>> 6c5a8f55

	void ReadBlock(void *ptr, size_t size);
	void SkipBytes(size_t n);
};

#endif /* RANDOM_ACCESS_FILE_TYPE_H */<|MERGE_RESOLUTION|>--- conflicted
+++ resolved
@@ -35,7 +35,7 @@
 	uint8_t *buffer_end;                ///< Last valid byte of buffer.
 	uint8_t buffer_start[BUFFER_SIZE];  ///< Local buffer when read from file.
 
-	byte ReadByteIntl();
+	uint8_t ReadByteIntl();
 	uint16_t ReadWordIntl();
 	uint32_t ReadDwordIntl();
 
@@ -52,8 +52,7 @@
 	size_t GetPos() const;
 	void SeekTo(size_t pos, int mode);
 
-<<<<<<< HEAD
-	inline byte ReadByte()
+	inline uint8_t ReadByte()
 	{
 		if (likely(this->buffer != this->buffer_end)) return *this->buffer++;
 		return this->ReadByteIntl();
@@ -86,11 +85,6 @@
 		}
 		return this->ReadDwordIntl();
 	}
-=======
-	uint8_t ReadByte();
-	uint16_t ReadWord();
-	uint32_t ReadDword();
->>>>>>> 6c5a8f55
 
 	void ReadBlock(void *ptr, size_t size);
 	void SkipBytes(size_t n);
