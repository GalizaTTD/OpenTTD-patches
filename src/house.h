--- conflicted
+++ resolved
@@ -128,17 +128,8 @@
 	HouseID Index() const;
 	Money GetRemovalCost() const;
 
-<<<<<<< HEAD
-	static inline HouseSpec *Get(size_t house_id)
-	{
-		dbg_assert(house_id < NUM_HOUSES);
-		extern HouseSpec _house_specs[];
-		return &_house_specs[house_id];
-	}
-=======
 	static std::vector<HouseSpec> &Specs();
 	static HouseSpec *Get(size_t house_id);
->>>>>>> f79ec795
 };
 
 /**
