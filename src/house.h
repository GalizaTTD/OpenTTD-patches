--- conflicted
+++ resolved
@@ -63,11 +63,7 @@
 
 DECLARE_POSTFIX_INCREMENT(HouseZonesBits)
 
-<<<<<<< HEAD
 enum HouseZones : uint16_t {        ///< Bit  Value       Meaning
-=======
-enum HouseZones : uint16_t {
->>>>>>> 5bc3723b
 	HZ_NOZNS             = 0x0000,  ///<       0          This is just to get rid of zeros, meaning none
 	HZ_ZON1              = 1U << HZB_TOWN_EDGE,    ///< 0..4 1,2,4,8,10  which town zones the building can be built in, Zone1 been the further suburb
 	HZ_ZON2              = 1U << HZB_TOWN_OUTSKIRT,
@@ -148,13 +144,11 @@
 	return hs->grf_prop.override == INVALID_HOUSE_ID ? hid : hs->grf_prop.override;
 }
 
-<<<<<<< HEAD
+void ShowBuildHousePicker(struct Window *);
+
 StringID GetHouseName(HouseID house, TileIndex tile = INVALID_TILE);
 void DrawHouseImage(HouseID house_id, int left, int top, int right, int bottom);
 void AddProducedHouseCargo(HouseID house_id, TileIndex tile, CargoArray &produced);
 void AddAcceptedHouseCargo(HouseID house_id, TileIndex tile, CargoArray &acceptance, CargoTypes *always_accepted = nullptr);
-=======
-void ShowBuildHousePicker(struct Window *);
->>>>>>> 5bc3723b
 
 #endif /* HOUSE_H */