--- conflicted
+++ resolved
@@ -451,16 +451,10 @@
 struct DeterministicSpriteGroupAdjust {
 	DeterministicSpriteGroupAdjustOperation operation;
 	DeterministicSpriteGroupAdjustType type;
-<<<<<<< HEAD
 	uint16_t variable;
-	byte shift_num;
+	uint8_t shift_num;
 	DeterministicSpriteGroupAdjustFlags adjust_flags = DSGAF_NONE;
 	uint32_t parameter;  ///< Used for variables between 0x60 and 0x7F inclusive.
-=======
-	uint8_t variable;
-	uint8_t parameter; ///< Used for variables between 0x60 and 0x7F inclusive.
-	uint8_t shift_num;
->>>>>>> 6c5a8f55
 	uint32_t and_mask;
 	uint32_t add_val;    ///< Also used for DSGA_TYPE_EQ/DSGA_TYPE_NEQ constants and DSGA_OP_TERNARY false value
 	uint32_t divmod_val; ///< Also used for DSGA_OP_STO_NC
@@ -535,12 +529,7 @@
 	VarSpriteGroupScopeOffset var_scope_count;
 
 	RandomizedSpriteGroupCompareMode cmp_mode; ///< Check for these triggers:
-<<<<<<< HEAD
-	byte triggers;
-=======
 	uint8_t triggers;
-	uint8_t count;
->>>>>>> 6c5a8f55
 
 	uint8_t lowest_randbit; ///< Look for this in the per-object randomized bitmask:
 
@@ -660,11 +649,7 @@
 	virtual uint32_t GetRandomBits() const;
 	virtual uint32_t GetTriggers() const;
 
-<<<<<<< HEAD
 	virtual uint32_t GetVariable(uint16_t variable, uint32_t parameter, GetVariableExtra *extra) const;
-=======
-	virtual uint32_t GetVariable(uint8_t variable, [[maybe_unused]] uint32_t parameter, bool *available) const;
->>>>>>> 6c5a8f55
 	virtual void StorePSA(uint reg, int32_t value);
 };
 
@@ -726,11 +711,7 @@
 
 	virtual const SpriteGroup *ResolveReal(const RealSpriteGroup *group) const;
 
-<<<<<<< HEAD
 	virtual ScopeResolver *GetScope(VarSpriteGroupScope scope = VSG_SCOPE_SELF, VarSpriteGroupScopeOffset relative = 0);
-=======
-	virtual ScopeResolver *GetScope(VarSpriteGroupScope scope = VSG_SCOPE_SELF, uint8_t relative = 0);
->>>>>>> 6c5a8f55
 
 	/**
 	 * Returns the waiting triggers that did not trigger any rerandomisation.
