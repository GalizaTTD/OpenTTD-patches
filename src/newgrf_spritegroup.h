/*
 * This file is part of OpenTTD.
 * OpenTTD is free software; you can redistribute it and/or modify it under the terms of the GNU General Public License as published by the Free Software Foundation, version 2.
 * OpenTTD is distributed in the hope that it will be useful, but WITHOUT ANY WARRANTY; without even the implied warranty of MERCHANTABILITY or FITNESS FOR A PARTICULAR PURPOSE.
 * See the GNU General Public License for more details. You should have received a copy of the GNU General Public License along with OpenTTD. If not, see <http://www.gnu.org/licenses/>.
 */

/** @file newgrf_spritegroup.h Action 2 handling. */

#ifndef NEWGRF_SPRITEGROUP_H
#define NEWGRF_SPRITEGROUP_H

#include "town_type.h"
#include "engine_type.h"
#include "house_type.h"
#include "industry_type.h"

#include "newgrf_callbacks.h"
#include "newgrf_generic.h"
#include "newgrf_storage.h"
#include "newgrf_commons.h"

#include <map>
#include <vector>

/**
 * Gets the value of a so-called newgrf "register".
 * @param i index of the register
 * @pre i < 0x110
 * @return the value of the register
 */
inline uint32_t GetRegister(uint i)
{
	extern TemporaryStorageArray<int32_t, 0x110> _temp_store;
	return _temp_store.GetValue(i);
}

/* List of different sprite group types */
enum SpriteGroupType : uint8_t {
	SGT_REAL,
	SGT_DETERMINISTIC,
	SGT_RANDOMIZED,
	SGT_CALLBACK,
	SGT_RESULT,
	SGT_TILELAYOUT,
	SGT_INDUSTRY_PRODUCTION,
};

struct SpriteGroup;
typedef uint32_t SpriteGroupID;
struct ResolverObject;
struct AnalyseCallbackOperation;

/* SPRITE_WIDTH is 24. ECS has roughly 30 sprite groups per real sprite.
 * Adding an 'extra' margin would be assuming 64 sprite groups per real
 * sprite. 64 = 2^6, so 2^30 should be enough (for now) */
typedef Pool<SpriteGroup, SpriteGroupID, 1024, 1U << 30, PT_DATA> SpriteGroupPool;
extern SpriteGroupPool _spritegroup_pool;

enum SpriteGroupFlags : uint8_t {
	SGF_NONE                     = 0,
	SGF_ACTION6                  = 1 << 0,
	SGF_INLINING                 = 1 << 1,
	SGF_SKIP_CB                  = 1 << 2,
};
DECLARE_ENUM_AS_BIT_SET(SpriteGroupFlags)

/* Common wrapper for all the different sprite group types */
struct SpriteGroup : SpriteGroupPool::PoolItem<&_spritegroup_pool> {
protected:
	SpriteGroup(SpriteGroupType type) : nfo_line(0), type(type) {}
	/** Base sprite group resolver */
	virtual const SpriteGroup *Resolve([[maybe_unused]] ResolverObject &object) const { return this; };

public:
	virtual ~SpriteGroup() = default;

	uint32_t nfo_line;
	SpriteGroupType type;
	GrfSpecFeature feature;
	SpriteGroupFlags sg_flags = SGF_NONE;

	virtual SpriteID GetResult() const { return 0; }
	virtual uint8_t GetNumResults() const { return 0; }
	virtual uint16_t GetCallbackResult() const { return CALLBACK_FAILED; }
	virtual void AnalyseCallbacks(AnalyseCallbackOperation &op) const {};

	static const SpriteGroup *Resolve(const SpriteGroup *group, ResolverObject &object, bool top_level = true);
};


/* 'Real' sprite groups contain a list of other result or callback sprite
 * groups. */
struct RealSpriteGroup : SpriteGroup {
	RealSpriteGroup() : SpriteGroup(SGT_REAL) {}

	/* Loaded = in motion, loading = not moving
	 * Each group contains several spritesets, for various loading stages */

	/* XXX: For stations the meaning is different - loaded is for stations
	 * with small amount of cargo whilst loading is for stations with a lot
	 * of da stuff. */

	std::vector<const SpriteGroup *> loaded;  ///< List of loaded groups (can be SpriteIDs or Callback results)
	std::vector<const SpriteGroup *> loading; ///< List of loading groups (can be SpriteIDs or Callback results)

	void AnalyseCallbacks(AnalyseCallbackOperation &op) const override;

protected:
	const SpriteGroup *Resolve(ResolverObject &object) const override;
};

/* Shared by deterministic and random groups. */
enum VarSpriteGroupScope : uint8_t {
	VSG_BEGIN,

	VSG_SCOPE_SELF = VSG_BEGIN, ///< Resolved object itself
	VSG_SCOPE_PARENT,           ///< Related object of the resolved one
	VSG_SCOPE_RELATIVE,         ///< Relative position (vehicles only)

	VSG_END
};
DECLARE_POSTFIX_INCREMENT(VarSpriteGroupScope)

<<<<<<< HEAD
enum VarSpriteGroupScopeRelativeMode : uint8_t {
	VSGSRM_BACKWARD_SELF         = 0,
	VSGSRM_FORWARD_SELF          = 1,
	VSGSRM_BACKWARD_ENGINE       = 2,
	VSGSRM_BACKWARD_SAMEID       = 3,
	VSGSRM_END,
};

/*
 * Decoded relative scope offset:
 * Bits 0..7: offset
 * Bits 8..9: mode (VarSpriteGroupScopeRelativeMode)
 * Bit    15: use var 0x100
 */
typedef uint16_t VarSpriteGroupScopeOffset;

GrfSpecFeature GetGrfSpecFeatureForParentScope(GrfSpecFeature feature);

inline GrfSpecFeature GetGrfSpecFeatureForScope(GrfSpecFeature feature, VarSpriteGroupScope scope)
{
	if (scope == VSG_SCOPE_PARENT) {
		return GetGrfSpecFeatureForParentScope(feature);
	}

	return feature;
}

=======
>>>>>>> 9965cd91
enum DeterministicSpriteGroupSize : uint8_t {
	DSG_SIZE_BYTE,
	DSG_SIZE_WORD,
	DSG_SIZE_DWORD,
};

enum DeterministicSpriteGroupAdjustType : uint8_t {
	DSGA_TYPE_NONE,
	DSGA_TYPE_DIV,
	DSGA_TYPE_MOD,

	DSGA_TYPE_EQ,
	DSGA_TYPE_NEQ,
};

enum DeterministicSpriteGroupAdjustOperation : uint8_t {
	DSGA_OP_ADD,  ///< a + b
	DSGA_OP_SUB,  ///< a - b
	DSGA_OP_SMIN, ///< (signed) min(a, b)
	DSGA_OP_SMAX, ///< (signed) max(a, b)
	DSGA_OP_UMIN, ///< (unsigned) min(a, b)
	DSGA_OP_UMAX, ///< (unsigned) max(a, b)
	DSGA_OP_SDIV, ///< (signed) a / b
	DSGA_OP_SMOD, ///< (signed) a % b
	DSGA_OP_UDIV, ///< (unsigned) a / b
	DSGA_OP_UMOD, ///< (unsigned) a & b
	DSGA_OP_MUL,  ///< a * b
	DSGA_OP_AND,  ///< a & b
	DSGA_OP_OR,   ///< a | b
	DSGA_OP_XOR,  ///< a ^ b
	DSGA_OP_STO,  ///< store a into temporary storage, indexed by b. return a
	DSGA_OP_RST,  ///< return b
	DSGA_OP_STOP, ///< store a into persistent storage, indexed by b, return a
	DSGA_OP_ROR,  ///< rotate a b positions to the right
	DSGA_OP_SCMP, ///< (signed) comparison (a < b -> 0, a == b = 1, a > b = 2)
	DSGA_OP_UCMP, ///< (unsigned) comparison (a < b -> 0, a == b = 1, a > b = 2)
	DSGA_OP_SHL,  ///< a << b
	DSGA_OP_SHR,  ///< (unsigned) a >> b
	DSGA_OP_SAR,  ///< (signed) a >> b

	DSGA_OP_END,

	DSGA_OP_TERNARY = 0x80, ///< a == 0 ? b : c,
	DSGA_OP_EQ,             ///< a == b ? 1 : 0,
	DSGA_OP_SLT,            ///< (signed) a < b ? 1 : 0,
	DSGA_OP_SGE,            ///< (signed) a >= b ? 1 : 0,
	DSGA_OP_SLE,            ///< (signed) a <= b ? 1 : 0,
	DSGA_OP_SGT,            ///< (signed) a > b ? 1 : 0,
	DSGA_OP_RSUB,           ///< b - a
	DSGA_OP_STO_NC,         ///< store b into temporary storage, indexed by c. return a
	DSGA_OP_ABS,            ///< abs(a)
	DSGA_OP_JZ,             ///< jump forward fixed number of adjusts (to adjust after DSGAF_END_BLOCK marker (taking into account nesting)) if b is zero. return 0 if jumped, return a if not jumped
	DSGA_OP_JNZ,            ///< jump forward fixed number of adjusts (to adjust after DSGAF_END_BLOCK marker (taking into account nesting)) if b is non-zero. return b if jumped, return a if not jumped
	DSGA_OP_JZ_LV,          ///< jump forward fixed number of adjusts (to adjust after DSGAF_END_BLOCK marker (taking into account nesting)) if a is zero. return a
	DSGA_OP_JNZ_LV,         ///< jump forward fixed number of adjusts (to adjust after DSGAF_END_BLOCK marker (taking into account nesting)) if a is non-zero. return a
	DSGA_OP_NOOP,           ///< a

	DSGA_OP_SPECIAL_END,
};

static_assert((DSGA_OP_SLT ^ 1) == DSGA_OP_SGE);
static_assert((DSGA_OP_SLE ^ 1) == DSGA_OP_SGT);

enum DeterministicSpriteGroupAdjustFlags : uint8_t {
	DSGAF_NONE               = 0,
	DSGAF_SKIP_ON_ZERO       = 1 << 0,
	DSGAF_SKIP_ON_LSB_SET    = 1 << 1,
	DSGAF_LAST_VAR_READ      = 1 << 2,
	DSGAF_JUMP_INS_HINT      = 1 << 3,
	DSGAF_END_BLOCK          = 1 << 4,
};
DECLARE_ENUM_AS_BIT_SET(DeterministicSpriteGroupAdjustFlags);

inline bool IsEvalAdjustWithZeroRemovable(DeterministicSpriteGroupAdjustOperation op)
{
	switch (op) {
		case DSGA_OP_ADD:
		case DSGA_OP_SUB:
		case DSGA_OP_OR:
		case DSGA_OP_XOR:
		case DSGA_OP_ROR:
		case DSGA_OP_SHL:
		case DSGA_OP_SHR:
		case DSGA_OP_SAR:
		case DSGA_OP_UMAX:
			return true;

		default:
			return false;
	}
}

inline bool IsEvalAdjustWithZeroAlwaysZero(DeterministicSpriteGroupAdjustOperation op)
{
	switch (op) {
		case DSGA_OP_UMIN:
		case DSGA_OP_MUL:
		case DSGA_OP_AND:
		case DSGA_OP_RST:
			return true;

		default:
			return false;
	}
}

inline bool IsEvalAdjustWithOneRemovable(DeterministicSpriteGroupAdjustOperation op)
{
	switch (op) {
		case DSGA_OP_MUL:
		case DSGA_OP_SDIV:
		case DSGA_OP_UDIV:
			return true;

		default:
			return false;
	}
}

inline bool IsEvalAdjustWithSideEffects(DeterministicSpriteGroupAdjustOperation op)
{
	switch (op) {
		case DSGA_OP_STO:
		case DSGA_OP_STOP:
			return true;

		default:
			return false;
	}
}

inline bool IsEvalAdjustUsableForConstantPropagation(DeterministicSpriteGroupAdjustOperation op)
{
	switch (op) {
		case DSGA_OP_ADD:
		case DSGA_OP_SUB:
		case DSGA_OP_SMIN:
		case DSGA_OP_SMAX:
		case DSGA_OP_UMIN:
		case DSGA_OP_UMAX:
		case DSGA_OP_SDIV:
		case DSGA_OP_SMOD:
		case DSGA_OP_UDIV:
		case DSGA_OP_UMOD:
		case DSGA_OP_MUL:
		case DSGA_OP_AND:
		case DSGA_OP_OR:
		case DSGA_OP_XOR:
		case DSGA_OP_ROR:
		case DSGA_OP_SCMP:
		case DSGA_OP_UCMP:
		case DSGA_OP_SHL:
		case DSGA_OP_SHR:
		case DSGA_OP_SAR:
			return true;

		default:
			return false;
	}
}

inline bool IsEvalAdjustOperationCommutative(DeterministicSpriteGroupAdjustOperation op)
{
	switch (op) {
		case DSGA_OP_ADD:
		case DSGA_OP_MUL:
		case DSGA_OP_AND:
		case DSGA_OP_OR:
		case DSGA_OP_XOR:
			return true;

		default:
			return false;
	}
}

inline bool IsEvalAdjustOperationAntiCommutative(DeterministicSpriteGroupAdjustOperation op)
{
	switch (op) {
		case DSGA_OP_SUB:
		case DSGA_OP_RSUB:
			return true;

		default:
			return false;
	}
}

inline bool IsEvalAdjustOperationReversable(DeterministicSpriteGroupAdjustOperation op)
{
	return IsEvalAdjustOperationCommutative(op) || IsEvalAdjustOperationAntiCommutative(op);
}

inline DeterministicSpriteGroupAdjustOperation ReverseEvalAdjustOperation(DeterministicSpriteGroupAdjustOperation op)
{
	if (IsEvalAdjustOperationCommutative(op)) return op;

	switch (op) {
		case DSGA_OP_SUB:
			return DSGA_OP_RSUB;
		case DSGA_OP_RSUB:
			return DSGA_OP_SUB;

		default:
			NOT_REACHED();
	}
}

inline bool IsEvalAdjustOperationRelationalComparison(DeterministicSpriteGroupAdjustOperation op)
{
	switch (op) {
		case DSGA_OP_SLT:
		case DSGA_OP_SGE:
		case DSGA_OP_SLE:
		case DSGA_OP_SGT:
			return true;

		default:
			return false;
	}
}

inline DeterministicSpriteGroupAdjustOperation InvertEvalAdjustRelationalComparisonOperation(DeterministicSpriteGroupAdjustOperation op)
{
	assert(IsEvalAdjustOperationRelationalComparison(op));
	return (DeterministicSpriteGroupAdjustOperation)(op ^ 1);
}

inline bool IsEvalAdjustOperationOnConstantEffectiveLoad(DeterministicSpriteGroupAdjustOperation op, uint32_t constant)
{
	switch (op) {
		case DSGA_OP_ADD:
		case DSGA_OP_OR:
		case DSGA_OP_XOR:
			return constant == 0;

		case DSGA_OP_MUL:
			return constant == 1;

		default:
			return false;
	}
}

inline bool IsEvalAdjustWithZeroLastValueAlwaysZero(DeterministicSpriteGroupAdjustOperation op)
{
	switch (op) {
		case DSGA_OP_SDIV:
		case DSGA_OP_SMOD:
		case DSGA_OP_UDIV:
		case DSGA_OP_UMOD:
		case DSGA_OP_UMIN:
		case DSGA_OP_MUL:
		case DSGA_OP_AND:
		case DSGA_OP_ROR:
		case DSGA_OP_SHL:
		case DSGA_OP_SHR:
		case DSGA_OP_SAR:
			return true;

		default:
			return false;
	}
}

inline bool IsEvalAdjustJumpOperation(DeterministicSpriteGroupAdjustOperation op)
{
	switch (op) {
		case DSGA_OP_JZ:
		case DSGA_OP_JNZ:
		case DSGA_OP_JZ_LV:
		case DSGA_OP_JNZ_LV:
			return true;

		default:
			return false;
	}
}

inline bool IsConstantComparisonAdjustType(DeterministicSpriteGroupAdjustType adjust_type)
{
	switch (adjust_type) {
		case DSGA_TYPE_EQ:
		case DSGA_TYPE_NEQ:
			return true;

		default:
			return false;
	}
}

inline DeterministicSpriteGroupAdjustType InvertConstantComparisonAdjustType(DeterministicSpriteGroupAdjustType adjust_type)
{
	assert(IsConstantComparisonAdjustType(adjust_type));
	return (adjust_type == DSGA_TYPE_EQ) ? DSGA_TYPE_NEQ : DSGA_TYPE_EQ;
}

struct DeterministicSpriteGroupAdjust {
	DeterministicSpriteGroupAdjustOperation operation;
	DeterministicSpriteGroupAdjustType type;
	uint16_t variable;
	uint8_t shift_num;
	DeterministicSpriteGroupAdjustFlags adjust_flags = DSGAF_NONE;
	uint32_t parameter;  ///< Used for variables between 0x60 and 0x7F inclusive.
	uint32_t and_mask;
	uint32_t add_val;    ///< Also used for DSGA_TYPE_EQ/DSGA_TYPE_NEQ constants and DSGA_OP_TERNARY false value
	uint32_t divmod_val; ///< Also used for DSGA_OP_STO_NC
	union {
		const SpriteGroup *subroutine;
		uint32_t jump;
	};
};

struct DeterministicSpriteGroupRange {
	const SpriteGroup *group;
	uint32_t low;
	uint32_t high;
};

enum DeterministicSpriteGroupFlags : uint8_t {
	DSGF_NONE                    = 0,
	DSGF_NO_DSE                  = 1 << 0,
	DSGF_CB_RESULT               = 1 << 1,
	DSGF_VAR_TRACKING_PENDING    = 1 << 2,
	DSGF_REQUIRES_VAR1C          = 1 << 3,
	DSGF_CHECK_EXPENSIVE_VARS    = 1 << 4,
	DSGF_CHECK_INSERT_JUMP       = 1 << 5,
	DSGF_CB_HANDLER              = 1 << 6,
	DSGF_INLINE_CANDIDATE        = 1 << 7,
};
DECLARE_ENUM_AS_BIT_SET(DeterministicSpriteGroupFlags)

struct DeterministicSpriteGroup : SpriteGroup {
	DeterministicSpriteGroup() : SpriteGroup(SGT_DETERMINISTIC) {}

	VarSpriteGroupScope var_scope;
	VarSpriteGroupScopeOffset var_scope_count;
	DeterministicSpriteGroupSize size;
	bool calculated_result;
	DeterministicSpriteGroupFlags dsg_flags = DSGF_NONE;
	std::vector<DeterministicSpriteGroupAdjust> adjusts;
	std::vector<DeterministicSpriteGroupRange> ranges; // Dynamically allocated

	/* Dynamically allocated, this is the sole owner */
	const SpriteGroup *default_group;

	const SpriteGroup *error_group; // was first range, before sorting ranges

	void AnalyseCallbacks(AnalyseCallbackOperation &op) const override;
	bool GroupMayBeBypassed() const;

protected:
	const SpriteGroup *Resolve(ResolverObject &object) const override;
};

enum RandomizedSpriteGroupCompareMode : uint8_t {
	RSG_CMP_ANY,
	RSG_CMP_ALL,
};

struct RandomizedSpriteGroup : SpriteGroup {
	RandomizedSpriteGroup() : SpriteGroup(SGT_RANDOMIZED) {}

	VarSpriteGroupScope var_scope;  ///< Take this object:
	VarSpriteGroupScopeOffset var_scope_count;

	RandomizedSpriteGroupCompareMode cmp_mode; ///< Check for these triggers:
	uint8_t triggers;

	uint8_t lowest_randbit; ///< Look for this in the per-object randomized bitmask:

	std::vector<const SpriteGroup *> groups; ///< Take the group with appropriate index:

	void AnalyseCallbacks(AnalyseCallbackOperation &op) const override;

protected:
	const SpriteGroup *Resolve(ResolverObject &object) const override;
};

extern bool _grfs_loaded_with_sg_shadow_enable;

/* This contains a callback result. A failed callback has a value of
 * CALLBACK_FAILED */
struct CallbackResultSpriteGroup : SpriteGroup {
	/**
	 * Creates a spritegroup representing a callback result
	 * @param result The result as returned from TransformResultValue
	 */
	CallbackResultSpriteGroup(uint16_t result) :
		SpriteGroup(SGT_CALLBACK),
		result(result) {}

	/**
	 * Transforms a callback result value
	 * @param value The value that was used to represent this callback result
	 * @param grf_version8 True, if we are dealing with a new NewGRF which uses GRF version >= 8.
	 */
	static uint16_t TransformResultValue(uint16_t value, bool grf_version8)
	{
		/* Old style callback results (only valid for version < 8) have the highest byte 0xFF so signify it is a callback result.
		 * New style ones only have the highest bit set (allows 15-bit results, instead of just 8) */
		if (!grf_version8 && (value >> 8) == 0xFF) {
			return value & ~0xFF00;
		} else {
			return value & ~0x8000;
		}
	}

	uint16_t result;
	uint16_t GetCallbackResult() const override { return this->result; }
	void AnalyseCallbacks(AnalyseCallbackOperation &op) const override;
};


/* A result sprite group returns the first SpriteID and the number of
 * sprites in the set */
struct ResultSpriteGroup : SpriteGroup {
	/**
	 * Creates a spritegroup representing a sprite number result.
	 * @param sprite The sprite number.
	 * @param num_sprites The number of sprites per set.
	 * @return A spritegroup representing the sprite number result.
	 */
	ResultSpriteGroup(SpriteID sprite, uint8_t num_sprites) :
		SpriteGroup(SGT_RESULT),
		num_sprites(num_sprites),
		sprite(sprite)
	{
	}

	uint8_t num_sprites;
	SpriteID sprite;

	SpriteID GetResult() const override { return this->sprite; }
	uint8_t GetNumResults() const override { return this->num_sprites; }
};

/**
 * Action 2 sprite layout for houses, industry tiles, objects and airport tiles.
 */
struct TileLayoutSpriteGroup : SpriteGroup {
	TileLayoutSpriteGroup() : SpriteGroup(SGT_TILELAYOUT) {}
	~TileLayoutSpriteGroup() {}

	NewGRFSpriteLayout dts;

	const DrawTileSprites *ProcessRegisters(uint8_t *stage) const;
};

struct IndustryProductionSpriteGroup : SpriteGroup {
	IndustryProductionSpriteGroup() : SpriteGroup(SGT_INDUSTRY_PRODUCTION) {}

	uint8_t version;                              ///< Production callback version used, or 0xFF if marked invalid
	uint8_t num_input;                            ///< How many subtract_input values are valid
	int16_t subtract_input[INDUSTRY_NUM_INPUTS];  ///< Take this much of the input cargo (can be negative, is indirect in cb version 1+)
	CargoID cargo_input[INDUSTRY_NUM_INPUTS];     ///< Which input cargoes to take from (only cb version 2)
	uint8_t num_output;                           ///< How many add_output values are valid
	uint16_t add_output[INDUSTRY_NUM_OUTPUTS];    ///< Add this much output cargo when successful (unsigned, is indirect in cb version 1+)
	CargoID cargo_output[INDUSTRY_NUM_OUTPUTS];   ///< Which output cargoes to add to (only cb version 2)
	uint8_t again;

};

struct GetVariableExtra {
	bool available;
	uint32_t mask;

	GetVariableExtra(uint32_t mask_ = 0xFFFFFFFF)
			: available(true), mask(mask_) {}
};

/**
 * Interface to query and set values specific to a single #VarSpriteGroupScope (action 2 scope).
 *
 * Multiple of these interfaces are combined into a #ResolverObject to allow access
 * to different game entities from a #SpriteGroup-chain (action 1-2-3 chain).
 */
struct ScopeResolver {
	ResolverObject &ro; ///< Surrounding resolver object.

	ScopeResolver(ResolverObject &ro) : ro(ro) {}
	virtual ~ScopeResolver() = default;

	virtual uint32_t GetRandomBits() const;
	virtual uint32_t GetTriggers() const;

	virtual uint32_t GetVariable(uint16_t variable, uint32_t parameter, GetVariableExtra &extra) const;
	virtual void StorePSA(uint reg, int32_t value);
};

/**
 * Interface for #SpriteGroup-s to access the gamestate.
 *
 * Using this interface #SpriteGroup-chains (action 1-2-3 chains) can be resolved,
 * to get the results of callbacks, rerandomisations or normal sprite lookups.
 */
struct ResolverObject {
	/**
	 * Resolver constructor.
	 * @param grffile NewGRF file associated with the object (or \c nullptr if none).
	 * @param callback Callback code being resolved (default value is #CBID_NO_CALLBACK).
	 * @param callback_param1 First parameter (var 10) of the callback (only used when \a callback is also set).
	 * @param callback_param2 Second parameter (var 18) of the callback (only used when \a callback is also set).
	 */
	ResolverObject(const GRFFile *grffile, CallbackID callback = CBID_NO_CALLBACK, uint32_t callback_param1 = 0, uint32_t callback_param2 = 0)
		: default_scope(*this), callback(callback), callback_param1(callback_param1), callback_param2(callback_param2), grffile(grffile), root_spritegroup(nullptr)
	{
		this->ResetState();
	}

	virtual ~ResolverObject() = default;

	ScopeResolver default_scope;  ///< Default implementation of the grf scope.

	CallbackID callback;          ///< Callback being resolved.
	uint32_t callback_param1;     ///< First parameter (var 10) of the callback.
	uint32_t callback_param2;     ///< Second parameter (var 18) of the callback.

	uint32_t last_value;          ///< Result of most recent DeterministicSpriteGroup (including procedure calls)

	uint32_t waiting_triggers;    ///< Waiting triggers to be used by any rerandomisation. (scope independent)
	uint32_t used_triggers;       ///< Subset of cur_triggers, which actually triggered some rerandomisation. (scope independent)
	uint32_t reseed[VSG_END];     ///< Collects bits to rerandomise while triggering triggers.

	const GRFFile *grffile;       ///< GRFFile the resolved SpriteGroup belongs to
	const SpriteGroup *root_spritegroup; ///< Root SpriteGroup to use for resolving

	/**
	 * Resolve SpriteGroup.
	 * @return Result spritegroup.
	 */
	const SpriteGroup *Resolve()
	{
		return SpriteGroup::Resolve(this->root_spritegroup, *this);
	}

	/**
	 * Resolve callback.
	 * @return Callback result.
	 */
	uint16_t ResolveCallback()
	{
		const SpriteGroup *result = Resolve();
		return result != nullptr ? result->GetCallbackResult() : CALLBACK_FAILED;
	}

	virtual const SpriteGroup *ResolveReal(const RealSpriteGroup *group) const;

	virtual ScopeResolver *GetScope(VarSpriteGroupScope scope = VSG_SCOPE_SELF, VarSpriteGroupScopeOffset relative = 0);

	/**
	 * Returns the waiting triggers that did not trigger any rerandomisation.
	 */
	uint32_t GetRemainingTriggers() const
	{
		return this->waiting_triggers & ~this->used_triggers;
	}

	/**
	 * Returns the OR-sum of all bits that need reseeding
	 * independent of the scope they were accessed with.
	 * @return OR-sum of the bits.
	 */
	uint32_t GetReseedSum() const
	{
		uint32_t sum = 0;
		for (VarSpriteGroupScope vsg = VSG_BEGIN; vsg < VSG_END; vsg++) {
			sum |= this->reseed[vsg];
		}
		return sum;
	}

	/**
	 * Resets the dynamic state of the resolver object.
	 * To be called before resolving an Action-1-2-3 chain.
	 */
	void ResetState()
	{
		this->last_value = 0;
		this->waiting_triggers = 0;
		this->used_triggers = 0;
		memset(this->reseed, 0, sizeof(this->reseed));
	}

	/**
	 * Get the feature number being resolved for.
	 * This function is mainly intended for the callback profiling feature.
	 */
	virtual GrfSpecFeature GetFeature() const { return GSF_INVALID; }
	/**
	 * Get an identifier for the item being resolved.
	 * This function is mainly intended for the callback profiling feature,
	 * and should return an identifier recognisable by the NewGRF developer.
	 */
	virtual uint32_t GetDebugID() const { return 0; }
};

uint32_t EvaluateDeterministicSpriteGroupAdjust(DeterministicSpriteGroupSize size, const DeterministicSpriteGroupAdjust &adjust, ScopeResolver *scope, uint32_t last_value, uint32_t value);

#endif /* NEWGRF_SPRITEGROUP_H */<|MERGE_RESOLUTION|>--- conflicted
+++ resolved
@@ -122,7 +122,6 @@
 };
 DECLARE_POSTFIX_INCREMENT(VarSpriteGroupScope)
 
-<<<<<<< HEAD
 enum VarSpriteGroupScopeRelativeMode : uint8_t {
 	VSGSRM_BACKWARD_SELF         = 0,
 	VSGSRM_FORWARD_SELF          = 1,
@@ -150,8 +149,6 @@
 	return feature;
 }
 
-=======
->>>>>>> 9965cd91
 enum DeterministicSpriteGroupSize : uint8_t {
 	DSG_SIZE_BYTE,
 	DSG_SIZE_WORD,
