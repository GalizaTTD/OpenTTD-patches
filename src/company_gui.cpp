--- conflicted
+++ resolved
@@ -37,6 +37,7 @@
 #include "station_func.h"
 #include "zoom_func.h"
 #include "sortlist_type.h"
+#include "group_gui_list.h"
 #include "core/backup_type.hpp"
 
 #include "widgets/company_widget.h"
@@ -671,11 +672,6 @@
 	}
 };
 
-typedef GUIList<const Group*> GUIGroupList;
-
-/* cached values for GroupNameSorter to spare many GetString() calls */
-static const Group *_last_group[2] = { nullptr, nullptr };
-
 /** Company livery colour scheme window. */
 struct SelectCompanyLiveryWindow : public Window {
 private:
@@ -738,27 +734,6 @@
 		ShowDropDownList(this, std::move(list), sel, widget);
 	}
 
-	static bool GroupNameSorter(const Group * const &a, const Group * const &b)
-	{
-		static char         last_name[2][64] = { "", "" };
-
-		if (a != _last_group[0]) {
-			_last_group[0] = a;
-			SetDParam(0, a->index);
-			GetString(last_name[0], STR_GROUP_NAME, lastof(last_name[0]));
-		}
-
-		if (b != _last_group[1]) {
-			_last_group[1] = b;
-			SetDParam(0, b->index);
-			GetString(last_name[1], STR_GROUP_NAME, lastof(last_name[1]));
-		}
-
-		int r = StrNaturalCompare(last_name[0], last_name[1]); // Sort by name (natural sorting).
-		if (r == 0) return a->index < b->index;
-		return r < 0;
-	}
-
 	void AddChildren(GUIGroupList &source, GroupID parent, int indent)
 	{
 		for (const Group *g : source) {
@@ -787,29 +762,7 @@
 			}
 
 			list.ForceResort();
-
-<<<<<<< HEAD
-			/* invalidate cached values for name sorter - group names could change */
-			_last_group[0] = _last_group[1] = nullptr;
-=======
-			/* Sort the groups by their name */
-			const Group *last_group[2] = { nullptr, nullptr };
-			std::string last_name[2] = { {}, {} };
-			list.Sort([&](const Group * const &a, const Group * const &b) -> bool {
-				if (a != last_group[0]) {
-					last_group[0] = a;
-					SetDParam(0, a->index);
-					last_name[0] = GetString(STR_GROUP_NAME);
-				}
-
-				if (b != last_group[1]) {
-					last_group[1] = b;
-					SetDParam(0, b->index);
-					last_name[1] = GetString(STR_GROUP_NAME);
-				}
->>>>>>> 6eb51666
-
-			list.Sort(&GroupNameSorter);
+			SortGUIGroupList(list);
 
 			AddChildren(list, INVALID_GROUP, 0);
 		}
