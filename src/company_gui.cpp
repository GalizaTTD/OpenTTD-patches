/*
 * This file is part of OpenTTD.
 * OpenTTD is free software; you can redistribute it and/or modify it under the terms of the GNU General Public License as published by the Free Software Foundation, version 2.
 * OpenTTD is distributed in the hope that it will be useful, but WITHOUT ANY WARRANTY; without even the implied warranty of MERCHANTABILITY or FITNESS FOR A PARTICULAR PURPOSE.
 * See the GNU General Public License for more details. You should have received a copy of the GNU General Public License along with OpenTTD. If not, see <http://www.gnu.org/licenses/>.
 */

/** @file company_gui.cpp %Company related GUIs. */

#include "stdafx.h"
#include "currency.h"
#include "error.h"
#include "gui.h"
#include "window_gui.h"
#include "textbuf_gui.h"
#include "viewport_func.h"
#include "company_func.h"
#include "command_func.h"
#include "network/network.h"
#include "network/network_gui.h"
#include "network/network_func.h"
#include "newgrf.h"
#include "company_manager_face.h"
#include "strings_func.h"
#include "date_func.h"
#include "widgets/dropdown_type.h"
#include "tilehighlight_func.h"
#include "company_base.h"
#include "core/geometry_func.hpp"
#include "object_type.h"
#include "rail.h"
#include "road.h"
#include "engine_base.h"
#include "window_func.h"
#include "road_func.h"
#include "water.h"
#include "station_func.h"
#include "zoom_func.h"
#include "sortlist_type.h"
#include "group_gui_list.h"
#include "core/backup_type.hpp"

#include "widgets/company_widget.h"

#include "safeguards.h"


static void DoSelectCompanyManagerFace(Window *parent);
static void ShowCompanyInfrastructure(CompanyID company);

/** List of revenues. */
static const std::initializer_list<ExpensesType> _expenses_list_revenue = {
	EXPENSES_TRAIN_REVENUE,
	EXPENSES_ROADVEH_REVENUE,
	EXPENSES_AIRCRAFT_REVENUE,
	EXPENSES_SHIP_REVENUE,
	EXPENSES_SHARING_INC,
};

/** List of operating expenses. */
static const std::initializer_list<ExpensesType> _expenses_list_operating_costs = {
	EXPENSES_TRAIN_RUN,
	EXPENSES_ROADVEH_RUN,
	EXPENSES_AIRCRAFT_RUN,
	EXPENSES_SHIP_RUN,
	EXPENSES_PROPERTY,
	EXPENSES_LOAN_INTEREST,
	EXPENSES_SHARING_COST,
};

/** List of capital expenses. */
static const std::initializer_list<ExpensesType> _expenses_list_capital_costs = {
	EXPENSES_CONSTRUCTION,
	EXPENSES_NEW_VEHICLES,
	EXPENSES_OTHER,
};

/** Expense list container. */
struct ExpensesList {
	const StringID title; ///< StringID of list title.
	const std::initializer_list<ExpensesType> &items; ///< List of expenses types.

	ExpensesList(StringID title, const std::initializer_list<ExpensesType> &list) : title(title), items(list)
	{
	}

	uint GetHeight() const
	{
		/* Add up the height of all the lines.  */
		return static_cast<uint>(this->items.size()) * GetCharacterHeight(FS_NORMAL);
	}

	/** Compute width of the expenses categories in pixels. */
	uint GetListWidth() const
	{
		uint width = 0;
		for (const ExpensesType &et : this->items) {
			width = std::max(width, GetStringBoundingBox(STR_FINANCES_SECTION_CONSTRUCTION + et).width);
		}
		return width;
	}
};

/** Types of expense lists */
static const std::initializer_list<ExpensesList> _expenses_list_types = {
	{ STR_FINANCES_REVENUE_TITLE,            _expenses_list_revenue },
	{ STR_FINANCES_OPERATING_EXPENSES_TITLE, _expenses_list_operating_costs },
	{ STR_FINANCES_CAPITAL_EXPENSES_TITLE,   _expenses_list_capital_costs },
};

/**
 * Get the total height of the "categories" column.
 * @return The total height in pixels.
 */
static uint GetTotalCategoriesHeight()
{
	/* There's an empty line and blockspace on the year row */
	uint total_height = GetCharacterHeight(FS_NORMAL) + WidgetDimensions::scaled.vsep_wide;

	for (const ExpensesList &list : _expenses_list_types) {
		/* Title + expense list + total line + total + blockspace after category */
		total_height += GetCharacterHeight(FS_NORMAL) + list.GetHeight() + WidgetDimensions::scaled.vsep_normal + GetCharacterHeight(FS_NORMAL) + WidgetDimensions::scaled.vsep_wide;
	}

	/* Total income */
	total_height += WidgetDimensions::scaled.vsep_normal + GetCharacterHeight(FS_NORMAL) + WidgetDimensions::scaled.vsep_wide;

	return total_height;
}

/**
 * Get the required width of the "categories" column, equal to the widest element.
 * @return The required width in pixels.
 */
static uint GetMaxCategoriesWidth()
{
	uint max_width = GetStringBoundingBox(EconTime::UsingWallclockUnits() ? STR_FINANCES_PERIOD_CAPTION : STR_FINANCES_YEAR_CAPTION).width;

	/* Loop through categories to check max widths. */
	for (const ExpensesList &list : _expenses_list_types) {
		/* Title of category */
		max_width = std::max(max_width, GetStringBoundingBox(list.title).width);
		/* Entries in category */
		max_width = std::max(max_width, list.GetListWidth() + WidgetDimensions::scaled.hsep_indent);
	}

	return max_width;
}

/**
 * Draw a category of expenses (revenue, operating expenses, capital expenses).
 */
static void DrawCategory(const Rect &r, int start_y, const ExpensesList &list)
{
	Rect tr = r.Indent(WidgetDimensions::scaled.hsep_indent, _current_text_dir == TD_RTL);

	tr.top = start_y;

	for (const ExpensesType &et : list.items) {
		DrawString(tr, STR_FINANCES_SECTION_CONSTRUCTION + et);
		tr.top += GetCharacterHeight(FS_NORMAL);
	}
}

/**
 * Draw the expenses categories.
 * @param r Available space for drawing.
 * @note The environment must provide padding at the left and right of \a r.
 */
static void DrawCategories(const Rect &r)
{
	int y = r.top;
	/* Draw description of 12-minute economic period. */
	DrawString(r.left, r.right, y, (EconTime::UsingWallclockUnits() ? STR_FINANCES_PERIOD_CAPTION : STR_FINANCES_YEAR_CAPTION), TC_FROMSTRING, SA_LEFT, true);
	y += GetCharacterHeight(FS_NORMAL) + WidgetDimensions::scaled.vsep_wide;

	for (const ExpensesList &list : _expenses_list_types) {
		/* Draw category title and advance y */
		DrawString(r.left, r.right, y, list.title, TC_FROMSTRING, SA_LEFT);
		y += GetCharacterHeight(FS_NORMAL);

		/* Draw category items and advance y */
		DrawCategory(r, y, list);
		y += list.GetHeight();

		/* Advance y by the height of the horizontal line between amounts and subtotal */
		y += WidgetDimensions::scaled.vsep_normal;

		/* Draw category total and advance y */
		DrawString(r.left, r.right, y, STR_FINANCES_TOTAL_CAPTION, TC_FROMSTRING, SA_RIGHT);
		y += GetCharacterHeight(FS_NORMAL);

		/* Advance y by a blockspace after this category block */
		y += WidgetDimensions::scaled.vsep_wide;
	}

	/* Draw total profit/loss */
	y += WidgetDimensions::scaled.vsep_normal;
	DrawString(r.left, r.right, y, STR_FINANCES_PROFIT, TC_FROMSTRING, SA_LEFT);
}

/**
 * Draw an amount of money.
 * @param amount Amount of money to draw,
 * @param left   Left coordinate of the space to draw in.
 * @param right  Right coordinate of the space to draw in.
 * @param top    Top coordinate of the space to draw in.
 * @param colour The TextColour of the string.
 */
static void DrawPrice(Money amount, int left, int right, int top, TextColour colour)
{
	StringID str = STR_FINANCES_NEGATIVE_INCOME;
	if (amount == 0) {
		str = STR_FINANCES_ZERO_INCOME;
	} else if (amount < 0) {
		amount = -amount;
		str = STR_FINANCES_POSITIVE_INCOME;
	}
	SetDParam(0, amount);
	DrawString(left, right, top, str, colour, SA_RIGHT);
}

/**
 * Draw a category of expenses/revenues in the year column.
 * @return The income sum of the category.
 */
static Money DrawYearCategory(const Rect &r, int start_y, const ExpensesList &list, const Expenses &tbl)
{
	int y = start_y;
	Money sum = 0;

	for (const ExpensesType &et : list.items) {
		Money cost = tbl[et];
		sum += cost;
		if (cost != 0) DrawPrice(cost, r.left, r.right, y, TC_BLACK);
		y += GetCharacterHeight(FS_NORMAL);
	}

	/* Draw the total at the bottom of the category. */
	GfxFillRect(r.left, y, r.right, y + WidgetDimensions::scaled.bevel.top - 1, PC_BLACK);
	y += WidgetDimensions::scaled.vsep_normal;
	if (sum != 0) DrawPrice(sum, r.left, r.right, y, TC_WHITE);

	/* Return the sum for the yearly total. */
	return sum;
}


/**
 * Draw a column with prices.
 * @param r    Available space for drawing.
 * @param year Year being drawn.
 * @param tbl  Reference to table of amounts for \a year.
 * @note The environment must provide padding at the left and right of \a r.
 */
static void DrawYearColumn(const Rect &r, int year, const Expenses &tbl)
{
	int y = r.top;
	Money sum;

	/* Year header */
	SetDParam(0, year);
	DrawString(r.left, r.right, y, STR_FINANCES_YEAR, TC_FROMSTRING, SA_RIGHT, true);
	y += GetCharacterHeight(FS_NORMAL) + WidgetDimensions::scaled.vsep_wide;

	/* Categories */
	for (const ExpensesList &list : _expenses_list_types) {
		y += GetCharacterHeight(FS_NORMAL);
		sum += DrawYearCategory(r, y, list, tbl);
		/* Expense list + expense category title + expense category total + blockspace after category */
		y += list.GetHeight() + WidgetDimensions::scaled.vsep_normal + GetCharacterHeight(FS_NORMAL) + WidgetDimensions::scaled.vsep_wide;
	}

	/* Total income. */
	GfxFillRect(r.left, y, r.right, y + WidgetDimensions::scaled.bevel.top - 1, PC_BLACK);
	y += WidgetDimensions::scaled.vsep_normal;
	DrawPrice(sum, r.left, r.right, y, TC_WHITE);
}

static constexpr NWidgetPart _nested_company_finances_widgets[] = {
	NWidget(NWID_HORIZONTAL),
		NWidget(WWT_CLOSEBOX, COLOUR_GREY),
		NWidget(WWT_CAPTION, COLOUR_GREY, WID_CF_CAPTION), SetDataTip(STR_FINANCES_CAPTION, STR_TOOLTIP_WINDOW_TITLE_DRAG_THIS),
		NWidget(WWT_IMGBTN, COLOUR_GREY, WID_CF_TOGGLE_SIZE), SetDataTip(SPR_LARGE_SMALL_WINDOW, STR_TOOLTIP_TOGGLE_LARGE_SMALL_WINDOW),
		NWidget(WWT_SHADEBOX, COLOUR_GREY),
		NWidget(WWT_STICKYBOX, COLOUR_GREY),
	EndContainer(),
	NWidget(NWID_SELECTION, INVALID_COLOUR, WID_CF_SEL_PANEL),
		NWidget(WWT_PANEL, COLOUR_GREY),
			NWidget(NWID_HORIZONTAL), SetPadding(WidgetDimensions::unscaled.framerect), SetPIP(0, WidgetDimensions::unscaled.hsep_wide, 0),
				NWidget(WWT_EMPTY, COLOUR_GREY, WID_CF_EXPS_CATEGORY), SetMinimalSize(120, 0), SetFill(0, 0),
				NWidget(WWT_EMPTY, COLOUR_GREY, WID_CF_EXPS_PRICE1), SetMinimalSize(86, 0), SetFill(0, 0),
				NWidget(WWT_EMPTY, COLOUR_GREY, WID_CF_EXPS_PRICE2), SetMinimalSize(86, 0), SetFill(0, 0),
				NWidget(WWT_EMPTY, COLOUR_GREY, WID_CF_EXPS_PRICE3), SetMinimalSize(86, 0), SetFill(0, 0),
			EndContainer(),
		EndContainer(),
	EndContainer(),
	NWidget(WWT_PANEL, COLOUR_GREY),
		NWidget(NWID_HORIZONTAL), SetPadding(WidgetDimensions::unscaled.framerect), SetPIP(0, WidgetDimensions::unscaled.hsep_wide, 0), SetPIPRatio(0, 1, 2),
			NWidget(NWID_VERTICAL), // Vertical column with 'bank balance', 'loan'
				NWidget(WWT_TEXT, COLOUR_GREY), SetDataTip(STR_FINANCES_OWN_FUNDS_TITLE, STR_NULL),
				NWidget(WWT_TEXT, COLOUR_GREY), SetDataTip(STR_FINANCES_LOAN_TITLE, STR_NULL),
				NWidget(WWT_TEXT, COLOUR_GREY), SetDataTip(STR_FINANCES_BANK_BALANCE_TITLE, STR_NULL), SetPadding(WidgetDimensions::unscaled.vsep_normal, 0, 0, 0),
			EndContainer(),
			NWidget(NWID_VERTICAL), // Vertical column with bank balance amount, loan amount, and total.
				NWidget(WWT_TEXT, COLOUR_GREY, WID_CF_OWN_VALUE), SetDataTip(STR_FINANCES_TOTAL_CURRENCY, STR_NULL), SetAlignment(SA_VERT_CENTER | SA_RIGHT),
				NWidget(WWT_TEXT, COLOUR_GREY, WID_CF_LOAN_VALUE), SetDataTip(STR_FINANCES_TOTAL_CURRENCY, STR_NULL), SetAlignment(SA_VERT_CENTER | SA_RIGHT),
				NWidget(WWT_EMPTY, COLOUR_GREY, WID_CF_BALANCE_LINE), SetMinimalSize(0, WidgetDimensions::unscaled.vsep_normal),
				NWidget(WWT_TEXT, COLOUR_GREY, WID_CF_BALANCE_VALUE), SetDataTip(STR_FINANCES_BANK_BALANCE, STR_NULL), SetAlignment(SA_VERT_CENTER | SA_RIGHT),
			EndContainer(),
			NWidget(NWID_SELECTION, INVALID_COLOUR, WID_CF_SEL_MAXLOAN),
				NWidget(NWID_VERTICAL), SetPIPRatio(0, 0, 1), // Max loan information
					NWidget(WWT_TEXT, COLOUR_GREY, WID_CF_INTEREST_RATE), SetDataTip(STR_FINANCES_INTEREST_RATE, STR_NULL),
					NWidget(WWT_TEXT, COLOUR_GREY, WID_CF_MAXLOAN_VALUE), SetDataTip(STR_FINANCES_MAX_LOAN, STR_NULL),
				EndContainer(),
			EndContainer(),
		EndContainer(),
	EndContainer(),
	NWidget(NWID_SELECTION, INVALID_COLOUR, WID_CF_SEL_BUTTONS),
		NWidget(NWID_HORIZONTAL, NC_EQUALSIZE),
			NWidget(WWT_PUSHTXTBTN, COLOUR_GREY, WID_CF_INCREASE_LOAN), SetFill(1, 0), SetDataTip(STR_FINANCES_BORROW_BUTTON, STR_NULL),
			NWidget(WWT_PUSHTXTBTN, COLOUR_GREY, WID_CF_REPAY_LOAN), SetFill(1, 0), SetDataTip(STR_FINANCES_REPAY_BUTTON, STR_NULL),
			NWidget(WWT_PUSHTXTBTN, COLOUR_GREY, WID_CF_INFRASTRUCTURE), SetFill(1, 0), SetDataTip(STR_FINANCES_INFRASTRUCTURE_BUTTON, STR_COMPANY_VIEW_INFRASTRUCTURE_TOOLTIP),
		EndContainer(),
	EndContainer(),
};

/** Window class displaying the company finances. */
struct CompanyFinancesWindow : Window {
	Money max_money;        ///< The approximate maximum amount of money a company has had over the lifetime of this window
	bool small;             ///< Window is toggled to 'small'.
	int query_widget;       ///< The widget associated with the current text query input.

	CompanyFinancesWindow(WindowDesc *desc, CompanyID company) : Window(desc)
	{
		const Company *c = Company::Get(company);
		this->max_money = std::max<Money>(abs(c->money) * 2, INT32_MAX);
		this->small = false;
		this->CreateNestedTree();
		this->SetupWidgets();
		this->FinishInitNested(company);

		this->owner = (Owner)this->window_number;
	}

	void SetStringParameters(WidgetID widget) const override
	{
		switch (widget) {
			case WID_CF_CAPTION:
				SetDParam(0, (CompanyID)this->window_number);
				SetDParam(1, (CompanyID)this->window_number);
				break;

			case WID_CF_BALANCE_VALUE: {
				const Company *c = Company::Get((CompanyID)this->window_number);
				SetDParam(0, c->money);
				break;
			}

			case WID_CF_LOAN_VALUE: {
				const Company *c = Company::Get((CompanyID)this->window_number);
				SetDParam(0, c->current_loan);
				break;
			}

			case WID_CF_OWN_VALUE: {
				const Company *c = Company::Get((CompanyID)this->window_number);
				SetDParam(0, c->money - c->current_loan);
				break;
			}

			case WID_CF_INTEREST_RATE:
				SetDParam(0, _settings_game.difficulty.initial_interest);
				break;

			case WID_CF_MAXLOAN_VALUE: {
				const Company *c = Company::Get((CompanyID)this->window_number);
				SetDParam(0, c->GetMaxLoan());
				break;
			}

			case WID_CF_INCREASE_LOAN:
			case WID_CF_REPAY_LOAN:
				SetDParam(0, LOAN_INTERVAL);
				break;
		}
	}

	void UpdateWidgetSize(WidgetID widget, Dimension *size, [[maybe_unused]] const Dimension &padding, [[maybe_unused]] Dimension *fill, [[maybe_unused]] Dimension *resize) override
	{
		switch (widget) {
			case WID_CF_EXPS_CATEGORY:
				size->width  = GetMaxCategoriesWidth();
				size->height = GetTotalCategoriesHeight();
				break;

			case WID_CF_EXPS_PRICE1:
			case WID_CF_EXPS_PRICE2:
			case WID_CF_EXPS_PRICE3:
				size->height = GetTotalCategoriesHeight();
				[[fallthrough]];

			case WID_CF_BALANCE_VALUE:
			case WID_CF_LOAN_VALUE:
			case WID_CF_OWN_VALUE:
				SetDParamMaxValue(0, this->max_money);
				size->width = std::max(GetStringBoundingBox(STR_FINANCES_NEGATIVE_INCOME).width, GetStringBoundingBox(STR_FINANCES_POSITIVE_INCOME).width) + padding.width;
				break;

			case WID_CF_INTEREST_RATE:
				size->height = GetCharacterHeight(FS_NORMAL);
				break;
		}
	}

	void DrawWidget(const Rect &r, WidgetID widget) const override
	{
		switch (widget) {
			case WID_CF_EXPS_CATEGORY:
				DrawCategories(r);
				break;

			case WID_CF_EXPS_PRICE1:
			case WID_CF_EXPS_PRICE2:
			case WID_CF_EXPS_PRICE3: {
				const Company *c = Company::Get((CompanyID)this->window_number);
				YearDelta age = std::min<YearDelta>(CalTime::CurYear() - c->inaugurated_year, 2);
				int wid_offset = widget - WID_CF_EXPS_PRICE1;
				if (wid_offset <= age.base()) {
					DrawYearColumn(r, CalTime::CurYear().base() - (age.base() - wid_offset), c->yearly_expenses[age.base() - wid_offset]);
				}
				break;
			}

			case WID_CF_BALANCE_LINE:
				GfxFillRect(r.left, r.top, r.right, r.top + WidgetDimensions::scaled.bevel.top - 1, PC_BLACK);
				break;
		}
	}

	/**
	 * Setup the widgets in the nested tree, such that the finances window is displayed properly.
	 * @note After setup, the window must be (re-)initialized.
	 */
	void SetupWidgets()
	{
		int plane = this->small ? SZSP_NONE : 0;
		this->GetWidget<NWidgetStacked>(WID_CF_SEL_PANEL)->SetDisplayedPlane(plane);
		this->GetWidget<NWidgetStacked>(WID_CF_SEL_MAXLOAN)->SetDisplayedPlane(plane);

		CompanyID company = (CompanyID)this->window_number;
		plane = (company != _local_company) ? SZSP_NONE : 0;
		this->GetWidget<NWidgetStacked>(WID_CF_SEL_BUTTONS)->SetDisplayedPlane(plane);
	}

	void OnPaint() override
	{
		if (!this->IsShaded()) {
			if (!this->small) {
				/* Check that the expenses panel height matches the height needed for the layout. */
				if (GetTotalCategoriesHeight() != this->GetWidget<NWidgetBase>(WID_CF_EXPS_CATEGORY)->current_y) {
					this->SetupWidgets();
					this->ReInit();
					return;
				}
			}

			/* Check that the loan buttons are shown only when the user owns the company. */
			CompanyID company = (CompanyID)this->window_number;
			int req_plane = (company != _local_company) ? SZSP_NONE : 0;
			if (req_plane != this->GetWidget<NWidgetStacked>(WID_CF_SEL_BUTTONS)->shown_plane) {
				this->SetupWidgets();
				this->ReInit();
				return;
			}

			const Company *c = Company::Get(company);
			this->SetWidgetDisabledState(WID_CF_INCREASE_LOAN, c->current_loan >= c->GetMaxLoan()); // Borrow button only shows when there is any more money to loan.
			this->SetWidgetDisabledState(WID_CF_REPAY_LOAN, company != _local_company || c->current_loan == 0); // Repay button only shows when there is any more money to repay.
		}

		this->DrawWidgets();
	}

	void OnClick([[maybe_unused]] Point pt, WidgetID widget, [[maybe_unused]] int click_count) override
	{
		switch (widget) {
			case WID_CF_TOGGLE_SIZE: // toggle size
				this->small = !this->small;
				this->SetupWidgets();
				if (this->IsShaded()) {
					/* Finances window is not resizable, so size hints given during unshading have no effect
					 * on the changed appearance of the window. */
					this->SetShaded(false);
				} else {
					this->ReInit();
				}
				break;

			case WID_CF_INCREASE_LOAN: // increase loan
				if (_shift_pressed) {
					this->query_widget = WID_CF_INCREASE_LOAN;
					SetDParam(0, 0);
					ShowQueryString(STR_JUST_INT, STR_FINANCES_BORROW_QUERY_CAPT, 20, this, CS_NUMERAL, QSF_ACCEPT_UNCHANGED);
				} else {
					DoCommandP(0, 0, _ctrl_pressed, CMD_INCREASE_LOAN | CMD_MSG(STR_ERROR_CAN_T_BORROW_ANY_MORE_MONEY));
				}
				break;

			case WID_CF_REPAY_LOAN: // repay loan
				if (_shift_pressed) {
					this->query_widget = WID_CF_REPAY_LOAN;
					SetDParam(0, 0);
					ShowQueryString(STR_JUST_INT, STR_FINANCES_REPAY_QUERY_CAPT, 20, this, CS_NUMERAL, QSF_ACCEPT_UNCHANGED);
				} else {
					DoCommandP(0, 0, _ctrl_pressed, CMD_DECREASE_LOAN | CMD_MSG(STR_ERROR_CAN_T_REPAY_LOAN));
				}
				break;

			case WID_CF_INFRASTRUCTURE: // show infrastructure details
				ShowCompanyInfrastructure((CompanyID)this->window_number);
				break;
		}
	}

	void OnQueryTextFinished(char *str) override
	{
		/* Was 'cancel' pressed or nothing entered? */
		if (str == nullptr || StrEmpty(str)) return;

		if (this->query_widget == WID_CF_INCREASE_LOAN) {
			const Company *c = Company::Get((CompanyID)this->window_number);
			Money amount = std::min<Money>(std::strtoull(str, nullptr, 10) / _currency->rate, _economy.max_loan - c->current_loan);
			amount = LOAN_INTERVAL * CeilDivT<Money>(amount, LOAN_INTERVAL);
			DoCommandP(0, amount >> 32, (amount & 0xFFFFFFFC) | 2, CMD_INCREASE_LOAN | CMD_MSG(STR_ERROR_CAN_T_BORROW_ANY_MORE_MONEY));
		} else if (this->query_widget == WID_CF_REPAY_LOAN) {
			const Company *c = Company::Get((CompanyID)this->window_number);
			Money amount = std::min<Money>(std::strtoull(str, nullptr, 10) / _currency->rate, c->current_loan);
			amount = LOAN_INTERVAL * CeilDivT<Money>(amount, LOAN_INTERVAL);
			DoCommandP(0, amount >> 32, (amount & 0xFFFFFFFC) | 2, CMD_DECREASE_LOAN | CMD_MSG(STR_ERROR_CAN_T_REPAY_LOAN));
		}
	}

	void OnHundredthTick() override
	{
		const Company *c = Company::Get((CompanyID)this->window_number);
		if (abs(c->money) > this->max_money) {
			this->max_money = std::max<Money>(abs(c->money) * 2, this->max_money * 4);
			this->SetupWidgets();
			this->ReInit();
		}
	}

	bool OnTooltip(Point pt, WidgetID widget, TooltipCloseCondition close_cond) override
	{
		switch (widget) {
			case WID_CF_INCREASE_LOAN: {
				SetDParam(0, STR_FINANCES_BORROW_TOOLTIP);
				GuiShowTooltips(this, STR_FINANCES_BORROW_TOOLTIP_EXTRA, close_cond, 1);
				return true;
			}

			case WID_CF_REPAY_LOAN: {
				SetDParam(0, STR_FINANCES_REPAY_TOOLTIP);
				GuiShowTooltips(this, STR_FINANCES_REPAY_TOOLTIP_EXTRA, close_cond, 1);
				return true;
			}

			default:
				return false;
		}
	}
};

static WindowDesc _company_finances_desc(__FILE__, __LINE__,
	WDP_AUTO, "company_finances", 0, 0,
	WC_FINANCES, WC_NONE,
	0,
	std::begin(_nested_company_finances_widgets), std::end(_nested_company_finances_widgets)
);

/**
 * Open the finances window of a company.
 * @param company Company to show finances of.
 * @pre is company a valid company.
 */
void ShowCompanyFinances(CompanyID company)
{
	if (!Company::IsValidID(company)) return;
	if (BringWindowToFrontById(WC_FINANCES, company)) return;

	new CompanyFinancesWindow(&_company_finances_desc, company);
}

/* List of colours for the livery window */
static const StringID _colour_dropdown[] = {
	STR_COLOUR_DARK_BLUE,
	STR_COLOUR_PALE_GREEN,
	STR_COLOUR_PINK,
	STR_COLOUR_YELLOW,
	STR_COLOUR_RED,
	STR_COLOUR_LIGHT_BLUE,
	STR_COLOUR_GREEN,
	STR_COLOUR_DARK_GREEN,
	STR_COLOUR_BLUE,
	STR_COLOUR_CREAM,
	STR_COLOUR_MAUVE,
	STR_COLOUR_PURPLE,
	STR_COLOUR_ORANGE,
	STR_COLOUR_BROWN,
	STR_COLOUR_GREY,
	STR_COLOUR_WHITE,
};

/* Association of liveries to livery classes */
static const LiveryClass _livery_class[LS_END] = {
	LC_OTHER,
	LC_RAIL, LC_RAIL, LC_RAIL, LC_RAIL, LC_RAIL, LC_RAIL, LC_RAIL, LC_RAIL, LC_RAIL, LC_RAIL, LC_RAIL, LC_RAIL, LC_RAIL,
	LC_ROAD, LC_ROAD,
	LC_SHIP, LC_SHIP,
	LC_AIRCRAFT, LC_AIRCRAFT, LC_AIRCRAFT,
	LC_ROAD, LC_ROAD,
};

/**
 * Colour selection list item, with icon and string components.
 * @tparam TSprite Recolourable sprite to draw as icon.
 */
template <SpriteID TSprite = SPR_SQUARE>
class DropDownListColourItem : public DropDownIcon<DropDownString<DropDownListItem>> {
public:
	DropDownListColourItem(int colour, bool masked) : DropDownIcon<DropDownString<DropDownListItem>>(TSprite, GENERAL_SPRITE_COLOUR(colour % COLOUR_END), colour < COLOUR_END ? _colour_dropdown[colour] : STR_COLOUR_DEFAULT, colour, masked)
	{
	}
};

/** Company livery colour scheme window. */
struct SelectCompanyLiveryWindow : public Window {
private:
	uint32_t sel;
	LiveryClass livery_class;
	Dimension square;
	uint rows;
	uint line_height;
	GUIGroupList groups;
	std::vector<int> indents;
	Scrollbar *vscroll;

	void ShowColourDropDownMenu(uint32_t widget)
	{
		uint32_t used_colours = 0;
		const Livery *livery, *default_livery = nullptr;
		bool primary = widget == WID_SCL_PRI_COL_DROPDOWN;
		byte default_col = 0;

		/* Disallow other company colours for the primary colour */
		if (this->livery_class < LC_GROUP_RAIL && HasBit(this->sel, LS_DEFAULT) && primary) {
			for (const Company *c : Company::Iterate()) {
				if (c->index != _local_company) SetBit(used_colours, c->colour);
			}
		}

		const Company *c = Company::Get((CompanyID)this->window_number);

		if (this->livery_class < LC_GROUP_RAIL) {
			/* Get the first selected livery to use as the default dropdown item */
			LiveryScheme scheme;
			for (scheme = LS_BEGIN; scheme < LS_END; scheme++) {
				if (HasBit(this->sel, scheme)) break;
			}
			if (scheme == LS_END) scheme = LS_DEFAULT;
			livery = &c->livery[scheme];
			if (scheme != LS_DEFAULT) default_livery = &c->livery[LS_DEFAULT];
		} else {
			const Group *g = Group::Get(this->sel);
			livery = &g->livery;
			if (g->parent == INVALID_GROUP) {
				default_livery = &c->livery[LS_DEFAULT];
			} else {
				const Group *pg = Group::Get(g->parent);
				default_livery = &pg->livery;
			}
		}

		DropDownList list;
		if (default_livery != nullptr) {
			/* Add COLOUR_END to put the colour out of range, but also allow us to show what the default is */
			default_col = (primary ? default_livery->colour1 : default_livery->colour2) + COLOUR_END;
			list.push_back(std::make_unique<DropDownListColourItem<>>(default_col, false));
		}
		for (uint i = 0; i < lengthof(_colour_dropdown); i++) {
			list.push_back(std::make_unique<DropDownListColourItem<>>(i, HasBit(used_colours, i)));
		}

		byte sel;
		if (default_livery == nullptr || HasBit(livery->in_use, primary ? 0 : 1)) {
			sel = primary ? livery->colour1 : livery->colour2;
		} else {
			sel = default_col;
		}
		ShowDropDownList(this, std::move(list), sel, widget);
	}

	void AddChildren(GUIGroupList &source, GroupID parent, int indent)
	{
		for (const Group *g : source) {
			if (g->parent != parent) continue;
			this->groups.push_back(g);
			this->indents.push_back(indent);
			AddChildren(source, g->index, indent + 1);
		}
	}

	void BuildGroupList(CompanyID owner)
	{
		if (!this->groups.NeedRebuild()) return;

		this->groups.clear();
		this->indents.clear();

		if (this->livery_class >= LC_GROUP_RAIL) {
			GUIGroupList list;
			VehicleType vtype = (VehicleType)(this->livery_class - LC_GROUP_RAIL);

			for (const Group *g : Group::Iterate()) {
				if (g->owner == owner && g->vehicle_type == vtype) {
					list.push_back(g);
				}
			}

			list.ForceResort();
			SortGUIGroupList(list);

			AddChildren(list, INVALID_GROUP, 0);
		}

		this->groups.shrink_to_fit();
		this->groups.RebuildDone();
	}

	void SetRows()
	{
		if (this->livery_class < LC_GROUP_RAIL) {
			this->rows = 0;
			for (LiveryScheme scheme = LS_DEFAULT; scheme < LS_END; scheme++) {
				if (_livery_class[scheme] == this->livery_class && HasBit(_loaded_newgrf_features.used_liveries, scheme)) {
					this->rows++;
				}
			}
		} else {
			this->rows = (uint)this->groups.size();
		}

		this->vscroll->SetCount(this->rows);
	}

public:
	SelectCompanyLiveryWindow(WindowDesc *desc, CompanyID company, GroupID group) : Window(desc)
	{
		this->CreateNestedTree();
		this->vscroll = this->GetScrollbar(WID_SCL_MATRIX_SCROLLBAR);

		if (group == INVALID_GROUP) {
			this->livery_class = LC_OTHER;
			this->sel = 1;
			this->LowerWidget(WID_SCL_CLASS_GENERAL);
			this->BuildGroupList(company);
			this->SetRows();
		} else {
			this->SetSelectedGroup(company, group);
		}

		this->FinishInitNested(company);
		this->owner = company;
		this->InvalidateData(1);
	}

	void SetSelectedGroup(CompanyID company, GroupID group)
	{
		this->RaiseWidget(WID_SCL_CLASS_GENERAL + this->livery_class);
		const Group *g = Group::Get(group);
		switch (g->vehicle_type) {
			case VEH_TRAIN: this->livery_class = LC_GROUP_RAIL; break;
			case VEH_ROAD: this->livery_class = LC_GROUP_ROAD; break;
			case VEH_SHIP: this->livery_class = LC_GROUP_SHIP; break;
			case VEH_AIRCRAFT: this->livery_class = LC_GROUP_AIRCRAFT; break;
			default: NOT_REACHED();
		}
		this->sel = group;
		this->LowerWidget(WID_SCL_CLASS_GENERAL + this->livery_class);

		this->groups.ForceRebuild();
		this->BuildGroupList(company);
		this->SetRows();

		/* Position scrollbar to selected group */
		for (uint i = 0; i < this->rows; i++) {
			if (this->groups[i]->index == sel) {
				this->vscroll->SetPosition(i - this->vscroll->GetCapacity() / 2);
				break;
			}
		}
	}

	void UpdateWidgetSize(WidgetID widget, Dimension *size, [[maybe_unused]] const Dimension &padding, [[maybe_unused]] Dimension *fill, [[maybe_unused]] Dimension *resize) override
	{
		switch (widget) {
			case WID_SCL_SPACER_DROPDOWN: {
				/* The matrix widget below needs enough room to print all the schemes. */
				Dimension d = {0, 0};
				for (LiveryScheme scheme = LS_DEFAULT; scheme < LS_END; scheme++) {
					d = maxdim(d, GetStringBoundingBox(STR_LIVERY_DEFAULT + scheme));
				}

				/* And group names */
				for (const Group *g : Group::Iterate()) {
					if (g->owner == (CompanyID)this->window_number) {
						SetDParam(0, g->index);
						d = maxdim(d, GetStringBoundingBox(STR_GROUP_NAME));
					}
				}

				size->width = std::max(size->width, 5 + d.width + padding.width);
				break;
			}

			case WID_SCL_MATRIX: {
				/* 11 items in the default rail class */
				this->square = GetSpriteSize(SPR_SQUARE);
				this->line_height = std::max(this->square.height, (uint)GetCharacterHeight(FS_NORMAL)) + padding.height;

				size->height = 5 * this->line_height;
				resize->width = 1;
				resize->height = this->line_height;
				break;
			}

			case WID_SCL_SEC_COL_DROPDOWN:
				if (!_loaded_newgrf_features.has_2CC) {
					size->width = 0;
					break;
				}
				[[fallthrough]];

			case WID_SCL_PRI_COL_DROPDOWN: {
				this->square = GetSpriteSize(SPR_SQUARE);
				int string_padding = this->square.width + WidgetDimensions::scaled.hsep_normal + padding.width;
				for (const StringID *id = _colour_dropdown; id != endof(_colour_dropdown); id++) {
					size->width = std::max(size->width, GetStringBoundingBox(*id).width + string_padding);
				}
				size->width = std::max(size->width, GetStringBoundingBox(STR_COLOUR_DEFAULT).width + string_padding);
				break;
			}
		}
	}

	void OnPaint() override
	{
		bool local = (CompanyID)this->window_number == _local_company;

		/* Disable dropdown controls if no scheme is selected */
		bool disabled = this->livery_class < LC_GROUP_RAIL ? (this->sel == 0) : (this->sel == INVALID_GROUP);
		this->SetWidgetDisabledState(WID_SCL_PRI_COL_DROPDOWN, !local || disabled);
		this->SetWidgetDisabledState(WID_SCL_SEC_COL_DROPDOWN, !local || disabled);

		this->BuildGroupList((CompanyID)this->window_number);

		this->DrawWidgets();
	}

	void SetStringParameters(WidgetID widget) const override
	{
		switch (widget) {
			case WID_SCL_CAPTION:
				SetDParam(0, (CompanyID)this->window_number);
				break;

			case WID_SCL_PRI_COL_DROPDOWN:
			case WID_SCL_SEC_COL_DROPDOWN: {
				const Company *c = Company::Get((CompanyID)this->window_number);
				bool primary = widget == WID_SCL_PRI_COL_DROPDOWN;
				StringID colour = STR_COLOUR_DEFAULT;

				if (this->livery_class < LC_GROUP_RAIL) {
					if (this->sel != 0) {
						LiveryScheme scheme = LS_DEFAULT;
						for (scheme = LS_BEGIN; scheme < LS_END; scheme++) {
							if (HasBit(this->sel, scheme)) break;
						}
						if (scheme == LS_END) scheme = LS_DEFAULT;
						const Livery *livery = &c->livery[scheme];
						if (scheme == LS_DEFAULT || HasBit(livery->in_use, primary ? 0 : 1)) {
							colour = STR_COLOUR_DARK_BLUE + (primary ? livery->colour1 : livery->colour2);
						}
					}
				} else {
					if (this->sel != INVALID_GROUP) {
						const Group *g = Group::Get(this->sel);
						const Livery *livery = &g->livery;
						if (HasBit(livery->in_use, primary ? 0 : 1)) {
							colour = STR_COLOUR_DARK_BLUE + (primary ? livery->colour1 : livery->colour2);
						}
					}
				}
				SetDParam(0, colour);
				break;
			}
		}
	}

	void DrawWidget(const Rect &r, WidgetID widget) const override
	{
		if (widget != WID_SCL_MATRIX) return;

		bool rtl = _current_text_dir == TD_RTL;

		/* Coordinates of scheme name column. */
		const NWidgetBase *nwi = this->GetWidget<NWidgetBase>(WID_SCL_SPACER_DROPDOWN);
		Rect sch = nwi->GetCurrentRect().Shrink(WidgetDimensions::scaled.framerect);
		/* Coordinates of first dropdown. */
		nwi = this->GetWidget<NWidgetBase>(WID_SCL_PRI_COL_DROPDOWN);
		Rect pri = nwi->GetCurrentRect().Shrink(WidgetDimensions::scaled.framerect);
		/* Coordinates of second dropdown. */
		nwi = this->GetWidget<NWidgetBase>(WID_SCL_SEC_COL_DROPDOWN);
		Rect sec = nwi->GetCurrentRect().Shrink(WidgetDimensions::scaled.framerect);

		Rect pri_squ = pri.WithWidth(this->square.width, rtl);
		Rect sec_squ = sec.WithWidth(this->square.width, rtl);

		pri = pri.Indent(this->square.width + WidgetDimensions::scaled.hsep_normal, rtl);
		sec = sec.Indent(this->square.width + WidgetDimensions::scaled.hsep_normal, rtl);

		Rect ir = r.WithHeight(this->resize.step_height).Shrink(WidgetDimensions::scaled.matrix);
		int square_offs = (ir.Height() - this->square.height) / 2;
		int text_offs   = (ir.Height() - GetCharacterHeight(FS_NORMAL)) / 2;

		int y = ir.top;

		/* Helper function to draw livery info. */
		auto draw_livery = [&](StringID str, const Livery &livery, bool is_selected, bool is_default_scheme, int indent) {
			/* Livery Label. */
			DrawString(sch.left + (rtl ? 0 : indent), sch.right - (rtl ? indent : 0), y + text_offs, str, is_selected ? TC_WHITE : TC_BLACK);

			/* Text below the first dropdown. */
			DrawSprite(SPR_SQUARE, GENERAL_SPRITE_COLOUR(livery.colour1), pri_squ.left, y + square_offs);
			DrawString(pri.left, pri.right, y + text_offs, (is_default_scheme || HasBit(livery.in_use, 0)) ? STR_COLOUR_DARK_BLUE + livery.colour1 : STR_COLOUR_DEFAULT, is_selected ? TC_WHITE : TC_GOLD);

			/* Text below the second dropdown. */
			if (sec.right > sec.left) { // Second dropdown has non-zero size.
				DrawSprite(SPR_SQUARE, GENERAL_SPRITE_COLOUR(livery.colour2), sec_squ.left, y + square_offs);
				DrawString(sec.left, sec.right, y + text_offs, (is_default_scheme || HasBit(livery.in_use, 1)) ? STR_COLOUR_DARK_BLUE + livery.colour2 : STR_COLOUR_DEFAULT, is_selected ? TC_WHITE : TC_GOLD);
			}

			y += this->line_height;
		};

		const Company *c = Company::Get((CompanyID)this->window_number);

		if (livery_class < LC_GROUP_RAIL) {
			int pos = this->vscroll->GetPosition();
			for (LiveryScheme scheme = LS_DEFAULT; scheme < LS_END; scheme++) {
				if (_livery_class[scheme] == this->livery_class && HasBit(_loaded_newgrf_features.used_liveries, scheme)) {
					if (pos-- > 0) continue;
					draw_livery(STR_LIVERY_DEFAULT + scheme, c->livery[scheme], HasBit(this->sel, scheme), scheme == LS_DEFAULT, 0);
				}
			}
		} else {
			uint max = static_cast<uint>(std::min<size_t>(this->vscroll->GetPosition() + this->vscroll->GetCapacity(), this->groups.size()));
			for (uint i = this->vscroll->GetPosition(); i < max; ++i) {
				const Group *g = this->groups[i];
				SetDParam(0, g->index);
				draw_livery(STR_GROUP_NAME, g->livery, this->sel == g->index, false, this->indents[i] * WidgetDimensions::scaled.hsep_indent);
			}

			if (this->vscroll->GetCount() == 0) {
				const StringID empty_labels[] = { STR_LIVERY_TRAIN_GROUP_EMPTY, STR_LIVERY_ROAD_VEHICLE_GROUP_EMPTY, STR_LIVERY_SHIP_GROUP_EMPTY, STR_LIVERY_AIRCRAFT_GROUP_EMPTY };
				VehicleType vtype = (VehicleType)(this->livery_class - LC_GROUP_RAIL);
				DrawString(ir.left, ir.right, y + text_offs, empty_labels[vtype], TC_BLACK);
			}
		}
	}

	void OnClick([[maybe_unused]] Point pt, WidgetID widget, [[maybe_unused]] int click_count) override
	{
		switch (widget) {
			/* Livery Class buttons */
			case WID_SCL_CLASS_GENERAL:
			case WID_SCL_CLASS_RAIL:
			case WID_SCL_CLASS_ROAD:
			case WID_SCL_CLASS_SHIP:
			case WID_SCL_CLASS_AIRCRAFT:
			case WID_SCL_GROUPS_RAIL:
			case WID_SCL_GROUPS_ROAD:
			case WID_SCL_GROUPS_SHIP:
			case WID_SCL_GROUPS_AIRCRAFT:
				this->RaiseWidget(WID_SCL_CLASS_GENERAL + this->livery_class);
				this->livery_class = (LiveryClass)(widget - WID_SCL_CLASS_GENERAL);
				this->LowerWidget(WID_SCL_CLASS_GENERAL + this->livery_class);

				/* Select the first item in the list */
				if (this->livery_class < LC_GROUP_RAIL) {
					this->sel = 0;
					for (LiveryScheme scheme = LS_DEFAULT; scheme < LS_END; scheme++) {
						if (_livery_class[scheme] == this->livery_class && HasBit(_loaded_newgrf_features.used_liveries, scheme)) {
							this->sel = 1 << scheme;
							break;
						}
					}
				} else {
					this->sel = INVALID_GROUP;
					this->groups.ForceRebuild();
					this->BuildGroupList((CompanyID)this->window_number);

					if (!this->groups.empty()) {
						this->sel = this->groups[0]->index;
					}
				}

				this->SetRows();
				this->SetDirty();
				break;

			case WID_SCL_PRI_COL_DROPDOWN: // First colour dropdown
				ShowColourDropDownMenu(WID_SCL_PRI_COL_DROPDOWN);
				break;

			case WID_SCL_SEC_COL_DROPDOWN: // Second colour dropdown
				ShowColourDropDownMenu(WID_SCL_SEC_COL_DROPDOWN);
				break;

			case WID_SCL_MATRIX: {
				uint row = this->vscroll->GetScrolledRowFromWidget(pt.y, this, WID_SCL_MATRIX);
				if (row >= this->rows) return;

				if (this->livery_class < LC_GROUP_RAIL) {
					LiveryScheme j = (LiveryScheme)row;

					for (LiveryScheme scheme = LS_BEGIN; scheme <= j && scheme < LS_END; scheme++) {
						if (_livery_class[scheme] != this->livery_class || !HasBit(_loaded_newgrf_features.used_liveries, scheme)) j++;
					}
					assert(j < LS_END);

					if (_ctrl_pressed) {
						ToggleBit(this->sel, j);
					} else {
						this->sel = 1 << j;
					}
				} else {
					this->sel = this->groups[row]->index;
				}
				this->SetDirty();
				break;
			}
		}
	}

	void OnResize() override
	{
		this->vscroll->SetCapacityFromWidget(this, WID_SCL_MATRIX);
	}

	void OnDropdownSelect(WidgetID widget, int index) override
	{
		bool local = (CompanyID)this->window_number == _local_company;
		if (!local) return;

		Colours colour = static_cast<Colours>(index);
		if (colour >= COLOUR_END) colour = INVALID_COLOUR;

		if (this->livery_class < LC_GROUP_RAIL) {
			/* Set company colour livery */
			for (LiveryScheme scheme = LS_DEFAULT; scheme < LS_END; scheme++) {
				/* Changed colour for the selected scheme, or all visible schemes if CTRL is pressed. */
				if (HasBit(this->sel, scheme) || (_ctrl_pressed && _livery_class[scheme] == this->livery_class && HasBit(_loaded_newgrf_features.used_liveries, scheme))) {
					DoCommandP(0, scheme | (widget == WID_SCL_PRI_COL_DROPDOWN ? 0 : 256), index, CMD_SET_COMPANY_COLOUR);
				}
			}
		} else {
			/* Setting group livery */
			DoCommandP(0, this->sel, (widget == WID_SCL_PRI_COL_DROPDOWN ? 0 : 256) | (index << 16), CMD_SET_GROUP_LIVERY);
		}
	}

	/**
	 * Some data on this window has become invalid.
	 * @param data Information about the changed data.
	 * @param gui_scope Whether the call is done from GUI scope. You may not do everything when not in GUI scope. See #InvalidateWindowData() for details.
	 */
	void OnInvalidateData([[maybe_unused]] int data = 0, [[maybe_unused]] bool gui_scope = true) override
	{
		if (!gui_scope) return;

		if (data != -1) {
			/* data contains a VehicleType, rebuild list if it displayed */
			if (this->livery_class == data + LC_GROUP_RAIL) {
				this->groups.ForceRebuild();
				this->BuildGroupList((CompanyID)this->window_number);
				this->SetRows();

				if (!Group::IsValidID(this->sel)) {
					this->sel = INVALID_GROUP;
					if (!this->groups.empty()) this->sel = this->groups[0]->index;
				}

				this->SetDirty();
			}
			return;
		}

		this->SetWidgetsDisabledState(true, WID_SCL_CLASS_RAIL, WID_SCL_CLASS_ROAD, WID_SCL_CLASS_SHIP, WID_SCL_CLASS_AIRCRAFT);

		bool current_class_valid = this->livery_class == LC_OTHER || this->livery_class >= LC_GROUP_RAIL;
		if (_settings_client.gui.liveries == LIT_ALL || (_settings_client.gui.liveries == LIT_COMPANY && this->window_number == _local_company)) {
			for (LiveryScheme scheme = LS_DEFAULT; scheme < LS_END; scheme++) {
				if (HasBit(_loaded_newgrf_features.used_liveries, scheme)) {
					if (_livery_class[scheme] == this->livery_class) current_class_valid = true;
					this->EnableWidget(WID_SCL_CLASS_GENERAL + _livery_class[scheme]);
				} else if (this->livery_class < LC_GROUP_RAIL) {
					ClrBit(this->sel, scheme);
				}
			}
		}

		if (!current_class_valid) {
			Point pt = {0, 0};
			this->OnClick(pt, WID_SCL_CLASS_GENERAL, 1);
		}
	}
};

static constexpr NWidgetPart _nested_select_company_livery_widgets[] = {
	NWidget(NWID_HORIZONTAL),
		NWidget(WWT_CLOSEBOX, COLOUR_GREY),
		NWidget(WWT_CAPTION, COLOUR_GREY, WID_SCL_CAPTION), SetDataTip(STR_LIVERY_CAPTION, STR_TOOLTIP_WINDOW_TITLE_DRAG_THIS),
	EndContainer(),
	NWidget(NWID_HORIZONTAL),
		NWidget(WWT_IMGBTN, COLOUR_GREY, WID_SCL_CLASS_GENERAL), SetMinimalSize(22, 22), SetFill(0, 1), SetDataTip(SPR_IMG_COMPANY_GENERAL, STR_LIVERY_GENERAL_TOOLTIP),
		NWidget(WWT_IMGBTN, COLOUR_GREY, WID_SCL_CLASS_RAIL), SetMinimalSize(22, 22), SetFill(0, 1), SetDataTip(SPR_IMG_TRAINLIST, STR_LIVERY_TRAIN_TOOLTIP),
		NWidget(WWT_IMGBTN, COLOUR_GREY, WID_SCL_CLASS_ROAD), SetMinimalSize(22, 22), SetFill(0, 1), SetDataTip(SPR_IMG_TRUCKLIST, STR_LIVERY_ROAD_VEHICLE_TOOLTIP),
		NWidget(WWT_IMGBTN, COLOUR_GREY, WID_SCL_CLASS_SHIP), SetMinimalSize(22, 22), SetFill(0, 1), SetDataTip(SPR_IMG_SHIPLIST, STR_LIVERY_SHIP_TOOLTIP),
		NWidget(WWT_IMGBTN, COLOUR_GREY, WID_SCL_CLASS_AIRCRAFT), SetMinimalSize(22, 22), SetFill(0, 1), SetDataTip(SPR_IMG_AIRPLANESLIST, STR_LIVERY_AIRCRAFT_TOOLTIP),
		NWidget(WWT_IMGBTN, COLOUR_GREY, WID_SCL_GROUPS_RAIL), SetMinimalSize(22, 22), SetFill(0, 1), SetDataTip(SPR_GROUP_LIVERY_TRAIN, STR_LIVERY_TRAIN_GROUP_TOOLTIP),
		NWidget(WWT_IMGBTN, COLOUR_GREY, WID_SCL_GROUPS_ROAD), SetMinimalSize(22, 22), SetFill(0, 1), SetDataTip(SPR_GROUP_LIVERY_ROADVEH, STR_LIVERY_ROAD_VEHICLE_GROUP_TOOLTIP),
		NWidget(WWT_IMGBTN, COLOUR_GREY, WID_SCL_GROUPS_SHIP), SetMinimalSize(22, 22), SetFill(0, 1), SetDataTip(SPR_GROUP_LIVERY_SHIP, STR_LIVERY_SHIP_GROUP_TOOLTIP),
		NWidget(WWT_IMGBTN, COLOUR_GREY, WID_SCL_GROUPS_AIRCRAFT), SetMinimalSize(22, 22), SetFill(0, 1), SetDataTip(SPR_GROUP_LIVERY_AIRCRAFT, STR_LIVERY_AIRCRAFT_GROUP_TOOLTIP),
		NWidget(WWT_PANEL, COLOUR_GREY), SetFill(1, 1), SetResize(1, 0), EndContainer(),
	EndContainer(),
	NWidget(NWID_HORIZONTAL),
		NWidget(WWT_MATRIX, COLOUR_GREY, WID_SCL_MATRIX), SetMinimalSize(275, 0), SetResize(1, 0), SetFill(1, 1), SetMatrixDataTip(1, 0, STR_LIVERY_PANEL_TOOLTIP), SetScrollbar(WID_SCL_MATRIX_SCROLLBAR),
		NWidget(NWID_VSCROLLBAR, COLOUR_GREY, WID_SCL_MATRIX_SCROLLBAR),
	EndContainer(),
	NWidget(NWID_HORIZONTAL),
		NWidget(WWT_PANEL, COLOUR_GREY, WID_SCL_SPACER_DROPDOWN), SetFill(1, 1), SetResize(1, 0), EndContainer(),
		NWidget(WWT_DROPDOWN, COLOUR_GREY, WID_SCL_PRI_COL_DROPDOWN), SetFill(0, 1), SetDataTip(STR_JUST_STRING, STR_LIVERY_PRIMARY_TOOLTIP),
		NWidget(WWT_DROPDOWN, COLOUR_GREY, WID_SCL_SEC_COL_DROPDOWN), SetFill(0, 1), SetDataTip(STR_JUST_STRING, STR_LIVERY_SECONDARY_TOOLTIP),
		NWidget(WWT_RESIZEBOX, COLOUR_GREY),
	EndContainer(),
};

static WindowDesc _select_company_livery_desc(__FILE__, __LINE__,
	WDP_AUTO, nullptr, 0, 0,
	WC_COMPANY_COLOUR, WC_NONE,
	0,
	std::begin(_nested_select_company_livery_widgets), std::end(_nested_select_company_livery_widgets)
);

void ShowCompanyLiveryWindow(CompanyID company, GroupID group)
{
	SelectCompanyLiveryWindow *w = (SelectCompanyLiveryWindow *)BringWindowToFrontById(WC_COMPANY_COLOUR, company);
	if (w == nullptr) {
		new SelectCompanyLiveryWindow(&_select_company_livery_desc, company, group);
	} else if (group != INVALID_GROUP) {
		w->SetSelectedGroup(company, group);
	}
}

/**
 * Draws the face of a company manager's face.
 * @param cmf   the company manager's face
 * @param colour the (background) colour of the gradient
 * @param r      position to draw the face
 */
void DrawCompanyManagerFace(CompanyManagerFace cmf, Colours colour, const Rect &r)
{
	GenderEthnicity ge = (GenderEthnicity)GetCompanyManagerFaceBits(cmf, CMFV_GEN_ETHN, GE_WM);

	/* Determine offset from centre of drawing rect. */
	Dimension d = GetSpriteSize(SPR_GRADIENT);
	int x = CenterBounds(r.left, r.right, d.width);
	int y = CenterBounds(r.top, r.bottom, d.height);

	bool has_moustache   = !HasBit(ge, GENDER_FEMALE) && GetCompanyManagerFaceBits(cmf, CMFV_HAS_MOUSTACHE,   ge) != 0;
	bool has_tie_earring = !HasBit(ge, GENDER_FEMALE) || GetCompanyManagerFaceBits(cmf, CMFV_HAS_TIE_EARRING, ge) != 0;
	bool has_glasses     = GetCompanyManagerFaceBits(cmf, CMFV_HAS_GLASSES, ge) != 0;
	PaletteID pal;

	/* Modify eye colour palette only if 2 or more valid values exist */
	if (_cmf_info[CMFV_EYE_COLOUR].valid_values[ge] < 2) {
		pal = PAL_NONE;
	} else {
		switch (GetCompanyManagerFaceBits(cmf, CMFV_EYE_COLOUR, ge)) {
			default: NOT_REACHED();
			case 0: pal = PALETTE_TO_BROWN; break;
			case 1: pal = PALETTE_TO_BLUE;  break;
			case 2: pal = PALETTE_TO_GREEN; break;
		}
	}

	/* Draw the gradient (background) */
	DrawSprite(SPR_GRADIENT, GENERAL_SPRITE_COLOUR(colour), x, y);

	for (CompanyManagerFaceVariable cmfv = CMFV_CHEEKS; cmfv < CMFV_END; cmfv++) {
		switch (cmfv) {
			case CMFV_MOUSTACHE:   if (!has_moustache)   continue; break;
			case CMFV_LIPS:
			case CMFV_NOSE:        if (has_moustache)    continue; break;
			case CMFV_TIE_EARRING: if (!has_tie_earring) continue; break;
			case CMFV_GLASSES:     if (!has_glasses)     continue; break;
			default: break;
		}
		DrawSprite(GetCompanyManagerFaceSprite(cmf, cmfv, ge), (cmfv == CMFV_EYEBROWS) ? pal : PAL_NONE, x, y);
	}
}

/** Nested widget description for the company manager face selection dialog */
static constexpr NWidgetPart _nested_select_company_manager_face_widgets[] = {
	NWidget(NWID_HORIZONTAL),
		NWidget(WWT_CLOSEBOX, COLOUR_GREY),
		NWidget(WWT_CAPTION, COLOUR_GREY, WID_SCMF_CAPTION), SetDataTip(STR_FACE_CAPTION, STR_TOOLTIP_WINDOW_TITLE_DRAG_THIS),
		NWidget(WWT_IMGBTN, COLOUR_GREY, WID_SCMF_TOGGLE_LARGE_SMALL), SetDataTip(SPR_LARGE_SMALL_WINDOW, STR_FACE_ADVANCED_TOOLTIP),
	EndContainer(),
	NWidget(WWT_PANEL, COLOUR_GREY, WID_SCMF_SELECT_FACE),
		NWidget(NWID_HORIZONTAL), SetPIP(0, WidgetDimensions::unscaled.hsep_normal, 0), SetPadding(2),
			/* Left side */
			NWidget(NWID_VERTICAL), SetPIP(0, WidgetDimensions::unscaled.vsep_normal, 0),
				NWidget(NWID_HORIZONTAL), SetPIPRatio(1, 0, 1),
					NWidget(WWT_EMPTY, COLOUR_GREY, WID_SCMF_FACE), SetMinimalSize(92, 119), SetFill(1, 0),
				EndContainer(),
				NWidget(WWT_PUSHTXTBTN, COLOUR_GREY, WID_SCMF_RANDOM_NEW_FACE), SetFill(1, 0), SetDataTip(STR_FACE_NEW_FACE_BUTTON, STR_FACE_NEW_FACE_TOOLTIP),
				NWidget(NWID_SELECTION, INVALID_COLOUR, WID_SCMF_SEL_LOADSAVE), // Load/number/save buttons under the portrait in the advanced view.
					NWidget(NWID_VERTICAL), SetPIP(0, 0, 0), SetPIPRatio(1, 0, 1),
						NWidget(WWT_PUSHTXTBTN, COLOUR_GREY, WID_SCMF_LOAD), SetFill(1, 0), SetDataTip(STR_FACE_LOAD, STR_FACE_LOAD_TOOLTIP),
						NWidget(WWT_PUSHTXTBTN, COLOUR_GREY, WID_SCMF_FACECODE), SetFill(1, 0), SetDataTip(STR_FACE_FACECODE, STR_FACE_FACECODE_TOOLTIP),
						NWidget(WWT_PUSHTXTBTN, COLOUR_GREY, WID_SCMF_SAVE), SetFill(1, 0), SetDataTip(STR_FACE_SAVE, STR_FACE_SAVE_TOOLTIP),
					EndContainer(),
				EndContainer(),
			EndContainer(),
			/* Right side */
			NWidget(NWID_VERTICAL), SetPIP(0, WidgetDimensions::unscaled.vsep_normal, 0),
				NWidget(WWT_PUSHTXTBTN, COLOUR_GREY, WID_SCMF_TOGGLE_LARGE_SMALL_BUTTON), SetFill(1, 0), SetDataTip(STR_FACE_ADVANCED, STR_FACE_ADVANCED_TOOLTIP),
				NWidget(NWID_SELECTION, INVALID_COLOUR, WID_SCMF_SEL_MALEFEMALE), // Simple male/female face setting.
					NWidget(NWID_VERTICAL), SetPIPRatio(1, 0, 1),
						NWidget(WWT_TEXTBTN, COLOUR_GREY, WID_SCMF_MALE), SetFill(1, 0), SetDataTip(STR_FACE_MALE_BUTTON, STR_FACE_MALE_TOOLTIP),
						NWidget(WWT_TEXTBTN, COLOUR_GREY, WID_SCMF_FEMALE), SetFill(1, 0), SetDataTip(STR_FACE_FEMALE_BUTTON, STR_FACE_FEMALE_TOOLTIP),
					EndContainer(),
				EndContainer(),
				NWidget(NWID_SELECTION, INVALID_COLOUR, WID_SCMF_SEL_PARTS), // Advanced face parts setting.
					NWidget(NWID_VERTICAL), SetPIP(0, WidgetDimensions::unscaled.vsep_normal, 0),
						NWidget(NWID_HORIZONTAL, NC_EQUALSIZE),
							NWidget(WWT_TEXTBTN, COLOUR_GREY, WID_SCMF_MALE2), SetFill(1, 0), SetDataTip(STR_FACE_MALE_BUTTON, STR_FACE_MALE_TOOLTIP),
							NWidget(WWT_TEXTBTN, COLOUR_GREY, WID_SCMF_FEMALE2), SetFill(1, 0), SetDataTip(STR_FACE_FEMALE_BUTTON, STR_FACE_FEMALE_TOOLTIP),
						EndContainer(),
						NWidget(NWID_HORIZONTAL, NC_EQUALSIZE),
							NWidget(WWT_TEXTBTN, COLOUR_GREY, WID_SCMF_ETHNICITY_EUR), SetFill(1, 0), SetDataTip(STR_FACE_EUROPEAN, STR_FACE_SELECT_EUROPEAN),
							NWidget(WWT_TEXTBTN, COLOUR_GREY, WID_SCMF_ETHNICITY_AFR), SetFill(1, 0), SetDataTip(STR_FACE_AFRICAN, STR_FACE_SELECT_AFRICAN),
						EndContainer(),
						NWidget(NWID_VERTICAL),
							NWidget(NWID_HORIZONTAL), SetPIP(0, WidgetDimensions::unscaled.hsep_normal, 0),
								NWidget(WWT_TEXT, INVALID_COLOUR, WID_SCMF_HAS_MOUSTACHE_EARRING_TEXT), SetFill(1, 0),
									SetDataTip(STR_FACE_EYECOLOUR, STR_NULL), SetTextStyle(TC_GOLD), SetAlignment(SA_VERT_CENTER | SA_RIGHT),
								NWidget(WWT_PUSHTXTBTN, COLOUR_GREY, WID_SCMF_HAS_MOUSTACHE_EARRING), SetDataTip(STR_JUST_STRING1, STR_FACE_MOUSTACHE_EARRING_TOOLTIP), SetTextStyle(TC_WHITE),
							EndContainer(),
							NWidget(NWID_HORIZONTAL), SetPIP(0, WidgetDimensions::unscaled.hsep_normal, 0),
								NWidget(WWT_TEXT, INVALID_COLOUR, WID_SCMF_HAS_GLASSES_TEXT), SetFill(1, 0),
									SetDataTip(STR_FACE_GLASSES, STR_NULL), SetTextStyle(TC_GOLD), SetAlignment(SA_VERT_CENTER | SA_RIGHT),
								NWidget(WWT_PUSHTXTBTN, COLOUR_GREY, WID_SCMF_HAS_GLASSES), SetDataTip(STR_JUST_STRING1, STR_FACE_GLASSES_TOOLTIP), SetTextStyle(TC_WHITE),
							EndContainer(),
						EndContainer(),
						NWidget(NWID_VERTICAL),
							NWidget(NWID_HORIZONTAL), SetPIP(0, WidgetDimensions::unscaled.hsep_normal, 0),
								NWidget(WWT_TEXT, INVALID_COLOUR, WID_SCMF_HAIR_TEXT), SetFill(1, 0),
										SetDataTip(STR_FACE_HAIR, STR_NULL), SetTextStyle(TC_GOLD), SetAlignment(SA_VERT_CENTER | SA_RIGHT),
								NWidget(NWID_HORIZONTAL),
									NWidget(WWT_PUSHARROWBTN, COLOUR_GREY, WID_SCMF_HAIR_L), SetDataTip(AWV_DECREASE, STR_FACE_HAIR_TOOLTIP),
									NWidget(WWT_PUSHTXTBTN, COLOUR_GREY, WID_SCMF_HAIR), SetDataTip(STR_JUST_STRING1, STR_FACE_HAIR_TOOLTIP), SetTextStyle(TC_WHITE),
									NWidget(WWT_PUSHARROWBTN, COLOUR_GREY, WID_SCMF_HAIR_R), SetDataTip(AWV_INCREASE, STR_FACE_HAIR_TOOLTIP),
								EndContainer(),
							EndContainer(),
							NWidget(NWID_HORIZONTAL), SetPIP(0, WidgetDimensions::unscaled.hsep_normal, 0),
								NWidget(WWT_TEXT, INVALID_COLOUR, WID_SCMF_EYEBROWS_TEXT), SetFill(1, 0),
										SetDataTip(STR_FACE_EYEBROWS, STR_NULL), SetTextStyle(TC_GOLD), SetAlignment(SA_VERT_CENTER | SA_RIGHT),
								NWidget(NWID_HORIZONTAL),
									NWidget(WWT_PUSHARROWBTN, COLOUR_GREY, WID_SCMF_EYEBROWS_L), SetDataTip(AWV_DECREASE, STR_FACE_EYEBROWS_TOOLTIP),
									NWidget(WWT_PUSHTXTBTN, COLOUR_GREY, WID_SCMF_EYEBROWS), SetDataTip(STR_JUST_STRING1, STR_FACE_EYEBROWS_TOOLTIP), SetTextStyle(TC_WHITE),
									NWidget(WWT_PUSHARROWBTN, COLOUR_GREY, WID_SCMF_EYEBROWS_R), SetDataTip(AWV_INCREASE, STR_FACE_EYEBROWS_TOOLTIP),
								EndContainer(),
							EndContainer(),
							NWidget(NWID_HORIZONTAL), SetPIP(0, WidgetDimensions::unscaled.hsep_normal, 0),
								NWidget(WWT_TEXT, INVALID_COLOUR, WID_SCMF_EYECOLOUR_TEXT), SetFill(1, 0),
										SetDataTip(STR_FACE_EYECOLOUR, STR_NULL), SetTextStyle(TC_GOLD), SetAlignment(SA_VERT_CENTER | SA_RIGHT),
								NWidget(NWID_HORIZONTAL),
									NWidget(WWT_PUSHARROWBTN, COLOUR_GREY, WID_SCMF_EYECOLOUR_L), SetDataTip(AWV_DECREASE, STR_FACE_EYECOLOUR_TOOLTIP),
									NWidget(WWT_PUSHTXTBTN, COLOUR_GREY, WID_SCMF_EYECOLOUR), SetDataTip(STR_JUST_STRING1, STR_FACE_EYECOLOUR_TOOLTIP), SetTextStyle(TC_WHITE),
									NWidget(WWT_PUSHARROWBTN, COLOUR_GREY, WID_SCMF_EYECOLOUR_R), SetDataTip(AWV_INCREASE, STR_FACE_EYECOLOUR_TOOLTIP),
								EndContainer(),
							EndContainer(),
							NWidget(NWID_HORIZONTAL), SetPIP(0, WidgetDimensions::unscaled.hsep_normal, 0),
								NWidget(WWT_TEXT, INVALID_COLOUR, WID_SCMF_GLASSES_TEXT), SetFill(1, 0),
										SetDataTip(STR_FACE_GLASSES, STR_NULL), SetTextStyle(TC_GOLD), SetAlignment(SA_VERT_CENTER | SA_RIGHT),
								NWidget(NWID_HORIZONTAL),
									NWidget(WWT_PUSHARROWBTN, COLOUR_GREY, WID_SCMF_GLASSES_L), SetDataTip(AWV_DECREASE, STR_FACE_GLASSES_TOOLTIP_2),
									NWidget(WWT_PUSHTXTBTN, COLOUR_GREY, WID_SCMF_GLASSES), SetDataTip(STR_JUST_STRING1, STR_FACE_GLASSES_TOOLTIP_2), SetTextStyle(TC_WHITE),
									NWidget(WWT_PUSHARROWBTN, COLOUR_GREY, WID_SCMF_GLASSES_R), SetDataTip(AWV_INCREASE, STR_FACE_GLASSES_TOOLTIP_2),
								EndContainer(),
							EndContainer(),
							NWidget(NWID_HORIZONTAL), SetPIP(0, WidgetDimensions::unscaled.hsep_normal, 0),
								NWidget(WWT_TEXT, INVALID_COLOUR, WID_SCMF_NOSE_TEXT), SetFill(1, 0),
										SetDataTip(STR_FACE_NOSE, STR_NULL), SetTextStyle(TC_GOLD), SetAlignment(SA_VERT_CENTER | SA_RIGHT),
								NWidget(NWID_HORIZONTAL),
									NWidget(WWT_PUSHARROWBTN, COLOUR_GREY, WID_SCMF_NOSE_L), SetDataTip(AWV_DECREASE, STR_FACE_NOSE_TOOLTIP),
									NWidget(WWT_PUSHTXTBTN, COLOUR_GREY, WID_SCMF_NOSE), SetDataTip(STR_JUST_STRING1, STR_FACE_NOSE_TOOLTIP), SetTextStyle(TC_WHITE),
									NWidget(WWT_PUSHARROWBTN, COLOUR_GREY, WID_SCMF_NOSE_R), SetDataTip(AWV_INCREASE, STR_FACE_NOSE_TOOLTIP),
								EndContainer(),
							EndContainer(),
							NWidget(NWID_HORIZONTAL), SetPIP(0, WidgetDimensions::unscaled.hsep_normal, 0),
								NWidget(WWT_TEXT, INVALID_COLOUR, WID_SCMF_LIPS_MOUSTACHE_TEXT), SetFill(1, 0),
										SetDataTip(STR_FACE_MOUSTACHE, STR_NULL), SetTextStyle(TC_GOLD), SetAlignment(SA_VERT_CENTER | SA_RIGHT),
								NWidget(NWID_HORIZONTAL),
									NWidget(WWT_PUSHARROWBTN, COLOUR_GREY, WID_SCMF_LIPS_MOUSTACHE_L), SetDataTip(AWV_DECREASE, STR_FACE_LIPS_MOUSTACHE_TOOLTIP),
									NWidget(WWT_PUSHTXTBTN, COLOUR_GREY, WID_SCMF_LIPS_MOUSTACHE), SetDataTip(STR_JUST_STRING1, STR_FACE_LIPS_MOUSTACHE_TOOLTIP), SetTextStyle(TC_WHITE),
									NWidget(WWT_PUSHARROWBTN, COLOUR_GREY, WID_SCMF_LIPS_MOUSTACHE_R), SetDataTip(AWV_INCREASE, STR_FACE_LIPS_MOUSTACHE_TOOLTIP),
								EndContainer(),
							EndContainer(),
							NWidget(NWID_HORIZONTAL), SetPIP(0, WidgetDimensions::unscaled.hsep_normal, 0),
								NWidget(WWT_TEXT, INVALID_COLOUR, WID_SCMF_CHIN_TEXT), SetFill(1, 0),
										SetDataTip(STR_FACE_CHIN, STR_NULL), SetTextStyle(TC_GOLD), SetAlignment(SA_VERT_CENTER | SA_RIGHT),
								NWidget(NWID_HORIZONTAL),
									NWidget(WWT_PUSHARROWBTN, COLOUR_GREY, WID_SCMF_CHIN_L), SetDataTip(AWV_DECREASE, STR_FACE_CHIN_TOOLTIP),
									NWidget(WWT_PUSHTXTBTN, COLOUR_GREY, WID_SCMF_CHIN), SetDataTip(STR_JUST_STRING1, STR_FACE_CHIN_TOOLTIP), SetTextStyle(TC_WHITE),
									NWidget(WWT_PUSHARROWBTN, COLOUR_GREY, WID_SCMF_CHIN_R), SetDataTip(AWV_INCREASE, STR_FACE_CHIN_TOOLTIP),
								EndContainer(),
							EndContainer(),
							NWidget(NWID_HORIZONTAL), SetPIP(0, WidgetDimensions::unscaled.hsep_normal, 0),
								NWidget(WWT_TEXT, INVALID_COLOUR, WID_SCMF_JACKET_TEXT), SetFill(1, 0),
										SetDataTip(STR_FACE_JACKET, STR_NULL), SetTextStyle(TC_GOLD), SetAlignment(SA_VERT_CENTER | SA_RIGHT),
								NWidget(NWID_HORIZONTAL),
									NWidget(WWT_PUSHARROWBTN, COLOUR_GREY, WID_SCMF_JACKET_L), SetDataTip(AWV_DECREASE, STR_FACE_JACKET_TOOLTIP),
									NWidget(WWT_PUSHTXTBTN, COLOUR_GREY, WID_SCMF_JACKET), SetDataTip(STR_JUST_STRING1, STR_FACE_JACKET_TOOLTIP), SetTextStyle(TC_WHITE),
									NWidget(WWT_PUSHARROWBTN, COLOUR_GREY, WID_SCMF_JACKET_R), SetDataTip(AWV_INCREASE, STR_FACE_JACKET_TOOLTIP),
								EndContainer(),
							EndContainer(),
							NWidget(NWID_HORIZONTAL), SetPIP(0, WidgetDimensions::unscaled.hsep_normal, 0),
								NWidget(WWT_TEXT, INVALID_COLOUR, WID_SCMF_COLLAR_TEXT), SetFill(1, 0),
										SetDataTip(STR_FACE_COLLAR, STR_NULL), SetTextStyle(TC_GOLD), SetAlignment(SA_VERT_CENTER | SA_RIGHT),
								NWidget(NWID_HORIZONTAL),
									NWidget(WWT_PUSHARROWBTN, COLOUR_GREY, WID_SCMF_COLLAR_L), SetDataTip(AWV_DECREASE, STR_FACE_COLLAR_TOOLTIP),
									NWidget(WWT_PUSHTXTBTN, COLOUR_GREY, WID_SCMF_COLLAR), SetDataTip(STR_JUST_STRING1, STR_FACE_COLLAR_TOOLTIP), SetTextStyle(TC_WHITE),
									NWidget(WWT_PUSHARROWBTN, COLOUR_GREY, WID_SCMF_COLLAR_R), SetDataTip(AWV_INCREASE, STR_FACE_COLLAR_TOOLTIP),
								EndContainer(),
							EndContainer(),
							NWidget(NWID_HORIZONTAL), SetPIP(0, WidgetDimensions::unscaled.hsep_normal, 0),
								NWidget(WWT_TEXT, INVALID_COLOUR, WID_SCMF_TIE_EARRING_TEXT), SetFill(1, 0),
										SetDataTip(STR_FACE_EARRING, STR_NULL), SetTextStyle(TC_GOLD), SetAlignment(SA_VERT_CENTER | SA_RIGHT),
								NWidget(NWID_HORIZONTAL),
									NWidget(WWT_PUSHARROWBTN, COLOUR_GREY, WID_SCMF_TIE_EARRING_L), SetDataTip(AWV_DECREASE, STR_FACE_TIE_EARRING_TOOLTIP),
									NWidget(WWT_PUSHTXTBTN, COLOUR_GREY, WID_SCMF_TIE_EARRING), SetDataTip(STR_JUST_STRING1, STR_FACE_TIE_EARRING_TOOLTIP), SetTextStyle(TC_WHITE),
									NWidget(WWT_PUSHARROWBTN, COLOUR_GREY, WID_SCMF_TIE_EARRING_R), SetDataTip(AWV_INCREASE, STR_FACE_TIE_EARRING_TOOLTIP),
								EndContainer(),
							EndContainer(),
						EndContainer(),
					EndContainer(),
				EndContainer(),
			EndContainer(),
		EndContainer(),
	EndContainer(),
	NWidget(NWID_HORIZONTAL, NC_EQUALSIZE),
		NWidget(WWT_PUSHTXTBTN, COLOUR_GREY, WID_SCMF_CANCEL), SetFill(1, 0), SetDataTip(STR_BUTTON_CANCEL, STR_FACE_CANCEL_TOOLTIP),
		NWidget(WWT_PUSHTXTBTN, COLOUR_GREY, WID_SCMF_ACCEPT), SetFill(1, 0), SetDataTip(STR_BUTTON_OK, STR_FACE_OK_TOOLTIP),
	EndContainer(),
};

/** Management class for customizing the face of the company manager. */
class SelectCompanyManagerFaceWindow : public Window
{
	CompanyManagerFace face; ///< company manager face bits
	bool advanced; ///< advanced company manager face selection window

	GenderEthnicity ge; ///< Gender and ethnicity.
	bool is_female;     ///< Female face.
	bool is_moust_male; ///< Male face with a moustache.

	Dimension yesno_dim;  ///< Dimension of a yes/no button of a part in the advanced face window.
	Dimension number_dim; ///< Dimension of a number widget of a part in the advanced face window.

	/**
	 * Set parameters for value of face control buttons.
	 *
	 * @param widget_index   index of this widget in the window
	 * @param val            the value which will be displayed
	 * @param is_bool_widget is it a bool button
	 */
	void SetFaceStringParameters(WidgetID widget_index, uint8_t val, bool is_bool_widget) const
	{
		const NWidgetCore *nwi_widget = this->GetWidget<NWidgetCore>(widget_index);
		if (nwi_widget->IsDisabled()) {
			SetDParam(0, STR_EMPTY);
		} else {
			if (is_bool_widget) {
				/* if it a bool button write yes or no */
				SetDParam(0, (val != 0) ? STR_FACE_YES : STR_FACE_NO);
			} else {
				/* else write the value + 1 */
				SetDParam(0, STR_JUST_INT);
				SetDParam(1, val + 1);
			}
		}
	}

	void UpdateData()
	{
		this->ge = (GenderEthnicity)GB(this->face, _cmf_info[CMFV_GEN_ETHN].offset, _cmf_info[CMFV_GEN_ETHN].length); // get the gender and ethnicity
		this->is_female = HasBit(this->ge, GENDER_FEMALE); // get the gender: 0 == male and 1 == female
		this->is_moust_male = !is_female && GetCompanyManagerFaceBits(this->face, CMFV_HAS_MOUSTACHE, this->ge) != 0; // is a male face with moustache

		this->GetWidget<NWidgetCore>(WID_SCMF_HAS_MOUSTACHE_EARRING_TEXT)->widget_data = this->is_female ? STR_FACE_EARRING : STR_FACE_MOUSTACHE;
		this->GetWidget<NWidgetCore>(WID_SCMF_TIE_EARRING_TEXT)->widget_data           = this->is_female ? STR_FACE_EARRING : STR_FACE_TIE;
		this->GetWidget<NWidgetCore>(WID_SCMF_LIPS_MOUSTACHE_TEXT)->widget_data        = this->is_moust_male ? STR_FACE_MOUSTACHE : STR_FACE_LIPS;
	}

public:
	SelectCompanyManagerFaceWindow(WindowDesc *desc, Window *parent) : Window(desc)
	{
		this->advanced = false;
		this->CreateNestedTree();
		this->SelectDisplayPlanes(this->advanced);
		this->FinishInitNested(parent->window_number);
		this->parent = parent;
		this->owner = (Owner)this->window_number;
		this->face = Company::Get((CompanyID)this->window_number)->face;

		this->UpdateData();
	}

	/**
	 * Select planes to display to the user with the #NWID_SELECTION widgets #WID_SCMF_SEL_LOADSAVE, #WID_SCMF_SEL_MALEFEMALE, and #WID_SCMF_SEL_PARTS.
	 * @param advanced Display advanced face management window.
	 */
	void SelectDisplayPlanes(bool advanced)
	{
		this->GetWidget<NWidgetStacked>(WID_SCMF_SEL_LOADSAVE)->SetDisplayedPlane(advanced ? 0 : SZSP_NONE);
		this->GetWidget<NWidgetStacked>(WID_SCMF_SEL_PARTS)->SetDisplayedPlane(advanced ? 0 : SZSP_NONE);
		this->GetWidget<NWidgetStacked>(WID_SCMF_SEL_MALEFEMALE)->SetDisplayedPlane(advanced ? SZSP_NONE : 0);
		this->GetWidget<NWidgetCore>(WID_SCMF_RANDOM_NEW_FACE)->widget_data = advanced ? STR_FACE_RANDOM : STR_FACE_NEW_FACE_BUTTON;

		NWidgetCore *wi = this->GetWidget<NWidgetCore>(WID_SCMF_TOGGLE_LARGE_SMALL_BUTTON);
		if (advanced) {
			wi->SetDataTip(STR_FACE_SIMPLE, STR_FACE_SIMPLE_TOOLTIP);
		} else {
			wi->SetDataTip(STR_FACE_ADVANCED, STR_FACE_ADVANCED_TOOLTIP);
		}
	}

	void OnInit() override
	{
		/* Size of the boolean yes/no button. */
		Dimension yesno_dim = maxdim(GetStringBoundingBox(STR_FACE_YES), GetStringBoundingBox(STR_FACE_NO));
		yesno_dim.width  += WidgetDimensions::scaled.framerect.Horizontal();
		yesno_dim.height += WidgetDimensions::scaled.framerect.Vertical();
		/* Size of the number button + arrows. */
		Dimension number_dim = {0, 0};
		for (int val = 1; val <= 12; val++) {
			SetDParam(0, val);
			number_dim = maxdim(number_dim, GetStringBoundingBox(STR_JUST_INT));
		}
		uint arrows_width = GetSpriteSize(SPR_ARROW_LEFT).width + GetSpriteSize(SPR_ARROW_RIGHT).width + 2 * (WidgetDimensions::scaled.imgbtn.Horizontal());
		number_dim.width += WidgetDimensions::scaled.framerect.Horizontal() + arrows_width;
		number_dim.height += WidgetDimensions::scaled.framerect.Vertical();
		/* Compute width of both buttons. */
		yesno_dim.width = std::max(yesno_dim.width, number_dim.width);
		number_dim.width = yesno_dim.width - arrows_width;

		this->yesno_dim = yesno_dim;
		this->number_dim = number_dim;
	}

	void UpdateWidgetSize(WidgetID widget, Dimension *size, [[maybe_unused]] const Dimension &padding, [[maybe_unused]] Dimension *fill, [[maybe_unused]] Dimension *resize) override
	{
		switch (widget) {
			case WID_SCMF_HAS_MOUSTACHE_EARRING_TEXT:
				*size = maxdim(*size, GetStringBoundingBox(STR_FACE_EARRING));
				*size = maxdim(*size, GetStringBoundingBox(STR_FACE_MOUSTACHE));
				break;

			case WID_SCMF_TIE_EARRING_TEXT:
				*size = maxdim(*size, GetStringBoundingBox(STR_FACE_EARRING));
				*size = maxdim(*size, GetStringBoundingBox(STR_FACE_TIE));
				break;

			case WID_SCMF_LIPS_MOUSTACHE_TEXT:
				*size = maxdim(*size, GetStringBoundingBox(STR_FACE_LIPS));
				*size = maxdim(*size, GetStringBoundingBox(STR_FACE_MOUSTACHE));
				break;

			case WID_SCMF_FACE:
				*size = maxdim(*size, GetScaledSpriteSize(SPR_GRADIENT));
				break;

			case WID_SCMF_HAS_MOUSTACHE_EARRING:
			case WID_SCMF_HAS_GLASSES:
				*size = this->yesno_dim;
				break;

			case WID_SCMF_EYECOLOUR:
			case WID_SCMF_CHIN:
			case WID_SCMF_EYEBROWS:
			case WID_SCMF_LIPS_MOUSTACHE:
			case WID_SCMF_NOSE:
			case WID_SCMF_HAIR:
			case WID_SCMF_JACKET:
			case WID_SCMF_COLLAR:
			case WID_SCMF_TIE_EARRING:
			case WID_SCMF_GLASSES:
				*size = this->number_dim;
				break;
		}
	}

	void OnPaint() override
	{
		/* lower the non-selected gender button */
		this->SetWidgetsLoweredState(!this->is_female, WID_SCMF_MALE, WID_SCMF_MALE2);
		this->SetWidgetsLoweredState( this->is_female, WID_SCMF_FEMALE, WID_SCMF_FEMALE2);

		/* advanced company manager face selection window */

		/* lower the non-selected ethnicity button */
		this->SetWidgetLoweredState(WID_SCMF_ETHNICITY_EUR, !HasBit(this->ge, ETHNICITY_BLACK));
		this->SetWidgetLoweredState(WID_SCMF_ETHNICITY_AFR,  HasBit(this->ge, ETHNICITY_BLACK));


		/* Disable dynamically the widgets which CompanyManagerFaceVariable has less than 2 options
		 * (or in other words you haven't any choice).
		 * If the widgets depend on a HAS-variable and this is false the widgets will be disabled, too. */

		/* Eye colour buttons */
		this->SetWidgetsDisabledState(_cmf_info[CMFV_EYE_COLOUR].valid_values[this->ge] < 2,
				WID_SCMF_EYECOLOUR, WID_SCMF_EYECOLOUR_L, WID_SCMF_EYECOLOUR_R);

		/* Chin buttons */
		this->SetWidgetsDisabledState(_cmf_info[CMFV_CHIN].valid_values[this->ge] < 2,
				WID_SCMF_CHIN, WID_SCMF_CHIN_L, WID_SCMF_CHIN_R);

		/* Eyebrows buttons */
		this->SetWidgetsDisabledState(_cmf_info[CMFV_EYEBROWS].valid_values[this->ge] < 2,
				WID_SCMF_EYEBROWS, WID_SCMF_EYEBROWS_L, WID_SCMF_EYEBROWS_R);

		/* Lips or (if it a male face with a moustache) moustache buttons */
		this->SetWidgetsDisabledState(_cmf_info[this->is_moust_male ? CMFV_MOUSTACHE : CMFV_LIPS].valid_values[this->ge] < 2,
				WID_SCMF_LIPS_MOUSTACHE, WID_SCMF_LIPS_MOUSTACHE_L, WID_SCMF_LIPS_MOUSTACHE_R);

		/* Nose buttons | male faces with moustache haven't any nose options */
		this->SetWidgetsDisabledState(_cmf_info[CMFV_NOSE].valid_values[this->ge] < 2 || this->is_moust_male,
				WID_SCMF_NOSE, WID_SCMF_NOSE_L, WID_SCMF_NOSE_R);

		/* Hair buttons */
		this->SetWidgetsDisabledState(_cmf_info[CMFV_HAIR].valid_values[this->ge] < 2,
				WID_SCMF_HAIR, WID_SCMF_HAIR_L, WID_SCMF_HAIR_R);

		/* Jacket buttons */
		this->SetWidgetsDisabledState(_cmf_info[CMFV_JACKET].valid_values[this->ge] < 2,
				WID_SCMF_JACKET, WID_SCMF_JACKET_L, WID_SCMF_JACKET_R);

		/* Collar buttons */
		this->SetWidgetsDisabledState(_cmf_info[CMFV_COLLAR].valid_values[this->ge] < 2,
				WID_SCMF_COLLAR, WID_SCMF_COLLAR_L, WID_SCMF_COLLAR_R);

		/* Tie/earring buttons | female faces without earring haven't any earring options */
		this->SetWidgetsDisabledState(_cmf_info[CMFV_TIE_EARRING].valid_values[this->ge] < 2 ||
					(this->is_female && GetCompanyManagerFaceBits(this->face, CMFV_HAS_TIE_EARRING, this->ge) == 0),
				WID_SCMF_TIE_EARRING, WID_SCMF_TIE_EARRING_L, WID_SCMF_TIE_EARRING_R);

		/* Glasses buttons | faces without glasses haven't any glasses options */
		this->SetWidgetsDisabledState(_cmf_info[CMFV_GLASSES].valid_values[this->ge] < 2 || GetCompanyManagerFaceBits(this->face, CMFV_HAS_GLASSES, this->ge) == 0,
				WID_SCMF_GLASSES, WID_SCMF_GLASSES_L, WID_SCMF_GLASSES_R);

		this->DrawWidgets();
	}

	void SetStringParameters(WidgetID widget) const override
	{
		switch (widget) {
			case WID_SCMF_HAS_MOUSTACHE_EARRING:
				if (this->is_female) { // Only for female faces
					this->SetFaceStringParameters(WID_SCMF_HAS_MOUSTACHE_EARRING, GetCompanyManagerFaceBits(this->face, CMFV_HAS_TIE_EARRING, this->ge), true);
				} else { // Only for male faces
					this->SetFaceStringParameters(WID_SCMF_HAS_MOUSTACHE_EARRING, GetCompanyManagerFaceBits(this->face, CMFV_HAS_MOUSTACHE,   this->ge), true);
				}
				break;

			case WID_SCMF_TIE_EARRING:
				this->SetFaceStringParameters(WID_SCMF_TIE_EARRING, GetCompanyManagerFaceBits(this->face, CMFV_TIE_EARRING, this->ge), false);
				break;

			case WID_SCMF_LIPS_MOUSTACHE:
				if (this->is_moust_male) { // Only for male faces with moustache
					this->SetFaceStringParameters(WID_SCMF_LIPS_MOUSTACHE, GetCompanyManagerFaceBits(this->face, CMFV_MOUSTACHE, this->ge), false);
				} else { // Only for female faces or male faces without moustache
					this->SetFaceStringParameters(WID_SCMF_LIPS_MOUSTACHE, GetCompanyManagerFaceBits(this->face, CMFV_LIPS,      this->ge), false);
				}
				break;

			case WID_SCMF_HAS_GLASSES:
				this->SetFaceStringParameters(WID_SCMF_HAS_GLASSES, GetCompanyManagerFaceBits(this->face, CMFV_HAS_GLASSES, this->ge), true );
				break;

			case WID_SCMF_HAIR:
				this->SetFaceStringParameters(WID_SCMF_HAIR,        GetCompanyManagerFaceBits(this->face, CMFV_HAIR,        this->ge), false);
				break;

			case WID_SCMF_EYEBROWS:
				this->SetFaceStringParameters(WID_SCMF_EYEBROWS,    GetCompanyManagerFaceBits(this->face, CMFV_EYEBROWS,    this->ge), false);
				break;

			case WID_SCMF_EYECOLOUR:
				this->SetFaceStringParameters(WID_SCMF_EYECOLOUR,   GetCompanyManagerFaceBits(this->face, CMFV_EYE_COLOUR,  this->ge), false);
				break;

			case WID_SCMF_GLASSES:
				this->SetFaceStringParameters(WID_SCMF_GLASSES,     GetCompanyManagerFaceBits(this->face, CMFV_GLASSES,     this->ge), false);
				break;

			case WID_SCMF_NOSE:
				this->SetFaceStringParameters(WID_SCMF_NOSE,        GetCompanyManagerFaceBits(this->face, CMFV_NOSE,        this->ge), false);
				break;

			case WID_SCMF_CHIN:
				this->SetFaceStringParameters(WID_SCMF_CHIN,        GetCompanyManagerFaceBits(this->face, CMFV_CHIN,        this->ge), false);
				break;

			case WID_SCMF_JACKET:
				this->SetFaceStringParameters(WID_SCMF_JACKET,      GetCompanyManagerFaceBits(this->face, CMFV_JACKET,      this->ge), false);
				break;

			case WID_SCMF_COLLAR:
				this->SetFaceStringParameters(WID_SCMF_COLLAR,      GetCompanyManagerFaceBits(this->face, CMFV_COLLAR,      this->ge), false);
				break;
		}
	}

	void DrawWidget(const Rect &r, WidgetID widget) const override
	{
		switch (widget) {
			case WID_SCMF_FACE:
				DrawCompanyManagerFace(this->face, Company::Get((CompanyID)this->window_number)->colour, r);
				break;
		}
	}

	void OnClick([[maybe_unused]] Point pt, WidgetID widget, [[maybe_unused]] int click_count) override
	{
		switch (widget) {
			/* Toggle size, advanced/simple face selection */
			case WID_SCMF_TOGGLE_LARGE_SMALL:
			case WID_SCMF_TOGGLE_LARGE_SMALL_BUTTON:
				this->advanced = !this->advanced;
				this->SelectDisplayPlanes(this->advanced);
				this->ReInit();
				break;

			/* OK button */
			case WID_SCMF_ACCEPT:
<<<<<<< HEAD
				DoCommandP(0, 0, this->face, CMD_SET_COMPANY_MANAGER_FACE);
				FALLTHROUGH;
=======
				Command<CMD_SET_COMPANY_MANAGER_FACE>::Post(this->face);
				[[fallthrough]];
>>>>>>> 22eed961

			/* Cancel button */
			case WID_SCMF_CANCEL:
				this->Close();
				break;

			/* Load button */
			case WID_SCMF_LOAD:
				this->face = _company_manager_face;
				ScaleAllCompanyManagerFaceBits(this->face);
				ShowErrorMessage(STR_FACE_LOAD_DONE, INVALID_STRING_ID, WL_INFO);
				this->UpdateData();
				this->SetDirty();
				break;

			/* 'Company manager face number' button, view and/or set company manager face number */
			case WID_SCMF_FACECODE:
				SetDParam(0, this->face);
				ShowQueryString(STR_JUST_INT, STR_FACE_FACECODE_CAPTION, 10 + 1, this, CS_NUMERAL, QSF_NONE);
				break;

			/* Save button */
			case WID_SCMF_SAVE:
				_company_manager_face = this->face;
				ShowErrorMessage(STR_FACE_SAVE_DONE, INVALID_STRING_ID, WL_INFO);
				break;

			/* Toggle gender (male/female) button */
			case WID_SCMF_MALE:
			case WID_SCMF_FEMALE:
			case WID_SCMF_MALE2:
			case WID_SCMF_FEMALE2:
				SetCompanyManagerFaceBits(this->face, CMFV_GENDER, this->ge, (widget == WID_SCMF_FEMALE || widget == WID_SCMF_FEMALE2));
				ScaleAllCompanyManagerFaceBits(this->face);
				this->UpdateData();
				this->SetDirty();
				break;

			/* Randomize face button */
			case WID_SCMF_RANDOM_NEW_FACE:
				RandomCompanyManagerFaceBits(this->face, this->ge, this->advanced, _interactive_random);
				this->UpdateData();
				this->SetDirty();
				break;

			/* Toggle ethnicity (european/african) button */
			case WID_SCMF_ETHNICITY_EUR:
			case WID_SCMF_ETHNICITY_AFR:
				SetCompanyManagerFaceBits(this->face, CMFV_ETHNICITY, this->ge, widget - WID_SCMF_ETHNICITY_EUR);
				ScaleAllCompanyManagerFaceBits(this->face);
				this->UpdateData();
				this->SetDirty();
				break;

			default:
				/* Here all buttons from WID_SCMF_HAS_MOUSTACHE_EARRING to WID_SCMF_GLASSES_R are handled.
				 * First it checks which CompanyManagerFaceVariable is being changed, and then either
				 * a: invert the value for boolean variables, or
				 * b: it checks inside of IncreaseCompanyManagerFaceBits() if a left (_L) butten is pressed and then decrease else increase the variable */
				if (widget >= WID_SCMF_HAS_MOUSTACHE_EARRING && widget <= WID_SCMF_GLASSES_R) {
					CompanyManagerFaceVariable cmfv; // which CompanyManagerFaceVariable shall be edited

					if (widget < WID_SCMF_EYECOLOUR_L) { // Bool buttons
						switch (widget - WID_SCMF_HAS_MOUSTACHE_EARRING) {
							default: NOT_REACHED();
							case 0: cmfv = this->is_female ? CMFV_HAS_TIE_EARRING : CMFV_HAS_MOUSTACHE; break; // Has earring/moustache button
							case 1: cmfv = CMFV_HAS_GLASSES; break; // Has glasses button
						}
						SetCompanyManagerFaceBits(this->face, cmfv, this->ge, !GetCompanyManagerFaceBits(this->face, cmfv, this->ge));
						ScaleAllCompanyManagerFaceBits(this->face);
					} else { // Value buttons
						switch ((widget - WID_SCMF_EYECOLOUR_L) / 3) {
							default: NOT_REACHED();
							case 0: cmfv = CMFV_EYE_COLOUR; break;  // Eye colour buttons
							case 1: cmfv = CMFV_CHIN; break;        // Chin buttons
							case 2: cmfv = CMFV_EYEBROWS; break;    // Eyebrows buttons
							case 3: cmfv = this->is_moust_male ? CMFV_MOUSTACHE : CMFV_LIPS; break; // Moustache or lips buttons
							case 4: cmfv = CMFV_NOSE; break;        // Nose buttons
							case 5: cmfv = CMFV_HAIR; break;        // Hair buttons
							case 6: cmfv = CMFV_JACKET; break;      // Jacket buttons
							case 7: cmfv = CMFV_COLLAR; break;      // Collar buttons
							case 8: cmfv = CMFV_TIE_EARRING; break; // Tie/earring buttons
							case 9: cmfv = CMFV_GLASSES; break;     // Glasses buttons
						}
						/* 0 == left (_L), 1 == middle or 2 == right (_R) - button click */
						IncreaseCompanyManagerFaceBits(this->face, cmfv, this->ge, (((widget - WID_SCMF_EYECOLOUR_L) % 3) != 0) ? 1 : -1);
					}
					this->UpdateData();
					this->SetDirty();
				}
				break;
		}
	}

	void OnQueryTextFinished(char *str) override
	{
		if (str == nullptr) return;
		/* Set a new company manager face number */
		if (!StrEmpty(str)) {
			this->face = std::strtoul(str, nullptr, 10);
			ScaleAllCompanyManagerFaceBits(this->face);
			ShowErrorMessage(STR_FACE_FACECODE_SET, INVALID_STRING_ID, WL_INFO);
			this->UpdateData();
			this->SetDirty();
		} else {
			ShowErrorMessage(STR_FACE_FACECODE_ERR, INVALID_STRING_ID, WL_INFO);
		}
	}
};

/** Company manager face selection window description */
static WindowDesc _select_company_manager_face_desc(__FILE__, __LINE__,
	WDP_AUTO, nullptr, 0, 0,
	WC_COMPANY_MANAGER_FACE, WC_NONE,
	WDF_CONSTRUCTION,
	std::begin(_nested_select_company_manager_face_widgets), std::end(_nested_select_company_manager_face_widgets)
);

/**
 * Open the simple/advanced company manager face selection window
 *
 * @param parent the parent company window
 */
static void DoSelectCompanyManagerFace(Window *parent)
{
	if (!Company::IsValidID((CompanyID)parent->window_number)) return;

	if (BringWindowToFrontById(WC_COMPANY_MANAGER_FACE, parent->window_number)) return;
	new SelectCompanyManagerFaceWindow(&_select_company_manager_face_desc, parent);
}

static constexpr NWidgetPart _nested_company_infrastructure_widgets[] = {
	NWidget(NWID_HORIZONTAL),
		NWidget(WWT_CLOSEBOX, COLOUR_GREY),
		NWidget(WWT_CAPTION, COLOUR_GREY, WID_CI_CAPTION), SetDataTip(STR_COMPANY_INFRASTRUCTURE_VIEW_CAPTION, STR_TOOLTIP_WINDOW_TITLE_DRAG_THIS),
		NWidget(WWT_SHADEBOX, COLOUR_GREY),
		NWidget(WWT_STICKYBOX, COLOUR_GREY),
	EndContainer(),
	NWidget(WWT_PANEL, COLOUR_GREY),
		NWidget(NWID_HORIZONTAL),
			NWidget(NWID_VERTICAL), SetPIP(WidgetDimensions::unscaled.framerect.top, 0, WidgetDimensions::unscaled.framerect.bottom),
				NWidget(NWID_HORIZONTAL), SetPIP(2, 4, 2),
					NWidget(WWT_EMPTY, COLOUR_GREY, WID_CI_DESC), SetMinimalTextLines(2, 0), SetFill(1, 0), SetResize(0, 1), SetScrollbar(WID_CI_SCROLLBAR),
					NWidget(WWT_EMPTY, COLOUR_GREY, WID_CI_COUNT), SetMinimalTextLines(2, 0), SetFill(0, 1), SetResize(0, 1), SetScrollbar(WID_CI_SCROLLBAR),
				EndContainer(),
			EndContainer(),
			NWidget(NWID_VERTICAL),
				NWidget(NWID_VSCROLLBAR, COLOUR_GREY, WID_CI_SCROLLBAR),
				NWidget(WWT_RESIZEBOX, COLOUR_GREY),
			EndContainer(),
		EndContainer(),
	EndContainer(),
};

/**
 * Window with detailed information about the company's infrastructure.
 */
struct CompanyInfrastructureWindow : Window
{
	RailTypes railtypes; ///< Valid railtypes.
	RoadTypes roadtypes; ///< Valid roadtypes.

	uint total_width;    ///< String width of the total cost line.
	uint height_extra;   ///< Default extra height above minimum.

	Scrollbar *vscroll;  ///< Scrollbar

	CompanyInfrastructureWindow(WindowDesc *desc, WindowNumber window_number) : Window(desc)
	{
		this->UpdateRailRoadTypes();

		this->owner = (Owner)this->window_number;

		this->CreateNestedTree();
		this->vscroll = this->GetScrollbar(WID_CI_SCROLLBAR);
		this->vscroll->SetStepSize(GetCharacterHeight(FS_NORMAL));
		this->FinishInitNested(window_number);
	}

	void UpdateRailRoadTypes()
	{
		this->railtypes = RAILTYPES_NONE;
		this->roadtypes = ROADTYPES_NONE;

		/* Find the used railtypes. */
		for (const Engine *e : Engine::IterateType(VEH_TRAIN)) {
			if (!HasBit(e->info.climates, _settings_game.game_creation.landscape)) continue;

			this->railtypes |= GetRailTypeInfo(e->u.rail.railtype)->introduces_railtypes;
		}

		/* Get the date introduced railtypes as well. */
		this->railtypes = AddDateIntroducedRailTypes(this->railtypes, CalTime::MAX_DATE);

		/* Find the used roadtypes. */
		for (const Engine *e : Engine::IterateType(VEH_ROAD)) {
			if (!HasBit(e->info.climates, _settings_game.game_creation.landscape)) continue;

			this->roadtypes |= GetRoadTypeInfo(e->u.road.roadtype)->introduces_roadtypes;
		}

		/* Get the date introduced roadtypes as well. */
		this->roadtypes = AddDateIntroducedRoadTypes(this->roadtypes, CalTime::MAX_DATE);
		this->roadtypes &= ~_roadtypes_hidden_mask;
	}

	/** Get total infrastructure maintenance cost. */
	Money GetTotalMaintenanceCost() const
	{
		const Company *c = Company::Get((CompanyID)this->window_number);
		Money total;

		uint32_t rail_total = c->infrastructure.GetRailTotal();
		for (RailType rt = RAILTYPE_BEGIN; rt != RAILTYPE_END; rt++) {
			if (HasBit(this->railtypes, rt)) total += RailMaintenanceCost(rt, c->infrastructure.rail[rt], rail_total);
		}
		total += SignalMaintenanceCost(c->infrastructure.signal);

		uint32_t road_total = c->infrastructure.GetRoadTotal();
		uint32_t tram_total = c->infrastructure.GetTramTotal();
		for (RoadType rt = ROADTYPE_BEGIN; rt != ROADTYPE_END; rt++) {
			if (HasBit(this->roadtypes, rt)) total += RoadMaintenanceCost(rt, c->infrastructure.road[rt], RoadTypeIsRoad(rt) ? road_total : tram_total);
		}

		total += CanalMaintenanceCost(c->infrastructure.water);
		total += StationMaintenanceCost(c->infrastructure.station);
		total += AirportMaintenanceCost(c->index);

		return total;
	}

	void SetStringParameters(WidgetID widget) const override
	{
		switch (widget) {
			case WID_CI_CAPTION:
				SetDParam(0, (CompanyID)this->window_number);
				break;
		}
	}

	void UpdateWidgetSize(WidgetID widget, Dimension *size, [[maybe_unused]] const Dimension &padding, [[maybe_unused]] Dimension *fill, [[maybe_unused]] Dimension *resize) override
	{
		const Company *c = Company::Get((CompanyID)this->window_number);

		switch (widget) {
			case WID_CI_DESC: {
				uint rail_lines = 1; // Starts at 1 because a line is also required for the section title

				size->width = std::max(size->width, GetStringBoundingBox(STR_COMPANY_INFRASTRUCTURE_VIEW_RAIL_SECT).width);

				for (const auto &rt : _sorted_railtypes) {
					if (HasBit(this->railtypes, rt)) {
						rail_lines++;
						size->width = std::max(size->width, GetStringBoundingBox(GetRailTypeInfo(rt)->strings.name).width + WidgetDimensions::scaled.hsep_indent);
					}
				}
				if (this->railtypes != RAILTYPES_NONE) {
					rail_lines++;
					size->width = std::max(size->width, GetStringBoundingBox(STR_COMPANY_INFRASTRUCTURE_VIEW_SIGNALS).width + WidgetDimensions::scaled.hsep_indent);
				}

				uint road_lines = 1; // Starts at 1 because a line is also required for the section title
				uint tram_lines = 1;

				size->width = std::max(size->width, GetStringBoundingBox(STR_COMPANY_INFRASTRUCTURE_VIEW_ROAD_SECT).width);
				size->width = std::max(size->width, GetStringBoundingBox(STR_COMPANY_INFRASTRUCTURE_VIEW_TRAM_SECT).width);

				for (const auto &rt : _sorted_roadtypes) {
					if (HasBit(this->roadtypes, rt)) {
						if (RoadTypeIsRoad(rt)) {
							road_lines++;
						} else {
							tram_lines++;
						}
						size->width = std::max(size->width, GetStringBoundingBox(GetRoadTypeInfo(rt)->strings.name).width + WidgetDimensions::scaled.hsep_indent);
					}
				}

				size->width = std::max(size->width, GetStringBoundingBox(STR_COMPANY_INFRASTRUCTURE_VIEW_WATER_SECT).width);
				size->width = std::max(size->width, GetStringBoundingBox(STR_COMPANY_INFRASTRUCTURE_VIEW_CANALS).width + WidgetDimensions::scaled.hsep_indent);

				size->width = std::max(size->width, GetStringBoundingBox(STR_COMPANY_INFRASTRUCTURE_VIEW_STATION_SECT).width);
				size->width = std::max(size->width, GetStringBoundingBox(STR_COMPANY_INFRASTRUCTURE_VIEW_STATIONS).width + WidgetDimensions::scaled.hsep_indent);
				size->width = std::max(size->width, GetStringBoundingBox(STR_COMPANY_INFRASTRUCTURE_VIEW_AIRPORTS).width + WidgetDimensions::scaled.hsep_indent);

				size->width += padding.width;

				uint total_height = ((rail_lines + road_lines + tram_lines + 2 + 3) * GetCharacterHeight(FS_NORMAL)) + (4 * WidgetDimensions::scaled.vsep_sparse);

				/* Set height of the total line. */
				if (_settings_game.economy.infrastructure_maintenance) total_height += WidgetDimensions::scaled.vsep_sparse + WidgetDimensions::scaled.vsep_normal + GetCharacterHeight(FS_NORMAL);

				this->vscroll->SetCount(total_height);

				size->height = std::max(size->height, std::min<uint>(8 * GetCharacterHeight(FS_NORMAL), total_height));
				uint target_height = std::min<uint>(40 * GetCharacterHeight(FS_NORMAL), total_height);
				this->height_extra = (target_height > size->height) ? (target_height - size->height) : 0;
				break;
			}

			case WID_CI_COUNT: {
				/* Find the maximum count that is displayed. */
				uint32_t max_val = 1000;  // Some random number to reserve enough space.
				Money max_cost = 10000; // Some random number to reserve enough space.
				uint32_t rail_total = c->infrastructure.GetRailTotal();
				for (RailType rt = RAILTYPE_BEGIN; rt < RAILTYPE_END; rt++) {
					max_val = std::max(max_val, c->infrastructure.rail[rt]);
					max_cost = std::max(max_cost, RailMaintenanceCost(rt, c->infrastructure.rail[rt], rail_total));
				}
				max_val = std::max(max_val, c->infrastructure.signal);
				max_cost = std::max(max_cost, SignalMaintenanceCost(c->infrastructure.signal));
				uint32_t road_total = c->infrastructure.GetRoadTotal();
				uint32_t tram_total = c->infrastructure.GetTramTotal();
				for (RoadType rt = ROADTYPE_BEGIN; rt < ROADTYPE_END; rt++) {
					max_val = std::max(max_val, c->infrastructure.road[rt]);
					max_cost = std::max(max_cost, RoadMaintenanceCost(rt, c->infrastructure.road[rt], RoadTypeIsRoad(rt) ? road_total : tram_total));

				}
				max_val = std::max(max_val, c->infrastructure.water);
				max_cost = std::max(max_cost, CanalMaintenanceCost(c->infrastructure.water));
				max_val = std::max(max_val, c->infrastructure.station);
				max_cost = std::max(max_cost, StationMaintenanceCost(c->infrastructure.station));
				max_val = std::max(max_val, c->infrastructure.airport);
				max_cost = std::max(max_cost, AirportMaintenanceCost(c->index));

				SetDParamMaxValue(0, max_val);
				uint count_width = GetStringBoundingBox(STR_JUST_COMMA).width + WidgetDimensions::scaled.hsep_indent; // Reserve some wiggle room

				if (_settings_game.economy.infrastructure_maintenance) {
					SetDParamMaxValue(0, this->GetTotalMaintenanceCost() * 12); // Convert to per year
					this->total_width = GetStringBoundingBox(EconTime::UsingWallclockUnits() ? STR_COMPANY_INFRASTRUCTURE_VIEW_TOTAL_PERIOD : STR_COMPANY_INFRASTRUCTURE_VIEW_TOTAL_YEAR).width + WidgetDimensions::scaled.hsep_indent * 2;
					size->width = std::max(size->width, this->total_width);

					SetDParamMaxValue(0, max_cost * 12); // Convert to per year
					count_width += std::max(this->total_width, GetStringBoundingBox(EconTime::UsingWallclockUnits() ? STR_COMPANY_INFRASTRUCTURE_VIEW_TOTAL_PERIOD : STR_COMPANY_INFRASTRUCTURE_VIEW_TOTAL_YEAR).width);
				}

				size->width = std::max(size->width, count_width);
				break;
			}
		}
	}

	/**
	 * Helper for drawing the counts line.
	 * @param width        The width of the bounds to draw in.
	 * @param y            The y position to draw at.
	 * @param count        The count to show on this line.
	 * @param monthly_cost The monthly costs.
	 */
	void DrawCountLine(int width, int &y, int count, Money monthly_cost) const
	{
		SetDParam(0, count);
		DrawString(0, width, y += GetCharacterHeight(FS_NORMAL), STR_JUST_COMMA, TC_WHITE, SA_RIGHT);

		if (_settings_game.economy.infrastructure_maintenance) {
			SetDParam(0, monthly_cost * 12); // Convert to per year
			int left = _current_text_dir == TD_RTL ? width - this->total_width : 0;
			DrawString(left, left + this->total_width, y, EconTime::UsingWallclockUnits() ? STR_COMPANY_INFRASTRUCTURE_VIEW_TOTAL_PERIOD : STR_COMPANY_INFRASTRUCTURE_VIEW_TOTAL_YEAR, TC_FROMSTRING, SA_RIGHT);
		}
	}

	void DrawWidget(const Rect &r, WidgetID widget) const override
	{
		if (widget != WID_CI_DESC && widget != WID_CI_COUNT) return;

		const Company *c = Company::Get((CompanyID)this->window_number);

		int offs_left = _current_text_dir == TD_LTR ? WidgetDimensions::scaled.framerect.left : 0;
		int offs_right = _current_text_dir == TD_LTR ? 0 : WidgetDimensions::scaled.framerect.right;

		int width = r.right - r.left;

		/* Set up a clipping region for the panel. */
		DrawPixelInfo tmp_dpi;
		if (!FillDrawPixelInfo(&tmp_dpi, r.left, r.top, width + 1, r.bottom - r.top + 1)) return;

		AutoRestoreBackup dpi_backup(_cur_dpi, &tmp_dpi);

		int y = -this->vscroll->GetPosition();

		switch (widget) {
			case WID_CI_DESC: {
				DrawString(0, width, y, STR_COMPANY_INFRASTRUCTURE_VIEW_RAIL_SECT);

				if (this->railtypes != RAILTYPES_NONE) {
					/* Draw name of each valid railtype. */
					for (const auto &rt : _sorted_railtypes) {
						if (HasBit(this->railtypes, rt)) {
							DrawString(offs_left, width - offs_right, y += GetCharacterHeight(FS_NORMAL), GetRailTypeInfo(rt)->strings.name, TC_WHITE);
						}
					}
					DrawString(offs_left, width - offs_right, y += GetCharacterHeight(FS_NORMAL), STR_COMPANY_INFRASTRUCTURE_VIEW_SIGNALS);
				} else {
					/* No valid railtype. */
					DrawString(offs_left, width - offs_right, y += GetCharacterHeight(FS_NORMAL), STR_COMPANY_VIEW_INFRASTRUCTURE_NONE);
				}

				y += GetCharacterHeight(FS_NORMAL) + WidgetDimensions::scaled.vsep_sparse;

				DrawString(0, width, y, STR_COMPANY_INFRASTRUCTURE_VIEW_ROAD_SECT);

				/* Draw name of each valid roadtype. */
				for (const auto &rt : _sorted_roadtypes) {
					if (HasBit(this->roadtypes, rt) && RoadTypeIsRoad(rt)) {
						SetDParam(0, GetRoadTypeInfo(rt)->strings.name);
						DrawString(offs_left, width - offs_right, y += GetCharacterHeight(FS_NORMAL), STR_JUST_STRING, TC_WHITE);
					}
				}

				y += GetCharacterHeight(FS_NORMAL) + WidgetDimensions::scaled.vsep_sparse;

				DrawString(0, width, y, STR_COMPANY_INFRASTRUCTURE_VIEW_TRAM_SECT);

				/* Draw name of each valid roadtype. */
				for (const auto &rt : _sorted_roadtypes) {
					if (HasBit(this->roadtypes, rt) && RoadTypeIsTram(rt)) {
						SetDParam(0, GetRoadTypeInfo(rt)->strings.name);
						DrawString(offs_left, width - offs_right, y += GetCharacterHeight(FS_NORMAL), STR_JUST_STRING, TC_WHITE);
					}
				}

				y += GetCharacterHeight(FS_NORMAL) + WidgetDimensions::scaled.vsep_sparse;

				DrawString(0, width, y, STR_COMPANY_INFRASTRUCTURE_VIEW_WATER_SECT);
				DrawString(offs_left, width - offs_right, y += GetCharacterHeight(FS_NORMAL), STR_COMPANY_INFRASTRUCTURE_VIEW_CANALS);

				y += GetCharacterHeight(FS_NORMAL) + WidgetDimensions::scaled.vsep_sparse;

				DrawString(0, width, y, STR_COMPANY_INFRASTRUCTURE_VIEW_STATION_SECT);
				DrawString(offs_left, width - offs_right, y += GetCharacterHeight(FS_NORMAL), STR_COMPANY_INFRASTRUCTURE_VIEW_STATIONS);
				DrawString(offs_left, width - offs_right, y += GetCharacterHeight(FS_NORMAL), STR_COMPANY_INFRASTRUCTURE_VIEW_AIRPORTS);

				break;
			}

			case WID_CI_COUNT: {
				/* Draw infrastructure count for each valid railtype. */
				uint32_t rail_total = c->infrastructure.GetRailTotal();
				for (const auto &rt : _sorted_railtypes) {
					if (HasBit(this->railtypes, rt)) {
						this->DrawCountLine(width, y, c->infrastructure.rail[rt], RailMaintenanceCost(rt, c->infrastructure.rail[rt], rail_total));
					}
				}
				if (this->railtypes != RAILTYPES_NONE) {
					this->DrawCountLine(width, y, c->infrastructure.signal, SignalMaintenanceCost(c->infrastructure.signal));
				}

				y += GetCharacterHeight(FS_NORMAL) + WidgetDimensions::scaled.vsep_sparse;

				uint32_t road_total = c->infrastructure.GetRoadTotal();
				for (const auto &rt : _sorted_roadtypes) {
					if (HasBit(this->roadtypes, rt) && RoadTypeIsRoad(rt)) {
						this->DrawCountLine(width, y, c->infrastructure.road[rt], RoadMaintenanceCost(rt, c->infrastructure.road[rt], road_total));
					}
				}

				y += GetCharacterHeight(FS_NORMAL) + WidgetDimensions::scaled.vsep_sparse;

				uint32_t tram_total = c->infrastructure.GetTramTotal();
				for (const auto &rt : _sorted_roadtypes) {
					if (HasBit(this->roadtypes, rt) && RoadTypeIsTram(rt)) {
						this->DrawCountLine(width, y, c->infrastructure.road[rt], RoadMaintenanceCost(rt, c->infrastructure.road[rt], tram_total));
					}
				}

				y += GetCharacterHeight(FS_NORMAL) + WidgetDimensions::scaled.vsep_sparse;

				this->DrawCountLine(width, y, c->infrastructure.water, CanalMaintenanceCost(c->infrastructure.water));

				y += GetCharacterHeight(FS_NORMAL) + WidgetDimensions::scaled.vsep_sparse;

				this->DrawCountLine(width, y, c->infrastructure.station, StationMaintenanceCost(c->infrastructure.station));
				this->DrawCountLine(width, y, c->infrastructure.airport, AirportMaintenanceCost(c->index));

				if (_settings_game.economy.infrastructure_maintenance) {
					y += GetCharacterHeight(FS_NORMAL) + WidgetDimensions::scaled.vsep_sparse;
					int left = _current_text_dir == TD_RTL ? width - this->total_width : 0;
					GfxFillRect(left, y, left + this->total_width, y + WidgetDimensions::scaled.bevel.top - 1, PC_WHITE);
					y += WidgetDimensions::scaled.vsep_normal;
					SetDParam(0, this->GetTotalMaintenanceCost() * 12); // Convert to per year
					DrawString(left, left + this->total_width, y, EconTime::UsingWallclockUnits() ? STR_COMPANY_INFRASTRUCTURE_VIEW_TOTAL_PERIOD : STR_COMPANY_INFRASTRUCTURE_VIEW_TOTAL_YEAR, TC_FROMSTRING, SA_RIGHT);
				}
				break;
			}
		}
	}

	virtual void OnResize() override
	{
		this->vscroll->SetCapacityFromWidget(this, WID_CI_DESC);
	}

	void FindWindowPlacementAndResize(int def_width, int def_height) override
	{
		if (this->window_desc->GetPreferences().pref_height == 0) {
			def_height = this->nested_root->smallest_y + this->height_extra;
		}
		Window::FindWindowPlacementAndResize(def_width, def_height);
	}

	/**
	 * Some data on this window has become invalid.
	 * @param data Information about the changed data.
	 * @param gui_scope Whether the call is done from GUI scope. You may not do everything when not in GUI scope. See #InvalidateWindowData() for details.
	 */
	void OnInvalidateData([[maybe_unused]] int data = 0, [[maybe_unused]] bool gui_scope = true) override
	{
		if (!gui_scope) return;

		this->UpdateRailRoadTypes();
		this->ReInit();
	}
};

static WindowDesc _company_infrastructure_desc(__FILE__, __LINE__,
	WDP_AUTO, "company_infrastructure", 0, 0,
	WC_COMPANY_INFRASTRUCTURE, WC_NONE,
	0,
	std::begin(_nested_company_infrastructure_widgets), std::end(_nested_company_infrastructure_widgets)
);

/**
 * Open the infrastructure window of a company.
 * @param company Company to show infrastructure of.
 */
static void ShowCompanyInfrastructure(CompanyID company)
{
	if (!Company::IsValidID(company)) return;
	AllocateWindowDescFront<CompanyInfrastructureWindow>(&_company_infrastructure_desc, company);
}

static constexpr NWidgetPart _nested_company_widgets[] = {
	NWidget(NWID_HORIZONTAL),
		NWidget(WWT_CLOSEBOX, COLOUR_GREY),
		NWidget(WWT_CAPTION, COLOUR_GREY, WID_C_CAPTION), SetDataTip(STR_COMPANY_VIEW_CAPTION, STR_TOOLTIP_WINDOW_TITLE_DRAG_THIS),
		NWidget(WWT_SHADEBOX, COLOUR_GREY),
		NWidget(WWT_STICKYBOX, COLOUR_GREY),
	EndContainer(),
	NWidget(WWT_PANEL, COLOUR_GREY),
		NWidget(NWID_HORIZONTAL), SetPIP(0, WidgetDimensions::unscaled.hsep_wide, 0), SetPadding(4),
			NWidget(NWID_VERTICAL), SetPIP(0, WidgetDimensions::unscaled.vsep_normal, 0),
				NWidget(WWT_EMPTY, INVALID_COLOUR, WID_C_FACE), SetMinimalSize(92, 119), SetFill(1, 0),
				NWidget(WWT_EMPTY, INVALID_COLOUR, WID_C_FACE_TITLE), SetFill(1, 1), SetMinimalTextLines(2, 0),
			EndContainer(),
			NWidget(NWID_VERTICAL), SetPIP(0, WidgetDimensions::unscaled.vsep_normal, 0),
				NWidget(NWID_HORIZONTAL), SetPIP(0, WidgetDimensions::unscaled.hsep_normal, 0),
					NWidget(NWID_VERTICAL), SetPIP(0, WidgetDimensions::unscaled.vsep_normal, 0),
						NWidget(WWT_TEXT, COLOUR_GREY, WID_C_DESC_INAUGURATION), SetDataTip(STR_COMPANY_VIEW_INAUGURATED_TITLE, STR_NULL), SetFill(1, 0),
						NWidget(NWID_HORIZONTAL), SetPIP(0, WidgetDimensions::unscaled.hsep_normal, 0),
							NWidget(WWT_LABEL, COLOUR_GREY, WID_C_DESC_COLOUR_SCHEME), SetDataTip(STR_COMPANY_VIEW_COLOUR_SCHEME_TITLE, STR_NULL),
							NWidget(WWT_EMPTY, INVALID_COLOUR, WID_C_DESC_COLOUR_SCHEME_EXAMPLE), SetMinimalSize(30, 0), SetFill(1, 1),
						EndContainer(),
						NWidget(NWID_HORIZONTAL), SetPIP(0, WidgetDimensions::unscaled.hsep_normal, 0),
							NWidget(WWT_TEXT, COLOUR_GREY, WID_C_DESC_VEHICLE), SetDataTip(STR_COMPANY_VIEW_VEHICLES_TITLE, STR_NULL), SetAlignment(SA_LEFT | SA_TOP),
							NWidget(WWT_EMPTY, INVALID_COLOUR, WID_C_DESC_VEHICLE_COUNTS), SetMinimalTextLines(4, 0), SetFill(1, 1),
						EndContainer(),
					EndContainer(),
					NWidget(NWID_VERTICAL), SetPIP(0, WidgetDimensions::unscaled.vsep_normal, 0),
						NWidget(NWID_SELECTION, INVALID_COLOUR, WID_C_SELECT_VIEW_BUILD_HQ),
							NWidget(WWT_PUSHTXTBTN, COLOUR_GREY, WID_C_VIEW_HQ), SetDataTip(STR_COMPANY_VIEW_VIEW_HQ_BUTTON, STR_COMPANY_VIEW_VIEW_HQ_TOOLTIP),
							NWidget(WWT_TEXTBTN, COLOUR_GREY, WID_C_BUILD_HQ), SetDataTip(STR_COMPANY_VIEW_BUILD_HQ_BUTTON, STR_COMPANY_VIEW_BUILD_HQ_TOOLTIP),
						EndContainer(),
						NWidget(NWID_SELECTION, INVALID_COLOUR, WID_C_SELECT_RELOCATE),
							NWidget(WWT_TEXTBTN, COLOUR_GREY, WID_C_RELOCATE_HQ), SetDataTip(STR_COMPANY_VIEW_RELOCATE_HQ, STR_COMPANY_VIEW_RELOCATE_COMPANY_HEADQUARTERS),
							NWidget(NWID_SPACER),
						EndContainer(),
					EndContainer(),
				EndContainer(),

				NWidget(WWT_TEXT, COLOUR_GREY, WID_C_DESC_COMPANY_VALUE), SetDataTip(STR_COMPANY_VIEW_COMPANY_VALUE, STR_NULL), SetFill(1, 0),

				NWidget(NWID_HORIZONTAL), SetPIP(0, WidgetDimensions::unscaled.hsep_normal, 0),
					NWidget(WWT_TEXT, COLOUR_GREY, WID_C_DESC_INFRASTRUCTURE), SetDataTip(STR_COMPANY_VIEW_INFRASTRUCTURE, STR_NULL),  SetAlignment(SA_LEFT | SA_TOP),
					NWidget(WWT_EMPTY, INVALID_COLOUR, WID_C_DESC_INFRASTRUCTURE_COUNTS), SetMinimalTextLines(5, 0), SetFill(1, 0),
					NWidget(NWID_VERTICAL), SetPIPRatio(0, 0, 1),
						NWidget(WWT_PUSHTXTBTN, COLOUR_GREY, WID_C_VIEW_INFRASTRUCTURE), SetDataTip(STR_COMPANY_VIEW_INFRASTRUCTURE_BUTTON, STR_COMPANY_VIEW_INFRASTRUCTURE_TOOLTIP),
					EndContainer(),
				EndContainer(),
				NWidget(NWID_HORIZONTAL),
					NWidget(NWID_SELECTION, INVALID_COLOUR, WID_C_SELECT_DESC_OWNERS),
						NWidget(NWID_VERTICAL), SetPIP(5, 5, 4),
							NWidget(WWT_EMPTY, INVALID_COLOUR, WID_C_DESC_OWNERS), SetMinimalTextLines(MAX_COMPANY_SHARE_OWNERS, 0),
							NWidget(NWID_SPACER), SetFill(0, 1),
						EndContainer(),
					EndContainer(),
				EndContainer(),
				/* Multi player buttons. */
				NWidget(NWID_HORIZONTAL), SetPIP(0, WidgetDimensions::unscaled.hsep_normal, 0), SetPIPRatio(1, 0, 0),
					NWidget(NWID_VERTICAL), SetPIPRatio(1, 0, 0),
						NWidget(WWT_EMPTY, COLOUR_GREY, WID_C_HAS_PASSWORD), SetFill(0, 0),
					EndContainer(),
					NWidget(NWID_VERTICAL), SetPIP(0, WidgetDimensions::unscaled.vsep_normal, 0),
						NWidget(NWID_SELECTION, INVALID_COLOUR, WID_C_SELECT_HOSTILE_TAKEOVER),
							NWidget(WWT_PUSHTXTBTN, COLOUR_GREY, WID_C_HOSTILE_TAKEOVER), SetDataTip(STR_COMPANY_VIEW_HOSTILE_TAKEOVER_BUTTON, STR_COMPANY_VIEW_HOSTILE_TAKEOVER_TOOLTIP),
						EndContainer(),
						NWidget(NWID_SELECTION, INVALID_COLOUR, WID_C_SELECT_GIVE_MONEY),
							NWidget(WWT_PUSHTXTBTN, COLOUR_GREY, WID_C_GIVE_MONEY), SetDataTip(STR_COMPANY_VIEW_GIVE_MONEY_BUTTON, STR_COMPANY_VIEW_GIVE_MONEY_TOOLTIP),
						EndContainer(),
						NWidget(NWID_SELECTION, INVALID_COLOUR, WID_C_SELECT_MULTIPLAYER),
							NWidget(WWT_PUSHTXTBTN, COLOUR_GREY, WID_C_COMPANY_PASSWORD), SetDataTip(STR_COMPANY_VIEW_PASSWORD, STR_COMPANY_VIEW_PASSWORD_TOOLTIP),
							NWidget(WWT_PUSHTXTBTN, COLOUR_GREY, WID_C_COMPANY_JOIN), SetDataTip(STR_COMPANY_VIEW_JOIN, STR_COMPANY_VIEW_JOIN_TOOLTIP),
						EndContainer(),
					EndContainer(),
				EndContainer(),
			EndContainer(),
		EndContainer(),
	EndContainer(),
	/* Button bars at the bottom. */
	NWidget(NWID_SELECTION, INVALID_COLOUR, WID_C_SELECT_BUTTONS),
		NWidget(NWID_HORIZONTAL, NC_EQUALSIZE),
			NWidget(WWT_PUSHTXTBTN, COLOUR_GREY, WID_C_NEW_FACE), SetFill(1, 0), SetDataTip(STR_COMPANY_VIEW_NEW_FACE_BUTTON, STR_COMPANY_VIEW_NEW_FACE_TOOLTIP),
			NWidget(WWT_PUSHTXTBTN, COLOUR_GREY, WID_C_COLOUR_SCHEME), SetFill(1, 0), SetDataTip(STR_COMPANY_VIEW_COLOUR_SCHEME_BUTTON, STR_COMPANY_VIEW_COLOUR_SCHEME_TOOLTIP),
			NWidget(WWT_PUSHTXTBTN, COLOUR_GREY, WID_C_PRESIDENT_NAME), SetFill(1, 0), SetDataTip(STR_COMPANY_VIEW_PRESIDENT_NAME_BUTTON, STR_COMPANY_VIEW_PRESIDENT_NAME_TOOLTIP),
			NWidget(WWT_PUSHTXTBTN, COLOUR_GREY, WID_C_COMPANY_NAME), SetFill(1, 0), SetDataTip(STR_COMPANY_VIEW_COMPANY_NAME_BUTTON, STR_COMPANY_VIEW_COMPANY_NAME_TOOLTIP),
		EndContainer(),
		NWidget(NWID_HORIZONTAL, NC_EQUALSIZE),
			NWidget(WWT_PUSHTXTBTN, COLOUR_GREY, WID_C_BUY_SHARE), SetFill(1, 0), SetDataTip(STR_COMPANY_VIEW_BUY_SHARE_BUTTON, STR_COMPANY_VIEW_BUY_SHARE_TOOLTIP),
			NWidget(WWT_PUSHTXTBTN, COLOUR_GREY, WID_C_SELL_SHARE), SetFill(1, 0), SetDataTip(STR_COMPANY_VIEW_SELL_SHARE_BUTTON, STR_COMPANY_VIEW_SELL_SHARE_TOOLTIP),
		EndContainer(),
	EndContainer(),
};

int GetAmountOwnedBy(const Company *c, Owner owner)
{
	return (c->share_owners[0] == owner) +
				 (c->share_owners[1] == owner) +
				 (c->share_owners[2] == owner) +
				 (c->share_owners[3] == owner);
}

/** Strings for the company vehicle counts */
static const StringID _company_view_vehicle_count_strings[] = {
	STR_COMPANY_VIEW_TRAINS, STR_COMPANY_VIEW_ROAD_VEHICLES, STR_COMPANY_VIEW_SHIPS, STR_COMPANY_VIEW_AIRCRAFT
};

/**
 * Window with general information about a company
 */
struct CompanyWindow : Window
{
	CompanyWidgets query_widget;

	/** Display planes in the company window. */
	enum CompanyWindowPlanes {
		/* Display planes of the #WID_C_SELECT_MULTIPLAYER selection widget. */
		CWP_MP_C_PWD = 0, ///< Display the company password button.
		CWP_MP_C_JOIN,    ///< Display the join company button.

		/* Display planes of the #WID_C_SELECT_VIEW_BUILD_HQ selection widget. */
		CWP_VB_VIEW = 0,  ///< Display the view button
		CWP_VB_BUILD,     ///< Display the build button

		/* Display planes of the #WID_C_SELECT_RELOCATE selection widget. */
		CWP_RELOCATE_SHOW = 0, ///< Show the relocate HQ button.
		CWP_RELOCATE_HIDE,     ///< Hide the relocate HQ button.

		/* Display planes of the #WID_C_SELECT_BUTTONS selection widget. */
		CWP_BUTTONS_LOCAL = 0, ///< Buttons of the local company.
		CWP_BUTTONS_OTHER,     ///< Buttons of the other companies.
	};

	CompanyWindow(WindowDesc *desc, WindowNumber window_number) : Window(desc)
	{
		this->InitNested(window_number);
		this->owner = (Owner)this->window_number;
		this->OnInvalidateData();
	}

	void OnPaint() override
	{
		const Company *c = Company::Get((CompanyID)this->window_number);
		bool local = this->window_number == _local_company;

		if (!this->IsShaded()) {
			bool reinit = false;

			/* Button bar selection. */
			reinit |= this->GetWidget<NWidgetStacked>(WID_C_SELECT_BUTTONS)->SetDisplayedPlane(local ? CWP_BUTTONS_LOCAL : CWP_BUTTONS_OTHER);

			/* Build HQ button handling. */
			reinit |= this->GetWidget<NWidgetStacked>(WID_C_SELECT_VIEW_BUILD_HQ)->SetDisplayedPlane((local && c->location_of_HQ == INVALID_TILE) ? CWP_VB_BUILD : CWP_VB_VIEW);

			this->SetWidgetDisabledState(WID_C_VIEW_HQ, c->location_of_HQ == INVALID_TILE);

			/* Enable/disable 'Relocate HQ' button. */
			reinit |= this->GetWidget<NWidgetStacked>(WID_C_SELECT_RELOCATE)->SetDisplayedPlane((!local || c->location_of_HQ == INVALID_TILE) ? CWP_RELOCATE_HIDE : CWP_RELOCATE_SHOW);

			/* Owners of company */
			{
				int plane = SZSP_HORIZONTAL;
				for (uint i = 0; i < lengthof(c->share_owners); i++) {
					if (c->share_owners[i] != INVALID_COMPANY) {
						plane = 0;
						break;
					}
				}
				reinit |= this->GetWidget<NWidgetStacked>(WID_C_SELECT_DESC_OWNERS)->SetDisplayedPlane(plane);
			}

			/* Enable/disable 'Give money' button. */
			reinit |= this->GetWidget<NWidgetStacked>(WID_C_SELECT_GIVE_MONEY)->SetDisplayedPlane((local || _local_company == COMPANY_SPECTATOR || !_settings_game.economy.give_money) ? SZSP_NONE : 0);

			/* Enable/disable 'Hostile Takeover' button. */
			reinit |= this->GetWidget<NWidgetStacked>(WID_C_SELECT_HOSTILE_TAKEOVER)->SetDisplayedPlane((local || _local_company == COMPANY_SPECTATOR || !c->is_ai || _networking || _settings_game.economy.allow_shares) ? SZSP_NONE : 0);

			/* Multiplayer buttons. */
			reinit |= this->GetWidget<NWidgetStacked>(WID_C_SELECT_MULTIPLAYER)->SetDisplayedPlane((!_networking) ? (int)SZSP_NONE : (int)(local ? CWP_MP_C_PWD : CWP_MP_C_JOIN));

			this->SetWidgetDisabledState(WID_C_COMPANY_JOIN, c->is_ai);

			if (reinit) {
				this->ReInit();
				return;
			}
		}

		this->DrawWidgets();
	}

	void UpdateWidgetSize(WidgetID widget, Dimension *size, [[maybe_unused]] const Dimension &padding, [[maybe_unused]] Dimension *fill, [[maybe_unused]] Dimension *resize) override
	{
		switch (widget) {
			case WID_C_FACE:
				*size = maxdim(*size, GetScaledSpriteSize(SPR_GRADIENT));
				break;

			case WID_C_DESC_COLOUR_SCHEME_EXAMPLE: {
				Point offset;
				Dimension d = GetSpriteSize(SPR_VEH_BUS_SW_VIEW, &offset);
				d.width -= offset.x;
				d.height -= offset.y;
				*size = maxdim(*size, d);
				break;
			}

			case WID_C_DESC_COMPANY_VALUE:
				SetDParam(0, INT64_MAX); // Arguably the maximum company value
				size->width = GetStringBoundingBox(STR_COMPANY_VIEW_COMPANY_VALUE).width;
				break;

			case WID_C_DESC_VEHICLE_COUNTS:
				SetDParamMaxValue(0, 5000); // Maximum number of vehicles
				for (uint i = 0; i < lengthof(_company_view_vehicle_count_strings); i++) {
					size->width = std::max(size->width, GetStringBoundingBox(_company_view_vehicle_count_strings[i]).width + padding.width);
				}
				break;

			case WID_C_DESC_INFRASTRUCTURE_COUNTS:
				SetDParamMaxValue(0, UINT_MAX);
				size->width = GetStringBoundingBox(STR_COMPANY_VIEW_INFRASTRUCTURE_RAIL).width;
				size->width = std::max(size->width, GetStringBoundingBox(STR_COMPANY_VIEW_INFRASTRUCTURE_ROAD).width);
				size->width = std::max(size->width, GetStringBoundingBox(STR_COMPANY_VIEW_INFRASTRUCTURE_WATER).width);
				size->width = std::max(size->width, GetStringBoundingBox(STR_COMPANY_VIEW_INFRASTRUCTURE_STATION).width);
				size->width = std::max(size->width, GetStringBoundingBox(STR_COMPANY_VIEW_INFRASTRUCTURE_AIRPORT).width);
				size->width = std::max(size->width, GetStringBoundingBox(STR_COMPANY_VIEW_INFRASTRUCTURE_NONE).width);
				size->width += padding.width;
				break;

			case WID_C_DESC_OWNERS: {
				for (const Company *c2 : Company::Iterate()) {
					SetDParamMaxValue(0, 75);
					SetDParam(1, c2->index);

					size->width = std::max(size->width, GetStringBoundingBox(STR_COMPANY_VIEW_SHARES_OWNED_BY).width);
				}
				break;
			}

			case WID_C_VIEW_HQ:
			case WID_C_BUILD_HQ:
			case WID_C_RELOCATE_HQ:
			case WID_C_VIEW_INFRASTRUCTURE:
			case WID_C_GIVE_MONEY:
			case WID_C_HOSTILE_TAKEOVER:
			case WID_C_COMPANY_PASSWORD:
			case WID_C_COMPANY_JOIN:
				size->width = GetStringBoundingBox(STR_COMPANY_VIEW_VIEW_HQ_BUTTON).width;
				size->width = std::max(size->width, GetStringBoundingBox(STR_COMPANY_VIEW_BUILD_HQ_BUTTON).width);
				size->width = std::max(size->width, GetStringBoundingBox(STR_COMPANY_VIEW_RELOCATE_HQ).width);
				size->width = std::max(size->width, GetStringBoundingBox(STR_COMPANY_VIEW_INFRASTRUCTURE_BUTTON).width);
				size->width = std::max(size->width, GetStringBoundingBox(STR_COMPANY_VIEW_GIVE_MONEY_BUTTON).width);
				size->width = std::max(size->width, GetStringBoundingBox(STR_COMPANY_VIEW_HOSTILE_TAKEOVER_BUTTON).width);
				size->width = std::max(size->width, GetStringBoundingBox(STR_COMPANY_VIEW_PASSWORD).width);
				size->width = std::max(size->width, GetStringBoundingBox(STR_COMPANY_VIEW_JOIN).width);
				size->width += padding.width;
				break;


			case WID_C_HAS_PASSWORD:
				if (_networking) *size = maxdim(*size, GetSpriteSize(SPR_LOCK));
				break;
		}
	}

	void DrawVehicleCountsWidget(const Rect &r, const Company *c) const
	{
		static_assert(VEH_COMPANY_END == lengthof(_company_view_vehicle_count_strings));

		int y = r.top;
		for (VehicleType type = VEH_BEGIN; type < VEH_COMPANY_END; type++) {
			uint amount = c->group_all[type].num_vehicle;
			if (amount != 0) {
				SetDParam(0, amount);
				DrawString(r.left, r.right, y, _company_view_vehicle_count_strings[type]);
				y += GetCharacterHeight(FS_NORMAL);
			}
		}

		if (y == r.top) {
			/* No String was emited before, so there must be no vehicles at all. */
			DrawString(r.left, r.right, y, STR_COMPANY_VIEW_VEHICLES_NONE);
		}
	}

	void DrawInfrastructureCountsWidget(const Rect &r, const Company *c) const
	{
		int y = r.top;

		uint rail_pieces = c->infrastructure.signal;
		for (uint i = 0; i < lengthof(c->infrastructure.rail); i++) rail_pieces += c->infrastructure.rail[i];
		if (rail_pieces != 0) {
			SetDParam(0, rail_pieces);
			DrawString(r.left, r.right, y, STR_COMPANY_VIEW_INFRASTRUCTURE_RAIL);
			y += GetCharacterHeight(FS_NORMAL);
		}

		uint road_pieces = 0;
		for (uint i = 0; i < lengthof(c->infrastructure.road); i++) road_pieces += c->infrastructure.road[i];
		if (road_pieces != 0) {
			SetDParam(0, road_pieces);
			DrawString(r.left, r.right, y, STR_COMPANY_VIEW_INFRASTRUCTURE_ROAD);
			y += GetCharacterHeight(FS_NORMAL);
		}

		if (c->infrastructure.water != 0) {
			SetDParam(0, c->infrastructure.water);
			DrawString(r.left, r.right, y, STR_COMPANY_VIEW_INFRASTRUCTURE_WATER);
			y += GetCharacterHeight(FS_NORMAL);
		}

		if (c->infrastructure.station != 0) {
			SetDParam(0, c->infrastructure.station);
			DrawString(r.left, r.right, y, STR_COMPANY_VIEW_INFRASTRUCTURE_STATION);
			y += GetCharacterHeight(FS_NORMAL);
		}

		if (c->infrastructure.airport != 0) {
			SetDParam(0, c->infrastructure.airport);
			DrawString(r.left, r.right, y, STR_COMPANY_VIEW_INFRASTRUCTURE_AIRPORT);
			y += GetCharacterHeight(FS_NORMAL);
		}

		if (y == r.top) {
			/* No String was emited before, so there must be no infrastructure at all. */
			DrawString(r.left, r.right, y, STR_COMPANY_VIEW_INFRASTRUCTURE_NONE);
		}
	}

	void DrawWidget(const Rect &r, WidgetID widget) const override
	{
		const Company *c = Company::Get((CompanyID)this->window_number);
		switch (widget) {
			case WID_C_FACE:
				DrawCompanyManagerFace(c->face, c->colour, r);
				break;

			case WID_C_FACE_TITLE:
				SetDParam(0, c->index);
				DrawStringMultiLine(r.left, r.right, r.top, r.bottom, STR_COMPANY_VIEW_PRESIDENT_MANAGER_TITLE, TC_FROMSTRING, SA_HOR_CENTER);
				break;

			case WID_C_DESC_COLOUR_SCHEME_EXAMPLE: {
				Point offset;
				Dimension d = GetSpriteSize(SPR_VEH_BUS_SW_VIEW, &offset);
				d.height -= offset.y;
				DrawSprite(SPR_VEH_BUS_SW_VIEW, COMPANY_SPRITE_COLOUR(c->index), r.left - offset.x, CenterBounds(r.top, r.bottom, d.height) - offset.y);
				break;
			}

			case WID_C_DESC_VEHICLE_COUNTS:
				DrawVehicleCountsWidget(r, c);
				break;

			case WID_C_DESC_INFRASTRUCTURE_COUNTS:
				DrawInfrastructureCountsWidget(r, c);
				break;

			case WID_C_DESC_OWNERS: {
				uint y = r.top;

				for (const Company *c2 : Company::Iterate()) {
					uint amt = GetAmountOwnedBy(c, c2->index);
					if (amt != 0) {
						SetDParam(0, amt * 25);
						SetDParam(1, c2->index);

						DrawString(r.left, r.right, y, STR_COMPANY_VIEW_SHARES_OWNED_BY);
						y += GetCharacterHeight(FS_NORMAL);
					}
				}
				break;
			}

			case WID_C_HAS_PASSWORD:
				if (_networking && NetworkCompanyIsPassworded(c->index)) {
					DrawSprite(SPR_LOCK, PAL_NONE, r.left, r.top);
				}
				break;
		}
	}

	void SetStringParameters(WidgetID widget) const override
	{
		switch (widget) {
			case WID_C_CAPTION:
				SetDParam(0, (CompanyID)this->window_number);
				SetDParam(1, (CompanyID)this->window_number);
				break;

			case WID_C_DESC_INAUGURATION:
				SetDParam(0, Company::Get((CompanyID)this->window_number)->inaugurated_year);
				break;

			case WID_C_DESC_COMPANY_VALUE:
				SetDParam(0, CalculateCompanyValue(Company::Get((CompanyID)this->window_number)));
				break;
		}
	}

	void OnClick([[maybe_unused]] Point pt, WidgetID widget, [[maybe_unused]] int click_count) override
	{
		switch (widget) {
			case WID_C_NEW_FACE: DoSelectCompanyManagerFace(this); break;

			case WID_C_COLOUR_SCHEME:
				ShowCompanyLiveryWindow((CompanyID)this->window_number, INVALID_GROUP);
				break;

			case WID_C_PRESIDENT_NAME:
				this->query_widget = WID_C_PRESIDENT_NAME;
				SetDParam(0, this->window_number);
				ShowQueryString(STR_PRESIDENT_NAME, STR_COMPANY_VIEW_PRESIDENT_S_NAME_QUERY_CAPTION, MAX_LENGTH_PRESIDENT_NAME_CHARS, this, CS_ALPHANUMERAL, QSF_ENABLE_DEFAULT | QSF_LEN_IN_CHARS);
				break;

			case WID_C_COMPANY_NAME:
				this->query_widget = WID_C_COMPANY_NAME;
				SetDParam(0, this->window_number);
				ShowQueryString(STR_COMPANY_NAME, STR_COMPANY_VIEW_COMPANY_NAME_QUERY_CAPTION, MAX_LENGTH_COMPANY_NAME_CHARS, this, CS_ALPHANUMERAL, QSF_ENABLE_DEFAULT | QSF_LEN_IN_CHARS);
				break;

			case WID_C_VIEW_HQ: {
				TileIndex tile = Company::Get((CompanyID)this->window_number)->location_of_HQ;
				if (_ctrl_pressed) {
					ShowExtraViewportWindow(tile);
				} else {
					ScrollMainWindowToTile(tile);
				}
				break;
			}

			case WID_C_BUILD_HQ:
				if ((byte)this->window_number != _local_company) return;
				if (this->IsWidgetLowered(WID_C_BUILD_HQ)) {
					ResetObjectToPlace();
					this->RaiseButtons();
					break;
				}
				SetObjectToPlaceWnd(SPR_CURSOR_HQ, PAL_NONE, HT_RECT, this);
				SetTileSelectSize(2, 2);
				this->LowerWidget(WID_C_BUILD_HQ);
				this->SetWidgetDirty(WID_C_BUILD_HQ);
				break;

			case WID_C_RELOCATE_HQ:
				if (this->IsWidgetLowered(WID_C_RELOCATE_HQ)) {
					ResetObjectToPlace();
					this->RaiseButtons();
					break;
				}
				SetObjectToPlaceWnd(SPR_CURSOR_HQ, PAL_NONE, HT_RECT, this);
				SetTileSelectSize(2, 2);
				this->LowerWidget(WID_C_RELOCATE_HQ);
				this->SetWidgetDirty(WID_C_RELOCATE_HQ);
				break;

			case WID_C_VIEW_INFRASTRUCTURE:
				ShowCompanyInfrastructure((CompanyID)this->window_number);
				break;

			case WID_C_GIVE_MONEY:
				this->query_widget = WID_C_GIVE_MONEY;
				ShowQueryString(STR_EMPTY, STR_COMPANY_VIEW_GIVE_MONEY_QUERY_CAPTION, 30, this, CS_NUMERAL, QSF_NONE);
				break;

			case WID_C_BUY_SHARE:
				DoCommandP(0, this->window_number, 0, CMD_BUY_SHARE_IN_COMPANY | CMD_MSG(STR_ERROR_CAN_T_BUY_25_SHARE_IN_THIS));
				break;

			case WID_C_SELL_SHARE:
				DoCommandP(0, this->window_number, 0, CMD_SELL_SHARE_IN_COMPANY | CMD_MSG(STR_ERROR_CAN_T_SELL_25_SHARE_IN));
				break;

			case WID_C_HOSTILE_TAKEOVER:
				ShowBuyCompanyDialog((CompanyID)this->window_number, true);
				break;

			case WID_C_COMPANY_PASSWORD:
				if (this->window_number == _local_company) ShowNetworkCompanyPasswordWindow(this);
				break;

			case WID_C_COMPANY_JOIN: {
				this->query_widget = WID_C_COMPANY_JOIN;
				CompanyID company = (CompanyID)this->window_number;
				if (_network_server) {
					NetworkServerDoMove(CLIENT_ID_SERVER, company);
					MarkWholeScreenDirty();
				} else if (NetworkCompanyIsPassworded(company)) {
					/* ask for the password */
					ShowQueryString(STR_EMPTY, STR_NETWORK_NEED_COMPANY_PASSWORD_CAPTION, NETWORK_PASSWORD_LENGTH, this, CS_ALPHANUMERAL, QSF_PASSWORD);
				} else {
					/* just send the join command */
					NetworkClientRequestMove(company);
				}
				break;
			}
		}
	}

	void OnHundredthTick() override
	{
		/* redraw the window every now and then */
		this->SetDirty();
	}

	void OnPlaceObject([[maybe_unused]] Point pt, TileIndex tile) override
	{
		if (DoCommandP(tile, OBJECT_HQ, 0, CMD_BUILD_OBJECT | CMD_MSG(STR_ERROR_CAN_T_BUILD_COMPANY_HEADQUARTERS)) && !_shift_pressed) {
			ResetObjectToPlace();
			this->RaiseButtons();
		}
	}

	void OnPlaceObjectAbort() override
	{
		this->RaiseButtons();
	}

	void OnQueryTextFinished(char *str) override
	{
		if (str == nullptr) return;

		switch (this->query_widget) {
			default: NOT_REACHED();

			case WID_C_GIVE_MONEY:
				DoCommandPEx(0, this->window_number, 0, (std::strtoull(str, nullptr, 10) / _currency->rate), CMD_GIVE_MONEY | CMD_MSG(STR_ERROR_CAN_T_GIVE_MONEY), CcGiveMoney);
				break;

			case WID_C_PRESIDENT_NAME:
				DoCommandP(0, 0, 0, CMD_RENAME_PRESIDENT | CMD_MSG(STR_ERROR_CAN_T_CHANGE_PRESIDENT), nullptr, str);
				break;

			case WID_C_COMPANY_NAME:
				DoCommandP(0, 0, 0, CMD_RENAME_COMPANY | CMD_MSG(STR_ERROR_CAN_T_CHANGE_COMPANY_NAME), nullptr, str);
				break;

			case WID_C_COMPANY_JOIN:
				NetworkClientRequestMove((CompanyID)this->window_number, str);
				break;
		}
	}


	/**
	 * Some data on this window has become invalid.
	 * @param data Information about the changed data.
	 * @param gui_scope Whether the call is done from GUI scope. You may not do everything when not in GUI scope. See #InvalidateWindowData() for details.
	 */
	void OnInvalidateData(int data = 0, bool gui_scope = true) override
	{
		if (this->window_number == _local_company) return;

		if (_settings_game.economy.allow_shares) { // Shares are allowed
			const Company *c = Company::Get(this->window_number);

			/* If all shares are owned by someone (none by nobody), disable buy button */
			this->SetWidgetDisabledState(WID_C_BUY_SHARE, GetAmountOwnedBy(c, INVALID_OWNER) == 0 ||
					/* Only 25% left to buy. If the company is human, disable buying it up.. TODO issues! */
					(GetAmountOwnedBy(c, INVALID_OWNER) == 1 && !c->is_ai) ||
					/* Spectators cannot do anything of course */
					_local_company == COMPANY_SPECTATOR);

			/* If the company doesn't own any shares, disable sell button */
			this->SetWidgetDisabledState(WID_C_SELL_SHARE, (GetAmountOwnedBy(c, _local_company) == 0) ||
					/* Spectators cannot do anything of course */
					_local_company == COMPANY_SPECTATOR);
		} else { // Shares are not allowed, disable buy/sell buttons
			this->DisableWidget(WID_C_BUY_SHARE);
			this->DisableWidget(WID_C_SELL_SHARE);
		}
	}
};

static WindowDesc _company_desc(__FILE__, __LINE__,
	WDP_AUTO, "company", 0, 0,
	WC_COMPANY, WC_NONE,
	0,
	std::begin(_nested_company_widgets), std::end(_nested_company_widgets)
);

/**
 * Show the window with the overview of the company.
 * @param company The company to show the window for.
 */
void ShowCompany(CompanyID company)
{
	if (!Company::IsValidID(company)) return;

	AllocateWindowDescFront<CompanyWindow>(&_company_desc, company);
}

/**
 * Redraw all windows with company infrastructure counts.
 * @param company The company to redraw the windows of.
 */
void DirtyCompanyInfrastructureWindows(CompanyID company)
{
	SetWindowDirty(WC_COMPANY, company);
	SetWindowDirty(WC_COMPANY_INFRASTRUCTURE, company);
}

/**
 * Redraw all windows with all company infrastructure counts.
 */
void DirtyAllCompanyInfrastructureWindows()
{
	SetWindowClassesDirty(WC_COMPANY);
	SetWindowClassesDirty(WC_COMPANY_INFRASTRUCTURE);
}

struct BuyCompanyWindow : Window {
	BuyCompanyWindow(WindowDesc *desc, WindowNumber window_number, bool hostile_takeover) : Window(desc), hostile_takeover(hostile_takeover)
	{
		this->InitNested(window_number);
		this->owner = _local_company;
		const Company *c = Company::Get((CompanyID)this->window_number);
		this->company_value = hostile_takeover ? CalculateHostileTakeoverValue(c) : c->bankrupt_value;
	}

	void Close(int data = 0) override
	{
		const Company *c = Company::GetIfValid((CompanyID)this->window_number);
		if (!this->hostile_takeover && c != nullptr && HasBit(c->bankrupt_asked, this->owner) && _current_company == this->owner) {
			EnqueueDoCommandP(NewCommandContainerBasic(0, this->window_number, 0, CMD_DECLINE_BUY_COMPANY | CMD_NO_SHIFT_ESTIMATE));
		}
		this->Window::Close();
	}

	void UpdateWidgetSize(WidgetID widget, Dimension *size, const Dimension &padding, Dimension *fill, Dimension *resize) override
	{
		switch (widget) {
			case WID_BC_FACE:
				*size = GetScaledSpriteSize(SPR_GRADIENT);
				break;

			case WID_BC_QUESTION:
				const Company *c = Company::Get((CompanyID)this->window_number);
				SetDParam(0, c->index);
				SetDParam(1, this->company_value);
				size->height = GetStringHeight(this->hostile_takeover ? STR_BUY_COMPANY_HOSTILE_TAKEOVER : STR_BUY_COMPANY_MESSAGE, size->width);
				break;
		}
	}

	void SetStringParameters(WidgetID widget) const override
	{
		switch (widget) {
			case WID_BC_CAPTION:
				SetDParam(0, STR_COMPANY_NAME);
				SetDParam(1, Company::Get((CompanyID)this->window_number)->index);
				break;
		}
	}

	void DrawWidget(const Rect &r, WidgetID widget) const override
	{
		switch (widget) {
			case WID_BC_FACE: {
				const Company *c = Company::Get((CompanyID)this->window_number);
				DrawCompanyManagerFace(c->face, c->colour, r);
				break;
			}

			case WID_BC_QUESTION: {
				const Company *c = Company::Get((CompanyID)this->window_number);
				SetDParam(0, c->index);
				SetDParam(1, this->company_value);
				DrawStringMultiLine(r.left, r.right, r.top, r.bottom, this->hostile_takeover ? STR_BUY_COMPANY_HOSTILE_TAKEOVER : STR_BUY_COMPANY_MESSAGE, TC_FROMSTRING, SA_CENTER);
				break;
			}
		}
	}

	void OnClick([[maybe_unused]] Point pt, WidgetID widget, [[maybe_unused]] int click_count) override
	{
		switch (widget) {
			case WID_BC_NO:
				this->Close();
				break;

			case WID_BC_YES:
				DoCommandP(0, this->window_number, (this->hostile_takeover ? 1 : 0), CMD_BUY_COMPANY | CMD_MSG(STR_ERROR_CAN_T_BUY_COMPANY));
				break;
		}
	}

	/**
	 * Check on a regular interval if the company value has changed.
	 */
	void OnHundredthTick() override
	{
		/* Value can't change when in bankruptcy. */
		if (!this->hostile_takeover) return;

		const Company *c = Company::Get((CompanyID)this->window_number);
		auto new_value = CalculateHostileTakeoverValue(c);
		if (new_value != this->company_value) {
			this->company_value = new_value;
			this->ReInit();
		}
	}

private:
	bool hostile_takeover; ///< Whether the window is showing a hostile takeover.
	Money company_value; ///< The value of the company for which the user can buy it.
};

static constexpr NWidgetPart _nested_buy_company_widgets[] = {
	NWidget(NWID_HORIZONTAL),
		NWidget(WWT_CLOSEBOX, COLOUR_LIGHT_BLUE),
		NWidget(WWT_CAPTION, COLOUR_LIGHT_BLUE, WID_BC_CAPTION), SetDataTip(STR_ERROR_MESSAGE_CAPTION_OTHER_COMPANY, STR_TOOLTIP_WINDOW_TITLE_DRAG_THIS),
	EndContainer(),
	NWidget(WWT_PANEL, COLOUR_LIGHT_BLUE),
		NWidget(NWID_VERTICAL), SetPIP(0, WidgetDimensions::unscaled.vsep_wide, 0), SetPadding(WidgetDimensions::unscaled.modalpopup),
			NWidget(NWID_HORIZONTAL), SetPIP(0, WidgetDimensions::unscaled.hsep_wide, 0),
				NWidget(WWT_EMPTY, INVALID_COLOUR, WID_BC_FACE), SetFill(0, 1),
				NWidget(WWT_EMPTY, INVALID_COLOUR, WID_BC_QUESTION), SetMinimalSize(240, 0), SetFill(1, 1),
			EndContainer(),
			NWidget(NWID_HORIZONTAL, NC_EQUALSIZE), SetPIP(100, WidgetDimensions::unscaled.hsep_wide, 100),
				NWidget(WWT_TEXTBTN, COLOUR_LIGHT_BLUE, WID_BC_NO), SetMinimalSize(60, 12), SetDataTip(STR_QUIT_NO, STR_NULL), SetFill(1, 0),
				NWidget(WWT_TEXTBTN, COLOUR_LIGHT_BLUE, WID_BC_YES), SetMinimalSize(60, 12), SetDataTip(STR_QUIT_YES, STR_NULL), SetFill(1, 0),
			EndContainer(),
		EndContainer(),
	EndContainer(),
};

static WindowDesc _buy_company_desc(__FILE__, __LINE__,
	WDP_AUTO, nullptr, 0, 0,
	WC_BUY_COMPANY, WC_NONE,
	WDF_CONSTRUCTION,
	std::begin(_nested_buy_company_widgets), std::end(_nested_buy_company_widgets)
);

/**
 * Show the query to buy another company.
 * @param company The company to buy.
 * @param hostile_takeover Whether this is a hostile takeover.
 */
void ShowBuyCompanyDialog(CompanyID company, bool hostile_takeover)
{
	auto window = BringWindowToFrontById(WC_BUY_COMPANY, company);
	if (window == nullptr) {
		new BuyCompanyWindow(&_buy_company_desc, company, hostile_takeover);
	}
}<|MERGE_RESOLUTION|>--- conflicted
+++ resolved
@@ -1669,13 +1669,8 @@
 
 			/* OK button */
 			case WID_SCMF_ACCEPT:
-<<<<<<< HEAD
 				DoCommandP(0, 0, this->face, CMD_SET_COMPANY_MANAGER_FACE);
-				FALLTHROUGH;
-=======
-				Command<CMD_SET_COMPANY_MANAGER_FACE>::Post(this->face);
 				[[fallthrough]];
->>>>>>> 22eed961
 
 			/* Cancel button */
 			case WID_SCMF_CANCEL:
