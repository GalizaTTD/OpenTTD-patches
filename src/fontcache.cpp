--- conflicted
+++ resolved
@@ -49,148 +49,6 @@
 	return _default_font_height[fs];
 }
 
-<<<<<<< HEAD
-/** Font cache for fonts that are based on a freetype font. */
-class SpriteFontCache : public FontCache {
-private:
-	SpriteID **glyph_to_spriteid_map; ///< Mapping of glyphs to sprite IDs.
-
-	void ClearGlyphToSpriteMap();
-public:
-	SpriteFontCache(FontSize fs);
-	~SpriteFontCache();
-	SpriteID GetUnicodeGlyph(WChar key) override;
-	void SetUnicodeGlyph(WChar key, SpriteID sprite) override;
-	void InitializeUnicodeGlyphMap() override;
-	void ClearFontCache() override;
-	const Sprite *GetGlyph(GlyphID key) override;
-	uint GetGlyphWidth(GlyphID key) override;
-	bool GetDrawGlyphShadow() override;
-	GlyphID MapCharToGlyph(WChar key) override { assert(IsPrintable(key)); return SPRITE_GLYPH | key; }
-	const void *GetFontTable(uint32 tag, size_t &length) override { length = 0; return nullptr; }
-	const char *GetFontName() override { return "sprite"; }
-	bool IsBuiltInFont() override { return true; }
-};
-
-/**
- * Create a new sprite font cache.
- * @param fs The font size to create the cache for.
- */
-SpriteFontCache::SpriteFontCache(FontSize fs) : FontCache(fs), glyph_to_spriteid_map(nullptr)
-{
-	this->InitializeUnicodeGlyphMap();
-	this->height = ScaleFontTrad(this->GetDefaultFontHeight(this->fs));
-}
-
-/**
- * Free everything we allocated.
- */
-SpriteFontCache::~SpriteFontCache()
-{
-	this->ClearGlyphToSpriteMap();
-}
-
-SpriteID SpriteFontCache::GetUnicodeGlyph(WChar key)
-{
-	if (this->glyph_to_spriteid_map[GB(key, 8, 8)] == nullptr) return 0;
-	return this->glyph_to_spriteid_map[GB(key, 8, 8)][GB(key, 0, 8)];
-}
-
-void SpriteFontCache::SetUnicodeGlyph(WChar key, SpriteID sprite)
-{
-	if (this->glyph_to_spriteid_map == nullptr) this->glyph_to_spriteid_map = CallocT<SpriteID*>(256);
-	if (this->glyph_to_spriteid_map[GB(key, 8, 8)] == nullptr) this->glyph_to_spriteid_map[GB(key, 8, 8)] = CallocT<SpriteID>(256);
-	this->glyph_to_spriteid_map[GB(key, 8, 8)][GB(key, 0, 8)] = sprite;
-}
-
-void SpriteFontCache::InitializeUnicodeGlyphMap()
-{
-	/* Clear out existing glyph map if it exists */
-	this->ClearGlyphToSpriteMap();
-
-	SpriteID base;
-	switch (this->fs) {
-		default: NOT_REACHED();
-		case FS_MONO:   // Use normal as default for mono spaced font
-		case FS_NORMAL: base = SPR_ASCII_SPACE;       break;
-		case FS_SMALL:  base = SPR_ASCII_SPACE_SMALL; break;
-		case FS_LARGE:  base = SPR_ASCII_SPACE_BIG;   break;
-	}
-
-	for (uint i = ASCII_LETTERSTART; i < 256; i++) {
-		SpriteID sprite = base + i - ASCII_LETTERSTART;
-		if (!SpriteExists(sprite)) continue;
-		this->SetUnicodeGlyph(i, sprite);
-		this->SetUnicodeGlyph(i + SCC_SPRITE_START, sprite);
-	}
-
-	for (uint i = 0; i < lengthof(_default_unicode_map); i++) {
-		byte key = _default_unicode_map[i].key;
-		if (key == CLRA) {
-			/* Clear the glyph. This happens if the glyph at this code point
-			 * is non-standard and should be accessed by an SCC_xxx enum
-			 * entry only. */
-			this->SetUnicodeGlyph(_default_unicode_map[i].code, 0);
-		} else {
-			SpriteID sprite = base + key - ASCII_LETTERSTART;
-			this->SetUnicodeGlyph(_default_unicode_map[i].code, sprite);
-		}
-	}
-	font_height_cache[this->fs] = this->GetHeight();
-}
-
-/**
- * Clear the glyph to sprite mapping.
- */
-void SpriteFontCache::ClearGlyphToSpriteMap()
-{
-	if (this->glyph_to_spriteid_map == nullptr) return;
-
-	for (uint i = 0; i < 256; i++) {
-		free(this->glyph_to_spriteid_map[i]);
-	}
-	free(this->glyph_to_spriteid_map);
-	this->glyph_to_spriteid_map = nullptr;
-}
-
-void SpriteFontCache::ClearFontCache()
-{
-	Layouter::ResetFontCache(this->fs);
-	this->height = ScaleFontTrad(this->GetDefaultFontHeight(this->fs));
-}
-
-const Sprite *SpriteFontCache::GetGlyph(GlyphID key)
-{
-	SpriteID sprite = this->GetUnicodeGlyph(key);
-	if (sprite == 0) sprite = this->GetUnicodeGlyph('?');
-	return GetSprite(sprite, ST_FONT);
-}
-
-uint SpriteFontCache::GetGlyphWidth(GlyphID key)
-{
-	SpriteID sprite = this->GetUnicodeGlyph(key);
-	if (sprite == 0) sprite = this->GetUnicodeGlyph('?');
-	return SpriteExists(sprite) ? GetSprite(sprite, ST_FONT)->width + ScaleFontTrad(this->fs != FS_NORMAL ? 1 : 0) : 0;
-}
-
-bool SpriteFontCache::GetDrawGlyphShadow()
-{
-	return false;
-}
-=======
-
-/**
- * Get height of a character for a given font size.
- * @param size Font size to get height of
- * @return     Height of characters in the given font (pixels)
- */
-int GetCharacterHeight(FontSize size)
-{
-	return FontCache::Get(size)->GetHeight();
-}
-
->>>>>>> f011a559
-
 /* static */ FontCache *FontCache::caches[FS_END] = { new SpriteFontCache(FS_NORMAL), new SpriteFontCache(FS_SMALL), new SpriteFontCache(FS_LARGE), new SpriteFontCache(FS_MONO) };
 int font_height_cache[FS_END];
 
@@ -201,82 +59,6 @@
 	}
 }
 
-<<<<<<< HEAD
-/**
- * Create a new TrueTypeFontCache.
- * @param fs     The font size that is going to be cached.
- * @param pixels The number of pixels this font should be high.
- */
-TrueTypeFontCache::TrueTypeFontCache(FontSize fs, int pixels) : FontCache(fs), req_size(pixels), glyph_to_sprite(nullptr)
-{
-}
-
-/**
- * Free everything that was allocated for this font cache.
- */
-TrueTypeFontCache::~TrueTypeFontCache()
-{
-	/* Virtual functions get called statically in destructors, so make it explicit to remove any confusion. */
-	this->TrueTypeFontCache::ClearFontCache();
-
-	for (auto &iter : this->font_tables) {
-		free(iter.second.second);
-	}
-}
-
-/**
- * Reset cached glyphs.
- */
-void TrueTypeFontCache::ClearFontCache()
-{
-	if (this->glyph_to_sprite == nullptr) return;
-
-	for (int i = 0; i < 256; i++) {
-		if (this->glyph_to_sprite[i] == nullptr) continue;
-
-		for (int j = 0; j < 256; j++) {
-			if (this->glyph_to_sprite[i][j].duplicate) continue;
-			free(this->glyph_to_sprite[i][j].sprite);
-		}
-
-		free(this->glyph_to_sprite[i]);
-	}
-
-	free(this->glyph_to_sprite);
-	this->glyph_to_sprite = nullptr;
-
-	Layouter::ResetFontCache(this->fs);
-}
-
-
-TrueTypeFontCache::GlyphEntry *TrueTypeFontCache::GetGlyphPtr(GlyphID key)
-{
-	if (this->glyph_to_sprite == nullptr) return nullptr;
-	if (this->glyph_to_sprite[GB(key, 8, 8)] == nullptr) return nullptr;
-	return &this->glyph_to_sprite[GB(key, 8, 8)][GB(key, 0, 8)];
-}
-
-void TrueTypeFontCache::SetGlyphPtr(GlyphID key, const GlyphEntry *glyph, bool duplicate)
-{
-	if (this->glyph_to_sprite == nullptr) {
-		DEBUG(freetype, 3, "Allocating root glyph cache for size %u", this->fs);
-		this->glyph_to_sprite = CallocT<GlyphEntry*>(256);
-	}
-
-	if (this->glyph_to_sprite[GB(key, 8, 8)] == nullptr) {
-		DEBUG(freetype, 3, "Allocating glyph cache for range 0x%02X00, size %u", GB(key, 8, 8), this->fs);
-		this->glyph_to_sprite[GB(key, 8, 8)] = CallocT<GlyphEntry>(256);
-	}
-
-	DEBUG(freetype, 4, "Set glyph for unicode character 0x%04X, size %u", key, this->fs);
-	this->glyph_to_sprite[GB(key, 8, 8)][GB(key, 0, 8)].sprite = glyph->sprite;
-	this->glyph_to_sprite[GB(key, 8, 8)][GB(key, 0, 8)].width = glyph->width;
-	this->glyph_to_sprite[GB(key, 8, 8)][GB(key, 0, 8)].duplicate = duplicate;
-}
-
-=======
->>>>>>> f011a559
-
 /* Check if a glyph should be rendered with anti-aliasing. */
 bool GetFontAAState(FontSize size, bool check_blitter)
 {
@@ -285,383 +67,10 @@
 
 	switch (size) {
 		default: NOT_REACHED();
-<<<<<<< HEAD
-		case FS_NORMAL: return _freetype.medium.aa;
-		case FS_SMALL:  return _freetype.small.aa;
-		case FS_LARGE:  return _freetype.large.aa;
-		case FS_MONO:   return _freetype.mono.aa;
-	}
-}
-
-bool TrueTypeFontCache::GetDrawGlyphShadow()
-{
-	return this->fs == FS_NORMAL && GetFontAAState(FS_NORMAL);
-}
-
-uint TrueTypeFontCache::GetGlyphWidth(GlyphID key)
-{
-	if ((key & SPRITE_GLYPH) != 0) return this->parent->GetGlyphWidth(key);
-
-	GlyphEntry *glyph = this->GetGlyphPtr(key);
-	if (glyph == nullptr || glyph->sprite == nullptr) {
-		this->GetGlyph(key);
-		glyph = this->GetGlyphPtr(key);
-	}
-
-	return glyph->width;
-}
-
-const Sprite *TrueTypeFontCache::GetGlyph(GlyphID key)
-{
-	if ((key & SPRITE_GLYPH) != 0) return this->parent->GetGlyph(key);
-
-	/* Check for the glyph in our cache */
-	GlyphEntry *glyph = this->GetGlyphPtr(key);
-	if (glyph != nullptr && glyph->sprite != nullptr) return glyph->sprite;
-
-	if (key == 0) {
-		GlyphID question_glyph = this->MapCharToGlyph('?');
-		if (question_glyph == 0) {
-			/* The font misses the '?' character. Use built-in sprite.
-			 * Note: We cannot use the baseset as this also has to work in the bootstrap GUI. */
-#define CPSET { 0, 0, 0, 0, 1 }
-#define CP___ { 0, 0, 0, 0, 0 }
-			static SpriteLoader::CommonPixel builtin_questionmark_data[10 * 8] = {
-				CP___, CP___, CPSET, CPSET, CPSET, CPSET, CP___, CP___,
-				CP___, CPSET, CPSET, CP___, CP___, CPSET, CPSET, CP___,
-				CP___, CP___, CP___, CP___, CP___, CPSET, CPSET, CP___,
-				CP___, CP___, CP___, CP___, CPSET, CPSET, CP___, CP___,
-				CP___, CP___, CP___, CPSET, CPSET, CP___, CP___, CP___,
-				CP___, CP___, CP___, CPSET, CPSET, CP___, CP___, CP___,
-				CP___, CP___, CP___, CPSET, CPSET, CP___, CP___, CP___,
-				CP___, CP___, CP___, CP___, CP___, CP___, CP___, CP___,
-				CP___, CP___, CP___, CPSET, CPSET, CP___, CP___, CP___,
-				CP___, CP___, CP___, CPSET, CPSET, CP___, CP___, CP___,
-			};
-#undef CPSET
-#undef CP___
-			static const SpriteLoader::Sprite builtin_questionmark = {
-				10, // height
-				8,  // width
-				0,  // x_offs
-				0,  // y_offs
-				ST_FONT,
-				SCC_PAL,
-				builtin_questionmark_data
-			};
-
-			Sprite *spr = BlitterFactory::GetCurrentBlitter()->Encode(&builtin_questionmark, SimpleSpriteAlloc);
-			assert(spr != nullptr);
-			GlyphEntry new_glyph;
-			new_glyph.sprite = spr;
-			new_glyph.width  = spr->width + (this->fs != FS_NORMAL);
-			this->SetGlyphPtr(key, &new_glyph, false);
-			return new_glyph.sprite;
-		} else {
-			/* Use '?' for missing characters. */
-			this->GetGlyph(question_glyph);
-			glyph = this->GetGlyphPtr(question_glyph);
-			this->SetGlyphPtr(key, glyph, true);
-			return glyph->sprite;
-		}
-	}
-
-	return this->InternalGetGlyph(key, GetFontAAState(this->fs));
-}
-
-const void *TrueTypeFontCache::GetFontTable(uint32 tag, size_t &length)
-{
-	const FontTable::iterator iter = this->font_tables.Find(tag);
-	if (iter != this->font_tables.data() + this->font_tables.size()) {
-		length = iter->second.first;
-		return iter->second.second;
-	}
-
-	const void *result = this->InternalGetFontTable(tag, length);
-
-	this->font_tables.Insert(tag, std::pair<size_t, const void *>(length, result));
-	return result;
-}
-
-
-#ifdef WITH_FREETYPE
-#include <ft2build.h>
-#include FT_FREETYPE_H
-#include FT_GLYPH_H
-#include FT_TRUETYPE_TABLES_H
-
-/** Font cache for fonts that are based on a freetype font. */
-class FreeTypeFontCache : public TrueTypeFontCache {
-private:
-	FT_Face face;  ///< The font face associated with this font.
-
-	void SetFontSize(FontSize fs, FT_Face face, int pixels);
-	virtual const void *InternalGetFontTable(uint32 tag, size_t &length);
-	virtual const Sprite *InternalGetGlyph(GlyphID key, bool aa);
-
-public:
-	FreeTypeFontCache(FontSize fs, FT_Face face, int pixels);
-	~FreeTypeFontCache();
-	virtual void ClearFontCache();
-	virtual GlyphID MapCharToGlyph(WChar key);
-	virtual const char *GetFontName() { return face->family_name; }
-	virtual bool IsBuiltInFont() { return false; }
-};
-
-FT_Library _library = nullptr;
-
-
-/**
- * Create a new FreeTypeFontCache.
- * @param fs     The font size that is going to be cached.
- * @param face   The font that has to be loaded.
- * @param pixels The number of pixels this font should be high.
- */
-FreeTypeFontCache::FreeTypeFontCache(FontSize fs, FT_Face face, int pixels) : TrueTypeFontCache(fs, pixels), face(face)
-{
-	assert(face != nullptr);
-
-	this->SetFontSize(fs, face, pixels);
-}
-
-void FreeTypeFontCache::SetFontSize(FontSize fs, FT_Face face, int pixels)
-{
-	if (pixels == 0) {
-		/* Try to determine a good height based on the minimal height recommended by the font. */
-		int scaled_height = ScaleFontTrad(this->GetDefaultFontHeight(this->fs));
-		pixels = scaled_height;
-
-		TT_Header *head = (TT_Header *)FT_Get_Sfnt_Table(this->face, ft_sfnt_head);
-		if (head != nullptr) {
-			/* Font height is minimum height plus the difference between the default
-			 * height for this font size and the small size. */
-			int diff = scaled_height - ScaleFontTrad(this->GetDefaultFontHeight(FS_SMALL));
-			pixels = Clamp(std::min<uint>(head->Lowest_Rec_PPEM, MAX_FONT_MIN_REC_SIZE) + diff, scaled_height, MAX_FONT_SIZE);
-		}
-	} else {
-		pixels = ScaleFontTrad(pixels);
-	}
-	this->used_size = pixels;
-
-	FT_Error err = FT_Set_Pixel_Sizes(this->face, 0, pixels);
-	if (err != FT_Err_Ok) {
-
-		/* Find nearest size to that requested */
-		FT_Bitmap_Size *bs = this->face->available_sizes;
-		int i = this->face->num_fixed_sizes;
-		if (i > 0) { // In pathetic cases one might get no fixed sizes at all.
-			int n = bs->height;
-			FT_Int chosen = 0;
-			for (; --i; bs++) {
-				if (abs(pixels - bs->height) >= abs(pixels - n)) continue;
-				n = bs->height;
-				chosen = this->face->num_fixed_sizes - i;
-			}
-
-			/* Don't use FT_Set_Pixel_Sizes here - it might give us another
-			 * error, even though the size is available (FS#5885). */
-			err = FT_Select_Size(this->face, chosen);
-		}
-	}
-
-	if (err == FT_Err_Ok) {
-		this->units_per_em = this->face->units_per_EM;
-		this->ascender     = this->face->size->metrics.ascender >> 6;
-		this->descender    = this->face->size->metrics.descender >> 6;
-		this->height       = this->ascender - this->descender;
-	} else {
-		/* Both FT_Set_Pixel_Sizes and FT_Select_Size failed. */
-		DEBUG(freetype, 0, "Font size selection failed. Using FontCache defaults.");
-	}
-
-	font_height_cache[this->fs] = this->GetHeight();
-}
-
-/**
- * Loads the freetype font.
- * First type to load the fontname as if it were a path. If that fails,
- * try to resolve the filename of the font using fontconfig, where the
- * format is 'font family name' or 'font family name, font style'.
- * @param fs The font size to load.
- */
-static void LoadFreeTypeFont(FontSize fs)
-{
-	FreeTypeSubSetting *settings = nullptr;
-	switch (fs) {
-		default: NOT_REACHED();
-		case FS_SMALL:  settings = &_freetype.small;  break;
-		case FS_NORMAL: settings = &_freetype.medium; break;
-		case FS_LARGE:  settings = &_freetype.large;  break;
-		case FS_MONO:   settings = &_freetype.mono;   break;
-	}
-
-	if (settings->font.empty()) return;
-
-	if (_library == nullptr) {
-		if (FT_Init_FreeType(&_library) != FT_Err_Ok) {
-			ShowInfoF("Unable to initialize FreeType, using sprite fonts instead");
-			return;
-		}
-
-		DEBUG(freetype, 2, "Initialized");
-	}
-
-	const char *font_name = settings->font.c_str();
-	FT_Face face = nullptr;
-
-	/* If font is an absolute path to a ttf, try loading that first. */
-	FT_Error error = FT_New_Face(_library, font_name, 0, &face);
-
-#if defined(WITH_COCOA)
-	extern void MacOSRegisterExternalFont(const char *file_path);
-	if (error == FT_Err_Ok) MacOSRegisterExternalFont(font_name);
-#endif
-
-	if (error != FT_Err_Ok) {
-		/* Check if font is a relative filename in one of our search-paths. */
-		std::string full_font = FioFindFullPath(BASE_DIR, font_name);
-		if (!full_font.empty()) {
-			error = FT_New_Face(_library, full_font.c_str(), 0, &face);
-#if defined(WITH_COCOA)
-			if (error == FT_Err_Ok) MacOSRegisterExternalFont(full_font.c_str());
-#endif
-		}
-	}
-
-	/* Try loading based on font face name (OS-wide fonts). */
-	if (error != FT_Err_Ok) error = GetFontByFaceName(font_name, &face);
-
-	if (error == FT_Err_Ok) {
-		DEBUG(freetype, 2, "Requested '%s', using '%s %s'", font_name, face->family_name, face->style_name);
-
-		/* Attempt to select the unicode character map */
-		error = FT_Select_Charmap(face, ft_encoding_unicode);
-		if (error == FT_Err_Ok) goto found_face; // Success
-
-		if (error == FT_Err_Invalid_CharMap_Handle) {
-			/* Try to pick a different character map instead. We default to
-			 * the first map, but platform_id 0 encoding_id 0 should also
-			 * be unicode (strange system...) */
-			FT_CharMap found = face->charmaps[0];
-			int i;
-
-			for (i = 0; i < face->num_charmaps; i++) {
-				FT_CharMap charmap = face->charmaps[i];
-				if (charmap->platform_id == 0 && charmap->encoding_id == 0) {
-					found = charmap;
-				}
-			}
-
-			if (found != nullptr) {
-				error = FT_Set_Charmap(face, found);
-				if (error == FT_Err_Ok) goto found_face;
-			}
-		}
-	}
-
-	FT_Done_Face(face);
-
-	static const char *SIZE_TO_NAME[] = { "medium", "small", "large", "mono" };
-	ShowInfoF("Unable to use '%s' for %s font, FreeType reported error 0x%X, using sprite font instead", font_name, SIZE_TO_NAME[fs], error);
-	return;
-
-found_face:
-	new FreeTypeFontCache(fs, face, settings->size);
-}
-
-
-/**
- * Free everything that was allocated for this font cache.
- */
-FreeTypeFontCache::~FreeTypeFontCache()
-{
-	FT_Done_Face(this->face);
-	this->face = nullptr;
-	this->ClearFontCache();
-}
-
-/**
- * Reset cached glyphs.
- */
-void FreeTypeFontCache::ClearFontCache()
-{
-	/* Font scaling might have changed, determine font size anew if it was automatically selected. */
-	if (this->face != nullptr) this->SetFontSize(this->fs, this->face, this->req_size);
-
-	this->TrueTypeFontCache::ClearFontCache();
-}
-
-
-const Sprite *FreeTypeFontCache::InternalGetGlyph(GlyphID key, bool aa)
-{
-	FT_GlyphSlot slot = this->face->glyph;
-
-	FT_Load_Glyph(this->face, key, aa ? FT_LOAD_TARGET_NORMAL : FT_LOAD_TARGET_MONO);
-	FT_Render_Glyph(this->face->glyph, aa ? FT_RENDER_MODE_NORMAL : FT_RENDER_MODE_MONO);
-
-	/* Despite requesting a normal glyph, FreeType may have returned a bitmap */
-	aa = (slot->bitmap.pixel_mode == FT_PIXEL_MODE_GRAY);
-
-	/* Add 1 pixel for the shadow on the medium font. Our sprite must be at least 1x1 pixel */
-	uint width  = std::max(1U, (uint)slot->bitmap.width + (this->fs == FS_NORMAL));
-	uint height = std::max(1U, (uint)slot->bitmap.rows  + (this->fs == FS_NORMAL));
-
-	/* Limit glyph size to prevent overflows later on. */
-	if (width > MAX_GLYPH_DIM || height > MAX_GLYPH_DIM) usererror("Font glyph is too large");
-
-	/* FreeType has rendered the glyph, now we allocate a sprite and copy the image into it */
-	SpriteLoader::Sprite sprite;
-	sprite.AllocateData(ZOOM_LVL_NORMAL, width * height);
-	sprite.type = ST_FONT;
-	sprite.colours = (aa ? SCC_PAL | SCC_ALPHA : SCC_PAL);
-	sprite.width = width;
-	sprite.height = height;
-	sprite.x_offs = slot->bitmap_left;
-	sprite.y_offs = this->ascender - slot->bitmap_top;
-
-	/* Draw shadow for medium size */
-	if (this->fs == FS_NORMAL && !aa) {
-		for (uint y = 0; y < (uint)slot->bitmap.rows; y++) {
-			for (uint x = 0; x < (uint)slot->bitmap.width; x++) {
-				if (HasBit(slot->bitmap.buffer[(x / 8) + y * slot->bitmap.pitch], 7 - (x % 8))) {
-					sprite.data[1 + x + (1 + y) * sprite.width].m = SHADOW_COLOUR;
-					sprite.data[1 + x + (1 + y) * sprite.width].a = 0xFF;
-				}
-			}
-		}
-	}
-
-	for (uint y = 0; y < (uint)slot->bitmap.rows; y++) {
-		for (uint x = 0; x < (uint)slot->bitmap.width; x++) {
-			if (aa ? (slot->bitmap.buffer[x + y * slot->bitmap.pitch] > 0) : HasBit(slot->bitmap.buffer[(x / 8) + y * slot->bitmap.pitch], 7 - (x % 8))) {
-				sprite.data[x + y * sprite.width].m = FACE_COLOUR;
-				sprite.data[x + y * sprite.width].a = aa ? slot->bitmap.buffer[x + y * slot->bitmap.pitch] : 0xFF;
-			}
-		}
-	}
-
-	GlyphEntry new_glyph;
-	new_glyph.sprite = BlitterFactory::GetCurrentBlitter()->Encode(&sprite, SimpleSpriteAlloc);
-	new_glyph.width  = slot->advance.x >> 6;
-
-	this->SetGlyphPtr(key, &new_glyph);
-
-	return new_glyph.sprite;
-}
-
-
-GlyphID FreeTypeFontCache::MapCharToGlyph(WChar key)
-{
-	assert(IsPrintable(key));
-
-	if (key >= SCC_SPRITE_START && key <= SCC_SPRITE_END) {
-		return this->parent->MapCharToGlyph(key);
-=======
 		case FS_NORMAL: return _fcsettings.medium.aa;
 		case FS_SMALL:  return _fcsettings.small.aa;
 		case FS_LARGE:  return _fcsettings.large.aa;
 		case FS_MONO:   return _fcsettings.mono.aa;
->>>>>>> f011a559
 	}
 }
 
