--- conflicted
+++ resolved
@@ -155,12 +155,8 @@
 	bool clicked_increase; ///< True if the increase button was clicked, false for the decrease button.
 	bool clicked_dropdown; ///< Whether the dropdown is open.
 	bool closing_dropdown; ///< True, if the dropdown list is currently closing.
-<<<<<<< HEAD
 	GUITimer timeout;      ///< How long before we unpress the last-pressed button?
 	int32_t clicked_row;   ///< The selected parameter, or INT_MAX when none is selected.
-=======
-	int32_t clicked_row; ///< The selected parameter, or INT_MAX when none is selected.
->>>>>>> f79ec795
 	int line_height;       ///< Height of a row in the matrix widget.
 	Scrollbar *vscroll;
 	bool action14present;  ///< True if action14 information is present.
@@ -511,7 +507,6 @@
 		this->vscroll->SetCount(this->action14present ? this->grf_config->num_valid_params : this->grf_config->num_params);
 		if (this->clicked_row != INT32_MAX && this->clicked_row >= this->vscroll->GetCount()) {
 			this->clicked_row = INT32_MAX;
-<<<<<<< HEAD
 			CloseChildWindows(WC_QUERY_STRING);
 		}
 	}
@@ -523,17 +518,6 @@
 			this->SetDirty();
 		}
 	}
-=======
-			this->CloseChildWindows(WC_QUERY_STRING);
-		}
-	}
-
-	/** When reset, unclick the button after a small timeout. */
-	TimeoutTimer<TimerWindow> unclick_timeout = {std::chrono::milliseconds(150), [this]() {
-		this->clicked_button = INT32_MAX;
-		this->SetDirty();
-	}};
->>>>>>> f79ec795
 };
 GRFParameterInfo NewGRFParametersWindow::dummy_parameter_info(0);
 
