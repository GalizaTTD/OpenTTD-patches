--- conflicted
+++ resolved
@@ -181,7 +181,7 @@
 		this->InvalidateData();
 	}
 
-	void Close() override
+	void Close(int data = 0) override
 	{
 		HideDropDownMenu(this);
 		this->Window::Close();
@@ -402,13 +402,8 @@
 							this->closing_dropdown = false;
 
 							DropDownList list;
-<<<<<<< HEAD
 							for (uint32 i = par_info.min_value; i <= par_info.max_value; i++) {
-								list.emplace_back(new DropDownListStringItem(GetGRFStringFromGRFText(par_info.value_names.find(i)->second), i, false));
-=======
-							for (uint32_t i = par_info.min_value; i <= par_info.max_value; i++) {
 								list.push_back(std::make_unique<DropDownListStringItem>(GetGRFStringFromGRFText(par_info.value_names.find(i)->second), i, false));
->>>>>>> 37f84b73
 							}
 
 							ShowDropDownListAt(this, std::move(list), old_val, WID_NP_SETTING_DROPDOWN, wi_rect, COLOUR_ORANGE);
