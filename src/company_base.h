--- conflicted
+++ resolved
@@ -83,13 +83,7 @@
 	TileIndex location_of_HQ;        ///< Northern tile of HQ; #INVALID_TILE when there is none.
 	TileIndex last_build_coordinate; ///< Coordinate of the last build thing by this company.
 
-<<<<<<< HEAD
-	Owner share_owners[4];           ///< Owners of the 4 shares of the company. #INVALID_OWNER if nobody has bought them yet.
-
 	Year inaugurated_year;           ///< Year of starting the company.
-=======
-	TimerGameCalendar::Year inaugurated_year; ///< Year of starting the company.
->>>>>>> 908be596
 
 	byte months_of_bankruptcy;       ///< Number of months that the company is unable to pay its debts
 	CompanyID bankrupt_last_asked;   ///< Which company was most recently asked about buying it?
@@ -124,15 +118,9 @@
 	CompanyProperties()
 		: name_2(0), name_1(0), president_name_1(0), president_name_2(0),
 		  face(0), money(0), money_fraction(0), current_loan(0), colour(0), block_preview(0),
-<<<<<<< HEAD
-		  location_of_HQ(0), last_build_coordinate(0), share_owners(), inaugurated_year(0),
+		  location_of_HQ(0), last_build_coordinate(0), inaugurated_year(0),
 		  months_of_bankruptcy(0), bankrupt_last_asked(INVALID_COMPANY), bankrupt_flags(CBRF_NONE), bankrupt_asked(0), bankrupt_timeout(0), bankrupt_value(0),
 		  terraform_limit(0), clear_limit(0), tree_limit(0), purchase_land_limit(0), build_object_limit(0), is_ai(false), engine_renew_list(nullptr) {}
-=======
-		  location_of_HQ(0), last_build_coordinate(0), inaugurated_year(0),
-		  months_of_bankruptcy(0), bankrupt_asked(0), bankrupt_timeout(0), bankrupt_value(0),
-		  terraform_limit(0), clear_limit(0), tree_limit(0), build_object_limit(0), is_ai(false), engine_renew_list(nullptr) {}
->>>>>>> 908be596
 };
 
 struct Company : CompanyPool::PoolItem<&_company_pool>, CompanyProperties {
