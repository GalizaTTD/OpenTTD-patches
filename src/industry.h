/*
 * This file is part of OpenTTD.
 * OpenTTD is free software; you can redistribute it and/or modify it under the terms of the GNU General Public License as published by the Free Software Foundation, version 2.
 * OpenTTD is distributed in the hope that it will be useful, but WITHOUT ANY WARRANTY; without even the implied warranty of MERCHANTABILITY or FITNESS FOR A PARTICULAR PURPOSE.
 * See the GNU General Public License for more details. You should have received a copy of the GNU General Public License along with OpenTTD. If not, see <http://www.gnu.org/licenses/>.
 */

/** @file industry.h Base of all industries. */

#ifndef INDUSTRY_H
#define INDUSTRY_H

#include "newgrf_storage.h"
#include "subsidy_type.h"
#include "industry_map.h"
#include "industrytype.h"
#include "tilearea_type.h"
#include "station_base.h"


typedef Pool<Industry, IndustryID, 64, 64000> IndustryPool;
extern IndustryPool _industry_pool;

static const YearDelta PROCESSING_INDUSTRY_ABANDONMENT_YEARS = 5; ///< If a processing industry doesn't produce for this many consecutive years, it may close.

/**
 * Production level maximum, minimum and default values.
 * It is not a value been really used in order to change, but rather an indicator
 * of how the industry is behaving.
 */
enum ProductionLevels {
	PRODLEVEL_CLOSURE = 0x00,  ///< signal set to actually close the industry
	PRODLEVEL_MINIMUM = 0x04,  ///< below this level, the industry is set to be closing
	PRODLEVEL_DEFAULT = 0x10,  ///< default level set when the industry is created
	PRODLEVEL_MAXIMUM = 0x80,  ///< the industry is running at full speed
};

/**
 * Flags to control/override the behaviour of an industry.
 * These flags are controlled by game scripts.
 */
enum IndustryControlFlags : uint8_t {
	/** No flags in effect */
	INDCTL_NONE                   = 0,
	/** When industry production change is evaluated, rolls to decrease are ignored. */
	INDCTL_NO_PRODUCTION_DECREASE = 1 << 0,
	/** When industry production change is evaluated, rolls to increase are ignored. */
	INDCTL_NO_PRODUCTION_INCREASE = 1 << 1,
	/**
	 * Industry can not close regardless of production level or time since last delivery.
	 * This does not prevent a closure already announced. */
	INDCTL_NO_CLOSURE             = 1 << 2,
	/** Indicates that the production level of the industry is externally controlled. */
	INDCTL_EXTERNAL_PROD_LEVEL    = 1 << 3,
	/** Mask of all flags set */
	INDCTL_MASK = INDCTL_NO_PRODUCTION_DECREASE | INDCTL_NO_PRODUCTION_INCREASE | INDCTL_NO_CLOSURE | INDCTL_EXTERNAL_PROD_LEVEL,
};
DECLARE_ENUM_AS_BIT_SET(IndustryControlFlags);

/**
 * Defines the internal data of a functional industry.
 */
struct Industry : IndustryPool::PoolItem<&_industry_pool> {
<<<<<<< HEAD
	IndustryType type;                                          ///< Type of industry.
	Owner owner;                                                ///< Owner of the industry.  Which SHOULD always be (imho) OWNER_NONE
	CalTime::Date construction_date;                            ///< Date of the construction of the industry
	TileArea location;                                          ///< Location of the industry
	Town *town;                                                 ///< Nearest town
	Station *neutral_station;                                   ///< Associated neutral station
	std::array<CargoID,  INDUSTRY_NUM_INPUTS> accepts_cargo{};
	std::array<CargoID,  INDUSTRY_NUM_OUTPUTS> produced_cargo{};             ///< 16 production cargo slots
	std::array<uint16_t, INDUSTRY_NUM_OUTPUTS> produced_cargo_waiting{};     ///< amount of cargo produced per cargo
	std::array<uint16_t, INDUSTRY_NUM_OUTPUTS> incoming_cargo_waiting{};     ///< incoming cargo waiting to be processed
	std::array<byte,     INDUSTRY_NUM_OUTPUTS> production_rate{};            ///< production rate for each cargo
	std::array<uint32_t, INDUSTRY_NUM_OUTPUTS> this_month_production{};      ///< stats of this month's production per cargo
	std::array<uint32_t, INDUSTRY_NUM_OUTPUTS> this_month_transported{};     ///< stats of this month's transport per cargo
	std::array<byte,     INDUSTRY_NUM_OUTPUTS> last_month_pct_transported{}; ///< percentage transported per cargo in the last full month
	std::array<uint32_t, INDUSTRY_NUM_OUTPUTS> last_month_production{};      ///< total units produced per cargo in the last full month
	std::array<uint32_t, INDUSTRY_NUM_OUTPUTS> last_month_transported{};     ///< total units transported per cargo in the last full month

	StationList stations_near;          ///< NOSAVE: List of nearby stations.
	mutable std::string cached_name;    ///< NOSAVE: Cache of the resolved name of the industry

	uint16_t counter;                   ///< used for animation and/or production (if available cargo)
	byte prod_level;                    ///< general production level
	Colours random_colour;              ///< randomized colour of the industry, for display purpose
	EconTime::Year last_prod_year;      ///< last year of production
	byte was_cargo_delivered;           ///< flag that indicate this has been the closest industry chosen for cargo delivery by a station. see DeliverGoodsToIndustry
	IndustryControlFlags ctlflags;      ///< flags overriding standard behaviours

	PartOfSubsidy part_of_subsidy;      ///< NOSAVE: is this industry a source/destination of a subsidy?

	Owner founder;                      ///< Founder of the industry
	uint8_t construction_type;          ///< Way the industry was constructed (@see IndustryConstructionType)
	byte selected_layout;               ///< Which tile layout was used when creating the industry
	Owner exclusive_supplier;           ///< Which company has exclusive rights to deliver cargo (INVALID_OWNER = anyone)
	Owner exclusive_consumer;           ///< Which company has exclusive rights to take cargo (INVALID_OWNER = anyone)
	EconTime::Date last_cargo_accepted_at[INDUSTRY_NUM_INPUTS]; ///< Last day each cargo type was accepted by this industry
	std::string text;                   ///< General text with additional information.

	uint16_t random;                    ///< Random value used for randomisation of all kinds of things

	PersistentStorage *psa;             ///< Persistent storage for NewGRF industries.
=======
	struct ProducedHistory {
		uint16_t production; ///< Total produced
		uint16_t transported; ///< Total transported

		uint8_t PctTransported() const
		{
			if (this->production == 0) return 0;
			return ClampTo<uint8_t>(this->transported * 256 / this->production);
		}
	};

	struct ProducedCargo {
		CargoID cargo; ///< Cargo type
		uint16_t waiting; ///< Amount of cargo produced
		uint8_t rate; ///< Production rate
		std::array<ProducedHistory, 2> history; ///< History of cargo produced and transported
	};

	struct AcceptedCargo {
		CargoID cargo; ///< Cargo type
		uint16_t waiting; ///< Amount of cargo waiting to processed
		TimerGameEconomy::Date last_accepted; ///< Last day cargo was accepted by this industry
	};

	using ProducedCargoArray = std::array<ProducedCargo, INDUSTRY_NUM_OUTPUTS>;
	using AcceptedCargoArray = std::array<AcceptedCargo, INDUSTRY_NUM_INPUTS>;

	TileArea location;                                     ///< Location of the industry
	Town *town;                                            ///< Nearest town
	Station *neutral_station;                              ///< Associated neutral station
	ProducedCargoArray produced; ///< INDUSTRY_NUM_OUTPUTS production cargo slots
	AcceptedCargoArray accepted; ///< INDUSTRY_NUM_INPUTS input cargo slots
	uint8_t prod_level;                                       ///< general production level
	uint16_t counter;                                        ///< used for animation and/or production (if available cargo)

	IndustryType type;             ///< type of industry.
	Owner owner;                   ///< owner of the industry.  Which SHOULD always be (imho) OWNER_NONE
	Colours random_colour;         ///< randomized colour of the industry, for display purpose
	TimerGameEconomy::Year last_prod_year; ///< last economy year of production
	uint8_t was_cargo_delivered;      ///< flag that indicate this has been the closest industry chosen for cargo delivery by a station. see DeliverGoodsToIndustry
	IndustryControlFlags ctlflags; ///< flags overriding standard behaviours

	PartOfSubsidy part_of_subsidy; ///< NOSAVE: is this industry a source/destination of a subsidy?
	StationList stations_near;     ///< NOSAVE: List of nearby stations.
	mutable std::string cached_name; ///< NOSAVE: Cache of the resolved name of the industry

	Owner founder;                 ///< Founder of the industry
	TimerGameCalendar::Date construction_date; ///< Date of the construction of the industry
	uint8_t construction_type;       ///< Way the industry was constructed (@see IndustryConstructionType)
	uint8_t selected_layout;          ///< Which tile layout was used when creating the industry
	Owner exclusive_supplier;      ///< Which company has exclusive rights to deliver cargo (INVALID_OWNER = anyone)
	Owner exclusive_consumer;      ///< Which company has exclusive rights to take cargo (INVALID_OWNER = anyone)
	std::string text;              ///< General text with additional information.

	uint16_t random;                 ///< Random value used for randomisation of all kinds of things

	PersistentStorage *psa;        ///< Persistent storage for NewGRF industries.
>>>>>>> 6c5a8f55

	Industry(TileIndex tile = INVALID_TILE) : location(tile, 0, 0) {}
	~Industry();

	void RecomputeProductionMultipliers();

	/**
	 * Check if a given tile belongs to this industry.
	 * @param tile The tile to check.
	 * @return True if the tile is part of this industry.
	 */
	inline bool TileBelongsToIndustry(TileIndex tile) const
	{
		return IsTileType(tile, MP_INDUSTRY) && GetIndustryIndex(tile) == this->index;
	}

	inline int GetCargoProducedIndex(CargoID cargo) const
	{
		if (cargo == INVALID_CARGO) return -1;
		auto pos = std::find(this->produced_cargo.begin(), this->produced_cargo.end(), cargo);
		if (pos == this->produced_cargo.end()) return -1;
		return pos - this->produced_cargo.begin();
	}

	inline int GetCargoAcceptedIndex(CargoID cargo) const
	{
		if (cargo == INVALID_CARGO) return -1;
		auto pos = std::find(this->accepts_cargo.begin(), this->accepts_cargo.end(), cargo);
		if (pos == this->accepts_cargo.end()) return -1;
		return pos - this->accepts_cargo.begin();
	}

	/**
	 * Test if this industry accepts any cargo.
	 * @return true iff the industry accepts any cargo.
	 */
	bool IsCargoAccepted() const { return std::any_of(std::begin(this->accepts_cargo), std::end(this->accepts_cargo), [](const auto &cargo) { return IsValidCargoID(cargo); }); }

	/**
	 * Test if this industry produces any cargo.
	 * @return true iff the industry produces any cargo.
	 */
	bool IsCargoProduced() const { return std::any_of(std::begin(this->produced_cargo), std::end(this->produced_cargo), [](const auto &cargo) { return IsValidCargoID(cargo); }); }

	/**
	 * Test if this industry accepts a specific cargo.
	 * @param cargo Cargo type to test.
	 * @return true iff the industry accepts the given cargo type.
	 */
	bool IsCargoAccepted(CargoID cargo) const { return std::any_of(std::begin(this->accepts_cargo), std::end(this->accepts_cargo), [&cargo](const auto &cid) { return cid == cargo; }); }

	/**
	 * Test if this industry produces a specific cargo.
	 * @param cargo Cargo type to test.
	 * @return true iff the industry produces the given cargo types.
	 */
	bool IsCargoProduced(CargoID cargo) const { return std::any_of(std::begin(this->produced_cargo), std::end(this->produced_cargo), [&cargo](const auto &cid) { return cid == cargo; }); }

	/**
	 * Get the industry of the given tile
	 * @param tile the tile to get the industry from
	 * @pre IsTileType(t, MP_INDUSTRY)
	 * @return the industry
	 */
	static inline Industry *GetByTile(TileIndex tile)
	{
		return Industry::Get(GetIndustryIndex(tile));
	}

	static Industry *GetRandom();
	static void PostDestructor(size_t index);

	/**
	 * Increment the count of industries for this type.
	 * @param type IndustryType to increment
	 * @pre type < NUM_INDUSTRYTYPES
	 */
	static inline void IncIndustryTypeCount(IndustryType type)
	{
		assert(type < NUM_INDUSTRYTYPES);
		counts[type]++;
	}

	/**
	 * Decrement the count of industries for this type.
	 * @param type IndustryType to decrement
	 * @pre type < NUM_INDUSTRYTYPES
	 */
	static inline void DecIndustryTypeCount(IndustryType type)
	{
		assert(type < NUM_INDUSTRYTYPES);
		counts[type]--;
	}

	/**
	 * Get the count of industries for this type.
	 * @param type IndustryType to query
	 * @pre type < NUM_INDUSTRYTYPES
	 */
	static inline uint16_t GetIndustryTypeCount(IndustryType type)
	{
		assert(type < NUM_INDUSTRYTYPES);
		return counts[type];
	}

	/** Resets industry counts. */
	static inline void ResetIndustryCounts()
	{
		memset(&counts, 0, sizeof(counts));
	}

	inline const std::string &GetCachedName() const
	{
		if (this->cached_name.empty()) this->FillCachedName();
		return this->cached_name;
	}

private:
	void FillCachedName() const;

protected:
	static uint16_t counts[NUM_INDUSTRYTYPES]; ///< Number of industries per type ingame
};

void ClearAllIndustryCachedNames();

void PlantRandomFarmField(const Industry *i);

void ReleaseDisastersTargetingIndustry(IndustryID);

bool IsTileForestIndustry(TileIndex tile);

/** Data for managing the number of industries of a single industry type. */
struct IndustryTypeBuildData {
	uint32_t probability;  ///< Relative probability of building this industry.
<<<<<<< HEAD
	byte   min_number;     ///< Smallest number of industries that should exist (either \c 0 or \c 1).
=======
	uint8_t   min_number;   ///< Smallest number of industries that should exist (either \c 0 or \c 1).
>>>>>>> 6c5a8f55
	uint16_t target_count; ///< Desired number of industries of this type.
	uint16_t max_wait;     ///< Starting number of turns to wait (copied to #wait_count).
	uint16_t wait_count;   ///< Number of turns to wait before trying to build again.

	void Reset();

	bool GetIndustryTypeData(IndustryType it);
};

/**
 * Data for managing the number and type of industries in the game.
 */
struct IndustryBuildData {
	IndustryTypeBuildData builddata[NUM_INDUSTRYTYPES]; ///< Industry build data for every industry type.
	uint32_t wanted_inds; ///< Number of wanted industries (bits 31-16), and a fraction (bits 15-0).

	void Reset();

	void SetupTargetCount();
	void TryBuildNewIndustry();

	void MonthlyLoop();
};

extern IndustryBuildData _industry_builder;


/** Special values for the industry list window for the data parameter of #InvalidateWindowData. */
enum IndustryDirectoryInvalidateWindowData {
	IDIWD_FORCE_REBUILD,
	IDIWD_PRODUCTION_CHANGE,
	IDIWD_FORCE_RESORT,
};

#endif /* INDUSTRY_H */<|MERGE_RESOLUTION|>--- conflicted
+++ resolved
@@ -61,7 +61,6 @@
  * Defines the internal data of a functional industry.
  */
 struct Industry : IndustryPool::PoolItem<&_industry_pool> {
-<<<<<<< HEAD
 	IndustryType type;                                          ///< Type of industry.
 	Owner owner;                                                ///< Owner of the industry.  Which SHOULD always be (imho) OWNER_NONE
 	CalTime::Date construction_date;                            ///< Date of the construction of the industry
@@ -72,10 +71,10 @@
 	std::array<CargoID,  INDUSTRY_NUM_OUTPUTS> produced_cargo{};             ///< 16 production cargo slots
 	std::array<uint16_t, INDUSTRY_NUM_OUTPUTS> produced_cargo_waiting{};     ///< amount of cargo produced per cargo
 	std::array<uint16_t, INDUSTRY_NUM_OUTPUTS> incoming_cargo_waiting{};     ///< incoming cargo waiting to be processed
-	std::array<byte,     INDUSTRY_NUM_OUTPUTS> production_rate{};            ///< production rate for each cargo
+	std::array<uint8_t,  INDUSTRY_NUM_OUTPUTS> production_rate{};            ///< production rate for each cargo
 	std::array<uint32_t, INDUSTRY_NUM_OUTPUTS> this_month_production{};      ///< stats of this month's production per cargo
 	std::array<uint32_t, INDUSTRY_NUM_OUTPUTS> this_month_transported{};     ///< stats of this month's transport per cargo
-	std::array<byte,     INDUSTRY_NUM_OUTPUTS> last_month_pct_transported{}; ///< percentage transported per cargo in the last full month
+	std::array<uint8_t,  INDUSTRY_NUM_OUTPUTS> last_month_pct_transported{}; ///< percentage transported per cargo in the last full month
 	std::array<uint32_t, INDUSTRY_NUM_OUTPUTS> last_month_production{};      ///< total units produced per cargo in the last full month
 	std::array<uint32_t, INDUSTRY_NUM_OUTPUTS> last_month_transported{};     ///< total units transported per cargo in the last full month
 
@@ -83,17 +82,17 @@
 	mutable std::string cached_name;    ///< NOSAVE: Cache of the resolved name of the industry
 
 	uint16_t counter;                   ///< used for animation and/or production (if available cargo)
-	byte prod_level;                    ///< general production level
+	uint8_t prod_level;                 ///< general production level
 	Colours random_colour;              ///< randomized colour of the industry, for display purpose
 	EconTime::Year last_prod_year;      ///< last year of production
-	byte was_cargo_delivered;           ///< flag that indicate this has been the closest industry chosen for cargo delivery by a station. see DeliverGoodsToIndustry
+	uint8_t was_cargo_delivered;        ///< flag that indicate this has been the closest industry chosen for cargo delivery by a station. see DeliverGoodsToIndustry
 	IndustryControlFlags ctlflags;      ///< flags overriding standard behaviours
 
 	PartOfSubsidy part_of_subsidy;      ///< NOSAVE: is this industry a source/destination of a subsidy?
 
 	Owner founder;                      ///< Founder of the industry
 	uint8_t construction_type;          ///< Way the industry was constructed (@see IndustryConstructionType)
-	byte selected_layout;               ///< Which tile layout was used when creating the industry
+	uint8_t selected_layout;            ///< Which tile layout was used when creating the industry
 	Owner exclusive_supplier;           ///< Which company has exclusive rights to deliver cargo (INVALID_OWNER = anyone)
 	Owner exclusive_consumer;           ///< Which company has exclusive rights to take cargo (INVALID_OWNER = anyone)
 	EconTime::Date last_cargo_accepted_at[INDUSTRY_NUM_INPUTS]; ///< Last day each cargo type was accepted by this industry
@@ -102,65 +101,6 @@
 	uint16_t random;                    ///< Random value used for randomisation of all kinds of things
 
 	PersistentStorage *psa;             ///< Persistent storage for NewGRF industries.
-=======
-	struct ProducedHistory {
-		uint16_t production; ///< Total produced
-		uint16_t transported; ///< Total transported
-
-		uint8_t PctTransported() const
-		{
-			if (this->production == 0) return 0;
-			return ClampTo<uint8_t>(this->transported * 256 / this->production);
-		}
-	};
-
-	struct ProducedCargo {
-		CargoID cargo; ///< Cargo type
-		uint16_t waiting; ///< Amount of cargo produced
-		uint8_t rate; ///< Production rate
-		std::array<ProducedHistory, 2> history; ///< History of cargo produced and transported
-	};
-
-	struct AcceptedCargo {
-		CargoID cargo; ///< Cargo type
-		uint16_t waiting; ///< Amount of cargo waiting to processed
-		TimerGameEconomy::Date last_accepted; ///< Last day cargo was accepted by this industry
-	};
-
-	using ProducedCargoArray = std::array<ProducedCargo, INDUSTRY_NUM_OUTPUTS>;
-	using AcceptedCargoArray = std::array<AcceptedCargo, INDUSTRY_NUM_INPUTS>;
-
-	TileArea location;                                     ///< Location of the industry
-	Town *town;                                            ///< Nearest town
-	Station *neutral_station;                              ///< Associated neutral station
-	ProducedCargoArray produced; ///< INDUSTRY_NUM_OUTPUTS production cargo slots
-	AcceptedCargoArray accepted; ///< INDUSTRY_NUM_INPUTS input cargo slots
-	uint8_t prod_level;                                       ///< general production level
-	uint16_t counter;                                        ///< used for animation and/or production (if available cargo)
-
-	IndustryType type;             ///< type of industry.
-	Owner owner;                   ///< owner of the industry.  Which SHOULD always be (imho) OWNER_NONE
-	Colours random_colour;         ///< randomized colour of the industry, for display purpose
-	TimerGameEconomy::Year last_prod_year; ///< last economy year of production
-	uint8_t was_cargo_delivered;      ///< flag that indicate this has been the closest industry chosen for cargo delivery by a station. see DeliverGoodsToIndustry
-	IndustryControlFlags ctlflags; ///< flags overriding standard behaviours
-
-	PartOfSubsidy part_of_subsidy; ///< NOSAVE: is this industry a source/destination of a subsidy?
-	StationList stations_near;     ///< NOSAVE: List of nearby stations.
-	mutable std::string cached_name; ///< NOSAVE: Cache of the resolved name of the industry
-
-	Owner founder;                 ///< Founder of the industry
-	TimerGameCalendar::Date construction_date; ///< Date of the construction of the industry
-	uint8_t construction_type;       ///< Way the industry was constructed (@see IndustryConstructionType)
-	uint8_t selected_layout;          ///< Which tile layout was used when creating the industry
-	Owner exclusive_supplier;      ///< Which company has exclusive rights to deliver cargo (INVALID_OWNER = anyone)
-	Owner exclusive_consumer;      ///< Which company has exclusive rights to take cargo (INVALID_OWNER = anyone)
-	std::string text;              ///< General text with additional information.
-
-	uint16_t random;                 ///< Random value used for randomisation of all kinds of things
-
-	PersistentStorage *psa;        ///< Persistent storage for NewGRF industries.
->>>>>>> 6c5a8f55
 
 	Industry(TileIndex tile = INVALID_TILE) : location(tile, 0, 0) {}
 	~Industry();
@@ -296,11 +236,7 @@
 /** Data for managing the number of industries of a single industry type. */
 struct IndustryTypeBuildData {
 	uint32_t probability;  ///< Relative probability of building this industry.
-<<<<<<< HEAD
-	byte   min_number;     ///< Smallest number of industries that should exist (either \c 0 or \c 1).
-=======
-	uint8_t   min_number;   ///< Smallest number of industries that should exist (either \c 0 or \c 1).
->>>>>>> 6c5a8f55
+	uint8_t  min_number;   ///< Smallest number of industries that should exist (either \c 0 or \c 1).
 	uint16_t target_count; ///< Desired number of industries of this type.
 	uint16_t max_wait;     ///< Starting number of turns to wait (copied to #wait_count).
 	uint16_t wait_count;   ///< Number of turns to wait before trying to build again.
