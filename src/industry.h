/*
 * This file is part of OpenTTD.
 * OpenTTD is free software; you can redistribute it and/or modify it under the terms of the GNU General Public License as published by the Free Software Foundation, version 2.
 * OpenTTD is distributed in the hope that it will be useful, but WITHOUT ANY WARRANTY; without even the implied warranty of MERCHANTABILITY or FITNESS FOR A PARTICULAR PURPOSE.
 * See the GNU General Public License for more details. You should have received a copy of the GNU General Public License along with OpenTTD. If not, see <http://www.gnu.org/licenses/>.
 */

/** @file industry.h Base of all industries. */

#ifndef INDUSTRY_H
#define INDUSTRY_H

#include "newgrf_storage.h"
#include "subsidy_type.h"
#include "industry_map.h"
#include "industrytype.h"
#include "tilearea_type.h"
#include "station_base.h"


typedef Pool<Industry, IndustryID, 64, 64000> IndustryPool;
extern IndustryPool _industry_pool;

static const Year PROCESSING_INDUSTRY_ABANDONMENT_YEARS = 5; ///< If a processing industry doesn't produce for this many consecutive years, it may close.

/**
 * Production level maximum, minimum and default values.
 * It is not a value been really used in order to change, but rather an indicator
 * of how the industry is behaving.
 */
enum ProductionLevels {
	PRODLEVEL_CLOSURE = 0x00,  ///< signal set to actually close the industry
	PRODLEVEL_MINIMUM = 0x04,  ///< below this level, the industry is set to be closing
	PRODLEVEL_DEFAULT = 0x10,  ///< default level set when the industry is created
	PRODLEVEL_MAXIMUM = 0x80,  ///< the industry is running at full speed
};

/**
 * Flags to control/override the behaviour of an industry.
 * These flags are controlled by game scripts.
 */
enum IndustryControlFlags : byte {
	/** No flags in effect */
	INDCTL_NONE                   = 0,
	/** When industry production change is evaluated, rolls to decrease are ignored. */
	INDCTL_NO_PRODUCTION_DECREASE = 1 << 0,
	/** When industry production change is evaluated, rolls to increase are ignored. */
	INDCTL_NO_PRODUCTION_INCREASE = 1 << 1,
	/**
	 * Industry can not close regardless of production level or time since last delivery.
	 * This does not prevent a closure already announced. */
	INDCTL_NO_CLOSURE             = 1 << 2,
	/** Mask of all flags set */
	INDCTL_MASK = INDCTL_NO_PRODUCTION_DECREASE | INDCTL_NO_PRODUCTION_INCREASE | INDCTL_NO_CLOSURE,
};
DECLARE_ENUM_AS_BIT_SET(IndustryControlFlags);

static const int THIS_MONTH = 0;
static const int LAST_MONTH = 1;

/**
 * Defines the internal data of a functional industry.
 */
struct Industry : IndustryPool::PoolItem<&_industry_pool> {
	struct ProducedHistory {
		uint16_t production; ///< Total produced
		uint16_t transported; ///< Total transported

		uint8_t PctTransported() const
		{
			if (this->production == 0) return 0;
			return ClampTo<uint8_t>(this->transported * 256 / this->production);
		}
	};

	struct ProducedCargo {
		CargoID cargo; ///< Cargo type
		uint16_t waiting; ///< Amount of cargo produced
		uint8_t rate; ///< Production rate
		std::array<ProducedHistory, 2> history; ///< History of cargo produced and transported
	};

	struct AcceptedCargo {
		CargoID cargo; ///< Cargo type
		uint16_t waiting; ///< Amount of cargo waiting to processed
		TimerGameCalendar::Date last_accepted; ///< Last day cargo was accepted by this industry
	};

	using ProducedCargoArray = std::array<ProducedCargo, INDUSTRY_NUM_OUTPUTS>;
	using AcceptedCargoArray = std::array<AcceptedCargo, INDUSTRY_NUM_INPUTS>;

	TileArea location;                                     ///< Location of the industry
	Town *town;                                            ///< Nearest town
	Station *neutral_station;                              ///< Associated neutral station
	ProducedCargoArray produced; ///< INDUSTRY_NUM_OUTPUTS production cargo slots
	AcceptedCargoArray accepted; ///< INDUSTRY_NUM_INPUTS input cargo slots
	byte prod_level;                                       ///< general production level
	uint16 counter;                                        ///< used for animation and/or production (if available cargo)

<<<<<<< HEAD
	IndustryType type;                  ///< type of industry.
	Owner owner;                        ///< owner of the industry.  Which SHOULD always be (imho) OWNER_NONE
	byte random_colour;                 ///< randomized colour of the industry, for display purpose
	Year last_prod_year;                ///< last year of production
	byte was_cargo_delivered;           ///< flag that indicate this has been the closest industry chosen for cargo delivery by a station. see DeliverGoodsToIndustry
	IndustryControlFlags ctlflags;      ///< flags overriding standard behaviours

	PartOfSubsidy part_of_subsidy;      ///< NOSAVE: is this industry a source/destination of a subsidy?
	StationList stations_near;          ///< NOSAVE: List of nearby stations.
	mutable std::string cached_name;    ///< NOSAVE: Cache of the resolved name of the industry

	Owner founder;                      ///< Founder of the industry
	Date construction_date;             ///< Date of the construction of the industry
	uint8 construction_type;            ///< Way the industry was constructed (@see IndustryConstructionType)
	Date last_cargo_accepted_at[INDUSTRY_NUM_INPUTS]; ///< Last day each cargo type was accepted by this industry
	byte selected_layout;               ///< Which tile layout was used when creating the industry
	Owner exclusive_supplier;           ///< Which company has exclusive rights to deliver cargo (INVALID_OWNER = anyone)
	Owner exclusive_consumer;           ///< Which company has exclusive rights to take cargo (INVALID_OWNER = anyone)
	std::string text;                   ///< General text with additional information.

	uint16 random;                      ///< Random value used for randomisation of all kinds of things

	PersistentStorage *psa;             ///< Persistent storage for NewGRF industries.
=======
	IndustryType type;             ///< type of industry.
	Owner owner;                   ///< owner of the industry.  Which SHOULD always be (imho) OWNER_NONE
	byte random_colour;            ///< randomized colour of the industry, for display purpose
	TimerGameCalendar::Year last_prod_year; ///< last year of production
	byte was_cargo_delivered;      ///< flag that indicate this has been the closest industry chosen for cargo delivery by a station. see DeliverGoodsToIndustry
	IndustryControlFlags ctlflags; ///< flags overriding standard behaviours

	PartOfSubsidy part_of_subsidy; ///< NOSAVE: is this industry a source/destination of a subsidy?
	StationList stations_near;     ///< NOSAVE: List of nearby stations.
	mutable std::string cached_name; ///< NOSAVE: Cache of the resolved name of the industry

	Owner founder;                 ///< Founder of the industry
	TimerGameCalendar::Date construction_date; ///< Date of the construction of the industry
	uint8 construction_type;       ///< Way the industry was constructed (@see IndustryConstructionType)
	byte selected_layout;          ///< Which tile layout was used when creating the industry
	Owner exclusive_supplier;      ///< Which company has exclusive rights to deliver cargo (INVALID_OWNER = anyone)
	Owner exclusive_consumer;      ///< Which company has exclusive rights to take cargo (INVALID_OWNER = anyone)
	std::string text;              ///< General text with additional information.

	uint16 random;                 ///< Random value used for randomisation of all kinds of things

	PersistentStorage *psa;        ///< Persistent storage for NewGRF industries.
>>>>>>> 90fdf17e

	Industry(TileIndex tile = INVALID_TILE) : location(tile, 0, 0) {}
	~Industry();

	void RecomputeProductionMultipliers();

	/**
	 * Check if a given tile belongs to this industry.
	 * @param tile The tile to check.
	 * @return True if the tile is part of this industry.
	 */
	inline bool TileBelongsToIndustry(TileIndex tile) const
	{
		return IsTileType(tile, MP_INDUSTRY) && GetIndustryIndex(tile) == this->index;
	}

	inline ProducedCargoArray::iterator GetCargoProduced(CargoID cargo)
	{
		if (!IsValidCargoID(cargo)) return std::end(this->produced);
		return std::find_if(std::begin(this->produced), std::end(this->produced), [&cargo](const auto &p) { return p.cargo == cargo; });
	}

	inline AcceptedCargoArray::iterator GetCargoAccepted(CargoID cargo)
	{
		if (!IsValidCargoID(cargo)) return std::end(this->accepted);
		return std::find_if(std::begin(this->accepted), std::end(this->accepted), [&cargo](const auto &a) { return a.cargo == cargo; });
	}

	/** Test if this industry accepts any cargo.
	 * @return true iff the industry accepts any cargo.
	 */
	bool IsCargoAccepted() const { return std::any_of(std::begin(this->accepted), std::end(this->accepted), [](const auto &a) { return IsValidCargoID(a.cargo); }); }

	/** Test if this industry produces any cargo.
	 * @return true iff the industry produces any cargo.
	 */
	bool IsCargoProduced() const { return std::any_of(std::begin(this->produced), std::end(this->produced), [](const auto &p) { return IsValidCargoID(p.cargo); }); }

	/** Test if this industry accepts a specific cargo.
	 * @param cargo Cargo type to test.
	 * @return true iff the industry accepts the given cargo type.
	 */
	bool IsCargoAccepted(CargoID cargo) const { return std::any_of(std::begin(this->accepted), std::end(this->accepted), [&cargo](const auto &a) { return a.cargo == cargo; }); }

	/** Test if this industry produces a specific cargo.
	 * @param cargo Cargo type to test.
	 * @return true iff the industry produces the given cargo types.
	 */
	bool IsCargoProduced(CargoID cargo) const { return std::any_of(std::begin(this->produced), std::end(this->produced), [&cargo](const auto &p) { return p.cargo == cargo; }); }

	/**
	 * Get the industry of the given tile
	 * @param tile the tile to get the industry from
	 * @pre IsTileType(t, MP_INDUSTRY)
	 * @return the industry
	 */
	static inline Industry *GetByTile(TileIndex tile)
	{
		return Industry::Get(GetIndustryIndex(tile));
	}

	static Industry *GetRandom();
	static void PostDestructor(size_t index);

	/**
	 * Increment the count of industries for this type.
	 * @param type IndustryType to increment
	 * @pre type < NUM_INDUSTRYTYPES
	 */
	static inline void IncIndustryTypeCount(IndustryType type)
	{
		assert(type < NUM_INDUSTRYTYPES);
		counts[type]++;
	}

	/**
	 * Decrement the count of industries for this type.
	 * @param type IndustryType to decrement
	 * @pre type < NUM_INDUSTRYTYPES
	 */
	static inline void DecIndustryTypeCount(IndustryType type)
	{
		assert(type < NUM_INDUSTRYTYPES);
		counts[type]--;
	}

	/**
	 * Get the count of industries for this type.
	 * @param type IndustryType to query
	 * @pre type < NUM_INDUSTRYTYPES
	 */
	static inline uint16 GetIndustryTypeCount(IndustryType type)
	{
		assert(type < NUM_INDUSTRYTYPES);
		return counts[type];
	}

	/** Resets industry counts. */
	static inline void ResetIndustryCounts()
	{
		memset(&counts, 0, sizeof(counts));
	}

	inline const std::string &GetCachedName() const
	{
		if (this->cached_name.empty()) this->FillCachedName();
		return this->cached_name;
	}

private:
	void FillCachedName() const;

protected:
	static uint16 counts[NUM_INDUSTRYTYPES]; ///< Number of industries per type ingame
};

void ClearAllIndustryCachedNames();

void PlantRandomFarmField(const Industry *i);

void ReleaseDisastersTargetingIndustry(IndustryID);

bool IsTileForestIndustry(TileIndex tile);

/** Data for managing the number of industries of a single industry type. */
struct IndustryTypeBuildData {
	uint32 probability;  ///< Relative probability of building this industry.
	byte   min_number;   ///< Smallest number of industries that should exist (either \c 0 or \c 1).
	uint16 target_count; ///< Desired number of industries of this type.
	uint16 max_wait;     ///< Starting number of turns to wait (copied to #wait_count).
	uint16 wait_count;   ///< Number of turns to wait before trying to build again.

	void Reset();

	bool GetIndustryTypeData(IndustryType it);
};

/**
 * Data for managing the number and type of industries in the game.
 */
struct IndustryBuildData {
	IndustryTypeBuildData builddata[NUM_INDUSTRYTYPES]; ///< Industry build data for every industry type.
	uint32 wanted_inds; ///< Number of wanted industries (bits 31-16), and a fraction (bits 15-0).

	void Reset();

	void SetupTargetCount();
	void TryBuildNewIndustry();

	void MonthlyLoop();
};

extern IndustryBuildData _industry_builder;


/** Special values for the industry list window for the data parameter of #InvalidateWindowData. */
enum IndustryDirectoryInvalidateWindowData {
	IDIWD_FORCE_REBUILD,
	IDIWD_PRODUCTION_CHANGE,
	IDIWD_FORCE_RESORT,
};

#endif /* INDUSTRY_H */<|MERGE_RESOLUTION|>--- conflicted
+++ resolved
@@ -55,49 +55,26 @@
 };
 DECLARE_ENUM_AS_BIT_SET(IndustryControlFlags);
 
-static const int THIS_MONTH = 0;
-static const int LAST_MONTH = 1;
-
 /**
  * Defines the internal data of a functional industry.
  */
 struct Industry : IndustryPool::PoolItem<&_industry_pool> {
-	struct ProducedHistory {
-		uint16_t production; ///< Total produced
-		uint16_t transported; ///< Total transported
-
-		uint8_t PctTransported() const
-		{
-			if (this->production == 0) return 0;
-			return ClampTo<uint8_t>(this->transported * 256 / this->production);
-		}
-	};
-
-	struct ProducedCargo {
-		CargoID cargo; ///< Cargo type
-		uint16_t waiting; ///< Amount of cargo produced
-		uint8_t rate; ///< Production rate
-		std::array<ProducedHistory, 2> history; ///< History of cargo produced and transported
-	};
-
-	struct AcceptedCargo {
-		CargoID cargo; ///< Cargo type
-		uint16_t waiting; ///< Amount of cargo waiting to processed
-		TimerGameCalendar::Date last_accepted; ///< Last day cargo was accepted by this industry
-	};
-
-	using ProducedCargoArray = std::array<ProducedCargo, INDUSTRY_NUM_OUTPUTS>;
-	using AcceptedCargoArray = std::array<AcceptedCargo, INDUSTRY_NUM_INPUTS>;
-
 	TileArea location;                                     ///< Location of the industry
 	Town *town;                                            ///< Nearest town
 	Station *neutral_station;                              ///< Associated neutral station
-	ProducedCargoArray produced; ///< INDUSTRY_NUM_OUTPUTS production cargo slots
-	AcceptedCargoArray accepted; ///< INDUSTRY_NUM_INPUTS input cargo slots
+	CargoID produced_cargo[INDUSTRY_NUM_OUTPUTS];          ///< 16 production cargo slots
+	uint16 produced_cargo_waiting[INDUSTRY_NUM_OUTPUTS];   ///< amount of cargo produced per cargo
+	uint16 incoming_cargo_waiting[INDUSTRY_NUM_INPUTS];    ///< incoming cargo waiting to be processed
+	byte production_rate[INDUSTRY_NUM_OUTPUTS];            ///< production rate for each cargo
 	byte prod_level;                                       ///< general production level
+	CargoID accepts_cargo[INDUSTRY_NUM_INPUTS];            ///< 16 input cargo slots
+	uint16 this_month_production[INDUSTRY_NUM_OUTPUTS];    ///< stats of this month's production per cargo
+	uint16 this_month_transported[INDUSTRY_NUM_OUTPUTS];   ///< stats of this month's transport per cargo
+	byte last_month_pct_transported[INDUSTRY_NUM_OUTPUTS]; ///< percentage transported per cargo in the last full month
+	uint16 last_month_production[INDUSTRY_NUM_OUTPUTS];    ///< total units produced per cargo in the last full month
+	uint16 last_month_transported[INDUSTRY_NUM_OUTPUTS];   ///< total units transported per cargo in the last full month
 	uint16 counter;                                        ///< used for animation and/or production (if available cargo)
 
-<<<<<<< HEAD
 	IndustryType type;                  ///< type of industry.
 	Owner owner;                        ///< owner of the industry.  Which SHOULD always be (imho) OWNER_NONE
 	byte random_colour;                 ///< randomized colour of the industry, for display purpose
@@ -121,30 +98,6 @@
 	uint16 random;                      ///< Random value used for randomisation of all kinds of things
 
 	PersistentStorage *psa;             ///< Persistent storage for NewGRF industries.
-=======
-	IndustryType type;             ///< type of industry.
-	Owner owner;                   ///< owner of the industry.  Which SHOULD always be (imho) OWNER_NONE
-	byte random_colour;            ///< randomized colour of the industry, for display purpose
-	TimerGameCalendar::Year last_prod_year; ///< last year of production
-	byte was_cargo_delivered;      ///< flag that indicate this has been the closest industry chosen for cargo delivery by a station. see DeliverGoodsToIndustry
-	IndustryControlFlags ctlflags; ///< flags overriding standard behaviours
-
-	PartOfSubsidy part_of_subsidy; ///< NOSAVE: is this industry a source/destination of a subsidy?
-	StationList stations_near;     ///< NOSAVE: List of nearby stations.
-	mutable std::string cached_name; ///< NOSAVE: Cache of the resolved name of the industry
-
-	Owner founder;                 ///< Founder of the industry
-	TimerGameCalendar::Date construction_date; ///< Date of the construction of the industry
-	uint8 construction_type;       ///< Way the industry was constructed (@see IndustryConstructionType)
-	byte selected_layout;          ///< Which tile layout was used when creating the industry
-	Owner exclusive_supplier;      ///< Which company has exclusive rights to deliver cargo (INVALID_OWNER = anyone)
-	Owner exclusive_consumer;      ///< Which company has exclusive rights to take cargo (INVALID_OWNER = anyone)
-	std::string text;              ///< General text with additional information.
-
-	uint16 random;                 ///< Random value used for randomisation of all kinds of things
-
-	PersistentStorage *psa;        ///< Persistent storage for NewGRF industries.
->>>>>>> 90fdf17e
 
 	Industry(TileIndex tile = INVALID_TILE) : location(tile, 0, 0) {}
 	~Industry();
@@ -161,39 +114,43 @@
 		return IsTileType(tile, MP_INDUSTRY) && GetIndustryIndex(tile) == this->index;
 	}
 
-	inline ProducedCargoArray::iterator GetCargoProduced(CargoID cargo)
-	{
-		if (!IsValidCargoID(cargo)) return std::end(this->produced);
-		return std::find_if(std::begin(this->produced), std::end(this->produced), [&cargo](const auto &p) { return p.cargo == cargo; });
-	}
-
-	inline AcceptedCargoArray::iterator GetCargoAccepted(CargoID cargo)
-	{
-		if (!IsValidCargoID(cargo)) return std::end(this->accepted);
-		return std::find_if(std::begin(this->accepted), std::end(this->accepted), [&cargo](const auto &a) { return a.cargo == cargo; });
+	inline int GetCargoProducedIndex(CargoID cargo) const
+	{
+		if (cargo == CT_INVALID) return -1;
+		const CargoID *pos = std::find(this->produced_cargo, endof(this->produced_cargo), cargo);
+		if (pos == endof(this->produced_cargo)) return -1;
+		return pos - this->produced_cargo;
+	}
+
+	inline int GetCargoAcceptedIndex(CargoID cargo) const
+	{
+		if (cargo == CT_INVALID) return -1;
+		const CargoID *pos = std::find(this->accepts_cargo, endof(this->accepts_cargo), cargo);
+		if (pos == endof(this->accepts_cargo)) return -1;
+		return pos - this->accepts_cargo;
 	}
 
 	/** Test if this industry accepts any cargo.
 	 * @return true iff the industry accepts any cargo.
 	 */
-	bool IsCargoAccepted() const { return std::any_of(std::begin(this->accepted), std::end(this->accepted), [](const auto &a) { return IsValidCargoID(a.cargo); }); }
+	bool IsCargoAccepted() const { return std::any_of(std::begin(this->accepts_cargo), std::end(this->accepts_cargo), [](const auto &cargo) { return IsValidCargoID(cargo); }); }
 
 	/** Test if this industry produces any cargo.
 	 * @return true iff the industry produces any cargo.
 	 */
-	bool IsCargoProduced() const { return std::any_of(std::begin(this->produced), std::end(this->produced), [](const auto &p) { return IsValidCargoID(p.cargo); }); }
+	bool IsCargoProduced() const { return std::any_of(std::begin(this->produced_cargo), std::end(this->produced_cargo), [](const auto &cargo) { return IsValidCargoID(cargo); }); }
 
 	/** Test if this industry accepts a specific cargo.
 	 * @param cargo Cargo type to test.
 	 * @return true iff the industry accepts the given cargo type.
 	 */
-	bool IsCargoAccepted(CargoID cargo) const { return std::any_of(std::begin(this->accepted), std::end(this->accepted), [&cargo](const auto &a) { return a.cargo == cargo; }); }
+	bool IsCargoAccepted(CargoID cargo) const { return std::any_of(std::begin(this->accepts_cargo), std::end(this->accepts_cargo), [&cargo](const auto &cid) { return cid == cargo; }); }
 
 	/** Test if this industry produces a specific cargo.
 	 * @param cargo Cargo type to test.
 	 * @return true iff the industry produces the given cargo types.
 	 */
-	bool IsCargoProduced(CargoID cargo) const { return std::any_of(std::begin(this->produced), std::end(this->produced), [&cargo](const auto &p) { return p.cargo == cargo; }); }
+	bool IsCargoProduced(CargoID cargo) const { return std::any_of(std::begin(this->produced_cargo), std::end(this->produced_cargo), [&cargo](const auto &cid) { return cid == cargo; }); }
 
 	/**
 	 * Get the industry of the given tile
