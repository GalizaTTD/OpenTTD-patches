--- conflicted
+++ resolved
@@ -56,16 +56,7 @@
 #pragma GCC diagnostic ignored "-Wclobbered"
 #endif
 
-<<<<<<< HEAD
-static void NORETURN ImmediateExitProcess(uint exit_code)
-=======
-/**
- * Forcefully try to terminate the application.
- *
- * @param exit_code The exit code to return.
- */
-[[noreturn]] static void ImmediateExitProcess(uint exit_code)
->>>>>>> 22eed961
+static [[noreturn]] void ImmediateExitProcess(uint exit_code)
 {
 	/* TerminateProcess may fail in some special edge cases, fall back to ExitProcess in this case */
 	TerminateProcess(GetCurrentProcess(), exit_code);
