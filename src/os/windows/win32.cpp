/*
 * This file is part of OpenTTD.
 * OpenTTD is free software; you can redistribute it and/or modify it under the terms of the GNU General Public License as published by the Free Software Foundation, version 2.
 * OpenTTD is distributed in the hope that it will be useful, but WITHOUT ANY WARRANTY; without even the implied warranty of MERCHANTABILITY or FITNESS FOR A PARTICULAR PURPOSE.
 * See the GNU General Public License for more details. You should have received a copy of the GNU General Public License along with OpenTTD. If not, see <http://www.gnu.org/licenses/>.
 */

/** @file win32.cpp Implementation of MS Windows system calls */

#include "../../stdafx.h"
#include "../../debug.h"
#include "../../gfx_func.h"
#include "../../textbuf_gui.h"
#include "../../fileio_func.h"
#include <windows.h>
#include <fcntl.h>
#include <mmsystem.h>
#include <regstr.h>
#define NO_SHOBJIDL_SORTDIRECTION // Avoid multiple definition of SORT_ASCENDING
#include <shlobj.h> /* SHGetFolderPath */
#include <shellapi.h>
#include "win32.h"
#include "../../fios.h"
#include "../../core/alloc_func.hpp"
#include "../../openttd.h"
#include "../../core/random_func.hpp"
#include "../../string_func.h"
#include "../../crashlog.h"
#include <errno.h>
#include <sys/stat.h>
#include "../../language.h"
#include "../../thread.h"
#include <array>
#include <map>
#include <mutex>
#if defined(__MINGW32__)
#include "../../3rdparty/mingw-std-threads/mingw.mutex.h"
#endif


#include "../../safeguards.h"

static bool _has_console;
static bool _cursor_disable = true;
static bool _cursor_visible = true;

bool MyShowCursor(bool show, bool toggle)
{
	if (toggle) _cursor_disable = !_cursor_disable;
	if (_cursor_disable) return show;
	if (_cursor_visible == show) return show;

	_cursor_visible = show;
	ShowCursor(show);

	return !show;
}

<<<<<<< HEAD
/**
 * Helper function needed by dynamically loading libraries
 */
bool LoadLibraryList(Function proc[], const char *dll)
{
	while (*dll != '\0') {
		HMODULE lib;
		lib = LoadLibrary(OTTD2FS(dll).c_str());

		if (lib == nullptr) return false;
		for (;;) {
			Function p;

			while (*dll++ != '\0') { /* Nothing */ }
			if (*dll == '\0') break;
			p = GetProcAddressT<Function>(lib, dll);
			if (p == nullptr) return false;
			*proc++ = p;
		}
		dll++;
	}
	return true;
}

void ShowOSErrorBox(const char *buf, bool system)
=======
void ShowOSErrorBox(const char *buf, bool)
>>>>>>> 077b08bb
{
	MyShowCursor(true);
	MessageBox(GetActiveWindow(), OTTD2FS(buf).c_str(), L"Error!", MB_ICONSTOP | MB_TASKMODAL);
}

void NORETURN DoOSAbort()
{
	RaiseException(0xE1212012, 0, 0, nullptr);

	/* This fallback should not be reached */
	abort();
}

void OSOpenBrowser(const char *url)
{
	ShellExecute(GetActiveWindow(), L"open", OTTD2FS(url).c_str(), nullptr, nullptr, SW_SHOWNORMAL);
}

/* Code below for windows version of opendir/readdir/closedir copied and
 * modified from Jan Wassenberg's GPL implementation posted over at
 * http://www.gamedev.net/community/forums/topic.asp?topic_id=364584&whichpage=1&#2398903 */

struct DIR {
	HANDLE hFind;
	/* the dirent returned by readdir.
	 * note: having only one global instance is not possible because
	 * multiple independent opendir/readdir sequences must be supported. */
	dirent ent;
	WIN32_FIND_DATA fd;
	/* since opendir calls FindFirstFile, we need a means of telling the
	 * first call to readdir that we already have a file.
	 * that's the case iff this is true */
	bool at_first_entry;
};

/* suballocator - satisfies most requests with a reusable static instance.
 * this avoids hundreds of alloc/free which would fragment the heap.
 * To guarantee concurrency, we fall back to malloc if the instance is
 * already in use (it's important to avoid surprises since this is such a
 * low-level routine). */
static DIR _global_dir;
static LONG _global_dir_is_in_use = false;

static inline DIR *dir_calloc()
{
	DIR *d;

	if (InterlockedExchange(&_global_dir_is_in_use, true) == (LONG)true) {
		d = CallocT<DIR>(1);
	} else {
		d = &_global_dir;
		memset(d, 0, sizeof(*d));
	}
	return d;
}

static inline void dir_free(DIR *d)
{
	if (d == &_global_dir) {
		_global_dir_is_in_use = (LONG)false;
	} else {
		free(d);
	}
}

DIR *opendir(const wchar_t *path)
{
	DIR *d;
	UINT sem = SetErrorMode(SEM_FAILCRITICALERRORS); // disable 'no-disk' message box
	DWORD fa = GetFileAttributes(path);

	if ((fa != INVALID_FILE_ATTRIBUTES) && (fa & FILE_ATTRIBUTE_DIRECTORY)) {
		d = dir_calloc();
		if (d != nullptr) {
			std::wstring search_path = path;
			bool slash = path[wcslen(path) - 1] == '\\';

			/* build search path for FindFirstFile, try not to append additional slashes
			 * as it throws Win9x off its groove for root directories */
			if (!slash) search_path += L"\\";
			search_path += L"*";
			d->hFind = FindFirstFile(search_path.c_str(), &d->fd);

			if (d->hFind != INVALID_HANDLE_VALUE ||
					GetLastError() == ERROR_NO_MORE_FILES) { // the directory is empty
				d->ent.dir = d;
				d->at_first_entry = true;
			} else {
				dir_free(d);
				d = nullptr;
			}
		} else {
			errno = ENOMEM;
		}
	} else {
		/* path not found or not a directory */
		d = nullptr;
		errno = ENOENT;
	}

	SetErrorMode(sem); // restore previous setting
	return d;
}

struct dirent *readdir(DIR *d)
{
	DWORD prev_err = GetLastError(); // avoid polluting last error

	if (d->at_first_entry) {
		/* the directory was empty when opened */
		if (d->hFind == INVALID_HANDLE_VALUE) return nullptr;
		d->at_first_entry = false;
	} else if (!FindNextFile(d->hFind, &d->fd)) { // determine cause and bail
		if (GetLastError() == ERROR_NO_MORE_FILES) SetLastError(prev_err);
		return nullptr;
	}

	/* This entry has passed all checks; return information about it.
	 * (note: d_name is a pointer; see struct dirent definition) */
	d->ent.d_name = d->fd.cFileName;
	return &d->ent;
}

int closedir(DIR *d)
{
	FindClose(d->hFind);
	dir_free(d);
	return 0;
}

bool FiosIsRoot(const char *file)
{
	return file[3] == '\0'; // C:\...
}

void FiosGetDrives(FileList &file_list)
{
	wchar_t drives[256];
	const wchar_t *s;

	GetLogicalDriveStrings(lengthof(drives), drives);
	for (s = drives; *s != '\0';) {
		FiosItem *fios = &file_list.emplace_back();
		fios->type = FIOS_TYPE_DRIVE;
		fios->mtime = 0;
		fios->name += (char)(s[0] & 0xFF);
		fios->name += ':';
		fios->title = fios->name;
		while (*s++ != '\0') { /* Nothing */ }
	}
}

<<<<<<< HEAD
bool FiosIsValidFile(const char *path, const struct dirent *ent, struct stat *sb)
=======
bool FiosIsValidFile(const std::string &, const struct dirent *ent, struct stat *sb)
>>>>>>> 077b08bb
{
	/* hectonanoseconds between Windows and POSIX epoch */
	static const int64 posix_epoch_hns = 0x019DB1DED53E8000LL;
	const WIN32_FIND_DATA *fd = &ent->dir->fd;

	sb->st_size  = ((uint64) fd->nFileSizeHigh << 32) + fd->nFileSizeLow;
	/* UTC FILETIME to seconds-since-1970 UTC
	 * we just have to subtract POSIX epoch and scale down to units of seconds.
	 * http://www.gamedev.net/community/forums/topic.asp?topic_id=294070&whichpage=1&#1860504
	 * XXX - not entirely correct, since filetimes on FAT aren't UTC but local,
	 * this won't entirely be correct, but we use the time only for comparison. */
	sb->st_mtime = (time_t)((*(const uint64*)&fd->ftLastWriteTime - posix_epoch_hns) / 1E7);
	sb->st_mode  = (fd->dwFileAttributes & FILE_ATTRIBUTE_DIRECTORY)? S_IFDIR : S_IFREG;

	return true;
}

bool FiosIsHiddenFile(const struct dirent *ent)
{
	return (ent->dir->fd.dwFileAttributes & (FILE_ATTRIBUTE_HIDDEN | FILE_ATTRIBUTE_SYSTEM)) != 0;
}

std::optional<uint64_t> FiosGetDiskFreeSpace(const std::string &path)
{
	UINT sem = SetErrorMode(SEM_FAILCRITICALERRORS);  // disable 'no-disk' message box

	ULARGE_INTEGER bytes_free;
	bool retval = GetDiskFreeSpaceEx(OTTD2FS(path).c_str(), &bytes_free, nullptr, nullptr);

	SetErrorMode(sem); // reset previous setting

	if (retval) return bytes_free.QuadPart;
	return std::nullopt;
}

static int ParseCommandLine(char *line, char **argv, int max_argc)
{
	int n = 0;

	do {
		/* skip whitespace */
		while (*line == ' ' || *line == '\t') line++;

		/* end? */
		if (*line == '\0') break;

		/* special handling when quoted */
		if (*line == '"') {
			argv[n++] = ++line;
			while (*line != '"') {
				if (*line == '\0') return n;
				line++;
			}
		} else {
			argv[n++] = line;
			while (*line != ' ' && *line != '\t') {
				if (*line == '\0') return n;
				line++;
			}
		}
		*line++ = '\0';
	} while (n != max_argc);

	return n;
}

void CreateConsole()
{
	HANDLE hand;
	CONSOLE_SCREEN_BUFFER_INFO coninfo;

	if (_has_console) return;
	_has_console = true;

	if (!AllocConsole()) return;

	hand = GetStdHandle(STD_OUTPUT_HANDLE);
	GetConsoleScreenBufferInfo(hand, &coninfo);
	coninfo.dwSize.Y = 500;
	SetConsoleScreenBufferSize(hand, coninfo.dwSize);

	/* redirect unbuffered STDIN, STDOUT, STDERR to the console */
#if !defined(__CYGWIN__)

	/* Check if we can open a handle to STDOUT. */
	int fd = _open_osfhandle((intptr_t)hand, _O_TEXT);
	if (fd == -1) {
		/* Free everything related to the console. */
		FreeConsole();
		_has_console = false;
		_close(fd);
		CloseHandle(hand);

		ShowInfo("Unable to open an output handle to the console. Check known-bugs.txt for details.");
		return;
	}

#if defined(_MSC_VER) && _MSC_VER >= 1900
	freopen("CONOUT$", "a", stdout);
	freopen("CONIN$", "r", stdin);
	freopen("CONOUT$", "a", stderr);
#else
	*stdout = *_fdopen(fd, "w");
	*stdin = *_fdopen(_open_osfhandle((intptr_t)GetStdHandle(STD_INPUT_HANDLE), _O_TEXT), "r" );
	*stderr = *_fdopen(_open_osfhandle((intptr_t)GetStdHandle(STD_ERROR_HANDLE), _O_TEXT), "w" );
#endif

#else
	/* open_osfhandle is not in cygwin */
	*stdout = *fdopen(1, "w" );
	*stdin = *fdopen(0, "r" );
	*stderr = *fdopen(2, "w" );
#endif

	setvbuf(stdin, nullptr, _IONBF, 0);
	setvbuf(stdout, nullptr, _IONBF, 0);
	setvbuf(stderr, nullptr, _IONBF, 0);
}

/** Temporary pointer to get the help message to the window */
static const char *_help_msg;

/** Callback function to handle the window */
static INT_PTR CALLBACK HelpDialogFunc(HWND wnd, UINT msg, WPARAM wParam, LPARAM)
{
	switch (msg) {
		case WM_INITDIALOG: {
			char help_msg[8192];
			const char *p = _help_msg;
			char *q = help_msg;
			while (q != lastof(help_msg) && *p != '\0') {
				if (*p == '\n') {
					*q++ = '\r';
					if (q == lastof(help_msg)) {
						q[-1] = '\0';
						break;
					}
				}
				*q++ = *p++;
			}
			*q = '\0';
			/* We need to put the text in a separate buffer because the default
			 * buffer in OTTD2FS might not be large enough (512 chars). */
			wchar_t help_msg_buf[8192];
			SetDlgItemText(wnd, 11, convert_to_fs(help_msg, help_msg_buf, lengthof(help_msg_buf)));
			SendDlgItemMessage(wnd, 11, WM_SETFONT, (WPARAM)GetStockObject(ANSI_FIXED_FONT), FALSE);
		} return TRUE;

		case WM_COMMAND:
			if (wParam == 12) ExitProcess(0);
			return TRUE;
		case WM_CLOSE:
			ExitProcess(0);
	}

	return FALSE;
}

void ShowInfo(const char *str)
{
	if (_has_console) {
		fprintf(stderr, "%s\n", str);
	} else {
		bool old;
		ReleaseCapture();
		_left_button_clicked = _left_button_down = false;

		old = MyShowCursor(true);
		if (strlen(str) > 2048) {
			/* The minimum length of the help message is 2048. Other messages sent via
			 * ShowInfo are much shorter, or so long they need this way of displaying
			 * them anyway. */
			_help_msg = str;
			DialogBox(GetModuleHandle(nullptr), MAKEINTRESOURCE(101), nullptr, HelpDialogFunc);
		} else {
			/* We need to put the text in a separate buffer because the default
			 * buffer in OTTD2FS might not be large enough (512 chars). */
			wchar_t help_msg_buf[8192];
			MessageBox(GetActiveWindow(), convert_to_fs(str, help_msg_buf, lengthof(help_msg_buf)), L"OpenTTD", MB_ICONINFORMATION | MB_OK);
		}
		MyShowCursor(old);
	}
}

int APIENTRY WinMain(HINSTANCE hInstance, HINSTANCE hPrevInstance, LPSTR lpCmdLine, int nCmdShow)
{
	int argc;
	char *argv[64]; // max 64 command line arguments

	/* Set system timer resolution to 1ms. */
	timeBeginPeriod(1);

	PerThreadSetupInit();
	CrashLog::InitialiseCrashLog();

	/* Convert the command line to UTF-8. */
	std::string cmdline = FS2OTTD(GetCommandLine());

	/* Set the console codepage to UTF-8. */
	SetConsoleOutputCP(CP_UTF8);

#if defined(_DEBUG)
	CreateConsole();
#endif

	_set_error_mode(_OUT_TO_MSGBOX); // force assertion output to messagebox

	/* setup random seed to something quite random */
	SetRandomSeed(GetTickCount());

	argc = ParseCommandLine(cmdline.data(), argv, lengthof(argv));

	/* Make sure our arguments contain only valid UTF-8 characters. */
	for (int i = 0; i < argc; i++) StrMakeValidInPlace(argv[i]);

	openttd_main(argc, argv);

	/* Restore system timer resolution. */
	timeEndPeriod(1);

	return 0;
}

char *getcwd(char *buf, size_t size)
{
	wchar_t path[MAX_PATH];
	GetCurrentDirectory(MAX_PATH - 1, path);
	convert_from_fs(path, buf, size);
	return buf;
}

extern std::string _config_file;

void DetermineBasePaths(const char *exe)
{
	extern std::array<std::string, NUM_SEARCHPATHS> _searchpaths;

	wchar_t path[MAX_PATH];
#ifdef WITH_PERSONAL_DIR
	if (SUCCEEDED(SHGetFolderPath(nullptr, CSIDL_PERSONAL, nullptr, SHGFP_TYPE_CURRENT, path))) {
		std::string tmp(FS2OTTD(path));
		AppendPathSeparator(tmp);
		tmp += PERSONAL_DIR;
		AppendPathSeparator(tmp);
		_searchpaths[SP_PERSONAL_DIR] = tmp;

		tmp += "content_download";
		AppendPathSeparator(tmp);
		_searchpaths[SP_AUTODOWNLOAD_PERSONAL_DIR] = tmp;
	} else {
		_searchpaths[SP_PERSONAL_DIR].clear();
	}

	if (SUCCEEDED(SHGetFolderPath(nullptr, CSIDL_COMMON_DOCUMENTS, nullptr, SHGFP_TYPE_CURRENT, path))) {
		std::string tmp(FS2OTTD(path));
		AppendPathSeparator(tmp);
		tmp += PERSONAL_DIR;
		AppendPathSeparator(tmp);
		_searchpaths[SP_SHARED_DIR] = tmp;
	} else {
		_searchpaths[SP_SHARED_DIR].clear();
	}
#else
	_searchpaths[SP_PERSONAL_DIR].clear();
	_searchpaths[SP_SHARED_DIR].clear();
#endif

	if (_config_file.empty()) {
		char cwd[MAX_PATH];
		getcwd(cwd, lengthof(cwd));
		std::string cwd_s(cwd);
		AppendPathSeparator(cwd_s);
		_searchpaths[SP_WORKING_DIR] = cwd_s;
	} else {
		/* Use the folder of the config file as working directory. */
		wchar_t config_dir[MAX_PATH];
		wcsncpy(path, convert_to_fs(_config_file, path, lengthof(path)), lengthof(path));
		if (!GetFullPathName(path, lengthof(config_dir), config_dir, nullptr)) {
			DEBUG(misc, 0, "GetFullPathName failed (%lu)\n", GetLastError());
			_searchpaths[SP_WORKING_DIR].clear();
		} else {
			std::string tmp(FS2OTTD(config_dir));
			auto pos = tmp.find_last_of(PATHSEPCHAR);
			if (pos != std::string::npos) tmp.erase(pos + 1);

			_searchpaths[SP_WORKING_DIR] = tmp;
		}
	}

	if (!GetModuleFileName(nullptr, path, lengthof(path))) {
		DEBUG(misc, 0, "GetModuleFileName failed (%lu)\n", GetLastError());
		_searchpaths[SP_BINARY_DIR].clear();
	} else {
		wchar_t exec_dir[MAX_PATH];
		wcsncpy(path, convert_to_fs(exe, path, lengthof(path)), lengthof(path));
		if (!GetFullPathName(path, lengthof(exec_dir), exec_dir, nullptr)) {
			DEBUG(misc, 0, "GetFullPathName failed (%lu)\n", GetLastError());
			_searchpaths[SP_BINARY_DIR].clear();
		} else {
			std::string tmp(FS2OTTD(exec_dir));
			auto pos = tmp.find_last_of(PATHSEPCHAR);
			if (pos != std::string::npos) tmp.erase(pos + 1);

			_searchpaths[SP_BINARY_DIR] = tmp;
		}
	}

	_searchpaths[SP_INSTALLATION_DIR].clear();
	_searchpaths[SP_APPLICATION_BUNDLE_DIR].clear();
}


std::optional<std::string> GetClipboardContents()
{
	if (!IsClipboardFormatAvailable(CF_UNICODETEXT)) return std::nullopt;

	OpenClipboard(nullptr);
	HGLOBAL cbuf = GetClipboardData(CF_UNICODETEXT);

	std::string result = FS2OTTD(static_cast<LPCWSTR>(GlobalLock(cbuf)));
	GlobalUnlock(cbuf);
	CloseClipboard();

	if (result.empty()) return std::nullopt;
	return result;
}


/**
 * Convert to OpenTTD's encoding from a wide string.
 * OpenTTD internal encoding is UTF8.
 * @param name valid string that will be converted (local, or wide)
 * @return converted string; if failed string is of zero-length
 * @see the current code-page comes from video\win32_v.cpp, event-notification
 * WM_INPUTLANGCHANGE
 */
std::string FS2OTTD(const std::wstring &name)
{
	int name_len = (name.length() >= INT_MAX) ? INT_MAX : (int)name.length();
	int len = WideCharToMultiByte(CP_UTF8, 0, name.c_str(), name_len, nullptr, 0, nullptr, nullptr);
	if (len <= 0) return std::string();
	char *utf8_buf = AllocaM(char, len + 1);
	utf8_buf[len] = '\0';
	WideCharToMultiByte(CP_UTF8, 0, name.c_str(), name_len, utf8_buf, len, nullptr, nullptr);
	return std::string(utf8_buf, static_cast<size_t>(len));
}

/**
 * Convert from OpenTTD's encoding to a wide string.
 * OpenTTD internal encoding is UTF8.
 * @param name valid string that will be converted (UTF8)
 * @param console_cp convert to the console encoding instead of the normal system encoding.
 * @return converted string; if failed string is of zero-length
 */
std::wstring OTTD2FS(const std::string &name)
{
	int name_len = (name.length() >= INT_MAX) ? INT_MAX : (int)name.length();
	int len = MultiByteToWideChar(CP_UTF8, 0, name.c_str(), name_len, nullptr, 0);
	if (len <= 0) return std::wstring();
	wchar_t *system_buf = AllocaM(wchar_t, len + 1);
	system_buf[len] = L'\0';
	MultiByteToWideChar(CP_UTF8, 0, name.c_str(), name_len, system_buf, len);
	return std::wstring(system_buf, static_cast<size_t>(len));
}


/**
 * Convert to OpenTTD's encoding from that of the environment in
 * UNICODE. OpenTTD encoding is UTF8, local is wide.
 * @param name pointer to a valid string that will be converted
 * @param utf8_buf pointer to a valid buffer that will receive the converted string
 * @param buflen length in characters of the receiving buffer
 * @return pointer to utf8_buf. If conversion fails the string is of zero-length
 */
char *convert_from_fs(const wchar_t *name, char *utf8_buf, size_t buflen)
{
	/* Convert UTF-16 string to UTF-8. */
	int len = WideCharToMultiByte(CP_UTF8, 0, name, -1, utf8_buf, (int)buflen, nullptr, nullptr);
	if (len == 0) utf8_buf[0] = '\0';

	return utf8_buf;
}


/**
 * Convert from OpenTTD's encoding to that of the environment in
 * UNICODE. OpenTTD encoding is UTF8, local is wide.
 * @param name pointer to a valid string that will be converted
 * @param system_buf pointer to a valid wide-char buffer that will receive the
 * converted string
 * @param buflen length in wide characters of the receiving buffer
 * @param console_cp convert to the console encoding instead of the normal system encoding.
 * @return pointer to system_buf. If conversion fails the string is of zero-length
 */
wchar_t *convert_to_fs(const std::string_view name, wchar_t *system_buf, size_t buflen)
{
	int len = MultiByteToWideChar(CP_UTF8, 0, name.data(), (int)name.size(), system_buf, (int)buflen);
	system_buf[len] = '\0';

	return system_buf;
}

/** Determine the current user's locale. */
const char *GetCurrentLocale(const char *)
{
	const LANGID userUiLang = GetUserDefaultUILanguage();
	const LCID userUiLocale = MAKELCID(userUiLang, SORT_DEFAULT);

	char lang[9], country[9];
	if (GetLocaleInfoA(userUiLocale, LOCALE_SISO639LANGNAME, lang, lengthof(lang)) == 0 ||
	    GetLocaleInfoA(userUiLocale, LOCALE_SISO3166CTRYNAME, country, lengthof(country)) == 0) {
		/* Unable to retrieve the locale. */
		return nullptr;
	}
	/* Format it as 'en_us'. */
	static char retbuf[6] = {lang[0], lang[1], '_', country[0], country[1], 0};
	return retbuf;
}


static WCHAR _cur_iso_locale[16] = L"";

void Win32SetCurrentLocaleName(std::string iso_code)
{
	/* Convert the iso code into the format that windows expects. */
	if (iso_code == "zh_TW") {
		iso_code = "zh-Hant";
	} else if (iso_code == "zh_CN") {
		iso_code = "zh-Hans";
	} else {
		/* Windows expects a '-' between language and country code, but we use a '_'. */
		for (char &c : iso_code) {
			if (c == '_') c = '-';
		}
	}

	MultiByteToWideChar(CP_UTF8, 0, iso_code.c_str(), -1, _cur_iso_locale, lengthof(_cur_iso_locale));
}

int OTTDStringCompare(std::string_view s1, std::string_view s2)
{
	typedef int (WINAPI *PFNCOMPARESTRINGEX)(LPCWSTR, DWORD, LPCWCH, int, LPCWCH, int, LPVOID, LPVOID, LPARAM);
	static PFNCOMPARESTRINGEX _CompareStringEx = nullptr;
	static bool first_time = true;

#ifndef SORT_DIGITSASNUMBERS
#	define SORT_DIGITSASNUMBERS 0x00000008  // use digits as numbers sort method
#endif
#ifndef LINGUISTIC_IGNORECASE
#	define LINGUISTIC_IGNORECASE 0x00000010 // linguistically appropriate 'ignore case'
#endif

	if (first_time) {
		_CompareStringEx = GetProcAddressT<PFNCOMPARESTRINGEX>(GetModuleHandle(L"Kernel32"), "CompareStringEx");
		first_time = false;
	}

	if (_CompareStringEx != nullptr) {
		/* CompareStringEx takes UTF-16 strings, even in ANSI-builds. */
		int len_s1 = MultiByteToWideChar(CP_UTF8, 0, s1.data(), (int)s1.size(), nullptr, 0);
		int len_s2 = MultiByteToWideChar(CP_UTF8, 0, s2.data(), (int)s2.size(), nullptr, 0);

		if (len_s1 != 0 && len_s2 != 0) {
			LPWSTR str_s1 = AllocaM(WCHAR, len_s1);
			LPWSTR str_s2 = AllocaM(WCHAR, len_s2);

			len_s1 = MultiByteToWideChar(CP_UTF8, 0, s1.data(), (int)s1.size(), str_s1, len_s1);
			len_s2 = MultiByteToWideChar(CP_UTF8, 0, s2.data(), (int)s2.size(), str_s2, len_s2);

			int result = _CompareStringEx(_cur_iso_locale, LINGUISTIC_IGNORECASE | SORT_DIGITSASNUMBERS, str_s1, len_s1, str_s2, len_s2, nullptr, nullptr, 0);
			if (result != 0) return result;
		}
	}

	wchar_t s1_buf[512], s2_buf[512];
	convert_to_fs(s1, s1_buf, lengthof(s1_buf));
	convert_to_fs(s2, s2_buf, lengthof(s2_buf));

	return CompareString(MAKELCID(_current_language->winlangid, SORT_DEFAULT), NORM_IGNORECASE, s1_buf, -1, s2_buf, -1);
}

static DWORD main_thread_id;
static DWORD game_thread_id;

void SetSelfAsMainThread()
{
	main_thread_id = GetCurrentThreadId();
}

void SetSelfAsGameThread()
{
	game_thread_id = GetCurrentThreadId();
}

static BOOL (WINAPI *_SetThreadStackGuarantee)(PULONG) = nullptr;

void PerThreadSetup()
{
	if (_SetThreadStackGuarantee != nullptr) {
		ULONG stacksize = 65536;
		_SetThreadStackGuarantee(&stacksize);
	}
}

void PerThreadSetupInit()
{
	LoadLibraryList((Function*)&_SetThreadStackGuarantee, "kernel32.dll\0SetThreadStackGuarantee\0\0");
}

bool IsMainThread()
{
	return main_thread_id == GetCurrentThreadId();
}

bool IsNonMainThread()
{
	return main_thread_id != GetCurrentThreadId();
}

bool IsGameThread()
{
	return game_thread_id == GetCurrentThreadId();
}

bool IsNonGameThread()
{
	return game_thread_id != GetCurrentThreadId();
}

static std::map<DWORD, std::string> _thread_name_map;
static std::mutex _thread_name_map_mutex;

static void Win32SetThreadName(uint id, const char *name)
{
	std::lock_guard<std::mutex> lock(_thread_name_map_mutex);
	_thread_name_map[id] = name;
}

int GetCurrentThreadName(char *str, const char *last)
{
	std::lock_guard<std::mutex> lock(_thread_name_map_mutex);
	auto iter = _thread_name_map.find(GetCurrentThreadId());
	if (iter != _thread_name_map.end()) {
		return seprintf(str, last, "%s", iter->second.c_str());
	}
	return 0;
}

#ifdef _MSC_VER
/* Based on code from MSDN: https://msdn.microsoft.com/en-us/library/xcb2z8hs.aspx */
const DWORD MS_VC_EXCEPTION = 0x406D1388;

PACK_N(struct THREADNAME_INFO {
	DWORD dwType;     ///< Must be 0x1000.
	LPCSTR szName;    ///< Pointer to name (in user addr space).
	DWORD dwThreadID; ///< Thread ID (-1=caller thread).
	DWORD dwFlags;    ///< Reserved for future use, must be zero.
}, 8);

/**
 * Signal thread name to any attached debuggers.
 */
void SetCurrentThreadName(const char *threadName)
{
	Win32SetThreadName(GetCurrentThreadId(), threadName);

	THREADNAME_INFO info;
	info.dwType = 0x1000;
	info.szName = threadName;
	info.dwThreadID = -1;
	info.dwFlags = 0;

#pragma warning(push)
#pragma warning(disable: 6320 6322)
	__try {
		RaiseException(MS_VC_EXCEPTION, 0, sizeof(info) / sizeof(ULONG_PTR), (ULONG_PTR*)&info);
	} __except (EXCEPTION_EXECUTE_HANDLER) {
	}
#pragma warning(pop)
}
#else
void SetCurrentThreadName(const char *threadName)
{
	Win32SetThreadName(GetCurrentThreadId(), threadName);
}
#endif<|MERGE_RESOLUTION|>--- conflicted
+++ resolved
@@ -56,7 +56,6 @@
 	return !show;
 }
 
-<<<<<<< HEAD
 /**
  * Helper function needed by dynamically loading libraries
  */
@@ -82,9 +81,6 @@
 }
 
 void ShowOSErrorBox(const char *buf, bool system)
-=======
-void ShowOSErrorBox(const char *buf, bool)
->>>>>>> 077b08bb
 {
 	MyShowCursor(true);
 	MessageBox(GetActiveWindow(), OTTD2FS(buf).c_str(), L"Error!", MB_ICONSTOP | MB_TASKMODAL);
@@ -237,11 +233,7 @@
 	}
 }
 
-<<<<<<< HEAD
 bool FiosIsValidFile(const char *path, const struct dirent *ent, struct stat *sb)
-=======
-bool FiosIsValidFile(const std::string &, const struct dirent *ent, struct stat *sb)
->>>>>>> 077b08bb
 {
 	/* hectonanoseconds between Windows and POSIX epoch */
 	static const int64 posix_epoch_hns = 0x019DB1DED53E8000LL;
