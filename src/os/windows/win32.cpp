/*
 * This file is part of OpenTTD.
 * OpenTTD is free software; you can redistribute it and/or modify it under the terms of the GNU General Public License as published by the Free Software Foundation, version 2.
 * OpenTTD is distributed in the hope that it will be useful, but WITHOUT ANY WARRANTY; without even the implied warranty of MERCHANTABILITY or FITNESS FOR A PARTICULAR PURPOSE.
 * See the GNU General Public License for more details. You should have received a copy of the GNU General Public License along with OpenTTD. If not, see <http://www.gnu.org/licenses/>.
 */

/** @file win32.cpp Implementation of MS Windows system calls */

#include "../../stdafx.h"
#include "../../debug.h"
#include "../../gfx_func.h"
#include "../../textbuf_gui.h"
#include "../../fileio_func.h"
#include <windows.h>
#include <fcntl.h>
#include <mmsystem.h>
#include <regstr.h>
#define NO_SHOBJIDL_SORTDIRECTION // Avoid multiple definition of SORT_ASCENDING
#include <shlobj.h> /* SHGetFolderPath */
#include <shellapi.h>
#include <WinNls.h>
#include "win32.h"
#include "../../fios.h"
#include "../../core/alloc_func.hpp"
#include "../../openttd.h"
#include "../../core/random_func.hpp"
#include "../../string_func.h"
#include "../../crashlog.h"
#include <errno.h>
#include <sys/stat.h>
#include "../../language.h"
#include "../../thread.h"
#include <array>
#include <map>
#include <mutex>
#if defined(__MINGW32__)
#include "../../3rdparty/mingw-std-threads/mingw.mutex.h"
#endif


#include "../../safeguards.h"

static bool _has_console;
static bool _cursor_disable = true;
static bool _cursor_visible = true;

bool MyShowCursor(bool show, bool toggle)
{
	if (toggle) _cursor_disable = !_cursor_disable;
	if (_cursor_disable) return show;
	if (_cursor_visible == show) return show;

	_cursor_visible = show;
	ShowCursor(show);

	return !show;
}

/**
 * Helper function needed by dynamically loading libraries
 */
bool LoadLibraryList(Function proc[], const char *dll)
{
	while (*dll != '\0') {
		HMODULE lib;
		lib = LoadLibrary(OTTD2FS(dll).c_str());

		if (lib == nullptr) return false;
		for (;;) {
			Function p;

			while (*dll++ != '\0') { /* Nothing */ }
			if (*dll == '\0') break;
			p = GetProcAddressT<Function>(lib, dll);
			if (p == nullptr) return false;
			*proc++ = p;
		}
		dll++;
	}
	return true;
}

void ShowOSErrorBox(const char *buf, bool system)
{
	MyShowCursor(true);
	MessageBox(GetActiveWindow(), OTTD2FS(buf).c_str(), L"Error!", MB_ICONSTOP | MB_TASKMODAL);
}

void NORETURN DoOSAbort()
{
	RaiseException(0xE1212012, 0, 0, nullptr);

	/* This fallback should not be reached */
	abort();
}

void OSOpenBrowser(const char *url)
{
	ShellExecute(GetActiveWindow(), L"open", OTTD2FS(url).c_str(), nullptr, nullptr, SW_SHOWNORMAL);
}

/* Code below for windows version of opendir/readdir/closedir copied and
 * modified from Jan Wassenberg's GPL implementation posted over at
 * http://www.gamedev.net/community/forums/topic.asp?topic_id=364584&whichpage=1&#2398903 */

struct DIR {
	HANDLE hFind;
	/* the dirent returned by readdir.
	 * note: having only one global instance is not possible because
	 * multiple independent opendir/readdir sequences must be supported. */
	dirent ent;
	WIN32_FIND_DATA fd;
	/* since opendir calls FindFirstFile, we need a means of telling the
	 * first call to readdir that we already have a file.
	 * that's the case iff this is true */
	bool at_first_entry;
};

/* suballocator - satisfies most requests with a reusable static instance.
 * this avoids hundreds of alloc/free which would fragment the heap.
 * To guarantee concurrency, we fall back to malloc if the instance is
 * already in use (it's important to avoid surprises since this is such a
 * low-level routine). */
static DIR _global_dir;
static LONG _global_dir_is_in_use = false;

static inline DIR *dir_calloc()
{
	DIR *d;

	if (InterlockedExchange(&_global_dir_is_in_use, true) == (LONG)true) {
		d = CallocT<DIR>(1);
	} else {
		d = &_global_dir;
		memset(d, 0, sizeof(*d));
	}
	return d;
}

static inline void dir_free(DIR *d)
{
	if (d == &_global_dir) {
		_global_dir_is_in_use = (LONG)false;
	} else {
		free(d);
	}
}

DIR *opendir(const wchar_t *path)
{
	DIR *d;
	UINT sem = SetErrorMode(SEM_FAILCRITICALERRORS); // disable 'no-disk' message box
	DWORD fa = GetFileAttributes(path);

	if ((fa != INVALID_FILE_ATTRIBUTES) && (fa & FILE_ATTRIBUTE_DIRECTORY)) {
		d = dir_calloc();
		if (d != nullptr) {
			std::wstring search_path = path;
			bool slash = path[wcslen(path) - 1] == '\\';

			/* build search path for FindFirstFile, try not to append additional slashes
			 * as it throws Win9x off its groove for root directories */
			if (!slash) search_path += L"\\";
			search_path += L"*";
			d->hFind = FindFirstFile(search_path.c_str(), &d->fd);

			if (d->hFind != INVALID_HANDLE_VALUE ||
					GetLastError() == ERROR_NO_MORE_FILES) { // the directory is empty
				d->ent.dir = d;
				d->at_first_entry = true;
			} else {
				dir_free(d);
				d = nullptr;
			}
		} else {
			errno = ENOMEM;
		}
	} else {
		/* path not found or not a directory */
		d = nullptr;
		errno = ENOENT;
	}

	SetErrorMode(sem); // restore previous setting
	return d;
}

struct dirent *readdir(DIR *d)
{
	DWORD prev_err = GetLastError(); // avoid polluting last error

	if (d->at_first_entry) {
		/* the directory was empty when opened */
		if (d->hFind == INVALID_HANDLE_VALUE) return nullptr;
		d->at_first_entry = false;
	} else if (!FindNextFile(d->hFind, &d->fd)) { // determine cause and bail
		if (GetLastError() == ERROR_NO_MORE_FILES) SetLastError(prev_err);
		return nullptr;
	}

	/* This entry has passed all checks; return information about it.
	 * (note: d_name is a pointer; see struct dirent definition) */
	d->ent.d_name = d->fd.cFileName;
	return &d->ent;
}

int closedir(DIR *d)
{
	FindClose(d->hFind);
	dir_free(d);
	return 0;
}

bool FiosIsRoot(const char *file)
{
	return file[3] == '\0'; // C:\...
}

void FiosGetDrives(FileList &file_list)
{
	wchar_t drives[256];
	const wchar_t *s;

	GetLogicalDriveStrings(lengthof(drives), drives);
	for (s = drives; *s != '\0';) {
		FiosItem *fios = &file_list.emplace_back();
		fios->type = FIOS_TYPE_DRIVE;
		fios->mtime = 0;
		fios->name += (char)(s[0] & 0xFF);
		fios->name += ':';
		fios->title = fios->name;
		while (*s++ != '\0') { /* Nothing */ }
	}
}

bool FiosIsValidFile(const char *path, const struct dirent *ent, struct stat *sb)
{
	/* hectonanoseconds between Windows and POSIX epoch */
	static const int64 posix_epoch_hns = 0x019DB1DED53E8000LL;
	const WIN32_FIND_DATA *fd = &ent->dir->fd;

	sb->st_size  = ((uint64) fd->nFileSizeHigh << 32) + fd->nFileSizeLow;
	/* UTC FILETIME to seconds-since-1970 UTC
	 * we just have to subtract POSIX epoch and scale down to units of seconds.
	 * http://www.gamedev.net/community/forums/topic.asp?topic_id=294070&whichpage=1&#1860504
	 * XXX - not entirely correct, since filetimes on FAT aren't UTC but local,
	 * this won't entirely be correct, but we use the time only for comparison. */
	sb->st_mtime = (time_t)((*(const uint64*)&fd->ftLastWriteTime - posix_epoch_hns) / 1E7);
	sb->st_mode  = (fd->dwFileAttributes & FILE_ATTRIBUTE_DIRECTORY)? S_IFDIR : S_IFREG;

	return true;
}

bool FiosIsHiddenFile(const struct dirent *ent)
{
	return (ent->dir->fd.dwFileAttributes & (FILE_ATTRIBUTE_HIDDEN | FILE_ATTRIBUTE_SYSTEM)) != 0;
}

std::optional<uint64_t> FiosGetDiskFreeSpace(const std::string &path)
{
	UINT sem = SetErrorMode(SEM_FAILCRITICALERRORS);  // disable 'no-disk' message box

	ULARGE_INTEGER bytes_free;
	bool retval = GetDiskFreeSpaceEx(OTTD2FS(path).c_str(), &bytes_free, nullptr, nullptr);

	SetErrorMode(sem); // reset previous setting

	if (retval) return bytes_free.QuadPart;
	return std::nullopt;
}

static int ParseCommandLine(char *line, char **argv, int max_argc)
{
	int n = 0;

	do {
		/* skip whitespace */
		while (*line == ' ' || *line == '\t') line++;

		/* end? */
		if (*line == '\0') break;

		/* special handling when quoted */
		if (*line == '"') {
			argv[n++] = ++line;
			while (*line != '"') {
				if (*line == '\0') return n;
				line++;
			}
		} else {
			argv[n++] = line;
			while (*line != ' ' && *line != '\t') {
				if (*line == '\0') return n;
				line++;
			}
		}
		*line++ = '\0';
	} while (n != max_argc);

	return n;
}

void CreateConsole()
{
	HANDLE hand;
	CONSOLE_SCREEN_BUFFER_INFO coninfo;

	if (_has_console) return;
	_has_console = true;

	if (!AllocConsole()) return;

	hand = GetStdHandle(STD_OUTPUT_HANDLE);
	GetConsoleScreenBufferInfo(hand, &coninfo);
	coninfo.dwSize.Y = 500;
	SetConsoleScreenBufferSize(hand, coninfo.dwSize);

	/* redirect unbuffered STDIN, STDOUT, STDERR to the console */
#if !defined(__CYGWIN__)

	/* Check if we can open a handle to STDOUT. */
	int fd = _open_osfhandle((intptr_t)hand, _O_TEXT);
	if (fd == -1) {
		/* Free everything related to the console. */
		FreeConsole();
		_has_console = false;
		_close(fd);
		CloseHandle(hand);

		ShowInfo("Unable to open an output handle to the console. Check known-bugs.txt for details.");
		return;
	}

#if defined(_MSC_VER) && _MSC_VER >= 1900
	freopen("CONOUT$", "a", stdout);
	freopen("CONIN$", "r", stdin);
	freopen("CONOUT$", "a", stderr);
#else
	*stdout = *_fdopen(fd, "w");
	*stdin = *_fdopen(_open_osfhandle((intptr_t)GetStdHandle(STD_INPUT_HANDLE), _O_TEXT), "r" );
	*stderr = *_fdopen(_open_osfhandle((intptr_t)GetStdHandle(STD_ERROR_HANDLE), _O_TEXT), "w" );
#endif

#else
	/* open_osfhandle is not in cygwin */
	*stdout = *fdopen(1, "w" );
	*stdin = *fdopen(0, "r" );
	*stderr = *fdopen(2, "w" );
#endif

	setvbuf(stdin, nullptr, _IONBF, 0);
	setvbuf(stdout, nullptr, _IONBF, 0);
	setvbuf(stderr, nullptr, _IONBF, 0);
}

/** Temporary pointer to get the help message to the window */
static const char *_help_msg;

/** Callback function to handle the window */
static INT_PTR CALLBACK HelpDialogFunc(HWND wnd, UINT msg, WPARAM wParam, LPARAM)
{
	switch (msg) {
		case WM_INITDIALOG: {
			char help_msg[8192];
			const char *p = _help_msg;
			char *q = help_msg;
			while (q != lastof(help_msg) && *p != '\0') {
				if (*p == '\n') {
					*q++ = '\r';
					if (q == lastof(help_msg)) {
						q[-1] = '\0';
						break;
					}
				}
				*q++ = *p++;
			}
			*q = '\0';
			/* We need to put the text in a separate buffer because the default
			 * buffer in OTTD2FS might not be large enough (512 chars). */
			wchar_t help_msg_buf[8192];
			SetDlgItemText(wnd, 11, convert_to_fs(help_msg, help_msg_buf, lengthof(help_msg_buf)));
			SendDlgItemMessage(wnd, 11, WM_SETFONT, (WPARAM)GetStockObject(ANSI_FIXED_FONT), FALSE);
		} return TRUE;

		case WM_COMMAND:
			if (wParam == 12) ExitProcess(0);
			return TRUE;
		case WM_CLOSE:
			ExitProcess(0);
	}

	return FALSE;
}

void ShowInfo(const char *str)
{
	if (_has_console) {
		fprintf(stderr, "%s\n", str);
	} else {
		bool old;
		ReleaseCapture();
		_left_button_clicked = _left_button_down = false;

		old = MyShowCursor(true);
		if (strlen(str) > 2048) {
			/* The minimum length of the help message is 2048. Other messages sent via
			 * ShowInfo are much shorter, or so long they need this way of displaying
			 * them anyway. */
			_help_msg = str;
			DialogBox(GetModuleHandle(nullptr), MAKEINTRESOURCE(101), nullptr, HelpDialogFunc);
		} else {
			/* We need to put the text in a separate buffer because the default
			 * buffer in OTTD2FS might not be large enough (512 chars). */
			wchar_t help_msg_buf[8192];
			MessageBox(GetActiveWindow(), convert_to_fs(str, help_msg_buf, lengthof(help_msg_buf)), L"OpenTTD", MB_ICONINFORMATION | MB_OK);
		}
		MyShowCursor(old);
	}
}

int APIENTRY WinMain(HINSTANCE hInstance, HINSTANCE hPrevInstance, LPSTR lpCmdLine, int nCmdShow)
{
	int argc;
	char *argv[64]; // max 64 command line arguments

	/* Set system timer resolution to 1ms. */
	timeBeginPeriod(1);

	PerThreadSetupInit();
	CrashLog::InitialiseCrashLog();

	/* Convert the command line to UTF-8. */
	std::string cmdline = FS2OTTD(GetCommandLine());

	/* Set the console codepage to UTF-8. */
	SetConsoleOutputCP(CP_UTF8);

#if defined(_DEBUG)
	CreateConsole();
#endif

	_set_error_mode(_OUT_TO_MSGBOX); // force assertion output to messagebox

	/* setup random seed to something quite random */
	SetRandomSeed(GetTickCount());

	argc = ParseCommandLine(cmdline.data(), argv, lengthof(argv));

	/* Make sure our arguments contain only valid UTF-8 characters. */
	for (int i = 0; i < argc; i++) StrMakeValidInPlace(argv[i]);

	openttd_main(argc, argv);

	/* Restore system timer resolution. */
	timeEndPeriod(1);

	return 0;
}

char *getcwd(char *buf, size_t size)
{
	wchar_t path[MAX_PATH];
	GetCurrentDirectory(MAX_PATH - 1, path);
	convert_from_fs(path, buf, size);
	return buf;
}

extern std::string _config_file;

void DetermineBasePaths(const char *exe)
{
	extern std::array<std::string, NUM_SEARCHPATHS> _searchpaths;

	wchar_t path[MAX_PATH];
#ifdef WITH_PERSONAL_DIR
	if (SUCCEEDED(SHGetFolderPath(nullptr, CSIDL_PERSONAL, nullptr, SHGFP_TYPE_CURRENT, path))) {
		std::string tmp(FS2OTTD(path));
		AppendPathSeparator(tmp);
		tmp += PERSONAL_DIR;
		AppendPathSeparator(tmp);
		_searchpaths[SP_PERSONAL_DIR] = tmp;

		tmp += "content_download";
		AppendPathSeparator(tmp);
		_searchpaths[SP_AUTODOWNLOAD_PERSONAL_DIR] = tmp;
	} else {
		_searchpaths[SP_PERSONAL_DIR].clear();
	}

	if (SUCCEEDED(SHGetFolderPath(nullptr, CSIDL_COMMON_DOCUMENTS, nullptr, SHGFP_TYPE_CURRENT, path))) {
		std::string tmp(FS2OTTD(path));
		AppendPathSeparator(tmp);
		tmp += PERSONAL_DIR;
		AppendPathSeparator(tmp);
		_searchpaths[SP_SHARED_DIR] = tmp;
	} else {
		_searchpaths[SP_SHARED_DIR].clear();
	}
#else
	_searchpaths[SP_PERSONAL_DIR].clear();
	_searchpaths[SP_SHARED_DIR].clear();
#endif

	if (_config_file.empty()) {
		char cwd[MAX_PATH];
		getcwd(cwd, lengthof(cwd));
		std::string cwd_s(cwd);
		AppendPathSeparator(cwd_s);
		_searchpaths[SP_WORKING_DIR] = cwd_s;
	} else {
		/* Use the folder of the config file as working directory. */
		wchar_t config_dir[MAX_PATH];
		wcsncpy(path, convert_to_fs(_config_file, path, lengthof(path)), lengthof(path));
		if (!GetFullPathName(path, lengthof(config_dir), config_dir, nullptr)) {
			DEBUG(misc, 0, "GetFullPathName failed (%lu)\n", GetLastError());
			_searchpaths[SP_WORKING_DIR].clear();
		} else {
			std::string tmp(FS2OTTD(config_dir));
			auto pos = tmp.find_last_of(PATHSEPCHAR);
			if (pos != std::string::npos) tmp.erase(pos + 1);

			_searchpaths[SP_WORKING_DIR] = tmp;
		}
	}

	if (!GetModuleFileName(nullptr, path, lengthof(path))) {
		DEBUG(misc, 0, "GetModuleFileName failed (%lu)\n", GetLastError());
		_searchpaths[SP_BINARY_DIR].clear();
	} else {
		wchar_t exec_dir[MAX_PATH];
		wcsncpy(path, convert_to_fs(exe, path, lengthof(path)), lengthof(path));
		if (!GetFullPathName(path, lengthof(exec_dir), exec_dir, nullptr)) {
			DEBUG(misc, 0, "GetFullPathName failed (%lu)\n", GetLastError());
			_searchpaths[SP_BINARY_DIR].clear();
		} else {
			std::string tmp(FS2OTTD(exec_dir));
			auto pos = tmp.find_last_of(PATHSEPCHAR);
			if (pos != std::string::npos) tmp.erase(pos + 1);

			_searchpaths[SP_BINARY_DIR] = tmp;
		}
	}

	_searchpaths[SP_INSTALLATION_DIR].clear();
	_searchpaths[SP_APPLICATION_BUNDLE_DIR].clear();
}


std::optional<std::string> GetClipboardContents()
{
	if (!IsClipboardFormatAvailable(CF_UNICODETEXT)) return std::nullopt;

	OpenClipboard(nullptr);
	HGLOBAL cbuf = GetClipboardData(CF_UNICODETEXT);

	std::string result = FS2OTTD(static_cast<LPCWSTR>(GlobalLock(cbuf)));
	GlobalUnlock(cbuf);
	CloseClipboard();

	if (result.empty()) return std::nullopt;
	return result;
}


/**
 * Convert to OpenTTD's encoding from a wide string.
 * OpenTTD internal encoding is UTF8.
 * @param name valid string that will be converted (local, or wide)
 * @return converted string; if failed string is of zero-length
 * @see the current code-page comes from video\win32_v.cpp, event-notification
 * WM_INPUTLANGCHANGE
 */
std::string FS2OTTD(const std::wstring &name)
{
	int name_len = (name.length() >= INT_MAX) ? INT_MAX : (int)name.length();
	int len = WideCharToMultiByte(CP_UTF8, 0, name.c_str(), name_len, nullptr, 0, nullptr, nullptr);
	if (len <= 0) return std::string();
	char *utf8_buf = AllocaM(char, len + 1);
	utf8_buf[len] = '\0';
	WideCharToMultiByte(CP_UTF8, 0, name.c_str(), name_len, utf8_buf, len, nullptr, nullptr);
	return std::string(utf8_buf, static_cast<size_t>(len));
}

/**
 * Convert from OpenTTD's encoding to a wide string.
 * OpenTTD internal encoding is UTF8.
 * @param name valid string that will be converted (UTF8)
 * @param console_cp convert to the console encoding instead of the normal system encoding.
 * @return converted string; if failed string is of zero-length
 */
std::wstring OTTD2FS(const std::string &name)
{
	int name_len = (name.length() >= INT_MAX) ? INT_MAX : (int)name.length();
	int len = MultiByteToWideChar(CP_UTF8, 0, name.c_str(), name_len, nullptr, 0);
	if (len <= 0) return std::wstring();
	wchar_t *system_buf = AllocaM(wchar_t, len + 1);
	system_buf[len] = L'\0';
	MultiByteToWideChar(CP_UTF8, 0, name.c_str(), name_len, system_buf, len);
	return std::wstring(system_buf, static_cast<size_t>(len));
}


/**
 * Convert to OpenTTD's encoding from that of the environment in
 * UNICODE. OpenTTD encoding is UTF8, local is wide.
 * @param name pointer to a valid string that will be converted
 * @param utf8_buf pointer to a valid buffer that will receive the converted string
 * @param buflen length in characters of the receiving buffer
 * @return pointer to utf8_buf. If conversion fails the string is of zero-length
 */
char *convert_from_fs(const wchar_t *name, char *utf8_buf, size_t buflen)
{
	/* Convert UTF-16 string to UTF-8. */
	int len = WideCharToMultiByte(CP_UTF8, 0, name, -1, utf8_buf, (int)buflen, nullptr, nullptr);
	if (len == 0) utf8_buf[0] = '\0';

	return utf8_buf;
}


/**
 * Convert from OpenTTD's encoding to that of the environment in
 * UNICODE. OpenTTD encoding is UTF8, local is wide.
 * @param name pointer to a valid string that will be converted
 * @param system_buf pointer to a valid wide-char buffer that will receive the
 * converted string
 * @param buflen length in wide characters of the receiving buffer
 * @param console_cp convert to the console encoding instead of the normal system encoding.
 * @return pointer to system_buf. If conversion fails the string is of zero-length
 */
wchar_t *convert_to_fs(const std::string_view name, wchar_t *system_buf, size_t buflen)
{
	int len = MultiByteToWideChar(CP_UTF8, 0, name.data(), (int)name.size(), system_buf, (int)buflen);
	system_buf[len] = '\0';

	return system_buf;
}

/** Determine the current user's locale. */
const char *GetCurrentLocale(const char *)
{
	const LANGID userUiLang = GetUserDefaultUILanguage();
	const LCID userUiLocale = MAKELCID(userUiLang, SORT_DEFAULT);

	char lang[9], country[9];
	if (GetLocaleInfoA(userUiLocale, LOCALE_SISO639LANGNAME, lang, lengthof(lang)) == 0 ||
	    GetLocaleInfoA(userUiLocale, LOCALE_SISO3166CTRYNAME, country, lengthof(country)) == 0) {
		/* Unable to retrieve the locale. */
		return nullptr;
	}
	/* Format it as 'en_us'. */
	static char retbuf[6] = {lang[0], lang[1], '_', country[0], country[1], 0};
	return retbuf;
}


static WCHAR _cur_iso_locale[16] = L"";

void Win32SetCurrentLocaleName(std::string iso_code)
{
	/* Convert the iso code into the format that windows expects. */
	if (iso_code == "zh_TW") {
		iso_code = "zh-Hant";
	} else if (iso_code == "zh_CN") {
		iso_code = "zh-Hans";
	} else {
		/* Windows expects a '-' between language and country code, but we use a '_'. */
		for (char &c : iso_code) {
			if (c == '_') c = '-';
		}
	}

	MultiByteToWideChar(CP_UTF8, 0, iso_code.c_str(), -1, _cur_iso_locale, lengthof(_cur_iso_locale));
}

int OTTDStringCompare(std::string_view s1, std::string_view s2)
{
	typedef int (WINAPI *PFNCOMPARESTRINGEX)(LPCWSTR, DWORD, LPCWCH, int, LPCWCH, int, LPVOID, LPVOID, LPARAM);
	static PFNCOMPARESTRINGEX _CompareStringEx = nullptr;
	static bool first_time = true;

#ifndef SORT_DIGITSASNUMBERS
#	define SORT_DIGITSASNUMBERS 0x00000008  // use digits as numbers sort method
#endif
#ifndef LINGUISTIC_IGNORECASE
#	define LINGUISTIC_IGNORECASE 0x00000010 // linguistically appropriate 'ignore case'
#endif

	if (first_time) {
		_CompareStringEx = GetProcAddressT<PFNCOMPARESTRINGEX>(GetModuleHandle(L"Kernel32"), "CompareStringEx");
		first_time = false;
	}

	if (_CompareStringEx != nullptr) {
		/* CompareStringEx takes UTF-16 strings, even in ANSI-builds. */
		int len_s1 = MultiByteToWideChar(CP_UTF8, 0, s1.data(), (int)s1.size(), nullptr, 0);
		int len_s2 = MultiByteToWideChar(CP_UTF8, 0, s2.data(), (int)s2.size(), nullptr, 0);

		if (len_s1 != 0 && len_s2 != 0) {
			LPWSTR str_s1 = AllocaM(WCHAR, len_s1);
			LPWSTR str_s2 = AllocaM(WCHAR, len_s2);

			len_s1 = MultiByteToWideChar(CP_UTF8, 0, s1.data(), (int)s1.size(), str_s1, len_s1);
			len_s2 = MultiByteToWideChar(CP_UTF8, 0, s2.data(), (int)s2.size(), str_s2, len_s2);

			int result = _CompareStringEx(_cur_iso_locale, LINGUISTIC_IGNORECASE | SORT_DIGITSASNUMBERS, str_s1, len_s1, str_s2, len_s2, nullptr, nullptr, 0);
			if (result != 0) return result;
		}
	}

	wchar_t s1_buf[512], s2_buf[512];
	convert_to_fs(s1, s1_buf, lengthof(s1_buf));
	convert_to_fs(s2, s2_buf, lengthof(s2_buf));

	return CompareString(MAKELCID(_current_language->winlangid, SORT_DEFAULT), NORM_IGNORECASE, s1_buf, -1, s2_buf, -1);
}

<<<<<<< HEAD
static DWORD main_thread_id;
static DWORD game_thread_id;

void SetSelfAsMainThread()
{
	main_thread_id = GetCurrentThreadId();
}

void SetSelfAsGameThread()
{
	game_thread_id = GetCurrentThreadId();
}

static BOOL (WINAPI *_SetThreadStackGuarantee)(PULONG) = nullptr;

void PerThreadSetup()
{
	if (_SetThreadStackGuarantee != nullptr) {
		ULONG stacksize = 65536;
		_SetThreadStackGuarantee(&stacksize);
	}
}

void PerThreadSetupInit()
{
	LoadLibraryList((Function*)&_SetThreadStackGuarantee, "kernel32.dll\0SetThreadStackGuarantee\0\0");
}

bool IsMainThread()
{
	return main_thread_id == GetCurrentThreadId();
}

bool IsNonMainThread()
{
	return main_thread_id != GetCurrentThreadId();
}

bool IsGameThread()
{
	return game_thread_id == GetCurrentThreadId();
}

bool IsNonGameThread()
{
	return game_thread_id != GetCurrentThreadId();
}

static std::map<DWORD, std::string> _thread_name_map;
static std::mutex _thread_name_map_mutex;

static void Win32SetThreadName(uint id, const char *name)
{
	std::lock_guard<std::mutex> lock(_thread_name_map_mutex);
	_thread_name_map[id] = name;
}

int GetCurrentThreadName(char *str, const char *last)
{
	std::lock_guard<std::mutex> lock(_thread_name_map_mutex);
	auto iter = _thread_name_map.find(GetCurrentThreadId());
	if (iter != _thread_name_map.end()) {
		return seprintf(str, last, "%s", iter->second.c_str());
	}
	return 0;
=======
/**
 * Search if a string is contained in another string using the current locale.
 *
 * @param str String to search in.
 * @param value String to search for.
 * @param case_insensitive Search case-insensitive.
 * @return 1 if value was found, 0 if it was not found, or -1 if not supported by the OS.
 */
int Win32StringContains(const std::string_view str, const std::string_view value, bool case_insensitive)
{
	typedef int (WINAPI *PFNFINDNLSSTRINGEX)(LPCWSTR, DWORD, LPCWSTR, int, LPCWSTR, int, LPINT, LPNLSVERSIONINFO, LPVOID, LPARAM);
	static PFNFINDNLSSTRINGEX _FindNLSStringEx = nullptr;
	static bool first_time = true;

	if (first_time) {
		static DllLoader _kernel32(L"Kernel32.dll");
		_FindNLSStringEx = _kernel32.GetProcAddress("FindNLSStringEx");
		first_time = false;
	}

	if (_FindNLSStringEx != nullptr) {
		int len_str = MultiByteToWideChar(CP_UTF8, 0, str.data(), (int)str.size(), nullptr, 0);
		int len_value = MultiByteToWideChar(CP_UTF8, 0, value.data(), (int)value.size(), nullptr, 0);

		if (len_str != 0 && len_value != 0) {
			std::wstring str_str(len_str, L'\0'); // len includes terminating null
			std::wstring str_value(len_value, L'\0');

			MultiByteToWideChar(CP_UTF8, 0, str.data(), (int)str.size(), str_str.data(), len_str);
			MultiByteToWideChar(CP_UTF8, 0, value.data(), (int)value.size(), str_value.data(), len_value);

			return _FindNLSStringEx(_cur_iso_locale, FIND_FROMSTART | (case_insensitive ? LINGUISTIC_IGNORECASE : 0), str_str.data(), -1, str_value.data(), -1, nullptr, nullptr, nullptr, 0) >= 0 ? 1 : 0;
		}
	}

	return -1; // Failure indication.
>>>>>>> ab535c0a
}

#ifdef _MSC_VER
/* Based on code from MSDN: https://msdn.microsoft.com/en-us/library/xcb2z8hs.aspx */
const DWORD MS_VC_EXCEPTION = 0x406D1388;

PACK_N(struct THREADNAME_INFO {
	DWORD dwType;     ///< Must be 0x1000.
	LPCSTR szName;    ///< Pointer to name (in user addr space).
	DWORD dwThreadID; ///< Thread ID (-1=caller thread).
	DWORD dwFlags;    ///< Reserved for future use, must be zero.
}, 8);

/**
 * Signal thread name to any attached debuggers.
 */
void SetCurrentThreadName(const char *threadName)
{
	Win32SetThreadName(GetCurrentThreadId(), threadName);

	THREADNAME_INFO info;
	info.dwType = 0x1000;
	info.szName = threadName;
	info.dwThreadID = -1;
	info.dwFlags = 0;

#pragma warning(push)
#pragma warning(disable: 6320 6322)
	__try {
		RaiseException(MS_VC_EXCEPTION, 0, sizeof(info) / sizeof(ULONG_PTR), (ULONG_PTR*)&info);
	} __except (EXCEPTION_EXECUTE_HANDLER) {
	}
#pragma warning(pop)
}
#else
void SetCurrentThreadName(const char *threadName)
{
	Win32SetThreadName(GetCurrentThreadId(), threadName);
}
#endif<|MERGE_RESOLUTION|>--- conflicted
+++ resolved
@@ -19,7 +19,7 @@
 #define NO_SHOBJIDL_SORTDIRECTION // Avoid multiple definition of SORT_ASCENDING
 #include <shlobj.h> /* SHGetFolderPath */
 #include <shellapi.h>
-#include <WinNls.h>
+#include <winnls.h>
 #include "win32.h"
 #include "../../fios.h"
 #include "../../core/alloc_func.hpp"
@@ -716,73 +716,6 @@
 	return CompareString(MAKELCID(_current_language->winlangid, SORT_DEFAULT), NORM_IGNORECASE, s1_buf, -1, s2_buf, -1);
 }
 
-<<<<<<< HEAD
-static DWORD main_thread_id;
-static DWORD game_thread_id;
-
-void SetSelfAsMainThread()
-{
-	main_thread_id = GetCurrentThreadId();
-}
-
-void SetSelfAsGameThread()
-{
-	game_thread_id = GetCurrentThreadId();
-}
-
-static BOOL (WINAPI *_SetThreadStackGuarantee)(PULONG) = nullptr;
-
-void PerThreadSetup()
-{
-	if (_SetThreadStackGuarantee != nullptr) {
-		ULONG stacksize = 65536;
-		_SetThreadStackGuarantee(&stacksize);
-	}
-}
-
-void PerThreadSetupInit()
-{
-	LoadLibraryList((Function*)&_SetThreadStackGuarantee, "kernel32.dll\0SetThreadStackGuarantee\0\0");
-}
-
-bool IsMainThread()
-{
-	return main_thread_id == GetCurrentThreadId();
-}
-
-bool IsNonMainThread()
-{
-	return main_thread_id != GetCurrentThreadId();
-}
-
-bool IsGameThread()
-{
-	return game_thread_id == GetCurrentThreadId();
-}
-
-bool IsNonGameThread()
-{
-	return game_thread_id != GetCurrentThreadId();
-}
-
-static std::map<DWORD, std::string> _thread_name_map;
-static std::mutex _thread_name_map_mutex;
-
-static void Win32SetThreadName(uint id, const char *name)
-{
-	std::lock_guard<std::mutex> lock(_thread_name_map_mutex);
-	_thread_name_map[id] = name;
-}
-
-int GetCurrentThreadName(char *str, const char *last)
-{
-	std::lock_guard<std::mutex> lock(_thread_name_map_mutex);
-	auto iter = _thread_name_map.find(GetCurrentThreadId());
-	if (iter != _thread_name_map.end()) {
-		return seprintf(str, last, "%s", iter->second.c_str());
-	}
-	return 0;
-=======
 /**
  * Search if a string is contained in another string using the current locale.
  *
@@ -798,8 +731,7 @@
 	static bool first_time = true;
 
 	if (first_time) {
-		static DllLoader _kernel32(L"Kernel32.dll");
-		_FindNLSStringEx = _kernel32.GetProcAddress("FindNLSStringEx");
+		_FindNLSStringEx = GetProcAddressT<PFNFINDNLSSTRINGEX>(GetModuleHandle(L"Kernel32"), "FindNLSStringEx");
 		first_time = false;
 	}
 
@@ -819,7 +751,73 @@
 	}
 
 	return -1; // Failure indication.
->>>>>>> ab535c0a
+}
+
+static DWORD main_thread_id;
+static DWORD game_thread_id;
+
+void SetSelfAsMainThread()
+{
+	main_thread_id = GetCurrentThreadId();
+}
+
+void SetSelfAsGameThread()
+{
+	game_thread_id = GetCurrentThreadId();
+}
+
+static BOOL (WINAPI *_SetThreadStackGuarantee)(PULONG) = nullptr;
+
+void PerThreadSetup()
+{
+	if (_SetThreadStackGuarantee != nullptr) {
+		ULONG stacksize = 65536;
+		_SetThreadStackGuarantee(&stacksize);
+	}
+}
+
+void PerThreadSetupInit()
+{
+	LoadLibraryList((Function*)&_SetThreadStackGuarantee, "kernel32.dll\0SetThreadStackGuarantee\0\0");
+}
+
+bool IsMainThread()
+{
+	return main_thread_id == GetCurrentThreadId();
+}
+
+bool IsNonMainThread()
+{
+	return main_thread_id != GetCurrentThreadId();
+}
+
+bool IsGameThread()
+{
+	return game_thread_id == GetCurrentThreadId();
+}
+
+bool IsNonGameThread()
+{
+	return game_thread_id != GetCurrentThreadId();
+}
+
+static std::map<DWORD, std::string> _thread_name_map;
+static std::mutex _thread_name_map_mutex;
+
+static void Win32SetThreadName(uint id, const char *name)
+{
+	std::lock_guard<std::mutex> lock(_thread_name_map_mutex);
+	_thread_name_map[id] = name;
+}
+
+int GetCurrentThreadName(char *str, const char *last)
+{
+	std::lock_guard<std::mutex> lock(_thread_name_map_mutex);
+	auto iter = _thread_name_map.find(GetCurrentThreadId());
+	if (iter != _thread_name_map.end()) {
+		return seprintf(str, last, "%s", iter->second.c_str());
+	}
+	return 0;
 }
 
 #ifdef _MSC_VER
