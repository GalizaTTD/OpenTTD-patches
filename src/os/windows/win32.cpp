/*
 * This file is part of OpenTTD.
 * OpenTTD is free software; you can redistribute it and/or modify it under the terms of the GNU General Public License as published by the Free Software Foundation, version 2.
 * OpenTTD is distributed in the hope that it will be useful, but WITHOUT ANY WARRANTY; without even the implied warranty of MERCHANTABILITY or FITNESS FOR A PARTICULAR PURPOSE.
 * See the GNU General Public License for more details. You should have received a copy of the GNU General Public License along with OpenTTD. If not, see <http://www.gnu.org/licenses/>.
 */

/** @file win32.cpp Implementation of MS Windows system calls */

#include "../../stdafx.h"
#include "../../debug.h"
#include "../../gfx_func.h"
#include "../../textbuf_gui.h"
#include "../../fileio_func.h"
#include <windows.h>
#include <fcntl.h>
#include <mmsystem.h>
#include <regstr.h>
#define NO_SHOBJIDL_SORTDIRECTION // Avoid multiple definition of SORT_ASCENDING
#include <shlobj.h> /* SHGetFolderPath */
#include <shellapi.h>
#include "win32.h"
#include "../../fios.h"
#include "../../core/alloc_func.hpp"
#include "../../openttd.h"
#include "../../core/random_func.hpp"
#include "../../string_func.h"
#include "../../crashlog.h"
#include <errno.h>
#include <sys/stat.h>
#include "../../language.h"
#include "../../thread.h"
#include <array>
#include <map>
#include <mutex>
#if defined(__MINGW32__)
#include "../../3rdparty/mingw-std-threads/mingw.mutex.h"
#endif


#include "../../safeguards.h"

static bool _has_console;
static bool _cursor_disable = true;
static bool _cursor_visible = true;

static DWORD _tlsdata_key;

struct TLSData {
	char utf8_buf[512];
	TCHAR system_buf[512];
	char locale_retbuf[6];
};

TLSData *GetTLSData()
{
	TLSData *data = (TLSData *) TlsGetValue(_tlsdata_key);
	if (data == nullptr) {
		data = CallocT<TLSData>(1);
		TlsSetValue(_tlsdata_key, data);
	}
	return data;
}

bool MyShowCursor(bool show, bool toggle)
{
	if (toggle) _cursor_disable = !_cursor_disable;
	if (_cursor_disable) return show;
	if (_cursor_visible == show) return show;

	_cursor_visible = show;
	ShowCursor(show);

	return !show;
}

/**
 * Helper function needed by dynamically loading libraries
 */
bool LoadLibraryList(Function proc[], const char *dll)
{
	while (*dll != '\0') {
		HMODULE lib;
		lib = LoadLibrary(OTTD2FS(dll));

		if (lib == nullptr) return false;
		for (;;) {
			FARPROC p;

			while (*dll++ != '\0') { /* Nothing */ }
			if (*dll == '\0') break;
			p = GetProcAddress(lib, dll);
			if (p == nullptr) return false;
			*proc++ = (Function)p;
		}
		dll++;
	}
	return true;
}

void ShowOSErrorBox(const char *buf, bool system)
{
	MyShowCursor(true);
	MessageBox(GetActiveWindow(), OTTD2FS(buf), L"Error!", MB_ICONSTOP | MB_TASKMODAL);
}

void OSOpenBrowser(const char *url)
{
	ShellExecute(GetActiveWindow(), L"open", OTTD2FS(url), nullptr, nullptr, SW_SHOWNORMAL);
}

/* Code below for windows version of opendir/readdir/closedir copied and
 * modified from Jan Wassenberg's GPL implementation posted over at
 * http://www.gamedev.net/community/forums/topic.asp?topic_id=364584&whichpage=1&#2398903 */

struct DIR {
	HANDLE hFind;
	/* the dirent returned by readdir.
	 * note: having only one global instance is not possible because
	 * multiple independent opendir/readdir sequences must be supported. */
	dirent ent;
	WIN32_FIND_DATA fd;
	/* since opendir calls FindFirstFile, we need a means of telling the
	 * first call to readdir that we already have a file.
	 * that's the case iff this is true */
	bool at_first_entry;
};

/* suballocator - satisfies most requests with a reusable static instance.
 * this avoids hundreds of alloc/free which would fragment the heap.
 * To guarantee concurrency, we fall back to malloc if the instance is
 * already in use (it's important to avoid surprises since this is such a
 * low-level routine). */
static DIR _global_dir;
static LONG _global_dir_is_in_use = false;

static inline DIR *dir_calloc()
{
	DIR *d;

	if (InterlockedExchange(&_global_dir_is_in_use, true) == (LONG)true) {
		d = CallocT<DIR>(1);
	} else {
		d = &_global_dir;
		memset(d, 0, sizeof(*d));
	}
	return d;
}

static inline void dir_free(DIR *d)
{
	if (d == &_global_dir) {
		_global_dir_is_in_use = (LONG)false;
	} else {
		free(d);
	}
}

DIR *opendir(const wchar_t *path)
{
	DIR *d;
	UINT sem = SetErrorMode(SEM_FAILCRITICALERRORS); // disable 'no-disk' message box
	DWORD fa = GetFileAttributes(path);

	if ((fa != INVALID_FILE_ATTRIBUTES) && (fa & FILE_ATTRIBUTE_DIRECTORY)) {
		d = dir_calloc();
		if (d != nullptr) {
			wchar_t search_path[MAX_PATH];
			bool slash = path[wcslen(path) - 1] == '\\';

			/* build search path for FindFirstFile, try not to append additional slashes
			 * as it throws Win9x off its groove for root directories */
			_snwprintf(search_path, lengthof(search_path), L"%s%s*", path, slash ? L"" : L"\\");
			*lastof(search_path) = '\0';
			d->hFind = FindFirstFile(search_path, &d->fd);

			if (d->hFind != INVALID_HANDLE_VALUE ||
					GetLastError() == ERROR_NO_MORE_FILES) { // the directory is empty
				d->ent.dir = d;
				d->at_first_entry = true;
			} else {
				dir_free(d);
				d = nullptr;
			}
		} else {
			errno = ENOMEM;
		}
	} else {
		/* path not found or not a directory */
		d = nullptr;
		errno = ENOENT;
	}

	SetErrorMode(sem); // restore previous setting
	return d;
}

struct dirent *readdir(DIR *d)
{
	DWORD prev_err = GetLastError(); // avoid polluting last error

	if (d->at_first_entry) {
		/* the directory was empty when opened */
		if (d->hFind == INVALID_HANDLE_VALUE) return nullptr;
		d->at_first_entry = false;
	} else if (!FindNextFile(d->hFind, &d->fd)) { // determine cause and bail
		if (GetLastError() == ERROR_NO_MORE_FILES) SetLastError(prev_err);
		return nullptr;
	}

	/* This entry has passed all checks; return information about it.
	 * (note: d_name is a pointer; see struct dirent definition) */
	d->ent.d_name = d->fd.cFileName;
	return &d->ent;
}

int closedir(DIR *d)
{
	FindClose(d->hFind);
	dir_free(d);
	return 0;
}

bool FiosIsRoot(const char *file)
{
	return file[3] == '\0'; // C:\...
}

void FiosGetDrives(FileList &file_list)
{
	wchar_t drives[256];
	const wchar_t *s;

	GetLogicalDriveStrings(lengthof(drives), drives);
	for (s = drives; *s != '\0';) {
		FiosItem *fios = file_list.Append();
		fios->type = FIOS_TYPE_DRIVE;
		fios->mtime = 0;
		seprintf(fios->name, lastof(fios->name),  "%c:", s[0] & 0xFF);
		strecpy(fios->title, fios->name, lastof(fios->title));
		while (*s++ != '\0') { /* Nothing */ }
	}
}

bool FiosIsValidFile(const char *path, const struct dirent *ent, struct stat *sb)
{
	/* hectonanoseconds between Windows and POSIX epoch */
	static const int64 posix_epoch_hns = 0x019DB1DED53E8000LL;
	const WIN32_FIND_DATA *fd = &ent->dir->fd;

	sb->st_size  = ((uint64) fd->nFileSizeHigh << 32) + fd->nFileSizeLow;
	/* UTC FILETIME to seconds-since-1970 UTC
	 * we just have to subtract POSIX epoch and scale down to units of seconds.
	 * http://www.gamedev.net/community/forums/topic.asp?topic_id=294070&whichpage=1&#1860504
	 * XXX - not entirely correct, since filetimes on FAT aren't UTC but local,
	 * this won't entirely be correct, but we use the time only for comparison. */
	sb->st_mtime = (time_t)((*(const uint64*)&fd->ftLastWriteTime - posix_epoch_hns) / 1E7);
	sb->st_mode  = (fd->dwFileAttributes & FILE_ATTRIBUTE_DIRECTORY)? S_IFDIR : S_IFREG;

	return true;
}

bool FiosIsHiddenFile(const struct dirent *ent)
{
	return (ent->dir->fd.dwFileAttributes & (FILE_ATTRIBUTE_HIDDEN | FILE_ATTRIBUTE_SYSTEM)) != 0;
}

bool FiosGetDiskFreeSpace(const char *path, uint64 *tot)
{
	UINT sem = SetErrorMode(SEM_FAILCRITICALERRORS);  // disable 'no-disk' message box

	ULARGE_INTEGER bytes_free;
	bool retval = GetDiskFreeSpaceEx(OTTD2FS(path), &bytes_free, nullptr, nullptr);
	if (retval) *tot = bytes_free.QuadPart;

	SetErrorMode(sem); // reset previous setting
	return retval;
}

static int ParseCommandLine(char *line, char **argv, int max_argc)
{
	int n = 0;

	do {
		/* skip whitespace */
		while (*line == ' ' || *line == '\t') line++;

		/* end? */
		if (*line == '\0') break;

		/* special handling when quoted */
		if (*line == '"') {
			argv[n++] = ++line;
			while (*line != '"') {
				if (*line == '\0') return n;
				line++;
			}
		} else {
			argv[n++] = line;
			while (*line != ' ' && *line != '\t') {
				if (*line == '\0') return n;
				line++;
			}
		}
		*line++ = '\0';
	} while (n != max_argc);

	return n;
}

void CreateConsole()
{
	HANDLE hand;
	CONSOLE_SCREEN_BUFFER_INFO coninfo;

	if (_has_console) return;
	_has_console = true;

	if (!AllocConsole()) return;

	hand = GetStdHandle(STD_OUTPUT_HANDLE);
	GetConsoleScreenBufferInfo(hand, &coninfo);
	coninfo.dwSize.Y = 500;
	SetConsoleScreenBufferSize(hand, coninfo.dwSize);

	/* redirect unbuffered STDIN, STDOUT, STDERR to the console */
#if !defined(__CYGWIN__)

	/* Check if we can open a handle to STDOUT. */
	int fd = _open_osfhandle((intptr_t)hand, _O_TEXT);
	if (fd == -1) {
		/* Free everything related to the console. */
		FreeConsole();
		_has_console = false;
		_close(fd);
		CloseHandle(hand);

		ShowInfo("Unable to open an output handle to the console. Check known-bugs.txt for details.");
		return;
	}

#if defined(_MSC_VER) && _MSC_VER >= 1900
	freopen("CONOUT$", "a", stdout);
	freopen("CONIN$", "r", stdin);
	freopen("CONOUT$", "a", stderr);
#else
	*stdout = *_fdopen(fd, "w");
	*stdin = *_fdopen(_open_osfhandle((intptr_t)GetStdHandle(STD_INPUT_HANDLE), _O_TEXT), "r" );
	*stderr = *_fdopen(_open_osfhandle((intptr_t)GetStdHandle(STD_ERROR_HANDLE), _O_TEXT), "w" );
#endif

#else
	/* open_osfhandle is not in cygwin */
	*stdout = *fdopen(1, "w" );
	*stdin = *fdopen(0, "r" );
	*stderr = *fdopen(2, "w" );
#endif

	setvbuf(stdin, nullptr, _IONBF, 0);
	setvbuf(stdout, nullptr, _IONBF, 0);
	setvbuf(stderr, nullptr, _IONBF, 0);
}

/** Temporary pointer to get the help message to the window */
static const char *_help_msg;

/** Callback function to handle the window */
static INT_PTR CALLBACK HelpDialogFunc(HWND wnd, UINT msg, WPARAM wParam, LPARAM lParam)
{
	switch (msg) {
		case WM_INITDIALOG: {
			char help_msg[8192];
			const char *p = _help_msg;
			char *q = help_msg;
			while (q != lastof(help_msg) && *p != '\0') {
				if (*p == '\n') {
					*q++ = '\r';
					if (q == lastof(help_msg)) {
						q[-1] = '\0';
						break;
					}
				}
				*q++ = *p++;
			}
			*q = '\0';
			/* We need to put the text in a separate buffer because the default
			 * buffer in OTTD2FS might not be large enough (512 chars). */
			wchar_t help_msg_buf[8192];
			SetDlgItemText(wnd, 11, convert_to_fs(help_msg, help_msg_buf, lengthof(help_msg_buf)));
			SendDlgItemMessage(wnd, 11, WM_SETFONT, (WPARAM)GetStockObject(ANSI_FIXED_FONT), FALSE);
		} return TRUE;

		case WM_COMMAND:
			if (wParam == 12) ExitProcess(0);
			return TRUE;
		case WM_CLOSE:
			ExitProcess(0);
	}

	return FALSE;
}

void ShowInfo(const char *str)
{
	if (_has_console) {
		fprintf(stderr, "%s\n", str);
	} else {
		bool old;
		ReleaseCapture();
		_left_button_clicked = _left_button_down = false;

		old = MyShowCursor(true);
		if (strlen(str) > 2048) {
			/* The minimum length of the help message is 2048. Other messages sent via
			 * ShowInfo are much shorter, or so long they need this way of displaying
			 * them anyway. */
			_help_msg = str;
			DialogBox(GetModuleHandle(nullptr), MAKEINTRESOURCE(101), nullptr, HelpDialogFunc);
		} else {
			/* We need to put the text in a separate buffer because the default
			 * buffer in OTTD2FS might not be large enough (512 chars). */
			wchar_t help_msg_buf[8192];
			MessageBox(GetActiveWindow(), convert_to_fs(str, help_msg_buf, lengthof(help_msg_buf)), L"OpenTTD", MB_ICONINFORMATION | MB_OK);
		}
		MyShowCursor(old);
	}
}

int APIENTRY WinMain(HINSTANCE hInstance, HINSTANCE hPrevInstance, LPSTR lpCmdLine, int nCmdShow)
{
	_tlsdata_key = TlsAlloc();

	int argc;
	char *argv[64]; // max 64 command line arguments

	/* Set system timer resolution to 1ms. */
	timeBeginPeriod(1);

	CrashLog::InitialiseCrashLog();

	/* Convert the command line to UTF-8. We need a dedicated buffer
	 * for this because argv[] points into this buffer and this needs to
	 * be available between subsequent calls to FS2OTTD(). */
	char *cmdline = stredup(FS2OTTD(GetCommandLine()));

#if defined(_DEBUG)
	CreateConsole();
#endif

	_set_error_mode(_OUT_TO_MSGBOX); // force assertion output to messagebox

	/* setup random seed to something quite random */
	SetRandomSeed(GetTickCount());

	argc = ParseCommandLine(cmdline, argv, lengthof(argv));

	/* Make sure our arguments contain only valid UTF-8 characters. */
	for (int i = 0; i < argc; i++) ValidateString(argv[i]);

	openttd_main(argc, argv);

	/* Restore system timer resolution. */
	timeEndPeriod(1);

	free(cmdline);
	return 0;
}

char *getcwd(char *buf, size_t size)
{
	wchar_t path[MAX_PATH];
	GetCurrentDirectory(MAX_PATH - 1, path);
	convert_from_fs(path, buf, size);
	return buf;
}

extern std::string _config_file;

void DetermineBasePaths(const char *exe)
{
	extern std::array<std::string, NUM_SEARCHPATHS> _searchpaths;

	wchar_t path[MAX_PATH];
#ifdef WITH_PERSONAL_DIR
	if (SUCCEEDED(SHGetFolderPath(nullptr, CSIDL_PERSONAL, nullptr, SHGFP_TYPE_CURRENT, path))) {
		std::string tmp(FS2OTTD(path));
		AppendPathSeparator(tmp);
		tmp += PERSONAL_DIR;
		AppendPathSeparator(tmp);
		_searchpaths[SP_PERSONAL_DIR] = tmp;

		tmp += "content_download";
		AppendPathSeparator(tmp);
		_searchpaths[SP_AUTODOWNLOAD_PERSONAL_DIR] = tmp;
	} else {
		_searchpaths[SP_PERSONAL_DIR].clear();
	}

	if (SUCCEEDED(SHGetFolderPath(nullptr, CSIDL_COMMON_DOCUMENTS, nullptr, SHGFP_TYPE_CURRENT, path))) {
		std::string tmp(FS2OTTD(path));
		AppendPathSeparator(tmp);
		tmp += PERSONAL_DIR;
		AppendPathSeparator(tmp);
		_searchpaths[SP_SHARED_DIR] = tmp;
	} else {
		_searchpaths[SP_SHARED_DIR].clear();
	}
#else
	_searchpaths[SP_PERSONAL_DIR].clear();
	_searchpaths[SP_SHARED_DIR].clear();
#endif

	if (_config_file.empty()) {
		char cwd[MAX_PATH];
		getcwd(cwd, lengthof(cwd));
		std::string cwd_s(cwd);
		AppendPathSeparator(cwd_s);
		_searchpaths[SP_WORKING_DIR] = cwd_s;
	} else {
		/* Use the folder of the config file as working directory. */
		wchar_t config_dir[MAX_PATH];
		wcsncpy(path, convert_to_fs(_config_file.c_str(), path, lengthof(path)), lengthof(path));
		if (!GetFullPathName(path, lengthof(config_dir), config_dir, nullptr)) {
			DEBUG(misc, 0, "GetFullPathName failed (%lu)\n", GetLastError());
			_searchpaths[SP_WORKING_DIR].clear();
		} else {
			std::string tmp(FS2OTTD(config_dir));
			auto pos = tmp.find_last_of(PATHSEPCHAR);
			if (pos != std::string::npos) tmp.erase(pos + 1);

			_searchpaths[SP_WORKING_DIR] = tmp;
		}
	}

	if (!GetModuleFileName(nullptr, path, lengthof(path))) {
		DEBUG(misc, 0, "GetModuleFileName failed (%lu)\n", GetLastError());
		_searchpaths[SP_BINARY_DIR].clear();
	} else {
		wchar_t exec_dir[MAX_PATH];
		wcsncpy(path, convert_to_fs(exe, path, lengthof(path)), lengthof(path));
		if (!GetFullPathName(path, lengthof(exec_dir), exec_dir, nullptr)) {
			DEBUG(misc, 0, "GetFullPathName failed (%lu)\n", GetLastError());
			_searchpaths[SP_BINARY_DIR].clear();
		} else {
			std::string tmp(FS2OTTD(exec_dir));
			auto pos = tmp.find_last_of(PATHSEPCHAR);
			if (pos != std::string::npos) tmp.erase(pos + 1);

			_searchpaths[SP_BINARY_DIR] = tmp;
		}
	}

	_searchpaths[SP_INSTALLATION_DIR].clear();
	_searchpaths[SP_APPLICATION_BUNDLE_DIR].clear();
}


bool GetClipboardContents(char *buffer, const char *last)
{
	HGLOBAL cbuf;
	const char *ptr;

	if (IsClipboardFormatAvailable(CF_UNICODETEXT)) {
		OpenClipboard(nullptr);
		cbuf = GetClipboardData(CF_UNICODETEXT);

		ptr = (const char*)GlobalLock(cbuf);
		int out_len = WideCharToMultiByte(CP_UTF8, 0, (LPCWSTR)ptr, -1, buffer, (last - buffer) + 1, nullptr, nullptr);
		GlobalUnlock(cbuf);
		CloseClipboard();

		if (out_len == 0) return false;
	} else {
		return false;
	}

	return true;
}


/**
 * Convert to OpenTTD's encoding from wide characters.
 * OpenTTD internal encoding is UTF8.
 * The returned value's contents can only be guaranteed until the next call to
 * this function. So if the value is needed for anything else, use convert_from_fs
 * @param name pointer to a valid string that will be converted (local, or wide)
 * @return pointer to the converted string; if failed string is of zero-length
 * @see the current code-page comes from video\win32_v.cpp, event-notification
 * WM_INPUTLANGCHANGE
 */
const char *FS2OTTD(const wchar_t *name)
{
	TLSData *data = GetTLSData();
	return convert_from_fs(name, data->utf8_buf, lengthof(data->utf8_buf));
}

/**
 * Convert from OpenTTD's encoding to wide characters.
 * OpenTTD internal encoding is UTF8.
 * The returned value's contents can only be guaranteed until the next call to
 * this function. So if the value is needed for anything else, use convert_from_fs
 * @param name pointer to a valid string that will be converted (UTF8)
 * @param console_cp convert to the console encoding instead of the normal system encoding.
 * @return pointer to the converted string; if failed string is of zero-length
 */
const wchar_t *OTTD2FS(const char *name, bool console_cp)
{
<<<<<<< HEAD
	TLSData *data = GetTLSData();
	return convert_to_fs(name, data->system_buf, lengthof(data->system_buf), console_cp);
=======
	static wchar_t system_buf[512];
	return convert_to_fs(name, system_buf, lengthof(system_buf), console_cp);
>>>>>>> f30f4b68
}


/**
 * Convert to OpenTTD's encoding from that of the environment in
 * UNICODE. OpenTTD encoding is UTF8, local is wide.
 * @param name pointer to a valid string that will be converted
 * @param utf8_buf pointer to a valid buffer that will receive the converted string
 * @param buflen length in characters of the receiving buffer
 * @return pointer to utf8_buf. If conversion fails the string is of zero-length
 */
char *convert_from_fs(const wchar_t *name, char *utf8_buf, size_t buflen)
{
	const wchar_t *wide_buf = name;

	/* Convert UTF-16 string to UTF-8. */
	int len = WideCharToMultiByte(CP_UTF8, 0, wide_buf, -1, utf8_buf, (int)buflen, nullptr, nullptr);
	if (len == 0) utf8_buf[0] = '\0';

	return utf8_buf;
}


/**
 * Convert from OpenTTD's encoding to that of the environment in
 * UNICODE. OpenTTD encoding is UTF8, local is wide.
 * @param name pointer to a valid string that will be converted
 * @param system_buf pointer to a valid wide-char buffer that will receive the
 * converted string
 * @param buflen length in wide characters of the receiving buffer
 * @param console_cp convert to the console encoding instead of the normal system encoding.
 * @return pointer to system_buf. If conversion fails the string is of zero-length
 */
wchar_t *convert_to_fs(const char *name, wchar_t *system_buf, size_t buflen, bool console_cp)
{
	int len = MultiByteToWideChar(CP_UTF8, 0, name, -1, system_buf, (int)buflen);
	if (len == 0) system_buf[0] = '\0';

	return system_buf;
}

/** Determine the current user's locale. */
const char *GetCurrentLocale(const char *)
{
	char lang[9], country[9];
	if (GetLocaleInfoA(LOCALE_USER_DEFAULT, LOCALE_SISO639LANGNAME, lang, lengthof(lang)) == 0 ||
	    GetLocaleInfoA(LOCALE_USER_DEFAULT, LOCALE_SISO3166CTRYNAME, country, lengthof(country)) == 0) {
		/* Unable to retrieve the locale. */
		return nullptr;
	}
	/* Format it as 'en_us'. */
	TLSData *data = GetTLSData();
	data->locale_retbuf[0] = lang[0];
	data->locale_retbuf[1] = lang[1];
	data->locale_retbuf[2] = '_';
	data->locale_retbuf[3] = country[0];
	data->locale_retbuf[4] = country[1];
	data->locale_retbuf[5] = 0;
	return data->locale_retbuf;
}


static WCHAR _cur_iso_locale[16] = L"";

void Win32SetCurrentLocaleName(const char *iso_code)
{
	/* Convert the iso code into the format that windows expects. */
	char iso[16];
	if (strcmp(iso_code, "zh_TW") == 0) {
		strecpy(iso, "zh-Hant", lastof(iso));
	} else if (strcmp(iso_code, "zh_CN") == 0) {
		strecpy(iso, "zh-Hans", lastof(iso));
	} else {
		/* Windows expects a '-' between language and country code, but we use a '_'. */
		strecpy(iso, iso_code, lastof(iso));
		for (char *c = iso; *c != '\0'; c++) {
			if (*c == '_') *c = '-';
		}
	}

	MultiByteToWideChar(CP_UTF8, 0, iso, -1, _cur_iso_locale, lengthof(_cur_iso_locale));
}

int OTTDStringCompare(const char *s1, const char *s2)
{
	typedef int (WINAPI *PFNCOMPARESTRINGEX)(LPCWSTR, DWORD, LPCWCH, int, LPCWCH, int, LPVOID, LPVOID, LPARAM);
	static PFNCOMPARESTRINGEX _CompareStringEx = nullptr;
	static bool first_time = true;

#ifndef SORT_DIGITSASNUMBERS
#	define SORT_DIGITSASNUMBERS 0x00000008  // use digits as numbers sort method
#endif
#ifndef LINGUISTIC_IGNORECASE
#	define LINGUISTIC_IGNORECASE 0x00000010 // linguistically appropriate 'ignore case'
#endif

	if (first_time) {
		_CompareStringEx = (PFNCOMPARESTRINGEX)GetProcAddress(GetModuleHandle(L"Kernel32"), "CompareStringEx");
		first_time = false;
	}

	if (_CompareStringEx != nullptr) {
		/* CompareStringEx takes UTF-16 strings, even in ANSI-builds. */
		int len_s1 = MultiByteToWideChar(CP_UTF8, 0, s1, -1, nullptr, 0);
		int len_s2 = MultiByteToWideChar(CP_UTF8, 0, s2, -1, nullptr, 0);

		if (len_s1 != 0 && len_s2 != 0) {
			LPWSTR str_s1 = AllocaM(WCHAR, len_s1);
			LPWSTR str_s2 = AllocaM(WCHAR, len_s2);

			MultiByteToWideChar(CP_UTF8, 0, s1, -1, str_s1, len_s1);
			MultiByteToWideChar(CP_UTF8, 0, s2, -1, str_s2, len_s2);

			int result = _CompareStringEx(_cur_iso_locale, LINGUISTIC_IGNORECASE | SORT_DIGITSASNUMBERS, str_s1, -1, str_s2, -1, nullptr, nullptr, 0);
			if (result != 0) return result;
		}
	}

	wchar_t s1_buf[512], s2_buf[512];
	convert_to_fs(s1, s1_buf, lengthof(s1_buf));
	convert_to_fs(s2, s2_buf, lengthof(s2_buf));

	return CompareString(MAKELCID(_current_language->winlangid, SORT_DEFAULT), NORM_IGNORECASE, s1_buf, -1, s2_buf, -1);
}

<<<<<<< HEAD
static DWORD main_thread_id;

void SetSelfAsMainThread()
{
	main_thread_id = GetCurrentThreadId();
}

bool IsMainThread()
{
	return main_thread_id == GetCurrentThreadId();
}

bool IsNonMainThread()
{
	return main_thread_id != GetCurrentThreadId();
}

static std::map<DWORD, std::string> _thread_name_map;
static std::mutex _thread_name_map_mutex;

static void Win32SetThreadName(uint id, const char *name)
{
	std::lock_guard<std::mutex> lock(_thread_name_map_mutex);
	_thread_name_map[id] = name;
}

int GetCurrentThreadName(char *str, const char *last)
{
	std::lock_guard<std::mutex> lock(_thread_name_map_mutex);
	auto iter = _thread_name_map.find(GetCurrentThreadId());
	if (iter != _thread_name_map.end()) {
		return seprintf(str, last, "%s", iter->second.c_str());
	}
	return 0;
=======
/**
 * Is the current Windows version Vista or later?
 * @return True if the current Windows is Vista or later.
 */
bool IsWindowsVistaOrGreater()
{
	typedef BOOL (WINAPI * LPVERIFYVERSIONINFO)(LPOSVERSIONINFOEX, DWORD, DWORDLONG);
	typedef ULONGLONG (NTAPI * LPVERSETCONDITIONMASK)(ULONGLONG, DWORD, BYTE);
#ifdef UNICODE
	static LPVERIFYVERSIONINFO _VerifyVersionInfo = (LPVERIFYVERSIONINFO)GetProcAddress(GetModuleHandle(_T("Kernel32")), "VerifyVersionInfoW");
#else
	static LPVERIFYVERSIONINFO _VerifyVersionInfo = (LPVERIFYVERSIONINFO)GetProcAddress(GetModuleHandle(_T("Kernel32")), "VerifyVersionInfoA");
#endif
	static LPVERSETCONDITIONMASK _VerSetConditionMask = (LPVERSETCONDITIONMASK)GetProcAddress(GetModuleHandle(_T("Kernel32")), "VerSetConditionMask");

	if (_VerifyVersionInfo != nullptr && _VerSetConditionMask != nullptr) {
		OSVERSIONINFOEX osvi = { sizeof(osvi), 0, 0, 0, 0, {0}, 0, 0 };
		DWORDLONG dwlConditionMask = 0;
		dwlConditionMask = _VerSetConditionMask(dwlConditionMask, VER_MAJORVERSION, VER_GREATER_EQUAL);
		dwlConditionMask = _VerSetConditionMask(dwlConditionMask, VER_MINORVERSION, VER_GREATER_EQUAL);
		dwlConditionMask = _VerSetConditionMask(dwlConditionMask, VER_SERVICEPACKMAJOR, VER_GREATER_EQUAL);

		osvi.dwMajorVersion = 6;
		osvi.dwMinorVersion = 0;
		osvi.wServicePackMajor = 0;

		return _VerifyVersionInfo(&osvi, VER_MAJORVERSION | VER_MINORVERSION | VER_SERVICEPACKMAJOR, dwlConditionMask) != FALSE;
	} else {
		return LOBYTE(GetVersion()) >= 6;
	}
>>>>>>> f30f4b68
}

#ifdef _MSC_VER
/* Based on code from MSDN: https://msdn.microsoft.com/en-us/library/xcb2z8hs.aspx */
const DWORD MS_VC_EXCEPTION = 0x406D1388;

PACK_N(struct THREADNAME_INFO {
	DWORD dwType;     ///< Must be 0x1000.
	LPCSTR szName;    ///< Pointer to name (in user addr space).
	DWORD dwThreadID; ///< Thread ID (-1=caller thread).
	DWORD dwFlags;    ///< Reserved for future use, must be zero.
}, 8);

/**
 * Signal thread name to any attached debuggers.
 */
void SetCurrentThreadName(const char *threadName)
{
	Win32SetThreadName(GetCurrentThreadId(), threadName);

	THREADNAME_INFO info;
	info.dwType = 0x1000;
	info.szName = threadName;
	info.dwThreadID = -1;
	info.dwFlags = 0;

#pragma warning(push)
#pragma warning(disable: 6320 6322)
	__try {
		RaiseException(MS_VC_EXCEPTION, 0, sizeof(info) / sizeof(ULONG_PTR), (ULONG_PTR*)&info);
	} __except (EXCEPTION_EXECUTE_HANDLER) {
	}
#pragma warning(pop)
}
#else
void SetCurrentThreadName(const char *threadName)
{
	Win32SetThreadName(GetCurrentThreadId(), threadName);
}
#endif<|MERGE_RESOLUTION|>--- conflicted
+++ resolved
@@ -48,7 +48,7 @@
 
 struct TLSData {
 	char utf8_buf[512];
-	TCHAR system_buf[512];
+	wchar_t system_buf[512];
 	char locale_retbuf[6];
 };
 
@@ -605,13 +605,8 @@
  */
 const wchar_t *OTTD2FS(const char *name, bool console_cp)
 {
-<<<<<<< HEAD
 	TLSData *data = GetTLSData();
 	return convert_to_fs(name, data->system_buf, lengthof(data->system_buf), console_cp);
-=======
-	static wchar_t system_buf[512];
-	return convert_to_fs(name, system_buf, lengthof(system_buf), console_cp);
->>>>>>> f30f4b68
 }
 
 
@@ -737,7 +732,6 @@
 	return CompareString(MAKELCID(_current_language->winlangid, SORT_DEFAULT), NORM_IGNORECASE, s1_buf, -1, s2_buf, -1);
 }
 
-<<<<<<< HEAD
 static DWORD main_thread_id;
 
 void SetSelfAsMainThread()
@@ -772,7 +766,8 @@
 		return seprintf(str, last, "%s", iter->second.c_str());
 	}
 	return 0;
-=======
+}
+
 /**
  * Is the current Windows version Vista or later?
  * @return True if the current Windows is Vista or later.
@@ -803,7 +798,6 @@
 	} else {
 		return LOBYTE(GetVersion()) >= 6;
 	}
->>>>>>> f30f4b68
 }
 
 #ifdef _MSC_VER
