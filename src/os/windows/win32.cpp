--- conflicted
+++ resolved
@@ -419,13 +419,8 @@
 		/* Use the folder of the config file as working directory. */
 		wchar_t config_dir[MAX_PATH];
 		wcsncpy(path, convert_to_fs(_config_file, path, lengthof(path)), lengthof(path));
-<<<<<<< HEAD
-		if (!GetFullPathName(path, lengthof(config_dir), config_dir, nullptr)) {
+		if (!GetFullPathName(path, static_cast<DWORD>(std::size(config_dir)), config_dir, nullptr)) {
 			DEBUG(misc, 0, "GetFullPathName failed (%lu)\n", GetLastError());
-=======
-		if (!GetFullPathName(path, static_cast<DWORD>(std::size(config_dir)), config_dir, nullptr)) {
-			Debug(misc, 0, "GetFullPathName failed ({})", GetLastError());
->>>>>>> 3316b274
 			_searchpaths[SP_WORKING_DIR].clear();
 		} else {
 			std::string tmp(FS2OTTD(config_dir));
@@ -436,25 +431,14 @@
 		}
 	}
 
-<<<<<<< HEAD
-	if (!GetModuleFileName(nullptr, path, lengthof(path))) {
+	if (!GetModuleFileName(nullptr, path, static_cast<DWORD>(std::size(path)))) {
 		DEBUG(misc, 0, "GetModuleFileName failed (%lu)\n", GetLastError());
 		_searchpaths[SP_BINARY_DIR].clear();
 	} else {
 		wchar_t exec_dir[MAX_PATH];
-		wcsncpy(path, convert_to_fs(exe, path, lengthof(path)), lengthof(path));
-		if (!GetFullPathName(path, lengthof(exec_dir), exec_dir, nullptr)) {
+		wcsncpy(path, convert_to_fs(exe, path, std::size(path)), lengthof(path));
+		if (!GetFullPathName(path, static_cast<DWORD>(std::size(exec_dir)), exec_dir, nullptr)) {
 			DEBUG(misc, 0, "GetFullPathName failed (%lu)\n", GetLastError());
-=======
-	if (!GetModuleFileName(nullptr, path, static_cast<DWORD>(std::size(path)))) {
-		Debug(misc, 0, "GetModuleFileName failed ({})", GetLastError());
-		_searchpaths[SP_BINARY_DIR].clear();
-	} else {
-		wchar_t exec_dir[MAX_PATH];
-		wcsncpy(path, convert_to_fs(exe, path, std::size(path)), std::size(path));
-		if (!GetFullPathName(path, static_cast<DWORD>(std::size(exec_dir)), exec_dir, nullptr)) {
-			Debug(misc, 0, "GetFullPathName failed ({})", GetLastError());
->>>>>>> 3316b274
 			_searchpaths[SP_BINARY_DIR].clear();
 		} else {
 			std::string tmp(FS2OTTD(exec_dir));
