add_files(
    crashlog_unix.cpp
    survey_unix.cpp
    CONDITION UNIX AND NOT APPLE
)

add_files(
    unix.cpp
    CONDITION UNIX
)

add_files(
    font_unix.cpp
    CONDITION Fontconfig_FOUND
<<<<<<< HEAD
)
=======
)

if(UNIX AND NOT APPLE)
    target_sources(openttd PRIVATE ${CMAKE_CURRENT_SOURCE_DIR}/unix_main.cpp)
endif()
>>>>>>> 5db4473a
<|MERGE_RESOLUTION|>--- conflicted
+++ resolved
@@ -12,12 +12,4 @@
 add_files(
     font_unix.cpp
     CONDITION Fontconfig_FOUND
-<<<<<<< HEAD
-)
-=======
-)
-
-if(UNIX AND NOT APPLE)
-    target_sources(openttd PRIVATE ${CMAKE_CURRENT_SOURCE_DIR}/unix_main.cpp)
-endif()
->>>>>>> 5db4473a
+)