/*
 * This file is part of OpenTTD.
 * OpenTTD is free software; you can redistribute it and/or modify it under the terms of the GNU General Public License as published by the Free Software Foundation, version 2.
 * OpenTTD is distributed in the hope that it will be useful, but WITHOUT ANY WARRANTY; without even the implied warranty of MERCHANTABILITY or FITNESS FOR A PARTICULAR PURPOSE.
 * See the GNU General Public License for more details. You should have received a copy of the GNU General Public License along with OpenTTD. If not, see <http://www.gnu.org/licenses/>.
 */

/** @file settings_gui.cpp GUI for settings. */

#include "stdafx.h"
#include "currency.h"
#include "error.h"
#include "settings_gui.h"
#include "textbuf_gui.h"
#include "command_func.h"
#include "network/network.h"
#include "town.h"
#include "settings_internal.h"
#include "strings_func.h"
#include "window_func.h"
#include "string_func.h"
#include "dropdown_type.h"
#include "dropdown_func.h"
#include "slider_func.h"
#include "highscore.h"
#include "base_media_base.h"
#include "company_base.h"
#include "company_func.h"
#include "viewport_func.h"
#include "core/geometry_func.hpp"
#include "ai/ai.hpp"
#include "blitter/factory.hpp"
#include "language.h"
#include "textfile_gui.h"
#include "stringfilter_type.h"
#include "querystring_gui.h"
#include "fontcache.h"
#include "zoom_func.h"
#include "rev.h"
#include "video/video_driver.hpp"
#include "music/music_driver.hpp"
#include "gui.h"
#include "mixer.h"
#include "newgrf_config.h"
#include "scope.h"
#include "network/core/config.h"
#include "network/network_gui.h"
#include "network/network_survey.h"
#include "video/video_driver.hpp"
#include "social_integration.h"
#include "sound_func.h"

#include <vector>
#include <functional>
#include <iterator>
#include <set>

#include "safeguards.h"

extern void FlushDeparturesWindowTextCaches();

#if defined(WITH_FREETYPE) || defined(_WIN32) || defined(WITH_COCOA)
#	define HAS_TRUETYPE_FONT
#endif

static const StringID _autosave_dropdown[] = {
	STR_GAME_OPTIONS_AUTOSAVE_DROPDOWN_OFF,
	STR_GAME_OPTIONS_AUTOSAVE_DROPDOWN_EVERY_10_MINUTES,
	STR_GAME_OPTIONS_AUTOSAVE_DROPDOWN_EVERY_30_MINUTES,
	STR_GAME_OPTIONS_AUTOSAVE_DROPDOWN_EVERY_60_MINUTES,
	STR_GAME_OPTIONS_AUTOSAVE_DROPDOWN_EVERY_120_MINUTES,
	STR_GAME_OPTIONS_AUTOSAVE_DROPDOWN_EVERY_MINUTES_CUSTOM_LABEL,
	INVALID_STRING_ID,
};

/** Available settings for autosave intervals. */
static const uint32_t _autosave_dropdown_to_minutes[] = {
	0, ///< never
	10,
	30,
	60,
	120,
};

static Dimension _circle_size; ///< Dimension of the circle +/- icon. This is here as not all users are within the class of the settings window.

static const void *ResolveObject(const GameSettings *settings_ptr, const IntSettingDesc *sd);

/**
 * Get index of the current screen resolution.
 * @return Index of the current screen resolution if it is a known resolution, _resolutions.size() otherwise.
 */
static uint GetCurrentResolutionIndex()
{
	auto it = std::find(_resolutions.begin(), _resolutions.end(), Dimension(_screen.width, _screen.height));
	return std::distance(_resolutions.begin(), it);
}

static void ShowCustCurrency();

/** Window for displaying the textfile of a BaseSet. */
template <class TBaseSet>
struct BaseSetTextfileWindow : public TextfileWindow {
	const TBaseSet *baseset; ///< View the textfile of this BaseSet.
	StringID content_type;   ///< STR_CONTENT_TYPE_xxx for title.

	BaseSetTextfileWindow(TextfileType file_type, const TBaseSet *baseset, StringID content_type) : TextfileWindow(file_type), baseset(baseset), content_type(content_type)
	{
		this->ConstructWindow();

		const char *textfile = this->baseset->GetTextfile(file_type);
		this->LoadTextfile(textfile, BASESET_DIR);
	}

	void SetStringParameters(WidgetID widget) const override
	{
		if (widget == WID_TF_CAPTION) {
			SetDParam(0, content_type);
			SetDParamStr(1, this->baseset->name);
		}
	}
};

/**
 * Open the BaseSet version of the textfile window.
 * @param file_type The type of textfile to display.
 * @param baseset The BaseSet to use.
 * @param content_type STR_CONTENT_TYPE_xxx for title.
 */
template <class TBaseSet>
void ShowBaseSetTextfileWindow(TextfileType file_type, const TBaseSet *baseset, StringID content_type)
{
	CloseWindowById(WC_TEXTFILE, file_type);
	new BaseSetTextfileWindow<TBaseSet>(file_type, baseset, content_type);
}

std::set<int> _refresh_rates = { 30, 60, 75, 90, 100, 120, 144, 240 };

/**
 * Add the refresh rate from the config and the refresh rates from all the monitors to
 * our list of refresh rates shown in the GUI.
 */
static void AddCustomRefreshRates()
{
	/* Add the refresh rate as selected in the config. */
	_refresh_rates.insert(_settings_client.gui.refresh_rate);

	/* Add all the refresh rates of all monitors connected to the machine.  */
	std::vector<int> monitorRates = VideoDriver::GetInstance()->GetListOfMonitorRefreshRates();
	std::copy(monitorRates.begin(), monitorRates.end(), std::inserter(_refresh_rates, _refresh_rates.end()));
}

static const std::map<int, StringID> _scale_labels = {
	{  100, STR_GAME_OPTIONS_GUI_SCALE_1X },
	{  125, STR_NULL },
	{  150, STR_NULL },
	{  175, STR_NULL },
	{  200, STR_GAME_OPTIONS_GUI_SCALE_2X },
	{  225, STR_NULL },
	{  250, STR_NULL },
	{  275, STR_NULL },
	{  300, STR_GAME_OPTIONS_GUI_SCALE_3X },
	{  325, STR_NULL },
	{  350, STR_NULL },
	{  375, STR_NULL },
	{  400, STR_GAME_OPTIONS_GUI_SCALE_4X },
	{  425, STR_NULL },
	{  450, STR_NULL },
	{  475, STR_NULL },
	{  500, STR_GAME_OPTIONS_GUI_SCALE_5X },
};

static const std::map<int, StringID> _volume_labels = {
	{  0, STR_GAME_OPTIONS_VOLUME_0 },
	{  15, STR_NULL },
	{  31, STR_GAME_OPTIONS_VOLUME_25 },
	{  47, STR_NULL },
	{  63, STR_GAME_OPTIONS_VOLUME_50 },
	{  79, STR_NULL },
	{  95, STR_GAME_OPTIONS_VOLUME_75 },
	{  111, STR_NULL },
	{  127, STR_GAME_OPTIONS_VOLUME_100 },
};

static const NWidgetPart _nested_social_plugins_widgets[] = {
	NWidget(NWID_HORIZONTAL),
		NWidget(WWT_FRAME, COLOUR_GREY, WID_GO_SOCIAL_PLUGIN_TITLE), SetDataTip(STR_JUST_STRING2, STR_NULL),
			NWidget(NWID_HORIZONTAL), SetPIP(0, WidgetDimensions::unscaled.hsep_normal, 0),
				NWidget(WWT_TEXT, COLOUR_GREY), SetMinimalSize(0, 12), SetFill(1, 0), SetDataTip(STR_GAME_OPTIONS_SOCIAL_PLUGIN_PLATFORM, STR_NULL),
				NWidget(WWT_TEXT, COLOUR_GREY, WID_GO_SOCIAL_PLUGIN_PLATFORM), SetMinimalSize(100, 12), SetDataTip(STR_JUST_RAW_STRING, STR_NULL), SetAlignment(SA_RIGHT),
			EndContainer(),
			NWidget(NWID_HORIZONTAL), SetPIP(0, WidgetDimensions::unscaled.hsep_normal, 0),
				NWidget(WWT_TEXT, COLOUR_GREY), SetMinimalSize(0, 12), SetFill(1, 0), SetDataTip(STR_GAME_OPTIONS_SOCIAL_PLUGIN_STATE, STR_NULL),
				NWidget(WWT_TEXT, COLOUR_GREY, WID_GO_SOCIAL_PLUGIN_STATE), SetMinimalSize(100, 12), SetDataTip(STR_JUST_STRING1, STR_NULL), SetAlignment(SA_RIGHT),
			EndContainer(),
		EndContainer(),
	EndContainer(),
};

static const NWidgetPart _nested_social_plugins_none_widgets[] = {
	NWidget(NWID_HORIZONTAL),
		NWidget(WWT_TEXT, COLOUR_GREY), SetMinimalSize(0, 12), SetFill(1, 0), SetDataTip(STR_GAME_OPTIONS_SOCIAL_PLUGINS_NONE, STR_NULL),
	EndContainer(),
};

class NWidgetSocialPlugins : public NWidgetVertical {
public:
	NWidgetSocialPlugins()
	{
		this->plugins = SocialIntegration::GetPlugins();

		if (this->plugins.empty()) {
			auto widget = MakeNWidgets(std::begin(_nested_social_plugins_none_widgets), std::end(_nested_social_plugins_none_widgets), nullptr);
			this->Add(std::move(widget));
		} else {
			for (size_t i = 0; i < this->plugins.size(); i++) {
				auto widget = MakeNWidgets(std::begin(_nested_social_plugins_widgets), std::end(_nested_social_plugins_widgets), nullptr);
				this->Add(std::move(widget));
			}
		}

		this->SetPIP(0, WidgetDimensions::unscaled.vsep_wide, 0);
	}

	void FillWidgetLookup(WidgetLookup &widget_lookup) override
	{
		widget_lookup[WID_GO_SOCIAL_PLUGINS] = this;
		NWidgetVertical::FillWidgetLookup(widget_lookup);
	}

	void SetupSmallestSize(Window *w) override
	{
		this->current_index = -1;
		NWidgetVertical::SetupSmallestSize(w);
	}

	/**
	 * Find of all the plugins the one where the member is the widest (in pixels).
	 *
	 * @param member The member to check with.
	 * @return The plugin that has the widest value (in pixels) for the given member.
	 */
	template <typename T>
	std::string &GetWidestPlugin(T SocialIntegrationPlugin::*member) const
	{
		std::string *longest = &(this->plugins[0]->*member);
		int longest_length = 0;

		for (auto *plugin : this->plugins) {
			int length = GetStringBoundingBox(plugin->*member).width;
			if (length > longest_length) {
				longest_length = length;
				longest = &(plugin->*member);
			}
		}

		return *longest;
	}

	void SetStringParameters(int widget) const
	{
		switch (widget) {
			case WID_GO_SOCIAL_PLUGIN_TITLE:
				/* For SetupSmallestSize, use the longest string we have. */
				if (this->current_index < 0) {
					SetDParamStr(0, GetWidestPlugin(&SocialIntegrationPlugin::name));
					SetDParamStr(1, GetWidestPlugin(&SocialIntegrationPlugin::version));
					break;
				}

				if (this->plugins[this->current_index]->name.empty()) {
					SetDParam(0, STR_JUST_RAW_STRING);
					SetDParamStr(1, this->plugins[this->current_index]->basepath);
				} else {
					SetDParam(0, STR_GAME_OPTIONS_SOCIAL_PLUGIN_TITLE);
					SetDParamStr(1, this->plugins[this->current_index]->name);
					SetDParamStr(2, this->plugins[this->current_index]->version);
				}
				break;

			case WID_GO_SOCIAL_PLUGIN_PLATFORM:
				/* For SetupSmallestSize, use the longest string we have. */
				if (this->current_index < 0) {
					SetDParamStr(0, GetWidestPlugin(&SocialIntegrationPlugin::social_platform));
					break;
				}

				SetDParamStr(0, this->plugins[this->current_index]->social_platform);
				break;

			case WID_GO_SOCIAL_PLUGIN_STATE: {
				static const std::pair<SocialIntegrationPlugin::State, StringID> state_to_string[] = {
					{ SocialIntegrationPlugin::RUNNING, STR_GAME_OPTIONS_SOCIAL_PLUGIN_STATE_RUNNING },
					{ SocialIntegrationPlugin::FAILED, STR_GAME_OPTIONS_SOCIAL_PLUGIN_STATE_FAILED },
					{ SocialIntegrationPlugin::PLATFORM_NOT_RUNNING, STR_GAME_OPTIONS_SOCIAL_PLUGIN_STATE_PLATFORM_NOT_RUNNING },
					{ SocialIntegrationPlugin::UNLOADED, STR_GAME_OPTIONS_SOCIAL_PLUGIN_STATE_UNLOADED },
					{ SocialIntegrationPlugin::DUPLICATE, STR_GAME_OPTIONS_SOCIAL_PLUGIN_STATE_DUPLICATE },
					{ SocialIntegrationPlugin::UNSUPPORTED_API, STR_GAME_OPTIONS_SOCIAL_PLUGIN_STATE_UNSUPPORTED_API },
					{ SocialIntegrationPlugin::INVALID_SIGNATURE, STR_GAME_OPTIONS_SOCIAL_PLUGIN_STATE_INVALID_SIGNATURE },
				};

				/* For SetupSmallestSize, use the longest string we have. */
				if (this->current_index < 0) {
					auto longest_plugin = GetWidestPlugin(&SocialIntegrationPlugin::social_platform);

					/* Set the longest plugin when looking for the longest status. */
					SetDParamStr(0, longest_plugin);

					StringID longest = STR_NULL;
					int longest_length = 0;
					for (auto state : state_to_string) {
						int length = GetStringBoundingBox(state.second).width;
						if (length > longest_length) {
							longest_length = length;
							longest = state.second;
						}
					}

					SetDParam(0, longest);
					SetDParamStr(1, longest_plugin);
					break;
				}

				auto plugin = this->plugins[this->current_index];

				/* Default string, in case no state matches. */
				SetDParam(0, STR_GAME_OPTIONS_SOCIAL_PLUGIN_STATE_FAILED);
				SetDParamStr(1, plugin->social_platform);

				/* Find the string for the state. */
				for (auto state : state_to_string) {
					if (plugin->state == state.first) {
						SetDParam(0, state.second);
						break;
					}
				}
			}
			break;
		}
	}

	void Draw(const Window *w) override
	{
		this->current_index = 0;

		for (auto &wid : this->children) {
			wid->Draw(w);
			this->current_index++;
		}
	}

private:
	int current_index = -1;
	std::vector<SocialIntegrationPlugin *> plugins;
};

/** Construct nested container widget for managing the list of social plugins. */
std::unique_ptr<NWidgetBase> MakeNWidgetSocialPlugins()
{
	return std::make_unique<NWidgetSocialPlugins>();
}

struct GameOptionsWindow : Window {
	GameSettings *opt;
	bool reload;
	int gui_scale;
	static inline WidgetID active_tab = WID_GO_TAB_GENERAL;

	enum class QueryTextItem {
		None,
		AutosaveCustomRealTimeMinutes,
	};
	QueryTextItem current_query_text_item = QueryTextItem::None;

	GameOptionsWindow(WindowDesc *desc) : Window(desc)
	{
		this->opt = &GetGameSettings();
		this->reload = false;
		this->gui_scale = _gui_scale;

		AddCustomRefreshRates();

		this->InitNested(WN_GAME_OPTIONS_GAME_OPTIONS);
		this->OnInvalidateData(0);

		this->SetTab(GameOptionsWindow::active_tab);

		if constexpr (!NetworkSurveyHandler::IsSurveyPossible()) this->GetWidget<NWidgetStacked>(WID_GO_SURVEY_SEL)->SetDisplayedPlane(SZSP_NONE);
	}

	void Close([[maybe_unused]] int data = 0) override
	{
		CloseWindowById(WC_CUSTOM_CURRENCY, 0);
		CloseWindowByClass(WC_TEXTFILE);
		if (this->reload) _switch_mode = SM_MENU;
		this->Window::Close();
	}

	/**
	 * Build the dropdown list for a specific widget.
	 * @param widget         Widget to build list for
	 * @param selected_index Currently selected item
	 * @return the built dropdown list, or nullptr if the widget has no dropdown menu.
	 */
	DropDownList BuildDropDownList(WidgetID widget, int *selected_index) const
	{
		DropDownList list;
		switch (widget) {
			case WID_GO_CURRENCY_DROPDOWN: { // Setup currencies dropdown
				*selected_index = this->opt->locale.currency;
				uint64_t disabled = _game_mode == GM_MENU ? 0LL : ~GetMaskOfAllowedCurrencies();

				/* Add non-custom currencies; sorted naturally */
				for (const CurrencySpec &currency : _currency_specs) {
					int i = &currency - _currency_specs.data();
					if (i == CURRENCY_CUSTOM) continue;
					if (currency.code.empty()) {
						list.push_back(std::make_unique<DropDownListStringItem>(currency.name, i, HasBit(disabled, i)));
					} else {
						SetDParam(0, currency.name);
						SetDParamStr(1, currency.code);
						list.push_back(std::make_unique<DropDownListStringItem>(STR_GAME_OPTIONS_CURRENCY_CODE, i, HasBit(disabled, i)));
					}
				}
				std::sort(list.begin(), list.end(), DropDownListStringItem::NatSortFunc);

				/* Append custom currency at the end */
				list.push_back(std::make_unique<DropDownListDividerItem>(-1, false)); // separator line
				list.push_back(std::make_unique<DropDownListStringItem>(STR_GAME_OPTIONS_CURRENCY_CUSTOM, CURRENCY_CUSTOM, HasBit(disabled, CURRENCY_CUSTOM)));
				break;
			}

			case WID_GO_AUTOSAVE_DROPDOWN: { // Setup autosave dropdown
				*selected_index = 5;
				int index = 0;
				for (auto &minutes : _autosave_dropdown_to_minutes) {
					if (_settings_client.gui.autosave_interval == minutes) {
						*selected_index = index;
						break;
					}
					index++;
				}

				const StringID *items = _autosave_dropdown;
				for (uint i = 0; *items != INVALID_STRING_ID; items++, i++) {
					list.push_back(std::make_unique<DropDownListStringItem>(*items, i, false));
				}
				break;
			}

			case WID_GO_LANG_DROPDOWN: { // Setup interface language dropdown
				for (uint i = 0; i < _languages.size(); i++) {
					bool hide_language = IsReleasedVersion() && !_languages[i].IsReasonablyFinished();
					if (hide_language) continue;
					bool hide_percentage = IsReleasedVersion() || _languages[i].missing < _settings_client.gui.missing_strings_threshold;
					if (&_languages[i] == _current_language) {
						*selected_index = i;
						SetDParamStr(0, _languages[i].own_name);
					} else {
						/* Especially with sprite-fonts, not all localized
						 * names can be rendered. So instead, we use the
						 * international names for anything but the current
						 * selected language. This avoids showing a few ????
						 * entries in the dropdown list. */
						SetDParamStr(0, _languages[i].name);
					}
					SetDParam(1, (LANGUAGE_TOTAL_STRINGS - _languages[i].missing) * 100 / LANGUAGE_TOTAL_STRINGS);
					list.push_back(std::make_unique<DropDownListStringItem>(hide_percentage ? STR_JUST_RAW_STRING : STR_GAME_OPTIONS_LANGUAGE_PERCENTAGE, i, false));
				}
				std::sort(list.begin(), list.end(), DropDownListStringItem::NatSortFunc);
				break;
			}

			case WID_GO_RESOLUTION_DROPDOWN: // Setup resolution dropdown
				if (_resolutions.empty()) break;

				*selected_index = GetCurrentResolutionIndex();
				for (uint i = 0; i < _resolutions.size(); i++) {
					SetDParam(0, _resolutions[i].width);
					SetDParam(1, _resolutions[i].height);
					list.push_back(std::make_unique<DropDownListStringItem>(STR_GAME_OPTIONS_RESOLUTION_ITEM, i, false));
				}
				break;

			case WID_GO_REFRESH_RATE_DROPDOWN: // Setup refresh rate dropdown
				for (auto it = _refresh_rates.begin(); it != _refresh_rates.end(); it++) {
					auto i = std::distance(_refresh_rates.begin(), it);
					if (*it == _settings_client.gui.refresh_rate) *selected_index = i;
					SetDParam(0, *it);
					list.push_back(std::make_unique<DropDownListStringItem>(STR_GAME_OPTIONS_REFRESH_RATE_ITEM, i, false));
				}
				break;

			case WID_GO_BASE_GRF_DROPDOWN:
				list = BuildSetDropDownList<BaseGraphics>(selected_index);
				break;

			case WID_GO_BASE_SFX_DROPDOWN:
				list = BuildSetDropDownList<BaseSounds>(selected_index);
				break;

			case WID_GO_BASE_MUSIC_DROPDOWN:
				list = BuildSetDropDownList<BaseMusic>(selected_index);
				break;
		}

		return list;
	}

	void SetStringParameters(WidgetID widget) const override
	{
		switch (widget) {
			case WID_GO_CURRENCY_DROPDOWN: {
				const CurrencySpec &currency = _currency_specs[this->opt->locale.currency];
				if (currency.code.empty()) {
					SetDParam(0, currency.name);
				} else {
					SetDParam(0, STR_GAME_OPTIONS_CURRENCY_CODE);
					SetDParam(1, currency.name);
					SetDParamStr(2, currency.code);
				}
				break;
			}
			case WID_GO_AUTOSAVE_DROPDOWN: {
				SetDParam(0, STR_GAME_OPTIONS_AUTOSAVE_DROPDOWN_EVERY_MINUTES_CUSTOM);
				SetDParam(1, _settings_client.gui.autosave_interval);
				int index = 0;
				for (auto &minutes : _autosave_dropdown_to_minutes) {
					if (_settings_client.gui.autosave_interval == minutes) {
						SetDParam(0, _autosave_dropdown[index]);
						break;
					}
					index++;
				}
				break;
			}
			case WID_GO_LANG_DROPDOWN:         SetDParamStr(0, _current_language->own_name); break;
			case WID_GO_BASE_GRF_DROPDOWN:     SetDParamStr(0, BaseGraphics::GetUsedSet()->GetListLabel()); break;
			case WID_GO_BASE_SFX_DROPDOWN:     SetDParamStr(0, BaseSounds::GetUsedSet()->GetListLabel()); break;
			case WID_GO_BASE_MUSIC_DROPDOWN:   SetDParamStr(0, BaseMusic::GetUsedSet()->GetListLabel()); break;
			case WID_GO_REFRESH_RATE_DROPDOWN: SetDParam(0, _settings_client.gui.refresh_rate); break;
			case WID_GO_RESOLUTION_DROPDOWN: {
				auto current_resolution = GetCurrentResolutionIndex();

				if (current_resolution == _resolutions.size()) {
					SetDParam(0, STR_GAME_OPTIONS_RESOLUTION_OTHER);
				} else {
					SetDParam(0, STR_GAME_OPTIONS_RESOLUTION_ITEM);
					SetDParam(1, _resolutions[current_resolution].width);
					SetDParam(2, _resolutions[current_resolution].height);
				}
				break;
			}

			case WID_GO_SOCIAL_PLUGIN_TITLE:
			case WID_GO_SOCIAL_PLUGIN_PLATFORM:
			case WID_GO_SOCIAL_PLUGIN_STATE: {
				const NWidgetSocialPlugins *plugin = this->GetWidget<NWidgetSocialPlugins>(WID_GO_SOCIAL_PLUGINS);
				assert(plugin != nullptr);

				plugin->SetStringParameters(widget);
				break;
			}
		}
	}

	void DrawWidget(const Rect &r, WidgetID widget) const override
	{
		switch (widget) {
			case WID_GO_BASE_GRF_DESCRIPTION:
				SetDParamStr(0, BaseGraphics::GetUsedSet()->GetDescription(GetCurrentLanguageIsoCode()));
				DrawStringMultiLine(r.left, r.right, r.top, UINT16_MAX, STR_JUST_RAW_STRING, TC_BLACK);
				break;

			case WID_GO_BASE_SFX_DESCRIPTION:
				SetDParamStr(0, BaseSounds::GetUsedSet()->GetDescription(GetCurrentLanguageIsoCode()));
				DrawStringMultiLine(r.left, r.right, r.top, UINT16_MAX, STR_JUST_RAW_STRING, TC_BLACK);
				break;

			case WID_GO_BASE_MUSIC_DESCRIPTION:
				SetDParamStr(0, BaseMusic::GetUsedSet()->GetDescription(GetCurrentLanguageIsoCode()));
				DrawStringMultiLine(r.left, r.right, r.top, UINT16_MAX, STR_JUST_RAW_STRING, TC_BLACK);
				break;

			case WID_GO_GUI_SCALE:
				DrawSliderWidget(r, MIN_INTERFACE_SCALE, MAX_INTERFACE_SCALE, this->gui_scale, _scale_labels);
				break;

			case WID_GO_VIDEO_DRIVER_INFO:
				SetDParamStr(0, VideoDriver::GetInstance()->GetInfoString());
				DrawStringMultiLine(r, STR_GAME_OPTIONS_VIDEO_DRIVER_INFO);
				break;

			case WID_GO_BASE_SFX_VOLUME:
				DrawSliderWidget(r, 0, INT8_MAX, _settings_client.music.effect_vol, _volume_labels);
				break;

			case WID_GO_BASE_MUSIC_VOLUME:
				DrawSliderWidget(r, 0, INT8_MAX, _settings_client.music.music_vol, _volume_labels);
				break;
		}
	}

	void SetTab(WidgetID widget)
	{
		this->SetWidgetsLoweredState(false, WID_GO_TAB_GENERAL, WID_GO_TAB_GRAPHICS, WID_GO_TAB_SOUND, WID_GO_TAB_SOCIAL);
		this->LowerWidget(widget);
		GameOptionsWindow::active_tab = widget;

		int pane;
		switch (widget) {
			case WID_GO_TAB_GENERAL: pane = 0; break;
			case WID_GO_TAB_GRAPHICS: pane = 1; break;
			case WID_GO_TAB_SOUND: pane = 2; break;
			case WID_GO_TAB_SOCIAL: pane = 3; break;
			default: NOT_REACHED();
		}

		this->GetWidget<NWidgetStacked>(WID_GO_TAB_SELECTION)->SetDisplayedPlane(pane);
		this->SetDirty();
	}

	void OnResize() override
	{
		bool changed = false;

		NWidgetResizeBase *wid = this->GetWidget<NWidgetResizeBase>(WID_GO_BASE_GRF_DESCRIPTION);
		int y = 0;
		for (int i = 0; i < BaseGraphics::GetNumSets(); i++) {
			SetDParamStr(0, BaseGraphics::GetSet(i)->GetDescription(GetCurrentLanguageIsoCode()));
			y = std::max(y, GetStringHeight(STR_JUST_RAW_STRING, wid->current_x));
		}
		changed |= wid->UpdateVerticalSize(y);

		wid = this->GetWidget<NWidgetResizeBase>(WID_GO_BASE_SFX_DESCRIPTION);
		y = 0;
		for (int i = 0; i < BaseSounds::GetNumSets(); i++) {
			SetDParamStr(0, BaseSounds::GetSet(i)->GetDescription(GetCurrentLanguageIsoCode()));
			y = std::max(y, GetStringHeight(STR_JUST_RAW_STRING, wid->current_x));
		}
		changed |= wid->UpdateVerticalSize(y);

		wid = this->GetWidget<NWidgetResizeBase>(WID_GO_BASE_MUSIC_DESCRIPTION);
		y = 0;
		for (int i = 0; i < BaseMusic::GetNumSets(); i++) {
			SetDParamStr(0, BaseMusic::GetSet(i)->GetDescription(GetCurrentLanguageIsoCode()));
			y = std::max(y, GetStringHeight(STR_JUST_RAW_STRING, wid->current_x));
		}
		changed |= wid->UpdateVerticalSize(y);

		wid = this->GetWidget<NWidgetResizeBase>(WID_GO_VIDEO_DRIVER_INFO);
		SetDParamStr(0, VideoDriver::GetInstance()->GetInfoString());
		y = GetStringHeight(STR_GAME_OPTIONS_VIDEO_DRIVER_INFO, wid->current_x);
		changed |= wid->UpdateVerticalSize(y);

		if (changed) this->ReInit(0, 0, this->flags & WF_CENTERED);
	}

	void UpdateWidgetSize(WidgetID widget, Dimension *size, [[maybe_unused]] const Dimension &padding, [[maybe_unused]] Dimension *fill, [[maybe_unused]] Dimension *resize) override
	{
		switch (widget) {
			case WID_GO_TEXT_SFX_VOLUME:
			case WID_GO_TEXT_MUSIC_VOLUME: {
				Dimension d = maxdim(GetStringBoundingBox(STR_GAME_OPTIONS_SFX_VOLUME), GetStringBoundingBox(STR_GAME_OPTIONS_MUSIC_VOLUME));
				d.width += padding.width;
				d.height += padding.height;
				*size = maxdim(*size, d);
				break;
			}

			case WID_GO_CURRENCY_DROPDOWN:
			case WID_GO_AUTOSAVE_DROPDOWN:
			case WID_GO_LANG_DROPDOWN:
			case WID_GO_RESOLUTION_DROPDOWN:
			case WID_GO_REFRESH_RATE_DROPDOWN:
			case WID_GO_BASE_GRF_DROPDOWN:
			case WID_GO_BASE_SFX_DROPDOWN:
			case WID_GO_BASE_MUSIC_DROPDOWN: {
				int selected;
				size->width = std::max(size->width, GetDropDownListDimension(this->BuildDropDownList(widget, &selected)).width + padding.width);
				break;
			}
		}
	}

	void OnClick([[maybe_unused]] Point pt, WidgetID widget, [[maybe_unused]] int click_count) override
	{
		if (widget >= WID_GO_BASE_GRF_TEXTFILE && widget < WID_GO_BASE_GRF_TEXTFILE + TFT_CONTENT_END) {
			if (BaseGraphics::GetUsedSet() == nullptr) return;

			ShowBaseSetTextfileWindow((TextfileType)(widget - WID_GO_BASE_GRF_TEXTFILE), BaseGraphics::GetUsedSet(), STR_CONTENT_TYPE_BASE_GRAPHICS);
			return;
		}
		if (widget >= WID_GO_BASE_SFX_TEXTFILE && widget < WID_GO_BASE_SFX_TEXTFILE + TFT_CONTENT_END) {
			if (BaseSounds::GetUsedSet() == nullptr) return;

			ShowBaseSetTextfileWindow((TextfileType)(widget - WID_GO_BASE_SFX_TEXTFILE), BaseSounds::GetUsedSet(), STR_CONTENT_TYPE_BASE_SOUNDS);
			return;
		}
		if (widget >= WID_GO_BASE_MUSIC_TEXTFILE && widget < WID_GO_BASE_MUSIC_TEXTFILE + TFT_CONTENT_END) {
			if (BaseMusic::GetUsedSet() == nullptr) return;

			ShowBaseSetTextfileWindow((TextfileType)(widget - WID_GO_BASE_MUSIC_TEXTFILE), BaseMusic::GetUsedSet(), STR_CONTENT_TYPE_BASE_MUSIC);
			return;
		}
		switch (widget) {
			case WID_GO_TAB_GENERAL:
			case WID_GO_TAB_GRAPHICS:
			case WID_GO_TAB_SOUND:
			case WID_GO_TAB_SOCIAL:
				this->SetTab(widget);
				break;

			case WID_GO_SURVEY_PARTICIPATE_BUTTON:
				switch (_settings_client.network.participate_survey) {
					case PS_ASK:
					case PS_NO:
						_settings_client.network.participate_survey = PS_YES;
						break;

					case PS_YES:
						_settings_client.network.participate_survey = PS_NO;
						break;
				}

				this->SetWidgetLoweredState(WID_GO_SURVEY_PARTICIPATE_BUTTON, _settings_client.network.participate_survey == PS_YES);
				this->SetWidgetDirty(WID_GO_SURVEY_PARTICIPATE_BUTTON);
				break;

			case WID_GO_SURVEY_LINK_BUTTON:
				OpenBrowser(NETWORK_SURVEY_DETAILS_LINK);
				break;

			case WID_GO_SURVEY_PREVIEW_BUTTON:
				ShowSurveyResultTextfileWindow();
				break;

			case WID_GO_FULLSCREEN_BUTTON: // Click fullscreen on/off
				/* try to toggle full-screen on/off */
				if (!ToggleFullScreen(!_fullscreen)) {
					ShowErrorMessage(STR_ERROR_FULLSCREEN_FAILED, INVALID_STRING_ID, WL_ERROR);
				}
				this->SetWidgetLoweredState(WID_GO_FULLSCREEN_BUTTON, _fullscreen);
				this->SetWidgetDirty(WID_GO_FULLSCREEN_BUTTON);
				break;

			case WID_GO_VIDEO_ACCEL_BUTTON:
				_video_hw_accel = !_video_hw_accel;
				ShowErrorMessage(STR_GAME_OPTIONS_VIDEO_ACCELERATION_RESTART, INVALID_STRING_ID, WL_INFO);
				this->SetWidgetLoweredState(WID_GO_VIDEO_ACCEL_BUTTON, _video_hw_accel);
				this->SetWidgetDirty(WID_GO_VIDEO_ACCEL_BUTTON);
#ifndef __APPLE__
				this->SetWidgetLoweredState(WID_GO_VIDEO_VSYNC_BUTTON, _video_hw_accel && _video_vsync);
				this->SetWidgetDisabledState(WID_GO_VIDEO_VSYNC_BUTTON, !_video_hw_accel);
				this->SetWidgetDirty(WID_GO_VIDEO_VSYNC_BUTTON);
#endif
				break;

			case WID_GO_VIDEO_VSYNC_BUTTON:
				if (!_video_hw_accel) break;

				_video_vsync = !_video_vsync;
				VideoDriver::GetInstance()->ToggleVsync(_video_vsync);

				this->SetWidgetLoweredState(WID_GO_VIDEO_VSYNC_BUTTON, _video_vsync);
				this->SetWidgetDirty(WID_GO_VIDEO_VSYNC_BUTTON);
				this->SetWidgetDisabledState(WID_GO_REFRESH_RATE_DROPDOWN, _video_vsync);
				this->SetWidgetDirty(WID_GO_REFRESH_RATE_DROPDOWN);
				break;

			case WID_GO_GUI_SCALE_BEVEL_BUTTON: {
				_settings_client.gui.scale_bevels = !_settings_client.gui.scale_bevels;

				this->SetWidgetLoweredState(WID_GO_GUI_SCALE_BEVEL_BUTTON, _settings_client.gui.scale_bevels);
				this->SetDirty();

				SetupWidgetDimensions();
				ReInitAllWindows(true);
				break;
			}

#ifdef HAS_TRUETYPE_FONT
			case WID_GO_GUI_FONT_SPRITE:
				_fcsettings.prefer_sprite = !_fcsettings.prefer_sprite;

				this->SetWidgetLoweredState(WID_GO_GUI_FONT_SPRITE, _fcsettings.prefer_sprite);
				this->SetWidgetDisabledState(WID_GO_GUI_FONT_AA, _fcsettings.prefer_sprite);
				this->SetDirty();

				InitFontCache(false);
				InitFontCache(true);
				ClearFontCache();

				FontChanged();
				break;

			case WID_GO_GUI_FONT_AA:
				_fcsettings.global_aa = !_fcsettings.global_aa;

				this->SetWidgetLoweredState(WID_GO_GUI_FONT_AA, _fcsettings.global_aa);
				MarkWholeScreenDirty();

				ClearFontCache();
				break;
#endif /* HAS_TRUETYPE_FONT */

			case WID_GO_GUI_SCALE_MAIN_TOOLBAR: {
				_settings_client.gui.bigger_main_toolbar = !_settings_client.gui.bigger_main_toolbar;

				this->SetWidgetLoweredState(WID_GO_GUI_SCALE_MAIN_TOOLBAR, _settings_client.gui.bigger_main_toolbar);
				this->SetDirty();

				ReInitAllWindows(true);
				break;
			}

			case WID_GO_GUI_SCALE:
				if (ClickSliderWidget(this->GetWidget<NWidgetBase>(widget)->GetCurrentRect(), pt, MIN_INTERFACE_SCALE, MAX_INTERFACE_SCALE, this->gui_scale)) {
					if (!_ctrl_pressed) this->gui_scale = ((this->gui_scale + 12) / 25) * 25;
					this->SetWidgetDirty(widget);
				}

				if (click_count > 0) this->mouse_capture_widget = widget;
				break;

			case WID_GO_GUI_SCALE_AUTO:
			{
				if (_gui_scale_cfg == -1) {
					_gui_scale_cfg = _gui_scale;
					this->SetWidgetLoweredState(WID_GO_GUI_SCALE_AUTO, false);
				} else {
					_gui_scale_cfg = -1;
					this->SetWidgetLoweredState(WID_GO_GUI_SCALE_AUTO, true);
					if (AdjustGUIZoom(AGZM_MANUAL)) ReInitAllWindows(true);
					this->gui_scale = _gui_scale;
				}
				this->SetWidgetDirty(widget);
				break;
			}

			case WID_GO_BASE_GRF_PARAMETERS: {
				auto *used_set = BaseGraphics::GetUsedSet();
				if (used_set == nullptr || !used_set->IsConfigurable()) break;
				GRFConfig &extra_cfg = used_set->GetOrCreateExtraConfig();
				if (extra_cfg.num_params == 0) extra_cfg.SetParameterDefaults();
				OpenGRFParameterWindow(true, &extra_cfg, _game_mode == GM_MENU);
				if (_game_mode == GM_MENU) this->reload = true;
				break;
			}

			case WID_GO_BASE_SFX_VOLUME:
			case WID_GO_BASE_MUSIC_VOLUME: {
				uint8_t &vol = (widget == WID_GO_BASE_MUSIC_VOLUME) ? _settings_client.music.music_vol : _settings_client.music.effect_vol;
				if (ClickSliderWidget(this->GetWidget<NWidgetBase>(widget)->GetCurrentRect(), pt, 0, INT8_MAX, vol)) {
					if (widget == WID_GO_BASE_MUSIC_VOLUME) {
						MusicDriver::GetInstance()->SetVolume(vol);
					} else {
						SetEffectVolume(vol);
					}
					this->SetWidgetDirty(widget);
					SetWindowClassesDirty(WC_MUSIC_WINDOW);
				}

				if (click_count > 0) this->mouse_capture_widget = widget;
				break;
			}

			case WID_GO_BASE_MUSIC_JUKEBOX: {
				ShowMusicWindow();
				break;
			}

			case WID_GO_BASE_GRF_OPEN_URL:
				if (BaseGraphics::GetUsedSet() == nullptr || BaseGraphics::GetUsedSet()->url.empty()) return;
				OpenBrowser(BaseGraphics::GetUsedSet()->url);
				break;

			case WID_GO_BASE_SFX_OPEN_URL:
				if (BaseSounds::GetUsedSet() == nullptr || BaseSounds::GetUsedSet()->url.empty()) return;
				OpenBrowser(BaseSounds::GetUsedSet()->url);
				break;

			case WID_GO_BASE_MUSIC_OPEN_URL:
				if (BaseMusic::GetUsedSet() == nullptr || BaseMusic::GetUsedSet()->url.empty()) return;
				OpenBrowser(BaseMusic::GetUsedSet()->url);
				break;

			case WID_GO_CURRENCY_DROPDOWN:
			case WID_GO_AUTOSAVE_DROPDOWN:
			case WID_GO_LANG_DROPDOWN:
			case WID_GO_RESOLUTION_DROPDOWN:
			case WID_GO_REFRESH_RATE_DROPDOWN:
			case WID_GO_BASE_GRF_DROPDOWN:
			case WID_GO_BASE_SFX_DROPDOWN:
			case WID_GO_BASE_MUSIC_DROPDOWN: {
				int selected;
				DropDownList list = this->BuildDropDownList(widget, &selected);
				if (!list.empty()) {
					ShowDropDownList(this, std::move(list), selected, widget);
				} else {
					if (widget == WID_GO_RESOLUTION_DROPDOWN) ShowErrorMessage(STR_ERROR_RESOLUTION_LIST_FAILED, INVALID_STRING_ID, WL_ERROR);
				}
				break;
			}
		}
	}

	void OnMouseLoop() override
	{
		if (_left_button_down || this->gui_scale == _gui_scale) return;

		_gui_scale_cfg = this->gui_scale;

		if (AdjustGUIZoom(AGZM_MANUAL)) {
			ReInitAllWindows(true);
			this->SetWidgetLoweredState(WID_GO_GUI_SCALE_AUTO, false);
			this->SetDirty();
		}
	}

	void OnDropdownSelect(WidgetID widget, int index) override
	{
		switch (widget) {
			case WID_GO_CURRENCY_DROPDOWN: // Currency
				if (index == CURRENCY_CUSTOM) ShowCustCurrency();
				this->opt->locale.currency = index;
				ReInitAllWindows(false);
				break;

			case WID_GO_AUTOSAVE_DROPDOWN: // Autosave options
				if (index == 5) {
					this->current_query_text_item = QueryTextItem::AutosaveCustomRealTimeMinutes;
					SetDParam(0, _settings_client.gui.autosave_interval);
					ShowQueryString(STR_JUST_INT, STR_GAME_OPTIONS_AUTOSAVE_MINUTES_QUERY_CAPT, 4, this, CS_NUMERAL, QSF_ACCEPT_UNCHANGED);
				} else {
					_settings_client.gui.autosave_interval = _autosave_dropdown_to_minutes[index];
					ChangeAutosaveFrequency(false);
					this->SetDirty();
				}
				break;

			case WID_GO_LANG_DROPDOWN: // Change interface language
				ReadLanguagePack(&_languages[index]);
				CloseWindowByClass(WC_QUERY_STRING);
				CheckForMissingGlyphs();
				ClearAllCachedNames();
				UpdateAllVirtCoords();
				CheckBlitter();
				ReInitAllWindows(false);
				FlushDeparturesWindowTextCaches();
				break;

			case WID_GO_RESOLUTION_DROPDOWN: // Change resolution
				if ((uint)index < _resolutions.size() && ChangeResInGame(_resolutions[index].width, _resolutions[index].height)) {
					this->SetDirty();
				}
				break;

			case WID_GO_REFRESH_RATE_DROPDOWN: {
				_settings_client.gui.refresh_rate = *std::next(_refresh_rates.begin(), index);
				if (_settings_client.gui.refresh_rate > 60) {
					/* Show warning to the user that this refresh rate might not be suitable on
					 * larger maps with many NewGRFs and vehicles. */
					ShowErrorMessage(STR_GAME_OPTIONS_REFRESH_RATE_WARNING, INVALID_STRING_ID, WL_INFO);
				}
				break;
			}

			case WID_GO_BASE_GRF_DROPDOWN:
				if (_game_mode == GM_MENU) {
					CloseWindowByClass(WC_GRF_PARAMETERS);
					auto set = BaseGraphics::GetSet(index);
					BaseGraphics::SetSet(set);
					this->reload = true;
					this->InvalidateData();
				}
				break;

			case WID_GO_BASE_SFX_DROPDOWN:
				ChangeSoundSet(index);
				break;

			case WID_GO_BASE_MUSIC_DROPDOWN:
				ChangeMusicSet(index);
				break;
		}
	}

	void OnQueryTextFinished(char *str) override
	{
		auto guard = scope_guard([this]() {
			this->current_query_text_item = QueryTextItem::None;
		});

		/* Was 'cancel' pressed? */
		if (str == nullptr) return;

		if (!StrEmpty(str)) {
			int value = atoi(str);
			switch (this->current_query_text_item) {
				case QueryTextItem::None:
					break;

				case QueryTextItem::AutosaveCustomRealTimeMinutes:
					_settings_client.gui.autosave_interval = Clamp(value, 1, 8000);
					ChangeAutosaveFrequency(false);
					this->SetDirty();
					break;
			}
		}
	}

	/**
	 * Some data on this window has become invalid.
	 * @param data Information about the changed data. @see GameOptionsInvalidationData
	 * @param gui_scope Whether the call is done from GUI scope. You may not do everything when not in GUI scope. See #InvalidateWindowData() for details.
	 */
	void OnInvalidateData([[maybe_unused]] int data = 0, [[maybe_unused]] bool gui_scope = true) override
	{
		if (!gui_scope) return;
		this->SetWidgetLoweredState(WID_GO_SURVEY_PARTICIPATE_BUTTON, _settings_client.network.participate_survey == PS_YES);
		this->SetWidgetLoweredState(WID_GO_FULLSCREEN_BUTTON, _fullscreen);
		this->SetWidgetLoweredState(WID_GO_VIDEO_ACCEL_BUTTON, _video_hw_accel);
		this->SetWidgetDisabledState(WID_GO_REFRESH_RATE_DROPDOWN, _video_vsync);

#ifndef __APPLE__
		this->SetWidgetLoweredState(WID_GO_VIDEO_VSYNC_BUTTON, _video_hw_accel && _video_vsync);
		this->SetWidgetDisabledState(WID_GO_VIDEO_VSYNC_BUTTON, !_video_hw_accel);
#endif

		this->SetWidgetLoweredState(WID_GO_GUI_SCALE_AUTO, _gui_scale_cfg == -1);
		this->SetWidgetLoweredState(WID_GO_GUI_SCALE_BEVEL_BUTTON, _settings_client.gui.scale_bevels);
#ifdef HAS_TRUETYPE_FONT
		this->SetWidgetLoweredState(WID_GO_GUI_FONT_SPRITE, _fcsettings.prefer_sprite);
		this->SetWidgetLoweredState(WID_GO_GUI_FONT_AA, _fcsettings.global_aa);
		this->SetWidgetDisabledState(WID_GO_GUI_FONT_AA, _fcsettings.prefer_sprite);
#endif /* HAS_TRUETYPE_FONT */

		this->SetWidgetLoweredState(WID_GO_GUI_SCALE_MAIN_TOOLBAR, _settings_client.gui.bigger_main_toolbar);

		this->SetWidgetDisabledState(WID_GO_BASE_GRF_DROPDOWN, _game_mode != GM_MENU);

		this->SetWidgetDisabledState(WID_GO_BASE_GRF_PARAMETERS, BaseGraphics::GetUsedSet() == nullptr || !BaseGraphics::GetUsedSet()->IsConfigurable());

		this->SetWidgetDisabledState(WID_GO_BASE_GRF_OPEN_URL, BaseGraphics::GetUsedSet() == nullptr || BaseGraphics::GetUsedSet()->url.empty());
		this->SetWidgetDisabledState(WID_GO_BASE_SFX_OPEN_URL, BaseSounds::GetUsedSet() == nullptr || BaseSounds::GetUsedSet()->url.empty());
		this->SetWidgetDisabledState(WID_GO_BASE_MUSIC_OPEN_URL, BaseMusic::GetUsedSet() == nullptr || BaseMusic::GetUsedSet()->url.empty());

		for (TextfileType tft = TFT_CONTENT_BEGIN; tft < TFT_CONTENT_END; tft++) {
			this->SetWidgetDisabledState(WID_GO_BASE_GRF_TEXTFILE + tft, BaseGraphics::GetUsedSet() == nullptr || BaseGraphics::GetUsedSet()->GetTextfile(tft) == nullptr);
			this->SetWidgetDisabledState(WID_GO_BASE_SFX_TEXTFILE + tft, BaseSounds::GetUsedSet() == nullptr || BaseSounds::GetUsedSet()->GetTextfile(tft) == nullptr);
			this->SetWidgetDisabledState(WID_GO_BASE_MUSIC_TEXTFILE + tft, BaseMusic::GetUsedSet() == nullptr || BaseMusic::GetUsedSet()->GetTextfile(tft) == nullptr);
		}
	}
};

static constexpr NWidgetPart _nested_game_options_widgets[] = {
	NWidget(NWID_HORIZONTAL),
		NWidget(WWT_CLOSEBOX, COLOUR_GREY),
		NWidget(WWT_CAPTION, COLOUR_GREY), SetDataTip(STR_GAME_OPTIONS_CAPTION, STR_TOOLTIP_WINDOW_TITLE_DRAG_THIS),
	EndContainer(),
	NWidget(WWT_PANEL, COLOUR_GREY),
		NWidget(NWID_HORIZONTAL, NC_EQUALSIZE), SetPadding(WidgetDimensions::unscaled.sparse),
			NWidget(WWT_TEXTBTN, COLOUR_YELLOW, WID_GO_TAB_GENERAL),  SetMinimalTextLines(2, 0), SetDataTip(STR_GAME_OPTIONS_TAB_GENERAL, STR_GAME_OPTIONS_TAB_GENERAL_TT), SetFill(1, 0),
			NWidget(WWT_TEXTBTN, COLOUR_YELLOW, WID_GO_TAB_GRAPHICS), SetMinimalTextLines(2, 0), SetDataTip(STR_GAME_OPTIONS_TAB_GRAPHICS, STR_GAME_OPTIONS_TAB_GRAPHICS_TT), SetFill(1, 0),
			NWidget(WWT_TEXTBTN, COLOUR_YELLOW, WID_GO_TAB_SOUND),    SetMinimalTextLines(2, 0), SetDataTip(STR_GAME_OPTIONS_TAB_SOUND, STR_GAME_OPTIONS_TAB_SOUND_TT), SetFill(1, 0),
			NWidget(WWT_TEXTBTN, COLOUR_YELLOW, WID_GO_TAB_SOCIAL),   SetMinimalTextLines(2, 0), SetDataTip(STR_GAME_OPTIONS_TAB_SOCIAL, STR_GAME_OPTIONS_TAB_SOCIAL_TT), SetFill(1, 0),
		EndContainer(),
	EndContainer(),
	NWidget(WWT_PANEL, COLOUR_GREY),
		NWidget(NWID_SELECTION, INVALID_COLOUR, WID_GO_TAB_SELECTION),
			/* General tab */
			NWidget(NWID_VERTICAL), SetPadding(WidgetDimensions::unscaled.sparse), SetPIP(0, WidgetDimensions::unscaled.vsep_wide, 0),
				NWidget(WWT_FRAME, COLOUR_GREY), SetDataTip(STR_GAME_OPTIONS_LANGUAGE, STR_NULL),
					NWidget(WWT_DROPDOWN, COLOUR_GREY, WID_GO_LANG_DROPDOWN), SetMinimalSize(100, 12), SetDataTip(STR_JUST_RAW_STRING, STR_GAME_OPTIONS_LANGUAGE_TOOLTIP), SetFill(1, 0),
				EndContainer(),

				NWidget(WWT_FRAME, COLOUR_GREY), SetDataTip(STR_GAME_OPTIONS_AUTOSAVE_FRAME, STR_NULL),
					NWidget(WWT_DROPDOWN, COLOUR_GREY, WID_GO_AUTOSAVE_DROPDOWN), SetMinimalSize(100, 12), SetDataTip(STR_JUST_STRING2, STR_GAME_OPTIONS_AUTOSAVE_DROPDOWN_TOOLTIP), SetFill(1, 0),
				EndContainer(),

				NWidget(WWT_FRAME, COLOUR_GREY), SetDataTip(STR_GAME_OPTIONS_CURRENCY_UNITS_FRAME, STR_NULL),
					NWidget(WWT_DROPDOWN, COLOUR_GREY, WID_GO_CURRENCY_DROPDOWN), SetMinimalSize(100, 12), SetDataTip(STR_JUST_STRING2, STR_GAME_OPTIONS_CURRENCY_UNITS_DROPDOWN_TOOLTIP), SetFill(1, 0),
				EndContainer(),

				NWidget(NWID_SELECTION, INVALID_COLOUR, WID_GO_SURVEY_SEL),
					NWidget(WWT_FRAME, COLOUR_GREY), SetDataTip(STR_GAME_OPTIONS_PARTICIPATE_SURVEY_FRAME, STR_NULL), SetPIP(0, WidgetDimensions::unscaled.vsep_sparse, 0),
						NWidget(NWID_HORIZONTAL), SetPIP(0, WidgetDimensions::unscaled.hsep_normal, 0),
							NWidget(WWT_TEXT, COLOUR_GREY), SetMinimalSize(0, 12), SetFill(1, 0), SetDataTip(STR_GAME_OPTIONS_PARTICIPATE_SURVEY, STR_NULL),
							NWidget(WWT_TEXTBTN, COLOUR_GREY, WID_GO_SURVEY_PARTICIPATE_BUTTON), SetMinimalSize(21, 9), SetDataTip(STR_EMPTY, STR_GAME_OPTIONS_PARTICIPATE_SURVEY_TOOLTIP),
						EndContainer(),
						NWidget(NWID_HORIZONTAL, NC_EQUALSIZE),
							NWidget(WWT_TEXTBTN, COLOUR_GREY, WID_GO_SURVEY_PREVIEW_BUTTON), SetFill(1, 0), SetResize(1, 0), SetDataTip(STR_GAME_OPTIONS_PARTICIPATE_SURVEY_PREVIEW, STR_GAME_OPTIONS_PARTICIPATE_SURVEY_PREVIEW_TOOLTIP),
							NWidget(WWT_TEXTBTN, COLOUR_GREY, WID_GO_SURVEY_LINK_BUTTON), SetFill(1, 0), SetResize(1, 0), SetDataTip(STR_GAME_OPTIONS_PARTICIPATE_SURVEY_LINK, STR_GAME_OPTIONS_PARTICIPATE_SURVEY_LINK_TOOLTIP),
						EndContainer(),
					EndContainer(),
				EndContainer(),
			EndContainer(),

			/* Graphics tab */
			NWidget(NWID_VERTICAL), SetPadding(WidgetDimensions::unscaled.sparse), SetPIP(0, WidgetDimensions::unscaled.vsep_wide, 0),
				NWidget(WWT_FRAME, COLOUR_GREY), SetDataTip(STR_GAME_OPTIONS_GUI_SCALE_FRAME, STR_NULL),
					NWidget(NWID_VERTICAL), SetPIP(0, WidgetDimensions::unscaled.vsep_normal, 0),
						NWidget(WWT_EMPTY, COLOUR_GREY, WID_GO_GUI_SCALE), SetMinimalSize(67, 0), SetMinimalTextLines(1, 12 + WidgetDimensions::unscaled.vsep_normal, FS_SMALL), SetFill(0, 0), SetDataTip(0x0, STR_GAME_OPTIONS_GUI_SCALE_TOOLTIP),
						NWidget(NWID_HORIZONTAL), SetPIP(0, WidgetDimensions::unscaled.hsep_normal, 0),
							NWidget(WWT_TEXT, COLOUR_GREY), SetMinimalSize(0, 12), SetFill(1, 0), SetDataTip(STR_GAME_OPTIONS_GUI_SCALE_AUTO, STR_NULL),
							NWidget(WWT_TEXTBTN, COLOUR_GREY, WID_GO_GUI_SCALE_AUTO), SetMinimalSize(21, 9), SetDataTip(STR_EMPTY, STR_GAME_OPTIONS_GUI_SCALE_AUTO_TOOLTIP),
						EndContainer(),
						NWidget(NWID_HORIZONTAL), SetPIP(0, WidgetDimensions::unscaled.hsep_normal, 0),
							NWidget(WWT_TEXT, COLOUR_GREY), SetMinimalSize(0, 12), SetFill(1, 0), SetDataTip(STR_GAME_OPTIONS_GUI_SCALE_BEVELS, STR_NULL),
							NWidget(WWT_TEXTBTN, COLOUR_GREY, WID_GO_GUI_SCALE_BEVEL_BUTTON), SetMinimalSize(21, 9), SetDataTip(STR_EMPTY, STR_GAME_OPTIONS_GUI_SCALE_BEVELS_TOOLTIP),
						EndContainer(),
						NWidget(NWID_HORIZONTAL),
							NWidget(WWT_TEXT, COLOUR_GREY), SetMinimalSize(0, 12), SetDataTip(STR_GAME_OPTIONS_GUI_SCALE_MAIN_TOOLBAR, STR_NULL),
							NWidget(NWID_SPACER), SetMinimalSize(1, 0), SetFill(1, 0),
							NWidget(WWT_TEXTBTN, COLOUR_GREY, WID_GO_GUI_SCALE_MAIN_TOOLBAR), SetMinimalSize(21, 9), SetDataTip(STR_EMPTY, STR_GAME_OPTIONS_GUI_SCALE_MAIN_TOOLBAR_TOOLTIP),
						EndContainer(),
#ifdef HAS_TRUETYPE_FONT
						NWidget(NWID_HORIZONTAL), SetPIP(0, WidgetDimensions::unscaled.hsep_normal, 0),
							NWidget(WWT_TEXT, COLOUR_GREY), SetMinimalSize(0, 12), SetFill(1, 0), SetDataTip(STR_GAME_OPTIONS_GUI_FONT_SPRITE, STR_NULL),
							NWidget(WWT_TEXTBTN, COLOUR_GREY, WID_GO_GUI_FONT_SPRITE), SetMinimalSize(21, 9), SetDataTip(STR_EMPTY, STR_GAME_OPTIONS_GUI_FONT_SPRITE_TOOLTIP),
						EndContainer(),
						NWidget(NWID_HORIZONTAL), SetPIP(0, WidgetDimensions::unscaled.hsep_normal, 0),
							NWidget(WWT_TEXT, COLOUR_GREY), SetMinimalSize(0, 12), SetFill(1, 0), SetDataTip(STR_GAME_OPTIONS_GUI_FONT_AA, STR_NULL),
							NWidget(WWT_TEXTBTN, COLOUR_GREY, WID_GO_GUI_FONT_AA), SetMinimalSize(21, 9), SetDataTip(STR_EMPTY, STR_GAME_OPTIONS_GUI_FONT_AA_TOOLTIP),
						EndContainer(),
#endif /* HAS_TRUETYPE_FONT */
					EndContainer(),
				EndContainer(),

				NWidget(WWT_FRAME, COLOUR_GREY), SetDataTip(STR_GAME_OPTIONS_GRAPHICS, STR_NULL),
					NWidget(NWID_VERTICAL), SetPIP(0, WidgetDimensions::unscaled.vsep_normal, 0),
						NWidget(NWID_HORIZONTAL), SetPIP(0, WidgetDimensions::unscaled.hsep_normal, 0),
							NWidget(WWT_TEXT, COLOUR_GREY), SetMinimalSize(0, 12), SetFill(1, 0), SetDataTip(STR_GAME_OPTIONS_RESOLUTION, STR_NULL),
							NWidget(WWT_DROPDOWN, COLOUR_GREY, WID_GO_RESOLUTION_DROPDOWN), SetMinimalSize(100, 12), SetDataTip(STR_JUST_STRING2, STR_GAME_OPTIONS_RESOLUTION_TOOLTIP),
						EndContainer(),
						NWidget(NWID_HORIZONTAL), SetPIP(0, WidgetDimensions::unscaled.hsep_normal, 0),
							NWidget(WWT_TEXT, COLOUR_GREY), SetMinimalSize(0, 12), SetFill(1, 0), SetDataTip(STR_GAME_OPTIONS_REFRESH_RATE, STR_NULL),
							NWidget(WWT_DROPDOWN, COLOUR_GREY, WID_GO_REFRESH_RATE_DROPDOWN), SetMinimalSize(100, 12), SetDataTip(STR_GAME_OPTIONS_REFRESH_RATE_ITEM, STR_GAME_OPTIONS_REFRESH_RATE_TOOLTIP),
						EndContainer(),
						NWidget(NWID_HORIZONTAL), SetPIP(0, WidgetDimensions::unscaled.hsep_normal, 0),
							NWidget(WWT_TEXT, COLOUR_GREY), SetMinimalSize(0, 12), SetFill(1, 0), SetDataTip(STR_GAME_OPTIONS_FULLSCREEN, STR_NULL),
							NWidget(WWT_TEXTBTN, COLOUR_GREY, WID_GO_FULLSCREEN_BUTTON), SetMinimalSize(21, 9), SetDataTip(STR_EMPTY, STR_GAME_OPTIONS_FULLSCREEN_TOOLTIP),
						EndContainer(),
						NWidget(NWID_HORIZONTAL), SetPIP(0, WidgetDimensions::unscaled.hsep_normal, 0),
							NWidget(WWT_TEXT, COLOUR_GREY), SetMinimalSize(0, 12), SetFill(1, 0), SetDataTip(STR_GAME_OPTIONS_VIDEO_ACCELERATION, STR_NULL),
							NWidget(WWT_TEXTBTN, COLOUR_GREY, WID_GO_VIDEO_ACCEL_BUTTON), SetMinimalSize(21, 9), SetDataTip(STR_EMPTY, STR_GAME_OPTIONS_VIDEO_ACCELERATION_TOOLTIP),
						EndContainer(),
#ifndef __APPLE__
						NWidget(NWID_HORIZONTAL), SetPIP(0, WidgetDimensions::unscaled.hsep_normal, 0),
							NWidget(WWT_TEXT, COLOUR_GREY), SetMinimalSize(0, 12), SetFill(1, 0), SetDataTip(STR_GAME_OPTIONS_VIDEO_VSYNC, STR_NULL),
							NWidget(WWT_TEXTBTN, COLOUR_GREY, WID_GO_VIDEO_VSYNC_BUTTON), SetMinimalSize(21, 9), SetDataTip(STR_EMPTY, STR_GAME_OPTIONS_VIDEO_VSYNC_TOOLTIP),
						EndContainer(),
#endif
						NWidget(NWID_HORIZONTAL),
							NWidget(WWT_EMPTY, INVALID_COLOUR, WID_GO_VIDEO_DRIVER_INFO), SetMinimalTextLines(1, 0), SetFill(1, 0),
						EndContainer(),
					EndContainer(),
				EndContainer(),

				NWidget(WWT_FRAME, COLOUR_GREY), SetDataTip(STR_GAME_OPTIONS_BASE_GRF, STR_NULL), SetPIP(0, WidgetDimensions::unscaled.vsep_sparse, 0), SetFill(1, 0),
					NWidget(NWID_HORIZONTAL), SetPIP(0, WidgetDimensions::unscaled.hsep_wide, 0),
						NWidget(WWT_DROPDOWN, COLOUR_GREY, WID_GO_BASE_GRF_DROPDOWN), SetMinimalSize(100, 12), SetDataTip(STR_JUST_RAW_STRING, STR_GAME_OPTIONS_BASE_GRF_TOOLTIP), SetFill(1, 0),
						NWidget(WWT_PUSHTXTBTN, COLOUR_GREY, WID_GO_BASE_GRF_PARAMETERS), SetDataTip(STR_NEWGRF_SETTINGS_SET_PARAMETERS, STR_NULL),
					EndContainer(),
					NWidget(WWT_TEXT, COLOUR_GREY, WID_GO_BASE_GRF_DESCRIPTION), SetMinimalSize(200, 0), SetDataTip(STR_EMPTY, STR_GAME_OPTIONS_BASE_GRF_DESCRIPTION_TOOLTIP), SetFill(1, 0),
					NWidget(NWID_VERTICAL),
						NWidget(NWID_HORIZONTAL, NC_EQUALSIZE),
							NWidget(WWT_PUSHTXTBTN, COLOUR_GREY, WID_GO_BASE_GRF_OPEN_URL), SetResize(1, 0), SetFill(1, 0), SetDataTip(STR_CONTENT_OPEN_URL, STR_CONTENT_OPEN_URL_TOOLTIP),
							NWidget(WWT_PUSHTXTBTN, COLOUR_GREY, WID_GO_BASE_GRF_TEXTFILE + TFT_README), SetFill(1, 0), SetResize(1, 0), SetDataTip(STR_TEXTFILE_VIEW_README, STR_TEXTFILE_VIEW_README_TOOLTIP),
						EndContainer(),
						NWidget(NWID_HORIZONTAL, NC_EQUALSIZE),
							NWidget(WWT_PUSHTXTBTN, COLOUR_GREY, WID_GO_BASE_GRF_TEXTFILE + TFT_CHANGELOG), SetFill(1, 0), SetResize(1, 0), SetDataTip(STR_TEXTFILE_VIEW_CHANGELOG, STR_TEXTFILE_VIEW_CHANGELOG_TOOLTIP),
							NWidget(WWT_PUSHTXTBTN, COLOUR_GREY, WID_GO_BASE_GRF_TEXTFILE + TFT_LICENSE), SetFill(1, 0), SetResize(1, 0), SetDataTip(STR_TEXTFILE_VIEW_LICENCE, STR_TEXTFILE_VIEW_LICENCE_TOOLTIP),
						EndContainer(),
					EndContainer(),
				EndContainer(),
			EndContainer(),

			/* Sound/Music tab */
			NWidget(NWID_VERTICAL), SetPadding(WidgetDimensions::unscaled.sparse), SetPIP(0, WidgetDimensions::unscaled.vsep_wide, 0),
				NWidget(WWT_FRAME, COLOUR_GREY), SetDataTip(STR_GAME_OPTIONS_VOLUME, STR_NULL), SetPIP(0, WidgetDimensions::unscaled.vsep_wide, 0),
					NWidget(NWID_HORIZONTAL), SetPIP(0, WidgetDimensions::unscaled.hsep_wide, 0),
						NWidget(WWT_TEXT, COLOUR_GREY, WID_GO_TEXT_SFX_VOLUME), SetMinimalSize(0, 12), SetDataTip(STR_GAME_OPTIONS_SFX_VOLUME, STR_NULL),
						NWidget(WWT_EMPTY, COLOUR_GREY, WID_GO_BASE_SFX_VOLUME), SetMinimalSize(67, 0), SetMinimalTextLines(1, 12 + WidgetDimensions::unscaled.vsep_normal, FS_SMALL), SetFill(1, 0), SetDataTip(0x0, STR_MUSIC_TOOLTIP_DRAG_SLIDERS_TO_SET_MUSIC),
					EndContainer(),
					NWidget(NWID_HORIZONTAL), SetPIP(0, WidgetDimensions::unscaled.hsep_wide, 0),
						NWidget(WWT_TEXT, COLOUR_GREY, WID_GO_TEXT_MUSIC_VOLUME), SetMinimalSize(0, 12), SetDataTip(STR_GAME_OPTIONS_MUSIC_VOLUME, STR_NULL),
						NWidget(WWT_EMPTY, COLOUR_GREY, WID_GO_BASE_MUSIC_VOLUME), SetMinimalSize(67, 0), SetMinimalTextLines(1, 12 + WidgetDimensions::unscaled.vsep_normal, FS_SMALL), SetFill(1, 0), SetDataTip(0x0, STR_MUSIC_TOOLTIP_DRAG_SLIDERS_TO_SET_MUSIC),
					EndContainer(),
				EndContainer(),

				NWidget(WWT_FRAME, COLOUR_GREY), SetDataTip(STR_GAME_OPTIONS_BASE_SFX, STR_NULL), SetPIP(0, WidgetDimensions::unscaled.vsep_sparse, 0),
					NWidget(WWT_DROPDOWN, COLOUR_GREY, WID_GO_BASE_SFX_DROPDOWN), SetMinimalSize(100, 12), SetDataTip(STR_JUST_RAW_STRING, STR_GAME_OPTIONS_BASE_SFX_TOOLTIP), SetFill(1, 0),
					NWidget(WWT_EMPTY, INVALID_COLOUR, WID_GO_BASE_SFX_DESCRIPTION), SetMinimalSize(200, 0), SetMinimalTextLines(1, 0), SetDataTip(STR_NULL, STR_GAME_OPTIONS_BASE_SFX_DESCRIPTION_TOOLTIP), SetFill(1, 0),
					NWidget(NWID_VERTICAL),
						NWidget(NWID_HORIZONTAL, NC_EQUALSIZE),
							NWidget(WWT_PUSHTXTBTN, COLOUR_GREY, WID_GO_BASE_SFX_OPEN_URL), SetResize(1, 0), SetFill(1, 0), SetDataTip(STR_CONTENT_OPEN_URL, STR_CONTENT_OPEN_URL_TOOLTIP),
							NWidget(WWT_PUSHTXTBTN, COLOUR_GREY, WID_GO_BASE_SFX_TEXTFILE + TFT_README), SetFill(1, 0), SetResize(1, 0), SetDataTip(STR_TEXTFILE_VIEW_README, STR_TEXTFILE_VIEW_README_TOOLTIP),
						EndContainer(),
						NWidget(NWID_HORIZONTAL, NC_EQUALSIZE),
							NWidget(WWT_PUSHTXTBTN, COLOUR_GREY, WID_GO_BASE_SFX_TEXTFILE + TFT_CHANGELOG), SetFill(1, 0), SetResize(1, 0), SetDataTip(STR_TEXTFILE_VIEW_CHANGELOG, STR_TEXTFILE_VIEW_CHANGELOG_TOOLTIP),
							NWidget(WWT_PUSHTXTBTN, COLOUR_GREY, WID_GO_BASE_SFX_TEXTFILE + TFT_LICENSE), SetFill(1, 0), SetResize(1, 0), SetDataTip(STR_TEXTFILE_VIEW_LICENCE, STR_TEXTFILE_VIEW_LICENCE_TOOLTIP),
						EndContainer(),
					EndContainer(),
				EndContainer(),

				NWidget(WWT_FRAME, COLOUR_GREY), SetDataTip(STR_GAME_OPTIONS_BASE_MUSIC, STR_NULL), SetPIP(0, WidgetDimensions::unscaled.vsep_sparse, 0),
					NWidget(WWT_DROPDOWN, COLOUR_GREY, WID_GO_BASE_MUSIC_DROPDOWN), SetMinimalSize(100, 12), SetDataTip(STR_JUST_RAW_STRING, STR_GAME_OPTIONS_BASE_MUSIC_TOOLTIP), SetFill(1, 0),
					NWidget(NWID_HORIZONTAL), SetPIP(0, WidgetDimensions::unscaled.hsep_wide, 0),
						NWidget(WWT_EMPTY, INVALID_COLOUR, WID_GO_BASE_MUSIC_DESCRIPTION), SetMinimalSize(200, 0), SetMinimalTextLines(1, 0), SetDataTip(STR_NULL, STR_GAME_OPTIONS_BASE_MUSIC_DESCRIPTION_TOOLTIP), SetFill(1, 0),
						NWidget(NWID_VERTICAL), SetPIPRatio(0, 0, 1),
							NWidget(WWT_PUSHIMGBTN, COLOUR_GREY, WID_GO_BASE_MUSIC_JUKEBOX), SetMinimalSize(22, 22), SetDataTip(SPR_IMG_MUSIC, STR_TOOLBAR_TOOLTIP_SHOW_SOUND_MUSIC_WINDOW),
						EndContainer(),
					EndContainer(),
					NWidget(NWID_VERTICAL),
						NWidget(NWID_HORIZONTAL, NC_EQUALSIZE),
							NWidget(WWT_PUSHTXTBTN, COLOUR_GREY, WID_GO_BASE_MUSIC_OPEN_URL), SetResize(1, 0), SetFill(1, 0), SetDataTip(STR_CONTENT_OPEN_URL, STR_CONTENT_OPEN_URL_TOOLTIP),
							NWidget(WWT_PUSHTXTBTN, COLOUR_GREY, WID_GO_BASE_MUSIC_TEXTFILE + TFT_README), SetFill(1, 0), SetResize(1, 0), SetDataTip(STR_TEXTFILE_VIEW_README, STR_TEXTFILE_VIEW_README_TOOLTIP),
						EndContainer(),
						NWidget(NWID_HORIZONTAL, NC_EQUALSIZE),
							NWidget(WWT_PUSHTXTBTN, COLOUR_GREY, WID_GO_BASE_MUSIC_TEXTFILE + TFT_CHANGELOG), SetFill(1, 0), SetResize(1, 0), SetDataTip(STR_TEXTFILE_VIEW_CHANGELOG, STR_TEXTFILE_VIEW_CHANGELOG_TOOLTIP),
							NWidget(WWT_PUSHTXTBTN, COLOUR_GREY, WID_GO_BASE_MUSIC_TEXTFILE + TFT_LICENSE), SetFill(1, 0), SetResize(1, 0), SetDataTip(STR_TEXTFILE_VIEW_LICENCE, STR_TEXTFILE_VIEW_LICENCE_TOOLTIP),
						EndContainer(),
					EndContainer(),
				EndContainer(),
			EndContainer(),

			/* Social tab */
			NWidget(NWID_VERTICAL), SetPadding(WidgetDimensions::unscaled.sparse), SetPIP(0, WidgetDimensions::unscaled.vsep_wide, 0),
				NWidgetFunction(MakeNWidgetSocialPlugins),
			EndContainer(),
		EndContainer(),
	EndContainer(),
};

static WindowDesc _game_options_desc(__FILE__, __LINE__,
	WDP_CENTER, nullptr, 0, 0,
	WC_GAME_OPTIONS, WC_NONE,
	0,
	std::begin(_nested_game_options_widgets), std::end(_nested_game_options_widgets)
);

/** Open the game options window. */
void ShowGameOptions()
{
	CloseWindowByClass(WC_GAME_OPTIONS);
	new GameOptionsWindow(&_game_options_desc);
}

static int SETTING_HEIGHT = 11;    ///< Height of a single setting in the tree view in pixels

/**
 * Flags for #SettingEntry
 * @note The #SEF_BUTTONS_MASK matches expectations of the formal parameter 'state' of #DrawArrowButtons
 */
enum SettingEntryFlags {
	SEF_LEFT_DEPRESSED  = 0x01, ///< Of a numeric setting entry, the left button is depressed
	SEF_RIGHT_DEPRESSED = 0x02, ///< Of a numeric setting entry, the right button is depressed
	SEF_BUTTONS_MASK = (SEF_LEFT_DEPRESSED | SEF_RIGHT_DEPRESSED), ///< Bit-mask for button flags

	SEF_LAST_FIELD = 0x04, ///< This entry is the last one in a (sub-)page
	SEF_FILTERED   = 0x08, ///< Entry is hidden by the string filter
};

/** How the list of advanced settings is filtered. */
enum RestrictionMode {
	RM_BASIC,                            ///< Display settings associated to the "basic" list.
	RM_ADVANCED,                         ///< Display settings associated to the "advanced" list.
	RM_ALL,                              ///< List all settings regardless of the default/newgame/... values.
	RM_CHANGED_AGAINST_DEFAULT,          ///< Show only settings which are different compared to default values.
	RM_CHANGED_AGAINST_NEW,              ///< Show only settings which are different compared to the user's new game setting values.
	RM_PATCH,                            ///< Show only "patch" settings which are not in vanilla.
	RM_END,                              ///< End for iteration.
};
DECLARE_POSTFIX_INCREMENT(RestrictionMode)

/** Filter for settings list. */
struct SettingFilter {
	StringFilter string;     ///< Filter string.
	RestrictionMode min_cat; ///< Minimum category needed to display all filtered strings (#RM_BASIC, #RM_ADVANCED, or #RM_ALL).
	bool type_hides;         ///< Whether the type hides filtered strings.
	RestrictionMode mode;    ///< Filter based on category.
	SettingType type;        ///< Filter based on type.
};

/** Data structure describing a single setting in a tab */
struct BaseSettingEntry {
	uint8_t flags; ///< Flags of the setting entry. @see SettingEntryFlags
	uint8_t level; ///< Nesting level of this setting entry

	BaseSettingEntry() : flags(0), level(0) {}
	virtual ~BaseSettingEntry() = default;

	virtual void Init(uint8_t level = 0);
	virtual void FoldAll() {}
	virtual void UnFoldAll() {}
	virtual void ResetAll() = 0;

	/**
	 * Set whether this is the last visible entry of the parent node.
	 * @param last_field Value to set
	 */
	void SetLastField(bool last_field) { if (last_field) SETBITS(this->flags, SEF_LAST_FIELD); else CLRBITS(this->flags, SEF_LAST_FIELD); }

	virtual uint Length() const = 0;
	virtual void GetFoldingState([[maybe_unused]] bool &all_folded, [[maybe_unused]] bool &all_unfolded) const {}
	virtual bool IsVisible(const BaseSettingEntry *item) const;
	virtual BaseSettingEntry *FindEntry(uint row, uint *cur_row);
	virtual uint GetMaxHelpHeight([[maybe_unused]] int maxw) { return 0; }

	/**
	 * Check whether an entry is hidden due to filters
	 * @return true if hidden.
	 */
	bool IsFiltered() const { return (this->flags & SEF_FILTERED) != 0; }

	virtual bool UpdateFilterState(SettingFilter &filter, bool force_visible) = 0;

	virtual uint Draw(GameSettings *settings_ptr, int left, int right, int y, uint first_row, uint max_row, BaseSettingEntry *selected, uint cur_row = 0, uint parent_last = 0) const;

protected:
	virtual void DrawSetting(GameSettings *settings_ptr, int left, int right, int y, bool highlight) const = 0;
};

/** Standard setting */
struct SettingEntry : BaseSettingEntry {
	const char *name;              ///< Name of the setting
	const IntSettingDesc *setting; ///< Setting description of the setting

	SettingEntry(const char *name);

	void Init(uint8_t level = 0) override;
	void ResetAll() override;
	uint Length() const override;
	uint GetMaxHelpHeight(int maxw) override;
	bool UpdateFilterState(SettingFilter &filter, bool force_visible) override;

	void SetButtons(uint8_t new_val);
	bool IsGUIEditable() const;

protected:
	SettingEntry(const IntSettingDesc *setting);
	virtual void DrawSetting(GameSettings *settings_ptr, int left, int right, int y, bool highlight) const override;
	virtual void DrawSettingString(uint left, uint right, int y, bool highlight, int32_t value) const;

private:
	bool IsVisibleByRestrictionMode(RestrictionMode mode) const;
};

/** Cargodist per-cargo setting */
struct CargoDestPerCargoSettingEntry : SettingEntry {
	CargoID cargo;

	CargoDestPerCargoSettingEntry(CargoID cargo, const IntSettingDesc *setting);
	void Init(uint8_t level = 0) override;
	bool UpdateFilterState(SettingFilter &filter, bool force_visible) override;

protected:
	void DrawSettingString(uint left, uint right, int y, bool highlight, int32_t value) const override;
};

/** Conditionally hidden standard setting */
struct ConditionallyHiddenSettingEntry : SettingEntry {
	std::function<bool()> hide_callback;

	ConditionallyHiddenSettingEntry(const char *name, std::function<bool()> hide_callback)
		: SettingEntry(name), hide_callback(hide_callback) {}

	bool UpdateFilterState(SettingFilter &filter, bool force_visible) override;
};

/** Containers for BaseSettingEntry */
struct SettingsContainer {
	typedef std::vector<BaseSettingEntry*> EntryVector;
	EntryVector entries; ///< Settings on this page

	template<typename T>
	T *Add(T *item)
	{
		this->entries.push_back(item);
		return item;
	}

	void Init(uint8_t level = 0);
	void ResetAll();
	void FoldAll();
	void UnFoldAll();

	uint Length() const;
	void GetFoldingState(bool &all_folded, bool &all_unfolded) const;
	bool IsVisible(const BaseSettingEntry *item) const;
	BaseSettingEntry *FindEntry(uint row, uint *cur_row);
	uint GetMaxHelpHeight(int maxw);

	bool UpdateFilterState(SettingFilter &filter, bool force_visible);

	uint Draw(GameSettings *settings_ptr, int left, int right, int y, uint first_row, uint max_row, BaseSettingEntry *selected, uint cur_row = 0, uint parent_last = 0) const;
};

/** Data structure describing one page of settings in the settings window. */
struct SettingsPage : BaseSettingEntry, SettingsContainer {
	StringID title;     ///< Title of the sub-page
	bool folded;        ///< Sub-page is folded (not visible except for its title)
	std::function<bool()> hide_callback; ///< optional callback, returns true if this shouldbe hidden

	SettingsPage(StringID title);

	void Init(uint8_t level = 0) override;
	void ResetAll() override;
	void FoldAll() override;
	void UnFoldAll() override;

	uint Length() const override;
	void GetFoldingState(bool &all_folded, bool &all_unfolded) const override;
	bool IsVisible(const BaseSettingEntry *item) const override;
	BaseSettingEntry *FindEntry(uint row, uint *cur_row) override;
	uint GetMaxHelpHeight(int maxw) override { return SettingsContainer::GetMaxHelpHeight(maxw); }

	bool UpdateFilterState(SettingFilter &filter, bool force_visible) override;

	uint Draw(GameSettings *settings_ptr, int left, int right, int y, uint first_row, uint max_row, BaseSettingEntry *selected, uint cur_row = 0, uint parent_last = 0) const override;

protected:
	void DrawSetting(GameSettings *settings_ptr, int left, int right, int y, bool highlight) const override;
};

/* == BaseSettingEntry methods == */

/**
 * Initialization of a setting entry
 * @param level      Page nesting level of this entry
 */
void BaseSettingEntry::Init(uint8_t level)
{
	this->level = level;
}

/**
 * Check whether an entry is visible and not folded or filtered away.
 * Note: This does not consider the scrolling range; it might still require scrolling to make the setting really visible.
 * @param item Entry to search for.
 * @return true if entry is visible.
 */
bool BaseSettingEntry::IsVisible(const BaseSettingEntry *item) const
{
	if (this->IsFiltered()) return false;
	return this == item;
}

/**
 * Find setting entry at row \a row_num
 * @param row_num Index of entry to return
 * @param cur_row Current row number
 * @return The requested setting entry or \c nullptr if it not found (folded or filtered)
 */
BaseSettingEntry *BaseSettingEntry::FindEntry(uint row_num, uint *cur_row)
{
	if (this->IsFiltered()) return nullptr;
	if (row_num == *cur_row) return this;
	(*cur_row)++;
	return nullptr;
}

/**
 * Draw a row in the settings panel.
 *
 * The scrollbar uses rows of the page, while the page data structure is a tree of #SettingsPage and #SettingEntry objects.
 * As a result, the drawing routing traverses the tree from top to bottom, counting rows in \a cur_row until it reaches \a first_row.
 * Then it enables drawing rows while traversing until \a max_row is reached, at which point drawing is terminated.
 *
 * The \a parent_last parameter ensures that the vertical lines at the left are
 * only drawn when another entry follows, that it prevents output like
 * \verbatim
 *  |-- setting
 *  |-- (-) - Title
 *  |    |-- setting
 *  |    |-- setting
 * \endverbatim
 * The left-most vertical line is not wanted. It is prevented by setting the
 * appropriate bit in the \a parent_last parameter.
 *
 * @param settings_ptr Pointer to current values of all settings
 * @param left         Left-most position in window/panel to start drawing \a first_row
 * @param right        Right-most x position to draw strings at.
 * @param y            Upper-most position in window/panel to start drawing \a first_row
 * @param first_row    First row number to draw
 * @param max_row      Row-number to stop drawing (the row-number of the row below the last row to draw)
 * @param selected     Selected entry by the user.
 * @param cur_row      Current row number (internal variable)
 * @param parent_last  Last-field booleans of parent page level (page level \e i sets bit \e i to 1 if it is its last field)
 * @return Row number of the next row to draw
 */
uint BaseSettingEntry::Draw(GameSettings *settings_ptr, int left, int right, int y, uint first_row, uint max_row, BaseSettingEntry *selected, uint cur_row, uint parent_last) const
{
	if (this->IsFiltered()) return cur_row;
	if (cur_row >= max_row) return cur_row;

	bool rtl = _current_text_dir == TD_RTL;
	int offset = (rtl ? -(int)_circle_size.width : (int)_circle_size.width) / 2;
	int level_width = rtl ? -WidgetDimensions::scaled.hsep_indent : WidgetDimensions::scaled.hsep_indent;

	int x = rtl ? right : left;
	if (cur_row >= first_row) {
		int colour = GetColourGradient(COLOUR_ORANGE, SHADE_NORMAL);
		y += (cur_row - first_row) * SETTING_HEIGHT; // Compute correct y start position

		/* Draw vertical for parent nesting levels */
		for (uint lvl = 0; lvl < this->level; lvl++) {
			if (!HasBit(parent_last, lvl)) GfxDrawLine(x + offset, y, x + offset, y + SETTING_HEIGHT - 1, colour);
			x += level_width;
		}
		/* draw own |- prefix */
		int halfway_y = y + SETTING_HEIGHT / 2;
		int bottom_y = (flags & SEF_LAST_FIELD) ? halfway_y : y + SETTING_HEIGHT - 1;
		GfxDrawLine(x + offset, y, x + offset, bottom_y, colour);
		/* Small horizontal line from the last vertical line */
		GfxDrawLine(x + offset, halfway_y, x + level_width - (rtl ? -WidgetDimensions::scaled.hsep_normal : WidgetDimensions::scaled.hsep_normal), halfway_y, colour);
		x += level_width;

		this->DrawSetting(settings_ptr, rtl ? left : x, rtl ? x : right, y, this == selected);
	}
	cur_row++;

	return cur_row;
}

/* == SettingEntry methods == */

/**
 * Constructor for a single setting in the 'advanced settings' window
 * @param name Name of the setting in the setting table
 */
SettingEntry::SettingEntry(const char *name)
{
	this->name = name;
	this->setting = nullptr;
}

SettingEntry::SettingEntry(const IntSettingDesc *setting)
{
	this->name = nullptr;
	this->setting = setting;
}

/**
 * Initialization of a setting entry
 * @param level      Page nesting level of this entry
 */
void SettingEntry::Init(uint8_t level)
{
	BaseSettingEntry::Init(level);
	const SettingDesc *st = GetSettingFromName(this->name);
	assert_msg(st != nullptr, "name: %s", this->name);
	this->setting = st->AsIntSetting();
}

/* Sets the given setting entry to its default value */
void SettingEntry::ResetAll()
{
	SetSettingValue(this->setting, this->setting->def);
}

/**
 * Set the button-depressed flags (#SEF_LEFT_DEPRESSED and #SEF_RIGHT_DEPRESSED) to a specified value
 * @param new_val New value for the button flags
 * @see SettingEntryFlags
 */
void SettingEntry::SetButtons(uint8_t new_val)
{
	assert((new_val & ~SEF_BUTTONS_MASK) == 0); // Should not touch any flags outside the buttons
	this->flags = (this->flags & ~SEF_BUTTONS_MASK) | new_val;
}

/** Return number of rows needed to display the (filtered) entry */
uint SettingEntry::Length() const
{
	return this->IsFiltered() ? 0 : 1;
}

/**
 * Get the biggest height of the help text(s), if the width is at least \a maxw. Help text gets wrapped if needed.
 * @param maxw Maximal width of a line help text.
 * @return Biggest height needed to display any help text of this node (and its descendants).
 */
uint SettingEntry::GetMaxHelpHeight(int maxw)
{
	return GetStringHeight(this->setting->GetHelp(), maxw);
}

bool SettingEntry::IsGUIEditable() const
{
	bool editable = this->setting->IsEditable();
	if (editable && this->setting->guiproc != nullptr) {
		SettingOnGuiCtrlData data;
		data.type = SOGCT_GUI_DISABLE;
		data.val = 0;
		if (this->setting->guiproc(data)) {
			editable = (data.val == 0);
		}
	}
	return editable;
}

/**
 * Checks whether an entry shall be made visible based on the restriction mode.
 * @param mode The current status of the restriction drop down box.
 * @return true if the entry shall be visible.
 */
bool SettingEntry::IsVisibleByRestrictionMode(RestrictionMode mode) const
{
	/* There shall not be any restriction, i.e. all settings shall be visible. */
	if (mode == RM_ALL) return true;

	const IntSettingDesc *sd = this->setting;

	if (mode == RM_BASIC) return (this->setting->cat & SC_BASIC_LIST) != 0;
	if (mode == RM_ADVANCED) return (this->setting->cat & SC_ADVANCED_LIST) != 0;
	if (mode == RM_PATCH) return (this->setting->flags & SF_PATCH) != 0;

	/* Read the current value. */
	const void *object = ResolveObject(&GetGameSettings(), sd);
	int64_t current_value = sd->Read(object);
	int64_t filter_value;

	if (mode == RM_CHANGED_AGAINST_DEFAULT) {
		/* This entry shall only be visible, if the value deviates from its default value. */

		/* Read the default value. */
		filter_value = sd->def;
	} else {
		assert(mode == RM_CHANGED_AGAINST_NEW);
		/* This entry shall only be visible, if the value deviates from
		 * its value is used when starting a new game. */

		/* Make sure we're not comparing the new game settings against itself. */
		assert(&GetGameSettings() != &_settings_newgame);

		/* Read the new game's value. */
		filter_value = sd->Read(ResolveObject(&_settings_newgame, sd));
	}

	return current_value != filter_value;
}

/**
 * Update the filter state.
 * @param filter Filter
 * @param force_visible Whether to force all items visible, no matter what (due to filter text; not affected by restriction drop down box).
 * @return true if item remains visible
 */
bool SettingEntry::UpdateFilterState(SettingFilter &filter, bool force_visible)
{
	if (this->setting->flags & SF_NO_NEWGAME && _game_mode == GM_MENU) {
		SETBITS(this->flags, SEF_FILTERED);
		return false;
	}
	CLRBITS(this->flags, SEF_FILTERED);

	bool visible = true;

	const IntSettingDesc *sd = this->setting;
	if (!force_visible && !filter.string.IsEmpty()) {
		/* Process the search text filter for this item. */
		filter.string.ResetState();

		SetDParam(0, STR_EMPTY);
		filter.string.AddLine(sd->GetTitle());
		filter.string.AddLine(sd->GetHelp());

		visible = filter.string.GetState();
	}

	if (visible) {
		if (filter.type != ST_ALL && sd->GetType() != filter.type) {
			filter.type_hides = true;
			visible = false;
		}
		if (!this->IsVisibleByRestrictionMode(filter.mode)) {
			if (filter.mode == RM_PATCH) filter.min_cat = RM_ALL;
			while (filter.min_cat < RM_ALL && (filter.min_cat == filter.mode || !this->IsVisibleByRestrictionMode(filter.min_cat))) filter.min_cat++;
			visible = false;
		}
	}

	if (!visible) SETBITS(this->flags, SEF_FILTERED);
	return visible;
}

static const void *ResolveObject(const GameSettings *settings_ptr, const IntSettingDesc *sd)
{
	if ((sd->flags & SF_PER_COMPANY) != 0) {
		if (Company::IsValidID(_local_company) && _game_mode != GM_MENU) {
			return &Company::Get(_local_company)->settings;
		}
		return &_settings_client.company;
	}
	return settings_ptr;
}

/**
 * Function to draw setting value (button + text + current value)
 * @param settings_ptr Pointer to current values of all settings
 * @param left         Left-most position in window/panel to start drawing
 * @param right        Right-most position in window/panel to draw
 * @param y            Upper-most position in window/panel to start drawing
 * @param highlight    Highlight entry.
 */
void SettingEntry::DrawSetting(GameSettings *settings_ptr, int left, int right, int y, bool highlight) const
{
	const IntSettingDesc *sd = this->setting;
	int state = this->flags & SEF_BUTTONS_MASK;

	bool rtl = _current_text_dir == TD_RTL;
	uint buttons_left = rtl ? right + 1 - SETTING_BUTTON_WIDTH : left;
	uint text_left  = left + (rtl ? 0 : SETTING_BUTTON_WIDTH + WidgetDimensions::scaled.hsep_wide);
	uint text_right = right - (rtl ? SETTING_BUTTON_WIDTH + WidgetDimensions::scaled.hsep_wide : 0);
	uint button_y = y + (SETTING_HEIGHT - SETTING_BUTTON_HEIGHT) / 2;

	/* We do not allow changes of some items when we are a client in a networkgame */
	bool editable = this->IsGUIEditable();

	SetDParam(0, STR_CONFIG_SETTING_VALUE);
	int32_t value = sd->Read(ResolveObject(settings_ptr, sd));
	if (sd->IsBoolSetting()) {
		/* Draw checkbox for boolean-value either on/off */
		DrawBoolButton(buttons_left, button_y, value != 0, editable);
	} else if ((sd->flags & (SF_GUI_DROPDOWN | SF_ENUM)) != 0) {
		/* Draw [v] button for settings of an enum-type */
		DrawDropDownButton(buttons_left, button_y, COLOUR_YELLOW, state != 0, editable);
	} else {
		/* Draw [<][>] boxes for settings of an integer-type */
		DrawArrowButtons(buttons_left, button_y, COLOUR_YELLOW, state,
				editable && value != (sd->flags & SF_GUI_0_IS_SPECIAL ? 0 : sd->min), editable && (uint32_t)value != sd->max);
	}
	this->DrawSettingString(text_left, text_right, y + (SETTING_HEIGHT - GetCharacterHeight(FS_NORMAL)) / 2, highlight, value);
}

void SettingEntry::DrawSettingString(uint left, uint right, int y, bool highlight, int32_t value) const
{
	const IntSettingDesc *sd = this->setting;
	sd->SetValueDParams(1, value);
	int edge = DrawString(left, right, y, sd->GetTitle(), highlight ? TC_WHITE : TC_LIGHT_BLUE);

	if (this->setting->guiproc != nullptr && edge != 0) {
		SettingOnGuiCtrlData data;
		data.type = SOGCT_GUI_SPRITE;
		data.val = value;
		if (this->setting->guiproc(data)) {
			SpriteID sprite = (SpriteID)data.output;
			const Dimension warning_dimensions = GetSpriteSize(sprite);
			if ((int)warning_dimensions.height <= SETTING_HEIGHT) {
				DrawSprite(sprite, 0, (_current_text_dir == TD_RTL) ? edge - warning_dimensions.width - 5 : edge + 5,
						y + (((int)GetCharacterHeight(FS_NORMAL) - (int)warning_dimensions.height) / 2));
			}
		}
	}
}

/* == CargoDestPerCargoSettingEntry methods == */

CargoDestPerCargoSettingEntry::CargoDestPerCargoSettingEntry(CargoID cargo, const IntSettingDesc *setting)
	: SettingEntry(setting), cargo(cargo) {}

void CargoDestPerCargoSettingEntry::Init(uint8_t level)
{
	BaseSettingEntry::Init(level);
}

void CargoDestPerCargoSettingEntry::DrawSettingString(uint left, uint right, int y, bool highlight, int32_t value) const
{
	assert(this->setting->str == STR_CONFIG_SETTING_DISTRIBUTION_PER_CARGO);
	SetDParam(0, CargoSpec::Get(this->cargo)->name);
	SetDParam(1, STR_CONFIG_SETTING_VALUE);
	this->setting->SetValueDParams(2, value);
	DrawString(left, right, y, STR_CONFIG_SETTING_DISTRIBUTION_PER_CARGO_PARAM, highlight ? TC_WHITE : TC_LIGHT_BLUE);
}

bool CargoDestPerCargoSettingEntry::UpdateFilterState(SettingFilter &filter, bool force_visible)
{
	if (!HasBit(_cargo_mask, this->cargo)) {
		SETBITS(this->flags, SEF_FILTERED);
		return false;
	} else {
		return SettingEntry::UpdateFilterState(filter, force_visible);
	}
}

bool ConditionallyHiddenSettingEntry::UpdateFilterState(SettingFilter &filter, bool force_visible)
{
	if (this->hide_callback && this->hide_callback()) {
		SETBITS(this->flags, SEF_FILTERED);
		return false;
	} else {
		return SettingEntry::UpdateFilterState(filter, force_visible);
	}
}

/* == SettingsContainer methods == */

/**
 * Initialization of an entire setting page
 * @param level Nesting level of this page (internal variable, do not provide a value for it when calling)
 */
void SettingsContainer::Init(uint8_t level)
{
	for (auto &it : this->entries) {
		it->Init(level);
	}
}

/** Resets all settings to their default values */
void SettingsContainer::ResetAll()
{
	for (auto settings_entry : this->entries) {
		settings_entry->ResetAll();
	}
}

/** Recursively close all folds of sub-pages */
void SettingsContainer::FoldAll()
{
	for (auto &it : this->entries) {
		it->FoldAll();
	}
}

/** Recursively open all folds of sub-pages */
void SettingsContainer::UnFoldAll()
{
	for (auto &it : this->entries) {
		it->UnFoldAll();
	}
}

/**
 * Recursively accumulate the folding state of the tree.
 * @param[in,out] all_folded Set to false, if one entry is not folded.
 * @param[in,out] all_unfolded Set to false, if one entry is folded.
 */
void SettingsContainer::GetFoldingState(bool &all_folded, bool &all_unfolded) const
{
	for (auto &it : this->entries) {
		it->GetFoldingState(all_folded, all_unfolded);
	}
}

/**
 * Update the filter state.
 * @param filter Filter
 * @param force_visible Whether to force all items visible, no matter what
 * @return true if item remains visible
 */
bool SettingsContainer::UpdateFilterState(SettingFilter &filter, bool force_visible)
{
	bool visible = false;
	bool first_visible = true;
	for (EntryVector::reverse_iterator it = this->entries.rbegin(); it != this->entries.rend(); ++it) {
		visible |= (*it)->UpdateFilterState(filter, force_visible);
		(*it)->SetLastField(first_visible);
		if (visible && first_visible) first_visible = false;
	}
	return visible;
}


/**
 * Check whether an entry is visible and not folded or filtered away.
 * Note: This does not consider the scrolling range; it might still require scrolling to make the setting really visible.
 * @param item Entry to search for.
 * @return true if entry is visible.
 */
bool SettingsContainer::IsVisible(const BaseSettingEntry *item) const
{
	for (const auto &it : this->entries) {
		if (it->IsVisible(item)) return true;
	}
	return false;
}

/** Return number of rows needed to display the whole page */
uint SettingsContainer::Length() const
{
	uint length = 0;
	for (const auto &it : this->entries) {
		length += it->Length();
	}
	return length;
}

/**
 * Find the setting entry at row number \a row_num
 * @param row_num Index of entry to return
 * @param cur_row Variable used for keeping track of the current row number. Should point to memory initialized to \c 0 when first called.
 * @return The requested setting entry or \c nullptr if it does not exist
 */
BaseSettingEntry *SettingsContainer::FindEntry(uint row_num, uint *cur_row)
{
	BaseSettingEntry *pe = nullptr;
	for (const auto &it : this->entries) {
		pe = it->FindEntry(row_num, cur_row);
		if (pe != nullptr) {
			break;
		}
	}
	return pe;
}

/**
 * Get the biggest height of the help texts, if the width is at least \a maxw. Help text gets wrapped if needed.
 * @param maxw Maximal width of a line help text.
 * @return Biggest height needed to display any help text of this (sub-)tree.
 */
uint SettingsContainer::GetMaxHelpHeight(int maxw)
{
	uint biggest = 0;
	for (const auto &it : this->entries) {
		biggest = std::max(biggest, it->GetMaxHelpHeight(maxw));
	}
	return biggest;
}

/**
 * Draw a row in the settings panel.
 *
 * @param settings_ptr Pointer to current values of all settings
 * @param left         Left-most position in window/panel to start drawing \a first_row
 * @param right        Right-most x position to draw strings at.
 * @param y            Upper-most position in window/panel to start drawing \a first_row
 * @param first_row    First row number to draw
 * @param max_row      Row-number to stop drawing (the row-number of the row below the last row to draw)
 * @param selected     Selected entry by the user.
 * @param cur_row      Current row number (internal variable)
 * @param parent_last  Last-field booleans of parent page level (page level \e i sets bit \e i to 1 if it is its last field)
 * @return Row number of the next row to draw
 */
uint SettingsContainer::Draw(GameSettings *settings_ptr, int left, int right, int y, uint first_row, uint max_row, BaseSettingEntry *selected, uint cur_row, uint parent_last) const
{
	for (const auto &it : this->entries) {
		cur_row = it->Draw(settings_ptr, left, right, y, first_row, max_row, selected, cur_row, parent_last);
		if (cur_row >= max_row) break;
	}
	return cur_row;
}

/* == SettingsPage methods == */

/**
 * Constructor for a sub-page in the 'advanced settings' window
 * @param title Title of the sub-page
 */
SettingsPage::SettingsPage(StringID title)
{
	this->title = title;
	this->folded = true;
}

/**
 * Initialization of an entire setting page
 * @param level Nesting level of this page (internal variable, do not provide a value for it when calling)
 */
void SettingsPage::Init(uint8_t level)
{
	BaseSettingEntry::Init(level);
	SettingsContainer::Init(level + 1);
}

/** Resets all settings to their default values */
void SettingsPage::ResetAll()
{
	for (auto settings_entry : this->entries) {
		settings_entry->ResetAll();
	}
}

/** Recursively close all (filtered) folds of sub-pages */
void SettingsPage::FoldAll()
{
	if (this->IsFiltered()) return;
	this->folded = true;

	SettingsContainer::FoldAll();
}

/** Recursively open all (filtered) folds of sub-pages */
void SettingsPage::UnFoldAll()
{
	if (this->IsFiltered()) return;
	this->folded = false;

	SettingsContainer::UnFoldAll();
}

/**
 * Recursively accumulate the folding state of the (filtered) tree.
 * @param[in,out] all_folded Set to false, if one entry is not folded.
 * @param[in,out] all_unfolded Set to false, if one entry is folded.
 */
void SettingsPage::GetFoldingState(bool &all_folded, bool &all_unfolded) const
{
	if (this->IsFiltered()) return;

	if (this->folded) {
		all_unfolded = false;
	} else {
		all_folded = false;
	}

	SettingsContainer::GetFoldingState(all_folded, all_unfolded);
}

/**
 * Update the filter state.
 * @param filter Filter
 * @param force_visible Whether to force all items visible, no matter what (due to filter text; not affected by restriction drop down box).
 * @return true if item remains visible
 */
bool SettingsPage::UpdateFilterState(SettingFilter &filter, bool force_visible)
{
	if (!force_visible && !filter.string.IsEmpty()) {
		filter.string.ResetState();
		filter.string.AddLine(this->title);
		force_visible = filter.string.GetState();
	}

	bool visible = SettingsContainer::UpdateFilterState(filter, force_visible);
	if (this->hide_callback && this->hide_callback()) visible = false;
	if (visible) {
		CLRBITS(this->flags, SEF_FILTERED);
	} else {
		SETBITS(this->flags, SEF_FILTERED);
	}
	return visible;
}

/**
 * Check whether an entry is visible and not folded or filtered away.
 * Note: This does not consider the scrolling range; it might still require scrolling to make the setting really visible.
 * @param item Entry to search for.
 * @return true if entry is visible.
 */
bool SettingsPage::IsVisible(const BaseSettingEntry *item) const
{
	if (this->IsFiltered()) return false;
	if (this == item) return true;
	if (this->folded) return false;

	return SettingsContainer::IsVisible(item);
}

/** Return number of rows needed to display the (filtered) entry */
uint SettingsPage::Length() const
{
	if (this->IsFiltered()) return 0;
	if (this->folded) return 1; // Only displaying the title

	return 1 + SettingsContainer::Length();
}

/**
 * Find setting entry at row \a row_num
 * @param row_num Index of entry to return
 * @param cur_row Current row number
 * @return The requested setting entry or \c nullptr if it not found (folded or filtered)
 */
BaseSettingEntry *SettingsPage::FindEntry(uint row_num, uint *cur_row)
{
	if (this->IsFiltered()) return nullptr;
	if (row_num == *cur_row) return this;
	(*cur_row)++;
	if (this->folded) return nullptr;

	return SettingsContainer::FindEntry(row_num, cur_row);
}

/**
 * Draw a row in the settings panel.
 *
 * @param settings_ptr Pointer to current values of all settings
 * @param left         Left-most position in window/panel to start drawing \a first_row
 * @param right        Right-most x position to draw strings at.
 * @param y            Upper-most position in window/panel to start drawing \a first_row
 * @param first_row    First row number to draw
 * @param max_row      Row-number to stop drawing (the row-number of the row below the last row to draw)
 * @param selected     Selected entry by the user.
 * @param cur_row      Current row number (internal variable)
 * @param parent_last  Last-field booleans of parent page level (page level \e i sets bit \e i to 1 if it is its last field)
 * @return Row number of the next row to draw
 */
uint SettingsPage::Draw(GameSettings *settings_ptr, int left, int right, int y, uint first_row, uint max_row, BaseSettingEntry *selected, uint cur_row, uint parent_last) const
{
	if (this->IsFiltered()) return cur_row;
	if (cur_row >= max_row) return cur_row;

	cur_row = BaseSettingEntry::Draw(settings_ptr, left, right, y, first_row, max_row, selected, cur_row, parent_last);

	if (!this->folded) {
		if (this->flags & SEF_LAST_FIELD) {
			assert(this->level < 8 * sizeof(parent_last));
			SetBit(parent_last, this->level); // Add own last-field state
		}

		cur_row = SettingsContainer::Draw(settings_ptr, left, right, y, first_row, max_row, selected, cur_row, parent_last);
	}

	return cur_row;
}

/**
 * Function to draw setting value (button + text + current value)
 * @param left         Left-most position in window/panel to start drawing
 * @param right        Right-most position in window/panel to draw
 * @param y            Upper-most position in window/panel to start drawing
 */
void SettingsPage::DrawSetting(GameSettings *, int left, int right, int y, bool) const
{
	bool rtl = _current_text_dir == TD_RTL;
	DrawSprite((this->folded ? SPR_CIRCLE_FOLDED : SPR_CIRCLE_UNFOLDED), PAL_NONE, rtl ? right - _circle_size.width : left, y + (SETTING_HEIGHT - _circle_size.height) / 2);
	DrawString(rtl ? left : left + _circle_size.width + WidgetDimensions::scaled.hsep_normal, rtl ? right - _circle_size.width - WidgetDimensions::scaled.hsep_normal : right, y + (SETTING_HEIGHT - GetCharacterHeight(FS_NORMAL)) / 2, this->title, TC_ORANGE);
}

/** Construct settings tree */
static SettingsContainer &GetSettingsTree()
{
	static SettingsContainer *main = nullptr;

	if (main == nullptr)
	{
		/* Build up the dynamic settings-array only once per OpenTTD session */
		main = new SettingsContainer();

		SettingsPage *localisation = main->Add(new SettingsPage(STR_CONFIG_SETTING_LOCALISATION));
		{
			localisation->Add(new SettingEntry("locale.units_velocity"));
			localisation->Add(new SettingEntry("locale.units_velocity_nautical"));
			localisation->Add(new SettingEntry("locale.units_power"));
			localisation->Add(new SettingEntry("locale.units_weight"));
			localisation->Add(new SettingEntry("locale.units_volume"));
			localisation->Add(new SettingEntry("locale.units_force"));
			localisation->Add(new SettingEntry("locale.units_height"));
			localisation->Add(new SettingEntry("gui.date_format_in_default_names"));
			localisation->Add(new SettingEntry("client_locale.sync_locale_network_server"));
		}

		SettingsPage *graphics = main->Add(new SettingsPage(STR_CONFIG_SETTING_GRAPHICS));
		{
			graphics->Add(new SettingEntry("gui.zoom_min"));
			graphics->Add(new SettingEntry("gui.zoom_max"));
			graphics->Add(new SettingEntry("gui.sprite_zoom_min"));
			graphics->Add(new SettingEntry("gui.shade_trees_on_slopes"));
			graphics->Add(new SettingEntry("gui.smallmap_land_colour"));
			graphics->Add(new SettingEntry("gui.linkgraph_colours"));
			graphics->Add(new SettingEntry("gui.graph_line_thickness"));
		}

		SettingsPage *sound = main->Add(new SettingsPage(STR_CONFIG_SETTING_SOUND));
		{
			sound->Add(new SettingEntry("sound.click_beep"));
			sound->Add(new SettingEntry("sound.confirm"));
			sound->Add(new SettingEntry("sound.news_ticker"));
			sound->Add(new SettingEntry("sound.news_full"));
			sound->Add(new SettingEntry("sound.new_year"));
			sound->Add(new SettingEntry("sound.disaster"));
			sound->Add(new SettingEntry("sound.vehicle"));
			sound->Add(new SettingEntry("sound.ambient"));
		}

		SettingsPage *interface = main->Add(new SettingsPage(STR_CONFIG_SETTING_INTERFACE));
		{
			SettingsPage *general = interface->Add(new SettingsPage(STR_CONFIG_SETTING_INTERFACE_GENERAL));
			{
				general->Add(new SettingEntry("gui.osk_activation"));
				general->Add(new SettingEntry("gui.errmsg_duration"));
				general->Add(new SettingEntry("gui.window_snap_radius"));
				general->Add(new SettingEntry("gui.window_soft_limit"));
				general->Add(new SettingEntry("gui.right_click_wnd_close"));
			}

			SettingsPage *tooltips = interface->Add(new SettingsPage(STR_CONFIG_SETTING_INTERFACE_TOOLTIPS));
			{
				tooltips->Add(new SettingEntry("gui.hover_delay_ms"));
				tooltips->Add(new ConditionallyHiddenSettingEntry("gui.instant_tile_tooltip", []() -> bool { return _settings_client.gui.hover_delay_ms != 0; }));
				tooltips->Add(new SettingEntry("gui.town_name_tooltip_mode"));
				tooltips->Add(new SettingEntry("gui.industry_tooltip_show"));
				tooltips->Add(new ConditionallyHiddenSettingEntry("gui.industry_tooltip_show_name", []() -> bool { return !_settings_client.gui.industry_tooltip_show; }));
				tooltips->Add(new ConditionallyHiddenSettingEntry("gui.industry_tooltip_show_required", []() -> bool { return !_settings_client.gui.industry_tooltip_show; }));
				tooltips->Add(new ConditionallyHiddenSettingEntry("gui.industry_tooltip_show_stockpiled", []() -> bool { return !_settings_client.gui.industry_tooltip_show; }));
				tooltips->Add(new ConditionallyHiddenSettingEntry("gui.industry_tooltip_show_produced", []() -> bool { return !_settings_client.gui.industry_tooltip_show; }));
				tooltips->Add(new SettingEntry("gui.depot_tooltip_mode"));
				tooltips->Add(new SettingEntry("gui.waypoint_viewport_tooltip_name"));
				tooltips->Add(new SettingEntry("gui.station_viewport_tooltip_name"));
				tooltips->Add(new SettingEntry("gui.station_viewport_tooltip_cargo"));
				tooltips->Add(new SettingEntry("gui.station_rating_tooltip_mode"));
			}

			SettingsPage *save = interface->Add(new SettingsPage(STR_CONFIG_SETTING_INTERFACE_SAVE));
			{
				save->Add(new SettingEntry("gui.autosave_interval"));
				save->Add(new SettingEntry("gui.autosave_realtime"));
				save->Add(new SettingEntry("gui.autosave_on_network_disconnect"));
				save->Add(new SettingEntry("gui.savegame_overwrite_confirm"));
			}

			SettingsPage *viewports = interface->Add(new SettingsPage(STR_CONFIG_SETTING_INTERFACE_VIEWPORTS));
			{
				SettingsPage *viewport_map = viewports->Add(new SettingsPage(STR_CONFIG_SETTING_VIEWPORT_MAP_OPTIONS));
				{
					viewport_map->Add(new SettingEntry("gui.default_viewport_map_mode"));
					viewport_map->Add(new SettingEntry("gui.action_when_viewport_map_is_dblclicked"));
					viewport_map->Add(new SettingEntry("gui.show_scrolling_viewport_on_map"));
					viewport_map->Add(new SettingEntry("gui.show_slopes_on_viewport_map"));
					viewport_map->Add(new SettingEntry("gui.show_height_on_viewport_map"));
					viewport_map->Add(new SettingEntry("gui.show_bridges_on_map"));
					viewport_map->Add(new SettingEntry("gui.show_tunnels_on_map"));
					viewport_map->Add(new SettingEntry("gui.use_owner_colour_for_tunnelbridge"));
				}
				SettingsPage *viewport_route_overlay = viewports->Add(new SettingsPage(STR_CONFIG_SETTING_VEHICLE_ROUTE_OVERLAY));
				{
					viewport_route_overlay->Add(new SettingEntry("gui.show_vehicle_route_mode"));
					viewport_route_overlay->Add(new ConditionallyHiddenSettingEntry("gui.show_vehicle_route_steps", []() -> bool { return _settings_client.gui.show_vehicle_route_mode == 0; }));
					viewport_route_overlay->Add(new ConditionallyHiddenSettingEntry("gui.show_vehicle_route", []() -> bool { return _settings_client.gui.show_vehicle_route_mode == 0; }));
					viewport_route_overlay->Add(new ConditionallyHiddenSettingEntry("gui.dash_level_of_route_lines", []() -> bool { return _settings_client.gui.show_vehicle_route_mode == 0 || !_settings_client.gui.show_vehicle_route; }));
				}

				viewports->Add(new SettingEntry("gui.auto_scrolling"));
				viewports->Add(new SettingEntry("gui.scroll_mode"));
				viewports->Add(new SettingEntry("gui.smooth_scroll"));
				/* While the horizontal scrollwheel scrolling is written as general code, only
				 *  the cocoa (OSX) driver generates input for it.
				 *  Since it's also able to completely disable the scrollwheel will we display it on all platforms anyway */
				viewports->Add(new SettingEntry("gui.scrollwheel_scrolling"));
				viewports->Add(new SettingEntry("gui.scrollwheel_multiplier"));
#ifdef __APPLE__
				/* We might need to emulate a right mouse button on mac */
				viewports->Add(new SettingEntry("gui.right_mouse_btn_emulation"));
#endif
				viewports->Add(new SettingEntry("gui.population_in_label"));
				viewports->Add(new SettingEntry("gui.city_in_label"));
				viewports->Add(new SettingEntry("gui.liveries"));
				viewports->Add(new SettingEntry("gui.measure_tooltip"));
				viewports->Add(new SettingEntry("gui.loading_indicators"));
				viewports->Add(new SettingEntry("gui.show_track_reservation"));
				viewports->Add(new SettingEntry("gui.disable_water_animation"));
			}

			SettingsPage *construction = interface->Add(new SettingsPage(STR_CONFIG_SETTING_INTERFACE_CONSTRUCTION));
			{
				construction->Add(new SettingEntry("gui.link_terraform_toolbar"));
				construction->Add(new SettingEntry("gui.persistent_buildingtools"));
				construction->Add(new SettingEntry("gui.default_rail_type"));
				construction->Add(new SettingEntry("gui.default_road_type"));
				construction->Add(new SettingEntry("gui.demolish_confirm_mode"));
				construction->Add(new SettingEntry("gui.show_rail_polyline_tool"));
			}

			SettingsPage *vehicle_windows = interface->Add(new SettingsPage(STR_CONFIG_SETTING_INTERFACE_VEHICLE_WINDOWS));
			{
				vehicle_windows->Add(new SettingEntry("gui.advanced_vehicle_list"));
				vehicle_windows->Add(new SettingEntry("gui.show_newgrf_name"));
				vehicle_windows->Add(new SettingEntry("gui.show_cargo_in_vehicle_lists"));
				vehicle_windows->Add(new SettingEntry("gui.show_wagon_intro_year"));
				vehicle_windows->Add(new SettingEntry("gui.show_train_length_in_details"));
				vehicle_windows->Add(new SettingEntry("gui.show_train_weight_ratios_in_details"));
				vehicle_windows->Add(new SettingEntry("gui.show_vehicle_group_in_details"));
				vehicle_windows->Add(new SettingEntry("gui.show_vehicle_list_company_colour"));
				vehicle_windows->Add(new SettingEntry("gui.show_adv_load_mode_features"));
				vehicle_windows->Add(new SettingEntry("gui.disable_top_veh_list_mass_actions"));
				vehicle_windows->Add(new SettingEntry("gui.show_depot_sell_gui"));
				vehicle_windows->Add(new SettingEntry("gui.open_vehicle_gui_clone_share"));
				vehicle_windows->Add(new SettingEntry("gui.vehicle_names"));
				vehicle_windows->Add(new SettingEntry("gui.dual_pane_train_purchase_window"));
				vehicle_windows->Add(new ConditionallyHiddenSettingEntry("gui.dual_pane_train_purchase_window_dual_buttons", []() -> bool { return !_settings_client.gui.dual_pane_train_purchase_window; }));
				vehicle_windows->Add(new SettingEntry("gui.show_order_occupancy_by_default"));
				vehicle_windows->Add(new SettingEntry("gui.show_group_hierarchy_name"));
				vehicle_windows->Add(new ConditionallyHiddenSettingEntry("gui.show_vehicle_group_hierarchy_name", []() -> bool { return !_settings_client.gui.show_group_hierarchy_name; }));
				vehicle_windows->Add(new SettingEntry("gui.enable_single_veh_shared_order_gui"));
				vehicle_windows->Add(new SettingEntry("gui.show_order_number_vehicle_view"));
				vehicle_windows->Add(new SettingEntry("gui.shorten_vehicle_view_status"));
				vehicle_windows->Add(new SettingEntry("gui.show_speed_first_vehicle_view"));
				vehicle_windows->Add(new SettingEntry("gui.hide_default_stop_location"));
				vehicle_windows->Add(new SettingEntry("gui.show_running_costs_calendar_year"));
			}

			SettingsPage *departureboards = interface->Add(new SettingsPage(STR_CONFIG_SETTING_INTERFACE_DEPARTUREBOARDS));
			{
				departureboards->Add(new SettingEntry("gui.max_departures"));
				departureboards->Add(new ConditionallyHiddenSettingEntry("gui.max_departure_time", []() -> bool { return _settings_time.time_in_minutes; }));
				departureboards->Add(new ConditionallyHiddenSettingEntry("gui.max_departure_time_minutes", []() -> bool { return !_settings_time.time_in_minutes; }));
				departureboards->Add(new SettingEntry("gui.departure_calc_frequency"));
				departureboards->Add(new SettingEntry("gui.departure_show_vehicle"));
				departureboards->Add(new SettingEntry("gui.departure_show_group"));
				departureboards->Add(new SettingEntry("gui.departure_show_company"));
				departureboards->Add(new SettingEntry("gui.departure_show_vehicle_type"));
				departureboards->Add(new SettingEntry("gui.departure_show_vehicle_color"));
				departureboards->Add(new SettingEntry("gui.departure_larger_font"));
				departureboards->Add(new SettingEntry("gui.departure_destination_type"));
				departureboards->Add(new SettingEntry("gui.departure_show_both"));
				departureboards->Add(new SettingEntry("gui.departure_only_passengers"));
				departureboards->Add(new SettingEntry("gui.departure_smart_terminus"));
				departureboards->Add(new SettingEntry("gui.departure_conditionals"));
				departureboards->Add(new SettingEntry("gui.departure_show_all_stops"));
				departureboards->Add(new SettingEntry("gui.departure_merge_identical"));
			}

			SettingsPage *wallclock = interface->Add(new SettingsPage(STR_CONFIG_SETTING_INTERFACE_WALLCLOCK));
			{
				wallclock->Add(new SettingEntry("gui.override_time_settings"));
				SettingsPage *game = wallclock->Add(new SettingsPage(STR_CONFIG_SETTING_INTERFACE_TIME_SAVEGAME));
				{
					game->hide_callback = []() -> bool {
						return _game_mode == GM_MENU;
					};
					game->Add(new SettingEntry("game_time.time_in_minutes"));
					game->Add(new SettingEntry("game_time.ticks_per_minute"));
					game->Add(new SettingEntry("game_time.clock_offset"));
				}
				SettingsPage *client = wallclock->Add(new SettingsPage(STR_CONFIG_SETTING_INTERFACE_TIME_CLIENT));
				{
					client->hide_callback = []() -> bool {
						return _game_mode != GM_MENU && !_settings_client.gui.override_time_settings;
					};
					client->Add(new SettingEntry("gui.time_in_minutes"));
					client->Add(new SettingEntry("gui.ticks_per_minute"));
					client->Add(new SettingEntry("gui.clock_offset"));
				}

				wallclock->Add(new SettingEntry("gui.date_with_time"));
			}

			SettingsPage *timetable = interface->Add(new SettingsPage(STR_CONFIG_SETTING_INTERFACE_TIMETABLE));
			{
				timetable->Add(new SettingEntry("gui.timetable_in_ticks"));
				timetable->Add(new SettingEntry("gui.timetable_leftover_ticks"));
				timetable->Add(new SettingEntry("gui.timetable_arrival_departure"));
				timetable->Add(new SettingEntry("gui.timetable_start_text_entry"));
			}

			SettingsPage *signals = interface->Add(new SettingsPage(STR_CONFIG_SETTING_INTERFACE_SIGNALS));
			{
				signals->Add(new SettingEntry("construction.train_signal_side"));
				signals->Add(new SettingEntry("gui.semaphore_build_before"));
				signals->Add(new SettingEntry("gui.signal_gui_mode"));
				signals->Add(new SettingEntry("gui.cycle_signal_types"));
				signals->Add(new SettingEntry("gui.drag_signals_fixed_distance"));
				signals->Add(new SettingEntry("gui.drag_signals_skip_stations"));
				signals->Add(new SettingEntry("gui.auto_remove_signals"));
				signals->Add(new SettingEntry("gui.show_restricted_signal_recolour"));
				signals->Add(new SettingEntry("gui.show_all_signal_default"));
				signals->Add(new SettingEntry("gui.show_progsig_ui"));
				signals->Add(new SettingEntry("gui.show_noentrysig_ui"));
				signals->Add(new SettingEntry("gui.show_adv_tracerestrict_features"));
				signals->Add(new SettingEntry("gui.adv_sig_bridge_tun_modes"));
			}

			interface->Add(new SettingEntry("gui.toolbar_pos"));
			interface->Add(new SettingEntry("gui.statusbar_pos"));
			interface->Add(new SettingEntry("gui.prefer_teamchat"));
			interface->Add(new SettingEntry("gui.sort_track_types_by_speed"));
			interface->Add(new SettingEntry("gui.allow_hiding_waypoint_labels"));
		}

		SettingsPage *advisors = main->Add(new SettingsPage(STR_CONFIG_SETTING_ADVISORS));
		{
			advisors->Add(new SettingEntry("gui.coloured_news_year"));
			advisors->Add(new SettingEntry("news_display.general"));
			advisors->Add(new SettingEntry("news_display.new_vehicles"));
			advisors->Add(new SettingEntry("news_display.accident"));
			advisors->Add(new SettingEntry("news_display.accident_other"));
			advisors->Add(new SettingEntry("news_display.company_info"));
			advisors->Add(new SettingEntry("news_display.acceptance"));
			advisors->Add(new SettingEntry("news_display.arrival_player"));
			advisors->Add(new SettingEntry("news_display.arrival_other"));
			advisors->Add(new SettingEntry("news_display.advice"));
			advisors->Add(new SettingEntry("gui.order_review_system"));
			advisors->Add(new SettingEntry("gui.no_depot_order_warn"));
			advisors->Add(new SettingEntry("gui.vehicle_income_warn"));
			advisors->Add(new SettingEntry("gui.lost_vehicle_warn"));
			advisors->Add(new SettingEntry("gui.restriction_wait_vehicle_warn"));
			advisors->Add(new SettingEntry("gui.show_finances"));
			advisors->Add(new SettingEntry("news_display.economy"));
			advisors->Add(new SettingEntry("news_display.subsidies"));
			advisors->Add(new SettingEntry("news_display.open"));
			advisors->Add(new SettingEntry("news_display.close"));
			advisors->Add(new SettingEntry("news_display.production_player"));
			advisors->Add(new SettingEntry("news_display.production_other"));
			advisors->Add(new SettingEntry("news_display.production_nobody"));
		}

		SettingsPage *company = main->Add(new SettingsPage(STR_CONFIG_SETTING_COMPANY));
		{
			company->Add(new SettingEntry("gui.starting_colour"));
			company->Add(new SettingEntry("gui.starting_colour_secondary"));
			company->Add(new SettingEntry("company.engine_renew"));
			company->Add(new SettingEntry("company.engine_renew_months"));
			company->Add(new SettingEntry("company.engine_renew_money"));
			company->Add(new SettingEntry("vehicle.servint_ispercent"));
			company->Add(new SettingEntry("vehicle.servint_trains"));
			company->Add(new SettingEntry("vehicle.servint_roadveh"));
			company->Add(new SettingEntry("vehicle.servint_ships"));
			company->Add(new SettingEntry("vehicle.servint_aircraft"));
			company->Add(new SettingEntry("vehicle.auto_timetable_by_default"));
			company->Add(new SettingEntry("vehicle.auto_separation_by_default"));
			company->Add(new SettingEntry("auto_timetable_separation_rate"));
			company->Add(new SettingEntry("timetable_autofill_rounding"));
			company->Add(new SettingEntry("order_occupancy_smoothness"));
			company->Add(new SettingEntry("company.infra_others_buy_in_depot[0]"));
			company->Add(new SettingEntry("company.infra_others_buy_in_depot[1]"));
			company->Add(new SettingEntry("company.infra_others_buy_in_depot[2]"));
			company->Add(new SettingEntry("company.infra_others_buy_in_depot[3]"));
			company->Add(new SettingEntry("company.advance_order_on_clone"));
			company->Add(new SettingEntry("company.copy_clone_add_to_group"));
			company->Add(new SettingEntry("company.remain_if_next_order_same_station"));
			company->Add(new SettingEntry("company.default_sched_dispatch_duration"));
		}

		SettingsPage *accounting = main->Add(new SettingsPage(STR_CONFIG_SETTING_ACCOUNTING));
		{
			accounting->Add(new SettingEntry("difficulty.infinite_money"));
			accounting->Add(new SettingEntry("economy.inflation"));
			accounting->Add(new SettingEntry("economy.inflation_fixed_dates"));
			accounting->Add(new SettingEntry("difficulty.initial_interest"));
			accounting->Add(new SettingEntry("difficulty.max_loan"));
			accounting->Add(new SettingEntry("difficulty.subsidy_multiplier"));
			accounting->Add(new SettingEntry("difficulty.subsidy_duration"));
			accounting->Add(new SettingEntry("economy.feeder_payment_share"));
			accounting->Add(new SettingEntry("economy.infrastructure_maintenance"));
			accounting->Add(new SettingEntry("difficulty.vehicle_costs"));
			accounting->Add(new SettingEntry("difficulty.vehicle_costs_in_depot"));
			accounting->Add(new SettingEntry("difficulty.vehicle_costs_when_stopped"));
			accounting->Add(new SettingEntry("difficulty.construction_cost"));
			accounting->Add(new SettingEntry("economy.payment_algorithm"));
		}

		SettingsPage *vehicles = main->Add(new SettingsPage(STR_CONFIG_SETTING_VEHICLES));
		{
			SettingsPage *physics = vehicles->Add(new SettingsPage(STR_CONFIG_SETTING_VEHICLES_PHYSICS));
			{
				physics->Add(new SettingEntry("vehicle.train_acceleration_model"));
				physics->Add(new SettingEntry("vehicle.train_braking_model"));
				physics->Add(new ConditionallyHiddenSettingEntry("vehicle.realistic_braking_aspect_limited", []() -> bool { return GetGameSettings().vehicle.train_braking_model != TBM_REALISTIC; }));
				physics->Add(new ConditionallyHiddenSettingEntry("vehicle.limit_train_acceleration", []() -> bool { return GetGameSettings().vehicle.train_braking_model != TBM_REALISTIC; }));
				physics->Add(new ConditionallyHiddenSettingEntry("vehicle.track_edit_ignores_realistic_braking", []() -> bool { return GetGameSettings().vehicle.train_braking_model != TBM_REALISTIC; }));
				physics->Add(new SettingEntry("vehicle.train_slope_steepness"));
				physics->Add(new SettingEntry("vehicle.wagon_speed_limits"));
				physics->Add(new SettingEntry("vehicle.train_speed_adaptation"));
				physics->Add(new SettingEntry("vehicle.freight_trains"));
				physics->Add(new SettingEntry("vehicle.roadveh_acceleration_model"));
				physics->Add(new SettingEntry("vehicle.roadveh_slope_steepness"));
				physics->Add(new SettingEntry("vehicle.smoke_amount"));
				physics->Add(new SettingEntry("vehicle.plane_speed"));
				physics->Add(new SettingEntry("vehicle.ship_collision_avoidance"));
				physics->Add(new SettingEntry("vehicle.roadveh_articulated_overtaking"));
				physics->Add(new SettingEntry("vehicle.roadveh_cant_quantum_tunnel"));
				physics->Add(new SettingEntry("vehicle.slow_road_vehicles_in_curves"));
			}

			SettingsPage *routing = vehicles->Add(new SettingsPage(STR_CONFIG_SETTING_VEHICLES_ROUTING));
			{
				routing->Add(new SettingEntry("vehicle.road_side"));
				routing->Add(new SettingEntry("pf.pathfinder_for_trains"));
				routing->Add(new SettingEntry("difficulty.line_reverse_mode"));
				routing->Add(new SettingEntry("pf.reverse_at_signals"));
				routing->Add(new SettingEntry("pf.back_of_one_way_pbs_waiting_point"));
				routing->Add(new SettingEntry("pf.forbid_90_deg"));
				routing->Add(new SettingEntry("pf.pathfinder_for_roadvehs"));
				routing->Add(new SettingEntry("pf.pathfinder_for_ships"));
				routing->Add(new SettingEntry("pf.reroute_rv_on_layout_change"));
				routing->Add(new SettingEntry("vehicle.drive_through_train_depot"));
			}

			SettingsPage *orders = vehicles->Add(new SettingsPage(STR_CONFIG_SETTING_VEHICLES_ORDERS));
			{
				orders->Add(new SettingEntry("gui.new_nonstop"));
				orders->Add(new SettingEntry("gui.quick_goto"));
				orders->Add(new SettingEntry("gui.stop_location"));
				orders->Add(new SettingEntry("order.nonstop_only"));
			}

			vehicles->Add(new SettingEntry("vehicle.adjacent_crossings"));
			vehicles->Add(new SettingEntry("vehicle.safer_crossings"));
			vehicles->Add(new SettingEntry("vehicle.non_leading_engines_keep_name"));
		}

		SettingsPage *limitations = main->Add(new SettingsPage(STR_CONFIG_SETTING_LIMITATIONS));
		{
			limitations->Add(new SettingEntry("construction.command_pause_level"));
			limitations->Add(new SettingEntry("construction.autoslope"));
			limitations->Add(new SettingEntry("construction.extra_dynamite"));
			limitations->Add(new SettingEntry("construction.map_height_limit"));
			limitations->Add(new SettingEntry("construction.max_bridge_length"));
			limitations->Add(new SettingEntry("construction.max_bridge_height"));
			limitations->Add(new SettingEntry("construction.max_tunnel_length"));
			limitations->Add(new SettingEntry("construction.chunnel"));
			limitations->Add(new SettingEntry("station.never_expire_airports"));
			limitations->Add(new SettingEntry("vehicle.never_expire_vehicles"));
			limitations->Add(new SettingEntry("vehicle.no_expire_vehicles_after"));
			limitations->Add(new SettingEntry("vehicle.no_introduce_vehicles_after"));
			limitations->Add(new SettingEntry("vehicle.max_trains"));
			limitations->Add(new SettingEntry("vehicle.max_roadveh"));
			limitations->Add(new SettingEntry("vehicle.max_aircraft"));
			limitations->Add(new SettingEntry("vehicle.max_ships"));
			limitations->Add(new SettingEntry("vehicle.max_train_length"));
			limitations->Add(new SettingEntry("vehicle.through_load_speed_limit"));
			limitations->Add(new SettingEntry("vehicle.rail_depot_speed_limit"));
			limitations->Add(new SettingEntry("station.station_spread"));
			limitations->Add(new SettingEntry("station.distant_join_stations"));
			limitations->Add(new SettingEntry("station.modified_catchment"));
			limitations->Add(new SettingEntry("station.catchment_increase"));
			limitations->Add(new SettingEntry("construction.road_stop_on_town_road"));
			limitations->Add(new SettingEntry("construction.road_stop_on_competitor_road"));
			limitations->Add(new SettingEntry("construction.crossing_with_competitor"));
			limitations->Add(new SettingEntry("construction.convert_town_road_no_houses"));
			limitations->Add(new SettingEntry("vehicle.disable_elrails"));
			limitations->Add(new SettingEntry("order.station_length_loading_penalty"));
			limitations->Add(new SettingEntry("construction.maximum_signal_evaluations"));
			limitations->Add(new SettingEntry("construction.enable_build_river"));
			limitations->Add(new SettingEntry("construction.enable_remove_water"));
			limitations->Add(new SettingEntry("construction.road_custom_bridge_heads"));
			limitations->Add(new SettingEntry("construction.rail_custom_bridge_heads"));
			limitations->Add(new SettingEntry("construction.allow_grf_objects_under_bridges"));
			limitations->Add(new SettingEntry("construction.allow_stations_under_bridges"));
			limitations->Add(new SettingEntry("construction.allow_road_stops_under_bridges"));
			limitations->Add(new SettingEntry("construction.allow_docks_under_bridges"));
			limitations->Add(new SettingEntry("construction.purchase_land_permitted"));
			limitations->Add(new SettingEntry("construction.build_object_area_permitted"));
			limitations->Add(new SettingEntry("construction.no_expire_objects_after"));
			limitations->Add(new SettingEntry("construction.ignore_object_intro_dates"));
		}

		SettingsPage *disasters = main->Add(new SettingsPage(STR_CONFIG_SETTING_ACCIDENTS));
		{
			disasters->Add(new SettingEntry("difficulty.disasters"));
			disasters->Add(new SettingEntry("difficulty.economy"));
			disasters->Add(new SettingEntry("vehicle.plane_crashes"));
			disasters->Add(new SettingEntry("vehicle.no_train_crash_other_company"));
			disasters->Add(new SettingEntry("difficulty.vehicle_breakdowns"));
			disasters->Add(new SettingEntry("vehicle.improved_breakdowns"));
			disasters->Add(new SettingEntry("vehicle.pay_for_repair"));
			disasters->Add(new SettingEntry("vehicle.repair_cost"));
			disasters->Add(new SettingEntry("order.no_servicing_if_no_breakdowns"));
			disasters->Add(new SettingEntry("order.serviceathelipad"));
		}

		SettingsPage *genworld = main->Add(new SettingsPage(STR_CONFIG_SETTING_GENWORLD));
		{
			SettingsPage *rivers = genworld->Add(new SettingsPage(STR_CONFIG_SETTING_GENWORLD_RIVERS_LAKES));
			{
				rivers->Add(new SettingEntry("game_creation.amount_of_rivers"));
				rivers->Add(new SettingEntry("game_creation.min_river_length"));
				rivers->Add(new SettingEntry("game_creation.river_route_random"));
				rivers->Add(new SettingEntry("game_creation.rivers_top_of_hill"));
				rivers->Add(new SettingEntry("game_creation.river_tropics_width"));
				rivers->Add(new SettingEntry("game_creation.lake_tropics_width"));
				rivers->Add(new SettingEntry("game_creation.coast_tropics_width"));
				rivers->Add(new SettingEntry("game_creation.lake_size"));
				rivers->Add(new SettingEntry("game_creation.lakes_allowed_in_deserts"));
			}
			genworld->Add(new SettingEntry("game_creation.landscape"));
			genworld->Add(new SettingEntry("game_creation.land_generator"));
			genworld->Add(new SettingEntry("difficulty.terrain_type"));
			genworld->Add(new SettingEntry("game_creation.tgen_smoothness"));
			genworld->Add(new SettingEntry("game_creation.variety"));
			genworld->Add(new SettingEntry("game_creation.climate_threshold_mode"));
			auto coverage_hide = []() -> bool { return GetGameSettings().game_creation.climate_threshold_mode != 0; };
			auto snow_line_height_hide = []() -> bool { return GetGameSettings().game_creation.climate_threshold_mode != 1 && _game_mode == GM_MENU; };
			auto rainforest_line_height_hide = []() -> bool { return GetGameSettings().game_creation.climate_threshold_mode != 1; };
			genworld->Add(new ConditionallyHiddenSettingEntry("game_creation.snow_coverage", coverage_hide));
			genworld->Add(new ConditionallyHiddenSettingEntry("game_creation.snow_line_height", snow_line_height_hide));
			genworld->Add(new ConditionallyHiddenSettingEntry("game_creation.desert_coverage", coverage_hide));
			genworld->Add(new ConditionallyHiddenSettingEntry("game_creation.rainforest_line_height", rainforest_line_height_hide));
			genworld->Add(new SettingEntry("game_creation.amount_of_rocks"));
			genworld->Add(new SettingEntry("game_creation.height_affects_rocks"));
			genworld->Add(new SettingEntry("game_creation.build_public_roads"));
		}

		SettingsPage *environment = main->Add(new SettingsPage(STR_CONFIG_SETTING_ENVIRONMENT));
		{
			SettingsPage *time = environment->Add(new SettingsPage(STR_CONFIG_SETTING_ENVIRONMENT_TIME));
			{
				time->Add(new SettingEntry("economy.timekeeping_units"));
				time->Add(new SettingEntry("economy.minutes_per_calendar_year"));
				time->Add(new SettingEntry("game_creation.ending_year"));
				time->Add(new SettingEntry("gui.pause_on_newgame"));
				time->Add(new SettingEntry("gui.fast_forward_speed_limit"));
				time->Add(new SettingEntry("economy.day_length_factor"));
				time->Add(new SettingEntry("economy.tick_rate"));
			}

			SettingsPage *authorities = environment->Add(new SettingsPage(STR_CONFIG_SETTING_ENVIRONMENT_AUTHORITIES));
			{
				authorities->Add(new SettingEntry("difficulty.town_council_tolerance"));
				authorities->Add(new SettingEntry("economy.bribe"));
				authorities->Add(new SettingEntry("economy.exclusive_rights"));
				authorities->Add(new SettingEntry("economy.fund_roads"));
				authorities->Add(new SettingEntry("economy.fund_buildings"));
				authorities->Add(new SettingEntry("economy.station_noise_level"));
			}

			SettingsPage *towns = environment->Add(new SettingsPage(STR_CONFIG_SETTING_ENVIRONMENT_TOWNS));
			{
				SettingsPage *town_zone = towns->Add(new SettingsPage(STR_CONFIG_SETTING_TOWN_ZONES));
				{
					town_zone->hide_callback = []() -> bool {
						return !GetGameSettings().economy.town_zone_calc_mode;
					};
					town_zone->Add(new SettingEntry("economy.town_zone_0_mult"));
					town_zone->Add(new SettingEntry("economy.town_zone_1_mult"));
					town_zone->Add(new SettingEntry("economy.town_zone_2_mult"));
					town_zone->Add(new SettingEntry("economy.town_zone_3_mult"));
					town_zone->Add(new SettingEntry("economy.town_zone_4_mult"));
					town_zone->Add(new SettingEntry("economy.city_zone_0_mult"));
					town_zone->Add(new SettingEntry("economy.city_zone_1_mult"));
					town_zone->Add(new SettingEntry("economy.city_zone_2_mult"));
					town_zone->Add(new SettingEntry("economy.city_zone_3_mult"));
					town_zone->Add(new SettingEntry("economy.city_zone_4_mult"));
				}
				towns->Add(new SettingEntry("economy.town_cargo_scale"));
				towns->Add(new SettingEntry("economy.town_cargo_scale_mode"));
				towns->Add(new SettingEntry("economy.town_growth_rate"));
				towns->Add(new SettingEntry("economy.town_growth_cargo_transported"));
				towns->Add(new SettingEntry("economy.town_zone_calc_mode"));
				towns->Add(new SettingEntry("economy.allow_town_roads"));
				towns->Add(new SettingEntry("economy.allow_town_level_crossings"));
				towns->Add(new SettingEntry("economy.allow_town_bridges"));
				towns->Add(new SettingEntry("economy.town_build_tunnels"));
				towns->Add(new SettingEntry("economy.town_max_road_slope"));
				towns->Add(new SettingEntry("economy.found_town"));
				towns->Add(new SettingEntry("economy.town_layout"));
				towns->Add(new SettingEntry("economy.larger_towns"));
				towns->Add(new SettingEntry("economy.initial_city_size"));
				towns->Add(new SettingEntry("economy.town_min_distance"));
				towns->Add(new SettingEntry("economy.max_town_heightlevel"));
				towns->Add(new SettingEntry("economy.min_town_land_area"));
				towns->Add(new SettingEntry("economy.min_city_land_area"));
				towns->Add(new SettingEntry("economy.town_cargogen_mode"));
				towns->Add(new SettingEntry("economy.random_road_reconstruction"));
			}

			SettingsPage *industries = environment->Add(new SettingsPage(STR_CONFIG_SETTING_ENVIRONMENT_INDUSTRIES));
			{
				industries->Add(new SettingEntry("economy.industry_cargo_scale"));
				industries->Add(new SettingEntry("economy.industry_cargo_scale_mode"));
				industries->Add(new SettingEntry("difficulty.industry_density"));
				industries->Add(new SettingEntry("construction.raw_industry_construction"));
				industries->Add(new SettingEntry("construction.industry_platform"));
				industries->Add(new SettingEntry("economy.multiple_industry_per_town"));
				industries->Add(new SettingEntry("game_creation.oil_refinery_limit"));
				industries->Add(new SettingEntry("economy.type"));
				industries->Add(new SettingEntry("station.serve_neutral_industries"));
				industries->Add(new SettingEntry("station.station_delivery_mode"));
				industries->Add(new SettingEntry("economy.spawn_primary_industry_only"));
			}

			SettingsPage *cdist = environment->Add(new SettingsPage(STR_CONFIG_SETTING_ENVIRONMENT_CARGODIST));
			{
				cdist->Add(new SettingEntry("linkgraph.recalc_time"));
				cdist->Add(new SettingEntry("linkgraph.recalc_interval"));
				cdist->Add(new SettingEntry("linkgraph.distribution_pax"));
				cdist->Add(new SettingEntry("linkgraph.distribution_mail"));
				cdist->Add(new SettingEntry("linkgraph.distribution_armoured"));
				cdist->Add(new SettingEntry("linkgraph.distribution_default"));
				SettingsPage *cdist_override = cdist->Add(new SettingsPage(STR_CONFIG_SETTING_ENVIRONMENT_CARGODIST_PER_CARGO_OVERRIDE));
				{
					const SettingTable &linkgraph_table = GetLinkGraphSettingTable();
					uint base_index = GetSettingIndexByFullName(linkgraph_table, "linkgraph.distribution_per_cargo[0]");
					assert(base_index != UINT32_MAX);
					for (CargoID c = 0; c < NUM_CARGO; c++) {
						cdist_override->Add(new CargoDestPerCargoSettingEntry(c, GetSettingDescription(linkgraph_table, base_index + c)->AsIntSetting()));
					}
				}
				cdist->Add(new SettingEntry("linkgraph.accuracy"));
				cdist->Add(new SettingEntry("linkgraph.demand_distance"));
				cdist->Add(new SettingEntry("linkgraph.demand_size"));
				cdist->Add(new SettingEntry("linkgraph.short_path_saturation"));
				cdist->Add(new SettingEntry("linkgraph.aircraft_link_scale"));
			}

			SettingsPage *trees = environment->Add(new SettingsPage(STR_CONFIG_SETTING_ENVIRONMENT_TREES));
			{
				trees->Add(new SettingEntry("game_creation.tree_placer"));
				trees->Add(new SettingEntry("construction.extra_tree_placement"));
				trees->Add(new SettingEntry("construction.trees_around_snow_line_enabled"));
				trees->Add(new SettingEntry("construction.trees_around_snow_line_range"));
				trees->Add(new SettingEntry("construction.trees_around_snow_line_dynamic_range"));
				trees->Add(new SettingEntry("construction.tree_growth_rate"));
			}

			environment->Add(new SettingEntry("construction.flood_from_edges"));
			environment->Add(new SettingEntry("construction.map_edge_mode"));
			environment->Add(new SettingEntry("station.cargo_class_rating_wait_time"));
			environment->Add(new SettingEntry("station.station_size_rating_cargo_amount"));
			environment->Add(new SettingEntry("construction.purchased_land_clear_ground"));
		}

		SettingsPage *ai = main->Add(new SettingsPage(STR_CONFIG_SETTING_AI));
		{
			SettingsPage *npc = ai->Add(new SettingsPage(STR_CONFIG_SETTING_AI_NPC));
			{
				npc->Add(new SettingEntry("script.script_max_opcode_till_suspend"));
				npc->Add(new SettingEntry("script.script_max_memory_megabytes"));
				npc->Add(new SettingEntry("difficulty.competitor_speed"));
				npc->Add(new SettingEntry("ai.ai_in_multiplayer"));
				npc->Add(new SettingEntry("ai.ai_disable_veh_train"));
				npc->Add(new SettingEntry("ai.ai_disable_veh_roadveh"));
				npc->Add(new SettingEntry("ai.ai_disable_veh_aircraft"));
				npc->Add(new SettingEntry("ai.ai_disable_veh_ship"));
			}

			SettingsPage *sharing = ai->Add(new SettingsPage(STR_CONFIG_SETTING_SHARING));
			{
				sharing->Add(new SettingEntry("economy.infrastructure_sharing[0]"));
				sharing->Add(new SettingEntry("economy.infrastructure_sharing[1]"));
				sharing->Add(new SettingEntry("economy.infrastructure_sharing[2]"));
				sharing->Add(new SettingEntry("economy.infrastructure_sharing[3]"));
				sharing->Add(new SettingEntry("economy.sharing_fee[0]"));
				sharing->Add(new SettingEntry("economy.sharing_fee[1]"));
				sharing->Add(new SettingEntry("economy.sharing_fee[2]"));
				sharing->Add(new SettingEntry("economy.sharing_fee[3]"));
				sharing->Add(new SettingEntry("economy.sharing_payment_in_debt"));
			}

			ai->Add(new SettingEntry("economy.give_money"));
			ai->Add(new SettingEntry("economy.allow_shares"));
			ai->Add(new ConditionallyHiddenSettingEntry("economy.min_years_for_shares", []() -> bool { return !GetGameSettings().economy.allow_shares; }));
			ai->Add(new SettingEntry("difficulty.money_cheat_in_multiplayer"));
			ai->Add(new SettingEntry("difficulty.rename_towns_in_multiplayer"));
			ai->Add(new SettingEntry("difficulty.override_town_settings_in_multiplayer"));
		}

		SettingsPage *scenario = main->Add(new SettingsPage(STR_CONFIG_SETTING_SCENARIO_EDITOR));
		scenario->hide_callback = []() -> bool {
			return _game_mode == GM_NORMAL;
		};
		{
			scenario->Add(new SettingEntry("scenario.multiple_buildings"));
			scenario->Add(new SettingEntry("scenario.house_ignore_dates"));
			scenario->Add(new SettingEntry("scenario.house_ignore_zones"));
			scenario->Add(new SettingEntry("scenario.house_ignore_grf"));
		}

		SettingsPage *network = main->Add(new SettingsPage(STR_CONFIG_SETTING_NETWORK));
		{
			network->Add(new SettingEntry("network.use_relay_service"));
		}

		main->Init();
	}
	return *main;
}

static const StringID _game_settings_restrict_dropdown[] = {
	STR_CONFIG_SETTING_RESTRICT_BASIC,                            // RM_BASIC
	STR_CONFIG_SETTING_RESTRICT_ADVANCED,                         // RM_ADVANCED
	STR_CONFIG_SETTING_RESTRICT_ALL,                              // RM_ALL
	STR_CONFIG_SETTING_RESTRICT_CHANGED_AGAINST_DEFAULT,          // RM_CHANGED_AGAINST_DEFAULT
	STR_CONFIG_SETTING_RESTRICT_CHANGED_AGAINST_NEW,              // RM_CHANGED_AGAINST_NEW
	STR_CONFIG_SETTING_RESTRICT_PATCH,                            // RM_PATCH
};
static_assert(lengthof(_game_settings_restrict_dropdown) == RM_END);

/** Warnings about hidden search results. */
enum WarnHiddenResult {
	WHR_NONE,          ///< Nothing was filtering matches away.
	WHR_CATEGORY,      ///< Category setting filtered matches away.
	WHR_TYPE,          ///< Type setting filtered matches away.
	WHR_CATEGORY_TYPE, ///< Both category and type settings filtered matches away.
};

/**
 * Callback function for the reset all settings button
 * @param w Window which is calling this callback
 * @param confirmed boolean value, true when yes was clicked, false otherwise
 */
static void ResetAllSettingsConfirmationCallback(Window *w, bool confirmed)
{
	if (confirmed) {
		GetSettingsTree().ResetAll();
		GetSettingsTree().FoldAll();
		w->InvalidateData();
	}
}

/** Window to edit settings of the game. */
struct GameSettingsWindow : Window {
	static GameSettings *settings_ptr; ///< Pointer to the game settings being displayed and modified.

	SettingEntry *valuewindow_entry;   ///< If non-nullptr, pointer to setting for which a value-entering window has been opened.
	SettingEntry *clicked_entry;       ///< If non-nullptr, pointer to a clicked numeric setting (with a depressed left or right button).
	SettingEntry *last_clicked;        ///< If non-nullptr, pointer to the last clicked setting.
	SettingEntry *valuedropdown_entry; ///< If non-nullptr, pointer to the value for which a dropdown window is currently opened.
	bool closing_dropdown;             ///< True, if the dropdown list is currently closing.

	SettingFilter filter;              ///< Filter for the list.
	QueryString filter_editbox;        ///< Filter editbox;
	bool manually_changed_folding;     ///< Whether the user expanded/collapsed something manually.
	WarnHiddenResult warn_missing;     ///< Whether and how to warn about missing search results.
	int warn_lines;                    ///< Number of lines used for warning about missing search results.

	Scrollbar *vscroll;

	GameSettingsWindow(WindowDesc *desc) : Window(desc), filter_editbox(50)
	{
		this->warn_missing = WHR_NONE;
		this->warn_lines = 0;
		this->filter.mode = (RestrictionMode)_settings_client.gui.settings_restriction_mode;
		this->filter.min_cat = RM_ALL;
		this->filter.type = ST_ALL;
		this->filter.type_hides = false;
		this->settings_ptr = &GetGameSettings();

		GetSettingsTree().FoldAll(); // Close all sub-pages

		this->valuewindow_entry = nullptr; // No setting entry for which a entry window is opened
		this->clicked_entry = nullptr; // No numeric setting buttons are depressed
		this->last_clicked = nullptr;
		this->valuedropdown_entry = nullptr;
		this->closing_dropdown = false;
		this->manually_changed_folding = false;

		this->CreateNestedTree();
		this->vscroll = this->GetScrollbar(WID_GS_SCROLLBAR);
		this->FinishInitNested(WN_GAME_OPTIONS_GAME_SETTINGS);

		this->querystrings[WID_GS_FILTER] = &this->filter_editbox;
		this->filter_editbox.cancel_button = QueryString::ACTION_CLEAR;
		this->SetFocusedWidget(WID_GS_FILTER);

		this->InvalidateData();
	}

	void OnInit() override
	{
		_circle_size = maxdim(GetSpriteSize(SPR_CIRCLE_FOLDED), GetSpriteSize(SPR_CIRCLE_UNFOLDED));
	}

	void UpdateWidgetSize(WidgetID widget, Dimension *size, [[maybe_unused]] const Dimension &padding, [[maybe_unused]] Dimension *fill, [[maybe_unused]] Dimension *resize) override
	{
		switch (widget) {
			case WID_GS_OPTIONSPANEL:
				resize->height = SETTING_HEIGHT = std::max({(int)_circle_size.height, SETTING_BUTTON_HEIGHT, GetCharacterHeight(FS_NORMAL)}) + WidgetDimensions::scaled.vsep_normal;
				resize->width = 1;

				size->height = 5 * resize->height + WidgetDimensions::scaled.framerect.Vertical();
				break;

			case WID_GS_HELP_TEXT: {
				static const StringID setting_types[] = {
					STR_CONFIG_SETTING_TYPE_CLIENT,
					STR_CONFIG_SETTING_TYPE_COMPANY_MENU, STR_CONFIG_SETTING_TYPE_COMPANY_INGAME,
					STR_CONFIG_SETTING_TYPE_GAME_MENU, STR_CONFIG_SETTING_TYPE_GAME_INGAME,
				};
				for (uint i = 0; i < lengthof(setting_types); i++) {
					SetDParam(0, setting_types[i]);
					size->width = std::max(size->width, GetStringBoundingBox(STR_CONFIG_SETTING_TYPE).width + padding.width);
				}
				size->height = 2 * GetCharacterHeight(FS_NORMAL) + WidgetDimensions::scaled.vsep_normal +
						std::max(size->height, GetSettingsTree().GetMaxHelpHeight(size->width));
				break;
			}

			case WID_GS_RESTRICT_CATEGORY:
			case WID_GS_RESTRICT_TYPE:
				size->width = std::max(GetStringBoundingBox(STR_CONFIG_SETTING_RESTRICT_CATEGORY).width, GetStringBoundingBox(STR_CONFIG_SETTING_RESTRICT_TYPE).width);
				break;

			default:
				break;
		}
	}

	void OnPaint() override
	{
		if (this->closing_dropdown) {
			this->closing_dropdown = false;
			assert(this->valuedropdown_entry != nullptr);
			this->valuedropdown_entry->SetButtons(0);
			this->valuedropdown_entry = nullptr;
		}

		/* Reserve the correct number of lines for the 'some search results are hidden' notice in the central settings display panel. */
		const Rect panel = this->GetWidget<NWidgetBase>(WID_GS_OPTIONSPANEL)->GetCurrentRect().Shrink(WidgetDimensions::scaled.frametext);
		StringID warn_str = STR_CONFIG_SETTING_CATEGORY_HIDES - 1 + this->warn_missing;
		int new_warn_lines;
		if (this->warn_missing == WHR_NONE) {
			new_warn_lines = 0;
		} else {
			SetDParam(0, _game_settings_restrict_dropdown[this->filter.min_cat]);
			new_warn_lines = GetStringLineCount(warn_str, panel.Width());
		}
		if (this->warn_lines != new_warn_lines) {
			this->vscroll->SetCount(this->vscroll->GetCount() - this->warn_lines + new_warn_lines);
			this->warn_lines = new_warn_lines;
		}

		this->DrawWidgets();

		/* Draw the 'some search results are hidden' notice. */
		if (this->warn_missing != WHR_NONE) {
			SetDParam(0, _game_settings_restrict_dropdown[this->filter.min_cat]);
			DrawStringMultiLine(panel.WithHeight(this->warn_lines * GetCharacterHeight(FS_NORMAL)), warn_str, TC_FROMSTRING, SA_CENTER);
		}
	}

	void SetStringParameters(WidgetID widget) const override
	{
		switch (widget) {
			case WID_GS_RESTRICT_DROPDOWN:
				SetDParam(0, _game_settings_restrict_dropdown[this->filter.mode]);
				break;

			case WID_GS_TYPE_DROPDOWN:
				switch (this->filter.type) {
					case ST_GAME:    SetDParam(0, _game_mode == GM_MENU ? STR_CONFIG_SETTING_TYPE_DROPDOWN_GAME_MENU : STR_CONFIG_SETTING_TYPE_DROPDOWN_GAME_INGAME); break;
					case ST_COMPANY: SetDParam(0, _game_mode == GM_MENU ? STR_CONFIG_SETTING_TYPE_DROPDOWN_COMPANY_MENU : STR_CONFIG_SETTING_TYPE_DROPDOWN_COMPANY_INGAME); break;
					case ST_CLIENT:  SetDParam(0, STR_CONFIG_SETTING_TYPE_DROPDOWN_CLIENT); break;
					default:         SetDParam(0, STR_CONFIG_SETTING_TYPE_DROPDOWN_ALL); break;
				}
				break;
		}
	}

	DropDownList BuildDropDownList(WidgetID widget) const
	{
		DropDownList list;
		switch (widget) {
			case WID_GS_RESTRICT_DROPDOWN:
				for (int mode = 0; mode != RM_END; mode++) {
					/* If we are in adv. settings screen for the new game's settings,
					 * we don't want to allow comparing with new game's settings. */
					bool disabled = mode == RM_CHANGED_AGAINST_NEW && settings_ptr == &_settings_newgame;

					list.push_back(std::make_unique<DropDownListStringItem>(_game_settings_restrict_dropdown[mode], mode, disabled));
				}
				break;

			case WID_GS_TYPE_DROPDOWN:
				list.push_back(std::make_unique<DropDownListStringItem>(STR_CONFIG_SETTING_TYPE_DROPDOWN_ALL, ST_ALL, false));
				list.push_back(std::make_unique<DropDownListStringItem>(_game_mode == GM_MENU ? STR_CONFIG_SETTING_TYPE_DROPDOWN_GAME_MENU : STR_CONFIG_SETTING_TYPE_DROPDOWN_GAME_INGAME, ST_GAME, false));
				list.push_back(std::make_unique<DropDownListStringItem>(_game_mode == GM_MENU ? STR_CONFIG_SETTING_TYPE_DROPDOWN_COMPANY_MENU : STR_CONFIG_SETTING_TYPE_DROPDOWN_COMPANY_INGAME, ST_COMPANY, false));
				list.push_back(std::make_unique<DropDownListStringItem>(STR_CONFIG_SETTING_TYPE_DROPDOWN_CLIENT, ST_CLIENT, false));
				break;
		}
		return list;
	}

	void DrawWidget(const Rect &r, WidgetID widget) const override
	{
		switch (widget) {
			case WID_GS_OPTIONSPANEL: {
				Rect tr = r.Shrink(WidgetDimensions::scaled.frametext, WidgetDimensions::scaled.framerect);
				tr.top += this->warn_lines * SETTING_HEIGHT;
				uint last_row = this->vscroll->GetPosition() + this->vscroll->GetCapacity() - this->warn_lines;
				int next_row = GetSettingsTree().Draw(settings_ptr, tr.left, tr.right, tr.top,
						this->vscroll->GetPosition(), last_row, this->last_clicked);
				if (next_row == 0) DrawString(tr, STR_CONFIG_SETTINGS_NONE);
				break;
			}

			case WID_GS_HELP_TEXT:
				if (this->last_clicked != nullptr) {
					const IntSettingDesc *sd = this->last_clicked->setting;

					Rect tr = r;
					switch (sd->GetType()) {
						case ST_COMPANY: SetDParam(0, _game_mode == GM_MENU ? STR_CONFIG_SETTING_TYPE_COMPANY_MENU : STR_CONFIG_SETTING_TYPE_COMPANY_INGAME); break;
						case ST_CLIENT:  SetDParam(0, STR_CONFIG_SETTING_TYPE_CLIENT); break;
						case ST_GAME:    SetDParam(0, _game_mode == GM_MENU ? STR_CONFIG_SETTING_TYPE_GAME_MENU : STR_CONFIG_SETTING_TYPE_GAME_INGAME); break;
						default: NOT_REACHED();
					}
					DrawString(tr, STR_CONFIG_SETTING_TYPE);
					tr.top += GetCharacterHeight(FS_NORMAL);

					sd->SetValueDParams(0, sd->def);
					DrawString(tr, STR_CONFIG_SETTING_DEFAULT_VALUE);
					tr.top += GetCharacterHeight(FS_NORMAL) + WidgetDimensions::scaled.vsep_normal;

					if (sd->guiproc != nullptr) {
						SettingOnGuiCtrlData data;
						data.type = SOGCT_GUI_WARNING_TEXT;
						data.text = STR_NULL;
						data.val = sd->Read(ResolveObject(settings_ptr, sd));
						if (sd->guiproc(data)) {
							const Dimension warning_dimensions = GetSpriteSize(SPR_WARNING_SIGN);
							const int step_height = std::max<int>(warning_dimensions.height, GetCharacterHeight(FS_NORMAL));
							const int text_offset_y = (step_height - GetCharacterHeight(FS_NORMAL)) / 2;
							const int warning_offset_y = (step_height - warning_dimensions.height) / 2;
							const bool rtl = _current_text_dir == TD_RTL;

							int left = tr.left;
							int right = tr.right;
							DrawSprite(SPR_WARNING_SIGN, 0, rtl ? right - warning_dimensions.width - 5 : left + 5, tr.top + warning_offset_y);
							if (rtl) {
								right -= (warning_dimensions.width + 10);
							} else {
								left += (warning_dimensions.width + 10);
							}
							DrawString(left, right, tr.top + text_offset_y, data.text, TC_RED);

							tr.top += step_height + WidgetDimensions::scaled.vsep_normal;
						}
					}

					DrawStringMultiLine(tr, sd->GetHelp(), TC_WHITE);
				}
				break;

			default:
				break;
		}
	}

	/**
	 * Set the entry that should have its help text displayed, and mark the window dirty so it gets repainted.
	 * @param pe Setting to display help text of, use \c nullptr to stop displaying help of the currently displayed setting.
	 */
	void SetDisplayedHelpText(SettingEntry *pe)
	{
		if (this->last_clicked != pe) this->SetDirty();
		this->last_clicked = pe;
	}

	void OnClick([[maybe_unused]] Point pt, WidgetID widget, [[maybe_unused]] int click_count) override
	{
		switch (widget) {
			case WID_GS_EXPAND_ALL:
				this->manually_changed_folding = true;
				GetSettingsTree().UnFoldAll();
				this->InvalidateData();
				break;

			case WID_GS_COLLAPSE_ALL:
				this->manually_changed_folding = true;
				GetSettingsTree().FoldAll();
				this->InvalidateData();
				break;

			case WID_GS_RESET_ALL:
				ShowQuery(
					STR_CONFIG_SETTING_RESET_ALL_CONFIRMATION_DIALOG_CAPTION,
					STR_CONFIG_SETTING_RESET_ALL_CONFIRMATION_DIALOG_TEXT,
					this,
					ResetAllSettingsConfirmationCallback
				);
				break;

			case WID_GS_RESTRICT_DROPDOWN: {
				DropDownList list = this->BuildDropDownList(widget);
				if (!list.empty()) {
					ShowDropDownList(this, std::move(list), this->filter.mode, widget);
				}
				break;
			}

			case WID_GS_TYPE_DROPDOWN: {
				DropDownList list = this->BuildDropDownList(widget);
				if (!list.empty()) {
					ShowDropDownList(this, std::move(list), this->filter.type, widget);
				}
				break;
			}
		}

		if (widget != WID_GS_OPTIONSPANEL) return;

		int32_t btn = this->vscroll->GetScrolledRowFromWidget(pt.y, this, WID_GS_OPTIONSPANEL, WidgetDimensions::scaled.framerect.top);
		if (btn == INT32_MAX || btn < this->warn_lines) return;
		btn -= this->warn_lines;

		uint cur_row = 0;
		BaseSettingEntry *clicked_entry = GetSettingsTree().FindEntry(btn, &cur_row);

		if (clicked_entry == nullptr) return;  // Clicked below the last setting of the page

		int x = (_current_text_dir == TD_RTL ? this->width - 1 - pt.x : pt.x) - WidgetDimensions::scaled.frametext.left - (clicked_entry->level + 1) * WidgetDimensions::scaled.hsep_indent;  // Shift x coordinate
		if (x < 0) return;  // Clicked left of the entry

		SettingsPage *clicked_page = dynamic_cast<SettingsPage*>(clicked_entry);
		if (clicked_page != nullptr) {
			this->SetDisplayedHelpText(nullptr);
			clicked_page->folded = !clicked_page->folded; // Flip 'folded'-ness of the sub-page

			this->manually_changed_folding = true;

			this->InvalidateData();
			return;
		}

		SettingEntry *pe = dynamic_cast<SettingEntry*>(clicked_entry);
		assert(pe != nullptr);
		const IntSettingDesc *sd = pe->setting;

		/* return if action is only active in network, or only settable by server */
		if (!pe->IsGUIEditable()) {
			this->SetDisplayedHelpText(pe);
			return;
		}

		int32_t value = sd->Read(ResolveObject(settings_ptr, sd));

		/* clicked on the icon on the left side. Either scroller, bool on/off or dropdown */
		if (x < SETTING_BUTTON_WIDTH && (sd->flags & (SF_GUI_DROPDOWN | SF_ENUM))) {
			this->SetDisplayedHelpText(pe);

			if (this->valuedropdown_entry == pe) {
				/* unclick the dropdown */
				HideDropDownMenu(this);
				this->closing_dropdown = false;
				this->valuedropdown_entry->SetButtons(0);
				this->valuedropdown_entry = nullptr;
			} else {
				if (this->valuedropdown_entry != nullptr) this->valuedropdown_entry->SetButtons(0);
				this->closing_dropdown = false;

				const NWidgetBase *wid = this->GetWidget<NWidgetBase>(WID_GS_OPTIONSPANEL);
				int rel_y = (pt.y - wid->pos_y - WidgetDimensions::scaled.framerect.top) % wid->resize_y;

				Rect wi_rect;
				wi_rect.left = pt.x - (_current_text_dir == TD_RTL ? SETTING_BUTTON_WIDTH - 1 - x : x);
				wi_rect.right = wi_rect.left + SETTING_BUTTON_WIDTH - 1;
				wi_rect.top = pt.y - rel_y + (SETTING_HEIGHT - SETTING_BUTTON_HEIGHT) / 2;
				wi_rect.bottom = wi_rect.top + SETTING_BUTTON_HEIGHT - 1;

				/* For dropdowns we also have to check the y position thoroughly, the mouse may not above the just opening dropdown */
				if (pt.y >= wi_rect.top && pt.y <= wi_rect.bottom) {
					this->valuedropdown_entry = pe;
					this->valuedropdown_entry->SetButtons(SEF_LEFT_DEPRESSED);

					DropDownList list;
					if (sd->flags & SF_GUI_DROPDOWN) {
						for (int i = sd->min; i <= (int)sd->max; i++) {
							int val = i;
							if (sd->guiproc != nullptr) {
								SettingOnGuiCtrlData data;
								data.type = SOGCT_GUI_DROPDOWN_ORDER;
								data.val = i - sd->min;
								if (sd->guiproc(data)) {
									val = data.val;
								}
							}
							assert_msg(val >= sd->min && val <= (int)sd->max, "min: %d, max: %d, val: %d", sd->min, sd->max, val);
							sd->SetValueDParams(0, val);
							list.push_back(std::make_unique<DropDownListStringItem>(STR_JUST_STRING2, val, false));
						}
					} else if ((sd->flags & SF_ENUM)) {
						for (const SettingDescEnumEntry *enumlist = sd->enumlist; enumlist != nullptr && enumlist->str != STR_NULL; enumlist++) {
							list.push_back(std::make_unique<DropDownListStringItem>(enumlist->str, enumlist->val, false));
						}
					}

					ShowDropDownListAt(this, std::move(list), value, WID_GS_SETTING_DROPDOWN, wi_rect, COLOUR_ORANGE);
				}
			}
			this->SetDirty();
		} else if (x < SETTING_BUTTON_WIDTH) {
			this->SetDisplayedHelpText(pe);
			int32_t oldvalue = value;

			if (sd->IsBoolSetting()) {
				value ^= 1;
			} else {
				/* Add a dynamic step-size to the scroller. In a maximum of
				 * 50-steps you should be able to get from min to max,
				 * unless specified otherwise in the 'interval' variable
				 * of the current setting. */
				uint32_t step = (sd->interval == 0) ? ((sd->max - sd->min) / 50) : sd->interval;
				if (step == 0) step = 1;

				/* don't allow too fast scrolling */
				if ((this->flags & WF_TIMEOUT) && this->timeout_timer > 1) {
					_left_button_clicked = false;
					return;
				}

				/* Increase or decrease the value and clamp it to extremes */
				if (x >= SETTING_BUTTON_WIDTH / 2) {
					value += step;
					if (sd->min < 0) {
						assert((int32_t)sd->max >= 0);
						if (value > (int32_t)sd->max) value = (int32_t)sd->max;
					} else {
						if ((uint32_t)value > sd->max) value = (int32_t)sd->max;
					}
					if (value < sd->min) value = sd->min; // skip between "disabled" and minimum
				} else {
					value -= step;
					if (value < sd->min) value = (sd->flags & SF_GUI_0_IS_SPECIAL) ? 0 : sd->min;
				}

				/* Set up scroller timeout for numeric values */
				if (value != oldvalue) {
					if (this->clicked_entry != nullptr) { // Release previous buttons if any
						this->clicked_entry->SetButtons(0);
					}
					this->clicked_entry = pe;
					this->clicked_entry->SetButtons((x >= SETTING_BUTTON_WIDTH / 2) != (_current_text_dir == TD_RTL) ? SEF_RIGHT_DEPRESSED : SEF_LEFT_DEPRESSED);
					this->SetTimeout();
					_left_button_clicked = false;
				}
			}

			if (value != oldvalue) {
				SetSettingValue(sd, value);
				this->SetDirty();
			}
		} else {
			/* Only open editbox if clicked for the second time, and only for types where it is sensible for. */
			if (this->last_clicked == pe && !sd->IsBoolSetting() && !(sd->flags & (SF_GUI_DROPDOWN | SF_ENUM))) {
				int64_t value64 = value;
<<<<<<< HEAD
				/* Show the correct currency or velocity translated value */
				if (sd->flags & SF_GUI_CURRENCY) value64 *= _currency->rate;
				if (sd->flags & SF_GUI_VELOCITY) value64 = ConvertKmhishSpeedToDisplaySpeed((uint)value64, VEH_TRAIN);
=======
				/* Show the correct currency-translated value */
				if (sd->flags & SF_GUI_CURRENCY) value64 *= GetCurrency().rate;

				CharSetFilter charset_filter = CS_NUMERAL; //default, only numeric input allowed
				if (sd->min < 0) charset_filter = CS_NUMERAL_SIGNED; // special case, also allow '-' sign for negative input
>>>>>>> f79ec795

				this->valuewindow_entry = pe;
				if (sd->flags & SF_GUI_VELOCITY && _settings_game.locale.units_velocity == 3) {
					CharSetFilter charset_filter = CS_NUMERAL_DECIMAL; //default, only numeric input and decimal point allowed
					if (sd->min < 0) charset_filter = CS_NUMERAL_DECIMAL_SIGNED; // special case, also allow '-' sign for negative input

					SetDParam(0, value64);
					ShowQueryString(STR_JUST_DECIMAL1, STR_CONFIG_SETTING_QUERY_CAPTION, 10, this, charset_filter, QSF_ENABLE_DEFAULT);
				} else {
					CharSetFilter charset_filter = CS_NUMERAL; //default, only numeric input allowed
					if (sd->min < 0) charset_filter = CS_NUMERAL_SIGNED; // special case, also allow '-' sign for negative input

					SetDParam(0, value64);
					/* Limit string length to 14 so that MAX_INT32 * max currency rate doesn't exceed MAX_INT64. */
					ShowQueryString(STR_JUST_INT, STR_CONFIG_SETTING_QUERY_CAPTION, 15, this, charset_filter, QSF_ENABLE_DEFAULT);
				}
			}
			this->SetDisplayedHelpText(pe);
		}
	}

	void OnTimeout() override
	{
		if (this->clicked_entry != nullptr) { // On timeout, release any depressed buttons
			this->clicked_entry->SetButtons(0);
			this->clicked_entry = nullptr;
			this->SetDirty();
		}
	}

	void OnQueryTextFinished(char *str) override
	{
		/* The user pressed cancel */
		if (str == nullptr) return;

		assert(this->valuewindow_entry != nullptr);
		const IntSettingDesc *sd = this->valuewindow_entry->setting;

		int32_t value;
		if (!StrEmpty(str)) {
			long long llvalue;
			if (sd->flags & SF_GUI_VELOCITY && _settings_game.locale.units_velocity == 3) {
				llvalue = atof(str) * 10;
			} else {
				llvalue = atoll(str);
			}

			/* Save the correct currency-translated value */
			if (sd->flags & SF_GUI_CURRENCY) llvalue /= GetCurrency().rate;

			value = ClampTo<int32_t>(llvalue);

			/* Save the correct velocity-translated value */
			if (sd->flags & SF_GUI_VELOCITY) value = ConvertDisplaySpeedToKmhishSpeed(value, VEH_TRAIN);
		} else {
			value = sd->def;
		}

		SetSettingValue(this->valuewindow_entry->setting, value);
		this->SetDirty();
	}

	void OnDropdownSelect(WidgetID widget, int index) override
	{
		switch (widget) {
			case WID_GS_RESTRICT_DROPDOWN:
				this->filter.mode = (RestrictionMode)index;
				if (this->filter.mode == RM_CHANGED_AGAINST_DEFAULT ||
						this->filter.mode == RM_CHANGED_AGAINST_NEW) {

					if (!this->manually_changed_folding) {
						/* Expand all when selecting 'changes'. Update the filter state first, in case it becomes less restrictive in some cases. */
						GetSettingsTree().UpdateFilterState(this->filter, false);
						GetSettingsTree().UnFoldAll();
					}
				} else {
					/* Non-'changes' filter. Save as default. */
					_settings_client.gui.settings_restriction_mode = this->filter.mode;
				}
				this->InvalidateData();
				break;

			case WID_GS_TYPE_DROPDOWN:
				this->filter.type = (SettingType)index;
				this->InvalidateData();
				break;

			case WID_GS_SETTING_DROPDOWN:
				/* Deal with drop down boxes on the panel. */
				assert(this->valuedropdown_entry != nullptr);
				const IntSettingDesc *sd = this->valuedropdown_entry->setting;
				assert(sd->flags & (SF_GUI_DROPDOWN | SF_ENUM));

				SetSettingValue(sd, index);
				this->SetDirty();
				break;
		}
	}

	void OnDropdownClose(Point pt, WidgetID widget, int index, bool instant_close) override
	{
		if (widget != WID_GS_SETTING_DROPDOWN) {
			/* Normally the default implementation of OnDropdownClose() takes care of
			 * a few things. We want that behaviour here too, but only for
			 * "normal" dropdown boxes. The special dropdown boxes added for every
			 * setting that needs one can't have this call. */
			Window::OnDropdownClose(pt, widget, index, instant_close);
		} else {
			/* We cannot raise the dropdown button just yet. OnClick needs some hint, whether
			 * the same dropdown button was clicked again, and then not open the dropdown again.
			 * So, we only remember that it was closed, and process it on the next OnPaint, which is
			 * after OnClick. */
			assert(this->valuedropdown_entry != nullptr);
			this->closing_dropdown = true;
			this->SetDirty();
		}
	}

	void OnInvalidateData([[maybe_unused]] int data = 0, [[maybe_unused]] bool gui_scope = true) override
	{
		if (!gui_scope) return;

		/* Update which settings are to be visible. */
		RestrictionMode min_level = (this->filter.mode <= RM_ALL || this->filter.mode == RM_PATCH) ? this->filter.mode : RM_BASIC;
		this->filter.min_cat = min_level;
		this->filter.type_hides = false;
		GetSettingsTree().UpdateFilterState(this->filter, false);

		if (this->filter.string.IsEmpty()) {
			this->warn_missing = WHR_NONE;
		} else if (min_level < this->filter.min_cat || (min_level == RM_PATCH && min_level != this->filter.min_cat)) {
			this->warn_missing = this->filter.type_hides ? WHR_CATEGORY_TYPE : WHR_CATEGORY;
		} else {
			this->warn_missing = this->filter.type_hides ? WHR_TYPE : WHR_NONE;
		}
		this->vscroll->SetCount(GetSettingsTree().Length() + this->warn_lines);

		if (this->last_clicked != nullptr && !GetSettingsTree().IsVisible(this->last_clicked)) {
			this->SetDisplayedHelpText(nullptr);
		}

		bool all_folded = true;
		bool all_unfolded = true;
		GetSettingsTree().GetFoldingState(all_folded, all_unfolded);
		this->SetWidgetDisabledState(WID_GS_EXPAND_ALL, all_unfolded);
		this->SetWidgetDisabledState(WID_GS_COLLAPSE_ALL, all_folded);
	}

	void OnEditboxChanged(WidgetID wid) override
	{
		if (wid == WID_GS_FILTER) {
			this->filter.string.SetFilterTerm(this->filter_editbox.text.buf);
			if (!this->filter.string.IsEmpty() && !this->manually_changed_folding) {
				/* User never expanded/collapsed single pages and entered a filter term.
				 * Expand everything, to save weird expand clicks, */
				GetSettingsTree().UnFoldAll();
			}
			this->InvalidateData();
		}
	}

	void OnResize() override
	{
		this->vscroll->SetCapacityFromWidget(this, WID_GS_OPTIONSPANEL, WidgetDimensions::scaled.framerect.Vertical());
	}
};

GameSettings *GameSettingsWindow::settings_ptr = nullptr;

static constexpr NWidgetPart _nested_settings_selection_widgets[] = {
	NWidget(NWID_HORIZONTAL),
		NWidget(WWT_CLOSEBOX, COLOUR_MAUVE),
		NWidget(WWT_CAPTION, COLOUR_MAUVE), SetDataTip(STR_CONFIG_SETTING_TREE_CAPTION, STR_TOOLTIP_WINDOW_TITLE_DRAG_THIS),
		NWidget(WWT_DEFSIZEBOX, COLOUR_MAUVE),
	EndContainer(),
	NWidget(WWT_PANEL, COLOUR_MAUVE),
		NWidget(NWID_VERTICAL), SetPIP(WidgetDimensions::unscaled.frametext.top, WidgetDimensions::unscaled.vsep_normal, WidgetDimensions::unscaled.frametext.bottom),
			NWidget(NWID_HORIZONTAL), SetPIP(WidgetDimensions::unscaled.frametext.left, WidgetDimensions::unscaled.hsep_wide, WidgetDimensions::unscaled.frametext.right),
				NWidget(WWT_TEXT, COLOUR_MAUVE, WID_GS_RESTRICT_CATEGORY), SetDataTip(STR_CONFIG_SETTING_RESTRICT_CATEGORY, STR_NULL),
				NWidget(WWT_DROPDOWN, COLOUR_MAUVE, WID_GS_RESTRICT_DROPDOWN), SetMinimalSize(100, 12), SetDataTip(STR_JUST_STRING, STR_CONFIG_SETTING_RESTRICT_DROPDOWN_HELPTEXT), SetFill(1, 0), SetResize(1, 0),
			EndContainer(),
			NWidget(NWID_HORIZONTAL), SetPIP(WidgetDimensions::unscaled.frametext.left, WidgetDimensions::unscaled.hsep_wide, WidgetDimensions::unscaled.frametext.right),
				NWidget(WWT_TEXT, COLOUR_MAUVE, WID_GS_RESTRICT_TYPE), SetDataTip(STR_CONFIG_SETTING_RESTRICT_TYPE, STR_NULL),
				NWidget(WWT_DROPDOWN, COLOUR_MAUVE, WID_GS_TYPE_DROPDOWN), SetMinimalSize(100, 12), SetDataTip(STR_JUST_STRING, STR_CONFIG_SETTING_TYPE_DROPDOWN_HELPTEXT), SetFill(1, 0), SetResize(1, 0),
			EndContainer(),
			NWidget(NWID_HORIZONTAL), SetPIP(WidgetDimensions::unscaled.frametext.left, WidgetDimensions::unscaled.hsep_wide, WidgetDimensions::unscaled.frametext.right),
				NWidget(WWT_TEXT, COLOUR_MAUVE), SetFill(0, 1), SetDataTip(STR_CONFIG_SETTING_FILTER_TITLE, STR_NULL),
				NWidget(WWT_EDITBOX, COLOUR_MAUVE, WID_GS_FILTER), SetMinimalSize(50, 12), SetDataTip(STR_LIST_FILTER_OSKTITLE, STR_LIST_FILTER_TOOLTIP), SetFill(1, 0), SetResize(1, 0),
			EndContainer(),
		EndContainer(),
	EndContainer(),
	NWidget(NWID_HORIZONTAL),
		NWidget(WWT_PANEL, COLOUR_MAUVE, WID_GS_OPTIONSPANEL), SetMinimalSize(400, 174), SetScrollbar(WID_GS_SCROLLBAR), EndContainer(),
		NWidget(NWID_VSCROLLBAR, COLOUR_MAUVE, WID_GS_SCROLLBAR),
	EndContainer(),
	NWidget(WWT_PANEL, COLOUR_MAUVE),
		NWidget(WWT_EMPTY, INVALID_COLOUR, WID_GS_HELP_TEXT), SetMinimalSize(300, 25), SetFill(1, 1), SetResize(1, 0),
				SetPadding(WidgetDimensions::unscaled.frametext),
	EndContainer(),
	NWidget(NWID_HORIZONTAL),
		NWidget(WWT_PUSHTXTBTN, COLOUR_MAUVE, WID_GS_EXPAND_ALL), SetDataTip(STR_CONFIG_SETTING_EXPAND_ALL, STR_NULL),
		NWidget(WWT_PUSHTXTBTN, COLOUR_MAUVE, WID_GS_COLLAPSE_ALL), SetDataTip(STR_CONFIG_SETTING_COLLAPSE_ALL, STR_NULL),
		NWidget(WWT_PUSHTXTBTN, COLOUR_MAUVE, WID_GS_RESET_ALL), SetDataTip(STR_CONFIG_SETTING_RESET_ALL, STR_NULL),
		NWidget(WWT_PANEL, COLOUR_MAUVE), SetFill(1, 0), SetResize(1, 0),
		EndContainer(),
		NWidget(WWT_RESIZEBOX, COLOUR_MAUVE),
	EndContainer(),
};

static WindowDesc _settings_selection_desc(__FILE__, __LINE__,
	WDP_CENTER, "settings", 510, 450,
	WC_GAME_OPTIONS, WC_NONE,
	0,
	std::begin(_nested_settings_selection_widgets), std::end(_nested_settings_selection_widgets)
);

/** Open advanced settings window. */
void ShowGameSettings()
{
	CloseWindowByClass(WC_GAME_OPTIONS);
	new GameSettingsWindow(&_settings_selection_desc);
}


/**
 * Draw [<][>] boxes.
 * @param x the x position to draw
 * @param y the y position to draw
 * @param button_colour the colour of the button
 * @param state 0 = none clicked, 1 = first clicked, 2 = second clicked
 * @param clickable_left is the left button clickable?
 * @param clickable_right is the right button clickable?
 */
void DrawArrowButtons(int x, int y, Colours button_colour, uint8_t state, bool clickable_left, bool clickable_right)
{
	int colour = GetColourGradient(button_colour, SHADE_DARKER);
	Dimension dim = NWidgetScrollbar::GetHorizontalDimension();

	Rect lr = {x,                  y, x + (int)dim.width     - 1, y + (int)dim.height - 1};
	Rect rr = {x + (int)dim.width, y, x + (int)dim.width * 2 - 1, y + (int)dim.height - 1};

	DrawFrameRect(lr, button_colour, (state == 1) ? FR_LOWERED : FR_NONE);
	DrawFrameRect(rr, button_colour, (state == 2) ? FR_LOWERED : FR_NONE);
	DrawSpriteIgnorePadding(SPR_ARROW_LEFT,  PAL_NONE, lr, SA_CENTER);
	DrawSpriteIgnorePadding(SPR_ARROW_RIGHT, PAL_NONE, rr, SA_CENTER);

	/* Grey out the buttons that aren't clickable */
	bool rtl = _current_text_dir == TD_RTL;
	if (rtl ? !clickable_right : !clickable_left) {
		GfxFillRect(lr.Shrink(WidgetDimensions::scaled.bevel), colour, FILLRECT_CHECKER);
	}
	if (rtl ? !clickable_left : !clickable_right) {
		GfxFillRect(rr.Shrink(WidgetDimensions::scaled.bevel), colour, FILLRECT_CHECKER);
	}
}

/**
 * Draw a dropdown button.
 * @param x the x position to draw
 * @param y the y position to draw
 * @param button_colour the colour of the button
 * @param state true = lowered
 * @param clickable is the button clickable?
 */
void DrawDropDownButton(int x, int y, Colours button_colour, bool state, bool clickable)
{
	int colour = GetColourGradient(button_colour, SHADE_DARKER);

	Rect r = {x, y, x + SETTING_BUTTON_WIDTH - 1, y + SETTING_BUTTON_HEIGHT - 1};

	DrawFrameRect(r, button_colour, state ? FR_LOWERED : FR_NONE);
	DrawSpriteIgnorePadding(SPR_ARROW_DOWN, PAL_NONE, r, SA_CENTER);

	if (!clickable) {
		GfxFillRect(r.Shrink(WidgetDimensions::scaled.bevel), colour, FILLRECT_CHECKER);
	}
}

/**
 * Draw a toggle button.
 * @param x the x position to draw
 * @param y the y position to draw
 * @param state true = lowered
 * @param clickable is the button clickable?
 */
void DrawBoolButton(int x, int y, bool state, bool clickable)
{
	static const Colours _bool_ctabs[2][2] = {{COLOUR_CREAM, COLOUR_RED}, {COLOUR_DARK_GREEN, COLOUR_GREEN}};

	Rect r = {x, y, x + SETTING_BUTTON_WIDTH - 1, y + SETTING_BUTTON_HEIGHT - 1};
	DrawFrameRect(r, _bool_ctabs[state][clickable], state ? FR_LOWERED : FR_NONE);
}

struct CustomCurrencyWindow : Window {
	int query_widget;

	CustomCurrencyWindow(WindowDesc *desc) : Window(desc)
	{
		this->InitNested();

		SetButtonState();
	}

	void SetButtonState()
	{
<<<<<<< HEAD
		this->SetWidgetDisabledState(WID_CC_RATE_DOWN, _custom_currency.rate == 1);
		this->SetWidgetDisabledState(WID_CC_RATE_UP, _custom_currency.rate == UINT16_MAX);
		this->SetWidgetDisabledState(WID_CC_YEAR_DOWN, _custom_currency.to_euro == CF_NOEURO);
		this->SetWidgetDisabledState(WID_CC_YEAR_UP, _custom_currency.to_euro == CalTime::MAX_YEAR);
=======
		this->SetWidgetDisabledState(WID_CC_RATE_DOWN, GetCustomCurrency().rate == 1);
		this->SetWidgetDisabledState(WID_CC_RATE_UP, GetCustomCurrency().rate == UINT16_MAX);
		this->SetWidgetDisabledState(WID_CC_YEAR_DOWN, GetCustomCurrency().to_euro == CF_NOEURO);
		this->SetWidgetDisabledState(WID_CC_YEAR_UP, GetCustomCurrency().to_euro == CalendarTime::MAX_YEAR);
>>>>>>> f79ec795
	}

	void SetStringParameters(WidgetID widget) const override
	{
		switch (widget) {
			case WID_CC_RATE:      SetDParam(0, 1); SetDParam(1, 1);            break;
			case WID_CC_SEPARATOR: SetDParamStr(0, GetCustomCurrency().separator); break;
			case WID_CC_PREFIX:    SetDParamStr(0, GetCustomCurrency().prefix);    break;
			case WID_CC_SUFFIX:    SetDParamStr(0, GetCustomCurrency().suffix);    break;
			case WID_CC_YEAR:
				SetDParam(0, (GetCustomCurrency().to_euro != CF_NOEURO) ? STR_CURRENCY_SWITCH_TO_EURO : STR_CURRENCY_SWITCH_TO_EURO_NEVER);
				SetDParam(1, GetCustomCurrency().to_euro);
				break;

			case WID_CC_PREVIEW:
				SetDParam(0, 10000);
				break;
		}
	}

	void UpdateWidgetSize(WidgetID widget, Dimension *size, [[maybe_unused]] const Dimension &padding, [[maybe_unused]] Dimension *fill, [[maybe_unused]] Dimension *resize) override
	{
		switch (widget) {
			/* Set the appropriate width for the up/down buttons. */
			case WID_CC_RATE_DOWN:
			case WID_CC_RATE_UP:
			case WID_CC_YEAR_DOWN:
			case WID_CC_YEAR_UP:
				*size = maxdim(*size, {(uint)SETTING_BUTTON_WIDTH / 2, (uint)SETTING_BUTTON_HEIGHT});
				break;

			/* Set the appropriate width for the edit buttons. */
			case WID_CC_SEPARATOR_EDIT:
			case WID_CC_PREFIX_EDIT:
			case WID_CC_SUFFIX_EDIT:
				*size = maxdim(*size, {(uint)SETTING_BUTTON_WIDTH, (uint)SETTING_BUTTON_HEIGHT});
				break;

			/* Make sure the window is wide enough for the widest exchange rate */
			case WID_CC_RATE:
				SetDParam(0, 1);
				SetDParam(1, INT32_MAX);
				*size = GetStringBoundingBox(STR_CURRENCY_EXCHANGE_RATE);
				break;
		}
	}

	void OnClick([[maybe_unused]] Point pt, WidgetID widget, [[maybe_unused]] int click_count) override
	{
		int line = 0;
		int len = 0;
		StringID str = 0;
		CharSetFilter afilter = CS_ALPHANUMERAL;

		switch (widget) {
			case WID_CC_RATE_DOWN:
				if (GetCustomCurrency().rate > 1) GetCustomCurrency().rate--;
				if (GetCustomCurrency().rate == 1) this->DisableWidget(WID_CC_RATE_DOWN);
				this->EnableWidget(WID_CC_RATE_UP);
				break;

			case WID_CC_RATE_UP:
				if (GetCustomCurrency().rate < UINT16_MAX) GetCustomCurrency().rate++;
				if (GetCustomCurrency().rate == UINT16_MAX) this->DisableWidget(WID_CC_RATE_UP);
				this->EnableWidget(WID_CC_RATE_DOWN);
				break;

			case WID_CC_RATE:
				SetDParam(0, GetCustomCurrency().rate);
				str = STR_JUST_INT;
				len = 5;
				line = WID_CC_RATE;
				afilter = CS_NUMERAL;
				break;

			case WID_CC_SEPARATOR_EDIT:
			case WID_CC_SEPARATOR:
				SetDParamStr(0, GetCustomCurrency().separator);
				str = STR_JUST_RAW_STRING;
				len = 7;
				line = WID_CC_SEPARATOR;
				break;

			case WID_CC_PREFIX_EDIT:
			case WID_CC_PREFIX:
				SetDParamStr(0, GetCustomCurrency().prefix);
				str = STR_JUST_RAW_STRING;
				len = 15;
				line = WID_CC_PREFIX;
				break;

			case WID_CC_SUFFIX_EDIT:
			case WID_CC_SUFFIX:
				SetDParamStr(0, GetCustomCurrency().suffix);
				str = STR_JUST_RAW_STRING;
				len = 15;
				line = WID_CC_SUFFIX;
				break;

			case WID_CC_YEAR_DOWN:
<<<<<<< HEAD
				_custom_currency.to_euro = (_custom_currency.to_euro <= 2000) ? CF_NOEURO : _custom_currency.to_euro - 1;
				if (_custom_currency.to_euro == CF_NOEURO) this->DisableWidget(WID_CC_YEAR_DOWN);
=======
				GetCustomCurrency().to_euro = (GetCustomCurrency().to_euro <= MIN_EURO_YEAR) ? CF_NOEURO : GetCustomCurrency().to_euro - 1;
				if (GetCustomCurrency().to_euro == CF_NOEURO) this->DisableWidget(WID_CC_YEAR_DOWN);
>>>>>>> f79ec795
				this->EnableWidget(WID_CC_YEAR_UP);
				break;

			case WID_CC_YEAR_UP:
<<<<<<< HEAD
				_custom_currency.to_euro = Clamp<CalTime::Year>(_custom_currency.to_euro + 1, 2000, CalTime::MAX_YEAR);
				if (_custom_currency.to_euro == CalTime::MAX_YEAR) this->DisableWidget(WID_CC_YEAR_UP);
=======
				GetCustomCurrency().to_euro = Clamp(GetCustomCurrency().to_euro + 1, MIN_EURO_YEAR, CalendarTime::MAX_YEAR);
				if (GetCustomCurrency().to_euro == CalendarTime::MAX_YEAR) this->DisableWidget(WID_CC_YEAR_UP);
>>>>>>> f79ec795
				this->EnableWidget(WID_CC_YEAR_DOWN);
				break;

			case WID_CC_YEAR:
				SetDParam(0, GetCustomCurrency().to_euro);
				str = STR_JUST_INT;
				len = 7;
				line = WID_CC_YEAR;
				afilter = CS_NUMERAL;
				break;
		}

		if (len != 0) {
			this->query_widget = line;
			ShowQueryString(str, STR_CURRENCY_CHANGE_PARAMETER, len + 1, this, afilter, QSF_NONE);
		}

		this->SetTimeout();
		this->SetDirty();
	}

	void OnQueryTextFinished(char *str) override
	{
		if (str == nullptr) return;

		switch (this->query_widget) {
			case WID_CC_RATE:
				GetCustomCurrency().rate = Clamp(atoi(str), 1, UINT16_MAX);
				break;

			case WID_CC_SEPARATOR: // Thousands separator
				GetCustomCurrency().separator = str;
				break;

			case WID_CC_PREFIX:
				GetCustomCurrency().prefix = str;
				break;

			case WID_CC_SUFFIX:
				GetCustomCurrency().suffix = str;
				break;

			case WID_CC_YEAR: { // Year to switch to euro
				int val = atoi(str);

<<<<<<< HEAD
				_custom_currency.to_euro = (val < 2000 ? CF_NOEURO : std::min<CalTime::Year>(val, CalTime::MAX_YEAR));
=======
				GetCustomCurrency().to_euro = (val < MIN_EURO_YEAR ? CF_NOEURO : std::min(val, CalendarTime::MAX_YEAR));
>>>>>>> f79ec795
				break;
			}
		}
		MarkWholeScreenDirty();
		SetButtonState();
	}

	void OnTimeout() override
	{
		this->SetDirty();
	}
};

static constexpr NWidgetPart _nested_cust_currency_widgets[] = {
	NWidget(NWID_HORIZONTAL),
		NWidget(WWT_CLOSEBOX, COLOUR_GREY),
		NWidget(WWT_CAPTION, COLOUR_GREY), SetDataTip(STR_CURRENCY_WINDOW, STR_TOOLTIP_WINDOW_TITLE_DRAG_THIS),
	EndContainer(),
	NWidget(WWT_PANEL, COLOUR_GREY),
		NWidget(NWID_VERTICAL), SetPIP(0, WidgetDimensions::unscaled.vsep_wide, 0), SetPadding(WidgetDimensions::unscaled.sparse),
			NWidget(NWID_VERTICAL, NC_EQUALSIZE), SetPIP(0, WidgetDimensions::unscaled.vsep_normal, 0),
				NWidget(NWID_HORIZONTAL), SetPIP(0, WidgetDimensions::unscaled.hsep_wide, 0),
					NWidget(NWID_HORIZONTAL, NC_EQUALSIZE),
						NWidget(WWT_PUSHARROWBTN, COLOUR_YELLOW, WID_CC_RATE_DOWN), SetDataTip(AWV_DECREASE, STR_CURRENCY_DECREASE_EXCHANGE_RATE_TOOLTIP),
						NWidget(WWT_PUSHARROWBTN, COLOUR_YELLOW, WID_CC_RATE_UP), SetDataTip(AWV_INCREASE, STR_CURRENCY_INCREASE_EXCHANGE_RATE_TOOLTIP),
					EndContainer(),
					NWidget(WWT_TEXT, COLOUR_BLUE, WID_CC_RATE), SetDataTip(STR_CURRENCY_EXCHANGE_RATE, STR_CURRENCY_SET_EXCHANGE_RATE_TOOLTIP), SetFill(1, 0),
				EndContainer(),
				NWidget(NWID_HORIZONTAL), SetPIP(0, WidgetDimensions::unscaled.hsep_wide, 0),
					NWidget(WWT_PUSHBTN, COLOUR_DARK_BLUE, WID_CC_SEPARATOR_EDIT), SetDataTip(0x0, STR_CURRENCY_SET_CUSTOM_CURRENCY_SEPARATOR_TOOLTIP), SetFill(0, 1),
					NWidget(WWT_TEXT, COLOUR_BLUE, WID_CC_SEPARATOR), SetDataTip(STR_CURRENCY_SEPARATOR, STR_CURRENCY_SET_CUSTOM_CURRENCY_SEPARATOR_TOOLTIP), SetFill(1, 0),
				EndContainer(),
				NWidget(NWID_HORIZONTAL), SetPIP(0, WidgetDimensions::unscaled.hsep_wide, 0),
					NWidget(WWT_PUSHBTN, COLOUR_DARK_BLUE, WID_CC_PREFIX_EDIT), SetDataTip(0x0, STR_CURRENCY_SET_CUSTOM_CURRENCY_PREFIX_TOOLTIP), SetFill(0, 1),
					NWidget(WWT_TEXT, COLOUR_BLUE, WID_CC_PREFIX), SetDataTip(STR_CURRENCY_PREFIX, STR_CURRENCY_SET_CUSTOM_CURRENCY_PREFIX_TOOLTIP), SetFill(1, 0),
				EndContainer(),
				NWidget(NWID_HORIZONTAL), SetPIP(0, WidgetDimensions::unscaled.hsep_wide, 0),
					NWidget(WWT_PUSHBTN, COLOUR_DARK_BLUE, WID_CC_SUFFIX_EDIT), SetDataTip(0x0, STR_CURRENCY_SET_CUSTOM_CURRENCY_SUFFIX_TOOLTIP), SetFill(0, 1),
					NWidget(WWT_TEXT, COLOUR_BLUE, WID_CC_SUFFIX), SetDataTip(STR_CURRENCY_SUFFIX, STR_CURRENCY_SET_CUSTOM_CURRENCY_SUFFIX_TOOLTIP), SetFill(1, 0),
				EndContainer(),
				NWidget(NWID_HORIZONTAL), SetPIP(0, WidgetDimensions::unscaled.hsep_wide, 0),
					NWidget(NWID_HORIZONTAL, NC_EQUALSIZE),
						NWidget(WWT_PUSHARROWBTN, COLOUR_YELLOW, WID_CC_YEAR_DOWN), SetDataTip(AWV_DECREASE, STR_CURRENCY_DECREASE_CUSTOM_CURRENCY_TO_EURO_TOOLTIP),
						NWidget(WWT_PUSHARROWBTN, COLOUR_YELLOW, WID_CC_YEAR_UP), SetDataTip(AWV_INCREASE, STR_CURRENCY_INCREASE_CUSTOM_CURRENCY_TO_EURO_TOOLTIP),
					EndContainer(),
					NWidget(WWT_TEXT, COLOUR_BLUE, WID_CC_YEAR), SetDataTip(STR_JUST_STRING1, STR_CURRENCY_SET_CUSTOM_CURRENCY_TO_EURO_TOOLTIP), SetFill(1, 0),
				EndContainer(),
			EndContainer(),
			NWidget(WWT_LABEL, COLOUR_BLUE, WID_CC_PREVIEW),
					SetDataTip(STR_CURRENCY_PREVIEW, STR_CURRENCY_CUSTOM_CURRENCY_PREVIEW_TOOLTIP),
		EndContainer(),
	EndContainer(),
};

static WindowDesc _cust_currency_desc(__FILE__, __LINE__,
	WDP_CENTER, nullptr, 0, 0,
	WC_CUSTOM_CURRENCY, WC_NONE,
	0,
	std::begin(_nested_cust_currency_widgets), std::end(_nested_cust_currency_widgets)
);

/** Open custom currency window. */
static void ShowCustCurrency()
{
	CloseWindowById(WC_CUSTOM_CURRENCY, 0);
	new CustomCurrencyWindow(&_cust_currency_desc);
}<|MERGE_RESOLUTION|>--- conflicted
+++ resolved
@@ -3206,17 +3206,9 @@
 			/* Only open editbox if clicked for the second time, and only for types where it is sensible for. */
 			if (this->last_clicked == pe && !sd->IsBoolSetting() && !(sd->flags & (SF_GUI_DROPDOWN | SF_ENUM))) {
 				int64_t value64 = value;
-<<<<<<< HEAD
 				/* Show the correct currency or velocity translated value */
-				if (sd->flags & SF_GUI_CURRENCY) value64 *= _currency->rate;
+				if (sd->flags & SF_GUI_CURRENCY) value64 *= GetCurrency().rate;
 				if (sd->flags & SF_GUI_VELOCITY) value64 = ConvertKmhishSpeedToDisplaySpeed((uint)value64, VEH_TRAIN);
-=======
-				/* Show the correct currency-translated value */
-				if (sd->flags & SF_GUI_CURRENCY) value64 *= GetCurrency().rate;
-
-				CharSetFilter charset_filter = CS_NUMERAL; //default, only numeric input allowed
-				if (sd->min < 0) charset_filter = CS_NUMERAL_SIGNED; // special case, also allow '-' sign for negative input
->>>>>>> f79ec795
 
 				this->valuewindow_entry = pe;
 				if (sd->flags & SF_GUI_VELOCITY && _settings_game.locale.units_velocity == 3) {
@@ -3522,17 +3514,10 @@
 
 	void SetButtonState()
 	{
-<<<<<<< HEAD
-		this->SetWidgetDisabledState(WID_CC_RATE_DOWN, _custom_currency.rate == 1);
-		this->SetWidgetDisabledState(WID_CC_RATE_UP, _custom_currency.rate == UINT16_MAX);
-		this->SetWidgetDisabledState(WID_CC_YEAR_DOWN, _custom_currency.to_euro == CF_NOEURO);
-		this->SetWidgetDisabledState(WID_CC_YEAR_UP, _custom_currency.to_euro == CalTime::MAX_YEAR);
-=======
 		this->SetWidgetDisabledState(WID_CC_RATE_DOWN, GetCustomCurrency().rate == 1);
 		this->SetWidgetDisabledState(WID_CC_RATE_UP, GetCustomCurrency().rate == UINT16_MAX);
 		this->SetWidgetDisabledState(WID_CC_YEAR_DOWN, GetCustomCurrency().to_euro == CF_NOEURO);
-		this->SetWidgetDisabledState(WID_CC_YEAR_UP, GetCustomCurrency().to_euro == CalendarTime::MAX_YEAR);
->>>>>>> f79ec795
+		this->SetWidgetDisabledState(WID_CC_YEAR_UP, GetCustomCurrency().to_euro == CalTime::MAX_YEAR);
 	}
 
 	void SetStringParameters(WidgetID widget) const override
@@ -3633,24 +3618,14 @@
 				break;
 
 			case WID_CC_YEAR_DOWN:
-<<<<<<< HEAD
-				_custom_currency.to_euro = (_custom_currency.to_euro <= 2000) ? CF_NOEURO : _custom_currency.to_euro - 1;
-				if (_custom_currency.to_euro == CF_NOEURO) this->DisableWidget(WID_CC_YEAR_DOWN);
-=======
-				GetCustomCurrency().to_euro = (GetCustomCurrency().to_euro <= MIN_EURO_YEAR) ? CF_NOEURO : GetCustomCurrency().to_euro - 1;
+				GetCustomCurrency().to_euro = (GetCustomCurrency().to_euro <= 2000) ? CF_NOEURO : GetCustomCurrency().to_euro - 1;
 				if (GetCustomCurrency().to_euro == CF_NOEURO) this->DisableWidget(WID_CC_YEAR_DOWN);
->>>>>>> f79ec795
 				this->EnableWidget(WID_CC_YEAR_UP);
 				break;
 
 			case WID_CC_YEAR_UP:
-<<<<<<< HEAD
-				_custom_currency.to_euro = Clamp<CalTime::Year>(_custom_currency.to_euro + 1, 2000, CalTime::MAX_YEAR);
-				if (_custom_currency.to_euro == CalTime::MAX_YEAR) this->DisableWidget(WID_CC_YEAR_UP);
-=======
-				GetCustomCurrency().to_euro = Clamp(GetCustomCurrency().to_euro + 1, MIN_EURO_YEAR, CalendarTime::MAX_YEAR);
-				if (GetCustomCurrency().to_euro == CalendarTime::MAX_YEAR) this->DisableWidget(WID_CC_YEAR_UP);
->>>>>>> f79ec795
+				GetCustomCurrency().to_euro = Clamp<CalTime::Year>(GetCustomCurrency().to_euro + 1, 2000, CalTime::MAX_YEAR);
+				if (GetCustomCurrency().to_euro == CalTime::MAX_YEAR) this->DisableWidget(WID_CC_YEAR_UP);
 				this->EnableWidget(WID_CC_YEAR_DOWN);
 				break;
 
@@ -3696,11 +3671,7 @@
 			case WID_CC_YEAR: { // Year to switch to euro
 				int val = atoi(str);
 
-<<<<<<< HEAD
-				_custom_currency.to_euro = (val < 2000 ? CF_NOEURO : std::min<CalTime::Year>(val, CalTime::MAX_YEAR));
-=======
-				GetCustomCurrency().to_euro = (val < MIN_EURO_YEAR ? CF_NOEURO : std::min(val, CalendarTime::MAX_YEAR));
->>>>>>> f79ec795
+				GetCustomCurrency().to_euro = (val < 2000 ? CF_NOEURO : std::min<CalTime::Year>(val, CalTime::MAX_YEAR));
 				break;
 			}
 		}
