--- conflicted
+++ resolved
@@ -367,17 +367,13 @@
 	int gui_scale;
 	static inline WidgetID active_tab = WID_GO_TAB_GENERAL;
 
-<<<<<<< HEAD
 	enum class QueryTextItem {
 		None,
 		AutosaveCustomRealTimeMinutes,
 	};
 	QueryTextItem current_query_text_item = QueryTextItem::None;
 
-	GameOptionsWindow(WindowDesc *desc) : Window(desc)
-=======
 	GameOptionsWindow(WindowDesc &desc) : Window(desc)
->>>>>>> 7116f143
 	{
 		this->opt = &GetGameSettings();
 		this->reload = false;
@@ -2401,11 +2397,8 @@
 			advisors->Add(new SettingEntry("gui.no_depot_order_warn"));
 			advisors->Add(new SettingEntry("gui.vehicle_income_warn"));
 			advisors->Add(new SettingEntry("gui.lost_vehicle_warn"));
-<<<<<<< HEAD
+			advisors->Add(new SettingEntry("gui.old_vehicle_warn"));
 			advisors->Add(new SettingEntry("gui.restriction_wait_vehicle_warn"));
-=======
-			advisors->Add(new SettingEntry("gui.old_vehicle_warn"));
->>>>>>> 7116f143
 			advisors->Add(new SettingEntry("gui.show_finances"));
 			advisors->Add(new SettingEntry("news_display.economy"));
 			advisors->Add(new SettingEntry("news_display.subsidies"));
