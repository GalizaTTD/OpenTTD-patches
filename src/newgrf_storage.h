/*
 * This file is part of OpenTTD.
 * OpenTTD is free software; you can redistribute it and/or modify it under the terms of the GNU General Public License as published by the Free Software Foundation, version 2.
 * OpenTTD is distributed in the hope that it will be useful, but WITHOUT ANY WARRANTY; without even the implied warranty of MERCHANTABILITY or FITNESS FOR A PARTICULAR PURPOSE.
 * See the GNU General Public License for more details. You should have received a copy of the GNU General Public License along with OpenTTD. If not, see <http://www.gnu.org/licenses/>.
 */

/** @file newgrf_storage.h Functionality related to the temporary and persistent storage arrays for NewGRFs. */

#ifndef NEWGRF_STORAGE_H
#define NEWGRF_STORAGE_H

#include "core/alloc_func.hpp"
#include "core/pool_type.hpp"
#include "tile_type.h"

/**
 * Mode switches to the behaviour of persistent storage array.
 */
enum PersistentStorageMode {
	PSM_ENTER_GAMELOOP,   ///< Enter the gameloop, changes will be permanent.
	PSM_LEAVE_GAMELOOP,   ///< Leave the gameloop, changes will be temporary.
	PSM_ENTER_COMMAND,    ///< Enter command scope, changes will be permanent.
	PSM_LEAVE_COMMAND,    ///< Leave command scope, revert to previous mode.
	PSM_ENTER_TESTMODE,   ///< Enter command test mode, changes will be temporary.
	PSM_LEAVE_TESTMODE,   ///< Leave command test mode, revert to previous mode.
};

/**
 * Base class for all persistent NewGRF storage arrays. Nothing fancy, only here
 * so we have a generalised access to the virtual methods.
 */
struct BasePersistentStorageArray {
	uint32 grfid;    ///< GRFID associated to this persistent storage. A value of zero means "default".
	byte feature;    ///< NOSAVE: Used to identify in the owner of the array in debug output.
	TileIndex tile;  ///< NOSAVE: Used to identify in the owner of the array in debug output.

	virtual ~BasePersistentStorageArray();

	static void SwitchMode(PersistentStorageMode mode, bool ignore_prev_mode = false);

protected:
	/**
	 * Discard temporary changes.
	 */
	virtual void ClearChanges() = 0;

	/**
	 * Check whether currently changes to the storage shall be persistent or
	 * temporary till the next call to ClearChanges().
	 */
	static bool AreChangesPersistent() { return (gameloop || command) && !testmode; }

private:
	static bool gameloop;
	static bool command;
	static bool testmode;
};

/**
 * Class for persistent storage of data.
 * On #ClearChanges that data is either reverted or saved.
 * @tparam TYPE the type of variable to store.
 * @tparam SIZE the size of the array.
 */
template <typename TYPE, uint SIZE>
struct PersistentStorageArray : BasePersistentStorageArray {
	using StorageType = std::array<TYPE, SIZE>;

	StorageType storage{}; ///< Memory for the storage array
	std::unique_ptr<StorageType> prev_storage{}; ///< Temporary memory to store previous state so it can be reverted, e.g. for command tests.

	/**
	 * Stores some value at a given position.
	 * If there is no backup of the data that backup is made and then
	 * we write the data.
	 * @param pos   the position to write at
	 * @param value the value to write
	 */
	void StoreValue(uint pos, int32 value)
	{
		/* Out of the scope of the array */
		if (pos >= SIZE) return;

		/* The value hasn't changed, so we pretend nothing happened.
		 * Saves a few cycles and such and it's pretty easy to check. */
		if (this->storage[pos] == value) return;

		/* We do not have made a backup; lets do so */
		if (AreChangesPersistent()) {
			assert(!this->prev_storage);
		} else if (!this->prev_storage) {
			this->prev_storage = std::make_unique<StorageType>(this->storage);

			/* We only need to register ourselves when we made the backup
			 * as that is the only time something will have changed */
			AddChangedPersistentStorage(this);
		}

		this->storage[pos] = value;
	}

	/**
	 * Gets the value from a given position.
	 * @param pos the position to get the data from
	 * @return the data from that position
	 */
	TYPE GetValue(uint pos) const
	{
		/* Out of the scope of the array */
		if (pos >= SIZE) return 0;

		return this->storage[pos];
	}

	void ClearChanges()
	{
		if (this->prev_storage) {
			this->storage = *this->prev_storage;
			this->prev_storage.reset();
		}
	}
};


/**
 * Class for temporary storage of data.
 * On #ClearChanges that data is always zero-ed.
 * @tparam TYPE the type of variable to store.
 * @tparam SIZE the size of the array.
 */
template <typename TYPE, uint SIZE>
struct TemporaryStorageArray {
<<<<<<< HEAD
	TYPE storage[SIZE]; ///< Memory to for the storage array
	uint16 init[SIZE];  ///< Storage has been assigned, if this equals 'init_key'.
	uint16 init_key;    ///< Magic key to 'init'.
=======
	using StorageType = std::array<TYPE, SIZE>;
	using StorageInitType = std::array<uint16_t, SIZE>;
>>>>>>> 30eba33f

	StorageType storage{}; ///< Memory for the storage array
	StorageInitType init{}; ///< Storage has been assigned, if this equals 'init_key'.
	uint16_t init_key{1}; ///< Magic key to 'init'.

	/**
	 * Stores some value at a given position.
	 * @param pos   the position to write at
	 * @param value the value to write
	 */
	void StoreValue(uint pos, int32 value)
	{
		/* Out of the scope of the array */
		if (pos >= SIZE) return;

		this->storage[pos] = value;
		this->init[pos] = this->init_key;
	}

	/**
	 * Gets the value from a given position.
	 * @param pos the position to get the data from
	 * @return the data from that position
	 */
	TYPE GetValue(uint pos) const
	{
		/* Out of the scope of the array */
		if (pos >= SIZE) return 0;

		if (this->init[pos] != this->init_key) {
			/* Unassigned since last call to ClearChanges */
			return 0;
		}

		return this->storage[pos];
	}

	void ClearChanges()
	{
		/* Increment init_key to invalidate all storage */
		this->init_key++;
		if (this->init_key == 0) {
			/* When init_key wraps around, we need to reset everything */
			this->init = {};
			this->init_key = 1;
		}
	}
};

void AddChangedPersistentStorage(BasePersistentStorageArray *storage);

typedef PersistentStorageArray<int32, 16> OldPersistentStorage;

typedef uint32 PersistentStorageID;

struct PersistentStorage;
typedef Pool<PersistentStorage, PersistentStorageID, 1, 0xFF000> PersistentStoragePool;

extern PersistentStoragePool _persistent_storage_pool;

/**
 * Class for pooled persistent storage of data.
 */
struct PersistentStorage : PersistentStorageArray<int32, 256>, PersistentStoragePool::PoolItem<&_persistent_storage_pool> {
	/** We don't want GCC to zero our struct! It already is zeroed and has an index! */
	PersistentStorage(const uint32 new_grfid, byte feature, TileIndex tile)
	{
		this->grfid = new_grfid;
		this->feature = feature;
		this->tile = tile;
	}
};

static_assert(cpp_lengthof(OldPersistentStorage, storage) <= cpp_lengthof(PersistentStorage, storage));

#endif /* NEWGRF_STORAGE_H */<|MERGE_RESOLUTION|>--- conflicted
+++ resolved
@@ -13,6 +13,7 @@
 #include "core/alloc_func.hpp"
 #include "core/pool_type.hpp"
 #include "tile_type.h"
+#include <array>
 
 /**
  * Mode switches to the behaviour of persistent storage array.
@@ -131,14 +132,8 @@
  */
 template <typename TYPE, uint SIZE>
 struct TemporaryStorageArray {
-<<<<<<< HEAD
-	TYPE storage[SIZE]; ///< Memory to for the storage array
-	uint16 init[SIZE];  ///< Storage has been assigned, if this equals 'init_key'.
-	uint16 init_key;    ///< Magic key to 'init'.
-=======
 	using StorageType = std::array<TYPE, SIZE>;
 	using StorageInitType = std::array<uint16_t, SIZE>;
->>>>>>> 30eba33f
 
 	StorageType storage{}; ///< Memory for the storage array
 	StorageInitType init{}; ///< Storage has been assigned, if this equals 'init_key'.
