/*
 * This file is part of OpenTTD.
 * OpenTTD is free software; you can redistribute it and/or modify it under the terms of the GNU General Public License as published by the Free Software Foundation, version 2.
 * OpenTTD is distributed in the hope that it will be useful, but WITHOUT ANY WARRANTY; without even the implied warranty of MERCHANTABILITY or FITNESS FOR A PARTICULAR PURPOSE.
 * See the GNU General Public License for more details. You should have received a copy of the GNU General Public License along with OpenTTD. If not, see <http://www.gnu.org/licenses/>.
 */

/** @file cargotype.cpp Implementation of cargoes. */

#include "stdafx.h"
#include "cargotype.h"
#include "core/geometry_func.hpp"
#include "gfx_func.h"
#include "newgrf_cargo.h"
#include "string_func.h"
#include "strings_func.h"
#include "settings_type.h"

#include "table/sprites.h"
#include "table/strings.h"
#include "table/cargo_const.h"

#include "safeguards.h"

CargoSpec CargoSpec::array[NUM_CARGO];
std::array<std::vector<const CargoSpec *>, NUM_TPE> CargoSpec::town_production_cargoes{};

/**
 * Bitmask of cargo types available. This includes phony cargoes like regearing cargoes.
 * Initialized during a call to #SetupCargoForClimate.
 */
CargoTypes _cargo_mask;

/**
 * Bitmask of real cargo types available. Phony cargoes like regearing cargoes are excluded.
 */
CargoTypes _standard_cargo_mask;

/**
 * List of default cargo labels, used when setting up cargo types for default vehicles.
 * This is done by label so that a cargo label can be redefined in a different slot.
 */
static std::vector<CargoLabel> _default_cargo_labels;

/**
 * Set up the default cargo types for the given landscape type.
 * @param l Landscape
 */
void SetupCargoForClimate(LandscapeID l)
{
	assert(l < lengthof(_default_climate_cargo));

	_cargo_mask = 0;
	_default_cargo_labels.clear();

	/* Copy from default cargo by label or index. */
	auto insert = std::begin(CargoSpec::array);
	for (const auto &cl : _default_climate_cargo[l]) {

		/* Check if value is an index into the cargo table */
		if (std::holds_alternative<int>(cl)) {
			/* Copy the default cargo by index. */
			*insert = _default_cargo[std::get<int>(cl)];
		} else {
			/* Search for label in default cargo types and copy if found. */
			CargoLabel label = std::get<CargoLabel>(cl);
			auto found = std::find_if(std::begin(_default_cargo), std::end(_default_cargo), [&label](const CargoSpec &cs) { return cs.label == label; });
			if (found != std::end(_default_cargo)) {
				*insert = *found;
			} else {
				/* Index or label is invalid, this should not happen. */
				NOT_REACHED();
			}
		}

		if (insert->IsValid()) {
			SetBit(_cargo_mask, insert->Index());
			_default_cargo_labels.push_back(insert->label);
		}
		++insert;
	}

	/* Reset and disable remaining cargo types. */
	std::fill(insert, std::end(CargoSpec::array), CargoSpec{});

	BuildCargoLabelMap();
}

/**
 * Build cargo label map.
 * This is called multiple times during NewGRF initialization as cargos are defined, so that TranslateRefitMask() and
 * GetCargoTranslation(), also used during initialization, get the correct information.
 */
void BuildCargoLabelMap()
{
	CargoSpec::label_map.clear();
	for (const CargoSpec &cs : CargoSpec::array) {
		/* During initialization, CargoSpec can be marked valid before the label has been set. */
		if (!cs.IsValid() || cs.label == CargoLabel{0}) continue;
		/* Label already exists, don't addd again. */
		if (CargoSpec::label_map.count(cs.label) != 0) continue;

		CargoSpec::label_map.insert(std::make_pair(cs.label, cs.Index()));
	}
}

/**
 * Test if a cargo is a default cargo type.
 * @param cid Cargo ID.
 * @returns true iff the cargo type is a default cargo type.
 */
bool IsDefaultCargo(CargoID cid)
{
<<<<<<< HEAD
	assert(l < lengthof(_default_climate_cargo));

	if (ct == CT_INVALID) return INVALID_CARGO;
=======
	auto cs = CargoSpec::Get(cid);
	if (!cs->IsValid()) return false;
>>>>>>> 60b6c6c7

	CargoLabel label = cs->label;
	return std::any_of(std::begin(_default_cargo_labels), std::end(_default_cargo_labels), [&label](const CargoLabel &cl) { return cl == label; });
}

/**
 * Get dimensions of largest cargo icon.
 * @return Dimensions of largest cargo icon.
 */
Dimension GetLargestCargoIconSize()
{
	Dimension size = {0, 0};
	for (const CargoSpec *cs : _sorted_cargo_specs) {
		size = maxdim(size, GetSpriteSize(cs->GetCargoIcon()));
	}
	return size;
}

/**
 * Find the CargoID of a 'bitnum' value.
 * @param bitnum 'bitnum' to find.
 * @return First CargoID with the given bitnum, or #INVALID_CARGO if not found or if the provided \a bitnum is invalid.
 */
CargoID GetCargoIDByBitnum(uint8_t bitnum)
{
	if (bitnum == INVALID_CARGO_BITNUM) return INVALID_CARGO;

	for (const CargoSpec *cs : CargoSpec::Iterate()) {
		if (cs->bitnum == bitnum) return cs->Index();
	}

	/* No matching label was found, so it is invalid */
	return INVALID_CARGO;
}

/**
 * Get sprite for showing cargo of this type.
 * @return Sprite number to use.
 */
SpriteID CargoSpec::GetCargoIcon() const
{
	SpriteID sprite = this->sprite;
	if (sprite == 0xFFFF) {
		/* A value of 0xFFFF indicates we should draw a custom icon */
		sprite = GetCustomCargoSprite(this);
	}

	if (sprite == 0) sprite = SPR_CARGO_GOODS;

	return sprite;
}

std::array<uint8_t, NUM_CARGO> _sorted_cargo_types;        ///< Sort order of cargoes by cargo ID.
std::vector<const CargoSpec *> _sorted_cargo_specs;        ///< Cargo specifications sorted alphabetically by name.
std::span<const CargoSpec *> _sorted_standard_cargo_specs; ///< Standard cargo specifications sorted alphabetically by name.

/** Sort cargo specifications by their name. */
static bool CargoSpecNameSorter(const CargoSpec * const &a, const CargoSpec * const &b)
{
	std::string a_name = GetString(a->name);
	std::string b_name = GetString(b->name);

	int res = StrNaturalCompare(a_name, b_name); // Sort by name (natural sorting).

	/* If the names are equal, sort by cargo bitnum. */
	return (res != 0) ? res < 0 : (a->bitnum < b->bitnum);
}

/** Sort cargo specifications by their cargo class. */
static bool CargoSpecClassSorter(const CargoSpec * const &a, const CargoSpec * const &b)
{
	int res = (b->classes & CC_PASSENGERS) - (a->classes & CC_PASSENGERS);
	if (res == 0) {
		res = (b->classes & CC_MAIL) - (a->classes & CC_MAIL);
		if (res == 0) {
			res = (a->classes & CC_SPECIAL) - (b->classes & CC_SPECIAL);
			if (res == 0) {
				return CargoSpecNameSorter(a, b);
			}
		}
	}

	return res < 0;
}

/** Initialize the list of sorted cargo specifications. */
void InitializeSortedCargoSpecs()
{
	for (auto &tpc : CargoSpec::town_production_cargoes) tpc.clear();
	_sorted_cargo_specs.clear();
	/* Add each cargo spec to the list, and determine the largest cargo icon size. */
	for (const CargoSpec *cargo : CargoSpec::Iterate()) {
		_sorted_cargo_specs.push_back(cargo);
	}

	/* Sort cargo specifications by cargo class and name. */
	std::sort(_sorted_cargo_specs.begin(), _sorted_cargo_specs.end(), &CargoSpecClassSorter);

	/* Populate */
	for (auto it = std::begin(_sorted_cargo_specs); it != std::end(_sorted_cargo_specs); ++it) {
		_sorted_cargo_types[(*it)->Index()] = static_cast<uint8_t>(it - std::begin(_sorted_cargo_specs));
	}

	/* Count the number of standard cargos and fill the mask. */
	_standard_cargo_mask = 0;
	uint8_t nb_standard_cargo = 0;
	for (const auto &cargo : _sorted_cargo_specs) {
		assert(cargo->town_production_effect != INVALID_TPE);
		CargoSpec::town_production_cargoes[cargo->town_production_effect].push_back(cargo);
		if (cargo->classes & CC_SPECIAL) break;
		nb_standard_cargo++;
		SetBit(_standard_cargo_mask, cargo->Index());
	}

	/* _sorted_standard_cargo_specs is a subset of _sorted_cargo_specs. */
	_sorted_standard_cargo_specs = { _sorted_cargo_specs.data(), nb_standard_cargo };
}

uint64_t CargoSpec::WeightOfNUnitsInTrain(uint32_t n) const
{
	if (this->is_freight) n *= _settings_game.vehicle.freight_trains;
	return this->WeightOfNUnits(n);
}<|MERGE_RESOLUTION|>--- conflicted
+++ resolved
@@ -15,6 +15,7 @@
 #include "string_func.h"
 #include "strings_func.h"
 #include "settings_type.h"
+#include "3rdparty/cpp-btree/btree_map.h"
 
 #include "table/sprites.h"
 #include "table/strings.h"
@@ -41,6 +42,10 @@
  * This is done by label so that a cargo label can be redefined in a different slot.
  */
 static std::vector<CargoLabel> _default_cargo_labels;
+
+static btree::btree_map<CargoLabel, CargoID> _cargo_label_map; ///< Translation map from CargoLabel to Cargo ID.
+CargoID _cargo_id_passengers = INVALID_CARGO;
+CargoID _cargo_id_mail = INVALID_CARGO;
 
 /**
  * Set up the default cargo types for the given landscape type.
@@ -93,15 +98,17 @@
  */
 void BuildCargoLabelMap()
 {
-	CargoSpec::label_map.clear();
+	_cargo_label_map.clear();
 	for (const CargoSpec &cs : CargoSpec::array) {
 		/* During initialization, CargoSpec can be marked valid before the label has been set. */
 		if (!cs.IsValid() || cs.label == CargoLabel{0}) continue;
-		/* Label already exists, don't addd again. */
-		if (CargoSpec::label_map.count(cs.label) != 0) continue;
-
-		CargoSpec::label_map.insert(std::make_pair(cs.label, cs.Index()));
-	}
+		/* Label already exists, don't add again. */
+		if (_cargo_label_map.count(cs.label) != 0) continue;
+
+		_cargo_label_map.insert(std::make_pair(cs.label, cs.Index()));
+	}
+	_cargo_id_passengers = GetCargoIDByLabelUsingMap(CT_PASSENGERS);
+	_cargo_id_mail = GetCargoIDByLabelUsingMap(CT_MAIL);
 }
 
 /**
@@ -111,14 +118,8 @@
  */
 bool IsDefaultCargo(CargoID cid)
 {
-<<<<<<< HEAD
-	assert(l < lengthof(_default_climate_cargo));
-
-	if (ct == CT_INVALID) return INVALID_CARGO;
-=======
 	auto cs = CargoSpec::Get(cid);
 	if (!cs->IsValid()) return false;
->>>>>>> 60b6c6c7
 
 	CargoLabel label = cs->label;
 	return std::any_of(std::begin(_default_cargo_labels), std::end(_default_cargo_labels), [&label](const CargoLabel &cl) { return cl == label; });
@@ -135,6 +136,13 @@
 		size = maxdim(size, GetSpriteSize(cs->GetCargoIcon()));
 	}
 	return size;
+}
+
+CargoID GetCargoIDByLabelUsingMap(CargoLabel label)
+{
+	auto found = _cargo_label_map.find(label);
+	if (found != _cargo_label_map.end()) return found->second;
+	return INVALID_CARGO;
 }
 
 /**
