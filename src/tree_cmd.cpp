/*
 * This file is part of OpenTTD.
 * OpenTTD is free software; you can redistribute it and/or modify it under the terms of the GNU General Public License as published by the Free Software Foundation, version 2.
 * OpenTTD is distributed in the hope that it will be useful, but WITHOUT ANY WARRANTY; without even the implied warranty of MERCHANTABILITY or FITNESS FOR A PARTICULAR PURPOSE.
 * See the GNU General Public License for more details. You should have received a copy of the GNU General Public License along with OpenTTD. If not, see <http://www.gnu.org/licenses/>.
 */

/** @file tree_cmd.cpp Handling of tree tiles. */

#include "stdafx.h"
#include "clear_map.h"
#include "landscape.h"
#include "tree_map.h"
#include "viewport_func.h"
#include "command_func.h"
#include "town.h"
#include "genworld.h"
#include "clear_func.h"
#include "company_func.h"
#include "sound_func.h"
#include "water.h"
#include "company_base.h"
#include "core/random_func.hpp"
#include "newgrf_generic.h"

#include "table/strings.h"
#include "table/tree_land.h"
#include "table/clear_land.h"

#include "safeguards.h"

/**
 * List of tree placer algorithm.
 *
 * This enumeration defines all possible tree placer algorithm in the game.
 */
enum TreePlacer {
	TP_NONE,     ///< No tree placer algorithm
	TP_ORIGINAL, ///< The original algorithm
	TP_IMPROVED, ///< A 'improved' algorithm
};

/** Where to place trees while in-game? */
enum ExtraTreePlacement {
	ETP_NO_SPREAD,           ///< Grow trees on tiles that have them but don't spread to new ones
	ETP_SPREAD_RAINFOREST,   ///< Grow trees on tiles that have them, only spread to new ones in rainforests
	ETP_SPREAD_ALL,          ///< Grow trees and spread them without restrictions
	ETP_NO_GROWTH_NO_SPREAD, ///< Don't grow trees and don't spread them at all
};

/** Determines when to consider building more trees. */
byte _trees_tick_ctr;

static const uint16 DEFAULT_TREE_STEPS = 1000;             ///< Default number of attempts for placing trees.
static const uint16 DEFAULT_RAINFOREST_TREE_STEPS = 15000; ///< Default number of attempts for placing extra trees at rainforest in tropic.
static const uint16 EDITOR_TREE_DIV = 5;                   ///< Game editor tree generation divisor factor.

/**
 * Tests if a tile can be converted to MP_TREES
 * This is true for clear ground without farms or rocks.
 *
 * @param tile the tile of interest
 * @param allow_desert Allow planting trees on CLEAR_DESERT?
 * @return true if trees can be built.
 */
static bool CanPlantTreesOnTile(TileIndex tile, bool allow_desert)
{
	switch (GetTileType(tile)) {
		case MP_WATER:
			return !IsBridgeAbove(tile) && IsCoast(tile) && !IsSlopeWithOneCornerRaised(GetTileSlope(tile));

		case MP_CLEAR:
			return !IsBridgeAbove(tile) && !IsClearGround(tile, CLEAR_FIELDS) && GetRawClearGround(tile) != CLEAR_ROCKS &&
			       (allow_desert || !IsClearGround(tile, CLEAR_DESERT));

		default: return false;
	}
}

/**
 * Creates a tree tile
 * Ground type and density is preserved.
 *
 * @pre the tile must be suitable for trees.
 *
 * @param tile where to plant the trees.
 * @param treetype The type of the tree
 * @param count the number of trees (minus 1)
 * @param growth the growth status
 */
static void PlantTreesOnTile(TileIndex tile, TreeType treetype, uint count, uint growth)
{
	assert(treetype != TREE_INVALID);
	assert_tile(CanPlantTreesOnTile(tile, true), tile);

	TreeGround ground;
	uint density = 3;

	switch (GetTileType(tile)) {
		case MP_WATER:
			ground = TREE_GROUND_SHORE;
			break;

		case MP_CLEAR:
			switch (GetClearGround(tile)) {
				case CLEAR_GRASS:  ground = TREE_GROUND_GRASS;       break;
				case CLEAR_ROUGH:  ground = TREE_GROUND_ROUGH;       break;
				case CLEAR_SNOW:   ground = GetRawClearGround(tile) == CLEAR_ROUGH ? TREE_GROUND_ROUGH_SNOW : TREE_GROUND_SNOW_DESERT; break;
				default:           ground = TREE_GROUND_SNOW_DESERT; break;
			}
			if (GetClearGround(tile) != CLEAR_ROUGH) density = GetClearDensity(tile);
			break;

		default: NOT_REACHED();
	}

	MakeTree(tile, treetype, count, growth, ground, density);
}

/**
 * Previous value of _settings_game.construction.trees_around_snow_line_range
 * used to calculate _arctic_tree_occurance
 */
static uint8 _previous_trees_around_snow_line_range = 255;

/**
 * Array of probabilities for artic trees to appear,
 * by normalised distance from snow line
 */
static uint8 _arctic_tree_occurance[24];

/** Recalculate _arctic_tree_occurance */
static void RecalculateArcticTreeOccuranceArray()
{
	/*
	 * Approximate: 256 * exp(-3 * distance / range)
	 * By using:
	 * 256 * ((1 + (-3 * distance / range) / 6) ** 6)
	 * ((256 - (128 * distance / range)) ** 6) >> (5 * 8);
	 */
	uint8 range = _settings_game.construction.trees_around_snow_line_range;
	_previous_trees_around_snow_line_range = range;
	_arctic_tree_occurance[0] = 255;
	uint i = 1;
	for (; i < lengthof(_arctic_tree_occurance); i++) {
		if (range == 0) break;
		uint x = 256 - ((128 * i) / range);
		uint32 output = x;
		output *= x;
		output *= x;
		output *= x;
		output >>= 16;
		output *= x;
		output *= x;
		output >>= 24;
		if (output == 0) break;
		_arctic_tree_occurance[i] = output;
	}
	for (; i < lengthof(_arctic_tree_occurance); i++) {
		_arctic_tree_occurance[i] = 0;
	}
}

/**
 * Get a random TreeType for the given tile based on a given seed
 *
 * This function returns a random TreeType which can be placed on the given tile.
 * The seed for randomness must be less than 256, use #GB on the value of Random()
 * to get such a value.
 *
 * @param tile The tile to get a random TreeType from
 * @param seed The seed for randomness, must be less than 256
 * @return The random tree type
 */
static TreeType GetRandomTreeType(TileIndex tile, uint seed)
{
	switch (_settings_game.game_creation.landscape) {
		case LT_TEMPERATE:
			return (TreeType)(seed * TREE_COUNT_TEMPERATE / 256 + TREE_TEMPERATE);

		case LT_ARCTIC: {
			if (!_settings_game.construction.trees_around_snow_line_enabled) {
				return (TreeType)(seed * TREE_COUNT_SUB_ARCTIC / 256 + TREE_SUB_ARCTIC);
			}

			uint8 range = _settings_game.construction.trees_around_snow_line_range;
			if (range != _previous_trees_around_snow_line_range) RecalculateArcticTreeOccuranceArray();

			int z = GetTileZ(tile);
			int height_above_snow_line = z - _settings_game.game_creation.snow_line_height;
			uint normalised_distance = (height_above_snow_line < 0) ? -height_above_snow_line : height_above_snow_line + 1;
			bool arctic_tree = false;
			if (normalised_distance < lengthof(_arctic_tree_occurance)) {
				uint adjusted_seed = (seed ^ tile) & 0xFF;
				arctic_tree = adjusted_seed < _arctic_tree_occurance[normalised_distance];
			}
			if (height_above_snow_line < 0) {
				/* Below snow level mixed forest. */
				return (arctic_tree) ? (TreeType)(seed * TREE_COUNT_SUB_ARCTIC / 256 + TREE_SUB_ARCTIC) : (TreeType)(seed * TREE_COUNT_TEMPERATE / 256 + TREE_TEMPERATE);
			} else {
				/* Above is Arctic trees and thinning out. */
				return (arctic_tree) ? (TreeType)(seed * TREE_COUNT_SUB_ARCTIC / 256 + TREE_SUB_ARCTIC) : TREE_INVALID;
			}
		}
		case LT_TROPIC:
			switch (GetTropicZone(tile)) {
				case TROPICZONE_NORMAL:  return (TreeType)(seed * TREE_COUNT_SUB_TROPICAL / 256 + TREE_SUB_TROPICAL);
				case TROPICZONE_DESERT:  return (TreeType)((seed > 12) ? TREE_INVALID : TREE_CACTUS);
				default:                 return (TreeType)(seed * TREE_COUNT_RAINFOREST / 256 + TREE_RAINFOREST);
			}

		default:
			return (TreeType)(seed * TREE_COUNT_TOYLAND / 256 + TREE_TOYLAND);
	}
}

/**
 * Make a random tree tile of the given tile
 *
 * Create a new tree-tile for the given tile. The second parameter is used for
 * randomness like type and number of trees.
 *
 * @param tile The tile to make a tree-tile from
 * @param r The randomness value from a Random() value
 */
static void PlaceTree(TileIndex tile, uint32 r)
{
	TreeType tree = GetRandomTreeType(tile, GB(r, 24, 8));

	if (tree != TREE_INVALID) {
		PlantTreesOnTile(tile, tree, GB(r, 22, 2), min(GB(r, 16, 3), 6));

		/* Rerandomize ground, if neither snow nor shore */
		TreeGround ground = GetTreeGround(tile);
		if (ground != TREE_GROUND_SNOW_DESERT && ground != TREE_GROUND_ROUGH_SNOW && ground != TREE_GROUND_SHORE) {
			SetTreeGroundDensity(tile, (TreeGround)GB(r, 28, 1), 3);
		}

		/* Set the counter to a random start value */
		SetTreeCounter(tile, (TreeGround)GB(r, 24, 4));
	}
}

/**
 * Creates a number of tree groups.
 * The number of trees in each group depends on how many trees are actually placed around the given tile.
 *
 * @param num_groups Number of tree groups to place.
 */
static void PlaceTreeGroups(uint num_groups)
{
	do {
		TileIndex center_tile = RandomTile();

		for (uint i = 0; i < DEFAULT_TREE_STEPS; i++) {
			uint32 r = Random();
			int x = GB(r, 0, 5) - 16;
			int y = GB(r, 8, 5) - 16;
			uint dist = abs(x) + abs(y);
			TileIndex cur_tile = TileAddWrap(center_tile, x, y);

			IncreaseGeneratingWorldProgress(GWP_TREE);

			if (cur_tile != INVALID_TILE && dist <= 13 && CanPlantTreesOnTile(cur_tile, true)) {
				PlaceTree(cur_tile, r);
			}
		}

	} while (--num_groups);
}

/**
 * Place a tree at the same height as an existing tree.
 *
 * Add a new tree around the given tile which is at the same
 * height or at some offset (2 units) of it.
 *
 * @param tile The base tile to add a new tree somewhere around
 * @param height The height (like the one from the tile)
 */
static void PlaceTreeAtSameHeight(TileIndex tile, int height)
{
	for (uint i = 0; i < DEFAULT_TREE_STEPS; i++) {
		uint32 r = Random();
		int x = GB(r, 0, 5) - 16;
		int y = GB(r, 8, 5) - 16;
		TileIndex cur_tile = TileAddWrap(tile, x, y);
		if (cur_tile == INVALID_TILE) continue;

		/* Keep in range of the existing tree */
		if (abs(x) + abs(y) > 16) continue;

		/* Clear tile, no farm-tiles or rocks */
		if (!CanPlantTreesOnTile(cur_tile, true)) continue;

		/* Not too much height difference */
		if (Delta(GetTileZ(cur_tile), height) > 2) continue;

		/* Place one tree and quit */
		PlaceTree(cur_tile, r);
		break;
	}
}

/**
 * Place some trees randomly
 *
 * This function just place some trees randomly on the map.
 */
void PlaceTreesRandomly()
{
	int i, j, ht;

	i = ScaleByMapSize(DEFAULT_TREE_STEPS);
	if (_game_mode == GM_EDITOR) i /= EDITOR_TREE_DIV;
	do {
		uint32 r = Random();
		TileIndex tile = RandomTileSeed(r);

		IncreaseGeneratingWorldProgress(GWP_TREE);

		if (CanPlantTreesOnTile(tile, true)) {
			PlaceTree(tile, r);
			if (_settings_game.game_creation.tree_placer != TP_IMPROVED) continue;

			/* Place a number of trees based on the tile height.
			 *  This gives a cool effect of multiple trees close together.
			 *  It is almost real life ;) */
			ht = GetTileZ(tile);
			/* The higher we get, the more trees we plant */
			j = GetTileZ(tile) * 2;
			/* Above snowline more trees! */
			if (_settings_game.game_creation.landscape == LT_ARCTIC && ht > GetSnowLine()) j *= 3;
			while (j--) {
				PlaceTreeAtSameHeight(tile, ht);
			}
		}
	} while (--i);

	/* place extra trees at rainforest area */
	if (_settings_game.game_creation.landscape == LT_TROPIC) {
		i = ScaleByMapSize(DEFAULT_RAINFOREST_TREE_STEPS);
		if (_game_mode == GM_EDITOR) i /= EDITOR_TREE_DIV;

		do {
			uint32 r = Random();
			TileIndex tile = RandomTileSeed(r);

			IncreaseGeneratingWorldProgress(GWP_TREE);

			if (GetTropicZone(tile) == TROPICZONE_RAINFOREST && CanPlantTreesOnTile(tile, false)) {
				PlaceTree(tile, r);
			}
		} while (--i);
	}
}

/**
<<<<<<< HEAD
 * Remove all trees
 *
 * This function remove all trees on the map.
 */
void RemoveAllTrees()
{
	if (_game_mode != GM_EDITOR) return;

	for(uint i = 0; i < MapSizeX(); i++) {
		for(uint j = 0; j < MapSizeY(); j++) {
			TileIndex tile = TileXY(i, j);
			if(GetTileType(tile) == MP_TREES) {
				DoCommandP(tile, 0, 0, CMD_LANDSCAPE_CLEAR | CMD_MSG(STR_ERROR_CAN_T_CLEAR_THIS_AREA), CcPlaySound_EXPLOSION);
			}
		}
	}
}

=======
 * Place some trees in a radius around a tile.
 * The trees are placed in an quasi-normal distribution around the indicated tile, meaning that while
 * the radius does define a square, the distribution inside the square will be roughly circular.
 * @note This function the interactive RNG and must only be used in editor and map generation.
 * @param tile      Tile to place trees around.
 * @param treetype  Type of trees to place. Must be a valid tree type for the climate.
 * @param radius    Maximum distance (on each axis) from tile to place trees.
 * @param count     Maximum number of trees to place.
 * @return Number of trees actually placed.
 */
uint PlaceTreeGroupAroundTile(TileIndex tile, TreeType treetype, uint radius, uint count)
{
	assert(treetype < TREE_TOYLAND + TREE_COUNT_TOYLAND);
	const bool allow_desert = treetype == TREE_CACTUS;
	uint planted = 0;

	for (; count > 0; count--) {
		/* Simple quasi-normal distribution with range [-radius; radius) */
		auto mkcoord = [&]() -> int32 {
			const uint32 rand = InteractiveRandom();
			const int32 dist = GB<int32>(rand, 0, 8) + GB<int32>(rand, 8, 8) + GB<int32>(rand, 16, 8) + GB<int32>(rand, 24, 8);
			const int32 scu = dist * radius / 512;
			return scu - radius;
		};
		const int32 xofs = mkcoord();
		const int32 yofs = mkcoord();
		const TileIndex tile_to_plant = TileAddWrap(tile, xofs, yofs);
		if (tile_to_plant != INVALID_TILE) {
			if (IsTileType(tile_to_plant, MP_TREES) && GetTreeCount(tile_to_plant) < 4) {
				AddTreeCount(tile_to_plant, 1);
				SetTreeGrowth(tile_to_plant, 0);
				MarkTileDirtyByTile(tile_to_plant, 0);
				planted++;
			} else if (CanPlantTreesOnTile(tile_to_plant, allow_desert)) {
				PlantTreesOnTile(tile_to_plant, treetype, 0, 3);
				MarkTileDirtyByTile(tile_to_plant, 0);
				planted++;
			}
		}
	}

	return planted;
}
>>>>>>> 0f91cb04

/**
 * Place new trees.
 *
 * This function takes care of the selected tree placer algorithm and
 * place randomly the trees for a new game.
 */
void GenerateTrees()
{
	uint i, total;

	if (_settings_game.game_creation.tree_placer == TP_NONE) return;

	switch (_settings_game.game_creation.tree_placer) {
		case TP_ORIGINAL: i = _settings_game.game_creation.landscape == LT_ARCTIC ? 15 : 6; break;
		case TP_IMPROVED: i = _settings_game.game_creation.landscape == LT_ARCTIC ?  4 : 2; break;
		default: NOT_REACHED();
	}

	total = ScaleByMapSize(DEFAULT_TREE_STEPS);
	if (_settings_game.game_creation.landscape == LT_TROPIC) total += ScaleByMapSize(DEFAULT_RAINFOREST_TREE_STEPS);
	total *= i;
	uint num_groups = (_settings_game.game_creation.landscape != LT_TOYLAND) ? ScaleByMapSize(GB(Random(), 0, 5) + 25) : 0;
	total += num_groups * DEFAULT_TREE_STEPS;
	SetGeneratingWorldProgress(GWP_TREE, total);

	if (num_groups != 0) PlaceTreeGroups(num_groups);

	for (; i != 0; i--) {
		PlaceTreesRandomly();
	}
}

/**
 * Plant a tree.
 * @param tile end tile of area-drag
 * @param flags type of operation
 * @param p1 tree type, TREE_INVALID means random.
 * @param p2 start tile of area-drag of tree plantation
 * @param text unused
 * @return the cost of this operation or an error
 */
CommandCost CmdPlantTree(TileIndex tile, DoCommandFlag flags, uint32 p1, uint32 p2, const char *text)
{
	StringID msg = INVALID_STRING_ID;
	CommandCost cost(EXPENSES_OTHER);
	const byte tree_to_plant = GB(p1, 0, 8); // We cannot use Extract as min and max are climate specific.

	if (p2 >= MapSize()) return CMD_ERROR;
	/* Check the tree type within the current climate */
	if (tree_to_plant != TREE_INVALID && !IsInsideBS(tree_to_plant, _tree_base_by_landscape[_settings_game.game_creation.landscape], _tree_count_by_landscape[_settings_game.game_creation.landscape])) return CMD_ERROR;

	Company *c = (_game_mode != GM_EDITOR) ? Company::GetIfValid(_current_company) : nullptr;
	int limit = (c == nullptr ? INT32_MAX : GB(c->tree_limit, 16, 16));

	TileArea ta(tile, p2);
	TILE_AREA_LOOP(tile, ta) {
		switch (GetTileType(tile)) {
			case MP_TREES:
				/* no more space for trees? */
				if (GetTreeCount(tile) == 4) {
					msg = STR_ERROR_TREE_ALREADY_HERE;
					continue;
				}

				/* Test tree limit. */
				if (--limit < 1) {
					msg = STR_ERROR_TREE_PLANT_LIMIT_REACHED;
					break;
				}

				if (flags & DC_EXEC) {
					AddTreeCount(tile, 1);
					MarkTileDirtyByTile(tile, VMDF_NOT_MAP_MODE);
					if (c != nullptr) c->tree_limit -= 1 << 16;
				}
				/* 2x as expensive to add more trees to an existing tile */
				cost.AddCost(_price[PR_BUILD_TREES] * 2);
				break;

			case MP_WATER:
				if (!IsCoast(tile) || IsSlopeWithOneCornerRaised(GetTileSlope(tile))) {
					msg = STR_ERROR_CAN_T_BUILD_ON_WATER;
					continue;
				}
				FALLTHROUGH;

			case MP_CLEAR: {
				if (IsBridgeAbove(tile)) {
					msg = STR_ERROR_SITE_UNSUITABLE;
					continue;
				}

				TreeType treetype = (TreeType)tree_to_plant;
				/* Be a bit picky about which trees go where. */
				if (_settings_game.game_creation.landscape == LT_TROPIC && treetype != TREE_INVALID && (
						/* No cacti outside the desert */
						(treetype == TREE_CACTUS && GetTropicZone(tile) != TROPICZONE_DESERT) ||
						/* No rain forest trees outside the rain forest, except in the editor mode where it makes those tiles rain forest tile */
						(IsInsideMM(treetype, TREE_RAINFOREST, TREE_CACTUS) && GetTropicZone(tile) != TROPICZONE_RAINFOREST && _game_mode != GM_EDITOR) ||
						/* And no subtropical trees in the desert/rain forest */
						(IsInsideMM(treetype, TREE_SUB_TROPICAL, TREE_TOYLAND) && GetTropicZone(tile) != TROPICZONE_NORMAL))) {
					msg = STR_ERROR_TREE_WRONG_TERRAIN_FOR_TREE_TYPE;
					continue;
				}

				/* Test tree limit. */
				if (--limit < 1) {
					msg = STR_ERROR_TREE_PLANT_LIMIT_REACHED;
					break;
				}

				if (IsTileType(tile, MP_CLEAR)) {
					/* Remove fields or rocks. Note that the ground will get barrened */
					switch (GetRawClearGround(tile)) {
						case CLEAR_FIELDS:
						case CLEAR_ROCKS: {
							CommandCost ret = DoCommand(tile, 0, 0, flags, CMD_LANDSCAPE_CLEAR);
							if (ret.Failed()) return ret;
							cost.AddCost(ret);
							break;
						}

						default: break;
					}
				}

				if (_game_mode != GM_EDITOR && Company::IsValidID(_current_company)) {
					Town *t = ClosestTownFromTile(tile, _settings_game.economy.dist_local_authority);
					if (t != nullptr) ChangeTownRating(t, RATING_TREE_UP_STEP, RATING_TREE_MAXIMUM, flags);
				}

				if (flags & DC_EXEC) {
					if (treetype == TREE_INVALID) {
						treetype = GetRandomTreeType(tile, GB(Random(), 24, 8));
						if (treetype == TREE_INVALID) {
							if (_settings_game.construction.trees_around_snow_line_enabled && _settings_game.game_creation.landscape == LT_ARCTIC) {
								if (GetTileZ(tile) <= (int)_settings_game.game_creation.snow_line_height) {
									treetype = (TreeType)(GB(Random(), 24, 8) * TREE_COUNT_TEMPERATE / 256 + TREE_TEMPERATE);
								} else {
									treetype = (TreeType)(GB(Random(), 24, 8) * TREE_COUNT_SUB_ARCTIC / 256 + TREE_SUB_ARCTIC);
								}
							} else {
								treetype = TREE_CACTUS;
							}
						}
					}

					/* Plant full grown trees in scenario editor */
					PlantTreesOnTile(tile, treetype, 0, _game_mode == GM_EDITOR ? 3 : 0);
					MarkTileDirtyByTile(tile, VMDF_NOT_MAP_MODE);
					if (c != nullptr) c->tree_limit -= 1 << 16;

					/* When planting rainforest-trees, set tropiczone to rainforest in editor. */
					if (_game_mode == GM_EDITOR && IsInsideMM(treetype, TREE_RAINFOREST, TREE_CACTUS)) {
						SetTropicZone(tile, TROPICZONE_RAINFOREST);
					}
				}
				cost.AddCost(_price[PR_BUILD_TREES]);
				break;
			}

			default:
				msg = STR_ERROR_SITE_UNSUITABLE;
				break;
		}

		/* Tree limit used up? No need to check more. */
		if (limit < 0) break;
	}

	if (cost.GetCost() == 0) {
		return_cmd_error(msg);
	} else {
		return cost;
	}
}

struct TreeListEnt : PalSpriteID {
	byte x, y;
};

static void DrawTile_Trees(TileInfo *ti, DrawTileProcParams params)
{
	if (!params.no_ground_tiles) {
		switch (GetTreeGround(ti->tile)) {
			case TREE_GROUND_SHORE: DrawShoreTile(ti->tileh); break;
			case TREE_GROUND_GRASS: DrawClearLandTile(ti, GetTreeDensity(ti->tile)); break;
			case TREE_GROUND_ROUGH: DrawHillyLandTile(ti); break;
			default: DrawGroundSprite(_clear_land_sprites_snow_desert[GetTreeDensity(ti->tile)] + SlopeToSpriteOffset(ti->tileh), PAL_NONE); break;
		}
	}

	/* Do not draw trees when the invisible trees setting is set */
	if (IsInvisibilitySet(TO_TREES)) return;

	uint tmp = CountBits(ti->tile + ti->x + ti->y);
	uint index = GB(tmp, 0, 2) + (GetTreeType(ti->tile) << 2);

	/* different tree styles above one of the grounds */
	if ((GetTreeGround(ti->tile) == TREE_GROUND_SNOW_DESERT || GetTreeGround(ti->tile) == TREE_GROUND_ROUGH_SNOW) &&
			GetTreeDensity(ti->tile) >= 2 &&
			IsInsideMM(index, TREE_SUB_ARCTIC << 2, TREE_RAINFOREST << 2)) {
		index += 164 - (TREE_SUB_ARCTIC << 2);
	}

	assert(index < lengthof(_tree_layout_sprite));

	const PalSpriteID *s = _tree_layout_sprite[index];
	const TreePos *d = _tree_layout_xy[GB(tmp, 2, 2)];

	/* combine trees into one sprite object */
	StartSpriteCombine();

	TreeListEnt te[4];

	/* put the trees to draw in a list */
	uint trees = GetTreeCount(ti->tile);

	for (uint i = 0; i < trees; i++) {
		SpriteID sprite = s[0].sprite + (i == trees - 1 ? GetTreeGrowth(ti->tile) : 3);
		PaletteID pal = s[0].pal;

		te[i].sprite = sprite;
		te[i].pal    = pal;
		te[i].x = d->x;
		te[i].y = d->y;
		s++;
		d++;
	}

	/* draw them in a sorted way */
	int z = ti->z + GetSlopeMaxPixelZ(ti->tileh) / 2;

	for (; trees > 0; trees--) {
		uint min = te[0].x + te[0].y;
		uint mi = 0;

		for (uint i = 1; i < trees; i++) {
			if ((uint)(te[i].x + te[i].y) < min) {
				min = te[i].x + te[i].y;
				mi = i;
			}
		}

		AddSortableSpriteToDraw(te[mi].sprite, te[mi].pal, ti->x + te[mi].x, ti->y + te[mi].y, 16 - te[mi].x, 16 - te[mi].y, 0x30, z, IsTransparencySet(TO_TREES), -te[mi].x, -te[mi].y);

		/* replace the removed one with the last one */
		te[mi] = te[trees - 1];
	}

	EndSpriteCombine();
}


static int GetSlopePixelZ_Trees(TileIndex tile, uint x, uint y)
{
	int z;
	Slope tileh = GetTilePixelSlope(tile, &z);

	return z + GetPartialPixelZ(x & 0xF, y & 0xF, tileh);
}

static Foundation GetFoundation_Trees(TileIndex tile, Slope tileh)
{
	return FOUNDATION_NONE;
}

static CommandCost ClearTile_Trees(TileIndex tile, DoCommandFlag flags)
{
	uint num;

	if (Company::IsValidID(_current_company)) {
		Town *t = ClosestTownFromTile(tile, _settings_game.economy.dist_local_authority);
		if (t != nullptr) ChangeTownRating(t, RATING_TREE_DOWN_STEP, RATING_TREE_MINIMUM, flags);
	}

	num = GetTreeCount(tile);
	if (IsInsideMM(GetTreeType(tile), TREE_RAINFOREST, TREE_CACTUS)) num *= 4;

	if (flags & DC_EXEC) DoClearSquare(tile);

	return CommandCost(EXPENSES_CONSTRUCTION, num * _price[PR_CLEAR_TREES]);
}

static void GetTileDesc_Trees(TileIndex tile, TileDesc *td)
{
	TreeType tt = GetTreeType(tile);

	if (IsInsideMM(tt, TREE_RAINFOREST, TREE_CACTUS)) {
		td->str = STR_LAI_TREE_NAME_RAINFOREST;
	} else {
		td->str = tt == TREE_CACTUS ? STR_LAI_TREE_NAME_CACTUS_PLANTS : STR_LAI_TREE_NAME_TREES;
	}

	td->owner[0] = GetTileOwner(tile);
}

static void TileLoopTreesDesert(TileIndex tile)
{
	switch (GetTropicZone(tile)) {
		case TROPICZONE_DESERT:
			if (GetTreeGround(tile) != TREE_GROUND_SNOW_DESERT) {
				SetTreeGroundDensity(tile, TREE_GROUND_SNOW_DESERT, 3);
				MarkTileDirtyByTile(tile, VMDF_NOT_MAP_MODE);
			}
			break;

		case TROPICZONE_RAINFOREST: {
			static const SoundFx forest_sounds[] = {
				SND_42_LOON_BIRD,
				SND_43_LION,
				SND_44_MONKEYS,
				SND_48_DISTANT_BIRD
			};
			uint32 r = Random();

			if (Chance16I(1, 200, r) && _settings_client.sound.ambient) SndPlayTileFx(forest_sounds[GB(r, 16, 2)], tile);
			break;
		}

		default: break;
	}
}

static void TileLoopTreesAlps(TileIndex tile)
{
	int k = GetTileZ(tile) - GetSnowLine() + 1;

	if (k < 0) {
		switch (GetTreeGround(tile)) {
			case TREE_GROUND_SNOW_DESERT: SetTreeGroundDensity(tile, TREE_GROUND_GRASS, 3); break;
			case TREE_GROUND_ROUGH_SNOW:  SetTreeGroundDensity(tile, TREE_GROUND_ROUGH, 3); break;
			default: return;
		}
	} else {
		uint density = min<uint>(k, 3);

		if (GetTreeGround(tile) != TREE_GROUND_SNOW_DESERT && GetTreeGround(tile) != TREE_GROUND_ROUGH_SNOW) {
			TreeGround tg = GetTreeGround(tile) == TREE_GROUND_ROUGH ? TREE_GROUND_ROUGH_SNOW : TREE_GROUND_SNOW_DESERT;
			SetTreeGroundDensity(tile, tg, density);
		} else if (GetTreeDensity(tile) != density) {
			SetTreeGroundDensity(tile, GetTreeGround(tile), density);
		} else {
			if (GetTreeDensity(tile) == 3) {
				uint32 r = Random();
				if (Chance16I(1, 200, r) && _settings_client.sound.ambient) {
					SndPlayTileFx((r & 0x80000000) ? SND_39_HEAVY_WIND : SND_34_WIND, tile);
				}
			}
			return;
		}
	}
	MarkTileDirtyByTile(tile, VMDF_NOT_MAP_MODE);
}

static bool CanPlantExtraTrees(TileIndex tile)
{
	return ((_settings_game.game_creation.landscape == LT_TROPIC && GetTropicZone(tile) == TROPICZONE_RAINFOREST) ?
		(_settings_game.construction.extra_tree_placement == ETP_SPREAD_ALL || _settings_game.construction.extra_tree_placement == ETP_SPREAD_RAINFOREST) :
		_settings_game.construction.extra_tree_placement == ETP_SPREAD_ALL);
}

static void TileLoop_Trees(TileIndex tile)
{
	if (GetTreeGround(tile) == TREE_GROUND_SHORE) {
		TileLoop_Water(tile);
	} else {
		switch (_settings_game.game_creation.landscape) {
			case LT_TROPIC: TileLoopTreesDesert(tile); break;
			case LT_ARCTIC: TileLoopTreesAlps(tile);   break;
		}
	}

	AmbientSoundEffect(tile);

	uint treeCounter = GetTreeCounter(tile);

	/* Handle growth of grass (under trees/on MP_TREES tiles) at every 8th processings, like it's done for grass on MP_CLEAR tiles. */
	if ((treeCounter & 7) == 7 && GetTreeGround(tile) == TREE_GROUND_GRASS) {
		uint density = GetTreeDensity(tile);
		if (density < 3) {
			SetTreeGroundDensity(tile, TREE_GROUND_GRASS, density + 1);
			MarkTileDirtyByTile(tile, VMDF_NOT_MAP_MODE);
		}
	}

	if (_settings_game.construction.extra_tree_placement == ETP_NO_GROWTH_NO_SPREAD) return;

	if (GetTreeCounter(tile) < 15) {
		if (_settings_game.construction.tree_growth_rate > 0) {
			/* slow, very slow, extremely slow */
			uint16 grow_slowing_values[4] = { 0x10000 / 5, 0x10000 / 20, 0x10000 / 120, 0 };

			if (GB(Random(), 0, 16) < grow_slowing_values[_settings_game.construction.tree_growth_rate - 1]) {
				AddTreeCounter(tile, 1);
			}
		} else {
			AddTreeCounter(tile, 1);
		}
		return;
	}
	SetTreeCounter(tile, 0);

	switch (GetTreeGrowth(tile)) {
		case 3: // regular sized tree
			if (_settings_game.game_creation.landscape == LT_TROPIC &&
					GetTreeType(tile) != TREE_CACTUS &&
					GetTropicZone(tile) == TROPICZONE_DESERT) {
				AddTreeGrowth(tile, 1);
			} else {
				switch (GB(Random(), 0, 3)) {
					case 0: // start destructing
						AddTreeGrowth(tile, 1);
						break;

					case 1: // add a tree
						if (GetTreeCount(tile) < 4 && CanPlantExtraTrees(tile)) {
							AddTreeCount(tile, 1);
							SetTreeGrowth(tile, 0);
							break;
						}
						FALLTHROUGH;

					case 2: { // add a neighbouring tree
						if (!CanPlantExtraTrees(tile)) break;

						TreeType treetype = GetTreeType(tile);

						tile += TileOffsByDir((Direction)(Random() & 7));

						/* Cacti don't spread */
						if (!CanPlantTreesOnTile(tile, false)) return;

						/* Don't plant trees, if ground was freshly cleared */
						if (IsTileType(tile, MP_CLEAR) && GetClearGround(tile) == CLEAR_GRASS && GetClearDensity(tile) != 3) return;

						PlantTreesOnTile(tile, treetype, 0, 0);

						break;
					}

					default:
						return;
				}
			}
			break;

		case 6: // final stage of tree destruction
			 if (!CanPlantExtraTrees(tile)) {
				/* if trees can't spread just plant a new one to prevent deforestation */
				SetTreeGrowth(tile, 0);
			} else if (GetTreeCount(tile) > 1) {
				/* more than one tree, delete it */
				AddTreeCount(tile, -1);
				SetTreeGrowth(tile, 3);
			} else {
				/* just one tree, change type into MP_CLEAR */
				switch (GetTreeGround(tile)) {
					case TREE_GROUND_SHORE: MakeShore(tile); break;
					case TREE_GROUND_GRASS: MakeClear(tile, CLEAR_GRASS, GetTreeDensity(tile)); break;
					case TREE_GROUND_ROUGH: MakeClear(tile, CLEAR_ROUGH, 3); break;
					case TREE_GROUND_ROUGH_SNOW: {
						uint density = GetTreeDensity(tile);
						MakeClear(tile, CLEAR_ROUGH, 3);
						MakeSnow(tile, density);
						break;
					}
					default: // snow or desert
						if (_settings_game.game_creation.landscape == LT_TROPIC) {
							MakeClear(tile, CLEAR_DESERT, GetTreeDensity(tile));
						} else {
							uint density = GetTreeDensity(tile);
							MakeClear(tile, CLEAR_GRASS, 3);
							MakeSnow(tile, density);
						}
						break;
				}
			}
			break;

		default:
			AddTreeGrowth(tile, 1);
			break;
	}

	MarkTileDirtyByTile(tile, VMDF_NOT_MAP_MODE);
}

void OnTick_Trees()
{
	/* Don't spread trees if that's not allowed */
	if (_settings_game.construction.extra_tree_placement == ETP_NO_SPREAD || _settings_game.construction.extra_tree_placement == ETP_NO_GROWTH_NO_SPREAD) return;

	uint32 r;
	TileIndex tile;
	TreeType tree;

	/* place a tree at a random rainforest spot */
	if (_settings_game.game_creation.landscape == LT_TROPIC &&
			(r = Random(), tile = RandomTileSeed(r), GetTropicZone(tile) == TROPICZONE_RAINFOREST) &&
			CanPlantTreesOnTile(tile, false) &&
			(tree = GetRandomTreeType(tile, GB(r, 24, 8))) != TREE_INVALID) {
		PlantTreesOnTile(tile, tree, 0, 0);
	}

	/* byte underflow */
	if (--_trees_tick_ctr != 0 || _settings_game.construction.extra_tree_placement == ETP_SPREAD_RAINFOREST) return;

	/* place a tree at a random spot */
	r = Random();
	tile = RandomTileSeed(r);
	if (CanPlantTreesOnTile(tile, false) && (tree = GetRandomTreeType(tile, GB(r, 24, 8))) != TREE_INVALID) {
		PlantTreesOnTile(tile, tree, 0, 0);
	}
}

static TrackStatus GetTileTrackStatus_Trees(TileIndex tile, TransportType mode, uint sub_mode, DiagDirection side)
{
	return 0;
}

static void ChangeTileOwner_Trees(TileIndex tile, Owner old_owner, Owner new_owner)
{
	/* not used */
}

void InitializeTrees()
{
	_trees_tick_ctr = 0;
}

static CommandCost TerraformTile_Trees(TileIndex tile, DoCommandFlag flags, int z_new, Slope tileh_new)
{
	return DoCommand(tile, 0, 0, flags, CMD_LANDSCAPE_CLEAR);
}


extern const TileTypeProcs _tile_type_trees_procs = {
	DrawTile_Trees,           // draw_tile_proc
	GetSlopePixelZ_Trees,     // get_slope_z_proc
	ClearTile_Trees,          // clear_tile_proc
	nullptr,                     // add_accepted_cargo_proc
	GetTileDesc_Trees,        // get_tile_desc_proc
	GetTileTrackStatus_Trees, // get_tile_track_status_proc
	nullptr,                     // click_tile_proc
	nullptr,                     // animate_tile_proc
	TileLoop_Trees,           // tile_loop_proc
	ChangeTileOwner_Trees,    // change_tile_owner_proc
	nullptr,                     // add_produced_cargo_proc
	nullptr,                     // vehicle_enter_tile_proc
	GetFoundation_Trees,      // get_foundation_proc
	TerraformTile_Trees,      // terraform_tile_proc
};<|MERGE_RESOLUTION|>--- conflicted
+++ resolved
@@ -356,7 +356,6 @@
 }
 
 /**
-<<<<<<< HEAD
  * Remove all trees
  *
  * This function remove all trees on the map.
@@ -375,7 +374,7 @@
 	}
 }
 
-=======
+/**
  * Place some trees in a radius around a tile.
  * The trees are placed in an quasi-normal distribution around the indicated tile, meaning that while
  * the radius does define a square, the distribution inside the square will be roughly circular.
@@ -407,11 +406,11 @@
 			if (IsTileType(tile_to_plant, MP_TREES) && GetTreeCount(tile_to_plant) < 4) {
 				AddTreeCount(tile_to_plant, 1);
 				SetTreeGrowth(tile_to_plant, 0);
-				MarkTileDirtyByTile(tile_to_plant, 0);
+				MarkTileDirtyByTile(tile_to_plant, VMDF_NOT_MAP_MODE);
 				planted++;
 			} else if (CanPlantTreesOnTile(tile_to_plant, allow_desert)) {
 				PlantTreesOnTile(tile_to_plant, treetype, 0, 3);
-				MarkTileDirtyByTile(tile_to_plant, 0);
+				MarkTileDirtyByTile(tile_to_plant, VMDF_NOT_MAP_MODE);
 				planted++;
 			}
 		}
@@ -419,7 +418,6 @@
 
 	return planted;
 }
->>>>>>> 0f91cb04
 
 /**
  * Place new trees.
