--- conflicted
+++ resolved
@@ -1045,23 +1045,6 @@
 	return old_trees_tick_ctr <= _trees_tick_ctr ? 1 : 0;
 }
 
-/**
- * Decrement the tree tick counter.
- * The interval is scaled by map size to allow for the same density regardless of size.
- * Adjustment for map sizes below the standard 256 * 256 are handled earlier.
- * @return true if the counter was decremented past zero
- */
-bool DecrementTreeCounter()
-{
-	/* Ensure _trees_tick_ctr can be decremented past zero only once for the largest map size. */
-	static_assert(2 * (MAX_MAP_SIZE_BITS - MIN_MAP_SIZE_BITS) - 4 <= std::numeric_limits<byte>::digits);
-
-	/* byte underflow */
-	byte old_trees_tick_ctr = _trees_tick_ctr;
-	_trees_tick_ctr -= ScaleByMapSize(1);
-	return old_trees_tick_ctr <= _trees_tick_ctr;
-}
-
 void OnTick_Trees()
 {
 	/* Don't spread trees if that's not allowed */
@@ -1088,11 +1071,7 @@
 		}
 	}
 
-<<<<<<< HEAD
 	if (_settings_game.construction.extra_tree_placement == ETP_SPREAD_RAINFOREST) return;
-=======
-	if (!DecrementTreeCounter() || _settings_game.construction.extra_tree_placement == ETP_SPREAD_RAINFOREST) return;
->>>>>>> 86741ad4
 
 	for (uint ctr = DecrementTreeCounter(); ctr > 0; ctr--) {
 		/* place a tree at a random spot */
