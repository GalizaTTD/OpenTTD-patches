/*
 * This file is part of OpenTTD.
 * OpenTTD is free software; you can redistribute it and/or modify it under the terms of the GNU General Public License as published by the Free Software Foundation, version 2.
 * OpenTTD is distributed in the hope that it will be useful, but WITHOUT ANY WARRANTY; without even the implied warranty of MERCHANTABILITY or FITNESS FOR A PARTICULAR PURPOSE.
 * See the GNU General Public License for more details. You should have received a copy of the GNU General Public License along with OpenTTD. If not, see <http://www.gnu.org/licenses/>.
 */

/** @file newgrf_class.h Header file for classes to be used by e.g. NewGRF stations and airports */

#ifndef NEWGRF_CLASS_H
#define NEWGRF_CLASS_H

#include "strings_type.h"
#include "3rdparty/robin_hood/robin_hood.h"

#include <vector>

/* Base for each type of NewGRF spec to be used with NewGRFClass. */
template <typename Tindex>
struct NewGRFSpecBase {
	Tindex class_index; ///< Class index of this spec, invalid until class is allocated.
	uint16_t index; ///< Index within class of this spec, invalid until inserted into class.
};

/**
 * Struct containing information relating to NewGRF classes for stations and airports.
 */
template <typename Tspec, typename Tindex, Tindex Tmax>
class NewGRFClass {
private:
	/* Tspec must be of NewGRFSpecBase<Tindex>. */
	static_assert(std::is_base_of_v<NewGRFSpecBase<Tindex>, Tspec>);

<<<<<<< HEAD
	uint ui_count = 0;         ///< Number of specs in this class potentially available to the user.
	Tindex index;              ///< Index of class within the list of classes.
=======
	uint ui_count = 0; ///< Number of specs in this class potentially available to the user.
	Tindex index = static_cast<Tindex>(0); ///< Index of class within the list of classes.
>>>>>>> 86e32631
	std::vector<Tspec *> spec; ///< List of specifications.

	/**
	 * The actual classes.
	 * @note This may be reallocated during initialization so pointers may be invalidated.
	 */
	static inline std::vector<NewGRFClass<Tspec, Tindex, Tmax>> classes;
	static inline robin_hood::unordered_flat_map<uint64_t, const Tspec *> grf_index;

	static inline uint64_t GrfHashKey(uint32_t grfid, uint16_t local_id)
	{
		return (static_cast<uint64_t>(local_id) << 32) | grfid;
	}

	/** Initialise the defaults. */
	static void InsertDefaults();

public:
	using spec_type = Tspec;
	using index_type = Tindex;

	uint32_t global_id; ///< Global ID for class, e.g. 'DFLT', 'WAYP', etc.
	StringID name;      ///< Name of this class.

	/* Public constructor as emplace_back needs access. */
	NewGRFClass(uint32_t global_id, StringID name) : global_id(global_id), name(name) { }

	/**
	 * Get read-only span of specs of this class.
	 * @return Read-only span of specs.
	 */
	std::span<Tspec * const> Specs() const { return this->spec; }

	/**
	 * Get read-only span of all classes of this type.
	 * @return Read-only span of classes.
	 */
	static std::span<NewGRFClass<Tspec, Tindex, Tmax> const> Classes() { return NewGRFClass::classes; }

	void Insert(Tspec *spec);

	Tindex Index() const { return this->index; }
	/** Get the number of allocated specs within the class. */
	uint GetSpecCount() const { return static_cast<uint>(this->spec.size()); }
	/** Get the number of potentially user-available specs within the class. */
	uint GetUISpecCount() const { return this->ui_count; }

	const Tspec *GetSpec(uint index) const;

	/** Check whether the spec will be available to the user at some point in time. */
	bool IsUIAvailable(uint index) const;

	static void Reset();
	static Tindex Allocate(uint32_t global_id);
	static void Assign(Tspec *spec);
	static uint GetClassCount();
	static uint GetUIClassCount();
	static bool HasUIClass();
	static NewGRFClass *Get(Tindex class_index);

	static void PrepareIndices();
	static const Tspec *GetByGrf(uint32_t grfid, uint16_t local_id);
};

#endif /* NEWGRF_CLASS_H */<|MERGE_RESOLUTION|>--- conflicted
+++ resolved
@@ -31,14 +31,9 @@
 	/* Tspec must be of NewGRFSpecBase<Tindex>. */
 	static_assert(std::is_base_of_v<NewGRFSpecBase<Tindex>, Tspec>);
 
-<<<<<<< HEAD
-	uint ui_count = 0;         ///< Number of specs in this class potentially available to the user.
-	Tindex index;              ///< Index of class within the list of classes.
-=======
-	uint ui_count = 0; ///< Number of specs in this class potentially available to the user.
+	uint ui_count = 0;                     ///< Number of specs in this class potentially available to the user.
 	Tindex index = static_cast<Tindex>(0); ///< Index of class within the list of classes.
->>>>>>> 86e32631
-	std::vector<Tspec *> spec; ///< List of specifications.
+	std::vector<Tspec *> spec;             ///< List of specifications.
 
 	/**
 	 * The actual classes.
