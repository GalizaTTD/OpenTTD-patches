/*
 * This file is part of OpenTTD.
 * OpenTTD is free software; you can redistribute it and/or modify it under the terms of the GNU General Public License as published by the Free Software Foundation, version 2.
 * OpenTTD is distributed in the hope that it will be useful, but WITHOUT ANY WARRANTY; without even the implied warranty of MERCHANTABILITY or FITNESS FOR A PARTICULAR PURPOSE.
 * See the GNU General Public License for more details. You should have received a copy of the GNU General Public License along with OpenTTD. If not, see <http://www.gnu.org/licenses/>.
 */

/** @file strings.cpp Handling of translated strings. */

#include "stdafx.h"
#include "currency.h"
#include "station_base.h"
#include "town.h"
#include "waypoint_base.h"
#include "depot_base.h"
#include "industry.h"
#include "newgrf_text.h"
#include "fileio_func.h"
#include "signs_base.h"
#include "fontdetection.h"
#include "error.h"
#include "strings_func.h"
#include "rev.h"
#include "core/endian_func.hpp"
#include "date_func.h"
#include "vehicle_base.h"
#include "engine_base.h"
#include "language.h"
#include "townname_func.h"
#include "string_func.h"
#include "company_base.h"
#include "smallmap_gui.h"
#include "window_func.h"
#include "debug.h"
#include "unit_conversion.h"
#include "tracerestrict.h"
#include "game/game_text.hpp"
#include "network/network_content_gui.h"
#include "newgrf_engine.h"
#include "tbtr_template_vehicle_func.h"
#include "core/backup_type.hpp"
#include "core/y_combinator.hpp"
#include <stack>
#include <cmath>
#include <optional>

#include "table/strings.h"
#include "table/control_codes.h"

#include "safeguards.h"

std::string _config_language_file;                ///< The file (name) stored in the configuration.
LanguageList _languages;                          ///< The actual list of language meta data.
const LanguageMetadata *_current_language = nullptr; ///< The currently loaded language.

TextDirection _current_text_dir = TD_LTR; ///< Text direction of the currently selected language.

#ifdef WITH_ICU_I18N
std::unique_ptr<icu::Collator> _current_collator;    ///< Collator for the language currently in use.
#endif /* WITH_ICU_I18N */

ArrayStringParameters<20> _global_string_params;

std::string _temp_special_strings[16];

/**
 * Prepare the string parameters for the next formatting run. This means
 * resetting the type information and resetting the offset to the begin.
 */
void StringParameters::PrepareForNextRun()
{
	for (auto &param : this->parameters) param.type = 0;
	this->offset = 0;
}

/**
 * Get the next parameter from our parameters.
 * This updates the offset, so the next time this is called the next parameter
 * will be read.
 * @return The pointer to the next parameter.
 */
StringParameter *StringParameters::GetNextParameterPointer()
{
	assert(this->next_type == 0 || (SCC_CONTROL_START <= this->next_type && this->next_type <= SCC_CONTROL_END));
	if (this->offset >= this->parameters.size()) {
		DEBUG(misc, 0, "Trying to read invalid string parameter");
		return nullptr;
	}

	auto &param = this->parameters[this->offset++];
	if (param.type != 0 && param.type != this->next_type) {
		DEBUG(misc, 0, "Trying to read string parameter with wrong type");
		this->next_type = 0;
		return nullptr;
	}
	param.type = this->next_type;
	this->next_type = 0;
	return &param;
}

/**
 * Set DParam n to some number that is suitable for string size computations.
 * @param n Index of the string parameter.
 * @param max_value The biggest value which shall be displayed.
 *                  For the result only the number of digits of \a max_value matter.
 * @param min_count Minimum number of digits independent of \a max.
 * @param size  Font of the number
 */
void SetDParamMaxValue(size_t n, uint64 max_value, uint min_count, FontSize size)
{
	uint num_digits = 1;
	while (max_value >= 10) {
		num_digits++;
		max_value /= 10;
	}
	SetDParamMaxDigits(n, std::max(min_count, num_digits), size);
}

/**
 * Set DParam n to some number that is suitable for string size computations.
 * @param n Index of the string parameter.
 * @param count Number of digits which shall be displayable.
 * @param size  Font of the number
 */
void SetDParamMaxDigits(size_t n, uint count, FontSize size)
{
	SetDParam(n, GetBroadestDigitsValue(count, size));
}

/**
 * Copy the parameters from the backup into the global string parameter array.
 * @param backup The backup to copy from.
 */
void CopyInDParam(const span<const StringParameterBackup> backup, uint offset)
{
	for (size_t i = 0; i < backup.size(); i++) {
		auto &value = backup[i];
		if (value.string.has_value()) {
			_global_string_params.SetParam(i + offset, value.string.value());
		} else {
			_global_string_params.SetParam(i + offset, value.data);
		}
	}
}

/**
 * Copy \a num string parameters from the global string parameter array to the \a backup.
 * @param backup The backup to write to.
 * @param num Number of string parameters to copy.
 */
void CopyOutDParam(std::vector<StringParameterBackup> &backup, size_t num)
{
	backup.resize(num);
	for (size_t i = 0; i < backup.size(); i++) {
		const char *str = _global_string_params.GetParamStr(i);
		if (str != nullptr) {
			backup[i] = str;
		} else {
			backup[i] = _global_string_params.GetParam(i);
		}
	}
}

/**
 * Checks whether the global string parameters have changed compared to the given backup.
 * @param backup The backup to check against.
 * @return True when the parameters have changed, otherwise false.
 */
bool HaveDParamChanged(const std::vector<StringParameterBackup> &backup)
{
	bool changed = false;
	for (size_t i = 0; !changed && i < backup.size(); i++) {
		bool global_has_string = _global_string_params.GetParamStr(i) != nullptr;
		if (global_has_string != backup[i].string.has_value()) return true;

		if (global_has_string) {
			changed = backup[i].string.value() != _global_string_params.GetParamStr(i);
		} else {
			changed = backup[i].data != _global_string_params.GetParam(i);
		}
	}
	return changed;
}

static char *StationGetSpecialString(char *buff, StationFacility x, const char *last);
static char *GetSpecialTownNameString(char *buff, int ind, uint32 seed, const char *last);
static char *GetSpecialNameString(char *buff, int ind, StringParameters &args, const char *last);

static char *FormatString(char *buff, const char *str, StringParameters &args, const char *last, uint case_index = 0, bool game_script = false, bool dry_run = false);

struct LanguagePack : public LanguagePackHeader {
	char data[]; // list of strings

	inline void operator delete(void *ptr) { ::operator delete (ptr); }
};

struct LanguagePackDeleter {
	void operator()(LanguagePack *langpack)
	{
		/* LanguagePack is in fact reinterpreted char[], we need to reinterpret it back to free it properly. */
		delete[] reinterpret_cast<char*>(langpack);
	}
};

struct LoadedLanguagePack {
	std::unique_ptr<LanguagePack, LanguagePackDeleter> langpack;

	std::vector<char *> offsets;

	std::array<uint, TEXT_TAB_END> langtab_num;   ///< Offset into langpack offs
	std::array<uint, TEXT_TAB_END> langtab_start; ///< Offset into langpack offs
};

static LoadedLanguagePack _langpack;

static bool _scan_for_gender_data = false;  ///< Are we scanning for the gender of the current string? (instead of formatting it)


const char *GetStringPtr(StringID string)
{
	switch (GetStringTab(string)) {
		case TEXT_TAB_GAMESCRIPT_START: return GetGameStringPtr(GetStringIndex(string));
		/* 0xD0xx and 0xD4xx IDs have been converted earlier. */
		case TEXT_TAB_OLD_NEWGRF: NOT_REACHED();
		case TEXT_TAB_NEWGRF_START: return GetGRFStringPtr(GetStringIndex(string));
		default: return _langpack.offsets[_langpack.langtab_start[GetStringTab(string)] + GetStringIndex(string)];
	}
}

/**
 * Get a parsed string with most special stringcodes replaced by the string parameters.
 * @param buffr  Pointer to a string buffer where the formatted string should be written to.
 * @param string
 * @param args   Arguments for the string.
 * @param last   Pointer just past the end of \a buffr.
 * @param case_index  The "case index". This will only be set when FormatString wants to print the string in a different case.
 * @param game_script The string is coming directly from a game script.
 * @return       Pointer to the final zero byte of the formatted string.
 */
char *GetStringWithArgs(char *buffr, StringID string, StringParameters &args, const char *last, uint case_index, bool game_script)
{
	if (string == 0) return GetStringWithArgs(buffr, STR_UNDEFINED, args, last);

	uint index = GetStringIndex(string);
	StringTab tab = GetStringTab(string);

	switch (tab) {
		case TEXT_TAB_TOWN:
			if (index >= 0xC0 && !game_script) {
				return GetSpecialTownNameString(buffr, index - 0xC0, args.GetNextParameter<uint32>(), last);
			}
			break;

		case TEXT_TAB_SPECIAL:
			if (index >= 0xE4 && !game_script) {
				return GetSpecialNameString(buffr, index - 0xE4, args, last);
			}
			if (index < lengthof(_temp_special_strings) && !game_script) {
				return FormatString(buffr, _temp_special_strings[index].c_str(), args, last, case_index);
			}
			break;

		case TEXT_TAB_OLD_CUSTOM:
			/* Old table for custom names. This is no longer used */
			if (!game_script) {
				error("Incorrect conversion of custom name string.");
			}
			break;

		case TEXT_TAB_GAMESCRIPT_START:
			return FormatString(buffr, GetGameStringPtr(index), args, last, case_index, true);

		case TEXT_TAB_OLD_NEWGRF:
			NOT_REACHED();

		case TEXT_TAB_NEWGRF_START:
			return FormatString(buffr, GetGRFStringPtr(index), args, last, case_index);

		default:
			break;
	}

	if (index >= _langpack.langtab_num[tab]) {
		if (game_script) {
			return GetStringWithArgs(buffr, STR_UNDEFINED, args, last);
		}
		error("String 0x%X is invalid. You are probably using an old version of the .lng file.\n", string);
	}

	return FormatString(buffr, GetStringPtr(string), args, last, case_index);
}

char *GetString(char *buffr, StringID string, const char *last)
{
	_global_string_params.PrepareForNextRun();
	return GetStringWithArgs(buffr, string, _global_string_params, last);
}

/**
 * Resolve the given StringID into a std::string with all the associated
 * DParam lookups and formatting.
 * @param string The unique identifier of the translatable string.
 * @return The std::string of the translated string.
 */
std::string GetString(StringID string)
{
	char buffer[DRAW_STRING_BUFFER];
	char *last = GetString(buffer, string, lastof(buffer));
	return { buffer, last };
}

/**
 * This function is used to "bind" a C string to a OpenTTD dparam slot.
 * @param n slot of the string
 * @param str string to bind
 */
void SetDParamStr(size_t n, const char *str)
{
	_global_string_params.SetParam(n, str);
}

/**
 * This function is used to "bind" the std::string to a OpenTTD dparam slot.
 * Contrary to the other \c SetDParamStr function, this moves the string into
 * the parameter slot.
 * @param n slot of the string
 * @param str string to bind
 */
void SetDParamStr(size_t n, std::string str)
{
	_global_string_params.SetParam(n, std::move(str));
}

/**
 * Format a number into a string.
 * @param buff      the buffer to write to
 * @param number    the number to write down
 * @param last      the last element in the buffer
 * @param separator the thousands-separator to use
 * @param zerofill  minimum number of digits to print for the integer part. The number will be filled with zeros at the front if necessary.
 * @param fractional_digits number of fractional digits to display after a decimal separator. The decimal separator is inserted
 *                          in front of the \a fractional_digits last digit of \a number.
 * @return till where we wrote
 */
static char *FormatNumber(char *buff, int64 number, const char *last, const char *separator, int zerofill = 1, int fractional_digits = 0)
{
	static const int max_digits = 20;
	uint64 divisor = 10000000000000000000ULL;
	zerofill += fractional_digits;
	int thousands_offset = (max_digits - fractional_digits - 1) % 3;

	if (number < 0) {
		if (buff != last) *buff++ = '-';
		number = -number;
	}

	uint64 num = number;
	uint64 tot = 0;
	for (int i = 0; i < max_digits; i++) {
		if (i == max_digits - fractional_digits) {
			const char *decimal_separator = _settings_game.locale.digit_decimal_separator.c_str();
			if (StrEmpty(decimal_separator)) decimal_separator = _langpack.langpack->digit_decimal_separator;
			buff = strecpy(buff, decimal_separator, last);
		}

		uint64 quot = 0;
		if (num >= divisor) {
			quot = num / divisor;
			num = num % divisor;
		}
		if ((tot |= quot) || i >= max_digits - zerofill) {
			if (buff != last) *buff++ = '0' + quot; // quot is a single digit
			if ((i % 3) == thousands_offset && i < max_digits - 1 - fractional_digits) buff = strecpy(buff, separator, last);
		}

		divisor /= 10;
	}

	*buff = '\0';

	return buff;
}

static char *FormatCommaNumber(char *buff, int64 number, const char *last, int fractional_digits = 0)
{
	const char *separator = _settings_game.locale.digit_group_separator.c_str();
	if (StrEmpty(separator)) separator = _langpack.langpack->digit_group_separator;
	return FormatNumber(buff, number, last, separator, 1, fractional_digits);
}

static char *FormatNoCommaNumber(char *buff, int64 number, const char *last)
{
	return FormatNumber(buff, number, last, "");
}

static char *FormatZerofillNumber(char *buff, int64 number, int count, const char *last)
{
	return FormatNumber(buff, number, last, "", count);
}

static char *FormatHexNumber(char *buff, uint64 number, const char *last)
{
	return buff + seprintf(buff, last, "0x" OTTD_PRINTFHEX64, number);
}

WChar GetDecimalSeparatorChar()
{
	WChar decimal_char = '.';
	const char *decimal_separator = _settings_game.locale.digit_decimal_separator.c_str();
	if (StrEmpty(decimal_separator)) decimal_separator = _langpack.langpack->digit_decimal_separator;
	if (!StrEmpty(decimal_separator)) Utf8Decode(&decimal_char, decimal_separator);
	return decimal_char;
}

/**
 * Format a given number as a number of bytes with the SI prefix.
 * @param buff   the buffer to write to
 * @param number the number of bytes to write down
 * @param last   the last element in the buffer
 * @return till where we wrote
 */
static char *FormatBytes(char *buff, int64 number, const char *last)
{
	assert(number >= 0);

	/*                                   1   2^10  2^20  2^30  2^40  2^50  2^60 */
	const char * const iec_prefixes[] = {"", "Ki", "Mi", "Gi", "Ti", "Pi", "Ei"};
	uint id = 1;
	while (number >= 1024 * 1024) {
		number /= 1024;
		id++;
	}

	const char *decimal_separator = _settings_game.locale.digit_decimal_separator.c_str();
	if (StrEmpty(decimal_separator)) decimal_separator = _langpack.langpack->digit_decimal_separator;

	if (number < 1024) {
		id = 0;
		buff += seprintf(buff, last, "%i", (int)number);
	} else if (number < 1024 * 10) {
		buff += seprintf(buff, last, "%i%s%02i", (int)number / 1024, decimal_separator, (int)(number % 1024) * 100 / 1024);
	} else if (number < 1024 * 100) {
		buff += seprintf(buff, last, "%i%s%01i", (int)number / 1024, decimal_separator, (int)(number % 1024) * 10 / 1024);
	} else {
		assert(number < 1024 * 1024);
		buff += seprintf(buff, last, "%i", (int)number / 1024);
	}

	assert(id < lengthof(iec_prefixes));
	buff += seprintf(buff, last, NBSP "%sB", iec_prefixes[id]);

	return buff;
}

static char *FormatWallClockString(char *buff, DateTicksScaled ticks, const char *last, bool show_date, uint case_index)
{
<<<<<<< HEAD
	TickMinutes minutes = _settings_time.ToTickMinutes(ticks);
	char hour[3], minute[3];
	seprintf(hour,   lastof(hour),   "%02i", minutes.ClockHour());
	seprintf(minute, lastof(minute), "%02i", minutes.ClockMinute());
	if (show_date) {
		Date date = ScaledDateTicksToDate(ticks);
		int64 final_arg;
		if (_settings_client.gui.date_with_time == 1) {
			YearMonthDay ymd;
			ConvertDateToYMD(date, &ymd);
			final_arg = ymd.year;
		} else {
			final_arg = date.base();
		}
		auto tmp_params = MakeParameters(hour, minute, final_arg);
		return FormatString(buff, GetStringPtr(STR_FORMAT_DATE_MINUTES + _settings_client.gui.date_with_time), tmp_params, last, case_index);
	} else {
		auto tmp_params = MakeParameters(hour, minute);
		return FormatString(buff, GetStringPtr(STR_FORMAT_DATE_MINUTES), tmp_params, last, case_index);
	}
}

static char *FormatTimeHHMMString(char *buff, uint time, const char *last, uint case_index)
{
	char hour[9], minute[3];
	seprintf(hour,   lastof(hour),   "%02i", (int) time / 100);
	seprintf(minute, lastof(minute), "%02i", (int) time % 100);
	auto tmp_params = MakeParameters(hour, minute);
	return FormatString(buff, GetStringPtr(STR_FORMAT_DATE_MINUTES), tmp_params, last, case_index);
}

static char *FormatYmdString(char *buff, Date date, const char *last, uint case_index)
{
	YearMonthDay ymd;
	ConvertDateToYMD(date, &ymd);
=======
	TimerGameCalendar::YearMonthDay ymd = TimerGameCalendar::ConvertDateToYMD(date);
>>>>>>> 5d2ed80c

	auto tmp_params = MakeParameters(ymd.day + STR_DAY_NUMBER_1ST - 1, STR_MONTH_ABBREV_JAN + ymd.month, ymd.year);
	return FormatString(buff, GetStringPtr(STR_FORMAT_DATE_LONG), tmp_params, last, case_index);
}

static char *FormatMonthAndYear(char *buff, Date date, const char *last, uint case_index)
{
<<<<<<< HEAD
	YearMonthDay ymd;
	ConvertDateToYMD(date, &ymd);
=======
	TimerGameCalendar::YearMonthDay ymd = TimerGameCalendar::ConvertDateToYMD(date);
>>>>>>> 5d2ed80c

	auto tmp_params = MakeParameters(STR_MONTH_JAN + ymd.month, ymd.year);
	return FormatString(buff, GetStringPtr(STR_FORMAT_DATE_SHORT), tmp_params, last, case_index);
}

static char *FormatTinyOrISODate(char *buff, Date date, StringID str, const char *last)
{
<<<<<<< HEAD
	YearMonthDay ymd;
	ConvertDateToYMD(date, &ymd);
=======
	TimerGameCalendar::YearMonthDay ymd = TimerGameCalendar::ConvertDateToYMD(date);
>>>>>>> 5d2ed80c

	/* Day and month are zero-padded with ZEROFILL_NUM, hence the two 2s. */
	auto tmp_params = MakeParameters(ymd.day, 2, ymd.month + 1, 2, ymd.year);
	return FormatString(buff, GetStringPtr(str), tmp_params, last);
}

static char *FormatGenericCurrency(char *buff, const CurrencySpec *spec, Money number, bool compact, const char *last)
{
	/* We are going to make number absolute for printing, so
	 * keep this piece of data as we need it later on */
	bool negative = number < 0;
	const char *multiplier = "";

	number *= spec->rate;

	/* convert from negative */
	if (number < 0) {
		if (buff + Utf8CharLen(SCC_PUSH_COLOUR) > last) return buff;
		buff += Utf8Encode(buff, SCC_PUSH_COLOUR);
		if (buff + Utf8CharLen(SCC_RED) > last) return buff;
		buff += Utf8Encode(buff, SCC_RED);
		buff = strecpy(buff, "-", last);
		number = -number;
	}

	/* Add prefix part, following symbol_pos specification.
	 * Here, it can can be either 0 (prefix) or 2 (both prefix and suffix).
	 * The only remaining value is 1 (suffix), so everything that is not 1 */
	if (spec->symbol_pos != 1) buff = strecpy(buff, spec->prefix.c_str(), last);

	/* for huge numbers, compact the number into k or M */
	if (compact) {
		/* Take care of the 'k' rounding. Having 1 000 000 k
		 * and 1 000 M is inconsistent, so always use 1 000 M. */
		if (number >= 1000000000 - 500) {
			number = (number + 500000) / 1000000;
			multiplier = NBSP "M";
		} else if (number >= 1000000) {
			number = (number + 500) / 1000;
			multiplier = NBSP "k";
		}
	}

	const char *separator = _settings_game.locale.digit_group_separator_currency.c_str();
	if (StrEmpty(separator)) separator = _currency->separator.c_str();
	if (StrEmpty(separator)) separator = _langpack.langpack->digit_group_separator_currency;
	buff = FormatNumber(buff, number, last, separator);
	buff = strecpy(buff, multiplier, last);

	/* Add suffix part, following symbol_pos specification.
	 * Here, it can can be either 1 (suffix) or 2 (both prefix and suffix).
	 * The only remaining value is 1 (prefix), so everything that is not 0 */
	if (spec->symbol_pos != 0) buff = strecpy(buff, spec->suffix.c_str(), last);

	if (negative) {
		if (buff + Utf8CharLen(SCC_POP_COLOUR) > last) return buff;
		buff += Utf8Encode(buff, SCC_POP_COLOUR);
		*buff = '\0';
	}

	return buff;
}

/**
 * Determine the "plural" index given a plural form and a number.
 * @param count       The number to get the plural index of.
 * @param plural_form The plural form we want an index for.
 * @return The plural index for the given form.
 */
static int DeterminePluralForm(int64 count, int plural_form)
{
	/* The absolute value determines plurality */
	uint64 n = abs(count);

	switch (plural_form) {
		default:
			NOT_REACHED();

		/* Two forms: singular used for one only.
		 * Used in:
		 *   Danish, Dutch, English, German, Norwegian, Swedish, Estonian, Finnish,
		 *   Greek, Hebrew, Italian, Portuguese, Spanish, Esperanto */
		case 0:
			return n != 1 ? 1 : 0;

		/* Only one form.
		 * Used in:
		 *   Hungarian, Japanese, Turkish */
		case 1:
			return 0;

		/* Two forms: singular used for 0 and 1.
		 * Used in:
		 *   French, Brazilian Portuguese */
		case 2:
			return n > 1 ? 1 : 0;

		/* Three forms: special cases for 0, and numbers ending in 1 except when ending in 11.
		 * Note: Cases are out of order for hysterical reasons. '0' is last.
		 * Used in:
		 *   Latvian */
		case 3:
			return n % 10 == 1 && n % 100 != 11 ? 0 : n != 0 ? 1 : 2;

		/* Five forms: special cases for 1, 2, 3 to 6, and 7 to 10.
		 * Used in:
		 *   Gaelige (Irish) */
		case 4:
			return n == 1 ? 0 : n == 2 ? 1 : n < 7 ? 2 : n < 11 ? 3 : 4;

		/* Three forms: special cases for numbers ending in 1 except when ending in 11, and 2 to 9 except when ending in 12 to 19.
		 * Used in:
		 *   Lithuanian */
		case 5:
			return n % 10 == 1 && n % 100 != 11 ? 0 : n % 10 >= 2 && (n % 100 < 10 || n % 100 >= 20) ? 1 : 2;

		/* Three forms: special cases for numbers ending in 1 except when ending in 11, and 2 to 4 except when ending in 12 to 14.
		 * Used in:
		 *   Croatian, Russian, Ukrainian */
		case 6:
			return n % 10 == 1 && n % 100 != 11 ? 0 : n % 10 >= 2 && n % 10 <= 4 && (n % 100 < 10 || n % 100 >= 20) ? 1 : 2;

		/* Three forms: special cases for 1, and numbers ending in 2 to 4 except when ending in 12 to 14.
		 * Used in:
		 *   Polish */
		case 7:
			return n == 1 ? 0 : n % 10 >= 2 && n % 10 <= 4 && (n % 100 < 10 || n % 100 >= 20) ? 1 : 2;

		/* Four forms: special cases for numbers ending in 01, 02, and 03 to 04.
		 * Used in:
		 *   Slovenian */
		case 8:
			return n % 100 == 1 ? 0 : n % 100 == 2 ? 1 : n % 100 == 3 || n % 100 == 4 ? 2 : 3;

		/* Two forms: singular used for numbers ending in 1 except when ending in 11.
		 * Used in:
		 *   Icelandic */
		case 9:
			return n % 10 == 1 && n % 100 != 11 ? 0 : 1;

		/* Three forms: special cases for 1, and 2 to 4
		 * Used in:
		 *   Czech, Slovak */
		case 10:
			return n == 1 ? 0 : n >= 2 && n <= 4 ? 1 : 2;

		/* Two forms: cases for numbers ending with a consonant, and with a vowel.
		 * Korean doesn't have the concept of plural, but depending on how a
		 * number is pronounced it needs another version of a particle.
		 * As such the plural system is misused to give this distinction.
		 */
		case 11:
			switch (n % 10) {
				case 0: // yeong
				case 1: // il
				case 3: // sam
				case 6: // yuk
				case 7: // chil
				case 8: // pal
					return 0;

				case 2: // i
				case 4: // sa
				case 5: // o
				case 9: // gu
					return 1;

				default:
					NOT_REACHED();
			}

		/* Four forms: special cases for 1, 0 and numbers ending in 02 to 10, and numbers ending in 11 to 19.
		 * Used in:
		 *  Maltese */
		case 12:
			return (n == 1 ? 0 : n == 0 || (n % 100 > 1 && n % 100 < 11) ? 1 : (n % 100 > 10 && n % 100 < 20) ? 2 : 3);
		/* Four forms: special cases for 1 and 11, 2 and 12, 3 .. 10 and 13 .. 19, other
		 * Used in:
		 *  Scottish Gaelic */
		case 13:
			return ((n == 1 || n == 11) ? 0 : (n == 2 || n == 12) ? 1 : ((n > 2 && n < 11) || (n > 12 && n < 20)) ? 2 : 3);

		/* Three forms: special cases for 1, 0 and numbers ending in 01 to 19.
		 * Used in:
		 *   Romanian */
		case 14:
			return n == 1 ? 0 : (n == 0 || (n % 100 > 0 && n % 100 < 20)) ? 1 : 2;
	}
}

static const char *ParseStringChoice(const char *b, uint form, char **dst, const char *last)
{
	/* <NUM> {Length of each string} {each string} */
	uint n = (byte)*b++;
	uint pos, i, mypos = 0;

	for (i = pos = 0; i != n; i++) {
		uint len = (byte)*b++;
		if (i == form) mypos = pos;
		pos += len;
	}

	*dst += seprintf(*dst, last, "%s", b + mypos);
	return b + pos;
}

/** Helper for unit conversion. */
struct UnitConversion {
	double factor; ///< Amount to multiply or divide upon conversion.

	/**
	 * Convert value from OpenTTD's internal unit into the displayed value.
	 * @param input The input to convert.
	 * @param round Whether to round the value or not.
	 * @return The converted value.
	 */
	int64 ToDisplay(int64 input, bool round = true) const
	{
		return round
			? (int64_t)std::round(input * this->factor)
			: (int64_t)(input * this->factor);
	}

	/**
	 * Convert the displayed value back into a value of OpenTTD's internal unit.
	 * @param input The input to convert.
	 * @param round Whether to round the value up or not.
	 * @param divider Divide the return value by this.
	 * @return The converted value.
	 */
	int64 FromDisplay(int64 input, bool round = true, int64 divider = 1) const
	{
		return round
			? (int64_t)std::round(input / this->factor / divider)
			: (int64_t)(input / this->factor / divider);
	}
};

/** Information about a specific unit system. */
struct Units {
	UnitConversion c; ///< Conversion
	StringID s;       ///< String for the unit
	unsigned int decimal_places; ///< Number of decimal places embedded in the value. For example, 1 if the value is in tenths, and 3 if the value is in thousandths.
};

/** Information about a specific unit system with a long variant. */
struct UnitsLong {
	UnitConversion c; ///< Conversion
	StringID s;       ///< String for the short variant of the unit
	StringID l;       ///< String for the long variant of the unit
	unsigned int decimal_places; ///< Number of decimal places embedded in the value. For example, 1 if the value is in tenths, and 3 if the value is in thousandths.
};

/** Unit conversions for velocity. */
static const Units _units_velocity[] = {
	{ { 1.0      }, STR_UNITS_VELOCITY_IMPERIAL,  0 },
	{ { 1.609344 }, STR_UNITS_VELOCITY_METRIC,    0 },
	{ { 0.44704  }, STR_UNITS_VELOCITY_SI,        0 },
	{ { 0.578125 }, STR_UNITS_VELOCITY_GAMEUNITS, 1 },
	{ { 0.868976 }, STR_UNITS_VELOCITY_KNOTS,     0 },
};

/** Unit conversions for power. */
static const Units _units_power[] = {
	{ { 1.0      }, STR_UNITS_POWER_IMPERIAL, 0 },
	{ { 1.01387  }, STR_UNITS_POWER_METRIC,   0 },
	{ { 0.745699 }, STR_UNITS_POWER_SI,       0 },
};

/** Unit conversions for power to weight. */
static const Units _units_power_to_weight[] = {
	{ { 0.907185 }, STR_UNITS_POWER_IMPERIAL_TO_WEIGHT_IMPERIAL, 1 },
	{ { 1.0      }, STR_UNITS_POWER_IMPERIAL_TO_WEIGHT_METRIC,   1 },
	{ { 1.0      }, STR_UNITS_POWER_IMPERIAL_TO_WEIGHT_SI,       1 },
	{ { 0.919768 }, STR_UNITS_POWER_METRIC_TO_WEIGHT_IMPERIAL,   1 },
	{ { 1.01387  }, STR_UNITS_POWER_METRIC_TO_WEIGHT_METRIC,     1 },
	{ { 1.01387  }, STR_UNITS_POWER_METRIC_TO_WEIGHT_SI,         1 },
	{ { 0.676487 }, STR_UNITS_POWER_SI_TO_WEIGHT_IMPERIAL,       1 },
	{ { 0.745699 }, STR_UNITS_POWER_SI_TO_WEIGHT_METRIC,         1 },
	{ { 0.745699 }, STR_UNITS_POWER_SI_TO_WEIGHT_SI,             1 },
};

/** Unit conversions for weight. */
static const UnitsLong _units_weight[] = {
	{ {    1.102311 }, STR_UNITS_WEIGHT_SHORT_IMPERIAL, STR_UNITS_WEIGHT_LONG_IMPERIAL, 0 },
	{ {    1.0      }, STR_UNITS_WEIGHT_SHORT_METRIC,   STR_UNITS_WEIGHT_LONG_METRIC,   0 },
	{ { 1000.0      }, STR_UNITS_WEIGHT_SHORT_SI,       STR_UNITS_WEIGHT_LONG_SI,       0 },
};

/** Unit conversions for volume. */
static const UnitsLong _units_volume[] = {
	{ {  264.172 }, STR_UNITS_VOLUME_SHORT_IMPERIAL, STR_UNITS_VOLUME_LONG_IMPERIAL, 0 },
	{ { 1000.0   }, STR_UNITS_VOLUME_SHORT_METRIC,   STR_UNITS_VOLUME_LONG_METRIC,   0 },
	{ {    1.0   }, STR_UNITS_VOLUME_SHORT_SI,       STR_UNITS_VOLUME_LONG_SI,       0 },
};

/** Unit conversions for force. */
static const Units _units_force[] = {
	{ { 0.224809 }, STR_UNITS_FORCE_IMPERIAL, 0 },
	{ { 0.101972 }, STR_UNITS_FORCE_METRIC,   0 },
	{ { 0.001    }, STR_UNITS_FORCE_SI,       0 },
};

/** Unit conversions for height. */
static const Units _units_height[] = {
	{ { 3.0 }, STR_UNITS_HEIGHT_IMPERIAL, 0 }, // "Wrong" conversion factor for more nicer GUI values
	{ { 1.0 }, STR_UNITS_HEIGHT_METRIC,   0 },
	{ { 1.0 }, STR_UNITS_HEIGHT_SI,       0 },
};

/**
 * Get index for velocity conversion units for a vehicle type.
 * @param type VehicleType to convert velocity for.
 * @return Index within velocity conversion units for vehicle type.
 */
static byte GetVelocityUnits(VehicleType type)
{
	if (type == VEH_SHIP || type == VEH_AIRCRAFT) return _settings_game.locale.units_velocity_nautical;

	return _settings_game.locale.units_velocity;
}

/**
 * Convert the given (internal) speed to the display speed.
 * @param speed the speed to convert
 * @return the converted speed.
 */
uint ConvertSpeedToDisplaySpeed(uint speed, VehicleType type)
{
	/* For historical reasons we don't want to mess with the
	 * conversion for speed. So, don't round it and keep the
	 * original conversion factors instead of the real ones. */
	return _units_velocity[GetVelocityUnits(type)].c.ToDisplay(speed, false);
}

/**
 * Convert the given (internal) speed to the display speed, in units (not decimal values).
 * @param speed the speed to convert
 * @return the converted speed.
 */
uint ConvertSpeedToUnitDisplaySpeed(uint speed, VehicleType type)
{
	uint result = ConvertSpeedToDisplaySpeed(speed, type);
	for (uint i = 0; i < _units_velocity[_settings_game.locale.units_velocity].decimal_places; i++) {
		result /= 10;
	}
	return result;
}

/**
 * Convert the given display speed to the (internal) speed.
 * @param speed the speed to convert
 * @return the converted speed.
 */
uint ConvertDisplaySpeedToSpeed(uint speed, VehicleType type)
{
	return _units_velocity[GetVelocityUnits(type)].c.FromDisplay(speed);
}

/**
 * Convert the given km/h-ish speed to the display speed.
 * @param speed the speed to convert
 * @return the converted speed.
 */
uint ConvertKmhishSpeedToDisplaySpeed(uint speed, VehicleType type)
{
	return _units_velocity[GetVelocityUnits(type)].c.ToDisplay(speed * 10, false) / 16;
}

/**
 * Convert the given display speed to the km/h-ish speed.
 * @param speed the speed to convert
 * @return the converted speed.
 */
uint ConvertDisplaySpeedToKmhishSpeed(uint speed, VehicleType type)
{
	return _units_velocity[GetVelocityUnits(type)].c.FromDisplay(speed * 16, true, 10);
}

/**
 * Convert the given internal weight to the display weight.
 * @param weight the weight to convert
 * @return the converted weight.
 */
uint ConvertWeightToDisplayWeight(uint weight)
{
	return _units_weight[_settings_game.locale.units_weight].c.ToDisplay(weight);
}

/**
 * Convert the given display weight to the (internal) weight.
 * @param weight the weight to convert
 * @return the converted weight.
 */
uint ConvertDisplayWeightToWeight(uint weight)
{
	return _units_weight[_settings_game.locale.units_weight].c.FromDisplay(weight);
}

/**
 * Convert the given internal power to the display power.
 * @param power the power to convert
 * @return the converted power.
 */
uint ConvertPowerToDisplayPower(uint power)
{
	return _units_power[_settings_game.locale.units_power].c.ToDisplay(power);
}

/**
 * Convert the given display power to the (internal) power.
 * @param power the power to convert
 * @return the converted power.
 */
uint ConvertDisplayPowerToPower(uint power)
{
	return _units_power[_settings_game.locale.units_power].c.FromDisplay(power);
}

/**
 * Convert the given internal force to the display force.
 * @param force the force to convert
 * @return the converted force.
 */
int64 ConvertForceToDisplayForce(int64 force)
{
	return _units_force[_settings_game.locale.units_force].c.ToDisplay(force);
}

/**
 * Convert the given display force to the (internal) force.
 * @param force the force to convert
 * @return the converted force.
 */
int64 ConvertDisplayForceToForce(int64 force)
{
	return _units_force[_settings_game.locale.units_force].c.FromDisplay(force);
}

static void ConvertWeightRatioToDisplay(const Units &unit, int64 ratio, int64 &value, int64 &decimals)
{
	int64 input = ratio;
	decimals = 2;
	if (_settings_game.locale.units_weight == 2) {
		input *= 1000;
		decimals += 3;
	}

	const UnitConversion &weight_conv = _units_weight[_settings_game.locale.units_weight].c;
	UnitConversion conv = unit.c;
	conv.factor /= weight_conv.factor;

	value = conv.ToDisplay(input);

	if (unit.c.factor > 100) {
		value /= 100;
		decimals -= 2;
	}
}

static uint ConvertDisplayToWeightRatio(const Units &unit, double in)
{
	const UnitConversion &weight_conv = _units_weight[_settings_game.locale.units_weight].c;
	UnitConversion conv = unit.c;
	conv.factor /= weight_conv.factor;
	int64 multiplier = _settings_game.locale.units_weight == 2 ? 1000 : 1;

	return conv.FromDisplay(in * 100 * multiplier, true, multiplier);
}

static char *FormatUnitWeightRatio(char *buff, const char *last, const Units &unit, int64 raw_value)
{
	const char *unit_str = GetStringPtr(unit.s);
	const char *weight_str = GetStringPtr(_units_weight[_settings_game.locale.units_weight].s);

	char tmp_buffer[128];
	char *insert_pt = strecpy(tmp_buffer, unit_str, lastof(tmp_buffer));
	strecpy(insert_pt, weight_str, lastof(tmp_buffer));
	str_replace_wchar(insert_pt, lastof(tmp_buffer), SCC_DECIMAL, '/');
	str_replace_wchar(insert_pt, lastof(tmp_buffer), 0xA0 /* NBSP */, 0);

	int64 value, decimals;
	ConvertWeightRatioToDisplay(unit, raw_value, value, decimals);

	auto tmp_params = MakeParameters(value, decimals);
	buff = FormatString(buff, tmp_buffer, tmp_params, last);
	return buff;
}

/**
 * Convert the given internal power / weight ratio to the display decimal.
 * @param ratio the power / weight ratio to convert
 * @param value the output value
 * @param decimals the output decimal offset
 */
void ConvertPowerWeightRatioToDisplay(int64 ratio, int64 &value, int64 &decimals)
{
	ConvertWeightRatioToDisplay(_units_power[_settings_game.locale.units_power], ratio, value, decimals);
}

/**
 * Convert the given internal force / weight ratio to the display decimal.
 * @param ratio the force / weight ratio to convert
 * @param value the output value
 * @param decimals the output decimal offset
 */
void ConvertForceWeightRatioToDisplay(int64 ratio, int64 &value, int64 &decimals)
{
	ConvertWeightRatioToDisplay(_units_force[_settings_game.locale.units_force], ratio, value, decimals);
}

/**
 * Convert the given display value to the internal power / weight ratio.
 * @param in the display value
 * @return the converted power / weight ratio.
 */
uint ConvertDisplayToPowerWeightRatio(double in)
{
	return ConvertDisplayToWeightRatio(_units_power[_settings_game.locale.units_power], in);
}

/**
 * Convert the given display value to the internal force / weight ratio.
 * @param in the display value
 * @return the converted force / weight ratio.
 */
uint ConvertDisplayToForceWeightRatio(double in)
{
	return ConvertDisplayToWeightRatio(_units_force[_settings_game.locale.units_force], in);
}

uint ConvertCargoQuantityToDisplayQuantity(CargoID cargo, uint quantity)
{
	switch (CargoSpec::Get(cargo)->units_volume) {
		case STR_TONS:
			return _units_weight[_settings_game.locale.units_weight].c.ToDisplay(quantity);

		case STR_LITERS:
			return _units_volume[_settings_game.locale.units_volume].c.ToDisplay(quantity);

		default:
			break;
	}
	return quantity;
}

uint ConvertDisplayQuantityToCargoQuantity(CargoID cargo, uint quantity)
{
	switch (CargoSpec::Get(cargo)->units_volume) {
		case STR_TONS:
			return _units_weight[_settings_game.locale.units_weight].c.FromDisplay(quantity);

		case STR_LITERS:
			return _units_volume[_settings_game.locale.units_volume].c.FromDisplay(quantity);

		default:
			break;
	}
	return quantity;
}

/**
 * Parse most format codes within a string and write the result to a buffer.
 * @param buff    The buffer to write the final string to.
 * @param str_arg The original string with format codes.
 * @param args    Pointer to extra arguments used by various string codes.
 * @param last    Pointer to just past the end of the buff array.
 * @param dry_run True when the argt array is not yet initialized.
 */
static char *FormatString(char *buff, const char *str_arg, StringParameters &args, const char *last, uint case_index, bool game_script, bool dry_run)
{
	size_t orig_offset = args.GetOffset();

	/* When there is no array with types there is no need to do a dry run. */
	if (!dry_run) {
		if (UsingNewGRFTextStack()) {
			/* Values from the NewGRF text stack are only copied to the normal
			 * argv array at the time they are encountered. That means that if
			 * another string command references a value later in the string it
			 * would fail. We solve that by running FormatString twice. The first
			 * pass makes sure the argv array is correctly filled and the second
			 * pass can reference later values without problems. */
			struct TextRefStack *backup = CreateTextRefStackBackup();
			FormatString(buff, str_arg, args, last, case_index, game_script, true);
			RestoreTextRefStackBackup(backup);
		} else {
			FormatString(buff, str_arg, args, last, case_index, game_script, true);
		}
		/* We have to restore the original offset here to to read the correct values. */
		args.SetOffset(orig_offset);
	}
	WChar b = '\0';
	uint next_substr_case_index = 0;
	char *buf_start = buff;
	std::stack<const char *, std::vector<const char *>> str_stack;
	str_stack.push(str_arg);

	for (;;) {
		while (!str_stack.empty() && (b = Utf8Consume(&str_stack.top())) == '\0') {
			str_stack.pop();
		}
		if (str_stack.empty()) break;
		const char *&str = str_stack.top();

		if (SCC_NEWGRF_FIRST <= b && b <= SCC_NEWGRF_LAST) {
			/* We need to pass some stuff as it might be modified. */
			StringParameters remaining = args.GetRemainingParameters();
			b = RemapNewGRFStringControlCode(b, buf_start, &buff, &str, remaining, dry_run);
			if (b == 0) continue;
		}

		if (b < SCC_CONTROL_START || b > SCC_CONTROL_END) {
			if (buff + Utf8CharLen(b) < last) buff += Utf8Encode(buff, b);
			continue;
		}

		args.SetTypeOfNextParameter(b);
		switch (b) {
			case SCC_ENCODED: {
				ArrayStringParameters<20> sub_args;

				char *p;
				uint32 stringid = std::strtoul(str, &p, 16);
				if (*p != ':' && *p != '\0') {
					while (*p != '\0') p++;
					str = p;
					buff = strecpy(buff, "(invalid SCC_ENCODED)", last);
					break;
				}
				if (stringid >= TAB_SIZE_GAMESCRIPT) {
					while (*p != '\0') p++;
					str = p;
					buff = strecpy(buff, "(invalid StringID)", last);
					break;
				}

				int i = 0;
				while (*p != '\0' && i < 20) {
					uint64 param;
					const char *s = ++p;

					/* Find the next value */
					bool instring = false;
					bool escape = false;
					for (;; p++) {
						if (*p == '\\') {
							escape = true;
							continue;
						}
						if (*p == '"' && escape) {
							escape = false;
							continue;
						}
						escape = false;

						if (*p == '"') {
							instring = !instring;
							continue;
						}
						if (instring) {
							continue;
						}

						if (*p == ':') break;
						if (*p == '\0') break;
					}

					if (*s != '"') {
						/* Check if we want to look up another string */
						WChar l;
						size_t len = Utf8Decode(&l, s);
						bool lookup = (l == SCC_ENCODED);
						if (lookup) s += len;

						param = std::strtoull(s, &p, 16);

						if (lookup) {
							if (param >= TAB_SIZE_GAMESCRIPT) {
								while (*p != '\0') p++;
								str = p;
								buff = strecpy(buff, "(invalid sub-StringID)", last);
								break;
							}
							param = MakeStringID(TEXT_TAB_GAMESCRIPT_START, param);
						}

						sub_args.SetParam(i++, param);
					} else {
						s++; // skip the leading \"
						sub_args.SetParam(i++, std::string(s, p - s - 1)); // also skip the trailing \".
					}
				}
				/* If we didn't error out, we can actually print the string. */
				if (*str != '\0') {
					str = p;
					buff = GetStringWithArgs(buff, MakeStringID(TEXT_TAB_GAMESCRIPT_START, stringid), sub_args, last, true);
				}
				break;
			}

			case SCC_NEWGRF_STRINL: {
				StringID substr = Utf8Consume(&str);
				str_stack.push(GetStringPtr(substr));
				break;
			}

			case SCC_NEWGRF_PRINT_WORD_STRING_ID: {
				StringID substr = args.GetNextParameter<StringID>();
				str_stack.push(GetStringPtr(substr));
				case_index = next_substr_case_index;
				next_substr_case_index = 0;
				break;
			}


			case SCC_GENDER_LIST: { // {G 0 Der Die Das}
				/* First read the meta data from the language file. */
				size_t offset = orig_offset + (byte)*str++;
				int gender = 0;
				if (!dry_run && args.GetTypeAtOffset(offset) != 0) {
					/* Now we need to figure out what text to resolve, i.e.
					 * what do we need to draw? So get the actual raw string
					 * first using the control code to get said string. */
					char input[4 + 1];
					char *p = input + Utf8Encode(input, args.GetTypeAtOffset(offset));
					*p = '\0';

					/* Now do the string formatting. */
					char buf[256];
					bool old_sgd = _scan_for_gender_data;
					_scan_for_gender_data = true;
					StringParameters tmp_params = args.GetRemainingParameters(offset);
					p = FormatString(buf, input, tmp_params, lastof(buf));
					_scan_for_gender_data = old_sgd;
					*p = '\0';

					/* And determine the string. */
					const char *s = buf;
					WChar c = Utf8Consume(&s);
					/* Does this string have a gender, if so, set it */
					if (c == SCC_GENDER_INDEX) gender = (byte)s[0];
				}
				str = ParseStringChoice(str, gender, &buff, last);
				break;
			}

			/* This sets up the gender for the string.
			 * We just ignore this one. It's used in {G 0 Der Die Das} to determine the case. */
			case SCC_GENDER_INDEX: // {GENDER 0}
				if (_scan_for_gender_data) {
					buff += Utf8Encode(buff, SCC_GENDER_INDEX);
					*buff++ = *str++;
				} else {
					str++;
				}
				break;

			case SCC_PLURAL_LIST: { // {P}
				int plural_form = *str++;          // contains the plural form for this string
				size_t offset = orig_offset + (byte)*str++;
				int64 v = args.GetParam(offset); // contains the number that determines plural
				str = ParseStringChoice(str, DeterminePluralForm(v, plural_form), &buff, last);
				break;
			}

			case SCC_ARG_INDEX: { // Move argument pointer
				args.SetOffset(orig_offset + (byte)*str++);
				break;
			}

			case SCC_SET_CASE: { // {SET_CASE}
				/* This is a pseudo command, it's outputted when someone does {STRING.ack}
				 * The modifier is added to all subsequent GetStringWithArgs that accept the modifier. */
				next_substr_case_index = (byte)*str++;
				break;
			}

			case SCC_SWITCH_CASE: { // {Used to implement case switching}
				/* <0x9E> <NUM CASES> <CASE1> <LEN1> <STRING1> <CASE2> <LEN2> <STRING2> <CASE3> <LEN3> <STRING3> <STRINGDEFAULT>
				 * Each LEN is printed using 2 bytes in big endian order. */
				uint num = (byte)*str++;
				while (num) {
					if ((byte)str[0] == case_index) {
						/* Found the case, adjust str pointer and continue */
						str += 3;
						break;
					}
					/* Otherwise skip to the next case */
					str += 3 + (str[1] << 8) + str[2];
					num--;
				}
				break;
			}

			case SCC_REVISION: // {REV}
				buff = strecpy(buff, _openttd_revision, last);
				break;

			case SCC_RAW_STRING_POINTER: { // {RAW_STRING}
				const char *raw_string = args.GetNextParameterString();
				/* raw_string can be(come) nullptr when the parameter is out of range and 0 is returned instead. */
				if (raw_string == nullptr) {
					buff = strecpy(buff, "(invalid RAW_STRING parameter)", last);
					break;
				}
				buff = FormatString(buff, raw_string, args, last);
				break;
			}

			case SCC_STRING: {// {STRING}
				StringID string_id = args.GetNextParameter<StringID>();
				if (game_script && GetStringTab(string_id) != TEXT_TAB_GAMESCRIPT_START) break;
				/* WARNING. It's prohibited for the included string to consume any arguments.
				 * For included strings that consume argument, you should use STRING1, STRING2 etc.
				 * To debug stuff you can set argv to nullptr and it will tell you */
				StringParameters tmp_params(args, 0);
				buff = GetStringWithArgs(buff, string_id, tmp_params, last, next_substr_case_index, game_script);
				next_substr_case_index = 0;
				break;
			}

			case SCC_STRING1:
			case SCC_STRING2:
			case SCC_STRING3:
			case SCC_STRING4:
			case SCC_STRING5:
			case SCC_STRING6:
			case SCC_STRING7:
			case SCC_STRING8: { // {STRING1..8}
				/* Strings that consume arguments */
				StringID string_id = args.GetNextParameter<StringID>();
				if (game_script && GetStringTab(string_id) != TEXT_TAB_GAMESCRIPT_START) break;
				uint size = b - SCC_STRING1 + 1;
				if (game_script && size > args.GetDataLeft()) {
					buff = strecpy(buff, "(too many parameters)", last);
				} else {
					StringParameters sub_args(args, size);
					buff = GetStringWithArgs(buff, string_id, sub_args, last, next_substr_case_index, game_script);
				}
				next_substr_case_index = 0;
				break;
			}

			case SCC_COMMA: // {COMMA}
				buff = FormatCommaNumber(buff, args.GetNextParameter<int64>(), last);
				break;

			case SCC_DECIMAL: {// {DECIMAL}
				int64 number = args.GetNextParameter<int64>();
				int digits = args.GetNextParameter<int>();
				buff = FormatCommaNumber(buff, number, last, digits);
				break;
			}

			case SCC_DECIMAL1: {// {DECIMAL1}
				int64 number = args.GetNextParameter<int64>();
				buff = FormatCommaNumber(buff, number, last, 1);
				break;
			}

			case SCC_NUM: // {NUM}
				buff = FormatNoCommaNumber(buff, args.GetNextParameter<int64>(), last);
				break;

			case SCC_PLUS_NUM: { // {PLUS_NUM}
				int64 num = args.GetNextParameter<int64>();
				if (num > 0) {
					buff += seprintf(buff, last, "+");
				}
				buff = FormatNoCommaNumber(buff, num, last);
				break;
			}

			case SCC_ZEROFILL_NUM: { // {ZEROFILL_NUM}
				int64 num = args.GetNextParameter<int64>();
				buff = FormatZerofillNumber(buff, num, args.GetNextParameter<int>(), last);
				break;
			}

			case SCC_HEX: // {HEX}
				buff = FormatHexNumber(buff, args.GetNextParameter<uint64>(), last);
				break;

			case SCC_BYTES: // {BYTES}
				buff = FormatBytes(buff, args.GetNextParameter<int64>(), last);
				break;

			case SCC_CARGO_TINY: { // {CARGO_TINY}
				/* Tiny description of cargotypes. Layout:
				 * param 1: cargo type
				 * param 2: cargo count */
				CargoID cargo = args.GetNextParameter<CargoID>();
				if (cargo >= CargoSpec::GetArraySize()) break;

				StringID cargo_str = CargoSpec::Get(cargo)->units_volume;
				int64 amount = 0;
				switch (cargo_str) {
					case STR_TONS:
						amount = _units_weight[_settings_game.locale.units_weight].c.ToDisplay(args.GetNextParameter<int64>());
						break;

					case STR_LITERS:
						amount = _units_volume[_settings_game.locale.units_volume].c.ToDisplay(args.GetNextParameter<int64>());
						break;

					default: {
						amount = args.GetNextParameter<int64>();
						break;
					}
				}

				buff = FormatCommaNumber(buff, amount, last);
				break;
			}

			case SCC_CARGO_SHORT: { // {CARGO_SHORT}
				/* Short description of cargotypes. Layout:
				 * param 1: cargo type
				 * param 2: cargo count */
				CargoID cargo = args.GetNextParameter<CargoID>();
				if (cargo >= CargoSpec::GetArraySize()) break;

				StringID cargo_str = CargoSpec::Get(cargo)->units_volume;
				switch (cargo_str) {
					case STR_TONS: {
						assert(_settings_game.locale.units_weight < lengthof(_units_weight));
						const auto &x = _units_weight[_settings_game.locale.units_weight];
						auto tmp_params = MakeParameters(x.c.ToDisplay(args.GetNextParameter<int64>()), x.decimal_places);
						buff = FormatString(buff, GetStringPtr(x.l), tmp_params, last);
						break;
					}

					case STR_LITERS: {
						assert(_settings_game.locale.units_volume < lengthof(_units_volume));
						const auto &x = _units_volume[_settings_game.locale.units_volume];
						auto tmp_params = MakeParameters(x.c.ToDisplay(args.GetNextParameter<int64>()), x.decimal_places);
						buff = FormatString(buff, GetStringPtr(x.l), tmp_params, last);
						break;
					}

					default: {
						auto tmp_params = MakeParameters(args.GetNextParameter<int64>());
						buff = GetStringWithArgs(buff, cargo_str, tmp_params, last);
						break;
					}
				}
				break;
			}

			case SCC_CARGO_LONG: { // {CARGO_LONG}
				/* First parameter is cargo type, second parameter is cargo count */
				CargoID cargo = args.GetNextParameter<CargoID>();
				if (cargo != CT_INVALID && cargo >= CargoSpec::GetArraySize()) break;

				StringID cargo_str = (cargo == CT_INVALID) ? STR_QUANTITY_N_A : CargoSpec::Get(cargo)->quantifier;
				auto tmp_args = MakeParameters(args.GetNextParameter<int64>());
				buff = GetStringWithArgs(buff, cargo_str, tmp_args, last);
				break;
			}

			case SCC_CARGO_LIST: { // {CARGO_LIST}
				CargoTypes cmask = args.GetNextParameter<CargoTypes>();
				bool first = true;

				for (const auto &cs : _sorted_cargo_specs) {
					if (!HasBit(cmask, cs->Index())) continue;

					if (buff >= last - 2) break; // ',' and ' '

					if (first) {
						first = false;
					} else {
						/* Add a comma if this is not the first item */
						*buff++ = ',';
						*buff++ = ' ';
					}

					buff = GetStringWithArgs(buff, cs->name, args, last, next_substr_case_index, game_script);
				}

				/* If first is still true then no cargo is accepted */
				if (first) buff = GetStringWithArgs(buff, STR_JUST_NOTHING, args, last, next_substr_case_index, game_script);

				*buff = '\0';
				next_substr_case_index = 0;

				/* Make sure we detect any buffer overflow */
				assert(buff < last);
				break;
			}

			case SCC_CURRENCY_SHORT: // {CURRENCY_SHORT}
				buff = FormatGenericCurrency(buff, _currency, args.GetNextParameter<int64>(), true, last);
				break;

			case SCC_CURRENCY_LONG: // {CURRENCY_LONG}
				buff = FormatGenericCurrency(buff, _currency, args.GetNextParameter<int64>(), false, last);
				break;

			case SCC_DATE_TINY: // {DATE_TINY}
				buff = FormatTinyOrISODate(buff, args.GetNextParameter<Date>(), STR_FORMAT_DATE_TINY, last);
				break;

			case SCC_DATE_SHORT: // {DATE_SHORT}
				buff = FormatMonthAndYear(buff, args.GetNextParameter<Date>(), last, next_substr_case_index);
				next_substr_case_index = 0;
				break;

			case SCC_DATE_LONG: // {DATE_LONG}
				buff = FormatYmdString(buff, args.GetNextParameter<Date>(), last, next_substr_case_index);
				next_substr_case_index = 0;
				break;

			case SCC_DATE_WALLCLOCK_LONG: { // {DATE_WALLCLOCK_LONG}
				if (_settings_time.time_in_minutes) {
					buff = FormatWallClockString(buff, args.GetNextParameter<DateTicksScaled>(), last, _settings_client.gui.date_with_time, next_substr_case_index);
				} else {
					buff = FormatYmdString(buff, ScaledDateTicksToDate(args.GetNextParameter<DateTicksScaled>()), last, next_substr_case_index);
				}
				break;
			}

			case SCC_DATE_WALLCLOCK_SHORT: { // {DATE_WALLCLOCK_SHORT}
				if (_settings_time.time_in_minutes) {
					buff = FormatWallClockString(buff, args.GetNextParameter<DateTicksScaled>(), last, _settings_client.gui.date_with_time, next_substr_case_index);
				} else {
					buff = FormatYmdString(buff, ScaledDateTicksToDate(args.GetNextParameter<DateTicksScaled>()), last, next_substr_case_index);
				}
				break;
			}

			case SCC_DATE_WALLCLOCK_TINY: { // {DATE_WALLCLOCK_TINY}
				if (_settings_time.time_in_minutes) {
					buff = FormatWallClockString(buff, args.GetNextParameter<DateTicksScaled>(), last, false, next_substr_case_index);
				} else {
					buff = FormatTinyOrISODate(buff, ScaledDateTicksToDate(args.GetNextParameter<DateTicksScaled>()), STR_FORMAT_DATE_TINY, last);
				}
				break;
			}

			case SCC_DATE_WALLCLOCK_ISO: { // {DATE_WALLCLOCK_ISO}
				if (_settings_time.time_in_minutes) {
					buff = FormatWallClockString(buff, args.GetNextParameter<DateTicksScaled>(), last, false, next_substr_case_index);
				} else {
					buff = FormatTinyOrISODate(buff, ScaledDateTicksToDate(args.GetNextParameter<DateTicksScaled>()), STR_FORMAT_DATE_ISO, last);
				}
				break;
			}

			case SCC_DATE_ISO: // {DATE_ISO}
				buff = FormatTinyOrISODate(buff, args.GetNextParameter<Date>(), STR_FORMAT_DATE_ISO, last);
				break;

			case SCC_TIME_HHMM: // {TIME_HHMM}
				buff = FormatTimeHHMMString(buff, args.GetNextParameter<uint>(), last, next_substr_case_index);
				break;

			case SCC_TT_TICKS:      // {TT_TICKS}
			case SCC_TT_TICKS_LONG: // {TT_TICKS_LONG}
				if (_settings_client.gui.timetable_in_ticks) {
					auto tmp_params = MakeParameters(args.GetNextParameter<int64>());
					buff = FormatString(buff, GetStringPtr(STR_UNITS_TICKS), tmp_params, last);
				} else {
					StringID str = _settings_time.time_in_minutes ? STR_TIMETABLE_MINUTES : STR_UNITS_DAYS;
					int64 ticks = args.GetNextParameter<int64>();
					int64 ratio = DATE_UNIT_SIZE;
					int64 units = ticks / ratio;
					int64 leftover = _settings_client.gui.timetable_leftover_ticks ? ticks % ratio : 0;
					auto tmp_params = MakeParameters(units);
					buff = FormatString(buff, GetStringPtr(str), tmp_params, last);
					if (b == SCC_TT_TICKS_LONG && _settings_time.time_in_minutes && units > 59) {
						int64 hours = units / 60;
						int64 minutes = units % 60;
						auto tmp_params = MakeParameters(
							(minutes != 0) ? STR_TIMETABLE_HOURS_MINUTES : STR_TIMETABLE_HOURS,
							hours,
							minutes
						);
						buff = FormatString(buff, GetStringPtr(STR_TIMETABLE_MINUTES_SUFFIX), tmp_params, last);
					}
					if (leftover != 0) {
						auto tmp_params = MakeParameters(leftover);
						buff = FormatString(buff, GetStringPtr(STR_TIMETABLE_LEFTOVER_TICKS), tmp_params, last);
					}
				}
				break;

			case SCC_FORCE: { // {FORCE}
				assert(_settings_game.locale.units_force < lengthof(_units_force));
				const auto &x = _units_force[_settings_game.locale.units_force];
				auto tmp_params = MakeParameters(x.c.ToDisplay(args.GetNextParameter<int64>()), x.decimal_places);
				buff = FormatString(buff, GetStringPtr(x.s), tmp_params, last);
				break;
			}

			case SCC_HEIGHT: { // {HEIGHT}
				assert(_settings_game.locale.units_height < lengthof(_units_height));
				const auto &x = _units_height[_settings_game.locale.units_height];
				auto tmp_params = MakeParameters(x.c.ToDisplay(args.GetNextParameter<int64>()), x.decimal_places);
				buff = FormatString(buff, GetStringPtr(x.s), tmp_params, last);
				break;
			}

			case SCC_POWER: { // {POWER}
				assert(_settings_game.locale.units_power < lengthof(_units_power));
				const auto &x = _units_power[_settings_game.locale.units_power];
				auto tmp_params = MakeParameters(x.c.ToDisplay(args.GetNextParameter<int64>()), x.decimal_places);
				buff = FormatString(buff, GetStringPtr(x.s), tmp_params, last);
				break;
			}

			case SCC_POWER_TO_WEIGHT: { // {POWER_TO_WEIGHT}
				auto setting = _settings_game.locale.units_power * 3u + _settings_game.locale.units_weight;
				assert(setting < lengthof(_units_power_to_weight));
				const auto &x = _units_power_to_weight[setting];
				auto tmp_params = MakeParameters(x.c.ToDisplay(args.GetNextParameter<int64>()), x.decimal_places);
				buff = FormatString(buff, GetStringPtr(x.s), tmp_params, last);
				break;
			}

			case SCC_VELOCITY: { // {VELOCITY}
				int64 arg = args.GetNextParameter<int64>();
				// Unpack vehicle type from packed argument to get desired units.
				VehicleType vt = static_cast<VehicleType>(GB(arg, 56, 8));
				byte units = GetVelocityUnits(vt);
				assert(units < lengthof(_units_velocity));
				const auto &x = _units_velocity[units];
				auto tmp_params = MakeParameters(ConvertKmhishSpeedToDisplaySpeed(GB(arg, 0, 56), vt), x.decimal_places);
				buff = FormatString(buff, GetStringPtr(x.s), tmp_params, last);
				break;
			}

			case SCC_VOLUME_SHORT: { // {VOLUME_SHORT}
				assert(_settings_game.locale.units_volume < lengthof(_units_volume));
				const auto &x = _units_volume[_settings_game.locale.units_volume];
				auto tmp_params = MakeParameters(x.c.ToDisplay(args.GetNextParameter<int64>()), x.decimal_places);
				buff = FormatString(buff, GetStringPtr(x.s), tmp_params, last);
				break;
			}

			case SCC_VOLUME_LONG: { // {VOLUME_LONG}
				assert(_settings_game.locale.units_volume < lengthof(_units_volume));
				const auto &x = _units_volume[_settings_game.locale.units_volume];
				auto tmp_params = MakeParameters(x.c.ToDisplay(args.GetNextParameter<int64>()), x.decimal_places);
				buff = FormatString(buff, GetStringPtr(x.l), tmp_params, last);
				break;
			}

			case SCC_WEIGHT_SHORT: { // {WEIGHT_SHORT}
				assert(_settings_game.locale.units_weight < lengthof(_units_weight));
				const auto &x = _units_weight[_settings_game.locale.units_weight];
				auto tmp_params = MakeParameters(x.c.ToDisplay(args.GetNextParameter<int64>()), x.decimal_places);
				buff = FormatString(buff, GetStringPtr(x.s), tmp_params, last);
				break;
			}

			case SCC_WEIGHT_LONG: { // {WEIGHT_LONG}
				assert(_settings_game.locale.units_weight < lengthof(_units_weight));
				const auto &x = _units_weight[_settings_game.locale.units_weight];
				auto tmp_params = MakeParameters(x.c.ToDisplay(args.GetNextParameter<int64>()), x.decimal_places);
				buff = FormatString(buff, GetStringPtr(x.l), tmp_params, last);
				break;
			}

			case SCC_POWER_WEIGHT_RATIO: { // {POWER_WEIGHT_RATIO}
				assert(_settings_game.locale.units_power < lengthof(_units_power));
				assert(_settings_game.locale.units_weight < lengthof(_units_weight));

				buff = FormatUnitWeightRatio(buff, last, _units_power[_settings_game.locale.units_power], args.GetNextParameter<int64>());
				break;
			}

			case SCC_FORCE_WEIGHT_RATIO: { // {FORCE_WEIGHT_RATIO}
				assert(_settings_game.locale.units_force < lengthof(_units_force));
				assert(_settings_game.locale.units_weight < lengthof(_units_weight));

				buff = FormatUnitWeightRatio(buff, last, _units_force[_settings_game.locale.units_force], args.GetNextParameter<int64>());
				break;
			}

			case SCC_COMPANY_NAME: { // {COMPANY}
				const Company *c = Company::GetIfValid(args.GetNextParameter<CompanyID>());
				if (c == nullptr) break;

				if (!c->name.empty()) {
					auto tmp_params = MakeParameters(c->name.c_str());
					buff = GetStringWithArgs(buff, STR_JUST_RAW_STRING, tmp_params, last);
				} else {
					auto tmp_params = MakeParameters(c->name_2);
					buff = GetStringWithArgs(buff, c->name_1, tmp_params, last);
				}
				break;
			}

			case SCC_COMPANY_NUM: { // {COMPANY_NUM}
				CompanyID company = args.GetNextParameter<CompanyID>();

				/* Nothing is added for AI or inactive companies */
				if (Company::IsValidHumanID(company)) {
					auto tmp_params = MakeParameters(company + 1);
					buff = GetStringWithArgs(buff, STR_FORMAT_COMPANY_NUM, tmp_params, last);
				}
				break;
			}

			case SCC_DEPOT_NAME: { // {DEPOT}
				VehicleType vt = args.GetNextParameter<VehicleType>();
				if (vt == VEH_AIRCRAFT) {
					auto tmp_params = MakeParameters(args.GetNextParameter<StationID>());
					buff = GetStringWithArgs(buff, STR_FORMAT_DEPOT_NAME_AIRCRAFT, tmp_params, last);
					break;
				}

				const Depot *d = Depot::Get(args.GetNextParameter<DepotID>());
				if (!d->name.empty()) {
					auto tmp_params = MakeParameters(d->name.c_str());
					buff = GetStringWithArgs(buff, STR_JUST_RAW_STRING, tmp_params, last);
				} else {
					auto tmp_params = MakeParameters(d->town->index, d->town_cn + 1);
					buff = GetStringWithArgs(buff, STR_FORMAT_DEPOT_NAME_TRAIN + 2 * vt + (d->town_cn == 0 ? 0 : 1), tmp_params, last);
				}
				break;
			}

			case SCC_ENGINE_NAME: { // {ENGINE}
				int64 arg = args.GetNextParameter<int64>();
				const Engine *e = Engine::GetIfValid(static_cast<EngineID>(arg));
				if (e == nullptr) break;

				if (!e->name.empty() && e->IsEnabled()) {
					auto tmp_params = MakeParameters(e->name.c_str());
					buff = GetStringWithArgs(buff, STR_JUST_RAW_STRING, tmp_params, last);

					break;
				}

				if (HasBit(e->info.callback_mask, CBM_VEHICLE_NAME)) {
					uint16 callback = GetVehicleCallback(CBID_VEHICLE_NAME, static_cast<uint32>(arg >> 32), 0, e->index, nullptr);
					/* Not calling ErrorUnknownCallbackResult due to being inside string processing. */
					if (callback != CALLBACK_FAILED && callback < 0x400) {
						const GRFFile *grffile = e->GetGRF();
						assert(grffile != nullptr);

						StartTextRefStackUsage(grffile, 6);
						ArrayStringParameters<6> tmp_params;
						buff = GetStringWithArgs(buff, GetGRFStringID(grffile->grfid, 0xD000 + callback), tmp_params, last);
						StopTextRefStackUsage();

						break;
					}
				}

				auto tmp_params = MakeParameters();
				buff = GetStringWithArgs(buff, e->info.string_id, tmp_params, last);
				break;
			}

			case SCC_GROUP_NAME: { // {GROUP}
				uint32 id = args.GetNextParameter<uint32>();
				bool recurse = _settings_client.gui.show_group_hierarchy_name && (id & GROUP_NAME_HIERARCHY);
				id &= ~GROUP_NAME_HIERARCHY;
				const Group *group = Group::GetIfValid(id);
				if (group == nullptr) break;

				auto handle_group = y_combinator([&](auto handle_group, const Group *g) -> void {
					if (recurse && g->parent != INVALID_GROUP) {
						handle_group(Group::Get(g->parent));
						auto tmp_params = MakeParameters();
						buff = GetStringWithArgs(buff, STR_HIERARCHY_SEPARATOR, tmp_params, last);
					}
					if (!g->name.empty()) {
						auto tmp_params = MakeParameters(g->name.c_str());
						buff = GetStringWithArgs(buff, STR_JUST_RAW_STRING, tmp_params, last);
					} else {
						auto tmp_params = MakeParameters(g->index);

						buff = GetStringWithArgs(buff, STR_FORMAT_GROUP_NAME, tmp_params, last);
					}
				});
				handle_group(group);
				break;
			}

			case SCC_INDUSTRY_NAME: { // {INDUSTRY}
				const Industry *i = Industry::GetIfValid(args.GetNextParameter<IndustryID>());
				if (i == nullptr) break;

				static bool use_cache = true;
				if (use_cache) { // Use cached version if first call
					AutoRestoreBackup cache_backup(use_cache, false);
					buff = strecpy(buff, i->GetCachedName().c_str(), last);
				} else if (_scan_for_gender_data) {
					/* Gender is defined by the industry type.
					 * STR_FORMAT_INDUSTRY_NAME may have the town first, so it would result in the gender of the town name */
					auto tmp_params = MakeParameters();
					buff = FormatString(buff, GetStringPtr(GetIndustrySpec(i->type)->name), tmp_params, last, next_substr_case_index);
				} else {
					/* First print the town name and the industry type name. */
					auto tmp_params = MakeParameters(i->town->index, GetIndustrySpec(i->type)->name);

					buff = FormatString(buff, GetStringPtr(STR_FORMAT_INDUSTRY_NAME), tmp_params, last, next_substr_case_index);
				}
				next_substr_case_index = 0;
				break;
			}

			case SCC_PRESIDENT_NAME: { // {PRESIDENT_NAME}
				const Company *c = Company::GetIfValid(args.GetNextParameter<CompanyID>());
				if (c == nullptr) break;

				if (!c->president_name.empty()) {
					auto tmp_params = MakeParameters(c->president_name.c_str());
					buff = GetStringWithArgs(buff, STR_JUST_RAW_STRING, tmp_params, last);
				} else {
					auto tmp_params = MakeParameters(c->president_name_2);
					buff = GetStringWithArgs(buff, c->president_name_1, tmp_params, last);
				}
				break;
			}

			case SCC_STATION_NAME: { // {STATION}
				StationID sid = args.GetNextParameter<StationID>();
				const Station *st = Station::GetIfValid(sid);

				if (st == nullptr) {
					/* The station doesn't exist anymore. The only place where we might
					 * be "drawing" an invalid station is in the case of cargo that is
					 * in transit. */
					auto tmp_params = MakeParameters();
					buff = GetStringWithArgs(buff, STR_UNKNOWN_STATION, tmp_params, last);
					break;
				}

				static bool use_cache = true;
				if (use_cache) { // Use cached version if first call
					AutoRestoreBackup cache_backup(use_cache, false);
					buff = strecpy(buff, st->GetCachedName(), last);
				} else if (!st->name.empty()) {
					auto tmp_params = MakeParameters(st->name.c_str());
					buff = GetStringWithArgs(buff, STR_JUST_RAW_STRING, tmp_params, last);
				} else {
					StringID string_id = st->string_id;
					if (st->indtype != IT_INVALID) {
						/* Special case where the industry provides the name for the station */
						const IndustrySpec *indsp = GetIndustrySpec(st->indtype);

						/* Industry GRFs can change which might remove the station name and
						 * thus cause very strange things. Here we check for that before we
						 * actually set the station name. */
						if (indsp->station_name != STR_NULL && indsp->station_name != STR_UNDEFINED) {
							string_id = indsp->station_name;
						}
					}
					if (st->extra_name_index != UINT16_MAX && st->extra_name_index < _extra_station_names_used) {
						string_id = _extra_station_names[st->extra_name_index].str;
					}

					auto tmp_params = MakeParameters(STR_TOWN_NAME, st->town->index, st->index);
					buff = GetStringWithArgs(buff, string_id, tmp_params, last);
				}
				break;
			}

			case SCC_TOWN_NAME: { // {TOWN}
				const Town *t = Town::GetIfValid(args.GetNextParameter<TownID>());
				if (t == nullptr) break;

				static bool use_cache = true;
				if (use_cache) { // Use cached version if first call
					AutoRestoreBackup cache_backup(use_cache, false);
					buff = strecpy(buff, t->GetCachedName(), last);
				} else if (!t->name.empty()) {
					auto tmp_params = MakeParameters(t->name.c_str());
					buff = GetStringWithArgs(buff, STR_JUST_RAW_STRING, tmp_params, last);
				} else {
					buff = GetTownName(buff, t, last);
				}
				break;
			}

			case SCC_VIEWPORT_TOWN_LABEL1:
			case SCC_VIEWPORT_TOWN_LABEL2: { // {VIEWPORT_TOWN_LABEL1..2}
				int32 t = args.GetNextParameter<int32>();
				uint64 data = args.GetNextParameter<uint64>();

				bool tiny = (b == SCC_VIEWPORT_TOWN_LABEL2);
				StringID string_id = STR_VIEWPORT_TOWN_COLOUR;
				if (!tiny) string_id += GB(data, 40, 2);
				auto tmp_params = MakeParameters(t, GB(data, 32, 8), GB(data, 0, 32));
				buff = GetStringWithArgs(buff, string_id, tmp_params, last);
				break;
			}

			case SCC_WAYPOINT_NAME: { // {WAYPOINT}
				Waypoint *wp = Waypoint::GetIfValid(args.GetNextParameter<StationID>());
				if (wp == nullptr) break;

				if (!wp->name.empty()) {
					auto tmp_params = MakeParameters(wp->name.c_str());
					buff = GetStringWithArgs(buff, STR_JUST_RAW_STRING, tmp_params, last);
				} else {
					auto tmp_params = MakeParameters(wp->town->index, wp->town_cn + 1);
					StringID string_id = ((wp->string_id == STR_SV_STNAME_BUOY) ? STR_FORMAT_BUOY_NAME : STR_FORMAT_WAYPOINT_NAME);
					if (wp->town_cn != 0) string_id++;
					buff = GetStringWithArgs(buff, string_id, tmp_params, last);
				}
				break;
			}

			case SCC_VEHICLE_NAME: { // {VEHICLE}
				uint32 id = args.GetNextParameter<uint32>();
				uint8 vehicle_names = _settings_client.gui.vehicle_names;
				if (id & VEHICLE_NAME_NO_GROUP) {
					id &= ~VEHICLE_NAME_NO_GROUP;
					/* Change format from long to traditional */
					if (vehicle_names == 2) vehicle_names = 0;
				}

				const Vehicle *v = Vehicle::GetIfValid(id);
				if (v == nullptr) break;

				if (!v->name.empty()) {
					auto tmp_params = MakeParameters(v->name.c_str());
					buff = GetStringWithArgs(buff, STR_JUST_RAW_STRING, tmp_params, last);
				} else if (v->group_id != DEFAULT_GROUP && vehicle_names != 0 && v->type < VEH_COMPANY_END) {
					/* The vehicle has no name, but is member of a group, so print group name */
					uint32 group_name = v->group_id;
					if (_settings_client.gui.show_vehicle_group_hierarchy_name) group_name |= GROUP_NAME_HIERARCHY;
					if (vehicle_names == 1) {
						auto tmp_params = MakeParameters(group_name, v->unitnumber);
						buff = GetStringWithArgs(buff, STR_FORMAT_GROUP_VEHICLE_NAME, tmp_params, last);
					} else {
						auto tmp_params = MakeParameters(group_name, STR_TRADITIONAL_TRAIN_NAME + v->type, v->unitnumber);
						buff = GetStringWithArgs(buff, STR_FORMAT_GROUP_VEHICLE_NAME_LONG, tmp_params, last);
					}
				} else {
					auto tmp_params = MakeParameters(v->unitnumber);

					StringID string_id;
					if (v->type < VEH_COMPANY_END) {
						string_id = ((vehicle_names == 1) ? STR_SV_TRAIN_NAME : STR_TRADITIONAL_TRAIN_NAME) + v->type;
					} else {
						string_id = STR_INVALID_VEHICLE;
					}

					buff = GetStringWithArgs(buff, string_id, tmp_params, last);
				}
				break;
			}

			case SCC_SIGN_NAME: { // {SIGN}
				const Sign *si = Sign::GetIfValid(args.GetNextParameter<SignID>());
				if (si == nullptr) break;

				if (!si->name.empty()) {
					auto tmp_params = MakeParameters(si->name);
					buff = GetStringWithArgs(buff, STR_JUST_RAW_STRING, tmp_params, last);
				} else {
					auto tmp_params = MakeParameters();
					buff = GetStringWithArgs(buff, STR_DEFAULT_SIGN_NAME, tmp_params, last);
				}
				break;
			}

			case SCC_TR_SLOT_NAME: { // {TRSLOT}
				const TraceRestrictSlot *slot = TraceRestrictSlot::GetIfValid(args.GetNextParameter<uint32>());
				if (slot == nullptr) break;
				auto tmp_params = MakeParameters(slot->name.c_str());
				buff = GetStringWithArgs(buff, STR_JUST_RAW_STRING, tmp_params, last);
				break;
			}

			case SCC_TR_COUNTER_NAME: { // {TRCOUNTER}
				const TraceRestrictCounter *ctr = TraceRestrictCounter::GetIfValid(args.GetNextParameter<uint32>());
				if (ctr == nullptr) break;
				auto tmp_params = MakeParameters(ctr->name.c_str());
				buff = GetStringWithArgs(buff, STR_JUST_RAW_STRING, tmp_params, last);
				break;
			}

			case SCC_STATION_FEATURES: { // {STATIONFEATURES}
				buff = StationGetSpecialString(buff, args.GetNextParameter<StationFacility>(), last);
				break;
			}

			case SCC_COLOUR: {// {COLOUR}
				int64 tc = args.GetNextParameter<Colours>();
				if (tc >= 0 && tc < TC_END) {
					buff += Utf8Encode(buff, SCC_BLUE + tc);
				}
				break;
			}

			case SCC_CONSUME_ARG:
				// do nothing
				break;

			default:
				if (buff + Utf8CharLen(b) < last) buff += Utf8Encode(buff, b);
				break;
		}
	}
	*buff = '\0';
	return buff;
}


static char *StationGetSpecialString(char *buff, StationFacility x, const char *last)
{
	if ((x & FACIL_TRAIN)      && (buff + Utf8CharLen(SCC_TRAIN) < last)) buff += Utf8Encode(buff, SCC_TRAIN);
	if ((x & FACIL_TRUCK_STOP) && (buff + Utf8CharLen(SCC_LORRY) < last)) buff += Utf8Encode(buff, SCC_LORRY);
	if ((x & FACIL_BUS_STOP)   && (buff + Utf8CharLen(SCC_BUS)   < last)) buff += Utf8Encode(buff, SCC_BUS);
	if ((x & FACIL_DOCK)       && (buff + Utf8CharLen(SCC_SHIP)  < last)) buff += Utf8Encode(buff, SCC_SHIP);
	if ((x & FACIL_AIRPORT)    && (buff + Utf8CharLen(SCC_PLANE) < last)) buff += Utf8Encode(buff, SCC_PLANE);
	*buff = '\0';
	return buff;
}

static char *GetSpecialTownNameString(char *buff, int ind, uint32 seed, const char *last)
{
	return GenerateTownNameString(buff, last, ind, seed);
}

static const char * const _silly_company_names[] = {
	"Bloggs Brothers",
	"Tiny Transport Ltd.",
	"Express Travel",
	"Comfy-Coach & Co.",
	"Crush & Bump Ltd.",
	"Broken & Late Ltd.",
	"Sam Speedy & Son",
	"Supersonic Travel",
	"Mike's Motors",
	"Lightning International",
	"Pannik & Loozit Ltd.",
	"Inter-City Transport",
	"Getout & Pushit Ltd."
};

static const char * const _surname_list[] = {
	"Adams",
	"Allan",
	"Baker",
	"Bigwig",
	"Black",
	"Bloggs",
	"Brown",
	"Campbell",
	"Gordon",
	"Hamilton",
	"Hawthorn",
	"Higgins",
	"Green",
	"Gribble",
	"Jones",
	"McAlpine",
	"MacDonald",
	"McIntosh",
	"Muir",
	"Murphy",
	"Nelson",
	"O'Donnell",
	"Parker",
	"Phillips",
	"Pilkington",
	"Quigley",
	"Sharkey",
	"Thomson",
	"Watkins"
};

static const char * const _silly_surname_list[] = {
	"Grumpy",
	"Dozy",
	"Speedy",
	"Nosey",
	"Dribble",
	"Mushroom",
	"Cabbage",
	"Sniffle",
	"Fishy",
	"Swindle",
	"Sneaky",
	"Nutkins"
};

static const char _initial_name_letters[] = {
	'A', 'B', 'C', 'D', 'E', 'F', 'G', 'H', 'I', 'J',
	'K', 'L', 'M', 'N', 'P', 'R', 'S', 'T', 'W',
};

static char *GenAndCoName(char *buff, uint32 arg, const char *last)
{
	const char * const *base;
	uint num;

	if (_settings_game.game_creation.landscape == LT_TOYLAND) {
		base = _silly_surname_list;
		num  = lengthof(_silly_surname_list);
	} else {
		base = _surname_list;
		num  = lengthof(_surname_list);
	}

	buff = strecpy(buff, base[num * GB(arg, 16, 8) >> 8], last);
	buff = strecpy(buff, " & Co.", last);

	return buff;
}

static char *GenPresidentName(char *buff, uint32 x, const char *last)
{
	char initial[] = "?. ";
	const char * const *base;
	uint num;
	uint i;

	initial[0] = _initial_name_letters[sizeof(_initial_name_letters) * GB(x, 0, 8) >> 8];
	buff = strecpy(buff, initial, last);

	i = (sizeof(_initial_name_letters) + 35) * GB(x, 8, 8) >> 8;
	if (i < sizeof(_initial_name_letters)) {
		initial[0] = _initial_name_letters[i];
		buff = strecpy(buff, initial, last);
	}

	if (_settings_game.game_creation.landscape == LT_TOYLAND) {
		base = _silly_surname_list;
		num  = lengthof(_silly_surname_list);
	} else {
		base = _surname_list;
		num  = lengthof(_surname_list);
	}

	buff = strecpy(buff, base[num * GB(x, 16, 8) >> 8], last);

	return buff;
}

static char *GetSpecialNameString(char *buff, int ind, StringParameters &args, const char *last)
{
	switch (ind) {
		case 1: // not used
			return strecpy(buff, _silly_company_names[std::min<uint>(args.GetNextParameter<uint32>() & 0xFFFF, lengthof(_silly_company_names) - 1)], last);

		case 2: // used for Foobar & Co company names
			return GenAndCoName(buff, args.GetNextParameter<uint32>(), last);

		case 3: // President name
			return GenPresidentName(buff, args.GetNextParameter<uint32>(), last);
	}

	/* town name? */
	if (IsInsideMM(ind - 6, 0, SPECSTR_TOWNNAME_LAST - SPECSTR_TOWNNAME_START + 1)) {
		buff = GetSpecialTownNameString(buff, ind - 6, args.GetNextParameter<uint32>(), last);
		return strecpy(buff, " Transport", last);
	}

	NOT_REACHED();
}

/**
 * Check whether the header is a valid header for OpenTTD.
 * @return true iff the header is deemed valid.
 */
bool LanguagePackHeader::IsValid() const
{
	return this->ident        == TO_LE32(LanguagePackHeader::IDENT) &&
	       this->version      == TO_LE32(LANGUAGE_PACK_VERSION) &&
	       this->plural_form  <  LANGUAGE_MAX_PLURAL &&
	       this->text_dir     <= 1 &&
	       this->newgrflangid < MAX_LANG &&
	       this->num_genders  < MAX_NUM_GENDERS &&
	       this->num_cases    < MAX_NUM_CASES &&
	       StrValid(this->name,                           lastof(this->name)) &&
	       StrValid(this->own_name,                       lastof(this->own_name)) &&
	       StrValid(this->isocode,                        lastof(this->isocode)) &&
	       StrValid(this->digit_group_separator,          lastof(this->digit_group_separator)) &&
	       StrValid(this->digit_group_separator_currency, lastof(this->digit_group_separator_currency)) &&
	       StrValid(this->digit_decimal_separator,        lastof(this->digit_decimal_separator));
}

/**
 * Check whether a translation is sufficiently finished to offer it to the public.
 */
bool LanguagePackHeader::IsReasonablyFinished() const
{
	/* "Less than 25% missing" is "sufficiently finished". */
	return 4 * this->missing < LANGUAGE_TOTAL_STRINGS;
}

/**
 * Read a particular language.
 * @param lang The metadata about the language.
 * @return Whether the loading went okay or not.
 */
bool ReadLanguagePack(const LanguageMetadata *lang)
{
	/* Current language pack */
	size_t len = 0;
	std::unique_ptr<LanguagePack, LanguagePackDeleter> lang_pack(reinterpret_cast<LanguagePack *>(ReadFileToMem(lang->file, len, 1U << 20).release()));
	if (!lang_pack) return false;

	/* End of read data (+ terminating zero added in ReadFileToMem()) */
	const char *end = (char *)lang_pack.get() + len + 1;

	/* We need at least one byte of lang_pack->data */
	if (end <= lang_pack->data || !lang_pack->IsValid()) {
		return false;
	}

#if TTD_ENDIAN == TTD_BIG_ENDIAN
	for (uint i = 0; i < TEXT_TAB_END; i++) {
		lang_pack->offsets[i] = ReadLE16Aligned(&lang_pack->offsets[i]);
	}
#endif /* TTD_ENDIAN == TTD_BIG_ENDIAN */

	std::array<uint, TEXT_TAB_END> tab_start, tab_num;

	uint count = 0;
	for (uint i = 0; i < TEXT_TAB_END; i++) {
		uint16 num = lang_pack->offsets[i];
		if (num > TAB_SIZE) return false;

		tab_start[i] = count;
		tab_num[i] = num;
		count += num;
	}

	/* Allocate offsets */
	std::vector<char *> offs(count);

	/* Fill offsets */
	char *s = lang_pack->data;
	len = (byte)*s++;
	for (uint i = 0; i < count; i++) {
		if (s + len >= end) return false;

		if (len >= 0xC0) {
			len = ((len & 0x3F) << 8) + (byte)*s++;
			if (s + len >= end) return false;
		}
		offs[i] = s;
		s += len;
		len = (byte)*s;
		*s++ = '\0'; // zero terminate the string
	}

	_langpack.langpack = std::move(lang_pack);
	_langpack.offsets = std::move(offs);
	_langpack.langtab_num = tab_num;
	_langpack.langtab_start = tab_start;

	_current_language = lang;
	const TextDirection old_text_dir = _current_text_dir;
	_current_text_dir = (TextDirection)_current_language->text_dir;
	const char *c_file = strrchr(_current_language->file, PATHSEPCHAR) + 1;
	_config_language_file = c_file;
	SetCurrentGrfLangID(_current_language->newgrflangid);

#ifdef _WIN32
	extern void Win32SetCurrentLocaleName(std::string iso_code);
	Win32SetCurrentLocaleName(_current_language->isocode);
#endif

#ifdef WITH_COCOA
	extern void MacOSSetCurrentLocaleName(const char *iso_code);
	MacOSSetCurrentLocaleName(_current_language->isocode);
#endif

#ifdef WITH_ICU_I18N
	/* Create a collator instance for our current locale. */
	UErrorCode status = U_ZERO_ERROR;
	_current_collator.reset(icu::Collator::createInstance(icu::Locale(_current_language->isocode), status));
	/* Sort number substrings by their numerical value. */
	if (_current_collator) _current_collator->setAttribute(UCOL_NUMERIC_COLLATION, UCOL_ON, status);
	/* Avoid using the collator if it is not correctly set. */
	if (U_FAILURE(status)) {
		_current_collator.reset();
	}
#endif /* WITH_ICU_I18N */

	/* Some lists need to be sorted again after a language change. */
	ReconsiderGameScriptLanguage();
	InitializeSortedCargoSpecs();
	SortIndustryTypes();
	BuildIndustriesLegend();
	BuildContentTypeStringList();
	InvalidateWindowClassesData(WC_BUILD_VEHICLE);      // Build vehicle window.
	InvalidateWindowClassesData(WC_BUILD_VIRTUAL_TRAIN);// Build template trains window.
	InvalidateWindowClassesData(WC_TRAINS_LIST);        // Train group window.
	InvalidateWindowClassesData(WC_TRACE_RESTRICT_SLOTS);// Trace restrict slots window.
	InvalidateWindowClassesData(WC_ROADVEH_LIST);       // Road vehicle group window.
	InvalidateWindowClassesData(WC_SHIPS_LIST);         // Ship group window.
	InvalidateWindowClassesData(WC_AIRCRAFT_LIST);      // Aircraft group window.
	InvalidateWindowClassesData(WC_INDUSTRY_DIRECTORY); // Industry directory window.
	InvalidateWindowClassesData(WC_STATION_LIST);       // Station list window.

	if (old_text_dir != _current_text_dir) {
		InvalidateTemplateReplacementImages();
	}

	return true;
}

/* Win32 implementation in win32.cpp.
 * OS X implementation in os/macosx/macos.mm. */
#if !(defined(_WIN32) || defined(__APPLE__))
/**
 * Determine the current charset based on the environment
 * First check some default values, after this one we passed ourselves
 * and if none exist return the value for $LANG
 * @param param environment variable to check conditionally if default ones are not
 *        set. Pass nullptr if you don't want additional checks.
 * @return return string containing current charset, or nullptr if not-determinable
 */
const char *GetCurrentLocale(const char *param)
{
	const char *env;

	env = std::getenv("LANGUAGE");
	if (env != nullptr) return env;

	env = std::getenv("LC_ALL");
	if (env != nullptr) return env;

	if (param != nullptr) {
		env = std::getenv(param);
		if (env != nullptr) return env;
	}

	return std::getenv("LANG");
}
#else
const char *GetCurrentLocale(const char *param);
#endif /* !(defined(_WIN32) || defined(__APPLE__)) */

/**
 * Get the language with the given NewGRF language ID.
 * @param newgrflangid NewGRF languages ID to check.
 * @return The language's metadata, or nullptr if it is not known.
 */
const LanguageMetadata *GetLanguage(byte newgrflangid)
{
	for (const LanguageMetadata &lang : _languages) {
		if (newgrflangid == lang.newgrflangid) return &lang;
	}

	return nullptr;
}

/**
 * Reads the language file header and checks compatibility.
 * @param file the file to read
 * @param hdr  the place to write the header information to
 * @return true if and only if the language file is of a compatible version
 */
static bool GetLanguageFileHeader(const char *file, LanguagePackHeader *hdr)
{
	FILE *f = fopen(file, "rb");
	if (f == nullptr) return false;

	size_t read = fread(hdr, sizeof(*hdr), 1, f);
	fclose(f);

	bool ret = read == 1 && hdr->IsValid();

	/* Convert endianness for the windows language ID */
	if (ret) {
		hdr->missing = FROM_LE16(hdr->missing);
		hdr->winlangid = FROM_LE16(hdr->winlangid);
	}
	return ret;
}

/**
 * Gets a list of languages from the given directory.
 * @param path  the base directory to search in
 */
static void GetLanguageList(const char *path)
{
	DIR *dir = ttd_opendir(path);
	if (dir != nullptr) {
		struct dirent *dirent;
		while ((dirent = readdir(dir)) != nullptr) {
			std::string d_name = FS2OTTD(dirent->d_name);
			const char *extension = strrchr(d_name.c_str(), '.');

			/* Not a language file */
			if (extension == nullptr || strcmp(extension, ".lng") != 0) continue;

			LanguageMetadata lmd;
			seprintf(lmd.file, lastof(lmd.file), "%s%s", path, d_name.c_str());

			/* Check whether the file is of the correct version */
			if (!GetLanguageFileHeader(lmd.file, &lmd)) {
				DEBUG(misc, 3, "%s is not a valid language file", lmd.file);
			} else if (GetLanguage(lmd.newgrflangid) != nullptr) {
				DEBUG(misc, 3, "%s's language ID is already known", lmd.file);
			} else {
				_languages.push_back(lmd);
			}
		}
		closedir(dir);
	}
}

/**
 * Make a list of the available language packs. Put the data in
 * #_languages list.
 */
void InitializeLanguagePacks()
{
	for (Searchpath sp : _valid_searchpaths) {
		std::string path = FioGetDirectory(sp, LANG_DIR);
		GetLanguageList(path.c_str());
	}
	if (_languages.empty()) usererror("No available language packs (invalid versions?)");

	/* Acquire the locale of the current system */
	const char *lang = GetCurrentLocale("LC_MESSAGES");
	if (lang == nullptr) lang = "en_GB";

	const LanguageMetadata *chosen_language   = nullptr; ///< Matching the language in the configuration file or the current locale
	const LanguageMetadata *language_fallback = nullptr; ///< Using pt_PT for pt_BR locale when pt_BR is not available
	const LanguageMetadata *en_GB_fallback    = _languages.data(); ///< Fallback when no locale-matching language has been found

	/* Find a proper language. */
	for (const LanguageMetadata &lng : _languages) {
		/* We are trying to find a default language. The priority is by
		 * configuration file, local environment and last, if nothing found,
		 * English. */
		const char *lang_file = strrchr(lng.file, PATHSEPCHAR) + 1;
		if (_config_language_file == lang_file) {
			chosen_language = &lng;
			break;
		}

		if (strcmp (lng.isocode, "en_GB") == 0) en_GB_fallback    = &lng;

		/* Only auto-pick finished translations */
		if (!lng.IsReasonablyFinished()) continue;

		if (strncmp(lng.isocode, lang, 5) == 0) chosen_language   = &lng;
		if (strncmp(lng.isocode, lang, 2) == 0) language_fallback = &lng;
	}

	/* We haven't found the language in the config nor the one in the locale.
	 * Now we set it to one of the fallback languages */
	if (chosen_language == nullptr) {
		chosen_language = (language_fallback != nullptr) ? language_fallback : en_GB_fallback;
	}

	if (!ReadLanguagePack(chosen_language)) usererror("Can't read language pack '%s'", chosen_language->file);
}

/**
 * Get the ISO language code of the currently loaded language.
 * @return the ISO code.
 */
const char *GetCurrentLanguageIsoCode()
{
	return _langpack.langpack->isocode;
}

/**
 * Check whether there are glyphs missing in the current language.
 * @return If glyphs are missing, return \c true, else return \c false.
 */
bool MissingGlyphSearcher::FindMissingGlyphs()
{
	InitFontCache(this->Monospace());
	const Sprite *question_mark[FS_END];

	for (FontSize size = this->Monospace() ? FS_MONO : FS_BEGIN; size < (this->Monospace() ? FS_END : FS_MONO); size++) {
		question_mark[size] = GetGlyph(size, '?');
	}

	this->Reset();
	for (auto text = this->NextString(); text.has_value(); text = this->NextString()) {
		auto src = text->cbegin();

		FontSize size = this->DefaultSize();
		while (src != text->cend()) {
			WChar c = Utf8Consume(src);

			if (c >= SCC_FIRST_FONT && c <= SCC_LAST_FONT) {
				size = (FontSize)(c - SCC_FIRST_FONT);
			} else if (!IsInsideMM(c, SCC_SPRITE_START, SCC_SPRITE_END) && IsPrintable(c) && !IsTextDirectionChar(c) && c != '?' && GetGlyph(size, c) == question_mark[size]) {
				/* The character is printable, but not in the normal font. This is the case we were testing for. */
				std::string size_name;

				switch (size) {
					case FS_NORMAL: size_name = "medium"; break;
					case FS_SMALL: size_name = "small"; break;
					case FS_LARGE: size_name = "large"; break;
					case FS_MONO: size_name = "mono"; break;
					default: NOT_REACHED();
				}

				DEBUG(fontcache, 0, "Font is missing glyphs to display char 0x%X in %s font size", c, size_name.c_str());
				return true;
			}
		}
	}
	return false;
}

/** Helper for searching through the language pack. */
class LanguagePackGlyphSearcher : public MissingGlyphSearcher {
	uint i; ///< Iterator for the primary language tables.
	uint j; ///< Iterator for the secondary language tables.

	void Reset() override
	{
		this->i = 0;
		this->j = 0;
	}

	FontSize DefaultSize() override
	{
		return FS_NORMAL;
	}

	std::optional<std::string_view> NextString() override
	{
		if (this->i >= TEXT_TAB_END) return std::nullopt;

		const char *ret = _langpack.offsets[_langpack.langtab_start[this->i] + this->j];

		this->j++;
		while (this->i < TEXT_TAB_END && this->j >= _langpack.langtab_num[this->i]) {
			this->i++;
			this->j = 0;
		}

		return ret;
	}

	bool Monospace() override
	{
		return false;
	}

	void SetFontNames([[maybe_unused]] FontCacheSettings *settings, [[maybe_unused]] const char *font_name, [[maybe_unused]] const void *os_data) override
	{
#if defined(WITH_FREETYPE) || defined(_WIN32) || defined(WITH_COCOA)
		settings->small.font = font_name;
		settings->medium.font = font_name;
		settings->large.font = font_name;

		settings->small.os_handle = os_data;
		settings->medium.os_handle = os_data;
		settings->large.os_handle = os_data;
#endif
	}
};

/**
 * Check whether the currently loaded language pack
 * uses characters that the currently loaded font
 * does not support. If this is the case an error
 * message will be shown in English. The error
 * message will not be localized because that would
 * mean it might use characters that are not in the
 * font, which is the whole reason this check has
 * been added.
 * @param base_font Whether to look at the base font as well.
 * @param searcher  The methods to use to search for strings to check.
 *                  If nullptr the loaded language pack searcher is used.
 */
void CheckForMissingGlyphs(bool base_font, MissingGlyphSearcher *searcher)
{
	static LanguagePackGlyphSearcher pack_searcher;
	if (searcher == nullptr) searcher = &pack_searcher;
	bool bad_font = !base_font || searcher->FindMissingGlyphs();
#if defined(WITH_FREETYPE) || defined(_WIN32) || defined(WITH_COCOA)
	if (bad_font) {
		/* We found an unprintable character... lets try whether we can find
		 * a fallback font that can print the characters in the current language. */
		bool any_font_configured = !_fcsettings.medium.font.empty();
		FontCacheSettings backup = _fcsettings;

		_fcsettings.mono.os_handle = nullptr;
		_fcsettings.medium.os_handle = nullptr;

		bad_font = !SetFallbackFont(&_fcsettings, _langpack.langpack->isocode, _langpack.langpack->winlangid, searcher);

		_fcsettings = backup;

		if (!bad_font && any_font_configured) {
			/* If the user configured a bad font, and we found a better one,
			 * show that we loaded the better font instead of the configured one.
			 * The colour 'character' might change in the
			 * future, so for safety we just Utf8 Encode it into the string,
			 * which takes exactly three characters, so it replaces the "XXX"
			 * with the colour marker. */
			static std::string err_str("XXXThe current font is missing some of the characters used in the texts for this language. Using system fallback font instead.");
			Utf8Encode(err_str.data(), SCC_YELLOW);
			SetDParamStr(0, err_str);
			ShowErrorMessage(STR_JUST_RAW_STRING, INVALID_STRING_ID, WL_WARNING);
		}

		if (bad_font && base_font) {
			/* Our fallback font does miss characters too, so keep the
			 * user chosen font as that is more likely to be any good than
			 * the wild guess we made */
			InitFontCache(searcher->Monospace());
		}
	}
#endif

	if (bad_font) {
		/* All attempts have failed. Display an error. As we do not want the string to be translated by
		 * the translators, we 'force' it into the binary and 'load' it via a BindCString. To do this
		 * properly we have to set the colour of the string, otherwise we end up with a lot of artifacts.
		 * The colour 'character' might change in the future, so for safety we just Utf8 Encode it into
		 * the string, which takes exactly three characters, so it replaces the "XXX" with the colour marker. */
		static std::string err_str("XXXThe current font is missing some of the characters used in the texts for this language. Read the readme to see how to solve this.");
		Utf8Encode(err_str.data(), SCC_YELLOW);
		SetDParamStr(0, err_str);
		ShowErrorMessage(STR_JUST_RAW_STRING, INVALID_STRING_ID, WL_WARNING);

		/* Reset the font width */
		LoadStringWidthTable(searcher->Monospace());
		ReInitAllWindows(false);
		return;
	}

	/* Update the font with cache */
	LoadStringWidthTable(searcher->Monospace());
	ReInitAllWindows(false);

#if !(defined(WITH_ICU_I18N) && defined(WITH_HARFBUZZ)) && !defined(WITH_UNISCRIBE) && !defined(WITH_COCOA)
	/*
	 * For right-to-left languages we need the ICU library. If
	 * we do not have support for that library we warn the user
	 * about it with a message. As we do not want the string to
	 * be translated by the translators, we 'force' it into the
	 * binary and 'load' it via a BindCString. To do this
	 * properly we have to set the colour of the string,
	 * otherwise we end up with a lot of artifacts. The colour
	 * 'character' might change in the future, so for safety
	 * we just Utf8 Encode it into the string, which takes
	 * exactly three characters, so it replaces the "XXX" with
	 * the colour marker.
	 */
	if (_current_text_dir != TD_LTR) {
		static std::string err_str("XXXThis version of OpenTTD does not support right-to-left languages. Recompile with ICU + Harfbuzz enabled.");
		Utf8Encode(err_str.data(), SCC_YELLOW);
		SetDParamStr(0, err_str);
		ShowErrorMessage(STR_JUST_RAW_STRING, INVALID_STRING_ID, WL_ERROR);
	}
#endif /* !(WITH_ICU_I18N && WITH_HARFBUZZ) && !WITH_UNISCRIBE && !WITH_COCOA */
}<|MERGE_RESOLUTION|>--- conflicted
+++ resolved
@@ -454,7 +454,6 @@
 
 static char *FormatWallClockString(char *buff, DateTicksScaled ticks, const char *last, bool show_date, uint case_index)
 {
-<<<<<<< HEAD
 	TickMinutes minutes = _settings_time.ToTickMinutes(ticks);
 	char hour[3], minute[3];
 	seprintf(hour,   lastof(hour),   "%02i", minutes.ClockHour());
@@ -463,8 +462,7 @@
 		Date date = ScaledDateTicksToDate(ticks);
 		int64 final_arg;
 		if (_settings_client.gui.date_with_time == 1) {
-			YearMonthDay ymd;
-			ConvertDateToYMD(date, &ymd);
+			YearMonthDay ymd = ConvertDateToYMD(date);
 			final_arg = ymd.year;
 		} else {
 			final_arg = date.base();
@@ -488,11 +486,7 @@
 
 static char *FormatYmdString(char *buff, Date date, const char *last, uint case_index)
 {
-	YearMonthDay ymd;
-	ConvertDateToYMD(date, &ymd);
-=======
-	TimerGameCalendar::YearMonthDay ymd = TimerGameCalendar::ConvertDateToYMD(date);
->>>>>>> 5d2ed80c
+	YearMonthDay ymd = ConvertDateToYMD(date);
 
 	auto tmp_params = MakeParameters(ymd.day + STR_DAY_NUMBER_1ST - 1, STR_MONTH_ABBREV_JAN + ymd.month, ymd.year);
 	return FormatString(buff, GetStringPtr(STR_FORMAT_DATE_LONG), tmp_params, last, case_index);
@@ -500,12 +494,7 @@
 
 static char *FormatMonthAndYear(char *buff, Date date, const char *last, uint case_index)
 {
-<<<<<<< HEAD
-	YearMonthDay ymd;
-	ConvertDateToYMD(date, &ymd);
-=======
-	TimerGameCalendar::YearMonthDay ymd = TimerGameCalendar::ConvertDateToYMD(date);
->>>>>>> 5d2ed80c
+	YearMonthDay ymd = ConvertDateToYMD(date);
 
 	auto tmp_params = MakeParameters(STR_MONTH_JAN + ymd.month, ymd.year);
 	return FormatString(buff, GetStringPtr(STR_FORMAT_DATE_SHORT), tmp_params, last, case_index);
@@ -513,12 +502,7 @@
 
 static char *FormatTinyOrISODate(char *buff, Date date, StringID str, const char *last)
 {
-<<<<<<< HEAD
-	YearMonthDay ymd;
-	ConvertDateToYMD(date, &ymd);
-=======
-	TimerGameCalendar::YearMonthDay ymd = TimerGameCalendar::ConvertDateToYMD(date);
->>>>>>> 5d2ed80c
+	YearMonthDay ymd = ConvertDateToYMD(date);
 
 	/* Day and month are zero-padded with ZEROFILL_NUM, hence the two 2s. */
 	auto tmp_params = MakeParameters(ymd.day, 2, ymd.month + 1, 2, ymd.year);
