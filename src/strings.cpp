--- conflicted
+++ resolved
@@ -132,11 +132,7 @@
  * Copy the parameters from the backup into the global string parameter array.
  * @param backup The backup to copy from.
  */
-<<<<<<< HEAD
-void CopyInDParam(const span<const StringParameterBackup> backup, uint offset)
-=======
-void CopyInDParam(const std::span<const StringParameterBackup> backup)
->>>>>>> 28ef5146
+void CopyInDParam(const std::span<const StringParameterBackup> backup, uint offset)
 {
 	for (size_t i = 0; i < backup.size(); i++) {
 		auto &value = backup[i];
