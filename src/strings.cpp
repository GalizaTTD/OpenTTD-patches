/*
 * This file is part of OpenTTD.
 * OpenTTD is free software; you can redistribute it and/or modify it under the terms of the GNU General Public License as published by the Free Software Foundation, version 2.
 * OpenTTD is distributed in the hope that it will be useful, but WITHOUT ANY WARRANTY; without even the implied warranty of MERCHANTABILITY or FITNESS FOR A PARTICULAR PURPOSE.
 * See the GNU General Public License for more details. You should have received a copy of the GNU General Public License along with OpenTTD. If not, see <http://www.gnu.org/licenses/>.
 */

/** @file strings.cpp Handling of translated strings. */

#include "stdafx.h"
#include "currency.h"
#include "station_base.h"
#include "town.h"
#include "waypoint_base.h"
#include "depot_base.h"
#include "industry.h"
#include "newgrf_text.h"
#include "fileio_func.h"
#include "signs_base.h"
#include "fontdetection.h"
#include "error.h"
#include "strings_func.h"
#include "rev.h"
#include "core/endian_func.hpp"
#include "date_func.h"
#include "vehicle_base.h"
#include "engine_base.h"
#include "language.h"
#include "townname_func.h"
#include "string_func.h"
#include "company_base.h"
#include "smallmap_gui.h"
#include "window_func.h"
#include "debug.h"
#include "debug_fmt.h"
#include "unit_conversion.h"
#include "tracerestrict.h"
#include "game/game_text.hpp"
#include "network/network_content_gui.h"
#include "newgrf_engine.h"
#include "tbtr_template_vehicle_func.h"
#include "core/backup_type.hpp"
#include "gfx_layout.h"
#include "core/y_combinator.hpp"
#include <stack>
#include <charconv>
#include <cmath>
#include <optional>

#include "table/strings.h"
#include "table/control_codes.h"

#include "safeguards.h"

std::string _config_language_file;                ///< The file (name) stored in the configuration.
LanguageList _languages;                          ///< The actual list of language meta data.
const LanguageMetadata *_current_language = nullptr; ///< The currently loaded language.

TextDirection _current_text_dir = TD_LTR; ///< Text direction of the currently selected language.

#ifdef WITH_ICU_I18N
std::unique_ptr<icu::Collator> _current_collator;    ///< Collator for the language currently in use.
#endif /* WITH_ICU_I18N */

ArrayStringParameters<20> _global_string_params;

std::string _temp_special_strings[16];

/**
 * Prepare the string parameters for the next formatting run. This means
 * resetting the type information and resetting the offset to the begin.
 */
void StringParameters::PrepareForNextRun()
{
	for (auto &param : this->parameters) param.type = 0;
	this->offset = 0;
}


/**
 * Get the next parameter from our parameters.
 * This updates the offset, so the next time this is called the next parameter
 * will be read.
 * @return The pointer to the next parameter.
 */
StringParameter *StringParameters::GetNextParameterPointer()
{
	assert(this->next_type == 0 || (SCC_CONTROL_START <= this->next_type && this->next_type <= SCC_CONTROL_END));
	if (this->offset >= this->parameters.size()) {
		throw std::out_of_range("Trying to read invalid string parameter");
	}

	auto &param = this->parameters[this->offset++];
	if (param.type != 0 && param.type != this->next_type) {
		this->next_type = 0;
		throw std::out_of_range("Trying to read string parameter with wrong type");
	}
	param.type = this->next_type;
	this->next_type = 0;
	return &param;
}

/**
 * Set DParam n to some number that is suitable for string size computations.
 * @param n Index of the string parameter.
 * @param max_value The biggest value which shall be displayed.
 *                  For the result only the number of digits of \a max_value matter.
 * @param min_count Minimum number of digits independent of \a max.
 * @param size  Font of the number
 */
void SetDParamMaxValue(size_t n, uint64_t max_value, uint min_count, FontSize size)
{
	uint num_digits = GetBase10DigitsRequired(max_value);
	SetDParamMaxDigits(n, std::max(min_count, num_digits), size);
}

/**
 * Set DParam n to some number that is suitable for string size computations.
 * @param n Index of the string parameter.
 * @param count Number of digits which shall be displayable.
 * @param size  Font of the number
 */
void SetDParamMaxDigits(size_t n, uint count, FontSize size)
{
	SetDParam(n, GetBroadestDigitsValue(count, size));
}

/**
 * Copy the parameters from the backup into the global string parameter array.
 * @param backup The backup to copy from.
 */
void CopyInDParam(const std::span<const StringParameterBackup> backup, uint offset)
{
	for (size_t i = 0; i < backup.size(); i++) {
		auto &value = backup[i];
		if (value.string.has_value()) {
			_global_string_params.SetParam(i + offset, value.string.value());
		} else {
			_global_string_params.SetParam(i + offset, value.data);
		}
	}
}

/**
 * Copy \a num string parameters from the global string parameter array to the \a backup.
 * @param backup The backup to write to.
 * @param num Number of string parameters to copy.
 */
void CopyOutDParam(std::vector<StringParameterBackup> &backup, size_t num)
{
	backup.resize(num);
	for (size_t i = 0; i < backup.size(); i++) {
		const char *str = _global_string_params.GetParamStr(i);
		if (str != nullptr) {
			backup[i] = str;
		} else {
			backup[i] = _global_string_params.GetParam(i);
		}
	}
}

/**
 * Checks whether the global string parameters have changed compared to the given backup.
 * @param backup The backup to check against.
 * @return True when the parameters have changed, otherwise false.
 */
bool HaveDParamChanged(const std::vector<StringParameterBackup> &backup)
{
	bool changed = false;
	for (size_t i = 0; !changed && i < backup.size(); i++) {
		bool global_has_string = _global_string_params.GetParamStr(i) != nullptr;
		if (global_has_string != backup[i].string.has_value()) return true;

		if (global_has_string) {
			changed = backup[i].string.value() != _global_string_params.GetParamStr(i);
		} else {
			changed = backup[i].data != _global_string_params.GetParam(i);
		}
	}
	return changed;
}

static void StationGetSpecialString(StringBuilder builder, StationFacility x);
static void GetSpecialTownNameString(StringBuilder builder, int ind, uint32_t seed);
static void GetSpecialNameString(StringBuilder builder, int ind, StringParameters &args);

static void FormatString(StringBuilder builder, const char *str, StringParameters &args, uint case_index = 0, bool game_script = false, bool dry_run = false);

struct LanguagePack : public LanguagePackHeader {
	char data[]; // list of strings

	inline void operator delete(void *ptr) { ::operator delete (ptr); }
};

struct LanguagePackDeleter {
	void operator()(LanguagePack *langpack)
	{
		/* LanguagePack is in fact reinterpreted char[], we need to reinterpret it back to free it properly. */
		delete[] reinterpret_cast<char*>(langpack);
	}
};

struct LoadedLanguagePack {
	std::unique_ptr<LanguagePack, LanguagePackDeleter> langpack;

	std::vector<char *> offsets;

	std::array<uint, TEXT_TAB_END> langtab_num;   ///< Offset into langpack offs
	std::array<uint, TEXT_TAB_END> langtab_start; ///< Offset into langpack offs
};

static LoadedLanguagePack _langpack;

static bool _scan_for_gender_data = false;  ///< Are we scanning for the gender of the current string? (instead of formatting it)


const char *GetStringPtr(StringID string)
{
	switch (GetStringTab(string)) {
		case TEXT_TAB_GAMESCRIPT_START: return GetGameStringPtr(GetStringIndex(string));
		/* 0xD0xx and 0xD4xx IDs have been converted earlier. */
		case TEXT_TAB_OLD_NEWGRF: NOT_REACHED();
		case TEXT_TAB_NEWGRF_START: return GetGRFStringPtr(GetStringIndex(string));
		default: return _langpack.offsets[_langpack.langtab_start[GetStringTab(string)] + GetStringIndex(string)];
	}
}

/**
 * Get a parsed string with most special stringcodes replaced by the string parameters.
 * @param builder     The builder of the string.
 * @param string      The ID of the string to parse.
 * @param args        Arguments for the string.
 * @param case_index  The "case index". This will only be set when FormatString wants to print the string in a different case.
 * @param game_script The string is coming directly from a game script.
 */
void GetStringWithArgs(StringBuilder builder, StringID string, StringParameters &args, uint case_index, bool game_script)
{
	if (string == 0) {
		GetStringWithArgs(builder, STR_UNDEFINED, args);
		return;
	}

	uint index = GetStringIndex(string);
	StringTab tab = GetStringTab(string);

	switch (tab) {
		case TEXT_TAB_TOWN:
			if (index >= 0xC0 && !game_script) {
				GetSpecialTownNameString(builder, index - 0xC0, args.GetNextParameter<uint32_t>());
				return;
			}
			break;

		case TEXT_TAB_SPECIAL:
			if (index >= 0xE4 && !game_script) {
				GetSpecialNameString(builder, index - 0xE4, args);
				return;
			}
			if (index < lengthof(_temp_special_strings) && !game_script) {
				FormatString(builder, _temp_special_strings[index].c_str(), args, case_index);
				return;
			}
			break;

		case TEXT_TAB_OLD_CUSTOM:
			/* Old table for custom names. This is no longer used */
			if (!game_script) {
				error("Incorrect conversion of custom name string.");
			}
			break;

		case TEXT_TAB_GAMESCRIPT_START: {
			FormatString(builder, GetGameStringPtr(index), args, case_index, true);
			return;
		}

		case TEXT_TAB_OLD_NEWGRF:
			NOT_REACHED();

		case TEXT_TAB_NEWGRF_START: {
			FormatString(builder, GetGRFStringPtr(index), args, case_index);
			return;
		}

		default:
			break;
	}

	if (index >= _langpack.langtab_num[tab]) {
		if (game_script) {
			return GetStringWithArgs(builder, STR_UNDEFINED, args);
		}
		error("String 0x%X is invalid. You are probably using an old version of the .lng file.\n", string);
	}

	FormatString(builder, GetStringPtr(string), args, case_index);
}


/**
 * Resolve the given StringID into a std::string with all the associated
 * DParam lookups and formatting.
 * @param string The unique identifier of the translatable string.
 * @return The std::string of the translated string.
 */
std::string GetString(StringID string)
{
	_global_string_params.PrepareForNextRun();
	return GetStringWithArgs(string, _global_string_params);
}

/**
 * Resolve the given StringID into a std::string with all the associated
 * DParam lookups and formatting.
 * @param builder   the string builder to write to
 * @param string The unique identifier of the translatable string.
 */
void GetString(StringBuilder builder, StringID string)
{
	_global_string_params.PrepareForNextRun();
	GetStringWithArgs(builder, string, _global_string_params);
}

/**
 * Get a parsed string with most special stringcodes replaced by the string parameters.
 * @param string The ID of the string to parse.
 * @param args   Arguments for the string.
 * @return The parsed string.
 */
std::string GetStringWithArgs(StringID string, StringParameters &args)
{
	std::string result;
	StringBuilder builder(result);
	GetStringWithArgs(builder, string, args);
	return result;
}

/**
 * This function is used to "bind" a C string to a OpenTTD dparam slot.
 * @param n slot of the string
 * @param str string to bind
 */
void SetDParamStr(size_t n, const char *str)
{
	_global_string_params.SetParam(n, str);
}

/**
 * This function is used to "bind" the std::string to a OpenTTD dparam slot.
 * Contrary to the other \c SetDParamStr function, this moves the string into
 * the parameter slot.
 * @param n slot of the string
 * @param str string to bind
 */
void SetDParamStr(size_t n, std::string str)
{
	_global_string_params.SetParam(n, std::move(str));
}

/**
 * Format a number into a string.
 * @param builder   the string builder to write to
 * @param number    the number to write down
 * @param last      the last element in the buffer
 * @param separator the thousands-separator to use
 * @param zerofill  minimum number of digits to print for the integer part. The number will be filled with zeros at the front if necessary.
 * @param fractional_digits number of fractional digits to display after a decimal separator. The decimal separator is inserted
 *                          in front of the \a fractional_digits last digit of \a number.
 */
static void FormatNumber(StringBuilder builder, int64_t number, const char *separator, int zerofill = 1, int fractional_digits = 0)
{
	static const int max_digits = 20;
	uint64_t divisor = 10000000000000000000ULL;
	zerofill += fractional_digits;
	int thousands_offset = (max_digits - fractional_digits - 1) % 3;

	if (number < 0) {
		builder += '-';
		number = -number;
	}

	uint64_t num = number;
	uint64_t tot = 0;
	for (int i = 0; i < max_digits; i++) {
		if (i == max_digits - fractional_digits) {
			const char *decimal_separator = _settings_game.locale.digit_decimal_separator.c_str();
			if (StrEmpty(decimal_separator)) decimal_separator = _langpack.langpack->digit_decimal_separator;
			builder += decimal_separator;
		}

		uint64_t quot = 0;
		if (num >= divisor) {
			quot = num / divisor;
			num = num % divisor;
		}
		if ((tot |= quot) || i >= max_digits - zerofill) {
			builder += '0' + quot; // quot is a single digit
			if ((i % 3) == thousands_offset && i < max_digits - 1 - fractional_digits) builder += separator;
		}

		divisor /= 10;
	}
}

static void FormatCommaNumber(StringBuilder builder, int64_t number, int fractional_digits = 0)
{
	const char *separator = _settings_game.locale.digit_group_separator.c_str();
	if (StrEmpty(separator)) separator = _langpack.langpack->digit_group_separator;
	FormatNumber(builder, number, separator, 1, fractional_digits);
}

static void FormatNoCommaNumber(StringBuilder builder, int64_t number)
{
	FormatNumber(builder, number, "");
}

static void FormatZerofillNumber(StringBuilder builder, int64_t number, int count)
{
	FormatNumber(builder, number, "", count);
}

static void FormatHexNumber(StringBuilder builder, uint64_t number)
{
	fmt::format_to(builder, "0x{:X}", number);
}

char32_t GetDecimalSeparatorChar()
{
	char32_t decimal_char = '.';
	const char *decimal_separator = _settings_game.locale.digit_decimal_separator.c_str();
	if (StrEmpty(decimal_separator)) decimal_separator = _langpack.langpack->digit_decimal_separator;
	if (!StrEmpty(decimal_separator)) Utf8Decode(&decimal_char, decimal_separator);
	return decimal_char;
}

/**
 * Format a given number as a number of bytes with the SI prefix.
 * @param builder the string builder to write to
 * @param number  the number of bytes to write down
 */
static void FormatBytes(StringBuilder builder, int64_t number)
{
	assert(number >= 0);

	/*                                   1   2^10  2^20  2^30  2^40  2^50  2^60 */
	const char * const iec_prefixes[] = {"", "Ki", "Mi", "Gi", "Ti", "Pi", "Ei"};
	uint id = 1;
	while (number >= 1024 * 1024) {
		number /= 1024;
		id++;
	}

	const char *decimal_separator = _settings_game.locale.digit_decimal_separator.c_str();
	if (StrEmpty(decimal_separator)) decimal_separator = _langpack.langpack->digit_decimal_separator;

	if (number < 1024) {
		id = 0;
		fmt::format_to(builder, "{}", number);
	} else if (number < 1024 * 10) {
		fmt::format_to(builder, "{}{}{:02}", number / 1024, decimal_separator, (number % 1024) * 100 / 1024);
	} else if (number < 1024 * 100) {
		fmt::format_to(builder, "{}{}{:01}", number / 1024, decimal_separator, (number % 1024) * 10 / 1024);
	} else {
		assert(number < 1024 * 1024);
		fmt::format_to(builder, "{}", number / 1024);
	}

	assert(id < lengthof(iec_prefixes));
	fmt::format_to(builder, NBSP "{}B", iec_prefixes[id]);
}

static void FormatStateTicksHHMMString(StringBuilder builder, StateTicks ticks, uint case_index)
{
	TickMinutes minutes = _settings_time.ToTickMinutes(ticks);
	char hour[3], minute[3];
	seprintf(hour,   lastof(hour),   "%02i", minutes.ClockHour());
	seprintf(minute, lastof(minute), "%02i", minutes.ClockMinute());
	auto tmp_params = MakeParameters(hour, minute);
	FormatString(builder, GetStringPtr(STR_FORMAT_DATE_MINUTES), tmp_params, case_index);
}

static void FormatTimeHHMMString(StringBuilder builder, uint time, uint case_index)
{
	char hour[9], minute[3];
	seprintf(hour,   lastof(hour),   "%02i", (int) time / 100);
	seprintf(minute, lastof(minute), "%02i", (int) time % 100);
	auto tmp_params = MakeParameters(hour, minute);
	return FormatString(builder, GetStringPtr(STR_FORMAT_DATE_MINUTES), tmp_params, case_index);
}

static void FormatYmdString(StringBuilder builder, CalTime::Date date, uint case_index)
{
	CalTime::YearMonthDay ymd = CalTime::ConvertDateToYMD(date);

	auto tmp_params = MakeParameters(ymd.day + STR_DAY_NUMBER_1ST - 1, STR_MONTH_ABBREV_JAN + ymd.month, ymd.year);
	FormatString(builder, GetStringPtr(STR_FORMAT_DATE_LONG), tmp_params, case_index);
}

static void FormatMonthAndYear(StringBuilder builder, CalTime::Date date, uint case_index)
{
	CalTime::YearMonthDay ymd = CalTime::ConvertDateToYMD(date);

	auto tmp_params = MakeParameters(STR_MONTH_JAN + ymd.month, ymd.year);
	FormatString(builder, GetStringPtr(STR_FORMAT_DATE_SHORT), tmp_params, case_index);
}

static void FormatTinyOrISODate(StringBuilder builder, CalTime::Date date, StringID str)
{
	CalTime::YearMonthDay ymd = CalTime::ConvertDateToYMD(date);

	/* Day and month are zero-padded with ZEROFILL_NUM, hence the two 2s. */
	auto tmp_params = MakeParameters(ymd.day, 2, ymd.month + 1, 2, ymd.year);
	FormatString(builder, GetStringPtr(str), tmp_params);
}

static void FormatGenericCurrency(StringBuilder builder, const CurrencySpec *spec, Money number, bool compact)
{
	/* We are going to make number absolute for printing, so
	 * keep this piece of data as we need it later on */
	bool negative = number < 0;

	number *= spec->rate;

	/* convert from negative */
	if (number < 0) {
		builder.Utf8Encode(SCC_PUSH_COLOUR);
		builder.Utf8Encode(SCC_RED);
		builder += '-';
		number = -number;
	}

	/* Add prefix part, following symbol_pos specification.
	 * Here, it can can be either 0 (prefix) or 2 (both prefix and suffix).
	 * The only remaining value is 1 (suffix), so everything that is not 1 */
	if (spec->symbol_pos != 1) builder += spec->prefix;

	StringID number_str = STR_NULL;

	/* For huge numbers, compact the number. */
	if (compact) {
		/* Take care of the thousand rounding. Having 1 000 000 k
		 * and 1 000 M is inconsistent, so always use 1 000 M. */
		if (number >= Money(1'000'000'000'000'000) - 500'000'000) {
			number = (number + Money(500'000'000'000)) / Money(1'000'000'000'000);
			number_str = STR_CURRENCY_SHORT_TERA;
		} else if (number >= Money(1'000'000'000'000) - 500'000) {
			number = (number + 500'000'000) / 1'000'000'000;
			number_str = STR_CURRENCY_SHORT_GIGA;
		} else if (number >= 1'000'000'000 - 500) {
			number = (number + 500'000) / 1'000'000;
			number_str = STR_CURRENCY_SHORT_MEGA;
		} else if (number >= 1'000'000) {
			number = (number + 500) / 1'000;
			number_str = STR_CURRENCY_SHORT_KILO;
		}
	}

	const char *separator = _settings_game.locale.digit_group_separator_currency.c_str();
	if (StrEmpty(separator)) separator = GetCurrency().separator.c_str();
	if (StrEmpty(separator)) separator = _langpack.langpack->digit_group_separator_currency;
	FormatNumber(builder, number, separator);
	if (number_str != STR_NULL) {
		auto tmp_params = ArrayStringParameters<0>();
		FormatString(builder, GetStringPtr(number_str), tmp_params);
	}

	/* Add suffix part, following symbol_pos specification.
	 * Here, it can can be either 1 (suffix) or 2 (both prefix and suffix).
	 * The only remaining value is 1 (prefix), so everything that is not 0 */
	if (spec->symbol_pos != 0) builder += spec->suffix;

	if (negative) {
		builder.Utf8Encode(SCC_POP_COLOUR);
	}
}

/**
 * Determine the "plural" index given a plural form and a number.
 * @param count       The number to get the plural index of.
 * @param plural_form The plural form we want an index for.
 * @return The plural index for the given form.
 */
static int DeterminePluralForm(int64_t count, int plural_form)
{
	/* The absolute value determines plurality */
	uint64_t n = abs(count);

	switch (plural_form) {
		default:
			NOT_REACHED();

		/* Two forms: singular used for one only.
		 * Used in:
		 *   Danish, Dutch, English, German, Norwegian, Swedish, Estonian, Finnish,
		 *   Greek, Hebrew, Italian, Portuguese, Spanish, Esperanto */
		case 0:
			return n != 1 ? 1 : 0;

		/* Only one form.
		 * Used in:
		 *   Hungarian, Japanese, Turkish */
		case 1:
			return 0;

		/* Two forms: singular used for 0 and 1.
		 * Used in:
		 *   French, Brazilian Portuguese */
		case 2:
			return n > 1 ? 1 : 0;

		/* Three forms: special cases for 0, and numbers ending in 1 except when ending in 11.
		 * Note: Cases are out of order for hysterical reasons. '0' is last.
		 * Used in:
		 *   Latvian */
		case 3:
			return n % 10 == 1 && n % 100 != 11 ? 0 : n != 0 ? 1 : 2;

		/* Five forms: special cases for 1, 2, 3 to 6, and 7 to 10.
		 * Used in:
		 *   Gaelige (Irish) */
		case 4:
			return n == 1 ? 0 : n == 2 ? 1 : n < 7 ? 2 : n < 11 ? 3 : 4;

		/* Three forms: special cases for numbers ending in 1 except when ending in 11, and 2 to 9 except when ending in 12 to 19.
		 * Used in:
		 *   Lithuanian */
		case 5:
			return n % 10 == 1 && n % 100 != 11 ? 0 : n % 10 >= 2 && (n % 100 < 10 || n % 100 >= 20) ? 1 : 2;

		/* Three forms: special cases for numbers ending in 1 except when ending in 11, and 2 to 4 except when ending in 12 to 14.
		 * Used in:
		 *   Croatian, Russian, Ukrainian */
		case 6:
			return n % 10 == 1 && n % 100 != 11 ? 0 : n % 10 >= 2 && n % 10 <= 4 && (n % 100 < 10 || n % 100 >= 20) ? 1 : 2;

		/* Three forms: special cases for 1, and numbers ending in 2 to 4 except when ending in 12 to 14.
		 * Used in:
		 *   Polish */
		case 7:
			return n == 1 ? 0 : n % 10 >= 2 && n % 10 <= 4 && (n % 100 < 10 || n % 100 >= 20) ? 1 : 2;

		/* Four forms: special cases for numbers ending in 01, 02, and 03 to 04.
		 * Used in:
		 *   Slovenian */
		case 8:
			return n % 100 == 1 ? 0 : n % 100 == 2 ? 1 : n % 100 == 3 || n % 100 == 4 ? 2 : 3;

		/* Two forms: singular used for numbers ending in 1 except when ending in 11.
		 * Used in:
		 *   Icelandic */
		case 9:
			return n % 10 == 1 && n % 100 != 11 ? 0 : 1;

		/* Three forms: special cases for 1, and 2 to 4
		 * Used in:
		 *   Czech, Slovak */
		case 10:
			return n == 1 ? 0 : n >= 2 && n <= 4 ? 1 : 2;

		/* Two forms: cases for numbers ending with a consonant, and with a vowel.
		 * Korean doesn't have the concept of plural, but depending on how a
		 * number is pronounced it needs another version of a particle.
		 * As such the plural system is misused to give this distinction.
		 */
		case 11:
			switch (n % 10) {
				case 0: // yeong
				case 1: // il
				case 3: // sam
				case 6: // yuk
				case 7: // chil
				case 8: // pal
					return 0;

				case 2: // i
				case 4: // sa
				case 5: // o
				case 9: // gu
					return 1;

				default:
					NOT_REACHED();
			}

		/* Four forms: special cases for 1, 0 and numbers ending in 02 to 10, and numbers ending in 11 to 19.
		 * Used in:
		 *  Maltese */
		case 12:
			return (n == 1 ? 0 : n == 0 || (n % 100 > 1 && n % 100 < 11) ? 1 : (n % 100 > 10 && n % 100 < 20) ? 2 : 3);
		/* Four forms: special cases for 1 and 11, 2 and 12, 3 .. 10 and 13 .. 19, other
		 * Used in:
		 *  Scottish Gaelic */
		case 13:
			return ((n == 1 || n == 11) ? 0 : (n == 2 || n == 12) ? 1 : ((n > 2 && n < 11) || (n > 12 && n < 20)) ? 2 : 3);

		/* Three forms: special cases for 1, 0 and numbers ending in 01 to 19.
		 * Used in:
		 *   Romanian */
		case 14:
			return n == 1 ? 0 : (n == 0 || (n % 100 > 0 && n % 100 < 20)) ? 1 : 2;
	}
}

static const char *ParseStringChoice(const char *b, uint form, StringBuilder builder)
{
	/* <NUM> {Length of each string} {each string} */
	uint n = (uint8_t)*b++;
	uint pos, i, mypos = 0;

	for (i = pos = 0; i != n; i++) {
		uint len = (uint8_t)*b++;
		if (i == form) mypos = pos;
		pos += len;
	}

	builder += b + mypos;
	return b + pos;
}

/** Helper for unit conversion. */
struct UnitConversion {
	double factor; ///< Amount to multiply or divide upon conversion.

	/**
	 * Convert value from OpenTTD's internal unit into the displayed value.
	 * @param input The input to convert.
	 * @param round Whether to round the value or not.
	 * @return The converted value.
	 */
	int64_t ToDisplay(int64_t input, bool round = true) const
	{
		return round
			? (int64_t)std::round(input * this->factor)
			: (int64_t)(input * this->factor);
	}

	/**
	 * Convert the displayed value back into a value of OpenTTD's internal unit.
	 * @param input The input to convert.
	 * @param round Whether to round the value up or not.
	 * @param divider Divide the return value by this.
	 * @return The converted value.
	 */
	int64_t FromDisplay(int64_t input, bool round = true, int64_t divider = 1) const
	{
		return round
			? (int64_t)std::round(input / this->factor / divider)
			: (int64_t)(input / this->factor / divider);
	}
};

/** Information about a specific unit system. */
struct Units {
	UnitConversion c; ///< Conversion
	StringID s;       ///< String for the unit
	unsigned int decimal_places; ///< Number of decimal places embedded in the value. For example, 1 if the value is in tenths, and 3 if the value is in thousandths.
};

/** Information about a specific unit system with a long variant. */
struct UnitsLong {
	UnitConversion c; ///< Conversion
	StringID s;       ///< String for the short variant of the unit
	StringID l;       ///< String for the long variant of the unit
	unsigned int decimal_places; ///< Number of decimal places embedded in the value. For example, 1 if the value is in tenths, and 3 if the value is in thousandths.
};

/** Unit conversions for velocity. */
static const Units _units_velocity_calendar[] = {
	{ { 1.0      }, STR_UNITS_VELOCITY_IMPERIAL,      0 },
	{ { 1.609344 }, STR_UNITS_VELOCITY_METRIC,        0 },
	{ { 0.44704  }, STR_UNITS_VELOCITY_SI,            0 },
	{ { 0.578125 }, STR_UNITS_VELOCITY_GAMEUNITS_DAY, 1 },
	{ { 0.868976 }, STR_UNITS_VELOCITY_KNOTS,         0 },
};

/** Unit conversions for velocity. */
static const Units _units_velocity_realtime[] = {
	{ { 1.0      }, STR_UNITS_VELOCITY_IMPERIAL,      0 },
	{ { 1.609344 }, STR_UNITS_VELOCITY_METRIC,        0 },
	{ { 0.44704  }, STR_UNITS_VELOCITY_SI,            0 },
	{ { 0.289352 }, STR_UNITS_VELOCITY_GAMEUNITS_SEC, 1 },
	{ { 0.868976 }, STR_UNITS_VELOCITY_KNOTS,         0 },
};

/** Unit conversions for power. */
static const Units _units_power[] = {
	{ { 1.0      }, STR_UNITS_POWER_IMPERIAL, 0 },
	{ { 1.01387  }, STR_UNITS_POWER_METRIC,   0 },
	{ { 0.745699 }, STR_UNITS_POWER_SI,       0 },
};

/** Unit conversions for power to weight. */
static const Units _units_power_to_weight[] = {
	{ { 0.907185 }, STR_UNITS_POWER_IMPERIAL_TO_WEIGHT_IMPERIAL, 1 },
	{ { 1.0      }, STR_UNITS_POWER_IMPERIAL_TO_WEIGHT_METRIC,   1 },
	{ { 1.0      }, STR_UNITS_POWER_IMPERIAL_TO_WEIGHT_SI,       1 },
	{ { 0.919768 }, STR_UNITS_POWER_METRIC_TO_WEIGHT_IMPERIAL,   1 },
	{ { 1.01387  }, STR_UNITS_POWER_METRIC_TO_WEIGHT_METRIC,     1 },
	{ { 1.01387  }, STR_UNITS_POWER_METRIC_TO_WEIGHT_SI,         1 },
	{ { 0.676487 }, STR_UNITS_POWER_SI_TO_WEIGHT_IMPERIAL,       1 },
	{ { 0.745699 }, STR_UNITS_POWER_SI_TO_WEIGHT_METRIC,         1 },
	{ { 0.745699 }, STR_UNITS_POWER_SI_TO_WEIGHT_SI,             1 },
};

/** Unit conversions for weight. */
static const UnitsLong _units_weight[] = {
	{ {    1.102311 }, STR_UNITS_WEIGHT_SHORT_IMPERIAL, STR_UNITS_WEIGHT_LONG_IMPERIAL, 0 },
	{ {    1.0      }, STR_UNITS_WEIGHT_SHORT_METRIC,   STR_UNITS_WEIGHT_LONG_METRIC,   0 },
	{ { 1000.0      }, STR_UNITS_WEIGHT_SHORT_SI,       STR_UNITS_WEIGHT_LONG_SI,       0 },
};

/** Unit conversions for volume. */
static const UnitsLong _units_volume[] = {
	{ {  264.172 }, STR_UNITS_VOLUME_SHORT_IMPERIAL, STR_UNITS_VOLUME_LONG_IMPERIAL, 0 },
	{ { 1000.0   }, STR_UNITS_VOLUME_SHORT_METRIC,   STR_UNITS_VOLUME_LONG_METRIC,   0 },
	{ {    1.0   }, STR_UNITS_VOLUME_SHORT_SI,       STR_UNITS_VOLUME_LONG_SI,       0 },
};

/** Unit conversions for force. */
static const Units _units_force[] = {
	{ { 0.224809 }, STR_UNITS_FORCE_IMPERIAL, 0 },
	{ { 0.101972 }, STR_UNITS_FORCE_METRIC,   0 },
	{ { 0.001    }, STR_UNITS_FORCE_SI,       0 },
};

/** Unit conversions for height. */
static const Units _units_height[] = {
	{ { 3.0 }, STR_UNITS_HEIGHT_IMPERIAL, 0 }, // "Wrong" conversion factor for more nicer GUI values
	{ { 1.0 }, STR_UNITS_HEIGHT_METRIC,   0 },
	{ { 1.0 }, STR_UNITS_HEIGHT_SI,       0 },
};

/** Unit conversions for time in calendar days or wallclock seconds */
static const Units _units_time_days_or_seconds[] = {
	{ { 1 }, STR_UNITS_DAYS,    0 },
	{ { 2 }, STR_UNITS_SECONDS, 0 },
};

/** Unit conversions for time in calendar months or wallclock minutes */
static const Units _units_time_months_or_minutes[] = {
	{ { 1 }, STR_UNITS_MONTHS,  0 },
	{ { 1 }, STR_UNITS_MINUTES, 0 },
	{ { 1 }, STR_UNITS_PRODUCTION_INTERVALS, 0 },
};

/** Unit conversions for time in calendar years or economic periods */
static const Units _units_time_years_or_periods[] = {
	{ { 1 }, STR_UNITS_YEARS,  0 },
	{ { 1 }, STR_UNITS_PERIODS, 0 },
};

/** Unit conversions for time in calendar years or wallclock minutes */
static const Units _units_time_years_or_minutes[] = {
	{ { 1  }, STR_UNITS_YEARS,  0 },
	{ { 12 }, STR_UNITS_MINUTES, 0 },
	{ { 1  }, STR_UNITS_PERIODS, 0 },
};

StringID GetVelocityUnitName(VehicleType type)
{
	uint8_t setting = (type == VEH_SHIP || type == VEH_AIRCRAFT) ? _settings_game.locale.units_velocity_nautical : _settings_game.locale.units_velocity;

	assert(setting < lengthof(_units_velocity_calendar));
	assert(setting < lengthof(_units_velocity_realtime));
	static_assert(lengthof(_units_velocity_calendar) == 5 && lengthof(_units_velocity_realtime) == 5);

	switch (setting) {
		case 0:
		case 1:
		case 2:
			return STR_UNIT_NAME_VELOCITY_IMPERIAL + setting;

		case 3:
			return EconTime::UsingWallclockUnits() ? STR_UNIT_NAME_VELOCITY_GAMEUNITS_WALLCLOCK : STR_UNIT_NAME_VELOCITY_GAMEUNITS;

		case 4:
			return STR_CONFIG_SETTING_LOCALISATION_UNITS_VELOCITY_KNOTS;

		default:
			NOT_REACHED();
	}
}

/**
 * Get the correct velocity units depending on the vehicle type and whether we're using real-time units.
 * @param type VehicleType to convert velocity for.
 * @return The Units for the proper vehicle and time mode.
 */
static const Units GetVelocityUnits(VehicleType type)
{
	uint8_t setting = (type == VEH_SHIP || type == VEH_AIRCRAFT) ? _settings_game.locale.units_velocity_nautical : _settings_game.locale.units_velocity;

	assert(setting < lengthof(_units_velocity_calendar));
	assert(setting < lengthof(_units_velocity_realtime));

	if (EconTime::UsingWallclockUnits()) return _units_velocity_realtime[setting];

	return _units_velocity_calendar[setting];
}

/**
 * Convert the given (internal) speed to the display speed.
 * @param speed the speed to convert
 * @return the converted speed.
 */
uint ConvertSpeedToDisplaySpeed(uint speed, VehicleType type)
{
	/* For historical reasons we don't want to mess with the
	 * conversion for speed. So, don't round it and keep the
	 * original conversion factors instead of the real ones. */
	return GetVelocityUnits(type).c.ToDisplay(speed, false);
}

/**
 * Convert the given (internal) speed to the display speed, in units (not decimal values).
 * @param speed the speed to convert
 * @return the converted speed.
 */
uint ConvertSpeedToUnitDisplaySpeed(uint speed, VehicleType type)
{
	const Units &units = GetVelocityUnits(type);
	uint result = units.c.ToDisplay(speed, false);
	for (uint i = 0; i < units.decimal_places; i++) {
		result /= 10;
	}
	return result;
}

/**
 * Convert the given display speed to the (internal) speed.
 * @param speed the speed to convert
 * @return the converted speed.
 */
uint ConvertDisplaySpeedToSpeed(uint speed, VehicleType type)
{
	return GetVelocityUnits(type).c.FromDisplay(speed);
}

/**
 * Convert the given km/h-ish speed to the display speed.
 * @param speed the speed to convert
 * @return the converted speed.
 */
uint ConvertKmhishSpeedToDisplaySpeed(uint speed, VehicleType type)
{
	return GetVelocityUnits(type).c.ToDisplay(speed * 10, false) / 16;
}

/**
 * Convert the given display speed to the km/h-ish speed.
 * @param speed the speed to convert
 * @return the converted speed.
 */
uint ConvertDisplaySpeedToKmhishSpeed(uint speed, VehicleType type)
{
	return GetVelocityUnits(type).c.FromDisplay(speed * 16, true, 10);
}

/**
 * Convert the given internal weight to the display weight.
 * @param weight the weight to convert
 * @return the converted weight.
 */
uint ConvertWeightToDisplayWeight(uint weight)
{
	return _units_weight[_settings_game.locale.units_weight].c.ToDisplay(weight);
}

/**
 * Convert the given display weight to the (internal) weight.
 * @param weight the weight to convert
 * @return the converted weight.
 */
uint ConvertDisplayWeightToWeight(uint weight)
{
	return _units_weight[_settings_game.locale.units_weight].c.FromDisplay(weight);
}

/**
 * Convert the given internal power to the display power.
 * @param power the power to convert
 * @return the converted power.
 */
uint ConvertPowerToDisplayPower(uint power)
{
	return _units_power[_settings_game.locale.units_power].c.ToDisplay(power);
}

/**
 * Convert the given display power to the (internal) power.
 * @param power the power to convert
 * @return the converted power.
 */
uint ConvertDisplayPowerToPower(uint power)
{
	return _units_power[_settings_game.locale.units_power].c.FromDisplay(power);
}

/**
 * Convert the given internal force to the display force.
 * @param force the force to convert
 * @return the converted force.
 */
int64_t ConvertForceToDisplayForce(int64_t force)
{
	return _units_force[_settings_game.locale.units_force].c.ToDisplay(force);
}

/**
 * Convert the given display force to the (internal) force.
 * @param force the force to convert
 * @return the converted force.
 */
int64_t ConvertDisplayForceToForce(int64_t force)
{
	return _units_force[_settings_game.locale.units_force].c.FromDisplay(force);
}

static void ConvertWeightRatioToDisplay(const Units &unit, int64_t ratio, int64_t &value, int64_t &decimals)
{
	int64_t input = ratio;
	decimals = 2;
	if (_settings_game.locale.units_weight == 2) {
		input *= 1000;
		decimals += 3;
	}

	const UnitConversion &weight_conv = _units_weight[_settings_game.locale.units_weight].c;
	UnitConversion conv = unit.c;
	conv.factor /= weight_conv.factor;

	value = conv.ToDisplay(input);

	if (unit.c.factor > 100) {
		value /= 100;
		decimals -= 2;
	}
}

static uint ConvertDisplayToWeightRatio(const Units &unit, double in)
{
	const UnitConversion &weight_conv = _units_weight[_settings_game.locale.units_weight].c;
	UnitConversion conv = unit.c;
	conv.factor /= weight_conv.factor;
	int64_t multiplier = _settings_game.locale.units_weight == 2 ? 1000 : 1;

	return conv.FromDisplay(in * 100 * multiplier, true, multiplier);
}

static void FormatUnitWeightRatio(StringBuilder builder, const Units &unit, int64_t raw_value)
{
	const char *unit_str = GetStringPtr(unit.s);
	const char *weight_str = GetStringPtr(_units_weight[_settings_game.locale.units_weight].s);

	char tmp_buffer[128];
	char *insert_pt = strecpy(tmp_buffer, unit_str, lastof(tmp_buffer));
	strecpy(insert_pt, weight_str, lastof(tmp_buffer));
	str_replace_wchar(insert_pt, lastof(tmp_buffer), SCC_DECIMAL, '/');
	str_replace_wchar(insert_pt, lastof(tmp_buffer), 0xA0 /* NBSP */, 0);

	int64_t value, decimals;
	ConvertWeightRatioToDisplay(unit, raw_value, value, decimals);

	auto tmp_params = MakeParameters(value, decimals);
	FormatString(builder, tmp_buffer, tmp_params);
}

/**
 * Convert the given internal power / weight ratio to the display decimal.
 * @param ratio the power / weight ratio to convert
 * @param value the output value
 * @param decimals the output decimal offset
 */
void ConvertPowerWeightRatioToDisplay(int64_t ratio, int64_t &value, int64_t &decimals)
{
	ConvertWeightRatioToDisplay(_units_power[_settings_game.locale.units_power], ratio, value, decimals);
}

/**
 * Convert the given internal force / weight ratio to the display decimal.
 * @param ratio the force / weight ratio to convert
 * @param value the output value
 * @param decimals the output decimal offset
 */
void ConvertForceWeightRatioToDisplay(int64_t ratio, int64_t &value, int64_t &decimals)
{
	ConvertWeightRatioToDisplay(_units_force[_settings_game.locale.units_force], ratio, value, decimals);
}

/**
 * Convert the given display value to the internal power / weight ratio.
 * @param in the display value
 * @return the converted power / weight ratio.
 */
uint ConvertDisplayToPowerWeightRatio(double in)
{
	return ConvertDisplayToWeightRatio(_units_power[_settings_game.locale.units_power], in);
}

/**
 * Convert the given display value to the internal force / weight ratio.
 * @param in the display value
 * @return the converted force / weight ratio.
 */
uint ConvertDisplayToForceWeightRatio(double in)
{
	return ConvertDisplayToWeightRatio(_units_force[_settings_game.locale.units_force], in);
}

uint ConvertCargoQuantityToDisplayQuantity(CargoID cargo, uint quantity)
{
	switch (CargoSpec::Get(cargo)->units_volume) {
		case STR_TONS:
			return _units_weight[_settings_game.locale.units_weight].c.ToDisplay(quantity);

		case STR_LITERS:
			return _units_volume[_settings_game.locale.units_volume].c.ToDisplay(quantity);

		default:
			break;
	}
	return quantity;
}

uint ConvertDisplayQuantityToCargoQuantity(CargoID cargo, uint quantity)
{
	switch (CargoSpec::Get(cargo)->units_volume) {
		case STR_TONS:
			return _units_weight[_settings_game.locale.units_weight].c.FromDisplay(quantity);

		case STR_LITERS:
			return _units_volume[_settings_game.locale.units_volume].c.FromDisplay(quantity);

		default:
			break;
	}
	return quantity;
}

/**
 * Parse most format codes within a string and write the result to a buffer.
 * @param builder The string builder to write the final string to.
 * @param str_arg The original string with format codes.
 * @param args    Pointer to extra arguments used by various string codes.
 * @param dry_run True when the args' type data is not yet initialized.
 */
static void FormatString(StringBuilder builder, const char *str_arg, StringParameters &args, uint case_index, bool game_script, bool dry_run)
{
	size_t orig_offset = args.GetOffset();

	if (!dry_run) {
		/*
		 * This function is normally called with `dry_run` false, then we call this function again
		 * with `dry_run` being true. The dry run is required for the gender formatting. For the
		 * gender determination we need to format a sub string to get the gender, but for that we
		 * need to know as what string control code type the specific parameter is encoded. Since
		 * gendered words can be before the "parameter" words, this needs to be determined before
		 * the actual formatting.
		 */
		std::string buffer;
		StringBuilder dry_run_builder(buffer);
		if (UsingNewGRFTextStack()) {
			/* Values from the NewGRF text stack are only copied to the normal
			 * argv array at the time they are encountered. That means that if
			 * another string command references a value later in the string it
			 * would fail. We solve that by running FormatString twice. The first
			 * pass makes sure the argv array is correctly filled and the second
			 * pass can reference later values without problems. */
			struct TextRefStack *backup = CreateTextRefStackBackup();
			FormatString(dry_run_builder, str_arg, args, case_index, game_script, true);
			RestoreTextRefStackBackup(backup);
		} else {
			FormatString(dry_run_builder, str_arg, args, case_index, game_script, true);
		}
		/* We have to restore the original offset here to to read the correct values. */
		args.SetOffset(orig_offset);
	}
	char32_t b = '\0';
	uint next_substr_case_index = 0;
	std::stack<const char *, std::vector<const char *>> str_stack;
	str_stack.push(str_arg);

	for (;;) {
		try {
			while (!str_stack.empty() && (b = Utf8Consume(&str_stack.top())) == '\0') {
				str_stack.pop();
			}
			if (str_stack.empty()) break;
			const char *&str = str_stack.top();

			if (_scan_for_gender_data && !builder.GetTargetString()->empty()) {
				/* Early exit when scanning for gender data if target string is already non-empty */
				return;
			}

			if (SCC_NEWGRF_FIRST <= b && b <= SCC_NEWGRF_LAST) {
				/* We need to pass some stuff as it might be modified. */
				StringParameters remaining = args.GetRemainingParameters();
				b = RemapNewGRFStringControlCode(b, builder.GetTargetString(), &str, remaining, dry_run);
				if (b == 0) continue;
			}

			if (b < SCC_CONTROL_START || b > SCC_CONTROL_END) {
				builder.Utf8Encode(b);
				continue;
			}

			args.SetTypeOfNextParameter(b);
			switch (b) {
				case SCC_ENCODED: {
					ArrayStringParameters<20> sub_args;

					char *p;
					uint32_t stringid = std::strtoul(str, &p, 16);
					if (*p != ':' && *p != '\0') {
						while (*p != '\0') p++;
						str = p;
						builder += "(invalid SCC_ENCODED)";
						break;
					}
					if (stringid >= TAB_SIZE_GAMESCRIPT) {
						while (*p != '\0') p++;
						str = p;
						builder += "(invalid StringID)";
						break;
					}

					int i = 0;
					while (*p != '\0' && i < 20) {
						uint64_t param;
						const char *s = ++p;

						/* Find the next value */
						bool instring = false;
						bool escape = false;
						for (;; p++) {
							if (*p == '\\') {
								escape = true;
								continue;
							}
							if (*p == '"' && escape) {
								escape = false;
								continue;
							}
							escape = false;

							if (*p == '"') {
								instring = !instring;
								continue;
							}
							if (instring) {
								continue;
							}

							if (*p == ':') break;
							if (*p == '\0') break;
						}

						if (*s != '"') {
							/* Check if we want to look up another string */
							char32_t l;
							size_t len = Utf8Decode(&l, s);
							bool lookup = (l == SCC_ENCODED);
							if (lookup) s += len;

							param = std::strtoull(s, &p, 16);

							if (lookup) {
								if (param >= TAB_SIZE_GAMESCRIPT) {
									while (*p != '\0') p++;
									str = p;
									builder += "(invalid sub-StringID)";
									break;
								}
								param = MakeStringID(TEXT_TAB_GAMESCRIPT_START, param);
							}

							sub_args.SetParam(i++, param);
						} else {
							s++; // skip the leading \"
							sub_args.SetParam(i++, std::string(s, p - s - 1)); // also skip the trailing \".
						}
					}
					/* If we didn't error out, we can actually print the string. */
					if (*str != '\0') {
						str = p;
						GetStringWithArgs(builder, MakeStringID(TEXT_TAB_GAMESCRIPT_START, stringid), sub_args, true);
					}
					break;
				}

				case SCC_NEWGRF_STRINL: {
					StringID substr = Utf8Consume(&str);
					str_stack.push(GetStringPtr(substr));
					break;
				}

				case SCC_NEWGRF_PRINT_WORD_STRING_ID: {
					StringID substr = args.GetNextParameter<StringID>();
					str_stack.push(GetStringPtr(substr));
					case_index = next_substr_case_index;
					next_substr_case_index = 0;
					break;
				}


				case SCC_GENDER_LIST: { // {G 0 Der Die Das}
					/* First read the meta data from the language file. */
					size_t offset = orig_offset + (uint8_t)*str++;
					int gender = 0;
					if (!dry_run && args.GetTypeAtOffset(offset) != 0) {
						/* Now we need to figure out what text to resolve, i.e.
						 * what do we need to draw? So get the actual raw string
						 * first using the control code to get said string. */
						char input[4 + 1];
						char *p = input + Utf8Encode(input, args.GetTypeAtOffset(offset));
						*p = '\0';

						/* The gender is stored at the start of the formatted string. */
						bool old_sgd = _scan_for_gender_data;
						_scan_for_gender_data = true;
						std::string buffer;
						StringBuilder tmp_builder(buffer);
						StringParameters tmp_params = args.GetRemainingParameters(offset);
						FormatString(tmp_builder, input, tmp_params);
						_scan_for_gender_data = old_sgd;

						/* And determine the string. */
						const char *s = buffer.c_str();
						char32_t c = Utf8Consume(&s);
						/* Does this string have a gender, if so, set it */
						if (c == SCC_GENDER_INDEX) gender = (uint8_t)s[0];
					}
					str = ParseStringChoice(str, gender, builder);
					break;
				}

				/* This sets up the gender for the string.
				 * We just ignore this one. It's used in {G 0 Der Die Das} to determine the case. */
				case SCC_GENDER_INDEX: // {GENDER 0}
					if (_scan_for_gender_data) {
						builder.Utf8Encode(SCC_GENDER_INDEX);
						builder += *str++;
						return; // Exit early
					} else {
						str++;
					}
					break;

				case SCC_PLURAL_LIST: { // {P}
					int plural_form = *str++;          // contains the plural form for this string
					size_t offset = orig_offset + (uint8_t)*str++;
					int64_t v = args.GetParam(offset); // contains the number that determines plural
					str = ParseStringChoice(str, DeterminePluralForm(v, plural_form), builder);
					break;
				}

				case SCC_ARG_INDEX: { // Move argument pointer
					args.SetOffset(orig_offset + (uint8_t)*str++);
					break;
				}

				case SCC_SET_CASE: { // {SET_CASE}
					/* This is a pseudo command, it's outputted when someone does {STRING.ack}
					 * The modifier is added to all subsequent GetStringWithArgs that accept the modifier. */
					next_substr_case_index = (uint8_t)*str++;
					break;
				}

				case SCC_SWITCH_CASE: { // {Used to implement case switching}
					/* <0x9E> <NUM CASES> <CASE1> <LEN1> <STRING1> <CASE2> <LEN2> <STRING2> <CASE3> <LEN3> <STRING3> <STRINGDEFAULT>
					 * Each LEN is printed using 2 bytes in big endian order. */
					uint num = (uint8_t)*str++;
					while (num) {
						if ((uint8_t)str[0] == case_index) {
							/* Found the case, adjust str pointer and continue */
							str += 3;
							break;
						}
						/* Otherwise skip to the next case */
						str += 3 + (str[1] << 8) + str[2];
						num--;
					}
					break;
				}

				case SCC_REVISION: // {REV}
					builder += _openttd_revision;
					break;

				case SCC_RAW_STRING_POINTER: { // {RAW_STRING}
					const char *raw_string = args.GetNextParameterString();
					/* raw_string can be nullptr. */
					if (raw_string == nullptr) {
						builder += "(invalid RAW_STRING parameter)";
						break;
					}
					FormatString(builder, raw_string, args);
					break;
				}

				case SCC_STRING: {// {STRING}
					StringID string_id = args.GetNextParameter<StringID>();
					if (game_script && GetStringTab(string_id) != TEXT_TAB_GAMESCRIPT_START) break;
					/* It's prohibited for the included string to consume any arguments. */
					StringParameters tmp_params(args, game_script ? args.GetDataLeft() : 0);
					GetStringWithArgs(builder, string_id, tmp_params, next_substr_case_index, game_script);
					next_substr_case_index = 0;
					break;
				}

				case SCC_STRING1:
				case SCC_STRING2:
				case SCC_STRING3:
				case SCC_STRING4:
				case SCC_STRING5:
				case SCC_STRING6:
				case SCC_STRING7:
				case SCC_STRING8: { // {STRING1..8}
					/* Strings that consume arguments */
					StringID string_id = args.GetNextParameter<StringID>();
					if (game_script && GetStringTab(string_id) != TEXT_TAB_GAMESCRIPT_START) break;
					uint size = b - SCC_STRING1 + 1;
					if (game_script && size > args.GetDataLeft()) {
						builder += "(too many parameters)";
					} else {
						StringParameters sub_args(args, game_script ? args.GetDataLeft() : size);
						GetStringWithArgs(builder, string_id, sub_args, next_substr_case_index, game_script);
						args.AdvanceOffset(size);
					}
					next_substr_case_index = 0;
					break;
				}

				case SCC_COMMA: // {COMMA}
					FormatCommaNumber(builder, args.GetNextParameter<int64_t>());
					break;

				case SCC_DECIMAL: { // {DECIMAL}
					int64_t number = args.GetNextParameter<int64_t>();
					int digits = args.GetNextParameter<int>();
					FormatCommaNumber(builder, number, digits);
					break;
				}

				case SCC_DECIMAL1: {// {DECIMAL1}
					int64_t number = args.GetNextParameter<int64_t>();
					FormatCommaNumber(builder, number, 1);
					break;
				}

				case SCC_NUM: // {NUM}
					FormatNoCommaNumber(builder, args.GetNextParameter<int64_t>());
					break;

				case SCC_PLUS_NUM: { // {PLUS_NUM}
					int64_t number = args.GetNextParameter<int64_t>();
					if (number > 0) {
						builder += '+';
					}
					FormatNoCommaNumber(builder, number);
					break;
				}

				case SCC_ZEROFILL_NUM: { // {ZEROFILL_NUM}
					int64_t num = args.GetNextParameter<int64_t>();
					FormatZerofillNumber(builder, num, args.GetNextParameter<int>());
					break;
				}

				case SCC_HEX: // {HEX}
					FormatHexNumber(builder, args.GetNextParameter<uint64_t>());
					break;

				case SCC_BYTES: // {BYTES}
					FormatBytes(builder, args.GetNextParameter<int64_t>());
					break;

				case SCC_CARGO_TINY: { // {CARGO_TINY}
					/* Tiny description of cargotypes. Layout:
					 * param 1: cargo type
					 * param 2: cargo count */
					CargoID cargo = args.GetNextParameter<CargoID>();
					if (cargo >= CargoSpec::GetArraySize()) break;

					StringID cargo_str = CargoSpec::Get(cargo)->units_volume;
					int64_t amount = 0;
					switch (cargo_str) {
						case STR_TONS:
							amount = _units_weight[_settings_game.locale.units_weight].c.ToDisplay(args.GetNextParameter<int64_t>());
							break;

						case STR_LITERS:
							amount = _units_volume[_settings_game.locale.units_volume].c.ToDisplay(args.GetNextParameter<int64_t>());
							break;

						default: {
							amount = args.GetNextParameter<int64_t>();
							break;
						}
					}

					FormatCommaNumber(builder, amount);
					break;
				}

				case SCC_CARGO_SHORT: { // {CARGO_SHORT}
					/* Short description of cargotypes. Layout:
					 * param 1: cargo type
					 * param 2: cargo count */
					CargoID cargo = args.GetNextParameter<CargoID>();
					if (cargo >= CargoSpec::GetArraySize()) break;

					StringID cargo_str = CargoSpec::Get(cargo)->units_volume;
					switch (cargo_str) {
						case STR_TONS: {
							assert(_settings_game.locale.units_weight < lengthof(_units_weight));
							const auto &x = _units_weight[_settings_game.locale.units_weight];
							auto tmp_params = MakeParameters(x.c.ToDisplay(args.GetNextParameter<int64_t>()), x.decimal_places);
							FormatString(builder, GetStringPtr(x.l), tmp_params);
							break;
						}

						case STR_LITERS: {
							assert(_settings_game.locale.units_volume < lengthof(_units_volume));
							const auto &x = _units_volume[_settings_game.locale.units_volume];
							auto tmp_params = MakeParameters(x.c.ToDisplay(args.GetNextParameter<int64_t>()), x.decimal_places);
							FormatString(builder, GetStringPtr(x.l), tmp_params);
							break;
						}

						default: {
							auto tmp_params = MakeParameters(args.GetNextParameter<int64_t>());
							GetStringWithArgs(builder, cargo_str, tmp_params);
							break;
						}
					}
					break;
				}

				case SCC_CARGO_LONG: { // {CARGO_LONG}
					/* First parameter is cargo type, second parameter is cargo count */
					CargoID cargo = args.GetNextParameter<CargoID>();
					if (cargo != INVALID_CARGO && cargo >= CargoSpec::GetArraySize()) break;

					StringID cargo_str = (cargo == INVALID_CARGO) ? STR_QUANTITY_N_A : CargoSpec::Get(cargo)->quantifier;
					auto tmp_args = MakeParameters(args.GetNextParameter<int64_t>());
					GetStringWithArgs(builder, cargo_str, tmp_args);
					break;
				}

				case SCC_CARGO_LIST: { // {CARGO_LIST}
					CargoTypes cmask = args.GetNextParameter<CargoTypes>();
					bool first = true;

					for (const auto &cs : _sorted_cargo_specs) {
						if (!HasBit(cmask, cs->Index())) continue;

						if (first) {
							first = false;
						} else {
							/* Add a comma if this is not the first item */
							builder += ", ";
						}

						GetStringWithArgs(builder, cs->name, args, next_substr_case_index, game_script);
					}

					/* If first is still true then no cargo is accepted */
					if (first) GetStringWithArgs(builder, STR_JUST_NOTHING, args, next_substr_case_index, game_script);

					next_substr_case_index = 0;
					break;
				}

				case SCC_CURRENCY_SHORT: // {CURRENCY_SHORT}
					FormatGenericCurrency(builder, &GetCurrency(), args.GetNextParameter<int64_t>(), true);
					break;

				case SCC_CURRENCY_LONG: // {CURRENCY_LONG}
					FormatGenericCurrency(builder, &GetCurrency(), args.GetNextParameter<int64_t>(), false);
					break;

				case SCC_DATE_TINY: // {DATE_TINY}
					FormatTinyOrISODate(builder, args.GetNextParameter<CalTime::Date>(), STR_FORMAT_DATE_TINY);
					break;

				case SCC_DATE_SHORT: // {DATE_SHORT}
					FormatMonthAndYear(builder, args.GetNextParameter<CalTime::Date>(), next_substr_case_index);
					next_substr_case_index = 0;
					break;

				case SCC_DATE_LONG: // {DATE_LONG}
					FormatYmdString(builder, args.GetNextParameter<CalTime::Date>(), next_substr_case_index);
					next_substr_case_index = 0;
					break;

				case SCC_DATE_ISO: // {DATE_ISO}
					FormatTinyOrISODate(builder, args.GetNextParameter<CalTime::Date>(), STR_FORMAT_DATE_ISO);
					break;

				case SCC_TIME_HHMM: // {TIME_HHMM}
					FormatTimeHHMMString(builder, args.GetNextParameter<uint>(), next_substr_case_index);
					break;

				case SCC_TT_TICKS:      // {TT_TICKS}
				case SCC_TT_TICKS_LONG: // {TT_TICKS_LONG}
					if (_settings_client.gui.timetable_in_ticks) {
						auto tmp_params = MakeParameters(args.GetNextParameter<int64_t>());
						FormatString(builder, GetStringPtr(STR_UNITS_TICKS), tmp_params);
					} else {
						StringID str;
						if (_settings_time.time_in_minutes) {
							str = STR_TIMETABLE_MINUTES;
						} else if (EconTime::UsingWallclockUnits()) {
							str = STR_UNITS_SECONDS;
						} else {
							str = STR_UNITS_DAYS;
						}
						const int64_t ticks = args.GetNextParameter<int64_t>();
						const int64_t ratio = TimetableDisplayUnitSize();
						const int64_t units = ticks / ratio;
						const int64_t leftover = _settings_client.gui.timetable_leftover_ticks ? ticks % ratio : 0;
						auto tmp_params = MakeParameters(units);
						FormatString(builder, GetStringPtr(str), tmp_params);
						if (b == SCC_TT_TICKS_LONG && _settings_time.time_in_minutes && units > 59) {
							int64_t hours = units / 60;
							int64_t minutes = units % 60;
							auto tmp_params = MakeParameters(
								(minutes != 0) ? STR_TIMETABLE_HOURS_MINUTES : STR_TIMETABLE_HOURS,
								hours,
								minutes
							);
							FormatString(builder, GetStringPtr(STR_TIMETABLE_MINUTES_SUFFIX), tmp_params);
						}
						if (leftover != 0) {
							auto tmp_params = MakeParameters(leftover);
							FormatString(builder, GetStringPtr(STR_TIMETABLE_LEFTOVER_TICKS), tmp_params);
						}
					}
					break;

				case SCC_TT_TIME:       // {TT_TIME}
				case SCC_TT_TIME_ABS: { // {TT_TIME_ABS}
					if (_settings_time.time_in_minutes) {
						FormatStateTicksHHMMString(builder, args.GetNextParameter<StateTicks>(), next_substr_case_index);
					} else if (EconTime::UsingWallclockUnits() && b == SCC_TT_TIME) {
						StateTicks tick = args.GetNextParameter<StateTicks>();
						StateTicksDelta offset = tick - _state_ticks;
						auto tmp_params = MakeParameters(offset / TICKS_PER_SECOND);
						FormatString(builder, GetStringPtr(STR_UNITS_SECONDS_SHORT), tmp_params);
					} else {
						FormatTinyOrISODate(builder, StateTicksToCalendarDate(args.GetNextParameter<StateTicks>()), STR_FORMAT_DATE_TINY);
					}
					break;
				}

				case SCC_FORCE: { // {FORCE}
					assert(_settings_game.locale.units_force < lengthof(_units_force));
					const auto &x = _units_force[_settings_game.locale.units_force];
					auto tmp_params = MakeParameters(x.c.ToDisplay(args.GetNextParameter<int64_t>()), x.decimal_places);
					FormatString(builder, GetStringPtr(x.s), tmp_params);
					break;
				}

				case SCC_HEIGHT: { // {HEIGHT}
					assert(_settings_game.locale.units_height < lengthof(_units_height));
					const auto &x = _units_height[_settings_game.locale.units_height];
					auto tmp_params = MakeParameters(x.c.ToDisplay(args.GetNextParameter<int64_t>()), x.decimal_places);
					FormatString(builder, GetStringPtr(x.s), tmp_params);
					break;
				}

				case SCC_POWER: { // {POWER}
					assert(_settings_game.locale.units_power < lengthof(_units_power));
					const auto &x = _units_power[_settings_game.locale.units_power];
					auto tmp_params = MakeParameters(x.c.ToDisplay(args.GetNextParameter<int64_t>()), x.decimal_places);
					FormatString(builder, GetStringPtr(x.s), tmp_params);
					break;
				}

				case SCC_POWER_TO_WEIGHT: { // {POWER_TO_WEIGHT}
					auto setting = _settings_game.locale.units_power * 3u + _settings_game.locale.units_weight;
					assert(setting < lengthof(_units_power_to_weight));
					const auto &x = _units_power_to_weight[setting];
					auto tmp_params = MakeParameters(x.c.ToDisplay(args.GetNextParameter<int64_t>()), x.decimal_places);
					FormatString(builder, GetStringPtr(x.s), tmp_params);
					break;
				}

				case SCC_VELOCITY: { // {VELOCITY}
					int64_t arg = args.GetNextParameter<int64_t>();
					// Unpack vehicle type from packed argument to get desired units.
					VehicleType vt = static_cast<VehicleType>(GB(arg, 56, 8));
					const auto &x = GetVelocityUnits(vt);
					auto tmp_params = MakeParameters(ConvertKmhishSpeedToDisplaySpeed(GB(arg, 0, 56), vt), x.decimal_places);
					FormatString(builder, GetStringPtr(x.s), tmp_params);
					break;
				}

				case SCC_VOLUME_SHORT: { // {VOLUME_SHORT}
					assert(_settings_game.locale.units_volume < lengthof(_units_volume));
					const auto &x = _units_volume[_settings_game.locale.units_volume];
					auto tmp_params = MakeParameters(x.c.ToDisplay(args.GetNextParameter<int64_t>()), x.decimal_places);
					FormatString(builder, GetStringPtr(x.s), tmp_params);
					break;
				}

				case SCC_VOLUME_LONG: { // {VOLUME_LONG}
					assert(_settings_game.locale.units_volume < lengthof(_units_volume));
					const auto &x = _units_volume[_settings_game.locale.units_volume];
					auto tmp_params = MakeParameters(x.c.ToDisplay(args.GetNextParameter<int64_t>()), x.decimal_places);
					FormatString(builder, GetStringPtr(x.l), tmp_params);
					break;
				}

				case SCC_WEIGHT_SHORT: { // {WEIGHT_SHORT}
					assert(_settings_game.locale.units_weight < lengthof(_units_weight));
					const auto &x = _units_weight[_settings_game.locale.units_weight];
					auto tmp_params = MakeParameters(x.c.ToDisplay(args.GetNextParameter<int64_t>()), x.decimal_places);
					FormatString(builder, GetStringPtr(x.s), tmp_params);
					break;
				}

				case SCC_WEIGHT_LONG: { // {WEIGHT_LONG}
					assert(_settings_game.locale.units_weight < lengthof(_units_weight));
					const auto &x = _units_weight[_settings_game.locale.units_weight];
					auto tmp_params = MakeParameters(x.c.ToDisplay(args.GetNextParameter<int64_t>()), x.decimal_places);
					FormatString(builder, GetStringPtr(x.l), tmp_params);
					break;
				}

				case SCC_POWER_WEIGHT_RATIO: { // {POWER_WEIGHT_RATIO}
					assert(_settings_game.locale.units_power < lengthof(_units_power));
					assert(_settings_game.locale.units_weight < lengthof(_units_weight));

					FormatUnitWeightRatio(builder, _units_power[_settings_game.locale.units_power], args.GetNextParameter<int64_t>());
					break;
				}

				case SCC_FORCE_WEIGHT_RATIO: { // {FORCE_WEIGHT_RATIO}
					assert(_settings_game.locale.units_force < lengthof(_units_force));
					assert(_settings_game.locale.units_weight < lengthof(_units_weight));

					FormatUnitWeightRatio(builder, _units_force[_settings_game.locale.units_force], args.GetNextParameter<int64_t>());
					break;
				}

				case SCC_UNITS_DAYS_OR_SECONDS: { // {UNITS_DAYS_OR_SECONDS}
					uint8_t realtime = EconTime::UsingWallclockUnits(_game_mode == GM_MENU);
					const auto &x = _units_time_days_or_seconds[realtime];
					int64_t duration = args.GetNextParameter<int64_t>();
					if (realtime) duration *= DayLengthFactor();
					auto tmp_params = MakeParameters(x.c.ToDisplay(duration), x.decimal_places);
					FormatString(builder, GetStringPtr(x.s), tmp_params);
					break;
				}

				case SCC_UNITS_MONTHS_OR_MINUTES: { // {UNITS_MONTHS_OR_MINUTES}
					uint8_t realtime = EconTime::UsingWallclockUnits(_game_mode == GM_MENU);
					if (realtime > 0 && DayLengthFactor() > 1) realtime++;
					const auto &x = _units_time_months_or_minutes[realtime];
					auto tmp_params = MakeParameters(x.c.ToDisplay(args.GetNextParameter<int64_t>()), x.decimal_places);
					FormatString(builder, GetStringPtr(x.s), tmp_params);
					break;
				}

				case SCC_UNITS_YEARS_OR_PERIODS: { // {UNITS_YEARS_OR_PERIODS}
					uint8_t realtime = EconTime::UsingWallclockUnits(_game_mode == GM_MENU);
					const auto &x = _units_time_years_or_periods[realtime];
					auto tmp_params = MakeParameters(x.c.ToDisplay(args.GetNextParameter<int64_t>()), x.decimal_places);
					FormatString(builder, GetStringPtr(x.s), tmp_params);
					break;
				}

				case SCC_UNITS_YEARS_OR_MINUTES: { // {UNITS_YEARS_OR_MINUTES}
					uint8_t realtime = EconTime::UsingWallclockUnits(_game_mode == GM_MENU);
					if (realtime > 0 && DayLengthFactor() > 1) realtime++;
					const auto &x = _units_time_years_or_minutes[realtime];
					auto tmp_params = MakeParameters(x.c.ToDisplay(args.GetNextParameter<int64_t>()), x.decimal_places);
					FormatString(builder, GetStringPtr(x.s), tmp_params);
					break;
				}

				case SCC_COMPANY_NAME: { // {COMPANY}
					const Company *c = Company::GetIfValid(args.GetNextParameter<CompanyID>());
					if (c == nullptr) break;

					if (!c->name.empty()) {
						auto tmp_params = MakeParameters(c->name);
						GetStringWithArgs(builder, STR_JUST_RAW_STRING, tmp_params);
					} else {
						auto tmp_params = MakeParameters(c->name_2);
						GetStringWithArgs(builder, c->name_1, tmp_params);
					}
					break;
				}

				case SCC_COMPANY_NUM: { // {COMPANY_NUM}
					CompanyID company = args.GetNextParameter<CompanyID>();

					/* Nothing is added for AI or inactive companies */
					if (Company::IsValidHumanID(company)) {
						auto tmp_params = MakeParameters(company + 1);
						GetStringWithArgs(builder, STR_FORMAT_COMPANY_NUM, tmp_params);
					}
					break;
				}

				case SCC_DEPOT_NAME: { // {DEPOT}
					VehicleType vt = args.GetNextParameter<VehicleType>();
					if (vt == VEH_AIRCRAFT) {
						auto tmp_params = MakeParameters(args.GetNextParameter<StationID>());
						GetStringWithArgs(builder, STR_FORMAT_DEPOT_NAME_AIRCRAFT, tmp_params);
						break;
					}

					const Depot *d = Depot::Get(args.GetNextParameter<DepotID>());
					if (!d->name.empty()) {
						auto tmp_params = MakeParameters(d->name.c_str());
						GetStringWithArgs(builder, STR_JUST_RAW_STRING, tmp_params);
					} else {
						auto tmp_params = MakeParameters(d->town->index, d->town_cn + 1);
						GetStringWithArgs(builder, STR_FORMAT_DEPOT_NAME_TRAIN + 2 * vt + (d->town_cn == 0 ? 0 : 1), tmp_params);
					}
					break;
				}

				case SCC_ENGINE_NAME: { // {ENGINE}
					int64_t arg = args.GetNextParameter<int64_t>();
					const Engine *e = Engine::GetIfValid(static_cast<EngineID>(arg));
					if (e == nullptr) break;

					if (!e->name.empty() && e->IsEnabled()) {
						auto tmp_params = MakeParameters(e->name.c_str());
						GetStringWithArgs(builder, STR_JUST_RAW_STRING, tmp_params);
						break;
					}

					if (HasBit(e->info.callback_mask, CBM_VEHICLE_NAME)) {
						uint16_t callback = GetVehicleCallback(CBID_VEHICLE_NAME, static_cast<uint32_t>(arg >> 32), 0, e->index, nullptr);
						/* Not calling ErrorUnknownCallbackResult due to being inside string processing. */
						if (callback != CALLBACK_FAILED && callback < 0x400) {
							const GRFFile *grffile = e->GetGRF();
							assert(grffile != nullptr);

							StartTextRefStackUsage(grffile, 6);
							ArrayStringParameters<6> tmp_params;
							GetStringWithArgs(builder, GetGRFStringID(grffile->grfid, 0xD000 + callback), tmp_params);
							StopTextRefStackUsage();

							break;
						}
					}

					auto tmp_params = ArrayStringParameters<0>();
					GetStringWithArgs(builder, e->info.string_id, tmp_params);
					break;
				}

				case SCC_GROUP_NAME: { // {GROUP}
					uint32_t id = args.GetNextParameter<uint32_t>();
					bool recurse = _settings_client.gui.show_group_hierarchy_name && (id & GROUP_NAME_HIERARCHY);
					id &= ~GROUP_NAME_HIERARCHY;
					const Group *group = Group::GetIfValid(id);
					if (group == nullptr) break;

					auto handle_group = y_combinator([&](auto handle_group, const Group *g) -> void {
						if (recurse && g->parent != INVALID_GROUP) {
							handle_group(Group::Get(g->parent));
							auto tmp_params = MakeParameters();
							GetStringWithArgs(builder, STR_HIERARCHY_SEPARATOR, tmp_params);
						}
						if (!g->name.empty()) {
							auto tmp_params = MakeParameters(g->name);
							GetStringWithArgs(builder, STR_JUST_RAW_STRING, tmp_params);
						} else {
							auto tmp_params = MakeParameters(g->number);
							GetStringWithArgs(builder, STR_FORMAT_GROUP_NAME, tmp_params);
						}
					});
					handle_group(group);
					break;
				}

				case SCC_INDUSTRY_NAME: { // {INDUSTRY}
					const Industry *i = Industry::GetIfValid(args.GetNextParameter<IndustryID>());
					if (i == nullptr) break;

					static bool use_cache = true;
					if (_scan_for_gender_data) {
						/* Gender is defined by the industry type.
						 * STR_FORMAT_INDUSTRY_NAME may have the town first, so it would result in the gender of the town name */
						auto tmp_params = ArrayStringParameters<0>();
						FormatString(builder, GetStringPtr(GetIndustrySpec(i->type)->name), tmp_params, next_substr_case_index);
					} else if (use_cache) { // Use cached version if first call
						AutoRestoreBackup cache_backup(use_cache, false);
						builder += i->GetCachedName();
					} else {
						/* First print the town name and the industry type name. */
						auto tmp_params = MakeParameters(i->town->index, GetIndustrySpec(i->type)->name);
						FormatString(builder, GetStringPtr(STR_FORMAT_INDUSTRY_NAME), tmp_params, next_substr_case_index);
					}
					next_substr_case_index = 0;
					break;
				}

				case SCC_PRESIDENT_NAME: { // {PRESIDENT_NAME}
					const Company *c = Company::GetIfValid(args.GetNextParameter<CompanyID>());
					if (c == nullptr) break;

					if (!c->president_name.empty()) {
						auto tmp_params = MakeParameters(c->president_name);
						GetStringWithArgs(builder, STR_JUST_RAW_STRING, tmp_params);
					} else {
						auto tmp_params = MakeParameters(c->president_name_2);
						GetStringWithArgs(builder, c->president_name_1, tmp_params);
					}
					break;
				}

				case SCC_STATION_NAME: { // {STATION}
					StationID sid = args.GetNextParameter<StationID>();
					const Station *st = Station::GetIfValid(sid);

					if (st == nullptr) {
						/* The station doesn't exist anymore. The only place where we might
						 * be "drawing" an invalid station is in the case of cargo that is
						 * in transit. */
						auto tmp_params = ArrayStringParameters<0>();
						GetStringWithArgs(builder, STR_UNKNOWN_STATION, tmp_params);
						break;
					}

					static bool use_cache = true;
					if (use_cache) { // Use cached version if first call
						AutoRestoreBackup cache_backup(use_cache, false);
						builder += st->GetCachedName();
					} else if (!st->name.empty()) {
						auto tmp_params = MakeParameters(st->name.c_str());
						GetStringWithArgs(builder, STR_JUST_RAW_STRING, tmp_params);
					} else {
						StringID string_id = st->string_id;
						if (st->indtype != IT_INVALID) {
							/* Special case where the industry provides the name for the station */
							const IndustrySpec *indsp = GetIndustrySpec(st->indtype);

							/* Industry GRFs can change which might remove the station name and
							 * thus cause very strange things. Here we check for that before we
							 * actually set the station name. */
							if (indsp->station_name != STR_NULL && indsp->station_name != STR_UNDEFINED) {
								string_id = indsp->station_name;
							}
						}
						if (st->extra_name_index != UINT16_MAX && st->extra_name_index < _extra_station_names.size()) {
							string_id = _extra_station_names[st->extra_name_index].str;
						}

						auto tmp_params = MakeParameters(STR_TOWN_NAME, st->town->index, st->index);
						GetStringWithArgs(builder, string_id, tmp_params);
					}
					break;
				}

				case SCC_TOWN_NAME: { // {TOWN}
					const Town *t = Town::GetIfValid(args.GetNextParameter<TownID>());
					if (t == nullptr) break;

					static bool use_cache = true;
					if (use_cache) { // Use cached version if first call
						AutoRestoreBackup cache_backup(use_cache, false);
						builder += t->GetCachedName();
					} else if (!t->name.empty()) {
						auto tmp_params = MakeParameters(t->name.c_str());
						GetStringWithArgs(builder, STR_JUST_RAW_STRING, tmp_params);
					} else {
						GetTownName(builder, t);
					}
					break;
				}

				case SCC_VIEWPORT_TOWN_LABEL1:
				case SCC_VIEWPORT_TOWN_LABEL2: { // {VIEWPORT_TOWN_LABEL1..2}
					int32_t t = args.GetNextParameter<int32_t>();
					uint64_t data = args.GetNextParameter<uint64_t>();

					bool tiny = (b == SCC_VIEWPORT_TOWN_LABEL2);
					StringID string_id = STR_VIEWPORT_TOWN_COLOUR;
					if (!tiny) string_id += GB(data, 40, 2);
					auto tmp_params = MakeParameters(t, GB(data, 32, 8), GB(data, 0, 32));
					GetStringWithArgs(builder, string_id, tmp_params);
					break;
				}

				case SCC_WAYPOINT_NAME: { // {WAYPOINT}
					Waypoint *wp = Waypoint::GetIfValid(args.GetNextParameter<StationID>());
					if (wp == nullptr) break;

					if (!wp->name.empty()) {
						auto tmp_params = MakeParameters(wp->name.c_str());
						GetStringWithArgs(builder, STR_JUST_RAW_STRING, tmp_params);
					} else {
						auto tmp_params = MakeParameters(wp->town->index, wp->town_cn + 1);
						StringID string_id = ((wp->string_id == STR_SV_STNAME_BUOY) ? STR_FORMAT_BUOY_NAME : STR_FORMAT_WAYPOINT_NAME);
						if (wp->town_cn != 0) string_id++;
						GetStringWithArgs(builder, string_id, tmp_params);
					}
					break;
				}

				case SCC_VEHICLE_NAME: { // {VEHICLE}
					uint32_t id = args.GetNextParameter<uint32_t>();
					uint8_t vehicle_names = _settings_client.gui.vehicle_names;
					if (id & VEHICLE_NAME_NO_GROUP) {
						id &= ~VEHICLE_NAME_NO_GROUP;
						/* Change format from long to traditional */
						if (vehicle_names == 2) vehicle_names = 0;
					}

					const Vehicle *v = Vehicle::GetIfValid(id);
					if (v == nullptr) break;

					if (!v->name.empty()) {
						auto tmp_params = MakeParameters(v->name.c_str());
						GetStringWithArgs(builder, STR_JUST_RAW_STRING, tmp_params);
					} else if (v->group_id != DEFAULT_GROUP && vehicle_names != 0 && v->type < VEH_COMPANY_END) {
						/* The vehicle has no name, but is member of a group, so print group name */
						uint32_t group_name = v->group_id;
						if (_settings_client.gui.show_vehicle_group_hierarchy_name) group_name |= GROUP_NAME_HIERARCHY;
						if (vehicle_names == 1) {
							auto tmp_params = MakeParameters(group_name, v->unitnumber);
							GetStringWithArgs(builder, STR_FORMAT_GROUP_VEHICLE_NAME, tmp_params);
						} else {
							auto tmp_params = MakeParameters(group_name, STR_TRADITIONAL_TRAIN_NAME + v->type, v->unitnumber);
							GetStringWithArgs(builder, STR_FORMAT_GROUP_VEHICLE_NAME_LONG, tmp_params);
						}
					} else {
						auto tmp_params = MakeParameters(v->unitnumber);

						StringID string_id;
						if (v->type < VEH_COMPANY_END) {
							string_id = ((vehicle_names == 1) ? STR_SV_TRAIN_NAME : STR_TRADITIONAL_TRAIN_NAME) + v->type;
						} else {
							string_id = STR_INVALID_VEHICLE;
						}

						GetStringWithArgs(builder, string_id, tmp_params);
					}
					break;
				}

				case SCC_SIGN_NAME: { // {SIGN}
					const Sign *si = Sign::GetIfValid(args.GetNextParameter<SignID>());
					if (si == nullptr) break;

					if (!si->name.empty()) {
						auto tmp_params = MakeParameters(si->name);
						GetStringWithArgs(builder, STR_JUST_RAW_STRING, tmp_params);
					} else {
						auto tmp_params = ArrayStringParameters<0>();
						GetStringWithArgs(builder, STR_DEFAULT_SIGN_NAME, tmp_params);
					}
					break;
				}

				case SCC_TR_SLOT_NAME: { // {TRSLOT}
					const TraceRestrictSlot *slot = TraceRestrictSlot::GetIfValid(args.GetNextParameter<uint32_t>());
					if (slot == nullptr) break;
					auto tmp_params = MakeParameters(slot->name.c_str());
					GetStringWithArgs(builder, STR_JUST_RAW_STRING, tmp_params);
					break;
				}

				case SCC_TR_COUNTER_NAME: { // {TRCOUNTER}
					const TraceRestrictCounter *ctr = TraceRestrictCounter::GetIfValid(args.GetNextParameter<uint32_t>());
					if (ctr == nullptr) break;
					auto tmp_params = MakeParameters(ctr->name.c_str());
					GetStringWithArgs(builder, STR_JUST_RAW_STRING, tmp_params);
					break;
				}

				case SCC_STATION_FEATURES: { // {STATIONFEATURES}
					StationGetSpecialString(builder, args.GetNextParameter<StationFacility>());
					break;
				}

				case SCC_COLOUR: { // {COLOUR}
					StringControlCode scc = (StringControlCode)(SCC_BLUE + args.GetNextParameter<Colours>());
					if (IsInsideMM(scc, SCC_BLUE, SCC_COLOUR)) builder.Utf8Encode(scc);
					break;
				}

				case SCC_CONSUME_ARG:
					// do nothing
					break;

				default:
					builder.Utf8Encode(b);
					break;
			}
		} catch (std::out_of_range &e) {
			Debug(misc, 0, "FormatString: {}", e.what());
			builder += "(invalid parameter)";
		}
	}
}


static void StationGetSpecialString(StringBuilder builder, StationFacility x)
{
	if ((x & FACIL_TRAIN) != 0) builder.Utf8Encode(SCC_TRAIN);
	if ((x & FACIL_TRUCK_STOP) != 0) builder.Utf8Encode(SCC_LORRY);
	if ((x & FACIL_BUS_STOP) != 0) builder.Utf8Encode(SCC_BUS);
	if ((x & FACIL_DOCK) != 0) builder.Utf8Encode(SCC_SHIP);
	if ((x & FACIL_AIRPORT) != 0) builder.Utf8Encode(SCC_PLANE);
}

static void GetSpecialTownNameString(StringBuilder builder, int ind, uint32_t seed)
{
	GenerateTownNameString(builder, ind, seed);
}

static const char * const _silly_company_names[] = {
	"Bloggs Brothers",
	"Tiny Transport Ltd.",
	"Express Travel",
	"Comfy-Coach & Co.",
	"Crush & Bump Ltd.",
	"Broken & Late Ltd.",
	"Sam Speedy & Son",
	"Supersonic Travel",
	"Mike's Motors",
	"Lightning International",
	"Pannik & Loozit Ltd.",
	"Inter-City Transport",
	"Getout & Pushit Ltd."
};

static const char * const _surname_list[] = {
	"Adams",
	"Allan",
	"Baker",
	"Bigwig",
	"Black",
	"Bloggs",
	"Brown",
	"Campbell",
	"Gordon",
	"Hamilton",
	"Hawthorn",
	"Higgins",
	"Green",
	"Gribble",
	"Jones",
	"McAlpine",
	"MacDonald",
	"McIntosh",
	"Muir",
	"Murphy",
	"Nelson",
	"O'Donnell",
	"Parker",
	"Phillips",
	"Pilkington",
	"Quigley",
	"Sharkey",
	"Thomson",
	"Watkins"
};

static const char * const _silly_surname_list[] = {
	"Grumpy",
	"Dozy",
	"Speedy",
	"Nosey",
	"Dribble",
	"Mushroom",
	"Cabbage",
	"Sniffle",
	"Fishy",
	"Swindle",
	"Sneaky",
	"Nutkins"
};

static const char _initial_name_letters[] = {
	'A', 'B', 'C', 'D', 'E', 'F', 'G', 'H', 'I', 'J',
	'K', 'L', 'M', 'N', 'P', 'R', 'S', 'T', 'W',
};

static std::span<const char * const> GetSurnameOptions()
{
	if (_settings_game.game_creation.landscape == LT_TOYLAND) return _silly_surname_list;
	return _surname_list;
}

/**
 * Get the surname of the president with the given seed.
 * @param seed The seed the surname was generated from.
 * @return The surname.
 */
static const char *GetSurname(uint32_t seed)
{
	auto surname_options = GetSurnameOptions();
	return surname_options[surname_options.size() * GB(seed, 16, 8) >> 8];
}

static void GenAndCoName(StringBuilder &builder, uint32_t seed)
{
	builder += GetSurname(seed);
	builder += " & Co.";
}

static void GenPresidentName(StringBuilder builder, uint32_t seed)
{
	builder += _initial_name_letters[std::size(_initial_name_letters) * GB(seed, 0, 8) >> 8];
	builder += ". ";

	/* The second initial is optional. */
	size_t index = (std::size(_initial_name_letters) + 35) * GB(seed, 8, 8) >> 8;
	if (index < std::size(_initial_name_letters)) {
		builder += _initial_name_letters[index];
		builder += ". ";
	}

	builder += GetSurname(seed);
}

static void GetSpecialNameString(StringBuilder builder, int ind, StringParameters &args)
{
	switch (ind) {
		case 1: // not used
			builder += _silly_company_names[std::min<size_t>(args.GetNextParameter<uint16_t>(), std::size(_silly_company_names) - 1)];
			return;

		case 2: // used for Foobar & Co company names
			GenAndCoName(builder, args.GetNextParameter<uint32_t>());
			return;

		case 3: // President name
			GenPresidentName(builder, args.GetNextParameter<uint32_t>());
			return;
	}

	/* town name? */
	if (IsInsideMM(ind - 6, 0, SPECSTR_TOWNNAME_LAST - SPECSTR_TOWNNAME_START + 1)) {
		GetSpecialTownNameString(builder, ind - 6, args.GetNextParameter<uint32_t>());
		builder += " Transport";
		return;
	}

	NOT_REACHED();
}

/**
 * Check whether the header is a valid header for OpenTTD.
 * @return true iff the header is deemed valid.
 */
bool LanguagePackHeader::IsValid() const
{
	return this->ident        == TO_LE32(LanguagePackHeader::IDENT) &&
	       this->version      == TO_LE32(LANGUAGE_PACK_VERSION) &&
	       this->plural_form  <  LANGUAGE_MAX_PLURAL &&
	       this->text_dir     <= 1 &&
	       this->newgrflangid < MAX_LANG &&
	       this->num_genders  < MAX_NUM_GENDERS &&
	       this->num_cases    < MAX_NUM_CASES &&
	       StrValid(this->name,                           lastof(this->name)) &&
	       StrValid(this->own_name,                       lastof(this->own_name)) &&
	       StrValid(this->isocode,                        lastof(this->isocode)) &&
	       StrValid(this->digit_group_separator,          lastof(this->digit_group_separator)) &&
	       StrValid(this->digit_group_separator_currency, lastof(this->digit_group_separator_currency)) &&
	       StrValid(this->digit_decimal_separator,        lastof(this->digit_decimal_separator));
}

/**
 * Check whether a translation is sufficiently finished to offer it to the public.
 */
bool LanguagePackHeader::IsReasonablyFinished() const
{
	/* "Less than 25% missing" is "sufficiently finished". */
	return 4 * this->missing < LANGUAGE_TOTAL_STRINGS;
}

/**
 * Read a particular language.
 * @param lang The metadata about the language.
 * @return Whether the loading went okay or not.
 */
bool ReadLanguagePack(const LanguageMetadata *lang)
{
	/* Current language pack */
	size_t len = 0;
<<<<<<< HEAD
	std::unique_ptr<LanguagePack, LanguagePackDeleter> lang_pack(reinterpret_cast<LanguagePack *>(ReadFileToMem(lang->file, len, 1U << 20).release()));
=======
	std::unique_ptr<LanguagePack, LanguagePackDeleter> lang_pack(reinterpret_cast<LanguagePack *>(ReadFileToMem(FS2OTTD(lang->file), len, 1U << 20).release()));
>>>>>>> 7116f143
	if (!lang_pack) return false;

	/* End of read data (+ terminating zero added in ReadFileToMem()) */
	const char *end = (char *)lang_pack.get() + len + 1;

	/* We need at least one byte of lang_pack->data */
	if (end <= lang_pack->data || !lang_pack->IsValid()) {
		return false;
	}

	std::array<uint, TEXT_TAB_END> tab_start, tab_num;

	uint count = 0;
	for (uint i = 0; i < TEXT_TAB_END; i++) {
		uint16_t num = FROM_LE16(lang_pack->offsets[i]);
		if (num > TAB_SIZE) return false;

		tab_start[i] = count;
		tab_num[i] = num;
		count += num;
	}

	/* Allocate offsets */
	std::vector<char *> offs(count);

	/* Fill offsets */
	char *s = lang_pack->data;
	len = (uint8_t)*s++;
	for (uint i = 0; i < count; i++) {
		if (s + len >= end) return false;

		if (len >= 0xC0) {
			len = ((len & 0x3F) << 8) + (uint8_t)*s++;
			if (s + len >= end) return false;
		}
		offs[i] = s;
		s += len;
		len = (uint8_t)*s;
		*s++ = '\0'; // zero terminate the string
	}

	_langpack.langpack = std::move(lang_pack);
	_langpack.offsets = std::move(offs);
	_langpack.langtab_num = tab_num;
	_langpack.langtab_start = tab_start;

	_current_language = lang;
	const TextDirection old_text_dir = _current_text_dir;
	_current_text_dir = (TextDirection)_current_language->text_dir;
<<<<<<< HEAD
	const char *c_file = StrLastPathSegment(_current_language->file);
	_config_language_file = c_file;
=======
	_config_language_file = FS2OTTD(_current_language->file.filename());
>>>>>>> 7116f143
	SetCurrentGrfLangID(_current_language->newgrflangid);

#ifdef _WIN32
	extern void Win32SetCurrentLocaleName(std::string iso_code);
	Win32SetCurrentLocaleName(_current_language->isocode);
#endif

#ifdef WITH_COCOA
	extern void MacOSSetCurrentLocaleName(const char *iso_code);
	MacOSSetCurrentLocaleName(_current_language->isocode);
#endif

#ifdef WITH_ICU_I18N
	/* Create a collator instance for our current locale. */
	UErrorCode status = U_ZERO_ERROR;
	_current_collator.reset(icu::Collator::createInstance(icu::Locale(_current_language->isocode), status));
	/* Sort number substrings by their numerical value. */
	if (_current_collator) _current_collator->setAttribute(UCOL_NUMERIC_COLLATION, UCOL_ON, status);
	/* Avoid using the collator if it is not correctly set. */
	if (U_FAILURE(status)) {
		_current_collator.reset();
	}
#endif /* WITH_ICU_I18N */

	Layouter::Initialize();

	/* Some lists need to be sorted again after a language change. */
	ReconsiderGameScriptLanguage();
	InitializeSortedCargoSpecs();
	SortIndustryTypes();
	BuildIndustriesLegend();
	BuildContentTypeStringList();
	InvalidateWindowClassesData(WC_BUILD_VEHICLE);      // Build vehicle window.
	InvalidateWindowClassesData(WC_BUILD_VIRTUAL_TRAIN);// Build template trains window.
	InvalidateWindowClassesData(WC_TRAINS_LIST);        // Train group window.
	InvalidateWindowClassesData(WC_TRACE_RESTRICT_SLOTS);// Trace restrict slots window.
	InvalidateWindowClassesData(WC_ROADVEH_LIST);       // Road vehicle group window.
	InvalidateWindowClassesData(WC_SHIPS_LIST);         // Ship group window.
	InvalidateWindowClassesData(WC_AIRCRAFT_LIST);      // Aircraft group window.
	InvalidateWindowClassesData(WC_INDUSTRY_DIRECTORY); // Industry directory window.
	InvalidateWindowClassesData(WC_STATION_LIST);       // Station list window.

	if (old_text_dir != _current_text_dir) {
		InvalidateTemplateReplacementImages();
	}

	return true;
}

/* Win32 implementation in win32.cpp.
 * OS X implementation in os/macosx/macos.mm. */
#if !(defined(_WIN32) || defined(__APPLE__))
/**
 * Determine the current charset based on the environment
 * First check some default values, after this one we passed ourselves
 * and if none exist return the value for $LANG
 * @param param environment variable to check conditionally if default ones are not
 *        set. Pass nullptr if you don't want additional checks.
 * @return return string containing current charset, or nullptr if not-determinable
 */
const char *GetCurrentLocale(const char *param)
{
	const char *env;

	env = std::getenv("LANGUAGE");
	if (env != nullptr) return env;

	env = std::getenv("LC_ALL");
	if (env != nullptr) return env;

	if (param != nullptr) {
		env = std::getenv(param);
		if (env != nullptr) return env;
	}

	return std::getenv("LANG");
}
#else
const char *GetCurrentLocale(const char *param);
#endif /* !(defined(_WIN32) || defined(__APPLE__)) */

/**
 * Get the language with the given NewGRF language ID.
 * @param newgrflangid NewGRF languages ID to check.
 * @return The language's metadata, or nullptr if it is not known.
 */
const LanguageMetadata *GetLanguage(uint8_t newgrflangid)
{
	for (const LanguageMetadata &lang : _languages) {
		if (newgrflangid == lang.newgrflangid) return &lang;
	}

	return nullptr;
}

/**
 * Reads the language file header and checks compatibility.
 * @param file the file to read
 * @param hdr  the place to write the header information to
 * @return true if and only if the language file is of a compatible version
 */
static bool GetLanguageFileHeader(const char *file, LanguagePackHeader *hdr)
{
	FILE *f = fopen(file, "rb");
	if (f == nullptr) return false;

	size_t read = fread(hdr, sizeof(*hdr), 1, f);
	fclose(f);

	bool ret = read == 1 && hdr->IsValid();

	/* Convert endianness for the windows language ID */
	if (ret) {
		hdr->missing = FROM_LE16(hdr->missing);
		hdr->winlangid = FROM_LE16(hdr->winlangid);
	}
	return ret;
}

/**
 * Gets a list of languages from the given directory.
 * @param path  the base directory to search in
 */
static void GetLanguageList(const char *path)
{
<<<<<<< HEAD
	DIR *dir = ttd_opendir(path);
	if (dir != nullptr) {
		struct dirent *dirent;
		while ((dirent = readdir(dir)) != nullptr) {
			std::string d_name = FS2OTTD(dirent->d_name);
			const char *extension = strrchr(d_name.c_str(), '.');

			/* Not a language file */
			if (extension == nullptr || strcmp(extension, ".lng") != 0) continue;

			LanguageMetadata lmd;
			lmd.file = path;
			lmd.file += d_name;

			/* Check whether the file is of the correct version */
			if (!GetLanguageFileHeader(lmd.file.c_str(), &lmd)) {
				DEBUG(misc, 3, "%s is not a valid language file", lmd.file.c_str());
			} else if (GetLanguage(lmd.newgrflangid) != nullptr) {
				DEBUG(misc, 3, "%s's language ID is already known", lmd.file.c_str());
			} else {
				_languages.push_back(lmd);
			}
=======
	std::error_code error_code;
	for (const auto &dir_entry : std::filesystem::directory_iterator(OTTD2FS(path), error_code)) {
		if (!dir_entry.is_regular_file()) continue;
		if (dir_entry.path().extension() != ".lng") continue;

		LanguageMetadata lmd;
		lmd.file = dir_entry.path();

		/* Check whether the file is of the correct version */
		if (!GetLanguageFileHeader(FS2OTTD(lmd.file), &lmd)) {
			Debug(misc, 3, "{} is not a valid language file", FS2OTTD(lmd.file));
		} else if (GetLanguage(lmd.newgrflangid) != nullptr) {
			Debug(misc, 3, "{}'s language ID is already known", FS2OTTD(lmd.file));
		} else {
			_languages.push_back(lmd);
>>>>>>> 7116f143
		}
		closedir(dir);
	}
}

/**
 * Make a list of the available language packs. Put the data in
 * #_languages list.
 */
void InitializeLanguagePacks()
{
	for (Searchpath sp : _valid_searchpaths) {
		std::string path = FioGetDirectory(sp, LANG_DIR);
		GetLanguageList(path.c_str());
	}
	if (_languages.empty()) usererror("No available language packs (invalid versions?)");

	/* Acquire the locale of the current system */
	const char *lang = GetCurrentLocale("LC_MESSAGES");
	if (lang == nullptr) lang = "en_GB";

	const LanguageMetadata *chosen_language   = nullptr; ///< Matching the language in the configuration file or the current locale
	const LanguageMetadata *language_fallback = nullptr; ///< Using pt_PT for pt_BR locale when pt_BR is not available
	const LanguageMetadata *en_GB_fallback    = _languages.data(); ///< Fallback when no locale-matching language has been found

	/* Find a proper language. */
	for (const LanguageMetadata &lng : _languages) {
		/* We are trying to find a default language. The priority is by
		 * configuration file, local environment and last, if nothing found,
		 * English. */
<<<<<<< HEAD
		const char *lang_file = StrLastPathSegment(lng.file);
		if (_config_language_file == lang_file) {
=======
		if (_config_language_file == FS2OTTD(lng.file.filename())) {
>>>>>>> 7116f143
			chosen_language = &lng;
			break;
		}

		if (strcmp (lng.isocode, "en_GB") == 0) en_GB_fallback    = &lng;

		/* Only auto-pick finished translations */
		if (!lng.IsReasonablyFinished()) continue;

		if (strncmp(lng.isocode, lang, 5) == 0) chosen_language   = &lng;
		if (strncmp(lng.isocode, lang, 2) == 0) language_fallback = &lng;
	}

	/* We haven't found the language in the config nor the one in the locale.
	 * Now we set it to one of the fallback languages */
	if (chosen_language == nullptr) {
		chosen_language = (language_fallback != nullptr) ? language_fallback : en_GB_fallback;
	}

	if (!ReadLanguagePack(chosen_language)) UserError("Can't read language pack '{}'", FS2OTTD(chosen_language->file));
}

/**
 * Get the ISO language code of the currently loaded language.
 * @return the ISO code.
 */
const char *GetCurrentLanguageIsoCode()
{
	return _langpack.langpack->isocode;
}

/**
 * Check whether there are glyphs missing in the current language.
 * @return If glyphs are missing, return \c true, else return \c false.
 */
bool MissingGlyphSearcher::FindMissingGlyphs()
{
	InitFontCache(this->Monospace());

	this->Reset();
	for (auto text = this->NextString(); text.has_value(); text = this->NextString()) {
		auto src = text->cbegin();

		FontSize size = this->DefaultSize();
		FontCache *fc = FontCache::Get(size);
		while (src != text->cend()) {
			char32_t c = Utf8Consume(src);

			if (c >= SCC_FIRST_FONT && c <= SCC_LAST_FONT) {
				size = (FontSize)(c - SCC_FIRST_FONT);
				fc = FontCache::Get(size);
			} else if (!IsInsideMM(c, SCC_SPRITE_START, SCC_SPRITE_END) && IsPrintable(c) && !IsTextDirectionChar(c) && fc->MapCharToGlyph(c, false) == 0) {
				/* The character is printable, but not in the normal font. This is the case we were testing for. */
				std::string size_name;

				switch (size) {
					case FS_NORMAL: size_name = "medium"; break;
					case FS_SMALL: size_name = "small"; break;
					case FS_LARGE: size_name = "large"; break;
					case FS_MONO: size_name = "mono"; break;
					default: NOT_REACHED();
				}

				Debug(fontcache, 0, "Font is missing glyphs to display char 0x{:X} in {} font size", (int)c, size_name);
				return true;
			}
		}
	}
	return false;
}

/** Helper for searching through the language pack. */
class LanguagePackGlyphSearcher : public MissingGlyphSearcher {
	uint i; ///< Iterator for the primary language tables.
	uint j; ///< Iterator for the secondary language tables.

	void Reset() override
	{
		this->i = 0;
		this->j = 0;
	}

	FontSize DefaultSize() override
	{
		return FS_NORMAL;
	}

	std::optional<std::string_view> NextString() override
	{
		if (this->i >= TEXT_TAB_END) return std::nullopt;

		const char *ret = _langpack.offsets[_langpack.langtab_start[this->i] + this->j];

		this->j++;
		while (this->i < TEXT_TAB_END && this->j >= _langpack.langtab_num[this->i]) {
			this->i++;
			this->j = 0;
		}

		return ret;
	}

	bool Monospace() override
	{
		return false;
	}

	void SetFontNames([[maybe_unused]] FontCacheSettings *settings, [[maybe_unused]] const char *font_name, [[maybe_unused]] const void *os_data) override
	{
#if defined(WITH_FREETYPE) || defined(_WIN32) || defined(WITH_COCOA)
		settings->small.font = font_name;
		settings->medium.font = font_name;
		settings->large.font = font_name;

		settings->small.os_handle = os_data;
		settings->medium.os_handle = os_data;
		settings->large.os_handle = os_data;
#endif
	}
};

/**
 * Check whether the currently loaded language pack
 * uses characters that the currently loaded font
 * does not support. If this is the case an error
 * message will be shown in English. The error
 * message will not be localized because that would
 * mean it might use characters that are not in the
 * font, which is the whole reason this check has
 * been added.
 * @param base_font Whether to look at the base font as well.
 * @param searcher  The methods to use to search for strings to check.
 *                  If nullptr the loaded language pack searcher is used.
 */
void CheckForMissingGlyphs(bool base_font, MissingGlyphSearcher *searcher)
{
	static LanguagePackGlyphSearcher pack_searcher;
	if (searcher == nullptr) searcher = &pack_searcher;
	bool bad_font = !base_font || searcher->FindMissingGlyphs();
#if defined(WITH_FREETYPE) || defined(_WIN32) || defined(WITH_COCOA)
	if (bad_font) {
		/* We found an unprintable character... lets try whether we can find
		 * a fallback font that can print the characters in the current language. */
		bool any_font_configured = !_fcsettings.medium.font.empty();
		FontCacheSettings backup = _fcsettings;

		_fcsettings.mono.os_handle = nullptr;
		_fcsettings.medium.os_handle = nullptr;

		bad_font = !SetFallbackFont(&_fcsettings, _langpack.langpack->isocode, _langpack.langpack->winlangid, searcher);

		_fcsettings = backup;

		if (!bad_font && any_font_configured) {
			/* If the user configured a bad font, and we found a better one,
			 * show that we loaded the better font instead of the configured one.
			 * The colour 'character' might change in the
			 * future, so for safety we just Utf8 Encode it into the string,
			 * which takes exactly three characters, so it replaces the "XXX"
			 * with the colour marker. */
			static std::string err_str("XXXThe current font is missing some of the characters used in the texts for this language. Using system fallback font instead.");
			Utf8Encode(err_str.data(), SCC_YELLOW);
			SetDParamStr(0, err_str);
			ShowErrorMessage(STR_JUST_RAW_STRING, INVALID_STRING_ID, WL_WARNING);
		}

		if (bad_font && base_font) {
			/* Our fallback font does miss characters too, so keep the
			 * user chosen font as that is more likely to be any good than
			 * the wild guess we made */
			InitFontCache(searcher->Monospace());
		}
	}
#endif

	if (bad_font) {
		/* All attempts have failed. Display an error. As we do not want the string to be translated by
		 * the translators, we 'force' it into the binary and 'load' it via a BindCString. To do this
		 * properly we have to set the colour of the string, otherwise we end up with a lot of artifacts.
		 * The colour 'character' might change in the future, so for safety we just Utf8 Encode it into
		 * the string, which takes exactly three characters, so it replaces the "XXX" with the colour marker. */
		static std::string err_str("XXXThe current font is missing some of the characters used in the texts for this language. Read the readme to see how to solve this.");
		Utf8Encode(err_str.data(), SCC_YELLOW);
		SetDParamStr(0, err_str);
		ShowErrorMessage(STR_JUST_RAW_STRING, INVALID_STRING_ID, WL_WARNING);

		/* Reset the font width */
		LoadStringWidthTable(searcher->Monospace());
		ReInitAllWindows(false);
		return;
	}

	/* Update the font with cache */
	LoadStringWidthTable(searcher->Monospace());
	ReInitAllWindows(false);

#if !(defined(WITH_ICU_I18N) && defined(WITH_HARFBUZZ)) && !defined(WITH_UNISCRIBE) && !defined(WITH_COCOA)
	/*
	 * For right-to-left languages we need the ICU library. If
	 * we do not have support for that library we warn the user
	 * about it with a message. As we do not want the string to
	 * be translated by the translators, we 'force' it into the
	 * binary and 'load' it via a BindCString. To do this
	 * properly we have to set the colour of the string,
	 * otherwise we end up with a lot of artifacts. The colour
	 * 'character' might change in the future, so for safety
	 * we just Utf8 Encode it into the string, which takes
	 * exactly three characters, so it replaces the "XXX" with
	 * the colour marker.
	 */
	if (_current_text_dir != TD_LTR) {
		static std::string err_str("XXXThis version of OpenTTD does not support right-to-left languages. Recompile with ICU + Harfbuzz enabled.");
		Utf8Encode(err_str.data(), SCC_YELLOW);
		SetDParamStr(0, err_str);
		ShowErrorMessage(STR_JUST_RAW_STRING, INVALID_STRING_ID, WL_ERROR);
	}
#endif /* !(WITH_ICU_I18N && WITH_HARFBUZZ) && !WITH_UNISCRIBE && !WITH_COCOA */
}<|MERGE_RESOLUTION|>--- conflicted
+++ resolved
@@ -2291,11 +2291,7 @@
 {
 	/* Current language pack */
 	size_t len = 0;
-<<<<<<< HEAD
 	std::unique_ptr<LanguagePack, LanguagePackDeleter> lang_pack(reinterpret_cast<LanguagePack *>(ReadFileToMem(lang->file, len, 1U << 20).release()));
-=======
-	std::unique_ptr<LanguagePack, LanguagePackDeleter> lang_pack(reinterpret_cast<LanguagePack *>(ReadFileToMem(FS2OTTD(lang->file), len, 1U << 20).release()));
->>>>>>> 7116f143
 	if (!lang_pack) return false;
 
 	/* End of read data (+ terminating zero added in ReadFileToMem()) */
@@ -2345,12 +2341,8 @@
 	_current_language = lang;
 	const TextDirection old_text_dir = _current_text_dir;
 	_current_text_dir = (TextDirection)_current_language->text_dir;
-<<<<<<< HEAD
 	const char *c_file = StrLastPathSegment(_current_language->file);
 	_config_language_file = c_file;
-=======
-	_config_language_file = FS2OTTD(_current_language->file.filename());
->>>>>>> 7116f143
 	SetCurrentGrfLangID(_current_language->newgrflangid);
 
 #ifdef _WIN32
@@ -2476,7 +2468,6 @@
  */
 static void GetLanguageList(const char *path)
 {
-<<<<<<< HEAD
 	DIR *dir = ttd_opendir(path);
 	if (dir != nullptr) {
 		struct dirent *dirent;
@@ -2499,23 +2490,6 @@
 			} else {
 				_languages.push_back(lmd);
 			}
-=======
-	std::error_code error_code;
-	for (const auto &dir_entry : std::filesystem::directory_iterator(OTTD2FS(path), error_code)) {
-		if (!dir_entry.is_regular_file()) continue;
-		if (dir_entry.path().extension() != ".lng") continue;
-
-		LanguageMetadata lmd;
-		lmd.file = dir_entry.path();
-
-		/* Check whether the file is of the correct version */
-		if (!GetLanguageFileHeader(FS2OTTD(lmd.file), &lmd)) {
-			Debug(misc, 3, "{} is not a valid language file", FS2OTTD(lmd.file));
-		} else if (GetLanguage(lmd.newgrflangid) != nullptr) {
-			Debug(misc, 3, "{}'s language ID is already known", FS2OTTD(lmd.file));
-		} else {
-			_languages.push_back(lmd);
->>>>>>> 7116f143
 		}
 		closedir(dir);
 	}
@@ -2546,12 +2520,8 @@
 		/* We are trying to find a default language. The priority is by
 		 * configuration file, local environment and last, if nothing found,
 		 * English. */
-<<<<<<< HEAD
 		const char *lang_file = StrLastPathSegment(lng.file);
 		if (_config_language_file == lang_file) {
-=======
-		if (_config_language_file == FS2OTTD(lng.file.filename())) {
->>>>>>> 7116f143
 			chosen_language = &lng;
 			break;
 		}
@@ -2571,7 +2541,7 @@
 		chosen_language = (language_fallback != nullptr) ? language_fallback : en_GB_fallback;
 	}
 
-	if (!ReadLanguagePack(chosen_language)) UserError("Can't read language pack '{}'", FS2OTTD(chosen_language->file));
+	if (!ReadLanguagePack(chosen_language)) UserError("Can't read language pack '{}'", chosen_language->file);
 }
 
 /**
