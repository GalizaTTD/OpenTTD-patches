--- conflicted
+++ resolved
@@ -129,7 +129,6 @@
 }
 
 /**
-<<<<<<< HEAD
  * Create a duplicate of the given string.
  * @param s    The string to duplicate.
  * @param last The last character that is safe to duplicate. If nullptr, the whole string is duplicated.
@@ -156,11 +155,6 @@
  * Format, "printf", into a std::string.
  * @param str The formatting string.
  * @return The formatted string.
-=======
- * Format a byte array into a continuous hex string.
- * @param data Array to format
- * @return Converted string.
->>>>>>> 790c1b1b
  */
 std::string CDECL stdstr_fmt(const char *str, ...)
 {
