--- conflicted
+++ resolved
@@ -965,16 +965,10 @@
 {
 	std::vector<DisasterInitProc *> available_disasters;
 
-<<<<<<< HEAD
-	uint8_t j = 0;
-	for (size_t i = 0; i != lengthof(_disasters); i++) {
-		if (CalTime::CurYear() >= _disasters[i].min_year && CalTime::CurYear() < _disasters[i].max_year) buf[j++] = (uint8_t)i;
-=======
 	for (auto &disaster : _disasters) {
-		if (TimerGameCalendar::year >= disaster.min_year && TimerGameCalendar::year < disaster.max_year) {
+		if (CalTime::CurYear() >= disaster.min_year && CalTime::CurYear() < disaster.max_year) {
 			available_disasters.push_back(disaster.init_proc);
 		}
->>>>>>> 115ac262
 	}
 
 	if (available_disasters.empty()) return;
