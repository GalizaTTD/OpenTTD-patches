/*
 * This file is part of OpenTTD.
 * OpenTTD is free software; you can redistribute it and/or modify it under the terms of the GNU General Public License as published by the Free Software Foundation, version 2.
 * OpenTTD is distributed in the hope that it will be useful, but WITHOUT ANY WARRANTY; without even the implied warranty of MERCHANTABILITY or FITNESS FOR A PARTICULAR PURPOSE.
 * See the GNU General Public License for more details. You should have received a copy of the GNU General Public License along with OpenTTD. If not, see <http://www.gnu.org/licenses/>.
 */

/**
 * @file disaster_vehicle.cpp
 *
 * All disaster/easter egg vehicles are handled here.
 * The general flow of control for the disaster vehicles is as follows:
 * <ol>
 * <li>Initialize the disaster in a disaster specific way (eg start position,
 *     possible target, etc.) Disaster_XXX_Init() function
 * <li>Add a subtype to a disaster, which is an index into the function array
 *     that handles the vehicle's ticks.
 * <li>Run the disaster vehicles each tick until their target has been reached,
 *     this happens in the DisasterTick_XXX() functions. In here, a vehicle's
 *     state is kept by v->current_order.dest variable. Each achieved sub-target
 *     will increase this value, and the last one will remove the disaster itself
 * </ol>
 */


#include "stdafx.h"

#include "aircraft.h"
#include "disaster_vehicle.h"
#include "industry.h"
#include "station_base.h"
#include "command_func.h"
#include "news_func.h"
#include "town.h"
#include "company_func.h"
#include "strings_func.h"
#include "date_func.h"
#include "viewport_func.h"
#include "vehicle_func.h"
#include "sound_func.h"
#include "effectvehicle_func.h"
#include "roadveh.h"
#include "ai/ai.hpp"
#include "game/game.hpp"
#include "company_base.h"
#include "core/random_func.hpp"
#include "core/backup_type.hpp"
#include "core/checksum_func.hpp"

#include "table/strings.h"

#include "safeguards.h"

/** Delay counter for considering the next disaster. */
uint16 _disaster_delay;

static uint32 _disaster_vehicle_count = 0;

static void DisasterClearSquare(TileIndex tile)
{
	if (EnsureNoVehicleOnGround(tile).Failed()) return;

	switch (GetTileType(tile)) {
		case MP_RAILWAY:
			if (Company::IsHumanID(GetTileOwner(tile)) && !IsRailDepot(tile)) {
				Backup<CompanyID> cur_company(_current_company, OWNER_WATER, FILE_LINE);
				DoCommand(tile, 0, 0, DC_EXEC, CMD_LANDSCAPE_CLEAR);
				cur_company.Restore();

				/* update signals in buffer */
				UpdateSignalsInBuffer();
			}
			break;

		case MP_HOUSE: {
			Backup<CompanyID> cur_company(_current_company, OWNER_NONE, FILE_LINE);
			DoCommand(tile, 0, 0, DC_EXEC, CMD_LANDSCAPE_CLEAR);
			cur_company.Restore();
			break;
		}

		case MP_TREES:
		case MP_CLEAR:
			DoClearSquare(tile);
			break;

		default:
			break;
	}
}

static const SpriteID _disaster_images_1[] = {SPR_BLIMP, SPR_BLIMP, SPR_BLIMP, SPR_BLIMP, SPR_BLIMP, SPR_BLIMP, SPR_BLIMP, SPR_BLIMP};
static const SpriteID _disaster_images_2[] = {SPR_UFO_SMALL_SCOUT, SPR_UFO_SMALL_SCOUT, SPR_UFO_SMALL_SCOUT, SPR_UFO_SMALL_SCOUT, SPR_UFO_SMALL_SCOUT, SPR_UFO_SMALL_SCOUT, SPR_UFO_SMALL_SCOUT, SPR_UFO_SMALL_SCOUT};
static const SpriteID _disaster_images_3[] = {SPR_F_15, SPR_F_15, SPR_F_15, SPR_F_15, SPR_F_15, SPR_F_15, SPR_F_15, SPR_F_15};
static const SpriteID _disaster_images_4[] = {SPR_SUB_SMALL_NE, SPR_SUB_SMALL_NE, SPR_SUB_SMALL_SE, SPR_SUB_SMALL_SE, SPR_SUB_SMALL_SW, SPR_SUB_SMALL_SW, SPR_SUB_SMALL_NW, SPR_SUB_SMALL_NW};
static const SpriteID _disaster_images_5[] = {SPR_SUB_LARGE_NE, SPR_SUB_LARGE_NE, SPR_SUB_LARGE_SE, SPR_SUB_LARGE_SE, SPR_SUB_LARGE_SW, SPR_SUB_LARGE_SW, SPR_SUB_LARGE_NW, SPR_SUB_LARGE_NW};
static const SpriteID _disaster_images_6[] = {SPR_UFO_HARVESTER, SPR_UFO_HARVESTER, SPR_UFO_HARVESTER, SPR_UFO_HARVESTER, SPR_UFO_HARVESTER, SPR_UFO_HARVESTER, SPR_UFO_HARVESTER, SPR_UFO_HARVESTER};
static const SpriteID _disaster_images_7[] = {SPR_XCOM_SKYRANGER, SPR_XCOM_SKYRANGER, SPR_XCOM_SKYRANGER, SPR_XCOM_SKYRANGER, SPR_XCOM_SKYRANGER, SPR_XCOM_SKYRANGER, SPR_XCOM_SKYRANGER, SPR_XCOM_SKYRANGER};
static const SpriteID _disaster_images_8[] = {SPR_AH_64A, SPR_AH_64A, SPR_AH_64A, SPR_AH_64A, SPR_AH_64A, SPR_AH_64A, SPR_AH_64A, SPR_AH_64A};
static const SpriteID _disaster_images_9[] = {SPR_ROTOR_MOVING_1, SPR_ROTOR_MOVING_1, SPR_ROTOR_MOVING_1, SPR_ROTOR_MOVING_1, SPR_ROTOR_MOVING_1, SPR_ROTOR_MOVING_1, SPR_ROTOR_MOVING_1, SPR_ROTOR_MOVING_1};

static const SpriteID * const _disaster_images[] = {
	_disaster_images_1, _disaster_images_1,                     ///< zeppeliner and zeppeliner shadow
	_disaster_images_2, _disaster_images_2,                     ///< small ufo and small ufo shadow
	_disaster_images_3, _disaster_images_3,                     ///< combat aircraft and shadow
	_disaster_images_8, _disaster_images_8, _disaster_images_9, ///< combat helicopter, shadow and rotor
	_disaster_images_6, _disaster_images_6,                     ///< big ufo and shadow
	_disaster_images_7, _disaster_images_7,                     ///< skyranger and shadow
	_disaster_images_4, _disaster_images_5,                     ///< small and big submarine sprites
};

void DisasterVehicle::UpdateImage()
{
	SpriteID img = this->image_override;
	if (img == 0) img = _disaster_images[this->subtype][this->direction];
<<<<<<< HEAD
	this->sprite_seq.Set(img);
	this->UpdateSpriteSeqBound();
}

DisasterVehicle::DisasterVehicle() :
		SpecializedVehicleBase()
{
	RegisterGameEvents(GEF_DISASTER_VEH);
	_disaster_vehicle_count++;
=======
	this->sprite_cache.sprite_seq.Set(img);
>>>>>>> 725d793b
}

/**
 * Construct the disaster vehicle.
 * @param x         The X coordinate.
 * @param y         The Y coordinate.
 * @param direction The direction the vehicle is facing.
 * @param subtype   The sub type of vehicle.
 * @param big_ufo_destroyer_target The target for the UFO destroyer.
 */
DisasterVehicle::DisasterVehicle(int x, int y, Direction direction, DisasterSubType subtype, VehicleID big_ufo_destroyer_target) :
		SpecializedVehicleBase(), big_ufo_destroyer_target(big_ufo_destroyer_target)
{
	RegisterGameEvents(GEF_DISASTER_VEH);
	_disaster_vehicle_count++;

	this->vehstatus = VS_UNCLICKABLE;

	this->x_pos = x;
	this->y_pos = y;
	switch (subtype) {
		case ST_ZEPPELINER:
		case ST_SMALL_UFO:
		case ST_AIRPLANE:
		case ST_HELICOPTER:
		case ST_BIG_UFO:
		case ST_BIG_UFO_DESTROYER:
			GetAircraftFlightLevelBounds(this, &this->z_pos, nullptr);
			break;

		case ST_HELICOPTER_ROTORS:
			GetAircraftFlightLevelBounds(this, &this->z_pos, nullptr);
			this->z_pos += ROTOR_Z_OFFSET;
			break;

		case ST_SMALL_SUBMARINE:
		case ST_BIG_SUBMARINE:
			this->z_pos = 0;
			break;

		case ST_ZEPPELINER_SHADOW:
		case ST_SMALL_UFO_SHADOW:
		case ST_AIRPLANE_SHADOW:
		case ST_HELICOPTER_SHADOW:
		case ST_BIG_UFO_SHADOW:
		case ST_BIG_UFO_DESTROYER_SHADOW:
			this->z_pos = 0;
			this->vehstatus |= VS_SHADOW;
			break;
	}

	this->direction = direction;
	this->tile = TileVirtXY(x, y);
	this->subtype = subtype;
	this->UpdateDeltaXY();
	this->owner = OWNER_NONE;
	this->image_override = 0;
	this->current_order.Free();
	this->UpdateIsDrawn();

	this->UpdateImage();
	this->UpdatePositionAndViewport();
}

DisasterVehicle::~DisasterVehicle()
{
	_disaster_vehicle_count--;
}

/**
 * Update the position of the vehicle.
 * @param x The new X-coordinate.
 * @param y The new Y-coordinate.
 * @param z The new Z-coordinate.
 */
void DisasterVehicle::UpdatePosition(int x, int y, int z)
{
	this->x_pos = x;
	this->y_pos = y;
	this->z_pos = z;
	this->tile = TileVirtXY(x, y);

	this->InvalidateImageCache();
	this->UpdateImage();
	this->UpdatePositionAndViewport();

	DisasterVehicle *u = this->Next();
	if (u != nullptr) {
		int safe_x = Clamp(x, 0, MapMaxX() * TILE_SIZE);
		int safe_y = Clamp(y - 1, 0, MapMaxY() * TILE_SIZE);

		u->x_pos = x;
		u->y_pos = y - 1 - (max(z - GetSlopePixelZ(safe_x, safe_y), 0) >> 3);
		safe_y = Clamp(u->y_pos, 0, MapMaxY() * TILE_SIZE);
		u->z_pos = GetSlopePixelZ(safe_x, safe_y);
		u->direction = this->direction;
		u->InvalidateImageCache();

		u->UpdateImage();
		u->UpdatePositionAndViewport();

		if ((u = u->Next()) != nullptr) {
			u->x_pos = x;
			u->y_pos = y;
			u->z_pos = z + ROTOR_Z_OFFSET;
			u->UpdatePositionAndViewport();
		}
	}
}

/**
 * Zeppeliner handling, v->current_order.dest states:
 * 0: Zeppeliner initialization has found a small airport, go there and crash
 * 1: Create crash and animate falling down for extra dramatic effect
 * 2: Create more smoke and leave debris on ground
 * 2: Clear the runway after some time and remove crashed zeppeliner
 * If not airport was found, only state 0 is reached until zeppeliner leaves map
 */
static bool DisasterTick_Zeppeliner(DisasterVehicle *v)
{
	v->tick_counter++;

	if (v->current_order.GetDestination() < 2) {
		if (HasBit(v->tick_counter, 0)) return true;

		GetNewVehiclePosResult gp = GetNewVehiclePos(v);

		v->UpdatePosition(gp.x, gp.y, GetAircraftFlightLevel(v));

		if (v->current_order.GetDestination() == 1) {
			if (++v->age == 38) {
				v->current_order.SetDestination(2);
				v->age = 0;
			}

			if (GB(v->tick_counter, 0, 3) == 0) CreateEffectVehicleRel(v, 0, -17, 2, EV_CRASH_SMOKE);

		} else if (v->current_order.GetDestination() == 0) {
			if (IsValidTile(v->tile) && IsAirportTile(v->tile)) {
				v->current_order.SetDestination(1);
				v->age = 0;

				SetDParam(0, GetStationIndex(v->tile));
				AddTileNewsItem(STR_NEWS_DISASTER_ZEPPELIN, NT_ACCIDENT, v->tile);
				AI::NewEvent(GetTileOwner(v->tile), new ScriptEventDisasterZeppelinerCrashed(GetStationIndex(v->tile)));
			}
		}

		if (v->y_pos >= (int)((MapSizeY() + 9) * TILE_SIZE - 1)) {
			delete v;
			return false;
		}

		return true;
	}

	if (v->current_order.GetDestination() > 2) {
		if (++v->age <= 13320) return true;

		if (IsValidTile(v->tile) && IsAirportTile(v->tile)) {
			Station *st = Station::GetByTile(v->tile);
			CLRBITS(st->airport.flags, RUNWAY_IN_block);
			AI::NewEvent(GetTileOwner(v->tile), new ScriptEventDisasterZeppelinerCleared(st->index));
		}

		v->UpdatePosition(v->x_pos, v->y_pos, GetAircraftFlightLevel(v));
		delete v;
		return false;
	}

	int x = v->x_pos;
	int y = v->y_pos;
	int z = GetSlopePixelZ(x, y);
	if (z < v->z_pos) z = v->z_pos - 1;
	v->UpdatePosition(x, y, z);

	if (++v->age == 1) {
		CreateEffectVehicleRel(v, 0, 7, 8, EV_EXPLOSION_LARGE);
		if (_settings_client.sound.disaster) SndPlayVehicleFx(SND_12_EXPLOSION, v);
		v->image_override = SPR_BLIMP_CRASHING;
	} else if (v->age == 70) {
		v->image_override = SPR_BLIMP_CRASHED;
	} else if (v->age <= 300) {
		if (GB(v->tick_counter, 0, 3) == 0) {
			uint32 r = Random();

			CreateEffectVehicleRel(v,
				GB(r, 0, 4) - 7,
				GB(r, 4, 4) - 7,
				GB(r, 8, 3) + 5,
				EV_EXPLOSION_SMALL);
		}
	} else if (v->age == 350) {
		v->current_order.SetDestination(3);
		v->age = 0;
	}

	if (IsValidTile(v->tile) && IsAirportTile(v->tile)) {
		SETBITS(Station::GetByTile(v->tile)->airport.flags, RUNWAY_IN_block);
	}

	return true;
}

/**
 * (Small) Ufo handling, v->current_order.dest states:
 * 0: Fly around to the middle of the map, then randomly, after a while target a road vehicle
 * 1: Home in on a road vehicle and crash it >:)
 * If not road vehicle was found, only state 0 is used and Ufo disappears after a while
 */
static bool DisasterTick_Ufo(DisasterVehicle *v)
{
	v->image_override = (HasBit(++v->tick_counter, 3)) ? SPR_UFO_SMALL_SCOUT_DARKER : SPR_UFO_SMALL_SCOUT;

	if (v->current_order.GetDestination() == 0) {
		/* Fly around randomly */
		int x = TileX(v->dest_tile) * TILE_SIZE;
		int y = TileY(v->dest_tile) * TILE_SIZE;
		if (Delta(x, v->x_pos) + Delta(y, v->y_pos) >= (int)TILE_SIZE) {
			v->direction = GetDirectionTowards(v, x, y);
			GetNewVehiclePosResult gp = GetNewVehiclePos(v);
			v->UpdatePosition(gp.x, gp.y, GetAircraftFlightLevel(v));
			return true;
		}
		if (++v->age < 6) {
			v->dest_tile = RandomTile();
			return true;
		}
		v->current_order.SetDestination(1);

		uint n = 0; // Total number of targetable road vehicles.
		for (const RoadVehicle *u : RoadVehicle::Iterate()) {
			if (u->IsFrontEngine()) n++;
		}

		if (n == 0) {
			/* If there are no targetable road vehicles, destroy the UFO. */
			delete v;
			return false;
		}

		n = RandomRange(n); // Choose one of them.
		for (const RoadVehicle *u : RoadVehicle::Iterate()) {
			/* Find (n+1)-th road vehicle. */
			if (u->IsFrontEngine() && (n-- == 0)) {
				/* Target it. */
				v->dest_tile = u->index;
				v->age = 0;
				break;
			}
		}

		return true;
	} else {
		/* Target a vehicle */
		RoadVehicle *u = RoadVehicle::Get(v->dest_tile);
		assert(u != nullptr && u->type == VEH_ROAD && u->IsFrontEngine());

		uint dist = Delta(v->x_pos, u->x_pos) + Delta(v->y_pos, u->y_pos);

		if (dist < TILE_SIZE && !(u->vehstatus & VS_HIDDEN) && u->breakdown_ctr == 0) {
			u->breakdown_type = BREAKDOWN_CRITICAL;
			u->breakdown_ctr = 3;
			u->breakdown_delay = 140;
		}

		v->direction = GetDirectionTowards(v, u->x_pos, u->y_pos);
		GetNewVehiclePosResult gp = GetNewVehiclePos(v);

		int z = v->z_pos;
		if (dist <= TILE_SIZE && z > u->z_pos) z--;
		v->UpdatePosition(gp.x, gp.y, z);

		if (z <= u->z_pos && (u->vehstatus & VS_HIDDEN) == 0) {
			v->age++;
			if (u->crashed_ctr == 0) {
				u->Crash();

				AddTileNewsItem(STR_NEWS_DISASTER_SMALL_UFO, NT_ACCIDENT, u->tile);

				AI::NewEvent(u->owner, new ScriptEventVehicleCrashed(u->index, u->tile, ScriptEventVehicleCrashed::CRASH_RV_UFO));
				Game::NewEvent(new ScriptEventVehicleCrashed(u->index, u->tile, ScriptEventVehicleCrashed::CRASH_RV_UFO));
			}
		}

		/* Destroy? */
		if (v->age > 50) {
			CreateEffectVehicleRel(v, 0, 7, 8, EV_EXPLOSION_LARGE);
			if (_settings_client.sound.disaster) SndPlayVehicleFx(SND_12_EXPLOSION, v);
			delete v;
			return false;
		}
	}

	return true;
}

static void DestructIndustry(Industry *i)
{
	for (TileIndex tile = 0; tile != MapSize(); tile++) {
		if (i->TileBelongsToIndustry(tile)) {
			ResetIndustryConstructionStage(tile);
			MarkTileDirtyByTile(tile);
		}
	}
}

/**
 * Aircraft handling, v->current_order.dest states:
 * 0: Fly towards the targeted industry
 * 1: If within 15 tiles, fire away rockets and destroy industry
 * 2: Industry explosions
 * 3: Fly out of the map
 * If the industry was removed in the meantime just fly to the end of the map.
 * @param v The disaster vehicle.
 * @param image_override The image at the time the aircraft is firing.
 * @param leave_at_top True iff the vehicle leaves the map at the north side.
 * @param news_message The string that's used as news message.
 * @param industry_flag Only attack industries that have this flag set.
 */
static bool DisasterTick_Aircraft(DisasterVehicle *v, uint16 image_override, bool leave_at_top, StringID news_message, IndustryBehaviour industry_flag)
{
	v->tick_counter++;
	v->image_override = (v->current_order.GetDestination() == 1 && HasBit(v->tick_counter, 2)) ? image_override : 0;

	GetNewVehiclePosResult gp = GetNewVehiclePos(v);
	v->UpdatePosition(gp.x, gp.y, GetAircraftFlightLevel(v));

	if ((leave_at_top && gp.x < (-10 * (int)TILE_SIZE)) || (!leave_at_top && gp.x > (int)(MapSizeX() * TILE_SIZE + 9 * TILE_SIZE) - 1)) {
		delete v;
		return false;
	}

	if (v->current_order.GetDestination() == 2) {
		if (GB(v->tick_counter, 0, 2) == 0) {
			Industry *i = Industry::Get(v->dest_tile); // Industry destructor calls ReleaseDisastersTargetingIndustry, so this is valid
			int x = TileX(i->location.tile) * TILE_SIZE;
			int y = TileY(i->location.tile) * TILE_SIZE;
			uint32 r = Random();

			CreateEffectVehicleAbove(
				GB(r,  0, 6) + x,
				GB(r,  6, 6) + y,
				GB(r, 12, 4),
				EV_EXPLOSION_SMALL);

			if (++v->age >= 55) v->current_order.SetDestination(3);
		}
	} else if (v->current_order.GetDestination() == 1) {
		if (++v->age == 112) {
			v->current_order.SetDestination(2);
			v->age = 0;

			Industry *i = Industry::Get(v->dest_tile); // Industry destructor calls ReleaseDisastersTargetingIndustry, so this is valid
			DestructIndustry(i);

			SetDParam(0, i->town->index);
			AddTileNewsItem(news_message, NT_ACCIDENT, v->dest_tile);
			if (_settings_client.sound.disaster) SndPlayTileFx(SND_12_EXPLOSION, i->location.tile);
		}
	} else if (v->current_order.GetDestination() == 0) {
		int x = v->x_pos + ((leave_at_top ? -15 : 15) * TILE_SIZE);
		int y = v->y_pos;

		if ((uint)x > MapMaxX() * TILE_SIZE - 1) return true;

		TileIndex tile = TileVirtXY(x, y);
		if (!IsTileType(tile, MP_INDUSTRY)) return true;

		IndustryID ind = GetIndustryIndex(tile);
		v->dest_tile = ind;

		if (GetIndustrySpec(Industry::Get(ind)->type)->behaviour & industry_flag) {
			v->current_order.SetDestination(1);
			v->age = 0;
		}
	}

	return true;
}

/** Airplane handling. */
static bool DisasterTick_Airplane(DisasterVehicle *v)
{
	return DisasterTick_Aircraft(v, SPR_F_15_FIRING, true, STR_NEWS_DISASTER_AIRPLANE_OIL_REFINERY, INDUSTRYBEH_AIRPLANE_ATTACKS);
}

/** Helicopter handling. */
static bool DisasterTick_Helicopter(DisasterVehicle *v)
{
	return DisasterTick_Aircraft(v, SPR_AH_64A_FIRING, false, STR_NEWS_DISASTER_HELICOPTER_FACTORY, INDUSTRYBEH_CHOPPER_ATTACKS);
}

/** Helicopter rotor blades; keep these spinning */
static bool DisasterTick_Helicopter_Rotors(DisasterVehicle *v)
{
	v->tick_counter++;
	if (HasBit(v->tick_counter, 0)) return true;

	SpriteID &cur_image = v->sprite_cache.sprite_seq.seq[0].sprite;
	if (++cur_image > SPR_ROTOR_MOVING_3) cur_image = SPR_ROTOR_MOVING_1;

	v->UpdatePositionAndViewport();

	return true;
}

/**
 * (Big) Ufo handling, v->current_order.dest states:
 * 0: Fly around to the middle of the map, then randomly for a while and home in on a piece of rail
 * 1: Land there and breakdown all trains in a radius of 12 tiles; and now we wait...
 *    because as soon as the Ufo lands, a fighter jet, a Skyranger, is called to clear up the mess
 */
static bool DisasterTick_Big_Ufo(DisasterVehicle *v)
{
	v->tick_counter++;

	if (v->current_order.GetDestination() == 1) {
		int x = TileX(v->dest_tile) * TILE_SIZE + TILE_SIZE / 2;
		int y = TileY(v->dest_tile) * TILE_SIZE + TILE_SIZE / 2;
		if (Delta(v->x_pos, x) + Delta(v->y_pos, y) >= 8) {
			v->direction = GetDirectionTowards(v, x, y);

			GetNewVehiclePosResult gp = GetNewVehiclePos(v);
			v->UpdatePosition(gp.x, gp.y, GetAircraftFlightLevel(v));
			return true;
		}

		if (!IsValidTile(v->dest_tile)) {
			/* Make sure we don't land outside the map. */
			delete v;
			return false;
		}

		int z = GetSlopePixelZ(v->x_pos, v->y_pos);
		if (z < v->z_pos) {
			v->UpdatePosition(v->x_pos, v->y_pos, v->z_pos - 1);
			return true;
		}

		v->current_order.SetDestination(2);

		for (Vehicle *target : Vehicle::Iterate()) {
			if (target->IsGroundVehicle() && !HasBit(target->subtype, GVSF_VIRTUAL)) {
				if (Delta(target->x_pos, v->x_pos) + Delta(target->y_pos, v->y_pos) <= 12 * (int)TILE_SIZE) {
					target->breakdown_ctr = 5;
					target->breakdown_delay = 0xF0;
					target->breakdown_type = BREAKDOWN_CRITICAL;
				}
			}
		}

		Town *t = ClosestTownFromTile(v->dest_tile, UINT_MAX);
		SetDParam(0, t->index);
		AddTileNewsItem(STR_NEWS_DISASTER_BIG_UFO, NT_ACCIDENT, v->tile);

		if (!Vehicle::CanAllocateItem(2)) {
			delete v;
			return false;
		}
		DisasterVehicle *u = new DisasterVehicle(-6 * (int)TILE_SIZE, v->y_pos, DIR_SW, ST_BIG_UFO_DESTROYER, v->index);
		DisasterVehicle *w = new DisasterVehicle(-6 * (int)TILE_SIZE, v->y_pos, DIR_SW, ST_BIG_UFO_DESTROYER_SHADOW);
		u->SetNext(w);
		InvalidateVehicleTickCaches();
	} else if (v->current_order.GetDestination() == 0) {
		int x = TileX(v->dest_tile) * TILE_SIZE;
		int y = TileY(v->dest_tile) * TILE_SIZE;
		if (Delta(x, v->x_pos) + Delta(y, v->y_pos) >= (int)TILE_SIZE) {
			v->direction = GetDirectionTowards(v, x, y);
			GetNewVehiclePosResult gp = GetNewVehiclePos(v);
			v->UpdatePosition(gp.x, gp.y, GetAircraftFlightLevel(v));
			return true;
		}

		if (++v->age < 6) {
			v->dest_tile = RandomTile();
			return true;
		}
		v->current_order.SetDestination(1);

		TileIndex tile_org = RandomTile();
		TileIndex tile = tile_org;
		do {
			if (IsPlainRailTile(tile) &&
					Company::IsHumanID(GetTileOwner(tile))) {
				break;
			}
			tile = TILE_MASK(tile + 1);
		} while (tile != tile_org);
		v->dest_tile = tile;
		v->age = 0;
	}

	return true;
}

/**
 * Skyranger destroying (Big) Ufo handling, v->current_order.dest states:
 * 0: Home in on landed Ufo and shoot it down
 */
static bool DisasterTick_Big_Ufo_Destroyer(DisasterVehicle *v)
{
	v->tick_counter++;

	GetNewVehiclePosResult gp = GetNewVehiclePos(v);
	v->UpdatePosition(gp.x, gp.y, GetAircraftFlightLevel(v));

	if (gp.x > (int)(MapSizeX() * TILE_SIZE + 9 * TILE_SIZE) - 1) {
		delete v;
		return false;
	}

	if (v->current_order.GetDestination() == 0) {
		Vehicle *u = Vehicle::Get(v->big_ufo_destroyer_target);
		if (Delta(v->x_pos, u->x_pos) > (int)TILE_SIZE) return true;
		v->current_order.SetDestination(1);

		CreateEffectVehicleRel(u, 0, 7, 8, EV_EXPLOSION_LARGE);
		if (_settings_client.sound.disaster) SndPlayVehicleFx(SND_12_EXPLOSION, u);

		delete u;

		for (int i = 0; i != 80; i++) {
			uint32 r = Random();
			CreateEffectVehicleAbove(
				GB(r, 0, 6) + v->x_pos - 32,
				GB(r, 5, 6) + v->y_pos - 32,
				0,
				EV_EXPLOSION_SMALL);
		}

		for (int dy = -3; dy < 3; dy++) {
			for (int dx = -3; dx < 3; dx++) {
				TileIndex tile = TileAddWrap(v->tile, dx, dy);
				if (tile != INVALID_TILE) DisasterClearSquare(tile);
			}
		}
	}

	return true;
}

/**
 * Submarine, v->current_order.dest states:
 * Unused, just float around aimlessly and pop up at different places, turning around
 */
static bool DisasterTick_Submarine(DisasterVehicle *v)
{
	v->tick_counter++;

	if (++v->age > 8880) {
		delete v;
		return false;
	}

	if (!HasBit(v->tick_counter, 0)) return true;

	TileIndex tile = v->tile + TileOffsByDiagDir(DirToDiagDir(v->direction));
	if (IsValidTile(tile)) {
		TrackBits trackbits = TrackStatusToTrackBits(GetTileTrackStatus(tile, TRANSPORT_WATER, 0));
		if (trackbits == TRACK_BIT_ALL && !Chance16(1, 90)) {
			GetNewVehiclePosResult gp = GetNewVehiclePos(v);
			v->UpdatePosition(gp.x, gp.y, v->z_pos);
			return true;
		}
	}

	v->direction = ChangeDir(v->direction, GB(Random(), 0, 1) ? DIRDIFF_90RIGHT : DIRDIFF_90LEFT);

	return true;
}


static bool DisasterTick_NULL(DisasterVehicle *v)
{
	return true;
}

typedef bool DisasterVehicleTickProc(DisasterVehicle *v);

static DisasterVehicleTickProc * const _disastervehicle_tick_procs[] = {
	DisasterTick_Zeppeliner, DisasterTick_NULL,
	DisasterTick_Ufo,        DisasterTick_NULL,
	DisasterTick_Airplane,   DisasterTick_NULL,
	DisasterTick_Helicopter, DisasterTick_NULL, DisasterTick_Helicopter_Rotors,
	DisasterTick_Big_Ufo,    DisasterTick_NULL, DisasterTick_Big_Ufo_Destroyer,
	DisasterTick_NULL,
	DisasterTick_Submarine,
	DisasterTick_Submarine,
};


bool DisasterVehicle::Tick()
{
	DEBUG_UPDATESTATECHECKSUM("DisasterVehicle::Tick: v: %u, x: %d, y: %d", this->index, this->x_pos, this->y_pos);
	UpdateStateChecksum((((uint64) this->x_pos) << 32) | this->y_pos);
	return _disastervehicle_tick_procs[this->subtype](this);
}

typedef void DisasterInitProc();


/**
 * Zeppeliner which crashes on a small airport if one found,
 * otherwise crashes on a random tile
 */
static void Disaster_Zeppeliner_Init()
{
	if (!Vehicle::CanAllocateItem(2)) return;

	/* Pick a random place, unless we find a small airport */
	int x = TileX(Random()) * TILE_SIZE + TILE_SIZE / 2;

	for (const Station *st : Station::Iterate()) {
		if (st->airport.tile != INVALID_TILE && (st->airport.type == AT_SMALL || st->airport.type == AT_LARGE)) {
			x = (TileX(st->airport.tile) + 2) * TILE_SIZE;
			break;
		}
	}

	DisasterVehicle *v = new DisasterVehicle(x, 0, DIR_SE, ST_ZEPPELINER);
	/* Allocate shadow */
	DisasterVehicle *u = new DisasterVehicle(x, 0, DIR_SE, ST_ZEPPELINER_SHADOW);
	v->SetNext(u);

	InvalidateVehicleTickCaches();
}


/**
 * Ufo which flies around aimlessly from the middle of the map a bit
 * until it locates a road vehicle which it targets and then destroys
 */
static void Disaster_Small_Ufo_Init()
{
	if (!Vehicle::CanAllocateItem(2)) return;

	int x = TileX(Random()) * TILE_SIZE + TILE_SIZE / 2;
	DisasterVehicle *v = new DisasterVehicle(x, 0, DIR_SE, ST_SMALL_UFO);
	v->dest_tile = TileXY(MapSizeX() / 2, MapSizeY() / 2);

	/* Allocate shadow */
	DisasterVehicle *u = new DisasterVehicle(x, 0, DIR_SE, ST_SMALL_UFO_SHADOW);
	v->SetNext(u);

	InvalidateVehicleTickCaches();
}


/* Combat airplane which destroys an oil refinery */
static void Disaster_Airplane_Init()
{
	if (!Vehicle::CanAllocateItem(2)) return;

	Industry *found = nullptr;

	for (Industry *i : Industry::Iterate()) {
		if ((GetIndustrySpec(i->type)->behaviour & INDUSTRYBEH_AIRPLANE_ATTACKS) &&
				(found == nullptr || Chance16(1, 2))) {
			found = i;
		}
	}

	if (found == nullptr) return;

	/* Start from the bottom (south side) of the map */
	int x = (MapSizeX() + 9) * TILE_SIZE - 1;
	int y = TileY(found->location.tile) * TILE_SIZE + 37;

	DisasterVehicle *v = new DisasterVehicle(x, y, DIR_NE, ST_AIRPLANE);
	DisasterVehicle *u = new DisasterVehicle(x, y, DIR_NE, ST_AIRPLANE_SHADOW);
	v->SetNext(u);

	InvalidateVehicleTickCaches();
}


/** Combat helicopter that destroys a factory */
static void Disaster_Helicopter_Init()
{
	if (!Vehicle::CanAllocateItem(3)) return;

	Industry *found = nullptr;

	for (Industry *i : Industry::Iterate()) {
		if ((GetIndustrySpec(i->type)->behaviour & INDUSTRYBEH_CHOPPER_ATTACKS) &&
				(found == nullptr || Chance16(1, 2))) {
			found = i;
		}
	}

	if (found == nullptr) return;

	int x = -16 * (int)TILE_SIZE;
	int y = TileY(found->location.tile) * TILE_SIZE + 37;

	DisasterVehicle *v = new DisasterVehicle(x, y, DIR_SW, ST_HELICOPTER);
	DisasterVehicle *u = new DisasterVehicle(x, y, DIR_SW, ST_HELICOPTER_SHADOW);
	v->SetNext(u);

	DisasterVehicle *w = new DisasterVehicle(x, y, DIR_SW, ST_HELICOPTER_ROTORS);
	u->SetNext(w);

	InvalidateVehicleTickCaches();
}


/* Big Ufo which lands on a piece of rail and will consequently be shot
 * down by a combat airplane, destroying the surroundings */
static void Disaster_Big_Ufo_Init()
{
	if (!Vehicle::CanAllocateItem(2)) return;

	int x = TileX(Random()) * TILE_SIZE + TILE_SIZE / 2;
	int y = MapMaxX() * TILE_SIZE - 1;

	DisasterVehicle *v = new DisasterVehicle(x, y, DIR_NW, ST_BIG_UFO);
	v->dest_tile = TileXY(MapSizeX() / 2, MapSizeY() / 2);

	/* Allocate shadow */
	DisasterVehicle *u = new DisasterVehicle(x, y, DIR_NW, ST_BIG_UFO_SHADOW);
	v->SetNext(u);

	InvalidateVehicleTickCaches();
}


static void Disaster_Submarine_Init(DisasterSubType subtype)
{
	if (!Vehicle::CanAllocateItem()) return;

	int y;
	Direction dir;
	uint32 r = Random();
	int x = TileX(r) * TILE_SIZE + TILE_SIZE / 2;

	if (HasBit(r, 31)) {
		y = MapMaxY() * TILE_SIZE - TILE_SIZE / 2 - 1;
		dir = DIR_NW;
	} else {
		y = TILE_SIZE / 2;
		if (_settings_game.construction.freeform_edges) y += TILE_SIZE;
		dir = DIR_SE;
	}
	if (!IsWaterTile(TileVirtXY(x, y))) return;

	new DisasterVehicle(x, y, dir, subtype);

	InvalidateVehicleTickCaches();
}

/* Curious submarine #1, just floats around */
static void Disaster_Small_Submarine_Init()
{
	Disaster_Submarine_Init(ST_SMALL_SUBMARINE);
}


/* Curious submarine #2, just floats around */
static void Disaster_Big_Submarine_Init()
{
	Disaster_Submarine_Init(ST_BIG_SUBMARINE);
}


/**
 * Coal mine catastrophe, destroys a stretch of 30 tiles of
 * land in a certain direction
 */
static void Disaster_CoalMine_Init()
{
	int index = GB(Random(), 0, 4);
	uint m;

	for (m = 0; m < 15; m++) {
		for (const Industry *i : Industry::Iterate()) {
			if ((GetIndustrySpec(i->type)->behaviour & INDUSTRYBEH_CAN_SUBSIDENCE) && --index < 0) {
				SetDParam(0, i->town->index);
				AddTileNewsItem(STR_NEWS_DISASTER_COAL_MINE_SUBSIDENCE, NT_ACCIDENT, i->location.tile + TileDiffXY(1, 1)); // keep the news, even when the mine closes

				{
					TileIndex tile = i->location.tile;
					TileIndexDiff step = TileOffsByDiagDir((DiagDirection)GB(Random(), 0, 2));

					for (uint n = 0; n < 30; n++) {
						DisasterClearSquare(tile);
						tile += step;
						if (!IsValidTile(tile)) break;
					}
				}
				return;
			}
		}
	}
}

struct Disaster {
	DisasterInitProc *init_proc; ///< The init function for this disaster.
	Year min_year;               ///< The first year this disaster will occur.
	Year max_year;               ///< The last year this disaster will occur.
};

static const Disaster _disasters[] = {
	{Disaster_Zeppeliner_Init,      1930, 1955}, // zeppeliner
	{Disaster_Small_Ufo_Init,       1940, 1970}, // ufo (small)
	{Disaster_Airplane_Init,        1960, 1990}, // airplane
	{Disaster_Helicopter_Init,      1970, 2000}, // helicopter
	{Disaster_Big_Ufo_Init,         2000, 2100}, // ufo (big)
	{Disaster_Small_Submarine_Init, 1940, 1965}, // submarine (small)
	{Disaster_Big_Submarine_Init,   1975, 2010}, // submarine (big)
	{Disaster_CoalMine_Init,        1950, 1985}, // coalmine
};

void DoDisaster()
{
	byte buf[lengthof(_disasters)];

	byte j = 0;
	for (size_t i = 0; i != lengthof(_disasters); i++) {
		if (_cur_year >= _disasters[i].min_year && _cur_year < _disasters[i].max_year) buf[j++] = (byte)i;
	}

	if (j == 0) return;

	_disasters[buf[RandomRange(j)]].init_proc();
}


static void ResetDisasterDelay()
{
	_disaster_delay = GB(Random(), 0, 9) + 730;
}

void DisasterDailyLoop()
{
	if (--_disaster_delay != 0) return;

	ResetDisasterDelay();

	if (_settings_game.difficulty.disasters != 0) DoDisaster();
}

void StartupDisasters()
{
	ResetDisasterDelay();
}

/**
 * Marks all disasters targeting this industry in such a way
 * they won't call Industry::Get(v->dest_tile) on invalid industry anymore.
 * @param i deleted industry
 */
void ReleaseDisastersTargetingIndustry(IndustryID i)
{
	if (!_disaster_vehicle_count) return;

	for (DisasterVehicle *v : DisasterVehicle::Iterate()) {
		/* primary disaster vehicles that have chosen target */
		if (v->subtype == ST_AIRPLANE || v->subtype == ST_HELICOPTER) {
			/* if it has chosen target, and it is this industry (yes, dest_tile is IndustryID here), set order to "leaving map peacefully" */
			if (v->current_order.GetDestination() > 0 && v->dest_tile == i) v->current_order.SetDestination(3);
		}
	}
}

/**
 * Notify disasters that we are about to delete a vehicle. So make them head elsewhere.
 * @param vehicle deleted vehicle
 */
void ReleaseDisastersTargetingVehicle(VehicleID vehicle)
{
	if (!_disaster_vehicle_count) return;

	for (DisasterVehicle *v : DisasterVehicle::Iterate()) {
		/* primary disaster vehicles that have chosen target */
		if (v->subtype == ST_SMALL_UFO) {
			if (v->current_order.GetDestination() != 0 && v->dest_tile == vehicle) {
				/* Revert to target-searching */
				v->current_order.SetDestination(0);
				v->dest_tile = RandomTile();
				GetAircraftFlightLevelBounds(v, &v->z_pos, nullptr);
				v->age = 0;
			}
		}
	}
}

void DisasterVehicle::UpdateDeltaXY()
{
	this->x_offs        = -1;
	this->y_offs        = -1;
	this->x_extent      =  2;
	this->y_extent      =  2;
	this->z_extent      =  5;
}<|MERGE_RESOLUTION|>--- conflicted
+++ resolved
@@ -113,7 +113,6 @@
 {
 	SpriteID img = this->image_override;
 	if (img == 0) img = _disaster_images[this->subtype][this->direction];
-<<<<<<< HEAD
 	this->sprite_seq.Set(img);
 	this->UpdateSpriteSeqBound();
 }
@@ -123,9 +122,6 @@
 {
 	RegisterGameEvents(GEF_DISASTER_VEH);
 	_disaster_vehicle_count++;
-=======
-	this->sprite_cache.sprite_seq.Set(img);
->>>>>>> 725d793b
 }
 
 /**
@@ -525,7 +521,7 @@
 	v->tick_counter++;
 	if (HasBit(v->tick_counter, 0)) return true;
 
-	SpriteID &cur_image = v->sprite_cache.sprite_seq.seq[0].sprite;
+	SpriteID &cur_image = v->sprite_seq.seq[0].sprite;
 	if (++cur_image > SPR_ROTOR_MOVING_3) cur_image = SPR_ROTOR_MOVING_1;
 
 	v->UpdatePositionAndViewport();
