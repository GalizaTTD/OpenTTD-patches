/*
 * This file is part of OpenTTD.
 * OpenTTD is free software; you can redistribute it and/or modify it under the terms of the GNU General Public License as published by the Free Software Foundation, version 2.
 * OpenTTD is distributed in the hope that it will be useful, but WITHOUT ANY WARRANTY; without even the implied warranty of MERCHANTABILITY or FITNESS FOR A PARTICULAR PURPOSE.
 * See the GNU General Public License for more details. You should have received a copy of the GNU General Public License along with OpenTTD. If not, see <http://www.gnu.org/licenses/>.
 */

/** @file ai_gui.cpp %Window for configuring the AIs */

#include "../stdafx.h"
#include "../error.h"
#include "../company_base.h"
#include "../window_func.h"
#include "../network/network.h"
#include "../settings_func.h"
#include "../network/network_content.h"
#include "../core/geometry_func.hpp"
<<<<<<< HEAD
#include "../guitimer_func.h"
=======
>>>>>>> 09f7f32b

#include "ai.hpp"
#include "ai_gui.hpp"
#include "ai_config.hpp"
#include "ai_info.hpp"
#include "../script/script_gui.h"
#include "table/strings.h"

#include "../safeguards.h"

<<<<<<< HEAD
static ScriptConfig *GetConfig(CompanyID slot)
{
	if (slot == OWNER_DEITY) return GameConfig::GetConfig();
	return AIConfig::GetConfig(slot);
}

/**
 * Window that let you choose an available AI.
 */
struct AIListWindow : public Window {
	const ScriptInfoList *info_list;    ///< The list of Scripts.
	int selected;                       ///< The currently selected Script.
	CompanyID slot;                     ///< The company we're selecting a new Script for.
	int line_height;                    ///< Height of a row in the matrix widget.
	Scrollbar *vscroll;                 ///< Cache of the vertical scrollbar.

	/**
	 * Constructor for the window.
	 * @param desc The description of the window.
	 * @param slot The company we're changing the AI for.
	 */
	AIListWindow(WindowDesc *desc, CompanyID slot) : Window(desc),
		slot(slot)
	{
		if (slot == OWNER_DEITY) {
			this->info_list = Game::GetUniqueInfoList();
		} else {
			this->info_list = AI::GetUniqueInfoList();
		}

		this->CreateNestedTree();
		this->vscroll = this->GetScrollbar(WID_AIL_SCROLLBAR);
		this->FinishInitNested(); // Initializes 'this->line_height' as side effect.

		this->vscroll->SetCount((int)this->info_list->size() + 1);

		/* Try if we can find the currently selected AI */
		this->selected = -1;
		if (GetConfig(slot)->HasScript()) {
			ScriptInfo *info = GetConfig(slot)->GetInfo();
			int i = 0;
			for (const auto &item : *this->info_list) {
				if (item.second == info) {
					this->selected = i;
					break;
				}

				i++;
			}
		}
	}

	void SetStringParameters(int widget) const override
	{
		switch (widget) {
			case WID_AIL_CAPTION:
				SetDParam(0, (this->slot == OWNER_DEITY) ? STR_AI_LIST_CAPTION_GAMESCRIPT : STR_AI_LIST_CAPTION_AI);
				break;
		}
	}

	void UpdateWidgetSize(int widget, Dimension *size, const Dimension &padding, Dimension *fill, Dimension *resize) override
	{
		if (widget == WID_AIL_LIST) {
			this->line_height = FONT_HEIGHT_NORMAL + padding.height;

			resize->width = 1;
			resize->height = this->line_height;
			size->height = 5 * this->line_height;
		}
	}

	void DrawWidget(const Rect &r, int widget) const override
	{
		switch (widget) {
			case WID_AIL_LIST: {
				/* Draw a list of all available AIs. */
				Rect tr = r.Shrink(WidgetDimensions::scaled.matrix);
				/* First AI in the list is hardcoded to random */
				if (this->vscroll->IsVisible(0)) {
					DrawString(tr, this->slot == OWNER_DEITY ? STR_AI_CONFIG_NONE : STR_AI_CONFIG_RANDOM_AI, this->selected == -1 ? TC_WHITE : TC_ORANGE);
					tr.top += this->line_height;
				}
				int i = 0;
				for (const auto &item : *this->info_list) {
					i++;
					if (this->vscroll->IsVisible(i)) {
						DrawString(tr, item.second->GetName(), (this->selected == i - 1) ? TC_WHITE : TC_ORANGE);
						tr.top += this->line_height;
					}
				}
				break;
			}
			case WID_AIL_INFO_BG: {
				ScriptInfo *selected_info = nullptr;
				int i = 0;
				for (const auto &item : *this->info_list) {
					i++;
					if (this->selected == i - 1) selected_info = static_cast<ScriptInfo *>(item.second);
				}
				/* Some info about the currently selected AI. */
				if (selected_info != nullptr) {
					Rect tr = r.Shrink(WidgetDimensions::scaled.frametext, WidgetDimensions::scaled.framerect);
					SetDParamStr(0, selected_info->GetAuthor());
					DrawString(tr, STR_AI_LIST_AUTHOR);
					tr.top += FONT_HEIGHT_NORMAL + WidgetDimensions::scaled.vsep_normal;
					SetDParam(0, selected_info->GetVersion());
					DrawString(tr, STR_AI_LIST_VERSION);
					tr.top += FONT_HEIGHT_NORMAL + WidgetDimensions::scaled.vsep_normal;
					if (selected_info->GetURL() != nullptr) {
						SetDParamStr(0, selected_info->GetURL());
						DrawString(tr, STR_AI_LIST_URL);
						tr.top += FONT_HEIGHT_NORMAL + WidgetDimensions::scaled.vsep_normal;
					}
					SetDParamStr(0, selected_info->GetDescription());
					DrawStringMultiLine(tr, STR_JUST_RAW_STRING, TC_WHITE);
				}
				break;
			}
		}
	}

	/**
	 * Changes the AI of the current slot.
	 */
	void ChangeAI()
	{
		if (_game_mode == GM_NORMAL && slot == OWNER_DEITY) Game::Uninitialize(false);
		if (this->selected == -1) {
			GetConfig(slot)->Change(nullptr);
		} else {
			ScriptInfoList::const_iterator it = this->info_list->begin();
			for (int i = 0; i < this->selected; i++) it++;
			GetConfig(slot)->Change((*it).second->GetName(), (*it).second->GetVersion());
			if (_game_mode == GM_NORMAL && slot == OWNER_DEITY) Game::StartNew();
		}
		InvalidateWindowData(WC_GAME_OPTIONS, slot == OWNER_DEITY ? WN_GAME_OPTIONS_GS : WN_GAME_OPTIONS_AI);
		InvalidateWindowClassesData(WC_AI_SETTINGS);
		DeleteWindowByClass(WC_QUERY_STRING);
		InvalidateWindowClassesData(WC_TEXTFILE);
		if (_game_mode == GM_NORMAL && slot == OWNER_DEITY) {
			InvalidateWindowData(WC_AI_DEBUG, 0, -1);
			SetWindowClassesDirty(WC_AI_DEBUG);
		}
	}

	void OnClick(Point pt, int widget, int click_count) override
	{
		switch (widget) {
			case WID_AIL_LIST: { // Select one of the AIs
				int sel = this->vscroll->GetScrolledRowFromWidget(pt.y, this, WID_AIL_LIST) - 1;
				if (sel < (int)this->info_list->size()) {
					this->selected = sel;
					this->SetDirty();
					if (click_count > 1) {
						this->ChangeAI();
						delete this;
					}
				}
				break;
			}

			case WID_AIL_ACCEPT: {
				this->ChangeAI();
				delete this;
				break;
			}

			case WID_AIL_CANCEL:
				delete this;
				break;
		}
	}

	void OnResize() override
	{
		this->vscroll->SetCapacityFromWidget(this, WID_AIL_LIST);
	}

	/**
	 * Some data on this window has become invalid.
	 * @param data Information about the changed data.
	 * @param gui_scope Whether the call is done from GUI scope. You may not do everything when not in GUI scope. See #InvalidateWindowData() for details.
	 */
	void OnInvalidateData(int data = 0, bool gui_scope = true) override
	{
		if (_game_mode == GM_NORMAL && Company::IsValidID(this->slot)) {
			delete this;
			return;
		}

		if (!gui_scope) return;

		this->vscroll->SetCount((int)this->info_list->size() + 1);

		/* selected goes from -1 .. length of ai list - 1. */
		this->selected = std::min(this->selected, this->vscroll->GetCount() - 2);
	}
};

/** Widgets for the AI list window. */
static const NWidgetPart _nested_ai_list_widgets[] = {
	NWidget(NWID_HORIZONTAL),
		NWidget(WWT_CLOSEBOX, COLOUR_MAUVE),
		NWidget(WWT_CAPTION, COLOUR_MAUVE, WID_AIL_CAPTION), SetDataTip(STR_AI_LIST_CAPTION, STR_TOOLTIP_WINDOW_TITLE_DRAG_THIS),
		NWidget(WWT_DEFSIZEBOX, COLOUR_MAUVE),
	EndContainer(),
	NWidget(NWID_HORIZONTAL),
		NWidget(WWT_MATRIX, COLOUR_MAUVE, WID_AIL_LIST), SetMinimalSize(188, 112), SetFill(1, 1), SetResize(1, 1), SetMatrixDataTip(1, 0, STR_AI_LIST_TOOLTIP), SetScrollbar(WID_AIL_SCROLLBAR),
		NWidget(NWID_VSCROLLBAR, COLOUR_MAUVE, WID_AIL_SCROLLBAR),
	EndContainer(),
	NWidget(WWT_PANEL, COLOUR_MAUVE, WID_AIL_INFO_BG), SetMinimalTextLines(8, WidgetDimensions::unscaled.framerect.Vertical() + WidgetDimensions::unscaled.vsep_normal * 3), SetResize(1, 0),
	EndContainer(),
	NWidget(NWID_HORIZONTAL),
		NWidget(NWID_HORIZONTAL, NC_EQUALSIZE),
			NWidget(WWT_PUSHTXTBTN, COLOUR_MAUVE, WID_AIL_ACCEPT), SetResize(1, 0), SetFill(1, 0), SetDataTip(STR_AI_LIST_ACCEPT, STR_AI_LIST_ACCEPT_TOOLTIP),
			NWidget(WWT_PUSHTXTBTN, COLOUR_MAUVE, WID_AIL_CANCEL), SetResize(1, 0), SetFill(1, 0), SetDataTip(STR_AI_LIST_CANCEL, STR_AI_LIST_CANCEL_TOOLTIP),
		EndContainer(),
		NWidget(WWT_RESIZEBOX, COLOUR_MAUVE),
	EndContainer(),
};

/** Window definition for the ai list window. */
static WindowDesc _ai_list_desc(
	WDP_CENTER, "settings_script_list", 200, 234,
	WC_AI_LIST, WC_NONE,
	0,
	_nested_ai_list_widgets, lengthof(_nested_ai_list_widgets)
);

/**
 * Open the AI list window to chose an AI for the given company slot.
 * @param slot The slot to change the AI of.
 */
void ShowAIListWindow(CompanyID slot)
{
	DeleteWindowByClass(WC_AI_LIST);
	new AIListWindow(&_ai_list_desc, slot);
}

/**
 * Window for settings the parameters of an AI.
 */
struct AISettingsWindow : public Window {
	CompanyID slot;                       ///< The currently show company's setting.
	ScriptConfig *ai_config;              ///< The configuration we're modifying.
	int clicked_button;                   ///< The button we clicked.
	bool clicked_increase;                ///< Whether we clicked the increase or decrease button.
	bool clicked_dropdown;                ///< Whether the dropdown is open.
	bool closing_dropdown;                ///< True, if the dropdown list is currently closing.
	GUITimer timeout;                     ///< Timeout for unclicking the button.
	int clicked_row;                      ///< The clicked row of settings.
	int line_height;                      ///< Height of a row in the matrix widget.
	Scrollbar *vscroll;                   ///< Cache of the vertical scrollbar.
	typedef std::vector<const ScriptConfigItem *> VisibleSettingsList; ///< typdef for a vector of script settings
	VisibleSettingsList visible_settings; ///< List of visible AI settings

	/**
	 * Constructor for the window.
	 * @param desc The description of the window.
	 * @param slot The company we're changing the settings for.
	 */
	AISettingsWindow(WindowDesc *desc, CompanyID slot) : Window(desc),
		slot(slot),
		clicked_button(-1),
		clicked_dropdown(false),
		closing_dropdown(false),
		timeout(0)
	{
		this->ai_config = GetConfig(slot);

		this->CreateNestedTree();
		this->vscroll = this->GetScrollbar(WID_AIS_SCROLLBAR);
		this->FinishInitNested(slot);  // Initializes 'this->line_height' as side effect.

		this->RebuildVisibleSettings();
	}

	/**
	 * Rebuilds the list of visible settings. AI settings with the flag
	 * AICONFIG_AI_DEVELOPER set will only be visible if the game setting
	 * gui.ai_developer_tools is enabled.
	 */
	void RebuildVisibleSettings()
	{
		visible_settings.clear();

		for (const auto &item : *this->ai_config->GetConfigList()) {
			bool no_hide = (item.flags & SCRIPTCONFIG_DEVELOPER) == 0;
			if (no_hide || _settings_client.gui.ai_developer_tools) {
				visible_settings.push_back(&item);
			}
		}

		this->vscroll->SetCount((int)this->visible_settings.size());
	}

	void UpdateWidgetSize(int widget, Dimension *size, const Dimension &padding, Dimension *fill, Dimension *resize) override
	{
		if (widget == WID_AIS_BACKGROUND) {
			this->line_height = std::max(SETTING_BUTTON_HEIGHT, FONT_HEIGHT_NORMAL) + padding.height;

			resize->width = 1;
			resize->height = this->line_height;
			size->height = 5 * this->line_height;
		}
	}

	void DrawWidget(const Rect &r, int widget) const override
	{
		if (widget != WID_AIS_BACKGROUND) return;

		ScriptConfig *config = this->ai_config;
		VisibleSettingsList::const_iterator it = this->visible_settings.begin();
		int i = 0;
		for (; !this->vscroll->IsVisible(i); i++) it++;

		Rect ir = r.Shrink(WidgetDimensions::scaled.framerect);
		bool rtl = _current_text_dir == TD_RTL;
		Rect br = ir.WithWidth(SETTING_BUTTON_WIDTH, rtl);
		Rect tr = ir.Indent(SETTING_BUTTON_WIDTH + WidgetDimensions::scaled.hsep_wide, rtl);

		int y = r.top;
		int button_y_offset = (this->line_height - SETTING_BUTTON_HEIGHT) / 2;
		int text_y_offset = (this->line_height - FONT_HEIGHT_NORMAL) / 2;
		for (; this->vscroll->IsVisible(i) && it != visible_settings.end(); i++, it++) {
			const ScriptConfigItem &config_item = **it;
			int current_value = config->GetSetting((config_item).name);
			bool editable = this->IsEditableItem(config_item);

			StringID str;
			TextColour colour;
			uint idx = 0;
			if (StrEmpty(config_item.description)) {
				if (!strcmp(config_item.name, "start_date")) {
					/* Build-in translation */
					str = STR_AI_SETTINGS_START_DELAY;
					colour = TC_LIGHT_BLUE;
				} else {
					str = STR_JUST_STRING;
					colour = TC_ORANGE;
				}
			} else {
				str = STR_AI_SETTINGS_SETTING;
				colour = TC_LIGHT_BLUE;
				SetDParamStr(idx++, config_item.description);
			}

			if ((config_item.flags & SCRIPTCONFIG_BOOLEAN) != 0) {
				DrawBoolButton(br.left, y + button_y_offset, current_value != 0, editable);
				SetDParam(idx++, current_value == 0 ? STR_CONFIG_SETTING_OFF : STR_CONFIG_SETTING_ON);
			} else {
				if (config_item.complete_labels) {
					DrawDropDownButton(br.left, y + button_y_offset, COLOUR_YELLOW, this->clicked_row == i && clicked_dropdown, editable);
				} else {
					DrawArrowButtons(br.left, y + button_y_offset, COLOUR_YELLOW, (this->clicked_button == i) ? 1 + (this->clicked_increase != rtl) : 0, editable && current_value > config_item.min_value, editable && current_value < config_item.max_value);
				}
				if (config_item.labels != nullptr && config_item.labels->Contains(current_value)) {
					SetDParam(idx++, STR_JUST_RAW_STRING);
					SetDParamStr(idx++, config_item.labels->Find(current_value)->second);
				} else {
					SetDParam(idx++, STR_JUST_INT);
					SetDParam(idx++, current_value);
				}
			}

			DrawString(tr.left, tr.right, y + text_y_offset, str, colour);
			y += this->line_height;
		}
	}

	void OnPaint() override
	{
		if (this->closing_dropdown) {
			this->closing_dropdown = false;
			this->clicked_dropdown = false;
		}
		this->DrawWidgets();
	}

	void OnClick(Point pt, int widget, int click_count) override
	{
		switch (widget) {
			case WID_AIS_BACKGROUND: {
				Rect r = this->GetWidget<NWidgetBase>(widget)->GetCurrentRect().Shrink(WidgetDimensions::scaled.matrix, RectPadding::zero);
				int num = (pt.y - r.top) / this->line_height + this->vscroll->GetPosition();
				if (num >= (int)this->visible_settings.size()) break;

				VisibleSettingsList::const_iterator it = this->visible_settings.begin();
				for (int i = 0; i < num; i++) it++;
				const ScriptConfigItem config_item = **it;
				if (!this->IsEditableItem(config_item)) return;

				if (this->clicked_row != num) {
					DeleteChildWindows(WC_QUERY_STRING);
					HideDropDownMenu(this);
					this->clicked_row = num;
					this->clicked_dropdown = false;
				}

				bool bool_item = (config_item.flags & SCRIPTCONFIG_BOOLEAN) != 0;

				int x = pt.x - r.left;
				if (_current_text_dir == TD_RTL) x = r.Width() - 1 - x;

				/* One of the arrows is clicked (or green/red rect in case of bool value) */
				int old_val = this->ai_config->GetSetting(config_item.name);
				if (!bool_item && IsInsideMM(x, 0, SETTING_BUTTON_WIDTH) && config_item.complete_labels) {
					if (this->clicked_dropdown) {
						/* unclick the dropdown */
						HideDropDownMenu(this);
						this->clicked_dropdown = false;
						this->closing_dropdown = false;
					} else {
						int rel_y = (pt.y - r.top) % this->line_height;

						Rect wi_rect;
						wi_rect.left = pt.x - (_current_text_dir == TD_RTL ? SETTING_BUTTON_WIDTH - 1 - x : x);
						wi_rect.right = wi_rect.left + SETTING_BUTTON_WIDTH - 1;
						wi_rect.top = pt.y - rel_y + (this->line_height - SETTING_BUTTON_HEIGHT) / 2;
						wi_rect.bottom = wi_rect.top + SETTING_BUTTON_HEIGHT - 1;

						/* If the mouse is still held but dragged outside of the dropdown list, keep the dropdown open */
						if (pt.y >= wi_rect.top && pt.y <= wi_rect.bottom) {
							this->clicked_dropdown = true;
							this->closing_dropdown = false;

							DropDownList list;
							for (int i = config_item.min_value; i <= config_item.max_value; i++) {
								list.emplace_back(new DropDownListCharStringItem(config_item.labels->Find(i)->second, i, false));
							}

							ShowDropDownListAt(this, std::move(list), old_val, -1, wi_rect, COLOUR_ORANGE, true);
						}
					}
				} else if (IsInsideMM(x, 0, SETTING_BUTTON_WIDTH)) {
					int new_val = old_val;
					if (bool_item) {
						new_val = !new_val;
					} else if (x >= SETTING_BUTTON_WIDTH / 2) {
						/* Increase button clicked */
						new_val += config_item.step_size;
						if (new_val > config_item.max_value) new_val = config_item.max_value;
						this->clicked_increase = true;
					} else {
						/* Decrease button clicked */
						new_val -= config_item.step_size;
						if (new_val < config_item.min_value) new_val = config_item.min_value;
						this->clicked_increase = false;
					}

					if (new_val != old_val) {
						this->ai_config->SetSetting(config_item.name, new_val);
						this->clicked_button = num;
						this->timeout.SetInterval(150);
					}
				} else if (!bool_item && !config_item.complete_labels) {
					/* Display a query box so users can enter a custom value. */
					SetDParam(0, old_val);
					ShowQueryString(STR_JUST_INT, STR_CONFIG_SETTING_QUERY_CAPTION, 10, this, CS_NUMERAL, QSF_NONE);
				}
				this->SetDirty();
				break;
			}

			case WID_AIS_ACCEPT:
				delete this;
				break;

			case WID_AIS_RESET:
				this->ai_config->ResetEditableSettings(_game_mode == GM_MENU || ((this->slot != OWNER_DEITY) && !Company::IsValidID(this->slot)));
				this->SetDirty();
				break;
		}
	}

	void OnQueryTextFinished(char *str) override
	{
		if (StrEmpty(str)) return;
		int32 value = atoi(str);

		SetValue(value);
	}

	void OnDropdownSelect(int widget, int index) override
	{
		assert(this->clicked_dropdown);
		SetValue(index);
	}

	void OnDropdownClose(Point pt, int widget, int index, bool instant_close) override
	{
		/* We cannot raise the dropdown button just yet. OnClick needs some hint, whether
		 * the same dropdown button was clicked again, and then not open the dropdown again.
		 * So, we only remember that it was closed, and process it on the next OnPaint, which is
		 * after OnClick. */
		assert(this->clicked_dropdown);
		this->closing_dropdown = true;
		this->SetDirty();
	}

	void OnResize() override
	{
		this->vscroll->SetCapacityFromWidget(this, WID_AIS_BACKGROUND);
	}

	void OnRealtimeTick(uint delta_ms) override
	{
		if (this->timeout.Elapsed(delta_ms)) {
			this->clicked_button = -1;
			this->SetDirty();
		}
	}

	/**
	 * Some data on this window has become invalid.
	 * @param data Information about the changed data.
	 * @param gui_scope Whether the call is done from GUI scope. You may not do everything when not in GUI scope. See #InvalidateWindowData() for details.
	 */
	void OnInvalidateData(int data = 0, bool gui_scope = true) override
	{
		this->RebuildVisibleSettings();
		HideDropDownMenu(this);
		DeleteChildWindows(WC_QUERY_STRING);
	}

private:
	bool IsEditableItem(const ScriptConfigItem &config_item) const
	{
		return _game_mode == GM_MENU
		    || _game_mode == GM_EDITOR
		    || ((this->slot != OWNER_DEITY) && !Company::IsValidID(this->slot))
		    || (config_item.flags & SCRIPTCONFIG_INGAME) != 0
		    || _settings_client.gui.ai_developer_tools;
	}

	void SetValue(int value)
	{
		VisibleSettingsList::const_iterator it = this->visible_settings.begin();
		for (int i = 0; i < this->clicked_row; i++) it++;
		const ScriptConfigItem config_item = **it;
		if (_game_mode == GM_NORMAL && ((this->slot == OWNER_DEITY) || Company::IsValidID(this->slot)) && (config_item.flags & SCRIPTCONFIG_INGAME) == 0) return;
		this->ai_config->SetSetting(config_item.name, value);
		this->SetDirty();
	}
};

/** Widgets for the AI settings window. */
static const NWidgetPart _nested_ai_settings_widgets[] = {
	NWidget(NWID_HORIZONTAL),
		NWidget(WWT_CLOSEBOX, COLOUR_MAUVE),
		NWidget(WWT_CAPTION, COLOUR_MAUVE, WID_AIS_CAPTION), SetDataTip(STR_AI_SETTINGS_CAPTION_AI, STR_TOOLTIP_WINDOW_TITLE_DRAG_THIS),
		NWidget(WWT_DEFSIZEBOX, COLOUR_MAUVE),
	EndContainer(),
	NWidget(NWID_HORIZONTAL),
		NWidget(WWT_MATRIX, COLOUR_MAUVE, WID_AIS_BACKGROUND), SetMinimalSize(188, 182), SetResize(1, 1), SetFill(1, 0), SetMatrixDataTip(1, 0, STR_NULL), SetScrollbar(WID_AIS_SCROLLBAR),
		NWidget(NWID_VSCROLLBAR, COLOUR_MAUVE, WID_AIS_SCROLLBAR),
	EndContainer(),
	NWidget(NWID_HORIZONTAL),
		NWidget(NWID_HORIZONTAL, NC_EQUALSIZE),
			NWidget(WWT_PUSHTXTBTN, COLOUR_MAUVE, WID_AIS_ACCEPT), SetResize(1, 0), SetFill(1, 0), SetDataTip(STR_AI_SETTINGS_CLOSE, STR_NULL),
			NWidget(WWT_PUSHTXTBTN, COLOUR_MAUVE, WID_AIS_RESET), SetResize(1, 0), SetFill(1, 0), SetDataTip(STR_AI_SETTINGS_RESET, STR_NULL),
		EndContainer(),
		NWidget(WWT_RESIZEBOX, COLOUR_MAUVE),
	EndContainer(),
};

/** Window definition for the AI settings window. */
static WindowDesc _ai_settings_desc(
	WDP_CENTER, "settings_script", 500, 208,
	WC_AI_SETTINGS, WC_NONE,
	0,
	_nested_ai_settings_widgets, lengthof(_nested_ai_settings_widgets)
);

/**
 * Open the AI settings window to change the AI settings for an AI.
 * @param slot The CompanyID of the AI to change the settings.
 */
static void ShowAISettingsWindow(CompanyID slot)
{
	DeleteWindowByClass(WC_AI_LIST);
	DeleteWindowByClass(WC_AI_SETTINGS);
	new AISettingsWindow(&_ai_settings_desc, slot);
}


/** Window for displaying the textfile of a AI. */
struct ScriptTextfileWindow : public TextfileWindow {
	CompanyID slot; ///< View the textfile of this CompanyID slot.

	ScriptTextfileWindow(TextfileType file_type, CompanyID slot) : TextfileWindow(file_type), slot(slot)
	{
		this->OnInvalidateData();
	}

	void SetStringParameters(int widget) const override
	{
		if (widget == WID_TF_CAPTION) {
			SetDParam(0, (slot == OWNER_DEITY) ? STR_CONTENT_TYPE_GAME_SCRIPT : STR_CONTENT_TYPE_AI);
			SetDParamStr(1, GetConfig(slot)->GetInfo()->GetName());
		}
	}

	void OnInvalidateData(int data = 0, bool gui_scope = true) override
	{
		const char *textfile = GetConfig(slot)->GetTextfile(file_type, slot);
		if (textfile == nullptr) {
			delete this;
		} else {
			this->LoadTextfile(textfile, (slot == OWNER_DEITY) ? GAME_DIR : AI_DIR);
		}
	}
};

/**
 * Open the AI version of the textfile window.
 * @param file_type The type of textfile to display.
 * @param slot The slot the Script is using.
 */
void ShowScriptTextfileWindow(TextfileType file_type, CompanyID slot)
{
	DeleteWindowById(WC_TEXTFILE, file_type);
	new ScriptTextfileWindow(file_type, slot);
}

=======
>>>>>>> 09f7f32b

/** Widgets for the configure AI window. */
static const NWidgetPart _nested_ai_config_widgets[] = {
	NWidget(NWID_HORIZONTAL),
		NWidget(WWT_CLOSEBOX, COLOUR_MAUVE),
		NWidget(WWT_CAPTION, COLOUR_MAUVE), SetDataTip(STR_AI_CONFIG_CAPTION_AI, STR_TOOLTIP_WINDOW_TITLE_DRAG_THIS),
	EndContainer(),
	NWidget(WWT_PANEL, COLOUR_MAUVE, WID_AIC_BACKGROUND),
		NWidget(NWID_VERTICAL), SetPIP(4, 4, 4),
			NWidget(NWID_HORIZONTAL), SetPIP(7, 0, 7),
				NWidget(WWT_PUSHARROWBTN, COLOUR_YELLOW, WID_AIC_DECREASE), SetDataTip(AWV_DECREASE, STR_NULL),
				NWidget(WWT_PUSHARROWBTN, COLOUR_YELLOW, WID_AIC_INCREASE), SetDataTip(AWV_INCREASE, STR_NULL),
				NWidget(NWID_SPACER), SetMinimalSize(6, 0),
				NWidget(WWT_TEXT, COLOUR_MAUVE, WID_AIC_NUMBER), SetDataTip(STR_AI_CONFIG_MAX_COMPETITORS, STR_NULL), SetFill(1, 0),
			EndContainer(),
			NWidget(NWID_HORIZONTAL, NC_EQUALSIZE), SetPIP(7, 0, 7),
				NWidget(WWT_PUSHTXTBTN, COLOUR_YELLOW, WID_AIC_MOVE_UP), SetResize(1, 0), SetFill(1, 0), SetDataTip(STR_AI_CONFIG_MOVE_UP, STR_AI_CONFIG_MOVE_UP_TOOLTIP),
				NWidget(WWT_PUSHTXTBTN, COLOUR_YELLOW, WID_AIC_MOVE_DOWN), SetResize(1, 0), SetFill(1, 0), SetDataTip(STR_AI_CONFIG_MOVE_DOWN, STR_AI_CONFIG_MOVE_DOWN_TOOLTIP),
			EndContainer(),
		EndContainer(),
		NWidget(WWT_FRAME, COLOUR_MAUVE), SetDataTip(STR_AI_CONFIG_AI, STR_NULL), SetPadding(0, 5, 0, 5),
			NWidget(NWID_HORIZONTAL),
				NWidget(WWT_MATRIX, COLOUR_MAUVE, WID_AIC_LIST), SetMinimalSize(288, 112), SetFill(1, 0), SetMatrixDataTip(1, 8, STR_AI_CONFIG_AILIST_TOOLTIP), SetScrollbar(WID_AIC_SCROLLBAR),
				NWidget(NWID_VSCROLLBAR, COLOUR_MAUVE, WID_AIC_SCROLLBAR),
			EndContainer(),
		EndContainer(),
		NWidget(NWID_SPACER), SetMinimalSize(0, 9),
		NWidget(NWID_HORIZONTAL, NC_EQUALSIZE), SetPIP(7, 0, 7),
			NWidget(WWT_PUSHTXTBTN, COLOUR_YELLOW, WID_AIC_CHANGE), SetFill(1, 0), SetMinimalSize(93, 0), SetDataTip(STR_AI_CONFIG_CHANGE_AI, STR_AI_CONFIG_CHANGE_TOOLTIP),
			NWidget(WWT_PUSHTXTBTN, COLOUR_YELLOW, WID_AIC_CONFIGURE), SetFill(1, 0), SetMinimalSize(93, 0), SetDataTip(STR_AI_CONFIG_CONFIGURE, STR_AI_CONFIG_CONFIGURE_TOOLTIP),
			NWidget(WWT_PUSHTXTBTN, COLOUR_YELLOW, WID_AIC_TEXTFILE + TFT_README), SetFill(1, 0), SetResize(1, 0), SetDataTip(STR_TEXTFILE_VIEW_README, STR_NULL),
		EndContainer(),
		NWidget(NWID_HORIZONTAL, NC_EQUALSIZE), SetPIP(7, 0, 7),
			NWidget(WWT_PUSHTXTBTN, COLOUR_YELLOW, WID_AIC_CLOSE), SetFill(1, 0), SetMinimalSize(93, 0), SetDataTip(STR_AI_SETTINGS_CLOSE, STR_NULL),
			NWidget(WWT_PUSHTXTBTN, COLOUR_YELLOW, WID_AIC_TEXTFILE + TFT_CHANGELOG), SetFill(1, 0), SetResize(1, 0), SetDataTip(STR_TEXTFILE_VIEW_CHANGELOG, STR_NULL),
			NWidget(WWT_PUSHTXTBTN, COLOUR_YELLOW, WID_AIC_TEXTFILE + TFT_LICENSE), SetFill(1, 0), SetResize(1, 0), SetDataTip(STR_TEXTFILE_VIEW_LICENCE, STR_NULL),
		EndContainer(),
		NWidget(WWT_PUSHTXTBTN, COLOUR_YELLOW, WID_AIC_CONTENT_DOWNLOAD), SetFill(1, 0), SetMinimalSize(279, 0), SetPadding(0, 7, 9, 7), SetDataTip(STR_INTRO_ONLINE_CONTENT, STR_INTRO_TOOLTIP_ONLINE_CONTENT),
	EndContainer(),
};

/** Window definition for the configure AI window. */
static WindowDesc _ai_config_desc(
	WDP_CENTER, "settings_script_config", 0, 0,
	WC_GAME_OPTIONS, WC_NONE,
	0,
	_nested_ai_config_widgets, lengthof(_nested_ai_config_widgets)
);

/**
 * Window to configure which AIs will start.
 */
struct AIConfigWindow : public Window {
	CompanyID selected_slot; ///< The currently selected AI slot or \c INVALID_COMPANY.
	int line_height;         ///< Height of a single AI-name line.
	Scrollbar *vscroll;      ///< Cache of the vertical scrollbar.

	AIConfigWindow() : Window(&_ai_config_desc)
	{
		this->InitNested(WN_GAME_OPTIONS_AI); // Initializes 'this->line_height' as a side effect.
		this->vscroll = this->GetScrollbar(WID_AIC_SCROLLBAR);
		this->selected_slot = INVALID_COMPANY;
		NWidgetCore *nwi = this->GetWidget<NWidgetCore>(WID_AIC_LIST);
		this->vscroll->SetCapacity(nwi->current_y / this->line_height);
		this->vscroll->SetCount(MAX_COMPANIES);
		this->OnInvalidateData(0);
	}

	~AIConfigWindow()
	{
<<<<<<< HEAD
		DeleteWindowByClass(WC_AI_LIST);
		DeleteWindowByClass(WC_AI_SETTINGS);
=======
		CloseWindowByClass(WC_SCRIPT_LIST);
		CloseWindowByClass(WC_SCRIPT_SETTINGS);
		this->Window::Close();
>>>>>>> 09f7f32b
	}

	void SetStringParameters(int widget) const override
	{
		switch (widget) {
			case WID_AIC_NUMBER:
				SetDParam(0, GetGameSettings().difficulty.max_no_competitors);
				break;
		}
	}

	void UpdateWidgetSize(int widget, Dimension *size, const Dimension &padding, Dimension *fill, Dimension *resize) override
	{
		switch (widget) {
			case WID_AIC_DECREASE:
			case WID_AIC_INCREASE:
				*size = maxdim(*size, NWidgetScrollbar::GetHorizontalDimension());
				break;

			case WID_AIC_LIST:
				this->line_height = FONT_HEIGHT_NORMAL + padding.height;
				resize->height = this->line_height;
				size->height = 8 * this->line_height;
				break;
		}
	}

	/**
	 * Can the AI config in the given company slot be edited?
	 * @param slot The slot to query.
	 * @return True if and only if the given AI Config slot can e edited.
	 */
	static bool IsEditable(CompanyID slot)
	{
		if (_game_mode != GM_NORMAL) {
			return slot > 0 && slot <= GetGameSettings().difficulty.max_no_competitors;
		}
		if (Company::IsValidID(slot)) return false;

		int max_slot = GetGameSettings().difficulty.max_no_competitors;
		for (CompanyID cid = COMPANY_FIRST; cid < (CompanyID)max_slot && cid < MAX_COMPANIES; cid++) {
			if (Company::IsValidHumanID(cid)) max_slot++;
		}
		return slot < max_slot;
	}

	void DrawWidget(const Rect &r, int widget) const override
	{
		switch (widget) {
			case WID_AIC_LIST: {
				Rect tr = r.Shrink(WidgetDimensions::scaled.matrix);
				for (int i = this->vscroll->GetPosition(); this->vscroll->IsVisible(i) && i < MAX_COMPANIES; i++) {
					StringID text;

					if ((_game_mode != GM_NORMAL && i == 0) || (_game_mode == GM_NORMAL && Company::IsValidHumanID(i))) {
						text = STR_AI_CONFIG_HUMAN_PLAYER;
					} else if (AIConfig::GetConfig((CompanyID)i)->GetInfo() != nullptr) {
						SetDParamStr(0, AIConfig::GetConfig((CompanyID)i)->GetInfo()->GetName());
						text = STR_JUST_RAW_STRING;
					} else {
						text = STR_AI_CONFIG_RANDOM_AI;
					}
					DrawString(tr, text,
							(this->selected_slot == i) ? TC_WHITE : (IsEditable((CompanyID)i) ? TC_ORANGE : TC_SILVER));
					tr.top += this->line_height;
				}
				break;
			}
		}
	}

	void OnClick(Point pt, int widget, int click_count) override
	{
		if (widget >= WID_AIC_TEXTFILE && widget < WID_AIC_TEXTFILE + TFT_END) {
			if (this->selected_slot == INVALID_COMPANY || AIConfig::GetConfig(this->selected_slot) == nullptr) return;

			ShowScriptTextfileWindow((TextfileType)(widget - WID_AIC_TEXTFILE), this->selected_slot);
			return;
		}

		switch (widget) {
			case WID_AIC_DECREASE:
			case WID_AIC_INCREASE: {
				int new_value;
				if (widget == WID_AIC_DECREASE) {
					new_value = std::max(0, GetGameSettings().difficulty.max_no_competitors - 1);
				} else {
					new_value = std::min(MAX_COMPANIES - 1, GetGameSettings().difficulty.max_no_competitors + 1);
				}
				IConsoleSetSetting("difficulty.max_no_competitors", new_value);
				break;
			}

			case WID_AIC_LIST: { // Select a slot
				this->selected_slot = (CompanyID)this->vscroll->GetScrolledRowFromWidget(pt.y, this, widget);
				this->InvalidateData();
				if (click_count > 1 && this->selected_slot != INVALID_COMPANY) ShowScriptListWindow((CompanyID)this->selected_slot);
				break;
			}

			case WID_AIC_MOVE_UP:
				if (IsEditable(this->selected_slot) && IsEditable((CompanyID)(this->selected_slot - 1))) {
					Swap(GetGameSettings().ai_config[this->selected_slot], GetGameSettings().ai_config[this->selected_slot - 1]);
					this->selected_slot--;
					this->vscroll->ScrollTowards(this->selected_slot);
					this->InvalidateData();
				}
				break;

			case WID_AIC_MOVE_DOWN:
				if (IsEditable(this->selected_slot) && IsEditable((CompanyID)(this->selected_slot + 1))) {
					Swap(GetGameSettings().ai_config[this->selected_slot], GetGameSettings().ai_config[this->selected_slot + 1]);
					this->selected_slot++;
					this->vscroll->ScrollTowards(this->selected_slot);
					this->InvalidateData();
				}
				break;

			case WID_AIC_CHANGE:  // choose other AI
				ShowScriptListWindow((CompanyID)this->selected_slot);
				break;

			case WID_AIC_CONFIGURE: // change the settings for an AI
				ShowScriptSettingsWindow((CompanyID)this->selected_slot);
				break;

			case WID_AIC_CLOSE:
				delete this;
				break;

			case WID_AIC_CONTENT_DOWNLOAD:
				if (!_network_available) {
					ShowErrorMessage(STR_NETWORK_ERROR_NOTAVAILABLE, INVALID_STRING_ID, WL_ERROR);
				} else {
					ShowNetworkContentListWindow(nullptr, CONTENT_TYPE_AI);
				}
				break;
		}
	}

	/**
	 * Some data on this window has become invalid.
	 * @param data Information about the changed data.
	 * @param gui_scope Whether the call is done from GUI scope. You may not do everything when not in GUI scope. See #InvalidateWindowData() for details.
	 */
	void OnInvalidateData(int data = 0, bool gui_scope = true) override
	{
		if (!IsEditable(this->selected_slot)) {
			this->selected_slot = INVALID_COMPANY;
		}

		if (!gui_scope) return;

		this->SetWidgetDisabledState(WID_AIC_DECREASE, GetGameSettings().difficulty.max_no_competitors == 0);
		this->SetWidgetDisabledState(WID_AIC_INCREASE, GetGameSettings().difficulty.max_no_competitors == MAX_COMPANIES - 1);
		this->SetWidgetDisabledState(WID_AIC_CHANGE, this->selected_slot == INVALID_COMPANY);
		this->SetWidgetDisabledState(WID_AIC_CONFIGURE, this->selected_slot == INVALID_COMPANY || AIConfig::GetConfig(this->selected_slot)->GetConfigList()->size() == 0);
		this->SetWidgetDisabledState(WID_AIC_MOVE_UP, this->selected_slot == INVALID_COMPANY || !IsEditable((CompanyID)(this->selected_slot - 1)));
		this->SetWidgetDisabledState(WID_AIC_MOVE_DOWN, this->selected_slot == INVALID_COMPANY || !IsEditable((CompanyID)(this->selected_slot + 1)));

		for (TextfileType tft = TFT_BEGIN; tft < TFT_END; tft++) {
			this->SetWidgetDisabledState(WID_AIC_TEXTFILE + tft, this->selected_slot == INVALID_COMPANY || (AIConfig::GetConfig(this->selected_slot)->GetTextfile(tft, this->selected_slot) == nullptr));
		}
	}
};

/** Open the AI config window. */
void ShowAIConfigWindow()
{
	DeleteWindowByClass(WC_GAME_OPTIONS);
	new AIConfigWindow();
}
<<<<<<< HEAD

/**
 * Set the widget colour of a button based on the
 * state of the script. (dead or alive)
 * @param button the button to update.
 * @param dead true if the script is dead, otherwise false.
 * @param paused true if the script is paused, otherwise false.
 * @return true if the colour was changed and the window need to be marked as dirty.
 */
static bool SetScriptButtonColour(NWidgetCore &button, bool dead, bool paused)
{
	/* Dead scripts are indicated with red background and
	 * paused scripts are indicated with yellow background. */
	Colours colour = dead ? COLOUR_RED :
			(paused ? COLOUR_YELLOW : COLOUR_GREY);
	if (button.colour != colour) {
		button.colour = colour;
		return true;
	}
	return false;
}

/**
 * Window with everything an AI prints via ScriptLog.
 */
struct AIDebugWindow : public Window {
	static const uint MAX_BREAK_STR_STRING_LENGTH = 256;   ///< Maximum length of the break string.

	static CompanyID ai_debug_company;                     ///< The AI that is (was last) being debugged.
	int redraw_timer;                                      ///< Timer for redrawing the window, otherwise it'll happen every tick.
	int last_vscroll_pos;                                  ///< Last position of the scrolling.
	bool autoscroll;                                       ///< Whether automatically scrolling should be enabled or not.
	bool show_break_box;                                   ///< Whether the break/debug box is visible.
	static bool break_check_enabled;                       ///< Stop an AI when it prints a matching string
	static char break_string[MAX_BREAK_STR_STRING_LENGTH]; ///< The string to match to the AI output
	QueryString break_editbox;                             ///< Break editbox
	static StringFilter break_string_filter;               ///< Log filter for break.
	static bool case_sensitive_break_check;                ///< Is the matching done case-sensitive
	int highlight_row;                                     ///< The output row that matches the given string, or -1
	Scrollbar *vscroll;                                    ///< Cache of the vertical scrollbar.

	ScriptLog::LogData *GetLogPointer() const
	{
		if (ai_debug_company == OWNER_DEITY) return (ScriptLog::LogData *)Game::GetInstance()->GetLogPointer();
		return (ScriptLog::LogData *)Company::Get(ai_debug_company)->ai_instance->GetLogPointer();
	}

	/**
	 * Check whether the currently selected AI/GS is dead.
	 * @return true if dead.
	 */
	bool IsDead() const
	{
		if (ai_debug_company == OWNER_DEITY) {
			GameInstance *game = Game::GetInstance();
			return game == nullptr || game->IsDead();
		}
		return !Company::IsValidAiID(ai_debug_company) || Company::Get(ai_debug_company)->ai_instance->IsDead();
	}

	/**
	 * Check whether a company is a valid AI company or GS.
	 * @param company Company to check for validity.
	 * @return true if company is valid for debugging.
	 */
	bool IsValidDebugCompany(CompanyID company) const
	{
		switch (company) {
			case INVALID_COMPANY: return false;
			case OWNER_DEITY:     return Game::GetInstance() != nullptr;
			default:              return Company::IsValidAiID(company);
		}
	}

	/**
	 * Ensure that \c ai_debug_company refers to a valid AI company or GS, or is set to #INVALID_COMPANY.
	 * If no valid company is selected, it selects the first valid AI or GS if any.
	 */
	void SelectValidDebugCompany()
	{
		/* Check if the currently selected company is still active. */
		if (this->IsValidDebugCompany(ai_debug_company)) return;

		ai_debug_company = INVALID_COMPANY;

		for (const Company *c : Company::Iterate()) {
			if (c->is_ai) {
				ChangeToAI(c->index);
				return;
			}
		}

		/* If no AI is available, see if there is a game script. */
		if (Game::GetInstance() != nullptr) ChangeToAI(OWNER_DEITY);
	}

	/**
	 * Constructor for the window.
	 * @param desc The description of the window.
	 * @param number The window number (actually unused).
	 */
	AIDebugWindow(WindowDesc *desc, WindowNumber number) : Window(desc), break_editbox(MAX_BREAK_STR_STRING_LENGTH)
	{
		this->CreateNestedTree();
		this->vscroll = this->GetScrollbar(WID_AID_SCROLLBAR);
		this->show_break_box = _settings_client.gui.ai_developer_tools;
		this->GetWidget<NWidgetStacked>(WID_AID_BREAK_STRING_WIDGETS)->SetDisplayedPlane(this->show_break_box ? 0 : SZSP_HORIZONTAL);
		this->FinishInitNested(number);

		if (!this->show_break_box) break_check_enabled = false;

		this->last_vscroll_pos = 0;
		this->autoscroll = true;
		this->highlight_row = -1;

		this->querystrings[WID_AID_BREAK_STR_EDIT_BOX] = &this->break_editbox;

		SetWidgetsDisabledState(!this->show_break_box, WID_AID_BREAK_STR_ON_OFF_BTN, WID_AID_BREAK_STR_EDIT_BOX, WID_AID_MATCH_CASE_BTN, WIDGET_LIST_END);

		/* Restore the break string value from static variable */
		this->break_editbox.text.Assign(this->break_string);

		this->SelectValidDebugCompany();
		this->InvalidateData(-1);
	}

	void UpdateWidgetSize(int widget, Dimension *size, const Dimension &padding, Dimension *fill, Dimension *resize) override
	{
		if (widget == WID_AID_LOG_PANEL) {
			resize->height = FONT_HEIGHT_NORMAL + WidgetDimensions::scaled.vsep_normal;
			size->height = 14 * resize->height + WidgetDimensions::scaled.framerect.Vertical();
		}
	}

	void OnPaint() override
	{
		this->SelectValidDebugCompany();

		/* Draw standard stuff */
		this->DrawWidgets();

		if (this->IsShaded()) return; // Don't draw anything when the window is shaded.

		bool dirty = false;

		/* Paint the company icons */
		for (CompanyID i = COMPANY_FIRST; i < MAX_COMPANIES; i++) {
			NWidgetCore *button = this->GetWidget<NWidgetCore>(i + WID_AID_COMPANY_BUTTON_START);

			bool valid = Company::IsValidAiID(i);

			/* Check whether the validity of the company changed */
			dirty |= (button->IsDisabled() == valid);

			/* Mark dead/paused AIs by setting the background colour. */
			bool dead = valid && Company::Get(i)->ai_instance->IsDead();
			bool paused = valid && Company::Get(i)->ai_instance->IsPaused();
			/* Re-paint if the button was updated.
			 * (note that it is intentional that SetScriptButtonColour is always called) */
			dirty |= SetScriptButtonColour(*button, dead, paused);

			/* Draw company icon only for valid AI companies */
			if (!valid) continue;

			byte offset = (i == ai_debug_company) ? 1 : 0;
			DrawCompanyIcon(i, button->pos_x + button->current_x / 2 - 7 + offset, this->GetWidget<NWidgetBase>(WID_AID_COMPANY_BUTTON_START + i)->pos_y + 2 + offset);
		}

		/* Set button colour for Game Script. */
		GameInstance *game = Game::GetInstance();
		bool valid = game != nullptr;
		bool dead = valid && game->IsDead();
		bool paused = valid && game->IsPaused();

		NWidgetCore *button = this->GetWidget<NWidgetCore>(WID_AID_SCRIPT_GAME);
		dirty |= (button->IsDisabled() == valid) || SetScriptButtonColour(*button, dead, paused);

		if (dirty) this->InvalidateData(-1);

		/* If there are no active companies, don't display anything else. */
		if (ai_debug_company == INVALID_COMPANY) return;

		ScriptLog::LogData *log = this->GetLogPointer();

		int scroll_count = (log == nullptr) ? 0 : log->used;
		if (this->vscroll->GetCount() != scroll_count) {
			this->vscroll->SetCount(scroll_count);

			/* We need a repaint */
			this->SetWidgetDirty(WID_AID_SCROLLBAR);
		}

		if (log == nullptr) return;

		/* Detect when the user scrolls the window. Enable autoscroll when the
		 * bottom-most line becomes visible. */
		if (this->last_vscroll_pos != this->vscroll->GetPosition()) {
			this->autoscroll = this->vscroll->GetPosition() >= log->used - this->vscroll->GetCapacity();
		}
		if (this->autoscroll) {
			int scroll_pos = std::max(0, log->used - this->vscroll->GetCapacity());
			if (scroll_pos != this->vscroll->GetPosition()) {
				this->vscroll->SetPosition(scroll_pos);

				/* We need a repaint */
				this->SetWidgetDirty(WID_AID_SCROLLBAR);
				this->SetWidgetDirty(WID_AID_LOG_PANEL);
			}
		}
		this->last_vscroll_pos = this->vscroll->GetPosition();
	}

	void SetStringParameters(int widget) const override
	{
		switch (widget) {
			case WID_AID_NAME_TEXT:
				if (ai_debug_company == OWNER_DEITY) {
					const GameInfo *info = Game::GetInfo();
					assert(info != nullptr);
					SetDParam(0, STR_AI_DEBUG_NAME_AND_VERSION);
					SetDParamStr(1, info->GetName());
					SetDParam(2, info->GetVersion());
				} else if (ai_debug_company == INVALID_COMPANY || !Company::IsValidAiID(ai_debug_company)) {
					SetDParam(0, STR_EMPTY);
				} else {
					const AIInfo *info = Company::Get(ai_debug_company)->ai_info;
					assert(info != nullptr);
					SetDParam(0, STR_AI_DEBUG_NAME_AND_VERSION);
					SetDParamStr(1, info->GetName());
					SetDParam(2, info->GetVersion());
				}
				break;
		}
	}

	void DrawWidget(const Rect &r, int widget) const override
	{
		if (ai_debug_company == INVALID_COMPANY) return;

		switch (widget) {
			case WID_AID_LOG_PANEL: {
				ScriptLog::LogData *log = this->GetLogPointer();
				if (log == nullptr) return;

				Rect br = r.Shrink(WidgetDimensions::scaled.bevel);
				Rect tr = r.Shrink(WidgetDimensions::scaled.framerect);
				for (int i = this->vscroll->GetPosition(); this->vscroll->IsVisible(i) && i < log->used; i++) {
					int pos = (i + log->pos + 1 - log->used + log->count) % log->count;
					if (log->lines[pos] == nullptr) break;

					TextColour colour;
					switch (log->type[pos]) {
						case ScriptLog::LOG_SQ_INFO:  colour = TC_BLACK;  break;
						case ScriptLog::LOG_SQ_ERROR: colour = TC_WHITE;    break;
						case ScriptLog::LOG_INFO:     colour = TC_BLACK;  break;
						case ScriptLog::LOG_WARNING:  colour = TC_YELLOW; break;
						case ScriptLog::LOG_ERROR:    colour = TC_RED;    break;
						default:                  colour = TC_BLACK;  break;
					}

					/* Check if the current line should be highlighted */
					if (pos == this->highlight_row) {
						GfxFillRect(br.left, tr.top, br.right, tr.top + this->resize.step_height - 1, PC_BLACK);
						if (colour == TC_BLACK) colour = TC_WHITE; // Make black text readable by inverting it to white.
					}

					DrawString(tr, log->lines[pos], colour, SA_LEFT | SA_FORCE);
					tr.top += this->resize.step_height;
				}
				break;
			}
		}
	}

	/**
	 * Change all settings to select another AI.
	 * @param show_ai The new AI to show.
	 */
	void ChangeToAI(CompanyID show_ai)
	{
		if (!this->IsValidDebugCompany(show_ai)) return;

		ai_debug_company = show_ai;

		this->highlight_row = -1; // The highlight of one AI make little sense for another AI.

		/* Close AI settings window to prevent confusion */
		DeleteWindowByClass(WC_AI_SETTINGS);

		this->InvalidateData(-1);

		this->autoscroll = true;
		this->last_vscroll_pos = this->vscroll->GetPosition();
	}

	void OnClick(Point pt, int widget, int click_count) override
	{
		/* Also called for hotkeys, so check for disabledness */
		if (this->IsWidgetDisabled(widget)) return;

		/* Check which button is clicked */
		if (IsInsideMM(widget, WID_AID_COMPANY_BUTTON_START, WID_AID_COMPANY_BUTTON_END + 1)) {
			ChangeToAI((CompanyID)(widget - WID_AID_COMPANY_BUTTON_START));
		}

		switch (widget) {
			case WID_AID_SCRIPT_GAME:
				ChangeToAI(OWNER_DEITY);
				break;

			case WID_AID_RELOAD_TOGGLE: {
				extern bool UserIsAllowedToChangeGameScript();
				if (ai_debug_company == OWNER_DEITY) {
					if (UserIsAllowedToChangeGameScript()) {
						Game::Uninitialize(true);
						Game::StartNew();
						this->InvalidateData(-1);
					}
					break;
				}
				/* First kill the company of the AI, then start a new one. This should start the current AI again */
				DoCommandP(0, CCA_DELETE | ai_debug_company << 16 | CRR_MANUAL << 24, 0, CMD_COMPANY_CTRL);
				DoCommandP(0, CCA_NEW_AI | ai_debug_company << 16, 0, CMD_COMPANY_CTRL);
				break;
			}

			case WID_AID_SETTINGS:
				ShowAISettingsWindow(ai_debug_company);
				break;

			case WID_AID_BREAK_STR_ON_OFF_BTN:
				this->break_check_enabled = !this->break_check_enabled;
				this->InvalidateData(-1);
				break;

			case WID_AID_MATCH_CASE_BTN:
				this->case_sensitive_break_check = !this->case_sensitive_break_check;
				this->InvalidateData(-1);
				break;

			case WID_AID_CONTINUE_BTN:
				/* Unpause current AI / game script and mark the corresponding script button dirty. */
				if (!this->IsDead()) {
					if (ai_debug_company == OWNER_DEITY) {
						Game::Unpause();
					} else {
						AI::Unpause(ai_debug_company);
					}
				}

				/* If the last AI/Game Script is unpaused, unpause the game too. */
				if ((_pause_mode & PM_PAUSED_NORMAL) == PM_PAUSED_NORMAL) {
					bool all_unpaused = !Game::IsPaused();
					if (all_unpaused) {
						for (const Company *c : Company::Iterate()) {
							if (c->is_ai && AI::IsPaused(c->index)) {
								all_unpaused = false;
								break;
							}
						}
						if (all_unpaused) {
							/* All scripts have been unpaused => unpause the game. */
							DoCommandP(0, PM_PAUSED_NORMAL, 0, CMD_PAUSE);
						}
					}
				}

				this->highlight_row = -1;
				this->InvalidateData(-1);
				break;
		}
	}

	void OnEditboxChanged(int wid) override
	{
		if (wid == WID_AID_BREAK_STR_EDIT_BOX) {
			/* Save the current string to static member so it can be restored next time the window is opened. */
			strecpy(this->break_string, this->break_editbox.text.buf, lastof(this->break_string));
			break_string_filter.SetFilterTerm(this->break_string);
		}
	}

	/**
	 * Some data on this window has become invalid.
	 * @param data Information about the changed data.
	 *             This is the company ID of the AI/GS which wrote a new log message, or -1 in other cases.
	 * @param gui_scope Whether the call is done from GUI scope. You may not do everything when not in GUI scope. See #InvalidateWindowData() for details.
	 */
	void OnInvalidateData(int data = 0, bool gui_scope = true) override
	{
		/* If the log message is related to the active company tab, check the break string.
		 * This needs to be done in gameloop-scope, so the AI is suspended immediately. */
		if (!gui_scope && data == ai_debug_company && this->IsValidDebugCompany(ai_debug_company) && this->break_check_enabled && !this->break_string_filter.IsEmpty()) {
			/* Get the log instance of the active company */
			ScriptLog::LogData *log = this->GetLogPointer();

			if (log != nullptr) {
				this->break_string_filter.ResetState();
				this->break_string_filter.AddLine(log->lines[log->pos]);
				if (this->break_string_filter.GetState()) {
					/* Pause execution of script. */
					if (!this->IsDead()) {
						if (ai_debug_company == OWNER_DEITY) {
							Game::Pause();
						} else {
							AI::Pause(ai_debug_company);
						}
					}

					/* Pause the game. */
					if ((_pause_mode & PM_PAUSED_NORMAL) == PM_UNPAUSED) {
						DoCommandP(0, PM_PAUSED_NORMAL, 1, CMD_PAUSE);
					}

					/* Highlight row that matched */
					this->highlight_row = log->pos;
				}
			}
		}

		if (!gui_scope) return;

		this->SelectValidDebugCompany();

		ScriptLog::LogData *log = ai_debug_company != INVALID_COMPANY ? this->GetLogPointer() : nullptr;
		this->vscroll->SetCount((log == nullptr) ? 0 : log->used);

		/* Update company buttons */
		for (CompanyID i = COMPANY_FIRST; i < MAX_COMPANIES; i++) {
			this->SetWidgetDisabledState(i + WID_AID_COMPANY_BUTTON_START, !Company::IsValidAiID(i));
			this->SetWidgetLoweredState(i + WID_AID_COMPANY_BUTTON_START, ai_debug_company == i);
		}

		this->SetWidgetDisabledState(WID_AID_SCRIPT_GAME, Game::GetGameInstance() == nullptr);
		this->SetWidgetLoweredState(WID_AID_SCRIPT_GAME, ai_debug_company == OWNER_DEITY);

		this->SetWidgetLoweredState(WID_AID_BREAK_STR_ON_OFF_BTN, this->break_check_enabled);
		this->SetWidgetLoweredState(WID_AID_MATCH_CASE_BTN, this->case_sensitive_break_check);

		this->SetWidgetDisabledState(WID_AID_SETTINGS, ai_debug_company == INVALID_COMPANY);
		extern CompanyID _local_company;
		extern bool UserIsAllowedToChangeGameScript();
		this->SetWidgetDisabledState(WID_AID_RELOAD_TOGGLE, ai_debug_company == INVALID_COMPANY || ai_debug_company == _local_company || (ai_debug_company == OWNER_DEITY && !UserIsAllowedToChangeGameScript()));
		this->SetWidgetDisabledState(WID_AID_CONTINUE_BTN, ai_debug_company == INVALID_COMPANY ||
				(ai_debug_company == OWNER_DEITY ? !Game::IsPaused() : !AI::IsPaused(ai_debug_company)));
	}

	void OnResize() override
	{
		this->vscroll->SetCapacityFromWidget(this, WID_AID_LOG_PANEL, WidgetDimensions::scaled.framerect.Vertical());
	}

	static HotkeyList hotkeys;
};

CompanyID AIDebugWindow::ai_debug_company = INVALID_COMPANY;
char AIDebugWindow::break_string[MAX_BREAK_STR_STRING_LENGTH] = "";
bool AIDebugWindow::break_check_enabled = true;
bool AIDebugWindow::case_sensitive_break_check = false;
StringFilter AIDebugWindow::break_string_filter(&AIDebugWindow::case_sensitive_break_check);

/** Make a number of rows with buttons for each company for the AI debug window. */
NWidgetBase *MakeCompanyButtonRowsAIDebug(int *biggest_index)
{
	return MakeCompanyButtonRows(biggest_index, WID_AID_COMPANY_BUTTON_START, WID_AID_COMPANY_BUTTON_END, COLOUR_GREY, 8, STR_AI_DEBUG_SELECT_AI_TOOLTIP);
}

/**
 * Handler for global hotkeys of the AIDebugWindow.
 * @param hotkey Hotkey
 * @return ES_HANDLED if hotkey was accepted.
 */
static EventState AIDebugGlobalHotkeys(int hotkey)
{
	if (_game_mode != GM_NORMAL) return ES_NOT_HANDLED;
	Window *w = ShowAIDebugWindow(INVALID_COMPANY);
	if (w == nullptr) return ES_NOT_HANDLED;
	return w->OnHotkey(hotkey);
}

static Hotkey aidebug_hotkeys[] = {
	Hotkey('1', "company_1", WID_AID_COMPANY_BUTTON_START),
	Hotkey('2', "company_2", WID_AID_COMPANY_BUTTON_START + 1),
	Hotkey('3', "company_3", WID_AID_COMPANY_BUTTON_START + 2),
	Hotkey('4', "company_4", WID_AID_COMPANY_BUTTON_START + 3),
	Hotkey('5', "company_5", WID_AID_COMPANY_BUTTON_START + 4),
	Hotkey('6', "company_6", WID_AID_COMPANY_BUTTON_START + 5),
	Hotkey('7', "company_7", WID_AID_COMPANY_BUTTON_START + 6),
	Hotkey('8', "company_8", WID_AID_COMPANY_BUTTON_START + 7),
	Hotkey('9', "company_9", WID_AID_COMPANY_BUTTON_START + 8),
	Hotkey((uint16)0, "company_10", WID_AID_COMPANY_BUTTON_START + 9),
	Hotkey((uint16)0, "company_11", WID_AID_COMPANY_BUTTON_START + 10),
	Hotkey((uint16)0, "company_12", WID_AID_COMPANY_BUTTON_START + 11),
	Hotkey((uint16)0, "company_13", WID_AID_COMPANY_BUTTON_START + 12),
	Hotkey((uint16)0, "company_14", WID_AID_COMPANY_BUTTON_START + 13),
	Hotkey((uint16)0, "company_15", WID_AID_COMPANY_BUTTON_START + 14),
	Hotkey('S', "settings", WID_AID_SETTINGS),
	Hotkey('0', "game_script", WID_AID_SCRIPT_GAME),
	Hotkey((uint16)0, "reload", WID_AID_RELOAD_TOGGLE),
	Hotkey('B', "break_toggle", WID_AID_BREAK_STR_ON_OFF_BTN),
	Hotkey('F', "break_string", WID_AID_BREAK_STR_EDIT_BOX),
	Hotkey('C', "match_case", WID_AID_MATCH_CASE_BTN),
	Hotkey(WKC_RETURN, "continue", WID_AID_CONTINUE_BTN),
	HOTKEY_LIST_END
};
HotkeyList AIDebugWindow::hotkeys("aidebug", aidebug_hotkeys, AIDebugGlobalHotkeys);

/** Widgets for the AI debug window. */
static const NWidgetPart _nested_ai_debug_widgets[] = {
	NWidget(NWID_HORIZONTAL),
		NWidget(WWT_CLOSEBOX, COLOUR_GREY),
		NWidget(WWT_CAPTION, COLOUR_GREY), SetDataTip(STR_AI_DEBUG, STR_TOOLTIP_WINDOW_TITLE_DRAG_THIS),
		NWidget(WWT_SHADEBOX, COLOUR_GREY),
		NWidget(WWT_DEFSIZEBOX, COLOUR_GREY),
		NWidget(WWT_STICKYBOX, COLOUR_GREY),
	EndContainer(),
	NWidget(WWT_PANEL, COLOUR_GREY, WID_AID_VIEW),
		NWidgetFunction(MakeCompanyButtonRowsAIDebug), SetPadding(0, 2, 1, 2),
	EndContainer(),
	NWidget(NWID_HORIZONTAL),
		NWidget(WWT_TEXTBTN, COLOUR_GREY, WID_AID_SCRIPT_GAME), SetMinimalSize(100, 20), SetResize(1, 0), SetDataTip(STR_AI_GAME_SCRIPT, STR_AI_GAME_SCRIPT_TOOLTIP),
		NWidget(WWT_TEXTBTN, COLOUR_GREY, WID_AID_NAME_TEXT), SetFill(1, 0), SetResize(1, 0), SetDataTip(STR_JUST_STRING, STR_AI_DEBUG_NAME_TOOLTIP),
		NWidget(WWT_PUSHTXTBTN, COLOUR_GREY, WID_AID_SETTINGS), SetMinimalSize(100, 20), SetDataTip(STR_AI_DEBUG_SETTINGS, STR_AI_DEBUG_SETTINGS_TOOLTIP),
		NWidget(WWT_PUSHTXTBTN, COLOUR_GREY, WID_AID_RELOAD_TOGGLE), SetMinimalSize(100, 20), SetDataTip(STR_AI_DEBUG_RELOAD, STR_AI_DEBUG_RELOAD_TOOLTIP),
	EndContainer(),
	NWidget(NWID_HORIZONTAL),
		NWidget(NWID_VERTICAL),
			/* Log panel */
			NWidget(WWT_PANEL, COLOUR_GREY, WID_AID_LOG_PANEL), SetMinimalSize(287, 180), SetResize(1, 1), SetScrollbar(WID_AID_SCROLLBAR),
			EndContainer(),
			/* Break string widgets */
			NWidget(NWID_SELECTION, INVALID_COLOUR, WID_AID_BREAK_STRING_WIDGETS),
				NWidget(NWID_HORIZONTAL),
					NWidget(WWT_IMGBTN_2, COLOUR_GREY, WID_AID_BREAK_STR_ON_OFF_BTN), SetFill(0, 1), SetDataTip(SPR_FLAG_VEH_STOPPED, STR_AI_DEBUG_BREAK_STR_ON_OFF_TOOLTIP),
					NWidget(WWT_PANEL, COLOUR_GREY),
						NWidget(NWID_HORIZONTAL),
							NWidget(WWT_LABEL, COLOUR_GREY), SetPadding(2, 2, 2, 4), SetDataTip(STR_AI_DEBUG_BREAK_ON_LABEL, 0x0),
							NWidget(WWT_EDITBOX, COLOUR_GREY, WID_AID_BREAK_STR_EDIT_BOX), SetFill(1, 1), SetResize(1, 0), SetPadding(2, 2, 2, 2), SetDataTip(STR_AI_DEBUG_BREAK_STR_OSKTITLE, STR_AI_DEBUG_BREAK_STR_TOOLTIP),
						EndContainer(),
					EndContainer(),
					NWidget(WWT_TEXTBTN, COLOUR_GREY, WID_AID_MATCH_CASE_BTN), SetMinimalSize(100, 0), SetFill(0, 1), SetDataTip(STR_AI_DEBUG_MATCH_CASE, STR_AI_DEBUG_MATCH_CASE_TOOLTIP),
					NWidget(WWT_PUSHTXTBTN, COLOUR_GREY, WID_AID_CONTINUE_BTN), SetMinimalSize(100, 0), SetFill(0, 1), SetDataTip(STR_AI_DEBUG_CONTINUE, STR_AI_DEBUG_CONTINUE_TOOLTIP),
				EndContainer(),
			EndContainer(),
		EndContainer(),
		NWidget(NWID_VERTICAL),
			NWidget(NWID_VSCROLLBAR, COLOUR_GREY, WID_AID_SCROLLBAR),
			NWidget(WWT_RESIZEBOX, COLOUR_GREY),
		EndContainer(),
	EndContainer(),
};

/** Window definition for the AI debug window. */
static WindowDesc _ai_debug_desc(
	WDP_AUTO, "script_debug", 600, 450,
	WC_AI_DEBUG, WC_NONE,
	0,
	_nested_ai_debug_widgets, lengthof(_nested_ai_debug_widgets),
	&AIDebugWindow::hotkeys
);

/**
 * Open the AI debug window and select the given company.
 * @param show_company Display debug information about this AI company.
 */
Window *ShowAIDebugWindow(CompanyID show_company)
{
	if (!_networking || _network_server) {
		AIDebugWindow *w = (AIDebugWindow *)BringWindowToFrontById(WC_AI_DEBUG, 0);
		if (w == nullptr) w = new AIDebugWindow(&_ai_debug_desc, 0);
		if (show_company != INVALID_COMPANY) w->ChangeToAI(show_company);
		return w;
	} else {
		ShowErrorMessage(STR_ERROR_AI_DEBUG_SERVER_ONLY, INVALID_STRING_ID, WL_INFO);
	}

	return nullptr;
}

/**
 * Reset the AI windows to their initial state.
 */
void InitializeAIGui()
{
	AIDebugWindow::ai_debug_company = INVALID_COMPANY;
}

/** Open the AI debug window if one of the AI scripts has crashed. */
void ShowAIDebugWindowIfAIError()
{
	/* Network clients can't debug AIs. */
	if (_networking && !_network_server) return;

	for (const Company *c : Company::Iterate()) {
		if (c->is_ai && c->ai_instance->IsDead()) {
			ShowAIDebugWindow(c->index);
			break;
		}
	}

	GameInstance *g = Game::GetGameInstance();
	if (g != nullptr && g->IsDead()) {
		ShowAIDebugWindow(OWNER_DEITY);
	}
}
=======
>>>>>>> 09f7f32b
<|MERGE_RESOLUTION|>--- conflicted
+++ resolved
@@ -15,10 +15,6 @@
 #include "../settings_func.h"
 #include "../network/network_content.h"
 #include "../core/geometry_func.hpp"
-<<<<<<< HEAD
-#include "../guitimer_func.h"
-=======
->>>>>>> 09f7f32b
 
 #include "ai.hpp"
 #include "ai_gui.hpp"
@@ -28,636 +24,6 @@
 #include "table/strings.h"
 
 #include "../safeguards.h"
-
-<<<<<<< HEAD
-static ScriptConfig *GetConfig(CompanyID slot)
-{
-	if (slot == OWNER_DEITY) return GameConfig::GetConfig();
-	return AIConfig::GetConfig(slot);
-}
-
-/**
- * Window that let you choose an available AI.
- */
-struct AIListWindow : public Window {
-	const ScriptInfoList *info_list;    ///< The list of Scripts.
-	int selected;                       ///< The currently selected Script.
-	CompanyID slot;                     ///< The company we're selecting a new Script for.
-	int line_height;                    ///< Height of a row in the matrix widget.
-	Scrollbar *vscroll;                 ///< Cache of the vertical scrollbar.
-
-	/**
-	 * Constructor for the window.
-	 * @param desc The description of the window.
-	 * @param slot The company we're changing the AI for.
-	 */
-	AIListWindow(WindowDesc *desc, CompanyID slot) : Window(desc),
-		slot(slot)
-	{
-		if (slot == OWNER_DEITY) {
-			this->info_list = Game::GetUniqueInfoList();
-		} else {
-			this->info_list = AI::GetUniqueInfoList();
-		}
-
-		this->CreateNestedTree();
-		this->vscroll = this->GetScrollbar(WID_AIL_SCROLLBAR);
-		this->FinishInitNested(); // Initializes 'this->line_height' as side effect.
-
-		this->vscroll->SetCount((int)this->info_list->size() + 1);
-
-		/* Try if we can find the currently selected AI */
-		this->selected = -1;
-		if (GetConfig(slot)->HasScript()) {
-			ScriptInfo *info = GetConfig(slot)->GetInfo();
-			int i = 0;
-			for (const auto &item : *this->info_list) {
-				if (item.second == info) {
-					this->selected = i;
-					break;
-				}
-
-				i++;
-			}
-		}
-	}
-
-	void SetStringParameters(int widget) const override
-	{
-		switch (widget) {
-			case WID_AIL_CAPTION:
-				SetDParam(0, (this->slot == OWNER_DEITY) ? STR_AI_LIST_CAPTION_GAMESCRIPT : STR_AI_LIST_CAPTION_AI);
-				break;
-		}
-	}
-
-	void UpdateWidgetSize(int widget, Dimension *size, const Dimension &padding, Dimension *fill, Dimension *resize) override
-	{
-		if (widget == WID_AIL_LIST) {
-			this->line_height = FONT_HEIGHT_NORMAL + padding.height;
-
-			resize->width = 1;
-			resize->height = this->line_height;
-			size->height = 5 * this->line_height;
-		}
-	}
-
-	void DrawWidget(const Rect &r, int widget) const override
-	{
-		switch (widget) {
-			case WID_AIL_LIST: {
-				/* Draw a list of all available AIs. */
-				Rect tr = r.Shrink(WidgetDimensions::scaled.matrix);
-				/* First AI in the list is hardcoded to random */
-				if (this->vscroll->IsVisible(0)) {
-					DrawString(tr, this->slot == OWNER_DEITY ? STR_AI_CONFIG_NONE : STR_AI_CONFIG_RANDOM_AI, this->selected == -1 ? TC_WHITE : TC_ORANGE);
-					tr.top += this->line_height;
-				}
-				int i = 0;
-				for (const auto &item : *this->info_list) {
-					i++;
-					if (this->vscroll->IsVisible(i)) {
-						DrawString(tr, item.second->GetName(), (this->selected == i - 1) ? TC_WHITE : TC_ORANGE);
-						tr.top += this->line_height;
-					}
-				}
-				break;
-			}
-			case WID_AIL_INFO_BG: {
-				ScriptInfo *selected_info = nullptr;
-				int i = 0;
-				for (const auto &item : *this->info_list) {
-					i++;
-					if (this->selected == i - 1) selected_info = static_cast<ScriptInfo *>(item.second);
-				}
-				/* Some info about the currently selected AI. */
-				if (selected_info != nullptr) {
-					Rect tr = r.Shrink(WidgetDimensions::scaled.frametext, WidgetDimensions::scaled.framerect);
-					SetDParamStr(0, selected_info->GetAuthor());
-					DrawString(tr, STR_AI_LIST_AUTHOR);
-					tr.top += FONT_HEIGHT_NORMAL + WidgetDimensions::scaled.vsep_normal;
-					SetDParam(0, selected_info->GetVersion());
-					DrawString(tr, STR_AI_LIST_VERSION);
-					tr.top += FONT_HEIGHT_NORMAL + WidgetDimensions::scaled.vsep_normal;
-					if (selected_info->GetURL() != nullptr) {
-						SetDParamStr(0, selected_info->GetURL());
-						DrawString(tr, STR_AI_LIST_URL);
-						tr.top += FONT_HEIGHT_NORMAL + WidgetDimensions::scaled.vsep_normal;
-					}
-					SetDParamStr(0, selected_info->GetDescription());
-					DrawStringMultiLine(tr, STR_JUST_RAW_STRING, TC_WHITE);
-				}
-				break;
-			}
-		}
-	}
-
-	/**
-	 * Changes the AI of the current slot.
-	 */
-	void ChangeAI()
-	{
-		if (_game_mode == GM_NORMAL && slot == OWNER_DEITY) Game::Uninitialize(false);
-		if (this->selected == -1) {
-			GetConfig(slot)->Change(nullptr);
-		} else {
-			ScriptInfoList::const_iterator it = this->info_list->begin();
-			for (int i = 0; i < this->selected; i++) it++;
-			GetConfig(slot)->Change((*it).second->GetName(), (*it).second->GetVersion());
-			if (_game_mode == GM_NORMAL && slot == OWNER_DEITY) Game::StartNew();
-		}
-		InvalidateWindowData(WC_GAME_OPTIONS, slot == OWNER_DEITY ? WN_GAME_OPTIONS_GS : WN_GAME_OPTIONS_AI);
-		InvalidateWindowClassesData(WC_AI_SETTINGS);
-		DeleteWindowByClass(WC_QUERY_STRING);
-		InvalidateWindowClassesData(WC_TEXTFILE);
-		if (_game_mode == GM_NORMAL && slot == OWNER_DEITY) {
-			InvalidateWindowData(WC_AI_DEBUG, 0, -1);
-			SetWindowClassesDirty(WC_AI_DEBUG);
-		}
-	}
-
-	void OnClick(Point pt, int widget, int click_count) override
-	{
-		switch (widget) {
-			case WID_AIL_LIST: { // Select one of the AIs
-				int sel = this->vscroll->GetScrolledRowFromWidget(pt.y, this, WID_AIL_LIST) - 1;
-				if (sel < (int)this->info_list->size()) {
-					this->selected = sel;
-					this->SetDirty();
-					if (click_count > 1) {
-						this->ChangeAI();
-						delete this;
-					}
-				}
-				break;
-			}
-
-			case WID_AIL_ACCEPT: {
-				this->ChangeAI();
-				delete this;
-				break;
-			}
-
-			case WID_AIL_CANCEL:
-				delete this;
-				break;
-		}
-	}
-
-	void OnResize() override
-	{
-		this->vscroll->SetCapacityFromWidget(this, WID_AIL_LIST);
-	}
-
-	/**
-	 * Some data on this window has become invalid.
-	 * @param data Information about the changed data.
-	 * @param gui_scope Whether the call is done from GUI scope. You may not do everything when not in GUI scope. See #InvalidateWindowData() for details.
-	 */
-	void OnInvalidateData(int data = 0, bool gui_scope = true) override
-	{
-		if (_game_mode == GM_NORMAL && Company::IsValidID(this->slot)) {
-			delete this;
-			return;
-		}
-
-		if (!gui_scope) return;
-
-		this->vscroll->SetCount((int)this->info_list->size() + 1);
-
-		/* selected goes from -1 .. length of ai list - 1. */
-		this->selected = std::min(this->selected, this->vscroll->GetCount() - 2);
-	}
-};
-
-/** Widgets for the AI list window. */
-static const NWidgetPart _nested_ai_list_widgets[] = {
-	NWidget(NWID_HORIZONTAL),
-		NWidget(WWT_CLOSEBOX, COLOUR_MAUVE),
-		NWidget(WWT_CAPTION, COLOUR_MAUVE, WID_AIL_CAPTION), SetDataTip(STR_AI_LIST_CAPTION, STR_TOOLTIP_WINDOW_TITLE_DRAG_THIS),
-		NWidget(WWT_DEFSIZEBOX, COLOUR_MAUVE),
-	EndContainer(),
-	NWidget(NWID_HORIZONTAL),
-		NWidget(WWT_MATRIX, COLOUR_MAUVE, WID_AIL_LIST), SetMinimalSize(188, 112), SetFill(1, 1), SetResize(1, 1), SetMatrixDataTip(1, 0, STR_AI_LIST_TOOLTIP), SetScrollbar(WID_AIL_SCROLLBAR),
-		NWidget(NWID_VSCROLLBAR, COLOUR_MAUVE, WID_AIL_SCROLLBAR),
-	EndContainer(),
-	NWidget(WWT_PANEL, COLOUR_MAUVE, WID_AIL_INFO_BG), SetMinimalTextLines(8, WidgetDimensions::unscaled.framerect.Vertical() + WidgetDimensions::unscaled.vsep_normal * 3), SetResize(1, 0),
-	EndContainer(),
-	NWidget(NWID_HORIZONTAL),
-		NWidget(NWID_HORIZONTAL, NC_EQUALSIZE),
-			NWidget(WWT_PUSHTXTBTN, COLOUR_MAUVE, WID_AIL_ACCEPT), SetResize(1, 0), SetFill(1, 0), SetDataTip(STR_AI_LIST_ACCEPT, STR_AI_LIST_ACCEPT_TOOLTIP),
-			NWidget(WWT_PUSHTXTBTN, COLOUR_MAUVE, WID_AIL_CANCEL), SetResize(1, 0), SetFill(1, 0), SetDataTip(STR_AI_LIST_CANCEL, STR_AI_LIST_CANCEL_TOOLTIP),
-		EndContainer(),
-		NWidget(WWT_RESIZEBOX, COLOUR_MAUVE),
-	EndContainer(),
-};
-
-/** Window definition for the ai list window. */
-static WindowDesc _ai_list_desc(
-	WDP_CENTER, "settings_script_list", 200, 234,
-	WC_AI_LIST, WC_NONE,
-	0,
-	_nested_ai_list_widgets, lengthof(_nested_ai_list_widgets)
-);
-
-/**
- * Open the AI list window to chose an AI for the given company slot.
- * @param slot The slot to change the AI of.
- */
-void ShowAIListWindow(CompanyID slot)
-{
-	DeleteWindowByClass(WC_AI_LIST);
-	new AIListWindow(&_ai_list_desc, slot);
-}
-
-/**
- * Window for settings the parameters of an AI.
- */
-struct AISettingsWindow : public Window {
-	CompanyID slot;                       ///< The currently show company's setting.
-	ScriptConfig *ai_config;              ///< The configuration we're modifying.
-	int clicked_button;                   ///< The button we clicked.
-	bool clicked_increase;                ///< Whether we clicked the increase or decrease button.
-	bool clicked_dropdown;                ///< Whether the dropdown is open.
-	bool closing_dropdown;                ///< True, if the dropdown list is currently closing.
-	GUITimer timeout;                     ///< Timeout for unclicking the button.
-	int clicked_row;                      ///< The clicked row of settings.
-	int line_height;                      ///< Height of a row in the matrix widget.
-	Scrollbar *vscroll;                   ///< Cache of the vertical scrollbar.
-	typedef std::vector<const ScriptConfigItem *> VisibleSettingsList; ///< typdef for a vector of script settings
-	VisibleSettingsList visible_settings; ///< List of visible AI settings
-
-	/**
-	 * Constructor for the window.
-	 * @param desc The description of the window.
-	 * @param slot The company we're changing the settings for.
-	 */
-	AISettingsWindow(WindowDesc *desc, CompanyID slot) : Window(desc),
-		slot(slot),
-		clicked_button(-1),
-		clicked_dropdown(false),
-		closing_dropdown(false),
-		timeout(0)
-	{
-		this->ai_config = GetConfig(slot);
-
-		this->CreateNestedTree();
-		this->vscroll = this->GetScrollbar(WID_AIS_SCROLLBAR);
-		this->FinishInitNested(slot);  // Initializes 'this->line_height' as side effect.
-
-		this->RebuildVisibleSettings();
-	}
-
-	/**
-	 * Rebuilds the list of visible settings. AI settings with the flag
-	 * AICONFIG_AI_DEVELOPER set will only be visible if the game setting
-	 * gui.ai_developer_tools is enabled.
-	 */
-	void RebuildVisibleSettings()
-	{
-		visible_settings.clear();
-
-		for (const auto &item : *this->ai_config->GetConfigList()) {
-			bool no_hide = (item.flags & SCRIPTCONFIG_DEVELOPER) == 0;
-			if (no_hide || _settings_client.gui.ai_developer_tools) {
-				visible_settings.push_back(&item);
-			}
-		}
-
-		this->vscroll->SetCount((int)this->visible_settings.size());
-	}
-
-	void UpdateWidgetSize(int widget, Dimension *size, const Dimension &padding, Dimension *fill, Dimension *resize) override
-	{
-		if (widget == WID_AIS_BACKGROUND) {
-			this->line_height = std::max(SETTING_BUTTON_HEIGHT, FONT_HEIGHT_NORMAL) + padding.height;
-
-			resize->width = 1;
-			resize->height = this->line_height;
-			size->height = 5 * this->line_height;
-		}
-	}
-
-	void DrawWidget(const Rect &r, int widget) const override
-	{
-		if (widget != WID_AIS_BACKGROUND) return;
-
-		ScriptConfig *config = this->ai_config;
-		VisibleSettingsList::const_iterator it = this->visible_settings.begin();
-		int i = 0;
-		for (; !this->vscroll->IsVisible(i); i++) it++;
-
-		Rect ir = r.Shrink(WidgetDimensions::scaled.framerect);
-		bool rtl = _current_text_dir == TD_RTL;
-		Rect br = ir.WithWidth(SETTING_BUTTON_WIDTH, rtl);
-		Rect tr = ir.Indent(SETTING_BUTTON_WIDTH + WidgetDimensions::scaled.hsep_wide, rtl);
-
-		int y = r.top;
-		int button_y_offset = (this->line_height - SETTING_BUTTON_HEIGHT) / 2;
-		int text_y_offset = (this->line_height - FONT_HEIGHT_NORMAL) / 2;
-		for (; this->vscroll->IsVisible(i) && it != visible_settings.end(); i++, it++) {
-			const ScriptConfigItem &config_item = **it;
-			int current_value = config->GetSetting((config_item).name);
-			bool editable = this->IsEditableItem(config_item);
-
-			StringID str;
-			TextColour colour;
-			uint idx = 0;
-			if (StrEmpty(config_item.description)) {
-				if (!strcmp(config_item.name, "start_date")) {
-					/* Build-in translation */
-					str = STR_AI_SETTINGS_START_DELAY;
-					colour = TC_LIGHT_BLUE;
-				} else {
-					str = STR_JUST_STRING;
-					colour = TC_ORANGE;
-				}
-			} else {
-				str = STR_AI_SETTINGS_SETTING;
-				colour = TC_LIGHT_BLUE;
-				SetDParamStr(idx++, config_item.description);
-			}
-
-			if ((config_item.flags & SCRIPTCONFIG_BOOLEAN) != 0) {
-				DrawBoolButton(br.left, y + button_y_offset, current_value != 0, editable);
-				SetDParam(idx++, current_value == 0 ? STR_CONFIG_SETTING_OFF : STR_CONFIG_SETTING_ON);
-			} else {
-				if (config_item.complete_labels) {
-					DrawDropDownButton(br.left, y + button_y_offset, COLOUR_YELLOW, this->clicked_row == i && clicked_dropdown, editable);
-				} else {
-					DrawArrowButtons(br.left, y + button_y_offset, COLOUR_YELLOW, (this->clicked_button == i) ? 1 + (this->clicked_increase != rtl) : 0, editable && current_value > config_item.min_value, editable && current_value < config_item.max_value);
-				}
-				if (config_item.labels != nullptr && config_item.labels->Contains(current_value)) {
-					SetDParam(idx++, STR_JUST_RAW_STRING);
-					SetDParamStr(idx++, config_item.labels->Find(current_value)->second);
-				} else {
-					SetDParam(idx++, STR_JUST_INT);
-					SetDParam(idx++, current_value);
-				}
-			}
-
-			DrawString(tr.left, tr.right, y + text_y_offset, str, colour);
-			y += this->line_height;
-		}
-	}
-
-	void OnPaint() override
-	{
-		if (this->closing_dropdown) {
-			this->closing_dropdown = false;
-			this->clicked_dropdown = false;
-		}
-		this->DrawWidgets();
-	}
-
-	void OnClick(Point pt, int widget, int click_count) override
-	{
-		switch (widget) {
-			case WID_AIS_BACKGROUND: {
-				Rect r = this->GetWidget<NWidgetBase>(widget)->GetCurrentRect().Shrink(WidgetDimensions::scaled.matrix, RectPadding::zero);
-				int num = (pt.y - r.top) / this->line_height + this->vscroll->GetPosition();
-				if (num >= (int)this->visible_settings.size()) break;
-
-				VisibleSettingsList::const_iterator it = this->visible_settings.begin();
-				for (int i = 0; i < num; i++) it++;
-				const ScriptConfigItem config_item = **it;
-				if (!this->IsEditableItem(config_item)) return;
-
-				if (this->clicked_row != num) {
-					DeleteChildWindows(WC_QUERY_STRING);
-					HideDropDownMenu(this);
-					this->clicked_row = num;
-					this->clicked_dropdown = false;
-				}
-
-				bool bool_item = (config_item.flags & SCRIPTCONFIG_BOOLEAN) != 0;
-
-				int x = pt.x - r.left;
-				if (_current_text_dir == TD_RTL) x = r.Width() - 1 - x;
-
-				/* One of the arrows is clicked (or green/red rect in case of bool value) */
-				int old_val = this->ai_config->GetSetting(config_item.name);
-				if (!bool_item && IsInsideMM(x, 0, SETTING_BUTTON_WIDTH) && config_item.complete_labels) {
-					if (this->clicked_dropdown) {
-						/* unclick the dropdown */
-						HideDropDownMenu(this);
-						this->clicked_dropdown = false;
-						this->closing_dropdown = false;
-					} else {
-						int rel_y = (pt.y - r.top) % this->line_height;
-
-						Rect wi_rect;
-						wi_rect.left = pt.x - (_current_text_dir == TD_RTL ? SETTING_BUTTON_WIDTH - 1 - x : x);
-						wi_rect.right = wi_rect.left + SETTING_BUTTON_WIDTH - 1;
-						wi_rect.top = pt.y - rel_y + (this->line_height - SETTING_BUTTON_HEIGHT) / 2;
-						wi_rect.bottom = wi_rect.top + SETTING_BUTTON_HEIGHT - 1;
-
-						/* If the mouse is still held but dragged outside of the dropdown list, keep the dropdown open */
-						if (pt.y >= wi_rect.top && pt.y <= wi_rect.bottom) {
-							this->clicked_dropdown = true;
-							this->closing_dropdown = false;
-
-							DropDownList list;
-							for (int i = config_item.min_value; i <= config_item.max_value; i++) {
-								list.emplace_back(new DropDownListCharStringItem(config_item.labels->Find(i)->second, i, false));
-							}
-
-							ShowDropDownListAt(this, std::move(list), old_val, -1, wi_rect, COLOUR_ORANGE, true);
-						}
-					}
-				} else if (IsInsideMM(x, 0, SETTING_BUTTON_WIDTH)) {
-					int new_val = old_val;
-					if (bool_item) {
-						new_val = !new_val;
-					} else if (x >= SETTING_BUTTON_WIDTH / 2) {
-						/* Increase button clicked */
-						new_val += config_item.step_size;
-						if (new_val > config_item.max_value) new_val = config_item.max_value;
-						this->clicked_increase = true;
-					} else {
-						/* Decrease button clicked */
-						new_val -= config_item.step_size;
-						if (new_val < config_item.min_value) new_val = config_item.min_value;
-						this->clicked_increase = false;
-					}
-
-					if (new_val != old_val) {
-						this->ai_config->SetSetting(config_item.name, new_val);
-						this->clicked_button = num;
-						this->timeout.SetInterval(150);
-					}
-				} else if (!bool_item && !config_item.complete_labels) {
-					/* Display a query box so users can enter a custom value. */
-					SetDParam(0, old_val);
-					ShowQueryString(STR_JUST_INT, STR_CONFIG_SETTING_QUERY_CAPTION, 10, this, CS_NUMERAL, QSF_NONE);
-				}
-				this->SetDirty();
-				break;
-			}
-
-			case WID_AIS_ACCEPT:
-				delete this;
-				break;
-
-			case WID_AIS_RESET:
-				this->ai_config->ResetEditableSettings(_game_mode == GM_MENU || ((this->slot != OWNER_DEITY) && !Company::IsValidID(this->slot)));
-				this->SetDirty();
-				break;
-		}
-	}
-
-	void OnQueryTextFinished(char *str) override
-	{
-		if (StrEmpty(str)) return;
-		int32 value = atoi(str);
-
-		SetValue(value);
-	}
-
-	void OnDropdownSelect(int widget, int index) override
-	{
-		assert(this->clicked_dropdown);
-		SetValue(index);
-	}
-
-	void OnDropdownClose(Point pt, int widget, int index, bool instant_close) override
-	{
-		/* We cannot raise the dropdown button just yet. OnClick needs some hint, whether
-		 * the same dropdown button was clicked again, and then not open the dropdown again.
-		 * So, we only remember that it was closed, and process it on the next OnPaint, which is
-		 * after OnClick. */
-		assert(this->clicked_dropdown);
-		this->closing_dropdown = true;
-		this->SetDirty();
-	}
-
-	void OnResize() override
-	{
-		this->vscroll->SetCapacityFromWidget(this, WID_AIS_BACKGROUND);
-	}
-
-	void OnRealtimeTick(uint delta_ms) override
-	{
-		if (this->timeout.Elapsed(delta_ms)) {
-			this->clicked_button = -1;
-			this->SetDirty();
-		}
-	}
-
-	/**
-	 * Some data on this window has become invalid.
-	 * @param data Information about the changed data.
-	 * @param gui_scope Whether the call is done from GUI scope. You may not do everything when not in GUI scope. See #InvalidateWindowData() for details.
-	 */
-	void OnInvalidateData(int data = 0, bool gui_scope = true) override
-	{
-		this->RebuildVisibleSettings();
-		HideDropDownMenu(this);
-		DeleteChildWindows(WC_QUERY_STRING);
-	}
-
-private:
-	bool IsEditableItem(const ScriptConfigItem &config_item) const
-	{
-		return _game_mode == GM_MENU
-		    || _game_mode == GM_EDITOR
-		    || ((this->slot != OWNER_DEITY) && !Company::IsValidID(this->slot))
-		    || (config_item.flags & SCRIPTCONFIG_INGAME) != 0
-		    || _settings_client.gui.ai_developer_tools;
-	}
-
-	void SetValue(int value)
-	{
-		VisibleSettingsList::const_iterator it = this->visible_settings.begin();
-		for (int i = 0; i < this->clicked_row; i++) it++;
-		const ScriptConfigItem config_item = **it;
-		if (_game_mode == GM_NORMAL && ((this->slot == OWNER_DEITY) || Company::IsValidID(this->slot)) && (config_item.flags & SCRIPTCONFIG_INGAME) == 0) return;
-		this->ai_config->SetSetting(config_item.name, value);
-		this->SetDirty();
-	}
-};
-
-/** Widgets for the AI settings window. */
-static const NWidgetPart _nested_ai_settings_widgets[] = {
-	NWidget(NWID_HORIZONTAL),
-		NWidget(WWT_CLOSEBOX, COLOUR_MAUVE),
-		NWidget(WWT_CAPTION, COLOUR_MAUVE, WID_AIS_CAPTION), SetDataTip(STR_AI_SETTINGS_CAPTION_AI, STR_TOOLTIP_WINDOW_TITLE_DRAG_THIS),
-		NWidget(WWT_DEFSIZEBOX, COLOUR_MAUVE),
-	EndContainer(),
-	NWidget(NWID_HORIZONTAL),
-		NWidget(WWT_MATRIX, COLOUR_MAUVE, WID_AIS_BACKGROUND), SetMinimalSize(188, 182), SetResize(1, 1), SetFill(1, 0), SetMatrixDataTip(1, 0, STR_NULL), SetScrollbar(WID_AIS_SCROLLBAR),
-		NWidget(NWID_VSCROLLBAR, COLOUR_MAUVE, WID_AIS_SCROLLBAR),
-	EndContainer(),
-	NWidget(NWID_HORIZONTAL),
-		NWidget(NWID_HORIZONTAL, NC_EQUALSIZE),
-			NWidget(WWT_PUSHTXTBTN, COLOUR_MAUVE, WID_AIS_ACCEPT), SetResize(1, 0), SetFill(1, 0), SetDataTip(STR_AI_SETTINGS_CLOSE, STR_NULL),
-			NWidget(WWT_PUSHTXTBTN, COLOUR_MAUVE, WID_AIS_RESET), SetResize(1, 0), SetFill(1, 0), SetDataTip(STR_AI_SETTINGS_RESET, STR_NULL),
-		EndContainer(),
-		NWidget(WWT_RESIZEBOX, COLOUR_MAUVE),
-	EndContainer(),
-};
-
-/** Window definition for the AI settings window. */
-static WindowDesc _ai_settings_desc(
-	WDP_CENTER, "settings_script", 500, 208,
-	WC_AI_SETTINGS, WC_NONE,
-	0,
-	_nested_ai_settings_widgets, lengthof(_nested_ai_settings_widgets)
-);
-
-/**
- * Open the AI settings window to change the AI settings for an AI.
- * @param slot The CompanyID of the AI to change the settings.
- */
-static void ShowAISettingsWindow(CompanyID slot)
-{
-	DeleteWindowByClass(WC_AI_LIST);
-	DeleteWindowByClass(WC_AI_SETTINGS);
-	new AISettingsWindow(&_ai_settings_desc, slot);
-}
-
-
-/** Window for displaying the textfile of a AI. */
-struct ScriptTextfileWindow : public TextfileWindow {
-	CompanyID slot; ///< View the textfile of this CompanyID slot.
-
-	ScriptTextfileWindow(TextfileType file_type, CompanyID slot) : TextfileWindow(file_type), slot(slot)
-	{
-		this->OnInvalidateData();
-	}
-
-	void SetStringParameters(int widget) const override
-	{
-		if (widget == WID_TF_CAPTION) {
-			SetDParam(0, (slot == OWNER_DEITY) ? STR_CONTENT_TYPE_GAME_SCRIPT : STR_CONTENT_TYPE_AI);
-			SetDParamStr(1, GetConfig(slot)->GetInfo()->GetName());
-		}
-	}
-
-	void OnInvalidateData(int data = 0, bool gui_scope = true) override
-	{
-		const char *textfile = GetConfig(slot)->GetTextfile(file_type, slot);
-		if (textfile == nullptr) {
-			delete this;
-		} else {
-			this->LoadTextfile(textfile, (slot == OWNER_DEITY) ? GAME_DIR : AI_DIR);
-		}
-	}
-};
-
-/**
- * Open the AI version of the textfile window.
- * @param file_type The type of textfile to display.
- * @param slot The slot the Script is using.
- */
-void ShowScriptTextfileWindow(TextfileType file_type, CompanyID slot)
-{
-	DeleteWindowById(WC_TEXTFILE, file_type);
-	new ScriptTextfileWindow(file_type, slot);
-}
-
-=======
->>>>>>> 09f7f32b
 
 /** Widgets for the configure AI window. */
 static const NWidgetPart _nested_ai_config_widgets[] = {
@@ -728,14 +94,8 @@
 
 	~AIConfigWindow()
 	{
-<<<<<<< HEAD
-		DeleteWindowByClass(WC_AI_LIST);
-		DeleteWindowByClass(WC_AI_SETTINGS);
-=======
-		CloseWindowByClass(WC_SCRIPT_LIST);
-		CloseWindowByClass(WC_SCRIPT_SETTINGS);
-		this->Window::Close();
->>>>>>> 09f7f32b
+		DeleteWindowByClass(WC_SCRIPT_LIST);
+		DeleteWindowByClass(WC_SCRIPT_SETTINGS);
 	}
 
 	void SetStringParameters(int widget) const override
@@ -907,612 +267,4 @@
 {
 	DeleteWindowByClass(WC_GAME_OPTIONS);
 	new AIConfigWindow();
-}
-<<<<<<< HEAD
-
-/**
- * Set the widget colour of a button based on the
- * state of the script. (dead or alive)
- * @param button the button to update.
- * @param dead true if the script is dead, otherwise false.
- * @param paused true if the script is paused, otherwise false.
- * @return true if the colour was changed and the window need to be marked as dirty.
- */
-static bool SetScriptButtonColour(NWidgetCore &button, bool dead, bool paused)
-{
-	/* Dead scripts are indicated with red background and
-	 * paused scripts are indicated with yellow background. */
-	Colours colour = dead ? COLOUR_RED :
-			(paused ? COLOUR_YELLOW : COLOUR_GREY);
-	if (button.colour != colour) {
-		button.colour = colour;
-		return true;
-	}
-	return false;
-}
-
-/**
- * Window with everything an AI prints via ScriptLog.
- */
-struct AIDebugWindow : public Window {
-	static const uint MAX_BREAK_STR_STRING_LENGTH = 256;   ///< Maximum length of the break string.
-
-	static CompanyID ai_debug_company;                     ///< The AI that is (was last) being debugged.
-	int redraw_timer;                                      ///< Timer for redrawing the window, otherwise it'll happen every tick.
-	int last_vscroll_pos;                                  ///< Last position of the scrolling.
-	bool autoscroll;                                       ///< Whether automatically scrolling should be enabled or not.
-	bool show_break_box;                                   ///< Whether the break/debug box is visible.
-	static bool break_check_enabled;                       ///< Stop an AI when it prints a matching string
-	static char break_string[MAX_BREAK_STR_STRING_LENGTH]; ///< The string to match to the AI output
-	QueryString break_editbox;                             ///< Break editbox
-	static StringFilter break_string_filter;               ///< Log filter for break.
-	static bool case_sensitive_break_check;                ///< Is the matching done case-sensitive
-	int highlight_row;                                     ///< The output row that matches the given string, or -1
-	Scrollbar *vscroll;                                    ///< Cache of the vertical scrollbar.
-
-	ScriptLog::LogData *GetLogPointer() const
-	{
-		if (ai_debug_company == OWNER_DEITY) return (ScriptLog::LogData *)Game::GetInstance()->GetLogPointer();
-		return (ScriptLog::LogData *)Company::Get(ai_debug_company)->ai_instance->GetLogPointer();
-	}
-
-	/**
-	 * Check whether the currently selected AI/GS is dead.
-	 * @return true if dead.
-	 */
-	bool IsDead() const
-	{
-		if (ai_debug_company == OWNER_DEITY) {
-			GameInstance *game = Game::GetInstance();
-			return game == nullptr || game->IsDead();
-		}
-		return !Company::IsValidAiID(ai_debug_company) || Company::Get(ai_debug_company)->ai_instance->IsDead();
-	}
-
-	/**
-	 * Check whether a company is a valid AI company or GS.
-	 * @param company Company to check for validity.
-	 * @return true if company is valid for debugging.
-	 */
-	bool IsValidDebugCompany(CompanyID company) const
-	{
-		switch (company) {
-			case INVALID_COMPANY: return false;
-			case OWNER_DEITY:     return Game::GetInstance() != nullptr;
-			default:              return Company::IsValidAiID(company);
-		}
-	}
-
-	/**
-	 * Ensure that \c ai_debug_company refers to a valid AI company or GS, or is set to #INVALID_COMPANY.
-	 * If no valid company is selected, it selects the first valid AI or GS if any.
-	 */
-	void SelectValidDebugCompany()
-	{
-		/* Check if the currently selected company is still active. */
-		if (this->IsValidDebugCompany(ai_debug_company)) return;
-
-		ai_debug_company = INVALID_COMPANY;
-
-		for (const Company *c : Company::Iterate()) {
-			if (c->is_ai) {
-				ChangeToAI(c->index);
-				return;
-			}
-		}
-
-		/* If no AI is available, see if there is a game script. */
-		if (Game::GetInstance() != nullptr) ChangeToAI(OWNER_DEITY);
-	}
-
-	/**
-	 * Constructor for the window.
-	 * @param desc The description of the window.
-	 * @param number The window number (actually unused).
-	 */
-	AIDebugWindow(WindowDesc *desc, WindowNumber number) : Window(desc), break_editbox(MAX_BREAK_STR_STRING_LENGTH)
-	{
-		this->CreateNestedTree();
-		this->vscroll = this->GetScrollbar(WID_AID_SCROLLBAR);
-		this->show_break_box = _settings_client.gui.ai_developer_tools;
-		this->GetWidget<NWidgetStacked>(WID_AID_BREAK_STRING_WIDGETS)->SetDisplayedPlane(this->show_break_box ? 0 : SZSP_HORIZONTAL);
-		this->FinishInitNested(number);
-
-		if (!this->show_break_box) break_check_enabled = false;
-
-		this->last_vscroll_pos = 0;
-		this->autoscroll = true;
-		this->highlight_row = -1;
-
-		this->querystrings[WID_AID_BREAK_STR_EDIT_BOX] = &this->break_editbox;
-
-		SetWidgetsDisabledState(!this->show_break_box, WID_AID_BREAK_STR_ON_OFF_BTN, WID_AID_BREAK_STR_EDIT_BOX, WID_AID_MATCH_CASE_BTN, WIDGET_LIST_END);
-
-		/* Restore the break string value from static variable */
-		this->break_editbox.text.Assign(this->break_string);
-
-		this->SelectValidDebugCompany();
-		this->InvalidateData(-1);
-	}
-
-	void UpdateWidgetSize(int widget, Dimension *size, const Dimension &padding, Dimension *fill, Dimension *resize) override
-	{
-		if (widget == WID_AID_LOG_PANEL) {
-			resize->height = FONT_HEIGHT_NORMAL + WidgetDimensions::scaled.vsep_normal;
-			size->height = 14 * resize->height + WidgetDimensions::scaled.framerect.Vertical();
-		}
-	}
-
-	void OnPaint() override
-	{
-		this->SelectValidDebugCompany();
-
-		/* Draw standard stuff */
-		this->DrawWidgets();
-
-		if (this->IsShaded()) return; // Don't draw anything when the window is shaded.
-
-		bool dirty = false;
-
-		/* Paint the company icons */
-		for (CompanyID i = COMPANY_FIRST; i < MAX_COMPANIES; i++) {
-			NWidgetCore *button = this->GetWidget<NWidgetCore>(i + WID_AID_COMPANY_BUTTON_START);
-
-			bool valid = Company::IsValidAiID(i);
-
-			/* Check whether the validity of the company changed */
-			dirty |= (button->IsDisabled() == valid);
-
-			/* Mark dead/paused AIs by setting the background colour. */
-			bool dead = valid && Company::Get(i)->ai_instance->IsDead();
-			bool paused = valid && Company::Get(i)->ai_instance->IsPaused();
-			/* Re-paint if the button was updated.
-			 * (note that it is intentional that SetScriptButtonColour is always called) */
-			dirty |= SetScriptButtonColour(*button, dead, paused);
-
-			/* Draw company icon only for valid AI companies */
-			if (!valid) continue;
-
-			byte offset = (i == ai_debug_company) ? 1 : 0;
-			DrawCompanyIcon(i, button->pos_x + button->current_x / 2 - 7 + offset, this->GetWidget<NWidgetBase>(WID_AID_COMPANY_BUTTON_START + i)->pos_y + 2 + offset);
-		}
-
-		/* Set button colour for Game Script. */
-		GameInstance *game = Game::GetInstance();
-		bool valid = game != nullptr;
-		bool dead = valid && game->IsDead();
-		bool paused = valid && game->IsPaused();
-
-		NWidgetCore *button = this->GetWidget<NWidgetCore>(WID_AID_SCRIPT_GAME);
-		dirty |= (button->IsDisabled() == valid) || SetScriptButtonColour(*button, dead, paused);
-
-		if (dirty) this->InvalidateData(-1);
-
-		/* If there are no active companies, don't display anything else. */
-		if (ai_debug_company == INVALID_COMPANY) return;
-
-		ScriptLog::LogData *log = this->GetLogPointer();
-
-		int scroll_count = (log == nullptr) ? 0 : log->used;
-		if (this->vscroll->GetCount() != scroll_count) {
-			this->vscroll->SetCount(scroll_count);
-
-			/* We need a repaint */
-			this->SetWidgetDirty(WID_AID_SCROLLBAR);
-		}
-
-		if (log == nullptr) return;
-
-		/* Detect when the user scrolls the window. Enable autoscroll when the
-		 * bottom-most line becomes visible. */
-		if (this->last_vscroll_pos != this->vscroll->GetPosition()) {
-			this->autoscroll = this->vscroll->GetPosition() >= log->used - this->vscroll->GetCapacity();
-		}
-		if (this->autoscroll) {
-			int scroll_pos = std::max(0, log->used - this->vscroll->GetCapacity());
-			if (scroll_pos != this->vscroll->GetPosition()) {
-				this->vscroll->SetPosition(scroll_pos);
-
-				/* We need a repaint */
-				this->SetWidgetDirty(WID_AID_SCROLLBAR);
-				this->SetWidgetDirty(WID_AID_LOG_PANEL);
-			}
-		}
-		this->last_vscroll_pos = this->vscroll->GetPosition();
-	}
-
-	void SetStringParameters(int widget) const override
-	{
-		switch (widget) {
-			case WID_AID_NAME_TEXT:
-				if (ai_debug_company == OWNER_DEITY) {
-					const GameInfo *info = Game::GetInfo();
-					assert(info != nullptr);
-					SetDParam(0, STR_AI_DEBUG_NAME_AND_VERSION);
-					SetDParamStr(1, info->GetName());
-					SetDParam(2, info->GetVersion());
-				} else if (ai_debug_company == INVALID_COMPANY || !Company::IsValidAiID(ai_debug_company)) {
-					SetDParam(0, STR_EMPTY);
-				} else {
-					const AIInfo *info = Company::Get(ai_debug_company)->ai_info;
-					assert(info != nullptr);
-					SetDParam(0, STR_AI_DEBUG_NAME_AND_VERSION);
-					SetDParamStr(1, info->GetName());
-					SetDParam(2, info->GetVersion());
-				}
-				break;
-		}
-	}
-
-	void DrawWidget(const Rect &r, int widget) const override
-	{
-		if (ai_debug_company == INVALID_COMPANY) return;
-
-		switch (widget) {
-			case WID_AID_LOG_PANEL: {
-				ScriptLog::LogData *log = this->GetLogPointer();
-				if (log == nullptr) return;
-
-				Rect br = r.Shrink(WidgetDimensions::scaled.bevel);
-				Rect tr = r.Shrink(WidgetDimensions::scaled.framerect);
-				for (int i = this->vscroll->GetPosition(); this->vscroll->IsVisible(i) && i < log->used; i++) {
-					int pos = (i + log->pos + 1 - log->used + log->count) % log->count;
-					if (log->lines[pos] == nullptr) break;
-
-					TextColour colour;
-					switch (log->type[pos]) {
-						case ScriptLog::LOG_SQ_INFO:  colour = TC_BLACK;  break;
-						case ScriptLog::LOG_SQ_ERROR: colour = TC_WHITE;    break;
-						case ScriptLog::LOG_INFO:     colour = TC_BLACK;  break;
-						case ScriptLog::LOG_WARNING:  colour = TC_YELLOW; break;
-						case ScriptLog::LOG_ERROR:    colour = TC_RED;    break;
-						default:                  colour = TC_BLACK;  break;
-					}
-
-					/* Check if the current line should be highlighted */
-					if (pos == this->highlight_row) {
-						GfxFillRect(br.left, tr.top, br.right, tr.top + this->resize.step_height - 1, PC_BLACK);
-						if (colour == TC_BLACK) colour = TC_WHITE; // Make black text readable by inverting it to white.
-					}
-
-					DrawString(tr, log->lines[pos], colour, SA_LEFT | SA_FORCE);
-					tr.top += this->resize.step_height;
-				}
-				break;
-			}
-		}
-	}
-
-	/**
-	 * Change all settings to select another AI.
-	 * @param show_ai The new AI to show.
-	 */
-	void ChangeToAI(CompanyID show_ai)
-	{
-		if (!this->IsValidDebugCompany(show_ai)) return;
-
-		ai_debug_company = show_ai;
-
-		this->highlight_row = -1; // The highlight of one AI make little sense for another AI.
-
-		/* Close AI settings window to prevent confusion */
-		DeleteWindowByClass(WC_AI_SETTINGS);
-
-		this->InvalidateData(-1);
-
-		this->autoscroll = true;
-		this->last_vscroll_pos = this->vscroll->GetPosition();
-	}
-
-	void OnClick(Point pt, int widget, int click_count) override
-	{
-		/* Also called for hotkeys, so check for disabledness */
-		if (this->IsWidgetDisabled(widget)) return;
-
-		/* Check which button is clicked */
-		if (IsInsideMM(widget, WID_AID_COMPANY_BUTTON_START, WID_AID_COMPANY_BUTTON_END + 1)) {
-			ChangeToAI((CompanyID)(widget - WID_AID_COMPANY_BUTTON_START));
-		}
-
-		switch (widget) {
-			case WID_AID_SCRIPT_GAME:
-				ChangeToAI(OWNER_DEITY);
-				break;
-
-			case WID_AID_RELOAD_TOGGLE: {
-				extern bool UserIsAllowedToChangeGameScript();
-				if (ai_debug_company == OWNER_DEITY) {
-					if (UserIsAllowedToChangeGameScript()) {
-						Game::Uninitialize(true);
-						Game::StartNew();
-						this->InvalidateData(-1);
-					}
-					break;
-				}
-				/* First kill the company of the AI, then start a new one. This should start the current AI again */
-				DoCommandP(0, CCA_DELETE | ai_debug_company << 16 | CRR_MANUAL << 24, 0, CMD_COMPANY_CTRL);
-				DoCommandP(0, CCA_NEW_AI | ai_debug_company << 16, 0, CMD_COMPANY_CTRL);
-				break;
-			}
-
-			case WID_AID_SETTINGS:
-				ShowAISettingsWindow(ai_debug_company);
-				break;
-
-			case WID_AID_BREAK_STR_ON_OFF_BTN:
-				this->break_check_enabled = !this->break_check_enabled;
-				this->InvalidateData(-1);
-				break;
-
-			case WID_AID_MATCH_CASE_BTN:
-				this->case_sensitive_break_check = !this->case_sensitive_break_check;
-				this->InvalidateData(-1);
-				break;
-
-			case WID_AID_CONTINUE_BTN:
-				/* Unpause current AI / game script and mark the corresponding script button dirty. */
-				if (!this->IsDead()) {
-					if (ai_debug_company == OWNER_DEITY) {
-						Game::Unpause();
-					} else {
-						AI::Unpause(ai_debug_company);
-					}
-				}
-
-				/* If the last AI/Game Script is unpaused, unpause the game too. */
-				if ((_pause_mode & PM_PAUSED_NORMAL) == PM_PAUSED_NORMAL) {
-					bool all_unpaused = !Game::IsPaused();
-					if (all_unpaused) {
-						for (const Company *c : Company::Iterate()) {
-							if (c->is_ai && AI::IsPaused(c->index)) {
-								all_unpaused = false;
-								break;
-							}
-						}
-						if (all_unpaused) {
-							/* All scripts have been unpaused => unpause the game. */
-							DoCommandP(0, PM_PAUSED_NORMAL, 0, CMD_PAUSE);
-						}
-					}
-				}
-
-				this->highlight_row = -1;
-				this->InvalidateData(-1);
-				break;
-		}
-	}
-
-	void OnEditboxChanged(int wid) override
-	{
-		if (wid == WID_AID_BREAK_STR_EDIT_BOX) {
-			/* Save the current string to static member so it can be restored next time the window is opened. */
-			strecpy(this->break_string, this->break_editbox.text.buf, lastof(this->break_string));
-			break_string_filter.SetFilterTerm(this->break_string);
-		}
-	}
-
-	/**
-	 * Some data on this window has become invalid.
-	 * @param data Information about the changed data.
-	 *             This is the company ID of the AI/GS which wrote a new log message, or -1 in other cases.
-	 * @param gui_scope Whether the call is done from GUI scope. You may not do everything when not in GUI scope. See #InvalidateWindowData() for details.
-	 */
-	void OnInvalidateData(int data = 0, bool gui_scope = true) override
-	{
-		/* If the log message is related to the active company tab, check the break string.
-		 * This needs to be done in gameloop-scope, so the AI is suspended immediately. */
-		if (!gui_scope && data == ai_debug_company && this->IsValidDebugCompany(ai_debug_company) && this->break_check_enabled && !this->break_string_filter.IsEmpty()) {
-			/* Get the log instance of the active company */
-			ScriptLog::LogData *log = this->GetLogPointer();
-
-			if (log != nullptr) {
-				this->break_string_filter.ResetState();
-				this->break_string_filter.AddLine(log->lines[log->pos]);
-				if (this->break_string_filter.GetState()) {
-					/* Pause execution of script. */
-					if (!this->IsDead()) {
-						if (ai_debug_company == OWNER_DEITY) {
-							Game::Pause();
-						} else {
-							AI::Pause(ai_debug_company);
-						}
-					}
-
-					/* Pause the game. */
-					if ((_pause_mode & PM_PAUSED_NORMAL) == PM_UNPAUSED) {
-						DoCommandP(0, PM_PAUSED_NORMAL, 1, CMD_PAUSE);
-					}
-
-					/* Highlight row that matched */
-					this->highlight_row = log->pos;
-				}
-			}
-		}
-
-		if (!gui_scope) return;
-
-		this->SelectValidDebugCompany();
-
-		ScriptLog::LogData *log = ai_debug_company != INVALID_COMPANY ? this->GetLogPointer() : nullptr;
-		this->vscroll->SetCount((log == nullptr) ? 0 : log->used);
-
-		/* Update company buttons */
-		for (CompanyID i = COMPANY_FIRST; i < MAX_COMPANIES; i++) {
-			this->SetWidgetDisabledState(i + WID_AID_COMPANY_BUTTON_START, !Company::IsValidAiID(i));
-			this->SetWidgetLoweredState(i + WID_AID_COMPANY_BUTTON_START, ai_debug_company == i);
-		}
-
-		this->SetWidgetDisabledState(WID_AID_SCRIPT_GAME, Game::GetGameInstance() == nullptr);
-		this->SetWidgetLoweredState(WID_AID_SCRIPT_GAME, ai_debug_company == OWNER_DEITY);
-
-		this->SetWidgetLoweredState(WID_AID_BREAK_STR_ON_OFF_BTN, this->break_check_enabled);
-		this->SetWidgetLoweredState(WID_AID_MATCH_CASE_BTN, this->case_sensitive_break_check);
-
-		this->SetWidgetDisabledState(WID_AID_SETTINGS, ai_debug_company == INVALID_COMPANY);
-		extern CompanyID _local_company;
-		extern bool UserIsAllowedToChangeGameScript();
-		this->SetWidgetDisabledState(WID_AID_RELOAD_TOGGLE, ai_debug_company == INVALID_COMPANY || ai_debug_company == _local_company || (ai_debug_company == OWNER_DEITY && !UserIsAllowedToChangeGameScript()));
-		this->SetWidgetDisabledState(WID_AID_CONTINUE_BTN, ai_debug_company == INVALID_COMPANY ||
-				(ai_debug_company == OWNER_DEITY ? !Game::IsPaused() : !AI::IsPaused(ai_debug_company)));
-	}
-
-	void OnResize() override
-	{
-		this->vscroll->SetCapacityFromWidget(this, WID_AID_LOG_PANEL, WidgetDimensions::scaled.framerect.Vertical());
-	}
-
-	static HotkeyList hotkeys;
-};
-
-CompanyID AIDebugWindow::ai_debug_company = INVALID_COMPANY;
-char AIDebugWindow::break_string[MAX_BREAK_STR_STRING_LENGTH] = "";
-bool AIDebugWindow::break_check_enabled = true;
-bool AIDebugWindow::case_sensitive_break_check = false;
-StringFilter AIDebugWindow::break_string_filter(&AIDebugWindow::case_sensitive_break_check);
-
-/** Make a number of rows with buttons for each company for the AI debug window. */
-NWidgetBase *MakeCompanyButtonRowsAIDebug(int *biggest_index)
-{
-	return MakeCompanyButtonRows(biggest_index, WID_AID_COMPANY_BUTTON_START, WID_AID_COMPANY_BUTTON_END, COLOUR_GREY, 8, STR_AI_DEBUG_SELECT_AI_TOOLTIP);
-}
-
-/**
- * Handler for global hotkeys of the AIDebugWindow.
- * @param hotkey Hotkey
- * @return ES_HANDLED if hotkey was accepted.
- */
-static EventState AIDebugGlobalHotkeys(int hotkey)
-{
-	if (_game_mode != GM_NORMAL) return ES_NOT_HANDLED;
-	Window *w = ShowAIDebugWindow(INVALID_COMPANY);
-	if (w == nullptr) return ES_NOT_HANDLED;
-	return w->OnHotkey(hotkey);
-}
-
-static Hotkey aidebug_hotkeys[] = {
-	Hotkey('1', "company_1", WID_AID_COMPANY_BUTTON_START),
-	Hotkey('2', "company_2", WID_AID_COMPANY_BUTTON_START + 1),
-	Hotkey('3', "company_3", WID_AID_COMPANY_BUTTON_START + 2),
-	Hotkey('4', "company_4", WID_AID_COMPANY_BUTTON_START + 3),
-	Hotkey('5', "company_5", WID_AID_COMPANY_BUTTON_START + 4),
-	Hotkey('6', "company_6", WID_AID_COMPANY_BUTTON_START + 5),
-	Hotkey('7', "company_7", WID_AID_COMPANY_BUTTON_START + 6),
-	Hotkey('8', "company_8", WID_AID_COMPANY_BUTTON_START + 7),
-	Hotkey('9', "company_9", WID_AID_COMPANY_BUTTON_START + 8),
-	Hotkey((uint16)0, "company_10", WID_AID_COMPANY_BUTTON_START + 9),
-	Hotkey((uint16)0, "company_11", WID_AID_COMPANY_BUTTON_START + 10),
-	Hotkey((uint16)0, "company_12", WID_AID_COMPANY_BUTTON_START + 11),
-	Hotkey((uint16)0, "company_13", WID_AID_COMPANY_BUTTON_START + 12),
-	Hotkey((uint16)0, "company_14", WID_AID_COMPANY_BUTTON_START + 13),
-	Hotkey((uint16)0, "company_15", WID_AID_COMPANY_BUTTON_START + 14),
-	Hotkey('S', "settings", WID_AID_SETTINGS),
-	Hotkey('0', "game_script", WID_AID_SCRIPT_GAME),
-	Hotkey((uint16)0, "reload", WID_AID_RELOAD_TOGGLE),
-	Hotkey('B', "break_toggle", WID_AID_BREAK_STR_ON_OFF_BTN),
-	Hotkey('F', "break_string", WID_AID_BREAK_STR_EDIT_BOX),
-	Hotkey('C', "match_case", WID_AID_MATCH_CASE_BTN),
-	Hotkey(WKC_RETURN, "continue", WID_AID_CONTINUE_BTN),
-	HOTKEY_LIST_END
-};
-HotkeyList AIDebugWindow::hotkeys("aidebug", aidebug_hotkeys, AIDebugGlobalHotkeys);
-
-/** Widgets for the AI debug window. */
-static const NWidgetPart _nested_ai_debug_widgets[] = {
-	NWidget(NWID_HORIZONTAL),
-		NWidget(WWT_CLOSEBOX, COLOUR_GREY),
-		NWidget(WWT_CAPTION, COLOUR_GREY), SetDataTip(STR_AI_DEBUG, STR_TOOLTIP_WINDOW_TITLE_DRAG_THIS),
-		NWidget(WWT_SHADEBOX, COLOUR_GREY),
-		NWidget(WWT_DEFSIZEBOX, COLOUR_GREY),
-		NWidget(WWT_STICKYBOX, COLOUR_GREY),
-	EndContainer(),
-	NWidget(WWT_PANEL, COLOUR_GREY, WID_AID_VIEW),
-		NWidgetFunction(MakeCompanyButtonRowsAIDebug), SetPadding(0, 2, 1, 2),
-	EndContainer(),
-	NWidget(NWID_HORIZONTAL),
-		NWidget(WWT_TEXTBTN, COLOUR_GREY, WID_AID_SCRIPT_GAME), SetMinimalSize(100, 20), SetResize(1, 0), SetDataTip(STR_AI_GAME_SCRIPT, STR_AI_GAME_SCRIPT_TOOLTIP),
-		NWidget(WWT_TEXTBTN, COLOUR_GREY, WID_AID_NAME_TEXT), SetFill(1, 0), SetResize(1, 0), SetDataTip(STR_JUST_STRING, STR_AI_DEBUG_NAME_TOOLTIP),
-		NWidget(WWT_PUSHTXTBTN, COLOUR_GREY, WID_AID_SETTINGS), SetMinimalSize(100, 20), SetDataTip(STR_AI_DEBUG_SETTINGS, STR_AI_DEBUG_SETTINGS_TOOLTIP),
-		NWidget(WWT_PUSHTXTBTN, COLOUR_GREY, WID_AID_RELOAD_TOGGLE), SetMinimalSize(100, 20), SetDataTip(STR_AI_DEBUG_RELOAD, STR_AI_DEBUG_RELOAD_TOOLTIP),
-	EndContainer(),
-	NWidget(NWID_HORIZONTAL),
-		NWidget(NWID_VERTICAL),
-			/* Log panel */
-			NWidget(WWT_PANEL, COLOUR_GREY, WID_AID_LOG_PANEL), SetMinimalSize(287, 180), SetResize(1, 1), SetScrollbar(WID_AID_SCROLLBAR),
-			EndContainer(),
-			/* Break string widgets */
-			NWidget(NWID_SELECTION, INVALID_COLOUR, WID_AID_BREAK_STRING_WIDGETS),
-				NWidget(NWID_HORIZONTAL),
-					NWidget(WWT_IMGBTN_2, COLOUR_GREY, WID_AID_BREAK_STR_ON_OFF_BTN), SetFill(0, 1), SetDataTip(SPR_FLAG_VEH_STOPPED, STR_AI_DEBUG_BREAK_STR_ON_OFF_TOOLTIP),
-					NWidget(WWT_PANEL, COLOUR_GREY),
-						NWidget(NWID_HORIZONTAL),
-							NWidget(WWT_LABEL, COLOUR_GREY), SetPadding(2, 2, 2, 4), SetDataTip(STR_AI_DEBUG_BREAK_ON_LABEL, 0x0),
-							NWidget(WWT_EDITBOX, COLOUR_GREY, WID_AID_BREAK_STR_EDIT_BOX), SetFill(1, 1), SetResize(1, 0), SetPadding(2, 2, 2, 2), SetDataTip(STR_AI_DEBUG_BREAK_STR_OSKTITLE, STR_AI_DEBUG_BREAK_STR_TOOLTIP),
-						EndContainer(),
-					EndContainer(),
-					NWidget(WWT_TEXTBTN, COLOUR_GREY, WID_AID_MATCH_CASE_BTN), SetMinimalSize(100, 0), SetFill(0, 1), SetDataTip(STR_AI_DEBUG_MATCH_CASE, STR_AI_DEBUG_MATCH_CASE_TOOLTIP),
-					NWidget(WWT_PUSHTXTBTN, COLOUR_GREY, WID_AID_CONTINUE_BTN), SetMinimalSize(100, 0), SetFill(0, 1), SetDataTip(STR_AI_DEBUG_CONTINUE, STR_AI_DEBUG_CONTINUE_TOOLTIP),
-				EndContainer(),
-			EndContainer(),
-		EndContainer(),
-		NWidget(NWID_VERTICAL),
-			NWidget(NWID_VSCROLLBAR, COLOUR_GREY, WID_AID_SCROLLBAR),
-			NWidget(WWT_RESIZEBOX, COLOUR_GREY),
-		EndContainer(),
-	EndContainer(),
-};
-
-/** Window definition for the AI debug window. */
-static WindowDesc _ai_debug_desc(
-	WDP_AUTO, "script_debug", 600, 450,
-	WC_AI_DEBUG, WC_NONE,
-	0,
-	_nested_ai_debug_widgets, lengthof(_nested_ai_debug_widgets),
-	&AIDebugWindow::hotkeys
-);
-
-/**
- * Open the AI debug window and select the given company.
- * @param show_company Display debug information about this AI company.
- */
-Window *ShowAIDebugWindow(CompanyID show_company)
-{
-	if (!_networking || _network_server) {
-		AIDebugWindow *w = (AIDebugWindow *)BringWindowToFrontById(WC_AI_DEBUG, 0);
-		if (w == nullptr) w = new AIDebugWindow(&_ai_debug_desc, 0);
-		if (show_company != INVALID_COMPANY) w->ChangeToAI(show_company);
-		return w;
-	} else {
-		ShowErrorMessage(STR_ERROR_AI_DEBUG_SERVER_ONLY, INVALID_STRING_ID, WL_INFO);
-	}
-
-	return nullptr;
-}
-
-/**
- * Reset the AI windows to their initial state.
- */
-void InitializeAIGui()
-{
-	AIDebugWindow::ai_debug_company = INVALID_COMPANY;
-}
-
-/** Open the AI debug window if one of the AI scripts has crashed. */
-void ShowAIDebugWindowIfAIError()
-{
-	/* Network clients can't debug AIs. */
-	if (_networking && !_network_server) return;
-
-	for (const Company *c : Company::Iterate()) {
-		if (c->is_ai && c->ai_instance->IsDead()) {
-			ShowAIDebugWindow(c->index);
-			break;
-		}
-	}
-
-	GameInstance *g = Game::GetGameInstance();
-	if (g != nullptr && g->IsDead()) {
-		ShowAIDebugWindow(OWNER_DEITY);
-	}
-}
-=======
->>>>>>> 09f7f32b
+}