/*
 * This file is part of OpenTTD.
 * OpenTTD is free software; you can redistribute it and/or modify it under the terms of the GNU General Public License as published by the Free Software Foundation, version 2.
 * OpenTTD is distributed in the hope that it will be useful, but WITHOUT ANY WARRANTY; without even the implied warranty of MERCHANTABILITY or FITNESS FOR A PARTICULAR PURPOSE.
 * See the GNU General Public License for more details. You should have received a copy of the GNU General Public License along with OpenTTD. If not, see <http://www.gnu.org/licenses/>.
 */

/** @file game_text.cpp Implementation of handling translated strings. */

#include "../stdafx.h"
#include "../strgen/strgen.h"
#include "../debug.h"
#include "../fileio_func.h"
#include "../tar_type.h"
#include "../script/squirrel_class.hpp"
#include "../strings_func.h"
#include "game_text.hpp"
#include "game.hpp"
#include "game_info.hpp"

#include "table/strings.h"
#include "table/strgen_tables.h"

#include <stdarg.h>
#include <memory>

#include "../safeguards.h"

void CDECL strgen_warning(const char *s, ...)
{
	char buf[1024];
	va_list va;
	va_start(va, s);
	vseprintf(buf, lastof(buf), s, va);
	va_end(va);
	DEBUG(script, 0, "%s:%d: warning: %s", _file, _cur_line, buf);
	_warnings++;
}

void CDECL strgen_error(const char *s, ...)
{
	char buf[1024];
	va_list va;
	va_start(va, s);
	vseprintf(buf, lastof(buf), s, va);
	va_end(va);
	DEBUG(script, 0, "%s:%d: error: %s", _file, _cur_line, buf);
	_errors++;
}

void NORETURN CDECL strgen_fatal(const char *s, ...)
{
	char buf[1024];
	va_list va;
	va_start(va, s);
	vseprintf(buf, lastof(buf), s, va);
	va_end(va);
	DEBUG(script, 0, "%s:%d: FATAL: %s", _file, _cur_line, buf);
	throw std::exception();
}

/**
 * Read all the raw language strings from the given file.
 * @param file The file to read from.
 * @return The raw strings, or nullptr upon error.
 */
LanguageStrings ReadRawLanguageStrings(const std::string &file)
{
	size_t to_read;
	FILE *fh = FioFOpenFile(file, "rb", GAME_DIR, &to_read);
	if (fh == nullptr) return LanguageStrings();

	FileCloser fhClose(fh);

	auto pos = file.rfind(PATHSEPCHAR);
	if (pos == std::string::npos) return LanguageStrings();
	std::string langname = file.substr(pos + 1);

	/* Check for invalid empty filename */
	if (langname.empty() || langname.front() == '.') return LanguageStrings();

	LanguageStrings ret(langname.substr(0, langname.find('.')));

	char buffer[2048];
	while (to_read != 0 && fgets(buffer, sizeof(buffer), fh) != nullptr) {
		size_t len = strlen(buffer);

		/* Remove trailing spaces/newlines from the string. */
		size_t i = len;
		while (i > 0 && (buffer[i - 1] == '\r' || buffer[i - 1] == '\n' || buffer[i - 1] == ' ')) i--;
		buffer[i] = '\0';

		ret.lines.emplace_back(buffer, i);

		if (len > to_read) {
			to_read = 0;
		} else {
			to_read -= len;
		}
	}

	return ret;
}


/** A reader that simply reads using fopen. */
struct StringListReader : StringReader {
	StringList::const_iterator p;   ///< The current location of the iteration.
	StringList::const_iterator end; ///< The end of the iteration.

	/**
	 * Create the reader.
	 * @param data        The data to fill during reading.
	 * @param strings     The language strings we are reading.
	 * @param master      Are we reading the master file?
	 * @param translation Are we reading a translation?
	 */
	StringListReader(StringData &data, const LanguageStrings &strings, bool master, bool translation) :
			StringReader(data, strings.language.c_str(), master, translation), p(strings.lines.begin()), end(strings.lines.end())
	{
	}

	char *ReadLine(char *buffer, const char *last) override
	{
		if (this->p == this->end) return nullptr;

		strecpy(buffer, this->p->c_str(), last);
		this->p++;

		return buffer;
	}
};

/** Class for writing an encoded language. */
struct TranslationWriter : LanguageWriter {
	StringList &strings; ///< The encoded strings.

	/**
	 * Writer for the encoded data.
	 * @param strings The string table to add the strings to.
	 */
	TranslationWriter(StringList &strings) : strings(strings)
	{
	}

	void WriteHeader(const LanguagePackHeader *) override
	{
		/* We don't use the header. */
	}

	void Finalise() override
	{
		/* Nothing to do. */
	}

	void WriteLength(uint) override
	{
		/* We don't write the length. */
	}

	void Write(const byte *buffer, size_t length) override
	{
		this->strings.emplace_back((const char *)buffer, length);
	}
};

/** Class for writing the string IDs. */
struct StringNameWriter : HeaderWriter {
	StringList &strings; ///< The string names.

	/**
	 * Writer for the string names.
	 * @param strings The string table to add the strings to.
	 */
	StringNameWriter(StringList &strings) : strings(strings)
	{
	}

<<<<<<< HEAD
	void WriteStringID(const char *name, int stringid)
=======
	void WriteStringID(const std::string &name, int stringid) override
>>>>>>> 077b08bb
	{
		if (stringid == (int)this->strings.size()) this->strings.emplace_back(name);
	}

	void Finalise(const StringData &) override
	{
		/* Nothing to do. */
	}
};

/**
 * Scanner to find language files in a GameScript directory.
 */
class LanguageScanner : protected FileScanner {
private:
	GameStrings *gs;
	std::string exclude;

public:
	/** Initialise */
	LanguageScanner(GameStrings *gs, const std::string &exclude) : gs(gs), exclude(exclude) {}

	/**
	 * Scan.
	 */
	void Scan(const char *directory)
	{
		this->FileScanner::Scan(".txt", directory, false);
	}

	bool AddFile(const std::string &filename, size_t, const std::string &) override
	{
		if (exclude == filename) return true;

		auto ls = ReadRawLanguageStrings(filename);
		if (!ls.IsValid()) return false;

		gs->raw_strings.push_back(std::move(ls));
		return true;
	}
};

/**
 * Load all translations that we know of.
 * @return Container with all (compiled) translations.
 */
GameStrings *LoadTranslations()
{
	const GameInfo *info = Game::GetInfo();
	assert(info != nullptr);
	std::string basename(info->GetMainScript());
	auto e = basename.rfind(PATHSEPCHAR);
	if (e == std::string::npos) return nullptr;
	basename.erase(e + 1);

	std::string filename = basename + "lang" PATHSEP "english.txt";
	if (!FioCheckFileExists(filename.c_str() , GAME_DIR)) return nullptr;

	auto ls = ReadRawLanguageStrings(filename);
	if (!ls.IsValid()) return nullptr;

	GameStrings *gs = new GameStrings();
	try {
		gs->raw_strings.push_back(std::move(ls));

		/* Scan for other language files */
		LanguageScanner scanner(gs, filename);
		std::string ldir = basename + "lang" PATHSEP;

		const std::string tar_filename = info->GetTarFile();
		TarList::iterator iter;
		if (!tar_filename.empty() && (iter = _tar_list[GAME_DIR].find(tar_filename)) != _tar_list[GAME_DIR].end()) {
			/* The main script is in a tar file, so find all files that
			 * are in the same tar and add them to the langfile scanner. */
			for (const auto &tar : _tar_filelist[GAME_DIR]) {
				/* Not in the same tar. */
				if (tar.second.tar_filename != iter->first) continue;

				/* Check the path and extension. */
				if (tar.first.size() <= ldir.size() || tar.first.compare(0, ldir.size(), ldir) != 0) continue;
				if (tar.first.compare(tar.first.size() - 4, 4, ".txt") != 0) continue;

				scanner.AddFile(tar.first, 0, tar_filename);
			}
		} else {
			/* Scan filesystem */
			scanner.Scan(ldir.c_str());
		}

		gs->Compile();
		return gs;
	} catch (...) {
		delete gs;
		return nullptr;
	}
}

static StringParam::ParamType GetParamType(const CmdStruct *cs)
{
	if (cs->value == SCC_RAW_STRING_POINTER) return StringParam::RAW_STRING;
	if (cs->value == SCC_STRING || cs != TranslateCmdForCompare(cs)) return StringParam::STRING;
	return StringParam::OTHER;
}

static void ExtractStringParams(const StringData &data, StringParamsList &params)
{
	for (size_t i = 0; i < data.max_strings; i++) {
		const LangString *ls = data.strings[i];

		if (ls != nullptr) {
			StringParams &param = params.emplace_back();
			ParsedCommandStruct pcs = ExtractCommandString(ls->english.c_str(), false);

			for (const CmdStruct *cs : pcs.consuming_commands) {
				if (cs == nullptr) break;
				param.emplace_back(GetParamType(cs), cs->consumes);
			}
		}
	}
}

/** Compile the language. */
void GameStrings::Compile()
{
	StringData data(32);
	StringListReader master_reader(data, this->raw_strings[0], true, false);
	master_reader.ParseFile();
	if (_errors != 0) throw std::exception();

	this->version = data.Version();

	ExtractStringParams(data, this->string_params);

	StringNameWriter id_writer(this->string_names);
	id_writer.WriteHeader(data);

	for (const auto &p : this->raw_strings) {
		data.FreeTranslation();
		StringListReader translation_reader(data, p, false, p.language != "english");
		translation_reader.ParseFile();
		if (_errors != 0) throw std::exception();

		this->compiled_strings.emplace_back(p.language);
		TranslationWriter writer(this->compiled_strings.back().lines);
		writer.WriteLang(data);
	}
}

/** The currently loaded game strings. */
GameStrings *_current_data = nullptr;

/**
 * Get the string pointer of a particular game string.
 * @param id The ID of the game string.
 * @return The encoded string.
 */
const char *GetGameStringPtr(uint id)
{
	if (id >= _current_data->cur_language->lines.size()) return GetStringPtr(STR_UNDEFINED);
	return _current_data->cur_language->lines[id].c_str();
}

/**
 * Get the string parameters of a particular game string.
 * @param id The ID of the game string.
 * @return The string parameters.
 */
const StringParams &GetGameStringParams(uint id)
{
	/* An empty result for STR_UNDEFINED. */
	static StringParams empty;

	if (id >= _current_data->string_params.size()) return empty;
	return _current_data->string_params[id];
}

/**
 * Get the name of a particular game string.
 * @param id The ID of the game string.
 * @return The name of the string.
 */
const std::string &GetGameStringName(uint id)
{
	/* The name for STR_UNDEFINED. */
	static const std::string undefined = "STR_UNDEFINED";

	if (id >= _current_data->string_names.size()) return undefined;
	return _current_data->string_names[id];
}

/**
 * Register the current translation to the Squirrel engine.
 * @param engine The engine to update/
 */
void RegisterGameTranslation(Squirrel *engine)
{
	delete _current_data;
	_current_data = LoadTranslations();
	if (_current_data == nullptr) return;

	HSQUIRRELVM vm = engine->GetVM();
	sq_pushroottable(vm);
	sq_pushstring(vm, "GSText", -1);
	if (SQ_FAILED(sq_get(vm, -2))) return;

	int idx = 0;
	for (const auto &p : _current_data->string_names) {
		sq_pushstring(vm, p, -1);
		sq_pushinteger(vm, idx);
		sq_rawset(vm, -3);
		idx++;
	}

	sq_pop(vm, 2);

	ReconsiderGameScriptLanguage();
}

/**
 * Reconsider the game script language, so we use the right one.
 */
void ReconsiderGameScriptLanguage()
{
	if (_current_data == nullptr) return;

	char temp[MAX_PATH];
	strecpy(temp, _current_language->file, lastof(temp));

	/* Remove the extension */
	char *l = strrchr(temp, '.');
	assert(l != nullptr);
	*l = '\0';

	/* Skip the path */
	char *language = strrchr(temp, PATHSEPCHAR);
	assert(language != nullptr);
	language++;

	for (auto &p : _current_data->compiled_strings) {
		if (p.language == language) {
			_current_data->cur_language = &p;
			return;
		}
	}

	_current_data->cur_language = &_current_data->compiled_strings[0];
}<|MERGE_RESOLUTION|>--- conflicted
+++ resolved
@@ -176,11 +176,7 @@
 	{
 	}
 
-<<<<<<< HEAD
-	void WriteStringID(const char *name, int stringid)
-=======
-	void WriteStringID(const std::string &name, int stringid) override
->>>>>>> 077b08bb
+	void WriteStringID(const char *name, int stringid) override
 	{
 		if (stringid == (int)this->strings.size()) this->strings.emplace_back(name);
 	}
