--- conflicted
+++ resolved
@@ -65,15 +65,11 @@
 	StringID railtype;          ///< Type of rail on the tile.
 	StringID railtype2;         ///< Type of second rail on the tile.
 	uint16 rail_speed;          ///< Speed limit of rail (bridges and track)
-<<<<<<< HEAD
 	uint16 rail_speed2;         ///< Speed limit of second rail (bridges and track)
-	uint16 road_speed;          ///< Speed limit of road (bridges)
-=======
 	StringID roadtype;          ///< Type of road on the tile.
 	uint16 road_speed;          ///< Speed limit of road (bridges and track)
 	StringID tramtype;          ///< Type of tram on the tile.
 	uint16 tram_speed;          ///< Speed limit of tram (bridges and track)
->>>>>>> 672c857e
 };
 
 /**
