--- conflicted
+++ resolved
@@ -474,59 +474,11 @@
 				break;
 			}
 
-<<<<<<< HEAD
-			case WID_SL_DETAILS: {
-				GfxFillRect(r.left + 1, r.top + 1, r.right - 1, r.top + FONT_HEIGHT_NORMAL * 2 + WD_FRAMERECT_TOP + WD_FRAMERECT_BOTTOM, PC_GREY);
-				DrawString(r.left, r.right, r.top + FONT_HEIGHT_NORMAL / 2 + WD_FRAMERECT_TOP, STR_SAVELOAD_DETAIL_CAPTION, TC_FROMSTRING, SA_HOR_CENTER);
-
-				if (this->selected == nullptr) break;
-
-				uint y = r.top + FONT_HEIGHT_NORMAL * 2 + WD_PAR_VSEP_NORMAL + WD_FRAMERECT_TOP + WD_FRAMERECT_BOTTOM;
-				uint y_max = r.bottom - FONT_HEIGHT_NORMAL - WD_FRAMERECT_BOTTOM;
-
-				if (y > y_max) break;
-				if (!_load_check_data.checkable) {
-					/* Old savegame, no information available */
-					DrawString(r.left + WD_FRAMERECT_LEFT, r.right - WD_FRAMERECT_RIGHT, y, STR_SAVELOAD_DETAIL_NOT_AVAILABLE);
-					y += FONT_HEIGHT_NORMAL;
-				} else if (_load_check_data.error != INVALID_STRING_ID) {
-					/* Incompatible / broken savegame */
-					SetDParamStr(0, _load_check_data.error_data);
-					y = DrawStringMultiLine(r.left + WD_FRAMERECT_LEFT, r.right - WD_FRAMERECT_RIGHT,
-							y, r.bottom - WD_FRAMERECT_BOTTOM, _load_check_data.error, TC_RED);
-				} else {
-					/* Warning if save unique id differ when saving */
-					if (this->fop == SLO_SAVE) {
-						if (_load_check_data.settings.game_creation.generation_unique_id == 0) {
-							DrawString(r.left + WD_FRAMERECT_LEFT, r.right - WD_FRAMERECT_RIGHT, y_max, STR_SAVELOAD_UNKNOWN_ID);
-							y_max -= FONT_HEIGHT_NORMAL;
-						} else if (_load_check_data.settings.game_creation.generation_unique_id != _settings_game.game_creation.generation_unique_id) {
-							DrawString(r.left + WD_FRAMERECT_LEFT, r.right - WD_FRAMERECT_RIGHT, y_max, STR_SAVELOAD_DIFFERENT_ID);
-							y_max -= FONT_HEIGHT_NORMAL;
-						}
-					}
-
-					/* Mapsize */
-					SetDParam(0, _load_check_data.map_size_x);
-					SetDParam(1, _load_check_data.map_size_y);
-					DrawString(r.left + WD_FRAMERECT_LEFT, r.right - WD_FRAMERECT_RIGHT, y, STR_NETWORK_SERVER_LIST_MAP_SIZE);
-					y += FONT_HEIGHT_NORMAL;
-					if (y > y_max) break;
-
-					/* Climate */
-					byte landscape = _load_check_data.settings.game_creation.landscape;
-					if (landscape < NUM_LANDSCAPE) {
-						SetDParam(0, STR_CLIMATE_TEMPERATE_LANDSCAPE + landscape);
-						DrawString(r.left + WD_FRAMERECT_LEFT, r.right - WD_FRAMERECT_RIGHT, y, STR_NETWORK_SERVER_LIST_LANDSCAPE);
-						y += FONT_HEIGHT_NORMAL;
-					}
-=======
 			case WID_SL_DETAILS:
 				this->DrawDetails(r);
 				break;
 		}
 	}
->>>>>>> 61da064b
 
 	void DrawDetails(const Rect &r) const
 	{
@@ -556,6 +508,17 @@
 			SetDParamStr(0, _load_check_data.error_data);
 			tr.top = DrawStringMultiLine(tr, _load_check_data.error, TC_RED);
 		} else {
+			/* Warning if save unique id differ when saving */
+			if (this->fop == SLO_SAVE) {
+				if (_load_check_data.settings.game_creation.generation_unique_id == 0) {
+					DrawString(r.left + WD_FRAMERECT_LEFT, r.right - WD_FRAMERECT_RIGHT, tr.bottom - FONT_HEIGHT_NORMAL - WD_FRAMERECT_BOTTOM, STR_SAVELOAD_UNKNOWN_ID);
+					tr.bottom -= FONT_HEIGHT_NORMAL;
+				} else if (_load_check_data.settings.game_creation.generation_unique_id != _settings_game.game_creation.generation_unique_id) {
+					DrawString(r.left + WD_FRAMERECT_LEFT, r.right - WD_FRAMERECT_RIGHT, tr.bottom - FONT_HEIGHT_NORMAL - WD_FRAMERECT_BOTTOM, STR_SAVELOAD_DIFFERENT_ID);
+					tr.bottom -= FONT_HEIGHT_NORMAL;
+				}
+			}
+
 			/* Mapsize */
 			SetDParam(0, _load_check_data.map_size_x);
 			SetDParam(1, _load_check_data.map_size_y);
