/*
 * This file is part of OpenTTD.
 * OpenTTD is free software; you can redistribute it and/or modify it under the terms of the GNU General Public License as published by the Free Software Foundation, version 2.
 * OpenTTD is distributed in the hope that it will be useful, but WITHOUT ANY WARRANTY; without even the implied warranty of MERCHANTABILITY or FITNESS FOR A PARTICULAR PURPOSE.
 * See the GNU General Public License for more details. You should have received a copy of the GNU General Public License along with OpenTTD. If not, see <http://www.gnu.org/licenses/>.
 */

/** @file vehicle.cpp Base implementations of all vehicles. */

#include "stdafx.h"
#include "error.h"
#include "roadveh.h"
#include "ship.h"
#include "spritecache.h"
#include "timetable.h"
#include "viewport_func.h"
#include "news_func.h"
#include "command_func.h"
#include "company_func.h"
#include "train.h"
#include "aircraft.h"
#include "newgrf_debug.h"
#include "newgrf_sound.h"
#include "newgrf_station.h"
#include "newgrf_roadstop.h"
#include "group_gui.h"
#include "strings_func.h"
#include "zoom_func.h"
#include "date_func.h"
#include "vehicle_func.h"
#include "autoreplace_func.h"
#include "autoreplace_gui.h"
#include "station_base.h"
#include "ai/ai.hpp"
#include "depot_func.h"
#include "network/network.h"
#include "core/pool_func.hpp"
#include "economy_base.h"
#include "articulated_vehicles.h"
#include "roadstop_base.h"
#include "core/random_func.hpp"
#include "core/backup_type.hpp"
#include "core/container_func.hpp"
#include "infrastructure_func.h"
#include "order_backup.h"
#include "sound_func.h"
#include "effectvehicle_func.h"
#include "effectvehicle_base.h"
#include "vehiclelist.h"
#include "bridge_map.h"
#include "tunnel_map.h"
#include "depot_map.h"
#include "gamelog.h"
#include "tracerestrict.h"
#include "linkgraph/linkgraph.h"
#include "linkgraph/refresh.h"
#include "framerate_type.h"
#include "blitter/factory.hpp"
#include "tbtr_template_vehicle_func.h"
#include "string_func.h"
#include "scope_info.h"
#include "debug_settings.h"
#include "network/network_sync.h"
#include "3rdparty/cpp-btree/btree_set.h"
#include "3rdparty/cpp-btree/btree_map.h"
#include "3rdparty/robin_hood/robin_hood.h"

#include "table/strings.h"

#include <algorithm>

#include "safeguards.h"

/* Number of bits in the hash to use from each vehicle coord */
static const uint GEN_HASHX_BITS = 6;
static const uint GEN_HASHY_BITS = 6;

/* Size of each hash bucket */
static const uint GEN_HASHX_BUCKET_BITS = 7;
static const uint GEN_HASHY_BUCKET_BITS = 6;

/* Compute hash for vehicle coord */
#define GEN_HASHX(x)    GB((x), GEN_HASHX_BUCKET_BITS + ZOOM_LVL_SHIFT, GEN_HASHX_BITS)
#define GEN_HASHY(y)   (GB((y), GEN_HASHY_BUCKET_BITS + ZOOM_LVL_SHIFT, GEN_HASHY_BITS) << GEN_HASHX_BITS)
#define GEN_HASH(x, y) (GEN_HASHY(y) + GEN_HASHX(x))

/* Maximum size until hash repeats */
//static const int GEN_HASHX_SIZE = 1 << (GEN_HASHX_BUCKET_BITS + GEN_HASHX_BITS + ZOOM_LVL_SHIFT);
//static const int GEN_HASHY_SIZE = 1 << (GEN_HASHY_BUCKET_BITS + GEN_HASHY_BITS + ZOOM_LVL_SHIFT);

/* Increments to reach next bucket in hash table */
//static const int GEN_HASHX_INC = 1;
//static const int GEN_HASHY_INC = 1 << GEN_HASHX_BITS;

/* Mask to wrap-around buckets */
//static const uint GEN_HASHX_MASK =  (1 << GEN_HASHX_BITS) - 1;
//static const uint GEN_HASHY_MASK = ((1 << GEN_HASHY_BITS) - 1) << GEN_HASHX_BITS;

VehicleID _new_vehicle_id;
uint _returned_refit_capacity;        ///< Stores the capacity after a refit operation.
uint16 _returned_mail_refit_capacity; ///< Stores the mail capacity after a refit operation (Aircraft only).
CargoArray _returned_vehicle_capacities; ///< Stores the cargo capacities after a vehicle build operation


/** The pool with all our precious vehicles. */
VehiclePool _vehicle_pool("Vehicle");
INSTANTIATE_POOL_METHODS(Vehicle)

static btree::btree_set<VehicleID> _vehicles_to_pay_repair;
static btree::btree_set<VehicleID> _vehicles_to_sell;

btree::btree_multimap<VehicleID, PendingSpeedRestrictionChange> _pending_speed_restriction_change_map;

/**
 * Determine shared bounds of all sprites.
 * @param[out] bounds Shared bounds.
 */
Rect16 VehicleSpriteSeq::GetBounds() const
{
	Rect16 bounds;
	bounds.left = bounds.top = bounds.right = bounds.bottom = 0;
	for (uint i = 0; i < this->count; ++i) {
		const Sprite *spr = GetSprite(this->seq[i].sprite, SpriteType::Normal, 0);
		if (i == 0) {
			bounds.left = spr->x_offs;
			bounds.top  = spr->y_offs;
			bounds.right  = spr->width  + spr->x_offs - 1;
			bounds.bottom = spr->height + spr->y_offs - 1;
		} else {
			if (spr->x_offs < bounds.left) bounds.left = spr->x_offs;
			if (spr->y_offs < bounds.top)  bounds.top  = spr->y_offs;
			int right  = spr->width  + spr->x_offs - 1;
			int bottom = spr->height + spr->y_offs - 1;
			if (right  > bounds.right)  bounds.right  = right;
			if (bottom > bounds.bottom) bounds.bottom = bottom;
		}
	}
	return bounds;
}

/**
 * Draw the sprite sequence.
 * @param x X position
 * @param y Y position
 * @param default_pal Vehicle palette
 * @param force_pal Whether to ignore individual palettes, and draw everything with \a default_pal.
 */
void VehicleSpriteSeq::Draw(int x, int y, PaletteID default_pal, bool force_pal) const
{
	for (uint i = 0; i < this->count; ++i) {
		PaletteID pal = force_pal || !this->seq[i].pal ? default_pal : this->seq[i].pal;
		DrawSprite(this->seq[i].sprite, pal, x, y);
	}
}

/**
 * Function to tell if a vehicle needs to be autorenewed
 * @param *c The vehicle owner
 * @param use_renew_setting Should the company renew setting be considered?
 * @return true if the vehicle is old enough for replacement
 */
bool Vehicle::NeedsAutorenewing(const Company *c, bool use_renew_setting) const
{
	/* We can always generate the Company pointer when we have the vehicle.
	 * However this takes time and since the Company pointer is often present
	 * when this function is called then it's faster to pass the pointer as an
	 * argument rather than finding it again. */
	dbg_assert(c == Company::Get(this->owner));

	if (use_renew_setting && !c->settings.engine_renew) return false;
	if (this->age - this->max_age < (c->settings.engine_renew_months * 30)) return false;

	/* Only engines need renewing */
	if (this->type == VEH_TRAIN && !Train::From(this)->IsEngine()) return false;

	return true;
}

/**
 * Service a vehicle and all subsequent vehicles in the consist
 *
 * @param *v The vehicle or vehicle chain being serviced
 */
void VehicleServiceInDepot(Vehicle *v)
{
	dbg_assert(v != nullptr);
	const Engine *e = Engine::Get(v->engine_type);
	if (v->type == VEH_TRAIN) {
		if (v->Next() != nullptr) VehicleServiceInDepot(v->Next());
		if (!(Train::From(v)->IsEngine()) && !(Train::From(v)->IsRearDualheaded())) return;
		ClrBit(Train::From(v)->flags, VRF_NEED_REPAIR);
		ClrBit(Train::From(v)->flags, VRF_HAS_HIT_RV);
		ClrBit(Train::From(v)->flags, VRF_CONSIST_BREAKDOWN);
		Train::From(v)->critical_breakdown_count = 0;
		const RailVehicleInfo *rvi = &e->u.rail;
		v->vcache.cached_max_speed = rvi->max_speed;
		if (Train::From(v)->IsFrontEngine()) {
			Train::From(v)->ConsistChanged(CCF_REFIT);
			CLRBITS(Train::From(v)->flags, (1 << VRF_BREAKDOWN_BRAKING) | VRF_IS_BROKEN );
		}
	} else if (v->type == VEH_ROAD) {
		RoadVehicle::From(v)->critical_breakdown_count = 0;
	} else if (v->type == VEH_SHIP) {
		Ship::From(v)->critical_breakdown_count = 0;
	}
	v->vehstatus &= ~VS_AIRCRAFT_BROKEN;
	ClrBit(v->vehicle_flags, VF_REPLACEMENT_PENDING);
	SetWindowDirty(WC_VEHICLE_DETAILS, v->index); // ensure that last service date and reliability are updated

	do {
<<<<<<< HEAD
		v->date_of_last_service = _date;
		v->date_of_last_service_newgrf = _date;
		if (_settings_game.vehicle.pay_for_repair && v->breakdowns_since_last_service) {
			_vehicles_to_pay_repair.insert(v->index);
		} else {
			v->breakdowns_since_last_service = 0;
		}
=======
		v->date_of_last_service = TimerGameCalendar::date;
		v->date_of_last_service_newgrf = TimerGameCalendar::date;
		v->breakdowns_since_last_service = 0;
>>>>>>> b0d7cfaa
		v->reliability = v->GetEngine()->reliability;
		/* Prevent vehicles from breaking down directly after exiting the depot. */
		v->breakdown_chance = 0;
		v->breakdown_ctr = 0;
		v = v->Next();
	} while (v != nullptr && v->HasEngineType());
}

/**
 * Check if the vehicle needs to go to a depot in near future (if a opportunity presents itself) for service or replacement.
 *
 * @see NeedsAutomaticServicing()
 * @return true if the vehicle should go to a depot if a opportunity presents itself.
 */
bool Vehicle::NeedsServicing() const
{
	/* Stopped or crashed vehicles will not move, as such making unmovable
	 * vehicles to go for service is lame. */
	if (this->vehstatus & (VS_STOPPED | VS_CRASHED)) return false;

	/* Are we ready for the next service cycle? */
	bool needs_service = true;
	const Company *c = Company::Get(this->owner);
	if ((this->ServiceIntervalIsPercent() ?
			(this->reliability >= this->GetEngine()->reliability * (100 - this->service_interval) / 100) :
			(this->date_of_last_service + this->service_interval >= _date))
			&& !(this->type == VEH_TRAIN && HasBit(Train::From(this)->flags, VRF_CONSIST_BREAKDOWN) && Train::From(this)->ConsistNeedsRepair())
			&& !(this->type == VEH_ROAD && RoadVehicle::From(this)->critical_breakdown_count > 0)
			&& !(this->type == VEH_SHIP && Ship::From(this)->critical_breakdown_count > 0)) {
		needs_service = false;
	}

	if (!needs_service && !HasBit(this->vehicle_flags, VF_REPLACEMENT_PENDING)) {
		return false;
	}

	/* If we're servicing anyway, because we have not disabled servicing when
	 * there are no breakdowns or we are playing with breakdowns, bail out. */
	if (needs_service && (!_settings_game.order.no_servicing_if_no_breakdowns ||
			_settings_game.difficulty.vehicle_breakdowns != 0)) {
		return true;
	}

	/* Is vehicle old and renewing is enabled */
	if (needs_service && this->NeedsAutorenewing(c, true)) {
		return true;
	}

	if (this->type == VEH_TRAIN) {
		const TemplateVehicle *tv = GetTemplateVehicleByGroupIDRecursive(this->group_id);
		if (tv != nullptr) {
			return ShouldServiceTrainForTemplateReplacement(Train::From(this), tv);
		}
	}

	/* Test whether there is some pending autoreplace.
	 * Note: We do this after the service-interval test.
	 * There are a lot more reasons for autoreplace to fail than we can test here reasonably. */
	bool pending_replace = false;
	Money needed_money = c->settings.engine_renew_money;
	if (needed_money > c->money) return false;

	for (const Vehicle *v = this; v != nullptr; v = (v->type == VEH_TRAIN) ? Train::From(v)->GetNextUnit() : nullptr) {
		bool replace_when_old = false;
		EngineID new_engine = EngineReplacementForCompany(c, v->engine_type, v->group_id, &replace_when_old);

		/* Check engine availability */
		if (new_engine == INVALID_ENGINE || !HasBit(Engine::Get(new_engine)->company_avail, v->owner)) continue;
		/* Is the vehicle old if we are not always replacing? */
		if (replace_when_old && !v->NeedsAutorenewing(c, false)) continue;

		/* Check refittability */
		CargoTypes available_cargo_types, union_mask;
		GetArticulatedRefitMasks(new_engine, true, &union_mask, &available_cargo_types);

		/* Is this a multi-cargo ship? */
		if (union_mask != 0 && v->type == VEH_SHIP && v->Next() != nullptr) {
			CargoTypes cargoes = 0;
			for (const Vehicle *u = v; u != nullptr; u = u->Next()) {
				if (u->cargo_type != CT_INVALID && u->GetEngine()->CanCarryCargo()) {
					SetBit(cargoes, u->cargo_type);
				}
			}
			if (!HasAtMostOneBit(cargoes)) {
				/* Ship has more than one cargo, special handling */
				if (!AutoreplaceMultiPartShipWouldSucceed(new_engine, v, cargoes)) continue;
				union_mask = 0;
			}
		}

		/* Is there anything to refit? */
		if (union_mask != 0) {
			CargoID cargo_type;
			CargoTypes cargo_mask = GetCargoTypesOfArticulatedVehicle(v, &cargo_type);
			if (!HasAtMostOneBit(cargo_mask)) {
				CargoTypes new_engine_default_cargoes = GetCargoTypesOfArticulatedParts(new_engine);
				if ((cargo_mask & new_engine_default_cargoes) != cargo_mask) {
					/* We cannot refit to mixed cargoes in an automated way */
					continue;
				}
				/* engine_type is already a mixed cargo type which matches the incoming vehicle by default, no refit required */
			} else {
				/* Did the old vehicle carry anything? */
				if (cargo_type != CT_INVALID) {
					/* We can't refit the vehicle to carry the cargo we want */
					if (!HasBit(available_cargo_types, cargo_type)) continue;
				}
			}
		}

		/* Check money.
		 * We want 2*(the price of the new vehicle) without looking at the value of the vehicle we are going to sell. */
		pending_replace = true;
		needed_money += 2 * Engine::Get(new_engine)->GetCost();
		if (needed_money > c->money) return false;
	}

	return pending_replace;
}

/**
 * Checks if the current order should be interrupted for a service-in-depot order.
 * @see NeedsServicing()
 * @return true if the current order should be interrupted.
 */
bool Vehicle::NeedsAutomaticServicing() const
{
	if (this->HasDepotOrder()) return false;
	if (this->current_order.IsType(OT_LOADING)) return false;
	if (this->current_order.IsType(OT_LOADING_ADVANCE)) return false;
	if (this->current_order.IsType(OT_GOTO_DEPOT) && this->current_order.GetDepotOrderType() != ODTFB_SERVICE) return false;
	return NeedsServicing();
}

uint Vehicle::Crash(bool flooded)
{
	assert((this->vehstatus & VS_CRASHED) == 0);
	assert(this->Previous() == nullptr); // IsPrimaryVehicle fails for free-wagon-chains

	uint pass = 0;
	/* Stop the vehicle. */
	if (this->IsPrimaryVehicle()) this->vehstatus |= VS_STOPPED;
	/* crash all wagons, and count passengers */
	for (Vehicle *v = this; v != nullptr; v = v->Next()) {
		/* We do not transfer reserver cargo back, so TotalCount() instead of StoredCount() */
		if (IsCargoInClass(v->cargo_type, CC_PASSENGERS)) pass += v->cargo.TotalCount();
		v->vehstatus |= VS_CRASHED;
		v->MarkAllViewportsDirty();
		v->InvalidateImageCache();
	}

	this->ClearSeparation();
	if (HasBit(this->vehicle_flags, VF_TIMETABLE_SEPARATION)) ClrBit(this->vehicle_flags, VF_TIMETABLE_STARTED);

	/* Dirty some windows */
	InvalidateWindowClassesData(GetWindowClassForVehicleType(this->type), 0);
	SetWindowWidgetDirty(WC_VEHICLE_VIEW, this->index, WID_VV_START_STOP);
	SetWindowDirty(WC_VEHICLE_DETAILS, this->index);
	SetWindowDirty(WC_VEHICLE_DEPOT, this->tile);
	InvalidateWindowClassesData(WC_DEPARTURES_BOARD, 0);

	delete this->cargo_payment;
	assert(this->cargo_payment == nullptr); // cleared by ~CargoPayment

	return RandomRange(pass + 1); // Randomise deceased passengers.
}

/**
 * Update cache of whether the vehicle should be drawn (i.e. if it isn't hidden, or it is in a tunnel but being shown transparently)
 * @return whether to show vehicle
 */
void Vehicle::UpdateIsDrawn()
{
	bool drawn = !(HasBit(this->subtype, GVSF_VIRTUAL)) && (!(this->vehstatus & VS_HIDDEN) ||
			(IsTransparencySet(TO_TUNNELS) &&
				((this->type == VEH_TRAIN && Train::From(this)->track == TRACK_BIT_WORMHOLE) ||
				(this->type == VEH_ROAD && RoadVehicle::From(this)->state == RVSB_WORMHOLE))));

	SB(this->vcache.cached_veh_flags, VCF_IS_DRAWN, 1, drawn ? 1 : 0);
}

void UpdateAllVehiclesIsDrawn()
{
	for (Vehicle *v : Vehicle::Iterate()) { v->UpdateIsDrawn(); }
}

/**
 * Displays a "NewGrf Bug" error message for a engine, and pauses the game if not networking.
 * @param engine The engine that caused the problem
 * @param part1  Part 1 of the error message, taking the grfname as parameter 1
 * @param part2  Part 2 of the error message, taking the engine as parameter 2
 * @param bug_type Flag to check and set in grfconfig
 * @param critical Shall the "OpenTTD might crash"-message be shown when the player tries to unpause?
 */
void ShowNewGrfVehicleError(EngineID engine, StringID part1, StringID part2, GRFBugs bug_type, bool critical)
{
	const Engine *e = Engine::Get(engine);
	GRFConfig *grfconfig = GetGRFConfig(e->GetGRFID());

	/* Missing GRF. Nothing useful can be done in this situation. */
	if (grfconfig == nullptr) return;

	if (!HasBit(grfconfig->grf_bugs, bug_type)) {
		SetBit(grfconfig->grf_bugs, bug_type);
		SetDParamStr(0, grfconfig->GetName());
		SetDParam(1, engine);
		ShowErrorMessage(part1, part2, WL_CRITICAL);
		if (!_networking) DoCommand(0, critical ? PM_PAUSED_ERROR : PM_PAUSED_NORMAL, 1, DC_EXEC, CMD_PAUSE);
	}

	/* debug output */
	char buffer[512];

	SetDParamStr(0, grfconfig->GetName());
	GetString(buffer, part1, lastof(buffer));
	DEBUG(grf, 0, "%s", buffer + 3);

	SetDParam(1, engine);
	GetString(buffer, part2, lastof(buffer));
	DEBUG(grf, 0, "%s", buffer + 3);
}

/**
 * Logs a bug in GRF and shows a warning message if this
 * is for the first time this happened.
 * @param u first vehicle of chain
 */
void VehicleLengthChanged(const Vehicle *u)
{
	/* show a warning once for each engine in whole game and once for each GRF after each game load */
	const Engine *engine = u->GetEngine();
	if (engine->grf_prop.grffile == nullptr) {
		// This can be reached if an engine is unexpectedly no longer attached to a GRF at all
		if (GamelogGRFBugReverse(0, engine->grf_prop.local_id)) {
			ShowNewGrfVehicleError(u->engine_type, STR_NEWGRF_BROKEN, STR_NEWGRF_BROKEN_VEHICLE_LENGTH, GBUG_VEH_LENGTH, true);
		}
		return;
	}
	uint32 grfid = engine->grf_prop.grffile->grfid;
	GRFConfig *grfconfig = GetGRFConfig(grfid);
	if (GamelogGRFBugReverse(grfid, engine->grf_prop.local_id) || !HasBit(grfconfig->grf_bugs, GBUG_VEH_LENGTH)) {
		ShowNewGrfVehicleError(u->engine_type, STR_NEWGRF_BROKEN, STR_NEWGRF_BROKEN_VEHICLE_LENGTH, GBUG_VEH_LENGTH, true);
	}
}

/**
 * Vehicle constructor.
 * @param type Type of the new vehicle.
 */
Vehicle::Vehicle(VehicleType type)
{
	this->type               = type;
	this->coord.left         = INVALID_COORD;
	this->group_id           = DEFAULT_GROUP;
	this->fill_percent_te_id = INVALID_TE_ID;
	this->first              = this;
	this->colourmap          = PAL_NONE;
	this->cargo_age_counter  = 1;
	this->last_station_visited = INVALID_STATION;
	this->last_loading_station = INVALID_STATION;
	this->last_loading_tick = 0;
	this->cur_image_valid_dir  = INVALID_DIR;
	this->vcache.cached_veh_flags = 0;
}

using VehicleTypeTileHash = robin_hood::unordered_map<TileIndex, VehicleID>;
static std::array<VehicleTypeTileHash, 4> _vehicle_tile_hashes;

static Vehicle *VehicleFromTileHash(int xl, int yl, int xu, int yu, VehicleType type, void *data, VehicleFromPosProc *proc, bool find_first)
{
	VehicleTypeTileHash &vhash = _vehicle_tile_hashes[type];

	for (int y = yl; ; y++) {
		for (int x = xl; ; x++) {
			auto iter = vhash.find(TileXY(x, y));
			if (iter != vhash.end()) {
				Vehicle *v = Vehicle::Get(iter->second);
				do {
					Vehicle *a = proc(v, data);
					if (find_first && a != nullptr) return a;

					v = v->hash_tile_next;
				} while (v != nullptr);
			}
			if (x == xu) break;
		}
		if (y == yu) break;
	}

	return nullptr;
}


/**
 * Helper function for FindVehicleOnPos/HasVehicleOnPos.
 * @note Do not call this function directly!
 * @param x    The X location on the map
 * @param y    The Y location on the map
 * @param data Arbitrary data passed to proc
 * @param proc The proc that determines whether a vehicle will be "found".
 * @param find_first Whether to return on the first found or iterate over
 *                   all vehicles
 * @return the best matching or first vehicle (depending on find_first).
 */
Vehicle *VehicleFromPosXY(int x, int y, VehicleType type, void *data, VehicleFromPosProc *proc, bool find_first)
{
	const int COLL_DIST = 6;

	/* Hash area to scan is from xl,yl to xu,yu */
	int xl = (x - COLL_DIST) / TILE_SIZE;
	int xu = (x + COLL_DIST) / TILE_SIZE;
	int yl = (y - COLL_DIST) / TILE_SIZE;
	int yu = (y + COLL_DIST) / TILE_SIZE;

	return VehicleFromTileHash(xl, yl, xu, yu, type, data, proc, find_first);
}

/**
 * Helper function for FindVehicleOnPos/HasVehicleOnPos.
 * @note Do not call this function directly!
 * @param tile The location on the map
 * @param data Arbitrary data passed to \a proc.
 * @param proc The proc that determines whether a vehicle will be "found".
 * @param find_first Whether to return on the first found or iterate over
 *                   all vehicles
 * @return the best matching or first vehicle (depending on find_first).
 */
Vehicle *VehicleFromPos(TileIndex tile, VehicleType type, void *data, VehicleFromPosProc *proc, bool find_first)
{
	VehicleTypeTileHash &vhash = _vehicle_tile_hashes[type];

	auto iter = vhash.find(tile);
	if (iter != vhash.end()) {
		Vehicle *v = Vehicle::Get(iter->second);
		do {
			Vehicle *a = proc(v, data);
			if (find_first && a != nullptr) return a;

			v = v->hash_tile_next;
		} while (v != nullptr);
	}

	return nullptr;
}

/**
 * Callback that returns 'real' vehicles lower or at height \c *(int*)data .
 * @param v Vehicle to examine.
 * @param data unused.
 * @return \a v if conditions are met, else \c nullptr.
 */
static Vehicle *EnsureNoVehicleProc(Vehicle *v, void *data)
{
	return v;
}

/**
 * Callback that returns 'real' train-collidable road vehicles lower or at height \c *(int*)data .
 * @param v Vehicle to examine.
 * @param data unused
 * @return \a v if conditions are met, else \c nullptr.
 */
static Vehicle *EnsureNoTrainCollidableRoadVehicleProc(Vehicle *v, void *data)
{
	if (HasBit(_roadtypes_non_train_colliding, RoadVehicle::From(v)->roadtype)) return nullptr;

	return v;
}

/**
 * Callback that returns 'real' vehicles lower or at height \c *(int*)data .
 * @param v Vehicle to examine.
 * @param data Pointer to height data.
 * @return \a v if conditions are met, else \c nullptr.
 */
static Vehicle *EnsureNoAircraftProcZ(Vehicle *v, void *data)
{
	int z = static_cast<int>(reinterpret_cast<intptr_t>(data));

	if (v->subtype == AIR_SHADOW) return nullptr;
	if (v->z_pos > z) return nullptr;

	return v;
}

/**
 * Ensure there is no vehicle at the ground at the given position.
 * @param tile Position to examine.
 * @return Succeeded command (ground is free) or failed command (a vehicle is found).
 */
CommandCost EnsureNoVehicleOnGround(TileIndex tile)
{
	if (IsAirportTile(tile)) {
		int z = GetTileMaxPixelZ(tile);
		if (VehicleFromPos(tile, VEH_AIRCRAFT, reinterpret_cast<void *>(static_cast<intptr_t>(z)), &EnsureNoAircraftProcZ, true) != nullptr) {
			return CommandCost(STR_ERROR_AIRCRAFT_IN_THE_WAY);
		}
		return CommandCost();
	}

	if (IsTileType(tile, MP_RAILWAY) || IsLevelCrossingTile(tile) || HasStationTileRail(tile) || IsRailTunnelBridgeTile(tile)) {
		if (VehicleFromPos(tile, VEH_TRAIN, nullptr, &EnsureNoVehicleProc, true) != nullptr) {
			return CommandCost(STR_ERROR_TRAIN_IN_THE_WAY);
		}
	}
	if (IsTileType(tile, MP_ROAD) || IsAnyRoadStopTile(tile) || (IsTileType(tile, MP_TUNNELBRIDGE) && GetTunnelBridgeTransportType(tile) == TRANSPORT_ROAD)) {
		if (VehicleFromPos(tile, VEH_ROAD, nullptr, &EnsureNoVehicleProc, true) != nullptr) {
			return CommandCost(STR_ERROR_ROAD_VEHICLE_IN_THE_WAY);
		}
	}
	if (HasTileWaterClass(tile) || (IsBridgeTile(tile) && GetTunnelBridgeTransportType(tile) == TRANSPORT_WATER)) {
		if (VehicleFromPos(tile, VEH_SHIP, nullptr, &EnsureNoVehicleProc, true) != nullptr) {
			return CommandCost(STR_ERROR_SHIP_IN_THE_WAY);
		}
	}

	return CommandCost();
}

bool IsTrainCollidableRoadVehicleOnGround(TileIndex tile)
{
	return VehicleFromPos(tile, VEH_ROAD, nullptr, &EnsureNoTrainCollidableRoadVehicleProc, true) != nullptr;
}

struct GetVehicleTunnelBridgeProcData {
	const Vehicle *v;
	TileIndex t;
	TunnelBridgeIsFreeMode mode;
};

/** Procedure called for every vehicle found in tunnel/bridge in the hash map */
static Vehicle *GetVehicleTunnelBridgeProc(Vehicle *v, void *data)
{
	const GetVehicleTunnelBridgeProcData *info = (GetVehicleTunnelBridgeProcData*) data;
	if (v == info->v) return nullptr;

	if (v->type == VEH_TRAIN && info->mode != TBIFM_ALL && IsBridge(info->t)) {
		TrackBits vehicle_track = Train::From(v)->track;
		if (!(vehicle_track & TRACK_BIT_WORMHOLE)) {
			if (info->mode == TBIFM_ACROSS_ONLY && !(GetAcrossBridgePossibleTrackBits(info->t) & vehicle_track)) return nullptr;
			if (info->mode == TBIFM_PRIMARY_ONLY && !(GetPrimaryTunnelBridgeTrackBits(info->t) & vehicle_track)) return nullptr;
		}
	}

	return v;
}

/**
 * Finds vehicle in tunnel / bridge
 * @param tile first end
 * @param endtile second end
 * @param ignore Ignore this vehicle when searching
 * @param mode Whether to only find vehicles which are passing across the bridge/tunnel or on connecting bridge head track pieces, or only on primary track type pieces
 * @return Succeeded command (if tunnel/bridge is free) or failed command (if a vehicle is using the tunnel/bridge).
 */
CommandCost TunnelBridgeIsFree(TileIndex tile, TileIndex endtile, const Vehicle *ignore, TunnelBridgeIsFreeMode mode)
{
	/* Value v is not safe in MP games, however, it is used to generate a local
	 * error message only (which may be different for different machines).
	 * Such a message does not affect MP synchronisation.
	 */
	GetVehicleTunnelBridgeProcData data;
	data.v = ignore;
	data.t = tile;
	data.mode = mode;
	VehicleType type = static_cast<VehicleType>(GetTunnelBridgeTransportType(tile));
	Vehicle *v = VehicleFromPos(tile, type, &data, &GetVehicleTunnelBridgeProc, true);
	if (v == nullptr) {
		data.t = endtile;
		v = VehicleFromPos(endtile, type, &data, &GetVehicleTunnelBridgeProc, true);
	}

	if (v != nullptr) return_cmd_error(STR_ERROR_TRAIN_IN_THE_WAY + v->type);
	return CommandCost();
}

struct FindTrainClosestToTunnelBridgeEndInfo {
	Train *best;     ///< The currently "best" vehicle we have found.
	int32 best_pos;
	DiagDirection direction;

	FindTrainClosestToTunnelBridgeEndInfo(DiagDirection direction) : best(nullptr), best_pos(INT32_MIN), direction(direction) {}
};

/** Callback for Has/FindVehicleOnPos to find a train in a signalled tunnel/bridge */
static Vehicle *FindClosestTrainToTunnelBridgeEndEnum(Vehicle *v, void *data)
{
	FindTrainClosestToTunnelBridgeEndInfo *info = (FindTrainClosestToTunnelBridgeEndInfo *)data;

	/* Only look for train heads and tails. */
	if (v->Previous() != nullptr && v->Next() != nullptr) return nullptr;

	if ((v->vehstatus & VS_CRASHED)) return nullptr;

	Train *t = Train::From(v);

	if (!IsDiagonalDirection(t->direction)) {
		/* Check for vehicles on non-across track pieces of custom bridge head */
		if ((GetAcrossTunnelBridgeTrackBits(t->tile) & t->track & TRACK_BIT_ALL) == TRACK_BIT_NONE) return nullptr;
	}

	int32 pos;
	switch (info->direction) {
		default: NOT_REACHED();
		case DIAGDIR_NE: pos = -v->x_pos; break; // X: lower is better
		case DIAGDIR_SE: pos =  v->y_pos; break; // Y: higher is better
		case DIAGDIR_SW: pos =  v->x_pos; break; // X: higher is better
		case DIAGDIR_NW: pos = -v->y_pos; break; // Y: lower is better
	}

	/* ALWAYS return the lowest ID (anti-desync!) if the coordinate is the same */
	if (pos > info->best_pos || (pos == info->best_pos && t->First()->index < info->best->index)) {
		info->best = t->First();
		info->best_pos = pos;
	}

	return t;
}

Train *GetTrainClosestToTunnelBridgeEnd(TileIndex tile, TileIndex other_tile)
{
	FindTrainClosestToTunnelBridgeEndInfo info(ReverseDiagDir(GetTunnelBridgeDirection(tile)));
	FindVehicleOnPos(tile, VEH_TRAIN, &info, FindClosestTrainToTunnelBridgeEndEnum);
	FindVehicleOnPos(other_tile, VEH_TRAIN, &info, FindClosestTrainToTunnelBridgeEndEnum);
	return info.best;
}


struct GetAvailableFreeTilesInSignalledTunnelBridgeChecker {
	DiagDirection direction;
	int pos;
	int lowest_seen;
};

static Vehicle *GetAvailableFreeTilesInSignalledTunnelBridgeEnum(Vehicle *v, void *data)
{
	/* Don't look at wagons between front and back of train. */
	if ((v->Previous() != nullptr && v->Next() != nullptr)) return nullptr;

	if (!IsDiagonalDirection(v->direction)) {
		/* Check for vehicles on non-across track pieces of custom bridge head */
		if ((GetAcrossTunnelBridgeTrackBits(v->tile) & Train::From(v)->track & TRACK_BIT_ALL) == TRACK_BIT_NONE) return nullptr;
	}

	GetAvailableFreeTilesInSignalledTunnelBridgeChecker *checker = (GetAvailableFreeTilesInSignalledTunnelBridgeChecker*) data;
	int v_pos;

	switch (checker->direction) {
		default: NOT_REACHED();
		case DIAGDIR_NE: v_pos = -v->x_pos + TILE_UNIT_MASK; break;
		case DIAGDIR_SE: v_pos =  v->y_pos; break;
		case DIAGDIR_SW: v_pos =  v->x_pos; break;
		case DIAGDIR_NW: v_pos = -v->y_pos + TILE_UNIT_MASK; break;
	}
	if (v_pos > checker->pos && v_pos < checker->lowest_seen) {
		checker->lowest_seen = v_pos;
	}

	return nullptr;
}

int GetAvailableFreeTilesInSignalledTunnelBridgeWithStartOffset(TileIndex entrance, TileIndex exit, int offset)
{
	if (offset < 0) offset = 0;
	TileIndex tile = entrance;
	if (offset > 0) tile += offset * TileOffsByDiagDir(GetTunnelBridgeDirection(entrance));
	int free_tiles = GetAvailableFreeTilesInSignalledTunnelBridge(entrance, exit, tile);
	if (free_tiles != INT_MAX && offset > 0) free_tiles += offset;
	return free_tiles;
}

int GetAvailableFreeTilesInSignalledTunnelBridge(TileIndex entrance, TileIndex exit, TileIndex tile)
{
	GetAvailableFreeTilesInSignalledTunnelBridgeChecker checker;
	checker.direction = GetTunnelBridgeDirection(entrance);
	checker.lowest_seen = INT_MAX;
	switch (checker.direction) {
		default: NOT_REACHED();
		case DIAGDIR_NE: checker.pos = -(int)(TileX(tile) * TILE_SIZE); break;
		case DIAGDIR_SE: checker.pos =       (TileY(tile) * TILE_SIZE); break;
		case DIAGDIR_SW: checker.pos =       (TileX(tile) * TILE_SIZE); break;
		case DIAGDIR_NW: checker.pos = -(int)(TileY(tile) * TILE_SIZE); break;
	}

	FindVehicleOnPos(entrance, VEH_TRAIN, &checker, &GetAvailableFreeTilesInSignalledTunnelBridgeEnum);
	FindVehicleOnPos(exit, VEH_TRAIN, &checker, &GetAvailableFreeTilesInSignalledTunnelBridgeEnum);

	if (checker.lowest_seen == INT_MAX) {
		/* Remainder of bridge/tunnel is clear */
		return INT_MAX;
	}

	return (checker.lowest_seen - checker.pos) / TILE_SIZE;
}

static Vehicle *EnsureNoTrainOnTrackProc(Vehicle *v, void *data)
{
	TrackBits rail_bits = *(TrackBits *)data;

	Train *t = Train::From(v);
	if (rail_bits & TRACK_BIT_WORMHOLE) {
		if (t->track & TRACK_BIT_WORMHOLE) return v;
		rail_bits &= ~TRACK_BIT_WORMHOLE;
	} else if (t->track & TRACK_BIT_WORMHOLE) {
		return nullptr;
	}
	if ((t->track != rail_bits) && !TracksOverlap(t->track | rail_bits)) return nullptr;

	return v;
}

/**
 * Tests if a vehicle interacts with the specified track bits.
 * All track bits interact except parallel #TRACK_BIT_HORZ or #TRACK_BIT_VERT.
 *
 * @param tile The tile.
 * @param track_bits The track bits.
 * @return \c true if no train that interacts, is found. \c false if a train is found.
 */
CommandCost EnsureNoTrainOnTrackBits(TileIndex tile, TrackBits track_bits)
{
	/* Value v is not safe in MP games, however, it is used to generate a local
	 * error message only (which may be different for different machines).
	 * Such a message does not affect MP synchronisation.
	 */
	Vehicle *v = VehicleFromPos(tile, VEH_TRAIN, &track_bits, &EnsureNoTrainOnTrackProc, true);
	if (v != nullptr) return_cmd_error(STR_ERROR_TRAIN_IN_THE_WAY + v->type);
	return CommandCost();
}

void UpdateVehicleTileHash(Vehicle *v, bool remove)
{
	TileIndex old_hash_tile = v->hash_tile_current;
	TileIndex new_hash_tile;

	if (remove || HasBit(v->subtype, GVSF_VIRTUAL) || (v->tile == 0 && _settings_game.construction.freeform_edges)) {
		new_hash_tile = INVALID_TILE;
	} else {
		new_hash_tile = v->tile;
	}

	if (old_hash_tile == new_hash_tile) return;

	VehicleTypeTileHash &vhash = _vehicle_tile_hashes[v->type];

	/* Remove from the old position in the hash table */
	if (old_hash_tile != INVALID_TILE) {
		if (v->hash_tile_next != nullptr) v->hash_tile_next->hash_tile_prev = v->hash_tile_prev;
		if (v->hash_tile_prev != nullptr) {
			v->hash_tile_prev->hash_tile_next = v->hash_tile_next;
		} else {
			/* This was the first vehicle in the chain */
			if (v->hash_tile_next != nullptr) {
				vhash[old_hash_tile] = v->hash_tile_next->index;
			} else {
				vhash.erase(old_hash_tile);
			}
		}
	}

	/* Insert vehicle at beginning of the new position in the hash table */
	if (new_hash_tile != INVALID_TILE) {
		auto res = vhash.insert({ new_hash_tile, v->index });
		if (res.second) {
			/* Insert took place */
			v->hash_tile_next = nullptr;
			v->hash_tile_prev = nullptr;
		} else {
			/* Key already existed */
			Vehicle *next = Vehicle::Get(res.first->second);
			next->hash_tile_prev = v;
			v->hash_tile_next = next;
			v->hash_tile_prev = nullptr;
			res.first->second = v->index;
		}
	}

	/* Remember current hash tile */
	v->hash_tile_current = new_hash_tile;
}

bool ValidateVehicleTileHash(const Vehicle *v)
{
	if ((v->type == VEH_TRAIN && Train::From(v)->IsVirtual())
			|| (v->type == VEH_SHIP && HasBit(v->subtype, GVSF_VIRTUAL))
			|| (v->type == VEH_AIRCRAFT && v->tile == 0 && _settings_game.construction.freeform_edges)
			|| v->type >= VEH_COMPANY_END) {
		return v->hash_tile_current == INVALID_TILE;
	}

	if (v->hash_tile_current != v->tile) return false;

	auto iter = _vehicle_tile_hashes[v->type].find(v->hash_tile_current);
	if (iter == _vehicle_tile_hashes[v->type].end()) return false;

	for (const Vehicle *u = Vehicle::GetIfValid(iter->second); u != nullptr; u = u->hash_tile_next) {
		if (u == v) return true;
	}

	return false;
}

static Vehicle *_vehicle_viewport_hash[1 << (GEN_HASHX_BITS + GEN_HASHY_BITS)];

static void UpdateVehicleViewportHash(Vehicle *v, int x, int y)
{
	Vehicle **old_hash, **new_hash;
	int old_x = v->coord.left;
	int old_y = v->coord.top;

	new_hash = (x == INVALID_COORD) ? nullptr : &_vehicle_viewport_hash[GEN_HASH(x, y)];
	old_hash = (old_x == INVALID_COORD) ? nullptr : &_vehicle_viewport_hash[GEN_HASH(old_x, old_y)];

	if (old_hash == new_hash) return;

	/* remove from hash table? */
	if (old_hash != nullptr) {
		if (v->hash_viewport_next != nullptr) v->hash_viewport_next->hash_viewport_prev = v->hash_viewport_prev;
		*v->hash_viewport_prev = v->hash_viewport_next;
	}

	/* insert into hash table? */
	if (new_hash != nullptr) {
		v->hash_viewport_next = *new_hash;
		if (v->hash_viewport_next != nullptr) v->hash_viewport_next->hash_viewport_prev = &v->hash_viewport_next;
		v->hash_viewport_prev = new_hash;
		*new_hash = v;
	}
}

struct ViewportHashDeferredItem {
	Vehicle *v;
	int new_hash;
	int old_hash;
};
static std::vector<ViewportHashDeferredItem> _viewport_hash_deferred;

static void UpdateVehicleViewportHashDeferred(Vehicle *v, int x, int y)
{
	int old_x = v->coord.left;
	int old_y = v->coord.top;

	int new_hash = (x == INVALID_COORD) ? INVALID_COORD : GEN_HASH(x, y);
	int old_hash = (old_x == INVALID_COORD) ? INVALID_COORD : GEN_HASH(old_x, old_y);

	if (new_hash != old_hash) {
		_viewport_hash_deferred.push_back({ v, new_hash, old_hash });
	}
}

static void ProcessDeferredUpdateVehicleViewportHashes()
{
	for (const ViewportHashDeferredItem &item : _viewport_hash_deferred) {
		Vehicle *v = item.v;

		/* remove from hash table? */
		if (item.old_hash != INVALID_COORD) {
			if (v->hash_viewport_next != nullptr) v->hash_viewport_next->hash_viewport_prev = v->hash_viewport_prev;
			*v->hash_viewport_prev = v->hash_viewport_next;
		}

		/* insert into hash table? */
		if (item.new_hash != INVALID_COORD) {
			Vehicle **new_hash = &_vehicle_viewport_hash[item.new_hash];
			v->hash_viewport_next = *new_hash;
			if (v->hash_viewport_next != nullptr) v->hash_viewport_next->hash_viewport_prev = &v->hash_viewport_next;
			v->hash_viewport_prev = new_hash;
			*new_hash = v;
		}
	}
	_viewport_hash_deferred.clear();
}

void ResetVehicleHash()
{
	for (Vehicle *v : Vehicle::Iterate()) {
		v->hash_tile_next = nullptr;
		v->hash_tile_prev = nullptr;
		v->hash_tile_current = INVALID_TILE;
	}
	memset(_vehicle_viewport_hash, 0, sizeof(_vehicle_viewport_hash));
	for (VehicleTypeTileHash &vhash : _vehicle_tile_hashes) {
		vhash.clear();
	}
}

void ResetVehicleColourMap()
{
	for (Vehicle *v : Vehicle::Iterate()) { v->colourmap = PAL_NONE; }
}

/**
 * List of vehicles that should check for autoreplace this tick.
 * Mapping of vehicle -> leave depot immediately after autoreplace.
 */
static btree::btree_map<VehicleID, bool> _vehicles_to_autoreplace;

/**
 * List of vehicles that are issued for template replacement this tick.
 */
static btree::btree_set<VehicleID> _vehicles_to_templatereplace;

void InitializeVehicles()
{
	_vehicles_to_autoreplace.clear();
	ResetVehicleHash();
}

uint CountVehiclesInChain(const Vehicle *v)
{
	uint count = 0;
	do count++; while ((v = v->Next()) != nullptr);
	return count;
}

/**
 * Check if a vehicle is counted in num_engines in each company struct
 * @return true if the vehicle is counted in num_engines
 */
bool Vehicle::IsEngineCountable() const
{
	if (HasBit(this->subtype, GVSF_VIRTUAL)) return false;
	switch (this->type) {
		case VEH_AIRCRAFT: return Aircraft::From(this)->IsNormalAircraft(); // don't count plane shadows and helicopter rotors
		case VEH_TRAIN:
			return !this->IsArticulatedPart() && // tenders and other articulated parts
					!Train::From(this)->IsRearDualheaded(); // rear parts of multiheaded engines
		case VEH_ROAD: return RoadVehicle::From(this)->IsFrontEngine();
		case VEH_SHIP: return Ship::From(this)->IsPrimaryVehicle();
		default: return false; // Only count company buildable vehicles
	}
}

/**
 * Check whether Vehicle::engine_type has any meaning.
 * @return true if the vehicle has a usable engine type.
 */
bool Vehicle::HasEngineType() const
{
	switch (this->type) {
		case VEH_AIRCRAFT: return Aircraft::From(this)->IsNormalAircraft();
		case VEH_TRAIN:
		case VEH_ROAD:
		case VEH_SHIP: return true;
		default: return false;
	}
}

/**
 * Retrieves the engine of the vehicle.
 * @return Engine of the vehicle.
 * @pre HasEngineType() == true
 */
const Engine *Vehicle::GetEngine() const
{
	return Engine::Get(this->engine_type);
}

/**
 * Retrieve the NewGRF the vehicle is tied to.
 * This is the GRF providing the Action 3 for the engine type.
 * @return NewGRF associated to the vehicle.
 */
const GRFFile *Vehicle::GetGRF() const
{
	return this->GetEngine()->GetGRF();
}

/**
 * Retrieve the GRF ID of the NewGRF the vehicle is tied to.
 * This is the GRF providing the Action 3 for the engine type.
 * @return GRF ID of the associated NewGRF.
 */
uint32 Vehicle::GetGRFID() const
{
	return this->GetEngine()->GetGRFID();
}

/**
<<<<<<< HEAD
=======
 * Shift all dates by given interval.
 * This is useful if the date has been modified with the cheat menu.
 * @param interval Number of days to be added or substracted.
 */
void Vehicle::ShiftDates(TimerGameCalendar::Date interval)
{
	this->date_of_last_service = std::max(this->date_of_last_service + interval, TimerGameCalendar::Date(0));
	/* date_of_last_service_newgrf is not updated here as it must stay stable
	 * for vehicles outside of a depot. */
}

/**
>>>>>>> b0d7cfaa
 * Handle the pathfinding result, especially the lost status.
 * If the vehicle is now lost and wasn't previously fire an
 * event to the AIs and a news message to the user. If the
 * vehicle is not lost anymore remove the news message.
 * @param path_found Whether the vehicle has a path to its destination.
 */
void Vehicle::HandlePathfindingResult(bool path_found)
{
	if (path_found) {
		/* Route found, is the vehicle marked with "lost" flag? */
		if (!HasBit(this->vehicle_flags, VF_PATHFINDER_LOST)) return;

		/* Clear the flag as the PF's problem was solved. */
		ClrBit(this->vehicle_flags, VF_PATHFINDER_LOST);
		if (this->type == VEH_SHIP) {
			Ship::From(this)->lost_count = 0;
		}

		SetWindowWidgetDirty(WC_VEHICLE_VIEW, this->index, WID_VV_START_STOP);
		DirtyVehicleListWindowForVehicle(this);

		/* Delete the news item. */
		DeleteVehicleNews(this->index, STR_NEWS_VEHICLE_IS_LOST);
		return;
	}

	if (!HasBit(this->vehicle_flags, VF_PATHFINDER_LOST)) {
		SetWindowWidgetDirty(WC_VEHICLE_VIEW, this->index, WID_VV_START_STOP);
		DirtyVehicleListWindowForVehicle(this);
	}

	if (this->type == VEH_SHIP) {
		SetBit(this->vehicle_flags, VF_PATHFINDER_LOST);
		if (Ship::From(this)->lost_count == 255) return;
		Ship::From(this)->lost_count++;
		if (Ship::From(this)->lost_count != 16) return;
	} else {
		/* Were we already lost? */
		if (HasBit(this->vehicle_flags, VF_PATHFINDER_LOST)) return;

		/* It is first time the problem occurred, set the "lost" flag. */
		SetBit(this->vehicle_flags, VF_PATHFINDER_LOST);
	}

	/* Notify user about the event. */
	AI::NewEvent(this->owner, new ScriptEventVehicleLost(this->index));
	if (_settings_client.gui.lost_vehicle_warn && this->owner == _local_company) {
		SetDParam(0, this->index);
		AddVehicleAdviceNewsItem(STR_NEWS_VEHICLE_IS_LOST, this->index);
	}
}

/** Destroy all stuff that (still) needs the virtual functions to work properly */
void Vehicle::PreDestructor()
{
	if (CleaningPool()) return;

	SCOPE_INFO_FMT([this], "Vehicle::PreDestructor: %s", scope_dumper().VehicleInfo(this));

	if (Station::IsValidID(this->last_station_visited)) {
		Station *st = Station::Get(this->last_station_visited);
		st->loading_vehicles.erase(std::remove(st->loading_vehicles.begin(), st->loading_vehicles.end(), this), st->loading_vehicles.end());

		HideFillingPercent(&this->fill_percent_te_id);
		this->CancelReservation(INVALID_STATION, st);
		delete this->cargo_payment;
		dbg_assert(this->cargo_payment == nullptr); // cleared by ~CargoPayment
	}

	if (this->IsEngineCountable()) {
		GroupStatistics::CountEngine(this, -1);
		if (this->IsPrimaryVehicle()) GroupStatistics::CountVehicle(this, -1);
		GroupStatistics::UpdateAutoreplace(this->owner);

		if (this->owner == _local_company) InvalidateAutoreplaceWindow(this->engine_type, this->group_id);
		DeleteGroupHighlightOfVehicle(this);
		if (this->type == VEH_TRAIN) {
			extern void DeleteTraceRestrictSlotHighlightOfVehicle(const Vehicle *v);

			DeleteTraceRestrictSlotHighlightOfVehicle(this);
		}
	}

	if (this->type == VEH_AIRCRAFT && this->IsPrimaryVehicle()) {
		Aircraft *a = Aircraft::From(this);
		Station *st = GetTargetAirportIfValid(a);
		if (st != nullptr) {
			const AirportFTA *layout = st->airport.GetFTA()->layout;
			CLRBITS(st->airport.flags, layout[a->previous_pos].block | layout[a->pos].block);
		}
	}


	if (this->type == VEH_ROAD && this->IsPrimaryVehicle()) {
		RoadVehicle *v = RoadVehicle::From(this);
		if (!(v->vehstatus & VS_CRASHED) && IsInsideMM(v->state, RVSB_IN_DT_ROAD_STOP, RVSB_IN_DT_ROAD_STOP_END)) {
			/* Leave the drive through roadstop, when you have not already left it. */
			RoadStop::GetByTile(v->tile, GetRoadStopType(v->tile))->Leave(v);
		}
	}

	if (HasBit(this->vehicle_flags, VF_HAVE_SLOT)) {
		TraceRestrictRemoveVehicleFromAllSlots(this->index);
		ClrBit(this->vehicle_flags, VF_HAVE_SLOT);
	}
	if (this->type == VEH_TRAIN && HasBit(Train::From(this)->flags, VRF_PENDING_SPEED_RESTRICTION)) {
		_pending_speed_restriction_change_map.erase(this->index);
		ClrBit(Train::From(this)->flags, VRF_PENDING_SPEED_RESTRICTION);
	}

	if (this->Previous() == nullptr) {
		InvalidateWindowData(WC_VEHICLE_DEPOT, this->tile);
	}

	if (this->IsPrimaryVehicle()) {
		CloseWindowById(WC_VEHICLE_VIEW, this->index);
		CloseWindowById(WC_VEHICLE_ORDERS, this->index);
		CloseWindowById(WC_VEHICLE_REFIT, this->index);
		CloseWindowById(WC_VEHICLE_DETAILS, this->index);
		CloseWindowById(WC_VEHICLE_TIMETABLE, this->index);
		CloseWindowById(WC_SCHDISPATCH_SLOTS, this->index);
		CloseWindowById(WC_VEHICLE_CARGO_TYPE_LOAD_ORDERS, this->index);
		CloseWindowById(WC_VEHICLE_CARGO_TYPE_UNLOAD_ORDERS, this->index);
		SetWindowDirty(WC_COMPANY, this->owner);
		OrderBackup::ClearVehicle(this);
	}
	InvalidateWindowClassesData(GetWindowClassForVehicleType(this->type), 0);
	InvalidateWindowClassesData(WC_DEPARTURES_BOARD, 0);

	this->cargo.Truncate();
	DeleteVehicleOrders(this);
	DeleteDepotHighlightOfVehicle(this);

	StopGlobalFollowVehicle(this);

	ReleaseDisastersTargetingVehicle(this->index);

	/* sometimes, eg. for disaster vehicles, when company bankrupts, when removing crashed/flooded vehicles,
	 * it may happen that vehicle chain is deleted when visible */
	if (this->IsDrawn()) this->MarkAllViewportsDirty();
}

Vehicle::~Vehicle()
{
	if (CleaningPool()) {
		this->cargo.OnCleanPool();
		return;
	}

	if (this->type != VEH_EFFECT) InvalidateVehicleTickCaches();

	if (this->type == VEH_DISASTER) RemoveFromOtherVehicleTickCache(this);

	if (this->breakdowns_since_last_service) _vehicles_to_pay_repair.erase(this->index);

	if (this->type >= VEH_COMPANY_END) {
		/* sometimes, eg. for disaster vehicles, when company bankrupts, when removing crashed/flooded vehicles,
		 * it may happen that vehicle chain is deleted when visible.
		 * Do not redo this for vehicle types where it is done in PreDestructor(). */
		if (this->IsDrawn()) this->MarkAllViewportsDirty();
	}

	Vehicle *v = this->Next();
	this->SetNext(nullptr);

	delete v;

	if (this->type < VEH_COMPANY_END) UpdateVehicleTileHash(this, true);
	UpdateVehicleViewportHash(this, INVALID_COORD, 0);
	DeleteVehicleNews(this->index, INVALID_STRING_ID);
	DeleteNewGRFInspectWindow(GetGrfSpecFeature(this->type), this->index);
}

/**
 * Vehicle pool is about to be cleaned
 */
void Vehicle::PreCleanPool()
{
	_pending_speed_restriction_change_map.clear();
}

/**
 * Adds a vehicle to the list of vehicles that visited a depot this tick
 * @param *v vehicle to add
 */
void VehicleEnteredDepotThisTick(Vehicle *v)
{
	/* Template Replacement Setup stuff */
	if (GetTemplateIDByGroupIDRecursive(v->group_id) != INVALID_TEMPLATE) {
		/* Vehicle should stop in the depot if it was in 'stopping' state */
		_vehicles_to_templatereplace.insert(v->index);
	}

	/* Vehicle should stop in the depot if it was in 'stopping' state */
	_vehicles_to_autoreplace[v->index] = !(v->vehstatus & VS_STOPPED);

	/* We ALWAYS set the stopped state. Even when the vehicle does not plan on
	 * stopping in the depot, so we stop it to ensure that it will not reserve
	 * the path out of the depot before we might autoreplace it to a different
	 * engine. The new engine would not own the reserved path we store that we
	 * stopped the vehicle, so autoreplace can start it again */
	v->vehstatus |= VS_STOPPED;
}

template <typename T>
void CallVehicleOnNewDay(Vehicle *v)
{
	T::From(v)->T::OnNewDay();

	/* Vehicle::OnPeriodic is decoupled from Vehicle::OnNewDay at day lengths >= 8 */
	if (_settings_game.economy.day_length_factor < 8) T::From(v)->T::OnPeriodic();
}

/**
 * Increases the day counter for all vehicles and calls 1-day and 32-day handlers.
 * Each tick, it processes vehicles with "index % DAY_TICKS == _date_fract",
 * so each day, all vehicles are processes in DAY_TICKS steps.
 */
static void RunVehicleDayProc()
{
	if (_game_mode != GM_NORMAL) return;

	/* Run the day_proc for every DAY_TICKS vehicle starting at _date_fract. */
	Vehicle *v = nullptr;
	SCOPE_INFO_FMT([&v], "RunVehicleDayProc: %s", scope_dumper().VehicleInfo(v));
	for (size_t i = _date_fract; i < Vehicle::GetPoolSize(); i += DAY_TICKS) {
		v = Vehicle::Get(i);
		if (v == nullptr) continue;

		/* Call the 32-day callback if needed */
		if ((v->day_counter & 0x1F) == 0 && v->HasEngineType() && (Engine::Get(v->engine_type)->callbacks_used & SGCU_VEHICLE_32DAY_CALLBACK) != 0) {
			uint16 callback = GetVehicleCallback(CBID_VEHICLE_32DAY_CALLBACK, 0, 0, v->engine_type, v);
			if (callback != CALLBACK_FAILED) {
				if (HasBit(callback, 0)) {
					TriggerVehicle(v, VEHICLE_TRIGGER_CALLBACK_32); // Trigger vehicle trigger 10
				}

				/* After a vehicle trigger, the graphics and properties of the vehicle could change.
				 * Note: MarkDirty also invalidates the palette, which is the meaning of bit 1. So, nothing special there. */
				if (callback != 0) v->First()->MarkDirty();

				if (callback & ~3) ErrorUnknownCallbackResult(v->GetGRFID(), CBID_VEHICLE_32DAY_CALLBACK, callback);
			}
		}

		/* This is called once per day for each vehicle, but not in the first tick of the day */
		switch (v->type) {
			case VEH_TRAIN:
				CallVehicleOnNewDay<Train>(v);
				break;
			case VEH_ROAD:
				CallVehicleOnNewDay<RoadVehicle>(v);
				break;
			case VEH_SHIP:
				CallVehicleOnNewDay<Ship>(v);
				break;
			case VEH_AIRCRAFT:
				CallVehicleOnNewDay<Aircraft>(v);
				break;
			default:
				break;
		}
	}
}

static void ShowAutoReplaceAdviceMessage(const CommandCost &res, const Vehicle *v)
{
	StringID error_message = res.GetErrorMessage();
	if (error_message == STR_ERROR_AUTOREPLACE_NOTHING_TO_DO || error_message == INVALID_STRING_ID) return;

	if (error_message == STR_ERROR_NOT_ENOUGH_CASH_REQUIRES_CURRENCY) error_message = STR_ERROR_AUTOREPLACE_MONEY_LIMIT;

	StringID message;
	if (error_message == STR_ERROR_TRAIN_TOO_LONG_AFTER_REPLACEMENT) {
		message = error_message;
	} else {
		message = STR_NEWS_VEHICLE_AUTORENEW_FAILED;
	}

	SetDParam(0, v->index);
	SetDParam(1, error_message);
	AddVehicleAdviceNewsItem(message, v->index);
}

bool _tick_caches_valid = false;
std::vector<Train *> _tick_train_too_heavy_cache;
std::vector<Train *> _tick_train_front_cache;
std::vector<RoadVehicle *> _tick_road_veh_front_cache;
std::vector<Aircraft *> _tick_aircraft_front_cache;
std::vector<Ship *> _tick_ship_cache;
std::vector<Vehicle *> _tick_other_veh_cache;

std::vector<VehicleID> _remove_from_tick_effect_veh_cache;
btree::btree_set<VehicleID> _tick_effect_veh_cache;

void ClearVehicleTickCaches()
{
	_tick_train_too_heavy_cache.clear();
	_tick_train_front_cache.clear();
	_tick_road_veh_front_cache.clear();
	_tick_aircraft_front_cache.clear();
	_tick_ship_cache.clear();
	_tick_effect_veh_cache.clear();
	_remove_from_tick_effect_veh_cache.clear();
	_tick_other_veh_cache.clear();
}

void RemoveFromOtherVehicleTickCache(const Vehicle *v)
{
	for (auto &u : _tick_other_veh_cache) {
		if (u == v) u = nullptr;
	}
}

void RebuildVehicleTickCaches()
{
	Vehicle *si_v = nullptr;
	SCOPE_INFO_FMT([&si_v], "RebuildVehicleTickCaches: %s", scope_dumper().VehicleInfo(si_v));

	ClearVehicleTickCaches();

	for (Vehicle *v : Vehicle::Iterate()) {
		si_v = v;
		switch (v->type) {
			default:
				_tick_other_veh_cache.push_back(v);
				break;

			case VEH_TRAIN:
				if (HasBit(Train::From(v)->flags, VRF_TOO_HEAVY)) _tick_train_too_heavy_cache.push_back(Train::From(v));
				if (v->Previous() == nullptr) _tick_train_front_cache.push_back(Train::From(v));
				break;

			case VEH_ROAD:
				if (v->Previous() == nullptr) _tick_road_veh_front_cache.push_back(RoadVehicle::From(v));
				break;

			case VEH_AIRCRAFT:
				if (v->Previous() == nullptr) _tick_aircraft_front_cache.push_back(Aircraft::From(v));
				break;

			case VEH_SHIP:
				if (v->Previous() == nullptr) _tick_ship_cache.push_back(Ship::From(v));
				break;

			case VEH_EFFECT:
				_tick_effect_veh_cache.insert(v->index);
				break;
		}
	}
	_tick_caches_valid = true;
}

void ValidateVehicleTickCaches()
{
	if (!_tick_caches_valid) return;

	std::vector<Train *> saved_tick_train_too_heavy_cache = std::move(_tick_train_too_heavy_cache);
	std::sort(saved_tick_train_too_heavy_cache.begin(), saved_tick_train_too_heavy_cache.end(), [&](const Vehicle *a, const Vehicle *b) {
		return a->index < b->index;
	});
    saved_tick_train_too_heavy_cache.erase(std::unique(saved_tick_train_too_heavy_cache.begin(), saved_tick_train_too_heavy_cache.end()), saved_tick_train_too_heavy_cache.end());
	std::vector<Train *> saved_tick_train_front_cache = std::move(_tick_train_front_cache);
	std::vector<RoadVehicle *> saved_tick_road_veh_front_cache = std::move(_tick_road_veh_front_cache);
	std::vector<Aircraft *> saved_tick_aircraft_front_cache = std::move(_tick_aircraft_front_cache);
	std::vector<Ship *> saved_tick_ship_cache = std::move(_tick_ship_cache);
	btree::btree_set<VehicleID> saved_tick_effect_veh_cache = std::move(_tick_effect_veh_cache);
	for (VehicleID id : _remove_from_tick_effect_veh_cache) {
		saved_tick_effect_veh_cache.erase(id);
	}
	std::vector<Vehicle *> saved_tick_other_veh_cache = std::move(_tick_other_veh_cache);
	saved_tick_other_veh_cache.erase(std::remove(saved_tick_other_veh_cache.begin(), saved_tick_other_veh_cache.end(), nullptr), saved_tick_other_veh_cache.end());

	RebuildVehicleTickCaches();

	assert(saved_tick_train_too_heavy_cache == _tick_train_too_heavy_cache);
	assert(saved_tick_train_front_cache == saved_tick_train_front_cache);
	assert(saved_tick_road_veh_front_cache == _tick_road_veh_front_cache);
	assert(saved_tick_aircraft_front_cache == _tick_aircraft_front_cache);
	assert(saved_tick_ship_cache == _tick_ship_cache);
	assert(saved_tick_effect_veh_cache == _tick_effect_veh_cache);
	assert(saved_tick_other_veh_cache == _tick_other_veh_cache);
}

void VehicleTickCargoAging(Vehicle *v)
{
	if (v->vcache.cached_cargo_age_period != 0) {
		v->cargo_age_counter = std::min(v->cargo_age_counter, v->vcache.cached_cargo_age_period);
		if (--v->cargo_age_counter == 0) {
			v->cargo.AgeCargo();
			v->cargo_age_counter = v->vcache.cached_cargo_age_period;
		}
	}
}

void VehicleTickMotion(Vehicle *v, Vehicle *front)
{
	/* Do not play any sound when crashed */
	if (front->vehstatus & VS_CRASHED) return;

	/* Do not play any sound when in depot or tunnel */
	if (v->vehstatus & VS_HIDDEN) return;

	v->motion_counter += front->cur_speed;
	if (_settings_client.sound.vehicle && _settings_client.music.effect_vol != 0) {
		/* Play a running sound if the motion counter passes 256 (Do we not skip sounds?) */
		if (GB(v->motion_counter, 0, 8) < front->cur_speed) PlayVehicleSound(v, VSE_RUNNING);

		/* Play an alternating running sound every 16 ticks */
		if (GB(v->tick_counter, 0, 4) == 0) {
			/* Play running sound when speed > 0 and not braking */
			bool running = (front->cur_speed > 0) && !(front->vehstatus & (VS_STOPPED | VS_TRAIN_SLOWING));
			PlayVehicleSound(v, running ? VSE_RUNNING_16 : VSE_STOPPED_16);
		}
	}
}

void CallVehicleTicks()
{
	_vehicles_to_autoreplace.clear();
	_vehicles_to_templatereplace.clear();
	_vehicles_to_pay_repair.clear();
	_vehicles_to_sell.clear();

	if (_tick_skip_counter == 0) RunVehicleDayProc();

	if (_settings_game.economy.day_length_factor >= 8 && _game_mode == GM_NORMAL) {
		/*
		 * Vehicle::OnPeriodic is decoupled from Vehicle::OnNewDay at day lengths >= 8
		 * Use a fixed interval of 512 ticks (unscaled) instead
		 */

		Vehicle *v = nullptr;
		SCOPE_INFO_FMT([&v], "CallVehicleTicks -> OnPeriodic: %s", scope_dumper().VehicleInfo(v));
		for (size_t i = (size_t)(_scaled_tick_counter & 0x1FF); i < Vehicle::GetPoolSize(); i += 0x200) {
			v = Vehicle::Get(i);
			if (v == nullptr) continue;

			/* This is called once per day for each vehicle, but not in the first tick of the day */
			switch (v->type) {
				case VEH_TRAIN:
					Train::From(v)->Train::OnPeriodic();
					break;
				case VEH_ROAD:
					RoadVehicle::From(v)->RoadVehicle::OnPeriodic();
					break;
				case VEH_SHIP:
					Ship::From(v)->Ship::OnPeriodic();
					break;
				case VEH_AIRCRAFT:
					Aircraft::From(v)->Aircraft::OnPeriodic();
					break;
				default:
					break;
			}
		}
	}

	RecordSyncEvent(NSRE_VEH_PERIODIC);

	{
		PerformanceMeasurer framerate(PFE_GL_ECONOMY);
		Station *si_st = nullptr;
		SCOPE_INFO_FMT([&si_st], "CallVehicleTicks: LoadUnloadStation: %s", scope_dumper().StationInfo(si_st));
		for (Station *st : Station::Iterate()) {
			si_st = st;
			LoadUnloadStation(st);
		}
	}

	RecordSyncEvent(NSRE_VEH_LOAD_UNLOAD);

	if (!_tick_caches_valid || HasChickenBit(DCBF_VEH_TICK_CACHE)) RebuildVehicleTickCaches();

	Vehicle *v = nullptr;
	SCOPE_INFO_FMT([&v], "CallVehicleTicks: %s", scope_dumper().VehicleInfo(v));
	{
		for (VehicleID id : _remove_from_tick_effect_veh_cache) {
			_tick_effect_veh_cache.erase(id);
		}
		_remove_from_tick_effect_veh_cache.clear();
		for (VehicleID id : _tick_effect_veh_cache) {
			EffectVehicle *u = EffectVehicle::Get(id);
			v = u;
			u->EffectVehicle::Tick();
		}
	}
	if (!_tick_effect_veh_cache.empty()) RecordSyncEvent(NSRE_VEH_EFFECT);
	{
		PerformanceMeasurer framerate(PFE_GL_TRAINS);
		for (Train *t : _tick_train_too_heavy_cache) {
			if (HasBit(t->flags, VRF_TOO_HEAVY)) {
				if (t->owner == _local_company) {
					SetDParam(0, t->index);
					AddNewsItem(STR_ERROR_TRAIN_TOO_HEAVY, NT_ADVICE, NF_INCOLOUR | NF_SMALL | NF_VEHICLE_PARAM0,
							NR_VEHICLE, t->index);
				}
				ClrBit(t->flags, VRF_TOO_HEAVY);
			}
		}
		_tick_train_too_heavy_cache.clear();
		for (Train *front : _tick_train_front_cache) {
			v = front;
			if (!front->Train::Tick()) continue;
			for (Train *u = front; u != nullptr; u = u->Next()) {
				u->tick_counter++;
				VehicleTickCargoAging(u);
				if (!u->IsWagon() && !((front->vehstatus & VS_STOPPED) && front->cur_speed == 0)) VehicleTickMotion(u, front);
			}
		}
	}
	RecordSyncEvent(NSRE_VEH_TRAIN);
	{
		PerformanceMeasurer framerate(PFE_GL_ROADVEHS);
		for (RoadVehicle *front : _tick_road_veh_front_cache) {
			v = front;
			if (!front->RoadVehicle::Tick()) continue;
			for (RoadVehicle *u = front; u != nullptr; u = u->Next()) {
				u->tick_counter++;
				VehicleTickCargoAging(u);
			}
			if (!(front->vehstatus & VS_STOPPED)) VehicleTickMotion(front, front);
		}
	}
	if (!_tick_road_veh_front_cache.empty()) RecordSyncEvent(NSRE_VEH_ROAD);
	{
		PerformanceMeasurer framerate(PFE_GL_AIRCRAFT);
		for (Aircraft *front : _tick_aircraft_front_cache) {
			v = front;
			if (!front->Aircraft::Tick()) continue;
			for (Aircraft *u = front; u != nullptr; u = u->Next()) {
				VehicleTickCargoAging(u);
			}
			if (!(front->vehstatus & VS_STOPPED)) VehicleTickMotion(front, front);
		}
	}
	if (!_tick_aircraft_front_cache.empty()) RecordSyncEvent(NSRE_VEH_AIR);
	{
		PerformanceMeasurer framerate(PFE_GL_SHIPS);
		for (Ship *s : _tick_ship_cache) {
			v = s;
			if (!s->Ship::Tick()) continue;
			for (Ship *u = s; u != nullptr; u = u->Next()) {
				VehicleTickCargoAging(u);
			}
			if (!(s->vehstatus & VS_STOPPED)) VehicleTickMotion(s, s);
		}
	}
	if (!_tick_ship_cache.empty()) RecordSyncEvent(NSRE_VEH_SHIP);
	{
		for (Vehicle *u : _tick_other_veh_cache) {
			if (!u) continue;
			v = u;
			u->Tick();
		}
	}
	v = nullptr;
	if (!_tick_other_veh_cache.empty()) RecordSyncEvent(NSRE_VEH_OTHER);

	/* Handle vehicles marked for immediate sale */
	Backup<CompanyID> sell_cur_company(_current_company, FILE_LINE);
	for (VehicleID index : _vehicles_to_sell) {
		Vehicle *v = Vehicle::Get(index);
		SCOPE_INFO_FMT([v], "CallVehicleTicks: sell: %s", scope_dumper().VehicleInfo(v));
		const bool is_train = (v->type == VEH_TRAIN);

		sell_cur_company.Change(v->owner);

		int x = v->x_pos;
		int y = v->y_pos;
		int z = v->z_pos;

		CommandCost cost = DoCommand(v->tile, v->index | (1 << 20), 0, DC_EXEC, GetCmdSellVeh(v));
		v = nullptr;
		if (!cost.Succeeded()) continue;

		if (IsLocalCompany() && cost.Succeeded()) {
			if (cost.GetCost() != 0) {
				ShowCostOrIncomeAnimation(x, y, z, cost.GetCost());
			}
		}

		if (is_train) _vehicles_to_templatereplace.erase(index);
		_vehicles_to_autoreplace.erase(index);
	}
	sell_cur_company.Restore();
	if (!_vehicles_to_sell.empty()) RecordSyncEvent(NSRE_VEH_SELL);

	/* do Template Replacement */
	Backup<CompanyID> tmpl_cur_company(_current_company, FILE_LINE);
	for (VehicleID index : _vehicles_to_templatereplace) {
		Train *t = Train::Get(index);

		SCOPE_INFO_FMT([t], "CallVehicleTicks: template replace: %s", scope_dumper().VehicleInfo(t));

		auto it = _vehicles_to_autoreplace.find(index);
		assert(it != _vehicles_to_autoreplace.end());
		if (it->second) t->vehstatus &= ~VS_STOPPED;
		_vehicles_to_autoreplace.erase(it);

		/* Store the position of the effect as the vehicle pointer will become invalid later */
		int x = t->x_pos;
		int y = t->y_pos;
		int z = t->z_pos;

		tmpl_cur_company.Change(t->owner);

		_new_vehicle_id = INVALID_VEHICLE;

		CommandCost res = DoCommand(t->tile, t->index, 0, DC_EXEC, CMD_TEMPLATE_REPLACE_VEHICLE);

		if (_new_vehicle_id != INVALID_VEHICLE) {
			VehicleID t_new = _new_vehicle_id;
			t = Train::Get(t_new);
			const Company *c = Company::Get(_current_company);
			SubtractMoneyFromCompany(CommandCost(EXPENSES_NEW_VEHICLES, (Money)c->settings.engine_renew_money));
			CommandCost res2 = DoCommand(0, t_new, 1, DC_EXEC, CMD_AUTOREPLACE_VEHICLE);
			if (res2.HasResultData()) {
				t = Train::Get(res2.GetResultData());
			}
			SubtractMoneyFromCompany(CommandCost(EXPENSES_NEW_VEHICLES, -(Money)c->settings.engine_renew_money));
			if (res2.Succeeded() || res.GetCost() == 0) res.AddCost(res2);
		}

		if (!IsLocalCompany()) continue;

		if (res.GetCost() != 0) {
			ShowCostOrIncomeAnimation(x, y, z, res.GetCost());
		}

		if (res.Failed()) {
			ShowAutoReplaceAdviceMessage(res, t);
		}
	}
	tmpl_cur_company.Restore();
	if (!_vehicles_to_templatereplace.empty()) RecordSyncEvent(NSRE_VEH_TBTR);

	/* do Auto Replacement */
	Backup<CompanyID> cur_company(_current_company, FILE_LINE);
	for (auto &it : _vehicles_to_autoreplace) {
		v = Vehicle::Get(it.first);
		/* Autoreplace needs the current company set as the vehicle owner */
		cur_company.Change(v->owner);

		if (v->type == VEH_TRAIN) {
			assert(!_vehicles_to_templatereplace.count(v->index));
		}

		/* Start vehicle if we stopped them in VehicleEnteredDepotThisTick()
		 * We need to stop them between VehicleEnteredDepotThisTick() and here or we risk that
		 * they are already leaving the depot again before being replaced. */
		if (it.second) v->vehstatus &= ~VS_STOPPED;

		/* Store the position of the effect as the vehicle pointer will become invalid later */
		int x = v->x_pos;
		int y = v->y_pos;
		int z = v->z_pos;

		const Company *c = Company::Get(_current_company);
		SubtractMoneyFromCompany(CommandCost(EXPENSES_NEW_VEHICLES, (Money)c->settings.engine_renew_money));
		CommandCost res = DoCommand(0, v->index, 0, DC_EXEC, CMD_AUTOREPLACE_VEHICLE);
		SubtractMoneyFromCompany(CommandCost(EXPENSES_NEW_VEHICLES, -(Money)c->settings.engine_renew_money));

		if (!IsLocalCompany()) continue;

		if (res.Succeeded()) {
			ShowCostOrIncomeAnimation(x, y, z, res.GetCost());
			continue;
		}

		ShowAutoReplaceAdviceMessage(res, v);
	}
	cur_company.Restore();
	if (!_vehicles_to_autoreplace.empty()) RecordSyncEvent(NSRE_VEH_AUTOREPLACE);

	Backup<CompanyID> repair_cur_company(_current_company, FILE_LINE);
	for (VehicleID index : _vehicles_to_pay_repair) {
		Vehicle *v = Vehicle::Get(index);
		SCOPE_INFO_FMT([v], "CallVehicleTicks: repair: %s", scope_dumper().VehicleInfo(v));

		ExpensesType type = INVALID_EXPENSES;
		_current_company = v->owner;
		switch (v->type) {
			case VEH_AIRCRAFT:
				type = EXPENSES_AIRCRAFT_RUN;
				break;

			case VEH_TRAIN:
				type = EXPENSES_TRAIN_RUN;
				break;

			case VEH_SHIP:
				type = EXPENSES_SHIP_RUN;
				break;

			case VEH_ROAD:
				type = EXPENSES_ROADVEH_RUN;
				break;

			default:
				NOT_REACHED();
		}
		dbg_assert(type != INVALID_EXPENSES);

		Money vehicle_new_value = v->GetEngine()->GetCost();

		// The static cast is to fix compilation on (old) MSVC as the overload for OverflowSafeInt operator / is ambiguous.
		Money repair_cost = (v->breakdowns_since_last_service * vehicle_new_value / static_cast<uint>(_settings_game.vehicle.repair_cost)) + 1;
		if (v->age > v->max_age) repair_cost <<= 1;
		CommandCost cost(type, repair_cost);
		v->First()->profit_this_year -= cost.GetCost() << 8;
		SubtractMoneyFromCompany(cost);
		ShowCostOrIncomeAnimation(v->x_pos, v->y_pos, v->z_pos, cost.GetCost());
		v->breakdowns_since_last_service = 0;
	}
	repair_cur_company.Restore();
	if (!_vehicles_to_pay_repair.empty()) RecordSyncEvent(NSRE_VEH_REPAIR);
	_vehicles_to_pay_repair.clear();
}

void RemoveVirtualTrainsOfUser(uint32 user)
{
	if (!_tick_caches_valid || HasChickenBit(DCBF_VEH_TICK_CACHE)) RebuildVehicleTickCaches();

	Backup<CompanyID> cur_company(_current_company, FILE_LINE);
	for (const Train *front : _tick_train_front_cache) {
		if (front->IsVirtual() && front->motion_counter == user) {
			cur_company.Change(front->owner);
			DoCommandP(0, front->index, 0, CMD_DELETE_VIRTUAL_TRAIN);
		}
	}
	cur_company.Restore();
}

/**
 * Add vehicle sprite for drawing to the screen.
 * @param v Vehicle to draw.
 */
static void DoDrawVehicle(const Vehicle *v)
{
	PaletteID pal = PAL_NONE;

	if (v->vehstatus & VS_DEFPAL) pal = (v->vehstatus & VS_CRASHED) ? PALETTE_CRASH : GetVehiclePalette(v);

	/* Check whether the vehicle shall be transparent due to the game state */
	bool shadowed = (v->vehstatus & (VS_SHADOW | VS_HIDDEN)) != 0;

	if (v->type == VEH_EFFECT) {
		/* Check whether the vehicle shall be transparent/invisible due to GUI settings.
		 * However, transparent smoke and bubbles look weird, so always hide them. */
		TransparencyOption to = EffectVehicle::From(v)->GetTransparencyOption();
		if (to != TO_INVALID && (IsTransparencySet(to) || IsInvisibilitySet(to))) return;
	}

	{
		Vehicle *v_mutable = const_cast<Vehicle *>(v);
		if (HasBit(v_mutable->vcache.cached_veh_flags, VCF_IMAGE_REFRESH) && v_mutable->cur_image_valid_dir != INVALID_DIR) {
			VehicleSpriteSeq seq;
			v_mutable->GetImage(v_mutable->cur_image_valid_dir, EIT_ON_MAP, &seq);
			v_mutable->sprite_seq = seq;
			v_mutable->UpdateSpriteSeqBound();
			ClrBit(v_mutable->vcache.cached_veh_flags, VCF_IMAGE_REFRESH);
		}
	}

	StartSpriteCombine();
	for (uint i = 0; i < v->sprite_seq.count; ++i) {
		PaletteID pal2 = v->sprite_seq.seq[i].pal;
		if (!pal2 || (v->vehstatus & VS_CRASHED)) pal2 = pal;
		AddSortableSpriteToDraw(v->sprite_seq.seq[i].sprite, pal2, v->x_pos + v->x_offs, v->y_pos + v->y_offs,
			v->x_extent, v->y_extent, v->z_extent, v->z_pos, shadowed, v->x_bb_offs, v->y_bb_offs);
	}
	EndSpriteCombine();
}

struct ViewportHashBound {
	int xl, xu, yl, yu;
};

static const int VHB_BASE_MARGIN = 70;

static ViewportHashBound GetViewportHashBound(int l, int r, int t, int b, int x_margin, int y_margin) {
	int xl = (l - ((VHB_BASE_MARGIN + x_margin) * ZOOM_LVL_BASE)) >> (7 + ZOOM_LVL_SHIFT);
	int xu = (r + (x_margin * ZOOM_LVL_BASE))                 >> (7 + ZOOM_LVL_SHIFT);
	/* compare after shifting instead of before, so that lower bits don't affect comparison result */
	if (xu - xl < (1 << 6)) {
		xl &= 0x3F;
		xu &= 0x3F;
	} else {
		/* scan whole hash row */
		xl = 0;
		xu = 0x3F;
	}

	int yl = (t - ((VHB_BASE_MARGIN + y_margin) * ZOOM_LVL_BASE)) >> (6 + ZOOM_LVL_SHIFT);
	int yu = (b + (y_margin * ZOOM_LVL_BASE))                 >> (6 + ZOOM_LVL_SHIFT);
	/* compare after shifting instead of before, so that lower bits don't affect comparison result */
	if (yu - yl < (1 << 6)) {
		yl = (yl & 0x3F) << 6;
		yu = (yu & 0x3F) << 6;
	} else {
		/* scan whole column */
		yl = 0;
		yu = 0x3F << 6;
	}
	return { xl, xu, yl, yu };
};

template <bool update_vehicles>
void ViewportAddVehiclesIntl(DrawPixelInfo *dpi)
{
	/* The bounding rectangle */
	const int l = dpi->left;
	const int r = dpi->left + dpi->width;
	const int t = dpi->top;
	const int b = dpi->top + dpi->height;

	/* The hash area to scan */
	const ViewportHashBound vhb = GetViewportHashBound(l, r, t, b,
			update_vehicles ? MAX_VEHICLE_PIXEL_X - VHB_BASE_MARGIN : 0, update_vehicles ? MAX_VEHICLE_PIXEL_Y - VHB_BASE_MARGIN : 0);

	const int ul = l - (MAX_VEHICLE_PIXEL_X * ZOOM_LVL_BASE);
	const int ur = r + (MAX_VEHICLE_PIXEL_X * ZOOM_LVL_BASE);
	const int ut = t - (MAX_VEHICLE_PIXEL_Y * ZOOM_LVL_BASE);
	const int ub = b + (MAX_VEHICLE_PIXEL_Y * ZOOM_LVL_BASE);

	for (int y = vhb.yl;; y = (y + (1 << 6)) & (0x3F << 6)) {
		for (int x = vhb.xl;; x = (x + 1) & 0x3F) {
			const Vehicle *v = _vehicle_viewport_hash[x + y]; // already masked & 0xFFF

			while (v != nullptr) {
				if (v->IsDrawn()) {
					if (update_vehicles &&
							HasBit(v->vcache.cached_veh_flags, VCF_IMAGE_REFRESH) &&
							ul <= v->coord.right &&
							ut <= v->coord.bottom &&
							ur >= v->coord.left &&
							ub >= v->coord.top) {
						Vehicle *v_mutable = const_cast<Vehicle *>(v);
						switch (v->type) {
							case VEH_TRAIN:       Train::From(v_mutable)->UpdateImageStateUsingMapDirection(v_mutable->sprite_seq); break;
							case VEH_ROAD:  RoadVehicle::From(v_mutable)->UpdateImageStateUsingMapDirection(v_mutable->sprite_seq); break;
							case VEH_SHIP:         Ship::From(v_mutable)->UpdateImageStateUsingMapDirection(v_mutable->sprite_seq); break;
							case VEH_AIRCRAFT: Aircraft::From(v_mutable)->UpdateImageStateUsingMapDirection(v_mutable->sprite_seq); break;
							default: break;
						}
						v_mutable->UpdateSpriteSeqBound();
						v_mutable->UpdateViewportDeferred();
					}

					if (l <= v->coord.right &&
							t <= v->coord.bottom &&
							r >= v->coord.left &&
							b >= v->coord.top) {
						DoDrawVehicle(v);
					}
				}
				v = v->hash_viewport_next;
			}

			if (x == vhb.xu) break;
		}

		if (y == vhb.yu) break;
	}

	if (update_vehicles) ProcessDeferredUpdateVehicleViewportHashes();
}

/**
 * Add the vehicle sprites that should be drawn at a part of the screen.
 * @param dpi Rectangle being drawn.
 * @param update_vehicles Whether to update vehicles around drawing rectangle.
 */
void ViewportAddVehicles(DrawPixelInfo *dpi, bool update_vehicles)
{
	if (update_vehicles) {
		ViewportAddVehiclesIntl<true>(dpi);
	} else {
		ViewportAddVehiclesIntl<false>(dpi);
	}
}

void ViewportMapDrawVehicles(DrawPixelInfo *dpi, Viewport *vp)
{
	/* The save rectangle */
	const int l = vp->virtual_left;
	const int r = vp->virtual_left + vp->virtual_width;
	const int t = vp->virtual_top;
	const int b = vp->virtual_top + vp->virtual_height;

	/* The hash area to scan */
	const ViewportHashBound vhb = GetViewportHashBound(l, r, t, b, 0, 0);

	Blitter *blitter = BlitterFactory::GetCurrentBlitter();
	for (int y = vhb.yl;; y = (y + (1 << 6)) & (0x3F << 6)) {
		if (vp->map_draw_vehicles_cache.done_hash_bits[y >> 6] != UINT64_MAX) {
			for (int x = vhb.xl;; x = (x + 1) & 0x3F) {
				if (!HasBit(vp->map_draw_vehicles_cache.done_hash_bits[y >> 6], x)) {
					SetBit(vp->map_draw_vehicles_cache.done_hash_bits[y >> 6], x);
					const Vehicle *v = _vehicle_viewport_hash[x + y]; // already masked & 0xFFF

					while (v != nullptr) {
						if (!(v->vehstatus & (VS_HIDDEN | VS_UNCLICKABLE)) && (v->type != VEH_EFFECT)) {
							Point pt = RemapCoords(v->x_pos, v->y_pos, v->z_pos);
							if (pt.x >= l && pt.x < r && pt.y >= t && pt.y < b) {
								const int pixel_x = UnScaleByZoomLower(pt.x - l, dpi->zoom);
								const int pixel_y = UnScaleByZoomLower(pt.y - t, dpi->zoom);
								vp->map_draw_vehicles_cache.vehicle_pixels[pixel_x + (pixel_y) * vp->width] = true;
							}
						}
						v = v->hash_viewport_next;
					}
				}

				if (x == vhb.xu) break;
			}
		}

		if (y == vhb.yu) break;
	}

	/* The drawing rectangle */
	int mask = ScaleByZoom(-1, vp->zoom);
	const int dl = UnScaleByZoomLower(dpi->left - (vp->virtual_left & mask), dpi->zoom);
	const int dr = UnScaleByZoomLower(dpi->left + dpi->width - (vp->virtual_left & mask), dpi->zoom);
	const int dt = UnScaleByZoomLower(dpi->top - (vp->virtual_top & mask), dpi->zoom);
	const int db = UnScaleByZoomLower(dpi->top + dpi->height - (vp->virtual_top & mask), dpi->zoom);
	int y_ptr = vp->width * dt;
	for (int y = dt; y < db; y++, y_ptr += vp->width) {
		for (int x = dl; x < dr; x++) {
			if (vp->map_draw_vehicles_cache.vehicle_pixels[y_ptr + x]) {
				blitter->SetPixel32(dpi->dst_ptr, x - dl, y - dt, PC_WHITE, Colour(0xFC, 0xFC, 0xFC).data);
			}
		}
	}
}

/**
 * Find the vehicle close to the clicked coordinates.
 * @param vp Viewport clicked in.
 * @param x  X coordinate in the viewport.
 * @param y  Y coordinate in the viewport.
 * @return Closest vehicle, or \c nullptr if none found.
 */
Vehicle *CheckClickOnVehicle(const Viewport *vp, int x, int y)
{
	Vehicle *found = nullptr;
	uint dist, best_dist = UINT_MAX;

	if ((uint)(x -= vp->left) >= (uint)vp->width || (uint)(y -= vp->top) >= (uint)vp->height) return nullptr;

	x = ScaleByZoom(x, vp->zoom) + vp->virtual_left;
	y = ScaleByZoom(y, vp->zoom) + vp->virtual_top;

	for (Vehicle *v : Vehicle::Iterate()) {
		if (((v->vehstatus & VS_UNCLICKABLE) == 0) && v->IsDrawn() &&
				x >= v->coord.left && x <= v->coord.right &&
				y >= v->coord.top && y <= v->coord.bottom) {

			dist = std::max(
				abs(((v->coord.left + v->coord.right) >> 1) - x),
				abs(((v->coord.top + v->coord.bottom) >> 1) - y)
			);

			if (dist < best_dist) {
				found = v;
				best_dist = dist;
			}
		}
	}

	return found;
}

/**
 * Decrease the value of a vehicle.
 * @param v %Vehicle to devaluate.
 */
void DecreaseVehicleValue(Vehicle *v)
{
	v->value -= v->value >> 8;
	SetWindowDirty(WC_VEHICLE_DETAILS, v->index);
}

/** The chances for the different types of vehicles to suffer from different types of breakdowns
 * The chance for a given breakdown type n is _breakdown_chances[vehtype][n] - _breakdown_chances[vehtype][n-1] */
static const byte _breakdown_chances[4][4] = {
	{ //Trains:
		25,  ///< 10% chance for BREAKDOWN_CRITICAL.
		51,  ///< 10% chance for BREAKDOWN_EM_STOP.
		127, ///< 30% chance for BREAKDOWN_LOW_SPEED.
		255, ///< 50% chance for BREAKDOWN_LOW_POWER.
	},
	{ //Road Vehicles:
		51,  ///< 20% chance for BREAKDOWN_CRITICAL.
		76,  ///< 10% chance for BREAKDOWN_EM_STOP.
		153, ///< 30% chance for BREAKDOWN_LOW_SPEED.
		255, ///< 40% chance for BREAKDOWN_LOW_POWER.
	},
	{ //Ships:
		51,  ///< 20% chance for BREAKDOWN_CRITICAL.
		76,  ///< 10% chance for BREAKDOWN_EM_STOP.
		178, ///< 40% chance for BREAKDOWN_LOW_SPEED.
		255, ///< 30% chance for BREAKDOWN_LOW_POWER.
	},
	{ //Aircraft:
		178, ///< 70% chance for BREAKDOWN_AIRCRAFT_SPEED.
		229, ///< 20% chance for BREAKDOWN_AIRCRAFT_DEPOT.
		255, ///< 10% chance for BREAKDOWN_AIRCRAFT_EM_LANDING.
		255, ///< Aircraft have only 3 breakdown types, so anything above 0% here will cause a crash.
	},
};

/**
 * Determine the type of breakdown a vehicle will have.
 * Results are saved in breakdown_type and breakdown_severity.
 * @param v the vehicle in question.
 * @param r the random number to use. (Note that bits 0..6 are already used)
 */
void DetermineBreakdownType(Vehicle *v, uint32 r) {
	/* if 'improved breakdowns' is off, just do the classic breakdown */
	if (!_settings_game.vehicle.improved_breakdowns) {
		v->breakdown_type = BREAKDOWN_CRITICAL;
		v->breakdown_severity = 40; //only used by aircraft (321 km/h)
		return;
	}
	byte rand = GB(r, 8, 8);
	const byte *breakdown_type_chance = _breakdown_chances[v->type];

	if (v->type == VEH_AIRCRAFT) {
		if (rand <= breakdown_type_chance[BREAKDOWN_AIRCRAFT_SPEED]) {
			v->breakdown_type = BREAKDOWN_AIRCRAFT_SPEED;
			/* all speed values here are 1/8th of the real max speed in km/h */
			byte max_speed = std::max(1, std::min(v->vcache.cached_max_speed >> 3, 255));
			byte min_speed = std::max(1, std::min(15 + (max_speed >> 2), v->vcache.cached_max_speed >> 4));
			v->breakdown_severity = min_speed + (((v->reliability + GB(r, 16, 16)) * (max_speed - min_speed)) >> 17);
		} else if (rand <= breakdown_type_chance[BREAKDOWN_AIRCRAFT_DEPOT]) {
			v->breakdown_type = BREAKDOWN_AIRCRAFT_DEPOT;
		} else if (rand <= breakdown_type_chance[BREAKDOWN_AIRCRAFT_EM_LANDING]) {
			/* emergency landings only happen when reliability < 87% */
			if (v->reliability < 0xDDDD) {
				v->breakdown_type = BREAKDOWN_AIRCRAFT_EM_LANDING;
			} else {
				/* try again */
				DetermineBreakdownType(v, Random());
			}
		} else {
			NOT_REACHED();
		}
		return;
	}

	if (rand <= breakdown_type_chance[BREAKDOWN_CRITICAL]) {
		v->breakdown_type = BREAKDOWN_CRITICAL;
	} else if (rand <= breakdown_type_chance[BREAKDOWN_EM_STOP]) {
		/* Non-front engines cannot have emergency stops */
		if (v->type == VEH_TRAIN && !(Train::From(v)->IsFrontEngine())) {
			return DetermineBreakdownType(v, Random());
		}
		v->breakdown_type = BREAKDOWN_EM_STOP;
		v->breakdown_delay >>= 2; //emergency stops don't last long (1/4 of normal)
	} else if (rand <= breakdown_type_chance[BREAKDOWN_LOW_SPEED]) {
		v->breakdown_type = BREAKDOWN_LOW_SPEED;
		/* average of random and reliability */
		uint16 rand2 = (GB(r, 16, 16) + v->reliability) >> 1;
		uint16 max_speed =
			(v->type == VEH_TRAIN) ?
			GetVehicleProperty(v, PROP_TRAIN_SPEED, RailVehInfo(v->engine_type)->max_speed) :
			(v->type == VEH_ROAD ) ?
			GetVehicleProperty(v, PROP_ROADVEH_SPEED, RoadVehInfo(v->engine_type)->max_speed) :
			(v->type == VEH_SHIP) ?
			GetVehicleProperty(v, PROP_SHIP_SPEED, ShipVehInfo(v->engine_type)->max_speed ) :
			GetVehicleProperty(v, PROP_AIRCRAFT_SPEED, AircraftVehInfo(v->engine_type)->max_speed);
		byte min_speed = std::min(41, max_speed >> 2);
		/* we use the min() function here because we want to use the real value of max_speed for the min_speed calculation */
		max_speed = std::min<uint16>(max_speed, 255);
		v->breakdown_severity = Clamp((max_speed * rand2) >> 16, min_speed, max_speed);
	} else if (rand <= breakdown_type_chance[BREAKDOWN_LOW_POWER]) {
		v->breakdown_type = BREAKDOWN_LOW_POWER;
		/** within this type there are two possibilities: (50/50)
		 * power reduction (10-90%), or no power at all */
		if (GB(r, 7, 1)) {
			v->breakdown_severity = Clamp((GB(r, 16, 16) + v->reliability) >> 9, 26, 231);
		} else {
			v->breakdown_severity = 0;
		}
	} else {
		NOT_REACHED();
	}
}

void CheckVehicleBreakdown(Vehicle *v)
{
	int rel, rel_old;

	/* decrease reliability */
	if (!_settings_game.order.no_servicing_if_no_breakdowns ||
			_settings_game.difficulty.vehicle_breakdowns != 0) {
		v->reliability = rel = std::max((rel_old = v->reliability) - v->reliability_spd_dec, 0);
		if ((rel_old >> 8) != (rel >> 8)) SetWindowDirty(WC_VEHICLE_DETAILS, v->First()->index);
	}

	if (v->breakdown_ctr != 0 || (v->First()->vehstatus & VS_STOPPED) ||
			_settings_game.difficulty.vehicle_breakdowns < 1 ||
			v->First()->cur_speed < 5 || _game_mode == GM_MENU ||
			(v->type == VEH_AIRCRAFT && ((Aircraft*)v)->state != FLYING) ||
			(v->type == VEH_TRAIN && !(Train::From(v)->IsFrontEngine()) && !_settings_game.vehicle.improved_breakdowns)) {
		return;
	}

	uint32 r = Random();

	/* increase chance of failure */
	int chance = v->breakdown_chance + 1;
	if (Chance16I(1, 25, r)) chance += 25;
	chance = ClampTo<uint8>(chance);
	v->breakdown_chance = chance;

	if (_settings_game.vehicle.improved_breakdowns) {
		if (v->type == VEH_TRAIN && Train::From(v)->IsMultiheaded()) {
			/* Dual engines have their breakdown chances reduced to 70% of the normal value */
			chance = chance * 7 / 10;
		}
		chance *= v->First()->breakdown_chance_factor;
		chance >>= 7;
	}
	/**
	 * Chance is (1 - reliability) * breakdown_setting * breakdown_chance / 10.
	 * breakdown_setting is scaled by 2 to support a value of 1/2 (setting value 64).
	 * Chance is (1 - reliability) * breakdown_scaling_x2 * breakdown_chance / 20.
	 *
	 * At 90% reliabilty, normal setting (2) and average breakdown_chance (128),
	 * a vehicle will break down (on average) every 100 days.
	 * This *should* mean that vehicles break down about as often as (or a little less than) they used to.
	 * However, because breakdowns are no longer by definition a complete stop,
	 * their impact will be significantly less.
	 */
	uint32 r1 = Random();
	uint32 breakdown_scaling_x2 = (_settings_game.difficulty.vehicle_breakdowns == 64) ? 1 : (_settings_game.difficulty.vehicle_breakdowns * 2);
	if ((uint32) (0xffff - v->reliability) * breakdown_scaling_x2 * chance > GB(r1, 0, 24) * 10 * 2) {
		uint32 r2 = Random();
		v->breakdown_ctr = GB(r1, 24, 6) + 0xF;
		if (v->type == VEH_TRAIN) SetBit(Train::From(v)->First()->flags, VRF_CONSIST_BREAKDOWN);
		v->breakdown_delay = GB(r2, 0, 7) + 0x80;
		v->breakdown_chance = 0;
		DetermineBreakdownType(v, r2);
	}
}

/**
 * Handle all of the aspects of a vehicle breakdown
 * This includes adding smoke and sounds, and ending the breakdown when appropriate.
 * @return true iff the vehicle is stopped because of a breakdown
 * @note This function always returns false for aircraft, since these never stop for breakdowns
 */
bool Vehicle::HandleBreakdown()
{
	/* Possible states for Vehicle::breakdown_ctr
	 * 0  - vehicle is running normally
	 * 1  - vehicle is currently broken down
	 * 2  - vehicle is going to break down now
	 * >2 - vehicle is counting down to the actual breakdown event */
	switch (this->breakdown_ctr) {
		case 0:
			return false;

		case 2:
			this->breakdown_ctr = 1;

			if (this->breakdowns_since_last_service != 255) {
				this->breakdowns_since_last_service++;
			}

			if (this->type == VEH_AIRCRAFT) {
				this->MarkDirty();
				assert(this->breakdown_type <= BREAKDOWN_AIRCRAFT_EM_LANDING);
				/* Aircraft just need this flag, the rest is handled elsewhere */
				this->vehstatus |= VS_AIRCRAFT_BROKEN;
				if(this->breakdown_type == BREAKDOWN_AIRCRAFT_SPEED ||
						(this->current_order.IsType(OT_GOTO_DEPOT) &&
						(this->current_order.GetDepotOrderType() & ODTFB_BREAKDOWN) &&
						GetTargetAirportIfValid(Aircraft::From(this)) != nullptr)) return false;
				FindBreakdownDestination(Aircraft::From(this));
			} else if (this->type == VEH_TRAIN) {
				if (this->breakdown_type == BREAKDOWN_LOW_POWER ||
						this->First()->cur_speed <= ((this->breakdown_type == BREAKDOWN_LOW_SPEED) ? this->breakdown_severity : 0)) {
					switch (this->breakdown_type) {
						case BREAKDOWN_RV_CRASH:
							if (_settings_game.vehicle.improved_breakdowns) SetBit(Train::From(this)->flags, VRF_HAS_HIT_RV);
						/* FALL THROUGH */
						case BREAKDOWN_CRITICAL:
							if (!PlayVehicleSound(this, VSE_BREAKDOWN)) {
								SndPlayVehicleFx((_settings_game.game_creation.landscape != LT_TOYLAND) ? SND_10_BREAKDOWN_TRAIN_SHIP : SND_3A_BREAKDOWN_TRAIN_SHIP_TOYLAND, this);
							}
							if (!(this->vehstatus & VS_HIDDEN) && !HasBit(EngInfo(this->engine_type)->misc_flags, EF_NO_BREAKDOWN_SMOKE) && this->breakdown_delay > 0) {
								EffectVehicle *u = CreateEffectVehicleRel(this, 4, 4, 5, EV_BREAKDOWN_SMOKE);
								if (u != nullptr) u->animation_state = this->breakdown_delay * 2;
							}
							/* Max Speed reduction*/
							if (_settings_game.vehicle.improved_breakdowns) {
								if (!HasBit(Train::From(this)->flags, VRF_NEED_REPAIR)) {
									SetBit(Train::From(this)->flags, VRF_NEED_REPAIR);
									Train::From(this)->critical_breakdown_count = 1;
								} else if (Train::From(this)->critical_breakdown_count != 255) {
									Train::From(this)->critical_breakdown_count++;
								}
								Train::From(this->First())->ConsistChanged(CCF_TRACK);
							}
						/* FALL THROUGH */
						case BREAKDOWN_EM_STOP:
							CheckBreakdownFlags(Train::From(this->First()));
							SetBit(Train::From(this->First())->flags, VRF_BREAKDOWN_STOPPED);
							break;
						case BREAKDOWN_BRAKE_OVERHEAT:
							CheckBreakdownFlags(Train::From(this->First()));
							SetBit(Train::From(this->First())->flags, VRF_BREAKDOWN_STOPPED);
							break;
						case BREAKDOWN_LOW_SPEED:
							CheckBreakdownFlags(Train::From(this->First()));
							SetBit(Train::From(this->First())->flags, VRF_BREAKDOWN_SPEED);
							break;
						case BREAKDOWN_LOW_POWER:
							SetBit(Train::From(this->First())->flags, VRF_BREAKDOWN_POWER);
							break;
						default: NOT_REACHED();
					}
					this->First()->MarkDirty();
					SetWindowDirty(WC_VEHICLE_VIEW, this->index);
					SetWindowDirty(WC_VEHICLE_DETAILS, this->index);
				} else {
					this->breakdown_ctr = 2; // wait until slowdown
					this->breakdowns_since_last_service--;
					SetBit(Train::From(this)->flags, VRF_BREAKDOWN_BRAKING);
					return false;
				}
				if ((!(this->vehstatus & VS_HIDDEN)) && (this->breakdown_type == BREAKDOWN_LOW_SPEED || this->breakdown_type == BREAKDOWN_LOW_POWER)
						&& !HasBit(EngInfo(this->engine_type)->misc_flags, EF_NO_BREAKDOWN_SMOKE)) {
					EffectVehicle *u = CreateEffectVehicleRel(this, 0, 0, 2, EV_BREAKDOWN_SMOKE); //some grey clouds to indicate a broken engine
					if (u != nullptr) u->animation_state = 25;
				}
			} else {
				switch (this->breakdown_type) {
					case BREAKDOWN_CRITICAL:
						if (!PlayVehicleSound(this, VSE_BREAKDOWN)) {
							bool train_or_ship = this->type == VEH_TRAIN || this->type == VEH_SHIP;
							SndPlayVehicleFx((_settings_game.game_creation.landscape != LT_TOYLAND) ?
								(train_or_ship ? SND_10_BREAKDOWN_TRAIN_SHIP : SND_0F_BREAKDOWN_ROADVEHICLE) :
								(train_or_ship ? SND_3A_BREAKDOWN_TRAIN_SHIP_TOYLAND : SND_35_BREAKDOWN_ROADVEHICLE_TOYLAND), this);
						}
						if (!(this->vehstatus & VS_HIDDEN) && !HasBit(EngInfo(this->engine_type)->misc_flags, EF_NO_BREAKDOWN_SMOKE) && this->breakdown_delay > 0) {
							EffectVehicle *u = CreateEffectVehicleRel(this, 4, 4, 5, EV_BREAKDOWN_SMOKE);
							if (u != nullptr) u->animation_state = this->breakdown_delay * 2;
						}
						if (_settings_game.vehicle.improved_breakdowns) {
							if (this->type == VEH_ROAD) {
								if (RoadVehicle::From(this)->critical_breakdown_count != 255) {
									RoadVehicle::From(this)->critical_breakdown_count++;
								}
							} else if (this->type == VEH_SHIP) {
								if (Ship::From(this)->critical_breakdown_count != 255) {
									Ship::From(this)->critical_breakdown_count++;
								}
							}
						}
					/* FALL THROUGH */
					case BREAKDOWN_EM_STOP:
						this->cur_speed = 0;
						break;
					case BREAKDOWN_LOW_SPEED:
					case BREAKDOWN_LOW_POWER:
						/* do nothing */
						break;
					default: NOT_REACHED();
				}
				if ((!(this->vehstatus & VS_HIDDEN)) &&
						(this->breakdown_type == BREAKDOWN_LOW_SPEED || this->breakdown_type == BREAKDOWN_LOW_POWER)) {
					/* Some gray clouds to indicate a broken RV */
					EffectVehicle *u = CreateEffectVehicleRel(this, 0, 0, 2, EV_BREAKDOWN_SMOKE);
					if (u != nullptr) u->animation_state = 25;
				}
				this->First()->MarkDirty();
				SetWindowDirty(WC_VEHICLE_VIEW, this->index);
				SetWindowDirty(WC_VEHICLE_DETAILS, this->index);
				return (this->breakdown_type == BREAKDOWN_CRITICAL || this->breakdown_type == BREAKDOWN_EM_STOP);
			}

			FALLTHROUGH;
		case 1:
			/* Aircraft breakdowns end only when arriving at the airport */
			if (this->type == VEH_AIRCRAFT) return false;

			/* For trains this function is called twice per tick, so decrease v->breakdown_delay at half the rate */
			if ((this->tick_counter & (this->type == VEH_TRAIN ? 3 : 1)) == 0) {
				if (--this->breakdown_delay == 0) {
					this->breakdown_ctr = 0;
					if (this->type == VEH_TRAIN) {
						CheckBreakdownFlags(Train::From(this->First()));
						this->First()->MarkDirty();
						SetWindowDirty(WC_VEHICLE_VIEW, this->First()->index);
					} else {
						this->MarkDirty();
						SetWindowDirty(WC_VEHICLE_VIEW, this->index);
					}
				}
			}
			return (this->breakdown_type == BREAKDOWN_CRITICAL || this->breakdown_type == BREAKDOWN_EM_STOP ||
					this->breakdown_type == BREAKDOWN_RV_CRASH || this->breakdown_type == BREAKDOWN_BRAKE_OVERHEAT);

		default:
			if (!this->current_order.IsType(OT_LOADING)) this->breakdown_ctr--;
			return false;
	}
}

/**
 * Update age of a vehicle.
 * @param v Vehicle to update.
 */
void AgeVehicle(Vehicle *v)
{
	/* Stop if a virtual vehicle */
	if (HasBit(v->subtype, GVSF_VIRTUAL)) return;

	if (v->age < MAX_DAY) {
		v->age++;
		if (v->IsPrimaryVehicle() && v->age == VEHICLE_PROFIT_MIN_AGE + 1) GroupStatistics::VehicleReachedMinAge(v);
	}

	if (!v->IsPrimaryVehicle() && (v->type != VEH_TRAIN || !Train::From(v)->IsEngine())) return;

	auto age = v->age - v->max_age;
	for (int32_t i = 0; i <= 4; i++) {
		if (age == DateAtStartOfYear(i)) {
			v->reliability_spd_dec <<= 1;
			break;
		}
	}

	SetWindowDirty(WC_VEHICLE_DETAILS, v->index);

	/* Don't warn about vehicles which are non-primary (e.g., part of an articulated vehicle), don't belong to us, are crashed, or are stopped */
	if (v->Previous() != nullptr || v->owner != _local_company || (v->vehstatus & VS_CRASHED) != 0 || (v->vehstatus & VS_STOPPED) != 0) return;

	const Company *c = Company::Get(v->owner);
	/* Don't warn if a renew is active */
	if (c->settings.engine_renew && v->GetEngine()->company_avail != 0) return;
	/* Don't warn if a replacement is active */
	if (EngineHasReplacementForCompany(c, v->engine_type, v->group_id)) return;

	StringID str;
	if (age == DateAtStartOfYear(-1)) {
		str = STR_NEWS_VEHICLE_IS_GETTING_OLD;
	} else if (age == DateAtStartOfYear(0)) {
		str = STR_NEWS_VEHICLE_IS_GETTING_VERY_OLD;
	} else if (age > DateAtStartOfYear(0) && (static_cast<int32_t>(age) % DAYS_IN_LEAP_YEAR) == 0) {
		str = STR_NEWS_VEHICLE_IS_GETTING_VERY_OLD_AND;
	} else {
		return;
	}

	SetDParam(0, v->index);
	AddVehicleAdviceNewsItem(str, v->index);
}

/**
 * Calculates how full a vehicle is.
 * @param front The front vehicle of the consist to check.
 * @param colour The string to show depending on if we are unloading or loading
 * @return A percentage of how full the Vehicle is.
 *         Percentages are rounded towards 50%, so that 0% and 100% are only returned
 *         if the vehicle is completely empty or full.
 *         This is useful for both display and conditional orders.
 */
uint8 CalcPercentVehicleFilled(const Vehicle *front, StringID *colour)
{
	int count = 0;
	int max = 0;
	int cars = 0;
	int unloading = 0;
	bool loading = false;

	bool is_loading = front->current_order.IsType(OT_LOADING);

	/* The station may be nullptr when the (colour) string does not need to be set. */
	const Station *st = Station::GetIfValid(front->last_station_visited);
	assert(colour == nullptr || (st != nullptr && is_loading));

	bool order_no_load = is_loading && (front->current_order.GetLoadType() & OLFB_NO_LOAD);
	bool order_full_load = is_loading && (front->current_order.GetLoadType() & OLFB_FULL_LOAD);

	/* Count up max and used */
	for (const Vehicle *v = front; v != nullptr; v = v->Next()) {
		count += v->cargo.StoredCount();
		max += v->cargo_cap;
		if (v->cargo_cap != 0 && colour != nullptr) {
			unloading += HasBit(v->vehicle_flags, VF_CARGO_UNLOADING) ? 1 : 0;
			loading |= !order_no_load &&
					(order_full_load || st->goods[v->cargo_type].HasRating()) &&
					!HasBit(v->vehicle_flags, VF_LOADING_FINISHED) && !HasBit(v->vehicle_flags, VF_STOP_LOADING);
			cars++;
		}
	}

	if (colour != nullptr) {
		if (unloading == 0 && loading) {
			*colour = STR_PERCENT_UP;
		} else if (unloading == 0 && !loading) {
			*colour = STR_PERCENT_NONE;
		} else if (cars == unloading || !loading) {
			*colour = STR_PERCENT_DOWN;
		} else {
			*colour = STR_PERCENT_UP_DOWN;
		}
	}

	/* Train without capacity */
	if (max == 0) return 100;

	/* Return the percentage */
	if (count * 2 < max) {
		/* Less than 50%; round up, so that 0% means really empty. */
		return CeilDiv(count * 100, max);
	} else {
		/* More than 50%; round down, so that 100% means really full. */
		return (count * 100) / max;
	}
}

uint8 CalcPercentVehicleFilledOfCargo(const Vehicle *front, CargoID cargo)
{
	int count = 0;
	int max = 0;

	/* Count up max and used */
	for (const Vehicle *v = front; v != nullptr; v = v->Next()) {
		if (v->cargo_type != cargo) continue;
		count += v->cargo.StoredCount();
		max += v->cargo_cap;
	}

	/* Train without capacity */
	if (max == 0) return 0;

	/* Return the percentage */
	if (count * 2 < max) {
		/* Less than 50%; round up, so that 0% means really empty. */
		return CeilDiv(count * 100, max);
	} else {
		/* More than 50%; round down, so that 100% means really full. */
		return (count * 100) / max;
	}
}

/**
 * Vehicle entirely entered the depot, update its status, orders, vehicle windows, service it, etc.
 * @param v Vehicle that entered a depot.
 */
void VehicleEnterDepot(Vehicle *v)
{
	/* Always work with the front of the vehicle */
	dbg_assert(v == v->First());

	switch (v->type) {
		case VEH_TRAIN: {
			Train *t = Train::From(v);
			/* Clear path reservation */
			SetDepotReservation(t->tile, false);
			if (_settings_client.gui.show_track_reservation) MarkTileDirtyByTile(t->tile, VMDF_NOT_MAP_MODE);

			UpdateSignalsOnSegment(t->tile, INVALID_DIAGDIR, t->owner);
			t->wait_counter = 0;
			t->force_proceed = TFP_NONE;
			ClrBit(t->flags, VRF_TOGGLE_REVERSE);
			t->ConsistChanged(CCF_ARRANGE);
			t->reverse_distance = 0;
			t->signal_speed_restriction = 0;
			t->lookahead.reset();
			if (!(t->vehstatus & VS_CRASHED)) {
				t->crash_anim_pos = 0;
			}
			break;
		}

		case VEH_ROAD:
			break;

		case VEH_SHIP: {
			Ship *ship = Ship::From(v);
			ship->state = TRACK_BIT_DEPOT;
			ship->UpdateCache();
			ship->UpdateViewport(true, true);
			SetWindowDirty(WC_VEHICLE_DEPOT, v->tile);
			break;
		}

		case VEH_AIRCRAFT:
			HandleAircraftEnterHangar(Aircraft::From(v));
			break;
		default: NOT_REACHED();
	}
	SetWindowDirty(WC_VEHICLE_VIEW, v->index);
	DirtyVehicleListWindowForVehicle(v);

	if (v->type != VEH_TRAIN) {
		/* Trains update the vehicle list when the first unit enters the depot and calls VehicleEnterDepot() when the last unit enters.
		 * We only increase the number of vehicles when the first one enters, so we will not need to search for more vehicles in the depot */
		InvalidateWindowData(WC_VEHICLE_DEPOT, v->tile);
	}
	SetWindowDirty(WC_VEHICLE_DEPOT, v->tile);

	v->vehstatus |= VS_HIDDEN;
	v->UpdateIsDrawn();
	v->cur_speed = 0;

	VehicleServiceInDepot(v);

	/* After a vehicle trigger, the graphics and properties of the vehicle could change. */
	TriggerVehicle(v, VEHICLE_TRIGGER_DEPOT);
	v->MarkDirty();

	InvalidateWindowData(WC_VEHICLE_VIEW, v->index);

	if (v->current_order.IsType(OT_GOTO_DEPOT)) {
		SetWindowDirty(WC_VEHICLE_VIEW, v->index);

		const Order *real_order = v->GetOrder(v->cur_real_order_index);

		/* Test whether we are heading for this depot. If not, do nothing.
		 * Note: The target depot for nearest-/manual-depot-orders is only updated on junctions, but we want to accept every depot. */
		if ((v->current_order.GetDepotOrderType() & ODTFB_PART_OF_ORDERS) &&
				real_order != nullptr && !(real_order->GetDepotActionType() & ODATFB_NEAREST_DEPOT) &&
				(v->type == VEH_AIRCRAFT ? v->current_order.GetDestination() != GetStationIndex(v->tile) : v->dest_tile != v->tile)) {
			/* We are heading for another depot, keep driving. */
			return;
		}

		/* Test whether we are heading for this depot. If not, do nothing. */
		if ((v->current_order.GetDepotExtraFlags() & ODEFB_SPECIFIC) &&
				(v->type == VEH_AIRCRAFT ? v->current_order.GetDestination() != GetStationIndex(v->tile) : v->dest_tile != v->tile)) {
			/* We are heading for another depot, keep driving. */
			return;
		}

		if (v->current_order.GetDepotActionType() & ODATFB_SELL) {
			_vehicles_to_sell.insert(v->index);
			return;
		}

		if (v->current_order.IsRefit()) {
			Backup<CompanyID> cur_company(_current_company, v->owner, FILE_LINE);
			CommandCost cost = DoCommand(v->tile, v->index, v->current_order.GetRefitCargo() | 0xFF << 8, DC_EXEC, GetCmdRefitVeh(v));
			cur_company.Restore();

			if (cost.Failed()) {
				_vehicles_to_autoreplace[v->index] = false;
				if (v->owner == _local_company) {
					/* Notify the user that we stopped the vehicle */
					SetDParam(0, v->index);
					AddVehicleAdviceNewsItem(STR_NEWS_ORDER_REFIT_FAILED, v->index);
				}
			} else if (cost.GetCost() != 0) {
				v->profit_this_year -= cost.GetCost() << 8;
				if (v->owner == _local_company) {
					ShowCostOrIncomeAnimation(v->x_pos, v->y_pos, v->z_pos, cost.GetCost());
				}
			}
		}

		/* Handle the ODTFB_PART_OF_ORDERS case. If there is a timetabled wait time, hold the train, otherwise skip to the next order.
		Note that if there is a only a travel_time, but no wait_time defined for the order, and the train arrives to the depot sooner as scheduled,
		he doesn't wait in it, as it would in stations. Thus, the original behaviour is maintained if there's no defined wait_time.*/
		if (v->current_order.GetDepotOrderType() & ODTFB_PART_OF_ORDERS) {
			v->DeleteUnreachedImplicitOrders();
			UpdateVehicleTimetable(v, true);
			if (v->current_order.IsWaitTimetabled() && !(v->current_order.GetDepotActionType() & ODATFB_HALT)) {
				v->current_order.MakeWaiting();
				v->current_order.SetNonStopType(ONSF_NO_STOP_AT_ANY_STATION);
				return;
			} else {
				v->IncrementImplicitOrderIndex();
			}
		}

		if (v->current_order.GetDepotActionType() & ODATFB_HALT) {
			/* Vehicles are always stopped on entering depots. Do not restart this one. */
			_vehicles_to_autoreplace[v->index] = false;
			/* Invalidate last_loading_station. As the link from the station
			 * before the stop to the station after the stop can't be predicted
			 * we shouldn't construct it when the vehicle visits the next stop. */
			v->last_loading_station = INVALID_STATION;
			ClrBit(v->vehicle_flags, VF_LAST_LOAD_ST_SEP);
			if (v->owner == _local_company) {
				SetDParam(0, v->index);
				AddVehicleAdviceNewsItem(STR_NEWS_TRAIN_IS_WAITING + v->type, v->index);
			}
			AI::NewEvent(v->owner, new ScriptEventVehicleWaitingInDepot(v->index));
		}
		v->current_order.MakeDummy();
	}
}

/**
 * Update the vehicle on the viewport, updating the right hash and setting the
 *  new coordinates.
 * @param dirty Mark the (new and old) coordinates of the vehicle as dirty.
 */
void Vehicle::UpdateViewport(bool dirty)
{
	/* Skip updating sprites on dedicated servers without screen */
	if (_network_dedicated) return;

	Rect new_coord = ConvertRect<Rect16, Rect>(this->sprite_seq_bounds);

	Point pt = RemapCoords(this->x_pos + this->x_offs, this->y_pos + this->y_offs, this->z_pos);
	new_coord.left   += pt.x;
	new_coord.top    += pt.y;
	new_coord.right  += pt.x + 2 * ZOOM_LVL_BASE;
	new_coord.bottom += pt.y + 2 * ZOOM_LVL_BASE;

	UpdateVehicleViewportHash(this, new_coord.left, new_coord.top);

	Rect old_coord = this->coord;
	this->coord = new_coord;

	if (dirty) {
		if (old_coord.left == INVALID_COORD) {
			this->MarkAllViewportsDirty();
		} else {
			::MarkAllViewportsDirty(
					std::min(old_coord.left,   this->coord.left),
					std::min(old_coord.top,    this->coord.top),
					std::max(old_coord.right,  this->coord.right),
					std::max(old_coord.bottom, this->coord.bottom),
					VMDF_NOT_LANDSCAPE | (this->type != VEH_EFFECT ? VMDF_NONE : VMDF_NOT_MAP_MODE)
			);
		}
	}
}

void Vehicle::UpdateViewportDeferred()
{
	Rect new_coord = ConvertRect<Rect16, Rect>(this->sprite_seq_bounds);

	Point pt = RemapCoords(this->x_pos + this->x_offs, this->y_pos + this->y_offs, this->z_pos);
	new_coord.left   += pt.x;
	new_coord.top    += pt.y;
	new_coord.right  += pt.x + 2 * ZOOM_LVL_BASE;
	new_coord.bottom += pt.y + 2 * ZOOM_LVL_BASE;

	UpdateVehicleViewportHashDeferred(this, new_coord.left, new_coord.top);

	this->coord = new_coord;
}

/**
 * Update the position of the vehicle, and update the viewport.
 */
void Vehicle::UpdatePositionAndViewport()
{
	this->UpdatePosition();
	this->UpdateViewport(true);
}

/**
 * Marks viewports dirty where the vehicle's image is.
 */
void Vehicle::MarkAllViewportsDirty() const
{
	::MarkAllViewportsDirty(this->coord.left, this->coord.top, this->coord.right, this->coord.bottom, VMDF_NOT_LANDSCAPE | (this->type != VEH_EFFECT ? VMDF_NONE : VMDF_NOT_MAP_MODE));
}

VehicleOrderID Vehicle::GetFirstWaitingLocation(bool require_wait_timetabled) const
{
	for (int i = 0; i < this->GetNumOrders(); ++i) {
		const Order* order = this->GetOrder(i);

		if (order->IsWaitTimetabled() && !order->IsType(OT_IMPLICIT) && !order->IsType(OT_CONDITIONAL)) {
			return i;
		}
		if (order->IsType(OT_GOTO_STATION)) {
			return (order->IsWaitTimetabled() || !require_wait_timetabled) ? i : INVALID_VEH_ORDER_ID;
		}
	}
	return INVALID_VEH_ORDER_ID;
}

/**
 * Get position information of a vehicle when moving one pixel in the direction it is facing
 * @param v Vehicle to move
 * @return Position information after the move
 */
GetNewVehiclePosResult GetNewVehiclePos(const Vehicle *v)
{
	static const int8 _delta_coord[16] = {
		-1,-1,-1, 0, 1, 1, 1, 0, /* x */
		-1, 0, 1, 1, 1, 0,-1,-1, /* y */
	};

	int x = v->x_pos + _delta_coord[v->direction];
	int y = v->y_pos + _delta_coord[v->direction + 8];

	GetNewVehiclePosResult gp;
	gp.x = x;
	gp.y = y;
	gp.old_tile = v->tile;
	gp.new_tile = TileVirtXY(x, y);
	return gp;
}

static const Direction _new_direction_table[] = {
	DIR_N,  DIR_NW, DIR_W,
	DIR_NE, DIR_SE, DIR_SW,
	DIR_E,  DIR_SE, DIR_S
};

Direction GetDirectionTowards(const Vehicle *v, int x, int y)
{
	int i = 0;

	if (y >= v->y_pos) {
		if (y != v->y_pos) i += 3;
		i += 3;
	}

	if (x >= v->x_pos) {
		if (x != v->x_pos) i++;
		i++;
	}

	Direction dir = v->direction;

	DirDiff dirdiff = DirDifference(_new_direction_table[i], dir);
	if (dirdiff == DIRDIFF_SAME) return dir;
	return ChangeDir(dir, dirdiff > DIRDIFF_REVERSE ? DIRDIFF_45LEFT : DIRDIFF_45RIGHT);
}

/**
 * Call the tile callback function for a vehicle entering a tile
 * @param v    Vehicle entering the tile
 * @param tile Tile entered
 * @param x    X position
 * @param y    Y position
 * @return Some meta-data over the to be entered tile.
 * @see VehicleEnterTileStatus to see what the bits in the return value mean.
 */
VehicleEnterTileStatus VehicleEnterTile(Vehicle *v, TileIndex tile, int x, int y)
{
	return _tile_type_procs[GetTileType(tile)]->vehicle_enter_tile_proc(v, tile, x, y);
}

/**
 * Initializes the structure. Vehicle unit numbers are supposed not to change after
 * struct initialization, except after each call to this->NextID() the returned value
 * is assigned to a vehicle.
 * @param type type of vehicle
 * @param owner owner of vehicles
 */
FreeUnitIDGenerator::FreeUnitIDGenerator(VehicleType type, CompanyID owner) : cache(nullptr), maxid(0), curid(0)
{
	/* Find maximum */
	for (const Vehicle *v : Vehicle::Iterate()) {
		if (v->type == type && v->owner == owner) {
			this->maxid = std::max<UnitID>(this->maxid, v->unitnumber);
		}
	}

	if (this->maxid == 0) return;

	/* Reserving 'maxid + 2' because we need:
	 * - space for the last item (with v->unitnumber == maxid)
	 * - one free slot working as loop terminator in FreeUnitIDGenerator::NextID() */
	this->cache = CallocT<bool>(this->maxid + 2);

	/* Fill the cache */
	for (const Vehicle *v : Vehicle::Iterate()) {
		if (v->type == type && v->owner == owner) {
			this->cache[v->unitnumber] = true;
		}
	}
}

/** Returns next free UnitID. Supposes the last returned value was assigned to a vehicle. */
UnitID FreeUnitIDGenerator::NextID()
{
	if (this->maxid <= this->curid) return ++this->curid;

	while (this->cache[++this->curid]) { } // it will stop, we reserved more space than needed

	return this->curid;
}

/**
 * Get an unused unit number for a vehicle (if allowed).
 * @param type Type of vehicle
 * @return A unused unit number for the given type of vehicle if it is allowed to build one, else \c UINT16_MAX.
 */
UnitID GetFreeUnitNumber(VehicleType type)
{
	/* Check whether it is allowed to build another vehicle. */
	uint max_veh;
	switch (type) {
		case VEH_TRAIN:    max_veh = _settings_game.vehicle.max_trains;   break;
		case VEH_ROAD:     max_veh = _settings_game.vehicle.max_roadveh;  break;
		case VEH_SHIP:     max_veh = _settings_game.vehicle.max_ships;    break;
		case VEH_AIRCRAFT: max_veh = _settings_game.vehicle.max_aircraft; break;
		default: NOT_REACHED();
	}

	const Company *c = Company::Get(_current_company);
	if (c->group_all[type].num_vehicle >= max_veh) return UINT16_MAX; // Currently already at the limit, no room to make a new one.

	FreeUnitIDGenerator gen(type, _current_company);

	return gen.NextID();
}


/**
 * Check whether we can build infrastructure for the given
 * vehicle type. This to disable building stations etc. when
 * you are not allowed/able to have the vehicle type yet.
 * @param type the vehicle type to check this for
 * @return true if there is any reason why you may build
 *         the infrastructure for the given vehicle type
 */
bool CanBuildVehicleInfrastructure(VehicleType type, byte subtype)
{
	assert(IsCompanyBuildableVehicleType(type));

	if (!Company::IsValidID(_local_company)) return false;

	UnitID max;
	switch (type) {
		case VEH_TRAIN:
			if (!HasAnyRailtypesAvail(_local_company)) return false;
			max = _settings_game.vehicle.max_trains;
			break;
		case VEH_ROAD:
			if (!HasAnyRoadTypesAvail(_local_company, (RoadTramType)subtype)) return false;
			max = _settings_game.vehicle.max_roadveh;
			break;
		case VEH_SHIP:     max = _settings_game.vehicle.max_ships; break;
		case VEH_AIRCRAFT: max = _settings_game.vehicle.max_aircraft; break;
		default: NOT_REACHED();
	}

	/* We can build vehicle infrastructure when we may build the vehicle type */
	if (max > 0) {
		/* Can we actually build the vehicle type? */
		for (const Engine *e : Engine::IterateType(type)) {
			if (type == VEH_ROAD && GetRoadTramType(e->u.road.roadtype) != (RoadTramType)subtype) continue;
			if (HasBit(e->company_avail, _local_company)) return true;
		}
		return false;
	}

	/* We should be able to build infrastructure when we have the actual vehicle type */
	for (const Vehicle *v : Vehicle::Iterate()) {
		if (v->type == VEH_ROAD && GetRoadTramType(RoadVehicle::From(v)->roadtype) != (RoadTramType)subtype) continue;
		if (v->owner == _local_company && v->type == type) return true;
	}

	return false;
}


/**
 * Determines the #LiveryScheme for a vehicle.
 * @param engine_type Engine of the vehicle.
 * @param parent_engine_type Engine of the front vehicle, #INVALID_ENGINE if vehicle is at front itself.
 * @param v the vehicle, \c nullptr if in purchase list etc.
 * @return livery scheme to use.
 */
LiveryScheme GetEngineLiveryScheme(EngineID engine_type, EngineID parent_engine_type, const Vehicle *v)
{
	CargoID cargo_type = v == nullptr ? (CargoID)CT_INVALID : v->cargo_type;
	const Engine *e = Engine::Get(engine_type);
	switch (e->type) {
		default: NOT_REACHED();
		case VEH_TRAIN:
			if (v != nullptr && parent_engine_type != INVALID_ENGINE && (UsesWagonOverride(v) || (v->IsArticulatedPart() && e->u.rail.railveh_type != RAILVEH_WAGON))) {
				/* Wagonoverrides use the colour scheme of the front engine.
				 * Articulated parts use the colour scheme of the first part. (Not supported for articulated wagons) */
				engine_type = parent_engine_type;
				e = Engine::Get(engine_type);
				/* Note: Luckily cargo_type is not needed for engines */
			}

			if (cargo_type == CT_INVALID) cargo_type = e->GetDefaultCargoType();
			if (cargo_type == CT_INVALID) cargo_type = CT_GOODS; // The vehicle does not carry anything, let's pick some freight cargo
			if (e->u.rail.railveh_type == RAILVEH_WAGON) {
				if (!CargoSpec::Get(cargo_type)->is_freight) {
					if (parent_engine_type == INVALID_ENGINE) {
						return LS_PASSENGER_WAGON_STEAM;
					} else {
						bool is_mu = HasBit(EngInfo(parent_engine_type)->misc_flags, EF_RAIL_IS_MU);
						switch (RailVehInfo(parent_engine_type)->engclass) {
							default: NOT_REACHED();
							case EC_STEAM:    return LS_PASSENGER_WAGON_STEAM;
							case EC_DIESEL:   return is_mu ? LS_DMU : LS_PASSENGER_WAGON_DIESEL;
							case EC_ELECTRIC: return is_mu ? LS_EMU : LS_PASSENGER_WAGON_ELECTRIC;
							case EC_MONORAIL: return LS_PASSENGER_WAGON_MONORAIL;
							case EC_MAGLEV:   return LS_PASSENGER_WAGON_MAGLEV;
						}
					}
				} else {
					return LS_FREIGHT_WAGON;
				}
			} else {
				bool is_mu = HasBit(e->info.misc_flags, EF_RAIL_IS_MU);

				switch (e->u.rail.engclass) {
					default: NOT_REACHED();
					case EC_STEAM:    return LS_STEAM;
					case EC_DIESEL:   return is_mu ? LS_DMU : LS_DIESEL;
					case EC_ELECTRIC: return is_mu ? LS_EMU : LS_ELECTRIC;
					case EC_MONORAIL: return LS_MONORAIL;
					case EC_MAGLEV:   return LS_MAGLEV;
				}
			}

		case VEH_ROAD:
			/* Always use the livery of the front */
			if (v != nullptr && parent_engine_type != INVALID_ENGINE) {
				engine_type = parent_engine_type;
				e = Engine::Get(engine_type);
				cargo_type = v->First()->cargo_type;
			}
			if (cargo_type == CT_INVALID) cargo_type = e->GetDefaultCargoType();
			if (cargo_type == CT_INVALID) cargo_type = CT_GOODS; // The vehicle does not carry anything, let's pick some freight cargo

			/* Important: Use Tram Flag of front part. Luckily engine_type refers to the front part here. */
			if (HasBit(e->info.misc_flags, EF_ROAD_TRAM)) {
				/* Tram */
				return IsCargoInClass(cargo_type, CC_PASSENGERS) ? LS_PASSENGER_TRAM : LS_FREIGHT_TRAM;
			} else {
				/* Bus or truck */
				return IsCargoInClass(cargo_type, CC_PASSENGERS) ? LS_BUS : LS_TRUCK;
			}

		case VEH_SHIP:
			if (cargo_type == CT_INVALID) cargo_type = e->GetDefaultCargoType();
			if (cargo_type == CT_INVALID) cargo_type = CT_GOODS; // The vehicle does not carry anything, let's pick some freight cargo
			return IsCargoInClass(cargo_type, CC_PASSENGERS) ? LS_PASSENGER_SHIP : LS_FREIGHT_SHIP;

		case VEH_AIRCRAFT:
			switch (e->u.air.subtype) {
				case AIR_HELI: return LS_HELICOPTER;
				case AIR_CTOL: return LS_SMALL_PLANE;
				case AIR_CTOL | AIR_FAST: return LS_LARGE_PLANE;
				default: NOT_REACHED();
			}
	}
}

/**
 * Determines the livery for a vehicle.
 * @param engine_type EngineID of the vehicle
 * @param company Owner of the vehicle
 * @param parent_engine_type EngineID of the front vehicle. INVALID_VEHICLE if vehicle is at front itself.
 * @param v the vehicle. nullptr if in purchase list etc.
 * @param livery_setting The livery settings to use for acquiring the livery information.
 * @param ignore_group Ignore group overrides.
 * @return livery to use
 */
const Livery *GetEngineLivery(EngineID engine_type, CompanyID company, EngineID parent_engine_type, const Vehicle *v, byte livery_setting, bool ignore_group)
{
	const Company *c = Company::Get(company);
	LiveryScheme scheme = LS_DEFAULT;

	if (livery_setting == LIT_ALL || (livery_setting == LIT_COMPANY && company == _local_company)) {
		if (v != nullptr && !ignore_group) {
			const Group *g = Group::GetIfValid(v->First()->group_id);
			if (g != nullptr) {
				/* Traverse parents until we find a livery or reach the top */
				while (g->livery.in_use == 0 && g->parent != INVALID_GROUP) {
					g = Group::Get(g->parent);
				}
				if (g->livery.in_use != 0) return &g->livery;
			}
		}

		/* The default livery is always available for use, but its in_use flag determines
		 * whether any _other_ liveries are in use. */
		if (c->livery[LS_DEFAULT].in_use != 0) {
			/* Determine the livery scheme to use */
			scheme = GetEngineLiveryScheme(engine_type, parent_engine_type, v);
		}
	}

	return &c->livery[scheme];
}


static PaletteID GetEngineColourMap(EngineID engine_type, CompanyID company, EngineID parent_engine_type, const Vehicle *v, bool ignore_group = false)
{
	PaletteID map = (v != nullptr && !ignore_group) ? v->colourmap : PAL_NONE;

	/* Return cached value if any */
	if (map != PAL_NONE) return map;

	const Engine *e = Engine::Get(engine_type);

	/* Check if we should use the colour map callback */
	if (HasBit(e->info.callback_mask, CBM_VEHICLE_COLOUR_REMAP)) {
		uint16 callback = GetVehicleCallback(CBID_VEHICLE_COLOUR_MAPPING, 0, 0, engine_type, v);
		/* Failure means "use the default two-colour" */
		if (callback != CALLBACK_FAILED) {
			static_assert(PAL_NONE == 0); // Returning 0x4000 (resp. 0xC000) coincidences with default value (PAL_NONE)
			map = GB(callback, 0, 14);
			/* If bit 14 is set, then the company colours are applied to the
			 * map else it's returned as-is. */
			if (!HasBit(callback, 14)) {
				/* Update cache */
				if (v != nullptr) const_cast<Vehicle *>(v)->colourmap = map;
				return map;
			}
		}
	}

	bool twocc = HasBit(e->info.misc_flags, EF_USES_2CC);

	if (map == PAL_NONE) map = twocc ? (PaletteID)SPR_2CCMAP_BASE : (PaletteID)PALETTE_RECOLOUR_START;

	/* Spectator has news shown too, but has invalid company ID - as well as dedicated server */
	if (!Company::IsValidID(company)) return map;

	const Livery *livery = GetEngineLivery(engine_type, company, parent_engine_type, v, _settings_client.gui.liveries, ignore_group);

	map += livery->colour1;
	if (twocc) map += livery->colour2 * 16;

	/* Update cache */
	if (v != nullptr && !ignore_group) const_cast<Vehicle *>(v)->colourmap = map;
	return map;
}

/**
 * Get the colour map for an engine. This used for unbuilt engines in the user interface.
 * @param engine_type ID of engine
 * @param company ID of company
 * @return A ready-to-use palette modifier
 */
PaletteID GetEnginePalette(EngineID engine_type, CompanyID company)
{
	return GetEngineColourMap(engine_type, company, INVALID_ENGINE, nullptr);
}

/**
 * Get the colour map for a vehicle.
 * @param v Vehicle to get colour map for
 * @return A ready-to-use palette modifier
 */
PaletteID GetVehiclePalette(const Vehicle *v)
{
	if (v->IsGroundVehicle()) {
		return GetEngineColourMap(v->engine_type, v->owner, v->GetGroundVehicleCache()->first_engine, v);
	}

	return GetEngineColourMap(v->engine_type, v->owner, INVALID_ENGINE, v);
}

/**
 * Get the uncached colour map for a train, ignoring the vehicle's group.
 * @param v Vehicle to get colour map for
 * @return A ready-to-use palette modifier
 */
PaletteID GetUncachedTrainPaletteIgnoringGroup(const Train *v)
{
	return GetEngineColourMap(v->engine_type, v->owner, v->GetGroundVehicleCache()->first_engine, v, true);
}

/**
 * Delete all implicit orders which were not reached.
 */
void Vehicle::DeleteUnreachedImplicitOrders()
{
	if (this->IsGroundVehicle()) {
		uint16 &gv_flags = this->GetGroundVehicleFlags();
		if (HasBit(gv_flags, GVF_SUPPRESS_IMPLICIT_ORDERS)) {
			/* Do not delete orders, only skip them */
			ClrBit(gv_flags, GVF_SUPPRESS_IMPLICIT_ORDERS);
			this->cur_implicit_order_index = this->cur_real_order_index;
			if (this->cur_timetable_order_index != this->cur_real_order_index) {
				Order *real_timetable_order = this->cur_timetable_order_index != INVALID_VEH_ORDER_ID ? this->GetOrder(this->cur_timetable_order_index) : nullptr;
				if (real_timetable_order == nullptr || !real_timetable_order->IsType(OT_CONDITIONAL)) {
					/* Timetable order ID was not the real order or a conditional order, to avoid updating the wrong timetable, just clear the timetable index */
					this->cur_timetable_order_index = INVALID_VEH_ORDER_ID;
				}
			}
			InvalidateVehicleOrder(this, 0);
			return;
		}
	}

	const Order *order = this->GetOrder(this->cur_implicit_order_index);
	while (order != nullptr) {
		if (this->cur_implicit_order_index == this->cur_real_order_index) break;

		if (order->IsType(OT_IMPLICIT)) {
			DeleteOrder(this, this->cur_implicit_order_index);
			/* DeleteOrder does various magic with order_indices, so resync 'order' with 'cur_implicit_order_index' */
			order = this->GetOrder(this->cur_implicit_order_index);
		} else {
			/* Skip non-implicit orders, e.g. service-orders */
			order = order->next;
			this->cur_implicit_order_index++;
		}

		/* Wrap around */
		if (order == nullptr) {
			order = this->GetOrder(0);
			this->cur_implicit_order_index = 0;
		}
	}
}

/**
 * Increase capacity for all link stats associated with vehicles in the given consist.
 * @param st Station to get the link stats from.
 * @param front First vehicle in the consist.
 * @param next_station_id Station the consist will be travelling to next.
 */
static void VehicleIncreaseStats(const Vehicle *front)
{
	for (const Vehicle *v = front; v != nullptr; v = v->Next()) {
		StationID last_loading_station = HasBit(front->vehicle_flags, VF_LAST_LOAD_ST_SEP) ? v->last_loading_station : front->last_loading_station;
		uint64 loading_tick = HasBit(front->vehicle_flags, VF_LAST_LOAD_ST_SEP) ? v->last_loading_tick : front->last_loading_tick;
		if (v->refit_cap > 0 &&
				last_loading_station != INVALID_STATION &&
				last_loading_station != front->last_station_visited &&
				((front->current_order.GetCargoLoadType(v->cargo_type) & OLFB_NO_LOAD) == 0 ||
				(front->current_order.GetCargoUnloadType(v->cargo_type) & OUFB_NO_UNLOAD) == 0)) {
			/* The cargo count can indeed be higher than the refit_cap if
			 * wagons have been auto-replaced and subsequently auto-
			 * refitted to a higher capacity. The cargo gets redistributed
			 * among the wagons in that case.
			 * As usage is not such an important figure anyway we just
			 * ignore the additional cargo then.*/
			EdgeUpdateMode restricted_mode = EUM_INCREASE;
			if (v->type == VEH_AIRCRAFT) restricted_mode |= EUM_AIRCRAFT;
			IncreaseStats(Station::Get(last_loading_station), v->cargo_type, front->last_station_visited, v->refit_cap,
				std::min<uint>(v->refit_cap, v->cargo.StoredCount()), _scaled_tick_counter - loading_tick, restricted_mode);
		}
	}
}

/**
 * Prepare everything to begin the loading when arriving at a station.
 * @pre IsTileType(this->tile, MP_STATION) || this->type == VEH_SHIP.
 */
void Vehicle::BeginLoading()
{
	if (this->type == VEH_TRAIN) {
		assert_tile(IsTileType(Train::From(this)->GetStationLoadingVehicle()->tile, MP_STATION), Train::From(this)->GetStationLoadingVehicle()->tile);
	} else {
		assert_tile(IsTileType(this->tile, MP_STATION) || this->type == VEH_SHIP, this->tile);
	}

	bool no_load_prepare = false;
	if (this->current_order.IsType(OT_GOTO_STATION) &&
			this->current_order.GetDestination() == this->last_station_visited) {
		this->DeleteUnreachedImplicitOrders();

		/* Now both order indices point to the destination station, and we can start loading */
		this->current_order.MakeLoading(true);
		UpdateVehicleTimetable(this, true);

		/* Furthermore add the Non Stop flag to mark that this station
		 * is the actual destination of the vehicle, which is (for example)
		 * necessary to be known for HandleTrainLoading to determine
		 * whether the train is lost or not; not marking a train lost
		 * that arrives at random stations is bad. */
		this->current_order.SetNonStopType(ONSF_NO_STOP_AT_ANY_STATION);
	} else if (this->current_order.IsType(OT_LOADING_ADVANCE)) {
		this->current_order.MakeLoading(true);
		this->current_order.SetNonStopType(ONSF_NO_STOP_AT_ANY_STATION);
		no_load_prepare = true;
	} else {
		/* We weren't scheduled to stop here. Insert an implicit order
		 * to show that we are stopping here.
		 * While only groundvehicles have implicit orders, e.g. aircraft might still enter
		 * the 'wrong' terminal when skipping orders etc. */
		Order *in_list = this->GetOrder(this->cur_implicit_order_index);
		if (this->IsGroundVehicle() &&
				(in_list == nullptr || !in_list->IsType(OT_IMPLICIT) ||
				in_list->GetDestination() != this->last_station_visited)) {
			bool suppress_implicit_orders = HasBit(this->GetGroundVehicleFlags(), GVF_SUPPRESS_IMPLICIT_ORDERS);
			/* Do not create consecutive duplicates of implicit orders */
			Order *prev_order = this->cur_implicit_order_index > 0 ? this->GetOrder(this->cur_implicit_order_index - 1) : (this->GetNumOrders() > 1 ? this->GetLastOrder() : nullptr);
			if (prev_order == nullptr ||
					(!prev_order->IsType(OT_IMPLICIT) && !prev_order->IsType(OT_GOTO_STATION)) ||
					prev_order->GetDestination() != this->last_station_visited) {

				/* Prefer deleting implicit orders instead of inserting new ones,
				 * so test whether the right order follows later. In case of only
				 * implicit orders treat the last order in the list like an
				 * explicit one, except if the overall number of orders surpasses
				 * IMPLICIT_ORDER_ONLY_CAP. */
				int target_index = this->cur_implicit_order_index;
				bool found = false;
				while (target_index != this->cur_real_order_index || this->GetNumManualOrders() == 0) {
					const Order *order = this->GetOrder(target_index);
					if (order == nullptr) break; // No orders.
					if (order->IsType(OT_IMPLICIT) && order->GetDestination() == this->last_station_visited) {
						found = true;
						break;
					}
					target_index++;
					if (target_index >= this->orders->GetNumOrders()) {
						if (this->GetNumManualOrders() == 0 &&
								this->GetNumOrders() < IMPLICIT_ORDER_ONLY_CAP) {
							break;
						}
						target_index = 0;
					}
					if (target_index == this->cur_implicit_order_index) break; // Avoid infinite loop.
				}

				if (found) {
					if (suppress_implicit_orders) {
						/* Skip to the found order */
						this->cur_implicit_order_index = target_index;
						InvalidateVehicleOrder(this, 0);
					} else {
						/* Delete all implicit orders up to the station we just reached */
						const Order *order = this->GetOrder(this->cur_implicit_order_index);
						while (!order->IsType(OT_IMPLICIT) || order->GetDestination() != this->last_station_visited) {
							if (order->IsType(OT_IMPLICIT)) {
								DeleteOrder(this, this->cur_implicit_order_index);
								/* DeleteOrder does various magic with order_indices, so resync 'order' with 'cur_implicit_order_index' */
								order = this->GetOrder(this->cur_implicit_order_index);
							} else {
								/* Skip non-implicit orders, e.g. service-orders */
								order = order->next;
								this->cur_implicit_order_index++;
							}

							/* Wrap around */
							if (order == nullptr) {
								order = this->GetOrder(0);
								this->cur_implicit_order_index = 0;
							}
							assert(order != nullptr);
						}
					}
				} else if (!suppress_implicit_orders &&
						((this->orders == nullptr ? OrderList::CanAllocateItem() : this->orders->GetNumOrders() < MAX_VEH_ORDER_ID)) &&
						Order::CanAllocateItem()) {
					/* Insert new implicit order */
					Order *implicit_order = new Order();
					implicit_order->MakeImplicit(this->last_station_visited);
					InsertOrder(this, implicit_order, this->cur_implicit_order_index);
					if (this->cur_implicit_order_index > 0) --this->cur_implicit_order_index;

					/* InsertOrder disabled creation of implicit orders for all vehicles with the same implicit order.
					 * Reenable it for this vehicle */
					uint16 &gv_flags = this->GetGroundVehicleFlags();
					ClrBit(gv_flags, GVF_SUPPRESS_IMPLICIT_ORDERS);
				}
			}
		}
		this->current_order.MakeLoading(false);
	}

	if (!no_load_prepare) {
		VehicleIncreaseStats(this);

		PrepareUnload(this);
	}

	DirtyVehicleListWindowForVehicle(this);
	SetWindowWidgetDirty(WC_VEHICLE_VIEW, this->index, WID_VV_START_STOP);
	SetWindowDirty(WC_VEHICLE_DETAILS, this->index);
	SetWindowDirty(WC_STATION_VIEW, this->last_station_visited);

	Station::Get(this->last_station_visited)->MarkTilesDirty(true);
	this->cur_speed = 0;
	this->MarkDirty();
}

/**
 * Return all reserved cargo packets to the station and reset all packets
 * staged for transfer.
 * @param st the station where the reserved packets should go.
 */
void Vehicle::CancelReservation(StationID next, Station *st)
{
	for (Vehicle *v = this; v != nullptr; v = v->next) {
		VehicleCargoList &cargo = v->cargo;
		if (cargo.ActionCount(VehicleCargoList::MTA_LOAD) > 0) {
			DEBUG(misc, 1, "cancelling cargo reservation");
			cargo.Return(UINT_MAX, &st->goods[v->cargo_type].CreateData().cargo, next, v->tile);
		}
		cargo.KeepAll();
	}
}

CargoTypes Vehicle::GetLastLoadingStationValidCargoMask() const
{
	if (!HasBit(this->vehicle_flags, VF_LAST_LOAD_ST_SEP)) {
		return (this->last_loading_station != INVALID_STATION) ? ALL_CARGOTYPES : 0;
	} else {
		CargoTypes cargo_mask = 0;
		for (const Vehicle *u = this; u != nullptr; u = u->Next()) {
			if (u->cargo_type < NUM_CARGO && u->last_loading_station != INVALID_STATION) {
				SetBit(cargo_mask, u->cargo_type);
			}
		}
		return cargo_mask;
	}
}

/**
 * Perform all actions when leaving a station.
 * @pre this->current_order.IsType(OT_LOADING)
 */
void Vehicle::LeaveStation()
{
	assert(this->current_order.IsAnyLoadingType());

	delete this->cargo_payment;
	dbg_assert(this->cargo_payment == nullptr); // cleared by ~CargoPayment

	ClrBit(this->vehicle_flags, VF_COND_ORDER_WAIT);

	TileIndex station_tile = INVALID_TILE;

	if (this->type == VEH_TRAIN) {
		station_tile = Train::From(this)->GetStationLoadingVehicle()->tile;
		for (Train *v = Train::From(this); v != nullptr; v = v->Next()) {
			ClrBit(v->flags, VRF_BEYOND_PLATFORM_END);
			ClrBit(v->flags, VRF_NOT_YET_IN_PLATFORM);
			ClrBit(v->vehicle_flags, VF_CARGO_UNLOADING);
		}
	}

	/* Only update the timetable if the vehicle was supposed to stop here. */
	if (this->current_order.GetNonStopType() != ONSF_STOP_EVERYWHERE) UpdateVehicleTimetable(this, false);

	CargoTypes cargoes_can_load_unload = this->current_order.FilterLoadUnloadTypeCargoMask([&](const Order *o, CargoID cargo) {
		return ((o->GetCargoLoadType(cargo) & OLFB_NO_LOAD) == 0) || ((o->GetCargoUnloadType(cargo) & OUFB_NO_UNLOAD) == 0);
	});
	CargoTypes has_cargo_mask = this->GetLastLoadingStationValidCargoMask();
	CargoTypes cargoes_can_leave_with_cargo = FilterCargoMask([&](CargoID cargo) {
		return this->current_order.CanLeaveWithCargo(HasBit(has_cargo_mask, cargo), cargo);
	}, cargoes_can_load_unload);

	if (cargoes_can_load_unload != 0) {
		if (cargoes_can_leave_with_cargo != 0) {
			/* Refresh next hop stats to make sure we've done that at least once
			 * during the stop and that refit_cap == cargo_cap for each vehicle in
			 * the consist. */
			this->ResetRefitCaps();
			LinkRefresher::Run(this, true, false, cargoes_can_leave_with_cargo);
		}

		if (cargoes_can_leave_with_cargo == ALL_CARGOTYPES) {
			/* can leave with all cargoes */

			/* if the vehicle could load here or could stop with cargo loaded set the last loading station */
			this->last_loading_station = this->last_station_visited;
			this->last_loading_tick = _scaled_tick_counter;
			ClrBit(this->vehicle_flags, VF_LAST_LOAD_ST_SEP);
		} else if (cargoes_can_leave_with_cargo == 0) {
			/* can leave with no cargoes */

			/* if the vehicle couldn't load and had to unload or transfer everything
			 * set the last loading station to invalid as it will leave empty. */
			this->last_loading_station = INVALID_STATION;
			ClrBit(this->vehicle_flags, VF_LAST_LOAD_ST_SEP);
		} else {
			/* mix of cargoes loadable or could not leave with all cargoes */

			/* NB: this is saved here as we overwrite it on the first iteration of the loop below */
			StationID head_last_loading_station = this->last_loading_station;
			uint64 head_last_loading_tick = this->last_loading_tick;
			for (Vehicle *u = this; u != nullptr; u = u->Next()) {
				StationID last_loading_station = HasBit(this->vehicle_flags, VF_LAST_LOAD_ST_SEP) ? u->last_loading_station : head_last_loading_station;
				uint64 last_loading_tick = HasBit(this->vehicle_flags, VF_LAST_LOAD_ST_SEP) ? u->last_loading_tick : head_last_loading_tick;
				if (u->cargo_type < NUM_CARGO && HasBit(cargoes_can_load_unload, u->cargo_type)) {
					if (HasBit(cargoes_can_leave_with_cargo, u->cargo_type)) {
						u->last_loading_station = this->last_station_visited;
						u->last_loading_tick = _scaled_tick_counter;
					} else {
						u->last_loading_station = INVALID_STATION;
					}
				} else {
					u->last_loading_station = last_loading_station;
					u->last_loading_tick = last_loading_tick;
				}
			}
			SetBit(this->vehicle_flags, VF_LAST_LOAD_ST_SEP);
		}
	}

	this->current_order.MakeLeaveStation();
	Station *st = Station::Get(this->last_station_visited);
	this->CancelReservation(INVALID_STATION, st);
	st->loading_vehicles.erase(std::remove(st->loading_vehicles.begin(), st->loading_vehicles.end(), this), st->loading_vehicles.end());

	HideFillingPercent(&this->fill_percent_te_id);
	trip_occupancy = CalcPercentVehicleFilled(this, nullptr);

	if (this->type == VEH_TRAIN && !(this->vehstatus & VS_CRASHED)) {
		/* Trigger station animation (trains only) */
		if (IsRailStationTile(station_tile)) {
			TriggerStationRandomisation(st, station_tile, SRT_TRAIN_DEPARTS);
			TriggerStationAnimation(st, station_tile, SAT_TRAIN_DEPARTS);
		}

		SetBit(Train::From(this)->flags, VRF_LEAVING_STATION);
		if (Train::From(this)->lookahead != nullptr) Train::From(this)->lookahead->zpos_refresh_remaining = 0;
	}
	if (this->type == VEH_ROAD && !(this->vehstatus & VS_CRASHED)) {
		/* Trigger road stop animation */
		if (IsAnyRoadStopTile(this->tile)) {
			TriggerRoadStopRandomisation(st, this->tile, RSRT_VEH_DEPARTS);
			TriggerRoadStopAnimation(st, this->tile, SAT_TRAIN_DEPARTS);
		}
	}

	if (this->cur_real_order_index < this->GetNumOrders()) {
		Order *real_current_order = this->GetOrder(this->cur_real_order_index);
		uint current_occupancy = CalcPercentVehicleFilled(this, nullptr);
		uint old_occupancy = real_current_order->GetOccupancy();
		uint new_occupancy;
		if (old_occupancy == 0) {
			new_occupancy = current_occupancy;
		} else {
			Company *owner = Company::GetIfValid(this->owner);
			uint8 occupancy_smoothness = owner ? owner->settings.order_occupancy_smoothness : 0;
			// Exponential weighted moving average using occupancy_smoothness
			new_occupancy = (old_occupancy - 1) * occupancy_smoothness;
			new_occupancy += current_occupancy * (100 - occupancy_smoothness);
			new_occupancy += 50; // round to nearest integer percent, rather than just floor
			new_occupancy /= 100;
		}
		if (new_occupancy + 1 != old_occupancy) {
			this->order_occupancy_average = 0;
			real_current_order->SetOccupancy(static_cast<uint8>(new_occupancy + 1));
			for (const Vehicle *v = this->FirstShared(); v != nullptr; v = v->NextShared()) {
				SetWindowDirty(WC_VEHICLE_ORDERS, v->index);
			}
		}
	}

	this->MarkDirty();
}
/**
 * Perform all actions when switching to advancing within a station for loading/unloading
 * @pre this->current_order.IsType(OT_LOADING)
 * @pre this->type == VEH_TRAIN
 */
void Vehicle::AdvanceLoadingInStation()
{
	assert(this->current_order.IsType(OT_LOADING));
	dbg_assert(this->type == VEH_TRAIN);

	ClrBit(Train::From(this)->flags, VRF_ADVANCE_IN_PLATFORM);

	for (Train *v = Train::From(this); v != nullptr; v = v->Next()) {
		if (HasBit(v->flags, VRF_NOT_YET_IN_PLATFORM)) {
			ClrBit(v->flags, VRF_NOT_YET_IN_PLATFORM);
		} else {
			SetBit(v->flags, VRF_BEYOND_PLATFORM_END);
		}
	}

	HideFillingPercent(&this->fill_percent_te_id);
	this->current_order.MakeLoadingAdvance(this->last_station_visited);
	this->current_order.SetNonStopType(ONSF_NO_STOP_AT_ANY_STATION);
	if (Train::From(this)->lookahead != nullptr) Train::From(this)->lookahead->zpos_refresh_remaining = 0;
	this->MarkDirty();
}

void Vehicle::RecalculateOrderOccupancyAverage()
{
	uint num_valid = 0;
	uint total = 0;
	uint order_count = this->GetNumOrders();
	for (uint i = 0; i < order_count; i++) {
		const Order *order = this->GetOrder(i);
		uint occupancy = order->GetOccupancy();
		if (occupancy > 0 && order->UseOccupancyValueForAverage()) {
			num_valid++;
			total += (occupancy - 1);
		}
	}
	if (num_valid > 0) {
		this->order_occupancy_average = 16 + ((total + (num_valid / 2)) / num_valid);
	} else {
		this->order_occupancy_average = 1;
	}
}

/**
 * Reset all refit_cap in the consist to cargo_cap.
 */
void Vehicle::ResetRefitCaps()
{
	for (Vehicle *v = this; v != nullptr; v = v->Next()) v->refit_cap = v->cargo_cap;
}

static bool ShouldVehicleContinueWaiting(Vehicle *v)
{
	if (v->GetNumOrders() < 1) return false;

	/* Rate-limit re-checking of conditional order loop */
	if (HasBit(v->vehicle_flags, VF_COND_ORDER_WAIT) && v->tick_counter % 32 != 0) return true;

	/* Don't use implicit orders for waiting loops */
	if (v->cur_implicit_order_index < v->GetNumOrders() && v->GetOrder(v->cur_implicit_order_index)->IsType(OT_IMPLICIT)) return false;

	/* If conditional orders lead back to this order, just keep waiting without leaving the order */
	bool loop = AdvanceOrderIndexDeferred(v, v->cur_implicit_order_index) == v->cur_implicit_order_index;
	FlushAdvanceOrderIndexDeferred(v, loop);
	if (loop) SetBit(v->vehicle_flags, VF_COND_ORDER_WAIT);
	return loop;
}

/**
 * Handle the loading of the vehicle; when not it skips through dummy
 * orders and does nothing in all other cases.
 * @param mode is the non-first call for this vehicle in this tick?
 */
void Vehicle::HandleLoading(bool mode)
{
	switch (this->current_order.GetType()) {
		case OT_LOADING: {
			TimetableTicks wait_time = std::max<int>(this->current_order.GetTimetabledWait() - this->lateness_counter, 0);

			/* Save time just loading took since that is what goes into the timetable */
			if (!HasBit(this->vehicle_flags, VF_LOADING_FINISHED)) {
				this->current_loading_time = this->current_order_time;
			}

			/* Pay the loading fee for using someone else's station, if appropriate */
			if (!mode && this->type != VEH_TRAIN) PayStationSharingFee(this, Station::Get(this->last_station_visited));

			/* Not the first call for this tick, or still loading */
			if (mode || !HasBit(this->vehicle_flags, VF_LOADING_FINISHED) || (this->current_order_time < wait_time && this->current_order.GetLeaveType() != OLT_LEAVE_EARLY) || ShouldVehicleContinueWaiting(this)) {
				if (!mode && this->type == VEH_TRAIN && HasBit(Train::From(this)->flags, VRF_ADVANCE_IN_PLATFORM)) this->AdvanceLoadingInStation();
				return;
			}

			this->LeaveStation();

			/* Only advance to next order if we just loaded at the current one */
			const Order *order = this->GetOrder(this->cur_implicit_order_index);
			if (order == nullptr ||
					(!order->IsType(OT_IMPLICIT) && !order->IsType(OT_GOTO_STATION)) ||
					order->GetDestination() != this->last_station_visited) {
				return;
			}
			break;
		}

		case OT_DUMMY: break;

		default: return;
	}

	this->IncrementImplicitOrderIndex();
}

/**
 * Handle the waiting time everywhere else as in stations (basically in depot but, eventually, also elsewhere ?)
 * Function is called when order's wait_time is defined.
 * @param stop_waiting should we stop waiting (or definitely avoid) even if there is still time left to wait ?
 * @param process_orders whether to call ProcessOrders when exiting a waiting order
 */
void Vehicle::HandleWaiting(bool stop_waiting, bool process_orders)
{
	switch (this->current_order.GetType()) {
		case OT_WAITING: {
			uint wait_time = std::max<int>(this->current_order.GetTimetabledWait() - this->lateness_counter, 0);
			/* Vehicles holds on until waiting Timetabled time expires. */
			if (!stop_waiting && this->current_order_time < wait_time && this->current_order.GetLeaveType() != OLT_LEAVE_EARLY) {
				return;
			}
			if (!stop_waiting && process_orders && ShouldVehicleContinueWaiting(this)) {
				return;
			}

			/* When wait_time is expired, we move on. */
			ClrBit(this->vehicle_flags, VF_COND_ORDER_WAIT);
			UpdateVehicleTimetable(this, false);
			this->IncrementImplicitOrderIndex();
			this->current_order.MakeDummy();
			if (this->type == VEH_TRAIN) Train::From(this)->force_proceed = TFP_NONE;
			if (process_orders) ProcessOrders(this);
			break;
		}

		default:
			return;
	}
}

/**
 * Send this vehicle to the depot using the given command(s).
 * @param flags   the command flags (like execute and such).
 * @param command the command to execute.
 * @return the cost of the depot action.
 */
CommandCost Vehicle::SendToDepot(DoCommandFlag flags, DepotCommand command, TileIndex specific_depot)
{
	CommandCost ret = CheckOwnership(this->owner);
	if (ret.Failed()) return ret;

	if (this->vehstatus & VS_CRASHED) return CMD_ERROR;
	if (this->IsStoppedInDepot()) {
		if ((command & DEPOT_SELL) && !(command & DEPOT_CANCEL) && (!(command & DEPOT_SPECIFIC) || specific_depot == this->tile)) {
			/* Sell vehicle immediately */

			if (flags & DC_EXEC) {
				int x = this->x_pos;
				int y = this->y_pos;
				int z = this->z_pos;

				CommandCost cost = DoCommand(this->tile, this->index | (1 << 20), 0, flags, CMD_SELL_VEHICLE);
				if (cost.Succeeded()) {
					if (IsLocalCompany()) {
						if (cost.GetCost() != 0) {
							ShowCostOrIncomeAnimation(x, y, z, cost.GetCost());
						}
					}
					SubtractMoneyFromCompany(cost);
				}
			}
			return CommandCost();
		}
		return CMD_ERROR;
	}

	auto cancel_order = [&]() {
		if (flags & DC_EXEC) {
			/* If the orders to 'goto depot' are in the orders list (forced servicing),
			 * then skip to the next order; effectively cancelling this forced service */
			if (this->current_order.GetDepotOrderType() & ODTFB_PART_OF_ORDERS) this->IncrementRealOrderIndex();

			if (this->IsGroundVehicle()) {
				uint16 &gv_flags = this->GetGroundVehicleFlags();
				SetBit(gv_flags, GVF_SUPPRESS_IMPLICIT_ORDERS);
			}

			/* We don't cancel a breakdown-related goto depot order, we only change whether to halt or not */
			if (this->current_order.GetDepotOrderType() & ODTFB_BREAKDOWN) {
				this->current_order.SetDepotActionType(this->current_order.GetDepotActionType() == ODATFB_HALT ? ODATF_SERVICE_ONLY : ODATFB_HALT);
			} else {
				this->ClearSeparation();
				if (HasBit(this->vehicle_flags, VF_TIMETABLE_SEPARATION)) ClrBit(this->vehicle_flags, VF_TIMETABLE_STARTED);

				this->current_order.MakeDummy();
				SetWindowWidgetDirty(WC_VEHICLE_VIEW, this->index, WID_VV_START_STOP);
			}

			/* prevent any attempt to update timetable for current order, as actual travel time will be incorrect due to depot command */
			this->cur_timetable_order_index = INVALID_VEH_ORDER_ID;
		}
	};

	if (command & DEPOT_CANCEL) {
		if (this->current_order.IsType(OT_GOTO_DEPOT)) {
			cancel_order();
			return CommandCost();
		} else {
			return CMD_ERROR;
		}
	}

	if (this->current_order.IsType(OT_GOTO_DEPOT) && !(command & DEPOT_SPECIFIC)) {
		bool halt_in_depot = (this->current_order.GetDepotActionType() & ODATFB_HALT) != 0;
		bool sell_in_depot = (this->current_order.GetDepotActionType() & ODATFB_SELL) != 0;
		if (!!(command & DEPOT_SERVICE) == halt_in_depot || !!(command & DEPOT_SELL) != sell_in_depot) {
			/* We called with a different DEPOT_SERVICE or DEPOT_SELL setting.
			 * Now we change the setting to apply the new one and let the vehicle head for the same depot.
			 * Note: the if is (true for requesting service == true for ordered to stop in depot)          */
			if (flags & DC_EXEC) {
				if (!(this->current_order.GetDepotOrderType() & ODTFB_BREAKDOWN)) this->current_order.SetDepotOrderType(ODTF_MANUAL);
				this->current_order.SetDepotActionType((command & DEPOT_SELL) ? ODATFB_HALT | ODATFB_SELL : ((command & DEPOT_SERVICE) ? ODATF_SERVICE_ONLY : ODATFB_HALT));
				this->ClearSeparation();
				if (HasBit(this->vehicle_flags, VF_TIMETABLE_SEPARATION)) ClrBit(this->vehicle_flags, VF_TIMETABLE_STARTED);
				SetWindowWidgetDirty(WC_VEHICLE_VIEW, this->index, WID_VV_START_STOP);
			}
			return CommandCost();
		}

		if (command & DEPOT_DONT_CANCEL) return CMD_ERROR; // Requested no cancellation of depot orders
		cancel_order();
		return CommandCost();
	}

	ClosestDepot closestDepot;
	static const StringID no_depot[] = {STR_ERROR_UNABLE_TO_FIND_ROUTE_TO, STR_ERROR_UNABLE_TO_FIND_LOCAL_DEPOT, STR_ERROR_UNABLE_TO_FIND_LOCAL_DEPOT, STR_ERROR_CAN_T_SEND_AIRCRAFT_TO_HANGAR};
	if (command & DEPOT_SPECIFIC) {
		if (!(IsDepotTile(specific_depot) && GetDepotVehicleType(specific_depot) == this->type &&
				IsInfraTileUsageAllowed(this->type, this->owner, specific_depot))) {
			return_cmd_error(no_depot[this->type]);
		}
		if ((this->type == VEH_ROAD && (GetPresentRoadTypes(tile) & RoadVehicle::From(this)->compatible_roadtypes) == 0) ||
				(this->type == VEH_TRAIN && !HasBit(Train::From(this)->compatible_railtypes, GetRailType(tile)))) {
			return_cmd_error(no_depot[this->type]);
		}
		closestDepot.location = specific_depot;
		closestDepot.destination = (this->type == VEH_AIRCRAFT) ? GetStationIndex(specific_depot) : GetDepotIndex(specific_depot);
		closestDepot.reverse = false;
	} else {
		closestDepot = this->FindClosestDepot();
		if (!closestDepot.found) return_cmd_error(no_depot[this->type]);
	}

	if (flags & DC_EXEC) {
		if (this->current_order.IsAnyLoadingType()) this->LeaveStation();
		if (this->current_order.IsType(OT_WAITING)) this->HandleWaiting(true);

		if (this->type == VEH_TRAIN) {
			for (Train *v = Train::From(this); v != nullptr; v = v->Next()) {
				ClrBit(v->flags, VRF_BEYOND_PLATFORM_END);
			}
		}

		if (this->IsGroundVehicle() && this->GetNumManualOrders() > 0) {
			uint16 &gv_flags = this->GetGroundVehicleFlags();
			SetBit(gv_flags, GVF_SUPPRESS_IMPLICIT_ORDERS);
		}

		this->SetDestTile(closestDepot.location);
		this->current_order.MakeGoToDepot(closestDepot.destination, ODTF_MANUAL);
		if (command & DEPOT_SELL) {
			this->current_order.SetDepotActionType(ODATFB_HALT | ODATFB_SELL);
		} else if (!(command & DEPOT_SERVICE)) {
			this->current_order.SetDepotActionType(ODATFB_HALT);
		}
		if (command & DEPOT_SPECIFIC) {
			this->current_order.SetDepotExtraFlags(ODEFB_SPECIFIC);
		}
		SetWindowWidgetDirty(WC_VEHICLE_VIEW, this->index, WID_VV_START_STOP);

		/* If there is no depot in front and the train is not already reversing, reverse automatically (trains only) */
		if (this->type == VEH_TRAIN && (closestDepot.reverse ^ HasBit(Train::From(this)->flags, VRF_REVERSING))) {
			DoCommand(this->tile, this->index, 0, DC_EXEC, CMD_REVERSE_TRAIN_DIRECTION);
		}

		if (this->type == VEH_AIRCRAFT) {
			Aircraft *a = Aircraft::From(this);
			if (a->state == FLYING && a->targetairport != closestDepot.destination) {
				/* The aircraft is now heading for a different hangar than the next in the orders */
				AircraftNextAirportPos_and_Order(a);
			}
		}
	}

	return CommandCost();

}

/**
 * Update the cached visual effect.
 * @param allow_power_change true if the wagon-is-powered-state may change.
 */
void Vehicle::UpdateVisualEffect(bool allow_power_change)
{
	bool powered_before = HasBit(this->vcache.cached_vis_effect, VE_DISABLE_WAGON_POWER);
	const Engine *e = this->GetEngine();

	/* Evaluate properties */
	byte visual_effect;
	switch (e->type) {
		case VEH_TRAIN: visual_effect = e->u.rail.visual_effect; break;
		case VEH_ROAD:  visual_effect = e->u.road.visual_effect; break;
		case VEH_SHIP:  visual_effect = e->u.ship.visual_effect; break;
		default:        visual_effect = 1 << VE_DISABLE_EFFECT;  break;
	}

	/* Check powered wagon / visual effect callback */
	if (HasBit(e->info.callback_mask, CBM_VEHICLE_VISUAL_EFFECT)) {
		uint16 callback = GetVehicleCallback(CBID_VEHICLE_VISUAL_EFFECT, 0, 0, this->engine_type, this);

		if (callback != CALLBACK_FAILED) {
			if (callback >= 0x100 && e->GetGRF()->grf_version >= 8) ErrorUnknownCallbackResult(e->GetGRFID(), CBID_VEHICLE_VISUAL_EFFECT, callback);

			callback = GB(callback, 0, 8);
			/* Avoid accidentally setting 'visual_effect' to the default value
			 * Since bit 6 (disable effects) is set anyways, we can safely erase some bits. */
			if (callback == VE_DEFAULT) {
				assert(HasBit(callback, VE_DISABLE_EFFECT));
				SB(callback, VE_TYPE_START, VE_TYPE_COUNT, 0);
			}
			visual_effect = callback;
		}
	}

	/* Apply default values */
	if (visual_effect == VE_DEFAULT ||
			(!HasBit(visual_effect, VE_DISABLE_EFFECT) && GB(visual_effect, VE_TYPE_START, VE_TYPE_COUNT) == VE_TYPE_DEFAULT)) {
		/* Only train engines have default effects.
		 * Note: This is independent of whether the engine is a front engine or articulated part or whatever. */
		if (e->type != VEH_TRAIN || e->u.rail.railveh_type == RAILVEH_WAGON || !IsInsideMM(e->u.rail.engclass, EC_STEAM, EC_MONORAIL)) {
			if (visual_effect == VE_DEFAULT) {
				visual_effect = 1 << VE_DISABLE_EFFECT;
			} else {
				SetBit(visual_effect, VE_DISABLE_EFFECT);
			}
		} else {
			if (visual_effect == VE_DEFAULT) {
				/* Also set the offset */
				visual_effect = (VE_OFFSET_CENTRE - (e->u.rail.engclass == EC_STEAM ? 4 : 0)) << VE_OFFSET_START;
			}
			SB(visual_effect, VE_TYPE_START, VE_TYPE_COUNT, e->u.rail.engclass - EC_STEAM + VE_TYPE_STEAM);
		}
	}

	this->vcache.cached_vis_effect = visual_effect;

	if (!allow_power_change && powered_before != HasBit(this->vcache.cached_vis_effect, VE_DISABLE_WAGON_POWER)) {
		ToggleBit(this->vcache.cached_vis_effect, VE_DISABLE_WAGON_POWER);
		ShowNewGrfVehicleError(this->engine_type, STR_NEWGRF_BROKEN, STR_NEWGRF_BROKEN_POWERED_WAGON, GBUG_VEH_POWERED_WAGON, false);
	}
}

static const int8 _vehicle_smoke_pos[8] = {
	1, 1, 1, 0, -1, -1, -1, 0
};

/**
 * Call CBID_VEHICLE_SPAWN_VISUAL_EFFECT and spawn requested effects.
 * @param v Vehicle to create effects for.
 */
static void SpawnAdvancedVisualEffect(const Vehicle *v)
{
	uint16 callback = GetVehicleCallback(CBID_VEHICLE_SPAWN_VISUAL_EFFECT, 0, Random(), v->engine_type, v);
	if (callback == CALLBACK_FAILED) return;

	uint count = GB(callback, 0, 2);
	bool auto_center = HasBit(callback, 13);
	bool auto_rotate = !HasBit(callback, 14);

	int8 l_center = 0;
	if (auto_center) {
		/* For road vehicles: Compute offset from vehicle position to vehicle center */
		if (v->type == VEH_ROAD) l_center = -(int)(VEHICLE_LENGTH - RoadVehicle::From(v)->gcache.cached_veh_length) / 2;
	} else {
		/* For trains: Compute offset from vehicle position to sprite position */
		if (v->type == VEH_TRAIN) l_center = (VEHICLE_LENGTH - Train::From(v)->gcache.cached_veh_length) / 2;
	}

	Direction l_dir = v->direction;
	if (v->type == VEH_TRAIN && HasBit(Train::From(v)->flags, VRF_REVERSE_DIRECTION)) l_dir = ReverseDir(l_dir);
	Direction t_dir = ChangeDir(l_dir, DIRDIFF_90RIGHT);

	int8 x_center = _vehicle_smoke_pos[l_dir] * l_center;
	int8 y_center = _vehicle_smoke_pos[t_dir] * l_center;

	for (uint i = 0; i < count; i++) {
		uint32 reg = GetRegister(0x100 + i);
		uint type = GB(reg,  0, 8);
		int8 x    = GB(reg,  8, 8);
		int8 y    = GB(reg, 16, 8);
		int8 z    = GB(reg, 24, 8);

		if (auto_rotate) {
			int8 l = x;
			int8 t = y;
			x = _vehicle_smoke_pos[l_dir] * l + _vehicle_smoke_pos[t_dir] * t;
			y = _vehicle_smoke_pos[t_dir] * l - _vehicle_smoke_pos[l_dir] * t;
		}

		if (type >= 0xF0) {
			switch (type) {
				case 0xF1: CreateEffectVehicleRel(v, x_center + x, y_center + y, z, EV_STEAM_SMOKE); break;
				case 0xF2: CreateEffectVehicleRel(v, x_center + x, y_center + y, z, EV_DIESEL_SMOKE); break;
				case 0xF3: CreateEffectVehicleRel(v, x_center + x, y_center + y, z, EV_ELECTRIC_SPARK); break;
				case 0xFA: CreateEffectVehicleRel(v, x_center + x, y_center + y, z, EV_BREAKDOWN_SMOKE_AIRCRAFT); break;
				default: break;
			}
		}
	}
}

int ReversingDistanceTargetSpeed(const Train *v);

/**
 * Draw visual effects (smoke and/or sparks) for a vehicle chain.
 * @param max_speed The speed as limited by underground and orders, UINT_MAX if not already known
 * @pre this->IsPrimaryVehicle()
 */
void Vehicle::ShowVisualEffect(uint max_speed) const
{
	dbg_assert(this->IsPrimaryVehicle());
	bool sound = false;

	/* Do not show any smoke when:
	 * - vehicle smoke is disabled by the player
	 * - the vehicle is slowing down or stopped (by the player)
	 * - the vehicle is moving very slowly
	 */
	if (_settings_game.vehicle.smoke_amount == 0 ||
			this->vehstatus & (VS_TRAIN_SLOWING | VS_STOPPED) ||
			this->cur_speed < 2) {
		return;
	}

	if (max_speed == UINT_MAX) max_speed = this->GetCurrentMaxSpeed();

	if (this->type == VEH_TRAIN) {
		const Train *t = Train::From(this);
		/* For trains, do not show any smoke when:
		 * - the train is reversing
		 * - the train is exceeding the max speed
		 * - is entering a station with an order to stop there and its speed is equal to maximum station entering speed
		 * - is approaching a reversing point and its speed is equal to maximum approach speed
		 */
		if (HasBit(t->flags, VRF_REVERSING) ||
				t->cur_speed > max_speed ||
				(HasStationTileRail(t->tile) && t->IsFrontEngine() && t->current_order.ShouldStopAtStation(t, GetStationIndex(t->tile), IsRailWaypoint(t->tile)) &&
				t->cur_speed >= max_speed) ||
				(t->reverse_distance >= 1 && (int)t->cur_speed >= ReversingDistanceTargetSpeed(t))) {
			return;
		}
	}

	const Vehicle *v = this;

	do {
		bool advanced = HasBit(v->vcache.cached_vis_effect, VE_ADVANCED_EFFECT);
		int effect_offset = GB(v->vcache.cached_vis_effect, VE_OFFSET_START, VE_OFFSET_COUNT) - VE_OFFSET_CENTRE;
		VisualEffectSpawnModel effect_model = VESM_NONE;
		if (advanced) {
			effect_offset = VE_OFFSET_CENTRE;
			effect_model = (VisualEffectSpawnModel)GB(v->vcache.cached_vis_effect, 0, VE_ADVANCED_EFFECT);
			if (effect_model >= VESM_END) effect_model = VESM_NONE; // unknown spawning model
		} else {
			effect_model = (VisualEffectSpawnModel)GB(v->vcache.cached_vis_effect, VE_TYPE_START, VE_TYPE_COUNT);
			assert(effect_model != (VisualEffectSpawnModel)VE_TYPE_DEFAULT); // should have been resolved by UpdateVisualEffect
			static_assert((uint)VESM_STEAM    == (uint)VE_TYPE_STEAM);
			static_assert((uint)VESM_DIESEL   == (uint)VE_TYPE_DIESEL);
			static_assert((uint)VESM_ELECTRIC == (uint)VE_TYPE_ELECTRIC);
		}

		/* Show no smoke when:
		 * - Smoke has been disabled for this vehicle
		 * - The vehicle is not visible
		 * - The vehicle is under a bridge
		 * - The vehicle is on a depot tile
		 * - The vehicle is on a tunnel tile
		 * - The vehicle is a train engine that is currently unpowered */
		if (effect_model == VESM_NONE ||
				v->vehstatus & VS_HIDDEN ||
				IsBridgeAbove(v->tile) ||
				IsDepotTile(v->tile) ||
				IsTunnelTile(v->tile) ||
				(v->type == VEH_TRAIN &&
				!HasPowerOnRail(Train::From(v)->railtype, GetTileRailTypeByTrackBit(v->tile, Train::From(v)->track)))) {
			if (HasBit(v->vcache.cached_veh_flags, VCF_LAST_VISUAL_EFFECT)) break;
			continue;
		}

		EffectVehicleType evt = EV_END;
		switch (effect_model) {
			case VESM_STEAM:
				/* Steam smoke - amount is gradually falling until vehicle reaches its maximum speed, after that it's normal.
				 * Details: while vehicle's current speed is gradually increasing, steam plumes' density decreases by one third each
				 * third of its maximum speed spectrum. Steam emission finally normalises at very close to vehicle's maximum speed.
				 * REGULATION:
				 * - instead of 1, 4 / 2^smoke_amount (max. 2) is used to provide sufficient regulation to steam puffs' amount. */
				if (GB(v->tick_counter, 0, ((4 >> _settings_game.vehicle.smoke_amount) + ((this->cur_speed * 3) / max_speed))) == 0) {
					evt = EV_STEAM_SMOKE;
				}
				break;

			case VESM_DIESEL: {
				/* Diesel smoke - thicker when vehicle is starting, gradually subsiding till it reaches its maximum speed
				 * when smoke emission stops.
				 * Details: Vehicle's (max.) speed spectrum is divided into 32 parts. When max. speed is reached, chance for smoke
				 * emission erodes by 32 (1/4). For trains, power and weight come in handy too to either increase smoke emission in
				 * 6 steps (1000HP each) if the power is low or decrease smoke emission in 6 steps (512 tonnes each) if the train
				 * isn't overweight. Power and weight contributions are expressed in a way that neither extreme power, nor
				 * extreme weight can ruin the balance (e.g. FreightWagonMultiplier) in the formula. When the vehicle reaches
				 * maximum speed no diesel_smoke is emitted.
				 * REGULATION:
				 * - up to which speed a diesel vehicle is emitting smoke (with reduced/small setting only until 1/2 of max_speed),
				 * - in Chance16 - the last value is 512 / 2^smoke_amount (max. smoke when 128 = smoke_amount of 2). */
				int power_weight_effect = 0;
				if (v->type == VEH_TRAIN) {
					power_weight_effect = (32 >> (Train::From(this)->gcache.cached_power >> 10)) - (32 >> (Train::From(this)->gcache.cached_weight >> 9));
				}
				if (this->cur_speed < (max_speed >> (2 >> _settings_game.vehicle.smoke_amount)) &&
						Chance16((64 - ((this->cur_speed << 5) / max_speed) + power_weight_effect), (512 >> _settings_game.vehicle.smoke_amount))) {
					evt = EV_DIESEL_SMOKE;
				}
				break;
			}

			case VESM_ELECTRIC:
				/* Electric train's spark - more often occurs when train is departing (more load)
				 * Details: Electric locomotives are usually at least twice as powerful as their diesel counterparts, so spark
				 * emissions are kept simple. Only when starting, creating huge force are sparks more likely to happen, but when
				 * reaching its max. speed, quarter by quarter of it, chance decreases until the usual 2,22% at train's top speed.
				 * REGULATION:
				 * - in Chance16 the last value is 360 / 2^smoke_amount (max. sparks when 90 = smoke_amount of 2). */
				if (GB(v->tick_counter, 0, 2) == 0 &&
						Chance16((6 - ((this->cur_speed << 2) / max_speed)), (360 >> _settings_game.vehicle.smoke_amount))) {
					evt = EV_ELECTRIC_SPARK;
				}
				break;

			default:
				NOT_REACHED();
		}

		if (evt != EV_END && advanced) {
			sound = true;
			SpawnAdvancedVisualEffect(v);
		} else if (evt != EV_END) {
			sound = true;

			/* The effect offset is relative to a point 4 units behind the vehicle's
			 * front (which is the center of an 8/8 vehicle). Shorter vehicles need a
			 * correction factor. */
			if (v->type == VEH_TRAIN) effect_offset += (VEHICLE_LENGTH - Train::From(v)->gcache.cached_veh_length) / 2;

			int x = _vehicle_smoke_pos[v->direction] * effect_offset;
			int y = _vehicle_smoke_pos[(v->direction + 2) % 8] * effect_offset;

			if (v->type == VEH_TRAIN && HasBit(Train::From(v)->flags, VRF_REVERSE_DIRECTION)) {
				x = -x;
				y = -y;
			}

			CreateEffectVehicleRel(v, x, y, 10, evt);
		}

		if (HasBit(v->vcache.cached_veh_flags, VCF_LAST_VISUAL_EFFECT)) break;
	} while ((v = v->Next()) != nullptr);

	if (sound) PlayVehicleSound(this, VSE_VISUAL_EFFECT);
}

/**
 * Set the next vehicle of this vehicle.
 * @param next the next vehicle. nullptr removes the next vehicle.
 */
void Vehicle::SetNext(Vehicle *next)
{
	dbg_assert(this != next);

	if (this->next != nullptr) {
		/* We had an old next vehicle. Update the first and previous pointers */
		for (Vehicle *v = this->next; v != nullptr; v = v->Next()) {
			v->first = this->next;
		}
		this->next->previous = nullptr;
	}

	this->next = next;

	if (this->next != nullptr) {
		/* A new next vehicle. Update the first and previous pointers */
		if (this->next->previous != nullptr) this->next->previous->next = nullptr;
		this->next->previous = this;
		for (Vehicle *v = this->next; v != nullptr; v = v->Next()) {
			v->first = this->first;
		}
	}
}

/**
 * Adds this vehicle to a shared vehicle chain.
 * @param shared_chain a vehicle of the chain with shared vehicles.
 * @pre !this->IsOrderListShared()
 */
void Vehicle::AddToShared(Vehicle *shared_chain)
{
	dbg_assert(this->previous_shared == nullptr && this->next_shared == nullptr);

	if (shared_chain->orders == nullptr) {
		dbg_assert(shared_chain->previous_shared == nullptr);
		dbg_assert(shared_chain->next_shared == nullptr);
		this->orders = shared_chain->orders = new OrderList(nullptr, shared_chain);
	}

	this->next_shared     = shared_chain->next_shared;
	this->previous_shared = shared_chain;

	shared_chain->next_shared = this;

	if (this->next_shared != nullptr) this->next_shared->previous_shared = this;

	shared_chain->orders->AddVehicle(this);
}

/**
 * Removes the vehicle from the shared order list.
 */
void Vehicle::RemoveFromShared()
{
	/* Remember if we were first and the old window number before RemoveVehicle()
	 * as this changes first if needed. */
	bool were_first = (this->FirstShared() == this);
	VehicleListIdentifier vli(VL_SHARED_ORDERS, this->type, this->owner, this->FirstShared()->index);

	this->orders->RemoveVehicle(this);

	if (!were_first) {
		/* We are not the first shared one, so only relink our previous one. */
		this->previous_shared->next_shared = this->NextShared();
	}

	if (this->next_shared != nullptr) this->next_shared->previous_shared = this->previous_shared;


	if (this->orders->GetNumVehicles() == 1) InvalidateVehicleOrder(this->FirstShared(), VIWD_MODIFY_ORDERS);

	if (this->orders->GetNumVehicles() == 1 && !_settings_client.gui.enable_single_veh_shared_order_gui) {
		/* When there is only one vehicle, remove the shared order list window. */
		CloseWindowById(GetWindowClassForVehicleType(this->type), vli.Pack());
	} else if (were_first) {
		/* If we were the first one, update to the new first one.
		 * Note: FirstShared() is already the new first */
		InvalidateWindowData(GetWindowClassForVehicleType(this->type), vli.Pack(), this->FirstShared()->index | (1U << 31));
	}

	this->next_shared     = nullptr;
	this->previous_shared = nullptr;

	this->ClearSeparation();
	if (HasBit(this->vehicle_flags, VF_TIMETABLE_SEPARATION)) ClrBit(this->vehicle_flags, VF_TIMETABLE_STARTED);
}

template <typename T, typename U>
void DumpVehicleFlagsGeneric(const Vehicle *v, T dump, U dump_header)
{
	if (v->IsGroundVehicle()) {
		dump_header("st:", "subtype:");
		dump('F', "GVSF_FRONT",            HasBit(v->subtype, GVSF_FRONT));
		dump('A', "GVSF_ARTICULATED_PART", HasBit(v->subtype, GVSF_ARTICULATED_PART));
		dump('W', "GVSF_WAGON",            HasBit(v->subtype, GVSF_WAGON));
		dump('E', "GVSF_ENGINE",           HasBit(v->subtype, GVSF_ENGINE));
		dump('f', "GVSF_FREE_WAGON",       HasBit(v->subtype, GVSF_FREE_WAGON));
		dump('M', "GVSF_MULTIHEADED",      HasBit(v->subtype, GVSF_MULTIHEADED));
		dump('V', "GVSF_VIRTUAL",          HasBit(v->subtype, GVSF_VIRTUAL));
	}
	dump_header("vs:", "vehstatus:");
	dump('H', "VS_HIDDEN",          v->vehstatus & VS_HIDDEN);
	dump('S', "VS_STOPPED",         v->vehstatus & VS_STOPPED);
	dump('U', "VS_UNCLICKABLE",     v->vehstatus & VS_UNCLICKABLE);
	dump('D', "VS_DEFPAL",          v->vehstatus & VS_DEFPAL);
	dump('s', "VS_TRAIN_SLOWING",   v->vehstatus & VS_TRAIN_SLOWING);
	dump('X', "VS_SHADOW",          v->vehstatus & VS_SHADOW);
	dump('B', "VS_AIRCRAFT_BROKEN", v->vehstatus & VS_AIRCRAFT_BROKEN);
	dump('C', "VS_CRASHED",         v->vehstatus & VS_CRASHED);
	dump_header("vf:", "vehicle_flags:");
	dump('F', "VF_LOADING_FINISHED",        HasBit(v->vehicle_flags, VF_LOADING_FINISHED));
	dump('U', "VF_CARGO_UNLOADING",         HasBit(v->vehicle_flags, VF_CARGO_UNLOADING));
	dump('P', "VF_BUILT_AS_PROTOTYPE",      HasBit(v->vehicle_flags, VF_BUILT_AS_PROTOTYPE));
	dump('T', "VF_TIMETABLE_STARTED",       HasBit(v->vehicle_flags, VF_TIMETABLE_STARTED));
	dump('A', "VF_AUTOFILL_TIMETABLE",      HasBit(v->vehicle_flags, VF_AUTOFILL_TIMETABLE));
	dump('w', "VF_AUTOFILL_PRES_WAIT_TIME", HasBit(v->vehicle_flags, VF_AUTOFILL_PRES_WAIT_TIME));
	dump('S', "VF_STOP_LOADING",            HasBit(v->vehicle_flags, VF_STOP_LOADING));
	dump('L', "VF_PATHFINDER_LOST",         HasBit(v->vehicle_flags, VF_PATHFINDER_LOST));
	dump('c', "VF_SERVINT_IS_CUSTOM",       HasBit(v->vehicle_flags, VF_SERVINT_IS_CUSTOM));
	dump('p', "VF_SERVINT_IS_PERCENT",      HasBit(v->vehicle_flags, VF_SERVINT_IS_PERCENT));
	dump('z', "VF_SEPARATION_ACTIVE",       HasBit(v->vehicle_flags, VF_SEPARATION_ACTIVE));
	dump('D', "VF_SCHEDULED_DISPATCH",      HasBit(v->vehicle_flags, VF_SCHEDULED_DISPATCH));
	dump('x', "VF_LAST_LOAD_ST_SEP",        HasBit(v->vehicle_flags, VF_LAST_LOAD_ST_SEP));
	dump('s', "VF_TIMETABLE_SEPARATION",    HasBit(v->vehicle_flags, VF_TIMETABLE_SEPARATION));
	dump('a', "VF_AUTOMATE_TIMETABLE",      HasBit(v->vehicle_flags, VF_AUTOMATE_TIMETABLE));
	dump('Q', "VF_HAVE_SLOT",               HasBit(v->vehicle_flags, VF_HAVE_SLOT));
	dump('W', "VF_COND_ORDER_WAIT",         HasBit(v->vehicle_flags, VF_COND_ORDER_WAIT));
	dump('r', "VF_REPLACEMENT_PENDING",     HasBit(v->vehicle_flags, VF_REPLACEMENT_PENDING));
	dump_header("vcf:", "cached_veh_flags:");
	dump('l', "VCF_LAST_VISUAL_EFFECT",     HasBit(v->vcache.cached_veh_flags, VCF_LAST_VISUAL_EFFECT));
	dump('z', "VCF_GV_ZERO_SLOPE_RESIST",   HasBit(v->vcache.cached_veh_flags, VCF_GV_ZERO_SLOPE_RESIST));
	dump('d', "VCF_IS_DRAWN",               HasBit(v->vcache.cached_veh_flags, VCF_IS_DRAWN));
	dump('t', "VCF_REDRAW_ON_TRIGGER",      HasBit(v->vcache.cached_veh_flags, VCF_REDRAW_ON_TRIGGER));
	dump('s', "VCF_REDRAW_ON_SPEED_CHANGE", HasBit(v->vcache.cached_veh_flags, VCF_REDRAW_ON_SPEED_CHANGE));
	dump('R', "VCF_IMAGE_REFRESH",          HasBit(v->vcache.cached_veh_flags, VCF_IMAGE_REFRESH));
	dump('N', "VCF_IMAGE_REFRESH_NEXT",     HasBit(v->vcache.cached_veh_flags, VCF_IMAGE_REFRESH_NEXT));
	dump('c', "VCF_IMAGE_CURVATURE",        HasBit(v->vcache.cached_veh_flags, VCF_IMAGE_CURVATURE));
	if (v->IsGroundVehicle()) {
		uint16 gv_flags = v->GetGroundVehicleFlags();
		dump_header("gvf:", "GroundVehicleFlags:");
		dump('u', "GVF_GOINGUP_BIT",              HasBit(gv_flags, GVF_GOINGUP_BIT));
		dump('d', "GVF_GOINGDOWN_BIT",            HasBit(gv_flags, GVF_GOINGDOWN_BIT));
		dump('s', "GVF_SUPPRESS_IMPLICIT_ORDERS", HasBit(gv_flags, GVF_SUPPRESS_IMPLICIT_ORDERS));
		dump('c', "GVF_CHUNNEL_BIT",              HasBit(gv_flags, GVF_CHUNNEL_BIT));
	}
	if (v->type == VEH_TRAIN) {
		const Train *t = Train::From(v);
		dump_header("tf:", "train flags:");
		dump('R', "VRF_REVERSING",                     HasBit(t->flags, VRF_REVERSING));
		dump('W', "VRF_WAITING_RESTRICTION",           HasBit(t->flags, VRF_WAITING_RESTRICTION));
		dump('P', "VRF_POWEREDWAGON",                  HasBit(t->flags, VRF_POWEREDWAGON));
		dump('r', "VRF_REVERSE_DIRECTION",             HasBit(t->flags, VRF_REVERSE_DIRECTION));
		dump('h', "VRF_HAS_HIT_RV",                    HasBit(t->flags, VRF_HAS_HIT_RV));
		dump('e', "VRF_EL_ENGINE_ALLOWED_NORMAL_RAIL", HasBit(t->flags, VRF_EL_ENGINE_ALLOWED_NORMAL_RAIL));
		dump('q', "VRF_TOGGLE_REVERSE",                HasBit(t->flags, VRF_TOGGLE_REVERSE));
		dump('s', "VRF_TRAIN_STUCK",                   HasBit(t->flags, VRF_TRAIN_STUCK));
		dump('L', "VRF_LEAVING_STATION",               HasBit(t->flags, VRF_LEAVING_STATION));
		dump('b', "VRF_BREAKDOWN_BRAKING",             HasBit(t->flags, VRF_BREAKDOWN_BRAKING));
		dump('p', "VRF_BREAKDOWN_POWER",               HasBit(t->flags, VRF_BREAKDOWN_POWER));
		dump('v', "VRF_BREAKDOWN_SPEED",               HasBit(t->flags, VRF_BREAKDOWN_SPEED));
		dump('z', "VRF_BREAKDOWN_STOPPED",             HasBit(t->flags, VRF_BREAKDOWN_STOPPED));
		dump('F', "VRF_NEED_REPAIR",                   HasBit(t->flags, VRF_NEED_REPAIR));
		dump('H', "VRF_TOO_HEAVY",                     HasBit(t->flags, VRF_TOO_HEAVY));
		dump('B', "VRF_BEYOND_PLATFORM_END",           HasBit(t->flags, VRF_BEYOND_PLATFORM_END));
		dump('Y', "VRF_NOT_YET_IN_PLATFORM",           HasBit(t->flags, VRF_NOT_YET_IN_PLATFORM));
		dump('A', "VRF_ADVANCE_IN_PLATFORM",           HasBit(t->flags, VRF_ADVANCE_IN_PLATFORM));
		dump('K', "VRF_CONSIST_BREAKDOWN",             HasBit(t->flags, VRF_CONSIST_BREAKDOWN));
		dump('J', "VRF_CONSIST_SPEED_REDUCTION",       HasBit(t->flags, VRF_CONSIST_SPEED_REDUCTION));
		dump('X', "VRF_PENDING_SPEED_RESTRICTION",     HasBit(t->flags, VRF_PENDING_SPEED_RESTRICTION));
		dump('c', "VRF_SPEED_ADAPTATION_EXEMPT",       HasBit(t->flags, VRF_SPEED_ADAPTATION_EXEMPT));
	}
	if (v->type == VEH_ROAD) {
		const RoadVehicle *rv = RoadVehicle::From(v);
		dump_header("rvf:", "road vehicle flags:");
		dump('L', "RVF_ON_LEVEL_CROSSING",             HasBit(rv->rvflags, RVF_ON_LEVEL_CROSSING));
	}
}

char *Vehicle::DumpVehicleFlags(char *b, const char *last, bool include_tile) const
{
	bool first_header = true;
	auto dump = [&](char c, const char *name, bool flag) {
		if (flag) b += seprintf(b, last, "%c", c);
	};
	auto dump_header = [&](const char* header, const char *header_long) {
		if (first_header) {
			first_header = false;
		} else {
			b = strecpy(b, ", ", last, true);
		}
		b = strecpy(b, header, last, true);
	};
	if (!this->IsGroundVehicle()) {
		b += seprintf(b, last, "st:%X", this->subtype);
		first_header = false;
	}
	DumpVehicleFlagsGeneric(this, dump, dump_header);
	if (this->type == VEH_TRAIN) {
		const Train *t = Train::From(this);
		b += seprintf(b, last, ", trk: 0x%02X", (uint) t->track);
		if (t->reverse_distance > 0) b += seprintf(b, last, ", rev: %u", t->reverse_distance);
	} else if (this->type == VEH_ROAD) {
		const RoadVehicle *r = RoadVehicle::From(this);
		b += seprintf(b, last, ", rvs:%X, rvf:%X", r->state, r->frame);
	}
	if (include_tile) {
		b += seprintf(b, last, ", [");
		b = DumpTileInfo(b, last, this->tile);
		b += seprintf(b, last, "]");
		TileIndex vtile = TileVirtXY(this->x_pos, this->y_pos);
		if (this->tile != vtile) b += seprintf(b, last, ", VirtXYTile: %X (%u x %u)", vtile, TileX(vtile), TileY(vtile));
	}
	if (this->cargo_payment) b += seprintf(b, last, ", CP");
	return b;
}


char *Vehicle::DumpVehicleFlagsMultiline(char *b, const char *last, const char *base_indent, const char *extra_indent) const
{
	auto dump = [&](char c, const char *name, bool flag) {
		if (flag) b += seprintf(b, last, "%s%s%s\n", base_indent, extra_indent, name);
	};
	auto dump_header = [&](const char* header, const char *header_long) {
		b += seprintf(b, last, "%s%s\n", base_indent, header_long);
	};
	if (!this->IsGroundVehicle()) {
		b += seprintf(b, last, "%ssubtype: %X\n", base_indent, this->subtype);
	}
	DumpVehicleFlagsGeneric(this, dump, dump_header);
	if (this->type == VEH_TRAIN) {
		const Train *t = Train::From(this);
		b += seprintf(b, last, "%strack: 0x%02X", base_indent, (uint) t->track);
		if (t->reverse_distance > 0) b += seprintf(b, last, "%sreverse_distance: %u", base_indent, t->reverse_distance);
	} else if (this->type == VEH_ROAD) {
		const RoadVehicle *r = RoadVehicle::From(this);
		b += seprintf(b, last, "%sRV state:%X\n%sRV frame:%X\n", base_indent, r->state, base_indent, r->frame);
	}
	if (this->cargo_payment) b += seprintf(b, last, "%scargo_payment present\n", base_indent);
	return b;
}

void VehiclesYearlyLoop()
{
	for (Vehicle *v : Vehicle::Iterate()) {
		if (v->IsPrimaryVehicle()) {
			/* show warning if vehicle is not generating enough income last 2 years (corresponds to a red icon in the vehicle list) */
			Money profit = v->GetDisplayProfitThisYear();
			if (v->age >= 730 && profit < 0) {
				if (_settings_client.gui.vehicle_income_warn && v->owner == _local_company) {
					SetDParam(0, v->index);
					SetDParam(1, profit);
					AddVehicleAdviceNewsItem(STR_NEWS_VEHICLE_IS_UNPROFITABLE, v->index);
				}
				AI::NewEvent(v->owner, new ScriptEventVehicleUnprofitable(v->index));
			}

			v->profit_last_year = v->profit_this_year;
			v->profit_lifetime += v->profit_this_year;
			v->profit_this_year = 0;
			SetWindowDirty(WC_VEHICLE_DETAILS, v->index);
		}
	}
	GroupStatistics::UpdateProfits();
	SetWindowClassesDirty(WC_TRAINS_LIST);
	SetWindowClassesDirty(WC_TRACE_RESTRICT_SLOTS);
	SetWindowClassesDirty(WC_SHIPS_LIST);
	SetWindowClassesDirty(WC_ROADVEH_LIST);
	SetWindowClassesDirty(WC_AIRCRAFT_LIST);
}


/**
 * Can this station be used by the given engine type?
 * @param engine_type the type of vehicles to test
 * @param st the station to test for
 * @return true if and only if the vehicle of the type can use this station.
 * @note For road vehicles the Vehicle is needed to determine whether it can
 *       use the station. This function will return true for road vehicles
 *       when at least one of the facilities is available.
 */
bool CanVehicleUseStation(EngineID engine_type, const Station *st)
{
	const Engine *e = Engine::GetIfValid(engine_type);
	dbg_assert(e != nullptr);

	switch (e->type) {
		case VEH_TRAIN:
			return (st->facilities & FACIL_TRAIN) != 0;

		case VEH_ROAD:
			/* For road vehicles we need the vehicle to know whether it can actually
			 * use the station, but if it doesn't have facilities for RVs it is
			 * certainly not possible that the station can be used. */
			return (st->facilities & (FACIL_BUS_STOP | FACIL_TRUCK_STOP)) != 0;

		case VEH_SHIP:
			return (st->facilities & FACIL_DOCK) != 0;

		case VEH_AIRCRAFT:
			return (st->facilities & FACIL_AIRPORT) != 0 &&
					(st->airport.GetFTA()->flags & (e->u.air.subtype & AIR_CTOL ? AirportFTAClass::AIRPLANES : AirportFTAClass::HELICOPTERS)) != 0;

		default:
			return false;
	}
}

/**
 * Can this station be used by the given vehicle?
 * @param v the vehicle to test
 * @param st the station to test for
 * @return true if and only if the vehicle can use this station.
 */
bool CanVehicleUseStation(const Vehicle *v, const Station *st)
{
	if (v->type == VEH_ROAD) return st->GetPrimaryRoadStop(RoadVehicle::From(v)) != nullptr;

	return CanVehicleUseStation(v->engine_type, st);
}

/**
 * Get reason string why this station can't be used by the given vehicle.
 * @param v The vehicle to test.
 * @param st The station to test for.
 * @return The string explaining why the vehicle cannot use the station.
 */
StringID GetVehicleCannotUseStationReason(const Vehicle *v, const Station *st)
{
	switch (v->type) {
		case VEH_TRAIN:
			return STR_ERROR_NO_RAIL_STATION;

		case VEH_ROAD: {
			const RoadVehicle *rv = RoadVehicle::From(v);
			RoadStop *rs = st->GetPrimaryRoadStop(rv->IsBus() ? ROADSTOP_BUS : ROADSTOP_TRUCK);

			StringID err = rv->IsBus() ? STR_ERROR_NO_BUS_STATION : STR_ERROR_NO_TRUCK_STATION;

			for (; rs != nullptr; rs = rs->next) {
				/* Articulated vehicles cannot use bay road stops, only drive-through. Make sure the vehicle can actually use this bay stop */
				if (HasTileAnyRoadType(rs->xy, rv->compatible_roadtypes) && IsStandardRoadStopTile(rs->xy) && rv->HasArticulatedPart()) {
					err = STR_ERROR_NO_STOP_ARTICULATED_VEHICLE;
					continue;
				}

				/* Bay stop errors take precedence, but otherwise the vehicle may not be compatible with the roadtype/tramtype of this station tile.
				 * We give bay stop errors precedence because they are usually a bus sent to a tram station or vice versa. */
				if (!HasTileAnyRoadType(rs->xy, rv->compatible_roadtypes) && err != STR_ERROR_NO_STOP_ARTICULATED_VEHICLE) {
					err = RoadTypeIsRoad(rv->roadtype) ? STR_ERROR_NO_STOP_COMPATIBLE_ROAD_TYPE : STR_ERROR_NO_STOP_COMPATIBLE_TRAM_TYPE;
					continue;
				}
			}

			return err;
		}

		case VEH_SHIP:
			return STR_ERROR_NO_DOCK;

		case VEH_AIRCRAFT:
			if ((st->facilities & FACIL_AIRPORT) == 0) return STR_ERROR_NO_AIRPORT;
			if (v->GetEngine()->u.air.subtype & AIR_CTOL) {
				return STR_ERROR_AIRPORT_NO_PLANES;
			} else {
				return STR_ERROR_AIRPORT_NO_HELICOPTERS;
			}

		default:
			return INVALID_STRING_ID;
	}
}

/**
 * Access the ground vehicle cache of the vehicle.
 * @pre The vehicle is a #GroundVehicle.
 * @return #GroundVehicleCache of the vehicle.
 */
GroundVehicleCache *Vehicle::GetGroundVehicleCache()
{
	dbg_assert(this->IsGroundVehicle());
	if (this->type == VEH_TRAIN) {
		return &Train::From(this)->gcache;
	} else {
		return &RoadVehicle::From(this)->gcache;
	}
}

/**
 * Access the ground vehicle cache of the vehicle.
 * @pre The vehicle is a #GroundVehicle.
 * @return #GroundVehicleCache of the vehicle.
 */
const GroundVehicleCache *Vehicle::GetGroundVehicleCache() const
{
	dbg_assert(this->IsGroundVehicle());
	if (this->type == VEH_TRAIN) {
		return &Train::From(this)->gcache;
	} else {
		return &RoadVehicle::From(this)->gcache;
	}
}

/**
 * Access the ground vehicle flags of the vehicle.
 * @pre The vehicle is a #GroundVehicle.
 * @return #GroundVehicleFlags of the vehicle.
 */
uint16 &Vehicle::GetGroundVehicleFlags()
{
	dbg_assert(this->IsGroundVehicle());
	if (this->type == VEH_TRAIN) {
		return Train::From(this)->gv_flags;
	} else {
		return RoadVehicle::From(this)->gv_flags;
	}
}

/**
 * Access the ground vehicle flags of the vehicle.
 * @pre The vehicle is a #GroundVehicle.
 * @return #GroundVehicleFlags of the vehicle.
 */
const uint16 &Vehicle::GetGroundVehicleFlags() const
{
	dbg_assert(this->IsGroundVehicle());
	if (this->type == VEH_TRAIN) {
		return Train::From(this)->gv_flags;
	} else {
		return RoadVehicle::From(this)->gv_flags;
	}
}

/**
 * Calculates the set of vehicles that will be affected by a given selection.
 * @param[in,out] set Set of affected vehicles.
 * @param v First vehicle of the selection.
 * @param num_vehicles Number of vehicles in the selection (not counting articulated parts).
 * @pre \a set must be empty.
 * @post \a set will contain the vehicles that will be refitted.
 */
void GetVehicleSet(VehicleSet &set, Vehicle *v, uint8 num_vehicles)
{
	if (v->type == VEH_TRAIN) {
		Train *u = Train::From(v);
		/* Only include whole vehicles, so start with the first articulated part */
		u = u->GetFirstEnginePart();

		/* Include num_vehicles vehicles, not counting articulated parts */
		for (; u != nullptr && num_vehicles > 0; num_vehicles--) {
			do {
				/* Include current vehicle in the selection. */
				include(set, u->index);

				/* If the vehicle is multiheaded, add the other part too. */
				if (u->IsMultiheaded()) include(set, u->other_multiheaded_part->index);

				u = u->Next();
			} while (u != nullptr && u->IsArticulatedPart());
		}
	}
}

void DumpVehicleStats(char *buffer, const char *last)
{
	struct vtypestats {
		uint count[2] = { 0, 0 };

		bool IsEmpty() const { return (count[0] | count[1]) == 0; }
	};
	struct cstats {
		vtypestats vstats[VEH_END];
		vtypestats virt_train;
		vtypestats template_train;
	};
	std::map<Owner, cstats> cstatmap;

	for (Vehicle *v : Vehicle::Iterate()) {
		cstats &cs = cstatmap[v->owner];
		vtypestats &vs = ((v->type == VEH_TRAIN) && Train::From(v)->IsVirtual()) ? cs.virt_train : cs.vstats[v->type];
		vs.count[v->Previous() != nullptr ? 1 : 0]++;
	}

	for (const TemplateVehicle *tv : TemplateVehicle::Iterate()) {
		cstats &cs = cstatmap[tv->owner];
		cs.template_train.count[tv->Prev() != nullptr ? 1 : 0]++;
	}
	for (auto &it : cstatmap) {
		buffer += seprintf(buffer, last, "%u: ", (uint) it.first);
		SetDParam(0, it.first);
		buffer = GetString(buffer, STR_COMPANY_NAME, last);
		buffer += seprintf(buffer, last, "\n");

		auto line = [&](vtypestats &vs, const char *type) {
			if (vs.count[0] || vs.count[1]) {
				buffer += seprintf(buffer, last, "  %10s: primary: %5u, secondary: %5u\n", type, vs.count[0], vs.count[1]);
			}
		};
		line(it.second.vstats[VEH_TRAIN], "train");
		line(it.second.vstats[VEH_ROAD], "road");
		line(it.second.vstats[VEH_SHIP], "ship");
		line(it.second.vstats[VEH_AIRCRAFT], "aircraft");
		line(it.second.vstats[VEH_EFFECT], "effect");
		line(it.second.vstats[VEH_DISASTER], "disaster");
		line(it.second.virt_train, "virt train");
		line(it.second.template_train, "tmpl train");
		buffer += seprintf(buffer, last, "\n");
	}
	buffer += seprintf(buffer, last, "  %10s: %5u\n", "total", (uint)Vehicle::GetNumItems());
}

void AdjustVehicleScaledTickBase(int64 delta)
{
	for (Vehicle *v : Vehicle::Iterate()) {
		v->last_loading_tick += delta;
	}
}

void ShiftVehicleDates(int interval)
{
	for (Vehicle *v : Vehicle::Iterate()) {
		v->date_of_last_service = std::max(v->date_of_last_service + interval, 0);
	}
	/* date_of_last_service_newgrf is not updated here as it must stay stable
	 * for vehicles outside of a depot. */
}

extern void VehicleDayLengthChanged(DateTicksScaled old_scaled_date_ticks, DateTicksScaled old_scaled_date_ticks_offset, uint8 old_day_length_factor)
{
	if (_settings_game.economy.day_length_factor == old_day_length_factor || !_settings_game.game_time.time_in_minutes) return;

	for (Vehicle *v : Vehicle::Iterate()) {
		if (v->timetable_start != 0) {
			DateTicksScaled tt_start = ((int64)v->timetable_start * old_day_length_factor) + v->timetable_start_subticks + old_scaled_date_ticks_offset;
			tt_start += (_scaled_date_ticks - old_scaled_date_ticks);
			std::tie(v->timetable_start, v->timetable_start_subticks) = ScaledDateTicksToDateTicksAndSubTicks(tt_start);
		}
	}

	for (OrderList *orderlist : OrderList::Iterate()) {
		for (DispatchSchedule &ds : orderlist->GetScheduledDispatchScheduleSet()) {
			if (ds.GetScheduledDispatchStartDatePart() >= 0) {
				DateTicksScaled start = ((int64)ds.GetScheduledDispatchStartDatePart() * DAY_TICKS * old_day_length_factor) +
						ds.GetScheduledDispatchStartDateFractPart() + old_scaled_date_ticks_offset;
				start += (_scaled_date_ticks - old_scaled_date_ticks);
				Date date;
				uint16 full_date_fract;
				std::tie(date, full_date_fract) = ScaledDateTicksToDateAndFullSubTicks(start);
				ds.SetScheduledDispatchStartDate(date, full_date_fract);
			}
		}
	}
}

/**
 * Calculates the maximum weight of the ground vehicle when loaded.
 * @return Weight in tonnes
 */
uint32 Vehicle::GetDisplayMaxWeight() const
{
	uint32 max_weight = 0;

	for (const Vehicle* u = this; u != nullptr; u = u->Next()) {
		max_weight += u->GetMaxWeight();
	}

	return max_weight;
}

/**
 * Calculates the minimum power-to-weight ratio using the maximum weight of the ground vehicle
 * @return power-to-weight ratio in 10ths of hp(I) per tonne
 */
uint32 Vehicle::GetDisplayMinPowerToWeight() const
{
	uint32 max_weight = GetDisplayMaxWeight();
	if (max_weight == 0) return 0;
	return GetGroundVehicleCache()->cached_power * 10u / max_weight;
}

/**
 * Checks if two vehicle chains have the same list of engines.
 * @param v1 First vehicle chain.
 * @param v1 Second vehicle chain.
 * @return True if same, false if different.
 */
bool VehiclesHaveSameEngineList(const Vehicle *v1, const Vehicle *v2)
{
	while (true) {
		if (v1 == nullptr && v2 == nullptr) return true;
		if (v1 == nullptr || v2 == nullptr) return false;
		if (v1->GetEngine() != v2->GetEngine()) return false;
		v1 = v1->GetNextVehicle();
		v2 = v2->GetNextVehicle();
	}
}

/**
 * Checks if two vehicles have the same list of orders.
 * @param v1 First vehicles.
 * @param v1 Second vehicles.
 * @return True if same, false if different.
 */
bool VehiclesHaveSameOrderList(const Vehicle *v1, const Vehicle *v2)
{
	const Order *o1 = v1->GetFirstOrder();
	const Order *o2 = v2->GetFirstOrder();
	while (true) {
		if (o1 == nullptr && o2 == nullptr) return true;
		if (o1 == nullptr || o2 == nullptr) return false;
		if (!o1->Equals(*o2)) return false;
		o1 = o1->next;
		o2 = o2->next;
	}
}<|MERGE_RESOLUTION|>--- conflicted
+++ resolved
@@ -208,7 +208,6 @@
 	SetWindowDirty(WC_VEHICLE_DETAILS, v->index); // ensure that last service date and reliability are updated
 
 	do {
-<<<<<<< HEAD
 		v->date_of_last_service = _date;
 		v->date_of_last_service_newgrf = _date;
 		if (_settings_game.vehicle.pay_for_repair && v->breakdowns_since_last_service) {
@@ -216,11 +215,6 @@
 		} else {
 			v->breakdowns_since_last_service = 0;
 		}
-=======
-		v->date_of_last_service = TimerGameCalendar::date;
-		v->date_of_last_service_newgrf = TimerGameCalendar::date;
-		v->breakdowns_since_last_service = 0;
->>>>>>> b0d7cfaa
 		v->reliability = v->GetEngine()->reliability;
 		/* Prevent vehicles from breaking down directly after exiting the depot. */
 		v->breakdown_chance = 0;
@@ -1100,21 +1094,6 @@
 }
 
 /**
-<<<<<<< HEAD
-=======
- * Shift all dates by given interval.
- * This is useful if the date has been modified with the cheat menu.
- * @param interval Number of days to be added or substracted.
- */
-void Vehicle::ShiftDates(TimerGameCalendar::Date interval)
-{
-	this->date_of_last_service = std::max(this->date_of_last_service + interval, TimerGameCalendar::Date(0));
-	/* date_of_last_service_newgrf is not updated here as it must stay stable
-	 * for vehicles outside of a depot. */
-}
-
-/**
->>>>>>> b0d7cfaa
  * Handle the pathfinding result, especially the lost status.
  * If the vehicle is now lost and wasn't previously fire an
  * event to the AIs and a news message to the user. If the
@@ -2446,8 +2425,8 @@
 
 	if (!v->IsPrimaryVehicle() && (v->type != VEH_TRAIN || !Train::From(v)->IsEngine())) return;
 
-	auto age = v->age - v->max_age;
-	for (int32_t i = 0; i <= 4; i++) {
+	int age = v->age - v->max_age;
+	for (int i = 0; i <= 4; i++) {
 		if (age == DateAtStartOfYear(i)) {
 			v->reliability_spd_dec <<= 1;
 			break;
@@ -2466,11 +2445,11 @@
 	if (EngineHasReplacementForCompany(c, v->engine_type, v->group_id)) return;
 
 	StringID str;
-	if (age == DateAtStartOfYear(-1)) {
+	if (age == -DAYS_IN_LEAP_YEAR) {
 		str = STR_NEWS_VEHICLE_IS_GETTING_OLD;
-	} else if (age == DateAtStartOfYear(0)) {
+	} else if (age == 0) {
 		str = STR_NEWS_VEHICLE_IS_GETTING_VERY_OLD;
-	} else if (age > DateAtStartOfYear(0) && (static_cast<int32_t>(age) % DAYS_IN_LEAP_YEAR) == 0) {
+	} else if (age > 0 && (age % DAYS_IN_LEAP_YEAR) == 0) {
 		str = STR_NEWS_VEHICLE_IS_GETTING_VERY_OLD_AND;
 	} else {
 		return;
