/* $Id$ */

/*
 * This file is part of OpenTTD.
 * OpenTTD is free software; you can redistribute it and/or modify it under the terms of the GNU General Public License as published by the Free Software Foundation, version 2.
 * OpenTTD is distributed in the hope that it will be useful, but WITHOUT ANY WARRANTY; without even the implied warranty of MERCHANTABILITY or FITNESS FOR A PARTICULAR PURPOSE.
 * See the GNU General Public License for more details. You should have received a copy of the GNU General Public License along with OpenTTD. If not, see <http://www.gnu.org/licenses/>.
 */

/** @file vehicle.cpp Base implementations of all vehicles. */

#include "stdafx.h"
#include "error.h"
#include "roadveh.h"
#include "ship.h"
#include "spritecache.h"
#include "timetable.h"
#include "viewport_func.h"
#include "news_func.h"
#include "command_func.h"
#include "company_func.h"
#include "train.h"
#include "aircraft.h"
#include "newgrf_debug.h"
#include "newgrf_sound.h"
#include "newgrf_station.h"
#include "group_gui.h"
#include "strings_func.h"
#include "zoom_func.h"
#include "date_func.h"
#include "vehicle_func.h"
#include "autoreplace_func.h"
#include "autoreplace_gui.h"
#include "station_base.h"
#include "ai/ai.hpp"
#include "depot_func.h"
#include "network/network.h"
#include "core/pool_func.hpp"
#include "economy_base.h"
#include "articulated_vehicles.h"
#include "roadstop_base.h"
#include "core/random_func.hpp"
#include "core/backup_type.hpp"
#include "infrastructure_func.h"
#include "order_backup.h"
#include "sound_func.h"
#include "effectvehicle_func.h"
#include "effectvehicle_base.h"
#include "vehiclelist.h"
#include "bridge_map.h"
#include "tunnel_map.h"
#include "depot_map.h"
#include "gamelog.h"
#include "tracerestrict.h"
#include "linkgraph/linkgraph.h"
#include "linkgraph/refresh.h"
#include "framerate_type.h"
#include "blitter/factory.hpp"
#include "tbtr_template_vehicle_func.h"
#include "string_func.h"
#include "scope_info.h"
#include "3rdparty/cpp-btree/btree_set.h"

#include "table/strings.h"

#include <algorithm>

#include "safeguards.h"

/* Number of bits in the hash to use from each vehicle coord */
static const uint GEN_HASHX_BITS = 6;
static const uint GEN_HASHY_BITS = 6;

/* Size of each hash bucket */
static const uint GEN_HASHX_BUCKET_BITS = 7;
static const uint GEN_HASHY_BUCKET_BITS = 6;

/* Compute hash for vehicle coord */
#define GEN_HASHX(x)    GB((x), GEN_HASHX_BUCKET_BITS + ZOOM_LVL_SHIFT, GEN_HASHX_BITS)
#define GEN_HASHY(y)   (GB((y), GEN_HASHY_BUCKET_BITS + ZOOM_LVL_SHIFT, GEN_HASHY_BITS) << GEN_HASHX_BITS)
#define GEN_HASH(x, y) (GEN_HASHY(y) + GEN_HASHX(x))

/* Maximum size until hash repeats */
static const int GEN_HASHX_SIZE = 1 << (GEN_HASHX_BUCKET_BITS + GEN_HASHX_BITS + ZOOM_LVL_SHIFT);
static const int GEN_HASHY_SIZE = 1 << (GEN_HASHY_BUCKET_BITS + GEN_HASHY_BITS + ZOOM_LVL_SHIFT);

/* Increments to reach next bucket in hash table */
static const int GEN_HASHX_INC = 1;
static const int GEN_HASHY_INC = 1 << GEN_HASHX_BITS;

/* Mask to wrap-around buckets */
static const uint GEN_HASHX_MASK =  (1 << GEN_HASHX_BITS) - 1;
static const uint GEN_HASHY_MASK = ((1 << GEN_HASHY_BITS) - 1) << GEN_HASHX_BITS;

VehicleID _new_vehicle_id;
uint16 _returned_refit_capacity;      ///< Stores the capacity after a refit operation.
uint16 _returned_mail_refit_capacity; ///< Stores the mail capacity after a refit operation (Aircraft only).


/** The pool with all our precious vehicles. */
VehiclePool _vehicle_pool("Vehicle");
INSTANTIATE_POOL_METHODS(Vehicle)

static btree::btree_set<Vehicle *> _vehicles_to_pay_repair;
static btree::btree_set<Vehicle *> _vehicles_to_sell;

/**
 * Determine shared bounds of all sprites.
 * @param[out] bounds Shared bounds.
 */
Rect16 VehicleSpriteSeq::GetBounds() const
{
	Rect16 bounds;
	bounds.left = bounds.top = bounds.right = bounds.bottom = 0;
	for (uint i = 0; i < this->count; ++i) {
		const Sprite *spr = GetSprite(this->seq[i].sprite, ST_NORMAL);
		if (i == 0) {
			bounds.left = spr->x_offs;
			bounds.top  = spr->y_offs;
			bounds.right  = spr->width  + spr->x_offs - 1;
			bounds.bottom = spr->height + spr->y_offs - 1;
		} else {
			if (spr->x_offs < bounds.left) bounds.left = spr->x_offs;
			if (spr->y_offs < bounds.top)  bounds.top  = spr->y_offs;
			int right  = spr->width  + spr->x_offs - 1;
			int bottom = spr->height + spr->y_offs - 1;
			if (right  > bounds.right)  bounds.right  = right;
			if (bottom > bounds.bottom) bounds.bottom = bottom;
		}
	}
	return bounds;
}

/**
 * Draw the sprite sequence.
 * @param x X position
 * @param y Y position
 * @param default_pal Vehicle palette
 * @param force_pal Whether to ignore individual palettes, and draw everything with \a default_pal.
 */
void VehicleSpriteSeq::Draw(int x, int y, PaletteID default_pal, bool force_pal) const
{
	for (uint i = 0; i < this->count; ++i) {
		PaletteID pal = force_pal || !this->seq[i].pal ? default_pal : this->seq[i].pal;
		DrawSprite(this->seq[i].sprite, pal, x, y);
	}
}

/**
 * Function to tell if a vehicle needs to be autorenewed
 * @param *c The vehicle owner
 * @param use_renew_setting Should the company renew setting be considered?
 * @return true if the vehicle is old enough for replacement
 */
bool Vehicle::NeedsAutorenewing(const Company *c, bool use_renew_setting) const
{
	/* We can always generate the Company pointer when we have the vehicle.
	 * However this takes time and since the Company pointer is often present
	 * when this function is called then it's faster to pass the pointer as an
	 * argument rather than finding it again. */
	assert(c == Company::Get(this->owner));

	if (use_renew_setting && !c->settings.engine_renew) return false;
	if (this->age - this->max_age < (c->settings.engine_renew_months * 30)) return false;

	/* Only engines need renewing */
	if (this->type == VEH_TRAIN && !Train::From(this)->IsEngine()) return false;

	return true;
}

/**
 * Service a vehicle and all subsequent vehicles in the consist
 *
 * @param *v The vehicle or vehicle chain being serviced
 */
void VehicleServiceInDepot(Vehicle *v)
{
	assert(v != NULL);
	const Engine *e = Engine::Get(v->engine_type);
	if (v->type == VEH_TRAIN) {
		if (v->Next() != NULL) VehicleServiceInDepot(v->Next());
		if (!(Train::From(v)->IsEngine()) && !(Train::From(v)->IsRearDualheaded())) return;
		ClrBit(Train::From(v)->flags, VRF_NEED_REPAIR);
		ClrBit(Train::From(v)->flags, VRF_HAS_HIT_RV);
		ClrBit(Train::From(v)->flags, VRF_CONSIST_BREAKDOWN);
		Train::From(v)->critical_breakdown_count = 0;
		const RailVehicleInfo *rvi = &e->u.rail;
		v->vcache.cached_max_speed = rvi->max_speed;
		if (Train::From(v)->IsFrontEngine()) {
			Train::From(v)->ConsistChanged(CCF_REFIT);
			CLRBITS(Train::From(v)->flags, (1 << VRF_BREAKDOWN_BRAKING) | VRF_IS_BROKEN );
		}
	} else if (v->type == VEH_ROAD) {
		RoadVehicle::From(v)->critical_breakdown_count = 0;
	}
	v->vehstatus &= ~VS_AIRCRAFT_BROKEN;
	SetWindowDirty(WC_VEHICLE_DETAILS, v->index); // ensure that last service date and reliability are updated

	do {
		v->date_of_last_service = _date;
		if (_settings_game.vehicle.pay_for_repair && v->breakdowns_since_last_service) {
			_vehicles_to_pay_repair.insert(v);
		} else {
			v->breakdowns_since_last_service = 0;
		}
		v->reliability = v->GetEngine()->reliability;
		/* Prevent vehicles from breaking down directly after exiting the depot. */
		v->breakdown_chance = 0;
		v->breakdown_ctr = 0;
		v = v->Next();
	} while (v != NULL && v->HasEngineType());
}

/**
 * Check if the vehicle needs to go to a depot in near future (if a opportunity presents itself) for service or replacement.
 *
 * @see NeedsAutomaticServicing()
 * @return true if the vehicle should go to a depot if a opportunity presents itself.
 */
bool Vehicle::NeedsServicing() const
{
	/* Stopped or crashed vehicles will not move, as such making unmovable
	 * vehicles to go for service is lame. */
	if (this->vehstatus & (VS_STOPPED | VS_CRASHED)) return false;

	/* Are we ready for the next service cycle? */
	const Company *c = Company::Get(this->owner);
	if ((this->ServiceIntervalIsPercent() ?
			(this->reliability >= this->GetEngine()->reliability * (100 - this->service_interval) / 100) :
			(this->date_of_last_service + this->service_interval >= _date))
			&& !(this->type == VEH_TRAIN && HasBit(Train::From(this)->flags, VRF_NEED_REPAIR))
			&& !(this->type == VEH_ROAD && RoadVehicle::From(this)->critical_breakdown_count > 0)) {
		return false;
	}

	/* If we're servicing anyway, because we have not disabled servicing when
	 * there are no breakdowns or we are playing with breakdowns, bail out. */
	if (!_settings_game.order.no_servicing_if_no_breakdowns ||
			_settings_game.difficulty.vehicle_breakdowns != 0) {
		return true;
	}

	/* Is vehicle old and renewing is enabled */
	if (this->NeedsAutorenewing(c, true)) {
		return true;
	}

	/* Test whether there is some pending autoreplace.
	 * Note: We do this after the service-interval test.
	 * There are a lot more reasons for autoreplace to fail than we can test here reasonably. */
	bool pending_replace = false;
	Money needed_money = c->settings.engine_renew_money;
	if (needed_money > c->money) return false;

	for (const Vehicle *v = this; v != NULL; v = (v->type == VEH_TRAIN) ? Train::From(v)->GetNextUnit() : NULL) {
		bool replace_when_old = false;
		EngineID new_engine = EngineReplacementForCompany(c, v->engine_type, v->group_id, &replace_when_old);

		/* Check engine availability */
		if (new_engine == INVALID_ENGINE || !HasBit(Engine::Get(new_engine)->company_avail, v->owner)) continue;
		/* Is the vehicle old if we are not always replacing? */
		if (replace_when_old && !v->NeedsAutorenewing(c, false)) continue;

		/* Check refittability */
		CargoTypes available_cargo_types, union_mask;
		GetArticulatedRefitMasks(new_engine, true, &union_mask, &available_cargo_types);
		/* Is there anything to refit? */
		if (union_mask != 0) {
			CargoID cargo_type;
			/* We cannot refit to mixed cargoes in an automated way */
			if (IsArticulatedVehicleCarryingDifferentCargoes(v, &cargo_type)) continue;

			/* Did the old vehicle carry anything? */
			if (cargo_type != CT_INVALID) {
				/* We can't refit the vehicle to carry the cargo we want */
				if (!HasBit(available_cargo_types, cargo_type)) continue;
			}
		}

		/* Check money.
		 * We want 2*(the price of the new vehicle) without looking at the value of the vehicle we are going to sell. */
		pending_replace = true;
		needed_money += 2 * Engine::Get(new_engine)->GetCost();
		if (needed_money > c->money) return false;
	}

	return pending_replace;
}

/**
 * Checks if the current order should be interrupted for a service-in-depot order.
 * @see NeedsServicing()
 * @return true if the current order should be interrupted.
 */
bool Vehicle::NeedsAutomaticServicing() const
{
	if (this->HasDepotOrder()) return false;
	if (this->current_order.IsType(OT_LOADING)) return false;
	if (this->current_order.IsType(OT_LOADING_ADVANCE)) return false;
	if (this->current_order.IsType(OT_GOTO_DEPOT) && this->current_order.GetDepotOrderType() != ODTFB_SERVICE) return false;
	return NeedsServicing();
}

uint Vehicle::Crash(bool flooded)
{
	assert((this->vehstatus & VS_CRASHED) == 0);
	assert(this->Previous() == NULL); // IsPrimaryVehicle fails for free-wagon-chains

	uint pass = 0;
	/* Stop the vehicle. */
	if (this->IsPrimaryVehicle()) this->vehstatus |= VS_STOPPED;
	/* crash all wagons, and count passengers */
	for (Vehicle *v = this; v != NULL; v = v->Next()) {
		/* We do not transfer reserver cargo back, so TotalCount() instead of StoredCount() */
		if (IsCargoInClass(v->cargo_type, CC_PASSENGERS)) pass += v->cargo.TotalCount();
		v->vehstatus |= VS_CRASHED;
		v->MarkAllViewportsDirty();
	}

	this->ClearSeparation();
	if (HasBit(this->vehicle_flags, VF_TIMETABLE_SEPARATION)) ClrBit(this->vehicle_flags, VF_TIMETABLE_STARTED);

	/* Dirty some windows */
	InvalidateWindowClassesData(GetWindowClassForVehicleType(this->type), 0);
	SetWindowWidgetDirty(WC_VEHICLE_VIEW, this->index, WID_VV_START_STOP);
	SetWindowDirty(WC_VEHICLE_DETAILS, this->index);
	SetWindowDirty(WC_VEHICLE_DEPOT, this->tile);

	delete this->cargo_payment;
	assert(this->cargo_payment == NULL); // cleared by ~CargoPayment

	return RandomRange(pass + 1); // Randomise deceased passengers.
}

/**
 * Get whether a the vehicle should be drawn (i.e. if it isn't hidden, or it is in a tunnel but being shown transparently)
 * @return whether to show vehicle
 */
bool Vehicle::IsDrawn() const
{
	return !(HasBit(this->subtype, GVSF_VIRTUAL)) && (!(this->vehstatus & VS_HIDDEN) ||
			(IsTransparencySet(TO_TUNNELS) &&
				((this->type == VEH_TRAIN && Train::From(this)->track == TRACK_BIT_WORMHOLE) ||
				(this->type == VEH_ROAD && RoadVehicle::From(this)->state == RVSB_WORMHOLE))));
}

/**
 * Displays a "NewGrf Bug" error message for a engine, and pauses the game if not networking.
 * @param engine The engine that caused the problem
 * @param part1  Part 1 of the error message, taking the grfname as parameter 1
 * @param part2  Part 2 of the error message, taking the engine as parameter 2
 * @param bug_type Flag to check and set in grfconfig
 * @param critical Shall the "OpenTTD might crash"-message be shown when the player tries to unpause?
 */
void ShowNewGrfVehicleError(EngineID engine, StringID part1, StringID part2, GRFBugs bug_type, bool critical)
{
	const Engine *e = Engine::Get(engine);
	GRFConfig *grfconfig = GetGRFConfig(e->GetGRFID());

	/* Missing GRF. Nothing useful can be done in this situation. */
	if (grfconfig == NULL) return;

	if (!HasBit(grfconfig->grf_bugs, bug_type)) {
		SetBit(grfconfig->grf_bugs, bug_type);
		SetDParamStr(0, grfconfig->GetName());
		SetDParam(1, engine);
		ShowErrorMessage(part1, part2, WL_CRITICAL);
		if (!_networking) DoCommand(0, critical ? PM_PAUSED_ERROR : PM_PAUSED_NORMAL, 1, DC_EXEC, CMD_PAUSE);
	}

	/* debug output */
	char buffer[512];

	SetDParamStr(0, grfconfig->GetName());
	GetString(buffer, part1, lastof(buffer));
	DEBUG(grf, 0, "%s", buffer + 3);

	SetDParam(1, engine);
	GetString(buffer, part2, lastof(buffer));
	DEBUG(grf, 0, "%s", buffer + 3);
}

/**
 * Logs a bug in GRF and shows a warning message if this
 * is for the first time this happened.
 * @param u first vehicle of chain
 */
void VehicleLengthChanged(const Vehicle *u)
{
	/* show a warning once for each engine in whole game and once for each GRF after each game load */
	const Engine *engine = u->GetEngine();
	uint32 grfid = engine->grf_prop.grffile->grfid;
	GRFConfig *grfconfig = GetGRFConfig(grfid);
	if (GamelogGRFBugReverse(grfid, engine->grf_prop.local_id) || !HasBit(grfconfig->grf_bugs, GBUG_VEH_LENGTH)) {
		ShowNewGrfVehicleError(u->engine_type, STR_NEWGRF_BROKEN, STR_NEWGRF_BROKEN_VEHICLE_LENGTH, GBUG_VEH_LENGTH, true);
	}
}

/**
 * Vehicle constructor.
 * @param type Type of the new vehicle.
 */
Vehicle::Vehicle(VehicleType type)
{
	this->type               = type;
	this->coord.left         = INVALID_COORD;
	this->group_id           = DEFAULT_GROUP;
	this->fill_percent_te_id = INVALID_TE_ID;
	this->first              = this;
	this->colourmap          = PAL_NONE;
	this->cargo_age_counter  = 1;
	this->last_station_visited = INVALID_STATION;
	this->last_loading_station = INVALID_STATION;
	this->cur_image_valid_dir  = INVALID_DIR;
	this->vcache.cached_veh_flags = 0;
}

/**
 * Get a value for a vehicle's random_bits.
 * @return A random value from 0 to 255.
 */
byte VehicleRandomBits()
{
	return GB(Random(), 0, 8);
}

/* Size of the hash, 6 = 64 x 64, 7 = 128 x 128. Larger sizes will (in theory) reduce hash
 * lookup times at the expense of memory usage. */
const int HASH_BITS = 7;
const int HASH_SIZE = 1 << HASH_BITS;
const int HASH_MASK = HASH_SIZE - 1;
const int TOTAL_HASH_SIZE = 1 << (HASH_BITS * 2);
const int TOTAL_HASH_MASK = TOTAL_HASH_SIZE - 1;

/* Resolution of the hash, 0 = 1*1 tile, 1 = 2*2 tiles, 2 = 4*4 tiles, etc.
 * Profiling results show that 0 is fastest. */
const int HASH_RES = 0;

static Vehicle *_vehicle_tile_hash[TOTAL_HASH_SIZE];

static Vehicle *VehicleFromTileHash(int xl, int yl, int xu, int yu, void *data, VehicleFromPosProc *proc, bool find_first)
{
	for (int y = yl; ; y = (y + (1 << HASH_BITS)) & (HASH_MASK << HASH_BITS)) {
		for (int x = xl; ; x = (x + 1) & HASH_MASK) {
			Vehicle *v = _vehicle_tile_hash[(x + y) & TOTAL_HASH_MASK];
			for (; v != NULL; v = v->hash_tile_next) {
				Vehicle *a = proc(v, data);
				if (find_first && a != NULL) return a;
			}
			if (x == xu) break;
		}
		if (y == yu) break;
	}

	return NULL;
}


/**
 * Helper function for FindVehicleOnPos/HasVehicleOnPos.
 * @note Do not call this function directly!
 * @param x    The X location on the map
 * @param y    The Y location on the map
 * @param data Arbitrary data passed to proc
 * @param proc The proc that determines whether a vehicle will be "found".
 * @param find_first Whether to return on the first found or iterate over
 *                   all vehicles
 * @return the best matching or first vehicle (depending on find_first).
 */
static Vehicle *VehicleFromPosXY(int x, int y, void *data, VehicleFromPosProc *proc, bool find_first)
{
	const int COLL_DIST = 6;

	/* Hash area to scan is from xl,yl to xu,yu */
	int xl = GB((x - COLL_DIST) / TILE_SIZE, HASH_RES, HASH_BITS);
	int xu = GB((x + COLL_DIST) / TILE_SIZE, HASH_RES, HASH_BITS);
	int yl = GB((y - COLL_DIST) / TILE_SIZE, HASH_RES, HASH_BITS) << HASH_BITS;
	int yu = GB((y + COLL_DIST) / TILE_SIZE, HASH_RES, HASH_BITS) << HASH_BITS;

	return VehicleFromTileHash(xl, yl, xu, yu, data, proc, find_first);
}

/**
 * Find a vehicle from a specific location. It will call proc for ALL vehicles
 * on the tile and YOU must make SURE that the "best one" is stored in the
 * data value and is ALWAYS the same regardless of the order of the vehicles
 * where proc was called on!
 * When you fail to do this properly you create an almost untraceable DESYNC!
 * @note The return value of proc will be ignored.
 * @note Use this when you have the intention that all vehicles
 *       should be iterated over.
 * @param x    The X location on the map
 * @param y    The Y location on the map
 * @param data Arbitrary data passed to proc
 * @param proc The proc that determines whether a vehicle will be "found".
 */
void FindVehicleOnPosXY(int x, int y, void *data, VehicleFromPosProc *proc)
{
	VehicleFromPosXY(x, y, data, proc, false);
}

/**
 * Checks whether a vehicle in on a specific location. It will call proc for
 * vehicles until it returns non-NULL.
 * @note Use FindVehicleOnPosXY when you have the intention that all vehicles
 *       should be iterated over.
 * @param x    The X location on the map
 * @param y    The Y location on the map
 * @param data Arbitrary data passed to proc
 * @param proc The proc that determines whether a vehicle will be "found".
 * @return True if proc returned non-NULL.
 */
bool HasVehicleOnPosXY(int x, int y, void *data, VehicleFromPosProc *proc)
{
	return VehicleFromPosXY(x, y, data, proc, true) != NULL;
}

/**
 * Helper function for FindVehicleOnPos/HasVehicleOnPos.
 * @note Do not call this function directly!
 * @param tile The location on the map
 * @param data Arbitrary data passed to \a proc.
 * @param proc The proc that determines whether a vehicle will be "found".
 * @param find_first Whether to return on the first found or iterate over
 *                   all vehicles
 * @return the best matching or first vehicle (depending on find_first).
 */
static Vehicle *VehicleFromPos(TileIndex tile, void *data, VehicleFromPosProc *proc, bool find_first)
{
	int x = GB(TileX(tile), HASH_RES, HASH_BITS);
	int y = GB(TileY(tile), HASH_RES, HASH_BITS) << HASH_BITS;

	Vehicle *v = _vehicle_tile_hash[(x + y) & TOTAL_HASH_MASK];
	for (; v != NULL; v = v->hash_tile_next) {
		if (v->tile != tile) continue;

		Vehicle *a = proc(v, data);
		if (find_first && a != NULL) return a;
	}

	return NULL;
}

/**
 * Find a vehicle from a specific location. It will call \a proc for ALL vehicles
 * on the tile and YOU must make SURE that the "best one" is stored in the
 * data value and is ALWAYS the same regardless of the order of the vehicles
 * where proc was called on!
 * When you fail to do this properly you create an almost untraceable DESYNC!
 * @note The return value of \a proc will be ignored.
 * @note Use this function when you have the intention that all vehicles
 *       should be iterated over.
 * @param tile The location on the map
 * @param data Arbitrary data passed to \a proc.
 * @param proc The proc that determines whether a vehicle will be "found".
 */
void FindVehicleOnPos(TileIndex tile, void *data, VehicleFromPosProc *proc)
{
	VehicleFromPos(tile, data, proc, false);
}

/**
 * Checks whether a vehicle is on a specific location. It will call \a proc for
 * vehicles until it returns non-NULL.
 * @note Use #FindVehicleOnPos when you have the intention that all vehicles
 *       should be iterated over.
 * @param tile The location on the map
 * @param data Arbitrary data passed to \a proc.
 * @param proc The \a proc that determines whether a vehicle will be "found".
 * @return True if proc returned non-NULL.
 */
bool HasVehicleOnPos(TileIndex tile, void *data, VehicleFromPosProc *proc)
{
	return VehicleFromPos(tile, data, proc, true) != NULL;
}

/**
 * Callback that returns 'real' vehicles lower or at height \c *(int*)data .
 * @param v Vehicle to examine.
 * @param data Pointer to height data.
 * @return \a v if conditions are met, else \c NULL.
 */
static Vehicle *EnsureNoVehicleProcZ(Vehicle *v, void *data)
{
	int z = *(int*)data;

	if (v->type == VEH_DISASTER || (v->type == VEH_AIRCRAFT && v->subtype == AIR_SHADOW)) return NULL;
	if (v->z_pos > z) return NULL;

	return v;
}

/**
 * Ensure there is no vehicle at the ground at the given position.
 * @param tile Position to examine.
 * @return Succeeded command (ground is free) or failed command (a vehicle is found).
 */
CommandCost EnsureNoVehicleOnGround(TileIndex tile)
{
	int z = GetTileMaxPixelZ(tile);

	/* Value v is not safe in MP games, however, it is used to generate a local
	 * error message only (which may be different for different machines).
	 * Such a message does not affect MP synchronisation.
	 */
	Vehicle *v = VehicleFromPos(tile, &z, &EnsureNoVehicleProcZ, true);
	if (v != NULL) return_cmd_error(STR_ERROR_TRAIN_IN_THE_WAY + v->type);
	return CommandCost();
}

/**
 * Callback that returns 'real' vehicles lower or at height \c *(int*)data, for road vehicles.
 * @param v Vehicle to examine.
 * @param data Pointer to height data.
 * @return \a v if conditions are met, else \c NULL.
 */
static Vehicle *EnsureNoRoadVehicleProcZ(Vehicle *v, void *data)
{
	int z = *(int*)data;

	if (v->type != VEH_ROAD) return NULL;
	if (v->z_pos > z) return NULL;

	return v;
}

/**
 * Ensure there is no road vehicle at the ground at the given position.
 * @param tile Position to examine.
 * @return Succeeded command (ground is free) or failed command (a vehicle is found).
 */
CommandCost EnsureNoRoadVehicleOnGround(TileIndex tile)
{
	int z = GetTileMaxPixelZ(tile);

	/* Value v is not safe in MP games, however, it is used to generate a local
	 * error message only (which may be different for different machines).
	 * Such a message does not affect MP synchronisation.
	 */
	Vehicle *v = VehicleFromPos(tile, &z, &EnsureNoRoadVehicleProcZ, true);
	if (v != NULL) return_cmd_error(STR_ERROR_ROAD_VEHICLE_IN_THE_WAY);
	return CommandCost();
}

struct GetVehicleTunnelBridgeProcData {
	const Vehicle *v;
	TileIndex t;
	bool across_only;
};

/** Procedure called for every vehicle found in tunnel/bridge in the hash map */
static Vehicle *GetVehicleTunnelBridgeProc(Vehicle *v, void *data)
{
	const GetVehicleTunnelBridgeProcData *info = (GetVehicleTunnelBridgeProcData*) data;
	if (v->type != VEH_TRAIN && v->type != VEH_ROAD && v->type != VEH_SHIP) return NULL;
	if (v == info->v) return NULL;

	if (v->type == VEH_TRAIN && info->across_only && IsBridge(info->t)) {
		TrackBits vehicle_track = Train::From(v)->track;
		if (!(vehicle_track & TRACK_BIT_WORMHOLE) && !(GetAcrossBridgePossibleTrackBits(info->t) & vehicle_track)) return NULL;
	}

	return v;
}

/**
 * Finds vehicle in tunnel / bridge
 * @param tile first end
 * @param endtile second end
 * @param ignore Ignore this vehicle when searching
 * @param across_only Only find vehicles which are passing across the bridge/tunnel or on connecting bridge head track pieces
 * @return Succeeded command (if tunnel/bridge is free) or failed command (if a vehicle is using the tunnel/bridge).
 */
CommandCost TunnelBridgeIsFree(TileIndex tile, TileIndex endtile, const Vehicle *ignore, bool across_only)
{
	/* Value v is not safe in MP games, however, it is used to generate a local
	 * error message only (which may be different for different machines).
	 * Such a message does not affect MP synchronisation.
	 */
	GetVehicleTunnelBridgeProcData data;
	data.v = ignore;
	data.t = tile;
	data.across_only = across_only;
	Vehicle *v = VehicleFromPos(tile, &data, &GetVehicleTunnelBridgeProc, true);
	if (v == NULL) {
		data.t = endtile;
		v = VehicleFromPos(endtile, &data, &GetVehicleTunnelBridgeProc, true);
	}

	if (v != NULL) return_cmd_error(STR_ERROR_TRAIN_IN_THE_WAY + v->type);
	return CommandCost();
}

static Vehicle *EnsureNoTrainOnTrackProc(Vehicle *v, void *data)
{
	TrackBits rail_bits = *(TrackBits *)data;

	if (v->type != VEH_TRAIN) return NULL;

	Train *t = Train::From(v);
	if (rail_bits & TRACK_BIT_WORMHOLE) {
		if (t->track & TRACK_BIT_WORMHOLE) return v;
		rail_bits &= ~TRACK_BIT_WORMHOLE;
	} else if (t->track & TRACK_BIT_WORMHOLE) {
		return NULL;
	}
	if ((t->track != rail_bits) && !TracksOverlap(t->track | rail_bits)) return NULL;

	return v;
}

/**
 * Tests if a vehicle interacts with the specified track bits.
 * All track bits interact except parallel #TRACK_BIT_HORZ or #TRACK_BIT_VERT.
 *
 * @param tile The tile.
 * @param track_bits The track bits.
 * @return \c true if no train that interacts, is found. \c false if a train is found.
 */
CommandCost EnsureNoTrainOnTrackBits(TileIndex tile, TrackBits track_bits)
{
	/* Value v is not safe in MP games, however, it is used to generate a local
	 * error message only (which may be different for different machines).
	 * Such a message does not affect MP synchronisation.
	 */
	Vehicle *v = VehicleFromPos(tile, &track_bits, &EnsureNoTrainOnTrackProc, true);
	if (v != NULL) return_cmd_error(STR_ERROR_TRAIN_IN_THE_WAY + v->type);
	return CommandCost();
}

static void UpdateVehicleTileHash(Vehicle *v, bool remove)
{
	Vehicle **old_hash = v->hash_tile_current;
	Vehicle **new_hash;

	if (remove) {
		new_hash = NULL;
	} else {
		int x = GB(TileX(v->tile), HASH_RES, HASH_BITS);
		int y = GB(TileY(v->tile), HASH_RES, HASH_BITS) << HASH_BITS;
		new_hash = &_vehicle_tile_hash[(x + y) & TOTAL_HASH_MASK];
	}

	if (old_hash == new_hash) return;

	/* Remove from the old position in the hash table */
	if (old_hash != NULL) {
		if (v->hash_tile_next != NULL) v->hash_tile_next->hash_tile_prev = v->hash_tile_prev;
		*v->hash_tile_prev = v->hash_tile_next;
	}

	/* Insert vehicle at beginning of the new position in the hash table */
	if (new_hash != NULL) {
		v->hash_tile_next = *new_hash;
		if (v->hash_tile_next != NULL) v->hash_tile_next->hash_tile_prev = &v->hash_tile_next;
		v->hash_tile_prev = new_hash;
		*new_hash = v;
	}

	/* Remember current hash position */
	v->hash_tile_current = new_hash;
}

static Vehicle *_vehicle_viewport_hash[1 << (GEN_HASHX_BITS + GEN_HASHY_BITS)];

static void UpdateVehicleViewportHash(Vehicle *v, int x, int y)
{
	Vehicle **old_hash, **new_hash;
	int old_x = v->coord.left;
	int old_y = v->coord.top;

	new_hash = (x == INVALID_COORD) ? NULL : &_vehicle_viewport_hash[GEN_HASH(x, y)];
	old_hash = (old_x == INVALID_COORD) ? NULL : &_vehicle_viewport_hash[GEN_HASH(old_x, old_y)];

	if (old_hash == new_hash) return;

	/* remove from hash table? */
	if (old_hash != NULL) {
		if (v->hash_viewport_next != NULL) v->hash_viewport_next->hash_viewport_prev = v->hash_viewport_prev;
		*v->hash_viewport_prev = v->hash_viewport_next;
	}

	/* insert into hash table? */
	if (new_hash != NULL) {
		v->hash_viewport_next = *new_hash;
		if (v->hash_viewport_next != NULL) v->hash_viewport_next->hash_viewport_prev = &v->hash_viewport_next;
		v->hash_viewport_prev = new_hash;
		*new_hash = v;
	}
}

void ResetVehicleHash()
{
	Vehicle *v;
	FOR_ALL_VEHICLES(v) { v->hash_tile_current = NULL; }
	memset(_vehicle_viewport_hash, 0, sizeof(_vehicle_viewport_hash));
	memset(_vehicle_tile_hash, 0, sizeof(_vehicle_tile_hash));
}

void ResetVehicleColourMap()
{
	Vehicle *v;
	FOR_ALL_VEHICLES(v) { v->colourmap = PAL_NONE; }
}

/**
 * List of vehicles that should check for autoreplace this tick.
 * Mapping of vehicle -> leave depot immediately after autoreplace.
 */
typedef SmallMap<Vehicle *, bool, 4> AutoreplaceMap;
static AutoreplaceMap _vehicles_to_autoreplace;

/**
 * List of vehicles that are issued for template replacement this tick.
 * Mapping is {vehicle : leave depot after replacement}
 */
typedef SmallMap<Train *, bool, 4> TemplateReplacementMap;
static TemplateReplacementMap _vehicles_to_templatereplace;

void InitializeVehicles()
{
	_vehicles_to_autoreplace.Reset();
	ResetVehicleHash();
}

uint CountVehiclesInChain(const Vehicle *v)
{
	uint count = 0;
	do count++; while ((v = v->Next()) != NULL);
	return count;
}

/**
 * Check if a vehicle is counted in num_engines in each company struct
 * @return true if the vehicle is counted in num_engines
 */
bool Vehicle::IsEngineCountable() const
{
	if (HasBit(this->subtype, GVSF_VIRTUAL)) return false;
	switch (this->type) {
		case VEH_AIRCRAFT: return Aircraft::From(this)->IsNormalAircraft(); // don't count plane shadows and helicopter rotors
		case VEH_TRAIN:
			return !this->IsArticulatedPart() && // tenders and other articulated parts
					!Train::From(this)->IsRearDualheaded(); // rear parts of multiheaded engines
		case VEH_ROAD: return RoadVehicle::From(this)->IsFrontEngine();
		case VEH_SHIP: return true;
		default: return false; // Only count company buildable vehicles
	}
}

/**
 * Check whether Vehicle::engine_type has any meaning.
 * @return true if the vehicle has a usable engine type.
 */
bool Vehicle::HasEngineType() const
{
	switch (this->type) {
		case VEH_AIRCRAFT: return Aircraft::From(this)->IsNormalAircraft();
		case VEH_TRAIN:
		case VEH_ROAD:
		case VEH_SHIP: return true;
		default: return false;
	}
}

/**
 * Retrieves the engine of the vehicle.
 * @return Engine of the vehicle.
 * @pre HasEngineType() == true
 */
const Engine *Vehicle::GetEngine() const
{
	return Engine::Get(this->engine_type);
}

/**
 * Retrieve the NewGRF the vehicle is tied to.
 * This is the GRF providing the Action 3 for the engine type.
 * @return NewGRF associated to the vehicle.
 */
const GRFFile *Vehicle::GetGRF() const
{
	return this->GetEngine()->GetGRF();
}

/**
 * Retrieve the GRF ID of the NewGRF the vehicle is tied to.
 * This is the GRF providing the Action 3 for the engine type.
 * @return GRF ID of the associated NewGRF.
 */
uint32 Vehicle::GetGRFID() const
{
	return this->GetEngine()->GetGRFID();
}

/**
 * Handle the pathfinding result, especially the lost status.
 * If the vehicle is now lost and wasn't previously fire an
 * event to the AIs and a news message to the user. If the
 * vehicle is not lost anymore remove the news message.
 * @param path_found Whether the vehicle has a path to its destination.
 */
void Vehicle::HandlePathfindingResult(bool path_found)
{
	if (path_found) {
		/* Route found, is the vehicle marked with "lost" flag? */
		if (!HasBit(this->vehicle_flags, VF_PATHFINDER_LOST)) return;

		/* Clear the flag as the PF's problem was solved. */
		ClrBit(this->vehicle_flags, VF_PATHFINDER_LOST);
		/* Delete the news item. */
		DeleteVehicleNews(this->index, STR_NEWS_VEHICLE_IS_LOST);
		return;
	}

	/* Were we already lost? */
	if (HasBit(this->vehicle_flags, VF_PATHFINDER_LOST)) return;

	/* It is first time the problem occurred, set the "lost" flag. */
	SetBit(this->vehicle_flags, VF_PATHFINDER_LOST);
	/* Notify user about the event. */
	AI::NewEvent(this->owner, new ScriptEventVehicleLost(this->index));
	if (_settings_client.gui.lost_vehicle_warn && this->owner == _local_company) {
		SetDParam(0, this->index);
		AddVehicleAdviceNewsItem(STR_NEWS_VEHICLE_IS_LOST, this->index);
	}
}

/** Destroy all stuff that (still) needs the virtual functions to work properly */
void Vehicle::PreDestructor()
{
	if (CleaningPool()) return;

	SCOPE_INFO_FMT([this], "Vehicle::PreDestructor: %s", scope_dumper().VehicleInfo(this));

	if (Station::IsValidID(this->last_station_visited)) {
		Station *st = Station::Get(this->last_station_visited);
		st->loading_vehicles.erase(std::remove(st->loading_vehicles.begin(), st->loading_vehicles.end(), this), st->loading_vehicles.end());

		HideFillingPercent(&this->fill_percent_te_id);
		this->CancelReservation(INVALID_STATION, st);
		delete this->cargo_payment;
		assert(this->cargo_payment == NULL); // cleared by ~CargoPayment
	}

	if (this->IsEngineCountable()) {
		GroupStatistics::CountEngine(this, -1);
		if (this->IsPrimaryVehicle()) GroupStatistics::CountVehicle(this, -1);
		GroupStatistics::UpdateAutoreplace(this->owner);

		if (this->owner == _local_company) InvalidateAutoreplaceWindow(this->engine_type, this->group_id);
		DeleteGroupHighlightOfVehicle(this);
		if (this->type == VEH_TRAIN) {
			extern void DeleteTraceRestrictSlotHighlightOfVehicle(const Vehicle *v);

			DeleteTraceRestrictSlotHighlightOfVehicle(this);
		}
	}

	if (this->type == VEH_AIRCRAFT && this->IsPrimaryVehicle()) {
		Aircraft *a = Aircraft::From(this);
		Station *st = GetTargetAirportIfValid(a);
		if (st != NULL) {
			const AirportFTA *layout = st->airport.GetFTA()->layout;
			CLRBITS(st->airport.flags, layout[a->previous_pos].block | layout[a->pos].block);
		}
	}


	if (this->type == VEH_ROAD && this->IsPrimaryVehicle()) {
		RoadVehicle *v = RoadVehicle::From(this);
		if (!(v->vehstatus & VS_CRASHED) && IsInsideMM(v->state, RVSB_IN_DT_ROAD_STOP, RVSB_IN_DT_ROAD_STOP_END)) {
			/* Leave the drive through roadstop, when you have not already left it. */
			RoadStop::GetByTile(v->tile, GetRoadStopType(v->tile))->Leave(v);
		}
	}

	if (this->type == VEH_TRAIN && HasBit(Train::From(this)->flags, VRF_HAVE_SLOT)) {
		TraceRestrictRemoveVehicleFromAllSlots(this->index);
		ClrBit(Train::From(this)->flags, VRF_HAVE_SLOT);
	}

	if (this->Previous() == NULL) {
		InvalidateWindowData(WC_VEHICLE_DEPOT, this->tile);
	}

	if (this->IsPrimaryVehicle()) {
		DeleteWindowById(WC_VEHICLE_VIEW, this->index);
		DeleteWindowById(WC_VEHICLE_ORDERS, this->index);
		DeleteWindowById(WC_VEHICLE_REFIT, this->index);
		DeleteWindowById(WC_VEHICLE_DETAILS, this->index);
		DeleteWindowById(WC_VEHICLE_TIMETABLE, this->index);
		DeleteWindowById(WC_SCHDISPATCH_SLOTS, this->index);
		DeleteWindowById(WC_VEHICLE_CARGO_TYPE_LOAD_ORDERS, this->index);
		DeleteWindowById(WC_VEHICLE_CARGO_TYPE_UNLOAD_ORDERS, this->index);
		SetWindowDirty(WC_COMPANY, this->owner);
		OrderBackup::ClearVehicle(this);
	}
	InvalidateWindowClassesData(GetWindowClassForVehicleType(this->type), 0);

	this->cargo.Truncate();
	DeleteVehicleOrders(this);
	DeleteDepotHighlightOfVehicle(this);

	extern void StopGlobalFollowVehicle(const Vehicle *v);
	StopGlobalFollowVehicle(this);

	ReleaseDisastersTargetingVehicle(this->index);

	/* sometimes, eg. for disaster vehicles, when company bankrupts, when removing crashed/flooded vehicles,
	 * it may happen that vehicle chain is deleted when visible */
	if (this->IsDrawn()) this->MarkAllViewportsDirty();
}

Vehicle::~Vehicle()
{
	if (CleaningPool()) {
		this->cargo.OnCleanPool();
		return;
	}

	if (this->type != VEH_EFFECT) InvalidateVehicleTickCaches();

	if (this->breakdowns_since_last_service) _vehicles_to_pay_repair.erase(this);

	if (this->type < VEH_BEGIN || this->type >= VEH_COMPANY_END) {
		/* sometimes, eg. for disaster vehicles, when company bankrupts, when removing crashed/flooded vehicles,
		 * it may happen that vehicle chain is deleted when visible.
		 * Do not redo this for vehicle types where it is done in PreDestructor(). */
		if (this->IsDrawn()) this->MarkAllViewportsDirty();
	}

	Vehicle *v = this->Next();
	this->SetNext(NULL);

	delete v;

	UpdateVehicleTileHash(this, true);
	UpdateVehicleViewportHash(this, INVALID_COORD, 0);
	DeleteVehicleNews(this->index, INVALID_STRING_ID);
	DeleteNewGRFInspectWindow(GetGrfSpecFeature(this->type), this->index);
}

/**
 * Adds a vehicle to the list of vehicles that visited a depot this tick
 * @param *v vehicle to add
 */
void VehicleEnteredDepotThisTick(Vehicle *v)
{
	/* Template Replacement Setup stuff */
	bool stayInDepot = v->current_order.GetDepotActionType();
	TemplateReplacement *tr = GetTemplateReplacementByGroupID(v->group_id);
	if (tr != NULL) {
		_vehicles_to_templatereplace[(Train*) v] = stayInDepot;
	} else {
		/* Moved the assignment for auto replacement here to prevent auto replacement
		 * from happening if template replacement is also scheduled */

		/* Vehicle should stop in the depot if it was in 'stopping' state */
		_vehicles_to_autoreplace[v] = !(v->vehstatus & VS_STOPPED);
	}

	/* We ALWAYS set the stopped state. Even when the vehicle does not plan on
	 * stopping in the depot, so we stop it to ensure that it will not reserve
	 * the path out of the depot before we might autoreplace it to a different
	 * engine. The new engine would not own the reserved path we store that we
	 * stopped the vehicle, so autoreplace can start it again */
	v->vehstatus |= VS_STOPPED;
}

/**
 * Increases the day counter for all vehicles and calls 1-day and 32-day handlers.
 * Each tick, it processes vehicles with "index % DAY_TICKS == _date_fract",
 * so each day, all vehicles are processes in DAY_TICKS steps.
 */
static void RunVehicleDayProc()
{
	if (_game_mode != GM_NORMAL) return;

	/* Run the day_proc for every DAY_TICKS vehicle starting at _date_fract. */
	Vehicle *v = NULL;
	SCOPE_INFO_FMT([&v], "RunVehicleDayProc: %s", scope_dumper().VehicleInfo(v));
	for (size_t i = _date_fract; i < Vehicle::GetPoolSize(); i += DAY_TICKS) {
		v = Vehicle::Get(i);
		if (v == NULL) continue;

		/* Call the 32-day callback if needed */
		if ((v->day_counter & 0x1F) == 0 && v->HasEngineType()) {
			uint16 callback = GetVehicleCallback(CBID_VEHICLE_32DAY_CALLBACK, 0, 0, v->engine_type, v);
			if (callback != CALLBACK_FAILED) {
				if (HasBit(callback, 0)) {
					TriggerVehicle(v, VEHICLE_TRIGGER_CALLBACK_32); // Trigger vehicle trigger 10
				}

				/* After a vehicle trigger, the graphics and properties of the vehicle could change.
				 * Note: MarkDirty also invalidates the palette, which is the meaning of bit 1. So, nothing special there. */
				if (callback != 0) v->First()->MarkDirty();

				if (callback & ~3) ErrorUnknownCallbackResult(v->GetGRFID(), CBID_VEHICLE_32DAY_CALLBACK, callback);
			}
		}

		/* This is called once per day for each vehicle, but not in the first tick of the day */
		v->OnNewDay();
	}
}

static void ShowAutoReplaceAdviceMessage(const CommandCost &res, const Vehicle *v)
{
	StringID error_message = res.GetErrorMessage();
	if (error_message == STR_ERROR_AUTOREPLACE_NOTHING_TO_DO || error_message == INVALID_STRING_ID) return;

	if (error_message == STR_ERROR_NOT_ENOUGH_CASH_REQUIRES_CURRENCY) error_message = STR_ERROR_AUTOREPLACE_MONEY_LIMIT;

	StringID message;
	if (error_message == STR_ERROR_TRAIN_TOO_LONG_AFTER_REPLACEMENT) {
		message = error_message;
	} else {
		message = STR_NEWS_VEHICLE_AUTORENEW_FAILED;
	}

	SetDParam(0, v->index);
	SetDParam(1, error_message);
	AddVehicleAdviceNewsItem(message, v->index);
}

bool _tick_caches_valid = false;
std::vector<Train *> _tick_train_too_heavy_cache;
std::vector<Train *> _tick_train_front_cache;
std::vector<RoadVehicle *> _tick_road_veh_front_cache;
std::vector<Aircraft *> _tick_aircraft_front_cache;
std::vector<Ship *> _tick_ship_cache;
std::vector<Vehicle *> _tick_other_veh_cache;

void ClearVehicleTickCaches()
{
	_tick_train_too_heavy_cache.clear();
	_tick_train_front_cache.clear();
	_tick_road_veh_front_cache.clear();
	_tick_aircraft_front_cache.clear();
	_tick_ship_cache.clear();
	_tick_other_veh_cache.clear();
}

void RebuildVehicleTickCaches()
{
	Vehicle *v = NULL;
	SCOPE_INFO_FMT([&v], "RebuildVehicleTickCaches: %s", scope_dumper().VehicleInfo(v));

	ClearVehicleTickCaches();

	FOR_ALL_VEHICLES(v) {
		switch (v->type) {
			default:
				_tick_other_veh_cache.push_back(v);
				break;

			case VEH_TRAIN:
				if (HasBit(Train::From(v)->flags, VRF_TOO_HEAVY)) _tick_train_too_heavy_cache.push_back(Train::From(v));
				if (v->Previous() == nullptr) _tick_train_front_cache.push_back(Train::From(v));
				break;

			case VEH_ROAD:
				if (v->Previous() == nullptr) _tick_road_veh_front_cache.push_back(RoadVehicle::From(v));
				break;

			case VEH_AIRCRAFT:
				if (v->Previous() == nullptr) _tick_aircraft_front_cache.push_back(Aircraft::From(v));
				break;

			case VEH_SHIP:
				_tick_ship_cache.push_back(Ship::From(v));
				break;
		}
	}
	_tick_caches_valid = true;
}

void VehicleTickCargoAging(Vehicle *v)
{
	if (v->vcache.cached_cargo_age_period != 0) {
		v->cargo_age_counter = min(v->cargo_age_counter, v->vcache.cached_cargo_age_period);
		if (--v->cargo_age_counter == 0) {
			v->cargo.AgeCargo();
			v->cargo_age_counter = v->vcache.cached_cargo_age_period;
		}
	}
}

void VehicleTickMotion(Vehicle *v, Vehicle *front)
{
	/* Do not play any sound when crashed */
	if (front->vehstatus & VS_CRASHED) return;

	/* Do not play any sound when in depot or tunnel */
	if (v->vehstatus & VS_HIDDEN) return;

	v->motion_counter += front->cur_speed;
	if (_settings_client.sound.vehicle) {
		/* Play a running sound if the motion counter passes 256 (Do we not skip sounds?) */
		if (GB(v->motion_counter, 0, 8) < front->cur_speed) PlayVehicleSound(v, VSE_RUNNING);

		/* Play an alternating running sound every 16 ticks */
		if (GB(v->tick_counter, 0, 4) == 0) {
			/* Play running sound when speed > 0 and not braking */
			bool running = (front->cur_speed > 0) && !(front->vehstatus & (VS_STOPPED | VS_TRAIN_SLOWING));
			PlayVehicleSound(v, running ? VSE_RUNNING_16 : VSE_STOPPED_16);
		}
	}
}

void CallVehicleTicks()
{
	_vehicles_to_autoreplace.Clear();
	_vehicles_to_templatereplace.Clear();
	_vehicles_to_pay_repair.clear();
	_vehicles_to_sell.clear();

	if (_tick_skip_counter == 0) RunVehicleDayProc();

	{
		PerformanceMeasurer framerate(PFE_GL_ECONOMY);
		Station *st = nullptr;
		SCOPE_INFO_FMT([&st], "CallVehicleTicks: LoadUnloadStation: %s", scope_dumper().StationInfo(st));
		FOR_ALL_STATIONS(st) LoadUnloadStation(st);
	}

	if (!_tick_caches_valid) RebuildVehicleTickCaches();

	Vehicle *v = NULL;
	SCOPE_INFO_FMT([&v], "CallVehicleTicks: %s", scope_dumper().VehicleInfo(v));
	{
		PerformanceMeasurer framerate(PFE_GL_TRAINS);
		for (Train *t :  _tick_train_too_heavy_cache) {
			if (HasBit(t->flags, VRF_TOO_HEAVY)) {
				if (t->owner == _local_company) {
					SetDParam(0, t->index);
					SetDParam(1, STR_ERROR_TRAIN_TOO_HEAVY);
					AddVehicleNewsItem(STR_ERROR_TRAIN_TOO_HEAVY, NT_ADVICE, t->index);
				}
				ClrBit(t->flags, VRF_TOO_HEAVY);
			}
		}
		_tick_train_too_heavy_cache.clear();
		for (Train *front : _tick_train_front_cache) {
			v = front;
			if (!front->Train::Tick()) continue;
			for (Train *u = front; u != nullptr; u = u->Next()) {
				u->tick_counter++;
				VehicleTickCargoAging(u);
				if (!u->IsWagon() && !((front->vehstatus & VS_STOPPED) && front->cur_speed == 0)) VehicleTickMotion(u, front);
			}
		}
	}
	{
		PerformanceMeasurer framerate(PFE_GL_ROADVEHS);
		for (RoadVehicle *front : _tick_road_veh_front_cache) {
			v = front;
			if (!front->RoadVehicle::Tick()) continue;
			for (RoadVehicle *u = front; u != nullptr; u = u->Next()) {
				u->tick_counter++;
				VehicleTickCargoAging(u);
			}
			if (!(front->vehstatus & VS_STOPPED)) VehicleTickMotion(front, front);
		}
	}
	{
		PerformanceMeasurer framerate(PFE_GL_AIRCRAFT);
		for (Aircraft *front : _tick_aircraft_front_cache) {
			v = front;
			if (!front->Aircraft::Tick()) continue;
			for (Aircraft *u = front; u != nullptr; u = u->Next()) {
				VehicleTickCargoAging(u);
			}
			if (!(front->vehstatus & VS_STOPPED)) VehicleTickMotion(front, front);
		}
	}
	{
		PerformanceMeasurer framerate(PFE_GL_SHIPS);
		for (Ship *s : _tick_ship_cache) {
			v = s;
			if (!s->Ship::Tick()) continue;
			VehicleTickCargoAging(s);
			if (!(s->vehstatus & VS_STOPPED)) VehicleTickMotion(s, s);
		}
	}
	{
		for (Vehicle *u : _tick_other_veh_cache) {
			if (!u) continue;
			v = u;
			u->Tick();
		}
	}
	v = NULL;

	/* do Template Replacement */
	Backup<CompanyByte> sell_cur_company(_current_company, FILE_LINE);
	for (Vehicle *v : _vehicles_to_sell) {
		SCOPE_INFO_FMT([v], "CallVehicleTicks: sell: %s", scope_dumper().VehicleInfo(v));
		Train *t = (v->type == VEH_TRAIN) ? Train::From(v) : nullptr;

		sell_cur_company.Change(v->owner);

		int x = v->x_pos;
		int y = v->y_pos;
		int z = v->z_pos;

		CommandCost cost = DoCommand(v->tile, v->index | (1 << 20), 0, DC_EXEC, GetCmdSellVeh(v));

		if (!cost.Succeeded()) continue;

		if (IsLocalCompany() && cost.Succeeded()) {
			if (cost.GetCost() != 0) {
				ShowCostOrIncomeAnimation(x, y, z, cost.GetCost());
			}
		}

		_vehicles_to_pay_repair.erase(v);
		if (t) _vehicles_to_templatereplace.Erase(t);
		_vehicles_to_autoreplace.Erase(v);
	}
	sell_cur_company.Restore();

	/* do Template Replacement */
	Backup<CompanyByte> tmpl_cur_company(_current_company, FILE_LINE);
	for (TemplateReplacementMap::iterator it = _vehicles_to_templatereplace.Begin(); it != _vehicles_to_templatereplace.End(); it++) {
		Train *t = it->first;

		SCOPE_INFO_FMT([t], "CallVehicleTicks: template replace: %s", scope_dumper().VehicleInfo(t));

		_vehicles_to_autoreplace.Erase(t);

		/* Store the position of the effect as the vehicle pointer will become invalid later */
		int x = t->x_pos;
		int y = t->y_pos;
		int z = t->z_pos;

		tmpl_cur_company.Change(t->owner);

		bool stayInDepot = it->second;

		it->first->vehstatus |= VS_STOPPED;
		CommandCost res = DoCommand(t->tile, t->index, stayInDepot ? 1 : 0, DC_EXEC, CMD_TEMPLATE_REPLACE_VEHICLE);

		if (res.Succeeded()) {
			VehicleID t_new = _new_vehicle_id;
			t = Train::From(Vehicle::Get(t_new));
			const Company *c = Company::Get(_current_company);
			SubtractMoneyFromCompany(CommandCost(EXPENSES_NEW_VEHICLES, (Money)c->settings.engine_renew_money));
			CommandCost res2 = DoCommand(0, t_new, 1, DC_EXEC, CMD_AUTOREPLACE_VEHICLE);
			SubtractMoneyFromCompany(CommandCost(EXPENSES_NEW_VEHICLES, -(Money)c->settings.engine_renew_money));
			if (res2.Succeeded() || res.GetCost() == 0) res.AddCost(res2);
		}

		if (!IsLocalCompany()) continue;

		if (res.Succeeded()) {
			if (res.GetCost() != 0) {
				ShowCostOrIncomeAnimation(x, y, z, res.GetCost());
			}
			continue;
		}

		ShowAutoReplaceAdviceMessage(res, t);
	}
	tmpl_cur_company.Restore();

	/* do Auto Replacement */
	Backup<CompanyByte> cur_company(_current_company, FILE_LINE);
	for (AutoreplaceMap::iterator it = _vehicles_to_autoreplace.Begin(); it != _vehicles_to_autoreplace.End(); it++) {
		v = it->first;
		/* Autoreplace needs the current company set as the vehicle owner */
		cur_company.Change(v->owner);

		if (v->type == VEH_TRAIN) {
			assert(!_vehicles_to_templatereplace.Contains(Train::From(v)));
		}

		/* Start vehicle if we stopped them in VehicleEnteredDepotThisTick()
		 * We need to stop them between VehicleEnteredDepotThisTick() and here or we risk that
		 * they are already leaving the depot again before being replaced. */
		if (it->second) v->vehstatus &= ~VS_STOPPED;

		/* Store the position of the effect as the vehicle pointer will become invalid later */
		int x = v->x_pos;
		int y = v->y_pos;
		int z = v->z_pos;

		const Company *c = Company::Get(_current_company);
		SubtractMoneyFromCompany(CommandCost(EXPENSES_NEW_VEHICLES, (Money)c->settings.engine_renew_money));
		CommandCost res = DoCommand(0, v->index, 0, DC_EXEC, CMD_AUTOREPLACE_VEHICLE);
		SubtractMoneyFromCompany(CommandCost(EXPENSES_NEW_VEHICLES, -(Money)c->settings.engine_renew_money));

		if (!IsLocalCompany()) continue;

		if (res.Succeeded()) {
			ShowCostOrIncomeAnimation(x, y, z, res.GetCost());
			continue;
		}

		ShowAutoReplaceAdviceMessage(res, v);
	}
	cur_company.Restore();

	Backup<CompanyByte> repair_cur_company(_current_company, FILE_LINE);
	for (Vehicle *v : _vehicles_to_pay_repair) {
		SCOPE_INFO_FMT([v], "CallVehicleTicks: repair: %s", scope_dumper().VehicleInfo(v));

		ExpensesType type = INVALID_EXPENSES;
		_current_company = v->owner;
		switch (v->type) {
			case VEH_AIRCRAFT:
				type = EXPENSES_AIRCRAFT_RUN;
				break;

			case VEH_TRAIN:
				type = EXPENSES_TRAIN_RUN;
				break;

			case VEH_SHIP:
				type = EXPENSES_SHIP_RUN;
				break;

			case VEH_ROAD:
				type = EXPENSES_ROADVEH_RUN;
				break;

			default:
				NOT_REACHED();
		}
		assert(type != INVALID_EXPENSES);

		Money vehicle_new_value = v->GetEngine()->GetCost();

		// The static cast is to fix compilation on (old) MSVC as the overload for OverflowSafeInt operator / is ambiguous.
		Money repair_cost = (v->breakdowns_since_last_service * vehicle_new_value / static_cast<uint>(_settings_game.vehicle.repair_cost)) + 1;
		if (v->age > v->max_age) repair_cost <<= 1;
		CommandCost cost(type, repair_cost);
		v->First()->profit_this_year -= cost.GetCost() << 8;
		SubtractMoneyFromCompany(cost);
		ShowCostOrIncomeAnimation(v->x_pos, v->y_pos, v->z_pos, cost.GetCost());
		v->breakdowns_since_last_service = 0;
	}
	repair_cur_company.Restore();
	_vehicles_to_pay_repair.clear();
}

/**
 * Add vehicle sprite for drawing to the screen.
 * @param v Vehicle to draw.
 */
static void DoDrawVehicle(const Vehicle *v)
{
	PaletteID pal = PAL_NONE;

	if (v->vehstatus & VS_DEFPAL) pal = (v->vehstatus & VS_CRASHED) ? PALETTE_CRASH : GetVehiclePalette(v);

	/* Check whether the vehicle shall be transparent due to the game state */
	bool shadowed = (v->vehstatus & (VS_SHADOW | VS_HIDDEN)) != 0;

	if (v->type == VEH_EFFECT) {
		/* Check whether the vehicle shall be transparent/invisible due to GUI settings.
		 * However, transparent smoke and bubbles look weird, so always hide them. */
		TransparencyOption to = EffectVehicle::From(v)->GetTransparencyOption();
		if (to != TO_INVALID && (IsTransparencySet(to) || IsInvisibilitySet(to))) return;
	}

	StartSpriteCombine();
	for (uint i = 0; i < v->sprite_seq.count; ++i) {
		PaletteID pal2 = v->sprite_seq.seq[i].pal;
		if (!pal2 || (v->vehstatus & VS_CRASHED)) pal2 = pal;
		AddSortableSpriteToDraw(v->sprite_seq.seq[i].sprite, pal2, v->x_pos + v->x_offs, v->y_pos + v->y_offs,
			v->x_extent, v->y_extent, v->z_extent, v->z_pos, shadowed, v->x_bb_offs, v->y_bb_offs);
	}
	EndSpriteCombine();
}

struct ViewportHashBound {
	int xl, xu, yl, yu;
};

static ViewportHashBound GetViewportHashBound(int l, int r, int t, int b) {
	int xl = (l - (70 * ZOOM_LVL_BASE)) >> (7 + ZOOM_LVL_SHIFT);
	int xu = (r                       ) >> (7 + ZOOM_LVL_SHIFT);
	/* compare after shifting instead of before, so that lower bits don't affect comparison result */
	if (xu - xl < (1 << 6)) {
		xl &= 0x3F;
		xu &= 0x3F;
	} else {
		/* scan whole hash row */
		xl = 0;
		xu = 0x3F;
	}

	int yl = (t - (70 * ZOOM_LVL_BASE)) >> (6 + ZOOM_LVL_SHIFT);
	int yu = (b                       ) >> (6 + ZOOM_LVL_SHIFT);
	/* compare after shifting instead of before, so that lower bits don't affect comparison result */
	if (yu - yl < (1 << 6)) {
		yl = (yl & 0x3F) << 6;
		yu = (yu & 0x3F) << 6;
	} else {
		/* scan whole column */
		yl = 0;
		yu = 0x3F << 6;
	}
	return { xl, xu, yl, yu };
};

/**
 * Add the vehicle sprites that should be drawn at a part of the screen.
 * @param dpi Rectangle being drawn.
 */
void ViewportAddVehicles(DrawPixelInfo *dpi)
{
	/* The bounding rectangle */
	const int l = dpi->left;
	const int r = dpi->left + dpi->width;
	const int t = dpi->top;
	const int b = dpi->top + dpi->height;

	/* The hash area to scan */
	const ViewportHashBound vhb = GetViewportHashBound(l, r, t, b);

	for (int y = vhb.yl;; y = (y + (1 << 6)) & (0x3F << 6)) {
		for (int x = vhb.xl;; x = (x + 1) & 0x3F) {
			const Vehicle *v = _vehicle_viewport_hash[x + y]; // already masked & 0xFFF

			while (v != NULL) {
				if (v->IsDrawn() &&
						l <= v->coord.right &&
						t <= v->coord.bottom &&
						r >= v->coord.left &&
						b >= v->coord.top) {
					DoDrawVehicle(v);
				}
				v = v->hash_viewport_next;
			}

			if (x == vhb.xu) break;
		}

		if (y == vhb.yu) break;
	}
}

void ViewportMapDrawVehicles(DrawPixelInfo *dpi)
{
	/* The bounding rectangle */
	const int l = dpi->left;
	const int r = dpi->left + dpi->width;
	const int t = dpi->top;
	const int b = dpi->top + dpi->height;

	/* The hash area to scan */
	const ViewportHashBound vhb = GetViewportHashBound(l, r, t, b);

	const int w = UnScaleByZoom(dpi->width, dpi->zoom);
	const int h = UnScaleByZoom(dpi->height, dpi->zoom);
	Blitter *blitter = BlitterFactory::GetCurrentBlitter();
	for (int y = vhb.yl;; y = (y + (1 << 6)) & (0x3F << 6)) {
		for (int x = vhb.xl;; x = (x + 1) & 0x3F) {
			const Vehicle *v = _vehicle_viewport_hash[x + y]; // already masked & 0xFFF

			while (v != NULL) {
				if (!(v->vehstatus & (VS_HIDDEN | VS_UNCLICKABLE)) && (v->type != VEH_EFFECT)) {
					Point pt = RemapCoords(v->x_pos, v->y_pos, v->z_pos);
					const int pixel_x = UnScaleByZoomLower(pt.x - dpi->left, dpi->zoom);
					if (IsInsideMM(pixel_x, 0, w)) {
						const int pixel_y = UnScaleByZoomLower(pt.y - dpi->top, dpi->zoom);
						if (IsInsideMM(pixel_y, 0, h))
							blitter->SetPixel(dpi->dst_ptr, pixel_x, pixel_y, PC_WHITE);
					}
				}
				v = v->hash_viewport_next;
			}

			if (x == vhb.xu) break;
		}

		if (y == vhb.yu) break;
	}
}

/**
 * Find the vehicle close to the clicked coordinates.
 * @param vp Viewport clicked in.
 * @param x  X coordinate in the viewport.
 * @param y  Y coordinate in the viewport.
 * @return Closest vehicle, or \c NULL if none found.
 */
Vehicle *CheckClickOnVehicle(const ViewPort *vp, int x, int y)
{
	Vehicle *found = NULL, *v;
	uint dist, best_dist = UINT_MAX;

	if ((uint)(x -= vp->left) >= (uint)vp->width || (uint)(y -= vp->top) >= (uint)vp->height) return NULL;

	x = ScaleByZoom(x, vp->zoom) + vp->virtual_left;
	y = ScaleByZoom(y, vp->zoom) + vp->virtual_top;

	FOR_ALL_VEHICLES(v) {
		if (((v->vehstatus & VS_UNCLICKABLE) == 0) && v->IsDrawn() &&
				x >= v->coord.left && x <= v->coord.right &&
				y >= v->coord.top && y <= v->coord.bottom) {

			dist = max(
				abs(((v->coord.left + v->coord.right) >> 1) - x),
				abs(((v->coord.top + v->coord.bottom) >> 1) - y)
			);

			if (dist < best_dist) {
				found = v;
				best_dist = dist;
			}
		}
	}

	return found;
}

/**
 * Decrease the value of a vehicle.
 * @param v %Vehicle to devaluate.
 */
void DecreaseVehicleValue(Vehicle *v)
{
	v->value -= v->value >> 8;
	SetWindowDirty(WC_VEHICLE_DETAILS, v->index);
}

/** The chances for the different types of vehicles to suffer from different types of breakdowns
 * The chance for a given breakdown type n is _breakdown_chances[vehtype][n] - _breakdown_chances[vehtype][n-1] */
static const byte _breakdown_chances[4][4] = {
	{ //Trains:
		25,  ///< 10% chance for BREAKDOWN_CRITICAL.
		51,  ///< 10% chance for BREAKDOWN_EM_STOP.
		127, ///< 30% chance for BREAKDOWN_LOW_SPEED.
		255, ///< 50% chance for BREAKDOWN_LOW_POWER.
	},
	{ //Road Vehicles:
		51,  ///< 20% chance for BREAKDOWN_CRITICAL.
		76,  ///< 10% chance for BREAKDOWN_EM_STOP.
		153, ///< 30% chance for BREAKDOWN_LOW_SPEED.
		255, ///< 40% chance for BREAKDOWN_LOW_POWER.
	},
	{ //Ships:
		51,  ///< 20% chance for BREAKDOWN_CRITICAL.
		76,  ///< 10% chance for BREAKDOWN_EM_STOP.
		178, ///< 40% chance for BREAKDOWN_LOW_SPEED.
		255, ///< 30% chance for BREAKDOWN_LOW_POWER.
	},
	{ //Aircraft:
		178, ///< 70% chance for BREAKDOWN_AIRCRAFT_SPEED.
		229, ///< 20% chance for BREAKDOWN_AIRCRAFT_DEPOT.
		255, ///< 10% chance for BREAKDOWN_AIRCRAFT_EM_LANDING.
		255, ///< Aircraft have only 3 breakdown types, so anything above 0% here will cause a crash.
	},
};

/**
 * Determine the type of breakdown a vehicle will have.
 * Results are saved in breakdown_type and breakdown_severity.
 * @param v the vehicle in question.
 * @param r the random number to use. (Note that bits 0..6 are already used)
 */
void DetermineBreakdownType(Vehicle *v, uint32 r) {
	/* if 'improved breakdowns' is off, just do the classic breakdown */
	if (!_settings_game.vehicle.improved_breakdowns) {
		v->breakdown_type = BREAKDOWN_CRITICAL;
		v->breakdown_severity = 40; //only used by aircraft (321 km/h)
		return;
	}
	byte rand = GB(r, 8, 8);
	const byte *breakdown_type_chance = _breakdown_chances[v->type];

	if (v->type == VEH_AIRCRAFT) {
		if (rand <= breakdown_type_chance[BREAKDOWN_AIRCRAFT_SPEED]) {
			v->breakdown_type = BREAKDOWN_AIRCRAFT_SPEED;
			/* all speed values here are 1/8th of the real max speed in km/h */
			byte max_speed = max(1, min(v->vcache.cached_max_speed >> 3, 255));
			byte min_speed = max(1, min(15 + (max_speed >> 2), v->vcache.cached_max_speed >> 4));
			v->breakdown_severity = min_speed + (((v->reliability + GB(r, 16, 16)) * (max_speed - min_speed)) >> 17);
		} else if (rand <= breakdown_type_chance[BREAKDOWN_AIRCRAFT_DEPOT]) {
			v->breakdown_type = BREAKDOWN_AIRCRAFT_DEPOT;
		} else if (rand <= breakdown_type_chance[BREAKDOWN_AIRCRAFT_EM_LANDING]) {
			/* emergency landings only happen when reliability < 87% */
			if (v->reliability < 0xDDDD) {
				v->breakdown_type = BREAKDOWN_AIRCRAFT_EM_LANDING;
			} else {
				/* try again */
				DetermineBreakdownType(v, Random());
			}
		} else {
			NOT_REACHED();
		}
		return;
	}

	if (rand <= breakdown_type_chance[BREAKDOWN_CRITICAL]) {
		v->breakdown_type = BREAKDOWN_CRITICAL;
	} else if (rand <= breakdown_type_chance[BREAKDOWN_EM_STOP]) {
		/* Non-front engines cannot have emergency stops */
		if (v->type == VEH_TRAIN && !(Train::From(v)->IsFrontEngine())) {
			return DetermineBreakdownType(v, Random());
		}
		v->breakdown_type = BREAKDOWN_EM_STOP;
		v->breakdown_delay >>= 2; //emergency stops don't last long (1/4 of normal)
	} else if (rand <= breakdown_type_chance[BREAKDOWN_LOW_SPEED]) {
		v->breakdown_type = BREAKDOWN_LOW_SPEED;
		/* average of random and reliability */
		uint16 rand2 = (GB(r, 16, 16) + v->reliability) >> 1;
		uint16 max_speed =
			(v->type == VEH_TRAIN) ?
			GetVehicleProperty(v, PROP_TRAIN_SPEED, RailVehInfo(v->engine_type)->max_speed) :
			(v->type == VEH_ROAD ) ?
			GetVehicleProperty(v, PROP_ROADVEH_SPEED, RoadVehInfo(v->engine_type)->max_speed) :
			(v->type == VEH_SHIP) ?
			GetVehicleProperty(v, PROP_SHIP_SPEED, ShipVehInfo(v->engine_type)->max_speed ) :
			GetVehicleProperty(v, PROP_AIRCRAFT_SPEED, AircraftVehInfo(v->engine_type)->max_speed);
		byte min_speed = min(41, max_speed >> 2);
		/* we use the min() function here because we want to use the real value of max_speed for the min_speed calculation */
		max_speed = min(max_speed, 255);
		v->breakdown_severity = Clamp((max_speed * rand2) >> 16, min_speed, max_speed);
	} else if (rand <= breakdown_type_chance[BREAKDOWN_LOW_POWER]) {
		v->breakdown_type = BREAKDOWN_LOW_POWER;
		/** within this type there are two possibilities: (50/50)
		 * power reduction (10-90%), or no power at all */
		if (GB(r, 7, 1)) {
			v->breakdown_severity = Clamp((GB(r, 16, 16) + v->reliability) >> 9, 26, 231);
		} else {
			v->breakdown_severity = 0;
		}
	} else {
		NOT_REACHED();
	}
}

void CheckVehicleBreakdown(Vehicle *v)
{
	int rel, rel_old;

	/* decrease reliability */
<<<<<<< HEAD
	v->reliability = rel = max((rel_old = v->reliability) - v->reliability_spd_dec, 0);
	if ((rel_old >> 8) != (rel >> 8)) SetWindowDirty(WC_VEHICLE_DETAILS, v->First()->index);
=======
	if (!_settings_game.order.no_servicing_if_no_breakdowns ||
			_settings_game.difficulty.vehicle_breakdowns != 0) {
		v->reliability = rel = max((rel_old = v->reliability) - v->reliability_spd_dec, 0);
		if ((rel_old >> 8) != (rel >> 8)) SetWindowDirty(WC_VEHICLE_DETAILS, v->index);
	}
>>>>>>> 1db19208

	if (v->breakdown_ctr != 0 || (v->First()->vehstatus & VS_STOPPED) ||
			_settings_game.difficulty.vehicle_breakdowns < 1 ||
			v->First()->cur_speed < 5 || _game_mode == GM_MENU ||
			(v->type == VEH_AIRCRAFT && ((Aircraft*)v)->state != FLYING) ||
			(v->type == VEH_TRAIN && !(Train::From(v)->IsFrontEngine()) && !_settings_game.vehicle.improved_breakdowns)) {
		return;
	}

	uint32 r = Random();

	/* increase chance of failure */
	int chance = v->breakdown_chance + 1;
	if (Chance16I(1, 25, r)) chance += 25;
	chance = min(255, chance);
	v->breakdown_chance = chance;

	if (_settings_game.vehicle.improved_breakdowns) {
		if (v->type == VEH_TRAIN && Train::From(v)->IsMultiheaded()) {
			/* Dual engines have their breakdown chances reduced to 70% of the normal value */
			chance = chance * 7 / 10;
		}
		chance *= v->First()->breakdown_chance_factor;
		chance >>= 7;
	}
	/**
	 * Chance is (1 - reliability) * breakdown_setting * breakdown_chance / 10.
	 * At 90% reliabilty, normal setting (2) and average breakdown_chance (128),
	 * a vehicle will break down (on average) every 100 days.
	 * This *should* mean that vehicles break down about as often as (or a little less than) they used to.
	 * However, because breakdowns are no longer by definition a complete stop,
	 * their impact will be significantly less.
	 */
	uint32 r1 = Random();
	if ((uint32) (0xffff - v->reliability) * _settings_game.difficulty.vehicle_breakdowns * chance > GB(r1, 0, 24) * 10) {
		uint32 r2 = Random();
		v->breakdown_ctr = GB(r1, 24, 6) + 0xF;
		if (v->type == VEH_TRAIN) SetBit(Train::From(v)->First()->flags, VRF_CONSIST_BREAKDOWN);
		v->breakdown_delay = GB(r2, 0, 7) + 0x80;
		v->breakdown_chance = 0;
		DetermineBreakdownType(v, r2);
	}
}

/**
 * Handle all of the aspects of a vehicle breakdown
 * This includes adding smoke and sounds, and ending the breakdown when appropriate.
 * @return true iff the vehicle is stopped because of a breakdown
 * @note This function always returns false for aircraft, since these never stop for breakdowns
 */
bool Vehicle::HandleBreakdown()
{
	/* Possible states for Vehicle::breakdown_ctr
	 * 0  - vehicle is running normally
	 * 1  - vehicle is currently broken down
	 * 2  - vehicle is going to break down now
	 * >2 - vehicle is counting down to the actual breakdown event */
	switch (this->breakdown_ctr) {
		case 0:
			return false;

		case 2:
			this->breakdown_ctr = 1;

			if (this->breakdowns_since_last_service != 255) {
				this->breakdowns_since_last_service++;
			}

			if (this->type == VEH_AIRCRAFT) {
				this->MarkDirty();
				assert(this->breakdown_type <= BREAKDOWN_AIRCRAFT_EM_LANDING);
				/* Aircraft just need this flag, the rest is handled elsewhere */
				this->vehstatus |= VS_AIRCRAFT_BROKEN;
				if(this->breakdown_type == BREAKDOWN_AIRCRAFT_SPEED ||
						(this->current_order.IsType(OT_GOTO_DEPOT) &&
						(this->current_order.GetDepotOrderType() & ODTFB_BREAKDOWN) &&
						GetTargetAirportIfValid(Aircraft::From(this)) != NULL)) return false;
				FindBreakdownDestination(Aircraft::From(this));
			} else if (this->type == VEH_TRAIN) {
				if (this->breakdown_type == BREAKDOWN_LOW_POWER ||
						this->First()->cur_speed <= ((this->breakdown_type == BREAKDOWN_LOW_SPEED) ? this->breakdown_severity : 0)) {
					switch (this->breakdown_type) {
						case BREAKDOWN_RV_CRASH:
							if (_settings_game.vehicle.improved_breakdowns) SetBit(Train::From(this)->flags, VRF_HAS_HIT_RV);
						/* FALL THROUGH */
						case BREAKDOWN_CRITICAL:
							if (!PlayVehicleSound(this, VSE_BREAKDOWN)) {
								bool train_or_ship = this->type == VEH_TRAIN || this->type == VEH_SHIP;
								SndPlayVehicleFx((_settings_game.game_creation.landscape != LT_TOYLAND) ?
										(train_or_ship ? SND_10_TRAIN_BREAKDOWN : SND_0F_VEHICLE_BREAKDOWN) :
										(train_or_ship ? SND_3A_COMEDY_BREAKDOWN_2 : SND_35_COMEDY_BREAKDOWN), this);
							}
							if (!(this->vehstatus & VS_HIDDEN) && !HasBit(EngInfo(this->engine_type)->misc_flags, EF_NO_BREAKDOWN_SMOKE) && this->breakdown_delay > 0) {
								EffectVehicle *u = CreateEffectVehicleRel(this, 4, 4, 5, EV_BREAKDOWN_SMOKE);
								if (u != NULL) u->animation_state = this->breakdown_delay * 2;
							}
							/* Max Speed reduction*/
							if (_settings_game.vehicle.improved_breakdowns) {
								if (!HasBit(Train::From(this)->flags, VRF_NEED_REPAIR)) {
									SetBit(Train::From(this)->flags, VRF_NEED_REPAIR);
									Train::From(this)->critical_breakdown_count = 1;
								} else if (Train::From(this)->critical_breakdown_count != 255) {
									Train::From(this)->critical_breakdown_count++;
								}
								Train::From(this->First())->ConsistChanged(CCF_TRACK);
							}
						/* FALL THROUGH */
						case BREAKDOWN_EM_STOP:
							CheckBreakdownFlags(Train::From(this->First()));
							SetBit(Train::From(this->First())->flags, VRF_BREAKDOWN_STOPPED);
							break;
						case BREAKDOWN_LOW_SPEED:
							CheckBreakdownFlags(Train::From(this->First()));
							SetBit(Train::From(this->First())->flags, VRF_BREAKDOWN_SPEED);
							break;
						case BREAKDOWN_LOW_POWER:
							SetBit(Train::From(this->First())->flags, VRF_BREAKDOWN_POWER);
							break;
						default: NOT_REACHED();
					}
					this->First()->MarkDirty();
					SetWindowDirty(WC_VEHICLE_VIEW, this->index);
					SetWindowDirty(WC_VEHICLE_DETAILS, this->index);
				} else {
					this->breakdown_ctr = 2; // wait until slowdown
					this->breakdowns_since_last_service--;
					SetBit(Train::From(this)->flags, VRF_BREAKDOWN_BRAKING);
					return false;
				}
				if ((!(this->vehstatus & VS_HIDDEN)) && (this->breakdown_type == BREAKDOWN_LOW_SPEED || this->breakdown_type == BREAKDOWN_LOW_POWER)
						&& !HasBit(EngInfo(this->engine_type)->misc_flags, EF_NO_BREAKDOWN_SMOKE)) {
					EffectVehicle *u = CreateEffectVehicleRel(this, 0, 0, 2, EV_BREAKDOWN_SMOKE); //some grey clouds to indicate a broken engine
					if (u != NULL) u->animation_state = 25;
				}
			} else {
				switch (this->breakdown_type) {
					case BREAKDOWN_CRITICAL:
						if (!PlayVehicleSound(this, VSE_BREAKDOWN)) {
							SndPlayVehicleFx((_settings_game.game_creation.landscape != LT_TOYLAND) ? SND_0F_VEHICLE_BREAKDOWN : SND_35_COMEDY_BREAKDOWN, this);
						}
						if (!(this->vehstatus & VS_HIDDEN) && !HasBit(EngInfo(this->engine_type)->misc_flags, EF_NO_BREAKDOWN_SMOKE) && this->breakdown_delay > 0) {
							EffectVehicle *u = CreateEffectVehicleRel(this, 4, 4, 5, EV_BREAKDOWN_SMOKE);
							if (u != NULL) u->animation_state = this->breakdown_delay * 2;
						}
						if (_settings_game.vehicle.improved_breakdowns) {
							if (this->type == VEH_ROAD) {
								if (RoadVehicle::From(this)->critical_breakdown_count != 255) {
									RoadVehicle::From(this)->critical_breakdown_count++;
								}
							}
						}
					/* FALL THROUGH */
					case BREAKDOWN_EM_STOP:
						this->cur_speed = 0;
						break;
					case BREAKDOWN_LOW_SPEED:
					case BREAKDOWN_LOW_POWER:
						/* do nothing */
						break;
					default: NOT_REACHED();
				}
				if ((!(this->vehstatus & VS_HIDDEN)) &&
						(this->breakdown_type == BREAKDOWN_LOW_SPEED || this->breakdown_type == BREAKDOWN_LOW_POWER)) {
					/* Some gray clouds to indicate a broken RV */
					EffectVehicle *u = CreateEffectVehicleRel(this, 0, 0, 2, EV_BREAKDOWN_SMOKE);
					if (u != NULL) u->animation_state = 25;
				}
				this->First()->MarkDirty();
				SetWindowDirty(WC_VEHICLE_VIEW, this->index);
				SetWindowDirty(WC_VEHICLE_DETAILS, this->index);
				return (this->breakdown_type == BREAKDOWN_CRITICAL || this->breakdown_type == BREAKDOWN_EM_STOP);
			}

			FALLTHROUGH;
		case 1:
			/* Aircraft breakdowns end only when arriving at the airport */
			if (this->type == VEH_AIRCRAFT) return false;

			/* For trains this function is called twice per tick, so decrease v->breakdown_delay at half the rate */
			if ((this->tick_counter & (this->type == VEH_TRAIN ? 3 : 1)) == 0) {
				if (--this->breakdown_delay == 0) {
					this->breakdown_ctr = 0;
					if (this->type == VEH_TRAIN) {
						CheckBreakdownFlags(Train::From(this->First()));
						this->First()->MarkDirty();
						SetWindowDirty(WC_VEHICLE_VIEW, this->First()->index);
					} else {
						this->MarkDirty();
						SetWindowDirty(WC_VEHICLE_VIEW, this->index);
					}
				}
			}
			return (this->breakdown_type == BREAKDOWN_CRITICAL || this->breakdown_type == BREAKDOWN_EM_STOP || this->breakdown_type == BREAKDOWN_RV_CRASH);

		default:
			if (!this->current_order.IsType(OT_LOADING)) this->breakdown_ctr--;
			return false;
	}
}

/**
 * Update age of a vehicle.
 * @param v Vehicle to update.
 */
void AgeVehicle(Vehicle *v)
{
	/* Stop if a virtual vehicle */
	if (HasBit(v->subtype, GVSF_VIRTUAL)) return;

	if (v->age < MAX_DAY) {
		v->age++;
		if (v->IsPrimaryVehicle() && v->age == VEHICLE_PROFIT_MIN_AGE + 1) GroupStatistics::VehicleReachedProfitAge(v);
	}

	if (!v->IsPrimaryVehicle() && (v->type != VEH_TRAIN || !Train::From(v)->IsEngine())) return;

	int age = v->age - v->max_age;
	if (age == DAYS_IN_LEAP_YEAR * 0 || age == DAYS_IN_LEAP_YEAR * 1 ||
			age == DAYS_IN_LEAP_YEAR * 2 || age == DAYS_IN_LEAP_YEAR * 3 || age == DAYS_IN_LEAP_YEAR * 4) {
		v->reliability_spd_dec <<= 1;
	}

	SetWindowDirty(WC_VEHICLE_DETAILS, v->index);

	/* Don't warn about non-primary or not ours vehicles or vehicles that are crashed */
	if (v->Previous() != NULL || v->owner != _local_company || (v->vehstatus & VS_CRASHED) != 0) return;

	/* Don't warn if a renew is active */
	if (Company::Get(v->owner)->settings.engine_renew && v->GetEngine()->company_avail != 0) return;

	StringID str;
	if (age == -DAYS_IN_LEAP_YEAR) {
		str = STR_NEWS_VEHICLE_IS_GETTING_OLD;
	} else if (age == 0) {
		str = STR_NEWS_VEHICLE_IS_GETTING_VERY_OLD;
	} else if (age > 0 && (age % DAYS_IN_LEAP_YEAR) == 0) {
		str = STR_NEWS_VEHICLE_IS_GETTING_VERY_OLD_AND;
	} else {
		return;
	}

	SetDParam(0, v->index);
	AddVehicleAdviceNewsItem(str, v->index);
}

/**
 * Calculates how full a vehicle is.
 * @param front The front vehicle of the consist to check.
 * @param colour The string to show depending on if we are unloading or loading
 * @return A percentage of how full the Vehicle is.
 *         Percentages are rounded towards 50%, so that 0% and 100% are only returned
 *         if the vehicle is completely empty or full.
 *         This is useful for both display and conditional orders.
 */
uint8 CalcPercentVehicleFilled(const Vehicle *front, StringID *colour)
{
	int count = 0;
	int max = 0;
	int cars = 0;
	int unloading = 0;
	bool loading = false;

	bool is_loading = front->current_order.IsType(OT_LOADING);

	/* The station may be NULL when the (colour) string does not need to be set. */
	const Station *st = Station::GetIfValid(front->last_station_visited);
	assert(colour == NULL || (st != NULL && is_loading));

	bool order_no_load = is_loading && (front->current_order.GetLoadType() & OLFB_NO_LOAD);
	bool order_full_load = is_loading && (front->current_order.GetLoadType() & OLFB_FULL_LOAD);

	/* Count up max and used */
	for (const Vehicle *v = front; v != NULL; v = v->Next()) {
		count += v->cargo.StoredCount();
		max += v->cargo_cap;
		if (v->cargo_cap != 0 && colour != NULL) {
			unloading += HasBit(v->vehicle_flags, VF_CARGO_UNLOADING) ? 1 : 0;
			loading |= !order_no_load &&
					(order_full_load || st->goods[v->cargo_type].HasRating()) &&
					!HasBit(v->vehicle_flags, VF_LOADING_FINISHED) && !HasBit(v->vehicle_flags, VF_STOP_LOADING);
			cars++;
		}
	}

	if (colour != NULL) {
		if (unloading == 0 && loading) {
			*colour = STR_PERCENT_UP;
		} else if (unloading == 0 && !loading) {
			*colour = STR_PERCENT_NONE;
		} else if (cars == unloading || !loading) {
			*colour = STR_PERCENT_DOWN;
		} else {
			*colour = STR_PERCENT_UP_DOWN;
		}
	}

	/* Train without capacity */
	if (max == 0) return 100;

	/* Return the percentage */
	if (count * 2 < max) {
		/* Less than 50%; round up, so that 0% means really empty. */
		return CeilDiv(count * 100, max);
	} else {
		/* More than 50%; round down, so that 100% means really full. */
		return (count * 100) / max;
	}
}

/**
 * Vehicle entirely entered the depot, update its status, orders, vehicle windows, service it, etc.
 * @param v Vehicle that entered a depot.
 */
void VehicleEnterDepot(Vehicle *v)
{
	/* Always work with the front of the vehicle */
	assert(v == v->First());

	switch (v->type) {
		case VEH_TRAIN: {
			Train *t = Train::From(v);
			SetWindowClassesDirty(WC_TRAINS_LIST);
			SetWindowClassesDirty(WC_TRACE_RESTRICT_SLOTS);
			/* Clear path reservation */
			SetDepotReservation(t->tile, false);
			if (_settings_client.gui.show_track_reservation) MarkTileDirtyByTile(t->tile, ZOOM_LVL_DRAW_MAP);

			UpdateSignalsOnSegment(t->tile, INVALID_DIAGDIR, t->owner);
			t->wait_counter = 0;
			t->force_proceed = TFP_NONE;
			ClrBit(t->flags, VRF_TOGGLE_REVERSE);
			t->ConsistChanged(CCF_ARRANGE);
			t->reverse_distance = 0;
			break;
		}

		case VEH_ROAD:
			SetWindowClassesDirty(WC_ROADVEH_LIST);
			break;

		case VEH_SHIP: {
			SetWindowClassesDirty(WC_SHIPS_LIST);
			Ship *ship = Ship::From(v);
			ship->state = TRACK_BIT_DEPOT;
			ship->UpdateCache();
			ship->UpdateViewport(true, true);
			SetWindowDirty(WC_VEHICLE_DEPOT, v->tile);
			break;
		}

		case VEH_AIRCRAFT:
			SetWindowClassesDirty(WC_AIRCRAFT_LIST);
			HandleAircraftEnterHangar(Aircraft::From(v));
			break;
		default: NOT_REACHED();
	}
	SetWindowDirty(WC_VEHICLE_VIEW, v->index);

	if (v->type != VEH_TRAIN) {
		/* Trains update the vehicle list when the first unit enters the depot and calls VehicleEnterDepot() when the last unit enters.
		 * We only increase the number of vehicles when the first one enters, so we will not need to search for more vehicles in the depot */
		InvalidateWindowData(WC_VEHICLE_DEPOT, v->tile);
	}
	SetWindowDirty(WC_VEHICLE_DEPOT, v->tile);

	v->vehstatus |= VS_HIDDEN;
	v->cur_speed = 0;

	VehicleServiceInDepot(v);

	/* After a vehicle trigger, the graphics and properties of the vehicle could change. */
	TriggerVehicle(v, VEHICLE_TRIGGER_DEPOT);
	v->MarkDirty();

	InvalidateWindowData(WC_VEHICLE_VIEW, v->index);

	if (v->current_order.IsType(OT_GOTO_DEPOT)) {
		SetWindowDirty(WC_VEHICLE_VIEW, v->index);

		const Order *real_order = v->GetOrder(v->cur_real_order_index);

		/* Test whether we are heading for this depot. If not, do nothing.
		 * Note: The target depot for nearest-/manual-depot-orders is only updated on junctions, but we want to accept every depot. */
		if ((v->current_order.GetDepotOrderType() & ODTFB_PART_OF_ORDERS) &&
				real_order != NULL && !(real_order->GetDepotActionType() & ODATFB_NEAREST_DEPOT) &&
				(v->type == VEH_AIRCRAFT ? v->current_order.GetDestination() != GetStationIndex(v->tile) : v->dest_tile != v->tile)) {
			/* We are heading for another depot, keep driving. */
			return;
		}

		if (v->current_order.GetDepotActionType() & ODATFB_SELL) {
			_vehicles_to_sell.insert(v);
			return;
		}

		if (v->current_order.IsRefit()) {
			Backup<CompanyByte> cur_company(_current_company, v->owner, FILE_LINE);
			CommandCost cost = DoCommand(v->tile, v->index, v->current_order.GetRefitCargo() | 0xFF << 8, DC_EXEC, GetCmdRefitVeh(v));
			cur_company.Restore();

			if (cost.Failed()) {
				_vehicles_to_autoreplace[v] = false;
				if (v->owner == _local_company) {
					/* Notify the user that we stopped the vehicle */
					SetDParam(0, v->index);
					AddVehicleAdviceNewsItem(STR_NEWS_ORDER_REFIT_FAILED, v->index);
				}
			} else if (cost.GetCost() != 0) {
				v->profit_this_year -= cost.GetCost() << 8;
				if (v->owner == _local_company) {
					ShowCostOrIncomeAnimation(v->x_pos, v->y_pos, v->z_pos, cost.GetCost());
				}
			}
		}

		/* Handle the ODTFB_PART_OF_ORDERS case. If there is a timetabled wait time, hold the train, otherwise skip to the next order.
		Note that if there is a only a travel_time, but no wait_time defined for the order, and the train arrives to the depot sooner as scheduled,
		he doesn't wait in it, as it would in stations. Thus, the original behaviour is maintained if there's no defined wait_time.*/
		if (v->current_order.GetDepotOrderType() & ODTFB_PART_OF_ORDERS) {
			v->DeleteUnreachedImplicitOrders();
			UpdateVehicleTimetable(v, true);
			if (v->current_order.IsWaitTimetabled() && !(v->current_order.GetDepotActionType() & ODATFB_HALT)) {
				v->current_order.MakeWaiting();
				v->current_order.SetNonStopType(ONSF_NO_STOP_AT_ANY_STATION);
				return;
			} else {
				v->IncrementImplicitOrderIndex();
			}
		}

		if (v->current_order.GetDepotActionType() & ODATFB_HALT) {
			/* Vehicles are always stopped on entering depots. Do not restart this one. */
			_vehicles_to_autoreplace[v] = false;
			/* Invalidate last_loading_station. As the link from the station
			 * before the stop to the station after the stop can't be predicted
			 * we shouldn't construct it when the vehicle visits the next stop. */
			v->last_loading_station = INVALID_STATION;
			ClrBit(v->vehicle_flags, VF_LAST_LOAD_ST_SEP);
			if (v->owner == _local_company) {
				SetDParam(0, v->index);
				AddVehicleAdviceNewsItem(STR_NEWS_TRAIN_IS_WAITING + v->type, v->index);
			}
			AI::NewEvent(v->owner, new ScriptEventVehicleWaitingInDepot(v->index));
		}
		v->current_order.MakeDummy();
	}
}


/**
 * Update the position of the vehicle. This will update the hash that tells
 *  which vehicles are on a tile.
 */
void Vehicle::UpdatePosition()
{
	UpdateVehicleTileHash(this, false);
}

/**
 * Update the vehicle on the viewport, updating the right hash and setting the
 *  new coordinates.
 * @param dirty Mark the (new and old) coordinates of the vehicle as dirty.
 */
void Vehicle::UpdateViewport(bool dirty)
{
	Rect new_coord = ConvertRect<Rect16, Rect>(this->sprite_seq_bounds);

	Point pt = RemapCoords(this->x_pos + this->x_offs, this->y_pos + this->y_offs, this->z_pos);
	new_coord.left   += pt.x;
	new_coord.top    += pt.y;
	new_coord.right  += pt.x + 2 * ZOOM_LVL_BASE;
	new_coord.bottom += pt.y + 2 * ZOOM_LVL_BASE;

	UpdateVehicleViewportHash(this, new_coord.left, new_coord.top);

	Rect old_coord = this->coord;
	this->coord = new_coord;

	if (dirty) {
		if (old_coord.left == INVALID_COORD) {
			this->MarkAllViewportsDirty();
		} else {
			::MarkAllViewportsDirty(
					min(old_coord.left,   this->coord.left),
					min(old_coord.top,    this->coord.top),
					max(old_coord.right,  this->coord.right),
					max(old_coord.bottom, this->coord.bottom),
					this->type != VEH_EFFECT ? ZOOM_LVL_END : ZOOM_LVL_DRAW_MAP
			);
		}
	}
}

/**
 * Update the position of the vehicle, and update the viewport.
 */
void Vehicle::UpdatePositionAndViewport()
{
	this->UpdatePosition();
	this->UpdateViewport(true);
}

/**
 * Marks viewports dirty where the vehicle's image is.
 */
void Vehicle::MarkAllViewportsDirty() const
{
	::MarkAllViewportsDirty(this->coord.left, this->coord.top, this->coord.right, this->coord.bottom);
}

/**
 * Get position information of a vehicle when moving one pixel in the direction it is facing
 * @param v Vehicle to move
 * @return Position information after the move
 */
GetNewVehiclePosResult GetNewVehiclePos(const Vehicle *v)
{
	static const int8 _delta_coord[16] = {
		-1,-1,-1, 0, 1, 1, 1, 0, /* x */
		-1, 0, 1, 1, 1, 0,-1,-1, /* y */
	};

	int x = v->x_pos + _delta_coord[v->direction];
	int y = v->y_pos + _delta_coord[v->direction + 8];

	GetNewVehiclePosResult gp;
	gp.x = x;
	gp.y = y;
	gp.old_tile = v->tile;
	gp.new_tile = TileVirtXY(x, y);
	return gp;
}

static const Direction _new_direction_table[] = {
	DIR_N,  DIR_NW, DIR_W,
	DIR_NE, DIR_SE, DIR_SW,
	DIR_E,  DIR_SE, DIR_S
};

Direction GetDirectionTowards(const Vehicle *v, int x, int y)
{
	int i = 0;

	if (y >= v->y_pos) {
		if (y != v->y_pos) i += 3;
		i += 3;
	}

	if (x >= v->x_pos) {
		if (x != v->x_pos) i++;
		i++;
	}

	Direction dir = v->direction;

	DirDiff dirdiff = DirDifference(_new_direction_table[i], dir);
	if (dirdiff == DIRDIFF_SAME) return dir;
	return ChangeDir(dir, dirdiff > DIRDIFF_REVERSE ? DIRDIFF_45LEFT : DIRDIFF_45RIGHT);
}

/**
 * Call the tile callback function for a vehicle entering a tile
 * @param v    Vehicle entering the tile
 * @param tile Tile entered
 * @param x    X position
 * @param y    Y position
 * @return Some meta-data over the to be entered tile.
 * @see VehicleEnterTileStatus to see what the bits in the return value mean.
 */
VehicleEnterTileStatus VehicleEnterTile(Vehicle *v, TileIndex tile, int x, int y)
{
	return _tile_type_procs[GetTileType(tile)]->vehicle_enter_tile_proc(v, tile, x, y);
}

/**
 * Initializes the structure. Vehicle unit numbers are supposed not to change after
 * struct initialization, except after each call to this->NextID() the returned value
 * is assigned to a vehicle.
 * @param type type of vehicle
 * @param owner owner of vehicles
 */
FreeUnitIDGenerator::FreeUnitIDGenerator(VehicleType type, CompanyID owner) : cache(NULL), maxid(0), curid(0)
{
	/* Find maximum */
	const Vehicle *v;
	FOR_ALL_VEHICLES(v) {
		if (v->type == type && v->owner == owner) {
			this->maxid = max<UnitID>(this->maxid, v->unitnumber);
		}
	}

	if (this->maxid == 0) return;

	/* Reserving 'maxid + 2' because we need:
	 * - space for the last item (with v->unitnumber == maxid)
	 * - one free slot working as loop terminator in FreeUnitIDGenerator::NextID() */
	this->cache = CallocT<bool>(this->maxid + 2);

	/* Fill the cache */
	FOR_ALL_VEHICLES(v) {
		if (v->type == type && v->owner == owner) {
			this->cache[v->unitnumber] = true;
		}
	}
}

/** Returns next free UnitID. Supposes the last returned value was assigned to a vehicle. */
UnitID FreeUnitIDGenerator::NextID()
{
	if (this->maxid <= this->curid) return ++this->curid;

	while (this->cache[++this->curid]) { } // it will stop, we reserved more space than needed

	return this->curid;
}

/**
 * Get an unused unit number for a vehicle (if allowed).
 * @param type Type of vehicle
 * @return A unused unit number for the given type of vehicle if it is allowed to build one, else \c UINT16_MAX.
 */
UnitID GetFreeUnitNumber(VehicleType type)
{
	/* Check whether it is allowed to build another vehicle. */
	uint max_veh;
	switch (type) {
		case VEH_TRAIN:    max_veh = _settings_game.vehicle.max_trains;   break;
		case VEH_ROAD:     max_veh = _settings_game.vehicle.max_roadveh;  break;
		case VEH_SHIP:     max_veh = _settings_game.vehicle.max_ships;    break;
		case VEH_AIRCRAFT: max_veh = _settings_game.vehicle.max_aircraft; break;
		default: NOT_REACHED();
	}

	const Company *c = Company::Get(_current_company);
	if (c->group_all[type].num_vehicle >= max_veh) return UINT16_MAX; // Currently already at the limit, no room to make a new one.

	FreeUnitIDGenerator gen(type, _current_company);

	return gen.NextID();
}


/**
 * Check whether we can build infrastructure for the given
 * vehicle type. This to disable building stations etc. when
 * you are not allowed/able to have the vehicle type yet.
 * @param type the vehicle type to check this for
 * @return true if there is any reason why you may build
 *         the infrastructure for the given vehicle type
 */
bool CanBuildVehicleInfrastructure(VehicleType type)
{
	assert(IsCompanyBuildableVehicleType(type));

	if (!Company::IsValidID(_local_company)) return false;
	if (!_settings_client.gui.disable_unsuitable_building) return true;

	UnitID max;
	switch (type) {
		case VEH_TRAIN:
			if (!HasAnyRailtypesAvail(_local_company)) return false;
			max = _settings_game.vehicle.max_trains;
			break;
		case VEH_ROAD:     max = _settings_game.vehicle.max_roadveh; break;
		case VEH_SHIP:     max = _settings_game.vehicle.max_ships; break;
		case VEH_AIRCRAFT: max = _settings_game.vehicle.max_aircraft; break;
		default: NOT_REACHED();
	}

	/* We can build vehicle infrastructure when we may build the vehicle type */
	if (max > 0) {
		/* Can we actually build the vehicle type? */
		const Engine *e;
		FOR_ALL_ENGINES_OF_TYPE(e, type) {
			if (HasBit(e->company_avail, _local_company)) return true;
		}
		return false;
	}

	/* We should be able to build infrastructure when we have the actual vehicle type */
	const Vehicle *v;
	FOR_ALL_VEHICLES(v) {
		if (v->owner == _local_company && v->type == type) return true;
	}

	return false;
}


/**
 * Determines the #LiveryScheme for a vehicle.
 * @param engine_type Engine of the vehicle.
 * @param parent_engine_type Engine of the front vehicle, #INVALID_ENGINE if vehicle is at front itself.
 * @param v the vehicle, \c NULL if in purchase list etc.
 * @return livery scheme to use.
 */
LiveryScheme GetEngineLiveryScheme(EngineID engine_type, EngineID parent_engine_type, const Vehicle *v)
{
	CargoID cargo_type = v == NULL ? (CargoID)CT_INVALID : v->cargo_type;
	const Engine *e = Engine::Get(engine_type);
	switch (e->type) {
		default: NOT_REACHED();
		case VEH_TRAIN:
			if (v != NULL && parent_engine_type != INVALID_ENGINE && (UsesWagonOverride(v) || (v->IsArticulatedPart() && e->u.rail.railveh_type != RAILVEH_WAGON))) {
				/* Wagonoverrides use the colour scheme of the front engine.
				 * Articulated parts use the colour scheme of the first part. (Not supported for articulated wagons) */
				engine_type = parent_engine_type;
				e = Engine::Get(engine_type);
				/* Note: Luckily cargo_type is not needed for engines */
			}

			if (cargo_type == CT_INVALID) cargo_type = e->GetDefaultCargoType();
			if (cargo_type == CT_INVALID) cargo_type = CT_GOODS; // The vehicle does not carry anything, let's pick some freight cargo
			if (e->u.rail.railveh_type == RAILVEH_WAGON) {
				if (!CargoSpec::Get(cargo_type)->is_freight) {
					if (parent_engine_type == INVALID_ENGINE) {
						return LS_PASSENGER_WAGON_STEAM;
					} else {
						bool is_mu = HasBit(EngInfo(parent_engine_type)->misc_flags, EF_RAIL_IS_MU);
						switch (RailVehInfo(parent_engine_type)->engclass) {
							default: NOT_REACHED();
							case EC_STEAM:    return LS_PASSENGER_WAGON_STEAM;
							case EC_DIESEL:   return is_mu ? LS_DMU : LS_PASSENGER_WAGON_DIESEL;
							case EC_ELECTRIC: return is_mu ? LS_EMU : LS_PASSENGER_WAGON_ELECTRIC;
							case EC_MONORAIL: return LS_PASSENGER_WAGON_MONORAIL;
							case EC_MAGLEV:   return LS_PASSENGER_WAGON_MAGLEV;
						}
					}
				} else {
					return LS_FREIGHT_WAGON;
				}
			} else {
				bool is_mu = HasBit(e->info.misc_flags, EF_RAIL_IS_MU);

				switch (e->u.rail.engclass) {
					default: NOT_REACHED();
					case EC_STEAM:    return LS_STEAM;
					case EC_DIESEL:   return is_mu ? LS_DMU : LS_DIESEL;
					case EC_ELECTRIC: return is_mu ? LS_EMU : LS_ELECTRIC;
					case EC_MONORAIL: return LS_MONORAIL;
					case EC_MAGLEV:   return LS_MAGLEV;
				}
			}

		case VEH_ROAD:
			/* Always use the livery of the front */
			if (v != NULL && parent_engine_type != INVALID_ENGINE) {
				engine_type = parent_engine_type;
				e = Engine::Get(engine_type);
				cargo_type = v->First()->cargo_type;
			}
			if (cargo_type == CT_INVALID) cargo_type = e->GetDefaultCargoType();
			if (cargo_type == CT_INVALID) cargo_type = CT_GOODS; // The vehicle does not carry anything, let's pick some freight cargo

			/* Important: Use Tram Flag of front part. Luckily engine_type refers to the front part here. */
			if (HasBit(e->info.misc_flags, EF_ROAD_TRAM)) {
				/* Tram */
				return IsCargoInClass(cargo_type, CC_PASSENGERS) ? LS_PASSENGER_TRAM : LS_FREIGHT_TRAM;
			} else {
				/* Bus or truck */
				return IsCargoInClass(cargo_type, CC_PASSENGERS) ? LS_BUS : LS_TRUCK;
			}

		case VEH_SHIP:
			if (cargo_type == CT_INVALID) cargo_type = e->GetDefaultCargoType();
			if (cargo_type == CT_INVALID) cargo_type = CT_GOODS; // The vehicle does not carry anything, let's pick some freight cargo
			return IsCargoInClass(cargo_type, CC_PASSENGERS) ? LS_PASSENGER_SHIP : LS_FREIGHT_SHIP;

		case VEH_AIRCRAFT:
			switch (e->u.air.subtype) {
				case AIR_HELI: return LS_HELICOPTER;
				case AIR_CTOL: return LS_SMALL_PLANE;
				case AIR_CTOL | AIR_FAST: return LS_LARGE_PLANE;
				default: NOT_REACHED();
			}
	}
}

/**
 * Determines the livery for a vehicle.
 * @param engine_type EngineID of the vehicle
 * @param company Owner of the vehicle
 * @param parent_engine_type EngineID of the front vehicle. INVALID_VEHICLE if vehicle is at front itself.
 * @param v the vehicle. NULL if in purchase list etc.
 * @param livery_setting The livery settings to use for acquiring the livery information.
 * @return livery to use
 */
const Livery *GetEngineLivery(EngineID engine_type, CompanyID company, EngineID parent_engine_type, const Vehicle *v, byte livery_setting)
{
	const Company *c = Company::Get(company);
	LiveryScheme scheme = LS_DEFAULT;

	if (livery_setting == LIT_ALL || (livery_setting == LIT_COMPANY && company == _local_company)) {
		if (v != NULL) {
			const Group *g = Group::GetIfValid(v->First()->group_id);
			if (g != NULL) {
				/* Traverse parents until we find a livery or reach the top */
				while (g->livery.in_use == 0 && g->parent != INVALID_GROUP) {
					g = Group::Get(g->parent);
				}
				if (g->livery.in_use != 0) return &g->livery;
			}
		}

		/* The default livery is always available for use, but its in_use flag determines
		 * whether any _other_ liveries are in use. */
		if (c->livery[LS_DEFAULT].in_use != 0) {
			/* Determine the livery scheme to use */
			scheme = GetEngineLiveryScheme(engine_type, parent_engine_type, v);
		}
	}

	return &c->livery[scheme];
}


static PaletteID GetEngineColourMap(EngineID engine_type, CompanyID company, EngineID parent_engine_type, const Vehicle *v)
{
	PaletteID map = (v != NULL) ? v->colourmap : PAL_NONE;

	/* Return cached value if any */
	if (map != PAL_NONE) return map;

	const Engine *e = Engine::Get(engine_type);

	/* Check if we should use the colour map callback */
	if (HasBit(e->info.callback_mask, CBM_VEHICLE_COLOUR_REMAP)) {
		uint16 callback = GetVehicleCallback(CBID_VEHICLE_COLOUR_MAPPING, 0, 0, engine_type, v);
		/* Failure means "use the default two-colour" */
		if (callback != CALLBACK_FAILED) {
			assert_compile(PAL_NONE == 0); // Returning 0x4000 (resp. 0xC000) coincidences with default value (PAL_NONE)
			map = GB(callback, 0, 14);
			/* If bit 14 is set, then the company colours are applied to the
			 * map else it's returned as-is. */
			if (!HasBit(callback, 14)) {
				/* Update cache */
				if (v != NULL) const_cast<Vehicle *>(v)->colourmap = map;
				return map;
			}
		}
	}

	bool twocc = HasBit(e->info.misc_flags, EF_USES_2CC);

	if (map == PAL_NONE) map = twocc ? (PaletteID)SPR_2CCMAP_BASE : (PaletteID)PALETTE_RECOLOUR_START;

	/* Spectator has news shown too, but has invalid company ID - as well as dedicated server */
	if (!Company::IsValidID(company)) return map;

	const Livery *livery = GetEngineLivery(engine_type, company, parent_engine_type, v, _settings_client.gui.liveries);

	map += livery->colour1;
	if (twocc) map += livery->colour2 * 16;

	/* Update cache */
	if (v != NULL) const_cast<Vehicle *>(v)->colourmap = map;
	return map;
}

/**
 * Get the colour map for an engine. This used for unbuilt engines in the user interface.
 * @param engine_type ID of engine
 * @param company ID of company
 * @return A ready-to-use palette modifier
 */
PaletteID GetEnginePalette(EngineID engine_type, CompanyID company)
{
	return GetEngineColourMap(engine_type, company, INVALID_ENGINE, NULL);
}

/**
 * Get the colour map for a vehicle.
 * @param v Vehicle to get colour map for
 * @return A ready-to-use palette modifier
 */
PaletteID GetVehiclePalette(const Vehicle *v)
{
	if (v->IsGroundVehicle()) {
		return GetEngineColourMap(v->engine_type, v->owner, v->GetGroundVehicleCache()->first_engine, v);
	}

	return GetEngineColourMap(v->engine_type, v->owner, INVALID_ENGINE, v);
}

/**
 * Delete all implicit orders which were not reached.
 */
void Vehicle::DeleteUnreachedImplicitOrders()
{
	if (this->IsGroundVehicle()) {
		uint16 &gv_flags = this->GetGroundVehicleFlags();
		if (HasBit(gv_flags, GVF_SUPPRESS_IMPLICIT_ORDERS)) {
			/* Do not delete orders, only skip them */
			ClrBit(gv_flags, GVF_SUPPRESS_IMPLICIT_ORDERS);
			this->cur_implicit_order_index = this->cur_real_order_index;
			InvalidateVehicleOrder(this, 0);
			return;
		}
	}

	const Order *order = this->GetOrder(this->cur_implicit_order_index);
	while (order != NULL) {
		if (this->cur_implicit_order_index == this->cur_real_order_index) break;

		if (order->IsType(OT_IMPLICIT)) {
			DeleteOrder(this, this->cur_implicit_order_index);
			/* DeleteOrder does various magic with order_indices, so resync 'order' with 'cur_implicit_order_index' */
			order = this->GetOrder(this->cur_implicit_order_index);
		} else {
			/* Skip non-implicit orders, e.g. service-orders */
			order = order->next;
			this->cur_implicit_order_index++;
		}

		/* Wrap around */
		if (order == NULL) {
			order = this->GetOrder(0);
			this->cur_implicit_order_index = 0;
		}
	}
}

/**
 * Increase capacity for all link stats associated with vehicles in the given consist.
 * @param st Station to get the link stats from.
 * @param front First vehicle in the consist.
 * @param next_station_id Station the consist will be travelling to next.
 */
static void VehicleIncreaseStats(const Vehicle *front)
{
	for (const Vehicle *v = front; v != NULL; v = v->Next()) {
		StationID last_loading_station = HasBit(front->vehicle_flags, VF_LAST_LOAD_ST_SEP) ? v->last_loading_station : front->last_loading_station;
		if (v->refit_cap > 0 &&
				last_loading_station != INVALID_STATION &&
				last_loading_station != front->last_station_visited &&
				((front->current_order.GetCargoLoadType(v->cargo_type) & OLFB_NO_LOAD) == 0 ||
				(front->current_order.GetCargoUnloadType(v->cargo_type) & OUFB_NO_UNLOAD) == 0)) {
			/* The cargo count can indeed be higher than the refit_cap if
			 * wagons have been auto-replaced and subsequently auto-
			 * refitted to a higher capacity. The cargo gets redistributed
			 * among the wagons in that case.
			 * As usage is not such an important figure anyway we just
			 * ignore the additional cargo then.*/
			IncreaseStats(Station::Get(last_loading_station), v->cargo_type, front->last_station_visited, v->refit_cap,
				min(v->refit_cap, v->cargo.StoredCount()), EUM_INCREASE);
		}
	}
}

/**
 * Prepare everything to begin the loading when arriving at a station.
 * @pre IsTileType(this->tile, MP_STATION) || this->type == VEH_SHIP.
 */
void Vehicle::BeginLoading()
{
	if (this->type == VEH_TRAIN) {
		assert_tile(IsTileType(Train::From(this)->GetStationLoadingVehicle()->tile, MP_STATION), Train::From(this)->GetStationLoadingVehicle()->tile);
	} else {
		assert_tile(IsTileType(this->tile, MP_STATION) || this->type == VEH_SHIP, this->tile);
	}

	bool no_load_prepare = false;
	if (this->current_order.IsType(OT_GOTO_STATION) &&
			this->current_order.GetDestination() == this->last_station_visited) {
		this->DeleteUnreachedImplicitOrders();

		/* Now both order indices point to the destination station, and we can start loading */
		this->current_order.MakeLoading(true);
		UpdateVehicleTimetable(this, true);

		/* Furthermore add the Non Stop flag to mark that this station
		 * is the actual destination of the vehicle, which is (for example)
		 * necessary to be known for HandleTrainLoading to determine
		 * whether the train is lost or not; not marking a train lost
		 * that arrives at random stations is bad. */
		this->current_order.SetNonStopType(ONSF_NO_STOP_AT_ANY_STATION);
	} else if (this->current_order.IsType(OT_LOADING_ADVANCE)) {
		this->current_order.MakeLoading(true);
		this->current_order.SetNonStopType(ONSF_NO_STOP_AT_ANY_STATION);
		no_load_prepare = true;
	} else {
		/* We weren't scheduled to stop here. Insert an implicit order
		 * to show that we are stopping here.
		 * While only groundvehicles have implicit orders, e.g. aircraft might still enter
		 * the 'wrong' terminal when skipping orders etc. */
		Order *in_list = this->GetOrder(this->cur_implicit_order_index);
		if (this->IsGroundVehicle() &&
				(in_list == NULL || !in_list->IsType(OT_IMPLICIT) ||
				in_list->GetDestination() != this->last_station_visited)) {
			bool suppress_implicit_orders = HasBit(this->GetGroundVehicleFlags(), GVF_SUPPRESS_IMPLICIT_ORDERS);
			/* Do not create consecutive duplicates of implicit orders */
			Order *prev_order = this->cur_implicit_order_index > 0 ? this->GetOrder(this->cur_implicit_order_index - 1) : (this->GetNumOrders() > 1 ? this->GetLastOrder() : NULL);
			if (prev_order == NULL ||
					(!prev_order->IsType(OT_IMPLICIT) && !prev_order->IsType(OT_GOTO_STATION)) ||
					prev_order->GetDestination() != this->last_station_visited) {

				/* Prefer deleting implicit orders instead of inserting new ones,
				 * so test whether the right order follows later. In case of only
				 * implicit orders treat the last order in the list like an
				 * explicit one, except if the overall number of orders surpasses
				 * IMPLICIT_ORDER_ONLY_CAP. */
				int target_index = this->cur_implicit_order_index;
				bool found = false;
				while (target_index != this->cur_real_order_index || this->GetNumManualOrders() == 0) {
					const Order *order = this->GetOrder(target_index);
					if (order == NULL) break; // No orders.
					if (order->IsType(OT_IMPLICIT) && order->GetDestination() == this->last_station_visited) {
						found = true;
						break;
					}
					target_index++;
					if (target_index >= this->orders.list->GetNumOrders()) {
						if (this->GetNumManualOrders() == 0 &&
								this->GetNumOrders() < IMPLICIT_ORDER_ONLY_CAP) {
							break;
						}
						target_index = 0;
					}
					if (target_index == this->cur_implicit_order_index) break; // Avoid infinite loop.
				}

				if (found) {
					if (suppress_implicit_orders) {
						/* Skip to the found order */
						this->cur_implicit_order_index = target_index;
						InvalidateVehicleOrder(this, 0);
					} else {
						/* Delete all implicit orders up to the station we just reached */
						const Order *order = this->GetOrder(this->cur_implicit_order_index);
						while (!order->IsType(OT_IMPLICIT) || order->GetDestination() != this->last_station_visited) {
							if (order->IsType(OT_IMPLICIT)) {
								DeleteOrder(this, this->cur_implicit_order_index);
								/* DeleteOrder does various magic with order_indices, so resync 'order' with 'cur_implicit_order_index' */
								order = this->GetOrder(this->cur_implicit_order_index);
							} else {
								/* Skip non-implicit orders, e.g. service-orders */
								order = order->next;
								this->cur_implicit_order_index++;
							}

							/* Wrap around */
							if (order == NULL) {
								order = this->GetOrder(0);
								this->cur_implicit_order_index = 0;
							}
							assert(order != NULL);
						}
					}
				} else if (!suppress_implicit_orders &&
						((this->orders.list == NULL ? OrderList::CanAllocateItem() : this->orders.list->GetNumOrders() < MAX_VEH_ORDER_ID)) &&
						Order::CanAllocateItem()) {
					/* Insert new implicit order */
					Order *implicit_order = new Order();
					implicit_order->MakeImplicit(this->last_station_visited);
					InsertOrder(this, implicit_order, this->cur_implicit_order_index);
					if (this->cur_implicit_order_index > 0) --this->cur_implicit_order_index;

					/* InsertOrder disabled creation of implicit orders for all vehicles with the same implicit order.
					 * Reenable it for this vehicle */
					uint16 &gv_flags = this->GetGroundVehicleFlags();
					ClrBit(gv_flags, GVF_SUPPRESS_IMPLICIT_ORDERS);
				}
			}
		}
		this->current_order.MakeLoading(false);
	}

	if (!no_load_prepare) {
		VehicleIncreaseStats(this);

		PrepareUnload(this);
	}

	SetWindowDirty(GetWindowClassForVehicleType(this->type), this->owner);
	SetWindowWidgetDirty(WC_VEHICLE_VIEW, this->index, WID_VV_START_STOP);
	SetWindowDirty(WC_VEHICLE_DETAILS, this->index);
	SetWindowDirty(WC_STATION_VIEW, this->last_station_visited);

	Station::Get(this->last_station_visited)->MarkTilesDirty(true);
	this->cur_speed = 0;
	this->MarkDirty();
}

/**
 * Return all reserved cargo packets to the station and reset all packets
 * staged for transfer.
 * @param st the station where the reserved packets should go.
 */
void Vehicle::CancelReservation(StationID next, Station *st)
{
	for (Vehicle *v = this; v != NULL; v = v->next) {
		VehicleCargoList &cargo = v->cargo;
		if (cargo.ActionCount(VehicleCargoList::MTA_LOAD) > 0) {
			DEBUG(misc, 1, "cancelling cargo reservation");
			cargo.Return(UINT_MAX, &st->goods[v->cargo_type].cargo, next);
			cargo.SetTransferLoadPlace(st->xy);
		}
		cargo.KeepAll();
	}
}

CargoTypes Vehicle::GetLastLoadingStationValidCargoMask() const
{
	if (!HasBit(this->vehicle_flags, VF_LAST_LOAD_ST_SEP)) {
		return (this->last_loading_station != INVALID_STATION) ? ALL_CARGOTYPES : 0;
	} else {
		CargoTypes cargo_mask = 0;
		for (const Vehicle *u = this; u != NULL; u = u->Next()) {
			if (u->cargo_type < NUM_CARGO && u->last_loading_station != INVALID_STATION) {
				SetBit(cargo_mask, u->cargo_type);
			}
		}
		return cargo_mask;
	}
}

/**
 * Perform all actions when leaving a station.
 * @pre this->current_order.IsType(OT_LOADING)
 */
void Vehicle::LeaveStation()
{
	assert(this->current_order.IsAnyLoadingType());

	delete this->cargo_payment;
	assert(this->cargo_payment == NULL); // cleared by ~CargoPayment

	TileIndex station_tile = INVALID_TILE;

	if (this->type == VEH_TRAIN) {
		station_tile = Train::From(this)->GetStationLoadingVehicle()->tile;
		for (Train *v = Train::From(this); v != nullptr; v = v->Next()) {
			ClrBit(v->flags, VRF_BEYOND_PLATFORM_END);
			ClrBit(v->flags, VRF_NOT_YET_IN_PLATFORM);
			ClrBit(v->vehicle_flags, VF_CARGO_UNLOADING);
		}
	}

	/* Only update the timetable if the vehicle was supposed to stop here. */
	if (this->current_order.GetNonStopType() != ONSF_STOP_EVERYWHERE) UpdateVehicleTimetable(this, false);

	CargoTypes cargoes_can_load_unload = this->current_order.FilterLoadUnloadTypeCargoMask([&](const Order *o, CargoID cargo) {
		return ((o->GetCargoLoadType(cargo) & OLFB_NO_LOAD) == 0) || ((o->GetCargoUnloadType(cargo) & OUFB_NO_UNLOAD) == 0);
	});
	CargoTypes has_cargo_mask = this->GetLastLoadingStationValidCargoMask();
	CargoTypes cargoes_can_leave_with_cargo = FilterCargoMask([&](CargoID cargo) {
		return this->current_order.CanLeaveWithCargo(HasBit(has_cargo_mask, cargo), cargo);
	}, cargoes_can_load_unload);

	if (cargoes_can_load_unload != 0) {
		if (cargoes_can_leave_with_cargo != 0) {
			/* Refresh next hop stats to make sure we've done that at least once
			 * during the stop and that refit_cap == cargo_cap for each vehicle in
			 * the consist. */
			this->ResetRefitCaps();
			LinkRefresher::Run(this, true, false, cargoes_can_leave_with_cargo);
		}

		if (cargoes_can_leave_with_cargo == ALL_CARGOTYPES) {
			/* can leave with all cargoes */

			/* if the vehicle could load here or could stop with cargo loaded set the last loading station */
			this->last_loading_station = this->last_station_visited;
			ClrBit(this->vehicle_flags, VF_LAST_LOAD_ST_SEP);
		} else if (cargoes_can_leave_with_cargo == 0) {
			/* can leave with no cargoes */

			/* if the vehicle couldn't load and had to unload or transfer everything
			 * set the last loading station to invalid as it will leave empty. */
			this->last_loading_station = INVALID_STATION;
			ClrBit(this->vehicle_flags, VF_LAST_LOAD_ST_SEP);
		} else {
			/* mix of cargoes loadable or could not leave with all cargoes */

			/* NB: this is saved here as we overwrite it on the first iteration of the loop below */
			StationID head_last_loading_station = this->last_loading_station;
			for (Vehicle *u = this; u != NULL; u = u->Next()) {
				StationID last_loading_station = HasBit(this->vehicle_flags, VF_LAST_LOAD_ST_SEP) ? u->last_loading_station : head_last_loading_station;
				if (u->cargo_type < NUM_CARGO && HasBit(cargoes_can_load_unload, u->cargo_type)) {
					if (HasBit(cargoes_can_leave_with_cargo, u->cargo_type)) {
						u->last_loading_station = this->last_station_visited;
					} else {
						u->last_loading_station = INVALID_STATION;
					}
				} else {
					u->last_loading_station = last_loading_station;
				}
			}
			SetBit(this->vehicle_flags, VF_LAST_LOAD_ST_SEP);
		}
	}

	this->current_order.MakeLeaveStation();
	Station *st = Station::Get(this->last_station_visited);
	this->CancelReservation(INVALID_STATION, st);
	st->loading_vehicles.erase(std::remove(st->loading_vehicles.begin(), st->loading_vehicles.end(), this), st->loading_vehicles.end());

	HideFillingPercent(&this->fill_percent_te_id);
	trip_occupancy = CalcPercentVehicleFilled(this, NULL);

	if (this->type == VEH_TRAIN && !(this->vehstatus & VS_CRASHED)) {
		/* Trigger station animation (trains only) */
		if (IsRailStationTile(station_tile)) {
			TriggerStationRandomisation(st, station_tile, SRT_TRAIN_DEPARTS);
			TriggerStationAnimation(st, station_tile, SAT_TRAIN_DEPARTS);
		}

		SetBit(Train::From(this)->flags, VRF_LEAVING_STATION);
	}

	if (this->cur_real_order_index < this->GetNumOrders()) {
		Order *real_current_order = this->GetOrder(this->cur_real_order_index);
		uint current_occupancy = CalcPercentVehicleFilled(this, NULL);
		uint old_occupancy = real_current_order->GetOccupancy();
		uint new_occupancy;
		if (old_occupancy == 0) {
			new_occupancy = current_occupancy;
		} else {
			Company *owner = Company::GetIfValid(this->owner);
			uint8 occupancy_smoothness = owner ? owner->settings.order_occupancy_smoothness : 0;
			// Exponential weighted moving average using occupancy_smoothness
			new_occupancy = (old_occupancy - 1) * occupancy_smoothness;
			new_occupancy += current_occupancy * (100 - occupancy_smoothness);
			new_occupancy += 50; // round to nearest integer percent, rather than just floor
			new_occupancy /= 100;
		}
		if (new_occupancy + 1 != old_occupancy) {
			this->order_occupancy_average = 0;
			real_current_order->SetOccupancy(static_cast<uint8>(new_occupancy + 1));
			for (const Vehicle *v = this->FirstShared(); v != NULL; v = v->NextShared()) {
				SetWindowDirty(WC_VEHICLE_ORDERS, v->index);
			}
		}
	}

	this->MarkDirty();
}
/**
 * Perform all actions when switching to advancing within a station for loading/unloading
 * @pre this->current_order.IsType(OT_LOADING)
 * @pre this->type == VEH_TRAIN
 */
void Vehicle::AdvanceLoadingInStation()
{
	assert(this->current_order.IsType(OT_LOADING));
	assert(this->type == VEH_TRAIN);

	ClrBit(Train::From(this)->flags, VRF_ADVANCE_IN_PLATFORM);

	for (Train *v = Train::From(this); v != nullptr; v = v->Next()) {
		if (HasBit(v->flags, VRF_NOT_YET_IN_PLATFORM)) {
			ClrBit(v->flags, VRF_NOT_YET_IN_PLATFORM);
		} else {
			SetBit(v->flags, VRF_BEYOND_PLATFORM_END);
		}
	}

	HideFillingPercent(&this->fill_percent_te_id);
	this->current_order.MakeLoadingAdvance(this->last_station_visited);
	this->current_order.SetNonStopType(ONSF_NO_STOP_AT_ANY_STATION);
	this->MarkDirty();
}

void Vehicle::RecalculateOrderOccupancyAverage()
{
	uint num_valid = 0;
	uint total = 0;
	uint order_count = this->GetNumOrders();
	for (uint i = 0; i < order_count; i++) {
		uint occupancy = this->GetOrder(i)->GetOccupancy();
		if (occupancy > 0) {
			num_valid++;
			total += (occupancy - 1);
		}
	}
	if (num_valid > 0) {
		this->order_occupancy_average = 16 + ((total + (num_valid / 2)) / num_valid);
	} else {
		this->order_occupancy_average = 1;
	}
}

/**
 * Reset all refit_cap in the consist to cargo_cap.
 */
void Vehicle::ResetRefitCaps()
{
	for (Vehicle *v = this; v != NULL; v = v->Next()) v->refit_cap = v->cargo_cap;
}

/**
 * Handle the loading of the vehicle; when not it skips through dummy
 * orders and does nothing in all other cases.
 * @param mode is the non-first call for this vehicle in this tick?
 */
void Vehicle::HandleLoading(bool mode)
{
	switch (this->current_order.GetType()) {
		case OT_LOADING: {
			TimetableTicks wait_time = max<int>(this->current_order.GetTimetabledWait() - this->lateness_counter, 0);

			/* Save time just loading took since that is what goes into the timetable */
			if (!HasBit(this->vehicle_flags, VF_LOADING_FINISHED)) {
				this->current_loading_time = this->current_order_time;
			}

			/* Pay the loading fee for using someone else's station, if appropriate */
			if (!mode && this->type != VEH_TRAIN) PayStationSharingFee(this, Station::Get(this->last_station_visited));

			/* Not the first call for this tick, or still loading */
			if (mode || !HasBit(this->vehicle_flags, VF_LOADING_FINISHED) || (this->current_order_time < wait_time && this->current_order.GetLeaveType() != OLT_LEAVE_EARLY)) {
				if (!mode && this->type == VEH_TRAIN && HasBit(Train::From(this)->flags, VRF_ADVANCE_IN_PLATFORM)) this->AdvanceLoadingInStation();
				return;
			}

			this->PlayLeaveStationSound();

			this->LeaveStation();

			/* Only advance to next order if we just loaded at the current one */
			const Order *order = this->GetOrder(this->cur_implicit_order_index);
			if (order == NULL ||
					(!order->IsType(OT_IMPLICIT) && !order->IsType(OT_GOTO_STATION)) ||
					order->GetDestination() != this->last_station_visited) {
				return;
			}
			break;
		}

		case OT_DUMMY: break;

		default: return;
	}

	this->IncrementImplicitOrderIndex();
}

/**
 * Handle the waiting time everywhere else as in stations (basically in depot but, eventually, also elsewhere ?)
 * Function is called when order's wait_time is defined.
 * @param stop_waiting should we stop waiting (or definitely avoid) even if there is still time left to wait ?
 */
void Vehicle::HandleWaiting(bool stop_waiting)
{
	switch (this->current_order.GetType()) {
		case OT_WAITING: {
			uint wait_time = max<int>(this->current_order.GetTimetabledWait() - this->lateness_counter, 0);
			/* Vehicles holds on until waiting Timetabled time expires. */
			if (!stop_waiting && this->current_order_time < wait_time && this->current_order.GetLeaveType() != OLT_LEAVE_EARLY) {
				return;
			}

			/* When wait_time is expired, we move on. */
			UpdateVehicleTimetable(this, false);
			this->IncrementImplicitOrderIndex();
			this->current_order.MakeDummy();
			if (this->type == VEH_TRAIN) Train::From(this)->force_proceed = TFP_NONE;

			break;
		}

		default:
			return;
	}
}

/**
 * Send this vehicle to the depot using the given command(s).
 * @param flags   the command flags (like execute and such).
 * @param command the command to execute.
 * @return the cost of the depot action.
 */
CommandCost Vehicle::SendToDepot(DoCommandFlag flags, DepotCommand command, TileIndex specific_depot)
{
	CommandCost ret = CheckOwnership(this->owner);
	if (ret.Failed()) return ret;

	if (this->vehstatus & VS_CRASHED) return CMD_ERROR;
	if (this->IsStoppedInDepot()) return CMD_ERROR;

	auto cancel_order = [&]() {
		if (flags & DC_EXEC) {
			/* If the orders to 'goto depot' are in the orders list (forced servicing),
			 * then skip to the next order; effectively cancelling this forced service */
			if (this->current_order.GetDepotOrderType() & ODTFB_PART_OF_ORDERS) this->IncrementRealOrderIndex();

			if (this->IsGroundVehicle()) {
				uint16 &gv_flags = this->GetGroundVehicleFlags();
				SetBit(gv_flags, GVF_SUPPRESS_IMPLICIT_ORDERS);
			}

			/* We don't cancel a breakdown-related goto depot order, we only change whether to halt or not */
			if (this->current_order.GetDepotOrderType() & ODTFB_BREAKDOWN) {
				this->current_order.SetDepotActionType(this->current_order.GetDepotActionType() == ODATFB_HALT ? ODATF_SERVICE_ONLY : ODATFB_HALT);
			} else {
				this->ClearSeparation();
				if (HasBit(this->vehicle_flags, VF_TIMETABLE_SEPARATION)) ClrBit(this->vehicle_flags, VF_TIMETABLE_STARTED);

				this->current_order.MakeDummy();
				SetWindowWidgetDirty(WC_VEHICLE_VIEW, this->index, WID_VV_START_STOP);
			}

			/* prevent any attempt to update timetable for current order, as actual travel time will be incorrect due to depot command */
			this->cur_timetable_order_index = INVALID_VEH_ORDER_ID;
		}
	};

	if (command & DEPOT_CANCEL) {
		if (this->current_order.IsType(OT_GOTO_DEPOT)) {
			cancel_order();
			return CommandCost();
		} else {
			return CMD_ERROR;
		}
	}

	if (this->current_order.IsType(OT_GOTO_DEPOT) && !(command & DEPOT_SPECIFIC)) {
		bool halt_in_depot = (this->current_order.GetDepotActionType() & ODATFB_HALT) != 0;
		bool sell_in_depot = (this->current_order.GetDepotActionType() & ODATFB_SELL) != 0;
		if (!!(command & DEPOT_SERVICE) == halt_in_depot || !!(command & DEPOT_SELL) != sell_in_depot) {
			/* We called with a different DEPOT_SERVICE or DEPOT_SELL setting.
			 * Now we change the setting to apply the new one and let the vehicle head for the same depot.
			 * Note: the if is (true for requesting service == true for ordered to stop in depot)          */
			if (flags & DC_EXEC) {
				if (!(this->current_order.GetDepotOrderType() & ODTFB_BREAKDOWN)) this->current_order.SetDepotOrderType(ODTF_MANUAL);
				this->current_order.SetDepotActionType((command & DEPOT_SELL) ? ODATFB_HALT | ODATFB_SELL : ((command & DEPOT_SERVICE) ? ODATF_SERVICE_ONLY : ODATFB_HALT));
				this->ClearSeparation();
				if (HasBit(this->vehicle_flags, VF_TIMETABLE_SEPARATION)) ClrBit(this->vehicle_flags, VF_TIMETABLE_STARTED);
				SetWindowWidgetDirty(WC_VEHICLE_VIEW, this->index, WID_VV_START_STOP);
			}
			return CommandCost();
		}

		if (command & DEPOT_DONT_CANCEL) return CMD_ERROR; // Requested no cancelation of depot orders
		cancel_order();
		return CommandCost();
	}

	TileIndex location;
	DestinationID destination;
	bool reverse;
	static const StringID no_depot[] = {STR_ERROR_UNABLE_TO_FIND_ROUTE_TO, STR_ERROR_UNABLE_TO_FIND_LOCAL_DEPOT, STR_ERROR_UNABLE_TO_FIND_LOCAL_DEPOT, STR_ERROR_CAN_T_SEND_AIRCRAFT_TO_HANGAR};
	if (command & DEPOT_SPECIFIC) {
		if (!(IsDepotTile(specific_depot) && GetDepotVehicleType(specific_depot) == this->type &&
				IsInfraTileUsageAllowed(this->type, this->owner, specific_depot))) {
			return_cmd_error(no_depot[this->type]);
		}
		location = specific_depot;
		destination = (this->type == VEH_AIRCRAFT) ? GetStationIndex(specific_depot) : GetDepotIndex(specific_depot);
		reverse = false;
	} else {
		if (!this->FindClosestDepot(&location, &destination, &reverse)) return_cmd_error(no_depot[this->type]);
	}

	if (flags & DC_EXEC) {
		if (this->current_order.IsAnyLoadingType()) this->LeaveStation();

		if (this->IsGroundVehicle() && this->GetNumManualOrders() > 0) {
			uint16 &gv_flags = this->GetGroundVehicleFlags();
			SetBit(gv_flags, GVF_SUPPRESS_IMPLICIT_ORDERS);
		}

		this->SetDestTile(location);
		this->current_order.MakeGoToDepot(destination, ODTF_MANUAL);
		if (command & DEPOT_SELL) {
			this->current_order.SetDepotActionType(ODATFB_HALT | ODATFB_SELL);
		} else if (!(command & DEPOT_SERVICE)) {
			this->current_order.SetDepotActionType(ODATFB_HALT);
		}
		SetWindowWidgetDirty(WC_VEHICLE_VIEW, this->index, WID_VV_START_STOP);

		/* If there is no depot in front and the train is not already reversing, reverse automatically (trains only) */
		if (this->type == VEH_TRAIN && (reverse ^ HasBit(Train::From(this)->flags, VRF_REVERSING))) {
			DoCommand(this->tile, this->index, 0, DC_EXEC, CMD_REVERSE_TRAIN_DIRECTION);
		}

		if (this->type == VEH_AIRCRAFT) {
			Aircraft *a = Aircraft::From(this);
			if (a->state == FLYING && a->targetairport != destination) {
				/* The aircraft is now heading for a different hangar than the next in the orders */
				extern void AircraftNextAirportPos_and_Order(Aircraft *a);
				AircraftNextAirportPos_and_Order(a);
			}
		}
	}

	return CommandCost();

}

/**
 * Update the cached visual effect.
 * @param allow_power_change true if the wagon-is-powered-state may change.
 */
void Vehicle::UpdateVisualEffect(bool allow_power_change)
{
	bool powered_before = HasBit(this->vcache.cached_vis_effect, VE_DISABLE_WAGON_POWER);
	const Engine *e = this->GetEngine();

	/* Evaluate properties */
	byte visual_effect;
	switch (e->type) {
		case VEH_TRAIN: visual_effect = e->u.rail.visual_effect; break;
		case VEH_ROAD:  visual_effect = e->u.road.visual_effect; break;
		case VEH_SHIP:  visual_effect = e->u.ship.visual_effect; break;
		default:        visual_effect = 1 << VE_DISABLE_EFFECT;  break;
	}

	/* Check powered wagon / visual effect callback */
	if (HasBit(e->info.callback_mask, CBM_VEHICLE_VISUAL_EFFECT)) {
		uint16 callback = GetVehicleCallback(CBID_VEHICLE_VISUAL_EFFECT, 0, 0, this->engine_type, this);

		if (callback != CALLBACK_FAILED) {
			if (callback >= 0x100 && e->GetGRF()->grf_version >= 8) ErrorUnknownCallbackResult(e->GetGRFID(), CBID_VEHICLE_VISUAL_EFFECT, callback);

			callback = GB(callback, 0, 8);
			/* Avoid accidentally setting 'visual_effect' to the default value
			 * Since bit 6 (disable effects) is set anyways, we can safely erase some bits. */
			if (callback == VE_DEFAULT) {
				assert(HasBit(callback, VE_DISABLE_EFFECT));
				SB(callback, VE_TYPE_START, VE_TYPE_COUNT, 0);
			}
			visual_effect = callback;
		}
	}

	/* Apply default values */
	if (visual_effect == VE_DEFAULT ||
			(!HasBit(visual_effect, VE_DISABLE_EFFECT) && GB(visual_effect, VE_TYPE_START, VE_TYPE_COUNT) == VE_TYPE_DEFAULT)) {
		/* Only train engines have default effects.
		 * Note: This is independent of whether the engine is a front engine or articulated part or whatever. */
		if (e->type != VEH_TRAIN || e->u.rail.railveh_type == RAILVEH_WAGON || !IsInsideMM(e->u.rail.engclass, EC_STEAM, EC_MONORAIL)) {
			if (visual_effect == VE_DEFAULT) {
				visual_effect = 1 << VE_DISABLE_EFFECT;
			} else {
				SetBit(visual_effect, VE_DISABLE_EFFECT);
			}
		} else {
			if (visual_effect == VE_DEFAULT) {
				/* Also set the offset */
				visual_effect = (VE_OFFSET_CENTRE - (e->u.rail.engclass == EC_STEAM ? 4 : 0)) << VE_OFFSET_START;
			}
			SB(visual_effect, VE_TYPE_START, VE_TYPE_COUNT, e->u.rail.engclass - EC_STEAM + VE_TYPE_STEAM);
		}
	}

	this->vcache.cached_vis_effect = visual_effect;

	if (!allow_power_change && powered_before != HasBit(this->vcache.cached_vis_effect, VE_DISABLE_WAGON_POWER)) {
		ToggleBit(this->vcache.cached_vis_effect, VE_DISABLE_WAGON_POWER);
		ShowNewGrfVehicleError(this->engine_type, STR_NEWGRF_BROKEN, STR_NEWGRF_BROKEN_POWERED_WAGON, GBUG_VEH_POWERED_WAGON, false);
	}
}

static const int8 _vehicle_smoke_pos[8] = {
	1, 1, 1, 0, -1, -1, -1, 0
};

/**
 * Call CBID_VEHICLE_SPAWN_VISUAL_EFFECT and spawn requested effects.
 * @param v Vehicle to create effects for.
 */
static void SpawnAdvancedVisualEffect(const Vehicle *v)
{
	uint16 callback = GetVehicleCallback(CBID_VEHICLE_SPAWN_VISUAL_EFFECT, 0, Random(), v->engine_type, v);
	if (callback == CALLBACK_FAILED) return;

	uint count = GB(callback, 0, 2);
	bool auto_center = HasBit(callback, 13);
	bool auto_rotate = !HasBit(callback, 14);

	int8 l_center = 0;
	if (auto_center) {
		/* For road vehicles: Compute offset from vehicle position to vehicle center */
		if (v->type == VEH_ROAD) l_center = -(int)(VEHICLE_LENGTH - RoadVehicle::From(v)->gcache.cached_veh_length) / 2;
	} else {
		/* For trains: Compute offset from vehicle position to sprite position */
		if (v->type == VEH_TRAIN) l_center = (VEHICLE_LENGTH - Train::From(v)->gcache.cached_veh_length) / 2;
	}

	Direction l_dir = v->direction;
	if (v->type == VEH_TRAIN && HasBit(Train::From(v)->flags, VRF_REVERSE_DIRECTION)) l_dir = ReverseDir(l_dir);
	Direction t_dir = ChangeDir(l_dir, DIRDIFF_90RIGHT);

	int8 x_center = _vehicle_smoke_pos[l_dir] * l_center;
	int8 y_center = _vehicle_smoke_pos[t_dir] * l_center;

	for (uint i = 0; i < count; i++) {
		uint32 reg = GetRegister(0x100 + i);
		uint type = GB(reg,  0, 8);
		int8 x    = GB(reg,  8, 8);
		int8 y    = GB(reg, 16, 8);
		int8 z    = GB(reg, 24, 8);

		if (auto_rotate) {
			int8 l = x;
			int8 t = y;
			x = _vehicle_smoke_pos[l_dir] * l + _vehicle_smoke_pos[t_dir] * t;
			y = _vehicle_smoke_pos[t_dir] * l - _vehicle_smoke_pos[l_dir] * t;
		}

		if (type >= 0xF0) {
			switch (type) {
				case 0xF1: CreateEffectVehicleRel(v, x_center + x, y_center + y, z, EV_STEAM_SMOKE); break;
				case 0xF2: CreateEffectVehicleRel(v, x_center + x, y_center + y, z, EV_DIESEL_SMOKE); break;
				case 0xF3: CreateEffectVehicleRel(v, x_center + x, y_center + y, z, EV_ELECTRIC_SPARK); break;
				case 0xFA: CreateEffectVehicleRel(v, x_center + x, y_center + y, z, EV_BREAKDOWN_SMOKE_AIRCRAFT); break;
				default: break;
			}
		}
	}
}

uint16 ReversingDistanceTargetSpeed(const Train *v);

/**
 * Draw visual effects (smoke and/or sparks) for a vehicle chain.
 * @pre this->IsPrimaryVehicle()
 */
void Vehicle::ShowVisualEffect() const
{
	assert(this->IsPrimaryVehicle());
	bool sound = false;

	/* Do not show any smoke when:
	 * - vehicle smoke is disabled by the player
	 * - the vehicle is slowing down or stopped (by the player)
	 * - the vehicle is moving very slowly
	 */
	if (_settings_game.vehicle.smoke_amount == 0 ||
			this->vehstatus & (VS_TRAIN_SLOWING | VS_STOPPED) ||
			this->cur_speed < 2) {
		return;
	}

	/* Use the speed as limited by underground and orders. */
	uint max_speed = this->GetCurrentMaxSpeed();

	if (this->type == VEH_TRAIN) {
		const Train *t = Train::From(this);
		/* For trains, do not show any smoke when:
		 * - the train is reversing
		 * - is entering a station with an order to stop there and its speed is equal to maximum station entering speed
		 * - is approaching a reversing point and its speed is equal to maximum approach speed
		 */
		if (HasBit(t->flags, VRF_REVERSING) ||
				(HasStationTileRail(t->tile) && t->IsFrontEngine() && t->current_order.ShouldStopAtStation(t, GetStationIndex(t->tile), IsRailWaypoint(t->tile)) &&
				t->cur_speed >= max_speed) ||
				(t->reverse_distance >= 1 && t->cur_speed >= ReversingDistanceTargetSpeed(t))) {
			return;
		}
	}

	const Vehicle *v = this;

	do {
		bool advanced = HasBit(v->vcache.cached_vis_effect, VE_ADVANCED_EFFECT);
		int effect_offset = GB(v->vcache.cached_vis_effect, VE_OFFSET_START, VE_OFFSET_COUNT) - VE_OFFSET_CENTRE;
		VisualEffectSpawnModel effect_model = VESM_NONE;
		if (advanced) {
			effect_offset = VE_OFFSET_CENTRE;
			effect_model = (VisualEffectSpawnModel)GB(v->vcache.cached_vis_effect, 0, VE_ADVANCED_EFFECT);
			if (effect_model >= VESM_END) effect_model = VESM_NONE; // unknown spawning model
		} else {
			effect_model = (VisualEffectSpawnModel)GB(v->vcache.cached_vis_effect, VE_TYPE_START, VE_TYPE_COUNT);
			assert(effect_model != (VisualEffectSpawnModel)VE_TYPE_DEFAULT); // should have been resolved by UpdateVisualEffect
			assert_compile((uint)VESM_STEAM    == (uint)VE_TYPE_STEAM);
			assert_compile((uint)VESM_DIESEL   == (uint)VE_TYPE_DIESEL);
			assert_compile((uint)VESM_ELECTRIC == (uint)VE_TYPE_ELECTRIC);
		}

		/* Show no smoke when:
		 * - Smoke has been disabled for this vehicle
		 * - The vehicle is not visible
		 * - The vehicle is under a bridge
		 * - The vehicle is on a depot tile
		 * - The vehicle is on a tunnel tile
		 * - The vehicle is a train engine that is currently unpowered */
		if (effect_model == VESM_NONE ||
				v->vehstatus & VS_HIDDEN ||
				IsBridgeAbove(v->tile) ||
				IsDepotTile(v->tile) ||
				IsTunnelTile(v->tile) ||
				(v->type == VEH_TRAIN &&
				!HasPowerOnRail(Train::From(v)->railtype, GetTileRailTypeByTrackBit(v->tile, Train::From(v)->track)))) {
			continue;
		}

		EffectVehicleType evt = EV_END;
		switch (effect_model) {
			case VESM_STEAM:
				/* Steam smoke - amount is gradually falling until vehicle reaches its maximum speed, after that it's normal.
				 * Details: while vehicle's current speed is gradually increasing, steam plumes' density decreases by one third each
				 * third of its maximum speed spectrum. Steam emission finally normalises at very close to vehicle's maximum speed.
				 * REGULATION:
				 * - instead of 1, 4 / 2^smoke_amount (max. 2) is used to provide sufficient regulation to steam puffs' amount. */
				if (GB(v->tick_counter, 0, ((4 >> _settings_game.vehicle.smoke_amount) + ((this->cur_speed * 3) / max_speed))) == 0) {
					evt = EV_STEAM_SMOKE;
				}
				break;

			case VESM_DIESEL: {
				/* Diesel smoke - thicker when vehicle is starting, gradually subsiding till it reaches its maximum speed
				 * when smoke emission stops.
				 * Details: Vehicle's (max.) speed spectrum is divided into 32 parts. When max. speed is reached, chance for smoke
				 * emission erodes by 32 (1/4). For trains, power and weight come in handy too to either increase smoke emission in
				 * 6 steps (1000HP each) if the power is low or decrease smoke emission in 6 steps (512 tonnes each) if the train
				 * isn't overweight. Power and weight contributions are expressed in a way that neither extreme power, nor
				 * extreme weight can ruin the balance (e.g. FreightWagonMultiplier) in the formula. When the vehicle reaches
				 * maximum speed no diesel_smoke is emitted.
				 * REGULATION:
				 * - up to which speed a diesel vehicle is emitting smoke (with reduced/small setting only until 1/2 of max_speed),
				 * - in Chance16 - the last value is 512 / 2^smoke_amount (max. smoke when 128 = smoke_amount of 2). */
				int power_weight_effect = 0;
				if (v->type == VEH_TRAIN) {
					power_weight_effect = (32 >> (Train::From(this)->gcache.cached_power >> 10)) - (32 >> (Train::From(this)->gcache.cached_weight >> 9));
				}
				if (this->cur_speed < (max_speed >> (2 >> _settings_game.vehicle.smoke_amount)) &&
						Chance16((64 - ((this->cur_speed << 5) / max_speed) + power_weight_effect), (512 >> _settings_game.vehicle.smoke_amount))) {
					evt = EV_DIESEL_SMOKE;
				}
				break;
			}

			case VESM_ELECTRIC:
				/* Electric train's spark - more often occurs when train is departing (more load)
				 * Details: Electric locomotives are usually at least twice as powerful as their diesel counterparts, so spark
				 * emissions are kept simple. Only when starting, creating huge force are sparks more likely to happen, but when
				 * reaching its max. speed, quarter by quarter of it, chance decreases until the usual 2,22% at train's top speed.
				 * REGULATION:
				 * - in Chance16 the last value is 360 / 2^smoke_amount (max. sparks when 90 = smoke_amount of 2). */
				if (GB(v->tick_counter, 0, 2) == 0 &&
						Chance16((6 - ((this->cur_speed << 2) / max_speed)), (360 >> _settings_game.vehicle.smoke_amount))) {
					evt = EV_ELECTRIC_SPARK;
				}
				break;

			default:
				NOT_REACHED();
		}

		if (evt != EV_END && advanced) {
			sound = true;
			SpawnAdvancedVisualEffect(v);
		} else if (evt != EV_END) {
			sound = true;

			/* The effect offset is relative to a point 4 units behind the vehicle's
			 * front (which is the center of an 8/8 vehicle). Shorter vehicles need a
			 * correction factor. */
			if (v->type == VEH_TRAIN) effect_offset += (VEHICLE_LENGTH - Train::From(v)->gcache.cached_veh_length) / 2;

			int x = _vehicle_smoke_pos[v->direction] * effect_offset;
			int y = _vehicle_smoke_pos[(v->direction + 2) % 8] * effect_offset;

			if (v->type == VEH_TRAIN && HasBit(Train::From(v)->flags, VRF_REVERSE_DIRECTION)) {
				x = -x;
				y = -y;
			}

			CreateEffectVehicleRel(v, x, y, 10, evt);
		}

		if (HasBit(v->vcache.cached_veh_flags, VCF_LAST_VISUAL_EFFECT)) break;
	} while ((v = v->Next()) != NULL);

	if (sound) PlayVehicleSound(this, VSE_VISUAL_EFFECT);
}

/**
 * Set the next vehicle of this vehicle.
 * @param next the next vehicle. NULL removes the next vehicle.
 */
void Vehicle::SetNext(Vehicle *next)
{
	assert(this != next);

	if (this->next != NULL) {
		/* We had an old next vehicle. Update the first and previous pointers */
		for (Vehicle *v = this->next; v != NULL; v = v->Next()) {
			v->first = this->next;
		}
		this->next->previous = NULL;
	}

	this->next = next;

	if (this->next != NULL) {
		/* A new next vehicle. Update the first and previous pointers */
		if (this->next->previous != NULL) this->next->previous->next = NULL;
		this->next->previous = this;
		for (Vehicle *v = this->next; v != NULL; v = v->Next()) {
			v->first = this->first;
		}
	}
}

void Vehicle::ClearSeparation()
{
	if (this->ahead_separation == NULL && this->behind_separation == NULL) return;

	assert(this->ahead_separation != NULL);
	assert(this->behind_separation != NULL);

	this->ahead_separation->behind_separation = this->behind_separation;
	this->behind_separation->ahead_separation = this->ahead_separation;

	this->ahead_separation = NULL;
	this->behind_separation = NULL;

	SetWindowDirty(WC_VEHICLE_TIMETABLE, this->index);
}

void Vehicle::InitSeparation()
{
	assert(this->ahead_separation == NULL && this->behind_separation == NULL);
	Vehicle *best_match = this;
	int lowest_separation;
	for (Vehicle *v_other = this->FirstShared(); v_other != NULL; v_other = v_other->NextShared()) {
		if ((HasBit(v_other->vehicle_flags, VF_TIMETABLE_STARTED)) && v_other != this) {
			if (best_match == this) {
				best_match = v_other;
				lowest_separation = 0; // TODO call SeparationBetween() here
			} else {
				int temp_sep = 0; // TODO call SeparationBetween() here
				if (temp_sep < lowest_separation && temp_sep != -1) {
					best_match = v_other;
					lowest_separation = temp_sep;
				}
			}
		}
	}
	this->AddToSeparationBehind(best_match);
}

void Vehicle::AddToSeparationBehind(Vehicle *v_other)
{
	if (v_other->ahead_separation == NULL) v_other->ahead_separation = v_other;
	if (v_other->behind_separation == NULL) v_other->behind_separation = v_other;

	this->ahead_separation = v_other;
	v_other->behind_separation->ahead_separation = this;
	this->behind_separation = v_other->behind_separation;
	v_other->behind_separation = this;
}

/**
 * Adds this vehicle to a shared vehicle chain.
 * @param shared_chain a vehicle of the chain with shared vehicles.
 * @pre !this->IsOrderListShared()
 */
void Vehicle::AddToShared(Vehicle *shared_chain)
{
	assert(this->previous_shared == NULL && this->next_shared == NULL);

	if (shared_chain->orders.list == NULL) {
		assert(shared_chain->previous_shared == NULL);
		assert(shared_chain->next_shared == NULL);
		this->orders.list = shared_chain->orders.list = new OrderList(NULL, shared_chain);
	}

	this->next_shared     = shared_chain->next_shared;
	this->previous_shared = shared_chain;

	shared_chain->next_shared = this;

	if (this->next_shared != NULL) this->next_shared->previous_shared = this;

	shared_chain->orders.list->AddVehicle(this);
}

/**
 * Removes the vehicle from the shared order list.
 */
void Vehicle::RemoveFromShared()
{
	/* Remember if we were first and the old window number before RemoveVehicle()
	 * as this changes first if needed. */
	bool were_first = (this->FirstShared() == this);
	VehicleListIdentifier vli(VL_SHARED_ORDERS, this->type, this->owner, this->FirstShared()->index);

	this->orders.list->RemoveVehicle(this);

	if (!were_first) {
		/* We are not the first shared one, so only relink our previous one. */
		this->previous_shared->next_shared = this->NextShared();
	}

	if (this->next_shared != NULL) this->next_shared->previous_shared = this->previous_shared;


	if (this->orders.list->GetNumVehicles() == 1) InvalidateVehicleOrder(this->FirstShared(), VIWD_MODIFY_ORDERS);

	if (this->orders.list->GetNumVehicles() == 1 && !_settings_client.gui.enable_single_veh_shared_order_gui) {
		/* When there is only one vehicle, remove the shared order list window. */
		DeleteWindowById(GetWindowClassForVehicleType(this->type), vli.Pack());
	} else if (were_first) {
		/* If we were the first one, update to the new first one.
		 * Note: FirstShared() is already the new first */
		InvalidateWindowData(GetWindowClassForVehicleType(this->type), vli.Pack(), this->FirstShared()->index | (1U << 31));
	}

	this->next_shared     = NULL;
	this->previous_shared = NULL;

	this->ClearSeparation();
	if (HasBit(this->vehicle_flags, VF_TIMETABLE_SEPARATION)) ClrBit(this->vehicle_flags, VF_TIMETABLE_STARTED);
}

char *Vehicle::DumpVehicleFlags(char *b, const char *last) const
{
	auto dump = [&](char c, bool flag) {
		if (flag) b += seprintf(b, last, "%c", c);
	};
	b += seprintf(b, last, "st:");
	dump('F', HasBit(this->subtype, GVSF_FRONT));
	dump('A', HasBit(this->subtype, GVSF_ARTICULATED_PART));
	dump('W', HasBit(this->subtype, GVSF_WAGON));
	dump('E', HasBit(this->subtype, GVSF_ENGINE));
	dump('f', HasBit(this->subtype, GVSF_FREE_WAGON));
	dump('M', HasBit(this->subtype, GVSF_MULTIHEADED));
	dump('V', HasBit(this->subtype, GVSF_VIRTUAL));
	b += seprintf(b, last, ", vs:");
	dump('H', this->vehstatus & VS_HIDDEN);
	dump('S', this->vehstatus & VS_STOPPED);
	dump('U', this->vehstatus & VS_UNCLICKABLE);
	dump('D', this->vehstatus & VS_DEFPAL);
	dump('s', this->vehstatus & VS_TRAIN_SLOWING);
	dump('X', this->vehstatus & VS_SHADOW);
	dump('B', this->vehstatus & VS_AIRCRAFT_BROKEN);
	dump('C', this->vehstatus & VS_CRASHED);
	b += seprintf(b, last, ", vf:");
	dump('F', HasBit(this->vehicle_flags, VF_LOADING_FINISHED));
	dump('U', HasBit(this->vehicle_flags, VF_CARGO_UNLOADING));
	dump('P', HasBit(this->vehicle_flags, VF_BUILT_AS_PROTOTYPE));
	dump('T', HasBit(this->vehicle_flags, VF_TIMETABLE_STARTED));
	dump('A', HasBit(this->vehicle_flags, VF_AUTOFILL_TIMETABLE));
	dump('w', HasBit(this->vehicle_flags, VF_AUTOFILL_PRES_WAIT_TIME));
	dump('S', HasBit(this->vehicle_flags, VF_STOP_LOADING));
	dump('L', HasBit(this->vehicle_flags, VF_PATHFINDER_LOST));
	dump('c', HasBit(this->vehicle_flags, VF_SERVINT_IS_CUSTOM));
	dump('p', HasBit(this->vehicle_flags, VF_SERVINT_IS_PERCENT));
	dump('D', HasBit(this->vehicle_flags, VF_SCHEDULED_DISPATCH));
	dump('x', HasBit(this->vehicle_flags, VF_LAST_LOAD_ST_SEP));
	dump('s', HasBit(this->vehicle_flags, VF_TIMETABLE_SEPARATION));
	dump('a', HasBit(this->vehicle_flags, VF_AUTOMATE_TIMETABLE));
	b += seprintf(b, last, ", vcf:");
	dump('l', HasBit(this->vcache.cached_veh_flags, VCF_LAST_VISUAL_EFFECT));
	if (this->IsGroundVehicle()) {
		uint16 gv_flags = this->GetGroundVehicleFlags();
		b += seprintf(b, last, ", gvf:");
		dump('u', HasBit(gv_flags, GVF_GOINGUP_BIT));
		dump('d', HasBit(gv_flags, GVF_GOINGDOWN_BIT));
		dump('s', HasBit(gv_flags, GVF_SUPPRESS_IMPLICIT_ORDERS));
		dump('c', HasBit(gv_flags, GVF_CHUNNEL_BIT));
	}
	if (this->type == VEH_TRAIN) {
		const Train *t = Train::From(this);
		b += seprintf(b, last, ", tf:");
		dump('R', HasBit(t->flags, VRF_REVERSING));
		dump('W', HasBit(t->flags, VRF_WAITING_RESTRICTION));
		dump('S', HasBit(t->flags, VRF_HAVE_SLOT));
		dump('P', HasBit(t->flags, VRF_POWEREDWAGON));
		dump('r', HasBit(t->flags, VRF_REVERSE_DIRECTION));
		dump('h', HasBit(t->flags, VRF_HAS_HIT_RV));
		dump('e', HasBit(t->flags, VRF_EL_ENGINE_ALLOWED_NORMAL_RAIL));
		dump('q', HasBit(t->flags, VRF_TOGGLE_REVERSE));
		dump('s', HasBit(t->flags, VRF_TRAIN_STUCK));
		dump('L', HasBit(t->flags, VRF_LEAVING_STATION));
		dump('b', HasBit(t->flags, VRF_BREAKDOWN_BRAKING));
		dump('p', HasBit(t->flags, VRF_BREAKDOWN_POWER));
		dump('v', HasBit(t->flags, VRF_BREAKDOWN_SPEED));
		dump('z', HasBit(t->flags, VRF_BREAKDOWN_STOPPED));
		dump('F', HasBit(t->flags, VRF_NEED_REPAIR));
		dump('H', HasBit(t->flags, VRF_TOO_HEAVY));
		dump('B', HasBit(t->flags, VRF_BEYOND_PLATFORM_END));
		dump('Y', HasBit(t->flags, VRF_NOT_YET_IN_PLATFORM));
		dump('A', HasBit(t->flags, VRF_ADVANCE_IN_PLATFORM));
		b += seprintf(b, last, ", trk: 0x%02X", (uint) t->track);
		if (t->reverse_distance > 0) b += seprintf(b, last, ", rev: %u", t->reverse_distance);
	} else if (this->type == VEH_ROAD) {
		const RoadVehicle *r = RoadVehicle::From(this);
		b += seprintf(b, last, ", rvs:%X, rvf:%X", r->state, r->frame);
	}
	b += seprintf(b, last, ", [");
	b = DumpTileInfo(b, last, this->tile);
	b += seprintf(b, last, "]");
	TileIndex vtile = TileVirtXY(this->x_pos, this->y_pos);
	if (this->tile != vtile) b += seprintf(b, last, ", VirtXYTile: %X (%u x %u)", vtile, TileX(vtile), TileY(vtile));
	if (this->cargo_payment) b += seprintf(b, last, ", CP");
	return b;
}


void VehiclesYearlyLoop()
{
	Vehicle *v;
	FOR_ALL_VEHICLES(v) {
		if (v->IsPrimaryVehicle()) {
			/* show warning if vehicle is not generating enough income last 2 years (corresponds to a red icon in the vehicle list) */
			Money profit = v->GetDisplayProfitThisYear();
			if (v->age >= 730 && profit < 0) {
				if (_settings_client.gui.vehicle_income_warn && v->owner == _local_company) {
					SetDParam(0, v->index);
					SetDParam(1, profit);
					AddVehicleAdviceNewsItem(STR_NEWS_VEHICLE_IS_UNPROFITABLE, v->index);
				}
				AI::NewEvent(v->owner, new ScriptEventVehicleUnprofitable(v->index));
			}

			v->profit_last_year = v->profit_this_year;
			v->profit_lifetime += v->profit_this_year;
			v->profit_this_year = 0;
			SetWindowDirty(WC_VEHICLE_DETAILS, v->index);
		}
	}
	GroupStatistics::UpdateProfits();
	SetWindowClassesDirty(WC_TRAINS_LIST);
	SetWindowClassesDirty(WC_TRACE_RESTRICT_SLOTS);
	SetWindowClassesDirty(WC_SHIPS_LIST);
	SetWindowClassesDirty(WC_ROADVEH_LIST);
	SetWindowClassesDirty(WC_AIRCRAFT_LIST);
}


/**
 * Can this station be used by the given engine type?
 * @param engine_type the type of vehicles to test
 * @param st the station to test for
 * @return true if and only if the vehicle of the type can use this station.
 * @note For road vehicles the Vehicle is needed to determine whether it can
 *       use the station. This function will return true for road vehicles
 *       when at least one of the facilities is available.
 */
bool CanVehicleUseStation(EngineID engine_type, const Station *st)
{
	const Engine *e = Engine::GetIfValid(engine_type);
	assert(e != NULL);

	switch (e->type) {
		case VEH_TRAIN:
			return (st->facilities & FACIL_TRAIN) != 0;

		case VEH_ROAD:
			/* For road vehicles we need the vehicle to know whether it can actually
			 * use the station, but if it doesn't have facilities for RVs it is
			 * certainly not possible that the station can be used. */
			return (st->facilities & (FACIL_BUS_STOP | FACIL_TRUCK_STOP)) != 0;

		case VEH_SHIP:
			return (st->facilities & FACIL_DOCK) != 0;

		case VEH_AIRCRAFT:
			return (st->facilities & FACIL_AIRPORT) != 0 &&
					(st->airport.GetFTA()->flags & (e->u.air.subtype & AIR_CTOL ? AirportFTAClass::AIRPLANES : AirportFTAClass::HELICOPTERS)) != 0;

		default:
			return false;
	}
}

/**
 * Can this station be used by the given vehicle?
 * @param v the vehicle to test
 * @param st the station to test for
 * @return true if and only if the vehicle can use this station.
 */
bool CanVehicleUseStation(const Vehicle *v, const Station *st)
{
	if (v->type == VEH_ROAD) return st->GetPrimaryRoadStop(RoadVehicle::From(v)) != NULL;

	return CanVehicleUseStation(v->engine_type, st);
}

/**
 * Access the ground vehicle cache of the vehicle.
 * @pre The vehicle is a #GroundVehicle.
 * @return #GroundVehicleCache of the vehicle.
 */
GroundVehicleCache *Vehicle::GetGroundVehicleCache()
{
	assert(this->IsGroundVehicle());
	if (this->type == VEH_TRAIN) {
		return &Train::From(this)->gcache;
	} else {
		return &RoadVehicle::From(this)->gcache;
	}
}

/**
 * Access the ground vehicle cache of the vehicle.
 * @pre The vehicle is a #GroundVehicle.
 * @return #GroundVehicleCache of the vehicle.
 */
const GroundVehicleCache *Vehicle::GetGroundVehicleCache() const
{
	assert(this->IsGroundVehicle());
	if (this->type == VEH_TRAIN) {
		return &Train::From(this)->gcache;
	} else {
		return &RoadVehicle::From(this)->gcache;
	}
}

/**
 * Access the ground vehicle flags of the vehicle.
 * @pre The vehicle is a #GroundVehicle.
 * @return #GroundVehicleFlags of the vehicle.
 */
uint16 &Vehicle::GetGroundVehicleFlags()
{
	assert(this->IsGroundVehicle());
	if (this->type == VEH_TRAIN) {
		return Train::From(this)->gv_flags;
	} else {
		return RoadVehicle::From(this)->gv_flags;
	}
}

/**
 * Access the ground vehicle flags of the vehicle.
 * @pre The vehicle is a #GroundVehicle.
 * @return #GroundVehicleFlags of the vehicle.
 */
const uint16 &Vehicle::GetGroundVehicleFlags() const
{
	assert(this->IsGroundVehicle());
	if (this->type == VEH_TRAIN) {
		return Train::From(this)->gv_flags;
	} else {
		return RoadVehicle::From(this)->gv_flags;
	}
}

/**
 * Calculates the set of vehicles that will be affected by a given selection.
 * @param[in,out] set Set of affected vehicles.
 * @param v First vehicle of the selection.
 * @param num_vehicles Number of vehicles in the selection (not counting articulated parts).
 * @pre \a set must be empty.
 * @post \a set will contain the vehicles that will be refitted.
 */
void GetVehicleSet(VehicleSet &set, Vehicle *v, uint8 num_vehicles)
{
	if (v->type == VEH_TRAIN) {
		Train *u = Train::From(v);
		/* Only include whole vehicles, so start with the first articulated part */
		u = u->GetFirstEnginePart();

		/* Include num_vehicles vehicles, not counting articulated parts */
		for (; u != NULL && num_vehicles > 0; num_vehicles--) {
			do {
				/* Include current vehicle in the selection. */
				set.Include(u->index);

				/* If the vehicle is multiheaded, add the other part too. */
				if (u->IsMultiheaded()) set.Include(u->other_multiheaded_part->index);

				u = u->Next();
			} while (u != NULL && u->IsArticulatedPart());
		}
	}
}<|MERGE_RESOLUTION|>--- conflicted
+++ resolved
@@ -1741,16 +1741,11 @@
 	int rel, rel_old;
 
 	/* decrease reliability */
-<<<<<<< HEAD
-	v->reliability = rel = max((rel_old = v->reliability) - v->reliability_spd_dec, 0);
-	if ((rel_old >> 8) != (rel >> 8)) SetWindowDirty(WC_VEHICLE_DETAILS, v->First()->index);
-=======
 	if (!_settings_game.order.no_servicing_if_no_breakdowns ||
 			_settings_game.difficulty.vehicle_breakdowns != 0) {
 		v->reliability = rel = max((rel_old = v->reliability) - v->reliability_spd_dec, 0);
-		if ((rel_old >> 8) != (rel >> 8)) SetWindowDirty(WC_VEHICLE_DETAILS, v->index);
-	}
->>>>>>> 1db19208
+		if ((rel_old >> 8) != (rel >> 8)) SetWindowDirty(WC_VEHICLE_DETAILS, v->First()->index);
+	}
 
 	if (v->breakdown_ctr != 0 || (v->First()->vehstatus & VS_STOPPED) ||
 			_settings_game.difficulty.vehicle_breakdowns < 1 ||
