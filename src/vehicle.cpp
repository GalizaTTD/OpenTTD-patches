--- conflicted
+++ resolved
@@ -1135,6 +1135,9 @@
 		DirtyVehicleListWindowForVehicle(this);
 	}
 
+	/* Unbunching data is no longer valid. */
+	this->ResetDepotUnbunching();
+
 	if (this->type == VEH_SHIP) {
 		SetBit(this->vehicle_flags, VF_PATHFINDER_LOST);
 		if (Ship::From(this)->lost_count == 255) return;
@@ -1148,17 +1151,6 @@
 		SetBit(this->vehicle_flags, VF_PATHFINDER_LOST);
 	}
 
-<<<<<<< HEAD
-=======
-	/* It is first time the problem occurred, set the "lost" flag. */
-	SetBit(this->vehicle_flags, VF_PATHFINDER_LOST);
-	SetWindowWidgetDirty(WC_VEHICLE_VIEW, this->index, WID_VV_START_STOP);
-	InvalidateWindowClassesData(GetWindowClassForVehicleType(this->type));
-
-	/* Unbunching data is no longer valid. */
-	this->ResetDepotUnbunching();
-
->>>>>>> 22eed961
 	/* Notify user about the event. */
 	AI::NewEvent(this->owner, new ScriptEventVehicleLost(this->index));
 	if (_settings_client.gui.lost_vehicle_warn && this->owner == _local_company) {
@@ -2464,15 +2456,7 @@
 				return (this->breakdown_type == BREAKDOWN_CRITICAL || this->breakdown_type == BREAKDOWN_EM_STOP);
 			}
 
-<<<<<<< HEAD
-			FALLTHROUGH;
-=======
-			this->MarkDirty(); // Update graphics after speed is zeroed
-			SetWindowDirty(WC_VEHICLE_VIEW, this->index);
-			SetWindowDirty(WC_VEHICLE_DETAILS, this->index);
-
 			[[fallthrough]];
->>>>>>> 22eed961
 		case 1:
 			/* Aircraft breakdowns end only when arriving at the airport */
 			if (this->type == VEH_AIRCRAFT) return false;
@@ -2776,15 +2760,12 @@
 			 * before the stop to the station after the stop can't be predicted
 			 * we shouldn't construct it when the vehicle visits the next stop. */
 			v->last_loading_station = INVALID_STATION;
-<<<<<<< HEAD
 			ClrBit(v->vehicle_flags, VF_LAST_LOAD_ST_SEP);
-=======
 
 			/* Clear unbunching data. */
 			v->ResetDepotUnbunching();
 
 			/* Announce that the vehicle is waiting to players and AIs. */
->>>>>>> 22eed961
 			if (v->owner == _local_company) {
 				SetDParam(0, v->index);
 				AddVehicleAdviceNewsItem(STR_NEWS_TRAIN_IS_WAITING + v->type, v->index);
@@ -2793,8 +2774,8 @@
 		}
 
 		/* If we've entered our unbunching depot, record the round trip duration. */
-		if (v->current_order.GetDepotActionType() & ODATFB_UNBUNCH && v->depot_unbunching_last_departure > 0) {
-			v->round_trip_time = (TimerGameTick::counter - v->depot_unbunching_last_departure);
+		if (v->current_order.GetDepotActionType() & ODATFB_UNBUNCH && v->unbunch_state != nullptr && v->unbunch_state->depot_unbunching_last_departure != INVALID_STATE_TICKS) {
+			v->unbunch_state->round_trip_time = (_state_ticks - v->unbunch_state->depot_unbunching_last_departure).AsTicks();
 		}
 
 		v->current_order.MakeDummy();
@@ -3767,7 +3748,6 @@
 }
 
 /**
-<<<<<<< HEAD
  * Handle the waiting time everywhere else as in stations (basically in depot but, eventually, also elsewhere ?)
  * Function is called when order's wait_time is defined.
  * @param stop_waiting should we stop waiting (or definitely avoid) even if there is still time left to wait ?
@@ -3802,7 +3782,6 @@
 }
 
 /**
-=======
  * Check if the current vehicle has an unbunching order.
  * @return true Iff this vehicle has an unbunching order.
  */
@@ -3819,8 +3798,10 @@
  */
 void Vehicle::LeaveUnbunchingDepot()
 {
+	if (this->unbunch_state == nullptr) this->unbunch_state.reset(new VehicleUnbunchState());
+
 	/* Set the start point for this round trip time. */
-	this->depot_unbunching_last_departure = TimerGameTick::counter;
+	this->unbunch_state->depot_unbunching_last_departure = _state_ticks;
 
 	/* Tell the timetable we are now "on time." */
 	this->lateness_counter = 0;
@@ -3828,7 +3809,7 @@
 
 	/* Find the average travel time of vehicles that we share orders with. */
 	uint num_vehicles = 0;
-	TimerGameTick::Ticks total_travel_time = 0;
+	Ticks total_travel_time = 0;
 
 	Vehicle *u = this->FirstShared();
 	for (; u != nullptr; u = u->NextShared()) {
@@ -3836,15 +3817,15 @@
 		if (u->vehstatus & (VS_STOPPED | VS_CRASHED)) continue;
 
 		num_vehicles++;
-		total_travel_time += u->round_trip_time;
+		if (u->unbunch_state != nullptr) total_travel_time += u->unbunch_state->round_trip_time;
 	}
 
 	/* Make sure we cannot divide by 0. */
 	num_vehicles = std::max(num_vehicles, 1u);
 
 	/* Calculate the separation by finding the average travel time, then calculating equal separation (minimum 1 tick) between vehicles. */
-	TimerGameTick::Ticks separation = std::max((total_travel_time / num_vehicles / num_vehicles), 1u);
-	TimerGameTick::TickCounter next_departure = TimerGameTick::counter + separation;
+	Ticks separation = std::max((total_travel_time / num_vehicles / num_vehicles), 1u);
+	StateTicks next_departure = _state_ticks + separation;
 
 	/* Set the departure time of all vehicles that we share orders with. */
 	u = this->FirstShared();
@@ -3852,7 +3833,8 @@
 		/* Ignore vehicles that are manually stopped or crashed. */
 		if (u->vehstatus & (VS_STOPPED | VS_CRASHED)) continue;
 
-		u->depot_unbunching_next_departure = next_departure;
+		if (u->unbunch_state == nullptr) u->unbunch_state.reset(new VehicleUnbunchState());
+		u->unbunch_state->depot_unbunching_next_departure = next_departure;
 	}
 }
 
@@ -3878,11 +3860,10 @@
 	Order *previous_order = (is_first_order) ? this->GetLastOrder() : this->GetOrder(this->cur_real_order_index - 1);
 	if (previous_order == nullptr || !previous_order->IsType(OT_GOTO_DEPOT) || !(previous_order->GetDepotActionType() & ODATFB_UNBUNCH)) return false;
 
-	return (this->depot_unbunching_next_departure > TimerGameTick::counter);
+	return (this->unbunch_state != nullptr) && (this->unbunch_state->depot_unbunching_next_departure > _state_ticks);
 };
 
 /**
->>>>>>> 22eed961
  * Send this vehicle to the depot using the given command(s).
  * @param flags   the command flags (like execute and such).
  * @param command the command to execute.
@@ -3898,18 +3879,6 @@
 		if ((command & DEPOT_SELL) && !(command & DEPOT_CANCEL) && (!(command & DEPOT_SPECIFIC) || specific_depot == this->tile)) {
 			/* Sell vehicle immediately */
 
-<<<<<<< HEAD
-=======
-	/* No matter why we're headed to the depot, unbunching data is no longer valid. */
-	if (flags & DC_EXEC) this->ResetDepotUnbunching();
-
-	if (this->current_order.IsType(OT_GOTO_DEPOT)) {
-		bool halt_in_depot = (this->current_order.GetDepotActionType() & ODATFB_HALT) != 0;
-		if (((command & DepotCommand::Service) != DepotCommand::None) == halt_in_depot) {
-			/* We called with a different DEPOT_SERVICE setting.
-			 * Now we change the setting to apply the new one and let the vehicle head for the same depot.
-			 * Note: the if is (true for requesting service == true for ordered to stop in depot)          */
->>>>>>> 22eed961
 			if (flags & DC_EXEC) {
 				int x = this->x_pos;
 				int y = this->y_pos;
@@ -3929,6 +3898,9 @@
 		}
 		return CMD_ERROR;
 	}
+
+	/* No matter why we're headed to the depot, unbunching data is no longer valid. */
+	if (flags & DC_EXEC) this->ResetDepotUnbunching();
 
 	auto cancel_order = [&]() {
 		if (flags & DC_EXEC) {
@@ -4875,6 +4847,10 @@
 	for (Vehicle *v : Vehicle::Iterate()) {
 		if (v->timetable_start != 0) v->timetable_start += delta;
 		if (v->last_loading_tick != 0) v->last_loading_tick += delta;
+		if (v->unbunch_state != nullptr) {
+			if (v->unbunch_state->depot_unbunching_last_departure != INVALID_STATE_TICKS) v->unbunch_state->depot_unbunching_last_departure += delta;
+			if (v->unbunch_state->depot_unbunching_next_departure != INVALID_STATE_TICKS) v->unbunch_state->depot_unbunching_next_departure += delta;
+		}
 	}
 
 	for (OrderList *order_list : OrderList::Iterate()) {
