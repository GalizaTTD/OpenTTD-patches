--- conflicted
+++ resolved
@@ -1050,17 +1050,12 @@
  * List of vehicles that should check for autoreplace this tick.
  * Mapping of vehicle -> leave depot immediately after autoreplace.
  */
-<<<<<<< HEAD
 static btree::btree_map<VehicleID, bool> _vehicles_to_autoreplace;
 
 /**
  * List of vehicles that are issued for template replacement this tick.
  */
 static btree::btree_set<VehicleID> _vehicles_to_templatereplace;
-=======
-using AutoreplaceMap = std::map<VehicleID, bool>;
-static AutoreplaceMap _vehicles_to_autoreplace;
->>>>>>> 45886e50
 
 void InitializeVehicles()
 {
@@ -1836,11 +1831,7 @@
 	/* do Auto Replacement */
 	Backup<CompanyID> cur_company(_current_company, FILE_LINE);
 	for (auto &it : _vehicles_to_autoreplace) {
-<<<<<<< HEAD
 		v = Vehicle::Get(it.first);
-=======
-		Vehicle *v = Vehicle::Get(it.first);
->>>>>>> 45886e50
 		/* Autoreplace needs the current company set as the vehicle owner */
 		cur_company.Change(v->owner);
 
@@ -2842,20 +2833,16 @@
 		}
 
 		/* If we've entered our unbunching depot, record the round trip duration. */
-<<<<<<< HEAD
 		if (v->current_order.GetDepotActionType() & ODATFB_UNBUNCH && v->unbunch_state != nullptr && v->unbunch_state->depot_unbunching_last_departure != INVALID_STATE_TICKS) {
-			v->unbunch_state->round_trip_time = (_state_ticks - v->unbunch_state->depot_unbunching_last_departure).AsTicks();
-=======
-		if (v->current_order.GetDepotActionType() & ODATFB_UNBUNCH && v->depot_unbunching_last_departure > 0) {
-			TimerGameTick::Ticks measured_round_trip = TimerGameTick::counter - v->depot_unbunching_last_departure;
-			if (v->round_trip_time == 0) {
+			Ticks measured_round_trip = (_state_ticks - v->unbunch_state->depot_unbunching_last_departure).AsTicks();
+			Ticks &rtt = v->unbunch_state->round_trip_time;
+			if (rtt == 0) {
 				/* This might be our first round trip. */
-				v->round_trip_time = measured_round_trip;
+				rtt = measured_round_trip;
 			} else {
 				/* If we have a previous trip, smooth the effects of outlier trip calculations caused by jams or other interference. */
-				v->round_trip_time = Clamp(measured_round_trip, (v->round_trip_time / 2), ClampTo<TimerGameTick::Ticks>(v->round_trip_time * 2));
-			}
->>>>>>> 45886e50
+				rtt = Clamp(measured_round_trip, (rtt / 2), ClampTo<Ticks>(rtt * 2));
+			}
 		}
 
 		v->current_order.MakeDummy();
@@ -3953,13 +3940,8 @@
 	SetWindowDirty(WC_VEHICLE_TIMETABLE, this->index);
 
 	/* Find the average travel time of vehicles that we share orders with. */
-<<<<<<< HEAD
-	uint num_vehicles = 0;
+	int num_vehicles = 0;
 	Ticks total_travel_time = 0;
-=======
-	int num_vehicles = 0;
-	TimerGameTick::Ticks total_travel_time = 0;
->>>>>>> 45886e50
 
 	Vehicle *u = this->FirstShared();
 	for (; u != nullptr; u = u->NextShared()) {
@@ -3974,13 +3956,8 @@
 	num_vehicles = std::max(num_vehicles, 1);
 
 	/* Calculate the separation by finding the average travel time, then calculating equal separation (minimum 1 tick) between vehicles. */
-<<<<<<< HEAD
-	Ticks separation = std::max((total_travel_time / num_vehicles / num_vehicles), 1u);
+	Ticks separation = std::max((total_travel_time / num_vehicles / num_vehicles), 1);
 	StateTicks next_departure = _state_ticks + separation;
-=======
-	TimerGameTick::Ticks separation = std::max((total_travel_time / num_vehicles / num_vehicles), 1);
-	TimerGameTick::TickCounter next_departure = TimerGameTick::counter + separation;
->>>>>>> 45886e50
 
 	/* Set the departure time of all vehicles that we share orders with. */
 	u = this->FirstShared();
@@ -3988,13 +3965,9 @@
 		/* Ignore vehicles that are manually stopped or crashed. */
 		if (u->vehstatus & (VS_STOPPED | VS_CRASHED)) continue;
 
-<<<<<<< HEAD
 		if (u->unbunch_state == nullptr) u->unbunch_state.reset(new VehicleUnbunchState());
 		u->unbunch_state->depot_unbunching_next_departure = next_departure;
-=======
-		u->depot_unbunching_next_departure = next_departure;
 		SetWindowDirty(WC_VEHICLE_VIEW, u->index);
->>>>>>> 45886e50
 	}
 }
 
