--- conflicted
+++ resolved
@@ -3710,9 +3710,8 @@
 		return CommandCost();
 	}
 
-	ClosestDepot closestDepot = this->FindClosestDepot();
+	ClosestDepot closestDepot;
 	static const StringID no_depot[] = {STR_ERROR_UNABLE_TO_FIND_ROUTE_TO, STR_ERROR_UNABLE_TO_FIND_LOCAL_DEPOT, STR_ERROR_UNABLE_TO_FIND_LOCAL_DEPOT, STR_ERROR_CAN_T_SEND_AIRCRAFT_TO_HANGAR};
-<<<<<<< HEAD
 	if (command & DEPOT_SPECIFIC) {
 		if (!(IsDepotTile(specific_depot) && GetDepotVehicleType(specific_depot) == this->type &&
 				IsInfraTileUsageAllowed(this->type, this->owner, specific_depot))) {
@@ -3722,15 +3721,13 @@
 				(this->type == VEH_TRAIN && !HasBit(Train::From(this)->compatible_railtypes, GetRailType(tile)))) {
 			return_cmd_error(no_depot[this->type]);
 		}
-		location = specific_depot;
-		destination = (this->type == VEH_AIRCRAFT) ? GetStationIndex(specific_depot) : GetDepotIndex(specific_depot);
-		reverse = false;
+		closestDepot.location = specific_depot;
+		closestDepot.destination = (this->type == VEH_AIRCRAFT) ? GetStationIndex(specific_depot) : GetDepotIndex(specific_depot);
+		closestDepot.reverse = false;
 	} else {
-		if (!this->FindClosestDepot(&location, &destination, &reverse)) return_cmd_error(no_depot[this->type]);
-	}
-=======
-	if (!closestDepot.found) return_cmd_error(no_depot[this->type]);
->>>>>>> 8f350c9a
+		closestDepot = this->FindClosestDepot();
+		if (!closestDepot.found) return_cmd_error(no_depot[this->type]);
+	}
 
 	if (flags & DC_EXEC) {
 		if (this->current_order.IsAnyLoadingType()) this->LeaveStation();
@@ -3747,9 +3744,8 @@
 			SetBit(gv_flags, GVF_SUPPRESS_IMPLICIT_ORDERS);
 		}
 
-<<<<<<< HEAD
-		this->SetDestTile(location);
-		this->current_order.MakeGoToDepot(destination, ODTF_MANUAL);
+		this->SetDestTile(closestDepot.location);
+		this->current_order.MakeGoToDepot(closestDepot.destination, ODTF_MANUAL);
 		if (command & DEPOT_SELL) {
 			this->current_order.SetDepotActionType(ODATFB_HALT | ODATFB_SELL);
 		} else if (!(command & DEPOT_SERVICE)) {
@@ -3761,18 +3757,8 @@
 		SetWindowWidgetDirty(WC_VEHICLE_VIEW, this->index, WID_VV_START_STOP);
 
 		/* If there is no depot in front and the train is not already reversing, reverse automatically (trains only) */
-		if (this->type == VEH_TRAIN && (reverse ^ HasBit(Train::From(this)->flags, VRF_REVERSING))) {
+		if (this->type == VEH_TRAIN && (closestDepot.reverse ^ HasBit(Train::From(this)->flags, VRF_REVERSING))) {
 			DoCommand(this->tile, this->index, 0, DC_EXEC, CMD_REVERSE_TRAIN_DIRECTION);
-=======
-		this->SetDestTile(closestDepot.location);
-		this->current_order.MakeGoToDepot(closestDepot.destination, ODTF_MANUAL);
-		if ((command & DepotCommand::Service) == DepotCommand::None) this->current_order.SetDepotActionType(ODATFB_HALT);
-		SetWindowWidgetDirty(WC_VEHICLE_VIEW, this->index, WID_VV_START_STOP);
-
-		/* If there is no depot in front and the train is not already reversing, reverse automatically (trains only) */
-		if (this->type == VEH_TRAIN && (closestDepot.reverse ^ HasBit(Train::From(this)->flags, VRF_REVERSING))) {
-			Command<CMD_REVERSE_TRAIN_DIRECTION>::Do(DC_EXEC, this->index, false);
->>>>>>> 8f350c9a
 		}
 
 		if (this->type == VEH_AIRCRAFT) {
