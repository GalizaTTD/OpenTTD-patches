/*
 * This file is part of OpenTTD.
 * OpenTTD is free software; you can redistribute it and/or modify it under the terms of the GNU General Public License as published by the Free Software Foundation, version 2.
 * OpenTTD is distributed in the hope that it will be useful, but WITHOUT ANY WARRANTY; without even the implied warranty of MERCHANTABILITY or FITNESS FOR A PARTICULAR PURPOSE.
 * See the GNU General Public License for more details. You should have received a copy of the GNU General Public License along with OpenTTD. If not, see <http://www.gnu.org/licenses/>.
 */

/** @file console_func.h Console functions used outside of the console code. */

#ifndef CONSOLE_FUNC_H
#define CONSOLE_FUNC_H

#include "console_type.h"

/* console modes */
extern IConsoleModes _iconsole_mode;

/* console functions */
void IConsoleInit();
void IConsoleFree();
void IConsoleClose();

/* console output */
void IConsolePrint(TextColour colour_code, const char *string);
void CDECL IConsolePrintF(TextColour colour_code, const char *format, ...) WARN_FORMAT(2, 3);
void IConsoleWarning(const char *string);
void IConsoleError(const char *string);

/* Parser */
<<<<<<< HEAD
void IConsoleCmdExec(const char *cmdstr, const uint recurse_count = 0);
void IConsoleCmdExecTokens(uint token_count, char *tokens[], const uint recurse_count = 0);
=======
void IConsoleCmdExec(const std::string &command_string, const uint recurse_count = 0);
>>>>>>> c3fbe7be

bool IsValidConsoleColour(TextColour c);

#endif /* CONSOLE_FUNC_H */<|MERGE_RESOLUTION|>--- conflicted
+++ resolved
@@ -27,12 +27,8 @@
 void IConsoleError(const char *string);
 
 /* Parser */
-<<<<<<< HEAD
-void IConsoleCmdExec(const char *cmdstr, const uint recurse_count = 0);
+void IConsoleCmdExec(const std::string &command_string, const uint recurse_count = 0);
 void IConsoleCmdExecTokens(uint token_count, char *tokens[], const uint recurse_count = 0);
-=======
-void IConsoleCmdExec(const std::string &command_string, const uint recurse_count = 0);
->>>>>>> c3fbe7be
 
 bool IsValidConsoleColour(TextColour c);
 
