/*
 * This file is part of OpenTTD.
 * OpenTTD is free software; you can redistribute it and/or modify it under the terms of the GNU General Public License as published by the Free Software Foundation, version 2.
 * OpenTTD is distributed in the hope that it will be useful, but WITHOUT ANY WARRANTY; without even the implied warranty of MERCHANTABILITY or FITNESS FOR A PARTICULAR PURPOSE.
 * See the GNU General Public License for more details. You should have received a copy of the GNU General Public License along with OpenTTD. If not, see <http://www.gnu.org/licenses/>.
 */

/** @file newgrf.h Base for the NewGRF implementation. */

#ifndef NEWGRF_H
#define NEWGRF_H

#include "cargotype.h"
#include "rail_type.h"
#include "road_type.h"
#include "fileio_type.h"
<<<<<<< HEAD
#include "debug.h"
#include "newgrf_act5.h"
=======
#include "newgrf_text_type.h"
>>>>>>> 7116f143
#include "core/bitmath_func.hpp"
#include "core/alloc_type.hpp"
#include "core/mem_func.hpp"
#include "3rdparty/cpp-btree/btree_map.h"
#include <bitset>
#include <vector>

/**
 * List of different canal 'features'.
 * Each feature gets an entry in the canal spritegroup table
 */
enum CanalFeature {
	CF_WATERSLOPE,
	CF_LOCKS,
	CF_DIKES,
	CF_ICON,
	CF_DOCKS,
	CF_RIVER_SLOPE,
	CF_RIVER_EDGE,
	CF_RIVER_GUI,
	CF_BUOY,
	CF_END,
};

/** Canal properties local to the NewGRF */
struct CanalProperties {
	uint8_t callback_mask;  ///< Bitmask of canal callbacks that have to be called.
	uint8_t flags;          ///< Flags controlling display.
};

enum GrfLoadingStage {
	GLS_FILESCAN,
	GLS_SAFETYSCAN,
	GLS_LABELSCAN,
	GLS_INIT,
	GLS_RESERVE,
	GLS_ACTIVATION,
	GLS_END,
};

DECLARE_POSTFIX_INCREMENT(GrfLoadingStage)

enum GrfMiscBit {
	GMB_DESERT_TREES_FIELDS    = 0, // Unsupported.
	GMB_DESERT_PAVED_ROADS     = 1,
	GMB_FIELD_BOUNDING_BOX     = 2, // Unsupported.
	GMB_TRAIN_WIDTH_32_PIXELS  = 3, ///< Use 32 pixels per train vehicle in depot gui and vehicle details. Never set in the global variable; @see GRFFile::traininfo_vehicle_width
	GMB_AMBIENT_SOUND_CALLBACK = 4,
	GMB_CATENARY_ON_3RD_TRACK  = 5, // Unsupported.
	GMB_SECOND_ROCKY_TILE_SET  = 6,
};

enum GrfSpecFeature : uint8_t {
	GSF_TRAINS,
	GSF_ROADVEHICLES,
	GSF_SHIPS,
	GSF_AIRCRAFT,
	GSF_STATIONS,
	GSF_CANALS,
	GSF_BRIDGES,
	GSF_HOUSES,
	GSF_GLOBALVAR,
	GSF_INDUSTRYTILES,
	GSF_INDUSTRIES,
	GSF_CARGOES,
	GSF_SOUNDFX,
	GSF_AIRPORTS,
	GSF_SIGNALS,
	GSF_OBJECTS,
	GSF_RAILTYPES,
	GSF_AIRPORTTILES,
	GSF_ROADTYPES,
	GSF_TRAMTYPES,
	GSF_ROADSTOPS,

	GSF_NEWLANDSCAPE,
	GSF_FAKE_TOWNS,           ///< Fake (but mappable) town GrfSpecFeature for NewGRF debugging (parent scope), and generic callbacks
	GSF_END,

	GSF_REAL_FEATURE_END = GSF_NEWLANDSCAPE,

	GSF_FAKE_STATION_STRUCT = GSF_END,  ///< Fake station struct GrfSpecFeature for NewGRF debugging
	GSF_FAKE_TRACERESTRICT,   ///< Fake routing restriction GrfSpecFeature for debugging
	GSF_FAKE_END,             ///< End of the fake features

	GSF_ERROR_ON_USE = 0xFE,  ///< An invalid value which generates an immediate error on mapping
	GSF_INVALID = 0xFF,       ///< An invalid spec feature
};

static const uint32_t INVALID_GRFID = 0xFFFFFFFF;

struct GRFLabel {
	uint8_t label;
	uint32_t nfo_line;
	size_t pos;

	GRFLabel(uint8_t label, uint32_t nfo_line, size_t pos) : label(label), nfo_line(nfo_line), pos(pos) {}
};

enum GRFPropertyMapFallbackMode {
	GPMFM_IGNORE,
	GPMFM_ERROR_ON_USE,
	GPMFM_ERROR_ON_DEFINITION,
	GPMFM_END,
};

struct GRFFeatureMapDefinition {
	const char *name; // nullptr indicates the end of the list
	GrfSpecFeature feature;

	/** Create empty object used to identify the end of a list. */
	GRFFeatureMapDefinition() :
		name(nullptr),
		feature((GrfSpecFeature)0)
	{}

	GRFFeatureMapDefinition(GrfSpecFeature feature, const char *name) :
		name(name),
		feature(feature)
	{}
};

struct GRFFeatureMapRemapEntry {
	const char *name = nullptr;
	GrfSpecFeature feature = (GrfSpecFeature)0;
	uint8_t raw_id = 0;
};

struct GRFFeatureMapRemapSet {
	std::bitset<256> remapped_ids;
	btree::btree_map<uint8_t, GRFFeatureMapRemapEntry> mapping;

	GRFFeatureMapRemapEntry &Entry(uint8_t raw_id)
	{
		this->remapped_ids.set(raw_id);
		return this->mapping[raw_id];
	}
};

struct GRFPropertyMapDefinition {
	const char *name; // nullptr indicates the end of the list
	int id;
	GrfSpecFeature feature;

	/** Create empty object used to identify the end of a list. */
	GRFPropertyMapDefinition() :
		name(nullptr),
		id(0),
		feature((GrfSpecFeature)0)
	{}

	GRFPropertyMapDefinition(GrfSpecFeature feature, int id, const char *name) :
		name(name),
		id(id),
		feature(feature)
	{}
};

struct GRFFilePropertyRemapEntry {
	const char *name = nullptr;
	int id = 0;
	GrfSpecFeature feature = (GrfSpecFeature)0;
	bool extended = false;
	uint16_t property_id = 0;
};

struct GRFFilePropertyRemapSet {
	std::bitset<256> remapped_ids;
	btree::btree_map<uint8_t, GRFFilePropertyRemapEntry> mapping;

	GRFFilePropertyRemapEntry &Entry(uint8_t property)
	{
		this->remapped_ids.set(property);
		return this->mapping[property];
	}
};

struct GRFVariableMapDefinition {
	const char *name; // nullptr indicates the end of the list
	int id;
	GrfSpecFeature feature;

	/** Create empty object used to identify the end of a list. */
	GRFVariableMapDefinition() :
		name(nullptr),
		id(0),
		feature((GrfSpecFeature)0)
	{}

	GRFVariableMapDefinition(GrfSpecFeature feature, int id, const char *name) :
		name(name),
		id(id),
		feature(feature)
	{}
};

struct GRFNameOnlyVariableMapDefinition {
	const char *name; // nullptr indicates the end of the list
	int id;

	/** Create empty object used to identify the end of a list. */
	GRFNameOnlyVariableMapDefinition() :
		name(nullptr),
		id(0)
	{}

	GRFNameOnlyVariableMapDefinition(int id, const char *name) :
		name(name),
		id(id)
	{}
};

struct GRFVariableMapEntry {
	uint16_t id = 0;
	uint8_t feature = 0;
	uint8_t input_shift = 0;
	uint8_t output_shift = 0;
	uint32_t input_mask = 0;
	uint32_t output_mask = 0;
	uint32_t output_param = 0;
};

struct Action5TypeRemapDefinition {
	const char *name; // nullptr indicates the end of the list
	const Action5Type info;

	/** Create empty object used to identify the end of a list. */
	Action5TypeRemapDefinition() :
		name(nullptr),
		info({ A5BLOCK_INVALID, 0, 0, 0, nullptr })
	{}

	Action5TypeRemapDefinition(const char *type_name, Action5BlockType block_type, SpriteID sprite_base, uint16_t min_sprites, uint16_t max_sprites, const char *info_name) :
		name(type_name),
		info({ block_type, sprite_base, min_sprites, max_sprites, info_name })
	{}
};

struct Action5TypeRemapEntry {
	const Action5Type *info = nullptr;
	const char *name = nullptr;
	uint8_t type_id = 0;
	GRFPropertyMapFallbackMode fallback_mode = GPMFM_IGNORE;
};

struct Action5TypeRemapSet {
	std::bitset<256> remapped_ids;
	btree::btree_map<uint8_t, Action5TypeRemapEntry> mapping;

	Action5TypeRemapEntry &Entry(uint8_t property)
	{
		this->remapped_ids.set(property);
		return this->mapping[property];
	}
};

/** New signal control flags. */
enum NewSignalCtrlFlags {
	NSCF_GROUPSET               = 0,                          ///< Custom signal sprites group set.
	NSCF_PROGSIG                = 1,                          ///< Custom signal sprites enabled for programmable pre-signals.
	NSCF_RESTRICTEDSIG          = 2,                          ///< Custom signal sprite flag enabled for restricted signals.
	NSCF_RECOLOUR_ENABLED       = 3,                          ///< Recolour sprites enabled
	NSCF_NOENTRYSIG             = 4,                          ///< Custom signal sprites enabled for no-entry signals.
};

enum {
	NEW_SIGNALS_MAX_EXTRA_ASPECT = 6,
};

/** New signal action 3 IDs. */
enum NewSignalAction3ID {
	NSA3ID_CUSTOM_SIGNALS       = 0,                          ///< Action 3 ID for custom signal sprites
};

/** New landscape control flags. */
enum NewLandscapeCtrlFlags {
	NLCF_ROCKS_SET                = 0,                        ///< Custom landscape rocks sprites group set.
	NLCF_ROCKS_RECOLOUR_ENABLED   = 1,                        ///< Recolour sprites enabled for rocks
	NLCF_ROCKS_DRAW_SNOWY_ENABLED = 2,                        ///< Enable drawing rock tiles on snow
};

/** New landscape action 3 IDs. */
enum NewLandscapeAction3ID {
	NLA3ID_CUSTOM_ROCKS         = 0,                          ///< Action 3 ID for custom landscape sprites
};

/** GRFFile control flags. */
enum GRFFileCtrlFlags {
	GFCF_HAVE_FEATURE_ID_REMAP  = 0,                          ///< This GRF has one or more feature ID mappings
};

struct NewSignalStyle;

/** Dynamic data of a loaded NewGRF */
struct GRFFile : ZeroedMemoryAllocator {
	std::string filename;
	uint32_t grfid;
	uint8_t grf_version;

	uint sound_offset;
	uint16_t num_sounds;

	std::vector<std::unique_ptr<struct StationSpec>> stations;
	std::vector<std::unique_ptr<struct HouseSpec>> housespec;
	std::vector<std::unique_ptr<struct IndustrySpec>> industryspec;
	std::vector<std::unique_ptr<struct IndustryTileSpec>> indtspec;
	std::vector<std::unique_ptr<struct ObjectSpec>> objectspec;
	std::vector<std::unique_ptr<struct AirportSpec>> airportspec;
	std::vector<std::unique_ptr<struct AirportTileSpec>> airtspec;
	std::vector<std::unique_ptr<struct RoadStopSpec>> roadstops;

	GRFFeatureMapRemapSet feature_id_remaps;
	GRFFilePropertyRemapSet action0_property_remaps[GSF_END];
	btree::btree_map<uint32_t, GRFFilePropertyRemapEntry> action0_extended_property_remaps;
	Action5TypeRemapSet action5_type_remaps;
	std::vector<GRFVariableMapEntry> grf_variable_remaps;
	std::vector<std::unique_ptr<const char, FreeDeleter>> remap_unknown_property_names;

	std::array<uint32_t, 0x80> param;
	uint param_end;  ///< one more than the highest set parameter

	std::vector<GRFLabel> labels;                   ///< List of labels

	std::vector<CargoLabel> cargo_list;             ///< Cargo translation table (local ID -> label)
	std::array<uint8_t, NUM_CARGO> cargo_map{};     ///< Inverse cargo translation table (CargoID -> local ID)

	std::vector<RailTypeLabel> railtype_list;       ///< Railtype translation table
	RailType railtype_map[RAILTYPE_END];

	std::vector<RoadTypeLabel> roadtype_list;       ///< Roadtype translation table (road)
	RoadType roadtype_map[ROADTYPE_END];

	std::vector<RoadTypeLabel> tramtype_list;       ///< Roadtype translation table (tram)
	RoadType tramtype_map[ROADTYPE_END];

	CanalProperties canal_local_properties[CF_END]; ///< Canal properties as set by this NewGRF

	std::unordered_map<uint8_t, LanguageMap> language_map; ///< Mappings related to the languages.

	int traininfo_vehicle_pitch;  ///< Vertical offset for drawing train images in depot GUI and vehicle details
	uint traininfo_vehicle_width; ///< Width (in pixels) of a 8/8 train vehicle in depot GUI and vehicle details

	uint32_t grf_features;                   ///< Bitset of GrfSpecFeature the grf uses
	PriceMultipliers price_base_multipliers; ///< Price base multipliers as set by the grf.

	uint32_t var8D_overlay;                  ///< Overlay for global variable 8D (action 0x14)
	uint32_t var9D_overlay;                  ///< Overlay for global variable 9D (action 0x14)
	std::vector<uint32_t> var91_values;      ///< Test result values for global variable 91 (action 0x14, only testable using action 7/9)

	uint32_t observed_feature_tests;         ///< Observed feature test bits (see: GRFFeatureTestObservationFlag)

	const SpriteGroup *new_signals_group;    ///< New signals sprite group
	uint8_t new_signal_ctrl_flags;           ///< Ctrl flags for new signals
	uint8_t new_signal_extra_aspects;        ///< Number of extra aspects for new signals
	uint16_t new_signal_style_mask;          ///< New signal styles usable with this GRF
	NewSignalStyle *current_new_signal_style; ///< Current new signal style being defined by this GRF

	const SpriteGroup *new_rocks_group;      ///< New landscape rocks group
	uint8_t new_landscape_ctrl_flags;        ///< Ctrl flags for new landscape

	uint8_t ctrl_flags;                      ///< General GRF control flags

	btree::btree_map<uint16_t, uint> string_map; ///< Map of local GRF string ID to string ID

	GRFFile(const struct GRFConfig *config);

	/** Get GRF Parameter with range checking */
	uint32_t GetParam(uint number) const
	{
		/* Note: We implicitly test for number < this->param.size() and return 0 for invalid parameters.
		 *       In fact this is the more important test, as param is zeroed anyway. */
		assert(this->param_end <= this->param.size());
		return (number < this->param_end) ? this->param[number] : 0;
	}
};

enum ShoreReplacement {
	SHORE_REPLACE_NONE,       ///< No shore sprites were replaced.
	SHORE_REPLACE_ACTION_5,   ///< Shore sprites were replaced by Action5.
	SHORE_REPLACE_ACTION_A,   ///< Shore sprites were replaced by ActionA (using grass tiles for the corner-shores).
	SHORE_REPLACE_ONLY_NEW,   ///< Only corner-shores were loaded by Action5 (openttd(w/d).grf only).
};

enum TramReplacement {
	TRAMWAY_REPLACE_DEPOT_NONE,       ///< No tram depot graphics were loaded.
	TRAMWAY_REPLACE_DEPOT_WITH_TRACK, ///< Electrified depot graphics with tram track were loaded.
	TRAMWAY_REPLACE_DEPOT_NO_TRACK,   ///< Electrified depot graphics without tram track were loaded.
};

struct GRFLoadedFeatures {
	bool has_2CC;             ///< Set if any vehicle is loaded which uses 2cc (two company colours).
	uint64_t used_liveries;   ///< Bitmask of #LiveryScheme used by the defined engines.
	ShoreReplacement shore;   ///< In which way shore sprites were replaced.
	TramReplacement tram;     ///< In which way tram depots were replaced.
};

/**
 * Check for grf miscellaneous bits
 * @param bit The bit to check.
 * @return Whether the bit is set.
 */
inline bool HasGrfMiscBit(GrfMiscBit bit)
{
	extern uint8_t _misc_grf_features;
	return HasBit(_misc_grf_features, bit);
}

/* Indicates which are the newgrf features currently loaded ingame */
extern GRFLoadedFeatures _loaded_newgrf_features;

void LoadNewGRFFile(struct GRFConfig *config, GrfLoadingStage stage, Subdirectory subdir, bool temporary);
void LoadNewGRF(uint load_index, uint num_baseset);
void ReloadNewGRFData(); // in saveload/afterload.cpp
void ResetNewGRFData();
void ResetPersistentNewGRFData();

#define grfmsg(severity, ...) do { if ((severity) == 0 || _debug_grf_level >= (severity)) _intl_grfmsg(severity, __VA_ARGS__); } while(false)
void CDECL _intl_grfmsg(int severity, const char *str, ...) WARN_FORMAT(2, 3);

void GrfMsgI(int severity, const std::string &msg);
#define GrfMsg(severity, format_string, ...) do { if ((severity) == 0 || _debug_grf_level >= (severity)) GrfMsgI(severity, fmt::format(FMT_STRING(format_string), ## __VA_ARGS__)); } while(false)

bool GetGlobalVariable(uint8_t param, uint32_t *value, const GRFFile *grffile);

StringID MapGRFStringID(uint32_t grfid, StringID str);
void ShowNewGRFError();
uint CountSelectedGRFs(GRFConfig *grfconf);

struct TemplateVehicle;

struct GrfSpecFeatureRef {
	GrfSpecFeature id;
	uint8_t raw_byte;
};

const char *GetFeatureString(GrfSpecFeatureRef feature);
const char *GetFeatureString(GrfSpecFeature feature);

void InitGRFGlobalVars();

const char *GetExtendedVariableNameById(int id);

struct NewGRFLabelDumper {
	const char *Label(uint32_t label);

private:
	char buffer[12];
};

#endif /* NEWGRF_H */<|MERGE_RESOLUTION|>--- conflicted
+++ resolved
@@ -14,16 +14,14 @@
 #include "rail_type.h"
 #include "road_type.h"
 #include "fileio_type.h"
-<<<<<<< HEAD
+#include "newgrf_text_type.h"
 #include "debug.h"
 #include "newgrf_act5.h"
-=======
-#include "newgrf_text_type.h"
->>>>>>> 7116f143
 #include "core/bitmath_func.hpp"
 #include "core/alloc_type.hpp"
 #include "core/mem_func.hpp"
 #include "3rdparty/cpp-btree/btree_map.h"
+#include "3rdparty/robin_hood/robin_hood.h"
 #include <bitset>
 #include <vector>
 
@@ -357,7 +355,7 @@
 
 	CanalProperties canal_local_properties[CF_END]; ///< Canal properties as set by this NewGRF
 
-	std::unordered_map<uint8_t, LanguageMap> language_map; ///< Mappings related to the languages.
+	robin_hood::unordered_node_map<uint8_t, LanguageMap> language_map; ///< Mappings related to the languages.
 
 	int traininfo_vehicle_pitch;  ///< Vertical offset for drawing train images in depot GUI and vehicle details
 	uint traininfo_vehicle_width; ///< Width (in pixels) of a 8/8 train vehicle in depot GUI and vehicle details
