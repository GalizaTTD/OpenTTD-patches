/*
 * This file is part of OpenTTD.
 * OpenTTD is free software; you can redistribute it and/or modify it under the terms of the GNU General Public License as published by the Free Software Foundation, version 2.
 * OpenTTD is distributed in the hope that it will be useful, but WITHOUT ANY WARRANTY; without even the implied warranty of MERCHANTABILITY or FITNESS FOR A PARTICULAR PURPOSE.
 * See the GNU General Public License for more details. You should have received a copy of the GNU General Public License along with OpenTTD. If not, see <http://www.gnu.org/licenses/>.
 */

/** @file newgrf.h Base for the NewGRF implementation. */

#ifndef NEWGRF_H
#define NEWGRF_H

#include "cargotype.h"
#include "rail_type.h"
#include "road_type.h"
#include "fileio_type.h"
#include "debug.h"
#include "core/bitmath_func.hpp"
#include "core/alloc_type.hpp"
#include "core/smallvec_type.hpp"
#include "3rdparty/cpp-btree/btree_map.h"
#include <bitset>

/**
 * List of different canal 'features'.
 * Each feature gets an entry in the canal spritegroup table
 */
enum CanalFeature {
	CF_WATERSLOPE,
	CF_LOCKS,
	CF_DIKES,
	CF_ICON,
	CF_DOCKS,
	CF_RIVER_SLOPE,
	CF_RIVER_EDGE,
	CF_RIVER_GUI,
	CF_BUOY,
	CF_END,
};

/** Canal properties local to the NewGRF */
struct CanalProperties {
	uint8 callback_mask;  ///< Bitmask of canal callbacks that have to be called.
	uint8 flags;          ///< Flags controlling display.
};

enum GrfLoadingStage {
	GLS_FILESCAN,
	GLS_SAFETYSCAN,
	GLS_LABELSCAN,
	GLS_INIT,
	GLS_RESERVE,
	GLS_ACTIVATION,
	GLS_END,
};

DECLARE_POSTFIX_INCREMENT(GrfLoadingStage)

enum GrfMiscBit {
	GMB_DESERT_TREES_FIELDS    = 0, // Unsupported.
	GMB_DESERT_PAVED_ROADS     = 1,
	GMB_FIELD_BOUNDING_BOX     = 2, // Unsupported.
	GMB_TRAIN_WIDTH_32_PIXELS  = 3, ///< Use 32 pixels per train vehicle in depot gui and vehicle details. Never set in the global variable; @see GRFFile::traininfo_vehicle_width
	GMB_AMBIENT_SOUND_CALLBACK = 4,
	GMB_CATENARY_ON_3RD_TRACK  = 5, // Unsupported.
	GMB_SECOND_ROCKY_TILE_SET  = 6,
};

enum GrfSpecFeature : uint8 {
	GSF_TRAINS,
	GSF_ROADVEHICLES,
	GSF_SHIPS,
	GSF_AIRCRAFT,
	GSF_STATIONS,
	GSF_CANALS,
	GSF_BRIDGES,
	GSF_HOUSES,
	GSF_GLOBALVAR,
	GSF_INDUSTRYTILES,
	GSF_INDUSTRIES,
	GSF_CARGOES,
	GSF_SOUNDFX,
	GSF_AIRPORTS,
	GSF_SIGNALS,
	GSF_OBJECTS,
	GSF_RAILTYPES,
	GSF_AIRPORTTILES,
	GSF_ROADTYPES,
	GSF_TRAMTYPES,
<<<<<<< HEAD

	GSF_ROADSTOPS,
	GSF_NEWLANDSCAPE,
=======
	GSF_ROADSTOPS,
>>>>>>> 87f4d37d
	GSF_END,

	GSF_REAL_FEATURE_END = GSF_ROADSTOPS,

	GSF_FAKE_TOWNS = GSF_END, ///< Fake town GrfSpecFeature for NewGRF debugging (parent scope)
	GSF_FAKE_STATION_STRUCT,  ///< Fake station struct GrfSpecFeature for NewGRF debugging
	GSF_FAKE_END,             ///< End of the fake features

	GSF_ERROR_ON_USE = 0xFE,  ///< An invalid value which generates an immediate error on mapping
	GSF_INVALID = 0xFF,       ///< An invalid spec feature
};

static const uint32 INVALID_GRFID = 0xFFFFFFFF;

struct GRFLabel {
	byte label;
	uint32 nfo_line;
	size_t pos;

	GRFLabel(byte label, uint32 nfo_line, size_t pos) : label(label), nfo_line(nfo_line), pos(pos) {}
};

enum GRFPropertyMapFallbackMode {
	GPMFM_IGNORE,
	GPMFM_ERROR_ON_USE,
	GPMFM_ERROR_ON_DEFINITION,
	GPMFM_END,
};

struct GRFFeatureMapDefinition {
	const char *name; // nullptr indicates the end of the list
	GrfSpecFeature feature;

	/** Create empty object used to identify the end of a list. */
	GRFFeatureMapDefinition() :
		name(nullptr),
		feature((GrfSpecFeature)0)
	{}

	GRFFeatureMapDefinition(GrfSpecFeature feature, const char *name) :
		name(name),
		feature(feature)
	{}
};

struct GRFFeatureMapRemapEntry {
	const char *name = nullptr;
	GrfSpecFeature feature = (GrfSpecFeature)0;
	uint8 raw_id = 0;
};

struct GRFFeatureMapRemapSet {
	std::bitset<256> remapped_ids;
	btree::btree_map<uint8, GRFFeatureMapRemapEntry> mapping;

	GRFFeatureMapRemapEntry &Entry(uint8 raw_id)
	{
		this->remapped_ids.set(raw_id);
		return this->mapping[raw_id];
	}
};

struct GRFPropertyMapDefinition {
	const char *name; // nullptr indicates the end of the list
	int id;
	GrfSpecFeature feature;

	/** Create empty object used to identify the end of a list. */
	GRFPropertyMapDefinition() :
		name(nullptr),
		id(0),
		feature((GrfSpecFeature)0)
	{}

	GRFPropertyMapDefinition(GrfSpecFeature feature, int id, const char *name) :
		name(name),
		id(id),
		feature(feature)
	{}
};

struct GRFFilePropertyRemapEntry {
	const char *name = nullptr;
	int id = 0;
	GrfSpecFeature feature = (GrfSpecFeature)0;
	bool extended = false;
	uint16 property_id = 0;
};

struct GRFFilePropertyRemapSet {
	std::bitset<256> remapped_ids;
	btree::btree_map<uint8, GRFFilePropertyRemapEntry> mapping;

	GRFFilePropertyRemapEntry &Entry(uint8 property)
	{
		this->remapped_ids.set(property);
		return this->mapping[property];
	}
};

struct GRFVariableMapDefinition {
	const char *name; // nullptr indicates the end of the list
	int id;
	GrfSpecFeature feature;

	/** Create empty object used to identify the end of a list. */
	GRFVariableMapDefinition() :
		name(nullptr),
		id(0),
		feature((GrfSpecFeature)0)
	{}

	GRFVariableMapDefinition(GrfSpecFeature feature, int id, const char *name) :
		name(name),
		id(id),
		feature(feature)
	{}
};

struct GRFVariableMapEntry {
	uint16 id = 0;
	uint8 feature = 0;
	uint8 input_shift = 0;
	uint8 output_shift = 0;
	uint32 input_mask = 0;
	uint32 output_mask = 0;
	uint32 output_param = 0;
};

/** The type of action 5 type. */
enum Action5BlockType {
	A5BLOCK_FIXED,                ///< Only allow replacing a whole block of sprites. (TTDP compatible)
	A5BLOCK_ALLOW_OFFSET,         ///< Allow replacing any subset by specifiing an offset.
	A5BLOCK_INVALID,              ///< unknown/not-implemented type
};
/** Information about a single action 5 type. */
struct Action5Type {
	Action5BlockType block_type;  ///< How is this Action5 type processed?
	SpriteID sprite_base;         ///< Load the sprites starting from this sprite.
	uint16 min_sprites;           ///< If the Action5 contains less sprites, the whole block will be ignored.
	uint16 max_sprites;           ///< If the Action5 contains more sprites, only the first max_sprites sprites will be used.
	const char *name;             ///< Name for error messages.
};

struct Action5TypeRemapDefinition {
	const char *name; // nullptr indicates the end of the list
	const Action5Type info;

	/** Create empty object used to identify the end of a list. */
	Action5TypeRemapDefinition() :
		name(nullptr),
		info({ A5BLOCK_INVALID, 0, 0, 0, nullptr })
	{}

	Action5TypeRemapDefinition(const char *type_name, Action5BlockType block_type, SpriteID sprite_base, uint16 min_sprites, uint16 max_sprites, const char *info_name) :
		name(type_name),
		info({ block_type, sprite_base, min_sprites, max_sprites, info_name })
	{}
};

struct Action5TypeRemapEntry {
	const Action5Type *info = nullptr;
	const char *name = nullptr;
	uint8 type_id = 0;
	GRFPropertyMapFallbackMode fallback_mode = GPMFM_IGNORE;
};

struct Action5TypeRemapSet {
	std::bitset<256> remapped_ids;
	btree::btree_map<uint8, Action5TypeRemapEntry> mapping;

	Action5TypeRemapEntry &Entry(uint8 property)
	{
		this->remapped_ids.set(property);
		return this->mapping[property];
	}
};

/** New signal control flags. */
enum NewSignalCtrlFlags {
	NSCF_GROUPSET               = 0,                          ///< Custom signal sprites group set.
	NSCF_PROGSIG                = 1,                          ///< Custom signal sprites enabled for programmable pre-signals.
	NSCF_RESTRICTEDSIG          = 2,                          ///< Custom signal sprite flag enabled for restricted signals.
	NSCF_RECOLOUR_ENABLED       = 3,                          ///< Recolour sprites enabled
	NSCF_NOENTRYSIG             = 4,                          ///< Custom signal sprites enabled for no-entry signals.
};

enum {
	NEW_SIGNALS_MAX_EXTRA_ASPECT = 6,
};

/** New signal action 3 IDs. */
enum NewSignalAction3ID {
	NSA3ID_CUSTOM_SIGNALS       = 0,                          ///< Action 3 ID for custom signal sprites
};

/** New landscape control flags. */
enum NewLandscapeCtrlFlags {
	NLCF_ROCKS_SET                = 0,                        ///< Custom landscape rocks sprites group set.
	NLCF_ROCKS_RECOLOUR_ENABLED   = 1,                        ///< Recolour sprites enabled for rocks
	NLCF_ROCKS_DRAW_SNOWY_ENABLED = 2,                        ///< Enable drawing rock tiles on snow
};

/** New landscape action 3 IDs. */
enum NewLandscapeAction3ID {
	NLA3ID_CUSTOM_ROCKS         = 0,                          ///< Action 3 ID for custom landscape sprites
};

/** GRFFile control flags. */
enum GRFFileCtrlFlags {
	GFCF_HAVE_FEATURE_ID_REMAP  = 0,                          ///< This GRF has one or more feature ID mappings
};

struct NewSignalStyle;

/** Dynamic data of a loaded NewGRF */
struct GRFFile : ZeroedMemoryAllocator {
	char *filename;
	uint32 grfid;
	byte grf_version;

	uint sound_offset;
	uint16 num_sounds;

	struct StationSpec **stations;
	struct HouseSpec **housespec;
	struct IndustrySpec **industryspec;
	struct IndustryTileSpec **indtspec;
	std::vector<struct ObjectSpec *> objectspec;
	struct AirportSpec **airportspec;
	struct AirportTileSpec **airtspec;
<<<<<<< HEAD
	std::vector<struct RoadStopSpec *> roadstops;

	GRFFeatureMapRemapSet feature_id_remaps;
	GRFFilePropertyRemapSet action0_property_remaps[GSF_END];
	btree::btree_map<uint32, GRFFilePropertyRemapEntry> action0_extended_property_remaps;
	Action5TypeRemapSet action5_type_remaps;
	std::vector<GRFVariableMapEntry> grf_variable_remaps;
	std::vector<std::unique_ptr<const char, FreeDeleter>> remap_unknown_property_names;
=======
	struct RoadStopSpec **roadstops;
>>>>>>> 87f4d37d

	uint32 param[0x80];
	uint param_end;  ///< one more than the highest set parameter

	std::vector<GRFLabel> labels;                   ///< List of labels

	std::vector<CargoLabel> cargo_list;             ///< Cargo translation table (local ID -> label)
	uint8 cargo_map[NUM_CARGO];                     ///< Inverse cargo translation table (CargoID -> local ID)

	std::vector<RailTypeLabel> railtype_list;       ///< Railtype translation table
	RailType railtype_map[RAILTYPE_END];

	std::vector<RoadTypeLabel> roadtype_list;       ///< Roadtype translation table (road)
	RoadType roadtype_map[ROADTYPE_END];

	std::vector<RoadTypeLabel> tramtype_list;       ///< Roadtype translation table (tram)
	RoadType tramtype_map[ROADTYPE_END];

	CanalProperties canal_local_properties[CF_END]; ///< Canal properties as set by this NewGRF

	struct LanguageMap *language_map; ///< Mappings related to the languages.

	int traininfo_vehicle_pitch;  ///< Vertical offset for drawing train images in depot GUI and vehicle details
	uint traininfo_vehicle_width; ///< Width (in pixels) of a 8/8 train vehicle in depot GUI and vehicle details

	uint32 grf_features;                     ///< Bitset of GrfSpecFeature the grf uses
	PriceMultipliers price_base_multipliers; ///< Price base multipliers as set by the grf.

	uint32 var8D_overlay;                    ///< Overlay for global variable 8D (action 0x14)
	uint32 var9D_overlay;                    ///< Overlay for global variable 9D (action 0x14)
	std::vector<uint32> var91_values;        ///< Test result values for global variable 91 (action 0x14, only testable using action 7/9)

	uint32 observed_feature_tests;           ///< Observed feature test bits (see: GRFFeatureTestObservationFlag)

	const SpriteGroup *new_signals_group;    ///< New signals sprite group
	byte new_signal_ctrl_flags;              ///< Ctrl flags for new signals
	byte new_signal_extra_aspects;           ///< Number of extra aspects for new signals
	uint16 new_signal_style_mask;            ///< New signal styles usable with this GRF
	NewSignalStyle *current_new_signal_style; ///< Current new signal style being defined by this GRF

	const SpriteGroup *new_rocks_group;      ///< New landscape rocks group
	byte new_landscape_ctrl_flags;           ///< Ctrl flags for new landscape

	byte ctrl_flags;                         ///< General GRF control flags

	btree::btree_map<uint16, uint> string_map; ///< Map of local GRF string ID to string ID

	GRFFile(const struct GRFConfig *config);
	~GRFFile();

	/** Get GRF Parameter with range checking */
	uint32 GetParam(uint number) const
	{
		/* Note: We implicitly test for number < lengthof(this->param) and return 0 for invalid parameters.
		 *       In fact this is the more important test, as param is zeroed anyway. */
		assert(this->param_end <= lengthof(this->param));
		return (number < this->param_end) ? this->param[number] : 0;
	}
};

enum ShoreReplacement {
	SHORE_REPLACE_NONE,       ///< No shore sprites were replaced.
	SHORE_REPLACE_ACTION_5,   ///< Shore sprites were replaced by Action5.
	SHORE_REPLACE_ACTION_A,   ///< Shore sprites were replaced by ActionA (using grass tiles for the corner-shores).
	SHORE_REPLACE_ONLY_NEW,   ///< Only corner-shores were loaded by Action5 (openttd(w/d).grf only).
};

enum TramReplacement {
	TRAMWAY_REPLACE_DEPOT_NONE,       ///< No tram depot graphics were loaded.
	TRAMWAY_REPLACE_DEPOT_WITH_TRACK, ///< Electrified depot graphics with tram track were loaded.
	TRAMWAY_REPLACE_DEPOT_NO_TRACK,   ///< Electrified depot graphics without tram track were loaded.
};

struct GRFLoadedFeatures {
	bool has_2CC;             ///< Set if any vehicle is loaded which uses 2cc (two company colours).
	uint64 used_liveries;     ///< Bitmask of #LiveryScheme used by the defined engines.
	ShoreReplacement shore;   ///< In which way shore sprites were replaced.
	TramReplacement tram;     ///< In which way tram depots were replaced.
};

/**
 * Check for grf miscellaneous bits
 * @param bit The bit to check.
 * @return Whether the bit is set.
 */
static inline bool HasGrfMiscBit(GrfMiscBit bit)
{
	extern byte _misc_grf_features;
	return HasBit(_misc_grf_features, bit);
}

/* Indicates which are the newgrf features currently loaded ingame */
extern GRFLoadedFeatures _loaded_newgrf_features;

void LoadNewGRFFile(struct GRFConfig *config, GrfLoadingStage stage, Subdirectory subdir, bool temporary);
void LoadNewGRF(uint load_index, uint num_baseset);
void ReloadNewGRFData(); // in saveload/afterload.cpp
void ResetNewGRFData();
void ResetPersistentNewGRFData();

#define grfmsg(severity, ...) if ((severity) == 0 || _debug_grf_level >= (severity)) _intl_grfmsg(severity, __VA_ARGS__)
void CDECL _intl_grfmsg(int severity, const char *str, ...) WARN_FORMAT(2, 3);

bool GetGlobalVariable(byte param, uint32 *value, const GRFFile *grffile);

StringID MapGRFStringID(uint32 grfid, StringID str);
void ShowNewGRFError();
uint CountSelectedGRFs(GRFConfig *grfconf);

struct TemplateVehicle;

struct GrfSpecFeatureRef {
	GrfSpecFeature id;
	uint8 raw_byte;
};

const char *GetFeatureString(GrfSpecFeatureRef feature);
const char *GetFeatureString(GrfSpecFeature feature);

void InitGRFGlobalVars();

#endif /* NEWGRF_H */<|MERGE_RESOLUTION|>--- conflicted
+++ resolved
@@ -87,16 +87,12 @@
 	GSF_AIRPORTTILES,
 	GSF_ROADTYPES,
 	GSF_TRAMTYPES,
-<<<<<<< HEAD
-
 	GSF_ROADSTOPS,
+
 	GSF_NEWLANDSCAPE,
-=======
-	GSF_ROADSTOPS,
->>>>>>> 87f4d37d
 	GSF_END,
 
-	GSF_REAL_FEATURE_END = GSF_ROADSTOPS,
+	GSF_REAL_FEATURE_END = GSF_NEWLANDSCAPE,
 
 	GSF_FAKE_TOWNS = GSF_END, ///< Fake town GrfSpecFeature for NewGRF debugging (parent scope)
 	GSF_FAKE_STATION_STRUCT,  ///< Fake station struct GrfSpecFeature for NewGRF debugging
@@ -325,7 +321,6 @@
 	std::vector<struct ObjectSpec *> objectspec;
 	struct AirportSpec **airportspec;
 	struct AirportTileSpec **airtspec;
-<<<<<<< HEAD
 	std::vector<struct RoadStopSpec *> roadstops;
 
 	GRFFeatureMapRemapSet feature_id_remaps;
@@ -334,9 +329,6 @@
 	Action5TypeRemapSet action5_type_remaps;
 	std::vector<GRFVariableMapEntry> grf_variable_remaps;
 	std::vector<std::unique_ptr<const char, FreeDeleter>> remap_unknown_property_names;
-=======
-	struct RoadStopSpec **roadstops;
->>>>>>> 87f4d37d
 
 	uint32 param[0x80];
 	uint param_end;  ///< one more than the highest set parameter
