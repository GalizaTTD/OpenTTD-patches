/*
 * This file is part of OpenTTD.
 * OpenTTD is free software; you can redistribute it and/or modify it under the terms of the GNU General Public License as published by the Free Software Foundation, version 2.
 * OpenTTD is distributed in the hope that it will be useful, but WITHOUT ANY WARRANTY; without even the implied warranty of MERCHANTABILITY or FITNESS FOR A PARTICULAR PURPOSE.
 * See the GNU General Public License for more details. You should have received a copy of the GNU General Public License along with OpenTTD. If not, see <http://www.gnu.org/licenses/>.
 */

/** @file crashlog.h Functions to be called to log a crash */

#ifndef CRASHLOG_H
#define CRASHLOG_H

#include "core/enum_type.hpp"
#include <string>

struct DesyncExtraInfo {
	enum Flags {
		DEIF_NONE       = 0,      ///< no flags
		DEIF_RAND1      = 1 << 0, ///< random 1 mismatch
		DEIF_RAND2      = 1 << 1, ///< random 2 mismatch
		DEIF_STATE      = 1 << 2, ///< state mismatch
		DEIF_DBL_RAND   = 1 << 3, ///< double-seed sent
	};

	Flags flags = DEIF_NONE;
	FILE **log_file = nullptr; ///< save unclosed log file handle here
};
DECLARE_ENUM_AS_BIT_SET(DesyncExtraInfo::Flags)

/**
 * Helper class for creating crash logs.
 */
class CrashLog {
private:
	/** Pointer to the error message. */
	static const char *message;

	/** Temporary 'local' location of the buffer. */
	static char *gamelog_buffer;

	/** Temporary 'local' location of the end of the buffer. */
	static const char *gamelog_last;

	static void GamelogFillCrashLog(const char *s);
protected:
	/**
	 * Writes OS' version to the buffer.
	 * @param buffer The begin where to write at.
	 * @param last   The last position in the buffer to write to.
	 * @return the position of the \c '\0' character after the buffer.
	 */
	virtual char *LogOSVersion(char *buffer, const char *last) const = 0;

	/**
	 * Writes compiler (and its version, if available) to the buffer.
	 * @param buffer The begin where to write at.
	 * @param last   The last position in the buffer to write to.
	 * @return the position of the \c '\0' character after the buffer.
	 */
	virtual char *LogCompiler(char *buffer, const char *last) const;

	/**
	 * Writes OS' version detail to the buffer, if available.
	 * @param buffer The begin where to write at.
	 * @param last   The last position in the buffer to write to.
	 * @return the position of the \c '\0' character after the buffer.
	 */
	virtual char *LogOSVersionDetail(char *buffer, const char *last) const;

	/**
	 * Writes actually encountered error to the buffer.
	 * @param buffer  The begin where to write at.
	 * @param last    The last position in the buffer to write to.
	 * @param message Message passed to use for possible errors. Can be nullptr.
	 * @return the position of the \c '\0' character after the buffer.
	 */
	virtual char *LogError(char *buffer, const char *last, const char *message) const = 0;

	/**
	 * Writes the stack trace to the buffer, if there is information about it
	 * available.
	 * @param buffer The begin where to write at.
	 * @param last   The last position in the buffer to write to.
	 * @return the position of the \c '\0' character after the buffer.
	 */
	virtual char *LogStacktrace(char *buffer, const char *last) const = 0;

	/**
	 * Writes information about the data in the registers, if there is
	 * information about it available.
	 * @param buffer The begin where to write at.
	 * @param last   The last position in the buffer to write to.
	 * @return the position of the \c '\0' character after the buffer.
	 */
	virtual char *LogRegisters(char *buffer, const char *last) const;

	/**
	 * Writes the dynamically linked libraries/modules to the buffer, if there
	 * is information about it available.
	 * @param buffer The begin where to write at.
	 * @param last   The last position in the buffer to write to.
	 * @return the position of the \c '\0' character after the buffer.
	 */
	virtual char *LogModules(char *buffer, const char *last) const;

#ifdef USE_SCOPE_INFO
	/**
	 * Writes the scope info log to the buffer.
	 * This may only be called when IsMainThread() returns true
	 * @param buffer The begin where to write at.
	 * @param last   The last position in the buffer to write to.
	 * @return the position of the \c '\0' character after the buffer.
	 */
	virtual char *LogScopeInfo(char *buffer, const char *last) const;
#endif

	char *LogOpenTTDVersion(char *buffer, const char *last) const;
	char *LogConfiguration(char *buffer, const char *last) const;
	char *LogLibraries(char *buffer, const char *last) const;
	char *LogGamelog(char *buffer, const char *last) const;
	char *LogRecentNews(char *buffer, const char *list) const;
	char *LogCommandLog(char *buffer, const char *last) const;

public:
	/** Buffer for the filename name prefix */
	char name_buffer[64];

	/** Stub destructor to silence some compilers. */
	virtual ~CrashLog() {}

	char *FillCrashLog(char *buffer, const char *last) const;
	char *FillDesyncCrashLog(char *buffer, const char *last, const DesyncExtraInfo &info) const;
	char *FillVersionInfoLog(char *buffer, const char *last) const;
	bool WriteCrashLog(const char *buffer, char *filename, const char *filename_last, const char *name = "crash", FILE **crashlog_file = nullptr) const;

	/**
	 * Write the (crash) dump to a file.
	 * @note On success the filename will be filled with the full path of the
	 *       crash dump file. Make sure filename is at least \c MAX_PATH big.
	 * @param filename      Output for the filename of the written file.
	 * @param filename_last The last position in the filename buffer.
	 * @return if less than 0, error. If 0 no dump is made, otherwise the dump
	 *         was successful (not all OSes support dumping files).
	 */
	virtual int WriteCrashDump(char *filename, const char *filename_last) const;
	bool WriteSavegame(char *filename, const char *filename_last, const char *name = "crash") const;
	bool WriteScreenshot(char *filename, const char *filename_last, const char *name = "crash") const;

	bool MakeCrashLog();
	bool MakeDesyncCrashLog(const std::string *log_in, std::string *log_out, const DesyncExtraInfo &info) const;
	bool MakeVersionInfoLog() const;
	bool MakeCrashSavegameAndScreenshot() const;

	/**
	 * Initialiser for crash logs; do the appropriate things so crashes are
	 * handled by our crash handler instead of returning straight to the OS.
	 * @note must be implemented by all implementers of CrashLog.
	 */
	static void InitialiseCrashLog();

<<<<<<< HEAD
	static void DesyncCrashLog(const std::string *log_in, std::string *log_out, const DesyncExtraInfo &info);
	static void VersionInfoLog();
=======
	/**
	 * Prepare crash log handler for a newly started thread.
	 * @note must be implemented by all implementers of CrashLog.
	 */
	static void InitThread();
>>>>>>> 9bfa7198

	static void SetErrorMessage(const char *message);
	static void AfterCrashLogCleanup();

	inline const char *GetMessage() const { return this->message; }

	static const char *GetAbortCrashlogReason();

	static const CrashLog *main_thread_pending_crashlog;

	static void MainThreadExitCheckPendingCrashlog();
};

#endif /* CRASHLOG_H */<|MERGE_RESOLUTION|>--- conflicted
+++ resolved
@@ -158,16 +158,14 @@
 	 */
 	static void InitialiseCrashLog();
 
-<<<<<<< HEAD
-	static void DesyncCrashLog(const std::string *log_in, std::string *log_out, const DesyncExtraInfo &info);
-	static void VersionInfoLog();
-=======
 	/**
 	 * Prepare crash log handler for a newly started thread.
 	 * @note must be implemented by all implementers of CrashLog.
 	 */
 	static void InitThread();
->>>>>>> 9bfa7198
+
+	static void DesyncCrashLog(const std::string *log_in, std::string *log_out, const DesyncExtraInfo &info);
+	static void VersionInfoLog();
 
 	static void SetErrorMessage(const char *message);
 	static void AfterCrashLogCleanup();
