/*
 * This file is part of OpenTTD.
 * OpenTTD is free software; you can redistribute it and/or modify it under the terms of the GNU General Public License as published by the Free Software Foundation, version 2.
 * OpenTTD is distributed in the hope that it will be useful, but WITHOUT ANY WARRANTY; without even the implied warranty of MERCHANTABILITY or FITNESS FOR A PARTICULAR PURPOSE.
 * See the GNU General Public License for more details. You should have received a copy of the GNU General Public License along with OpenTTD. If not, see <http://www.gnu.org/licenses/>.
 */

/** @file gfx.cpp Handling of drawing text and other gfx related stuff. */

#include "stdafx.h"
#include "gfx_layout.h"
#include "progress.h"
#include "zoom_func.h"
#include "blitter/factory.hpp"
#include "video/video_driver.hpp"
#include "strings_func.h"
#include "settings_type.h"
#include "network/network.h"
#include "network/network_func.h"
#include "window_gui.h"
#include "window_func.h"
#include "newgrf_debug.h"
#include "thread.h"
#include "widget_type.h"
#include "window_gui.h"
#include "framerate_type.h"
#include "transparency.h"
#include "core/backup_type.hpp"
#include "core/container_func.hpp"
#include "viewport_func.h"

#include "table/string_colours.h"
#include "table/sprites.h"
#include "table/control_codes.h"

#include <atomic>

#include "safeguards.h"

uint8_t _dirkeys;     ///< 1 = left, 2 = up, 4 = right, 8 = down
bool _fullscreen;
uint8_t _support8bpp;
CursorVars _cursor;
bool _ctrl_pressed;   ///< Is Ctrl pressed?
bool _shift_pressed;  ///< Is Shift pressed?
bool _invert_ctrl;
bool _invert_shift;
uint16_t _game_speed = 100; ///< Current game-speed; 100 is 1x, 0 is infinite.
uint8_t _milliseconds_per_tick = 27; ///< Milliseconds per tick
float _ticks_per_second;           ///< Ticks per second
bool _left_button_down;     ///< Is left mouse button pressed?
bool _left_button_clicked;  ///< Is left mouse button clicked?
bool _right_button_down;    ///< Is right mouse button pressed?
bool _right_button_clicked; ///< Is right mouse button clicked?
DrawPixelInfo _screen;
bool _screen_disable_anim = false;   ///< Disable palette animation (important for 32bpp-anim blitter during giant screenshot)
bool _check_special_modes;
std::atomic<bool> _exit_game;
GameMode _game_mode;
SwitchMode _switch_mode;  ///< The next mainloop command.
PauseMode _pause_mode;
GameSessionStats _game_session_stats; ///< Statistics about the current session.
uint32_t _pause_countdown;
std::string _switch_baseset;
static bool _adjust_gui_zoom_startup_done = false;

static uint8_t _stringwidth_table[FS_END][224]; ///< Cache containing width of often used characters. @see GetCharacterWidth()
DrawPixelInfo *_cur_dpi;

struct GfxBlitterCtx {
	const DrawPixelInfo *dpi;
	const uint8_t *colour_remap_ptr = nullptr;
	uint8_t string_colourremap[3]; ///< Recoloursprite for stringdrawing. The grf loader ensures that #SpriteType::Font sprites only use colours 0 to 2.
	int sprite_brightness_adjust = 0;

	GfxBlitterCtx(const DrawPixelInfo *dpi) : dpi(dpi) {}

	void SetColourRemap(TextColour colour);
};

static void GfxMainBlitterViewport(const GfxBlitterCtx &ctx, const Sprite *sprite, int x, int y, BlitterMode mode, const SubSprite *sub = nullptr, SpriteID sprite_id = SPR_CURSOR_MOUSE);
static void GfxMainBlitter(const GfxBlitterCtx &ctx, const Sprite *sprite, int x, int y, BlitterMode mode, const SubSprite *sub = nullptr, SpriteID sprite_id = SPR_CURSOR_MOUSE, ZoomLevel zoom = ZOOM_LVL_MIN);

static ReusableBuffer<uint8_t> _cursor_backup;

ZoomLevel _gui_zoom  = ZOOM_LVL_NORMAL;     ///< GUI Zoom level
ZoomLevel _font_zoom = _gui_zoom;           ///< Sprite font Zoom level (not clamped)
int _gui_scale       = MIN_INTERFACE_SCALE; ///< GUI scale, 100 is 100%.
int _gui_scale_cfg;                         ///< GUI scale in config.

/**
 * The rect for repaint.
 *
 * This rectangle defines the area which should be repaint by the video driver.
 *
 * @ingroup dirty
 */

extern std::atomic<uint> _dirty_block_colour;
static bool _whole_screen_dirty = false;
bool _gfx_draw_active = false;

static std::vector<Rect> _dirty_blocks;
static std::vector<Rect> _pending_dirty_blocks;

enum GfxDebugFlags {
	GDF_SHOW_WINDOW_DIRTY,
	GDF_SHOW_WIDGET_DIRTY,
	GDF_SHOW_RECT_DIRTY,
};
uint32_t _gfx_debug_flags;

/**
 * Applies a certain FillRectMode-operation to a rectangle [left, right] x [top, bottom] on the screen.
 *
 * @pre dpi->zoom == ZOOM_LVL_MIN, right >= left, bottom >= top
 * @param blitter Blitter to use
 * @param dpi Draw pixel info
 * @param left Minimum X (inclusive)
 * @param top Minimum Y (inclusive)
 * @param right Maximum X (inclusive)
 * @param bottom Maximum Y (inclusive)
 * @param colour A 8 bit palette index (FILLRECT_OPAQUE and FILLRECT_CHECKER) or a recolour spritenumber (FILLRECT_RECOLOUR)
 * @param mode
 *         FILLRECT_OPAQUE:   Fill the rectangle with the specified colour
 *         FILLRECT_CHECKER:  Like FILLRECT_OPAQUE, but only draw every second pixel (used to grey out things)
 *         FILLRECT_RECOLOUR:  Apply a recolour sprite to every pixel in the rectangle currently on screen
 */
void GfxFillRect(Blitter *blitter, const DrawPixelInfo *dpi, int left, int top, int right, int bottom, int colour, FillRectMode mode)
{
	void *dst;
	const int otop = top;
	const int oleft = left;

	if (dpi->zoom != ZOOM_LVL_MIN) return;
	if (left > right || top > bottom) return;
	if (right < dpi->left || left >= dpi->left + dpi->width) return;
	if (bottom < dpi->top || top >= dpi->top + dpi->height) return;

	left -= dpi->left;
	if (left < 0) left = 0;
	right = right - dpi->left + 1;
	if (right > dpi->width) right = dpi->width;
	right -= left;
	if (right <= 0) return;

	top -= dpi->top;
	if (top < 0) top = 0;
	bottom = bottom - dpi->top + 1;
	if (bottom > dpi->height) bottom = dpi->height;
	bottom -= top;
	if (bottom <= 0) return;

	dst = blitter->MoveTo(dpi->dst_ptr, left, top);

	switch (mode) {
		default: // FILLRECT_OPAQUE
			blitter->DrawRect(dst, right, bottom, (uint8_t)colour);
			break;

		case FILLRECT_RECOLOUR:
			blitter->DrawColourMappingRect(dst, right, bottom, GB(colour, 0, PALETTE_WIDTH));
			break;

		case FILLRECT_CHECKER: {
			uint8_t bo = (oleft - left + dpi->left + otop - top + dpi->top) & 1;
			do {
				for (int i = (bo ^= 1); i < right; i += 2) blitter->SetPixel(dst, i, 0, (uint8_t)colour);
				dst = blitter->MoveTo(dst, 0, 1);
			} while (--bottom > 0);
			break;
		}
	}
}

void GfxFillRect(int left, int top, int right, int bottom, int colour, FillRectMode mode)
{
	GfxFillRect(BlitterFactory::GetCurrentBlitter(), _cur_dpi, left, top, right, bottom, colour, mode);
}

typedef std::pair<Point, Point> LineSegment;

/**
 * Make line segments from a polygon defined by points, translated by an offset.
 * Entirely horizontal lines (start and end at same Y coordinate) are skipped, as they are irrelevant to scanline conversion algorithms.
 * Generated line segments always have the lowest Y coordinate point first, i.e. original direction is lost.
 * @param shape The polygon to convert.
 * @param offset Offset vector subtracted from all coordinates in the shape.
 * @return Vector of undirected line segments.
 */
static std::vector<LineSegment> MakePolygonSegments(const std::vector<Point> &shape, Point offset)
{
	std::vector<LineSegment> segments;
	if (shape.size() < 3) return segments; // fewer than 3 will always result in an empty polygon
	segments.reserve(shape.size());

	/* Connect first and last point by having initial previous point be the last */
	Point prev = shape.back();
	prev.x -= offset.x;
	prev.y -= offset.y;
	for (Point pt : shape) {
		pt.x -= offset.x;
		pt.y -= offset.y;
		/* Create segments for all non-horizontal lines in the polygon.
		 * The segments always have lowest Y coordinate first. */
		if (prev.y > pt.y) {
			segments.emplace_back(pt, prev);
		} else if (prev.y < pt.y) {
			segments.emplace_back(prev, pt);
		}
		prev = pt;
	}

	return segments;
}

/**
 * Fill a polygon with colour.
 * The odd-even winding rule is used, i.e. self-intersecting polygons will have holes in them.
 * Left and top edges are inclusive, right and bottom edges are exclusive.
 * @note For rectangles the GfxFillRect function will be faster.
 * @pre dpi->zoom == ZOOM_LVL_MIN
 * @param shape List of points on the polygon.
 * @param colour An 8 bit palette index (FILLRECT_OPAQUE and FILLRECT_CHECKER) or a recolour spritenumber (FILLRECT_RECOLOUR).
 * @param mode
 *         FILLRECT_OPAQUE:   Fill the polygon with the specified colour.
 *         FILLRECT_CHECKER:  Fill every other pixel with the specified colour, in a checkerboard pattern.
 *         FILLRECT_RECOLOUR: Apply a recolour sprite to every pixel in the polygon.
 *         FILLRECT_FUNCTOR:  Apply a functor to a line of pixels.
 */
void GfxFillPolygon(const std::vector<Point> &shape, int colour, FillRectMode mode, GfxFillRectModeFunctor *fill_functor)
{
	Blitter *blitter = BlitterFactory::GetCurrentBlitter();
	const DrawPixelInfo *dpi = _cur_dpi;
	if (dpi->zoom != ZOOM_LVL_MIN) return;

	std::vector<LineSegment> segments = MakePolygonSegments(shape, Point{ dpi->left, dpi->top });

	/* Remove segments appearing entirely above or below the clipping area. */
	segments.erase(std::remove_if(segments.begin(), segments.end(), [dpi](const LineSegment &s) { return s.second.y <= 0 || s.first.y >= dpi->height; }), segments.end());

	/* Check that this wasn't an empty shape (all points on a horizontal line or outside clipping.) */
	if (segments.empty()) return;

	/* Sort the segments by first point Y coordinate. */
	std::sort(segments.begin(), segments.end(), [](const LineSegment &a, const LineSegment &b) { return a.first.y < b.first.y; });

	/* Segments intersecting current scanline. */
	std::vector<LineSegment> active;
	/* Intersection points with a scanline.
	 * Kept outside loop to avoid repeated re-allocations. */
	std::vector<int> intersections;
	/* Normal, reasonable polygons don't have many intersections per scanline. */
	active.reserve(4);
	intersections.reserve(4);

	/* Scan through the segments and paint each scanline. */
	int y = segments.front().first.y;
	std::vector<LineSegment>::iterator nextseg = segments.begin();
	while (!active.empty() || nextseg != segments.end()) {
		/* Clean up segments that have ended. */
		active.erase(std::remove_if(active.begin(), active.end(), [y](const LineSegment &s) { return s.second.y == y; }), active.end());

		/* Activate all segments starting on this scanline. */
		while (nextseg != segments.end() && nextseg->first.y == y) {
			active.push_back(*nextseg);
			++nextseg;
		}

		/* Check clipping. */
		if (y < 0) {
			++y;
			continue;
		}
		if (y >= dpi->height) return;

		/*  Intersect scanline with all active segments. */
		intersections.clear();
		for (const LineSegment &s : active) {
			const int sdx = s.second.x - s.first.x;
			const int sdy = s.second.y - s.first.y;
			const int ldy = y - s.first.y;
			const int x = s.first.x + sdx * ldy / sdy;
			intersections.push_back(x);
		}

		/* Fill between pairs of intersections. */
		std::sort(intersections.begin(), intersections.end());
		for (size_t i = 1; i < intersections.size(); i += 2) {
			/* Check clipping. */
			const int x1 = std::max(0, intersections[i - 1]);
			const int x2 = std::min(intersections[i], dpi->width);
			if (x2 < 0) continue;
			if (x1 >= dpi->width) continue;

			/* Fill line y from x1 to x2. */
			void *dst = blitter->MoveTo(dpi->dst_ptr, x1, y);
			switch (mode) {
				default: // FILLRECT_OPAQUE
					blitter->DrawRect(dst, x2 - x1, 1, (uint8_t)colour);
					break;
				case FILLRECT_RECOLOUR:
					blitter->DrawColourMappingRect(dst, x2 - x1, 1, GB(colour, 0, PALETTE_WIDTH));
					break;
				case FILLRECT_CHECKER:
					/* Fill every other pixel, offset such that the sum of filled pixels' X and Y coordinates is odd.
					 * This creates a checkerboard effect. */
					for (int x = (x1 + y) & 1; x < x2 - x1; x += 2) {
						blitter->SetPixel(dst, x, 0, (uint8_t)colour);
					}
					break;
				case FILLRECT_FUNCTOR:
					/* Call the provided fill functor. */
					fill_functor(dst, x2 - x1);
					break;
			}
		}

		/* Next line */
		++y;
	}
}

/**
 * Check line clipping by using a linear equation and draw the visible part of
 * the line given by x/y and x2/y2.
 * @param blitter Blitter to use.
 * @param video Destination pointer to draw into.
 * @param x X coordinate of first point.
 * @param y Y coordinate of first point.
 * @param x2 X coordinate of second point.
 * @param y2 Y coordinate of second point.
 * @param screen_width With of the screen to check clipping against.
 * @param screen_height Height of the screen to check clipping against.
 * @param colour Colour of the line.
 * @param width Width of the line.
 * @param dash Length of dashes for dashed lines. 0 means solid line.
 */
static inline void GfxDoDrawLine(Blitter *blitter, void *video, int x, int y, int x2, int y2, int screen_width, int screen_height, uint8_t colour, int width, int dash = 0)
{
	assert(width > 0);

	if (y2 == y || x2 == x) {
		/* Special case: horizontal/vertical line. All checks already done in GfxPreprocessLine. */
		blitter->DrawLine(video, x, y, x2, y2, screen_width, screen_height, colour, width, dash);
		return;
	}

	int grade_y = y2 - y;
	int grade_x = x2 - x;

	/* Clipping rectangle. Slightly extended so we can ignore the width of the line. */
	int extra = (int)CeilDiv(3 * width, 4); // not less then "width * sqrt(2) / 2"
	Rect clip = { -extra, -extra, screen_width - 1 + extra, screen_height - 1 + extra };

	/* prevent integer overflows. */
	int margin = 1;
	while (INT_MAX / abs(grade_y) < std::max(abs(clip.left - x), abs(clip.right - x))) {
		grade_y /= 2;
		grade_x /= 2;
		margin  *= 2; // account for rounding errors
	}

	/* Imagine that the line is infinitely long and it intersects with
	 * infinitely long left and right edges of the clipping rectangle.
	 * If both intersection points are outside the clipping rectangle
	 * and both on the same side of it, we don't need to draw anything. */
	int left_isec_y = y + (clip.left - x) * grade_y / grade_x;
	int right_isec_y = y + (clip.right - x) * grade_y / grade_x;
	if ((left_isec_y > clip.bottom + margin && right_isec_y > clip.bottom + margin) ||
			(left_isec_y < clip.top - margin && right_isec_y < clip.top - margin)) {
		return;
	}

	/* It is possible to use the line equation to further reduce the amount of
	 * work the blitter has to do by shortening the effective line segment.
	 * However, in order to get that right and prevent the flickering effects
	 * of rounding errors so much additional code has to be run here that in
	 * the general case the effect is not noticeable. */

	blitter->DrawLine(video, x, y, x2, y2, screen_width, screen_height, colour, width, dash);
}

/**
 * Align parameters of a line to the given DPI and check simple clipping.
 * @param dpi Screen parameters to align with.
 * @param x X coordinate of first point.
 * @param y Y coordinate of first point.
 * @param x2 X coordinate of second point.
 * @param y2 Y coordinate of second point.
 * @param width Width of the line.
 * @return True if the line is likely to be visible, false if it's certainly
 *         invisible.
 */
static inline bool GfxPreprocessLine(const DrawPixelInfo *dpi, int &x, int &y, int &x2, int &y2, int width)
{
	x -= dpi->left;
	x2 -= dpi->left;
	y -= dpi->top;
	y2 -= dpi->top;

	/* Check simple clipping */
	if (x + width / 2 < 0           && x2 + width / 2 < 0          ) return false;
	if (y + width / 2 < 0           && y2 + width / 2 < 0          ) return false;
	if (x - width / 2 > dpi->width  && x2 - width / 2 > dpi->width ) return false;
	if (y - width / 2 > dpi->height && y2 - width / 2 > dpi->height) return false;
	return true;
}

void GfxDrawLine(Blitter *blitter, const DrawPixelInfo *dpi, int x, int y, int x2, int y2, int colour, int width, int dash)
{
	if (GfxPreprocessLine(dpi, x, y, x2, y2, width)) {
		GfxDoDrawLine(blitter, dpi->dst_ptr, x, y, x2, y2, dpi->width, dpi->height, colour, width, dash);
	}
}

void GfxDrawLine(int x, int y, int x2, int y2, int colour, int width, int dash)
{
	if (GfxPreprocessLine(_cur_dpi, x, y, x2, y2, width)) {
		GfxDoDrawLine(BlitterFactory::GetCurrentBlitter(), _cur_dpi->dst_ptr, x, y, x2, y2, _cur_dpi->width, _cur_dpi->height, colour, width, dash);
	}
}

static void GfxDrawLineUnscaled(const DrawPixelInfo *dpi, int x, int y, int x2, int y2, int colour)
{
	if (GfxPreprocessLine(dpi, x, y, x2, y2, 1)) {
		GfxDoDrawLine(BlitterFactory::GetCurrentBlitter(), dpi->dst_ptr,
				UnScaleByZoom(x, dpi->zoom), UnScaleByZoom(y, dpi->zoom),
				UnScaleByZoom(x2, dpi->zoom), UnScaleByZoom(y2, dpi->zoom),
				UnScaleByZoom(dpi->width, dpi->zoom), UnScaleByZoom(dpi->height, dpi->zoom), colour, 1);
	}
}

/**
 * Draws the projection of a parallelepiped.
 * This can be used to draw boxes in world coordinates.
 *
 * @param dpi Draw pixel info.
 * @param x   Screen X-coordinate of top front corner.
 * @param y   Screen Y-coordinate of top front corner.
 * @param dx1 Screen X-length of first edge.
 * @param dy1 Screen Y-length of first edge.
 * @param dx2 Screen X-length of second edge.
 * @param dy2 Screen Y-length of second edge.
 * @param dx3 Screen X-length of third edge.
 * @param dy3 Screen Y-length of third edge.
 */
void DrawBox(const DrawPixelInfo *dpi, int x, int y, int dx1, int dy1, int dx2, int dy2, int dx3, int dy3)
{
	/*           ....
	 *         ..    ....
	 *       ..          ....
	 *     ..                ^
	 *   <--__(dx1,dy1)    /(dx2,dy2)
	 *   :    --__       /   :
	 *   :        --__ /     :
	 *   :            *(x,y) :
	 *   :            |      :
	 *   :            |     ..
	 *    ....        |(dx3,dy3)
	 *        ....    | ..
	 *            ....V.
	 */

	static const uint8_t colour = PC_WHITE;

	GfxDrawLineUnscaled(dpi, x, y, x + dx1, y + dy1, colour);
	GfxDrawLineUnscaled(dpi, x, y, x + dx2, y + dy2, colour);
	GfxDrawLineUnscaled(dpi, x, y, x + dx3, y + dy3, colour);

	GfxDrawLineUnscaled(dpi, x + dx1, y + dy1, x + dx1 + dx2, y + dy1 + dy2, colour);
	GfxDrawLineUnscaled(dpi, x + dx1, y + dy1, x + dx1 + dx3, y + dy1 + dy3, colour);
	GfxDrawLineUnscaled(dpi, x + dx2, y + dy2, x + dx2 + dx1, y + dy2 + dy1, colour);
	GfxDrawLineUnscaled(dpi, x + dx2, y + dy2, x + dx2 + dx3, y + dy2 + dy3, colour);
	GfxDrawLineUnscaled(dpi, x + dx3, y + dy3, x + dx3 + dx1, y + dy3 + dy1, colour);
	GfxDrawLineUnscaled(dpi, x + dx3, y + dy3, x + dx3 + dx2, y + dy3 + dy2, colour);
}

/**
 * Draw the outline of a Rect
 * @param r Rect to draw.
 * @param colour Colour of the outline.
 * @param width Width of the outline.
 * @param dash Length of dashes for dashed lines. 0 means solid lines.
 */
void DrawRectOutline(const Rect &r, int colour, int width, int dash)
{
	GfxDrawLine(r.left,  r.top,    r.right, r.top,    colour, width, dash);
	GfxDrawLine(r.left,  r.top,    r.left,  r.bottom, colour, width, dash);
	GfxDrawLine(r.right, r.top,    r.right, r.bottom, colour, width, dash);
	GfxDrawLine(r.left,  r.bottom, r.right, r.bottom, colour, width, dash);
}

/**
 * Set the colour remap to be for the given colour.
 * @param colour the new colour of the remap.
 */
void GfxBlitterCtx::SetColourRemap(TextColour colour)
{
	if (colour == TC_INVALID) return;

	/* Black strings have no shading ever; the shading is black, so it
	 * would be invisible at best, but it actually makes it illegible. */
	bool no_shade   = (colour & TC_NO_SHADE) != 0 || (colour & ~TC_FORCED) == TC_BLACK;
	bool raw_colour = (colour & TC_IS_PALETTE_COLOUR) != 0;
	colour &= ~(TC_NO_SHADE | TC_IS_PALETTE_COLOUR | TC_FORCED);

	this->string_colourremap[0] = 0;
	this->string_colourremap[1] = raw_colour ? (uint8_t)colour : _string_colourmap[colour];
	this->string_colourremap[2] = no_shade ? 0 : 1;
	this->colour_remap_ptr = this->string_colourremap;
}

/**
 * Drawing routine for drawing a laid out line of text.
 * @param line      String to draw.
 * @param y         The top most position to draw on.
 * @param left      The left most position to draw on.
 * @param right     The right most position to draw on.
 * @param align     The alignment of the string when drawing left-to-right. In the
 *                  case a right-to-left language is chosen this is inverted so it
 *                  will be drawn in the right direction.
 * @param underline Whether to underline what has been drawn or not.
 * @param truncation Whether to perform string truncation or not.
 *
 * @return In case of left or center alignment the right most pixel we have drawn to.
 *         In case of right alignment the left most pixel we have drawn to.
 */
static int DrawLayoutLine(const ParagraphLayouter::Line &line, int y, int left, int right, StringAlignment align, bool underline, bool truncation)
{
	if (line.CountRuns() == 0) return 0;

	int w = line.GetWidth();
	int h = line.GetLeading();

	/*
	 * The following is needed for truncation.
	 * Depending on the text direction, we either remove bits at the rear
	 * or the front. For this we shift the entire area to draw so it fits
	 * within the left/right bounds and the side we do not truncate it on.
	 * Then we determine the truncation location, i.e. glyphs that fall
	 * outside of the range min_x - max_x will not be drawn; they are thus
	 * the truncated glyphs.
	 *
	 * At a later step we insert the dots.
	 */

	int max_w = right - left + 1; // The maximum width.

	int offset_x = 0;  // The offset we need for positioning the glyphs
	int min_x = left;  // The minimum x position to draw normal glyphs on.
	int max_x = right; // The maximum x position to draw normal glyphs on.

	truncation &= max_w < w;         // Whether we need to do truncation.
	int dot_width = 0;               // Cache for the width of the dot.
	const Sprite *dot_sprite = nullptr; // Cache for the sprite of the dot.
	bool dot_has_shadow = false;     // Whether the dot's font requires shadows.

	if (truncation) {
		/*
		 * Assumption may be made that all fonts of a run are of the same size.
		 * In any case, we'll use these dots for the abbreviation, so even if
		 * another size would be chosen it won't have truncated too little for
		 * the truncation dots.
		 */
		FontCache *fc = line.GetVisualRun(0).GetFont()->fc;
		dot_has_shadow = fc->GetDrawGlyphShadow();
		GlyphID dot_glyph = fc->MapCharToGlyph('.');
		dot_width = fc->GetGlyphWidth(dot_glyph);
		dot_sprite = fc->GetGlyph(dot_glyph);

		if (_current_text_dir == TD_RTL) {
			min_x += 3 * dot_width;
			offset_x = w - 3 * dot_width - max_w;
		} else {
			max_x -= 3 * dot_width;
		}

		w = max_w;
	}

	/* In case we have a RTL language we swap the alignment. */
	if (!(align & SA_FORCE) && _current_text_dir == TD_RTL && (align & SA_HOR_MASK) != SA_HOR_CENTER) align ^= SA_RIGHT;

	/* right is the right most position to draw on. In this case we want to do
	 * calculations with the width of the string. In comparison right can be
	 * seen as lastof(todraw) and width as lengthof(todraw). They differ by 1.
	 * So most +1/-1 additions are to move from lengthof to 'indices'.
	 */
	switch (align & SA_HOR_MASK) {
		case SA_LEFT:
			/* right + 1 = left + w */
			right = left + w - 1;
			break;

		case SA_HOR_CENTER:
			left  = RoundDivSU(right + 1 + left - w, 2);
			/* right + 1 = left + w */
			right = left + w - 1;
			break;

		case SA_RIGHT:
			left = right + 1 - w;
			break;

		default:
			NOT_REACHED();
	}

	GfxBlitterCtx ctx(_cur_dpi);

	const uint shadow_offset = ScaleGUITrad(1);

	/* Draw shadow, then foreground */
	for (bool do_shadow : { true, false }) {
		bool colour_has_shadow = false;
		for (int run_index = 0; run_index < line.CountRuns(); run_index++) {
			const ParagraphLayouter::VisualRun &run = line.GetVisualRun(run_index);
			const auto &glyphs = run.GetGlyphs();
			const auto &positions = run.GetPositions();
			const Font *f = run.GetFont();

			FontCache *fc = f->fc;
			TextColour colour = f->colour;
			colour_has_shadow = (colour & TC_NO_SHADE) == 0 && (colour & ~TC_FORCED) != TC_BLACK;
			ctx.SetColourRemap(do_shadow ? TC_BLACK : colour); // the last run also sets the colour for the truncation dots
			if (do_shadow && (!fc->GetDrawGlyphShadow() || !colour_has_shadow)) continue;

			DrawPixelInfo *dpi = _cur_dpi;
			int dpi_left  = dpi->left;
			int dpi_right = dpi->left + dpi->width - 1;

			for (int i = 0; i < run.GetGlyphCount(); i++) {
				GlyphID glyph = glyphs[i];

				/* Not a valid glyph (empty) */
				if (glyph == 0xFFFF) continue;

				int begin_x = positions[i].x     + left - offset_x;
				int end_x   = positions[i + 1].x + left - offset_x  - 1;
				int top     = positions[i].y + y;

				/* Truncated away. */
				if (truncation && (begin_x < min_x || end_x > max_x)) continue;

				const Sprite *sprite = fc->GetGlyph(glyph);
				/* Check clipping (the "+ 1" is for the shadow). */
				if (begin_x + sprite->x_offs > dpi_right || begin_x + sprite->x_offs + sprite->width /* - 1 + 1 */ < dpi_left) continue;

				if (do_shadow && (glyph & SPRITE_GLYPH) != 0) continue;

				GfxMainBlitter(ctx, sprite, begin_x + (do_shadow ? shadow_offset : 0), top + (do_shadow ? shadow_offset : 0), BM_COLOUR_REMAP);
			}
		}

		if (truncation && (!do_shadow || (dot_has_shadow && colour_has_shadow))) {
			int x = (_current_text_dir == TD_RTL) ? left : (right - 3 * dot_width);
			for (int i = 0; i < 3; i++, x += dot_width) {
				GfxMainBlitter(ctx, dot_sprite, x + (do_shadow ? shadow_offset : 0), y + (do_shadow ? shadow_offset : 0), BM_COLOUR_REMAP);
			}
		}
	}

	if (underline) {
		GfxFillRect(left, y + h, right, y + h + WidgetDimensions::scaled.bevel.top - 1, ctx.string_colourremap[1]);
	}

	return (align & SA_HOR_MASK) == SA_RIGHT ? left : right;
}

/**
 * Draw string, possibly truncated to make it fit in its allocated space
 *
 * @param left   The left most position to draw on.
 * @param right  The right most position to draw on.
 * @param top    The top most position to draw on.
 * @param str    String to draw.
 * @param colour Colour used for drawing the string, for details see _string_colourmap in
 *               table/palettes.h or docs/ottd-colourtext-palette.png or the enum TextColour in gfx_type.h
 * @param align  The alignment of the string when drawing left-to-right. In the
 *               case a right-to-left language is chosen this is inverted so it
 *               will be drawn in the right direction.
 * @param underline Whether to underline what has been drawn or not.
 * @param fontsize The size of the initial characters.
 * @return In case of left or center alignment the right most pixel we have drawn to.
 *         In case of right alignment the left most pixel we have drawn to.
 */
int DrawString(int left, int right, int top, std::string_view str, TextColour colour, StringAlignment align, bool underline, FontSize fontsize)
{
	/* The string may contain control chars to change the font, just use the biggest font for clipping. */
	int max_height = std::max({GetCharacterHeight(FS_SMALL), GetCharacterHeight(FS_NORMAL), GetCharacterHeight(FS_LARGE), GetCharacterHeight(FS_MONO)});

	/* Funny glyphs may extent outside the usual bounds, so relax the clipping somewhat. */
	int extra = max_height / 2;

	if (_cur_dpi->top + _cur_dpi->height + extra < top || _cur_dpi->top > top + max_height + extra ||
			_cur_dpi->left + _cur_dpi->width + extra < left || _cur_dpi->left > right + extra) {
		return 0;
	}

	Layouter layout(str, INT32_MAX, colour, fontsize);
	if (layout.empty()) return 0;

	return DrawLayoutLine(*layout.front(), top, left, right, align, underline, true);
}

/**
 * Draw string, possibly truncated to make it fit in its allocated space
 *
 * @param left   The left most position to draw on.
 * @param right  The right most position to draw on.
 * @param top    The top most position to draw on.
 * @param str    String to draw.
 * @param colour Colour used for drawing the string, for details see _string_colourmap in
 *               table/palettes.h or docs/ottd-colourtext-palette.png or the enum TextColour in gfx_type.h
 * @param align  The alignment of the string when drawing left-to-right. In the
 *               case a right-to-left language is chosen this is inverted so it
 *               will be drawn in the right direction.
 * @param underline Whether to underline what has been drawn or not.
 * @param fontsize The size of the initial characters.
 * @return In case of left or center alignment the right most pixel we have drawn to.
 *         In case of right alignment the left most pixel we have drawn to.
 */
int DrawString(int left, int right, int top, StringID str, TextColour colour, StringAlignment align, bool underline, FontSize fontsize)
{
	return DrawString(left, right, top, GetString(str), colour, align, underline, fontsize);
}

/**
 * Calculates height of string (in pixels). The string is changed to a multiline string if needed.
 * @param str string to check
 * @param maxw maximum string width
 * @return height of pixels of string when it is drawn
 */
int GetStringHeight(std::string_view str, int maxw, FontSize fontsize)
{
	assert(maxw > 0);
	Layouter layout(str, maxw, TC_FROMSTRING, fontsize);
	return layout.GetBounds().height;
}

/**
 * Calculates height of string (in pixels). The string is changed to a multiline string if needed.
 * @param str string to check
 * @param maxw maximum string width
 * @return height of pixels of string when it is drawn
 */
int GetStringHeight(StringID str, int maxw)
{
	return GetStringHeight(GetString(str), maxw);
}

/**
 * Calculates number of lines of string. The string is changed to a multiline string if needed.
 * @param str string to check
 * @param maxw maximum string width
 * @return number of lines of string when it is drawn
 */
int GetStringLineCount(StringID str, int maxw)
{
	Layouter layout(GetString(str), maxw);
	return (uint)layout.size();
}

/**
 * Calculate string bounding box for multi-line strings.
 * @param str        String to check.
 * @param suggestion Suggested bounding box.
 * @return Bounding box for the multi-line string, may be bigger than \a suggestion.
 */
Dimension GetStringMultiLineBoundingBox(StringID str, const Dimension &suggestion)
{
	Dimension box = {suggestion.width, (uint)GetStringHeight(str, suggestion.width)};
	return box;
}

/**
 * Calculate string bounding box for multi-line strings.
 * @param str        String to check.
 * @param suggestion Suggested bounding box.
 * @return Bounding box for the multi-line string, may be bigger than \a suggestion.
 */
Dimension GetStringMultiLineBoundingBox(std::string_view str, const Dimension &suggestion)
{
	Dimension box = {suggestion.width, (uint)GetStringHeight(str, suggestion.width)};
	return box;
}

/**
 * Draw string, possibly over multiple lines.
 *
 * @param left   The left most position to draw on.
 * @param right  The right most position to draw on.
 * @param top    The top most position to draw on.
 * @param bottom The bottom most position to draw on.
 * @param str    String to draw.
 * @param colour Colour used for drawing the string, for details see _string_colourmap in
 *               table/palettes.h or docs/ottd-colourtext-palette.png or the enum TextColour in gfx_type.h
 * @param align  The horizontal and vertical alignment of the string.
 * @param underline Whether to underline all strings
 * @param fontsize The size of the initial characters.
 *
 * @return If \a align is #SA_BOTTOM, the top to where we have written, else the bottom to where we have written.
 */
int DrawStringMultiLine(int left, int right, int top, int bottom, std::string_view str, TextColour colour, StringAlignment align, bool underline, FontSize fontsize)
{
	int maxw = right - left + 1;
	int maxh = bottom - top + 1;

	/* It makes no sense to even try if it can't be drawn anyway, or
	 * do we really want to support fonts of 0 or less pixels high? */
	if (maxh <= 0) return top;

	Layouter layout(str, maxw, colour, fontsize);
	int total_height = layout.GetBounds().height;
	int y;
	switch (align & SA_VERT_MASK) {
		case SA_TOP:
			y = top;
			break;

		case SA_VERT_CENTER:
			y = RoundDivSU(bottom + top - total_height, 2);
			break;

		case SA_BOTTOM:
			y = bottom - total_height;
			break;

		default: NOT_REACHED();
	}

	int last_line = top;
	int first_line = bottom;

	for (const auto &line : layout) {

		int line_height = line->GetLeading();
		if (y >= top && y + line_height - 1 <= bottom) {
			last_line = y + line_height;
			if (first_line > y) first_line = y;

			DrawLayoutLine(*line, y, left, right, align, underline, false);
		}
		y += line_height;
	}

	return ((align & SA_VERT_MASK) == SA_BOTTOM) ? first_line : last_line;
}

/**
 * Draw string, possibly over multiple lines.
 *
 * @param left   The left most position to draw on.
 * @param right  The right most position to draw on.
 * @param top    The top most position to draw on.
 * @param bottom The bottom most position to draw on.
 * @param str    String to draw.
 * @param colour Colour used for drawing the string, for details see _string_colourmap in
 *               table/palettes.h or docs/ottd-colourtext-palette.png or the enum TextColour in gfx_type.h
 * @param align  The horizontal and vertical alignment of the string.
 * @param underline Whether to underline all strings
 * @param fontsize The size of the initial characters.
 *
 * @return If \a align is #SA_BOTTOM, the top to where we have written, else the bottom to where we have written.
 */
int DrawStringMultiLine(int left, int right, int top, int bottom, StringID str, TextColour colour, StringAlignment align, bool underline, FontSize fontsize)
{
	return DrawStringMultiLine(left, right, top, bottom, GetString(str), colour, align, underline, fontsize);
}

/**
 * Return the string dimension in pixels. The height and width are returned
 * in a single Dimension value. TINYFONT, BIGFONT modifiers are only
 * supported as the first character of the string. The returned dimensions
 * are therefore a rough estimation correct for all the current strings
 * but not every possible combination
 * @param str string to calculate pixel-width
 * @param start_fontsize Fontsize to start the text with
 * @return string width and height in pixels
 */
Dimension GetStringBoundingBox(std::string_view str, FontSize start_fontsize)
{
	Layouter layout(str, INT32_MAX, TC_FROMSTRING, start_fontsize);
	return layout.GetBounds();
}

/**
 * Get bounding box of a string. Uses parameters set by #SetDParam if needed.
 * Has the same restrictions as #GetStringBoundingBox(std::string_view str, FontSize start_fontsize).
 * @param strid String to examine.
 * @return Width and height of the bounding box for the string in pixels.
 */
Dimension GetStringBoundingBox(StringID strid, FontSize start_fontsize)
{
	return GetStringBoundingBox(GetString(strid), start_fontsize);
}

/**
 * Get maximum width of a list of strings.
 * @param list List of strings, terminated with INVALID_STRING_ID.
 * @param fontsize Font size to use.
 * @return Width of longest string within the list.
 */
uint GetStringListWidth(const StringID *list, FontSize fontsize)
{
	uint width = 0;
	for (const StringID *str = list; *str != INVALID_STRING_ID; str++) {
		width = std::max(width, GetStringBoundingBox(*str, fontsize).width);
	}
	return width;
}

/**
 * Get the leading corner of a character in a single-line string relative
 * to the start of the string.
 * @param str String containing the character.
 * @param ch Pointer to the character in the string.
 * @param start_fontsize Font size to start the text with.
 * @return Upper left corner of the glyph associated with the character.
 */
Point GetCharPosInString(std::string_view str, const char *ch, FontSize start_fontsize)
{
	/* Ensure "ch" is inside "str" or at the exact end. */
	assert(ch >= str.data() && (ch - str.data()) <= static_cast<ptrdiff_t>(str.size()));
	auto it_ch = str.begin() + (ch - str.data());

	Layouter layout(str, INT32_MAX, TC_FROMSTRING, start_fontsize);
	return layout.GetCharPosition(it_ch);
}

/**
 * Get the character from a string that is drawn at a specific position.
 * @param str String to test.
 * @param x Position relative to the start of the string.
 * @param start_fontsize Font size to start the text with.
 * @return Index of the character position or -1 if there is no character at the position.
 */
ptrdiff_t GetCharAtPosition(std::string_view str, int x, FontSize start_fontsize)
{
	if (x < 0) return -1;

	Layouter layout(str, INT32_MAX, TC_FROMSTRING, start_fontsize);
	return layout.GetCharAtPosition(x, 0);
}

/**
 * Draw single character horizontally centered around (x,y)
 * @param c           Character (glyph) to draw
 * @param r           Rectangle to draw character within
 * @param colour      Colour to use, for details see _string_colourmap in
 *                    table/palettes.h or docs/ottd-colourtext-palette.png or the enum TextColour in gfx_type.h
 */
void DrawCharCentered(char32_t c, const Rect &r, TextColour colour)
{
	GfxBlitterCtx ctx(_cur_dpi);
	ctx.SetColourRemap(colour);
	GfxMainBlitter(ctx, GetGlyph(FS_NORMAL, c),
		CenterBounds(r.left, r.right, GetCharacterWidth(FS_NORMAL, c)),
		CenterBounds(r.top, r.bottom, GetCharacterHeight(FS_NORMAL)),
		BM_COLOUR_REMAP);
}

/**
 * Get the size of a sprite.
 * @param sprid Sprite to examine.
 * @param[out] offset Optionally returns the sprite position offset.
 * @param zoom The zoom level applicable to the sprite.
 * @return Sprite size in pixels.
 * @note The size assumes (0, 0) as top-left coordinate and ignores any part of the sprite drawn at the left or above that position.
 */
Dimension GetSpriteSize(SpriteID sprid, Point *offset, ZoomLevel zoom)
{
	const Sprite *sprite = GetSprite(sprid, SpriteType::Normal, ZoomMask(zoom));

	if (offset != nullptr) {
		offset->x = UnScaleByZoom(sprite->x_offs, zoom);
		offset->y = UnScaleByZoom(sprite->y_offs, zoom);
	}

	Dimension d;
	d.width  = std::max<int>(0, UnScaleByZoom(sprite->x_offs + sprite->width, zoom));
	d.height = std::max<int>(0, UnScaleByZoom(sprite->y_offs + sprite->height, zoom));
	return d;
}

/**
 * Helper function to get the blitter mode for different types of palettes.
 * @param pal The palette to get the blitter mode for.
 * @return The blitter mode associated with the palette.
 */
static BlitterMode GetBlitterMode(PaletteID pal)
{
	if (HasBit(pal, PALETTE_BRIGHTNESS_MODIFY)) {
		return GB(pal, 0, PALETTE_WIDTH) != PAL_NONE ? BM_COLOUR_REMAP_WITH_BRIGHTNESS : BM_NORMAL_WITH_BRIGHTNESS;
	}
	switch (pal) {
		case PAL_NONE:          return BM_NORMAL;
		case PALETTE_CRASH:     return BM_CRASH_REMAP;
		case PALETTE_ALL_BLACK: return BM_BLACK_REMAP;
		default:                return BM_COLOUR_REMAP;
	}
}

/**
 * Draw a sprite in a viewport.
 * @param dpi  Draw pixel info
 * @param img  Image number to draw
 * @param pal  Palette to use.
 * @param x    Left coordinate of image in viewport, scaled by zoom
 * @param y    Top coordinate of image in viewport, scaled by zoom
 * @param sub  If available, draw only specified part of the sprite
 */
void DrawSpriteViewport(const SpritePointerHolder &sprite_store, const DrawPixelInfo *dpi, SpriteID img, PaletteID pal, int x, int y, const SubSprite *sub)
{
	GfxBlitterCtx ctx(dpi);
	SpriteID real_sprite = GB(img, 0, SPRITE_WIDTH);
	if (HasBit(img, PALETTE_MODIFIER_TRANSPARENT)) {
		pal = GB(pal, 0, PALETTE_WIDTH);
		ctx.colour_remap_ptr = sprite_store.GetRecolourSprite(pal) + 1;
		GfxMainBlitterViewport(ctx, sprite_store.GetSprite(real_sprite, SpriteType::Normal), x, y, pal == PALETTE_TO_TRANSPARENT ? BM_TRANSPARENT : BM_TRANSPARENT_REMAP, sub, real_sprite);
	} else if (pal != PAL_NONE) {
		if (HasBit(pal, PALETTE_TEXT_RECOLOUR)) {
			ctx.SetColourRemap((TextColour)GB(pal, 0, PALETTE_WIDTH));
		} else if (GB(pal, 0, PALETTE_WIDTH) != PAL_NONE) {
			ctx.colour_remap_ptr = sprite_store.GetRecolourSprite(GB(pal, 0, PALETTE_WIDTH)) + 1;
		}
		if (HasBit(pal, PALETTE_BRIGHTNESS_MODIFY)) {
			int adjust = GB(pal, PALETTE_BRIGHTNESS_OFFSET, PALETTE_BRIGHTNESS_WIDTH);
			/* Sign extend */
			int sign_bit = 1 << (PALETTE_BRIGHTNESS_WIDTH - 1);
			ctx.sprite_brightness_adjust = (adjust ^ sign_bit) - sign_bit;
		}
		GfxMainBlitterViewport(ctx, sprite_store.GetSprite(real_sprite, SpriteType::Normal), x, y, GetBlitterMode(pal), sub, real_sprite);
	} else {
		GfxMainBlitterViewport(ctx, sprite_store.GetSprite(real_sprite, SpriteType::Normal), x, y, BM_NORMAL, sub, real_sprite);
	}
}

void PrepareDrawSpriteViewportSpriteStore(SpritePointerHolder &sprite_store, const DrawPixelInfo *dpi, SpriteID img, PaletteID pal)
{
	SpriteID real_sprite = GB(img, 0, SPRITE_WIDTH);
	sprite_store.CacheSprite(real_sprite, SpriteType::Normal, dpi->zoom);
	if (HasBit(img, PALETTE_MODIFIER_TRANSPARENT)) {
		sprite_store.CacheRecolourSprite(GB(pal, 0, PALETTE_WIDTH));
	} else if (pal != PAL_NONE) {
		if (!HasBit(pal, PALETTE_TEXT_RECOLOUR) && GB(pal, 0, PALETTE_WIDTH) != PAL_NONE) {
			sprite_store.CacheRecolourSprite(GB(pal, 0, PALETTE_WIDTH));
		}
	}
}

/**
 * Draw a sprite, not in a viewport
 * @param img  Image number to draw
 * @param pal  Palette to use.
 * @param x    Left coordinate of image in pixels
 * @param y    Top coordinate of image in pixels
 * @param sub  If available, draw only specified part of the sprite
 * @param zoom Zoom level of sprite
 */
void DrawSprite(SpriteID img, PaletteID pal, int x, int y, const SubSprite *sub, ZoomLevel zoom)
{
	GfxBlitterCtx ctx(_cur_dpi);
	SpriteID real_sprite = GB(img, 0, SPRITE_WIDTH);
	if (HasBit(img, PALETTE_MODIFIER_TRANSPARENT)) {
		pal = GB(pal, 0, PALETTE_WIDTH);
		ctx.colour_remap_ptr = GetNonSprite(pal, SpriteType::Recolour) + 1;
		GfxMainBlitter(ctx, GetSprite(real_sprite, SpriteType::Normal, ZoomMask(zoom)), x, y, pal == PALETTE_TO_TRANSPARENT ? BM_TRANSPARENT : BM_TRANSPARENT_REMAP, sub, real_sprite, zoom);
	} else if (pal != PAL_NONE) {
		if (HasBit(pal, PALETTE_TEXT_RECOLOUR)) {
			ctx.SetColourRemap((TextColour)GB(pal, 0, PALETTE_WIDTH));
		} else {
			ctx.colour_remap_ptr = GetNonSprite(GB(pal, 0, PALETTE_WIDTH), SpriteType::Recolour) + 1;
		}
		GfxMainBlitter(ctx, GetSprite(real_sprite, SpriteType::Normal, ZoomMask(zoom)), x, y, GetBlitterMode(pal), sub, real_sprite, zoom);
	} else {
		GfxMainBlitter(ctx, GetSprite(real_sprite, SpriteType::Normal, ZoomMask(zoom)), x, y, BM_NORMAL, sub, real_sprite, zoom);
	}
}

/**
 * The code for setting up the blitter mode and sprite information before finally drawing the sprite.
 * @param sprite The sprite to draw.
 * @param x The X location to draw.
 * @param y The Y location to draw.
 * @param mode The settings for the blitter to pass.
 * @param sub Whether to only draw a sub set of the sprite.
 * @param zoom The zoom level at which to draw the sprites.
 * @param dst Optional parameter for a different blitting destination.
 * @tparam ZOOM_BASE The factor required to get the sub sprite information into the right size.
 * @tparam SCALED_XY Whether the X and Y are scaled or unscaled.
 */
template <int ZOOM_BASE, bool SCALED_XY>
static void GfxBlitter(const GfxBlitterCtx &ctx, const Sprite *sprite, int x, int y, BlitterMode mode, const SubSprite * const sub, SpriteID sprite_id, ZoomLevel zoom)
{
	const DrawPixelInfo *dpi = ctx.dpi;
	Blitter::BlitterParams bp;

	if (sprite->width <= 0 || sprite->height <= 0) return;

	while (HasBit(sprite->missing_zoom_levels, zoom)) {
		sprite = sprite->next;
		if (sprite == nullptr) {
			DEBUG(sprite, 0, "Failed to draw sprite %u at zoom level %u as required zoom level is missing", sprite_id, zoom);
			return;
		}
	}

	if (SCALED_XY) {
		/* Scale it */
		x = ScaleByZoom(x, zoom);
		y = ScaleByZoom(y, zoom);
	}

	/* Move to the correct offset */
	x += sprite->x_offs;
	y += sprite->y_offs;

	if (sub == nullptr) {
		/* No clipping. */
		if (sprite->width <= 0 || sprite->height <= 0) return;
		bp.skip_left = 0;
		bp.skip_top = 0;
		bp.width = UnScaleByZoom(sprite->width, zoom);
		bp.height = UnScaleByZoom(sprite->height, zoom);
	} else {
		/* Amount of pixels to clip from the source sprite */
		int clip_left   = std::max(0,                   -sprite->x_offs +  sub->left        * ZOOM_BASE );
		int clip_top    = std::max(0,                   -sprite->y_offs +  sub->top         * ZOOM_BASE );
		int clip_right  = std::max(0, sprite->width  - (-sprite->x_offs + (sub->right + 1)  * ZOOM_BASE));
		int clip_bottom = std::max(0, sprite->height - (-sprite->y_offs + (sub->bottom + 1) * ZOOM_BASE));

		if (clip_left + clip_right >= sprite->width) return;
		if (clip_top + clip_bottom >= sprite->height) return;

		bp.skip_left = UnScaleByZoomLower(clip_left, zoom);
		bp.skip_top = UnScaleByZoomLower(clip_top, zoom);
		bp.width = UnScaleByZoom(sprite->width - clip_left - clip_right, zoom);
		bp.height = UnScaleByZoom(sprite->height - clip_top - clip_bottom, zoom);

		x += ScaleByZoom(bp.skip_left, zoom);
		y += ScaleByZoom(bp.skip_top, zoom);
	}

	/* Copy the main data directly from the sprite */
	bp.sprite = sprite->data;
	bp.sprite_width = sprite->width;
	bp.sprite_height = sprite->height;
	bp.top = 0;
	bp.left = 0;

	bp.dst = dpi->dst_ptr;
	bp.pitch = dpi->pitch;
	bp.remap = ctx.colour_remap_ptr;
	bp.brightness_adjust = ctx.sprite_brightness_adjust;

	if (bp.width <= 0) return;
	if (bp.height <= 0) return;

	y -= SCALED_XY ? ScaleByZoom(dpi->top, zoom) : dpi->top;
	int y_unscaled = UnScaleByZoom(y, zoom);
	/* Check for top overflow */
	if (y < 0) {
		bp.height -= -y_unscaled;
		if (bp.height <= 0) return;
		bp.skip_top += -y_unscaled;
		y = 0;
	} else {
		bp.top = y_unscaled;
	}

	/* Check for bottom overflow */
	y += SCALED_XY ? ScaleByZoom(bp.height - dpi->height, zoom) : ScaleByZoom(bp.height, zoom) - dpi->height;
	if (y > 0) {
		bp.height -= UnScaleByZoom(y, zoom);
		if (bp.height <= 0) return;
	}

	x -= SCALED_XY ? ScaleByZoom(dpi->left, zoom) : dpi->left;
	int x_unscaled = UnScaleByZoom(x, zoom);
	/* Check for left overflow */
	if (x < 0) {
		bp.width -= -x_unscaled;
		if (bp.width <= 0) return;
		bp.skip_left += -x_unscaled;
		x = 0;
	} else {
		bp.left = x_unscaled;
	}

	/* Check for right overflow */
	x += SCALED_XY ? ScaleByZoom(bp.width - dpi->width, zoom) : ScaleByZoom(bp.width, zoom) - dpi->width;
	if (x > 0) {
		bp.width -= UnScaleByZoom(x, zoom);
		if (bp.width <= 0) return;
	}

#ifdef WITH_ASSERT
	auto failure_info = [&]() -> std::string {
		std::string msg = stdstr_fmt("sprite: %u, zoom: %u", sprite_id, zoom);
		if (sub != nullptr) msg += stdstr_fmt(", sub(%d, %d, %d, %d)", sub->left, sub->top, sub->right, sub->bottom);
		msg += stdstr_fmt("\nbp.skip_left: %u, bp.width: %u, sprite->width: %u, (%u)", bp.skip_left, bp.width, sprite->width, UnScaleByZoom(sprite->width, zoom));
		msg += stdstr_fmt("\nbp.skip_top: %u, bp.height: %u, sprite->height: %u, (%u)", bp.skip_top, bp.height, sprite->height, UnScaleByZoom(sprite->height, zoom));
		return msg;
	};
	assert_str(bp.skip_left + bp.width <= UnScaleByZoom(sprite->width, zoom), failure_info());
	assert_str(bp.skip_top + bp.height <= UnScaleByZoom(sprite->height, zoom), failure_info());
#endif

	/* We do not want to catch the mouse. However we also use that spritenumber for unknown (text) sprites. */
	if (_newgrf_debug_sprite_picker.mode == SPM_REDRAW && sprite_id != SPR_CURSOR_MOUSE) {
		Blitter *blitter = BlitterFactory::GetCurrentBlitter();
		void *topleft = blitter->MoveTo(bp.dst, bp.left, bp.top);
		void *bottomright = blitter->MoveTo(topleft, bp.width - 1, bp.height - 1);

		void *clicked = _newgrf_debug_sprite_picker.clicked_pixel;

		if (topleft <= clicked && clicked <= bottomright) {
			uint offset = (((size_t)clicked - (size_t)topleft) / (blitter->GetScreenDepth() / 8)) % bp.pitch;
			if (offset < (uint)bp.width) {
				_newgrf_debug_sprite_picker.FoundSpriteDuringDrawing(sprite_id);
			}
		}
	}

	BlitterFactory::GetCurrentBlitter()->Draw(&bp, mode, zoom);
}

/**
 * Draws a sprite to a new RGBA buffer (see Colour union) instead of drawing to the screen.
 *
 * @param spriteId The sprite to draw.
 * @param zoom The zoom level at which to draw the sprites.
 * @return Pixel buffer, or nullptr if an 8bpp blitter is being used.
 */
std::unique_ptr<uint32_t[]> DrawSpriteToRgbaBuffer(SpriteID spriteId, ZoomLevel zoom)
{
	/* Invalid zoom level requested? */
	if (zoom < _settings_client.gui.zoom_min || zoom > _settings_client.gui.zoom_max) return nullptr;

	Blitter *blitter = BlitterFactory::GetCurrentBlitter();
	if (blitter->GetScreenDepth() != 8 && blitter->GetScreenDepth() != 32) return nullptr;

	/* Gather information about the sprite to write, reserve memory */
	const SpriteID real_sprite = GB(spriteId, 0, SPRITE_WIDTH);
	const Sprite *sprite = GetSprite(real_sprite, SpriteType::Normal, ZoomMask(zoom));
	Dimension dim = GetSpriteSize(real_sprite, nullptr, zoom);
	size_t dim_size = static_cast<size_t>(dim.width) * dim.height;
	std::unique_ptr<uint32_t[]> result = std::make_unique<uint32_t[]>(dim_size);

	/* Prepare new DrawPixelInfo - Normally this would be the screen but we want to draw to another buffer here.
	 * Normally, pitch would be scaled screen width, but in our case our "screen" is only the sprite width wide. */
	DrawPixelInfo dpi;
	dpi.dst_ptr = result.get();
	dpi.pitch = dim.width;
	dpi.left = 0;
	dpi.top = 0;
	dpi.width = dim.width;
	dpi.height = dim.height;
	dpi.zoom = zoom;

	dim_size = static_cast<size_t>(dim.width) * dim.height;

	/* If the current blitter is a paletted blitter, we have to render to an extra buffer and resolve the palette later. */
	std::unique_ptr<uint8_t[]> pal_buffer{};
	if (blitter->GetScreenDepth() == 8) {
		pal_buffer = std::make_unique<uint8_t[]>(dim_size);
		dpi.dst_ptr = pal_buffer.get();
	}

	/* Temporarily disable screen animations while blitting - This prevents 40bpp_anim from writing to the animation buffer. */
	Backup<bool> disable_anim(_screen_disable_anim, true, FILE_LINE);
	GfxBlitterCtx ctx(&dpi);
	GfxBlitter<1, true>(ctx, sprite, 0, 0, BM_NORMAL, nullptr, real_sprite, zoom);
	disable_anim.Restore();

	if (blitter->GetScreenDepth() == 8) {
		/* Resolve palette. */
		uint32_t *dst = result.get();
		const uint8_t *src = pal_buffer.get();
		for (size_t i = 0; i < dim_size; ++i) {
			*dst++ = _cur_palette.palette[*src++].data;
		}
	}

	return result;
}

static void GfxMainBlitterViewport(const GfxBlitterCtx &ctx, const Sprite *sprite, int x, int y, BlitterMode mode, const SubSprite *sub, SpriteID sprite_id)
{
	GfxBlitter<ZOOM_BASE, false>(ctx, sprite, x, y, mode, sub, sprite_id, ctx.dpi->zoom);
}

static void GfxMainBlitter(const GfxBlitterCtx &ctx, const Sprite *sprite, int x, int y, BlitterMode mode, const SubSprite *sub, SpriteID sprite_id, ZoomLevel zoom)
{
	GfxBlitter<1, true>(ctx, sprite, x, y, mode, sub, sprite_id, zoom);
}

/**
 * Initialize _stringwidth_table cache
 * @param monospace Whether to load the monospace cache or the normal fonts.
 */
void LoadStringWidthTable(bool monospace)
{
	ClearFontCache();

	for (FontSize fs = monospace ? FS_MONO : FS_BEGIN; fs < (monospace ? FS_END : FS_MONO); fs++) {
		for (uint i = 0; i != 224; i++) {
			_stringwidth_table[fs][i] = GetGlyphWidth(fs, i + 32);
		}
	}
}

/**
 * Return width of character glyph.
 * @param size  Font of the character
 * @param key   Character code glyph
 * @return Width of the character glyph
 */
uint8_t GetCharacterWidth(FontSize size, char32_t key)
{
	/* Use _stringwidth_table cache if possible */
	if (key >= 32 && key < 256) return _stringwidth_table[size][key - 32];

	return GetGlyphWidth(size, key);
}

/**
 * Return the maximum width of single digit.
 * @param size  Font of the digit
 * @return Width of the digit.
 */
uint8_t GetDigitWidth(FontSize size)
{
	uint8_t width = 0;
	for (char c = '0'; c <= '9'; c++) {
		width = std::max(GetCharacterWidth(size, c), width);
	}
	return width;
}

/**
 * Return some number that is suitable for string size computations.
 * @param count Number of digits which shall be displayable.
 * @param size  Font of the number
 * @return The number.
 */
uint64_t GetBroadestDigitsValue(uint count, FontSize size)
{
	uint front = 0;
	uint next = 0;
	GetBroadestDigit(&front, &next, size);
	uint64_t val = count > 1 ? front : next;
	for (; count > 1; count--) {
		val = 10 * val + next;
	}
	return val;
}

/**
 * Determine the broadest digits for guessing the maximum width of a n-digit number.
 * @param[out] front Broadest digit, which is not 0. (Use this digit as first digit for numbers with more than one digit.)
 * @param[out] next Broadest digit, including 0. (Use this digit for all digits, except the first one; or for numbers with only one digit.)
 * @param size  Font of the digit
 */
void GetBroadestDigit(uint *front, uint *next, FontSize size)
{
	int width = -1;
	for (char c = '9'; c >= '0'; c--) {
		int w = GetCharacterWidth(size, c);
		if (w > width) {
			width = w;
			*next = c - '0';
			if (c != '0') *front = c - '0';
		}
	}
}

void ScreenSizeChanged()
{
	MarkWholeScreenDirty();

	/* screen size changed and the old bitmap is invalid now, so we don't want to undraw it */
	_cursor.visible = false;
}

void UndrawMouseCursor()
{
	/* Don't undraw mouse cursor if it is handled by the video driver. */
	if (VideoDriver::GetInstance()->UseSystemCursor()) return;

	/* Don't undraw the mouse cursor if the screen is not ready */
	if (_screen.dst_ptr == nullptr) return;

	if (_cursor.visible) {
		Blitter *blitter = BlitterFactory::GetCurrentBlitter();
		_cursor.visible = false;
		blitter->CopyFromBuffer(blitter->MoveTo(_screen.dst_ptr, _cursor.draw_pos.x, _cursor.draw_pos.y), _cursor_backup.GetBuffer(), _cursor.draw_size.x, _cursor.draw_size.y);
		VideoDriver::GetInstance()->MakeDirty(_cursor.draw_pos.x, _cursor.draw_pos.y, _cursor.draw_size.x, _cursor.draw_size.y);
	}
}

void DrawMouseCursor()
{
	/* Don't draw mouse cursor if it is handled by the video driver. */
	if (VideoDriver::GetInstance()->UseSystemCursor()) return;

	/* Don't draw the mouse cursor if the screen is not ready */
	if (_screen.dst_ptr == nullptr) return;

	Blitter *blitter = BlitterFactory::GetCurrentBlitter();

	/* Redraw mouse cursor but only when it's inside the window */
	if (!_cursor.in_window) return;

	/* Don't draw the mouse cursor if it's already drawn */
	if (_cursor.visible) {
		if (!_cursor.dirty) return;
		UndrawMouseCursor();
	}

	/* Determine visible area */
	int left = _cursor.pos.x + _cursor.total_offs.x;
	int width = _cursor.total_size.x;
	if (left < 0) {
		width += left;
		left = 0;
	}
	if (left + width > _screen.width) {
		width = _screen.width - left;
	}
	if (width <= 0) return;

	int top = _cursor.pos.y + _cursor.total_offs.y;
	int height = _cursor.total_size.y;
	if (top < 0) {
		height += top;
		top = 0;
	}
	if (top + height > _screen.height) {
		height = _screen.height - top;
	}
	if (height <= 0) return;

	_cursor.draw_pos.x = left;
	_cursor.draw_pos.y = top;
	_cursor.draw_size.x = width;
	_cursor.draw_size.y = height;

	uint8_t *buffer = _cursor_backup.Allocate(blitter->BufferSize(_cursor.draw_size.x, _cursor.draw_size.y));

	/* Make backup of stuff below cursor */
	blitter->CopyToBuffer(blitter->MoveTo(_screen.dst_ptr, _cursor.draw_pos.x, _cursor.draw_pos.y), buffer, _cursor.draw_size.x, _cursor.draw_size.y);

	/* Draw cursor on screen */
	_cur_dpi = &_screen;
	for (const auto &cs : _cursor.sprites) {
		DrawSprite(cs.image.sprite, cs.image.pal, _cursor.pos.x + cs.pos.x, _cursor.pos.y + cs.pos.y);
	}

	VideoDriver::GetInstance()->MakeDirty(_cursor.draw_pos.x, _cursor.draw_pos.y, _cursor.draw_size.x, _cursor.draw_size.y);

	_cursor.visible = true;
	_cursor.dirty = false;
}

/**
 * Repaints a specific rectangle of the screen.
 *
 * @param left,top,right,bottom The area of the screen that needs repainting
 * @pre The rectangle is assumed to have been previously marked dirty with \c SetDirtyBlocks.
 * @see SetDirtyBlocks
 * @see DrawDirtyBlocks
 * @ingroup dirty
 *
 */
void RedrawScreenRect(int left, int top, int right, int bottom)
{
	assert(right <= _screen.width && bottom <= _screen.height);
	if (_cursor.visible) {
		if (right > _cursor.draw_pos.x &&
				left < _cursor.draw_pos.x + _cursor.draw_size.x &&
				bottom > _cursor.draw_pos.y &&
				top < _cursor.draw_pos.y + _cursor.draw_size.y) {
			UndrawMouseCursor();
		}
	}

	if (_networking) NetworkUndrawChatMessage();

	DrawOverlappedWindowForAll(left, top, right, bottom);

	VideoDriver::GetInstance()->MakeDirty(left, top, right - left, bottom - top);
}

static std::vector<Rect> _dirty_viewport_occlusions;
static Viewport *_dirty_viewport;
static NWidgetDisplay _dirty_viewport_disp_flags;

static void DrawDirtyViewport(uint occlusion, int left, int top, int right, int bottom)
{
	for(; occlusion < _dirty_viewport_occlusions.size(); occlusion++) {
		const Rect &occ = _dirty_viewport_occlusions[occlusion];
		if (right > occ.left &&
				bottom > occ.top &&
				left < occ.right &&
				top < occ.bottom) {
			/* occlusion and draw rectangle intersect with each other */
			int x;

			if (left < (x = occ.left)) {
				DrawDirtyViewport(occlusion + 1, left, top, x, bottom);
				DrawDirtyViewport(occlusion, x, top, right, bottom);
				return;
			}

			if (right > (x = occ.right)) {
				DrawDirtyViewport(occlusion, left, top, x, bottom);
				DrawDirtyViewport(occlusion + 1, x, top, right, bottom);
				return;
			}

			if (top < (x = occ.top)) {
				DrawDirtyViewport(occlusion + 1, left, top, right, x);
				DrawDirtyViewport(occlusion, left, x, right, bottom);
				return;
			}

			if (bottom > (x = occ.bottom)) {
				DrawDirtyViewport(occlusion, left, top, right, x);
				DrawDirtyViewport(occlusion + 1, left, x, right, bottom);
				return;
			}

			return;
		}
	}

	if (_game_mode == GM_MENU) {
		RedrawScreenRect(left, top, right, bottom);
	} else {
		extern void ViewportDrawChk(Viewport *vp, int left, int top, int right, int bottom, uint8_t display_flags);
		ViewportDrawChk(_dirty_viewport, left, top, right, bottom, _dirty_viewport_disp_flags);
		VideoDriver::GetInstance()->MakeDirty(left, top, right - left, bottom - top);
	}
}

static void DrawOverlappedWindowWithClipping(Window *w, int left, int top, int right, int bottom, DrawOverlappedWindowFlags flags)
{
	extern void DrawOverlappedWindow(Window *w, int left, int top, int right, int bottom, DrawOverlappedWindowFlags flags);

	if (right < 0 || bottom < 0 || left >= _screen.width || top >= _screen.height) return;

	DrawOverlappedWindow(w, std::max(0, left), std::max(0, top), std::min(_screen.width, right), std::min(_screen.height, bottom), flags);
}

/**
 * Repaints the rectangle blocks which are marked as 'dirty'.
 *
 * @see SetDirtyBlocks
 *
 * @ingroup dirty
 */
void DrawDirtyBlocks()
{
	static std::vector<NWidgetBase *> dirty_widgets;

	extern void ViewportPrepareVehicleRoute();
	ViewportPrepareVehicleRoute();

	_gfx_draw_active = true;

	if (_whole_screen_dirty) {
		RedrawScreenRect(0, 0, _screen.width, _screen.height);
		for (Window *w : Window::Iterate()) {
			w->flags &= ~(WF_DIRTY | WF_WIDGETS_DIRTY | WF_DRAG_DIRTIED);
		}
		_whole_screen_dirty = false;
	} else {
		bool cleared_overlays = false;
		auto clear_overlays = [&]() {
			if (cleared_overlays) return;
			if (_cursor.visible) UndrawMouseCursor();
			if (_networking) NetworkUndrawChatMessage();
			cleared_overlays = true;
		};

		DrawPixelInfo bk;
		Backup dpi_backup(_cur_dpi, &bk, FILE_LINE);

		for (Window *w : Window::IterateFromBack()) {
			w->flags &= ~WF_DRAG_DIRTIED;
			if (!MayBeShown(w)) continue;

			if (w->viewport != nullptr) w->viewport->is_drawn = false;

			if (w->flags & WF_DIRTY) {
				clear_overlays();
				DrawOverlappedWindowFlags flags = DOWF_MARK_DIRTY;
				if (unlikely(HasBit(_gfx_debug_flags, GDF_SHOW_WINDOW_DIRTY))) {
					flags |= DOWF_SHOW_DEBUG;
				}
				DrawOverlappedWindowWithClipping(w, w->left, w->top, w->left + w->width, w->top + w->height, flags);
				w->flags &= ~(WF_DIRTY | WF_WIDGETS_DIRTY);
			} else if (w->flags & WF_WIDGETS_DIRTY) {
				if (w->nested_root != nullptr) {
					clear_overlays();
					w->nested_root->FillDirtyWidgets(dirty_widgets);
					for (NWidgetBase *widget : dirty_widgets) {
						DrawOverlappedWindowFlags flags = DOWF_MARK_DIRTY;
						if (unlikely(HasBit(_gfx_debug_flags, GDF_SHOW_WIDGET_DIRTY))) {
							flags |= DOWF_SHOW_DEBUG;
						}
						DrawOverlappedWindowWithClipping(w, w->left + widget->pos_x, w->top + widget->pos_y, w->left + widget->pos_x + widget->current_x, w->top + widget->pos_y + widget->current_y, flags);
					}
					dirty_widgets.clear();
				}
				w->flags &= ~WF_WIDGETS_DIRTY;
			}

			if (w->viewport != nullptr && !w->IsShaded()) {
				Viewport *vp = w->viewport;
				if (vp->is_drawn) {
					vp->ClearDirty();
				} else if (vp->is_dirty) {
					clear_overlays();
					PerformanceAccumulator framerate(PFE_DRAWWORLD);
					_cur_dpi->left = 0;
					_cur_dpi->top = 0;
					_cur_dpi->width = _screen.width;
					_cur_dpi->height = _screen.height;
					_cur_dpi->pitch = _screen.pitch;
					_cur_dpi->dst_ptr = _screen.dst_ptr;
					_cur_dpi->zoom = ZOOM_LVL_MIN;

					_dirty_viewport = vp;
					_dirty_viewport_disp_flags = w->viewport_widget->disp_flags;
					TransparencyOptionBits to_backup = _transparency_opt;
					if (_dirty_viewport_disp_flags & ND_NO_TRANSPARENCY) {
						_transparency_opt &= (1 << TO_SIGNS) | (1 << TO_LOADING); // Disable all transparency, except textual stuff
					}

					{
						int left = vp->left;
						int top = vp->top;
						int right = vp->left + vp->width;
						int bottom = vp->top + vp->height;
						_dirty_viewport_occlusions.clear();
						for (const Window *v : Window::IterateFromBack(w->z_front)) {
							if (MayBeShown(v) &&
									right > v->left &&
									bottom > v->top &&
									left < v->left + v->width &&
									top < v->top + v->height) {
								_dirty_viewport_occlusions.push_back({ v->left, v->top, v->left + v->width, v->top + v->height });
							}
						}
						for (const Rect &r : _dirty_blocks) {
							if (right > r.left &&
									bottom > r.top &&
									left < r.right &&
									top < r.bottom) {
								_dirty_viewport_occlusions.push_back({ r.left, r.top, r.right, r.bottom });
							}
						}
					}

					const uint grid_w = vp->dirty_blocks_per_row;

					uint column_pos = 0;
					for (uint x = 0; x < grid_w; x++, column_pos += vp->dirty_blocks_column_pitch) {
						for (uint offset = 0; offset < vp->dirty_blocks_column_pitch; offset++) {
							const uint start = column_pos + offset;
							while (vp->dirty_blocks[start] != 0) {
								const ViewPortBlockT first_block = vp->dirty_blocks[start];
								const uint first_block_start = FindFirstBit(first_block);
								const uint left = x;
								uint right = x + 1;
								const uint top = (offset * VP_BLOCK_BITS) + first_block_start;

								/* First try coalescing downwards */

								/* First block */
								const uint first_block_count = std::countr_one(first_block >> first_block_start);
								vp->dirty_blocks[start] &= ~GetBitMaskSC<ViewPortBlockT>(0, first_block_start + first_block_count);

								const ViewPortBlockT first_block_bits = first_block ^ vp->dirty_blocks[start];

								uint bottom = top + first_block_count;
								uint non_first_complete_blocks = 0;
								ViewPortBlockT last_partial_block_bits = 0;

								if (bottom % VP_BLOCK_BITS == 0) {
									/* First block ended at the block boundary, continue at the next block */
									for (uint block_y = offset + 1; block_y < vp->dirty_blocks_column_pitch; block_y++) {
										ViewPortBlockT &current_block = vp->dirty_blocks[column_pos + block_y];
										if (current_block == 0) break;
										const uint count = std::countr_one(current_block);
										bottom += count;
										if (count == VP_BLOCK_BITS) {
											/* Complete block */
											current_block = 0;
											non_first_complete_blocks++;
										} else {
											/* Partial block, stop here */
											last_partial_block_bits = GetBitMaskSC<ViewPortBlockT>(0, count);
											current_block &= ~last_partial_block_bits;
											break;
										}
									}
								}

								/* Try coalescing to the right too. */
								uint next_col_pos = start;
								while (right != grid_w) {
									next_col_pos += vp->dirty_blocks_column_pitch;
									uint pos = next_col_pos;

									if ((vp->dirty_blocks[pos] & first_block_bits) != first_block_bits) {
										/* First block doesn't match, give up */
										break;
									}
									pos++;
									if (non_first_complete_blocks > 0) {
										auto iter = vp->dirty_blocks.begin() + pos;
										auto not_all_bits_set = [](const ViewPortBlockT &val) {
											return (~val) != 0;
										};
										if (std::any_of(iter, iter + non_first_complete_blocks, not_all_bits_set)) {
											/* Complete blocks don't match, give up */
											break;
										}
										pos += non_first_complete_blocks;
									}
									if (last_partial_block_bits != 0 && (vp->dirty_blocks[pos] & last_partial_block_bits) != last_partial_block_bits) {
										/* Last block doesn't match, give up */
										break;
									}

									/* Wohoo, can combine it one step to the right!
									 * Do that, and clear the bits. */
									right++;

									pos = next_col_pos;
									vp->dirty_blocks[pos] &= ~first_block_bits;
									pos++;
									if (non_first_complete_blocks > 0) {
										auto iter = vp->dirty_blocks.begin() + pos;
										std::fill(iter, iter + non_first_complete_blocks, 0);
										pos += non_first_complete_blocks;
									}
									if (last_partial_block_bits != 0) {
										vp->dirty_blocks[pos] &= ~last_partial_block_bits;
									}
								}

								assert(_cur_dpi == &bk);
								int draw_left = std::max<int>(0, ((left == 0) ? 0 : vp->dirty_block_left_margin + (left << vp->GetDirtyBlockWidthShift())) + vp->left);
								int draw_top = std::max<int>(0, (top << vp->GetDirtyBlockHeightShift()) + vp->top);
								int draw_right = std::min<int>(_screen.width, std::min<int>((right << vp->GetDirtyBlockWidthShift()) + vp->dirty_block_left_margin, vp->width) + vp->left);
								int draw_bottom = std::min<int>(_screen.height, std::min<int>(bottom << vp->GetDirtyBlockHeightShift(), vp->height) + vp->top);
								if (draw_left < draw_right && draw_top < draw_bottom) {
									DrawDirtyViewport(0, draw_left, draw_top, draw_right, draw_bottom);
								}
							}
						}
					}

					_transparency_opt = to_backup;
					w->viewport->ClearDirty();
				}
			}
		}

		dpi_backup.Restore();

		for (const Rect &r : _dirty_blocks) {
			RedrawScreenRect(r.left, r.top, r.right, r.bottom);
		}
		if (unlikely(HasBit(_gfx_debug_flags, GDF_SHOW_RECT_DIRTY))) {
			ViewportDoDrawProcessAllPending();
			for (const Rect &r : _dirty_blocks) {
				GfxFillRect(r.left, r.top, r.right, r.bottom, _string_colourmap[(_dirty_block_colour.fetch_add(1, std::memory_order_relaxed) + 1) & 0xF], FILLRECT_CHECKER);
			}
		}
	}

	_dirty_blocks.clear();
	while (!_pending_dirty_blocks.empty()) {
		for (const Rect &r : _pending_dirty_blocks) {
			SetDirtyBlocks(r.left, r.top, r.right, r.bottom);
		}
		_pending_dirty_blocks.clear();
		for (const Rect &r : _dirty_blocks) {
			RedrawScreenRect(r.left, r.top, r.right, r.bottom);
		}
		_dirty_blocks.clear();
	}
	ViewportDoDrawProcessAllPending();
	_gfx_draw_active = false;
	_dirty_block_colour.fetch_add(1, std::memory_order_relaxed);

	extern void ClearViewportCaches();
	ClearViewportCaches();
}

void UnsetDirtyBlocks(int left, int top, int right, int bottom)
{
	if (_whole_screen_dirty) return;

	for (uint i = 0; i < _dirty_blocks.size(); i++) {
		Rect &r = _dirty_blocks[i];
		if (left < r.right &&
				right > r.left &&
				top < r.bottom &&
				bottom > r.top) {
			/* overlap of some sort */
			if (left <= r.left &&
					right >= r.right &&
					top <= r.top &&
					bottom >= r.bottom) {
				/* dirty rect entirely in subtraction area */
				r = _dirty_blocks.back();
				_dirty_blocks.pop_back();
				i--;
				continue;
			}
			if (r.left < left) {
				Rect n = { left, r.top, r.right, r.bottom };
				r.right = left;
				_dirty_blocks.push_back(n);
				continue;
			}
			if (r.right > right) {
				Rect n = { r.left, r.top, right, r.bottom };
				r.left = right;
				_dirty_blocks.push_back(n);
				continue;
			}
			if (r.top < top) {
				Rect n = { r.left, top, r.right, r.bottom };
				r.bottom = top;
				_dirty_blocks.push_back(n);
				continue;
			}
			if (r.bottom > bottom) {
				Rect n = { r.left, r.top, r.right, bottom };
				r.top = bottom;
				_dirty_blocks.push_back(n);
				continue;
			}
		}
	}
}

static void AddDirtyBlocks(uint start, int left, int top, int right, int bottom)
{
	if (bottom <= top || right <= left) return;

	for (; start < _dirty_blocks.size(); start++) {
		Rect &r = _dirty_blocks[start];
		if (left <= r.right &&
				right >= r.left &&
				top <= r.bottom &&
				bottom >= r.top) {
			/* overlap or contact of some sort */
			if (left >= r.left &&
					right <= r.right &&
					top >= r.top &&
					bottom <= r.bottom) {
				/* entirely contained by existing */
				return;
			}
			if (left <= r.left &&
					right >= r.right &&
					top <= r.top &&
					bottom >= r.bottom) {
				/* entirely contains existing */
				r = _dirty_blocks.back();
				_dirty_blocks.pop_back();
				start--;
				continue;
			}
			if (left < r.left && right > r.left) {
				int middle = r.left;
				AddDirtyBlocks(start, left, top, middle, bottom);
				AddDirtyBlocks(start, middle, top, right, bottom);
				return;
			}
			if (right > r.right && left < r.right) {
				int middle = r.right;
				AddDirtyBlocks(start, left, top, middle, bottom);
				AddDirtyBlocks(start, middle, top, right, bottom);
				return;
			}

			if (top < r.top && bottom > r.top) {
				int middle = r.top;
				AddDirtyBlocks(start, left, top, right, middle);
				AddDirtyBlocks(start, left, middle, right, bottom);
				return;
			}

			if (bottom > r.bottom && top < r.bottom) {
				int middle = r.bottom;
				AddDirtyBlocks(start, left, top, right, middle);
				AddDirtyBlocks(start, left, middle, right, bottom);
				return;
			}
		}
	}
	_dirty_blocks.push_back({ left, top, right, bottom });
}

/**
 * Add the specified rectangle to the collection of screen areas to be
 * invalidated and redrawn.
 * Note the point (0,0) is top left.
 *
 * @param left The left edge of the rectangle
 * @param top The top edge of the rectangle
 * @param right The right edge of the rectangle
 * @param bottom The bottom edge of the rectangle
 * @see DrawDirtyBlocks
 *
 * @ingroup dirty
 */
void SetDirtyBlocks(int left, int top, int right, int bottom)
{
	if (_whole_screen_dirty) return;

	if (left < 0) left = 0;
	if (top < 0) top = 0;
	if (right > _screen.width) right = _screen.width;
	if (bottom > _screen.height) bottom = _screen.height;

	AddDirtyBlocks(0, left, top, right, bottom);
}

void SetPendingDirtyBlocks(int left, int top, int right, int bottom)
{
	_pending_dirty_blocks.push_back({ left, top, right, bottom });
}

/**
 * This function mark the whole screen as dirty. This results in repainting
 * the whole screen. Use this with care as this function will break the
 * idea about marking only parts of the screen as 'dirty'.
 * @ingroup dirty
 */
void MarkWholeScreenDirty()
{
	_whole_screen_dirty = true;
}

/**
 * Set up a clipping area for only drawing into a certain area. To do this,
 * Fill a DrawPixelInfo object with the supplied relative rectangle, backup
 * the original (calling) _cur_dpi and assign the just returned DrawPixelInfo
 * _cur_dpi. When you are done, give restore _cur_dpi's original value
 * @param *n the DrawPixelInfo that will be the clipping rectangle box allowed
 * for drawing
 * @param left,top,width,height the relative coordinates of the clipping
 * rectangle relative to the current _cur_dpi. This will most likely be the
 * offset from the calling window coordinates
 * @return return false if the requested rectangle is not possible with the
 * current dpi pointer. Only continue of the return value is true, or you'll
 * get some nasty results
 */
bool FillDrawPixelInfo(DrawPixelInfo *n, int left, int top, int width, int height)
{
	Blitter *blitter = BlitterFactory::GetCurrentBlitter();
	const DrawPixelInfo *o = _cur_dpi;

	n->zoom = ZOOM_LVL_MIN;

	assert(width > 0);
	assert(height > 0);

	if ((left -= o->left) < 0) {
		width += left;
		if (width <= 0) return false;
		n->left = -left;
		left = 0;
	} else {
		n->left = 0;
	}

	if (width > o->width - left) {
		width = o->width - left;
		if (width <= 0) return false;
	}
	n->width = width;

	if ((top -= o->top) < 0) {
		height += top;
		if (height <= 0) return false;
		n->top = -top;
		top = 0;
	} else {
		n->top = 0;
	}

	n->dst_ptr = blitter->MoveTo(o->dst_ptr, left, top);
	n->pitch = o->pitch;

	if (height > o->height - top) {
		height = o->height - top;
		if (height <= 0) return false;
	}
	n->height = height;

	return true;
}

/**
 * Update cursor dimension.
 * Called when changing cursor sprite resp. reloading grfs.
 */
void UpdateCursorSize()
{
	/* Ignore setting any cursor before the sprites are loaded. */
	if (GetMaxSpriteID() == 0) return;

<<<<<<< HEAD
	static_assert(lengthof(_cursor.sprite_seq) == lengthof(_cursor.sprite_pos));
	assert(_cursor.sprite_count <= lengthof(_cursor.sprite_seq));
	for (uint i = 0; i < _cursor.sprite_count; ++i) {
		const Sprite *p = GetSprite(GB(_cursor.sprite_seq[i].sprite, 0, SPRITE_WIDTH), SpriteType::Normal, 0);
=======
	bool first = true;
	for (const auto &cs : _cursor.sprites) {
		const Sprite *p = GetSprite(GB(cs.image.sprite, 0, SPRITE_WIDTH), SpriteType::Normal);
>>>>>>> ef55cc79
		Point offs, size;
		offs.x = UnScaleGUI(p->x_offs) + cs.pos.x;
		offs.y = UnScaleGUI(p->y_offs) + cs.pos.y;
		size.x = UnScaleGUI(p->width);
		size.y = UnScaleGUI(p->height);

		if (first) {
			/* First sprite sets the total. */
			_cursor.total_offs = offs;
			_cursor.total_size = size;
			first = false;
		} else {
			/* Additional sprites expand the total. */
			int right  = std::max(_cursor.total_offs.x + _cursor.total_size.x, offs.x + size.x);
			int bottom = std::max(_cursor.total_offs.y + _cursor.total_size.y, offs.y + size.y);
			if (offs.x < _cursor.total_offs.x) _cursor.total_offs.x = offs.x;
			if (offs.y < _cursor.total_offs.y) _cursor.total_offs.y = offs.y;
			_cursor.total_size.x = right  - _cursor.total_offs.x;
			_cursor.total_size.y = bottom - _cursor.total_offs.y;
		}
	}

	_cursor.dirty = true;
}

/**
 * Switch cursor to different sprite.
 * @param cursor Sprite to draw for the cursor.
 * @param pal Palette to use for recolouring.
 */
static void SetCursorSprite(CursorID cursor, PaletteID pal)
{
	if (_cursor.sprites.size() == 1 && _cursor.sprites[0].image.sprite == cursor && _cursor.sprites[0].image.pal == pal) return;

	_cursor.sprites.clear();
	_cursor.sprites.emplace_back(cursor, pal, 0, 0);

	UpdateCursorSize();
}

static void SwitchAnimatedCursor()
{
	const AnimCursor *cur = _cursor.animate_cur;

	if (cur == nullptr || cur->sprite == AnimCursor::LAST) cur = _cursor.animate_list;

	assert(!_cursor.sprites.empty());
	SetCursorSprite(cur->sprite, _cursor.sprites[0].image.pal);

	_cursor.animate_timeout = cur->display_time;
	_cursor.animate_cur     = cur + 1;
}

void CursorTick()
{
	if (_cursor.animate_timeout != 0 && --_cursor.animate_timeout == 0) {
		SwitchAnimatedCursor();
	}
}

/**
 * Set or unset the ZZZ cursor.
 * @param busy Whether to show the ZZZ cursor.
 */
void SetMouseCursorBusy(bool busy)
{
	assert(!_cursor.sprites.empty());
	if (busy) {
		if (_cursor.sprites[0].image.sprite == SPR_CURSOR_MOUSE) SetMouseCursor(SPR_CURSOR_ZZZ, PAL_NONE);
	} else {
		if (_cursor.sprites[0].image.sprite == SPR_CURSOR_ZZZ) SetMouseCursor(SPR_CURSOR_MOUSE, PAL_NONE);
	}
}

/**
 * Assign a single non-animated sprite to the cursor.
 * @param sprite Sprite to draw for the cursor.
 * @param pal Palette to use for recolouring.
 * @see SetAnimatedMouseCursor
 */
void SetMouseCursor(CursorID sprite, PaletteID pal)
{
	/* Turn off animation */
	_cursor.animate_timeout = 0;
	/* Set cursor */
	SetCursorSprite(sprite, pal);
}

/**
 * Assign an animation to the cursor.
 * @param table Array of animation states.
 * @see SetMouseCursor
 */
void SetAnimatedMouseCursor(const AnimCursor *table)
{
	assert(!_cursor.sprites.empty());
	_cursor.animate_list = table;
	_cursor.animate_cur = nullptr;
	_cursor.sprites[0].image.pal = PAL_NONE;
	SwitchAnimatedCursor();
}

/**
 * Update cursor position based on a relative change.
 *
 * @param delta_x How much change in the X position.
 * @param delta_y How much change in the Y position.
 */
void CursorVars::UpdateCursorPositionRelative(int delta_x, int delta_y)
{
	assert(this->fix_at);

	this->delta.x = delta_x;
	this->delta.y = delta_y;
}

/**
 * Update cursor position on mouse movement.
 * @param x New X position.
 * @param y New Y position.
 * @return true, if the OS cursor position should be warped back to this->pos.
 */
bool CursorVars::UpdateCursorPosition(int x, int y)
{
	this->delta.x = x - this->pos.x;
	this->delta.y = y - this->pos.y;

	if (this->fix_at) {
		return this->delta.x != 0 || this->delta.y != 0;
	} else if (this->pos.x != x || this->pos.y != y) {
		this->dirty = true;
		this->pos.x = x;
		this->pos.y = y;
	}

	return false;
}

bool ChangeResInGame(int width, int height)
{
	return (_screen.width == width && _screen.height == height) || VideoDriver::GetInstance()->ChangeResolution(width, height);
}

bool ToggleFullScreen(bool fs)
{
	bool result = VideoDriver::GetInstance()->ToggleFullscreen(fs);
	if (_fullscreen != fs && _resolutions.empty()) {
		DEBUG(driver, 0, "Could not find a suitable fullscreen resolution");
	}
	return result;
}

void SortResolutions()
{
	std::sort(_resolutions.begin(), _resolutions.end());

	/* Remove any duplicates from the list. */
	auto last = std::unique(_resolutions.begin(), _resolutions.end());
	_resolutions.erase(last, _resolutions.end());
}

/**
 * Resolve GUI zoom level, if auto-suggestion is requested.
 */
void UpdateGUIZoom()
{
	int old_scale = _gui_scale;

	/* Determine real GUI zoom to use. */
	if (_gui_scale_cfg == -1) {
		_gui_scale = VideoDriver::GetInstance()->GetSuggestedUIScale();
	} else {
		_gui_scale = Clamp(_gui_scale_cfg, MIN_INTERFACE_SCALE, MAX_INTERFACE_SCALE);
	}

	int8_t new_zoom = ScaleGUITrad(1) <= 1 ? ZOOM_LVL_NORMAL : ScaleGUITrad(1) >= 4 ? ZOOM_LVL_IN_4X : ZOOM_LVL_IN_2X;
	/* Font glyphs should not be clamped to min/max zoom. */
	_font_zoom = static_cast<ZoomLevel>(new_zoom);
	/* Ensure the gui_zoom is clamped between min/max. */
	new_zoom = Clamp(new_zoom, _settings_client.gui.zoom_min, _settings_client.gui.zoom_max);
	_gui_zoom = static_cast<ZoomLevel>(new_zoom);

	if (old_scale != _gui_scale) {
		ClearFontCache();
	}
	UpdateFontHeightCache();
}

/**
 * Resolve GUI zoom level and adjust GUI to new zoom, if auto-suggestion is requested.
 * @param automatic Set if the change is occuring due to OS DPI scaling being changed.
 * @returns true when the zoom level has changed, caller must call ReInitAllWindows(true)
 * after resizing the application's window/buffer.
 */
bool AdjustGUIZoom(AdjustGUIZoomMode mode)
{
	if (mode == AGZM_STARTUP) {
		_adjust_gui_zoom_startup_done = true;
	} else if (!_adjust_gui_zoom_startup_done) {
		return false;
	}

	ZoomLevel old_gui_zoom = _gui_zoom;
	ZoomLevel old_font_zoom = _font_zoom;
	int old_scale = _gui_scale;
	UpdateGUIZoom();
	if (old_scale == _gui_scale && old_gui_zoom == _gui_zoom) return false;

	/* Update cursors if sprite zoom level has changed. */
	if (old_gui_zoom != _gui_zoom) {
		VideoDriver::GetInstance()->ClearSystemSprites();
		UpdateCursorSize();
		if (mode != AGZM_STARTUP) UpdateRouteStepSpriteSize();
	}
	if (old_font_zoom != _font_zoom) {
		GfxClearFontSpriteCache();
	}
	ClearFontCache();
	UpdateFontHeightCache();
	LoadStringWidthTable();

	SetupWidgetDimensions();
	UpdateAllVirtCoords();

	extern void FlushDeparturesWindowTextCaches();
	FlushDeparturesWindowTextCaches();

	/* Adjust all window sizes to match the new zoom level, so that they don't appear
	   to move around when the application is moved to a screen with different DPI. */
	auto zoom_shift = old_gui_zoom - _gui_zoom;
	for (Window *w : Window::Iterate()) {
		if (mode == AGZM_AUTOMATIC) {
			w->left   = (w->left   * _gui_scale) / old_scale;
			w->top    = (w->top    * _gui_scale) / old_scale;
		}
		if (w->viewport != nullptr) {
			w->viewport->zoom = static_cast<ZoomLevel>(Clamp(w->viewport->zoom - zoom_shift, _settings_client.gui.zoom_min, _settings_client.gui.zoom_max));
		}
	}

	return true;
}

void FontChanged()
{
	extern void FlushDeparturesWindowTextCaches();
	FlushDeparturesWindowTextCaches();

	UpdateRouteStepSpriteSize();

	CheckForMissingGlyphs();
	SetupWidgetDimensions();
	UpdateAllVirtCoords();
	ReInitAllWindows(true);
}

void ChangeGameSpeed(bool enable_fast_forward)
{
	if (enable_fast_forward) {
		_game_speed = _settings_client.gui.fast_forward_speed_limit;
	} else {
		_game_speed = 100;
	}
}

void SetupTickRate()
{
	_milliseconds_per_tick = (_settings_game.economy.tick_rate == TRM_MODERN || _settings_game.economy.timekeeping_units == TKU_WALLCLOCK) ? 27 : 30;
	_ticks_per_second = 1000.0f / _milliseconds_per_tick;
}<|MERGE_RESOLUTION|>--- conflicted
+++ resolved
@@ -2023,16 +2023,9 @@
 	/* Ignore setting any cursor before the sprites are loaded. */
 	if (GetMaxSpriteID() == 0) return;
 
-<<<<<<< HEAD
-	static_assert(lengthof(_cursor.sprite_seq) == lengthof(_cursor.sprite_pos));
-	assert(_cursor.sprite_count <= lengthof(_cursor.sprite_seq));
-	for (uint i = 0; i < _cursor.sprite_count; ++i) {
-		const Sprite *p = GetSprite(GB(_cursor.sprite_seq[i].sprite, 0, SPRITE_WIDTH), SpriteType::Normal, 0);
-=======
 	bool first = true;
 	for (const auto &cs : _cursor.sprites) {
-		const Sprite *p = GetSprite(GB(cs.image.sprite, 0, SPRITE_WIDTH), SpriteType::Normal);
->>>>>>> ef55cc79
+		const Sprite *p = GetSprite(GB(cs.image.sprite, 0, SPRITE_WIDTH), SpriteType::Normal, 0);
 		Point offs, size;
 		offs.x = UnScaleGUI(p->x_offs) + cs.pos.x;
 		offs.y = UnScaleGUI(p->y_offs) + cs.pos.y;
