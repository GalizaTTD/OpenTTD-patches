/*
 * This file is part of OpenTTD.
 * OpenTTD is free software; you can redistribute it and/or modify it under the terms of the GNU General Public License as published by the Free Software Foundation, version 2.
 * OpenTTD is distributed in the hope that it will be useful, but WITHOUT ANY WARRANTY; without even the implied warranty of MERCHANTABILITY or FITNESS FOR A PARTICULAR PURPOSE.
 * See the GNU General Public License for more details. You should have received a copy of the GNU General Public License along with OpenTTD. If not, see <http://www.gnu.org/licenses/>.
 */

/** @file gfx.cpp Handling of drawing text and other gfx related stuff. */

#include "stdafx.h"
#include "gfx_layout.h"
#include "progress.h"
#include "zoom_func.h"
#include "blitter/factory.hpp"
#include "video/video_driver.hpp"
#include "strings_func.h"
#include "settings_type.h"
#include "network/network.h"
#include "network/network_func.h"
#include "window_gui.h"
#include "window_func.h"
#include "newgrf_debug.h"
#include "thread.h"
#include "widget_type.h"
#include "window_gui.h"
#include "framerate_type.h"
#include "transparency.h"
#include "core/backup_type.hpp"
#include "core/container_func.hpp"
#include "viewport_func.h"

#include "table/palettes.h"
#include "table/string_colours.h"
#include "table/sprites.h"
#include "table/control_codes.h"

#include <atomic>

#include "safeguards.h"

byte _dirkeys;        ///< 1 = left, 2 = up, 4 = right, 8 = down
bool _fullscreen;
byte _support8bpp;
CursorVars _cursor;
bool _ctrl_pressed;   ///< Is Ctrl pressed?
bool _shift_pressed;  ///< Is Shift pressed?
bool _invert_ctrl;
bool _invert_shift;
uint16 _game_speed = 100; ///< Current game-speed; 100 is 1x, 0 is infinite.
uint8 _milliseconds_per_tick = 27; ///< Milliseconds per tick
float _ticks_per_second;           ///< Ticks per second
bool _left_button_down;     ///< Is left mouse button pressed?
bool _left_button_clicked;  ///< Is left mouse button clicked?
bool _right_button_down;    ///< Is right mouse button pressed?
bool _right_button_clicked; ///< Is right mouse button clicked?
DrawPixelInfo _screen;
bool _screen_disable_anim = false;   ///< Disable palette animation (important for 32bpp-anim blitter during giant screenshot)
bool _check_special_modes;
std::atomic<bool> _exit_game;
GameMode _game_mode;
SwitchMode _switch_mode;  ///< The next mainloop command.
std::chrono::steady_clock::time_point _switch_mode_time; ///< The time when the switch mode was requested.
PauseMode _pause_mode;
uint32 _pause_countdown;
Palette _cur_palette;
std::mutex _cur_palette_mutex;
std::string _switch_baseset;
static bool _adjust_gui_zoom_startup_done = false;

static byte _stringwidth_table[FS_END][224]; ///< Cache containing width of often used characters. @see GetCharacterWidth()
DrawPixelInfo *_cur_dpi;
byte _colour_gradient[COLOUR_END][8];

byte _colour_value[COLOUR_END] = {
	133, // COLOUR_DARK_BLUE
	 99, // COLOUR_PALE_GREEN,
	 48, // COLOUR_PINK,
	 68, // COLOUR_YELLOW,
	184, // COLOUR_RED,
	152, // COLOUR_LIGHT_BLUE,
	209, // COLOUR_GREEN,
	 95, // COLOUR_DARK_GREEN,
	150, // COLOUR_BLUE,
	 79, // COLOUR_CREAM,
	134, // COLOUR_MAUVE,
	174, // COLOUR_PURPLE,
	195, // COLOUR_ORANGE,
	116, // COLOUR_BROWN,
	  6, // COLOUR_GREY,
	 15, // COLOUR_WHITE,
};

struct GfxBlitterCtx {
	const DrawPixelInfo *dpi;
	const byte *colour_remap_ptr = nullptr;
	byte string_colourremap[3]; ///< Recoloursprite for stringdrawing. The grf loader ensures that #SpriteType::Font sprites only use colours 0 to 2.
	int sprite_brightness_adjust = 0;

	GfxBlitterCtx(const DrawPixelInfo *dpi) : dpi(dpi) {}

	void SetColourRemap(TextColour colour);
};

static void GfxMainBlitterViewport(const GfxBlitterCtx &ctx, const Sprite *sprite, int x, int y, BlitterMode mode, const SubSprite *sub = nullptr, SpriteID sprite_id = SPR_CURSOR_MOUSE);
static void GfxMainBlitter(const GfxBlitterCtx &ctx, const Sprite *sprite, int x, int y, BlitterMode mode, const SubSprite *sub = nullptr, SpriteID sprite_id = SPR_CURSOR_MOUSE, ZoomLevel zoom = ZOOM_LVL_NORMAL);

static ReusableBuffer<uint8> _cursor_backup;

ZoomLevel _gui_zoom  = ZOOM_LVL_OUT_4X;     ///< GUI Zoom level
ZoomLevel _font_zoom = _gui_zoom;           ///< Sprite font Zoom level (not clamped)
int _gui_scale       = MIN_INTERFACE_SCALE; ///< GUI scale, 100 is 100%.
int _gui_scale_cfg;                         ///< GUI scale in config.

/**
 * The rect for repaint.
 *
 * This rectangle defines the area which should be repaint by the video driver.
 *
 * @ingroup dirty
 */

extern std::atomic<uint> _dirty_block_colour;
static bool _whole_screen_dirty = false;
bool _gfx_draw_active = false;

static std::vector<Rect> _dirty_blocks;
static std::vector<Rect> _pending_dirty_blocks;

enum GfxDebugFlags {
	GDF_SHOW_WINDOW_DIRTY,
	GDF_SHOW_WIDGET_DIRTY,
	GDF_SHOW_RECT_DIRTY,
};
uint32 _gfx_debug_flags;

/**
 * Applies a certain FillRectMode-operation to a rectangle [left, right] x [top, bottom] on the screen.
 *
 * @pre dpi->zoom == ZOOM_LVL_NORMAL, right >= left, bottom >= top
 * @param dpi Draw pixel info
 * @param left Minimum X (inclusive)
 * @param top Minimum Y (inclusive)
 * @param right Maximum X (inclusive)
 * @param bottom Maximum Y (inclusive)
 * @param colour A 8 bit palette index (FILLRECT_OPAQUE and FILLRECT_CHECKER) or a recolour spritenumber (FILLRECT_RECOLOUR)
 * @param mode
 *         FILLRECT_OPAQUE:   Fill the rectangle with the specified colour
 *         FILLRECT_CHECKER:  Like FILLRECT_OPAQUE, but only draw every second pixel (used to grey out things)
 *         FILLRECT_RECOLOUR:  Apply a recolour sprite to every pixel in the rectangle currently on screen
 */
void GfxFillRect(const DrawPixelInfo *dpi, int left, int top, int right, int bottom, int colour, FillRectMode mode)
{
	Blitter *blitter = BlitterFactory::GetCurrentBlitter();
	void *dst;
	const int otop = top;
	const int oleft = left;

	if (dpi->zoom != ZOOM_LVL_NORMAL) return;
	if (left > right || top > bottom) return;
	if (right < dpi->left || left >= dpi->left + dpi->width) return;
	if (bottom < dpi->top || top >= dpi->top + dpi->height) return;

	if ( (left -= dpi->left) < 0) left = 0;
	right = right - dpi->left + 1;
	if (right > dpi->width) right = dpi->width;
	right -= left;
	assert(right > 0);

	if ( (top -= dpi->top) < 0) top = 0;
	bottom = bottom - dpi->top + 1;
	if (bottom > dpi->height) bottom = dpi->height;
	bottom -= top;
	assert(bottom > 0);

	dst = blitter->MoveTo(dpi->dst_ptr, left, top);

	switch (mode) {
		default: // FILLRECT_OPAQUE
			blitter->DrawRect(dst, right, bottom, (uint8)colour);
			break;

		case FILLRECT_RECOLOUR:
			blitter->DrawColourMappingRect(dst, right, bottom, GB(colour, 0, PALETTE_WIDTH));
			break;

		case FILLRECT_CHECKER: {
			byte bo = (oleft - left + dpi->left + otop - top + dpi->top) & 1;
			do {
				for (int i = (bo ^= 1); i < right; i += 2) blitter->SetPixel(dst, i, 0, (uint8)colour);
				dst = blitter->MoveTo(dst, 0, 1);
			} while (--bottom > 0);
			break;
		}
	}
}

typedef std::pair<Point, Point> LineSegment;

/**
 * Make line segments from a polygon defined by points, translated by an offset.
 * Entirely horizontal lines (start and end at same Y coordinate) are skipped, as they are irrelevant to scanline conversion algorithms.
 * Generated line segments always have the lowest Y coordinate point first, i.e. original direction is lost.
 * @param shape The polygon to convert.
 * @param offset Offset vector subtracted from all coordinates in the shape.
 * @return Vector of undirected line segments.
 */
static std::vector<LineSegment> MakePolygonSegments(const std::vector<Point> &shape, Point offset)
{
	std::vector<LineSegment> segments;
	if (shape.size() < 3) return segments; // fewer than 3 will always result in an empty polygon
	segments.reserve(shape.size());

	/* Connect first and last point by having initial previous point be the last */
	Point prev = shape.back();
	prev.x -= offset.x;
	prev.y -= offset.y;
	for (Point pt : shape) {
		pt.x -= offset.x;
		pt.y -= offset.y;
		/* Create segments for all non-horizontal lines in the polygon.
		 * The segments always have lowest Y coordinate first. */
		if (prev.y > pt.y) {
			segments.emplace_back(pt, prev);
		} else if (prev.y < pt.y) {
			segments.emplace_back(prev, pt);
		}
		prev = pt;
	}

	return segments;
}

/**
 * Fill a polygon with colour.
 * The odd-even winding rule is used, i.e. self-intersecting polygons will have holes in them.
 * Left and top edges are inclusive, right and bottom edges are exclusive.
 * @note For rectangles the GfxFillRect function will be faster.
 * @pre dpi->zoom == ZOOM_LVL_NORMAL
 * @param shape List of points on the polygon.
 * @param colour An 8 bit palette index (FILLRECT_OPAQUE and FILLRECT_CHECKER) or a recolour spritenumber (FILLRECT_RECOLOUR).
 * @param mode
 *         FILLRECT_OPAQUE:   Fill the polygon with the specified colour.
 *         FILLRECT_CHECKER:  Fill every other pixel with the specified colour, in a checkerboard pattern.
 *         FILLRECT_RECOLOUR: Apply a recolour sprite to every pixel in the polygon.
 *         FILLRECT_FUNCTOR:  Apply a functor to a line of pixels.
 */
void GfxFillPolygon(const std::vector<Point> &shape, int colour, FillRectMode mode, GfxFillRectModeFunctor *fill_functor)
{
	Blitter *blitter = BlitterFactory::GetCurrentBlitter();
	const DrawPixelInfo *dpi = _cur_dpi;
	if (dpi->zoom != ZOOM_LVL_NORMAL) return;

	std::vector<LineSegment> segments = MakePolygonSegments(shape, Point{ dpi->left, dpi->top });

	/* Remove segments appearing entirely above or below the clipping area. */
	segments.erase(std::remove_if(segments.begin(), segments.end(), [dpi](const LineSegment &s) { return s.second.y <= 0 || s.first.y >= dpi->height; }), segments.end());

	/* Check that this wasn't an empty shape (all points on a horizontal line or outside clipping.) */
	if (segments.empty()) return;

	/* Sort the segments by first point Y coordinate. */
	std::sort(segments.begin(), segments.end(), [](const LineSegment &a, const LineSegment &b) { return a.first.y < b.first.y; });

	/* Segments intersecting current scanline. */
	std::vector<LineSegment> active;
	/* Intersection points with a scanline.
	 * Kept outside loop to avoid repeated re-allocations. */
	std::vector<int> intersections;
	/* Normal, reasonable polygons don't have many intersections per scanline. */
	active.reserve(4);
	intersections.reserve(4);

	/* Scan through the segments and paint each scanline. */
	int y = segments.front().first.y;
	std::vector<LineSegment>::iterator nextseg = segments.begin();
	while (!active.empty() || nextseg != segments.end()) {
		/* Clean up segments that have ended. */
		active.erase(std::remove_if(active.begin(), active.end(), [y](const LineSegment &s) { return s.second.y == y; }), active.end());

		/* Activate all segments starting on this scanline. */
		while (nextseg != segments.end() && nextseg->first.y == y) {
			active.push_back(*nextseg);
			++nextseg;
		}

		/* Check clipping. */
		if (y < 0) {
			++y;
			continue;
		}
		if (y >= dpi->height) return;

		/*  Intersect scanline with all active segments. */
		intersections.clear();
		for (const LineSegment &s : active) {
			const int sdx = s.second.x - s.first.x;
			const int sdy = s.second.y - s.first.y;
			const int ldy = y - s.first.y;
			const int x = s.first.x + sdx * ldy / sdy;
			intersections.push_back(x);
		}

		/* Fill between pairs of intersections. */
		std::sort(intersections.begin(), intersections.end());
		for (size_t i = 1; i < intersections.size(); i += 2) {
			/* Check clipping. */
			const int x1 = std::max(0, intersections[i - 1]);
			const int x2 = std::min(intersections[i], dpi->width);
			if (x2 < 0) continue;
			if (x1 >= dpi->width) continue;

			/* Fill line y from x1 to x2. */
			void *dst = blitter->MoveTo(dpi->dst_ptr, x1, y);
			switch (mode) {
				default: // FILLRECT_OPAQUE
					blitter->DrawRect(dst, x2 - x1, 1, (uint8)colour);
					break;
				case FILLRECT_RECOLOUR:
					blitter->DrawColourMappingRect(dst, x2 - x1, 1, GB(colour, 0, PALETTE_WIDTH));
					break;
				case FILLRECT_CHECKER:
					/* Fill every other pixel, offset such that the sum of filled pixels' X and Y coordinates is odd.
					 * This creates a checkerboard effect. */
					for (int x = (x1 + y) & 1; x < x2 - x1; x += 2) {
						blitter->SetPixel(dst, x, 0, (uint8)colour);
					}
					break;
				case FILLRECT_FUNCTOR:
					/* Call the provided fill functor. */
					fill_functor(dst, x2 - x1);
					break;
			}
		}

		/* Next line */
		++y;
	}
}

/**
 * Check line clipping by using a linear equation and draw the visible part of
 * the line given by x/y and x2/y2.
 * @param video Destination pointer to draw into.
 * @param x X coordinate of first point.
 * @param y Y coordinate of first point.
 * @param x2 X coordinate of second point.
 * @param y2 Y coordinate of second point.
 * @param screen_width With of the screen to check clipping against.
 * @param screen_height Height of the screen to check clipping against.
 * @param colour Colour of the line.
 * @param width Width of the line.
 * @param dash Length of dashes for dashed lines. 0 means solid line.
 */
static inline void GfxDoDrawLine(void *video, int x, int y, int x2, int y2, int screen_width, int screen_height, uint8 colour, int width, int dash = 0)
{
	Blitter *blitter = BlitterFactory::GetCurrentBlitter();

	assert(width > 0);

	if (y2 == y || x2 == x) {
		/* Special case: horizontal/vertical line. All checks already done in GfxPreprocessLine. */
		blitter->DrawLine(video, x, y, x2, y2, screen_width, screen_height, colour, width, dash);
		return;
	}

	int grade_y = y2 - y;
	int grade_x = x2 - x;

	/* Clipping rectangle. Slightly extended so we can ignore the width of the line. */
	int extra = (int)CeilDiv(3 * width, 4); // not less then "width * sqrt(2) / 2"
	Rect clip = { -extra, -extra, screen_width - 1 + extra, screen_height - 1 + extra };

	/* prevent integer overflows. */
	int margin = 1;
	while (INT_MAX / abs(grade_y) < std::max(abs(clip.left - x), abs(clip.right - x))) {
		grade_y /= 2;
		grade_x /= 2;
		margin  *= 2; // account for rounding errors
	}

	/* Imagine that the line is infinitely long and it intersects with
	 * infinitely long left and right edges of the clipping rectangle.
	 * If both intersection points are outside the clipping rectangle
	 * and both on the same side of it, we don't need to draw anything. */
	int left_isec_y = y + (clip.left - x) * grade_y / grade_x;
	int right_isec_y = y + (clip.right - x) * grade_y / grade_x;
	if ((left_isec_y > clip.bottom + margin && right_isec_y > clip.bottom + margin) ||
			(left_isec_y < clip.top - margin && right_isec_y < clip.top - margin)) {
		return;
	}

	/* It is possible to use the line equation to further reduce the amount of
	 * work the blitter has to do by shortening the effective line segment.
	 * However, in order to get that right and prevent the flickering effects
	 * of rounding errors so much additional code has to be run here that in
	 * the general case the effect is not noticeable. */

	blitter->DrawLine(video, x, y, x2, y2, screen_width, screen_height, colour, width, dash);
}

/**
 * Align parameters of a line to the given DPI and check simple clipping.
 * @param dpi Screen parameters to align with.
 * @param x X coordinate of first point.
 * @param y Y coordinate of first point.
 * @param x2 X coordinate of second point.
 * @param y2 Y coordinate of second point.
 * @param width Width of the line.
 * @return True if the line is likely to be visible, false if it's certainly
 *         invisible.
 */
static inline bool GfxPreprocessLine(const DrawPixelInfo *dpi, int &x, int &y, int &x2, int &y2, int width)
{
	x -= dpi->left;
	x2 -= dpi->left;
	y -= dpi->top;
	y2 -= dpi->top;

	/* Check simple clipping */
	if (x + width / 2 < 0           && x2 + width / 2 < 0          ) return false;
	if (y + width / 2 < 0           && y2 + width / 2 < 0          ) return false;
	if (x - width / 2 > dpi->width  && x2 - width / 2 > dpi->width ) return false;
	if (y - width / 2 > dpi->height && y2 - width / 2 > dpi->height) return false;
	return true;
}

void GfxDrawLine(const DrawPixelInfo *dpi, int x, int y, int x2, int y2, int colour, int width, int dash)
{
	if (GfxPreprocessLine(dpi, x, y, x2, y2, width)) {
		GfxDoDrawLine(dpi->dst_ptr, x, y, x2, y2, dpi->width, dpi->height, colour, width, dash);
	}
}

void GfxDrawLineUnscaled(const DrawPixelInfo *dpi, int x, int y, int x2, int y2, int colour)
{
	if (GfxPreprocessLine(dpi, x, y, x2, y2, 1)) {
		GfxDoDrawLine(dpi->dst_ptr,
				UnScaleByZoom(x, dpi->zoom), UnScaleByZoom(y, dpi->zoom),
				UnScaleByZoom(x2, dpi->zoom), UnScaleByZoom(y2, dpi->zoom),
				UnScaleByZoom(dpi->width, dpi->zoom), UnScaleByZoom(dpi->height, dpi->zoom), colour, 1);
	}
}

/**
 * Draws the projection of a parallelepiped.
 * This can be used to draw boxes in world coordinates.
 *
 * @param dpi Draw pixel info.
 * @param x   Screen X-coordinate of top front corner.
 * @param y   Screen Y-coordinate of top front corner.
 * @param dx1 Screen X-length of first edge.
 * @param dy1 Screen Y-length of first edge.
 * @param dx2 Screen X-length of second edge.
 * @param dy2 Screen Y-length of second edge.
 * @param dx3 Screen X-length of third edge.
 * @param dy3 Screen Y-length of third edge.
 */
void DrawBox(const DrawPixelInfo *dpi, int x, int y, int dx1, int dy1, int dx2, int dy2, int dx3, int dy3)
{
	/*           ....
	 *         ..    ....
	 *       ..          ....
	 *     ..                ^
	 *   <--__(dx1,dy1)    /(dx2,dy2)
	 *   :    --__       /   :
	 *   :        --__ /     :
	 *   :            *(x,y) :
	 *   :            |      :
	 *   :            |     ..
	 *    ....        |(dx3,dy3)
	 *        ....    | ..
	 *            ....V.
	 */

	static const byte colour = PC_WHITE;

	GfxDrawLineUnscaled(dpi, x, y, x + dx1, y + dy1, colour);
	GfxDrawLineUnscaled(dpi, x, y, x + dx2, y + dy2, colour);
	GfxDrawLineUnscaled(dpi, x, y, x + dx3, y + dy3, colour);

	GfxDrawLineUnscaled(dpi, x + dx1, y + dy1, x + dx1 + dx2, y + dy1 + dy2, colour);
	GfxDrawLineUnscaled(dpi, x + dx1, y + dy1, x + dx1 + dx3, y + dy1 + dy3, colour);
	GfxDrawLineUnscaled(dpi, x + dx2, y + dy2, x + dx2 + dx1, y + dy2 + dy1, colour);
	GfxDrawLineUnscaled(dpi, x + dx2, y + dy2, x + dx2 + dx3, y + dy2 + dy3, colour);
	GfxDrawLineUnscaled(dpi, x + dx3, y + dy3, x + dx3 + dx1, y + dy3 + dy1, colour);
	GfxDrawLineUnscaled(dpi, x + dx3, y + dy3, x + dx3 + dx2, y + dy3 + dy2, colour);
}

/**
 * Set the colour remap to be for the given colour.
 * @param colour the new colour of the remap.
 */
void GfxBlitterCtx::SetColourRemap(TextColour colour)
{
	if (colour == TC_INVALID) return;

	/* Black strings have no shading ever; the shading is black, so it
	 * would be invisible at best, but it actually makes it illegible. */
	bool no_shade   = (colour & TC_NO_SHADE) != 0 || (colour & ~TC_FORCED) == TC_BLACK;
	bool raw_colour = (colour & TC_IS_PALETTE_COLOUR) != 0;
	colour &= ~(TC_NO_SHADE | TC_IS_PALETTE_COLOUR | TC_FORCED);

	this->string_colourremap[0] = 0;
	this->string_colourremap[1] = raw_colour ? (byte)colour : _string_colourmap[colour];
	this->string_colourremap[2] = no_shade ? 0 : 1;
	this->colour_remap_ptr = this->string_colourremap;
}

/**
 * Drawing routine for drawing a laid out line of text.
 * @param line      String to draw.
 * @param y         The top most position to draw on.
 * @param left      The left most position to draw on.
 * @param right     The right most position to draw on.
 * @param align     The alignment of the string when drawing left-to-right. In the
 *                  case a right-to-left language is chosen this is inverted so it
 *                  will be drawn in the right direction.
 * @param underline Whether to underline what has been drawn or not.
 * @param truncation Whether to perform string truncation or not.
 *
 * @return In case of left or center alignment the right most pixel we have drawn to.
 *         In case of right alignment the left most pixel we have drawn to.
 */
static int DrawLayoutLine(const ParagraphLayouter::Line &line, int y, int left, int right, StringAlignment align, bool underline, bool truncation)
{
	if (line.CountRuns() == 0) return 0;

	int w = line.GetWidth();
	int h = line.GetLeading();

	/*
	 * The following is needed for truncation.
	 * Depending on the text direction, we either remove bits at the rear
	 * or the front. For this we shift the entire area to draw so it fits
	 * within the left/right bounds and the side we do not truncate it on.
	 * Then we determine the truncation location, i.e. glyphs that fall
	 * outside of the range min_x - max_x will not be drawn; they are thus
	 * the truncated glyphs.
	 *
	 * At a later step we insert the dots.
	 */

	int max_w = right - left + 1; // The maximum width.

	int offset_x = 0;  // The offset we need for positioning the glyphs
	int min_x = left;  // The minimum x position to draw normal glyphs on.
	int max_x = right; // The maximum x position to draw normal glyphs on.

	truncation &= max_w < w;         // Whether we need to do truncation.
	int dot_width = 0;               // Cache for the width of the dot.
	const Sprite *dot_sprite = nullptr; // Cache for the sprite of the dot.

	if (truncation) {
		/*
		 * Assumption may be made that all fonts of a run are of the same size.
		 * In any case, we'll use these dots for the abbreviation, so even if
		 * another size would be chosen it won't have truncated too little for
		 * the truncation dots.
		 */
		FontCache *fc = line.GetVisualRun(0).GetFont()->fc;
		GlyphID dot_glyph = fc->MapCharToGlyph('.');
		dot_width = fc->GetGlyphWidth(dot_glyph);
		dot_sprite = fc->GetGlyph(dot_glyph);

		if (_current_text_dir == TD_RTL) {
			min_x += 3 * dot_width;
			offset_x = w - 3 * dot_width - max_w;
		} else {
			max_x -= 3 * dot_width;
		}

		w = max_w;
	}

	/* In case we have a RTL language we swap the alignment. */
	if (!(align & SA_FORCE) && _current_text_dir == TD_RTL && (align & SA_HOR_MASK) != SA_HOR_CENTER) align ^= SA_RIGHT;

	/* right is the right most position to draw on. In this case we want to do
	 * calculations with the width of the string. In comparison right can be
	 * seen as lastof(todraw) and width as lengthof(todraw). They differ by 1.
	 * So most +1/-1 additions are to move from lengthof to 'indices'.
	 */
	switch (align & SA_HOR_MASK) {
		case SA_LEFT:
			/* right + 1 = left + w */
			right = left + w - 1;
			break;

		case SA_HOR_CENTER:
			left  = RoundDivSU(right + 1 + left - w, 2);
			/* right + 1 = left + w */
			right = left + w - 1;
			break;

		case SA_RIGHT:
			left = right + 1 - w;
			break;

		default:
			NOT_REACHED();
	}

	GfxBlitterCtx ctx(_cur_dpi);

	const uint shadow_offset = ScaleGUITrad(1);

	TextColour colour = TC_BLACK;
	bool draw_shadow = false;
	for (int run_index = 0; run_index < line.CountRuns(); run_index++) {
		const ParagraphLayouter::VisualRun &run = line.GetVisualRun(run_index);
		const Font *f = run.GetFont();

		FontCache *fc = f->fc;
		colour = f->colour;
		ctx.SetColourRemap(colour);

		DrawPixelInfo *dpi = _cur_dpi;
		int dpi_left  = dpi->left;
		int dpi_right = dpi->left + dpi->width - 1;

		draw_shadow = fc->GetDrawGlyphShadow() && (colour & TC_NO_SHADE) == 0 && (colour & ~TC_FORCED) != TC_BLACK;

		for (int i = 0; i < run.GetGlyphCount(); i++) {
			GlyphID glyph = run.GetGlyphs()[i];

			/* Not a valid glyph (empty) */
			if (glyph == 0xFFFF) continue;

			int begin_x = (int)run.GetPositions()[i * 2]     + left - offset_x;
			int end_x   = (int)run.GetPositions()[i * 2 + 2] + left - offset_x  - 1;
			int top     = (int)run.GetPositions()[i * 2 + 1] + y;

			/* Truncated away. */
			if (truncation && (begin_x < min_x || end_x > max_x)) continue;

			const Sprite *sprite = fc->GetGlyph(glyph);
			/* Check clipping (the "+ 1" is for the shadow). */
			if (begin_x + sprite->x_offs > dpi_right || begin_x + sprite->x_offs + sprite->width /* - 1 + 1 */ < dpi_left) continue;

			if (draw_shadow && (glyph & SPRITE_GLYPH) == 0) {
				ctx.SetColourRemap(TC_BLACK);
				GfxMainBlitter(ctx, sprite, begin_x + shadow_offset, top + shadow_offset, BM_COLOUR_REMAP);
				ctx.SetColourRemap(colour);
			}
			GfxMainBlitter(ctx, sprite, begin_x, top, BM_COLOUR_REMAP);
		}
	}

	if (truncation) {
		int x = (_current_text_dir == TD_RTL) ? left : (right - 3 * dot_width);
		for (int i = 0; i < 3; i++, x += dot_width) {
			if (draw_shadow) {
				ctx.SetColourRemap(TC_BLACK);
				GfxMainBlitter(ctx, dot_sprite, x + shadow_offset, y + shadow_offset, BM_COLOUR_REMAP);
				ctx.SetColourRemap(colour);
			}
			GfxMainBlitter(ctx, dot_sprite, x, y, BM_COLOUR_REMAP);
		}
	}

	if (underline) {
<<<<<<< HEAD
		GfxFillRect(left, y + h, right, y + h, ctx.string_colourremap[1]);
=======
		GfxFillRect(left, y + h, right, y + h + WidgetDimensions::scaled.bevel.top - 1, _string_colourremap[1]);
>>>>>>> 96ec9c1b
	}

	return (align & SA_HOR_MASK) == SA_RIGHT ? left : right;
}

/**
 * Draw string, possibly truncated to make it fit in its allocated space
 *
 * @param left   The left most position to draw on.
 * @param right  The right most position to draw on.
 * @param top    The top most position to draw on.
 * @param str    String to draw.
 * @param colour Colour used for drawing the string, for details see _string_colourmap in
 *               table/palettes.h or docs/ottd-colourtext-palette.png or the enum TextColour in gfx_type.h
 * @param align  The alignment of the string when drawing left-to-right. In the
 *               case a right-to-left language is chosen this is inverted so it
 *               will be drawn in the right direction.
 * @param underline Whether to underline what has been drawn or not.
 * @param fontsize The size of the initial characters.
 * @return In case of left or center alignment the right most pixel we have drawn to.
 *         In case of right alignment the left most pixel we have drawn to.
 */
int DrawString(int left, int right, int top, std::string_view str, TextColour colour, StringAlignment align, bool underline, FontSize fontsize)
{
	/* The string may contain control chars to change the font, just use the biggest font for clipping. */
	int max_height = std::max({FONT_HEIGHT_SMALL, FONT_HEIGHT_NORMAL, FONT_HEIGHT_LARGE, FONT_HEIGHT_MONO});

	/* Funny glyphs may extent outside the usual bounds, so relax the clipping somewhat. */
	int extra = max_height / 2;

	if (_cur_dpi->top + _cur_dpi->height + extra < top || _cur_dpi->top > top + max_height + extra ||
			_cur_dpi->left + _cur_dpi->width + extra < left || _cur_dpi->left > right + extra) {
		return 0;
	}

	Layouter layout(str, INT32_MAX, colour, fontsize);
	if (layout.empty()) return 0;

	return DrawLayoutLine(*layout.front(), top, left, right, align, underline, true);
}

/**
 * Draw string, possibly truncated to make it fit in its allocated space
 *
 * @param left   The left most position to draw on.
 * @param right  The right most position to draw on.
 * @param top    The top most position to draw on.
 * @param str    String to draw.
 * @param colour Colour used for drawing the string, for details see _string_colourmap in
 *               table/palettes.h or docs/ottd-colourtext-palette.png or the enum TextColour in gfx_type.h
 * @param align  The alignment of the string when drawing left-to-right. In the
 *               case a right-to-left language is chosen this is inverted so it
 *               will be drawn in the right direction.
 * @param underline Whether to underline what has been drawn or not.
 * @param fontsize The size of the initial characters.
 * @return In case of left or center alignment the right most pixel we have drawn to.
 *         In case of right alignment the left most pixel we have drawn to.
 */
int DrawString(int left, int right, int top, StringID str, TextColour colour, StringAlignment align, bool underline, FontSize fontsize)
{
	char buffer[DRAW_STRING_BUFFER];
	GetString(buffer, str, lastof(buffer));
	return DrawString(left, right, top, buffer, colour, align, underline, fontsize);
}

/**
 * Calculates height of string (in pixels). The string is changed to a multiline string if needed.
 * @param str string to check
 * @param maxw maximum string width
 * @return height of pixels of string when it is drawn
 */
int GetStringHeight(std::string_view str, int maxw, FontSize fontsize)
{
	assert(maxw > 0);
	Layouter layout(str, maxw, TC_FROMSTRING, fontsize);
	return layout.GetBounds().height;
}

/**
 * Calculates height of string (in pixels). The string is changed to a multiline string if needed.
 * @param str string to check
 * @param maxw maximum string width
 * @return height of pixels of string when it is drawn
 */
int GetStringHeight(StringID str, int maxw)
{
	char buffer[DRAW_STRING_BUFFER];
	GetString(buffer, str, lastof(buffer));
	return GetStringHeight(buffer, maxw);
}

/**
 * Calculates number of lines of string. The string is changed to a multiline string if needed.
 * @param str string to check
 * @param maxw maximum string width
 * @return number of lines of string when it is drawn
 */
int GetStringLineCount(StringID str, int maxw)
{
	char buffer[DRAW_STRING_BUFFER];
	GetString(buffer, str, lastof(buffer));

	Layouter layout(buffer, maxw);
	return (uint)layout.size();
}

/**
 * Calculate string bounding box for multi-line strings.
 * @param str        String to check.
 * @param suggestion Suggested bounding box.
 * @return Bounding box for the multi-line string, may be bigger than \a suggestion.
 */
Dimension GetStringMultiLineBoundingBox(StringID str, const Dimension &suggestion)
{
	Dimension box = {suggestion.width, (uint)GetStringHeight(str, suggestion.width)};
	return box;
}

/**
 * Calculate string bounding box for multi-line strings.
 * @param str        String to check.
 * @param suggestion Suggested bounding box.
 * @return Bounding box for the multi-line string, may be bigger than \a suggestion.
 */
Dimension GetStringMultiLineBoundingBox(std::string_view str, const Dimension &suggestion)
{
	Dimension box = {suggestion.width, (uint)GetStringHeight(str, suggestion.width)};
	return box;
}

/**
 * Draw string, possibly over multiple lines.
 *
 * @param left   The left most position to draw on.
 * @param right  The right most position to draw on.
 * @param top    The top most position to draw on.
 * @param bottom The bottom most position to draw on.
 * @param str    String to draw.
 * @param colour Colour used for drawing the string, for details see _string_colourmap in
 *               table/palettes.h or docs/ottd-colourtext-palette.png or the enum TextColour in gfx_type.h
 * @param align  The horizontal and vertical alignment of the string.
 * @param underline Whether to underline all strings
 * @param fontsize The size of the initial characters.
 *
 * @return If \a align is #SA_BOTTOM, the top to where we have written, else the bottom to where we have written.
 */
int DrawStringMultiLine(int left, int right, int top, int bottom, std::string_view str, TextColour colour, StringAlignment align, bool underline, FontSize fontsize)
{
	int maxw = right - left + 1;
	int maxh = bottom - top + 1;

	/* It makes no sense to even try if it can't be drawn anyway, or
	 * do we really want to support fonts of 0 or less pixels high? */
	if (maxh <= 0) return top;

	Layouter layout(str, maxw, colour, fontsize);
	int total_height = layout.GetBounds().height;
	int y;
	switch (align & SA_VERT_MASK) {
		case SA_TOP:
			y = top;
			break;

		case SA_VERT_CENTER:
			y = RoundDivSU(bottom + top - total_height, 2);
			break;

		case SA_BOTTOM:
			y = bottom - total_height;
			break;

		default: NOT_REACHED();
	}

	int last_line = top;
	int first_line = bottom;

	for (const auto &line : layout) {

		int line_height = line->GetLeading();
		if (y >= top && y + line_height - 1 <= bottom) {
			last_line = y + line_height;
			if (first_line > y) first_line = y;

			DrawLayoutLine(*line, y, left, right, align, underline, false);
		}
		y += line_height;
	}

	return ((align & SA_VERT_MASK) == SA_BOTTOM) ? first_line : last_line;
}

/**
 * Draw string, possibly over multiple lines.
 *
 * @param left   The left most position to draw on.
 * @param right  The right most position to draw on.
 * @param top    The top most position to draw on.
 * @param bottom The bottom most position to draw on.
 * @param str    String to draw.
 * @param colour Colour used for drawing the string, for details see _string_colourmap in
 *               table/palettes.h or docs/ottd-colourtext-palette.png or the enum TextColour in gfx_type.h
 * @param align  The horizontal and vertical alignment of the string.
 * @param underline Whether to underline all strings
 * @param fontsize The size of the initial characters.
 *
 * @return If \a align is #SA_BOTTOM, the top to where we have written, else the bottom to where we have written.
 */
int DrawStringMultiLine(int left, int right, int top, int bottom, StringID str, TextColour colour, StringAlignment align, bool underline, FontSize fontsize)
{
	char buffer[DRAW_STRING_BUFFER];
	GetString(buffer, str, lastof(buffer));
	return DrawStringMultiLine(left, right, top, bottom, buffer, colour, align, underline, fontsize);
}

/**
 * Return the string dimension in pixels. The height and width are returned
 * in a single Dimension value. TINYFONT, BIGFONT modifiers are only
 * supported as the first character of the string. The returned dimensions
 * are therefore a rough estimation correct for all the current strings
 * but not every possible combination
 * @param str string to calculate pixel-width
 * @param start_fontsize Fontsize to start the text with
 * @return string width and height in pixels
 */
Dimension GetStringBoundingBox(std::string_view str, FontSize start_fontsize)
{
	Layouter layout(str, INT32_MAX, TC_FROMSTRING, start_fontsize);
	return layout.GetBounds();
}

/**
 * Get bounding box of a string. Uses parameters set by #SetDParam if needed.
 * Has the same restrictions as #GetStringBoundingBox(std::string_view str, FontSize start_fontsize).
 * @param strid String to examine.
 * @return Width and height of the bounding box for the string in pixels.
 */
Dimension GetStringBoundingBox(StringID strid, FontSize start_fontsize)
{
	char buffer[DRAW_STRING_BUFFER];

	GetString(buffer, strid, lastof(buffer));
	return GetStringBoundingBox(buffer, start_fontsize);
}

/**
 * Get maximum width of a list of strings.
 * @param list List of strings, terminated with INVALID_STRING_ID.
 * @param fontsize Font size to use.
 * @return Width of longest string within the list.
 */
uint GetStringListWidth(const StringID *list, FontSize fontsize)
{
	uint width = 0;
	for (const StringID *str = list; *str != INVALID_STRING_ID; str++) {
		width = std::max(width, GetStringBoundingBox(*str, fontsize).width);
	}
	return width;
}

/**
 * Get the leading corner of a character in a single-line string relative
 * to the start of the string.
 * @param str String containing the character.
 * @param ch Pointer to the character in the string.
 * @param start_fontsize Font size to start the text with.
 * @return Upper left corner of the glyph associated with the character.
 */
Point GetCharPosInString(std::string_view str, const char *ch, FontSize start_fontsize)
{
	/* Ensure "ch" is inside "str" or at the exact end. */
	assert(ch >= str.data() && (ch - str.data()) <= static_cast<ptrdiff_t>(str.size()));
	auto it_ch = str.begin() + (ch - str.data());

	Layouter layout(str, INT32_MAX, TC_FROMSTRING, start_fontsize);
	return layout.GetCharPosition(it_ch);
}

/**
 * Get the character from a string that is drawn at a specific position.
 * @param str String to test.
 * @param x Position relative to the start of the string.
 * @param start_fontsize Font size to start the text with.
 * @return Index of the character position or -1 if there is no character at the position.
 */
ptrdiff_t GetCharAtPosition(std::string_view str, int x, FontSize start_fontsize)
{
	if (x < 0) return -1;

	Layouter layout(str, INT32_MAX, TC_FROMSTRING, start_fontsize);
	return layout.GetCharAtPosition(x, 0);
}

/**
 * Draw single character horizontally centered around (x,y)
 * @param c           Character (glyph) to draw
 * @param r           Rectangle to draw character within
 * @param colour      Colour to use, for details see _string_colourmap in
 *                    table/palettes.h or docs/ottd-colourtext-palette.png or the enum TextColour in gfx_type.h
 */
void DrawCharCentered(WChar c, const Rect &r, TextColour colour)
{
	GfxBlitterCtx ctx(_cur_dpi);
	ctx.SetColourRemap(colour);
	GfxMainBlitter(ctx, GetGlyph(FS_NORMAL, c),
		CenterBounds(r.left, r.right, GetCharacterWidth(FS_NORMAL, c)),
		CenterBounds(r.top, r.bottom, FONT_HEIGHT_NORMAL),
		BM_COLOUR_REMAP);
}

/**
 * Get the size of a sprite.
 * @param sprid Sprite to examine.
 * @param[out] offset Optionally returns the sprite position offset.
 * @param zoom The zoom level applicable to the sprite.
 * @return Sprite size in pixels.
 * @note The size assumes (0, 0) as top-left coordinate and ignores any part of the sprite drawn at the left or above that position.
 */
Dimension GetSpriteSize(SpriteID sprid, Point *offset, ZoomLevel zoom)
{
	const Sprite *sprite = GetSprite(sprid, SpriteType::Normal, ZoomMask(zoom));

	if (offset != nullptr) {
		offset->x = UnScaleByZoom(sprite->x_offs, zoom);
		offset->y = UnScaleByZoom(sprite->y_offs, zoom);
	}

	Dimension d;
	d.width  = std::max<int>(0, UnScaleByZoom(sprite->x_offs + sprite->width, zoom));
	d.height = std::max<int>(0, UnScaleByZoom(sprite->y_offs + sprite->height, zoom));
	return d;
}

/**
 * Helper function to get the blitter mode for different types of palettes.
 * @param pal The palette to get the blitter mode for.
 * @return The blitter mode associated with the palette.
 */
static BlitterMode GetBlitterMode(PaletteID pal)
{
	if (HasBit(pal, PALETTE_BRIGHTNESS_MODIFY)) {
		return GB(pal, 0, PALETTE_WIDTH) != PAL_NONE ? BM_COLOUR_REMAP_WITH_BRIGHTNESS : BM_NORMAL_WITH_BRIGHTNESS;
	}
	switch (pal) {
		case PAL_NONE:          return BM_NORMAL;
		case PALETTE_CRASH:     return BM_CRASH_REMAP;
		case PALETTE_ALL_BLACK: return BM_BLACK_REMAP;
		default:                return BM_COLOUR_REMAP;
	}
}

/**
 * Draw a sprite in a viewport.
 * @param dpi  Draw pixel info
 * @param img  Image number to draw
 * @param pal  Palette to use.
 * @param x    Left coordinate of image in viewport, scaled by zoom
 * @param y    Top coordinate of image in viewport, scaled by zoom
 * @param sub  If available, draw only specified part of the sprite
 */
void DrawSpriteViewport(const SpritePointerHolder &sprite_store, const DrawPixelInfo *dpi, SpriteID img, PaletteID pal, int x, int y, const SubSprite *sub)
{
	GfxBlitterCtx ctx(dpi);
	SpriteID real_sprite = GB(img, 0, SPRITE_WIDTH);
	if (HasBit(img, PALETTE_MODIFIER_TRANSPARENT)) {
		ctx.colour_remap_ptr = sprite_store.GetRecolourSprite(GB(pal, 0, PALETTE_WIDTH)) + 1;
		GfxMainBlitterViewport(ctx, sprite_store.GetSprite(real_sprite, SpriteType::Normal), x, y, BM_TRANSPARENT, sub, real_sprite);
	} else if (pal != PAL_NONE) {
		if (HasBit(pal, PALETTE_TEXT_RECOLOUR)) {
			ctx.SetColourRemap((TextColour)GB(pal, 0, PALETTE_WIDTH));
		} else if (GB(pal, 0, PALETTE_WIDTH) != PAL_NONE) {
			ctx.colour_remap_ptr = sprite_store.GetRecolourSprite(GB(pal, 0, PALETTE_WIDTH)) + 1;
		}
		if (HasBit(pal, PALETTE_BRIGHTNESS_MODIFY)) {
			int adjust = GB(pal, PALETTE_BRIGHTNESS_OFFSET, PALETTE_BRIGHTNESS_WIDTH);
			/* Sign extend */
			int sign_bit = 1 << (PALETTE_BRIGHTNESS_WIDTH - 1);
			ctx.sprite_brightness_adjust = (adjust ^ sign_bit) - sign_bit;
		}
		GfxMainBlitterViewport(ctx, sprite_store.GetSprite(real_sprite, SpriteType::Normal), x, y, GetBlitterMode(pal), sub, real_sprite);
	} else {
		GfxMainBlitterViewport(ctx, sprite_store.GetSprite(real_sprite, SpriteType::Normal), x, y, BM_NORMAL, sub, real_sprite);
	}
}

void PrepareDrawSpriteViewportSpriteStore(SpritePointerHolder &sprite_store, const DrawPixelInfo *dpi, SpriteID img, PaletteID pal)
{
	SpriteID real_sprite = GB(img, 0, SPRITE_WIDTH);
	sprite_store.CacheSprite(real_sprite, SpriteType::Normal, dpi->zoom);
	if (HasBit(img, PALETTE_MODIFIER_TRANSPARENT)) {
		sprite_store.CacheRecolourSprite(GB(pal, 0, PALETTE_WIDTH));
	} else if (pal != PAL_NONE) {
		if (!HasBit(pal, PALETTE_TEXT_RECOLOUR) && GB(pal, 0, PALETTE_WIDTH) != PAL_NONE) {
			sprite_store.CacheRecolourSprite(GB(pal, 0, PALETTE_WIDTH));
		}
	}
}

/**
 * Draw a sprite, not in a viewport
 * @param img  Image number to draw
 * @param pal  Palette to use.
 * @param x    Left coordinate of image in pixels
 * @param y    Top coordinate of image in pixels
 * @param sub  If available, draw only specified part of the sprite
 * @param zoom Zoom level of sprite
 */
void DrawSprite(SpriteID img, PaletteID pal, int x, int y, const SubSprite *sub, ZoomLevel zoom)
{
	GfxBlitterCtx ctx(_cur_dpi);
	SpriteID real_sprite = GB(img, 0, SPRITE_WIDTH);
	if (HasBit(img, PALETTE_MODIFIER_TRANSPARENT)) {
		ctx.colour_remap_ptr = GetNonSprite(GB(pal, 0, PALETTE_WIDTH), SpriteType::Recolour) + 1;
		GfxMainBlitter(ctx, GetSprite(real_sprite, SpriteType::Normal, ZoomMask(zoom)), x, y, BM_TRANSPARENT, sub, real_sprite, zoom);
	} else if (pal != PAL_NONE) {
		if (HasBit(pal, PALETTE_TEXT_RECOLOUR)) {
			ctx.SetColourRemap((TextColour)GB(pal, 0, PALETTE_WIDTH));
		} else {
			ctx.colour_remap_ptr = GetNonSprite(GB(pal, 0, PALETTE_WIDTH), SpriteType::Recolour) + 1;
		}
		GfxMainBlitter(ctx, GetSprite(real_sprite, SpriteType::Normal, ZoomMask(zoom)), x, y, GetBlitterMode(pal), sub, real_sprite, zoom);
	} else {
		GfxMainBlitter(ctx, GetSprite(real_sprite, SpriteType::Normal, ZoomMask(zoom)), x, y, BM_NORMAL, sub, real_sprite, zoom);
	}
}

/**
 * The code for setting up the blitter mode and sprite information before finally drawing the sprite.
 * @param sprite The sprite to draw.
 * @param x The X location to draw.
 * @param y The Y location to draw.
 * @param mode The settings for the blitter to pass.
 * @param sub Whether to only draw a sub set of the sprite.
 * @param zoom The zoom level at which to draw the sprites.
 * @param dst Optional parameter for a different blitting destination.
 * @tparam ZOOM_BASE The factor required to get the sub sprite information into the right size.
 * @tparam SCALED_XY Whether the X and Y are scaled or unscaled.
 */
template <int ZOOM_BASE, bool SCALED_XY>
static void GfxBlitter(const GfxBlitterCtx &ctx, const Sprite *sprite, int x, int y, BlitterMode mode, const SubSprite * const sub, SpriteID sprite_id, ZoomLevel zoom)
{
	const DrawPixelInfo *dpi = ctx.dpi;
	Blitter::BlitterParams bp;

	if (SCALED_XY) {
		/* Scale it */
		x = ScaleByZoom(x, zoom);
		y = ScaleByZoom(y, zoom);
	}

	/* Move to the correct offset */
	x += sprite->x_offs;
	y += sprite->y_offs;

	if (sub == nullptr) {
		/* No clipping. */
		if (sprite->width <= 0 || sprite->height <= 0) return;
		bp.skip_left = 0;
		bp.skip_top = 0;
		bp.width = UnScaleByZoom(sprite->width, zoom);
		bp.height = UnScaleByZoom(sprite->height, zoom);
	} else {
		/* Amount of pixels to clip from the source sprite */
		int clip_left   = std::max(0,                   -sprite->x_offs +  sub->left        * ZOOM_BASE );
		int clip_top    = std::max(0,                   -sprite->y_offs +  sub->top         * ZOOM_BASE );
		int clip_right  = std::max(0, sprite->width  - (-sprite->x_offs + (sub->right + 1)  * ZOOM_BASE));
		int clip_bottom = std::max(0, sprite->height - (-sprite->y_offs + (sub->bottom + 1) * ZOOM_BASE));

		if (clip_left + clip_right >= sprite->width) return;
		if (clip_top + clip_bottom >= sprite->height) return;

		bp.skip_left = UnScaleByZoomLower(clip_left, zoom);
		bp.skip_top = UnScaleByZoomLower(clip_top, zoom);
		bp.width = UnScaleByZoom(sprite->width - clip_left - clip_right, zoom);
		bp.height = UnScaleByZoom(sprite->height - clip_top - clip_bottom, zoom);

		x += ScaleByZoom(bp.skip_left, zoom);
		y += ScaleByZoom(bp.skip_top, zoom);
	}

	while (sprite != nullptr && HasBit(sprite->missing_zoom_levels, zoom)) {
		sprite = sprite->next;
	}
	if (sprite == nullptr) {
		DEBUG(sprite, 0, "Failed to draw sprite %u at zoom level %u as required zoom level is missing", sprite_id, zoom);
		return;
	}

	/* Copy the main data directly from the sprite */
	bp.sprite = sprite->data;
	bp.sprite_width = sprite->width;
	bp.sprite_height = sprite->height;
	bp.top = 0;
	bp.left = 0;

	bp.dst = dpi->dst_ptr;
	bp.pitch = dpi->pitch;
	bp.remap = ctx.colour_remap_ptr;
	bp.brightness_adjust = ctx.sprite_brightness_adjust;

	if (bp.width <= 0) return;
	if (bp.height <= 0) return;

	y -= SCALED_XY ? ScaleByZoom(dpi->top, zoom) : dpi->top;
	int y_unscaled = UnScaleByZoom(y, zoom);
	/* Check for top overflow */
	if (y < 0) {
		bp.height -= -y_unscaled;
		if (bp.height <= 0) return;
		bp.skip_top += -y_unscaled;
		y = 0;
	} else {
		bp.top = y_unscaled;
	}

	/* Check for bottom overflow */
	y += SCALED_XY ? ScaleByZoom(bp.height - dpi->height, zoom) : ScaleByZoom(bp.height, zoom) - dpi->height;
	if (y > 0) {
		bp.height -= UnScaleByZoom(y, zoom);
		if (bp.height <= 0) return;
	}

	x -= SCALED_XY ? ScaleByZoom(dpi->left, zoom) : dpi->left;
	int x_unscaled = UnScaleByZoom(x, zoom);
	/* Check for left overflow */
	if (x < 0) {
		bp.width -= -x_unscaled;
		if (bp.width <= 0) return;
		bp.skip_left += -x_unscaled;
		x = 0;
	} else {
		bp.left = x_unscaled;
	}

	/* Check for right overflow */
	x += SCALED_XY ? ScaleByZoom(bp.width - dpi->width, zoom) : ScaleByZoom(bp.width, zoom) - dpi->width;
	if (x > 0) {
		bp.width -= UnScaleByZoom(x, zoom);
		if (bp.width <= 0) return;
	}

	assert(bp.skip_left + bp.width <= UnScaleByZoom(sprite->width, zoom));
	assert(bp.skip_top + bp.height <= UnScaleByZoom(sprite->height, zoom));

	/* We do not want to catch the mouse. However we also use that spritenumber for unknown (text) sprites. */
	if (_newgrf_debug_sprite_picker.mode == SPM_REDRAW && sprite_id != SPR_CURSOR_MOUSE) {
		Blitter *blitter = BlitterFactory::GetCurrentBlitter();
		void *topleft = blitter->MoveTo(bp.dst, bp.left, bp.top);
		void *bottomright = blitter->MoveTo(topleft, bp.width - 1, bp.height - 1);

		void *clicked = _newgrf_debug_sprite_picker.clicked_pixel;

		if (topleft <= clicked && clicked <= bottomright) {
			uint offset = (((size_t)clicked - (size_t)topleft) / (blitter->GetScreenDepth() / 8)) % bp.pitch;
			if (offset < (uint)bp.width) {
				include(_newgrf_debug_sprite_picker.sprites, sprite_id);
			}
		}
	}

	BlitterFactory::GetCurrentBlitter()->Draw(&bp, mode, zoom);
}

/**
 * Draws a sprite to a new RGBA buffer (see Colour union) instead of drawing to the screen.
 *
 * @param spriteId The sprite to draw.
 * @param zoom The zoom level at which to draw the sprites.
 * @return Pixel buffer, or nullptr if an 8bpp blitter is being used.
 */
std::unique_ptr<uint32[]> DrawSpriteToRgbaBuffer(SpriteID spriteId, ZoomLevel zoom)
{
	/* Invalid zoom level requested? */
	if (zoom < _settings_client.gui.zoom_min || zoom > _settings_client.gui.zoom_max) return nullptr;

	Blitter *blitter = BlitterFactory::GetCurrentBlitter();
	if (blitter->GetScreenDepth() != 8 && blitter->GetScreenDepth() != 32) return nullptr;

	/* Gather information about the sprite to write, reserve memory */
	const SpriteID real_sprite = GB(spriteId, 0, SPRITE_WIDTH);
	const Sprite *sprite = GetSprite(real_sprite, SpriteType::Normal, ZoomMask(zoom));
	Dimension dim = GetSpriteSize(real_sprite, nullptr, zoom);
	size_t dim_size = static_cast<size_t>(dim.width) * dim.height;
	std::unique_ptr<uint32[]> result(new uint32[dim_size]);
	/* Set buffer to fully transparent. */
	MemSetT(result.get(), 0, dim_size);

	/* Prepare new DrawPixelInfo - Normally this would be the screen but we want to draw to another buffer here.
	 * Normally, pitch would be scaled screen width, but in our case our "screen" is only the sprite width wide. */
	DrawPixelInfo dpi;
	dpi.dst_ptr = result.get();
	dpi.pitch = dim.width;
	dpi.left = 0;
	dpi.top = 0;
	dpi.width = dim.width;
	dpi.height = dim.height;
	dpi.zoom = zoom;

	dim_size = static_cast<size_t>(dim.width) * dim.height;

	/* If the current blitter is a paletted blitter, we have to render to an extra buffer and resolve the palette later. */
	std::unique_ptr<byte[]> pal_buffer{};
	if (blitter->GetScreenDepth() == 8) {
		pal_buffer.reset(new byte[dim_size]);
		MemSetT(pal_buffer.get(), 0, dim_size);

		dpi.dst_ptr = pal_buffer.get();
	}

	/* Temporarily disable screen animations while blitting - This prevents 40bpp_anim from writing to the animation buffer. */
	Backup<bool> disable_anim(_screen_disable_anim, true, FILE_LINE);
	GfxBlitterCtx ctx(&dpi);
	GfxBlitter<1, true>(ctx, sprite, 0, 0, BM_NORMAL, nullptr, real_sprite, zoom);
	disable_anim.Restore();

	if (blitter->GetScreenDepth() == 8) {
		/* Resolve palette. */
		uint32 *dst = result.get();
		const byte *src = pal_buffer.get();
		for (size_t i = 0; i < dim_size; ++i) {
			*dst++ = _cur_palette.palette[*src++].data;
		}
	}

	return result;
}

static void GfxMainBlitterViewport(const GfxBlitterCtx &ctx, const Sprite *sprite, int x, int y, BlitterMode mode, const SubSprite *sub, SpriteID sprite_id)
{
	GfxBlitter<ZOOM_LVL_BASE, false>(ctx, sprite, x, y, mode, sub, sprite_id, ctx.dpi->zoom);
}

static void GfxMainBlitter(const GfxBlitterCtx &ctx, const Sprite *sprite, int x, int y, BlitterMode mode, const SubSprite *sub, SpriteID sprite_id, ZoomLevel zoom)
{
	GfxBlitter<1, true>(ctx, sprite, x, y, mode, sub, sprite_id, zoom);
}

void DoPaletteAnimations();

Colour _water_palette[10];

void GfxInitPalettes()
{
	MemCpyT<Colour>(_water_palette, (_settings_game.game_creation.landscape == LT_TOYLAND) ? _extra_palette_values.dark_water_toyland : _extra_palette_values.dark_water, 5);
	const Colour *s = (_settings_game.game_creation.landscape == LT_TOYLAND) ? _extra_palette_values.glitter_water_toyland : _extra_palette_values.glitter_water;
	for (int i = 0; i < 5; i++) {
		_water_palette[i + 5] = s[i * 3];
	}

	std::lock_guard<std::mutex> lock_state(_cur_palette_mutex);
	memcpy(&_cur_palette, &_palette, sizeof(_cur_palette));
	DoPaletteAnimations();
}

#define EXTR(p, q) (((uint16)(palette_animation_counter * (p)) * (q)) >> 16)
#define EXTR2(p, q) (((uint16)(~palette_animation_counter * (p)) * (q)) >> 16)

void DoPaletteAnimations()
{
	/* Animation counter for the palette animation. */
	static int palette_animation_counter = 0;
	palette_animation_counter += 8;

	Blitter *blitter = BlitterFactory::GetCurrentBlitter();
	const Colour *s;
	const ExtraPaletteValues *ev = &_extra_palette_values;
	Colour old_val[PALETTE_ANIM_SIZE];
	const uint old_tc = palette_animation_counter;
	uint j;

	if (blitter != nullptr && blitter->UsePaletteAnimation() == Blitter::PALETTE_ANIMATION_NONE) {
		palette_animation_counter = 0;
	}

	Colour *palette_pos = &_cur_palette.palette[PALETTE_ANIM_START];  // Points to where animations are taking place on the palette
	/* Makes a copy of the current animation palette in old_val,
	 * so the work on the current palette could be compared, see if there has been any changes */
	memcpy(old_val, palette_pos, sizeof(old_val));

	/* Fizzy Drink bubbles animation */
	s = ev->fizzy_drink;
	j = EXTR2(512, EPV_CYCLES_FIZZY_DRINK);
	for (uint i = 0; i != EPV_CYCLES_FIZZY_DRINK; i++) {
		*palette_pos++ = s[j];
		j++;
		if (j == EPV_CYCLES_FIZZY_DRINK) j = 0;
	}

	/* Oil refinery fire animation */
	s = ev->oil_refinery;
	j = EXTR2(512, EPV_CYCLES_OIL_REFINERY);
	for (uint i = 0; i != EPV_CYCLES_OIL_REFINERY; i++) {
		*palette_pos++ = s[j];
		j++;
		if (j == EPV_CYCLES_OIL_REFINERY) j = 0;
	}

	/* Radio tower blinking */
	{
		byte i = (palette_animation_counter >> 1) & 0x7F;
		byte v;

		if (i < 0x3f) {
			v = 255;
		} else if (i < 0x4A || i >= 0x75) {
			v = 128;
		} else {
			v = 20;
		}
		palette_pos->r = v;
		palette_pos->g = 0;
		palette_pos->b = 0;
		palette_pos++;

		i ^= 0x40;
		if (i < 0x3f) {
			v = 255;
		} else if (i < 0x4A || i >= 0x75) {
			v = 128;
		} else {
			v = 20;
		}
		palette_pos->r = v;
		palette_pos->g = 0;
		palette_pos->b = 0;
		palette_pos++;
	}

	/* Handle lighthouse and stadium animation */
	s = ev->lighthouse;
	j = EXTR(256, EPV_CYCLES_LIGHTHOUSE);
	for (uint i = 0; i != EPV_CYCLES_LIGHTHOUSE; i++) {
		*palette_pos++ = s[j];
		j++;
		if (j == EPV_CYCLES_LIGHTHOUSE) j = 0;
	}

	/* Dark blue water */
	s = (_settings_game.game_creation.landscape == LT_TOYLAND) ? ev->dark_water_toyland : ev->dark_water;
	j = EXTR(320, EPV_CYCLES_DARK_WATER);
	for (uint i = 0; i != EPV_CYCLES_DARK_WATER; i++) {
		*palette_pos++ = s[j];
		j++;
		if (j == EPV_CYCLES_DARK_WATER) j = 0;
	}

	/* Glittery water */
	s = (_settings_game.game_creation.landscape == LT_TOYLAND) ? ev->glitter_water_toyland : ev->glitter_water;
	j = EXTR(128, EPV_CYCLES_GLITTER_WATER);
	for (uint i = 0; i != EPV_CYCLES_GLITTER_WATER / 3; i++) {
		*palette_pos++ = s[j];
		j += 3;
		if (j >= EPV_CYCLES_GLITTER_WATER) j -= EPV_CYCLES_GLITTER_WATER;
	}

	if (blitter != nullptr && blitter->UsePaletteAnimation() == Blitter::PALETTE_ANIMATION_NONE) {
		palette_animation_counter = old_tc;
	} else {
		if (memcmp(old_val, &_cur_palette.palette[PALETTE_ANIM_START], sizeof(old_val)) != 0 && _cur_palette.count_dirty == 0) {
			/* Did we changed anything on the palette? Seems so.  Mark it as dirty */
			_cur_palette.first_dirty = PALETTE_ANIM_START;
			_cur_palette.count_dirty = PALETTE_ANIM_SIZE;
		}
	}
}

/**
 * Determine a contrasty text colour for a coloured background.
 * @param background Background colour.
 * @param threshold Background colour brightness threshold below which the background is considered dark and TC_WHITE is returned, range: 0 - 255, default 128.
 * @return TC_BLACK or TC_WHITE depending on what gives a better contrast.
 */
TextColour GetContrastColour(uint8 background, uint8 threshold)
{
	Colour c = _cur_palette.palette[background];
	/* Compute brightness according to http://www.w3.org/TR/AERT#color-contrast.
	 * The following formula computes 1000 * brightness^2, with brightness being in range 0 to 255. */
	uint sq1000_brightness = c.r * c.r * 299 + c.g * c.g * 587 + c.b * c.b * 114;
	/* Compare with threshold brightness which defaults to 128 (50%) */
	return sq1000_brightness < ((uint) threshold) * ((uint) threshold) * 1000 ? TC_WHITE : TC_BLACK;
}

/**
 * Initialize _stringwidth_table cache
 * @param monospace Whether to load the monospace cache or the normal fonts.
 */
void LoadStringWidthTable(bool monospace)
{
	ClearFontCache();

	for (FontSize fs = monospace ? FS_MONO : FS_BEGIN; fs < (monospace ? FS_END : FS_MONO); fs++) {
		for (uint i = 0; i != 224; i++) {
			_stringwidth_table[fs][i] = GetGlyphWidth(fs, i + 32);
		}
	}
}

/**
 * Return width of character glyph.
 * @param size  Font of the character
 * @param key   Character code glyph
 * @return Width of the character glyph
 */
byte GetCharacterWidth(FontSize size, WChar key)
{
	/* Use _stringwidth_table cache if possible */
	if (key >= 32 && key < 256) return _stringwidth_table[size][key - 32];

	return GetGlyphWidth(size, key);
}

/**
 * Return the maximum width of single digit.
 * @param size  Font of the digit
 * @return Width of the digit.
 */
byte GetDigitWidth(FontSize size)
{
	byte width = 0;
	for (char c = '0'; c <= '9'; c++) {
		width = std::max(GetCharacterWidth(size, c), width);
	}
	return width;
}

/**
 * Return some number that is suitable for string size computations.
 * @param count Number of digits which shall be displayable.
 * @param size  Font of the number
 * @return The number.
 */
uint64 GetBroadestDigitsValue(uint count, FontSize size)
{
	uint front = 0;
	uint next = 0;
	GetBroadestDigit(&front, &next, size);
	uint64 val = count > 1 ? front : next;
	for (; count > 1; count--) {
		val = 10 * val + next;
	}
	return val;
}

/**
 * Determine the broadest digits for guessing the maximum width of a n-digit number.
 * @param[out] front Broadest digit, which is not 0. (Use this digit as first digit for numbers with more than one digit.)
 * @param[out] next Broadest digit, including 0. (Use this digit for all digits, except the first one; or for numbers with only one digit.)
 * @param size  Font of the digit
 */
void GetBroadestDigit(uint *front, uint *next, FontSize size)
{
	int width = -1;
	for (char c = '9'; c >= '0'; c--) {
		int w = GetCharacterWidth(size, c);
		if (w > width) {
			width = w;
			*next = c - '0';
			if (c != '0') *front = c - '0';
		}
	}
}

void ScreenSizeChanged()
{
	MarkWholeScreenDirty();

	/* screen size changed and the old bitmap is invalid now, so we don't want to undraw it */
	_cursor.visible = false;
}

void UndrawMouseCursor()
{
	/* Don't undraw mouse cursor if it is handled by the video driver. */
	if (VideoDriver::GetInstance()->UseSystemCursor()) return;

	/* Don't undraw the mouse cursor if the screen is not ready */
	if (_screen.dst_ptr == nullptr) return;

	if (_cursor.visible) {
		Blitter *blitter = BlitterFactory::GetCurrentBlitter();
		_cursor.visible = false;
		blitter->CopyFromBuffer(blitter->MoveTo(_screen.dst_ptr, _cursor.draw_pos.x, _cursor.draw_pos.y), _cursor_backup.GetBuffer(), _cursor.draw_size.x, _cursor.draw_size.y);
		VideoDriver::GetInstance()->MakeDirty(_cursor.draw_pos.x, _cursor.draw_pos.y, _cursor.draw_size.x, _cursor.draw_size.y);
	}
}

void DrawMouseCursor()
{
	/* Don't draw mouse cursor if it is handled by the video driver. */
	if (VideoDriver::GetInstance()->UseSystemCursor()) return;

	/* Don't draw the mouse cursor if the screen is not ready */
	if (_screen.dst_ptr == nullptr) return;

	Blitter *blitter = BlitterFactory::GetCurrentBlitter();

	/* Redraw mouse cursor but only when it's inside the window */
	if (!_cursor.in_window) return;

	/* Don't draw the mouse cursor if it's already drawn */
	if (_cursor.visible) {
		if (!_cursor.dirty) return;
		UndrawMouseCursor();
	}

	/* Determine visible area */
	int left = _cursor.pos.x + _cursor.total_offs.x;
	int width = _cursor.total_size.x;
	if (left < 0) {
		width += left;
		left = 0;
	}
	if (left + width > _screen.width) {
		width = _screen.width - left;
	}
	if (width <= 0) return;

	int top = _cursor.pos.y + _cursor.total_offs.y;
	int height = _cursor.total_size.y;
	if (top < 0) {
		height += top;
		top = 0;
	}
	if (top + height > _screen.height) {
		height = _screen.height - top;
	}
	if (height <= 0) return;

	_cursor.draw_pos.x = left;
	_cursor.draw_pos.y = top;
	_cursor.draw_size.x = width;
	_cursor.draw_size.y = height;

	uint8 *buffer = _cursor_backup.Allocate(blitter->BufferSize(_cursor.draw_size.x, _cursor.draw_size.y));

	/* Make backup of stuff below cursor */
	blitter->CopyToBuffer(blitter->MoveTo(_screen.dst_ptr, _cursor.draw_pos.x, _cursor.draw_pos.y), buffer, _cursor.draw_size.x, _cursor.draw_size.y);

	/* Draw cursor on screen */
	_cur_dpi = &_screen;
	for (uint i = 0; i < _cursor.sprite_count; ++i) {
		DrawSprite(_cursor.sprite_seq[i].sprite, _cursor.sprite_seq[i].pal, _cursor.pos.x + _cursor.sprite_pos[i].x, _cursor.pos.y + _cursor.sprite_pos[i].y);
	}

	VideoDriver::GetInstance()->MakeDirty(_cursor.draw_pos.x, _cursor.draw_pos.y, _cursor.draw_size.x, _cursor.draw_size.y);

	_cursor.visible = true;
	_cursor.dirty = false;
}

/**
 * Repaints a specific rectangle of the screen.
 *
 * @param left,top,right,bottom The area of the screen that needs repainting
 * @pre The rectangle is assumed to have been previously marked dirty with \c SetDirtyBlocks.
 * @see SetDirtyBlocks
 * @see DrawDirtyBlocks
 * @ingroup dirty
 *
 */
void RedrawScreenRect(int left, int top, int right, int bottom)
{
	assert(right <= _screen.width && bottom <= _screen.height);
	if (_cursor.visible) {
		if (right > _cursor.draw_pos.x &&
				left < _cursor.draw_pos.x + _cursor.draw_size.x &&
				bottom > _cursor.draw_pos.y &&
				top < _cursor.draw_pos.y + _cursor.draw_size.y) {
			UndrawMouseCursor();
		}
	}

	if (_networking) NetworkUndrawChatMessage();

	DrawOverlappedWindowForAll(left, top, right, bottom);

	VideoDriver::GetInstance()->MakeDirty(left, top, right - left, bottom - top);
}

static std::vector<Rect> _dirty_viewport_occlusions;
static Viewport *_dirty_viewport;
static NWidgetDisplay _dirty_viewport_disp_flags;

static void DrawDirtyViewport(uint occlusion, int left, int top, int right, int bottom)
{
	for(; occlusion < _dirty_viewport_occlusions.size(); occlusion++) {
		const Rect &occ = _dirty_viewport_occlusions[occlusion];
		if (right > occ.left &&
				bottom > occ.top &&
				left < occ.right &&
				top < occ.bottom) {
			/* occlusion and draw rectangle intersect with each other */
			int x;

			if (left < (x = occ.left)) {
				DrawDirtyViewport(occlusion + 1, left, top, x, bottom);
				DrawDirtyViewport(occlusion, x, top, right, bottom);
				return;
			}

			if (right > (x = occ.right)) {
				DrawDirtyViewport(occlusion, left, top, x, bottom);
				DrawDirtyViewport(occlusion + 1, x, top, right, bottom);
				return;
			}

			if (top < (x = occ.top)) {
				DrawDirtyViewport(occlusion + 1, left, top, right, x);
				DrawDirtyViewport(occlusion, left, x, right, bottom);
				return;
			}

			if (bottom > (x = occ.bottom)) {
				DrawDirtyViewport(occlusion, left, top, right, x);
				DrawDirtyViewport(occlusion + 1, left, x, right, bottom);
				return;
			}

			return;
		}
	}

	if (_game_mode == GM_MENU) {
		RedrawScreenRect(left, top, right, bottom);
	} else {
		extern void ViewportDrawChk(Viewport *vp, int left, int top, int right, int bottom, uint8 display_flags);
		ViewportDrawChk(_dirty_viewport, left, top, right, bottom, _dirty_viewport_disp_flags);
		VideoDriver::GetInstance()->MakeDirty(left, top, right - left, bottom - top);
	}
}

static void DrawOverlappedWindowWithClipping(Window *w, int left, int top, int right, int bottom, DrawOverlappedWindowFlags flags)
{
	extern void DrawOverlappedWindow(Window *w, int left, int top, int right, int bottom, DrawOverlappedWindowFlags flags);

	if (right < 0 || bottom < 0 || left >= _screen.width || top >= _screen.height) return;

	DrawOverlappedWindow(w, std::max(0, left), std::max(0, top), std::min(_screen.width, right), std::min(_screen.height, bottom), flags);
}

/**
 * Repaints the rectangle blocks which are marked as 'dirty'.
 *
 * @see SetDirtyBlocks
 *
 * @ingroup dirty
 */
void DrawDirtyBlocks()
{
	static std::vector<NWidgetBase *> dirty_widgets;

	extern void ViewportPrepareVehicleRoute();
	ViewportPrepareVehicleRoute();

	_gfx_draw_active = true;

	if (_whole_screen_dirty) {
		RedrawScreenRect(0, 0, _screen.width, _screen.height);
		for (Window *w : Window::Iterate()) {
			w->flags &= ~(WF_DIRTY | WF_WIDGETS_DIRTY | WF_DRAG_DIRTIED);
		}
		_whole_screen_dirty = false;
	} else {
		bool cleared_overlays = false;
		auto clear_overlays = [&]() {
			if (cleared_overlays) return;
			if (_cursor.visible) UndrawMouseCursor();
			if (_networking) NetworkUndrawChatMessage();
			cleared_overlays = true;
		};

		DrawPixelInfo bk;
		Backup dpi_backup(_cur_dpi, &bk, FILE_LINE);

		for (Window *w : Window::IterateFromBack()) {
			w->flags &= ~WF_DRAG_DIRTIED;
			if (!MayBeShown(w)) continue;

			if (w->viewport != nullptr) w->viewport->is_drawn = false;

			if (w->flags & WF_DIRTY) {
				clear_overlays();
				DrawOverlappedWindowFlags flags = DOWF_MARK_DIRTY;
				if (unlikely(HasBit(_gfx_debug_flags, GDF_SHOW_WINDOW_DIRTY))) {
					flags |= DOWF_SHOW_DEBUG;
				}
				DrawOverlappedWindowWithClipping(w, w->left, w->top, w->left + w->width, w->top + w->height, flags);
				w->flags &= ~(WF_DIRTY | WF_WIDGETS_DIRTY);
			} else if (w->flags & WF_WIDGETS_DIRTY) {
				if (w->nested_root != nullptr) {
					clear_overlays();
					w->nested_root->FillDirtyWidgets(dirty_widgets);
					for (NWidgetBase *widget : dirty_widgets) {
						DrawOverlappedWindowFlags flags = DOWF_MARK_DIRTY;
						if (unlikely(HasBit(_gfx_debug_flags, GDF_SHOW_WIDGET_DIRTY))) {
							flags |= DOWF_SHOW_DEBUG;
						}
						DrawOverlappedWindowWithClipping(w, w->left + widget->pos_x, w->top + widget->pos_y, w->left + widget->pos_x + widget->current_x, w->top + widget->pos_y + widget->current_y, flags);
					}
					dirty_widgets.clear();
				}
				w->flags &= ~WF_WIDGETS_DIRTY;
			}

			if (w->viewport != nullptr && !w->IsShaded()) {
				Viewport *vp = w->viewport;
				if (vp->is_drawn) {
					vp->ClearDirty();
				} else if (vp->is_dirty) {
					clear_overlays();
					PerformanceAccumulator framerate(PFE_DRAWWORLD);
					_cur_dpi->left = 0;
					_cur_dpi->top = 0;
					_cur_dpi->width = _screen.width;
					_cur_dpi->height = _screen.height;
					_cur_dpi->pitch = _screen.pitch;
					_cur_dpi->dst_ptr = _screen.dst_ptr;
					_cur_dpi->zoom = ZOOM_LVL_NORMAL;

					_dirty_viewport = vp;
					_dirty_viewport_disp_flags = w->viewport_widget->disp_flags;
					TransparencyOptionBits to_backup = _transparency_opt;
					if (_dirty_viewport_disp_flags & ND_NO_TRANSPARENCY) {
						_transparency_opt &= (1 << TO_SIGNS) | (1 << TO_LOADING); // Disable all transparency, except textual stuff
					}

					{
						int left = vp->left;
						int top = vp->top;
						int right = vp->left + vp->width;
						int bottom = vp->top + vp->height;
						_dirty_viewport_occlusions.clear();
						for (const Window *v : Window::IterateFromBack(w->z_front)) {
							if (MayBeShown(v) &&
									right > v->left &&
									bottom > v->top &&
									left < v->left + v->width &&
									top < v->top + v->height) {
								_dirty_viewport_occlusions.push_back({ v->left, v->top, v->left + v->width, v->top + v->height });
							}
						}
						for (const Rect &r : _dirty_blocks) {
							if (right > r.left &&
									bottom > r.top &&
									left < r.right &&
									top < r.bottom) {
								_dirty_viewport_occlusions.push_back({ r.left, r.top, r.right, r.bottom });
							}
						}
					}

					const uint grid_w = vp->dirty_blocks_per_row;
					const uint grid_h = vp->dirty_blocks_per_column;

					uint pos = 0;
					uint x = 0;
					do {
						uint y = 0;
						do {
							if (vp->dirty_blocks[pos]) {
								uint left = x;
								uint top = y;
								uint right = x + 1;
								uint bottom = y;
								uint p = pos;

								/* First try coalescing downwards */
								do {
									vp->dirty_blocks[p] = false;
									p++;
									bottom++;
								} while (bottom != grid_h && vp->dirty_blocks[p]);

								/* Try coalescing to the right too. */
								uint block_h = (bottom - y);
								p = pos;

								while (right != grid_w) {
									uint p2 = (p += grid_h);
									uint check_h = block_h;
									/* Check if a full line of dirty flags is set. */
									do {
										if (!vp->dirty_blocks[p2]) goto no_more_coalesc;
										p2++;
									} while (--check_h != 0);

									/* Wohoo, can combine it one step to the right!
									 * Do that, and clear the bits. */
									right++;

									check_h = block_h;
									p2 = p;
									do {
										vp->dirty_blocks[p2] = false;
										p2++;
									} while (--check_h != 0);
								}
								no_more_coalesc:

								assert(_cur_dpi == &bk);
								int draw_left = std::max<int>(0, ((left == 0) ? 0 : vp->dirty_block_left_margin + (left << vp->GetDirtyBlockWidthShift())) + vp->left);
								int draw_top = std::max<int>(0, (top << vp->GetDirtyBlockHeightShift()) + vp->top);
								int draw_right = std::min<int>(_screen.width, std::min<int>((right << vp->GetDirtyBlockWidthShift()) + vp->dirty_block_left_margin, vp->width) + vp->left);
								int draw_bottom = std::min<int>(_screen.height, std::min<int>(bottom << vp->GetDirtyBlockHeightShift(), vp->height) + vp->top);
								if (draw_left < draw_right && draw_top < draw_bottom) {
									DrawDirtyViewport(0, draw_left, draw_top, draw_right, draw_bottom);
								}
							}
						} while (pos++, ++y != grid_h);
					} while (++x != grid_w);

					_transparency_opt = to_backup;
					w->viewport->ClearDirty();
				}
			}
		}

		dpi_backup.Restore();

		for (const Rect &r : _dirty_blocks) {
			RedrawScreenRect(r.left, r.top, r.right, r.bottom);
		}
		if (unlikely(HasBit(_gfx_debug_flags, GDF_SHOW_RECT_DIRTY))) {
			ViewportDoDrawProcessAllPending();
			for (const Rect &r : _dirty_blocks) {
				GfxFillRect(r.left, r.top, r.right, r.bottom, _string_colourmap[(_dirty_block_colour.fetch_add(1, std::memory_order_relaxed) + 1) & 0xF], FILLRECT_CHECKER);
			}
		}
	}

	_dirty_blocks.clear();
	while (!_pending_dirty_blocks.empty()) {
		for (const Rect &r : _pending_dirty_blocks) {
			SetDirtyBlocks(r.left, r.top, r.right, r.bottom);
		}
		_pending_dirty_blocks.clear();
		for (const Rect &r : _dirty_blocks) {
			RedrawScreenRect(r.left, r.top, r.right, r.bottom);
		}
		_dirty_blocks.clear();
	}
	ViewportDoDrawProcessAllPending();
	_gfx_draw_active = false;
	_dirty_block_colour.fetch_add(1, std::memory_order_relaxed);

	extern void ClearViewportCaches();
	ClearViewportCaches();
}

void UnsetDirtyBlocks(int left, int top, int right, int bottom)
{
	if (_whole_screen_dirty) return;

	for (uint i = 0; i < _dirty_blocks.size(); i++) {
		Rect &r = _dirty_blocks[i];
		if (left < r.right &&
				right > r.left &&
				top < r.bottom &&
				bottom > r.top) {
			/* overlap of some sort */
			if (left <= r.left &&
					right >= r.right &&
					top <= r.top &&
					bottom >= r.bottom) {
				/* dirty rect entirely in subtraction area */
				r = _dirty_blocks.back();
				_dirty_blocks.pop_back();
				i--;
				continue;
			}
			if (r.left < left) {
				Rect n = { left, r.top, r.right, r.bottom };
				r.right = left;
				_dirty_blocks.push_back(n);
				continue;
			}
			if (r.right > right) {
				Rect n = { r.left, r.top, right, r.bottom };
				r.left = right;
				_dirty_blocks.push_back(n);
				continue;
			}
			if (r.top < top) {
				Rect n = { r.left, top, r.right, r.bottom };
				r.bottom = top;
				_dirty_blocks.push_back(n);
				continue;
			}
			if (r.bottom > bottom) {
				Rect n = { r.left, r.top, r.right, bottom };
				r.top = bottom;
				_dirty_blocks.push_back(n);
				continue;
			}
		}
	}
}

static void AddDirtyBlocks(uint start, int left, int top, int right, int bottom)
{
	if (bottom <= top || right <= left) return;

	for (; start < _dirty_blocks.size(); start++) {
		Rect &r = _dirty_blocks[start];
		if (left <= r.right &&
				right >= r.left &&
				top <= r.bottom &&
				bottom >= r.top) {
			/* overlap or contact of some sort */
			if (left >= r.left &&
					right <= r.right &&
					top >= r.top &&
					bottom <= r.bottom) {
				/* entirely contained by existing */
				return;
			}
			if (left <= r.left &&
					right >= r.right &&
					top <= r.top &&
					bottom >= r.bottom) {
				/* entirely contains existing */
				r = _dirty_blocks.back();
				_dirty_blocks.pop_back();
				start--;
				continue;
			}
			if (left < r.left && right > r.left) {
				int middle = r.left;
				AddDirtyBlocks(start, left, top, middle, bottom);
				AddDirtyBlocks(start, middle, top, right, bottom);
				return;
			}
			if (right > r.right && left < r.right) {
				int middle = r.right;
				AddDirtyBlocks(start, left, top, middle, bottom);
				AddDirtyBlocks(start, middle, top, right, bottom);
				return;
			}

			if (top < r.top && bottom > r.top) {
				int middle = r.top;
				AddDirtyBlocks(start, left, top, right, middle);
				AddDirtyBlocks(start, left, middle, right, bottom);
				return;
			}

			if (bottom > r.bottom && top < r.bottom) {
				int middle = r.bottom;
				AddDirtyBlocks(start, left, top, right, middle);
				AddDirtyBlocks(start, left, middle, right, bottom);
				return;
			}
		}
	}
	_dirty_blocks.push_back({ left, top, right, bottom });
}

/**
 * Add the specified rectangle to the collection of screen areas to be
 * invalidated and redrawn.
 * Note the point (0,0) is top left.
 *
 * @param left The left edge of the rectangle
 * @param top The top edge of the rectangle
 * @param right The right edge of the rectangle
 * @param bottom The bottom edge of the rectangle
 * @see DrawDirtyBlocks
 *
 * @ingroup dirty
 */
void SetDirtyBlocks(int left, int top, int right, int bottom)
{
	if (_whole_screen_dirty) return;

	if (left < 0) left = 0;
	if (top < 0) top = 0;
	if (right > _screen.width) right = _screen.width;
	if (bottom > _screen.height) bottom = _screen.height;

	AddDirtyBlocks(0, left, top, right, bottom);
}

void SetPendingDirtyBlocks(int left, int top, int right, int bottom)
{
	_pending_dirty_blocks.push_back({ left, top, right, bottom });
}

/**
 * This function mark the whole screen as dirty. This results in repainting
 * the whole screen. Use this with care as this function will break the
 * idea about marking only parts of the screen as 'dirty'.
 * @ingroup dirty
 */
void MarkWholeScreenDirty()
{
	_whole_screen_dirty = true;
}

/**
 * Set up a clipping area for only drawing into a certain area. To do this,
 * Fill a DrawPixelInfo object with the supplied relative rectangle, backup
 * the original (calling) _cur_dpi and assign the just returned DrawPixelInfo
 * _cur_dpi. When you are done, give restore _cur_dpi's original value
 * @param *n the DrawPixelInfo that will be the clipping rectangle box allowed
 * for drawing
 * @param left,top,width,height the relative coordinates of the clipping
 * rectangle relative to the current _cur_dpi. This will most likely be the
 * offset from the calling window coordinates
 * @return return false if the requested rectangle is not possible with the
 * current dpi pointer. Only continue of the return value is true, or you'll
 * get some nasty results
 */
bool FillDrawPixelInfo(DrawPixelInfo *n, int left, int top, int width, int height)
{
	Blitter *blitter = BlitterFactory::GetCurrentBlitter();
	const DrawPixelInfo *o = _cur_dpi;

	n->zoom = ZOOM_LVL_NORMAL;

	assert(width > 0);
	assert(height > 0);

	if ((left -= o->left) < 0) {
		width += left;
		if (width <= 0) return false;
		n->left = -left;
		left = 0;
	} else {
		n->left = 0;
	}

	if (width > o->width - left) {
		width = o->width - left;
		if (width <= 0) return false;
	}
	n->width = width;

	if ((top -= o->top) < 0) {
		height += top;
		if (height <= 0) return false;
		n->top = -top;
		top = 0;
	} else {
		n->top = 0;
	}

	n->dst_ptr = blitter->MoveTo(o->dst_ptr, left, top);
	n->pitch = o->pitch;

	if (height > o->height - top) {
		height = o->height - top;
		if (height <= 0) return false;
	}
	n->height = height;

	return true;
}

/**
 * Update cursor dimension.
 * Called when changing cursor sprite resp. reloading grfs.
 */
void UpdateCursorSize()
{
	/* Ignore setting any cursor before the sprites are loaded. */
	if (GetMaxSpriteID() == 0) return;

	static_assert(lengthof(_cursor.sprite_seq) == lengthof(_cursor.sprite_pos));
	assert(_cursor.sprite_count <= lengthof(_cursor.sprite_seq));
	for (uint i = 0; i < _cursor.sprite_count; ++i) {
		const Sprite *p = GetSprite(GB(_cursor.sprite_seq[i].sprite, 0, SPRITE_WIDTH), SpriteType::Normal, 0);
		Point offs, size;
		offs.x = UnScaleGUI(p->x_offs) + _cursor.sprite_pos[i].x;
		offs.y = UnScaleGUI(p->y_offs) + _cursor.sprite_pos[i].y;
		size.x = UnScaleGUI(p->width);
		size.y = UnScaleGUI(p->height);

		if (i == 0) {
			_cursor.total_offs = offs;
			_cursor.total_size = size;
		} else {
			int right  = std::max(_cursor.total_offs.x + _cursor.total_size.x, offs.x + size.x);
			int bottom = std::max(_cursor.total_offs.y + _cursor.total_size.y, offs.y + size.y);
			if (offs.x < _cursor.total_offs.x) _cursor.total_offs.x = offs.x;
			if (offs.y < _cursor.total_offs.y) _cursor.total_offs.y = offs.y;
			_cursor.total_size.x = right  - _cursor.total_offs.x;
			_cursor.total_size.y = bottom - _cursor.total_offs.y;
		}
	}

	_cursor.dirty = true;
}

/**
 * Switch cursor to different sprite.
 * @param cursor Sprite to draw for the cursor.
 * @param pal Palette to use for recolouring.
 */
static void SetCursorSprite(CursorID cursor, PaletteID pal)
{
	if (_cursor.sprite_count == 1 && _cursor.sprite_seq[0].sprite == cursor && _cursor.sprite_seq[0].pal == pal) return;

	_cursor.sprite_count = 1;
	_cursor.sprite_seq[0].sprite = cursor;
	_cursor.sprite_seq[0].pal = pal;
	_cursor.sprite_pos[0].x = 0;
	_cursor.sprite_pos[0].y = 0;

	UpdateCursorSize();
}

static void SwitchAnimatedCursor()
{
	const AnimCursor *cur = _cursor.animate_cur;

	if (cur == nullptr || cur->sprite == AnimCursor::LAST) cur = _cursor.animate_list;

	SetCursorSprite(cur->sprite, _cursor.sprite_seq[0].pal);

	_cursor.animate_timeout = cur->display_time;
	_cursor.animate_cur     = cur + 1;
}

void CursorTick()
{
	if (_cursor.animate_timeout != 0 && --_cursor.animate_timeout == 0) {
		SwitchAnimatedCursor();
	}
}

/**
 * Set or unset the ZZZ cursor.
 * @param busy Whether to show the ZZZ cursor.
 */
void SetMouseCursorBusy(bool busy)
{
	if (busy) {
		if (_cursor.sprite_seq[0].sprite == SPR_CURSOR_MOUSE) SetMouseCursor(SPR_CURSOR_ZZZ, PAL_NONE);
	} else {
		if (_cursor.sprite_seq[0].sprite == SPR_CURSOR_ZZZ) SetMouseCursor(SPR_CURSOR_MOUSE, PAL_NONE);
	}
}

/**
 * Assign a single non-animated sprite to the cursor.
 * @param sprite Sprite to draw for the cursor.
 * @param pal Palette to use for recolouring.
 * @see SetAnimatedMouseCursor
 */
void SetMouseCursor(CursorID sprite, PaletteID pal)
{
	/* Turn off animation */
	_cursor.animate_timeout = 0;
	/* Set cursor */
	SetCursorSprite(sprite, pal);
}

/**
 * Assign an animation to the cursor.
 * @param table Array of animation states.
 * @see SetMouseCursor
 */
void SetAnimatedMouseCursor(const AnimCursor *table)
{
	_cursor.animate_list = table;
	_cursor.animate_cur = nullptr;
	_cursor.sprite_seq[0].pal = PAL_NONE;
	SwitchAnimatedCursor();
}

/**
 * Update cursor position based on a relative change.
 *
 * @param delta_x How much change in the X position.
 * @param delta_y How much change in the Y position.
 */
void CursorVars::UpdateCursorPositionRelative(int delta_x, int delta_y)
{
	assert(this->fix_at);

	this->delta.x = delta_x;
	this->delta.y = delta_y;
}

/**
 * Update cursor position on mouse movement.
 * @param x New X position.
 * @param y New Y position.
 * @return true, if the OS cursor position should be warped back to this->pos.
 */
bool CursorVars::UpdateCursorPosition(int x, int y)
{
	this->delta.x = x - this->pos.x;
	this->delta.y = y - this->pos.y;

	if (this->fix_at) {
		return this->delta.x != 0 || this->delta.y != 0;
	} else if (this->pos.x != x || this->pos.y != y) {
		this->dirty = true;
		this->pos.x = x;
		this->pos.y = y;
	}

	return false;
}

bool ChangeResInGame(int width, int height)
{
	return (_screen.width == width && _screen.height == height) || VideoDriver::GetInstance()->ChangeResolution(width, height);
}

bool ToggleFullScreen(bool fs)
{
	bool result = VideoDriver::GetInstance()->ToggleFullscreen(fs);
	if (_fullscreen != fs && _resolutions.empty()) {
		DEBUG(driver, 0, "Could not find a suitable fullscreen resolution");
	}
	return result;
}

void SortResolutions()
{
	std::sort(_resolutions.begin(), _resolutions.end());
}

/**
 * Resolve GUI zoom level, if auto-suggestion is requested.
 */
void UpdateGUIZoom()
{
	int old_scale = _gui_scale;

	/* Determine real GUI zoom to use. */
	if (_gui_scale_cfg == -1) {
		_gui_scale = VideoDriver::GetInstance()->GetSuggestedUIScale();
	} else {
		_gui_scale = Clamp(_gui_scale_cfg, MIN_INTERFACE_SCALE, MAX_INTERFACE_SCALE);
	}

	int8 new_zoom = ScaleGUITrad(1) <= 1 ? ZOOM_LVL_OUT_4X : ScaleGUITrad(1) >= 4 ? ZOOM_LVL_MIN : ZOOM_LVL_OUT_2X;
	/* Font glyphs should not be clamped to min/max zoom. */
	_font_zoom = static_cast<ZoomLevel>(new_zoom);
	/* Ensure the gui_zoom is clamped between min/max. */
	new_zoom = Clamp(new_zoom, _settings_client.gui.zoom_min, _settings_client.gui.zoom_max);
	_gui_zoom = static_cast<ZoomLevel>(new_zoom);

	if (old_scale != _gui_scale) {
		ClearFontCache();
	}
	UpdateFontHeightCache();
}

/**
 * Resolve GUI zoom level and adjust GUI to new zoom, if auto-suggestion is requested.
 * @param automatic Set if the change is occuring due to OS DPI scaling being changed.
 * @returns true when the zoom level has changed, caller must call ReInitAllWindows(true)
 * after resizing the application's window/buffer.
 */
bool AdjustGUIZoom(AdjustGUIZoomMode mode)
{
	if (mode == AGZM_STARTUP) {
		_adjust_gui_zoom_startup_done = true;
	} else if (!_adjust_gui_zoom_startup_done) {
		return false;
	}

	ZoomLevel old_gui_zoom = _gui_zoom;
	ZoomLevel old_font_zoom = _font_zoom;
	int old_scale = _gui_scale;
	UpdateGUIZoom();
	if (old_scale == _gui_scale) return false;

	/* Reload sprites if sprite zoom level has changed. */
	if (old_gui_zoom != _gui_zoom) {
		GfxClearSpriteCache();
		VideoDriver::GetInstance()->ClearSystemSprites();
		UpdateCursorSize();
		if (mode != AGZM_STARTUP) UpdateRouteStepSpriteSize();
	} else if (old_font_zoom != _font_zoom) {
		GfxClearFontSpriteCache();
	}

	ClearFontCache();
	UpdateFontHeightCache();
	LoadStringWidthTable();
	ReInitAllWindows(false);
	UpdateAllVirtCoords();
	if (mode != AGZM_STARTUP) FixTitleGameZoom();

	extern void FlushDeparturesWindowTextCaches();
	FlushDeparturesWindowTextCaches();

	/* Adjust all window sizes to match the new zoom level, so that they don't appear
	   to move around when the application is moved to a screen with different DPI. */
	auto zoom_shift = old_gui_zoom - _gui_zoom;
	for (Window *w : Window::Iterate()) {
		if (mode == AGZM_AUTOMATIC) {
			w->left   = (w->left   * _gui_scale) / old_scale;
			w->top    = (w->top    * _gui_scale) / old_scale;
			w->width  = (w->width  * _gui_scale) / old_scale;
			w->height = (w->height * _gui_scale) / old_scale;
		}
		if (w->viewport != nullptr) {
			w->viewport->zoom = Clamp(ZoomLevel(w->viewport->zoom - zoom_shift), _settings_client.gui.zoom_min, _settings_client.gui.zoom_max);
		}
	}

	return true;
}

void ChangeGameSpeed(bool enable_fast_forward)
{
	if (enable_fast_forward) {
		_game_speed = _settings_client.gui.fast_forward_speed_limit;
	} else {
		_game_speed = 100;
	}
}

void SetupTickRate()
{
	_milliseconds_per_tick = (_settings_game.economy.tick_rate == TRM_MODERN) ? 27 : 30;
	_ticks_per_second = 1000.0f / _milliseconds_per_tick;
}<|MERGE_RESOLUTION|>--- conflicted
+++ resolved
@@ -659,11 +659,7 @@
 	}
 
 	if (underline) {
-<<<<<<< HEAD
-		GfxFillRect(left, y + h, right, y + h, ctx.string_colourremap[1]);
-=======
-		GfxFillRect(left, y + h, right, y + h + WidgetDimensions::scaled.bevel.top - 1, _string_colourremap[1]);
->>>>>>> 96ec9c1b
+		GfxFillRect(left, y + h, right, y + h + WidgetDimensions::scaled.bevel.top - 1, ctx.string_colourremap[1]);
 	}
 
 	return (align & SA_HOR_MASK) == SA_RIGHT ? left : right;
