--- conflicted
+++ resolved
@@ -37,7 +37,7 @@
 
 #include "safeguards.h"
 
-uint8_t _dirkeys;        ///< 1 = left, 2 = up, 4 = right, 8 = down
+uint8_t _dirkeys;     ///< 1 = left, 2 = up, 4 = right, 8 = down
 bool _fullscreen;
 uint8_t _support8bpp;
 CursorVars _cursor;
@@ -69,8 +69,8 @@
 
 struct GfxBlitterCtx {
 	const DrawPixelInfo *dpi;
-	const byte *colour_remap_ptr = nullptr;
-	byte string_colourremap[3]; ///< Recoloursprite for stringdrawing. The grf loader ensures that #SpriteType::Font sprites only use colours 0 to 2.
+	const uint8_t *colour_remap_ptr = nullptr;
+	uint8_t string_colourremap[3]; ///< Recoloursprite for stringdrawing. The grf loader ensures that #SpriteType::Font sprites only use colours 0 to 2.
 	int sprite_brightness_adjust = 0;
 
 	GfxBlitterCtx(const DrawPixelInfo *dpi) : dpi(dpi) {}
@@ -95,40 +95,13 @@
  *
  * @ingroup dirty
  */
-<<<<<<< HEAD
-=======
-static Rect _invalid_rect;
-static const uint8_t *_colour_remap_ptr;
-static uint8_t _string_colourremap[3]; ///< Recoloursprite for stringdrawing. The grf loader ensures that #SpriteType::Font sprites only use colours 0 to 2.
->>>>>>> 6c5a8f55
 
 extern std::atomic<uint> _dirty_block_colour;
 static bool _whole_screen_dirty = false;
 bool _gfx_draw_active = false;
 
-<<<<<<< HEAD
 static std::vector<Rect> _dirty_blocks;
 static std::vector<Rect> _pending_dirty_blocks;
-=======
-static uint _dirty_bytes_per_line = 0;
-static uint8_t *_dirty_blocks = nullptr;
-extern uint _dirty_block_colour;
-
-void GfxScroll(int left, int top, int width, int height, int xo, int yo)
-{
-	Blitter *blitter = BlitterFactory::GetCurrentBlitter();
-
-	if (xo == 0 && yo == 0) return;
-
-	if (_cursor.visible) UndrawMouseCursor();
-
-	if (_networking) NetworkUndrawChatMessage();
-
-	blitter->ScrollBuffer(_screen.dst_ptr, left, top, width, height, xo, yo);
-	/* This part of the screen is now dirty. */
-	VideoDriver::GetInstance()->MakeDirty(left, top, width, height);
-}
->>>>>>> 6c5a8f55
 
 enum GfxDebugFlags {
 	GDF_SHOW_WINDOW_DIRTY,
@@ -532,16 +505,10 @@
 	bool raw_colour = (colour & TC_IS_PALETTE_COLOUR) != 0;
 	colour &= ~(TC_NO_SHADE | TC_IS_PALETTE_COLOUR | TC_FORCED);
 
-<<<<<<< HEAD
 	this->string_colourremap[0] = 0;
-	this->string_colourremap[1] = raw_colour ? (byte)colour : _string_colourmap[colour];
+	this->string_colourremap[1] = raw_colour ? (uint8_t)colour : _string_colourmap[colour];
 	this->string_colourremap[2] = no_shade ? 0 : 1;
 	this->colour_remap_ptr = this->string_colourremap;
-=======
-	_string_colourremap[1] = raw_colour ? (uint8_t)colour : _string_colourmap[colour];
-	_string_colourremap[2] = no_shade ? 0 : 1;
-	_colour_remap_ptr = _string_colourremap;
->>>>>>> 6c5a8f55
 }
 
 /**
@@ -1412,16 +1379,7 @@
 
 void ScreenSizeChanged()
 {
-<<<<<<< HEAD
 	MarkWholeScreenDirty();
-=======
-	_dirty_bytes_per_line = CeilDiv(_screen.width, DIRTY_BLOCK_WIDTH);
-	_dirty_blocks = ReallocT<uint8_t>(_dirty_blocks, static_cast<size_t>(_dirty_bytes_per_line) * CeilDiv(_screen.height, DIRTY_BLOCK_HEIGHT));
-
-	/* check the dirty rect */
-	if (_invalid_rect.right >= _screen.width) _invalid_rect.right = _screen.width;
-	if (_invalid_rect.bottom >= _screen.height) _invalid_rect.bottom = _screen.height;
->>>>>>> 6c5a8f55
 
 	/* screen size changed and the old bitmap is invalid now, so we don't want to undraw it */
 	_cursor.visible = false;
@@ -1606,51 +1564,10 @@
  */
 void DrawDirtyBlocks()
 {
-<<<<<<< HEAD
 	static std::vector<NWidgetBase *> dirty_widgets;
 
 	extern void ViewportPrepareVehicleRoute();
 	ViewportPrepareVehicleRoute();
-=======
-	uint8_t *b = _dirty_blocks;
-	const int w = Align(_screen.width,  DIRTY_BLOCK_WIDTH);
-	const int h = Align(_screen.height, DIRTY_BLOCK_HEIGHT);
-	int x;
-	int y;
-
-	y = 0;
-	do {
-		x = 0;
-		do {
-			if (*b != 0) {
-				int left;
-				int top;
-				int right = x + DIRTY_BLOCK_WIDTH;
-				int bottom = y;
-				uint8_t *p = b;
-				int h2;
-
-				/* First try coalescing downwards */
-				do {
-					*p = 0;
-					p += _dirty_bytes_per_line;
-					bottom += DIRTY_BLOCK_HEIGHT;
-				} while (bottom != h && *p != 0);
-
-				/* Try coalescing to the right too. */
-				h2 = (bottom - y) / DIRTY_BLOCK_HEIGHT;
-				assert(h2 > 0);
-				p = b;
-
-				while (right != w) {
-					uint8_t *p2 = ++p;
-					int i = h2;
-					/* Check if a full line of dirty flags is set. */
-					do {
-						if (!*p2) goto no_more_coalesc;
-						p2 += _dirty_bytes_per_line;
-					} while (--i != 0);
->>>>>>> 6c5a8f55
 
 	_gfx_draw_active = true;
 
@@ -1970,13 +1887,7 @@
  */
 void SetDirtyBlocks(int left, int top, int right, int bottom)
 {
-<<<<<<< HEAD
 	if (_whole_screen_dirty) return;
-=======
-	uint8_t *b;
-	int width;
-	int height;
->>>>>>> 6c5a8f55
 
 	if (left < 0) left = 0;
 	if (top < 0) top = 0;
