/* $Id$ */

/*
 * This file is part of OpenTTD.
 * OpenTTD is free software; you can redistribute it and/or modify it under the terms of the GNU General Public License as published by the Free Software Foundation, version 2.
 * OpenTTD is distributed in the hope that it will be useful, but WITHOUT ANY WARRANTY; without even the implied warranty of MERCHANTABILITY or FITNESS FOR A PARTICULAR PURPOSE.
 * See the GNU General Public License for more details. You should have received a copy of the GNU General Public License along with OpenTTD. If not, see <http://www.gnu.org/licenses/>.
 */

/** @file npf.cpp Implementation of the NPF pathfinder. */

#include "../../stdafx.h"
#include "../../network/network.h"
#include "../../viewport_func.h"
#include "../../ship.h"
#include "../../roadstop_base.h"
<<<<<<< HEAD
#include "../../infrastructure_func.h"
=======
#include "../../vehicle_func.h"
>>>>>>> a52bbb72
#include "../pathfinder_func.h"
#include "../pathfinder_type.h"
#include "../follow_track.hpp"
#include "aystar.h"

#include "../../safeguards.h"

static const uint NPF_HASH_BITS = 12; ///< The size of the hash used in pathfinding. Just changing this value should be sufficient to change the hash size. Should be an even value.
/* Do no change below values */
static const uint NPF_HASH_SIZE = 1 << NPF_HASH_BITS;
static const uint NPF_HASH_HALFBITS = NPF_HASH_BITS / 2;
static const uint NPF_HASH_HALFMASK = (1 << NPF_HASH_HALFBITS) - 1;

/** Meant to be stored in AyStar.targetdata */
struct NPFFindStationOrTileData {
	TileIndex dest_coords;    ///< An indication of where the station is, for heuristic purposes, or the target tile
	StationID station_index;  ///< station index we're heading for, or INVALID_STATION when we're heading for a tile
	bool reserve_path;        ///< Indicates whether the found path should be reserved
	StationType station_type; ///< The type of station we're heading for
	bool not_articulated;     ///< The (road) vehicle is not articulated
	const Vehicle *v;         ///< The vehicle we are pathfinding for
};

/** Indices into AyStar.userdata[] */
struct AyStarUserData {
	Owner owner;
	TransportType type;
	RailTypes railtypes;
	RoadTypes roadtypes;
	uint subtype;
};

/** Indices into AyStarNode.userdata[] */
enum AyStarNodeUserDataType {
	NPF_TRACKDIR_CHOICE = 0, ///< The trackdir chosen to get here
	NPF_NODE_FLAGS,
};

/** Flags for AyStarNode.userdata[NPF_NODE_FLAGS]. Use NPFSetFlag() and NPFGetFlag() to use them. */
enum NPFNodeFlag {
	NPF_FLAG_SEEN_SIGNAL,       ///< Used to mark that a signal was seen on the way, for rail only
	NPF_FLAG_2ND_SIGNAL,        ///< Used to mark that two signals were seen, rail only
	NPF_FLAG_3RD_SIGNAL,        ///< Used to mark that three signals were seen, rail only
	NPF_FLAG_REVERSE,           ///< Used to mark that this node was reached from the second start node, if applicable
	NPF_FLAG_LAST_SIGNAL_RED,   ///< Used to mark that the last signal on this path was red
	NPF_FLAG_LAST_SIGNAL_BLOCK, ///< Used to mark that the last signal on this path was a block signal
	NPF_FLAG_IGNORE_START_TILE, ///< Used to mark that the start tile is invalid, and searching should start from the second tile on
	NPF_FLAG_TARGET_RESERVED,   ///< Used to mark that the possible reservation target is already reserved
	NPF_FLAG_IGNORE_RESERVED,   ///< Used to mark that reserved tiles should be considered impassable
};

/** Meant to be stored in AyStar.userpath */
struct NPFFoundTargetData {
	uint best_bird_dist;    ///< The best heuristic found. Is 0 if the target was found
	uint best_path_dist;    ///< The shortest path. Is UINT_MAX if no path is found
	Trackdir best_trackdir; ///< The trackdir that leads to the shortest path/closest birds dist
	AyStarNode node;        ///< The node within the target the search led us to
	bool res_okay;          ///< True if a path reservation could be made
};

static AyStar _npf_aystar;

/* The cost of each trackdir. A diagonal piece is the full NPF_TILE_LENGTH,
 * the shorter piece is sqrt(2)/2*NPF_TILE_LENGTH =~ 0.7071
 */
#define NPF_STRAIGHT_LENGTH (uint)(NPF_TILE_LENGTH * STRAIGHT_TRACK_LENGTH)
static const uint _trackdir_length[TRACKDIR_END] = {
	NPF_TILE_LENGTH, NPF_TILE_LENGTH, NPF_STRAIGHT_LENGTH, NPF_STRAIGHT_LENGTH, NPF_STRAIGHT_LENGTH, NPF_STRAIGHT_LENGTH,
	0, 0,
	NPF_TILE_LENGTH, NPF_TILE_LENGTH, NPF_STRAIGHT_LENGTH, NPF_STRAIGHT_LENGTH, NPF_STRAIGHT_LENGTH, NPF_STRAIGHT_LENGTH
};

/**
 * Returns the current value of the given flag on the given AyStarNode.
 */
static inline bool NPFGetFlag(const AyStarNode *node, NPFNodeFlag flag)
{
	return HasBit(node->user_data[NPF_NODE_FLAGS], flag);
}

/**
 * Sets the given flag on the given AyStarNode to the given value.
 */
static inline void NPFSetFlag(AyStarNode *node, NPFNodeFlag flag, bool value)
{
	SB(node->user_data[NPF_NODE_FLAGS], flag, 1, value);
}

bool CheckIgnoreFirstTile(const PathNode *node)
{
	return (node->parent == nullptr && HasBit(node->node.user_data[NPF_NODE_FLAGS], NPF_FLAG_IGNORE_START_TILE));
}

/**
 * Calculates the minimum distance travelled to get from t0 to t1 when only
 * using tracks (ie, only making 45 degree turns). Returns the distance in the
 * NPF scale, ie the number of full tiles multiplied by NPF_TILE_LENGTH to
 * prevent rounding.
 */
static uint NPFDistanceTrack(TileIndex t0, TileIndex t1)
{
	const uint dx = Delta(TileX(t0), TileX(t1));
	const uint dy = Delta(TileY(t0), TileY(t1));

	const uint straightTracks = 2 * min(dx, dy); // The number of straight (not full length) tracks
	/* OPTIMISATION:
	 * Original: diagTracks = max(dx, dy) - min(dx,dy);
	 * Proof:
	 * (dx+dy) - straightTracks  == (min + max) - straightTracks = min + max - 2 * min = max - min */
	const uint diagTracks = dx + dy - straightTracks; // The number of diagonal (full tile length) tracks.

	/* Don't factor out NPF_TILE_LENGTH below, this will round values and lose
	 * precision */
	return diagTracks * NPF_TILE_LENGTH + straightTracks * NPF_TILE_LENGTH * STRAIGHT_TRACK_LENGTH;
}

/**
 * Calculates a hash value for use in the NPF.
 * @param key1 The TileIndex of the tile to hash
 * @param key2 The Trackdir of the track on the tile.
 *
 * @todo Think of a better hash.
 */
static uint NPFHash(uint key1, uint key2)
{
	/* TODO: think of a better hash? */
	uint part1 = TileX(key1) & NPF_HASH_HALFMASK;
	uint part2 = TileY(key1) & NPF_HASH_HALFMASK;

	assert(IsValidTrackdir((Trackdir)key2));
	assert(IsValidTile(key1));
	return ((part1 << NPF_HASH_HALFBITS | part2) + (NPF_HASH_SIZE * key2 / TRACKDIR_END)) % NPF_HASH_SIZE;
}

static int32 NPFCalcZero(AyStar *as, AyStarNode *current, OpenListNode *parent)
{
	return 0;
}

/* Calculates the heuristic to the target station or tile. For train stations, it
 * takes into account the direction of approach.
 */
static int32 NPFCalcStationOrTileHeuristic(AyStar *as, AyStarNode *current, OpenListNode *parent)
{
	NPFFindStationOrTileData *fstd = (NPFFindStationOrTileData*)as->user_target;
	NPFFoundTargetData *ftd = (NPFFoundTargetData*)as->user_path;
	TileIndex from = current->tile;
	TileIndex to = fstd->dest_coords;
	uint dist;
	AyStarUserData *user = (AyStarUserData *)as->user_data;

<<<<<<< HEAD
	/* for stations, we are going to aim for the closest station tile */
=======
	/* aim for the closest station tile */
>>>>>>> a52bbb72
	if (fstd->station_index != INVALID_STATION) {
		to = CalcClosestStationTile(fstd->station_index, from, fstd->station_type);
	}

	if (user->type == TRANSPORT_ROAD) {
		/* Since roads only have diagonal pieces, we use manhattan distance here */
		dist = DistanceManhattan(from, to) * NPF_TILE_LENGTH;
	} else {
		/* Ships and trains can also go diagonal, so the minimum distance is shorter */
		dist = NPFDistanceTrack(from, to);
	}

	DEBUG(npf, 4, "Calculating H for: (%d, %d). Result: %d", TileX(current->tile), TileY(current->tile), dist);

	if (dist < ftd->best_bird_dist) {
		ftd->best_bird_dist = dist;
		ftd->best_trackdir = (Trackdir)current->user_data[NPF_TRACKDIR_CHOICE];
	}
	return dist;
}


/* Fills AyStarNode.user_data[NPF_TRACKDIRCHOICE] with the chosen direction to
 * get here, either getting it from the current choice or from the parent's
 * choice */
static void NPFFillTrackdirChoice(AyStarNode *current, OpenListNode *parent)
{
	if (parent->path.parent == nullptr) {
		Trackdir trackdir = current->direction;
		/* This is a first order decision, so we'd better save the
		 * direction we chose */
		current->user_data[NPF_TRACKDIR_CHOICE] = trackdir;
		DEBUG(npf, 6, "Saving trackdir: 0x%X", trackdir);
	} else {
		/* We've already made the decision, so just save our parent's decision */
		current->user_data[NPF_TRACKDIR_CHOICE] = parent->path.node.user_data[NPF_TRACKDIR_CHOICE];
	}
}

/* Will return the cost of the tunnel. If it is an entry, it will return the
 * cost of that tile. If the tile is an exit, it will return the tunnel length
 * including the exit tile. Requires that this is a Tunnel tile */
static uint NPFTunnelCost(AyStarNode *current)
{
	DiagDirection exitdir = TrackdirToExitdir(current->direction);
	TileIndex tile = current->tile;
	if (GetTunnelBridgeDirection(tile) == ReverseDiagDir(exitdir)) {
		/* We just popped out if this tunnel, since were
		 * facing the tunnel exit */
		return NPF_TILE_LENGTH * (GetTunnelBridgeLength(current->tile, GetOtherTunnelEnd(current->tile)) + 1);
		/* @todo: Penalty for tunnels? */
	} else {
		/* We are entering the tunnel, the enter tile is just a
		 * straight track */
		return NPF_TILE_LENGTH;
	}
}

static inline uint NPFBridgeCost(AyStarNode *current)
{
	return NPF_TILE_LENGTH * GetTunnelBridgeLength(current->tile, GetOtherBridgeEnd(current->tile));
}

static uint NPFSlopeCost(AyStarNode *current)
{
	TileIndex next = current->tile + TileOffsByDiagDir(TrackdirToExitdir(current->direction));

	/* Get center of tiles */
	int x1 = TileX(current->tile) * TILE_SIZE + TILE_SIZE / 2;
	int y1 = TileY(current->tile) * TILE_SIZE + TILE_SIZE / 2;
	int x2 = TileX(next) * TILE_SIZE + TILE_SIZE / 2;
	int y2 = TileY(next) * TILE_SIZE + TILE_SIZE / 2;

	int dx4 = (x2 - x1) / 4;
	int dy4 = (y2 - y1) / 4;

	/* Get the height on both sides of the tile edge.
	 * Avoid testing the height on the tile-center. This will fail for halftile-foundations.
	 */
	int z1 = GetSlopePixelZ(x1 + dx4, y1 + dy4);
	int z2 = GetSlopePixelZ(x2 - dx4, y2 - dy4);

	if (z2 - z1 > 1) {
		/* Slope up */
		return _settings_game.pf.npf.npf_rail_slope_penalty;
	}
	return 0;
	/* Should we give a bonus for slope down? Probably not, we
	 * could just subtract that bonus from the penalty, because
	 * there is only one level of steepness... */
}

static uint NPFReservedTrackCost(AyStarNode *current)
{
	TileIndex tile = current->tile;
	TrackBits track = TrackToTrackBits(TrackdirToTrack(current->direction));
	TrackBits res = GetReservedTrackbits(tile);

	if (NPFGetFlag(current, NPF_FLAG_3RD_SIGNAL) || NPFGetFlag(current, NPF_FLAG_LAST_SIGNAL_BLOCK) || ((res & track) == TRACK_BIT_NONE && !TracksOverlap(res | track))) return 0;

	if (IsTileType(tile, MP_TUNNELBRIDGE)) {
		DiagDirection exitdir = TrackdirToExitdir(current->direction);
		if (GetTunnelBridgeDirection(tile) == ReverseDiagDir(exitdir)) {
			return  _settings_game.pf.npf.npf_rail_pbs_cross_penalty * (GetTunnelBridgeLength(tile, GetOtherTunnelBridgeEnd(tile)) + 1);
		}
	}
	return  _settings_game.pf.npf.npf_rail_pbs_cross_penalty;
}

/**
 * Mark tiles by mowing the grass when npf debug level >= 1.
 * Will not work for multiplayer games, since it can (will) cause desyncs.
 */
static void NPFMarkTile(TileIndex tile)
{
	if (_debug_npf_level < 1 || _networking) return;
	switch (GetTileType(tile)) {
		case MP_RAILWAY:
			/* DEBUG: mark visited tiles by mowing the grass under them ;-) */
			if (!IsRailDepot(tile)) {
				SetRailGroundType(tile, RAIL_GROUND_BARREN);
				MarkTileDirtyByTile(tile, ZOOM_LVL_DRAW_MAP);
			}
			break;

		case MP_ROAD:
			if (!IsRoadDepot(tile)) {
				SetRoadside(tile, ROADSIDE_BARREN);
				MarkTileDirtyByTile(tile, ZOOM_LVL_DRAW_MAP);
			}
			break;

		default:
			break;
	}
}

static Vehicle *CountShipProc(Vehicle *v, void *data)
{
	uint *count = (uint *)data;
	/* Ignore other vehicles (aircraft) and ships inside depot. */
	if (v->type == VEH_SHIP && (v->vehstatus & VS_HIDDEN) == 0) (*count)++;

	return nullptr;
}

static int32 NPFWaterPathCost(AyStar *as, AyStarNode *current, OpenListNode *parent)
{
	/* TileIndex tile = current->tile; */
	int32 cost = 0;
	Trackdir trackdir = current->direction;

	cost = _trackdir_length[trackdir]; // Should be different for diagonal tracks

	if (IsBuoyTile(current->tile) && IsDiagonalTrackdir(trackdir)) {
		cost += _settings_game.pf.npf.npf_buoy_penalty; // A small penalty for going over buoys
	}

	if (current->direction != NextTrackdir((Trackdir)parent->path.node.direction)) {
		cost += _settings_game.pf.npf.npf_water_curve_penalty;
	}

	if (IsDockingTile(current->tile)) {
		/* Check docking tile for occupancy */
		uint count = 1;
		HasVehicleOnPos(current->tile, &count, &CountShipProc);
		cost += count * 3 * _trackdir_length[trackdir];
	}

	/* @todo More penalties? */

	return cost;
}

/* Determine the cost of this node, for road tracks */
static int32 NPFRoadPathCost(AyStar *as, AyStarNode *current, OpenListNode *parent)
{
	TileIndex tile = current->tile;
	int32 cost = 0;

	/* Determine base length */
	switch (GetTileType(tile)) {
		case MP_TUNNELBRIDGE:
			cost = IsTunnel(tile) ? NPFTunnelCost(current) : NPFBridgeCost(current);
			break;

		case MP_ROAD:
			cost = NPF_TILE_LENGTH;
			/* Increase the cost for level crossings */
			if (IsLevelCrossing(tile)) cost += _settings_game.pf.npf.npf_crossing_penalty;
			break;

		case MP_STATION: {
			cost = NPF_TILE_LENGTH;
			const RoadStop *rs = RoadStop::GetByTile(tile, GetRoadStopType(tile));
			if (IsDriveThroughStopTile(tile)) {
				/* Increase the cost for drive-through road stops */
				cost += _settings_game.pf.npf.npf_road_drive_through_penalty;
				DiagDirection dir = TrackdirToExitdir(current->direction);
				if (!RoadStop::IsDriveThroughRoadStopContinuation(tile, tile - TileOffsByDiagDir(dir))) {
					/* When we're the first road stop in a 'queue' of them we increase
					 * cost based on the fill percentage of the whole queue. */
					const RoadStop::Entry *entry = rs->GetEntry(dir);
					cost += entry->GetOccupied() * _settings_game.pf.npf.npf_road_dt_occupied_penalty / entry->GetLength();
				}
			} else {
				/* Increase cost for filled road stops */
				cost += _settings_game.pf.npf.npf_road_bay_occupied_penalty * (!rs->IsFreeBay(0) + !rs->IsFreeBay(1)) / 2;
			}
			break;
		}

		default:
			break;
	}

	/* Determine extra costs */

	/* Check for slope */
	cost += NPFSlopeCost(current);

	/* Check for turns. Road vehicles only really drive diagonal, turns are
	 * represented by non-diagonal tracks */
	if (!IsDiagonalTrackdir(current->direction)) {
		cost += _settings_game.pf.npf.npf_road_curve_penalty;
	}

	NPFMarkTile(tile);
	DEBUG(npf, 4, "Calculating G for: (%d, %d). Result: %d", TileX(current->tile), TileY(current->tile), cost);
	return cost;
}


/* Determine the cost of this node, for railway tracks */
static int32 NPFRailPathCost(AyStar *as, AyStarNode *current, OpenListNode *parent)
{
	TileIndex tile = current->tile;
	Trackdir trackdir = current->direction;
	int32 cost = 0;
	/* HACK: We create a OpenListNode manually, so we can call EndNodeCheck */
	OpenListNode new_node;

	/* Determine base length */
	switch (GetTileType(tile)) {
		case MP_TUNNELBRIDGE:
			cost = IsTunnel(tile) ? NPFTunnelCost(current) : NPFBridgeCost(current);
			break;

		case MP_RAILWAY:
			cost = _trackdir_length[trackdir]; // Should be different for diagonal tracks
			break;

		case MP_ROAD: // Railway crossing
			cost = NPF_TILE_LENGTH;
			break;

		case MP_STATION:
			/* We give a station tile a penalty. Logically we would only want to give
			 * station tiles that are not our destination this penalty. This would
			 * discourage trains to drive through busy stations. But, we can just
			 * give any station tile a penalty, because every possible route will get
			 * this penalty exactly once, on its end tile (if it's a station) and it
			 * will therefore not make a difference. */
			cost = NPF_TILE_LENGTH + _settings_game.pf.npf.npf_rail_station_penalty;

			if (IsRailWaypoint(tile)) {
				NPFFindStationOrTileData *fstd = (NPFFindStationOrTileData*)as->user_target;
				if (fstd->v->current_order.IsType(OT_GOTO_WAYPOINT) && GetStationIndex(tile) == fstd->v->current_order.GetDestination()) {
					/* This waypoint is our destination; maybe this isn't an unreserved
					 * one, so check that and if so see that as the last signal being
					 * red. This way waypoints near stations should work better. */
					const Train *train = Train::From(fstd->v);
					CFollowTrackRail ft(train);
					TileIndex t = tile;
					Trackdir td = trackdir;
					while (ft.Follow(t, td)) {
						assert(t != ft.m_new_tile);
						t = ft.m_new_tile;
						if (KillFirstBit(ft.m_new_td_bits) != TRACKDIR_BIT_NONE) {
							/* We encountered a junction; it's going to be too complex to
							 * handle this perfectly, so just bail out. There is no simple
							 * free path, so try the other possibilities. */
							td = INVALID_TRACKDIR;
							break;
						}
						td = RemoveFirstTrackdir(&ft.m_new_td_bits);
						/* If this is a safe waiting position we're done searching for it */
						if (IsSafeWaitingPosition(train, t, td, true, _settings_game.pf.forbid_90_deg)) break;
					}
					if (td == INVALID_TRACKDIR ||
							!IsSafeWaitingPosition(train, t, td, true, _settings_game.pf.forbid_90_deg) ||
							!IsWaitingPositionFree(train, t, td, _settings_game.pf.forbid_90_deg)) {
						cost += _settings_game.pf.npf.npf_rail_lastred_penalty;
					}
				}
			}
			break;

		default:
			break;
	}

	/* Determine extra costs */

	/* Check for signals */
	if (IsTileType(tile, MP_RAILWAY)) {
		if (HasSignalOnTrackdir(tile, trackdir)) {
			SignalType sigtype = GetSignalType(tile, TrackdirToTrack(trackdir));
			/* Ordinary track with signals */
			if (GetSignalStateByTrackdir(tile, trackdir) == SIGNAL_STATE_RED) {
				/* Signal facing us is red */
				if (!NPFGetFlag(current, NPF_FLAG_SEEN_SIGNAL)) {
					/* Penalize the first signal we
					 * encounter, if it is red */

					/* Is this a presignal exit or combo? */
					if (!IsPbsSignal(sigtype)) {
						if (sigtype == SIGTYPE_EXIT || sigtype == SIGTYPE_COMBO) {
							/* Penalise exit and combo signals differently (heavier) */
							cost += _settings_game.pf.npf.npf_rail_firstred_exit_penalty;
						} else {
							cost += _settings_game.pf.npf.npf_rail_firstred_penalty;
						}
					}
				}
				/* Record the state of this signal. Path signals are assumed to
				 * be green as the signal state of them has no meaning for this. */
				NPFSetFlag(current, NPF_FLAG_LAST_SIGNAL_RED, !IsPbsSignal(sigtype));
			} else {
				/* Record the state of this signal */
				NPFSetFlag(current, NPF_FLAG_LAST_SIGNAL_RED, false);
			}
			if (NPFGetFlag(current, NPF_FLAG_SEEN_SIGNAL)) {
				if (NPFGetFlag(current, NPF_FLAG_2ND_SIGNAL)) {
					NPFSetFlag(current, NPF_FLAG_3RD_SIGNAL, true);
				} else {
					NPFSetFlag(current, NPF_FLAG_2ND_SIGNAL, true);
				}
			} else {
				NPFSetFlag(current, NPF_FLAG_SEEN_SIGNAL, true);
			}
			NPFSetFlag(current, NPF_FLAG_LAST_SIGNAL_BLOCK, !IsPbsSignal(sigtype));
		}

		if (HasPbsSignalOnTrackdir(tile, ReverseTrackdir(trackdir)) && !NPFGetFlag(current, NPF_FLAG_3RD_SIGNAL)) {
			cost += _settings_game.pf.npf.npf_rail_pbs_signal_back_penalty;
		}
	}

	/* Penalise the tile if it is a target tile and the last signal was
	 * red */
	/* HACK: We create a new_node here so we can call EndNodeCheck. Ugly as hell
	 * of course... */
	new_node.path.node = *current;
	if (as->EndNodeCheck(as, &new_node) == AYSTAR_FOUND_END_NODE && NPFGetFlag(current, NPF_FLAG_LAST_SIGNAL_RED)) {
		cost += _settings_game.pf.npf.npf_rail_lastred_penalty;
	}

	/* Check for slope */
	cost += NPFSlopeCost(current);

	/* Check for turns */
	if (current->direction != NextTrackdir((Trackdir)parent->path.node.direction)) {
		cost += _settings_game.pf.npf.npf_rail_curve_penalty;
	}
	/* TODO, with realistic acceleration, also the amount of straight track between
	 *      curves should be taken into account, as this affects the speed limit. */

	/* Check for reverse in depot */
	if (IsRailDepotTile(tile) && as->EndNodeCheck(as, &new_node) != AYSTAR_FOUND_END_NODE) {
		/* Penalise any depot tile that is not the last tile in the path. This
		 * _should_ penalise every occurrence of reversing in a depot (and only
		 * that) */
		cost += _settings_game.pf.npf.npf_rail_depot_reverse_penalty;
	}

	/* Check for occupied track */
	cost += NPFReservedTrackCost(current);

	NPFMarkTile(tile);
	DEBUG(npf, 4, "Calculating G for: (%d, %d). Result: %d", TileX(current->tile), TileY(current->tile), cost);
	return cost;
}

/* Will find any depot */
static int32 NPFFindDepot(const AyStar *as, const OpenListNode *current)
{
	AyStarUserData *user = (AyStarUserData *)as->user_data;
	/* It's not worth caching the result with NPF_FLAG_IS_TARGET here as below,
	 * since checking the cache not that much faster than the actual check */
	return IsDepotTypeTile(current->path.node.tile, user->type) ?
		AYSTAR_FOUND_END_NODE : AYSTAR_DONE;
}

/** Find any safe and free tile. */
static int32 NPFFindSafeTile(const AyStar *as, const OpenListNode *current)
{
	const Train *v = Train::From(((NPFFindStationOrTileData *)as->user_target)->v);

	return (IsSafeWaitingPosition(v, current->path.node.tile, current->path.node.direction, true, _settings_game.pf.forbid_90_deg) &&
			IsWaitingPositionFree(v, current->path.node.tile, current->path.node.direction, _settings_game.pf.forbid_90_deg)) ?
				AYSTAR_FOUND_END_NODE : AYSTAR_DONE;
}

/* Will find a station identified using the NPFFindStationOrTileData */
static int32 NPFFindStationOrTile(const AyStar *as, const OpenListNode *current)
{
	NPFFindStationOrTileData *fstd = (NPFFindStationOrTileData*)as->user_target;
	const AyStarNode *node = &current->path.node;
	TileIndex tile = node->tile;

<<<<<<< HEAD
	if (fstd->station_index == INVALID_STATION) {
		return (tile == fstd->dest_coords) ? AYSTAR_FOUND_END_NODE : AYSTAR_DONE;
	}
=======
	if (fstd->station_index == INVALID_STATION && tile == fstd->dest_coords) return AYSTAR_FOUND_END_NODE;

	if (fstd->v->type == VEH_SHIP) {
		/* Ships do not actually reach the destination station, so we check for a docking tile instead. */
		if (IsDockingTile(tile) && IsShipDestinationTile(tile, fstd->station_index)) return AYSTAR_FOUND_END_NODE;
		return AYSTAR_DONE;
	}

	if (IsTileType(tile, MP_STATION) && GetStationIndex(tile) == fstd->station_index) {
		if (fstd->v->type == VEH_TRAIN) return AYSTAR_FOUND_END_NODE;
>>>>>>> a52bbb72

	switch (fstd->v->type) {
		default: NOT_REACHED();
		case VEH_TRAIN: return (IsTileType(tile, MP_STATION) && GetStationIndex(tile) == fstd->station_index) ? AYSTAR_FOUND_END_NODE : AYSTAR_DONE;
		case VEH_ROAD:  return (IsTileType(tile, MP_STATION) && GetStationIndex(tile) == fstd->station_index && GetStationType(tile) == fstd->station_type && (fstd->not_articulated || IsDriveThroughStopTile(tile))) ? AYSTAR_FOUND_END_NODE : AYSTAR_DONE;
		case VEH_SHIP:  return Station::Get(fstd->station_index)->IsDockingTile(tile) ? AYSTAR_FOUND_END_NODE : AYSTAR_DONE;
	}
}

/**
 * Find the node containing the first signal on the path.
 *
 * If the first signal is on the very first two tiles of the path,
 * the second signal is returned. If no suitable signal is present, the
 * last node of the path is returned.
 */
static const PathNode *FindSafePosition(PathNode *path, const Train *v)
{
	/* If there is no signal, reserve the whole path. */
	PathNode *sig = path;

	for (; path->parent != nullptr; path = path->parent) {
		if (IsSafeWaitingPosition(v, path->node.tile, path->node.direction, true, _settings_game.pf.forbid_90_deg)) {
			sig = path;
		}
	}

	return sig;
}

/**
 * Lift the reservation of the tiles from @p start till @p end, excluding @p end itself.
 */
static void ClearPathReservation(const PathNode *start, const PathNode *end)
{
	bool first_run = true;
	for (; start != end; start = start->parent) {
		if (IsRailStationTile(start->node.tile) && first_run) {
			SetRailStationPlatformReservation(start->node.tile, TrackdirToExitdir(start->node.direction), false);
		} else {
			UnreserveRailTrack(start->node.tile, TrackdirToTrack(start->node.direction));
		}
		first_run = false;
	}
}

/**
 * To be called when @p current contains the (shortest route to) the target node.
 * Will fill the contents of the NPFFoundTargetData using
 * AyStarNode[NPF_TRACKDIR_CHOICE]. If requested, path reservation
 * is done here.
 */
static void NPFSaveTargetData(AyStar *as, OpenListNode *current)
{
	AyStarUserData *user = (AyStarUserData *)as->user_data;
	NPFFoundTargetData *ftd = (NPFFoundTargetData*)as->user_path;
	ftd->best_trackdir = (Trackdir)current->path.node.user_data[NPF_TRACKDIR_CHOICE];
	ftd->best_path_dist = current->g;
	ftd->best_bird_dist = 0;
	ftd->node = current->path.node;
	ftd->res_okay = false;

	if (as->user_target != nullptr && ((NPFFindStationOrTileData*)as->user_target)->reserve_path && user->type == TRANSPORT_RAIL) {
		/* Path reservation is requested. */
		const Train *v = Train::From(((NPFFindStationOrTileData *)as->user_target)->v);

		const PathNode *target = FindSafePosition(&current->path, v);
		ftd->node = target->node;

		/* If the target is a station skip to platform end. */
		if (IsRailStationTile(target->node.tile)) {
			DiagDirection dir = TrackdirToExitdir(target->node.direction);
			uint len = Station::GetByTile(target->node.tile)->GetPlatformLength(target->node.tile, dir);
			TileIndex end_tile = TILE_ADD(target->node.tile, (len - 1) * TileOffsByDiagDir(dir));

			/* Update only end tile, trackdir of a station stays the same. */
			ftd->node.tile = end_tile;
			if (!IsWaitingPositionFree(v, end_tile, target->node.direction, _settings_game.pf.forbid_90_deg)) return;
			SetRailStationPlatformReservation(target->node.tile, dir, true);
			SetRailStationReservation(target->node.tile, false);
		} else {
			if (!IsWaitingPositionFree(v, target->node.tile, target->node.direction, _settings_game.pf.forbid_90_deg)) return;
		}

		for (const PathNode *cur = target; cur->parent != nullptr; cur = cur->parent) {
			if (!TryReserveRailTrack(cur->node.tile, TrackdirToTrack(cur->node.direction))) {
				/* Reservation failed, undo. */
				ClearPathReservation(target, cur);
				return;
			}
		}

		ftd->res_okay = true;
	}
}

/**
 * Finds out if a given company's vehicles are allowed to enter a given tile.
 * @param owner    The owner of the vehicle.
 * @param tile     The tile that is about to be entered.
 * @param enterdir The direction in which the vehicle wants to enter the tile.
 * @return         true if the vehicle can enter the tile.
 * @todo           This function should be used in other places than just NPF,
 *                 maybe moved to another file too.
 */
static bool CanEnterTileOwnerCheck(Owner owner, TileIndex tile, DiagDirection enterdir)
{
	switch (GetTileType(tile)) {
		case MP_RAILWAY:
			return IsInfraTileUsageAllowed(VEH_TRAIN, owner, tile); // Rail tile (also rail depot)

		case MP_ROAD:
			/* rail-road crossing : are we looking at the railway part? */
			if (IsLevelCrossing(tile) &&
					DiagDirToAxis(enterdir) != GetCrossingRoadAxis(tile)) {
				return IsInfraTileUsageAllowed(VEH_TRAIN, owner, tile); // Railway needs owner check, while the street is public
			} else if (IsRoadDepot(tile)) { // Road depot tile
				return IsInfraTileUsageAllowed(VEH_ROAD, owner, tile);
			}
			break;

		case MP_STATION:
			if (HasStationRail(tile)) { // Rail station tile/waypoint
				return IsInfraTileUsageAllowed(VEH_TRAIN, owner, tile);
			} else if (IsStandardRoadStopTile(tile)) { // Road station tile (but not drive-through stops)
				return IsInfraTileUsageAllowed(VEH_ROAD, owner, tile);
			}
			break;

		case MP_TUNNELBRIDGE:
			if (GetTunnelBridgeTransportType(tile) == TRANSPORT_RAIL) {
				return IsInfraTileUsageAllowed(VEH_TRAIN, owner, tile);
			}
			break;

		default:
			break;
	}

	return true; // no need to check
}


/**
 * Returns the direction the exit of the depot on the given tile is facing.
 */
static DiagDirection GetDepotDirection(TileIndex tile, TransportType type)
{
	assert(IsDepotTypeTile(tile, type));

	switch (type) {
		case TRANSPORT_RAIL:  return GetRailDepotDirection(tile);
		case TRANSPORT_ROAD:  return GetRoadDepotDirection(tile);
		case TRANSPORT_WATER: return GetShipDepotDirection(tile);
		default: return INVALID_DIAGDIR; // Not reached
	}
}

/** Tests if a tile is a road tile with a single tramtrack (tram can reverse) */
static DiagDirection GetSingleTramBit(TileIndex tile)
{
	if (IsNormalRoadTile(tile)) {
		RoadBits rb = GetRoadBits(tile, RTT_TRAM);
		switch (rb) {
			case ROAD_NW: return DIAGDIR_NW;
			case ROAD_SW: return DIAGDIR_SW;
			case ROAD_SE: return DIAGDIR_SE;
			case ROAD_NE: return DIAGDIR_NE;
			default: break;
		}
	}
	return INVALID_DIAGDIR;
}

/**
 * Tests if a tile can be entered or left only from one side.
 *
 * Depots, non-drive-through roadstops, and tiles with single trambits are tested.
 *
 * @param tile The tile of interest.
 * @param type The transporttype of the vehicle.
 * @param subtype For TRANSPORT_ROAD the compatible RoadTypes of the vehicle.
 * @return The single entry/exit-direction of the tile, or INVALID_DIAGDIR if there are more or less directions
 */
static DiagDirection GetTileSingleEntry(TileIndex tile, TransportType type, uint subtype)
{
	if (type != TRANSPORT_WATER && IsDepotTypeTile(tile, type)) return GetDepotDirection(tile, type);

	if (type == TRANSPORT_ROAD) {
		if (IsStandardRoadStopTile(tile)) return GetRoadStopDir(tile);
		if ((RoadTramType)subtype == RTT_TRAM) return GetSingleTramBit(tile);
	}

	return INVALID_DIAGDIR;
}

/**
 * Tests if a vehicle must reverse on a tile.
 *
 * @param tile The tile of interest.
 * @param dir The direction in which the vehicle drives on a tile.
 * @param type The transporttype of the vehicle.
 * @param subtype For TRANSPORT_ROAD the compatible RoadTypes of the vehicle.
 * @return true iff the vehicle must reverse on the tile.
 */
static inline bool ForceReverse(TileIndex tile, DiagDirection dir, TransportType type, uint subtype)
{
	DiagDirection single_entry = GetTileSingleEntry(tile, type, subtype);
	return single_entry != INVALID_DIAGDIR && single_entry != dir;
}

/**
 * Tests if a vehicle can enter a tile.
 *
 * @param tile The tile of interest.
 * @param dir The direction in which the vehicle drives onto a tile.
 * @param user Vehicle information.
 * @return true iff the vehicle can enter the tile.
 */
static bool CanEnterTile(TileIndex tile, DiagDirection dir, AyStarUserData *user)
{
	/* Check tunnel entries and bridge ramps */
	if (IsTileType(tile, MP_TUNNELBRIDGE) && GetTunnelBridgeDirection(tile) != dir) return false;

	/* Test ownership */
	if (!CanEnterTileOwnerCheck(user->owner, tile, dir)) return false;

	/* check correct rail type (mono, maglev, etc) */
	switch (user->type) {
		case TRANSPORT_RAIL: {
			RailType rail_type = GetTileRailTypeByEntryDir(tile, dir);
			if (!HasBit(user->railtypes, rail_type)) return false;
			break;
		}

		case TRANSPORT_ROAD: {
			RoadType road_type = GetRoadType(tile, (RoadTramType)user->subtype);
			if (!HasBit(user->roadtypes, road_type)) return false;
			break;
		}

		default: break;
	}

	/* Depots, standard roadstops and single tram bits can only be entered from one direction */
	DiagDirection single_entry = GetTileSingleEntry(tile, user->type, user->subtype);
	if (single_entry != INVALID_DIAGDIR && single_entry != ReverseDiagDir(dir)) return false;

	return true;
}

/**
 * Returns the driveable Trackdirs on a tile.
 *
 * One-way-roads are taken into account. Signals are not tested.
 *
 * @param dst_tile The tile of interest.
 * @param src_tile The originating tile.
 * @param src_trackdir The direction the vehicle is currently moving.
 * @param type The transporttype of the vehicle.
 * @param subtype For TRANSPORT_ROAD the compatible RoadTypes of the vehicle.
 * @return The Trackdirs the vehicle can continue moving on.
 */
static TrackdirBits GetDriveableTrackdirBits(TileIndex dst_tile, TileIndex src_tile, Trackdir src_trackdir, TransportType type, uint subtype)
{
	TrackdirBits trackdirbits = TrackStatusToTrackdirBits(GetTileTrackStatus(dst_tile, type, subtype));

	if (trackdirbits == TRACKDIR_BIT_NONE && type == TRANSPORT_ROAD && (RoadTramType)subtype == RTT_TRAM) {
		/* GetTileTrackStatus() returns 0 for single tram bits.
		 * As we cannot change it there (easily) without breaking something, change it here */
		switch (GetSingleTramBit(dst_tile)) {
			case DIAGDIR_NE:
			case DIAGDIR_SW:
				trackdirbits = TRACKDIR_BIT_X_NE | TRACKDIR_BIT_X_SW;
				break;

			case DIAGDIR_NW:
			case DIAGDIR_SE:
				trackdirbits = TRACKDIR_BIT_Y_NW | TRACKDIR_BIT_Y_SE;
				break;

			default: break;
		}
	}

	DEBUG(npf, 4, "Next node: (%d, %d) [%d], possible trackdirs: 0x%X", TileX(dst_tile), TileY(dst_tile), dst_tile, trackdirbits);

	/* Select only trackdirs we can reach from our current trackdir */
	trackdirbits &= TrackdirReachesTrackdirs(src_trackdir);

	/* Filter out trackdirs that would make 90 deg turns for trains */
	if (type == TRANSPORT_RAIL && Rail90DegTurnDisallowedTilesFromTrackdir(src_tile, dst_tile, src_trackdir)) {
		trackdirbits &= ~TrackdirCrossesTrackdirs(src_trackdir);
	}

	DEBUG(npf, 6, "After filtering: (%d, %d), possible trackdirs: 0x%X", TileX(dst_tile), TileY(dst_tile), trackdirbits);

	return trackdirbits;
}


/* Will just follow the results of GetTileTrackStatus concerning where we can
 * go and where not. Uses AyStar.user_data[NPF_TYPE] as the transport type and
 * an argument to GetTileTrackStatus. Will skip tunnels, meaning that the
 * entry and exit are neighbours. Will fill
 * AyStarNode.user_data[NPF_TRACKDIR_CHOICE] with an appropriate value, and
 * copy AyStarNode.user_data[NPF_NODE_FLAGS] from the parent */
static void NPFFollowTrack(AyStar *aystar, OpenListNode *current)
{
	AyStarUserData *user = (AyStarUserData *)aystar->user_data;
	/* We leave src_tile on track src_trackdir in direction src_exitdir */
	Trackdir src_trackdir = current->path.node.direction;
	TileIndex src_tile = current->path.node.tile;
	DiagDirection src_exitdir = TrackdirToExitdir(src_trackdir);

	/* Information about the vehicle: TransportType (road/rail/water) and SubType (compatible rail/road types) */
	TransportType type = user->type;
	uint subtype = user->subtype;

	/* Initialize to 0, so we can jump out (return) somewhere an have no neighbours */
	aystar->num_neighbours = 0;
	DEBUG(npf, 4, "Expanding: (%d, %d, %d) [%d]", TileX(src_tile), TileY(src_tile), src_trackdir, src_tile);

	/* We want to determine the tile we arrive, and which choices we have there */
	TileIndex dst_tile;
	TrackdirBits trackdirbits;

	/* Find dest tile */
	/* Is src_tile valid, and can be used?
	 * When choosing track on a junction src_tile is the tile neighboured to the junction wrt. exitdir.
	 * But we must not check the validity of this move, as src_tile is totally unrelated to the move, if a roadvehicle reversed on a junction. */
	if (CheckIgnoreFirstTile(&current->path)) {
		/* Do not perform any checks that involve src_tile */
		dst_tile = src_tile + TileOffsByDiagDir(src_exitdir);
		trackdirbits = GetDriveableTrackdirBits(dst_tile, src_tile, src_trackdir, type, subtype);
	} else if (IsTileType(src_tile, MP_TUNNELBRIDGE) && GetTunnelBridgeDirection(src_tile) == src_exitdir) {
		/* We drive through the wormhole and arrive on the other side */
		dst_tile = GetOtherTunnelBridgeEnd(src_tile);
		trackdirbits = TrackdirToTrackdirBits(src_trackdir);
	} else if (ForceReverse(src_tile, src_exitdir, type, subtype)) {
		/* We can only reverse on this tile */
		dst_tile = src_tile;
		src_trackdir = ReverseTrackdir(src_trackdir);
		trackdirbits = TrackdirToTrackdirBits(src_trackdir);
	} else {
		/* We leave src_tile in src_exitdir and reach dst_tile */
		dst_tile = AddTileIndexDiffCWrap(src_tile, TileIndexDiffCByDiagDir(src_exitdir));

		if (dst_tile != INVALID_TILE && IsNormalRoadTile(dst_tile) && !CanEnterTile(dst_tile, src_exitdir, user)) dst_tile = INVALID_TILE;

		if (dst_tile == INVALID_TILE) {
			/* We cannot enter the next tile. Road vehicles can reverse, others reach dead end */
			if (type != TRANSPORT_ROAD || (RoadTramType)subtype == RTT_TRAM) return;

			dst_tile = src_tile;
			src_trackdir = ReverseTrackdir(src_trackdir);
		}

		trackdirbits = GetDriveableTrackdirBits(dst_tile, src_tile, src_trackdir, type, subtype);

		if (trackdirbits == TRACKDIR_BIT_NONE) {
			/* We cannot enter the next tile. Road vehicles can reverse, others reach dead end */
			if (type != TRANSPORT_ROAD || (RoadTramType)subtype == RTT_TRAM) return;

			dst_tile = src_tile;
			src_trackdir = ReverseTrackdir(src_trackdir);

			trackdirbits = GetDriveableTrackdirBits(dst_tile, src_tile, src_trackdir, type, subtype);
		}
	}

	if (NPFGetFlag(&current->path.node, NPF_FLAG_IGNORE_RESERVED)) {
		/* Mask out any reserved tracks. */
		TrackBits reserved = GetReservedTrackbits(dst_tile);
		trackdirbits &= ~TrackBitsToTrackdirBits(reserved);

		Track t;
		FOR_EACH_SET_TRACK(t, TrackdirBitsToTrackBits(trackdirbits)) {
			if (TracksOverlap(reserved | TrackToTrackBits(t))) trackdirbits &= ~TrackToTrackdirBits(t);
		}
	}

	/* Enumerate possible track */
	uint i = 0;
	while (trackdirbits != TRACKDIR_BIT_NONE) {
		Trackdir dst_trackdir = RemoveFirstTrackdir(&trackdirbits);
		DEBUG(npf, 5, "Expanded into trackdir: %d, remaining trackdirs: 0x%X", dst_trackdir, trackdirbits);

		/* Tile with signals? */
		if (IsTileType(dst_tile, MP_RAILWAY) && GetRailTileType(dst_tile) == RAIL_TILE_SIGNALS) {
			if (HasSignalOnTrackdir(dst_tile, ReverseTrackdir(dst_trackdir)) && !HasSignalOnTrackdir(dst_tile, dst_trackdir) && IsOnewaySignal(dst_tile, TrackdirToTrack(dst_trackdir))) {
				/* If there's a one-way signal not pointing towards us, stop going in this direction. */
				break;
			}
		}
		if (IsTileType(dst_tile, MP_TUNNELBRIDGE) && IsTunnelBridgeSignalSimulationExitOnly(dst_tile) && DiagDirToDiagTrackdir(GetTunnelBridgeDirection(dst_tile)) == dst_trackdir) {
			/* Entering a signalled bridge/tunnel from the wrong side, equivalent to encountering a one-way signal from the wrong side */
			break;
		}
		{
			/* We've found ourselves a neighbour :-) */
			AyStarNode *neighbour = &aystar->neighbours[i];
			neighbour->tile = dst_tile;
			neighbour->direction = dst_trackdir;
			/* Save user data */
			neighbour->user_data[NPF_NODE_FLAGS] = current->path.node.user_data[NPF_NODE_FLAGS];
			NPFFillTrackdirChoice(neighbour, current);
		}
		i++;
	}
	aystar->num_neighbours = i;
}

/*
 * Plan a route to the specified target (which is checked by target_proc),
 * from start1 and if not nullptr, from start2 as well. The type of transport we
 * are checking is in type. reverse_penalty is applied to all routes that
 * originate from the second start node.
 * When we are looking for one specific target (optionally multiple tiles), we
 * should use a good heuristic to perform aystar search. When we search for
 * multiple targets that are spread around, we should perform a breadth first
 * search by specifiying CalcZero as our heuristic.
 */
static NPFFoundTargetData NPFRouteInternal(AyStarNode *start1, bool ignore_start_tile1, AyStarNode *start2, bool ignore_start_tile2, NPFFindStationOrTileData *target, AyStar_EndNodeCheck target_proc, AyStar_CalculateH heuristic_proc, AyStarUserData *user, uint reverse_penalty, bool ignore_reserved = false, int max_penalty = 0)
{
	int r;
	NPFFoundTargetData result;

	/* Initialize procs */
	_npf_aystar.max_path_cost = max_penalty;
	_npf_aystar.CalculateH = heuristic_proc;
	_npf_aystar.EndNodeCheck = target_proc;
	_npf_aystar.FoundEndNode = NPFSaveTargetData;
	_npf_aystar.GetNeighbours = NPFFollowTrack;
	switch (user->type) {
		default: NOT_REACHED();
		case TRANSPORT_RAIL:  _npf_aystar.CalculateG = NPFRailPathCost;  break;
		case TRANSPORT_ROAD:  _npf_aystar.CalculateG = NPFRoadPathCost;  break;
		case TRANSPORT_WATER: _npf_aystar.CalculateG = NPFWaterPathCost; break;
	}

	/* Initialize Start Node(s) */
	start1->user_data[NPF_TRACKDIR_CHOICE] = INVALID_TRACKDIR;
	start1->user_data[NPF_NODE_FLAGS] = 0;
	NPFSetFlag(start1, NPF_FLAG_IGNORE_START_TILE, ignore_start_tile1);
	NPFSetFlag(start1, NPF_FLAG_IGNORE_RESERVED, ignore_reserved);
	_npf_aystar.AddStartNode(start1, 0);
	if (start2 != nullptr) {
		start2->user_data[NPF_TRACKDIR_CHOICE] = INVALID_TRACKDIR;
		start2->user_data[NPF_NODE_FLAGS] = 0;
		NPFSetFlag(start2, NPF_FLAG_IGNORE_START_TILE, ignore_start_tile2);
		NPFSetFlag(start2, NPF_FLAG_REVERSE, true);
		NPFSetFlag(start2, NPF_FLAG_IGNORE_RESERVED, ignore_reserved);
		_npf_aystar.AddStartNode(start2, reverse_penalty);
	}

	/* Initialize result */
	result.best_bird_dist = UINT_MAX;
	result.best_path_dist = UINT_MAX;
	result.best_trackdir  = INVALID_TRACKDIR;
	result.node.tile      = INVALID_TILE;
	result.res_okay       = false;
	_npf_aystar.user_path = &result;

	/* Initialize target */
	_npf_aystar.user_target = target;

	/* Initialize user_data */
	_npf_aystar.user_data = user;

	/* GO! */
	r = _npf_aystar.Main();
	assert(r != AYSTAR_STILL_BUSY);

	if (result.best_bird_dist != 0) {
		if (target != nullptr) {
			DEBUG(npf, 1, "Could not find route to tile 0x%X from 0x%X.", target->dest_coords, start1->tile);
		} else {
			/* Assumption: target == nullptr, so we are looking for a depot */
			DEBUG(npf, 1, "Could not find route to a depot from tile 0x%X.", start1->tile);
		}

	}
	return result;
}

/* Will search as below, but with two start nodes, the second being the
 * reverse. Look at the NPF_FLAG_REVERSE flag in the result node to see which
 * direction was taken (NPFGetFlag(result.node, NPF_FLAG_REVERSE)) */
static NPFFoundTargetData NPFRouteToStationOrTileTwoWay(TileIndex tile1, Trackdir trackdir1, bool ignore_start_tile1, TileIndex tile2, Trackdir trackdir2, bool ignore_start_tile2, NPFFindStationOrTileData *target, AyStarUserData *user)
{
	AyStarNode start1;
	AyStarNode start2;

	start1.tile = tile1;
	start2.tile = tile2;
	start1.direction = trackdir1;
	start2.direction = trackdir2;

	return NPFRouteInternal(&start1, ignore_start_tile1, (IsValidTile(tile2) ? &start2 : nullptr), ignore_start_tile2, target, NPFFindStationOrTile, NPFCalcStationOrTileHeuristic, user, 0);
}

/* Will search from the given tile and direction, for a route to the given
 * station for the given transport type. See the declaration of
 * NPFFoundTargetData above for the meaning of the result. */
static NPFFoundTargetData NPFRouteToStationOrTile(TileIndex tile, Trackdir trackdir, bool ignore_start_tile, NPFFindStationOrTileData *target, AyStarUserData *user)
{
	return NPFRouteToStationOrTileTwoWay(tile, trackdir, ignore_start_tile, INVALID_TILE, INVALID_TRACKDIR, false, target, user);
}

/* Search using breadth first. Good for little track choice and inaccurate
 * heuristic, such as railway/road with two start nodes, the second being the reverse. Call
 * NPFGetFlag(result.node, NPF_FLAG_REVERSE) to see from which node the path
 * originated. All paths from the second node will have the given
 * reverse_penalty applied (NPF_TILE_LENGTH is the equivalent of one full
 * tile).
 */
static NPFFoundTargetData NPFRouteToDepotBreadthFirstTwoWay(TileIndex tile1, Trackdir trackdir1, bool ignore_start_tile1, TileIndex tile2, Trackdir trackdir2, bool ignore_start_tile2, NPFFindStationOrTileData *target, AyStarUserData *user, uint reverse_penalty, int max_penalty)
{
	AyStarNode start1;
	AyStarNode start2;

	start1.tile = tile1;
	start2.tile = tile2;
	start1.direction = trackdir1;
	start2.direction = trackdir2;

	/* perform a breadth first search. Target is nullptr,
	 * since we are just looking for any depot...*/
	return NPFRouteInternal(&start1, ignore_start_tile1, (IsValidTile(tile2) ? &start2 : nullptr), ignore_start_tile2, target, NPFFindDepot, NPFCalcZero, user, reverse_penalty, false, max_penalty);
}

void InitializeNPF()
{
	static bool first_init = true;
	if (first_init) {
		first_init = false;
		_npf_aystar.Init(NPFHash, NPF_HASH_SIZE);
	} else {
		_npf_aystar.Clear();
	}
	_npf_aystar.loops_per_tick = 0;
	_npf_aystar.max_path_cost = 0;
	//_npf_aystar.max_search_nodes = 0;
	/* We will limit the number of nodes for now, until we have a better
	 * solution to really fix performance */
	_npf_aystar.max_search_nodes = _settings_game.pf.npf.npf_max_search_nodes;
}

static void NPFFillWithOrderData(NPFFindStationOrTileData *fstd, const Vehicle *v, bool reserve_path = false)
{
<<<<<<< HEAD
	/* Fill station_index for station orders, else only dest_coords. */
	if (v->current_order.IsType(OT_GOTO_STATION) || (v->type != VEH_SHIP && v->current_order.IsType(OT_GOTO_WAYPOINT))) {
		fstd->station_index = v->current_order.GetDestination();
		fstd->station_type = (v->type == VEH_SHIP) ? STATION_DOCK :
			(v->type == VEH_TRAIN) ? (v->current_order.IsType(OT_GOTO_STATION) ? STATION_RAIL : STATION_WAYPOINT) :
			(RoadVehicle::From(v)->IsBus() ? STATION_BUS : STATION_TRUCK);
=======
	/* Ships don't really reach their stations, but the tile in front. So don't
	 * save the station id for ships. For roadvehs we don't store it either,
	 * because multistop depends on vehicles actually reaching the exact
	 * dest_tile, not just any stop of that station.
	 * So only for train orders to stations we fill fstd->station_index, for all
	 * others only dest_coords */
	if (v->current_order.IsType(OT_GOTO_STATION) || v->current_order.IsType(OT_GOTO_WAYPOINT)) {
		fstd->station_index = v->current_order.GetDestination();
		if (v->type == VEH_TRAIN) {
			fstd->station_type = v->current_order.IsType(OT_GOTO_STATION) ? STATION_RAIL : STATION_WAYPOINT;
		} else if (v->type == VEH_ROAD) {
			fstd->station_type = RoadVehicle::From(v)->IsBus() ? STATION_BUS : STATION_TRUCK;
		} else if (v->type == VEH_SHIP) {
			fstd->station_type = v->current_order.IsType(OT_GOTO_STATION) ? STATION_DOCK : STATION_BUOY;
		}

>>>>>>> a52bbb72
		fstd->not_articulated = v->type == VEH_ROAD && !RoadVehicle::From(v)->HasArticulatedPart();
		/* Let's take the closest tile of the station as our target for vehicles */
		fstd->dest_coords = CalcClosestStationTile(fstd->station_index, v->tile, fstd->station_type);
	} else {
		fstd->dest_coords = v->dest_tile;
		fstd->station_index = INVALID_STATION;
	}
	fstd->reserve_path = reserve_path;
	fstd->v = v;
}

/*** Road vehicles ***/

FindDepotData NPFRoadVehicleFindNearestDepot(const RoadVehicle *v, int max_penalty)
{
	Trackdir trackdir = v->GetVehicleTrackdir();

	AyStarUserData user = { v->owner, TRANSPORT_ROAD, RAILTYPES_NONE, v->compatible_roadtypes, GetRoadTramType(v->roadtype) };
	NPFFoundTargetData ftd = NPFRouteToDepotBreadthFirstTwoWay(v->tile, trackdir, false, INVALID_TILE, INVALID_TRACKDIR, false, nullptr, &user, 0, max_penalty);

	if (ftd.best_bird_dist != 0) return FindDepotData();

	/* Found target */
	/* Our caller expects a number of tiles, so we just approximate that
	 * number by this. It might not be completely what we want, but it will
	 * work for now :-) We can possibly change this when the old pathfinder
	 * is removed. */
	return FindDepotData(ftd.node.tile, ftd.best_path_dist);
}

Trackdir NPFRoadVehicleChooseTrack(const RoadVehicle *v, TileIndex tile, DiagDirection enterdir, bool &path_found)
{
	NPFFindStationOrTileData fstd;

	NPFFillWithOrderData(&fstd, v);
	Trackdir trackdir = DiagDirToDiagTrackdir(enterdir);

	AyStarUserData user = { v->owner, TRANSPORT_ROAD, RAILTYPES_NONE, v->compatible_roadtypes, GetRoadTramType(v->roadtype) };
	NPFFoundTargetData ftd = NPFRouteToStationOrTile(tile - TileOffsByDiagDir(enterdir), trackdir, true, &fstd, &user);

	assert(ftd.best_trackdir != INVALID_TRACKDIR);

	/* If ftd.best_bird_dist is 0, we found our target and ftd.best_trackdir contains
	 * the direction we need to take to get there, if ftd.best_bird_dist is not 0,
	 * we did not find our target, but ftd.best_trackdir contains the direction leading
	 * to the tile closest to our target. */
	path_found = (ftd.best_bird_dist == 0);
	return ftd.best_trackdir;
}

/*** Ships ***/

Track NPFShipChooseTrack(const Ship *v, bool &path_found)
{
	NPFFindStationOrTileData fstd;
	Trackdir trackdir = v->GetVehicleTrackdir();
	assert(trackdir != INVALID_TRACKDIR); // Check that we are not in a depot

	NPFFillWithOrderData(&fstd, v);

	AyStarUserData user = { v->owner, TRANSPORT_WATER, RAILTYPES_NONE, ROADTYPES_NONE, 0 };
	NPFFoundTargetData ftd = NPFRouteToStationOrTile(v->tile, trackdir, true, &fstd, &user);

	/* If ftd.best_bird_dist is 0, we found our target and ftd.best_trackdir contains
	 * the direction we need to take to get there, if ftd.best_bird_dist is not 0,
	 * we did not find our target, but ftd.best_trackdir contains the direction leading
	 * to the tile closest to our target. */
	path_found = (ftd.best_bird_dist == 0);
	if (ftd.best_trackdir == INVALID_TRACKDIR) return INVALID_TRACK;
	return TrackdirToTrack(ftd.best_trackdir);
}

bool NPFShipCheckReverse(const Ship *v)
{
	NPFFindStationOrTileData fstd;
	NPFFoundTargetData ftd;

	NPFFillWithOrderData(&fstd, v);

	Trackdir trackdir = v->GetVehicleTrackdir();
	Trackdir trackdir_rev = ReverseTrackdir(trackdir);
	assert(trackdir != INVALID_TRACKDIR);
	assert(trackdir_rev != INVALID_TRACKDIR);

	AyStarUserData user = { v->owner, TRANSPORT_WATER, RAILTYPES_NONE, ROADTYPES_NONE, 0 };
	ftd = NPFRouteToStationOrTileTwoWay(v->tile, trackdir, false, v->tile, trackdir_rev, false, &fstd, &user);
	/* If we didn't find anything, just keep on going straight ahead, otherwise take the reverse flag */
	return ftd.best_bird_dist == 0 && NPFGetFlag(&ftd.node, NPF_FLAG_REVERSE);
}

/*** Trains ***/

FindDepotData NPFTrainFindNearestDepot(const Train *v, int max_penalty)
{
	const Train *last = v->Last();
	Trackdir trackdir = v->GetVehicleTrackdir();
	Trackdir trackdir_rev = ReverseTrackdir(last->GetVehicleTrackdir());
	NPFFindStationOrTileData fstd;
	fstd.v = v;
	fstd.reserve_path = false;

	assert(trackdir != INVALID_TRACKDIR);
	AyStarUserData user = { v->owner, TRANSPORT_RAIL, v->compatible_railtypes, ROADTYPES_NONE, 0 };
	NPFFoundTargetData ftd = NPFRouteToDepotBreadthFirstTwoWay(v->tile, trackdir, false, last->tile, trackdir_rev, false, &fstd, &user, NPF_INFINITE_PENALTY, max_penalty);
	if (ftd.best_bird_dist != 0) return FindDepotData();

	/* Found target */
	/* Our caller expects a number of tiles, so we just approximate that
	 * number by this. It might not be completely what we want, but it will
	 * work for now :-) We can possibly change this when the old pathfinder
	 * is removed. */
	return FindDepotData(ftd.node.tile, ftd.best_path_dist, NPFGetFlag(&ftd.node, NPF_FLAG_REVERSE));
}

bool NPFTrainFindNearestSafeTile(const Train *v, TileIndex tile, Trackdir trackdir, bool override_railtype)
{
	assert(v->type == VEH_TRAIN);

	NPFFindStationOrTileData fstd;
	fstd.v = v;
	fstd.reserve_path = true;

	AyStarNode start1;
	start1.tile = tile;
	start1.direction = trackdir;

	RailTypes railtypes = v->compatible_railtypes;
	if (override_railtype) railtypes |= GetRailTypeInfo(v->railtype)->compatible_railtypes;

	/* perform a breadth first search. Target is nullptr,
	 * since we are just looking for any safe tile...*/
	AyStarUserData user = { v->owner, TRANSPORT_RAIL, railtypes, ROADTYPES_NONE, 0 };
	return NPFRouteInternal(&start1, true, nullptr, false, &fstd, NPFFindSafeTile, NPFCalcZero, &user, 0, true).res_okay;
}

bool NPFTrainCheckReverse(const Train *v)
{
	NPFFindStationOrTileData fstd;
	NPFFoundTargetData ftd;
	const Train *last = v->Last();

	NPFFillWithOrderData(&fstd, v);

	Trackdir trackdir = v->GetVehicleTrackdir();
	Trackdir trackdir_rev = ReverseTrackdir(last->GetVehicleTrackdir());
	assert(trackdir != INVALID_TRACKDIR);
	assert(trackdir_rev != INVALID_TRACKDIR);

	AyStarUserData user = { v->owner, TRANSPORT_RAIL, v->compatible_railtypes, ROADTYPES_NONE, 0 };
	ftd = NPFRouteToStationOrTileTwoWay(v->tile, trackdir, false, last->tile, trackdir_rev, false, &fstd, &user);
	/* If we didn't find anything, just keep on going straight ahead, otherwise take the reverse flag */
	return ftd.best_bird_dist == 0 && NPFGetFlag(&ftd.node, NPF_FLAG_REVERSE);
}

Track NPFTrainChooseTrack(const Train *v, bool &path_found, bool reserve_track, struct PBSTileInfo *target)
{
	NPFFindStationOrTileData fstd;
	NPFFillWithOrderData(&fstd, v, reserve_track);

	PBSTileInfo origin = FollowTrainReservation(v);
	assert(IsValidTrackdir(origin.trackdir));

	AyStarUserData user = { v->owner, TRANSPORT_RAIL, v->compatible_railtypes, ROADTYPES_NONE, 0 };
	NPFFoundTargetData ftd = NPFRouteToStationOrTile(origin.tile, origin.trackdir, true, &fstd, &user);

	if (target != nullptr) {
		target->tile = ftd.node.tile;
		target->trackdir = (Trackdir)ftd.node.direction;
		target->okay = ftd.res_okay;
	}

	assert(ftd.best_trackdir != INVALID_TRACKDIR);

	/* If ftd.best_bird_dist is 0, we found our target and ftd.best_trackdir contains
	 * the direction we need to take to get there, if ftd.best_bird_dist is not 0,
	 * we did not find our target, but ftd.best_trackdir contains the direction leading
	 * to the tile closest to our target. */
	path_found = (ftd.best_bird_dist == 0);
	/* Discard enterdir information, making it a normal track */
	return TrackdirToTrack(ftd.best_trackdir);
}<|MERGE_RESOLUTION|>--- conflicted
+++ resolved
@@ -14,11 +14,8 @@
 #include "../../viewport_func.h"
 #include "../../ship.h"
 #include "../../roadstop_base.h"
-<<<<<<< HEAD
 #include "../../infrastructure_func.h"
-=======
 #include "../../vehicle_func.h"
->>>>>>> a52bbb72
 #include "../pathfinder_func.h"
 #include "../pathfinder_type.h"
 #include "../follow_track.hpp"
@@ -170,11 +167,7 @@
 	uint dist;
 	AyStarUserData *user = (AyStarUserData *)as->user_data;
 
-<<<<<<< HEAD
-	/* for stations, we are going to aim for the closest station tile */
-=======
 	/* aim for the closest station tile */
->>>>>>> a52bbb72
 	if (fstd->station_index != INVALID_STATION) {
 		to = CalcClosestStationTile(fstd->station_index, from, fstd->station_type);
 	}
@@ -586,11 +579,6 @@
 	const AyStarNode *node = &current->path.node;
 	TileIndex tile = node->tile;
 
-<<<<<<< HEAD
-	if (fstd->station_index == INVALID_STATION) {
-		return (tile == fstd->dest_coords) ? AYSTAR_FOUND_END_NODE : AYSTAR_DONE;
-	}
-=======
 	if (fstd->station_index == INVALID_STATION && tile == fstd->dest_coords) return AYSTAR_FOUND_END_NODE;
 
 	if (fstd->v->type == VEH_SHIP) {
@@ -601,14 +589,12 @@
 
 	if (IsTileType(tile, MP_STATION) && GetStationIndex(tile) == fstd->station_index) {
 		if (fstd->v->type == VEH_TRAIN) return AYSTAR_FOUND_END_NODE;
->>>>>>> a52bbb72
-
-	switch (fstd->v->type) {
-		default: NOT_REACHED();
-		case VEH_TRAIN: return (IsTileType(tile, MP_STATION) && GetStationIndex(tile) == fstd->station_index) ? AYSTAR_FOUND_END_NODE : AYSTAR_DONE;
-		case VEH_ROAD:  return (IsTileType(tile, MP_STATION) && GetStationIndex(tile) == fstd->station_index && GetStationType(tile) == fstd->station_type && (fstd->not_articulated || IsDriveThroughStopTile(tile))) ? AYSTAR_FOUND_END_NODE : AYSTAR_DONE;
-		case VEH_SHIP:  return Station::Get(fstd->station_index)->IsDockingTile(tile) ? AYSTAR_FOUND_END_NODE : AYSTAR_DONE;
-	}
+
+		assert(fstd->v->type == VEH_ROAD);
+		/* Only if it is a valid station *and* we can stop there */
+		if (GetStationType(tile) == fstd->station_type && (fstd->not_articulated || IsDriveThroughStopTile(tile))) return AYSTAR_FOUND_END_NODE;
+	}
+	return AYSTAR_DONE;
 }
 
 /**
@@ -1153,14 +1139,6 @@
 
 static void NPFFillWithOrderData(NPFFindStationOrTileData *fstd, const Vehicle *v, bool reserve_path = false)
 {
-<<<<<<< HEAD
-	/* Fill station_index for station orders, else only dest_coords. */
-	if (v->current_order.IsType(OT_GOTO_STATION) || (v->type != VEH_SHIP && v->current_order.IsType(OT_GOTO_WAYPOINT))) {
-		fstd->station_index = v->current_order.GetDestination();
-		fstd->station_type = (v->type == VEH_SHIP) ? STATION_DOCK :
-			(v->type == VEH_TRAIN) ? (v->current_order.IsType(OT_GOTO_STATION) ? STATION_RAIL : STATION_WAYPOINT) :
-			(RoadVehicle::From(v)->IsBus() ? STATION_BUS : STATION_TRUCK);
-=======
 	/* Ships don't really reach their stations, but the tile in front. So don't
 	 * save the station id for ships. For roadvehs we don't store it either,
 	 * because multistop depends on vehicles actually reaching the exact
@@ -1177,7 +1155,6 @@
 			fstd->station_type = v->current_order.IsType(OT_GOTO_STATION) ? STATION_DOCK : STATION_BUOY;
 		}
 
->>>>>>> a52bbb72
 		fstd->not_articulated = v->type == VEH_ROAD && !RoadVehicle::From(v)->HasArticulatedPart();
 		/* Let's take the closest tile of the station as our target for vehicles */
 		fstd->dest_coords = CalcClosestStationTile(fstd->station_index, v->tile, fstd->station_type);
