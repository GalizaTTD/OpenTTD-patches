--- conflicted
+++ resolved
@@ -16,11 +16,7 @@
  * Make a nice void tile ;)
  * @param t the tile to make void
  */
-<<<<<<< HEAD
-static inline void MakeVoid(TileIndex t)
-=======
-inline void MakeVoid(Tile t)
->>>>>>> 1e56bd1e
+inline void MakeVoid(TileIndex t)
 {
 	SetTileType(t, MP_VOID);
 	SetTileHeight(t, 0);
