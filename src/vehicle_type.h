/*
 * This file is part of OpenTTD.
 * OpenTTD is free software; you can redistribute it and/or modify it under the terms of the GNU General Public License as published by the Free Software Foundation, version 2.
 * OpenTTD is distributed in the hope that it will be useful, but WITHOUT ANY WARRANTY; without even the implied warranty of MERCHANTABILITY or FITNESS FOR A PARTICULAR PURPOSE.
 * See the GNU General Public License for more details. You should have received a copy of the GNU General Public License along with OpenTTD. If not, see <http://www.gnu.org/licenses/>.
 */

/** @file vehicle_type.h Types related to vehicles. */

#ifndef VEHICLE_TYPE_H
#define VEHICLE_TYPE_H

#include "core/enum_type.hpp"

/** The type all our vehicle IDs have. */
typedef uint32_t VehicleID;

static const int GROUND_ACCELERATION = 9800; ///< Acceleration due to gravity, 9.8 m/s^2

/** Available vehicle types. It needs to be 8bits, because we save and load it as such */
enum VehicleType : uint8_t {
	VEH_BEGIN,

	VEH_TRAIN = VEH_BEGIN,        ///< %Train vehicle type.
	VEH_ROAD,                     ///< Road vehicle type.
	VEH_SHIP,                     ///< %Ship vehicle type.
	VEH_AIRCRAFT,                 ///< %Aircraft vehicle type.

	VEH_COMPANY_END,              ///< Last company-ownable type.

	VEH_EFFECT = VEH_COMPANY_END, ///< Effect vehicle type (smoke, explosions, sparks, bubbles)
	VEH_DISASTER,                 ///< Disaster vehicle type.

	VEH_END,
	VEH_INVALID = 0xFF,           ///< Non-existing type of vehicle.
};
DECLARE_POSTFIX_INCREMENT(VehicleType)
/** Helper information for extract tool. */
template <> struct EnumPropsT<VehicleType> : MakeEnumPropsT<VehicleType, uint8_t, VEH_TRAIN, VEH_END, VEH_INVALID, 3> {};
DECLARE_ENUM_AS_ADDABLE(VehicleType)

struct Vehicle;
struct Train;
struct RoadVehicle;
struct Ship;
struct Aircraft;
struct EffectVehicle;
struct DisasterVehicle;

/** Base vehicle class. */
struct BaseVehicle
{
	VehicleType type; ///< Type of vehicle
};

static const VehicleID INVALID_VEHICLE = 0xFFFFF; ///< Constant representing a non-existing vehicle.

<<<<<<< HEAD
/** Pathfinding option states */
enum VehiclePathFinders {
	// Original PathFinder (OPF) used to be 0
	VPF_NPF  = 1, ///< New PathFinder
	VPF_YAPF = 2, ///< Yet Another PathFinder
};

/** Flags to add to p1 for goto depot commands. */
enum DepotCommand {
	DEPOT_SELL          = (1U << 25), ///< Go to depot and sell order
	DEPOT_CANCEL        = (1U << 26), ///< Cancel depot/service order
	DEPOT_SPECIFIC      = (1U << 27), ///< Send vehicle to specific depot
	DEPOT_SERVICE       = (1U << 28), ///< The vehicle will leave the depot right after arrival (service only)
	DEPOT_MASS_SEND     = (1U << 29), ///< Tells that it's a mass send to depot command (type in VLW flag)
	DEPOT_DONT_CANCEL   = (1U << 30), ///< Don't cancel current goto depot command if any
	DEPOT_LOCATE_HANGAR = (1U << 31), ///< Find another airport if the target one lacks a hangar
	DEPOT_COMMAND_MASK  = 0x7FU << 25,
=======
/** Flags for goto depot commands. */
enum class DepotCommand : uint8_t {
	None         = 0,         ///< No special flags.
	Service      = (1U << 0), ///< The vehicle will leave the depot right after arrival (service only)
	MassSend     = (1U << 1), ///< Tells that it's a mass send to depot command (type in VLW flag)
	DontCancel   = (1U << 2), ///< Don't cancel current goto depot command if any
	LocateHangar = (1U << 3), ///< Find another airport if the target one lacks a hangar
>>>>>>> 733284cc
};

static const uint MAX_LENGTH_VEHICLE_NAME_CHARS = 128; ///< The maximum length of a vehicle name in characters including '\0'

/** The length of a vehicle in tile units. */
static const uint VEHICLE_LENGTH = 8;

/**
 * The different types of breakdowns
 *
 * Aircraft have totally different breakdowns, so we use aliases to make things clearer
 */
enum BreakdownType {
	BREAKDOWN_CRITICAL  = 0, ///< Old style breakdown (black smoke)
	BREAKDOWN_EM_STOP   = 1, ///< Emergency stop
	BREAKDOWN_LOW_SPEED = 2, ///< Lower max speed
	BREAKDOWN_LOW_POWER = 3, ///< Power reduction
	BREAKDOWN_RV_CRASH  = 4, ///< Train hit road vehicle
	BREAKDOWN_BRAKE_OVERHEAT = 5, ///< Train brakes overheated due to excessive slope or speed change

	BREAKDOWN_AIRCRAFT_SPEED      = BREAKDOWN_CRITICAL,  ///< Lower speed until the next airport
	BREAKDOWN_AIRCRAFT_DEPOT      = BREAKDOWN_EM_STOP,   ///< We have to visit a depot at the next airport
	BREAKDOWN_AIRCRAFT_EM_LANDING = BREAKDOWN_LOW_SPEED, ///< Emergency landing at the closest airport (with hangar!) we can find
};

/** Vehicle acceleration models. */
enum AccelerationModel {
	AM_ORIGINAL,
	AM_REALISTIC,
};

/** Train braking models. */
enum TrainBrakingModel {
	TBM_ORIGINAL,
	TBM_REALISTIC,
};

/** Train realistic braking aspect limited mode. */
enum TrainRealisticBrakingAspectLimitedMode {
	TRBALM_OFF,
	TRBALM_ON,
};

/** Visualisation contexts of vehicles and engines. */
enum EngineImageType {
	EIT_ON_MAP     = 0x00,  ///< Vehicle drawn in viewport.
	EIT_IN_DEPOT   = 0x10,  ///< Vehicle drawn in depot.
	EIT_IN_DETAILS = 0x11,  ///< Vehicle drawn in vehicle details, refit window, ...
	EIT_IN_LIST    = 0x12,  ///< Vehicle drawn in vehicle list, group list, ...
	EIT_PURCHASE   = 0x20,  ///< Vehicle drawn in purchase list, autoreplace gui, ...
	EIT_PREVIEW    = 0x21,  ///< Vehicle drawn in preview window, news, ...
};

static const uint32_t VEHICLE_NAME_NO_GROUP = 0x80000000; ///< String constant to not include the vehicle's group name, if using the long name format

#endif /* VEHICLE_TYPE_H */<|MERGE_RESOLUTION|>--- conflicted
+++ resolved
@@ -55,14 +55,6 @@
 
 static const VehicleID INVALID_VEHICLE = 0xFFFFF; ///< Constant representing a non-existing vehicle.
 
-<<<<<<< HEAD
-/** Pathfinding option states */
-enum VehiclePathFinders {
-	// Original PathFinder (OPF) used to be 0
-	VPF_NPF  = 1, ///< New PathFinder
-	VPF_YAPF = 2, ///< Yet Another PathFinder
-};
-
 /** Flags to add to p1 for goto depot commands. */
 enum DepotCommand {
 	DEPOT_SELL          = (1U << 25), ///< Go to depot and sell order
@@ -73,15 +65,6 @@
 	DEPOT_DONT_CANCEL   = (1U << 30), ///< Don't cancel current goto depot command if any
 	DEPOT_LOCATE_HANGAR = (1U << 31), ///< Find another airport if the target one lacks a hangar
 	DEPOT_COMMAND_MASK  = 0x7FU << 25,
-=======
-/** Flags for goto depot commands. */
-enum class DepotCommand : uint8_t {
-	None         = 0,         ///< No special flags.
-	Service      = (1U << 0), ///< The vehicle will leave the depot right after arrival (service only)
-	MassSend     = (1U << 1), ///< Tells that it's a mass send to depot command (type in VLW flag)
-	DontCancel   = (1U << 2), ///< Don't cancel current goto depot command if any
-	LocateHangar = (1U << 3), ///< Find another airport if the target one lacks a hangar
->>>>>>> 733284cc
 };
 
 static const uint MAX_LENGTH_VEHICLE_NAME_CHARS = 128; ///< The maximum length of a vehicle name in characters including '\0'
