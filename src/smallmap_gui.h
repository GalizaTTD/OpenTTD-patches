/*
 * This file is part of OpenTTD.
 * OpenTTD is free software; you can redistribute it and/or modify it under the terms of the GNU General Public License as published by the Free Software Foundation, version 2.
 * OpenTTD is distributed in the hope that it will be useful, but WITHOUT ANY WARRANTY; without even the implied warranty of MERCHANTABILITY or FITNESS FOR A PARTICULAR PURPOSE.
 * See the GNU General Public License for more details. You should have received a copy of the GNU General Public License along with OpenTTD. If not, see <http://www.gnu.org/licenses/>.
 */

/** @file smallmap_gui.h Smallmap GUI functions. */

#ifndef SMALLMAP_GUI_H
#define SMALLMAP_GUI_H

<<<<<<< HEAD
#include "industry_type.h"
#include "company_base.h"
#include "window_gui.h"
#include "strings_func.h"
#include "blitter/factory.hpp"
#include "linkgraph/linkgraph_gui.h"
#include "widgets/smallmap_widget.h"
#include "guitimer_func.h"
#include <vector>

static const int NUM_NO_COMPANY_ENTRIES = 4; ///< Number of entries in the owner legend that are not companies.

/** Mapping of tile type to importance of the tile (higher number means more interesting to show). */
static const byte _tiletype_importance[] = {
	2, // MP_CLEAR
	8, // MP_RAILWAY
	7, // MP_ROAD
	5, // MP_HOUSE
	2, // MP_TREES
	9, // MP_STATION
	2, // MP_WATER
	1, // MP_VOID
	6, // MP_INDUSTRY
	8, // MP_TUNNELBRIDGE
	2, // MP_OBJECT
	0,
};
=======
#include "core/geometry_type.hpp"
#include "station_type.h"
#include "tile_type.h"
#include "window_type.h"
>>>>>>> ab535c0a

/* set up the cargos to be displayed in the smallmap's route legend */
void BuildLinkStatsLegend();

struct TunnelBridgeToMap {
	TileIndex from_tile;
	TileIndex to_tile;
};
typedef std::vector<TunnelBridgeToMap> TunnelBridgeToMapVector;

void UpdateSmallMapSelectedIndustries();
void BuildIndustriesLegend();
void ShowSmallMap();
void BuildLandLegend();
void BuildOwnerLegend();

<<<<<<< HEAD
/** Structure for holding relevant data for legends in small map */
struct LegendAndColour {
	uint8 colour;              ///< Colour of the item on the map.
	StringID legend;           ///< String corresponding to the coloured item.
	IndustryType type;         ///< Type of industry. Only valid for industry entries.
	uint8 height;              ///< Height in tiles. Only valid for height legend entries.
	CompanyID company;         ///< Company to display. Only valid for company entries of the owner legend.
	bool show_on_map;          ///< For filtering industries, if \c true, industry is shown on the map in colour.
	bool end;                  ///< This is the end of the list.
	bool col_break;            ///< Perform a column break and go further at the next column.
};

/** Class managing the smallmap window. */
class SmallMapWindow : public Window {
protected:
	/** Types of legends in the #WID_SM_LEGEND widget. */
	enum SmallMapType {
		SMT_CONTOUR,
		SMT_VEHICLES,
		SMT_INDUSTRY,
		SMT_LINKSTATS,
		SMT_ROUTES,
		SMT_VEGETATION,
		SMT_OWNER,
	};

	/** Available kinds of zoomlevel changes. */
	enum ZoomLevelChange {
		ZLC_INITIALIZE, ///< Initialize zoom level.
		ZLC_ZOOM_OUT,   ///< Zoom out.
		ZLC_ZOOM_IN,    ///< Zoom in.
	};

	static SmallMapType map_type; ///< Currently displayed legends.
	static bool show_towns;       ///< Display town names in the smallmap.
	static int map_height_limit;  ///< Currently used/cached map height limit.

	static const uint INDUSTRY_MIN_NUMBER_OF_COLUMNS = 2; ///< Minimal number of columns in the #WID_SM_LEGEND widget for the #SMT_INDUSTRY legend.
	static const uint FORCE_REFRESH_PERIOD = 930;             ///< map is redrawn after that many milliseconds (default).
	static const uint FORCE_REFRESH_PERIOD_VEH = 240;         ///< map is redrawn after that many milliseconds (modes with vehicles).
	static const uint FORCE_REFRESH_PERIOD_LINK_GRAPH = 2850; ///< map is redrawn after that many milliseconds (link graph mode).
	static const uint BLINK_PERIOD         = 450;             ///< highlight blinking interval in milliseconds.

	uint min_number_of_columns;    ///< Minimal number of columns in legends.
	uint min_number_of_fixed_rows; ///< Minimal number of rows in the legends for the fixed layouts only (all except #SMT_INDUSTRY).
	uint column_width;             ///< Width of a column in the #WID_SM_LEGEND widget.
	uint legend_width;             ///< Width of legend 'blob'.

	int32 scroll_x;  ///< Horizontal world coordinate of the base tile left of the top-left corner of the smallmap display.
	int32 scroll_y;  ///< Vertical world coordinate of the base tile left of the top-left corner of the smallmap display.
	int tile_zoom;   ///< Tile zoom level. Bigger number means more zoom-out (further away).
	int ui_zoom;     ///< UI (pixel doubling) Zoom level. Bigger number means more zoom-in (closer).
	int zoom = 1;    ///< Zoom level. Bigger number means more zoom-out (further away).

	GUITimer refresh; ///< Refresh timer.
	LinkGraphOverlay *overlay;

	static void BreakIndustryChainLink();

	/**
	 * Draws vertical part of map indicator
	 * @param x X coord of left/right border of main viewport
	 * @param y Y coord of top border of main viewport
	 * @param y2 Y coord of bottom border of main viewport
	 */
	static inline void DrawVertMapIndicator(int x, int y, int y2)
	{
		GfxFillRect(x, y,      x, y + 3, PC_VERY_LIGHT_YELLOW);
		GfxFillRect(x, y2 - 3, x, y2,    PC_VERY_LIGHT_YELLOW);
	}

	/**
	 * Draws horizontal part of map indicator
	 * @param x X coord of left border of main viewport
	 * @param x2 X coord of right border of main viewport
	 * @param y Y coord of top/bottom border of main viewport
	 */
	static inline void DrawHorizMapIndicator(int x, int x2, int y)
	{
		GfxFillRect(x,      y, x + 3, y, PC_VERY_LIGHT_YELLOW);
		GfxFillRect(x2 - 3, y, x2,    y, PC_VERY_LIGHT_YELLOW);
	}

	/**
	 * Compute minimal required width of the legends.
	 * @return Minimally needed width for displaying the smallmap legends in pixels.
	 */
	inline uint GetMinLegendWidth() const
	{
		return WidgetDimensions::scaled.framerect.left + this->min_number_of_columns * this->column_width;
	}

	/**
	 * Return number of columns that can be displayed in \a width pixels.
	 * @return Number of columns to display.
	 */
	inline uint GetNumberColumnsLegend(uint width) const
	{
		return width / this->column_width;
	}

	/**
	 * Compute height given a number of columns.
	 * @param num_columns Number of columns.
	 * @return Needed height for displaying the smallmap legends in pixels.
	 */
	inline uint GetLegendHeight(uint num_columns) const
	{
		return WidgetDimensions::scaled.framerect.Vertical() +
				this->GetNumberRowsLegend(num_columns) * FONT_HEIGHT_SMALL;
	}

	/**
	 * Get a bitmask for company links to be displayed. Usually this will be
	 * the _local_company. Spectators get to see all companies' links.
	 * @return Company mask.
	 */
	inline CompanyMask GetOverlayCompanyMask() const
	{
		return Company::IsValidID(_local_company) ? 1U << _local_company : MAX_UVALUE(CompanyMask);
	}

	uint GetNumberRowsLegend(uint columns) const;
	void SelectLegendItem(int click_pos, LegendAndColour *legend, int end_legend_item, int begin_legend_item = 0);
	void SwitchMapType(SmallMapType map_type);
	uint GetRefreshPeriod() const;
	uint PausedAdjustRefreshTimeDelta(uint delta_ms) const;

	void DrawMapIndicators() const;
	void DrawSmallMapColumn(void *dst, uint xc, uint yc, int pitch, int reps, int start_pos, int end_pos, int y, int end_y, Blitter *blitter) const;
	void DrawVehicles(const DrawPixelInfo *dpi, Blitter *blitter) const;
	void DrawTowns(const DrawPixelInfo *dpi) const;
	void DrawSmallMap(DrawPixelInfo *dpi, bool draw_indicators = true) const;

	Point TileToPixel(int tx, int ty) const;
	Point PixelToTile(int px, int py) const;
	void SetZoomLevel(ZoomLevelChange change, const Point *zoom_pt);
	void SetOverlayCargoMask();
	void SetupWidgetData();
	uint32 GetTileColours(const TileArea &ta) const;

	int GetPositionOnLegend(Point pt);

public:
	friend class NWidgetSmallmapDisplay;

	SmallMapWindow(WindowDesc *desc, int window_number);
	virtual ~SmallMapWindow();

	static void RebuildColourIndexIfNecessary();

	void SmallMapCenterOnCurrentPos();
	Point GetStationMiddle(const Station *st) const;

	void Close([[maybe_unused]] int data = 0) override;
	void SetStringParameters(int widget) const override;
	void OnInit() override;
	void OnPaint() override;
	void DrawWidget(const Rect &r, int widget) const override;
	void OnClick([[maybe_unused]] Point pt, int widget, [[maybe_unused]] int click_count) override;
	void OnInvalidateData(int data = 0, bool gui_scope = true) override;
	bool OnRightClick(Point pt, int widget) override;
	void OnMouseWheel(int wheel) override;
	void OnRealtimeTick(uint delta_ms) override;
	void OnScroll(Point delta) override;
	void OnMouseOver(Point pt, int widget) override;

	void TakeScreenshot();
	void ScreenshotCallbackHandler(void *buf, uint y, uint pitch, uint n);
};
=======
/** Enum for how to include the heightmap pixels/colours in small map related functions */
enum class IncludeHeightmap {
	Never,      ///< Never include the heightmap
	IfEnabled,  ///< Only include the heightmap if its enabled in the gui by the player
	Always      ///< Always include the heightmap
};

uint32_t GetSmallMapOwnerPixels(TileIndex tile, TileType t, IncludeHeightmap include_heightmap);

Point GetSmallMapStationMiddle(const Window *w, const Station *st);
>>>>>>> ab535c0a

#endif /* SMALLMAP_GUI_H */<|MERGE_RESOLUTION|>--- conflicted
+++ resolved
@@ -10,7 +10,6 @@
 #ifndef SMALLMAP_GUI_H
 #define SMALLMAP_GUI_H
 
-<<<<<<< HEAD
 #include "industry_type.h"
 #include "company_base.h"
 #include "window_gui.h"
@@ -38,12 +37,6 @@
 	2, // MP_OBJECT
 	0,
 };
-=======
-#include "core/geometry_type.hpp"
-#include "station_type.h"
-#include "tile_type.h"
-#include "window_type.h"
->>>>>>> ab535c0a
 
 /* set up the cargos to be displayed in the smallmap's route legend */
 void BuildLinkStatsLegend();
@@ -60,7 +53,6 @@
 void BuildLandLegend();
 void BuildOwnerLegend();
 
-<<<<<<< HEAD
 /** Structure for holding relevant data for legends in small map */
 struct LegendAndColour {
 	uint8 colour;              ///< Colour of the item on the map.
@@ -116,7 +108,7 @@
 	int zoom = 1;    ///< Zoom level. Bigger number means more zoom-out (further away).
 
 	GUITimer refresh; ///< Refresh timer.
-	LinkGraphOverlay *overlay;
+	std::unique_ptr<LinkGraphOverlay> overlay;
 
 	static void BreakIndustryChainLink();
 
@@ -208,7 +200,6 @@
 	friend class NWidgetSmallmapDisplay;
 
 	SmallMapWindow(WindowDesc *desc, int window_number);
-	virtual ~SmallMapWindow();
 
 	static void RebuildColourIndexIfNecessary();
 
@@ -231,17 +222,5 @@
 	void TakeScreenshot();
 	void ScreenshotCallbackHandler(void *buf, uint y, uint pitch, uint n);
 };
-=======
-/** Enum for how to include the heightmap pixels/colours in small map related functions */
-enum class IncludeHeightmap {
-	Never,      ///< Never include the heightmap
-	IfEnabled,  ///< Only include the heightmap if its enabled in the gui by the player
-	Always      ///< Always include the heightmap
-};
-
-uint32_t GetSmallMapOwnerPixels(TileIndex tile, TileType t, IncludeHeightmap include_heightmap);
-
-Point GetSmallMapStationMiddle(const Window *w, const Station *st);
->>>>>>> ab535c0a
 
 #endif /* SMALLMAP_GUI_H */