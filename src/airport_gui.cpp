/*
 * This file is part of OpenTTD.
 * OpenTTD is free software; you can redistribute it and/or modify it under the terms of the GNU General Public License as published by the Free Software Foundation, version 2.
 * OpenTTD is distributed in the hope that it will be useful, but WITHOUT ANY WARRANTY; without even the implied warranty of MERCHANTABILITY or FITNESS FOR A PARTICULAR PURPOSE.
 * See the GNU General Public License for more details. You should have received a copy of the GNU General Public License along with OpenTTD. If not, see <http://www.gnu.org/licenses/>.
 */

/** @file airport_gui.cpp The GUI for airports. */

#include "stdafx.h"
#include "economy_func.h"
#include "window_gui.h"
#include "station_gui.h"
#include "terraform_gui.h"
#include "sound_func.h"
#include "window_func.h"
#include "strings_func.h"
#include "viewport_func.h"
#include "company_func.h"
#include "tilehighlight_func.h"
#include "company_base.h"
#include "station_type.h"
#include "newgrf_airport.h"
#include "newgrf_callbacks.h"
#include "widgets/dropdown_type.h"
#include "core/geometry_func.hpp"
#include "hotkeys.h"
#include "vehicle_func.h"
#include "gui.h"
#include "zoom_func.h"

#include "widgets/airport_widget.h"

#include "safeguards.h"


static AirportClassID _selected_airport_class; ///< the currently visible airport class
static int _selected_airport_index;            ///< the index of the selected airport in the current class or -1
static uint8_t _selected_airport_layout;          ///< selected airport layout number.

static void ShowBuildAirportPicker(Window *parent);

SpriteID GetCustomAirportSprite(const AirportSpec *as, uint8_t layout);

void CcBuildAirport(const CommandCost &result, TileIndex tile, uint32_t p1, uint32_t p2, uint64_t p3, uint32_t cmd)
{
	if (result.Failed()) return;

	if (_settings_client.sound.confirm) SndPlayTileFx(SND_1F_CONSTRUCTION_OTHER, tile);
	if (!_settings_client.gui.persistent_buildingtools) ResetObjectToPlace();
}

/**
 * Place an airport.
 * @param tile Position to put the new airport.
 */
static void PlaceAirport(TileIndex tile)
{
	if (_selected_airport_index == -1) return;
	uint32_t p2 = _ctrl_pressed;
	SB(p2, 16, 16, INVALID_STATION); // no station to join

<<<<<<< HEAD
	uint32_t p1 = AirportClass::Get(_selected_airport_class)->GetSpec(_selected_airport_index)->GetIndex();
	p1 |= _selected_airport_layout << 8;
	CommandContainer cmdcont = NewCommandContainerBasic(tile, p1, p2, CMD_BUILD_AIRPORT | CMD_MSG(STR_ERROR_CAN_T_BUILD_AIRPORT_HERE), CcBuildAirport);
	ShowSelectStationIfNeeded(cmdcont, TileArea(tile, _thd.size.x / TILE_SIZE, _thd.size.y / TILE_SIZE));
=======
	uint8_t airport_type = AirportClass::Get(_selected_airport_class)->GetSpec(_selected_airport_index)->GetIndex();
	uint8_t layout = _selected_airport_layout;
	bool adjacent = _ctrl_pressed;

	auto proc = [=](bool test, StationID to_join) -> bool {
		if (test) {
			return Command<CMD_BUILD_AIRPORT>::Do(CommandFlagsToDCFlags(GetCommandFlags<CMD_BUILD_AIRPORT>()), tile, airport_type, layout, INVALID_STATION, adjacent).Succeeded();
		} else {
			return Command<CMD_BUILD_AIRPORT>::Post(STR_ERROR_CAN_T_BUILD_AIRPORT_HERE, CcBuildAirport, tile, airport_type, layout, to_join, adjacent);
		}
	};

	ShowSelectStationIfNeeded(TileArea(tile, _thd.size.x / TILE_SIZE, _thd.size.y / TILE_SIZE), proc);
>>>>>>> 6c5a8f55
}

/** Airport build toolbar window handler. */
struct BuildAirToolbarWindow : Window {
	int last_user_action; // Last started user action.

	BuildAirToolbarWindow(WindowDesc *desc, WindowNumber window_number) : Window(desc)
	{
		this->InitNested(window_number);
		this->OnInvalidateData();
		if (_settings_client.gui.link_terraform_toolbar) ShowTerraformToolbar(this);
		this->last_user_action = INVALID_WID_AT;
	}

	void Close([[maybe_unused]] int data = 0) override
	{
		if (this->IsWidgetLowered(WID_AT_AIRPORT)) SetViewportCatchmentStation(nullptr, true);
		if (_settings_client.gui.link_terraform_toolbar) CloseWindowById(WC_SCEN_LAND_GEN, 0, false);
		this->Window::Close();
	}

	/**
	 * Some data on this window has become invalid.
	 * @param data Information about the changed data.
	 * @param gui_scope Whether the call is done from GUI scope. You may not do everything when not in GUI scope. See #InvalidateWindowData() for details.
	 */
	void OnInvalidateData([[maybe_unused]] int data = 0, [[maybe_unused]] bool gui_scope = true) override
	{
		if (!gui_scope) return;

		bool can_build = CanBuildVehicleInfrastructure(VEH_AIRCRAFT);
		this->SetWidgetDisabledState(WID_AT_AIRPORT, !can_build);
		if (!can_build) {
			CloseWindowById(WC_BUILD_STATION, TRANSPORT_AIR);

			/* Show in the tooltip why this button is disabled. */
			this->GetWidget<NWidgetCore>(WID_AT_AIRPORT)->SetToolTip(STR_TOOLBAR_DISABLED_NO_VEHICLE_AVAILABLE);
		} else {
			this->GetWidget<NWidgetCore>(WID_AT_AIRPORT)->SetToolTip(STR_TOOLBAR_AIRCRAFT_BUILD_AIRPORT_TOOLTIP);
		}
	}

	void OnClick([[maybe_unused]] Point pt, WidgetID widget, [[maybe_unused]] int click_count) override
	{
		switch (widget) {
			case WID_AT_AIRPORT:
				if (HandlePlacePushButton(this, WID_AT_AIRPORT, SPR_CURSOR_AIRPORT, HT_RECT)) {
					ShowBuildAirportPicker(this);
					this->last_user_action = widget;
				}
				break;

			case WID_AT_DEMOLISH:
				HandlePlacePushButton(this, WID_AT_DEMOLISH, ANIMCURSOR_DEMOLISH, HT_RECT | HT_DIAGONAL);
				this->last_user_action = widget;
				break;

			default: break;
		}
	}


	void OnPlaceObject([[maybe_unused]] Point pt, TileIndex tile) override
	{
		switch (this->last_user_action) {
			case WID_AT_AIRPORT:
				PlaceAirport(tile);
				break;

			case WID_AT_DEMOLISH:
				PlaceProc_DemolishArea(tile);
				break;

			default: NOT_REACHED();
		}
	}

	void OnPlaceDrag(ViewportPlaceMethod select_method, [[maybe_unused]] ViewportDragDropSelectionProcess select_proc, [[maybe_unused]] Point pt) override
	{
		VpSelectTilesWithMethod(pt.x, pt.y, select_method);
	}

	void OnPlaceMouseUp([[maybe_unused]] ViewportPlaceMethod select_method, ViewportDragDropSelectionProcess select_proc, [[maybe_unused]] Point pt, TileIndex start_tile, TileIndex end_tile) override
	{
		if (pt.x != -1 && select_proc == DDSP_DEMOLISH_AREA) {
			GUIPlaceProcDragXY(select_proc, start_tile, end_tile);
		}
	}

	void OnPlaceObjectAbort() override
	{
		if (this->IsWidgetLowered(WID_AT_AIRPORT)) SetViewportCatchmentStation(nullptr, true);

		this->RaiseButtons();

		CloseWindowById(WC_BUILD_STATION, TRANSPORT_AIR);
		CloseWindowById(WC_SELECT_STATION, 0);
	}

	static HotkeyList hotkeys;
};

/**
 * Handler for global hotkeys of the BuildAirToolbarWindow.
 * @param hotkey Hotkey
 * @return ES_HANDLED if hotkey was accepted.
 */
static EventState AirportToolbarGlobalHotkeys(int hotkey)
{
	if (_game_mode != GM_NORMAL) return ES_NOT_HANDLED;
	Window *w = ShowBuildAirToolbar();
	if (w == nullptr) return ES_NOT_HANDLED;
	return w->OnHotkey(hotkey);
}

static Hotkey airtoolbar_hotkeys[] = {
	Hotkey('1', "airport", WID_AT_AIRPORT),
	Hotkey('2', "demolish", WID_AT_DEMOLISH),
	HOTKEY_LIST_END
};
HotkeyList BuildAirToolbarWindow::hotkeys("airtoolbar", airtoolbar_hotkeys, AirportToolbarGlobalHotkeys);

static constexpr NWidgetPart _nested_air_toolbar_widgets[] = {
	NWidget(NWID_HORIZONTAL),
		NWidget(WWT_CLOSEBOX, COLOUR_DARK_GREEN),
		NWidget(WWT_CAPTION, COLOUR_DARK_GREEN), SetDataTip(STR_TOOLBAR_AIRCRAFT_CAPTION, STR_TOOLTIP_WINDOW_TITLE_DRAG_THIS),
		NWidget(WWT_STICKYBOX, COLOUR_DARK_GREEN),
	EndContainer(),
	NWidget(NWID_HORIZONTAL),
		NWidget(WWT_IMGBTN, COLOUR_DARK_GREEN, WID_AT_AIRPORT), SetFill(0, 1), SetMinimalSize(42, 22), SetDataTip(SPR_IMG_AIRPORT, STR_TOOLBAR_AIRCRAFT_BUILD_AIRPORT_TOOLTIP),
		NWidget(WWT_PANEL, COLOUR_DARK_GREEN), SetMinimalSize(4, 22), SetFill(1, 1), EndContainer(),
		NWidget(WWT_IMGBTN, COLOUR_DARK_GREEN, WID_AT_DEMOLISH), SetFill(0, 1), SetMinimalSize(22, 22), SetDataTip(SPR_IMG_DYNAMITE, STR_TOOLTIP_DEMOLISH_BUILDINGS_ETC),
	EndContainer(),
};

static WindowDesc _air_toolbar_desc(__FILE__, __LINE__,
	WDP_ALIGN_TOOLBAR, "toolbar_air", 0, 0,
	WC_BUILD_TOOLBAR, WC_NONE,
	WDF_CONSTRUCTION,
	std::begin(_nested_air_toolbar_widgets), std::end(_nested_air_toolbar_widgets),
	&BuildAirToolbarWindow::hotkeys
);

/**
 * Open the build airport toolbar window
 *
 * If the terraform toolbar is linked to the toolbar, that window is also opened.
 *
 * @return newly opened airport toolbar, or nullptr if the toolbar could not be opened.
 */
Window *ShowBuildAirToolbar()
{
	if (!Company::IsValidID(_local_company)) return nullptr;

	CloseWindowByClass(WC_BUILD_TOOLBAR);
	return AllocateWindowDescFront<BuildAirToolbarWindow>(&_air_toolbar_desc, TRANSPORT_AIR);
}

class BuildAirportWindow : public PickerWindowBase {
	SpriteID preview_sprite; ///< Cached airport preview sprite.
	int line_height;
	Scrollbar *vscroll;

	/** Build a dropdown list of available airport classes */
	static DropDownList BuildAirportClassDropDown()
	{
		DropDownList list;

		for (uint i = 0; AirportClass::IsClassIDValid((AirportClassID)i); i++) {
			list.push_back(std::make_unique<DropDownListStringItem>(AirportClass::Get((AirportClassID)i)->name, i, false));
		}

		return list;
	}

public:
	BuildAirportWindow(WindowDesc *desc, Window *parent) : PickerWindowBase(desc, parent)
	{
		this->CreateNestedTree();

		this->vscroll = this->GetScrollbar(WID_AP_SCROLLBAR);
		this->vscroll->SetCapacity(5);
		this->vscroll->SetPosition(0);

		this->FinishInitNested(TRANSPORT_AIR);

		this->SetWidgetLoweredState(WID_AP_BTN_DONTHILIGHT, !_settings_client.gui.station_show_coverage);
		this->SetWidgetLoweredState(WID_AP_BTN_DOHILIGHT, _settings_client.gui.station_show_coverage);
		this->OnInvalidateData();

		/* Ensure airport class is valid (changing NewGRFs). */
		_selected_airport_class = Clamp(_selected_airport_class, APC_BEGIN, (AirportClassID)(AirportClass::GetClassCount() - 1));
		const AirportClass *ac = AirportClass::Get(_selected_airport_class);
		this->vscroll->SetCount(ac->GetSpecCount());

		/* Ensure the airport index is valid for this class (changing NewGRFs). */
		_selected_airport_index = Clamp(_selected_airport_index, -1, ac->GetSpecCount() - 1);

		/* Only when no valid airport was selected, we want to select the first airport. */
		bool selectFirstAirport = true;
		if (_selected_airport_index != -1) {
			const AirportSpec *as = ac->GetSpec(_selected_airport_index);
			if (as->IsAvailable()) {
				/* Ensure the airport layout is valid. */
				_selected_airport_layout = Clamp(_selected_airport_layout, 0, as->num_table - 1);
				selectFirstAirport = false;
				this->UpdateSelectSize();
			}
		}

		if (selectFirstAirport) this->SelectFirstAvailableAirport(true);
	}

	void Close([[maybe_unused]] int data = 0) override
	{
		CloseWindowById(WC_SELECT_STATION, 0);
		this->PickerWindowBase::Close();
	}

	void SetStringParameters(WidgetID widget) const override
	{
		switch (widget) {
			case WID_AP_CLASS_DROPDOWN:
				SetDParam(0, AirportClass::Get(_selected_airport_class)->name);
				break;

			case WID_AP_LAYOUT_NUM:
				SetDParam(0, STR_EMPTY);
				if (_selected_airport_index != -1) {
					const AirportSpec *as = AirportClass::Get(_selected_airport_class)->GetSpec(_selected_airport_index);
					StringID string = GetAirportTextCallback(as, _selected_airport_layout, CBID_AIRPORT_LAYOUT_NAME);
					if (string != STR_UNDEFINED) {
						SetDParam(0, string);
					} else if (as->num_table > 1) {
						SetDParam(0, STR_STATION_BUILD_AIRPORT_LAYOUT_NAME);
						SetDParam(1, _selected_airport_layout + 1);
					}
				}
				break;

			default: break;
		}
	}

	void UpdateWidgetSize(WidgetID widget, Dimension *size, [[maybe_unused]] const Dimension &padding, [[maybe_unused]] Dimension *fill, [[maybe_unused]] Dimension *resize) override
	{
		switch (widget) {
			case WID_AP_CLASS_DROPDOWN: {
				Dimension d = {0, 0};
				for (uint i = 0; i < AirportClass::GetClassCount(); i++) {
					d = maxdim(d, GetStringBoundingBox(AirportClass::Get((AirportClassID)i)->name));
				}
				d.width += padding.width;
				d.height += padding.height;
				*size = maxdim(*size, d);
				break;
			}

			case WID_AP_AIRPORT_LIST: {
				for (int i = 0; i < NUM_AIRPORTS; i++) {
					const AirportSpec *as = AirportSpec::Get(i);
					if (!as->enabled) continue;

					size->width = std::max(size->width, GetStringBoundingBox(as->name).width + padding.width);
				}

				this->line_height = GetCharacterHeight(FS_NORMAL) + padding.height;
				size->height = 5 * this->line_height;
				break;
			}

			case WID_AP_AIRPORT_SPRITE:
				for (int i = 0; i < NUM_AIRPORTS; i++) {
					const AirportSpec *as = AirportSpec::Get(i);
					if (!as->enabled) continue;
					for (uint8_t layout = 0; layout < as->num_table; layout++) {
						SpriteID sprite = GetCustomAirportSprite(as, layout);
						if (sprite != 0) {
							Dimension d = GetSpriteSize(sprite);
							d.width += WidgetDimensions::scaled.framerect.Horizontal();
							d.height += WidgetDimensions::scaled.framerect.Vertical();
							*size = maxdim(d, *size);
						}
					}
				}
				break;

			case WID_AP_EXTRA_TEXT:
				for (int i = NEW_AIRPORT_OFFSET; i < NUM_AIRPORTS; i++) {
					const AirportSpec *as = AirportSpec::Get(i);
					if (!as->enabled) continue;
					for (uint8_t layout = 0; layout < as->num_table; layout++) {
						StringID string = GetAirportTextCallback(as, layout, CBID_AIRPORT_ADDITIONAL_TEXT);
						if (string == STR_UNDEFINED) continue;

						Dimension d = GetStringMultiLineBoundingBox(string, *size);
						*size = maxdim(d, *size);
					}
				}
				break;

			default: break;
		}
	}

	void DrawWidget(const Rect &r, WidgetID widget) const override
	{
		switch (widget) {
			case WID_AP_AIRPORT_LIST: {
				Rect row = r.WithHeight(this->line_height).Shrink(WidgetDimensions::scaled.bevel);
				Rect text = r.WithHeight(this->line_height).Shrink(WidgetDimensions::scaled.matrix);
				AirportClass *apclass = AirportClass::Get(_selected_airport_class);
				for (uint i = this->vscroll->GetPosition(); this->vscroll->IsVisible(i) && i < apclass->GetSpecCount(); i++) {
					const AirportSpec *as = apclass->GetSpec(i);
					if (!as->IsAvailable()) {
						GfxFillRect(row, PC_BLACK, FILLRECT_CHECKER);
					}
					DrawString(text, as->name, ((int)i == _selected_airport_index) ? TC_WHITE : TC_BLACK);
					row = row.Translate(0, this->line_height);
					text = text.Translate(0, this->line_height);
				}
				break;
			}

			case WID_AP_AIRPORT_SPRITE:
				if (this->preview_sprite != 0) {
					Dimension d = GetSpriteSize(this->preview_sprite);
					DrawSprite(this->preview_sprite, COMPANY_SPRITE_COLOUR(_local_company), CenterBounds(r.left, r.right, d.width), CenterBounds(r.top, r.bottom, d.height));
				}
				break;

			case WID_AP_EXTRA_TEXT:
				if (_selected_airport_index != -1) {
					const AirportSpec *as = AirportClass::Get(_selected_airport_class)->GetSpec(_selected_airport_index);
					StringID string = GetAirportTextCallback(as, _selected_airport_layout, CBID_AIRPORT_ADDITIONAL_TEXT);
					if (string != STR_UNDEFINED) {
						DrawStringMultiLine(r.left, r.right, r.top, r.bottom, string, TC_BLACK);
					}
				}
				break;
		}
	}

	void OnPaint() override
	{
		this->DrawWidgets();

		Rect r = this->GetWidget<NWidgetBase>(WID_AP_ACCEPTANCE)->GetCurrentRect();
		int top = r.top;

		if (_selected_airport_index != -1) {
			const AirportSpec *as = AirportClass::Get(_selected_airport_class)->GetSpec(_selected_airport_index);
			int rad = (_settings_game.station.modified_catchment ? as->catchment : (uint)CA_UNMODIFIED) + _settings_game.station.catchment_increase;

			/* only show the station (airport) noise, if the noise option is activated */
			if (_settings_game.economy.station_noise_level) {
				/* show the noise of the selected airport */
				SetDParam(0, as->noise_level);
				DrawString(r.left, r.right, top, STR_STATION_BUILD_NOISE);
				top += GetCharacterHeight(FS_NORMAL) + WidgetDimensions::scaled.vsep_normal;
			}

			if (_settings_game.economy.infrastructure_maintenance) {
				Money monthly = _price[PR_INFRASTRUCTURE_AIRPORT] * as->maintenance_cost >> 3;
				SetDParam(0, monthly * 12);
				DrawString(r.left, r.right, top, EconTime::UsingWallclockUnits() ? STR_STATION_BUILD_INFRASTRUCTURE_COST_PERIOD : STR_STATION_BUILD_INFRASTRUCTURE_COST_YEAR);
				top += GetCharacterHeight(FS_NORMAL) + WidgetDimensions::scaled.vsep_normal;
			}

			/* strings such as 'Size' and 'Coverage Area' */
			top = DrawStationCoverageAreaText(r.left, r.right, top, SCT_ALL, rad, false) + WidgetDimensions::scaled.vsep_normal;
			top = DrawStationCoverageAreaText(r.left, r.right, top, SCT_ALL, rad, true);
		}

		/* Resize background if the window is too small.
		 * Never make the window smaller to avoid oscillating if the size change affects the acceptance.
		 * (This is the case, if making the window bigger moves the mouse into the window.) */
		if (top > r.bottom) {
			ResizeWindow(this, 0, top - r.bottom, false);
		}
	}

	void SelectOtherAirport(int airport_index)
	{
		_selected_airport_index = airport_index;
		_selected_airport_layout = 0;

		this->UpdateSelectSize();
		this->SetDirty();
	}

	void UpdateSelectSize()
	{
		if (_selected_airport_index == -1) {
			SetTileSelectSize(1, 1);
			this->DisableWidget(WID_AP_LAYOUT_DECREASE);
			this->DisableWidget(WID_AP_LAYOUT_INCREASE);
		} else {
			const AirportSpec *as = AirportClass::Get(_selected_airport_class)->GetSpec(_selected_airport_index);
			int w = as->size_x;
			int h = as->size_y;
			Direction rotation = as->rotation[_selected_airport_layout];
			if (rotation == DIR_E || rotation == DIR_W) Swap(w, h);
			SetTileSelectSize(w, h);

			this->preview_sprite = GetCustomAirportSprite(as, _selected_airport_layout);

			this->SetWidgetDisabledState(WID_AP_LAYOUT_DECREASE, _selected_airport_layout == 0);
			this->SetWidgetDisabledState(WID_AP_LAYOUT_INCREASE, _selected_airport_layout + 1 >= as->num_table);

			int rad = (_settings_game.station.modified_catchment ? as->catchment : (uint)CA_UNMODIFIED) + _settings_game.station.catchment_increase;
			if (_settings_client.gui.station_show_coverage) SetTileSelectBigSize(-rad, -rad, 2 * rad, 2 * rad);
		}
	}

	void OnClick([[maybe_unused]] Point pt, WidgetID widget, [[maybe_unused]] int click_count) override
	{
		switch (widget) {
			case WID_AP_CLASS_DROPDOWN:
				ShowDropDownList(this, BuildAirportClassDropDown(), _selected_airport_class, WID_AP_CLASS_DROPDOWN);
				break;

			case WID_AP_AIRPORT_LIST: {
				int32_t num_clicked = this->vscroll->GetScrolledRowFromWidget(pt.y, this, widget, 0, this->line_height);
				if (num_clicked == INT32_MAX) break;
				const AirportSpec *as = AirportClass::Get(_selected_airport_class)->GetSpec(num_clicked);
				if (as->IsAvailable()) this->SelectOtherAirport(num_clicked);
				break;
			}

			case WID_AP_BTN_DONTHILIGHT: case WID_AP_BTN_DOHILIGHT:
				_settings_client.gui.station_show_coverage = (widget != WID_AP_BTN_DONTHILIGHT);
				this->SetWidgetLoweredState(WID_AP_BTN_DONTHILIGHT, !_settings_client.gui.station_show_coverage);
				this->SetWidgetLoweredState(WID_AP_BTN_DOHILIGHT, _settings_client.gui.station_show_coverage);
				this->SetDirty();
				if (_settings_client.sound.click_beep) SndPlayFx(SND_15_BEEP);
				this->UpdateSelectSize();
				SetViewportCatchmentStation(nullptr, true);
				break;

			case WID_AP_LAYOUT_DECREASE:
				_selected_airport_layout--;
				this->UpdateSelectSize();
				this->SetDirty();
				break;

			case WID_AP_LAYOUT_INCREASE:
				_selected_airport_layout++;
				this->UpdateSelectSize();
				this->SetDirty();
				break;
		}
	}

	/**
	 * Select the first available airport.
	 * @param change_class If true, change the class if no airport in the current
	 *   class is available.
	 */
	void SelectFirstAvailableAirport(bool change_class)
	{
		/* First try to select an airport in the selected class. */
		AirportClass *sel_apclass = AirportClass::Get(_selected_airport_class);
		for (uint i = 0; i < sel_apclass->GetSpecCount(); i++) {
			const AirportSpec *as = sel_apclass->GetSpec(i);
			if (as->IsAvailable()) {
				this->SelectOtherAirport(i);
				return;
			}
		}
		if (change_class) {
			/* If that fails, select the first available airport
			 * from the first class where airports are available. */
			for (AirportClassID j = APC_BEGIN; j < APC_MAX; j++) {
				AirportClass *apclass = AirportClass::Get(j);
				for (uint i = 0; i < apclass->GetSpecCount(); i++) {
					const AirportSpec *as = apclass->GetSpec(i);
					if (as->IsAvailable()) {
						_selected_airport_class = j;
						this->vscroll->SetCount(apclass->GetSpecCount());
						this->SelectOtherAirport(i);
						return;
					}
				}
			}
		}
		/* If all airports are unavailable, select nothing. */
		this->SelectOtherAirport(-1);
	}

	void OnDropdownSelect(WidgetID widget, int index) override
	{
		if (widget == WID_AP_CLASS_DROPDOWN) {
			_selected_airport_class = (AirportClassID)index;
			this->vscroll->SetCount(AirportClass::Get(_selected_airport_class)->GetSpecCount());
			this->SelectFirstAvailableAirport(false);
		}
	}

	void OnRealtimeTick([[maybe_unused]] uint delta_ms) override
	{
		CheckRedrawStationCoverage(this);
	}
};

static constexpr NWidgetPart _nested_build_airport_widgets[] = {
	NWidget(NWID_HORIZONTAL),
		NWidget(WWT_CLOSEBOX, COLOUR_DARK_GREEN),
		NWidget(WWT_CAPTION, COLOUR_DARK_GREEN), SetDataTip(STR_STATION_BUILD_AIRPORT_CAPTION, STR_TOOLTIP_WINDOW_TITLE_DRAG_THIS),
	EndContainer(),
	NWidget(WWT_PANEL, COLOUR_DARK_GREEN),
		NWidget(NWID_VERTICAL), SetPIP(0, WidgetDimensions::unscaled.vsep_normal, 0), SetPadding(WidgetDimensions::unscaled.picker),
			NWidget(NWID_VERTICAL), SetPIP(0, WidgetDimensions::unscaled.vsep_picker, 0),
				NWidget(WWT_LABEL, COLOUR_DARK_GREEN), SetDataTip(STR_STATION_BUILD_AIRPORT_CLASS_LABEL, STR_NULL), SetFill(1, 0),
				NWidget(WWT_DROPDOWN, COLOUR_GREY, WID_AP_CLASS_DROPDOWN), SetFill(1, 0), SetDataTip(STR_JUST_STRING, STR_STATION_BUILD_AIRPORT_TOOLTIP),
				NWidget(WWT_EMPTY, COLOUR_DARK_GREEN, WID_AP_AIRPORT_SPRITE), SetFill(1, 0),
				NWidget(NWID_HORIZONTAL),
					NWidget(WWT_MATRIX, COLOUR_GREY, WID_AP_AIRPORT_LIST), SetFill(1, 0), SetMatrixDataTip(1, 5, STR_STATION_BUILD_AIRPORT_TOOLTIP), SetScrollbar(WID_AP_SCROLLBAR),
					NWidget(NWID_VSCROLLBAR, COLOUR_GREY, WID_AP_SCROLLBAR),
				EndContainer(),
				NWidget(WWT_LABEL, COLOUR_DARK_GREEN), SetDataTip(STR_STATION_BUILD_ORIENTATION, STR_NULL), SetFill(1, 0),
				NWidget(NWID_HORIZONTAL),
					NWidget(WWT_PUSHARROWBTN, COLOUR_GREY, WID_AP_LAYOUT_DECREASE), SetMinimalSize(12, 0), SetDataTip(AWV_DECREASE, STR_NULL),
					NWidget(WWT_LABEL, COLOUR_GREY, WID_AP_LAYOUT_NUM), SetResize(1, 0), SetFill(1, 0), SetDataTip(STR_JUST_STRING1, STR_NULL),
					NWidget(WWT_PUSHARROWBTN, COLOUR_GREY, WID_AP_LAYOUT_INCREASE), SetMinimalSize(12, 0), SetDataTip(AWV_INCREASE, STR_NULL),
				EndContainer(),
				NWidget(WWT_EMPTY, COLOUR_DARK_GREEN, WID_AP_EXTRA_TEXT), SetFill(1, 0), SetMinimalSize(150, 0),
				NWidget(WWT_LABEL, COLOUR_DARK_GREEN), SetDataTip(STR_STATION_BUILD_COVERAGE_AREA_TITLE, STR_NULL), SetFill(1, 0),
				NWidget(NWID_HORIZONTAL), SetPIP(14, 0, 14), SetPIPRatio(1, 0, 1),
					NWidget(NWID_HORIZONTAL, NC_EQUALSIZE),
						NWidget(WWT_TEXTBTN, COLOUR_GREY, WID_AP_BTN_DONTHILIGHT), SetMinimalSize(60, 12), SetFill(1, 0),
													SetDataTip(STR_STATION_BUILD_COVERAGE_OFF, STR_STATION_BUILD_COVERAGE_AREA_OFF_TOOLTIP),
						NWidget(WWT_TEXTBTN, COLOUR_GREY, WID_AP_BTN_DOHILIGHT), SetMinimalSize(60, 12), SetFill(1, 0),
													SetDataTip(STR_STATION_BUILD_COVERAGE_ON, STR_STATION_BUILD_COVERAGE_AREA_ON_TOOLTIP),
					EndContainer(),
				EndContainer(),
			EndContainer(),
			NWidget(WWT_EMPTY, COLOUR_DARK_GREEN, WID_AP_ACCEPTANCE), SetResize(0, 1), SetFill(1, 0), SetMinimalTextLines(2, WidgetDimensions::unscaled.vsep_normal),
		EndContainer(),
	EndContainer(),
};

static WindowDesc _build_airport_desc(__FILE__, __LINE__,
	WDP_AUTO, nullptr, 0, 0,
	WC_BUILD_STATION, WC_BUILD_TOOLBAR,
	WDF_CONSTRUCTION,
	std::begin(_nested_build_airport_widgets), std::end(_nested_build_airport_widgets)
);

static void ShowBuildAirportPicker(Window *parent)
{
	new BuildAirportWindow(&_build_airport_desc, parent);
}

void InitializeAirportGui()
{
	_selected_airport_class = APC_BEGIN;
	_selected_airport_index = -1;
}<|MERGE_RESOLUTION|>--- conflicted
+++ resolved
@@ -36,7 +36,7 @@
 
 static AirportClassID _selected_airport_class; ///< the currently visible airport class
 static int _selected_airport_index;            ///< the index of the selected airport in the current class or -1
-static uint8_t _selected_airport_layout;          ///< selected airport layout number.
+static uint8_t _selected_airport_layout;       ///< selected airport layout number.
 
 static void ShowBuildAirportPicker(Window *parent);
 
@@ -60,26 +60,10 @@
 	uint32_t p2 = _ctrl_pressed;
 	SB(p2, 16, 16, INVALID_STATION); // no station to join
 
-<<<<<<< HEAD
 	uint32_t p1 = AirportClass::Get(_selected_airport_class)->GetSpec(_selected_airport_index)->GetIndex();
 	p1 |= _selected_airport_layout << 8;
 	CommandContainer cmdcont = NewCommandContainerBasic(tile, p1, p2, CMD_BUILD_AIRPORT | CMD_MSG(STR_ERROR_CAN_T_BUILD_AIRPORT_HERE), CcBuildAirport);
 	ShowSelectStationIfNeeded(cmdcont, TileArea(tile, _thd.size.x / TILE_SIZE, _thd.size.y / TILE_SIZE));
-=======
-	uint8_t airport_type = AirportClass::Get(_selected_airport_class)->GetSpec(_selected_airport_index)->GetIndex();
-	uint8_t layout = _selected_airport_layout;
-	bool adjacent = _ctrl_pressed;
-
-	auto proc = [=](bool test, StationID to_join) -> bool {
-		if (test) {
-			return Command<CMD_BUILD_AIRPORT>::Do(CommandFlagsToDCFlags(GetCommandFlags<CMD_BUILD_AIRPORT>()), tile, airport_type, layout, INVALID_STATION, adjacent).Succeeded();
-		} else {
-			return Command<CMD_BUILD_AIRPORT>::Post(STR_ERROR_CAN_T_BUILD_AIRPORT_HERE, CcBuildAirport, tile, airport_type, layout, to_join, adjacent);
-		}
-	};
-
-	ShowSelectStationIfNeeded(TileArea(tile, _thd.size.x / TILE_SIZE, _thd.size.y / TILE_SIZE), proc);
->>>>>>> 6c5a8f55
 }
 
 /** Airport build toolbar window handler. */
