--- conflicted
+++ resolved
@@ -27,11 +27,8 @@
 
 	TSZ_END,    ///< Number of available town sizes.
 };
-<<<<<<< HEAD
 template <> struct EnumPropsT<TownSize> : MakeEnumPropsT<TownSize, byte, TSZ_SMALL, TSZ_END, TSZ_END, 2> {};
-=======
 DECLARE_ENUM_AS_ADDABLE(TownSize)
->>>>>>> bb491127
 
 enum Ratings {
 	/* These refer to the maximums, so Appalling is -1000 to -400
@@ -95,11 +92,8 @@
 
 	NUM_TLS,             ///< Number of town layouts
 };
-<<<<<<< HEAD
 template <> struct EnumPropsT<TownLayout> : MakeEnumPropsT<TownLayout, byte, TL_BEGIN, NUM_TLS, NUM_TLS, 3> {};
-=======
 DECLARE_ENUM_AS_ADDABLE(TownLayout)
->>>>>>> bb491127
 
 /** Town founding setting values. It needs to be 8bits, because we save and load it as such */
 enum TownFounding : byte {
