--- conflicted
+++ resolved
@@ -18,15 +18,12 @@
 #include "station_type.h"
 #include "vehicle_type.h"
 #include "date_type.h"
-<<<<<<< HEAD
 #include "schdispatch.h"
+#include "saveload/saveload.h"
 
 #include <memory>
 #include <vector>
 #include "3rdparty/cpp-btree/btree_map.h"
-=======
-#include "saveload/saveload.h"
->>>>>>> f8dd5dd0
 
 typedef Pool<Order, OrderID, 256, 0xFF0000> OrderPool;
 typedef Pool<OrderList, OrderListID, 128, 64000> OrderListPool;
@@ -68,15 +65,11 @@
 private:
 	friend SaveLoadTable GetVehicleDescription(VehicleType vt); ///< Saving and loading the current order of vehicles.
 	friend void Load_VEHS();                                             ///< Loading of ancient vehicles.
-<<<<<<< HEAD
-	friend const struct SaveLoad *GetOrderDescription();                 ///< Saving and loading of orders.
+	friend SaveLoadTable GetOrderDescription();                          ///< Saving and loading of orders.
 	friend void Load_ORDX();                                             ///< Saving and loading of orders.
 	friend void Save_ORDX();                                             ///< Saving and loading of orders.
 	friend void Load_VEOX();                                             ///< Saving and loading of orders.
 	friend void Save_VEOX();                                             ///< Saving and loading of orders.
-=======
-	friend SaveLoadTable GetOrderDescription();                 ///< Saving and loading of orders.
->>>>>>> f8dd5dd0
 
 	std::unique_ptr<OrderExtraInfo> extra; ///< Extra order info
 
@@ -594,12 +587,8 @@
 struct OrderList : OrderListPool::PoolItem<&_orderlist_pool> {
 private:
 	friend void AfterLoadVehicles(bool part_of_load); ///< For instantiating the shared vehicle chain
-<<<<<<< HEAD
-	friend const struct SaveLoad *GetOrderListDescription(); ///< Saving and loading of order lists.
+	friend SaveLoadTable GetOrderListDescription(); ///< Saving and loading of order lists.
 	friend void Ptrs_ORDL(); ///< Saving and loading of order lists.
-=======
-	friend SaveLoadTable GetOrderListDescription(); ///< Saving and loading of order lists.
->>>>>>> f8dd5dd0
 
 	StationID GetBestLoadableNext(const Vehicle *v, const Order *o1, const Order *o2) const;
 	void ReindexOrderList();
