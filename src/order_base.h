--- conflicted
+++ resolved
@@ -86,7 +86,6 @@
 	}
 
 public:
-<<<<<<< HEAD
 	inline uint32 GetXData() const
 	{
 		return this->extra != nullptr ? this->extra->xdata : 0;
@@ -98,10 +97,7 @@
 		return this->extra->xdata;
 	}
 
-	Order *next;          ///< Pointer to next order. If NULL, end of list
-=======
 	Order *next;          ///< Pointer to next order. If nullptr, end of list
->>>>>>> 7c8e7c6b
 
 	Order() : flags(0), refit_cargo(CT_NO_REFIT), max_speed(UINT16_MAX) {}
 	~Order();
@@ -519,7 +515,7 @@
 		NOT_REACHED();
 	}
 
-	void FillNextStoppingStation(const Vehicle *v, const OrderList *o, const Order *first = NULL, uint hops = 0);
+	void FillNextStoppingStation(const Vehicle *v, const OrderList *o, const Order *first = nullptr, uint hops = 0);
 };
 
 template <typename F> CargoTypes FilterCargoMask(F filter_func, CargoTypes cargo_mask = ALL_CARGOTYPES)
@@ -579,15 +575,10 @@
 public:
 	/** Default constructor producing an invalid order list. */
 	OrderList(VehicleOrderID num_orders = INVALID_VEH_ORDER_ID)
-<<<<<<< HEAD
-		: first(NULL), num_manual_orders(0), num_vehicles(0), first_shared(NULL),
+		: first(nullptr), num_manual_orders(0), num_vehicles(0), first_shared(nullptr),
 		  timetable_duration(0), total_duration(0), scheduled_dispatch_duration(0),
 		  scheduled_dispatch_start_date(-1), scheduled_dispatch_start_full_date_fract(0),
 		  scheduled_dispatch_last_dispatch(0), scheduled_dispatch_max_delay(0) { }
-=======
-		: first(nullptr), num_orders(num_orders), num_manual_orders(0), num_vehicles(0), first_shared(nullptr),
-		  timetable_duration(0), total_duration(0) { }
->>>>>>> 7c8e7c6b
 
 	/**
 	 * Create an order list with the given order chain for the given vehicle.
@@ -637,13 +628,8 @@
 	 */
 	inline VehicleOrderID GetNumManualOrders() const { return this->num_manual_orders; }
 
-<<<<<<< HEAD
-	CargoMaskedStationIDStack GetNextStoppingStation(const Vehicle *v, CargoTypes cargo_mask, const Order *first = NULL, uint hops = 0) const;
+	CargoMaskedStationIDStack GetNextStoppingStation(const Vehicle *v, CargoTypes cargo_mask, const Order *first = nullptr, uint hops = 0) const;
 	const Order *GetNextDecisionNode(const Order *next, uint hops, CargoTypes &cargo_mask) const;
-=======
-	StationIDStack GetNextStoppingStation(const Vehicle *v, const Order *first = nullptr, uint hops = 0) const;
-	const Order *GetNextDecisionNode(const Order *next, uint hops) const;
->>>>>>> 7c8e7c6b
 
 	void InsertOrderAt(Order *new_order, int index);
 	void DeleteOrderAt(int index);
