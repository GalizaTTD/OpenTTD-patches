/*
 * This file is part of OpenTTD.
 * OpenTTD is free software; you can redistribute it and/or modify it under the terms of the GNU General Public License as published by the Free Software Foundation, version 2.
 * OpenTTD is distributed in the hope that it will be useful, but WITHOUT ANY WARRANTY; without even the implied warranty of MERCHANTABILITY or FITNESS FOR A PARTICULAR PURPOSE.
 * See the GNU General Public License for more details. You should have received a copy of the GNU General Public License along with OpenTTD. If not, see <http://www.gnu.org/licenses/>.
 */

/** @file newgrf_roadtype.cpp NewGRF handling of road types. */

#include "stdafx.h"
#include "core/container_func.hpp"
#include "debug.h"
#include "newgrf_roadtype.h"
#include "date_func.h"
#include "depot_base.h"
#include "town.h"
#include "newgrf_dump.h"

#include "safeguards.h"

/* virtual */ uint32_t RoadTypeScopeResolver::GetRandomBits() const
{
	uint tmp = CountBits(this->tile + (TileX(this->tile) + TileY(this->tile)) * TILE_SIZE);
	return GB(tmp, 0, 2);
}

<<<<<<< HEAD
/* virtual */ uint32_t RoadTypeScopeResolver::GetVariable(uint16_t variable, uint32_t parameter, GetVariableExtra *extra) const
=======
/* virtual */ uint32_t RoadTypeScopeResolver::GetVariable(uint8_t variable, [[maybe_unused]] uint32_t parameter, bool &available) const
>>>>>>> 5bc3723b
{
	if (this->tile == INVALID_TILE) {
		switch (variable) {
			case 0x40: return 0;
			case 0x41: return 0;
			case 0x42: return 0;
			case 0x43: return CalTime::CurDate().base();
			case 0x44: return HZB_TOWN_EDGE;
		}
	}

	switch (variable) {
		case 0x40: return GetTerrainType(this->tile, this->context);
		case 0x41: return 0;
		case 0x42: return IsLevelCrossingTile(this->tile) && IsCrossingBarred(this->tile);
		case 0x43:
			if (IsRoadDepotTile(this->tile)) return Depot::GetByTile(this->tile)->build_date.base();
			return CalTime::CurDate().base();
		case 0x44: {
			const Town *t = nullptr;
			if (IsRoadDepotTile(this->tile)) {
				t = Depot::GetByTile(this->tile)->town;
			} else {
				t = ClosestTownFromTile(this->tile, UINT_MAX);
			}
			return t != nullptr ? GetTownRadiusGroup(t, this->tile) : HZB_TOWN_EDGE;
		}
	}

	DEBUG(grf, 1, "Unhandled road type tile variable 0x%X", variable);

<<<<<<< HEAD
	extra->available = false;
=======
	available = false;
>>>>>>> 5bc3723b
	return UINT_MAX;
}

GrfSpecFeature RoadTypeResolverObject::GetFeature() const
{
	RoadType rt = GetRoadTypeByLabel(this->roadtype_scope.rti->label, false);
	switch (GetRoadTramType(rt)) {
		case RTT_ROAD: return GSF_ROADTYPES;
		case RTT_TRAM: return GSF_TRAMTYPES;
		default: return GSF_INVALID;
	}
}

uint32_t RoadTypeResolverObject::GetDebugID() const
{
	return this->roadtype_scope.rti->label;
}

/**
 * Resolver object for road types.
 * @param rti Roadtype. nullptr in NewGRF Inspect window.
 * @param tile %Tile containing the track. For track on a bridge this is the southern bridgehead.
 * @param context Are we resolving sprites for the upper halftile, or on a bridge?
 * @param rtsg Roadpart of interest
 * @param param1 Extra parameter (first parameter of the callback, except roadtypes do not have callbacks).
 * @param param2 Extra parameter (second parameter of the callback, except roadtypes do not have callbacks).
 */
RoadTypeResolverObject::RoadTypeResolverObject(const RoadTypeInfo *rti, TileIndex tile, TileContext context, RoadTypeSpriteGroup rtsg, uint32_t param1, uint32_t param2)
	: ResolverObject(rti != nullptr ? rti->grffile[rtsg] : nullptr, CBID_NO_CALLBACK, param1, param2), roadtype_scope(*this, rti, tile, context)
{
	this->root_spritegroup = rti != nullptr ? rti->group[rtsg] : nullptr;
}

/**
 * Get the sprite to draw for the given tile.
 * @param rti The road type data (spec).
 * @param tile The tile to get the sprite for.
 * @param rtsg The type of sprite to draw.
 * @param content Where are we drawing the tile?
 * @param [out] num_results If not nullptr, return the number of sprites in the spriteset.
 * @return The sprite to draw.
 */
SpriteID GetCustomRoadSprite(const RoadTypeInfo *rti, TileIndex tile, RoadTypeSpriteGroup rtsg, TileContext context, uint *num_results)
{
	assert(rtsg < ROTSG_END);

	if (rti->group[rtsg] == nullptr) return 0;

	RoadTypeResolverObject object(rti, tile, context, rtsg);
	const SpriteGroup *group = object.Resolve();
	if (group == nullptr || group->GetNumResults() == 0) return 0;

	if (num_results) *num_results = group->GetNumResults();

	return group->GetResult();
}

/**
 * Translate an index to the GRF-local road/tramtype-translation table into a RoadType.
 * @param rtt       Whether to index the road- or tramtype-table.
 * @param tracktype Index into GRF-local translation table.
 * @param grffile   Originating GRF file.
 * @return RoadType or INVALID_ROADTYPE if the roadtype is unknown.
 */
RoadType GetRoadTypeTranslation(RoadTramType rtt, uint8_t tracktype, const GRFFile *grffile)
{
	/* Because OpenTTD mixes RoadTypes and TramTypes into the same type,
	 * the mapping of the original road- and tramtypes does not match the default GRF-local mapping.
	 * So, this function cannot provide any similar behavior to GetCargoTranslation() and GetRailTypeTranslation()
	 * when the GRF defines no translation table.
	 * But since there is only one default road/tram-type, this makes little sense anyway.
	 * So for GRF without translation table, we always return INVALID_ROADTYPE.
	 */

	if (grffile == nullptr) return INVALID_ROADTYPE;

	const auto &list = rtt == RTT_TRAM ? grffile->tramtype_list : grffile->roadtype_list;
	if (tracktype >= list.size()) return INVALID_ROADTYPE;

	/* Look up roadtype including alternate labels. */
	RoadType result = GetRoadTypeByLabel(list[tracktype]);

	/* Check whether the result is actually the wanted road/tram-type */
	if (result != INVALID_ROADTYPE && GetRoadTramType(result) != rtt) return INVALID_ROADTYPE;

	return result;
}

/**
 * Perform a reverse roadtype lookup to get the GRF internal ID.
 * @param roadtype The global (OpenTTD) roadtype.
 * @param grffile The GRF to do the lookup for.
 * @return the GRF internal ID.
 */
uint8_t GetReverseRoadTypeTranslation(RoadType roadtype, const GRFFile *grffile)
{
	/* No road type table present, return road type as-is */
	if (grffile == nullptr) return roadtype;

	const std::vector<RoadTypeLabel> *list = RoadTypeIsRoad(roadtype) ? &grffile->roadtype_list : &grffile->tramtype_list;
	if (list->empty()) return roadtype;

	/* Look for a matching road type label in the table */
	RoadTypeLabel label = GetRoadTypeInfo(roadtype)->label;

	int index = find_index(*list, label);
	if (index >= 0) return index;

	/* If not found, return as invalid */
	return 0xFF;
}

void DumpRoadTypeSpriteGroup(RoadType rt, SpriteGroupDumper &dumper)
{
	char buffer[64];
	const RoadTypeInfo *rti = GetRoadTypeInfo(rt);

	static const char *sprite_group_names[] =  {
		"ROTSG_CURSORS",
		"ROTSG_OVERLAY",
		"ROTSG_GROUND",
		"ROTSG_TUNNEL",
		"ROTSG_CATENARY_FRONT",
		"ROTSG_CATENARY_BACK",
		"ROTSG_BRIDGE",
		"ROTSG_reserved2",
		"ROTSG_DEPOT",
		"ROTSG_reserved3",
		"ROTSG_ROADSTOP",
		"ROTSG_ONEWAY"
	};
	static_assert(lengthof(sprite_group_names) == ROTSG_END);

	for (RoadTypeSpriteGroup rtsg = (RoadTypeSpriteGroup)0; rtsg < ROTSG_END; rtsg = (RoadTypeSpriteGroup)(rtsg + 1)) {
		if (rti->group[rtsg] != nullptr) {
			char *b = buffer;
			b += seprintf(b, lastof(buffer), "%s: %s", RoadTypeIsTram(rt) ? "Tram" : "Road", sprite_group_names[rtsg]);
			if (rti->grffile[rtsg] != nullptr) {
				b += seprintf(b, lastof(buffer), ", GRF: %08X", BSWAP32(rti->grffile[rtsg]->grfid));
			}
			dumper.Print(buffer);
			dumper.DumpSpriteGroup(rti->group[rtsg], 0);
			dumper.Print("");
		}
	}
}<|MERGE_RESOLUTION|>--- conflicted
+++ resolved
@@ -24,11 +24,7 @@
 	return GB(tmp, 0, 2);
 }
 
-<<<<<<< HEAD
-/* virtual */ uint32_t RoadTypeScopeResolver::GetVariable(uint16_t variable, uint32_t parameter, GetVariableExtra *extra) const
-=======
-/* virtual */ uint32_t RoadTypeScopeResolver::GetVariable(uint8_t variable, [[maybe_unused]] uint32_t parameter, bool &available) const
->>>>>>> 5bc3723b
+/* virtual */ uint32_t RoadTypeScopeResolver::GetVariable(uint16_t variable, uint32_t parameter, GetVariableExtra &extra) const
 {
 	if (this->tile == INVALID_TILE) {
 		switch (variable) {
@@ -60,11 +56,7 @@
 
 	DEBUG(grf, 1, "Unhandled road type tile variable 0x%X", variable);
 
-<<<<<<< HEAD
-	extra->available = false;
-=======
-	available = false;
->>>>>>> 5bc3723b
+	extra.available = false;
 	return UINT_MAX;
 }
 
